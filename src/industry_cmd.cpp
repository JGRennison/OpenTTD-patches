/*
 * This file is part of OpenTTD.
 * OpenTTD is free software; you can redistribute it and/or modify it under the terms of the GNU General Public License as published by the Free Software Foundation, version 2.
 * OpenTTD is distributed in the hope that it will be useful, but WITHOUT ANY WARRANTY; without even the implied warranty of MERCHANTABILITY or FITNESS FOR A PARTICULAR PURPOSE.
 * See the GNU General Public License for more details. You should have received a copy of the GNU General Public License along with OpenTTD. If not, see <http://www.gnu.org/licenses/>.
 */

/** @file industry_cmd.cpp Handling of industry tiles. */

#include "stdafx.h"
#include "clear_map.h"
#include "industry.h"
#include "station_base.h"
#include "landscape.h"
#include "landscape_cmd.h"
#include "viewport_func.h"
#include "command_func.h"
#include "town.h"
#include "news_func.h"
#include "cheat_type.h"
#include "company_base.h"
#include "genworld.h"
#include "tree_map.h"
#include "tunnel_map.h"
#include "newgrf_cargo.h"
#include "newgrf_debug.h"
#include "newgrf_industrytiles.h"
#include "autoslope.h"
#include "water.h"
#include "strings_func.h"
#include "window_func.h"
#include "date_func.h"
#include "vehicle_func.h"
#include "sound_func.h"
#include "animated_tile_func.h"
#include "effectvehicle_func.h"
#include "effectvehicle_base.h"
#include "ai/ai.hpp"
#include "core/pool_func.hpp"
#include "subsidy_func.h"
#include "core/backup_type.hpp"
#include "object_base.h"
#include "game/game.hpp"
#include "error.h"
#include "string_func.h"
#include "event_logs.h"
#include "core/container_func.hpp"
#include "terraform_cmd.h"

#include "table/strings.h"
#include "table/industry_land.h"
#include "table/build_industry.h"

#include "safeguards.h"

IndustryPool _industry_pool("Industry");
INSTANTIATE_POOL_METHODS(Industry)

void ShowIndustryViewWindow(int industry);
void BuildOilRig(TileIndex tile);

static uint8_t _industry_sound_ctr;
static TileIndex _industry_sound_tile;

std::array<std::vector<IndustryLocationCacheEntry>, NUM_INDUSTRYTYPES> Industry::industries;

IndustrySpec _industry_specs[NUM_INDUSTRYTYPES];
IndustryTileSpec _industry_tile_specs[NUM_INDUSTRYTILES];
IndustryBuildData _industry_builder; ///< In-game manager of industries.

static int WhoCanServiceIndustry(Industry *ind);

/**
 * This function initialize the spec arrays of both
 * industry and industry tiles.
 * It adjusts the enabling of the industry too, based on climate availability.
 * This will allow for clearer testings
 */
void ResetIndustries()
{
	auto industry_insert = std::copy(std::begin(_origin_industry_specs), std::end(_origin_industry_specs), std::begin(_industry_specs));
	std::fill(industry_insert, std::end(_industry_specs), IndustrySpec{});

	/* Enable only the current climate industries */
	for (auto it = std::begin(_industry_specs); it != industry_insert; ++it) {
		it->enabled = it->climate_availability.Test(_settings_game.game_creation.landscape);
	}

	auto industry_tile_insert = std::copy(std::begin(_origin_industry_tile_specs), std::end(_origin_industry_tile_specs), std::begin(_industry_tile_specs));
	std::fill(industry_tile_insert, std::end(_industry_tile_specs), IndustryTileSpec{});

	/* Reset any overrides that have been set. */
	_industile_mngr.ResetOverride();
	_industry_mngr.ResetOverride();
}

/**
 * Retrieve the type for this industry.  Although it is accessed by a tile,
 * it will return the general type of industry, and not the sprite index
 * as would do GetIndustryGfx.
 * @param tile that is queried
 * @pre IsTileType(tile, MP_INDUSTRY)
 * @return general type for this industry, as defined in industry.h
 */
IndustryType GetIndustryType(TileIndex tile)
{
	assert_tile(IsTileType(tile, MP_INDUSTRY), tile);

	const Industry *ind = Industry::GetByTile(tile);
	assert(ind != nullptr);
	return ind->type;
}

/**
 * Accessor for array _industry_specs.
 * This will ensure at once : proper access and
 * not allowing modifications of it.
 * @param thistype of industry (which is the index in _industry_specs)
 * @pre thistype < NUM_INDUSTRYTYPES
 * @return a pointer to the corresponding industry spec
 */
const IndustrySpec *GetIndustrySpec(IndustryType thistype)
{
	assert(thistype < NUM_INDUSTRYTYPES);
	return &_industry_specs[thistype];
}

/**
 * Accessor for array _industry_tile_specs.
 * This will ensure at once : proper access and
 * not allowing modifications of it.
 * @param gfx of industrytile (which is the index in _industry_tile_specs)
 * @pre gfx < INVALID_INDUSTRYTILE
 * @return a pointer to the corresponding industrytile spec
 */
const IndustryTileSpec *GetIndustryTileSpec(IndustryGfx gfx)
{
	assert(gfx < NUM_INDUSTRYTILES);
	return &_industry_tile_specs[gfx];
}

Industry::~Industry()
{
	if (CleaningPool()) return;

	/* Industry can also be destroyed when not fully initialized.
	 * This means that we do not have to clear tiles either.
	 * Also we must not decrement industry counts in that case. */
	if (this->location.w == 0) return;

	const bool has_neutral_station = this->neutral_station != nullptr;

	for (TileIndex tile_cur : this->location) {
		if (IsTileType(tile_cur, MP_INDUSTRY)) {
			if (GetIndustryIndex(tile_cur) == this->index) {
				DeleteNewGRFInspectWindow(GSF_INDUSTRYTILES, tile_cur.base());

				/* MakeWaterKeepingClass() can also handle 'land' */
				MakeWaterKeepingClass(tile_cur, OWNER_NONE);
			}
		} else if (IsTileType(tile_cur, MP_STATION) && IsOilRig(tile_cur)) {
			DeleteOilRig(tile_cur);
		}
	}

	if (has_neutral_station) {
		/* Remove possible docking tiles */
		for (TileIndex tile_cur : this->location) {
			ClearDockingTilesCheckingNeighbours(tile_cur);
		}
	}

	if (GetIndustrySpec(this->type)->behaviour & INDUSTRYBEH_PLANT_FIELDS) {
		TileArea ta = TileArea(this->location.tile, 0, 0).Expand(21);

		/* Remove the farmland and convert it to regular tiles over time. */
		for (TileIndex tile_cur : ta) {
			if (IsTileType(tile_cur, MP_CLEAR) && IsClearGround(tile_cur, CLEAR_FIELDS) &&
					GetIndustryIndexOfField(tile_cur) == this->index) {
				SetIndustryIndexOfField(tile_cur, INVALID_INDUSTRY);
			}
		}
	}

	/* don't let any disaster vehicle target invalid industry */
	ReleaseDisastersTargetingIndustry(this->index);

	/* Clear the persistent storage. */
	delete this->psa;

	this->RemoveFromLocationCache();

	DeleteIndustryNews(this->index);
	CloseWindowById(WC_INDUSTRY_VIEW, this->index);
	CloseWindowById(WC_INDUSTRY_PRODUCTION, this->index);
	DeleteNewGRFInspectWindow(GSF_INDUSTRIES, this->index);

	DeleteSubsidyWith(SourceType::Industry, this->index);
	CargoPacket::InvalidateAllFrom(SourceType::Industry, this->index);

	for (Station *st : this->stations_near) {
		st->RemoveIndustryToDeliver(this);
	}

	if (_game_mode == GM_NORMAL) RegisterGameEvents(GEF_INDUSTRY_DELETE);
}

/**
 * Invalidating some stuff after removing item from the pool.
 * @param index index of deleted item
 */
void Industry::PostDestructor(size_t)
{
	InvalidateWindowData(WC_INDUSTRY_DIRECTORY, 0, IDIWD_FORCE_REBUILD);
	SetWindowDirty(WC_BUILD_INDUSTRY, 0);
}


/**
 * Return a random valid industry.
 * @return random industry, nullptr if there are no industries
 */
/* static */ Industry *Industry::GetRandom()
{
	if (Industry::GetNumItems() == 0) return nullptr;
	int num = RandomRange((uint16_t)Industry::GetNumItems());
	size_t index = std::numeric_limits<size_t>::max();

	while (num >= 0) {
		num--;
		index++;

		/* Make sure we have a valid industry */
		while (!Industry::IsValidID(index)) {
			index++;
			assert(index < Industry::GetPoolSize());
		}
	}

	return Industry::Get(index);
}


static void IndustryDrawSugarMine(const TileInfo *ti)
{
	if (!IsIndustryCompleted(ti->tile)) return;

	const DrawIndustryAnimationStruct *d = &_draw_industry_spec1[GetAnimationFrame(ti->tile)];

	AddChildSpriteScreen(SPR_IT_SUGAR_MINE_SIEVE + d->image_1, PAL_NONE, d->x, 0);

	if (d->image_2 != 0) {
		AddChildSpriteScreen(SPR_IT_SUGAR_MINE_CLOUDS + d->image_2 - 1, PAL_NONE, 8, 41);
	}

	if (d->image_3 != 0) {
		AddChildSpriteScreen(SPR_IT_SUGAR_MINE_PILE + d->image_3 - 1, PAL_NONE,
			_drawtile_proc1[d->image_3 - 1].x, _drawtile_proc1[d->image_3 - 1].y);
	}
}

static void IndustryDrawToffeeQuarry(const TileInfo *ti)
{
	uint8_t x = 0;

	if (IsIndustryCompleted(ti->tile)) {
		x = _industry_anim_offs_toffee[GetAnimationFrame(ti->tile)];
		if (x == 0xFF) {
			x = 0;
		}
	}

	AddChildSpriteScreen(SPR_IT_TOFFEE_QUARRY_SHOVEL, PAL_NONE, 22 - x, 24 + x);
	AddChildSpriteScreen(SPR_IT_TOFFEE_QUARRY_TOFFEE, PAL_NONE, 6, 14);
}

static void IndustryDrawBubbleGenerator( const TileInfo *ti)
{
	if (IsIndustryCompleted(ti->tile)) {
		AddChildSpriteScreen(SPR_IT_BUBBLE_GENERATOR_BUBBLE, PAL_NONE, 5, _industry_anim_offs_bubbles[GetAnimationFrame(ti->tile)]);
	}
	AddChildSpriteScreen(SPR_IT_BUBBLE_GENERATOR_SPRING, PAL_NONE, 3, 67);
}

static void IndustryDrawToyFactory(const TileInfo *ti)
{
	const DrawIndustryAnimationStruct *d = &_industry_anim_offs_toys[GetAnimationFrame(ti->tile)];

	if (d->image_1 != 0xFF) {
		AddChildSpriteScreen(SPR_IT_TOY_FACTORY_CLAY, PAL_NONE, d->x, 96 + d->image_1);
	}

	if (d->image_2 != 0xFF) {
		AddChildSpriteScreen(SPR_IT_TOY_FACTORY_ROBOT, PAL_NONE, 16 - d->image_2 * 2, 100 + d->image_2);
	}

	AddChildSpriteScreen(SPR_IT_TOY_FACTORY_STAMP, PAL_NONE, 7, d->image_3);
	AddChildSpriteScreen(SPR_IT_TOY_FACTORY_STAMP_HOLDER, PAL_NONE, 0, 42);
}

static void IndustryDrawCoalPlantSparks(const TileInfo *ti)
{
	if (IsIndustryCompleted(ti->tile)) {
		uint8_t image = GetAnimationFrame(ti->tile);

		if (image != 0 && image < 7) {
			AddChildSpriteScreen(image + SPR_IT_POWER_PLANT_TRANSFORMERS,
				PAL_NONE,
				_coal_plant_sparks[image - 1].x,
				_coal_plant_sparks[image - 1].y
			);
		}
	}
}

typedef void IndustryDrawTileProc(const TileInfo *ti);
static IndustryDrawTileProc * const _industry_draw_tile_procs[5] = {
	IndustryDrawSugarMine,
	IndustryDrawToffeeQuarry,
	IndustryDrawBubbleGenerator,
	IndustryDrawToyFactory,
	IndustryDrawCoalPlantSparks,
};

static void DrawTile_Industry(TileInfo *ti, DrawTileProcParams params)
{
	IndustryGfx gfx = GetIndustryGfx(ti->tile);
	Industry *ind = Industry::GetByTile(ti->tile);
	const IndustryTileSpec *indts = GetIndustryTileSpec(gfx);

	/* Retrieve pointer to the draw industry tile struct */
	if (gfx >= NEW_INDUSTRYTILEOFFSET) {
		/* Draw the tile using the specialized method of newgrf industrytile.
		 * DrawNewIndustry will return false if ever the resolver could not
		 * find any sprite to display.  So in this case, we will jump on the
		 * substitute gfx instead. */
		if (indts->grf_prop.GetSpriteGroup() != nullptr && DrawNewIndustryTile(ti, ind, gfx, indts)) {
			return;
		} else {
			/* No sprite group (or no valid one) found, meaning no graphics associated.
			 * Use the substitute one instead */
			if (indts->grf_prop.subst_id != INVALID_INDUSTRYTILE) {
				gfx = indts->grf_prop.subst_id;
				/* And point the industrytile spec accordingly */
				indts = GetIndustryTileSpec(gfx);
			}
		}
	}

	const DrawBuildingsTileStruct *dits = &_industry_draw_tile_data[gfx << 2 | (indts->anim_state ?
			GetAnimationFrame(ti->tile) & INDUSTRY_COMPLETED :
			GetIndustryConstructionStage(ti->tile))];

	SpriteID image = dits->ground.sprite;

	/* DrawFoundation() modifies ti->z and ti->tileh */
	if (ti->tileh != SLOPE_FLAT) DrawFoundation(ti, FOUNDATION_LEVELED);

	/* If the ground sprite is the default flat water sprite, draw also canal/river borders.
	 * Do not do this if the tile's WaterClass is 'land'. */
	if (image == SPR_FLAT_WATER_TILE && IsTileOnWater(ti->tile)) {
		DrawWaterClassGround(ti);
	} else {
		DrawGroundSprite(image, GroundSpritePaletteTransform(image, dits->ground.pal, GENERAL_SPRITE_COLOUR(ind->random_colour)));
	}

	/* If industries are transparent and invisible, do not draw the upper part */
	if (IsInvisibilitySet(TO_INDUSTRIES)) return;

	/* Add industry on top of the ground? */
	image = dits->building.sprite;
	if (image != 0) {
		AddSortableSpriteToDraw(image, SpriteLayoutPaletteTransform(image, dits->building.pal, GENERAL_SPRITE_COLOUR(ind->random_colour)),
			ti->x + dits->subtile_x,
			ti->y + dits->subtile_y,
			dits->width,
			dits->height,
			dits->dz,
			ti->z,
			IsTransparencySet(TO_INDUSTRIES));

		if (IsTransparencySet(TO_INDUSTRIES)) return;
	}

	{
		int proc = dits->draw_proc - 1;
		if (proc >= 0) _industry_draw_tile_procs[proc](ti);
	}
}

static int GetSlopePixelZ_Industry(TileIndex tile, uint, uint, bool)
{
	return GetTileMaxPixelZ(tile);
}

static Foundation GetFoundation_Industry(TileIndex tile, Slope tileh)
{
	IndustryGfx gfx = GetIndustryGfx(tile);

	/* For NewGRF industry tiles we might not be drawing a foundation. We need to
	 * account for this, as other structures should
	 * draw the wall of the foundation in this case.
	 */
	if (gfx >= NEW_INDUSTRYTILEOFFSET) {
		const IndustryTileSpec *indts = GetIndustryTileSpec(gfx);
		if (indts->grf_prop.GetSpriteGroup() != nullptr && indts->callback_mask.Test(IndustryTileCallbackMask::DrawFoundations)) {
			uint32_t callback_res = GetIndustryTileCallback(CBID_INDTILE_DRAW_FOUNDATIONS, 0, 0, gfx, Industry::GetByTile(tile), tile);
			if (callback_res != CALLBACK_FAILED && !ConvertBooleanCallback(indts->grf_prop.grffile, CBID_INDTILE_DRAW_FOUNDATIONS, callback_res)) return FOUNDATION_NONE;
		}
	}
	return FlatteningFoundation(tileh);
}

static void AddAcceptedCargo_Industry(TileIndex tile, CargoArray &acceptance, CargoTypes &always_accepted)
{
	IndustryGfx gfx = GetIndustryGfx(tile);
	const IndustryTileSpec *itspec = GetIndustryTileSpec(gfx);
	const Industry *ind = Industry::GetByTile(tile);

	/* Starting point for acceptance */
	auto accepts_cargo = itspec->accepts_cargo;
	auto cargo_acceptance = itspec->acceptance;

	if (itspec->special_flags & INDTILE_SPECIAL_ACCEPTS_ALL_CARGO) {
		/* Copy all accepted cargoes from industry itself */
		for (const auto &a : ind->Accepted()) {
			auto pos = std::ranges::find(accepts_cargo, a.cargo);
			if (pos == std::end(accepts_cargo)) {
				/* Not found, insert */
				pos = std::ranges::find(accepts_cargo, INVALID_CARGO);
				if (pos == std::end(accepts_cargo)) continue; // nowhere to place, give up on this one
				*pos = a.cargo;
			}
			cargo_acceptance[std::distance(std::begin(accepts_cargo), pos)] += 8;
		}
	}

	if (itspec->callback_mask.Test(IndustryTileCallbackMask::AcceptCargo)) {
		/* Try callback for accepts list, if success override all existing accepts */
		uint16_t res = GetIndustryTileCallback(CBID_INDTILE_ACCEPT_CARGO, 0, 0, gfx, Industry::GetByTile(tile), tile);
		if (res != CALLBACK_FAILED) {
			accepts_cargo.fill(INVALID_CARGO);
			for (uint i = 0; i < INDUSTRY_ORIGINAL_NUM_INPUTS; i++) accepts_cargo[i] = GetCargoTranslation(GB(res, i * 5, 5), itspec->grf_prop.grffile);
		}
	}

	if (itspec->callback_mask.Test(IndustryTileCallbackMask::CargoAcceptance)) {
		/* Try callback for acceptance list, if success override all existing acceptance */
		uint16_t res = GetIndustryTileCallback(CBID_INDTILE_CARGO_ACCEPTANCE, 0, 0, gfx, Industry::GetByTile(tile), tile);
		if (res != CALLBACK_FAILED) {
			cargo_acceptance.fill(0);
			for (uint i = 0; i < INDUSTRY_ORIGINAL_NUM_INPUTS; i++) cargo_acceptance[i] = GB(res, i * 4, 4);
		}
	}

	for (uint8_t i = 0; i < std::size(itspec->accepts_cargo); i++) {
		CargoType a = accepts_cargo[i];
		if (a == INVALID_CARGO || cargo_acceptance[i] <= 0) continue; // work only with valid cargoes

		/* Add accepted cargo */
		acceptance[a] += cargo_acceptance[i];

		/* Maybe set 'always accepted' bit (if it's not set already) */
		if (HasBit(always_accepted, a)) continue;

		/* Test whether the industry itself accepts the cargo type */
		if (ind->IsCargoAccepted(a)) continue;

		/* If the industry itself doesn't accept this cargo, set 'always accepted' bit */
		SetBit(always_accepted, a);
	}
}

static void GetTileDesc_Industry(TileIndex tile, TileDesc *td)
{
	const Industry *i = Industry::GetByTile(tile);
	const IndustrySpec *is = GetIndustrySpec(i->type);

	td->owner[0] = i->owner;
	td->str = is->name;
	if (!IsIndustryCompleted(tile)) {
		td->dparam[0] = td->str;
		td->str = STR_LAI_TOWN_INDUSTRY_DESCRIPTION_UNDER_CONSTRUCTION;
	}

	if (is->grf_prop.HasGrfFile()) {
		td->grf = GetGRFConfig(is->grf_prop.grfid)->GetName();
	}
}

static CommandCost ClearTile_Industry(TileIndex tile, DoCommandFlag flags)
{
	Industry *i = Industry::GetByTile(tile);
	const IndustrySpec *indspec = GetIndustrySpec(i->type);

	/* water can destroy industries
	 * in editor you can bulldoze industries
	 * with magic_bulldozer cheat you can destroy industries
	 * (area around OILRIG is water, so water shouldn't flood it
	 */
	if ((_current_company != OWNER_WATER && _game_mode != GM_EDITOR &&
			!_cheats.magic_bulldozer.value) ||
			((flags & DC_AUTO) != 0) ||
			(_current_company == OWNER_WATER &&
				((indspec->behaviour & INDUSTRYBEH_BUILT_ONWATER) ||
				HasBit(GetIndustryTileSpec(GetIndustryGfx(tile))->slopes_refused, 5)))) {
		SetDParam(1, indspec->name);
		return CommandCost(flags & DC_AUTO ? STR_ERROR_GENERIC_OBJECT_IN_THE_WAY : INVALID_STRING_ID);
	}

	if (flags & DC_EXEC) {
		AI::BroadcastNewEvent(new ScriptEventIndustryClose(i->index));
		Game::NewEvent(new ScriptEventIndustryClose(i->index));
		delete i;
	}
	return CommandCost(EXPENSES_CONSTRUCTION, indspec->GetRemovalCost());
}

/**
 * Move produced cargo from industry to nearby stations.
 * @param tile Industry tile
 * @return true if any cargo was moved.
 */
static bool TransportIndustryGoods(TileIndex tile)
{
	Industry *i = Industry::GetByTile(tile);
	const IndustrySpec *indspec = GetIndustrySpec(i->type);
	bool moved_cargo = false;

	const uint step_limit = _industry_cargo_scaler.Scale(255);
	for (auto &p : i->Produced()) {
		uint cw = std::min<uint>(p.waiting, step_limit);
		if (cw > indspec->minimal_cargo && p.cargo != INVALID_CARGO) {
			p.waiting -= cw;

			/* fluctuating economy? */
			if (EconomyIsInRecession()) cw = (cw + 1) / 2;

			p.history[THIS_MONTH].production = SaturatingAdd<uint32_t>(p.history[THIS_MONTH].production, cw);

			uint am = MoveGoodsToStation(p.cargo, cw, SourceType::Industry, i->index, i->stations_near, i->exclusive_consumer);
			p.history[THIS_MONTH].transported = SaturatingAdd<uint32_t>(p.history[THIS_MONTH].transported, am);

			moved_cargo |= (am != 0);
		}
	}

	return moved_cargo;
}

static void AnimateSugarSieve(TileIndex tile)
{
	uint8_t m = GetAnimationFrame(tile) + 1;

	if (_settings_client.sound.ambient) {
		switch (m & 7) {
			case 2: SndPlayTileFx(SND_2D_SUGAR_MINE_1, tile); break;
			case 6: SndPlayTileFx(SND_29_SUGAR_MINE_2, tile); break;
		}
	}

	if (m >= 96) {
		m = 0;
		DeleteAnimatedTile(tile);
	}
	SetAnimationFrame(tile, m);

	MarkTileDirtyByTile(tile, VMDF_NOT_MAP_MODE);
}

static void AnimateToffeeQuarry(TileIndex tile)
{
	uint8_t m = GetAnimationFrame(tile);

	if (_industry_anim_offs_toffee[m] == 0xFF && _settings_client.sound.ambient) {
		SndPlayTileFx(SND_30_TOFFEE_QUARRY, tile);
	}

	if (++m >= 70) {
		m = 0;
		DeleteAnimatedTile(tile);
	}
	SetAnimationFrame(tile, m);

	MarkTileDirtyByTile(tile, VMDF_NOT_MAP_MODE);
}

static void AnimateBubbleCatcher(TileIndex tile)
{
	uint8_t m = GetAnimationFrame(tile);

	if (++m >= 40) {
		m = 0;
		DeleteAnimatedTile(tile);
	}
	SetAnimationFrame(tile, m);

	MarkTileDirtyByTile(tile, VMDF_NOT_MAP_MODE);
}

static void AnimatePowerPlantSparks(TileIndex tile)
{
	uint8_t m = GetAnimationFrame(tile);
	if (m == 6) {
		SetAnimationFrame(tile, 0);
		DeleteAnimatedTile(tile);
	} else {
		SetAnimationFrame(tile, m + 1);
		MarkTileDirtyByTile(tile, VMDF_NOT_MAP_MODE);
	}
}

static void AnimateToyFactory(TileIndex tile)
{
	uint8_t m = GetAnimationFrame(tile) + 1;

	switch (m) {
		case  1: if (_settings_client.sound.ambient) SndPlayTileFx(SND_2C_TOY_FACTORY_1, tile); break;
		case 23: if (_settings_client.sound.ambient) SndPlayTileFx(SND_2B_TOY_FACTORY_2, tile); break;
		case 28: if (_settings_client.sound.ambient) SndPlayTileFx(SND_2A_TOY_FACTORY_3, tile); break;
		default:
			if (m >= 50) {
				int n = GetIndustryAnimationLoop(tile) + 1;
				m = 0;
				if (n >= 8) {
					n = 0;
					DeleteAnimatedTile(tile);
				}
				SetIndustryAnimationLoop(tile, n);
			}
	}

	SetAnimationFrame(tile, m);
	MarkTileDirtyByTile(tile, VMDF_NOT_MAP_MODE);
}

static void AnimatePlasticFountain(TileIndex tile, IndustryGfx gfx)
{
	gfx = (gfx < GFX_PLASTIC_FOUNTAIN_ANIMATED_8) ? gfx + 1 : GFX_PLASTIC_FOUNTAIN_ANIMATED_1;
	SetIndustryGfx(tile, gfx);
	MarkTileDirtyByTile(tile, VMDF_NOT_MAP_MODE);
}

static void AnimateOilWell(TileIndex tile, IndustryGfx gfx)
{
	bool b = Chance16(1, 7);
	uint8_t m = GetAnimationFrame(tile) + 1;
	if (m == 4 && (m = 0, ++gfx) == GFX_OILWELL_ANIMATED_3 + 1 && (gfx = GFX_OILWELL_ANIMATED_1, b)) {
		SetIndustryGfx(tile, GFX_OILWELL_NOT_ANIMATED);
		SetIndustryConstructionStage(tile, 3);
		DeleteAnimatedTile(tile);
	} else {
		SetAnimationFrame(tile, m);
		SetIndustryGfx(tile, gfx);
		MarkTileDirtyByTile(tile, VMDF_NOT_MAP_MODE);
	}
}

static void AnimateMineTower(TileIndex tile)
{
	int state = _scaled_tick_counter & 0x7FF;

	if ((state -= 0x400) < 0) return;

	if (state < 0x1A0) {
		if (state < 0x20 || state >= 0x180) {
			uint8_t m = GetAnimationFrame(tile);
			if (!(m & 0x40)) {
				SetAnimationFrame(tile, m | 0x40);
				if (_settings_client.sound.ambient) SndPlayTileFx(SND_0B_MINE, tile);
			}
			if (state & 7) return;
		} else {
			if (state & 3) return;
		}
		uint8_t m = (GetAnimationFrame(tile) + 1) | 0x40;
		if (m > 0xC2) m = 0xC0;
		SetAnimationFrame(tile, m);
		MarkTileDirtyByTile(tile, VMDF_NOT_MAP_MODE);
	} else if (state >= 0x200 && state < 0x3A0) {
		int i = (state < 0x220 || state >= 0x380) ? 7 : 3;
		if (state & i) return;

		uint8_t m = (GetAnimationFrame(tile) & 0xBF) - 1;
		if (m < 0x80) m = 0x82;
		SetAnimationFrame(tile, m);
		MarkTileDirtyByTile(tile, VMDF_NOT_MAP_MODE);
	}
}

void AnimateTile_Industry(TileIndex tile)
{
	IndustryGfx gfx = GetIndustryGfx(tile);

	if (GetIndustryTileSpec(gfx)->animation.status != ANIM_STATUS_NO_ANIMATION) {
		AnimateNewIndustryTile(tile);
		return;
	}

	switch (gfx) {
	case GFX_SUGAR_MINE_SIEVE:
		if ((_scaled_tick_counter & 1) == 0) AnimateSugarSieve(tile);
		break;

	case GFX_TOFFEE_QUARY:
		if ((_scaled_tick_counter & 3) == 0) AnimateToffeeQuarry(tile);
		break;

	case GFX_BUBBLE_CATCHER:
		if ((_scaled_tick_counter & 1) == 0) AnimateBubbleCatcher(tile);
		break;

	case GFX_POWERPLANT_SPARKS:
		if ((_scaled_tick_counter & 3) == 0) AnimatePowerPlantSparks(tile);
		break;

	case GFX_TOY_FACTORY:
		if ((_scaled_tick_counter & 1) == 0) AnimateToyFactory(tile);
		break;

	case GFX_PLASTIC_FOUNTAIN_ANIMATED_1: case GFX_PLASTIC_FOUNTAIN_ANIMATED_2:
	case GFX_PLASTIC_FOUNTAIN_ANIMATED_3: case GFX_PLASTIC_FOUNTAIN_ANIMATED_4:
	case GFX_PLASTIC_FOUNTAIN_ANIMATED_5: case GFX_PLASTIC_FOUNTAIN_ANIMATED_6:
	case GFX_PLASTIC_FOUNTAIN_ANIMATED_7: case GFX_PLASTIC_FOUNTAIN_ANIMATED_8:
		if ((_scaled_tick_counter & 3) == 0) AnimatePlasticFountain(tile, gfx);
		break;

	case GFX_OILWELL_ANIMATED_1:
	case GFX_OILWELL_ANIMATED_2:
	case GFX_OILWELL_ANIMATED_3:
		if ((_scaled_tick_counter & 7) == 0) AnimateOilWell(tile, gfx);
		break;

	case GFX_COAL_MINE_TOWER_ANIMATED:
	case GFX_COPPER_MINE_TOWER_ANIMATED:
	case GFX_GOLD_MINE_TOWER_ANIMATED:
		AnimateMineTower(tile);
		break;
	}
}


uint8_t GetAnimatedTileSpeed_Industry(TileIndex tile)
{
	IndustryGfx gfx = GetIndustryGfx(tile);

	if (GetIndustryTileSpec(gfx)->animation.status != ANIM_STATUS_NO_ANIMATION) {
		return GetNewIndustryTileAnimationSpeed(tile);
	}

	switch (gfx) {
	case GFX_SUGAR_MINE_SIEVE:
		return 1;

	case GFX_TOFFEE_QUARY:
		return 2;

	case GFX_BUBBLE_CATCHER:
		return 1;

	case GFX_POWERPLANT_SPARKS:
		return 2;

	case GFX_TOY_FACTORY:
		return 1;

	case GFX_PLASTIC_FOUNTAIN_ANIMATED_1: case GFX_PLASTIC_FOUNTAIN_ANIMATED_2:
	case GFX_PLASTIC_FOUNTAIN_ANIMATED_3: case GFX_PLASTIC_FOUNTAIN_ANIMATED_4:
	case GFX_PLASTIC_FOUNTAIN_ANIMATED_5: case GFX_PLASTIC_FOUNTAIN_ANIMATED_6:
	case GFX_PLASTIC_FOUNTAIN_ANIMATED_7: case GFX_PLASTIC_FOUNTAIN_ANIMATED_8:
		return 2;

	case GFX_OILWELL_ANIMATED_1:
	case GFX_OILWELL_ANIMATED_2:
	case GFX_OILWELL_ANIMATED_3:
		return 3;

	default:
		return 0;
	}
}

static void CreateChimneySmoke(TileIndex tile)
{
	uint x = TileX(tile) * TILE_SIZE;
	uint y = TileY(tile) * TILE_SIZE;
	int z = GetTileMaxPixelZ(tile);

	CreateEffectVehicle(x + 15, y + 14, z + 59, EV_CHIMNEY_SMOKE);
}

static void MakeIndustryTileBigger(TileIndex tile)
{
	uint8_t cnt = GetIndustryConstructionCounter(tile) + 1;
	if (cnt != 4) {
		SetIndustryConstructionCounter(tile, cnt);
		return;
	}

	uint8_t stage = GetIndustryConstructionStage(tile) + 1;
	SetIndustryConstructionCounter(tile, 0);
	SetIndustryConstructionStage(tile, stage);
	StartStopIndustryTileAnimation(tile, IAT_CONSTRUCTION_STATE_CHANGE);
	if (stage == INDUSTRY_COMPLETED) SetIndustryCompleted(tile);

	MarkTileDirtyByTile(tile, VMDF_NOT_MAP_MODE);

	if (!IsIndustryCompleted(tile)) return;

	IndustryGfx gfx = GetIndustryGfx(tile);
	if (gfx >= NEW_INDUSTRYTILEOFFSET) {
		/* New industries are already animated on construction. */
		return;
	}

	switch (gfx) {
	case GFX_POWERPLANT_CHIMNEY:
		CreateChimneySmoke(tile);
		break;

	case GFX_OILRIG_1: {
		/* Do not require an industry tile to be after the first two GFX_OILRIG_1
		 * tiles (like the default oil rig). Do a proper check to ensure the
		 * tiles belong to the same industry and based on that build the oil rig's
		 * station. */
		TileIndex other = tile + TileDiffXY(0, 1);

		if (IsTileType(other, MP_INDUSTRY) &&
				GetIndustryGfx(other) == GFX_OILRIG_1 &&
				GetIndustryIndex(tile) == GetIndustryIndex(other)) {
			BuildOilRig(tile);
		}
		break;
	}

	case GFX_TOY_FACTORY:
	case GFX_BUBBLE_CATCHER:
	case GFX_TOFFEE_QUARY:
		SetAnimationFrame(tile, 0);
		SetIndustryAnimationLoop(tile, 0);
		break;

	case GFX_PLASTIC_FOUNTAIN_ANIMATED_1: case GFX_PLASTIC_FOUNTAIN_ANIMATED_2:
	case GFX_PLASTIC_FOUNTAIN_ANIMATED_3: case GFX_PLASTIC_FOUNTAIN_ANIMATED_4:
	case GFX_PLASTIC_FOUNTAIN_ANIMATED_5: case GFX_PLASTIC_FOUNTAIN_ANIMATED_6:
	case GFX_PLASTIC_FOUNTAIN_ANIMATED_7: case GFX_PLASTIC_FOUNTAIN_ANIMATED_8:
		AddAnimatedTile(tile);
		break;
	}
}

static void TileLoopIndustry_BubbleGenerator(TileIndex tile)
{
	static const int8_t _bubble_spawn_location[3][4] = {
		{ 11,   0, -4, -14 },
		{ -4, -10, -4,   1 },
		{ 49,  59, 60,  65 },
	};

	if (_settings_client.sound.ambient) SndPlayTileFx(SND_2E_BUBBLE_GENERATOR, tile);

	int dir = Random() & 3;

	EffectVehicle *v = CreateEffectVehicleAbove(
		TileX(tile) * TILE_SIZE + _bubble_spawn_location[0][dir],
		TileY(tile) * TILE_SIZE + _bubble_spawn_location[1][dir],
		_bubble_spawn_location[2][dir],
		EV_BUBBLE
	);

	if (v != nullptr) v->animation_substate = dir;
}

static void TileLoop_Industry(TileIndex tile)
{
	if (IsTileOnWater(tile)) TileLoop_Water(tile);

	/* Normally this doesn't happen, but if an industry NewGRF is removed
	 * an industry that was previously build on water can now be flooded.
	 * If this happens the tile is no longer an industry tile after
	 * returning from TileLoop_Water. */
	if (!IsTileType(tile, MP_INDUSTRY)) return;

	TriggerIndustryTile(tile, INDTILE_TRIGGER_TILE_LOOP);

	if (!IsIndustryCompleted(tile)) {
		MakeIndustryTileBigger(tile);
		return;
	}

	if (_game_mode == GM_EDITOR) return;

	if (TransportIndustryGoods(tile) && !StartStopIndustryTileAnimation(Industry::GetByTile(tile), IAT_INDUSTRY_DISTRIBUTES_CARGO)) {
		uint newgfx = GetIndustryTileSpec(GetIndustryGfx(tile))->anim_production;

		if (newgfx != INDUSTRYTILE_NOANIM) {
			ResetIndustryConstructionStage(tile);
			SetIndustryCompleted(tile);
			SetIndustryGfx(tile, newgfx);
			MarkTileDirtyByTile(tile, VMDF_NOT_MAP_MODE);
			return;
		}
	}

	if (StartStopIndustryTileAnimation(tile, IAT_TILELOOP)) return;

	IndustryGfx newgfx = GetIndustryTileSpec(GetIndustryGfx(tile))->anim_next;
	if (newgfx != INDUSTRYTILE_NOANIM) {
		ResetIndustryConstructionStage(tile);
		SetIndustryGfx(tile, newgfx);
		MarkTileDirtyByTile(tile, VMDF_NOT_MAP_MODE);
		return;
	}

	IndustryGfx gfx = GetIndustryGfx(tile);
	switch (gfx) {
	case GFX_COAL_MINE_TOWER_NOT_ANIMATED:
	case GFX_COPPER_MINE_TOWER_NOT_ANIMATED:
	case GFX_GOLD_MINE_TOWER_NOT_ANIMATED:
		if (!(_scaled_tick_counter & 0x400) && Chance16(1, 2)) {
			switch (gfx) {
				case GFX_COAL_MINE_TOWER_NOT_ANIMATED:   gfx = GFX_COAL_MINE_TOWER_ANIMATED;   break;
				case GFX_COPPER_MINE_TOWER_NOT_ANIMATED: gfx = GFX_COPPER_MINE_TOWER_ANIMATED; break;
				case GFX_GOLD_MINE_TOWER_NOT_ANIMATED:   gfx = GFX_GOLD_MINE_TOWER_ANIMATED;   break;
			}
			SetIndustryGfx(tile, gfx);
			SetAnimationFrame(tile, 0x80);
			AddAnimatedTile(tile);
		}
		break;

	case GFX_OILWELL_NOT_ANIMATED:
		if (Chance16(1, 6)) {
			SetIndustryGfx(tile, GFX_OILWELL_ANIMATED_1);
			SetAnimationFrame(tile, 0);
			AddAnimatedTile(tile);
		}
		break;

	case GFX_COAL_MINE_TOWER_ANIMATED:
	case GFX_COPPER_MINE_TOWER_ANIMATED:
	case GFX_GOLD_MINE_TOWER_ANIMATED:
		if (!(_scaled_tick_counter & 0x400)) {
			switch (gfx) {
				case GFX_COAL_MINE_TOWER_ANIMATED:   gfx = GFX_COAL_MINE_TOWER_NOT_ANIMATED;   break;
				case GFX_COPPER_MINE_TOWER_ANIMATED: gfx = GFX_COPPER_MINE_TOWER_NOT_ANIMATED; break;
				case GFX_GOLD_MINE_TOWER_ANIMATED:   gfx = GFX_GOLD_MINE_TOWER_NOT_ANIMATED;   break;
			}
			SetIndustryGfx(tile, gfx);
			SetIndustryCompleted(tile);
			SetIndustryConstructionStage(tile, 3);
			DeleteAnimatedTile(tile);
		}
		break;

	case GFX_POWERPLANT_SPARKS:
		if (Chance16(1, 3)) {
			if (_settings_client.sound.ambient) SndPlayTileFx(SND_0C_POWER_STATION, tile);
			AddAnimatedTile(tile);
		}
		break;

	case GFX_COPPER_MINE_CHIMNEY:
		CreateEffectVehicleAbove(TileX(tile) * TILE_SIZE + 6, TileY(tile) * TILE_SIZE + 6, 43, EV_COPPER_MINE_SMOKE);
		break;


	case GFX_TOY_FACTORY: {
			Industry *i = Industry::GetByTile(tile);
			if (i->was_cargo_delivered) {
				i->was_cargo_delivered = false;
				SetIndustryAnimationLoop(tile, 0);
				AddAnimatedTile(tile);
			}
		}
		break;

	case GFX_BUBBLE_GENERATOR:
		TileLoopIndustry_BubbleGenerator(tile);
		break;

	case GFX_TOFFEE_QUARY:
		AddAnimatedTile(tile);
		break;

	case GFX_SUGAR_MINE_SIEVE:
		if (Chance16(1, 3)) AddAnimatedTile(tile);
		break;
	}
}

static bool ClickTile_Industry(TileIndex tile)
{
	ShowIndustryViewWindow(GetIndustryIndex(tile));
	return true;
}

static TrackStatus GetTileTrackStatus_Industry(TileIndex, TransportType, uint, DiagDirection)
{
	return 0;
}

static void ChangeTileOwner_Industry(TileIndex tile, Owner old_owner, Owner new_owner)
{
	/* If the founder merges, the industry was created by the merged company */
	Industry *i = Industry::GetByTile(tile);
	if (i->founder == old_owner) i->founder = (new_owner == INVALID_OWNER) ? OWNER_NONE : new_owner;

	if (i->exclusive_supplier == old_owner) i->exclusive_supplier = new_owner;
	if (i->exclusive_consumer == old_owner) i->exclusive_consumer = new_owner;
}

/**
 * Check whether the tile is a forest.
 * @param tile the tile to investigate.
 * @return true if and only if the tile is a forest
 */
bool IsTileForestIndustry(TileIndex tile)
{
	/* Check for industry tile */
	if (!IsTileType(tile, MP_INDUSTRY)) return false;

	const Industry *ind = Industry::GetByTile(tile);

	/* Check for organic industry (i.e. not processing or extractive) */
	if ((GetIndustrySpec(ind->type)->life_type & INDUSTRYLIFE_ORGANIC) == 0) return false;

	/* Check for wood production */
	for (auto &p : ind->Produced()) {
		/* The industry produces wood. */
		if (p.cargo != INVALID_CARGO && CargoSpec::Get(p.cargo)->label == CT_WOOD) return true;
	}

	return false;
}

static const uint8_t _plantfarmfield_type[] = {1, 1, 1, 1, 1, 3, 3, 4, 4, 4, 5, 5, 5, 6, 6, 6};

/**
 * Check whether the tile can be replaced by a farm field.
 * @param tile the tile to investigate.
 * @param allow_fields if true, the method will return true even if
 * the tile is a farm tile, otherwise the tile may not be a farm tile
 * @return true if the tile can become a farm field
 */
static bool IsSuitableForFarmField(TileIndex tile, bool allow_fields)
{
	switch (GetTileType(tile)) {
		case MP_CLEAR: return !IsClearGround(tile, CLEAR_SNOW) && !IsClearGround(tile, CLEAR_DESERT) && (allow_fields || !IsClearGround(tile, CLEAR_FIELDS));
		case MP_TREES: return GetTreeGround(tile) != TREE_GROUND_SHORE;
		default:       return false;
	}
}

/**
 * Build farm field fence
 * @param tile the tile to position the fence on
 * @param size the size of the field being planted in tiles
 * @param type type of fence to set
 * @param side the side of the tile to attempt placement
 */
static void SetupFarmFieldFence(TileIndex tile, int size, uint8_t type, DiagDirection side)
{
	TileIndexDiff diff = TileOffsByAxis(OtherAxis(DiagDirToAxis(side)));
	TileIndexDiff neighbour_diff = TileOffsByDiagDir(side);

	do {
		tile = Map::WrapToMap(tile);

		if (IsTileType(tile, MP_CLEAR) && IsClearGround(tile, CLEAR_FIELDS)) {
			TileIndex neighbour = tile + neighbour_diff;
			if (!IsTileType(neighbour, MP_CLEAR) || !IsClearGround(neighbour, CLEAR_FIELDS) || GetFence(neighbour, ReverseDiagDir(side)) == 0) {
				/* Add fence as long as neighbouring tile does not already have a fence in the same position. */
				uint8_t or_ = type;

				if (or_ == 1 && Chance16(1, 7)) or_ = 2;

				SetFence(tile, side, or_);
			}
		}

		tile += diff;
	} while (--size);
}

static void PlantFarmField(TileIndex tile, IndustryID industry)
{
	if (_settings_game.game_creation.landscape == LandscapeType::Arctic) {
		if (GetTileZ(tile) + 2 >= GetSnowLine()) return;
	}

	/* determine field size */
	uint32_t r = (Random() & 0x303) + 0x404;
	if (_settings_game.game_creation.landscape == LandscapeType::Arctic) r += 0x404;
	uint size_x = GB(r, 0, 8);
	uint size_y = GB(r, 8, 8);

	TileArea ta(tile - TileDiffXY(std::min(TileX(tile), size_x / 2), std::min(TileY(tile), size_y / 2)), size_x, size_y);
	ta.ClampToMap();

	if (ta.w == 0 || ta.h == 0) return;

	/* check the amount of bad tiles */
	int count = 0;
	for (TileIndex cur_tile : ta) {
		assert(cur_tile < Map::Size());
		count += IsSuitableForFarmField(cur_tile, false);
	}
	if (count * 2 < ta.w * ta.h) return;

	/* determine type of field */
	r = Random();
	uint counter = GB(r, 5, 3);
	uint field_type = GB(r, 8, 8) * 9 >> 8;

	/* make field */
	for (TileIndex cur_tile : ta) {
		assert(cur_tile < Map::Size());
		if (IsSuitableForFarmField(cur_tile, true)) {
			MakeField(cur_tile, field_type, industry);
			SetClearCounter(cur_tile, counter);
			MarkTileDirtyByTile(cur_tile, VMDF_NOT_MAP_MODE);
		}
	}

	int type = 3;
	if (_settings_game.game_creation.landscape != LandscapeType::Arctic && _settings_game.game_creation.landscape != LandscapeType::Tropic) {
		type = _plantfarmfield_type[Random() & 0xF];
	}

	SetupFarmFieldFence(ta.tile, ta.h, type, DIAGDIR_NE);
	SetupFarmFieldFence(ta.tile, ta.w, type, DIAGDIR_NW);
	SetupFarmFieldFence(ta.tile + TileDiffXY(ta.w - 1, 0), ta.h, type, DIAGDIR_SW);
	SetupFarmFieldFence(ta.tile + TileDiffXY(0, ta.h - 1), ta.w, type, DIAGDIR_SE);
}

void PlantRandomFarmField(const Industry *i)
{
	int x = i->location.w / 2 + Random() % 31 - 16;
	int y = i->location.h / 2 + Random() % 31 - 16;

	TileIndex tile = TileAddWrap(i->location.tile, x, y);

	if (tile != INVALID_TILE) PlantFarmField(tile, i->index);
}

/**
 * Search callback function for ChopLumberMillTrees
 * @param tile to test
 * @return the result of the test
 */
static bool SearchLumberMillTrees(TileIndex tile, void *)
{
	if (IsTileType(tile, MP_TREES) && GetTreeGrowth(tile) >= TreeGrowthStage::Grown) {
		/* found a tree */

		Backup<CompanyID> cur_company(_current_company, OWNER_NONE, FILE_LINE);

		_industry_sound_ctr = 1;
		_industry_sound_tile = tile;
		if (_settings_client.sound.ambient) SndPlayTileFx(SND_38_LUMBER_MILL_1, tile);

		Command<CMD_LANDSCAPE_CLEAR>::Do(DC_EXEC, tile);

		cur_company.Restore();
		return true;
	}
	return false;
}

/**
 * Perform a circular search around the Lumber Mill in order to find trees to cut
 * @param i industry
 */
static void ChopLumberMillTrees(Industry *i)
{
	/* Skip production if cargo slot is invalid. */
	if (i->produced_cargo_count == 0 || i->produced[0].cargo == INVALID_CARGO) return;

	/* We only want to cut trees if all tiles are completed. */
	for (TileIndex tile_cur : i->location) {
		if (i->TileBelongsToIndustry(tile_cur)) {
			if (!IsIndustryCompleted(tile_cur)) return;
		}
	}

	TileIndex tile = i->location.tile;
	if (CircularTileSearch(&tile, 40, SearchLumberMillTrees, nullptr)) { // 40x40 tiles  to search.
		i->produced[0].waiting = ClampTo<uint16_t>(i->produced[0].waiting + 45); // Found a tree, add according value to waiting cargo.
	}
}

static void ProduceIndustryGoodsFromRate(Industry *i, bool scale)
{
	for (auto &p : i->Produced()) {
		if (p.cargo == INVALID_CARGO) continue;
		uint amount = p.rate;
		if (amount != 0 && scale) {
			amount = _industry_cargo_scaler.Scale(amount);
		}
		p.waiting = ClampTo<uint16_t>(p.waiting + amount);
	}
}

static uint _scaled_production_ticks;

static void ProduceIndustryGoods(Industry *i)
{
	const IndustrySpec *indsp = GetIndustrySpec(i->type);

	/* play a sound? */
	if ((i->counter & 0x3F) == 0) {
		uint32_t r;
		if (Chance16R(1, 14, r) && !indsp->random_sounds.empty()  && _settings_client.sound.ambient) {
			for (auto &p : i->Produced()) {
				if (p.history[LAST_MONTH].production > 0) {
					/* Play sound since last month had production */
					SndPlayTileFx(
						static_cast<SoundFx>(indsp->random_sounds[((r >> 16) * indsp->random_sounds.size()) >> 16]),
						i->location.tile);
					break;
				}
			}
		}
	}

	i->counter--;

	const bool scale_ticks = _industry_cargo_scaler.HasScaling() && indsp->callback_mask.Test(IndustryCallbackMask::Production256Ticks);
	if (scale_ticks) {
		if ((i->counter % _scaled_production_ticks) == 0) {
			if (indsp->callback_mask.Test(IndustryCallbackMask::Production256Ticks)) IndustryProductionCallback(i, 1);
			ProduceIndustryGoodsFromRate(i, false);
		}
	}

	/* produce some cargo */
	if ((i->counter % INDUSTRY_PRODUCE_TICKS) == 0) {
		if (!scale_ticks) {
			if (indsp->callback_mask.Test(IndustryCallbackMask::Production256Ticks)) IndustryProductionCallback(i, 1);
			ProduceIndustryGoodsFromRate(i, true);
		}

		IndustryBehaviour indbehav = indsp->behaviour;
		if ((indbehav & INDUSTRYBEH_PLANT_FIELDS) != 0) {
			uint16_t cb_res = CALLBACK_FAILED;
			if (indsp->callback_mask.Test(IndustryCallbackMask::SpecialEffect)) {
				cb_res = GetIndustryCallback(CBID_INDUSTRY_SPECIAL_EFFECT, Random(), 0, i, i->type, i->location.tile);
			}

			bool plant;
			if (cb_res != CALLBACK_FAILED) {
				plant = ConvertBooleanCallback(indsp->grf_prop.grffile, CBID_INDUSTRY_SPECIAL_EFFECT, cb_res);
			} else {
				plant = Chance16(1, 8);
			}

			if (plant) PlantRandomFarmField(i);
		}
		if ((indbehav & INDUSTRYBEH_CUT_TREES) != 0) {
			uint16_t cb_res = CALLBACK_FAILED;
			if (indsp->callback_mask.Test(IndustryCallbackMask::SpecialEffect)) {
				cb_res = GetIndustryCallback(CBID_INDUSTRY_SPECIAL_EFFECT, Random(), 1, i, i->type, i->location.tile);
			}

			bool cut;
			if (cb_res != CALLBACK_FAILED) {
				cut = ConvertBooleanCallback(indsp->grf_prop.grffile, CBID_INDUSTRY_SPECIAL_EFFECT, cb_res);
			} else {
				cut = ((i->counter % INDUSTRY_CUT_TREE_TICKS) == 0);
			}

			if (cut) ChopLumberMillTrees(i);
		}

		TriggerIndustry(i, INDUSTRY_TRIGGER_INDUSTRY_TICK);
		StartStopIndustryTileAnimation(i, IAT_INDUSTRY_TICK);
	}
}

void OnTick_Industry()
{
	if (_industry_sound_ctr != 0) {
		_industry_sound_ctr++;

		if (_industry_sound_ctr == 75) {
			if (_settings_client.sound.ambient) SndPlayTileFx(SND_37_LUMBER_MILL_2, _industry_sound_tile);
		} else if (_industry_sound_ctr == 160) {
			_industry_sound_ctr = 0;
			if (_settings_client.sound.ambient) SndPlayTileFx(SND_36_LUMBER_MILL_3, _industry_sound_tile);
		}
	}

	if (_game_mode == GM_EDITOR) return;

	_scaled_production_ticks = _industry_inverse_cargo_scaler.Scale(INDUSTRY_PRODUCE_TICKS);
	for (Industry *i : Industry::Iterate()) {
		ProduceIndustryGoods(i);
	}
}

/**
 * Check the conditions of #CHECK_NOTHING (Always succeeds).
 * @return Succeeded or failed command.
 */
static CommandCost CheckNewIndustry_NULL(TileIndex)
{
	return CommandCost();
}

/**
 * Check the conditions of #CHECK_FOREST (Industry should be build above snow-line in arctic climate).
 * @param tile %Tile to perform the checking.
 * @return Succeeded or failed command.
 */
static CommandCost CheckNewIndustry_Forest(TileIndex tile)
{
	if (_settings_game.game_creation.landscape == LandscapeType::Arctic) {
		if (GetTileZ(tile) < HighestSnowLine() + 2) {
			return CommandCost(STR_ERROR_FOREST_CAN_ONLY_BE_PLANTED);
		}
	}
	return CommandCost();
}

/**
 * Check if a tile is within a distance from map edges, scaled by map dimensions independently.
 * Each dimension is checked independently, and dimensions smaller than 256 are not scaled.
 * @param tile Which tile to check distance of.
 * @param maxdist Normal distance on a 256x256 map.
 * @return True if the tile is near the map edge.
 */
static bool CheckScaledDistanceFromEdge(TileIndex tile, uint maxdist)
{
	uint maxdist_x = maxdist;
	uint maxdist_y = maxdist;

	if (Map::SizeX() > 256) maxdist_x *= Map::SizeX() / 256;
	if (Map::SizeY() > 256) maxdist_y *= Map::SizeY() / 256;

	if (DistanceFromEdgeDir(tile, DIAGDIR_NE) < maxdist_x) return true;
	if (DistanceFromEdgeDir(tile, DIAGDIR_NW) < maxdist_y) return true;
	if (DistanceFromEdgeDir(tile, DIAGDIR_SW) < maxdist_x) return true;
	if (DistanceFromEdgeDir(tile, DIAGDIR_SE) < maxdist_y) return true;

	return false;
}

/**
 * Check the conditions of #CHECK_REFINERY (Industry should be positioned near edge of the map).
 * @param tile %Tile to perform the checking.
 * @return Succeeded or failed command.
 */
static CommandCost CheckNewIndustry_OilRefinery(TileIndex tile)
{
	if (_game_mode == GM_EDITOR) return CommandCost();

	if (CheckScaledDistanceFromEdge(TileAddXY(tile, 1, 1), _settings_game.game_creation.oil_refinery_limit)) return CommandCost();

	return CommandCost(STR_ERROR_CAN_ONLY_BE_POSITIONED);
}

extern bool _ignore_restrictions;

/**
 * Check the conditions of #CHECK_OIL_RIG (Industries at sea should be positioned near edge of the map).
 * @param tile %Tile to perform the checking.
 * @return Succeeded or failed command.
 */
static CommandCost CheckNewIndustry_OilRig(TileIndex tile)
{
	if (_game_mode == GM_EDITOR && _ignore_restrictions) return CommandCost();

	if (TileHeight(tile) == 0 &&
			CheckScaledDistanceFromEdge(TileAddXY(tile, 1, 1), _settings_game.game_creation.oil_refinery_limit)) return CommandCost();

	return CommandCost(STR_ERROR_CAN_ONLY_BE_POSITIONED);
}

/**
 * Check the conditions of #CHECK_FARM (Industry should be below snow-line in arctic).
 * @param tile %Tile to perform the checking.
 * @return Succeeded or failed command.
 */
static CommandCost CheckNewIndustry_Farm(TileIndex tile)
{
	if (_settings_game.game_creation.landscape == LandscapeType::Arctic) {
		if (GetTileZ(tile) + 2 >= HighestSnowLine()) {
			return CommandCost(STR_ERROR_SITE_UNSUITABLE);
		}
	}
	return CommandCost();
}

/**
 * Check the conditions of #CHECK_PLANTATION (Industry should NOT be in the desert).
 * @param tile %Tile to perform the checking.
 * @return Succeeded or failed command.
 */
static CommandCost CheckNewIndustry_Plantation(TileIndex tile)
{
	if (GetTropicZone(tile) == TROPICZONE_DESERT) {
		return CommandCost(STR_ERROR_SITE_UNSUITABLE);
	}
	return CommandCost();
}

/**
 * Check the conditions of #CHECK_WATER (Industry should be in the desert).
 * @param tile %Tile to perform the checking.
 * @return Succeeded or failed command.
 */
static CommandCost CheckNewIndustry_Water(TileIndex tile)
{
	if (GetTropicZone(tile) != TROPICZONE_DESERT) {
		return CommandCost(STR_ERROR_CAN_ONLY_BE_BUILT_IN_DESERT);
	}
	return CommandCost();
}

/**
 * Check the conditions of #CHECK_LUMBERMILL (Industry should be in the rainforest).
 * @param tile %Tile to perform the checking.
 * @return Succeeded or failed command.
 */
static CommandCost CheckNewIndustry_Lumbermill(TileIndex tile)
{
	if (GetTropicZone(tile) != TROPICZONE_RAINFOREST) {
		return CommandCost(STR_ERROR_CAN_ONLY_BE_BUILT_IN_RAINFOREST);
	}
	return CommandCost();
}

/**
 * Check the conditions of #CHECK_BUBBLEGEN (Industry should be in low land).
 * @param tile %Tile to perform the checking.
 * @return Succeeded or failed command.
 */
static CommandCost CheckNewIndustry_BubbleGen(TileIndex tile)
{
	if (GetTileZ(tile) > 4) {
		return CommandCost(STR_ERROR_CAN_ONLY_BE_BUILT_IN_LOW_AREAS);
	}
	return CommandCost();
}

/**
 * Industrytype check function signature.
 * @param tile %Tile to check.
 * @return Succeeded or failed command.
 */
typedef CommandCost CheckNewIndustryProc(TileIndex tile);

/** Check functions for different types of industry. */
static CheckNewIndustryProc * const _check_new_industry_procs[CHECK_END] = {
	CheckNewIndustry_NULL,        ///< CHECK_NOTHING
	CheckNewIndustry_Forest,      ///< CHECK_FOREST
	CheckNewIndustry_OilRefinery, ///< CHECK_REFINERY
	CheckNewIndustry_Farm,        ///< CHECK_FARM
	CheckNewIndustry_Plantation,  ///< CHECK_PLANTATION
	CheckNewIndustry_Water,       ///< CHECK_WATER
	CheckNewIndustry_Lumbermill,  ///< CHECK_LUMBERMILL
	CheckNewIndustry_BubbleGen,   ///< CHECK_BUBBLEGEN
	CheckNewIndustry_OilRig,      ///< CHECK_OIL_RIG
};

/**
 * Find a town for the industry, while checking for multiple industries in the same town.
 * @param tile Position of the industry to build.
 * @param type Industry type.
 * @param[out] t Pointer to return town for the new industry, \c nullptr is written if no good town can be found.
 * @return Succeeded or failed command.
 *
 * @pre \c *t != nullptr
 * @post \c *t points to a town on success, and \c nullptr on failure.
 */
static CommandCost FindTownForIndustry(TileIndex tile, IndustryType type, Town **t)
{
	*t = ClosestTownFromTile(tile, UINT_MAX);

	if (_settings_game.economy.multiple_industry_per_town) return CommandCost();

	for (const IndustryLocationCacheEntry &entry : (*t)->industry_cache) {
		if (entry.type == type) {
			*t = nullptr;
			return CommandCost(STR_ERROR_ONLY_ONE_ALLOWED_PER_TOWN);
		}
	}

	return CommandCost();
}

bool IsSlopeRefused(Slope current, Slope refused)
{
	if (IsSteepSlope(current)) return true;
	if (current != SLOPE_FLAT) {
		if (IsSteepSlope(refused)) return true;

		Slope t = ComplementSlope(current);

		if ((refused & SLOPE_W) && (t & SLOPE_NW)) return true;
		if ((refused & SLOPE_S) && (t & SLOPE_NE)) return true;
		if ((refused & SLOPE_E) && (t & SLOPE_SW)) return true;
		if ((refused & SLOPE_N) && (t & SLOPE_SE)) return true;
	}

	return false;
}

/**
 * Are the tiles of the industry free?
 * @param tile                    Position to check.
 * @param layout                  Industry tiles table.
 * @param type                    Type of the industry.
 * @return Failed or succeeded command.
 */
static CommandCost CheckIfIndustryTilesAreFree(TileIndex tile, const IndustryTileLayout &layout, IndustryType type)
{
	IndustryBehaviour ind_behav = GetIndustrySpec(type)->behaviour;

	for (const IndustryTileLayoutTile &it : layout) {
		IndustryGfx gfx = GetTranslatedIndustryTileID(it.gfx);
		TileIndex cur_tile = TileAddWrap(tile, it.ti.x, it.ti.y);

		if (!IsValidTile(cur_tile)) {
			return CommandCost(STR_ERROR_SITE_UNSUITABLE);
		}

		if (gfx == GFX_WATERTILE_SPECIALCHECK) {
			if (!IsWaterTile(cur_tile) ||
					!IsTileFlat(cur_tile)) {
				return CommandCost(STR_ERROR_SITE_UNSUITABLE);
			}
		} else {
			CommandCost ret = EnsureNoVehicleOnGround(cur_tile);
			if (ret.Failed()) return ret;
			if (IsBridgeAbove(cur_tile)) return CommandCost(STR_ERROR_SITE_UNSUITABLE);

			const IndustryTileSpec *its = GetIndustryTileSpec(gfx);

			/* Perform land/water check if not disabled */
			if (!HasBit(its->slopes_refused, 5) && ((HasTileWaterClass(cur_tile) && IsTileOnWater(cur_tile)) == !(ind_behav & INDUSTRYBEH_BUILT_ONWATER))) return CommandCost(STR_ERROR_SITE_UNSUITABLE);

			if ((ind_behav & (INDUSTRYBEH_ONLY_INTOWN | INDUSTRYBEH_TOWN1200_MORE)) || // Tile must be a house
					((ind_behav & INDUSTRYBEH_ONLY_NEARTOWN) && IsTileType(cur_tile, MP_HOUSE))) { // Tile is allowed to be a house (and it is a house)
				if (!IsTileType(cur_tile, MP_HOUSE)) {
					return CommandCost(STR_ERROR_CAN_ONLY_BE_BUILT_IN_TOWNS);
				}

				/* Clear the tiles as OWNER_TOWN to not affect town rating, and to not clear protected buildings */
				Backup<CompanyID> cur_company(_current_company, OWNER_TOWN, FILE_LINE);
				CommandCost ret = Command<CMD_LANDSCAPE_CLEAR>::Do(DC_NONE, cur_tile);
				cur_company.Restore();

				if (ret.Failed()) return ret;
			} else {
				/* Clear the tiles, but do not affect town ratings */
				DoCommandFlag flags = DC_AUTO | DC_NO_TEST_TOWN_RATING | DC_NO_MODIFY_TOWN_RATING;
				if ((ind_behav & INDUSTRYBEH_BUILT_ONWATER) && IsWaterTile(cur_tile)) flags |= DC_ALLOW_REMOVE_WATER;
				CommandCost ret = Command<CMD_LANDSCAPE_CLEAR>::Do(flags, cur_tile);
				if (ret.Failed()) return ret;
			}
		}
	}

	return CommandCost();
}

/**
 * Check slope requirements for industry tiles.
 * @param tile                    Position to check.
 * @param layout                  Industry tiles table.
 * @param layout_index            The index of the layout to build/fund
 * @param type                    Type of the industry.
 * @param initial_random_bits     The random bits the industry is going to have after construction.
 * @param founder                 Industry founder
 * @param creation_type           The circumstances the industry is created under.
 * @param[out] custom_shape_check Perform custom check for the site.
 * @return Failed or succeeded command.
 */
static CommandCost CheckIfIndustryTileSlopes(TileIndex tile, const IndustryTileLayout &layout, size_t layout_index, IndustryType type, uint16_t initial_random_bits, Owner founder, IndustryAvailabilityCallType creation_type, bool *custom_shape_check = nullptr)
{
	bool refused_slope = false;
	bool custom_shape = false;

	for (const IndustryTileLayoutTile &it : layout) {
		IndustryGfx gfx = GetTranslatedIndustryTileID(it.gfx);
		TileIndex cur_tile = TileAddWrap(tile, it.ti.x, it.ti.y);
		assert(IsValidTile(cur_tile)); // checked before in CheckIfIndustryTilesAreFree

		if (gfx != GFX_WATERTILE_SPECIALCHECK) {
			const IndustryTileSpec *its = GetIndustryTileSpec(gfx);

			if (its->callback_mask.Test(IndustryTileCallbackMask::ShapeCheck)) {
				custom_shape = true;
				CommandCost ret = PerformIndustryTileSlopeCheck(tile, cur_tile, its, type, gfx, layout_index, initial_random_bits, founder, creation_type);
				if (ret.Failed()) return ret;
			} else {
				Slope tileh = GetTileSlope(cur_tile);
				refused_slope |= IsSlopeRefused(tileh, its->slopes_refused);
			}
		}
	}

	if (custom_shape_check != nullptr) *custom_shape_check = custom_shape;

	/* It is almost impossible to have a fully flat land in TG, so what we
	 *  do is that we check if we can make the land flat later on. See
	 *  CheckIfCanLevelIndustryPlatform(). */
	if (!refused_slope || (_settings_game.game_creation.land_generator == LG_TERRAGENESIS && _generating_world && !custom_shape && !_ignore_restrictions)) {
		return CommandCost();
	}
	return CommandCost(STR_ERROR_SITE_UNSUITABLE);
}

/**
 * Is the industry allowed to be built at this place for the town?
 * @param tile Tile to construct the industry.
 * @param type Type of the industry.
 * @param t    Town authority that the industry belongs to.
 * @return Succeeded or failed command.
 */
static CommandCost CheckIfIndustryIsAllowed(TileIndex tile, IndustryType type, const Town *t)
{
	if ((GetIndustrySpec(type)->behaviour & INDUSTRYBEH_TOWN1200_MORE) && t->cache.population < 1200) {
		return CommandCost(STR_ERROR_CAN_ONLY_BE_BUILT_IN_TOWNS_WITH_POPULATION_OF_1200);
	}

	if ((GetIndustrySpec(type)->behaviour & INDUSTRYBEH_ONLY_NEARTOWN) && DistanceMax(t->xy, tile) > 9) {
		return CommandCost(STR_ERROR_CAN_ONLY_BE_BUILT_NEAR_TOWN_CENTER);
	}

	if (type == IT_OIL_RIG &&
			(IsTunnelInWay(tile, 0) ||
			IsTunnelInWay(tile + TileDiffXY(0, 1), 0) ||
			IsTunnelInWay(tile + TileDiffXY(1, 2), 0))) return CommandCost(STR_ERROR_NO_DRILLING_ABOVE_CHUNNEL);

	return CommandCost();
}

static bool CheckCanTerraformSurroundingTiles(TileIndex tile, uint height, int internal)
{
	/* Check if we don't leave the map */
	if (TileX(tile) == 0 || TileY(tile) == 0 || GetTileType(tile) == MP_VOID) return false;

	TileArea ta(tile - TileDiffXY(1, 1), 2, 2);
	for (TileIndex tile_walk : ta) {
		uint curh = TileHeight(tile_walk);
		/* Is the tile clear? */
		if ((GetTileType(tile_walk) != MP_CLEAR) && (GetTileType(tile_walk) != MP_TREES)) return false;

		/* Don't allow too big of a change if this is the sub-tile check */
		if (internal != 0 && Delta(curh, height) > 1) return false;

		/* Different height, so the surrounding tiles of this tile
		 *  has to be correct too (in level, or almost in level)
		 *  else you get a chain-reaction of terraforming. */
		if (internal == 0 && curh != height) {
			if (TileX(tile_walk) == 0 || TileY(tile_walk) == 0 || !CheckCanTerraformSurroundingTiles(tile_walk + TileDiffXY(-1, -1), height, internal + 1)) {
				return false;
			}
		}
	}

	return true;
}

/**
 * This function tries to flatten out the land below an industry, without
 *  damaging the surroundings too much.
 */
static bool CheckIfCanLevelIndustryPlatform(TileIndex tile, DoCommandFlag flags, const IndustryTileLayout &layout)
{
	int max_x = 0;
	int max_y = 0;

	/* Finds dimensions of largest variant of this industry */
	for (const IndustryTileLayoutTile &it : layout) {
		if (it.gfx == GFX_WATERTILE_SPECIALCHECK) continue; // watercheck tiles don't count for footprint size
		if (it.ti.x > max_x) max_x = it.ti.x;
		if (it.ti.y > max_y) max_y = it.ti.y;
	}

	/* Remember level height */
	uint h = TileHeight(tile);

	if (TileX(tile) <= _settings_game.construction.industry_platform + 1U || TileY(tile) <= _settings_game.construction.industry_platform + 1U) return false;
	/* Check that all tiles in area and surrounding are clear
	 * this determines that there are no obstructing items */

	/* TileArea::Expand is not used here as we need to abort
	 * instead of clamping if the bounds cannot expanded. */
	TileArea ta(tile + TileDiffXY(-_settings_game.construction.industry_platform, -_settings_game.construction.industry_platform),
			max_x + 2 + 2 * _settings_game.construction.industry_platform, max_y + 2 + 2 * _settings_game.construction.industry_platform);

	if (TileX(ta.tile) + ta.w >= Map::MaxX() || TileY(ta.tile) + ta.h >= Map::MaxY()) return false;

	/* _current_company is OWNER_NONE for randomly generated industries and in editor, or the company who funded or prospected the industry.
	 * Perform terraforming as OWNER_TOWN to disable autoslope and town ratings. */
	Backup<CompanyID> cur_company(_current_company, OWNER_TOWN, FILE_LINE);

	for (TileIndex tile_walk : ta) {
		uint curh = TileHeight(tile_walk);
		if (curh != h) {
			/* This tile needs terraforming. Check if we can do that without
			 *  damaging the surroundings too much. */
			if (!CheckCanTerraformSurroundingTiles(tile_walk, h, 0)) {
				cur_company.Restore();
				return false;
			}
			/* This is not 100% correct check, but the best we can do without modifying the map.
			 *  What is missing, is if the difference in height is more than 1.. */
			if (Command<CMD_TERRAFORM_LAND>::Do(flags & ~DC_EXEC, tile_walk, SLOPE_N, curh <= h).Failed()) {
				cur_company.Restore();
				return false;
			}
		}
	}

	if (flags & DC_EXEC) {
		/* Terraform the land under the industry */
		for (TileIndex tile_walk : ta) {
			uint curh = TileHeight(tile_walk);
			while (curh != h) {
				/* We give the terraforming for free here, because we can't calculate
				 *  exact cost in the test-round, and as we all know, that will cause
				 *  a nice assert if they don't match ;) */
				Command<CMD_TERRAFORM_LAND>::Do(flags, tile_walk, SLOPE_N, curh <= h);
				curh += (curh > h) ? -1 : 1;
			}
		}
	}

	cur_company.Restore();
	return true;
}


/**
 * Check that the new industry is far enough from conflicting industries.
 * @param tile Tile to construct the industry.
 * @param type Type of the new industry.
 * @return Succeeded or failed command.
 */
static CommandCost CheckIfFarEnoughFromConflictingIndustry(TileIndex tile, IndustryType type)
{
	const IndustrySpec *indspec = GetIndustrySpec(type);

	for (IndustryType conflicting_type : indspec->conflicting) {
		if (conflicting_type == IT_INVALID) continue;

		for (const IndustryLocationCacheEntry &entry : Industry::industries[conflicting_type]) {
			/* Within 14 tiles from another industry is considered close */
			if (DistanceMax(tile, entry.tile) > 14) continue;

			return CommandCost(STR_ERROR_INDUSTRY_TOO_CLOSE);
		}
	}
	return CommandCost();
}

/**
 * Advertise about a new industry opening.
 * @param ind Industry being opened.
 */
static void AdvertiseIndustryOpening(const Industry *ind)
{
	const IndustrySpec *ind_spc = GetIndustrySpec(ind->type);
	SetDParam(0, ind_spc->name);
	if (ind_spc->new_industry_text > STR_LAST_STRINGID) {
		SetDParam(1, STR_TOWN_NAME);
		SetDParam(2, ind->town->index);
	} else {
		SetDParam(1, ind->town->index);
	}
	AddIndustryNewsItem(ind_spc->new_industry_text, NT_INDUSTRY_OPEN, ind->index);
	AI::BroadcastNewEvent(new ScriptEventIndustryOpen(ind->index));
	Game::NewEvent(new ScriptEventIndustryOpen(ind->index));
}

/**
 * Populate an industry's list of nearby stations, and if it accepts any cargo, also
 * add the industry to each station's nearby industry list.
 * @param ind Industry
 */
static void PopulateStationsNearby(Industry *ind)
{
	if (ind->neutral_station != nullptr && !_settings_game.station.serve_neutral_industries) {
		/* Industry has a neutral station. Use it and ignore any other nearby stations. */
		ind->stations_near.insert(ind->neutral_station);
		ind->neutral_station->industries_near.clear();
		ind->neutral_station->industries_near.insert(IndustryListEntry{0, ind});
		return;
	}

	ForAllStationsAroundTiles(ind->location, [ind](Station *st, TileIndex tile) {
		if (!IsTileType(tile, MP_INDUSTRY) || GetIndustryIndex(tile) != ind->index) return false;
		ind->stations_near.insert(st);
		st->AddIndustryToDeliver(ind, tile);
		return false;
	});
}

/**
 * Put an industry on the map.
 * @param i                   Just allocated poolitem, mostly empty.
 * @param tile                North tile of the industry.
 * @param type                Type of the industry.
 * @param layout              Industrylayout to build.
 * @param layout_index        Number of the industry layout.
 * @param t                   Nearest town.
 * @param founder             Founder of the industry; OWNER_NONE in case of random construction.
 * @param initial_random_bits Random bits for the industry.
 */
static void DoCreateNewIndustry(Industry *i, TileIndex tile, IndustryType type, const IndustryTileLayout &layout, size_t layout_index, Town *t, Owner founder, uint16_t initial_random_bits)
{
	const IndustrySpec *indspec = GetIndustrySpec(type);

	i->location = TileArea(tile, 1, 1);
	i->type = type;

	i->produced_cargo_count = 0;
	for (size_t index = 0; index < std::size(indspec->produced_cargo); ++index) {
		if (!IsValidCargoType(indspec->produced_cargo[index])) break;
		i->produced_cargo_count++;
	}
	i->produced = std::make_unique<Industry::ProducedCargo[]>(i->produced_cargo_count);
	for (uint8_t index = 0; index < i->produced_cargo_count; ++index) {
		Industry::ProducedCargo &p = i->produced[index];
		p.cargo = indspec->produced_cargo[index];
		p.rate = indspec->production_rate[index];
	}

	i->accepted_cargo_count = 0;
	for (size_t index = 0; index < std::size(indspec->accepts_cargo); ++index) {
		if (!IsValidCargoType(indspec->accepts_cargo[index])) break;
		i->accepted_cargo_count++;
	}
	i->accepted = std::make_unique<Industry::AcceptedCargo[]>(i->accepted_cargo_count);
	for (uint8_t index = 0; index < i->accepted_cargo_count; ++index) {
		Industry::AcceptedCargo &a = i->accepted[index];
		a.cargo = indspec->accepts_cargo[index];
	}

	/* Randomize initial production if non-original economy is used and there are no production related callbacks. */
	if (!indspec->UsesOriginalEconomy()) {
		for (auto &p : i->Produced()) {
			p.rate = ClampTo<uint8_t>((RandomRange(256) + 128) * p.rate >> 8);
		}
	}

	i->town = t;
	i->owner = OWNER_NONE;

	uint16_t r = Random();
	i->random_colour = static_cast<Colours>(GB(r, 0, 4));
	i->counter = GB(r, 4, 12);
	i->random = initial_random_bits;
	i->was_cargo_delivered = false;
	i->last_prod_year = EconTime::CurYear();
	i->founder = founder;
	i->ctlflags = INDCTL_NONE;

	i->construction_date = CalTime::CurDate();
	i->construction_type = (_game_mode == GM_EDITOR) ? ICT_SCENARIO_EDITOR :
			(_generating_world ? ICT_MAP_GENERATION : ICT_NORMAL_GAMEPLAY);

	/* Adding 1 here makes it conform to specs of var44 of varaction2 for industries
	 * 0 = created prior of newindustries
	 * else, chosen layout + 1 */
	i->selected_layout = (uint8_t)(layout_index + 1);

	i->exclusive_supplier = INVALID_OWNER;
	i->exclusive_consumer = INVALID_OWNER;

	i->prod_level = PRODLEVEL_DEFAULT;

	/* Call callbacks after the regular fields got initialised. */

	if (indspec->callback_mask.Test(IndustryCallbackMask::ProdChangeBuild)) {
		uint16_t res = GetIndustryCallback(CBID_INDUSTRY_PROD_CHANGE_BUILD, 0, Random(), i, type, INVALID_TILE);
		if (res != CALLBACK_FAILED) {
			if (res < PRODLEVEL_MINIMUM || res > PRODLEVEL_MAXIMUM) {
				ErrorUnknownCallbackResult(indspec->grf_prop.grfid, CBID_INDUSTRY_PROD_CHANGE_BUILD, res);
			} else {
				i->prod_level = res;
				i->RecomputeProductionMultipliers();
			}
		}
	}

	if (_generating_world) {
		if (indspec->callback_mask.Test(IndustryCallbackMask::Production256Ticks)) {
			IndustryProductionCallback(i, 1);
<<<<<<< HEAD
			for (auto &p : i->Produced()) {
				p.history[LAST_MONTH].production = p.waiting * 8;
=======
			for (auto &p : i->produced) {
				p.history[LAST_MONTH].production = ScaleByCargoScale(p.waiting * 8, false);
>>>>>>> 5ffaf6cd
				p.waiting = 0;
			}
		}

		for (auto &p : i->Produced()) {
			p.history[LAST_MONTH].production += _industry_cargo_scaler.Scale(p.rate * 8);
		}
	}

	if (indspec->callback_mask.Test(IndustryCallbackMask::DecideColour)) {
		uint16_t res = GetIndustryCallback(CBID_INDUSTRY_DECIDE_COLOUR, 0, 0, i, type, INVALID_TILE);
		if (res != CALLBACK_FAILED) {
			if (GB(res, 4, 11) != 0) ErrorUnknownCallbackResult(indspec->grf_prop.grfid, CBID_INDUSTRY_DECIDE_COLOUR, res);
			i->random_colour = static_cast<Colours>(GB(res, 0, 4));
		}
	}

	if (indspec->callback_mask.Test(IndustryCallbackMask::InputCargoTypes)) {
		/* Clear all input cargo types */
		i->accepted_cargo_count = 0;
		i->accepted.reset();

		uint8_t cargo_count = 0;
		std::array<CargoType, INDUSTRY_NUM_INPUTS> accepts_cargo{};

		/* Query actual types */
		uint maxcargoes = (indspec->behaviour & INDUSTRYBEH_CARGOTYPES_UNLIMITED) ? INDUSTRY_NUM_INPUTS : 3;
		for (uint j = 0; j < maxcargoes; j++) {
			uint16_t res = GetIndustryCallback(CBID_INDUSTRY_INPUT_CARGO_TYPES, j, 0, i, type, INVALID_TILE);
			if (res == CALLBACK_FAILED || GB(res, 0, 8) == UINT8_MAX) break;
			if (indspec->grf_prop.grffile->grf_version >= 8 && res >= 0x100) {
				ErrorUnknownCallbackResult(indspec->grf_prop.grfid, CBID_INDUSTRY_INPUT_CARGO_TYPES, res);
				break;
			}
			CargoType cargo = GetCargoTranslation(GB(res, 0, 8), indspec->grf_prop.grffile);
			/* Industries without "unlimited" cargo types support depend on the specific order/slots of cargo types.
			 * They need to be able to blank out specific slots without aborting the callback sequence,
			 * and solve this by returning undefined cargo indexes. Skip these. */
			if (!IsValidCargoType(cargo) && !(indspec->behaviour & INDUSTRYBEH_CARGOTYPES_UNLIMITED)) {
				/* As slots are allocated as needed now, this means we do need to add a slot for the invalid cargo. */
				accepts_cargo[cargo_count] = INVALID_CARGO;
				cargo_count++;
				continue;
			}
			/* Verify valid cargo */
			if (std::ranges::find(indspec->accepts_cargo, cargo) == std::end(indspec->accepts_cargo)) {
				/* Cargo not in spec, error in NewGRF */
				ErrorUnknownCallbackResult(indspec->grf_prop.grfid, CBID_INDUSTRY_INPUT_CARGO_TYPES, res);
				break;
			}
			if (std::find(accepts_cargo.begin(), accepts_cargo.begin() + cargo_count, cargo) != accepts_cargo.begin() + cargo_count) {
				/* Duplicate cargo */
				ErrorUnknownCallbackResult(indspec->grf_prop.grfid, CBID_INDUSTRY_INPUT_CARGO_TYPES, res);
				break;
			}
			accepts_cargo[cargo_count] = cargo;
			cargo_count++;
		}

		i->accepted_cargo_count = cargo_count;
		i->accepted = std::make_unique<Industry::AcceptedCargo[]>(cargo_count);
		for (uint8_t index = 0; index < cargo_count; ++index) {
			Industry::AcceptedCargo &a = i->accepted[index];
			a.cargo = accepts_cargo[index];
		}
	}

	if (indspec->callback_mask.Test(IndustryCallbackMask::OutputCargoTypes)) {
		/* Clear all output cargo types */
		i->produced_cargo_count = 0;
		i->produced.reset();

		uint8_t cargo_count = 0;
		std::array<CargoType, INDUSTRY_NUM_INPUTS> produced_cargo{};

		/* Query actual types */
		uint maxcargoes = (indspec->behaviour & INDUSTRYBEH_CARGOTYPES_UNLIMITED) ? INDUSTRY_NUM_OUTPUTS : 2;
		for (uint j = 0; j < maxcargoes; j++) {
			uint16_t res = GetIndustryCallback(CBID_INDUSTRY_OUTPUT_CARGO_TYPES, j, 0, i, type, INVALID_TILE);
			if (res == CALLBACK_FAILED || GB(res, 0, 8) == UINT8_MAX) break;
			if (indspec->grf_prop.grffile->grf_version >= 8 && res >= 0x100) {
				ErrorUnknownCallbackResult(indspec->grf_prop.grfid, CBID_INDUSTRY_OUTPUT_CARGO_TYPES, res);
				break;
			}
			CargoType cargo = GetCargoTranslation(GB(res, 0, 8), indspec->grf_prop.grffile);
			/* Allow older GRFs to skip slots. */
			if (!IsValidCargoType(cargo) && !(indspec->behaviour & INDUSTRYBEH_CARGOTYPES_UNLIMITED)) {
				/* As slots are allocated as needed now, this means we do need to add a slot for the invalid cargo. */
				produced_cargo[cargo_count] = INVALID_CARGO;
				cargo_count++;
				continue;
			}
			/* Verify valid cargo */
			if (std::ranges::find(indspec->produced_cargo, cargo) == std::end(indspec->produced_cargo)) {
				/* Cargo not in spec, error in NewGRF */
				ErrorUnknownCallbackResult(indspec->grf_prop.grfid, CBID_INDUSTRY_OUTPUT_CARGO_TYPES, res);
				break;
			}
			if (std::find(produced_cargo.begin(), produced_cargo.begin() + cargo_count, cargo) != produced_cargo.begin() + cargo_count) {
				/* Duplicate cargo */
				ErrorUnknownCallbackResult(indspec->grf_prop.grfid, CBID_INDUSTRY_OUTPUT_CARGO_TYPES, res);
				break;
			}
			produced_cargo[cargo_count] = cargo;
			cargo_count++;
		}

		i->produced_cargo_count = cargo_count;
		i->produced = std::make_unique<Industry::ProducedCargo[]>(cargo_count);
		for (uint8_t index = 0; index < cargo_count; ++index) {
			Industry::ProducedCargo &p = i->produced[index];
			p.cargo = produced_cargo[index];
		}
	}

	/* Plant the tiles */

	uint64_t anim_inhibit_mask = indspec->layout_anim_masks[layout_index];

	uint gfx_idx = 0;
	for (const IndustryTileLayoutTile &it : layout) {
		TileIndex cur_tile = tile + ToTileIndexDiff(it.ti);

		if (it.gfx != GFX_WATERTILE_SPECIALCHECK) {
			i->location.Add(cur_tile);

			WaterClass wc = (IsWaterTile(cur_tile) ? GetWaterClass(cur_tile) : WATER_CLASS_INVALID);

			Command<CMD_LANDSCAPE_CLEAR>::Do(DC_EXEC | DC_NO_TEST_TOWN_RATING | DC_NO_MODIFY_TOWN_RATING, cur_tile);

			MakeIndustry(cur_tile, i->index, it.gfx, Random(), wc);

			if (_generating_world) {
				SetIndustryConstructionCounter(cur_tile, 3);
				SetIndustryConstructionStage(cur_tile, 2);
			}

			/* it->gfx is stored in the map. But the translated ID cur_gfx is the interesting one */
			IndustryGfx cur_gfx = GetTranslatedIndustryTileID(it.gfx);
			const IndustryTileSpec *its = GetIndustryTileSpec(cur_gfx);
			if (its->animation.status != ANIM_STATUS_NO_ANIMATION) {
				if (gfx_idx >= 64 || !HasBit(anim_inhibit_mask, gfx_idx)) AddAnimatedTile(cur_tile);
			}

			gfx_idx++;
		}
	}

	/* Needs to be done after layout and location are populated */
	i->AddToLocationCache();

	if (GetIndustrySpec(i->type)->behaviour & INDUSTRYBEH_PLANT_ON_BUILT) {
		for (uint j = 0; j != 50; j++) PlantRandomFarmField(i);
	}
	InvalidateWindowData(WC_INDUSTRY_DIRECTORY, 0, IDIWD_FORCE_REBUILD);
	SetWindowDirty(WC_BUILD_INDUSTRY, 0);

	if (!_generating_world) PopulateStationsNearby(i);
	if (_game_mode == GM_NORMAL) RegisterGameEvents(GEF_INDUSTRY_CREATE);
}

/**
 * Helper function for Build/Fund an industry
 * @param tile tile where industry is built
 * @param type of industry to build
 * @param flags of operations to conduct
 * @param indspec pointer to industry specifications
 * @param layout_index the index of the itsepc to build/fund
 * @param random_var8f random seed (possibly) used by industries
 * @param random_initial_bits The random bits the industry is going to have after construction.
 * @param founder Founder of the industry
 * @param creation_type The circumstances the industry is created under.
 * @param[out] ip Pointer to store newly created industry.
 * @return Succeeded or failed command.
 *
 * @post \c *ip contains the newly created industry if all checks are successful and the \a flags request actual creation, else it contains \c nullptr afterwards.
 */
static CommandCost CreateNewIndustryHelper(TileIndex tile, IndustryType type, DoCommandFlag flags, const IndustrySpec *indspec, size_t layout_index, uint32_t random_var8f, uint16_t random_initial_bits, Owner founder, IndustryAvailabilityCallType creation_type, Industry **ip)
{
	assert(layout_index < indspec->layouts.size());
	const IndustryTileLayout &layout = indspec->layouts[layout_index];

	*ip = nullptr;

	/* 1. Cheap: Built-in checks on industry level. */
	CommandCost ret = CheckIfFarEnoughFromConflictingIndustry(tile, type);
	if (ret.Failed()) return ret;

	Town *t = nullptr;
	ret = FindTownForIndustry(tile, type, &t);
	if (ret.Failed()) return ret;
	assert(t != nullptr);

	ret = CheckIfIndustryIsAllowed(tile, type, t);
	if (ret.Failed()) return ret;

	/* 2. Built-in checks on industry tiles. */
	std::vector<ClearedObjectArea> object_areas(_cleared_object_areas);
	ret = CheckIfIndustryTilesAreFree(tile, layout, type);
	_cleared_object_areas = object_areas;
	if (ret.Failed()) return ret;

	/* 3. NewGRF-defined checks on industry level. */
	if (GetIndustrySpec(type)->callback_mask.Test(IndustryCallbackMask::Location)) {
		ret = CheckIfCallBackAllowsCreation(tile, type, layout_index, random_var8f, random_initial_bits, founder, creation_type);
	} else {
		ret = _check_new_industry_procs[indspec->check_proc](tile);
	}
	if (ret.Failed()) return ret;

	/* 4. Expensive: NewGRF-defined checks on industry tiles. */
	bool custom_shape_check = false;
	ret = CheckIfIndustryTileSlopes(tile, layout, layout_index, type, random_initial_bits, founder, creation_type, &custom_shape_check);
	if (ret.Failed()) return ret;

	if (!custom_shape_check && _settings_game.game_creation.land_generator == LG_TERRAGENESIS && _generating_world &&
			!_ignore_restrictions && !CheckIfCanLevelIndustryPlatform(tile, DC_NO_WATER, layout)) {
		return CommandCost(STR_ERROR_SITE_UNSUITABLE);
	}

	if (!Industry::CanAllocateItem()) return CommandCost(STR_ERROR_TOO_MANY_INDUSTRIES);

	if (flags & DC_EXEC) {
		*ip = new Industry(tile);
		if (!custom_shape_check) CheckIfCanLevelIndustryPlatform(tile, DC_NO_WATER | DC_EXEC, layout);
		DoCreateNewIndustry(*ip, tile, type, layout, layout_index, t, founder, random_initial_bits);
	}

	return CommandCost();
}

/**
 * Build/Fund an industry
 * @param flags of operations to conduct
 * @param tile tile where industry is built
 * @param it industry type see build_industry.h and see industry.h
 * @param first_layout first layout to try
 * @param fund false = prospect, true = fund (only valid if current company is DEITY)
 * @param seed seed to use for desyncfree randomisations
 * @return the cost of this operation or an error
 */
CommandCost CmdBuildIndustry(DoCommandFlag flags, TileIndex tile, IndustryType it, uint32_t first_layout, bool fund, uint32_t seed)
{
	if (it >= NUM_INDUSTRYTYPES) return CMD_ERROR;

	const IndustrySpec *indspec = GetIndustrySpec(it);

	/* Check if the to-be built/founded industry is available for this climate. */
	if (!indspec->enabled || indspec->layouts.empty()) return CMD_ERROR;

	/* If the setting for raw-material industries is not on, you cannot build raw-material industries.
	 * Raw material industries are industries that do not accept cargo (at least for now) */
	if (_game_mode != GM_EDITOR && _current_company != OWNER_DEITY && _settings_game.construction.raw_industry_construction == 0 && indspec->IsRawIndustry()) {
		return CMD_ERROR;
	}

	if (_game_mode != GM_EDITOR && GetIndustryProbabilityCallback(it, _current_company == OWNER_DEITY ? IACT_RANDOMCREATION : IACT_USERCREATION, 1) == 0) {
		return CMD_ERROR;
	}

	Randomizer randomizer;
	randomizer.SetSeed(seed);
	uint16_t random_initial_bits = GB(seed, 0, 16);
	uint32_t random_var8f = randomizer.Next();
	size_t num_layouts = indspec->layouts.size();
	CommandCost ret = CommandCost(STR_ERROR_SITE_UNSUITABLE);
	const bool deity_prospect = _current_company == OWNER_DEITY && !fund;

	Industry *ind = nullptr;
	if (deity_prospect || (_game_mode != GM_EDITOR && _current_company != OWNER_DEITY && _settings_game.construction.raw_industry_construction == 2 && indspec->IsRawIndustry())) {
		if (flags & DC_EXEC) {
			/* Prospecting has a chance to fail, however we cannot guarantee that something can
			 * be built on the map, so the chance gets lower when the map is fuller, but there
			 * is nothing we can really do about that. */
			bool prospect_success = deity_prospect || Random() <= indspec->prospecting_chance;
			if (prospect_success) {
				/* Prospected industries are build as OWNER_TOWN to not e.g. be build on owned land of the founder */
				IndustryAvailabilityCallType calltype = _current_company == OWNER_DEITY ? IACT_RANDOMCREATION : IACT_PROSPECTCREATION;
				Backup<CompanyID> cur_company(_current_company, OWNER_TOWN, FILE_LINE);
				for (int i = 0; i < 5000; i++) {
					/* We should not have more than one Random() in a function call
					 * because parameter evaluation order is not guaranteed in the c++ standard
					 */
					tile = RandomTile();
					/* Start with a random layout */
					size_t layout = RandomRange((uint32_t)num_layouts);
					/* Check now each layout, starting with the random one */
					for (size_t j = 0; j < num_layouts; j++) {
						layout = (layout + 1) % num_layouts;
						ret = CreateNewIndustryHelper(tile, it, flags, indspec, layout, random_var8f, random_initial_bits, cur_company.GetOriginalValue(), calltype, &ind);
						if (ret.Succeeded()) break;
					}
					if (ret.Succeeded()) break;
				}
				cur_company.Restore();
			}
			if (ret.Failed() && IsLocalCompany()) {
				if (prospect_success) {
					ShowErrorMessage(STR_ERROR_CAN_T_PROSPECT_INDUSTRY, STR_ERROR_NO_SUITABLE_PLACES_FOR_PROSPECTING, WL_INFO);
				} else {
					ShowErrorMessage(STR_ERROR_CAN_T_PROSPECT_INDUSTRY, STR_ERROR_PROSPECTING_WAS_UNLUCKY, WL_INFO);
				}
			}
		}
	} else {
		size_t layout = first_layout;
		if (layout >= num_layouts) return CMD_ERROR;

		/* Check subsequently each layout, starting with the given layout in first_layout */
		for (size_t i = 0; i < num_layouts; i++) {
			layout = (layout + 1) % num_layouts;
			ret = CreateNewIndustryHelper(tile, it, flags, indspec, layout, random_var8f, random_initial_bits, _current_company, _current_company == OWNER_DEITY ? IACT_RANDOMCREATION : IACT_USERCREATION, &ind);
			if (ret.Succeeded()) break;
		}

		/* If it still failed, there's no suitable layout to build here, return the error */
		if (ret.Failed()) return ret;
	}

	if ((flags & DC_EXEC) && ind != nullptr && _game_mode != GM_EDITOR) {
		AdvertiseIndustryOpening(ind);
	}

	return CommandCost(EXPENSES_OTHER, indspec->GetConstructionCost());
}


/**
 * Set industry control flags.
 * @param flags Type of operation.
 * @param ind_id IndustryID
 * @param ctlflags IndustryControlFlags
 * @return Empty cost or an error.
 */
CommandCost CmdIndustrySetFlags(DoCommandFlag flags, IndustryID ind_id, IndustryControlFlags ctlflags)
{
	if (_current_company != OWNER_DEITY) return CMD_ERROR;

	Industry *ind = Industry::GetIfValid(ind_id);
	if (ind == nullptr) return CMD_ERROR;

	if (flags & DC_EXEC) ind->ctlflags = ctlflags & INDCTL_MASK;

	return CommandCost();
}

/**
 * Set industry production.
 * @param flags Type of operation.
 * @param ind_id IndustryID
 * @param prod_level Production level.
 * @param show_news Show a news message on production change.
 * @param custom_news Custom news message text.
 * @return Empty cost or an error.
 */
CommandCost CmdIndustrySetProduction(DoCommandFlag flags, IndustryID ind_id, uint8_t prod_level, bool show_news, const std::string &custom_news)
{
	if (_current_company != OWNER_DEITY) return CMD_ERROR;
	if (prod_level < PRODLEVEL_MINIMUM || prod_level > PRODLEVEL_MAXIMUM) return CMD_ERROR;

	Industry *ind = Industry::GetIfValid(ind_id);
	if (ind == nullptr) return CMD_ERROR;

	if (flags & DC_EXEC) {
		StringID str = STR_NULL;
		if (prod_level > ind->prod_level) {
			str = GetIndustrySpec(ind->type)->production_up_text;
		} else if (prod_level < ind->prod_level) {
			str = GetIndustrySpec(ind->type)->production_down_text;
		}
		if (prod_level != ind->prod_level && !custom_news.empty()) str = STR_NEWS_CUSTOM_ITEM;

		ind->ctlflags |= INDCTL_EXTERNAL_PROD_LEVEL;
		ind->prod_level = prod_level;
		ind->RecomputeProductionMultipliers();

		/* Show news message if requested. */
		if (show_news && str != STR_NULL) {
			NewsType nt;
			switch (WhoCanServiceIndustry(ind)) {
				case 0: nt = NT_INDUSTRY_NOBODY;  break;
				case 1: nt = NT_INDUSTRY_OTHER;   break;
				case 2: nt = NT_INDUSTRY_COMPANY; break;
				default: NOT_REACHED();
			}

			/* Set parameters of news string */
			if (str == STR_NEWS_CUSTOM_ITEM) {
				SetDParamStr(0, custom_news);
			} else if (str > STR_LAST_STRINGID) {
				SetDParam(0, STR_TOWN_NAME);
				SetDParam(1, ind->town->index);
				SetDParam(2, GetIndustrySpec(ind->type)->name);
			} else {
				SetDParam(0, ind->index);
			}
			AddIndustryNewsItem(str, nt, ind->index);
		}
	}

	return CommandCost();
}

/**
 * Change exclusive consumer or supplier for the industry.
 * @param flags Type of operation.
 * @param ind_id IndustryID
 * @param company_id CompanyID to set or INVALID_OWNER (available to everyone) or
 *                   OWNER_NONE (neutral stations only) or OWNER_DEITY (no one)
 * @param consumer Set exclusive consumer if true, supplier if false.
 * @return Empty cost or an error.
 */
CommandCost CmdIndustrySetExclusivity(DoCommandFlag flags, IndustryID ind_id, Owner company_id, bool consumer)
{
	if (_current_company != OWNER_DEITY) return CMD_ERROR;

	Industry *ind = Industry::GetIfValid(ind_id);
	if (ind == nullptr) return CMD_ERROR;

	if (company_id != OWNER_NONE && company_id != INVALID_OWNER && company_id != OWNER_DEITY
		&& !Company::IsValidID(company_id)) return CMD_ERROR;

	if (flags & DC_EXEC) {
		if (consumer) {
			ind->exclusive_consumer = company_id;
		} else {
			ind->exclusive_supplier = company_id;
		}
	}


	return CommandCost();
}

/**
 * Change additional industry text.
 * @param flags Type of operation.
 * @param ind_id IndustryID
 * @param text - Additional industry text.
 * @return Empty cost or an error.
 */
CommandCost CmdIndustrySetText(DoCommandFlag flags, IndustryID ind_id, const std::string &text)
{
	if (_current_company != OWNER_DEITY) return CMD_ERROR;

	Industry *ind = Industry::GetIfValid(ind_id);
	if (ind == nullptr) return CMD_ERROR;

	if (flags & DC_EXEC) {
		ind->text.clear();
		if (!text.empty()) ind->text = text;
		InvalidateWindowData(WC_INDUSTRY_VIEW, ind->index);
	}

	return CommandCost();
}

/**
 * Create a new industry of random layout.
 * @param tile The location to build the industry.
 * @param type The industry type to build.
 * @param creation_type The circumstances the industry is created under.
 * @return the created industry or nullptr if it failed.
 */
static Industry *CreateNewIndustry(TileIndex tile, IndustryType type, IndustryAvailabilityCallType creation_type)
{
	const IndustrySpec *indspec = GetIndustrySpec(type);

	uint32_t seed = Random();
	uint32_t seed2 = Random();
	Industry *i = nullptr;
	size_t layout_index = RandomRange((uint32_t)indspec->layouts.size());
	[[maybe_unused]] CommandCost ret = CreateNewIndustryHelper(tile, type, DC_EXEC, indspec, layout_index, seed, GB(seed2, 0, 16), OWNER_NONE, creation_type, &i);
	assert(i != nullptr || ret.Failed());
	return i;
}

/**
 * Compute the appearance probability for an industry during map creation.
 * @param it Industry type to compute.
 * @param[out] force_at_least_one Returns whether at least one instance should be forced on map creation.
 * @return Relative probability for the industry to appear.
 */
static uint32_t GetScaledIndustryGenerationProbability(IndustryType it, bool *force_at_least_one)
{
	const IndustrySpec *ind_spc = GetIndustrySpec(it);
	uint32_t chance = ind_spc->appear_creation[to_underlying(_settings_game.game_creation.landscape)];
	if (!ind_spc->enabled || ind_spc->layouts.empty() ||
			(_game_mode != GM_EDITOR && _settings_game.difficulty.industry_density == ID_FUND_ONLY) ||
			(_settings_game.economy.spawn_primary_industry_only && !ind_spc->IsRawIndustry()) ||
			(chance = GetIndustryProbabilityCallback(it, IACT_MAPGENERATION, chance)) == 0) {
		*force_at_least_one = false;
		return 0;
	} else {
		chance *= 16; // to increase precision
		/* We want industries appearing at coast to appear less often on bigger maps, as length of coast increases slower than map area.
		 * For simplicity we scale in both cases, though scaling the probabilities of all industries has no effect. */
		chance = (ind_spc->check_proc == CHECK_REFINERY || ind_spc->check_proc == CHECK_OIL_RIG) ? Map::ScaleBySize1D(chance) : Map::ScaleBySize(chance);

		*force_at_least_one = (chance > 0) && !(ind_spc->behaviour & INDUSTRYBEH_NOBUILT_MAPCREATION) && (_game_mode != GM_EDITOR);
		return chance;
	}
}

/**
 * Compute the probability for constructing a new industry during game play.
 * @param it Industry type to compute.
 * @param[out] min_number Minimal number of industries that should exist at the map.
 * @return Relative probability for the industry to appear.
 */
static uint16_t GetIndustryGamePlayProbability(IndustryType it, uint8_t *min_number)
{
	if (_settings_game.difficulty.industry_density == ID_FUND_ONLY) {
		*min_number = 0;
		return 0;
	}

	const IndustrySpec *ind_spc = GetIndustrySpec(it);
<<<<<<< HEAD
	if (_settings_game.economy.spawn_primary_industry_only && !ind_spc->IsRawIndustry()) {
		*min_number = 0;
		return 0;
	}

	uint8_t chance = ind_spc->appear_ingame[_settings_game.game_creation.landscape];
=======
	uint8_t chance = ind_spc->appear_ingame[to_underlying(_settings_game.game_creation.landscape)];
>>>>>>> 5ffaf6cd
	if (!ind_spc->enabled || ind_spc->layouts.empty() ||
			((ind_spc->behaviour & INDUSTRYBEH_BEFORE_1950) && CalTime::CurYear() > 1950) ||
			((ind_spc->behaviour & INDUSTRYBEH_AFTER_1960) && CalTime::CurYear() < 1960) ||
			(chance = GetIndustryProbabilityCallback(it, IACT_RANDOMCREATION, chance)) == 0) {
		*min_number = 0;
		return 0;
	}
	*min_number = (ind_spc->behaviour & INDUSTRYBEH_CANCLOSE_LASTINSTANCE) ? 1 : 0;
	return chance;
}

/**
 * Get wanted number of industries on the map.
 * @return Wanted number of industries at the map.
 */
static uint GetNumberOfIndustries()
{
	/* Number of industries on a 256x256 map. */
	static const uint16_t numof_industry_table[] = {
		0,    // none
		0,    // minimal
		10,   // very low
		25,   // low
		55,   // normal
		80,   // high
		0,    // custom
	};

	assert(lengthof(numof_industry_table) == ID_END);
	uint difficulty = (_game_mode != GM_EDITOR) ? _settings_game.difficulty.industry_density : (uint)ID_VERY_LOW;
	if (difficulty == ID_CUSTOM) return std::min<uint>(IndustryPool::MAX_SIZE, _settings_game.game_creation.custom_industry_number);
	return std::min<uint>(IndustryPool::MAX_SIZE, Map::ScaleBySize(numof_industry_table[difficulty]));
}

/**
 * Try to place the industry in the game.
 * Since there is no feedback why placement fails, there is no other option
 * than to try a few times before concluding it does not work.
 * @param type     Industry type of the desired industry.
 * @param try_hard Try very hard to find a place. (Used to place at least one industry per type.)
 * @return Pointer to created industry, or \c nullptr if creation failed.
 */
static Industry *PlaceIndustry(IndustryType type, IndustryAvailabilityCallType creation_type, bool try_hard)
{
	uint tries = try_hard ? 10000u : 2000u;
	for (; tries > 0; tries--) {
		Industry *ind = CreateNewIndustry(RandomTile(), type, creation_type);
		if (ind != nullptr) return ind;
	}
	return nullptr;
}

/**
 * Try to build a industry on the map.
 * @param type IndustryType of the desired industry
 * @param try_hard Try very hard to find a place. (Used to place at least one industry per type)
 */
static void PlaceInitialIndustry(IndustryType type, bool try_hard)
{
	IncreaseGeneratingWorldProgress(GWP_INDUSTRY);

	Backup<CompanyID> cur_company(_current_company, OWNER_NONE, FILE_LINE);

	PlaceIndustry(type, IACT_MAPGENERATION, try_hard);

	cur_company.Restore();
}

/**
 * Get total number of industries existing in the game.
 * @return Number of industries currently in the game.
 */
static uint GetCurrentTotalNumberOfIndustries()
{
	uint total = 0;
	for (const auto &industries : Industry::industries) {
		total += static_cast<uint16_t>(std::size(industries));
	}
	return total;
}


/** Reset the entry. */
void IndustryTypeBuildData::Reset()
{
	this->probability  = 0;
	this->min_number   = 0;
	this->target_count = 0;
	this->max_wait     = 1;
	this->wait_count   = 0;
}

/** Completely reset the industry build data. */
void IndustryBuildData::Reset()
{
	this->wanted_inds = GetCurrentTotalNumberOfIndustries() << 16;

	for (IndustryType it = 0; it < NUM_INDUSTRYTYPES; it++) {
		this->builddata[it].Reset();
	}
}

/** Monthly update of industry build data. */
void IndustryBuildData::MonthlyLoop()
{
	static const int NEWINDS_PER_MONTH = 0x38000 / (10 * 12); // lower 16 bits is a float fraction, 3.5 industries per decade, divided by 10 * 12 months.
	if (_settings_game.difficulty.industry_density == ID_FUND_ONLY) return; // 'no industries' setting.

	/* To prevent running out of unused industries for the player to connect,
	 * add a fraction of new industries each month, but only if the manager can keep up. */
	uint max_behind = 1 + std::min(99u, Map::ScaleBySize(3)); // At most 2 industries for small maps, and 100 at the biggest map (about 6 months industry build attempts).
	if (GetCurrentTotalNumberOfIndustries() + max_behind >= (this->wanted_inds >> 16)) {
		this->wanted_inds += Map::ScaleBySize(NEWINDS_PER_MONTH);
	}
}

/**
 * This function will create random industries during game creation.
 * It will scale the amount of industries by mapsize and difficulty level.
 */
void GenerateIndustries()
{
	if (_game_mode != GM_EDITOR && _settings_game.difficulty.industry_density == ID_FUND_ONLY) return; // No industries in the game.

	uint32_t industry_probs[NUM_INDUSTRYTYPES];
	bool force_at_least_one[NUM_INDUSTRYTYPES];
	uint32_t total_prob = 0;
	uint num_forced = 0;

	for (IndustryType it = 0; it < NUM_INDUSTRYTYPES; it++) {
		industry_probs[it] = GetScaledIndustryGenerationProbability(it, force_at_least_one + it);
		total_prob += industry_probs[it];
		if (force_at_least_one[it]) num_forced++;
	}

	uint total_amount = GetNumberOfIndustries();
	if (total_prob == 0 || total_amount < num_forced) {
		/* Only place the forced ones */
		total_amount = num_forced;
	}

	SetGeneratingWorldProgress(GWP_INDUSTRY, total_amount);

	/* Try to build one industry per type independent of any probabilities */
	for (IndustryType it = 0; it < NUM_INDUSTRYTYPES; it++) {
		if (force_at_least_one[it]) {
			assert(total_amount > 0);
			total_amount--;
			PlaceInitialIndustry(it, true);
		}
	}

	/* Add the remaining industries according to their probabilities */
	for (uint i = 0; i < total_amount; i++) {
		uint32_t r = RandomRange(total_prob);
		IndustryType it = 0;
		while (r >= industry_probs[it]) {
			r -= industry_probs[it];
			it++;
			assert(it < NUM_INDUSTRYTYPES);
		}
		assert(industry_probs[it] > 0);
		PlaceInitialIndustry(it, false);
	}
	_industry_builder.Reset();
}

/**
 * Monthly update of industry statistics.
 * @param i Industry to update.
 */
static void UpdateIndustryStatistics(Industry *i)
{
	for (auto &p : i->Produced()) {
		if (p.cargo != INVALID_CARGO) {
			if (p.history[THIS_MONTH].production != 0) i->last_prod_year = EconTime::CurYear();

			/* Move history from this month to last month. */
			std::copy_backward(p.history.begin(), p.history.end() - 1, p.history.end());
			p.history[THIS_MONTH].production = 0;
			p.history[THIS_MONTH].transported = 0;
		}
	}
}

/**
 * Recompute #production_rate for current #prod_level.
 * This function is only valid when not using smooth economy.
 */
void Industry::RecomputeProductionMultipliers()
{
	const IndustrySpec *indspec = GetIndustrySpec(this->type);
	assert(indspec->UsesOriginalEconomy());

	/* Rates are rounded up, so e.g. oilrig always produces some passengers */
	for (auto &p : this->Produced()) {
		p.rate = ClampTo<uint8_t>(CeilDiv(indspec->production_rate[&p - this->produced.get()] * this->prod_level, PRODLEVEL_DEFAULT));
	}
}

void Industry::AddToLocationCache()
{
	this->town->industry_cache.push_back({ this->index, this->type, this->selected_layout, this->location.tile });
	Industry::industries[this->type].push_back({ this->index, this->type, this->selected_layout, this->location.tile });
}

void Industry::RemoveFromLocationCache()
{
	container_unordered_remove_once_if(this->town->industry_cache, [&](const IndustryLocationCacheEntry &entry) {
		return entry.id == this->index;
	});

	container_unordered_remove_once_if(Industry::industries[this->type], [&](const IndustryLocationCacheEntry &entry) {
		return entry.id == this->index;
	});
}

void AddIndustriesToLocationCaches()
{
	for (Industry *ind : Industry::Iterate()) {
		ind->AddToLocationCache();
	}
}

void Industry::FillCachedName() const
{
	auto tmp_params = MakeParameters(this->index);
	this->cached_name = GetStringWithArgs(STR_INDUSTRY_NAME, tmp_params);
}

void ClearAllIndustryCachedNames()
{
	for (Industry *ind : Industry::Iterate()) {
		ind->cached_name.clear();
	}
}

/**
 * Set the #probability and #min_number fields for the industry type \a it for a running game.
 * @param it Industry type.
 * @return At least one of the fields has changed value.
 */
bool IndustryTypeBuildData::GetIndustryTypeData(IndustryType it)
{
	uint8_t min_number;
	uint32_t probability = GetIndustryGamePlayProbability(it, &min_number);
	bool changed = min_number != this->min_number || probability != this->probability;
	this->min_number = min_number;
	this->probability = probability;
	return changed;
}

/** Decide how many industries of each type are needed. */
void IndustryBuildData::SetupTargetCount()
{
	bool changed = false;
	uint num_planned = 0; // Number of industries planned in the industry build data.
	for (IndustryType it = 0; it < NUM_INDUSTRYTYPES; it++) {
		changed |= this->builddata[it].GetIndustryTypeData(it);
		num_planned += this->builddata[it].target_count;
	}
	uint total_amount = this->wanted_inds >> 16; // Desired total number of industries.
	changed |= num_planned != total_amount;
	if (!changed) return; // All industries are still the same, no need to re-randomize.

	/* Initialize the target counts. */
	uint force_build = 0;  // Number of industries that should always be available.
	uint32_t total_prob = 0; // Sum of probabilities.
	for (IndustryType it = 0; it < NUM_INDUSTRYTYPES; it++) {
		IndustryTypeBuildData *ibd = this->builddata + it;
		force_build += ibd->min_number;
		ibd->target_count = ibd->min_number;
		total_prob += ibd->probability;
	}

	if (total_prob == 0) return; // No buildable industries.

	/* Subtract forced industries from the number of industries available for construction. */
	total_amount = (total_amount <= force_build) ? 0 : total_amount - force_build;

	/* Assign number of industries that should be aimed for, by using the probability as a weight. */
	while (total_amount > 0) {
		uint32_t r = RandomRange(total_prob);
		IndustryType it = 0;
		while (r >= this->builddata[it].probability) {
			r -= this->builddata[it].probability;
			it++;
			assert(it < NUM_INDUSTRYTYPES);
		}
		assert(this->builddata[it].probability > 0);
		this->builddata[it].target_count++;
		total_amount--;
	}
}

/**
 * Try to create a random industry, during gameplay
 */
void IndustryBuildData::TryBuildNewIndustry()
{
	this->SetupTargetCount();

	int missing = 0;       // Number of industries that need to be build.
	uint count = 0;        // Number of industry types eligible for build.
	uint32_t total_prob = 0; // Sum of probabilities.
	IndustryType forced_build = NUM_INDUSTRYTYPES; // Industry type that should be forcibly build.
	for (IndustryType it = 0; it < NUM_INDUSTRYTYPES; it++) {
		int difference = this->builddata[it].target_count - Industry::GetIndustryTypeCount(it);
		missing += difference;
		if (this->builddata[it].wait_count > 0) continue; // This type may not be built now.
		if (difference > 0) {
			if (Industry::GetIndustryTypeCount(it) == 0 && this->builddata[it].min_number > 0) {
				/* An industry that should exist at least once, is not available. Force it, trying the most needed one first. */
				if (forced_build == NUM_INDUSTRYTYPES ||
						difference > this->builddata[forced_build].target_count - Industry::GetIndustryTypeCount(forced_build)) {
					forced_build = it;
				}
			}
			total_prob += difference;
			count++;
		}
	}

	if (EconomyIsInRecession() || (forced_build == NUM_INDUSTRYTYPES && (missing <= 0 || total_prob == 0))) count = 0; // Skip creation of an industry.

	if (count >= 1) {
		/* If not forced, pick a weighted random industry to build.
		 * For the case that count == 1, there is no need to draw a random number. */
		IndustryType it;
		if (forced_build != NUM_INDUSTRYTYPES) {
			it = forced_build;
		} else {
			/* Non-forced, select an industry type to build (weighted random). */
			uint32_t r = 0; // Initialized to silence the compiler.
			if (count > 1) r = RandomRange(total_prob);
			for (it = 0; it < NUM_INDUSTRYTYPES; it++) {
				if (this->builddata[it].wait_count > 0) continue; // Type may not be built now.
				int difference = this->builddata[it].target_count - Industry::GetIndustryTypeCount(it);
				if (difference <= 0) continue; // Too many of this kind.
				if (count == 1) break;
				if (r < (uint)difference) break;
				r -= difference;
			}
			assert(it < NUM_INDUSTRYTYPES && this->builddata[it].target_count > Industry::GetIndustryTypeCount(it));
		}

		/* Try to create the industry. */
		const Industry *ind = PlaceIndustry(it, IACT_RANDOMCREATION, false);
		if (ind == nullptr) {
			this->builddata[it].wait_count = this->builddata[it].max_wait + 1; // Compensate for decrementing below.
			this->builddata[it].max_wait = std::min(1000, this->builddata[it].max_wait + 2);
		} else {
			AdvertiseIndustryOpening(ind);
			this->builddata[it].max_wait = std::max(this->builddata[it].max_wait / 2, 1); // Reduce waiting time of the industry type.
		}
	}

	/* Decrement wait counters. */
	for (IndustryType it = 0; it < NUM_INDUSTRYTYPES; it++) {
		if (this->builddata[it].wait_count > 0) this->builddata[it].wait_count--;
	}
}

/**
 * Protects an industry from closure if the appropriate flags and conditions are met
 * INDUSTRYBEH_CANCLOSE_LASTINSTANCE must be set (which, by default, it is not) and the
 * count of industries of this type must one (or lower) in order to be protected
 * against closure.
 * @param type IndustryType been queried
 * @result true if protection is on, false otherwise (except for oil wells)
 */
static bool CheckIndustryCloseDownProtection(IndustryType type)
{
	const IndustrySpec *indspec = GetIndustrySpec(type);

	/* oil wells (or the industries with that flag set) are always allowed to closedown */
	if ((indspec->behaviour & INDUSTRYBEH_DONT_INCR_PROD) && _settings_game.game_creation.landscape == LandscapeType::Temperate) return false;
	return (indspec->behaviour & INDUSTRYBEH_CANCLOSE_LASTINSTANCE) == 0 && Industry::GetIndustryTypeCount(type) <= 1;
}

/**
 * Can given cargo type be accepted or produced by the industry?
 * @param cargo: Cargo type
 * @param ind: Industry
 * @param *c_accepts: Pointer to boolean for acceptance of cargo
 * @param *c_produces: Pointer to boolean for production of cargo
 * @return: \c *c_accepts is set when industry accepts the cargo type,
 *          \c *c_produces is set when the industry produces the cargo type
 */
static void CanCargoServiceIndustry(CargoType cargo, Industry *ind, bool *c_accepts, bool *c_produces)
{
	if (cargo == INVALID_CARGO) return;

	/* Check for acceptance of cargo */
	if (ind->IsCargoAccepted(cargo) && !IndustryTemporarilyRefusesCargo(ind, cargo)) *c_accepts = true;

	/* Check for produced cargo */
	if (ind->IsCargoProduced(cargo)) *c_produces = true;
}

/**
 * Compute who can service the industry.
 *
 * Here, 'can service' means that they have trains and stations close enough
 * to the industry with the right cargo type and the right orders (ie has the
 * technical means).
 *
 * @param ind: Industry being investigated.
 *
 * @return: 0 if nobody can service the industry, 2 if the local company can
 * service the industry, and 1 otherwise (only competitors can service the
 * industry)
 */
int WhoCanServiceIndustry(Industry *ind)
{
	if (ind->stations_near.empty()) return 0; // No stations found at all => nobody services

	int result = 0;
	for (const Vehicle *v : Vehicle::Iterate()) {
		/* Is it worthwhile to try this vehicle? */
		if (v->owner != _local_company && result != 0) continue;

		/* Check whether it accepts the right kind of cargo */
		bool c_accepts = false;
		bool c_produces = false;
		if (v->type == VEH_TRAIN && v->IsFrontEngine() && !HasBit(v->subtype, GVSF_VIRTUAL)) {
			for (const Vehicle *u = v; u != nullptr; u = u->Next()) {
				CanCargoServiceIndustry(u->cargo_type, ind, &c_accepts, &c_produces);
			}
		} else if (v->type == VEH_ROAD || v->type == VEH_SHIP || v->type == VEH_AIRCRAFT) {
			CanCargoServiceIndustry(v->cargo_type, ind, &c_accepts, &c_produces);
		} else {
			continue;
		}
		if (!c_accepts && !c_produces) continue; // Wrong cargo

		/* Check orders of the vehicle.
		 * We cannot check the first of shared orders only, since the first vehicle in such a chain
		 * may have a different cargo type.
		 */
		for (const Order *o : v->Orders()) {
			if (o->IsType(OT_GOTO_STATION) && !(o->GetUnloadType() & OUFB_TRANSFER)) {
				/* Vehicle visits a station to load or unload */
				Station *st = Station::Get(o->GetDestination());
				assert(st != nullptr);

				/* Same cargo produced by industry is dropped here => not serviced by vehicle v */
				if ((o->GetUnloadType() & OUFB_UNLOAD) && !c_accepts) break;

				if (ind->stations_near.find(st) != ind->stations_near.end()) {
					if (v->owner == _local_company) return 2; // Company services industry
					result = 1; // Competitor services industry
				}
			}
		}
	}
	return result;
}

/**
 * Report news that industry production has changed significantly
 *
 * @param ind: Industry with changed production
 * @param type: Cargo type that has changed
 * @param percent: Percentage of change (>0 means increase, <0 means decrease)
 */
static void ReportNewsProductionChangeIndustry(Industry *ind, CargoType type, int percent)
{
	NewsType nt;

	switch (WhoCanServiceIndustry(ind)) {
		case 0: nt = NT_INDUSTRY_NOBODY;  break;
		case 1: nt = NT_INDUSTRY_OTHER;   break;
		case 2: nt = NT_INDUSTRY_COMPANY; break;
		default: NOT_REACHED();
	}
	SetDParam(2, abs(percent));
	SetDParam(0, CargoSpec::Get(type)->name);
	SetDParam(1, ind->index);
	AddIndustryNewsItem(
		percent >= 0 ? STR_NEWS_INDUSTRY_PRODUCTION_INCREASE_SMOOTH : STR_NEWS_INDUSTRY_PRODUCTION_DECREASE_SMOOTH,
		nt,
		ind->index
	);
}

static const uint PERCENT_TRANSPORTED_60 = 153;
static const uint PERCENT_TRANSPORTED_80 = 204;

/**
 * Change industry production or do closure
 * @param i Industry for which changes are performed
 * @param monthly true if it's the monthly call, false if it's the random call
 */
static void ChangeIndustryProduction(Industry *i, bool monthly)
{
	StringID str = STR_NULL;
	bool closeit = false;
	const IndustrySpec *indspec = GetIndustrySpec(i->type);
	bool standard = false;
	bool suppress_message = false;
	bool recalculate_multipliers = false; ///< reinitialize production_rate to match prod_level
	/* use original economy for industries using production related callbacks */
	bool original_economy = indspec->UsesOriginalEconomy();
	uint8_t div = 0;
	uint8_t mul = 0;
	int8_t increment = 0;

	bool callback_enabled = indspec->callback_mask.Test(monthly ? IndustryCallbackMask::MonthlyProdChange : IndustryCallbackMask::ProductionChange);
	if (callback_enabled) {
		uint16_t res = GetIndustryCallback(monthly ? CBID_INDUSTRY_MONTHLYPROD_CHANGE : CBID_INDUSTRY_PRODUCTION_CHANGE, 0, Random(), i, i->type, i->location.tile);
		if (res != CALLBACK_FAILED) { // failed callback means "do nothing"
			suppress_message = HasBit(res, 7);
			/* Get the custom message if any */
			if (HasBit(res, 8)) str = MapGRFStringID(indspec->grf_prop.grffile, GRFStringID(GB(GetRegister(0x100), 0, 16)));
			res = GB(res, 0, 4);
			switch (res) {
				default: NOT_REACHED();
				case 0x0: break;                  // Do nothing, but show the custom message if any
				case 0x1: div = 1; break;         // Halve industry production. If production reaches the quarter of the default, the industry is closed instead.
				case 0x2: mul = 1; break;         // Double industry production if it hasn't reached eight times of the original yet.
				case 0x3: closeit = true; break;  // The industry announces imminent closure, and is physically removed from the map next month.
				case 0x4: standard = true; break; // Do the standard random production change as if this industry was a primary one.
				case 0x5: case 0x6: case 0x7:     // Divide production by 4, 8, 16
				case 0x8: div = res - 0x3; break; // Divide production by 32
				case 0x9: case 0xA: case 0xB:     // Multiply production by 4, 8, 16
				case 0xC: mul = res - 0x7; break; // Multiply production by 32
				case 0xD:                         // decrement production
				case 0xE:                         // increment production
					increment = res == 0x0D ? -1 : 1;
					break;
				case 0xF:                         // Set production to third byte of register 0x100
					i->prod_level = Clamp(GB(GetRegister(0x100), 16, 8), PRODLEVEL_MINIMUM, PRODLEVEL_MAXIMUM);
					recalculate_multipliers = true;
					break;
			}
		}
	} else {
		if (monthly == original_economy) return;
		if (!original_economy && _settings_game.economy.type == ET_FROZEN) return;
		if (indspec->life_type == INDUSTRYLIFE_BLACK_HOLE) return;
	}

	if (standard || (!callback_enabled && (indspec->life_type & (INDUSTRYLIFE_ORGANIC | INDUSTRYLIFE_EXTRACTIVE)) != 0)) {
		/* decrease or increase */
		bool only_decrease = (indspec->behaviour & INDUSTRYBEH_DONT_INCR_PROD) && _settings_game.game_creation.landscape == LandscapeType::Temperate;

		if (original_economy) {
			if (only_decrease || Chance16(1, 3)) {
				/* If more than 60% transported, 66% chance of increase, else 33% chance of increase */
				if (!only_decrease && (i->GetProduced(0).history[LAST_MONTH].PctTransported() > PERCENT_TRANSPORTED_60) != Chance16(1, 3)) {
					mul = 1; // Increase production
				} else {
					div = 1; // Decrease production
				}
			}
		} else if (_settings_game.economy.type == ET_SMOOTH) {
			closeit = !(i->ctlflags & (INDCTL_NO_CLOSURE | INDCTL_NO_PRODUCTION_DECREASE));
			for (auto &p : i->Produced()) {
				if (p.cargo == INVALID_CARGO) continue;
				uint32_t r = Random();
				int old_prod, new_prod, percent;
				/* If over 60% is transported, mult is 1, else mult is -1. */
				int mult = (p.history[LAST_MONTH].PctTransported() > PERCENT_TRANSPORTED_60) ? 1 : -1;

				new_prod = old_prod = p.rate;

				/* For industries with only_decrease flags (temperate terrain Oil Wells),
				 * the multiplier will always be -1 so they will only decrease. */
				if (only_decrease) {
					mult = -1;
				/* For normal industries, if over 60% is transported, 33% chance for decrease.
				 * Bonus for very high station ratings (over 80%): 16% chance for decrease. */
				} else if (Chance16I(1, ((p.history[LAST_MONTH].PctTransported() > PERCENT_TRANSPORTED_80) ? 6 : 3), r)) {
					mult *= -1;
				}

				/* 4.5% chance for 3-23% (or 1 unit for very low productions) production change,
				 * determined by mult value. If mult = 1 prod. increases, else (-1) it decreases. */
				if (Chance16I(1, 22, r >> 16)) {
					new_prod += mult * (std::max(((RandomRange(50) + 10) * old_prod) >> 8, 1U));
				}

				/* Prevent production to overflow or Oil Rig passengers to be over-"produced" */
				new_prod = Clamp(new_prod, 1, 255);
				if (IsValidCargoType(p.cargo) && p.cargo == GetCargoTypeByLabel(CT_PASSENGERS) && !(indspec->behaviour & INDUSTRYBEH_NO_PAX_PROD_CLAMP)) {
					new_prod = Clamp(new_prod, 0, 16);
				}

				/* If override flags are set, prevent actually changing production if any was decided on */
				if ((i->ctlflags & INDCTL_NO_PRODUCTION_DECREASE) && new_prod < old_prod) continue;
				if ((i->ctlflags & INDCTL_NO_PRODUCTION_INCREASE) && new_prod > old_prod) continue;

				/* Do not stop closing the industry when it has the lowest possible production rate */
				if (new_prod == old_prod && old_prod > 1) {
					closeit = false;
					continue;
				}

				percent = (old_prod == 0) ? 100 : (new_prod * 100 / old_prod - 100);
				p.rate = new_prod;

				/* Close the industry when it has the lowest possible production rate */
				if (new_prod > 1) closeit = false;

				if (abs(percent) >= 10) {
					ReportNewsProductionChangeIndustry(i, p.cargo, percent);
				}
			}
		}
	}

	/* If override flags are set, prevent actually changing production if any was decided on */
	if ((i->ctlflags & INDCTL_NO_PRODUCTION_DECREASE) && (div > 0 || increment < 0)) return;
	if ((i->ctlflags & INDCTL_NO_PRODUCTION_INCREASE) && (mul > 0 || increment > 0)) return;
	if (i->ctlflags & INDCTL_EXTERNAL_PROD_LEVEL) {
		div = 0;
		mul = 0;
		increment = 0;
	}

	if (!callback_enabled && (indspec->life_type & INDUSTRYLIFE_PROCESSING)) {
		if ((EconTime::CurYear() - i->last_prod_year) >= PROCESSING_INDUSTRY_ABANDONMENT_YEARS && Chance16(1, original_economy ? 2 : 180)) {
			closeit = true;
		}
	}

	/* Increase if needed */
	while (mul-- != 0 && i->prod_level < PRODLEVEL_MAXIMUM) {
		i->prod_level = std::min<int>(i->prod_level * 2, PRODLEVEL_MAXIMUM);
		recalculate_multipliers = true;
		if (str == STR_NULL) str = indspec->production_up_text;
	}

	/* Decrease if needed */
	while (div-- != 0 && !closeit) {
		if (i->prod_level == PRODLEVEL_MINIMUM) {
			closeit = true;
			break;
		} else {
			i->prod_level = std::max<int>(i->prod_level / 2, PRODLEVEL_MINIMUM);
			recalculate_multipliers = true;
			if (str == STR_NULL) str = indspec->production_down_text;
		}
	}

	/* Increase or Decreasing the production level if needed */
	if (increment != 0) {
		if (increment < 0 && i->prod_level == PRODLEVEL_MINIMUM) {
			closeit = true;
		} else {
			i->prod_level = ClampU(i->prod_level + increment, PRODLEVEL_MINIMUM, PRODLEVEL_MAXIMUM);
			recalculate_multipliers = true;
		}
	}

	/* Recalculate production_rate
	 * For non-smooth economy these should always be synchronized with prod_level */
	if (recalculate_multipliers) i->RecomputeProductionMultipliers();

	/* Close if needed and allowed */
	if (closeit && !CheckIndustryCloseDownProtection(i->type) && !(i->ctlflags & INDCTL_NO_CLOSURE)) {
		i->prod_level = PRODLEVEL_CLOSURE;
		SetWindowDirty(WC_INDUSTRY_VIEW, i->index);
		str = indspec->closure_text;
	}

	if (!suppress_message && str != STR_NULL) {
		NewsType nt;
		/* Compute news category */
		if (closeit) {
			nt = NT_INDUSTRY_CLOSE;
			AI::BroadcastNewEvent(new ScriptEventIndustryClose(i->index));
			Game::NewEvent(new ScriptEventIndustryClose(i->index));
		} else {
			switch (WhoCanServiceIndustry(i)) {
				case 0: nt = NT_INDUSTRY_NOBODY;  break;
				case 1: nt = NT_INDUSTRY_OTHER;   break;
				case 2: nt = NT_INDUSTRY_COMPANY; break;
				default: NOT_REACHED();
			}
		}
		/* Set parameters of news string */
		if (str > STR_LAST_STRINGID) {
			SetDParam(0, STR_TOWN_NAME);
			SetDParam(1, i->town->index);
			SetDParam(2, indspec->name);
		} else if (closeit) {
			SetDParam(0, STR_FORMAT_INDUSTRY_NAME);
			SetDParam(1, i->town->index);
			SetDParam(2, indspec->name);
		} else {
			SetDParam(0, i->index);
		}
		/* and report the news to the user */
		if (closeit) {
			AddTileNewsItem(str, nt, i->location.tile + TileDiffXY(1, 1));
		} else {
			AddIndustryNewsItem(str, nt, i->index);
		}
	}
}

/**
 * Daily handler for the industry changes
 * Taking the original map size of 256*256, the number of random changes was always of just one unit.
 * But it cannot be the same on smaller or bigger maps. That number has to be scaled up or down.
 * For small maps, it implies that less than one change per month is required, while on bigger maps,
 * it would be way more. The daily loop handles those changes.
 */
void IndustryDailyLoop()
{
	_economy.industry_daily_change_counter += _economy.industry_daily_increment;

	/* Bits 16-31 of industry_construction_counter contain the number of industries to change/create today,
	 * the lower 16 bit are a fractional part that might accumulate over several days until it
	 * is sufficient for an industry. */
	uint16_t change_loop = _economy.industry_daily_change_counter >> 16;

	/* Reset the active part of the counter, just keeping the "fractional part" */
	_economy.industry_daily_change_counter &= 0xFFFF;

	if (change_loop == 0) {
		return;  // Nothing to do? get out
	}

	Backup<CompanyID> cur_company(_current_company, OWNER_NONE, FILE_LINE);

	/* perform the required industry changes for the day */

	uint perc = 3; // Between 3% and 9% chance of creating a new industry.
	if ((_industry_builder.wanted_inds >> 16) > GetCurrentTotalNumberOfIndustries()) {
		perc = std::min(9u, perc + (_industry_builder.wanted_inds >> 16) - GetCurrentTotalNumberOfIndustries());
	}
	for (uint16_t j = 0; j < change_loop; j++) {
		if (Chance16(perc, 100)) {
			_industry_builder.TryBuildNewIndustry();
		} else {
			Industry *i = Industry::GetRandom();
			if (i != nullptr) {
				ChangeIndustryProduction(i, false);
				SetWindowDirty(WC_INDUSTRY_VIEW, i->index);
			}
		}
	}

	cur_company.Restore();

	/* production-change */
	InvalidateWindowData(WC_INDUSTRY_DIRECTORY, 0, IDIWD_PRODUCTION_CHANGE);
}

void IndustryMonthlyLoop()
{
	Backup<CompanyID> cur_company(_current_company, OWNER_NONE, FILE_LINE);

	_industry_builder.MonthlyLoop();

	for (Industry *i : Industry::Iterate()) {
		UpdateIndustryStatistics(i);
		if (i->prod_level == PRODLEVEL_CLOSURE) {
			delete i;
		} else {
			ChangeIndustryProduction(i, true);
			SetWindowDirty(WC_INDUSTRY_VIEW, i->index);
		}
	}

	cur_company.Restore();

	/* production-change */
	InvalidateWindowData(WC_INDUSTRY_DIRECTORY, 0, IDIWD_PRODUCTION_CHANGE);
}


void InitializeIndustries()
{
	Industry::industries.fill({});
	_industry_sound_tile = TileIndex{};

	_industry_builder.Reset();
}

/** Verify whether the generated industries are complete, and warn the user if not. */
void CheckIndustries()
{
	int count = 0;
	for (IndustryType it = 0; it < NUM_INDUSTRYTYPES; it++) {
		if (Industry::GetIndustryTypeCount(it) > 0) continue; // Types of existing industries can be skipped.

		bool force_at_least_one;
		uint32_t chance = GetScaledIndustryGenerationProbability(it, &force_at_least_one);
		if (chance == 0 || !force_at_least_one) continue; // Types that are not available can be skipped.

		const IndustrySpec *is = GetIndustrySpec(it);
		SetDParam(0, is->name);
		ShowErrorMessage(STR_ERROR_NO_SUITABLE_PLACES_FOR_INDUSTRIES, STR_ERROR_NO_SUITABLE_PLACES_FOR_INDUSTRIES_EXPLANATION, WL_WARNING);

		count++;
		if (count >= 3) break; // Don't swamp the user with errors.
	}
}

/**
 * Is an industry with the spec a raw industry?
 * @return true if it should be handled as a raw industry
 */
bool IndustrySpec::IsRawIndustry() const
{
	return (this->life_type & (INDUSTRYLIFE_EXTRACTIVE | INDUSTRYLIFE_ORGANIC)) != 0;
}

/**
 * Is an industry with the spec a processing industry?
 * @return true if it should be handled as a processing industry
 */
bool IndustrySpec::IsProcessingIndustry() const
{
	/* Lumber mills are neither raw nor processing */
	return (this->life_type & INDUSTRYLIFE_PROCESSING) != 0 &&
			(this->behaviour & INDUSTRYBEH_CUT_TREES) == 0;
}

/**
 * Get the cost for constructing this industry
 * @return the cost (inflation corrected etc)
 */
Money IndustrySpec::GetConstructionCost() const
{
	/* Building raw industries like secondary uses different price base */
	return (_price[(_settings_game.construction.raw_industry_construction == 1 && this->IsRawIndustry()) ?
			PR_BUILD_INDUSTRY_RAW : PR_BUILD_INDUSTRY] * this->cost_multiplier) >> 8;
}

/**
 * Get the cost for removing this industry
 * Take note that the cost will always be zero for non-grf industries.
 * Only if the grf author did specified a cost will it be applicable.
 * @return the cost (inflation corrected etc)
 */
Money IndustrySpec::GetRemovalCost() const
{
	return (_price[PR_CLEAR_INDUSTRY] * this->removal_cost_multiplier) >> 8;
}

/**
 * Determines whether this industrytype uses standard/newgrf production changes.
 * @return true if original economy is used.
 */
bool IndustrySpec::UsesOriginalEconomy() const
{
	return _settings_game.economy.type == ET_ORIGINAL ||
		this->callback_mask.Any({
			IndustryCallbackMask::Production256Ticks,
			IndustryCallbackMask::ProductionCargoArrival, // production callbacks
			IndustryCallbackMask::MonthlyProdChange,
			IndustryCallbackMask::ProductionChange,
			IndustryCallbackMask::ProdChangeBuild}); // production change callbacks
}

static CommandCost TerraformTile_Industry(TileIndex tile, DoCommandFlag flags, int z_new, Slope tileh_new)
{
	if (AutoslopeEnabled()) {
		/* We imitate here TTDP's behaviour:
		 *  - Both new and old slope must not be steep.
		 *  - TileMaxZ must not be changed.
		 *  - Allow autoslope by default.
		 *  - Disallow autoslope if callback succeeds and returns non-zero.
		 */
		Slope tileh_old = GetTileSlope(tile);
		/* TileMaxZ must not be changed. Slopes must not be steep. */
		if (!IsSteepSlope(tileh_old) && !IsSteepSlope(tileh_new) && (GetTileMaxZ(tile) == z_new + GetSlopeMaxZ(tileh_new))) {
			const IndustryGfx gfx = GetIndustryGfx(tile);
			const IndustryTileSpec *itspec = GetIndustryTileSpec(gfx);

			/* Call callback 3C 'disable autosloping for industry tiles'. */
			if (itspec->callback_mask.Test(IndustryTileCallbackMask::Autoslope)) {
				/* If the callback fails, allow autoslope. */
				uint16_t res = GetIndustryTileCallback(CBID_INDTILE_AUTOSLOPE, 0, 0, gfx, Industry::GetByTile(tile), tile);
				if (res == CALLBACK_FAILED || !ConvertBooleanCallback(itspec->grf_prop.grffile, CBID_INDTILE_AUTOSLOPE, res)) return CommandCost(EXPENSES_CONSTRUCTION, _price[PR_BUILD_FOUNDATION]);
			} else {
				/* allow autoslope */
				return CommandCost(EXPENSES_CONSTRUCTION, _price[PR_BUILD_FOUNDATION]);
			}
		}
	}
	return Command<CMD_LANDSCAPE_CLEAR>::Do(flags, tile);
}

extern const TileTypeProcs _tile_type_industry_procs = {
	DrawTile_Industry,           // draw_tile_proc
	GetSlopePixelZ_Industry,     // get_slope_z_proc
	ClearTile_Industry,          // clear_tile_proc
	AddAcceptedCargo_Industry,   // add_accepted_cargo_proc
	GetTileDesc_Industry,        // get_tile_desc_proc
	GetTileTrackStatus_Industry, // get_tile_track_status_proc
	ClickTile_Industry,          // click_tile_proc
	AnimateTile_Industry,        // animate_tile_proc
	TileLoop_Industry,           // tile_loop_proc
	ChangeTileOwner_Industry,    // change_tile_owner_proc
	nullptr,                        // add_produced_cargo_proc
	nullptr,                        // vehicle_enter_tile_proc
	GetFoundation_Industry,      // get_foundation_proc
	TerraformTile_Industry,      // terraform_tile_proc
};

bool IndustryCompare::operator() (const IndustryListEntry &lhs, const IndustryListEntry &rhs) const
{
	/* Compare by distance first and use index as a tiebreaker. */
	return std::tie(lhs.distance, lhs.industry->index) < std::tie(rhs.distance, rhs.industry->index);
}

/**
 * Remove unused industry accepted/produced slots -- entries after the last slot with valid cargo.
 * @param ind Industry to trim slots.
 */
void TrimIndustryAcceptedProduced(Industry *ind)
{
	uint8_t accepted_cargo_count = 0;
	for (uint8_t j = 0; j < ind->accepted_cargo_count; j++) {
		if (ind->accepted[j].cargo != INVALID_CARGO) accepted_cargo_count = j + 1;
	}
	ind->accepted_cargo_count = accepted_cargo_count;

	uint8_t produced_cargo_count = 0;
	for (uint8_t j = 0; j < ind->produced_cargo_count; j++) {
		if (ind->produced[j].cargo != INVALID_CARGO) produced_cargo_count = j + 1;
	}
	ind->produced_cargo_count = produced_cargo_count;
}<|MERGE_RESOLUTION|>--- conflicted
+++ resolved
@@ -1892,13 +1892,8 @@
 	if (_generating_world) {
 		if (indspec->callback_mask.Test(IndustryCallbackMask::Production256Ticks)) {
 			IndustryProductionCallback(i, 1);
-<<<<<<< HEAD
 			for (auto &p : i->Produced()) {
-				p.history[LAST_MONTH].production = p.waiting * 8;
-=======
-			for (auto &p : i->produced) {
-				p.history[LAST_MONTH].production = ScaleByCargoScale(p.waiting * 8, false);
->>>>>>> 5ffaf6cd
+				p.history[LAST_MONTH].production = _industry_cargo_scaler.Scale(p.waiting * 8);
 				p.waiting = 0;
 			}
 		}
@@ -2417,16 +2412,12 @@
 	}
 
 	const IndustrySpec *ind_spc = GetIndustrySpec(it);
-<<<<<<< HEAD
 	if (_settings_game.economy.spawn_primary_industry_only && !ind_spc->IsRawIndustry()) {
 		*min_number = 0;
 		return 0;
 	}
 
-	uint8_t chance = ind_spc->appear_ingame[_settings_game.game_creation.landscape];
-=======
 	uint8_t chance = ind_spc->appear_ingame[to_underlying(_settings_game.game_creation.landscape)];
->>>>>>> 5ffaf6cd
 	if (!ind_spc->enabled || ind_spc->layouts.empty() ||
 			((ind_spc->behaviour & INDUSTRYBEH_BEFORE_1950) && CalTime::CurYear() > 1950) ||
 			((ind_spc->behaviour & INDUSTRYBEH_AFTER_1960) && CalTime::CurYear() < 1960) ||
