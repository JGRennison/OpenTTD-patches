/*
 * This file is part of OpenTTD.
 * OpenTTD is free software; you can redistribute it and/or modify it under the terms of the GNU General Public License as published by the Free Software Foundation, version 2.
 * OpenTTD is distributed in the hope that it will be useful, but WITHOUT ANY WARRANTY; without even the implied warranty of MERCHANTABILITY or FITNESS FOR A PARTICULAR PURPOSE.
 * See the GNU General Public License for more details. You should have received a copy of the GNU General Public License along with OpenTTD. If not, see <http://www.gnu.org/licenses/>.
 */

/** @file misc_gui.cpp GUIs for a number of misc windows. */

#include "stdafx.h"
#include "debug.h"
#include "landscape.h"
#include "landscape_cmd.h"
#include "error.h"
#include "gui.h"
#include "gfx_layout.h"
#include "command_func.h"
#include "company_func.h"
#include "town.h"
#include "string_func.h"
#include "company_base.h"
#include "texteff.hpp"
#include "strings_func.h"
#include "window_func.h"
#include "querystring_gui.h"
#include "core/geometry_func.hpp"
#include "newgrf_debug.h"
#include "zoom_func.h"
#include "tunnelbridge_map.h"
#include "viewport_type.h"
#include "guitimer_func.h"
#include "viewport_func.h"
#include "rev.h"
#include "core/backup_type.hpp"
#include "pathfinder/water_regions.h"

#include "widgets/misc_widget.h"

#include "table/strings.h"

#include "safeguards.h"

/** Method to open the OSK. */
enum OskActivation : uint8_t {
	OSKA_DISABLED,           ///< The OSK shall not be activated at all.
	OSKA_DOUBLE_CLICK,       ///< Double click on the edit box opens OSK.
	OSKA_SINGLE_CLICK,       ///< Single click after focus click opens OSK.
	OSKA_IMMEDIATELY,        ///< Focusing click already opens OSK.
};


static constexpr NWidgetPart _nested_land_info_widgets[] = {
	NWidget(NWID_HORIZONTAL),
		NWidget(WWT_CLOSEBOX, COLOUR_GREY),
		NWidget(WWT_CAPTION, COLOUR_GREY), SetStringTip(STR_LAND_AREA_INFORMATION_CAPTION, STR_TOOLTIP_WINDOW_TITLE_DRAG_THIS),
		NWidget(WWT_PUSHIMGBTN, COLOUR_GREY, WID_LI_LOCATION), SetAspect(WidgetDimensions::ASPECT_LOCATION), SetSpriteTip(SPR_GOTO_LOCATION, STR_LAND_AREA_INFORMATION_LOCATION_TOOLTIP),
		NWidget(WWT_DEBUGBOX, COLOUR_GREY),
	EndContainer(),
	NWidget(WWT_PANEL, COLOUR_GREY, WID_LI_BACKGROUND), EndContainer(),
};

static WindowDesc _land_info_desc(__FILE__, __LINE__,
	WDP_AUTO, nullptr, 0, 0,
	WC_LAND_INFO, WC_NONE,
	{},
	_nested_land_info_widgets
);

class LandInfoWindow : public Window {
	StringList landinfo_data{}; ///< Info lines to show.
	std::string cargo_acceptance{}; ///< Centered multi-line string for cargo acceptance.

public:
	TileIndex tile = INVALID_TILE;

	void DrawWidget(const Rect &r, WidgetID widget) const override
	{
		if (widget != WID_LI_BACKGROUND) return;

		Rect ir = r.Shrink(WidgetDimensions::scaled.frametext);
		for (size_t i = 0; i < this->landinfo_data.size(); i++) {
			DrawString(ir, this->landinfo_data[i], i == 0 ? TC_LIGHT_BLUE : TC_FROMSTRING, SA_HOR_CENTER);
			ir.top += GetCharacterHeight(FS_NORMAL) + (i == 0 ? WidgetDimensions::scaled.vsep_wide : WidgetDimensions::scaled.vsep_normal);
		}

		if (!this->cargo_acceptance.empty()) {
			DrawStringMultiLine(ir, GetString(STR_JUST_RAW_STRING, this->cargo_acceptance), TC_FROMSTRING, SA_CENTER);
		}
	}

	void UpdateWidgetSize(WidgetID widget, Dimension &size, [[maybe_unused]] const Dimension &padding, [[maybe_unused]] Dimension &fill, [[maybe_unused]] Dimension &resize) override
	{
		if (widget != WID_LI_BACKGROUND) return;

		size.height = WidgetDimensions::scaled.frametext.Vertical();
		for (size_t i = 0; i < this->landinfo_data.size(); i++) {
			uint width = GetStringBoundingBox(this->landinfo_data[i]).width + WidgetDimensions::scaled.frametext.Horizontal();
			size.width = std::max(size.width, width);

			size.height += GetCharacterHeight(FS_NORMAL) + (i == 0 ? WidgetDimensions::scaled.vsep_wide : WidgetDimensions::scaled.vsep_normal);
		}

		if (!this->cargo_acceptance.empty()) {
			uint width = GetStringBoundingBox(this->cargo_acceptance).width + WidgetDimensions::scaled.frametext.Horizontal();
			size.width = std::max(size.width, std::min(static_cast<uint>(ScaleGUITrad(300)), width));
			size.height += GetStringHeight(GetString(STR_JUST_RAW_STRING, this->cargo_acceptance), size.width - WidgetDimensions::scaled.frametext.Horizontal());
		}
	}

	LandInfoWindow(TileIndex tile) : Window(_land_info_desc), tile(tile)
	{
		this->InitNested();

#if defined(_DEBUG)
#	define LANDINFOD_LEVEL 0
#else
#	define LANDINFOD_LEVEL 1
#endif
		if (GetDebugLevel(DebugLevelID::misc) >= LANDINFOD_LEVEL) {
			Debug(misc, LANDINFOD_LEVEL, "TILE: {:#x} ({},{})", tile, TileX(tile), TileY(tile));
			if (IsTunnelTile(tile)) {
				Debug(misc, LANDINFOD_LEVEL, "tunnel pool size: {}", (uint)Tunnel::GetPoolSize());
				Debug(misc, LANDINFOD_LEVEL, "index: {:#x}"        , Tunnel::GetByTile(tile)->index);
				Debug(misc, LANDINFOD_LEVEL, "north tile: {:#x}"   , Tunnel::GetByTile(tile)->tile_n);
				Debug(misc, LANDINFOD_LEVEL, "south tile: {:#x}"   , Tunnel::GetByTile(tile)->tile_s);
				Debug(misc, LANDINFOD_LEVEL, "is chunnel: {}"      , Tunnel::GetByTile(tile)->is_chunnel);
			}
			if (IsBridgeTile(tile)) {
				const BridgeSpec *b = GetBridgeSpec(GetBridgeType(tile));
				Debug(misc, LANDINFOD_LEVEL, "bridge: flags: {:X}, ctrl_flags: {:X}", b->flags, b->ctrl_flags);
			}
			if (IsBridgeAbove(tile)) {
				BridgePieceDebugInfo info = GetBridgePieceDebugInfo(tile);
				Debug(misc, LANDINFOD_LEVEL, "bridge above: piece: {}, pillars: {:X}, pillar index: {}", info.piece, info.pillar_flags, info.pillar_index);
			}
			Debug(misc, LANDINFOD_LEVEL, "type   = {:#x}", _m[tile].type);
			Debug(misc, LANDINFOD_LEVEL, "height = {:#x}", _m[tile].height);
			Debug(misc, LANDINFOD_LEVEL, "m1     = {:#x}", _m[tile].m1);
			Debug(misc, LANDINFOD_LEVEL, "m2     = {:#x}", _m[tile].m2);
			Debug(misc, LANDINFOD_LEVEL, "m3     = {:#x}", _m[tile].m3);
			Debug(misc, LANDINFOD_LEVEL, "m4     = {:#x}", _m[tile].m4);
			Debug(misc, LANDINFOD_LEVEL, "m5     = {:#x}", _m[tile].m5);
			Debug(misc, LANDINFOD_LEVEL, "m6     = {:#x}", _me[tile].m6);
			Debug(misc, LANDINFOD_LEVEL, "m7     = {:#x}", _me[tile].m7);
			Debug(misc, LANDINFOD_LEVEL, "m8     = {:#x}", _me[tile].m8);

			PrintWaterRegionDebugInfo(tile);
		}
#undef LANDINFOD_LEVEL
	}

	void OnInit() override
	{
		Town *t = ClosestTownFromTile(tile, _settings_game.economy.dist_local_authority);

		TileDesc td{};
		td.owner_type[0] = STR_LAND_AREA_INFORMATION_OWNER; // At least one owner is displayed, though it might be "N/A".

		CargoArray acceptance{};
		AddAcceptedCargo(tile, acceptance, nullptr);
		GetTileDesc(tile, td);

		this->landinfo_data.clear();

		/* Tiletype */

		this->landinfo_data.push_back(GetString(td.str, td.dparam[0], td.dparam[1], td.dparam[2], td.dparam[3]));

		/* Up to four owners */
		for (uint i = 0; i < 4; i++) {
			if (td.owner_type[i] == STR_NULL) continue;

			if (td.owner[i] == OWNER_NONE || td.owner[i] == OWNER_WATER) {
				this->landinfo_data.push_back(GetString(td.owner_type[i], STR_LAND_AREA_INFORMATION_OWNER_N_A, std::monostate{}));
			} else {
				auto params = GetParamsForOwnedBy(td.owner[i], tile);
				this->landinfo_data.push_back(GetStringWithArgs(td.owner_type[i], params));
			}
		}

		/* Cost to clear/revenue when cleared */
		Company *c = Company::GetIfValid(_local_company);
		if (c != nullptr) {
			assert(_current_company == _local_company);
			CommandCost costclear = Command<CMD_LANDSCAPE_CLEAR>::Do(DoCommandFlag::QueryCost, tile);
			if (costclear.Succeeded()) {
				Money cost = costclear.GetCost();
				StringID str;
				if (cost < 0) {
					cost = -cost; // Negate negative cost to a positive revenue
					str = STR_LAND_AREA_INFORMATION_REVENUE_WHEN_CLEARED;
				} else {
					str = STR_LAND_AREA_INFORMATION_COST_TO_CLEAR;
				}
				this->landinfo_data.push_back(GetString(str, cost));
			} else {
				this->landinfo_data.push_back(GetString(STR_LAND_AREA_INFORMATION_COST_TO_CLEAR_N_A));
			}
		} else {
			this->landinfo_data.push_back(GetString(STR_LAND_AREA_INFORMATION_COST_TO_CLEAR_N_A));
		}

		/* Location */
		this->landinfo_data.push_back(GetString(STR_LAND_AREA_INFORMATION_LANDINFO_COORDS, TileX(tile), TileY(tile), GetTileZ(tile)));

		/* Tile index */
		this->landinfo_data.push_back(GetString(STR_LAND_AREA_INFORMATION_LANDINFO_INDEX, tile, tile));

		/* Local authority */
		if (t == nullptr) {
			this->landinfo_data.push_back(GetString(STR_LAND_AREA_INFORMATION_LOCAL_AUTHORITY, STR_LAND_AREA_INFORMATION_LOCAL_AUTHORITY_NONE, std::monostate{}));
		} else {
			this->landinfo_data.push_back(GetString(STR_LAND_AREA_INFORMATION_LOCAL_AUTHORITY, STR_TOWN_NAME, t->index));
		}

		/* Build date */
		if (td.build_date != CalTime::INVALID_DATE) {
			this->landinfo_data.push_back(GetString(STR_LAND_AREA_INFORMATION_BUILD_DATE, td.build_date));
		}

		/* Station class */
		if (td.station_class != STR_NULL) {
			this->landinfo_data.push_back(GetString(STR_LAND_AREA_INFORMATION_STATION_CLASS, td.station_class));
		}

		/* Station type name */
		if (td.station_name != STR_NULL) {
			this->landinfo_data.push_back(GetString(STR_LAND_AREA_INFORMATION_STATION_TYPE, td.station_name));
		}

		/* Airport class */
		if (td.airport_class != STR_NULL) {
			this->landinfo_data.push_back(GetString(STR_LAND_AREA_INFORMATION_AIRPORT_CLASS, td.airport_class));
		}

		/* Airport name */
		if (td.airport_name != STR_NULL) {
			this->landinfo_data.push_back(GetString(STR_LAND_AREA_INFORMATION_AIRPORT_NAME, td.airport_name));
		}

		/* Airport tile name */
		if (td.airport_tile_name != STR_NULL) {
			this->landinfo_data.push_back(GetString(STR_LAND_AREA_INFORMATION_AIRPORTTILE_NAME, td.airport_tile_name));
		}

		/* Rail type name */
		if (td.railtype != STR_NULL) {
			this->landinfo_data.push_back(GetString(STR_LANG_AREA_INFORMATION_RAIL_TYPE, td.railtype));
		}

		/* Rail speed limit */
		if (td.rail_speed != 0) {
			this->landinfo_data.push_back(GetString(STR_LANG_AREA_INFORMATION_RAIL_SPEED_LIMIT, PackVelocity(td.rail_speed, VEH_TRAIN)));
		}

		/* 2nd Rail type name */
		if (td.railtype2 != STR_NULL) {
			this->landinfo_data.push_back(GetString(STR_LANG_AREA_INFORMATION_RAIL_TYPE, td.railtype2));
		}

		/* 2nd Rail speed limit */
		if (td.rail_speed2 != 0) {
			this->landinfo_data.push_back(GetString(STR_LANG_AREA_INFORMATION_RAIL_SPEED_LIMIT, td.rail_speed2));
		}

		/* Road type name */
		if (td.roadtype != STR_NULL) {
			this->landinfo_data.push_back(GetString(STR_LANG_AREA_INFORMATION_ROAD_TYPE, td.roadtype));
		}

		/* Road speed limit */
		if (td.road_speed != 0) {
			this->landinfo_data.push_back(GetString(STR_LANG_AREA_INFORMATION_ROAD_SPEED_LIMIT, PackVelocity(td.road_speed, VEH_ROAD)));
		}

		/* Tram type name */
		if (td.tramtype != STR_NULL) {
			this->landinfo_data.push_back(GetString(STR_LANG_AREA_INFORMATION_TRAM_TYPE, td.tramtype));
		}

		/* Tram speed limit */
		if (td.tram_speed != 0) {
			this->landinfo_data.push_back(GetString(STR_LANG_AREA_INFORMATION_TRAM_SPEED_LIMIT, PackVelocity(td.tram_speed, VEH_ROAD)));
		}

		/* Tile protection status */
		if (td.town_can_upgrade.has_value()) {
			this->landinfo_data.push_back(GetString(td.town_can_upgrade.value() ? STR_LAND_AREA_INFORMATION_TOWN_CAN_UPGRADE : STR_LAND_AREA_INFORMATION_TOWN_CANNOT_UPGRADE));
		}

		/* NewGRF name */
		if (td.grf != nullptr) {
			this->landinfo_data.push_back(GetString(STR_LAND_AREA_INFORMATION_NEWGRF_NAME, td.grf));
		}

		/* Cargo acceptance is displayed in a extra multiline */
		auto line = BuildCargoAcceptanceString(acceptance, STR_LAND_AREA_INFORMATION_CARGO_ACCEPTED);
		if (line.has_value()) {
			this->cargo_acceptance = std::move(*line);
		} else {
			this->cargo_acceptance.clear();
		}
	}

	bool IsNewGRFInspectable() const override
	{
		return ::IsNewGRFInspectable(GetGrfSpecFeature(this->tile), this->tile.base());
	}

	void ShowNewGRFInspectWindow() const override
	{
		::ShowNewGRFInspectWindow(GetGrfSpecFeature(this->tile), this->tile.base());
	}

	void OnClick([[maybe_unused]] Point pt, WidgetID widget, [[maybe_unused]] int click_count) override
	{
		switch (widget) {
			case WID_LI_LOCATION:
				if (_ctrl_pressed) {
					ShowExtraViewportWindow(this->tile);
				} else {
					ScrollMainWindowToTile(this->tile);
				}
				break;
		}
	}

	/**
	 * Some data on this window has become invalid.
	 * @param data Information about the changed data.
	 * @param gui_scope Whether the call is done from GUI scope. You may not do everything when not in GUI scope. See #InvalidateWindowData() for details.
	 */
	void OnInvalidateData([[maybe_unused]] int data = 0, [[maybe_unused]] bool gui_scope = true) override
	{
		if (!gui_scope) return;

		/* ReInit, "debug" sprite might have changed */
		if (data == 1) this->ReInit();
	}
};

/**
 * Show land information window.
 * @param tile The tile to show information about.
 */
void ShowLandInfo(TileIndex tile)
{
	CloseWindowById(WC_LAND_INFO, 0);
	new LandInfoWindow(tile);
}

static constexpr NWidgetPart _nested_about_widgets[] = {
	NWidget(NWID_HORIZONTAL),
		NWidget(WWT_CLOSEBOX, COLOUR_GREY),
		NWidget(WWT_CAPTION, COLOUR_GREY), SetStringTip(STR_ABOUT_OPENTTD, STR_TOOLTIP_WINDOW_TITLE_DRAG_THIS),
	EndContainer(),
	NWidget(WWT_PANEL, COLOUR_GREY), SetPIP(4, 2, 4),
		NWidget(WWT_LABEL, INVALID_COLOUR), SetStringTip(STR_ABOUT_ORIGINAL_COPYRIGHT),
		NWidget(WWT_LABEL, INVALID_COLOUR), SetStringTip(STR_ABOUT_VERSION),
		NWidget(WWT_FRAME, COLOUR_GREY), SetPadding(0, 5, 1, 5),
			NWidget(WWT_EMPTY, INVALID_COLOUR, WID_A_SCROLLING_TEXT),
		EndContainer(),
		NWidget(WWT_LABEL, INVALID_COLOUR, WID_A_WEBSITE),
		NWidget(WWT_LABEL, INVALID_COLOUR, WID_A_WEBSITE1),
		NWidget(WWT_LABEL, INVALID_COLOUR, WID_A_WEBSITE2),
		NWidget(WWT_LABEL, INVALID_COLOUR, WID_A_COPYRIGHT),
	EndContainer(),
};

static WindowDesc _about_desc(__FILE__, __LINE__,
	WDP_CENTER, nullptr, 0, 0,
	WC_GAME_OPTIONS, WC_NONE,
	{},
	_nested_about_widgets
);

static const std::initializer_list<const std::string_view> _credits = {
	"Original design by Chris Sawyer",
	"Original graphics by Simon Foster",
	"",
	"The OpenTTD team (in alphabetical order):",
	"  Matthijs Kooijman (blathijs) - Pathfinder-guru, Debian port (since 0.3)",
	"  Christoph Elsenhans (frosch) - General coding (since 0.6)",
	"  Lo\u00efc Guilloux (glx) - General / Windows Expert (since 0.4.5)",
	"  Koen Bussemaker (Kuhnovic) - General / Ship pathfinder (since 14)",
	"  Charles Pigott (LordAro) - General / Correctness police (since 1.9)",
	"  Michael Lutz (michi_cc) - Path based signals (since 0.7)",
	"  Niels Martin Hansen (nielsm) - Music system, general coding (since 1.9)",
	"  Owen Rudge (orudge) - Forum host, OS/2 port (since 0.1)",
	"  Peter Nelson (peter1138) - Spiritual descendant from NewGRF gods (since 0.4.5)",
	"  Remko Bijker (Rubidium) - Coder and way more (since 0.4.5)",
	"  Patric Stout (TrueBrain) - NoProgrammer (since 0.3), sys op",
	"  Tyler Trahan (2TallTyler) - General / Time Lord (since 13)",
	"",
	"Inactive Developers:",
	"  Grzegorz Duczy\u0144ski (adf88) - General coding (1.7 - 1.8)",
	"  Albert Hofkamp (Alberth) - GUI expert (0.7 - 1.9)",
	"  Jean-Fran\u00e7ois Claeys (Belugas) - GUI, NewGRF and more (0.4.5 - 1.0)",
	"  Bjarni Corfitzen (Bjarni) - MacOSX port, coder and vehicles (0.3 - 0.7)",
	"  Victor Fischer (Celestar) - Programming everywhere you need him to (0.3 - 0.6)",
	"  Ulf Hermann (fonsinchen) - Cargo Distribution (1.3 - 1.6)",
	"  Jaroslav Mazanec (KUDr) - YAPG (Yet Another Pathfinder God) ;) (0.4.5 - 0.6)",
	"  Jonathan Coome (Maedhros) - High priest of the NewGRF Temple (0.5 - 0.6)",
	"  Attila B\u00e1n (MiHaMiX) - Developer WebTranslator 1 and 2 (0.3 - 0.5)",
	"  Ingo von Borstel (planetmaker) - General coding, Support (1.1 - 1.9)",
	"  Zden\u011bk Sojka (SmatZ) - Bug finder and fixer (0.6 - 1.3)",
	"  Jos\u00e9 Soler (Terkhen) - General coding (1.0 - 1.4)",
	"  Christoph Mallon (Tron) - Programmer, code correctness police (0.3 - 0.5)",
	"  Thijs Marinussen (Yexo) - AI Framework, General (0.6 - 1.3)",
	"  Leif Linse (Zuu) - AI/Game Script (1.2 - 1.6)",
	"",
	"Retired Developers:",
	"  Tam\u00e1s Farag\u00f3 (Darkvater) - Ex-Lead coder (0.3 - 0.5)",
	"  Dominik Scherer (dominik81) - Lead programmer, GUI expert (0.3 - 0.3)",
	"  Emil Djupfeld (egladil) - MacOSX (0.4.5 - 0.6)",
	"  Simon Sasburg (HackyKid) - Many bugfixes (0.4 - 0.4.5)",
	"  Ludvig Strigeus (ludde) - Original author of OpenTTD, main coder (0.1 - 0.3)",
	"  Cian Duffy (MYOB) - BeOS port / manual writing (0.1 - 0.3)",
	"  Petr Baudi\u0161 (pasky) - Many patches, NewGRF support (0.3 - 0.3)",
	"  Benedikt Br\u00fcggemeier (skidd13) - Bug fixer and code reworker (0.6 - 0.7)",
	"  Serge Paquet (vurlix) - 2nd contributor after ludde (0.1 - 0.3)",
	"",
	"Special thanks go out to:",
	"  Josef Drexler - For his great work on TTDPatch",
	"  Marcin Grzegorczyk - Track foundations and for describing TTD internals",
	"  Stefan Mei\u00dfner (sign_de) - For his work on the console",
	"  Mike Ragsdale - OpenTTD installer",
	"  Christian Rosentreter (tokai) - MorphOS / AmigaOS port",
	"  Richard Kempton (richK) - additional airports, initial TGP implementation",
	"  Alberto Demichelis - Squirrel scripting language \u00a9 2003-2008",
	"  L. Peter Deutsch - MD5 implementation \u00a9 1999, 2000, 2002",
	"  Michael Blunck - Pre-signals and semaphores \u00a9 2003",
	"  George - Canal/Lock graphics \u00a9 2003-2004",
	"  Andrew Parkhouse (andythenorth) - River graphics",
	"  David Dallaston (Pikka) - Tram tracks",
	"  All Translators - Who made OpenTTD a truly international game",
	"  Bug Reporters - Without whom OpenTTD would still be full of bugs!",
	"",
	"Developer of this patchpack:",
	"  Jonathan G. Rennison (JGR)",
	"",
	"And last but not least:",
	"  Chris Sawyer - For an amazing game!"
};

struct AboutWindow : public Window {
	int text_position = 0; ///< The top of the scrolling text
	int line_height = 0; ///< The height of a single line
	static const int num_visible_lines = 19; ///< The number of lines visible simultaneously

	static const uint TIMER_INTERVAL = 2100; ///< Scrolling interval, scaled by line text line height. This value chosen to maintain parity: 2100 / GetCharacterHeight(FS_NORMAL) = 150ms
	GUITimer timer{};

	AboutWindow() : Window(_about_desc)
	{
		this->InitNested(WN_GAME_OPTIONS_ABOUT);

		this->text_position = this->GetWidget<NWidgetBase>(WID_A_SCROLLING_TEXT)->pos_y + this->GetWidget<NWidgetBase>(WID_A_SCROLLING_TEXT)->current_y;
	}

	std::string GetWidgetString(WidgetID widget, StringID stringid) const override
	{
		if (widget == WID_A_WEBSITE) return "Website: https://www.openttd.org";
		if (widget == WID_A_WEBSITE1) return "Patchpack thread: https://www.tt-forums.net/viewtopic.php?f=33&t=73469";
		if (widget == WID_A_WEBSITE2) return "Patchpack Github: https://github.com/JGRennison/OpenTTD-patches";
		if (widget == WID_A_COPYRIGHT) return GetString(STR_ABOUT_COPYRIGHT_OPENTTD, _openttd_revision_year);
		return this->Window::GetWidgetString(widget, stringid);
	}

	void UpdateWidgetSize(WidgetID widget, Dimension &size, [[maybe_unused]] const Dimension &padding, [[maybe_unused]] Dimension &fill, [[maybe_unused]] Dimension &resize) override
	{
		if (widget != WID_A_SCROLLING_TEXT) return;

		this->line_height = GetCharacterHeight(FS_NORMAL);

		Dimension d;
		d.height = this->line_height * num_visible_lines;

		d.width = 0;
		for (const auto &str : _credits) {
			d.width = std::max(d.width, GetStringBoundingBox(str).width);
		}
		size = maxdim(size, d);

		/* Set scroll interval based on required speed. To keep scrolling smooth,
		 * the interval is adjusted rather than the distance moved. */
		this->timer.SetInterval(TIMER_INTERVAL / GetCharacterHeight(FS_NORMAL));
	}

	void DrawWidget(const Rect &r, WidgetID widget) const override
	{
		if (widget != WID_A_SCROLLING_TEXT) return;

		int y = this->text_position;

		/* Show all scrolling _credits */
		for (const auto &str : _credits) {
			if (y >= r.top + 7 && y < r.bottom - this->line_height) {
				DrawString(r.left, r.right, y, str, TC_BLACK, SA_LEFT | SA_FORCE);
			}
			y += this->line_height;
		}
	}

	void OnRealtimeTick(uint delta_ms) override
	{
		uint count = this->timer.CountElapsed(delta_ms);
		if (count > 0) {
			this->text_position -= count;
			/* If the last text has scrolled start a new from the start */
			if (this->text_position < (int)(this->GetWidget<NWidgetBase>(WID_A_SCROLLING_TEXT)->pos_y - std::size(_credits) * this->line_height)) {
				this->text_position = this->GetWidget<NWidgetBase>(WID_A_SCROLLING_TEXT)->pos_y + this->GetWidget<NWidgetBase>(WID_A_SCROLLING_TEXT)->current_y;
			}
			this->SetWidgetDirty(WID_A_SCROLLING_TEXT);
		}
	}
};

void ShowAboutWindow()
{
	CloseWindowByClass(WC_GAME_OPTIONS);
	new AboutWindow();
}

/**
 * Display estimated costs.
 * @param cost Estimated cost (or income if negative).
 * @param x    X position of the notification window.
 * @param y    Y position of the notification window.
 */
void ShowEstimatedCostOrIncome(Money cost, int x, int y)
{
	StringID msg = STR_MESSAGE_ESTIMATED_COST;

	if (cost < 0) {
		cost = -cost;
		msg = STR_MESSAGE_ESTIMATED_INCOME;
	}
	ShowErrorMessage(GetEncodedString(msg, cost), {}, WL_INFO, x, y);
}

/**
 * Display animated income or costs on the map. Does nothing if cost is zero.
 * @param x    World X position of the animation location.
 * @param y    World Y position of the animation location.
 * @param z    World Z position of the animation location.
 * @param cost Estimated cost (or income if negative).
 */
void ShowCostOrIncomeAnimation(int x, int y, int z, Money cost)
{
	if (IsHeadless() || !HasBit(_extra_display_opt, XDO_SHOW_MONEY_TEXT_EFFECTS) || cost == 0) return;

	Point pt = RemapCoords(x, y, z);
	StringID msg = STR_INCOME_FLOAT_COST;

	if (cost < 0) {
		cost = -cost;
		msg = STR_INCOME_FLOAT_INCOME;
	}
	AddTextEffect(msg, pt.x, pt.y, DAY_TICKS, TE_RISING, cost);
}

/**
 * Display animated feeder income.
 * @param x        World X position of the animation location.
 * @param y        World Y position of the animation location.
 * @param z        World Z position of the animation location.
 * @param transfer Estimated feeder income.
 * @param income   Real income from goods being delivered to their final destination.
 */
void ShowFeederIncomeAnimation(int x, int y, int z, Money transfer, Money income)
{
	if (IsHeadless() || !HasBit(_extra_display_opt, XDO_SHOW_MONEY_TEXT_EFFECTS)) return;

	Point pt = RemapCoords(x, y, z);

	if (income == 0) {
		AddTextEffect(STR_FEEDER, pt.x, pt.y, DAY_TICKS, TE_RISING, transfer);
	} else {
		StringID msg = STR_FEEDER_COST;
		if (income < 0) {
			income = -income;
			msg = STR_FEEDER_INCOME;
		}
		AddTextEffect(msg, pt.x, pt.y, DAY_TICKS, TE_RISING, transfer, income);
	}
}

/**
 * Display vehicle loading indicators.
 * @param x       World X position of the animation location.
 * @param y       World Y position of the animation location.
 * @param z       World Z position of the animation location.
 * @param percent Estimated feeder income.
 * @param string  String which is drawn on the map.
 * @return        TextEffectID to be used for future updates of the loading indicators.
 */
TextEffectID ShowFillingPercent(int x, int y, int z, uint8_t percent, StringID string)
{
	Point pt = RemapCoords(x, y, z);

	assert(string != STR_NULL);

	return AddTextEffect(string, pt.x, pt.y, 0, TE_STATIC, percent);
}

/**
 * Update vehicle loading indicators.
 * @param te_id   TextEffectID to be updated.
 * @param string  String which is printed.
 */
void UpdateFillingPercent(TextEffectID te_id, uint8_t percent, StringID string)
{
	assert(string != STR_NULL);

	UpdateTextEffect(te_id, string, percent);
}

/**
 * Hide vehicle loading indicators.
 * @param *te_id TextEffectID which is supposed to be hidden.
 */
void HideFillingPercent(TextEffectID *te_id)
{
	if (*te_id == INVALID_TE_ID) return;

	RemoveTextEffect(*te_id);
	*te_id = INVALID_TE_ID;
}

static constexpr NWidgetPart _nested_tooltips_widgets[] = {
	NWidget(WWT_EMPTY, INVALID_COLOUR, WID_TT_BACKGROUND),
};

static WindowDesc _tool_tips_desc(__FILE__, __LINE__,
	WDP_MANUAL, nullptr, 0, 0, // Coordinates and sizes are not used,
	WC_TOOLTIPS, WC_NONE,
	{WindowDefaultFlag::NoFocus, WindowDefaultFlag::NoClose},
	_nested_tooltips_widgets
);

/** Window for displaying a tooltip. */
struct TooltipsWindow : public Window
{
	EncodedString text{};               ///< String to display as tooltip.
	TooltipCloseCondition close_cond{}; ///< Condition for closing the window.
	int viewport_virtual_left{};        ///< Owner viewport state: left
	int viewport_virtual_top{};         ///< Owner viewport state: top
	bool delete_next_mouse_loop{};      ///< Delete window on the next mouse loop

	TooltipsWindow(Window *parent, EncodedString &&text, TooltipCloseCondition close_tooltip) : Window(_tool_tips_desc), text(std::move(text))
	{
		this->parent = parent;
		this->close_cond = close_tooltip;
		this->delete_next_mouse_loop = false;
		if (close_tooltip == TCC_HOVER_VIEWPORT) {
			this->viewport_virtual_left = parent->viewport->virtual_left;
			this->viewport_virtual_top = parent->viewport->virtual_top;
		}

		this->InitNested();

		this->flags.Reset(WindowFlag::WhiteBorder);
	}

	Point OnInitialPosition(int16_t sm_width, int16_t sm_height, int window_number) override
	{
		/* Find the free screen space between the main toolbar at the top, and the statusbar at the bottom.
		 * Add a fixed distance 2 so the tooltip floats free from both bars.
		 */
		int scr_top = GetMainViewTop() + 2;
		int scr_bot = GetMainViewBottom() - 2;

		Point pt;

		/* Correctly position the tooltip position, watch out for window and cursor size
		 * Clamp value to below main toolbar and above statusbar. If tooltip would
		 * go below window, flip it so it is shown above the cursor */
		pt.y = SoftClamp(_cursor.pos.y + _cursor.total_size.y + _cursor.total_offs.y + 5, scr_top, scr_bot);
		if (pt.y + sm_height > scr_bot) pt.y = std::min(_cursor.pos.y + _cursor.total_offs.y - 5, scr_bot) - sm_height;
		pt.x = sm_width >= _screen.width ? 0 : SoftClamp(_cursor.pos.x - (sm_width >> 1), 0, _screen.width - sm_width);

		return pt;
	}

	void UpdateWidgetSize(WidgetID widget, Dimension &size, [[maybe_unused]] const Dimension &padding, [[maybe_unused]] Dimension &fill, [[maybe_unused]] Dimension &resize) override
	{
		if (widget != WID_TT_BACKGROUND) return;
		auto str = this->text.GetDecodedString();
		size.width  = std::min<uint>(GetStringBoundingBox(str).width, ScaleGUITrad(194));
		size.height = GetStringHeight(str, size.width);

		/* Increase slightly to have some space around the box. */
		size.width  += WidgetDimensions::scaled.framerect.Horizontal()  + WidgetDimensions::scaled.fullbevel.Horizontal();
		size.height += WidgetDimensions::scaled.framerect.Vertical()    + WidgetDimensions::scaled.fullbevel.Vertical();
	}

	void DrawWidget(const Rect &r, WidgetID widget) const override
	{
		if (widget != WID_TT_BACKGROUND) return;
		GfxFillRect(r, PC_BLACK);
		GfxFillRect(r.Shrink(WidgetDimensions::scaled.bevel), PC_LIGHT_YELLOW);

		DrawStringMultiLine(r.Shrink(WidgetDimensions::scaled.framerect).Shrink(WidgetDimensions::scaled.fullbevel), this->text.GetDecodedString(), TC_BLACK, SA_CENTER);
	}

	void OnMouseLoop() override
	{
		/* Always close tooltips when the cursor is not in our window. */
		if (!_cursor.in_window || this->delete_next_mouse_loop) {
			this->Close();
			return;
		}

		/* We can show tooltips while dragging tools. These are shown as long as
		 * we are dragging the tool. Normal tooltips work with hover or rmb. */
		switch (this->close_cond) {
			case TCC_RIGHT_CLICK: if (!_right_button_down) this->Close();; break;
			case TCC_HOVER: if (!_mouse_hovering) this->Close();; break;
			case TCC_NONE: break;
			case TCC_NEXT_LOOP: this->delete_next_mouse_loop = true; break;

			case TCC_HOVER_VIEWPORT:
				if (_settings_client.gui.hover_delay_ms == 0) {
					if (!_right_button_down) this->delete_next_mouse_loop = true;
				} else if (!_mouse_hovering) {
					this->Close();
					break;
				}
				if (this->viewport_virtual_left != this->parent->viewport->virtual_left ||
						this->viewport_virtual_top != this->parent->viewport->virtual_top) {
					this->delete_next_mouse_loop = true;
				}
				break;

			case TCC_EXIT_VIEWPORT: {
				Window *w = FindWindowFromPt(_cursor.pos.x, _cursor.pos.y);
				if (w == nullptr || IsPtInWindowViewport(w, _cursor.pos.x, _cursor.pos.y) == nullptr) this->Close();
				break;
			}
		}
	}
};

/**
 * Shows a tooltip
 * @param parent The window this tooltip is related to.
 * @param text String to be displayed. May include encoded parameters.
 * @param close_tooltip the condition under which the tooltip closes
 */
void GuiShowTooltips(Window *parent, EncodedString &&text, TooltipCloseCondition close_tooltip)
{
	CloseWindowById(WC_TOOLTIPS, 0);

	if (text.empty() || !_cursor.in_window) return;

	new TooltipsWindow(parent, std::move(text), close_tooltip);
}

void QueryString::HandleEditBox(Window *w, WidgetID wid)
{
	if (w->IsWidgetGloballyFocused(wid) && this->text.HandleCaret()) {
		w->SetWidgetDirty(wid);

		/* For the OSK also invalidate the parent window */
		if (w->window_class == WC_OSK) w->InvalidateData();
	}
}

static int GetCaretWidth()
{
	return GetCharacterWidth(FS_NORMAL, '_');
}

/**
 * Reposition edit text box rect based on textbuf length can caret position.
 * @param r Initial rect of edit text box.
 * @param tb The Textbuf being processed.
 * @return Updated rect.
 */
static Rect ScrollEditBoxTextRect(Rect r, const Textbuf &tb)
{
	const int linewidth = tb.pixels + GetCaretWidth();
	const int boxwidth = r.Width();
	if (linewidth <= boxwidth) return r;

	/* Extend to cover whole string. This is left-aligned, adjusted by caret position. */
	r = r.WithWidth(linewidth, false);

	/* Slide so that the caret is at the centre unless limited by bounds of the line, i.e. near either end. */
	return r.Translate(-std::clamp(tb.caretxoffs - (boxwidth / 2), 0, linewidth - boxwidth), 0);
}

void QueryString::DrawEditBox(const Window *w, WidgetID wid) const
{
	const NWidgetLeaf *wi = w->GetWidget<NWidgetLeaf>(wid);

	assert((wi->type & WWT_MASK) == WWT_EDITBOX);

	bool rtl = _current_text_dir == TD_RTL;
	Dimension sprite_size = GetScaledSpriteSize(rtl ? SPR_IMG_DELETE_RIGHT : SPR_IMG_DELETE_LEFT);
	int clearbtn_width = sprite_size.width + WidgetDimensions::scaled.imgbtn.Horizontal();

	Rect r = wi->GetCurrentRect();
	Rect cr = r.WithWidth(clearbtn_width, !rtl);
	Rect fr = r.Indent(clearbtn_width, !rtl);

	DrawFrameRect(cr, wi->colour, wi->IsLowered() ? FrameFlag::Lowered : FrameFlags{});
	DrawSpriteIgnorePadding(rtl ? SPR_IMG_DELETE_RIGHT : SPR_IMG_DELETE_LEFT, PAL_NONE, cr, SA_CENTER);
	if (this->text.GetText().empty()) GfxFillRect(cr.Shrink(WidgetDimensions::scaled.bevel), GetColourGradient(wi->colour, SHADE_DARKER), FILLRECT_CHECKER);

	DrawFrameRect(fr, wi->colour, {FrameFlag::Lowered, FrameFlag::Darkened});
	GfxFillRect(fr.Shrink(WidgetDimensions::scaled.bevel), PC_BLACK);

	fr = fr.Shrink(WidgetDimensions::scaled.framerect);
	/* Limit the drawing of the string inside the widget boundaries */
	DrawPixelInfo dpi;
	if (!FillDrawPixelInfo(&dpi, fr)) return;
	/* Keep coordinates relative to the window. */
	dpi.left += fr.left;
	dpi.top += fr.top;

	AutoRestoreBackup dpi_backup(_cur_dpi, &dpi);

	/* We will take the current widget length as maximum width, with a small
	 * space reserved at the end for the caret to show */
	const Textbuf *tb = &this->text;
	fr = ScrollEditBoxTextRect(fr, *tb);

	/* If we have a marked area, draw a background highlight. */
	if (tb->marklength != 0) GfxFillRect(fr.left + tb->markxoffs, fr.top, fr.left + tb->markxoffs + tb->marklength - 1, fr.bottom, PC_GREY);

	DrawString(fr.left, fr.right, CenterBounds(fr.top, fr.bottom, GetCharacterHeight(FS_NORMAL)), tb->GetText(), TC_YELLOW);
	bool focussed = w->IsWidgetGloballyFocused(wid) || IsOSKOpenedFor(w, wid);
	if (focussed && tb->caret) {
		int caret_width = GetCaretWidth();
		if (rtl) {
			DrawString(fr.right - tb->pixels + tb->caretxoffs - caret_width, fr.right - tb->pixels + tb->caretxoffs, CenterBounds(fr.top, fr.bottom, GetCharacterHeight(FS_NORMAL)), "_", TC_WHITE);
		} else {
			DrawString(fr.left + tb->caretxoffs, fr.left + tb->caretxoffs + caret_width, CenterBounds(fr.top, fr.bottom, GetCharacterHeight(FS_NORMAL)), "_", TC_WHITE);
		}
	}
}

/**
 * Get the current caret position.
 * @param w Window the edit box is in.
 * @param wid Widget index.
 * @return Top-left location of the caret, relative to the window.
 */
Point QueryString::GetCaretPosition(const Window *w, WidgetID wid) const
{
	const NWidgetLeaf *wi = w->GetWidget<NWidgetLeaf>(wid);

	assert((wi->type & WWT_MASK) == WWT_EDITBOX);

	bool rtl = _current_text_dir == TD_RTL;
	Dimension sprite_size = GetScaledSpriteSize(rtl ? SPR_IMG_DELETE_RIGHT : SPR_IMG_DELETE_LEFT);
	int clearbtn_width = sprite_size.width + WidgetDimensions::scaled.imgbtn.Horizontal();

	Rect r = wi->GetCurrentRect().Indent(clearbtn_width, !rtl).Shrink(WidgetDimensions::scaled.framerect);

	/* Clamp caret position to be inside out current width. */
	const Textbuf *tb = &this->text;
	r = ScrollEditBoxTextRect(r, *tb);

	Point pt = {r.left + tb->caretxoffs, r.top};
	return pt;
}

/**
 * Get the bounding rectangle for a range of the query string.
 * @param w Window the edit box is in.
 * @param wid Widget index.
 * @param from Start of the string range.
 * @param to End of the string range.
 * @return Rectangle encompassing the string range, relative to the window.
 */
Rect QueryString::GetBoundingRect(const Window *w, WidgetID wid, const char *from, const char *to) const
{
	const NWidgetLeaf *wi = w->GetWidget<NWidgetLeaf>(wid);

	assert((wi->type & WWT_MASK) == WWT_EDITBOX);

	bool rtl = _current_text_dir == TD_RTL;
	Dimension sprite_size = GetScaledSpriteSize(rtl ? SPR_IMG_DELETE_RIGHT : SPR_IMG_DELETE_LEFT);
	int clearbtn_width = sprite_size.width + WidgetDimensions::scaled.imgbtn.Horizontal();

	Rect r = wi->GetCurrentRect().Indent(clearbtn_width, !rtl).Shrink(WidgetDimensions::scaled.framerect);

	/* Clamp caret position to be inside our current width. */
	const Textbuf *tb = &this->text;
	r = ScrollEditBoxTextRect(r, *tb);

	/* Get location of first and last character. */
	const auto p1 = GetCharPosInString(tb->GetText(), from, FS_NORMAL);
	const auto p2 = from != to ? GetCharPosInString(tb->GetText(), to, FS_NORMAL) : p1;

	return { Clamp(r.left + p1.left, r.left, r.right), r.top, Clamp(r.left + p2.right, r.left, r.right), r.bottom };
}

/**
 * Get the character that is rendered at a position.
 * @param w Window the edit box is in.
 * @param wid Widget index.
 * @param pt Position to test.
 * @return Index of the character position or -1 if no character is at the position.
 */
ptrdiff_t QueryString::GetCharAtPosition(const Window *w, WidgetID wid, const Point &pt) const
{
	const NWidgetLeaf *wi = w->GetWidget<NWidgetLeaf>(wid);

	assert((wi->type & WWT_MASK) == WWT_EDITBOX);

	bool rtl = _current_text_dir == TD_RTL;
	Dimension sprite_size = GetScaledSpriteSize(rtl ? SPR_IMG_DELETE_RIGHT : SPR_IMG_DELETE_LEFT);
	int clearbtn_width = sprite_size.width + WidgetDimensions::scaled.imgbtn.Horizontal();

	Rect r = wi->GetCurrentRect().Indent(clearbtn_width, !rtl).Shrink(WidgetDimensions::scaled.framerect);

	if (!IsInsideMM(pt.y, r.top, r.bottom)) return -1;

	/* Clamp caret position to be inside our current width. */
	const Textbuf *tb = &this->text;
	r = ScrollEditBoxTextRect(r, *tb);

	return ::GetCharAtPosition(tb->GetText(), pt.x - r.left);
}

void QueryString::ClickEditBox(Window *w, Point pt, WidgetID wid, int click_count, bool focus_changed)
{
	const NWidgetLeaf *wi = w->GetWidget<NWidgetLeaf>(wid);

	assert((wi->type & WWT_MASK) == WWT_EDITBOX);

	bool rtl = _current_text_dir == TD_RTL;
	Dimension sprite_size = GetScaledSpriteSize(rtl ? SPR_IMG_DELETE_RIGHT : SPR_IMG_DELETE_LEFT);
	int clearbtn_width = sprite_size.width + WidgetDimensions::scaled.imgbtn.Horizontal();

	Rect cr = wi->GetCurrentRect().WithWidth(clearbtn_width, !rtl);

	if (IsInsideMM(pt.x, cr.left, cr.right)) {
		if (!this->text.GetText().empty()) {
			this->text.DeleteAll();
			w->HandleButtonClick(wid);
			w->OnEditboxChanged(wid);
		}
		return;
	}

	if (w->window_class != WC_OSK && _settings_client.gui.osk_activation != OSKA_DISABLED &&
		(!focus_changed || _settings_client.gui.osk_activation == OSKA_IMMEDIATELY) &&
		(click_count == 2 || _settings_client.gui.osk_activation != OSKA_DOUBLE_CLICK)) {
		/* Open the OSK window */
		ShowOnScreenKeyboard(w, wid);
	}
}

/**
 * Class for the string query window.
 *
 * @tparam N The number of editboxes to show.
 * @pre N == 1 || N == 2
 */
template <int N = 1>
struct QueryStringWindow : public Window {
	static_assert(N == 1 || N == 2);
	QueryString editboxes[N];   ///< Editboxes.
	EncodedString caption{};    ///< Title for the whole query window
	QueryStringFlags flags{};   ///< Flags controlling behaviour of the window.
	Dimension warning_size{};   ///< How much space to use for the warning text

	/**
	 * Compute the maximum size in bytes of the described editbox.
	 *
	 * @see QueryString::QueryString
	 */
	static uint max_bytes(const QueryEditboxDescription &ed, QueryStringFlags flags)
	{
		return ((flags & QSF_LEN_IN_CHARS) ? MAX_CHAR_LENGTH : 1) * ed.max_size;
	}

	/**
	 * Public constructor.
	 *
	 * This just forwards to the private constructor, because the latter needs to have
	 * a template parameter pack in order to initialize \a editboxes correctly regardless
	 * of the value of \a N.
	 *
	 * For the parameters, see #ShowQueryString.
	 */
	QueryStringWindow(std::span<QueryEditboxDescription, N> ed, EncodedString &&caption, WindowDesc &desc, Window *parent, QueryStringFlags flags)
			: QueryStringWindow(std::make_index_sequence<N>{}, ed, std::move(caption), desc, parent, flags)
	{}

private:
	/**
	 * Private constructor.
	 *
	 * @tparam j (parameter pack) A compile-time sequence of 0 through \a N-1, used to
	 * initialize \a editboxes with the correct number of QueryString objects, even
	 * though #QueryString is neither default- nor copy-constructible.
	 */
	template <std::size_t... j>
	QueryStringWindow(std::index_sequence<j...>, std::span<QueryEditboxDescription, N> ed, EncodedString &&caption, WindowDesc &desc, Window *parent, QueryStringFlags flags)
			: Window(desc),
			editboxes{QueryString(max_bytes(ed[j], flags), ed[j].max_size)...},
			caption(std::move(caption))
	{
		static_assert(sizeof...(j) == N);

		for (int i = 0; i < N; ++i) {
			this->editboxes[i].text.Assign(ed[i].str);
		}

		if constexpr (N > 1) {
			this->Window::flags.Set(WindowFlag::NoTabFastForward);
		}

		if ((flags & QSF_ACCEPT_UNCHANGED) == 0) {
			for (QueryString &editbox : this->editboxes) {
				editbox.orig = editbox.text.GetText();
			}
		}

		this->querystrings[WID_QS_TEXT] = &this->editboxes[0];
		if constexpr (N > 1) {
			this->querystrings[WID_QS_TEXT2] = &this->editboxes[1];
		}
		for (int i = 0; i < N; ++i) {
			this->editboxes[i].caption = ed[i].caption;
			this->editboxes[i].cancel_button = WID_QS_CANCEL;
			this->editboxes[i].ok_button = WID_QS_OK;
			this->editboxes[i].text.afilter = ed[i].afilter;
		}
		this->flags = flags;

		this->CreateNestedTree();
		this->FinishInitNested(WN_QUERY_STRING);
		if constexpr (N > 1) {
			this->GetWidget<NWidgetCore>(WID_QS_LABEL1)->SetString(ed[0].label);
			this->GetWidget<NWidgetCore>(WID_QS_LABEL2)->SetString(ed[1].label);
		}
		this->UpdateWarningStringSize();

		this->parent = parent;

		this->SetFocusedWidget(WID_QS_TEXT);
	}

public:
	void UpdateWarningStringSize()
	{
		if (this->flags & QSF_PASSWORD) {
			assert(this->nested_root->smallest_x > 0);
			this->warning_size.width = this->nested_root->current_x - WidgetDimensions::scaled.frametext.Horizontal() - WidgetDimensions::scaled.framerect.Horizontal();
			this->warning_size.height = GetStringHeight(STR_WARNING_PASSWORD_SECURITY, this->warning_size.width);
			this->warning_size.height += WidgetDimensions::scaled.frametext.Vertical() + WidgetDimensions::scaled.framerect.Vertical();
		} else {
			this->warning_size = Dimension{ 0, 0 };
		}

		this->ReInit();
	}

	void UpdateWidgetSize(WidgetID widget, Dimension &size, [[maybe_unused]] const Dimension &padding, [[maybe_unused]] Dimension &fill, [[maybe_unused]] Dimension &resize) override
	{
		if (widget == WID_QS_DEFAULT && (this->flags & QSF_ENABLE_DEFAULT) == 0) {
			/* We don't want this widget to show! */
			fill.width = 0;
			resize.width = 0;
			size.width = 0;
		}

		if constexpr (N == 1) {
			if (widget == WID_QS_LABEL1 || widget == WID_QS_LABEL2 || widget == WID_QS_TEXT2) {
				fill.height = 0;
				resize.height = 0;
				size.height = 0;
				fill.width = 0;
				resize.width = 0;
				size.width = 0;
				this->GetWidget<NWidgetCore>(widget)->SetPadding(0, 0, 0, 0);
			}
		} else if (widget == WID_QS_LABEL1 || widget == WID_QS_LABEL2) {
			static_assert(N == 2);
			const StringID label1 = this->GetWidget<NWidgetCore>(WID_QS_LABEL1)->GetString();
			const StringID label2 = this->GetWidget<NWidgetCore>(WID_QS_LABEL2)->GetString();
			const auto width1 = GetStringBoundingBox(label1).width;
			const auto width2 = GetStringBoundingBox(label2).width;
			size.width = std::max(width1, width2);
		}

		if (widget == WID_QS_WARNING) {
			size = this->warning_size;
		}
	}

	EventState OnKeyPress(char32_t key, uint16_t keycode) override
	{
		if constexpr (N == 1) {
			return ES_NOT_HANDLED;
		} else if (keycode == WKC_TAB) {
			static_assert(N == 2);
			if (this->GetFocusedTextbuf() == &this->editboxes[1].text) {
				this->SetFocusedWidget(WID_QS_TEXT);
			} else {
				this->SetFocusedWidget(WID_QS_TEXT2);
			}
			return ES_HANDLED;
		} else {
			return ES_NOT_HANDLED;
		}
	}

	void DrawWidget(const Rect &r, WidgetID widget) const override
	{
		if (widget != WID_QS_WARNING) return;

		if (this->flags & QSF_PASSWORD) {
			DrawStringMultiLine(r.Shrink(WidgetDimensions::scaled.framerect).Shrink(WidgetDimensions::scaled.frametext),
				STR_WARNING_PASSWORD_SECURITY, TC_FROMSTRING, SA_CENTER);
		}
	}

	std::string GetWidgetString(WidgetID widget, StringID stringid) const override
	{
		if (widget == WID_QS_CAPTION) return this->caption.GetDecodedString();

		return this->Window::GetWidgetString(widget, stringid);
	}

	void OnOk()
	{
		auto has_new_value = [](const QueryString &editbox) -> bool {
			return !editbox.orig.has_value() || editbox.text.GetText() != editbox.orig;
		};
		if (std::ranges::any_of(this->editboxes, has_new_value)) {
			assert(this->parent != nullptr);

			if constexpr (N == 1) {
				this->parent->OnQueryTextFinished(this->editboxes[0].text.GetText());
			} else {
				static_assert(N == 2);
				this->parent->OnQueryTextFinished(this->editboxes[0].text.GetText(), this->editboxes[1].text.GetText());
			}

			for (QueryString &editbox : this->editboxes) {
				editbox.handled = true;
			}
		}
	}

	void OnClick([[maybe_unused]] Point pt, WidgetID widget, [[maybe_unused]] int click_count) override
	{
		switch (widget) {
			case WID_QS_DEFAULT:
				for (QueryString &editbox : this->editboxes) {
					editbox.text.DeleteAll();
				}
				[[fallthrough]];

			case WID_QS_OK:
				this->OnOk();
				[[fallthrough]];

			case WID_QS_CANCEL:
				this->Close();
				break;
		}
	}

	void Close([[maybe_unused]] int data = 0) override
	{
		auto has_been_handled = [](const QueryString &editbox) { return editbox.handled; };
		if (!std::ranges::any_of(editboxes, has_been_handled) && this->parent != nullptr) {
			Window *parent = this->parent;
			this->parent = nullptr; // so parent doesn't try to close us again
			parent->OnQueryTextFinished(std::nullopt);
		}
		this->Window::Close();
	}
};

static constexpr NWidgetPart _nested_query_string_widgets[] = {
	NWidget(NWID_HORIZONTAL),
		NWidget(WWT_CLOSEBOX, COLOUR_GREY),
		NWidget(WWT_CAPTION, COLOUR_GREY, WID_QS_CAPTION), SetTextStyle(TC_WHITE),
	EndContainer(),
	NWidget(WWT_PANEL, COLOUR_GREY),
		NWidget(NWID_HORIZONTAL, NWidContainerFlag::BigFirst),
			NWidget(WWT_TEXT, INVALID_COLOUR, WID_QS_LABEL1), SetToolTip(STR_NULL), SetPadding(2, 2, 2, 2),
			NWidget(WWT_EDITBOX, COLOUR_GREY, WID_QS_TEXT), SetMinimalSize(256, 0), SetFill(1, 0), SetPadding(2, 2, 2, 2),
		EndContainer(),
		NWidget(NWID_HORIZONTAL, NWidContainerFlag::BigFirst),
			NWidget(WWT_TEXT, INVALID_COLOUR, WID_QS_LABEL2), SetToolTip(STR_NULL), SetPadding(2, 2, 2, 2),
			NWidget(WWT_EDITBOX, COLOUR_GREY, WID_QS_TEXT2), SetMinimalSize(256, 0), SetFill(1, 0), SetPadding(2, 2, 2, 2),
		EndContainer(),
	EndContainer(),
	NWidget(WWT_PANEL, COLOUR_GREY, WID_QS_WARNING), EndContainer(),
	NWidget(NWID_HORIZONTAL, NWidContainerFlag::EqualSize),
		NWidget(WWT_TEXTBTN, COLOUR_GREY, WID_QS_DEFAULT), SetMinimalSize(87, 12), SetFill(1, 1), SetStringTip(STR_BUTTON_DEFAULT),
		NWidget(WWT_TEXTBTN, COLOUR_GREY, WID_QS_CANCEL), SetMinimalSize(86, 12), SetFill(1, 1), SetStringTip(STR_BUTTON_CANCEL),
		NWidget(WWT_TEXTBTN, COLOUR_GREY, WID_QS_OK), SetMinimalSize(87, 12), SetFill(1, 1), SetStringTip(STR_BUTTON_OK),
	EndContainer(),
};

static WindowDesc _query_string_desc(__FILE__, __LINE__,
	WDP_CENTER, nullptr, 0, 0,
	WC_QUERY_STRING, WC_NONE,
	{},
	_nested_query_string_widgets
);

/**
 * Show a query popup window with a textbox in it.
 * @param ed Textbox properties.
 * @param window_caption title bar of the query popup window
 * @param parent pointer to a Window that will handle the events (ok/cancel) of this
 *        window. If nullptr, results are handled by global function HandleOnEditText
 * @param flags various flags, @see QueryStringFlags
 */
void ShowQueryString(const std::span<QueryEditboxDescription, 1> &ed, StringID window_caption, Window *parent, QueryStringFlags flags) {
	CloseWindowByClass(WC_QUERY_STRING);
	new QueryStringWindow<1>(ed, GetEncodedString(window_caption), _query_string_desc, parent, flags);
}

/** Ditto, but with two textboxes. */
void ShowQueryString(const std::span<QueryEditboxDescription, 2> &ed, StringID window_caption, Window *parent, QueryStringFlags flags)
{
	CloseWindowByClass(WC_QUERY_STRING);
	new QueryStringWindow<2>(ed, GetEncodedString(window_caption), _query_string_desc, parent, flags);
}

/**
 * Like the above, but with \a ed broken out to separate parameters, and \a caption
 * is used not only as \a window_caption but also for the edited string's caption.
 */
void ShowQueryString(std::string_view str, StringID caption, uint maxsize, Window *parent, CharSetFilter afilter, QueryStringFlags flags)
{
	QueryEditboxDescription ed[1]{
		{str, caption, INVALID_STRING_ID, afilter, maxsize }
	};
	CloseWindowByClass(WC_QUERY_STRING);
	new QueryStringWindow<1>(ed, GetEncodedString(caption), _query_string_desc, parent, flags);
}

/**
 * Like the above, but with \a caption_str instead of a \a caption or a \a window_caption.
 *
 * @param caption_str Precomposed string for the query window's title bar. Not used for the editbox's caption.
 */
void ShowQueryString(std::string_view str, EncodedString &&caption, uint maxsize, Window *parent, CharSetFilter afilter, QueryStringFlags flags)
{
	QueryEditboxDescription ed[1]{
		{str, STR_EMPTY, INVALID_STRING_ID, afilter, maxsize }
	};
	CloseWindowByClass(WC_QUERY_STRING);
	new QueryStringWindow<1>(ed, std::move(caption), _query_string_desc, parent, flags);
}

/**
 * Window used for asking the user a YES/NO question.
 */
struct QueryWindow : public Window {
	QueryCallbackProc *proc = nullptr; ///< callback function executed on closing of popup. Window* points to parent, bool is true if 'yes' clicked, false otherwise
	EncodedString caption{}; ///< caption for query window.
	EncodedString message{}; ///< message for query window.

	QueryWindow(WindowDesc &desc, EncodedString &&caption, EncodedString &&message, Window *parent, QueryCallbackProc *callback)
		: Window(desc), proc(callback), caption(std::move(caption)), message(std::move(message))
	{
		this->parent = parent;

		this->CreateNestedTree();
		this->FinishInitNested(WN_CONFIRM_POPUP_QUERY);
	}

	void Close([[maybe_unused]] int data = 0) override
	{
		if (this->proc != nullptr) this->proc(this->parent, false);
		this->Window::Close();
	}

	void FindWindowPlacementAndResize([[maybe_unused]] int def_width, [[maybe_unused]] int def_height) override
	{
		/* Position query window over the calling window, ensuring it's within screen bounds. */
		this->left = SoftClamp(parent->left + (parent->width / 2) - (this->width / 2), 0, _screen.width - this->width);
		this->top = SoftClamp(parent->top + (parent->height / 2) - (this->height / 2), 0, _screen.height - this->height);
		this->SetDirty();
	}

	std::string GetWidgetString(WidgetID widget, StringID stringid) const override
	{
		switch (widget) {
			case WID_Q_CAPTION:
				return this->caption.GetDecodedString();

			default:
				return this->Window::GetWidgetString(widget, stringid);
		}
	}

	void UpdateWidgetSize(WidgetID widget, Dimension &size, [[maybe_unused]] const Dimension &padding, [[maybe_unused]] Dimension &fill, [[maybe_unused]] Dimension &resize) override
	{
		if (widget != WID_Q_TEXT) return;

		size = GetStringMultiLineBoundingBox(this->message.GetDecodedString(), size);
	}

	void DrawWidget(const Rect &r, WidgetID widget) const override
	{
		if (widget != WID_Q_TEXT) return;

		DrawStringMultiLine(r, this->message.GetDecodedString(), TC_FROMSTRING, SA_CENTER);
	}

	void OnClick([[maybe_unused]] Point pt, WidgetID widget, [[maybe_unused]] int click_count) override
	{
		switch (widget) {
			case WID_Q_YES: {
				/* in the Generate New World window, clicking 'Yes' causes
				 * CloseNonVitalWindows() to be called - we shouldn't be in a window then */
				QueryCallbackProc *proc = this->proc;
				Window *parent = this->parent;
				/* Prevent the destructor calling the callback function */
				this->proc = nullptr;
				this->Close();
				if (proc != nullptr) {
					proc(parent, true);
					proc = nullptr;
				}
				break;
			}
			case WID_Q_NO:
				this->Close();
				break;
		}
	}

	EventState OnKeyPress(char32_t key, uint16_t keycode) override
	{
		/* ESC closes the window, Enter confirms the action */
		switch (keycode) {
			case WKC_RETURN:
			case WKC_NUM_ENTER:
				if (this->proc != nullptr) {
					this->proc(this->parent, true);
					this->proc = nullptr;
				}
				[[fallthrough]];

			case WKC_ESC:
				this->Close();
				return ES_HANDLED;
		}
		return ES_NOT_HANDLED;
	}
};

static constexpr NWidgetPart _nested_query_widgets[] = {
	NWidget(NWID_HORIZONTAL),
		NWidget(WWT_CLOSEBOX, COLOUR_RED),
		NWidget(WWT_CAPTION, COLOUR_RED, WID_Q_CAPTION),
	EndContainer(),
	NWidget(WWT_PANEL, COLOUR_RED),
		NWidget(NWID_VERTICAL), SetPIP(0, WidgetDimensions::unscaled.vsep_wide, 0), SetPadding(WidgetDimensions::unscaled.modalpopup),
			NWidget(WWT_TEXT, INVALID_COLOUR, WID_Q_TEXT), SetMinimalSize(200, 12),
			NWidget(NWID_HORIZONTAL, NWidContainerFlag::EqualSize), SetPIP(WidgetDimensions::unscaled.hsep_indent, WidgetDimensions::unscaled.hsep_indent, WidgetDimensions::unscaled.hsep_indent),
				NWidget(WWT_PUSHTXTBTN, COLOUR_YELLOW, WID_Q_NO), SetMinimalSize(71, 12), SetFill(1, 1), SetStringTip(STR_QUIT_NO),
				NWidget(WWT_PUSHTXTBTN, COLOUR_YELLOW, WID_Q_YES), SetMinimalSize(71, 12), SetFill(1, 1), SetStringTip(STR_QUIT_YES),
			EndContainer(),
		EndContainer(),
	EndContainer(),
};

static WindowDesc _query_desc(__FILE__, __LINE__,
	WDP_CENTER, nullptr, 0, 0,
	WC_CONFIRM_POPUP_QUERY, WC_NONE,
	WindowDefaultFlag::Modal,
	_nested_query_widgets
);

static void RemoveExistingQueryWindow(Window *parent, QueryCallbackProc *callback)
{
	if (!HaveWindowByClass(WC_CONFIRM_POPUP_QUERY)) return;
	for (Window *w : Window::IterateFromBack()) {
		if (w->window_class != WC_CONFIRM_POPUP_QUERY) continue;

		QueryWindow *qw = (QueryWindow *)w;
		if (qw->parent != parent || qw->proc != callback) continue;

		qw->Close();
		break;
	}
}

/**
 * Show a confirmation window with standard 'yes' and 'no' buttons
 * The window is aligned to the centre of its parent.
 * @param caption string shown as window caption
 * @param message string that will be shown for the window
 * @param parent pointer to parent window, if this pointer is nullptr the parent becomes
 * the main window WC_MAIN_WINDOW
 * @param callback callback function pointer to set in the window descriptor
 * @param focus whether the window should be focussed (by default false)
 */
void ShowQuery(EncodedString &&caption, EncodedString &&message, Window *parent, QueryCallbackProc *callback, bool focus)
{
	if (parent == nullptr) parent = GetMainWindow();

	RemoveExistingQueryWindow(parent, callback);

<<<<<<< HEAD
	QueryWindow *q = new QueryWindow(_query_desc, std::move(caption), std::move(message), parent, callback);
	if (focus) SetFocusedWindow(q);
}
=======
		QueryWindow *qw = dynamic_cast<QueryWindow *>(w);
		assert(qw != nullptr);
		if (qw->parent != parent || qw->proc != callback) continue;
>>>>>>> 0de7fd3c

static constexpr NWidgetPart _modifier_key_toggle_widgets[] = {
	NWidget(NWID_HORIZONTAL),
		NWidget(WWT_CLOSEBOX, COLOUR_GREY),
		NWidget(WWT_CAPTION, COLOUR_GREY), SetStringTip(STR_MODIFIER_KEY_TOGGLE_CAPTION, STR_TOOLTIP_WINDOW_TITLE_DRAG_THIS),
		NWidget(WWT_SHADEBOX, COLOUR_GREY),
		NWidget(WWT_STICKYBOX, COLOUR_GREY),
	EndContainer(),
	NWidget(WWT_PANEL, COLOUR_GREY),
		NWidget(NWID_SPACER), SetMinimalSize(0, 2),
		NWidget(NWID_HORIZONTAL, NWidContainerFlag::EqualSize), SetPIP(2, 0, 2),
			NWidget(WWT_TEXTBTN, COLOUR_GREY, WID_MKT_SHIFT), SetMinimalSize(78, 12), SetFill(1, 0),
										SetStringTip(STR_SHIFT_KEY_NAME, STR_MODIFIER_TOGGLE_SHIFT_TOOLTIP),
			NWidget(WWT_TEXTBTN, COLOUR_GREY, WID_MKT_CTRL), SetMinimalSize(78, 12), SetFill(1, 0),
										SetStringTip(STR_CTRL_KEY_NAME, STR_MODIFIER_TOGGLE_CTRL_TOOLTIP),
		EndContainer(),
		NWidget(NWID_SPACER), SetMinimalSize(0, 2),
	EndContainer(),
};

struct ModifierKeyToggleWindow : Window {
	ModifierKeyToggleWindow(WindowDesc &desc, WindowNumber window_number) :
			Window(desc)
	{
		this->InitNested(window_number);
		this->UpdateButtons();
	}

	void Close(int data = 0) override
	{
		_invert_shift = false;
		_invert_ctrl = false;
		this->Window::Close();
	}

	void UpdateButtons()
	{
		this->SetWidgetLoweredState(WID_MKT_SHIFT, _shift_pressed);
		this->SetWidgetLoweredState(WID_MKT_CTRL, _ctrl_pressed);
		this->SetDirty();
	}

	void OnCTRLStateChangeAlways() override
	{
		this->UpdateButtons();
	}

	void OnShiftStateChange() override
	{
		this->UpdateButtons();
	}

	void OnClick(Point pt, int widget, int click_count) override
	{
		switch (widget) {
			case WID_MKT_SHIFT:
				_invert_shift = !_invert_shift;
				UpdateButtons();
				break;

			case WID_MKT_CTRL:
				_invert_ctrl = !_invert_ctrl;
				UpdateButtons();
				break;
		}
	}

	void OnInvalidateData(int data = 0, bool gui_scope = true) override
	{
		if (!gui_scope) return;
		this->UpdateButtons();
	}
};

static WindowDesc _modifier_key_toggle_desc(__FILE__, __LINE__,
	WDP_AUTO, "modifier_key_toggle", 0, 0,
	WC_MODIFIER_KEY_TOGGLE, WC_NONE,
	WindowDefaultFlag::NoFocus,
	_modifier_key_toggle_widgets
);

void ShowModifierKeyToggleWindow()
{
	AllocateWindowDescFront<ModifierKeyToggleWindow>(_modifier_key_toggle_desc, 0);
}<|MERGE_RESOLUTION|>--- conflicted
+++ resolved
@@ -1387,7 +1387,8 @@
 	for (Window *w : Window::IterateFromBack()) {
 		if (w->window_class != WC_CONFIRM_POPUP_QUERY) continue;
 
-		QueryWindow *qw = (QueryWindow *)w;
+		QueryWindow *qw = dynamic_cast<QueryWindow *>(w);
+		assert(qw != nullptr);
 		if (qw->parent != parent || qw->proc != callback) continue;
 
 		qw->Close();
@@ -1411,15 +1412,9 @@
 
 	RemoveExistingQueryWindow(parent, callback);
 
-<<<<<<< HEAD
 	QueryWindow *q = new QueryWindow(_query_desc, std::move(caption), std::move(message), parent, callback);
 	if (focus) SetFocusedWindow(q);
 }
-=======
-		QueryWindow *qw = dynamic_cast<QueryWindow *>(w);
-		assert(qw != nullptr);
-		if (qw->parent != parent || qw->proc != callback) continue;
->>>>>>> 0de7fd3c
 
 static constexpr NWidgetPart _modifier_key_toggle_widgets[] = {
 	NWidget(NWID_HORIZONTAL),
