--- conflicted
+++ resolved
@@ -119,7 +119,6 @@
 #else
 #	define LANDINFOD_LEVEL 1
 #endif
-<<<<<<< HEAD
 		if (_debug_misc_level >= LANDINFOD_LEVEL) {
 			DEBUG(misc, LANDINFOD_LEVEL, "TILE: %#x (%i,%i)", tile, TileX(tile), TileY(tile));
 			if (IsTunnelTile(tile)) {
@@ -148,19 +147,6 @@
 			DEBUG(misc, LANDINFOD_LEVEL, "m7     = %#x", _me[tile].m7);
 			DEBUG(misc, LANDINFOD_LEVEL, "m8     = %#x", _me[tile].m8);
 		}
-=======
-		Debug(misc, LANDINFOD_LEVEL, "TILE: {:#x} ({},{})", tile, TileX(tile), TileY(tile));
-		Debug(misc, LANDINFOD_LEVEL, "type   = {:#x}", _m[tile].type);
-		Debug(misc, LANDINFOD_LEVEL, "height = {:#x}", _m[tile].height);
-		Debug(misc, LANDINFOD_LEVEL, "m1     = {:#x}", _m[tile].m1);
-		Debug(misc, LANDINFOD_LEVEL, "m2     = {:#x}", _m[tile].m2);
-		Debug(misc, LANDINFOD_LEVEL, "m3     = {:#x}", _m[tile].m3);
-		Debug(misc, LANDINFOD_LEVEL, "m4     = {:#x}", _m[tile].m4);
-		Debug(misc, LANDINFOD_LEVEL, "m5     = {:#x}", _m[tile].m5);
-		Debug(misc, LANDINFOD_LEVEL, "m6     = {:#x}", _me[tile].m6);
-		Debug(misc, LANDINFOD_LEVEL, "m7     = {:#x}", _me[tile].m7);
-		Debug(misc, LANDINFOD_LEVEL, "m8     = {:#x}", _me[tile].m8);
->>>>>>> 909f3f25
 #undef LANDINFOD_LEVEL
 	}
 
@@ -210,13 +196,8 @@
 
 		/* Tiletype */
 		SetDParam(0, td.dparam[0]);
-<<<<<<< HEAD
 		SetDParam(1, td.dparam[1]);
-		GetString(this->landinfo_data[line_nr], td.str, lastof(this->landinfo_data[line_nr]));
-		line_nr++;
-=======
 		this->landinfo_data.push_back(GetString(td.str));
->>>>>>> 909f3f25
 
 		/* Up to four owners */
 		for (uint i = 0; i < 4; i++) {
@@ -316,15 +297,13 @@
 		/* 2nd Rail type name */
 		if (td.railtype2 != STR_NULL) {
 			SetDParam(0, td.railtype2);
-			GetString(this->landinfo_data[line_nr], STR_LANG_AREA_INFORMATION_RAIL_TYPE, lastof(this->landinfo_data[line_nr]));
-			line_nr++;
+			this->landinfo_data.push_back(GetString(STR_LANG_AREA_INFORMATION_RAIL_TYPE));
 		}
 
 		/* 2nd Rail speed limit */
 		if (td.rail_speed2 != 0) {
 			SetDParam(0, td.rail_speed2);
-			GetString(this->landinfo_data[line_nr], STR_LANG_AREA_INFORMATION_RAIL_SPEED_LIMIT, lastof(this->landinfo_data[line_nr]));
-			line_nr++;
+			this->landinfo_data.push_back(GetString(STR_LANG_AREA_INFORMATION_RAIL_SPEED_LIMIT));
 		}
 
 		/* Road type name */
