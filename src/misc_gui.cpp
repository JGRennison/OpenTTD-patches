--- conflicted
+++ resolved
@@ -643,16 +643,11 @@
 /** Window for displaying a tooltip. */
 struct TooltipsWindow : public Window
 {
-<<<<<<< HEAD
-	EncodedString text; ///< String to display as tooltip.
-	TooltipCloseCondition close_cond; ///< Condition for closing the window.
-	int viewport_virtual_left;        ///< Owner viewport state: left
-	int viewport_virtual_top;         ///< Owner viewport state: top
-	bool delete_next_mouse_loop;      ///< Delete window on the next mouse loop
-=======
-	EncodedString text{}; ///< String to display as tooltip.
+	EncodedString text{};               ///< String to display as tooltip.
 	TooltipCloseCondition close_cond{}; ///< Condition for closing the window.
->>>>>>> 94783fe2
+	int viewport_virtual_left{};        ///< Owner viewport state: left
+	int viewport_virtual_top{};         ///< Owner viewport state: top
+	bool delete_next_mouse_loop{};      ///< Delete window on the next mouse loop
 
 	TooltipsWindow(Window *parent, EncodedString &&text, TooltipCloseCondition close_tooltip) : Window(_tool_tips_desc), text(std::move(text))
 	{
@@ -962,7 +957,6 @@
 	}
 }
 
-<<<<<<< HEAD
 /**
  * Class for the string query window.
  *
@@ -972,11 +966,11 @@
 template <int N = 1>
 struct QueryStringWindow : public Window {
 	static_assert(N == 1 || N == 2);
-	QueryString editboxes[N]; ///< Editboxes.
-	StringID window_caption;  ///< Title for the whole query window
-	std::string caption_str;  ///< Pre-composed caption string.
-	QueryStringFlags flags;   ///< Flags controlling behaviour of the window.
-	Dimension warning_size;   ///< How much space to use for the warning text
+	QueryString editboxes[N];   ///< Editboxes.
+	StringID window_caption{};  ///< Title for the whole query window
+	std::string caption_str{};  ///< Pre-composed caption string.
+	QueryStringFlags flags{};   ///< Flags controlling behaviour of the window.
+	Dimension warning_size{};   ///< How much space to use for the warning text
 
 	/**
 	 * Compute the maximum size in bytes of the described editbox.
@@ -1000,13 +994,6 @@
 	QueryStringWindow(std::span<QueryEditboxDescription, N> ed, StringID window_caption, std::string caption_str, WindowDesc &desc, Window *parent, QueryStringFlags flags)
 			: QueryStringWindow(std::make_index_sequence<N>{}, ed, window_caption, caption_str, desc, parent, flags)
 	{}
-=======
-/** Class for the string query window. */
-struct QueryStringWindow : public Window
-{
-	QueryString editbox; ///< Editbox.
-	QueryStringFlags flags{}; ///< Flags controlling behaviour of the window.
->>>>>>> 94783fe2
 
 private:
 	/**
