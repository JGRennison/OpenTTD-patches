/*
 * This file is part of OpenTTD.
 * OpenTTD is free software; you can redistribute it and/or modify it under the terms of the GNU General Public License as published by the Free Software Foundation, version 2.
 * OpenTTD is distributed in the hope that it will be useful, but WITHOUT ANY WARRANTY; without even the implied warranty of MERCHANTABILITY or FITNESS FOR A PARTICULAR PURPOSE.
 * See the GNU General Public License for more details. You should have received a copy of the GNU General Public License along with OpenTTD. If not, see <http://www.gnu.org/licenses/>.
 */

/** @file misc_gui.cpp GUIs for a number of misc windows. */

#include "stdafx.h"
#include "debug.h"
#include "landscape.h"
#include "landscape_cmd.h"
#include "error.h"
#include "gui.h"
#include "gfx_layout.h"
#include "command_func.h"
#include "company_func.h"
#include "town.h"
#include "string_func.h"
#include "company_base.h"
#include "texteff.hpp"
#include "strings_func.h"
#include "window_func.h"
#include "querystring_gui.h"
#include "core/geometry_func.hpp"
#include "newgrf_debug.h"
#include "zoom_func.h"
#include "tunnelbridge_map.h"
#include "viewport_type.h"
#include "guitimer_func.h"
#include "viewport_func.h"
#include "rev.h"
#include "core/backup_type.hpp"
#include "pathfinder/water_regions.h"

#include "widgets/misc_widget.h"

#include "table/strings.h"

#include "safeguards.h"

/** Method to open the OSK. */
enum OskActivation : uint8_t {
	OSKA_DISABLED,           ///< The OSK shall not be activated at all.
	OSKA_DOUBLE_CLICK,       ///< Double click on the edit box opens OSK.
	OSKA_SINGLE_CLICK,       ///< Single click after focus click opens OSK.
	OSKA_IMMEDIATELY,        ///< Focusing click already opens OSK.
};


static constexpr NWidgetPart _nested_land_info_widgets[] = {
	NWidget(NWID_HORIZONTAL),
		NWidget(WWT_CLOSEBOX, COLOUR_GREY),
		NWidget(WWT_CAPTION, COLOUR_GREY), SetStringTip(STR_LAND_AREA_INFORMATION_CAPTION, STR_TOOLTIP_WINDOW_TITLE_DRAG_THIS),
		NWidget(WWT_PUSHIMGBTN, COLOUR_GREY, WID_LI_LOCATION), SetAspect(WidgetDimensions::ASPECT_LOCATION), SetSpriteTip(SPR_GOTO_LOCATION, STR_LAND_AREA_INFORMATION_LOCATION_TOOLTIP),
		NWidget(WWT_DEBUGBOX, COLOUR_GREY),
	EndContainer(),
	NWidget(WWT_PANEL, COLOUR_GREY, WID_LI_BACKGROUND), EndContainer(),
};

static WindowDesc _land_info_desc(__FILE__, __LINE__,
	WDP_AUTO, nullptr, 0, 0,
	WC_LAND_INFO, WC_NONE,
	{},
	_nested_land_info_widgets
);

class LandInfoWindow : public Window {
	StringList  landinfo_data;    ///< Info lines to show.
	std::string cargo_acceptance; ///< Centered multi-line string for cargo acceptance.

public:
	TileIndex tile;

	void DrawWidget(const Rect &r, WidgetID widget) const override
	{
		if (widget != WID_LI_BACKGROUND) return;

		Rect ir = r.Shrink(WidgetDimensions::scaled.frametext);
		for (size_t i = 0; i < this->landinfo_data.size(); i++) {
			DrawString(ir, this->landinfo_data[i], i == 0 ? TC_LIGHT_BLUE : TC_FROMSTRING, SA_HOR_CENTER);
			ir.top += GetCharacterHeight(FS_NORMAL) + (i == 0 ? WidgetDimensions::scaled.vsep_wide : WidgetDimensions::scaled.vsep_normal);
		}

		if (!this->cargo_acceptance.empty()) {
			SetDParamStr(0, this->cargo_acceptance);
			DrawStringMultiLine(ir, STR_JUST_RAW_STRING, TC_FROMSTRING, SA_CENTER);
		}
	}

	void UpdateWidgetSize(WidgetID widget, Dimension &size, [[maybe_unused]] const Dimension &padding, [[maybe_unused]] Dimension &fill, [[maybe_unused]] Dimension &resize) override
	{
		if (widget != WID_LI_BACKGROUND) return;

		size.height = WidgetDimensions::scaled.frametext.Vertical();
		for (size_t i = 0; i < this->landinfo_data.size(); i++) {
			uint width = GetStringBoundingBox(this->landinfo_data[i]).width + WidgetDimensions::scaled.frametext.Horizontal();
			size.width = std::max(size.width, width);

			size.height += GetCharacterHeight(FS_NORMAL) + (i == 0 ? WidgetDimensions::scaled.vsep_wide : WidgetDimensions::scaled.vsep_normal);
		}

		if (!this->cargo_acceptance.empty()) {
			uint width = GetStringBoundingBox(this->cargo_acceptance).width + WidgetDimensions::scaled.frametext.Horizontal();
			size.width = std::max(size.width, std::min(static_cast<uint>(ScaleGUITrad(300)), width));
			SetDParamStr(0, cargo_acceptance);
			size.height += GetStringHeight(STR_JUST_RAW_STRING, size.width - WidgetDimensions::scaled.frametext.Horizontal());
		}
	}

	LandInfoWindow(TileIndex tile) : Window(_land_info_desc), tile(tile)
	{
		this->InitNested();

#if defined(_DEBUG)
#	define LANDINFOD_LEVEL 0
#else
#	define LANDINFOD_LEVEL 1
#endif
		if (GetDebugLevel(DebugLevelID::misc) >= LANDINFOD_LEVEL) {
			Debug(misc, LANDINFOD_LEVEL, "TILE: {:#x} ({},{})", tile, TileX(tile), TileY(tile));
			if (IsTunnelTile(tile)) {
				Debug(misc, LANDINFOD_LEVEL, "tunnel pool size: {}", (uint)Tunnel::GetPoolSize());
				Debug(misc, LANDINFOD_LEVEL, "index: {:#x}"        , Tunnel::GetByTile(tile)->index);
				Debug(misc, LANDINFOD_LEVEL, "north tile: {:#x}"   , Tunnel::GetByTile(tile)->tile_n);
				Debug(misc, LANDINFOD_LEVEL, "south tile: {:#x}"   , Tunnel::GetByTile(tile)->tile_s);
				Debug(misc, LANDINFOD_LEVEL, "is chunnel: {}"      , Tunnel::GetByTile(tile)->is_chunnel);
			}
			if (IsBridgeTile(tile)) {
				const BridgeSpec *b = GetBridgeSpec(GetBridgeType(tile));
				Debug(misc, LANDINFOD_LEVEL, "bridge: flags: {:X}, ctrl_flags: {:X}", b->flags, b->ctrl_flags);
			}
			if (IsBridgeAbove(tile)) {
				BridgePieceDebugInfo info = GetBridgePieceDebugInfo(tile);
				Debug(misc, LANDINFOD_LEVEL, "bridge above: piece: {}, pillars: {:X}, pillar index: {}", info.piece, info.pillar_flags, info.pillar_index);
			}
			Debug(misc, LANDINFOD_LEVEL, "type   = {:#x}", _m[tile].type);
			Debug(misc, LANDINFOD_LEVEL, "height = {:#x}", _m[tile].height);
			Debug(misc, LANDINFOD_LEVEL, "m1     = {:#x}", _m[tile].m1);
			Debug(misc, LANDINFOD_LEVEL, "m2     = {:#x}", _m[tile].m2);
			Debug(misc, LANDINFOD_LEVEL, "m3     = {:#x}", _m[tile].m3);
			Debug(misc, LANDINFOD_LEVEL, "m4     = {:#x}", _m[tile].m4);
			Debug(misc, LANDINFOD_LEVEL, "m5     = {:#x}", _m[tile].m5);
			Debug(misc, LANDINFOD_LEVEL, "m6     = {:#x}", _me[tile].m6);
			Debug(misc, LANDINFOD_LEVEL, "m7     = {:#x}", _me[tile].m7);
			Debug(misc, LANDINFOD_LEVEL, "m8     = {:#x}", _me[tile].m8);

			PrintWaterRegionDebugInfo(tile);
		}
#undef LANDINFOD_LEVEL
	}

	void OnInit() override
	{
		Town *t = ClosestTownFromTile(tile, _settings_game.economy.dist_local_authority);

		/* Because build_date is not set yet in every TileDesc, we make sure it is empty */
		TileDesc td;

		td.build_date = CalTime::INVALID_DATE;

		/* Most tiles have only one owner, but
		 *  - drivethrough roadstops can be build on town owned roads (up to 2 owners) and
		 *  - roads can have up to four owners (railroad, road, tram, 3rd-roadtype "highway").
		 */
		td.owner_type[0] = STR_LAND_AREA_INFORMATION_OWNER; // At least one owner is displayed, though it might be "N/A".
		td.owner_type[1] = STR_NULL;       // STR_NULL results in skipping the owner
		td.owner_type[2] = STR_NULL;
		td.owner_type[3] = STR_NULL;
		td.owner[0] = OWNER_NONE;
		td.owner[1] = OWNER_NONE;
		td.owner[2] = OWNER_NONE;
		td.owner[3] = OWNER_NONE;

		td.station_class = STR_NULL;
		td.station_name = STR_NULL;
		td.airport_class = STR_NULL;
		td.airport_name = STR_NULL;
		td.airport_tile_name = STR_NULL;
		td.railtype = STR_NULL;
		td.railtype2 = STR_NULL;
		td.rail_speed = 0;
		td.rail_speed2 = 0;
		td.roadtype = STR_NULL;
		td.road_speed = 0;
		td.tramtype = STR_NULL;
		td.tram_speed = 0;
		td.town_can_upgrade = std::nullopt;

		td.grf = nullptr;

		CargoArray acceptance{};
		AddAcceptedCargo(tile, acceptance, nullptr);
		GetTileDesc(tile, &td);

		this->landinfo_data.clear();

		/* Tiletype */
		SetDParam(0, td.dparam[0]);
		SetDParam(1, td.dparam[1]);
		SetDParam(2, td.dparam[2]);
		SetDParam(3, td.dparam[3]);
		this->landinfo_data.push_back(GetString(td.str));

		/* Up to four owners */
		for (uint i = 0; i < 4; i++) {
			if (td.owner_type[i] == STR_NULL) continue;

			SetDParam(0, STR_LAND_AREA_INFORMATION_OWNER_N_A);
			if (td.owner[i] != OWNER_NONE && td.owner[i] != OWNER_WATER) SetDParamsForOwnedBy(td.owner[i], tile);
			this->landinfo_data.push_back(GetString(td.owner_type[i]));
		}

		/* Cost to clear/revenue when cleared */
		StringID str = STR_LAND_AREA_INFORMATION_COST_TO_CLEAR_N_A;
		Company *c = Company::GetIfValid(_local_company);
		if (c != nullptr) {
			assert(_current_company == _local_company);
			CommandCost costclear = Command<CMD_LANDSCAPE_CLEAR>::Do(DC_QUERY_COST, tile);
			if (costclear.Succeeded()) {
				Money cost = costclear.GetCost();
				if (cost < 0) {
					cost = -cost; // Negate negative cost to a positive revenue
					str = STR_LAND_AREA_INFORMATION_REVENUE_WHEN_CLEARED;
				} else {
					str = STR_LAND_AREA_INFORMATION_COST_TO_CLEAR;
				}
				SetDParam(0, cost);
			}
		}
		this->landinfo_data.push_back(GetString(str));

		/* Location */
		SetDParam(0, TileX(tile));
		SetDParam(1, TileY(tile));
		SetDParam(2, GetTileZ(tile));
		this->landinfo_data.push_back(GetString(STR_LAND_AREA_INFORMATION_LANDINFO_COORDS));

		/* Tile index */
		SetDParam(0, tile);
		SetDParam(1, tile);
		this->landinfo_data.push_back(GetString(STR_LAND_AREA_INFORMATION_LANDINFO_INDEX));

		/* Local authority */
		SetDParam(0, STR_LAND_AREA_INFORMATION_LOCAL_AUTHORITY_NONE);
		if (t != nullptr) {
			SetDParam(0, STR_TOWN_NAME);
			SetDParam(1, t->index);
		}
		this->landinfo_data.push_back(GetString(STR_LAND_AREA_INFORMATION_LOCAL_AUTHORITY));

		/* Build date */
		if (td.build_date != CalTime::INVALID_DATE) {
			SetDParam(0, td.build_date);
			this->landinfo_data.push_back(GetString(STR_LAND_AREA_INFORMATION_BUILD_DATE));
		}

		/* Station class */
		if (td.station_class != STR_NULL) {
			SetDParam(0, td.station_class);
			this->landinfo_data.push_back(GetString(STR_LAND_AREA_INFORMATION_STATION_CLASS));
		}

		/* Station type name */
		if (td.station_name != STR_NULL) {
			SetDParam(0, td.station_name);
			this->landinfo_data.push_back(GetString(STR_LAND_AREA_INFORMATION_STATION_TYPE));
		}

		/* Airport class */
		if (td.airport_class != STR_NULL) {
			SetDParam(0, td.airport_class);
			this->landinfo_data.push_back(GetString(STR_LAND_AREA_INFORMATION_AIRPORT_CLASS));
		}

		/* Airport name */
		if (td.airport_name != STR_NULL) {
			SetDParam(0, td.airport_name);
			this->landinfo_data.push_back(GetString(STR_LAND_AREA_INFORMATION_AIRPORT_NAME));
		}

		/* Airport tile name */
		if (td.airport_tile_name != STR_NULL) {
			SetDParam(0, td.airport_tile_name);
			this->landinfo_data.push_back(GetString(STR_LAND_AREA_INFORMATION_AIRPORTTILE_NAME));
		}

		/* Rail type name */
		if (td.railtype != STR_NULL) {
			SetDParam(0, td.railtype);
			this->landinfo_data.push_back(GetString(STR_LANG_AREA_INFORMATION_RAIL_TYPE));
		}

		/* Rail speed limit */
		if (td.rail_speed != 0) {
			SetDParam(0, PackVelocity(td.rail_speed, VEH_TRAIN));
			this->landinfo_data.push_back(GetString(STR_LANG_AREA_INFORMATION_RAIL_SPEED_LIMIT));
		}

		/* 2nd Rail type name */
		if (td.railtype2 != STR_NULL) {
			SetDParam(0, td.railtype2);
			this->landinfo_data.push_back(GetString(STR_LANG_AREA_INFORMATION_RAIL_TYPE));
		}

		/* 2nd Rail speed limit */
		if (td.rail_speed2 != 0) {
			SetDParam(0, td.rail_speed2);
			this->landinfo_data.push_back(GetString(STR_LANG_AREA_INFORMATION_RAIL_SPEED_LIMIT));
		}

		/* Road type name */
		if (td.roadtype != STR_NULL) {
			SetDParam(0, td.roadtype);
			this->landinfo_data.push_back(GetString(STR_LANG_AREA_INFORMATION_ROAD_TYPE));
		}

		/* Road speed limit */
		if (td.road_speed != 0) {
			SetDParam(0, PackVelocity(td.road_speed, VEH_ROAD));
			this->landinfo_data.push_back(GetString(STR_LANG_AREA_INFORMATION_ROAD_SPEED_LIMIT));
		}

		/* Tram type name */
		if (td.tramtype != STR_NULL) {
			SetDParam(0, td.tramtype);
			this->landinfo_data.push_back(GetString(STR_LANG_AREA_INFORMATION_TRAM_TYPE));
		}

		/* Tram speed limit */
		if (td.tram_speed != 0) {
			SetDParam(0, PackVelocity(td.tram_speed, VEH_ROAD));
			this->landinfo_data.push_back(GetString(STR_LANG_AREA_INFORMATION_TRAM_SPEED_LIMIT));
		}

		/* Tile protection status */
		if (td.town_can_upgrade.has_value()) {
			this->landinfo_data.push_back(GetString(td.town_can_upgrade.value() ? STR_LAND_AREA_INFORMATION_TOWN_CAN_UPGRADE : STR_LAND_AREA_INFORMATION_TOWN_CANNOT_UPGRADE));
		}

		/* NewGRF name */
		if (td.grf != nullptr) {
			SetDParamStr(0, td.grf);
			this->landinfo_data.push_back(GetString(STR_LAND_AREA_INFORMATION_NEWGRF_NAME));
		}

		/* Cargo acceptance is displayed in a extra multiline */
		auto line = BuildCargoAcceptanceString(acceptance, STR_LAND_AREA_INFORMATION_CARGO_ACCEPTED);
		if (line.has_value()) {
			this->cargo_acceptance = std::move(*line);
		} else {
			this->cargo_acceptance.clear();
		}
	}

	bool IsNewGRFInspectable() const override
	{
		return ::IsNewGRFInspectable(GetGrfSpecFeature(this->tile), this->tile.base());
	}

	void ShowNewGRFInspectWindow() const override
	{
		::ShowNewGRFInspectWindow(GetGrfSpecFeature(this->tile), this->tile.base());
	}

	void OnClick([[maybe_unused]] Point pt, WidgetID widget, [[maybe_unused]] int click_count) override
	{
		switch (widget) {
			case WID_LI_LOCATION:
				if (_ctrl_pressed) {
					ShowExtraViewportWindow(this->tile);
				} else {
					ScrollMainWindowToTile(this->tile);
				}
				break;
		}
	}

	/**
	 * Some data on this window has become invalid.
	 * @param data Information about the changed data.
	 * @param gui_scope Whether the call is done from GUI scope. You may not do everything when not in GUI scope. See #InvalidateWindowData() for details.
	 */
	void OnInvalidateData([[maybe_unused]] int data = 0, [[maybe_unused]] bool gui_scope = true) override
	{
		if (!gui_scope) return;

		/* ReInit, "debug" sprite might have changed */
		if (data == 1) this->ReInit();
	}
};

/**
 * Show land information window.
 * @param tile The tile to show information about.
 */
void ShowLandInfo(TileIndex tile)
{
	CloseWindowById(WC_LAND_INFO, 0);
	new LandInfoWindow(tile);
}

static constexpr NWidgetPart _nested_about_widgets[] = {
	NWidget(NWID_HORIZONTAL),
		NWidget(WWT_CLOSEBOX, COLOUR_GREY),
		NWidget(WWT_CAPTION, COLOUR_GREY), SetStringTip(STR_ABOUT_OPENTTD, STR_TOOLTIP_WINDOW_TITLE_DRAG_THIS),
	EndContainer(),
	NWidget(WWT_PANEL, COLOUR_GREY), SetPIP(4, 2, 4),
		NWidget(WWT_LABEL, INVALID_COLOUR), SetStringTip(STR_ABOUT_ORIGINAL_COPYRIGHT),
		NWidget(WWT_LABEL, INVALID_COLOUR), SetStringTip(STR_ABOUT_VERSION),
		NWidget(WWT_FRAME, COLOUR_GREY), SetPadding(0, 5, 1, 5),
			NWidget(WWT_EMPTY, INVALID_COLOUR, WID_A_SCROLLING_TEXT),
		EndContainer(),
		NWidget(WWT_LABEL, INVALID_COLOUR, WID_A_WEBSITE), SetStringTip(STR_JUST_RAW_STRING),
		NWidget(WWT_LABEL, INVALID_COLOUR, WID_A_WEBSITE1), SetStringTip(STR_JUST_RAW_STRING),
		NWidget(WWT_LABEL, INVALID_COLOUR, WID_A_WEBSITE2), SetStringTip(STR_JUST_RAW_STRING),
		NWidget(WWT_LABEL, INVALID_COLOUR, WID_A_COPYRIGHT), SetStringTip(STR_ABOUT_COPYRIGHT_OPENTTD),
	EndContainer(),
};

static WindowDesc _about_desc(__FILE__, __LINE__,
	WDP_CENTER, nullptr, 0, 0,
	WC_GAME_OPTIONS, WC_NONE,
	{},
	_nested_about_widgets
);

static const std::initializer_list<const std::string_view> _credits = {
	"Original design by Chris Sawyer",
	"Original graphics by Simon Foster",
	"",
	"The OpenTTD team (in alphabetical order):",
	"  Matthijs Kooijman (blathijs) - Pathfinder-guru, Debian port (since 0.3)",
	"  Christoph Elsenhans (frosch) - General coding (since 0.6)",
	"  Lo\u00efc Guilloux (glx) - General / Windows Expert (since 0.4.5)",
	"  Koen Bussemaker (Kuhnovic) - General / Ship pathfinder (since 14)",
	"  Charles Pigott (LordAro) - General / Correctness police (since 1.9)",
	"  Michael Lutz (michi_cc) - Path based signals (since 0.7)",
	"  Niels Martin Hansen (nielsm) - Music system, general coding (since 1.9)",
	"  Owen Rudge (orudge) - Forum host, OS/2 port (since 0.1)",
	"  Peter Nelson (peter1138) - Spiritual descendant from NewGRF gods (since 0.4.5)",
	"  Remko Bijker (Rubidium) - Coder and way more (since 0.4.5)",
	"  Patric Stout (TrueBrain) - NoProgrammer (since 0.3), sys op",
	"  Tyler Trahan (2TallTyler) - General / Time Lord (since 13)",
	"",
	"Inactive Developers:",
	"  Grzegorz Duczy\u0144ski (adf88) - General coding (1.7 - 1.8)",
	"  Albert Hofkamp (Alberth) - GUI expert (0.7 - 1.9)",
	"  Jean-Fran\u00e7ois Claeys (Belugas) - GUI, NewGRF and more (0.4.5 - 1.0)",
	"  Bjarni Corfitzen (Bjarni) - MacOSX port, coder and vehicles (0.3 - 0.7)",
	"  Victor Fischer (Celestar) - Programming everywhere you need him to (0.3 - 0.6)",
	"  Ulf Hermann (fonsinchen) - Cargo Distribution (1.3 - 1.6)",
	"  Jaroslav Mazanec (KUDr) - YAPG (Yet Another Pathfinder God) ;) (0.4.5 - 0.6)",
	"  Jonathan Coome (Maedhros) - High priest of the NewGRF Temple (0.5 - 0.6)",
	"  Attila B\u00e1n (MiHaMiX) - Developer WebTranslator 1 and 2 (0.3 - 0.5)",
	"  Ingo von Borstel (planetmaker) - General coding, Support (1.1 - 1.9)",
	"  Zden\u011bk Sojka (SmatZ) - Bug finder and fixer (0.6 - 1.3)",
	"  Jos\u00e9 Soler (Terkhen) - General coding (1.0 - 1.4)",
	"  Christoph Mallon (Tron) - Programmer, code correctness police (0.3 - 0.5)",
	"  Thijs Marinussen (Yexo) - AI Framework, General (0.6 - 1.3)",
	"  Leif Linse (Zuu) - AI/Game Script (1.2 - 1.6)",
	"",
	"Retired Developers:",
	"  Tam\u00e1s Farag\u00f3 (Darkvater) - Ex-Lead coder (0.3 - 0.5)",
	"  Dominik Scherer (dominik81) - Lead programmer, GUI expert (0.3 - 0.3)",
	"  Emil Djupfeld (egladil) - MacOSX (0.4.5 - 0.6)",
	"  Simon Sasburg (HackyKid) - Many bugfixes (0.4 - 0.4.5)",
	"  Ludvig Strigeus (ludde) - Original author of OpenTTD, main coder (0.1 - 0.3)",
	"  Cian Duffy (MYOB) - BeOS port / manual writing (0.1 - 0.3)",
	"  Petr Baudi\u0161 (pasky) - Many patches, NewGRF support (0.3 - 0.3)",
	"  Benedikt Br\u00fcggemeier (skidd13) - Bug fixer and code reworker (0.6 - 0.7)",
	"  Serge Paquet (vurlix) - 2nd contributor after ludde (0.1 - 0.3)",
	"",
	"Special thanks go out to:",
	"  Josef Drexler - For his great work on TTDPatch",
	"  Marcin Grzegorczyk - Track foundations and for describing TTD internals",
	"  Stefan Mei\u00dfner (sign_de) - For his work on the console",
	"  Mike Ragsdale - OpenTTD installer",
	"  Christian Rosentreter (tokai) - MorphOS / AmigaOS port",
	"  Richard Kempton (richK) - additional airports, initial TGP implementation",
	"  Alberto Demichelis - Squirrel scripting language \u00a9 2003-2008",
	"  L. Peter Deutsch - MD5 implementation \u00a9 1999, 2000, 2002",
	"  Michael Blunck - Pre-signals and semaphores \u00a9 2003",
	"  George - Canal/Lock graphics \u00a9 2003-2004",
	"  Andrew Parkhouse (andythenorth) - River graphics",
	"  David Dallaston (Pikka) - Tram tracks",
	"  All Translators - Who made OpenTTD a truly international game",
	"  Bug Reporters - Without whom OpenTTD would still be full of bugs!",
	"",
	"Developer of this patchpack:",
	"  Jonathan G. Rennison (JGR)",
	"",
	"And last but not least:",
	"  Chris Sawyer - For an amazing game!"
};

struct AboutWindow : public Window {
	int text_position;                       ///< The top of the scrolling text
	int line_height;                         ///< The height of a single line
	static const int num_visible_lines = 19; ///< The number of lines visible simultaneously

	static const uint TIMER_INTERVAL = 2100; ///< Scrolling interval, scaled by line text line height. This value chosen to maintain parity: 2100 / GetCharacterHeight(FS_NORMAL) = 150ms
	GUITimer timer;

	AboutWindow() : Window(_about_desc)
	{
		this->InitNested(WN_GAME_OPTIONS_ABOUT);

		this->text_position = this->GetWidget<NWidgetBase>(WID_A_SCROLLING_TEXT)->pos_y + this->GetWidget<NWidgetBase>(WID_A_SCROLLING_TEXT)->current_y;
	}

	void SetStringParameters(WidgetID widget) const override
	{
		if (widget == WID_A_WEBSITE) SetDParamStr(0, "Main project website: https://www.openttd.org");
		if (widget == WID_A_WEBSITE1) SetDParamStr(0, "Patchpack thread: https://www.tt-forums.net/viewtopic.php?f=33&t=73469");
		if (widget == WID_A_WEBSITE2) SetDParamStr(0, "Patchpack Github: https://github.com/JGRennison/OpenTTD-patches");
		if (widget == WID_A_COPYRIGHT) SetDParamStr(0, _openttd_revision_year);
	}

	void UpdateWidgetSize(WidgetID widget, Dimension &size, [[maybe_unused]] const Dimension &padding, [[maybe_unused]] Dimension &fill, [[maybe_unused]] Dimension &resize) override
	{
		if (widget != WID_A_SCROLLING_TEXT) return;

		this->line_height = GetCharacterHeight(FS_NORMAL);

		Dimension d;
		d.height = this->line_height * num_visible_lines;

		d.width = 0;
		for (const auto &str : _credits) {
			d.width = std::max(d.width, GetStringBoundingBox(str).width);
		}
		size = maxdim(size, d);

		/* Set scroll interval based on required speed. To keep scrolling smooth,
		 * the interval is adjusted rather than the distance moved. */
		this->timer.SetInterval(TIMER_INTERVAL / GetCharacterHeight(FS_NORMAL));
	}

	void DrawWidget(const Rect &r, WidgetID widget) const override
	{
		if (widget != WID_A_SCROLLING_TEXT) return;

		int y = this->text_position;

		/* Show all scrolling _credits */
		for (const auto &str : _credits) {
			if (y >= r.top + 7 && y < r.bottom - this->line_height) {
				DrawString(r.left, r.right, y, str, TC_BLACK, SA_LEFT | SA_FORCE);
			}
			y += this->line_height;
		}
	}

	void OnRealtimeTick(uint delta_ms) override
	{
		uint count = this->timer.CountElapsed(delta_ms);
		if (count > 0) {
			this->text_position -= count;
			/* If the last text has scrolled start a new from the start */
			if (this->text_position < (int)(this->GetWidget<NWidgetBase>(WID_A_SCROLLING_TEXT)->pos_y - std::size(_credits) * this->line_height)) {
				this->text_position = this->GetWidget<NWidgetBase>(WID_A_SCROLLING_TEXT)->pos_y + this->GetWidget<NWidgetBase>(WID_A_SCROLLING_TEXT)->current_y;
			}
			this->SetWidgetDirty(WID_A_SCROLLING_TEXT);
		}
	}
};

void ShowAboutWindow()
{
	CloseWindowByClass(WC_GAME_OPTIONS);
	new AboutWindow();
}

/**
 * Display estimated costs.
 * @param cost Estimated cost (or income if negative).
 * @param x    X position of the notification window.
 * @param y    Y position of the notification window.
 */
void ShowEstimatedCostOrIncome(Money cost, int x, int y)
{
	StringID msg = STR_MESSAGE_ESTIMATED_COST;

	if (cost < 0) {
		cost = -cost;
		msg = STR_MESSAGE_ESTIMATED_INCOME;
	}
	SetDParam(0, cost);
	ShowErrorMessage(msg, INVALID_STRING_ID, WL_INFO, x, y);
}

/**
 * Display animated income or costs on the map. Does nothing if cost is zero.
 * @param x    World X position of the animation location.
 * @param y    World Y position of the animation location.
 * @param z    World Z position of the animation location.
 * @param cost Estimated cost (or income if negative).
 */
void ShowCostOrIncomeAnimation(int x, int y, int z, Money cost)
{
	if (IsHeadless() || !HasBit(_extra_display_opt, XDO_SHOW_MONEY_TEXT_EFFECTS) || cost == 0) return;

	Point pt = RemapCoords(x, y, z);
	StringID msg = STR_INCOME_FLOAT_COST;

	if (cost < 0) {
		cost = -cost;
		msg = STR_INCOME_FLOAT_INCOME;
	}
	AddTextEffect(msg, pt.x, pt.y, DAY_TICKS, TE_RISING, cost);
}

/**
 * Display animated feeder income.
 * @param x        World X position of the animation location.
 * @param y        World Y position of the animation location.
 * @param z        World Z position of the animation location.
 * @param transfer Estimated feeder income.
 * @param income   Real income from goods being delivered to their final destination.
 */
void ShowFeederIncomeAnimation(int x, int y, int z, Money transfer, Money income)
{
	if (IsHeadless() || !HasBit(_extra_display_opt, XDO_SHOW_MONEY_TEXT_EFFECTS)) return;

	Point pt = RemapCoords(x, y, z);

	if (income == 0) {
		AddTextEffect(STR_FEEDER, pt.x, pt.y, DAY_TICKS, TE_RISING, transfer);
	} else {
		StringID msg = STR_FEEDER_COST;
		if (income < 0) {
			income = -income;
			msg = STR_FEEDER_INCOME;
		}
		AddTextEffect(msg, pt.x, pt.y, DAY_TICKS, TE_RISING, transfer, income);
	}
}

/**
 * Display vehicle loading indicators.
 * @param x       World X position of the animation location.
 * @param y       World Y position of the animation location.
 * @param z       World Z position of the animation location.
 * @param percent Estimated feeder income.
 * @param string  String which is drawn on the map.
 * @return        TextEffectID to be used for future updates of the loading indicators.
 */
TextEffectID ShowFillingPercent(int x, int y, int z, uint8_t percent, StringID string)
{
	Point pt = RemapCoords(x, y, z);

	assert(string != STR_NULL);

	return AddTextEffect(string, pt.x, pt.y, 0, TE_STATIC, percent);
}

/**
 * Update vehicle loading indicators.
 * @param te_id   TextEffectID to be updated.
 * @param string  String which is printed.
 */
void UpdateFillingPercent(TextEffectID te_id, uint8_t percent, StringID string)
{
	assert(string != STR_NULL);

	UpdateTextEffect(te_id, string, percent);
}

/**
 * Hide vehicle loading indicators.
 * @param *te_id TextEffectID which is supposed to be hidden.
 */
void HideFillingPercent(TextEffectID *te_id)
{
	if (*te_id == INVALID_TE_ID) return;

	RemoveTextEffect(*te_id);
	*te_id = INVALID_TE_ID;
}

static constexpr NWidgetPart _nested_tooltips_widgets[] = {
	NWidget(WWT_EMPTY, INVALID_COLOUR, WID_TT_BACKGROUND),
};

static WindowDesc _tool_tips_desc(__FILE__, __LINE__,
	WDP_MANUAL, nullptr, 0, 0, // Coordinates and sizes are not used,
	WC_TOOLTIPS, WC_NONE,
	{WindowDefaultFlag::NoFocus, WindowDefaultFlag::NoClose},
	_nested_tooltips_widgets
);

/** Window for displaying a tooltip. */
struct TooltipsWindow : public Window
{
	EncodedString text; ///< String to display as tooltip.
	TooltipCloseCondition close_cond; ///< Condition for closing the window.
	int viewport_virtual_left;        ///< Owner viewport state: left
	int viewport_virtual_top;         ///< Owner viewport state: top
	bool delete_next_mouse_loop;      ///< Delete window on the next mouse loop

	TooltipsWindow(Window *parent, EncodedString &&text, TooltipCloseCondition close_tooltip) : Window(_tool_tips_desc), text(std::move(text))
	{
		this->parent = parent;
		this->close_cond = close_tooltip;
		this->delete_next_mouse_loop = false;
		if (close_tooltip == TCC_HOVER_VIEWPORT) {
			this->viewport_virtual_left = parent->viewport->virtual_left;
			this->viewport_virtual_top = parent->viewport->virtual_top;
		}

		this->InitNested();

		this->flags.Reset(WindowFlag::WhiteBorder);
	}

	Point OnInitialPosition(int16_t sm_width, int16_t sm_height, int window_number) override
	{
		/* Find the free screen space between the main toolbar at the top, and the statusbar at the bottom.
		 * Add a fixed distance 2 so the tooltip floats free from both bars.
		 */
		int scr_top = GetMainViewTop() + 2;
		int scr_bot = GetMainViewBottom() - 2;

		Point pt;

		/* Correctly position the tooltip position, watch out for window and cursor size
		 * Clamp value to below main toolbar and above statusbar. If tooltip would
		 * go below window, flip it so it is shown above the cursor */
		pt.y = SoftClamp(_cursor.pos.y + _cursor.total_size.y + _cursor.total_offs.y + 5, scr_top, scr_bot);
		if (pt.y + sm_height > scr_bot) pt.y = std::min(_cursor.pos.y + _cursor.total_offs.y - 5, scr_bot) - sm_height;
		pt.x = sm_width >= _screen.width ? 0 : SoftClamp(_cursor.pos.x - (sm_width >> 1), 0, _screen.width - sm_width);

		return pt;
	}

	void UpdateWidgetSize(WidgetID widget, Dimension &size, [[maybe_unused]] const Dimension &padding, [[maybe_unused]] Dimension &fill, [[maybe_unused]] Dimension &resize) override
	{
		if (widget != WID_TT_BACKGROUND) return;
		auto str = this->text.GetDecodedString();
		size.width  = std::min<uint>(GetStringBoundingBox(str).width, ScaleGUITrad(194));
		size.height = GetStringHeight(str, size.width);

		/* Increase slightly to have some space around the box. */
		size.width  += WidgetDimensions::scaled.framerect.Horizontal()  + WidgetDimensions::scaled.fullbevel.Horizontal();
		size.height += WidgetDimensions::scaled.framerect.Vertical()    + WidgetDimensions::scaled.fullbevel.Vertical();
	}

	void DrawWidget(const Rect &r, WidgetID widget) const override
	{
		if (widget != WID_TT_BACKGROUND) return;
		GfxFillRect(r, PC_BLACK);
		GfxFillRect(r.Shrink(WidgetDimensions::scaled.bevel), PC_LIGHT_YELLOW);

		DrawStringMultiLine(r.Shrink(WidgetDimensions::scaled.framerect).Shrink(WidgetDimensions::scaled.fullbevel), this->text.GetDecodedString(), TC_BLACK, SA_CENTER);
	}

	void OnMouseLoop() override
	{
		/* Always close tooltips when the cursor is not in our window. */
		if (!_cursor.in_window || this->delete_next_mouse_loop) {
			this->Close();
			return;
		}

		/* We can show tooltips while dragging tools. These are shown as long as
		 * we are dragging the tool. Normal tooltips work with hover or rmb. */
		switch (this->close_cond) {
			case TCC_RIGHT_CLICK: if (!_right_button_down) this->Close();; break;
			case TCC_HOVER: if (!_mouse_hovering) this->Close();; break;
			case TCC_NONE: break;
			case TCC_NEXT_LOOP: this->delete_next_mouse_loop = true; break;

			case TCC_HOVER_VIEWPORT:
				if (_settings_client.gui.hover_delay_ms == 0) {
					if (!_right_button_down) this->delete_next_mouse_loop = true;
				} else if (!_mouse_hovering) {
					this->Close();
					break;
				}
				if (this->viewport_virtual_left != this->parent->viewport->virtual_left ||
						this->viewport_virtual_top != this->parent->viewport->virtual_top) {
					this->delete_next_mouse_loop = true;
				}
				break;

			case TCC_EXIT_VIEWPORT: {
				Window *w = FindWindowFromPt(_cursor.pos.x, _cursor.pos.y);
				if (w == nullptr || IsPtInWindowViewport(w, _cursor.pos.x, _cursor.pos.y) == nullptr) this->Close();
				break;
			}
		}
	}
};

/**
 * Shows a tooltip
 * @param parent The window this tooltip is related to.
 * @param text String to be displayed. May include encoded parameters.
 * @param close_tooltip the condition under which the tooltip closes
 */
void GuiShowTooltips(Window *parent, EncodedString &&text, TooltipCloseCondition close_tooltip)
{
	CloseWindowById(WC_TOOLTIPS, 0);

	if (text.empty() || !_cursor.in_window) return;

	new TooltipsWindow(parent, std::move(text), close_tooltip);
}

void QueryString::HandleEditBox(Window *w, WidgetID wid)
{
	if (w->IsWidgetGloballyFocused(wid) && this->text.HandleCaret()) {
		w->SetWidgetDirty(wid);

		/* For the OSK also invalidate the parent window */
		if (w->window_class == WC_OSK) w->InvalidateData();
	}
}

static int GetCaretWidth()
{
	return GetCharacterWidth(FS_NORMAL, '_');
}

/**
 * Reposition edit text box rect based on textbuf length can caret position.
 * @param r Initial rect of edit text box.
 * @param tb The Textbuf being processed.
 * @return Updated rect.
 */
static Rect ScrollEditBoxTextRect(Rect r, const Textbuf &tb)
{
	const int linewidth = tb.pixels + GetCaretWidth();
	const int boxwidth = r.Width();
	if (linewidth <= boxwidth) return r;

	/* Extend to cover whole string. This is left-aligned, adjusted by caret position. */
	r = r.WithWidth(linewidth, false);

	/* Slide so that the caret is at the centre unless limited by bounds of the line, i.e. near either end. */
	return r.Translate(-std::clamp(tb.caretxoffs - (boxwidth / 2), 0, linewidth - boxwidth), 0);
}

void QueryString::DrawEditBox(const Window *w, WidgetID wid) const
{
	const NWidgetLeaf *wi = w->GetWidget<NWidgetLeaf>(wid);

	assert((wi->type & WWT_MASK) == WWT_EDITBOX);

	bool rtl = _current_text_dir == TD_RTL;
	Dimension sprite_size = GetScaledSpriteSize(rtl ? SPR_IMG_DELETE_RIGHT : SPR_IMG_DELETE_LEFT);
	int clearbtn_width = sprite_size.width + WidgetDimensions::scaled.imgbtn.Horizontal();

	Rect r = wi->GetCurrentRect();
	Rect cr = r.WithWidth(clearbtn_width, !rtl);
	Rect fr = r.Indent(clearbtn_width, !rtl);

	DrawFrameRect(cr, wi->colour, wi->IsLowered() ? FrameFlag::Lowered : FrameFlags{});
	DrawSpriteIgnorePadding(rtl ? SPR_IMG_DELETE_RIGHT : SPR_IMG_DELETE_LEFT, PAL_NONE, cr, SA_CENTER);
	if (StrEmpty(this->text.GetText())) GfxFillRect(cr.Shrink(WidgetDimensions::scaled.bevel), GetColourGradient(wi->colour, SHADE_DARKER), FILLRECT_CHECKER);

	DrawFrameRect(fr, wi->colour, {FrameFlag::Lowered, FrameFlag::Darkened});
	GfxFillRect(fr.Shrink(WidgetDimensions::scaled.bevel), PC_BLACK);

	fr = fr.Shrink(WidgetDimensions::scaled.framerect);
	/* Limit the drawing of the string inside the widget boundaries */
	DrawPixelInfo dpi;
	if (!FillDrawPixelInfo(&dpi, fr)) return;
	/* Keep coordinates relative to the window. */
	dpi.left += fr.left;
	dpi.top += fr.top;

	AutoRestoreBackup dpi_backup(_cur_dpi, &dpi);

	/* We will take the current widget length as maximum width, with a small
	 * space reserved at the end for the caret to show */
	const Textbuf *tb = &this->text;
	fr = ScrollEditBoxTextRect(fr, *tb);

	/* If we have a marked area, draw a background highlight. */
	if (tb->marklength != 0) GfxFillRect(fr.left + tb->markxoffs, fr.top, fr.left + tb->markxoffs + tb->marklength - 1, fr.bottom, PC_GREY);

	DrawString(fr.left, fr.right, CenterBounds(fr.top, fr.bottom, GetCharacterHeight(FS_NORMAL)), tb->GetText(), TC_YELLOW);
	bool focussed = w->IsWidgetGloballyFocused(wid) || IsOSKOpenedFor(w, wid);
	if (focussed && tb->caret) {
		int caret_width = GetCaretWidth();
		if (rtl) {
			DrawString(fr.right - tb->pixels + tb->caretxoffs - caret_width, fr.right - tb->pixels + tb->caretxoffs, CenterBounds(fr.top, fr.bottom, GetCharacterHeight(FS_NORMAL)), "_", TC_WHITE);
		} else {
			DrawString(fr.left + tb->caretxoffs, fr.left + tb->caretxoffs + caret_width, CenterBounds(fr.top, fr.bottom, GetCharacterHeight(FS_NORMAL)), "_", TC_WHITE);
		}
	}
}

/**
 * Get the current caret position.
 * @param w Window the edit box is in.
 * @param wid Widget index.
 * @return Top-left location of the caret, relative to the window.
 */
Point QueryString::GetCaretPosition(const Window *w, WidgetID wid) const
{
	const NWidgetLeaf *wi = w->GetWidget<NWidgetLeaf>(wid);

	assert((wi->type & WWT_MASK) == WWT_EDITBOX);

	bool rtl = _current_text_dir == TD_RTL;
	Dimension sprite_size = GetScaledSpriteSize(rtl ? SPR_IMG_DELETE_RIGHT : SPR_IMG_DELETE_LEFT);
	int clearbtn_width = sprite_size.width + WidgetDimensions::scaled.imgbtn.Horizontal();

	Rect r = wi->GetCurrentRect().Indent(clearbtn_width, !rtl).Shrink(WidgetDimensions::scaled.framerect);

	/* Clamp caret position to be inside out current width. */
	const Textbuf *tb = &this->text;
	r = ScrollEditBoxTextRect(r, *tb);

	Point pt = {r.left + tb->caretxoffs, r.top};
	return pt;
}

/**
 * Get the bounding rectangle for a range of the query string.
 * @param w Window the edit box is in.
 * @param wid Widget index.
 * @param from Start of the string range.
 * @param to End of the string range.
 * @return Rectangle encompassing the string range, relative to the window.
 */
Rect QueryString::GetBoundingRect(const Window *w, WidgetID wid, const char *from, const char *to) const
{
	const NWidgetLeaf *wi = w->GetWidget<NWidgetLeaf>(wid);

	assert((wi->type & WWT_MASK) == WWT_EDITBOX);

	bool rtl = _current_text_dir == TD_RTL;
	Dimension sprite_size = GetScaledSpriteSize(rtl ? SPR_IMG_DELETE_RIGHT : SPR_IMG_DELETE_LEFT);
	int clearbtn_width = sprite_size.width + WidgetDimensions::scaled.imgbtn.Horizontal();

	Rect r = wi->GetCurrentRect().Indent(clearbtn_width, !rtl).Shrink(WidgetDimensions::scaled.framerect);

	/* Clamp caret position to be inside our current width. */
	const Textbuf *tb = &this->text;
	r = ScrollEditBoxTextRect(r, *tb);

	/* Get location of first and last character. */
	const auto p1 = GetCharPosInString(tb->GetText(), from, FS_NORMAL);
	const auto p2 = from != to ? GetCharPosInString(tb->GetText(), to, FS_NORMAL) : p1;

	return { Clamp(r.left + p1.left, r.left, r.right), r.top, Clamp(r.left + p2.right, r.left, r.right), r.bottom };
}

/**
 * Get the character that is rendered at a position.
 * @param w Window the edit box is in.
 * @param wid Widget index.
 * @param pt Position to test.
 * @return Index of the character position or -1 if no character is at the position.
 */
ptrdiff_t QueryString::GetCharAtPosition(const Window *w, WidgetID wid, const Point &pt) const
{
	const NWidgetLeaf *wi = w->GetWidget<NWidgetLeaf>(wid);

	assert((wi->type & WWT_MASK) == WWT_EDITBOX);

	bool rtl = _current_text_dir == TD_RTL;
	Dimension sprite_size = GetScaledSpriteSize(rtl ? SPR_IMG_DELETE_RIGHT : SPR_IMG_DELETE_LEFT);
	int clearbtn_width = sprite_size.width + WidgetDimensions::scaled.imgbtn.Horizontal();

	Rect r = wi->GetCurrentRect().Indent(clearbtn_width, !rtl).Shrink(WidgetDimensions::scaled.framerect);

	if (!IsInsideMM(pt.y, r.top, r.bottom)) return -1;

	/* Clamp caret position to be inside our current width. */
	const Textbuf *tb = &this->text;
	r = ScrollEditBoxTextRect(r, *tb);

	return ::GetCharAtPosition(tb->GetText(), pt.x - r.left);
}

void QueryString::ClickEditBox(Window *w, Point pt, WidgetID wid, int click_count, bool focus_changed)
{
	const NWidgetLeaf *wi = w->GetWidget<NWidgetLeaf>(wid);

	assert((wi->type & WWT_MASK) == WWT_EDITBOX);

	bool rtl = _current_text_dir == TD_RTL;
	Dimension sprite_size = GetScaledSpriteSize(rtl ? SPR_IMG_DELETE_RIGHT : SPR_IMG_DELETE_LEFT);
	int clearbtn_width = sprite_size.width + WidgetDimensions::scaled.imgbtn.Horizontal();

	Rect cr = wi->GetCurrentRect().WithWidth(clearbtn_width, !rtl);

	if (IsInsideMM(pt.x, cr.left, cr.right)) {
		if (!StrEmpty(this->text.GetText())) {
			this->text.DeleteAll();
			w->HandleButtonClick(wid);
			w->OnEditboxChanged(wid);
		}
		return;
	}

	if (w->window_class != WC_OSK && _settings_client.gui.osk_activation != OSKA_DISABLED &&
		(!focus_changed || _settings_client.gui.osk_activation == OSKA_IMMEDIATELY) &&
		(click_count == 2 || _settings_client.gui.osk_activation != OSKA_DOUBLE_CLICK)) {
		/* Open the OSK window */
		ShowOnScreenKeyboard(w, wid);
	}
}

/**
 * Class for the string query window.
 *
 * @tparam N The number of editboxes to show.
 * @pre N == 1 || N == 2
 */
template <int N = 1>
struct QueryStringWindow : public Window {
	static_assert(N == 1 || N == 2);
	QueryString editboxes[N]; ///< Editboxes.
	StringID window_caption;  ///< Title for the whole query window
	std::string caption_str;  ///< Pre-composed caption string.
	QueryStringFlags flags;   ///< Flags controlling behaviour of the window.
	Dimension warning_size;   ///< How much space to use for the warning text

	/**
	 * Compute the maximum size in bytes of the described editbox.
	 *
	 * @see QueryString::QueryString
	 */
	static uint max_bytes(const QueryEditboxDescription &ed, QueryStringFlags flags)
	{
		return ((flags & QSF_LEN_IN_CHARS) ? MAX_CHAR_LENGTH : 1) * ed.max_size;
	}

	/**
	 * Public constructor.
	 *
	 * This just forwards to the private constructor, because the latter needs to have
	 * a template parameter pack in order to initialize \a editboxes correctly regardless
	 * of the value of \a N.
	 *
	 * For the parameters, see #ShowQueryString.
	 */
	QueryStringWindow(std::span<QueryEditboxDescription, N> ed, StringID window_caption, std::string caption_str, WindowDesc &desc, Window *parent, QueryStringFlags flags)
			: QueryStringWindow(std::make_index_sequence<N>{}, ed, window_caption, caption_str, desc, parent, flags)
	{}

private:
	/**
	 * Private constructor.
	 *
	 * @tparam j (parameter pack) A compile-time sequence of 0 through \a N-1, used to
	 * initialize \a editboxes with the correct number of QueryString objects, even
	 * though #QueryString is neither default- nor copy-constructible.
	 */
	template <std::size_t... j>
	QueryStringWindow(std::index_sequence<j...>, std::span<QueryEditboxDescription, N> ed, StringID window_caption, std::string caption_str, WindowDesc &desc, Window *parent, QueryStringFlags flags)
			: Window(desc),
			editboxes{QueryString(max_bytes(ed[j], flags), ed[j].max_size)...},
			window_caption(window_caption),
			caption_str(std::move(caption_str))
	{
		static_assert(sizeof...(j) == N);

		for (int i = 0; i < N; ++i) {
			this->editboxes[i].text.Assign(ed[i].str);
		}

		if constexpr (N > 1) {
			this->Window::flags.Set(WindowFlag::NoTabFastForward);
		}

		if ((flags & QSF_ACCEPT_UNCHANGED) == 0) {
			for (QueryString &editbox : this->editboxes) {
				editbox.orig = editbox.text.GetText();
			}
		}

		this->querystrings[WID_QS_TEXT] = &this->editboxes[0];
		if constexpr (N > 1) {
			this->querystrings[WID_QS_TEXT2] = &this->editboxes[1];
		}
		for (int i = 0; i < N; ++i) {
			this->editboxes[i].caption = ed[i].caption;
			this->editboxes[i].cancel_button = WID_QS_CANCEL;
			this->editboxes[i].ok_button = WID_QS_OK;
			this->editboxes[i].text.afilter = ed[i].afilter;
		}
		this->flags = flags;

		this->CreateNestedTree();
		if (!this->caption_str.empty()) {
			this->GetWidget<NWidgetCore>(WID_QS_CAPTION)->SetString(STR_JUST_RAW_STRING);
		}
		this->FinishInitNested(WN_QUERY_STRING);
		if constexpr (N > 1) {
			this->GetWidget<NWidgetCore>(WID_QS_LABEL1)->SetString(ed[0].label);
			this->GetWidget<NWidgetCore>(WID_QS_LABEL2)->SetString(ed[1].label);
		}
		this->UpdateWarningStringSize();

		this->parent = parent;

		this->SetFocusedWidget(WID_QS_TEXT);
	}

public:
	void UpdateWarningStringSize()
	{
		if (this->flags & QSF_PASSWORD) {
			assert(this->nested_root->smallest_x > 0);
			this->warning_size.width = this->nested_root->current_x - WidgetDimensions::scaled.frametext.Horizontal() - WidgetDimensions::scaled.framerect.Horizontal();
			this->warning_size.height = GetStringHeight(STR_WARNING_PASSWORD_SECURITY, this->warning_size.width);
			this->warning_size.height += WidgetDimensions::scaled.frametext.Vertical() + WidgetDimensions::scaled.framerect.Vertical();
		} else {
			this->warning_size = Dimension{ 0, 0 };
		}

		this->ReInit();
	}

	void UpdateWidgetSize(WidgetID widget, Dimension &size, [[maybe_unused]] const Dimension &padding, [[maybe_unused]] Dimension &fill, [[maybe_unused]] Dimension &resize) override
	{
		if (widget == WID_QS_DEFAULT && (this->flags & QSF_ENABLE_DEFAULT) == 0) {
			/* We don't want this widget to show! */
			fill.width = 0;
			resize.width = 0;
			size.width = 0;
		}

		if constexpr (N == 1) {
			if (widget == WID_QS_LABEL1 || widget == WID_QS_LABEL2 || widget == WID_QS_TEXT2) {
				fill.height = 0;
				resize.height = 0;
				size.height = 0;
				fill.width = 0;
				resize.width = 0;
				size.width = 0;
				this->GetWidget<NWidgetCore>(widget)->SetPadding(0, 0, 0, 0);
			}
		} else if (widget == WID_QS_LABEL1 || widget == WID_QS_LABEL2) {
			static_assert(N == 2);
			const StringID label1 = this->GetWidget<NWidgetCore>(WID_QS_LABEL1)->GetString();
			const StringID label2 = this->GetWidget<NWidgetCore>(WID_QS_LABEL2)->GetString();
			const auto width1 = GetStringBoundingBox(label1).width;
			const auto width2 = GetStringBoundingBox(label2).width;
			size.width = std::max(width1, width2);
		}

		if (widget == WID_QS_WARNING) {
			size = this->warning_size;
		}
	}

	EventState OnKeyPress(char32_t key, uint16_t keycode) override
	{
		if constexpr (N == 1) {
			return ES_NOT_HANDLED;
		} else if (keycode == WKC_TAB) {
			static_assert(N == 2);
			if (this->GetFocusedTextbuf() == &this->editboxes[1].text) {
				this->SetFocusedWidget(WID_QS_TEXT);
			} else {
				this->SetFocusedWidget(WID_QS_TEXT2);
			}
			return ES_HANDLED;
		} else {
			return ES_NOT_HANDLED;
		}
	}

	void DrawWidget(const Rect &r, WidgetID widget) const override
	{
		if (widget != WID_QS_WARNING) return;

		if (this->flags & QSF_PASSWORD) {
			DrawStringMultiLine(r.Shrink(WidgetDimensions::scaled.framerect).Shrink(WidgetDimensions::scaled.frametext),
				STR_WARNING_PASSWORD_SECURITY, TC_FROMSTRING, SA_CENTER);
		}
	}

	void SetStringParameters(WidgetID widget) const override
	{
		if (widget == WID_QS_CAPTION) {
			if (!this->caption_str.empty()) {
				SetDParamStr(0, this->caption_str);
			} else {
				SetDParam(0, this->window_caption);
			}
		}
	}

	void OnOk()
	{
		auto has_new_value = [](const QueryString &editbox) -> bool {
			return !editbox.orig.has_value() || editbox.text.GetText() != editbox.orig;
		};
		if (std::ranges::any_of(this->editboxes, has_new_value)) {
			assert(this->parent != nullptr);

			if constexpr (N == 1) {
				this->parent->OnQueryTextFinished(this->editboxes[0].text.GetText());
			} else {
				static_assert(N == 2);
				this->parent->OnQueryTextFinished(this->editboxes[0].text.GetText(), this->editboxes[1].text.GetText());
			}

			for (QueryString &editbox : this->editboxes) {
				editbox.handled = true;
			}
		}
	}

	void OnClick([[maybe_unused]] Point pt, WidgetID widget, [[maybe_unused]] int click_count) override
	{
		switch (widget) {
			case WID_QS_DEFAULT:
				for (QueryString &editbox : this->editboxes) {
					editbox.text.DeleteAll();
				}
				[[fallthrough]];

			case WID_QS_OK:
				this->OnOk();
				[[fallthrough]];

			case WID_QS_CANCEL:
				this->Close();
				break;
		}
	}

	void Close([[maybe_unused]] int data = 0) override
	{
		auto has_been_handled = [](const QueryString &editbox) { return editbox.handled; };
		if (!std::ranges::any_of(editboxes, has_been_handled) && this->parent != nullptr) {
			Window *parent = this->parent;
			this->parent = nullptr; // so parent doesn't try to close us again
			parent->OnQueryTextFinished(std::nullopt);
		}
		this->Window::Close();
	}
};

static constexpr NWidgetPart _nested_query_string_widgets[] = {
	NWidget(NWID_HORIZONTAL),
		NWidget(WWT_CLOSEBOX, COLOUR_GREY),
		NWidget(WWT_CAPTION, COLOUR_GREY, WID_QS_CAPTION), SetStringTip(STR_JUST_STRING), SetTextStyle(TC_WHITE),
	EndContainer(),
	NWidget(WWT_PANEL, COLOUR_GREY),
		NWidget(NWID_HORIZONTAL, NWidContainerFlag::BigFirst),
			NWidget(WWT_TEXT, INVALID_COLOUR, WID_QS_LABEL1), SetToolTip(STR_NULL), SetPadding(2, 2, 2, 2),
			NWidget(WWT_EDITBOX, COLOUR_GREY, WID_QS_TEXT), SetMinimalSize(256, 0), SetFill(1, 0), SetPadding(2, 2, 2, 2),
		EndContainer(),
		NWidget(NWID_HORIZONTAL, NWidContainerFlag::BigFirst),
			NWidget(WWT_TEXT, INVALID_COLOUR, WID_QS_LABEL2), SetToolTip(STR_NULL), SetPadding(2, 2, 2, 2),
			NWidget(WWT_EDITBOX, COLOUR_GREY, WID_QS_TEXT2), SetMinimalSize(256, 0), SetFill(1, 0), SetPadding(2, 2, 2, 2),
		EndContainer(),
	EndContainer(),
	NWidget(WWT_PANEL, COLOUR_GREY, WID_QS_WARNING), EndContainer(),
	NWidget(NWID_HORIZONTAL, NWidContainerFlag::EqualSize),
		NWidget(WWT_TEXTBTN, COLOUR_GREY, WID_QS_DEFAULT), SetMinimalSize(87, 12), SetFill(1, 1), SetStringTip(STR_BUTTON_DEFAULT),
		NWidget(WWT_TEXTBTN, COLOUR_GREY, WID_QS_CANCEL), SetMinimalSize(86, 12), SetFill(1, 1), SetStringTip(STR_BUTTON_CANCEL),
		NWidget(WWT_TEXTBTN, COLOUR_GREY, WID_QS_OK), SetMinimalSize(87, 12), SetFill(1, 1), SetStringTip(STR_BUTTON_OK),
	EndContainer(),
};

static WindowDesc _query_string_desc(__FILE__, __LINE__,
	WDP_CENTER, nullptr, 0, 0,
	WC_QUERY_STRING, WC_NONE,
	{},
	_nested_query_string_widgets
);

/**
 * Show a query popup window with a textbox in it.
 * @param ed Textbox properties.
 * @param window_caption title bar of the query popup window
 * @param parent pointer to a Window that will handle the events (ok/cancel) of this
 *        window. If nullptr, results are handled by global function HandleOnEditText
 * @param flags various flags, @see QueryStringFlags
 */
void ShowQueryString(const std::span<QueryEditboxDescription, 1> &ed, StringID window_caption, Window *parent, QueryStringFlags flags) {
	CloseWindowByClass(WC_QUERY_STRING);
	new QueryStringWindow<1>(ed, window_caption, {}, _query_string_desc, parent, flags);
}

/** Ditto, but with two textboxes. */
void ShowQueryString(const std::span<QueryEditboxDescription, 2> &ed, StringID window_caption, Window *parent, QueryStringFlags flags)
{
	CloseWindowByClass(WC_QUERY_STRING);
	new QueryStringWindow<2>(ed, window_caption, {}, _query_string_desc, parent, flags);
}

/**
 * Like the above, but with \a ed broken out to separate parameters, and \a caption
 * is used not only as \a window_caption but also for the edited string's caption.
 */
void ShowQueryString(std::string_view str, StringID caption, uint maxsize, Window *parent, CharSetFilter afilter, QueryStringFlags flags)
{
	QueryEditboxDescription ed[1]{
		{str, caption, INVALID_STRING_ID, afilter, maxsize }
	};
	CloseWindowByClass(WC_QUERY_STRING);
	new QueryStringWindow<1>(ed, caption, {}, _query_string_desc, parent, flags);
}

/**
 * Like the above, but with \a caption_str instead of a \a caption or a \a window_caption.
 *
 * @param caption_str Precomposed string for the query window's title bar. Not used for the editbox's caption.
 */
void ShowQueryString(std::string_view str, std::string caption_str, uint maxsize, Window *parent, CharSetFilter afilter, QueryStringFlags flags)
{
	QueryEditboxDescription ed[1]{
		{str, STR_EMPTY, INVALID_STRING_ID, afilter, maxsize }
	};
	CloseWindowByClass(WC_QUERY_STRING);
	new QueryStringWindow<1>(ed, {}, std::move(caption_str), _query_string_desc, parent, flags);
}

/**
 * Window used for asking the user a YES/NO question.
 */
struct QueryWindow : public Window {
	QueryCallbackProc *proc; ///< callback function executed on closing of popup. Window* points to parent, bool is true if 'yes' clicked, false otherwise
<<<<<<< HEAD
	std::vector<StringParameterData> params; ///< local copy of #_global_string_params
	StringID message;        ///< message shown for query window
	StringID caption;        ///< title of window
	bool precomposed;
	std::string caption_str;
	mutable std::string message_str;
=======
	EncodedString caption; ///< caption for query window.
	EncodedString message; ///< message for query window.
>>>>>>> b2c57123

	QueryWindow(WindowDesc &desc, EncodedString &&caption, EncodedString &&message, Window *parent, QueryCallbackProc *callback)
		: Window(desc), proc(callback), caption(std::move(caption)), message(std::move(message))
	{
<<<<<<< HEAD
		/* Create a backup of the variadic arguments to strings because it will be
		 * overridden pretty often. We will copy these back for drawing */
		this->precomposed = false;
		CopyOutDParam(this->params, 10);
		this->message = message;
		this->proc    = callback;
		this->parent  = parent;
=======
		this->parent = parent;
>>>>>>> b2c57123

		this->CreateNestedTree();
		this->FinishInitNested(WN_CONFIRM_POPUP_QUERY);
	}

	QueryWindow(WindowDesc &desc, std::string caption, std::string message, Window *parent, QueryCallbackProc *callback) : Window(desc)
	{
		this->precomposed = true;
		this->message = STR_EMPTY;
		this->caption_str = std::move(caption);
		this->message_str = std::move(message);
		this->proc    = callback;
		this->parent  = parent;

		this->CreateNestedTree();
		this->GetWidget<NWidgetCore>(WID_Q_CAPTION)->SetStringTip(STR_JUST_RAW_STRING, STR_NULL);
		this->FinishInitNested(WN_CONFIRM_POPUP_QUERY);
	}

	void Close([[maybe_unused]] int data = 0) override
	{
		if (this->proc != nullptr) this->proc(this->parent, false);
		this->Window::Close();
	}

	void FindWindowPlacementAndResize([[maybe_unused]] int def_width, [[maybe_unused]] int def_height) override
	{
		/* Position query window over the calling window, ensuring it's within screen bounds. */
		this->left = SoftClamp(parent->left + (parent->width / 2) - (this->width / 2), 0, _screen.width - this->width);
		this->top = SoftClamp(parent->top + (parent->height / 2) - (this->height / 2), 0, _screen.height - this->height);
		this->SetDirty();
	}

	void SetStringParameters(WidgetID widget) const override
	{
		switch (widget) {
			case WID_Q_CAPTION:
<<<<<<< HEAD
				if (this->precomposed) {
					SetDParamStr(0, this->caption_str.c_str());
				} else {
					CopyInDParam(this->params);
				}
				break;

			case WID_Q_TEXT:
				if (!this->precomposed) {
					CopyInDParam(this->params);
				}
=======
				SetDParamStr(0, this->caption.GetDecodedString());
>>>>>>> b2c57123
				break;
		}
	}

	void UpdateWidgetSize(WidgetID widget, Dimension &size, [[maybe_unused]] const Dimension &padding, [[maybe_unused]] Dimension &fill, [[maybe_unused]] Dimension &resize) override
	{
		if (widget != WID_Q_TEXT) return;

<<<<<<< HEAD
		if (!this->precomposed) this->message_str = GetString(this->message);

		size = GetStringMultiLineBoundingBox(this->message_str, size);
=======
		size = GetStringMultiLineBoundingBox(this->message.GetDecodedString(), size);
>>>>>>> b2c57123
	}

	void DrawWidget(const Rect &r, WidgetID widget) const override
	{
		if (widget != WID_Q_TEXT) return;

<<<<<<< HEAD
		if (!this->precomposed) this->message_str = GetString(this->message);

		DrawStringMultiLine(r, this->message_str, TC_FROMSTRING, SA_CENTER);
=======
		DrawStringMultiLine(r, this->message.GetDecodedString(), TC_FROMSTRING, SA_CENTER);
>>>>>>> b2c57123
	}

	void OnClick([[maybe_unused]] Point pt, WidgetID widget, [[maybe_unused]] int click_count) override
	{
		switch (widget) {
			case WID_Q_YES: {
				/* in the Generate New World window, clicking 'Yes' causes
				 * CloseNonVitalWindows() to be called - we shouldn't be in a window then */
				QueryCallbackProc *proc = this->proc;
				Window *parent = this->parent;
				/* Prevent the destructor calling the callback function */
				this->proc = nullptr;
				this->Close();
				if (proc != nullptr) {
					proc(parent, true);
					proc = nullptr;
				}
				break;
			}
			case WID_Q_NO:
				this->Close();
				break;
		}
	}

	EventState OnKeyPress(char32_t key, uint16_t keycode) override
	{
		/* ESC closes the window, Enter confirms the action */
		switch (keycode) {
			case WKC_RETURN:
			case WKC_NUM_ENTER:
				if (this->proc != nullptr) {
					this->proc(this->parent, true);
					this->proc = nullptr;
				}
				[[fallthrough]];

			case WKC_ESC:
				this->Close();
				return ES_HANDLED;
		}
		return ES_NOT_HANDLED;
	}
};

static constexpr NWidgetPart _nested_query_widgets[] = {
	NWidget(NWID_HORIZONTAL),
		NWidget(WWT_CLOSEBOX, COLOUR_RED),
		NWidget(WWT_CAPTION, COLOUR_RED, WID_Q_CAPTION), SetToolTip(STR_TOOLTIP_WINDOW_TITLE_DRAG_THIS),
	EndContainer(),
	NWidget(WWT_PANEL, COLOUR_RED),
		NWidget(NWID_VERTICAL), SetPIP(0, WidgetDimensions::unscaled.vsep_wide, 0), SetPadding(WidgetDimensions::unscaled.modalpopup),
			NWidget(WWT_TEXT, INVALID_COLOUR, WID_Q_TEXT), SetMinimalSize(200, 12),
			NWidget(NWID_HORIZONTAL, NWidContainerFlag::EqualSize), SetPIP(WidgetDimensions::unscaled.hsep_indent, WidgetDimensions::unscaled.hsep_indent, WidgetDimensions::unscaled.hsep_indent),
				NWidget(WWT_PUSHTXTBTN, COLOUR_YELLOW, WID_Q_NO), SetMinimalSize(71, 12), SetFill(1, 1), SetStringTip(STR_QUIT_NO),
				NWidget(WWT_PUSHTXTBTN, COLOUR_YELLOW, WID_Q_YES), SetMinimalSize(71, 12), SetFill(1, 1), SetStringTip(STR_QUIT_YES),
			EndContainer(),
		EndContainer(),
	EndContainer(),
};

static WindowDesc _query_desc(__FILE__, __LINE__,
	WDP_CENTER, nullptr, 0, 0,
	WC_CONFIRM_POPUP_QUERY, WC_NONE,
	WindowDefaultFlag::Modal,
	_nested_query_widgets
);

static void RemoveExistingQueryWindow(Window *parent, QueryCallbackProc *callback)
{
	if (!HaveWindowByClass(WC_CONFIRM_POPUP_QUERY)) return;
	for (Window *w : Window::IterateFromBack()) {
		if (w->window_class != WC_CONFIRM_POPUP_QUERY) continue;

		QueryWindow *qw = (QueryWindow *)w;
		if (qw->parent != parent || qw->proc != callback) continue;

		qw->Close();
		break;
	}
}

/**
 * Show a confirmation window with standard 'yes' and 'no' buttons
 * The window is aligned to the centre of its parent.
 * @param caption string shown as window caption
 * @param message string that will be shown for the window
 * @param parent pointer to parent window, if this pointer is nullptr the parent becomes
 * the main window WC_MAIN_WINDOW
 * @param callback callback function pointer to set in the window descriptor
 * @param focus whether the window should be focussed (by default false)
 */
void ShowQuery(EncodedString &&caption, EncodedString &&message, Window *parent, QueryCallbackProc *callback, bool focus)
{
	if (parent == nullptr) parent = GetMainWindow();

	RemoveExistingQueryWindow(parent, callback);

	QueryWindow *q = new QueryWindow(_query_desc, caption, message, parent, callback);
	if (focus) SetFocusedWindow(q);
}

/**
 * Show a modal confirmation window with standard 'yes' and 'no' buttons
 * The window is aligned to the centre of its parent.
 * @param caption string shown as window caption
 * @param message string that will be shown for the window
 * @param parent pointer to parent window, if this pointer is nullptr the parent becomes
 * the main window WC_MAIN_WINDOW
 * @param callback callback function pointer to set in the window descriptor
 */
void ShowQuery(std::string caption, std::string message, Window *parent, QueryCallbackProc *callback, bool focus)
{
	if (parent == nullptr) parent = GetMainWindow();

<<<<<<< HEAD
	RemoveExistingQueryWindow(parent, callback);

=======
>>>>>>> b2c57123
	QueryWindow *q = new QueryWindow(_query_desc, std::move(caption), std::move(message), parent, callback);
	if (focus) SetFocusedWindow(q);
}

static constexpr NWidgetPart _modifier_key_toggle_widgets[] = {
	NWidget(NWID_HORIZONTAL),
		NWidget(WWT_CLOSEBOX, COLOUR_GREY),
		NWidget(WWT_CAPTION, COLOUR_GREY), SetStringTip(STR_MODIFIER_KEY_TOGGLE_CAPTION, STR_TOOLTIP_WINDOW_TITLE_DRAG_THIS),
		NWidget(WWT_SHADEBOX, COLOUR_GREY),
		NWidget(WWT_STICKYBOX, COLOUR_GREY),
	EndContainer(),
	NWidget(WWT_PANEL, COLOUR_GREY),
		NWidget(NWID_SPACER), SetMinimalSize(0, 2),
		NWidget(NWID_HORIZONTAL, NWidContainerFlag::EqualSize), SetPIP(2, 0, 2),
			NWidget(WWT_TEXTBTN, COLOUR_GREY, WID_MKT_SHIFT), SetMinimalSize(78, 12), SetFill(1, 0),
										SetStringTip(STR_SHIFT_KEY_NAME, STR_MODIFIER_TOGGLE_SHIFT_TOOLTIP),
			NWidget(WWT_TEXTBTN, COLOUR_GREY, WID_MKT_CTRL), SetMinimalSize(78, 12), SetFill(1, 0),
										SetStringTip(STR_CTRL_KEY_NAME, STR_MODIFIER_TOGGLE_CTRL_TOOLTIP),
		EndContainer(),
		NWidget(NWID_SPACER), SetMinimalSize(0, 2),
	EndContainer(),
};

struct ModifierKeyToggleWindow : Window {
	ModifierKeyToggleWindow(WindowDesc &desc, WindowNumber window_number) :
			Window(desc)
	{
		this->InitNested(window_number);
		this->UpdateButtons();
	}

	void Close(int data = 0) override
	{
		_invert_shift = false;
		_invert_ctrl = false;
		this->Window::Close();
	}

	void UpdateButtons()
	{
		this->SetWidgetLoweredState(WID_MKT_SHIFT, _shift_pressed);
		this->SetWidgetLoweredState(WID_MKT_CTRL, _ctrl_pressed);
		this->SetDirty();
	}

	void OnCTRLStateChangeAlways() override
	{
		this->UpdateButtons();
	}

	void OnShiftStateChange() override
	{
		this->UpdateButtons();
	}

	void OnClick(Point pt, int widget, int click_count) override
	{
		switch (widget) {
			case WID_MKT_SHIFT:
				_invert_shift = !_invert_shift;
				UpdateButtons();
				break;

			case WID_MKT_CTRL:
				_invert_ctrl = !_invert_ctrl;
				UpdateButtons();
				break;
		}
	}

	void OnInvalidateData(int data = 0, bool gui_scope = true) override
	{
		if (!gui_scope) return;
		this->UpdateButtons();
	}
};

static WindowDesc _modifier_key_toggle_desc(__FILE__, __LINE__,
	WDP_AUTO, "modifier_key_toggle", 0, 0,
	WC_MODIFIER_KEY_TOGGLE, WC_NONE,
	WindowDefaultFlag::NoFocus,
	_modifier_key_toggle_widgets
);

void ShowModifierKeyToggleWindow()
{
	AllocateWindowDescFront<ModifierKeyToggleWindow>(_modifier_key_toggle_desc, 0);
}<|MERGE_RESOLUTION|>--- conflicted
+++ resolved
@@ -1325,48 +1325,15 @@
  */
 struct QueryWindow : public Window {
 	QueryCallbackProc *proc; ///< callback function executed on closing of popup. Window* points to parent, bool is true if 'yes' clicked, false otherwise
-<<<<<<< HEAD
-	std::vector<StringParameterData> params; ///< local copy of #_global_string_params
-	StringID message;        ///< message shown for query window
-	StringID caption;        ///< title of window
-	bool precomposed;
-	std::string caption_str;
-	mutable std::string message_str;
-=======
 	EncodedString caption; ///< caption for query window.
 	EncodedString message; ///< message for query window.
->>>>>>> b2c57123
 
 	QueryWindow(WindowDesc &desc, EncodedString &&caption, EncodedString &&message, Window *parent, QueryCallbackProc *callback)
 		: Window(desc), proc(callback), caption(std::move(caption)), message(std::move(message))
 	{
-<<<<<<< HEAD
-		/* Create a backup of the variadic arguments to strings because it will be
-		 * overridden pretty often. We will copy these back for drawing */
-		this->precomposed = false;
-		CopyOutDParam(this->params, 10);
-		this->message = message;
-		this->proc    = callback;
-		this->parent  = parent;
-=======
 		this->parent = parent;
->>>>>>> b2c57123
 
 		this->CreateNestedTree();
-		this->FinishInitNested(WN_CONFIRM_POPUP_QUERY);
-	}
-
-	QueryWindow(WindowDesc &desc, std::string caption, std::string message, Window *parent, QueryCallbackProc *callback) : Window(desc)
-	{
-		this->precomposed = true;
-		this->message = STR_EMPTY;
-		this->caption_str = std::move(caption);
-		this->message_str = std::move(message);
-		this->proc    = callback;
-		this->parent  = parent;
-
-		this->CreateNestedTree();
-		this->GetWidget<NWidgetCore>(WID_Q_CAPTION)->SetStringTip(STR_JUST_RAW_STRING, STR_NULL);
 		this->FinishInitNested(WN_CONFIRM_POPUP_QUERY);
 	}
 
@@ -1388,22 +1355,8 @@
 	{
 		switch (widget) {
 			case WID_Q_CAPTION:
-<<<<<<< HEAD
-				if (this->precomposed) {
-					SetDParamStr(0, this->caption_str.c_str());
-				} else {
-					CopyInDParam(this->params);
-				}
+				SetDParamStr(0, this->caption.GetDecodedString());
 				break;
-
-			case WID_Q_TEXT:
-				if (!this->precomposed) {
-					CopyInDParam(this->params);
-				}
-=======
-				SetDParamStr(0, this->caption.GetDecodedString());
->>>>>>> b2c57123
-				break;
 		}
 	}
 
@@ -1411,26 +1364,14 @@
 	{
 		if (widget != WID_Q_TEXT) return;
 
-<<<<<<< HEAD
-		if (!this->precomposed) this->message_str = GetString(this->message);
-
-		size = GetStringMultiLineBoundingBox(this->message_str, size);
-=======
 		size = GetStringMultiLineBoundingBox(this->message.GetDecodedString(), size);
->>>>>>> b2c57123
 	}
 
 	void DrawWidget(const Rect &r, WidgetID widget) const override
 	{
 		if (widget != WID_Q_TEXT) return;
 
-<<<<<<< HEAD
-		if (!this->precomposed) this->message_str = GetString(this->message);
-
-		DrawStringMultiLine(r, this->message_str, TC_FROMSTRING, SA_CENTER);
-=======
 		DrawStringMultiLine(r, this->message.GetDecodedString(), TC_FROMSTRING, SA_CENTER);
->>>>>>> b2c57123
 	}
 
 	void OnClick([[maybe_unused]] Point pt, WidgetID widget, [[maybe_unused]] int click_count) override
@@ -1529,28 +1470,6 @@
 
 	RemoveExistingQueryWindow(parent, callback);
 
-	QueryWindow *q = new QueryWindow(_query_desc, caption, message, parent, callback);
-	if (focus) SetFocusedWindow(q);
-}
-
-/**
- * Show a modal confirmation window with standard 'yes' and 'no' buttons
- * The window is aligned to the centre of its parent.
- * @param caption string shown as window caption
- * @param message string that will be shown for the window
- * @param parent pointer to parent window, if this pointer is nullptr the parent becomes
- * the main window WC_MAIN_WINDOW
- * @param callback callback function pointer to set in the window descriptor
- */
-void ShowQuery(std::string caption, std::string message, Window *parent, QueryCallbackProc *callback, bool focus)
-{
-	if (parent == nullptr) parent = GetMainWindow();
-
-<<<<<<< HEAD
-	RemoveExistingQueryWindow(parent, callback);
-
-=======
->>>>>>> b2c57123
 	QueryWindow *q = new QueryWindow(_query_desc, std::move(caption), std::move(message), parent, callback);
 	if (focus) SetFocusedWindow(q);
 }
