--- conflicted
+++ resolved
@@ -155,45 +155,8 @@
 	{
 		Town *t = ClosestTownFromTile(tile, _settings_game.economy.dist_local_authority);
 
-<<<<<<< HEAD
-		/* Because build_date is not set yet in every TileDesc, we make sure it is empty */
-		TileDesc td;
-
-		td.build_date = CalTime::INVALID_DATE;
-
-		/* Most tiles have only one owner, but
-		 *  - drivethrough roadstops can be build on town owned roads (up to 2 owners) and
-		 *  - roads can have up to four owners (railroad, road, tram, 3rd-roadtype "highway").
-		 */
-		td.owner_type[0] = STR_LAND_AREA_INFORMATION_OWNER; // At least one owner is displayed, though it might be "N/A".
-		td.owner_type[1] = STR_NULL;       // STR_NULL results in skipping the owner
-		td.owner_type[2] = STR_NULL;
-		td.owner_type[3] = STR_NULL;
-		td.owner[0] = OWNER_NONE;
-		td.owner[1] = OWNER_NONE;
-		td.owner[2] = OWNER_NONE;
-		td.owner[3] = OWNER_NONE;
-
-		td.station_class = STR_NULL;
-		td.station_name = STR_NULL;
-		td.airport_class = STR_NULL;
-		td.airport_name = STR_NULL;
-		td.airport_tile_name = STR_NULL;
-		td.railtype = STR_NULL;
-		td.railtype2 = STR_NULL;
-		td.rail_speed = 0;
-		td.rail_speed2 = 0;
-		td.roadtype = STR_NULL;
-		td.road_speed = 0;
-		td.tramtype = STR_NULL;
-		td.tram_speed = 0;
-		td.town_can_upgrade = std::nullopt;
-
-		td.grf = nullptr;
-=======
 		TileDesc td{};
 		td.owner_type[0] = STR_LAND_AREA_INFORMATION_OWNER; // At least one owner is displayed, though it might be "N/A".
->>>>>>> dddad0dc
 
 		CargoArray acceptance{};
 		AddAcceptedCargo(tile, acceptance, nullptr);
