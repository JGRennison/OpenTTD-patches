/*
 * This file is part of OpenTTD.
 * OpenTTD is free software; you can redistribute it and/or modify it under the terms of the GNU General Public License as published by the Free Software Foundation, version 2.
 * OpenTTD is distributed in the hope that it will be useful, but WITHOUT ANY WARRANTY; without even the implied warranty of MERCHANTABILITY or FITNESS FOR A PARTICULAR PURPOSE.
 * See the GNU General Public License for more details. You should have received a copy of the GNU General Public License along with OpenTTD. If not, see <http://www.gnu.org/licenses/>.
 */

/** @file misc_gui.cpp GUIs for a number of misc windows. */

#include "stdafx.h"
#include "debug.h"
#include "landscape.h"
#include "error.h"
#include "gui.h"
#include "command_func.h"
#include "company_func.h"
#include "town.h"
#include "string_func.h"
#include "company_base.h"
#include "texteff.hpp"
#include "strings_func.h"
#include "window_func.h"
#include "querystring_gui.h"
#include "core/geometry_func.hpp"
#include "newgrf_debug.h"
#include "zoom_func.h"
#include "tunnelbridge_map.h"
#include "viewport_type.h"
#include "guitimer_func.h"
#include "viewport_func.h"
#include "rev.h"
#include "core/backup_type.hpp"
#include "pathfinder/water_regions.h"

#include "widgets/misc_widget.h"

#include "table/strings.h"

#include <sstream>
#include <iomanip>

#include "safeguards.h"

/** Method to open the OSK. */
enum OskActivation {
	OSKA_DISABLED,           ///< The OSK shall not be activated at all.
	OSKA_DOUBLE_CLICK,       ///< Double click on the edit box opens OSK.
	OSKA_SINGLE_CLICK,       ///< Single click after focus click opens OSK.
	OSKA_IMMEDIATELY,        ///< Focusing click already opens OSK.
};


static constexpr NWidgetPart _nested_land_info_widgets[] = {
	NWidget(NWID_HORIZONTAL),
		NWidget(WWT_CLOSEBOX, COLOUR_GREY),
		NWidget(WWT_CAPTION, COLOUR_GREY), SetDataTip(STR_LAND_AREA_INFORMATION_CAPTION, STR_TOOLTIP_WINDOW_TITLE_DRAG_THIS),
		NWidget(WWT_PUSHIMGBTN, COLOUR_GREY, WID_LI_LOCATION), SetMinimalSize(12, 14), SetDataTip(SPR_GOTO_LOCATION, STR_LAND_AREA_INFORMATION_LOCATION_TOOLTIP),
		NWidget(WWT_DEBUGBOX, COLOUR_GREY),
	EndContainer(),
	NWidget(WWT_PANEL, COLOUR_GREY, WID_LI_BACKGROUND), EndContainer(),
};

static WindowDesc _land_info_desc(__FILE__, __LINE__,
	WDP_AUTO, nullptr, 0, 0,
	WC_LAND_INFO, WC_NONE,
	0,
	std::begin(_nested_land_info_widgets), std::end(_nested_land_info_widgets)
);

class LandInfoWindow : public Window {
	StringList  landinfo_data;    ///< Info lines to show.
	std::string cargo_acceptance; ///< Centered multi-line string for cargo acceptance.

public:
	TileIndex tile;

	void DrawWidget(const Rect &r, WidgetID widget) const override
	{
		if (widget != WID_LI_BACKGROUND) return;

		Rect ir = r.Shrink(WidgetDimensions::scaled.frametext);
		for (size_t i = 0; i < this->landinfo_data.size(); i++) {
			DrawString(ir, this->landinfo_data[i], i == 0 ? TC_LIGHT_BLUE : TC_FROMSTRING, SA_HOR_CENTER);
			ir.top += GetCharacterHeight(FS_NORMAL) + (i == 0 ? WidgetDimensions::scaled.vsep_wide : WidgetDimensions::scaled.vsep_normal);
		}

		if (!this->cargo_acceptance.empty()) {
			SetDParamStr(0, this->cargo_acceptance);
			DrawStringMultiLine(ir, STR_JUST_RAW_STRING, TC_FROMSTRING, SA_CENTER);
		}
	}

	void UpdateWidgetSize(WidgetID widget, Dimension &size, [[maybe_unused]] const Dimension &padding, [[maybe_unused]] Dimension &fill, [[maybe_unused]] Dimension &resize) override
	{
		if (widget != WID_LI_BACKGROUND) return;

		size.height = WidgetDimensions::scaled.frametext.Vertical();
		for (size_t i = 0; i < this->landinfo_data.size(); i++) {
			uint width = GetStringBoundingBox(this->landinfo_data[i]).width + WidgetDimensions::scaled.frametext.Horizontal();
			size.width = std::max(size.width, width);

			size.height += GetCharacterHeight(FS_NORMAL) + (i == 0 ? WidgetDimensions::scaled.vsep_wide : WidgetDimensions::scaled.vsep_normal);
		}

		if (!this->cargo_acceptance.empty()) {
			uint width = GetStringBoundingBox(this->cargo_acceptance).width + WidgetDimensions::scaled.frametext.Horizontal();
			size.width = std::max(size.width, std::min(static_cast<uint>(ScaleGUITrad(300)), width));
			SetDParamStr(0, cargo_acceptance);
			size.height += GetStringHeight(STR_JUST_RAW_STRING, size.width - WidgetDimensions::scaled.frametext.Horizontal());
		}
	}

	LandInfoWindow(TileIndex tile) : Window(&_land_info_desc), tile(tile)
	{
		this->InitNested();

#if defined(_DEBUG)
#	define LANDINFOD_LEVEL 0
#else
#	define LANDINFOD_LEVEL 1
#endif
		if (_debug_misc_level >= LANDINFOD_LEVEL) {
			DEBUG(misc, LANDINFOD_LEVEL, "TILE: %#x (%i,%i)", tile, TileX(tile), TileY(tile));
			if (IsTunnelTile(tile)) {
				DEBUG(misc, LANDINFOD_LEVEL, "tunnel pool size: %u", (uint)Tunnel::GetPoolSize());
				DEBUG(misc, LANDINFOD_LEVEL, "index: %#x"          , Tunnel::GetByTile(tile)->index);
				DEBUG(misc, LANDINFOD_LEVEL, "north tile: %#x"     , Tunnel::GetByTile(tile)->tile_n);
				DEBUG(misc, LANDINFOD_LEVEL, "south tile: %#x"     , Tunnel::GetByTile(tile)->tile_s);
				DEBUG(misc, LANDINFOD_LEVEL, "is chunnel: %u"      , Tunnel::GetByTile(tile)->is_chunnel);
			}
			if (IsBridgeTile(tile)) {
				const BridgeSpec *b = GetBridgeSpec(GetBridgeType(tile));
				DEBUG(misc, LANDINFOD_LEVEL, "bridge: flags: %X, ctrl_flags: %X", b->flags, b->ctrl_flags);
			}
			if (IsBridgeAbove(tile)) {
				BridgePieceDebugInfo info = GetBridgePieceDebugInfo(tile);
				DEBUG(misc, LANDINFOD_LEVEL, "bridge above: piece: %u, pillars: %X, pillar index: %u", info.piece, info.pillar_flags, info.pillar_index);
			}
			DEBUG(misc, LANDINFOD_LEVEL, "type   = %#x", _m[tile].type);
			DEBUG(misc, LANDINFOD_LEVEL, "height = %#x", _m[tile].height);
			DEBUG(misc, LANDINFOD_LEVEL, "m1     = %#x", _m[tile].m1);
			DEBUG(misc, LANDINFOD_LEVEL, "m2     = %#x", _m[tile].m2);
			DEBUG(misc, LANDINFOD_LEVEL, "m3     = %#x", _m[tile].m3);
			DEBUG(misc, LANDINFOD_LEVEL, "m4     = %#x", _m[tile].m4);
			DEBUG(misc, LANDINFOD_LEVEL, "m5     = %#x", _m[tile].m5);
			DEBUG(misc, LANDINFOD_LEVEL, "m6     = %#x", _me[tile].m6);
			DEBUG(misc, LANDINFOD_LEVEL, "m7     = %#x", _me[tile].m7);
			DEBUG(misc, LANDINFOD_LEVEL, "m8     = %#x", _me[tile].m8);

			PrintWaterRegionDebugInfo(tile);
		}
#undef LANDINFOD_LEVEL
	}

	void OnInit() override
	{
		Town *t = ClosestTownFromTile(tile, _settings_game.economy.dist_local_authority);

		/* Because build_date is not set yet in every TileDesc, we make sure it is empty */
		TileDesc td;

		td.build_date = CalTime::INVALID_DATE;

		/* Most tiles have only one owner, but
		 *  - drivethrough roadstops can be build on town owned roads (up to 2 owners) and
		 *  - roads can have up to four owners (railroad, road, tram, 3rd-roadtype "highway").
		 */
		td.owner_type[0] = STR_LAND_AREA_INFORMATION_OWNER; // At least one owner is displayed, though it might be "N/A".
		td.owner_type[1] = STR_NULL;       // STR_NULL results in skipping the owner
		td.owner_type[2] = STR_NULL;
		td.owner_type[3] = STR_NULL;
		td.owner[0] = OWNER_NONE;
		td.owner[1] = OWNER_NONE;
		td.owner[2] = OWNER_NONE;
		td.owner[3] = OWNER_NONE;

		td.station_class = STR_NULL;
		td.station_name = STR_NULL;
		td.airport_class = STR_NULL;
		td.airport_name = STR_NULL;
		td.airport_tile_name = STR_NULL;
		td.railtype = STR_NULL;
		td.railtype2 = STR_NULL;
		td.rail_speed = 0;
		td.rail_speed2 = 0;
		td.roadtype = STR_NULL;
		td.road_speed = 0;
		td.tramtype = STR_NULL;
		td.tram_speed = 0;

		td.grf = nullptr;

		CargoArray acceptance{};
		AddAcceptedCargo(tile, acceptance, nullptr);
		GetTileDesc(tile, &td);

		this->landinfo_data.clear();

		/* Tiletype */
		SetDParam(0, td.dparam[0]);
		SetDParam(1, td.dparam[1]);
		SetDParam(2, td.dparam[2]);
		SetDParam(3, td.dparam[3]);
		this->landinfo_data.push_back(GetString(td.str));

		/* Up to four owners */
		for (uint i = 0; i < 4; i++) {
			if (td.owner_type[i] == STR_NULL) continue;

			SetDParam(0, STR_LAND_AREA_INFORMATION_OWNER_N_A);
			if (td.owner[i] != OWNER_NONE && td.owner[i] != OWNER_WATER) SetDParamsForOwnedBy(td.owner[i], tile);
			this->landinfo_data.push_back(GetString(td.owner_type[i]));
		}

		/* Cost to clear/revenue when cleared */
		StringID str = STR_LAND_AREA_INFORMATION_COST_TO_CLEAR_N_A;
		Company *c = Company::GetIfValid(_local_company);
		if (c != nullptr) {
			assert(_current_company == _local_company);
			CommandCost costclear = DoCommand(tile, 0, 0, DC_QUERY_COST, CMD_LANDSCAPE_CLEAR);
			if (costclear.Succeeded()) {
				Money cost = costclear.GetCost();
				if (cost < 0) {
					cost = -cost; // Negate negative cost to a positive revenue
					str = STR_LAND_AREA_INFORMATION_REVENUE_WHEN_CLEARED;
				} else {
					str = STR_LAND_AREA_INFORMATION_COST_TO_CLEAR;
				}
				SetDParam(0, cost);
			}
		}
		this->landinfo_data.push_back(GetString(str));

		/* Location */
		SetDParam(0, TileX(tile));
		SetDParam(1, TileY(tile));
		SetDParam(2, GetTileZ(tile));
		this->landinfo_data.push_back(GetString(STR_LAND_AREA_INFORMATION_LANDINFO_COORDS));

		/* Tile index */
		SetDParam(0, tile);
		SetDParam(1, tile);
		this->landinfo_data.push_back(GetString(STR_LAND_AREA_INFORMATION_LANDINFO_INDEX));

		/* Local authority */
		SetDParam(0, STR_LAND_AREA_INFORMATION_LOCAL_AUTHORITY_NONE);
		if (t != nullptr) {
			SetDParam(0, STR_TOWN_NAME);
			SetDParam(1, t->index);
		}
		this->landinfo_data.push_back(GetString(STR_LAND_AREA_INFORMATION_LOCAL_AUTHORITY));

		/* Build date */
		if (td.build_date != CalTime::INVALID_DATE) {
			SetDParam(0, td.build_date);
			this->landinfo_data.push_back(GetString(STR_LAND_AREA_INFORMATION_BUILD_DATE));
		}

		/* Station class */
		if (td.station_class != STR_NULL) {
			SetDParam(0, td.station_class);
			this->landinfo_data.push_back(GetString(STR_LAND_AREA_INFORMATION_STATION_CLASS));
		}

		/* Station type name */
		if (td.station_name != STR_NULL) {
			SetDParam(0, td.station_name);
			this->landinfo_data.push_back(GetString(STR_LAND_AREA_INFORMATION_STATION_TYPE));
		}

		/* Airport class */
		if (td.airport_class != STR_NULL) {
			SetDParam(0, td.airport_class);
			this->landinfo_data.push_back(GetString(STR_LAND_AREA_INFORMATION_AIRPORT_CLASS));
		}

		/* Airport name */
		if (td.airport_name != STR_NULL) {
			SetDParam(0, td.airport_name);
			this->landinfo_data.push_back(GetString(STR_LAND_AREA_INFORMATION_AIRPORT_NAME));
		}

		/* Airport tile name */
		if (td.airport_tile_name != STR_NULL) {
			SetDParam(0, td.airport_tile_name);
			this->landinfo_data.push_back(GetString(STR_LAND_AREA_INFORMATION_AIRPORTTILE_NAME));
		}

		/* Rail type name */
		if (td.railtype != STR_NULL) {
			SetDParam(0, td.railtype);
			this->landinfo_data.push_back(GetString(STR_LANG_AREA_INFORMATION_RAIL_TYPE));
		}

		/* Rail speed limit */
		if (td.rail_speed != 0) {
			SetDParam(0, PackVelocity(td.rail_speed, VEH_TRAIN));
			this->landinfo_data.push_back(GetString(STR_LANG_AREA_INFORMATION_RAIL_SPEED_LIMIT));
		}

		/* 2nd Rail type name */
		if (td.railtype2 != STR_NULL) {
			SetDParam(0, td.railtype2);
			this->landinfo_data.push_back(GetString(STR_LANG_AREA_INFORMATION_RAIL_TYPE));
		}

		/* 2nd Rail speed limit */
		if (td.rail_speed2 != 0) {
			SetDParam(0, td.rail_speed2);
			this->landinfo_data.push_back(GetString(STR_LANG_AREA_INFORMATION_RAIL_SPEED_LIMIT));
		}

		/* Road type name */
		if (td.roadtype != STR_NULL) {
			SetDParam(0, td.roadtype);
			this->landinfo_data.push_back(GetString(STR_LANG_AREA_INFORMATION_ROAD_TYPE));
		}

		/* Road speed limit */
		if (td.road_speed != 0) {
			SetDParam(0, PackVelocity(td.road_speed, VEH_ROAD));
			this->landinfo_data.push_back(GetString(STR_LANG_AREA_INFORMATION_ROAD_SPEED_LIMIT));
		}

		/* Tram type name */
		if (td.tramtype != STR_NULL) {
			SetDParam(0, td.tramtype);
			this->landinfo_data.push_back(GetString(STR_LANG_AREA_INFORMATION_TRAM_TYPE));
		}

		/* Tram speed limit */
		if (td.tram_speed != 0) {
			SetDParam(0, PackVelocity(td.tram_speed, VEH_ROAD));
			this->landinfo_data.push_back(GetString(STR_LANG_AREA_INFORMATION_TRAM_SPEED_LIMIT));
		}

		/* NewGRF name */
		if (td.grf != nullptr) {
			SetDParamStr(0, td.grf);
			this->landinfo_data.push_back(GetString(STR_LAND_AREA_INFORMATION_NEWGRF_NAME));
		}

		/* Cargo acceptance is displayed in a extra multiline */
		std::stringstream line;
		line << GetString(STR_LAND_AREA_INFORMATION_CARGO_ACCEPTED);

		bool found = false;
		for (const CargoSpec *cs : _sorted_cargo_specs) {
			CargoID cid = cs->Index();
			if (acceptance[cid] > 0) {
				/* Add a comma between each item. */
				if (found) line << ", ";
				found = true;

				/* If the accepted value is less than 8, show it in 1/8:ths */
				if (acceptance[cid] < 8) {
					SetDParam(0, acceptance[cid]);
					SetDParam(1, cs->name);
					line << GetString(STR_LAND_AREA_INFORMATION_CARGO_EIGHTS);
				} else {
					line << GetString(cs->name);
				}
			}
		}
		if (found) {
			this->cargo_acceptance = line.str();
		} else {
			this->cargo_acceptance.clear();
		}
	}

	bool IsNewGRFInspectable() const override
	{
		return ::IsNewGRFInspectable(GetGrfSpecFeature(this->tile), this->tile);
	}

	void ShowNewGRFInspectWindow() const override
	{
		::ShowNewGRFInspectWindow(GetGrfSpecFeature(this->tile), this->tile);
	}

	void OnClick([[maybe_unused]] Point pt, WidgetID widget, [[maybe_unused]] int click_count) override
	{
		switch (widget) {
			case WID_LI_LOCATION:
				if (_ctrl_pressed) {
					ShowExtraViewportWindow(this->tile);
				} else {
					ScrollMainWindowToTile(this->tile);
				}
				break;
		}
	}

	/**
	 * Some data on this window has become invalid.
	 * @param data Information about the changed data.
	 * @param gui_scope Whether the call is done from GUI scope. You may not do everything when not in GUI scope. See #InvalidateWindowData() for details.
	 */
	void OnInvalidateData([[maybe_unused]] int data = 0, [[maybe_unused]] bool gui_scope = true) override
	{
		if (!gui_scope) return;

		/* ReInit, "debug" sprite might have changed */
		if (data == 1) this->ReInit();
	}
};

/**
 * Show land information window.
 * @param tile The tile to show information about.
 */
void ShowLandInfo(TileIndex tile)
{
	CloseWindowById(WC_LAND_INFO, 0);
	new LandInfoWindow(tile);
}

static constexpr NWidgetPart _nested_about_widgets[] = {
	NWidget(NWID_HORIZONTAL),
		NWidget(WWT_CLOSEBOX, COLOUR_GREY),
		NWidget(WWT_CAPTION, COLOUR_GREY), SetDataTip(STR_ABOUT_OPENTTD, STR_TOOLTIP_WINDOW_TITLE_DRAG_THIS),
	EndContainer(),
	NWidget(WWT_PANEL, COLOUR_GREY), SetPIP(4, 2, 4),
		NWidget(WWT_LABEL, COLOUR_GREY), SetDataTip(STR_ABOUT_ORIGINAL_COPYRIGHT, STR_NULL),
		NWidget(WWT_LABEL, COLOUR_GREY), SetDataTip(STR_ABOUT_VERSION, STR_NULL),
		NWidget(WWT_FRAME, COLOUR_GREY), SetPadding(0, 5, 1, 5),
			NWidget(WWT_EMPTY, INVALID_COLOUR, WID_A_SCROLLING_TEXT),
		EndContainer(),
		NWidget(WWT_LABEL, COLOUR_GREY, WID_A_WEBSITE), SetDataTip(STR_JUST_RAW_STRING, STR_NULL),
		NWidget(WWT_LABEL, COLOUR_GREY, WID_A_WEBSITE1), SetDataTip(STR_JUST_RAW_STRING, STR_NULL),
		NWidget(WWT_LABEL, COLOUR_GREY, WID_A_WEBSITE2), SetDataTip(STR_JUST_RAW_STRING, STR_NULL),
		NWidget(WWT_LABEL, COLOUR_GREY, WID_A_COPYRIGHT), SetDataTip(STR_ABOUT_COPYRIGHT_OPENTTD, STR_NULL),
	EndContainer(),
};

static WindowDesc _about_desc(__FILE__, __LINE__,
	WDP_CENTER, nullptr, 0, 0,
	WC_GAME_OPTIONS, WC_NONE,
	0,
	std::begin(_nested_about_widgets), std::end(_nested_about_widgets)
);

static const std::initializer_list<const std::string_view> _credits = {
	"Original design by Chris Sawyer",
	"Original graphics by Simon Foster",
	"",
	"The OpenTTD team (in alphabetical order):",
	"  Matthijs Kooijman (blathijs) - Pathfinder-guru, Debian port (since 0.3)",
	"  Christoph Elsenhans (frosch) - General coding (since 0.6)",
	"  Lo\u00efc Guilloux (glx) - General / Windows Expert (since 0.4.5)",
	"  Koen Bussemaker (Kuhnovic) - General / Ship pathfinder (since 14)",
	"  Charles Pigott (LordAro) - General / Correctness police (since 1.9)",
	"  Michael Lutz (michi_cc) - Path based signals (since 0.7)",
	"  Niels Martin Hansen (nielsm) - Music system, general coding (since 1.9)",
	"  Owen Rudge (orudge) - Forum host, OS/2 port (since 0.1)",
	"  Peter Nelson (peter1138) - Spiritual descendant from NewGRF gods (since 0.4.5)",
	"  Remko Bijker (Rubidium) - Coder and way more (since 0.4.5)",
	"  Patric Stout (TrueBrain) - NoProgrammer (since 0.3), sys op",
	"  Tyler Trahan (2TallTyler) - General / Time Lord (since 13)",
	"",
	"Inactive Developers:",
	"  Grzegorz Duczy\u0144ski (adf88) - General coding (1.7 - 1.8)",
	"  Albert Hofkamp (Alberth) - GUI expert (0.7 - 1.9)",
	"  Jean-Fran\u00e7ois Claeys (Belugas) - GUI, NewGRF and more (0.4.5 - 1.0)",
	"  Bjarni Corfitzen (Bjarni) - MacOSX port, coder and vehicles (0.3 - 0.7)",
	"  Victor Fischer (Celestar) - Programming everywhere you need him to (0.3 - 0.6)",
	"  Ulf Hermann (fonsinchen) - Cargo Distribution (1.3 - 1.6)",
	"  Jaroslav Mazanec (KUDr) - YAPG (Yet Another Pathfinder God) ;) (0.4.5 - 0.6)",
	"  Jonathan Coome (Maedhros) - High priest of the NewGRF Temple (0.5 - 0.6)",
	"  Attila B\u00e1n (MiHaMiX) - Developer WebTranslator 1 and 2 (0.3 - 0.5)",
	"  Ingo von Borstel (planetmaker) - General coding, Support (1.1 - 1.9)",
	"  Zden\u011bk Sojka (SmatZ) - Bug finder and fixer (0.6 - 1.3)",
	"  Jos\u00e9 Soler (Terkhen) - General coding (1.0 - 1.4)",
	"  Christoph Mallon (Tron) - Programmer, code correctness police (0.3 - 0.5)",
	"  Thijs Marinussen (Yexo) - AI Framework, General (0.6 - 1.3)",
	"  Leif Linse (Zuu) - AI/Game Script (1.2 - 1.6)",
	"",
	"Retired Developers:",
	"  Tam\u00e1s Farag\u00f3 (Darkvater) - Ex-Lead coder (0.3 - 0.5)",
	"  Dominik Scherer (dominik81) - Lead programmer, GUI expert (0.3 - 0.3)",
	"  Emil Djupfeld (egladil) - MacOSX (0.4.5 - 0.6)",
	"  Simon Sasburg (HackyKid) - Many bugfixes (0.4 - 0.4.5)",
	"  Ludvig Strigeus (ludde) - Original author of OpenTTD, main coder (0.1 - 0.3)",
	"  Cian Duffy (MYOB) - BeOS port / manual writing (0.1 - 0.3)",
	"  Petr Baudi\u0161 (pasky) - Many patches, NewGRF support (0.3 - 0.3)",
	"  Benedikt Br\u00fcggemeier (skidd13) - Bug fixer and code reworker (0.6 - 0.7)",
	"  Serge Paquet (vurlix) - 2nd contributor after ludde (0.1 - 0.3)",
	"",
	"Special thanks go out to:",
	"  Josef Drexler - For his great work on TTDPatch",
	"  Marcin Grzegorczyk - Track foundations and for describing TTD internals",
	"  Stefan Mei\u00dfner (sign_de) - For his work on the console",
	"  Mike Ragsdale - OpenTTD installer",
	"  Christian Rosentreter (tokai) - MorphOS / AmigaOS port",
	"  Richard Kempton (richK) - additional airports, initial TGP implementation",
	"  Alberto Demichelis - Squirrel scripting language \u00a9 2003-2008",
	"  L. Peter Deutsch - MD5 implementation \u00a9 1999, 2000, 2002",
	"  Michael Blunck - Pre-signals and semaphores \u00a9 2003",
	"  George - Canal/Lock graphics \u00a9 2003-2004",
	"  Andrew Parkhouse (andythenorth) - River graphics",
	"  David Dallaston (Pikka) - Tram tracks",
	"  All Translators - Who made OpenTTD a truly international game",
	"  Bug Reporters - Without whom OpenTTD would still be full of bugs!",
	"",
	"Developer of this patchpack:",
	"  Jonathan G. Rennison (JGR)",
	"",
	"And last but not least:",
	"  Chris Sawyer - For an amazing game!"
};

struct AboutWindow : public Window {
	int text_position;                       ///< The top of the scrolling text
	int line_height;                         ///< The height of a single line
	static const int num_visible_lines = 19; ///< The number of lines visible simultaneously

	static const uint TIMER_INTERVAL = 2100; ///< Scrolling interval, scaled by line text line height. This value chosen to maintain parity: 2100 / GetCharacterHeight(FS_NORMAL) = 150ms
	GUITimer timer;

	AboutWindow() : Window(&_about_desc)
	{
		this->InitNested(WN_GAME_OPTIONS_ABOUT);

		this->text_position = this->GetWidget<NWidgetBase>(WID_A_SCROLLING_TEXT)->pos_y + this->GetWidget<NWidgetBase>(WID_A_SCROLLING_TEXT)->current_y;
	}

	void SetStringParameters(WidgetID widget) const override
	{
		if (widget == WID_A_WEBSITE) SetDParamStr(0, "Main project website: https://www.openttd.org");
		if (widget == WID_A_WEBSITE1) SetDParamStr(0, "Patchpack thread: https://www.tt-forums.net/viewtopic.php?f=33&t=73469");
		if (widget == WID_A_WEBSITE2) SetDParamStr(0, "Patchpack Github: https://github.com/JGRennison/OpenTTD-patches");
		if (widget == WID_A_COPYRIGHT) SetDParamStr(0, _openttd_revision_year);
	}

	void UpdateWidgetSize(WidgetID widget, Dimension &size, [[maybe_unused]] const Dimension &padding, [[maybe_unused]] Dimension &fill, [[maybe_unused]] Dimension &resize) override
	{
		if (widget != WID_A_SCROLLING_TEXT) return;

		this->line_height = GetCharacterHeight(FS_NORMAL);

		Dimension d;
		d.height = this->line_height * num_visible_lines;

		d.width = 0;
		for (const auto &str : _credits) {
			d.width = std::max(d.width, GetStringBoundingBox(str).width);
		}
<<<<<<< HEAD
		*size = maxdim(*size, d);

		/* Set scroll interval based on required speed. To keep scrolling smooth,
		 * the interval is adjusted rather than the distance moved. */
		this->timer.SetInterval(TIMER_INTERVAL / GetCharacterHeight(FS_NORMAL));
=======
		size = maxdim(size, d);
>>>>>>> 90ca3515
	}

	void DrawWidget(const Rect &r, WidgetID widget) const override
	{
		if (widget != WID_A_SCROLLING_TEXT) return;

		int y = this->text_position;

		/* Show all scrolling _credits */
		for (const auto &str : _credits) {
			if (y >= r.top + 7 && y < r.bottom - this->line_height) {
				DrawString(r.left, r.right, y, str, TC_BLACK, SA_LEFT | SA_FORCE);
			}
			y += this->line_height;
		}
	}

<<<<<<< HEAD
	void OnRealtimeTick(uint delta_ms) override
	{
		uint count = this->timer.CountElapsed(delta_ms);
		if (count > 0) {
			this->text_position -= count;
			/* If the last text has scrolled start a new from the start */
			if (this->text_position < (int)(this->GetWidget<NWidgetBase>(WID_A_SCROLLING_TEXT)->pos_y - lengthof(_credits) * this->line_height)) {
				this->text_position = this->GetWidget<NWidgetBase>(WID_A_SCROLLING_TEXT)->pos_y + this->GetWidget<NWidgetBase>(WID_A_SCROLLING_TEXT)->current_y;
			}
			this->SetWidgetDirty(WID_A_SCROLLING_TEXT);
=======
	/**
	 * Scroll the text in the about window slow.
	 *
	 * The interval of 2100ms is chosen to maintain parity: 2100 / GetCharacterHeight(FS_NORMAL) = 150ms.
	 */
	IntervalTimer<TimerWindow> scroll_interval = {std::chrono::milliseconds(2100) / GetCharacterHeight(FS_NORMAL), [this](uint count) {
		this->text_position -= count;
		/* If the last text has scrolled start a new from the start */
		if (this->text_position < (int)(this->GetWidget<NWidgetBase>(WID_A_SCROLLING_TEXT)->pos_y - std::size(_credits) * this->line_height)) {
			this->text_position = this->GetWidget<NWidgetBase>(WID_A_SCROLLING_TEXT)->pos_y + this->GetWidget<NWidgetBase>(WID_A_SCROLLING_TEXT)->current_y;
>>>>>>> 90ca3515
		}
	}
};

void ShowAboutWindow()
{
	CloseWindowByClass(WC_GAME_OPTIONS);
	new AboutWindow();
}

/**
 * Display estimated costs.
 * @param cost Estimated cost (or income if negative).
 * @param x    X position of the notification window.
 * @param y    Y position of the notification window.
 */
void ShowEstimatedCostOrIncome(Money cost, int x, int y)
{
	StringID msg = STR_MESSAGE_ESTIMATED_COST;

	if (cost < 0) {
		cost = -cost;
		msg = STR_MESSAGE_ESTIMATED_INCOME;
	}
	SetDParam(0, cost);
	ShowErrorMessage(msg, INVALID_STRING_ID, WL_INFO, x, y);
}

/**
 * Display animated income or costs on the map. Does nothing if cost is zero.
 * @param x    World X position of the animation location.
 * @param y    World Y position of the animation location.
 * @param z    World Z position of the animation location.
 * @param cost Estimated cost (or income if negative).
 */
void ShowCostOrIncomeAnimation(int x, int y, int z, Money cost)
{
	if (IsHeadless() || !HasBit(_extra_display_opt, XDO_SHOW_MONEY_TEXT_EFFECTS) || cost == 0) return;

	Point pt = RemapCoords(x, y, z);
	StringID msg = STR_INCOME_FLOAT_COST;

	if (cost < 0) {
		cost = -cost;
		msg = STR_INCOME_FLOAT_INCOME;
	}
	AddTextEffect(msg, pt.x, pt.y, DAY_TICKS, TE_RISING, cost);
}

/**
 * Display animated feeder income.
 * @param x        World X position of the animation location.
 * @param y        World Y position of the animation location.
 * @param z        World Z position of the animation location.
 * @param transfer Estimated feeder income.
 * @param income   Real income from goods being delivered to their final destination.
 */
void ShowFeederIncomeAnimation(int x, int y, int z, Money transfer, Money income)
{
	if (IsHeadless() || !HasBit(_extra_display_opt, XDO_SHOW_MONEY_TEXT_EFFECTS)) return;

	Point pt = RemapCoords(x, y, z);

	if (income == 0) {
		AddTextEffect(STR_FEEDER, pt.x, pt.y, DAY_TICKS, TE_RISING, transfer);
	} else {
		StringID msg = STR_FEEDER_COST;
		if (income < 0) {
			income = -income;
			msg = STR_FEEDER_INCOME;
		}
		AddTextEffect(msg, pt.x, pt.y, DAY_TICKS, TE_RISING, transfer, income);
	}
}

/**
 * Display vehicle loading indicators.
 * @param x       World X position of the animation location.
 * @param y       World Y position of the animation location.
 * @param z       World Z position of the animation location.
 * @param percent Estimated feeder income.
 * @param string  String which is drawn on the map.
 * @return        TextEffectID to be used for future updates of the loading indicators.
 */
TextEffectID ShowFillingPercent(int x, int y, int z, uint8_t percent, StringID string)
{
	Point pt = RemapCoords(x, y, z);

	assert(string != STR_NULL);

	return AddTextEffect(string, pt.x, pt.y, 0, TE_STATIC, percent);
}

/**
 * Update vehicle loading indicators.
 * @param te_id   TextEffectID to be updated.
 * @param string  String which is printed.
 */
void UpdateFillingPercent(TextEffectID te_id, uint8_t percent, StringID string)
{
	assert(string != STR_NULL);

	UpdateTextEffect(te_id, string, percent);
}

/**
 * Hide vehicle loading indicators.
 * @param *te_id TextEffectID which is supposed to be hidden.
 */
void HideFillingPercent(TextEffectID *te_id)
{
	if (*te_id == INVALID_TE_ID) return;

	RemoveTextEffect(*te_id);
	*te_id = INVALID_TE_ID;
}

static constexpr NWidgetPart _nested_tooltips_widgets[] = {
	NWidget(WWT_EMPTY, INVALID_COLOUR, WID_TT_BACKGROUND),
};

static WindowDesc _tool_tips_desc(__FILE__, __LINE__,
	WDP_MANUAL, nullptr, 0, 0, // Coordinates and sizes are not used,
	WC_TOOLTIPS, WC_NONE,
	WDF_NO_FOCUS | WDF_NO_CLOSE,
	std::begin(_nested_tooltips_widgets), std::end(_nested_tooltips_widgets)
);

/** Window for displaying a tooltip. */
struct TooltipsWindow : public Window
{
	StringID string_id;               ///< String to display as tooltip.
	std::vector<StringParameterBackup> params; ///< The string parameters.
	TooltipCloseCondition close_cond; ///< Condition for closing the window.
	std::string buffer;               ///< Text to draw
	int viewport_virtual_left;        ///< Owner viewport state: left
	int viewport_virtual_top;         ///< Owner viewport state: top
	bool delete_next_mouse_loop;      ///< Delete window on the next mouse loop

	TooltipsWindow(Window *parent, StringID str, uint paramcount, TooltipCloseCondition close_tooltip) : Window(&_tool_tips_desc)
	{
		this->parent = parent;
		this->string_id = str;
		CopyOutDParam(this->params, paramcount);
		this->close_cond = close_tooltip;
		this->delete_next_mouse_loop = false;
		if (this->params.size() == 0) this->buffer = GetString(str); // Get the text while params are available
		if (close_tooltip == TCC_HOVER_VIEWPORT) {
			this->viewport_virtual_left = parent->viewport->virtual_left;
			this->viewport_virtual_top = parent->viewport->virtual_top;
		}

		this->InitNested();

		CLRBITS(this->flags, WF_WHITE_BORDER);
	}

	Point OnInitialPosition(int16_t sm_width, int16_t sm_height, int window_number) override
	{
		/* Find the free screen space between the main toolbar at the top, and the statusbar at the bottom.
		 * Add a fixed distance 2 so the tooltip floats free from both bars.
		 */
		int scr_top = GetMainViewTop() + 2;
		int scr_bot = GetMainViewBottom() - 2;

		Point pt;

		/* Correctly position the tooltip position, watch out for window and cursor size
		 * Clamp value to below main toolbar and above statusbar. If tooltip would
		 * go below window, flip it so it is shown above the cursor */
		pt.y = SoftClamp(_cursor.pos.y + _cursor.total_size.y + _cursor.total_offs.y + 5, scr_top, scr_bot);
		if (pt.y + sm_height > scr_bot) pt.y = std::min(_cursor.pos.y + _cursor.total_offs.y - 5, scr_bot) - sm_height;
		pt.x = sm_width >= _screen.width ? 0 : SoftClamp(_cursor.pos.x - (sm_width >> 1), 0, _screen.width - sm_width);

		return pt;
	}

	void UpdateWidgetSize(WidgetID widget, Dimension &size, [[maybe_unused]] const Dimension &padding, [[maybe_unused]] Dimension &fill, [[maybe_unused]] Dimension &resize) override
	{
		if (widget != WID_TT_BACKGROUND) return;
<<<<<<< HEAD
		if (this->params.size() == 0) {
			size->width  = std::min<uint>(GetStringBoundingBox(this->buffer).width, ScaleGUITrad(194));
			size->height = GetStringHeight(this->buffer, size->width);
		} else {
			CopyInDParam(this->params);
			size->width  = std::min<uint>(GetStringBoundingBox(this->string_id).width, ScaleGUITrad(194));
			size->height = GetStringHeight(this->string_id, size->width);
		}
=======
		CopyInDParam(this->params);

		size.width  = std::min<uint>(GetStringBoundingBox(this->string_id).width, ScaleGUITrad(194));
		size.height = GetStringHeight(this->string_id, size.width);
>>>>>>> 90ca3515

		/* Increase slightly to have some space around the box. */
		size.width  += WidgetDimensions::scaled.framerect.Horizontal()  + WidgetDimensions::scaled.fullbevel.Horizontal();
		size.height += WidgetDimensions::scaled.framerect.Vertical()    + WidgetDimensions::scaled.fullbevel.Vertical();
	}

	void DrawWidget(const Rect &r, WidgetID widget) const override
	{
		if (widget != WID_TT_BACKGROUND) return;
		GfxFillRect(r, PC_BLACK);
		GfxFillRect(r.Shrink(WidgetDimensions::scaled.bevel), PC_LIGHT_YELLOW);

		if (this->params.size() == 0) {
			DrawStringMultiLine(r.Shrink(WidgetDimensions::scaled.framerect).Shrink(WidgetDimensions::scaled.fullbevel), this->buffer, TC_BLACK, SA_CENTER);
		} else {
			CopyInDParam(this->params);
			DrawStringMultiLine(r.Shrink(WidgetDimensions::scaled.framerect).Shrink(WidgetDimensions::scaled.fullbevel), this->string_id, TC_BLACK, SA_CENTER);
		}
	}

	void OnMouseLoop() override
	{
		/* Always close tooltips when the cursor is not in our window. */
		if (!_cursor.in_window || this->delete_next_mouse_loop) {
			this->Close();
			return;
		}

		/* We can show tooltips while dragging tools. These are shown as long as
		 * we are dragging the tool. Normal tooltips work with hover or rmb. */
		switch (this->close_cond) {
			case TCC_RIGHT_CLICK: if (!_right_button_down) this->Close();; break;
			case TCC_HOVER: if (!_mouse_hovering) this->Close();; break;
			case TCC_NONE: break;
			case TCC_NEXT_LOOP: this->delete_next_mouse_loop = true; break;

			case TCC_HOVER_VIEWPORT:
				if (_settings_client.gui.hover_delay_ms == 0) {
					if (!_right_button_down) this->delete_next_mouse_loop = true;
				} else if (!_mouse_hovering) {
					this->Close();
					break;
				}
				if (this->viewport_virtual_left != this->parent->viewport->virtual_left ||
						this->viewport_virtual_top != this->parent->viewport->virtual_top) {
					this->delete_next_mouse_loop = true;
				}
				break;

			case TCC_EXIT_VIEWPORT: {
				Window *w = FindWindowFromPt(_cursor.pos.x, _cursor.pos.y);
				if (w == nullptr || IsPtInWindowViewport(w, _cursor.pos.x, _cursor.pos.y) == nullptr) this->Close();
				break;
			}
		}
	}
};

/**
 * Shows a tooltip
 * @param parent The window this tooltip is related to.
 * @param str String to be displayed
 * @param close_tooltip the condition under which the tooltip closes
 * @param paramcount number of params to deal with
 */
void GuiShowTooltips(Window *parent, StringID str, TooltipCloseCondition close_tooltip, uint paramcount)
{
	CloseWindowById(WC_TOOLTIPS, 0);

	if (str == STR_NULL || !_cursor.in_window) return;

	new TooltipsWindow(parent, str, paramcount, close_tooltip);
}

void QueryString::HandleEditBox(Window *w, WidgetID wid)
{
	if (w->IsWidgetGloballyFocused(wid) && this->text.HandleCaret()) {
		w->SetWidgetDirty(wid);

		/* For the OSK also invalidate the parent window */
		if (w->window_class == WC_OSK) w->InvalidateData();
	}
}

static int GetCaretWidth()
{
	return GetCharacterWidth(FS_NORMAL, '_');
}

void QueryString::DrawEditBox(const Window *w, WidgetID wid) const
{
	const NWidgetLeaf *wi = w->GetWidget<NWidgetLeaf>(wid);

	assert((wi->type & WWT_MASK) == WWT_EDITBOX);

	bool rtl = _current_text_dir == TD_RTL;
	Dimension sprite_size = GetScaledSpriteSize(rtl ? SPR_IMG_DELETE_RIGHT : SPR_IMG_DELETE_LEFT);
	int clearbtn_width = sprite_size.width + WidgetDimensions::scaled.imgbtn.Horizontal();

	Rect r = wi->GetCurrentRect();
	Rect cr = r.WithWidth(clearbtn_width, !rtl);
	Rect fr = r.Indent(clearbtn_width, !rtl);

	DrawFrameRect(cr, wi->colour, wi->IsLowered() ? FR_LOWERED : FR_NONE);
	DrawSpriteIgnorePadding(rtl ? SPR_IMG_DELETE_RIGHT : SPR_IMG_DELETE_LEFT, PAL_NONE, cr, SA_CENTER);
	if (this->text.bytes == 1) GfxFillRect(cr.Shrink(WidgetDimensions::scaled.bevel), GetColourGradient(wi->colour, SHADE_DARKER), FILLRECT_CHECKER);

	DrawFrameRect(fr, wi->colour, FR_LOWERED | FR_DARKENED);
	GfxFillRect(fr.Shrink(WidgetDimensions::scaled.bevel), PC_BLACK);

	fr = fr.Shrink(WidgetDimensions::scaled.framerect);
	/* Limit the drawing of the string inside the widget boundaries */
	DrawPixelInfo dpi;
	if (!FillDrawPixelInfo(&dpi, fr)) return;

	AutoRestoreBackup dpi_backup(_cur_dpi, &dpi);

	/* We will take the current widget length as maximum width, with a small
	 * space reserved at the end for the caret to show */
	const Textbuf *tb = &this->text;
	int delta = std::min(0, (fr.right - fr.left) - tb->pixels - GetCaretWidth());

	if (tb->caretxoffs + delta < 0) delta = -tb->caretxoffs;

	/* If we have a marked area, draw a background highlight. */
	if (tb->marklength != 0) GfxFillRect(delta + tb->markxoffs, 0, delta + tb->markxoffs + tb->marklength - 1, fr.bottom - fr.top, PC_GREY);

	DrawString(delta, tb->pixels, 0, tb->buf, TC_YELLOW);
	bool focussed = w->IsWidgetGloballyFocused(wid) || IsOSKOpenedFor(w, wid);
	if (focussed && tb->caret) {
		int caret_width = GetStringBoundingBox("_").width;
		DrawString(tb->caretxoffs + delta, tb->caretxoffs + delta + caret_width, 0, "_", TC_WHITE);
	}
}

/**
 * Get the current caret position.
 * @param w Window the edit box is in.
 * @param wid Widget index.
 * @return Top-left location of the caret, relative to the window.
 */
Point QueryString::GetCaretPosition(const Window *w, WidgetID wid) const
{
	const NWidgetLeaf *wi = w->GetWidget<NWidgetLeaf>(wid);

	assert((wi->type & WWT_MASK) == WWT_EDITBOX);

	bool rtl = _current_text_dir == TD_RTL;
	Dimension sprite_size = GetScaledSpriteSize(rtl ? SPR_IMG_DELETE_RIGHT : SPR_IMG_DELETE_LEFT);
	int clearbtn_width = sprite_size.width + WidgetDimensions::scaled.imgbtn.Horizontal();

	Rect r = wi->GetCurrentRect().Indent(clearbtn_width, !rtl).Shrink(WidgetDimensions::scaled.framerect);

	/* Clamp caret position to be inside out current width. */
	const Textbuf *tb = &this->text;
	int delta = std::min(0, (r.right - r.left) - tb->pixels - GetCaretWidth());
	if (tb->caretxoffs + delta < 0) delta = -tb->caretxoffs;

	Point pt = {r.left + tb->caretxoffs + delta, r.top};
	return pt;
}

/**
 * Get the bounding rectangle for a range of the query string.
 * @param w Window the edit box is in.
 * @param wid Widget index.
 * @param from Start of the string range.
 * @param to End of the string range.
 * @return Rectangle encompassing the string range, relative to the window.
 */
Rect QueryString::GetBoundingRect(const Window *w, WidgetID wid, const char *from, const char *to) const
{
	const NWidgetLeaf *wi = w->GetWidget<NWidgetLeaf>(wid);

	assert((wi->type & WWT_MASK) == WWT_EDITBOX);

	bool rtl = _current_text_dir == TD_RTL;
	Dimension sprite_size = GetScaledSpriteSize(rtl ? SPR_IMG_DELETE_RIGHT : SPR_IMG_DELETE_LEFT);
	int clearbtn_width = sprite_size.width + WidgetDimensions::scaled.imgbtn.Horizontal();

	Rect r = wi->GetCurrentRect().Indent(clearbtn_width, !rtl).Shrink(WidgetDimensions::scaled.framerect);

	/* Clamp caret position to be inside our current width. */
	const Textbuf *tb = &this->text;
	int delta = std::min(0, r.Width() - tb->pixels - GetCaretWidth());
	if (tb->caretxoffs + delta < 0) delta = -tb->caretxoffs;

	/* Get location of first and last character. */
	Point p1 = GetCharPosInString(tb->buf, from, FS_NORMAL);
	Point p2 = from != to ? GetCharPosInString(tb->buf, to, FS_NORMAL) : p1;

	return { Clamp(r.left + p1.x + delta, r.left, r.right), r.top, Clamp(r.left + p2.x + delta, r.left, r.right), r.bottom };
}

/**
 * Get the character that is rendered at a position.
 * @param w Window the edit box is in.
 * @param wid Widget index.
 * @param pt Position to test.
 * @return Index of the character position or -1 if no character is at the position.
 */
ptrdiff_t QueryString::GetCharAtPosition(const Window *w, WidgetID wid, const Point &pt) const
{
	const NWidgetLeaf *wi = w->GetWidget<NWidgetLeaf>(wid);

	assert((wi->type & WWT_MASK) == WWT_EDITBOX);

	bool rtl = _current_text_dir == TD_RTL;
	Dimension sprite_size = GetScaledSpriteSize(rtl ? SPR_IMG_DELETE_RIGHT : SPR_IMG_DELETE_LEFT);
	int clearbtn_width = sprite_size.width + WidgetDimensions::scaled.imgbtn.Horizontal();

	Rect r = wi->GetCurrentRect().Indent(clearbtn_width, !rtl).Shrink(WidgetDimensions::scaled.framerect);

	if (!IsInsideMM(pt.y, r.top, r.bottom)) return -1;

	/* Clamp caret position to be inside our current width. */
	const Textbuf *tb = &this->text;
	int delta = std::min(0, r.Width() - tb->pixels - GetCaretWidth());
	if (tb->caretxoffs + delta < 0) delta = -tb->caretxoffs;

	return ::GetCharAtPosition(tb->buf, pt.x - delta - r.left);
}

void QueryString::ClickEditBox(Window *w, Point pt, WidgetID wid, int click_count, bool focus_changed)
{
	const NWidgetLeaf *wi = w->GetWidget<NWidgetLeaf>(wid);

	assert((wi->type & WWT_MASK) == WWT_EDITBOX);

	bool rtl = _current_text_dir == TD_RTL;
	Dimension sprite_size = GetScaledSpriteSize(rtl ? SPR_IMG_DELETE_RIGHT : SPR_IMG_DELETE_LEFT);
	int clearbtn_width = sprite_size.width + WidgetDimensions::scaled.imgbtn.Horizontal();

	Rect cr = wi->GetCurrentRect().WithWidth(clearbtn_width, !rtl);

	if (IsInsideMM(pt.x, cr.left, cr.right)) {
		if (this->text.bytes > 1) {
			this->text.DeleteAll();
			w->HandleButtonClick(wid);
			w->OnEditboxChanged(wid);
		}
		return;
	}

	if (w->window_class != WC_OSK && _settings_client.gui.osk_activation != OSKA_DISABLED &&
		(!focus_changed || _settings_client.gui.osk_activation == OSKA_IMMEDIATELY) &&
		(click_count == 2 || _settings_client.gui.osk_activation != OSKA_DOUBLE_CLICK)) {
		/* Open the OSK window */
		ShowOnScreenKeyboard(w, wid);
	}
}

/** Class for the string query window. */
struct QueryStringWindow : public Window
{
	QueryString editbox;    ///< Editbox.
	QueryStringFlags flags; ///< Flags controlling behaviour of the window.
	Dimension warning_size; ///< How much space to use for the warning text

	QueryStringWindow(StringID str, StringID caption, uint max_bytes, uint max_chars, WindowDesc *desc, Window *parent, CharSetFilter afilter, QueryStringFlags flags) :
			Window(desc), editbox(max_bytes, max_chars)
	{
		this->editbox.text.Assign(str);

		if ((flags & QSF_ACCEPT_UNCHANGED) == 0) this->editbox.orig = this->editbox.text.buf;

		this->querystrings[WID_QS_TEXT] = &this->editbox;
		this->editbox.caption = caption;
		this->editbox.cancel_button = WID_QS_CANCEL;
		this->editbox.ok_button = WID_QS_OK;
		this->editbox.text.afilter = afilter;
		this->flags = flags;

		this->InitNested(WN_QUERY_STRING);
		this->UpdateWarningStringSize();

		this->parent = parent;

		this->SetFocusedWidget(WID_QS_TEXT);
	}

	void UpdateWarningStringSize()
	{
		if (this->flags & QSF_PASSWORD) {
			assert(this->nested_root->smallest_x > 0);
			this->warning_size.width = this->nested_root->current_x - WidgetDimensions::scaled.frametext.Horizontal() - WidgetDimensions::scaled.framerect.Horizontal();
			this->warning_size.height = GetStringHeight(STR_WARNING_PASSWORD_SECURITY, this->warning_size.width);
			this->warning_size.height += WidgetDimensions::scaled.frametext.Vertical() + WidgetDimensions::scaled.framerect.Vertical();
		} else {
			this->warning_size = Dimension{ 0, 0 };
		}

		this->ReInit();
	}

	void UpdateWidgetSize(WidgetID widget, Dimension &size, [[maybe_unused]] const Dimension &padding, [[maybe_unused]] Dimension &fill, [[maybe_unused]] Dimension &resize) override
	{
		if (widget == WID_QS_DEFAULT && (this->flags & QSF_ENABLE_DEFAULT) == 0) {
			/* We don't want this widget to show! */
			fill.width = 0;
			resize.width = 0;
			size.width = 0;
		}

		if (widget == WID_QS_WARNING) {
			size = this->warning_size;
		}
	}

	void DrawWidget(const Rect &r, WidgetID widget) const override
	{
		if (widget != WID_QS_WARNING) return;

		if (this->flags & QSF_PASSWORD) {
			DrawStringMultiLine(r.Shrink(WidgetDimensions::scaled.framerect).Shrink(WidgetDimensions::scaled.frametext),
				STR_WARNING_PASSWORD_SECURITY, TC_FROMSTRING, SA_CENTER);
		}
	}

	void SetStringParameters(WidgetID widget) const override
	{
		if (widget == WID_QS_CAPTION) SetDParam(0, this->editbox.caption);
	}

	void OnOk()
	{
		if (!this->editbox.orig.has_value() || this->editbox.text.buf != this->editbox.orig) {
			assert(this->parent != nullptr);

			this->parent->OnQueryTextFinished(this->editbox.text.buf);
			this->editbox.handled = true;
		}
	}

	void OnClick([[maybe_unused]] Point pt, WidgetID widget, [[maybe_unused]] int click_count) override
	{
		switch (widget) {
			case WID_QS_DEFAULT:
				this->editbox.text.DeleteAll();
				[[fallthrough]];

			case WID_QS_OK:
				this->OnOk();
				[[fallthrough]];

			case WID_QS_CANCEL:
				this->Close();
				break;
		}
	}

	void Close([[maybe_unused]] int data = 0) override
	{
		if (!this->editbox.handled && this->parent != nullptr) {
			Window *parent = this->parent;
			this->parent = nullptr; // so parent doesn't try to close us again
			parent->OnQueryTextFinished(nullptr);
		}
		this->Window::Close();
	}
};

static constexpr NWidgetPart _nested_query_string_widgets[] = {
	NWidget(NWID_HORIZONTAL),
		NWidget(WWT_CLOSEBOX, COLOUR_GREY),
		NWidget(WWT_CAPTION, COLOUR_GREY, WID_QS_CAPTION), SetDataTip(STR_JUST_STRING, STR_NULL), SetTextStyle(TC_WHITE),
	EndContainer(),
	NWidget(WWT_PANEL, COLOUR_GREY),
		NWidget(WWT_EDITBOX, COLOUR_GREY, WID_QS_TEXT), SetMinimalSize(256, 12), SetFill(1, 1), SetPadding(2, 2, 2, 2),
	EndContainer(),
	NWidget(WWT_PANEL, COLOUR_GREY, WID_QS_WARNING), EndContainer(),
	NWidget(NWID_HORIZONTAL, NC_EQUALSIZE),
		NWidget(WWT_TEXTBTN, COLOUR_GREY, WID_QS_DEFAULT), SetMinimalSize(87, 12), SetFill(1, 1), SetDataTip(STR_BUTTON_DEFAULT, STR_NULL),
		NWidget(WWT_TEXTBTN, COLOUR_GREY, WID_QS_CANCEL), SetMinimalSize(86, 12), SetFill(1, 1), SetDataTip(STR_BUTTON_CANCEL, STR_NULL),
		NWidget(WWT_TEXTBTN, COLOUR_GREY, WID_QS_OK), SetMinimalSize(87, 12), SetFill(1, 1), SetDataTip(STR_BUTTON_OK, STR_NULL),
	EndContainer(),
};

static WindowDesc _query_string_desc(__FILE__, __LINE__,
	WDP_CENTER, nullptr, 0, 0,
	WC_QUERY_STRING, WC_NONE,
	0,
	std::begin(_nested_query_string_widgets), std::end(_nested_query_string_widgets)
);

/**
 * Show a query popup window with a textbox in it.
 * @param str StringID for the text shown in the textbox
 * @param caption StringID of text shown in caption of querywindow
 * @param maxsize maximum size in bytes or characters (including terminating '\0') depending on flags
 * @param parent pointer to a Window that will handle the events (ok/cancel) of this
 *        window. If nullptr, results are handled by global function HandleOnEditText
 * @param afilter filters out unwanted character input
 * @param flags various flags, @see QueryStringFlags
 */
void ShowQueryString(StringID str, StringID caption, uint maxsize, Window *parent, CharSetFilter afilter, QueryStringFlags flags)
{
	CloseWindowByClass(WC_QUERY_STRING);
	new QueryStringWindow(str, caption, ((flags & QSF_LEN_IN_CHARS) ? MAX_CHAR_LENGTH : 1) * maxsize, maxsize, &_query_string_desc, parent, afilter, flags);
}

/**
 * Window used for asking the user a YES/NO question.
 */
struct QueryWindow : public Window {
	QueryCallbackProc *proc; ///< callback function executed on closing of popup. Window* points to parent, bool is true if 'yes' clicked, false otherwise
	std::vector<StringParameterBackup> params; ///< local copy of #_global_string_params
	StringID message;        ///< message shown for query window
	StringID caption;        ///< title of window
	bool precomposed;
	std::string caption_str;
	mutable std::string message_str;

	QueryWindow(WindowDesc *desc, StringID caption, StringID message, Window *parent, QueryCallbackProc *callback) : Window(desc)
	{
		/* Create a backup of the variadic arguments to strings because it will be
		 * overridden pretty often. We will copy these back for drawing */
		this->precomposed = false;
		CopyOutDParam(this->params, 10);
		this->message = message;
		this->proc    = callback;
		this->parent  = parent;

		this->CreateNestedTree();
		this->GetWidget<NWidgetCore>(WID_Q_CAPTION)->SetDataTip(caption, STR_NULL);
		this->FinishInitNested(WN_CONFIRM_POPUP_QUERY);
	}

	QueryWindow(WindowDesc *desc, std::string caption, std::string message, Window *parent, QueryCallbackProc *callback) : Window(desc)
	{
		this->precomposed = true;
		this->message = STR_EMPTY;
		this->caption_str = std::move(caption);
		this->message_str = std::move(message);
		this->proc    = callback;
		this->parent  = parent;

		this->CreateNestedTree();
		this->GetWidget<NWidgetCore>(WID_Q_CAPTION)->SetDataTip(STR_JUST_RAW_STRING, STR_NULL);
		this->FinishInitNested(WN_CONFIRM_POPUP_QUERY);
	}

	void Close([[maybe_unused]] int data = 0) override
	{
		if (this->proc != nullptr) this->proc(this->parent, false);
		this->Window::Close();
	}

	void FindWindowPlacementAndResize([[maybe_unused]] int def_width, [[maybe_unused]] int def_height) override
	{
		/* Position query window over the calling window, ensuring it's within screen bounds. */
		this->left = SoftClamp(parent->left + (parent->width / 2) - (this->width / 2), 0, _screen.width - this->width);
		this->top = SoftClamp(parent->top + (parent->height / 2) - (this->height / 2), 0, _screen.height - this->height);
		this->SetDirty();
	}

	void SetStringParameters(WidgetID widget) const override
	{
		switch (widget) {
			case WID_Q_CAPTION:
				if (this->precomposed) {
					SetDParamStr(0, this->caption_str.c_str());
				} else {
					CopyInDParam(this->params);
				}
				break;

			case WID_Q_TEXT:
				if (!this->precomposed) {
					CopyInDParam(this->params);
				}
				break;
		}
	}

	void UpdateWidgetSize(WidgetID widget, Dimension &size, [[maybe_unused]] const Dimension &padding, [[maybe_unused]] Dimension &fill, [[maybe_unused]] Dimension &resize) override
	{
		if (widget != WID_Q_TEXT) return;

<<<<<<< HEAD
		if (!this->precomposed) this->message_str = GetString(this->message);

		*size = GetStringMultiLineBoundingBox(this->message_str, *size);
=======
		size = GetStringMultiLineBoundingBox(this->message, size);
>>>>>>> 90ca3515
	}

	void DrawWidget(const Rect &r, WidgetID widget) const override
	{
		if (widget != WID_Q_TEXT) return;

		if (!this->precomposed) this->message_str = GetString(this->message);

		DrawStringMultiLine(r, this->message_str, TC_FROMSTRING, SA_CENTER);
	}

	void OnClick([[maybe_unused]] Point pt, WidgetID widget, [[maybe_unused]] int click_count) override
	{
		switch (widget) {
			case WID_Q_YES: {
				/* in the Generate New World window, clicking 'Yes' causes
				 * CloseNonVitalWindows() to be called - we shouldn't be in a window then */
				QueryCallbackProc *proc = this->proc;
				Window *parent = this->parent;
				/* Prevent the destructor calling the callback function */
				this->proc = nullptr;
				this->Close();
				if (proc != nullptr) {
					proc(parent, true);
					proc = nullptr;
				}
				break;
			}
			case WID_Q_NO:
				this->Close();
				break;
		}
	}

	EventState OnKeyPress(char32_t key, uint16_t keycode) override
	{
		/* ESC closes the window, Enter confirms the action */
		switch (keycode) {
			case WKC_RETURN:
			case WKC_NUM_ENTER:
				if (this->proc != nullptr) {
					this->proc(this->parent, true);
					this->proc = nullptr;
				}
				[[fallthrough]];

			case WKC_ESC:
				this->Close();
				return ES_HANDLED;
		}
		return ES_NOT_HANDLED;
	}
};

static constexpr NWidgetPart _nested_query_widgets[] = {
	NWidget(NWID_HORIZONTAL),
		NWidget(WWT_CLOSEBOX, COLOUR_RED),
		NWidget(WWT_CAPTION, COLOUR_RED, WID_Q_CAPTION), // The caption's string is set in the constructor
	EndContainer(),
	NWidget(WWT_PANEL, COLOUR_RED),
		NWidget(NWID_VERTICAL), SetPIP(0, WidgetDimensions::unscaled.vsep_wide, 0), SetPadding(WidgetDimensions::unscaled.modalpopup),
			NWidget(WWT_TEXT, COLOUR_RED, WID_Q_TEXT), SetMinimalSize(200, 12),
			NWidget(NWID_HORIZONTAL, NC_EQUALSIZE), SetPIP(WidgetDimensions::unscaled.hsep_indent, WidgetDimensions::unscaled.hsep_indent, WidgetDimensions::unscaled.hsep_indent),
				NWidget(WWT_PUSHTXTBTN, COLOUR_YELLOW, WID_Q_NO), SetMinimalSize(71, 12), SetFill(1, 1), SetDataTip(STR_QUIT_NO, STR_NULL),
				NWidget(WWT_PUSHTXTBTN, COLOUR_YELLOW, WID_Q_YES), SetMinimalSize(71, 12), SetFill(1, 1), SetDataTip(STR_QUIT_YES, STR_NULL),
			EndContainer(),
		EndContainer(),
	EndContainer(),
};

static WindowDesc _query_desc(__FILE__, __LINE__,
	WDP_CENTER, nullptr, 0, 0,
	WC_CONFIRM_POPUP_QUERY, WC_NONE,
	WDF_MODAL,
	std::begin(_nested_query_widgets), std::end(_nested_query_widgets)
);

static void RemoveExistingQueryWindow(Window *parent, QueryCallbackProc *callback)
{
	if (!HaveWindowByClass(WC_CONFIRM_POPUP_QUERY)) return;
	for (Window *w : Window::IterateFromBack()) {
		if (w->window_class != WC_CONFIRM_POPUP_QUERY) continue;

		QueryWindow *qw = (QueryWindow *)w;
		if (qw->parent != parent || qw->proc != callback) continue;

		qw->Close();
		break;
	}
}

/**
 * Show a confirmation window with standard 'yes' and 'no' buttons
 * The window is aligned to the centre of its parent.
 * @param caption string shown as window caption
 * @param message string that will be shown for the window
 * @param parent pointer to parent window, if this pointer is nullptr the parent becomes
 * the main window WC_MAIN_WINDOW
 * @param callback callback function pointer to set in the window descriptor
 * @param focus whether the window should be focussed (by default false)
 */
void ShowQuery(StringID caption, StringID message, Window *parent, QueryCallbackProc *callback, bool focus)
{
	if (parent == nullptr) parent = GetMainWindow();

	RemoveExistingQueryWindow(parent, callback);

	QueryWindow *q = new QueryWindow(&_query_desc, caption, message, parent, callback);
	if (focus) SetFocusedWindow(q);
}

/**
 * Show a modal confirmation window with standard 'yes' and 'no' buttons
 * The window is aligned to the centre of its parent.
 * @param caption string shown as window caption
 * @param message string that will be shown for the window
 * @param parent pointer to parent window, if this pointer is nullptr the parent becomes
 * the main window WC_MAIN_WINDOW
 * @param callback callback function pointer to set in the window descriptor
 */
void ShowQuery(std::string caption, std::string message, Window *parent, QueryCallbackProc *callback, bool focus)
{
	if (parent == nullptr) parent = GetMainWindow();

	RemoveExistingQueryWindow(parent, callback);

	QueryWindow *q = new QueryWindow(&_query_desc, std::move(caption), std::move(message), parent, callback);
	if (focus) SetFocusedWindow(q);
}

static constexpr NWidgetPart _modifier_key_toggle_widgets[] = {
	NWidget(NWID_HORIZONTAL),
		NWidget(WWT_CLOSEBOX, COLOUR_GREY),
		NWidget(WWT_CAPTION, COLOUR_GREY), SetDataTip(STR_MODIFIER_KEY_TOGGLE_CAPTION, STR_TOOLTIP_WINDOW_TITLE_DRAG_THIS),
		NWidget(WWT_SHADEBOX, COLOUR_GREY),
		NWidget(WWT_STICKYBOX, COLOUR_GREY),
	EndContainer(),
	NWidget(WWT_PANEL, COLOUR_GREY),
		NWidget(NWID_SPACER), SetMinimalSize(0, 2),
		NWidget(NWID_HORIZONTAL, NC_EQUALSIZE), SetPIP(2, 0, 2),
			NWidget(WWT_TEXTBTN, COLOUR_GREY, WID_MKT_SHIFT), SetMinimalSize(78, 12), SetFill(1, 0),
										SetDataTip(STR_SHIFT_KEY_NAME, STR_MODIFIER_TOGGLE_SHIFT_TOOLTIP),
			NWidget(WWT_TEXTBTN, COLOUR_GREY, WID_MKT_CTRL), SetMinimalSize(78, 12), SetFill(1, 0),
										SetDataTip(STR_CTRL_KEY_NAME, STR_MODIFIER_TOGGLE_CTRL_TOOLTIP),
		EndContainer(),
		NWidget(NWID_SPACER), SetMinimalSize(0, 2),
	EndContainer(),
};

struct ModifierKeyToggleWindow : Window {
	ModifierKeyToggleWindow(WindowDesc *desc, WindowNumber window_number) :
			Window(desc)
	{
		this->InitNested(window_number);
		this->UpdateButtons();
	}

	void Close(int data = 0) override
	{
		_invert_shift = false;
		_invert_ctrl = false;
		this->Window::Close();
	}

	void UpdateButtons()
	{
		this->SetWidgetLoweredState(WID_MKT_SHIFT, _shift_pressed);
		this->SetWidgetLoweredState(WID_MKT_CTRL, _ctrl_pressed);
		this->SetDirty();
	}

	void OnCTRLStateChangeAlways() override
	{
		this->UpdateButtons();
	}

	void OnShiftStateChange() override
	{
		this->UpdateButtons();
	}

	void OnClick(Point pt, int widget, int click_count) override
	{
		switch (widget) {
			case WID_MKT_SHIFT:
				_invert_shift = !_invert_shift;
				UpdateButtons();
				break;

			case WID_MKT_CTRL:
				_invert_ctrl = !_invert_ctrl;
				UpdateButtons();
				break;
		}
	}

	void OnInvalidateData(int data = 0, bool gui_scope = true) override
	{
		if (!gui_scope) return;
		this->UpdateButtons();
	}
};

static WindowDesc _modifier_key_toggle_desc(__FILE__, __LINE__,
	WDP_AUTO, "modifier_key_toggle", 0, 0,
	WC_MODIFIER_KEY_TOGGLE, WC_NONE,
	WDF_NO_FOCUS,
	std::begin(_modifier_key_toggle_widgets), std::end(_modifier_key_toggle_widgets)
);

void ShowModifierKeyToggleWindow()
{
	AllocateWindowDescFront<ModifierKeyToggleWindow>(&_modifier_key_toggle_desc, 0);
}<|MERGE_RESOLUTION|>--- conflicted
+++ resolved
@@ -546,15 +546,11 @@
 		for (const auto &str : _credits) {
 			d.width = std::max(d.width, GetStringBoundingBox(str).width);
 		}
-<<<<<<< HEAD
-		*size = maxdim(*size, d);
+		size = maxdim(size, d);
 
 		/* Set scroll interval based on required speed. To keep scrolling smooth,
 		 * the interval is adjusted rather than the distance moved. */
 		this->timer.SetInterval(TIMER_INTERVAL / GetCharacterHeight(FS_NORMAL));
-=======
-		size = maxdim(size, d);
->>>>>>> 90ca3515
 	}
 
 	void DrawWidget(const Rect &r, WidgetID widget) const override
@@ -572,29 +568,16 @@
 		}
 	}
 
-<<<<<<< HEAD
 	void OnRealtimeTick(uint delta_ms) override
 	{
 		uint count = this->timer.CountElapsed(delta_ms);
 		if (count > 0) {
 			this->text_position -= count;
 			/* If the last text has scrolled start a new from the start */
-			if (this->text_position < (int)(this->GetWidget<NWidgetBase>(WID_A_SCROLLING_TEXT)->pos_y - lengthof(_credits) * this->line_height)) {
+			if (this->text_position < (int)(this->GetWidget<NWidgetBase>(WID_A_SCROLLING_TEXT)->pos_y - std::size(_credits) * this->line_height)) {
 				this->text_position = this->GetWidget<NWidgetBase>(WID_A_SCROLLING_TEXT)->pos_y + this->GetWidget<NWidgetBase>(WID_A_SCROLLING_TEXT)->current_y;
 			}
 			this->SetWidgetDirty(WID_A_SCROLLING_TEXT);
-=======
-	/**
-	 * Scroll the text in the about window slow.
-	 *
-	 * The interval of 2100ms is chosen to maintain parity: 2100 / GetCharacterHeight(FS_NORMAL) = 150ms.
-	 */
-	IntervalTimer<TimerWindow> scroll_interval = {std::chrono::milliseconds(2100) / GetCharacterHeight(FS_NORMAL), [this](uint count) {
-		this->text_position -= count;
-		/* If the last text has scrolled start a new from the start */
-		if (this->text_position < (int)(this->GetWidget<NWidgetBase>(WID_A_SCROLLING_TEXT)->pos_y - std::size(_credits) * this->line_height)) {
-			this->text_position = this->GetWidget<NWidgetBase>(WID_A_SCROLLING_TEXT)->pos_y + this->GetWidget<NWidgetBase>(WID_A_SCROLLING_TEXT)->current_y;
->>>>>>> 90ca3515
 		}
 	}
 };
@@ -775,21 +758,14 @@
 	void UpdateWidgetSize(WidgetID widget, Dimension &size, [[maybe_unused]] const Dimension &padding, [[maybe_unused]] Dimension &fill, [[maybe_unused]] Dimension &resize) override
 	{
 		if (widget != WID_TT_BACKGROUND) return;
-<<<<<<< HEAD
 		if (this->params.size() == 0) {
-			size->width  = std::min<uint>(GetStringBoundingBox(this->buffer).width, ScaleGUITrad(194));
-			size->height = GetStringHeight(this->buffer, size->width);
+			size.width  = std::min<uint>(GetStringBoundingBox(this->buffer).width, ScaleGUITrad(194));
+			size.height = GetStringHeight(this->buffer, size.width);
 		} else {
 			CopyInDParam(this->params);
-			size->width  = std::min<uint>(GetStringBoundingBox(this->string_id).width, ScaleGUITrad(194));
-			size->height = GetStringHeight(this->string_id, size->width);
-		}
-=======
-		CopyInDParam(this->params);
-
-		size.width  = std::min<uint>(GetStringBoundingBox(this->string_id).width, ScaleGUITrad(194));
-		size.height = GetStringHeight(this->string_id, size.width);
->>>>>>> 90ca3515
+			size.width  = std::min<uint>(GetStringBoundingBox(this->string_id).width, ScaleGUITrad(194));
+			size.height = GetStringHeight(this->string_id, size.width);
+		}
 
 		/* Increase slightly to have some space around the box. */
 		size.width  += WidgetDimensions::scaled.framerect.Horizontal()  + WidgetDimensions::scaled.fullbevel.Horizontal();
@@ -1269,13 +1245,9 @@
 	{
 		if (widget != WID_Q_TEXT) return;
 
-<<<<<<< HEAD
 		if (!this->precomposed) this->message_str = GetString(this->message);
 
-		*size = GetStringMultiLineBoundingBox(this->message_str, *size);
-=======
-		size = GetStringMultiLineBoundingBox(this->message, size);
->>>>>>> 90ca3515
+		size = GetStringMultiLineBoundingBox(this->message_str, size);
 	}
 
 	void DrawWidget(const Rect &r, WidgetID widget) const override
