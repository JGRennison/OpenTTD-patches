/*
 * This file is part of OpenTTD.
 * OpenTTD is free software; you can redistribute it and/or modify it under the terms of the GNU General Public License as published by the Free Software Foundation, version 2.
 * OpenTTD is distributed in the hope that it will be useful, but WITHOUT ANY WARRANTY; without even the implied warranty of MERCHANTABILITY or FITNESS FOR A PARTICULAR PURPOSE.
 * See the GNU General Public License for more details. You should have received a copy of the GNU General Public License along with OpenTTD. If not, see <http://www.gnu.org/licenses/>.
 */

/** @file company_base.h Definition of stuff that is very close to a company, like the company struct itself. */

#ifndef COMPANY_BASE_H
#define COMPANY_BASE_H

#include "road_type.h"
#include "livery.h"
#include "autoreplace_type.h"
#include "tile_type.h"
#include "settings_type.h"
#include "group.h"
#include <array>
#include <numeric>
#include <string>

static const Money COMPANY_MAX_LOAN_DEFAULT = INT64_MIN;

/** Statistics about the economy. */
struct CompanyEconomyEntry {
	Money income;                 ///< The amount of income.
	Money expenses;               ///< The amount of expenses.
	CargoArray delivered_cargo{}; ///< The amount of delivered cargo.
	int32_t performance_history;  ///< Company score (scale 0-1000)
	Money company_value;          ///< The value of the company.
};

struct CompanyInfrastructure {
	std::array<uint32_t, RAILTYPE_END> rail{}; ///< Count of company owned track bits for each rail type.
	std::array<uint32_t, ROADTYPE_END> road{}; ///< Count of company owned track bits for each road type.
	uint32_t signal{};                         ///< Count of company owned signals.
	uint32_t water{};                          ///< Count of company owned track bits for canals.
	uint32_t station{};                        ///< Count of company owned station tiles.
	uint32_t airport{};                        ///< Count of company owned airports.

	/** Get total sum of all owned track bits. */
	uint32_t GetRailTotal() const
	{
		return std::accumulate(std::begin(this->rail), std::end(this->rail), 0U);
	}

	uint32_t GetRoadTotal() const;
	uint32_t GetTramTotal() const;

	void Dump(struct format_target &buffer) const;

	bool operator==(const CompanyInfrastructure &) const = default;
};

class FreeUnitIDGenerator {
public:
	UnitID NextID() const;
	UnitID UseID(UnitID index);
	void ReleaseID(UnitID index);

private:
	using BitmapStorage = size_t;
	static constexpr size_t BITMAP_SIZE = std::numeric_limits<BitmapStorage>::digits;

	std::vector<BitmapStorage> used_bitmap;
};

enum CompanyBankruptcyFlags : uint8_t {
	CBRF_NONE      =   0x0,
	CBRF_SALE      =   0x1, ///< the company has been marked for sale
	CBRF_SALE_ONLY =   0x2, ///< the company has been marked for sale without being in a bankruptcy state first
};
DECLARE_ENUM_AS_BIT_SET(CompanyBankruptcyFlags)

typedef Pool<Company, CompanyID, 1, MAX_COMPANIES> CompanyPool;
extern CompanyPool _company_pool;

/** Statically loadable part of Company pool item */
struct CompanyProperties {
	uint32_t name_2;                 ///< Parameter of #name_1.
	StringID name_1;                 ///< Name of the company if the user did not change it.
	std::string name;                ///< Name of the company if the user changed it.

	StringID president_name_1;       ///< Name of the president if the user did not change it.
	uint32_t president_name_2;       ///< Parameter of #president_name_1
	std::string president_name;      ///< Name of the president if the user changed it.

	NetworkAuthorizedKeys allow_list; ///< Public keys of clients that are allowed to join this company.

	CompanyManagerFace face;         ///< Face description of the president.

	Money money;                     ///< Money owned by the company.
	uint8_t money_fraction;          ///< Fraction of money of the company, too small to represent in #money.
	Money current_loan;              ///< Amount of money borrowed from the bank.
	Money max_loan;                  ///< Max allowed amount of the loan or COMPANY_MAX_LOAN_DEFAULT.

	Colours colour;                  ///< Company colour.

	uint8_t block_preview;           ///< Number of quarters that the company is not allowed to get new exclusive engine previews (see CompaniesGenStatistics).

	TileIndex location_of_HQ;        ///< Northern tile of HQ; #INVALID_TILE when there is none.
	TileIndex last_build_coordinate; ///< Coordinate of the last build thing by this company.

	std::array<Owner, MAX_COMPANY_SHARE_OWNERS> share_owners; ///< Owners of the shares of the company. #INVALID_OWNER if nobody has bought them yet.

	CalTime::Year inaugurated_year;  ///< Year of starting the company.
	int32_t display_inaugurated_period;///< Wallclock display period of starting the company.
	YearDelta age_years;             ///< Number of economy years that the company has been operational.

	uint8_t months_empty = 0;        ///< NOSAVE: Number of months this company has not had a client in multiplayer.
	uint8_t months_of_bankruptcy;    ///< Number of months that the company is unable to pay its debts
	CompanyID bankrupt_last_asked;   ///< Which company was most recently asked about buying it?
	CompanyBankruptcyFlags bankrupt_flags; ///< bankruptcy flags
	CompanyMask bankrupt_asked;      ///< which companies were asked about buying it?
	int16_t bankrupt_timeout;        ///< If bigger than \c 0, amount of time to wait for an answer on an offer to buy this company.
	Money bankrupt_value;

	uint32_t terraform_limit;        ///< Amount of tileheights we can (still) terraform (times 65536).
	uint32_t clear_limit;            ///< Amount of tiles we can (still) clear (times 65536).
	uint32_t tree_limit;             ///< Amount of trees we can (still) plant (times 65536).
	uint32_t purchase_land_limit;    ///< Amount of tiles we can (still) purchase (times 65536).
	uint32_t build_object_limit;     ///< Amount of tiles we can (still) build objects on (times 65536).

	/**
	 * If \c true, the company is (also) controlled by the computer (a NoAI program).
	 * @note It is possible that the user is also participating in such a company.
	 */
	bool is_ai;

	std::array<Expenses, 3> yearly_expenses{}; ///< Expenses of the company for the last three years.
	CompanyEconomyEntry cur_economy;                       ///< Economic data of the company of this quarter.
	CompanyEconomyEntry old_economy[MAX_HISTORY_QUARTERS]; ///< Economic data of the company of the last #MAX_HISTORY_QUARTERS quarters.
	uint8_t num_valid_stat_ent;                            ///< Number of valid statistical entries in #old_economy.

	Livery livery[LS_END];

	EngineRenewList engine_renew_list; ///< Engine renewals of this company.
	CompanySettings settings;          ///< settings specific for each company

	// TODO: Change some of these member variables to use relevant INVALID_xxx constants
	CompanyProperties()
		: name_2(0), name_1(0), president_name_1(0), president_name_2(0),
		  face(0), money(0), money_fraction(0), current_loan(0), max_loan(COMPANY_MAX_LOAN_DEFAULT), colour(COLOUR_BEGIN),
		  block_preview(0), location_of_HQ(0), last_build_coordinate(0), share_owners(), inaugurated_year(0), display_inaugurated_period(0), age_years(0),
		  months_of_bankruptcy(0), bankrupt_last_asked(INVALID_COMPANY), bankrupt_flags(CBRF_NONE), bankrupt_asked(0), bankrupt_timeout(0), bankrupt_value(0),
		  terraform_limit(0), clear_limit(0), tree_limit(0), purchase_land_limit(0), build_object_limit(0), is_ai(false), engine_renew_list(nullptr) {}

	int32_t InauguratedDisplayYear() const
	{
		return EconTime::UsingWallclockUnits() ? this->display_inaugurated_period : this->inaugurated_year.base();
	}
};

<<<<<<< HEAD
struct Company : CompanyPool::PoolItem<&_company_pool>, CompanyProperties {
	Company(uint16_t name_1 = 0, bool is_ai = false);
=======
struct Company : CompanyProperties, CompanyPool::PoolItem<&_company_pool> {
	Company(StringID name_1 = STR_NULL, bool is_ai = false);
>>>>>>> 666f7bfe
	~Company();

	RailTypes avail_railtypes;         ///< Rail types available to this company.
	RoadTypes avail_roadtypes;         ///< Road types available to this company.

	std::unique_ptr<class AIInstance> ai_instance;
	class AIInfo *ai_info;
	std::unique_ptr<class AIConfig> ai_config;

	GroupStatistics group_all[VEH_COMPANY_END];      ///< NOSAVE: Statistics for the ALL_GROUP group.
	GroupStatistics group_default[VEH_COMPANY_END];  ///< NOSAVE: Statistics for the DEFAULT_GROUP group.

	CompanyInfrastructure infrastructure; ///< NOSAVE: Counts of company owned infrastructure.

	FreeUnitIDGenerator freeunits[VEH_COMPANY_END];
	FreeUnitIDGenerator freegroups;

	Money GetMaxLoan() const;

	/**
	 * Is this company a valid company, controlled by the computer (a NoAI program)?
	 * @param index Index in the pool.
	 * @return \c true if it is a valid, computer controlled company, else \c false.
	 */
	static inline bool IsValidAiID(size_t index)
	{
		const Company *c = Company::GetIfValid(index);
		return c != nullptr && c->is_ai;
	}

	/**
	 * Is this company a valid company, not controlled by a NoAI program?
	 * @param index Index in the pool.
	 * @return \c true if it is a valid, human controlled company, else \c false.
	 * @note If you know that \a index refers to a valid company, you can use #IsHumanID() instead.
	 */
	static inline bool IsValidHumanID(size_t index)
	{
		const Company *c = Company::GetIfValid(index);
		return c != nullptr && !c->is_ai;
	}

	/**
	 * Is this company a company not controlled by a NoAI program?
	 * @param index Index in the pool.
	 * @return \c true if it is a human controlled company, else \c false.
	 * @pre \a index must be a valid CompanyID.
	 * @note If you don't know whether \a index refers to a valid company, you should use #IsValidHumanID() instead.
	 */
	static inline bool IsHumanID(size_t index)
	{
		return !Company::Get(index)->is_ai;
	}

	static void PostDestructor(size_t index);
};

Money CalculateCompanyValue(const Company *c, bool including_loan = true);
Money CalculateCompanyValueExcludingShares(const Company *c, bool including_loan = true);
Money CalculateHostileTakeoverValue(const Company *c);

extern uint _cur_company_tick_index;

#endif /* COMPANY_BASE_H */<|MERGE_RESOLUTION|>--- conflicted
+++ resolved
@@ -152,13 +152,8 @@
 	}
 };
 
-<<<<<<< HEAD
 struct Company : CompanyPool::PoolItem<&_company_pool>, CompanyProperties {
-	Company(uint16_t name_1 = 0, bool is_ai = false);
-=======
-struct Company : CompanyProperties, CompanyPool::PoolItem<&_company_pool> {
-	Company(StringID name_1 = STR_NULL, bool is_ai = false);
->>>>>>> 666f7bfe
+	Company(StringID name_1 = StringID{0}, bool is_ai = false);
 	~Company();
 
 	RailTypes avail_railtypes;         ///< Rail types available to this company.
