--- conflicted
+++ resolved
@@ -66,7 +66,6 @@
 	std::vector<BitmapStorage> used_bitmap;
 };
 
-<<<<<<< HEAD
 enum CompanyBankruptcyFlags : uint8_t {
 	CBRF_NONE      =   0x0,
 	CBRF_SALE      =   0x1, ///< the company has been marked for sale
@@ -74,10 +73,7 @@
 };
 DECLARE_ENUM_AS_BIT_SET(CompanyBankruptcyFlags)
 
-typedef Pool<Company, CompanyID, 1, MAX_COMPANIES> CompanyPool;
-=======
 typedef Pool<Company, CompanyID, 1, CompanyID::End().base()> CompanyPool;
->>>>>>> ab8177ea
 extern CompanyPool _company_pool;
 
 /** Statically loadable part of Company pool item */
