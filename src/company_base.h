--- conflicted
+++ resolved
@@ -24,37 +24,20 @@
 
 /** Statistics about the economy. */
 struct CompanyEconomyEntry {
-<<<<<<< HEAD
-	Money income;                 ///< The amount of income.
-	Money expenses;               ///< The amount of expenses.
-	CargoArray delivered_cargo{}; ///< The amount of delivered cargo.
-	int32_t performance_history;  ///< Company score (scale 0-1000)
-	Money company_value;          ///< The value of the company.
-=======
-	Money income = 0; ///< The amount of income.
-	Money expenses = 0; ///< The amount of expenses.
-	CargoArray delivered_cargo{}; ///< The amount of delivered cargo.
-	int32_t performance_history = 0; ///< Company score (scale 0-1000)
-	Money company_value = 0; ///< The value of the company.
->>>>>>> 23ba18ad
+	Money income = 0;                 ///< The amount of income.
+	Money expenses = 0;               ///< The amount of expenses.
+	CargoArray delivered_cargo{};     ///< The amount of delivered cargo.
+	int32_t performance_history = 0;  ///< Company score (scale 0-1000)
+	Money company_value = 0;          ///< The value of the company.
 };
 
 struct CompanyInfrastructure {
 	std::array<uint32_t, RAILTYPE_END> rail{}; ///< Count of company owned track bits for each rail type.
 	std::array<uint32_t, ROADTYPE_END> road{}; ///< Count of company owned track bits for each road type.
-<<<<<<< HEAD
-	uint32_t signal{};                         ///< Count of company owned signals.
-	uint32_t water{};                          ///< Count of company owned track bits for canals.
-	uint32_t station{};                        ///< Count of company owned station tiles.
-	uint32_t airport{};                        ///< Count of company owned airports.
-=======
-	uint32_t signal = 0; ///< Count of company owned signals.
-	uint32_t water = 0; ///< Count of company owned track bits for canals.
-	uint32_t station = 0; ///< Count of company owned station tiles.
-	uint32_t airport = 0; ///< Count of company owned airports.
-
-	auto operator<=>(const CompanyInfrastructure &) const = default;
->>>>>>> 23ba18ad
+	uint32_t signal = 0;                       ///< Count of company owned signals.
+	uint32_t water = 0;                        ///< Count of company owned track bits for canals.
+	uint32_t station = 0;                      ///< Count of company owned station tiles.
+	uint32_t airport = 0;                      ///< Count of company owned airports.
 
 	/** Get total sum of all owned track bits. */
 	uint32_t GetRailTotal() const
@@ -95,86 +78,49 @@
 
 /** Statically loadable part of Company pool item */
 struct CompanyProperties {
-<<<<<<< HEAD
-	uint32_t name_2;                 ///< Parameter of #name_1.
-	StringID name_1;                 ///< Name of the company if the user did not change it.
-	std::string name;                ///< Name of the company if the user changed it.
-
-	StringID president_name_1;       ///< Name of the president if the user did not change it.
-	uint32_t president_name_2;       ///< Parameter of #president_name_1
-	std::string president_name;      ///< Name of the president if the user changed it.
-=======
-	uint32_t name_2 = 0; ///< Parameter of #name_1.
-	StringID name_1 = INVALID_STRING_ID; ///< Name of the company if the user did not change it.
-	std::string name{}; ///< Name of the company if the user changed it.
+	uint32_t name_2 = 0;                     ///< Parameter of #name_1.
+	StringID name_1 = INVALID_STRING_ID;     ///< Name of the company if the user did not change it.
+	std::string name{};                      ///< Name of the company if the user changed it.
 
 	StringID president_name_1 = INVALID_STRING_ID; ///< Name of the president if the user did not change it.
-	uint32_t president_name_2 = 0; ///< Parameter of #president_name_1
-	std::string president_name{}; ///< Name of the president if the user changed it.
->>>>>>> 23ba18ad
-
-	NetworkAuthorizedKeys allow_list{}; ///< Public keys of clients that are allowed to join this company.
-
-	CompanyManagerFace face{}; ///< Face description of the president.
-
-<<<<<<< HEAD
-	Money money;                     ///< Money owned by the company.
-	uint8_t money_fraction;          ///< Fraction of money of the company, too small to represent in #money.
-	Money current_loan;              ///< Amount of money borrowed from the bank.
-	Money max_loan;                  ///< Max allowed amount of the loan or COMPANY_MAX_LOAN_DEFAULT.
-=======
-	Money money = 0; ///< Money owned by the company.
-	uint8_t money_fraction = 0; ///< Fraction of money of the company, too small to represent in #money.
-	Money current_loan = 0; ///< Amount of money borrowed from the bank.
+	uint32_t president_name_2 = 0;           ///< Parameter of #president_name_1
+	std::string president_name{};            ///< Name of the president if the user changed it.
+
+	NetworkAuthorizedKeys allow_list{};      ///< Public keys of clients that are allowed to join this company.
+
+	CompanyManagerFace face{};               ///< Face description of the president.
+
+	Money money = 0;                         ///< Money owned by the company.
+	uint8_t money_fraction = 0;              ///< Fraction of money of the company, too small to represent in #money.
+	Money current_loan = 0;                  ///< Amount of money borrowed from the bank.
 	Money max_loan = COMPANY_MAX_LOAN_DEFAULT; ///< Max allowed amount of the loan or COMPANY_MAX_LOAN_DEFAULT.
->>>>>>> 23ba18ad
-
-	Colours colour = COLOUR_BEGIN; ///< Company colour.
-
-<<<<<<< HEAD
-	uint8_t block_preview;           ///< Number of quarters that the company is not allowed to get new exclusive engine previews (see CompaniesGenStatistics).
-=======
-	uint8_t block_preview = 0; ///< Number of quarters that the company is not allowed to get new exclusive engine previews (see CompaniesGenStatistics).
->>>>>>> 23ba18ad
+
+	Colours colour = COLOUR_BEGIN;           ///< Company colour.
+
+	uint8_t block_preview = 0;               ///< Number of quarters that the company is not allowed to get new exclusive engine previews (see CompaniesGenStatistics).
 
 	TileIndex location_of_HQ = INVALID_TILE; ///< Northern tile of HQ; #INVALID_TILE when there is none.
-	TileIndex last_build_coordinate{}; ///< Coordinate of the last build thing by this company.
-
-<<<<<<< HEAD
+	TileIndex last_build_coordinate{};       ///< Coordinate of the last build thing by this company.
+
 	std::array<Owner, MAX_COMPANY_SHARE_OWNERS> share_owners; ///< Owners of the shares of the company. #INVALID_OWNER if nobody has bought them yet.
 
-	CalTime::Year inaugurated_year;  ///< Year of starting the company.
-	int32_t display_inaugurated_period;///< Wallclock display period of starting the company.
-	EconTime::YearDelta age_years;   ///< Number of economy years that the company has been operational.
-
-	uint8_t months_empty = 0;        ///< NOSAVE: Number of months this company has not had a client in multiplayer.
-	uint8_t months_of_bankruptcy;    ///< Number of months that the company is unable to pay its debts
-	CompanyID bankrupt_last_asked;   ///< Which company was most recently asked about buying it?
-	CompanyBankruptcyFlags bankrupt_flags; ///< bankruptcy flags
-	CompanyMask bankrupt_asked;      ///< which companies were asked about buying it?
-	int16_t bankrupt_timeout;        ///< If bigger than \c 0, amount of time to wait for an answer on an offer to buy this company.
-	Money bankrupt_value;
-
-	uint32_t terraform_limit;        ///< Amount of tileheights we can (still) terraform (times 65536).
-	uint32_t clear_limit;            ///< Amount of tiles we can (still) clear (times 65536).
-	uint32_t tree_limit;             ///< Amount of trees we can (still) plant (times 65536).
-	uint32_t purchase_land_limit;    ///< Amount of tiles we can (still) purchase (times 65536).
-	uint32_t build_object_limit;     ///< Amount of tiles we can (still) build objects on (times 65536).
-=======
-	TimerGameEconomy::Year inaugurated_year{}; ///< Economy year of starting the company.
-	TimerGameCalendar::Year inaugurated_year_calendar{}; ///< Calendar year of starting the company. Used to display proper Inauguration year while in wallclock mode.
-
-	uint8_t months_empty = 0; ///< NOSAVE: Number of months this company has not had a client in multiplayer.
-	uint8_t months_of_bankruptcy = 0; ///< Number of months that the company is unable to pay its debts
-	CompanyMask bankrupt_asked{}; ///< which companies were asked about buying it?
-	int16_t bankrupt_timeout = 0; ///< If bigger than \c 0, amount of time to wait for an answer on an offer to buy this company.
+	CalTime::Year inaugurated_year{};        ///< Year of starting the company.
+	int32_t display_inaugurated_period = 0;  ///< Wallclock display period of starting the company.
+	EconTime::YearDelta age_years{};         ///< Number of economy years that the company has been operational.
+
+	uint8_t months_empty = 0;                ///< NOSAVE: Number of months this company has not had a client in multiplayer.
+	uint8_t months_of_bankruptcy = 0;        ///< Number of months that the company is unable to pay its debts
+	CompanyID bankrupt_last_asked{};         ///< Which company was most recently asked about buying it?
+	CompanyBankruptcyFlags bankrupt_flags{}; ///< bankruptcy flags
+	CompanyMask bankrupt_asked{};            ///< which companies were asked about buying it?
+	int16_t bankrupt_timeout = 0;            ///< If bigger than \c 0, amount of time to wait for an answer on an offer to buy this company.
 	Money bankrupt_value = 0;
 
-	uint32_t terraform_limit = 0; ///< Amount of tileheights we can (still) terraform (times 65536).
-	uint32_t clear_limit = 0; ///< Amount of tiles we can (still) clear (times 65536).
-	uint32_t tree_limit = 0; ///< Amount of trees we can (still) plant (times 65536).
-	uint32_t build_object_limit = 0; ///< Amount of tiles we can (still) build objects on (times 65536). Also applies to buying land.
->>>>>>> 23ba18ad
+	uint32_t terraform_limit = 0;            ///< Amount of tileheights we can (still) terraform (times 65536).
+	uint32_t clear_limit = 0;                ///< Amount of tiles we can (still) clear (times 65536).
+	uint32_t tree_limit = 0;                 ///< Amount of trees we can (still) plant (times 65536).
+	uint32_t purchase_land_limit = 0;        ///< Amount of tiles we can (still) purchase (times 65536).
+	uint32_t build_object_limit = 0;         ///< Amount of tiles we can (still) build objects on (times 65536).
 
 	/**
 	 * If \c true, the company is (also) controlled by the computer (a NoAI program).
@@ -182,39 +128,20 @@
 	 */
 	bool is_ai = false;
 
-	std::array<Expenses, 3> yearly_expenses{}; ///< Expenses of the company for the last three years.
-<<<<<<< HEAD
-	CompanyEconomyEntry cur_economy;                       ///< Economic data of the company of this quarter.
-	CompanyEconomyEntry old_economy[MAX_HISTORY_QUARTERS]; ///< Economic data of the company of the last #MAX_HISTORY_QUARTERS quarters.
-	uint8_t num_valid_stat_ent;                            ///< Number of valid statistical entries in #old_economy.
-
-	Livery livery[LS_END];
-
-	EngineRenewList engine_renew_list; ///< Engine renewals of this company.
-	CompanySettings settings;          ///< settings specific for each company
-
-	// TODO: Change some of these member variables to use relevant INVALID_xxx constants
-	CompanyProperties()
-		: name_2(0), name_1(0), president_name_1(0), president_name_2(0),
-		  face(0), money(0), money_fraction(0), current_loan(0), max_loan(COMPANY_MAX_LOAN_DEFAULT), colour(COLOUR_BEGIN),
-		  block_preview(0), location_of_HQ(0), last_build_coordinate(0), share_owners(), inaugurated_year(0), display_inaugurated_period(0), age_years(0),
-		  months_of_bankruptcy(0), bankrupt_last_asked(CompanyID::Invalid()), bankrupt_flags(CBRF_NONE), bankrupt_asked(), bankrupt_timeout(0), bankrupt_value(0),
-		  terraform_limit(0), clear_limit(0), tree_limit(0), purchase_land_limit(0), build_object_limit(0), is_ai(false), engine_renew_list(nullptr) {}
+	std::array<Expenses, 3> yearly_expenses{};                           ///< Expenses of the company for the last three years.
+	CompanyEconomyEntry cur_economy{};                                   ///< Economic data of the company of this quarter.
+	std::array<CompanyEconomyEntry, MAX_HISTORY_QUARTERS> old_economy{}; ///< Economic data of the company of the last #MAX_HISTORY_QUARTERS quarters.
+	uint8_t num_valid_stat_ent = 0;                                      ///< Number of valid statistical entries in #old_economy.
+
+	std::array<Livery, LS_END> livery{};
+
+	EngineRenewList engine_renew_list = nullptr; ///< Engine renewals of this company.
+	CompanySettings settings{};                  ///< settings specific for each company
 
 	int32_t InauguratedDisplayYear() const
 	{
 		return EconTime::UsingWallclockUnits() ? this->display_inaugurated_period : this->inaugurated_year.base();
 	}
-=======
-	CompanyEconomyEntry cur_economy{}; ///< Economic data of the company of this quarter.
-	std::array<CompanyEconomyEntry, MAX_HISTORY_QUARTERS> old_economy{}; ///< Economic data of the company of the last #MAX_HISTORY_QUARTERS quarters.
-	uint8_t num_valid_stat_ent = 0; ///< Number of valid statistical entries in #old_economy.
-
-	std::array<Livery, LS_END> livery{};
-
-	EngineRenewList engine_renew_list = nullptr; ///< Engine renewals of this company.
-	CompanySettings settings{}; ///< settings specific for each company
->>>>>>> 23ba18ad
 };
 
 struct Company : CompanyPool::PoolItem<&_company_pool>, CompanyProperties {
