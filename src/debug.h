--- conflicted
+++ resolved
@@ -76,30 +76,7 @@
  * @param level The maximum debug level this message should be shown at. When the debug level for this category is set lower, then the message will not be shown.
  * @param format_string The formatting string of the message.
  */
-<<<<<<< HEAD
-#define Debug(name, level, format_string, ...) do { if ((level) == 0 || GetDebugLevel(DebugLevelID::name) >= (level)) DebugIntl(DebugLevelID::name, level, FMT_STRING(format_string), ## __VA_ARGS__); } while (false)
-=======
-#define Debug(category, level, format_string, ...) do { if ((level) == 0 || _debug_ ## category ## _level >= (level)) DebugPrint(#category, level, fmt::format(FMT_STRING(format_string) __VA_OPT__(,) __VA_ARGS__)); } while (false)
-void DebugPrint(const char *category, int level, const std::string &message);
-
-extern int _debug_driver_level;
-extern int _debug_grf_level;
-extern int _debug_map_level;
-extern int _debug_misc_level;
-extern int _debug_net_level;
-extern int _debug_sprite_level;
-extern int _debug_oldloader_level;
-extern int _debug_yapf_level;
-extern int _debug_fontcache_level;
-extern int _debug_script_level;
-extern int _debug_sl_level;
-extern int _debug_gamelog_level;
-extern int _debug_desync_level;
-extern int _debug_console_level;
-#ifdef RANDOM_DEBUG
-extern int _debug_random_level;
-#endif
->>>>>>> b4498395
+#define Debug(name, level, format_string, ...) do { if ((level) == 0 || GetDebugLevel(DebugLevelID::name) >= (level)) DebugIntl(DebugLevelID::name, level, FMT_STRING(format_string) __VA_OPT__(,) __VA_ARGS__); } while (false)
 
 extern const char *_savegame_DBGL_data;
 extern std::string _loadgame_DBGL_data;
@@ -118,17 +95,12 @@
 
 void ShowInfoI(std::string_view str);
 
-<<<<<<< HEAD
 template <typename... T>
 void ShowInfo(fmt::format_string<T...> msg, T&&... args)
 {
 	extern void ShowInfoVFmt(fmt::string_view msg, fmt::format_args args);
 	ShowInfoVFmt(msg, fmt::make_format_args(args...));
 }
-=======
-void ShowInfoI(const std::string &str);
-#define ShowInfo(format_string, ...) ShowInfoI(fmt::format(FMT_STRING(format_string) __VA_OPT__(,) __VA_ARGS__))
->>>>>>> b4498395
 
 struct log_prefix {
 	const char *GetLogPrefix(bool force = false);
