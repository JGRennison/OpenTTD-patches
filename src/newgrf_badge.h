--- conflicted
+++ resolved
@@ -10,11 +10,7 @@
 #ifndef NEWGRF_BADGE_H
 #define NEWGRF_BADGE_H
 
-<<<<<<< HEAD
 #include "date_type.h"
-#include "dropdown_type.h"
-=======
->>>>>>> 54de376c
 #include "newgrf.h"
 #include "newgrf_badge_type.h"
 #include "newgrf_commons.h"
@@ -59,43 +55,9 @@
 Badge *GetBadgeByLabel(std::string_view label);
 Badge *GetClassBadge(BadgeClassID class_index);
 
-<<<<<<< HEAD
-class GUIBadgeClasses {
-public:
-	struct Element {
-		BadgeClassID class_index; ///< Badge class index.
-		uint8_t column_group; ///< Column group in UI. 0 = left, 1 = centre, 2 = right.
-		bool visible; ///< Whether this element is visible.
-		uint sort_order; ///< Order of element.
-		Dimension size; ///< Maximal size of this element.
-		std::string_view label; ///< Class label (string owned by the class badge)
-
-		constexpr Element(BadgeClassID class_index, uint8_t column_group, bool visible, uint sort_order, Dimension size, std::string_view label) :
-			class_index(class_index), column_group(column_group), visible(visible), sort_order(sort_order), size(size), label(label) {}
-	};
-
-	GUIBadgeClasses() = default;
-	explicit GUIBadgeClasses(GrfSpecFeature feature);
-
-	inline std::span<const Element> GetClasses() const { return this->gui_classes; }
-
-	inline std::span<const uint> GetColumnWidths() const { return this->column_widths; }
-
-	uint GetTotalColumnsWidth() const;
-
-private:
-	std::vector<Element> gui_classes{};
-	std::vector<uint> column_widths{};
-};
-
-int DrawBadgeNameList(Rect r, std::span<const BadgeID> badges, GrfSpecFeature feature);
-void DrawBadgeColumn(Rect r, int column_group, const GUIBadgeClasses &gui_classes, std::span<const BadgeID> badges, GrfSpecFeature feature, std::optional<CalTime::Date> introduction_date, PaletteID remap);
-
-=======
->>>>>>> 54de376c
 uint32_t GetBadgeVariableResult(const struct GRFFile &grffile, std::span<const BadgeID> badges, uint32_t parameter);
 
-PalSpriteID GetBadgeSprite(const Badge &badge, GrfSpecFeature feature, std::optional<TimerGameCalendar::Date> introduction_date, PaletteID remap);
+PalSpriteID GetBadgeSprite(const Badge &badge, GrfSpecFeature feature, std::optional<CalTime::Date> introduction_date, PaletteID remap);
 
 class BadgeTextFilter {
 public:
@@ -106,10 +68,4 @@
 	std::vector<BadgeID> badges{};
 };
 
-<<<<<<< HEAD
-std::unique_ptr<DropDownListItem> MakeDropDownListBadgeItem(const std::shared_ptr<GUIBadgeClasses> &gui_classes, std::span<const BadgeID> badges, GrfSpecFeature feature, std::optional<CalTime::Date> introduction_date, std::string &&str, int value, bool masked = false, bool shaded = false);
-std::unique_ptr<DropDownListItem> MakeDropDownListBadgeIconItem(const std::shared_ptr<GUIBadgeClasses> &gui_classes, std::span<const BadgeID> badges, GrfSpecFeature feature, std::optional<CalTime::Date> introduction_date, const Dimension &dim, SpriteID sprite, PaletteID palette, std::string &&str, int value, bool masked = false, bool shaded = false);
-
-=======
->>>>>>> 54de376c
 #endif /* NEWGRF_BADGE_H */