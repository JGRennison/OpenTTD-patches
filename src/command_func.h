--- conflicted
+++ resolved
@@ -42,13 +42,7 @@
 
 CommandCost DoCommandPInternal(TileIndex tile, uint32 p1, uint32 p2, uint32 cmd, CommandCallback *callback, const char *text, bool my_cmd, bool estimate_only, uint32 binary_length);
 
-<<<<<<< HEAD
-#ifdef ENABLE_NETWORK
 void NetworkSendCommand(TileIndex tile, uint32 p1, uint32 p2, uint32 cmd, CommandCallback *callback, const char *text, CompanyID company, uint32 binary_length);
-#endif /* ENABLE_NETWORK */
-=======
-void NetworkSendCommand(TileIndex tile, uint32 p1, uint32 p2, uint32 cmd, CommandCallback *callback, const char *text, CompanyID company);
->>>>>>> fdaf67d9
 
 extern Money _additional_cash_required;
 
