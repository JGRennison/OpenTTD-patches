/*
 * This file is part of OpenTTD.
 * OpenTTD is free software; you can redistribute it and/or modify it under the terms of the GNU General Public License as published by the Free Software Foundation, version 2.
 * OpenTTD is distributed in the hope that it will be useful, but WITHOUT ANY WARRANTY; without even the implied warranty of MERCHANTABILITY or FITNESS FOR A PARTICULAR PURPOSE.
 * See the GNU General Public License for more details. You should have received a copy of the GNU General Public License along with OpenTTD. If not, see <http://www.gnu.org/licenses/>.
 */

/** @file command_func.h Functions related to commands. */

#ifndef COMMAND_FUNC_H
#define COMMAND_FUNC_H

#include "command_type.h"
#include "company_type.h"

/* DoCommand and variants */

CommandCost DoCommandImplementation(Commands cmd, TileIndex tile, const CommandPayloadBase &payload, DoCommandFlag flags, DoCommandIntlFlag intl_flags);

/* Note that output_no_tile is used here instead of input_no_tile, because a tile index used only for error messages is not useful */
template <Commands cmd, typename = typename std::enable_if<!CommandTraits<cmd>::output_no_tile>>
CommandCost DoCommand(TileIndex tile, const CmdPayload<cmd> &payload, DoCommandFlag flags, DoCommandIntlFlag intl_flags = DCIF_NONE)
{
	return DoCommandImplementation(cmd, tile, payload, flags, intl_flags | DCIF_TYPE_CHECKED);
}

template <Commands cmd, typename = typename std::enable_if<CommandTraits<cmd>::output_no_tile>>
CommandCost DoCommand(const CmdPayload<cmd> &payload, DoCommandFlag flags, DoCommandIntlFlag intl_flags = DCIF_NONE)
{
	return DoCommandImplementation(cmd, TileIndex{0}, payload, flags, intl_flags | DCIF_TYPE_CHECKED);
}

<<<<<<< HEAD
inline CommandCost DoCommandContainer(const DynBaseCommandContainer &container, DoCommandFlag flags)
{
	return DoCommandImplementation(container.cmd, container.tile, *container.payload, flags, DCIF_NONE);
=======
/**
 * Extracts the DC flags needed for DoCommand from the flags returned by GetCommandFlags
 * @param cmd_flags Flags from GetCommandFlags
 * @return flags for DoCommand
 */
static constexpr inline DoCommandFlags CommandFlagsToDCFlags(CommandFlags cmd_flags)
{
	DoCommandFlags flags = {};
	if (cmd_flags & CMD_NO_WATER) flags.Set(DoCommandFlag::NoWater);
	if (cmd_flags & CMD_AUTO) flags.Set(DoCommandFlag::Auto);
	if (cmd_flags & CMD_ALL_TILES) flags.Set(DoCommandFlag::AllTiles);
	return flags;
>>>>>>> c3d5e6d2
}

template <Commands cmd>
inline CommandCost DoCommandContainer(const BaseCommandContainer<cmd> &container, DoCommandFlag flags)
{
	return DoCommandImplementation(cmd, container.tile, container.payload, flags, DCIF_TYPE_CHECKED);
}

/* DoCommandP and variants */

<<<<<<< HEAD
bool DoCommandPImplementation(Commands cmd, TileIndex tile, const CommandPayloadBase &payload, StringID error_msg, CommandCallback callback, CallbackParameter callback_param, DoCommandIntlFlag intl_flags);

inline bool DoCommandPContainer(const DynCommandContainer &container, DoCommandIntlFlag intl_flags = DCIF_NONE)
{
	return DoCommandPImplementation(container.command.cmd, container.command.tile, *container.command.payload, container.command.error_msg, container.callback, container.callback_param, intl_flags);
}
=======
#if defined(__GNUC__) && !defined(__clang__)
/*
 * We cast specialized function pointers to a generic one, but don't use the
 * converted value to call the function, which is safe, except that GCC
 * helpfully thinks it is not.
 *
 * "Any pointer to function can be converted to a pointer to a different function type.
 * Calling the function through a pointer to a different function type is undefined,
 * but converting such pointer back to pointer to the original function type yields
 * the pointer to the original function." */
#	pragma GCC diagnostic push
#	pragma GCC diagnostic ignored "-Wcast-function-type"
#	define SILENCE_GCC_FUNCTION_POINTER_CAST
#endif

template <Commands TCmd, typename T, bool THasTile> struct CommandHelper;

class CommandHelperBase {
protected:
	static void InternalDoBefore(bool top_level, bool test);
	static void InternalDoAfter(CommandCost &res, DoCommandFlags flags, bool top_level, bool test);
	static std::tuple<bool, bool, bool> InternalPostBefore(Commands cmd, CommandFlags flags, TileIndex tile, StringID err_message, bool network_command);
	static void InternalPostResult(const CommandCost &res, TileIndex tile, bool estimate_only, bool only_sending, StringID err_message, bool my_cmd);
	static bool InternalExecutePrepTest(CommandFlags cmd_flags, TileIndex tile, Backup<CompanyID> &cur_company);
	static std::tuple<bool, bool, bool> InternalExecuteValidateTestAndPrepExec(CommandCost &res, CommandFlags cmd_flags, bool estimate_only, bool network_command, Backup<CompanyID> &cur_company);
	static CommandCost InternalExecuteProcessResult(Commands cmd, CommandFlags cmd_flags, const CommandCost &res_test, const CommandCost &res_exec, Money extra_cash, TileIndex tile, Backup<CompanyID> &cur_company);
	static void LogCommandExecution(Commands cmd, StringID err_message, const CommandDataBuffer &args, bool failed);
};

/**
 * Templated wrapper that exposes the command parameter arguments
 * for the various Command::Do/Post calls.
 * @tparam Tcmd The command-id to execute.
 * @tparam Tret Return type of the command.
 * @tparam Targs The command parameter types.
 */
template <Commands Tcmd, typename Tret, typename... Targs>
struct CommandHelper<Tcmd, Tret(*)(DoCommandFlags, Targs...), true> : protected CommandHelperBase {
private:
	/** Extract the \c CommandCost from a command proc result. */
	static inline CommandCost &ExtractCommandCost(Tret &ret)
	{
		if constexpr (std::is_same_v<Tret, CommandCost>) {
			return ret;
		} else {
			return std::get<0>(ret);
		}
	}
>>>>>>> c3d5e6d2

template <Commands cmd>
inline bool DoCommandPContainer(const CommandContainer<cmd> &container, DoCommandIntlFlag intl_flags = DCIF_NONE)
{
	return DoCommandPImplementation(cmd, container.tile, container.payload, container.error_msg, container.callback, container.callback_param, intl_flags | DCIF_TYPE_CHECKED);
}

<<<<<<< HEAD
template <Commands cmd, typename = typename std::enable_if<!CommandTraits<cmd>::input_no_tile>>
bool DoCommandP(TileIndex tile, const CmdPayload<cmd> &payload, StringID error_msg, CommandCallback callback = CommandCallback::None, CallbackParameter callback_param = 0, DoCommandIntlFlag intl_flags = DCIF_NONE)
{
	return DoCommandPImplementation(cmd, tile, payload, error_msg, callback, callback_param, intl_flags | DCIF_TYPE_CHECKED);
}
=======
public:
	/**
	 * This function executes a given command with the parameters from the #CommandProc parameter list.
	 * Depending on the flags parameter it executes or tests a command.
	 *
	 * @note This function is to be called from the StateGameLoop or from within the execution of a Command.
	 * This function must not be called from the context of a "player" (real person, AI, game script).
	 * Use ::Post for commands directly triggered by "players".
	 *
	 * @param flags Flags for the command and how to execute the command
	 * @param args Parameters for the command
	 * @see CommandProc
	 * @return the cost
	 */
	static Tret Do(DoCommandFlags flags, Targs... args)
	{
		if constexpr (std::is_same_v<TileIndex, std::tuple_element_t<0, std::tuple<Targs...>>>) {
			/* Do not even think about executing out-of-bounds tile-commands. */
			TileIndex tile = std::get<0>(std::make_tuple(args...));
			if (tile != 0 && (tile >= Map::Size() || (!IsValidTile(tile) && !flags.Test(DoCommandFlag::AllTiles)))) return MakeResult(CMD_ERROR);
		}

		RecursiveCommandCounter counter{};

		/* Only execute the test call if it's toplevel, or we're not execing. */
		if (counter.IsTopLevel() || !flags.Test(DoCommandFlag::Execute)) {
			InternalDoBefore(counter.IsTopLevel(), true);
			Tret res = CommandTraits<Tcmd>::proc(DoCommandFlags{flags}.Reset(DoCommandFlag::Execute), args...);
			InternalDoAfter(ExtractCommandCost(res), flags, counter.IsTopLevel(), true); // Can modify res.

			if (ExtractCommandCost(res).Failed() || !flags.Test(DoCommandFlag::Execute)) return res;
		}

		/* Execute the command here. All cost-relevant functions set the expenses type
		 * themselves to the cost object at some point. */
		InternalDoBefore(counter.IsTopLevel(), false);
		Tret res = CommandTraits<Tcmd>::proc(flags, args...);
		InternalDoAfter(ExtractCommandCost(res), flags, counter.IsTopLevel(), false);

		return res;
	}
>>>>>>> c3d5e6d2

template <Commands cmd, typename = typename std::enable_if<CommandTraits<cmd>::input_no_tile>>
bool DoCommandP(const CmdPayload<cmd> &payload, StringID error_msg, CommandCallback callback = CommandCallback::None, CallbackParameter callback_param = 0, DoCommandIntlFlag intl_flags = DCIF_NONE)
{
	return DoCommandPImplementation(cmd, TileIndex{0}, payload, error_msg, callback, callback_param, intl_flags | DCIF_TYPE_CHECKED);
}

template <Commands TCmd, typename T> struct DoCommandHelper;
template <Commands TCmd, typename T> struct DoCommandHelperNoTile;

template <Commands Tcmd, typename... Targs>
struct DoCommandHelper<Tcmd, std::tuple<Targs...>> {
	static inline CommandCost Do(DoCommandFlag flags, TileIndex tile, Targs... args)
	{
		return DoCommand<Tcmd>(tile, CmdPayload<Tcmd>::Make(std::forward<Targs>(args)...), flags);
	}
};

template <Commands Tcmd, typename... Targs>
struct DoCommandHelperNoTile<Tcmd, std::tuple<Targs...>> {
	static inline CommandCost Do(DoCommandFlag flags, Targs... args)
	{
		return DoCommand<Tcmd>(CmdPayload<Tcmd>::Make(std::forward<Targs>(args)...), flags);
	}
};

template <Commands TCmd, typename T> struct DoCommandPHelper;
template <Commands TCmd, typename T> struct DoCommandPHelperNoTile;

template <Commands Tcmd, typename... Targs>
struct DoCommandPHelper<Tcmd, std::tuple<Targs...>> {
	using PayloadType = CmdPayload<Tcmd>;

	static inline bool Post(TileIndex tile, Targs... args)
	{
		return DoCommandP<Tcmd>(tile, PayloadType::Make(std::forward<Targs>(args)...), (StringID)0, CommandCallback::None);
	}

	static inline bool Post(StringID error_msg, TileIndex tile, Targs... args)
	{
		return DoCommandP<Tcmd>(tile, PayloadType::Make(std::forward<Targs>(args)...), error_msg, CommandCallback::None);
	}

	static inline bool Post(CommandCallback callback, TileIndex tile, Targs... args)
	{
		return DoCommandP<Tcmd>(tile, PayloadType::Make(std::forward<Targs>(args)...), (StringID)0, callback);
	}

	static inline bool Post(StringID error_msg, CommandCallback callback, TileIndex tile, Targs... args)
	{
		return DoCommandP<Tcmd>(tile, PayloadType::Make(std::forward<Targs>(args)...), error_msg, callback);
	}
};

template <Commands Tcmd, typename... Targs>
struct DoCommandPHelperNoTile<Tcmd, std::tuple<Targs...>> {
	using PayloadType = CmdPayload<Tcmd>;

	static inline bool Post(Targs... args)
	{
		return DoCommandP<Tcmd>(PayloadType::Make(std::forward<Targs>(args)...), (StringID)0, CommandCallback::None);
	}

	static inline bool Post(StringID error_msg, Targs... args)
	{
		return DoCommandP<Tcmd>(PayloadType::Make(std::forward<Targs>(args)...), error_msg, CommandCallback::None);
	}

	static inline bool Post(CommandCallback callback, Targs... args)
	{
		return DoCommandP<Tcmd>(PayloadType::Make(std::forward<Targs>(args)...), (StringID)0, callback);
	}

	static inline bool Post(StringID error_msg, CommandCallback callback, Targs... args)
	{
<<<<<<< HEAD
		return DoCommandP<Tcmd>(PayloadType::Make(std::forward<Targs>(args)...), error_msg, callback);
=======
		/* Prevent recursion; it gives a mess over the network */
		RecursiveCommandCounter counter{};
		assert(counter.IsTopLevel());

		/* Command flags are used internally */
		constexpr CommandFlags cmd_flags = GetCommandFlags<Tcmd>();

		if constexpr ((cmd_flags & CMD_CLIENT_ID) != 0) {
			/* Make sure arguments are properly set to a ClientID also when processing external commands. */
			assert(AllClientIdsSet(args, std::index_sequence_for<Targs...>{}));
		}

		Backup<CompanyID> cur_company(_current_company);
		if (!InternalExecutePrepTest(cmd_flags, tile, cur_company)) {
			cur_company.Trash();
			return MakeResult(CMD_ERROR);
		}

		/* Test the command. */
		DoCommandFlags flags = CommandFlagsToDCFlags(cmd_flags);
		Tret res = std::apply(CommandTraits<Tcmd>::proc, std::tuple_cat(std::make_tuple(flags), args));

		auto [exit_test, desync_log, send_net] = InternalExecuteValidateTestAndPrepExec(ExtractCommandCost(res), cmd_flags, estimate_only, network_command, cur_company);
		if (exit_test) {
			if (desync_log) LogCommandExecution(Tcmd, err_message, EndianBufferWriter<CommandDataBuffer>::FromValue(args), true);
			cur_company.Restore();
			return res;
		}

		/* If we are in network, and the command is not from the network
		 * send it to the command-queue and abort execution. */
		if (send_net) {
			::NetworkSendCommand(Tcmd, err_message, callback, _current_company, EndianBufferWriter<CommandDataBuffer>::FromValue(args));
			cur_company.Restore();

			/* Don't return anything special here; no error, no costs.
			 * This way it's not handled by DoCommand and only the
			 * actual execution of the command causes messages. Also
			 * reset the storages as we've not executed the command. */
			return {};
		}

		if (desync_log) LogCommandExecution(Tcmd, err_message, EndianBufferWriter<CommandDataBuffer>::FromValue(args), false);

		/* Actually try and execute the command. */
		Tret res2 = std::apply(CommandTraits<Tcmd>::proc, std::tuple_cat(std::make_tuple(flags | DoCommandFlag::Execute), args));

		/* Convention: If the second result element is of type Money,
		 * this is the additional cash required for the command. */
		Money additional_money{};
		if constexpr (!std::is_same_v<Tret, CommandCost>) { // No short-circuiting for 'if constexpr'.
			additional_money = ExtractAdditionalMoney(res2);
		}

		if constexpr (std::is_same_v<Tret, CommandCost>) {
			return InternalExecuteProcessResult(Tcmd, cmd_flags, res, res2, additional_money, tile, cur_company);
		} else {
			std::get<0>(res2) = InternalExecuteProcessResult(Tcmd, cmd_flags, ExtractCommandCost(res), ExtractCommandCost(res2), additional_money, tile, cur_company);
			return res2;
		}
>>>>>>> c3d5e6d2
	}
};

template <Commands Tcmd>
struct Command :
		public std::conditional_t<CommandTraits<Tcmd>::output_no_tile,
			DoCommandHelperNoTile<Tcmd, typename CmdPayload<Tcmd>::Tuple>,
			DoCommandHelper<Tcmd, typename CmdPayload<Tcmd>::Tuple>>,
		public std::conditional_t<CommandTraits<Tcmd>::input_no_tile,
			DoCommandPHelperNoTile<Tcmd, typename CmdPayload<Tcmd>::Tuple>,
			DoCommandPHelper<Tcmd, typename CmdPayload<Tcmd>::Tuple>> {};

/* Other command functions */

CommandCost DoCommandPScript(Commands cmd, TileIndex tile, const CommandPayloadBase &payload, CommandCallback callback, CallbackParameter callback_param, DoCommandIntlFlag intl_flags, bool estimate_only, bool asynchronous);
CommandCost DoCommandPInternal(Commands cmd, TileIndex tile, const CommandPayloadBase &payload, StringID error_msg, CommandCallback callback, CallbackParameter callback_param, DoCommandIntlFlag intl_flags, bool estimate_only);

template <Commands Tcmd>
void NetworkSendCommand(TileIndex tile, const CmdPayload<Tcmd> &payload, StringID error_msg, CommandCallback callback, CallbackParameter callback_param, CompanyID company)
{
	extern void NetworkSendCommandImplementation(Commands cmd, TileIndex tile, const CommandPayloadBase &payload, StringID error_msg, CommandCallback callback, CallbackParameter callback_param, CompanyID company);
	return NetworkSendCommandImplementation(Tcmd, tile, payload, error_msg, callback, callback_param, company);
}

inline bool IsValidCommand(Commands cmd) { return cmd < CMD_END; }
CommandFlags GetCommandFlags(Commands cmd);
const char *GetCommandName(Commands cmd);
bool IsCommandAllowedWhilePaused(Commands cmd);
bool IsCorrectCommandPayloadType(Commands cmd, const CommandPayloadBase &payload);

template <Commands Tcmd>
constexpr CommandFlags GetCommandFlags()
{
	return CommandTraits<Tcmd>::flags;
}

/**
 * Extracts the DC flags needed for DoCommand from the flags returned by GetCommandFlags
 * @param cmd_flags Flags from GetCommandFlags
 * @return flags for DoCommand
 */
<<<<<<< HEAD
inline DoCommandFlag CommandFlagsToDCFlags(CommandFlags cmd_flags)
{
	DoCommandFlag flags = DC_NONE;
	if (cmd_flags & CMD_NO_WATER) flags |= DC_NO_WATER;
	if (cmd_flags & CMD_AUTO) flags |= DC_AUTO;
	if (cmd_flags & CMD_ALL_TILES) flags |= DC_ALL_TILES;
	return flags;
}
=======
template <Commands Tcmd, typename Tret, typename... Targs>
struct CommandHelper<Tcmd, Tret(*)(DoCommandFlags, Targs...), false> : CommandHelper<Tcmd, Tret(*)(DoCommandFlags, Targs...), true>
{
	/* Do not allow Post without explicit location. */
	static inline bool Post(StringID err_message, Targs... args) = delete;
	template <typename Tcallback>
	static inline bool Post(Tcallback *callback, Targs... args) = delete;
	static inline bool Post(Targs... args) = delete;
	template <typename Tcallback>
	static bool Post(StringID err_message, Tcallback *callback, Targs... args) = delete;

	/**
	 * Shortcut for Post when not using a callback.
	 * @param err_message Message prefix to show on error
	 * @param location Tile location for user feedback.
	 * @param args Parameters for the command
	 */
	static inline bool Post(StringID err_message, TileIndex location, Targs... args) { return Post<CommandCallback>(err_message, nullptr, location, std::forward<Targs>(args)...); }
	/**
	 * Shortcut for Post when not using an error message.
	 * @param callback A callback function to call after the command is finished
	 * @param location Tile location for user feedback.
	 * @param args Parameters for the command
	 */
	template <typename Tcallback>
	static inline bool Post(Tcallback *callback, TileIndex location, Targs... args) { return Post((StringID)0, callback, location, std::forward<Targs>(args)...); }
	/**
	 * Shortcut for Post when not using a callback or an error message.
	 * @param location Tile location for user feedback.
	 * @param args Parameters for the command*
	 */
	static inline bool Post(TileIndex location, Targs... args) { return Post<CommandCallback>((StringID)0, nullptr, location, std::forward<Targs>(args)...); }

	/**
	 * Post variant that takes a TileIndex (for error window location and text effects) for
	 * commands that don't take a TileIndex by themselves.
	 * @param err_message Message prefix to show on error
	 * @param callback A callback function to call after the command is finished
	 * @param args Parameters for the command
	 * @return \c true if the command succeeded, else \c false.
	 */
	template <typename Tcallback>
	static inline bool Post(StringID err_message, Tcallback *callback, TileIndex location, Targs... args)
	{
		return CommandHelper<Tcmd, Tret(*)(DoCommandFlags, Targs...), true>::InternalPost(err_message, callback, true, false, location, std::forward_as_tuple(args...));
	}
};
>>>>>>> c3d5e6d2

void ExecuteCommandQueue();
void ClearCommandQueue();

template <Commands Tcmd>
void EnqueueDoCommandP(TileIndex tile, const CmdPayload<Tcmd> &payload, StringID error_msg, CommandCallback callback = CommandCallback::None, CallbackParameter callback_param = 0, DoCommandIntlFlag intl_flags = DCIF_NONE)
{
	extern void EnqueueDoCommandPImplementation(Commands cmd, TileIndex tile, const CommandPayloadBase &payload, StringID error_msg, CommandCallback callback, CallbackParameter callback_param, DoCommandIntlFlag intl_flags);
	return EnqueueDoCommandPImplementation(Tcmd, tile, payload, error_msg, callback, callback_param, intl_flags | DCIF_TYPE_CHECKED);
}

#endif /* COMMAND_FUNC_H */<|MERGE_RESOLUTION|>--- conflicted
+++ resolved
@@ -15,106 +15,40 @@
 
 /* DoCommand and variants */
 
-CommandCost DoCommandImplementation(Commands cmd, TileIndex tile, const CommandPayloadBase &payload, DoCommandFlag flags, DoCommandIntlFlag intl_flags);
+CommandCost DoCommandImplementation(Commands cmd, TileIndex tile, const CommandPayloadBase &payload, DoCommandFlags flags, DoCommandIntlFlag intl_flags);
 
 /* Note that output_no_tile is used here instead of input_no_tile, because a tile index used only for error messages is not useful */
 template <Commands cmd, typename = typename std::enable_if<!CommandTraits<cmd>::output_no_tile>>
-CommandCost DoCommand(TileIndex tile, const CmdPayload<cmd> &payload, DoCommandFlag flags, DoCommandIntlFlag intl_flags = DCIF_NONE)
+CommandCost DoCommand(TileIndex tile, const CmdPayload<cmd> &payload, DoCommandFlags flags, DoCommandIntlFlag intl_flags = DCIF_NONE)
 {
 	return DoCommandImplementation(cmd, tile, payload, flags, intl_flags | DCIF_TYPE_CHECKED);
 }
 
 template <Commands cmd, typename = typename std::enable_if<CommandTraits<cmd>::output_no_tile>>
-CommandCost DoCommand(const CmdPayload<cmd> &payload, DoCommandFlag flags, DoCommandIntlFlag intl_flags = DCIF_NONE)
+CommandCost DoCommand(const CmdPayload<cmd> &payload, DoCommandFlags flags, DoCommandIntlFlag intl_flags = DCIF_NONE)
 {
 	return DoCommandImplementation(cmd, TileIndex{0}, payload, flags, intl_flags | DCIF_TYPE_CHECKED);
 }
 
-<<<<<<< HEAD
-inline CommandCost DoCommandContainer(const DynBaseCommandContainer &container, DoCommandFlag flags)
+inline CommandCost DoCommandContainer(const DynBaseCommandContainer &container, DoCommandFlags flags)
 {
 	return DoCommandImplementation(container.cmd, container.tile, *container.payload, flags, DCIF_NONE);
-=======
-/**
- * Extracts the DC flags needed for DoCommand from the flags returned by GetCommandFlags
- * @param cmd_flags Flags from GetCommandFlags
- * @return flags for DoCommand
- */
-static constexpr inline DoCommandFlags CommandFlagsToDCFlags(CommandFlags cmd_flags)
-{
-	DoCommandFlags flags = {};
-	if (cmd_flags & CMD_NO_WATER) flags.Set(DoCommandFlag::NoWater);
-	if (cmd_flags & CMD_AUTO) flags.Set(DoCommandFlag::Auto);
-	if (cmd_flags & CMD_ALL_TILES) flags.Set(DoCommandFlag::AllTiles);
-	return flags;
->>>>>>> c3d5e6d2
 }
 
 template <Commands cmd>
-inline CommandCost DoCommandContainer(const BaseCommandContainer<cmd> &container, DoCommandFlag flags)
+inline CommandCost DoCommandContainer(const BaseCommandContainer<cmd> &container, DoCommandFlags flags)
 {
 	return DoCommandImplementation(cmd, container.tile, container.payload, flags, DCIF_TYPE_CHECKED);
 }
 
 /* DoCommandP and variants */
 
-<<<<<<< HEAD
 bool DoCommandPImplementation(Commands cmd, TileIndex tile, const CommandPayloadBase &payload, StringID error_msg, CommandCallback callback, CallbackParameter callback_param, DoCommandIntlFlag intl_flags);
 
 inline bool DoCommandPContainer(const DynCommandContainer &container, DoCommandIntlFlag intl_flags = DCIF_NONE)
 {
 	return DoCommandPImplementation(container.command.cmd, container.command.tile, *container.command.payload, container.command.error_msg, container.callback, container.callback_param, intl_flags);
 }
-=======
-#if defined(__GNUC__) && !defined(__clang__)
-/*
- * We cast specialized function pointers to a generic one, but don't use the
- * converted value to call the function, which is safe, except that GCC
- * helpfully thinks it is not.
- *
- * "Any pointer to function can be converted to a pointer to a different function type.
- * Calling the function through a pointer to a different function type is undefined,
- * but converting such pointer back to pointer to the original function type yields
- * the pointer to the original function." */
-#	pragma GCC diagnostic push
-#	pragma GCC diagnostic ignored "-Wcast-function-type"
-#	define SILENCE_GCC_FUNCTION_POINTER_CAST
-#endif
-
-template <Commands TCmd, typename T, bool THasTile> struct CommandHelper;
-
-class CommandHelperBase {
-protected:
-	static void InternalDoBefore(bool top_level, bool test);
-	static void InternalDoAfter(CommandCost &res, DoCommandFlags flags, bool top_level, bool test);
-	static std::tuple<bool, bool, bool> InternalPostBefore(Commands cmd, CommandFlags flags, TileIndex tile, StringID err_message, bool network_command);
-	static void InternalPostResult(const CommandCost &res, TileIndex tile, bool estimate_only, bool only_sending, StringID err_message, bool my_cmd);
-	static bool InternalExecutePrepTest(CommandFlags cmd_flags, TileIndex tile, Backup<CompanyID> &cur_company);
-	static std::tuple<bool, bool, bool> InternalExecuteValidateTestAndPrepExec(CommandCost &res, CommandFlags cmd_flags, bool estimate_only, bool network_command, Backup<CompanyID> &cur_company);
-	static CommandCost InternalExecuteProcessResult(Commands cmd, CommandFlags cmd_flags, const CommandCost &res_test, const CommandCost &res_exec, Money extra_cash, TileIndex tile, Backup<CompanyID> &cur_company);
-	static void LogCommandExecution(Commands cmd, StringID err_message, const CommandDataBuffer &args, bool failed);
-};
-
-/**
- * Templated wrapper that exposes the command parameter arguments
- * for the various Command::Do/Post calls.
- * @tparam Tcmd The command-id to execute.
- * @tparam Tret Return type of the command.
- * @tparam Targs The command parameter types.
- */
-template <Commands Tcmd, typename Tret, typename... Targs>
-struct CommandHelper<Tcmd, Tret(*)(DoCommandFlags, Targs...), true> : protected CommandHelperBase {
-private:
-	/** Extract the \c CommandCost from a command proc result. */
-	static inline CommandCost &ExtractCommandCost(Tret &ret)
-	{
-		if constexpr (std::is_same_v<Tret, CommandCost>) {
-			return ret;
-		} else {
-			return std::get<0>(ret);
-		}
-	}
->>>>>>> c3d5e6d2
 
 template <Commands cmd>
 inline bool DoCommandPContainer(const CommandContainer<cmd> &container, DoCommandIntlFlag intl_flags = DCIF_NONE)
@@ -122,55 +56,11 @@
 	return DoCommandPImplementation(cmd, container.tile, container.payload, container.error_msg, container.callback, container.callback_param, intl_flags | DCIF_TYPE_CHECKED);
 }
 
-<<<<<<< HEAD
 template <Commands cmd, typename = typename std::enable_if<!CommandTraits<cmd>::input_no_tile>>
 bool DoCommandP(TileIndex tile, const CmdPayload<cmd> &payload, StringID error_msg, CommandCallback callback = CommandCallback::None, CallbackParameter callback_param = 0, DoCommandIntlFlag intl_flags = DCIF_NONE)
 {
 	return DoCommandPImplementation(cmd, tile, payload, error_msg, callback, callback_param, intl_flags | DCIF_TYPE_CHECKED);
 }
-=======
-public:
-	/**
-	 * This function executes a given command with the parameters from the #CommandProc parameter list.
-	 * Depending on the flags parameter it executes or tests a command.
-	 *
-	 * @note This function is to be called from the StateGameLoop or from within the execution of a Command.
-	 * This function must not be called from the context of a "player" (real person, AI, game script).
-	 * Use ::Post for commands directly triggered by "players".
-	 *
-	 * @param flags Flags for the command and how to execute the command
-	 * @param args Parameters for the command
-	 * @see CommandProc
-	 * @return the cost
-	 */
-	static Tret Do(DoCommandFlags flags, Targs... args)
-	{
-		if constexpr (std::is_same_v<TileIndex, std::tuple_element_t<0, std::tuple<Targs...>>>) {
-			/* Do not even think about executing out-of-bounds tile-commands. */
-			TileIndex tile = std::get<0>(std::make_tuple(args...));
-			if (tile != 0 && (tile >= Map::Size() || (!IsValidTile(tile) && !flags.Test(DoCommandFlag::AllTiles)))) return MakeResult(CMD_ERROR);
-		}
-
-		RecursiveCommandCounter counter{};
-
-		/* Only execute the test call if it's toplevel, or we're not execing. */
-		if (counter.IsTopLevel() || !flags.Test(DoCommandFlag::Execute)) {
-			InternalDoBefore(counter.IsTopLevel(), true);
-			Tret res = CommandTraits<Tcmd>::proc(DoCommandFlags{flags}.Reset(DoCommandFlag::Execute), args...);
-			InternalDoAfter(ExtractCommandCost(res), flags, counter.IsTopLevel(), true); // Can modify res.
-
-			if (ExtractCommandCost(res).Failed() || !flags.Test(DoCommandFlag::Execute)) return res;
-		}
-
-		/* Execute the command here. All cost-relevant functions set the expenses type
-		 * themselves to the cost object at some point. */
-		InternalDoBefore(counter.IsTopLevel(), false);
-		Tret res = CommandTraits<Tcmd>::proc(flags, args...);
-		InternalDoAfter(ExtractCommandCost(res), flags, counter.IsTopLevel(), false);
-
-		return res;
-	}
->>>>>>> c3d5e6d2
 
 template <Commands cmd, typename = typename std::enable_if<CommandTraits<cmd>::input_no_tile>>
 bool DoCommandP(const CmdPayload<cmd> &payload, StringID error_msg, CommandCallback callback = CommandCallback::None, CallbackParameter callback_param = 0, DoCommandIntlFlag intl_flags = DCIF_NONE)
@@ -183,7 +73,7 @@
 
 template <Commands Tcmd, typename... Targs>
 struct DoCommandHelper<Tcmd, std::tuple<Targs...>> {
-	static inline CommandCost Do(DoCommandFlag flags, TileIndex tile, Targs... args)
+	static inline CommandCost Do(DoCommandFlags flags, TileIndex tile, Targs... args)
 	{
 		return DoCommand<Tcmd>(tile, CmdPayload<Tcmd>::Make(std::forward<Targs>(args)...), flags);
 	}
@@ -191,7 +81,7 @@
 
 template <Commands Tcmd, typename... Targs>
 struct DoCommandHelperNoTile<Tcmd, std::tuple<Targs...>> {
-	static inline CommandCost Do(DoCommandFlag flags, Targs... args)
+	static inline CommandCost Do(DoCommandFlags flags, Targs... args)
 	{
 		return DoCommand<Tcmd>(CmdPayload<Tcmd>::Make(std::forward<Targs>(args)...), flags);
 	}
@@ -246,70 +136,7 @@
 
 	static inline bool Post(StringID error_msg, CommandCallback callback, Targs... args)
 	{
-<<<<<<< HEAD
 		return DoCommandP<Tcmd>(PayloadType::Make(std::forward<Targs>(args)...), error_msg, callback);
-=======
-		/* Prevent recursion; it gives a mess over the network */
-		RecursiveCommandCounter counter{};
-		assert(counter.IsTopLevel());
-
-		/* Command flags are used internally */
-		constexpr CommandFlags cmd_flags = GetCommandFlags<Tcmd>();
-
-		if constexpr ((cmd_flags & CMD_CLIENT_ID) != 0) {
-			/* Make sure arguments are properly set to a ClientID also when processing external commands. */
-			assert(AllClientIdsSet(args, std::index_sequence_for<Targs...>{}));
-		}
-
-		Backup<CompanyID> cur_company(_current_company);
-		if (!InternalExecutePrepTest(cmd_flags, tile, cur_company)) {
-			cur_company.Trash();
-			return MakeResult(CMD_ERROR);
-		}
-
-		/* Test the command. */
-		DoCommandFlags flags = CommandFlagsToDCFlags(cmd_flags);
-		Tret res = std::apply(CommandTraits<Tcmd>::proc, std::tuple_cat(std::make_tuple(flags), args));
-
-		auto [exit_test, desync_log, send_net] = InternalExecuteValidateTestAndPrepExec(ExtractCommandCost(res), cmd_flags, estimate_only, network_command, cur_company);
-		if (exit_test) {
-			if (desync_log) LogCommandExecution(Tcmd, err_message, EndianBufferWriter<CommandDataBuffer>::FromValue(args), true);
-			cur_company.Restore();
-			return res;
-		}
-
-		/* If we are in network, and the command is not from the network
-		 * send it to the command-queue and abort execution. */
-		if (send_net) {
-			::NetworkSendCommand(Tcmd, err_message, callback, _current_company, EndianBufferWriter<CommandDataBuffer>::FromValue(args));
-			cur_company.Restore();
-
-			/* Don't return anything special here; no error, no costs.
-			 * This way it's not handled by DoCommand and only the
-			 * actual execution of the command causes messages. Also
-			 * reset the storages as we've not executed the command. */
-			return {};
-		}
-
-		if (desync_log) LogCommandExecution(Tcmd, err_message, EndianBufferWriter<CommandDataBuffer>::FromValue(args), false);
-
-		/* Actually try and execute the command. */
-		Tret res2 = std::apply(CommandTraits<Tcmd>::proc, std::tuple_cat(std::make_tuple(flags | DoCommandFlag::Execute), args));
-
-		/* Convention: If the second result element is of type Money,
-		 * this is the additional cash required for the command. */
-		Money additional_money{};
-		if constexpr (!std::is_same_v<Tret, CommandCost>) { // No short-circuiting for 'if constexpr'.
-			additional_money = ExtractAdditionalMoney(res2);
-		}
-
-		if constexpr (std::is_same_v<Tret, CommandCost>) {
-			return InternalExecuteProcessResult(Tcmd, cmd_flags, res, res2, additional_money, tile, cur_company);
-		} else {
-			std::get<0>(res2) = InternalExecuteProcessResult(Tcmd, cmd_flags, ExtractCommandCost(res), ExtractCommandCost(res2), additional_money, tile, cur_company);
-			return res2;
-		}
->>>>>>> c3d5e6d2
 	}
 };
 
@@ -351,64 +178,14 @@
  * @param cmd_flags Flags from GetCommandFlags
  * @return flags for DoCommand
  */
-<<<<<<< HEAD
-inline DoCommandFlag CommandFlagsToDCFlags(CommandFlags cmd_flags)
-{
-	DoCommandFlag flags = DC_NONE;
-	if (cmd_flags & CMD_NO_WATER) flags |= DC_NO_WATER;
-	if (cmd_flags & CMD_AUTO) flags |= DC_AUTO;
-	if (cmd_flags & CMD_ALL_TILES) flags |= DC_ALL_TILES;
+inline DoCommandFlags CommandFlagsToDCFlags(CommandFlags cmd_flags)
+{
+	DoCommandFlags flags = {};
+	if (cmd_flags & CMD_NO_WATER) flags.Set(DoCommandFlag::NoWater);
+	if (cmd_flags & CMD_AUTO) flags.Set(DoCommandFlag::Auto);
+	if (cmd_flags & CMD_ALL_TILES) flags.Set(DoCommandFlag::AllTiles);
 	return flags;
 }
-=======
-template <Commands Tcmd, typename Tret, typename... Targs>
-struct CommandHelper<Tcmd, Tret(*)(DoCommandFlags, Targs...), false> : CommandHelper<Tcmd, Tret(*)(DoCommandFlags, Targs...), true>
-{
-	/* Do not allow Post without explicit location. */
-	static inline bool Post(StringID err_message, Targs... args) = delete;
-	template <typename Tcallback>
-	static inline bool Post(Tcallback *callback, Targs... args) = delete;
-	static inline bool Post(Targs... args) = delete;
-	template <typename Tcallback>
-	static bool Post(StringID err_message, Tcallback *callback, Targs... args) = delete;
-
-	/**
-	 * Shortcut for Post when not using a callback.
-	 * @param err_message Message prefix to show on error
-	 * @param location Tile location for user feedback.
-	 * @param args Parameters for the command
-	 */
-	static inline bool Post(StringID err_message, TileIndex location, Targs... args) { return Post<CommandCallback>(err_message, nullptr, location, std::forward<Targs>(args)...); }
-	/**
-	 * Shortcut for Post when not using an error message.
-	 * @param callback A callback function to call after the command is finished
-	 * @param location Tile location for user feedback.
-	 * @param args Parameters for the command
-	 */
-	template <typename Tcallback>
-	static inline bool Post(Tcallback *callback, TileIndex location, Targs... args) { return Post((StringID)0, callback, location, std::forward<Targs>(args)...); }
-	/**
-	 * Shortcut for Post when not using a callback or an error message.
-	 * @param location Tile location for user feedback.
-	 * @param args Parameters for the command*
-	 */
-	static inline bool Post(TileIndex location, Targs... args) { return Post<CommandCallback>((StringID)0, nullptr, location, std::forward<Targs>(args)...); }
-
-	/**
-	 * Post variant that takes a TileIndex (for error window location and text effects) for
-	 * commands that don't take a TileIndex by themselves.
-	 * @param err_message Message prefix to show on error
-	 * @param callback A callback function to call after the command is finished
-	 * @param args Parameters for the command
-	 * @return \c true if the command succeeded, else \c false.
-	 */
-	template <typename Tcallback>
-	static inline bool Post(StringID err_message, Tcallback *callback, TileIndex location, Targs... args)
-	{
-		return CommandHelper<Tcmd, Tret(*)(DoCommandFlags, Targs...), true>::InternalPost(err_message, callback, true, false, location, std::forward_as_tuple(args...));
-	}
-};
->>>>>>> c3d5e6d2
 
 void ExecuteCommandQueue();
 void ClearCommandQueue();
