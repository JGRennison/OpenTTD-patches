/*
 * This file is part of OpenTTD.
 * OpenTTD is free software; you can redistribute it and/or modify it under the terms of the GNU General Public License as published by the Free Software Foundation, version 2.
 * OpenTTD is distributed in the hope that it will be useful, but WITHOUT ANY WARRANTY; without even the implied warranty of MERCHANTABILITY or FITNESS FOR A PARTICULAR PURPOSE.
 * See the GNU General Public License for more details. You should have received a copy of the GNU General Public License along with OpenTTD. If not, see <http://www.gnu.org/licenses/>.
 */

/** @file water.h Functions related to water (management) */

#ifndef WATER_H
#define WATER_H

#include "water_map.h"
#include "economy_func.h"

/**
 * Describes the behaviour of a tile during flooding.
 */
enum FloodingBehaviour {
	FLOOD_NONE,    ///< The tile does not flood neighboured tiles.
	FLOOD_ACTIVE,  ///< The tile floods neighboured tiles.
	FLOOD_PASSIVE, ///< The tile does not actively flood neighboured tiles, but it prevents them from drying up.
	FLOOD_DRYUP,   ///< The tile drys up if it is not constantly flooded from neighboured tiles.
};

FloodingBehaviour GetFloodingBehaviour(TileIndex tile);
void ClearNeighbourNonFloodingStates(TileIndex tile);

void TileLoop_Water(TileIndex tile);
void TileLoopWaterFlooding(FloodingBehaviour flooding_behaviour, TileIndex tile);
bool FloodHalftile(TileIndex t);

void ConvertGroundTilesIntoWaterTiles();

void DrawShipDepotSprite(int x, int y, Axis axis, DepotPart part);
void DrawWaterClassGround(const struct TileInfo *ti);
void DrawShoreTile(Slope tileh);

void MakeWaterKeepingClass(TileIndex tile, Owner o);
void CheckForDockingTile(TileIndex t);

<<<<<<< HEAD
void RiverModifyDesertZone(TileIndex tile, void *data);
=======
>>>>>>> 36c735eb
void MakeRiverAndModifyDesertZoneAround(TileIndex tile);
static const uint RIVER_OFFSET_DESERT_DISTANCE = 5; ///< Circular tile search radius to create non-desert around a river tile.

bool IsWateredTile(TileIndex tile, Direction from);

void ForceClearWaterTile(TileIndex tile);

/**
 * Calculates the maintenance cost of a number of canal tiles.
 * @param num Number of canal tiles.
 * @return Total cost.
 */
inline Money CanalMaintenanceCost(uint32_t num)
{
	return (_price[PR_INFRASTRUCTURE_WATER] * num * (1 + IntSqrt(num))) >> 6; // 6 bits scaling.
}

#endif /* WATER_H */<|MERGE_RESOLUTION|>--- conflicted
+++ resolved
@@ -39,10 +39,7 @@
 void MakeWaterKeepingClass(TileIndex tile, Owner o);
 void CheckForDockingTile(TileIndex t);
 
-<<<<<<< HEAD
 void RiverModifyDesertZone(TileIndex tile, void *data);
-=======
->>>>>>> 36c735eb
 void MakeRiverAndModifyDesertZoneAround(TileIndex tile);
 static const uint RIVER_OFFSET_DESERT_DISTANCE = 5; ///< Circular tile search radius to create non-desert around a river tile.
 
