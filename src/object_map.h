/*
 * This file is part of OpenTTD.
 * OpenTTD is free software; you can redistribute it and/or modify it under the terms of the GNU General Public License as published by the Free Software Foundation, version 2.
 * OpenTTD is distributed in the hope that it will be useful, but WITHOUT ANY WARRANTY; without even the implied warranty of MERCHANTABILITY or FITNESS FOR A PARTICULAR PURPOSE.
 * See the GNU General Public License for more details. You should have received a copy of the GNU General Public License along with OpenTTD. If not, see <http://www.gnu.org/licenses/>.
 */

/** @file object_map.h Map accessors for object tiles. */

#ifndef OBJECT_MAP_H
#define OBJECT_MAP_H

#include "water_map.h"
#include "object_type.h"

enum ObjectGround {
	OBJECT_GROUND_GRASS       = 0, ///< Grass or bare
	OBJECT_GROUND_SNOW_DESERT = 1, ///< Snow or desert
	OBJECT_GROUND_SHORE       = 2, ///< Shore
};

ObjectType GetObjectType(TileIndex t);

/**
 * Check whether the object on a tile is of a specific type.
 * @param t Tile to test.
 * @param type Type to test.
 * @pre IsTileType(t, MP_OBJECT)
 * @return True if type matches.
 */
inline bool IsObjectType(TileIndex t, ObjectType type)
{
	return GetObjectType(t) == type;
}

/**
 * Check whether a tile is a object tile of a specific type.
 * @param t Tile to test.
 * @param type Type to test.
 * @return True if type matches.
 */
inline bool IsObjectTypeTile(TileIndex t, ObjectType type)
{
	return IsTileType(t, MP_OBJECT) && GetObjectType(t) == type;
}

/**
 * Get the index of which object this tile is attached to.
 * @param t the tile
 * @pre IsTileType(t, MP_OBJECT)
 * @return The ObjectID of the object.
 */
inline ObjectID GetObjectIndex(TileIndex t)
{
<<<<<<< HEAD
	dbg_assert_tile(IsTileType(t, MP_OBJECT), t);
	return _m[t].m2 | _m[t].m5 << 16;
=======
	assert(IsTileType(t, MP_OBJECT));
	return ObjectID(t.m2() | t.m5() << 16);
>>>>>>> 29294111
}

/**
 * Get the random bits of this tile.
 * @param t The tile to get the bits for.
 * @pre IsTileType(t, MP_OBJECT)
 * @return The random bits.
 */
inline uint8_t GetObjectRandomBits(TileIndex t)
{
	dbg_assert_tile(IsTileType(t, MP_OBJECT), t);
	return _m[t].m3;
}

/**
 * Get the ground type of this tile.
 * @param t The tile to get the ground type of.
 * @pre IsTileType(t, MP_OBJECT)
 * @return The ground type.
 */
inline ObjectGround GetObjectGroundType(TileIndex t)
{
	dbg_assert_tile(IsTileType(t, MP_OBJECT), t);
	return (ObjectGround)GB(_m[t].m4, 2, 2);
}

/**
 * Get the ground density of this tile.
 * Only meaningful for some ground types.
 * @param t The tile to get the density of.
 * @pre IsTileType(t, MP_OBJECT)
 * @return the density
 */
inline uint GetObjectGroundDensity(TileIndex t)
{
	dbg_assert_tile(IsTileType(t, MP_OBJECT), t);
	return GB(_m[t].m4, 0, 2);
}

/**
 * Set the ground density of this tile.
 * Only meaningful for some ground types.
 * @param t The tile to set the density of.
 * @param d the new density
 * @pre IsTileType(t, MP_OBJECT)
 */
inline void SetObjectGroundDensity(TileIndex t, uint d)
{
	dbg_assert_tile(IsTileType(t, MP_OBJECT), t);
	SB(_m[t].m4, 0, 2, d);
}

/**
 * Get the counter used to advance to the next ground density type.
 * @param t The tile to get the counter of.
 * @pre IsTileType(t, MP_OBJECT)
 * @return The value of the counter
 */
inline uint GetObjectGroundCounter(TileIndex t)
{
	dbg_assert_tile(IsTileType(t, MP_OBJECT), t);
	return GB(_m[t].m4, 5, 3);
}

/**
 * Increments the counter used to advance to the next ground density type.
 * @param t the tile to increment the counter of
 * @param c the amount to increment the counter with
 * @pre IsTileType(t, MP_OBJECT)
 */
inline void AddObjectGroundCounter(TileIndex t, int c)
{
	dbg_assert_tile(IsTileType(t, MP_OBJECT), t);
	_m[t].m4 += c << 5;
}

/**
 * Sets the counter used to advance to the next ground density type.
 * @param t The tile to set the counter of.
 * @param c The amount to set the counter to.
 * @pre IsTileType(t, MP_OBJECT)
 */
inline void SetObjectGroundCounter(TileIndex t, uint c)
{
	dbg_assert_tile(IsTileType(t, MP_OBJECT), t);
	SB(_m[t].m4, 5, 3, c);
}


/**
 * Sets ground type and density in one go, also sets the counter to 0
 * @param t       the tile to set the ground type and density for
 * @param type    the new ground type of the tile
 * @param density the density of the ground tile
 * @pre IsTileType(t, MP_OBJECT)
 */
inline void SetObjectGroundTypeDensity(TileIndex t, ObjectGround type, uint density)
{
	dbg_assert_tile(IsTileType(t, MP_OBJECT), t);
	_m[t].m4 = 0 << 5 | type << 2 | density;
}

inline ObjectEffectiveFoundationType GetObjectEffectiveFoundationType(TileIndex t)
{
	dbg_assert_tile(IsTileType(t, MP_OBJECT), t);
	return (ObjectEffectiveFoundationType)GB(_me[t].m6, 0, 2);
}

inline void SetObjectEffectiveFoundationType(TileIndex t, ObjectEffectiveFoundationType foundation_type)
{
	dbg_assert_tile(IsTileType(t, MP_OBJECT), t);
	SB(_me[t].m6, 0, 2, foundation_type);
}

inline bool GetObjectHasViewportMapViewOverride(TileIndex t)
{
	dbg_assert_tile(IsTileType(t, MP_OBJECT), t);
	return HasBit(_m[t].m4, 4);
}

inline void SetObjectHasViewportMapViewOverride(TileIndex t, bool map_view_override)
{
	dbg_assert_tile(IsTileType(t, MP_OBJECT), t);
	AssignBit(_m[t].m4, 4, map_view_override);
}

/**
 * Make an Object tile.
 * @param t      The tile to make and object tile.
 * @param o      The new owner of the tile.
 * @param index  Index to the object.
 * @param wc     Water class for this object.
 * @param random Random data to store on the tile
 */
inline void MakeObject(TileIndex t, Owner o, ObjectID index, WaterClass wc, uint8_t random)
{
	SetTileType(t, MP_OBJECT);
	SetTileOwner(t, o);
	SetWaterClass(t, wc);
<<<<<<< HEAD
	_m[t].m2 = index;
	_m[t].m3 = random;
	_m[t].m4 = 0;
	_m[t].m5 = index >> 16;
	SB(_me[t].m6, 2, 4, 0);
	_me[t].m7 = 0;
=======
	t.m2() = index.base();
	t.m3() = random;
	t.m4() = 0;
	t.m5() = index.base() >> 16;
	SB(t.m6(), 2, 4, 0);
	t.m7() = 0;
>>>>>>> 29294111
}

#endif /* OBJECT_MAP_H */<|MERGE_RESOLUTION|>--- conflicted
+++ resolved
@@ -52,13 +52,8 @@
  */
 inline ObjectID GetObjectIndex(TileIndex t)
 {
-<<<<<<< HEAD
-	dbg_assert_tile(IsTileType(t, MP_OBJECT), t);
-	return _m[t].m2 | _m[t].m5 << 16;
-=======
-	assert(IsTileType(t, MP_OBJECT));
-	return ObjectID(t.m2() | t.m5() << 16);
->>>>>>> 29294111
+	dbg_assert_tile(IsTileType(t, MP_OBJECT), t);
+	return ObjectID(_m[t].m2 | _m[t].m5 << 16);
 }
 
 /**
@@ -198,21 +193,12 @@
 	SetTileType(t, MP_OBJECT);
 	SetTileOwner(t, o);
 	SetWaterClass(t, wc);
-<<<<<<< HEAD
-	_m[t].m2 = index;
+	_m[t].m2 = index.base();
 	_m[t].m3 = random;
 	_m[t].m4 = 0;
-	_m[t].m5 = index >> 16;
+	_m[t].m5 = index.base() >> 16;
 	SB(_me[t].m6, 2, 4, 0);
 	_me[t].m7 = 0;
-=======
-	t.m2() = index.base();
-	t.m3() = random;
-	t.m4() = 0;
-	t.m5() = index.base() >> 16;
-	SB(t.m6(), 2, 4, 0);
-	t.m7() = 0;
->>>>>>> 29294111
 }
 
 #endif /* OBJECT_MAP_H */