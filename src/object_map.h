/*
 * This file is part of OpenTTD.
 * OpenTTD is free software; you can redistribute it and/or modify it under the terms of the GNU General Public License as published by the Free Software Foundation, version 2.
 * OpenTTD is distributed in the hope that it will be useful, but WITHOUT ANY WARRANTY; without even the implied warranty of MERCHANTABILITY or FITNESS FOR A PARTICULAR PURPOSE.
 * See the GNU General Public License for more details. You should have received a copy of the GNU General Public License along with OpenTTD. If not, see <http://www.gnu.org/licenses/>.
 */

/** @file object_map.h Map accessors for object tiles. */

#ifndef OBJECT_MAP_H
#define OBJECT_MAP_H

#include "water_map.h"
#include "object_type.h"

enum ObjectGround {
	OBJECT_GROUND_GRASS       = 0, ///< Grass or bare
	OBJECT_GROUND_SNOW_DESERT = 1, ///< Snow or desert
	OBJECT_GROUND_SHORE       = 2, ///< Shore
};

ObjectType GetObjectType(TileIndex t);

/**
 * Check whether the object on a tile is of a specific type.
 * @param t Tile to test.
 * @param type Type to test.
 * @pre IsTileType(t, MP_OBJECT)
 * @return True if type matches.
 */
inline bool IsObjectType(TileIndex t, ObjectType type)
{
	return GetObjectType(t) == type;
}

/**
 * Check whether a tile is a object tile of a specific type.
 * @param t Tile to test.
 * @param type Type to test.
 * @return True if type matches.
 */
inline bool IsObjectTypeTile(TileIndex t, ObjectType type)
{
	return IsTileType(t, MP_OBJECT) && GetObjectType(t) == type;
}

/**
 * Get the index of which object this tile is attached to.
 * @param t the tile
 * @pre IsTileType(t, MP_OBJECT)
 * @return The ObjectID of the object.
 */
inline ObjectID GetObjectIndex(TileIndex t)
{
	dbg_assert_tile(IsTileType(t, MP_OBJECT), t);
	return _m[t].m2 | _m[t].m5 << 16;
}

/**
 * Get the random bits of this tile.
 * @param t The tile to get the bits for.
 * @pre IsTileType(t, MP_OBJECT)
 * @return The random bits.
 */
<<<<<<< HEAD
inline byte GetObjectRandomBits(TileIndex t)
{
	dbg_assert_tile(IsTileType(t, MP_OBJECT), t);
	return _m[t].m3;
}

/**
 * Get the ground type of ths tile.
 * @param t The tile to get the ground type of.
 * @pre IsTileType(t, MP_OBJECT)
 * @return The ground type.
 */
inline ObjectGround GetObjectGroundType(TileIndex t)
{
	dbg_assert_tile(IsTileType(t, MP_OBJECT), t);
	return (ObjectGround)GB(_m[t].m4, 2, 2);
}

/**
 * Get the ground density of this tile.
 * Only meaningful for some ground types.
 * @param t The tile to get the density of.
 * @pre IsTileType(t, MP_OBJECT)
 * @return the density
 */
inline uint GetObjectGroundDensity(TileIndex t)
{
	dbg_assert_tile(IsTileType(t, MP_OBJECT), t);
	return GB(_m[t].m4, 0, 2);
}

/**
 * Set the ground density of this tile.
 * Only meaningful for some ground types.
 * @param t The tile to set the density of.
 * @param d the new density
 * @pre IsTileType(t, MP_OBJECT)
 */
inline void SetObjectGroundDensity(TileIndex t, uint d)
{
	dbg_assert_tile(IsTileType(t, MP_OBJECT), t);
	SB(_m[t].m4, 0, 2, d);
}

/**
 * Get the counter used to advance to the next ground density type.
 * @param t The tile to get the counter of.
 * @pre IsTileType(t, MP_OBJECT)
 * @return The value of the counter
 */
inline uint GetObjectGroundCounter(TileIndex t)
=======
inline uint8_t GetObjectRandomBits(Tile t)
>>>>>>> 6c5a8f55
{
	dbg_assert_tile(IsTileType(t, MP_OBJECT), t);
	return GB(_m[t].m4, 5, 3);
}

/**
 * Increments the counter used to advance to the next ground density type.
 * @param t the tile to increment the counter of
 * @param c the amount to increment the counter with
 * @pre IsTileType(t, MP_OBJECT)
 */
inline void AddObjectGroundCounter(TileIndex t, int c)
{
	dbg_assert_tile(IsTileType(t, MP_OBJECT), t);
	_m[t].m4 += c << 5;
}

/**
 * Sets the counter used to advance to the next ground density type.
 * @param t The tile to set the counter of.
 * @param c The amount to set the counter to.
 * @pre IsTileType(t, MP_OBJECT)
 */
inline void SetObjectGroundCounter(TileIndex t, uint c)
{
	dbg_assert_tile(IsTileType(t, MP_OBJECT), t);
	SB(_m[t].m4, 5, 3, c);
}


/**
 * Sets ground type and density in one go, also sets the counter to 0
 * @param t       the tile to set the ground type and density for
 * @param type    the new ground type of the tile
 * @param density the density of the ground tile
 * @pre IsTileType(t, MP_OBJECT)
 */
inline void SetObjectGroundTypeDensity(TileIndex t, ObjectGround type, uint density)
{
	dbg_assert_tile(IsTileType(t, MP_OBJECT), t);
	_m[t].m4 = 0 << 5 | type << 2 | density;
}

inline ObjectEffectiveFoundationType GetObjectEffectiveFoundationType(TileIndex t)
{
	dbg_assert_tile(IsTileType(t, MP_OBJECT), t);
	return (ObjectEffectiveFoundationType)GB(_me[t].m6, 0, 2);
}

inline void SetObjectEffectiveFoundationType(TileIndex t, ObjectEffectiveFoundationType foundation_type)
{
	dbg_assert_tile(IsTileType(t, MP_OBJECT), t);
	SB(_me[t].m6, 0, 2, foundation_type);
}

inline bool GetObjectHasViewportMapViewOverride(TileIndex t)
{
	dbg_assert_tile(IsTileType(t, MP_OBJECT), t);
	return HasBit(_m[t].m4, 4);
}

inline void SetObjectHasViewportMapViewOverride(TileIndex t, bool map_view_override)
{
	dbg_assert_tile(IsTileType(t, MP_OBJECT), t);
	SB(_m[t].m4, 4, 1, map_view_override ? 1 : 0);
}

/**
 * Make an Object tile.
 * @param t      The tile to make and object tile.
 * @param o      The new owner of the tile.
 * @param index  Index to the object.
 * @param wc     Water class for this object.
 * @param random Random data to store on the tile
 */
<<<<<<< HEAD
inline void MakeObject(TileIndex t, Owner o, ObjectID index, WaterClass wc, byte random)
=======
inline void MakeObject(Tile t, Owner o, ObjectID index, WaterClass wc, uint8_t random)
>>>>>>> 6c5a8f55
{
	SetTileType(t, MP_OBJECT);
	SetTileOwner(t, o);
	SetWaterClass(t, wc);
	_m[t].m2 = index;
	_m[t].m3 = random;
	_m[t].m4 = 0;
	_m[t].m5 = index >> 16;
	SB(_me[t].m6, 2, 4, 0);
	_me[t].m7 = 0;
}

#endif /* OBJECT_MAP_H */<|MERGE_RESOLUTION|>--- conflicted
+++ resolved
@@ -62,8 +62,7 @@
  * @pre IsTileType(t, MP_OBJECT)
  * @return The random bits.
  */
-<<<<<<< HEAD
-inline byte GetObjectRandomBits(TileIndex t)
+inline uint8_t GetObjectRandomBits(TileIndex t)
 {
 	dbg_assert_tile(IsTileType(t, MP_OBJECT), t);
 	return _m[t].m3;
@@ -114,9 +113,6 @@
  * @return The value of the counter
  */
 inline uint GetObjectGroundCounter(TileIndex t)
-=======
-inline uint8_t GetObjectRandomBits(Tile t)
->>>>>>> 6c5a8f55
 {
 	dbg_assert_tile(IsTileType(t, MP_OBJECT), t);
 	return GB(_m[t].m4, 5, 3);
@@ -192,11 +188,7 @@
  * @param wc     Water class for this object.
  * @param random Random data to store on the tile
  */
-<<<<<<< HEAD
-inline void MakeObject(TileIndex t, Owner o, ObjectID index, WaterClass wc, byte random)
-=======
-inline void MakeObject(Tile t, Owner o, ObjectID index, WaterClass wc, uint8_t random)
->>>>>>> 6c5a8f55
+inline void MakeObject(TileIndex t, Owner o, ObjectID index, WaterClass wc, uint8_t random)
 {
 	SetTileType(t, MP_OBJECT);
 	SetTileOwner(t, o);
