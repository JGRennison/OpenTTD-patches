--- conflicted
+++ resolved
@@ -898,7 +898,7 @@
 /** Container for AI and Game script configuration. */
 struct ScriptConfigSettings
 {
-	ReferenceThroughBaseContainer<std::array<std::unique_ptr<class AIConfig>, MAX_COMPANIES>> ai; ///< settings per company
+	TypedIndexContainer<std::array<std::unique_ptr<class AIConfig>, MAX_COMPANIES>, CompanyID> ai; ///< settings per company
 	std::unique_ptr<class GameConfig> game; ///< settings for gamescript
 
 	ScriptConfigSettings();
@@ -915,12 +915,7 @@
 	ConstructionSettings construction;       ///< construction of things in-game
 	AISettings           ai;                 ///< what may the AI do?
 	ScriptSettings       script;             ///< settings for scripts
-<<<<<<< HEAD
-	TypedIndexContainer<std::array<class AIConfig *, MAX_COMPANIES>, CompanyID> ai_config; ///< settings per company
-	class GameConfig    *game_config;        ///< settings for gamescript
-=======
 	ScriptConfigSettings script_config;      ///< AI and Gamescript configuration.
->>>>>>> 9feaa6b7
 	PathfinderSettings   pf;                 ///< settings for all pathfinders
 	OrderSettings        order;              ///< settings related to orders
 	VehicleSettings      vehicle;            ///< options for vehicles
