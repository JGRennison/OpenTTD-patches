/*
 * This file is part of OpenTTD.
 * OpenTTD is free software; you can redistribute it and/or modify it under the terms of the GNU General Public License as published by the Free Software Foundation, version 2.
 * OpenTTD is distributed in the hope that it will be useful, but WITHOUT ANY WARRANTY; without even the implied warranty of MERCHANTABILITY or FITNESS FOR A PARTICULAR PURPOSE.
 * See the GNU General Public License for more details. You should have received a copy of the GNU General Public License along with OpenTTD. If not, see <http://www.gnu.org/licenses/>.
 */

/** @file settings_type.h Types related to global configuration settings. */

#ifndef SETTINGS_TYPE_H
#define SETTINGS_TYPE_H

#include "date_type.h"
#include "economy_type.h"
#include "town_type.h"
#include "transport_type.h"
#include "network/network_type.h"
#include "company_type.h"
#include "cargotype.h"
#include "linkgraph/linkgraph_type.h"
#include "zoom_type.h"
#include "openttd.h"
#include "rail_gui_type.h"
#include "station_type.h"
#include "signal_type.h"

/* Used to validate sizes of "max" value in settings. */
const size_t MAX_SLE_UINT8 = UINT8_MAX;
const size_t MAX_SLE_UINT16 = UINT16_MAX;
const size_t MAX_SLE_UINT32 = UINT32_MAX;
const size_t MAX_SLE_UINT = UINT_MAX;
const size_t MAX_SLE_INT8 = INT8_MAX;
const size_t MAX_SLE_INT16 = INT16_MAX;
const size_t MAX_SLE_INT32 = INT32_MAX;
const size_t MAX_SLE_INT = INT_MAX;

/** Settings profiles and highscore tables. */
enum SettingsProfile {
	SP_BEGIN = 0,
	SP_EASY = SP_BEGIN,                       ///< Easy difficulty.
	SP_MEDIUM,                                ///< Medium difficulty.
	SP_HARD,                                  ///< Hard difficulty.

	SP_END,                                   ///< End of setting profiles.

	SP_CUSTOM = SP_END,                       ///< No profile, special "custom" highscore.
	SP_SAVED_HIGHSCORE_END,                   ///< End of saved highscore tables.

	SP_MULTIPLAYER = SP_SAVED_HIGHSCORE_END,  ///< Special "multiplayer" highscore. Not saved, always specific to the current game.
	SP_HIGHSCORE_END,                         ///< End of highscore tables.
};

/** Available industry map generation densities. */
enum IndustryDensity {
	ID_FUND_ONLY, ///< The game does not build industries.
	ID_MINIMAL,   ///< Start with just the industries that must be present.
	ID_VERY_LOW,  ///< Very few industries at game start.
	ID_LOW,       ///< Few industries at game start.
	ID_NORMAL,    ///< Normal amount of industries at game start.
	ID_HIGH,      ///< Many industries at game start.

	ID_CUSTOM,    ///< Custom number of industries.

	ID_END,       ///< Number of industry density settings.
};

/** Possible values for "userelayservice" setting. */
enum UseRelayService {
	URS_NEVER = 0,
	URS_ASK,
	URS_ALLOW,
};

/** Settings related to the difficulty of the game */
struct DifficultySettings {
	byte   competitor_start_time;            ///< Unused value, used to load old savegames.
	byte   competitor_intelligence;          ///< Unused value, used to load old savegames.

	byte   max_no_competitors;               ///< the number of competitors (AIs)
	byte   number_towns;                     ///< the amount of towns
	byte   industry_density;                 ///< The industry density. @see IndustryDensity
	uint32 max_loan;                         ///< the maximum initial loan
	byte   initial_interest;                 ///< amount of interest (to pay over the loan)
	byte   vehicle_costs;                    ///< amount of money spent on vehicle running cost
	uint8  vehicle_costs_in_depot;           ///< amount of money spent on vehicle running cost when in depot
	uint8  vehicle_costs_when_stopped;       ///< amount of money spent on vehicle running cost when vehicle is stopped
	byte   competitor_speed;                 ///< the speed at which the AI builds
	byte   vehicle_breakdowns;               ///< likelihood of vehicles breaking down
	byte   subsidy_multiplier;               ///< payment multiplier for subsidized deliveries
	uint16 subsidy_duration;                 ///< duration of subsidies
	byte   construction_cost;                ///< how expensive is building
	byte   terrain_type;                     ///< the mountainousness of the landscape
	byte   quantity_sea_lakes;               ///< the amount of seas/lakes
	bool   economy;                          ///< how volatile is the economy
	bool   line_reverse_mode;                ///< reversing at stations or not
	bool   disasters;                        ///< are disasters enabled
	byte   town_council_tolerance;           ///< minimum required town ratings to be allowed to demolish stuff
	bool   money_cheat_in_multiplayer;       ///< is the money cheat permitted for non-admin multiplayer clients
	bool   rename_towns_in_multiplayer;      ///< is renaming towns permitted for non-admin multiplayer clients
	bool   override_town_settings_in_multiplayer; ///< is overriding town settings permitted for non-admin multiplayer clients
};

/** Settings relating to viewport/smallmap scrolling. */
enum ViewportScrollMode {
	VSM_VIEWPORT_RMB_FIXED, ///< Viewport moves with mouse movement on holding right mouse button, cursor position is fixed.
	VSM_MAP_RMB_FIXED,      ///< Map moves with mouse movement on holding right mouse button, cursor position is fixed.
	VSM_MAP_RMB,            ///< Map moves with mouse movement on holding right mouse button, cursor moves.
	VSM_MAP_LMB,            ///< Map moves with mouse movement on holding left mouse button, cursor moves.
	VSM_END,                ///< Number of scroll mode settings.
};

/** Settings related to time display. This may be loaded from the savegame and/or overriden by the client. */
struct TimeSettings {
	bool   time_in_minutes;                  ///< whether to use the hh:mm conversion when printing dates
	uint16 ticks_per_minute;                 ///< how many ticks per minute
	uint16 clock_offset;                     ///< clock offset in minutes
};

/** Settings related to the GUI and other stuff that is not saved in the savegame. */
struct GUISettings : public TimeSettings {
	bool   sg_full_load_any;                 ///< new full load calculation, any cargo must be full read from pre v93 savegames
	bool   lost_vehicle_warn;                ///< if a vehicle can't find its destination, show a warning
	bool   restriction_wait_vehicle_warn;    ///< if a vehicle is waiting for an extended time due to a routing restriction, show a warning
	uint8  order_review_system;              ///< perform order reviews on vehicles
	uint8  no_depot_order_warn;              ///< if a non-air vehicle doesn't have at least one depot order, show a warning
	bool   vehicle_income_warn;              ///< if a vehicle isn't generating income, show a warning
	bool   show_finances;                    ///< show finances at end of year
	bool   sg_new_nonstop;                   ///< ttdpatch compatible nonstop handling read from pre v93 savegames
	bool   new_nonstop;                      ///< ttdpatch compatible nonstop handling
	uint8  stop_location;                    ///< what is the default stop location of trains?
	uint8  auto_scrolling;                   ///< scroll when moving mouse to the edge (see #ViewportAutoscrolling)
	byte   errmsg_duration;                  ///< duration of error message
	uint16 hover_delay_ms;                   ///< time required to activate a hover event, in milliseconds
	bool   link_terraform_toolbar;           ///< display terraform toolbar when displaying rail, road, water and airport toolbars
	uint8  smallmap_land_colour;             ///< colour used for land and heightmap at the smallmap
	uint8  scroll_mode;                      ///< viewport scroll mode
	bool   smooth_scroll;                    ///< smooth scroll viewports
	bool   measure_tooltip;                  ///< show a permanent tooltip when dragging tools
	byte   liveries;                         ///< options for displaying company liveries, 0=none, 1=self, 2=all
	bool   prefer_teamchat;                  ///< choose the chat message target with \<ENTER\>, true=all clients, false=your team
	uint8  advanced_vehicle_list;            ///< use the "advanced" vehicle list
	uint8  loading_indicators;               ///< show loading indicators
	uint8  default_rail_type;                ///< the default rail type for the rail GUI
	uint8  default_road_type;                ///< the default road/tram types for the road/tram GUI
	uint8  toolbar_pos;                      ///< position of toolbars, 0=left, 1=center, 2=right
	uint8  statusbar_pos;                    ///< position of statusbar, 0=left, 1=center, 2=right
	uint8  window_snap_radius;               ///< windows snap at each other if closer than this
	uint8  window_soft_limit;                ///< soft limit of maximum number of non-stickied non-vital windows (0 = no limit)
	ZoomLevel zoom_min;                      ///< minimum zoom out level
	ZoomLevel zoom_max;                      ///< maximum zoom out level
	ZoomLevel sprite_zoom_min;               ///< maximum zoom level at which higher-resolution alternative sprites will be used (if available) instead of scaling a lower resolution sprite
	byte   autosave;                         ///< how often should we do autosaves?
	uint16 autosave_custom_days;             ///< custom autosave interval in days
	uint16 autosave_custom_minutes;          ///< custom autosave interval in real-time minutes
	bool   threaded_saves;                   ///< should we do threaded saves?
	bool   keep_all_autosave;                ///< name the autosave in a different way
	bool   autosave_on_exit;                 ///< save an autosave when you quit the game, but do not ask "Do you really want to quit?"
	bool   autosave_on_network_disconnect;   ///< save an autosave when you get disconnected from a network game with an error?
	uint8  date_format_in_default_names;     ///< should the default savegame/screenshot name use long dates (31th Dec 2008), short dates (31-12-2008) or ISO dates (2008-12-31)
	byte   max_num_autosaves;                ///< controls how many autosavegames are made before the game starts to overwrite (names them 0 to max_num_autosaves - 1)
	uint8  savegame_overwrite_confirm;       ///< Mode for when to warn about overwriting an existing savegame
	bool   population_in_label;              ///< show the population of a town in its label?
	uint8  right_mouse_btn_emulation;        ///< should we emulate right mouse clicking?
	uint8  scrollwheel_scrolling;            ///< scrolling using the scroll wheel?
	uint8  scrollwheel_multiplier;           ///< how much 'wheel' per incoming event from the OS?
	bool   viewport_map_scan_surroundings;   ///< look for the most important tile in surroundings
	bool   show_slopes_on_viewport_map;      ///< use slope orientation to render the ground
	uint32 default_viewport_map_mode;        ///< the mode to use by default when a viewport is in map mode, 0=owner, 1=industry, 2=vegetation
	uint32 action_when_viewport_map_is_dblclicked; ///< what to do when a doubleclick occurs on the viewport map
	uint32 show_scrolling_viewport_on_map;   ///< when a no map viewport is scrolled, its location is marked on the other map viewports
	bool   show_bridges_on_map;              ///< bridges are rendered on a viewport in map mode
	bool   show_tunnels_on_map;              ///< tunnels are rendered on a viewport in map mode
	bool   use_owner_colour_for_tunnelbridge;///< bridges and tunnels are rendered with their owner's colour
	bool   timetable_arrival_departure;      ///< show arrivals and departures in vehicle timetables
	uint8  max_departures;                   ///< maximum number of departures to show per station
	uint16 max_departure_time;               ///< maximum time in advance to show departures
	uint16 departure_calc_frequency;         ///< how often to calculate departures (in ticks)
	bool   departure_show_vehicle;           ///< whether to show vehicle names with departures
	bool   departure_show_group;             ///< whether to show group names with departures
	bool   departure_show_company;           ///< whether to show company names with departures
	bool   departure_show_vehicle_type;      ///< whether to show vehicle type icons with departures
	bool   departure_show_vehicle_color;     ///< whether to show vehicle type icons in silver instead of orange
	bool   departure_larger_font;            ///< whether to show the calling at list in a larger font
	bool   departure_destination_type;       ///< whether to show destination types for ports and airports
	bool   departure_show_both;              ///< whether to show departure and arrival times on the same line
	bool   departure_only_passengers;        ///< whether to only show passenger services
	bool   departure_smart_terminus;         ///< whether to only show passenger services
	uint8  departure_conditionals;           ///< how to handle conditional orders
	bool   departure_show_all_stops;         ///< whether to show stops regardless of loading/unloading done at them
	bool   departure_merge_identical;        ///< whether to merge identical departures
	bool   right_mouse_wnd_close;            ///< close window with right click
	bool   pause_on_newgame;                 ///< whether to start new games paused or not
	SignalGUISettings signal_gui_mode;       ///< select which signal types are shown in the signal GUI
	SignalCycleSettings cycle_signal_types;  ///< Which signal types to cycle with the build signal tool.
	SignalType default_signal_type;          ///< The default signal type, which is set automatically by the last signal used. Not available in Settings.
	Year   coloured_news_year;               ///< when does newspaper become coloured?
	bool   override_time_settings;           ///< Whether to override time display settings stored in savegame.
	bool   timetable_in_ticks;               ///< whether to show the timetable in ticks rather than days
	bool   timetable_leftover_ticks;         ///< whether to show leftover ticks after converting to minutes/days, in the timetable
	bool   timetable_start_text_entry;       ///< whether to enter timetable start times as text (hhmm format)
	uint8  date_with_time;                   ///< whether to show the month and year with the time
	bool   quick_goto;                       ///< Allow quick access to 'goto button' in vehicle orders window
	bool   auto_euro;                        ///< automatically switch to euro in 2002
	byte   drag_signals_density;             ///< many signals density
	bool   drag_signals_fixed_distance;      ///< keep fixed distance between signals when dragging
	Year   semaphore_build_before;           ///< build semaphore signals automatically before this year
	byte   news_message_timeout;             ///< how much longer than the news message "age" should we keep the message in the history
	bool   show_track_reservation;           ///< highlight reserved tracks.
	byte   station_numtracks;                ///< the number of platforms to default on for rail stations
	byte   station_platlength;               ///< the platform length, in tiles, for rail stations
	bool   station_dragdrop;                 ///< whether drag and drop is enabled for stations
	bool   station_show_coverage;            ///< whether to highlight coverage area
	bool   persistent_buildingtools;         ///< keep the building tools active after usage
	uint32 last_newgrf_count;                ///< the numbers of NewGRFs we found during the last scan
	byte   missing_strings_threshold;        ///< the number of missing strings before showing the warning
	uint8  graph_line_thickness;             ///< the thickness of the lines in the various graph guis
	bool   show_train_length_in_details;     ///< show train length in vehicle details window top widget
	bool   show_train_weight_ratios_in_details;   ///< show train weight ratios in vehicle details window top widget
	bool   show_vehicle_group_in_details;    ///< show vehicle group in vehicle details window top widget
	bool   show_restricted_signal_default;   ///< Show restricted electric signals using the default sprite
	bool   show_all_signal_default;          ///< Show all signals using the default sprite
	bool   show_adv_tracerestrict_features;  ///< Show advanced trace restrict features in UI
	bool   show_progsig_ui;                  ///< Show programmable pre-signals feature in UI
	bool   show_noentrysig_ui;               ///< Show no-entry signals feature in UI
	bool   show_veh_list_cargo_filter;       ///< Show cargo list filter in UI
	uint8  osk_activation;                   ///< Mouse gesture to trigger the OSK.
	byte   starting_colour;                  ///< default color scheme for the company to start a new game with
	bool   show_newgrf_name;                 ///< Show the name of the NewGRF in the build vehicle window
	bool   show_cargo_in_vehicle_lists;      ///< Show the cargoes the vehicles can carry in the list windows
	bool   show_wagon_intro_year;            ///< Show the introduction year for wagons in the build vehicle window
	bool   auto_remove_signals;              ///< automatically remove signals when in the way during rail construction
	uint16 refresh_rate;                     ///< How often we refresh the screen (time between draw-ticks).
	uint16 fast_forward_speed_limit;         ///< Game speed to use when fast-forward is enabled.
	uint8  show_vehicle_route_mode;          ///< How to show a vehicle's route when one of its windows is focused
	bool   show_vehicle_route;               ///< Show route lines when vehicles route overlay is being shown
	bool   show_vehicle_route_steps;         ///< Show route step markers when vehicles route overlay is being shown
	uint8  dash_level_of_route_lines;        ///< the dash level passed to GfxDrawLine() (plain if 0)
	bool   show_vehicle_list_company_colour; ///< show the company colour of vehicles which have an owner different to the owner of the vehicle list
	bool   enable_single_veh_shared_order_gui;    ///< enable showing a single vehicle in the shared order GUI window
	bool   show_adv_load_mode_features;      ///< enable advanced loading mode features in UI
	bool   disable_top_veh_list_mass_actions;     ///< disable mass actions buttons for non-group vehicle lists
	bool   adv_sig_bridge_tun_modes;         ///< Enable advanced modes for signals on bridges/tunnels.
	bool   sort_track_types_by_speed;        ///< Sorts track types by compatibility first, and speed next, instead of newGRF slot
	bool   show_depot_sell_gui;              ///< Show go to depot and sell in UI
	bool   open_vehicle_gui_clone_share;     ///< Open vehicle GUI when share-cloning vehicle from depot GUI
	uint8  linkgraph_colours;                ///< linkgraph overlay colours
	uint8  vehicle_names;                    ///< Vehicle naming scheme
	bool   shade_trees_on_slopes;            ///< Shade trees on slopes
	uint8  station_rating_tooltip_mode;      ///< Station rating tooltip mode
	uint8  demolish_confirm_mode;            ///< Demolition confirmation mode
	bool   dual_pane_train_purchase_window;  ///< Dual pane train purchase window
	bool   dual_pane_train_purchase_window_dual_buttons;  ///< Dual pane train purchase window: dual buttons
	bool   allow_hiding_waypoint_labels;     ///< Allow hiding waypoint viewport labels
	uint8  disable_water_animation;          ///< Disable water animation depending on zoom level
	bool   show_order_occupancy_by_default;  ///< Show order occupancy by default in vehicle order window
	bool   show_order_management_button;     ///< Show order management button in vehicle order window
	bool   show_group_hierarchy_name;        ///< Show the full hierarchy in group names
	bool   show_vehicle_group_hierarchy_name;///< Show the full group hierarchy in vehicle names

	uint16 console_backlog_timeout;          ///< the minimum amount of time items should be in the console backlog before they will be removed in ~3 seconds granularity.
	uint16 console_backlog_length;           ///< the minimum amount of items in the console backlog before items will be removed.

	uint8  station_gui_group_order;          ///< the order of grouping cargo entries in the station gui
	uint8  station_gui_sort_by;              ///< sort cargo entries in the station gui by station name or amount
	uint8  station_gui_sort_order;           ///< the sort order of entries in the station gui - ascending or descending
	uint16 network_chat_box_width_pct;       ///< width of the chat box in percent
	uint8  network_chat_box_height;          ///< height of the chat box in lines
	uint16 network_chat_timeout;             ///< timeout of chat messages in seconds

	uint8  developer;                        ///< print non-fatal warnings in console (>= 1), copy debug output to console (== 2)
	bool   show_date_in_logs;                ///< whether to show dates in console logs
	bool   newgrf_developer_tools;           ///< activate NewGRF developer tools and allow modifying NewGRFs in an existing game
	bool   ai_developer_tools;               ///< activate AI/GS developer tools
	bool   scenario_developer;               ///< activate scenario developer: allow modifying NewGRFs in an existing game
	uint8  settings_restriction_mode;        ///< selected restriction mode in adv. settings GUI. @see RestrictionMode
	bool   newgrf_show_old_versions;         ///< whether to show old versions in the NewGRF list
	uint8  newgrf_default_palette;           ///< default palette to use for NewGRFs without action 14 palette information
	bool   console_show_unlisted;            ///< whether to show unlisted console commands
	bool   newgrf_disable_big_gui;           ///< whether to disable "big GUI" NewGRFs

	bool   scale_bevels;                     ///< bevels are scaled with GUI scale.

	/**
	 * Returns true when the user has sufficient privileges to edit newgrfs on a running game
	 * @return whether the user has sufficient privileges to edit newgrfs in an existing game
	 */
	bool UserIsAllowedToChangeNewGRFs() const
	{
		return this->scenario_developer || this->newgrf_developer_tools;
	}
};

/** Settings related to sound effects. */
struct SoundSettings {
	bool   news_ticker;                      ///< Play a ticker sound when a news item is published.
	bool   news_full;                        ///< Play sound effects associated to certain news types.
	bool   new_year;                         ///< Play sound on new year, summarising the performance during the last year.
	bool   confirm;                          ///< Play sound effect on successful constructions or other actions.
	bool   click_beep;                       ///< Beep on a random selection of buttons.
	bool   disaster;                         ///< Play disaster and accident sounds.
	bool   vehicle;                          ///< Play vehicle sound effects.
	bool   ambient;                          ///< Play ambient, industry and town sounds.
};

/** Settings related to music. */
struct MusicSettings {
	byte playlist;     ///< The playlist (number) to play
	byte music_vol;    ///< The requested music volume
	byte effect_vol;   ///< The requested effects volume
	byte custom_1[33]; ///< The order of the first custom playlist
	byte custom_2[33]; ///< The order of the second custom playlist
	bool playing;      ///< Whether music is playing
	bool shuffle;      ///< Whether to shuffle the music
};

/** Settings related to currency/unit systems. */
struct LocaleSettings {
	byte        currency;                         ///< currency we currently use
	byte        units_velocity;                   ///< unit system for velocity of trains and road vehicles
	byte        units_velocity_nautical;          ///< unit system for velocity of ships and aircraft
	byte        units_power;                      ///< unit system for power
	byte        units_weight;                     ///< unit system for weight
	byte        units_volume;                     ///< unit system for volume
	byte        units_force;                      ///< unit system for force
	byte        units_height;                     ///< unit system for height
	std::string digit_group_separator;            ///< thousand separator for non-currencies
	std::string digit_group_separator_currency;   ///< thousand separator for currencies
	std::string digit_decimal_separator;          ///< decimal separator
};

/** Settings related to news */
struct NewsSettings {
	uint8 arrival_player;                                 ///< NewsDisplay of vehicles arriving at new stations of current player
	uint8 arrival_other;                                  ///< NewsDisplay of vehicles arriving at new stations of other players
	uint8 accident;                                       ///< NewsDisplay of accidents that occur
	uint8 accident_other;                                 ///< NewsDisplay if a vehicle from another company is involved in an accident
	uint8 company_info;                                   ///< NewsDisplay of general company information
	uint8 open;                                           ///< NewsDisplay on new industry constructions
	uint8 close;                                          ///< NewsDisplay about closing industries
	uint8 economy;                                        ///< NewsDisplay on economical changes
	uint8 production_player;                              ///< NewsDisplay of production changes of industries affecting current player
	uint8 production_other;                               ///< NewsDisplay of production changes of industries affecting competitors
	uint8 production_nobody;                              ///< NewsDisplay of production changes of industries affecting no one
	uint8 advice;                                         ///< NewsDisplay on advice affecting the player's vehicles
	uint8 new_vehicles;                                   ///< NewsDisplay of new vehicles becoming available
	uint8 acceptance;                                     ///< NewsDisplay on changes affecting the acceptance of cargo at stations
	uint8 subsidies;                                      ///< NewsDisplay of changes on subsidies
	uint8 general;                                        ///< NewsDisplay of other topics
};

/** All settings related to the network. */
struct NetworkSettings {
	uint16      sync_freq;                                ///< how often do we check whether we are still in-sync
	uint8       frame_freq;                               ///< how often do we send commands to the clients
	uint16      commands_per_frame;                       ///< how many commands may be sent each frame_freq frames?
	uint16      max_commands_in_queue;                    ///< how many commands may there be in the incoming queue before dropping the connection?
	uint16      bytes_per_frame;                          ///< how many bytes may, over a long period, be received per frame?
	uint16      bytes_per_frame_burst;                    ///< how many bytes may, over a short period, be received?
	uint16      max_init_time;                            ///< maximum amount of time, in game ticks, a client may take to initiate joining
	uint16      max_join_time;                            ///< maximum amount of time, in game ticks, a client may take to sync up during joining
	uint16      max_download_time;                        ///< maximum amount of time, in game ticks, a client may take to download the map
	uint16      max_password_time;                        ///< maximum amount of time, in game ticks, a client may take to enter the password
	uint16      max_lag_time;                             ///< maximum amount of time, in game ticks, a client may be lagging behind the server
	bool        pause_on_join;                            ///< pause the game when people join
	uint16      server_port;                              ///< port the server listens on
	uint16      server_admin_port;                        ///< port the server listens on for the admin network
	bool        server_admin_chat;                        ///< allow private chat for the server to be distributed to the admin network
	ServerGameType server_game_type;                      ///< Server type: local / public / invite-only.
	std::string server_invite_code;                       ///< Invite code to use when registering as server.
	std::string server_invite_code_secret;                ///< Secret to proof we got this invite code from the Game Coordinator.
	std::string server_name;                              ///< name of the server
	std::string server_password;                          ///< password for joining this server
	std::string rcon_password;                            ///< password for rconsole (server side)
	std::string admin_password;                           ///< password for the admin network
	std::string settings_password;                        ///< password for game settings (server side)
	std::string client_name;                              ///< name of the player (as client)
	std::string default_company_pass;                     ///< default password for new companies in encrypted form
	std::string connect_to_ip;                            ///< default for the "Add server" query
	std::string network_id;                               ///< network ID for servers
	std::string company_password_storage_token;           ///< company password storage token
	std::string company_password_storage_secret;          ///< company password storage secret
	bool        autoclean_companies;                      ///< automatically remove companies that are not in use
	uint8       autoclean_unprotected;                    ///< remove passwordless companies after this many months
	uint8       autoclean_protected;                      ///< remove the password from passworded companies after this many months
	uint8       autoclean_novehicles;                     ///< remove companies with no vehicles after this many months
	uint8       max_companies;                            ///< maximum amount of companies
	uint8       max_clients;                              ///< maximum amount of clients
	Year        restart_game_year;                        ///< year the server restarts
	uint8       min_active_clients;                       ///< minimum amount of active clients to unpause the game
	bool        reload_cfg;                               ///< reload the config file before restarting
	std::string last_joined;                              ///< Last joined server
	bool        no_http_content_downloads;                     ///< do not do content downloads over HTTP
	UseRelayService use_relay_service;                    ///< Use relay service?
};

/** Settings related to the creation of games. */
struct GameCreationSettings {
	uint32 generation_seed;                  ///< noise seed for world generation
	uint32 generation_unique_id;             ///< random id to differentiate savegames
	Year   starting_year;                    ///< starting date
	Year   ending_year;                      ///< scoring end date
	uint8  map_x;                            ///< X size of map
	uint8  map_y;                            ///< Y size of map
	byte   land_generator;                   ///< the landscape generator
	byte   oil_refinery_limit;               ///< distance oil refineries allowed from map edge
	byte   snow_line_height;                 ///< the configured snow line height (deduced from "snow_coverage")
	byte   snow_coverage;                    ///< the amount of snow coverage on the map
	byte   rainforest_line_height;           ///< the configured rainforest line height
	byte   desert_coverage;                  ///< the amount of desert coverage on the map
	byte   climate_threshold_mode;           ///< climate threshold mode
	byte   heightmap_height;                 ///< highest mountain for heightmap (towards what it scales)
	byte   tgen_smoothness;                  ///< how rough is the terrain from 0-3
	byte   tree_placer;                      ///< the tree placer algorithm
	byte   heightmap_rotation;               ///< rotation director for the heightmap
	byte   se_flat_world_height;             ///< land height a flat world gets in SE
	byte   town_name;                        ///< the town name generator used for town names
	byte   landscape;                        ///< the landscape we're currently in
	byte   water_borders;                    ///< bitset of the borders that are water
	uint16 custom_town_number;               ///< manually entered number of towns
	uint16 custom_industry_number;           ///< manually entered number of industries
	byte   variety;                          ///< variety level applied to TGP
	byte   custom_terrain_type;              ///< manually entered height for TGP to aim for
	byte   custom_sea_level;                 ///< manually entered percentage of water in the map
	byte   min_river_length;                 ///< the minimum river length
	byte   river_route_random;               ///< the amount of randomicity for the route finding
	byte   amount_of_rivers;                 ///< the amount of rivers
	bool   rivers_top_of_hill;               ///< do rivers require starting near the tops of hills?
	uint8  river_tropics_width;              ///< the configured width of tropics around rivers
	uint8  lake_tropics_width;               ///< the configured width of tropics around lakes
	uint8  coast_tropics_width;              ///< the configured width of tropics around coasts
	uint8  lake_size;                        ///< how large can lakes get?
	bool   lakes_allowed_in_deserts;         ///< are lakes allowed in deserts?
	uint8  amount_of_rocks;                  ///< the amount of rocks
	uint8  height_affects_rocks;             ///< the affect that map height has on rocks
	uint8  build_public_roads;               ///< build public roads connecting towns
};

/** Settings related to construction in-game */
struct ConstructionSettings {
	uint8  map_height_limit;                 ///< the maximum allowed heightlevel
	bool   build_on_slopes;                  ///< allow building on slopes
	bool   autoslope;                        ///< allow terraforming under things
	uint16 max_bridge_length;                ///< maximum length of bridges
	byte   max_bridge_height;                ///< maximum height of bridges
	uint16 max_tunnel_length;                ///< maximum length of tunnels
	byte   train_signal_side;                ///< show signals on left / driving / right side
	bool   extra_dynamite;                   ///< extra dynamite
	bool   road_stop_on_town_road;           ///< allow building of drive-through road stops on town owned roads
	bool   road_stop_on_competitor_road;     ///< allow building of drive-through road stops on roads owned by competitors
	uint8  raw_industry_construction;        ///< type of (raw) industry construction (none, "normal", prospecting)
	uint8  industry_platform;                ///< the amount of flat land around an industry
	bool   freeform_edges;                   ///< allow terraforming the tiles at the map edges
	uint8  extra_tree_placement;             ///< (dis)allow building extra trees in-game
	uint8  trees_around_snow_line_range;     ///< range around snowline for mixed and arctic forest.
	bool   trees_around_snow_line_enabled;   ///< enable mixed and arctic forest around snowline, and no trees above snowline
	uint8  trees_around_snow_line_dynamic_range; ///< how much of the snow line dynamic range to use as the snowline for arctic tree placement
	uint8  command_pause_level;              ///< level/amount of commands that can't be executed while paused
	uint16 maximum_signal_evaluations;       ///< maximum number of programmable pre-signals which may be evaluated in one pass
	bool   enable_build_river;               ///< enable building rivers in-game
	bool   enable_remove_water;              ///< enable removing sea and rivers in-game
	uint8  road_custom_bridge_heads;         ///< allow construction of road custom bridge heads
	bool   chunnel;                          ///< allow construction of tunnels under water
	uint8  rail_custom_bridge_heads;         ///< allow construction of rail custom bridge heads
	bool   allow_grf_objects_under_bridges;  ///< allow all NewGRF objects under bridges
	bool   allow_stations_under_bridges;     ///< allow NewGRF rail station/waypoint tiles that do not specify clearance under bridges
	bool   allow_road_stops_under_bridges;   ///< allow road/tram stops under bridges
	bool   allow_docks_under_bridges;        ///< allow docks under bridges
	byte   purchase_land_permitted;          ///< whether and how purchasing land is permitted
	bool   build_object_area_permitted;      ///< whether building objects by area is permitted
	Year   no_expire_objects_after;          ///< do not expire objects after this year
	bool   ignore_object_intro_dates;        ///< allow players to build objects before their introduction dates (does not include during map generation)

	uint32 terraform_per_64k_frames;         ///< how many tile heights may, over a long period, be terraformed per 65536 frames?
	uint16 terraform_frame_burst;            ///< how many tile heights may, over a short period, be terraformed?
	uint32 clear_per_64k_frames;             ///< how many tiles may, over a long period, be cleared per 65536 frames?
	uint16 clear_frame_burst;                ///< how many tiles may, over a short period, be cleared?
	uint32 tree_per_64k_frames;              ///< how many trees may, over a long period, be planted per 65536 frames?
	uint16 tree_frame_burst;                 ///< how many trees may, over a short period, be planted?
	uint32 purchase_land_per_64k_frames;     ///< how many tiles may, over a long period, be purchased per 65536 frames?
	uint16 purchase_land_frame_burst;        ///< how many tiles may, over a short period, be purchased?
	uint32 build_object_per_64k_frames;      ///< how many tiles may, over a long period, have objects built on them per 65536 frames?
	uint16 build_object_frame_burst;         ///< how many tiles may, over a short period, have objects built on them?
	uint8  tree_growth_rate;                 ///< tree growth rate

	bool traffic_lights;                     ///< Whether traffic lights are enabled.
	bool towns_build_traffic_lights;         ///< Whether towns build traffic lights during road construction.
	bool allow_building_tls_in_towns;        ///< Whether the players are allowed to build traffic lights on town owned roads.
	uint8 traffic_lights_green_phase;        ///< How long traffic lights' green phase lasts.
	uint8 max_tlc_size;                      ///< Maximum size for traffic light consists.
	uint8 max_tlc_distance;                  ///< Maximum distance between traffic lights for synchronising them.

	bool road_signs;				 ///< Whether road signs are enabled.
	bool towns_build_road_signs;	 ///< Whether towns build road signs during road construction.
	bool allow_building_rs_in_towns; ///< Whether the players are allowed to build road signs on town owned roads.
	bool allow_eye_candy_road_signs; ///< Whether auto build of eye candy road signs is enabled

	byte   old_simulated_wormhole_signals;   ///< moved to company settings: simulate signals in tunnel
};

/** Settings related to the AI. */
struct AISettings {
	bool   ai_in_multiplayer;                ///< so we allow AIs in multiplayer
	bool   ai_disable_veh_train;             ///< disable types for AI
	bool   ai_disable_veh_roadveh;           ///< disable types for AI
	bool   ai_disable_veh_aircraft;          ///< disable types for AI
	bool   ai_disable_veh_ship;              ///< disable types for AI
};

/** Settings related to scripts. */
struct ScriptSettings {
	uint8  settings_profile;                 ///< difficulty profile to set initial settings of scripts, esp. random AIs
	uint32 script_max_opcode_till_suspend;   ///< max opcode calls till scripts will suspend
	uint32 script_max_memory_megabytes;      ///< limit on memory a single script instance may have allocated
};

/** Settings related to the new pathfinder. */
struct NPFSettings {
	/**
	 * The maximum amount of search nodes a single NPF run should take. This
	 * limit should make sure performance stays at acceptable levels at the cost
	 * of not being perfect anymore.
	 */
	uint32 npf_max_search_nodes;
	uint32 maximum_go_to_depot_penalty;      ///< What is the maximum penalty that may be endured for going to a depot

	uint32 npf_rail_firstred_penalty;        ///< the penalty for when the first signal is red (and it is not an exit or combo signal)
	uint32 npf_rail_firstred_exit_penalty;   ///< the penalty for when the first signal is red (and it is an exit or combo signal)
	uint32 npf_rail_lastred_penalty;         ///< the penalty for when the last signal is red
	uint32 npf_rail_station_penalty;         ///< the penalty for station tiles
	uint32 npf_rail_slope_penalty;           ///< the penalty for sloping upwards
	uint32 npf_rail_curve_penalty;           ///< the penalty for curves
	uint32 npf_rail_depot_reverse_penalty;   ///< the penalty for reversing in depots
	uint32 npf_rail_pbs_cross_penalty;       ///< the penalty for crossing a reserved rail track
	uint32 npf_rail_pbs_signal_back_penalty; ///< the penalty for passing a pbs signal from the backside
	uint32 npf_buoy_penalty;                 ///< the penalty for going over (through) a buoy
	uint32 npf_water_curve_penalty;          ///< the penalty for curves
	uint32 npf_road_curve_penalty;           ///< the penalty for curves
	uint32 npf_crossing_penalty;             ///< the penalty for level crossings
	uint32 npf_road_drive_through_penalty;   ///< the penalty for going through a drive-through road stop
	uint32 npf_road_dt_occupied_penalty;     ///< the penalty multiplied by the fill percentage of a drive-through road stop
	uint32 npf_road_bay_occupied_penalty;	 ///< the penalty multiplied by the fill percentage of a road bay

	uint32 npf_road_trafficlight_penalty; ///< Penalty for junctions with traffic lights.
	uint32 npf_road_two_way_penalty;	  ///< The penalty for two-way road
	uint32 npf_road_one_way_penalty; ///< The penalty for one-way road (not highways)
	uint32 npf_road_town_penalty;	 ///< penalty for town roads (not highways)
};

/** Settings related to the yet another pathfinder. */
struct YAPFSettings {
	bool   disable_node_optimization;        ///< whether to use exit-dir instead of trackdir in node key
	uint32 max_search_nodes;                 ///< stop path-finding when this number of nodes visited
	uint32 maximum_go_to_depot_penalty;      ///< What is the maximum penalty that may be endured for going to a depot
	bool   ship_use_yapf;                    ///< use YAPF for ships
	bool   road_use_yapf;                    ///< use YAPF for road
	bool   rail_use_yapf;                    ///< use YAPF for rail
	uint32 road_slope_penalty;               ///< penalty for up-hill slope
	uint32 road_curve_penalty;               ///< penalty for curves
	uint32 road_crossing_penalty;            ///< penalty for level crossing
	uint32 road_stop_penalty;                ///< penalty for going through a drive-through road stop
	uint32 road_stop_occupied_penalty;       ///< penalty multiplied by the fill percentage of a drive-through road stop
	uint32 road_stop_bay_occupied_penalty;   ///< penalty multiplied by the fill percentage of a road bay

	uint32 road_trafficlight_penalty;        ///< Penalty for junctions with traffic lights.
	uint32 road_two_way_penalty;			 ///< penalty for two way road
	uint32 road_one_way_penalty; ///< The penalty for one-way road (not highways)
	uint32 road_town_penalty;	 ///< penalty for town roads (not highways)

	bool   rail_firstred_twoway_eol;         ///< treat first red two-way signal as dead end
	uint32 rail_firstred_penalty;            ///< penalty for first red signal
	uint32 rail_firstred_exit_penalty;       ///< penalty for first red exit signal
	uint32 rail_lastred_penalty;             ///< penalty for last red signal
	uint32 rail_lastred_exit_penalty;        ///< penalty for last red exit signal
	uint32 rail_station_penalty;             ///< penalty for non-target station tile
	uint32 rail_slope_penalty;               ///< penalty for up-hill slope
	uint32 rail_curve45_penalty;             ///< penalty for curve
	uint32 rail_curve90_penalty;             ///< penalty for 90-deg curve
	uint32 rail_depot_reverse_penalty;       ///< penalty for reversing in the depot
	uint32 rail_crossing_penalty;            ///< penalty for level crossing
	uint32 rail_look_ahead_max_signals;      ///< max. number of signals taken into consideration in look-ahead load balancer
	int32  rail_look_ahead_signal_p0;        ///< constant in polynomial penalty function
	int32  rail_look_ahead_signal_p1;        ///< constant in polynomial penalty function
	int32  rail_look_ahead_signal_p2;        ///< constant in polynomial penalty function
	uint32 rail_pbs_cross_penalty;           ///< penalty for crossing a reserved tile
	uint32 rail_pbs_station_penalty;         ///< penalty for crossing a reserved station tile
	uint32 rail_pbs_signal_back_penalty;     ///< penalty for passing a pbs signal from the backside
	uint32 rail_doubleslip_penalty;          ///< penalty for passing a double slip switch

	uint32 rail_longer_platform_penalty;           ///< penalty for longer  station platform than train
	uint32 rail_longer_platform_per_tile_penalty;  ///< penalty for longer  station platform than train (per tile)
	uint32 rail_shorter_platform_penalty;          ///< penalty for shorter station platform than train
	uint32 rail_shorter_platform_per_tile_penalty; ///< penalty for shorter station platform than train (per tile)
	uint32 ship_curve45_penalty;                   ///< penalty for 45-deg curve for ships
	uint32 ship_curve90_penalty;                   ///< penalty for 90-deg curve for ships
};

/** Settings related to all pathfinders. */
struct PathfinderSettings {
	uint8  pathfinder_for_trains;            ///< the pathfinder to use for trains
	uint8  pathfinder_for_roadvehs;          ///< the pathfinder to use for roadvehicles
	uint8  pathfinder_for_ships;             ///< the pathfinder to use for ships
	bool   new_pathfinding_all;              ///< use the newest pathfinding algorithm for all

	bool   roadveh_queue;                    ///< buggy road vehicle queueing
	bool   forbid_90_deg;                    ///< forbid trains to make 90 deg turns
	bool   back_of_one_way_pbs_waiting_point;///< whether the back of one-way PBS signals is a safe waiting point
	uint8  reroute_rv_on_layout_change;      ///< whether to re-route road vehicles when the layout changes

	bool   reverse_at_signals;               ///< whether to reverse at signals at all
	byte   wait_oneway_signal;               ///< waitingtime in days before a oneway signal
	byte   wait_twoway_signal;               ///< waitingtime in days before a twoway signal

	bool   reserve_paths;                    ///< always reserve paths regardless of signal type.
	byte   wait_for_pbs_path;                ///< how long to wait for a path reservation.
	byte   path_backoff_interval;            ///< ticks between checks for a free path.

	NPFSettings  npf;                        ///< pathfinder settings for the new pathfinder
	YAPFSettings yapf;                       ///< pathfinder settings for the yet another pathfinder
};

/** Settings related to orders. */
struct OrderSettings {
	bool   improved_load;                    ///< improved loading algorithm
	bool   gradual_loading;                  ///< load vehicles gradually
	bool   selectgoods;                      ///< only send the goods to station if a train has been there
	bool   no_servicing_if_no_breakdowns;    ///< don't send vehicles to depot when breakdowns are disabled
	bool   serviceathelipad;                 ///< service helicopters at helipads automatically (no need to send to depot)
	bool   nonstop_only;                     ///< allow non-stop orders only

	uint8  old_occupancy_smoothness;         ///< moved to company settings: percentage smoothness of occupancy measurement changes
	bool   old_timetable_separation;         ///< moved to company settings: whether to perform automatic separation based on timetable
	uint8  old_timetable_separation_rate;    ///< moved to company settings: percentage of timetable separation change to apply
};

/** Settings related to vehicles. */
struct VehicleSettings {
	uint8  max_train_length;                 ///< maximum length for trains
	uint8  smoke_amount;                     ///< amount of smoke/sparks locomotives produce
	uint8  train_acceleration_model;         ///< realistic acceleration for trains
	uint8  train_braking_model;              ///< braking model for trains
	uint8  realistic_braking_aspect_limited; ///< realistic braking lookahead is aspect limited
	uint8  roadveh_acceleration_model;       ///< realistic acceleration for road vehicles
	uint8  train_slope_steepness;            ///< Steepness of hills for trains when using realistic acceleration
	uint8  roadveh_slope_steepness;          ///< Steepness of hills for road vehicles when using realistic acceleration
	bool   wagon_speed_limits;               ///< enable wagon speed limits
	bool   max_locomotive_speed_limits;		 ///< if enabled, train with two or more locomotives with different speeds, will use max speed of locomotives who has power at the moment
	bool   train_speed_adaptation;           ///< Faster trains slow down when behind slower trains
	bool   slow_road_vehicles_in_curves;     ///< Road vehicles slow down in curves.
	bool   disable_elrails;                  ///< when true, the elrails are disabled
	UnitID max_trains;                       ///< max trains in game per company
	UnitID max_roadveh;                      ///< max trucks in game per company
	UnitID max_aircraft;                     ///< max planes in game per company
	UnitID max_ships;                        ///< max ships in game per company
	uint8  plane_speed;                      ///< divisor for speed of aircraft
	uint8  freight_trains;                   ///< value to multiply the weight of cargo by
	bool   dynamic_engines;                  ///< enable dynamic allocation of engine data
	bool   never_expire_vehicles;            ///< never expire vehicles
	Year   no_expire_vehicles_after;         ///< do not expire vehicles after this year
	Year   no_introduce_vehicles_after;      ///< do not introduce vehicles after this year
	byte   extend_vehicle_life;              ///< extend vehicle life by this many years
	byte   road_side;                        ///< the side of the road vehicles drive on
	uint8  plane_crashes;                    ///< number of plane crashes, 0 = none, 1 = reduced, 2 = normal
	bool   adjacent_crossings;               ///< enable closing of adjacent level crossings
	bool   safer_crossings;                  ///< enable safer level crossings
	bool   improved_breakdowns;              ///< different types, chances and severities of breakdowns
	bool   pay_for_repair;                   ///< pay for repairing vehicle
	uint8  repair_cost;                      ///< cost of repairing vehicle
	bool   ship_collision_avoidance;         ///< ships try to avoid colliding with each other
	bool   no_train_crash_other_company;     ///< trains cannot crash with trains from other companies
	bool   roadveh_articulated_overtaking;   ///< enable articulated road vehicles overtaking other vehicles
	bool   roadveh_cant_quantum_tunnel;      ///< enable or disable vehicles quantum tunelling through over vehicles when blocked
	bool   drive_through_train_depot;        ///< enable drive-through train depot emulation
<<<<<<< HEAD
	uint16 through_load_speed_limit;		 ///< maximum speed for through load

	bool limit_vehicle_speed_in_towns;				 ///< limit vehicle speed in towns
	uint16 max_veh_speed_in_towns_two_way;			 ///< max speed of vehicle in towns on two-way road
	uint16 max_veh_speed_in_towns_one_way;			 ///< max speed of vehicle in towns on one-way road
	bool limit_vehicle_speed_outside_towns;			 ///< limit vehicle speed outside towns
	uint16 max_veh_speed_out_towns_two_way;			 ///< max speed of vehicle outside towns on two-way road
	uint16 max_veh_speed_out_towns_one_way;			 ///< max speed of vehicle outside towns on one-way road
	bool limit_vehicle_speed_tunnel_bridge;			 ///< limit vehicle speed on bridge and in tunnel
	bool limit_vehicle_speed_tunnel_bridge_enhanced; ///< enhanced limit vehicle speed on bridge and in tunnel (based on limit bridge start/end tile (max of limit start/end))
	uint16 max_veh_speed_tunnel_bridge;				 ///< max speed of vehicle on bridge and in tunnel
	bool limit_vehicle_speed_highway;				 ///< Separate speed limit for highways (one-way roads with an object between) in and out of town
	uint16 max_veh_speed_highway;					 ///< Speed limit on highways. Zero - no limit
	bool one_way_roads_out_town_as_highway;			 ///< Consider one way roads outside of towns as highways (no object in the middle)
	bool try_to_use_two_lanes_on_highway;			 ///< Cars will try to use two lanes on the highways
	uint16 min_speed_for_second_lane;				 ///< Min speed to go to the second lane on highway
	bool only_buses_on_second_lane_on_highway;		 ///< Only buses (any road vehicle with cargo Passengers) will use second lane. Doesn't effect overtaking
	uint8 chance_of_going_to_second_lane;			 ///< One in {value} vehicle will go into the second lane on highway
=======
	uint16 through_load_speed_limit;         ///< maximum speed for through load
	uint16 rail_depot_speed_limit;           ///< maximum speed entering/existing rail depots
>>>>>>> f0cdd1e6
};

/** Settings related to the economy. */
struct EconomySettings {
	bool   inflation;                        ///< disable inflation
	bool   inflation_fixed_dates;            ///< whether inflation is applied between fixed dates
	bool   bribe;                            ///< enable bribing the local authority
	EconomyType type;                        ///< economy type (original/smooth/frozen)
	bool   allow_shares;                     ///< allow the buying/selling of shares
	uint8  min_years_for_shares;             ///< minimum age of a company for it to trade shares
	uint8  feeder_payment_share;             ///< percentage of leg payment to virtually pay in feeder systems
	byte   dist_local_authority;             ///< distance for town local authority, default 20
	bool   exclusive_rights;                 ///< allow buying exclusive rights
	bool   fund_buildings;                   ///< allow funding new buildings
	bool   fund_roads;                       ///< allow funding local road reconstruction
	bool   give_money;                       ///< allow giving other companies money
	bool   mod_road_rebuild;                 ///< roadworks remove unnecessary RoadBits
	bool   multiple_industry_per_town;       ///< allow many industries of the same type per town
	int8   town_growth_rate;                 ///< town growth rate
	uint8  town_growth_cargo_transported;    ///< percentage of town growth rate which depends on proportion of transported cargo in the last month
	bool   town_zone_calc_mode;              ///< calc mode for town zones
	uint16 town_zone_0_mult;                 ///< multiplier for the size of town zone 0
	uint16 town_zone_1_mult;                 ///< multiplier for the size of town zone 1
	uint16 town_zone_2_mult;                 ///< multiplier for the size of town zone 2
	uint16 town_zone_3_mult;                 ///< multiplier for the size of town zone 3
	uint16 town_zone_4_mult;                 ///< multiplier for the size of town zone 4
	uint16 city_zone_0_mult;                 ///< multiplier for the size of city zone 0
	uint16 city_zone_1_mult;                 ///< multiplier for the size of city zone 1
	uint16 city_zone_2_mult;                 ///< multiplier for the size of city zone 2
	uint16 city_zone_3_mult;                 ///< multiplier for the size of city zone 3
	uint16 city_zone_4_mult;                 ///< multiplier for the size of city zone 4
	uint8  larger_towns;                     ///< the number of cities to build. These start off larger and grow twice as fast
	uint8  initial_city_size;                ///< multiplier for the initial size of the cities compared to towns
	TownLayout town_layout;                  ///< select town layout, @see TownLayout
	TownCargoGenMode town_cargogen_mode;     ///< algorithm for generating cargo from houses, @see TownCargoGenMode
	bool   allow_town_roads;                 ///< towns are allowed to build roads (always allowed when generating world / in SE)
	uint16  town_min_distance;               ///< minimum distance between towns
	uint8  max_town_heightlevel;             ///< maximum height level for towns
	uint16 min_town_land_area;               ///< minimum contiguous lang area for towns.
	uint16 min_city_land_area;               ///< minimum contiguous lang area for cities.
	TownFounding found_town;                 ///< town founding.
	bool   station_noise_level;              ///< build new airports when the town noise level is still within accepted limits
	uint16 town_noise_population[3];         ///< population to base decision on noise evaluation (@see town_council_tolerance)
	bool   infrastructure_sharing[4];        ///< enable infrastructure sharing for rail/road/water/air
	uint   sharing_fee[4];                   ///< fees for infrastructure sharing for rail/road/water/air
	bool   sharing_payment_in_debt;          ///< allow fee payment for companies with more loan than money (switch off to prevent MP exploits)
	bool   allow_town_level_crossings;       ///< towns are allowed to build level crossings
	TownTunnelMode town_build_tunnels;       ///< if/when towns are allowed to build road tunnels
	uint8  town_max_road_slope;              ///< maximum number of consecutive sloped road tiles which towns are allowed to build
	bool   allow_town_bridges;               ///< towns are allowed to build bridges
	int8   old_town_cargo_factor;            ///< old power-of-two multiplier for town (passenger, mail) generation. May be negative.
	int16  town_cargo_scale_factor;          ///< scaled power-of-two multiplier for town (passenger, mail) generation. May be negative.
	int16  industry_cargo_scale_factor;      ///< scaled power-of-two multiplier for primary industry generation. May be negative.
	bool   infrastructure_maintenance;       ///< enable monthly maintenance fee for owner infrastructure
	uint8  day_length_factor;                ///< factor which the length of day is multiplied
	uint16 random_road_reconstruction;       ///< chance out of 1000 per tile loop for towns to start random road re-construction
	bool disable_inflation_newgrf_flag;      ///< Disable NewGRF inflation flag
	CargoPaymentAlgorithm payment_algorithm; ///< Cargo payment algorithm
};

struct LinkGraphSettings {
	uint16 recalc_time;                         ///< time (in days) for recalculating each link graph component.
	uint16 recalc_interval;                     ///< time (in days) between subsequent checks for link graphs to be calculated.
	bool recalc_not_scaled_by_daylength;        ///< whether the time should be in daylength-scaled days (false) or unscaled days (true)
	DistributionType distribution_pax;          ///< distribution type for passengers
	DistributionType distribution_mail;         ///< distribution type for mail
	DistributionType distribution_armoured;     ///< distribution type for armoured cargo class
	DistributionType distribution_default;      ///< distribution type for all other goods
	DistributionType distribution_per_cargo[NUM_CARGO]; ///< per cargo distribution types
	uint8 accuracy;                             ///< accuracy when calculating things on the link graph. low accuracy => low running time
	uint8 demand_size;                          ///< influence of supply ("station size") on the demand function
	uint8 demand_distance;                      ///< influence of distance between stations on the demand function
	uint8 short_path_saturation;                ///< percentage up to which short paths are saturated before saturating most capacious paths
	uint16 aircraft_link_scale;                 ///< scale effective distance of aircraft links

	inline DistributionType GetDistributionType(CargoID cargo) const {
		if (this->distribution_per_cargo[cargo] != DT_PER_CARGO_DEFAULT) return this->distribution_per_cargo[cargo];
		if (IsCargoInClass(cargo, CC_PASSENGERS)) return this->distribution_pax;
		if (IsCargoInClass(cargo, CC_MAIL)) return this->distribution_mail;
		if (IsCargoInClass(cargo, CC_ARMOURED)) return this->distribution_armoured;
		return this->distribution_default;
	}
};

/** Settings related to stations. */
struct StationSettings {
	bool   modified_catchment;               ///< different-size catchment areas
	bool   serve_neutral_industries;         ///< company stations can serve industries with attached neutral stations
	bool   adjacent_stations;                ///< allow stations to be built directly adjacent to other stations
	bool   distant_join_stations;            ///< allow to join non-adjacent stations
	bool   never_expire_airports;            ///< never expire airports
	byte   station_spread;                   ///< amount a station may spread
	byte   catchment_increase;               ///< amount by which station catchment is increased
	bool   cargo_class_rating_wait_time;     ///< station rating tolerance to time since last cargo pickup depends on cargo class
	bool   station_size_rating_cargo_amount; ///< station rating tolerance to waiting cargo amount depends on station size
	StationDelivery station_delivery_mode;   ///< method to use for distributing cargo from stations to accepting industries
};

/** Default settings for vehicles. */
struct VehicleDefaultSettings {
	bool   servint_ispercent;                ///< service intervals are in percents
	uint16 servint_trains;                   ///< service interval for trains
	uint16 servint_roadveh;                  ///< service interval for road vehicles
	uint16 servint_aircraft;                 ///< service interval for aircraft
	uint16 servint_ships;                    ///< service interval for ships
	bool   auto_timetable_by_default;        ///< use automatic timetables by default
	bool   auto_separation_by_default;       ///< use automatic timetable separation by default
};

/** Settings that can be set per company. */
struct CompanySettings {
	bool engine_renew;                       ///< is autorenew enabled
	int16 engine_renew_months;               ///< months before/after the maximum vehicle age a vehicle should be renewed
	uint32 engine_renew_money;               ///< minimum amount of money before autorenew is used
	bool renew_keep_length;                  ///< sell some wagons if after autoreplace the train is longer than before
	VehicleDefaultSettings vehicle;          ///< default settings for vehicles
	uint8 order_occupancy_smoothness;        ///< percentage smoothness of occupancy measurement changes
	uint8  auto_timetable_separation_rate;   ///< percentage of auto timetable separation change to apply
	bool infra_others_buy_in_depot[4];       ///< other companies can buy/autorenew in this companies depots (where infra sharing enabled)
	uint16 timetable_autofill_rounding;      ///< round up timetable times to be a multiple of this number of ticks
	bool advance_order_on_clone;             ///< when cloning a vehicle or copying/sharing an order list, advance the current order to a suitable point
	bool copy_clone_add_to_group;            ///< whether to add cloned vehicles to the source vehicle's group, when cloning a vehicle without sharing orders
	bool remain_if_next_order_same_station;  ///< if the next order is for the same station, start loading/unloading again instead of leaving.

	byte old_simulated_wormhole_signals;     ///< no longer needs a setting: tunnel/bridge signal simulation spacing
};

/** Debug settings. */
struct DebugSettings {
	uint32 chicken_bits;                     ///< chicken bits
	uint32 newgrf_optimiser_flags;           ///< NewGRF optimiser flags
};

/** Scenario editor settings. */
struct ScenarioSettings {
	bool multiple_buildings;                 ///< allow manually adding more than one church/stadium
	bool house_ignore_dates;                 ///< allow manually adding houses regardless of date restrictions
	uint8 house_ignore_zones;                ///< allow manually adding houses regardless of zone restrictions
	bool house_ignore_grf;                   ///< allow manually adding houses regardless of GRF restrictions
};

/** Settings related to currency/unit systems. */
struct ClientLocaleSettings {
	bool sync_locale_network_server;         ///< sync locale settings with network server
};

/** All settings together for the game. */
struct GameSettings {
	DifficultySettings   difficulty;         ///< settings related to the difficulty
	GameCreationSettings game_creation;      ///< settings used during the creation of a game (map)
	ConstructionSettings construction;       ///< construction of things in-game
	AISettings           ai;                 ///< what may the AI do?
	ScriptSettings       script;             ///< settings for scripts
	class AIConfig      *ai_config[MAX_COMPANIES]; ///< settings per company
	class GameConfig    *game_config;        ///< settings for gamescript
	PathfinderSettings   pf;                 ///< settings for all pathfinders
	OrderSettings        order;              ///< settings related to orders
	VehicleSettings      vehicle;            ///< options for vehicles
	EconomySettings      economy;            ///< settings to change the economy
	LinkGraphSettings    linkgraph;          ///< settings for link graph calculations
	StationSettings      station;            ///< settings related to station management
	LocaleSettings       locale;             ///< settings related to used currency/unit system in the current game
	DebugSettings        debug;              ///< debug settings
	TimeSettings         game_time;          ///< time display settings.
};

/** All settings that are only important for the local client. */
struct ClientSettings {
	GUISettings          gui;                ///< settings related to the GUI
	ClientLocaleSettings client_locale;      ///< settings related to used currency/unit system in the client
	NetworkSettings      network;            ///< settings related to the network
	CompanySettings      company;            ///< default values for per-company settings
	SoundSettings        sound;              ///< sound effect settings
	MusicSettings        music;              ///< settings related to music/sound
	NewsSettings         news_display;       ///< news display settings.
	ScenarioSettings     scenario;           ///< scenario editor settings
};

/** The current settings for this game. */
extern ClientSettings _settings_client;

/** The current settings for this game. */
extern GameSettings _settings_game;

/** The settings values that are used for new games and/or modified in config file. */
extern GameSettings _settings_newgame;

/** The effective settings that are used for time display. */
extern TimeSettings _settings_time;

/** Old vehicle settings, which were game settings before, and are company settings now. (Needed for savegame conversion) */
extern VehicleDefaultSettings _old_vds;

/**
 * Get the settings-object applicable for the current situation: the newgame settings
 * when we're in the main menu and otherwise the settings of the current game.
 */
static inline GameSettings &GetGameSettings()
{
	return (_game_mode == GM_MENU) ? _settings_newgame : _settings_game;
}

#endif /* SETTINGS_TYPE_H */<|MERGE_RESOLUTION|>--- conflicted
+++ resolved
@@ -670,7 +670,6 @@
 	bool   roadveh_articulated_overtaking;   ///< enable articulated road vehicles overtaking other vehicles
 	bool   roadveh_cant_quantum_tunnel;      ///< enable or disable vehicles quantum tunelling through over vehicles when blocked
 	bool   drive_through_train_depot;        ///< enable drive-through train depot emulation
-<<<<<<< HEAD
 	uint16 through_load_speed_limit;		 ///< maximum speed for through load
 
 	bool limit_vehicle_speed_in_towns;				 ///< limit vehicle speed in towns
@@ -689,10 +688,7 @@
 	uint16 min_speed_for_second_lane;				 ///< Min speed to go to the second lane on highway
 	bool only_buses_on_second_lane_on_highway;		 ///< Only buses (any road vehicle with cargo Passengers) will use second lane. Doesn't effect overtaking
 	uint8 chance_of_going_to_second_lane;			 ///< One in {value} vehicle will go into the second lane on highway
-=======
-	uint16 through_load_speed_limit;         ///< maximum speed for through load
-	uint16 rail_depot_speed_limit;           ///< maximum speed entering/existing rail depots
->>>>>>> f0cdd1e6
+	uint16 rail_depot_speed_limit;					 ///< maximum speed entering/existing rail depots
 };
 
 /** Settings related to the economy. */
