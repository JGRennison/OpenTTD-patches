/*
 * This file is part of OpenTTD.
 * OpenTTD is free software; you can redistribute it and/or modify it under the terms of the GNU General Public License as published by the Free Software Foundation, version 2.
 * OpenTTD is distributed in the hope that it will be useful, but WITHOUT ANY WARRANTY; without even the implied warranty of MERCHANTABILITY or FITNESS FOR A PARTICULAR PURPOSE.
 * See the GNU General Public License for more details. You should have received a copy of the GNU General Public License along with OpenTTD. If not, see <http://www.gnu.org/licenses/>.
 */

/** @file openttd.cpp Functions related to starting OpenTTD. */

#include "stdafx.h"

#include "blitter/factory.hpp"
#include "sound/sound_driver.hpp"
#include "music/music_driver.hpp"
#include "video/video_driver.hpp"

#include "fontcache.h"
#include "error.h"
#include "gui.h"

#include "base_media_base.h"
#include "saveload/saveload.h"
#include "company_func.h"
#include "command_func.h"
#include "news_func.h"
#include "fios.h"
#include "aircraft.h"
#include "roadveh.h"
#include "train.h"
#include "ship.h"
#include "console_func.h"
#include "screenshot.h"
#include "network/network.h"
#include "network/network_func.h"
#include "ai/ai.hpp"
#include "ai/ai_config.hpp"
#include "settings_func.h"
#include "genworld.h"
#include "progress.h"
#include "strings_func.h"
#include "date_func.h"
#include "vehicle_func.h"
#include "gamelog.h"
#include "animated_tile_func.h"
#include "roadstop_base.h"
#include "elrail_func.h"
#include "rev.h"
#include "highscore.h"
#include "station_base.h"
#include "crashlog.h"
#include "engine_func.h"
#include "core/random_func.hpp"
#include "rail_gui.h"
#include "road_gui.h"
#include "core/backup_type.hpp"
#include "hotkeys.h"
#include "newgrf.h"
#include "newgrf_commons.h"
#include "misc/getoptdata.h"
#include "game/game.hpp"
#include "game/game_config.hpp"
#include "town.h"
#include "subsidy_func.h"
#include "gfx_layout.h"
#include "viewport_func.h"
#include "viewport_sprite_sorter.h"
#include "framerate_type.h"
#include "programmable_signals.h"
#include "smallmap_gui.h"
#include "viewport_func.h"
#include "thread.h"
#include "bridge_signal_map.h"
#include "zoning.h"
#include "cargopacket.h"
#include "tbtr_template_vehicle.h"
#include "string_func_extra.h"
#include "industry.h"
#include "cargopacket.h"
#include "core/checksum_func.hpp"
#include "tbtr_template_vehicle_func.h"

#include "linkgraph/linkgraphschedule.h"
#include "tracerestrict.h"

#include <stdarg.h>
#include <system_error>

#include "safeguards.h"

#ifdef __EMSCRIPTEN__
#	include <emscripten.h>
#	include <emscripten/html5.h>
#endif

void CallLandscapeTick();
void IncreaseDate();
void MusicLoop();
void ResetMusic();
void CallWindowGameTickEvent();
bool HandleBootstrap();

extern void ShowOSErrorBox(const char *buf, bool system);
extern std::string _config_file;

bool _save_config = false;

GameEventFlags _game_events_since_load;
GameEventFlags _game_events_overall;

time_t _game_load_time;

SimpleChecksum64 _state_checksum;

/**
 * Error handling for fatal user errors.
 * @param s the string to print.
 * @note Does NEVER return.
 */
void CDECL usererror(const char *s, ...)
{
	va_list va;
	char buf[512];

	va_start(va, s);
	vseprintf(buf, lastof(buf), s, va);
	va_end(va);

	ShowOSErrorBox(buf, false);
	if (VideoDriver::GetInstance() != nullptr) VideoDriver::GetInstance()->Stop();

#ifdef __EMSCRIPTEN__
	emscripten_exit_pointerlock();
	/* In effect, the game ends here. As emscripten_set_main_loop() caused
	 * the stack to be unwound, the code after MainLoop() in
	 * openttd_main() is never executed. */
	EM_ASM(if (window["openttd_syncfs"]) openttd_syncfs());
	EM_ASM(if (window["openttd_abort"]) openttd_abort());
#endif

	exit(1);
}

/**
 * Error handling for fatal non-user errors.
 * @param s the string to print.
 * @note Does NEVER return.
 */
void CDECL error(const char *s, ...)
{
	va_list va;
	char buf[2048];

	va_start(va, s);
	vseprintf(buf, lastof(buf), s, va);
	va_end(va);

	if (VideoDriver::GetInstance() == nullptr || VideoDriver::GetInstance()->HasGUI()) {
		ShowOSErrorBox(buf, true);
	}

	/* Set the error message for the crash log and then invoke it. */
	CrashLog::SetErrorMessage(buf);
	abort();
}

void CDECL assert_msg_error(int line, const char *file, const char *expr, const char *extra, const char *str, ...)
{
	va_list va;
	char buf[2048];

	char *b = buf;
	b += seprintf(b, lastof(buf), "Assertion failed at line %i of %s: %s\n\t", line, file, expr);

	if (extra != nullptr) {
		b += seprintf(b, lastof(buf), "%s\n\t", extra);
	}

	va_start(va, str);
	vseprintf(b, lastof(buf), str, va);
	va_end(va);

	ShowOSErrorBox(buf, true);

	/* Set the error message for the crash log and then invoke it. */
	CrashLog::SetErrorMessage(buf);
	abort();
}

const char *assert_tile_info(uint32 tile) {
	static char buffer[128];
	DumpTileInfo(buffer, lastof(buffer), tile);
	return buffer;
}

/**
 * Shows some information on the console/a popup box depending on the OS.
 * @param str the text to show.
 */
void CDECL ShowInfoF(const char *str, ...)
{
	va_list va;
	char buf[1024];
	va_start(va, str);
	vseprintf(buf, lastof(buf), str, va);
	va_end(va);
	ShowInfo(buf);
}

/**
 * Show the help message when someone passed a wrong parameter.
 */
static void ShowHelp()
{
	char buf[8192];
	char *p = buf;

	p += seprintf(p, lastof(buf), "OpenTTD %s\n", _openttd_revision);
	p = strecpy(p,
		"\n"
		"\n"
		"Command line options:\n"
		"  -v drv              = Set video driver (see below)\n"
		"  -s drv              = Set sound driver (see below) (param bufsize,hz)\n"
		"  -m drv              = Set music driver (see below)\n"
		"  -b drv              = Set the blitter to use (see below)\n"
		"  -r res              = Set resolution (for instance 800x600)\n"
		"  -h                  = Display this help text\n"
		"  -t year             = Set starting year\n"
		"  -d [[fac=]lvl[,...]]= Debug mode\n"
		"  -e                  = Start Editor\n"
		"  -g [savegame]       = Start new/save game immediately\n"
		"  -G seed             = Set random seed\n"
		"  -n [ip:port#company]= Join network game\n"
		"  -p password         = Password to join server\n"
		"  -P password         = Password to join company\n"
		"  -D [ip][:port]      = Start dedicated server\n"
		"  -l ip[:port]        = Redirect DEBUG()\n"
#if !defined(_WIN32)
		"  -f                  = Fork into the background (dedicated only)\n"
#endif
		"  -I graphics_set     = Force the graphics set (see below)\n"
		"  -S sounds_set       = Force the sounds set (see below)\n"
		"  -M music_set        = Force the music set (see below)\n"
		"  -c config_file      = Use 'config_file' instead of 'openttd.cfg'\n"
		"  -x                  = Never save configuration changes to disk\n"
		"  -q savegame         = Write some information about the savegame and exit\n"
		"  -Z                  = Write detailed version information and exit\n"
		"\n",
		lastof(buf)
	);

	/* List the graphics packs */
	p = BaseGraphics::GetSetsList(p, lastof(buf));

	/* List the sounds packs */
	p = BaseSounds::GetSetsList(p, lastof(buf));

	/* List the music packs */
	p = BaseMusic::GetSetsList(p, lastof(buf));

	/* List the drivers */
	p = DriverFactoryBase::GetDriversInfo(p, lastof(buf));

	/* List the blitters */
	p = BlitterFactory::GetBlittersInfo(p, lastof(buf));

	/* List the debug facilities. */
	p = DumpDebugFacilityNames(p, lastof(buf));

	/* We need to initialize the AI, so it finds the AIs */
	AI::Initialize();
	p = AI::GetConsoleList(p, lastof(buf), true);
	AI::Uninitialize(true);

	/* We need to initialize the GameScript, so it finds the GSs */
	Game::Initialize();
	p = Game::GetConsoleList(p, lastof(buf), true);
	Game::Uninitialize(true);

	/* ShowInfo put output to stderr, but version information should go
	 * to stdout; this is the only exception */
#if !defined(_WIN32)
	printf("%s\n", buf);
#else
	ShowInfo(buf);
#endif
}

static void WriteSavegameInfo(const char *name)
{
	extern SaveLoadVersion _sl_version;
	uint32 last_ottd_rev = 0;
	byte ever_modified = 0;
	bool removed_newgrfs = false;

	GamelogInfo(_load_check_data.gamelog_action, _load_check_data.gamelog_actions, &last_ottd_rev, &ever_modified, &removed_newgrfs);

	char buf[65536];
	char *p = buf;
	p += seprintf(p, lastof(buf), "Name:         %s\n", name);
	const char *type = "";
	extern bool _sl_is_faked_ext;
	extern bool _sl_is_ext_version;
	if (_sl_is_faked_ext) {
		type = " (fake extended)";
	} else if (_sl_is_ext_version) {
		type = " (extended)";
	}
	p += seprintf(p, lastof(buf), "Savegame ver: %d%s\n", _sl_version, type);
	for (size_t i = 0; i < XSLFI_SIZE; i++) {
		if (_sl_xv_feature_versions[i] > 0) {
			p += seprintf(p, lastof(buf), "    Feature: %s = %d\n", SlXvGetFeatureName((SlXvFeatureIndex) i), _sl_xv_feature_versions[i]);
		}
	}
	p += seprintf(p, lastof(buf), "NewGRF ver:   0x%08X\n", last_ottd_rev);
	p += seprintf(p, lastof(buf), "Modified:     %d\n", ever_modified);

	if (removed_newgrfs) {
		p += seprintf(p, lastof(buf), "NewGRFs have been removed\n");
	}

	p = strecpy(p, "NewGRFs:\n", lastof(buf));
	if (_load_check_data.HasNewGrfs()) {
		for (GRFConfig *c = _load_check_data.grfconfig; c != nullptr; c = c->next) {
			char md5sum[33];
			md5sumToString(md5sum, lastof(md5sum), HasBit(c->flags, GCF_COMPATIBLE) ? c->original_md5sum : c->ident.md5sum);
			p += seprintf(p, lastof(buf), "%08X %s %s\n", c->ident.grfid, md5sum, c->filename);
		}
	}

	/* ShowInfo put output to stderr, but version information should go
	 * to stdout; this is the only exception */
#if !defined(_WIN32)
	printf("%s\n", buf);
#else
	ShowInfo(buf);
#endif
}

static void WriteSavegameDebugData(const char *name)
{
	char *buf = MallocT<char>(4096);
	char *buflast = buf + 4095;
	char *p = buf;
	auto bump_size = [&]() {
		size_t offset = p - buf;
		size_t new_size = buflast - buf + 1 + 4096;
		buf = ReallocT<char>(buf, new_size);
		buflast = buf + new_size - 1;
		p = buf + offset;
	};
	p += seprintf(p, buflast, "Name:         %s\n", name);
	if (_load_check_data.debug_log_data.size()) {
		p += seprintf(p, buflast, "%u bytes of debug log data in savegame\n", (uint) _load_check_data.debug_log_data.size());
		std::string buffer = _load_check_data.debug_log_data;
		ProcessLineByLine(const_cast<char *>(buffer.data()), [&](const char *line) {
			if (buflast - p <= 1024) bump_size();
			p += seprintf(p, buflast, "> %s\n", line);
		});
	} else {
		p += seprintf(p, buflast, "No debug log data in savegame\n");
	}
	if (_load_check_data.debug_config_data.size()) {
		p += seprintf(p, buflast, "%u bytes of debug config data in savegame\n", (uint) _load_check_data.debug_config_data.size());
		std::string buffer = _load_check_data.debug_config_data;
		ProcessLineByLine(const_cast<char *>(buffer.data()), [&](const char *line) {
			if (buflast - p <= 1024) bump_size();
			p += seprintf(p, buflast, "> %s\n", line);
		});
	} else {
		p += seprintf(p, buflast, "No debug config data in savegame\n");
	}

	/* ShowInfo put output to stderr, but version information should go
	 * to stdout; this is the only exception */
#if !defined(_WIN32)
	printf("%s\n", buf);
#else
	ShowInfo(buf);
#endif
	free(buf);
}


/**
 * Extract the resolution from the given string and store
 * it in the 'res' parameter.
 * @param res variable to store the resolution in.
 * @param s   the string to decompose.
 */
static void ParseResolution(Dimension *res, const char *s)
{
	const char *t = strchr(s, 'x');
	if (t == nullptr) {
		ShowInfoF("Invalid resolution '%s'", s);
		return;
	}

	res->width  = std::max(strtoul(s, nullptr, 0), 64UL);
	res->height = std::max(strtoul(t + 1, nullptr, 0), 64UL);
}


/**
 * Uninitializes drivers, frees allocated memory, cleans pools, ...
 * Generally, prepares the game for shutting down
 */
static void ShutdownGame()
{
	IConsoleFree();

	if (_network_available) NetworkShutDown(); // Shut down the network and close any open connections

	DriverFactoryBase::ShutdownDrivers();

	UnInitWindowSystem();

	/* stop the scripts */
	AI::Uninitialize(false);
	Game::Uninitialize(false);

	/* Uninitialize variables that are allocated dynamically */
	GamelogReset();

	LinkGraphSchedule::Clear();
	ClearTraceRestrictMapping();
	ClearBridgeSimulatedSignalMapping();
	ClearCargoPacketDeferredPayments();
	PoolBase::Clean(PT_ALL);

	FreeSignalPrograms();
	FreeSignalDependencies();

	ClearZoningCaches();
	ClearOrderDestinationRefcountMap();

	/* No NewGRFs were loaded when it was still bootstrapping. */
	if (_game_mode != GM_BOOTSTRAP) ResetNewGRFData();

	/* Close all and any open filehandles */
	FioCloseAll();

	UninitFreeType();

	ViewportMapClearTunnelCache();
	InvalidateVehicleTickCaches();
	ClearVehicleTickCaches();
	InvalidateTemplateReplacementImages();
	ClearCommandLog();
	ClearDesyncMsgLog();

	_loaded_local_company = COMPANY_SPECTATOR;
	_game_events_since_load = (GameEventFlags) 0;
	_game_events_overall = (GameEventFlags) 0;
	_game_load_cur_date_ymd = { 0, 0, 0 };
	_game_load_date_fract = 0;
	_game_load_tick_skip_counter = 0;
	_game_load_time = 0;
	_loadgame_DBGL_data.clear();
	_loadgame_DBGC_data.clear();
}

/**
 * Load the introduction game.
 * @param load_newgrfs Whether to load the NewGRFs or not.
 */
static void LoadIntroGame(bool load_newgrfs = true)
{
	UnshowCriticalError();
	Window *v;
	FOR_ALL_WINDOWS_FROM_FRONT(v) delete v;

	_game_mode = GM_MENU;

	if (load_newgrfs) ResetGRFConfig(false);

	/* Setup main window */
	ResetWindowSystem();
	SetupColoursAndInitialWindow();

	/* Load the default opening screen savegame */
	if (SaveOrLoad("opntitle.dat", SLO_LOAD, DFT_GAME_FILE, BASESET_DIR) != SL_OK) {
		GenerateWorld(GWM_EMPTY, 64, 64); // if failed loading, make empty world.
		WaitTillGeneratedWorld();
		SetLocalCompany(COMPANY_SPECTATOR);
	} else {
		SetLocalCompany(COMPANY_FIRST);
	}

	FixTitleGameZoom();
	_pause_mode = PM_UNPAUSED;
	_cursor.fix_at = false;

	CheckForMissingGlyphs();

	MusicLoop(); // ensure music is correct
}

void MakeNewgameSettingsLive()
{
	for (CompanyID c = COMPANY_FIRST; c < MAX_COMPANIES; c++) {
		if (_settings_game.ai_config[c] != nullptr) {
			delete _settings_game.ai_config[c];
		}
	}
	if (_settings_game.game_config != nullptr) {
		delete _settings_game.game_config;
	}

	/* Copy newgame settings to active settings.
	 * Also initialise old settings needed for savegame conversion. */
	_settings_game = _settings_newgame;
	_settings_time = _settings_game.game_time = _settings_client.gui;
	_old_vds = _settings_client.company.vehicle;

	for (CompanyID c = COMPANY_FIRST; c < MAX_COMPANIES; c++) {
		_settings_game.ai_config[c] = nullptr;
		if (_settings_newgame.ai_config[c] != nullptr) {
			_settings_game.ai_config[c] = new AIConfig(_settings_newgame.ai_config[c]);
			if (!AIConfig::GetConfig(c, AIConfig::SSS_FORCE_GAME)->HasScript()) {
				AIConfig::GetConfig(c, AIConfig::SSS_FORCE_GAME)->Change(nullptr);
			}
		}
	}
	_settings_game.game_config = nullptr;
	if (_settings_newgame.game_config != nullptr) {
		_settings_game.game_config = new GameConfig(_settings_newgame.game_config);
	}
}

void OpenBrowser(const char *url)
{
	/* Make sure we only accept urls that are sure to open a browser. */
	if (strstr(url, "http://") != url && strstr(url, "https://") != url) return;

	extern void OSOpenBrowser(const char *url);
	OSOpenBrowser(url);
}

/** Callback structure of statements to be executed after the NewGRF scan. */
struct AfterNewGRFScan : NewGRFScanCallback {
	Year startyear;                    ///< The start year.
	uint32 generation_seed;            ///< Seed for the new game.
	char *dedicated_host;              ///< Hostname for the dedicated server.
	uint16 dedicated_port;             ///< Port for the dedicated server.
	char *network_conn;                ///< Information about the server to connect to, or nullptr.
	const char *join_server_password;  ///< The password to join the server with.
	const char *join_company_password; ///< The password to join the company with.
	bool save_config;                  ///< The save config setting.

	/**
	 * Create a new callback.
	 */
	AfterNewGRFScan() :
			startyear(INVALID_YEAR), generation_seed(GENERATE_NEW_SEED),
			dedicated_host(nullptr), dedicated_port(0), network_conn(nullptr),
			join_server_password(nullptr), join_company_password(nullptr),
			save_config(true)
	{
		/* Visual C++ 2015 fails compiling this line (AfterNewGRFScan::generation_seed undefined symbol)
		 * if it's placed outside a member function, directly in the struct body. */
		static_assert(sizeof(generation_seed) == sizeof(_settings_game.game_creation.generation_seed));
	}

	virtual void OnNewGRFsScanned()
	{
		ResetGRFConfig(false);

		TarScanner::DoScan(TarScanner::SCENARIO);

		AI::Initialize();
		Game::Initialize();

		/* We want the new (correct) NewGRF count to survive the loading. */
		uint last_newgrf_count = _settings_client.gui.last_newgrf_count;
		LoadFromConfig();
		_settings_client.gui.last_newgrf_count = last_newgrf_count;
		/* Since the default for the palette might have changed due to
		 * reading the configuration file, recalculate that now. */
		UpdateNewGRFConfigPalette();

		Game::Uninitialize(true);
		AI::Uninitialize(true);
		LoadFromHighScore();
		LoadHotkeysFromConfig();
		WindowDesc::LoadFromConfig();

		/* We have loaded the config, so we may possibly save it. */
		_save_config = save_config;

		/* restore saved music volume */
		MusicDriver::GetInstance()->SetVolume(_settings_client.music.music_vol);

		if (startyear != INVALID_YEAR) _settings_newgame.game_creation.starting_year = startyear;
		if (generation_seed != GENERATE_NEW_SEED) _settings_newgame.game_creation.generation_seed = generation_seed;

		if (dedicated_host != nullptr) {
			_network_bind_list.clear();
			_network_bind_list.emplace_back(dedicated_host);
		}
		if (dedicated_port != 0) _settings_client.network.server_port = dedicated_port;

		/* initialize the ingame console */
		IConsoleInit();
		InitializeGUI();
		IConsoleCmdExec("exec scripts/autoexec.scr 0");

		/* Make sure _settings is filled with _settings_newgame if we switch to a game directly */
		if (_switch_mode != SM_NONE) MakeNewgameSettingsLive();

		if (_network_available && network_conn != nullptr) {
			const char *port = nullptr;
			const char *company = nullptr;
			uint16 rport = NETWORK_DEFAULT_PORT;
			CompanyID join_as = COMPANY_NEW_COMPANY;

			ParseConnectionString(&company, &port, network_conn);

			if (company != nullptr) {
				join_as = (CompanyID)atoi(company);

				if (join_as != COMPANY_SPECTATOR) {
					join_as--;
					if (join_as >= MAX_COMPANIES) {
						delete this;
						return;
					}
				}
			}
			if (port != nullptr) rport = atoi(port);

			LoadIntroGame();
			_switch_mode = SM_NONE;
			NetworkClientConnectGame(NetworkAddress(network_conn, rport), join_as, join_server_password, join_company_password);
		}

		/* After the scan we're not used anymore. */
		delete this;
	}
};

#if defined(UNIX)
extern void DedicatedFork();
#endif

/** Options of OpenTTD. */
static const OptionData _options[] = {
	 GETOPT_SHORT_VALUE('I'),
	 GETOPT_SHORT_VALUE('S'),
	 GETOPT_SHORT_VALUE('M'),
	 GETOPT_SHORT_VALUE('m'),
	 GETOPT_SHORT_VALUE('s'),
	 GETOPT_SHORT_VALUE('v'),
	 GETOPT_SHORT_VALUE('b'),
	GETOPT_SHORT_OPTVAL('D'),
	GETOPT_SHORT_OPTVAL('n'),
	 GETOPT_SHORT_VALUE('l'),
	 GETOPT_SHORT_VALUE('p'),
	 GETOPT_SHORT_VALUE('P'),
#if !defined(_WIN32)
	 GETOPT_SHORT_NOVAL('f'),
#endif
	 GETOPT_SHORT_VALUE('r'),
	 GETOPT_SHORT_VALUE('t'),
	GETOPT_SHORT_OPTVAL('d'),
	 GETOPT_SHORT_NOVAL('e'),
	GETOPT_SHORT_OPTVAL('g'),
	 GETOPT_SHORT_VALUE('G'),
	 GETOPT_SHORT_VALUE('c'),
	 GETOPT_SHORT_NOVAL('x'),
	 GETOPT_SHORT_VALUE('q'),
	 GETOPT_SHORT_VALUE('K'),
	 GETOPT_SHORT_NOVAL('h'),
	 GETOPT_SHORT_VALUE('J'),
	 GETOPT_SHORT_NOVAL('Z'),
	GETOPT_END()
};

/**
 * Main entry point for this lovely game.
 * @param argc The number of arguments passed to this game.
 * @param argv The values of the arguments.
 * @return 0 when there is no error.
 */
int openttd_main(int argc, char *argv[])
{
	SetSelfAsMainThread();
	std::string musicdriver;
	std::string sounddriver;
	std::string videodriver;
	std::string blitter;
	std::string graphics_set;
	std::string sounds_set;
	std::string music_set;
	Dimension resolution = {0, 0};
	std::unique_ptr<AfterNewGRFScan> scanner(new AfterNewGRFScan());
	bool dedicated = false;
	char *debuglog_conn = nullptr;

	extern bool _dedicated_forks;
	_dedicated_forks = false;

	std::unique_lock<std::mutex> modal_work_lock(_modal_progress_work_mutex, std::defer_lock);
	std::unique_lock<std::mutex> modal_paint_lock(_modal_progress_paint_mutex, std::defer_lock);

	_game_mode = GM_MENU;
	_switch_mode = SM_MENU;

	GetOptData mgo(argc - 1, argv + 1, _options);
	int ret = 0;

	int i;
	while ((i = mgo.GetOpt()) != -1) {
		switch (i) {
		case 'I': graphics_set = mgo.opt; break;
		case 'S': sounds_set = mgo.opt; break;
		case 'M': music_set = mgo.opt; break;
		case 'm': musicdriver = mgo.opt; break;
		case 's': sounddriver = mgo.opt; break;
		case 'v': videodriver = mgo.opt; break;
		case 'b': blitter = mgo.opt; break;
		case 'D':
			musicdriver = "null";
			sounddriver = "null";
			videodriver = "dedicated";
			blitter = "null";
			dedicated = true;
			SetDebugString("net=6");
			if (mgo.opt != nullptr) {
				/* Use the existing method for parsing (openttd -n).
				 * However, we do ignore the #company part. */
				const char *temp = nullptr;
				const char *port = nullptr;
				ParseConnectionString(&temp, &port, mgo.opt);
				if (!StrEmpty(mgo.opt)) scanner->dedicated_host = mgo.opt;
				if (port != nullptr) scanner->dedicated_port = atoi(port);
			}
			break;
		case 'f': _dedicated_forks = true; break;
		case 'n':
			scanner->network_conn = mgo.opt; // optional IP parameter, nullptr if unset
			break;
		case 'l':
			debuglog_conn = mgo.opt;
			break;
		case 'p':
			scanner->join_server_password = mgo.opt;
			break;
		case 'P':
			scanner->join_company_password = mgo.opt;
			break;
		case 'r': ParseResolution(&resolution, mgo.opt); break;
		case 't': scanner->startyear = atoi(mgo.opt); break;
		case 'd': {
#if defined(_WIN32)
				CreateConsole();
#endif
				if (mgo.opt != nullptr) SetDebugString(mgo.opt);
				break;
			}
		case 'e': _switch_mode = (_switch_mode == SM_LOAD_GAME || _switch_mode == SM_LOAD_SCENARIO ? SM_LOAD_SCENARIO : SM_EDITOR); break;
		case 'g':
			if (mgo.opt != nullptr) {
				_file_to_saveload.SetName(mgo.opt);
				bool is_scenario = _switch_mode == SM_EDITOR || _switch_mode == SM_LOAD_SCENARIO;
				_switch_mode = is_scenario ? SM_LOAD_SCENARIO : SM_LOAD_GAME;
				_file_to_saveload.SetMode(SLO_LOAD, is_scenario ? FT_SCENARIO : FT_SAVEGAME, DFT_GAME_FILE);

				/* if the file doesn't exist or it is not a valid savegame, let the saveload code show an error */
				auto t = _file_to_saveload.name.find_last_of('.');
				if (t != std::string::npos) {
					FiosType ft = FiosGetSavegameListCallback(SLO_LOAD, _file_to_saveload.name, _file_to_saveload.name.substr(t).c_str(), nullptr, nullptr);
					if (ft != FIOS_TYPE_INVALID) _file_to_saveload.SetMode(ft);
				}

				break;
			}

			_switch_mode = SM_NEWGAME;
			/* Give a random map if no seed has been given */
			if (scanner->generation_seed == GENERATE_NEW_SEED) {
				scanner->generation_seed = InteractiveRandom();
			}
			break;
		case 'q':
		case 'K': {
			DeterminePaths(argv[0]);
			if (StrEmpty(mgo.opt)) {
				ret = 1;
				return ret;
			}

			char title[80];
			title[0] = '\0';
			FiosGetSavegameListCallback(SLO_LOAD, mgo.opt, strrchr(mgo.opt, '.'), title, lastof(title));

			_load_check_data.Clear();
			if (i == 'K') _load_check_data.want_debug_data = true;
			_load_check_data.want_grf_compatibility = false;
			SaveOrLoadResult res = SaveOrLoad(mgo.opt, SLO_CHECK, DFT_GAME_FILE, SAVE_DIR, false);
			if (res != SL_OK || _load_check_data.HasErrors()) {
				fprintf(stderr, "Failed to open savegame\n");
				if (_load_check_data.HasErrors()) {
					InitializeLanguagePacks();
					char buf[256];
					SetDParamStr(0, _load_check_data.error_data);
					GetString(buf, _load_check_data.error, lastof(buf));
					fprintf(stderr, "%s\n", buf);
				}
				return ret;
			}

			if (i == 'q') {
				WriteSavegameInfo(title);
			} else {
				WriteSavegameDebugData(title);
			}
			return ret;
		}
		case 'G': scanner->generation_seed = strtoul(mgo.opt, nullptr, 10); break;
		case 'c': _config_file = mgo.opt; break;
		case 'x': scanner->save_config = false; break;
		case 'J': _quit_after_days = Clamp(atoi(mgo.opt), 0, INT_MAX); break;
		case 'Z': {
			CrashLog::VersionInfoLog();
			return ret;
		}
		case 'h':
			i = -2; // Force printing of help.
			break;
		}
		if (i == -2) break;
	}

	if (i == -2 || mgo.numleft > 0) {
		/* Either the user typed '-h', he made an error, or he added unrecognized command line arguments.
		 * In all cases, print the help, and exit.
		 *
		 * The next two functions are needed to list the graphics sets. We can't do them earlier
		 * because then we cannot show it on the debug console as that hasn't been configured yet. */
		DeterminePaths(argv[0]);
		TarScanner::DoScan(TarScanner::BASESET);
		BaseGraphics::FindSets();
		BaseSounds::FindSets();
		BaseMusic::FindSets();
		ShowHelp();
		return ret;
	}

	DeterminePaths(argv[0]);
	TarScanner::DoScan(TarScanner::BASESET);

	if (dedicated) DEBUG(net, 0, "Starting dedicated version %s", _openttd_revision);
	if (_dedicated_forks && !dedicated) _dedicated_forks = false;

#if defined(UNIX)
	/* We must fork here, or we'll end up without some resources we need (like sockets) */
	if (_dedicated_forks) DedicatedFork();
#endif

	LoadFromConfig(true);

	if (resolution.width != 0) _cur_resolution = resolution;

	/* Limit width times height times bytes per pixel to fit a 32 bit
	 * integer, This way all internal drawing routines work correctly.
	 * A resolution that has one component as 0 is treated as a marker to
	 * auto-detect a good window size. */
	_cur_resolution.width  = std::min(_cur_resolution.width, UINT16_MAX / 2u);
	_cur_resolution.height = std::min(_cur_resolution.height, UINT16_MAX / 2u);

	/* Assume the cursor starts within the game as not all video drivers
	 * get an event that the cursor is within the window when it is opened.
	 * Saying the cursor is there makes no visible difference as it would
	 * just be out of the bounds of the window. */
	_cursor.in_window = true;

	/* enumerate language files */
	InitializeLanguagePacks();

	/* Initialize the regular font for FreeType */
	InitFreeType(false);

	/* This must be done early, since functions use the SetWindowDirty* calls */
	InitWindowSystem();

	BaseGraphics::FindSets();
	if (graphics_set.empty() && !BaseGraphics::ini_set.empty()) graphics_set = BaseGraphics::ini_set;
	if (!BaseGraphics::SetSet(graphics_set)) {
		if (!graphics_set.empty()) {
			BaseGraphics::SetSet({});

			ErrorMessageData msg(STR_CONFIG_ERROR, STR_CONFIG_ERROR_INVALID_BASE_GRAPHICS_NOT_FOUND);
			msg.SetDParamStr(0, graphics_set.c_str());
			ScheduleErrorMessage(msg);
		}
	}

	/* Initialize game palette */
	GfxInitPalettes();

	DEBUG(misc, 1, "Loading blitter...");
	if (blitter.empty() && !_ini_blitter.empty()) blitter = _ini_blitter;
	_blitter_autodetected = blitter.empty();
	/* Activate the initial blitter.
	 * This is only some initial guess, after NewGRFs have been loaded SwitchNewGRFBlitter may switch to a different one.
	 *  - Never guess anything, if the user specified a blitter. (_blitter_autodetected)
	 *  - Use 32bpp blitter if baseset or 8bpp-support settings says so.
	 *  - Use 8bpp blitter otherwise.
	 */
	if (!_blitter_autodetected ||
			(_support8bpp != S8BPP_NONE && (BaseGraphics::GetUsedSet() == nullptr || BaseGraphics::GetUsedSet()->blitter == BLT_8BPP)) ||
			BlitterFactory::SelectBlitter("32bpp-anim") == nullptr) {
		if (BlitterFactory::SelectBlitter(blitter) == nullptr) {
			blitter.empty() ?
				usererror("Failed to autoprobe blitter") :
				usererror("Failed to select requested blitter '%s'; does it exist?", blitter.c_str());
		}
	}

	if (videodriver.empty() && !_ini_videodriver.empty()) videodriver = _ini_videodriver;
	DriverFactoryBase::SelectDriver(videodriver, Driver::DT_VIDEO);

	InitializeSpriteSorter();

	/* Initialize the zoom level of the screen to normal */
	_screen.zoom = ZOOM_LVL_NORMAL;
	UpdateGUIZoom();

	NetworkStartUp(); // initialize network-core

	if (debuglog_conn != nullptr && _network_available) {
		const char *not_used = nullptr;
		const char *port = nullptr;
		uint16 rport;

		rport = NETWORK_DEFAULT_DEBUGLOG_PORT;

		ParseConnectionString(&not_used, &port, debuglog_conn);
		if (port != nullptr) rport = atoi(port);

		NetworkStartDebugLog(NetworkAddress(debuglog_conn, rport));
	}

	if (!HandleBootstrap()) {
		ShutdownGame();
		return ret;
	}

	VideoDriver::GetInstance()->ClaimMousePointer();

	/* initialize screenshot formats */
	InitializeScreenshotFormats();

	BaseSounds::FindSets();
	if (sounds_set.empty() && !BaseSounds::ini_set.empty()) sounds_set = BaseSounds::ini_set;
	if (!BaseSounds::SetSet(sounds_set)) {
		if (sounds_set.empty() || !BaseSounds::SetSet({})) {
			usererror("Failed to find a sounds set. Please acquire a sounds set for OpenTTD. See section 1.4 of README.md.");
		} else {
			ErrorMessageData msg(STR_CONFIG_ERROR, STR_CONFIG_ERROR_INVALID_BASE_SOUNDS_NOT_FOUND);
			msg.SetDParamStr(0, sounds_set.c_str());
			ScheduleErrorMessage(msg);
		}
	}

	BaseMusic::FindSets();
	if (music_set.empty() && !BaseMusic::ini_set.empty()) music_set = BaseMusic::ini_set;
	if (!BaseMusic::SetSet(music_set)) {
		if (music_set.empty() || !BaseMusic::SetSet({})) {
			usererror("Failed to find a music set. Please acquire a music set for OpenTTD. See section 1.4 of README.md.");
		} else {
			ErrorMessageData msg(STR_CONFIG_ERROR, STR_CONFIG_ERROR_INVALID_BASE_MUSIC_NOT_FOUND);
			msg.SetDParamStr(0, music_set.c_str());
			ScheduleErrorMessage(msg);
		}
	}

	if (sounddriver.empty() && !_ini_sounddriver.empty()) sounddriver = _ini_sounddriver;
	DriverFactoryBase::SelectDriver(sounddriver, Driver::DT_SOUND);

	if (musicdriver.empty() && !_ini_musicdriver.empty()) musicdriver = _ini_musicdriver;
	DriverFactoryBase::SelectDriver(musicdriver, Driver::DT_MUSIC);

	/* Take our initial lock on whatever we might want to do! */
	try {
		modal_work_lock.lock();
		modal_paint_lock.lock();
	} catch (const std::system_error&) {
		/* If there is some error we assume that threads aren't usable on the system we run. */
		extern bool _use_threaded_modal_progress; // From progress.cpp
		_use_threaded_modal_progress = false;
	}

	GenerateWorld(GWM_EMPTY, 64, 64); // Make the viewport initialization happy
	WaitTillGeneratedWorld();

	LoadIntroGame(false);

	CheckForMissingGlyphs();

	/* ScanNewGRFFiles now has control over the scanner. */
	ScanNewGRFFiles(scanner.release());

	VideoDriver::GetInstance()->MainLoop();

	CrashLog::MainThreadExitCheckPendingCrashlog();

	WaitTillSaved();
	WaitTillGeneratedWorld(); // Make sure any generate world threads have been joined.

	/* only save config if we have to */
	if (_save_config) {
		SaveToConfig();
		SaveHotkeysToConfig();
		WindowDesc::SaveToConfig();
		SaveToHighScore();
	}

	/* Reset windowing system, stop drivers, free used memory, ... */
	ShutdownGame();
	return ret;
}

void HandleExitGameRequest()
{
	if (_game_mode == GM_MENU || _game_mode == GM_BOOTSTRAP) { // do not ask to quit on the main screen
		_exit_game = true;
	} else if (_settings_client.gui.autosave_on_exit) {
		DoExitSave();
		_exit_game = true;
	} else {
		AskExitGame();
	}
}

static void MakeNewGameDone()
{
	SettingsDisableElrail(_settings_game.vehicle.disable_elrails);

	extern void PostCheckNewGRFLoadWarnings();
	PostCheckNewGRFLoadWarnings();

	/* In a dedicated server, the server does not play */
	if (!VideoDriver::GetInstance()->HasGUI()) {
		SetLocalCompany(COMPANY_SPECTATOR);
		if (_settings_client.gui.pause_on_newgame) DoCommandP(0, PM_PAUSED_NORMAL, 1, CMD_PAUSE);
		IConsoleCmdExec("exec scripts/game_start.scr 0");
		return;
	}

	/* Create a single company */
	DoStartupNewCompany(DSNC_NONE);

	Company *c = Company::Get(COMPANY_FIRST);
	c->settings = _settings_client.company;

	/* Overwrite color from settings if needed
	 * COLOUR_END corresponds to Random colour */
	if (_settings_client.gui.starting_colour != COLOUR_END) {
		c->colour = _settings_client.gui.starting_colour;
		ResetCompanyLivery(c);
		_company_colours[c->index] = (Colours)c->colour;
	}

	IConsoleCmdExec("exec scripts/game_start.scr 0");

	SetLocalCompany(COMPANY_FIRST);

	InitializeRailGUI();
	InitializeRoadGUI();

	/* We are the server, we start a new company (not dedicated),
	 * so set the default password *if* needed. */
	if (_network_server && !StrEmpty(_settings_client.network.default_company_pass)) {
		NetworkChangeCompanyPassword(_local_company, _settings_client.network.default_company_pass);
	}

	if (_settings_client.gui.pause_on_newgame) DoCommandP(0, PM_PAUSED_NORMAL, 1, CMD_PAUSE);

	CheckEngines();
	CheckIndustries();
	MarkWholeScreenDirty();
}

/*
 * Too large size may be stored in settings (especially if switching between between OpenTTD
 * versions with different map size limits), we have to check if it is valid before generating world.
 * Simple separate checking of X and Y map sizes is not enough, as their sum is what counts for the limit.
 * Check the size and decrease the larger of the sizes till the size is in limit.
 */
static void FixConfigMapSize()
{
	while (_settings_game.game_creation.map_x + _settings_game.game_creation.map_y > MAX_MAP_TILES_BITS) {
		/* Repeat reducing larger of X/Y dimensions until the map size is within allowable limits */
		if (_settings_game.game_creation.map_x > _settings_game.game_creation.map_y) {
			_settings_game.game_creation.map_x--;
		} else {
			_settings_game.game_creation.map_y--;
		}
	}
}

static void MakeNewGame(bool from_heightmap, bool reset_settings)
{
	_game_mode = GM_NORMAL;
	if (!from_heightmap) {
		/* "reload" command needs to know what mode we were in. */
		_file_to_saveload.SetMode(SLO_INVALID, FT_INVALID, DFT_INVALID);
	}

	ResetGRFConfig(true);

	GenerateWorldSetCallback(&MakeNewGameDone);
	FixConfigMapSize();
	GenerateWorld(from_heightmap ? GWM_HEIGHTMAP : GWM_NEWGAME, 1 << _settings_game.game_creation.map_x, 1 << _settings_game.game_creation.map_y, reset_settings);
}

static void MakeNewEditorWorldDone()
{
	SetLocalCompany(OWNER_NONE);

	extern void PostCheckNewGRFLoadWarnings();
	PostCheckNewGRFLoadWarnings();
}

static void MakeNewEditorWorld()
{
	_game_mode = GM_EDITOR;
	/* "reload" command needs to know what mode we were in. */
	_file_to_saveload.SetMode(SLO_INVALID, FT_INVALID, DFT_INVALID);

	ResetGRFConfig(true);

	GenerateWorldSetCallback(&MakeNewEditorWorldDone);
	FixConfigMapSize();
	GenerateWorld(GWM_EMPTY, 1 << _settings_game.game_creation.map_x, 1 << _settings_game.game_creation.map_y);
}

/**
 * Load the specified savegame but on error do different things.
 * If loading fails due to corrupt savegame, bad version, etc. go back to
 * a previous correct state. In the menu for example load the intro game again.
 * @param filename file to be loaded
 * @param fop mode of loading, always SLO_LOAD
 * @param newgm switch to this mode of loading fails due to some unknown error
 * @param subdir default directory to look for filename, set to 0 if not needed
 * @param lf Load filter to use, if nullptr: use filename + subdir.
 */
bool SafeLoad(const std::string &filename, SaveLoadOperation fop, DetailedFileType dft, GameMode newgm, Subdirectory subdir, struct LoadFilter *lf = nullptr)
{
	assert(fop == SLO_LOAD);
	assert(dft == DFT_GAME_FILE || (lf == nullptr && dft == DFT_OLD_GAME_FILE));
	GameMode ogm = _game_mode;

	_game_mode = newgm;

	switch (lf == nullptr ? SaveOrLoad(filename, fop, dft, subdir) : LoadWithFilter(lf)) {
		case SL_OK: return true;

		case SL_REINIT:
			if (_network_dedicated) {
				/*
				 * We need to reinit a network map...
				 * We can't simply load the intro game here as that game has many
				 * special cases which make clients desync immediately. So we fall
				 * back to just generating a new game with the current settings.
				 */
				DEBUG(net, 0, "Loading game failed, so a new (random) game will be started!");
				MakeNewGame(false, true);
				return false;
			}
			if (_network_server) {
				/* We can't load the intro game as server, so disconnect first. */
				NetworkDisconnect();
			}

			switch (ogm) {
				default:
				case GM_MENU:   LoadIntroGame();      break;
				case GM_EDITOR: MakeNewEditorWorld(); break;
			}
			return false;

		default:
			_game_mode = ogm;
			return false;
	}
}

void SwitchToMode(SwitchMode new_mode)
{
	/* If we are saving something, the network stays in his current state */
	if (new_mode != SM_SAVE_GAME) {
		/* If the network is active, make it not-active */
		if (_networking) {
			if (_network_server && (new_mode == SM_LOAD_GAME || new_mode == SM_NEWGAME || new_mode == SM_RESTARTGAME)) {
				NetworkReboot();
			} else {
				NetworkDisconnect();
			}
		}

		/* If we are a server, we restart the server */
		if (_is_network_server) {
			/* But not if we are going to the menu */
			if (new_mode != SM_MENU) {
				/* check if we should reload the config */
				if (_settings_client.network.reload_cfg) {
					LoadFromConfig();
					MakeNewgameSettingsLive();
					ResetGRFConfig(false);
				}
				NetworkServerStart();
			} else {
				/* This client no longer wants to be a network-server */
				_is_network_server = false;
			}
		}
	}

	/* Make sure all AI controllers are gone at quitting game */
	if (new_mode != SM_SAVE_GAME) AI::KillAll();

	switch (new_mode) {
		case SM_EDITOR: // Switch to scenario editor
			MakeNewEditorWorld();
			break;

		case SM_RELOADGAME: // Reload with what-ever started the game
			if (_file_to_saveload.abstract_ftype == FT_SAVEGAME || _file_to_saveload.abstract_ftype == FT_SCENARIO) {
				/* Reload current savegame/scenario */
				_switch_mode = _game_mode == GM_EDITOR ? SM_LOAD_SCENARIO : SM_LOAD_GAME;
				SwitchToMode(_switch_mode);
				break;
			} else if (_file_to_saveload.abstract_ftype == FT_HEIGHTMAP) {
				/* Restart current heightmap */
				_switch_mode = _game_mode == GM_EDITOR ? SM_LOAD_HEIGHTMAP : SM_RESTART_HEIGHTMAP;
				SwitchToMode(_switch_mode);
				break;
			}

			MakeNewGame(false, new_mode == SM_NEWGAME);
			break;

		case SM_RESTARTGAME: // Restart --> 'Random game' with current settings
		case SM_NEWGAME: // New Game --> 'Random game'
			if (_network_server) {
				seprintf(_network_game_info.map_name, lastof(_network_game_info.map_name), "Random Map");
			}
			MakeNewGame(false, new_mode == SM_NEWGAME);
			break;

		case SM_LOAD_GAME: { // Load game, Play Scenario
			ResetGRFConfig(true);
			ResetWindowSystem();

			if (!SafeLoad(_file_to_saveload.name, _file_to_saveload.file_op, _file_to_saveload.detail_ftype, GM_NORMAL, NO_DIRECTORY)) {
				SetDParamStr(0, GetSaveLoadErrorString());
				ShowErrorMessage(STR_JUST_RAW_STRING, INVALID_STRING_ID, WL_ERROR);
			} else {
				if (_file_to_saveload.abstract_ftype == FT_SCENARIO) {
					/* Reset engine pool to simplify changing engine NewGRFs in scenario editor. */
					EngineOverrideManager::ResetToCurrentNewGRFConfig();
				}
				/* Update the local company for a loaded game. It is either always
				 * a company or in the case of a dedicated server a spectator */
				SetLocalCompany(_network_dedicated ? COMPANY_SPECTATOR : GetDefaultLocalCompany());
				if (_ctrl_pressed && !_network_dedicated) {
					DoCommandP(0, PM_PAUSED_NORMAL, 1, CMD_PAUSE);
				}
				/* Execute the game-start script */
				IConsoleCmdExec("exec scripts/game_start.scr 0");
				/* Decrease pause counter (was increased from opening load dialog) */
				DoCommandP(0, PM_PAUSED_SAVELOAD, 0, CMD_PAUSE);
				if (_network_server) {
					seprintf(_network_game_info.map_name, lastof(_network_game_info.map_name), "%s (Loaded game)", _file_to_saveload.title);
				}
			}
			break;
		}

		case SM_RESTART_HEIGHTMAP: // Load a heightmap and start a new game from it with current settings
		case SM_START_HEIGHTMAP: // Load a heightmap and start a new game from it
			if (_network_server) {
				seprintf(_network_game_info.map_name, lastof(_network_game_info.map_name), "%s (Heightmap)", _file_to_saveload.title);
			}
			MakeNewGame(true, new_mode == SM_START_HEIGHTMAP);
			break;

		case SM_LOAD_HEIGHTMAP: // Load heightmap from scenario editor
			SetLocalCompany(OWNER_NONE);

			FixConfigMapSize();
			GenerateWorld(GWM_HEIGHTMAP, 1 << _settings_game.game_creation.map_x, 1 << _settings_game.game_creation.map_y);
			MarkWholeScreenDirty();
			break;

		case SM_LOAD_SCENARIO: { // Load scenario from scenario editor
			if (SafeLoad(_file_to_saveload.name, _file_to_saveload.file_op, _file_to_saveload.detail_ftype, GM_EDITOR, NO_DIRECTORY)) {
				SetLocalCompany(OWNER_NONE);
				_settings_newgame.game_creation.starting_year = _cur_year;
				/* Cancel the saveload pausing */
				DoCommandP(0, PM_PAUSED_SAVELOAD, 0, CMD_PAUSE);
			} else {
				SetDParamStr(0, GetSaveLoadErrorString());
				ShowErrorMessage(STR_JUST_RAW_STRING, INVALID_STRING_ID, WL_ERROR);
			}
			break;
		}

		case SM_MENU: // Switch to game intro menu
			LoadIntroGame();
			if (BaseSounds::ini_set.empty() && BaseSounds::GetUsedSet()->fallback && SoundDriver::GetInstance()->HasOutput()) {
				ShowErrorMessage(STR_WARNING_FALLBACK_SOUNDSET, INVALID_STRING_ID, WL_CRITICAL);
				BaseSounds::ini_set = BaseSounds::GetUsedSet()->name;
			}
			break;

		case SM_SAVE_GAME: // Save game.
			/* Make network saved games on pause compatible to singleplayer mode */
			if (SaveOrLoad(_file_to_saveload.name, SLO_SAVE, DFT_GAME_FILE, NO_DIRECTORY) != SL_OK) {
				SetDParamStr(0, GetSaveLoadErrorString());
				ShowErrorMessage(STR_JUST_RAW_STRING, INVALID_STRING_ID, WL_ERROR);
			} else {
				DeleteWindowById(WC_SAVELOAD, 0);
			}
			break;

		case SM_SAVE_HEIGHTMAP: // Save heightmap.
			MakeHeightmapScreenshot(_file_to_saveload.name.c_str());
			DeleteWindowById(WC_SAVELOAD, 0);
			break;

		case SM_GENRANDLAND: // Generate random land within scenario editor
			SetLocalCompany(OWNER_NONE);
			FixConfigMapSize();
			GenerateWorld(GWM_RANDOM, 1 << _settings_game.game_creation.map_x, 1 << _settings_game.game_creation.map_y);
			/* XXX: set date */
			MarkWholeScreenDirty();
			break;

		default: NOT_REACHED();
	}

	SmallMapWindow::RebuildColourIndexIfNecessary();
}

void WriteVehicleInfo(char *&p, const char *last, const Vehicle *u, const Vehicle *v, uint length)
{
	p += seprintf(p, last, ": type %i, vehicle %i (%i), company %i, unit number %i, wagon %i, engine: ",
			(int)u->type, u->index, v->index, (int)u->owner, v->unitnumber, length);
	SetDParam(0, u->engine_type);
	p = GetString(p, STR_ENGINE_NAME, last);
	uint32 grfid = u->GetGRFID();
	if (grfid) {
		p += seprintf(p, last, ", GRF: %08X", BSWAP32(grfid));
		GRFConfig *grfconfig = GetGRFConfig(grfid);
		if (grfconfig) {
			p += seprintf(p, last, ", %s, %s", grfconfig->GetName(), grfconfig->filename);
		}
	}
}

/**
 * Check the validity of some of the caches.
 * Especially in the sense of desyncs between
 * the cached value and what the value would
 * be when calculated from the 'base' data.
 */
void CheckCaches(bool force_check, std::function<void(const char *)> log)
{
	if (!force_check) {
		/* Return here so it is easy to add checks that are run
		 * always to aid testing of caches. */
		if (_debug_desync_level < 1) return;

		if (_debug_desync_level == 1 && _scaled_date_ticks % 500 != 0) return;
	}

	char cclog_buffer[1024];
#define CCLOG(...) { \
	seprintf(cclog_buffer, lastof(cclog_buffer), __VA_ARGS__); \
	DEBUG(desync, 0, "%s", cclog_buffer); \
	if (log) { \
		log(cclog_buffer); \
	} else { \
		LogDesyncMsg(cclog_buffer); \
	} \
}

	auto output_veh_info = [&](char *&p, const Vehicle *u, const Vehicle *v, uint length) {
		WriteVehicleInfo(p, lastof(cclog_buffer), u, v, length);
	};

#define CCLOGV(...) { \
	char *p = cclog_buffer + seprintf(cclog_buffer, lastof(cclog_buffer), __VA_ARGS__); \
	output_veh_info(p, u, v, length); \
	DEBUG(desync, 0, "%s", cclog_buffer); \
	if (log) { \
		log(cclog_buffer); \
	} else { \
		LogDesyncMsg(cclog_buffer); \
	} \
}

	/* Check the town caches. */
	std::vector<TownCache> old_town_caches;
	std::vector<StationList> old_town_stations_nears;
	for (const Town *t : Town::Iterate()) {
		old_town_caches.push_back(t->cache);
		old_town_stations_nears.push_back(t->stations_near);
	}

	std::vector<IndustryList> old_station_industries_nears;
	std::vector<BitmapTileArea> old_station_catchment_tiles;
	std::vector<uint> old_station_tiles;
	for (Station *st : Station::Iterate()) {
		old_station_industries_nears.push_back(st->industries_near);
		old_station_catchment_tiles.push_back(st->catchment_tiles);
		old_station_tiles.push_back(st->station_tiles);
	}

	std::vector<StationList> old_industry_stations_nears;
	for (Industry *ind : Industry::Iterate()) {
		old_industry_stations_nears.push_back(ind->stations_near);
	}

	extern void RebuildTownCaches(bool cargo_update_required);
	RebuildTownCaches(false);
	RebuildSubsidisedSourceAndDestinationCache();

	Station::RecomputeCatchmentForAll();

	uint i = 0;
	for (Town *t : Town::Iterate()) {
		if (MemCmpT(old_town_caches.data() + i, &t->cache) != 0) {
			CCLOG("town cache mismatch: town %i", (int)t->index);
		}
		if (old_town_stations_nears[i] != t->stations_near) {
			CCLOG("town stations_near mismatch: town %i, (old size: %u, new size: %u)", (int)t->index, (uint)old_town_stations_nears[i].size(), (uint)t->stations_near.size());
		}
		i++;
	}
	i = 0;
	for (Station *st : Station::Iterate()) {
		if (old_station_industries_nears[i] != st->industries_near) {
			CCLOG("station industries_near mismatch: st %i, (old size: %u, new size: %u)", (int)st->index, (uint)old_station_industries_nears[i].size(), (uint)st->industries_near.size());
		}
		if (!(old_station_catchment_tiles[i] == st->catchment_tiles)) {
			CCLOG("station catchment_tiles mismatch: st %i", (int)st->index);
		}
		if (!(old_station_tiles[i] == st->station_tiles)) {
			CCLOG("station station_tiles mismatch: st %i, (old: %u, new: %u)", (int)st->index, old_station_tiles[i], st->station_tiles);
		}
		i++;
	}
	i = 0;
	for (Industry *ind : Industry::Iterate()) {
		if (old_industry_stations_nears[i] != ind->stations_near) {
			CCLOG("industry stations_near mismatch: ind %i, (old size: %u, new size: %u)", (int)ind->index, (uint)old_industry_stations_nears[i].size(), (uint)ind->stations_near.size());
		}
		StationList stlist;
		if (ind->neutral_station != nullptr && !_settings_game.station.serve_neutral_industries) {
			stlist.insert(ind->neutral_station);
			if (ind->stations_near != stlist) {
				CCLOG("industry neutral station stations_near mismatch: ind %i, (recalc size: %u, neutral size: %u)", (int)ind->index, (uint)ind->stations_near.size(), (uint)stlist.size());
			}
		} else {
			ForAllStationsAroundTiles(ind->location, [ind, &stlist](Station *st, TileIndex tile) {
				if (!IsTileType(tile, MP_INDUSTRY) || GetIndustryIndex(tile) != ind->index) return false;
				stlist.insert(st);
				return true;
			});
			if (ind->stations_near != stlist) {
				CCLOG("industry FindStationsAroundTiles mismatch: ind %i, (recalc size: %u, find size: %u)", (int)ind->index, (uint)ind->stations_near.size(), (uint)stlist.size());
			}
		}
		i++;
	}

	/* Check company infrastructure cache. */
	std::vector<CompanyInfrastructure> old_infrastructure;
	for (const Company *c : Company::Iterate()) old_infrastructure.push_back(c->infrastructure);

	extern void AfterLoadCompanyStats();
	AfterLoadCompanyStats();

	i = 0;
	for (const Company *c : Company::Iterate()) {
		if (MemCmpT(old_infrastructure.data() + i, &c->infrastructure) != 0) {
			CCLOG("infrastructure cache mismatch: company %i", (int)c->index);
			char buffer[4096];
			old_infrastructure[i].Dump(buffer, lastof(buffer));
			CCLOG("Previous:");
			ProcessLineByLine(buffer, [&](const char *line) {
				CCLOG("  %s", line);
			});
			c->infrastructure.Dump(buffer, lastof(buffer));
			CCLOG("Recalculated:");
			ProcessLineByLine(buffer, [&](const char *line) {
				CCLOG("  %s", line);
			});
		}
		i++;
	}

	/* Strict checking of the road stop cache entries */
	for (const RoadStop *rs : RoadStop::Iterate()) {
		if (IsStandardRoadStopTile(rs->xy)) continue;

		assert(rs->GetEntry(DIAGDIR_NE) != rs->GetEntry(DIAGDIR_NW));
		rs->GetEntry(DIAGDIR_NE)->CheckIntegrity(rs);
		rs->GetEntry(DIAGDIR_NW)->CheckIntegrity(rs);
	}

	for (Vehicle *v : Vehicle::Iterate()) {
		extern bool ValidateVehicleTileHash(const Vehicle *v);
		if (!ValidateVehicleTileHash(v)) {
			CCLOG("vehicle tile hash mismatch: type %i, vehicle %i, company %i, unit number %i", (int)v->type, v->index, (int)v->owner, v->unitnumber);
		}

		extern void FillNewGRFVehicleCache(const Vehicle *v);
		if (v != v->First() || v->vehstatus & VS_CRASHED || !v->IsPrimaryVehicle()) continue;

		uint length = 0;
		for (const Vehicle *u = v; u != nullptr; u = u->Next()) {
			if (u->IsGroundVehicle() && (HasBit(u->GetGroundVehicleFlags(), GVF_GOINGUP_BIT) || HasBit(u->GetGroundVehicleFlags(), GVF_GOINGDOWN_BIT)) && u->GetGroundVehicleCache()->cached_slope_resistance && HasBit(v->vcache.cached_veh_flags, VCF_GV_ZERO_SLOPE_RESIST)) {
				CCLOGV("VCF_GV_ZERO_SLOPE_RESIST set incorrectly (1)");
			}
			if (u->type == VEH_TRAIN && u->breakdown_ctr != 0 && !HasBit(Train::From(v)->flags, VRF_CONSIST_BREAKDOWN)) {
				CCLOGV("VRF_CONSIST_BREAKDOWN incorrectly not set");
			}
			if (u->type == VEH_TRAIN && ((Train::From(u)->track & TRACK_BIT_WORMHOLE && !(Train::From(u)->vehstatus & VS_HIDDEN)) || Train::From(u)->track == TRACK_BIT_DEPOT) && !HasBit(Train::From(v)->flags, VRF_CONSIST_SPEED_REDUCTION)) {
				CCLOGV("VRF_CONSIST_SPEED_REDUCTION incorrectly not set");
			}
			length++;
		}

		NewGRFCache        *grf_cache = CallocT<NewGRFCache>(length);
		VehicleCache       *veh_cache = CallocT<VehicleCache>(length);
		GroundVehicleCache *gro_cache = CallocT<GroundVehicleCache>(length);
		AircraftCache      *air_cache = CallocT<AircraftCache>(length);
		TrainCache         *tra_cache = CallocT<TrainCache>(length);
		Vehicle           **veh_old   = CallocT<Vehicle *>(length);

		length = 0;
		for (const Vehicle *u = v; u != nullptr; u = u->Next()) {
			FillNewGRFVehicleCache(u);
			grf_cache[length] = u->grf_cache;
			veh_cache[length] = u->vcache;
			switch (u->type) {
				case VEH_TRAIN:
					gro_cache[length] = Train::From(u)->gcache;
					tra_cache[length] = Train::From(u)->tcache;
					veh_old[length] = CallocT<Train>(1);
					memcpy((void *) veh_old[length], (const void *) Train::From(u), sizeof(Train));
					break;
				case VEH_ROAD:
					gro_cache[length] = RoadVehicle::From(u)->gcache;
					veh_old[length] = CallocT<RoadVehicle>(1);
					memcpy((void *) veh_old[length], (const void *) RoadVehicle::From(u), sizeof(RoadVehicle));
					break;
				case VEH_AIRCRAFT:
					air_cache[length] = Aircraft::From(u)->acache;
					veh_old[length] = CallocT<Aircraft>(1);
					memcpy((void *) veh_old[length], (const void *) Aircraft::From(u), sizeof(Aircraft));
					break;
				default:
					veh_old[length] = CallocT<Vehicle>(1);
					memcpy((void *) veh_old[length], (const void *) u, sizeof(Vehicle));
					break;
			}
			length++;
		}

		switch (v->type) {
			case VEH_TRAIN:    Train::From(v)->ConsistChanged(CCF_TRACK); break;
			case VEH_ROAD:     RoadVehUpdateCache(RoadVehicle::From(v)); break;
			case VEH_AIRCRAFT: UpdateAircraftCache(Aircraft::From(v));   break;
			case VEH_SHIP:     Ship::From(v)->UpdateCache();             break;
			default: break;
		}

		length = 0;
		for (const Vehicle *u = v; u != nullptr; u = u->Next()) {
			FillNewGRFVehicleCache(u);
			if (memcmp(&grf_cache[length], &u->grf_cache, sizeof(NewGRFCache)) != 0) {
				CCLOGV("newgrf cache mismatch");
			}
			if (veh_cache[length].cached_max_speed != u->vcache.cached_max_speed || veh_cache[length].cached_cargo_age_period != u->vcache.cached_cargo_age_period ||
					veh_cache[length].cached_vis_effect != u->vcache.cached_vis_effect || HasBit(veh_cache[length].cached_veh_flags ^ u->vcache.cached_veh_flags, VCF_LAST_VISUAL_EFFECT)) {
				CCLOGV("vehicle cache mismatch: %c%c%c%c",
						veh_cache[length].cached_max_speed != u->vcache.cached_max_speed ? 'm' : '-',
						veh_cache[length].cached_cargo_age_period != u->vcache.cached_cargo_age_period ? 'c' : '-',
						veh_cache[length].cached_vis_effect != u->vcache.cached_vis_effect ? 'v' : '-',
						HasBit(veh_cache[length].cached_veh_flags ^ u->vcache.cached_veh_flags, VCF_LAST_VISUAL_EFFECT) ? 'l' : '-');
			}
			if (u->IsGroundVehicle() && (HasBit(u->GetGroundVehicleFlags(), GVF_GOINGUP_BIT) || HasBit(u->GetGroundVehicleFlags(), GVF_GOINGDOWN_BIT)) && u->GetGroundVehicleCache()->cached_slope_resistance && HasBit(v->vcache.cached_veh_flags, VCF_GV_ZERO_SLOPE_RESIST)) {
				CCLOGV("VCF_GV_ZERO_SLOPE_RESIST set incorrectly (2)");
			}
			if (veh_old[length]->acceleration != u->acceleration) {
				CCLOGV("acceleration mismatch");
			}
			if (veh_old[length]->breakdown_chance != u->breakdown_chance) {
				CCLOGV("breakdown_chance mismatch");
			}
			if (veh_old[length]->breakdown_ctr != u->breakdown_ctr) {
				CCLOGV("breakdown_ctr mismatch");
			}
			if (veh_old[length]->breakdown_delay != u->breakdown_delay) {
				CCLOGV("breakdown_delay mismatch");
			}
			if (veh_old[length]->breakdowns_since_last_service != u->breakdowns_since_last_service) {
				CCLOGV("breakdowns_since_last_service mismatch");
			}
			if (veh_old[length]->breakdown_severity != u->breakdown_severity) {
				CCLOGV("breakdown_severity mismatch");
			}
			if (veh_old[length]->breakdown_type != u->breakdown_type) {
				CCLOGV("breakdown_type mismatch");
			}
			if (veh_old[length]->vehicle_flags != u->vehicle_flags) {
				CCLOGV("vehicle_flags mismatch");
			}
			auto print_gv_cache_diff = [&](const char *vtype, const GroundVehicleCache &a, const GroundVehicleCache &b) {
				CCLOGV("%s ground vehicle cache mismatch: %c%c%c%c%c%c%c%c%c%c",
						vtype,
						a.cached_weight != b.cached_weight ? 'w' : '-',
						a.cached_slope_resistance != b.cached_slope_resistance ? 'r' : '-',
						a.cached_max_te != b.cached_max_te ? 't' : '-',
						a.cached_axle_resistance != b.cached_axle_resistance ? 'a' : '-',
						a.cached_max_track_speed != b.cached_max_track_speed ? 's' : '-',
						a.cached_power != b.cached_power ? 'p' : '-',
						a.cached_air_drag != b.cached_air_drag ? 'd' : '-',
						a.cached_total_length != b.cached_total_length ? 'l' : '-',
						a.first_engine != b.first_engine ? 'e' : '-',
						a.cached_veh_length != b.cached_veh_length ? 'L' : '-');
			};
			switch (u->type) {
				case VEH_TRAIN:
					if (memcmp(&gro_cache[length], &Train::From(u)->gcache, sizeof(GroundVehicleCache)) != 0) {
						print_gv_cache_diff("train", gro_cache[length], Train::From(u)->gcache);
					}
					if (memcmp(&tra_cache[length], &Train::From(u)->tcache, sizeof(TrainCache)) != 0) {
						CCLOGV("train cache mismatch: %c%c%c%c%c%c%c%c",
								tra_cache[length].cached_override != Train::From(u)->tcache.cached_override ? 'o' : '-',
								tra_cache[length].cached_tilt != Train::From(u)->tcache.cached_tilt ? 't' : '-',
								tra_cache[length].cached_num_engines != Train::From(u)->tcache.cached_num_engines ? 'e' : '-',
								tra_cache[length].cached_veh_weight != Train::From(u)->tcache.cached_veh_weight ? 'w' : '-',
								tra_cache[length].cached_uncapped_decel != Train::From(u)->tcache.cached_uncapped_decel ? 'D' : '-',
								tra_cache[length].cached_deceleration != Train::From(u)->tcache.cached_deceleration ? 'd' : '-',
								tra_cache[length].user_def_data != Train::From(u)->tcache.user_def_data ? 'u' : '-',
								tra_cache[length].cached_max_curve_speed != Train::From(u)->tcache.cached_max_curve_speed ? 'c' : '-');
					}
					if (Train::From(veh_old[length])->railtype != Train::From(u)->railtype) {
						CCLOGV("railtype mismatch");
					}
					if (Train::From(veh_old[length])->compatible_railtypes != Train::From(u)->compatible_railtypes) {
						CCLOGV("compatible_railtypes mismatch");
					}
					if (Train::From(veh_old[length])->flags != Train::From(u)->flags) {
						CCLOGV("train flags mismatch");
					}
					break;
				case VEH_ROAD:
					if (memcmp(&gro_cache[length], &RoadVehicle::From(u)->gcache, sizeof(GroundVehicleCache)) != 0) {
						print_gv_cache_diff("road vehicle", gro_cache[length], Train::From(u)->gcache);
					}
					break;
				case VEH_AIRCRAFT:
					if (memcmp(&air_cache[length], &Aircraft::From(u)->acache, sizeof(AircraftCache)) != 0) {
						CCLOGV("Aircraft vehicle cache mismatch: %c%c",
								air_cache[length].cached_max_range != Aircraft::From(u)->acache.cached_max_range ? 'r' : '-',
								air_cache[length].cached_max_range_sqr != Aircraft::From(u)->acache.cached_max_range_sqr ? 's' : '-');
					}
					break;
				default:
					break;
			}
			free(veh_old[length]);
			length++;
		}

		free(grf_cache);
		free(veh_cache);
		free(gro_cache);
		free(air_cache);
		free(tra_cache);
		free(veh_old);
	}

	/* Check whether the caches are still valid */
	for (Vehicle *v : Vehicle::Iterate()) {
		byte buff[sizeof(VehicleCargoList)];
		memcpy(buff, &v->cargo, sizeof(VehicleCargoList));
		v->cargo.InvalidateCache();
		assert(memcmp(&v->cargo, buff, sizeof(VehicleCargoList)) == 0);
	}

	for (Station *st : Station::Iterate()) {
		for (CargoID c = 0; c < NUM_CARGO; c++) {
			byte buff[sizeof(StationCargoList)];
			memcpy(buff, &st->goods[c].cargo, sizeof(StationCargoList));
			st->goods[c].cargo.InvalidateCache();
			assert(memcmp(&st->goods[c].cargo, buff, sizeof(StationCargoList)) == 0);
		}

		/* Check docking tiles */
		TileArea ta;
		std::map<TileIndex, bool> docking_tiles;
		TILE_AREA_LOOP(tile, st->docking_station) {
			ta.Add(tile);
			docking_tiles[tile] = IsDockingTile(tile);
		}
		UpdateStationDockingTiles(st);
		if (ta.tile != st->docking_station.tile || ta.w != st->docking_station.w || ta.h != st->docking_station.h) {
			CCLOG("station docking mismatch: station %i, company %i", st->index, (int)st->owner);
		}
		TILE_AREA_LOOP(tile, ta) {
			if (docking_tiles[tile] != IsDockingTile(tile)) {
				CCLOG("docking tile mismatch: tile %i", (int)tile);
			}
		}
	}

	for (OrderList *order_list : OrderList::Iterate()) {
		order_list->DebugCheckSanity();
	}

	extern void ValidateVehicleTickCaches();
	ValidateVehicleTickCaches();

	for (Vehicle *v : Vehicle::Iterate()) {
		if (v->Previous()) assert_msg(v->Previous()->Next() == v, "%u", v->index);
		if (v->Next()) assert_msg(v->Next()->Previous() == v, "%u", v->index);
	}
	for (const TemplateVehicle *tv : TemplateVehicle::Iterate()) {
		if (tv->Prev()) assert_msg(tv->Prev()->Next() == tv, "%u", tv->index);
		if (tv->Next()) assert_msg(tv->Next()->Prev() == tv, "%u", tv->index);
	}

	if (!TraceRestrictSlot::ValidateVehicleIndex()) CCLOG("Trace restrict slot vehicle index validation failed");
	TraceRestrictSlot::ValidateSlotOccupants(log);

	if (!CargoPacket::ValidateDeferredCargoPayments()) CCLOG("Cargo packets deferred payments validation failed");

	if (_order_destination_refcount_map_valid) {
		btree::btree_map<uint32, uint32> saved_order_destination_refcount_map = std::move(_order_destination_refcount_map);
		for (auto iter = saved_order_destination_refcount_map.begin(); iter != saved_order_destination_refcount_map.end();) {
			if (iter->second == 0) {
				iter = saved_order_destination_refcount_map.erase(iter);
			} else {
				++iter;
			}
		}
		IntialiseOrderDestinationRefcountMap();
		if (saved_order_destination_refcount_map != _order_destination_refcount_map) CCLOG("Order destination refcount map mismatch");
	} else {
		CCLOG("Order destination refcount map not valid");
	}

#undef CCLOGV
#undef CCLOG
}

/**
 * Network-safe forced desync check.
 * @param tile unused
 * @param flags operation to perform
 * @param p1 unused
 * @param p2 unused
 * @param text unused
 * @return the cost of this operation or an error
 */
CommandCost CmdDesyncCheck(TileIndex tile, DoCommandFlag flags, uint32 p1, uint32 p2, const char *text)
{
	if (flags & DC_EXEC) {
		CheckCaches(true, nullptr);
	}

	return CommandCost();
}

/**
 * State controlling game loop.
 * The state must not be changed from anywhere but here.
 * That check is enforced in DoCommand.
 */
void StateGameLoop()
{
	if (!_networking || _network_server) {
		StateGameLoop_LinkGraphPauseControl();
	}

	/* don't execute the state loop during pause */
	if (_pause_mode != PM_UNPAUSED) {
		PerformanceMeasurer::Paused(PFE_GAMELOOP);
		PerformanceMeasurer::Paused(PFE_GL_ECONOMY);
		PerformanceMeasurer::Paused(PFE_GL_TRAINS);
		PerformanceMeasurer::Paused(PFE_GL_ROADVEHS);
		PerformanceMeasurer::Paused(PFE_GL_SHIPS);
		PerformanceMeasurer::Paused(PFE_GL_AIRCRAFT);
		PerformanceMeasurer::Paused(PFE_GL_LANDSCAPE);

		UpdateLandscapingLimits();
#ifndef DEBUG_DUMP_COMMANDS
		Game::GameLoop();
#endif
		return;
	}

	PerformanceMeasurer framerate(PFE_GAMELOOP);
	PerformanceAccumulator::Reset(PFE_GL_LANDSCAPE);
	if (HasModalProgress()) return;

	Layouter::ReduceLineCache();

	if (_game_mode == GM_EDITOR) {
		BasePersistentStorageArray::SwitchMode(PSM_ENTER_GAMELOOP);
		RunTileLoop();
		CallVehicleTicks();
		CallLandscapeTick();
		BasePersistentStorageArray::SwitchMode(PSM_LEAVE_GAMELOOP);
		UpdateLandscapingLimits();

		CallWindowGameTickEvent();
		NewsLoop();
	} else {
		if (_debug_desync_level > 2 && _tick_skip_counter == 0 && _date_fract == 0 && (_date & 0x1F) == 0) {
			/* Save the desync savegame if needed. */
			char name[MAX_PATH];
			seprintf(name, lastof(name), "dmp_cmds_%08x_%08x.sav", _settings_game.game_creation.generation_seed, _date);
			SaveOrLoad(name, SLO_SAVE, DFT_GAME_FILE, AUTOSAVE_DIR, false);
		}

		CheckCaches(false, nullptr);

		/* All these actions has to be done from OWNER_NONE
		 *  for multiplayer compatibility */
		Backup<CompanyID> cur_company(_current_company, OWNER_NONE, FILE_LINE);

		BasePersistentStorageArray::SwitchMode(PSM_ENTER_GAMELOOP);
		_tick_skip_counter++;
		_scaled_tick_counter++; // This must update in lock-step with _tick_skip_counter, such that it always matches what SetScaledTickVariables would return.
		_scaled_date_ticks++;   // "
		if (_tick_skip_counter < _settings_game.economy.day_length_factor) {
			AnimateAnimatedTiles();
			CallVehicleTicks();
		} else {
			_tick_skip_counter = 0;
			IncreaseDate();
			AnimateAnimatedTiles();
			RunTileLoop();
			CallVehicleTicks();
			CallLandscapeTick();
		}
		BasePersistentStorageArray::SwitchMode(PSM_LEAVE_GAMELOOP);

#ifndef DEBUG_DUMP_COMMANDS
		{
			PerformanceMeasurer framerate(PFE_ALLSCRIPTS);
			AI::GameLoop();
			Game::GameLoop();
		}
#endif
		UpdateLandscapingLimits();

		CallWindowGameTickEvent();
		NewsLoop();
		cur_company.Restore();

		for (Company *c : Company::Iterate()) {
			DEBUG_UPDATESTATECHECKSUM("Company: %u, Money: " OTTD_PRINTF64, c->index, (int64)c->money);
			UpdateStateChecksum(c->money);
		}
	}

	assert(IsLocalCompany());
}

/**
 * Create an autosave. The default name is "autosave#.sav". However with
 * the setting 'keep_all_autosave' the name defaults to company-name + date
 */
static void DoAutosave()
{
	char buf[MAX_PATH];

	if (_settings_client.gui.keep_all_autosave) {
		GenerateDefaultSaveName(buf, lastof(buf));
		strecat(buf, ".sav", lastof(buf));
	} else {
		static int _autosave_ctr = 0;

		/* generate a savegame name and number according to _settings_client.gui.max_num_autosaves */
		seprintf(buf, lastof(buf), "autosave%d.sav", _autosave_ctr);

		if (++_autosave_ctr >= _settings_client.gui.max_num_autosaves) _autosave_ctr = 0;
	}

	DEBUG(sl, 2, "Autosaving to '%s'", buf);
	if (SaveOrLoad(buf, SLO_SAVE, DFT_GAME_FILE, AUTOSAVE_DIR) != SL_OK) {
		ShowErrorMessage(STR_ERROR_AUTOSAVE_FAILED, INVALID_STRING_ID, WL_ERROR);
	}
}

void GameLoopSpecial()
{
	/* autosave game? */
	if (_do_autosave) {
		DoAutosave();
		_do_autosave = false;
		SetWindowDirty(WC_STATUS_BAR, 0);
	}

	extern std::string _switch_baseset;
	if (!_switch_baseset.empty()) {
		if (BaseGraphics::GetUsedSet()->name != _switch_baseset) {
			BaseGraphics::SetSet(_switch_baseset);

			ReloadNewGRFData();
		}
		_switch_baseset.clear();
	}

	_check_special_modes = false;
}

void GameLoop()
{
	if (_game_mode == GM_BOOTSTRAP) {
		/* Check for UDP stuff */
		if (_network_available) NetworkBackgroundLoop();
		return;
	}

	ProcessAsyncSaveFinish();

	if (unlikely(_check_special_modes)) GameLoopSpecial();

	/* switch game mode? */
	if (_switch_mode != SM_NONE && !HasModalProgress()) {
		SwitchToMode(_switch_mode);
		_switch_mode = SM_NONE;
	}

	IncreaseSpriteLRU();
	InteractiveRandom();

	/* Check for UDP stuff */
	if (_network_available) NetworkBackgroundLoop();

	if (_networking && !HasModalProgress()) {
		/* Multiplayer */
		NetworkGameLoop();
	} else {
		if (_network_reconnect > 0 && --_network_reconnect == 0) {
			/* This means that we want to reconnect to the last host
			 * We do this here, because it means that the network is really closed */
			NetworkClientConnectGame(NetworkAddress(_settings_client.network.last_host, _settings_client.network.last_port), COMPANY_SPECTATOR);
		}
		/* Singleplayer */
		StateGameLoop();
	}

<<<<<<< HEAD
	InputLoop();
=======
	if (!_pause_mode && HasBit(_display_opt, DO_FULL_ANIMATION)) DoPaletteAnimations();
>>>>>>> cb8e1706

	SoundDriver::GetInstance()->MainLoop();
	MusicLoop();
}

char *DumpGameEventFlags(GameEventFlags events, char *b, const char *last)
{
	if (b <= last) *b = 0;
	auto dump = [&](char c, GameEventFlags ev) {
		if (events & ev) b += seprintf(b, last, "%c", c);
	};
	dump('d', GEF_COMPANY_DELETE);
	dump('m', GEF_COMPANY_MERGE);
	dump('n', GEF_RELOAD_NEWGRF);
	dump('t', GEF_TBTR_REPLACEMENT);
	dump('D', GEF_DISASTER_VEH);
	dump('c', GEF_TRAIN_CRASH);
	dump('i', GEF_INDUSTRY_CREATE);
	dump('j', GEF_INDUSTRY_DELETE);
	dump('v', GEF_VIRT_TRAIN);
	return b;
}<|MERGE_RESOLUTION|>--- conflicted
+++ resolved
@@ -1964,12 +1964,6 @@
 		StateGameLoop();
 	}
 
-<<<<<<< HEAD
-	InputLoop();
-=======
-	if (!_pause_mode && HasBit(_display_opt, DO_FULL_ANIMATION)) DoPaletteAnimations();
->>>>>>> cb8e1706
-
 	SoundDriver::GetInstance()->MainLoop();
 	MusicLoop();
 }
