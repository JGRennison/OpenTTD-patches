--- conflicted
+++ resolved
@@ -644,30 +644,20 @@
 {
 	std::vector<OptionData> options;
 	/* Options that require a parameter. */
-<<<<<<< HEAD
-	for (char c : "GIMPSbcmnpqrstv") options.push_back({ .type = ODF_HAS_VALUE, .id = c, .shortname = c });
-#if !defined(_WIN32)
-	options.push_back({ .type = ODF_HAS_VALUE, .id = 'f', .shortname = 'f' });
-#endif
-=======
 	for (char c : "GIMSbcmnpqrstv") options.push_back({ .type = ODF_HAS_VALUE, .id = c, .shortname = c });
->>>>>>> dd87bf93
 
 	/* Options with an optional parameter. */
 	for (char c : "Ddg") options.push_back({ .type = ODF_OPTIONAL_VALUE, .id = c, .shortname = c });
 
 	/* Options without a parameter. */
 	for (char c : "QXehx") options.push_back({ .type = ODF_NO_VALUE, .id = c, .shortname = c });
-<<<<<<< HEAD
-
-	/* Non-upstream options */
-	for (char c : "KJ") options.push_back({ .type = ODF_HAS_VALUE, .id = c, .shortname = c });
-	for (char c : "Z") options.push_back({ .type = ODF_NO_VALUE, .id = c, .shortname = c });
-=======
 #if !defined(_WIN32)
 	options.push_back({ .type = ODF_NO_VALUE, .id = 'f', .shortname = 'f' });
 #endif
->>>>>>> dd87bf93
+
+	/* Non-upstream options */
+	for (char c : "PKJ") options.push_back({ .type = ODF_HAS_VALUE, .id = c, .shortname = c });
+	for (char c : "Z") options.push_back({ .type = ODF_NO_VALUE, .id = c, .shortname = c });
 
 	return options;
 }
