--- conflicted
+++ resolved
@@ -240,7 +240,7 @@
 		"  -p password         = Password to join server\n"
 		"  -P password         = Password to join company\n"
 		"  -D [ip][:port]      = Start dedicated server\n"
-		"  -l ip[:port]        = Redirect Debug()\n"
+		"  -l ip[:port]        = Redirect DEBUG()\n"
 #if !defined(_WIN32)
 		"  -f                  = Fork into the background (dedicated only)\n"
 #endif
@@ -836,7 +836,7 @@
 	DeterminePaths(argv[0], only_local_path);
 	TarScanner::DoScan(TarScanner::BASESET);
 
-	if (dedicated) Debug(net, 3, "Starting dedicated server, version {}", _openttd_revision);
+	if (dedicated) DEBUG(net, 3, "Starting dedicated server, version %s", _openttd_revision);
 	if (_dedicated_forks && !dedicated) _dedicated_forks = false;
 
 #if defined(UNIX)
@@ -885,7 +885,7 @@
 	/* Initialize game palette */
 	GfxInitPalettes();
 
-	Debug(misc, 1, "Loading blitter...");
+	DEBUG(misc, 1, "Loading blitter...");
 	if (blitter.empty() && !_ini_blitter.empty()) blitter = _ini_blitter;
 	_blitter_autodetected = blitter.empty();
 	/* Activate the initial blitter.
@@ -1148,7 +1148,7 @@
 				 * special cases which make clients desync immediately. So we fall
 				 * back to just generating a new game with the current settings.
 				 */
-				Debug(net, 0, "Loading game failed, so a new (random) game will be started");
+				DEBUG(net, 0, "Loading game failed, so a new (random) game will be started");
 				MakeNewGame(false, true);
 				return false;
 			}
@@ -1344,16 +1344,9 @@
 	if (!force_check) {
 		int desync_level = _debug_desync_level;
 
-<<<<<<< HEAD
 		if (unlikely(HasChickenBit(DCBF_DESYNC_CHECK_PERIODIC)) && desync_level < 1) {
 			desync_level = 1;
 			if (HasChickenBit(DCBF_DESYNC_CHECK_NO_GENERAL)) flags &= ~CHECK_CACHE_GENERAL;
-=======
-	uint i = 0;
-	for (Town *t : Town::Iterate()) {
-		if (MemCmpT(old_town_caches.data() + i, &t->cache) != 0) {
-			Debug(desync, 2, "town cache mismatch: town {}", t->index);
->>>>>>> 909f3f25
 		}
 
 		/* Return here so it is easy to add checks that are run
@@ -1414,16 +1407,9 @@
 			old_station_tiles.push_back(st->station_tiles);
 		}
 
-<<<<<<< HEAD
 		std::vector<StationList> old_industry_stations_nears;
 		for (Industry *ind : Industry::Iterate()) {
 			old_industry_stations_nears.push_back(ind->stations_near);
-=======
-	i = 0;
-	for (const Company *c : Company::Iterate()) {
-		if (MemCmpT(old_infrastructure.data() + i, &c->infrastructure) != 0) {
-			Debug(desync, 2, "infrastructure cache mismatch: company {}", c->index);
->>>>>>> 909f3f25
 		}
 
 		extern void RebuildTownCaches(bool cargo_update_required, bool old_map_position);
@@ -1518,7 +1504,6 @@
 			rs->GetEntry(DIAGDIR_NW)->CheckIntegrity(rs);
 		}
 
-<<<<<<< HEAD
 		for (Vehicle *v : Vehicle::Iterate()) {
 			extern bool ValidateVehicleTileHash(const Vehicle *v);
 			if (!ValidateVehicleTileHash(v)) {
@@ -1577,33 +1562,6 @@
 						break;
 				}
 				length++;
-=======
-		length = 0;
-		for (const Vehicle *u = v; u != nullptr; u = u->Next()) {
-			FillNewGRFVehicleCache(u);
-			if (memcmp(&grf_cache[length], &u->grf_cache, sizeof(NewGRFCache)) != 0) {
-				Debug(desync, 2, "newgrf cache mismatch: type {}, vehicle {}, company {}, unit number {}, wagon {}", v->type, v->index, v->owner, v->unitnumber, length);
-			}
-			if (memcmp(&veh_cache[length], &u->vcache, sizeof(VehicleCache)) != 0) {
-				Debug(desync, 2, "vehicle cache mismatch: type {}, vehicle {}, company {}, unit number {}, wagon {}", v->type, v->index, v->owner, v->unitnumber, length);
-			}
-			switch (u->type) {
-				case VEH_TRAIN:
-					if (memcmp(&gro_cache[length], &Train::From(u)->gcache, sizeof(GroundVehicleCache)) != 0) {
-						Debug(desync, 2, "train ground vehicle cache mismatch: vehicle {}, company {}, unit number {}, wagon {}", v->index, v->owner, v->unitnumber, length);
-					}
-					if (memcmp(&tra_cache[length], &Train::From(u)->tcache, sizeof(TrainCache)) != 0) {
-						Debug(desync, 2, "train cache mismatch: vehicle {}, company {}, unit number {}, wagon {}", v->index, v->owner, v->unitnumber, length);
-					}
-					break;
-				case VEH_ROAD:
-					if (memcmp(&gro_cache[length], &RoadVehicle::From(u)->gcache, sizeof(GroundVehicleCache)) != 0) {
-						Debug(desync, 2, "road vehicle ground vehicle cache mismatch: vehicle {}, company {}, unit number {}, wagon {}", v->index, v->owner, v->unitnumber, length);
-					}
-					break;
-				default:
-					break;
->>>>>>> 909f3f25
 			}
 
 			switch (v->type) {
@@ -1761,7 +1719,6 @@
 		for (OrderList *order_list : OrderList::Iterate()) {
 			order_list->DebugCheckSanity();
 		}
-<<<<<<< HEAD
 
 		extern void ValidateVehicleTickCaches();
 		ValidateVehicleTickCaches();
@@ -1802,34 +1759,8 @@
 		CrashLog::InconsistencyLog(info);
 		for (std::string &str : info.check_caches_result) {
 			LogDesyncMsg(std::move(str));
-=======
-		UpdateStationDockingTiles(st);
-		if (ta.tile != st->docking_station.tile || ta.w != st->docking_station.w || ta.h != st->docking_station.h) {
-			Debug(desync, 2, "station docking mismatch: station {}, company {}", st->index, st->owner);
-		}
-		for (TileIndex tile : ta) {
-			if (docking_tiles[tile] != IsDockingTile(tile)) {
-				Debug(desync, 2, "docking tile mismatch: tile {}", tile);
-			}
-		}
-
-		/* Check industries_near */
-		IndustryList industries_near = st->industries_near;
-		st->RecomputeCatchment();
-		if (st->industries_near != industries_near) {
-			Debug(desync, 2, "station industries near mismatch: station {}", st->index);
-		}
-	}
-
-	/* Check stations_near */
-	i = 0;
-	for (Town *t : Town::Iterate()) {
-		if (t->stations_near != old_town_stations_near[i]) {
-			Debug(desync, 2, "town stations near mismatch: town {}", t->index);
->>>>>>> 909f3f25
-		}
-	}
-<<<<<<< HEAD
+		}
+	}
 
 #undef CCLOGV
 #undef CCLOG
@@ -1848,14 +1779,6 @@
 {
 	if (flags & DC_EXEC) {
 		CheckCaches(true, nullptr, CHECK_CACHE_ALL | CHECK_CACHE_EMIT_LOG);
-=======
-	i = 0;
-	for (Industry *ind : Industry::Iterate()) {
-		if (ind->stations_near != old_industry_stations_near[i]) {
-			Debug(desync, 2, "industry stations near mismatch: industry {}", ind->index);
-		}
-		i++;
->>>>>>> 909f3f25
 	}
 
 	return CommandCost();
@@ -1978,13 +1901,8 @@
 		if (++_autosave_ctr >= _settings_client.gui.max_num_autosaves) _autosave_ctr = 0;
 	}
 
-<<<<<<< HEAD
 	DEBUG(sl, 2, "Autosaving to '%s'", buf);
 	if (SaveOrLoad(buf, SLO_SAVE, DFT_GAME_FILE, AUTOSAVE_DIR, true, SMF_ZSTD_OK) != SL_OK) {
-=======
-	Debug(sl, 2, "Autosaving to '{}'", buf);
-	if (SaveOrLoad(buf, SLO_SAVE, DFT_GAME_FILE, AUTOSAVE_DIR) != SL_OK) {
->>>>>>> 909f3f25
 		ShowErrorMessage(STR_ERROR_AUTOSAVE_FAILED, INVALID_STRING_ID, WL_ERROR);
 	}
 }
