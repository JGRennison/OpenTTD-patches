/*
 * This file is part of OpenTTD.
 * OpenTTD is free software; you can redistribute it and/or modify it under the terms of the GNU General Public License as published by the Free Software Foundation, version 2.
 * OpenTTD is distributed in the hope that it will be useful, but WITHOUT ANY WARRANTY; without even the implied warranty of MERCHANTABILITY or FITNESS FOR A PARTICULAR PURPOSE.
 * See the GNU General Public License for more details. You should have received a copy of the GNU General Public License along with OpenTTD. If not, see <http://www.gnu.org/licenses/>.
 */

/** @file openttd.cpp Functions related to starting OpenTTD. */

#include "stdafx.h"

#include "blitter/factory.hpp"
#include "sound/sound_driver.hpp"
#include "music/music_driver.hpp"
#include "video/video_driver.hpp"
#include "mixer.h"

#include "fontcache.h"
#include "error.h"
#include "error_func.h"
#include "gui.h"

#include "base_media_base.h"
#include "sl/saveload.h"
#include "company_cmd.h"
#include "company_func.h"
#include "command_func.h"
#include "command_log.h"
#include "news_func.h"
#include "fios.h"
#include "load_check.h"
#include "aircraft.h"
#include "roadveh.h"
#include "train.h"
#include "ship.h"
#include "console_func.h"
#include "screenshot.h"
#include "network/network.h"
#include "network/network_func.h"
#include "ai/ai.hpp"
#include "ai/ai_config.hpp"
#include "settings_func.h"
#include "genworld.h"
#include "progress.h"
#include "strings_func.h"
#include "date_func.h"
#include "vehicle_func.h"
#include "gamelog.h"
#include "animated_tile_func.h"
#include "roadstop_base.h"
#include "elrail_func.h"
#include "rev.h"
#include "highscore.h"
#include "station_base.h"
#include "crashlog.h"
#include "engine_func.h"
#include "engine_override.h"
#include "core/random_func.hpp"
#include "rail_gui.h"
#include "road_gui.h"
#include "core/backup_type.hpp"
#include "hotkeys.h"
#include "newgrf.h"
#include "newgrf_commons.h"
#include "misc/getoptdata.h"
#include "game/game.hpp"
#include "game/game_config.hpp"
#include "town.h"
#include "subsidy_func.h"
#include "gfx_layout.h"
#include "viewport_func.h"
#include "viewport_sprite_sorter.h"
#include "framerate_type.h"
#include "programmable_signals.h"
#include "smallmap_gui.h"
#include "viewport_func.h"
#include "thread.h"
#include "bridge_signal_map.h"
#include "zoning.h"
#include "cargopacket.h"
#include "string_func_extra.h"
#include "industry.h"
#include "network/network_gui.h"
#include "cargopacket.h"
#include "core/checksum_func.hpp"
#include "tbtr_template_vehicle_func.h"
#include "debug_desync.h"
#include "event_logs.h"
#include "worker_thread.h"
#include "scope_info.h"
#include "network/network_survey.h"
#include "timer/timer.h"
#include "timer/timer_game_realtime.h"
#include "timer/timer_game_tick.h"
#include "social_integration.h"
#include "network/network_sync.h"
#include "plans_func.h"
#include "misc_cmd.h"

#include "linkgraph/linkgraphschedule.h"

#include "3rdparty/cpp-btree/btree_set.h"

#include <atomic>
#include <mutex>

#include <system_error>

#include "safeguards.h"

#ifdef __EMSCRIPTEN__
#	include <emscripten.h>
#	include <emscripten/html5.h>
#endif

void CallLandscapeTick();
void IncreaseDate();
void IncreaseCalendarDate();
void DoPaletteAnimations();
void MusicLoop();
void CallWindowGameTickEvent();
bool HandleBootstrap();
void OnTick_Companies(bool main_tick);
void OnTick_LinkGraph();

FiosNumberedSaveName &GetAutoSaveFiosNumberedSaveName();
FiosNumberedSaveName &GetLongTermAutoSaveFiosNumberedSaveName();

extern Company *DoStartupNewCompany(bool is_ai, CompanyID company = CompanyID::Invalid());
extern void OSOpenBrowser(const std::string &url);
extern void ShowOSErrorBox(const char *buf, bool system);
[[noreturn]] extern void DoOSAbort();
extern std::string _config_file;
extern uint64_t _station_tile_cache_hash;

bool _save_config = false;
bool _request_newgrf_scan = false;
NewGRFScanCallback *_request_newgrf_scan_callback = nullptr;

SimpleChecksum64 _state_checksum;

std::mutex _music_driver_mutex;
static std::string _music_driver_params;
static std::atomic<bool> _music_inited;

/**
 * Error handling for fatal user errors.
 * @param str the string to print.
 * @note Does NEVER return.
 */
void UserErrorI(const std::string &str)
{
	ShowOSErrorBox(str.c_str(), false);
	if (VideoDriver::GetInstance() != nullptr) VideoDriver::GetInstance()->Stop();

#ifdef __EMSCRIPTEN__
	emscripten_exit_pointerlock();
	/* In effect, the game ends here. As emscripten_set_main_loop() caused
	 * the stack to be unwound, the code after MainLoop() in
	 * openttd_main() is never executed. */
	EM_ASM(if (window["openttd_abort"]) openttd_abort());
#endif

	_exit(1);
}

[[noreturn]] static void fatalerror_common(const char *msg)
{
	if (VideoDriver::GetInstance() == nullptr || VideoDriver::GetInstance()->HasGUI()) {
		ShowOSErrorBox(msg, true);
	}

	/* Set the error message for the crash log and then invoke it. */
	CrashLog::SetErrorMessage(msg);
	DoOSAbort();
}

/**
 * Error handling for fatal non-user errors.
 * @param str the string to print.
 * @note Does NEVER return.
 */
void FatalErrorI(const std::string &str)
{
	if (CrashLog::HaveAlreadyCrashed()) DoOSAbort();

	fatalerror_common(str.c_str());
}

/**
 * Show the help message when someone passed a wrong parameter.
 */
static void ShowHelp()
{
	format_buffer msg;

	msg.format("OpenTTD {}\n", _openttd_revision);
	msg.append("\n"
		"\n"
		"Command line options:\n"
		"  -v drv              = Set video driver (see below)\n"
		"  -s drv              = Set sound driver (see below)\n"
		"  -m drv              = Set music driver (see below)\n"
		"  -b drv              = Set the blitter to use (see below)\n"
		"  -r res              = Set resolution (for instance 800x600)\n"
		"  -h                  = Display this help text\n"
		"  -t year             = Set starting year\n"
		"  -d [[fac=]lvl[,...]]= Debug mode\n"
		"  -e                  = Start Editor\n"
		"  -g [savegame|scenario|heightmap] = Start new/savegame/scenario/heightmap immediately\n"
		"  -G seed             = Set random seed\n"
		"  -n host[:port][#company]= Join network game\n"
		"  -p password         = Password to join server\n"
		"  -P password         = Password to join company\n"
		"  -D [host][:port]    = Start dedicated server\n"
#if !defined(_WIN32)
		"  -f                  = Fork into the background (dedicated only)\n"
#endif
		"  -I graphics_set     = Force the graphics set (see below)\n"
		"  -S sounds_set       = Force the sounds set (see below)\n"
		"  -M music_set        = Force the music set (see below)\n"
		"  -c config_file      = Use 'config_file' instead of 'openttd.cfg'\n"
		"  -x                  = Never save configuration changes to disk\n"
		"  -X                  = Don't use global folders to search for files\n"
		"  -q savegame         = Write some information about the savegame and exit\n"
		"  -Q                  = Don't scan for/load NewGRF files on startup\n"
		"  -QQ                 = Disable NewGRF scanning/loading entirely\n"
		"  -Z                  = Write detailed version information and exit\n"
		"\n");

	/* List the graphics packs */
	BaseGraphics::GetSetsList(msg);

	/* List the sounds packs */
	BaseSounds::GetSetsList(msg);

	/* List the music packs */
	BaseMusic::GetSetsList(msg);

	/* List the drivers */
	DriverFactoryBase::GetDriversInfo(msg);

	/* List the blitters */
	BlitterFactory::GetBlittersInfo(msg);

	/* List the debug facilities. */
	DumpDebugFacilityNames(msg);

	/* We need to initialize the AI, so it finds the AIs */
	AI::Initialize();
	msg.append(AI::GetConsoleList(true));
	AI::Uninitialize(true);

	/* We need to initialize the GameScript, so it finds the GSs */
	Game::Initialize();
	msg.append(Game::GetConsoleList(true));
	Game::Uninitialize(true);

	/* ShowInfo put output to stderr, but version information should go
	 * to stdout; this is the only exception */
#if !defined(_WIN32)
	msg.push_back('\n');
	fwrite(msg.data(), 1, msg.size(), stdout);
#else
	ShowInfoI(msg);
#endif
}

static void WriteSavegameInfo(const char *name)
{
	extern SaveLoadVersion _sl_version;
	extern std::string _sl_xv_version_label;
	uint32_t last_ottd_rev = 0;
	uint8_t ever_modified = 0;
	bool removed_newgrfs = false;

	GamelogInfo(_load_check_data.gamelog_actions, &last_ottd_rev, &ever_modified, &removed_newgrfs);

	format_buffer buffer;
	buffer.format("Name:         {}\n", name);
	const char *type = "";
	extern bool _sl_is_faked_ext;
	extern bool _sl_is_ext_version;
	if (_sl_is_faked_ext) {
		type = " (fake extended)";
	} else if (_sl_is_ext_version) {
		type = " (extended)";
	}
	buffer.format("Savegame ver: {}{}\n", _sl_version, type);
	if (!_sl_xv_version_label.empty()) {
		buffer.format("    Version label: {}\n", _sl_xv_version_label);
	}
	if (SlXvGetUpstreamVersion() != SL_MIN_VERSION) {
		buffer.format("    Upstream version: {}\n", SlXvGetUpstreamVersion());
	}
	for (size_t i = 0; i < XSLFI_SIZE; i++) {
		if (_sl_xv_feature_versions[i] > 0) {
			buffer.format("    Feature: {} = {}\n", SlXvGetFeatureName((SlXvFeatureIndex) i), _sl_xv_feature_versions[i]);
		}
	}
	buffer.format("NewGRF ver:   0x{:08X}\n", last_ottd_rev);
	buffer.format("Modified:     {}\n", ever_modified);

	if (removed_newgrfs) {
		buffer.append("NewGRFs have been removed\n");
	}

	buffer.append("NewGRFs:\n");
	if (_load_check_data.HasNewGrfs()) {
		for (const auto &c : _load_check_data.grfconfig) {
			buffer.format("{:08X} {} {}\n", std::byteswap(c->ident.grfid), c->flags.Test(GRFConfigFlag::Compatible) ? c->original_md5sum : c->ident.md5sum, c->filename);
		}
	}

	/* ShowInfo put output to stderr, but version information should go
	 * to stdout; this is the only exception */
#if !defined(_WIN32)
	buffer.push_back('\n');
	fwrite(buffer.data(), 1, buffer.size(), stdout);
#else
	ShowInfoI(buffer);
#endif
}

static void WriteSavegameDebugData(const char *name)
{
	format_buffer out;

	if (!StrEmpty(name)) out.format("Name: {}\n", name);
	auto write_box = [&](std::string_view msg) {
		auto top = out.append_as_span(msg.size() + 4);
		std::fill(top.begin(), top.end(), '#');
		out.format("\n# {} #\n", msg);
		auto bottom = out.append_as_span(msg.size() + 4);
		std::fill(bottom.begin(), bottom.end(), '#');
		out.push_back('\n');
	};
	if (_load_check_data.debug_log_data.size()) {
		write_box(fmt::format("Start of debug log data ({} bytes)", _load_check_data.debug_log_data.size()));
		out.append(_load_check_data.debug_log_data);
		if (!_load_check_data.debug_log_data.empty() && _load_check_data.debug_log_data.back() != '\n') out.push_back('\n');
		write_box("End of debug log data");
	} else {
		out.format("No debug log data in savegame\n");
	}
	if (_load_check_data.debug_config_data.size()) {
		write_box(fmt::format("Start of debug config data ({} bytes)", _load_check_data.debug_config_data.size()));
		out.append(_load_check_data.debug_config_data);
		if (!_load_check_data.debug_config_data.empty() && _load_check_data.debug_config_data.back() != '\n') out.push_back('\n');
		write_box("End of debug config data");
	} else {
		out.format("No debug config data in savegame\n");
	}

	/* ShowInfo put output to stderr, but version information should go
	 * to stdout; this is the only exception */
#if !defined(_WIN32)
	out.push_back('\n');
	fwrite(out.data(), 1, out.size(), stdout);
#else
	ShowInfoI(out);
#endif
}


/**
 * Extract the resolution from the given string and store
 * it in the 'res' parameter.
 * @param res variable to store the resolution in.
 * @param s   the string to decompose.
 */
static void ParseResolution(Dimension *res, const char *s)
{
	const char *t = strchr(s, 'x');
	if (t == nullptr) {
		ShowInfo("Invalid resolution '{}'", s);
		return;
	}

	res->width  = std::max(std::strtoul(s, nullptr, 0), 64UL);
	res->height = std::max(std::strtoul(t + 1, nullptr, 0), 64UL);
}


/**
 * Uninitializes drivers, frees allocated memory, cleans pools, ...
 * Generally, prepares the game for shutting down
 */
static void ShutdownGame()
{
	IConsoleFree();

	if (_network_available) NetworkShutDown(); // Shut down the network and close any open connections

	SocialIntegration::Shutdown();
	DriverFactoryBase::ShutdownDrivers();

	UnInitWindowSystem();

	/* stop the scripts */
	AI::Uninitialize(false);
	Game::Uninitialize(false);

	/* Uninitialize variables that are allocated dynamically */
	GamelogReset();

	LinkGraphSchedule::Clear();
	ClearTraceRestrictMapping();
	ClearBridgeSimulatedSignalMapping();
	ClearBridgeSignalStyleMapping();
	ClearCargoPacketDeferredPayments();
	ClearTemplateReplacements();
	PoolBase::Clean(PT_ALL);

	FreeSignalPrograms();
	FreeSignalDependencies();

	extern void ClearNewSignalStyleMapping();
	ClearNewSignalStyleMapping();

	extern void ClearAllSignalSpeedRestrictions();
	ClearAllSignalSpeedRestrictions();

	ClearZoningCaches();
	InvalidatePlanCaches();
	ClearOrderDestinationRefcountMap();
	TraceRestrictClearRecentSlotsAndCounters();

	/* No NewGRFs were loaded when it was still bootstrapping. */
	if (_game_mode != GM_BOOTSTRAP) ResetNewGRFData();

	UninitFontCache();

	ViewportMapClearTunnelCache();
	InvalidateVehicleTickCaches();
	ClearVehicleTickCaches();
	InvalidateTemplateReplacementImages();
	ResetDisasterVehicleTargeting();
	ClearCommandLog();
	ClearCommandQueue();
	ClearSpecialEventsLog();
	ClearDesyncMsgLog();

	extern void UninitializeCompanies();
	UninitializeCompanies();

	_loaded_local_company = COMPANY_SPECTATOR;
	_game_events_since_load = (GameEventFlags) 0;
	_game_events_overall = (GameEventFlags) 0;
	_game_load_cur_date_ymd = { EconTime::Year{0}, 0, 0 };
	_game_load_date_fract = 0;
	_game_load_tick_skip_counter = 0;
	_game_load_state_ticks = StateTicks{0};
	_game_load_time = 0;
	_extra_aspects = 0;
	_aspect_cfg_hash = 0;
	_station_tile_cache_hash = 0;
	InitGRFGlobalVars();
	_loadgame_DBGL_data.clear();
	_loadgame_DBGC_data.clear();
}

/**
 * Load the introduction game.
 * @param load_newgrfs Whether to load the NewGRFs or not.
 */
static void LoadIntroGame(bool load_newgrfs = true)
{
	UnshowCriticalError();
	for (Window *w : Window::Iterate()) {
		w->Close();
	}

	_game_mode = GM_MENU;

	if (load_newgrfs) ResetGRFConfig(false);

	/* Setup main window */
	ResetWindowSystem();
	SetupColoursAndInitialWindow();

	/* Load the default opening screen savegame */
	if (SaveOrLoad("opntitle.dat", SLO_LOAD, DFT_GAME_FILE, BASESET_DIR) != SL_OK) {
		GenerateWorld(GWM_EMPTY, 64, 64); // if failed loading, make empty world.
		SetLocalCompany(COMPANY_SPECTATOR);
	} else {
		SetLocalCompany(CompanyID::Begin());
	}

	FixTitleGameZoom();
	_pause_mode = {};
	_pause_countdown = 0;
	_cursor.fix_at = false;

	CheckForMissingGlyphs();

	MusicLoop(); // ensure music is correct
}

void MakeNewgameSettingsLive()
{
	for (CompanyID c = CompanyID::Begin(); c < MAX_COMPANIES; ++c) {
		if (_settings_game.ai_config[c] != nullptr) {
			delete _settings_game.ai_config[c];
		}
	}
	if (_settings_game.game_config != nullptr) {
		delete _settings_game.game_config;
	}

	/* Copy newgame settings to active settings.
	 * Also initialise old settings needed for savegame conversion. */
	_settings_game = _settings_newgame;
	_settings_time = _settings_game.game_time = (TimeSettings)_settings_client.gui;
	_old_vds = _settings_client.company.vehicle;

	for (CompanyID c = CompanyID::Begin(); c < MAX_COMPANIES; ++c) {
		_settings_game.ai_config[c] = nullptr;
		if (_settings_newgame.ai_config[c] != nullptr) {
			_settings_game.ai_config[c] = new AIConfig(_settings_newgame.ai_config[c]);
		}
	}
	_settings_game.game_config = nullptr;
	if (_settings_newgame.game_config != nullptr) {
		_settings_game.game_config = new GameConfig(_settings_newgame.game_config);
	}

	UpdateEffectiveDayLengthFactor();
	SetupTickRate();
}

void OpenBrowser(const std::string &url)
{
	/* Make sure we only accept urls that are sure to open a browser. */
	if (url.starts_with("http://") || url.starts_with("https://")) {
		OSOpenBrowser(url);
	}
}

/** Callback structure of statements to be executed after the NewGRF scan. */
struct AfterNewGRFScan : NewGRFScanCallback {
	CalTime::Year startyear = CalTime::INVALID_YEAR; ///< The start year.
	uint32_t generation_seed = GENERATE_NEW_SEED; ///< Seed for the new game.
	std::string dedicated_host;                   ///< Hostname for the dedicated server.
	uint16_t dedicated_port = 0;                  ///< Port for the dedicated server.
	std::string connection_string;                ///< Information about the server to connect to
	std::string join_server_password;             ///< The password to join the server with.
	std::string join_company_password;            ///< The password to join the company with.
	bool save_config = true;                      ///< The save config setting.

	/**
	 * Create a new callback.
	 */
	AfterNewGRFScan()
	{
		/* Visual C++ 2015 fails compiling this line (AfterNewGRFScan::generation_seed undefined symbol)
		 * if it's placed outside a member function, directly in the struct body. */
		static_assert(sizeof(generation_seed) == sizeof(_settings_game.game_creation.generation_seed));
	}

	void OnNewGRFsScanned() override
	{
		ResetGRFConfig(false);

		TarScanner::DoScan(TarScanner::Mode::Scenario);

		AI::Initialize();
		Game::Initialize();

		/* We want the new (correct) NewGRF count to survive the loading. */
		uint last_newgrf_count = _settings_client.gui.last_newgrf_count;
		LoadFromConfig();
		_settings_client.gui.last_newgrf_count = last_newgrf_count;
		/* Since the default for the palette might have changed due to
		 * reading the configuration file, recalculate that now. */
		UpdateNewGRFConfigPalette();

		Game::Uninitialize(true);
		AI::Uninitialize(true);
		LoadFromHighScore();
		LoadHotkeysFromConfig();
		WindowDesc::LoadFromConfig();

		/* We have loaded the config, so we may possibly save it. */
		_save_config = save_config;

		/* restore saved music and effects volumes */
		MusicDriver::GetInstance()->SetVolume(_settings_client.music.music_vol);
		SetEffectVolume(_settings_client.music.effect_vol);

		if (startyear != CalTime::INVALID_YEAR) IConsoleSetSetting("game_creation.starting_year", startyear.base());
		_settings_newgame.game_creation.generation_seed = generation_seed;

		if (!dedicated_host.empty()) {
			_network_bind_list.clear();
			_network_bind_list.emplace_back(dedicated_host);
		}
		if (dedicated_port != 0) _settings_client.network.server_port = dedicated_port;

		/* initialize the ingame console */
		IConsoleInit();
		InitializeGUI();
		IConsoleCmdExec("exec scripts/autoexec.scr 0");

		/* Make sure _settings is filled with _settings_newgame if we switch to a game directly */
		if (_switch_mode != SM_NONE) MakeNewgameSettingsLive();

		if (_network_available && !connection_string.empty()) {
			LoadIntroGame();
			_switch_mode = SM_NONE;

			NetworkClientConnectGame(connection_string, COMPANY_NEW_COMPANY, join_server_password, join_company_password);
		}

		/* After the scan we're not used anymore. */
		delete this;
	}
};

void PostMainLoop()
{
	WaitTillSaved();

	/* only save config if we have to */
	if (_save_config) {
		SaveToConfig(STCF_ALL);
		SaveHotkeysToConfig();
		WindowDesc::SaveToConfig();
		SaveToHighScore();
	}

	/* Reset windowing system, stop drivers, free used memory, ... */
	ShutdownGame();
}

#if defined(UNIX)
extern void DedicatedFork();
#endif

/**
 * Create all the options that OpenTTD supports. Each option is
 * always a single character with no, an optional or a required value.
 * @return The available options.
 */
static std::vector<OptionData> CreateOptions()
{
	std::vector<OptionData> options;
	/* Options that require a parameter. */
	for (char c : "GIMSbcmnpqrstv") options.push_back({ .type = ODF_HAS_VALUE, .id = c, .shortname = c });

	/* Options with an optional parameter. */
	for (char c : "Ddg") options.push_back({ .type = ODF_OPTIONAL_VALUE, .id = c, .shortname = c });

	/* Options without a parameter. */
	for (char c : "QXehx") options.push_back({ .type = ODF_NO_VALUE, .id = c, .shortname = c });
#if !defined(_WIN32)
	options.push_back({ .type = ODF_NO_VALUE, .id = 'f', .shortname = 'f' });
#endif

	/* Non-upstream options */
	for (char c : "PKJ") options.push_back({ .type = ODF_HAS_VALUE, .id = c, .shortname = c });
	for (char c : "Z") options.push_back({ .type = ODF_NO_VALUE, .id = c, .shortname = c });

	return options;
}

/**
 * Main entry point for this lovely game.
 * @param arguments The command line arguments passed to the application.
 * @return 0 when there is no error.
 */
int openttd_main(std::span<char * const> arguments)
{
	SetSelfAsMainThread();
	PerThreadSetup(false);
	SlXvSetStaticCurrentVersions();

	_game_session_stats.start_time = std::chrono::steady_clock::now();
	_game_session_stats.savegame_size = std::nullopt;

	std::string musicdriver;
	std::string sounddriver;
	std::string videodriver;
	std::string blitter;
	std::string graphics_set;
	std::string sounds_set;
	std::string music_set;
	Dimension resolution = {0, 0};
	std::unique_ptr<AfterNewGRFScan> scanner = std::make_unique<AfterNewGRFScan>();
	bool dedicated = false;
	bool only_local_path = false;

	extern bool _dedicated_forks;
	_dedicated_forks = false;

	_game_mode = GM_MENU;
	_switch_mode = SM_MENU;

	auto options = CreateOptions();
	GetOptData mgo(arguments.subspan(1), options);
	int ret = 0;

	int i;
	while ((i = mgo.GetOpt()) != -1) {
		switch (i) {
		case 'I': graphics_set = mgo.opt; break;
		case 'S': sounds_set = mgo.opt; break;
		case 'M': music_set = mgo.opt; break;
		case 'm': musicdriver = mgo.opt; break;
		case 's': sounddriver = mgo.opt; break;
		case 'v': videodriver = mgo.opt; break;
		case 'b': blitter = mgo.opt; break;
		case 'D':
			musicdriver = "null";
			sounddriver = "null";
			videodriver = "dedicated";
			blitter = "null";
			dedicated = true;
			SetDebugString("net=3", [](std::string err) { ShowInfoI(err); });
			if (mgo.opt != nullptr) {
				scanner->dedicated_host = ParseFullConnectionString(mgo.opt, scanner->dedicated_port);
			}
			break;
		case 'f': _dedicated_forks = true; break;
		case 'n':
			scanner->connection_string = mgo.opt; // host:port#company parameter
			break;
		case 'p':
			scanner->join_server_password = mgo.opt;
			break;
		case 'P':
			scanner->join_company_password = mgo.opt;
			break;
		case 'r': ParseResolution(&resolution, mgo.opt); break;
		case 't': scanner->startyear = CalTime::Year(atoi(mgo.opt)); break;
		case 'd': {
#if defined(_WIN32)
				CreateConsole();
#endif
				if (mgo.opt != nullptr) SetDebugString(mgo.opt, [](std::string err) { ShowInfoI(err); });
				break;
			}
		case 'e':
			/* Allow for '-e' before or after '-g'. */
			switch (_switch_mode) {
				case SM_MENU: _switch_mode = SM_EDITOR; break;
				case SM_LOAD_GAME: _switch_mode = SM_LOAD_SCENARIO; break;
				case SM_START_HEIGHTMAP: _switch_mode = SM_LOAD_HEIGHTMAP; break;
				default: break;
			}
			break;
		case 'g':
			if (mgo.opt != nullptr) {
				_file_to_saveload.name = mgo.opt;

				/* if the file doesn't exist or it is not a valid savegame, let the saveload code show an error */
				std::string extension;
				auto t = _file_to_saveload.name.find_last_of('.');
				if (t != std::string::npos) {
					extension = _file_to_saveload.name.substr(t);
				}
				FiosType ft = FiosGetSavegameListCallback(SLO_LOAD, _file_to_saveload.name, extension.c_str(), nullptr, nullptr);
				if (ft == FIOS_TYPE_INVALID) {
					ft = FiosGetScenarioListCallback(SLO_LOAD, _file_to_saveload.name, extension.c_str(), nullptr, nullptr);
				}
				if (ft == FIOS_TYPE_INVALID) {
					ft = FiosGetHeightmapListCallback(SLO_LOAD, _file_to_saveload.name, extension.c_str(), nullptr, nullptr);
				}

				/* Allow for '-e' before or after '-g'. */
				switch (GetAbstractFileType(ft)) {
					case FT_SAVEGAME: _switch_mode = (_switch_mode == SM_EDITOR ? SM_LOAD_SCENARIO : SM_LOAD_GAME); break;
					case FT_SCENARIO: _switch_mode = (_switch_mode == SM_EDITOR ? SM_LOAD_SCENARIO : SM_LOAD_GAME); break;
					case FT_HEIGHTMAP: _switch_mode = (_switch_mode == SM_EDITOR ? SM_LOAD_HEIGHTMAP : SM_START_HEIGHTMAP); break;
					default: break;
				}

				_file_to_saveload.SetMode(SLO_LOAD, GetAbstractFileType(ft), GetDetailedFileType(ft));
				break;
			}

			_switch_mode = SM_NEWGAME;
			/* Give a random map if no seed has been given */
			if (scanner->generation_seed == GENERATE_NEW_SEED) {
				scanner->generation_seed = InteractiveRandom();
			}
			break;
		case 'q':
		case 'K': {
			DeterminePaths(arguments[0], only_local_path);
			if (StrEmpty(mgo.opt)) {
				ret = 1;
				return ret;
			}

			char title[80];
			title[0] = '\0';
			FiosGetSavegameListCallback(SLO_LOAD, mgo.opt, strrchr(mgo.opt, '.'), title, lastof(title));

			_load_check_data.Clear();
			if (i == 'K') _load_check_data.want_debug_data = true;
			_load_check_data.want_grf_compatibility = false;
			SaveOrLoadResult res = SaveOrLoad(mgo.opt, SLO_CHECK, DFT_GAME_FILE, SAVE_DIR, false);
			if (res != SL_OK || _load_check_data.HasErrors()) {
				fprintf(stderr, "Failed to open savegame\n");
				if (_load_check_data.HasErrors()) {
					InitializeLanguagePacks(); // A language pack is needed for GetString()
					format_buffer buf;
					AppendStringInPlace(buf, _load_check_data.error, _load_check_data.error_msg);
					buf.push_back('\n');
					fwrite(buf.data(), 1, buf.size(), stderr);
				}
				return ret;
			}

			if (i == 'q') {
				WriteSavegameInfo(title);
			} else {
				WriteSavegameDebugData(title);
			}
			return ret;
		}
		case 'Q': {
			extern int _skip_all_newgrf_scanning;
			_skip_all_newgrf_scanning += 1;
			break;
		}
		case 'G': scanner->generation_seed = std::strtoul(mgo.opt, nullptr, 10); break;
		case 'c': _config_file = mgo.opt; break;
		case 'x': scanner->save_config = false; break;
		case 'J': _quit_after_days = Clamp(atoi(mgo.opt), 0, INT_MAX); break;
		case 'Z': {
			format_buffer buffer;
			CrashLog::VersionInfoLog(buffer);
			fwrite(buffer.data(), 1, buffer.size(), stdout);
			return ret;
		}
		case 'X': only_local_path = true; break;
		case 'h':
			i = -2; // Force printing of help.
			break;
		}
		if (i == -2) break;
	}

	if (i == -2 || !mgo.arguments.empty()) {
		/* Either the user typed '-h', they made an error, or they added unrecognized command line arguments.
		 * In all cases, print the help, and exit.
		 *
		 * The next two functions are needed to list the graphics sets. We can't do them earlier
		 * because then we cannot show it on the debug console as that hasn't been configured yet. */
		DeterminePaths(arguments[0], only_local_path);
		TarScanner::DoScan(TarScanner::Mode::Baseset);
		BaseGraphics::FindSets();
		BaseSounds::FindSets();
		BaseMusic::FindSets();
		ShowHelp();
		return ret;
	}

	DeterminePaths(arguments[0], only_local_path);
	TarScanner::DoScan(TarScanner::Mode::Baseset);

	if (dedicated) Debug(net, 3, "Starting dedicated server, version {}", _openttd_revision);
	if (_dedicated_forks && !dedicated) _dedicated_forks = false;

#if defined(UNIX)
	/* We must fork here, or we'll end up without some resources we need (like sockets) */
	if (_dedicated_forks) DedicatedFork();
#endif

	LoadFromConfig(true);

	if (resolution.width != 0) _cur_resolution = resolution;

	/* Limit width times height times bytes per pixel to fit a 32 bit
	 * integer, This way all internal drawing routines work correctly.
	 * A resolution that has one component as 0 is treated as a marker to
	 * auto-detect a good window size. */
	_cur_resolution.width  = std::min(_cur_resolution.width, UINT16_MAX / 2u);
	_cur_resolution.height = std::min(_cur_resolution.height, UINT16_MAX / 2u);

	/* Assume the cursor starts within the game as not all video drivers
	 * get an event that the cursor is within the window when it is opened.
	 * Saying the cursor is there makes no visible difference as it would
	 * just be out of the bounds of the window. */
	_cursor.in_window = true;

	/* enumerate language files */
	InitializeLanguagePacks();

	/* Initialize the font cache */
	InitFontCache(false);

	/* This must be done early, since functions use the SetWindowDirty* calls */
	InitWindowSystem();

	BaseGraphics::FindSets();
	bool valid_graphics_set;
	if (!graphics_set.empty()) {
		valid_graphics_set = BaseGraphics::SetSetByName(graphics_set);
	} else if (BaseGraphics::ini_data.shortname != 0) {
		graphics_set = BaseGraphics::ini_data.name;
		valid_graphics_set = BaseGraphics::SetSetByShortname(BaseGraphics::ini_data.shortname);
		if (valid_graphics_set && !BaseGraphics::ini_data.extra_params.empty()) {
			GRFConfig &extra_cfg = BaseGraphics::GetUsedSet()->GetOrCreateExtraConfig();
			if (extra_cfg.IsCompatible(BaseGraphics::ini_data.extra_version)) {
				extra_cfg.SetParams(BaseGraphics::ini_data.extra_params);
			}
		}
	} else if (!BaseGraphics::ini_data.name.empty()) {
		graphics_set = BaseGraphics::ini_data.name;
		valid_graphics_set = BaseGraphics::SetSetByName(BaseGraphics::ini_data.name);
	} else {
		valid_graphics_set = true;
		BaseGraphics::SetSet(nullptr); // ignore error, continue to bootstrap GUI
	}
	if (!valid_graphics_set) {
		BaseGraphics::SetSet(nullptr);

		ErrorMessageData msg(GetEncodedString(STR_CONFIG_ERROR), GetEncodedString(STR_CONFIG_ERROR_INVALID_BASE_GRAPHICS_NOT_FOUND, graphics_set));
		ScheduleErrorMessage(msg);
	}

	/* Initialize game palette */
	GfxInitPalettes();

	Debug(misc, 1, "Loading blitter...");
	if (blitter.empty() && !_ini_blitter.empty()) blitter = _ini_blitter;
	_blitter_autodetected = blitter.empty();
	/* Activate the initial blitter.
	 * This is only some initial guess, after NewGRFs have been loaded SwitchNewGRFBlitter may switch to a different one.
	 *  - Never guess anything, if the user specified a blitter. (_blitter_autodetected)
	 *  - Use 32bpp blitter if baseset or 8bpp-support settings says so.
	 *  - Use 8bpp blitter otherwise.
	 */
	if (!_blitter_autodetected ||
			(_support8bpp != S8BPP_NONE && (BaseGraphics::GetUsedSet() == nullptr || BaseGraphics::GetUsedSet()->blitter == BLT_8BPP)) ||
			BlitterFactory::SelectBlitter("32bpp-anim") == nullptr) {
		if (BlitterFactory::SelectBlitter(blitter) == nullptr) {
			blitter.empty() ?
				UserError("Failed to autoprobe blitter") :
				UserError("Failed to select requested blitter '{}'; does it exist?", blitter.c_str());
		}
	}

	if (videodriver.empty() && !_ini_videodriver.empty()) videodriver = _ini_videodriver;
	DriverFactoryBase::SelectDriver(videodriver, Driver::DT_VIDEO);

	InitializeSpriteSorter();

	/* Initialize the zoom level of the screen to normal */
	_screen.zoom = ZOOM_LVL_MIN;

	/* The video driver is now selected, now initialise GUI zoom */
	AdjustGUIZoom(AGZM_STARTUP);

	SocialIntegration::Initialize();
	NetworkStartUp(); // initialize network-core

	if (!HandleBootstrap()) {
		ShutdownGame();
		return ret;
	}

#ifdef DEDICATED
	/* Pre-initialise autosave sequence for dedicated servers (for autosave copy on crash) */
	GetAutoSaveFiosNumberedSaveName();
#endif

	VideoDriver::GetInstance()->ClaimMousePointer();

	BaseSounds::FindSets();
	if (sounds_set.empty() && !BaseSounds::ini_set.empty()) sounds_set = BaseSounds::ini_set;
	if (!BaseSounds::SetSetByName(sounds_set)) {
		if (sounds_set.empty() || !BaseSounds::SetSet({})) {
			UserError("Failed to find a sounds set. Please acquire a sounds set for OpenTTD. See section 1.4 of README.md.");
		} else {
			ErrorMessageData msg(GetEncodedString(STR_CONFIG_ERROR), GetEncodedString(STR_CONFIG_ERROR_INVALID_BASE_SOUNDS_NOT_FOUND, sounds_set));
			ScheduleErrorMessage(msg);
		}
	}

	BaseMusic::FindSets();
	if (music_set.empty() && !BaseMusic::ini_set.empty()) music_set = BaseMusic::ini_set;
	if (!BaseMusic::SetSetByName(music_set)) {
		if (music_set.empty() || !BaseMusic::SetSet({})) {
			UserError("Failed to find a music set. Please acquire a music set for OpenTTD. See section 1.4 of README.md.");
		} else {
			ErrorMessageData msg(GetEncodedString(STR_CONFIG_ERROR), GetEncodedString(STR_CONFIG_ERROR_INVALID_BASE_MUSIC_NOT_FOUND, music_set));
			ScheduleErrorMessage(msg);
		}
	}

	if (sounddriver.empty() && !_ini_sounddriver.empty()) sounddriver = _ini_sounddriver;
	DriverFactoryBase::SelectDriver(sounddriver, Driver::DT_SOUND);

	if (musicdriver.empty() && !_ini_musicdriver.empty()) musicdriver = _ini_musicdriver;
	_music_driver_params = std::move(musicdriver);
	if (_music_driver_params.empty() && BaseMusic::GetUsedSet()->name == "NoMusic") {
		Debug(driver, 1, "Deferring loading of music driver until a music set is loaded");
		DriverFactoryBase::SelectDriver("null", Driver::DT_MUSIC);
	} else {
		InitMusicDriver(false);
	}

	GenerateWorld(GWM_EMPTY, 64, 64); // Make the viewport initialization happy
	LoadIntroGame(false);

	/* ScanNewGRFFiles now has control over the scanner. */
	RequestNewGRFScan(scanner.release());

	_general_worker_pool.Start("ottd:worker", 8);

	VideoDriver::GetInstance()->MainLoop();

	_general_worker_pool.Stop();

	PostMainLoop();
	return ret;
}

void InitMusicDriver(bool init_volume)
{
	if (_music_inited.exchange(true)) return;

	{
		std::unique_lock<std::mutex> lock(_music_driver_mutex);

		static std::unique_ptr<MusicDriver> old_driver;
		old_driver = MusicDriver::ExtractDriver();

		DriverFactoryBase::SelectDriver(_music_driver_params, Driver::DT_MUSIC);
	}

	if (init_volume) MusicDriver::GetInstance()->SetVolume(_settings_client.music.music_vol);
}

void HandleExitGameRequest()
{
	if (_game_mode == GM_MENU || _game_mode == GM_BOOTSTRAP) { // do not ask to quit on the main screen
		_exit_game = true;
	} else if (_settings_client.gui.autosave_on_exit) {
		DoExitSave();
		_survey.Transmit(NetworkSurveyHandler::Reason::EXIT, true);
		_exit_game = true;
	} else {
		AskExitGame();
	}
}

/**
 * Triggers everything required to set up a saved scenario for a new game.
 */
static void OnStartScenario()
{
	/* Reset engine pool to simplify changing engine NewGRFs in scenario editor. */
	EngineOverrideManager::ResetToCurrentNewGRFConfig();

	/* Make sure all industries were built "this year", to avoid too early closures. (#9918) */
	for (Industry *i : Industry::Iterate()) {
		i->last_prod_year = EconTime::CurYear();
	}
}

/**
 * Triggers everything that should be triggered when starting a game.
 * @param dedicated_server Whether this is a dedicated server or not.
 */
static void OnStartGame(bool dedicated_server)
{
	/* Update the local company for a loaded game. It is either always
	 * a company or in the case of a dedicated server a spectator */
	if (_network_server && !dedicated_server) {
		NetworkServerDoMove(CLIENT_ID_SERVER, GetDefaultLocalCompany());
	} else {
		SetLocalCompany(dedicated_server ? COMPANY_SPECTATOR : GetDefaultLocalCompany());
	}
	if (_ctrl_pressed && !dedicated_server) {
		Command<CMD_PAUSE>::Post(PauseMode::Normal, true);
	}

	NetworkOnGameStart();

	/* Execute the game-start script */
	IConsoleCmdExec("exec scripts/game_start.scr 0");
}

static void MakeNewGameDone()
{
	SettingsDisableElrail(_settings_game.vehicle.disable_elrails);

	extern void PostCheckNewGRFLoadWarnings();
	PostCheckNewGRFLoadWarnings();

	/* In a dedicated server, the server does not play */
	if (!VideoDriver::GetInstance()->HasGUI()) {
		OnStartGame(true);
		if (_settings_client.gui.pause_on_newgame) Command<CMD_PAUSE>::Post(PauseMode::Normal, true);
		return;
	}

	/* Create a single company */
	DoStartupNewCompany(DSNC_NONE);

	Company *c = Company::Get(CompanyID::Begin());
	c->settings = _settings_client.company;

	/* Overwrite color from settings if needed
	 * COLOUR_END corresponds to Random colour */

	if (_settings_client.gui.starting_colour != COLOUR_END) {
<<<<<<< HEAD
		c->colour = _settings_client.gui.starting_colour;
		ResetCompanyLivery(c);
		_company_colours[c->index] = c->colour;
		BuildOwnerLegend();
=======
		Command<CMD_SET_COMPANY_COLOUR>::Post(LS_DEFAULT, true, _settings_client.gui.starting_colour);
>>>>>>> edb101d1
	}

	if (_settings_client.gui.starting_colour_secondary != COLOUR_END && HasBit(_loaded_newgrf_features.used_liveries, LS_DEFAULT)) {
		Command<CMD_SET_COMPANY_COLOUR>::Post(LS_DEFAULT, false, _settings_client.gui.starting_colour_secondary);
	}

	OnStartGame(false);

	InitializeRailGUI();
	InitializeRoadGUI();

	/* We are the server, we start a new company (not dedicated),
	 * so set the default password *if* needed. */
	if (_network_server && !_settings_client.network.default_company_pass.empty()) {
		NetworkChangeCompanyPassword(_local_company, _settings_client.network.default_company_pass);
	}

	if (_settings_client.gui.pause_on_newgame) Command<CMD_PAUSE>::Post(PauseMode::Normal, true);

	CheckEngines();
	CheckIndustries();
	MarkWholeScreenDirty();
}

/*
 * Too large size may be stored in settings (especially if switching between between OpenTTD
 * versions with different map size limits), we have to check if it is valid before generating world.
 * Simple separate checking of X and Y map sizes is not enough, as their sum is what counts for the limit.
 * Check the size and decrease the larger of the sizes till the size is in limit.
 */
static void FixConfigMapSize()
{
	while (_settings_game.game_creation.map_x + _settings_game.game_creation.map_y > MAX_MAP_TILES_BITS) {
		/* Repeat reducing larger of X/Y dimensions until the map size is within allowable limits */
		if (_settings_game.game_creation.map_x > _settings_game.game_creation.map_y) {
			_settings_game.game_creation.map_x--;
		} else {
			_settings_game.game_creation.map_y--;
		}
	}
}

static void MakeNewGame(bool from_heightmap, bool reset_settings)
{
	_game_mode = GM_NORMAL;
	if (!from_heightmap) {
		/* "reload" command needs to know what mode we were in. */
		_file_to_saveload.SetMode(SLO_INVALID, FT_INVALID, DFT_INVALID);
	}

	ResetGRFConfig(true);

	GenerateWorldSetCallback(&MakeNewGameDone);
	FixConfigMapSize();
	GenerateWorld(from_heightmap ? GWM_HEIGHTMAP : GWM_NEWGAME, 1 << _settings_game.game_creation.map_x, 1 << _settings_game.game_creation.map_y, reset_settings);
}

static void MakeNewEditorWorldDone()
{
	SetLocalCompany(OWNER_NONE);

	extern void PostCheckNewGRFLoadWarnings();
	PostCheckNewGRFLoadWarnings();
}

static void MakeNewEditorWorld()
{
	_game_mode = GM_EDITOR;
	/* "reload" command needs to know what mode we were in. */
	_file_to_saveload.SetMode(SLO_INVALID, FT_INVALID, DFT_INVALID);

	ResetGRFConfig(true);

	GenerateWorldSetCallback(&MakeNewEditorWorldDone);
	FixConfigMapSize();
	GenerateWorld(GWM_EMPTY, 1 << _settings_game.game_creation.map_x, 1 << _settings_game.game_creation.map_y);
}

/**
 * Load the specified savegame but on error do different things.
 * If loading fails due to corrupt savegame, bad version, etc. go back to
 * a previous correct state. In the menu for example load the intro game again.
 * @param filename file to be loaded
 * @param fop mode of loading, always SLO_LOAD
 * @param newgm switch to this mode of loading fails due to some unknown error
 * @param subdir default directory to look for filename, set to 0 if not needed
 * @param lf Load filter to use, if nullptr: use filename + subdir.
 * @param error_detail Optional string to fill with detaied error information.
 */
bool SafeLoad(const std::string &filename, SaveLoadOperation fop, DetailedFileType dft, GameMode newgm, Subdirectory subdir,
		std::shared_ptr<struct LoadFilter> lf = nullptr, std::string *error_detail = nullptr)
{
	assert(fop == SLO_LOAD);
	assert(dft == DFT_GAME_FILE || (lf == nullptr && dft == DFT_OLD_GAME_FILE));
	GameMode ogm = _game_mode;

	_game_mode = newgm;

	SaveOrLoadResult result = (lf == nullptr) ? SaveOrLoad(filename, fop, dft, subdir) : LoadWithFilter(std::move(lf));
	if (result == SL_OK) return true;

	if (error_detail != nullptr) *error_detail = GetSaveLoadErrorType().GetDecodedString() + GetSaveLoadErrorMessage().GetDecodedString();

	if (_network_dedicated && ogm == GM_MENU) {
		/*
		 * If we are a dedicated server *and* we just were in the menu, then we
		 * are loading the first savegame. If that fails, not starting the
		 * server is a better reaction than starting the server with a newly
		 * generated map as it is quite likely to be started from a script.
		 */
		Debug(net, 0, "Loading requested map failed; closing server.");
		_exit_game = true;
		return false;
	}

	if (result != SL_REINIT) {
		_game_mode = ogm;
		return false;
	}

	if (_network_dedicated) {
		/*
		 * If we are a dedicated server, have already loaded/started a game,
		 * and then loading the savegame fails in a manner that we need to
		 * reinitialize everything. We must not fall back into the menu mode
		 * with the intro game, as that is unjoinable by clients. So there is
		 * nothing else to do than start a new game, as it might have failed
		 * trying to reload the originally loaded savegame/scenario.
		 */
		Debug(net, 0, "Loading game failed, so a new (random) game will be started");
		MakeNewGame(false, true);
		return false;
	}

	if (_network_server) {
		/* We can't load the intro game as server, so disconnect first. */
		NetworkDisconnect();
	}

	switch (ogm) {
		default:
		case GM_MENU:   LoadIntroGame();      break;
		case GM_EDITOR: MakeNewEditorWorld(); break;
	}
	return false;
}

static void UpdateSocialIntegration(GameMode game_mode)
{
	switch (game_mode) {
		case GM_BOOTSTRAP:
		case GM_MENU:
			SocialIntegration::EventEnterMainMenu();
			break;

		case GM_NORMAL:
			if (_networking) {
				SocialIntegration::EventEnterMultiplayer(Map::SizeX(), Map::SizeY());
			} else {
				SocialIntegration::EventEnterSingleplayer(Map::SizeX(), Map::SizeY());
			}
			break;

		case GM_EDITOR:
			SocialIntegration::EventEnterScenarioEditor(Map::SizeX(), Map::SizeY());
			break;
	}
}

void SwitchToMode(SwitchMode new_mode)
{
	/* If we are saving something, the network stays in its current state */
	if (new_mode != SM_SAVE_GAME) {
		/* If the network is active, make it not-active */
		if (_networking) {
			if (_network_server && (new_mode == SM_LOAD_GAME || new_mode == SM_NEWGAME || new_mode == SM_RESTARTGAME)) {
				NetworkReboot();
			} else {
				NetworkDisconnect();
			}
		}

		/* If we are a server, we restart the server */
		if (_is_network_server) {
			/* But not if we are going to the menu */
			if (new_mode != SM_MENU) {
				/* check if we should reload the config */
				if (_settings_client.network.reload_cfg) {
					LoadFromConfig();
					MakeNewgameSettingsLive();
					ResetGRFConfig(false);
				}
				NetworkServerStart();
			} else {
				/* This client no longer wants to be a network-server */
				_is_network_server = false;
			}
		}
	}

	/* Make sure all AI controllers are gone at quitting game */
	if (new_mode != SM_SAVE_GAME) AI::KillAll();

	/* When we change mode, reset the autosave. */
	if (new_mode != SM_SAVE_GAME) ChangeAutosaveFrequency(true);

	/* Transmit the survey if we were in normal-mode and not saving. It always means we leaving the current game. */
	if (_game_mode == GM_NORMAL && new_mode != SM_SAVE_GAME) _survey.Transmit(NetworkSurveyHandler::Reason::LEAVE);

	/* Keep track when we last switch mode. Used for survey, to know how long someone was in a game. */
	if (new_mode != SM_SAVE_GAME) {
		_game_session_stats.start_time = std::chrono::steady_clock::now();
		_game_session_stats.savegame_size = std::nullopt;
	}

	switch (new_mode) {
		case SM_EDITOR: // Switch to scenario editor
			MakeNewEditorWorld();
			GenerateSavegameId();

			UpdateSocialIntegration(GM_EDITOR);
			break;

		case SM_RELOADGAME: // Reload with what-ever started the game
			if (_file_to_saveload.abstract_ftype == FT_SAVEGAME || _file_to_saveload.abstract_ftype == FT_SCENARIO) {
				/* Reload current savegame/scenario */
				_switch_mode = _game_mode == GM_EDITOR ? SM_LOAD_SCENARIO : SM_LOAD_GAME;
				SwitchToMode(_switch_mode);
				break;
			} else if (_file_to_saveload.abstract_ftype == FT_HEIGHTMAP) {
				/* Restart current heightmap */
				_switch_mode = _game_mode == GM_EDITOR ? SM_LOAD_HEIGHTMAP : SM_RESTART_HEIGHTMAP;
				SwitchToMode(_switch_mode);
				break;
			}

			MakeNewGame(false, new_mode == SM_NEWGAME);
			GenerateSavegameId();

			UpdateSocialIntegration(GM_NORMAL);
			break;

		case SM_RESTARTGAME: // Restart --> 'Random game' with current settings
		case SM_NEWGAME: // New Game --> 'Random game'
			MakeNewGame(false, new_mode == SM_NEWGAME);
			GenerateSavegameId();

			UpdateSocialIntegration(GM_NORMAL);
			break;

		case SM_LOAD_GAME: { // Load game, Play Scenario
			ResetGRFConfig(true);
			ResetWindowSystem();

			if (!SafeLoad(_file_to_saveload.name, _file_to_saveload.file_op, _file_to_saveload.detail_ftype, GM_NORMAL, NO_DIRECTORY)) {
				ShowErrorMessage(GetSaveLoadErrorType(), GetSaveLoadErrorMessage(), WL_CRITICAL);
			} else {
				if (_file_to_saveload.abstract_ftype == FT_SCENARIO) {
					OnStartScenario();
				}
				OnStartGame(_network_dedicated);
				/* Decrease pause counter (was increased from opening load dialog) */
				Command<CMD_PAUSE>::Post(PauseMode::SaveLoad, false);
			}

			UpdateSocialIntegration(GM_NORMAL);
			break;
		}

		case SM_RESTART_HEIGHTMAP: // Load a heightmap and start a new game from it with current settings
		case SM_START_HEIGHTMAP: // Load a heightmap and start a new game from it
			MakeNewGame(true, new_mode == SM_START_HEIGHTMAP);
			GenerateSavegameId();

			UpdateSocialIntegration(GM_NORMAL);
			break;

		case SM_LOAD_HEIGHTMAP: // Load heightmap from scenario editor
			SetLocalCompany(OWNER_NONE);

			_game_mode = GM_EDITOR;

			FixConfigMapSize();
			GenerateWorld(GWM_HEIGHTMAP, 1 << _settings_game.game_creation.map_x, 1 << _settings_game.game_creation.map_y);
			GenerateSavegameId();
			MarkWholeScreenDirty();

			UpdateSocialIntegration(GM_EDITOR);
			break;

		case SM_LOAD_SCENARIO: { // Load scenario from scenario editor
			if (SafeLoad(_file_to_saveload.name, _file_to_saveload.file_op, _file_to_saveload.detail_ftype, GM_EDITOR, NO_DIRECTORY)) {
				SetLocalCompany(OWNER_NONE);
				GenerateSavegameId();
				_settings_newgame.game_creation.starting_year = CalTime::CurYear();
				/* Cancel the saveload pausing */
				Command<CMD_PAUSE>::Post(PauseMode::SaveLoad, false);
			} else {
				ShowErrorMessage(GetSaveLoadErrorType(), GetSaveLoadErrorMessage(), WL_CRITICAL);
			}

			UpdateSocialIntegration(GM_EDITOR);
			break;
		}

		case SM_JOIN_GAME: // Join a multiplayer game
			LoadIntroGame();
			NetworkClientJoinGame();

			SocialIntegration::EventJoiningMultiplayer();
			break;

		case SM_MENU: // Switch to game intro menu
			LoadIntroGame();
			if (BaseSounds::ini_set.empty() && BaseSounds::GetUsedSet()->fallback && SoundDriver::GetInstance()->HasOutput()) {
				ShowErrorMessage(GetEncodedString(STR_WARNING_FALLBACK_SOUNDSET), {}, WL_CRITICAL);
				BaseSounds::ini_set = BaseSounds::GetUsedSet()->name;
			}
			if (_settings_client.network.participate_survey == PS_ASK) {
				/* No matter how often you go back to the main menu, only ask the first time. */
				static bool asked_once = false;
				if (!asked_once) {
					asked_once = true;
					ShowNetworkAskSurvey();
				}
			}

			UpdateSocialIntegration(GM_MENU);
			break;

		case SM_SAVE_GAME: { // Save game.
			/* Make network saved games on pause compatible to singleplayer mode */
			SaveModeFlags flags = SMF_NONE;
			if (_game_mode == GM_EDITOR) flags |= SMF_SCENARIO;
			if (SaveOrLoad(_file_to_saveload.name, SLO_SAVE, DFT_GAME_FILE, NO_DIRECTORY, true, flags) != SL_OK) {
				ShowErrorMessage(GetSaveLoadErrorType(), GetSaveLoadErrorMessage(), WL_ERROR);
			} else {
				CloseWindowById(WC_SAVELOAD, 0);
			}
			break;
		}

		case SM_SAVE_HEIGHTMAP: // Save heightmap.
			MakeHeightmapScreenshot(_file_to_saveload.name.c_str());
			CloseWindowById(WC_SAVELOAD, 0);
			break;

		case SM_GENRANDLAND: // Generate random land within scenario editor
			SetLocalCompany(OWNER_NONE);
			FixConfigMapSize();
			GenerateWorld(GWM_RANDOM, 1 << _settings_game.game_creation.map_x, 1 << _settings_game.game_creation.map_y);
			/* XXX: set date */
			MarkWholeScreenDirty();
			break;

		default: NOT_REACHED();
	}

	SmallMapWindow::RebuildColourIndexIfNecessary();
}

void WriteVehicleInfo(format_target &buffer, const Vehicle *u, const Vehicle *v, uint length)
{
	buffer.format(": type {}, vehicle {} ({}), company {}, unit number {}, wagon {}, engine: ",
			u->type, u->index, v->index, u->owner, v->unitnumber, length);
	{
		format_buffer engname;
		AppendStringInPlace(engname, STR_ENGINE_NAME, u->engine_type);
		buffer.append(engname);
	}
	uint32_t grfid = u->GetGRFID();
	if (grfid) {
		buffer.format(", GRF:{:08X}", std::byteswap(grfid));
		GRFConfig *grfconfig = GetGRFConfig(grfid);
		if (grfconfig) {
			buffer.format(", {}, {}", grfconfig->GetName(), grfconfig->filename);
		}
	}
}

/**
 * State controlling game loop.
 * The state must not be changed from anywhere but here.
 * That check is enforced in DoCommand.
 */
void StateGameLoop()
{
	if (!_networking || _network_server) {
		StateGameLoop_LinkGraphPauseControl();
	}

	/* Don't execute the state loop during pause or when modal windows are open. */
	if (_pause_mode.Any() || HasModalProgress()) {
		PerformanceMeasurer::Paused(PFE_GAMELOOP);
		PerformanceMeasurer::Paused(PFE_GL_ECONOMY);
		PerformanceMeasurer::Paused(PFE_GL_TRAINS);
		PerformanceMeasurer::Paused(PFE_GL_ROADVEHS);
		PerformanceMeasurer::Paused(PFE_GL_SHIPS);
		PerformanceMeasurer::Paused(PFE_GL_AIRCRAFT);
		PerformanceMeasurer::Paused(PFE_GL_LANDSCAPE);

		if (!HasModalProgress()) UpdateLandscapingLimits();
#ifndef DEBUG_DUMP_COMMANDS
		Game::GameLoop();
#endif
		return;
	}

	PerformanceMeasurer framerate(PFE_GAMELOOP);
	PerformanceAccumulator::Reset(PFE_GL_LANDSCAPE);

	Layouter::ReduceLineCache();

	if (_game_mode == GM_EDITOR) {
		BasePersistentStorageArray::SwitchMode(PSM_ENTER_GAMELOOP);

		/* _state_ticks and _state_ticks_offset must update in lockstep here,
		 * as _date, _tick_skip_counter, etc are not updated in the scenario editor,
		 * but _state_ticks should still update in case there are vehicles running,
		 * to avoid problems with timetables and train speed adaptation
		 */
		_state_ticks++;
		DateDetail::_state_ticks_offset++;

		RunTileLoop();
		CallVehicleTicks();
		CallLandscapeTick();
		TimerManager<TimerGameTick>::Elapsed(1);
		BasePersistentStorageArray::SwitchMode(PSM_LEAVE_GAMELOOP);
		UpdateLandscapingLimits();

		CallWindowGameTickEvent();
		NewsLoop();
	} else {
		if (GetDebugLevel(DebugLevelID::desync) > 2 && DateDetail::_tick_skip_counter == 0 && EconTime::CurDateFract() == 0 && (EconTime::CurDate().base() & 0x1F) == 0) {
			/* Save the desync savegame if needed. */
			std::string name = fmt::format("dmp_cmds_{:08x}_{:08x}.sav", _settings_game.game_creation.generation_seed, EconTime::CurDate());
			SaveOrLoad(name, SLO_SAVE, DFT_GAME_FILE, AUTOSAVE_DIR, false);
		}

		CheckCaches(false, nullptr, CHECK_CACHE_ALL | CHECK_CACHE_EMIT_LOG);

		/* All these actions has to be done from OWNER_NONE
		 *  for multiplayer compatibility */
		Backup<CompanyID> cur_company(_current_company, OWNER_NONE, FILE_LINE);

		BasePersistentStorageArray::SwitchMode(PSM_ENTER_GAMELOOP);
		DateDetail::_tick_skip_counter++;
		_scaled_tick_counter++;
		if (_game_mode != GM_BOOTSTRAP) {
			_state_ticks++;   // This must update in lock-step with _tick_skip_counter, such that _state_ticks_offset doesn't need to be changed.
		}

		if (!(_game_mode == GM_MENU || _game_mode == GM_BOOTSTRAP) && !_settings_client.gui.autosave_realtime && _settings_client.gui.autosave_interval != 0 &&
				(_state_ticks.base() % (_settings_client.gui.autosave_interval * (_settings_game.economy.tick_rate == TRM_MODERN ? (60000 / 27) : (60000 / 30)))) == 0) {
			_do_autosave = true;
			_check_special_modes = true;
			SetWindowDirty(WC_STATUS_BAR, 0);
		}

		RunAuxiliaryTileLoop();
		if (DateDetail::_tick_skip_counter < DayLengthFactor()) {
			if (_settings_game.economy.timekeeping_units == TKU_WALLCLOCK && !(_game_mode == GM_MENU || _game_mode == GM_BOOTSTRAP)) {
				IncreaseCalendarDate();
			}
			AnimateAnimatedTiles();
			RunTileLoop(true);
			CallVehicleTicks();
			OnTick_Companies(false);
		} else {
			DateDetail::_tick_skip_counter = 0;
			IncreaseDate();
			AnimateAnimatedTiles();
			RunTileLoop(true);
			CallVehicleTicks();
			CallLandscapeTick();
			OnTick_Companies(true);
		}
		OnTick_LinkGraph();
		TimerManager<TimerGameTick>::Elapsed(1);
		BasePersistentStorageArray::SwitchMode(PSM_LEAVE_GAMELOOP);

#ifndef DEBUG_DUMP_COMMANDS
		{
			PerformanceMeasurer script_framerate(PFE_ALLSCRIPTS);
			AI::GameLoop();
			Game::GameLoop();
		}
#endif
		UpdateLandscapingLimits();

		CallWindowGameTickEvent();
		NewsLoop();

		if (_networking) {
			RecordSyncEvent(NSRE_PRE_DATES);
			UpdateStateChecksum(_tick_counter);
			UpdateStateChecksum(_scaled_tick_counter);
			UpdateStateChecksum(_state_ticks.base());
			UpdateStateChecksum(CalTime::CurDate().base());
			UpdateStateChecksum(CalTime::CurDateFract());
			UpdateStateChecksum(CalTime::CurSubDateFract());
			UpdateStateChecksum(EconTime::CurDate().base());
			UpdateStateChecksum(EconTime::CurDateFract());
			UpdateStateChecksum(TickSkipCounter());

			RecordSyncEvent(NSRE_PRE_COMPANY_STATE);
			for (Company *c : Company::Iterate()) {
				DEBUG_UPDATESTATECHECKSUM("Company: {}, Money: {}", c->index, (int64_t)c->money);
				UpdateStateChecksum(c->money);

				for (uint i = 0; i < ROADTYPE_END; i++) {
					DEBUG_UPDATESTATECHECKSUM("Company: {}, road[{}]: {}", c->index, i, c->infrastructure.road[i]);
					UpdateStateChecksum(c->infrastructure.road[i]);
				}

				for (uint i = 0; i < RAILTYPE_END; i++) {
					DEBUG_UPDATESTATECHECKSUM("Company: {}, rail[{}]: {}", c->index, i, c->infrastructure.rail[i]);
					UpdateStateChecksum(c->infrastructure.rail[i]);
				}

				DEBUG_UPDATESTATECHECKSUM("Company: {}, signal: {}, water: {}, station: {}, airport: {}",
						c->index, c->infrastructure.signal, c->infrastructure.water, c->infrastructure.station, c->infrastructure.airport);
				UpdateStateChecksum(c->infrastructure.signal);
				UpdateStateChecksum(c->infrastructure.water);
				UpdateStateChecksum(c->infrastructure.station);
				UpdateStateChecksum(c->infrastructure.airport);
			}
		}
		cur_company.Restore();
	}
	if (_extra_aspects > 0) FlushDeferredAspectUpdates();

	if (_pause_countdown > 0 && --_pause_countdown == 0) {
		_pause_mode = PauseMode::Normal;
		SetWindowDirty(WC_MAIN_TOOLBAR, 0);
	}

	dbg_assert(IsLocalCompany());
}

FiosNumberedSaveName &GetAutoSaveFiosNumberedSaveName()
{
	static FiosNumberedSaveName _autosave_ctr("autosave");
	return _autosave_ctr;
}

FiosNumberedSaveName &GetLongTermAutoSaveFiosNumberedSaveName()
{
	static FiosNumberedSaveName _autosave_lt_ctr("ltautosave");
	return _autosave_lt_ctr;
}

/**
 * Create an autosave. The default name is "autosave#.sav". However with
 * the setting 'keep_all_autosave' the name defaults to company-name + date
 */
static void DoAutosave()
{
	FiosNumberedSaveName *lt_counter = nullptr;
	if (_settings_client.gui.max_num_autosaves > 0) {
		lt_counter = &GetLongTermAutoSaveFiosNumberedSaveName();
	}
	DoAutoOrNetsave(GetAutoSaveFiosNumberedSaveName(), true, lt_counter);
}

/** Interval for regular autosaves. Initialized at zero to disable till settings are loaded. */
static IntervalTimer<TimerGameRealtime> _autosave_interval({std::chrono::milliseconds::zero(), TimerGameRealtime::AUTOSAVE}, [](auto)
{
	/* We reset the command-during-pause mode here, so we don't continue
	 * to make auto-saves when nothing more is changing. */
	_pause_mode.Reset(PauseMode::CommandDuringPause);

	_do_autosave = true;
	DoAutosave();
	_do_autosave = false;
	SetWindowDirty(WC_STATUS_BAR, 0);
});

/**
 * Reset the interval of the autosave.
 *
 * If reset is not set, this does not set the elapsed time on the timer,
 * so if the interval is smaller, it might result in an autosave being done
 * immediately.
 *
 * @param reset Whether to reset the timer back to zero, or to continue.
 */
void ChangeAutosaveFrequency(bool reset)
{
	std::chrono::minutes interval = _settings_client.gui.autosave_realtime ? std::chrono::minutes(_settings_client.gui.autosave_interval) : std::chrono::minutes::zero();
	_autosave_interval.SetInterval({interval, TimerGameRealtime::AUTOSAVE}, reset);
}

/**
 * Request a new NewGRF scan. This will be executed on the next game-tick.
 * This is mostly needed to ensure NewGRF scans (which are blocking) are
 * done in the game-thread, and not in the draw-thread (which most often
 * triggers this request).
 * @param callback Optional callback to call when NewGRF scan is completed.
 * @return True when the NewGRF scan was actually requested, false when the scan was already running.
 */
bool RequestNewGRFScan(NewGRFScanCallback *callback)
{
	if (_request_newgrf_scan) return false;

	_request_newgrf_scan = true;
	_request_newgrf_scan_callback = callback;
	return true;
}

void GameLoopSpecial()
{
	/* autosave game? */
	if (_do_autosave) {
		DoAutosave();
		_do_autosave = false;
		SetWindowDirty(WC_STATUS_BAR, 0);
	}

	extern std::string _switch_baseset;
	if (!_switch_baseset.empty()) {
		if (BaseGraphics::GetUsedSet()->name != _switch_baseset) {
			BaseGraphics::SetSetByName(_switch_baseset);

			ReloadNewGRFData();
		}
		_switch_baseset.clear();
	}

	extern std::function<void()> _exec_with_generate_world;
	if (_exec_with_generate_world) {
		ExecuteWithGenerateWorld(std::move(_exec_with_generate_world));
		_exec_with_generate_world = nullptr;
	}

	_check_special_modes = false;
}

void GameLoop()
{
	if (_game_mode == GM_BOOTSTRAP) {
		/* Check for UDP stuff */
		if (_network_available) NetworkBackgroundLoop();
		return;
	}

	if (_request_newgrf_scan) {
		ScanNewGRFFiles(_request_newgrf_scan_callback);
		_request_newgrf_scan = false;
		_request_newgrf_scan_callback = nullptr;
		/* In case someone closed the game during our scan, don't do anything else. */
		if (_exit_game) return;
	}

	ProcessAsyncSaveFinish();

	if (unlikely(_check_special_modes)) GameLoopSpecial();

	if (_game_mode == GM_NORMAL) {
		static auto last_time = std::chrono::steady_clock::now();
		auto now = std::chrono::steady_clock::now();
		auto delta_ms = std::chrono::duration_cast<std::chrono::milliseconds>(now - last_time);
		if (delta_ms.count() != 0) {
			TimerManager<TimerGameRealtime>::Elapsed(delta_ms);
			last_time = now;
		}
	}

	/* switch game mode? */
	if (_switch_mode != SM_NONE && !HasModalProgress()) {
		SwitchToMode(_switch_mode);
		_switch_mode = SM_NONE;
		if (_exit_game) return;
	}

	IncreaseSpriteLRU();

	/* Check for UDP stuff */
	if (_network_available) NetworkBackgroundLoop();

	DebugSendRemoteMessages();

	if (_networking && !HasModalProgress()) {
		/* Multiplayer */
		NetworkGameLoop();
	} else {
		if (_network_reconnect > 0 && --_network_reconnect == 0) {
			/* This means that we want to reconnect to the last host
			 * We do this here, because it means that the network is really closed */
			NetworkClientConnectGame(_settings_client.network.last_joined, COMPANY_SPECTATOR);
		}
		/* Singleplayer */
		StateGameLoop();
	}
	ExecuteCommandQueue();

	if (_pause_mode.None() && HasBit(_display_opt, DO_FULL_ANIMATION)) {
		extern std::mutex _cur_palette_mutex;
		std::lock_guard<std::mutex> lock_state(_cur_palette_mutex);
		DoPaletteAnimations();
	}

	SoundDriver::GetInstance()->MainLoop();
	MusicLoop();
	SocialIntegration::RunCallbacks();
}<|MERGE_RESOLUTION|>--- conflicted
+++ resolved
@@ -1110,14 +1110,7 @@
 	 * COLOUR_END corresponds to Random colour */
 
 	if (_settings_client.gui.starting_colour != COLOUR_END) {
-<<<<<<< HEAD
-		c->colour = _settings_client.gui.starting_colour;
-		ResetCompanyLivery(c);
-		_company_colours[c->index] = c->colour;
-		BuildOwnerLegend();
-=======
 		Command<CMD_SET_COMPANY_COLOUR>::Post(LS_DEFAULT, true, _settings_client.gui.starting_colour);
->>>>>>> edb101d1
 	}
 
 	if (_settings_client.gui.starting_colour_secondary != COLOUR_END && HasBit(_loaded_newgrf_features.used_liveries, LS_DEFAULT)) {
