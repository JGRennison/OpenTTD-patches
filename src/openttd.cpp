--- conflicted
+++ resolved
@@ -76,17 +76,14 @@
 #include "bridge_signal_map.h"
 #include "zoning.h"
 #include "cargopacket.h"
-#include "tbtr_template_vehicle.h"
 #include "string_func_extra.h"
 #include "industry.h"
 #include "network/network_gui.h"
 #include "cargopacket.h"
 #include "core/checksum_func.hpp"
 #include "tbtr_template_vehicle_func.h"
-#include "debug_settings.h"
 #include "debug_desync.h"
 #include "event_logs.h"
-#include "tunnelbridge.h"
 #include "worker_thread.h"
 #include "scope_info.h"
 #include "network/network_survey.h"
@@ -98,7 +95,6 @@
 #include "plans_func.h"
 
 #include "linkgraph/linkgraphschedule.h"
-#include "tracerestrict.h"
 
 #include "3rdparty/cpp-btree/btree_set.h"
 
@@ -125,10 +121,8 @@
 void OnTick_Companies(bool main_tick);
 void OnTick_LinkGraph();
 
-extern void AfterLoadCompanyStats();
 extern Company *DoStartupNewCompany(bool is_ai, CompanyID company = INVALID_COMPANY);
 extern void OSOpenBrowser(const std::string &url);
-extern void RebuildTownCaches(bool cargo_update_required, bool old_map_position);
 extern void ShowOSErrorBox(const char *buf, bool system);
 [[noreturn]] extern void DoOSAbort();
 extern std::string _config_file;
@@ -1164,7 +1158,6 @@
  */
 static void OnStartGame(bool dedicated_server)
 {
-<<<<<<< HEAD
 	/* Update the local company for a loaded game. It is either always
 	 * a company or in the case of a dedicated server a spectator */
 	if (_network_server && !dedicated_server) {
@@ -1175,16 +1168,9 @@
 	if (_ctrl_pressed && !dedicated_server) {
 		DoCommandP(0, PM_PAUSED_NORMAL, 1, CMD_PAUSE);
 	}
-	/* Update the static game info to set the values from the new game. */
-	NetworkServerUpdateGameInfo();
-=======
-	/* Update the local company for a loaded game. It is either the first available company
-	 * or in the case of a dedicated server, a spectator */
-	SetLocalCompany(dedicated_server ? COMPANY_SPECTATOR : GetFirstPlayableCompanyID());
 
 	NetworkOnGameStart();
 
->>>>>>> 1250ce8f
 	/* Execute the game-start script */
 	IConsoleCmdExec("exec scripts/game_start.scr 0");
 }
@@ -1592,569 +1578,6 @@
 			p += seprintf(p, last, ", %s, %s", grfconfig->GetName(), grfconfig->filename.c_str());
 		}
 	}
-}
-
-static bool SignalInfraTotalMatches()
-{
-	std::array<int, MAX_COMPANIES> old_signal_totals = {};
-	for (const Company *c : Company::Iterate()) {
-		old_signal_totals[c->index] = c->infrastructure.signal;
-	}
-
-	std::array<int, MAX_COMPANIES> new_signal_totals = {};
-	for (TileIndex tile = 0; tile < MapSize(); tile++) {
-		switch (GetTileType(tile)) {
-			case MP_RAILWAY:
-				if (HasSignals(tile)) {
-					const Company *c = Company::GetIfValid(GetTileOwner(tile));
-					if (c != nullptr) new_signal_totals[c->index] += CountBits(GetPresentSignals(tile));
-				}
-				break;
-
-			case MP_TUNNELBRIDGE: {
-				/* Only count the tunnel/bridge if we're on the northern end tile. */
-				DiagDirection dir = GetTunnelBridgeDirection(tile);
-				if (dir == DIAGDIR_NE || dir == DIAGDIR_NW) break;
-
-				if (IsTunnelBridgeWithSignalSimulation(tile)) {
-					const Company *c = Company::GetIfValid(GetTileOwner(tile));
-					if (c != nullptr) new_signal_totals[c->index] += GetTunnelBridgeSignalSimulationSignalCount(tile, GetOtherTunnelBridgeEnd(tile));
-				}
-				break;
-			}
-
-			default:
-				break;
-		}
-	}
-
-	return old_signal_totals == new_signal_totals;
-}
-
-/**
- * Check the validity of some of the caches.
- * Especially in the sense of desyncs between
- * the cached value and what the value would
- * be when calculated from the 'base' data.
- */
-void CheckCaches(bool force_check, std::function<void(const char *)> log, CheckCachesFlags flags)
-{
-	if (!force_check) {
-		int desync_level = _debug_desync_level;
-
-		if (unlikely(HasChickenBit(DCBF_DESYNC_CHECK_PERIODIC)) && desync_level < 1) {
-			desync_level = 1;
-			if (HasChickenBit(DCBF_DESYNC_CHECK_NO_GENERAL)) flags &= ~CHECK_CACHE_GENERAL;
-		}
-		if (unlikely(HasChickenBit(DCBF_DESYNC_CHECK_PERIODIC_SIGNALS)) && desync_level < 2 && _state_ticks.base() % 256 == 0) {
-			if (!SignalInfraTotalMatches()) desync_level = 2;
-		}
-
-		/* Return here so it is easy to add checks that are run
-		 * always to aid testing of caches. */
-		if (desync_level < 1) return;
-
-		if (desync_level == 1 && _state_ticks.base() % 500 != 0) return;
-	}
-
-	SCOPE_INFO_FMT([flags], "CheckCaches: %X", flags);
-
-	std::vector<std::string> saved_messages;
-	std::function<void(const char *)> log_orig;
-	if (flags & CHECK_CACHE_EMIT_LOG) {
-		log_orig = std::move(log);
-		log = [&saved_messages, &log_orig](const char *str) {
-			if (log_orig) log_orig(str);
-			saved_messages.emplace_back(str);
-		};
-	}
-
-	char cclog_buffer[1024];
-	auto cclog_common = [&]() {
-		DEBUG(desync, 0, "%s", cclog_buffer);
-		if (log) {
-			log(cclog_buffer);
-		} else {
-			LogDesyncMsg(cclog_buffer);
-		}
-	};
-
-#define CCLOG(...) { \
-	seprintf(cclog_buffer, lastof(cclog_buffer), __VA_ARGS__); \
-	cclog_common(); \
-}
-
-	auto output_veh_info = [&](char *&p, const Vehicle *u, const Vehicle *v, uint length) {
-		WriteVehicleInfo(p, lastof(cclog_buffer), u, v, length);
-	};
-	auto output_veh_info_single = [&](char *&p, const Vehicle *v) {
-		uint length = 0;
-		for (const Vehicle *u = v->First(); u != v; u = u->Next()) {
-			length++;
-		}
-		WriteVehicleInfo(p, lastof(cclog_buffer), v, v->First(), length);
-	};
-
-#define CCLOGV(...) { \
-	char *p = cclog_buffer + seprintf(cclog_buffer, lastof(cclog_buffer), __VA_ARGS__); \
-	output_veh_info(p, u, v, length); \
-	cclog_common(); \
-}
-
-#define CCLOGV1(...) { \
-	char *p = cclog_buffer + seprintf(cclog_buffer, lastof(cclog_buffer), __VA_ARGS__); \
-	output_veh_info_single(p, v); \
-	cclog_common(); \
-}
-
-	if (flags & CHECK_CACHE_GENERAL) {
-		/* Check the town caches. */
-		std::vector<TownCache> old_town_caches;
-		std::vector<StationList> old_town_stations_nears;
-		for (const Town *t : Town::Iterate()) {
-			old_town_caches.push_back(t->cache);
-			old_town_stations_nears.push_back(t->stations_near);
-		}
-
-		std::vector<IndustryList> old_station_industries_nears;
-		std::vector<BitmapTileArea> old_station_catchment_tiles;
-		std::vector<uint> old_station_tiles;
-		for (Station *st : Station::Iterate()) {
-			old_station_industries_nears.push_back(st->industries_near);
-			old_station_catchment_tiles.push_back(st->catchment_tiles);
-			old_station_tiles.push_back(st->station_tiles);
-		}
-
-		std::vector<StationList> old_industry_stations_nears;
-		for (Industry *ind : Industry::Iterate()) {
-			old_industry_stations_nears.push_back(ind->stations_near);
-		}
-
-		RebuildTownCaches(false, false);
-		RebuildSubsidisedSourceAndDestinationCache();
-
-		Station::RecomputeCatchmentForAll();
-
-		uint i = 0;
-		for (Town *t : Town::Iterate()) {
-			if (old_town_caches[i].num_houses != t->cache.num_houses) {
-				CCLOG("town cache num_houses mismatch: town %i, (old size: %u, new size: %u)", (int)t->index, old_town_caches[i].num_houses, t->cache.num_houses);
-			}
-			if (old_town_caches[i].population != t->cache.population) {
-				CCLOG("town cache population mismatch: town %i, (old size: %u, new size: %u)", (int)t->index, old_town_caches[i].population, t->cache.population);
-			}
-			if (old_town_caches[i].part_of_subsidy != t->cache.part_of_subsidy) {
-				CCLOG("town cache population mismatch: town %i, (old size: %u, new size: %u)", (int)t->index, old_town_caches[i].part_of_subsidy, t->cache.part_of_subsidy);
-			}
-			if (old_town_caches[i].squared_town_zone_radius != t->cache.squared_town_zone_radius) {
-				CCLOG("town cache squared_town_zone_radius mismatch: town %i", (int)t->index);
-			}
-			if (old_town_caches[i].building_counts != t->cache.building_counts) {
-				CCLOG("town cache building_counts mismatch: town %i", (int)t->index);
-			}
-			if (old_town_stations_nears[i] != t->stations_near) {
-				CCLOG("town stations_near mismatch: town %i, (old size: %u, new size: %u)", (int)t->index, (uint)old_town_stations_nears[i].size(), (uint)t->stations_near.size());
-			}
-			i++;
-		}
-		i = 0;
-		for (Station *st : Station::Iterate()) {
-			if (old_station_industries_nears[i] != st->industries_near) {
-				CCLOG("station industries_near mismatch: st %i, (old size: %u, new size: %u)", (int)st->index, (uint)old_station_industries_nears[i].size(), (uint)st->industries_near.size());
-			}
-			if (!(old_station_catchment_tiles[i] == st->catchment_tiles)) {
-				CCLOG("station catchment_tiles mismatch: st %i", (int)st->index);
-			}
-			if (!(old_station_tiles[i] == st->station_tiles)) {
-				CCLOG("station station_tiles mismatch: st %i, (old: %u, new: %u)", (int)st->index, old_station_tiles[i], st->station_tiles);
-			}
-			i++;
-		}
-		i = 0;
-		for (Industry *ind : Industry::Iterate()) {
-			if (old_industry_stations_nears[i] != ind->stations_near) {
-				CCLOG("industry stations_near mismatch: ind %i, (old size: %u, new size: %u)", (int)ind->index, (uint)old_industry_stations_nears[i].size(), (uint)ind->stations_near.size());
-			}
-			StationList stlist;
-			if (ind->neutral_station != nullptr && !_settings_game.station.serve_neutral_industries) {
-				stlist.insert(ind->neutral_station);
-				if (ind->stations_near != stlist) {
-					CCLOG("industry neutral station stations_near mismatch: ind %i, (recalc size: %u, neutral size: %u)", (int)ind->index, (uint)ind->stations_near.size(), (uint)stlist.size());
-				}
-			} else {
-				ForAllStationsAroundTiles(ind->location, [ind, &stlist](Station *st, TileIndex tile) {
-					if (!IsTileType(tile, MP_INDUSTRY) || GetIndustryIndex(tile) != ind->index) return false;
-					stlist.insert(st);
-					return true;
-				});
-				if (ind->stations_near != stlist) {
-					CCLOG("industry FindStationsAroundTiles mismatch: ind %i, (recalc size: %u, find size: %u)", (int)ind->index, (uint)ind->stations_near.size(), (uint)stlist.size());
-				}
-			}
-			i++;
-		}
-	}
-
-	if (flags & CHECK_CACHE_INFRA_TOTALS) {
-		/* Check company infrastructure cache. */
-		std::vector<CompanyInfrastructure> old_infrastructure;
-		for (const Company *c : Company::Iterate()) old_infrastructure.push_back(c->infrastructure);
-
-		AfterLoadCompanyStats();
-
-		uint i = 0;
-		for (const Company *c : Company::Iterate()) {
-			if (old_infrastructure[i] != c->infrastructure) {
-				CCLOG("infrastructure cache mismatch: company %i", (int)c->index);
-				char buffer[4096];
-				old_infrastructure[i].Dump(buffer, lastof(buffer));
-				CCLOG("Previous:");
-				ProcessLineByLine(buffer, [&](const char *line) {
-					CCLOG("  %s", line);
-				});
-				c->infrastructure.Dump(buffer, lastof(buffer));
-				CCLOG("Recalculated:");
-				ProcessLineByLine(buffer, [&](const char *line) {
-					CCLOG("  %s", line);
-				});
-				if (old_infrastructure[i].signal != c->infrastructure.signal && _network_server && !HasChickenBit(DCBF_DESYNC_CHECK_PERIODIC_SIGNALS)) {
-					DoCommandP(0, 0, _settings_game.debug.chicken_bits | (1 << DCBF_DESYNC_CHECK_PERIODIC_SIGNALS), CMD_CHANGE_SETTING, nullptr, "debug.chicken_bits");
-				}
-			}
-			i++;
-		}
-	}
-
-	if (flags & CHECK_CACHE_GENERAL) {
-		/* Strict checking of the road stop cache entries */
-		for (const RoadStop *rs : RoadStop::Iterate()) {
-			if (IsBayRoadStopTile(rs->xy)) continue;
-
-			assert(rs->GetEntry(DIAGDIR_NE) != rs->GetEntry(DIAGDIR_NW));
-			rs->GetEntry(DIAGDIR_NE)->CheckIntegrity(rs);
-			rs->GetEntry(DIAGDIR_NW)->CheckIntegrity(rs);
-		}
-
-		for (Vehicle *v : Vehicle::Iterate()) {
-			extern bool ValidateVehicleTileHash(const Vehicle *v);
-			if (!ValidateVehicleTileHash(v)) {
-				CCLOG("vehicle tile hash mismatch: type %i, vehicle %i, company %i, unit number %i", (int)v->type, v->index, (int)v->owner, v->unitnumber);
-			}
-
-			extern void FillNewGRFVehicleCache(const Vehicle *v);
-			if (v != v->First() || v->vehstatus & VS_CRASHED || !v->IsPrimaryVehicle()) continue;
-
-			uint length = 0;
-			for (const Vehicle *u = v; u != nullptr; u = u->Next()) {
-				if (u->IsGroundVehicle() && (HasBit(u->GetGroundVehicleFlags(), GVF_GOINGUP_BIT) || HasBit(u->GetGroundVehicleFlags(), GVF_GOINGDOWN_BIT)) && u->GetGroundVehicleCache()->cached_slope_resistance && HasBit(v->vcache.cached_veh_flags, VCF_GV_ZERO_SLOPE_RESIST)) {
-					CCLOGV("VCF_GV_ZERO_SLOPE_RESIST set incorrectly (1)");
-				}
-				if (u->type == VEH_TRAIN && u->breakdown_ctr != 0 && !HasBit(Train::From(v)->flags, VRF_CONSIST_BREAKDOWN) && (Train::From(u)->IsEngine() || Train::From(u)->IsMultiheaded())) {
-					CCLOGV("VRF_CONSIST_BREAKDOWN incorrectly not set");
-				}
-				if (u->type == VEH_TRAIN && ((Train::From(u)->track & TRACK_BIT_WORMHOLE && !(Train::From(u)->vehstatus & VS_HIDDEN)) || Train::From(u)->track == TRACK_BIT_DEPOT) && !HasBit(Train::From(v)->flags, VRF_CONSIST_SPEED_REDUCTION)) {
-					CCLOGV("VRF_CONSIST_SPEED_REDUCTION incorrectly not set");
-				}
-				length++;
-			}
-
-			NewGRFCache        *grf_cache = CallocT<NewGRFCache>(length);
-			VehicleCache       *veh_cache = CallocT<VehicleCache>(length);
-			GroundVehicleCache *gro_cache = CallocT<GroundVehicleCache>(length);
-			AircraftCache      *air_cache = CallocT<AircraftCache>(length);
-			TrainCache         *tra_cache = CallocT<TrainCache>(length);
-			Vehicle           **veh_old   = CallocT<Vehicle *>(length);
-
-			length = 0;
-			for (const Vehicle *u = v; u != nullptr; u = u->Next()) {
-				FillNewGRFVehicleCache(u);
-				grf_cache[length] = u->grf_cache;
-				veh_cache[length] = u->vcache;
-				switch (u->type) {
-					case VEH_TRAIN:
-						gro_cache[length] = Train::From(u)->gcache;
-						tra_cache[length] = Train::From(u)->tcache;
-						veh_old[length] = CallocT<Train>(1);
-						memcpy((void *) veh_old[length], (const void *) Train::From(u), sizeof(Train));
-						break;
-					case VEH_ROAD:
-						gro_cache[length] = RoadVehicle::From(u)->gcache;
-						veh_old[length] = CallocT<RoadVehicle>(1);
-						memcpy((void *) veh_old[length], (const void *) RoadVehicle::From(u), sizeof(RoadVehicle));
-						break;
-					case VEH_AIRCRAFT:
-						air_cache[length] = Aircraft::From(u)->acache;
-						veh_old[length] = CallocT<Aircraft>(1);
-						memcpy((void *) veh_old[length], (const void *) Aircraft::From(u), sizeof(Aircraft));
-						break;
-					default:
-						veh_old[length] = CallocT<Vehicle>(1);
-						memcpy((void *) veh_old[length], (const void *) u, sizeof(Vehicle));
-						break;
-				}
-				length++;
-			}
-
-			switch (v->type) {
-				case VEH_TRAIN:    Train::From(v)->ConsistChanged(CCF_TRACK); break;
-				case VEH_ROAD:     RoadVehUpdateCache(RoadVehicle::From(v)); break;
-				case VEH_AIRCRAFT: UpdateAircraftCache(Aircraft::From(v));   break;
-				case VEH_SHIP:     Ship::From(v)->UpdateCache();             break;
-				default: break;
-			}
-
-			length = 0;
-			for (const Vehicle *u = v; u != nullptr; u = u->Next()) {
-				FillNewGRFVehicleCache(u);
-				if (grf_cache[length] != u->grf_cache) {
-					CCLOGV("newgrf cache mismatch");
-				}
-				if (veh_cache[length].cached_max_speed != u->vcache.cached_max_speed || veh_cache[length].cached_cargo_age_period != u->vcache.cached_cargo_age_period ||
-						veh_cache[length].cached_vis_effect != u->vcache.cached_vis_effect || HasBit(veh_cache[length].cached_veh_flags ^ u->vcache.cached_veh_flags, VCF_LAST_VISUAL_EFFECT)) {
-					CCLOGV("vehicle cache mismatch: %c%c%c%c",
-							veh_cache[length].cached_max_speed != u->vcache.cached_max_speed ? 'm' : '-',
-							veh_cache[length].cached_cargo_age_period != u->vcache.cached_cargo_age_period ? 'c' : '-',
-							veh_cache[length].cached_vis_effect != u->vcache.cached_vis_effect ? 'v' : '-',
-							HasBit(veh_cache[length].cached_veh_flags ^ u->vcache.cached_veh_flags, VCF_LAST_VISUAL_EFFECT) ? 'l' : '-');
-				}
-				if (u->IsGroundVehicle() && (HasBit(u->GetGroundVehicleFlags(), GVF_GOINGUP_BIT) || HasBit(u->GetGroundVehicleFlags(), GVF_GOINGDOWN_BIT)) && u->GetGroundVehicleCache()->cached_slope_resistance && HasBit(v->vcache.cached_veh_flags, VCF_GV_ZERO_SLOPE_RESIST)) {
-					CCLOGV("VCF_GV_ZERO_SLOPE_RESIST set incorrectly (2)");
-				}
-				if (veh_old[length]->acceleration != u->acceleration) {
-					CCLOGV("acceleration mismatch");
-				}
-				if (veh_old[length]->breakdown_chance != u->breakdown_chance) {
-					CCLOGV("breakdown_chance mismatch");
-				}
-				if (veh_old[length]->breakdown_ctr != u->breakdown_ctr) {
-					CCLOGV("breakdown_ctr mismatch");
-				}
-				if (veh_old[length]->breakdown_delay != u->breakdown_delay) {
-					CCLOGV("breakdown_delay mismatch");
-				}
-				if (veh_old[length]->breakdowns_since_last_service != u->breakdowns_since_last_service) {
-					CCLOGV("breakdowns_since_last_service mismatch");
-				}
-				if (veh_old[length]->breakdown_severity != u->breakdown_severity) {
-					CCLOGV("breakdown_severity mismatch");
-				}
-				if (veh_old[length]->breakdown_type != u->breakdown_type) {
-					CCLOGV("breakdown_type mismatch");
-				}
-				if (veh_old[length]->vehicle_flags != u->vehicle_flags) {
-					CCLOGV("vehicle_flags mismatch");
-				}
-				auto print_gv_cache_diff = [&](const char *vtype, const GroundVehicleCache &a, const GroundVehicleCache &b) {
-					CCLOGV("%s ground vehicle cache mismatch: %c%c%c%c%c%c%c%c%c%c",
-							vtype,
-							a.cached_weight != b.cached_weight ? 'w' : '-',
-							a.cached_slope_resistance != b.cached_slope_resistance ? 'r' : '-',
-							a.cached_max_te != b.cached_max_te ? 't' : '-',
-							a.cached_axle_resistance != b.cached_axle_resistance ? 'a' : '-',
-							a.cached_max_track_speed != b.cached_max_track_speed ? 's' : '-',
-							a.cached_power != b.cached_power ? 'p' : '-',
-							a.cached_air_drag != b.cached_air_drag ? 'd' : '-',
-							a.cached_total_length != b.cached_total_length ? 'l' : '-',
-							a.first_engine != b.first_engine ? 'e' : '-',
-							a.cached_veh_length != b.cached_veh_length ? 'L' : '-');
-				};
-				switch (u->type) {
-					case VEH_TRAIN:
-						if (gro_cache[length] != Train::From(u)->gcache) {
-							print_gv_cache_diff("train", gro_cache[length], Train::From(u)->gcache);
-						}
-						if (tra_cache[length] != Train::From(u)->tcache) {
-							CCLOGV("train cache mismatch: %c%c%c%c%c%c%c%c%c%c%c",
-									tra_cache[length].cached_override != Train::From(u)->tcache.cached_override ? 'o' : '-',
-									tra_cache[length].cached_curve_speed_mod != Train::From(u)->tcache.cached_curve_speed_mod ? 'C' : '-',
-									tra_cache[length].cached_tflags != Train::From(u)->tcache.cached_tflags ? 'f' : '-',
-									tra_cache[length].cached_num_engines != Train::From(u)->tcache.cached_num_engines ? 'e' : '-',
-									tra_cache[length].cached_centre_mass != Train::From(u)->tcache.cached_centre_mass ? 'm' : '-',
-									tra_cache[length].cached_braking_length != Train::From(u)->tcache.cached_braking_length ? 'b' : '-',
-									tra_cache[length].cached_veh_weight != Train::From(u)->tcache.cached_veh_weight ? 'w' : '-',
-									tra_cache[length].cached_uncapped_decel != Train::From(u)->tcache.cached_uncapped_decel ? 'D' : '-',
-									tra_cache[length].cached_deceleration != Train::From(u)->tcache.cached_deceleration ? 'd' : '-',
-									tra_cache[length].user_def_data != Train::From(u)->tcache.user_def_data ? 'u' : '-',
-									tra_cache[length].cached_max_curve_speed != Train::From(u)->tcache.cached_max_curve_speed ? 'c' : '-');
-						}
-						if (Train::From(veh_old[length])->railtype != Train::From(u)->railtype) {
-							CCLOGV("railtype mismatch");
-						}
-						if (Train::From(veh_old[length])->compatible_railtypes != Train::From(u)->compatible_railtypes) {
-							CCLOGV("compatible_railtypes mismatch");
-						}
-						if (Train::From(veh_old[length])->flags != Train::From(u)->flags) {
-							CCLOGV("train flags mismatch");
-						}
-						break;
-					case VEH_ROAD:
-						if (gro_cache[length] != RoadVehicle::From(u)->gcache) {
-							print_gv_cache_diff("road vehicle", gro_cache[length], Train::From(u)->gcache);
-						}
-						break;
-					case VEH_AIRCRAFT:
-						if (air_cache[length] != Aircraft::From(u)->acache) {
-							CCLOGV("Aircraft vehicle cache mismatch: %c%c",
-									air_cache[length].cached_max_range != Aircraft::From(u)->acache.cached_max_range ? 'r' : '-',
-									air_cache[length].cached_max_range_sqr != Aircraft::From(u)->acache.cached_max_range_sqr ? 's' : '-');
-						}
-						break;
-					default:
-						break;
-				}
-				free(veh_old[length]);
-				length++;
-			}
-
-			free(grf_cache);
-			free(veh_cache);
-			free(gro_cache);
-			free(air_cache);
-			free(tra_cache);
-			free(veh_old);
-		}
-
-		/* Check whether the caches are still valid */
-		for (Vehicle *v : Vehicle::Iterate()) {
-			Money old_feeder_share = v->cargo.GetFeederShare();
-			uint old_count = v->cargo.TotalCount();
-			uint64_t old_cargo_periods_in_transit = v->cargo.CargoPeriodsInTransit();
-
-			v->cargo.InvalidateCache();
-
-			uint changed = 0;
-			if (v->cargo.GetFeederShare() != old_feeder_share) SetBit(changed, 0);
-			if (v->cargo.TotalCount() != old_count) SetBit(changed, 1);
-			if (v->cargo.CargoPeriodsInTransit() != old_cargo_periods_in_transit) SetBit(changed, 2);
-			if (changed != 0) {
-				CCLOGV1("vehicle cargo cache mismatch: %c%c%c",
-						HasBit(changed, 0) ? 'f' : '-',
-						HasBit(changed, 1) ? 't' : '-',
-						HasBit(changed, 2) ? 'p' : '-');
-			}
-		}
-
-		for (Station *st : Station::Iterate()) {
-			for (CargoID c = 0; c < NUM_CARGO; c++) {
-				if (st->goods[c].data == nullptr) continue;
-
-				uint old_count = st->goods[c].data->cargo.TotalCount();
-				uint64_t old_cargo_periods_in_transit = st->goods[c].data->cargo.CargoPeriodsInTransit();
-
-				st->goods[c].data->cargo.InvalidateCache();
-
-				uint changed = 0;
-				if (st->goods[c].data->cargo.TotalCount() != old_count) SetBit(changed, 0);
-				if (st->goods[c].data->cargo.CargoPeriodsInTransit() != old_cargo_periods_in_transit) SetBit(changed, 1);
-				if (changed != 0) {
-					CCLOG("station cargo cache mismatch: station %i, company %i, cargo %u: %c%c",
-							st->index, (int)st->owner, c,
-							HasBit(changed, 0) ? 't' : '-',
-							HasBit(changed, 1) ? 'd' : '-');
-				}
-			}
-
-			/* Check docking tiles */
-			TileArea ta;
-			btree::btree_set<TileIndex> docking_tiles;
-			for (TileIndex tile : st->docking_station) {
-				ta.Add(tile);
-				if (IsDockingTile(tile)) docking_tiles.insert(tile);
-			}
-			UpdateStationDockingTiles(st);
-			if (ta.tile != st->docking_station.tile || ta.w != st->docking_station.w || ta.h != st->docking_station.h) {
-				CCLOG("station docking mismatch: station %i, company %i, prev: (%X, %u, %u), recalc: (%X, %u, %u)",
-						st->index, (int)st->owner, ta.tile, ta.w, ta.h, st->docking_station.tile, st->docking_station.w, st->docking_station.h);
-			}
-			for (TileIndex tile : ta) {
-				if ((docking_tiles.find(tile) != docking_tiles.end()) != IsDockingTile(tile)) {
-					CCLOG("docking tile mismatch: tile %i", (int)tile);
-				}
-			}
-		}
-
-#ifdef WITH_ASSERT
-		for (OrderList *order_list : OrderList::Iterate()) {
-			order_list->DebugCheckSanity();
-		}
-#endif
-
-		extern void ValidateVehicleTickCaches();
-		ValidateVehicleTickCaches();
-
-		for (Vehicle *v : Vehicle::Iterate()) {
-			if (v->Previous()) assert_msg(v->Previous()->Next() == v, "%u", v->index);
-			if (v->Next()) assert_msg(v->Next()->Previous() == v, "%u", v->index);
-		}
-		for (const TemplateVehicle *tv : TemplateVehicle::Iterate()) {
-			if (tv->Prev()) assert_msg(tv->Prev()->Next() == tv, "%u", tv->index);
-			if (tv->Next()) assert_msg(tv->Next()->Prev() == tv, "%u", tv->index);
-		}
-
-		{
-			extern std::string ValidateTemplateReplacementCaches();
-			std::string template_validation_result = ValidateTemplateReplacementCaches();
-			if (!template_validation_result.empty()) {
-				CCLOG("Template replacement cache validation failed: %s", template_validation_result.c_str());
-			}
-		}
-
-		if (!TraceRestrictSlot::ValidateVehicleIndex()) CCLOG("Trace restrict slot vehicle index validation failed");
-		TraceRestrictSlot::ValidateSlotOccupants(log);
-
-		if (!CargoPacket::ValidateDeferredCargoPayments()) CCLOG("Cargo packets deferred payments validation failed");
-
-		if (_order_destination_refcount_map_valid) {
-			btree::btree_map<uint32_t, uint32_t> saved_order_destination_refcount_map = std::move(_order_destination_refcount_map);
-			for (auto iter = saved_order_destination_refcount_map.begin(); iter != saved_order_destination_refcount_map.end();) {
-				if (iter->second == 0) {
-					iter = saved_order_destination_refcount_map.erase(iter);
-				} else {
-					++iter;
-				}
-			}
-			IntialiseOrderDestinationRefcountMap();
-			if (saved_order_destination_refcount_map != _order_destination_refcount_map) CCLOG("Order destination refcount map mismatch");
-		} else {
-			CCLOG("Order destination refcount map not valid");
-		}
-	}
-
-	if (flags & CHECK_CACHE_WATER_REGIONS) {
-		extern void WaterRegionCheckCaches(std::function<void(const char *)> log);
-		WaterRegionCheckCaches(log);
-	}
-
-	if ((flags & CHECK_CACHE_EMIT_LOG) && !saved_messages.empty()) {
-		InconsistencyExtraInfo info;
-		info.check_caches_result = std::move(saved_messages);
-		CrashLog::InconsistencyLog(info);
-		for (std::string &str : info.check_caches_result) {
-			LogDesyncMsg(std::move(str));
-		}
-	}
-
-#undef CCLOG
-#undef CCLOGV
-#undef CCLOGV1
-}
-
-/**
- * Network-safe forced desync check.
- * @param tile unused
- * @param flags operation to perform
- * @param p1 unused
- * @param p2 unused
- * @param text unused
- * @return the cost of this operation or an error
- */
-CommandCost CmdDesyncCheck(TileIndex tile, DoCommandFlag flags, uint32_t p1, uint32_t p2, const char *text)
-{
-	if (flags & DC_EXEC) {
-		CheckCaches(true, nullptr, CHECK_CACHE_ALL | CHECK_CACHE_EMIT_LOG);
-	}
-
-	return CommandCost();
 }
 
 /**
