/*
 * This file is part of OpenTTD.
 * OpenTTD is free software; you can redistribute it and/or modify it under the terms of the GNU General Public License as published by the Free Software Foundation, version 2.
 * OpenTTD is distributed in the hope that it will be useful, but WITHOUT ANY WARRANTY; without even the implied warranty of MERCHANTABILITY or FITNESS FOR A PARTICULAR PURPOSE.
 * See the GNU General Public License for more details. You should have received a copy of the GNU General Public License along with OpenTTD. If not, see <http://www.gnu.org/licenses/>.
 */

/** @file openttd.cpp Functions related to starting OpenTTD. */

#include "stdafx.h"

#include "blitter/factory.hpp"
#include "sound/sound_driver.hpp"
#include "music/music_driver.hpp"
#include "video/video_driver.hpp"
#include "mixer.h"

#include "fontcache.h"
#include "error.h"
#include "gui.h"

#include "base_media_base.h"
#include "sl/saveload.h"
#include "company_func.h"
#include "command_func.h"
#include "command_log.h"
#include "news_func.h"
#include "fios.h"
#include "load_check.h"
#include "aircraft.h"
#include "roadveh.h"
#include "train.h"
#include "ship.h"
#include "console_func.h"
#include "screenshot.h"
#include "network/network.h"
#include "network/network_server.h"
#include "network/network_func.h"
#include "ai/ai.hpp"
#include "ai/ai_config.hpp"
#include "settings_func.h"
#include "genworld.h"
#include "progress.h"
#include "strings_func.h"
#include "date_func.h"
#include "vehicle_func.h"
#include "gamelog.h"
#include "animated_tile_func.h"
#include "roadstop_base.h"
#include "elrail_func.h"
#include "rev.h"
#include "highscore.h"
#include "station_base.h"
#include "crashlog.h"
#include "engine_func.h"
#include "engine_override.h"
#include "core/random_func.hpp"
#include "rail_gui.h"
#include "road_gui.h"
#include "core/backup_type.hpp"
#include "hotkeys.h"
#include "newgrf.h"
#include "newgrf_commons.h"
#include "misc/getoptdata.h"
#include "game/game.hpp"
#include "game/game_config.hpp"
#include "town.h"
#include "subsidy_func.h"
#include "gfx_layout.h"
#include "viewport_func.h"
#include "viewport_sprite_sorter.h"
#include "framerate_type.h"
#include "programmable_signals.h"
#include "smallmap_gui.h"
#include "viewport_func.h"
#include "thread.h"
#include "bridge_signal_map.h"
#include "zoning.h"
#include "cargopacket.h"
#include "tbtr_template_vehicle.h"
#include "string_func_extra.h"
#include "industry.h"
#include "network/network_gui.h"
#include "cargopacket.h"
#include "core/checksum_func.hpp"
#include "tbtr_template_vehicle_func.h"
#include "debug_settings.h"
#include "debug_desync.h"
#include "event_logs.h"
#include "tunnelbridge.h"
#include "worker_thread.h"
#include "scope_info.h"
#include "network/network_survey.h"
#include "timer/timer.h"
#include "timer/timer_game_realtime.h"
#include "timer/timer_game_tick.h"
#include "social_integration.h"
#include "network/network_sync.h"
#include "plans_func.h"

#include "linkgraph/linkgraphschedule.h"
#include "tracerestrict.h"

#include "3rdparty/cpp-btree/btree_set.h"

#include <atomic>
#include <mutex>

#include <stdarg.h>
#include <system_error>

#include "safeguards.h"

#ifdef __EMSCRIPTEN__
#	include <emscripten.h>
#	include <emscripten/html5.h>
#endif

void CallLandscapeTick();
void IncreaseDate();
void IncreaseCalendarDate();
void DoPaletteAnimations();
void MusicLoop();
void CallWindowGameTickEvent();
bool HandleBootstrap();
void OnTick_Companies(bool main_tick);
void OnTick_LinkGraph();

extern void CheckCaches();
extern Company *DoStartupNewCompany(bool is_ai, CompanyID company = INVALID_COMPANY);
extern void OSOpenBrowser(const std::string &url);
<<<<<<< HEAD
extern void RebuildTownCaches(bool cargo_update_required, bool old_map_position);
=======
>>>>>>> 91217705
extern void ShowOSErrorBox(const char *buf, bool system);
[[noreturn]] extern void DoOSAbort();
extern std::string _config_file;
extern uint64_t _station_tile_cache_hash;

bool _save_config = false;
bool _request_newgrf_scan = false;
NewGRFScanCallback *_request_newgrf_scan_callback = nullptr;

SimpleChecksum64 _state_checksum;

std::mutex _music_driver_mutex;
static std::string _music_driver_params;
static std::atomic<bool> _music_inited;

[[noreturn]] void usererror_str(const char *msg)
{
	ShowOSErrorBox(msg, false);
	if (VideoDriver::GetInstance() != nullptr) VideoDriver::GetInstance()->Stop();

#ifdef __EMSCRIPTEN__
	emscripten_exit_pointerlock();
	/* In effect, the game ends here. As emscripten_set_main_loop() caused
	 * the stack to be unwound, the code after MainLoop() in
	 * openttd_main() is never executed. */
	EM_ASM(if (window["openttd_abort"]) openttd_abort());
#endif

	_exit(1);
}

/**
 * Error handling for fatal user errors.
 * @param s the string to print.
 * @note Does NEVER return.
 */
void CDECL usererror(const char *s, ...)
{
	va_list va;
	char buf[512];

	va_start(va, s);
	vseprintf(buf, lastof(buf), s, va);
	va_end(va);

	usererror_str(buf);
}

[[noreturn]] static void fatalerror_common(const char *msg)
{
	if (VideoDriver::GetInstance() == nullptr || VideoDriver::GetInstance()->HasGUI()) {
		ShowOSErrorBox(msg, true);
	}

	/* Set the error message for the crash log and then invoke it. */
	CrashLog::SetErrorMessage(msg);
	DoOSAbort();
}

/**
 * Error handling for fatal non-user errors.
 * @param s the string to print.
 * @note Does NEVER return.
 */
void CDECL error(const char *s, ...)
{
	if (CrashLog::HaveAlreadyCrashed()) DoOSAbort();

	va_list va;
	char buf[2048];

	va_start(va, s);
	vseprintf(buf, lastof(buf), s, va);
	va_end(va);

	fatalerror_common(buf);
}

void fatalerror_str(const char *msg)
{
	if (CrashLog::HaveAlreadyCrashed()) DoOSAbort();

	fatalerror_common(msg);
}

void CDECL assert_msg_error(int line, const char *file, const char *expr, const char *extra, const char *str, ...)
{
	if (CrashLog::HaveAlreadyCrashed()) DoOSAbort();

	va_list va;
	char buf[2048];

	char *b = buf;
	b += seprintf(b, lastof(buf), "Assertion failed at line %i of %s: %s\n\t", line, file, expr);

	if (extra != nullptr) {
		b += seprintf(b, lastof(buf), "%s\n\t", extra);
	}

	va_start(va, str);
	vseprintf(b, lastof(buf), str, va);
	va_end(va);

	fatalerror_common(buf);
}

void assert_str_error(int line, const char *file, const char *expr, const char *str)
{
	char buf[2048];
	seprintf(buf, lastof(buf), "Assertion failed at line %i of %s: %s\n%s", line, file, expr, str);
	fatalerror_common(buf);
}

void assert_str_error(int line, const char *file, const char *expr, const std::string &str)
{
	assert_str_error(line, file, expr, str.c_str());
}

const char *assert_tile_info(uint32_t tile) {
	static char buffer[128];
	DumpTileInfo(buffer, lastof(buffer), tile);
	return buffer;
}

/**
 * Shows some information on the console/a popup box depending on the OS.
 * @param str the text to show.
 */
void CDECL ShowInfoF(const char *str, ...)
{
	va_list va;
	char buf[1024];
	va_start(va, str);
	vseprintf(buf, lastof(buf), str, va);
	va_end(va);
	ShowInfoI(buf);
}

/**
 * Show the help message when someone passed a wrong parameter.
 */
static void ShowHelp()
{
	char buf[2048];

	std::string msg = stdstr_fmt("OpenTTD %s\n", _openttd_revision);
	msg += "\n"
		"\n"
		"Command line options:\n"
		"  -v drv              = Set video driver (see below)\n"
		"  -s drv              = Set sound driver (see below)\n"
		"  -m drv              = Set music driver (see below)\n"
		"  -b drv              = Set the blitter to use (see below)\n"
		"  -r res              = Set resolution (for instance 800x600)\n"
		"  -h                  = Display this help text\n"
		"  -t year             = Set starting year\n"
		"  -d [[fac=]lvl[,...]]= Debug mode\n"
		"  -e                  = Start Editor\n"
		"  -g [savegame|scenario|heightmap] = Start new/savegame/scenario/heightmap immediately\n"
		"  -G seed             = Set random seed\n"
		"  -n host[:port][#company]= Join network game\n"
		"  -p password         = Password to join server\n"
		"  -P password         = Password to join company\n"
		"  -D [host][:port]    = Start dedicated server\n"
#if !defined(_WIN32)
		"  -f                  = Fork into the background (dedicated only)\n"
#endif
		"  -I graphics_set     = Force the graphics set (see below)\n"
		"  -S sounds_set       = Force the sounds set (see below)\n"
		"  -M music_set        = Force the music set (see below)\n"
		"  -c config_file      = Use 'config_file' instead of 'openttd.cfg'\n"
		"  -x                  = Never save configuration changes to disk\n"
		"  -X                  = Don't use global folders to search for files\n"
		"  -q savegame         = Write some information about the savegame and exit\n"
		"  -Q                  = Don't scan for/load NewGRF files on startup\n"
		"  -QQ                 = Disable NewGRF scanning/loading entirely\n"
		"  -Z                  = Write detailed version information and exit\n"
		"\n";

	/* List the graphics packs */
	BaseGraphics::GetSetsList(buf, lastof(buf));
	msg += buf;

	/* List the sounds packs */
	BaseSounds::GetSetsList(buf, lastof(buf));
	msg += buf;

	/* List the music packs */
	BaseMusic::GetSetsList(buf, lastof(buf));
	msg += buf;

	/* List the drivers */
	DriverFactoryBase::GetDriversInfo(buf, lastof(buf));
	msg += buf;

	/* List the blitters */
	BlitterFactory::GetBlittersInfo(buf, lastof(buf));
	msg += buf;

	/* List the debug facilities. */
	DumpDebugFacilityNames(buf, lastof(buf));
	msg += buf;

	/* We need to initialize the AI, so it finds the AIs */
	AI::Initialize();
	msg += AI::GetConsoleList(true);
	AI::Uninitialize(true);

	/* We need to initialize the GameScript, so it finds the GSs */
	Game::Initialize();
	msg += Game::GetConsoleList(true);
	Game::Uninitialize(true);

	/* ShowInfo put output to stderr, but version information should go
	 * to stdout; this is the only exception */
#if !defined(_WIN32)
	msg += "\n";
	fputs(msg.c_str(), stdout);
#else
	ShowInfoI(msg);
#endif
}

static void WriteSavegameInfo(const char *name)
{
	extern SaveLoadVersion _sl_version;
	extern std::string _sl_xv_version_label;
	extern SaveLoadVersion _sl_xv_upstream_version;
	uint32_t last_ottd_rev = 0;
	uint8_t ever_modified = 0;
	bool removed_newgrfs = false;

	GamelogInfo(_load_check_data.gamelog_actions, &last_ottd_rev, &ever_modified, &removed_newgrfs);

	char buf[65536];
	char *p = buf;
	p += seprintf(p, lastof(buf), "Name:         %s\n", name);
	const char *type = "";
	extern bool _sl_is_faked_ext;
	extern bool _sl_is_ext_version;
	if (_sl_is_faked_ext) {
		type = " (fake extended)";
	} else if (_sl_is_ext_version) {
		type = " (extended)";
	}
	p += seprintf(p, lastof(buf), "Savegame ver: %d%s\n", _sl_version, type);
	if (!_sl_xv_version_label.empty()) {
		p += seprintf(p, lastof(buf), "    Version label: %s\n", _sl_xv_version_label.c_str());
	}
	if (_sl_xv_upstream_version != SL_MIN_VERSION) {
		p += seprintf(p, lastof(buf), "    Upstream version: %u\n", _sl_xv_upstream_version);
	}
	for (size_t i = 0; i < XSLFI_SIZE; i++) {
		if (_sl_xv_feature_versions[i] > 0) {
			p += seprintf(p, lastof(buf), "    Feature: %s = %d\n", SlXvGetFeatureName((SlXvFeatureIndex) i), _sl_xv_feature_versions[i]);
		}
	}
	p += seprintf(p, lastof(buf), "NewGRF ver:   0x%08X\n", last_ottd_rev);
	p += seprintf(p, lastof(buf), "Modified:     %d\n", ever_modified);

	if (removed_newgrfs) {
		p += seprintf(p, lastof(buf), "NewGRFs have been removed\n");
	}

	p = strecpy(p, "NewGRFs:\n", lastof(buf));
	if (_load_check_data.HasNewGrfs()) {
		for (GRFConfig *c = _load_check_data.grfconfig; c != nullptr; c = c->next) {
			char md5sum[33];
			md5sumToString(md5sum, lastof(md5sum), HasBit(c->flags, GCF_COMPATIBLE) ? c->original_md5sum : c->ident.md5sum);
			p += seprintf(p, lastof(buf), "%08X %s %s\n", BSWAP32(c->ident.grfid), md5sum, c->filename.c_str());
		}
	}

	/* ShowInfo put output to stderr, but version information should go
	 * to stdout; this is the only exception */
#if !defined(_WIN32)
	printf("%s\n", buf);
#else
	ShowInfoI(buf);
#endif
}

static void WriteSavegameDebugData(const char *name)
{
	char *buf = MallocT<char>(4096);
	char *buflast = buf + 4095;
	char *p = buf;
	auto bump_size = [&]() {
		size_t offset = p - buf;
		size_t new_size = buflast - buf + 1 + 4096;
		buf = ReallocT<char>(buf, new_size);
		buflast = buf + new_size - 1;
		p = buf + offset;
	};
	p += seprintf(p, buflast, "Name:         %s\n", name);
	if (_load_check_data.debug_log_data.size()) {
		p += seprintf(p, buflast, "%u bytes of debug log data in savegame\n", (uint) _load_check_data.debug_log_data.size());
		std::string buffer = _load_check_data.debug_log_data;
		ProcessLineByLine(buffer.data(), [&](const char *line) {
			if (buflast - p <= 1024) bump_size();
			p += seprintf(p, buflast, "> %s\n", line);
		});
	} else {
		p += seprintf(p, buflast, "No debug log data in savegame\n");
	}
	if (_load_check_data.debug_config_data.size()) {
		p += seprintf(p, buflast, "%u bytes of debug config data in savegame\n", (uint) _load_check_data.debug_config_data.size());
		std::string buffer = _load_check_data.debug_config_data;
		ProcessLineByLine(buffer.data(), [&](const char *line) {
			if (buflast - p <= 1024) bump_size();
			p += seprintf(p, buflast, "> %s\n", line);
		});
	} else {
		p += seprintf(p, buflast, "No debug config data in savegame\n");
	}

	/* ShowInfo put output to stderr, but version information should go
	 * to stdout; this is the only exception */
#if !defined(_WIN32)
	printf("%s\n", buf);
#else
	ShowInfoI(buf);
#endif
	free(buf);
}


/**
 * Extract the resolution from the given string and store
 * it in the 'res' parameter.
 * @param res variable to store the resolution in.
 * @param s   the string to decompose.
 */
static void ParseResolution(Dimension *res, const char *s)
{
	const char *t = strchr(s, 'x');
	if (t == nullptr) {
		ShowInfoF("Invalid resolution '%s'", s);
		return;
	}

	res->width  = std::max(std::strtoul(s, nullptr, 0), 64UL);
	res->height = std::max(std::strtoul(t + 1, nullptr, 0), 64UL);
}


/**
 * Uninitializes drivers, frees allocated memory, cleans pools, ...
 * Generally, prepares the game for shutting down
 */
static void ShutdownGame()
{
	IConsoleFree();

	if (_network_available) NetworkShutDown(); // Shut down the network and close any open connections

	SocialIntegration::Shutdown();
	DriverFactoryBase::ShutdownDrivers();

	UnInitWindowSystem();

	/* stop the scripts */
	AI::Uninitialize(false);
	Game::Uninitialize(false);

	/* Uninitialize variables that are allocated dynamically */
	GamelogReset();

	LinkGraphSchedule::Clear();
	ClearTraceRestrictMapping();
	ClearBridgeSimulatedSignalMapping();
	ClearBridgeSignalStyleMapping();
	ClearCargoPacketDeferredPayments();
	PoolBase::Clean(PT_ALL);

	FreeSignalPrograms();
	FreeSignalDependencies();

	extern void ClearNewSignalStyleMapping();
	ClearNewSignalStyleMapping();

	extern void ClearAllSignalSpeedRestrictions();
	ClearAllSignalSpeedRestrictions();

	ClearZoningCaches();
	InvalidatePlanCaches();
	ClearOrderDestinationRefcountMap();

	/* No NewGRFs were loaded when it was still bootstrapping. */
	if (_game_mode != GM_BOOTSTRAP) ResetNewGRFData();

	UninitFontCache();

	ViewportMapClearTunnelCache();
	InvalidateVehicleTickCaches();
	ClearVehicleTickCaches();
	InvalidateTemplateReplacementImages();
	ResetDisasterVehicleTargeting();
	ClearCommandLog();
	ClearCommandQueue();
	ClearSpecialEventsLog();
	ClearDesyncMsgLog();

	extern void UninitializeCompanies();
	UninitializeCompanies();

	_loaded_local_company = COMPANY_SPECTATOR;
	_game_events_since_load = (GameEventFlags) 0;
	_game_events_overall = (GameEventFlags) 0;
	_game_load_cur_date_ymd = { 0, 0, 0 };
	_game_load_date_fract = 0;
	_game_load_tick_skip_counter = 0;
	_game_load_state_ticks = 0;
	_game_load_time = 0;
	_extra_aspects = 0;
	_aspect_cfg_hash = 0;
	_station_tile_cache_hash = 0;
	InitGRFGlobalVars();
	_loadgame_DBGL_data.clear();
	_loadgame_DBGC_data.clear();
}

/**
 * Load the introduction game.
 * @param load_newgrfs Whether to load the NewGRFs or not.
 */
static void LoadIntroGame(bool load_newgrfs = true)
{
	UnshowCriticalError();
	for (Window *w : Window::Iterate()) {
		w->Close();
	}

	_game_mode = GM_MENU;

	if (load_newgrfs) ResetGRFConfig(false);

	/* Setup main window */
	ResetWindowSystem();
	SetupColoursAndInitialWindow();

	/* Load the default opening screen savegame */
	if (SaveOrLoad("opntitle.dat", SLO_LOAD, DFT_GAME_FILE, BASESET_DIR) != SL_OK) {
		GenerateWorld(GWM_EMPTY, 64, 64); // if failed loading, make empty world.
		SetLocalCompany(COMPANY_SPECTATOR);
	} else {
		SetLocalCompany(COMPANY_FIRST);
	}

	FixTitleGameZoom();
	_pause_mode = PM_UNPAUSED;
	_pause_countdown = 0;
	_cursor.fix_at = false;

	CheckForMissingGlyphs();

	MusicLoop(); // ensure music is correct
}

void MakeNewgameSettingsLive()
{
	for (CompanyID c = COMPANY_FIRST; c < MAX_COMPANIES; c++) {
		if (_settings_game.ai_config[c] != nullptr) {
			delete _settings_game.ai_config[c];
		}
	}
	if (_settings_game.game_config != nullptr) {
		delete _settings_game.game_config;
	}

	/* Copy newgame settings to active settings.
	 * Also initialise old settings needed for savegame conversion. */
	_settings_game = _settings_newgame;
	_settings_time = _settings_game.game_time = (TimeSettings)_settings_client.gui;
	_old_vds = _settings_client.company.vehicle;

	for (CompanyID c = COMPANY_FIRST; c < MAX_COMPANIES; c++) {
		_settings_game.ai_config[c] = nullptr;
		if (_settings_newgame.ai_config[c] != nullptr) {
			_settings_game.ai_config[c] = new AIConfig(_settings_newgame.ai_config[c]);
		}
	}
	_settings_game.game_config = nullptr;
	if (_settings_newgame.game_config != nullptr) {
		_settings_game.game_config = new GameConfig(_settings_newgame.game_config);
	}

	UpdateEffectiveDayLengthFactor();
	SetupTickRate();
}

void OpenBrowser(const std::string &url)
{
	/* Make sure we only accept urls that are sure to open a browser. */
	if (url.starts_with("http://") || url.starts_with("https://")) {
		OSOpenBrowser(url);
	}
}

/** Callback structure of statements to be executed after the NewGRF scan. */
struct AfterNewGRFScan : NewGRFScanCallback {
	CalTime::Year startyear = CalTime::INVALID_YEAR; ///< The start year.
	uint32_t generation_seed = GENERATE_NEW_SEED; ///< Seed for the new game.
	std::string dedicated_host;                   ///< Hostname for the dedicated server.
	uint16_t dedicated_port = 0;                  ///< Port for the dedicated server.
	std::string connection_string;                ///< Information about the server to connect to
	std::string join_server_password;             ///< The password to join the server with.
	std::string join_company_password;            ///< The password to join the company with.
	bool save_config = true;                      ///< The save config setting.

	/**
	 * Create a new callback.
	 */
	AfterNewGRFScan()
	{
		/* Visual C++ 2015 fails compiling this line (AfterNewGRFScan::generation_seed undefined symbol)
		 * if it's placed outside a member function, directly in the struct body. */
		static_assert(sizeof(generation_seed) == sizeof(_settings_game.game_creation.generation_seed));
	}

	void OnNewGRFsScanned() override
	{
		ResetGRFConfig(false);

		TarScanner::DoScan(TarScanner::SCENARIO);

		AI::Initialize();
		Game::Initialize();

		/* We want the new (correct) NewGRF count to survive the loading. */
		uint last_newgrf_count = _settings_client.gui.last_newgrf_count;
		LoadFromConfig();
		_settings_client.gui.last_newgrf_count = last_newgrf_count;
		/* Since the default for the palette might have changed due to
		 * reading the configuration file, recalculate that now. */
		UpdateNewGRFConfigPalette();

		Game::Uninitialize(true);
		AI::Uninitialize(true);
		LoadFromHighScore();
		LoadHotkeysFromConfig();
		WindowDesc::LoadFromConfig();

		/* We have loaded the config, so we may possibly save it. */
		_save_config = save_config;

		/* restore saved music and effects volumes */
		MusicDriver::GetInstance()->SetVolume(_settings_client.music.music_vol);
		SetEffectVolume(_settings_client.music.effect_vol);

		if (startyear != CalTime::INVALID_YEAR) IConsoleSetSetting("game_creation.starting_year", startyear.base());
		_settings_newgame.game_creation.generation_seed = generation_seed;

		if (!dedicated_host.empty()) {
			_network_bind_list.clear();
			_network_bind_list.emplace_back(dedicated_host);
		}
		if (dedicated_port != 0) _settings_client.network.server_port = dedicated_port;

		/* initialize the ingame console */
		IConsoleInit();
		InitializeGUI();
		IConsoleCmdExec("exec scripts/autoexec.scr 0");

		/* Make sure _settings is filled with _settings_newgame if we switch to a game directly */
		if (_switch_mode != SM_NONE) MakeNewgameSettingsLive();

		if (_network_available && !connection_string.empty()) {
			LoadIntroGame();
			_switch_mode = SM_NONE;

			NetworkClientConnectGame(connection_string, COMPANY_NEW_COMPANY, join_server_password, join_company_password);
		}

		/* After the scan we're not used anymore. */
		delete this;
	}
};

void PostMainLoop()
{
	WaitTillSaved();

	/* only save config if we have to */
	if (_save_config) {
		SaveToConfig(STCF_ALL);
		SaveHotkeysToConfig();
		WindowDesc::SaveToConfig();
		SaveToHighScore();
	}

	/* Reset windowing system, stop drivers, free used memory, ... */
	ShutdownGame();
}

#if defined(UNIX)
extern void DedicatedFork();
#endif

/**
 * Create all the options that OpenTTD supports. Each option is
 * always a single character with no, an optional or a required value.
 * @return The available options.
 */
static std::vector<OptionData> CreateOptions()
{
	std::vector<OptionData> options;
	/* Options that require a parameter. */
	for (char c : "GIMPSbcmnpqrstv") options.push_back({ .type = ODF_HAS_VALUE, .id = c, .shortname = c });
#if !defined(_WIN32)
	options.push_back({ .type = ODF_HAS_VALUE, .id = 'f', .shortname = 'f' });
#endif

	/* Options with an optional parameter. */
	for (char c : "Ddg") options.push_back({ .type = ODF_OPTIONAL_VALUE, .id = c, .shortname = c });

	/* Options without a parameter. */
	for (char c : "QXehx") options.push_back({ .type = ODF_NO_VALUE, .id = c, .shortname = c });

	/* Non-upstream options */
	for (char c : "KJ") options.push_back({ .type = ODF_HAS_VALUE, .id = c, .shortname = c });
	for (char c : "Z") options.push_back({ .type = ODF_NO_VALUE, .id = c, .shortname = c });

	return options;
}

/**
 * Main entry point for this lovely game.
 * @param arguments The command line arguments passed to the application.
 * @return 0 when there is no error.
 */
int openttd_main(std::span<char * const> arguments)
{
	SetSelfAsMainThread();
	PerThreadSetup();
	SlXvSetStaticCurrentVersions();

	_game_session_stats.start_time = std::chrono::steady_clock::now();
	_game_session_stats.savegame_size = std::nullopt;

	std::string musicdriver;
	std::string sounddriver;
	std::string videodriver;
	std::string blitter;
	std::string graphics_set;
	std::string sounds_set;
	std::string music_set;
	Dimension resolution = {0, 0};
	std::unique_ptr<AfterNewGRFScan> scanner = std::make_unique<AfterNewGRFScan>();
	bool dedicated = false;
	bool only_local_path = false;

	extern bool _dedicated_forks;
	_dedicated_forks = false;

	_game_mode = GM_MENU;
	_switch_mode = SM_MENU;

	auto options = CreateOptions();
	GetOptData mgo(arguments.subspan(1), options);
	int ret = 0;

	int i;
	while ((i = mgo.GetOpt()) != -1) {
		switch (i) {
		case 'I': graphics_set = mgo.opt; break;
		case 'S': sounds_set = mgo.opt; break;
		case 'M': music_set = mgo.opt; break;
		case 'm': musicdriver = mgo.opt; break;
		case 's': sounddriver = mgo.opt; break;
		case 'v': videodriver = mgo.opt; break;
		case 'b': blitter = mgo.opt; break;
		case 'D':
			musicdriver = "null";
			sounddriver = "null";
			videodriver = "dedicated";
			blitter = "null";
			dedicated = true;
			SetDebugString("net=3", ShowInfoI);
			if (mgo.opt != nullptr) {
				scanner->dedicated_host = ParseFullConnectionString(mgo.opt, scanner->dedicated_port);
			}
			break;
		case 'f': _dedicated_forks = true; break;
		case 'n':
			scanner->connection_string = mgo.opt; // host:port#company parameter
			break;
		case 'p':
			scanner->join_server_password = mgo.opt;
			break;
		case 'P':
			scanner->join_company_password = mgo.opt;
			break;
		case 'r': ParseResolution(&resolution, mgo.opt); break;
		case 't': scanner->startyear = atoi(mgo.opt); break;
		case 'd': {
#if defined(_WIN32)
				CreateConsole();
#endif
				if (mgo.opt != nullptr) SetDebugString(mgo.opt, ShowInfoI);
				break;
			}
		case 'e':
			/* Allow for '-e' before or after '-g'. */
			switch (_switch_mode) {
				case SM_MENU: _switch_mode = SM_EDITOR; break;
				case SM_LOAD_GAME: _switch_mode = SM_LOAD_SCENARIO; break;
				case SM_START_HEIGHTMAP: _switch_mode = SM_LOAD_HEIGHTMAP; break;
				default: break;
			}
			break;
		case 'g':
			if (mgo.opt != nullptr) {
				_file_to_saveload.name = mgo.opt;

				/* if the file doesn't exist or it is not a valid savegame, let the saveload code show an error */
				std::string extension;
				auto t = _file_to_saveload.name.find_last_of('.');
				if (t != std::string::npos) {
					extension = _file_to_saveload.name.substr(t);
				}
				FiosType ft = FiosGetSavegameListCallback(SLO_LOAD, _file_to_saveload.name, extension.c_str(), nullptr, nullptr);
				if (ft == FIOS_TYPE_INVALID) {
					ft = FiosGetScenarioListCallback(SLO_LOAD, _file_to_saveload.name, extension.c_str(), nullptr, nullptr);
				}
				if (ft == FIOS_TYPE_INVALID) {
					ft = FiosGetHeightmapListCallback(SLO_LOAD, _file_to_saveload.name, extension.c_str(), nullptr, nullptr);
				}

				/* Allow for '-e' before or after '-g'. */
				switch (GetAbstractFileType(ft)) {
					case FT_SAVEGAME: _switch_mode = (_switch_mode == SM_EDITOR ? SM_LOAD_SCENARIO : SM_LOAD_GAME); break;
					case FT_SCENARIO: _switch_mode = (_switch_mode == SM_EDITOR ? SM_LOAD_SCENARIO : SM_LOAD_GAME); break;
					case FT_HEIGHTMAP: _switch_mode = (_switch_mode == SM_EDITOR ? SM_LOAD_HEIGHTMAP : SM_START_HEIGHTMAP); break;
					default: break;
				}

				_file_to_saveload.SetMode(SLO_LOAD, GetAbstractFileType(ft), GetDetailedFileType(ft));
				break;
			}

			_switch_mode = SM_NEWGAME;
			/* Give a random map if no seed has been given */
			if (scanner->generation_seed == GENERATE_NEW_SEED) {
				scanner->generation_seed = InteractiveRandom();
			}
			break;
		case 'q':
		case 'K': {
			DeterminePaths(arguments[0], only_local_path);
			if (StrEmpty(mgo.opt)) {
				ret = 1;
				return ret;
			}

			char title[80];
			title[0] = '\0';
			FiosGetSavegameListCallback(SLO_LOAD, mgo.opt, strrchr(mgo.opt, '.'), title, lastof(title));

			_load_check_data.Clear();
			if (i == 'K') _load_check_data.want_debug_data = true;
			_load_check_data.want_grf_compatibility = false;
			SaveOrLoadResult res = SaveOrLoad(mgo.opt, SLO_CHECK, DFT_GAME_FILE, SAVE_DIR, false);
			if (res != SL_OK || _load_check_data.HasErrors()) {
				fprintf(stderr, "Failed to open savegame\n");
				if (_load_check_data.HasErrors()) {
					InitializeLanguagePacks(); // A language pack is needed for GetString()
					std::string buf;
					SetDParamStr(0, _load_check_data.error_msg);
					GetString(StringBuilder(buf), _load_check_data.error);
					buf += '\n';
					fputs(buf.c_str(), stderr);
				}
				return ret;
			}

			if (i == 'q') {
				WriteSavegameInfo(title);
			} else {
				WriteSavegameDebugData(title);
			}
			return ret;
		}
		case 'Q': {
			extern int _skip_all_newgrf_scanning;
			_skip_all_newgrf_scanning += 1;
			break;
		}
		case 'G': scanner->generation_seed = std::strtoul(mgo.opt, nullptr, 10); break;
		case 'c': _config_file = mgo.opt; break;
		case 'x': scanner->save_config = false; break;
		case 'J': _quit_after_days = Clamp(atoi(mgo.opt), 0, INT_MAX); break;
		case 'Z': {
			char buffer[65536];
			CrashLog::VersionInfoLog(buffer, lastof(buffer));
			fputs(buffer, stdout);
			return ret;
		}
		case 'X': only_local_path = true; break;
		case 'h':
			i = -2; // Force printing of help.
			break;
		}
		if (i == -2) break;
	}

	if (i == -2 || !mgo.arguments.empty()) {
		/* Either the user typed '-h', they made an error, or they added unrecognized command line arguments.
		 * In all cases, print the help, and exit.
		 *
		 * The next two functions are needed to list the graphics sets. We can't do them earlier
		 * because then we cannot show it on the debug console as that hasn't been configured yet. */
		DeterminePaths(arguments[0], only_local_path);
		TarScanner::DoScan(TarScanner::BASESET);
		BaseGraphics::FindSets();
		BaseSounds::FindSets();
		BaseMusic::FindSets();
		ShowHelp();
		return ret;
	}

	DeterminePaths(arguments[0], only_local_path);
	TarScanner::DoScan(TarScanner::BASESET);

	if (dedicated) DEBUG(net, 3, "Starting dedicated server, version %s", _openttd_revision);
	if (_dedicated_forks && !dedicated) _dedicated_forks = false;

#if defined(UNIX)
	/* We must fork here, or we'll end up without some resources we need (like sockets) */
	if (_dedicated_forks) DedicatedFork();
#endif

	LoadFromConfig(true);

	if (resolution.width != 0) _cur_resolution = resolution;

	/* Limit width times height times bytes per pixel to fit a 32 bit
	 * integer, This way all internal drawing routines work correctly.
	 * A resolution that has one component as 0 is treated as a marker to
	 * auto-detect a good window size. */
	_cur_resolution.width  = std::min(_cur_resolution.width, UINT16_MAX / 2u);
	_cur_resolution.height = std::min(_cur_resolution.height, UINT16_MAX / 2u);

	/* Assume the cursor starts within the game as not all video drivers
	 * get an event that the cursor is within the window when it is opened.
	 * Saying the cursor is there makes no visible difference as it would
	 * just be out of the bounds of the window. */
	_cursor.in_window = true;

	/* enumerate language files */
	InitializeLanguagePacks();

	/* Initialize the font cache */
	InitFontCache(false);

	/* This must be done early, since functions use the SetWindowDirty* calls */
	InitWindowSystem();

	BaseGraphics::FindSets();
	bool valid_graphics_set;
	if (!graphics_set.empty()) {
		valid_graphics_set = BaseGraphics::SetSetByName(graphics_set);
	} else if (BaseGraphics::ini_data.shortname != 0) {
		graphics_set = BaseGraphics::ini_data.name;
		valid_graphics_set = BaseGraphics::SetSetByShortname(BaseGraphics::ini_data.shortname);
		if (valid_graphics_set && !BaseGraphics::ini_data.extra_params.empty()) {
			GRFConfig &extra_cfg = BaseGraphics::GetUsedSet()->GetOrCreateExtraConfig();
			if (extra_cfg.IsCompatible(BaseGraphics::ini_data.extra_version)) {
				extra_cfg.SetParams(BaseGraphics::ini_data.extra_params);
			}
		}
	} else if (!BaseGraphics::ini_data.name.empty()) {
		graphics_set = BaseGraphics::ini_data.name;
		valid_graphics_set = BaseGraphics::SetSetByName(BaseGraphics::ini_data.name);
	} else {
		valid_graphics_set = true;
		BaseGraphics::SetSet(nullptr); // ignore error, continue to bootstrap GUI
	}
	if (!valid_graphics_set) {
		BaseGraphics::SetSet(nullptr);

		ErrorMessageData msg(STR_CONFIG_ERROR, STR_CONFIG_ERROR_INVALID_BASE_GRAPHICS_NOT_FOUND);
		msg.SetDParamStr(0, graphics_set);
		ScheduleErrorMessage(msg);
	}

	/* Initialize game palette */
	GfxInitPalettes();

	DEBUG(misc, 1, "Loading blitter...");
	if (blitter.empty() && !_ini_blitter.empty()) blitter = _ini_blitter;
	_blitter_autodetected = blitter.empty();
	/* Activate the initial blitter.
	 * This is only some initial guess, after NewGRFs have been loaded SwitchNewGRFBlitter may switch to a different one.
	 *  - Never guess anything, if the user specified a blitter. (_blitter_autodetected)
	 *  - Use 32bpp blitter if baseset or 8bpp-support settings says so.
	 *  - Use 8bpp blitter otherwise.
	 */
	if (!_blitter_autodetected ||
			(_support8bpp != S8BPP_NONE && (BaseGraphics::GetUsedSet() == nullptr || BaseGraphics::GetUsedSet()->blitter == BLT_8BPP)) ||
			BlitterFactory::SelectBlitter("32bpp-anim") == nullptr) {
		if (BlitterFactory::SelectBlitter(blitter) == nullptr) {
			blitter.empty() ?
				usererror("Failed to autoprobe blitter") :
				usererror("Failed to select requested blitter '%s'; does it exist?", blitter.c_str());
		}
	}

	if (videodriver.empty() && !_ini_videodriver.empty()) videodriver = _ini_videodriver;
	DriverFactoryBase::SelectDriver(videodriver, Driver::DT_VIDEO);

	InitializeSpriteSorter();

	/* Initialize the zoom level of the screen to normal */
	_screen.zoom = ZOOM_LVL_MIN;

	/* The video driver is now selected, now initialise GUI zoom */
	AdjustGUIZoom(AGZM_STARTUP);

	SocialIntegration::Initialize();
	NetworkStartUp(); // initialize network-core

	if (!HandleBootstrap()) {
		ShutdownGame();
		return ret;
	}

	VideoDriver::GetInstance()->ClaimMousePointer();

	/* initialize screenshot formats */
	InitializeScreenshotFormats();

	BaseSounds::FindSets();
	if (sounds_set.empty() && !BaseSounds::ini_set.empty()) sounds_set = BaseSounds::ini_set;
	if (!BaseSounds::SetSetByName(sounds_set)) {
		if (sounds_set.empty() || !BaseSounds::SetSet({})) {
			usererror("Failed to find a sounds set. Please acquire a sounds set for OpenTTD. See section 1.4 of README.md.");
		} else {
			ErrorMessageData msg(STR_CONFIG_ERROR, STR_CONFIG_ERROR_INVALID_BASE_SOUNDS_NOT_FOUND);
			msg.SetDParamStr(0, sounds_set);
			ScheduleErrorMessage(msg);
		}
	}

	BaseMusic::FindSets();
	if (music_set.empty() && !BaseMusic::ini_set.empty()) music_set = BaseMusic::ini_set;
	if (!BaseMusic::SetSetByName(music_set)) {
		if (music_set.empty() || !BaseMusic::SetSet({})) {
			usererror("Failed to find a music set. Please acquire a music set for OpenTTD. See section 1.4 of README.md.");
		} else {
			ErrorMessageData msg(STR_CONFIG_ERROR, STR_CONFIG_ERROR_INVALID_BASE_MUSIC_NOT_FOUND);
			msg.SetDParamStr(0, music_set);
			ScheduleErrorMessage(msg);
		}
	}

	if (sounddriver.empty() && !_ini_sounddriver.empty()) sounddriver = _ini_sounddriver;
	DriverFactoryBase::SelectDriver(sounddriver, Driver::DT_SOUND);

	if (musicdriver.empty() && !_ini_musicdriver.empty()) musicdriver = _ini_musicdriver;
	_music_driver_params = std::move(musicdriver);
	if (_music_driver_params.empty() && BaseMusic::GetUsedSet()->name == "NoMusic") {
		DEBUG(driver, 1, "Deferring loading of music driver until a music set is loaded");
		DriverFactoryBase::SelectDriver("null", Driver::DT_MUSIC);
	} else {
		InitMusicDriver(false);
	}

	GenerateWorld(GWM_EMPTY, 64, 64); // Make the viewport initialization happy
	LoadIntroGame(false);

	CheckForMissingGlyphs();

	/* ScanNewGRFFiles now has control over the scanner. */
	RequestNewGRFScan(scanner.release());

	_general_worker_pool.Start("ottd:worker", 8);

	VideoDriver::GetInstance()->MainLoop();

	_general_worker_pool.Stop();

	PostMainLoop();
	return ret;
}

void InitMusicDriver(bool init_volume)
{
	if (_music_inited.exchange(true)) return;

	{
		std::unique_lock<std::mutex> lock(_music_driver_mutex);

		static std::unique_ptr<MusicDriver> old_driver;
		old_driver = MusicDriver::ExtractDriver();

		DriverFactoryBase::SelectDriver(_music_driver_params, Driver::DT_MUSIC);
	}

	if (init_volume) MusicDriver::GetInstance()->SetVolume(_settings_client.music.music_vol);
}

void HandleExitGameRequest()
{
	if (_game_mode == GM_MENU || _game_mode == GM_BOOTSTRAP) { // do not ask to quit on the main screen
		_exit_game = true;
	} else if (_settings_client.gui.autosave_on_exit) {
		DoExitSave();
		_survey.Transmit(NetworkSurveyHandler::Reason::EXIT, true);
		_exit_game = true;
	} else {
		AskExitGame();
	}
}

/**
 * Triggers everything required to set up a saved scenario for a new game.
 */
static void OnStartScenario()
{
	/* Reset engine pool to simplify changing engine NewGRFs in scenario editor. */
	EngineOverrideManager::ResetToCurrentNewGRFConfig();

	/* Make sure all industries were built "this year", to avoid too early closures. (#9918) */
	for (Industry *i : Industry::Iterate()) {
		i->last_prod_year = EconTime::CurYear();
	}
}

/**
 * Triggers everything that should be triggered when starting a game.
 * @param dedicated_server Whether this is a dedicated server or not.
 */
static void OnStartGame(bool dedicated_server)
{
	/* Update the local company for a loaded game. It is either always
	 * a company or in the case of a dedicated server a spectator */
	if (_network_server && !dedicated_server) {
		NetworkServerDoMove(CLIENT_ID_SERVER, GetDefaultLocalCompany());
	} else {
		SetLocalCompany(dedicated_server ? COMPANY_SPECTATOR : GetDefaultLocalCompany());
	}
	if (_ctrl_pressed && !dedicated_server) {
		DoCommandP(0, PM_PAUSED_NORMAL, 1, CMD_PAUSE);
	}
	/* Update the static game info to set the values from the new game. */
	NetworkServerUpdateGameInfo();
	/* Execute the game-start script */
	IConsoleCmdExec("exec scripts/game_start.scr 0");
}

static void MakeNewGameDone()
{
	SettingsDisableElrail(_settings_game.vehicle.disable_elrails);

	extern void PostCheckNewGRFLoadWarnings();
	PostCheckNewGRFLoadWarnings();

	/* In a dedicated server, the server does not play */
	if (!VideoDriver::GetInstance()->HasGUI()) {
		OnStartGame(true);
		if (_settings_client.gui.pause_on_newgame) DoCommandP(0, PM_PAUSED_NORMAL, 1, CMD_PAUSE);
		return;
	}

	/* Create a single company */
	DoStartupNewCompany(DSNC_NONE);

	Company *c = Company::Get(COMPANY_FIRST);
	c->settings = _settings_client.company;

	/* Overwrite color from settings if needed
	 * COLOUR_END corresponds to Random colour */

	if (_settings_client.gui.starting_colour != COLOUR_END) {
		c->colour = _settings_client.gui.starting_colour;
		ResetCompanyLivery(c);
		_company_colours[c->index] = c->colour;
		BuildOwnerLegend();
	}

	if (_settings_client.gui.starting_colour_secondary != COLOUR_END && HasBit(_loaded_newgrf_features.used_liveries, LS_DEFAULT)) {
		DoCommandP(0, LS_DEFAULT | 1 << 8, _settings_client.gui.starting_colour_secondary, CMD_SET_COMPANY_COLOUR);
	}

	OnStartGame(false);

	InitializeRailGUI();
	InitializeRoadGUI();

	/* We are the server, we start a new company (not dedicated),
	 * so set the default password *if* needed. */
	if (_network_server && !_settings_client.network.default_company_pass.empty()) {
		NetworkChangeCompanyPassword(_local_company, _settings_client.network.default_company_pass);
	}

	if (_settings_client.gui.pause_on_newgame) DoCommandP(0, PM_PAUSED_NORMAL, 1, CMD_PAUSE);

	CheckEngines();
	CheckIndustries();
	MarkWholeScreenDirty();

	if (_network_server) {
		ChangeNetworkRestartTime(true);

		if (!_network_dedicated) ShowClientList();
	}
}

/*
 * Too large size may be stored in settings (especially if switching between between OpenTTD
 * versions with different map size limits), we have to check if it is valid before generating world.
 * Simple separate checking of X and Y map sizes is not enough, as their sum is what counts for the limit.
 * Check the size and decrease the larger of the sizes till the size is in limit.
 */
static void FixConfigMapSize()
{
	while (_settings_game.game_creation.map_x + _settings_game.game_creation.map_y > MAX_MAP_TILES_BITS) {
		/* Repeat reducing larger of X/Y dimensions until the map size is within allowable limits */
		if (_settings_game.game_creation.map_x > _settings_game.game_creation.map_y) {
			_settings_game.game_creation.map_x--;
		} else {
			_settings_game.game_creation.map_y--;
		}
	}
}

static void MakeNewGame(bool from_heightmap, bool reset_settings)
{
	_game_mode = GM_NORMAL;
	if (!from_heightmap) {
		/* "reload" command needs to know what mode we were in. */
		_file_to_saveload.SetMode(SLO_INVALID, FT_INVALID, DFT_INVALID);
	}

	ResetGRFConfig(true);

	GenerateWorldSetCallback(&MakeNewGameDone);
	FixConfigMapSize();
	GenerateWorld(from_heightmap ? GWM_HEIGHTMAP : GWM_NEWGAME, 1 << _settings_game.game_creation.map_x, 1 << _settings_game.game_creation.map_y, reset_settings);
}

static void MakeNewEditorWorldDone()
{
	SetLocalCompany(OWNER_NONE);

	extern void PostCheckNewGRFLoadWarnings();
	PostCheckNewGRFLoadWarnings();
}

static void MakeNewEditorWorld()
{
	_game_mode = GM_EDITOR;
	/* "reload" command needs to know what mode we were in. */
	_file_to_saveload.SetMode(SLO_INVALID, FT_INVALID, DFT_INVALID);

	ResetGRFConfig(true);

	GenerateWorldSetCallback(&MakeNewEditorWorldDone);
	FixConfigMapSize();
	GenerateWorld(GWM_EMPTY, 1 << _settings_game.game_creation.map_x, 1 << _settings_game.game_creation.map_y);
}

/**
 * Load the specified savegame but on error do different things.
 * If loading fails due to corrupt savegame, bad version, etc. go back to
 * a previous correct state. In the menu for example load the intro game again.
 * @param filename file to be loaded
 * @param fop mode of loading, always SLO_LOAD
 * @param newgm switch to this mode of loading fails due to some unknown error
 * @param subdir default directory to look for filename, set to 0 if not needed
 * @param lf Load filter to use, if nullptr: use filename + subdir.
 * @param error_detail Optional string to fill with detaied error information.
 */
bool SafeLoad(const std::string &filename, SaveLoadOperation fop, DetailedFileType dft, GameMode newgm, Subdirectory subdir,
		std::shared_ptr<struct LoadFilter> lf = nullptr, std::string *error_detail = nullptr)
{
	assert(fop == SLO_LOAD);
	assert(dft == DFT_GAME_FILE || (lf == nullptr && dft == DFT_OLD_GAME_FILE));
	GameMode ogm = _game_mode;

	_game_mode = newgm;

	SaveOrLoadResult result = (lf == nullptr) ? SaveOrLoad(filename, fop, dft, subdir) : LoadWithFilter(std::move(lf));
	if (result == SL_OK) return true;

	if (error_detail != nullptr) *error_detail = GetString(GetSaveLoadErrorType()) + GetString(GetSaveLoadErrorMessage());

	if (_network_dedicated && ogm == GM_MENU) {
		/*
		 * If we are a dedicated server *and* we just were in the menu, then we
		 * are loading the first savegame. If that fails, not starting the
		 * server is a better reaction than starting the server with a newly
		 * generated map as it is quite likely to be started from a script.
		 */
		DEBUG(net, 0, "Loading requested map failed; closing server.");
		_exit_game = true;
		return false;
	}

	if (result != SL_REINIT) {
		_game_mode = ogm;
		return false;
	}

	if (_network_dedicated) {
		/*
		 * If we are a dedicated server, have already loaded/started a game,
		 * and then loading the savegame fails in a manner that we need to
		 * reinitialize everything. We must not fall back into the menu mode
		 * with the intro game, as that is unjoinable by clients. So there is
		 * nothing else to do than start a new game, as it might have failed
		 * trying to reload the originally loaded savegame/scenario.
		 */
		DEBUG(net, 0, "Loading game failed, so a new (random) game will be started");
		MakeNewGame(false, true);
		return false;
	}

	if (_network_server) {
		/* We can't load the intro game as server, so disconnect first. */
		NetworkDisconnect();
	}

	switch (ogm) {
		default:
		case GM_MENU:   LoadIntroGame();      break;
		case GM_EDITOR: MakeNewEditorWorld(); break;
	}
	return false;
}

static void UpdateSocialIntegration(GameMode game_mode)
{
	switch (game_mode) {
		case GM_BOOTSTRAP:
		case GM_MENU:
			SocialIntegration::EventEnterMainMenu();
			break;

		case GM_NORMAL:
			if (_networking) {
				SocialIntegration::EventEnterMultiplayer(MapSizeX(), MapSizeY());
			} else {
				SocialIntegration::EventEnterSingleplayer(MapSizeX(), MapSizeY());
			}
			break;

		case GM_EDITOR:
			SocialIntegration::EventEnterScenarioEditor(MapSizeX(), MapSizeY());
			break;
	}
}

void SwitchToMode(SwitchMode new_mode)
{
	/* If we are saving something, the network stays in its current state */
	if (new_mode != SM_SAVE_GAME) {
		/* If the network is active, make it not-active */
		if (_networking) {
			if (_network_server && (new_mode == SM_LOAD_GAME || new_mode == SM_NEWGAME || new_mode == SM_RESTARTGAME)) {
				NetworkReboot();
			} else {
				NetworkDisconnect();
			}
		}

		/* If we are a server, we restart the server */
		if (_is_network_server) {
			/* But not if we are going to the menu */
			if (new_mode != SM_MENU) {
				/* check if we should reload the config */
				if (_settings_client.network.reload_cfg) {
					LoadFromConfig();
					MakeNewgameSettingsLive();
					ResetGRFConfig(false);
				}
				NetworkServerStart();
			} else {
				/* This client no longer wants to be a network-server */
				_is_network_server = false;
			}
		}
	}

	/* Make sure all AI controllers are gone at quitting game */
	if (new_mode != SM_SAVE_GAME) AI::KillAll();

	/* When we change mode, reset the autosave. */
	if (new_mode != SM_SAVE_GAME) ChangeAutosaveFrequency(true);

	/* Transmit the survey if we were in normal-mode and not saving. It always means we leaving the current game. */
	if (_game_mode == GM_NORMAL && new_mode != SM_SAVE_GAME) _survey.Transmit(NetworkSurveyHandler::Reason::LEAVE);

	/* Keep track when we last switch mode. Used for survey, to know how long someone was in a game. */
	if (new_mode != SM_SAVE_GAME) {
		_game_session_stats.start_time = std::chrono::steady_clock::now();
		_game_session_stats.savegame_size = std::nullopt;
	}

	switch (new_mode) {
		case SM_EDITOR: // Switch to scenario editor
			MakeNewEditorWorld();
			GenerateSavegameId();

			UpdateSocialIntegration(GM_EDITOR);
			break;

		case SM_RELOADGAME: // Reload with what-ever started the game
			if (_file_to_saveload.abstract_ftype == FT_SAVEGAME || _file_to_saveload.abstract_ftype == FT_SCENARIO) {
				/* Reload current savegame/scenario */
				_switch_mode = _game_mode == GM_EDITOR ? SM_LOAD_SCENARIO : SM_LOAD_GAME;
				SwitchToMode(_switch_mode);
				break;
			} else if (_file_to_saveload.abstract_ftype == FT_HEIGHTMAP) {
				/* Restart current heightmap */
				_switch_mode = _game_mode == GM_EDITOR ? SM_LOAD_HEIGHTMAP : SM_RESTART_HEIGHTMAP;
				SwitchToMode(_switch_mode);
				break;
			}

			MakeNewGame(false, new_mode == SM_NEWGAME);
			GenerateSavegameId();

			UpdateSocialIntegration(GM_NORMAL);
			break;

		case SM_RESTARTGAME: // Restart --> 'Random game' with current settings
		case SM_NEWGAME: // New Game --> 'Random game'
			MakeNewGame(false, new_mode == SM_NEWGAME);
			GenerateSavegameId();

			UpdateSocialIntegration(GM_NORMAL);
			break;

		case SM_LOAD_GAME: { // Load game, Play Scenario
			ResetGRFConfig(true);
			ResetWindowSystem();

			if (!SafeLoad(_file_to_saveload.name, _file_to_saveload.file_op, _file_to_saveload.detail_ftype, GM_NORMAL, NO_DIRECTORY)) {
				ShowErrorMessage(GetSaveLoadErrorType(), GetSaveLoadErrorMessage(), WL_CRITICAL);
			} else {
				if (_file_to_saveload.abstract_ftype == FT_SCENARIO) {
					OnStartScenario();
				}
				OnStartGame(_network_dedicated);
				/* Decrease pause counter (was increased from opening load dialog) */
				DoCommandP(0, PM_PAUSED_SAVELOAD, 0, CMD_PAUSE);
			}

			UpdateSocialIntegration(GM_NORMAL);
			break;
		}

		case SM_RESTART_HEIGHTMAP: // Load a heightmap and start a new game from it with current settings
		case SM_START_HEIGHTMAP: // Load a heightmap and start a new game from it
			MakeNewGame(true, new_mode == SM_START_HEIGHTMAP);
			GenerateSavegameId();

			UpdateSocialIntegration(GM_NORMAL);
			break;

		case SM_LOAD_HEIGHTMAP: // Load heightmap from scenario editor
			SetLocalCompany(OWNER_NONE);

			_game_mode = GM_EDITOR;

			FixConfigMapSize();
			GenerateWorld(GWM_HEIGHTMAP, 1 << _settings_game.game_creation.map_x, 1 << _settings_game.game_creation.map_y);
			GenerateSavegameId();
			MarkWholeScreenDirty();

			UpdateSocialIntegration(GM_EDITOR);
			break;

		case SM_LOAD_SCENARIO: { // Load scenario from scenario editor
			if (SafeLoad(_file_to_saveload.name, _file_to_saveload.file_op, _file_to_saveload.detail_ftype, GM_EDITOR, NO_DIRECTORY)) {
				SetLocalCompany(OWNER_NONE);
				GenerateSavegameId();
				_settings_newgame.game_creation.starting_year = CalTime::CurYear();
				/* Cancel the saveload pausing */
				DoCommandP(0, PM_PAUSED_SAVELOAD, 0, CMD_PAUSE);
			} else {
				ShowErrorMessage(GetSaveLoadErrorType(), GetSaveLoadErrorMessage(), WL_CRITICAL);
			}

			UpdateSocialIntegration(GM_EDITOR);
			break;
		}

		case SM_JOIN_GAME: // Join a multiplayer game
			LoadIntroGame();
			NetworkClientJoinGame();

			SocialIntegration::EventJoiningMultiplayer();
			break;

		case SM_MENU: // Switch to game intro menu
			LoadIntroGame();
			if (BaseSounds::ini_set.empty() && BaseSounds::GetUsedSet()->fallback && SoundDriver::GetInstance()->HasOutput()) {
				ShowErrorMessage(STR_WARNING_FALLBACK_SOUNDSET, INVALID_STRING_ID, WL_CRITICAL);
				BaseSounds::ini_set = BaseSounds::GetUsedSet()->name;
			}
			if (_settings_client.network.participate_survey == PS_ASK) {
				/* No matter how often you go back to the main menu, only ask the first time. */
				static bool asked_once = false;
				if (!asked_once) {
					asked_once = true;
					ShowNetworkAskSurvey();
				}
			}

			UpdateSocialIntegration(GM_MENU);
			break;

		case SM_SAVE_GAME: { // Save game.
			/* Make network saved games on pause compatible to singleplayer mode */
			SaveModeFlags flags = SMF_NONE;
			if (_game_mode == GM_EDITOR) flags |= SMF_SCENARIO;
			if (SaveOrLoad(_file_to_saveload.name, SLO_SAVE, DFT_GAME_FILE, NO_DIRECTORY, true, flags) != SL_OK) {
				ShowErrorMessage(GetSaveLoadErrorType(), GetSaveLoadErrorMessage(), WL_ERROR);
			} else {
				CloseWindowById(WC_SAVELOAD, 0);
			}
			break;
		}

		case SM_SAVE_HEIGHTMAP: // Save heightmap.
			MakeHeightmapScreenshot(_file_to_saveload.name.c_str());
			CloseWindowById(WC_SAVELOAD, 0);
			break;

		case SM_GENRANDLAND: // Generate random land within scenario editor
			SetLocalCompany(OWNER_NONE);
			FixConfigMapSize();
			GenerateWorld(GWM_RANDOM, 1 << _settings_game.game_creation.map_x, 1 << _settings_game.game_creation.map_y);
			/* XXX: set date */
			MarkWholeScreenDirty();
			break;

		default: NOT_REACHED();
	}

	SmallMapWindow::RebuildColourIndexIfNecessary();
}

void WriteVehicleInfo(char *&p, const char *last, const Vehicle *u, const Vehicle *v, uint length)
{
	p += seprintf(p, last, ": type %i, vehicle %i (%i), company %i, unit number %i, wagon %i, engine: ",
			(int)u->type, u->index, v->index, (int)u->owner, v->unitnumber, length);
	SetDParam(0, u->engine_type);
	p = strecpy(p, GetString(STR_ENGINE_NAME).c_str(), last, true);
	uint32_t grfid = u->GetGRFID();
	if (grfid) {
		p += seprintf(p, last, ", GRF: %08X", BSWAP32(grfid));
		GRFConfig *grfconfig = GetGRFConfig(grfid);
		if (grfconfig) {
			p += seprintf(p, last, ", %s, %s", grfconfig->GetName(), grfconfig->filename.c_str());
		}
	}
}

static bool SignalInfraTotalMatches()
{
	std::array<int, MAX_COMPANIES> old_signal_totals = {};
	for (const Company *c : Company::Iterate()) {
		old_signal_totals[c->index] = c->infrastructure.signal;
	}

	std::array<int, MAX_COMPANIES> new_signal_totals = {};
	for (TileIndex tile = 0; tile < MapSize(); tile++) {
		switch (GetTileType(tile)) {
			case MP_RAILWAY:
				if (HasSignals(tile)) {
					const Company *c = Company::GetIfValid(GetTileOwner(tile));
					if (c != nullptr) new_signal_totals[c->index] += CountBits(GetPresentSignals(tile));
				}
				break;

			case MP_TUNNELBRIDGE: {
				/* Only count the tunnel/bridge if we're on the northern end tile. */
				DiagDirection dir = GetTunnelBridgeDirection(tile);
				if (dir == DIAGDIR_NE || dir == DIAGDIR_NW) break;

				if (IsTunnelBridgeWithSignalSimulation(tile)) {
					const Company *c = Company::GetIfValid(GetTileOwner(tile));
					if (c != nullptr) new_signal_totals[c->index] += GetTunnelBridgeSignalSimulationSignalCount(tile, GetOtherTunnelBridgeEnd(tile));
				}
				break;
			}

			default:
				break;
		}
	}

	return old_signal_totals == new_signal_totals;
}

<<<<<<< HEAD
/**
 * Check the validity of some of the caches.
 * Especially in the sense of desyncs between
 * the cached value and what the value would
 * be when calculated from the 'base' data.
 */
void CheckCaches(bool force_check, std::function<void(const char *)> log, CheckCachesFlags flags)
{
	if (!force_check) {
		int desync_level = _debug_desync_level;

		if (unlikely(HasChickenBit(DCBF_DESYNC_CHECK_PERIODIC)) && desync_level < 1) {
			desync_level = 1;
			if (HasChickenBit(DCBF_DESYNC_CHECK_NO_GENERAL)) flags &= ~CHECK_CACHE_GENERAL;
		}
		if (unlikely(HasChickenBit(DCBF_DESYNC_CHECK_PERIODIC_SIGNALS)) && desync_level < 2 && _state_ticks.base() % 256 == 0) {
			if (!SignalInfraTotalMatches()) desync_level = 2;
		}

		/* Return here so it is easy to add checks that are run
		 * always to aid testing of caches. */
		if (desync_level < 1) return;

		if (desync_level == 1 && _state_ticks.base() % 500 != 0) return;
	}

	SCOPE_INFO_FMT([flags], "CheckCaches: %X", flags);

	std::vector<std::string> saved_messages;
	std::function<void(const char *)> log_orig;
	if (flags & CHECK_CACHE_EMIT_LOG) {
		log_orig = std::move(log);
		log = [&saved_messages, &log_orig](const char *str) {
			if (log_orig) log_orig(str);
			saved_messages.emplace_back(str);
		};
	}

	char cclog_buffer[1024];
	auto cclog_common = [&]() {
		DEBUG(desync, 0, "%s", cclog_buffer);
		if (log) {
			log(cclog_buffer);
		} else {
			LogDesyncMsg(cclog_buffer);
		}
	};

#define CCLOG(...) { \
	seprintf(cclog_buffer, lastof(cclog_buffer), __VA_ARGS__); \
	cclog_common(); \
}

	auto output_veh_info = [&](char *&p, const Vehicle *u, const Vehicle *v, uint length) {
		WriteVehicleInfo(p, lastof(cclog_buffer), u, v, length);
	};
	auto output_veh_info_single = [&](char *&p, const Vehicle *v) {
		uint length = 0;
		for (const Vehicle *u = v->First(); u != v; u = u->Next()) {
			length++;
		}
		WriteVehicleInfo(p, lastof(cclog_buffer), v, v->First(), length);
	};

#define CCLOGV(...) { \
	char *p = cclog_buffer + seprintf(cclog_buffer, lastof(cclog_buffer), __VA_ARGS__); \
	output_veh_info(p, u, v, length); \
	cclog_common(); \
}

#define CCLOGV1(...) { \
	char *p = cclog_buffer + seprintf(cclog_buffer, lastof(cclog_buffer), __VA_ARGS__); \
	output_veh_info_single(p, v); \
	cclog_common(); \
}

	if (flags & CHECK_CACHE_GENERAL) {
		/* Check the town caches. */
		std::vector<TownCache> old_town_caches;
		std::vector<StationList> old_town_stations_nears;
		for (const Town *t : Town::Iterate()) {
			old_town_caches.push_back(t->cache);
			old_town_stations_nears.push_back(t->stations_near);
		}

		std::vector<IndustryList> old_station_industries_nears;
		std::vector<BitmapTileArea> old_station_catchment_tiles;
		std::vector<uint> old_station_tiles;
		for (Station *st : Station::Iterate()) {
			old_station_industries_nears.push_back(st->industries_near);
			old_station_catchment_tiles.push_back(st->catchment_tiles);
			old_station_tiles.push_back(st->station_tiles);
		}

		std::vector<StationList> old_industry_stations_nears;
		for (Industry *ind : Industry::Iterate()) {
			old_industry_stations_nears.push_back(ind->stations_near);
		}

		RebuildTownCaches(false, false);
		RebuildSubsidisedSourceAndDestinationCache();

		Station::RecomputeCatchmentForAll();

		uint i = 0;
		for (Town *t : Town::Iterate()) {
			if (old_town_caches[i].num_houses != t->cache.num_houses) {
				CCLOG("town cache num_houses mismatch: town %i, (old size: %u, new size: %u)", (int)t->index, old_town_caches[i].num_houses, t->cache.num_houses);
			}
			if (old_town_caches[i].population != t->cache.population) {
				CCLOG("town cache population mismatch: town %i, (old size: %u, new size: %u)", (int)t->index, old_town_caches[i].population, t->cache.population);
			}
			if (old_town_caches[i].part_of_subsidy != t->cache.part_of_subsidy) {
				CCLOG("town cache population mismatch: town %i, (old size: %u, new size: %u)", (int)t->index, old_town_caches[i].part_of_subsidy, t->cache.part_of_subsidy);
			}
			if (old_town_caches[i].squared_town_zone_radius != t->cache.squared_town_zone_radius) {
				CCLOG("town cache squared_town_zone_radius mismatch: town %i", (int)t->index);
			}
			if (old_town_caches[i].building_counts != t->cache.building_counts) {
				CCLOG("town cache building_counts mismatch: town %i", (int)t->index);
			}
			if (old_town_stations_nears[i] != t->stations_near) {
				CCLOG("town stations_near mismatch: town %i, (old size: %u, new size: %u)", (int)t->index, (uint)old_town_stations_nears[i].size(), (uint)t->stations_near.size());
			}
			i++;
		}
		i = 0;
		for (Station *st : Station::Iterate()) {
			if (old_station_industries_nears[i] != st->industries_near) {
				CCLOG("station industries_near mismatch: st %i, (old size: %u, new size: %u)", (int)st->index, (uint)old_station_industries_nears[i].size(), (uint)st->industries_near.size());
			}
			if (!(old_station_catchment_tiles[i] == st->catchment_tiles)) {
				CCLOG("station catchment_tiles mismatch: st %i", (int)st->index);
			}
			if (!(old_station_tiles[i] == st->station_tiles)) {
				CCLOG("station station_tiles mismatch: st %i, (old: %u, new: %u)", (int)st->index, old_station_tiles[i], st->station_tiles);
			}
			i++;
		}
		i = 0;
		for (Industry *ind : Industry::Iterate()) {
			if (old_industry_stations_nears[i] != ind->stations_near) {
				CCLOG("industry stations_near mismatch: ind %i, (old size: %u, new size: %u)", (int)ind->index, (uint)old_industry_stations_nears[i].size(), (uint)ind->stations_near.size());
			}
			StationList stlist;
			if (ind->neutral_station != nullptr && !_settings_game.station.serve_neutral_industries) {
				stlist.insert(ind->neutral_station);
				if (ind->stations_near != stlist) {
					CCLOG("industry neutral station stations_near mismatch: ind %i, (recalc size: %u, neutral size: %u)", (int)ind->index, (uint)ind->stations_near.size(), (uint)stlist.size());
				}
			} else {
				ForAllStationsAroundTiles(ind->location, [ind, &stlist](Station *st, TileIndex tile) {
					if (!IsTileType(tile, MP_INDUSTRY) || GetIndustryIndex(tile) != ind->index) return false;
					stlist.insert(st);
					return true;
				});
				if (ind->stations_near != stlist) {
					CCLOG("industry FindStationsAroundTiles mismatch: ind %i, (recalc size: %u, find size: %u)", (int)ind->index, (uint)ind->stations_near.size(), (uint)stlist.size());
				}
			}
			i++;
		}
	}

	if (flags & CHECK_CACHE_INFRA_TOTALS) {
		/* Check company infrastructure cache. */
		std::vector<CompanyInfrastructure> old_infrastructure;
		for (const Company *c : Company::Iterate()) old_infrastructure.push_back(c->infrastructure);

		AfterLoadCompanyStats();

		uint i = 0;
		for (const Company *c : Company::Iterate()) {
			if (old_infrastructure[i] != c->infrastructure) {
				CCLOG("infrastructure cache mismatch: company %i", (int)c->index);
				char buffer[4096];
				old_infrastructure[i].Dump(buffer, lastof(buffer));
				CCLOG("Previous:");
				ProcessLineByLine(buffer, [&](const char *line) {
					CCLOG("  %s", line);
				});
				c->infrastructure.Dump(buffer, lastof(buffer));
				CCLOG("Recalculated:");
				ProcessLineByLine(buffer, [&](const char *line) {
					CCLOG("  %s", line);
				});
				if (old_infrastructure[i].signal != c->infrastructure.signal && _network_server && !HasChickenBit(DCBF_DESYNC_CHECK_PERIODIC_SIGNALS)) {
					DoCommandP(0, 0, _settings_game.debug.chicken_bits | (1 << DCBF_DESYNC_CHECK_PERIODIC_SIGNALS), CMD_CHANGE_SETTING, nullptr, "debug.chicken_bits");
				}
			}
			i++;
		}
	}

	if (flags & CHECK_CACHE_GENERAL) {
		/* Strict checking of the road stop cache entries */
		for (const RoadStop *rs : RoadStop::Iterate()) {
			if (IsBayRoadStopTile(rs->xy)) continue;

			assert(rs->GetEntry(DIAGDIR_NE) != rs->GetEntry(DIAGDIR_NW));
			rs->GetEntry(DIAGDIR_NE)->CheckIntegrity(rs);
			rs->GetEntry(DIAGDIR_NW)->CheckIntegrity(rs);
		}

		for (Vehicle *v : Vehicle::Iterate()) {
			extern bool ValidateVehicleTileHash(const Vehicle *v);
			if (!ValidateVehicleTileHash(v)) {
				CCLOG("vehicle tile hash mismatch: type %i, vehicle %i, company %i, unit number %i", (int)v->type, v->index, (int)v->owner, v->unitnumber);
			}

			extern void FillNewGRFVehicleCache(const Vehicle *v);
			if (v != v->First() || v->vehstatus & VS_CRASHED || !v->IsPrimaryVehicle()) continue;

			uint length = 0;
			for (const Vehicle *u = v; u != nullptr; u = u->Next()) {
				if (u->IsGroundVehicle() && (HasBit(u->GetGroundVehicleFlags(), GVF_GOINGUP_BIT) || HasBit(u->GetGroundVehicleFlags(), GVF_GOINGDOWN_BIT)) && u->GetGroundVehicleCache()->cached_slope_resistance && HasBit(v->vcache.cached_veh_flags, VCF_GV_ZERO_SLOPE_RESIST)) {
					CCLOGV("VCF_GV_ZERO_SLOPE_RESIST set incorrectly (1)");
				}
				if (u->type == VEH_TRAIN && u->breakdown_ctr != 0 && !HasBit(Train::From(v)->flags, VRF_CONSIST_BREAKDOWN) && (Train::From(u)->IsEngine() || Train::From(u)->IsMultiheaded())) {
					CCLOGV("VRF_CONSIST_BREAKDOWN incorrectly not set");
				}
				if (u->type == VEH_TRAIN && ((Train::From(u)->track & TRACK_BIT_WORMHOLE && !(Train::From(u)->vehstatus & VS_HIDDEN)) || Train::From(u)->track == TRACK_BIT_DEPOT) && !HasBit(Train::From(v)->flags, VRF_CONSIST_SPEED_REDUCTION)) {
					CCLOGV("VRF_CONSIST_SPEED_REDUCTION incorrectly not set");
				}
				length++;
			}

			NewGRFCache        *grf_cache = CallocT<NewGRFCache>(length);
			VehicleCache       *veh_cache = CallocT<VehicleCache>(length);
			GroundVehicleCache *gro_cache = CallocT<GroundVehicleCache>(length);
			AircraftCache      *air_cache = CallocT<AircraftCache>(length);
			TrainCache         *tra_cache = CallocT<TrainCache>(length);
			Vehicle           **veh_old   = CallocT<Vehicle *>(length);

			length = 0;
			for (const Vehicle *u = v; u != nullptr; u = u->Next()) {
				FillNewGRFVehicleCache(u);
				grf_cache[length] = u->grf_cache;
				veh_cache[length] = u->vcache;
				switch (u->type) {
					case VEH_TRAIN:
						gro_cache[length] = Train::From(u)->gcache;
						tra_cache[length] = Train::From(u)->tcache;
						veh_old[length] = CallocT<Train>(1);
						memcpy((void *) veh_old[length], (const void *) Train::From(u), sizeof(Train));
						break;
					case VEH_ROAD:
						gro_cache[length] = RoadVehicle::From(u)->gcache;
						veh_old[length] = CallocT<RoadVehicle>(1);
						memcpy((void *) veh_old[length], (const void *) RoadVehicle::From(u), sizeof(RoadVehicle));
						break;
					case VEH_AIRCRAFT:
						air_cache[length] = Aircraft::From(u)->acache;
						veh_old[length] = CallocT<Aircraft>(1);
						memcpy((void *) veh_old[length], (const void *) Aircraft::From(u), sizeof(Aircraft));
						break;
					default:
						veh_old[length] = CallocT<Vehicle>(1);
						memcpy((void *) veh_old[length], (const void *) u, sizeof(Vehicle));
						break;
				}
				length++;
			}

			switch (v->type) {
				case VEH_TRAIN:    Train::From(v)->ConsistChanged(CCF_TRACK); break;
				case VEH_ROAD:     RoadVehUpdateCache(RoadVehicle::From(v)); break;
				case VEH_AIRCRAFT: UpdateAircraftCache(Aircraft::From(v));   break;
				case VEH_SHIP:     Ship::From(v)->UpdateCache();             break;
				default: break;
			}

			length = 0;
			for (const Vehicle *u = v; u != nullptr; u = u->Next()) {
				FillNewGRFVehicleCache(u);
				if (grf_cache[length] != u->grf_cache) {
					CCLOGV("newgrf cache mismatch");
				}
				if (veh_cache[length].cached_max_speed != u->vcache.cached_max_speed || veh_cache[length].cached_cargo_age_period != u->vcache.cached_cargo_age_period ||
						veh_cache[length].cached_vis_effect != u->vcache.cached_vis_effect || HasBit(veh_cache[length].cached_veh_flags ^ u->vcache.cached_veh_flags, VCF_LAST_VISUAL_EFFECT)) {
					CCLOGV("vehicle cache mismatch: %c%c%c%c",
							veh_cache[length].cached_max_speed != u->vcache.cached_max_speed ? 'm' : '-',
							veh_cache[length].cached_cargo_age_period != u->vcache.cached_cargo_age_period ? 'c' : '-',
							veh_cache[length].cached_vis_effect != u->vcache.cached_vis_effect ? 'v' : '-',
							HasBit(veh_cache[length].cached_veh_flags ^ u->vcache.cached_veh_flags, VCF_LAST_VISUAL_EFFECT) ? 'l' : '-');
				}
				if (u->IsGroundVehicle() && (HasBit(u->GetGroundVehicleFlags(), GVF_GOINGUP_BIT) || HasBit(u->GetGroundVehicleFlags(), GVF_GOINGDOWN_BIT)) && u->GetGroundVehicleCache()->cached_slope_resistance && HasBit(v->vcache.cached_veh_flags, VCF_GV_ZERO_SLOPE_RESIST)) {
					CCLOGV("VCF_GV_ZERO_SLOPE_RESIST set incorrectly (2)");
				}
				if (veh_old[length]->acceleration != u->acceleration) {
					CCLOGV("acceleration mismatch");
				}
				if (veh_old[length]->breakdown_chance != u->breakdown_chance) {
					CCLOGV("breakdown_chance mismatch");
				}
				if (veh_old[length]->breakdown_ctr != u->breakdown_ctr) {
					CCLOGV("breakdown_ctr mismatch");
				}
				if (veh_old[length]->breakdown_delay != u->breakdown_delay) {
					CCLOGV("breakdown_delay mismatch");
				}
				if (veh_old[length]->breakdowns_since_last_service != u->breakdowns_since_last_service) {
					CCLOGV("breakdowns_since_last_service mismatch");
				}
				if (veh_old[length]->breakdown_severity != u->breakdown_severity) {
					CCLOGV("breakdown_severity mismatch");
				}
				if (veh_old[length]->breakdown_type != u->breakdown_type) {
					CCLOGV("breakdown_type mismatch");
				}
				if (veh_old[length]->vehicle_flags != u->vehicle_flags) {
					CCLOGV("vehicle_flags mismatch");
				}
				auto print_gv_cache_diff = [&](const char *vtype, const GroundVehicleCache &a, const GroundVehicleCache &b) {
					CCLOGV("%s ground vehicle cache mismatch: %c%c%c%c%c%c%c%c%c%c",
							vtype,
							a.cached_weight != b.cached_weight ? 'w' : '-',
							a.cached_slope_resistance != b.cached_slope_resistance ? 'r' : '-',
							a.cached_max_te != b.cached_max_te ? 't' : '-',
							a.cached_axle_resistance != b.cached_axle_resistance ? 'a' : '-',
							a.cached_max_track_speed != b.cached_max_track_speed ? 's' : '-',
							a.cached_power != b.cached_power ? 'p' : '-',
							a.cached_air_drag != b.cached_air_drag ? 'd' : '-',
							a.cached_total_length != b.cached_total_length ? 'l' : '-',
							a.first_engine != b.first_engine ? 'e' : '-',
							a.cached_veh_length != b.cached_veh_length ? 'L' : '-');
				};
				switch (u->type) {
					case VEH_TRAIN:
						if (gro_cache[length] != Train::From(u)->gcache) {
							print_gv_cache_diff("train", gro_cache[length], Train::From(u)->gcache);
						}
						if (tra_cache[length] != Train::From(u)->tcache) {
							CCLOGV("train cache mismatch: %c%c%c%c%c%c%c%c%c%c%c",
									tra_cache[length].cached_override != Train::From(u)->tcache.cached_override ? 'o' : '-',
									tra_cache[length].cached_curve_speed_mod != Train::From(u)->tcache.cached_curve_speed_mod ? 'C' : '-',
									tra_cache[length].cached_tflags != Train::From(u)->tcache.cached_tflags ? 'f' : '-',
									tra_cache[length].cached_num_engines != Train::From(u)->tcache.cached_num_engines ? 'e' : '-',
									tra_cache[length].cached_centre_mass != Train::From(u)->tcache.cached_centre_mass ? 'm' : '-',
									tra_cache[length].cached_braking_length != Train::From(u)->tcache.cached_braking_length ? 'b' : '-',
									tra_cache[length].cached_veh_weight != Train::From(u)->tcache.cached_veh_weight ? 'w' : '-',
									tra_cache[length].cached_uncapped_decel != Train::From(u)->tcache.cached_uncapped_decel ? 'D' : '-',
									tra_cache[length].cached_deceleration != Train::From(u)->tcache.cached_deceleration ? 'd' : '-',
									tra_cache[length].user_def_data != Train::From(u)->tcache.user_def_data ? 'u' : '-',
									tra_cache[length].cached_max_curve_speed != Train::From(u)->tcache.cached_max_curve_speed ? 'c' : '-');
						}
						if (Train::From(veh_old[length])->railtype != Train::From(u)->railtype) {
							CCLOGV("railtype mismatch");
						}
						if (Train::From(veh_old[length])->compatible_railtypes != Train::From(u)->compatible_railtypes) {
							CCLOGV("compatible_railtypes mismatch");
						}
						if (Train::From(veh_old[length])->flags != Train::From(u)->flags) {
							CCLOGV("train flags mismatch");
						}
						break;
					case VEH_ROAD:
						if (gro_cache[length] != RoadVehicle::From(u)->gcache) {
							print_gv_cache_diff("road vehicle", gro_cache[length], Train::From(u)->gcache);
						}
						break;
					case VEH_AIRCRAFT:
						if (air_cache[length] != Aircraft::From(u)->acache) {
							CCLOGV("Aircraft vehicle cache mismatch: %c%c",
									air_cache[length].cached_max_range != Aircraft::From(u)->acache.cached_max_range ? 'r' : '-',
									air_cache[length].cached_max_range_sqr != Aircraft::From(u)->acache.cached_max_range_sqr ? 's' : '-');
						}
						break;
					default:
						break;
				}
				free(veh_old[length]);
				length++;
			}

			free(grf_cache);
			free(veh_cache);
			free(gro_cache);
			free(air_cache);
			free(tra_cache);
			free(veh_old);
		}

		/* Check whether the caches are still valid */
		for (Vehicle *v : Vehicle::Iterate()) {
			Money old_feeder_share = v->cargo.GetFeederShare();
			uint old_count = v->cargo.TotalCount();
			uint64_t old_cargo_periods_in_transit = v->cargo.CargoPeriodsInTransit();

			v->cargo.InvalidateCache();

			uint changed = 0;
			if (v->cargo.GetFeederShare() != old_feeder_share) SetBit(changed, 0);
			if (v->cargo.TotalCount() != old_count) SetBit(changed, 1);
			if (v->cargo.CargoPeriodsInTransit() != old_cargo_periods_in_transit) SetBit(changed, 2);
			if (changed != 0) {
				CCLOGV1("vehicle cargo cache mismatch: %c%c%c",
						HasBit(changed, 0) ? 'f' : '-',
						HasBit(changed, 1) ? 't' : '-',
						HasBit(changed, 2) ? 'p' : '-');
			}
		}

		for (Station *st : Station::Iterate()) {
			for (CargoID c = 0; c < NUM_CARGO; c++) {
				if (st->goods[c].data == nullptr) continue;

				uint old_count = st->goods[c].data->cargo.TotalCount();
				uint64_t old_cargo_periods_in_transit = st->goods[c].data->cargo.CargoPeriodsInTransit();

				st->goods[c].data->cargo.InvalidateCache();

				uint changed = 0;
				if (st->goods[c].data->cargo.TotalCount() != old_count) SetBit(changed, 0);
				if (st->goods[c].data->cargo.CargoPeriodsInTransit() != old_cargo_periods_in_transit) SetBit(changed, 1);
				if (changed != 0) {
					CCLOG("station cargo cache mismatch: station %i, company %i, cargo %u: %c%c",
							st->index, (int)st->owner, c,
							HasBit(changed, 0) ? 't' : '-',
							HasBit(changed, 1) ? 'd' : '-');
				}
			}

			/* Check docking tiles */
			TileArea ta;
			btree::btree_set<TileIndex> docking_tiles;
			for (TileIndex tile : st->docking_station) {
				ta.Add(tile);
				if (IsDockingTile(tile)) docking_tiles.insert(tile);
			}
			UpdateStationDockingTiles(st);
			if (ta.tile != st->docking_station.tile || ta.w != st->docking_station.w || ta.h != st->docking_station.h) {
				CCLOG("station docking mismatch: station %i, company %i, prev: (%X, %u, %u), recalc: (%X, %u, %u)",
						st->index, (int)st->owner, ta.tile, ta.w, ta.h, st->docking_station.tile, st->docking_station.w, st->docking_station.h);
			}
			for (TileIndex tile : ta) {
				if ((docking_tiles.find(tile) != docking_tiles.end()) != IsDockingTile(tile)) {
					CCLOG("docking tile mismatch: tile %i", (int)tile);
				}
			}
		}

#ifdef WITH_ASSERT
		for (OrderList *order_list : OrderList::Iterate()) {
			order_list->DebugCheckSanity();
		}
#endif

		extern void ValidateVehicleTickCaches();
		ValidateVehicleTickCaches();

		for (Vehicle *v : Vehicle::Iterate()) {
			if (v->Previous()) assert_msg(v->Previous()->Next() == v, "%u", v->index);
			if (v->Next()) assert_msg(v->Next()->Previous() == v, "%u", v->index);
		}
		for (const TemplateVehicle *tv : TemplateVehicle::Iterate()) {
			if (tv->Prev()) assert_msg(tv->Prev()->Next() == tv, "%u", tv->index);
			if (tv->Next()) assert_msg(tv->Next()->Prev() == tv, "%u", tv->index);
		}

		{
			extern std::string ValidateTemplateReplacementCaches();
			std::string template_validation_result = ValidateTemplateReplacementCaches();
			if (!template_validation_result.empty()) {
				CCLOG("Template replacement cache validation failed: %s", template_validation_result.c_str());
			}
		}

		if (!TraceRestrictSlot::ValidateVehicleIndex()) CCLOG("Trace restrict slot vehicle index validation failed");
		TraceRestrictSlot::ValidateSlotOccupants(log);

		if (!CargoPacket::ValidateDeferredCargoPayments()) CCLOG("Cargo packets deferred payments validation failed");

		if (_order_destination_refcount_map_valid) {
			btree::btree_map<uint32_t, uint32_t> saved_order_destination_refcount_map = std::move(_order_destination_refcount_map);
			for (auto iter = saved_order_destination_refcount_map.begin(); iter != saved_order_destination_refcount_map.end();) {
				if (iter->second == 0) {
					iter = saved_order_destination_refcount_map.erase(iter);
				} else {
					++iter;
				}
			}
			IntialiseOrderDestinationRefcountMap();
			if (saved_order_destination_refcount_map != _order_destination_refcount_map) CCLOG("Order destination refcount map mismatch");
		} else {
			CCLOG("Order destination refcount map not valid");
		}
	}

	if (flags & CHECK_CACHE_WATER_REGIONS) {
		extern void WaterRegionCheckCaches(std::function<void(const char *)> log);
		WaterRegionCheckCaches(log);
	}

	if ((flags & CHECK_CACHE_EMIT_LOG) && !saved_messages.empty()) {
		InconsistencyExtraInfo info;
		info.check_caches_result = std::move(saved_messages);
		CrashLog::InconsistencyLog(info);
		for (std::string &str : info.check_caches_result) {
			LogDesyncMsg(std::move(str));
		}
	}

#undef CCLOG
#undef CCLOGV
#undef CCLOGV1
}

/**
 * Network-safe forced desync check.
 * @param tile unused
 * @param flags operation to perform
 * @param p1 unused
 * @param p2 unused
 * @param text unused
 * @return the cost of this operation or an error
 */
CommandCost CmdDesyncCheck(TileIndex tile, DoCommandFlag flags, uint32_t p1, uint32_t p2, const char *text)
{
	if (flags & DC_EXEC) {
		CheckCaches(true, nullptr, CHECK_CACHE_ALL | CHECK_CACHE_EMIT_LOG);
	}

	return CommandCost();
}
=======
>>>>>>> 91217705

/**
 * State controlling game loop.
 * The state must not be changed from anywhere but here.
 * That check is enforced in DoCommand.
 */
void StateGameLoop()
{
	if (!_networking || _network_server) {
		StateGameLoop_LinkGraphPauseControl();
	}

	/* Don't execute the state loop during pause or when modal windows are open. */
	if (_pause_mode != PM_UNPAUSED || HasModalProgress()) {
		PerformanceMeasurer::Paused(PFE_GAMELOOP);
		PerformanceMeasurer::Paused(PFE_GL_ECONOMY);
		PerformanceMeasurer::Paused(PFE_GL_TRAINS);
		PerformanceMeasurer::Paused(PFE_GL_ROADVEHS);
		PerformanceMeasurer::Paused(PFE_GL_SHIPS);
		PerformanceMeasurer::Paused(PFE_GL_AIRCRAFT);
		PerformanceMeasurer::Paused(PFE_GL_LANDSCAPE);

		if (!HasModalProgress()) UpdateLandscapingLimits();
#ifndef DEBUG_DUMP_COMMANDS
		Game::GameLoop();
#endif
		return;
	}

	PerformanceMeasurer framerate(PFE_GAMELOOP);
	PerformanceAccumulator::Reset(PFE_GL_LANDSCAPE);

	Layouter::ReduceLineCache();

	if (_game_mode == GM_EDITOR) {
		BasePersistentStorageArray::SwitchMode(PSM_ENTER_GAMELOOP);

		/* _state_ticks and _state_ticks_offset must update in lockstep here,
		 * as _date, _tick_skip_counter, etc are not updated in the scenario editor,
		 * but _state_ticks should still update in case there are vehicles running,
		 * to avoid problems with timetables and train speed adaptation
		 */
		_state_ticks++;
		DateDetail::_state_ticks_offset++;

		RunTileLoop();
		CallVehicleTicks();
		CallLandscapeTick();
		TimerManager<TimerGameTick>::Elapsed(1);
		BasePersistentStorageArray::SwitchMode(PSM_LEAVE_GAMELOOP);
		UpdateLandscapingLimits();

		CallWindowGameTickEvent();
		NewsLoop();
	} else {
		if (_debug_desync_level > 2 && DateDetail::_tick_skip_counter == 0 && EconTime::CurDateFract() == 0 && (EconTime::CurDate().base() & 0x1F) == 0) {
			/* Save the desync savegame if needed. */
			char name[MAX_PATH];
			seprintf(name, lastof(name), "dmp_cmds_%08x_%08x.sav", _settings_game.game_creation.generation_seed, EconTime::CurDate().base());
			SaveOrLoad(name, SLO_SAVE, DFT_GAME_FILE, AUTOSAVE_DIR, false);
		}

		CheckCaches(false, nullptr, CHECK_CACHE_ALL | CHECK_CACHE_EMIT_LOG);

		/* All these actions has to be done from OWNER_NONE
		 *  for multiplayer compatibility */
		Backup<CompanyID> cur_company(_current_company, OWNER_NONE, FILE_LINE);

		BasePersistentStorageArray::SwitchMode(PSM_ENTER_GAMELOOP);
		DateDetail::_tick_skip_counter++;
		_scaled_tick_counter++;
		if (_game_mode != GM_BOOTSTRAP) {
			_state_ticks++;   // This must update in lock-step with _tick_skip_counter, such that _state_ticks_offset doesn't need to be changed.
		}

		if (!(_game_mode == GM_MENU || _game_mode == GM_BOOTSTRAP) && !_settings_client.gui.autosave_realtime && _settings_client.gui.autosave_interval != 0 &&
				(_state_ticks.base() % (_settings_client.gui.autosave_interval * (_settings_game.economy.tick_rate == TRM_MODERN ? (60000 / 27) : (60000 / 30)))) == 0) {
			_do_autosave = true;
			_check_special_modes = true;
			SetWindowDirty(WC_STATUS_BAR, 0);
		}

		RunAuxiliaryTileLoop();
		if (DateDetail::_tick_skip_counter < DayLengthFactor()) {
			if (_settings_game.economy.timekeeping_units == TKU_WALLCLOCK && !(_game_mode == GM_MENU || _game_mode == GM_BOOTSTRAP)) {
				IncreaseCalendarDate();
			}
			AnimateAnimatedTiles();
			RunTileLoop(true);
			CallVehicleTicks();
			OnTick_Companies(false);
		} else {
			DateDetail::_tick_skip_counter = 0;
			IncreaseDate();
			AnimateAnimatedTiles();
			RunTileLoop(true);
			CallVehicleTicks();
			CallLandscapeTick();
			OnTick_Companies(true);
		}
		OnTick_LinkGraph();
		TimerManager<TimerGameTick>::Elapsed(1);
		BasePersistentStorageArray::SwitchMode(PSM_LEAVE_GAMELOOP);

#ifndef DEBUG_DUMP_COMMANDS
		{
			PerformanceMeasurer script_framerate(PFE_ALLSCRIPTS);
			AI::GameLoop();
			Game::GameLoop();
		}
#endif
		UpdateLandscapingLimits();

		CallWindowGameTickEvent();
		NewsLoop();

		if (_networking) {
			RecordSyncEvent(NSRE_PRE_DATES);
			UpdateStateChecksum(_tick_counter);
			UpdateStateChecksum(_scaled_tick_counter);
			UpdateStateChecksum(_state_ticks.base());
			UpdateStateChecksum(CalTime::CurDate().base());
			UpdateStateChecksum(CalTime::CurDateFract());
			UpdateStateChecksum(CalTime::CurSubDateFract());
			UpdateStateChecksum(EconTime::CurDate().base());
			UpdateStateChecksum(EconTime::CurDateFract());
			UpdateStateChecksum(TickSkipCounter());

			RecordSyncEvent(NSRE_PRE_COMPANY_STATE);
			for (Company *c : Company::Iterate()) {
				DEBUG_UPDATESTATECHECKSUM("Company: %u, Money: " OTTD_PRINTF64, c->index, (int64_t)c->money);
				UpdateStateChecksum(c->money);

				for (uint i = 0; i < ROADTYPE_END; i++) {
					DEBUG_UPDATESTATECHECKSUM("Company: %u, road[%u]: %u", c->index, i, c->infrastructure.road[i]);
					UpdateStateChecksum(c->infrastructure.road[i]);
				}

				for (uint i = 0; i < RAILTYPE_END; i++) {
					DEBUG_UPDATESTATECHECKSUM("Company: %u, rail[%u]: %u", c->index, i, c->infrastructure.rail[i]);
					UpdateStateChecksum(c->infrastructure.rail[i]);
				}

				DEBUG_UPDATESTATECHECKSUM("Company: %u, signal: %u, water: %u, station: %u, airport: %u",
						c->index, c->infrastructure.signal, c->infrastructure.water, c->infrastructure.station, c->infrastructure.airport);
				UpdateStateChecksum(c->infrastructure.signal);
				UpdateStateChecksum(c->infrastructure.water);
				UpdateStateChecksum(c->infrastructure.station);
				UpdateStateChecksum(c->infrastructure.airport);
			}
		}
		cur_company.Restore();
	}
	if (_extra_aspects > 0) FlushDeferredAspectUpdates();

	if (_pause_countdown > 0 && --_pause_countdown == 0) {
		_pause_mode = PM_PAUSED_NORMAL;
		SetWindowDirty(WC_MAIN_TOOLBAR, 0);
	}

	dbg_assert(IsLocalCompany());
}

FiosNumberedSaveName &GetAutoSaveFiosNumberedSaveName()
{
	static FiosNumberedSaveName _autosave_ctr("autosave");
	return _autosave_ctr;
}

FiosNumberedSaveName &GetLongTermAutoSaveFiosNumberedSaveName()
{
	static FiosNumberedSaveName _autosave_lt_ctr("ltautosave");
	return _autosave_lt_ctr;
}

/**
 * Create an autosave. The default name is "autosave#.sav". However with
 * the setting 'keep_all_autosave' the name defaults to company-name + date
 */
static void DoAutosave()
{
	FiosNumberedSaveName *lt_counter = nullptr;
	if (_settings_client.gui.max_num_autosaves > 0) {
		lt_counter = &GetLongTermAutoSaveFiosNumberedSaveName();
	}
	DoAutoOrNetsave(GetAutoSaveFiosNumberedSaveName(), true, lt_counter);
}

/** Interval for regular autosaves. Initialized at zero to disable till settings are loaded. */
static IntervalTimer<TimerGameRealtime> _autosave_interval({std::chrono::milliseconds::zero(), TimerGameRealtime::AUTOSAVE}, [](auto)
{
	/* We reset the command-during-pause mode here, so we don't continue
	 * to make auto-saves when nothing more is changing. */
	_pause_mode &= ~PM_COMMAND_DURING_PAUSE;

	_do_autosave = true;
	DoAutosave();
	_do_autosave = false;
	SetWindowDirty(WC_STATUS_BAR, 0);
});

/**
 * Reset the interval of the autosave.
 *
 * If reset is not set, this does not set the elapsed time on the timer,
 * so if the interval is smaller, it might result in an autosave being done
 * immediately.
 *
 * @param reset Whether to reset the timer back to zero, or to continue.
 */
void ChangeAutosaveFrequency(bool reset)
{
	std::chrono::minutes interval = _settings_client.gui.autosave_realtime ? std::chrono::minutes(_settings_client.gui.autosave_interval) : std::chrono::minutes::zero();
	_autosave_interval.SetInterval({interval, TimerGameRealtime::AUTOSAVE}, reset);
}

/**
 * Request a new NewGRF scan. This will be executed on the next game-tick.
 * This is mostly needed to ensure NewGRF scans (which are blocking) are
 * done in the game-thread, and not in the draw-thread (which most often
 * triggers this request).
 * @param callback Optional callback to call when NewGRF scan is completed.
 * @return True when the NewGRF scan was actually requested, false when the scan was already running.
 */
bool RequestNewGRFScan(NewGRFScanCallback *callback)
{
	if (_request_newgrf_scan) return false;

	_request_newgrf_scan = true;
	_request_newgrf_scan_callback = callback;
	return true;
}

void GameLoopSpecial()
{
	/* autosave game? */
	if (_do_autosave) {
		DoAutosave();
		_do_autosave = false;
		SetWindowDirty(WC_STATUS_BAR, 0);
	}

	extern std::string _switch_baseset;
	if (!_switch_baseset.empty()) {
		if (BaseGraphics::GetUsedSet()->name != _switch_baseset) {
			BaseGraphics::SetSetByName(_switch_baseset);

			ReloadNewGRFData();
		}
		_switch_baseset.clear();
	}

	_check_special_modes = false;
}

void GameLoop()
{
	if (_game_mode == GM_BOOTSTRAP) {
		/* Check for UDP stuff */
		if (_network_available) NetworkBackgroundLoop();
		return;
	}

	if (_request_newgrf_scan) {
		ScanNewGRFFiles(_request_newgrf_scan_callback);
		_request_newgrf_scan = false;
		_request_newgrf_scan_callback = nullptr;
		/* In case someone closed the game during our scan, don't do anything else. */
		if (_exit_game) return;
	}

	ProcessAsyncSaveFinish();

	if (unlikely(_check_special_modes)) GameLoopSpecial();

	if (_game_mode == GM_NORMAL) {
		static auto last_time = std::chrono::steady_clock::now();
		auto now = std::chrono::steady_clock::now();
		auto delta_ms = std::chrono::duration_cast<std::chrono::milliseconds>(now - last_time);
		if (delta_ms.count() != 0) {
			TimerManager<TimerGameRealtime>::Elapsed(delta_ms);
			last_time = now;
		}
	}

	/* switch game mode? */
	if (_switch_mode != SM_NONE && !HasModalProgress()) {
		SwitchToMode(_switch_mode);
		_switch_mode = SM_NONE;
		if (_exit_game) return;
	}

	IncreaseSpriteLRU();

	/* Check for UDP stuff */
	if (_network_available) NetworkBackgroundLoop();

	DebugSendRemoteMessages();

	if (_networking && !HasModalProgress()) {
		/* Multiplayer */
		NetworkGameLoop();
	} else {
		if (_network_reconnect > 0 && --_network_reconnect == 0) {
			/* This means that we want to reconnect to the last host
			 * We do this here, because it means that the network is really closed */
			NetworkClientConnectGame(_settings_client.network.last_joined, COMPANY_SPECTATOR);
		}
		/* Singleplayer */
		StateGameLoop();
	}
	ExecuteCommandQueue();

	if (!_pause_mode && HasBit(_display_opt, DO_FULL_ANIMATION)) {
		extern std::mutex _cur_palette_mutex;
		std::lock_guard<std::mutex> lock_state(_cur_palette_mutex);
		DoPaletteAnimations();
	}

	SoundDriver::GetInstance()->MainLoop();
	MusicLoop();
	SocialIntegration::RunCallbacks();
}<|MERGE_RESOLUTION|>--- conflicted
+++ resolved
@@ -126,13 +126,10 @@
 void OnTick_Companies(bool main_tick);
 void OnTick_LinkGraph();
 
-extern void CheckCaches();
+extern void AfterLoadCompanyStats();
 extern Company *DoStartupNewCompany(bool is_ai, CompanyID company = INVALID_COMPANY);
 extern void OSOpenBrowser(const std::string &url);
-<<<<<<< HEAD
 extern void RebuildTownCaches(bool cargo_update_required, bool old_map_position);
-=======
->>>>>>> 91217705
 extern void ShowOSErrorBox(const char *buf, bool system);
 [[noreturn]] extern void DoOSAbort();
 extern std::string _config_file;
@@ -1632,7 +1629,6 @@
 	return old_signal_totals == new_signal_totals;
 }
 
-<<<<<<< HEAD
 /**
  * Check the validity of some of the caches.
  * Especially in the sense of desyncs between
@@ -2158,8 +2154,6 @@
 
 	return CommandCost();
 }
-=======
->>>>>>> 91217705
 
 /**
  * State controlling game loop.
