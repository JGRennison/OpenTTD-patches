/*
 * This file is part of OpenTTD.
 * OpenTTD is free software; you can redistribute it and/or modify it under the terms of the GNU General Public License as published by the Free Software Foundation, version 2.
 * OpenTTD is distributed in the hope that it will be useful, but WITHOUT ANY WARRANTY; without even the implied warranty of MERCHANTABILITY or FITNESS FOR A PARTICULAR PURPOSE.
 * See the GNU General Public License for more details. You should have received a copy of the GNU General Public License along with OpenTTD. If not, see <http://www.gnu.org/licenses/>.
 */

/** @file openttd.cpp Functions related to starting OpenTTD. */

#include "stdafx.h"

#include "blitter/factory.hpp"
#include "sound/sound_driver.hpp"
#include "music/music_driver.hpp"
#include "video/video_driver.hpp"
#include "mixer.h"

#include "fontcache.h"
#include "error.h"
#include "error_func.h"
#include "gui.h"

#include "base_media_base.h"
#include "sl/saveload.h"
#include "company_cmd.h"
#include "company_func.h"
#include "command_func.h"
#include "command_log.h"
#include "news_func.h"
#include "fios.h"
#include "load_check.h"
#include "aircraft.h"
#include "roadveh.h"
#include "train.h"
#include "ship.h"
#include "console_func.h"
#include "screenshot.h"
#include "network/network.h"
#include "network/network_func.h"
#include "ai/ai.hpp"
#include "ai/ai_config.hpp"
#include "settings_func.h"
#include "genworld.h"
#include "progress.h"
#include "strings_func.h"
#include "date_func.h"
#include "vehicle_func.h"
#include "gamelog.h"
#include "animated_tile_func.h"
#include "roadstop_base.h"
#include "elrail_func.h"
#include "rev.h"
#include "highscore.h"
#include "station_base.h"
#include "crashlog.h"
#include "engine_func.h"
#include "engine_override.h"
#include "core/random_func.hpp"
#include "rail_gui.h"
#include "road_gui.h"
#include "core/backup_type.hpp"
#include "hotkeys.h"
#include "newgrf.h"
#include "newgrf_commons.h"
#include "misc/getoptdata.h"
#include "game/game.hpp"
#include "game/game_config.hpp"
#include "town.h"
#include "subsidy_func.h"
#include "gfx_layout.h"
#include "viewport_func.h"
#include "viewport_sprite_sorter.h"
#include "framerate_type.h"
#include "programmable_signals.h"
#include "smallmap_gui.h"
#include "viewport_func.h"
#include "thread.h"
#include "bridge_signal_map.h"
#include "zoning.h"
#include "cargopacket.h"
#include "string_func_extra.h"
#include "industry.h"
#include "network/network_gui.h"
#include "cargopacket.h"
#include "core/checksum_func.hpp"
#include "tbtr_template_vehicle_func.h"
#include "debug_desync.h"
#include "event_logs.h"
#include "worker_thread.h"
#include "scope_info.h"
#include "network/network_survey.h"
#include "timer/timer.h"
#include "timer/timer_game_realtime.h"
#include "timer/timer_game_tick.h"
#include "social_integration.h"
#include "network/network_sync.h"
#include "plans_func.h"
#include "misc_cmd.h"

#include "linkgraph/linkgraphschedule.h"

#include "3rdparty/cpp-btree/btree_set.h"

#include <atomic>
#include <mutex>

#include <system_error>

#include "safeguards.h"

#ifdef __EMSCRIPTEN__
#	include <emscripten.h>
#	include <emscripten/html5.h>
#endif

void CallLandscapeTick();
void IncreaseDate();
void IncreaseCalendarDate();
void DoPaletteAnimations();
void MusicLoop();
void CallWindowGameTickEvent();
bool HandleBootstrap();
void OnTick_Companies(bool main_tick);
void OnTick_LinkGraph();

FiosNumberedSaveName &GetAutoSaveFiosNumberedSaveName();
FiosNumberedSaveName &GetLongTermAutoSaveFiosNumberedSaveName();

extern Company *DoStartupNewCompany(bool is_ai, CompanyID company = INVALID_COMPANY);
extern void OSOpenBrowser(const std::string &url);
extern void ShowOSErrorBox(const char *buf, bool system);
[[noreturn]] extern void DoOSAbort();
extern std::string _config_file;
extern uint64_t _station_tile_cache_hash;

bool _save_config = false;
bool _request_newgrf_scan = false;
NewGRFScanCallback *_request_newgrf_scan_callback = nullptr;

SimpleChecksum64 _state_checksum;

std::mutex _music_driver_mutex;
static std::string _music_driver_params;
static std::atomic<bool> _music_inited;

/**
 * Error handling for fatal user errors.
 * @param str the string to print.
 * @note Does NEVER return.
 */
void UserErrorI(const std::string &str)
{
	ShowOSErrorBox(str.c_str(), false);
	if (VideoDriver::GetInstance() != nullptr) VideoDriver::GetInstance()->Stop();

#ifdef __EMSCRIPTEN__
	emscripten_exit_pointerlock();
	/* In effect, the game ends here. As emscripten_set_main_loop() caused
	 * the stack to be unwound, the code after MainLoop() in
	 * openttd_main() is never executed. */
	EM_ASM(if (window["openttd_abort"]) openttd_abort());
#endif

	_exit(1);
}

[[noreturn]] static void fatalerror_common(const char *msg)
{
	if (VideoDriver::GetInstance() == nullptr || VideoDriver::GetInstance()->HasGUI()) {
		ShowOSErrorBox(msg, true);
	}

	/* Set the error message for the crash log and then invoke it. */
	CrashLog::SetErrorMessage(msg);
	DoOSAbort();
}

/**
 * Error handling for fatal non-user errors.
 * @param str the string to print.
 * @note Does NEVER return.
 */
void FatalErrorI(const std::string &str)
{
	if (CrashLog::HaveAlreadyCrashed()) DoOSAbort();

	fatalerror_common(str.c_str());
}

/**
 * Show the help message when someone passed a wrong parameter.
 */
static void ShowHelp()
{
	format_buffer msg;

	msg.format("OpenTTD {}\n", _openttd_revision);
	msg.append("\n"
		"\n"
		"Command line options:\n"
		"  -v drv              = Set video driver (see below)\n"
		"  -s drv              = Set sound driver (see below)\n"
		"  -m drv              = Set music driver (see below)\n"
		"  -b drv              = Set the blitter to use (see below)\n"
		"  -r res              = Set resolution (for instance 800x600)\n"
		"  -h                  = Display this help text\n"
		"  -t year             = Set starting year\n"
		"  -d [[fac=]lvl[,...]]= Debug mode\n"
		"  -e                  = Start Editor\n"
		"  -g [savegame|scenario|heightmap] = Start new/savegame/scenario/heightmap immediately\n"
		"  -G seed             = Set random seed\n"
		"  -n host[:port][#company]= Join network game\n"
		"  -p password         = Password to join server\n"
		"  -P password         = Password to join company\n"
		"  -D [host][:port]    = Start dedicated server\n"
#if !defined(_WIN32)
		"  -f                  = Fork into the background (dedicated only)\n"
#endif
		"  -I graphics_set     = Force the graphics set (see below)\n"
		"  -S sounds_set       = Force the sounds set (see below)\n"
		"  -M music_set        = Force the music set (see below)\n"
		"  -c config_file      = Use 'config_file' instead of 'openttd.cfg'\n"
		"  -x                  = Never save configuration changes to disk\n"
		"  -X                  = Don't use global folders to search for files\n"
		"  -q savegame         = Write some information about the savegame and exit\n"
		"  -Q                  = Don't scan for/load NewGRF files on startup\n"
		"  -QQ                 = Disable NewGRF scanning/loading entirely\n"
		"  -Z                  = Write detailed version information and exit\n"
		"\n");

	/* List the graphics packs */
	BaseGraphics::GetSetsList(msg);

	/* List the sounds packs */
	BaseSounds::GetSetsList(msg);

	/* List the music packs */
	BaseMusic::GetSetsList(msg);

	/* List the drivers */
	DriverFactoryBase::GetDriversInfo(msg);

	/* List the blitters */
	BlitterFactory::GetBlittersInfo(msg);

	/* List the debug facilities. */
	DumpDebugFacilityNames(msg);

	/* We need to initialize the AI, so it finds the AIs */
	AI::Initialize();
	msg.append(AI::GetConsoleList(true));
	AI::Uninitialize(true);

	/* We need to initialize the GameScript, so it finds the GSs */
	Game::Initialize();
	msg.append(Game::GetConsoleList(true));
	Game::Uninitialize(true);

	/* ShowInfo put output to stderr, but version information should go
	 * to stdout; this is the only exception */
#if !defined(_WIN32)
	msg.push_back('\n');
	fwrite(msg.data(), 1, msg.size(), stdout);
#else
	ShowInfoI(msg);
#endif
}

static void WriteSavegameInfo(const char *name)
{
	extern SaveLoadVersion _sl_version;
	extern std::string _sl_xv_version_label;
	extern SaveLoadVersion _sl_xv_upstream_version;
	uint32_t last_ottd_rev = 0;
	uint8_t ever_modified = 0;
	bool removed_newgrfs = false;

	GamelogInfo(_load_check_data.gamelog_actions, &last_ottd_rev, &ever_modified, &removed_newgrfs);

	format_buffer buffer;
	buffer.format("Name:         {}\n", name);
	const char *type = "";
	extern bool _sl_is_faked_ext;
	extern bool _sl_is_ext_version;
	if (_sl_is_faked_ext) {
		type = " (fake extended)";
	} else if (_sl_is_ext_version) {
		type = " (extended)";
	}
	buffer.format("Savegame ver: {}{}\n", _sl_version, type);
	if (!_sl_xv_version_label.empty()) {
		buffer.format("    Version label: {}\n", _sl_xv_version_label);
	}
	if (_sl_xv_upstream_version != SL_MIN_VERSION) {
		buffer.format("    Upstream version: {}\n", _sl_xv_upstream_version);
	}
	for (size_t i = 0; i < XSLFI_SIZE; i++) {
		if (_sl_xv_feature_versions[i] > 0) {
			buffer.format("    Feature: {} = {}\n", SlXvGetFeatureName((SlXvFeatureIndex) i), _sl_xv_feature_versions[i]);
		}
	}
	buffer.format("NewGRF ver:   0x{:08X}\n", last_ottd_rev);
	buffer.format("Modified:     {}\n", ever_modified);

	if (removed_newgrfs) {
		buffer.append("NewGRFs have been removed\n");
	}

	buffer.append("NewGRFs:\n");
	if (_load_check_data.HasNewGrfs()) {
		for (GRFConfig *c = _load_check_data.grfconfig; c != nullptr; c = c->next) {
<<<<<<< HEAD
			buffer.format("{:08X} {} {}\n", BSWAP32(c->ident.grfid), HasBit(c->flags, GCF_COMPATIBLE) ? c->original_md5sum : c->ident.md5sum, c->filename);
=======
			fmt::format_to(std::back_inserter(message), "{:08X} {} {}\n", std::byteswap(c->ident.grfid),
				FormatArrayAsHex(HasBit(c->flags, GCF_COMPATIBLE) ? c->original_md5sum : c->ident.md5sum), c->filename);
>>>>>>> 6d1f56ce
		}
	}

	/* ShowInfo put output to stderr, but version information should go
	 * to stdout; this is the only exception */
#if !defined(_WIN32)
	buffer.push_back('\n');
	fwrite(buffer.data(), 1, buffer.size(), stdout);
#else
	ShowInfoI(buffer);
#endif
}

static void WriteSavegameDebugData(const char *name)
{
	format_buffer out;

	if (!StrEmpty(name)) out.format("Name: {}\n", name);
	auto write_box = [&](std::string_view msg) {
		auto top = out.append_as_span(msg.size() + 4);
		std::fill(top.begin(), top.end(), '#');
		out.format("\n# {} #\n", msg);
		auto bottom = out.append_as_span(msg.size() + 4);
		std::fill(bottom.begin(), bottom.end(), '#');
		out.push_back('\n');
	};
	if (_load_check_data.debug_log_data.size()) {
		write_box(fmt::format("Start of debug log data ({} bytes)", _load_check_data.debug_log_data.size()));
		out.append(_load_check_data.debug_log_data);
		if (!_load_check_data.debug_log_data.empty() && _load_check_data.debug_log_data.back() != '\n') out.push_back('\n');
		write_box("End of debug log data");
	} else {
		out.format("No debug log data in savegame\n");
	}
	if (_load_check_data.debug_config_data.size()) {
		write_box(fmt::format("Start of debug config data ({} bytes)", _load_check_data.debug_config_data.size()));
		out.append(_load_check_data.debug_config_data);
		if (!_load_check_data.debug_config_data.empty() && _load_check_data.debug_config_data.back() != '\n') out.push_back('\n');
		write_box("End of debug config data");
	} else {
		out.format("No debug config data in savegame\n");
	}

	/* ShowInfo put output to stderr, but version information should go
	 * to stdout; this is the only exception */
#if !defined(_WIN32)
	out.push_back('\n');
	fwrite(out.data(), 1, out.size(), stdout);
#else
	ShowInfoI(out);
#endif
}


/**
 * Extract the resolution from the given string and store
 * it in the 'res' parameter.
 * @param res variable to store the resolution in.
 * @param s   the string to decompose.
 */
static void ParseResolution(Dimension *res, const char *s)
{
	const char *t = strchr(s, 'x');
	if (t == nullptr) {
		ShowInfo("Invalid resolution '{}'", s);
		return;
	}

	res->width  = std::max(std::strtoul(s, nullptr, 0), 64UL);
	res->height = std::max(std::strtoul(t + 1, nullptr, 0), 64UL);
}


/**
 * Uninitializes drivers, frees allocated memory, cleans pools, ...
 * Generally, prepares the game for shutting down
 */
static void ShutdownGame()
{
	IConsoleFree();

	if (_network_available) NetworkShutDown(); // Shut down the network and close any open connections

	SocialIntegration::Shutdown();
	DriverFactoryBase::ShutdownDrivers();

	UnInitWindowSystem();

	/* stop the scripts */
	AI::Uninitialize(false);
	Game::Uninitialize(false);

	/* Uninitialize variables that are allocated dynamically */
	GamelogReset();

	LinkGraphSchedule::Clear();
	ClearTraceRestrictMapping();
	ClearBridgeSimulatedSignalMapping();
	ClearBridgeSignalStyleMapping();
	ClearCargoPacketDeferredPayments();
	PoolBase::Clean(PT_ALL);

	FreeSignalPrograms();
	FreeSignalDependencies();

	extern void ClearNewSignalStyleMapping();
	ClearNewSignalStyleMapping();

	extern void ClearAllSignalSpeedRestrictions();
	ClearAllSignalSpeedRestrictions();

	ClearZoningCaches();
	InvalidatePlanCaches();
	ClearOrderDestinationRefcountMap();
	TraceRestrictClearRecentSlotsAndCounters();

	/* No NewGRFs were loaded when it was still bootstrapping. */
	if (_game_mode != GM_BOOTSTRAP) ResetNewGRFData();

	UninitFontCache();

	ViewportMapClearTunnelCache();
	InvalidateVehicleTickCaches();
	ClearVehicleTickCaches();
	InvalidateTemplateReplacementImages();
	ResetDisasterVehicleTargeting();
	ClearCommandLog();
	ClearCommandQueue();
	ClearSpecialEventsLog();
	ClearDesyncMsgLog();

	extern void UninitializeCompanies();
	UninitializeCompanies();

	_loaded_local_company = COMPANY_SPECTATOR;
	_game_events_since_load = (GameEventFlags) 0;
	_game_events_overall = (GameEventFlags) 0;
	_game_load_cur_date_ymd = { EconTime::Year{0}, 0, 0 };
	_game_load_date_fract = 0;
	_game_load_tick_skip_counter = 0;
	_game_load_state_ticks = StateTicks{0};
	_game_load_time = 0;
	_extra_aspects = 0;
	_aspect_cfg_hash = 0;
	_station_tile_cache_hash = 0;
	InitGRFGlobalVars();
	_loadgame_DBGL_data.clear();
	_loadgame_DBGC_data.clear();
}

/**
 * Load the introduction game.
 * @param load_newgrfs Whether to load the NewGRFs or not.
 */
static void LoadIntroGame(bool load_newgrfs = true)
{
	UnshowCriticalError();
	for (Window *w : Window::Iterate()) {
		w->Close();
	}

	_game_mode = GM_MENU;

	if (load_newgrfs) ResetGRFConfig(false);

	/* Setup main window */
	ResetWindowSystem();
	SetupColoursAndInitialWindow();

	/* Load the default opening screen savegame */
	if (SaveOrLoad("opntitle.dat", SLO_LOAD, DFT_GAME_FILE, BASESET_DIR) != SL_OK) {
		GenerateWorld(GWM_EMPTY, 64, 64); // if failed loading, make empty world.
		SetLocalCompany(COMPANY_SPECTATOR);
	} else {
		SetLocalCompany(COMPANY_FIRST);
	}

	FixTitleGameZoom();
	_pause_mode = PM_UNPAUSED;
	_pause_countdown = 0;
	_cursor.fix_at = false;

	CheckForMissingGlyphs();

	MusicLoop(); // ensure music is correct
}

void MakeNewgameSettingsLive()
{
	for (CompanyID c = COMPANY_FIRST; c < MAX_COMPANIES; c++) {
		if (_settings_game.ai_config[c] != nullptr) {
			delete _settings_game.ai_config[c];
		}
	}
	if (_settings_game.game_config != nullptr) {
		delete _settings_game.game_config;
	}

	/* Copy newgame settings to active settings.
	 * Also initialise old settings needed for savegame conversion. */
	_settings_game = _settings_newgame;
	_settings_time = _settings_game.game_time = (TimeSettings)_settings_client.gui;
	_old_vds = _settings_client.company.vehicle;

	for (CompanyID c = COMPANY_FIRST; c < MAX_COMPANIES; c++) {
		_settings_game.ai_config[c] = nullptr;
		if (_settings_newgame.ai_config[c] != nullptr) {
			_settings_game.ai_config[c] = new AIConfig(_settings_newgame.ai_config[c]);
		}
	}
	_settings_game.game_config = nullptr;
	if (_settings_newgame.game_config != nullptr) {
		_settings_game.game_config = new GameConfig(_settings_newgame.game_config);
	}

	UpdateEffectiveDayLengthFactor();
	SetupTickRate();
}

void OpenBrowser(const std::string &url)
{
	/* Make sure we only accept urls that are sure to open a browser. */
	if (url.starts_with("http://") || url.starts_with("https://")) {
		OSOpenBrowser(url);
	}
}

/** Callback structure of statements to be executed after the NewGRF scan. */
struct AfterNewGRFScan : NewGRFScanCallback {
	CalTime::Year startyear = CalTime::INVALID_YEAR; ///< The start year.
	uint32_t generation_seed = GENERATE_NEW_SEED; ///< Seed for the new game.
	std::string dedicated_host;                   ///< Hostname for the dedicated server.
	uint16_t dedicated_port = 0;                  ///< Port for the dedicated server.
	std::string connection_string;                ///< Information about the server to connect to
	std::string join_server_password;             ///< The password to join the server with.
	std::string join_company_password;            ///< The password to join the company with.
	bool save_config = true;                      ///< The save config setting.

	/**
	 * Create a new callback.
	 */
	AfterNewGRFScan()
	{
		/* Visual C++ 2015 fails compiling this line (AfterNewGRFScan::generation_seed undefined symbol)
		 * if it's placed outside a member function, directly in the struct body. */
		static_assert(sizeof(generation_seed) == sizeof(_settings_game.game_creation.generation_seed));
	}

	void OnNewGRFsScanned() override
	{
		ResetGRFConfig(false);

		TarScanner::DoScan(TarScanner::SCENARIO);

		AI::Initialize();
		Game::Initialize();

		/* We want the new (correct) NewGRF count to survive the loading. */
		uint last_newgrf_count = _settings_client.gui.last_newgrf_count;
		LoadFromConfig();
		_settings_client.gui.last_newgrf_count = last_newgrf_count;
		/* Since the default for the palette might have changed due to
		 * reading the configuration file, recalculate that now. */
		UpdateNewGRFConfigPalette();

		Game::Uninitialize(true);
		AI::Uninitialize(true);
		LoadFromHighScore();
		LoadHotkeysFromConfig();
		WindowDesc::LoadFromConfig();

		/* We have loaded the config, so we may possibly save it. */
		_save_config = save_config;

		/* restore saved music and effects volumes */
		MusicDriver::GetInstance()->SetVolume(_settings_client.music.music_vol);
		SetEffectVolume(_settings_client.music.effect_vol);

		if (startyear != CalTime::INVALID_YEAR) IConsoleSetSetting("game_creation.starting_year", startyear.base());
		_settings_newgame.game_creation.generation_seed = generation_seed;

		if (!dedicated_host.empty()) {
			_network_bind_list.clear();
			_network_bind_list.emplace_back(dedicated_host);
		}
		if (dedicated_port != 0) _settings_client.network.server_port = dedicated_port;

		/* initialize the ingame console */
		IConsoleInit();
		InitializeGUI();
		IConsoleCmdExec("exec scripts/autoexec.scr 0");

		/* Make sure _settings is filled with _settings_newgame if we switch to a game directly */
		if (_switch_mode != SM_NONE) MakeNewgameSettingsLive();

		if (_network_available && !connection_string.empty()) {
			LoadIntroGame();
			_switch_mode = SM_NONE;

			NetworkClientConnectGame(connection_string, COMPANY_NEW_COMPANY, join_server_password, join_company_password);
		}

		/* After the scan we're not used anymore. */
		delete this;
	}
};

void PostMainLoop()
{
	WaitTillSaved();

	/* only save config if we have to */
	if (_save_config) {
		SaveToConfig(STCF_ALL);
		SaveHotkeysToConfig();
		WindowDesc::SaveToConfig();
		SaveToHighScore();
	}

	/* Reset windowing system, stop drivers, free used memory, ... */
	ShutdownGame();
}

#if defined(UNIX)
extern void DedicatedFork();
#endif

/**
 * Create all the options that OpenTTD supports. Each option is
 * always a single character with no, an optional or a required value.
 * @return The available options.
 */
static std::vector<OptionData> CreateOptions()
{
	std::vector<OptionData> options;
	/* Options that require a parameter. */
	for (char c : "GIMSbcmnpqrstv") options.push_back({ .type = ODF_HAS_VALUE, .id = c, .shortname = c });

	/* Options with an optional parameter. */
	for (char c : "Ddg") options.push_back({ .type = ODF_OPTIONAL_VALUE, .id = c, .shortname = c });

	/* Options without a parameter. */
	for (char c : "QXehx") options.push_back({ .type = ODF_NO_VALUE, .id = c, .shortname = c });
#if !defined(_WIN32)
	options.push_back({ .type = ODF_NO_VALUE, .id = 'f', .shortname = 'f' });
#endif

	/* Non-upstream options */
	for (char c : "PKJ") options.push_back({ .type = ODF_HAS_VALUE, .id = c, .shortname = c });
	for (char c : "Z") options.push_back({ .type = ODF_NO_VALUE, .id = c, .shortname = c });

	return options;
}

/**
 * Main entry point for this lovely game.
 * @param arguments The command line arguments passed to the application.
 * @return 0 when there is no error.
 */
int openttd_main(std::span<char * const> arguments)
{
	SetSelfAsMainThread();
	PerThreadSetup(false);
	SlXvSetStaticCurrentVersions();

	_game_session_stats.start_time = std::chrono::steady_clock::now();
	_game_session_stats.savegame_size = std::nullopt;

	std::string musicdriver;
	std::string sounddriver;
	std::string videodriver;
	std::string blitter;
	std::string graphics_set;
	std::string sounds_set;
	std::string music_set;
	Dimension resolution = {0, 0};
	std::unique_ptr<AfterNewGRFScan> scanner = std::make_unique<AfterNewGRFScan>();
	bool dedicated = false;
	bool only_local_path = false;

	extern bool _dedicated_forks;
	_dedicated_forks = false;

	_game_mode = GM_MENU;
	_switch_mode = SM_MENU;

	auto options = CreateOptions();
	GetOptData mgo(arguments.subspan(1), options);
	int ret = 0;

	int i;
	while ((i = mgo.GetOpt()) != -1) {
		switch (i) {
		case 'I': graphics_set = mgo.opt; break;
		case 'S': sounds_set = mgo.opt; break;
		case 'M': music_set = mgo.opt; break;
		case 'm': musicdriver = mgo.opt; break;
		case 's': sounddriver = mgo.opt; break;
		case 'v': videodriver = mgo.opt; break;
		case 'b': blitter = mgo.opt; break;
		case 'D':
			musicdriver = "null";
			sounddriver = "null";
			videodriver = "dedicated";
			blitter = "null";
			dedicated = true;
			SetDebugString("net=3", [](std::string err) { ShowInfoI(err); });
			if (mgo.opt != nullptr) {
				scanner->dedicated_host = ParseFullConnectionString(mgo.opt, scanner->dedicated_port);
			}
			break;
		case 'f': _dedicated_forks = true; break;
		case 'n':
			scanner->connection_string = mgo.opt; // host:port#company parameter
			break;
		case 'p':
			scanner->join_server_password = mgo.opt;
			break;
		case 'P':
			scanner->join_company_password = mgo.opt;
			break;
		case 'r': ParseResolution(&resolution, mgo.opt); break;
		case 't': scanner->startyear = CalTime::Year(atoi(mgo.opt)); break;
		case 'd': {
#if defined(_WIN32)
				CreateConsole();
#endif
				if (mgo.opt != nullptr) SetDebugString(mgo.opt, [](std::string err) { ShowInfoI(err); });
				break;
			}
		case 'e':
			/* Allow for '-e' before or after '-g'. */
			switch (_switch_mode) {
				case SM_MENU: _switch_mode = SM_EDITOR; break;
				case SM_LOAD_GAME: _switch_mode = SM_LOAD_SCENARIO; break;
				case SM_START_HEIGHTMAP: _switch_mode = SM_LOAD_HEIGHTMAP; break;
				default: break;
			}
			break;
		case 'g':
			if (mgo.opt != nullptr) {
				_file_to_saveload.name = mgo.opt;

				/* if the file doesn't exist or it is not a valid savegame, let the saveload code show an error */
				std::string extension;
				auto t = _file_to_saveload.name.find_last_of('.');
				if (t != std::string::npos) {
					extension = _file_to_saveload.name.substr(t);
				}
				FiosType ft = FiosGetSavegameListCallback(SLO_LOAD, _file_to_saveload.name, extension.c_str(), nullptr, nullptr);
				if (ft == FIOS_TYPE_INVALID) {
					ft = FiosGetScenarioListCallback(SLO_LOAD, _file_to_saveload.name, extension.c_str(), nullptr, nullptr);
				}
				if (ft == FIOS_TYPE_INVALID) {
					ft = FiosGetHeightmapListCallback(SLO_LOAD, _file_to_saveload.name, extension.c_str(), nullptr, nullptr);
				}

				/* Allow for '-e' before or after '-g'. */
				switch (GetAbstractFileType(ft)) {
					case FT_SAVEGAME: _switch_mode = (_switch_mode == SM_EDITOR ? SM_LOAD_SCENARIO : SM_LOAD_GAME); break;
					case FT_SCENARIO: _switch_mode = (_switch_mode == SM_EDITOR ? SM_LOAD_SCENARIO : SM_LOAD_GAME); break;
					case FT_HEIGHTMAP: _switch_mode = (_switch_mode == SM_EDITOR ? SM_LOAD_HEIGHTMAP : SM_START_HEIGHTMAP); break;
					default: break;
				}

				_file_to_saveload.SetMode(SLO_LOAD, GetAbstractFileType(ft), GetDetailedFileType(ft));
				break;
			}

			_switch_mode = SM_NEWGAME;
			/* Give a random map if no seed has been given */
			if (scanner->generation_seed == GENERATE_NEW_SEED) {
				scanner->generation_seed = InteractiveRandom();
			}
			break;
		case 'q':
		case 'K': {
			DeterminePaths(arguments[0], only_local_path);
			if (StrEmpty(mgo.opt)) {
				ret = 1;
				return ret;
			}

			char title[80];
			title[0] = '\0';
			FiosGetSavegameListCallback(SLO_LOAD, mgo.opt, strrchr(mgo.opt, '.'), title, lastof(title));

			_load_check_data.Clear();
			if (i == 'K') _load_check_data.want_debug_data = true;
			_load_check_data.want_grf_compatibility = false;
			SaveOrLoadResult res = SaveOrLoad(mgo.opt, SLO_CHECK, DFT_GAME_FILE, SAVE_DIR, false);
			if (res != SL_OK || _load_check_data.HasErrors()) {
				fprintf(stderr, "Failed to open savegame\n");
				if (_load_check_data.HasErrors()) {
					InitializeLanguagePacks(); // A language pack is needed for GetString()
					format_buffer buf;
					SetDParamStr(0, _load_check_data.error_msg);
					AppendStringInPlace(buf, _load_check_data.error);
					buf.push_back('\n');
					fwrite(buf.data(), 1, buf.size(), stderr);
				}
				return ret;
			}

			if (i == 'q') {
				WriteSavegameInfo(title);
			} else {
				WriteSavegameDebugData(title);
			}
			return ret;
		}
		case 'Q': {
			extern int _skip_all_newgrf_scanning;
			_skip_all_newgrf_scanning += 1;
			break;
		}
		case 'G': scanner->generation_seed = std::strtoul(mgo.opt, nullptr, 10); break;
		case 'c': _config_file = mgo.opt; break;
		case 'x': scanner->save_config = false; break;
		case 'J': _quit_after_days = Clamp(atoi(mgo.opt), 0, INT_MAX); break;
		case 'Z': {
			format_buffer buffer;
			CrashLog::VersionInfoLog(buffer);
			fwrite(buffer.data(), 1, buffer.size(), stdout);
			return ret;
		}
		case 'X': only_local_path = true; break;
		case 'h':
			i = -2; // Force printing of help.
			break;
		}
		if (i == -2) break;
	}

	if (i == -2 || !mgo.arguments.empty()) {
		/* Either the user typed '-h', they made an error, or they added unrecognized command line arguments.
		 * In all cases, print the help, and exit.
		 *
		 * The next two functions are needed to list the graphics sets. We can't do them earlier
		 * because then we cannot show it on the debug console as that hasn't been configured yet. */
		DeterminePaths(arguments[0], only_local_path);
		TarScanner::DoScan(TarScanner::BASESET);
		BaseGraphics::FindSets();
		BaseSounds::FindSets();
		BaseMusic::FindSets();
		ShowHelp();
		return ret;
	}

	DeterminePaths(arguments[0], only_local_path);
	TarScanner::DoScan(TarScanner::BASESET);

	if (dedicated) Debug(net, 3, "Starting dedicated server, version {}", _openttd_revision);
	if (_dedicated_forks && !dedicated) _dedicated_forks = false;

#if defined(UNIX)
	/* We must fork here, or we'll end up without some resources we need (like sockets) */
	if (_dedicated_forks) DedicatedFork();
#endif

	LoadFromConfig(true);

	if (resolution.width != 0) _cur_resolution = resolution;

	/* Limit width times height times bytes per pixel to fit a 32 bit
	 * integer, This way all internal drawing routines work correctly.
	 * A resolution that has one component as 0 is treated as a marker to
	 * auto-detect a good window size. */
	_cur_resolution.width  = std::min(_cur_resolution.width, UINT16_MAX / 2u);
	_cur_resolution.height = std::min(_cur_resolution.height, UINT16_MAX / 2u);

	/* Assume the cursor starts within the game as not all video drivers
	 * get an event that the cursor is within the window when it is opened.
	 * Saying the cursor is there makes no visible difference as it would
	 * just be out of the bounds of the window. */
	_cursor.in_window = true;

	/* enumerate language files */
	InitializeLanguagePacks();

	/* Initialize the font cache */
	InitFontCache(false);

	/* This must be done early, since functions use the SetWindowDirty* calls */
	InitWindowSystem();

	BaseGraphics::FindSets();
	bool valid_graphics_set;
	if (!graphics_set.empty()) {
		valid_graphics_set = BaseGraphics::SetSetByName(graphics_set);
	} else if (BaseGraphics::ini_data.shortname != 0) {
		graphics_set = BaseGraphics::ini_data.name;
		valid_graphics_set = BaseGraphics::SetSetByShortname(BaseGraphics::ini_data.shortname);
		if (valid_graphics_set && !BaseGraphics::ini_data.extra_params.empty()) {
			GRFConfig &extra_cfg = BaseGraphics::GetUsedSet()->GetOrCreateExtraConfig();
			if (extra_cfg.IsCompatible(BaseGraphics::ini_data.extra_version)) {
				extra_cfg.SetParams(BaseGraphics::ini_data.extra_params);
			}
		}
	} else if (!BaseGraphics::ini_data.name.empty()) {
		graphics_set = BaseGraphics::ini_data.name;
		valid_graphics_set = BaseGraphics::SetSetByName(BaseGraphics::ini_data.name);
	} else {
		valid_graphics_set = true;
		BaseGraphics::SetSet(nullptr); // ignore error, continue to bootstrap GUI
	}
	if (!valid_graphics_set) {
		BaseGraphics::SetSet(nullptr);

		ErrorMessageData msg(STR_CONFIG_ERROR, STR_CONFIG_ERROR_INVALID_BASE_GRAPHICS_NOT_FOUND);
		msg.SetDParamStr(0, graphics_set);
		ScheduleErrorMessage(msg);
	}

	/* Initialize game palette */
	GfxInitPalettes();

	Debug(misc, 1, "Loading blitter...");
	if (blitter.empty() && !_ini_blitter.empty()) blitter = _ini_blitter;
	_blitter_autodetected = blitter.empty();
	/* Activate the initial blitter.
	 * This is only some initial guess, after NewGRFs have been loaded SwitchNewGRFBlitter may switch to a different one.
	 *  - Never guess anything, if the user specified a blitter. (_blitter_autodetected)
	 *  - Use 32bpp blitter if baseset or 8bpp-support settings says so.
	 *  - Use 8bpp blitter otherwise.
	 */
	if (!_blitter_autodetected ||
			(_support8bpp != S8BPP_NONE && (BaseGraphics::GetUsedSet() == nullptr || BaseGraphics::GetUsedSet()->blitter == BLT_8BPP)) ||
			BlitterFactory::SelectBlitter("32bpp-anim") == nullptr) {
		if (BlitterFactory::SelectBlitter(blitter) == nullptr) {
			blitter.empty() ?
				UserError("Failed to autoprobe blitter") :
				UserError("Failed to select requested blitter '{}'; does it exist?", blitter.c_str());
		}
	}

	if (videodriver.empty() && !_ini_videodriver.empty()) videodriver = _ini_videodriver;
	DriverFactoryBase::SelectDriver(videodriver, Driver::DT_VIDEO);

	InitializeSpriteSorter();

	/* Initialize the zoom level of the screen to normal */
	_screen.zoom = ZOOM_LVL_MIN;

	/* The video driver is now selected, now initialise GUI zoom */
	AdjustGUIZoom(AGZM_STARTUP);

	SocialIntegration::Initialize();
	NetworkStartUp(); // initialize network-core

	if (!HandleBootstrap()) {
		ShutdownGame();
		return ret;
	}

#ifdef DEDICATED
	/* Pre-initialise autosave sequence for dedicated servers (for autosave copy on crash) */
	GetAutoSaveFiosNumberedSaveName();
#endif

	VideoDriver::GetInstance()->ClaimMousePointer();

	/* initialize screenshot formats */
	InitializeScreenshotFormats();

	BaseSounds::FindSets();
	if (sounds_set.empty() && !BaseSounds::ini_set.empty()) sounds_set = BaseSounds::ini_set;
	if (!BaseSounds::SetSetByName(sounds_set)) {
		if (sounds_set.empty() || !BaseSounds::SetSet({})) {
			UserError("Failed to find a sounds set. Please acquire a sounds set for OpenTTD. See section 1.4 of README.md.");
		} else {
			ErrorMessageData msg(STR_CONFIG_ERROR, STR_CONFIG_ERROR_INVALID_BASE_SOUNDS_NOT_FOUND);
			msg.SetDParamStr(0, sounds_set);
			ScheduleErrorMessage(msg);
		}
	}

	BaseMusic::FindSets();
	if (music_set.empty() && !BaseMusic::ini_set.empty()) music_set = BaseMusic::ini_set;
	if (!BaseMusic::SetSetByName(music_set)) {
		if (music_set.empty() || !BaseMusic::SetSet({})) {
			UserError("Failed to find a music set. Please acquire a music set for OpenTTD. See section 1.4 of README.md.");
		} else {
			ErrorMessageData msg(STR_CONFIG_ERROR, STR_CONFIG_ERROR_INVALID_BASE_MUSIC_NOT_FOUND);
			msg.SetDParamStr(0, music_set);
			ScheduleErrorMessage(msg);
		}
	}

	if (sounddriver.empty() && !_ini_sounddriver.empty()) sounddriver = _ini_sounddriver;
	DriverFactoryBase::SelectDriver(sounddriver, Driver::DT_SOUND);

	if (musicdriver.empty() && !_ini_musicdriver.empty()) musicdriver = _ini_musicdriver;
	_music_driver_params = std::move(musicdriver);
	if (_music_driver_params.empty() && BaseMusic::GetUsedSet()->name == "NoMusic") {
		Debug(driver, 1, "Deferring loading of music driver until a music set is loaded");
		DriverFactoryBase::SelectDriver("null", Driver::DT_MUSIC);
	} else {
		InitMusicDriver(false);
	}

	GenerateWorld(GWM_EMPTY, 64, 64); // Make the viewport initialization happy
	LoadIntroGame(false);

	/* ScanNewGRFFiles now has control over the scanner. */
	RequestNewGRFScan(scanner.release());

	_general_worker_pool.Start("ottd:worker", 8);

	VideoDriver::GetInstance()->MainLoop();

	_general_worker_pool.Stop();

	PostMainLoop();
	return ret;
}

void InitMusicDriver(bool init_volume)
{
	if (_music_inited.exchange(true)) return;

	{
		std::unique_lock<std::mutex> lock(_music_driver_mutex);

		static std::unique_ptr<MusicDriver> old_driver;
		old_driver = MusicDriver::ExtractDriver();

		DriverFactoryBase::SelectDriver(_music_driver_params, Driver::DT_MUSIC);
	}

	if (init_volume) MusicDriver::GetInstance()->SetVolume(_settings_client.music.music_vol);
}

void HandleExitGameRequest()
{
	if (_game_mode == GM_MENU || _game_mode == GM_BOOTSTRAP) { // do not ask to quit on the main screen
		_exit_game = true;
	} else if (_settings_client.gui.autosave_on_exit) {
		DoExitSave();
		_survey.Transmit(NetworkSurveyHandler::Reason::EXIT, true);
		_exit_game = true;
	} else {
		AskExitGame();
	}
}

/**
 * Triggers everything required to set up a saved scenario for a new game.
 */
static void OnStartScenario()
{
	/* Reset engine pool to simplify changing engine NewGRFs in scenario editor. */
	EngineOverrideManager::ResetToCurrentNewGRFConfig();

	/* Make sure all industries were built "this year", to avoid too early closures. (#9918) */
	for (Industry *i : Industry::Iterate()) {
		i->last_prod_year = EconTime::CurYear();
	}
}

/**
 * Triggers everything that should be triggered when starting a game.
 * @param dedicated_server Whether this is a dedicated server or not.
 */
static void OnStartGame(bool dedicated_server)
{
	/* Update the local company for a loaded game. It is either always
	 * a company or in the case of a dedicated server a spectator */
	if (_network_server && !dedicated_server) {
		NetworkServerDoMove(CLIENT_ID_SERVER, GetDefaultLocalCompany());
	} else {
		SetLocalCompany(dedicated_server ? COMPANY_SPECTATOR : GetDefaultLocalCompany());
	}
	if (_ctrl_pressed && !dedicated_server) {
		Command<CMD_PAUSE>::Post(PM_PAUSED_NORMAL, true);
	}

	NetworkOnGameStart();

	/* Execute the game-start script */
	IConsoleCmdExec("exec scripts/game_start.scr 0");
}

static void MakeNewGameDone()
{
	SettingsDisableElrail(_settings_game.vehicle.disable_elrails);

	extern void PostCheckNewGRFLoadWarnings();
	PostCheckNewGRFLoadWarnings();

	/* In a dedicated server, the server does not play */
	if (!VideoDriver::GetInstance()->HasGUI()) {
		OnStartGame(true);
		if (_settings_client.gui.pause_on_newgame) Command<CMD_PAUSE>::Post(PM_PAUSED_NORMAL, true);
		return;
	}

	/* Create a single company */
	DoStartupNewCompany(DSNC_NONE);

	Company *c = Company::Get(COMPANY_FIRST);
	c->settings = _settings_client.company;

	/* Overwrite color from settings if needed
	 * COLOUR_END corresponds to Random colour */

	if (_settings_client.gui.starting_colour != COLOUR_END) {
		c->colour = _settings_client.gui.starting_colour;
		ResetCompanyLivery(c);
		_company_colours[c->index] = c->colour;
		BuildOwnerLegend();
	}

	if (_settings_client.gui.starting_colour_secondary != COLOUR_END && HasBit(_loaded_newgrf_features.used_liveries, LS_DEFAULT)) {
		Command<CMD_SET_COMPANY_COLOUR>::Post(LS_DEFAULT, false, _settings_client.gui.starting_colour_secondary);
	}

	OnStartGame(false);

	InitializeRailGUI();
	InitializeRoadGUI();

	/* We are the server, we start a new company (not dedicated),
	 * so set the default password *if* needed. */
	if (_network_server && !_settings_client.network.default_company_pass.empty()) {
		NetworkChangeCompanyPassword(_local_company, _settings_client.network.default_company_pass);
	}

	if (_settings_client.gui.pause_on_newgame) Command<CMD_PAUSE>::Post(PM_PAUSED_NORMAL, true);

	CheckEngines();
	CheckIndustries();
	MarkWholeScreenDirty();
}

/*
 * Too large size may be stored in settings (especially if switching between between OpenTTD
 * versions with different map size limits), we have to check if it is valid before generating world.
 * Simple separate checking of X and Y map sizes is not enough, as their sum is what counts for the limit.
 * Check the size and decrease the larger of the sizes till the size is in limit.
 */
static void FixConfigMapSize()
{
	while (_settings_game.game_creation.map_x + _settings_game.game_creation.map_y > MAX_MAP_TILES_BITS) {
		/* Repeat reducing larger of X/Y dimensions until the map size is within allowable limits */
		if (_settings_game.game_creation.map_x > _settings_game.game_creation.map_y) {
			_settings_game.game_creation.map_x--;
		} else {
			_settings_game.game_creation.map_y--;
		}
	}
}

static void MakeNewGame(bool from_heightmap, bool reset_settings)
{
	_game_mode = GM_NORMAL;
	if (!from_heightmap) {
		/* "reload" command needs to know what mode we were in. */
		_file_to_saveload.SetMode(SLO_INVALID, FT_INVALID, DFT_INVALID);
	}

	ResetGRFConfig(true);

	GenerateWorldSetCallback(&MakeNewGameDone);
	FixConfigMapSize();
	GenerateWorld(from_heightmap ? GWM_HEIGHTMAP : GWM_NEWGAME, 1 << _settings_game.game_creation.map_x, 1 << _settings_game.game_creation.map_y, reset_settings);
}

static void MakeNewEditorWorldDone()
{
	SetLocalCompany(OWNER_NONE);

	extern void PostCheckNewGRFLoadWarnings();
	PostCheckNewGRFLoadWarnings();
}

static void MakeNewEditorWorld()
{
	_game_mode = GM_EDITOR;
	/* "reload" command needs to know what mode we were in. */
	_file_to_saveload.SetMode(SLO_INVALID, FT_INVALID, DFT_INVALID);

	ResetGRFConfig(true);

	GenerateWorldSetCallback(&MakeNewEditorWorldDone);
	FixConfigMapSize();
	GenerateWorld(GWM_EMPTY, 1 << _settings_game.game_creation.map_x, 1 << _settings_game.game_creation.map_y);
}

/**
 * Load the specified savegame but on error do different things.
 * If loading fails due to corrupt savegame, bad version, etc. go back to
 * a previous correct state. In the menu for example load the intro game again.
 * @param filename file to be loaded
 * @param fop mode of loading, always SLO_LOAD
 * @param newgm switch to this mode of loading fails due to some unknown error
 * @param subdir default directory to look for filename, set to 0 if not needed
 * @param lf Load filter to use, if nullptr: use filename + subdir.
 * @param error_detail Optional string to fill with detaied error information.
 */
bool SafeLoad(const std::string &filename, SaveLoadOperation fop, DetailedFileType dft, GameMode newgm, Subdirectory subdir,
		std::shared_ptr<struct LoadFilter> lf = nullptr, std::string *error_detail = nullptr)
{
	assert(fop == SLO_LOAD);
	assert(dft == DFT_GAME_FILE || (lf == nullptr && dft == DFT_OLD_GAME_FILE));
	GameMode ogm = _game_mode;

	_game_mode = newgm;

	SaveOrLoadResult result = (lf == nullptr) ? SaveOrLoad(filename, fop, dft, subdir) : LoadWithFilter(std::move(lf));
	if (result == SL_OK) return true;

	if (error_detail != nullptr) *error_detail = GetString(GetSaveLoadErrorType()) + GetString(GetSaveLoadErrorMessage());

	if (_network_dedicated && ogm == GM_MENU) {
		/*
		 * If we are a dedicated server *and* we just were in the menu, then we
		 * are loading the first savegame. If that fails, not starting the
		 * server is a better reaction than starting the server with a newly
		 * generated map as it is quite likely to be started from a script.
		 */
		Debug(net, 0, "Loading requested map failed; closing server.");
		_exit_game = true;
		return false;
	}

	if (result != SL_REINIT) {
		_game_mode = ogm;
		return false;
	}

	if (_network_dedicated) {
		/*
		 * If we are a dedicated server, have already loaded/started a game,
		 * and then loading the savegame fails in a manner that we need to
		 * reinitialize everything. We must not fall back into the menu mode
		 * with the intro game, as that is unjoinable by clients. So there is
		 * nothing else to do than start a new game, as it might have failed
		 * trying to reload the originally loaded savegame/scenario.
		 */
		Debug(net, 0, "Loading game failed, so a new (random) game will be started");
		MakeNewGame(false, true);
		return false;
	}

	if (_network_server) {
		/* We can't load the intro game as server, so disconnect first. */
		NetworkDisconnect();
	}

	switch (ogm) {
		default:
		case GM_MENU:   LoadIntroGame();      break;
		case GM_EDITOR: MakeNewEditorWorld(); break;
	}
	return false;
}

static void UpdateSocialIntegration(GameMode game_mode)
{
	switch (game_mode) {
		case GM_BOOTSTRAP:
		case GM_MENU:
			SocialIntegration::EventEnterMainMenu();
			break;

		case GM_NORMAL:
			if (_networking) {
				SocialIntegration::EventEnterMultiplayer(Map::SizeX(), Map::SizeY());
			} else {
				SocialIntegration::EventEnterSingleplayer(Map::SizeX(), Map::SizeY());
			}
			break;

		case GM_EDITOR:
			SocialIntegration::EventEnterScenarioEditor(Map::SizeX(), Map::SizeY());
			break;
	}
}

void SwitchToMode(SwitchMode new_mode)
{
	/* If we are saving something, the network stays in its current state */
	if (new_mode != SM_SAVE_GAME) {
		/* If the network is active, make it not-active */
		if (_networking) {
			if (_network_server && (new_mode == SM_LOAD_GAME || new_mode == SM_NEWGAME || new_mode == SM_RESTARTGAME)) {
				NetworkReboot();
			} else {
				NetworkDisconnect();
			}
		}

		/* If we are a server, we restart the server */
		if (_is_network_server) {
			/* But not if we are going to the menu */
			if (new_mode != SM_MENU) {
				/* check if we should reload the config */
				if (_settings_client.network.reload_cfg) {
					LoadFromConfig();
					MakeNewgameSettingsLive();
					ResetGRFConfig(false);
				}
				NetworkServerStart();
			} else {
				/* This client no longer wants to be a network-server */
				_is_network_server = false;
			}
		}
	}

	/* Make sure all AI controllers are gone at quitting game */
	if (new_mode != SM_SAVE_GAME) AI::KillAll();

	/* When we change mode, reset the autosave. */
	if (new_mode != SM_SAVE_GAME) ChangeAutosaveFrequency(true);

	/* Transmit the survey if we were in normal-mode and not saving. It always means we leaving the current game. */
	if (_game_mode == GM_NORMAL && new_mode != SM_SAVE_GAME) _survey.Transmit(NetworkSurveyHandler::Reason::LEAVE);

	/* Keep track when we last switch mode. Used for survey, to know how long someone was in a game. */
	if (new_mode != SM_SAVE_GAME) {
		_game_session_stats.start_time = std::chrono::steady_clock::now();
		_game_session_stats.savegame_size = std::nullopt;
	}

	switch (new_mode) {
		case SM_EDITOR: // Switch to scenario editor
			MakeNewEditorWorld();
			GenerateSavegameId();

			UpdateSocialIntegration(GM_EDITOR);
			break;

		case SM_RELOADGAME: // Reload with what-ever started the game
			if (_file_to_saveload.abstract_ftype == FT_SAVEGAME || _file_to_saveload.abstract_ftype == FT_SCENARIO) {
				/* Reload current savegame/scenario */
				_switch_mode = _game_mode == GM_EDITOR ? SM_LOAD_SCENARIO : SM_LOAD_GAME;
				SwitchToMode(_switch_mode);
				break;
			} else if (_file_to_saveload.abstract_ftype == FT_HEIGHTMAP) {
				/* Restart current heightmap */
				_switch_mode = _game_mode == GM_EDITOR ? SM_LOAD_HEIGHTMAP : SM_RESTART_HEIGHTMAP;
				SwitchToMode(_switch_mode);
				break;
			}

			MakeNewGame(false, new_mode == SM_NEWGAME);
			GenerateSavegameId();

			UpdateSocialIntegration(GM_NORMAL);
			break;

		case SM_RESTARTGAME: // Restart --> 'Random game' with current settings
		case SM_NEWGAME: // New Game --> 'Random game'
			MakeNewGame(false, new_mode == SM_NEWGAME);
			GenerateSavegameId();

			UpdateSocialIntegration(GM_NORMAL);
			break;

		case SM_LOAD_GAME: { // Load game, Play Scenario
			ResetGRFConfig(true);
			ResetWindowSystem();

			if (!SafeLoad(_file_to_saveload.name, _file_to_saveload.file_op, _file_to_saveload.detail_ftype, GM_NORMAL, NO_DIRECTORY)) {
				ShowErrorMessage(GetSaveLoadErrorType(), GetSaveLoadErrorMessage(), WL_CRITICAL);
			} else {
				if (_file_to_saveload.abstract_ftype == FT_SCENARIO) {
					OnStartScenario();
				}
				OnStartGame(_network_dedicated);
				/* Decrease pause counter (was increased from opening load dialog) */
				Command<CMD_PAUSE>::Post(PM_PAUSED_SAVELOAD, false);
			}

			UpdateSocialIntegration(GM_NORMAL);
			break;
		}

		case SM_RESTART_HEIGHTMAP: // Load a heightmap and start a new game from it with current settings
		case SM_START_HEIGHTMAP: // Load a heightmap and start a new game from it
			MakeNewGame(true, new_mode == SM_START_HEIGHTMAP);
			GenerateSavegameId();

			UpdateSocialIntegration(GM_NORMAL);
			break;

		case SM_LOAD_HEIGHTMAP: // Load heightmap from scenario editor
			SetLocalCompany(OWNER_NONE);

			_game_mode = GM_EDITOR;

			FixConfigMapSize();
			GenerateWorld(GWM_HEIGHTMAP, 1 << _settings_game.game_creation.map_x, 1 << _settings_game.game_creation.map_y);
			GenerateSavegameId();
			MarkWholeScreenDirty();

			UpdateSocialIntegration(GM_EDITOR);
			break;

		case SM_LOAD_SCENARIO: { // Load scenario from scenario editor
			if (SafeLoad(_file_to_saveload.name, _file_to_saveload.file_op, _file_to_saveload.detail_ftype, GM_EDITOR, NO_DIRECTORY)) {
				SetLocalCompany(OWNER_NONE);
				GenerateSavegameId();
				_settings_newgame.game_creation.starting_year = CalTime::CurYear();
				/* Cancel the saveload pausing */
				Command<CMD_PAUSE>::Post(PM_PAUSED_SAVELOAD, false);
			} else {
				ShowErrorMessage(GetSaveLoadErrorType(), GetSaveLoadErrorMessage(), WL_CRITICAL);
			}

			UpdateSocialIntegration(GM_EDITOR);
			break;
		}

		case SM_JOIN_GAME: // Join a multiplayer game
			LoadIntroGame();
			NetworkClientJoinGame();

			SocialIntegration::EventJoiningMultiplayer();
			break;

		case SM_MENU: // Switch to game intro menu
			LoadIntroGame();
			if (BaseSounds::ini_set.empty() && BaseSounds::GetUsedSet()->fallback && SoundDriver::GetInstance()->HasOutput()) {
				ShowErrorMessage(STR_WARNING_FALLBACK_SOUNDSET, INVALID_STRING_ID, WL_CRITICAL);
				BaseSounds::ini_set = BaseSounds::GetUsedSet()->name;
			}
			if (_settings_client.network.participate_survey == PS_ASK) {
				/* No matter how often you go back to the main menu, only ask the first time. */
				static bool asked_once = false;
				if (!asked_once) {
					asked_once = true;
					ShowNetworkAskSurvey();
				}
			}

			UpdateSocialIntegration(GM_MENU);
			break;

		case SM_SAVE_GAME: { // Save game.
			/* Make network saved games on pause compatible to singleplayer mode */
			SaveModeFlags flags = SMF_NONE;
			if (_game_mode == GM_EDITOR) flags |= SMF_SCENARIO;
			if (SaveOrLoad(_file_to_saveload.name, SLO_SAVE, DFT_GAME_FILE, NO_DIRECTORY, true, flags) != SL_OK) {
				ShowErrorMessage(GetSaveLoadErrorType(), GetSaveLoadErrorMessage(), WL_ERROR);
			} else {
				CloseWindowById(WC_SAVELOAD, 0);
			}
			break;
		}

		case SM_SAVE_HEIGHTMAP: // Save heightmap.
			MakeHeightmapScreenshot(_file_to_saveload.name.c_str());
			CloseWindowById(WC_SAVELOAD, 0);
			break;

		case SM_GENRANDLAND: // Generate random land within scenario editor
			SetLocalCompany(OWNER_NONE);
			FixConfigMapSize();
			GenerateWorld(GWM_RANDOM, 1 << _settings_game.game_creation.map_x, 1 << _settings_game.game_creation.map_y);
			/* XXX: set date */
			MarkWholeScreenDirty();
			break;

		default: NOT_REACHED();
	}

	SmallMapWindow::RebuildColourIndexIfNecessary();
}

void WriteVehicleInfo(format_target &buffer, const Vehicle *u, const Vehicle *v, uint length)
{
	buffer.format(": type {}, vehicle {} ({}), company {}, unit number {}, wagon {}, engine: ",
			(int)u->type, u->index, v->index, (int)u->owner, v->unitnumber, length);
	SetDParam(0, u->engine_type);
	{
		format_buffer engname;
		AppendStringInPlace(engname, STR_ENGINE_NAME);
		buffer.append(engname);
	}
	uint32_t grfid = u->GetGRFID();
	if (grfid) {
		buffer.format(", GRF:{:08X}", BSWAP32(grfid));
		GRFConfig *grfconfig = GetGRFConfig(grfid);
		if (grfconfig) {
			buffer.format(", {}, {}", grfconfig->GetName(), grfconfig->filename);
		}
	}
}

/**
 * State controlling game loop.
 * The state must not be changed from anywhere but here.
 * That check is enforced in DoCommand.
 */
void StateGameLoop()
{
	if (!_networking || _network_server) {
		StateGameLoop_LinkGraphPauseControl();
	}

	/* Don't execute the state loop during pause or when modal windows are open. */
	if (_pause_mode != PM_UNPAUSED || HasModalProgress()) {
		PerformanceMeasurer::Paused(PFE_GAMELOOP);
		PerformanceMeasurer::Paused(PFE_GL_ECONOMY);
		PerformanceMeasurer::Paused(PFE_GL_TRAINS);
		PerformanceMeasurer::Paused(PFE_GL_ROADVEHS);
		PerformanceMeasurer::Paused(PFE_GL_SHIPS);
		PerformanceMeasurer::Paused(PFE_GL_AIRCRAFT);
		PerformanceMeasurer::Paused(PFE_GL_LANDSCAPE);

		if (!HasModalProgress()) UpdateLandscapingLimits();
#ifndef DEBUG_DUMP_COMMANDS
		Game::GameLoop();
#endif
		return;
	}

	PerformanceMeasurer framerate(PFE_GAMELOOP);
	PerformanceAccumulator::Reset(PFE_GL_LANDSCAPE);

	Layouter::ReduceLineCache();

	if (_game_mode == GM_EDITOR) {
		BasePersistentStorageArray::SwitchMode(PSM_ENTER_GAMELOOP);

		/* _state_ticks and _state_ticks_offset must update in lockstep here,
		 * as _date, _tick_skip_counter, etc are not updated in the scenario editor,
		 * but _state_ticks should still update in case there are vehicles running,
		 * to avoid problems with timetables and train speed adaptation
		 */
		_state_ticks++;
		DateDetail::_state_ticks_offset++;

		RunTileLoop();
		CallVehicleTicks();
		CallLandscapeTick();
		TimerManager<TimerGameTick>::Elapsed(1);
		BasePersistentStorageArray::SwitchMode(PSM_LEAVE_GAMELOOP);
		UpdateLandscapingLimits();

		CallWindowGameTickEvent();
		NewsLoop();
	} else {
		if (GetDebugLevel(DebugLevelID::desync) > 2 && DateDetail::_tick_skip_counter == 0 && EconTime::CurDateFract() == 0 && (EconTime::CurDate().base() & 0x1F) == 0) {
			/* Save the desync savegame if needed. */
			std::string name = fmt::format("dmp_cmds_{:08x}_{:08x}.sav", _settings_game.game_creation.generation_seed, EconTime::CurDate());
			SaveOrLoad(name, SLO_SAVE, DFT_GAME_FILE, AUTOSAVE_DIR, false);
		}

		CheckCaches(false, nullptr, CHECK_CACHE_ALL | CHECK_CACHE_EMIT_LOG);

		/* All these actions has to be done from OWNER_NONE
		 *  for multiplayer compatibility */
		Backup<CompanyID> cur_company(_current_company, OWNER_NONE, FILE_LINE);

		BasePersistentStorageArray::SwitchMode(PSM_ENTER_GAMELOOP);
		DateDetail::_tick_skip_counter++;
		_scaled_tick_counter++;
		if (_game_mode != GM_BOOTSTRAP) {
			_state_ticks++;   // This must update in lock-step with _tick_skip_counter, such that _state_ticks_offset doesn't need to be changed.
		}

		if (!(_game_mode == GM_MENU || _game_mode == GM_BOOTSTRAP) && !_settings_client.gui.autosave_realtime && _settings_client.gui.autosave_interval != 0 &&
				(_state_ticks.base() % (_settings_client.gui.autosave_interval * (_settings_game.economy.tick_rate == TRM_MODERN ? (60000 / 27) : (60000 / 30)))) == 0) {
			_do_autosave = true;
			_check_special_modes = true;
			SetWindowDirty(WC_STATUS_BAR, 0);
		}

		RunAuxiliaryTileLoop();
		if (DateDetail::_tick_skip_counter < DayLengthFactor()) {
			if (_settings_game.economy.timekeeping_units == TKU_WALLCLOCK && !(_game_mode == GM_MENU || _game_mode == GM_BOOTSTRAP)) {
				IncreaseCalendarDate();
			}
			AnimateAnimatedTiles();
			RunTileLoop(true);
			CallVehicleTicks();
			OnTick_Companies(false);
		} else {
			DateDetail::_tick_skip_counter = 0;
			IncreaseDate();
			AnimateAnimatedTiles();
			RunTileLoop(true);
			CallVehicleTicks();
			CallLandscapeTick();
			OnTick_Companies(true);
		}
		OnTick_LinkGraph();
		TimerManager<TimerGameTick>::Elapsed(1);
		BasePersistentStorageArray::SwitchMode(PSM_LEAVE_GAMELOOP);

#ifndef DEBUG_DUMP_COMMANDS
		{
			PerformanceMeasurer script_framerate(PFE_ALLSCRIPTS);
			AI::GameLoop();
			Game::GameLoop();
		}
#endif
		UpdateLandscapingLimits();

		CallWindowGameTickEvent();
		NewsLoop();

		if (_networking) {
			RecordSyncEvent(NSRE_PRE_DATES);
			UpdateStateChecksum(_tick_counter);
			UpdateStateChecksum(_scaled_tick_counter);
			UpdateStateChecksum(_state_ticks.base());
			UpdateStateChecksum(CalTime::CurDate().base());
			UpdateStateChecksum(CalTime::CurDateFract());
			UpdateStateChecksum(CalTime::CurSubDateFract());
			UpdateStateChecksum(EconTime::CurDate().base());
			UpdateStateChecksum(EconTime::CurDateFract());
			UpdateStateChecksum(TickSkipCounter());

			RecordSyncEvent(NSRE_PRE_COMPANY_STATE);
			for (Company *c : Company::Iterate()) {
				DEBUG_UPDATESTATECHECKSUM("Company: {}, Money: {}", c->index, (int64_t)c->money);
				UpdateStateChecksum(c->money);

				for (uint i = 0; i < ROADTYPE_END; i++) {
					DEBUG_UPDATESTATECHECKSUM("Company: {}, road[{}]: {}", c->index, i, c->infrastructure.road[i]);
					UpdateStateChecksum(c->infrastructure.road[i]);
				}

				for (uint i = 0; i < RAILTYPE_END; i++) {
					DEBUG_UPDATESTATECHECKSUM("Company: {}, rail[{}]: {}", c->index, i, c->infrastructure.rail[i]);
					UpdateStateChecksum(c->infrastructure.rail[i]);
				}

				DEBUG_UPDATESTATECHECKSUM("Company: {}, signal: {}, water: {}, station: {}, airport: {}",
						c->index, c->infrastructure.signal, c->infrastructure.water, c->infrastructure.station, c->infrastructure.airport);
				UpdateStateChecksum(c->infrastructure.signal);
				UpdateStateChecksum(c->infrastructure.water);
				UpdateStateChecksum(c->infrastructure.station);
				UpdateStateChecksum(c->infrastructure.airport);
			}
		}
		cur_company.Restore();
	}
	if (_extra_aspects > 0) FlushDeferredAspectUpdates();

	if (_pause_countdown > 0 && --_pause_countdown == 0) {
		_pause_mode = PM_PAUSED_NORMAL;
		SetWindowDirty(WC_MAIN_TOOLBAR, 0);
	}

	dbg_assert(IsLocalCompany());
}

FiosNumberedSaveName &GetAutoSaveFiosNumberedSaveName()
{
	static FiosNumberedSaveName _autosave_ctr("autosave");
	return _autosave_ctr;
}

FiosNumberedSaveName &GetLongTermAutoSaveFiosNumberedSaveName()
{
	static FiosNumberedSaveName _autosave_lt_ctr("ltautosave");
	return _autosave_lt_ctr;
}

/**
 * Create an autosave. The default name is "autosave#.sav". However with
 * the setting 'keep_all_autosave' the name defaults to company-name + date
 */
static void DoAutosave()
{
	FiosNumberedSaveName *lt_counter = nullptr;
	if (_settings_client.gui.max_num_autosaves > 0) {
		lt_counter = &GetLongTermAutoSaveFiosNumberedSaveName();
	}
	DoAutoOrNetsave(GetAutoSaveFiosNumberedSaveName(), true, lt_counter);
}

/** Interval for regular autosaves. Initialized at zero to disable till settings are loaded. */
static IntervalTimer<TimerGameRealtime> _autosave_interval({std::chrono::milliseconds::zero(), TimerGameRealtime::AUTOSAVE}, [](auto)
{
	/* We reset the command-during-pause mode here, so we don't continue
	 * to make auto-saves when nothing more is changing. */
	_pause_mode &= ~PM_COMMAND_DURING_PAUSE;

	_do_autosave = true;
	DoAutosave();
	_do_autosave = false;
	SetWindowDirty(WC_STATUS_BAR, 0);
});

/**
 * Reset the interval of the autosave.
 *
 * If reset is not set, this does not set the elapsed time on the timer,
 * so if the interval is smaller, it might result in an autosave being done
 * immediately.
 *
 * @param reset Whether to reset the timer back to zero, or to continue.
 */
void ChangeAutosaveFrequency(bool reset)
{
	std::chrono::minutes interval = _settings_client.gui.autosave_realtime ? std::chrono::minutes(_settings_client.gui.autosave_interval) : std::chrono::minutes::zero();
	_autosave_interval.SetInterval({interval, TimerGameRealtime::AUTOSAVE}, reset);
}

/**
 * Request a new NewGRF scan. This will be executed on the next game-tick.
 * This is mostly needed to ensure NewGRF scans (which are blocking) are
 * done in the game-thread, and not in the draw-thread (which most often
 * triggers this request).
 * @param callback Optional callback to call when NewGRF scan is completed.
 * @return True when the NewGRF scan was actually requested, false when the scan was already running.
 */
bool RequestNewGRFScan(NewGRFScanCallback *callback)
{
	if (_request_newgrf_scan) return false;

	_request_newgrf_scan = true;
	_request_newgrf_scan_callback = callback;
	return true;
}

void GameLoopSpecial()
{
	/* autosave game? */
	if (_do_autosave) {
		DoAutosave();
		_do_autosave = false;
		SetWindowDirty(WC_STATUS_BAR, 0);
	}

	extern std::string _switch_baseset;
	if (!_switch_baseset.empty()) {
		if (BaseGraphics::GetUsedSet()->name != _switch_baseset) {
			BaseGraphics::SetSetByName(_switch_baseset);

			ReloadNewGRFData();
		}
		_switch_baseset.clear();
	}

	extern std::function<void()> _exec_with_generate_world;
	if (_exec_with_generate_world) {
		ExecuteWithGenerateWorld(std::move(_exec_with_generate_world));
		_exec_with_generate_world = nullptr;
	}

	_check_special_modes = false;
}

void GameLoop()
{
	if (_game_mode == GM_BOOTSTRAP) {
		/* Check for UDP stuff */
		if (_network_available) NetworkBackgroundLoop();
		return;
	}

	if (_request_newgrf_scan) {
		ScanNewGRFFiles(_request_newgrf_scan_callback);
		_request_newgrf_scan = false;
		_request_newgrf_scan_callback = nullptr;
		/* In case someone closed the game during our scan, don't do anything else. */
		if (_exit_game) return;
	}

	ProcessAsyncSaveFinish();

	if (unlikely(_check_special_modes)) GameLoopSpecial();

	if (_game_mode == GM_NORMAL) {
		static auto last_time = std::chrono::steady_clock::now();
		auto now = std::chrono::steady_clock::now();
		auto delta_ms = std::chrono::duration_cast<std::chrono::milliseconds>(now - last_time);
		if (delta_ms.count() != 0) {
			TimerManager<TimerGameRealtime>::Elapsed(delta_ms);
			last_time = now;
		}
	}

	/* switch game mode? */
	if (_switch_mode != SM_NONE && !HasModalProgress()) {
		SwitchToMode(_switch_mode);
		_switch_mode = SM_NONE;
		if (_exit_game) return;
	}

	IncreaseSpriteLRU();

	/* Check for UDP stuff */
	if (_network_available) NetworkBackgroundLoop();

	DebugSendRemoteMessages();

	if (_networking && !HasModalProgress()) {
		/* Multiplayer */
		NetworkGameLoop();
	} else {
		if (_network_reconnect > 0 && --_network_reconnect == 0) {
			/* This means that we want to reconnect to the last host
			 * We do this here, because it means that the network is really closed */
			NetworkClientConnectGame(_settings_client.network.last_joined, COMPANY_SPECTATOR);
		}
		/* Singleplayer */
		StateGameLoop();
	}
	ExecuteCommandQueue();

	if (!_pause_mode && HasBit(_display_opt, DO_FULL_ANIMATION)) {
		extern std::mutex _cur_palette_mutex;
		std::lock_guard<std::mutex> lock_state(_cur_palette_mutex);
		DoPaletteAnimations();
	}

	SoundDriver::GetInstance()->MainLoop();
	MusicLoop();
	SocialIntegration::RunCallbacks();
}<|MERGE_RESOLUTION|>--- conflicted
+++ resolved
@@ -309,12 +309,7 @@
 	buffer.append("NewGRFs:\n");
 	if (_load_check_data.HasNewGrfs()) {
 		for (GRFConfig *c = _load_check_data.grfconfig; c != nullptr; c = c->next) {
-<<<<<<< HEAD
-			buffer.format("{:08X} {} {}\n", BSWAP32(c->ident.grfid), HasBit(c->flags, GCF_COMPATIBLE) ? c->original_md5sum : c->ident.md5sum, c->filename);
-=======
-			fmt::format_to(std::back_inserter(message), "{:08X} {} {}\n", std::byteswap(c->ident.grfid),
-				FormatArrayAsHex(HasBit(c->flags, GCF_COMPATIBLE) ? c->original_md5sum : c->ident.md5sum), c->filename);
->>>>>>> 6d1f56ce
+			buffer.format("{:08X} {} {}\n", std::byteswap(c->ident.grfid), HasBit(c->flags, GCF_COMPATIBLE) ? c->original_md5sum : c->ident.md5sum, c->filename);
 		}
 	}
 
@@ -1499,7 +1494,7 @@
 	}
 	uint32_t grfid = u->GetGRFID();
 	if (grfid) {
-		buffer.format(", GRF:{:08X}", BSWAP32(grfid));
+		buffer.format(", GRF:{:08X}", std::byteswap(grfid));
 		GRFConfig *grfconfig = GetGRFConfig(grfid);
 		if (grfconfig) {
 			buffer.format(", {}, {}", grfconfig->GetName(), grfconfig->filename);
