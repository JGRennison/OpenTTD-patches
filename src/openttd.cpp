/*
 * This file is part of OpenTTD.
 * OpenTTD is free software; you can redistribute it and/or modify it under the terms of the GNU General Public License as published by the Free Software Foundation, version 2.
 * OpenTTD is distributed in the hope that it will be useful, but WITHOUT ANY WARRANTY; without even the implied warranty of MERCHANTABILITY or FITNESS FOR A PARTICULAR PURPOSE.
 * See the GNU General Public License for more details. You should have received a copy of the GNU General Public License along with OpenTTD. If not, see <http://www.gnu.org/licenses/>.
 */

/** @file openttd.cpp Functions related to starting OpenTTD. */

#include "stdafx.h"

#include "blitter/factory.hpp"
#include "sound/sound_driver.hpp"
#include "music/music_driver.hpp"
#include "video/video_driver.hpp"
#include "mixer.h"

#include "fontcache.h"
#include "error.h"
#include "gui.h"

#include "base_media_base.h"
#include "sl/saveload.h"
#include "company_func.h"
#include "command_func.h"
#include "command_log.h"
#include "news_func.h"
#include "fios.h"
#include "load_check.h"
#include "aircraft.h"
#include "roadveh.h"
#include "train.h"
#include "ship.h"
#include "console_func.h"
#include "screenshot.h"
#include "network/network.h"
#include "network/network_server.h"
#include "network/network_func.h"
#include "ai/ai.hpp"
#include "ai/ai_config.hpp"
#include "settings_func.h"
#include "genworld.h"
#include "progress.h"
#include "strings_func.h"
#include "date_func.h"
#include "vehicle_func.h"
#include "gamelog.h"
#include "animated_tile_func.h"
#include "roadstop_base.h"
#include "elrail_func.h"
#include "rev.h"
#include "highscore.h"
#include "station_base.h"
#include "crashlog.h"
#include "engine_func.h"
#include "core/random_func.hpp"
#include "rail_gui.h"
#include "road_gui.h"
#include "core/backup_type.hpp"
#include "hotkeys.h"
#include "newgrf.h"
#include "newgrf_commons.h"
#include "misc/getoptdata.h"
#include "game/game.hpp"
#include "game/game_config.hpp"
#include "town.h"
#include "subsidy_func.h"
#include "gfx_layout.h"
#include "viewport_func.h"
#include "viewport_sprite_sorter.h"
#include "framerate_type.h"
#include "programmable_signals.h"
#include "smallmap_gui.h"
#include "viewport_func.h"
#include "thread.h"
#include "bridge_signal_map.h"
#include "zoning.h"
#include "cargopacket.h"
#include "tbtr_template_vehicle.h"
#include "string_func_extra.h"
#include "industry.h"
#include "network/network_gui.h"
#include "cargopacket.h"
#include "core/checksum_func.hpp"
#include "tbtr_template_vehicle_func.h"
#include "debug_settings.h"
#include "debug_desync.h"
#include "event_logs.h"
#include "tunnelbridge.h"
#include "worker_thread.h"
#include "scope_info.h"
#include "network/network_survey.h"
#include "timer/timer.h"
#include "timer/timer_game_realtime.h"
#include "timer/timer_game_tick.h"
#include "social_integration.h"
#include "network/network_sync.h"
#include "plans_func.h"

#include "linkgraph/linkgraphschedule.h"
#include "tracerestrict.h"

#include "3rdparty/cpp-btree/btree_set.h"

#include <atomic>
#include <mutex>

#include <stdarg.h>
#include <system_error>

#include "safeguards.h"

#ifdef __EMSCRIPTEN__
#	include <emscripten.h>
#	include <emscripten/html5.h>
#endif

void CallLandscapeTick();
void IncreaseDate();
void IncreaseCalendarDate();
void DoPaletteAnimations();
void MusicLoop();
void CallWindowGameTickEvent();
bool HandleBootstrap();
void OnTick_Companies(bool main_tick);
void OnTick_LinkGraph();

extern void AfterLoadCompanyStats();
extern Company *DoStartupNewCompany(bool is_ai, CompanyID company = INVALID_COMPANY);
extern void OSOpenBrowser(const std::string &url);
extern void RebuildTownCaches(bool cargo_update_required, bool old_map_position);
extern void ShowOSErrorBox(const char *buf, bool system);
[[noreturn]] extern void DoOSAbort();
extern std::string _config_file;
extern uint64_t _station_tile_cache_hash;

bool _save_config = false;
bool _request_newgrf_scan = false;
NewGRFScanCallback *_request_newgrf_scan_callback = nullptr;

SimpleChecksum64 _state_checksum;

std::mutex _music_driver_mutex;
static std::string _music_driver_params;
static std::atomic<bool> _music_inited;

[[noreturn]] void usererror_str(const char *msg)
{
	ShowOSErrorBox(msg, false);
	if (VideoDriver::GetInstance() != nullptr) VideoDriver::GetInstance()->Stop();

#ifdef __EMSCRIPTEN__
	emscripten_exit_pointerlock();
	/* In effect, the game ends here. As emscripten_set_main_loop() caused
	 * the stack to be unwound, the code after MainLoop() in
	 * openttd_main() is never executed. */
	EM_ASM(if (window["openttd_abort"]) openttd_abort());
#endif

	_exit(1);
}

/**
 * Error handling for fatal user errors.
 * @param s the string to print.
 * @note Does NEVER return.
 */
void CDECL usererror(const char *s, ...)
{
	va_list va;
	char buf[512];

	va_start(va, s);
	vseprintf(buf, lastof(buf), s, va);
	va_end(va);

	usererror_str(buf);
}

[[noreturn]] static void fatalerror_common(const char *msg)
{
	if (VideoDriver::GetInstance() == nullptr || VideoDriver::GetInstance()->HasGUI()) {
		ShowOSErrorBox(msg, true);
	}

	/* Set the error message for the crash log and then invoke it. */
	CrashLog::SetErrorMessage(msg);
	DoOSAbort();
}

/**
 * Error handling for fatal non-user errors.
 * @param s the string to print.
 * @note Does NEVER return.
 */
void CDECL error(const char *s, ...)
{
	if (CrashLog::HaveAlreadyCrashed()) DoOSAbort();

	va_list va;
	char buf[2048];

	va_start(va, s);
	vseprintf(buf, lastof(buf), s, va);
	va_end(va);

	fatalerror_common(buf);
}

void fatalerror_str(const char *msg)
{
	if (CrashLog::HaveAlreadyCrashed()) DoOSAbort();

	fatalerror_common(msg);
}

void CDECL assert_msg_error(int line, const char *file, const char *expr, const char *extra, const char *str, ...)
{
	if (CrashLog::HaveAlreadyCrashed()) DoOSAbort();

	va_list va;
	char buf[2048];

	char *b = buf;
	b += seprintf(b, lastof(buf), "Assertion failed at line %i of %s: %s\n\t", line, file, expr);

	if (extra != nullptr) {
		b += seprintf(b, lastof(buf), "%s\n\t", extra);
	}

	va_start(va, str);
	vseprintf(b, lastof(buf), str, va);
	va_end(va);

	fatalerror_common(buf);
}

void assert_str_error(int line, const char *file, const char *expr, const char *str)
{
	char buf[2048];
	seprintf(buf, lastof(buf), "Assertion failed at line %i of %s: %s\n%s", line, file, expr, str);
	fatalerror_common(buf);
}

void assert_str_error(int line, const char *file, const char *expr, const std::string &str)
{
	assert_str_error(line, file, expr, str.c_str());
}

const char *assert_tile_info(uint32_t tile) {
	static char buffer[128];
	DumpTileInfo(buffer, lastof(buffer), tile);
	return buffer;
}

/**
 * Shows some information on the console/a popup box depending on the OS.
 * @param str the text to show.
 */
void CDECL ShowInfoF(const char *str, ...)
{
	va_list va;
	char buf[1024];
	va_start(va, str);
	vseprintf(buf, lastof(buf), str, va);
	va_end(va);
	ShowInfoI(buf);
}

/**
 * Show the help message when someone passed a wrong parameter.
 */
static void ShowHelp()
{
	char buf[8192];
	char *p = buf;

	p += seprintf(p, lastof(buf), "OpenTTD %s\n", _openttd_revision);
	p = strecpy(p,
		"\n"
		"\n"
		"Command line options:\n"
		"  -v drv              = Set video driver (see below)\n"
		"  -s drv              = Set sound driver (see below)\n"
		"  -m drv              = Set music driver (see below)\n"
		"  -b drv              = Set the blitter to use (see below)\n"
		"  -r res              = Set resolution (for instance 800x600)\n"
		"  -h                  = Display this help text\n"
		"  -t year             = Set starting year\n"
		"  -d [[fac=]lvl[,...]]= Debug mode\n"
		"  -e                  = Start Editor\n"
		"  -g [savegame|scenario|heightmap] = Start new/savegame/scenario/heightmap immediately\n"
		"  -G seed             = Set random seed\n"
		"  -n host[:port][#company]= Join network game\n"
		"  -p password         = Password to join server\n"
		"  -P password         = Password to join company\n"
		"  -D [host][:port]    = Start dedicated server\n"
#if !defined(_WIN32)
		"  -f                  = Fork into the background (dedicated only)\n"
#endif
		"  -I graphics_set     = Force the graphics set (see below)\n"
		"  -S sounds_set       = Force the sounds set (see below)\n"
		"  -M music_set        = Force the music set (see below)\n"
		"  -c config_file      = Use 'config_file' instead of 'openttd.cfg'\n"
		"  -x                  = Never save configuration changes to disk\n"
		"  -X                  = Don't use global folders to search for files\n"
		"  -q savegame         = Write some information about the savegame and exit\n"
		"  -Q                  = Don't scan for/load NewGRF files on startup\n"
		"  -QQ                 = Disable NewGRF scanning/loading entirely\n"
		"  -Z                  = Write detailed version information and exit\n"
		"\n",
		lastof(buf)
	);

	/* List the graphics packs */
	p = BaseGraphics::GetSetsList(p, lastof(buf));

	/* List the sounds packs */
	p = BaseSounds::GetSetsList(p, lastof(buf));

	/* List the music packs */
	p = BaseMusic::GetSetsList(p, lastof(buf));

	/* List the drivers */
	p = DriverFactoryBase::GetDriversInfo(p, lastof(buf));

	/* List the blitters */
	p = BlitterFactory::GetBlittersInfo(p, lastof(buf));

	/* List the debug facilities. */
	p = DumpDebugFacilityNames(p, lastof(buf));

	/* We need to initialize the AI, so it finds the AIs */
	AI::Initialize();
	const std::string ai_list = AI::GetConsoleList(true);
	p = strecpy(p, ai_list.c_str(), lastof(buf));
	AI::Uninitialize(true);

	/* We need to initialize the GameScript, so it finds the GSs */
	Game::Initialize();
	const std::string game_list = Game::GetConsoleList(true);
	p = strecpy(p, game_list.c_str(), lastof(buf));
	Game::Uninitialize(true);

	/* ShowInfo put output to stderr, but version information should go
	 * to stdout; this is the only exception */
#if !defined(_WIN32)
	printf("%s\n", buf);
#else
	ShowInfoI(buf);
#endif
}

static void WriteSavegameInfo(const char *name)
{
	extern SaveLoadVersion _sl_version;
	extern std::string _sl_xv_version_label;
	extern SaveLoadVersion _sl_xv_upstream_version;
	uint32_t last_ottd_rev = 0;
	uint8_t ever_modified = 0;
	bool removed_newgrfs = false;

	GamelogInfo(_load_check_data.gamelog_actions, &last_ottd_rev, &ever_modified, &removed_newgrfs);

	char buf[65536];
	char *p = buf;
	p += seprintf(p, lastof(buf), "Name:         %s\n", name);
	const char *type = "";
	extern bool _sl_is_faked_ext;
	extern bool _sl_is_ext_version;
	if (_sl_is_faked_ext) {
		type = " (fake extended)";
	} else if (_sl_is_ext_version) {
		type = " (extended)";
	}
	p += seprintf(p, lastof(buf), "Savegame ver: %d%s\n", _sl_version, type);
	if (!_sl_xv_version_label.empty()) {
		p += seprintf(p, lastof(buf), "    Version label: %s\n", _sl_xv_version_label.c_str());
	}
	if (_sl_xv_upstream_version != SL_MIN_VERSION) {
		p += seprintf(p, lastof(buf), "    Upstream version: %u\n", _sl_xv_upstream_version);
	}
	for (size_t i = 0; i < XSLFI_SIZE; i++) {
		if (_sl_xv_feature_versions[i] > 0) {
			p += seprintf(p, lastof(buf), "    Feature: %s = %d\n", SlXvGetFeatureName((SlXvFeatureIndex) i), _sl_xv_feature_versions[i]);
		}
	}
	p += seprintf(p, lastof(buf), "NewGRF ver:   0x%08X\n", last_ottd_rev);
	p += seprintf(p, lastof(buf), "Modified:     %d\n", ever_modified);

	if (removed_newgrfs) {
		p += seprintf(p, lastof(buf), "NewGRFs have been removed\n");
	}

	p = strecpy(p, "NewGRFs:\n", lastof(buf));
	if (_load_check_data.HasNewGrfs()) {
		for (GRFConfig *c = _load_check_data.grfconfig; c != nullptr; c = c->next) {
			char md5sum[33];
			md5sumToString(md5sum, lastof(md5sum), HasBit(c->flags, GCF_COMPATIBLE) ? c->original_md5sum : c->ident.md5sum);
			p += seprintf(p, lastof(buf), "%08X %s %s\n", BSWAP32(c->ident.grfid), md5sum, c->filename.c_str());
		}
	}

	/* ShowInfo put output to stderr, but version information should go
	 * to stdout; this is the only exception */
#if !defined(_WIN32)
	printf("%s\n", buf);
#else
	ShowInfoI(buf);
#endif
}

static void WriteSavegameDebugData(const char *name)
{
	char *buf = MallocT<char>(4096);
	char *buflast = buf + 4095;
	char *p = buf;
	auto bump_size = [&]() {
		size_t offset = p - buf;
		size_t new_size = buflast - buf + 1 + 4096;
		buf = ReallocT<char>(buf, new_size);
		buflast = buf + new_size - 1;
		p = buf + offset;
	};
	p += seprintf(p, buflast, "Name:         %s\n", name);
	if (_load_check_data.debug_log_data.size()) {
		p += seprintf(p, buflast, "%u bytes of debug log data in savegame\n", (uint) _load_check_data.debug_log_data.size());
		std::string buffer = _load_check_data.debug_log_data;
		ProcessLineByLine(buffer.data(), [&](const char *line) {
			if (buflast - p <= 1024) bump_size();
			p += seprintf(p, buflast, "> %s\n", line);
		});
	} else {
		p += seprintf(p, buflast, "No debug log data in savegame\n");
	}
	if (_load_check_data.debug_config_data.size()) {
		p += seprintf(p, buflast, "%u bytes of debug config data in savegame\n", (uint) _load_check_data.debug_config_data.size());
		std::string buffer = _load_check_data.debug_config_data;
		ProcessLineByLine(buffer.data(), [&](const char *line) {
			if (buflast - p <= 1024) bump_size();
			p += seprintf(p, buflast, "> %s\n", line);
		});
	} else {
		p += seprintf(p, buflast, "No debug config data in savegame\n");
	}

	/* ShowInfo put output to stderr, but version information should go
	 * to stdout; this is the only exception */
#if !defined(_WIN32)
	printf("%s\n", buf);
#else
	ShowInfoI(buf);
#endif
	free(buf);
}


/**
 * Extract the resolution from the given string and store
 * it in the 'res' parameter.
 * @param res variable to store the resolution in.
 * @param s   the string to decompose.
 */
static void ParseResolution(Dimension *res, const char *s)
{
	const char *t = strchr(s, 'x');
	if (t == nullptr) {
		ShowInfoF("Invalid resolution '%s'", s);
		return;
	}

	res->width  = std::max(std::strtoul(s, nullptr, 0), 64UL);
	res->height = std::max(std::strtoul(t + 1, nullptr, 0), 64UL);
}


/**
 * Uninitializes drivers, frees allocated memory, cleans pools, ...
 * Generally, prepares the game for shutting down
 */
static void ShutdownGame()
{
	IConsoleFree();

	if (_network_available) NetworkShutDown(); // Shut down the network and close any open connections

	SocialIntegration::Shutdown();
	DriverFactoryBase::ShutdownDrivers();

	UnInitWindowSystem();

	/* stop the scripts */
	AI::Uninitialize(false);
	Game::Uninitialize(false);

	/* Uninitialize variables that are allocated dynamically */
	GamelogReset();

	LinkGraphSchedule::Clear();
	ClearTraceRestrictMapping();
	ClearBridgeSimulatedSignalMapping();
	ClearBridgeSignalStyleMapping();
	ClearCargoPacketDeferredPayments();
	PoolBase::Clean(PT_ALL);

	FreeSignalPrograms();
	FreeSignalDependencies();

	extern void ClearNewSignalStyleMapping();
	ClearNewSignalStyleMapping();

	extern void ClearAllSignalSpeedRestrictions();
	ClearAllSignalSpeedRestrictions();

	ClearZoningCaches();
	InvalidatePlanCaches();
	ClearOrderDestinationRefcountMap();

	/* No NewGRFs were loaded when it was still bootstrapping. */
	if (_game_mode != GM_BOOTSTRAP) ResetNewGRFData();

	UninitFontCache();

	ViewportMapClearTunnelCache();
	InvalidateVehicleTickCaches();
	ClearVehicleTickCaches();
	InvalidateTemplateReplacementImages();
	ResetDisasterVehicleTargeting();
	ClearCommandLog();
	ClearCommandQueue();
	ClearSpecialEventsLog();
	ClearDesyncMsgLog();

	extern void UninitializeCompanies();
	UninitializeCompanies();

	_loaded_local_company = COMPANY_SPECTATOR;
	_game_events_since_load = (GameEventFlags) 0;
	_game_events_overall = (GameEventFlags) 0;
	_game_load_cur_date_ymd = { 0, 0, 0 };
	_game_load_date_fract = 0;
	_game_load_tick_skip_counter = 0;
	_game_load_state_ticks = 0;
	_game_load_time = 0;
	_extra_aspects = 0;
	_aspect_cfg_hash = 0;
	_station_tile_cache_hash = 0;
	InitGRFGlobalVars();
	_loadgame_DBGL_data.clear();
	_loadgame_DBGC_data.clear();
}

/**
 * Load the introduction game.
 * @param load_newgrfs Whether to load the NewGRFs or not.
 */
static void LoadIntroGame(bool load_newgrfs = true)
{
	UnshowCriticalError();
	for (Window *w : Window::Iterate()) {
		w->Close();
	}

	_game_mode = GM_MENU;

	if (load_newgrfs) ResetGRFConfig(false);

	/* Setup main window */
	ResetWindowSystem();
	SetupColoursAndInitialWindow();

	/* Load the default opening screen savegame */
	if (SaveOrLoad("opntitle.dat", SLO_LOAD, DFT_GAME_FILE, BASESET_DIR) != SL_OK) {
		GenerateWorld(GWM_EMPTY, 64, 64); // if failed loading, make empty world.
		SetLocalCompany(COMPANY_SPECTATOR);
	} else {
		SetLocalCompany(COMPANY_FIRST);
	}

	FixTitleGameZoom();
	_pause_mode = PM_UNPAUSED;
	_pause_countdown = 0;
	_cursor.fix_at = false;

	CheckForMissingGlyphs();

	MusicLoop(); // ensure music is correct
}

void MakeNewgameSettingsLive()
{
	for (CompanyID c = COMPANY_FIRST; c < MAX_COMPANIES; c++) {
		if (_settings_game.ai_config[c] != nullptr) {
			delete _settings_game.ai_config[c];
		}
	}
	if (_settings_game.game_config != nullptr) {
		delete _settings_game.game_config;
	}

	/* Copy newgame settings to active settings.
	 * Also initialise old settings needed for savegame conversion. */
	_settings_game = _settings_newgame;
	_settings_time = _settings_game.game_time = (TimeSettings)_settings_client.gui;
	_old_vds = _settings_client.company.vehicle;

	for (CompanyID c = COMPANY_FIRST; c < MAX_COMPANIES; c++) {
		_settings_game.ai_config[c] = nullptr;
		if (_settings_newgame.ai_config[c] != nullptr) {
			_settings_game.ai_config[c] = new AIConfig(_settings_newgame.ai_config[c]);
		}
	}
	_settings_game.game_config = nullptr;
	if (_settings_newgame.game_config != nullptr) {
		_settings_game.game_config = new GameConfig(_settings_newgame.game_config);
	}

	UpdateEffectiveDayLengthFactor();
	SetupTickRate();
}

void OpenBrowser(const std::string &url)
{
	/* Make sure we only accept urls that are sure to open a browser. */
	if (url.starts_with("http://") || url.starts_with("https://")) {
		OSOpenBrowser(url);
	}
}

/** Callback structure of statements to be executed after the NewGRF scan. */
struct AfterNewGRFScan : NewGRFScanCallback {
	CalTime::Year startyear = CalTime::INVALID_YEAR; ///< The start year.
	uint32_t generation_seed = GENERATE_NEW_SEED; ///< Seed for the new game.
	std::string dedicated_host;                   ///< Hostname for the dedicated server.
	uint16_t dedicated_port = 0;                  ///< Port for the dedicated server.
	std::string connection_string;                ///< Information about the server to connect to
	std::string join_server_password;             ///< The password to join the server with.
	std::string join_company_password;            ///< The password to join the company with.
	bool save_config = true;                      ///< The save config setting.

	/**
	 * Create a new callback.
	 */
	AfterNewGRFScan()
	{
		/* Visual C++ 2015 fails compiling this line (AfterNewGRFScan::generation_seed undefined symbol)
		 * if it's placed outside a member function, directly in the struct body. */
		static_assert(sizeof(generation_seed) == sizeof(_settings_game.game_creation.generation_seed));
	}

	void OnNewGRFsScanned() override
	{
		ResetGRFConfig(false);

		TarScanner::DoScan(TarScanner::SCENARIO);

		AI::Initialize();
		Game::Initialize();

		/* We want the new (correct) NewGRF count to survive the loading. */
		uint last_newgrf_count = _settings_client.gui.last_newgrf_count;
		LoadFromConfig();
		_settings_client.gui.last_newgrf_count = last_newgrf_count;
		/* Since the default for the palette might have changed due to
		 * reading the configuration file, recalculate that now. */
		UpdateNewGRFConfigPalette();

		Game::Uninitialize(true);
		AI::Uninitialize(true);
		LoadFromHighScore();
		LoadHotkeysFromConfig();
		WindowDesc::LoadFromConfig();

		/* We have loaded the config, so we may possibly save it. */
		_save_config = save_config;

		/* restore saved music and effects volumes */
		MusicDriver::GetInstance()->SetVolume(_settings_client.music.music_vol);
		SetEffectVolume(_settings_client.music.effect_vol);

		if (startyear != CalTime::INVALID_YEAR) IConsoleSetSetting("game_creation.starting_year", startyear.base());
		_settings_newgame.game_creation.generation_seed = generation_seed;

		if (!dedicated_host.empty()) {
			_network_bind_list.clear();
			_network_bind_list.emplace_back(dedicated_host);
		}
		if (dedicated_port != 0) _settings_client.network.server_port = dedicated_port;

		/* initialize the ingame console */
		IConsoleInit();
		InitializeGUI();
		IConsoleCmdExec("exec scripts/autoexec.scr 0");

		/* Make sure _settings is filled with _settings_newgame if we switch to a game directly */
		if (_switch_mode != SM_NONE) MakeNewgameSettingsLive();

		if (_network_available && !connection_string.empty()) {
			LoadIntroGame();
			_switch_mode = SM_NONE;

			NetworkClientConnectGame(connection_string, COMPANY_NEW_COMPANY, join_server_password, join_company_password);
		}

		/* After the scan we're not used anymore. */
		delete this;
	}
};

void PostMainLoop()
{
	WaitTillSaved();

	/* only save config if we have to */
	if (_save_config) {
		SaveToConfig(STCF_ALL);
		SaveHotkeysToConfig();
		WindowDesc::SaveToConfig();
		SaveToHighScore();
	}

	/* Reset windowing system, stop drivers, free used memory, ... */
	ShutdownGame();
}

#if defined(UNIX)
extern void DedicatedFork();
#endif

/** Options of OpenTTD. */
static const OptionData _options[] = {
	 GETOPT_SHORT_VALUE('I'),
	 GETOPT_SHORT_VALUE('S'),
	 GETOPT_SHORT_VALUE('M'),
	 GETOPT_SHORT_VALUE('m'),
	 GETOPT_SHORT_VALUE('s'),
	 GETOPT_SHORT_VALUE('v'),
	 GETOPT_SHORT_VALUE('b'),
	GETOPT_SHORT_OPTVAL('D'),
	 GETOPT_SHORT_VALUE('n'),
	 GETOPT_SHORT_VALUE('p'),
	 GETOPT_SHORT_VALUE('P'),
#if !defined(_WIN32)
	 GETOPT_SHORT_NOVAL('f'),
#endif
	 GETOPT_SHORT_VALUE('r'),
	 GETOPT_SHORT_VALUE('t'),
	GETOPT_SHORT_OPTVAL('d'),
	 GETOPT_SHORT_NOVAL('e'),
	GETOPT_SHORT_OPTVAL('g'),
	 GETOPT_SHORT_VALUE('G'),
	 GETOPT_SHORT_VALUE('c'),
	 GETOPT_SHORT_NOVAL('x'),
	 GETOPT_SHORT_NOVAL('X'),
	 GETOPT_SHORT_VALUE('q'),
	 GETOPT_SHORT_VALUE('K'),
	 GETOPT_SHORT_NOVAL('h'),
	 GETOPT_SHORT_NOVAL('Q'),
	 GETOPT_SHORT_VALUE('J'),
	 GETOPT_SHORT_NOVAL('Z'),
	GETOPT_END()
};

/**
 * Main entry point for this lovely game.
 * @param argc The number of arguments passed to this game.
 * @param argv The values of the arguments.
 * @return 0 when there is no error.
 */
int openttd_main(int argc, char *argv[])
{
	SetSelfAsMainThread();
	PerThreadSetup();
	SlXvSetStaticCurrentVersions();

	_game_session_stats.start_time = std::chrono::steady_clock::now();
	_game_session_stats.savegame_size = std::nullopt;

	std::string musicdriver;
	std::string sounddriver;
	std::string videodriver;
	std::string blitter;
	std::string graphics_set;
	std::string sounds_set;
	std::string music_set;
	Dimension resolution = {0, 0};
	std::unique_ptr<AfterNewGRFScan> scanner(new AfterNewGRFScan());
	bool dedicated = false;
	bool only_local_path = false;

	extern bool _dedicated_forks;
	_dedicated_forks = false;

	_game_mode = GM_MENU;
	_switch_mode = SM_MENU;

	GetOptData mgo(argc - 1, argv + 1, _options);
	int ret = 0;

	int i;
	while ((i = mgo.GetOpt()) != -1) {
		switch (i) {
		case 'I': graphics_set = mgo.opt; break;
		case 'S': sounds_set = mgo.opt; break;
		case 'M': music_set = mgo.opt; break;
		case 'm': musicdriver = mgo.opt; break;
		case 's': sounddriver = mgo.opt; break;
		case 'v': videodriver = mgo.opt; break;
		case 'b': blitter = mgo.opt; break;
		case 'D':
			musicdriver = "null";
			sounddriver = "null";
			videodriver = "dedicated";
			blitter = "null";
			dedicated = true;
			SetDebugString("net=3", ShowInfoI);
			if (mgo.opt != nullptr) {
				scanner->dedicated_host = ParseFullConnectionString(mgo.opt, scanner->dedicated_port);
			}
			break;
		case 'f': _dedicated_forks = true; break;
		case 'n':
			scanner->connection_string = mgo.opt; // host:port#company parameter
			break;
		case 'p':
			scanner->join_server_password = mgo.opt;
			break;
		case 'P':
			scanner->join_company_password = mgo.opt;
			break;
		case 'r': ParseResolution(&resolution, mgo.opt); break;
		case 't': scanner->startyear = atoi(mgo.opt); break;
		case 'd': {
#if defined(_WIN32)
				CreateConsole();
#endif
				if (mgo.opt != nullptr) SetDebugString(mgo.opt, ShowInfoI);
				break;
			}
		case 'e':
			/* Allow for '-e' before or after '-g'. */
			switch (_switch_mode) {
				case SM_MENU: _switch_mode = SM_EDITOR; break;
				case SM_LOAD_GAME: _switch_mode = SM_LOAD_SCENARIO; break;
				case SM_START_HEIGHTMAP: _switch_mode = SM_LOAD_HEIGHTMAP; break;
				default: break;
			}
			break;
		case 'g':
			if (mgo.opt != nullptr) {
				_file_to_saveload.name = mgo.opt;

				/* if the file doesn't exist or it is not a valid savegame, let the saveload code show an error */
				std::string extension;
				auto t = _file_to_saveload.name.find_last_of('.');
				if (t != std::string::npos) {
					extension = _file_to_saveload.name.substr(t);
				}
				FiosType ft = FiosGetSavegameListCallback(SLO_LOAD, _file_to_saveload.name, extension.c_str(), nullptr, nullptr);
				if (ft == FIOS_TYPE_INVALID) {
					ft = FiosGetScenarioListCallback(SLO_LOAD, _file_to_saveload.name, extension.c_str(), nullptr, nullptr);
				}
				if (ft == FIOS_TYPE_INVALID) {
					ft = FiosGetHeightmapListCallback(SLO_LOAD, _file_to_saveload.name, extension.c_str(), nullptr, nullptr);
				}

				/* Allow for '-e' before or after '-g'. */
				switch (GetAbstractFileType(ft)) {
					case FT_SAVEGAME: _switch_mode = (_switch_mode == SM_EDITOR ? SM_LOAD_SCENARIO : SM_LOAD_GAME); break;
					case FT_SCENARIO: _switch_mode = (_switch_mode == SM_EDITOR ? SM_LOAD_SCENARIO : SM_LOAD_GAME); break;
					case FT_HEIGHTMAP: _switch_mode = (_switch_mode == SM_EDITOR ? SM_LOAD_HEIGHTMAP : SM_START_HEIGHTMAP); break;
					default: break;
				}

				_file_to_saveload.SetMode(SLO_LOAD, GetAbstractFileType(ft), GetDetailedFileType(ft));
				break;
			}

			_switch_mode = SM_NEWGAME;
			/* Give a random map if no seed has been given */
			if (scanner->generation_seed == GENERATE_NEW_SEED) {
				scanner->generation_seed = InteractiveRandom();
			}
			break;
		case 'q':
		case 'K': {
			DeterminePaths(argv[0], only_local_path);
			if (StrEmpty(mgo.opt)) {
				ret = 1;
				return ret;
			}

<<<<<<< HEAD
			char title[80];
			title[0] = '\0';
			FiosGetSavegameListCallback(SLO_LOAD, mgo.opt, strrchr(mgo.opt, '.'), title, lastof(title));
=======
			std::string extension = std::filesystem::path(_file_to_saveload.name).extension().string();
			auto [_, title] = FiosGetSavegameListCallback(SLO_LOAD, mgo.opt, extension);
>>>>>>> 97bea563

			_load_check_data.Clear();
			if (i == 'K') _load_check_data.want_debug_data = true;
			_load_check_data.want_grf_compatibility = false;
			SaveOrLoadResult res = SaveOrLoad(mgo.opt, SLO_CHECK, DFT_GAME_FILE, SAVE_DIR, false);
			if (res != SL_OK || _load_check_data.HasErrors()) {
				fprintf(stderr, "Failed to open savegame\n");
				if (_load_check_data.HasErrors()) {
					InitializeLanguagePacks(); // A language pack is needed for GetString()
					std::string buf;
					SetDParamStr(0, _load_check_data.error_msg);
					GetString(StringBuilder(buf), _load_check_data.error);
					buf += '\n';
					fputs(buf.c_str(), stderr);
				}
				return ret;
			}

			if (i == 'q') {
				WriteSavegameInfo(title);
			} else {
				WriteSavegameDebugData(title);
			}
			return ret;
		}
		case 'Q': {
			extern int _skip_all_newgrf_scanning;
			_skip_all_newgrf_scanning += 1;
			break;
		}
		case 'G': scanner->generation_seed = std::strtoul(mgo.opt, nullptr, 10); break;
		case 'c': _config_file = mgo.opt; break;
		case 'x': scanner->save_config = false; break;
		case 'J': _quit_after_days = Clamp(atoi(mgo.opt), 0, INT_MAX); break;
		case 'Z': {
			char buffer[65536];
			CrashLog::VersionInfoLog(buffer, lastof(buffer));
			fputs(buffer, stdout);
			return ret;
		}
		case 'X': only_local_path = true; break;
		case 'h':
			i = -2; // Force printing of help.
			break;
		}
		if (i == -2) break;
	}

	if (i == -2 || mgo.numleft > 0) {
		/* Either the user typed '-h', they made an error, or they added unrecognized command line arguments.
		 * In all cases, print the help, and exit.
		 *
		 * The next two functions are needed to list the graphics sets. We can't do them earlier
		 * because then we cannot show it on the debug console as that hasn't been configured yet. */
		DeterminePaths(argv[0], only_local_path);
		TarScanner::DoScan(TarScanner::BASESET);
		BaseGraphics::FindSets();
		BaseSounds::FindSets();
		BaseMusic::FindSets();
		ShowHelp();
		return ret;
	}

	DeterminePaths(argv[0], only_local_path);
	TarScanner::DoScan(TarScanner::BASESET);

	if (dedicated) DEBUG(net, 3, "Starting dedicated server, version %s", _openttd_revision);
	if (_dedicated_forks && !dedicated) _dedicated_forks = false;

#if defined(UNIX)
	/* We must fork here, or we'll end up without some resources we need (like sockets) */
	if (_dedicated_forks) DedicatedFork();
#endif

	LoadFromConfig(true);

	if (resolution.width != 0) _cur_resolution = resolution;

	/* Limit width times height times bytes per pixel to fit a 32 bit
	 * integer, This way all internal drawing routines work correctly.
	 * A resolution that has one component as 0 is treated as a marker to
	 * auto-detect a good window size. */
	_cur_resolution.width  = std::min(_cur_resolution.width, UINT16_MAX / 2u);
	_cur_resolution.height = std::min(_cur_resolution.height, UINT16_MAX / 2u);

	/* Assume the cursor starts within the game as not all video drivers
	 * get an event that the cursor is within the window when it is opened.
	 * Saying the cursor is there makes no visible difference as it would
	 * just be out of the bounds of the window. */
	_cursor.in_window = true;

	/* enumerate language files */
	InitializeLanguagePacks();

	/* Initialize the font cache */
	InitFontCache(false);

	/* This must be done early, since functions use the SetWindowDirty* calls */
	InitWindowSystem();

	BaseGraphics::FindSets();
	bool valid_graphics_set;
	if (!graphics_set.empty()) {
		valid_graphics_set = BaseGraphics::SetSetByName(graphics_set);
	} else if (BaseGraphics::ini_data.shortname != 0) {
		graphics_set = BaseGraphics::ini_data.name;
		valid_graphics_set = BaseGraphics::SetSetByShortname(BaseGraphics::ini_data.shortname);
		if (valid_graphics_set && !BaseGraphics::ini_data.extra_params.empty()) {
			GRFConfig &extra_cfg = BaseGraphics::GetUsedSet()->GetOrCreateExtraConfig();
			if (extra_cfg.IsCompatible(BaseGraphics::ini_data.extra_version)) {
				extra_cfg.SetParams(BaseGraphics::ini_data.extra_params);
			}
		}
	} else if (!BaseGraphics::ini_data.name.empty()) {
		graphics_set = BaseGraphics::ini_data.name;
		valid_graphics_set = BaseGraphics::SetSetByName(BaseGraphics::ini_data.name);
	} else {
		valid_graphics_set = true;
		BaseGraphics::SetSet(nullptr); // ignore error, continue to bootstrap GUI
	}
	if (!valid_graphics_set) {
		BaseGraphics::SetSet(nullptr);

		ErrorMessageData msg(STR_CONFIG_ERROR, STR_CONFIG_ERROR_INVALID_BASE_GRAPHICS_NOT_FOUND);
		msg.SetDParamStr(0, graphics_set);
		ScheduleErrorMessage(msg);
	}

	/* Initialize game palette */
	GfxInitPalettes();

	DEBUG(misc, 1, "Loading blitter...");
	if (blitter.empty() && !_ini_blitter.empty()) blitter = _ini_blitter;
	_blitter_autodetected = blitter.empty();
	/* Activate the initial blitter.
	 * This is only some initial guess, after NewGRFs have been loaded SwitchNewGRFBlitter may switch to a different one.
	 *  - Never guess anything, if the user specified a blitter. (_blitter_autodetected)
	 *  - Use 32bpp blitter if baseset or 8bpp-support settings says so.
	 *  - Use 8bpp blitter otherwise.
	 */
	if (!_blitter_autodetected ||
			(_support8bpp != S8BPP_NONE && (BaseGraphics::GetUsedSet() == nullptr || BaseGraphics::GetUsedSet()->blitter == BLT_8BPP)) ||
			BlitterFactory::SelectBlitter("32bpp-anim") == nullptr) {
		if (BlitterFactory::SelectBlitter(blitter) == nullptr) {
			blitter.empty() ?
				usererror("Failed to autoprobe blitter") :
				usererror("Failed to select requested blitter '%s'; does it exist?", blitter.c_str());
		}
	}

	if (videodriver.empty() && !_ini_videodriver.empty()) videodriver = _ini_videodriver;
	DriverFactoryBase::SelectDriver(videodriver, Driver::DT_VIDEO);

	InitializeSpriteSorter();

	/* Initialize the zoom level of the screen to normal */
	_screen.zoom = ZOOM_LVL_MIN;

	/* The video driver is now selected, now initialise GUI zoom */
	AdjustGUIZoom(AGZM_STARTUP);

	SocialIntegration::Initialize();
	NetworkStartUp(); // initialize network-core

	if (!HandleBootstrap()) {
		ShutdownGame();
		return ret;
	}

	VideoDriver::GetInstance()->ClaimMousePointer();

	/* initialize screenshot formats */
	InitializeScreenshotFormats();

	BaseSounds::FindSets();
	if (sounds_set.empty() && !BaseSounds::ini_set.empty()) sounds_set = BaseSounds::ini_set;
	if (!BaseSounds::SetSetByName(sounds_set)) {
		if (sounds_set.empty() || !BaseSounds::SetSet({})) {
			usererror("Failed to find a sounds set. Please acquire a sounds set for OpenTTD. See section 1.4 of README.md.");
		} else {
			ErrorMessageData msg(STR_CONFIG_ERROR, STR_CONFIG_ERROR_INVALID_BASE_SOUNDS_NOT_FOUND);
			msg.SetDParamStr(0, sounds_set);
			ScheduleErrorMessage(msg);
		}
	}

	BaseMusic::FindSets();
	if (music_set.empty() && !BaseMusic::ini_set.empty()) music_set = BaseMusic::ini_set;
	if (!BaseMusic::SetSetByName(music_set)) {
		if (music_set.empty() || !BaseMusic::SetSet({})) {
			usererror("Failed to find a music set. Please acquire a music set for OpenTTD. See section 1.4 of README.md.");
		} else {
			ErrorMessageData msg(STR_CONFIG_ERROR, STR_CONFIG_ERROR_INVALID_BASE_MUSIC_NOT_FOUND);
			msg.SetDParamStr(0, music_set);
			ScheduleErrorMessage(msg);
		}
	}

	if (sounddriver.empty() && !_ini_sounddriver.empty()) sounddriver = _ini_sounddriver;
	DriverFactoryBase::SelectDriver(sounddriver, Driver::DT_SOUND);

	if (musicdriver.empty() && !_ini_musicdriver.empty()) musicdriver = _ini_musicdriver;
	_music_driver_params = std::move(musicdriver);
	if (_music_driver_params.empty() && BaseMusic::GetUsedSet()->name == "NoMusic") {
		DEBUG(driver, 1, "Deferring loading of music driver until a music set is loaded");
		DriverFactoryBase::SelectDriver("null", Driver::DT_MUSIC);
	} else {
		InitMusicDriver(false);
	}

	GenerateWorld(GWM_EMPTY, 64, 64); // Make the viewport initialization happy
	LoadIntroGame(false);

	CheckForMissingGlyphs();

	/* ScanNewGRFFiles now has control over the scanner. */
	RequestNewGRFScan(scanner.release());

	_general_worker_pool.Start("ottd:worker", 8);

	VideoDriver::GetInstance()->MainLoop();

	_general_worker_pool.Stop();

	PostMainLoop();
	return ret;
}

void InitMusicDriver(bool init_volume)
{
	if (_music_inited.exchange(true)) return;

	{
		std::unique_lock<std::mutex> lock(_music_driver_mutex);

		static std::unique_ptr<MusicDriver> old_driver;
		old_driver = MusicDriver::ExtractDriver();

		DriverFactoryBase::SelectDriver(_music_driver_params, Driver::DT_MUSIC);
	}

	if (init_volume) MusicDriver::GetInstance()->SetVolume(_settings_client.music.music_vol);
}

void HandleExitGameRequest()
{
	if (_game_mode == GM_MENU || _game_mode == GM_BOOTSTRAP) { // do not ask to quit on the main screen
		_exit_game = true;
	} else if (_settings_client.gui.autosave_on_exit) {
		DoExitSave();
		_survey.Transmit(NetworkSurveyHandler::Reason::EXIT, true);
		_exit_game = true;
	} else {
		AskExitGame();
	}
}

/**
 * Triggers everything required to set up a saved scenario for a new game.
 */
static void OnStartScenario()
{
	/* Reset engine pool to simplify changing engine NewGRFs in scenario editor. */
	EngineOverrideManager::ResetToCurrentNewGRFConfig();

	/* Make sure all industries were built "this year", to avoid too early closures. (#9918) */
	for (Industry *i : Industry::Iterate()) {
		i->last_prod_year = EconTime::CurYear();
	}
}

/**
 * Triggers everything that should be triggered when starting a game.
 * @param dedicated_server Whether this is a dedicated server or not.
 */
static void OnStartGame(bool dedicated_server)
{
	/* Update the local company for a loaded game. It is either always
	 * a company or in the case of a dedicated server a spectator */
	if (_network_server && !dedicated_server) {
		NetworkServerDoMove(CLIENT_ID_SERVER, GetDefaultLocalCompany());
	} else {
		SetLocalCompany(dedicated_server ? COMPANY_SPECTATOR : GetDefaultLocalCompany());
	}
	if (_ctrl_pressed && !dedicated_server) {
		DoCommandP(0, PM_PAUSED_NORMAL, 1, CMD_PAUSE);
	}
	/* Update the static game info to set the values from the new game. */
	NetworkServerUpdateGameInfo();
	/* Execute the game-start script */
	IConsoleCmdExec("exec scripts/game_start.scr 0");
}

static void MakeNewGameDone()
{
	SettingsDisableElrail(_settings_game.vehicle.disable_elrails);

	extern void PostCheckNewGRFLoadWarnings();
	PostCheckNewGRFLoadWarnings();

	/* In a dedicated server, the server does not play */
	if (!VideoDriver::GetInstance()->HasGUI()) {
		OnStartGame(true);
		if (_settings_client.gui.pause_on_newgame) DoCommandP(0, PM_PAUSED_NORMAL, 1, CMD_PAUSE);
		return;
	}

	/* Create a single company */
	DoStartupNewCompany(DSNC_NONE);

	Company *c = Company::Get(COMPANY_FIRST);
	c->settings = _settings_client.company;

	/* Overwrite color from settings if needed
	 * COLOUR_END corresponds to Random colour */

	if (_settings_client.gui.starting_colour != COLOUR_END) {
		c->colour = _settings_client.gui.starting_colour;
		ResetCompanyLivery(c);
		_company_colours[c->index] = c->colour;
		BuildOwnerLegend();
	}

	if (_settings_client.gui.starting_colour_secondary != COLOUR_END && HasBit(_loaded_newgrf_features.used_liveries, LS_DEFAULT)) {
		DoCommandP(0, LS_DEFAULT | 1 << 8, _settings_client.gui.starting_colour_secondary, CMD_SET_COMPANY_COLOUR);
	}

	OnStartGame(false);

	InitializeRailGUI();
	InitializeRoadGUI();

	/* We are the server, we start a new company (not dedicated),
	 * so set the default password *if* needed. */
	if (_network_server && !_settings_client.network.default_company_pass.empty()) {
		NetworkChangeCompanyPassword(_local_company, _settings_client.network.default_company_pass);
	}

	if (_settings_client.gui.pause_on_newgame) DoCommandP(0, PM_PAUSED_NORMAL, 1, CMD_PAUSE);

	CheckEngines();
	CheckIndustries();
	MarkWholeScreenDirty();

	if (_network_server) {
		ChangeNetworkRestartTime(true);

		if (!_network_dedicated) ShowClientList();
	}
}

/*
 * Too large size may be stored in settings (especially if switching between between OpenTTD
 * versions with different map size limits), we have to check if it is valid before generating world.
 * Simple separate checking of X and Y map sizes is not enough, as their sum is what counts for the limit.
 * Check the size and decrease the larger of the sizes till the size is in limit.
 */
static void FixConfigMapSize()
{
	while (_settings_game.game_creation.map_x + _settings_game.game_creation.map_y > MAX_MAP_TILES_BITS) {
		/* Repeat reducing larger of X/Y dimensions until the map size is within allowable limits */
		if (_settings_game.game_creation.map_x > _settings_game.game_creation.map_y) {
			_settings_game.game_creation.map_x--;
		} else {
			_settings_game.game_creation.map_y--;
		}
	}
}

static void MakeNewGame(bool from_heightmap, bool reset_settings)
{
	_game_mode = GM_NORMAL;
	if (!from_heightmap) {
		/* "reload" command needs to know what mode we were in. */
		_file_to_saveload.SetMode(SLO_INVALID, FT_INVALID, DFT_INVALID);
	}

	ResetGRFConfig(true);

	GenerateWorldSetCallback(&MakeNewGameDone);
	FixConfigMapSize();
	GenerateWorld(from_heightmap ? GWM_HEIGHTMAP : GWM_NEWGAME, 1 << _settings_game.game_creation.map_x, 1 << _settings_game.game_creation.map_y, reset_settings);
}

static void MakeNewEditorWorldDone()
{
	SetLocalCompany(OWNER_NONE);

	extern void PostCheckNewGRFLoadWarnings();
	PostCheckNewGRFLoadWarnings();
}

static void MakeNewEditorWorld()
{
	_game_mode = GM_EDITOR;
	/* "reload" command needs to know what mode we were in. */
	_file_to_saveload.SetMode(SLO_INVALID, FT_INVALID, DFT_INVALID);

	ResetGRFConfig(true);

	GenerateWorldSetCallback(&MakeNewEditorWorldDone);
	FixConfigMapSize();
	GenerateWorld(GWM_EMPTY, 1 << _settings_game.game_creation.map_x, 1 << _settings_game.game_creation.map_y);
}

/**
 * Load the specified savegame but on error do different things.
 * If loading fails due to corrupt savegame, bad version, etc. go back to
 * a previous correct state. In the menu for example load the intro game again.
 * @param filename file to be loaded
 * @param fop mode of loading, always SLO_LOAD
 * @param newgm switch to this mode of loading fails due to some unknown error
 * @param subdir default directory to look for filename, set to 0 if not needed
 * @param lf Load filter to use, if nullptr: use filename + subdir.
 * @param error_detail Optional string to fill with detaied error information.
 */
bool SafeLoad(const std::string &filename, SaveLoadOperation fop, DetailedFileType dft, GameMode newgm, Subdirectory subdir,
		std::shared_ptr<struct LoadFilter> lf = nullptr, std::string *error_detail = nullptr)
{
	assert(fop == SLO_LOAD);
	assert(dft == DFT_GAME_FILE || (lf == nullptr && dft == DFT_OLD_GAME_FILE));
	GameMode ogm = _game_mode;

	_game_mode = newgm;

	SaveOrLoadResult result = (lf == nullptr) ? SaveOrLoad(filename, fop, dft, subdir) : LoadWithFilter(std::move(lf));
	if (result == SL_OK) return true;

	if (error_detail != nullptr) *error_detail = GetString(GetSaveLoadErrorType()) + GetString(GetSaveLoadErrorMessage());

	if (_network_dedicated && ogm == GM_MENU) {
		/*
		 * If we are a dedicated server *and* we just were in the menu, then we
		 * are loading the first savegame. If that fails, not starting the
		 * server is a better reaction than starting the server with a newly
		 * generated map as it is quite likely to be started from a script.
		 */
		DEBUG(net, 0, "Loading requested map failed; closing server.");
		_exit_game = true;
		return false;
	}

	if (result != SL_REINIT) {
		_game_mode = ogm;
		return false;
	}

	if (_network_dedicated) {
		/*
		 * If we are a dedicated server, have already loaded/started a game,
		 * and then loading the savegame fails in a manner that we need to
		 * reinitialize everything. We must not fall back into the menu mode
		 * with the intro game, as that is unjoinable by clients. So there is
		 * nothing else to do than start a new game, as it might have failed
		 * trying to reload the originally loaded savegame/scenario.
		 */
		DEBUG(net, 0, "Loading game failed, so a new (random) game will be started");
		MakeNewGame(false, true);
		return false;
	}

	if (_network_server) {
		/* We can't load the intro game as server, so disconnect first. */
		NetworkDisconnect();
	}

	switch (ogm) {
		default:
		case GM_MENU:   LoadIntroGame();      break;
		case GM_EDITOR: MakeNewEditorWorld(); break;
	}
	return false;
}

static void UpdateSocialIntegration(GameMode game_mode)
{
	switch (game_mode) {
		case GM_BOOTSTRAP:
		case GM_MENU:
			SocialIntegration::EventEnterMainMenu();
			break;

		case GM_NORMAL:
			if (_networking) {
				SocialIntegration::EventEnterMultiplayer(MapSizeX(), MapSizeY());
			} else {
				SocialIntegration::EventEnterSingleplayer(MapSizeX(), MapSizeY());
			}
			break;

		case GM_EDITOR:
			SocialIntegration::EventEnterScenarioEditor(MapSizeX(), MapSizeY());
			break;
	}
}

void SwitchToMode(SwitchMode new_mode)
{
	/* If we are saving something, the network stays in its current state */
	if (new_mode != SM_SAVE_GAME) {
		/* If the network is active, make it not-active */
		if (_networking) {
			if (_network_server && (new_mode == SM_LOAD_GAME || new_mode == SM_NEWGAME || new_mode == SM_RESTARTGAME)) {
				NetworkReboot();
			} else {
				NetworkDisconnect();
			}
		}

		/* If we are a server, we restart the server */
		if (_is_network_server) {
			/* But not if we are going to the menu */
			if (new_mode != SM_MENU) {
				/* check if we should reload the config */
				if (_settings_client.network.reload_cfg) {
					LoadFromConfig();
					MakeNewgameSettingsLive();
					ResetGRFConfig(false);
				}
				NetworkServerStart();
			} else {
				/* This client no longer wants to be a network-server */
				_is_network_server = false;
			}
		}
	}

	/* Make sure all AI controllers are gone at quitting game */
	if (new_mode != SM_SAVE_GAME) AI::KillAll();

	/* When we change mode, reset the autosave. */
	if (new_mode != SM_SAVE_GAME) ChangeAutosaveFrequency(true);

	/* Transmit the survey if we were in normal-mode and not saving. It always means we leaving the current game. */
	if (_game_mode == GM_NORMAL && new_mode != SM_SAVE_GAME) _survey.Transmit(NetworkSurveyHandler::Reason::LEAVE);

	/* Keep track when we last switch mode. Used for survey, to know how long someone was in a game. */
	if (new_mode != SM_SAVE_GAME) {
		_game_session_stats.start_time = std::chrono::steady_clock::now();
		_game_session_stats.savegame_size = std::nullopt;
	}

	switch (new_mode) {
		case SM_EDITOR: // Switch to scenario editor
			MakeNewEditorWorld();
			GenerateSavegameId();

			UpdateSocialIntegration(GM_EDITOR);
			break;

		case SM_RELOADGAME: // Reload with what-ever started the game
			if (_file_to_saveload.abstract_ftype == FT_SAVEGAME || _file_to_saveload.abstract_ftype == FT_SCENARIO) {
				/* Reload current savegame/scenario */
				_switch_mode = _game_mode == GM_EDITOR ? SM_LOAD_SCENARIO : SM_LOAD_GAME;
				SwitchToMode(_switch_mode);
				break;
			} else if (_file_to_saveload.abstract_ftype == FT_HEIGHTMAP) {
				/* Restart current heightmap */
				_switch_mode = _game_mode == GM_EDITOR ? SM_LOAD_HEIGHTMAP : SM_RESTART_HEIGHTMAP;
				SwitchToMode(_switch_mode);
				break;
			}

			MakeNewGame(false, new_mode == SM_NEWGAME);
			GenerateSavegameId();

			UpdateSocialIntegration(GM_NORMAL);
			break;

		case SM_RESTARTGAME: // Restart --> 'Random game' with current settings
		case SM_NEWGAME: // New Game --> 'Random game'
			MakeNewGame(false, new_mode == SM_NEWGAME);
			GenerateSavegameId();

			UpdateSocialIntegration(GM_NORMAL);
			break;

		case SM_LOAD_GAME: { // Load game, Play Scenario
			ResetGRFConfig(true);
			ResetWindowSystem();

			if (!SafeLoad(_file_to_saveload.name, _file_to_saveload.file_op, _file_to_saveload.detail_ftype, GM_NORMAL, NO_DIRECTORY)) {
				ShowErrorMessage(GetSaveLoadErrorType(), GetSaveLoadErrorMessage(), WL_CRITICAL);
			} else {
				if (_file_to_saveload.abstract_ftype == FT_SCENARIO) {
					OnStartScenario();
				}
				OnStartGame(_network_dedicated);
				/* Decrease pause counter (was increased from opening load dialog) */
				DoCommandP(0, PM_PAUSED_SAVELOAD, 0, CMD_PAUSE);
			}

			UpdateSocialIntegration(GM_NORMAL);
			break;
		}

		case SM_RESTART_HEIGHTMAP: // Load a heightmap and start a new game from it with current settings
		case SM_START_HEIGHTMAP: // Load a heightmap and start a new game from it
			MakeNewGame(true, new_mode == SM_START_HEIGHTMAP);
			GenerateSavegameId();

			UpdateSocialIntegration(GM_NORMAL);
			break;

		case SM_LOAD_HEIGHTMAP: // Load heightmap from scenario editor
			SetLocalCompany(OWNER_NONE);

			_game_mode = GM_EDITOR;

			FixConfigMapSize();
			GenerateWorld(GWM_HEIGHTMAP, 1 << _settings_game.game_creation.map_x, 1 << _settings_game.game_creation.map_y);
			GenerateSavegameId();
			MarkWholeScreenDirty();

			UpdateSocialIntegration(GM_EDITOR);
			break;

		case SM_LOAD_SCENARIO: { // Load scenario from scenario editor
			if (SafeLoad(_file_to_saveload.name, _file_to_saveload.file_op, _file_to_saveload.detail_ftype, GM_EDITOR, NO_DIRECTORY)) {
				SetLocalCompany(OWNER_NONE);
				GenerateSavegameId();
				_settings_newgame.game_creation.starting_year = CalTime::CurYear();
				/* Cancel the saveload pausing */
				DoCommandP(0, PM_PAUSED_SAVELOAD, 0, CMD_PAUSE);
			} else {
				ShowErrorMessage(GetSaveLoadErrorType(), GetSaveLoadErrorMessage(), WL_CRITICAL);
			}

			UpdateSocialIntegration(GM_EDITOR);
			break;
		}

		case SM_JOIN_GAME: // Join a multiplayer game
			LoadIntroGame();
			NetworkClientJoinGame();

			SocialIntegration::EventJoiningMultiplayer();
			break;

		case SM_MENU: // Switch to game intro menu
			LoadIntroGame();
			if (BaseSounds::ini_set.empty() && BaseSounds::GetUsedSet()->fallback && SoundDriver::GetInstance()->HasOutput()) {
				ShowErrorMessage(STR_WARNING_FALLBACK_SOUNDSET, INVALID_STRING_ID, WL_CRITICAL);
				BaseSounds::ini_set = BaseSounds::GetUsedSet()->name;
			}
			if (_settings_client.network.participate_survey == PS_ASK) {
				/* No matter how often you go back to the main menu, only ask the first time. */
				static bool asked_once = false;
				if (!asked_once) {
					asked_once = true;
					ShowNetworkAskSurvey();
				}
			}

			UpdateSocialIntegration(GM_MENU);
			break;

		case SM_SAVE_GAME: { // Save game.
			/* Make network saved games on pause compatible to singleplayer mode */
			SaveModeFlags flags = SMF_NONE;
			if (_game_mode == GM_EDITOR) flags |= SMF_SCENARIO;
			if (SaveOrLoad(_file_to_saveload.name, SLO_SAVE, DFT_GAME_FILE, NO_DIRECTORY, true, flags) != SL_OK) {
				ShowErrorMessage(GetSaveLoadErrorType(), GetSaveLoadErrorMessage(), WL_ERROR);
			} else {
				CloseWindowById(WC_SAVELOAD, 0);
			}
			break;
		}

		case SM_SAVE_HEIGHTMAP: // Save heightmap.
			MakeHeightmapScreenshot(_file_to_saveload.name.c_str());
			CloseWindowById(WC_SAVELOAD, 0);
			break;

		case SM_GENRANDLAND: // Generate random land within scenario editor
			SetLocalCompany(OWNER_NONE);
			FixConfigMapSize();
			GenerateWorld(GWM_RANDOM, 1 << _settings_game.game_creation.map_x, 1 << _settings_game.game_creation.map_y);
			/* XXX: set date */
			MarkWholeScreenDirty();
			break;

		default: NOT_REACHED();
	}

	SmallMapWindow::RebuildColourIndexIfNecessary();
}

void WriteVehicleInfo(char *&p, const char *last, const Vehicle *u, const Vehicle *v, uint length)
{
	p += seprintf(p, last, ": type %i, vehicle %i (%i), company %i, unit number %i, wagon %i, engine: ",
			(int)u->type, u->index, v->index, (int)u->owner, v->unitnumber, length);
	SetDParam(0, u->engine_type);
	p = strecpy(p, GetString(STR_ENGINE_NAME).c_str(), last, true);
	uint32_t grfid = u->GetGRFID();
	if (grfid) {
		p += seprintf(p, last, ", GRF: %08X", BSWAP32(grfid));
		GRFConfig *grfconfig = GetGRFConfig(grfid);
		if (grfconfig) {
			p += seprintf(p, last, ", %s, %s", grfconfig->GetName(), grfconfig->filename.c_str());
		}
	}
}

static bool SignalInfraTotalMatches()
{
	std::array<int, MAX_COMPANIES> old_signal_totals = {};
	for (const Company *c : Company::Iterate()) {
		old_signal_totals[c->index] = c->infrastructure.signal;
	}

	std::array<int, MAX_COMPANIES> new_signal_totals = {};
	for (TileIndex tile = 0; tile < MapSize(); tile++) {
		switch (GetTileType(tile)) {
			case MP_RAILWAY:
				if (HasSignals(tile)) {
					const Company *c = Company::GetIfValid(GetTileOwner(tile));
					if (c != nullptr) new_signal_totals[c->index] += CountBits(GetPresentSignals(tile));
				}
				break;

			case MP_TUNNELBRIDGE: {
				/* Only count the tunnel/bridge if we're on the northern end tile. */
				DiagDirection dir = GetTunnelBridgeDirection(tile);
				if (dir == DIAGDIR_NE || dir == DIAGDIR_NW) break;

				if (IsTunnelBridgeWithSignalSimulation(tile)) {
					const Company *c = Company::GetIfValid(GetTileOwner(tile));
					if (c != nullptr) new_signal_totals[c->index] += GetTunnelBridgeSignalSimulationSignalCount(tile, GetOtherTunnelBridgeEnd(tile));
				}
				break;
			}

			default:
				break;
		}
	}

	return old_signal_totals == new_signal_totals;
}

/**
 * Check the validity of some of the caches.
 * Especially in the sense of desyncs between
 * the cached value and what the value would
 * be when calculated from the 'base' data.
 */
void CheckCaches(bool force_check, std::function<void(const char *)> log, CheckCachesFlags flags)
{
	if (!force_check) {
		int desync_level = _debug_desync_level;

		if (unlikely(HasChickenBit(DCBF_DESYNC_CHECK_PERIODIC)) && desync_level < 1) {
			desync_level = 1;
			if (HasChickenBit(DCBF_DESYNC_CHECK_NO_GENERAL)) flags &= ~CHECK_CACHE_GENERAL;
		}
		if (unlikely(HasChickenBit(DCBF_DESYNC_CHECK_PERIODIC_SIGNALS)) && desync_level < 2 && _state_ticks.base() % 256 == 0) {
			if (!SignalInfraTotalMatches()) desync_level = 2;
		}

		/* Return here so it is easy to add checks that are run
		 * always to aid testing of caches. */
		if (desync_level < 1) return;

		if (desync_level == 1 && _state_ticks.base() % 500 != 0) return;
	}

	SCOPE_INFO_FMT([flags], "CheckCaches: %X", flags);

	std::vector<std::string> saved_messages;
	std::function<void(const char *)> log_orig;
	if (flags & CHECK_CACHE_EMIT_LOG) {
		log_orig = std::move(log);
		log = [&saved_messages, &log_orig](const char *str) {
			if (log_orig) log_orig(str);
			saved_messages.emplace_back(str);
		};
	}

	char cclog_buffer[1024];
	auto cclog_common = [&]() {
		DEBUG(desync, 0, "%s", cclog_buffer);
		if (log) {
			log(cclog_buffer);
		} else {
			LogDesyncMsg(cclog_buffer);
		}
	};

#define CCLOG(...) { \
	seprintf(cclog_buffer, lastof(cclog_buffer), __VA_ARGS__); \
	cclog_common(); \
}

	auto output_veh_info = [&](char *&p, const Vehicle *u, const Vehicle *v, uint length) {
		WriteVehicleInfo(p, lastof(cclog_buffer), u, v, length);
	};
	auto output_veh_info_single = [&](char *&p, const Vehicle *v) {
		uint length = 0;
		for (const Vehicle *u = v->First(); u != v; u = u->Next()) {
			length++;
		}
		WriteVehicleInfo(p, lastof(cclog_buffer), v, v->First(), length);
	};

#define CCLOGV(...) { \
	char *p = cclog_buffer + seprintf(cclog_buffer, lastof(cclog_buffer), __VA_ARGS__); \
	output_veh_info(p, u, v, length); \
	cclog_common(); \
}

#define CCLOGV1(...) { \
	char *p = cclog_buffer + seprintf(cclog_buffer, lastof(cclog_buffer), __VA_ARGS__); \
	output_veh_info_single(p, v); \
	cclog_common(); \
}

	if (flags & CHECK_CACHE_GENERAL) {
		/* Check the town caches. */
		std::vector<TownCache> old_town_caches;
		std::vector<StationList> old_town_stations_nears;
		for (const Town *t : Town::Iterate()) {
			old_town_caches.push_back(t->cache);
			old_town_stations_nears.push_back(t->stations_near);
		}

		std::vector<IndustryList> old_station_industries_nears;
		std::vector<BitmapTileArea> old_station_catchment_tiles;
		std::vector<uint> old_station_tiles;
		for (Station *st : Station::Iterate()) {
			old_station_industries_nears.push_back(st->industries_near);
			old_station_catchment_tiles.push_back(st->catchment_tiles);
			old_station_tiles.push_back(st->station_tiles);
		}

		std::vector<StationList> old_industry_stations_nears;
		for (Industry *ind : Industry::Iterate()) {
			old_industry_stations_nears.push_back(ind->stations_near);
		}

		RebuildTownCaches(false, false);
		RebuildSubsidisedSourceAndDestinationCache();

		Station::RecomputeCatchmentForAll();

		uint i = 0;
		for (Town *t : Town::Iterate()) {
			if (old_town_caches[i].num_houses != t->cache.num_houses) {
				CCLOG("town cache num_houses mismatch: town %i, (old size: %u, new size: %u)", (int)t->index, old_town_caches[i].num_houses, t->cache.num_houses);
			}
			if (old_town_caches[i].population != t->cache.population) {
				CCLOG("town cache population mismatch: town %i, (old size: %u, new size: %u)", (int)t->index, old_town_caches[i].population, t->cache.population);
			}
			if (old_town_caches[i].part_of_subsidy != t->cache.part_of_subsidy) {
				CCLOG("town cache population mismatch: town %i, (old size: %u, new size: %u)", (int)t->index, old_town_caches[i].part_of_subsidy, t->cache.part_of_subsidy);
			}
			if (old_town_caches[i].squared_town_zone_radius != t->cache.squared_town_zone_radius) {
				CCLOG("town cache squared_town_zone_radius mismatch: town %i", (int)t->index);
			}
			if (old_town_caches[i].building_counts != t->cache.building_counts) {
				CCLOG("town cache building_counts mismatch: town %i", (int)t->index);
			}
			if (old_town_stations_nears[i] != t->stations_near) {
				CCLOG("town stations_near mismatch: town %i, (old size: %u, new size: %u)", (int)t->index, (uint)old_town_stations_nears[i].size(), (uint)t->stations_near.size());
			}
			i++;
		}
		i = 0;
		for (Station *st : Station::Iterate()) {
			if (old_station_industries_nears[i] != st->industries_near) {
				CCLOG("station industries_near mismatch: st %i, (old size: %u, new size: %u)", (int)st->index, (uint)old_station_industries_nears[i].size(), (uint)st->industries_near.size());
			}
			if (!(old_station_catchment_tiles[i] == st->catchment_tiles)) {
				CCLOG("station catchment_tiles mismatch: st %i", (int)st->index);
			}
			if (!(old_station_tiles[i] == st->station_tiles)) {
				CCLOG("station station_tiles mismatch: st %i, (old: %u, new: %u)", (int)st->index, old_station_tiles[i], st->station_tiles);
			}
			i++;
		}
		i = 0;
		for (Industry *ind : Industry::Iterate()) {
			if (old_industry_stations_nears[i] != ind->stations_near) {
				CCLOG("industry stations_near mismatch: ind %i, (old size: %u, new size: %u)", (int)ind->index, (uint)old_industry_stations_nears[i].size(), (uint)ind->stations_near.size());
			}
			StationList stlist;
			if (ind->neutral_station != nullptr && !_settings_game.station.serve_neutral_industries) {
				stlist.insert(ind->neutral_station);
				if (ind->stations_near != stlist) {
					CCLOG("industry neutral station stations_near mismatch: ind %i, (recalc size: %u, neutral size: %u)", (int)ind->index, (uint)ind->stations_near.size(), (uint)stlist.size());
				}
			} else {
				ForAllStationsAroundTiles(ind->location, [ind, &stlist](Station *st, TileIndex tile) {
					if (!IsTileType(tile, MP_INDUSTRY) || GetIndustryIndex(tile) != ind->index) return false;
					stlist.insert(st);
					return true;
				});
				if (ind->stations_near != stlist) {
					CCLOG("industry FindStationsAroundTiles mismatch: ind %i, (recalc size: %u, find size: %u)", (int)ind->index, (uint)ind->stations_near.size(), (uint)stlist.size());
				}
			}
			i++;
		}
	}

	if (flags & CHECK_CACHE_INFRA_TOTALS) {
		/* Check company infrastructure cache. */
		std::vector<CompanyInfrastructure> old_infrastructure;
		for (const Company *c : Company::Iterate()) old_infrastructure.push_back(c->infrastructure);

		AfterLoadCompanyStats();

		uint i = 0;
		for (const Company *c : Company::Iterate()) {
			if (old_infrastructure[i] != c->infrastructure) {
				CCLOG("infrastructure cache mismatch: company %i", (int)c->index);
				char buffer[4096];
				old_infrastructure[i].Dump(buffer, lastof(buffer));
				CCLOG("Previous:");
				ProcessLineByLine(buffer, [&](const char *line) {
					CCLOG("  %s", line);
				});
				c->infrastructure.Dump(buffer, lastof(buffer));
				CCLOG("Recalculated:");
				ProcessLineByLine(buffer, [&](const char *line) {
					CCLOG("  %s", line);
				});
				if (old_infrastructure[i].signal != c->infrastructure.signal && _network_server && !HasChickenBit(DCBF_DESYNC_CHECK_PERIODIC_SIGNALS)) {
					DoCommandP(0, 0, _settings_game.debug.chicken_bits | (1 << DCBF_DESYNC_CHECK_PERIODIC_SIGNALS), CMD_CHANGE_SETTING, nullptr, "debug.chicken_bits");
				}
			}
			i++;
		}
	}

	if (flags & CHECK_CACHE_GENERAL) {
		/* Strict checking of the road stop cache entries */
		for (const RoadStop *rs : RoadStop::Iterate()) {
			if (IsBayRoadStopTile(rs->xy)) continue;

			assert(rs->GetEntry(DIAGDIR_NE) != rs->GetEntry(DIAGDIR_NW));
			rs->GetEntry(DIAGDIR_NE)->CheckIntegrity(rs);
			rs->GetEntry(DIAGDIR_NW)->CheckIntegrity(rs);
		}

		for (Vehicle *v : Vehicle::Iterate()) {
			extern bool ValidateVehicleTileHash(const Vehicle *v);
			if (!ValidateVehicleTileHash(v)) {
				CCLOG("vehicle tile hash mismatch: type %i, vehicle %i, company %i, unit number %i", (int)v->type, v->index, (int)v->owner, v->unitnumber);
			}

			extern void FillNewGRFVehicleCache(const Vehicle *v);
			if (v != v->First() || v->vehstatus & VS_CRASHED || !v->IsPrimaryVehicle()) continue;

			uint length = 0;
			for (const Vehicle *u = v; u != nullptr; u = u->Next()) {
				if (u->IsGroundVehicle() && (HasBit(u->GetGroundVehicleFlags(), GVF_GOINGUP_BIT) || HasBit(u->GetGroundVehicleFlags(), GVF_GOINGDOWN_BIT)) && u->GetGroundVehicleCache()->cached_slope_resistance && HasBit(v->vcache.cached_veh_flags, VCF_GV_ZERO_SLOPE_RESIST)) {
					CCLOGV("VCF_GV_ZERO_SLOPE_RESIST set incorrectly (1)");
				}
				if (u->type == VEH_TRAIN && u->breakdown_ctr != 0 && !HasBit(Train::From(v)->flags, VRF_CONSIST_BREAKDOWN) && (Train::From(u)->IsEngine() || Train::From(u)->IsMultiheaded())) {
					CCLOGV("VRF_CONSIST_BREAKDOWN incorrectly not set");
				}
				if (u->type == VEH_TRAIN && ((Train::From(u)->track & TRACK_BIT_WORMHOLE && !(Train::From(u)->vehstatus & VS_HIDDEN)) || Train::From(u)->track == TRACK_BIT_DEPOT) && !HasBit(Train::From(v)->flags, VRF_CONSIST_SPEED_REDUCTION)) {
					CCLOGV("VRF_CONSIST_SPEED_REDUCTION incorrectly not set");
				}
				length++;
			}

			NewGRFCache        *grf_cache = CallocT<NewGRFCache>(length);
			VehicleCache       *veh_cache = CallocT<VehicleCache>(length);
			GroundVehicleCache *gro_cache = CallocT<GroundVehicleCache>(length);
			AircraftCache      *air_cache = CallocT<AircraftCache>(length);
			TrainCache         *tra_cache = CallocT<TrainCache>(length);
			Vehicle           **veh_old   = CallocT<Vehicle *>(length);

			length = 0;
			for (const Vehicle *u = v; u != nullptr; u = u->Next()) {
				FillNewGRFVehicleCache(u);
				grf_cache[length] = u->grf_cache;
				veh_cache[length] = u->vcache;
				switch (u->type) {
					case VEH_TRAIN:
						gro_cache[length] = Train::From(u)->gcache;
						tra_cache[length] = Train::From(u)->tcache;
						veh_old[length] = CallocT<Train>(1);
						memcpy((void *) veh_old[length], (const void *) Train::From(u), sizeof(Train));
						break;
					case VEH_ROAD:
						gro_cache[length] = RoadVehicle::From(u)->gcache;
						veh_old[length] = CallocT<RoadVehicle>(1);
						memcpy((void *) veh_old[length], (const void *) RoadVehicle::From(u), sizeof(RoadVehicle));
						break;
					case VEH_AIRCRAFT:
						air_cache[length] = Aircraft::From(u)->acache;
						veh_old[length] = CallocT<Aircraft>(1);
						memcpy((void *) veh_old[length], (const void *) Aircraft::From(u), sizeof(Aircraft));
						break;
					default:
						veh_old[length] = CallocT<Vehicle>(1);
						memcpy((void *) veh_old[length], (const void *) u, sizeof(Vehicle));
						break;
				}
				length++;
			}

			switch (v->type) {
				case VEH_TRAIN:    Train::From(v)->ConsistChanged(CCF_TRACK); break;
				case VEH_ROAD:     RoadVehUpdateCache(RoadVehicle::From(v)); break;
				case VEH_AIRCRAFT: UpdateAircraftCache(Aircraft::From(v));   break;
				case VEH_SHIP:     Ship::From(v)->UpdateCache();             break;
				default: break;
			}

			length = 0;
			for (const Vehicle *u = v; u != nullptr; u = u->Next()) {
				FillNewGRFVehicleCache(u);
				if (grf_cache[length] != u->grf_cache) {
					CCLOGV("newgrf cache mismatch");
				}
				if (veh_cache[length].cached_max_speed != u->vcache.cached_max_speed || veh_cache[length].cached_cargo_age_period != u->vcache.cached_cargo_age_period ||
						veh_cache[length].cached_vis_effect != u->vcache.cached_vis_effect || HasBit(veh_cache[length].cached_veh_flags ^ u->vcache.cached_veh_flags, VCF_LAST_VISUAL_EFFECT)) {
					CCLOGV("vehicle cache mismatch: %c%c%c%c",
							veh_cache[length].cached_max_speed != u->vcache.cached_max_speed ? 'm' : '-',
							veh_cache[length].cached_cargo_age_period != u->vcache.cached_cargo_age_period ? 'c' : '-',
							veh_cache[length].cached_vis_effect != u->vcache.cached_vis_effect ? 'v' : '-',
							HasBit(veh_cache[length].cached_veh_flags ^ u->vcache.cached_veh_flags, VCF_LAST_VISUAL_EFFECT) ? 'l' : '-');
				}
				if (u->IsGroundVehicle() && (HasBit(u->GetGroundVehicleFlags(), GVF_GOINGUP_BIT) || HasBit(u->GetGroundVehicleFlags(), GVF_GOINGDOWN_BIT)) && u->GetGroundVehicleCache()->cached_slope_resistance && HasBit(v->vcache.cached_veh_flags, VCF_GV_ZERO_SLOPE_RESIST)) {
					CCLOGV("VCF_GV_ZERO_SLOPE_RESIST set incorrectly (2)");
				}
				if (veh_old[length]->acceleration != u->acceleration) {
					CCLOGV("acceleration mismatch");
				}
				if (veh_old[length]->breakdown_chance != u->breakdown_chance) {
					CCLOGV("breakdown_chance mismatch");
				}
				if (veh_old[length]->breakdown_ctr != u->breakdown_ctr) {
					CCLOGV("breakdown_ctr mismatch");
				}
				if (veh_old[length]->breakdown_delay != u->breakdown_delay) {
					CCLOGV("breakdown_delay mismatch");
				}
				if (veh_old[length]->breakdowns_since_last_service != u->breakdowns_since_last_service) {
					CCLOGV("breakdowns_since_last_service mismatch");
				}
				if (veh_old[length]->breakdown_severity != u->breakdown_severity) {
					CCLOGV("breakdown_severity mismatch");
				}
				if (veh_old[length]->breakdown_type != u->breakdown_type) {
					CCLOGV("breakdown_type mismatch");
				}
				if (veh_old[length]->vehicle_flags != u->vehicle_flags) {
					CCLOGV("vehicle_flags mismatch");
				}
				auto print_gv_cache_diff = [&](const char *vtype, const GroundVehicleCache &a, const GroundVehicleCache &b) {
					CCLOGV("%s ground vehicle cache mismatch: %c%c%c%c%c%c%c%c%c%c",
							vtype,
							a.cached_weight != b.cached_weight ? 'w' : '-',
							a.cached_slope_resistance != b.cached_slope_resistance ? 'r' : '-',
							a.cached_max_te != b.cached_max_te ? 't' : '-',
							a.cached_axle_resistance != b.cached_axle_resistance ? 'a' : '-',
							a.cached_max_track_speed != b.cached_max_track_speed ? 's' : '-',
							a.cached_power != b.cached_power ? 'p' : '-',
							a.cached_air_drag != b.cached_air_drag ? 'd' : '-',
							a.cached_total_length != b.cached_total_length ? 'l' : '-',
							a.first_engine != b.first_engine ? 'e' : '-',
							a.cached_veh_length != b.cached_veh_length ? 'L' : '-');
				};
				switch (u->type) {
					case VEH_TRAIN:
						if (gro_cache[length] != Train::From(u)->gcache) {
							print_gv_cache_diff("train", gro_cache[length], Train::From(u)->gcache);
						}
						if (tra_cache[length] != Train::From(u)->tcache) {
							CCLOGV("train cache mismatch: %c%c%c%c%c%c%c%c%c%c%c",
									tra_cache[length].cached_override != Train::From(u)->tcache.cached_override ? 'o' : '-',
									tra_cache[length].cached_curve_speed_mod != Train::From(u)->tcache.cached_curve_speed_mod ? 'C' : '-',
									tra_cache[length].cached_tflags != Train::From(u)->tcache.cached_tflags ? 'f' : '-',
									tra_cache[length].cached_num_engines != Train::From(u)->tcache.cached_num_engines ? 'e' : '-',
									tra_cache[length].cached_centre_mass != Train::From(u)->tcache.cached_centre_mass ? 'm' : '-',
									tra_cache[length].cached_braking_length != Train::From(u)->tcache.cached_braking_length ? 'b' : '-',
									tra_cache[length].cached_veh_weight != Train::From(u)->tcache.cached_veh_weight ? 'w' : '-',
									tra_cache[length].cached_uncapped_decel != Train::From(u)->tcache.cached_uncapped_decel ? 'D' : '-',
									tra_cache[length].cached_deceleration != Train::From(u)->tcache.cached_deceleration ? 'd' : '-',
									tra_cache[length].user_def_data != Train::From(u)->tcache.user_def_data ? 'u' : '-',
									tra_cache[length].cached_max_curve_speed != Train::From(u)->tcache.cached_max_curve_speed ? 'c' : '-');
						}
						if (Train::From(veh_old[length])->railtype != Train::From(u)->railtype) {
							CCLOGV("railtype mismatch");
						}
						if (Train::From(veh_old[length])->compatible_railtypes != Train::From(u)->compatible_railtypes) {
							CCLOGV("compatible_railtypes mismatch");
						}
						if (Train::From(veh_old[length])->flags != Train::From(u)->flags) {
							CCLOGV("train flags mismatch");
						}
						break;
					case VEH_ROAD:
						if (gro_cache[length] != RoadVehicle::From(u)->gcache) {
							print_gv_cache_diff("road vehicle", gro_cache[length], Train::From(u)->gcache);
						}
						break;
					case VEH_AIRCRAFT:
						if (air_cache[length] != Aircraft::From(u)->acache) {
							CCLOGV("Aircraft vehicle cache mismatch: %c%c",
									air_cache[length].cached_max_range != Aircraft::From(u)->acache.cached_max_range ? 'r' : '-',
									air_cache[length].cached_max_range_sqr != Aircraft::From(u)->acache.cached_max_range_sqr ? 's' : '-');
						}
						break;
					default:
						break;
				}
				free(veh_old[length]);
				length++;
			}

			free(grf_cache);
			free(veh_cache);
			free(gro_cache);
			free(air_cache);
			free(tra_cache);
			free(veh_old);
		}

		/* Check whether the caches are still valid */
		for (Vehicle *v : Vehicle::Iterate()) {
			Money old_feeder_share = v->cargo.GetFeederShare();
			uint old_count = v->cargo.TotalCount();
			uint64_t old_cargo_periods_in_transit = v->cargo.CargoPeriodsInTransit();

			v->cargo.InvalidateCache();

			uint changed = 0;
			if (v->cargo.GetFeederShare() != old_feeder_share) SetBit(changed, 0);
			if (v->cargo.TotalCount() != old_count) SetBit(changed, 1);
			if (v->cargo.CargoPeriodsInTransit() != old_cargo_periods_in_transit) SetBit(changed, 2);
			if (changed != 0) {
				CCLOGV1("vehicle cargo cache mismatch: %c%c%c",
						HasBit(changed, 0) ? 'f' : '-',
						HasBit(changed, 1) ? 't' : '-',
						HasBit(changed, 2) ? 'p' : '-');
			}
		}

		for (Station *st : Station::Iterate()) {
			for (CargoID c = 0; c < NUM_CARGO; c++) {
				if (st->goods[c].data == nullptr) continue;

				uint old_count = st->goods[c].data->cargo.TotalCount();
				uint64_t old_cargo_periods_in_transit = st->goods[c].data->cargo.CargoPeriodsInTransit();

				st->goods[c].data->cargo.InvalidateCache();

				uint changed = 0;
				if (st->goods[c].data->cargo.TotalCount() != old_count) SetBit(changed, 0);
				if (st->goods[c].data->cargo.CargoPeriodsInTransit() != old_cargo_periods_in_transit) SetBit(changed, 1);
				if (changed != 0) {
					CCLOG("station cargo cache mismatch: station %i, company %i, cargo %u: %c%c",
							st->index, (int)st->owner, c,
							HasBit(changed, 0) ? 't' : '-',
							HasBit(changed, 1) ? 'd' : '-');
				}
			}

			/* Check docking tiles */
			TileArea ta;
			btree::btree_set<TileIndex> docking_tiles;
			for (TileIndex tile : st->docking_station) {
				ta.Add(tile);
				if (IsDockingTile(tile)) docking_tiles.insert(tile);
			}
			UpdateStationDockingTiles(st);
			if (ta.tile != st->docking_station.tile || ta.w != st->docking_station.w || ta.h != st->docking_station.h) {
				CCLOG("station docking mismatch: station %i, company %i, prev: (%X, %u, %u), recalc: (%X, %u, %u)",
						st->index, (int)st->owner, ta.tile, ta.w, ta.h, st->docking_station.tile, st->docking_station.w, st->docking_station.h);
			}
			for (TileIndex tile : ta) {
				if ((docking_tiles.find(tile) != docking_tiles.end()) != IsDockingTile(tile)) {
					CCLOG("docking tile mismatch: tile %i", (int)tile);
				}
			}
		}

#ifdef WITH_ASSERT
		for (OrderList *order_list : OrderList::Iterate()) {
			order_list->DebugCheckSanity();
		}
#endif

		extern void ValidateVehicleTickCaches();
		ValidateVehicleTickCaches();

		for (Vehicle *v : Vehicle::Iterate()) {
			if (v->Previous()) assert_msg(v->Previous()->Next() == v, "%u", v->index);
			if (v->Next()) assert_msg(v->Next()->Previous() == v, "%u", v->index);
		}
		for (const TemplateVehicle *tv : TemplateVehicle::Iterate()) {
			if (tv->Prev()) assert_msg(tv->Prev()->Next() == tv, "%u", tv->index);
			if (tv->Next()) assert_msg(tv->Next()->Prev() == tv, "%u", tv->index);
		}

		{
			extern std::string ValidateTemplateReplacementCaches();
			std::string template_validation_result = ValidateTemplateReplacementCaches();
			if (!template_validation_result.empty()) {
				CCLOG("Template replacement cache validation failed: %s", template_validation_result.c_str());
			}
		}

		if (!TraceRestrictSlot::ValidateVehicleIndex()) CCLOG("Trace restrict slot vehicle index validation failed");
		TraceRestrictSlot::ValidateSlotOccupants(log);

		if (!CargoPacket::ValidateDeferredCargoPayments()) CCLOG("Cargo packets deferred payments validation failed");

		if (_order_destination_refcount_map_valid) {
			btree::btree_map<uint32_t, uint32_t> saved_order_destination_refcount_map = std::move(_order_destination_refcount_map);
			for (auto iter = saved_order_destination_refcount_map.begin(); iter != saved_order_destination_refcount_map.end();) {
				if (iter->second == 0) {
					iter = saved_order_destination_refcount_map.erase(iter);
				} else {
					++iter;
				}
			}
			IntialiseOrderDestinationRefcountMap();
			if (saved_order_destination_refcount_map != _order_destination_refcount_map) CCLOG("Order destination refcount map mismatch");
		} else {
			CCLOG("Order destination refcount map not valid");
		}
	}

	if (flags & CHECK_CACHE_WATER_REGIONS) {
		extern void WaterRegionCheckCaches(std::function<void(const char *)> log);
		WaterRegionCheckCaches(log);
	}

	if ((flags & CHECK_CACHE_EMIT_LOG) && !saved_messages.empty()) {
		InconsistencyExtraInfo info;
		info.check_caches_result = std::move(saved_messages);
		CrashLog::InconsistencyLog(info);
		for (std::string &str : info.check_caches_result) {
			LogDesyncMsg(std::move(str));
		}
	}

#undef CCLOG
#undef CCLOGV
#undef CCLOGV1
}

/**
 * Network-safe forced desync check.
 * @param tile unused
 * @param flags operation to perform
 * @param p1 unused
 * @param p2 unused
 * @param text unused
 * @return the cost of this operation or an error
 */
CommandCost CmdDesyncCheck(TileIndex tile, DoCommandFlag flags, uint32_t p1, uint32_t p2, const char *text)
{
	if (flags & DC_EXEC) {
		CheckCaches(true, nullptr, CHECK_CACHE_ALL | CHECK_CACHE_EMIT_LOG);
	}

	return CommandCost();
}

/**
 * State controlling game loop.
 * The state must not be changed from anywhere but here.
 * That check is enforced in DoCommand.
 */
void StateGameLoop()
{
	if (!_networking || _network_server) {
		StateGameLoop_LinkGraphPauseControl();
	}

	/* Don't execute the state loop during pause or when modal windows are open. */
	if (_pause_mode != PM_UNPAUSED || HasModalProgress()) {
		PerformanceMeasurer::Paused(PFE_GAMELOOP);
		PerformanceMeasurer::Paused(PFE_GL_ECONOMY);
		PerformanceMeasurer::Paused(PFE_GL_TRAINS);
		PerformanceMeasurer::Paused(PFE_GL_ROADVEHS);
		PerformanceMeasurer::Paused(PFE_GL_SHIPS);
		PerformanceMeasurer::Paused(PFE_GL_AIRCRAFT);
		PerformanceMeasurer::Paused(PFE_GL_LANDSCAPE);

		if (!HasModalProgress()) UpdateLandscapingLimits();
#ifndef DEBUG_DUMP_COMMANDS
		Game::GameLoop();
#endif
		return;
	}

	PerformanceMeasurer framerate(PFE_GAMELOOP);
	PerformanceAccumulator::Reset(PFE_GL_LANDSCAPE);

	Layouter::ReduceLineCache();

	if (_game_mode == GM_EDITOR) {
		BasePersistentStorageArray::SwitchMode(PSM_ENTER_GAMELOOP);

		/* _state_ticks and _state_ticks_offset must update in lockstep here,
		 * as _date, _tick_skip_counter, etc are not updated in the scenario editor,
		 * but _state_ticks should still update in case there are vehicles running,
		 * to avoid problems with timetables and train speed adaptation
		 */
		_state_ticks++;
		DateDetail::_state_ticks_offset++;

		RunTileLoop();
		CallVehicleTicks();
		CallLandscapeTick();
		TimerManager<TimerGameTick>::Elapsed(1);
		BasePersistentStorageArray::SwitchMode(PSM_LEAVE_GAMELOOP);
		UpdateLandscapingLimits();

		CallWindowGameTickEvent();
		NewsLoop();
	} else {
		if (_debug_desync_level > 2 && DateDetail::_tick_skip_counter == 0 && EconTime::CurDateFract() == 0 && (EconTime::CurDate().base() & 0x1F) == 0) {
			/* Save the desync savegame if needed. */
			char name[MAX_PATH];
			seprintf(name, lastof(name), "dmp_cmds_%08x_%08x.sav", _settings_game.game_creation.generation_seed, EconTime::CurDate().base());
			SaveOrLoad(name, SLO_SAVE, DFT_GAME_FILE, AUTOSAVE_DIR, false);
		}

		CheckCaches(false, nullptr, CHECK_CACHE_ALL | CHECK_CACHE_EMIT_LOG);

		/* All these actions has to be done from OWNER_NONE
		 *  for multiplayer compatibility */
		Backup<CompanyID> cur_company(_current_company, OWNER_NONE, FILE_LINE);

		BasePersistentStorageArray::SwitchMode(PSM_ENTER_GAMELOOP);
		DateDetail::_tick_skip_counter++;
		_scaled_tick_counter++;
		if (_game_mode != GM_BOOTSTRAP) {
			_state_ticks++;   // This must update in lock-step with _tick_skip_counter, such that _state_ticks_offset doesn't need to be changed.
		}

		if (!(_game_mode == GM_MENU || _game_mode == GM_BOOTSTRAP) && !_settings_client.gui.autosave_realtime && _settings_client.gui.autosave_interval != 0 &&
				(_state_ticks.base() % (_settings_client.gui.autosave_interval * (_settings_game.economy.tick_rate == TRM_MODERN ? (60000 / 27) : (60000 / 30)))) == 0) {
			_do_autosave = true;
			_check_special_modes = true;
			SetWindowDirty(WC_STATUS_BAR, 0);
		}

		RunAuxiliaryTileLoop();
		if (DateDetail::_tick_skip_counter < DayLengthFactor()) {
			if (_settings_game.economy.timekeeping_units == TKU_WALLCLOCK && !(_game_mode == GM_MENU || _game_mode == GM_BOOTSTRAP)) {
				IncreaseCalendarDate();
			}
			AnimateAnimatedTiles();
			RunTileLoop(true);
			CallVehicleTicks();
			OnTick_Companies(false);
		} else {
			DateDetail::_tick_skip_counter = 0;
			IncreaseDate();
			AnimateAnimatedTiles();
			RunTileLoop(true);
			CallVehicleTicks();
			CallLandscapeTick();
			OnTick_Companies(true);
		}
		OnTick_LinkGraph();
		TimerManager<TimerGameTick>::Elapsed(1);
		BasePersistentStorageArray::SwitchMode(PSM_LEAVE_GAMELOOP);

#ifndef DEBUG_DUMP_COMMANDS
		{
			PerformanceMeasurer script_framerate(PFE_ALLSCRIPTS);
			AI::GameLoop();
			Game::GameLoop();
		}
#endif
		UpdateLandscapingLimits();

		CallWindowGameTickEvent();
		NewsLoop();

		if (_networking) {
			RecordSyncEvent(NSRE_PRE_DATES);
			UpdateStateChecksum(_tick_counter);
			UpdateStateChecksum(_scaled_tick_counter);
			UpdateStateChecksum(_state_ticks.base());
			UpdateStateChecksum(CalTime::CurDate().base());
			UpdateStateChecksum(CalTime::CurDateFract());
			UpdateStateChecksum(CalTime::CurSubDateFract());
			UpdateStateChecksum(EconTime::CurDate().base());
			UpdateStateChecksum(EconTime::CurDateFract());
			UpdateStateChecksum(TickSkipCounter());

			RecordSyncEvent(NSRE_PRE_COMPANY_STATE);
			for (Company *c : Company::Iterate()) {
				DEBUG_UPDATESTATECHECKSUM("Company: %u, Money: " OTTD_PRINTF64, c->index, (int64_t)c->money);
				UpdateStateChecksum(c->money);

				for (uint i = 0; i < ROADTYPE_END; i++) {
					DEBUG_UPDATESTATECHECKSUM("Company: %u, road[%u]: %u", c->index, i, c->infrastructure.road[i]);
					UpdateStateChecksum(c->infrastructure.road[i]);
				}

				for (uint i = 0; i < RAILTYPE_END; i++) {
					DEBUG_UPDATESTATECHECKSUM("Company: %u, rail[%u]: %u", c->index, i, c->infrastructure.rail[i]);
					UpdateStateChecksum(c->infrastructure.rail[i]);
				}

				DEBUG_UPDATESTATECHECKSUM("Company: %u, signal: %u, water: %u, station: %u, airport: %u",
						c->index, c->infrastructure.signal, c->infrastructure.water, c->infrastructure.station, c->infrastructure.airport);
				UpdateStateChecksum(c->infrastructure.signal);
				UpdateStateChecksum(c->infrastructure.water);
				UpdateStateChecksum(c->infrastructure.station);
				UpdateStateChecksum(c->infrastructure.airport);
			}
		}
		cur_company.Restore();
	}
	if (_extra_aspects > 0) FlushDeferredAspectUpdates();

	if (_pause_countdown > 0 && --_pause_countdown == 0) {
		_pause_mode = PM_PAUSED_NORMAL;
		SetWindowDirty(WC_MAIN_TOOLBAR, 0);
	}

	dbg_assert(IsLocalCompany());
}

FiosNumberedSaveName &GetAutoSaveFiosNumberedSaveName()
{
	static FiosNumberedSaveName _autosave_ctr("autosave");
	return _autosave_ctr;
}

FiosNumberedSaveName &GetLongTermAutoSaveFiosNumberedSaveName()
{
	static FiosNumberedSaveName _autosave_lt_ctr("ltautosave");
	return _autosave_lt_ctr;
}

/**
 * Create an autosave. The default name is "autosave#.sav". However with
 * the setting 'keep_all_autosave' the name defaults to company-name + date
 */
static void DoAutosave()
{
	FiosNumberedSaveName *lt_counter = nullptr;
	if (_settings_client.gui.max_num_autosaves > 0) {
		lt_counter = &GetLongTermAutoSaveFiosNumberedSaveName();
	}
	DoAutoOrNetsave(GetAutoSaveFiosNumberedSaveName(), true, lt_counter);
}

/** Interval for regular autosaves. Initialized at zero to disable till settings are loaded. */
static IntervalTimer<TimerGameRealtime> _autosave_interval({std::chrono::milliseconds::zero(), TimerGameRealtime::AUTOSAVE}, [](auto)
{
	/* We reset the command-during-pause mode here, so we don't continue
	 * to make auto-saves when nothing more is changing. */
	_pause_mode &= ~PM_COMMAND_DURING_PAUSE;

	_do_autosave = true;
	DoAutosave();
	_do_autosave = false;
	SetWindowDirty(WC_STATUS_BAR, 0);
});

/**
 * Reset the interval of the autosave.
 *
 * If reset is not set, this does not set the elapsed time on the timer,
 * so if the interval is smaller, it might result in an autosave being done
 * immediately.
 *
 * @param reset Whether to reset the timer back to zero, or to continue.
 */
void ChangeAutosaveFrequency(bool reset)
{
	std::chrono::minutes interval = _settings_client.gui.autosave_realtime ? std::chrono::minutes(_settings_client.gui.autosave_interval) : std::chrono::minutes::zero();
	_autosave_interval.SetInterval({interval, TimerGameRealtime::AUTOSAVE}, reset);
}

/**
 * Request a new NewGRF scan. This will be executed on the next game-tick.
 * This is mostly needed to ensure NewGRF scans (which are blocking) are
 * done in the game-thread, and not in the draw-thread (which most often
 * triggers this request).
 * @param callback Optional callback to call when NewGRF scan is completed.
 * @return True when the NewGRF scan was actually requested, false when the scan was already running.
 */
bool RequestNewGRFScan(NewGRFScanCallback *callback)
{
	if (_request_newgrf_scan) return false;

	_request_newgrf_scan = true;
	_request_newgrf_scan_callback = callback;
	return true;
}

void GameLoopSpecial()
{
	/* autosave game? */
	if (_do_autosave) {
		DoAutosave();
		_do_autosave = false;
		SetWindowDirty(WC_STATUS_BAR, 0);
	}

	extern std::string _switch_baseset;
	if (!_switch_baseset.empty()) {
		if (BaseGraphics::GetUsedSet()->name != _switch_baseset) {
			BaseGraphics::SetSetByName(_switch_baseset);

			ReloadNewGRFData();
		}
		_switch_baseset.clear();
	}

	_check_special_modes = false;
}

void GameLoop()
{
	if (_game_mode == GM_BOOTSTRAP) {
		/* Check for UDP stuff */
		if (_network_available) NetworkBackgroundLoop();
		return;
	}

	if (_request_newgrf_scan) {
		ScanNewGRFFiles(_request_newgrf_scan_callback);
		_request_newgrf_scan = false;
		_request_newgrf_scan_callback = nullptr;
		/* In case someone closed the game during our scan, don't do anything else. */
		if (_exit_game) return;
	}

	ProcessAsyncSaveFinish();

	if (unlikely(_check_special_modes)) GameLoopSpecial();

	if (_game_mode == GM_NORMAL) {
		static auto last_time = std::chrono::steady_clock::now();
		auto now = std::chrono::steady_clock::now();
		auto delta_ms = std::chrono::duration_cast<std::chrono::milliseconds>(now - last_time);
		if (delta_ms.count() != 0) {
			TimerManager<TimerGameRealtime>::Elapsed(delta_ms);
			last_time = now;
		}
	}

	/* switch game mode? */
	if (_switch_mode != SM_NONE && !HasModalProgress()) {
		SwitchToMode(_switch_mode);
		_switch_mode = SM_NONE;
		if (_exit_game) return;
	}

	IncreaseSpriteLRU();

	/* Check for UDP stuff */
	if (_network_available) NetworkBackgroundLoop();

	DebugSendRemoteMessages();

	if (_networking && !HasModalProgress()) {
		/* Multiplayer */
		NetworkGameLoop();
	} else {
		if (_network_reconnect > 0 && --_network_reconnect == 0) {
			/* This means that we want to reconnect to the last host
			 * We do this here, because it means that the network is really closed */
			NetworkClientConnectGame(_settings_client.network.last_joined, COMPANY_SPECTATOR);
		}
		/* Singleplayer */
		StateGameLoop();
	}
	ExecuteCommandQueue();

	if (!_pause_mode && HasBit(_display_opt, DO_FULL_ANIMATION)) {
		extern std::mutex _cur_palette_mutex;
		std::lock_guard<std::mutex> lock_state(_cur_palette_mutex);
		DoPaletteAnimations();
	}

	SoundDriver::GetInstance()->MainLoop();
	MusicLoop();
	SocialIntegration::RunCallbacks();
}<|MERGE_RESOLUTION|>--- conflicted
+++ resolved
@@ -890,14 +890,9 @@
 				return ret;
 			}
 
-<<<<<<< HEAD
 			char title[80];
 			title[0] = '\0';
 			FiosGetSavegameListCallback(SLO_LOAD, mgo.opt, strrchr(mgo.opt, '.'), title, lastof(title));
-=======
-			std::string extension = std::filesystem::path(_file_to_saveload.name).extension().string();
-			auto [_, title] = FiosGetSavegameListCallback(SLO_LOAD, mgo.opt, extension);
->>>>>>> 97bea563
 
 			_load_check_data.Clear();
 			if (i == 'K') _load_check_data.want_debug_data = true;
