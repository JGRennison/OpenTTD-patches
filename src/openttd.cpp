--- conflicted
+++ resolved
@@ -270,13 +270,8 @@
 		"  -n host[:port][#company]= Join network game\n"
 		"  -p password         = Password to join server\n"
 		"  -P password         = Password to join company\n"
-<<<<<<< HEAD
-		"  -D [ip][:port]      = Start dedicated server\n"
-		"  -l ip[:port]        = Redirect DEBUG()\n"
-=======
 		"  -D [host][:port]    = Start dedicated server\n"
-		"  -l host[:port]      = Redirect Debug()\n"
->>>>>>> b0d7cfaa
+		"  -l host[:port]      = Redirect DEBUG()\n"
 #if !defined(_WIN32)
 		"  -f                  = Fork into the background (dedicated only)\n"
 #endif
@@ -658,7 +653,7 @@
 		MusicDriver::GetInstance()->SetVolume(_settings_client.music.music_vol);
 		SetEffectVolume(_settings_client.music.effect_vol);
 
-		if (startyear != INVALID_YEAR) IConsoleSetSetting("game_creation.starting_year", static_cast<int32_t>(startyear));
+		if (startyear != INVALID_YEAR) IConsoleSetSetting("game_creation.starting_year", startyear);
 		if (generation_seed != GENERATE_NEW_SEED) _settings_newgame.game_creation.generation_seed = generation_seed;
 
 		if (!dedicated_host.empty()) {
@@ -2091,11 +2086,7 @@
 		CallWindowGameTickEvent();
 		NewsLoop();
 	} else {
-<<<<<<< HEAD
 		if (_debug_desync_level > 2 && _tick_skip_counter == 0 && _date_fract == 0 && (_date & 0x1F) == 0) {
-=======
-		if (_debug_desync_level > 2 && TimerGameCalendar::date_fract == 0 && (static_cast<int32_t>(TimerGameCalendar::date) & 0x1F) == 0) {
->>>>>>> b0d7cfaa
 			/* Save the desync savegame if needed. */
 			char name[MAX_PATH];
 			seprintf(name, lastof(name), "dmp_cmds_%08x_%08x.sav", _settings_game.game_creation.generation_seed, _date);
