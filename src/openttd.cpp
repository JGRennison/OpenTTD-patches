/* $Id$ */

/*
 * This file is part of OpenTTD.
 * OpenTTD is free software; you can redistribute it and/or modify it under the terms of the GNU General Public License as published by the Free Software Foundation, version 2.
 * OpenTTD is distributed in the hope that it will be useful, but WITHOUT ANY WARRANTY; without even the implied warranty of MERCHANTABILITY or FITNESS FOR A PARTICULAR PURPOSE.
 * See the GNU General Public License for more details. You should have received a copy of the GNU General Public License along with OpenTTD. If not, see <http://www.gnu.org/licenses/>.
 */

/** @file openttd.cpp Functions related to starting OpenTTD. */

#include "stdafx.h"

#include "blitter/factory.hpp"
#include "sound/sound_driver.hpp"
#include "music/music_driver.hpp"
#include "video/video_driver.hpp"

#include "fontcache.h"
#include "error.h"
#include "gui.h"

#include "base_media_base.h"
#include "saveload/saveload.h"
#include "company_func.h"
#include "command_func.h"
#include "news_func.h"
#include "fios.h"
#include "aircraft.h"
#include "roadveh.h"
#include "train.h"
#include "ship.h"
#include "console_func.h"
#include "screenshot.h"
#include "network/network.h"
#include "network/network_func.h"
#include "ai/ai.hpp"
#include "ai/ai_config.hpp"
#include "settings_func.h"
#include "genworld.h"
#include "progress.h"
#include "strings_func.h"
#include "date_func.h"
#include "vehicle_func.h"
#include "gamelog.h"
#include "animated_tile_func.h"
#include "roadstop_base.h"
#include "elrail_func.h"
#include "rev.h"
#include "highscore.h"
#include "station_base.h"
#include "crashlog.h"
#include "engine_func.h"
#include "core/random_func.hpp"
#include "rail_gui.h"
#include "core/backup_type.hpp"
#include "hotkeys.h"
#include "newgrf.h"
#include "newgrf_commons.h"
#include "misc/getoptdata.h"
#include "game/game.hpp"
#include "game/game_config.hpp"
#include "town.h"
#include "subsidy_func.h"
#include "gfx_layout.h"
#include "viewport_sprite_sorter.h"
#include "framerate_type.h"
#include "programmable_signals.h"
#include "smallmap_gui.h"
#include "viewport_func.h"
#include "thread/thread.h"
#include "bridge_signal_map.h"
#include "zoning.h"
#include "cargopacket.h"

#include "linkgraph/linkgraphschedule.h"
#include "tracerestrict.h"

#include <stdarg.h>

#include "safeguards.h"

void CallLandscapeTick();
void IncreaseDate();
void DoPaletteAnimations();
void MusicLoop();
void ResetMusic();
void CallWindowGameTickEvent();
bool HandleBootstrap();

extern Company *DoStartupNewCompany(bool is_ai, CompanyID company = INVALID_COMPANY);
extern void ShowOSErrorBox(const char *buf, bool system);
extern char *_config_file;

/**
 * Error handling for fatal user errors.
 * @param s the string to print.
 * @note Does NEVER return.
 */
void CDECL usererror(const char *s, ...)
{
	va_list va;
	char buf[512];

	va_start(va, s);
	vseprintf(buf, lastof(buf), s, va);
	va_end(va);

	ShowOSErrorBox(buf, false);
	if (VideoDriver::GetInstance() != NULL) VideoDriver::GetInstance()->Stop();

	exit(1);
}

/**
 * Error handling for fatal non-user errors.
 * @param s the string to print.
 * @note Does NEVER return.
 */
void CDECL error(const char *s, ...)
{
	va_list va;
	char buf[512];

	va_start(va, s);
	vseprintf(buf, lastof(buf), s, va);
	va_end(va);

	if (VideoDriver::GetInstance() == NULL || VideoDriver::GetInstance()->HasGUI()) {
		ShowOSErrorBox(buf, true);
	}

	/* Set the error message for the crash log and then invoke it. */
	CrashLog::SetErrorMessage(buf);
	abort();
}

void CDECL assert_msg_error(int line, const char *file, const char *expr, const char *extra, const char *str, ...)
{
	va_list va;
	char buf[2048];

	char *b = buf;
	b += seprintf(b, lastof(buf), "Assertion failed at line %i of %s: %s\n\t", line, file, expr);

	if (extra != nullptr) {
		b += seprintf(b, lastof(buf), "%s\n\t", extra);
	}

	va_start(va, str);
	vseprintf(b, lastof(buf), str, va);
	va_end(va);

	ShowOSErrorBox(buf, true);

	/* Set the error message for the crash log and then invoke it. */
	CrashLog::SetErrorMessage(buf);
	abort();
}

const char *assert_tile_info(uint32 tile) {
	static char buffer[128];
	DumpTileInfo(buffer, lastof(buffer), tile);
	return buffer;
}

/**
 * Shows some information on the console/a popup box depending on the OS.
 * @param str the text to show.
 */
void CDECL ShowInfoF(const char *str, ...)
{
	va_list va;
	char buf[1024];
	va_start(va, str);
	vseprintf(buf, lastof(buf), str, va);
	va_end(va);
	ShowInfo(buf);
}

/**
 * Show the help message when someone passed a wrong parameter.
 */
static void ShowHelp()
{
	char buf[8192];
	char *p = buf;

	p += seprintf(p, lastof(buf), "OpenTTD %s\n", _openttd_revision);
	p = strecpy(p,
		"\n"
		"\n"
		"Command line options:\n"
		"  -v drv              = Set video driver (see below)\n"
		"  -s drv              = Set sound driver (see below) (param bufsize,hz)\n"
		"  -m drv              = Set music driver (see below)\n"
		"  -b drv              = Set the blitter to use (see below)\n"
		"  -r res              = Set resolution (for instance 800x600)\n"
		"  -h                  = Display this help text\n"
		"  -t year             = Set starting year\n"
		"  -d [[fac=]lvl[,...]]= Debug mode\n"
		"  -e                  = Start Editor\n"
		"  -g [savegame]       = Start new/save game immediately\n"
		"  -G seed             = Set random seed\n"
		"  -n [ip:port#company]= Join network game\n"
		"  -p password         = Password to join server\n"
		"  -P password         = Password to join company\n"
		"  -D [ip][:port]      = Start dedicated server\n"
		"  -l ip[:port]        = Redirect DEBUG()\n"
#if !defined(_WIN32)
		"  -f                  = Fork into the background (dedicated only)\n"
#endif
		"  -I graphics_set     = Force the graphics set (see below)\n"
		"  -S sounds_set       = Force the sounds set (see below)\n"
		"  -M music_set        = Force the music set (see below)\n"
		"  -c config_file      = Use 'config_file' instead of 'openttd.cfg'\n"
		"  -x                  = Do not automatically save to config file on exit\n"
		"  -q savegame         = Write some information about the savegame and exit\n"
		"\n",
		lastof(buf)
	);

	/* List the graphics packs */
	p = BaseGraphics::GetSetsList(p, lastof(buf));

	/* List the sounds packs */
	p = BaseSounds::GetSetsList(p, lastof(buf));

	/* List the music packs */
	p = BaseMusic::GetSetsList(p, lastof(buf));

	/* List the drivers */
	p = DriverFactoryBase::GetDriversInfo(p, lastof(buf));

	/* List the blitters */
	p = BlitterFactory::GetBlittersInfo(p, lastof(buf));

	/* List the debug facilities. */
	p = DumpDebugFacilityNames(p, lastof(buf));

	/* We need to initialize the AI, so it finds the AIs */
	AI::Initialize();
	p = AI::GetConsoleList(p, lastof(buf), true);
	AI::Uninitialize(true);

	/* We need to initialize the GameScript, so it finds the GSs */
	Game::Initialize();
	p = Game::GetConsoleList(p, lastof(buf), true);
	Game::Uninitialize(true);

	/* ShowInfo put output to stderr, but version information should go
	 * to stdout; this is the only exception */
#if !defined(_WIN32)
	printf("%s\n", buf);
#else
	ShowInfo(buf);
#endif
}

static void WriteSavegameInfo(const char *name)
{
	extern SaveLoadVersion _sl_version;
	uint32 last_ottd_rev = 0;
	byte ever_modified = 0;
	bool removed_newgrfs = false;

	GamelogInfo(_load_check_data.gamelog_action, _load_check_data.gamelog_actions, &last_ottd_rev, &ever_modified, &removed_newgrfs);

	char buf[8192];
	char *p = buf;
	p += seprintf(p, lastof(buf), "Name:         %s\n", name);
	const char *type = "";
	extern bool _sl_is_faked_ext;
	extern bool _sl_is_ext_version;
	if (_sl_is_faked_ext) {
		type = " (fake extended)";
	} else if (_sl_is_ext_version) {
		type = " (extended)";
	}
	p += seprintf(p, lastof(buf), "Savegame ver: %d%s\n", _sl_version, type);
	for (size_t i = 0; i < XSLFI_SIZE; i++) {
		if (_sl_xv_feature_versions[i] > 0) {
			p += seprintf(p, lastof(buf), "    Feature: %s = %d\n", SlXvGetFeatureName((SlXvFeatureIndex) i), _sl_xv_feature_versions[i]);
		}
	}
	p += seprintf(p, lastof(buf), "NewGRF ver:   0x%08X\n", last_ottd_rev);
	p += seprintf(p, lastof(buf), "Modified:     %d\n", ever_modified);

	if (removed_newgrfs) {
		p += seprintf(p, lastof(buf), "NewGRFs have been removed\n");
	}

	p = strecpy(p, "NewGRFs:\n", lastof(buf));
	if (_load_check_data.HasNewGrfs()) {
		for (GRFConfig *c = _load_check_data.grfconfig; c != NULL; c = c->next) {
			char md5sum[33];
			md5sumToString(md5sum, lastof(md5sum), HasBit(c->flags, GCF_COMPATIBLE) ? c->original_md5sum : c->ident.md5sum);
			p += seprintf(p, lastof(buf), "%08X %s %s\n", c->ident.grfid, md5sum, c->filename);
		}
	}

	/* ShowInfo put output to stderr, but version information should go
	 * to stdout; this is the only exception */
#if !defined(_WIN32)
	printf("%s\n", buf);
#else
	ShowInfo(buf);
#endif
}


/**
 * Extract the resolution from the given string and store
 * it in the 'res' parameter.
 * @param res variable to store the resolution in.
 * @param s   the string to decompose.
 */
static void ParseResolution(Dimension *res, const char *s)
{
	const char *t = strchr(s, 'x');
	if (t == NULL) {
		ShowInfoF("Invalid resolution '%s'", s);
		return;
	}

	res->width  = max(strtoul(s, NULL, 0), 64UL);
	res->height = max(strtoul(t + 1, NULL, 0), 64UL);
}


/**
 * Uninitializes drivers, frees allocated memory, cleans pools, ...
 * Generally, prepares the game for shutting down
 */
static void ShutdownGame()
{
	IConsoleFree();

	if (_network_available) NetworkShutDown(); // Shut down the network and close any open connections

	DriverFactoryBase::ShutdownDrivers();

	UnInitWindowSystem();

	/* stop the scripts */
	AI::Uninitialize(false);
	Game::Uninitialize(false);

	/* Uninitialize variables that are allocated dynamically */
	GamelogReset();

	free(_config_file);

	LinkGraphSchedule::Clear();
	ClearTraceRestrictMapping();
	ClearBridgeSimulatedSignalMapping();
	ClearCargoPacketDeferredPayments();
	PoolBase::Clean(PT_ALL);

	FreeSignalPrograms();
	FreeSignalDependencies();

	ClearZoningCaches();

	/* No NewGRFs were loaded when it was still bootstrapping. */
	if (_game_mode != GM_BOOTSTRAP) ResetNewGRFData();

	/* Close all and any open filehandles */
	FioCloseAll();

	UninitFreeType();

	ViewportMapClearTunnelCache();
	InvalidateVehicleTickCaches();
	ClearVehicleTickCaches();
	ClearCommandLog();
}

/**
 * Load the introduction game.
 * @param load_newgrfs Whether to load the NewGRFs or not.
 */
static void LoadIntroGame(bool load_newgrfs = true)
{
	_game_mode = GM_MENU;

	if (load_newgrfs) ResetGRFConfig(false);

	/* Setup main window */
	ResetWindowSystem();
	SetupColoursAndInitialWindow();

	/* Load the default opening screen savegame */
	if (SaveOrLoad("opntitle.dat", SLO_LOAD, DFT_GAME_FILE, BASESET_DIR) != SL_OK) {
		GenerateWorld(GWM_EMPTY, 64, 64); // if failed loading, make empty world.
		WaitTillGeneratedWorld();
		SetLocalCompany(COMPANY_SPECTATOR);
	} else {
		SetLocalCompany(COMPANY_FIRST);
	}

	_pause_mode = PM_UNPAUSED;
	_cursor.fix_at = false;

	CheckForMissingGlyphs();

	MusicLoop(); // ensure music is correct
}

void MakeNewgameSettingsLive()
{
	for (CompanyID c = COMPANY_FIRST; c < MAX_COMPANIES; c++) {
		if (_settings_game.ai_config[c] != NULL) {
			delete _settings_game.ai_config[c];
		}
	}
	if (_settings_game.game_config != NULL) {
		delete _settings_game.game_config;
	}

	/* Copy newgame settings to active settings.
	 * Also initialise old settings needed for savegame conversion. */
	_settings_game = _settings_newgame;
	_old_vds = _settings_client.company.vehicle;

	for (CompanyID c = COMPANY_FIRST; c < MAX_COMPANIES; c++) {
		_settings_game.ai_config[c] = NULL;
		if (_settings_newgame.ai_config[c] != NULL) {
			_settings_game.ai_config[c] = new AIConfig(_settings_newgame.ai_config[c]);
			if (!AIConfig::GetConfig(c, AIConfig::SSS_FORCE_GAME)->HasScript()) {
				AIConfig::GetConfig(c, AIConfig::SSS_FORCE_GAME)->Change(NULL);
			}
		}
	}
	_settings_game.game_config = NULL;
	if (_settings_newgame.game_config != NULL) {
		_settings_game.game_config = new GameConfig(_settings_newgame.game_config);
	}
}

void OpenBrowser(const char *url)
{
	/* Make sure we only accept urls that are sure to open a browser. */
	if (strstr(url, "http://") != url && strstr(url, "https://") != url) return;

	extern void OSOpenBrowser(const char *url);
	OSOpenBrowser(url);
}

/** Callback structure of statements to be executed after the NewGRF scan. */
struct AfterNewGRFScan : NewGRFScanCallback {
	Year startyear;                    ///< The start year.
	uint32 generation_seed;            ///< Seed for the new game.
	char *dedicated_host;              ///< Hostname for the dedicated server.
	uint16 dedicated_port;             ///< Port for the dedicated server.
	char *network_conn;                ///< Information about the server to connect to, or NULL.
	const char *join_server_password;  ///< The password to join the server with.
	const char *join_company_password; ///< The password to join the company with.
	bool *save_config_ptr;             ///< The pointer to the save config setting.
	bool save_config;                  ///< The save config setting.

	/**
	 * Create a new callback.
	 * @param save_config_ptr Pointer to the save_config local variable which
	 *                        decides whether to save of exit or not.
	 */
	AfterNewGRFScan(bool *save_config_ptr) :
			startyear(INVALID_YEAR), generation_seed(GENERATE_NEW_SEED),
			dedicated_host(NULL), dedicated_port(0), network_conn(NULL),
			join_server_password(NULL), join_company_password(NULL),
			save_config_ptr(save_config_ptr), save_config(true)
	{
		/* Visual C++ 2015 fails compiling this line (AfterNewGRFScan::generation_seed undefined symbol)
		 * if it's placed outside a member function, directly in the struct body. */
		assert_compile(sizeof(generation_seed) == sizeof(_settings_game.game_creation.generation_seed));
	}

	virtual void OnNewGRFsScanned()
	{
		ResetGRFConfig(false);

		TarScanner::DoScan(TarScanner::SCENARIO);

		AI::Initialize();
		Game::Initialize();

		/* We want the new (correct) NewGRF count to survive the loading. */
		uint last_newgrf_count = _settings_client.gui.last_newgrf_count;
		LoadFromConfig();
		_settings_client.gui.last_newgrf_count = last_newgrf_count;
		/* Since the default for the palette might have changed due to
		 * reading the configuration file, recalculate that now. */
		UpdateNewGRFConfigPalette();

		Game::Uninitialize(true);
		AI::Uninitialize(true);
		LoadFromHighScore();
		LoadHotkeysFromConfig();
		WindowDesc::LoadFromConfig();

		/* We have loaded the config, so we may possibly save it. */
		*save_config_ptr = save_config;

		/* restore saved music volume */
		MusicDriver::GetInstance()->SetVolume(_settings_client.music.music_vol);

		if (startyear != INVALID_YEAR) _settings_newgame.game_creation.starting_year = startyear;
		if (generation_seed != GENERATE_NEW_SEED) _settings_newgame.game_creation.generation_seed = generation_seed;

		if (dedicated_host != NULL) {
			_network_bind_list.Clear();
			_network_bind_list.push_back(stredup(dedicated_host));
		}
		if (dedicated_port != 0) _settings_client.network.server_port = dedicated_port;

		/* initialize the ingame console */
		IConsoleInit();
		InitializeGUI();
		IConsoleCmdExec("exec scripts/autoexec.scr 0");

		/* Make sure _settings is filled with _settings_newgame if we switch to a game directly */
		if (_switch_mode != SM_NONE) MakeNewgameSettingsLive();

		if (_network_available && network_conn != NULL) {
			const char *port = NULL;
			const char *company = NULL;
			uint16 rport = NETWORK_DEFAULT_PORT;
			CompanyID join_as = COMPANY_NEW_COMPANY;

			ParseConnectionString(&company, &port, network_conn);

			if (company != NULL) {
				join_as = (CompanyID)atoi(company);

				if (join_as != COMPANY_SPECTATOR) {
					join_as--;
					if (join_as >= MAX_COMPANIES) {
						delete this;
						return;
					}
				}
			}
			if (port != NULL) rport = atoi(port);

			LoadIntroGame();
			_switch_mode = SM_NONE;
			NetworkClientConnectGame(NetworkAddress(network_conn, rport), join_as, join_server_password, join_company_password);
		}

		/* After the scan we're not used anymore. */
		delete this;
	}
};

#if defined(UNIX)
extern void DedicatedFork();
#endif

/** Options of OpenTTD. */
static const OptionData _options[] = {
	 GETOPT_SHORT_VALUE('I'),
	 GETOPT_SHORT_VALUE('S'),
	 GETOPT_SHORT_VALUE('M'),
	 GETOPT_SHORT_VALUE('m'),
	 GETOPT_SHORT_VALUE('s'),
	 GETOPT_SHORT_VALUE('v'),
	 GETOPT_SHORT_VALUE('b'),
	GETOPT_SHORT_OPTVAL('D'),
	GETOPT_SHORT_OPTVAL('n'),
	 GETOPT_SHORT_VALUE('l'),
	 GETOPT_SHORT_VALUE('p'),
	 GETOPT_SHORT_VALUE('P'),
#if !defined(_WIN32)
	 GETOPT_SHORT_NOVAL('f'),
#endif
	 GETOPT_SHORT_VALUE('r'),
	 GETOPT_SHORT_VALUE('t'),
	GETOPT_SHORT_OPTVAL('d'),
	 GETOPT_SHORT_NOVAL('e'),
	GETOPT_SHORT_OPTVAL('g'),
	 GETOPT_SHORT_VALUE('G'),
	 GETOPT_SHORT_VALUE('c'),
	 GETOPT_SHORT_NOVAL('x'),
	 GETOPT_SHORT_VALUE('q'),
	 GETOPT_SHORT_NOVAL('h'),
	 GETOPT_SHORT_VALUE('J'),
	GETOPT_END()
};

/**
 * Main entry point for this lovely game.
 * @param argc The number of arguments passed to this game.
 * @param argv The values of the arguments.
 * @return 0 when there is no error.
 */
int openttd_main(int argc, char *argv[])
{
	SetSelfAsMainThread();
	char *musicdriver = NULL;
	char *sounddriver = NULL;
	char *videodriver = NULL;
	char *blitter = NULL;
	char *graphics_set = NULL;
	char *sounds_set = NULL;
	char *music_set = NULL;
	Dimension resolution = {0, 0};
	/* AfterNewGRFScan sets save_config to true after scanning completed. */
	bool save_config = false;
	AfterNewGRFScan *scanner = new AfterNewGRFScan(&save_config);
	bool dedicated = false;
	char *debuglog_conn = NULL;

	extern bool _dedicated_forks;
	_dedicated_forks = false;

	_game_mode = GM_MENU;
	_switch_mode = SM_MENU;
	_config_file = NULL;

	GetOptData mgo(argc - 1, argv + 1, _options);
	int ret = 0;

	int i;
	while ((i = mgo.GetOpt()) != -1) {
		switch (i) {
		case 'I': free(graphics_set); graphics_set = stredup(mgo.opt); break;
		case 'S': free(sounds_set); sounds_set = stredup(mgo.opt); break;
		case 'M': free(music_set); music_set = stredup(mgo.opt); break;
		case 'm': free(musicdriver); musicdriver = stredup(mgo.opt); break;
		case 's': free(sounddriver); sounddriver = stredup(mgo.opt); break;
		case 'v': free(videodriver); videodriver = stredup(mgo.opt); break;
		case 'b': free(blitter); blitter = stredup(mgo.opt); break;
		case 'D':
			free(musicdriver);
			free(sounddriver);
			free(videodriver);
			free(blitter);
			musicdriver = stredup("null");
			sounddriver = stredup("null");
			videodriver = stredup("dedicated");
			blitter = stredup("null");
			dedicated = true;
			SetDebugString("net=6");
			if (mgo.opt != NULL) {
				/* Use the existing method for parsing (openttd -n).
				 * However, we do ignore the #company part. */
				const char *temp = NULL;
				const char *port = NULL;
				ParseConnectionString(&temp, &port, mgo.opt);
				if (!StrEmpty(mgo.opt)) scanner->dedicated_host = mgo.opt;
				if (port != NULL) scanner->dedicated_port = atoi(port);
			}
			break;
		case 'f': _dedicated_forks = true; break;
		case 'n':
			scanner->network_conn = mgo.opt; // optional IP parameter, NULL if unset
			break;
		case 'l':
			debuglog_conn = mgo.opt;
			break;
		case 'p':
			scanner->join_server_password = mgo.opt;
			break;
		case 'P':
			scanner->join_company_password = mgo.opt;
			break;
		case 'r': ParseResolution(&resolution, mgo.opt); break;
		case 't': scanner->startyear = atoi(mgo.opt); break;
		case 'd': {
#if defined(_WIN32)
				CreateConsole();
#endif
				if (mgo.opt != NULL) SetDebugString(mgo.opt);
				break;
			}
		case 'e': _switch_mode = (_switch_mode == SM_LOAD_GAME || _switch_mode == SM_LOAD_SCENARIO ? SM_LOAD_SCENARIO : SM_EDITOR); break;
		case 'g':
			if (mgo.opt != NULL) {
				_file_to_saveload.SetName(mgo.opt);
				bool is_scenario = _switch_mode == SM_EDITOR || _switch_mode == SM_LOAD_SCENARIO;
				_switch_mode = is_scenario ? SM_LOAD_SCENARIO : SM_LOAD_GAME;
				_file_to_saveload.SetMode(SLO_LOAD, is_scenario ? FT_SCENARIO : FT_SAVEGAME, DFT_GAME_FILE);

				/* if the file doesn't exist or it is not a valid savegame, let the saveload code show an error */
				const char *t = strrchr(_file_to_saveload.name, '.');
				if (t != NULL) {
					FiosType ft = FiosGetSavegameListCallback(SLO_LOAD, _file_to_saveload.name, t, NULL, NULL);
					if (ft != FIOS_TYPE_INVALID) _file_to_saveload.SetMode(ft);
				}

				break;
			}

			_switch_mode = SM_NEWGAME;
			/* Give a random map if no seed has been given */
			if (scanner->generation_seed == GENERATE_NEW_SEED) {
				scanner->generation_seed = InteractiveRandom();
			}
			break;
		case 'q': {
			DeterminePaths(argv[0]);
			if (StrEmpty(mgo.opt)) {
				ret = 1;
				goto exit_noshutdown;
			}

			char title[80];
			title[0] = '\0';
			FiosGetSavegameListCallback(SLO_LOAD, mgo.opt, strrchr(mgo.opt, '.'), title, lastof(title));

			_load_check_data.Clear();
			SaveOrLoadResult res = SaveOrLoad(mgo.opt, SLO_CHECK, DFT_GAME_FILE, SAVE_DIR, false);
			if (res != SL_OK || _load_check_data.HasErrors()) {
				fprintf(stderr, "Failed to open savegame\n");
				if (_load_check_data.HasErrors()) {
					char buf[256];
					SetDParamStr(0, _load_check_data.error_data);
					GetString(buf, _load_check_data.error, lastof(buf));
					fprintf(stderr, "%s\n", buf);
				}
				goto exit_noshutdown;
			}

			WriteSavegameInfo(title);

			goto exit_noshutdown;
		}
		case 'G': scanner->generation_seed = strtoul(mgo.opt, NULL, 10); break;
		case 'c': free(_config_file); _config_file = stredup(mgo.opt); break;
		case 'x': scanner->save_config = false; break;
		case 'J': _quit_after_days = Clamp(atoi(mgo.opt), 0, INT_MAX); break;
		case 'h':
			i = -2; // Force printing of help.
			break;
		}
		if (i == -2) break;
	}

	if (i == -2 || mgo.numleft > 0) {
		/* Either the user typed '-h', he made an error, or he added unrecognized command line arguments.
		 * In all cases, print the help, and exit.
		 *
		 * The next two functions are needed to list the graphics sets. We can't do them earlier
		 * because then we cannot show it on the debug console as that hasn't been configured yet. */
		DeterminePaths(argv[0]);
		TarScanner::DoScan(TarScanner::BASESET);
		BaseGraphics::FindSets();
		BaseSounds::FindSets();
		BaseMusic::FindSets();
		ShowHelp();

		goto exit_noshutdown;
	}

	DeterminePaths(argv[0]);
	TarScanner::DoScan(TarScanner::BASESET);

	if (dedicated) DEBUG(net, 0, "Starting dedicated version %s", _openttd_revision);
	if (_dedicated_forks && !dedicated) _dedicated_forks = false;

#if defined(UNIX)
	/* We must fork here, or we'll end up without some resources we need (like sockets) */
	if (_dedicated_forks) DedicatedFork();
#endif

	LoadFromConfig(true);

	if (resolution.width != 0) _cur_resolution = resolution;

	/*
	 * The width and height must be at least 1 pixel and width times
	 * height times bytes per pixel must still fit within a 32 bits
	 * integer, even for 32 bpp video modes. This way all internal
	 * drawing routines work correctly.
	 */
	_cur_resolution.width  = ClampU(_cur_resolution.width,  1, UINT16_MAX / 2);
	_cur_resolution.height = ClampU(_cur_resolution.height, 1, UINT16_MAX / 2);

	/* Assume the cursor starts within the game as not all video drivers
	 * get an event that the cursor is within the window when it is opened.
	 * Saying the cursor is there makes no visible difference as it would
	 * just be out of the bounds of the window. */
	_cursor.in_window = true;

	/* enumerate language files */
	InitializeLanguagePacks();

	/* Initialize the regular font for FreeType */
	InitFreeType(false);

	/* This must be done early, since functions use the SetWindowDirty* calls */
	InitWindowSystem();

	BaseGraphics::FindSets();
	if (graphics_set == NULL && BaseGraphics::ini_set != NULL) graphics_set = stredup(BaseGraphics::ini_set);
	if (!BaseGraphics::SetSet(graphics_set)) {
		if (!StrEmpty(graphics_set)) {
			BaseGraphics::SetSet(NULL);

			ErrorMessageData msg(STR_CONFIG_ERROR, STR_CONFIG_ERROR_INVALID_BASE_GRAPHICS_NOT_FOUND);
			msg.SetDParamStr(0, graphics_set);
			ScheduleErrorMessage(msg);
		}
	}
	free(graphics_set);

	/* Initialize game palette */
	GfxInitPalettes();

	DEBUG(misc, 1, "Loading blitter...");
	if (blitter == NULL && _ini_blitter != NULL) blitter = stredup(_ini_blitter);
	_blitter_autodetected = StrEmpty(blitter);
	/* Activate the initial blitter.
	 * This is only some initial guess, after NewGRFs have been loaded SwitchNewGRFBlitter may switch to a different one.
	 *  - Never guess anything, if the user specified a blitter. (_blitter_autodetected)
	 *  - Use 32bpp blitter if baseset or 8bpp-support settings says so.
	 *  - Use 8bpp blitter otherwise.
	 */
	if (!_blitter_autodetected ||
			(_support8bpp != S8BPP_NONE && (BaseGraphics::GetUsedSet() == NULL || BaseGraphics::GetUsedSet()->blitter == BLT_8BPP)) ||
			BlitterFactory::SelectBlitter("32bpp-anim") == NULL) {
		if (BlitterFactory::SelectBlitter(blitter) == NULL) {
			StrEmpty(blitter) ?
				usererror("Failed to autoprobe blitter") :
				usererror("Failed to select requested blitter '%s'; does it exist?", blitter);
		}
	}
	free(blitter);

	if (videodriver == NULL && _ini_videodriver != NULL) videodriver = stredup(_ini_videodriver);
	DriverFactoryBase::SelectDriver(videodriver, Driver::DT_VIDEO);
	free(videodriver);

	InitializeSpriteSorter();

	/* Initialize the zoom level of the screen to normal */
	_screen.zoom = ZOOM_LVL_NORMAL;

	NetworkStartUp(); // initialize network-core

	if (debuglog_conn != NULL && _network_available) {
		const char *not_used = NULL;
		const char *port = NULL;
		uint16 rport;

		rport = NETWORK_DEFAULT_DEBUGLOG_PORT;

		ParseConnectionString(&not_used, &port, debuglog_conn);
		if (port != NULL) rport = atoi(port);

		NetworkStartDebugLog(NetworkAddress(debuglog_conn, rport));
	}

	if (!HandleBootstrap()) {
		ShutdownGame();

		goto exit_bootstrap;
	}

	VideoDriver::GetInstance()->ClaimMousePointer();

	/* initialize screenshot formats */
	InitializeScreenshotFormats();

	BaseSounds::FindSets();
	if (sounds_set == NULL && BaseSounds::ini_set != NULL) sounds_set = stredup(BaseSounds::ini_set);
	if (!BaseSounds::SetSet(sounds_set)) {
		if (StrEmpty(sounds_set) || !BaseSounds::SetSet(NULL)) {
			usererror("Failed to find a sounds set. Please acquire a sounds set for OpenTTD. See section 4.1 of README.md.");
		} else {
			ErrorMessageData msg(STR_CONFIG_ERROR, STR_CONFIG_ERROR_INVALID_BASE_SOUNDS_NOT_FOUND);
			msg.SetDParamStr(0, sounds_set);
			ScheduleErrorMessage(msg);
		}
	}
	free(sounds_set);

	BaseMusic::FindSets();
	if (music_set == NULL && BaseMusic::ini_set != NULL) music_set = stredup(BaseMusic::ini_set);
	if (!BaseMusic::SetSet(music_set)) {
		if (StrEmpty(music_set) || !BaseMusic::SetSet(NULL)) {
			usererror("Failed to find a music set. Please acquire a music set for OpenTTD. See section 4.1 of README.md.");
		} else {
			ErrorMessageData msg(STR_CONFIG_ERROR, STR_CONFIG_ERROR_INVALID_BASE_MUSIC_NOT_FOUND);
			msg.SetDParamStr(0, music_set);
			ScheduleErrorMessage(msg);
		}
	}
	free(music_set);

	if (sounddriver == NULL && _ini_sounddriver != NULL) sounddriver = stredup(_ini_sounddriver);
	DriverFactoryBase::SelectDriver(sounddriver, Driver::DT_SOUND);
	free(sounddriver);

	if (musicdriver == NULL && _ini_musicdriver != NULL) musicdriver = stredup(_ini_musicdriver);
	DriverFactoryBase::SelectDriver(musicdriver, Driver::DT_MUSIC);
	free(musicdriver);

	/* Take our initial lock on whatever we might want to do! */
	_modal_progress_paint_mutex->BeginCritical();
	_modal_progress_work_mutex->BeginCritical();

	GenerateWorld(GWM_EMPTY, 64, 64); // Make the viewport initialization happy
	WaitTillGeneratedWorld();

	LoadIntroGame(false);

	CheckForMissingGlyphs();

	/* ScanNewGRFFiles now has control over the scanner. */
	ScanNewGRFFiles(scanner);
	scanner = NULL;

	VideoDriver::GetInstance()->MainLoop();

	CrashLog::MainThreadExitCheckPendingCrashlog();

	WaitTillSaved();

	/* only save config if we have to */
	if (save_config) {
		SaveToConfig();
		SaveHotkeysToConfig();
		WindowDesc::SaveToConfig();
		SaveToHighScore();
	}

	/* Reset windowing system, stop drivers, free used memory, ... */
	ShutdownGame();
	goto exit_normal;

exit_noshutdown:
	/* These three are normally freed before bootstrap. */
	free(graphics_set);
	free(videodriver);
	free(blitter);

exit_bootstrap:
	/* These are normally freed before exit, but after bootstrap. */
	free(sounds_set);
	free(music_set);
	free(musicdriver);
	free(sounddriver);

exit_normal:
	free(BaseGraphics::ini_set);
	free(BaseSounds::ini_set);
	free(BaseMusic::ini_set);

	free(_ini_musicdriver);
	free(_ini_sounddriver);
	free(_ini_videodriver);
	free(_ini_blitter);

	delete scanner;

	extern FILE *_log_fd;
	if (_log_fd != NULL) {
		fclose(_log_fd);
	}

	return ret;
}

void HandleExitGameRequest()
{
	if (_game_mode == GM_MENU || _game_mode == GM_BOOTSTRAP) { // do not ask to quit on the main screen
		_exit_game = true;
	} else if (_settings_client.gui.autosave_on_exit) {
		DoExitSave();
		_exit_game = true;
	} else {
		AskExitGame();
	}
}

static void MakeNewGameDone()
{
	SettingsDisableElrail(_settings_game.vehicle.disable_elrails);

	extern void PostCheckNewGRFLoadWarnings();
	PostCheckNewGRFLoadWarnings();

	/* In a dedicated server, the server does not play */
	if (!VideoDriver::GetInstance()->HasGUI()) {
		SetLocalCompany(COMPANY_SPECTATOR);
		if (_settings_client.gui.pause_on_newgame) DoCommandP(0, PM_PAUSED_NORMAL, 1, CMD_PAUSE);
		IConsoleCmdExec("exec scripts/game_start.scr 0");
		return;
	}

	/* Create a single company */
	DoStartupNewCompany(false);

	Company *c = Company::Get(COMPANY_FIRST);
	c->settings = _settings_client.company;

	/* Overwrite color from settings if needed
	 * COLOUR_END corresponds to Random colour */
	if (_settings_client.gui.starting_colour != COLOUR_END) {
		c->colour = _settings_client.gui.starting_colour;
		ResetCompanyLivery(c);
		_company_colours[c->index] = (Colours)c->colour;
	}

	IConsoleCmdExec("exec scripts/game_start.scr 0");

	SetLocalCompany(COMPANY_FIRST);

	InitializeRailGUI();

	/* We are the server, we start a new company (not dedicated),
	 * so set the default password *if* needed. */
	if (_network_server && !StrEmpty(_settings_client.network.default_company_pass)) {
		NetworkChangeCompanyPassword(_local_company, _settings_client.network.default_company_pass);
	}

	if (_settings_client.gui.pause_on_newgame) DoCommandP(0, PM_PAUSED_NORMAL, 1, CMD_PAUSE);

	CheckEngines();
	CheckIndustries();
	MarkWholeScreenDirty();
}

/*
 * Too large size may be stored in settings (especially if switching between between OpenTTD
 * versions with different map size limits), we have to check if it is valid before generating world.
 * Simple separate checking of X and Y map sizes is not enough, as their sum is what counts for the limit.
 * Check the size and decrease the larger of the sizes till the size is in limit.
 */
static void FixConfigMapSize()
{
	while (_settings_game.game_creation.map_x + _settings_game.game_creation.map_y > MAX_MAP_TILES_BITS) {
		/* Repeat reducing larger of X/Y dimensions until the map size is within allowable limits */
		if (_settings_game.game_creation.map_x > _settings_game.game_creation.map_y) {
			_settings_game.game_creation.map_x--;
		} else {
			_settings_game.game_creation.map_y--;
		}
	}
}

static void MakeNewGame(bool from_heightmap, bool reset_settings)
{
	_game_mode = GM_NORMAL;

	ResetGRFConfig(true);

	GenerateWorldSetCallback(&MakeNewGameDone);
	FixConfigMapSize();
	GenerateWorld(from_heightmap ? GWM_HEIGHTMAP : GWM_NEWGAME, 1 << _settings_game.game_creation.map_x, 1 << _settings_game.game_creation.map_y, reset_settings);
}

static void MakeNewEditorWorldDone()
{
	SetLocalCompany(OWNER_NONE);

	extern void PostCheckNewGRFLoadWarnings();
	PostCheckNewGRFLoadWarnings();
}

static void MakeNewEditorWorld()
{
	_game_mode = GM_EDITOR;

	ResetGRFConfig(true);

	GenerateWorldSetCallback(&MakeNewEditorWorldDone);
	FixConfigMapSize();
	GenerateWorld(GWM_EMPTY, 1 << _settings_game.game_creation.map_x, 1 << _settings_game.game_creation.map_y);
}

/**
 * Load the specified savegame but on error do different things.
 * If loading fails due to corrupt savegame, bad version, etc. go back to
 * a previous correct state. In the menu for example load the intro game again.
 * @param filename file to be loaded
 * @param fop mode of loading, always SLO_LOAD
 * @param newgm switch to this mode of loading fails due to some unknown error
 * @param subdir default directory to look for filename, set to 0 if not needed
 * @param lf Load filter to use, if NULL: use filename + subdir.
 */
bool SafeLoad(const char *filename, SaveLoadOperation fop, DetailedFileType dft, GameMode newgm, Subdirectory subdir, struct LoadFilter *lf = NULL)
{
	assert(fop == SLO_LOAD);
	assert(dft == DFT_GAME_FILE || (lf == NULL && dft == DFT_OLD_GAME_FILE));
	GameMode ogm = _game_mode;

	_game_mode = newgm;

	switch (lf == NULL ? SaveOrLoad(filename, fop, dft, subdir) : LoadWithFilter(lf)) {
		case SL_OK: return true;

		case SL_REINIT:
			if (_network_dedicated) {
				/*
				 * We need to reinit a network map...
				 * We can't simply load the intro game here as that game has many
				 * special cases which make clients desync immediately. So we fall
				 * back to just generating a new game with the current settings.
				 */
				DEBUG(net, 0, "Loading game failed, so a new (random) game will be started!");
				MakeNewGame(false, true);
				return false;
			}
			if (_network_server) {
				/* We can't load the intro game as server, so disconnect first. */
				NetworkDisconnect();
			}

			switch (ogm) {
				default:
				case GM_MENU:   LoadIntroGame();      break;
				case GM_EDITOR: MakeNewEditorWorld(); break;
			}
			return false;

		default:
			_game_mode = ogm;
			return false;
	}
}

void SwitchToMode(SwitchMode new_mode)
{
	/* If we are saving something, the network stays in his current state */
	if (new_mode != SM_SAVE_GAME) {
		/* If the network is active, make it not-active */
		if (_networking) {
			if (_network_server && (new_mode == SM_LOAD_GAME || new_mode == SM_NEWGAME || new_mode == SM_RESTARTGAME)) {
				NetworkReboot();
			} else {
				NetworkDisconnect();
			}
		}

		/* If we are a server, we restart the server */
		if (_is_network_server) {
			/* But not if we are going to the menu */
			if (new_mode != SM_MENU) {
				/* check if we should reload the config */
				if (_settings_client.network.reload_cfg) {
					LoadFromConfig();
					MakeNewgameSettingsLive();
					ResetGRFConfig(false);
				}
				NetworkServerStart();
			} else {
				/* This client no longer wants to be a network-server */
				_is_network_server = false;
			}
		}
	}

	/* Make sure all AI controllers are gone at quitting game */
	if (new_mode != SM_SAVE_GAME) AI::KillAll();

	switch (new_mode) {
		case SM_EDITOR: // Switch to scenario editor
			MakeNewEditorWorld();
			break;

		case SM_RESTARTGAME: // Restart --> 'Random game' with current settings
		case SM_NEWGAME: // New Game --> 'Random game'
			if (_network_server) {
				seprintf(_network_game_info.map_name, lastof(_network_game_info.map_name), "Random Map");
			}
			MakeNewGame(false, new_mode == SM_NEWGAME);
			break;

		case SM_LOAD_GAME: { // Load game, Play Scenario
			ResetGRFConfig(true);
			ResetWindowSystem();

			if (!SafeLoad(_file_to_saveload.name, _file_to_saveload.file_op, _file_to_saveload.detail_ftype, GM_NORMAL, NO_DIRECTORY)) {
				SetDParamStr(0, GetSaveLoadErrorString());
				ShowErrorMessage(STR_JUST_RAW_STRING, INVALID_STRING_ID, WL_ERROR);
			} else {
				if (_file_to_saveload.abstract_ftype == FT_SCENARIO) {
					/* Reset engine pool to simplify changing engine NewGRFs in scenario editor. */
					EngineOverrideManager::ResetToCurrentNewGRFConfig();
				}
				/* Update the local company for a loaded game. It is either always
				 * company #1 (eg 0) or in the case of a dedicated server a spectator */
				SetLocalCompany(_network_dedicated ? COMPANY_SPECTATOR : COMPANY_FIRST);
				if (_ctrl_pressed && !_network_dedicated) {
					DoCommandP(0, PM_PAUSED_NORMAL, 1, CMD_PAUSE);
				}
				/* Execute the game-start script */
				IConsoleCmdExec("exec scripts/game_start.scr 0");
				/* Decrease pause counter (was increased from opening load dialog) */
				DoCommandP(0, PM_PAUSED_SAVELOAD, 0, CMD_PAUSE);
				if (_network_server) {
					seprintf(_network_game_info.map_name, lastof(_network_game_info.map_name), "%s (Loaded game)", _file_to_saveload.title);
				}
			}
			break;
		}

		case SM_START_HEIGHTMAP: // Load a heightmap and start a new game from it
			if (_network_server) {
				seprintf(_network_game_info.map_name, lastof(_network_game_info.map_name), "%s (Heightmap)", _file_to_saveload.title);
			}
			MakeNewGame(true, true);
			break;

		case SM_LOAD_HEIGHTMAP: // Load heightmap from scenario editor
			SetLocalCompany(OWNER_NONE);

			FixConfigMapSize();
			GenerateWorld(GWM_HEIGHTMAP, 1 << _settings_game.game_creation.map_x, 1 << _settings_game.game_creation.map_y);
			MarkWholeScreenDirty();
			break;

		case SM_LOAD_SCENARIO: { // Load scenario from scenario editor
			if (SafeLoad(_file_to_saveload.name, _file_to_saveload.file_op, _file_to_saveload.detail_ftype, GM_EDITOR, NO_DIRECTORY)) {
				SetLocalCompany(OWNER_NONE);
				_settings_newgame.game_creation.starting_year = _cur_year;
				/* Cancel the saveload pausing */
				DoCommandP(0, PM_PAUSED_SAVELOAD, 0, CMD_PAUSE);
			} else {
				SetDParamStr(0, GetSaveLoadErrorString());
				ShowErrorMessage(STR_JUST_RAW_STRING, INVALID_STRING_ID, WL_ERROR);
			}
			break;
		}

		case SM_MENU: // Switch to game intro menu
			LoadIntroGame();
			if (BaseSounds::ini_set == NULL && BaseSounds::GetUsedSet()->fallback) {
				ShowErrorMessage(STR_WARNING_FALLBACK_SOUNDSET, INVALID_STRING_ID, WL_CRITICAL);
				BaseSounds::ini_set = stredup(BaseSounds::GetUsedSet()->name);
			}
			break;

		case SM_SAVE_GAME: // Save game.
			/* Make network saved games on pause compatible to singleplayer */
			if (SaveOrLoad(_file_to_saveload.name, SLO_SAVE, DFT_GAME_FILE, NO_DIRECTORY) != SL_OK) {
				SetDParamStr(0, GetSaveLoadErrorString());
				ShowErrorMessage(STR_JUST_RAW_STRING, INVALID_STRING_ID, WL_ERROR);
			} else {
				DeleteWindowById(WC_SAVELOAD, 0);
			}
			break;

		case SM_SAVE_HEIGHTMAP: // Save heightmap.
			MakeHeightmapScreenshot(_file_to_saveload.name);
			DeleteWindowById(WC_SAVELOAD, 0);
			break;

		case SM_GENRANDLAND: // Generate random land within scenario editor
			SetLocalCompany(OWNER_NONE);
			FixConfigMapSize();
			GenerateWorld(GWM_RANDOM, 1 << _settings_game.game_creation.map_x, 1 << _settings_game.game_creation.map_y);
			/* XXX: set date */
			MarkWholeScreenDirty();
			break;

		default: NOT_REACHED();
	}

	SmallMapWindow::RebuildColourIndexIfNecessary();
}


/**
 * Check the validity of some of the caches.
 * Especially in the sense of desyncs between
 * the cached value and what the value would
 * be when calculated from the 'base' data.
 */
void CheckCaches(bool force_check)
{
	if (!force_check) {
		/* Return here so it is easy to add checks that are run
		 * always to aid testing of caches. */
		if (_debug_desync_level < 1) return;

		if (_debug_desync_level == 1 && _scaled_date_ticks % 500 != 0) return;
	}

	/* Check the town caches. */
	std::vector<TownCache> old_town_caches;
	Town *t;
	FOR_ALL_TOWNS(t) {
		old_town_caches.push_back(t->cache);
	}

	extern void RebuildTownCaches();
	RebuildTownCaches();
	RebuildSubsidisedSourceAndDestinationCache();

	uint i = 0;
	FOR_ALL_TOWNS(t) {
<<<<<<< HEAD
		if (MemCmpT(old_town_caches.Get(i), &t->cache) != 0) {
			DEBUG(desync, 0, "town cache mismatch: town %i", (int)t->index);
=======
		if (MemCmpT(old_town_caches.data() + i, &t->cache) != 0) {
			DEBUG(desync, 2, "town cache mismatch: town %i", (int)t->index);
>>>>>>> fdaf67d9
		}
		i++;
	}

	/* Check company infrastructure cache. */
	std::vector<CompanyInfrastructure> old_infrastructure;
	Company *c;
	FOR_ALL_COMPANIES(c) old_infrastructure.push_back(c->infrastructure);

	extern void AfterLoadCompanyStats();
	AfterLoadCompanyStats();

	i = 0;
	FOR_ALL_COMPANIES(c) {
<<<<<<< HEAD
		if (MemCmpT(old_infrastructure.Get(i), &c->infrastructure) != 0) {
			DEBUG(desync, 0, "infrastructure cache mismatch: company %i", (int)c->index);
			char buffer[4096];
			old_infrastructure.Get(i)->Dump(buffer, lastof(buffer));
			DEBUG(desync, 0, "Previous:\n%s", buffer);
			c->infrastructure.Dump(buffer, lastof(buffer));
			DEBUG(desync, 0, "Recalculated:\n%s", buffer);
=======
		if (MemCmpT(old_infrastructure.data() + i, &c->infrastructure) != 0) {
			DEBUG(desync, 2, "infrastructure cache mismatch: company %i", (int)c->index);
>>>>>>> fdaf67d9
		}
		i++;
	}

	/* Strict checking of the road stop cache entries */
	const RoadStop *rs;
	FOR_ALL_ROADSTOPS(rs) {
		if (IsStandardRoadStopTile(rs->xy)) continue;

		assert(rs->GetEntry(DIAGDIR_NE) != rs->GetEntry(DIAGDIR_NW));
		rs->GetEntry(DIAGDIR_NE)->CheckIntegrity(rs);
		rs->GetEntry(DIAGDIR_NW)->CheckIntegrity(rs);
	}

	Vehicle *v;
	FOR_ALL_VEHICLES(v) {
		extern void FillNewGRFVehicleCache(const Vehicle *v);
		if (v != v->First() || v->vehstatus & VS_CRASHED || !v->IsPrimaryVehicle()) continue;

		uint length = 0;
		for (const Vehicle *u = v; u != NULL; u = u->Next()) length++;

		NewGRFCache        *grf_cache = CallocT<NewGRFCache>(length);
		VehicleCache       *veh_cache = CallocT<VehicleCache>(length);
		GroundVehicleCache *gro_cache = CallocT<GroundVehicleCache>(length);
		AircraftCache      *air_cache = CallocT<AircraftCache>(length);
		TrainCache         *tra_cache = CallocT<TrainCache>(length);
		Vehicle           **veh_old   = CallocT<Vehicle *>(length);

		length = 0;
		for (const Vehicle *u = v; u != NULL; u = u->Next()) {
			FillNewGRFVehicleCache(u);
			grf_cache[length] = u->grf_cache;
			veh_cache[length] = u->vcache;
			switch (u->type) {
				case VEH_TRAIN:
					gro_cache[length] = Train::From(u)->gcache;
					tra_cache[length] = Train::From(u)->tcache;
					veh_old[length] = CallocT<Train>(1);
					MemCpyT((Train *) veh_old[length], Train::From(u));
					break;
				case VEH_ROAD:
					gro_cache[length] = RoadVehicle::From(u)->gcache;
					veh_old[length] = CallocT<RoadVehicle>(1);
					MemCpyT((RoadVehicle *) veh_old[length], RoadVehicle::From(u));
					break;
				case VEH_AIRCRAFT:
					air_cache[length] = Aircraft::From(u)->acache;
					veh_old[length] = CallocT<Aircraft>(1);
					MemCpyT((Aircraft *) veh_old[length], Aircraft::From(u));
					break;
				default:
					veh_old[length] = CallocT<Vehicle>(1);
					MemCpyT(veh_old[length], u);
					break;
			}
			length++;
		}

		switch (v->type) {
			case VEH_TRAIN:    Train::From(v)->ConsistChanged(CCF_TRACK); break;
			case VEH_ROAD:     RoadVehUpdateCache(RoadVehicle::From(v)); break;
			case VEH_AIRCRAFT: UpdateAircraftCache(Aircraft::From(v));   break;
			case VEH_SHIP:     Ship::From(v)->UpdateCache();             break;
			default: break;
		}

		length = 0;
		for (const Vehicle *u = v; u != NULL; u = u->Next()) {
			FillNewGRFVehicleCache(u);
			if (memcmp(&grf_cache[length], &u->grf_cache, sizeof(NewGRFCache)) != 0) {
				DEBUG(desync, 0, "newgrf cache mismatch: type %i, vehicle %i, company %i, unit number %i, wagon %i", (int)v->type, v->index, (int)v->owner, v->unitnumber, length);
			}
			if (memcmp(&veh_cache[length], &u->vcache, sizeof(VehicleCache)) != 0) {
				DEBUG(desync, 0, "vehicle cache mismatch: type %i, vehicle %i, company %i, unit number %i, wagon %i", (int)v->type, v->index, (int)v->owner, v->unitnumber, length);
			}
			if (veh_old[length]->acceleration != u->acceleration) {
				DEBUG(desync, 0, "acceleration mismatch: vehicle %i, company %i, unit number %i, wagon %i", v->index, (int)v->owner, v->unitnumber, length);
			}
			if (veh_old[length]->breakdown_chance != u->breakdown_chance) {
				DEBUG(desync, 0, "breakdown_chance mismatch: vehicle %i, company %i, unit number %i, wagon %i", v->index, (int)v->owner, v->unitnumber, length);
			}
			if (veh_old[length]->breakdown_ctr != u->breakdown_ctr) {
				DEBUG(desync, 0, "breakdown_ctr mismatch: vehicle %i, company %i, unit number %i, wagon %i", v->index, (int)v->owner, v->unitnumber, length);
			}
			if (veh_old[length]->breakdown_delay != u->breakdown_delay) {
				DEBUG(desync, 0, "breakdown_delay mismatch: vehicle %i, company %i, unit number %i, wagon %i", v->index, (int)v->owner, v->unitnumber, length);
			}
			if (veh_old[length]->breakdowns_since_last_service != u->breakdowns_since_last_service) {
				DEBUG(desync, 0, "breakdowns_since_last_service mismatch: vehicle %i, company %i, unit number %i, wagon %i", v->index, (int)v->owner, v->unitnumber, length);
			}
			if (veh_old[length]->breakdown_severity != u->breakdown_severity) {
				DEBUG(desync, 0, "breakdown_severity mismatch: vehicle %i, company %i, unit number %i, wagon %i", v->index, (int)v->owner, v->unitnumber, length);
			}
			if (veh_old[length]->breakdown_type != u->breakdown_type) {
				DEBUG(desync, 0, "breakdown_type mismatch: vehicle %i, company %i, unit number %i, wagon %i", v->index, (int)v->owner, v->unitnumber, length);
			}
			if (veh_old[length]->vehicle_flags != u->vehicle_flags) {
				DEBUG(desync, 0, "vehicle_flags mismatch: vehicle %i, company %i, unit number %i, wagon %i", v->index, (int)v->owner, v->unitnumber, length);
			}
			switch (u->type) {
				case VEH_TRAIN:
					if (memcmp(&gro_cache[length], &Train::From(u)->gcache, sizeof(GroundVehicleCache)) != 0) {
						DEBUG(desync, 0, "train ground vehicle cache mismatch: vehicle %i, company %i, unit number %i, wagon %i", v->index, (int)v->owner, v->unitnumber, length);
					}
					if (memcmp(&tra_cache[length], &Train::From(u)->tcache, sizeof(TrainCache)) != 0) {
						DEBUG(desync, 0, "train cache mismatch: vehicle %i, company %i, unit number %i, wagon %i", v->index, (int)v->owner, v->unitnumber, length);
					}
					if (Train::From(veh_old[length])->railtype != Train::From(u)->railtype) {
						DEBUG(desync, 0, "railtype mismatch: vehicle %i, company %i, unit number %i, wagon %i", v->index, (int)v->owner, v->unitnumber, length);
					}
					if (Train::From(veh_old[length])->compatible_railtypes != Train::From(u)->compatible_railtypes) {
						DEBUG(desync, 0, "compatible_railtypes mismatch: vehicle %i, company %i, unit number %i, wagon %i", v->index, (int)v->owner, v->unitnumber, length);
					}
					if (Train::From(veh_old[length])->flags != Train::From(u)->flags) {
						DEBUG(desync, 0, "flags mismatch: vehicle %i, company %i, unit number %i, wagon %i", v->index, (int)v->owner, v->unitnumber, length);
					}
					break;
				case VEH_ROAD:
					if (memcmp(&gro_cache[length], &RoadVehicle::From(u)->gcache, sizeof(GroundVehicleCache)) != 0) {
						DEBUG(desync, 0, "road vehicle ground vehicle cache mismatch: vehicle %i, company %i, unit number %i, wagon %i", v->index, (int)v->owner, v->unitnumber, length);
					}
					break;
				case VEH_AIRCRAFT:
					if (memcmp(&air_cache[length], &Aircraft::From(u)->acache, sizeof(AircraftCache)) != 0) {
						DEBUG(desync, 0, "Aircraft vehicle cache mismatch: vehicle %i, company %i, unit number %i, wagon %i", v->index, (int)v->owner, v->unitnumber, length);
					}
					break;
				default:
					break;
			}
			free(veh_old[length]);
			length++;
		}

		free(grf_cache);
		free(veh_cache);
		free(gro_cache);
		free(air_cache);
		free(tra_cache);
		free(veh_old);
	}

	/* Check whether the caches are still valid */
	FOR_ALL_VEHICLES(v) {
		byte buff[sizeof(VehicleCargoList)];
		memcpy(buff, &v->cargo, sizeof(VehicleCargoList));
		v->cargo.InvalidateCache();
		assert(memcmp(&v->cargo, buff, sizeof(VehicleCargoList)) == 0);
	}

	Station *st;
	FOR_ALL_STATIONS(st) {
		for (CargoID c = 0; c < NUM_CARGO; c++) {
			byte buff[sizeof(StationCargoList)];
			memcpy(buff, &st->goods[c].cargo, sizeof(StationCargoList));
			st->goods[c].cargo.InvalidateCache();
			assert(memcmp(&st->goods[c].cargo, buff, sizeof(StationCargoList)) == 0);
		}
	}
}

/**
 * Network-safe forced desync check.
 * @param tile unused
 * @param flags operation to perform
 * @param p1 unused
 * @param p2 unused
 * @param text unused
 * @return the cost of this operation or an error
 */
CommandCost CmdDesyncCheck(TileIndex tile, DoCommandFlag flags, uint32 p1, uint32 p2, const char *text)
{
	if (flags & DC_EXEC) {
		CheckCaches(true);
	}

	return CommandCost();
}

/**
 * State controlling game loop.
 * The state must not be changed from anywhere but here.
 * That check is enforced in DoCommand.
 */
void StateGameLoop()
{
	if (!_networking || _network_server) {
		extern void StateGameLoop_LinkGraphPauseControl();
		StateGameLoop_LinkGraphPauseControl();
	}

	/* don't execute the state loop during pause */
	if (_pause_mode != PM_UNPAUSED) {
		PerformanceMeasurer::Paused(PFE_GAMELOOP);
		PerformanceMeasurer::Paused(PFE_GL_ECONOMY);
		PerformanceMeasurer::Paused(PFE_GL_TRAINS);
		PerformanceMeasurer::Paused(PFE_GL_ROADVEHS);
		PerformanceMeasurer::Paused(PFE_GL_SHIPS);
		PerformanceMeasurer::Paused(PFE_GL_AIRCRAFT);
		PerformanceMeasurer::Paused(PFE_GL_LANDSCAPE);

		UpdateLandscapingLimits();
#ifndef DEBUG_DUMP_COMMANDS
		Game::GameLoop();
#endif
		return;
	}

	PerformanceMeasurer framerate(PFE_GAMELOOP);
	PerformanceAccumulator::Reset(PFE_GL_LANDSCAPE);
	if (HasModalProgress()) return;

	Layouter::ReduceLineCache();

	if (_game_mode == GM_EDITOR) {
		BasePersistentStorageArray::SwitchMode(PSM_ENTER_GAMELOOP);
		RunTileLoop();
		CallVehicleTicks();
		CallLandscapeTick();
		BasePersistentStorageArray::SwitchMode(PSM_LEAVE_GAMELOOP);
		UpdateLandscapingLimits();

		CallWindowGameTickEvent();
		NewsLoop();
	} else {
		if (_debug_desync_level > 2 && _tick_skip_counter == 0 && _date_fract == 0 && (_date & 0x1F) == 0) {
			/* Save the desync savegame if needed. */
			char name[MAX_PATH];
			seprintf(name, lastof(name), "dmp_cmds_%08x_%08x.sav", _settings_game.game_creation.generation_seed, _date);
			SaveOrLoad(name, SLO_SAVE, DFT_GAME_FILE, AUTOSAVE_DIR, false);
		}

		CheckCaches(false);

		/* All these actions has to be done from OWNER_NONE
		 *  for multiplayer compatibility */
		Backup<CompanyByte> cur_company(_current_company, OWNER_NONE, FILE_LINE);

		BasePersistentStorageArray::SwitchMode(PSM_ENTER_GAMELOOP);
		_tick_skip_counter++;
		_scaled_tick_counter++; // This must update in lock-step with _tick_skip_counter, such that it always matches what SetScaledTickVariables would return.
		_scaled_date_ticks++;   // "
		if (_tick_skip_counter < _settings_game.economy.day_length_factor) {
			AnimateAnimatedTiles();
			CallVehicleTicks();
		} else {
			_tick_skip_counter = 0;
			IncreaseDate();
			AnimateAnimatedTiles();
			RunTileLoop();
			CallVehicleTicks();
			CallLandscapeTick();
		}
		BasePersistentStorageArray::SwitchMode(PSM_LEAVE_GAMELOOP);

#ifndef DEBUG_DUMP_COMMANDS
		{
			PerformanceMeasurer framerate(PFE_ALLSCRIPTS);
			AI::GameLoop();
			Game::GameLoop();
		}
#endif
		UpdateLandscapingLimits();

		CallWindowGameTickEvent();
		NewsLoop();
		cur_company.Restore();
	}

	assert(IsLocalCompany());
}

/**
 * Create an autosave. The default name is "autosave#.sav". However with
 * the setting 'keep_all_autosave' the name defaults to company-name + date
 */
static void DoAutosave()
{
	char buf[MAX_PATH];

	if (_settings_client.gui.keep_all_autosave) {
		GenerateDefaultSaveName(buf, lastof(buf));
		strecat(buf, ".sav", lastof(buf));
	} else {
		static int _autosave_ctr = 0;

		/* generate a savegame name and number according to _settings_client.gui.max_num_autosaves */
		seprintf(buf, lastof(buf), "autosave%d.sav", _autosave_ctr);

		if (++_autosave_ctr >= _settings_client.gui.max_num_autosaves) _autosave_ctr = 0;
	}

	DEBUG(sl, 2, "Autosaving to '%s'", buf);
	if (SaveOrLoad(buf, SLO_SAVE, DFT_GAME_FILE, AUTOSAVE_DIR) != SL_OK) {
		ShowErrorMessage(STR_ERROR_AUTOSAVE_FAILED, INVALID_STRING_ID, WL_ERROR);
	}
}

void GameLoop()
{
	if (_game_mode == GM_BOOTSTRAP) {
		/* Check for UDP stuff */
		if (_network_available) NetworkBackgroundLoop();
		InputLoop();
		return;
	}

	ProcessAsyncSaveFinish();

	/* autosave game? */
	if (_do_autosave) {
		DoAutosave();
		_do_autosave = false;
		SetWindowDirty(WC_STATUS_BAR, 0);
	}

	/* switch game mode? */
	if (_switch_mode != SM_NONE && !HasModalProgress()) {
		SwitchToMode(_switch_mode);
		_switch_mode = SM_NONE;
	}

	IncreaseSpriteLRU();
	InteractiveRandom();

	/* Check for UDP stuff */
	if (_network_available) NetworkBackgroundLoop();

	if (_networking && !HasModalProgress()) {
		/* Multiplayer */
		NetworkGameLoop();
	} else {
		if (_network_reconnect > 0 && --_network_reconnect == 0) {
			/* This means that we want to reconnect to the last host
			 * We do this here, because it means that the network is really closed */
			NetworkClientConnectGame(NetworkAddress(_settings_client.network.last_host, _settings_client.network.last_port), COMPANY_SPECTATOR);
		}
		/* Singleplayer */
		StateGameLoop();
	}

	if (!_pause_mode && HasBit(_display_opt, DO_FULL_ANIMATION)) DoPaletteAnimations();

	InputLoop();

	SoundDriver::GetInstance()->MainLoop();
	MusicLoop();
}<|MERGE_RESOLUTION|>--- conflicted
+++ resolved
@@ -1292,13 +1292,8 @@
 
 	uint i = 0;
 	FOR_ALL_TOWNS(t) {
-<<<<<<< HEAD
-		if (MemCmpT(old_town_caches.Get(i), &t->cache) != 0) {
+		if (MemCmpT(old_town_caches.data() + i, &t->cache) != 0) {
 			DEBUG(desync, 0, "town cache mismatch: town %i", (int)t->index);
-=======
-		if (MemCmpT(old_town_caches.data() + i, &t->cache) != 0) {
-			DEBUG(desync, 2, "town cache mismatch: town %i", (int)t->index);
->>>>>>> fdaf67d9
 		}
 		i++;
 	}
@@ -1313,18 +1308,13 @@
 
 	i = 0;
 	FOR_ALL_COMPANIES(c) {
-<<<<<<< HEAD
-		if (MemCmpT(old_infrastructure.Get(i), &c->infrastructure) != 0) {
+		if (MemCmpT(old_infrastructure.data() + i, &c->infrastructure) != 0) {
 			DEBUG(desync, 0, "infrastructure cache mismatch: company %i", (int)c->index);
 			char buffer[4096];
-			old_infrastructure.Get(i)->Dump(buffer, lastof(buffer));
+			old_infrastructure[i].Dump(buffer, lastof(buffer));
 			DEBUG(desync, 0, "Previous:\n%s", buffer);
 			c->infrastructure.Dump(buffer, lastof(buffer));
 			DEBUG(desync, 0, "Recalculated:\n%s", buffer);
-=======
-		if (MemCmpT(old_infrastructure.data() + i, &c->infrastructure) != 0) {
-			DEBUG(desync, 2, "infrastructure cache mismatch: company %i", (int)c->index);
->>>>>>> fdaf67d9
 		}
 		i++;
 	}
