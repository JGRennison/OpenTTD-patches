--- conflicted
+++ resolved
@@ -73,7 +73,6 @@
 [[nodiscard]] std::string GetStringWithArgs(StringID string, std::span<StringParameter> args);
 [[nodiscard]] std::string GetString(StringID string);
 [[nodiscard]] const char *GetStringPtr(StringID string);
-void AppendStringInPlaceGlobalParams(struct format_buffer &result, StringID string);
 void AppendStringWithArgsInPlace(struct format_target &result, StringID string, std::span<StringParameter> args);
 void AppendStringWithArgsInPlace(std::string &result, StringID string, std::span<StringParameter> args);
 uint32_t GetStringGRFID(StringID string);
@@ -98,62 +97,15 @@
 
 char32_t GetDecimalSeparatorChar();
 
-/**
- * Set a string parameter \a v at index \a n in the global string parameter array.
- * @param n Index of the string parameter.
- * @param v Value of the string parameter.
- */
-template <typename T>
-inline void SetDParam(size_t n, T &&v) {
-	extern std::array<StringParameter, 20> _global_string_params_data;
-	assert(n < _global_string_params_data.size());
-	_global_string_params_data[n] = StringParameter{std::forward<T>(v)};
-}
-
 uint64_t GetParamMaxValue(uint64_t max_value, uint min_count = 0, FontSize size = FS_NORMAL);
 uint64_t GetParamMaxDigits(uint count, FontSize size = FS_NORMAL);
 
-<<<<<<< HEAD
 template <typename T, std::enable_if_t<StringParameterAsBase<T>, int> = 0>
 uint64_t GetParamMaxValue(T max_value, uint min_count = 0, FontSize size = FS_NORMAL)
 {
 	return GetParamMaxValue(max_value.base(), min_count, size);
 }
 
-void SetDParamMaxValue(size_t n, uint64_t max_value, uint min_count = 0, FontSize size = FS_NORMAL);
-void SetDParamMaxDigits(size_t n, uint count, FontSize size = FS_NORMAL);
-
-template <typename T, std::enable_if_t<StringParameterAsBase<T>, int> = 0>
-void SetDParamMaxValue(size_t n, T max_value, uint min_count = 0, FontSize size = FS_NORMAL)
-{
-	SetDParamMaxValue(n, max_value.base(), min_count, size);
-}
-
-void SetDParamStr(size_t n, const char *str);
-void SetDParamStr(size_t n, std::string str);
-
-inline void SetDParamStr(size_t n, std::string_view str)
-{
-	SetDParamStr(n, std::string{str});
-}
-
-void CopyInDParam(const std::span<const StringParameterData> backup, uint offset = 0);
-void CopyOutDParam(std::vector<StringParameterData> &backup, size_t num);
-
-/**
- * Get the current string parameter at index \a n from the global string parameter array.
- * @param n Index of the string parameter.
- * @return Value of the requested string parameter.
- */
-inline uint64_t GetDParam(size_t n)
-{
-	extern std::array<StringParameter, 20> _global_string_params_data;
-	assert(n < _global_string_params_data.size());
-	return std::get<uint64_t>(_global_string_params_data[n].data);
-}
-
-=======
->>>>>>> 27761ae4
 extern TextDirection _current_text_dir; ///< Text direction of the currently selected language
 
 void InitializeLanguagePacks();
