/*
 * This file is part of OpenTTD.
 * OpenTTD is free software; you can redistribute it and/or modify it under the terms of the GNU General Public License as published by the Free Software Foundation, version 2.
 * OpenTTD is distributed in the hope that it will be useful, but WITHOUT ANY WARRANTY; without even the implied warranty of MERCHANTABILITY or FITNESS FOR A PARTICULAR PURPOSE.
 * See the GNU General Public License for more details. You should have received a copy of the GNU General Public License along with OpenTTD. If not, see <http://www.gnu.org/licenses/>.
 */

/** @file newgrf_text_type.h Header of Action 04 "universal holder" structure */

#ifndef NEWGRF_TEXT_TYPE_H
#define NEWGRF_TEXT_TYPE_H

<<<<<<< HEAD
#include <utility>
#include <vector>
=======
#include "core/strong_typedef_type.hpp"

/** Type for GRF-internal string IDs. */
using GRFStringID = StrongType::Typedef<uint16_t, struct GRFStringIDTag, StrongType::Compare, StrongType::Integer>;

static constexpr GRFStringID GRFSTR_MISC_GRF_TEXT{0xD000}; ///< Miscellaneous GRF text range.
>>>>>>> b653f875

/** This character (thorn) indicates a unicode string to NFO. */
static const char32_t NFO_UTF8_IDENTIFIER = 0x00DE;

/** A GRF text with associated language ID. */
struct GRFText {
	uint8_t langid;      ///< The language associated with this GRFText.
	std::string text; ///< The actual (translated) text.
};

/** A GRF text with a list of translations. */
using GRFTextList = std::vector<GRFText>;
/** Reference counted wrapper around a GRFText pointer. */
using GRFTextWrapper = std::shared_ptr<GRFTextList>;

/** Mapping of language data between a NewGRF and OpenTTD. */
struct LanguageMap {
	/** Mapping between NewGRF and OpenTTD IDs. */
	struct Mapping {
		uint8_t newgrf_id;  ///< NewGRF's internal ID for a case/gender.
		uint8_t openttd_id; ///< OpenTTD's internal ID for a case/gender.
	};

	/* We need a vector and can't use SmallMap due to the fact that for "setting" a
	 * gender of a string or requesting a case for a substring we want to map from
	 * the NewGRF's internal ID to OpenTTD's ID whereas for the choice lists we map
	 * the genders/cases/plural OpenTTD IDs to the NewGRF's internal IDs. In this
	 * case a NewGRF developer/translator might want a different translation for
	 * both cases. Thus we are basically implementing a multi-map. */
	std::vector<Mapping> gender_map; ///< Mapping of NewGRF and OpenTTD IDs for genders.
	std::vector<Mapping> case_map;   ///< Mapping of NewGRF and OpenTTD IDs for cases.
	int plural_form;                 ///< The plural form used for this language.

	int GetMapping(int newgrf_id, bool gender) const;
	int GetReverseMapping(int openttd_id, bool gender) const;
	static const LanguageMap *GetLanguageMap(uint32_t grfid, uint8_t language_id);
};

#endif /* NEWGRF_TEXT_TYPE_H */<|MERGE_RESOLUTION|>--- conflicted
+++ resolved
@@ -10,17 +10,15 @@
 #ifndef NEWGRF_TEXT_TYPE_H
 #define NEWGRF_TEXT_TYPE_H
 
-<<<<<<< HEAD
+#include "core/strong_typedef_type.hpp"
+
 #include <utility>
 #include <vector>
-=======
-#include "core/strong_typedef_type.hpp"
 
 /** Type for GRF-internal string IDs. */
 using GRFStringID = StrongType::Typedef<uint16_t, struct GRFStringIDTag, StrongType::Compare, StrongType::Integer>;
 
 static constexpr GRFStringID GRFSTR_MISC_GRF_TEXT{0xD000}; ///< Miscellaneous GRF text range.
->>>>>>> b653f875
 
 /** This character (thorn) indicates a unicode string to NFO. */
 static const char32_t NFO_UTF8_IDENTIFIER = 0x00DE;
