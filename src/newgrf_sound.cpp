/*
 * This file is part of OpenTTD.
 * OpenTTD is free software; you can redistribute it and/or modify it under the terms of the GNU General Public License as published by the Free Software Foundation, version 2.
 * OpenTTD is distributed in the hope that it will be useful, but WITHOUT ANY WARRANTY; without even the implied warranty of MERCHANTABILITY or FITNESS FOR A PARTICULAR PURPOSE.
 * See the GNU General Public License for more details. You should have received a copy of the GNU General Public License along with OpenTTD. If not, see <http://www.gnu.org/licenses/>.
 */

/** @file newgrf_sound.cpp Handling NewGRF provided sounds. */

#include "stdafx.h"
#include "engine_base.h"
#include "newgrf.h"
#include "newgrf_engine.h"
#include "newgrf_sound.h"
#include "vehicle_base.h"
#include "sound_func.h"
#include "soundloader_func.h"
#include "string_func.h"
#include "random_access_file_type.h"
#include "debug.h"
#include "settings_type.h"

#include "safeguards.h"

static std::vector<SoundEntry> _sounds;


/**
 * Allocate sound slots.
 * @param num Number of slots to allocate.
 * @return First allocated slot.
 */
SoundEntry *AllocateSound(uint num)
{
	size_t pos = _sounds.size();
	_sounds.insert(_sounds.end(), num, SoundEntry());
	return &_sounds[pos];
}


void InitializeSoundPool()
{
	_sounds.clear();

	/* Copy original sound data to the pool */
	SndCopyToPool();
}


SoundEntry *GetSound(SoundID index)
{
	if (index >= _sounds.size()) return nullptr;
	return &_sounds[index];
}


uint GetNumSounds()
{
	return (uint)_sounds.size();
}

/**
 * Get size of memory allocated to sound effects.
 * @return Approximate memory allocated by loaded sound effects.
 */
size_t GetSoundPoolAllocatedMemory()
{
	size_t bytes = 0;
	for (SoundEntry &sound : _sounds) {
		if (sound.data == nullptr) continue;

		const auto &data = *sound.data;
		bytes += data.capacity() * sizeof(data[0]);
	}
	return bytes;
}

/**
 * Extract meta data from a NewGRF sound.
 * @param sound Sound to load.
 * @return True if a valid sound was loaded.
 */
bool LoadNewGRFSound(SoundEntry &sound, SoundID sound_id)
{
	if (sound.file_offset == SIZE_MAX || sound.file == nullptr) return false;

	RandomAccessFile &file = *sound.file;
	file.SeekTo(sound.file_offset, SEEK_SET);

	/* Skip ID for container version >= 2 as we only look at the first
	 * entry and ignore any further entries with the same ID. */
	if (sound.grf_container_ver >= 2) file.ReadDword();

	/* Format: <num> <FF> <FF> <name_len> <name> '\0' <data> */

	sound.file_size = sound.grf_container_ver >= 2 ? file.ReadDword() : file.ReadWord();
	if (file.ReadByte() != 0xFF) return false;
	if (file.ReadByte() != 0xFF) return false;

	uint8_t name_len = file.ReadByte();
	TempBufferST<char> name(name_len + 1);
	file.ReadBlock(name, name_len + 1);

	/* Test string termination */
	if (name[name_len] != '\0') {
		Debug(grf, 2, "LoadNewGRFSound [{}]: Name not properly terminated", file.GetSimplifiedFilename());
		return false;
	}

<<<<<<< HEAD
	Debug(grf, 2, "LoadNewGRFSound [{}]: Sound name '{}'...", file.GetSimplifiedFilename(), name.get());

	if (file.ReadDword() != BSWAP32('RIFF')) {
		Debug(grf, 1, "LoadNewGRFSound [{}]: Missing RIFF header", file.GetSimplifiedFilename());
		return false;
	}

	uint32_t total_size = file.ReadDword();
	uint header_size = 11;
	if (sound->grf_container_ver >= 2) header_size++; // The first FF in the sprite is only counted for container version >= 2.
	if (total_size + name_len + header_size > num) {
		Debug(grf, 1, "LoadNewGRFSound [{}]: RIFF was truncated", file.GetSimplifiedFilename());
		return false;
	}

	if (file.ReadDword() != BSWAP32('WAVE')) {
		Debug(grf, 1, "LoadNewGRFSound [{}]: Invalid RIFF type", file.GetSimplifiedFilename());
		return false;
	}

	while (total_size >= 8) {
		uint32_t tag  = file.ReadDword();
		uint32_t size = file.ReadDword();
		total_size -= 8;
		if (total_size < size) {
			Debug(grf, 1, "LoadNewGRFSound [{}]: Invalid RIFF", file.GetSimplifiedFilename());
			return false;
		}
		total_size -= size;

		switch (tag) {
			case ' tmf': // 'fmt '
				/* Audio format, must be 1 (PCM) */
				if (size < 16 || file.ReadWord() != 1) {
					Debug(grf, 1, "LoadGRFSound [{}]: Invalid audio format", file.GetSimplifiedFilename());
					return false;
				}
				sound->channels = file.ReadWord();
				sound->rate = file.ReadDword();
				file.ReadDword();
				file.ReadWord();
				sound->bits_per_sample = file.ReadWord();

				/* The rest will be skipped */
				size -= 16;
				break;

			case 'atad': // 'data'
				sound->file_size   = size;
				sound->file_offset = file.GetPos();

				Debug(grf, 2, "LoadNewGRFSound [{}]: channels {}, sample rate {}, bits per sample {}, length {}", file.GetSimplifiedFilename(), sound->channels, sound->rate, sound->bits_per_sample, size);
				return true; // the fmt chunk has to appear before data, so we are finished

			default:
				/* Skip unknown chunks */
				break;
		}

		/* Skip rest of chunk */
		if (size > 0) file.SkipBytes(size);
	}
=======
	if (LoadSoundData(sound, true, sound_id, StrMakeValid(name))) return true;
>>>>>>> 3d73c950

	Debug(grf, 1, "LoadNewGRFSound [{}]: does not contain any sound data", file.GetSimplifiedFilename());

	/* Clear everything that was read */
	sound = {};
	return false;
}

/**
 * Resolve NewGRF sound ID.
 * @param file NewGRF to get sound from.
 * @param sound_id GRF-specific sound ID. (GRF-local for IDs above ORIGINAL_SAMPLE_COUNT)
 * @return Translated (global) sound ID, or INVALID_SOUND.
 */
SoundID GetNewGRFSoundID(const GRFFile *file, SoundID sound_id)
{
	/* Global sound? */
	if (sound_id < ORIGINAL_SAMPLE_COUNT) return sound_id;

	sound_id -= ORIGINAL_SAMPLE_COUNT;
	if (file == nullptr || sound_id >= file->num_sounds) return INVALID_SOUND;

	return file->sound_offset  + sound_id;
}

/**
 * Checks whether a NewGRF wants to play a different vehicle sound effect.
 * @param v Vehicle to play sound effect for.
 * @param event Trigger for the sound effect.
 * @param force Should we play the sound effect even if vehicle sound effects are muted?
 * @return false if the default sound effect shall be played instead.
 */
bool PlayVehicleSound(const Vehicle *v, VehicleSoundEvent event, bool force)
{
	if (IsHeadless()) return true;
	if ((!_settings_client.sound.vehicle || _settings_client.music.effect_vol == 0) && !force) return true;

	const GRFFile *file = v->GetGRF();
	uint16_t callback;

	/* If the engine has no GRF ID associated it can't ever play any new sounds */
	if (file == nullptr) return false;

	/* Check that the vehicle type uses the sound effect callback */
	if (!HasBit(EngInfo(v->engine_type)->callback_mask, CBM_VEHICLE_SOUND_EFFECT)) return false;

	callback = GetVehicleCallback(CBID_VEHICLE_SOUND_EFFECT, event, 0, v->engine_type, v);
	/* Play default sound if callback fails */
	if (callback == CALLBACK_FAILED) return false;

	callback = GetNewGRFSoundID(file, callback);

	/* Play no sound, if result is invalid */
	if (callback == INVALID_SOUND) return true;

	assert(callback < GetNumSounds());
	SndPlayVehicleFx(callback, v);
	return true;
}

/**
 * Play a NewGRF sound effect at the location of a specific tile.
 * @param file NewGRF triggering the sound effect.
 * @param sound_id Sound effect the NewGRF wants to play.
 * @param tile Location of the effect.
 */
void PlayTileSound(const GRFFile *file, SoundID sound_id, TileIndex tile)
{
	sound_id = GetNewGRFSoundID(file, sound_id);
	if (sound_id == INVALID_SOUND) return;

	assert(sound_id < GetNumSounds());
	SndPlayTileFx(sound_id, tile);
}<|MERGE_RESOLUTION|>--- conflicted
+++ resolved
@@ -107,72 +107,7 @@
 		return false;
 	}
 
-<<<<<<< HEAD
-	Debug(grf, 2, "LoadNewGRFSound [{}]: Sound name '{}'...", file.GetSimplifiedFilename(), name.get());
-
-	if (file.ReadDword() != BSWAP32('RIFF')) {
-		Debug(grf, 1, "LoadNewGRFSound [{}]: Missing RIFF header", file.GetSimplifiedFilename());
-		return false;
-	}
-
-	uint32_t total_size = file.ReadDword();
-	uint header_size = 11;
-	if (sound->grf_container_ver >= 2) header_size++; // The first FF in the sprite is only counted for container version >= 2.
-	if (total_size + name_len + header_size > num) {
-		Debug(grf, 1, "LoadNewGRFSound [{}]: RIFF was truncated", file.GetSimplifiedFilename());
-		return false;
-	}
-
-	if (file.ReadDword() != BSWAP32('WAVE')) {
-		Debug(grf, 1, "LoadNewGRFSound [{}]: Invalid RIFF type", file.GetSimplifiedFilename());
-		return false;
-	}
-
-	while (total_size >= 8) {
-		uint32_t tag  = file.ReadDword();
-		uint32_t size = file.ReadDword();
-		total_size -= 8;
-		if (total_size < size) {
-			Debug(grf, 1, "LoadNewGRFSound [{}]: Invalid RIFF", file.GetSimplifiedFilename());
-			return false;
-		}
-		total_size -= size;
-
-		switch (tag) {
-			case ' tmf': // 'fmt '
-				/* Audio format, must be 1 (PCM) */
-				if (size < 16 || file.ReadWord() != 1) {
-					Debug(grf, 1, "LoadGRFSound [{}]: Invalid audio format", file.GetSimplifiedFilename());
-					return false;
-				}
-				sound->channels = file.ReadWord();
-				sound->rate = file.ReadDword();
-				file.ReadDword();
-				file.ReadWord();
-				sound->bits_per_sample = file.ReadWord();
-
-				/* The rest will be skipped */
-				size -= 16;
-				break;
-
-			case 'atad': // 'data'
-				sound->file_size   = size;
-				sound->file_offset = file.GetPos();
-
-				Debug(grf, 2, "LoadNewGRFSound [{}]: channels {}, sample rate {}, bits per sample {}, length {}", file.GetSimplifiedFilename(), sound->channels, sound->rate, sound->bits_per_sample, size);
-				return true; // the fmt chunk has to appear before data, so we are finished
-
-			default:
-				/* Skip unknown chunks */
-				break;
-		}
-
-		/* Skip rest of chunk */
-		if (size > 0) file.SkipBytes(size);
-	}
-=======
-	if (LoadSoundData(sound, true, sound_id, StrMakeValid(name))) return true;
->>>>>>> 3d73c950
+	if (LoadSoundData(sound, true, sound_id, StrMakeValid(name.get()))) return true;
 
 	Debug(grf, 1, "LoadNewGRFSound [{}]: does not contain any sound data", file.GetSimplifiedFilename());
 
