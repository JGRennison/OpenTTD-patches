/*
 * This file is part of OpenTTD.
 * OpenTTD is free software; you can redistribute it and/or modify it under the terms of the GNU General Public License as published by the Free Software Foundation, version 2.
 * OpenTTD is distributed in the hope that it will be useful, but WITHOUT ANY WARRANTY; without even the implied warranty of MERCHANTABILITY or FITNESS FOR A PARTICULAR PURPOSE.
 * See the GNU General Public License for more details. You should have received a copy of the GNU General Public License along with OpenTTD. If not, see <http://www.gnu.org/licenses/>.
 */

/** @file newgrf_config.h Functions to find and configure NewGRFs. */

#ifndef NEWGRF_CONFIG_H
#define NEWGRF_CONFIG_H

#include "strings_type.h"
#include "core/alloc_type.hpp"
#include "misc/countedptr.hpp"
#include "fileio_type.h"
#include "textfile_type.h"
#include "newgrf_text.h"
#include "3rdparty/md5/md5.h"
#include "3rdparty/cpp-btree/btree_map.h"
#include <vector>
#include <optional>

static const uint MAX_NON_STATIC_GRF_COUNT = 256;

/** GRF config bit flags */
enum GCF_Flags {
	GCF_SYSTEM,     ///< GRF file is an openttd-internal system grf
	GCF_UNSAFE,     ///< GRF file is unsafe for static usage
	GCF_STATIC,     ///< GRF file is used statically (can be used in any MP game)
	GCF_COMPATIBLE, ///< GRF file does not exactly match the requested GRF (different MD5SUM), but grfid matches)
	GCF_COPY,       ///< The data is copied from a grf in _all_grfs
	GCF_INIT_ONLY,  ///< GRF file is processed up to GLS_INIT
	GCF_RESERVED,   ///< GRF file passed GLS_RESERVE stage
	GCF_INVALID,    ///< GRF is unusable with this version of OpenTTD
};

/** Status of GRF */
enum GRFStatus {
	GCS_UNKNOWN,      ///< The status of this grf file is unknown
	GCS_DISABLED,     ///< GRF file is disabled
	GCS_NOT_FOUND,    ///< GRF file was not found in the local cache
	GCS_INITIALISED,  ///< GRF file has been initialised
	GCS_ACTIVATED,    ///< GRF file has been activated
};

/** Encountered GRF bugs */
enum GRFBugs {
	GBUG_VEH_LENGTH,        ///< Length of rail vehicle changes when not inside a depot
	GBUG_VEH_REFIT,         ///< Articulated vehicles carry different cargoes resp. are differently refittable than specified in purchase list
	GBUG_VEH_POWERED_WAGON, ///< Powered wagon changed poweredness state when not inside a depot
	GBUG_UNKNOWN_CB_RESULT, ///< A callback returned an unknown/invalid result
	GBUG_VEH_CAPACITY,      ///< Capacity of vehicle changes when not refitting or arranging
};

/** Status of post-gameload GRF compatibility check */
enum GRFListCompatibility {
	GLC_ALL_GOOD,   ///< All GRF needed by game are present
	GLC_COMPATIBLE, ///< Compatible (eg. the same ID, but different checksum) GRF found in at least one case
	GLC_NOT_FOUND,  ///< At least one GRF couldn't be found (higher priority than GLC_COMPATIBLE)
};

/** Information that can/has to be stored about a GRF's palette. */
enum GRFPalette {
	GRFP_USE_BIT     = 0,   ///< The bit used for storing the palette to use.
	GRFP_GRF_OFFSET  = 2,   ///< The offset of the GRFP_GRF data.
	GRFP_GRF_SIZE    = 2,   ///< The size of the GRFP_GRF data.
	GRFP_BLT_OFFSET  = 4,   ///< The offset of the GRFP_BLT data.
	GRFP_BLT_SIZE    = 1,   ///< The size of the GRFP_BLT data.

	GRFP_USE_DOS     = 0x0, ///< The palette state is set to use the DOS palette.
	GRFP_USE_WINDOWS = 0x1, ///< The palette state is set to use the Windows palette.
	GRFP_USE_MASK    = 0x1, ///< Bitmask to get only the use palette use states.

	GRFP_GRF_UNSET   = 0x0 << GRFP_GRF_OFFSET,          ///< The NewGRF provided no information.
	GRFP_GRF_DOS     = 0x1 << GRFP_GRF_OFFSET,          ///< The NewGRF says the DOS palette can be used.
	GRFP_GRF_WINDOWS = 0x2 << GRFP_GRF_OFFSET,          ///< The NewGRF says the Windows palette can be used.
	GRFP_GRF_ANY     = GRFP_GRF_DOS | GRFP_GRF_WINDOWS, ///< The NewGRF says any palette can be used.
	GRFP_GRF_MASK    = GRFP_GRF_ANY,                    ///< Bitmask to get only the NewGRF supplied information.

	GRFP_BLT_UNSET   = 0x0 << GRFP_BLT_OFFSET,          ///< The NewGRF provided no information or doesn't care about a 32 bpp blitter.
	GRFP_BLT_32BPP   = 0x1 << GRFP_BLT_OFFSET,          ///< The NewGRF prefers a 32 bpp blitter.
	GRFP_BLT_MASK    = GRFP_BLT_32BPP,                  ///< Bitmask to only get the blitter information.
};


/** Basic data to distinguish a GRF. Used in the server list window */
struct GRFIdentifier {
	uint32_t grfid;   ///< GRF ID (defined by Action 0x08)
	MD5Hash md5sum;   ///< MD5 checksum of file to distinguish files with the same GRF ID (eg. newer version of GRF)

	GRFIdentifier() = default;
	GRFIdentifier(const GRFIdentifier &other) = default;
	GRFIdentifier(GRFIdentifier &&other) = default;
	GRFIdentifier(uint32_t grfid, const MD5Hash &md5sum) : grfid(grfid), md5sum(md5sum) {}

	GRFIdentifier& operator =(const GRFIdentifier &other) = default;

	/**
	 * Does the identification match the provided values?
	 * @param grfid  Expected grfid.
	 * @param md5sum Expected md5sum, may be \c nullptr (in which case, do not check it).
	 * @return the object has the provided grfid and md5sum.
	 */
	inline bool HasGrfIdentifier(uint32_t grfid, const MD5Hash *md5sum) const
	{
		if (this->grfid != grfid) return false;
		if (md5sum == nullptr) return true;
		return *md5sum == this->md5sum;
	}
};

/** Information about why GRF had problems during initialisation */
struct GRFError {
	GRFError(StringID severity, StringID message = 0);

	std::string custom_message; ///< Custom message (if present)
	std::string data;           ///< Additional data for message and custom_message
	StringID message{};         ///< Default message
	StringID severity{};        ///< Info / Warning / Error / Fatal
	std::array<uint32_t, 4> param_value{}; ///< Values of GRF parameters to show for message and custom_message
};

/** The possible types of a newgrf parameter. */
enum GRFParameterType {
	PTYPE_UINT_ENUM, ///< The parameter allows a range of numbers, each of which can have a special name
	PTYPE_BOOL,      ///< The parameter is either 0 or 1
	PTYPE_END,       ///< Invalid parameter type
};

/** Information about one grf parameter. */
struct GRFParameterInfo {
	GRFParameterInfo(uint nr);
	GRFTextList name;      ///< The name of this parameter
	GRFTextList desc;      ///< The description of this parameter
	GRFParameterType type; ///< The type of this parameter
<<<<<<< HEAD
	uint32_t min_value;    ///< The minimal value this parameter can have
	uint32_t max_value;    ///< The maximal value of this parameter
	uint32_t def_value;    ///< Default value of this parameter
	byte param_nr;         ///< GRF parameter to store content in
	byte first_bit;        ///< First bit to use in the GRF parameter
	byte num_bit;          ///< Number of bits to use for this parameter
	btree::btree_map<uint32_t, GRFTextList> value_names; ///< Names for each value.
=======
	uint32_t min_value;      ///< The minimal value this parameter can have
	uint32_t max_value;      ///< The maximal value of this parameter
	uint32_t def_value;      ///< Default value of this parameter
	uint8_t param_nr;         ///< GRF parameter to store content in
	uint8_t first_bit;        ///< First bit to use in the GRF parameter
	uint8_t num_bit;          ///< Number of bits to use for this parameter
	std::map<uint32_t, GRFTextList> value_names; ///< Names for each value.
>>>>>>> 6c5a8f55
	bool complete_labels;  ///< True if all values have a label.

	uint32_t GetValue(struct GRFConfig *config) const;
	void SetValue(struct GRFConfig *config, uint32_t value);
	void Finalize();
};

/** Information about GRF, used in the game and (part of it) in savegames */
struct GRFConfig : ZeroedMemoryAllocator {
	GRFConfig(const std::string &filename = std::string{});
	GRFConfig(const GRFConfig &config);

	/* Remove the copy assignment, as the default implementation will not do the right thing. */
	GRFConfig &operator=(GRFConfig &rhs) = delete;

	GRFIdentifier ident;                        ///< grfid and md5sum to uniquely identify newgrfs
	MD5Hash original_md5sum;                    ///< MD5 checksum of original file if only a 'compatible' file was loaded
	std::string filename;                       ///< Filename - either with or without full path
	std::string full_filename;                  ///< NOSAVE: Full filename
	GRFTextWrapper name;                        ///< NOSAVE: GRF name (Action 0x08)
	GRFTextWrapper info;                        ///< NOSAVE: GRF info (author, copyright, ...) (Action 0x08)
	GRFTextWrapper url;                         ///< NOSAVE: URL belonging to this GRF.
	std::optional<GRFError> error;              ///< NOSAVE: Error/Warning during GRF loading (Action 0x0B)

	uint32_t version;                           ///< NOSAVE: Version a NewGRF can set so only the newest NewGRF is shown
	uint32_t min_loadable_version;              ///< NOSAVE: Minimum compatible version a NewGRF can define
	uint8_t flags;                              ///< NOSAVE: GCF_Flags, bitset
	GRFStatus status;                           ///< NOSAVE: GRFStatus, enum
	uint32_t grf_bugs;                          ///< NOSAVE: bugs in this GRF in this run, @see enum GRFBugs
	std::array<uint32_t, 0x80> param;           ///< GRF parameters
	uint8_t num_params;                         ///< Number of used parameters
	uint8_t num_valid_params;                   ///< NOSAVE: Number of valid parameters (action 0x14)
	uint8_t palette;                            ///< GRFPalette, bitset
	std::vector<std::optional<GRFParameterInfo>> param_info; ///< NOSAVE: extra information about the parameters
	bool has_param_defaults;                    ///< NOSAVE: did this newgrf specify any defaults for it's parameters

	struct GRFConfig *next;                     ///< NOSAVE: Next item in the linked list

	bool IsCompatible(uint32_t old_version) const;
	void SetParams(const std::vector<uint32_t> &pars);
	void CopyParams(const GRFConfig &src);

	const char *GetTextfile(TextfileType type) const;
	const char *GetName() const;
	const char *GetDescription() const;
	const char *GetURL() const;

	const char *GetDisplayPath() const
	{
		return !this->full_filename.empty() ? this->full_filename.c_str() : this->filename.c_str();
	}

	void SetParameterDefaults();
	void SetSuitablePalette();
	void FinalizeParameterInfo();
};

/** Method to find GRFs using FindGRFConfig */
enum FindGRFConfigMode {
	FGCM_EXACT,       ///< Only find Grfs matching md5sum
	FGCM_COMPATIBLE,  ///< Find best compatible Grf wrt. desired_version
	FGCM_NEWEST,      ///< Find newest Grf
	FGCM_NEWEST_VALID,///< Find newest Grf, ignoring Grfs with GCF_INVALID set
	FGCM_ANY,         ///< Use first found
};

extern GRFConfig *_all_grfs;          ///< First item in list of all scanned NewGRFs
extern GRFConfig *_grfconfig;         ///< First item in list of current GRF set up
extern GRFConfig *_grfconfig_newgame; ///< First item in list of default GRF set up
extern GRFConfig *_grfconfig_static;  ///< First item in list of static GRF set up
extern uint _missing_extra_graphics;  ///< Number of sprites provided by the fallback extra GRF, i.e. missing in the baseset.

extern bool _grf_bug_too_many_strings;///< NewGRF bug: Insufficient available string IDs for GRFs

/** Callback for NewGRF scanning. */
struct NewGRFScanCallback {
	/** Make sure the right destructor gets called. */
	virtual ~NewGRFScanCallback() = default;
	/** Called whenever the NewGRF scan completed. */
	virtual void OnNewGRFsScanned() = 0;
};

size_t GRFGetSizeOfDataSection(FILE *f);

void ScanNewGRFFiles(NewGRFScanCallback *callback);
const GRFConfig *FindGRFConfig(uint32_t grfid, FindGRFConfigMode mode, const MD5Hash *md5sum = nullptr, uint32_t desired_version = 0);
GRFConfig *GetGRFConfig(uint32_t grfid, uint32_t mask = 0xFFFFFFFF);
GRFConfig **CopyGRFConfigList(GRFConfig **dst, const GRFConfig *src, bool init_only);
void AppendStaticGRFConfigs(GRFConfig **dst);
void AppendToGRFConfigList(GRFConfig **dst, GRFConfig *el);
void ClearGRFConfigList(GRFConfig **config);
void ResetGRFConfig(bool defaults);
uint GetGRFConfigListNonStaticCount(const GRFConfig *config);
GRFListCompatibility IsGoodGRFConfigList(GRFConfig *grfconfig);
bool FillGRFDetails(GRFConfig *config, bool is_static, Subdirectory subdir = NEWGRF_DIR);
std::string GRFBuildParamList(const GRFConfig *c);

/* In newgrf_gui.cpp */
void ShowNewGRFSettings(bool editable, bool show_params, bool exec_changes, GRFConfig **config);
void OpenGRFParameterWindow(bool is_baseset, GRFConfig *c, bool editable);

void UpdateNewGRFScanStatus(uint num, const char *name);
void UpdateNewGRFConfigPalette(int32_t new_value = 0);

#endif /* NEWGRF_CONFIG_H */<|MERGE_RESOLUTION|>--- conflicted
+++ resolved
@@ -134,23 +134,13 @@
 	GRFTextList name;      ///< The name of this parameter
 	GRFTextList desc;      ///< The description of this parameter
 	GRFParameterType type; ///< The type of this parameter
-<<<<<<< HEAD
 	uint32_t min_value;    ///< The minimal value this parameter can have
 	uint32_t max_value;    ///< The maximal value of this parameter
 	uint32_t def_value;    ///< Default value of this parameter
-	byte param_nr;         ///< GRF parameter to store content in
-	byte first_bit;        ///< First bit to use in the GRF parameter
-	byte num_bit;          ///< Number of bits to use for this parameter
+	uint8_t param_nr;      ///< GRF parameter to store content in
+	uint8_t first_bit;     ///< First bit to use in the GRF parameter
+	uint8_t num_bit;       ///< Number of bits to use for this parameter
 	btree::btree_map<uint32_t, GRFTextList> value_names; ///< Names for each value.
-=======
-	uint32_t min_value;      ///< The minimal value this parameter can have
-	uint32_t max_value;      ///< The maximal value of this parameter
-	uint32_t def_value;      ///< Default value of this parameter
-	uint8_t param_nr;         ///< GRF parameter to store content in
-	uint8_t first_bit;        ///< First bit to use in the GRF parameter
-	uint8_t num_bit;          ///< Number of bits to use for this parameter
-	std::map<uint32_t, GRFTextList> value_names; ///< Names for each value.
->>>>>>> 6c5a8f55
 	bool complete_labels;  ///< True if all values have a label.
 
 	uint32_t GetValue(struct GRFConfig *config) const;
