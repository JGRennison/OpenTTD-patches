/*
 * This file is part of OpenTTD.
 * OpenTTD is free software; you can redistribute it and/or modify it under the terms of the GNU General Public License as published by the Free Software Foundation, version 2.
 * OpenTTD is distributed in the hope that it will be useful, but WITHOUT ANY WARRANTY; without even the implied warranty of MERCHANTABILITY or FITNESS FOR A PARTICULAR PURPOSE.
 * See the GNU General Public License for more details. You should have received a copy of the GNU General Public License along with OpenTTD. If not, see <http://www.gnu.org/licenses/>.
 */

/** @file newgrf_config.h Functions to find and configure NewGRFs. */

#ifndef NEWGRF_CONFIG_H
#define NEWGRF_CONFIG_H

#include "strings_type.h"
#include "fileio_type.h"
#include "textfile_type.h"
#include "newgrf_text.h"
#include "3rdparty/md5/md5.h"
#include <vector>
#include <optional>

static const uint MAX_NON_STATIC_GRF_COUNT = 256;

/** GRF config bit flags */
enum GCF_Flags : uint8_t {
	GCF_SYSTEM,     ///< GRF file is an openttd-internal system grf
	GCF_UNSAFE,     ///< GRF file is unsafe for static usage
	GCF_STATIC,     ///< GRF file is used statically (can be used in any MP game)
	GCF_COMPATIBLE, ///< GRF file does not exactly match the requested GRF (different MD5SUM), but grfid matches)
	GCF_COPY,       ///< The data is copied from a grf in _all_grfs
	GCF_INIT_ONLY,  ///< GRF file is processed up to GLS_INIT
	GCF_RESERVED,   ///< GRF file passed GLS_RESERVE stage
	GCF_INVALID,    ///< GRF is unusable with this version of OpenTTD
};

/** Status of GRF */
enum GRFStatus : uint8_t {
	GCS_UNKNOWN,      ///< The status of this grf file is unknown
	GCS_DISABLED,     ///< GRF file is disabled
	GCS_NOT_FOUND,    ///< GRF file was not found in the local cache
	GCS_INITIALISED,  ///< GRF file has been initialised
	GCS_ACTIVATED,    ///< GRF file has been activated
};

/** Encountered GRF bugs */
enum GRFBugs : uint8_t {
	GBUG_VEH_LENGTH,        ///< Length of rail vehicle changes when not inside a depot
	GBUG_VEH_REFIT,         ///< Articulated vehicles carry different cargoes resp. are differently refittable than specified in purchase list
	GBUG_VEH_POWERED_WAGON, ///< Powered wagon changed poweredness state when not inside a depot
	GBUG_UNKNOWN_CB_RESULT, ///< A callback returned an unknown/invalid result
	GBUG_VEH_CAPACITY,      ///< Capacity of vehicle changes when not refitting or arranging
};

/** Status of post-gameload GRF compatibility check */
enum GRFListCompatibility : uint8_t {
	GLC_ALL_GOOD,   ///< All GRF needed by game are present
	GLC_COMPATIBLE, ///< Compatible (eg. the same ID, but different checksum) GRF found in at least one case
	GLC_NOT_FOUND,  ///< At least one GRF couldn't be found (higher priority than GLC_COMPATIBLE)
};

/** Information that can/has to be stored about a GRF's palette. */
enum GRFPalette : uint8_t {
	GRFP_USE_BIT     = 0,   ///< The bit used for storing the palette to use.
	GRFP_GRF_OFFSET  = 2,   ///< The offset of the GRFP_GRF data.
	GRFP_GRF_SIZE    = 2,   ///< The size of the GRFP_GRF data.
	GRFP_BLT_OFFSET  = 4,   ///< The offset of the GRFP_BLT data.
	GRFP_BLT_SIZE    = 1,   ///< The size of the GRFP_BLT data.

	GRFP_USE_DOS     = 0x0, ///< The palette state is set to use the DOS palette.
	GRFP_USE_WINDOWS = 0x1, ///< The palette state is set to use the Windows palette.
	GRFP_USE_MASK    = 0x1, ///< Bitmask to get only the use palette use states.

	GRFP_GRF_UNSET   = 0x0 << GRFP_GRF_OFFSET,          ///< The NewGRF provided no information.
	GRFP_GRF_DOS     = 0x1 << GRFP_GRF_OFFSET,          ///< The NewGRF says the DOS palette can be used.
	GRFP_GRF_WINDOWS = 0x2 << GRFP_GRF_OFFSET,          ///< The NewGRF says the Windows palette can be used.
	GRFP_GRF_ANY     = GRFP_GRF_DOS | GRFP_GRF_WINDOWS, ///< The NewGRF says any palette can be used.
	GRFP_GRF_MASK    = GRFP_GRF_ANY,                    ///< Bitmask to get only the NewGRF supplied information.

	GRFP_BLT_UNSET   = 0x0 << GRFP_BLT_OFFSET,          ///< The NewGRF provided no information or doesn't care about a 32 bpp blitter.
	GRFP_BLT_32BPP   = 0x1 << GRFP_BLT_OFFSET,          ///< The NewGRF prefers a 32 bpp blitter.
	GRFP_BLT_MASK    = GRFP_BLT_32BPP,                  ///< Bitmask to only get the blitter information.
};


/** Basic data to distinguish a GRF. Used in the server list window */
struct GRFIdentifier {
	uint32_t grfid;   ///< GRF ID (defined by Action 0x08)
	MD5Hash md5sum;   ///< MD5 checksum of file to distinguish files with the same GRF ID (eg. newer version of GRF)

	GRFIdentifier() = default;
	GRFIdentifier(const GRFIdentifier &other) = default;
	GRFIdentifier(GRFIdentifier &&other) = default;
	GRFIdentifier(uint32_t grfid, const MD5Hash &md5sum) : grfid(grfid), md5sum(md5sum) {}

	GRFIdentifier& operator =(const GRFIdentifier &other) = default;

	/**
	 * Does the identification match the provided values?
	 * @param grfid  Expected grfid.
	 * @param md5sum Expected md5sum, may be \c nullptr (in which case, do not check it).
	 * @return the object has the provided grfid and md5sum.
	 */
	inline bool HasGrfIdentifier(uint32_t grfid, const MD5Hash *md5sum) const
	{
		if (this->grfid != grfid) return false;
		if (md5sum == nullptr) return true;
		return *md5sum == this->md5sum;
	}
};

/** Information about why GRF had problems during initialisation */
struct GRFError {
	GRFError(StringID severity, StringID message = {});

	std::string custom_message; ///< Custom message (if present)
	std::string data;           ///< Additional data for message and custom_message
	StringID message{};         ///< Default message
	StringID severity{};        ///< Info / Warning / Error / Fatal
	std::array<uint32_t, 4> param_value{}; ///< Values of GRF parameters to show for message and custom_message
};

/** The possible types of a newgrf parameter. */
enum GRFParameterType : uint8_t {
	PTYPE_UINT_ENUM, ///< The parameter allows a range of numbers, each of which can have a special name
	PTYPE_BOOL,      ///< The parameter is either 0 or 1
	PTYPE_END,       ///< Invalid parameter type
};

/** Information about one grf parameter. */
struct GRFParameterInfo {
	/**
	 * Create a new empty GRFParameterInfo object.
	 * @param nr The newgrf parameter that is changed.
	 */
	explicit GRFParameterInfo(uint nr) : param_nr(nr) {}

	GRFTextList name = {}; ///< The name of this parameter
	GRFTextList desc = {}; ///< The description of this parameter

	uint32_t min_value = 0; ///< The minimal value this parameter can have
	uint32_t max_value = UINT32_MAX; ///< The maximal value of this parameter
	uint32_t def_value = 0; ///< Default value of this parameter

	GRFParameterType type = PTYPE_UINT_ENUM; ///< The type of this parameter

	uint8_t param_nr; ///< GRF parameter to store content in
	uint8_t first_bit = 0; ///< First bit to use in the GRF parameter
	uint8_t num_bit = 32; ///< Number of bits to use for this parameter

	bool complete_labels = false; ///< True if all values have a label.

	using ValueName = std::pair<uint32_t, GRFTextList>;
	std::vector<ValueName> value_names; ///< Names for each value.

	void Finalize();
};

/** Information about GRF, used in the game and (part of it) in savegames */
struct GRFConfig {
	static constexpr uint8_t MAX_NUM_PARAMS = 0x80;

	GRFConfig() = default;
	GRFConfig(const std::string &filename) : filename(filename) {}
	GRFConfig(const GRFConfig &config);

	/* Remove the copy assignment, as the default implementation will not do the right thing. */
	GRFConfig &operator=(GRFConfig &rhs) = delete;

	GRFIdentifier ident{};                         ///< grfid and md5sum to uniquely identify newgrfs
	MD5Hash original_md5sum{};                     ///< MD5 checksum of original file if only a 'compatible' file was loaded
	std::string filename{};                        ///< Filename - either with or without full path
	std::string full_filename{};                   ///< NOSAVE: Full filename
	GRFTextWrapper name{};                         ///< NOSAVE: GRF name (Action 0x08)
	GRFTextWrapper info{};                         ///< NOSAVE: GRF info (author, copyright, ...) (Action 0x08)
	GRFTextWrapper url{};                          ///< NOSAVE: URL belonging to this GRF.
	std::optional<GRFError> error = std::nullopt;  ///< NOSAVE: Error/Warning during GRF loading (Action 0x0B)

	uint32_t version = 0;                          ///< NOSAVE: Version a NewGRF can set so only the newest NewGRF is shown
	uint32_t min_loadable_version = 0;             ///< NOSAVE: Minimum compatible version a NewGRF can define
	uint8_t flags = 0;                             ///< NOSAVE: GCF_Flags, bitset
	GRFStatus status = GCS_UNKNOWN;                ///< NOSAVE: GRFStatus, enum
	uint32_t grf_bugs = 0;                         ///< NOSAVE: bugs in this GRF in this run, @see enum GRFBugs
	uint8_t num_valid_params = MAX_NUM_PARAMS;     ///< NOSAVE: Number of valid parameters (action 0x14)
	uint8_t palette = 0;                           ///< GRFPalette, bitset
	bool has_param_defaults = false;               ///< NOSAVE: did this newgrf specify any defaults for it's parameters
	std::vector<std::optional<GRFParameterInfo>> param_info; ///< NOSAVE: extra information about the parameters
	std::vector<uint32_t> param;                   ///< GRF parameters

<<<<<<< HEAD
	struct GRFConfig *next = nullptr;              ///< NOSAVE: Next item in the linked list

=======
>>>>>>> 2c7b3bb5
	bool IsCompatible(uint32_t old_version) const;
	void SetParams(std::span<const uint32_t> pars);
	void CopyParams(const GRFConfig &src);

	uint32_t GetValue(const GRFParameterInfo &info) const;
	void SetValue(const GRFParameterInfo &info, uint32_t value);

	std::optional<std::string> GetTextfile(TextfileType type) const;
	const char *GetName() const;
	const char *GetDescription() const;
	const char *GetURL() const;

	const char *GetDisplayPath() const
	{
		return !this->full_filename.empty() ? this->full_filename.c_str() : this->filename.c_str();
	}

	void SetParameterDefaults();
	void SetSuitablePalette();
	void FinalizeParameterInfo();
};

using GRFConfigList = std::vector<std::unique_ptr<GRFConfig>>;

/** Method to find GRFs using FindGRFConfig */
enum FindGRFConfigMode : uint8_t {
	FGCM_EXACT,       ///< Only find Grfs matching md5sum
	FGCM_COMPATIBLE,  ///< Find best compatible Grf wrt. desired_version
	FGCM_NEWEST,      ///< Find newest Grf
	FGCM_NEWEST_VALID,///< Find newest Grf, ignoring Grfs with GCF_INVALID set
	FGCM_ANY,         ///< Use first found
};

extern GRFConfigList _all_grfs;          ///< First item in list of all scanned NewGRFs
extern GRFConfigList _grfconfig;         ///< First item in list of current GRF set up
extern GRFConfigList _grfconfig_newgame; ///< First item in list of default GRF set up
extern GRFConfigList _grfconfig_static;  ///< First item in list of static GRF set up
extern uint _missing_extra_graphics;  ///< Number of sprites provided by the fallback extra GRF, i.e. missing in the baseset.

extern bool _grf_bug_too_many_strings;///< NewGRF bug: Insufficient available string IDs for GRFs

/** Callback for NewGRF scanning. */
struct NewGRFScanCallback {
	/** Make sure the right destructor gets called. */
	virtual ~NewGRFScanCallback() = default;
	/** Called whenever the NewGRF scan completed. */
	virtual void OnNewGRFsScanned() = 0;
};

size_t GRFGetSizeOfDataSection(FileHandle &f);

void ScanNewGRFFiles(NewGRFScanCallback *callback);
const GRFConfig *FindGRFConfig(uint32_t grfid, FindGRFConfigMode mode, const MD5Hash *md5sum = nullptr, uint32_t desired_version = 0);
GRFConfig *GetGRFConfig(uint32_t grfid, uint32_t mask = 0xFFFFFFFF);
void CopyGRFConfigList(GRFConfigList &dst, const GRFConfigList &src, bool init_only);
void AppendStaticGRFConfigs(GRFConfigList &dst);
void AppendToGRFConfigList(GRFConfigList &dst, std::unique_ptr<GRFConfig> &&el);
void ClearGRFConfigList(GRFConfigList &config);
void ResetGRFConfig(bool defaults);
uint GetGRFConfigListNonStaticCount(const GRFConfigList config);
GRFListCompatibility IsGoodGRFConfigList(const GRFConfigList grfconfig);
bool FillGRFDetails(GRFConfig &config, bool is_static, Subdirectory subdir = NEWGRF_DIR);
std::string GRFBuildParamList(const GRFConfig &c);

/* In newgrf_gui.cpp */
void ShowNewGRFSettings(bool editable, bool show_params, bool exec_changes, GRFConfigList &config);
void OpenGRFParameterWindow(bool is_baseset, GRFConfig &c, bool editable);

void UpdateNewGRFScanStatus(uint num, const char *name);
void UpdateNewGRFConfigPalette(int32_t new_value = 0);

#endif /* NEWGRF_CONFIG_H */<|MERGE_RESOLUTION|>--- conflicted
+++ resolved
@@ -185,11 +185,6 @@
 	std::vector<std::optional<GRFParameterInfo>> param_info; ///< NOSAVE: extra information about the parameters
 	std::vector<uint32_t> param;                   ///< GRF parameters
 
-<<<<<<< HEAD
-	struct GRFConfig *next = nullptr;              ///< NOSAVE: Next item in the linked list
-
-=======
->>>>>>> 2c7b3bb5
 	bool IsCompatible(uint32_t old_version) const;
 	void SetParams(std::span<const uint32_t> pars);
 	void CopyParams(const GRFConfig &src);
@@ -249,8 +244,8 @@
 void AppendToGRFConfigList(GRFConfigList &dst, std::unique_ptr<GRFConfig> &&el);
 void ClearGRFConfigList(GRFConfigList &config);
 void ResetGRFConfig(bool defaults);
-uint GetGRFConfigListNonStaticCount(const GRFConfigList config);
-GRFListCompatibility IsGoodGRFConfigList(const GRFConfigList grfconfig);
+uint GetGRFConfigListNonStaticCount(const GRFConfigList &config);
+GRFListCompatibility IsGoodGRFConfigList(GRFConfigList &grfconfig);
 bool FillGRFDetails(GRFConfig &config, bool is_static, Subdirectory subdir = NEWGRF_DIR);
 std::string GRFBuildParamList(const GRFConfig &c);
 
