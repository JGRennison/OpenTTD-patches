--- conflicted
+++ resolved
@@ -167,7 +167,6 @@
 	/* Remove the copy assignment, as the default implementation will not do the right thing. */
 	GRFConfig &operator=(GRFConfig &rhs) = delete;
 
-<<<<<<< HEAD
 	GRFIdentifier ident{};                         ///< grfid and md5sum to uniquely identify newgrfs
 	MD5Hash original_md5sum{};                     ///< MD5 checksum of original file if only a 'compatible' file was loaded
 	std::string filename{};                        ///< Filename - either with or without full path
@@ -179,30 +178,12 @@
 
 	uint32_t version = 0;                          ///< NOSAVE: Version a NewGRF can set so only the newest NewGRF is shown
 	uint32_t min_loadable_version = 0;             ///< NOSAVE: Minimum compatible version a NewGRF can define
-	uint8_t flags = 0;                             ///< NOSAVE: GCF_Flags, bitset
+	GRFConfigFlags flags = {};                     ///< NOSAVE: GRF config flags
 	GRFStatus status = GCS_UNKNOWN;                ///< NOSAVE: GRFStatus, enum
-	uint32_t grf_bugs = 0;                         ///< NOSAVE: bugs in this GRF in this run, @see enum GRFBugs
+	GRFBugs grf_bugs = {};                         ///< NOSAVE: bugs in this GRF in this run, @see enum GRFBugs
 	uint8_t num_valid_params = MAX_NUM_PARAMS;     ///< NOSAVE: Number of valid parameters (action 0x14)
 	uint8_t palette = 0;                           ///< GRFPalette, bitset
 	bool has_param_defaults = false;               ///< NOSAVE: did this newgrf specify any defaults for it's parameters
-=======
-	GRFIdentifier ident{}; ///< grfid and md5sum to uniquely identify newgrfs
-	MD5Hash original_md5sum{}; ///< MD5 checksum of original file if only a 'compatible' file was loaded
-	std::string filename{}; ///< Filename - either with or without full path
-	GRFTextWrapper name{}; ///< NOSAVE: GRF name (Action 0x08)
-	GRFTextWrapper info{}; ///< NOSAVE: GRF info (author, copyright, ...) (Action 0x08)
-	GRFTextWrapper url{}; ///< NOSAVE: URL belonging to this GRF.
-	std::optional<GRFError> error = std::nullopt; ///< NOSAVE: Error/Warning during GRF loading (Action 0x0B)
-
-	uint32_t version = 0; ///< NOSAVE: Version a NewGRF can set so only the newest NewGRF is shown
-	uint32_t min_loadable_version = 0; ///< NOSAVE: Minimum compatible version a NewGRF can define
-	GRFConfigFlags flags = {}; ///< NOSAVE: GCF_Flags, bitset
-	GRFStatus status = GCS_UNKNOWN; ///< NOSAVE: GRFStatus, enum
-	GRFBugs grf_bugs = {}; ///< NOSAVE: bugs in this GRF in this run, @see enum GRFBugs
-	uint8_t num_valid_params = MAX_NUM_PARAMS; ///< NOSAVE: Number of valid parameters (action 0x14)
-	uint8_t palette = 0; ///< GRFPalette, bitset
-	bool has_param_defaults = false; ///< NOSAVE: did this newgrf specify any defaults for it's parameters
->>>>>>> 5ffaf6cd
 	std::vector<std::optional<GRFParameterInfo>> param_info; ///< NOSAVE: extra information about the parameters
 	std::vector<uint32_t> param;                   ///< GRF parameters
 
