/*
 * This file is part of OpenTTD.
 * OpenTTD is free software; you can redistribute it and/or modify it under the terms of the GNU General Public License as published by the Free Software Foundation, version 2.
 * OpenTTD is distributed in the hope that it will be useful, but WITHOUT ANY WARRANTY; without even the implied warranty of MERCHANTABILITY or FITNESS FOR A PARTICULAR PURPOSE.
 * See the GNU General Public License for more details. You should have received a copy of the GNU General Public License along with OpenTTD. If not, see <http://www.gnu.org/licenses/>.
 */

/** @file newgrf_config.h Functions to find and configure NewGRFs. */

#ifndef NEWGRF_CONFIG_H
#define NEWGRF_CONFIG_H

#include "strings_type.h"
#include "fileio_type.h"
#include "textfile_type.h"
#include "newgrf_text.h"
#include "3rdparty/md5/md5.h"
#include "3rdparty/cpp-btree/btree_map.h"
#include <vector>
#include <optional>

static const uint MAX_NON_STATIC_GRF_COUNT = 256;

/** GRF config bit flags */
enum GCF_Flags {
	GCF_SYSTEM,     ///< GRF file is an openttd-internal system grf
	GCF_UNSAFE,     ///< GRF file is unsafe for static usage
	GCF_STATIC,     ///< GRF file is used statically (can be used in any MP game)
	GCF_COMPATIBLE, ///< GRF file does not exactly match the requested GRF (different MD5SUM), but grfid matches)
	GCF_COPY,       ///< The data is copied from a grf in _all_grfs
	GCF_INIT_ONLY,  ///< GRF file is processed up to GLS_INIT
	GCF_RESERVED,   ///< GRF file passed GLS_RESERVE stage
	GCF_INVALID,    ///< GRF is unusable with this version of OpenTTD
};

/** Status of GRF */
enum GRFStatus {
	GCS_UNKNOWN,      ///< The status of this grf file is unknown
	GCS_DISABLED,     ///< GRF file is disabled
	GCS_NOT_FOUND,    ///< GRF file was not found in the local cache
	GCS_INITIALISED,  ///< GRF file has been initialised
	GCS_ACTIVATED,    ///< GRF file has been activated
};

/** Encountered GRF bugs */
enum GRFBugs {
	GBUG_VEH_LENGTH,        ///< Length of rail vehicle changes when not inside a depot
	GBUG_VEH_REFIT,         ///< Articulated vehicles carry different cargoes resp. are differently refittable than specified in purchase list
	GBUG_VEH_POWERED_WAGON, ///< Powered wagon changed poweredness state when not inside a depot
	GBUG_UNKNOWN_CB_RESULT, ///< A callback returned an unknown/invalid result
	GBUG_VEH_CAPACITY,      ///< Capacity of vehicle changes when not refitting or arranging
};

/** Status of post-gameload GRF compatibility check */
enum GRFListCompatibility {
	GLC_ALL_GOOD,   ///< All GRF needed by game are present
	GLC_COMPATIBLE, ///< Compatible (eg. the same ID, but different checksum) GRF found in at least one case
	GLC_NOT_FOUND,  ///< At least one GRF couldn't be found (higher priority than GLC_COMPATIBLE)
};

/** Information that can/has to be stored about a GRF's palette. */
enum GRFPalette {
	GRFP_USE_BIT     = 0,   ///< The bit used for storing the palette to use.
	GRFP_GRF_OFFSET  = 2,   ///< The offset of the GRFP_GRF data.
	GRFP_GRF_SIZE    = 2,   ///< The size of the GRFP_GRF data.
	GRFP_BLT_OFFSET  = 4,   ///< The offset of the GRFP_BLT data.
	GRFP_BLT_SIZE    = 1,   ///< The size of the GRFP_BLT data.

	GRFP_USE_DOS     = 0x0, ///< The palette state is set to use the DOS palette.
	GRFP_USE_WINDOWS = 0x1, ///< The palette state is set to use the Windows palette.
	GRFP_USE_MASK    = 0x1, ///< Bitmask to get only the use palette use states.

	GRFP_GRF_UNSET   = 0x0 << GRFP_GRF_OFFSET,          ///< The NewGRF provided no information.
	GRFP_GRF_DOS     = 0x1 << GRFP_GRF_OFFSET,          ///< The NewGRF says the DOS palette can be used.
	GRFP_GRF_WINDOWS = 0x2 << GRFP_GRF_OFFSET,          ///< The NewGRF says the Windows palette can be used.
	GRFP_GRF_ANY     = GRFP_GRF_DOS | GRFP_GRF_WINDOWS, ///< The NewGRF says any palette can be used.
	GRFP_GRF_MASK    = GRFP_GRF_ANY,                    ///< Bitmask to get only the NewGRF supplied information.

	GRFP_BLT_UNSET   = 0x0 << GRFP_BLT_OFFSET,          ///< The NewGRF provided no information or doesn't care about a 32 bpp blitter.
	GRFP_BLT_32BPP   = 0x1 << GRFP_BLT_OFFSET,          ///< The NewGRF prefers a 32 bpp blitter.
	GRFP_BLT_MASK    = GRFP_BLT_32BPP,                  ///< Bitmask to only get the blitter information.
};


/** Basic data to distinguish a GRF. Used in the server list window */
struct GRFIdentifier {
	uint32_t grfid;   ///< GRF ID (defined by Action 0x08)
	MD5Hash md5sum;   ///< MD5 checksum of file to distinguish files with the same GRF ID (eg. newer version of GRF)

	GRFIdentifier() = default;
	GRFIdentifier(const GRFIdentifier &other) = default;
	GRFIdentifier(GRFIdentifier &&other) = default;
	GRFIdentifier(uint32_t grfid, const MD5Hash &md5sum) : grfid(grfid), md5sum(md5sum) {}

	GRFIdentifier& operator =(const GRFIdentifier &other) = default;

	/**
	 * Does the identification match the provided values?
	 * @param grfid  Expected grfid.
	 * @param md5sum Expected md5sum, may be \c nullptr (in which case, do not check it).
	 * @return the object has the provided grfid and md5sum.
	 */
	inline bool HasGrfIdentifier(uint32_t grfid, const MD5Hash *md5sum) const
	{
		if (this->grfid != grfid) return false;
		if (md5sum == nullptr) return true;
		return *md5sum == this->md5sum;
	}
};

/** Information about why GRF had problems during initialisation */
struct GRFError {
	GRFError(StringID severity, StringID message = {});

	std::string custom_message; ///< Custom message (if present)
	std::string data;           ///< Additional data for message and custom_message
	StringID message{};         ///< Default message
	StringID severity{};        ///< Info / Warning / Error / Fatal
	std::array<uint32_t, 4> param_value{}; ///< Values of GRF parameters to show for message and custom_message
};

/** The possible types of a newgrf parameter. */
enum GRFParameterType : uint8_t {
	PTYPE_UINT_ENUM, ///< The parameter allows a range of numbers, each of which can have a special name
	PTYPE_BOOL,      ///< The parameter is either 0 or 1
	PTYPE_END,       ///< Invalid parameter type
};

/** Information about one grf parameter. */
struct GRFParameterInfo {
	/**
	 * Create a new empty GRFParameterInfo object.
	 * @param nr The newgrf parameter that is changed.
	 */
	explicit GRFParameterInfo(uint nr) : param_nr(nr) {}

	GRFTextList name = {}; ///< The name of this parameter
	GRFTextList desc = {}; ///< The description of this parameter

	uint32_t min_value = 0; ///< The minimal value this parameter can have
	uint32_t max_value = UINT32_MAX; ///< The maximal value of this parameter
	uint32_t def_value = 0; ///< Default value of this parameter

	GRFParameterType type = PTYPE_UINT_ENUM; ///< The type of this parameter

	uint8_t param_nr; ///< GRF parameter to store content in
	uint8_t first_bit = 0; ///< First bit to use in the GRF parameter
	uint8_t num_bit = 32; ///< Number of bits to use for this parameter

	bool complete_labels = false; ///< True if all values have a label.

<<<<<<< HEAD
	btree::btree_map<uint32_t, GRFTextList> value_names; ///< Names for each value.
=======
	using ValueName = std::pair<uint32_t, GRFTextList>;
	std::vector<ValueName> value_names; ///< Names for each value.
>>>>>>> 60d0d7b8

	void Finalize();
};

/** Information about GRF, used in the game and (part of it) in savegames */
struct GRFConfig {
	static constexpr uint8_t MAX_NUM_PARAMS = 0x80;

	GRFConfig() = default;
	GRFConfig(const std::string &filename) : filename(filename) {}
	GRFConfig(const GRFConfig &config);

	/* Remove the copy assignment, as the default implementation will not do the right thing. */
	GRFConfig &operator=(GRFConfig &rhs) = delete;

<<<<<<< HEAD
	GRFIdentifier ident;                        ///< grfid and md5sum to uniquely identify newgrfs
	MD5Hash original_md5sum;                    ///< MD5 checksum of original file if only a 'compatible' file was loaded
	std::string filename;                       ///< Filename - either with or without full path
	std::string full_filename;                  ///< NOSAVE: Full filename
	GRFTextWrapper name;                        ///< NOSAVE: GRF name (Action 0x08)
	GRFTextWrapper info;                        ///< NOSAVE: GRF info (author, copyright, ...) (Action 0x08)
	GRFTextWrapper url;                         ///< NOSAVE: URL belonging to this GRF.
	std::optional<GRFError> error;              ///< NOSAVE: Error/Warning during GRF loading (Action 0x0B)

	uint32_t version;                           ///< NOSAVE: Version a NewGRF can set so only the newest NewGRF is shown
	uint32_t min_loadable_version;              ///< NOSAVE: Minimum compatible version a NewGRF can define
	uint8_t flags;                              ///< NOSAVE: GCF_Flags, bitset
	GRFStatus status;                           ///< NOSAVE: GRFStatus, enum
	uint32_t grf_bugs;                          ///< NOSAVE: bugs in this GRF in this run, @see enum GRFBugs
	uint8_t num_valid_params;                   ///< NOSAVE: Number of valid parameters (action 0x14)
	uint8_t palette;                            ///< GRFPalette, bitset
	bool has_param_defaults;                    ///< NOSAVE: did this newgrf specify any defaults for it's parameters
=======
	GRFIdentifier ident{}; ///< grfid and md5sum to uniquely identify newgrfs
	MD5Hash original_md5sum{}; ///< MD5 checksum of original file if only a 'compatible' file was loaded
	std::string filename{}; ///< Filename - either with or without full path
	GRFTextWrapper name{}; ///< NOSAVE: GRF name (Action 0x08)
	GRFTextWrapper info{}; ///< NOSAVE: GRF info (author, copyright, ...) (Action 0x08)
	GRFTextWrapper url{}; ///< NOSAVE: URL belonging to this GRF.
	std::optional<GRFError> error = std::nullopt; ///< NOSAVE: Error/Warning during GRF loading (Action 0x0B)

	uint32_t version = 0; ///< NOSAVE: Version a NewGRF can set so only the newest NewGRF is shown
	uint32_t min_loadable_version = 0; ///< NOSAVE: Minimum compatible version a NewGRF can define
	uint8_t flags = 0; ///< NOSAVE: GCF_Flags, bitset
	GRFStatus status = GCS_UNKNOWN; ///< NOSAVE: GRFStatus, enum
	uint32_t grf_bugs = 0; ///< NOSAVE: bugs in this GRF in this run, @see enum GRFBugs
	uint8_t num_valid_params = MAX_NUM_PARAMS; ///< NOSAVE: Number of valid parameters (action 0x14)
	uint8_t palette = 0; ///< GRFPalette, bitset
	bool has_param_defaults = false; ///< NOSAVE: did this newgrf specify any defaults for it's parameters
>>>>>>> 60d0d7b8
	std::vector<std::optional<GRFParameterInfo>> param_info; ///< NOSAVE: extra information about the parameters
	std::vector<uint32_t> param;                ///< GRF parameters

<<<<<<< HEAD
	struct GRFConfig *next;                     ///< NOSAVE: Next item in the linked list
=======
	struct GRFConfig *next = nullptr; ///< NOSAVE: Next item in the linked list
>>>>>>> 60d0d7b8

	bool IsCompatible(uint32_t old_version) const;
	void SetParams(std::span<const uint32_t> pars);
	void CopyParams(const GRFConfig &src);

	uint32_t GetValue(const GRFParameterInfo &info) const;
	void SetValue(const GRFParameterInfo &info, uint32_t value);

	std::optional<std::string> GetTextfile(TextfileType type) const;
	const char *GetName() const;
	const char *GetDescription() const;
	const char *GetURL() const;

	const char *GetDisplayPath() const
	{
		return !this->full_filename.empty() ? this->full_filename.c_str() : this->filename.c_str();
	}

	void SetParameterDefaults();
	void SetSuitablePalette();
	void FinalizeParameterInfo();
};

/** Method to find GRFs using FindGRFConfig */
enum FindGRFConfigMode {
	FGCM_EXACT,       ///< Only find Grfs matching md5sum
	FGCM_COMPATIBLE,  ///< Find best compatible Grf wrt. desired_version
	FGCM_NEWEST,      ///< Find newest Grf
	FGCM_NEWEST_VALID,///< Find newest Grf, ignoring Grfs with GCF_INVALID set
	FGCM_ANY,         ///< Use first found
};

extern GRFConfig *_all_grfs;          ///< First item in list of all scanned NewGRFs
extern GRFConfig *_grfconfig;         ///< First item in list of current GRF set up
extern GRFConfig *_grfconfig_newgame; ///< First item in list of default GRF set up
extern GRFConfig *_grfconfig_static;  ///< First item in list of static GRF set up
extern uint _missing_extra_graphics;  ///< Number of sprites provided by the fallback extra GRF, i.e. missing in the baseset.

extern bool _grf_bug_too_many_strings;///< NewGRF bug: Insufficient available string IDs for GRFs

/** Callback for NewGRF scanning. */
struct NewGRFScanCallback {
	/** Make sure the right destructor gets called. */
	virtual ~NewGRFScanCallback() = default;
	/** Called whenever the NewGRF scan completed. */
	virtual void OnNewGRFsScanned() = 0;
};

size_t GRFGetSizeOfDataSection(FileHandle &f);

void ScanNewGRFFiles(NewGRFScanCallback *callback);
const GRFConfig *FindGRFConfig(uint32_t grfid, FindGRFConfigMode mode, const MD5Hash *md5sum = nullptr, uint32_t desired_version = 0);
GRFConfig *GetGRFConfig(uint32_t grfid, uint32_t mask = 0xFFFFFFFF);
GRFConfig **CopyGRFConfigList(GRFConfig **dst, const GRFConfig *src, bool init_only);
void AppendStaticGRFConfigs(GRFConfig **dst);
void AppendToGRFConfigList(GRFConfig **dst, GRFConfig *el);
void ClearGRFConfigList(GRFConfig **config);
void ResetGRFConfig(bool defaults);
uint GetGRFConfigListNonStaticCount(const GRFConfig *config);
GRFListCompatibility IsGoodGRFConfigList(GRFConfig *grfconfig);
bool FillGRFDetails(GRFConfig *config, bool is_static, Subdirectory subdir = NEWGRF_DIR);
std::string GRFBuildParamList(const GRFConfig *c);

/* In newgrf_gui.cpp */
void ShowNewGRFSettings(bool editable, bool show_params, bool exec_changes, GRFConfig **config);
void OpenGRFParameterWindow(bool is_baseset, GRFConfig *c, bool editable);

void UpdateNewGRFScanStatus(uint num, const char *name);
void UpdateNewGRFConfigPalette(int32_t new_value = 0);

#endif /* NEWGRF_CONFIG_H */<|MERGE_RESOLUTION|>--- conflicted
+++ resolved
@@ -15,7 +15,6 @@
 #include "textfile_type.h"
 #include "newgrf_text.h"
 #include "3rdparty/md5/md5.h"
-#include "3rdparty/cpp-btree/btree_map.h"
 #include <vector>
 #include <optional>
 
@@ -149,12 +148,8 @@
 
 	bool complete_labels = false; ///< True if all values have a label.
 
-<<<<<<< HEAD
-	btree::btree_map<uint32_t, GRFTextList> value_names; ///< Names for each value.
-=======
 	using ValueName = std::pair<uint32_t, GRFTextList>;
 	std::vector<ValueName> value_names; ///< Names for each value.
->>>>>>> 60d0d7b8
 
 	void Finalize();
 };
@@ -170,50 +165,27 @@
 	/* Remove the copy assignment, as the default implementation will not do the right thing. */
 	GRFConfig &operator=(GRFConfig &rhs) = delete;
 
-<<<<<<< HEAD
-	GRFIdentifier ident;                        ///< grfid and md5sum to uniquely identify newgrfs
-	MD5Hash original_md5sum;                    ///< MD5 checksum of original file if only a 'compatible' file was loaded
-	std::string filename;                       ///< Filename - either with or without full path
-	std::string full_filename;                  ///< NOSAVE: Full filename
-	GRFTextWrapper name;                        ///< NOSAVE: GRF name (Action 0x08)
-	GRFTextWrapper info;                        ///< NOSAVE: GRF info (author, copyright, ...) (Action 0x08)
-	GRFTextWrapper url;                         ///< NOSAVE: URL belonging to this GRF.
-	std::optional<GRFError> error;              ///< NOSAVE: Error/Warning during GRF loading (Action 0x0B)
-
-	uint32_t version;                           ///< NOSAVE: Version a NewGRF can set so only the newest NewGRF is shown
-	uint32_t min_loadable_version;              ///< NOSAVE: Minimum compatible version a NewGRF can define
-	uint8_t flags;                              ///< NOSAVE: GCF_Flags, bitset
-	GRFStatus status;                           ///< NOSAVE: GRFStatus, enum
-	uint32_t grf_bugs;                          ///< NOSAVE: bugs in this GRF in this run, @see enum GRFBugs
-	uint8_t num_valid_params;                   ///< NOSAVE: Number of valid parameters (action 0x14)
-	uint8_t palette;                            ///< GRFPalette, bitset
-	bool has_param_defaults;                    ///< NOSAVE: did this newgrf specify any defaults for it's parameters
-=======
-	GRFIdentifier ident{}; ///< grfid and md5sum to uniquely identify newgrfs
-	MD5Hash original_md5sum{}; ///< MD5 checksum of original file if only a 'compatible' file was loaded
-	std::string filename{}; ///< Filename - either with or without full path
-	GRFTextWrapper name{}; ///< NOSAVE: GRF name (Action 0x08)
-	GRFTextWrapper info{}; ///< NOSAVE: GRF info (author, copyright, ...) (Action 0x08)
-	GRFTextWrapper url{}; ///< NOSAVE: URL belonging to this GRF.
-	std::optional<GRFError> error = std::nullopt; ///< NOSAVE: Error/Warning during GRF loading (Action 0x0B)
-
-	uint32_t version = 0; ///< NOSAVE: Version a NewGRF can set so only the newest NewGRF is shown
-	uint32_t min_loadable_version = 0; ///< NOSAVE: Minimum compatible version a NewGRF can define
-	uint8_t flags = 0; ///< NOSAVE: GCF_Flags, bitset
-	GRFStatus status = GCS_UNKNOWN; ///< NOSAVE: GRFStatus, enum
-	uint32_t grf_bugs = 0; ///< NOSAVE: bugs in this GRF in this run, @see enum GRFBugs
-	uint8_t num_valid_params = MAX_NUM_PARAMS; ///< NOSAVE: Number of valid parameters (action 0x14)
-	uint8_t palette = 0; ///< GRFPalette, bitset
-	bool has_param_defaults = false; ///< NOSAVE: did this newgrf specify any defaults for it's parameters
->>>>>>> 60d0d7b8
+	GRFIdentifier ident{};                         ///< grfid and md5sum to uniquely identify newgrfs
+	MD5Hash original_md5sum{};                     ///< MD5 checksum of original file if only a 'compatible' file was loaded
+	std::string filename{};                        ///< Filename - either with or without full path
+	std::string full_filename{};                   ///< NOSAVE: Full filename
+	GRFTextWrapper name{};                         ///< NOSAVE: GRF name (Action 0x08)
+	GRFTextWrapper info{};                         ///< NOSAVE: GRF info (author, copyright, ...) (Action 0x08)
+	GRFTextWrapper url{};                          ///< NOSAVE: URL belonging to this GRF.
+	std::optional<GRFError> error = std::nullopt;  ///< NOSAVE: Error/Warning during GRF loading (Action 0x0B)
+
+	uint32_t version = 0;                          ///< NOSAVE: Version a NewGRF can set so only the newest NewGRF is shown
+	uint32_t min_loadable_version = 0;             ///< NOSAVE: Minimum compatible version a NewGRF can define
+	uint8_t flags = 0;                             ///< NOSAVE: GCF_Flags, bitset
+	GRFStatus status = GCS_UNKNOWN;                ///< NOSAVE: GRFStatus, enum
+	uint32_t grf_bugs = 0;                         ///< NOSAVE: bugs in this GRF in this run, @see enum GRFBugs
+	uint8_t num_valid_params = MAX_NUM_PARAMS;     ///< NOSAVE: Number of valid parameters (action 0x14)
+	uint8_t palette = 0;                           ///< GRFPalette, bitset
+	bool has_param_defaults = false;               ///< NOSAVE: did this newgrf specify any defaults for it's parameters
 	std::vector<std::optional<GRFParameterInfo>> param_info; ///< NOSAVE: extra information about the parameters
-	std::vector<uint32_t> param;                ///< GRF parameters
-
-<<<<<<< HEAD
-	struct GRFConfig *next;                     ///< NOSAVE: Next item in the linked list
-=======
-	struct GRFConfig *next = nullptr; ///< NOSAVE: Next item in the linked list
->>>>>>> 60d0d7b8
+	std::vector<uint32_t> param;                   ///< GRF parameters
+
+	struct GRFConfig *next = nullptr;              ///< NOSAVE: Next item in the linked list
 
 	bool IsCompatible(uint32_t old_version) const;
 	void SetParams(std::span<const uint32_t> pars);
