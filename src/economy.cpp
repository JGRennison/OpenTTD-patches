/*
 * This file is part of OpenTTD.
 * OpenTTD is free software; you can redistribute it and/or modify it under the terms of the GNU General Public License as published by the Free Software Foundation, version 2.
 * OpenTTD is distributed in the hope that it will be useful, but WITHOUT ANY WARRANTY; without even the implied warranty of MERCHANTABILITY or FITNESS FOR A PARTICULAR PURPOSE.
 * See the GNU General Public License for more details. You should have received a copy of the GNU General Public License along with OpenTTD. If not, see <http://www.gnu.org/licenses/>.
 */

/** @file economy.cpp Handling of the economy. */

#include "stdafx.h"
#include "company_func.h"
#include "command_func.h"
#include "industry.h"
#include "town.h"
#include "news_func.h"
#include "network/network.h"
#include "network/network_func.h"
#include "ai/ai.hpp"
#include "aircraft.h"
#include "train.h"
#include "newgrf_engine.h"
#include "engine_base.h"
#include "ground_vehicle.hpp"
#include "newgrf_cargo.h"
#include "newgrf_sound.h"
#include "newgrf_industrytiles.h"
#include "newgrf_station.h"
#include "newgrf_airporttiles.h"
#include "newgrf_roadstop.h"
#include "object.h"
#include "strings_func.h"
#include "date_func.h"
#include "vehicle_func.h"
#include "sound_func.h"
#include "autoreplace_func.h"
#include "company_gui.h"
#include "signs_base.h"
#include "subsidy_base.h"
#include "subsidy_func.h"
#include "station_base.h"
#include "waypoint_base.h"
#include "economy_base.h"
#include "core/pool_func.hpp"
#include "core/backup_type.hpp"
#include "infrastructure_func.h"
#include "cargo_type.h"
#include "water.h"
#include "game/game.hpp"
#include "cargomonitor.h"
#include "goal_base.h"
#include "story_base.h"
#include "linkgraph/refresh.h"
#include "tracerestrict.h"
#include "tbtr_template_vehicle.h"
#include "tbtr_template_vehicle_func.h"
#include "scope_info.h"
#include "pathfinder/yapf/yapf_cache.h"
#include "debug_desync.h"
#include "event_logs.h"

#include "table/strings.h"
#include "table/pricebase.h"

#include "safeguards.h"


/* Initialize the cargo payment-pool */
CargoPaymentPool _cargo_payment_pool("CargoPayment");
INSTANTIATE_POOL_METHODS(CargoPayment)

/**
 * Multiply two integer values and shift the results to right.
 *
 * This function multiplies two integer values. The result is
 * shifted by the amount of shift to right.
 *
 * @param a The first integer
 * @param b The second integer
 * @param shift The amount to shift the value to right.
 * @return The shifted result
 */
static inline int32 BigMulS(const int32 a, const int32 b, const uint8 shift)
{
	return (int32)((int64)a * (int64)b >> shift);
}

typedef std::vector<Industry *> SmallIndustryList;

/**
 * Score info, values used for computing the detailed performance rating.
 */
const ScoreInfo _score_info[] = {
	{     120, 100}, // SCORE_VEHICLES
	{      80, 100}, // SCORE_STATIONS
	{   10000, 100}, // SCORE_MIN_PROFIT
	{   50000,  50}, // SCORE_MIN_INCOME
	{  100000, 100}, // SCORE_MAX_INCOME
	{   40000, 400}, // SCORE_DELIVERED
	{       8,  50}, // SCORE_CARGO
	{10000000,  50}, // SCORE_MONEY
	{  250000,  50}, // SCORE_LOAN
	{       0,   0}  // SCORE_TOTAL
};

int64 _score_part[MAX_COMPANIES][SCORE_END];
Economy _economy;
Prices _price;
Money _additional_cash_required;
static PriceMultipliers _price_base_multiplier;

/**
 * Calculate the value of the company. That is the value of all
 * assets (vehicles, stations, etc) and money minus the loan,
 * except when including_loan is \c false which is useful when
 * we want to calculate the value for bankruptcy.
 * @param c              the company to get the value of.
 * @param including_loan include the loan in the company value.
 * @return the value of the company.
 */
Money CalculateCompanyValue(const Company *c, bool including_loan)
{
	Owner owner = c->index;

	uint num = 0;

	for (const Station *st : Station::Iterate()) {
		if (st->owner == owner) num += CountBits((byte)st->facilities);
	}

	Money value = num * _price[PR_STATION_VALUE] * 25;

	for (const Vehicle *v : Vehicle::Iterate()) {
		if (v->owner != owner) continue;
		if (HasBit(v->subtype, GVSF_VIRTUAL)) continue;

		if (v->type == VEH_TRAIN ||
				v->type == VEH_ROAD ||
				(v->type == VEH_AIRCRAFT && Aircraft::From(v)->IsNormalAircraft()) ||
				v->type == VEH_SHIP) {
			value += v->value * 3 >> 1;
		}
	}

	/* Add real money value */
	if (including_loan) value -= c->current_loan;
	value += c->money;

	return std::max<Money>(value, 1);
}

/**
 * if update is set to true, the economy is updated with this score
 *  (also the house is updated, should only be true in the on-tick event)
 * @param update the economy with calculated score
 * @param c company been evaluated
 * @return actual score of this company
 *
 */
int UpdateCompanyRatingAndValue(Company *c, bool update)
{
	Owner owner = c->index;
	int score = 0;

	memset(_score_part[owner], 0, sizeof(_score_part[owner]));

	/* Count vehicles */
	{
		Money min_profit = 0;
		bool min_profit_first = true;
		uint num = 0;

		for (const Vehicle *v : Vehicle::Iterate()) {
			if (v->owner != owner) continue;
			if (IsCompanyBuildableVehicleType(v->type) && v->IsPrimaryVehicle() && !HasBit(v->subtype, GVSF_VIRTUAL)) {
				if (v->profit_last_year > 0) num++; // For the vehicle score only count profitable vehicles
				if (v->age > 730) {
					/* Find the vehicle with the lowest amount of profit */
					if (min_profit_first || min_profit > v->profit_last_year) {
						min_profit = v->profit_last_year;
						min_profit_first = false;
					}
				}
			}
		}

		min_profit >>= 8; // remove the fract part

		_score_part[owner][SCORE_VEHICLES] = num;
		/* Don't allow negative min_profit to show */
		if (min_profit > 0) {
			_score_part[owner][SCORE_MIN_PROFIT] = min_profit;
		}
	}

	/* Count stations */
	{
		uint num = 0;
		for (const Station *st : Station::Iterate()) {
			/* Only count stations that are actually serviced */
			if (st->owner == owner && (st->time_since_load <= 20 || st->time_since_unload <= 20)) num += CountBits((byte)st->facilities);
		}
		_score_part[owner][SCORE_STATIONS] = num;
	}

	/* Generate statistics depending on recent income statistics */
	{
		int numec = std::min<uint>(c->num_valid_stat_ent, 12u);
		if (numec != 0) {
			const CompanyEconomyEntry *cee = c->old_economy;
			Money min_income = cee->income + cee->expenses;
			Money max_income = cee->income + cee->expenses;

			do {
				min_income = std::min(min_income, cee->income + cee->expenses);
				max_income = std::max(max_income, cee->income + cee->expenses);
			} while (++cee, --numec);

			if (min_income > 0) {
				_score_part[owner][SCORE_MIN_INCOME] = min_income;
			}

			_score_part[owner][SCORE_MAX_INCOME] = max_income;
		}
	}

	/* Generate score depending on amount of transported cargo */
	{
		int numec = std::min<uint>(c->num_valid_stat_ent, 4u);
		if (numec != 0) {
			const CompanyEconomyEntry *cee = c->old_economy;
			OverflowSafeInt64 total_delivered = 0;
			do {
				total_delivered += cee->delivered_cargo.GetSum<OverflowSafeInt64>();
			} while (++cee, --numec);

			_score_part[owner][SCORE_DELIVERED] = total_delivered;
		}
	}

	/* Generate score for variety of cargo */
	{
		_score_part[owner][SCORE_CARGO] = c->old_economy->delivered_cargo.GetCount();
	}

	/* Generate score for company's money */
	{
		if (c->money > 0) {
			_score_part[owner][SCORE_MONEY] = c->money;
		}
	}

	/* Generate score for loan */
	{
		_score_part[owner][SCORE_LOAN] = _score_info[SCORE_LOAN].needed - c->current_loan;
	}

	/* Now we calculate the score for each item.. */
	{
		int total_score = 0;
		int s;
		score = 0;
		for (ScoreID i = SCORE_BEGIN; i < SCORE_END; i++) {
			/* Skip the total */
			if (i == SCORE_TOTAL) continue;
			/*  Check the score */
			s = Clamp<int64>(_score_part[owner][i], 0, _score_info[i].needed) * _score_info[i].score / _score_info[i].needed;
			score += s;
			total_score += _score_info[i].score;
		}

		_score_part[owner][SCORE_TOTAL] = score;

		/*  We always want the score scaled to SCORE_MAX (1000) */
		if (total_score != SCORE_MAX) score = score * SCORE_MAX / total_score;
	}

	if (update) {
		c->old_economy[0].performance_history = score;
		UpdateCompanyHQ(c->location_of_HQ, score);
		c->old_economy[0].company_value = CalculateCompanyValue(c);
	}

	SetWindowDirty(WC_PERFORMANCE_DETAIL, 0);
	return score;
}

/**
 * Change the ownership of all the items of a company.
 * @param old_owner The company that gets removed.
 * @param new_owner The company to merge to, or INVALID_OWNER to remove the company.
 */
void ChangeOwnershipOfCompanyItems(Owner old_owner, Owner new_owner)
{
	/* We need to set _current_company to old_owner before we try to move
	 * the client. This is needed as it needs to know whether "you" really
	 * are the current local company. */
	Backup<CompanyID> cur_company(_current_company, old_owner, FILE_LINE);
	/* In all cases, make spectators of clients connected to that company */
	if (_networking) NetworkClientsToSpectators(old_owner);
	if (old_owner == _local_company) {
		/* Single player cheated to AI company.
		 * There are no spectators in singleplayer mode, so we must pick some other company. */
		assert(!_networking);
		Backup<CompanyID> cur_company2(_current_company, FILE_LINE);
		for (const Company *c : Company::Iterate()) {
			if (c->index != old_owner) {
				SetLocalCompany(c->index);
				break;
			}
		}
		cur_company2.Restore();
		assert(old_owner != _local_company);
	}

	ClearOrderDestinationRefcountMap();

	assert(old_owner != new_owner);

<<<<<<< HEAD
	{
		uint i;

		/* See if the old_owner had shares in other companies */
		for (const Company *c : Company::Iterate()) {
			for (i = 0; i < 4; i++) {
				if (c->share_owners[i] == old_owner) {
					/* Sell its shares */
					CommandCost res = DoCommand(0, c->index, 0, DC_EXEC | DC_BANKRUPT, CMD_SELL_SHARE_IN_COMPANY);
					/* Because we are in a DoCommand, we can't just execute another one and
					 *  expect the money to be removed. We need to do it ourself! */
					SubtractMoneyFromCompany(res);
				}
			}
		}

		/* Sell all the shares that people have on this company */
		Backup<CompanyID> cur_company2(_current_company, FILE_LINE);
		Company *c = Company::Get(old_owner);
		for (i = 0; i < 4; i++) {
			if (c->share_owners[i] == INVALID_OWNER) continue;

			if (c->bankrupt_value == 0 && c->share_owners[i] == new_owner) {
				/* You are the one buying the company; so don't sell the shares back to you. */
				c->share_owners[i] = INVALID_OWNER;
			} else {
				cur_company2.Change(c->share_owners[i]);
				/* Sell the shares */
				CommandCost res = DoCommand(0, old_owner, 0, DC_EXEC | DC_BANKRUPT, CMD_SELL_SHARE_IN_COMPANY);
=======
	/* See if the old_owner had shares in other companies */
	for (const Company *c : Company::Iterate()) {
		for (auto share_owner : c->share_owners) {
			if (share_owner == old_owner) {
				/* Sell its shares */
				CommandCost res = Command<CMD_SELL_SHARE_IN_COMPANY>::Do(DC_EXEC | DC_BANKRUPT, c->index);
>>>>>>> 8537fa72
				/* Because we are in a DoCommand, we can't just execute another one and
				 *  expect the money to be removed. We need to do it ourself! */
				SubtractMoneyFromCompany(res);
			}
		}
	}

	/* Sell all the shares that people have on this company */
	Backup<CompanyID> cur_company2(_current_company, FILE_LINE);
	Company *c = Company::Get(old_owner);
	for (auto &share_owner : c->share_owners) {
		if (share_owner == INVALID_OWNER) continue;

		if (c->bankrupt_value == 0 && share_owner == new_owner) {
			/* You are the one buying the company; so don't sell the shares back to you. */
			share_owner = INVALID_OWNER;
		} else {
			cur_company2.Change(share_owner);
			/* Sell the shares */
			CommandCost res = Command<CMD_SELL_SHARE_IN_COMPANY>::Do(DC_EXEC | DC_BANKRUPT, old_owner);
			/* Because we are in a DoCommand, we can't just execute another one and
			 *  expect the money to be removed. We need to do it ourself! */
			SubtractMoneyFromCompany(res);
		}
	}
	cur_company2.Restore();

	/* Temporarily increase the company's money, to be sure that
	 * removing their property doesn't fail because of lack of money.
	 * Not too drastically though, because it could overflow */
	if (new_owner == INVALID_OWNER) {
		Company::Get(old_owner)->money = UINT64_MAX >> 2; // jackpot ;p
	}

	for (Subsidy *s : Subsidy::Iterate()) {
		if (s->awarded == old_owner) {
			if (new_owner == INVALID_OWNER) {
				delete s;
			} else {
				s->awarded = new_owner;
			}
		}
	}
	if (new_owner == INVALID_OWNER) RebuildSubsidisedSourceAndDestinationCache();

	/* Take care of rating and transport rights in towns */
	for (Town *t : Town::Iterate()) {
		/* If a company takes over, give the ratings to that company. */
		if (new_owner != INVALID_OWNER) {
			if (HasBit(t->have_ratings, old_owner)) {
				if (HasBit(t->have_ratings, new_owner)) {
					/* use max of the two ratings. */
					t->ratings[new_owner] = std::max(t->ratings[new_owner], t->ratings[old_owner]);
				} else {
					SetBit(t->have_ratings, new_owner);
					t->ratings[new_owner] = t->ratings[old_owner];
				}
			}
		}

		/* Reset the ratings for the old owner */
		t->ratings[old_owner] = RATING_INITIAL;
		ClrBit(t->have_ratings, old_owner);

		/* Transfer exclusive rights */
		if (t->exclusive_counter > 0 && t->exclusivity == old_owner) {
			if (new_owner != INVALID_OWNER) {
				t->exclusivity = new_owner;
			} else {
				t->exclusive_counter = 0;
				t->exclusivity = INVALID_COMPANY;
			}
		}
	}

	{
		for (Vehicle *v : Vehicle::Iterate()) {
			if (v->owner == old_owner && IsCompanyBuildableVehicleType(v->type)) {
				if (new_owner == INVALID_OWNER) {
					if (v->Previous() == nullptr) {
						if (_settings_game.economy.infrastructure_sharing[VEH_TRAIN] && v->type == VEH_TRAIN && Train::From(v)->IsFrontEngine() && !Train::From(v)->IsVirtual()) {
							DeleteVisibleTrain(Train::From(v));
						} else {
							delete v;
						}
					}
				} else {
					if (v->IsEngineCountable()) GroupStatistics::CountEngine(v, -1);
					if (v->IsPrimaryVehicle()) GroupStatistics::CountVehicle(v, -1);
				}
			}
		}
	}

	/* In all cases clear replace engine rules.
	 * Even if it was copied, it could interfere with new owner's rules */
	RemoveAllEngineReplacementForCompany(Company::Get(old_owner));

	if (new_owner == INVALID_OWNER) {
		RemoveAllGroupsForCompany(old_owner);
	} else {
		for (Group *g : Group::Iterate()) {
			if (g->owner == old_owner) g->owner = new_owner;
		}
	}

	/* Change ownership of vehicles */
	if (new_owner != INVALID_OWNER) {
		FreeUnitIDGenerator unitidgen[] = {
			FreeUnitIDGenerator(VEH_TRAIN, new_owner), FreeUnitIDGenerator(VEH_ROAD,     new_owner),
			FreeUnitIDGenerator(VEH_SHIP,  new_owner), FreeUnitIDGenerator(VEH_AIRCRAFT, new_owner)
		};

		/* Override company settings to new company defaults in case we need to convert them.
		 * This is required as the CmdChangeServiceInt doesn't copy the supplied value when it is non-custom
		 */
		if (new_owner != INVALID_OWNER) {
			Company *old_company = Company::Get(old_owner);
			Company *new_company = Company::Get(new_owner);

			old_company->settings.vehicle.servint_aircraft = new_company->settings.vehicle.servint_aircraft;
			old_company->settings.vehicle.servint_trains = new_company->settings.vehicle.servint_trains;
			old_company->settings.vehicle.servint_roadveh = new_company->settings.vehicle.servint_roadveh;
			old_company->settings.vehicle.servint_ships = new_company->settings.vehicle.servint_ships;
			old_company->settings.vehicle.servint_ispercent = new_company->settings.vehicle.servint_ispercent;
		}

		for (Vehicle *v : Vehicle::Iterate()) {
			if (v->owner == old_owner && IsCompanyBuildableVehicleType(v->type)) {
				assert(new_owner != INVALID_OWNER);

				/* Correct default values of interval settings while maintaining custom set ones.
				 * This prevents invalid values on mismatching company defaults being accepted.
				 */
				if (!v->ServiceIntervalIsCustom()) {
					Company *new_company = Company::Get(new_owner);

					/* Technically, passing the interval is not needed as the command will query the default value itself.
					 * However, do not rely on that behaviour.
					 */
					int interval = CompanyServiceInterval(new_company, v->type);
					DoCommand(v->tile, v->index, interval | (new_company->settings.vehicle.servint_ispercent << 17), DC_EXEC | DC_BANKRUPT, CMD_CHANGE_SERVICE_INT);
				}

				v->owner = new_owner;

				/* Owner changes, clear cache */
				v->colourmap = PAL_NONE;
				v->InvalidateNewGRFCache();
				v->InvalidateImageCache();

				if (v->IsEngineCountable()) {
					GroupStatistics::CountEngine(v, 1);
				}
				if (v->IsPrimaryVehicle() && !HasBit(v->subtype, GVSF_VIRTUAL)) {
					GroupStatistics::CountVehicle(v, 1);
					v->unitnumber = unitidgen[v->type].NextID();
				}

				/* Invalidate the vehicle's cargo payment "owner cache". */
				if (v->cargo_payment != nullptr) v->cargo_payment->owner = nullptr;
			}
		}

		if (new_owner != INVALID_OWNER) GroupStatistics::UpdateAutoreplace(new_owner);
	} else {
		/* Depending on sharing settings, other companies could be affected too.
		 * Let the infrastructure sharing code handle this. */
		HandleSharingCompanyDeletion(old_owner);
	}
	TraceRestrictUpdateCompanyID(old_owner, new_owner);

	/* Change ownership of template vehicles */
	if (new_owner == INVALID_OWNER) {
		for (TemplateVehicle *tv : TemplateVehicle::Iterate()) {
			if (tv->owner == old_owner && tv->Prev() == nullptr) {
				for (TemplateReplacement *tr : TemplateReplacement::Iterate()) {
					if (tr->Template() == tv->index) {
						delete tr;
					}
				}
				delete tv;
			}
		}
		ReindexTemplateReplacements();
	} else {
		for (TemplateVehicle *tv : TemplateVehicle::Iterate()) {
			if (tv->owner == old_owner) tv->owner = new_owner;
		}
	}

	/*  Change ownership of tiles */
	{
		TileIndex tile = 0;
		do {
			ChangeTileOwner(tile, old_owner, new_owner);
		} while (++tile != MapSize());

		if (new_owner != INVALID_OWNER) {
			/* Update all signals because there can be new segment that was owned by two companies
			 * and signals were not propagated
			 * Similar with crossings - it is needed to bar crossings that weren't before
			 * because of different owner of crossing and approaching train */

			UpdateAllBlockSignals(new_owner);
		} else if (_settings_game.economy.infrastructure_sharing[VEH_TRAIN]) {
			/* tracks are being removed while sharing is enabled.
			 * Thus, update all signals and crossings. */
			UpdateAllBlockSignals();
		}
		/* Update any signals in the buffer */
		UpdateSignalsInBuffer();
	}

	/* Add airport infrastructure count of the old company to the new one. */
	if (new_owner != INVALID_OWNER) Company::Get(new_owner)->infrastructure.airport += Company::Get(old_owner)->infrastructure.airport;

	/* convert owner of stations (including deleted ones, but excluding buoys) */
	for (Station *st : Station::Iterate()) {
		if (st->owner == old_owner) {
			/* if a company goes bankrupt, set owner to OWNER_NONE so the sign doesn't disappear immediately
			 * also, drawing station window would cause reading invalid company's colour */
			st->owner = new_owner == INVALID_OWNER ? OWNER_NONE : new_owner;
		}
	}

	/* do the same for waypoints (we need to do this here so deleted waypoints are converted too) */
	for (Waypoint *wp : Waypoint::Iterate()) {
		if (wp->owner == old_owner) {
			wp->owner = new_owner == INVALID_OWNER ? OWNER_NONE : new_owner;
		}
	}

	for (Sign *si : Sign::Iterate()) {
		if (si->owner == old_owner) si->owner = new_owner == INVALID_OWNER ? OWNER_NONE : new_owner;
	}

	/* Remove Game Script created Goals, CargoMonitors and Story pages. */
	for (Goal *g : Goal::Iterate()) {
		if (g->company == old_owner) delete g;
	}

	ClearCargoPickupMonitoring(old_owner);
	ClearCargoDeliveryMonitoring(old_owner);

	for (StoryPage *sp : StoryPage::Iterate()) {
		if (sp->company == old_owner) delete sp;
	}

	/* Change colour of existing windows */
	if (new_owner != INVALID_OWNER) ChangeWindowOwner(old_owner, new_owner);

	/* Change owner of deferred cargo payments */
	ChangeOwnershipOfCargoPacketDeferredPayments(old_owner, new_owner);

	IntialiseOrderDestinationRefcountMap();

	YapfNotifyTrackLayoutChange(INVALID_TILE, INVALID_TRACK);

	NotifyRoadLayoutChanged();

	InvalidateTemplateReplacementImages();

	cur_company.Restore();

	if (new_owner != INVALID_OWNER) {
		AppendSpecialEventsLogEntry(stdstr_fmt("Company merge: old: %u, new %u", old_owner, new_owner));
	} else {
		AppendSpecialEventsLogEntry(stdstr_fmt("Company deletion: old: %u", old_owner));
	}

	RegisterGameEvents(new_owner != INVALID_OWNER ? GEF_COMPANY_MERGE : GEF_COMPANY_DELETE);

	MarkWholeScreenDirty();
}

/**
 * Check for bankruptcy of a company. Called every three months.
 * @param c Company to check.
 */
static void CompanyCheckBankrupt(Company *c)
{
	/*  If the company has money again, it does not go bankrupt */
	if (c->money - c->current_loan >= -_economy.max_loan) {
		int previous_months_of_bankruptcy = CeilDiv(c->months_of_bankruptcy, 3);
		c->months_of_bankruptcy = 0;
		c->bankrupt_asked = 0;
		if (previous_months_of_bankruptcy != 0) CompanyAdminUpdate(c);
		return;
	}

	c->months_of_bankruptcy++;

	switch (c->months_of_bankruptcy) {
		/* All the boring cases (months) with a bad balance where no action is taken */
		case 0:
		case 1:
		case 2:
		case 3:

		case 5:
		case 6:

		case 8:
		case 9:
			break;

		/* Warn about bankruptcy after 3 months */
		case 4: {
			CompanyNewsInformation *cni = new CompanyNewsInformation(c);
			SetDParam(0, STR_NEWS_COMPANY_IN_TROUBLE_TITLE);
			SetDParam(1, STR_NEWS_COMPANY_IN_TROUBLE_DESCRIPTION);
			SetDParamStr(2, cni->company_name);
			AddCompanyNewsItem(STR_MESSAGE_NEWS_FORMAT, cni);
			AI::BroadcastNewEvent(new ScriptEventCompanyInTrouble(c->index));
			Game::NewEvent(new ScriptEventCompanyInTrouble(c->index));
			break;
		}

		/* Offer company for sale after 6 months */
		case 7: {
			/* Don't consider the loan */
			Money val = CalculateCompanyValue(c, false);

			c->bankrupt_value = val;
			c->bankrupt_asked = 1 << c->index; // Don't ask the owner
			c->bankrupt_timeout = 0;

			/* The company assets should always have some value */
			assert(c->bankrupt_value > 0);
			break;
		}

		/* Bankrupt company after 6 months (if the company has no value) or latest
		 * after 9 months (if it still had value after 6 months) */
		default:
		case 10: {
			if (!_networking && _local_company == c->index) {
				/* If we are in singleplayer mode, leave the company playing. Eg. there
				 * is no THE-END, otherwise mark the client as spectator to make sure
				 * they are no longer in control of this company. However... when you
				 * join another company (cheat) the "unowned" company can bankrupt. */
				c->bankrupt_asked = MAX_UVALUE(CompanyMask);
				break;
			}

			/* Actually remove the company, but not when we're a network client.
			 * In case of network clients we will be getting a command from the
			 * server. It is done in this way as we are called from the
			 * StateGameLoop which can't change the current company, and thus
			 * updating the local company triggers an assert later on. In the
			 * case of a network game the command will be processed at a time
			 * that changing the current company is okay. In case of single
			 * player we are sure (the above check) that we are not the local
			 * company and thus we won't be moved. */
			if (!_networking || _network_server) {
				DoCommandP(0, CCA_DELETE | (c->index << 16) | (CRR_BANKRUPT << 24), 0, CMD_COMPANY_CTRL);
				return;
			}
			break;
		}
	}

	if (CeilDiv(c->months_of_bankruptcy, 3) != CeilDiv(c->months_of_bankruptcy - 1, 3)) CompanyAdminUpdate(c);
}

/**
 * Update the finances of all companies.
 * Pay for the stations, update the history graph, update ratings and company values, and deal with bankruptcy.
 */
static void CompaniesGenStatistics()
{
	/* Check for bankruptcy each month */
	for (Company *c : Company::Iterate()) {
		CompanyCheckBankrupt(c);
	}

	Backup<CompanyID> cur_company(_current_company, FILE_LINE);

	/* Pay Infrastructure Maintenance, if enabled */
	if (_settings_game.economy.infrastructure_maintenance) {
		/* Improved monthly infrastructure costs. */
		for (const Company *c : Company::Iterate()) {
			cur_company.Change(c->index);

			CommandCost cost(EXPENSES_PROPERTY);
			uint32 rail_total = c->infrastructure.GetRailTotal();
			for (RailType rt = RAILTYPE_BEGIN; rt < RAILTYPE_END; rt++) {
				if (c->infrastructure.rail[rt] != 0) cost.AddCost(RailMaintenanceCost(rt, c->infrastructure.rail[rt], rail_total));
			}
			cost.AddCost(SignalMaintenanceCost(c->infrastructure.signal));
			uint32 road_total = c->infrastructure.GetRoadTotal();
			uint32 tram_total = c->infrastructure.GetTramTotal();
			for (RoadType rt = ROADTYPE_BEGIN; rt < ROADTYPE_END; rt++) {
				if (c->infrastructure.road[rt] != 0) cost.AddCost(RoadMaintenanceCost(rt, c->infrastructure.road[rt], RoadTypeIsRoad(rt) ? road_total : tram_total));
			}
			cost.AddCost(CanalMaintenanceCost(c->infrastructure.water));
			cost.AddCost(StationMaintenanceCost(c->infrastructure.station));
			cost.AddCost(AirportMaintenanceCost(c->index));

			SubtractMoneyFromCompany(cost);
		}
	}
	cur_company.Restore();

	/* Only run the economic statics and update company stats every 3rd month (1st of quarter). */
	if (!HasBit(1 << 0 | 1 << 3 | 1 << 6 | 1 << 9, _cur_date_ymd.month)) return;

	for (Company *c : Company::Iterate()) {
		/* Drop the oldest history off the end */
		std::copy_backward(c->old_economy, c->old_economy + MAX_HISTORY_QUARTERS - 1, c->old_economy + MAX_HISTORY_QUARTERS);
		c->old_economy[0] = c->cur_economy;
		c->cur_economy = {};

		if (c->num_valid_stat_ent != MAX_HISTORY_QUARTERS) c->num_valid_stat_ent++;

		UpdateCompanyRatingAndValue(c, true);
		if (c->block_preview != 0) c->block_preview--;
	}

	SetWindowDirty(WC_INCOME_GRAPH, 0);
	SetWindowDirty(WC_OPERATING_PROFIT, 0);
	SetWindowDirty(WC_DELIVERED_CARGO, 0);
	SetWindowDirty(WC_PERFORMANCE_HISTORY, 0);
	SetWindowDirty(WC_COMPANY_VALUE, 0);
	SetWindowDirty(WC_COMPANY_LEAGUE, 0);
}

/**
 * Add monthly inflation
 * @param check_year Shall the inflation get stopped after 170 years?
 * @return true if inflation is maxed and nothing was changed
 */
bool AddInflation(bool check_year)
{
	/* The cargo payment inflation differs from the normal inflation, so the
	 * relative amount of money you make with a transport decreases slowly over
	 * the 170 years. After a few hundred years we reach a level in which the
	 * games will become unplayable as the maximum income will be less than
	 * the minimum running cost.
	 *
	 * Furthermore there are a lot of inflation related overflows all over the
	 * place. Solving them is hardly possible because inflation will always
	 * reach the overflow threshold some day. So we'll just perform the
	 * inflation mechanism during the first 170 years (the amount of years that
	 * one had in the original TTD) and stop doing the inflation after that
	 * because it only causes problems that can't be solved nicely and the
	 * inflation doesn't add anything after that either; it even makes playing
	 * it impossible due to the diverging cost and income rates.
	 */
	if (_settings_game.economy.inflation_fixed_dates) {
		if (check_year && (_cur_year < ORIGINAL_BASE_YEAR || _cur_year >= ORIGINAL_MAX_YEAR)) return true;
	} else {
		if (check_year && (_cur_year - _settings_game.game_creation.starting_year) >= (ORIGINAL_MAX_YEAR - ORIGINAL_BASE_YEAR)) return true;
	}

	if (_economy.inflation_prices == MAX_INFLATION || _economy.inflation_payment == MAX_INFLATION) return true;

	/* Approximation for (100 + infl_amount)% ** (1 / 12) - 100%
	 * scaled by 65536
	 * 12 -> months per year
	 * This is only a good approximation for small values
	 */
	_economy.inflation_prices  += (_economy.inflation_prices  * _economy.infl_amount    * 54) >> 16;
	_economy.inflation_payment += (_economy.inflation_payment * _economy.infl_amount_pr * 54) >> 16;

	if (_economy.inflation_prices > MAX_INFLATION) _economy.inflation_prices = MAX_INFLATION;
	if (_economy.inflation_payment > MAX_INFLATION) _economy.inflation_payment = MAX_INFLATION;

	return false;
}

/**
 * Computes all prices, payments and maximum loan.
 */
void RecomputePrices()
{
	/* Setup maximum loan */
	_economy.max_loan = ((uint64)_settings_game.difficulty.max_loan * _economy.inflation_prices >> 16) / 50000 * 50000;

	/* Setup price bases */
	for (Price i = PR_BEGIN; i < PR_END; i++) {
		Money price = _price_base_specs[i].start_price;

		/* Apply difficulty settings */
		uint mod = 1;
		switch (_price_base_specs[i].category) {
			case PCAT_RUNNING:
				mod = _settings_game.difficulty.vehicle_costs;
				break;

			case PCAT_CONSTRUCTION:
				mod = _settings_game.difficulty.construction_cost;
				break;

			default: break;
		}
		switch (mod) {
			case 0: price *= 6; break;
			case 1: price *= 8; break; // normalised to 1 below
			case 2: price *= 9; break;
			default: NOT_REACHED();
		}

		/* Apply inflation */
		price = (int64)price * _economy.inflation_prices;

		/* Apply newgrf modifiers, remove fractional part of inflation, and normalise on medium difficulty. */
		int shift = _price_base_multiplier[i] - 16 - 3;
		if (shift >= 0) {
			price <<= shift;
		} else {
			price >>= -shift;
		}

		/* Make sure the price does not get reduced to zero.
		 * Zero breaks quite a few commands that use a zero
		 * cost to see whether something got changed or not
		 * and based on that cause an error. When the price
		 * is zero that fails even when things are done. */
		if (price == 0) {
			price = Clamp(_price_base_specs[i].start_price, -1, 1);
			/* No base price should be zero, but be sure. */
			assert(price != 0);
		}
		/* Store value */
		_price[i] = price;
	}

	/* Setup cargo payment */
	for (CargoSpec *cs : CargoSpec::Iterate()) {
		cs->current_payment = (cs->initial_payment * (int64)_economy.inflation_payment) >> 16;
	}

	SetWindowClassesDirty(WC_BUILD_VEHICLE);
	SetWindowClassesDirty(WC_REPLACE_VEHICLE);
	SetWindowClassesDirty(WC_VEHICLE_DETAILS);
	SetWindowClassesDirty(WC_COMPANY_INFRASTRUCTURE);
	InvalidateWindowData(WC_PAYMENT_RATES, 0);
}

/** Let all companies pay the monthly interest on their loan. */
static void CompaniesPayInterest()
{
	Backup<CompanyID> cur_company(_current_company, FILE_LINE);
	for (const Company *c : Company::Iterate()) {
		cur_company.Change(c->index);

		/* Over a year the paid interest should be "loan * interest percentage",
		 * but... as that number is likely not dividable by 12 (pay each month),
		 * one needs to account for that in the monthly fee calculations.
		 * To easily calculate what one should pay "this" month, you calculate
		 * what (total) should have been paid up to this month and you subtract
		 * whatever has been paid in the previous months. This will mean one month
		 * it'll be a bit more and the other it'll be a bit less than the average
		 * monthly fee, but on average it will be exact.
		 * In order to prevent cheating or abuse (just not paying interest by not
		 * taking a loan we make companies pay interest on negative cash as well
		 */
		Money yearly_fee = c->current_loan * _economy.interest_rate / 100;
		if (c->money < 0) {
			yearly_fee += -c->money *_economy.interest_rate / 100;
		}
		Money up_to_previous_month = yearly_fee * _cur_date_ymd.month / 12;
		Money up_to_this_month = yearly_fee * (_cur_date_ymd.month + 1) / 12;

		SubtractMoneyFromCompany(CommandCost(EXPENSES_LOAN_INT, up_to_this_month - up_to_previous_month));

		SubtractMoneyFromCompany(CommandCost(EXPENSES_OTHER, _price[PR_STATION_VALUE] >> 2));
	}
	cur_company.Restore();
}

static void HandleEconomyFluctuations()
{
	if (_settings_game.difficulty.economy != 0) {
		/* When economy is Fluctuating, decrease counter */
		_economy.fluct--;
	} else if (EconomyIsInRecession()) {
		/* When it's Steady and we are in recession, end it now */
		_economy.fluct = -12;
	} else {
		/* No need to do anything else in other cases */
		return;
	}

	if (_economy.fluct == 0) {
		_economy.fluct = -(int)GB(Random(), 0, 2);
		AddNewsItem(STR_NEWS_BEGIN_OF_RECESSION, NT_ECONOMY, NF_NORMAL);
	} else if (_economy.fluct == -12) {
		_economy.fluct = GB(Random(), 0, 8) + 312;
		AddNewsItem(STR_NEWS_END_OF_RECESSION, NT_ECONOMY, NF_NORMAL);
	}
}


/**
 * Reset changes to the price base multipliers.
 */
void ResetPriceBaseMultipliers()
{
	memset(_price_base_multiplier, 0, sizeof(_price_base_multiplier));
}

/**
 * Change a price base by the given factor.
 * The price base is altered by factors of two.
 * NewBaseCost = OldBaseCost * 2^n
 * @param price Index of price base to change.
 * @param factor Amount to change by.
 */
void SetPriceBaseMultiplier(Price price, int factor)
{
	assert(price < PR_END);
	_price_base_multiplier[price] = Clamp(factor, MIN_PRICE_MODIFIER, MAX_PRICE_MODIFIER);
}

/**
 * Initialize the variables that will maintain the daily industry change system.
 * @param init_counter specifies if the counter is required to be initialized
 */
void StartupIndustryDailyChanges(bool init_counter)
{
	uint map_size = MapLogX() + MapLogY();
	/* After getting map size, it needs to be scaled appropriately and divided by 31,
	 * which stands for the days in a month.
	 * Using just 31 will make it so that a monthly reset (based on the real number of days of that month)
	 * would not be needed.
	 * Since it is based on "fractional parts", the leftover days will not make much of a difference
	 * on the overall total number of changes performed */
	_economy.industry_daily_increment = (1 << map_size) / 31;

	if (init_counter) {
		/* A new game or a savegame from an older version will require the counter to be initialized */
		_economy.industry_daily_change_counter = 0;
	}
}

void StartupEconomy()
{
	_economy.interest_rate = _settings_game.difficulty.initial_interest;
	_economy.infl_amount = _settings_game.difficulty.initial_interest;
	_economy.infl_amount_pr = std::max(0, _settings_game.difficulty.initial_interest - 1);
	_economy.fluct = GB(Random(), 0, 8) + 168;

	if (_settings_game.economy.inflation && _settings_game.economy.inflation_fixed_dates) {
		/* Apply inflation that happened before our game start year. */
		int months = (std::min(_cur_year, ORIGINAL_MAX_YEAR) - ORIGINAL_BASE_YEAR) * 12;
		for (int i = 0; i < months; i++) {
			AddInflation(false);
		}
	}

	/* Set up prices */
	RecomputePrices();

	StartupIndustryDailyChanges(true); // As we are starting a new game, initialize the counter too

}

/**
 * Resets economy to initial values
 */
void InitializeEconomy()
{
	_economy.inflation_prices = _economy.inflation_payment = 1 << 16;
	ClearCargoPickupMonitoring();
	ClearCargoDeliveryMonitoring();
}

/**
 * Determine a certain price
 * @param index Price base
 * @param cost_factor Price factor
 * @param grf_file NewGRF to use local price multipliers from.
 * @param shift Extra bit shifting after the computation
 * @return Price
 */
Money GetPrice(Price index, uint cost_factor, const GRFFile *grf_file, int shift)
{
	if (index >= PR_END) return 0;

	Money cost = _price[index] * cost_factor;
	if (grf_file != nullptr) shift += grf_file->price_base_multipliers[index];

	if (shift >= 0) {
		cost <<= shift;
	} else {
		cost >>= -shift;
	}

	return cost;
}

Money GetTransportedGoodsIncome(uint num_pieces, uint dist, byte transit_days, CargoID cargo_type)
{
	const CargoSpec *cs = CargoSpec::Get(cargo_type);
	if (!cs->IsValid()) {
		/* User changed newgrfs and some vehicle still carries some cargo which is no longer available. */
		return 0;
	}

	/* Use callback to calculate cargo profit, if available */
	if (HasBit(cs->callback_mask, CBM_CARGO_PROFIT_CALC)) {
		uint32 var18 = std::min(dist, 0xFFFFu) | (std::min(num_pieces, 0xFFu) << 16) | (transit_days << 24);
		uint16 callback = GetCargoCallback(CBID_CARGO_PROFIT_CALC, 0, var18, cs);
		if (callback != CALLBACK_FAILED) {
			int result = GB(callback, 0, 14);

			/* Simulate a 15 bit signed value */
			if (HasBit(callback, 14)) result -= 0x4000;

			/* "The result should be a signed multiplier that gets multiplied
			 * by the amount of cargo moved and the price factor, then gets
			 * divided by 8192." */
			return result * num_pieces * cs->current_payment / 8192;
		}
	}

	static const int MIN_TIME_FACTOR = 31;
	static const int MAX_TIME_FACTOR = 255;

	const int days1 = cs->transit_days[0];
	const int days2 = cs->transit_days[1];
	const int days_over_days1 = std::max(   transit_days - days1, 0);
	const int days_over_days2 = std::max(days_over_days1 - days2, 0);

	/*
	 * The time factor is calculated based on the time it took
	 * (transit_days) compared two cargo-depending values. The
	 * range is divided into three parts:
	 *
	 *  - constant for fast transits
	 *  - linear decreasing with time with a slope of -1 for medium transports
	 *  - linear decreasing with time with a slope of -2 for slow transports
	 *
	 */
	const int time_factor = std::max(MAX_TIME_FACTOR - days_over_days1 - days_over_days2, MIN_TIME_FACTOR);

	return BigMulS(dist * time_factor * num_pieces, cs->current_payment, 21);
}

/** The industries we've currently brought cargo to. */
static SmallIndustryList _cargo_delivery_destinations;

template <class F>
void ForAcceptingIndustries(const Station *st, CargoID cargo_type, IndustryID source, CompanyID company, F&& f) {
	for (const auto &i : st->industries_near) {
		Industry *ind = i.industry;
		if (ind->index == source) continue;

		uint cargo_index;
		for (cargo_index = 0; cargo_index < lengthof(ind->accepts_cargo); cargo_index++) {
			if (cargo_type == ind->accepts_cargo[cargo_index]) break;
		}
		/* Check if matching cargo has been found */
		if (cargo_index >= lengthof(ind->accepts_cargo)) continue;

		/* Check if industry temporarily refuses acceptance */
		if (IndustryTemporarilyRefusesCargo(ind, cargo_type)) continue;

		if (ind->exclusive_supplier != INVALID_OWNER && ind->exclusive_supplier != st->owner) continue;

		if (!f(ind, cargo_index)) break;
	}
}

uint DeliverGoodsToIndustryNearestFirst(const Station *st, CargoID cargo_type, uint num_pieces, IndustryID source, CompanyID company)
{
	/* Find the nearest industrytile to the station sign inside the catchment area, whose industry accepts the cargo.
	 * This fails in three cases:
	 *  1) The station accepts the cargo because there are enough houses around it accepting the cargo.
	 *  2) The industries in the catchment area temporarily reject the cargo, and the daily station loop has not yet updated station acceptance.
	 *  3) The results of callbacks CBID_INDUSTRY_REFUSE_CARGO and CBID_INDTILE_CARGO_ACCEPTANCE are inconsistent. (documented behaviour)
	 */

	uint accepted = 0;

	ForAcceptingIndustries(st, cargo_type, source, company, [&](Industry *ind, uint cargo_index) {
		/* Insert the industry into _cargo_delivery_destinations, if not yet contained */
		include(_cargo_delivery_destinations, ind);

		uint amount = std::min(num_pieces, 0xFFFFu - ind->incoming_cargo_waiting[cargo_index]);
		ind->incoming_cargo_waiting[cargo_index] += amount;
		ind->last_cargo_accepted_at[cargo_index] = _date;
		num_pieces -= amount;
		accepted += amount;

		/* Update the cargo monitor. */
		AddCargoDelivery(cargo_type, company, amount, ST_INDUSTRY, source, st, ind->index);

		return num_pieces != 0;
	});

	return accepted;
}

uint DeliverGoodsToIndustryEqually(const Station *st, CargoID cargo_type, uint num_pieces, IndustryID source, CompanyID company)
{
	struct AcceptingIndustry {
		Industry *ind;
		uint cargo_index;
		uint capacity;
		uint delivered;
	};

	std::vector<AcceptingIndustry> acceptingIndustries;

	ForAcceptingIndustries(st, cargo_type, source, company, [&](Industry *ind, uint cargo_index) {
		uint capacity = 0xFFFFu - ind->incoming_cargo_waiting[cargo_index];
		if (capacity > 0) acceptingIndustries.push_back({ ind, cargo_index, capacity, 0 });
		return true;
	});

	if (acceptingIndustries.empty()) return 0;

	uint accepted = 0;

	auto distributeCargo = [&](AcceptingIndustry &e, uint amount) {
		e.capacity -= amount;
		e.delivered += amount;
		num_pieces -= amount;
		accepted += amount;
	};

	auto finalizeCargo = [&](AcceptingIndustry &e) {
		if (e.delivered == 0) return;
		include(_cargo_delivery_destinations, e.ind);
		e.ind->incoming_cargo_waiting[e.cargo_index] += e.delivered;
		e.ind->last_cargo_accepted_at[e.cargo_index] = _date;
		AddCargoDelivery(cargo_type, company, e.delivered, ST_INDUSTRY, source, st, e.ind->index);
	};

	if (acceptingIndustries.size() == 1) {
		distributeCargo(acceptingIndustries[0], std::min<uint>(acceptingIndustries[0].capacity, num_pieces));
		finalizeCargo(acceptingIndustries[0]);
		return accepted;
	}

	/* Sort in order of decreasing capacity */
	std::sort(acceptingIndustries.begin(), acceptingIndustries.end(), [](AcceptingIndustry &a, AcceptingIndustry &b) {
		return std::tie(a.capacity, a.ind->index) > std::tie(b.capacity, b.ind->index);
	});

	/* Handle low-capacity industries first */
	do {
		uint amount = num_pieces / static_cast<uint>(acceptingIndustries.size());
		AcceptingIndustry &acc = acceptingIndustries.back();
		if (amount >= acc.capacity) {
			distributeCargo(acc, acc.capacity);
			finalizeCargo(acc);
			acceptingIndustries.pop_back();
		} else {
			break;
		}
	} while (!acceptingIndustries.empty());

	/* Remaining industries can accept all remaining cargo when distributed evenly */
	if (!acceptingIndustries.empty()) {
		uint amount = num_pieces / static_cast<uint>(acceptingIndustries.size());

		if (amount > 0) {
			for (auto &e : acceptingIndustries) {
				distributeCargo(e, amount);
			}
		}

		/* If cargo didn't divide evenly into remaining industries, distribute the remainder randomly */
		if (num_pieces > 0) {
			assert(num_pieces < acceptingIndustries.size());

			uint idx = RandomRange((uint)acceptingIndustries.size());
			for (uint i = 0; i < acceptingIndustries.size(); ++i) {
				if (acceptingIndustries[idx].capacity > 0) {
					distributeCargo(acceptingIndustries[idx], 1);
					if (num_pieces == 0) break;
				}
				idx++;
				if (idx == acceptingIndustries.size()) idx = 0;
			}
		}

		for (auto &e : acceptingIndustries) {
			finalizeCargo(e);
		}
	}

	return accepted;
}

/**
 * Transfer goods from station to industry.
 * Original distribution mode: All cargo is delivered to the nearest (Manhattan) industry to the station sign, which is inside the acceptance rectangle and actually accepts the cargo.
 * Balanced distribution: Cargo distributed equally amongst the accepting industries in the acceptance rectangle.
 * @param st The station that accepted the cargo
 * @param cargo_type Type of cargo delivered
 * @param num_pieces Amount of cargo delivered
 * @param source The source of the cargo
 * @param company The company delivering the cargo
 * @return actually accepted pieces of cargo
 */
static uint DeliverGoodsToIndustry(const Station *st, CargoID cargo_type, uint num_pieces, IndustryID source, CompanyID company)
{
	switch (_settings_game.station.station_delivery_mode) {
		case SD_BALANCED:
			return DeliverGoodsToIndustryEqually(st, cargo_type, num_pieces, source, company);
		default:
			return DeliverGoodsToIndustryNearestFirst(st, cargo_type, num_pieces, source, company);
	}
}

/**
 * Delivers goods to industries/towns and calculates the payment
 * @param num_pieces amount of cargo delivered
 * @param cargo_type the type of cargo that is delivered
 * @param dest Station the cargo has been unloaded
 * @param source_tile The origin of the cargo for distance calculation
 * @param days_in_transit Travel time
 * @param company The company delivering the cargo
 * @param src_type Type of source of cargo (industry, town, headquarters)
 * @param src Index of source of cargo
 * @return Revenue for delivering cargo
 * @note The cargo is just added to the stockpile of the industry. It is due to the caller to trigger the industry's production machinery
 */
static Money DeliverGoods(int num_pieces, CargoID cargo_type, StationID dest, TileIndex source_tile, byte days_in_transit, Company *company, SourceType src_type, SourceID src)
{
	assert(num_pieces > 0);

	Station *st = Station::Get(dest);

	/* Give the goods to the industry. */
	uint accepted_ind = DeliverGoodsToIndustry(st, cargo_type, num_pieces, src_type == ST_INDUSTRY ? src : INVALID_INDUSTRY, company->index);

	/* If this cargo type is always accepted, accept all */
	uint accepted_total = HasBit(st->always_accepted, cargo_type) ? num_pieces : accepted_ind;

	/* Update station statistics */
	if (accepted_total > 0) {
		SetBit(st->goods[cargo_type].status, GoodsEntry::GES_EVER_ACCEPTED);
		SetBit(st->goods[cargo_type].status, GoodsEntry::GES_CURRENT_MONTH);
		SetBit(st->goods[cargo_type].status, GoodsEntry::GES_ACCEPTED_BIGTICK);
	}

	/* Update company statistics */
	company->cur_economy.delivered_cargo[cargo_type] += accepted_total;

	/* Increase town's counter for town effects */
	const CargoSpec *cs = CargoSpec::Get(cargo_type);
	st->town->received[cs->town_effect].new_act += accepted_total;

	/* Determine profit */
	Money profit = GetTransportedGoodsIncome(accepted_total, DistanceManhattan(source_tile, st->xy), days_in_transit, cargo_type);

	/* Update the cargo monitor. */
	AddCargoDelivery(cargo_type, company->index, accepted_total - accepted_ind, src_type, src, st);

	/* Modify profit if a subsidy is in effect */
	if (CheckSubsidised(cargo_type, company->index, src_type, src, st))  {
		switch (_settings_game.difficulty.subsidy_multiplier) {
			case 0:  profit += profit >> 1; break;
			case 1:  profit *= 2; break;
			case 2:  profit *= 3; break;
			default: profit *= 4; break;
		}
	}

	return profit;
}

/**
 * Inform the industry about just delivered cargo
 * DeliverGoodsToIndustry() silently incremented incoming_cargo_waiting, now it is time to do something with the new cargo.
 * @param i The industry to process
 */
static void TriggerIndustryProduction(Industry *i)
{
	const IndustrySpec *indspec = GetIndustrySpec(i->type);
	uint16 callback = indspec->callback_mask;

	i->was_cargo_delivered = true;

	if (HasBit(callback, CBM_IND_PRODUCTION_CARGO_ARRIVAL) || HasBit(callback, CBM_IND_PRODUCTION_256_TICKS)) {
		if (HasBit(callback, CBM_IND_PRODUCTION_CARGO_ARRIVAL)) {
			IndustryProductionCallback(i, 0);
		} else {
			SetWindowDirty(WC_INDUSTRY_VIEW, i->index);
		}
	} else {
		for (uint ci_in = 0; ci_in < lengthof(i->incoming_cargo_waiting); ci_in++) {
			uint cargo_waiting = i->incoming_cargo_waiting[ci_in];
			if (cargo_waiting == 0) continue;

			for (uint ci_out = 0; ci_out < lengthof(i->produced_cargo_waiting); ci_out++) {
				i->produced_cargo_waiting[ci_out] = std::min(i->produced_cargo_waiting[ci_out] + (cargo_waiting * indspec->input_cargo_multiplier[ci_in][ci_out] / 256), 0xFFFFu);
			}

			i->incoming_cargo_waiting[ci_in] = 0;
		}
	}

	TriggerIndustry(i, INDUSTRY_TRIGGER_RECEIVED_CARGO);
	StartStopIndustryTileAnimation(i, IAT_INDUSTRY_RECEIVED_CARGO);
}

/**
 * Makes us a new cargo payment helper.
 * @param front The front of the train
 */
CargoPayment::CargoPayment(Vehicle *front) :
	front(front),
	current_station(front->last_station_visited)
{
}

CargoPayment::~CargoPayment()
{
	if (this->CleaningPool()) return;

	this->front->cargo_payment = nullptr;

	if (this->visual_profit == 0 && this->visual_transfer == 0) return;

	Backup<CompanyID> cur_company(_current_company, this->front->owner, FILE_LINE);

	SubtractMoneyFromCompany(CommandCost(this->front->GetExpenseType(true), -this->route_profit));
	this->front->profit_this_year += (this->visual_profit + this->visual_transfer) << 8;

	if (this->route_profit != 0 && IsLocalCompany() && !PlayVehicleSound(this->front, VSE_LOAD_UNLOAD)) {
		SndPlayVehicleFx(SND_14_CASHTILL, this->front);
	}

	if (HasBit(_extra_display_opt, XDO_SHOW_MONEY_TEXT_EFFECTS)) {
		if (this->visual_transfer != 0) {
			ShowFeederIncomeAnimation(this->front->x_pos, this->front->y_pos,
					this->front->z_pos, this->visual_transfer, -this->visual_profit);
		} else if (this->visual_profit != 0) {
			ShowCostOrIncomeAnimation(this->front->x_pos, this->front->y_pos,
					this->front->z_pos, -this->visual_profit);
		}
	}

	cur_company.Restore();
}

/**
 * Handle payment for final delivery of the given cargo packet.
 * @param cp The cargo packet to pay for.
 * @param count The number of packets to pay for.
 */
void CargoPayment::PayFinalDelivery(CargoPacket *cp, uint count)
{
	if (this->owner == nullptr) {
		this->owner = Company::Get(this->front->owner);
	}

	/* Handle end of route payment */
	Money profit = DeliverGoods(count, this->ct, this->current_station, cp->SourceStationXY(), cp->DaysInTransit(), this->owner, cp->SourceSubsidyType(), cp->SourceSubsidyID());

	profit -= cp->FeederShare(count);

	/* For Infrastructure patch. Handling transfers between other companies */
	this->route_profit += profit;
	cp->PayDeferredPayments();

	/* The vehicle's profit is whatever route profit there is minus feeder shares. */
	this->visual_profit += profit;
}

/**
 * Handle payment for transfer of the given cargo packet.
 * @param cp The cargo packet to pay for; actual payment won't be made!.
 * @param count The number of packets to pay for.
 * @return The amount of money paid for the transfer.
 */
Money CargoPayment::PayTransfer(CargoPacket *cp, uint count)
{
	Money profit = -cp->FeederShare(count) + GetTransportedGoodsIncome(
			count,
			/* pay transfer vehicle the difference between the payment for the journey from
			 * the source to the current point, and the sum of the previous transfer payments */
			DistanceManhattan(cp->SourceStationXY(), Station::Get(this->current_station)->xy),
			cp->DaysInTransit(),
			this->ct);

	profit = profit * _settings_game.economy.feeder_payment_share / 100;

	/* For Infrastructure patch. Handling transfers between other companies */
	cp->RegisterDeferredCargoPayment(this->front->owner, this->front->type, profit);

	this->visual_transfer += profit; // accumulate transfer profits for whole vehicle
	return profit; // account for the (virtual) profit already made for the cargo packet
}

/**
 * Returns the load type of a vehicle.
 * In case of cargo type order, the load type returned depends on the cargo carriable by the vehicle.
 * @pre v != nullptr
 * @param v A pointer to a vehicle.
 * @return the load type of this vehicle.
 */
static OrderLoadFlags GetLoadType(const Vehicle *v)
{
	return v->First()->current_order.GetCargoLoadType(v->cargo_type);
}

/**
 * Returns the unload type of a vehicle.
 * In case of cargo type order, the unload type returned depends on the cargo carriable by the vehicle.
 * @pre v != nullptr
 * @param v A pointer to a vehicle.
 * @return The unload type of this vehicle.
 */
static OrderUnloadFlags GetUnloadType(const Vehicle *v)
{
	return v->First()->current_order.GetCargoUnloadType(v->cargo_type);
}

/**
 * Prepare the vehicle to be unloaded.
 * @param front_v the vehicle to be unloaded
 */
void PrepareUnload(Vehicle *front_v)
{
	Station *curr_station = Station::Get(front_v->last_station_visited);
	curr_station->loading_vehicles.push_back(front_v);

	/* At this moment loading cannot be finished */
	ClrBit(front_v->vehicle_flags, VF_LOADING_FINISHED);

	/* Start unloading at the first possible moment */
	front_v->load_unload_ticks = 1;

	assert(front_v->cargo_payment == nullptr);
	/* One CargoPayment per vehicle and the vehicle limit equals the
	 * limit in number of CargoPayments. Can't go wrong. */
	static_assert(CargoPaymentPool::MAX_SIZE == VehiclePool::MAX_SIZE);
	assert(CargoPayment::CanAllocateItem());
	front_v->cargo_payment = new CargoPayment(front_v);

	CargoStationIDStackSet next_station = front_v->GetNextStoppingStation();
	if (front_v->orders == nullptr || (front_v->current_order.GetUnloadType() & OUFB_NO_UNLOAD) == 0) {
		Station *st = Station::Get(front_v->last_station_visited);
		for (Vehicle *v = front_v; v != nullptr; v = v->Next()) {
			if (GetUnloadType(v) & OUFB_NO_UNLOAD) continue;
			const GoodsEntry *ge = &st->goods[v->cargo_type];
			if (v->cargo_cap > 0 && v->cargo.TotalCount() > 0) {
				v->cargo.Stage(
						HasBit(ge->status, GoodsEntry::GES_ACCEPTANCE),
						front_v->last_station_visited, next_station.Get(v->cargo_type),
						GetUnloadType(v), ge,
						front_v->cargo_payment);
				if (v->cargo.UnloadCount() > 0) SetBit(v->vehicle_flags, VF_CARGO_UNLOADING);
			}
		}
	}
}

/**
 * Gets the amount of cargo the given vehicle can load in the current tick.
 * This is only about loading speed. The free capacity is ignored.
 * @param v Vehicle to be queried.
 * @return Amount of cargo the vehicle can load at once.
 */
static uint GetLoadAmount(Vehicle *v)
{
	const Engine *e = v->GetEngine();
	uint load_amount = e->info.load_amount;

	/* The default loadamount for mail is 1/4 of the load amount for passengers */
	bool air_mail = v->type == VEH_AIRCRAFT && !Aircraft::From(v)->IsNormalAircraft();
	if (air_mail) load_amount = CeilDiv(load_amount, 4);

	if (_settings_game.order.gradual_loading) {
		uint16 cb_load_amount = CALLBACK_FAILED;
		if (e->GetGRF() != nullptr && e->GetGRF()->grf_version >= 8) {
			/* Use callback 36 */
			cb_load_amount = GetVehicleProperty(v, PROP_VEHICLE_LOAD_AMOUNT, CALLBACK_FAILED);
		} else if (HasBit(e->info.callback_mask, CBM_VEHICLE_LOAD_AMOUNT)) {
			/* Use callback 12 */
			cb_load_amount = GetVehicleCallback(CBID_VEHICLE_LOAD_AMOUNT, 0, 0, v->engine_type, v);
		}
		if (cb_load_amount != CALLBACK_FAILED) {
			if (e->GetGRF()->grf_version < 8) cb_load_amount = GB(cb_load_amount, 0, 8);
			if (cb_load_amount >= 0x100) {
				ErrorUnknownCallbackResult(e->GetGRFID(), CBID_VEHICLE_LOAD_AMOUNT, cb_load_amount);
			} else if (cb_load_amount != 0) {
				load_amount = cb_load_amount;
			}
		}
	}

	/* Scale load amount the same as capacity */
	if (HasBit(e->info.misc_flags, EF_NO_DEFAULT_CARGO_MULTIPLIER) && !air_mail) load_amount = CeilDiv(load_amount * CargoSpec::Get(v->cargo_type)->multiplier, 0x100);

	/* Zero load amount breaks a lot of things. */
	return std::max(1u, load_amount);
}

/**
 * Iterate the articulated parts of a vehicle, also considering the special cases of "normal"
 * aircraft and double headed trains. Apply an action to each vehicle and immediately return false
 * if that action does so. Otherwise return true.
 * @tparam Taction Class of action to be applied. Must implement bool operator()([const] Vehicle *).
 * @param v First articulated part.
 * @param action Instance of Taction.
 * @param ignore_multihead_rear Don't call action on multihead rear.
 * @return false if any of the action invocations returned false, true otherwise.
 */
template<class Taction>
bool IterateVehicleParts(Vehicle *v, Taction action, bool ignore_multihead_rear = false)
{
	for (Vehicle *w = v; w != nullptr;
			w = w->HasArticulatedPart() ? w->GetNextArticulatedPart() : nullptr) {
		if (!action(w)) return false;
		if (!ignore_multihead_rear && w->type == VEH_TRAIN) {
			Train *train = Train::From(w);
			if (train->IsMultiheaded() && !action(train->other_multiheaded_part)) return false;
		}
	}
	if (v->type == VEH_AIRCRAFT && Aircraft::From(v)->IsNormalAircraft()) return action(v->Next());
	return true;
}

/**
 * Action to check if a vehicle has no stored cargo.
 */
struct IsEmptyAction
{
	/**
	 * Checks if the vehicle has stored cargo.
	 * @param v Vehicle to be checked.
	 * @return true if v is either empty or has only reserved cargo, false otherwise.
	 */
	bool operator()(const Vehicle *v)
	{
		return v->cargo.StoredCount() == 0;
	}
};

/**
 * Action to check whether a vehicle is wholly in the platform.
 */
struct ThroughLoadTrainInPlatformAction
{
	/**
	 * Checks if the vehicle has stored cargo.
	 * @param v Vehicle to be checked.
	 * @return true if v is either empty or has only reserved cargo, false otherwise.
	 */
	bool operator()(const Vehicle *v)
	{
		assert(v->type == VEH_TRAIN);
		return !HasBit(Train::From(v)->flags, VRF_BEYOND_PLATFORM_END) && !HasBit(Train::From(v)->flags, VRF_NOT_YET_IN_PLATFORM);
	}
};

/**
 * Refit preparation action.
 */
struct PrepareRefitAction
{
	CargoArray &consist_capleft; ///< Capacities left in the consist.
	CargoTypes &refit_mask;          ///< Bitmask of possible refit cargoes.

	/**
	 * Create a refit preparation action.
	 * @param consist_capleft Capacities left in consist, to be updated here.
	 * @param refit_mask Refit mask to be constructed from refit information of vehicles.
	 */
	PrepareRefitAction(CargoArray &consist_capleft, CargoTypes &refit_mask) :
		consist_capleft(consist_capleft), refit_mask(refit_mask) {}

	/**
	 * Prepares for refitting of a vehicle, subtracting its free capacity from consist_capleft and
	 * adding the cargoes it can refit to to the refit mask.
	 * @param v The vehicle to be refitted.
	 * @return true.
	 */
	bool operator()(const Vehicle *v)
	{
		this->consist_capleft[v->cargo_type] -= v->cargo_cap - v->cargo.ReservedCount();
		this->refit_mask |= EngInfo(v->engine_type)->refit_mask;
		return true;
	}
};

/**
 * Action for returning reserved cargo.
 */
struct ReturnCargoAction
{
	Station *st;        ///< Station to give the returned cargo to.
	StationID next_hop; ///< Next hop the cargo should be assigned to.

	/**
	 * Construct a cargo return action.
	 * @param st Station to give the returned cargo to.
	 * @param next_one Next hop the cargo should be assigned to.
	 */
	ReturnCargoAction(Station *st, StationID next_one) : st(st), next_hop(next_one) {}

	/**
	 * Return all reserved cargo from a vehicle.
	 * @param v Vehicle to return cargo from.
	 * @return true.
	 */
	bool operator()(Vehicle *v)
	{
		v->cargo.Return(UINT_MAX, &this->st->goods[v->cargo_type].cargo, this->next_hop);
		return true;
	}
};

/**
 * Action for finalizing a refit.
 */
struct FinalizeRefitAction
{
	CargoArray &consist_capleft;  ///< Capacities left in the consist.
	Station *st;                  ///< Station to reserve cargo from.
	const CargoStationIDStackSet &next_station; ///< Next hops to reserve cargo for.
	bool do_reserve;              ///< If the vehicle should reserve.
	Vehicle *cargo_type_loading;  ///< Non-null if vehicle should reserve if the cargo type of the vehicle is a cargo-specific full-load order using this pointer

	/**
	 * Create a finalizing action.
	 * @param consist_capleft Capacities left in the consist.
	 * @param st Station to reserve cargo from.
	 * @param next_station Next hops to reserve cargo for.
	 * @param do_reserve If we should reserve cargo or just add up the capacities.
	 * @param cargo_type_loading Non-null if vehicle should reserve if the cargo type of the vehicle is a cargo-specific full-load order using this pointer
	 */
	FinalizeRefitAction(CargoArray &consist_capleft, Station *st, const CargoStationIDStackSet &next_station, bool do_reserve, Vehicle *cargo_type_loading) :
		consist_capleft(consist_capleft), st(st), next_station(next_station), do_reserve(do_reserve), cargo_type_loading(cargo_type_loading) {}

	/**
	 * Reserve cargo from the station and update the remaining consist capacities with the
	 * vehicle's remaining free capacity.
	 * @param v Vehicle to be finalized.
	 * @return true.
	 */
	bool operator()(Vehicle *v)
	{
		if (this->do_reserve || (cargo_type_loading == nullptr || (cargo_type_loading->current_order.GetCargoLoadTypeRaw(v->cargo_type) & OLFB_FULL_LOAD))) {
			this->st->goods[v->cargo_type].cargo.Reserve(v->cargo_cap - v->cargo.RemainingCount(),
					&v->cargo, st->xy, this->next_station.Get(v->cargo_type));
		}
		this->consist_capleft[v->cargo_type] += v->cargo_cap - v->cargo.RemainingCount();
		return true;
	}
};

/**
 * Refit a vehicle in a station.
 * @param v Vehicle to be refitted.
 * @param consist_capleft Added cargo capacities in the consist.
 * @param st Station the vehicle is loading at.
 * @param next_station Possible next stations the vehicle can travel to.
 * @param new_cid Target cargo for refit.
 */
static void HandleStationRefit(Vehicle *v, CargoArray &consist_capleft, Station *st, CargoStationIDStackSet next_station, CargoID new_cid)
{
	Vehicle *v_start = v->GetFirstEnginePart();
	if (!IterateVehicleParts(v_start, IsEmptyAction())) return;
	if (v->type == VEH_TRAIN && !IterateVehicleParts(v_start, ThroughLoadTrainInPlatformAction())) return;

	Backup<CompanyID> cur_company(_current_company, v->owner, FILE_LINE);

	CargoTypes refit_mask = v->GetEngine()->info.refit_mask;

	/* Remove old capacity from consist capacity and collect refit mask. */
	IterateVehicleParts(v_start, PrepareRefitAction(consist_capleft, refit_mask));

	bool is_auto_refit = new_cid == CT_AUTO_REFIT;
	bool check_order = (v->First()->current_order.GetLoadType() == OLFB_CARGO_TYPE_LOAD);
	if (is_auto_refit) {
		/* Get a refittable cargo type with waiting cargo for next_station or INVALID_STATION. */
		new_cid = v_start->cargo_type;
		for (CargoID cid : SetCargoBitIterator(refit_mask)) {
			if (check_order && v->First()->current_order.GetCargoLoadType(cid) == OLFB_NO_LOAD) continue;
			if (st->goods[cid].cargo.HasCargoFor(next_station.Get(cid))) {
				/* Try to find out if auto-refitting would succeed. In case the refit is allowed,
				 * the returned refit capacity will be greater than zero. */
				DoCommand(v_start->tile, v_start->index, cid | 1U << 24 | 0xFF << 8 | 1U << 16, DC_QUERY_COST, GetCmdRefitVeh(v_start)); // Auto-refit and only this vehicle including artic parts.
				/* Try to balance different loadable cargoes between parts of the consist, so that
				 * all of them can be loaded. Avoid a situation where all vehicles suddenly switch
				 * to the first loadable cargo for which there is only one packet. If the capacities
				 * are equal refit to the cargo of which most is available. This is important for
				 * consists of only a single vehicle as those will generally have a consist_capleft
				 * of 0 for all cargoes. */
				if (_returned_refit_capacity > 0 && (consist_capleft[cid] < consist_capleft[new_cid] ||
						(consist_capleft[cid] == consist_capleft[new_cid] &&
						st->goods[cid].cargo.AvailableCount() > st->goods[new_cid].cargo.AvailableCount()))) {
					new_cid = cid;
				}
			}
		}
	}

	/* Refit if given a valid cargo. */
	if (new_cid < NUM_CARGO && new_cid != v_start->cargo_type) {
		/* INVALID_STATION because in the DT_MANUAL case that's correct and in the DT_(A)SYMMETRIC
		 * cases the next hop of the vehicle doesn't really tell us anything if the cargo had been
		 * "via any station" before reserving. We rather produce some more "any station" cargo than
		 * misrouting it. */
		IterateVehicleParts(v_start, ReturnCargoAction(st, INVALID_STATION));
		CommandCost cost = DoCommand(v_start->tile, v_start->index, new_cid | 1U << 24 | 0xFF << 8 | 1U << 16, DC_EXEC, GetCmdRefitVeh(v_start)); // Auto-refit and only this vehicle including artic parts.
		if (cost.Succeeded()) v->First()->profit_this_year -= cost.GetCost() << 8;
	}

	/* Add new capacity to consist capacity and reserve cargo */
	IterateVehicleParts(v_start, FinalizeRefitAction(consist_capleft, st, next_station,
			is_auto_refit || (v->First()->current_order.GetLoadType() & OLFB_FULL_LOAD) != 0,
			(v->First()->current_order.GetLoadType() == OLFB_CARGO_TYPE_LOAD) ? v->First() : nullptr));

	cur_company.Restore();
}

/**
 * Test whether a vehicle can load cargo at a station even if exclusive transport rights are present.
 * @param st Station with cargo waiting to be loaded.
 * @param v Vehicle loading the cargo.
 * @return true when a vehicle can load the cargo.
 */
static bool MayLoadUnderExclusiveRights(const Station *st, const Vehicle *v)
{
	return st->owner != OWNER_NONE || st->town->exclusive_counter == 0 || st->town->exclusivity == v->owner;
}

struct ReserveCargoAction {
	Station *st;
	const CargoStationIDStackSet &next_station;
	Vehicle *cargo_type_loading;
	bool through_load;

	ReserveCargoAction(Station *st, const CargoStationIDStackSet &next_station, Vehicle *cargo_type_loading, bool through_load) :
		st(st), next_station(next_station), cargo_type_loading(cargo_type_loading), through_load(through_load) {}

	bool operator()(Vehicle *v)
	{
		/* Don't try to reserve cargo if the vehicle has already advanced beyond the station platform */
		if (v->type == VEH_TRAIN && HasBit(Train::From(v)->flags, VRF_BEYOND_PLATFORM_END)) return true;

		if (cargo_type_loading != nullptr) {
			OrderLoadFlags flags = cargo_type_loading->current_order.GetCargoLoadTypeRaw(v->cargo_type);
			if (flags & OLFB_NO_LOAD) return true;
			if (!(flags & OLFB_FULL_LOAD) && !through_load) return true;
		}
		if (v->cargo_cap > v->cargo.RemainingCount() && MayLoadUnderExclusiveRights(st, v)) {
			st->goods[v->cargo_type].cargo.Reserve(v->cargo_cap - v->cargo.RemainingCount(),
					&v->cargo, st->xy, next_station.Get(v->cargo_type));
		}

		return true;
	}

};

/**
 * Reserves cargo if the full load order and improved_load is set or if the
 * current order allows autorefit.
 * @param st Station where the consist is loading at the moment.
 * @param u Front of the loading vehicle consist.
 * @param consist_capleft If given, save free capacities after reserving there.
 * @param next_station Station(s) the vehicle will stop at next.
 * @param cargo_type_loading check cargo-specific loading type
 * @param through_load through load mode
 */
static void ReserveConsist(Station *st, Vehicle *u, CargoArray *consist_capleft, const CargoStationIDStackSet &next_station,
		bool cargo_type_loading, bool through_load)
{
	/* If there is a cargo payment not all vehicles of the consist have tried to do the refit.
	 * In that case, only reserve if it's a fixed refit and the equivalent of "articulated chain"
	 * a vehicle belongs to already has the right cargo. */
	bool must_reserve = !u->current_order.IsRefit() || u->cargo_payment == nullptr;
	for (Vehicle *v = u; v != nullptr; v = v->Next()) {
		assert(v->cargo_cap >= v->cargo.RemainingCount());

		/* Exclude various ways in which the vehicle might not be the head of an equivalent of
		 * "articulated chain". Also don't do the reservation if the vehicle is going to refit
		 * to a different cargo and hasn't tried to do so, yet. */
		if (!v->IsArticulatedPart() &&
				(v->type != VEH_TRAIN || !Train::From(v)->IsRearDualheaded()) &&
				(v->type != VEH_AIRCRAFT || Aircraft::From(v)->IsNormalAircraft()) &&
				(must_reserve || u->current_order.GetRefitCargo() == v->cargo_type)) {
			IterateVehicleParts(v, ReserveCargoAction(st, next_station, cargo_type_loading ? u : nullptr, through_load), through_load);
		} else if (through_load && v->type == VEH_TRAIN && Train::From(v)->IsRearDualheaded()) {
			ReserveCargoAction(st, next_station, cargo_type_loading ? u : nullptr, through_load)(v);
		}
		if (consist_capleft == nullptr || v->cargo_cap == 0) continue;
		if (cargo_type_loading) {
			OrderLoadFlags flags = u->current_order.GetCargoLoadTypeRaw(v->cargo_type);
			if (flags & OLFB_NO_LOAD) continue;
			if (!(flags & OLFB_FULL_LOAD) && !through_load) continue;
		 }
		(*consist_capleft)[v->cargo_type] += v->cargo_cap - v->cargo.RemainingCount();
	}
}

/**
 * Update the vehicle's load_unload_ticks, the time it will wait until it tries to load or unload
 * again. Adjust for overhang of trains and set it at least to 1.
 * @param front The vehicle to be updated.
 * @param st The station the vehicle is loading at.
 * @param ticks The time it would normally wait, based on cargo loaded and unloaded.
 * @param platform_length_left Platform length left, negative values indicate train is overhanging platform
 */
static void UpdateLoadUnloadTicks(Vehicle *front, const Station *st, int ticks, int platform_length_left)
{
	if (front->type == VEH_TRAIN) {
		/* Each platform tile is worth 2 rail vehicles. */
		int overhang = -platform_length_left;
		if (overhang > 0) {
			ticks <<= 1;
			ticks += (overhang * ticks) / 8;
		}
	}
	/* Always wait at least 1, otherwise we'll wait 'infinitively' long. */
	front->load_unload_ticks = std::max(1, ticks);
}

/**
 * Loads/unload the vehicle if possible.
 * @param front the vehicle to be (un)loaded
 */
static void LoadUnloadVehicle(Vehicle *front)
{
	assert(front->current_order.IsType(OT_LOADING));

	StationID last_visited = front->last_station_visited;
	Station *st = Station::Get(last_visited);

	Vehicle *station_vehicle = front;
	if (front->type == VEH_TRAIN) station_vehicle = Train::From(front)->GetStationLoadingVehicle();
	TileIndex station_tile = station_vehicle->tile;

	SCOPE_INFO_FMT([&], "LoadUnloadVehicle: %s, %s, %s, %X", scope_dumper().StationInfo(st), scope_dumper().VehicleInfo(front), scope_dumper().VehicleInfo(station_vehicle), station_tile);

	bool pull_through_mode = false;
	bool load_unload_not_yet_in_station = false;
	bool unload_payment_not_yet_in_station = false;
	if (front->type == VEH_TRAIN && front->cur_real_order_index < front->GetNumOrders()) {
		Order *order = front->GetOrder(front->cur_real_order_index);
		if (order->IsType(OT_GOTO_STATION) && order->GetDestination() == last_visited &&
				order->GetStopLocation() == OSL_PLATFORM_THROUGH) {
			pull_through_mode = true;
			for (Vehicle *v = front; v != nullptr; v = v->Next()) {
				/* Passengers may not be through-loaded */
				if (v->cargo_cap > 0 && IsCargoInClass(v->cargo_type, CC_PASSENGERS)) {
					pull_through_mode = false;
					break;
				}
				/* Disallow through-load when any part of train is in a depot, to prevent cheating */
				if (Train::From(v)->IsInDepot()) {
					pull_through_mode = false;
					break;
				}
			}
		}
	}
	int platform_length_left = 0;
	if (pull_through_mode) {
		platform_length_left = st->GetPlatformLength(station_tile, ReverseDiagDir(DirToDiagDir(station_vehicle->direction))) * TILE_SIZE - GetTileMarginInFrontOfTrain(Train::From(station_vehicle));
	} else if (front->type == VEH_TRAIN) {
		platform_length_left = st->GetPlatformLength(station_tile) * TILE_SIZE - front->GetGroundVehicleCache()->cached_total_length;
	}

	CargoStationIDStackSet next_station = front->GetNextStoppingStation();

	bool use_autorefit = front->current_order.IsRefit() && front->current_order.GetRefitCargo() == CT_AUTO_REFIT;
	CargoArray consist_capleft;
	bool should_reserve_consist = false;
	bool reserve_consist_cargo_type_loading = false;
	if (_settings_game.order.improved_load && use_autorefit) {
		if (front->cargo_payment == nullptr) should_reserve_consist = true;
	} else {
		if ((front->current_order.GetLoadType() & OLFB_FULL_LOAD) || (front->current_order.GetLoadType() == OLFB_CARGO_TYPE_LOAD) || pull_through_mode) {
			should_reserve_consist = true;
			reserve_consist_cargo_type_loading = (front->current_order.GetLoadType() == OLFB_CARGO_TYPE_LOAD);
		}
	}
	if (should_reserve_consist) {
		ReserveConsist(st, front,
				(use_autorefit && front->load_unload_ticks != 0) ? &consist_capleft : nullptr,
				next_station,
				reserve_consist_cargo_type_loading,
				pull_through_mode);
	}

	/* We have not waited enough time till the next round of loading/unloading */
	if (front->load_unload_ticks != 0) return;

	if (front->type == VEH_TRAIN && (!IsTileType(station_tile, MP_STATION) || GetStationIndex(station_tile) != st->index)) {
		/* The train reversed in the station. Take the "easy" way
		 * out and let the train just leave as it always did. */
		SetBit(front->vehicle_flags, VF_LOADING_FINISHED);
		front->load_unload_ticks = 1;
		return;
	}

	int new_load_unload_ticks = 0;
	bool dirty_vehicle = false;
	bool dirty_station = false;

	bool completely_emptied = true;
	bool anything_unloaded  = false;
	bool anything_loaded    = false;
	CargoTypes full_load_amount = 0;
	CargoTypes cargo_not_full   = 0;
	CargoTypes cargo_full       = 0;
	CargoTypes reservation_left = 0;
	CargoTypes not_yet_in_station_cargo_not_full   = 0;
	CargoTypes not_yet_in_station_cargo_full       = 0;
	CargoTypes beyond_platform_end_cargo_full      = 0;

	front->cur_speed = 0;

	CargoPayment *payment = front->cargo_payment;

	uint artic_part = 0; // Articulated part we are currently trying to load. (not counting parts without capacity)
	for (Vehicle *v = front; v != nullptr; v = v->Next()) {
		if (pull_through_mode && HasBit(Train::From(v)->flags, VRF_BEYOND_PLATFORM_END)) {
			if (v->cargo_cap != 0) {
				if (v->cargo.StoredCount() >= v->cargo_cap) {
					SetBit(beyond_platform_end_cargo_full, v->cargo_type);
				}
			}
			continue;
		}
		if (pull_through_mode && !v->IsArticulatedPart()) {
			int length = Train::From(v)->gcache.cached_veh_length;
			Vehicle *u = v;
			while (u->HasArticulatedPart()) {
				u = u->GetNextArticulatedPart();
				length += Train::From(u)->gcache.cached_veh_length;
			}
			if (v != station_vehicle && !HasBit(Train::From(v->Previous())->flags, VRF_BEYOND_PLATFORM_END) && length > platform_length_left) {
				for (Vehicle *skip = v; skip != nullptr; skip = skip->Next()) {
					SetBit(Train::From(skip)->flags, VRF_NOT_YET_IN_PLATFORM);
					if (HasBit(skip->vehicle_flags, VF_CARGO_UNLOADING)) {
						unload_payment_not_yet_in_station = true;
						load_unload_not_yet_in_station = true;
					} else if (skip->cargo.ReservedCount() || skip->cargo.UnloadCount() || (skip->cargo_cap != 0 && front->current_order.IsRefit())) {
						load_unload_not_yet_in_station = true;
					}
					if (skip->cargo_cap != 0) {
						if (skip->cargo.StoredCount() >= skip->cargo_cap) {
							SetBit(not_yet_in_station_cargo_full, skip->cargo_type);
						} else {
							SetBit(not_yet_in_station_cargo_not_full, skip->cargo_type);
						}
					}
				}
				break; // articulated vehicle won't fit in platform, no loading
			}
			platform_length_left -= length;
		}
		if (v == front || !v->Previous()->HasArticulatedPart()) artic_part = 0;
		if (v->cargo_cap == 0) continue;
		artic_part++;

		GoodsEntry *ge = &st->goods[v->cargo_type];

		if (HasBit(v->vehicle_flags, VF_CARGO_UNLOADING) && (GetUnloadType(v) & OUFB_NO_UNLOAD) == 0) {
			uint cargo_count = v->cargo.UnloadCount();
			uint amount_unloaded = _settings_game.order.gradual_loading ? std::min(cargo_count, GetLoadAmount(v)) : cargo_count;
			bool remaining = false; // Are there cargo entities in this vehicle that can still be unloaded here?

			assert(payment != nullptr);
			payment->SetCargo(v->cargo_type);

			if (!HasBit(ge->status, GoodsEntry::GES_ACCEPTANCE) && v->cargo.ActionCount(VehicleCargoList::MTA_DELIVER) > 0) {
				/* The station does not accept our goods anymore. */
				if (GetUnloadType(v) & (OUFB_TRANSFER | OUFB_UNLOAD)) {
					/* Transfer instead of delivering. */
					v->cargo.Reassign<VehicleCargoList::MTA_DELIVER, VehicleCargoList::MTA_TRANSFER>(
							v->cargo.ActionCount(VehicleCargoList::MTA_DELIVER), INVALID_STATION);
				} else {
					uint new_remaining = v->cargo.RemainingCount() + v->cargo.ActionCount(VehicleCargoList::MTA_DELIVER);
					if (v->cargo_cap < new_remaining) {
						/* Return some of the reserved cargo to not overload the vehicle. */
						v->cargo.Return(new_remaining - v->cargo_cap, &ge->cargo, INVALID_STATION);
					}

					/* Keep instead of delivering. This may lead to no cargo being unloaded, so ...*/
					v->cargo.Reassign<VehicleCargoList::MTA_DELIVER, VehicleCargoList::MTA_KEEP>(
							v->cargo.ActionCount(VehicleCargoList::MTA_DELIVER));

					/* ... say we unloaded something, otherwise we'll think we didn't unload
					 * something and we didn't load something, so we must be finished
					 * at this station. Setting the unloaded means that we will get a
					 * retry for loading in the next cycle. */
					anything_unloaded = true;
				}
			}

			if (v->cargo.ActionCount(VehicleCargoList::MTA_TRANSFER) > 0) {
				/* Mark the station dirty if we transfer, but not if we only deliver. */
				dirty_station = true;

				if (!ge->HasRating()) {
					/* Upon transferring cargo, make sure the station has a rating. Fake a pickup for the
					 * first unload to prevent the cargo from quickly decaying after the initial drop. */
					ge->time_since_pickup = 0;
					SetBit(ge->status, GoodsEntry::GES_RATING);
				}
			}

			amount_unloaded = v->cargo.Unload(amount_unloaded, &ge->cargo, payment);
			remaining = v->cargo.UnloadCount() > 0;
			if (amount_unloaded > 0) {
				dirty_vehicle = true;
				anything_unloaded = true;
				new_load_unload_ticks += amount_unloaded;

				/* Deliver goods to the station */
				st->time_since_unload = 0;
			}

			if (_settings_game.order.gradual_loading && remaining) {
				completely_emptied = false;
			} else {
				/* We have finished unloading (cargo count == 0) */
				ClrBit(v->vehicle_flags, VF_CARGO_UNLOADING);
			}

			continue;
		} else if (HasBit(v->vehicle_flags, VF_CARGO_UNLOADING) && payment == nullptr) {
			/* Once the payment has been made, never attempt to unload again */
			ClrBit(v->vehicle_flags, VF_CARGO_UNLOADING);
		}

		/* Do not pick up goods when we have no-load set or loading is stopped.
		 * Per-cargo no-load orders can only be checked after attempting to refit. */
		if (front->current_order.GetLoadType() & OLFB_NO_LOAD || HasBit(front->vehicle_flags, VF_STOP_LOADING)) continue;

		/* This order has a refit, if this is the first vehicle part carrying cargo and the whole vehicle is empty, try refitting. */
		if (front->current_order.IsRefit() && artic_part == 1) {
			HandleStationRefit(v, consist_capleft, st, next_station, front->current_order.GetRefitCargo());
			ge = &st->goods[v->cargo_type];
		}

		/* Do not pick up goods when we have no-load set. */
		if (GetLoadType(v) & OLFB_NO_LOAD) continue;

		/* As we're loading here the following link can carry the full capacity of the vehicle. */
		v->refit_cap = v->cargo_cap;

		/* update stats */
		int t;
		switch (front->type) {
			case VEH_TRAIN:
			case VEH_SHIP:
				t = front->vcache.cached_max_speed;
				break;

			case VEH_ROAD:
				t = front->vcache.cached_max_speed / 2;
				break;

			case VEH_AIRCRAFT:
				t = Aircraft::From(front)->GetSpeedOldUnits(); // Convert to old units.
				break;

			default: NOT_REACHED();
		}

		/* if last speed is 0, we treat that as if no vehicle has ever visited the station. */
		ge->last_speed = std::min(t, 255);
		ge->last_age = std::min(_cur_year - front->build_year, 255);

		assert(v->cargo_cap >= v->cargo.StoredCount());
		/* Capacity available for loading more cargo. */
		uint cap_left = v->cargo_cap - v->cargo.StoredCount();

		if (cap_left > 0) {
			/* If vehicle can load cargo, reset time_since_pickup. */
			ge->time_since_pickup = 0;

			/* If there's goods waiting at the station, and the vehicle
			 * has capacity for it, load it on the vehicle. */
			if ((v->cargo.ActionCount(VehicleCargoList::MTA_LOAD) > 0 || ge->cargo.AvailableCount() > 0) && MayLoadUnderExclusiveRights(st, v)) {
				if (v->cargo.StoredCount() == 0) TriggerVehicle(v, VEHICLE_TRIGGER_NEW_CARGO);
				if (_settings_game.order.gradual_loading) cap_left = std::min(cap_left, GetLoadAmount(v));

				uint loaded = ge->cargo.Load(cap_left, &v->cargo, st->xy, next_station.Get(v->cargo_type));
				if (v->cargo.ActionCount(VehicleCargoList::MTA_LOAD) > 0) {
					/* Remember if there are reservations left so that we don't stop
					 * loading before they're loaded. */
					SetBit(reservation_left, v->cargo_type);
				}

				/* Store whether the maximum possible load amount was loaded or not.*/
				if (loaded == cap_left) {
					SetBit(full_load_amount, v->cargo_type);
				} else {
					ClrBit(full_load_amount, v->cargo_type);
				}

				/* TODO: Regarding this, when we do gradual loading, we
				 * should first unload all vehicles and then start
				 * loading them. Since this will cause
				 * VEHICLE_TRIGGER_EMPTY to be called at the time when
				 * the whole vehicle chain is really totally empty, the
				 * completely_emptied assignment can then be safely
				 * removed; that's how TTDPatch behaves too. --pasky */
				if (loaded > 0) {
					completely_emptied = false;
					anything_loaded = true;

					st->time_since_load = 0;
					ge->last_vehicle_type = v->type;

					if (ge->cargo.TotalCount() == 0) {
						TriggerStationRandomisation(st, st->xy, SRT_CARGO_TAKEN, v->cargo_type);
						TriggerStationAnimation(st, st->xy, SAT_CARGO_TAKEN, v->cargo_type);
						AirportAnimationTrigger(st, AAT_STATION_CARGO_TAKEN, v->cargo_type);
						TriggerRoadStopAnimation(st, st->xy, SAT_NEW_CARGO, v->cargo_type);
						TriggerRoadStopRandomisation(st, st->xy, RSRT_CARGO_TAKEN, v->cargo_type);
					}

					new_load_unload_ticks += loaded;

					dirty_vehicle = dirty_station = true;
				}
			}
		}

		if (v->cargo.StoredCount() >= v->cargo_cap) {
			SetBit(cargo_full, v->cargo_type);
		} else {
			SetBit(cargo_not_full, v->cargo_type);
		}
	}

	if (anything_loaded || anything_unloaded) {
		if (front->type == VEH_TRAIN) {
			TriggerStationRandomisation(st, station_tile, SRT_TRAIN_LOADS);
			TriggerStationAnimation(st, station_tile, SAT_TRAIN_LOADS);
		} else if (front->type == VEH_ROAD) {
			TriggerRoadStopRandomisation(st, station_tile, RSRT_VEH_LOADS);
			TriggerRoadStopAnimation(st, station_tile, SAT_TRAIN_LOADS);
		}
	}

	/* Only set completely_emptied, if we just unloaded all remaining cargo */
	completely_emptied &= anything_unloaded;

	if (!anything_unloaded && !unload_payment_not_yet_in_station) delete payment;

	ClrBit(front->vehicle_flags, VF_STOP_LOADING);

	CargoTypes full_load_cargo_mask = 0;
	if (front->current_order.GetLoadType() & OLFB_FULL_LOAD) {
		full_load_cargo_mask = ALL_CARGOTYPES;
	} else if (front->current_order.GetLoadType() == OLFB_CARGO_TYPE_LOAD) {
		for (Vehicle *v = front; v != nullptr; v = v->Next()) {
			if (front->current_order.GetCargoLoadTypeRaw(v->cargo_type) & OLFB_FULL_LOAD) {
				SetBit(full_load_cargo_mask, v->cargo_type);
			}
		}
	}
	auto may_leave_early = [&]() -> bool {
		switch (front->current_order.GetLeaveType()) {
			case OLT_NORMAL:
				return false;

			case OLT_LEAVE_EARLY:
				return true;

			case OLT_LEAVE_EARLY_FULL_ANY:
				return !((front->type == VEH_AIRCRAFT && IsCargoInClass(front->cargo_type, CC_PASSENGERS) && front->cargo_cap > front->cargo.StoredCount()) ||
					((cargo_not_full | not_yet_in_station_cargo_not_full) != 0 && ((cargo_full | beyond_platform_end_cargo_full) & ~(cargo_not_full | not_yet_in_station_cargo_not_full)) == 0));

			case OLT_LEAVE_EARLY_FULL_ALL:
				return (cargo_not_full | not_yet_in_station_cargo_not_full) == 0;

			default:
				NOT_REACHED();
		}
	};
	if (anything_loaded || anything_unloaded) {
		if (_settings_game.order.gradual_loading) {
			/* The time it takes to load one 'slice' of cargo or passengers depends
			 * on the vehicle type - the values here are those found in TTDPatch */
			const uint gradual_loading_wait_time[] = { 40, 20, 10, 20 };

			new_load_unload_ticks = gradual_loading_wait_time[front->type];
		}
		/* We loaded less cargo than possible for all cargo types and it's not full
		 * load and we're not supposed to wait any longer: stop loading. */
		if (!anything_unloaded && full_load_amount == 0 && reservation_left == 0 && full_load_cargo_mask == 0 &&
				(front->current_order_time >= (uint)std::max<int>(front->current_order.GetTimetabledWait() - front->lateness_counter, 0) ||
				may_leave_early())) {
			SetBit(front->vehicle_flags, VF_STOP_LOADING);
			if (may_leave_early()) {
				front->current_order.SetLeaveType(OLT_LEAVE_EARLY);
			}
		}

		UpdateLoadUnloadTicks(front, st, new_load_unload_ticks, platform_length_left);
	} else {
		UpdateLoadUnloadTicks(front, st, 20, platform_length_left); // We need the ticks for link refreshing.
		bool finished_loading = true;
		if (full_load_cargo_mask != 0) {
			const bool full_load_any_order = front->current_order.GetLoadType() == OLF_FULL_LOAD_ANY;
			if (full_load_any_order) {
				/* if the aircraft carries passengers and is NOT full, then
				 * continue loading, no matter how much mail is in */
				if ((front->type == VEH_AIRCRAFT && IsCargoInClass(front->cargo_type, CC_PASSENGERS) && front->cargo_cap > front->cargo.StoredCount()) ||
						(cargo_not_full != 0 && ((cargo_full | beyond_platform_end_cargo_full) & ~cargo_not_full) == 0)) { // There are still non-full cargoes
					finished_loading = false;
				}
			} else if ((cargo_not_full & full_load_cargo_mask) != 0) {
				finished_loading = false;
			}
			if (finished_loading && pull_through_mode) {
				if (full_load_any_order) {
					if (not_yet_in_station_cargo_not_full != 0 &&
							((cargo_full | not_yet_in_station_cargo_full) & ~(cargo_not_full | not_yet_in_station_cargo_not_full)) == 0) {
						finished_loading = false;
						SetBit(Train::From(front)->flags, VRF_ADVANCE_IN_PLATFORM);
					}
				} else if (not_yet_in_station_cargo_not_full) {
					finished_loading = false;
					SetBit(Train::From(front)->flags, VRF_ADVANCE_IN_PLATFORM);
				}
			}
		}

		if (finished_loading && pull_through_mode && load_unload_not_yet_in_station) {
			finished_loading = false;
			SetBit(Train::From(front)->flags, VRF_ADVANCE_IN_PLATFORM);
		}

		/* Refresh next hop stats if we're full loading to make the links
		 * known to the distribution algorithm and allow cargo to be sent
		 * along them. Otherwise the vehicle could wait for cargo
		 * indefinitely if it hasn't visited the other links yet, or if the
		 * links die while it's loading. */
		if (!finished_loading) LinkRefresher::Run(front, true, true);

		SB(front->vehicle_flags, VF_LOADING_FINISHED, 1, finished_loading);

		if (finished_loading && may_leave_early()) {
			front->current_order.SetLeaveType(OLT_LEAVE_EARLY);
		}
	}

	/* Calculate the loading indicator fill percent and display
	 * In the Game Menu do not display indicators
	 * If _settings_client.gui.loading_indicators == 2, show indicators (bool can be promoted to int as 0 or 1 - results in 2 > 0,1 )
	 * if _settings_client.gui.loading_indicators == 1, _local_company must be the owner or must be a spectator to show ind., so 1 > 0
	 * if _settings_client.gui.loading_indicators == 0, do not display indicators ... 0 is never greater than anything
	 */
	if (_game_mode != GM_MENU && (_settings_client.gui.loading_indicators > (uint)(front->owner != _local_company && _local_company != COMPANY_SPECTATOR))
			&& !front->current_order.IsType(OT_LOADING_ADVANCE)) {
		StringID percent_up_down = STR_NULL;
		int percent = CalcPercentVehicleFilled(front, &percent_up_down);
		if (front->fill_percent_te_id == INVALID_TE_ID) {
			front->fill_percent_te_id = ShowFillingPercent(front->x_pos, front->y_pos, front->z_pos + 20, percent, percent_up_down);
		} else {
			UpdateFillingPercent(front->fill_percent_te_id, percent, percent_up_down);
		}
	}

	if (completely_emptied) {
		/* Make sure the vehicle is marked dirty, since we need to update the NewGRF
		 * properties such as weight, power and TE whenever the trigger runs. */
		dirty_vehicle = true;
		TriggerVehicle(front, VEHICLE_TRIGGER_EMPTY);
	}

	if (dirty_vehicle) {
		DirtyVehicleListWindowForVehicle(front);
		SetWindowDirty(WC_VEHICLE_DETAILS, front->index);
		front->MarkDirty();
	}
	if (dirty_station) {
		st->MarkTilesDirty(true);
		SetWindowDirty(WC_STATION_VIEW, last_visited);
		InvalidateWindowData(WC_STATION_LIST, last_visited);
	}
}

/**
 * Load/unload the vehicles in this station according to the order
 * they entered.
 * @param st the station to do the loading/unloading for
 */
void LoadUnloadStation(Station *st)
{
	/* No vehicle is here... */
	if (st->loading_vehicles.empty()) return;

	Vehicle *last_loading = nullptr;

	/* Check if anything will be loaded at all. Otherwise we don't need to reserve either. */
	for (Vehicle *v : st->loading_vehicles) {
		if ((v->vehstatus & (VS_STOPPED | VS_CRASHED)) || v->current_order.IsType(OT_LOADING_ADVANCE)) continue;

		assert(v->load_unload_ticks != 0);
		if (--v->load_unload_ticks == 0) last_loading = v;
	}

	/* We only need to reserve and load/unload up to the last loading vehicle.
	 * Anything else will be forgotten anyway after returning from this function.
	 *
	 * Especially this means we do _not_ need to reserve cargo for a single
	 * consist in a station which is not allowed to load yet because its
	 * load_unload_ticks is still not 0.
	 */
	if (last_loading == nullptr) return;

	for (Vehicle *v : st->loading_vehicles) {
		if (!(v->vehstatus & (VS_STOPPED | VS_CRASHED)) && !v->current_order.IsType(OT_LOADING_ADVANCE)) LoadUnloadVehicle(v);
		if (v == last_loading) break;
	}

	/* Call the production machinery of industries */
	for (Industry *iid : _cargo_delivery_destinations) {
		TriggerIndustryProduction(iid);
	}
	_cargo_delivery_destinations.clear();
}

/**
 * Monthly update of the economic data (of the companies as well as economic fluctuations).
 */
void CompaniesMonthlyLoop()
{
	CompaniesGenStatistics();
	if (_settings_game.economy.inflation) {
		AddInflation();
		RecomputePrices();
	}
	CompaniesPayInterest();
	HandleEconomyFluctuations();
}

static void DoAcquireCompany(Company *c)
{
	CompanyID ci = c->index;

	DEBUG(desync, 1, "buy_company: date{%08x; %02x; %02x}, buyer: %u, bought: %u", _date, _date_fract, _tick_skip_counter, (uint) _current_company, (uint) ci);

	CompanyNewsInformation *cni = new CompanyNewsInformation(c, Company::Get(_current_company));

	SetDParam(0, STR_NEWS_COMPANY_MERGER_TITLE);
	SetDParam(1, c->bankrupt_value == 0 ? STR_NEWS_MERGER_TAKEOVER_TITLE : STR_NEWS_COMPANY_MERGER_DESCRIPTION);
	SetDParamStr(2, cni->company_name);
	SetDParamStr(3, cni->other_company_name);
	SetDParam(4, c->bankrupt_value);
	AddCompanyNewsItem(STR_MESSAGE_NEWS_FORMAT, cni);
	AI::BroadcastNewEvent(new ScriptEventCompanyMerger(ci, _current_company));
	Game::NewEvent(new ScriptEventCompanyMerger(ci, _current_company));

	ChangeOwnershipOfCompanyItems(ci, _current_company);

	if (c->bankrupt_value == 0) {
		Company *owner = Company::Get(_current_company);

		/* Get both the balance and the loan of the company you just bought. */
		SubtractMoneyFromCompany(CommandCost(EXPENSES_OTHER, -c->money));
		owner->current_loan += c->current_loan;
	}

	if (c->is_ai) AI::Stop(c->index);

	c->bankrupt_asked = 0;

	DeleteCompanyWindows(ci);
	InvalidateWindowClassesData(WC_TRAINS_LIST, 0);
	InvalidateWindowClassesData(WC_TRACE_RESTRICT_SLOTS, 0);
	InvalidateWindowClassesData(WC_SHIPS_LIST, 0);
	InvalidateWindowClassesData(WC_ROADVEH_LIST, 0);
	InvalidateWindowClassesData(WC_AIRCRAFT_LIST, 0);
	InvalidateWindowClassesData(WC_DEPARTURES_BOARD, 0);

	delete c;

	CheckCaches(true, nullptr, CHECK_CACHE_ALL | CHECK_CACHE_EMIT_LOG);
}

extern int GetAmountOwnedBy(const Company *c, Owner owner);

/**
 * Acquire shares in an opposing company.
 * @param tile unused
 * @param flags type of operation
 * @param p1 company to buy the shares from
 * @param p2 unused
 * @param text unused
 * @return the cost of this operation or an error
 */
CommandCost CmdBuyShareInCompany(TileIndex tile, DoCommandFlag flags, uint32 p1, uint32 p2, const char *text)
{
	CommandCost cost(EXPENSES_OTHER);
	CompanyID target_company = (CompanyID)p1;
	Company *c = Company::GetIfValid(target_company);

	/* Check if buying shares is allowed (protection against modified clients)
	 * Cannot buy own shares */
	if (c == nullptr || !_settings_game.economy.allow_shares || _current_company == target_company) return CMD_ERROR;

	/* Protect new companies from hostile takeovers */
	if (_cur_year - c->inaugurated_year < _settings_game.economy.min_years_for_shares) return_cmd_error(STR_ERROR_PROTECTED);

	/* Those lines are here for network-protection (clients can be slow) */
	if (GetAmountOwnedBy(c, INVALID_OWNER) == 0) return cost;

	if (GetAmountOwnedBy(c, INVALID_OWNER) == 1) {
		if (!c->is_ai) return cost; //  We can not buy out a real company (temporarily). TODO: well, enable it obviously.

		if (GetAmountOwnedBy(c, _current_company) == 3 && !MayCompanyTakeOver(_current_company, target_company)) return_cmd_error(STR_ERROR_TOO_MANY_VEHICLES_IN_GAME);
	}


	cost.AddCost(CalculateCompanyValue(c) >> 2);
	if (flags & DC_EXEC) {
		auto unowned_share = std::find(c->share_owners.begin(), c->share_owners.end(), INVALID_OWNER);
		assert(unowned_share != c->share_owners.end()); // share owners is guaranteed to contain at least one INVALID_OWNER, i.e. unowned share
		*unowned_share = _current_company;

		auto current_company_owns_share = [](auto share_owner) { return share_owner == _current_company; };
		if (std::all_of(c->share_owners.begin(), c->share_owners.end(), current_company_owns_share)) {
			c->bankrupt_value = 0;
			DoAcquireCompany(c);
		}
		InvalidateWindowData(WC_COMPANY, target_company);
		CompanyAdminUpdate(c);
	}
	return cost;
}

/**
 * Sell shares in an opposing company.
 * @param tile unused
 * @param flags type of operation
 * @param p1 company to sell the shares from
 * @param p2 unused
 * @param text unused
 * @return the cost of this operation or an error
 */
CommandCost CmdSellShareInCompany(TileIndex tile, DoCommandFlag flags, uint32 p1, uint32 p2, const char *text)
{
	CompanyID target_company = (CompanyID)p1;
	Company *c = Company::GetIfValid(target_company);

	/* Cannot sell own shares */
	if (c == nullptr || _current_company == target_company) return CMD_ERROR;

	/* Check if selling shares is allowed (protection against modified clients).
	 * However, we must sell shares of companies being closed down. */
	if (!_settings_game.economy.allow_shares && !(flags & DC_BANKRUPT)) return CMD_ERROR;

	/* Those lines are here for network-protection (clients can be slow) */
	if (GetAmountOwnedBy(c, _current_company) == 0) return CommandCost();

	/* adjust it a little to make it less profitable to sell and buy */
	Money cost = CalculateCompanyValue(c) >> 2;
	cost = -(cost - (cost >> 7));

	if (flags & DC_EXEC) {
		auto our_owner = std::find(c->share_owners.begin(), c->share_owners.end(), _current_company);
		assert(our_owner != c->share_owners.end()); // share owners is guaranteed to contain at least one INVALID_OWNER
		*our_owner = INVALID_OWNER;
		InvalidateWindowData(WC_COMPANY, target_company);
		CompanyAdminUpdate(c);
	}
	return CommandCost(EXPENSES_OTHER, cost);
}

/**
 * Buy up another company.
 * When a competing company is gone bankrupt you get the chance to purchase
 * that company.
 * @todo currently this only works for AI companies
 * @param tile unused
 * @param flags type of operation
 * @param p1 company to buy up
 * @param p2 unused
 * @param text unused
 * @return the cost of this operation or an error
 */
CommandCost CmdBuyCompany(TileIndex tile, DoCommandFlag flags, uint32 p1, uint32 p2, const char *text)
{
	CompanyID target_company = (CompanyID)p1;
	Company *c = Company::GetIfValid(target_company);
	if (c == nullptr) return CMD_ERROR;

	/* Disable takeovers when not asked */
	if (!HasBit(c->bankrupt_asked, _current_company)) return CMD_ERROR;

	/* Disable taking over the local company in singleplayer mode */
	if (!_networking && _local_company == c->index) return CMD_ERROR;

	/* Do not allow companies to take over themselves */
	if (target_company == _current_company) return CMD_ERROR;

	/* Disable taking over when not allowed. */
	if (!MayCompanyTakeOver(_current_company, target_company)) return CMD_ERROR;

	/* Get the cost here as the company is deleted in DoAcquireCompany. */
	CommandCost cost(EXPENSES_OTHER, c->bankrupt_value);

	if (flags & DC_EXEC) {
		DoAcquireCompany(c);
	}
	return cost;
}

/**
 * Decline to buy up another company.
 * When a competing company is gone bankrupt you get the chance to purchase
 * that company, actively decline the offer.
 * @param tile unused
 * @param flags type of operation
 * @param p1 company to buy up
 * @param p2 unused
 * @param text unused
 * @return the cost of this operation or an error
 */
CommandCost CmdDeclineBuyCompany(TileIndex tile, DoCommandFlag flags, uint32 p1, uint32 p2, const char *text)
{
	CompanyID target_company = (CompanyID)p1;
	Company *c = Company::GetIfValid(target_company);
	if (c == nullptr) return CommandCost();

	if (flags & DC_EXEC) {
		if (c->bankrupt_last_asked == _current_company) {
			c->bankrupt_timeout = 0;
		}
	}
	return CommandCost();
}

uint ScaleQuantity(uint amount, int scale_factor, bool allow_trunc)
{
	scale_factor += 200; // ensure factor is positive
	assert(scale_factor >= 0);
	int cf = (scale_factor / 10) - 20;
	int fine = scale_factor % 10;
	return ScaleQuantity(amount, cf, fine, allow_trunc);
}

uint ScaleQuantity(uint amount, int cf, int fine, bool allow_trunc)
{
	if (fine != 0) {
		// 2^0.1 << 16 to 2^0.9 << 16
		const uint32 adj[9] = {70239, 75281, 80684, 86475, 92681, 99334, 106463, 114104, 122294};
		uint64 scaled_amount = ((uint64) amount) * ((uint64) adj[fine - 1]);
		amount = scaled_amount >> 16;
	}

	// apply scale factor
	if (cf < 0) {
		// approx (amount / 2^cf)
		// when allow_trunc is false: adjust with a constant offset of {(2 ^ cf) - 1} (i.e. add cf * 1-bits) before dividing to ensure that it doesn't become zero
		// this skews the curve a little so that isn't entirely exponential, but will still decrease
		// when allow_trunc is true: adjust with a randomised offset
		uint offset = ((1 << -cf) - 1);
		if (allow_trunc) offset &= Random();
		amount = (amount + offset) >> -cf;
	} else if (cf > 0) {
		// approx (amount * 2^cf)
		amount = amount << cf;
	}

	return amount;
}<|MERGE_RESOLUTION|>--- conflicted
+++ resolved
@@ -316,7 +316,6 @@
 
 	assert(old_owner != new_owner);
 
-<<<<<<< HEAD
 	{
 		uint i;
 
@@ -346,40 +345,13 @@
 				cur_company2.Change(c->share_owners[i]);
 				/* Sell the shares */
 				CommandCost res = DoCommand(0, old_owner, 0, DC_EXEC | DC_BANKRUPT, CMD_SELL_SHARE_IN_COMPANY);
-=======
-	/* See if the old_owner had shares in other companies */
-	for (const Company *c : Company::Iterate()) {
-		for (auto share_owner : c->share_owners) {
-			if (share_owner == old_owner) {
-				/* Sell its shares */
-				CommandCost res = Command<CMD_SELL_SHARE_IN_COMPANY>::Do(DC_EXEC | DC_BANKRUPT, c->index);
->>>>>>> 8537fa72
 				/* Because we are in a DoCommand, we can't just execute another one and
 				 *  expect the money to be removed. We need to do it ourself! */
 				SubtractMoneyFromCompany(res);
 			}
 		}
-	}
-
-	/* Sell all the shares that people have on this company */
-	Backup<CompanyID> cur_company2(_current_company, FILE_LINE);
-	Company *c = Company::Get(old_owner);
-	for (auto &share_owner : c->share_owners) {
-		if (share_owner == INVALID_OWNER) continue;
-
-		if (c->bankrupt_value == 0 && share_owner == new_owner) {
-			/* You are the one buying the company; so don't sell the shares back to you. */
-			share_owner = INVALID_OWNER;
-		} else {
-			cur_company2.Change(share_owner);
-			/* Sell the shares */
-			CommandCost res = Command<CMD_SELL_SHARE_IN_COMPANY>::Do(DC_EXEC | DC_BANKRUPT, old_owner);
-			/* Because we are in a DoCommand, we can't just execute another one and
-			 *  expect the money to be removed. We need to do it ourself! */
-			SubtractMoneyFromCompany(res);
-		}
-	}
-	cur_company2.Restore();
+		cur_company2.Restore();
+	}
 
 	/* Temporarily increase the company's money, to be sure that
 	 * removing their property doesn't fail because of lack of money.
@@ -2463,9 +2435,9 @@
 	if (_cur_year - c->inaugurated_year < _settings_game.economy.min_years_for_shares) return_cmd_error(STR_ERROR_PROTECTED);
 
 	/* Those lines are here for network-protection (clients can be slow) */
-	if (GetAmountOwnedBy(c, INVALID_OWNER) == 0) return cost;
-
-	if (GetAmountOwnedBy(c, INVALID_OWNER) == 1) {
+	if (GetAmountOwnedBy(c, COMPANY_SPECTATOR) == 0) return cost;
+
+	if (GetAmountOwnedBy(c, COMPANY_SPECTATOR) == 1) {
 		if (!c->is_ai) return cost; //  We can not buy out a real company (temporarily). TODO: well, enable it obviously.
 
 		if (GetAmountOwnedBy(c, _current_company) == 3 && !MayCompanyTakeOver(_current_company, target_company)) return_cmd_error(STR_ERROR_TOO_MANY_VEHICLES_IN_GAME);
@@ -2474,14 +2446,17 @@
 
 	cost.AddCost(CalculateCompanyValue(c) >> 2);
 	if (flags & DC_EXEC) {
-		auto unowned_share = std::find(c->share_owners.begin(), c->share_owners.end(), INVALID_OWNER);
-		assert(unowned_share != c->share_owners.end()); // share owners is guaranteed to contain at least one INVALID_OWNER, i.e. unowned share
-		*unowned_share = _current_company;
-
-		auto current_company_owns_share = [](auto share_owner) { return share_owner == _current_company; };
-		if (std::all_of(c->share_owners.begin(), c->share_owners.end(), current_company_owns_share)) {
-			c->bankrupt_value = 0;
-			DoAcquireCompany(c);
+		Owner *b = c->share_owners;
+
+		while (*b != COMPANY_SPECTATOR) b++; // share owners is guaranteed to contain at least one COMPANY_SPECTATOR
+		*b = _current_company;
+
+		for (int i = 0; c->share_owners[i] == _current_company;) {
+			if (++i == 4) {
+				c->bankrupt_value = 0;
+				DoAcquireCompany(c);
+				break;
+			}
 		}
 		InvalidateWindowData(WC_COMPANY, target_company);
 		CompanyAdminUpdate(c);
@@ -2518,9 +2493,9 @@
 	cost = -(cost - (cost >> 7));
 
 	if (flags & DC_EXEC) {
-		auto our_owner = std::find(c->share_owners.begin(), c->share_owners.end(), _current_company);
-		assert(our_owner != c->share_owners.end()); // share owners is guaranteed to contain at least one INVALID_OWNER
-		*our_owner = INVALID_OWNER;
+		Owner *b = c->share_owners;
+		while (*b != _current_company) b++; // share owners is guaranteed to contain company
+		*b = COMPANY_SPECTATOR;
 		InvalidateWindowData(WC_COMPANY, target_company);
 		CompanyAdminUpdate(c);
 	}
