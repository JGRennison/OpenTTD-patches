--- conflicted
+++ resolved
@@ -493,15 +493,9 @@
 
 		if (new_owner != INVALID_OWNER) GroupStatistics::UpdateAutoreplace(new_owner);
 	} else {
-<<<<<<< HEAD
 		/* Depending on sharing settings, other companies could be affected too.
 		 * Let the infrastructure sharing code handle this. */
 		HandleSharingCompanyDeletion(old_owner);
-=======
-	/* Depending on sharing settings, other companies could be affected too.
-	 * Let the infrastructure sharing code handle this. */
-	HandleSharingCompanyDeletion(old_owner);
->>>>>>> 248ac0e2
 	}
 	TraceRestrictUpdateCompanyID(old_owner, new_owner);
 
@@ -523,11 +517,7 @@
 			/* tracks are being removed while sharing is enabled.
 			 * Thus, update all signals and crossings. */
 			UpdateAllBlockSignals();
-<<<<<<< HEAD
-		}
-=======
-				}
->>>>>>> 248ac0e2
+		}
 		/* Update any signals in the buffer */
 		UpdateSignalsInBuffer();
 	}
