/*
 * This file is part of OpenTTD.
 * OpenTTD is free software; you can redistribute it and/or modify it under the terms of the GNU General Public License as published by the Free Software Foundation, version 2.
 * OpenTTD is distributed in the hope that it will be useful, but WITHOUT ANY WARRANTY; without even the implied warranty of MERCHANTABILITY or FITNESS FOR A PARTICULAR PURPOSE.
 * See the GNU General Public License for more details. You should have received a copy of the GNU General Public License along with OpenTTD. If not, see <http://www.gnu.org/licenses/>.
 */

/** @file economy.cpp Handling of the economy. */

#include "stdafx.h"
#include "company_cmd.h"
#include "company_func.h"
#include "command_func.h"
#include "industry.h"
#include "town.h"
#include "news_func.h"
#include "network/network.h"
#include "network/network_func.h"
#include "ai/ai.hpp"
#include "aircraft.h"
#include "train.h"
#include "newgrf_engine.h"
#include "engine_base.h"
#include "ground_vehicle.hpp"
#include "newgrf_cargo.h"
#include "newgrf_sound.h"
#include "newgrf_industrytiles.h"
#include "newgrf_station.h"
#include "newgrf_airporttiles.h"
#include "newgrf_roadstop.h"
#include "object.h"
#include "strings_func.h"
#include "date_func.h"
#include "vehicle_func.h"
#include "sound_func.h"
#include "autoreplace_func.h"
#include "company_gui.h"
#include "signs_base.h"
#include "subsidy_base.h"
#include "subsidy_func.h"
#include "station_base.h"
#include "waypoint_base.h"
#include "economy_base.h"
#include "core/pool_func.hpp"
#include "core/backup_type.hpp"
#include "core/container_func.hpp"
#include "infrastructure_func.h"
#include "cargo_type.h"
#include "water.h"
#include "game/game.hpp"
#include "cargomonitor.h"
#include "goal_base.h"
#include "story_base.h"
#include "linkgraph/refresh.h"
#include "tracerestrict.h"
#include "tbtr_template_vehicle.h"
#include "tbtr_template_vehicle_func.h"
#include "scope_info.h"
#include "pathfinder/yapf/yapf_cache.h"
#include "debug_desync.h"
#include "event_logs.h"
#include "plans_func.h"
#include "order_backup.h"
#include "vehicle_cmd.h"

#include "table/strings.h"
#include "table/pricebase.h"

#include "safeguards.h"


/* Initialize the cargo payment-pool */
CargoPaymentPool _cargo_payment_pool("CargoPayment");
INSTANTIATE_POOL_METHODS(CargoPayment)

/**
 * Multiply two integer values and shift the results to right.
 *
 * This function multiplies two integer values. The result is
 * shifted by the amount of shift to right.
 *
 * @param a The first integer
 * @param b The second integer
 * @param shift The amount to shift the value to right.
 * @return The shifted result
 */
static inline int32_t BigMulS(const int32_t a, const int32_t b, const uint8_t shift)
{
	return (int32_t)((int64_t)a * (int64_t)b >> shift);
}

typedef std::vector<Industry *> SmallIndustryList;

/**
 * Score info, values used for computing the detailed performance rating.
 */
const ScoreInfo _score_info[] = {
	{     120, 100}, // SCORE_VEHICLES
	{      80, 100}, // SCORE_STATIONS
	{   10000, 100}, // SCORE_MIN_PROFIT
	{   50000,  50}, // SCORE_MIN_INCOME
	{  100000, 100}, // SCORE_MAX_INCOME
	{   40000, 400}, // SCORE_DELIVERED
	{       8,  50}, // SCORE_CARGO
	{10000000,  50}, // SCORE_MONEY
	{  250000,  50}, // SCORE_LOAN
	{       0,   0}  // SCORE_TOTAL
};

int64_t _score_part[MAX_COMPANIES][SCORE_END];
Economy _economy;
Prices _price;
Money _additional_cash_required;
static PriceMultipliers _price_base_multiplier;

CargoScaler _town_cargo_scaler;
CargoScaler _industry_cargo_scaler;
CargoScaler _industry_inverse_cargo_scaler;

extern int GetAmountOwnedBy(const Company *c, Owner owner);

/**
 * Calculate the value of the assets of a company.
 *
 * @param c The company to calculate the value of.
 * @return The value of the assets of the company.
 */
static Money CalculateCompanyAssetValue(const Company *c)
{
	Money owned_shares_value = 0;

	for (const Company *co : Company::Iterate()) {
		int shares_owned = GetAmountOwnedBy(co, c->index);

		if (shares_owned > 0) owned_shares_value += (CalculateCompanyValueExcludingShares(co) / 4) * shares_owned;
	}

	return owned_shares_value + CalculateCompanyValueExcludingShares(c);
}

Money CalculateCompanyValueExcludingShares(const Company *c, bool including_loan)
{
	Owner owner = c->index;

	uint num = 0;

	for (const Station *st : Station::Iterate()) {
		if (st->owner == owner) num += CountBits(st->facilities.base());
	}

	Money value = num * _price[PR_STATION_VALUE] * 25;

	for (const Vehicle *v : Vehicle::Iterate()) {
		if (v->owner != owner) continue;
		if (HasBit(v->subtype, GVSF_VIRTUAL)) continue;

		if (v->type == VEH_TRAIN ||
				v->type == VEH_ROAD ||
				(v->type == VEH_AIRCRAFT && Aircraft::From(v)->IsNormalAircraft()) ||
				v->type == VEH_SHIP) {
			value += v->value * 3 >> 1;
		}
	}

	return value;
}

/**
 * Calculate the value of the company. That is the value of all
 * assets (vehicles, stations) and money (including loan),
 * except when including_loan is \c false which is useful when
 * we want to calculate the value for bankruptcy.
 * @param c the company to get the value of.
 * @param including_loan include the loan in the company value.
 * @return the value of the company.
 */
Money CalculateCompanyValue(const Company *c, bool including_loan)
{
	Money value = CalculateCompanyAssetValue(c);

	/* Add real money value */
	if (including_loan) value -= c->current_loan;
	value += c->money;

	return std::max<Money>(value, 1);
}

/**
 * Calculate what you have to pay to take over a company.
 *
 * This is different from bankruptcy and company value, and involves a few
 * more parameters to make it more realistic.
 *
 * You have to pay for:
 * - The value of all the assets in the company.
 * - The loan the company has (the investors really want their money back).
 * - The profit for the next two years (if positive) based on the last four quarters.
 *
 * And on top of that, they walk away with all the money they have in the bank.
 *
 * @param c the company to get the value of.
 * @return The value of the company.
 */
Money CalculateHostileTakeoverValue(const Company *c)
{
	Money value = CalculateCompanyAssetValue(c);

	value += c->current_loan;
	/* Negative balance is basically a loan. */
	if (c->money < 0) {
		value += -c->money;
	}

	for (int quarter = 0; quarter < 4; quarter++) {
		value += std::max<Money>(c->old_economy[quarter].income + c->old_economy[quarter].expenses, 0) * 2;
	}

	return std::max<Money>(value, 1);
}

/**
 * if update is set to true, the economy is updated with this score
 *  (also the house is updated, should only be true in the on-tick event)
 * @param update the economy with calculated score
 * @param c company been evaluated
 * @return actual score of this company
 *
 */
int UpdateCompanyRatingAndValue(Company *c, bool update)
{
	Owner owner = c->index;
	int score = 0;

	memset(_score_part[owner], 0, sizeof(_score_part[owner]));

	/* Count vehicles */
	{
		Money min_profit = 0;
		bool min_profit_first = true;
		uint num = 0;

		for (const Vehicle *v : Vehicle::IterateFrontOnly()) {
			if (v->owner != owner) continue;
			if (IsCompanyBuildableVehicleType(v->type) && v->IsPrimaryVehicle() && !HasBit(v->subtype, GVSF_VIRTUAL)) {
				if (v->profit_last_year > 0) num++; // For the vehicle score only count profitable vehicles
				if (v->economy_age > VEHICLE_PROFIT_MIN_AGE) {
					/* Find the vehicle with the lowest amount of profit */
					if (min_profit_first || min_profit > v->profit_last_year) {
						min_profit = v->profit_last_year;
						min_profit_first = false;
					}
				}
			}
		}

		min_profit >>= 8; // remove the fract part

		_score_part[owner][SCORE_VEHICLES] = num;
		/* Don't allow negative min_profit to show */
		if (min_profit > 0) {
			_score_part[owner][SCORE_MIN_PROFIT] = min_profit;
		}
	}

	/* Count stations */
	{
		uint num = 0;
		for (const Station *st : Station::Iterate()) {
			/* Only count stations that are actually serviced */
			if (st->owner == owner && (st->time_since_load <= 20 || st->time_since_unload <= 20)) num += CountBits(st->facilities.base());
		}
		_score_part[owner][SCORE_STATIONS] = num;
	}

	/* Generate statistics depending on recent income statistics */
	{
		int numec = std::min<uint>(c->num_valid_stat_ent, 12u);
		if (numec != 0) {
			const CompanyEconomyEntry *cee = c->old_economy;
			Money min_income = cee->income + cee->expenses;
			Money max_income = cee->income + cee->expenses;

			do {
				min_income = std::min(min_income, cee->income + cee->expenses);
				max_income = std::max(max_income, cee->income + cee->expenses);
			} while (++cee, --numec);

			if (min_income > 0) {
				_score_part[owner][SCORE_MIN_INCOME] = min_income;
			}

			_score_part[owner][SCORE_MAX_INCOME] = max_income;
		}
	}

	/* Generate score depending on amount of transported cargo */
	{
		int numec = std::min<uint>(c->num_valid_stat_ent, 4u);
		if (numec != 0) {
			const CompanyEconomyEntry *cee = c->old_economy;
			OverflowSafeInt64 total_delivered = 0;
			do {
				total_delivered += cee->delivered_cargo.GetSum<OverflowSafeInt64>();
			} while (++cee, --numec);

			_score_part[owner][SCORE_DELIVERED] = total_delivered;
		}
	}

	/* Generate score for variety of cargo */
	{
		_score_part[owner][SCORE_CARGO] = c->old_economy->delivered_cargo.GetCount();
	}

	/* Generate score for company's money */
	{
		if (c->money > 0) {
			_score_part[owner][SCORE_MONEY] = c->money;
		}
	}

	/* Generate score for loan */
	{
		_score_part[owner][SCORE_LOAN] = _score_info[SCORE_LOAN].needed - c->current_loan;
	}

	/* Now we calculate the score for each item.. */
	{
		int total_score = 0;
		int s;
		score = 0;
		for (ScoreID i = SCORE_BEGIN; i < SCORE_END; i++) {
			/* Skip the total */
			if (i == SCORE_TOTAL) continue;
			/*  Check the score */
			s = Clamp<int64_t>(_score_part[owner][i], 0, _score_info[i].needed) * _score_info[i].score / _score_info[i].needed;
			score += s;
			total_score += _score_info[i].score;
		}

		_score_part[owner][SCORE_TOTAL] = score;

		/*  We always want the score scaled to SCORE_MAX (1000) */
		if (total_score != SCORE_MAX) score = score * SCORE_MAX / total_score;
	}

	if (update) {
		c->old_economy[0].performance_history = score;
		UpdateCompanyHQ(c->location_of_HQ, score);
		c->old_economy[0].company_value = CalculateCompanyValue(c);
	}

	SetWindowDirty(WC_PERFORMANCE_DETAIL, 0);
	return score;
}

/**
 * Change the ownership of all the items of a company.
 * @param old_owner The company that gets removed.
 * @param new_owner The company to merge to, or INVALID_OWNER to remove the company.
 */
void ChangeOwnershipOfCompanyItems(Owner old_owner, Owner new_owner)
{
	/* We need to set _current_company to old_owner before we try to move
	 * the client. This is needed as it needs to know whether "you" really
	 * are the current local company. */
	Backup<CompanyID> cur_company(_current_company, old_owner, FILE_LINE);
	/* In all cases, make spectators of clients connected to that company */
	if (_networking) NetworkClientsToSpectators(old_owner);
	if (old_owner == _local_company) {
		/* Single player cheated to AI company.
		 * There are no spectators in singleplayer mode, so we must pick some other company. */
		assert(!_networking);
		OrderBackup::Reset();
		Backup<CompanyID> cur_company2(_current_company, FILE_LINE);
		for (const Company *c : Company::Iterate()) {
			if (c->index != old_owner) {
				SetLocalCompany(c->index);
				break;
			}
		}
		cur_company2.Restore();
		assert(old_owner != _local_company);
	}

	ClearOrderDestinationRefcountMap();

	assert(old_owner != new_owner);

	{
		uint i;

		/* See if the old_owner had shares in other companies */
		for (const Company *c : Company::Iterate()) {
			for (i = 0; i < 4; i++) {
				if (c->share_owners[i] == old_owner) {
					/* Sell its shares */
					CommandCost res = Command<CMD_SELL_SHARE_IN_COMPANY>::Do(DC_EXEC | DC_BANKRUPT, c->index);
					/* Because we are in a DoCommand, we can't just execute another one and
					 *  expect the money to be removed. We need to do it ourself! */
					SubtractMoneyFromCompany(res);
				}
			}
		}

		/* Sell all the shares that people have on this company */
		Backup<CompanyID> cur_company2(_current_company, FILE_LINE);
		Company *c = Company::Get(old_owner);
		for (i = 0; i < 4; i++) {
			if (c->share_owners[i] == INVALID_OWNER) continue;

			if (c->bankrupt_value == 0 && c->share_owners[i] == new_owner) {
				/* You are the one buying the company; so don't sell the shares back to you. */
				c->share_owners[i] = INVALID_OWNER;
			} else {
				cur_company2.Change(c->share_owners[i]);
				/* Sell the shares */
				CommandCost res = Command<CMD_SELL_SHARE_IN_COMPANY>::Do(DC_EXEC | DC_BANKRUPT, old_owner);
				/* Because we are in a DoCommand, we can't just execute another one and
				 *  expect the money to be removed. We need to do it ourself! */
				SubtractMoneyFromCompany(res);
			}
		}
		cur_company2.Restore();
	}

	/* Temporarily increase the company's money, to be sure that
	 * removing their property doesn't fail because of lack of money.
	 * Not too drastically though, because it could overflow */
	if (new_owner == INVALID_OWNER) {
		Company::Get(old_owner)->money = UINT64_MAX >> 2; // jackpot ;p
	}

	for (Subsidy *s : Subsidy::Iterate()) {
		if (s->awarded == old_owner) {
			if (new_owner == INVALID_OWNER) {
				delete s;
			} else {
				s->awarded = new_owner;
			}
		}
	}
	if (new_owner == INVALID_OWNER) RebuildSubsidisedSourceAndDestinationCache();

	/* Take care of rating and transport rights in towns */
	for (Town *t : Town::Iterate()) {
		/* If a company takes over, give the ratings to that company. */
		if (new_owner != INVALID_OWNER) {
			if (t->have_ratings.Test(old_owner)) {
				if (t->have_ratings.Test(new_owner)) {
					/* use max of the two ratings. */
					t->ratings[new_owner] = std::max(t->ratings[new_owner], t->ratings[old_owner]);
				} else {
					t->have_ratings.Set(new_owner);
					t->ratings[new_owner] = t->ratings[old_owner];
				}
			}
		}

		/* Reset the ratings for the old owner */
		t->ratings[old_owner] = RATING_INITIAL;
		t->have_ratings.Reset(old_owner);

		/* Transfer exclusive rights */
		if (t->exclusive_counter > 0 && t->exclusivity == old_owner) {
			if (new_owner != INVALID_OWNER) {
				t->exclusivity = new_owner;
			} else {
				t->exclusive_counter = 0;
				t->exclusivity = INVALID_COMPANY;
			}
		}
	}

	{
		for (Vehicle *v : Vehicle::Iterate()) {
			if (v->owner == old_owner && IsCompanyBuildableVehicleType(v->type)) {
				if (new_owner == INVALID_OWNER) {
					if (v->Previous() == nullptr) {
						if (_settings_game.economy.infrastructure_sharing[VEH_TRAIN] && v->type == VEH_TRAIN && Train::From(v)->IsFrontEngine() && !Train::From(v)->IsVirtual()) {
							DeleteVisibleTrain(Train::From(v));
						} else {
							delete v;
						}
					}
				} else {
					if (v->IsEngineCountable()) GroupStatistics::CountEngine(v, -1);
					if (v->IsPrimaryVehicle()) GroupStatistics::CountVehicle(v, -1);
				}
			}
		}
	}

	/* In all cases clear replace engine rules.
	 * Even if it was copied, it could interfere with new owner's rules */
	RemoveAllEngineReplacementForCompany(Company::Get(old_owner));

	if (new_owner == INVALID_OWNER) {
		RemoveAllGroupsForCompany(old_owner);
	} else {
		Company *c = Company::Get(old_owner);
		for (Group *g : Group::Iterate()) {
			if (g->owner == old_owner) {
				g->owner = new_owner;
				g->number = c->freegroups.UseID(c->freegroups.NextID());
			}
		}
	}

	/* Change ownership of vehicles */
	if (new_owner != INVALID_OWNER) {
		Company *new_company = Company::Get(new_owner);

		/* Override company settings to new company defaults in case we need to convert them.
		 * This is required as the CmdChangeServiceInt doesn't copy the supplied value when it is non-custom
		 */
		{
			Company *old_company = Company::Get(old_owner);

			old_company->settings.vehicle.servint_aircraft = new_company->settings.vehicle.servint_aircraft;
			old_company->settings.vehicle.servint_trains = new_company->settings.vehicle.servint_trains;
			old_company->settings.vehicle.servint_roadveh = new_company->settings.vehicle.servint_roadveh;
			old_company->settings.vehicle.servint_ships = new_company->settings.vehicle.servint_ships;
			old_company->settings.vehicle.servint_ispercent = new_company->settings.vehicle.servint_ispercent;
		}

		for (Vehicle *v : Vehicle::Iterate()) {
			if (v->owner == old_owner && IsCompanyBuildableVehicleType(v->type)) {
				/* Correct default values of interval settings while maintaining custom set ones.
				 * This prevents invalid values on mismatching company defaults being accepted.
				 */
				if (!v->ServiceIntervalIsCustom()) {
					/* Technically, passing the interval is not needed as the command will query the default value itself.
					 * However, do not rely on that behaviour.
					 */
					int interval = CompanyServiceInterval(new_company, v->type);
					Command<CMD_CHANGE_SERVICE_INT>::Do({DoCommandFlag::Execute, DoCommandFlag::Bankrupt}, v->index, interval, false, new_company->settings.vehicle.servint_ispercent);
				}

				v->owner = new_owner;

				/* Owner changes, clear cache */
				v->colourmap = PAL_NONE;
				v->InvalidateNewGRFCache();
				v->InvalidateImageCache();

				if (v->IsEngineCountable()) {
					GroupStatistics::CountEngine(v, 1);
				}
				if (v->IsPrimaryVehicle() && !HasBit(v->subtype, GVSF_VIRTUAL)) {
					GroupStatistics::CountVehicle(v, 1);
					auto &unitidgen = new_company->freeunits[v->type];
					v->unitnumber = unitidgen.UseID(unitidgen.NextID());
				}

				/* Invalidate the vehicle's cargo payment "owner cache". */
				if (v->cargo_payment != nullptr) v->cargo_payment->owner = nullptr;
			}
		}

		if (new_owner != INVALID_OWNER) GroupStatistics::UpdateAutoreplace(new_owner);
	} else {
		/* Depending on sharing settings, other companies could be affected too.
		 * Let the infrastructure sharing code handle this. */
		HandleSharingCompanyDeletion(old_owner);
	}
	TraceRestrictUpdateCompanyID(old_owner, new_owner);

	/* Change ownership of template vehicles */
	if (new_owner == INVALID_OWNER) {
		ReindexTemplateReplacementsRecursiveGuard guard;
		for (TemplateVehicle *tv : TemplateVehicle::Iterate()) {
			if (tv->owner == old_owner && tv->Prev() == nullptr) {
				RemoveTemplateReplacementsReferencingTemplate(tv->index);
				delete tv;
			}
		}
	} else {
		for (TemplateVehicle *tv : TemplateVehicle::Iterate()) {
			if (tv->owner == old_owner) tv->owner = new_owner;
		}
	}

	/*  Change ownership of tiles */
	StartRemoveOrderFromAllVehiclesBatch();
	{
		TileIndex tile(0);
		do {
			ChangeTileOwner(tile, old_owner, new_owner);
		} while (++tile != Map::Size());

		if (new_owner != INVALID_OWNER) {
			/* Update all signals because there can be new segment that was owned by two companies
			 * and signals were not propagated
			 * Similar with crossings - it is needed to bar crossings that weren't before
			 * because of different owner of crossing and approaching train */

			UpdateAllBlockSignals(new_owner);
		} else if (_settings_game.economy.infrastructure_sharing[VEH_TRAIN]) {
			/* tracks are being removed while sharing is enabled.
			 * Thus, update all signals and crossings. */
			UpdateAllBlockSignals();
		}
		/* Update any signals in the buffer */
		UpdateSignalsInBuffer();
	}
	StopRemoveOrderFromAllVehiclesBatch();

	/* Add airport infrastructure count of the old company to the new one. */
	if (new_owner != INVALID_OWNER) Company::Get(new_owner)->infrastructure.airport += Company::Get(old_owner)->infrastructure.airport;

	/* convert owner of stations (including deleted ones, but excluding buoys) */
	for (Station *st : Station::Iterate()) {
		if (st->owner == old_owner) {
			/* if a company goes bankrupt, set owner to OWNER_NONE so the sign doesn't disappear immediately
			 * also, drawing station window would cause reading invalid company's colour */
			st->owner = new_owner == INVALID_OWNER ? OWNER_NONE : new_owner;
		}
	}

	/* do the same for waypoints (we need to do this here so deleted waypoints are converted too) */
	for (Waypoint *wp : Waypoint::Iterate()) {
		if (wp->owner == old_owner) {
			wp->owner = new_owner == INVALID_OWNER ? OWNER_NONE : new_owner;
		}
	}

	for (Sign *si : Sign::Iterate()) {
		if (si->owner == old_owner) si->owner = new_owner == INVALID_OWNER ? OWNER_NONE : new_owner;
	}

	/* Remove Game Script created Goals, CargoMonitors and Story pages. */
	for (Goal *g : Goal::Iterate()) {
		if (g->company == old_owner) delete g;
	}

	ClearCargoPickupMonitoring(old_owner);
	ClearCargoDeliveryMonitoring(old_owner);

	for (StoryPage *sp : StoryPage::Iterate()) {
		if (sp->company == old_owner) delete sp;
	}

	/* Change colour of existing windows */
	if (new_owner != INVALID_OWNER) ChangeWindowOwner(old_owner, new_owner);

	/* Change owner of deferred cargo payments */
	ChangeOwnershipOfCargoPacketDeferredPayments(old_owner, new_owner);

	IntialiseOrderDestinationRefcountMap();

	YapfNotifyTrackLayoutChange(INVALID_TILE, INVALID_TRACK);

	NotifyRoadLayoutChanged();

	InvalidateTemplateReplacementImages();

	cur_company.Restore();

	if (new_owner != INVALID_OWNER) {
		AppendSpecialEventsLogEntry(fmt::format("Company merge: old: {}, new {}", old_owner, new_owner));
	} else {
		AppendSpecialEventsLogEntry(fmt::format("Company deletion: old: {}", old_owner));
	}

	RegisterGameEvents(new_owner != INVALID_OWNER ? GEF_COMPANY_MERGE : GEF_COMPANY_DELETE);

	MarkWholeScreenDirty();

	extern void MarkAllViewportMapLandscapesDirty();
	MarkAllViewportMapLandscapesDirty();

	InvalidatePlanCaches();
}

/**
 * Check for bankruptcy of a company. Called every three months.
 * @param c Company to check.
 */
static void CompanyCheckBankrupt(Company *c)
{
	/* If "Infinite money" setting is on, companies should not go bankrupt. */
	if (_settings_game.difficulty.infinite_money) return;

	/*  If the company has money again, it does not go bankrupt */
	if (c->bankrupt_flags & CBRF_SALE) return;
	if (c->money - c->current_loan >= -c->GetMaxLoan()) {
		int previous_months_of_bankruptcy = CeilDiv(c->months_of_bankruptcy, 3);
		c->months_of_bankruptcy = 0;
		c->bankrupt_asked = CompanyMask{};
		CloseWindowById(WC_BUY_COMPANY, c->index);
		if (previous_months_of_bankruptcy != 0) CompanyAdminUpdate(c);
		return;
	}

	c->months_of_bankruptcy++;

	switch (c->months_of_bankruptcy) {
		/* All the boring cases (months) with a bad balance where no action is taken */
		case 0:
		case 1:
		case 2:
		case 3:

		case 5:
		case 6:

		case 8:
		case 9:
			break;

		/* Warn about bankruptcy after 3 months */
		case 4: {
			auto cni = std::make_unique<CompanyNewsInformation>(c);
			SetDParam(0, STR_NEWS_COMPANY_IN_TROUBLE_TITLE);
			SetDParam(1, STR_NEWS_COMPANY_IN_TROUBLE_DESCRIPTION);
			SetDParamStr(2, cni->company_name);
			AddCompanyNewsItem(STR_MESSAGE_NEWS_FORMAT, std::move(cni));
			AI::BroadcastNewEvent(new ScriptEventCompanyInTrouble(c->index));
			Game::NewEvent(new ScriptEventCompanyInTrouble(c->index));
			break;
		}

		/* Offer company for sale after 6 months */
		case 7: {
			/* Don't consider the loan */
			Money val = CalculateCompanyValue(c, false);

			c->bankrupt_value = val;
			c->bankrupt_asked = CompanyMask{}.Set(c->index); // Don't ask the owner
			c->bankrupt_timeout = 0;

			/* The company assets should always have some value */
			assert(c->bankrupt_value > 0);
			break;
		}

		/* Bankrupt company after 6 months (if the company has no value) or latest
		 * after 9 months (if it still had value after 6 months) */
		default:
		case 10: {
			if (!_networking && _local_company == c->index) {
				/* If we are in singleplayer mode, leave the company playing. Eg. there
				 * is no THE-END, otherwise mark the client as spectator to make sure
				 * they are no longer in control of this company. However... when you
				 * join another company (cheat) the "unowned" company can bankrupt. */
				c->bankrupt_asked.Set();
				break;
			}

			/* Actually remove the company, but not when we're a network client.
			 * In case of network clients we will be getting a command from the
			 * server. It is done in this way as we are called from the
			 * StateGameLoop which can't change the current company, and thus
			 * updating the local company triggers an assert later on. In the
			 * case of a network game the command will be processed at a time
			 * that changing the current company is okay. In case of single
			 * player we are sure (the above check) that we are not the local
			 * company and thus we won't be moved. */
			if (!_networking || _network_server) {
				Command<CMD_COMPANY_CTRL>::Post(CCA_DELETE, c->index, CRR_BANKRUPT, INVALID_CLIENT_ID, {});
				return;
			}
			break;
		}
	}

	if (CeilDiv(c->months_of_bankruptcy, 3) != CeilDiv(c->months_of_bankruptcy - 1, 3)) CompanyAdminUpdate(c);
}

/**
 * Update the finances of all companies.
 * Pay for the stations, update the history graph, update ratings and company values, and deal with bankruptcy.
 */
static void CompaniesGenStatistics()
{
	/* Check for bankruptcy each month */
	for (Company *c : Company::Iterate()) {
		CompanyCheckBankrupt(c);
	}

	Backup<CompanyID> cur_company(_current_company, FILE_LINE);

	/* Pay Infrastructure Maintenance, if enabled */
	if (_settings_game.economy.infrastructure_maintenance) {
		/* Improved monthly infrastructure costs. */
		for (const Company *c : Company::Iterate()) {
			cur_company.Change(c->index);

			CommandCost cost(EXPENSES_PROPERTY);
			uint32_t rail_total = c->infrastructure.GetRailTotal();
			for (RailType rt = RAILTYPE_BEGIN; rt < RAILTYPE_END; rt++) {
				if (c->infrastructure.rail[rt] != 0) cost.AddCost(RailMaintenanceCost(rt, c->infrastructure.rail[rt], rail_total));
			}
			cost.AddCost(SignalMaintenanceCost(c->infrastructure.signal));
			uint32_t road_total = c->infrastructure.GetRoadTotal();
			uint32_t tram_total = c->infrastructure.GetTramTotal();
			for (RoadType rt = ROADTYPE_BEGIN; rt < ROADTYPE_END; rt++) {
				if (c->infrastructure.road[rt] != 0) cost.AddCost(RoadMaintenanceCost(rt, c->infrastructure.road[rt], RoadTypeIsRoad(rt) ? road_total : tram_total));
			}
			cost.AddCost(CanalMaintenanceCost(c->infrastructure.water));
			cost.AddCost(StationMaintenanceCost(c->infrastructure.station));
			cost.AddCost(AirportMaintenanceCost(c->index));

			SubtractMoneyFromCompany(cost);
		}
	}
	cur_company.Restore();

	/* Only run the economic statistics and update company stats every 3rd economy month (1st of quarter). */
	if ((EconTime::CurMonth() % 3) != 0) return;

	for (Company *c : Company::Iterate()) {
		/* Drop the oldest history off the end */
		std::copy_backward(c->old_economy, c->old_economy + MAX_HISTORY_QUARTERS - 1, c->old_economy + MAX_HISTORY_QUARTERS);
		c->old_economy[0] = c->cur_economy;
		c->cur_economy = {};

		if (c->num_valid_stat_ent != MAX_HISTORY_QUARTERS) c->num_valid_stat_ent++;

		UpdateCompanyRatingAndValue(c, true);
		if (c->block_preview != 0) c->block_preview--;
	}

	SetWindowDirty(WC_INCOME_GRAPH, 0);
	SetWindowDirty(WC_OPERATING_PROFIT, 0);
	SetWindowDirty(WC_DELIVERED_CARGO, 0);
	SetWindowDirty(WC_PERFORMANCE_HISTORY, 0);
	SetWindowDirty(WC_COMPANY_VALUE, 0);
	SetWindowDirty(WC_COMPANY_LEAGUE, 0);
}

/**
 * Add monthly inflation
 * @param check_year Shall the inflation get stopped after 170 years?
 * @return true if inflation is maxed and nothing was changed
 */
bool AddInflation(bool check_year)
{
	/* The cargo payment inflation differs from the normal inflation, so the
	 * relative amount of money you make with a transport decreases slowly over
	 * the 170 years. After a few hundred years we reach a level in which the
	 * games will become unplayable as the maximum income will be less than
	 * the minimum running cost.
	 *
	 * Furthermore there are a lot of inflation related overflows all over the
	 * place. Solving them is hardly possible because inflation will always
	 * reach the overflow threshold some day. So we'll just perform the
	 * inflation mechanism during the first 170 years (the amount of years that
	 * one had in the original TTD) and stop doing the inflation after that
	 * because it only causes problems that can't be solved nicely and the
	 * inflation doesn't add anything after that either; it even makes playing
	 * it impossible due to the diverging cost and income rates.
	 */
	if (_settings_game.economy.inflation_fixed_dates) {
		if (check_year && (CalTime::CurYear() < CalTime::ORIGINAL_BASE_YEAR || CalTime::CurYear() >= CalTime::ORIGINAL_MAX_YEAR)) return true;
	} else {
		if (check_year && (CalTime::CurYear() - _settings_game.game_creation.starting_year) >= (CalTime::ORIGINAL_MAX_YEAR - CalTime::ORIGINAL_BASE_YEAR)) return true;
	}

	if (_economy.inflation_prices == MAX_INFLATION || _economy.inflation_payment == MAX_INFLATION) return true;

	/* Approximation for (100 + infl_amount)% ** (1 / 12) - 100%
	 * scaled by 65536
	 * 12 -> months per year
	 * This is only a good approximation for small values
	 */
	_economy.inflation_prices  += (_economy.inflation_prices  * _economy.infl_amount    * 54) >> 16;
	_economy.inflation_payment += (_economy.inflation_payment * _economy.infl_amount_pr * 54) >> 16;

	if (_economy.inflation_prices > MAX_INFLATION) _economy.inflation_prices = MAX_INFLATION;
	if (_economy.inflation_payment > MAX_INFLATION) _economy.inflation_payment = MAX_INFLATION;

	return false;
}

/**
 * Computes all prices, payments and maximum loan.
 */
void RecomputePrices()
{
	/* Setup maximum loan as a rounded down multiple of LOAN_INTERVAL. */
	_economy.max_loan = ((uint64_t)_settings_game.difficulty.max_loan * _economy.inflation_prices >> 16) / LOAN_INTERVAL * LOAN_INTERVAL;

	/* Setup price bases */
	for (Price i = PR_BEGIN; i < PR_END; i++) {
		Money price = _price_base_specs[i].start_price;

		/* Apply difficulty settings */
		uint mod = 1;
		switch (_price_base_specs[i].category) {
			case PCAT_RUNNING:
				mod = _settings_game.difficulty.vehicle_costs;
				break;

			case PCAT_CONSTRUCTION:
				mod = _settings_game.difficulty.construction_cost;
				break;

			default: break;
		}
		switch (mod) {
			case 0: price *= 6; break;
			case 1: price *= 8; break; // normalised to 1 below
			case 2: price *= 9; break;
			default: NOT_REACHED();
		}

		/* Apply inflation */
		price = (int64_t)price * _economy.inflation_prices;

		/* Apply newgrf modifiers, remove fractional part of inflation, and normalise on medium difficulty. */
		int shift = _price_base_multiplier[i] - 16 - 3;
		if (shift >= 0) {
			price <<= shift;
		} else {
			price >>= -shift;
		}

		/* Make sure the price does not get reduced to zero.
		 * Zero breaks quite a few commands that use a zero
		 * cost to see whether something got changed or not
		 * and based on that cause an error. When the price
		 * is zero that fails even when things are done. */
		if (price == 0) {
			price = Clamp(_price_base_specs[i].start_price, -1, 1);
			/* No base price should be zero, but be sure. */
			assert(price != 0);
		}
		/* Store value */
		_price[i] = price;
	}

	/* Setup cargo payment */
	for (CargoSpec *cs : CargoSpec::Iterate()) {
		cs->current_payment = (cs->initial_payment * (int64_t)_economy.inflation_payment) >> 16;
	}

	SetWindowClassesDirty(WC_BUILD_VEHICLE);
	SetWindowClassesDirty(WC_BUILD_VIRTUAL_TRAIN);
	SetWindowClassesDirty(WC_REPLACE_VEHICLE);
	SetWindowClassesDirty(WC_VEHICLE_DETAILS);
	SetWindowClassesDirty(WC_COMPANY_INFRASTRUCTURE);
	InvalidateWindowData(WC_PAYMENT_RATES, 0);
}

/** Let all companies pay the monthly interest on their loan. */
static void CompaniesPayInterest()
{
	Backup<CompanyID> cur_company(_current_company, FILE_LINE);
	for (const Company *c : Company::Iterate()) {
		cur_company.Change(c->index);

		/* Over a year the paid interest should be "loan * interest percentage",
		 * but... as that number is likely not dividable by 12 (pay each month),
		 * one needs to account for that in the monthly fee calculations.
		 *
		 * To easily calculate what one should pay "this" month, you calculate
		 * what (total) should have been paid up to this month and you subtract
		 * whatever has been paid in the previous months. This will mean one month
		 * it'll be a bit more and the other it'll be a bit less than the average
		 * monthly fee, but on average it will be exact.
		 *
		 * In order to prevent cheating or abuse (just not paying interest by not
		 * taking a loan) we make companies pay interest on negative cash as well,
		 * except if infinite money is enabled.
		 */
		Money yearly_fee = c->current_loan * _economy.interest_rate / 100;
		Money available_money = GetAvailableMoney(c->index);
		if (available_money < 0) {
			yearly_fee += -available_money * _economy.interest_rate / 100;
		}
		Money up_to_previous_month = yearly_fee * EconTime::CurMonth() / 12;
		Money up_to_this_month = yearly_fee * (EconTime::CurMonth() + 1) / 12;

		SubtractMoneyFromCompany(CommandCost(EXPENSES_LOAN_INTEREST, up_to_this_month - up_to_previous_month));

		SubtractMoneyFromCompany(CommandCost(EXPENSES_OTHER, _price[PR_STATION_VALUE] >> 2));
	}
	cur_company.Restore();
}

static void HandleEconomyFluctuations()
{
	if (_settings_game.difficulty.economy != 0) {
		/* When economy is Fluctuating, decrease counter */
		_economy.fluct--;
	} else if (EconomyIsInRecession()) {
		/* When it's Steady and we are in recession, end it now */
		_economy.fluct = -12;
	} else {
		/* No need to do anything else in other cases */
		return;
	}

	if (_economy.fluct == 0) {
		_economy.fluct = -(int)GB(Random(), 0, 2);
		AddNewsItem(STR_NEWS_BEGIN_OF_RECESSION, NewsType::Economy, NewsStyle::Normal, {});
	} else if (_economy.fluct == -12) {
		_economy.fluct = GB(Random(), 0, 8) + 312;
		AddNewsItem(STR_NEWS_END_OF_RECESSION, NewsType::Economy, NewsStyle::Normal, {});
	}
}


/**
 * Reset changes to the price base multipliers.
 */
void ResetPriceBaseMultipliers()
{
	memset(_price_base_multiplier, 0, sizeof(_price_base_multiplier));
}

/**
 * Change a price base by the given factor.
 * The price base is altered by factors of two.
 * NewBaseCost = OldBaseCost * 2^n
 * @param price Index of price base to change.
 * @param factor Amount to change by.
 */
void SetPriceBaseMultiplier(Price price, int factor)
{
	assert(price < PR_END);
	_price_base_multiplier[price] = Clamp(factor, MIN_PRICE_MODIFIER, MAX_PRICE_MODIFIER);
}

/**
 * Initialize the variables that will maintain the daily industry change system.
 * @param init_counter specifies if the counter is required to be initialized
 */
void StartupIndustryDailyChanges(bool init_counter)
{
	/* After getting map size, it needs to be scaled appropriately and divided by 31,
	 * which stands for the days in a month.
	 * Using just 31 will make it so that a monthly reset (based on the real number of days of that month)
	 * would not be needed.
	 * Since it is based on "fractional parts", the leftover days will not make much of a difference
	 * on the overall total number of changes performed */
	_economy.industry_daily_increment = (Map::Size() * _settings_game.economy.industry_event_rate) / (31 * 100);

	if (init_counter) {
		/* A new game or a savegame from an older version will require the counter to be initialized */
		_economy.industry_daily_change_counter = 0;
	}
}

void StartupEconomy()
{
	_economy.interest_rate = _settings_game.difficulty.initial_interest;
	_economy.infl_amount = _settings_game.difficulty.initial_interest;
	_economy.infl_amount_pr = std::max(0, _settings_game.difficulty.initial_interest - 1);
	_economy.fluct = GB(Random(), 0, 8) + 168;

	if (_settings_game.economy.inflation && _settings_game.economy.inflation_fixed_dates) {
		/* Apply inflation that happened before our game start year. */
		int months = (std::min(CalTime::CurYear(), CalTime::ORIGINAL_MAX_YEAR) - CalTime::ORIGINAL_BASE_YEAR).base() * 12;
		for (int i = 0; i < months; i++) {
			AddInflation(false);
		}
	}

	/* Set up prices */
	RecomputePrices();

	StartupIndustryDailyChanges(true); // As we are starting a new game, initialize the counter too

}

/**
 * Resets economy to initial values
 */
void InitializeEconomy()
{
	_economy.inflation_prices = _economy.inflation_payment = 1 << 16;
	ClearCargoPickupMonitoring();
	ClearCargoDeliveryMonitoring();
}

/**
 * Determine a certain price
 * @param index Price base
 * @param cost_factor Price factor
 * @param grf_file NewGRF to use local price multipliers from.
 * @param shift Extra bit shifting after the computation
 * @return Price
 */
Money GetPrice(Price index, uint cost_factor, const GRFFile *grf_file, int shift)
{
	if (index >= PR_END) return 0;

	Money cost = _price[index] * cost_factor;
	if (grf_file != nullptr) shift += grf_file->price_base_multipliers[index];

	if (shift >= 0) {
		cost <<= shift;
	} else {
		cost >>= -shift;
	}

	return cost;
}

Money GetTransportedGoodsIncome(uint num_pieces, uint dist, uint16_t transit_periods, CargoType cargo_type)
{
	const CargoSpec *cs = CargoSpec::Get(cargo_type);
	if (!cs->IsValid()) {
		/* User changed newgrfs and some vehicle still carries some cargo which is no longer available. */
		return 0;
	}

	/* Use callback to calculate cargo profit, if available */
	if (cs->callback_mask.Test(CargoCallbackMask::ProfitCalc)) {
		uint32_t var18 = ClampTo<uint16_t>(dist) | (ClampTo<uint8_t>(num_pieces) << 16) | (ClampTo<uint8_t>(transit_periods) << 24);
		uint16_t callback = GetCargoCallback(CBID_CARGO_PROFIT_CALC, 0, var18, cs);
		if (callback != CALLBACK_FAILED) {
			int result = GB(callback, 0, 14);

			/* Simulate a 15 bit signed value */
			if (HasBit(callback, 14)) result -= 0x4000;

			/* "The result should be a signed multiplier that gets multiplied
			 * by the amount of cargo moved and the price factor, then gets
			 * divided by 8192." */
			return result * num_pieces * cs->current_payment / 8192;
		}
	}

	static const int MIN_TIME_FACTOR = 31;
	static const int MAX_TIME_FACTOR = 255;
	static const int TIME_FACTOR_FRAC_BITS = 4;
	static const int TIME_FACTOR_FRAC = 1 << TIME_FACTOR_FRAC_BITS;

	if (_settings_game.economy.payment_algorithm == CPA_TRADITIONAL) transit_periods = std::min<uint16_t>(transit_periods, 0xFFu);

	const int periods1 = cs->transit_periods[0];
	const int periods2 = cs->transit_periods[1];
	const int periods_over_periods1 = std::max(transit_periods - periods1, 0);
	const int periods_over_periods2 = std::max(periods_over_periods1 - periods2, 0);
	int periods_over_max = MIN_TIME_FACTOR - MAX_TIME_FACTOR;
	if (periods2 > -periods_over_max) {
		periods_over_max += transit_periods - periods1;
	} else {
		periods_over_max += 2 * (transit_periods - periods1) - periods2;
	}

	/*
	 * The time factor is calculated based on the time it took
	 * (transit_periods) compared two cargo-depending values. The
	 * range is divided into four parts:
	 *
	 *  - constant for fast transits
	 *  - linear decreasing with time with a slope of -1 for medium transports
	 *  - linear decreasing with time with a slope of -2 for slow transports
	 *  - after hitting MIN_TIME_FACTOR, the time factor will be asymptotically decreased to a limit of 1 with a scaled 1/(x+1) function.
	 *
	 */
	if (periods_over_max > 0) {
		const int time_factor = std::max(2 * MIN_TIME_FACTOR * TIME_FACTOR_FRAC * TIME_FACTOR_FRAC / (periods_over_max + 2 * TIME_FACTOR_FRAC), 1); // MIN_TIME_FACTOR / (x/(2 * TIME_FACTOR_FRAC) + 1) + 1, expressed as fixed point with TIME_FACTOR_FRAC_BITS.
		return BigMulS(dist * time_factor * num_pieces, cs->current_payment, 21 + TIME_FACTOR_FRAC_BITS);
	} else {
		const int time_factor = std::max(MAX_TIME_FACTOR - periods_over_periods1 - periods_over_periods2, MIN_TIME_FACTOR);
		return BigMulS(dist * time_factor * num_pieces, cs->current_payment, 21);
	}
}

/** The industries we've currently brought cargo to. */
static SmallIndustryList _cargo_delivery_destinations;

template <class F>
void ForAcceptingIndustries(const Station *st, CargoType cargo_type, IndustryID source, CompanyID company, F&& f) {
	for (const auto &i : st->industries_near) {
		Industry *ind = i.industry;
		if (ind->index == source) continue;

		int cargo_index = ind->GetCargoAcceptedIndex(cargo_type);
		/* Check if matching cargo has been found */
		if (cargo_index < 0) continue;

		/* Check if industry temporarily refuses acceptance */
		if (IndustryTemporarilyRefusesCargo(ind, cargo_type)) continue;

		if (ind->exclusive_supplier != INVALID_OWNER && ind->exclusive_supplier != st->owner) continue;

		if (!f(ind, ind->accepted[cargo_index])) break;
	}
}

uint DeliverGoodsToIndustryNearestFirst(const Station *st, CargoType cargo_type, uint num_pieces, IndustryID source, CompanyID company)
{
	/* Find the nearest industrytile to the station sign inside the catchment area, whose industry accepts the cargo.
	 * This fails in three cases:
	 *  1) The station accepts the cargo because there are enough houses around it accepting the cargo.
	 *  2) The industries in the catchment area temporarily reject the cargo, and the daily station loop has not yet updated station acceptance.
	 *  3) The results of callbacks CBID_INDUSTRY_REFUSE_CARGO and CBID_INDTILE_CARGO_ACCEPTANCE are inconsistent. (documented behaviour)
	 */

	uint accepted = 0;

	ForAcceptingIndustries(st, cargo_type, source, company, [&](Industry *ind, Industry::AcceptedCargo &acc) {
		/* Insert the industry into _cargo_delivery_destinations, if not yet contained */
		include(_cargo_delivery_destinations, ind);

		uint amount = std::min(num_pieces, 0xFFFFu - acc.waiting);
		acc.waiting += amount;
		acc.last_accepted = EconTime::CurDate();
		num_pieces -= amount;
		accepted += amount;

		/* Update the cargo monitor. */
		AddCargoDelivery(cargo_type, company, amount, {source, SourceType::Industry}, st, ind->index);

		return num_pieces != 0;
	});

	return accepted;
}

uint DeliverGoodsToIndustryEqually(const Station *st, CargoType cargo_type, uint num_pieces, IndustryID source, CompanyID company)
{
	struct AcceptingIndustry {
		Industry *ind;
		Industry::AcceptedCargo *acc;
		uint capacity;
		uint delivered;
	};

	std::vector<AcceptingIndustry> acceptingIndustries;

	ForAcceptingIndustries(st, cargo_type, source, company, [&](Industry *ind, Industry::AcceptedCargo &acc) {
		uint capacity = 0xFFFFu - acc.waiting;
		if (capacity > 0) acceptingIndustries.push_back({ ind, &acc, capacity, 0 });
		return true;
	});

	if (acceptingIndustries.empty()) return 0;

	uint accepted = 0;

	auto distributeCargo = [&](AcceptingIndustry &e, uint amount) {
		e.capacity -= amount;
		e.delivered += amount;
		num_pieces -= amount;
		accepted += amount;
	};

	auto finalizeCargo = [&](AcceptingIndustry &e) {
		if (e.delivered == 0) return;
		include(_cargo_delivery_destinations, e.ind);
		e.acc->waiting += e.delivered;
		e.acc->last_accepted = EconTime::CurDate();
		AddCargoDelivery(cargo_type, company, e.delivered, {source, SourceType::Industry}, st, e.ind->index);
	};

	if (acceptingIndustries.size() == 1) {
		distributeCargo(acceptingIndustries[0], std::min<uint>(acceptingIndustries[0].capacity, num_pieces));
		finalizeCargo(acceptingIndustries[0]);
		return accepted;
	}

	/* Sort in order of decreasing capacity */
	std::sort(acceptingIndustries.begin(), acceptingIndustries.end(), [](AcceptingIndustry &a, AcceptingIndustry &b) {
		return std::tie(a.capacity, a.ind->index) > std::tie(b.capacity, b.ind->index);
	});

	/* Handle low-capacity industries first */
	do {
		uint amount = num_pieces / static_cast<uint>(acceptingIndustries.size());
		AcceptingIndustry &acc = acceptingIndustries.back();
		if (amount >= acc.capacity) {
			distributeCargo(acc, acc.capacity);
			finalizeCargo(acc);
			acceptingIndustries.pop_back();
		} else {
			break;
		}
	} while (!acceptingIndustries.empty());

	/* Remaining industries can accept all remaining cargo when distributed evenly */
	if (!acceptingIndustries.empty()) {
		uint amount = num_pieces / static_cast<uint>(acceptingIndustries.size());

		if (amount > 0) {
			for (auto &e : acceptingIndustries) {
				distributeCargo(e, amount);
			}
		}

		/* If cargo didn't divide evenly into remaining industries, distribute the remainder randomly */
		if (num_pieces > 0) {
			assert(num_pieces < acceptingIndustries.size());

			uint idx = RandomRange((uint)acceptingIndustries.size());
			for (uint i = 0; i < acceptingIndustries.size(); ++i) {
				if (acceptingIndustries[idx].capacity > 0) {
					distributeCargo(acceptingIndustries[idx], 1);
					if (num_pieces == 0) break;
				}
				idx++;
				if (idx == acceptingIndustries.size()) idx = 0;
			}
		}

		for (auto &e : acceptingIndustries) {
			finalizeCargo(e);
		}
	}

	return accepted;
}

/**
 * Transfer goods from station to industry.
 * Original distribution mode: All cargo is delivered to the nearest (Manhattan) industry to the station sign, which is inside the acceptance rectangle and actually accepts the cargo.
 * Balanced distribution: Cargo distributed equally amongst the accepting industries in the acceptance rectangle.
 * @param st The station that accepted the cargo
 * @param cargo_type Type of cargo delivered
 * @param num_pieces Amount of cargo delivered
 * @param source The source of the cargo
 * @param company The company delivering the cargo
 * @return actually accepted pieces of cargo
 */
static uint DeliverGoodsToIndustry(const Station *st, CargoType cargo_type, uint num_pieces, IndustryID source, CompanyID company)
{
	switch (_settings_game.station.station_delivery_mode) {
		case SD_BALANCED:
			return DeliverGoodsToIndustryEqually(st, cargo_type, num_pieces, source, company);
		default:
			return DeliverGoodsToIndustryNearestFirst(st, cargo_type, num_pieces, source, company);
	}
}

/**
 * Delivers goods to industries/towns and calculates the payment
 * @param num_pieces amount of cargo delivered
 * @param cargo_type the type of cargo that is delivered
 * @param dest Station the cargo has been unloaded
 * @param distance The distance the cargo has traveled.
 * @param periods_in_transit Travel time in cargo aging periods
 * @param company The company delivering the cargo
 * @param src Source of cargo
 * @return Revenue for delivering cargo
 * @note The cargo is just added to the stockpile of the industry. It is due to the caller to trigger the industry's production machinery
 */
static Money DeliverGoods(int num_pieces, CargoType cargo_type, StationID dest, uint distance, uint16_t periods_in_transit, Company *company, Source src)
{
	assert(num_pieces > 0);

	Station *st = Station::Get(dest);

	/* Give the goods to the industry. */
	uint accepted_ind = DeliverGoodsToIndustry(st, cargo_type, num_pieces, src.type == SourceType::Industry ? src.ToIndustryID() : INVALID_INDUSTRY, company->index);

	/* If this cargo type is always accepted, accept all */
	uint accepted_total = HasBit(st->always_accepted, cargo_type) ? num_pieces : accepted_ind;

	/* Update station statistics */
	if (accepted_total > 0) {
		SetBit(st->goods[cargo_type].status, GoodsEntry::GES_EVER_ACCEPTED);
		SetBit(st->goods[cargo_type].status, GoodsEntry::GES_CURRENT_MONTH);
		SetBit(st->goods[cargo_type].status, GoodsEntry::GES_ACCEPTED_BIGTICK);
	}

	/* Update company statistics */
	company->cur_economy.delivered_cargo[cargo_type] += accepted_total;

	/* Increase town's counter for town effects */
	const CargoSpec *cs = CargoSpec::Get(cargo_type);
	st->town->received[cs->town_acceptance_effect].new_act += accepted_total;

	/* Determine profit */
	Money profit = GetTransportedGoodsIncome(accepted_total, distance, periods_in_transit, cargo_type);

	/* Update the cargo monitor. */
	AddCargoDelivery(cargo_type, company->index, accepted_total - accepted_ind, src, st);

	/* Modify profit if a subsidy is in effect */
	if (CheckSubsidised(cargo_type, company->index, src, st))  {
		switch (_settings_game.difficulty.subsidy_multiplier) {
			case 0:  profit += profit >> 1; break;
			case 1:  profit *= 2; break;
			case 2:  profit *= 3; break;
			default: profit *= 4; break;
		}
	}

	return profit;
}

/**
 * Inform the industry about just delivered cargo
 * DeliverGoodsToIndustry() silently incremented incoming_cargo_waiting, now it is time to do something with the new cargo.
 * @param i The industry to process
 */
static void TriggerIndustryProduction(Industry *i)
{
	const IndustrySpec *indspec = GetIndustrySpec(i->type);
	IndustryCallbackMasks cbm = indspec->callback_mask;

	i->was_cargo_delivered = true;

	if (cbm.Test(IndustryCallbackMask::ProductionCargoArrival) || cbm.Test(IndustryCallbackMask::Production256Ticks)) {
		if (cbm.Test(IndustryCallbackMask::ProductionCargoArrival)) {
			IndustryProductionCallback(i, 0);
		} else {
			SetWindowDirty(WC_INDUSTRY_VIEW, i->index);
		}
	} else {
		for (auto &acc : i->Accepted()) {
			if (acc.waiting == 0 || acc.cargo == INVALID_CARGO) continue;

			for (auto &prod : i->Produced()) {
				if (prod.cargo == INVALID_CARGO) continue;
				prod.waiting = ClampTo<uint16_t>(prod.waiting + (acc.waiting * indspec->input_cargo_multiplier[&acc - i->accepted.get()][&prod - i->produced.get()] / 256));
			}

			acc.waiting = 0;
		}
	}

	TriggerIndustry(i, INDUSTRY_TRIGGER_RECEIVED_CARGO);
	StartStopIndustryTileAnimation(i, IAT_INDUSTRY_RECEIVED_CARGO);
}

/**
 * Makes us a new cargo payment helper.
 * @param front The front of the train
 */
CargoPayment::CargoPayment(Vehicle *front) :
	current_station(front->last_station_visited),
	front(front)
{
}

CargoPayment::~CargoPayment()
{
	if (this->CleaningPool()) return;

	this->front->cargo_payment = nullptr;

	if (this->visual_profit == 0 && this->visual_transfer == 0) return;

	Backup<CompanyID> cur_company(_current_company, this->front->owner, FILE_LINE);

	SubtractMoneyFromCompany(CommandCost(this->front->GetExpenseType(true), -this->route_profit));
	this->front->profit_this_year += (this->visual_profit + this->visual_transfer) << 8;

	if (this->route_profit != 0 && IsLocalCompany() && !PlayVehicleSound(this->front, VSE_LOAD_UNLOAD)) {
		SndPlayVehicleFx(SND_14_CASHTILL, this->front);
	}

	if (HasBit(_extra_display_opt, XDO_SHOW_MONEY_TEXT_EFFECTS)) {
		if (this->visual_transfer != 0) {
			ShowFeederIncomeAnimation(this->front->x_pos, this->front->y_pos,
					this->front->z_pos, this->visual_transfer, -this->visual_profit);
		} else {
			ShowCostOrIncomeAnimation(this->front->x_pos, this->front->y_pos,
					this->front->z_pos, -this->visual_profit);
		}
	}

	cur_company.Restore();
}

/**
 * Handle payment for final delivery of the given cargo packet.
 * @param cargo The cargo type of the cargo.
 * @param cp The cargo packet to pay for.
 * @param count The number of packets to pay for.
 * @param current_tile Current tile the payment is happening on.
 */
void CargoPayment::PayFinalDelivery(CargoType cargo, CargoPacket *cp, uint count, TileIndex current_tile)
{
	if (this->owner == nullptr) {
		this->owner = Company::Get(this->front->owner);
	}

	/* Handle end of route payment */
	Money profit = DeliverGoods(count, cargo, this->current_station, cp->GetDistance(current_tile), cp->GetPeriodsInTransit(), this->owner, cp->GetSource());

	profit -= cp->GetFeederShare(count);

	/* For Infrastructure patch. Handling transfers between other companies */
	this->route_profit += profit;
	cp->PayDeferredPayments();

	/* The vehicle's profit is whatever route profit there is minus feeder shares. */
	this->visual_profit += profit;
}

/**
 * Handle payment for transfer of the given cargo packet.
 * @param cargo The cargo type of the cargo.
 * @param cp The cargo packet to pay for; actual payment won't be made!.
 * @param count The number of packets to pay for.
 * @param current_tile Current tile the payment is happening on.
 * @return The amount of money paid for the transfer.
 */
Money CargoPayment::PayTransfer(CargoType cargo, CargoPacket *cp, uint count, TileIndex current_tile)
{
	/* Pay transfer vehicle the difference between the payment for the journey from
	 * the source to the current point, and the sum of the previous transfer payments */
	Money profit = -cp->GetFeederShare(count) + GetTransportedGoodsIncome(
			count,
			cp->GetDistance(current_tile),
			cp->GetPeriodsInTransit(),
			cargo);

	profit = profit * _settings_game.economy.feeder_payment_share / 100;

	/* For Infrastructure patch. Handling transfers between other companies */
	cp->RegisterDeferredCargoPayment(this->front->owner, this->front->type, profit);

	this->visual_transfer += profit; // accumulate transfer profits for whole vehicle
	return profit; // account for the (virtual) profit already made for the cargo packet
}

/**
 * Returns the load type of a vehicle.
 * In case of cargo type order, the load type returned depends on the cargo carriable by the vehicle.
 * @pre v != nullptr
 * @param v A pointer to a vehicle.
 * @return the load type of this vehicle.
 */
static OrderLoadFlags GetLoadType(const Vehicle *v)
{
	return v->First()->current_order.GetCargoLoadType(v->cargo_type);
}

/**
 * Returns the unload type of a vehicle.
 * In case of cargo type order, the unload type returned depends on the cargo carriable by the vehicle.
 * @pre v != nullptr
 * @param v A pointer to a vehicle.
 * @return The unload type of this vehicle.
 */
static OrderUnloadFlags GetUnloadType(const Vehicle *v)
{
	return v->First()->current_order.GetCargoUnloadType(v->cargo_type);
}

/**
 * Prepare the vehicle to be unloaded.
 * @param front_v the vehicle to be unloaded
 */
void PrepareUnload(Vehicle *front_v)
{
	Station *curr_station = Station::Get(front_v->last_station_visited);
	curr_station->loading_vehicles.push_back(front_v);

	/* At this moment loading cannot be finished */
	ClrBit(front_v->vehicle_flags, VF_LOADING_FINISHED);

	/* Start unloading at the first possible moment */
	front_v->load_unload_ticks = 1;

	assert(front_v->cargo_payment == nullptr);
	/* One CargoPayment per vehicle and the vehicle limit equals the
	 * limit in number of CargoPayments. Can't go wrong. */
	static_assert(CargoPaymentPool::MAX_SIZE == VehiclePool::MAX_SIZE);
	assert(CargoPayment::CanAllocateItem());
	front_v->cargo_payment = new CargoPayment(front_v);

	CargoStationIDStackSet next_station = front_v->GetNextStoppingStation();
	if (front_v->orders == nullptr || (front_v->current_order.GetUnloadType() & OUFB_NO_UNLOAD) == 0) {
		Station *st = Station::Get(front_v->last_station_visited);
		for (Vehicle *v = front_v; v != nullptr; v = v->Next()) {
			if (GetUnloadType(v) & OUFB_NO_UNLOAD) continue;
			const GoodsEntry *ge = &st->goods[v->cargo_type];
			if (v->cargo_cap > 0 && v->cargo.TotalCount() > 0) {
				v->cargo.Stage(
						HasBit(ge->status, GoodsEntry::GES_ACCEPTANCE),
						front_v->last_station_visited, next_station.Get(v->cargo_type),
						GetUnloadType(v), ge,
						v->cargo_type, front_v->cargo_payment,
						v->GetCargoTile());
				if (v->cargo.UnloadCount() > 0) SetBit(v->vehicle_flags, VF_CARGO_UNLOADING);
			}
		}
	}
}

/**
 * Gets the amount of cargo the given vehicle can load in the current tick.
 * This is only about loading speed. The free capacity is ignored.
 * @param v Vehicle to be queried.
 * @return Amount of cargo the vehicle can load at once.
 */
static uint GetLoadAmount(Vehicle *v)
{
	const Engine *e = v->GetEngine();
	uint load_amount = e->info.load_amount;

	/* The default loadamount for mail is 1/4 of the load amount for passengers */
	bool air_mail = v->type == VEH_AIRCRAFT && !Aircraft::From(v)->IsNormalAircraft();
	if (air_mail) load_amount = CeilDiv(load_amount, 4);

	if (_settings_game.order.gradual_loading) {
		uint16_t cb_load_amount = CALLBACK_FAILED;
		if (e->GetGRF() != nullptr && e->GetGRF()->grf_version >= 8) {
			/* Use callback 36 */
			cb_load_amount = GetVehicleProperty(v, PROP_VEHICLE_LOAD_AMOUNT, CALLBACK_FAILED);
		} else if (e->info.callback_mask.Test(VehicleCallbackMask::LoadAmount)) {
			/* Use callback 12 */
			cb_load_amount = GetVehicleCallback(CBID_VEHICLE_LOAD_AMOUNT, 0, 0, v->engine_type, v);
		}
		if (cb_load_amount != CALLBACK_FAILED) {
			if (e->GetGRF()->grf_version < 8) cb_load_amount = GB(cb_load_amount, 0, 8);
			if (cb_load_amount >= 0x100) {
				ErrorUnknownCallbackResult(e->GetGRFID(), CBID_VEHICLE_LOAD_AMOUNT, cb_load_amount);
			} else if (cb_load_amount != 0) {
				load_amount = cb_load_amount;
			}
		}
	}

	/* Scale load amount the same as capacity */
	if (e->info.misc_flags.Test(EngineMiscFlag::NoDefaultCargoMultiplier) && !air_mail) load_amount = CeilDiv(load_amount * CargoSpec::Get(v->cargo_type)->multiplier, 0x100);

	/* Zero load amount breaks a lot of things. */
	return std::max(1u, load_amount);
}

/**
 * Iterate the articulated parts of a vehicle, also considering the special cases of "normal"
 * aircraft and double headed trains. Apply an action to each vehicle and immediately return false
 * if that action does so. Otherwise return true.
 * @tparam Taction Class of action to be applied. Must implement bool operator()([const] Vehicle *).
 * @param v First articulated part.
 * @param action Instance of Taction.
 * @param ignore_multihead_rear Don't call action on multihead rear.
 * @return false if any of the action invocations returned false, true otherwise.
 */
template <class Taction>
bool IterateVehicleParts(Vehicle *v, Taction action, bool ignore_multihead_rear = false)
{
	for (Vehicle *w = v; w != nullptr;
			w = w->HasArticulatedPart() ? w->GetNextArticulatedPart() : nullptr) {
		if (!action(w)) return false;
		if (!ignore_multihead_rear && w->type == VEH_TRAIN) {
			Train *train = Train::From(w);
			if (train->IsMultiheaded() && !action(train->other_multiheaded_part)) return false;
		}
	}
	if (v->type == VEH_AIRCRAFT && Aircraft::From(v)->IsNormalAircraft()) return action(v->Next());
	return true;
}

/**
 * Action to check if a vehicle has no stored cargo.
 */
struct IsEmptyAction
{
	/**
	 * Checks if the vehicle has stored cargo.
	 * @param v Vehicle to be checked.
	 * @return true if v is either empty or has only reserved cargo, false otherwise.
	 */
	bool operator()(const Vehicle *v)
	{
		return v->cargo.StoredCount() == 0;
	}
};

/**
 * Action to check if a vehicle is unloading cargo.
 */
struct IsUnloadingAction
{
	/**
	 * Checks if the vehicle is unloading cargo.
	 * @param v Vehicle to be checked.
	 * @return true if v is unloading, false otherwise.
	 */
	bool operator()(const Vehicle *v)
	{
		return HasBit(v->vehicle_flags, VF_CARGO_UNLOADING);
	}
};

/**
 * Action to check whether a vehicle is wholly in the platform.
 */
struct ThroughLoadTrainInPlatformAction
{
	/**
	 * Checks if the vehicle has stored cargo.
	 * @param v Vehicle to be checked.
	 * @return true if v is either empty or has only reserved cargo, false otherwise.
	 */
	bool operator()(const Vehicle *v)
	{
		assert(v->type == VEH_TRAIN);
		return !HasBit(Train::From(v)->flags, VRF_BEYOND_PLATFORM_END) && !HasBit(Train::From(v)->flags, VRF_NOT_YET_IN_PLATFORM);
	}
};

/**
 * Refit preparation action.
 */
struct PrepareRefitAction
{
	CargoArray &consist_capleft; ///< Capacities left in the consist.
	CargoTypes &refit_mask;          ///< Bitmask of possible refit cargoes.

	/**
	 * Create a refit preparation action.
	 * @param consist_capleft Capacities left in consist, to be updated here.
	 * @param refit_mask Refit mask to be constructed from refit information of vehicles.
	 */
	PrepareRefitAction(CargoArray &consist_capleft, CargoTypes &refit_mask) :
		consist_capleft(consist_capleft), refit_mask(refit_mask) {}

	/**
	 * Prepares for refitting of a vehicle, subtracting its free capacity from consist_capleft and
	 * adding the cargoes it can refit to to the refit mask.
	 * @param v The vehicle to be refitted.
	 * @return true.
	 */
	bool operator()(const Vehicle *v)
	{
		this->consist_capleft[v->cargo_type] -= v->cargo_cap - v->cargo.ReservedCount();
		this->refit_mask |= EngInfo(v->engine_type)->refit_mask;
		return true;
	}
};

/**
 * Action for returning reserved cargo.
 */
struct ReturnCargoAction
{
	Station *st;        ///< Station to give the returned cargo to.
	StationID next_hop; ///< Next hop the cargo should be assigned to.

	/**
	 * Construct a cargo return action.
	 * @param st Station to give the returned cargo to.
	 * @param next_one Next hop the cargo should be assigned to.
	 */
	ReturnCargoAction(Station *st, StationID next_one) : st(st), next_hop(next_one) {}

	/**
	 * Return all reserved cargo from a vehicle.
	 * @param v Vehicle to return cargo from.
	 * @return true.
	 */
	bool operator()(Vehicle *v)
	{
		v->cargo.Return(UINT_MAX, &this->st->goods[v->cargo_type].CreateData().cargo, this->next_hop, v->GetCargoTile());
		return true;
	}
};

/**
 * Action for finalizing a refit.
 */
struct FinalizeRefitAction
{
	CargoArray &consist_capleft;  ///< Capacities left in the consist.
	Station *st;                  ///< Station to reserve cargo from.
	const CargoStationIDStackSet &next_station; ///< Next hops to reserve cargo for.
	bool do_reserve;              ///< If the vehicle should reserve.
	Vehicle *cargo_type_loading;  ///< Non-null if vehicle should reserve if the cargo type of the vehicle is a cargo-specific full-load order using this pointer

	/**
	 * Create a finalizing action.
	 * @param consist_capleft Capacities left in the consist.
	 * @param st Station to reserve cargo from.
	 * @param next_station Next hops to reserve cargo for.
	 * @param do_reserve If we should reserve cargo or just add up the capacities.
	 * @param cargo_type_loading Non-null if vehicle should reserve if the cargo type of the vehicle is a cargo-specific full-load order using this pointer
	 */
	FinalizeRefitAction(CargoArray &consist_capleft, Station *st, const CargoStationIDStackSet &next_station, bool do_reserve, Vehicle *cargo_type_loading) :
		consist_capleft(consist_capleft), st(st), next_station(next_station), do_reserve(do_reserve), cargo_type_loading(cargo_type_loading) {}

	/**
	 * Reserve cargo from the station and update the remaining consist capacities with the
	 * vehicle's remaining free capacity.
	 * @param v Vehicle to be finalized.
	 * @return true.
	 */
	bool operator()(Vehicle *v)
	{
		if (this->do_reserve || (cargo_type_loading == nullptr || (cargo_type_loading->current_order.GetCargoLoadTypeRaw(v->cargo_type) & OLFB_FULL_LOAD))) {
			this->st->goods[v->cargo_type].CreateData().cargo.Reserve(v->cargo_cap - v->cargo.RemainingCount(),
					&v->cargo, this->next_station.Get(v->cargo_type), v->GetCargoTile());
		}
		this->consist_capleft[v->cargo_type] += v->cargo_cap - v->cargo.RemainingCount();
		return true;
	}
};

/**
 * Refit a vehicle in a station.
 * @param v Vehicle to be refitted.
 * @param v_start v->GetFirstEnginePart().
 * @param consist_capleft Added cargo capacities in the consist.
 * @param st Station the vehicle is loading at.
 * @param next_station Possible next stations the vehicle can travel to.
 * @param new_cargo_type Target cargo for refit.
 */
static void HandleStationRefit(Vehicle *v, Vehicle *v_start, CargoArray &consist_capleft, Station *st, CargoStationIDStackSet next_station, CargoType new_cid)
{
	if (!IterateVehicleParts(v_start, IsEmptyAction())) return;
	if (v->type == VEH_TRAIN && !IterateVehicleParts(v_start, ThroughLoadTrainInPlatformAction())) return;

	Backup<CompanyID> cur_company(_current_company, v->owner, FILE_LINE);

	CargoTypes refit_mask = v->GetEngine()->info.refit_mask;

	/* Remove old capacity from consist capacity and collect refit mask. */
	IterateVehicleParts(v_start, PrepareRefitAction(consist_capleft, refit_mask));

	bool is_auto_refit = new_cid == CARGO_AUTO_REFIT;
	bool check_order = (v->First()->current_order.GetLoadType() == OLFB_CARGO_TYPE_LOAD);
	if (is_auto_refit) {
		/* Get a refittable cargo type with waiting cargo for next_station or INVALID_STATION. */
		new_cid = v_start->cargo_type;
		for (CargoType cid : SetCargoBitIterator(refit_mask)) {
			if (check_order && v->First()->current_order.GetCargoLoadType(cid) == OLFB_NO_LOAD) continue;
			if (st->goods[cid].data != nullptr && st->goods[cid].data->cargo.HasCargoFor(next_station.Get(cid))) {
				/* Try to find out if auto-refitting would succeed. In case the refit is allowed,
				 * the returned refit capacity will be greater than zero. */
<<<<<<< HEAD
				Command<CMD_REFIT_VEHICLE>::Do(DC_QUERY_COST, v_start->index, cid, 0xFF, true, false, 1); // Auto-refit and only this vehicle including artic parts.
=======
				auto [cc, refit_capacity, mail_capacity, cargo_capacities] = Command<CMD_REFIT_VEHICLE>::Do(DoCommandFlag::QueryCost, v_start->index, cargo_type, 0xFF, true, false, 1); // Auto-refit and only this vehicle including artic parts.
>>>>>>> c3d5e6d2
				/* Try to balance different loadable cargoes between parts of the consist, so that
				 * all of them can be loaded. Avoid a situation where all vehicles suddenly switch
				 * to the first loadable cargo for which there is only one packet. If the capacities
				 * are equal refit to the cargo of which most is available. This is important for
				 * consists of only a single vehicle as those will generally have a consist_capleft
				 * of 0 for all cargoes. */
				if (_returned_refit_capacity > 0 && (consist_capleft[cid] < consist_capleft[new_cid] ||
						(consist_capleft[cid] == consist_capleft[new_cid] &&
						st->goods[cid].data->cargo.AvailableCount() > st->goods[new_cid].CargoAvailableCount()))) {
					new_cid = cid;
				}
			}
		}
	}

	/* Refit if given a valid cargo. */
	if (new_cid < NUM_CARGO && new_cid != GetOverallCargoOfArticulatedVehicle(v_start)) {
		/* INVALID_STATION because in the DT_MANUAL case that's correct and in the DT_(A)SYMMETRIC
		 * cases the next hop of the vehicle doesn't really tell us anything if the cargo had been
		 * "via any station" before reserving. We rather produce some more "any station" cargo than
		 * misrouting it. */
		IterateVehicleParts(v_start, ReturnCargoAction(st, INVALID_STATION));
<<<<<<< HEAD
		CommandCost cost = Command<CMD_REFIT_VEHICLE>::Do(DC_EXEC, v_start->index, new_cid, 0xFF, true, false, 1); // Auto-refit and only this vehicle including artic parts.
=======
		CommandCost cost = std::get<0>(Command<CMD_REFIT_VEHICLE>::Do(DoCommandFlag::Execute, v_start->index, new_cargo_type, 0xFF, true, false, 1)); // Auto-refit and only this vehicle including artic parts.
>>>>>>> c3d5e6d2
		if (cost.Succeeded()) v->First()->profit_this_year -= cost.GetCost() << 8;
	}

	/* Add new capacity to consist capacity and reserve cargo */
	IterateVehicleParts(v_start, FinalizeRefitAction(consist_capleft, st, next_station,
			is_auto_refit || (v->First()->current_order.GetLoadType() & OLFB_FULL_LOAD) != 0,
			(v->First()->current_order.GetLoadType() == OLFB_CARGO_TYPE_LOAD) ? v->First() : nullptr));

	cur_company.Restore();
}

/**
 * Test whether a vehicle can load cargo at a station even if exclusive transport rights are present.
 * @param st Station with cargo waiting to be loaded.
 * @param v Vehicle loading the cargo.
 * @return true when a vehicle can load the cargo.
 */
static bool MayLoadUnderExclusiveRights(const Station *st, const Vehicle *v)
{
	return st->owner != OWNER_NONE || st->town->exclusive_counter == 0 || st->town->exclusivity == v->owner;
}

struct ReserveCargoAction {
	Station *st;
	const CargoStationIDStackSet &next_station;
	Vehicle *cargo_type_loading;
	bool through_load;

	ReserveCargoAction(Station *st, const CargoStationIDStackSet &next_station, Vehicle *cargo_type_loading, bool through_load) :
		st(st), next_station(next_station), cargo_type_loading(cargo_type_loading), through_load(through_load) {}

	bool operator()(Vehicle *v)
	{
		/* Don't try to reserve cargo if the vehicle has already advanced beyond the station platform */
		if (v->type == VEH_TRAIN && HasBit(Train::From(v)->flags, VRF_BEYOND_PLATFORM_END)) return true;

		if (cargo_type_loading != nullptr) {
			OrderLoadFlags flags = cargo_type_loading->current_order.GetCargoLoadTypeRaw(v->cargo_type);
			if (flags & OLFB_NO_LOAD) return true;
			if (!(flags & OLFB_FULL_LOAD) && !through_load) return true;
		}
		if (v->cargo_cap > v->cargo.RemainingCount() && MayLoadUnderExclusiveRights(st, v)) {
			st->goods[v->cargo_type].CreateData().cargo.Reserve(v->cargo_cap - v->cargo.RemainingCount(),
					&v->cargo, next_station.Get(v->cargo_type), v->GetCargoTile());
		}

		return true;
	}

};

/**
 * Reserves cargo if the full load order and improved_load is set or if the
 * current order allows autorefit.
 * @param st Station where the consist is loading at the moment.
 * @param u Front of the loading vehicle consist.
 * @param consist_capleft If given, save free capacities after reserving there.
 * @param next_station Station(s) the vehicle will stop at next.
 * @param cargo_type_loading check cargo-specific loading type
 * @param through_load through load mode
 */
static void ReserveConsist(Station *st, Vehicle *u, CargoArray *consist_capleft, const CargoStationIDStackSet &next_station,
		bool cargo_type_loading, bool through_load)
{
	/* If there is a cargo payment not all vehicles of the consist have tried to do the refit.
	 * In that case, only reserve if it's a fixed refit and the equivalent of "articulated chain"
	 * a vehicle belongs to already has the right cargo. */
	bool must_reserve = !u->current_order.IsRefit() || u->cargo_payment == nullptr;
	for (Vehicle *v = u; v != nullptr; v = v->Next()) {
		assert(v->cargo_cap >= v->cargo.RemainingCount());

		/* Exclude various ways in which the vehicle might not be the head of an equivalent of
		 * "articulated chain". Also don't do the reservation if the vehicle is going to refit
		 * to a different cargo and hasn't tried to do so, yet. */
		if (!v->IsArticulatedPart() &&
				(v->type != VEH_TRAIN || !Train::From(v)->IsRearDualheaded()) &&
				(v->type != VEH_AIRCRAFT || Aircraft::From(v)->IsNormalAircraft()) &&
				(must_reserve || u->current_order.GetRefitCargo() == v->cargo_type)) {
			IterateVehicleParts(v, ReserveCargoAction(st, next_station, cargo_type_loading ? u : nullptr, through_load), through_load);
		} else if (through_load && v->type == VEH_TRAIN && Train::From(v)->IsRearDualheaded()) {
			ReserveCargoAction(st, next_station, cargo_type_loading ? u : nullptr, through_load)(v);
		}
		if (consist_capleft == nullptr || v->cargo_cap == 0) continue;
		if (cargo_type_loading) {
			OrderLoadFlags flags = u->current_order.GetCargoLoadTypeRaw(v->cargo_type);
			if (flags & OLFB_NO_LOAD) continue;
			if (!(flags & OLFB_FULL_LOAD) && !through_load) continue;
		 }
		(*consist_capleft)[v->cargo_type] += v->cargo_cap - v->cargo.RemainingCount();
	}
}

/**
 * Update the vehicle's load_unload_ticks, the time it will wait until it tries to load or unload
 * again. Adjust for overhang of trains and set it at least to 1.
 * @param front The vehicle to be updated.
 * @param st The station the vehicle is loading at.
 * @param ticks The time it would normally wait, based on cargo loaded and unloaded.
 * @param platform_length_left Platform length left, negative values indicate train is overhanging platform
 */
static void UpdateLoadUnloadTicks(Vehicle *front, const Station *st, int ticks, int platform_length_left)
{
	if (front->type == VEH_TRAIN && _settings_game.order.station_length_loading_penalty) {
		/* Each platform tile is worth 2 rail vehicles. */
		int overhang = -platform_length_left;
		if (overhang > 0) {
			ticks <<= 1;
			ticks += (overhang * ticks) / 8;
		}
	}
	/* Always wait at least 1, otherwise we'll wait 'infinitively' long. */
	front->load_unload_ticks = std::max(1, ticks);
}

/**
 * Loads/unload the vehicle if possible.
 * @param front the vehicle to be (un)loaded
 */
static void LoadUnloadVehicle(Vehicle *front)
{
	assert(front->current_order.IsType(OT_LOADING));

	StationID last_visited = front->last_station_visited;
	Station *st = Station::Get(last_visited);

	Vehicle *station_vehicle = front;
	if (front->type == VEH_TRAIN) station_vehicle = Train::From(front)->GetStationLoadingVehicle();
	TileIndex station_tile = station_vehicle->tile;

	SCOPE_INFO_FMT([&], "LoadUnloadVehicle: {}, {}, {}, 0x{:X}", StationInfoDumper(st), VehicleInfoDumper(front), VehicleInfoDumper(station_vehicle), station_tile);

	bool pull_through_mode = false;
	bool load_unload_not_yet_in_station = false;
	bool unload_payment_not_yet_in_station = false;
	if (front->type == VEH_TRAIN && front->cur_real_order_index < front->GetNumOrders()) {
		Order *order = front->GetOrder(front->cur_real_order_index);
		if (order->IsType(OT_GOTO_STATION) && order->GetDestination() == last_visited &&
				order->GetStopLocation() == OSL_PLATFORM_THROUGH) {
			pull_through_mode = true;
			for (Vehicle *v = front; v != nullptr; v = v->Next()) {
				/* Passengers may not be through-loaded */
				if (v->cargo_cap > 0 && IsCargoInClass(v->cargo_type, CargoClass::Passengers)) {
					pull_through_mode = false;
					if (_local_company == v->owner) {
						SetDParam(0, front->index);
						AddNewsItem(STR_VEHICLE_LOAD_THROUGH_NOT_ALLOWED_PASSENGERS, NewsType::Advice, NewsStyle::Small, {NewsFlag::InColour, NewsFlag::VehicleParam0},
								NewsReferenceType::Vehicle, front->index);
					}
					break;
				}
				/* Disallow through-load when any part of train is in a depot, to prevent cheating */
				if (Train::From(v)->IsInDepot()) {
					pull_through_mode = false;
					if (_local_company == v->owner) {
						SetDParam(0, front->index);
						SetDParam(1, order->GetDestination().base());
						AddNewsItem(STR_VEHICLE_LOAD_THROUGH_ABORTED_DEPOT, NewsType::Advice, NewsStyle::Small, {NewsFlag::InColour, NewsFlag::VehicleParam0},
								NewsReferenceType::Vehicle, front->index,
								NewsReferenceType::Station, order->GetDestination().ToStationID());
					}
					break;
				}
			}
		}
	}
	int platform_length_left = 0;
	if (pull_through_mode) {
		platform_length_left = st->GetPlatformLength(station_tile, ReverseDiagDir(DirToDiagDir(station_vehicle->direction))) * TILE_SIZE - GetTileMarginInFrontOfTrain(Train::From(station_vehicle));
	} else if (front->type == VEH_TRAIN) {
		platform_length_left = st->GetPlatformLength(station_tile) * TILE_SIZE - front->GetGroundVehicleCache()->cached_total_length;
	}

	CargoStationIDStackSet next_station = front->GetNextStoppingStation();

	bool use_autorefit = front->current_order.IsRefit() && front->current_order.GetRefitCargo() == CARGO_AUTO_REFIT;
	CargoArray consist_capleft{};
	bool should_reserve_consist = false;
	bool reserve_consist_cargo_type_loading = false;
	if (_settings_game.order.improved_load && use_autorefit) {
		if (front->cargo_payment == nullptr) should_reserve_consist = true;
	} else {
		if ((front->current_order.GetLoadType() & OLFB_FULL_LOAD) || (front->current_order.GetLoadType() == OLFB_CARGO_TYPE_LOAD) || pull_through_mode) {
			should_reserve_consist = true;
			reserve_consist_cargo_type_loading = (front->current_order.GetLoadType() == OLFB_CARGO_TYPE_LOAD);
		}
	}
	if (should_reserve_consist) {
		ReserveConsist(st, front,
				(use_autorefit && front->load_unload_ticks != 0) ? &consist_capleft : nullptr,
				next_station,
				reserve_consist_cargo_type_loading,
				pull_through_mode);
	}

	/* We have not waited enough time till the next round of loading/unloading */
	if (front->load_unload_ticks != 0) return;

	if (front->type == VEH_TRAIN && (!IsTileType(station_tile, MP_STATION) || GetStationIndex(station_tile) != st->index)) {
		/* The train reversed in the station. Take the "easy" way
		 * out and let the train just leave as it always did. */
		SetBit(front->vehicle_flags, VF_LOADING_FINISHED);
		front->load_unload_ticks = 1;
		return;
	}

	int new_load_unload_ticks = 0;
	bool dirty_vehicle = false;
	bool dirty_station = false;

	bool completely_emptied = true;
	bool anything_unloaded  = false;
	bool anything_loaded    = false;
	CargoTypes full_load_amount = 0;
	CargoTypes cargo_not_full   = 0;
	CargoTypes cargo_full       = 0;
	CargoTypes reservation_left = 0;
	CargoTypes not_yet_in_station_cargo_not_full   = 0;
	CargoTypes not_yet_in_station_cargo_full       = 0;
	CargoTypes beyond_platform_end_cargo_full      = 0;

	front->cur_speed = 0;

	CargoPayment *payment = front->cargo_payment;

	uint artic_part = 0; // Articulated part we are currently trying to load. (not counting parts without capacity)
	bool suppress_artic_load = false;
	for (Vehicle *v = front; v != nullptr; v = v->Next()) {
		if (pull_through_mode && HasBit(Train::From(v)->flags, VRF_BEYOND_PLATFORM_END)) {
			if (v->cargo_cap != 0) {
				if (v->cargo.StoredCount() >= v->cargo_cap) {
					SetBit(beyond_platform_end_cargo_full, v->cargo_type);
				}
			}
			continue;
		}
		if (pull_through_mode && !v->IsArticulatedPart()) {
			int length = Train::From(v)->gcache.cached_veh_length;
			Vehicle *u = v;
			while (u->HasArticulatedPart()) {
				u = u->GetNextArticulatedPart();
				length += Train::From(u)->gcache.cached_veh_length;
			}
			if (v != station_vehicle && !HasBit(Train::From(v->Previous())->flags, VRF_BEYOND_PLATFORM_END) && length > platform_length_left) {
				for (Vehicle *skip = v; skip != nullptr; skip = skip->Next()) {
					SetBit(Train::From(skip)->flags, VRF_NOT_YET_IN_PLATFORM);
					if (HasBit(skip->vehicle_flags, VF_CARGO_UNLOADING)) {
						unload_payment_not_yet_in_station = true;
						load_unload_not_yet_in_station = true;
					} else if (skip->cargo.ReservedCount() || skip->cargo.UnloadCount() || (skip->cargo_cap != 0 && front->current_order.IsRefit())) {
						load_unload_not_yet_in_station = true;
					}
					if (skip->cargo_cap != 0) {
						if (skip->cargo.StoredCount() >= skip->cargo_cap) {
							SetBit(not_yet_in_station_cargo_full, skip->cargo_type);
						} else {
							SetBit(not_yet_in_station_cargo_not_full, skip->cargo_type);
						}
					}
				}
				break; // articulated vehicle won't fit in platform, no loading
			}
			platform_length_left -= length;
		}
		if (v == front || !v->IsArticulatedPart()) {
			artic_part = 0;
			suppress_artic_load = false;
		}
		if (v->cargo_cap == 0) continue;
		artic_part++;

		/* ge and ged must both be changed together, when the cargo is changed (e.g. after HandleStationRefit) */
		GoodsEntry *ge = &st->goods[v->cargo_type];
		GoodsEntryData *ged = &ge->CreateData();

		if (HasBit(v->vehicle_flags, VF_CARGO_UNLOADING) && payment == nullptr) {
			/* Once the payment has been made, never attempt to unload again */
			ClrBit(v->vehicle_flags, VF_CARGO_UNLOADING);
		}

		if (HasBit(v->vehicle_flags, VF_CARGO_UNLOADING) && (GetUnloadType(v) & OUFB_NO_UNLOAD) == 0) {
			uint cargo_count = v->cargo.UnloadCount();
			uint amount_unloaded = _settings_game.order.gradual_loading ? std::min(cargo_count, GetLoadAmount(v)) : cargo_count;
			bool remaining = false; // Are there cargo entities in this vehicle that can still be unloaded here?

			if (!HasBit(ge->status, GoodsEntry::GES_ACCEPTANCE) && v->cargo.ActionCount(VehicleCargoList::MTA_DELIVER) > 0) {
				/* The station does not accept our goods anymore. */
				if (GetUnloadType(v) & (OUFB_TRANSFER | OUFB_UNLOAD)) {
					/* Transfer instead of delivering. */
					v->cargo.Reassign<VehicleCargoList::MTA_DELIVER, VehicleCargoList::MTA_TRANSFER>(
							v->cargo.ActionCount(VehicleCargoList::MTA_DELIVER));
				} else {
					uint new_remaining = v->cargo.RemainingCount() + v->cargo.ActionCount(VehicleCargoList::MTA_DELIVER);
					if (v->cargo_cap < new_remaining) {
						/* Return some of the reserved cargo to not overload the vehicle. */
						v->cargo.Return(new_remaining - v->cargo_cap, &ged->cargo, INVALID_STATION, v->GetCargoTile());
					}

					/* Keep instead of delivering. This may lead to no cargo being unloaded, so ...*/
					v->cargo.Reassign<VehicleCargoList::MTA_DELIVER, VehicleCargoList::MTA_KEEP>(
							v->cargo.ActionCount(VehicleCargoList::MTA_DELIVER));

					/* ... say we unloaded something, otherwise we'll think we didn't unload
					 * something and we didn't load something, so we must be finished
					 * at this station. Setting the unloaded means that we will get a
					 * retry for loading in the next cycle. */
					anything_unloaded = true;
				}
			}

			if (v->cargo.ActionCount(VehicleCargoList::MTA_TRANSFER) > 0) {
				/* Mark the station dirty if we transfer, but not if we only deliver. */
				dirty_station = true;

				if (!ge->HasRating()) {
					/* Upon transferring cargo, make sure the station has a rating. Fake a pickup for the
					 * first unload to prevent the cargo from quickly decaying after the initial drop. */
					ge->time_since_pickup = 0;
					SetBit(ge->status, GoodsEntry::GES_RATING);
				}
			}

			assert(payment != nullptr);
			amount_unloaded = v->cargo.Unload(amount_unloaded, &ged->cargo, v->cargo_type, payment, v->GetCargoTile());
			remaining = v->cargo.UnloadCount() > 0;
			if (amount_unloaded > 0) {
				dirty_vehicle = true;
				anything_unloaded = true;
				new_load_unload_ticks += amount_unloaded;

				/* Deliver goods to the station */
				st->time_since_unload = 0;
			}

			if (_settings_game.order.gradual_loading && remaining) {
				completely_emptied = false;
			} else {
				/* We have finished unloading (cargo count == 0) */
				ClrBit(v->vehicle_flags, VF_CARGO_UNLOADING);
			}
			if (front->current_order.IsRefit() && front->current_order.GetRefitCargo() != v->cargo_type) {
				suppress_artic_load = true;
			}
			continue;
		}

		/* Do not pick up goods when we have no-load set or loading is stopped.
		 * Per-cargo no-load orders can only be checked after attempting to refit. */
		if (front->current_order.GetLoadType() & OLFB_NO_LOAD || HasBit(front->vehicle_flags, VF_STOP_LOADING)) continue;

		/* This order has a refit, if this is the first vehicle part carrying cargo and the whole vehicle is empty, try refitting. */
		if (front->current_order.IsRefit() && artic_part == 1) {
			Vehicle *v_start = v->GetFirstEnginePart();
			if (front->current_order.GetRefitCargo() != v->cargo_type && IterateVehicleParts(v_start, IsUnloadingAction())) {
				suppress_artic_load = true;
				continue;
			}
			HandleStationRefit(v, v_start, consist_capleft, st, next_station, front->current_order.GetRefitCargo());
			ge = &st->goods[v->cargo_type];
			ged = &ge->CreateData();
		}

		if (suppress_artic_load) continue;

		/* Do not pick up goods when we have no-load set. */
		if (GetLoadType(v) & OLFB_NO_LOAD) continue;

		/* As we're loading here the following link can carry the full capacity of the vehicle. */
		v->refit_cap = v->cargo_cap;

		/* update stats */
		int t;
		switch (front->type) {
			case VEH_TRAIN:
			case VEH_SHIP:
				t = front->vcache.cached_max_speed;
				break;

			case VEH_ROAD:
				t = front->vcache.cached_max_speed / 2;
				break;

			case VEH_AIRCRAFT:
				t = Aircraft::From(front)->GetSpeedOldUnits(); // Convert to old units.
				break;

			default: NOT_REACHED();
		}

		/* if last speed is 0, we treat that as if no vehicle has ever visited the station. */
		ge->last_speed = ClampTo<uint8_t>(t);
		ge->last_age = ClampTo<uint8_t>(DateDeltaToYearDelta(front->age));

		assert(v->cargo_cap >= v->cargo.StoredCount());
		/* Capacity available for loading more cargo. */
		uint cap_left = v->cargo_cap - v->cargo.StoredCount();

		if (cap_left > 0) {
			/* If vehicle can load cargo, reset time_since_pickup. */
			ge->time_since_pickup = 0;
			ge->last_vehicle_type = v->type;

			/* If there's goods waiting at the station, and the vehicle
			 * has capacity for it, load it on the vehicle. */
			if ((v->cargo.ActionCount(VehicleCargoList::MTA_LOAD) > 0 || ged->cargo.AvailableCount() > 0) && MayLoadUnderExclusiveRights(st, v)) {
				if (v->cargo.StoredCount() == 0) TriggerVehicle(v, VEHICLE_TRIGGER_NEW_CARGO);
				if (_settings_game.order.gradual_loading) cap_left = std::min(cap_left, GetLoadAmount(v));

				uint loaded = ged->cargo.Load(cap_left, &v->cargo, next_station.Get(v->cargo_type), v->GetCargoTile());
				if (v->cargo.ActionCount(VehicleCargoList::MTA_LOAD) > 0) {
					/* Remember if there are reservations left so that we don't stop
					 * loading before they're loaded. */
					SetBit(reservation_left, v->cargo_type);
				}

				/* Store whether the maximum possible load amount was loaded or not.*/
				if (loaded == cap_left) {
					SetBit(full_load_amount, v->cargo_type);
				} else {
					ClrBit(full_load_amount, v->cargo_type);
				}

				/* TODO: Regarding this, when we do gradual loading, we
				 * should first unload all vehicles and then start
				 * loading them. Since this will cause
				 * VEHICLE_TRIGGER_EMPTY to be called at the time when
				 * the whole vehicle chain is really totally empty, the
				 * completely_emptied assignment can then be safely
				 * removed; that's how TTDPatch behaves too. --pasky */
				if (loaded > 0) {
					completely_emptied = false;
					anything_loaded = true;

					st->time_since_load = 0;

					if (ged->cargo.TotalCount() == 0) {
						TriggerStationRandomisation(st, st->xy, SRT_CARGO_TAKEN, v->cargo_type);
						TriggerStationAnimation(st, st->xy, SAT_CARGO_TAKEN, v->cargo_type);
						AirportAnimationTrigger(st, AAT_STATION_CARGO_TAKEN, v->cargo_type);
						TriggerRoadStopAnimation(st, st->xy, SAT_CARGO_TAKEN, v->cargo_type);
						TriggerRoadStopRandomisation(st, st->xy, RSRT_CARGO_TAKEN, v->cargo_type);
					}

					new_load_unload_ticks += loaded;

					dirty_vehicle = dirty_station = true;
				}
			}
		}

		if (v->cargo.StoredCount() >= v->cargo_cap) {
			SetBit(cargo_full, v->cargo_type);
		} else {
			SetBit(cargo_not_full, v->cargo_type);
		}
	}

	if (anything_loaded || anything_unloaded) {
		if (front->type == VEH_TRAIN) {
			TriggerStationRandomisation(st, station_tile, SRT_TRAIN_LOADS);
			TriggerStationAnimation(st, station_tile, SAT_TRAIN_LOADS);
		} else if (front->type == VEH_ROAD) {
			TriggerRoadStopRandomisation(st, station_tile, RSRT_VEH_LOADS);
			TriggerRoadStopAnimation(st, station_tile, SAT_TRAIN_LOADS);
		}
	}

	/* Only set completely_emptied, if we just unloaded all remaining cargo */
	completely_emptied &= anything_unloaded;

	if (!anything_unloaded && !unload_payment_not_yet_in_station) delete payment;

	ClrBit(front->vehicle_flags, VF_STOP_LOADING);

	CargoTypes full_load_cargo_mask = 0;
	if (front->current_order.GetLoadType() & OLFB_FULL_LOAD) {
		full_load_cargo_mask = ALL_CARGOTYPES;
	} else if (front->current_order.GetLoadType() == OLFB_CARGO_TYPE_LOAD) {
		for (Vehicle *v = front; v != nullptr; v = v->Next()) {
			if (front->current_order.GetCargoLoadTypeRaw(v->cargo_type) & OLFB_FULL_LOAD) {
				SetBit(full_load_cargo_mask, v->cargo_type);
			}
		}
	}
	auto may_leave_early = [&]() -> bool {
		switch (front->current_order.GetLeaveType()) {
			case OLT_NORMAL:
				return false;

			case OLT_LEAVE_EARLY:
				return true;

			case OLT_LEAVE_EARLY_FULL_ANY:
				return !((front->type == VEH_AIRCRAFT && IsCargoInClass(front->cargo_type, CargoClass::Passengers) && front->cargo_cap > front->cargo.StoredCount()) ||
					((cargo_not_full | not_yet_in_station_cargo_not_full) != 0 && ((cargo_full | beyond_platform_end_cargo_full) & ~(cargo_not_full | not_yet_in_station_cargo_not_full)) == 0));

			case OLT_LEAVE_EARLY_FULL_ALL:
				return (cargo_not_full | not_yet_in_station_cargo_not_full) == 0;

			default:
				NOT_REACHED();
		}
	};
	if (anything_loaded || anything_unloaded) {
		if (_settings_game.order.gradual_loading) {
			/* The time it takes to load one 'slice' of cargo or passengers depends
			 * on the vehicle type - the values here are those found in TTDPatch */
			const uint gradual_loading_wait_time[] = { 40, 20, 10, 20 };

			new_load_unload_ticks = gradual_loading_wait_time[front->type];
		}
		/* We loaded less cargo than possible for all cargo types and it's not full
		 * load and we're not supposed to wait any longer: stop loading. */
		if (!anything_unloaded && full_load_amount == 0 && reservation_left == 0 && full_load_cargo_mask == 0 &&
				(front->current_order_time >= (uint)std::max<int>((int)front->current_order.GetTimetabledWait() - (int)front->lateness_counter, 0) ||
				may_leave_early())) {
			SetBit(front->vehicle_flags, VF_STOP_LOADING);
			if (may_leave_early()) {
				front->current_order.SetLeaveType(OLT_LEAVE_EARLY);
			}
		}

		UpdateLoadUnloadTicks(front, st, new_load_unload_ticks, platform_length_left);
	} else {
		UpdateLoadUnloadTicks(front, st, 20, platform_length_left); // We need the ticks for link refreshing.
		bool finished_loading = true;
		if (full_load_cargo_mask != 0) {
			const bool full_load_any_order = front->current_order.GetLoadType() == OLF_FULL_LOAD_ANY;
			if (full_load_any_order) {
				/* if the aircraft carries passengers and is NOT full, then
				 * continue loading, no matter how much mail is in */
				if ((front->type == VEH_AIRCRAFT && IsCargoInClass(front->cargo_type, CargoClass::Passengers) && front->cargo_cap > front->cargo.StoredCount()) ||
						(cargo_not_full != 0 && ((cargo_full | beyond_platform_end_cargo_full) & ~cargo_not_full) == 0)) { // There are still non-full cargoes
					finished_loading = false;
				}
			} else if ((cargo_not_full & full_load_cargo_mask) != 0) {
				finished_loading = false;
			}
			if (finished_loading && pull_through_mode) {
				if (full_load_any_order) {
					if (not_yet_in_station_cargo_not_full != 0 &&
							((cargo_full | not_yet_in_station_cargo_full) & ~(cargo_not_full | not_yet_in_station_cargo_not_full)) == 0) {
						finished_loading = false;
						SetBit(Train::From(front)->flags, VRF_ADVANCE_IN_PLATFORM);
					}
				} else if (not_yet_in_station_cargo_not_full) {
					finished_loading = false;
					SetBit(Train::From(front)->flags, VRF_ADVANCE_IN_PLATFORM);
				}
			}
		}

		if (finished_loading && pull_through_mode && load_unload_not_yet_in_station) {
			finished_loading = false;
			SetBit(Train::From(front)->flags, VRF_ADVANCE_IN_PLATFORM);
		}

		/* Refresh next hop stats if we're full loading to make the links
		 * known to the distribution algorithm and allow cargo to be sent
		 * along them. Otherwise the vehicle could wait for cargo
		 * indefinitely if it hasn't visited the other links yet, or if the
		 * links die while it's loading. */
		if (!finished_loading) LinkRefresher::Run(front, true, true);

		SB(front->vehicle_flags, VF_LOADING_FINISHED, 1, finished_loading);

		if (finished_loading && may_leave_early()) {
			front->current_order.SetLeaveType(OLT_LEAVE_EARLY);
		}
	}

	/* Calculate the loading indicator fill percent and display
	 * In the Game Menu do not display indicators
	 * If _settings_client.gui.loading_indicators == 2, show indicators (bool can be promoted to int as 0 or 1 - results in 2 > 0,1 )
	 * if _settings_client.gui.loading_indicators == 1, _local_company must be the owner or must be a spectator to show ind., so 1 > 0
	 * if _settings_client.gui.loading_indicators == 0, do not display indicators ... 0 is never greater than anything
	 */
	if (_game_mode != GM_MENU && !IsHeadless() && (_settings_client.gui.loading_indicators > (uint)(front->owner != _local_company && _local_company != COMPANY_SPECTATOR))
			&& !front->current_order.IsType(OT_LOADING_ADVANCE)) {
		StringID percent_up_down = STR_NULL;
		int percent = CalcPercentVehicleFilled(front, &percent_up_down);
		if (front->fill_percent_te_id == INVALID_TE_ID) {
			front->fill_percent_te_id = ShowFillingPercent(front->x_pos, front->y_pos, front->z_pos + 20, percent, percent_up_down);
		} else {
			UpdateFillingPercent(front->fill_percent_te_id, percent, percent_up_down);
		}
	}

	if (completely_emptied) {
		/* Make sure the vehicle is marked dirty, since we need to update the NewGRF
		 * properties such as weight, power and TE whenever the trigger runs. */
		dirty_vehicle = true;
		TriggerVehicle(front, VEHICLE_TRIGGER_EMPTY);
	}

	if (dirty_vehicle) {
		DirtyVehicleListWindowForVehicle(front);
		SetWindowDirty(WC_VEHICLE_DETAILS, front->index);
		front->MarkDirty();
	}
	if (dirty_station) {
		st->MarkTilesDirty(true);
		SetWindowDirty(WC_STATION_VIEW, st->index);
		SetWindowDirty(WC_STATION_LIST, st->owner);
	}
}

/**
 * Load/unload the vehicles in this station according to the order
 * they entered.
 * @param st the station to do the loading/unloading for
 */
void LoadUnloadStation(Station *st)
{
	/* No vehicle is here... */
	if (st->loading_vehicles.empty()) return;

	Vehicle *last_loading = nullptr;

	/* Check if anything will be loaded at all. Otherwise we don't need to reserve either. */
	for (Vehicle *v : st->loading_vehicles) {
		if ((v->vehstatus & (VS_STOPPED | VS_CRASHED)) || v->current_order.IsType(OT_LOADING_ADVANCE)) continue;

		assert(v->load_unload_ticks != 0);
		if (--v->load_unload_ticks == 0) last_loading = v;
	}

	/* We only need to reserve and load/unload up to the last loading vehicle.
	 * Anything else will be forgotten anyway after returning from this function.
	 *
	 * Especially this means we do _not_ need to reserve cargo for a single
	 * consist in a station which is not allowed to load yet because its
	 * load_unload_ticks is still not 0.
	 */
	if (last_loading == nullptr) return;

	for (Vehicle *v : st->loading_vehicles) {
		if (!(v->vehstatus & (VS_STOPPED | VS_CRASHED)) && !v->current_order.IsType(OT_LOADING_ADVANCE)) LoadUnloadVehicle(v);
		if (v == last_loading) break;
	}

	/* Call the production machinery of industries */
	for (Industry *iid : _cargo_delivery_destinations) {
		TriggerIndustryProduction(iid);
	}
	_cargo_delivery_destinations.clear();
}

/**
 * Monthly update of the economic data (of the companies as well as economic fluctuations).
 */
void CompaniesCalendarMonthlyLoop()
{
	if (_settings_game.economy.inflation) {
		AddInflation();
		RecomputePrices();
	}
}

/**
 * Monthly update of the economic data (of the companies as well as economic fluctuations).
 */
void CompaniesEconomyMonthlyLoop()
{
	CompaniesPayInterest();
	CompaniesGenStatistics();
	HandleEconomyFluctuations();
}

static void DoAcquireCompany(Company *c, bool hostile_takeover)
{
	CompanyID ci = c->index;

	Debug(desync, 1, "buy_company: {}, buyer: {}, bought: {}", debug_date_dumper().HexDate(), (uint) _current_company, (uint) ci);

	auto cni = std::make_unique<CompanyNewsInformation>(c, Company::Get(_current_company));

	SetDParam(0, STR_NEWS_COMPANY_MERGER_TITLE);
	SetDParam(1, hostile_takeover ? STR_NEWS_MERGER_TAKEOVER_TITLE : STR_NEWS_COMPANY_MERGER_DESCRIPTION);
	SetDParamStr(2, cni->company_name);
	SetDParamStr(3, cni->other_company_name);
	SetDParam(4, c->bankrupt_value);
	AddCompanyNewsItem(STR_MESSAGE_NEWS_FORMAT, std::move(cni));
	AI::BroadcastNewEvent(new ScriptEventCompanyMerger(ci, _current_company));
	Game::NewEvent(new ScriptEventCompanyMerger(ci, _current_company));

	ChangeOwnershipOfCompanyItems(ci, _current_company);

	PostAcquireCompany(c);
}

void PostAcquireCompany(Company *c)
{
	if (c->is_ai) AI::Stop(c->index);

	c->bankrupt_asked = CompanyMask{};

	DeleteCompanyWindows(c->index);
	InvalidateWindowClassesData(WC_TRAINS_LIST, 0);
	InvalidateWindowClassesData(WC_TRACE_RESTRICT_SLOTS, 0);
	InvalidateWindowClassesData(WC_SHIPS_LIST, 0);
	InvalidateWindowClassesData(WC_ROADVEH_LIST, 0);
	InvalidateWindowClassesData(WC_AIRCRAFT_LIST, 0);
	InvalidateWindowClassesData(WC_DEPARTURES_BOARD, 0);

	delete c;

	CheckCaches(true, nullptr, CHECK_CACHE_ALL | CHECK_CACHE_EMIT_LOG);
}

/**
 * Acquire shares in an opposing company.
 * @param flags type of operation
 * @param target_company company to buy the shares from
 * @return the cost of this operation or an error
 */
CommandCost CmdBuyShareInCompany(DoCommandFlag flags, CompanyID target_company)
{
	CommandCost cost(EXPENSES_OTHER);
	Company *c = Company::GetIfValid(target_company);

	/* Check if buying shares is allowed (protection against modified clients)
	 * Cannot buy own shares */
	if (c == nullptr || !_settings_game.economy.allow_shares || _current_company == target_company) return CMD_ERROR;

	/* Protect new companies from hostile takeovers */
	if (c->age_years < _settings_game.economy.min_years_for_shares) return CommandCost(STR_ERROR_PROTECTED);

	/* Those lines are here for network-protection (clients can be slow) */
	if (GetAmountOwnedBy(c, COMPANY_SPECTATOR) == 0) return cost;

	if (GetAmountOwnedBy(c, COMPANY_SPECTATOR) == 1) {
		if (!c->is_ai) return cost; //  We can not buy out a real company (temporarily). TODO: well, enable it obviously.

		if (GetAmountOwnedBy(c, _current_company) == 3 && !CheckTakeoverVehicleLimit(_current_company, target_company)) return CommandCost(STR_ERROR_TOO_MANY_VEHICLES_IN_GAME);
	}


	cost.AddCost(CalculateCompanyValue(c) >> 2);
	if (flags & DC_EXEC) {
		auto unowned_share = std::find(c->share_owners.begin(), c->share_owners.end(), INVALID_OWNER);
		assert(unowned_share != c->share_owners.end()); // share owners is guaranteed to contain at least one INVALID_OWNER, i.e. unowned share
		*unowned_share = _current_company;

		auto current_company_owns_share = [](auto share_owner) { return share_owner == _current_company; };
		if (std::all_of(c->share_owners.begin(), c->share_owners.end(), current_company_owns_share)) {
			DoAcquireCompany(c, true);
		}
		InvalidateWindowData(WC_COMPANY, target_company);
		CompanyAdminUpdate(c);
	}
	return cost;
}

/**
 * Sell shares in an opposing company.
 * @param flags type of operation
 * @param target_company company to sell the shares from
 * @return the cost of this operation or an error
 */
CommandCost CmdSellShareInCompany(DoCommandFlag flags, CompanyID target_company)
{
	Company *c = Company::GetIfValid(target_company);

	/* Cannot sell own shares */
	if (c == nullptr || _current_company == target_company) return CMD_ERROR;

	/* Check if selling shares is allowed (protection against modified clients).
	 * However, we must sell shares of companies being closed down. */
	if (!_settings_game.economy.allow_shares && !(flags & DC_BANKRUPT)) return CMD_ERROR;

	/* Those lines are here for network-protection (clients can be slow) */
	if (GetAmountOwnedBy(c, _current_company) == 0) return CommandCost();

	/* adjust it a little to make it less profitable to sell and buy */
	Money cost = CalculateCompanyValue(c) >> 2;
	cost = -(cost - (cost >> 7));

	if (flags & DC_EXEC) {
		auto our_owner = std::find(c->share_owners.begin(), c->share_owners.end(), _current_company);
		assert(our_owner != c->share_owners.end()); // share owners is guaranteed to contain at least one INVALID_OWNER
		*our_owner = INVALID_OWNER;
		InvalidateWindowData(WC_COMPANY, target_company);
		CompanyAdminUpdate(c);
	}
	return CommandCost(EXPENSES_OTHER, cost);
}

/**
 * Buy up another company.
 * When a competing company is gone bankrupt you get the chance to purchase
 * that company.
 * @todo currently this only works for AI companies
 * @param flags type of operation
 * @param target_company company to buy up
 * @param hostile_takeover whether to buy up the company even if it is not bankrupt
 * @return the cost of this operation or an error
 */
CommandCost CmdBuyCompany(DoCommandFlags flags, CompanyID target_company, bool hostile_takeover)
{
	Company *c = Company::GetIfValid(target_company);
	if (c == nullptr) return CMD_ERROR;

	if (hostile_takeover && _settings_game.economy.allow_shares) return CMD_ERROR;

	/* If you do a hostile takeover but the company went bankrupt, buy it via bankruptcy rules. */
	if (hostile_takeover && c->bankrupt_asked.Test(_current_company)) hostile_takeover = false;

	/* Disable takeovers when not asked */
	if (!hostile_takeover && !c->bankrupt_asked.Test(_current_company)) return CMD_ERROR;

	/* Only allow hostile takeover of AI companies and when in single player */
	if (hostile_takeover && !c->is_ai) return CMD_ERROR;
	if (hostile_takeover && _networking) return CMD_ERROR;

	/* Disable taking over the local company in singleplayer mode */
	if (!_networking && _local_company == c->index) return CMD_ERROR;

	/* Do not allow companies to take over themselves */
	if (target_company == _current_company) return CMD_ERROR;

	/* Do not allow takeover if the resulting company would have too many vehicles. */
	if (!CheckTakeoverVehicleLimit(_current_company, target_company)) return CommandCost(STR_ERROR_TOO_MANY_VEHICLES_IN_GAME);

	/* Get the cost here as the company is deleted in DoAcquireCompany.
	 * For bankruptcy this amount is calculated when the offer was made;
	 * for hostile takeover you pay the current price. */
	CommandCost cost(EXPENSES_OTHER, hostile_takeover ? CalculateHostileTakeoverValue(c) : c->bankrupt_value);

	if (flags.Test(DoCommandFlag::Execute)) {
		DoAcquireCompany(c, hostile_takeover);
	}
	return cost;
}

/**
 * Decline to buy up another company.
 * When a competing company is gone bankrupt you get the chance to purchase
 * that company, actively decline the offer.
 * @param flags type of operation
 * @param target_company company to decline to buy up
 * @return the cost of this operation or an error
 */
CommandCost CmdDeclineBuyCompany(DoCommandFlag flags, CompanyID target_company)
{
	Company *c = Company::GetIfValid(target_company);
	if (c == nullptr) return CommandCost();

	if (flags & DC_EXEC) {
		if (c->bankrupt_last_asked == _current_company) {
			c->bankrupt_timeout = 0;
		}
	}
	return CommandCost();
}

uint ScaleQuantity(uint amount, int scale_factor, bool allow_trunc)
{
	scale_factor += 200; // ensure factor is positive
	assert(scale_factor >= 0);
	int cf = (scale_factor / 10) - 20;
	int fine = scale_factor % 10;
	return ScaleQuantity(amount, cf, fine, allow_trunc);
}

uint ScaleQuantity(uint amount, int cf, int fine, bool allow_trunc)
{
	if (fine != 0) {
		// 2^0.1 << 16 to 2^0.9 << 16
		const uint32_t adj[9] = {70239, 75281, 80684, 86475, 92681, 99334, 106463, 114104, 122294};
		uint64_t scaled_amount = ((uint64_t) amount) * ((uint64_t) adj[fine - 1]);
		amount = scaled_amount >> 16;
	}

	// apply scale factor
	if (cf < 0) {
		// approx (amount / 2^cf)
		// when allow_trunc is false: adjust with a constant offset of {(2 ^ cf) - 1} (i.e. add cf * 1-bits) before dividing to ensure that it doesn't become zero
		// this skews the curve a little so that isn't entirely exponential, but will still decrease
		// when allow_trunc is true: adjust with a randomised offset
		uint offset = ((1 << -cf) - 1);
		if (allow_trunc) offset &= Random();
		amount = (amount + offset) >> -cf;
	} else if (cf > 0) {
		// approx (amount * 2^cf)
		amount = amount << cf;
	}

	return amount;
}

int PercentageToScaleQuantityFactor(uint percentage)
{
	const uint32_t adj[11] = {65536, 70239, 75281, 80684, 86475, 92681, 99334, 106463, 114104, 122294, 65536 * 2};

	const uint64_t base = (((uint64_t)1) << 32);
	uint64_t scale = CeilDivT<uint64_t>(base, 100) * percentage;
	const uint8_t first_bit = FindLastBit(scale);
	if (first_bit >= 16) {
		scale >>= (first_bit - 16);
	} else {
		scale <<= (16 - first_bit);
	}

	uint32_t best_distance = INT32_MAX;
	int best = 0;
	for (int i = 0; i < 11; i++) {
		uint32_t distance = Delta((uint32_t)scale, adj[i]);
		if (distance < best_distance) {
			best = i;
			best_distance = distance;
		}
	}

	return ((((int)first_bit) - 32) * 10) + best;
}

uint CargoScaler::ScaleAllowTrunc(uint num)
{
	return this->ScaleWithBias(num, Random() & 0xFFFF);
}

void UpdateCargoScalers()
{
	uint town_scale = _settings_game.economy.town_cargo_scale;
	if (_settings_game.economy.town_cargo_scale_mode == CSM_DAYLENGTH) {
		town_scale = Clamp<uint>(town_scale * DayLengthFactor(), 1, 5000);
	}
	_town_cargo_scaler.SetScale((town_scale << 16) / 100);

	uint industry_scale = _settings_game.economy.industry_cargo_scale;
	if (_settings_game.economy.industry_cargo_scale_mode == CSM_DAYLENGTH) {
		industry_scale = Clamp<uint>(industry_scale * DayLengthFactor(), 5, 3000);
	}
	_industry_cargo_scaler.SetScale((industry_scale << 16) / 100);
	_industry_inverse_cargo_scaler.SetScale((100 << 16) / std::max<uint>(1, industry_scale));
}<|MERGE_RESOLUTION|>--- conflicted
+++ resolved
@@ -395,7 +395,7 @@
 			for (i = 0; i < 4; i++) {
 				if (c->share_owners[i] == old_owner) {
 					/* Sell its shares */
-					CommandCost res = Command<CMD_SELL_SHARE_IN_COMPANY>::Do(DC_EXEC | DC_BANKRUPT, c->index);
+					CommandCost res = Command<CMD_SELL_SHARE_IN_COMPANY>::Do({DoCommandFlag::Execute, DoCommandFlag::Bankrupt}, c->index);
 					/* Because we are in a DoCommand, we can't just execute another one and
 					 *  expect the money to be removed. We need to do it ourself! */
 					SubtractMoneyFromCompany(res);
@@ -415,7 +415,7 @@
 			} else {
 				cur_company2.Change(c->share_owners[i]);
 				/* Sell the shares */
-				CommandCost res = Command<CMD_SELL_SHARE_IN_COMPANY>::Do(DC_EXEC | DC_BANKRUPT, old_owner);
+				CommandCost res = Command<CMD_SELL_SHARE_IN_COMPANY>::Do({DoCommandFlag::Execute, DoCommandFlag::Bankrupt}, old_owner);
 				/* Because we are in a DoCommand, we can't just execute another one and
 				 *  expect the money to be removed. We need to do it ourself! */
 				SubtractMoneyFromCompany(res);
@@ -1821,11 +1821,7 @@
 			if (st->goods[cid].data != nullptr && st->goods[cid].data->cargo.HasCargoFor(next_station.Get(cid))) {
 				/* Try to find out if auto-refitting would succeed. In case the refit is allowed,
 				 * the returned refit capacity will be greater than zero. */
-<<<<<<< HEAD
-				Command<CMD_REFIT_VEHICLE>::Do(DC_QUERY_COST, v_start->index, cid, 0xFF, true, false, 1); // Auto-refit and only this vehicle including artic parts.
-=======
-				auto [cc, refit_capacity, mail_capacity, cargo_capacities] = Command<CMD_REFIT_VEHICLE>::Do(DoCommandFlag::QueryCost, v_start->index, cargo_type, 0xFF, true, false, 1); // Auto-refit and only this vehicle including artic parts.
->>>>>>> c3d5e6d2
+				Command<CMD_REFIT_VEHICLE>::Do(DoCommandFlag::QueryCost, v_start->index, cid, 0xFF, true, false, 1); // Auto-refit and only this vehicle including artic parts.
 				/* Try to balance different loadable cargoes between parts of the consist, so that
 				 * all of them can be loaded. Avoid a situation where all vehicles suddenly switch
 				 * to the first loadable cargo for which there is only one packet. If the capacities
@@ -1848,11 +1844,7 @@
 		 * "via any station" before reserving. We rather produce some more "any station" cargo than
 		 * misrouting it. */
 		IterateVehicleParts(v_start, ReturnCargoAction(st, INVALID_STATION));
-<<<<<<< HEAD
-		CommandCost cost = Command<CMD_REFIT_VEHICLE>::Do(DC_EXEC, v_start->index, new_cid, 0xFF, true, false, 1); // Auto-refit and only this vehicle including artic parts.
-=======
-		CommandCost cost = std::get<0>(Command<CMD_REFIT_VEHICLE>::Do(DoCommandFlag::Execute, v_start->index, new_cargo_type, 0xFF, true, false, 1)); // Auto-refit and only this vehicle including artic parts.
->>>>>>> c3d5e6d2
+		CommandCost cost = Command<CMD_REFIT_VEHICLE>::Do(DoCommandFlag::Execute, v_start->index, new_cid, 0xFF, true, false, 1); // Auto-refit and only this vehicle including artic parts.
 		if (cost.Succeeded()) v->First()->profit_this_year -= cost.GetCost() << 8;
 	}
 
@@ -2568,7 +2560,7 @@
  * @param target_company company to buy the shares from
  * @return the cost of this operation or an error
  */
-CommandCost CmdBuyShareInCompany(DoCommandFlag flags, CompanyID target_company)
+CommandCost CmdBuyShareInCompany(DoCommandFlags flags, CompanyID target_company)
 {
 	CommandCost cost(EXPENSES_OTHER);
 	Company *c = Company::GetIfValid(target_company);
@@ -2591,7 +2583,7 @@
 
 
 	cost.AddCost(CalculateCompanyValue(c) >> 2);
-	if (flags & DC_EXEC) {
+	if (flags.Test(DoCommandFlag::Execute)) {
 		auto unowned_share = std::find(c->share_owners.begin(), c->share_owners.end(), INVALID_OWNER);
 		assert(unowned_share != c->share_owners.end()); // share owners is guaranteed to contain at least one INVALID_OWNER, i.e. unowned share
 		*unowned_share = _current_company;
@@ -2612,7 +2604,7 @@
  * @param target_company company to sell the shares from
  * @return the cost of this operation or an error
  */
-CommandCost CmdSellShareInCompany(DoCommandFlag flags, CompanyID target_company)
+CommandCost CmdSellShareInCompany(DoCommandFlags flags, CompanyID target_company)
 {
 	Company *c = Company::GetIfValid(target_company);
 
@@ -2621,7 +2613,7 @@
 
 	/* Check if selling shares is allowed (protection against modified clients).
 	 * However, we must sell shares of companies being closed down. */
-	if (!_settings_game.economy.allow_shares && !(flags & DC_BANKRUPT)) return CMD_ERROR;
+	if (!_settings_game.economy.allow_shares && !flags.Test(DoCommandFlag::Bankrupt)) return CMD_ERROR;
 
 	/* Those lines are here for network-protection (clients can be slow) */
 	if (GetAmountOwnedBy(c, _current_company) == 0) return CommandCost();
@@ -2630,7 +2622,7 @@
 	Money cost = CalculateCompanyValue(c) >> 2;
 	cost = -(cost - (cost >> 7));
 
-	if (flags & DC_EXEC) {
+	if (flags.Test(DoCommandFlag::Execute)) {
 		auto our_owner = std::find(c->share_owners.begin(), c->share_owners.end(), _current_company);
 		assert(our_owner != c->share_owners.end()); // share owners is guaranteed to contain at least one INVALID_OWNER
 		*our_owner = INVALID_OWNER;
@@ -2695,12 +2687,12 @@
  * @param target_company company to decline to buy up
  * @return the cost of this operation or an error
  */
-CommandCost CmdDeclineBuyCompany(DoCommandFlag flags, CompanyID target_company)
+CommandCost CmdDeclineBuyCompany(DoCommandFlags flags, CompanyID target_company)
 {
 	Company *c = Company::GetIfValid(target_company);
 	if (c == nullptr) return CommandCost();
 
-	if (flags & DC_EXEC) {
+	if (flags.Test(DoCommandFlag::Execute)) {
 		if (c->bankrupt_last_asked == _current_company) {
 			c->bankrupt_timeout = 0;
 		}
