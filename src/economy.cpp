/*
 * This file is part of OpenTTD.
 * OpenTTD is free software; you can redistribute it and/or modify it under the terms of the GNU General Public License as published by the Free Software Foundation, version 2.
 * OpenTTD is distributed in the hope that it will be useful, but WITHOUT ANY WARRANTY; without even the implied warranty of MERCHANTABILITY or FITNESS FOR A PARTICULAR PURPOSE.
 * See the GNU General Public License for more details. You should have received a copy of the GNU General Public License along with OpenTTD. If not, see <http://www.gnu.org/licenses/>.
 */

/** @file economy.cpp Handling of the economy. */

#include "stdafx.h"
#include "company_cmd.h"
#include "company_func.h"
#include "command_func.h"
#include "industry.h"
#include "town.h"
#include "news_func.h"
#include "network/network.h"
#include "network/network_func.h"
#include "ai/ai.hpp"
#include "aircraft.h"
#include "train.h"
#include "newgrf_engine.h"
#include "engine_base.h"
#include "ground_vehicle.hpp"
#include "newgrf_cargo.h"
#include "newgrf_sound.h"
#include "newgrf_industrytiles.h"
#include "newgrf_station.h"
#include "newgrf_airporttiles.h"
#include "newgrf_roadstop.h"
#include "object.h"
#include "strings_func.h"
#include "date_func.h"
#include "vehicle_func.h"
#include "sound_func.h"
#include "autoreplace_func.h"
#include "company_gui.h"
#include "signs_base.h"
#include "subsidy_base.h"
#include "subsidy_func.h"
#include "station_base.h"
#include "waypoint_base.h"
#include "economy_base.h"
#include "core/pool_func.hpp"
#include "core/backup_type.hpp"
#include "core/container_func.hpp"
#include "infrastructure_func.h"
#include "cargo_type.h"
#include "water.h"
#include "game/game.hpp"
#include "cargomonitor.h"
#include "goal_base.h"
#include "story_base.h"
#include "linkgraph/refresh.h"
#include "tracerestrict.h"
#include "tbtr_template_vehicle.h"
#include "tbtr_template_vehicle_func.h"
#include "scope_info.h"
#include "pathfinder/yapf/yapf_cache.h"
#include "debug_desync.h"
#include "event_logs.h"
#include "plans_func.h"
#include "order_backup.h"
#include "vehicle_cmd.h"

#include "table/strings.h"
#include "table/pricebase.h"

#include "safeguards.h"


/* Initialize the cargo payment-pool */
CargoPaymentPool _cargo_payment_pool("CargoPayment");
INSTANTIATE_POOL_METHODS(CargoPayment)

/**
 * Multiply two integer values and shift the results to right.
 *
 * This function multiplies two integer values. The result is
 * shifted by the amount of shift to right.
 *
 * @param a The first integer
 * @param b The second integer
 * @param shift The amount to shift the value to right.
 * @return The shifted result
 */
static inline int32_t BigMulS(const int32_t a, const int32_t b, const uint8_t shift)
{
	return (int32_t)((int64_t)a * (int64_t)b >> shift);
}

typedef std::vector<Industry *> SmallIndustryList;

/**
 * Score info, values used for computing the detailed performance rating.
 */
const ScoreInfo _score_info[] = {
	{     120, 100}, // SCORE_VEHICLES
	{      80, 100}, // SCORE_STATIONS
	{   10000, 100}, // SCORE_MIN_PROFIT
	{   50000,  50}, // SCORE_MIN_INCOME
	{  100000, 100}, // SCORE_MAX_INCOME
	{   40000, 400}, // SCORE_DELIVERED
	{       8,  50}, // SCORE_CARGO
	{10000000,  50}, // SCORE_MONEY
	{  250000,  50}, // SCORE_LOAN
	{       0,   0}  // SCORE_TOTAL
};

int64_t _score_part[MAX_COMPANIES][SCORE_END];
Economy _economy;
Prices _price;
Money _additional_cash_required;
static PriceMultipliers _price_base_multiplier;

CargoScaler _town_cargo_scaler;
CargoScaler _industry_cargo_scaler;
CargoScaler _industry_inverse_cargo_scaler;

extern int GetAmountOwnedBy(const Company *c, Owner owner);

/**
 * Calculate the value of the assets of a company.
 *
 * @param c The company to calculate the value of.
 * @return The value of the assets of the company.
 */
static Money CalculateCompanyAssetValue(const Company *c)
{
	Money owned_shares_value = 0;

	for (const Company *co : Company::Iterate()) {
		int shares_owned = GetAmountOwnedBy(co, c->index);

		if (shares_owned > 0) owned_shares_value += (CalculateCompanyValueExcludingShares(co) / 4) * shares_owned;
	}

	return owned_shares_value + CalculateCompanyValueExcludingShares(c);
}

Money CalculateCompanyValueExcludingShares(const Company *c, bool including_loan)
{
	Owner owner = c->index;

	uint num = 0;

	for (const Station *st : Station::Iterate()) {
		if (st->owner == owner) num += CountBits((uint8_t)st->facilities);
	}

	Money value = num * _price[PR_STATION_VALUE] * 25;

	for (const Vehicle *v : Vehicle::Iterate()) {
		if (v->owner != owner) continue;
		if (HasBit(v->subtype, GVSF_VIRTUAL)) continue;

		if (v->type == VEH_TRAIN ||
				v->type == VEH_ROAD ||
				(v->type == VEH_AIRCRAFT && Aircraft::From(v)->IsNormalAircraft()) ||
				v->type == VEH_SHIP) {
			value += v->value * 3 >> 1;
		}
	}

	return value;
}

/**
 * Calculate the value of the company. That is the value of all
 * assets (vehicles, stations) and money (including loan),
 * except when including_loan is \c false which is useful when
 * we want to calculate the value for bankruptcy.
 * @param c the company to get the value of.
 * @param including_loan include the loan in the company value.
 * @return the value of the company.
 */
Money CalculateCompanyValue(const Company *c, bool including_loan)
{
	Money value = CalculateCompanyAssetValue(c);

	/* Add real money value */
	if (including_loan) value -= c->current_loan;
	value += c->money;

	return std::max<Money>(value, 1);
}

/**
 * Calculate what you have to pay to take over a company.
 *
 * This is different from bankruptcy and company value, and involves a few
 * more parameters to make it more realistic.
 *
 * You have to pay for:
 * - The value of all the assets in the company.
 * - The loan the company has (the investors really want their money back).
 * - The profit for the next two years (if positive) based on the last four quarters.
 *
 * And on top of that, they walk away with all the money they have in the bank.
 *
 * @param c the company to get the value of.
 * @return The value of the company.
 */
Money CalculateHostileTakeoverValue(const Company *c)
{
	Money value = CalculateCompanyAssetValue(c);

	value += c->current_loan;
	/* Negative balance is basically a loan. */
	if (c->money < 0) {
		value += -c->money;
	}

	for (int quarter = 0; quarter < 4; quarter++) {
		value += std::max<Money>(c->old_economy[quarter].income + c->old_economy[quarter].expenses, 0) * 2;
	}

	return std::max<Money>(value, 1);
}

/**
 * if update is set to true, the economy is updated with this score
 *  (also the house is updated, should only be true in the on-tick event)
 * @param update the economy with calculated score
 * @param c company been evaluated
 * @return actual score of this company
 *
 */
int UpdateCompanyRatingAndValue(Company *c, bool update)
{
	Owner owner = c->index;
	int score = 0;

	memset(_score_part[owner], 0, sizeof(_score_part[owner]));

	/* Count vehicles */
	{
		Money min_profit = 0;
		bool min_profit_first = true;
		uint num = 0;

		for (const Vehicle *v : Vehicle::IterateFrontOnly()) {
			if (v->owner != owner) continue;
			if (IsCompanyBuildableVehicleType(v->type) && v->IsPrimaryVehicle() && !HasBit(v->subtype, GVSF_VIRTUAL)) {
				if (v->profit_last_year > 0) num++; // For the vehicle score only count profitable vehicles
				if (v->economy_age > VEHICLE_PROFIT_MIN_AGE) {
					/* Find the vehicle with the lowest amount of profit */
					if (min_profit_first || min_profit > v->profit_last_year) {
						min_profit = v->profit_last_year;
						min_profit_first = false;
					}
				}
			}
		}

		min_profit >>= 8; // remove the fract part

		_score_part[owner][SCORE_VEHICLES] = num;
		/* Don't allow negative min_profit to show */
		if (min_profit > 0) {
			_score_part[owner][SCORE_MIN_PROFIT] = min_profit;
		}
	}

	/* Count stations */
	{
		uint num = 0;
		for (const Station *st : Station::Iterate()) {
			/* Only count stations that are actually serviced */
			if (st->owner == owner && (st->time_since_load <= 20 || st->time_since_unload <= 20)) num += CountBits((uint8_t)st->facilities);
		}
		_score_part[owner][SCORE_STATIONS] = num;
	}

	/* Generate statistics depending on recent income statistics */
	{
		int numec = std::min<uint>(c->num_valid_stat_ent, 12u);
		if (numec != 0) {
			const CompanyEconomyEntry *cee = c->old_economy;
			Money min_income = cee->income + cee->expenses;
			Money max_income = cee->income + cee->expenses;

			do {
				min_income = std::min(min_income, cee->income + cee->expenses);
				max_income = std::max(max_income, cee->income + cee->expenses);
			} while (++cee, --numec);

			if (min_income > 0) {
				_score_part[owner][SCORE_MIN_INCOME] = min_income;
			}

			_score_part[owner][SCORE_MAX_INCOME] = max_income;
		}
	}

	/* Generate score depending on amount of transported cargo */
	{
		int numec = std::min<uint>(c->num_valid_stat_ent, 4u);
		if (numec != 0) {
			const CompanyEconomyEntry *cee = c->old_economy;
			OverflowSafeInt64 total_delivered = 0;
			do {
				total_delivered += cee->delivered_cargo.GetSum<OverflowSafeInt64>();
			} while (++cee, --numec);

			_score_part[owner][SCORE_DELIVERED] = total_delivered;
		}
	}

	/* Generate score for variety of cargo */
	{
		_score_part[owner][SCORE_CARGO] = c->old_economy->delivered_cargo.GetCount();
	}

	/* Generate score for company's money */
	{
		if (c->money > 0) {
			_score_part[owner][SCORE_MONEY] = c->money;
		}
	}

	/* Generate score for loan */
	{
		_score_part[owner][SCORE_LOAN] = _score_info[SCORE_LOAN].needed - c->current_loan;
	}

	/* Now we calculate the score for each item.. */
	{
		int total_score = 0;
		int s;
		score = 0;
		for (ScoreID i = SCORE_BEGIN; i < SCORE_END; i++) {
			/* Skip the total */
			if (i == SCORE_TOTAL) continue;
			/*  Check the score */
			s = Clamp<int64_t>(_score_part[owner][i], 0, _score_info[i].needed) * _score_info[i].score / _score_info[i].needed;
			score += s;
			total_score += _score_info[i].score;
		}

		_score_part[owner][SCORE_TOTAL] = score;

		/*  We always want the score scaled to SCORE_MAX (1000) */
		if (total_score != SCORE_MAX) score = score * SCORE_MAX / total_score;
	}

	if (update) {
		c->old_economy[0].performance_history = score;
		UpdateCompanyHQ(c->location_of_HQ, score);
		c->old_economy[0].company_value = CalculateCompanyValue(c);
	}

	SetWindowDirty(WC_PERFORMANCE_DETAIL, 0);
	return score;
}

/**
 * Change the ownership of all the items of a company.
 * @param old_owner The company that gets removed.
 * @param new_owner The company to merge to, or INVALID_OWNER to remove the company.
 */
void ChangeOwnershipOfCompanyItems(Owner old_owner, Owner new_owner)
{
	/* We need to set _current_company to old_owner before we try to move
	 * the client. This is needed as it needs to know whether "you" really
	 * are the current local company. */
	Backup<CompanyID> cur_company(_current_company, old_owner, FILE_LINE);
	/* In all cases, make spectators of clients connected to that company */
	if (_networking) NetworkClientsToSpectators(old_owner);
	if (old_owner == _local_company) {
		/* Single player cheated to AI company.
		 * There are no spectators in singleplayer mode, so we must pick some other company. */
		assert(!_networking);
		OrderBackup::Reset();
		Backup<CompanyID> cur_company2(_current_company, FILE_LINE);
		for (const Company *c : Company::Iterate()) {
			if (c->index != old_owner) {
				SetLocalCompany(c->index);
				break;
			}
		}
		cur_company2.Restore();
		assert(old_owner != _local_company);
	}

	ClearOrderDestinationRefcountMap();

	assert(old_owner != new_owner);

	{
		uint i;

		/* See if the old_owner had shares in other companies */
		for (const Company *c : Company::Iterate()) {
			for (i = 0; i < 4; i++) {
				if (c->share_owners[i] == old_owner) {
					/* Sell its shares */
					CommandCost res = Command<CMD_SELL_SHARE_IN_COMPANY>::Do(DC_EXEC | DC_BANKRUPT, c->index);
					/* Because we are in a DoCommand, we can't just execute another one and
					 *  expect the money to be removed. We need to do it ourself! */
					SubtractMoneyFromCompany(res);
				}
			}
		}

		/* Sell all the shares that people have on this company */
		Backup<CompanyID> cur_company2(_current_company, FILE_LINE);
		Company *c = Company::Get(old_owner);
		for (i = 0; i < 4; i++) {
			if (c->share_owners[i] == INVALID_OWNER) continue;

			if (c->bankrupt_value == 0 && c->share_owners[i] == new_owner) {
				/* You are the one buying the company; so don't sell the shares back to you. */
				c->share_owners[i] = INVALID_OWNER;
			} else {
				cur_company2.Change(c->share_owners[i]);
				/* Sell the shares */
				CommandCost res = Command<CMD_SELL_SHARE_IN_COMPANY>::Do(DC_EXEC | DC_BANKRUPT, old_owner);
				/* Because we are in a DoCommand, we can't just execute another one and
				 *  expect the money to be removed. We need to do it ourself! */
				SubtractMoneyFromCompany(res);
			}
		}
		cur_company2.Restore();
	}

	/* Temporarily increase the company's money, to be sure that
	 * removing their property doesn't fail because of lack of money.
	 * Not too drastically though, because it could overflow */
	if (new_owner == INVALID_OWNER) {
		Company::Get(old_owner)->money = UINT64_MAX >> 2; // jackpot ;p
	}

	for (Subsidy *s : Subsidy::Iterate()) {
		if (s->awarded == old_owner) {
			if (new_owner == INVALID_OWNER) {
				delete s;
			} else {
				s->awarded = new_owner;
			}
		}
	}
	if (new_owner == INVALID_OWNER) RebuildSubsidisedSourceAndDestinationCache();

	/* Take care of rating and transport rights in towns */
	for (Town *t : Town::Iterate()) {
		/* If a company takes over, give the ratings to that company. */
		if (new_owner != INVALID_OWNER) {
			if (t->have_ratings.Test(old_owner)) {
				if (t->have_ratings.Test(new_owner)) {
					/* use max of the two ratings. */
					t->ratings[new_owner] = std::max(t->ratings[new_owner], t->ratings[old_owner]);
				} else {
					t->have_ratings.Set(new_owner);
					t->ratings[new_owner] = t->ratings[old_owner];
				}
			}
		}

		/* Reset the ratings for the old owner */
		t->ratings[old_owner] = RATING_INITIAL;
		t->have_ratings.Reset(old_owner);

		/* Transfer exclusive rights */
		if (t->exclusive_counter > 0 && t->exclusivity == old_owner) {
			if (new_owner != INVALID_OWNER) {
				t->exclusivity = new_owner;
			} else {
				t->exclusive_counter = 0;
				t->exclusivity = INVALID_COMPANY;
			}
		}
	}

	{
		for (Vehicle *v : Vehicle::Iterate()) {
			if (v->owner == old_owner && IsCompanyBuildableVehicleType(v->type)) {
				if (new_owner == INVALID_OWNER) {
					if (v->Previous() == nullptr) {
						if (_settings_game.economy.infrastructure_sharing[VEH_TRAIN] && v->type == VEH_TRAIN && Train::From(v)->IsFrontEngine() && !Train::From(v)->IsVirtual()) {
							DeleteVisibleTrain(Train::From(v));
						} else {
							delete v;
						}
					}
				} else {
					if (v->IsEngineCountable()) GroupStatistics::CountEngine(v, -1);
					if (v->IsPrimaryVehicle()) GroupStatistics::CountVehicle(v, -1);
				}
			}
		}
	}

	/* In all cases clear replace engine rules.
	 * Even if it was copied, it could interfere with new owner's rules */
	RemoveAllEngineReplacementForCompany(Company::Get(old_owner));

	if (new_owner == INVALID_OWNER) {
		RemoveAllGroupsForCompany(old_owner);
	} else {
		Company *c = Company::Get(old_owner);
		for (Group *g : Group::Iterate()) {
			if (g->owner == old_owner) {
				g->owner = new_owner;
				g->number = c->freegroups.UseID(c->freegroups.NextID());
			}
		}
	}

	/* Change ownership of vehicles */
	if (new_owner != INVALID_OWNER) {
		Company *new_company = Company::Get(new_owner);

		/* Override company settings to new company defaults in case we need to convert them.
		 * This is required as the CmdChangeServiceInt doesn't copy the supplied value when it is non-custom
		 */
		{
			Company *old_company = Company::Get(old_owner);

			old_company->settings.vehicle.servint_aircraft = new_company->settings.vehicle.servint_aircraft;
			old_company->settings.vehicle.servint_trains = new_company->settings.vehicle.servint_trains;
			old_company->settings.vehicle.servint_roadveh = new_company->settings.vehicle.servint_roadveh;
			old_company->settings.vehicle.servint_ships = new_company->settings.vehicle.servint_ships;
			old_company->settings.vehicle.servint_ispercent = new_company->settings.vehicle.servint_ispercent;
		}

		for (Vehicle *v : Vehicle::Iterate()) {
			if (v->owner == old_owner && IsCompanyBuildableVehicleType(v->type)) {
				/* Correct default values of interval settings while maintaining custom set ones.
				 * This prevents invalid values on mismatching company defaults being accepted.
				 */
				if (!v->ServiceIntervalIsCustom()) {
					/* Technically, passing the interval is not needed as the command will query the default value itself.
					 * However, do not rely on that behaviour.
					 */
					int interval = CompanyServiceInterval(new_company, v->type);
					Command<CMD_CHANGE_SERVICE_INT>::Do(DC_EXEC | DC_BANKRUPT, v->index, interval, false, new_company->settings.vehicle.servint_ispercent);
				}

				v->owner = new_owner;

				/* Owner changes, clear cache */
				v->colourmap = PAL_NONE;
				v->InvalidateNewGRFCache();
				v->InvalidateImageCache();

				if (v->IsEngineCountable()) {
					GroupStatistics::CountEngine(v, 1);
				}
				if (v->IsPrimaryVehicle() && !HasBit(v->subtype, GVSF_VIRTUAL)) {
					GroupStatistics::CountVehicle(v, 1);
					auto &unitidgen = new_company->freeunits[v->type];
					v->unitnumber = unitidgen.UseID(unitidgen.NextID());
				}

				/* Invalidate the vehicle's cargo payment "owner cache". */
				if (v->cargo_payment != nullptr) v->cargo_payment->owner = nullptr;
			}
		}

		if (new_owner != INVALID_OWNER) GroupStatistics::UpdateAutoreplace(new_owner);
	} else {
		/* Depending on sharing settings, other companies could be affected too.
		 * Let the infrastructure sharing code handle this. */
		HandleSharingCompanyDeletion(old_owner);
	}
	TraceRestrictUpdateCompanyID(old_owner, new_owner);

	/* Change ownership of template vehicles */
	if (new_owner == INVALID_OWNER) {
		ReindexTemplateReplacementsRecursiveGuard guard;
		for (TemplateVehicle *tv : TemplateVehicle::Iterate()) {
			if (tv->owner == old_owner && tv->Prev() == nullptr) {
				RemoveTemplateReplacementsReferencingTemplate(tv->index);
				delete tv;
			}
		}
	} else {
		for (TemplateVehicle *tv : TemplateVehicle::Iterate()) {
			if (tv->owner == old_owner) tv->owner = new_owner;
		}
	}

	/*  Change ownership of tiles */
	StartRemoveOrderFromAllVehiclesBatch();
	{
		TileIndex tile(0);
		do {
			ChangeTileOwner(tile, old_owner, new_owner);
		} while (++tile != Map::Size());

		if (new_owner != INVALID_OWNER) {
			/* Update all signals because there can be new segment that was owned by two companies
			 * and signals were not propagated
			 * Similar with crossings - it is needed to bar crossings that weren't before
			 * because of different owner of crossing and approaching train */

			UpdateAllBlockSignals(new_owner);
		} else if (_settings_game.economy.infrastructure_sharing[VEH_TRAIN]) {
			/* tracks are being removed while sharing is enabled.
			 * Thus, update all signals and crossings. */
			UpdateAllBlockSignals();
		}
		/* Update any signals in the buffer */
		UpdateSignalsInBuffer();
	}
	StopRemoveOrderFromAllVehiclesBatch();

	/* Add airport infrastructure count of the old company to the new one. */
	if (new_owner != INVALID_OWNER) Company::Get(new_owner)->infrastructure.airport += Company::Get(old_owner)->infrastructure.airport;

	/* convert owner of stations (including deleted ones, but excluding buoys) */
	for (Station *st : Station::Iterate()) {
		if (st->owner == old_owner) {
			/* if a company goes bankrupt, set owner to OWNER_NONE so the sign doesn't disappear immediately
			 * also, drawing station window would cause reading invalid company's colour */
			st->owner = new_owner == INVALID_OWNER ? OWNER_NONE : new_owner;
		}
	}

	/* do the same for waypoints (we need to do this here so deleted waypoints are converted too) */
	for (Waypoint *wp : Waypoint::Iterate()) {
		if (wp->owner == old_owner) {
			wp->owner = new_owner == INVALID_OWNER ? OWNER_NONE : new_owner;
		}
	}

	for (Sign *si : Sign::Iterate()) {
		if (si->owner == old_owner) si->owner = new_owner == INVALID_OWNER ? OWNER_NONE : new_owner;
	}

	/* Remove Game Script created Goals, CargoMonitors and Story pages. */
	for (Goal *g : Goal::Iterate()) {
		if (g->company == old_owner) delete g;
	}

	ClearCargoPickupMonitoring(old_owner);
	ClearCargoDeliveryMonitoring(old_owner);

	for (StoryPage *sp : StoryPage::Iterate()) {
		if (sp->company == old_owner) delete sp;
	}

	/* Change colour of existing windows */
	if (new_owner != INVALID_OWNER) ChangeWindowOwner(old_owner, new_owner);

	/* Change owner of deferred cargo payments */
	ChangeOwnershipOfCargoPacketDeferredPayments(old_owner, new_owner);

	IntialiseOrderDestinationRefcountMap();

	YapfNotifyTrackLayoutChange(INVALID_TILE, INVALID_TRACK);

	NotifyRoadLayoutChanged();

	InvalidateTemplateReplacementImages();

	cur_company.Restore();

	if (new_owner != INVALID_OWNER) {
		AppendSpecialEventsLogEntry(fmt::format("Company merge: old: {}, new {}", old_owner, new_owner));
	} else {
		AppendSpecialEventsLogEntry(fmt::format("Company deletion: old: {}", old_owner));
	}

	RegisterGameEvents(new_owner != INVALID_OWNER ? GEF_COMPANY_MERGE : GEF_COMPANY_DELETE);

	MarkWholeScreenDirty();

	extern void MarkAllViewportMapLandscapesDirty();
	MarkAllViewportMapLandscapesDirty();

	InvalidatePlanCaches();
}

/**
 * Check for bankruptcy of a company. Called every three months.
 * @param c Company to check.
 */
static void CompanyCheckBankrupt(Company *c)
{
	/* If "Infinite money" setting is on, companies should not go bankrupt. */
	if (_settings_game.difficulty.infinite_money) return;

	/*  If the company has money again, it does not go bankrupt */
	if (c->bankrupt_flags & CBRF_SALE) return;
	if (c->money - c->current_loan >= -c->GetMaxLoan()) {
		int previous_months_of_bankruptcy = CeilDiv(c->months_of_bankruptcy, 3);
		c->months_of_bankruptcy = 0;
		c->bankrupt_asked = CompanyMask{};
		CloseWindowById(WC_BUY_COMPANY, c->index);
		if (previous_months_of_bankruptcy != 0) CompanyAdminUpdate(c);
		return;
	}

	c->months_of_bankruptcy++;

	switch (c->months_of_bankruptcy) {
		/* All the boring cases (months) with a bad balance where no action is taken */
		case 0:
		case 1:
		case 2:
		case 3:

		case 5:
		case 6:

		case 8:
		case 9:
			break;

		/* Warn about bankruptcy after 3 months */
		case 4: {
			auto cni = std::make_unique<CompanyNewsInformation>(c);
			SetDParam(0, STR_NEWS_COMPANY_IN_TROUBLE_TITLE);
			SetDParam(1, STR_NEWS_COMPANY_IN_TROUBLE_DESCRIPTION);
			SetDParamStr(2, cni->company_name);
			AddCompanyNewsItem(STR_MESSAGE_NEWS_FORMAT, std::move(cni));
			AI::BroadcastNewEvent(new ScriptEventCompanyInTrouble(c->index));
			Game::NewEvent(new ScriptEventCompanyInTrouble(c->index));
			break;
		}

		/* Offer company for sale after 6 months */
		case 7: {
			/* Don't consider the loan */
			Money val = CalculateCompanyValue(c, false);

			c->bankrupt_value = val;
			c->bankrupt_asked = CompanyMask{}.Set(c->index); // Don't ask the owner
			c->bankrupt_timeout = 0;

			/* The company assets should always have some value */
			assert(c->bankrupt_value > 0);
			break;
		}

		/* Bankrupt company after 6 months (if the company has no value) or latest
		 * after 9 months (if it still had value after 6 months) */
		default:
		case 10: {
			if (!_networking && _local_company == c->index) {
				/* If we are in singleplayer mode, leave the company playing. Eg. there
				 * is no THE-END, otherwise mark the client as spectator to make sure
				 * they are no longer in control of this company. However... when you
				 * join another company (cheat) the "unowned" company can bankrupt. */
				c->bankrupt_asked.Set();
				break;
			}

			/* Actually remove the company, but not when we're a network client.
			 * In case of network clients we will be getting a command from the
			 * server. It is done in this way as we are called from the
			 * StateGameLoop which can't change the current company, and thus
			 * updating the local company triggers an assert later on. In the
			 * case of a network game the command will be processed at a time
			 * that changing the current company is okay. In case of single
			 * player we are sure (the above check) that we are not the local
			 * company and thus we won't be moved. */
			if (!_networking || _network_server) {
				Command<CMD_COMPANY_CTRL>::Post(CCA_DELETE, c->index, CRR_BANKRUPT, INVALID_CLIENT_ID, {});
				return;
			}
			break;
		}
	}

	if (CeilDiv(c->months_of_bankruptcy, 3) != CeilDiv(c->months_of_bankruptcy - 1, 3)) CompanyAdminUpdate(c);
}

/**
 * Update the finances of all companies.
 * Pay for the stations, update the history graph, update ratings and company values, and deal with bankruptcy.
 */
static void CompaniesGenStatistics()
{
	/* Check for bankruptcy each month */
	for (Company *c : Company::Iterate()) {
		CompanyCheckBankrupt(c);
	}

	Backup<CompanyID> cur_company(_current_company, FILE_LINE);

	/* Pay Infrastructure Maintenance, if enabled */
	if (_settings_game.economy.infrastructure_maintenance) {
		/* Improved monthly infrastructure costs. */
		for (const Company *c : Company::Iterate()) {
			cur_company.Change(c->index);

			CommandCost cost(EXPENSES_PROPERTY);
			uint32_t rail_total = c->infrastructure.GetRailTotal();
			for (RailType rt = RAILTYPE_BEGIN; rt < RAILTYPE_END; rt++) {
				if (c->infrastructure.rail[rt] != 0) cost.AddCost(RailMaintenanceCost(rt, c->infrastructure.rail[rt], rail_total));
			}
			cost.AddCost(SignalMaintenanceCost(c->infrastructure.signal));
			uint32_t road_total = c->infrastructure.GetRoadTotal();
			uint32_t tram_total = c->infrastructure.GetTramTotal();
			for (RoadType rt = ROADTYPE_BEGIN; rt < ROADTYPE_END; rt++) {
				if (c->infrastructure.road[rt] != 0) cost.AddCost(RoadMaintenanceCost(rt, c->infrastructure.road[rt], RoadTypeIsRoad(rt) ? road_total : tram_total));
			}
			cost.AddCost(CanalMaintenanceCost(c->infrastructure.water));
			cost.AddCost(StationMaintenanceCost(c->infrastructure.station));
			cost.AddCost(AirportMaintenanceCost(c->index));

			SubtractMoneyFromCompany(cost);
		}
	}
	cur_company.Restore();

<<<<<<< HEAD
	/* Only run the economic statistics and update company stats every 3rd month (1st of quarter). */
	if ((EconTime::CurMonth() % 3) != 0) return;
=======
	/* Only run the economic statistics and update company stats every 3rd economy month (1st of quarter). */
	if (!HasBit(1 << 0 | 1 << 3 | 1 << 6 | 1 << 9, TimerGameEconomy::month)) return;
>>>>>>> b2c57123

	for (Company *c : Company::Iterate()) {
		/* Drop the oldest history off the end */
		std::copy_backward(c->old_economy, c->old_economy + MAX_HISTORY_QUARTERS - 1, c->old_economy + MAX_HISTORY_QUARTERS);
		c->old_economy[0] = c->cur_economy;
		c->cur_economy = {};

		if (c->num_valid_stat_ent != MAX_HISTORY_QUARTERS) c->num_valid_stat_ent++;

		UpdateCompanyRatingAndValue(c, true);
		if (c->block_preview != 0) c->block_preview--;
	}

	SetWindowDirty(WC_INCOME_GRAPH, 0);
	SetWindowDirty(WC_OPERATING_PROFIT, 0);
	SetWindowDirty(WC_DELIVERED_CARGO, 0);
	SetWindowDirty(WC_PERFORMANCE_HISTORY, 0);
	SetWindowDirty(WC_COMPANY_VALUE, 0);
	SetWindowDirty(WC_COMPANY_LEAGUE, 0);
}

/**
 * Add monthly inflation
 * @param check_year Shall the inflation get stopped after 170 years?
 * @return true if inflation is maxed and nothing was changed
 */
bool AddInflation(bool check_year)
{
	/* The cargo payment inflation differs from the normal inflation, so the
	 * relative amount of money you make with a transport decreases slowly over
	 * the 170 years. After a few hundred years we reach a level in which the
	 * games will become unplayable as the maximum income will be less than
	 * the minimum running cost.
	 *
	 * Furthermore there are a lot of inflation related overflows all over the
	 * place. Solving them is hardly possible because inflation will always
	 * reach the overflow threshold some day. So we'll just perform the
	 * inflation mechanism during the first 170 years (the amount of years that
	 * one had in the original TTD) and stop doing the inflation after that
	 * because it only causes problems that can't be solved nicely and the
	 * inflation doesn't add anything after that either; it even makes playing
	 * it impossible due to the diverging cost and income rates.
	 */
	if (_settings_game.economy.inflation_fixed_dates) {
		if (check_year && (CalTime::CurYear() < CalTime::ORIGINAL_BASE_YEAR || CalTime::CurYear() >= CalTime::ORIGINAL_MAX_YEAR)) return true;
	} else {
		if (check_year && (CalTime::CurYear() - _settings_game.game_creation.starting_year) >= (CalTime::ORIGINAL_MAX_YEAR - CalTime::ORIGINAL_BASE_YEAR)) return true;
	}

	if (_economy.inflation_prices == MAX_INFLATION || _economy.inflation_payment == MAX_INFLATION) return true;

	/* Approximation for (100 + infl_amount)% ** (1 / 12) - 100%
	 * scaled by 65536
	 * 12 -> months per year
	 * This is only a good approximation for small values
	 */
	_economy.inflation_prices  += (_economy.inflation_prices  * _economy.infl_amount    * 54) >> 16;
	_economy.inflation_payment += (_economy.inflation_payment * _economy.infl_amount_pr * 54) >> 16;

	if (_economy.inflation_prices > MAX_INFLATION) _economy.inflation_prices = MAX_INFLATION;
	if (_economy.inflation_payment > MAX_INFLATION) _economy.inflation_payment = MAX_INFLATION;

	return false;
}

/**
 * Computes all prices, payments and maximum loan.
 */
void RecomputePrices()
{
	/* Setup maximum loan as a rounded down multiple of LOAN_INTERVAL. */
	_economy.max_loan = ((uint64_t)_settings_game.difficulty.max_loan * _economy.inflation_prices >> 16) / LOAN_INTERVAL * LOAN_INTERVAL;

	/* Setup price bases */
	for (Price i = PR_BEGIN; i < PR_END; i++) {
		Money price = _price_base_specs[i].start_price;

		/* Apply difficulty settings */
		uint mod = 1;
		switch (_price_base_specs[i].category) {
			case PCAT_RUNNING:
				mod = _settings_game.difficulty.vehicle_costs;
				break;

			case PCAT_CONSTRUCTION:
				mod = _settings_game.difficulty.construction_cost;
				break;

			default: break;
		}
		switch (mod) {
			case 0: price *= 6; break;
			case 1: price *= 8; break; // normalised to 1 below
			case 2: price *= 9; break;
			default: NOT_REACHED();
		}

		/* Apply inflation */
		price = (int64_t)price * _economy.inflation_prices;

		/* Apply newgrf modifiers, remove fractional part of inflation, and normalise on medium difficulty. */
		int shift = _price_base_multiplier[i] - 16 - 3;
		if (shift >= 0) {
			price <<= shift;
		} else {
			price >>= -shift;
		}

		/* Make sure the price does not get reduced to zero.
		 * Zero breaks quite a few commands that use a zero
		 * cost to see whether something got changed or not
		 * and based on that cause an error. When the price
		 * is zero that fails even when things are done. */
		if (price == 0) {
			price = Clamp(_price_base_specs[i].start_price, -1, 1);
			/* No base price should be zero, but be sure. */
			assert(price != 0);
		}
		/* Store value */
		_price[i] = price;
	}

	/* Setup cargo payment */
	for (CargoSpec *cs : CargoSpec::Iterate()) {
		cs->current_payment = (cs->initial_payment * (int64_t)_economy.inflation_payment) >> 16;
	}

	SetWindowClassesDirty(WC_BUILD_VEHICLE);
	SetWindowClassesDirty(WC_BUILD_VIRTUAL_TRAIN);
	SetWindowClassesDirty(WC_REPLACE_VEHICLE);
	SetWindowClassesDirty(WC_VEHICLE_DETAILS);
	SetWindowClassesDirty(WC_COMPANY_INFRASTRUCTURE);
	InvalidateWindowData(WC_PAYMENT_RATES, 0);
}

/** Let all companies pay the monthly interest on their loan. */
static void CompaniesPayInterest()
{
	Backup<CompanyID> cur_company(_current_company, FILE_LINE);
	for (const Company *c : Company::Iterate()) {
		cur_company.Change(c->index);

		/* Over a year the paid interest should be "loan * interest percentage",
		 * but... as that number is likely not dividable by 12 (pay each month),
		 * one needs to account for that in the monthly fee calculations.
		 *
		 * To easily calculate what one should pay "this" month, you calculate
		 * what (total) should have been paid up to this month and you subtract
		 * whatever has been paid in the previous months. This will mean one month
		 * it'll be a bit more and the other it'll be a bit less than the average
		 * monthly fee, but on average it will be exact.
		 *
		 * In order to prevent cheating or abuse (just not paying interest by not
		 * taking a loan) we make companies pay interest on negative cash as well,
		 * except if infinite money is enabled.
		 */
		Money yearly_fee = c->current_loan * _economy.interest_rate / 100;
		Money available_money = GetAvailableMoney(c->index);
		if (available_money < 0) {
			yearly_fee += -available_money * _economy.interest_rate / 100;
		}
		Money up_to_previous_month = yearly_fee * EconTime::CurMonth() / 12;
		Money up_to_this_month = yearly_fee * (EconTime::CurMonth() + 1) / 12;

		SubtractMoneyFromCompany(CommandCost(EXPENSES_LOAN_INTEREST, up_to_this_month - up_to_previous_month));

		SubtractMoneyFromCompany(CommandCost(EXPENSES_OTHER, _price[PR_STATION_VALUE] >> 2));
	}
	cur_company.Restore();
}

static void HandleEconomyFluctuations()
{
	if (_settings_game.difficulty.economy != 0) {
		/* When economy is Fluctuating, decrease counter */
		_economy.fluct--;
	} else if (EconomyIsInRecession()) {
		/* When it's Steady and we are in recession, end it now */
		_economy.fluct = -12;
	} else {
		/* No need to do anything else in other cases */
		return;
	}

	if (_economy.fluct == 0) {
		_economy.fluct = -(int)GB(Random(), 0, 2);
		AddNewsItem(STR_NEWS_BEGIN_OF_RECESSION, NewsType::Economy, NewsStyle::Normal, {});
	} else if (_economy.fluct == -12) {
		_economy.fluct = GB(Random(), 0, 8) + 312;
		AddNewsItem(STR_NEWS_END_OF_RECESSION, NewsType::Economy, NewsStyle::Normal, {});
	}
}


/**
 * Reset changes to the price base multipliers.
 */
void ResetPriceBaseMultipliers()
{
	memset(_price_base_multiplier, 0, sizeof(_price_base_multiplier));
}

/**
 * Change a price base by the given factor.
 * The price base is altered by factors of two.
 * NewBaseCost = OldBaseCost * 2^n
 * @param price Index of price base to change.
 * @param factor Amount to change by.
 */
void SetPriceBaseMultiplier(Price price, int factor)
{
	assert(price < PR_END);
	_price_base_multiplier[price] = Clamp(factor, MIN_PRICE_MODIFIER, MAX_PRICE_MODIFIER);
}

/**
 * Initialize the variables that will maintain the daily industry change system.
 * @param init_counter specifies if the counter is required to be initialized
 */
void StartupIndustryDailyChanges(bool init_counter)
{
	/* After getting map size, it needs to be scaled appropriately and divided by 31,
	 * which stands for the days in a month.
	 * Using just 31 will make it so that a monthly reset (based on the real number of days of that month)
	 * would not be needed.
	 * Since it is based on "fractional parts", the leftover days will not make much of a difference
	 * on the overall total number of changes performed */
	_economy.industry_daily_increment = (Map::Size() * _settings_game.economy.industry_event_rate) / (31 * 100);

	if (init_counter) {
		/* A new game or a savegame from an older version will require the counter to be initialized */
		_economy.industry_daily_change_counter = 0;
	}
}

void StartupEconomy()
{
	_economy.interest_rate = _settings_game.difficulty.initial_interest;
	_economy.infl_amount = _settings_game.difficulty.initial_interest;
	_economy.infl_amount_pr = std::max(0, _settings_game.difficulty.initial_interest - 1);
	_economy.fluct = GB(Random(), 0, 8) + 168;

	if (_settings_game.economy.inflation && _settings_game.economy.inflation_fixed_dates) {
		/* Apply inflation that happened before our game start year. */
		int months = (std::min(CalTime::CurYear(), CalTime::ORIGINAL_MAX_YEAR) - CalTime::ORIGINAL_BASE_YEAR).base() * 12;
		for (int i = 0; i < months; i++) {
			AddInflation(false);
		}
	}

	/* Set up prices */
	RecomputePrices();

	StartupIndustryDailyChanges(true); // As we are starting a new game, initialize the counter too

}

/**
 * Resets economy to initial values
 */
void InitializeEconomy()
{
	_economy.inflation_prices = _economy.inflation_payment = 1 << 16;
	ClearCargoPickupMonitoring();
	ClearCargoDeliveryMonitoring();
}

/**
 * Determine a certain price
 * @param index Price base
 * @param cost_factor Price factor
 * @param grf_file NewGRF to use local price multipliers from.
 * @param shift Extra bit shifting after the computation
 * @return Price
 */
Money GetPrice(Price index, uint cost_factor, const GRFFile *grf_file, int shift)
{
	if (index >= PR_END) return 0;

	Money cost = _price[index] * cost_factor;
	if (grf_file != nullptr) shift += grf_file->price_base_multipliers[index];

	if (shift >= 0) {
		cost <<= shift;
	} else {
		cost >>= -shift;
	}

	return cost;
}

Money GetTransportedGoodsIncome(uint num_pieces, uint dist, uint16_t transit_periods, CargoType cargo_type)
{
	const CargoSpec *cs = CargoSpec::Get(cargo_type);
	if (!cs->IsValid()) {
		/* User changed newgrfs and some vehicle still carries some cargo which is no longer available. */
		return 0;
	}

	/* Use callback to calculate cargo profit, if available */
	if (cs->callback_mask.Test(CargoCallbackMask::ProfitCalc)) {
		uint32_t var18 = ClampTo<uint16_t>(dist) | (ClampTo<uint8_t>(num_pieces) << 16) | (ClampTo<uint8_t>(transit_periods) << 24);
		uint16_t callback = GetCargoCallback(CBID_CARGO_PROFIT_CALC, 0, var18, cs);
		if (callback != CALLBACK_FAILED) {
			int result = GB(callback, 0, 14);

			/* Simulate a 15 bit signed value */
			if (HasBit(callback, 14)) result -= 0x4000;

			/* "The result should be a signed multiplier that gets multiplied
			 * by the amount of cargo moved and the price factor, then gets
			 * divided by 8192." */
			return result * num_pieces * cs->current_payment / 8192;
		}
	}

	static const int MIN_TIME_FACTOR = 31;
	static const int MAX_TIME_FACTOR = 255;
	static const int TIME_FACTOR_FRAC_BITS = 4;
	static const int TIME_FACTOR_FRAC = 1 << TIME_FACTOR_FRAC_BITS;

	if (_settings_game.economy.payment_algorithm == CPA_TRADITIONAL) transit_periods = std::min<uint16_t>(transit_periods, 0xFFu);

	const int periods1 = cs->transit_periods[0];
	const int periods2 = cs->transit_periods[1];
	const int periods_over_periods1 = std::max(transit_periods - periods1, 0);
	const int periods_over_periods2 = std::max(periods_over_periods1 - periods2, 0);
	int periods_over_max = MIN_TIME_FACTOR - MAX_TIME_FACTOR;
	if (periods2 > -periods_over_max) {
		periods_over_max += transit_periods - periods1;
	} else {
		periods_over_max += 2 * (transit_periods - periods1) - periods2;
	}

	/*
	 * The time factor is calculated based on the time it took
	 * (transit_periods) compared two cargo-depending values. The
	 * range is divided into four parts:
	 *
	 *  - constant for fast transits
	 *  - linear decreasing with time with a slope of -1 for medium transports
	 *  - linear decreasing with time with a slope of -2 for slow transports
	 *  - after hitting MIN_TIME_FACTOR, the time factor will be asymptotically decreased to a limit of 1 with a scaled 1/(x+1) function.
	 *
	 */
	if (periods_over_max > 0) {
		const int time_factor = std::max(2 * MIN_TIME_FACTOR * TIME_FACTOR_FRAC * TIME_FACTOR_FRAC / (periods_over_max + 2 * TIME_FACTOR_FRAC), 1); // MIN_TIME_FACTOR / (x/(2 * TIME_FACTOR_FRAC) + 1) + 1, expressed as fixed point with TIME_FACTOR_FRAC_BITS.
		return BigMulS(dist * time_factor * num_pieces, cs->current_payment, 21 + TIME_FACTOR_FRAC_BITS);
	} else {
		const int time_factor = std::max(MAX_TIME_FACTOR - periods_over_periods1 - periods_over_periods2, MIN_TIME_FACTOR);
		return BigMulS(dist * time_factor * num_pieces, cs->current_payment, 21);
	}
}

/** The industries we've currently brought cargo to. */
static SmallIndustryList _cargo_delivery_destinations;

template <class F>
void ForAcceptingIndustries(const Station *st, CargoType cargo_type, IndustryID source, CompanyID company, F&& f) {
	for (const auto &i : st->industries_near) {
		Industry *ind = i.industry;
		if (ind->index == source) continue;

		int cargo_index = ind->GetCargoAcceptedIndex(cargo_type);
		/* Check if matching cargo has been found */
		if (cargo_index < 0) continue;

		/* Check if industry temporarily refuses acceptance */
		if (IndustryTemporarilyRefusesCargo(ind, cargo_type)) continue;

		if (ind->exclusive_supplier != INVALID_OWNER && ind->exclusive_supplier != st->owner) continue;

		if (!f(ind, ind->accepted[cargo_index])) break;
	}
}

uint DeliverGoodsToIndustryNearestFirst(const Station *st, CargoType cargo_type, uint num_pieces, IndustryID source, CompanyID company)
{
	/* Find the nearest industrytile to the station sign inside the catchment area, whose industry accepts the cargo.
	 * This fails in three cases:
	 *  1) The station accepts the cargo because there are enough houses around it accepting the cargo.
	 *  2) The industries in the catchment area temporarily reject the cargo, and the daily station loop has not yet updated station acceptance.
	 *  3) The results of callbacks CBID_INDUSTRY_REFUSE_CARGO and CBID_INDTILE_CARGO_ACCEPTANCE are inconsistent. (documented behaviour)
	 */

	uint accepted = 0;

	ForAcceptingIndustries(st, cargo_type, source, company, [&](Industry *ind, Industry::AcceptedCargo &acc) {
		/* Insert the industry into _cargo_delivery_destinations, if not yet contained */
		include(_cargo_delivery_destinations, ind);

		uint amount = std::min(num_pieces, 0xFFFFu - acc.waiting);
		acc.waiting += amount;
		acc.last_accepted = EconTime::CurDate();
		num_pieces -= amount;
		accepted += amount;

		/* Update the cargo monitor. */
		AddCargoDelivery(cargo_type, company, amount, {source, SourceType::Industry}, st, ind->index);

		return num_pieces != 0;
	});

	return accepted;
}

uint DeliverGoodsToIndustryEqually(const Station *st, CargoType cargo_type, uint num_pieces, IndustryID source, CompanyID company)
{
	struct AcceptingIndustry {
		Industry *ind;
		Industry::AcceptedCargo *acc;
		uint capacity;
		uint delivered;
	};

	std::vector<AcceptingIndustry> acceptingIndustries;

	ForAcceptingIndustries(st, cargo_type, source, company, [&](Industry *ind, Industry::AcceptedCargo &acc) {
		uint capacity = 0xFFFFu - acc.waiting;
		if (capacity > 0) acceptingIndustries.push_back({ ind, &acc, capacity, 0 });
		return true;
	});

	if (acceptingIndustries.empty()) return 0;

	uint accepted = 0;

	auto distributeCargo = [&](AcceptingIndustry &e, uint amount) {
		e.capacity -= amount;
		e.delivered += amount;
		num_pieces -= amount;
		accepted += amount;
	};

	auto finalizeCargo = [&](AcceptingIndustry &e) {
		if (e.delivered == 0) return;
		include(_cargo_delivery_destinations, e.ind);
		e.acc->waiting += e.delivered;
		e.acc->last_accepted = EconTime::CurDate();
		AddCargoDelivery(cargo_type, company, e.delivered, {source, SourceType::Industry}, st, e.ind->index);
	};

	if (acceptingIndustries.size() == 1) {
		distributeCargo(acceptingIndustries[0], std::min<uint>(acceptingIndustries[0].capacity, num_pieces));
		finalizeCargo(acceptingIndustries[0]);
		return accepted;
	}

	/* Sort in order of decreasing capacity */
	std::sort(acceptingIndustries.begin(), acceptingIndustries.end(), [](AcceptingIndustry &a, AcceptingIndustry &b) {
		return std::tie(a.capacity, a.ind->index) > std::tie(b.capacity, b.ind->index);
	});

	/* Handle low-capacity industries first */
	do {
		uint amount = num_pieces / static_cast<uint>(acceptingIndustries.size());
		AcceptingIndustry &acc = acceptingIndustries.back();
		if (amount >= acc.capacity) {
			distributeCargo(acc, acc.capacity);
			finalizeCargo(acc);
			acceptingIndustries.pop_back();
		} else {
			break;
		}
	} while (!acceptingIndustries.empty());

	/* Remaining industries can accept all remaining cargo when distributed evenly */
	if (!acceptingIndustries.empty()) {
		uint amount = num_pieces / static_cast<uint>(acceptingIndustries.size());

		if (amount > 0) {
			for (auto &e : acceptingIndustries) {
				distributeCargo(e, amount);
			}
		}

		/* If cargo didn't divide evenly into remaining industries, distribute the remainder randomly */
		if (num_pieces > 0) {
			assert(num_pieces < acceptingIndustries.size());

			uint idx = RandomRange((uint)acceptingIndustries.size());
			for (uint i = 0; i < acceptingIndustries.size(); ++i) {
				if (acceptingIndustries[idx].capacity > 0) {
					distributeCargo(acceptingIndustries[idx], 1);
					if (num_pieces == 0) break;
				}
				idx++;
				if (idx == acceptingIndustries.size()) idx = 0;
			}
		}

		for (auto &e : acceptingIndustries) {
			finalizeCargo(e);
		}
	}

	return accepted;
}

/**
 * Transfer goods from station to industry.
 * Original distribution mode: All cargo is delivered to the nearest (Manhattan) industry to the station sign, which is inside the acceptance rectangle and actually accepts the cargo.
 * Balanced distribution: Cargo distributed equally amongst the accepting industries in the acceptance rectangle.
 * @param st The station that accepted the cargo
 * @param cargo_type Type of cargo delivered
 * @param num_pieces Amount of cargo delivered
 * @param source The source of the cargo
 * @param company The company delivering the cargo
 * @return actually accepted pieces of cargo
 */
static uint DeliverGoodsToIndustry(const Station *st, CargoType cargo_type, uint num_pieces, IndustryID source, CompanyID company)
{
	switch (_settings_game.station.station_delivery_mode) {
		case SD_BALANCED:
			return DeliverGoodsToIndustryEqually(st, cargo_type, num_pieces, source, company);
		default:
			return DeliverGoodsToIndustryNearestFirst(st, cargo_type, num_pieces, source, company);
	}
}

/**
 * Delivers goods to industries/towns and calculates the payment
 * @param num_pieces amount of cargo delivered
 * @param cargo_type the type of cargo that is delivered
 * @param dest Station the cargo has been unloaded
 * @param distance The distance the cargo has traveled.
 * @param periods_in_transit Travel time in cargo aging periods
 * @param company The company delivering the cargo
 * @param src Source of cargo
 * @return Revenue for delivering cargo
 * @note The cargo is just added to the stockpile of the industry. It is due to the caller to trigger the industry's production machinery
 */
static Money DeliverGoods(int num_pieces, CargoType cargo_type, StationID dest, uint distance, uint16_t periods_in_transit, Company *company, Source src)
{
	assert(num_pieces > 0);

	Station *st = Station::Get(dest);

	/* Give the goods to the industry. */
	uint accepted_ind = DeliverGoodsToIndustry(st, cargo_type, num_pieces, src.type == SourceType::Industry ? src.ToIndustryID() : INVALID_INDUSTRY, company->index);

	/* If this cargo type is always accepted, accept all */
	uint accepted_total = HasBit(st->always_accepted, cargo_type) ? num_pieces : accepted_ind;

	/* Update station statistics */
	if (accepted_total > 0) {
		SetBit(st->goods[cargo_type].status, GoodsEntry::GES_EVER_ACCEPTED);
		SetBit(st->goods[cargo_type].status, GoodsEntry::GES_CURRENT_MONTH);
		SetBit(st->goods[cargo_type].status, GoodsEntry::GES_ACCEPTED_BIGTICK);
	}

	/* Update company statistics */
	company->cur_economy.delivered_cargo[cargo_type] += accepted_total;

	/* Increase town's counter for town effects */
	const CargoSpec *cs = CargoSpec::Get(cargo_type);
	st->town->received[cs->town_acceptance_effect].new_act += accepted_total;

	/* Determine profit */
	Money profit = GetTransportedGoodsIncome(accepted_total, distance, periods_in_transit, cargo_type);

	/* Update the cargo monitor. */
	AddCargoDelivery(cargo_type, company->index, accepted_total - accepted_ind, src, st);

	/* Modify profit if a subsidy is in effect */
	if (CheckSubsidised(cargo_type, company->index, src, st))  {
		switch (_settings_game.difficulty.subsidy_multiplier) {
			case 0:  profit += profit >> 1; break;
			case 1:  profit *= 2; break;
			case 2:  profit *= 3; break;
			default: profit *= 4; break;
		}
	}

	return profit;
}

/**
 * Inform the industry about just delivered cargo
 * DeliverGoodsToIndustry() silently incremented incoming_cargo_waiting, now it is time to do something with the new cargo.
 * @param i The industry to process
 */
static void TriggerIndustryProduction(Industry *i)
{
	const IndustrySpec *indspec = GetIndustrySpec(i->type);
	IndustryCallbackMasks cbm = indspec->callback_mask;

	i->was_cargo_delivered = true;

	if (cbm.Test(IndustryCallbackMask::ProductionCargoArrival) || cbm.Test(IndustryCallbackMask::Production256Ticks)) {
		if (cbm.Test(IndustryCallbackMask::ProductionCargoArrival)) {
			IndustryProductionCallback(i, 0);
		} else {
			SetWindowDirty(WC_INDUSTRY_VIEW, i->index);
		}
	} else {
		for (auto &acc : i->Accepted()) {
			if (acc.waiting == 0 || acc.cargo == INVALID_CARGO) continue;

			for (auto &prod : i->Produced()) {
				if (prod.cargo == INVALID_CARGO) continue;
				prod.waiting = ClampTo<uint16_t>(prod.waiting + (acc.waiting * indspec->input_cargo_multiplier[&acc - i->accepted.get()][&prod - i->produced.get()] / 256));
			}

			acc.waiting = 0;
		}
	}

	TriggerIndustry(i, INDUSTRY_TRIGGER_RECEIVED_CARGO);
	StartStopIndustryTileAnimation(i, IAT_INDUSTRY_RECEIVED_CARGO);
}

/**
 * Makes us a new cargo payment helper.
 * @param front The front of the train
 */
CargoPayment::CargoPayment(Vehicle *front) :
	current_station(front->last_station_visited),
	front(front)
{
}

CargoPayment::~CargoPayment()
{
	if (this->CleaningPool()) return;

	this->front->cargo_payment = nullptr;

	if (this->visual_profit == 0 && this->visual_transfer == 0) return;

	Backup<CompanyID> cur_company(_current_company, this->front->owner, FILE_LINE);

	SubtractMoneyFromCompany(CommandCost(this->front->GetExpenseType(true), -this->route_profit));
	this->front->profit_this_year += (this->visual_profit + this->visual_transfer) << 8;

	if (this->route_profit != 0 && IsLocalCompany() && !PlayVehicleSound(this->front, VSE_LOAD_UNLOAD)) {
		SndPlayVehicleFx(SND_14_CASHTILL, this->front);
	}

	if (HasBit(_extra_display_opt, XDO_SHOW_MONEY_TEXT_EFFECTS)) {
		if (this->visual_transfer != 0) {
			ShowFeederIncomeAnimation(this->front->x_pos, this->front->y_pos,
					this->front->z_pos, this->visual_transfer, -this->visual_profit);
		} else {
			ShowCostOrIncomeAnimation(this->front->x_pos, this->front->y_pos,
					this->front->z_pos, -this->visual_profit);
		}
	}

	cur_company.Restore();
}

/**
 * Handle payment for final delivery of the given cargo packet.
 * @param cargo The cargo type of the cargo.
 * @param cp The cargo packet to pay for.
 * @param count The number of packets to pay for.
 * @param current_tile Current tile the payment is happening on.
 */
void CargoPayment::PayFinalDelivery(CargoType cargo, CargoPacket *cp, uint count, TileIndex current_tile)
{
	if (this->owner == nullptr) {
		this->owner = Company::Get(this->front->owner);
	}

	/* Handle end of route payment */
	Money profit = DeliverGoods(count, cargo, this->current_station, cp->GetDistance(current_tile), cp->GetPeriodsInTransit(), this->owner, cp->GetSource());

	profit -= cp->GetFeederShare(count);

	/* For Infrastructure patch. Handling transfers between other companies */
	this->route_profit += profit;
	cp->PayDeferredPayments();

	/* The vehicle's profit is whatever route profit there is minus feeder shares. */
	this->visual_profit += profit;
}

/**
 * Handle payment for transfer of the given cargo packet.
 * @param cargo The cargo type of the cargo.
 * @param cp The cargo packet to pay for; actual payment won't be made!.
 * @param count The number of packets to pay for.
 * @param current_tile Current tile the payment is happening on.
 * @return The amount of money paid for the transfer.
 */
Money CargoPayment::PayTransfer(CargoType cargo, CargoPacket *cp, uint count, TileIndex current_tile)
{
	/* Pay transfer vehicle the difference between the payment for the journey from
	 * the source to the current point, and the sum of the previous transfer payments */
	Money profit = -cp->GetFeederShare(count) + GetTransportedGoodsIncome(
			count,
			cp->GetDistance(current_tile),
			cp->GetPeriodsInTransit(),
			cargo);

	profit = profit * _settings_game.economy.feeder_payment_share / 100;

	/* For Infrastructure patch. Handling transfers between other companies */
	cp->RegisterDeferredCargoPayment(this->front->owner, this->front->type, profit);

	this->visual_transfer += profit; // accumulate transfer profits for whole vehicle
	return profit; // account for the (virtual) profit already made for the cargo packet
}

/**
 * Returns the load type of a vehicle.
 * In case of cargo type order, the load type returned depends on the cargo carriable by the vehicle.
 * @pre v != nullptr
 * @param v A pointer to a vehicle.
 * @return the load type of this vehicle.
 */
static OrderLoadFlags GetLoadType(const Vehicle *v)
{
	return v->First()->current_order.GetCargoLoadType(v->cargo_type);
}

/**
 * Returns the unload type of a vehicle.
 * In case of cargo type order, the unload type returned depends on the cargo carriable by the vehicle.
 * @pre v != nullptr
 * @param v A pointer to a vehicle.
 * @return The unload type of this vehicle.
 */
static OrderUnloadFlags GetUnloadType(const Vehicle *v)
{
	return v->First()->current_order.GetCargoUnloadType(v->cargo_type);
}

/**
 * Prepare the vehicle to be unloaded.
 * @param front_v the vehicle to be unloaded
 */
void PrepareUnload(Vehicle *front_v)
{
	Station *curr_station = Station::Get(front_v->last_station_visited);
	curr_station->loading_vehicles.push_back(front_v);

	/* At this moment loading cannot be finished */
	ClrBit(front_v->vehicle_flags, VF_LOADING_FINISHED);

	/* Start unloading at the first possible moment */
	front_v->load_unload_ticks = 1;

	assert(front_v->cargo_payment == nullptr);
	/* One CargoPayment per vehicle and the vehicle limit equals the
	 * limit in number of CargoPayments. Can't go wrong. */
	static_assert(CargoPaymentPool::MAX_SIZE == VehiclePool::MAX_SIZE);
	assert(CargoPayment::CanAllocateItem());
	front_v->cargo_payment = new CargoPayment(front_v);

	CargoStationIDStackSet next_station = front_v->GetNextStoppingStation();
	if (front_v->orders == nullptr || (front_v->current_order.GetUnloadType() & OUFB_NO_UNLOAD) == 0) {
		Station *st = Station::Get(front_v->last_station_visited);
		for (Vehicle *v = front_v; v != nullptr; v = v->Next()) {
			if (GetUnloadType(v) & OUFB_NO_UNLOAD) continue;
			const GoodsEntry *ge = &st->goods[v->cargo_type];
			if (v->cargo_cap > 0 && v->cargo.TotalCount() > 0) {
				v->cargo.Stage(
						HasBit(ge->status, GoodsEntry::GES_ACCEPTANCE),
						front_v->last_station_visited, next_station.Get(v->cargo_type),
						GetUnloadType(v), ge,
						v->cargo_type, front_v->cargo_payment,
						v->GetCargoTile());
				if (v->cargo.UnloadCount() > 0) SetBit(v->vehicle_flags, VF_CARGO_UNLOADING);
			}
		}
	}
}

/**
 * Gets the amount of cargo the given vehicle can load in the current tick.
 * This is only about loading speed. The free capacity is ignored.
 * @param v Vehicle to be queried.
 * @return Amount of cargo the vehicle can load at once.
 */
static uint GetLoadAmount(Vehicle *v)
{
	const Engine *e = v->GetEngine();
	uint load_amount = e->info.load_amount;

	/* The default loadamount for mail is 1/4 of the load amount for passengers */
	bool air_mail = v->type == VEH_AIRCRAFT && !Aircraft::From(v)->IsNormalAircraft();
	if (air_mail) load_amount = CeilDiv(load_amount, 4);

	if (_settings_game.order.gradual_loading) {
		uint16_t cb_load_amount = CALLBACK_FAILED;
		if (e->GetGRF() != nullptr && e->GetGRF()->grf_version >= 8) {
			/* Use callback 36 */
			cb_load_amount = GetVehicleProperty(v, PROP_VEHICLE_LOAD_AMOUNT, CALLBACK_FAILED);
		} else if (e->info.callback_mask.Test(VehicleCallbackMask::LoadAmount)) {
			/* Use callback 12 */
			cb_load_amount = GetVehicleCallback(CBID_VEHICLE_LOAD_AMOUNT, 0, 0, v->engine_type, v);
		}
		if (cb_load_amount != CALLBACK_FAILED) {
			if (e->GetGRF()->grf_version < 8) cb_load_amount = GB(cb_load_amount, 0, 8);
			if (cb_load_amount >= 0x100) {
				ErrorUnknownCallbackResult(e->GetGRFID(), CBID_VEHICLE_LOAD_AMOUNT, cb_load_amount);
			} else if (cb_load_amount != 0) {
				load_amount = cb_load_amount;
			}
		}
	}

	/* Scale load amount the same as capacity */
	if (e->info.misc_flags.Test(EngineMiscFlag::NoDefaultCargoMultiplier) && !air_mail) load_amount = CeilDiv(load_amount * CargoSpec::Get(v->cargo_type)->multiplier, 0x100);

	/* Zero load amount breaks a lot of things. */
	return std::max(1u, load_amount);
}

/**
 * Iterate the articulated parts of a vehicle, also considering the special cases of "normal"
 * aircraft and double headed trains. Apply an action to each vehicle and immediately return false
 * if that action does so. Otherwise return true.
 * @tparam Taction Class of action to be applied. Must implement bool operator()([const] Vehicle *).
 * @param v First articulated part.
 * @param action Instance of Taction.
 * @param ignore_multihead_rear Don't call action on multihead rear.
 * @return false if any of the action invocations returned false, true otherwise.
 */
template <class Taction>
bool IterateVehicleParts(Vehicle *v, Taction action, bool ignore_multihead_rear = false)
{
	for (Vehicle *w = v; w != nullptr;
			w = w->HasArticulatedPart() ? w->GetNextArticulatedPart() : nullptr) {
		if (!action(w)) return false;
		if (!ignore_multihead_rear && w->type == VEH_TRAIN) {
			Train *train = Train::From(w);
			if (train->IsMultiheaded() && !action(train->other_multiheaded_part)) return false;
		}
	}
	if (v->type == VEH_AIRCRAFT && Aircraft::From(v)->IsNormalAircraft()) return action(v->Next());
	return true;
}

/**
 * Action to check if a vehicle has no stored cargo.
 */
struct IsEmptyAction
{
	/**
	 * Checks if the vehicle has stored cargo.
	 * @param v Vehicle to be checked.
	 * @return true if v is either empty or has only reserved cargo, false otherwise.
	 */
	bool operator()(const Vehicle *v)
	{
		return v->cargo.StoredCount() == 0;
	}
};

/**
 * Action to check if a vehicle is unloading cargo.
 */
struct IsUnloadingAction
{
	/**
	 * Checks if the vehicle is unloading cargo.
	 * @param v Vehicle to be checked.
	 * @return true if v is unloading, false otherwise.
	 */
	bool operator()(const Vehicle *v)
	{
		return HasBit(v->vehicle_flags, VF_CARGO_UNLOADING);
	}
};

/**
 * Action to check whether a vehicle is wholly in the platform.
 */
struct ThroughLoadTrainInPlatformAction
{
	/**
	 * Checks if the vehicle has stored cargo.
	 * @param v Vehicle to be checked.
	 * @return true if v is either empty or has only reserved cargo, false otherwise.
	 */
	bool operator()(const Vehicle *v)
	{
		assert(v->type == VEH_TRAIN);
		return !HasBit(Train::From(v)->flags, VRF_BEYOND_PLATFORM_END) && !HasBit(Train::From(v)->flags, VRF_NOT_YET_IN_PLATFORM);
	}
};

/**
 * Refit preparation action.
 */
struct PrepareRefitAction
{
	CargoArray &consist_capleft; ///< Capacities left in the consist.
	CargoTypes &refit_mask;          ///< Bitmask of possible refit cargoes.

	/**
	 * Create a refit preparation action.
	 * @param consist_capleft Capacities left in consist, to be updated here.
	 * @param refit_mask Refit mask to be constructed from refit information of vehicles.
	 */
	PrepareRefitAction(CargoArray &consist_capleft, CargoTypes &refit_mask) :
		consist_capleft(consist_capleft), refit_mask(refit_mask) {}

	/**
	 * Prepares for refitting of a vehicle, subtracting its free capacity from consist_capleft and
	 * adding the cargoes it can refit to to the refit mask.
	 * @param v The vehicle to be refitted.
	 * @return true.
	 */
	bool operator()(const Vehicle *v)
	{
		this->consist_capleft[v->cargo_type] -= v->cargo_cap - v->cargo.ReservedCount();
		this->refit_mask |= EngInfo(v->engine_type)->refit_mask;
		return true;
	}
};

/**
 * Action for returning reserved cargo.
 */
struct ReturnCargoAction
{
	Station *st;        ///< Station to give the returned cargo to.
	StationID next_hop; ///< Next hop the cargo should be assigned to.

	/**
	 * Construct a cargo return action.
	 * @param st Station to give the returned cargo to.
	 * @param next_one Next hop the cargo should be assigned to.
	 */
	ReturnCargoAction(Station *st, StationID next_one) : st(st), next_hop(next_one) {}

	/**
	 * Return all reserved cargo from a vehicle.
	 * @param v Vehicle to return cargo from.
	 * @return true.
	 */
	bool operator()(Vehicle *v)
	{
		v->cargo.Return(UINT_MAX, &this->st->goods[v->cargo_type].CreateData().cargo, this->next_hop, v->GetCargoTile());
		return true;
	}
};

/**
 * Action for finalizing a refit.
 */
struct FinalizeRefitAction
{
	CargoArray &consist_capleft;  ///< Capacities left in the consist.
	Station *st;                  ///< Station to reserve cargo from.
	const CargoStationIDStackSet &next_station; ///< Next hops to reserve cargo for.
	bool do_reserve;              ///< If the vehicle should reserve.
	Vehicle *cargo_type_loading;  ///< Non-null if vehicle should reserve if the cargo type of the vehicle is a cargo-specific full-load order using this pointer

	/**
	 * Create a finalizing action.
	 * @param consist_capleft Capacities left in the consist.
	 * @param st Station to reserve cargo from.
	 * @param next_station Next hops to reserve cargo for.
	 * @param do_reserve If we should reserve cargo or just add up the capacities.
	 * @param cargo_type_loading Non-null if vehicle should reserve if the cargo type of the vehicle is a cargo-specific full-load order using this pointer
	 */
	FinalizeRefitAction(CargoArray &consist_capleft, Station *st, const CargoStationIDStackSet &next_station, bool do_reserve, Vehicle *cargo_type_loading) :
		consist_capleft(consist_capleft), st(st), next_station(next_station), do_reserve(do_reserve), cargo_type_loading(cargo_type_loading) {}

	/**
	 * Reserve cargo from the station and update the remaining consist capacities with the
	 * vehicle's remaining free capacity.
	 * @param v Vehicle to be finalized.
	 * @return true.
	 */
	bool operator()(Vehicle *v)
	{
		if (this->do_reserve || (cargo_type_loading == nullptr || (cargo_type_loading->current_order.GetCargoLoadTypeRaw(v->cargo_type) & OLFB_FULL_LOAD))) {
			this->st->goods[v->cargo_type].CreateData().cargo.Reserve(v->cargo_cap - v->cargo.RemainingCount(),
					&v->cargo, this->next_station.Get(v->cargo_type), v->GetCargoTile());
		}
		this->consist_capleft[v->cargo_type] += v->cargo_cap - v->cargo.RemainingCount();
		return true;
	}
};

/**
 * Refit a vehicle in a station.
 * @param v Vehicle to be refitted.
 * @param v_start v->GetFirstEnginePart().
 * @param consist_capleft Added cargo capacities in the consist.
 * @param st Station the vehicle is loading at.
 * @param next_station Possible next stations the vehicle can travel to.
 * @param new_cargo_type Target cargo for refit.
 */
static void HandleStationRefit(Vehicle *v, Vehicle *v_start, CargoArray &consist_capleft, Station *st, CargoStationIDStackSet next_station, CargoType new_cid)
{
	if (!IterateVehicleParts(v_start, IsEmptyAction())) return;
	if (v->type == VEH_TRAIN && !IterateVehicleParts(v_start, ThroughLoadTrainInPlatformAction())) return;

	Backup<CompanyID> cur_company(_current_company, v->owner, FILE_LINE);

	CargoTypes refit_mask = v->GetEngine()->info.refit_mask;

	/* Remove old capacity from consist capacity and collect refit mask. */
	IterateVehicleParts(v_start, PrepareRefitAction(consist_capleft, refit_mask));

	bool is_auto_refit = new_cid == CARGO_AUTO_REFIT;
	bool check_order = (v->First()->current_order.GetLoadType() == OLFB_CARGO_TYPE_LOAD);
	if (is_auto_refit) {
		/* Get a refittable cargo type with waiting cargo for next_station or INVALID_STATION. */
		new_cid = v_start->cargo_type;
		for (CargoType cid : SetCargoBitIterator(refit_mask)) {
			if (check_order && v->First()->current_order.GetCargoLoadType(cid) == OLFB_NO_LOAD) continue;
			if (st->goods[cid].data != nullptr && st->goods[cid].data->cargo.HasCargoFor(next_station.Get(cid))) {
				/* Try to find out if auto-refitting would succeed. In case the refit is allowed,
				 * the returned refit capacity will be greater than zero. */
				Command<CMD_REFIT_VEHICLE>::Do(DC_QUERY_COST, v_start->index, cid, 0xFF, true, false, 1); // Auto-refit and only this vehicle including artic parts.
				/* Try to balance different loadable cargoes between parts of the consist, so that
				 * all of them can be loaded. Avoid a situation where all vehicles suddenly switch
				 * to the first loadable cargo for which there is only one packet. If the capacities
				 * are equal refit to the cargo of which most is available. This is important for
				 * consists of only a single vehicle as those will generally have a consist_capleft
				 * of 0 for all cargoes. */
				if (_returned_refit_capacity > 0 && (consist_capleft[cid] < consist_capleft[new_cid] ||
						(consist_capleft[cid] == consist_capleft[new_cid] &&
						st->goods[cid].data->cargo.AvailableCount() > st->goods[new_cid].CargoAvailableCount()))) {
					new_cid = cid;
				}
			}
		}
	}

	/* Refit if given a valid cargo. */
	if (new_cid < NUM_CARGO && new_cid != GetOverallCargoOfArticulatedVehicle(v_start)) {
		/* INVALID_STATION because in the DT_MANUAL case that's correct and in the DT_(A)SYMMETRIC
		 * cases the next hop of the vehicle doesn't really tell us anything if the cargo had been
		 * "via any station" before reserving. We rather produce some more "any station" cargo than
		 * misrouting it. */
		IterateVehicleParts(v_start, ReturnCargoAction(st, INVALID_STATION));
		CommandCost cost = Command<CMD_REFIT_VEHICLE>::Do(DC_EXEC, v_start->index, new_cid, 0xFF, true, false, 1); // Auto-refit and only this vehicle including artic parts.
		if (cost.Succeeded()) v->First()->profit_this_year -= cost.GetCost() << 8;
	}

	/* Add new capacity to consist capacity and reserve cargo */
	IterateVehicleParts(v_start, FinalizeRefitAction(consist_capleft, st, next_station,
			is_auto_refit || (v->First()->current_order.GetLoadType() & OLFB_FULL_LOAD) != 0,
			(v->First()->current_order.GetLoadType() == OLFB_CARGO_TYPE_LOAD) ? v->First() : nullptr));

	cur_company.Restore();
}

/**
 * Test whether a vehicle can load cargo at a station even if exclusive transport rights are present.
 * @param st Station with cargo waiting to be loaded.
 * @param v Vehicle loading the cargo.
 * @return true when a vehicle can load the cargo.
 */
static bool MayLoadUnderExclusiveRights(const Station *st, const Vehicle *v)
{
	return st->owner != OWNER_NONE || st->town->exclusive_counter == 0 || st->town->exclusivity == v->owner;
}

struct ReserveCargoAction {
	Station *st;
	const CargoStationIDStackSet &next_station;
	Vehicle *cargo_type_loading;
	bool through_load;

	ReserveCargoAction(Station *st, const CargoStationIDStackSet &next_station, Vehicle *cargo_type_loading, bool through_load) :
		st(st), next_station(next_station), cargo_type_loading(cargo_type_loading), through_load(through_load) {}

	bool operator()(Vehicle *v)
	{
		/* Don't try to reserve cargo if the vehicle has already advanced beyond the station platform */
		if (v->type == VEH_TRAIN && HasBit(Train::From(v)->flags, VRF_BEYOND_PLATFORM_END)) return true;

		if (cargo_type_loading != nullptr) {
			OrderLoadFlags flags = cargo_type_loading->current_order.GetCargoLoadTypeRaw(v->cargo_type);
			if (flags & OLFB_NO_LOAD) return true;
			if (!(flags & OLFB_FULL_LOAD) && !through_load) return true;
		}
		if (v->cargo_cap > v->cargo.RemainingCount() && MayLoadUnderExclusiveRights(st, v)) {
			st->goods[v->cargo_type].CreateData().cargo.Reserve(v->cargo_cap - v->cargo.RemainingCount(),
					&v->cargo, next_station.Get(v->cargo_type), v->GetCargoTile());
		}

		return true;
	}

};

/**
 * Reserves cargo if the full load order and improved_load is set or if the
 * current order allows autorefit.
 * @param st Station where the consist is loading at the moment.
 * @param u Front of the loading vehicle consist.
 * @param consist_capleft If given, save free capacities after reserving there.
 * @param next_station Station(s) the vehicle will stop at next.
 * @param cargo_type_loading check cargo-specific loading type
 * @param through_load through load mode
 */
static void ReserveConsist(Station *st, Vehicle *u, CargoArray *consist_capleft, const CargoStationIDStackSet &next_station,
		bool cargo_type_loading, bool through_load)
{
	/* If there is a cargo payment not all vehicles of the consist have tried to do the refit.
	 * In that case, only reserve if it's a fixed refit and the equivalent of "articulated chain"
	 * a vehicle belongs to already has the right cargo. */
	bool must_reserve = !u->current_order.IsRefit() || u->cargo_payment == nullptr;
	for (Vehicle *v = u; v != nullptr; v = v->Next()) {
		assert(v->cargo_cap >= v->cargo.RemainingCount());

		/* Exclude various ways in which the vehicle might not be the head of an equivalent of
		 * "articulated chain". Also don't do the reservation if the vehicle is going to refit
		 * to a different cargo and hasn't tried to do so, yet. */
		if (!v->IsArticulatedPart() &&
				(v->type != VEH_TRAIN || !Train::From(v)->IsRearDualheaded()) &&
				(v->type != VEH_AIRCRAFT || Aircraft::From(v)->IsNormalAircraft()) &&
				(must_reserve || u->current_order.GetRefitCargo() == v->cargo_type)) {
			IterateVehicleParts(v, ReserveCargoAction(st, next_station, cargo_type_loading ? u : nullptr, through_load), through_load);
		} else if (through_load && v->type == VEH_TRAIN && Train::From(v)->IsRearDualheaded()) {
			ReserveCargoAction(st, next_station, cargo_type_loading ? u : nullptr, through_load)(v);
		}
		if (consist_capleft == nullptr || v->cargo_cap == 0) continue;
		if (cargo_type_loading) {
			OrderLoadFlags flags = u->current_order.GetCargoLoadTypeRaw(v->cargo_type);
			if (flags & OLFB_NO_LOAD) continue;
			if (!(flags & OLFB_FULL_LOAD) && !through_load) continue;
		 }
		(*consist_capleft)[v->cargo_type] += v->cargo_cap - v->cargo.RemainingCount();
	}
}

/**
 * Update the vehicle's load_unload_ticks, the time it will wait until it tries to load or unload
 * again. Adjust for overhang of trains and set it at least to 1.
 * @param front The vehicle to be updated.
 * @param st The station the vehicle is loading at.
 * @param ticks The time it would normally wait, based on cargo loaded and unloaded.
 * @param platform_length_left Platform length left, negative values indicate train is overhanging platform
 */
static void UpdateLoadUnloadTicks(Vehicle *front, const Station *st, int ticks, int platform_length_left)
{
	if (front->type == VEH_TRAIN && _settings_game.order.station_length_loading_penalty) {
		/* Each platform tile is worth 2 rail vehicles. */
		int overhang = -platform_length_left;
		if (overhang > 0) {
			ticks <<= 1;
			ticks += (overhang * ticks) / 8;
		}
	}
	/* Always wait at least 1, otherwise we'll wait 'infinitively' long. */
	front->load_unload_ticks = std::max(1, ticks);
}

/**
 * Loads/unload the vehicle if possible.
 * @param front the vehicle to be (un)loaded
 */
static void LoadUnloadVehicle(Vehicle *front)
{
	assert(front->current_order.IsType(OT_LOADING));

	StationID last_visited = front->last_station_visited;
	Station *st = Station::Get(last_visited);

	Vehicle *station_vehicle = front;
	if (front->type == VEH_TRAIN) station_vehicle = Train::From(front)->GetStationLoadingVehicle();
	TileIndex station_tile = station_vehicle->tile;

	SCOPE_INFO_FMT([&], "LoadUnloadVehicle: {}, {}, {}, 0x{:X}", StationInfoDumper(st), VehicleInfoDumper(front), VehicleInfoDumper(station_vehicle), station_tile);

	bool pull_through_mode = false;
	bool load_unload_not_yet_in_station = false;
	bool unload_payment_not_yet_in_station = false;
	if (front->type == VEH_TRAIN && front->cur_real_order_index < front->GetNumOrders()) {
		Order *order = front->GetOrder(front->cur_real_order_index);
		if (order->IsType(OT_GOTO_STATION) && order->GetDestination() == last_visited &&
				order->GetStopLocation() == OSL_PLATFORM_THROUGH) {
			pull_through_mode = true;
			for (Vehicle *v = front; v != nullptr; v = v->Next()) {
				/* Passengers may not be through-loaded */
				if (v->cargo_cap > 0 && IsCargoInClass(v->cargo_type, CargoClass::Passengers)) {
					pull_through_mode = false;
					if (_local_company == v->owner) {
						SetDParam(0, front->index);
						AddNewsItem(STR_VEHICLE_LOAD_THROUGH_NOT_ALLOWED_PASSENGERS, NewsType::Advice, NewsStyle::Small, {NewsFlag::InColour, NewsFlag::VehicleParam0},
								NewsReferenceType::Vehicle, front->index);
					}
					break;
				}
				/* Disallow through-load when any part of train is in a depot, to prevent cheating */
				if (Train::From(v)->IsInDepot()) {
					pull_through_mode = false;
					if (_local_company == v->owner) {
						SetDParam(0, front->index);
						SetDParam(1, order->GetDestination().base());
						AddNewsItem(STR_VEHICLE_LOAD_THROUGH_ABORTED_DEPOT, NewsType::Advice, NewsStyle::Small, {NewsFlag::InColour, NewsFlag::VehicleParam0},
								NewsReferenceType::Vehicle, front->index,
								NewsReferenceType::Station, order->GetDestination().ToStationID());
					}
					break;
				}
			}
		}
	}
	int platform_length_left = 0;
	if (pull_through_mode) {
		platform_length_left = st->GetPlatformLength(station_tile, ReverseDiagDir(DirToDiagDir(station_vehicle->direction))) * TILE_SIZE - GetTileMarginInFrontOfTrain(Train::From(station_vehicle));
	} else if (front->type == VEH_TRAIN) {
		platform_length_left = st->GetPlatformLength(station_tile) * TILE_SIZE - front->GetGroundVehicleCache()->cached_total_length;
	}

	CargoStationIDStackSet next_station = front->GetNextStoppingStation();

	bool use_autorefit = front->current_order.IsRefit() && front->current_order.GetRefitCargo() == CARGO_AUTO_REFIT;
	CargoArray consist_capleft{};
	bool should_reserve_consist = false;
	bool reserve_consist_cargo_type_loading = false;
	if (_settings_game.order.improved_load && use_autorefit) {
		if (front->cargo_payment == nullptr) should_reserve_consist = true;
	} else {
		if ((front->current_order.GetLoadType() & OLFB_FULL_LOAD) || (front->current_order.GetLoadType() == OLFB_CARGO_TYPE_LOAD) || pull_through_mode) {
			should_reserve_consist = true;
			reserve_consist_cargo_type_loading = (front->current_order.GetLoadType() == OLFB_CARGO_TYPE_LOAD);
		}
	}
	if (should_reserve_consist) {
		ReserveConsist(st, front,
				(use_autorefit && front->load_unload_ticks != 0) ? &consist_capleft : nullptr,
				next_station,
				reserve_consist_cargo_type_loading,
				pull_through_mode);
	}

	/* We have not waited enough time till the next round of loading/unloading */
	if (front->load_unload_ticks != 0) return;

	if (front->type == VEH_TRAIN && (!IsTileType(station_tile, MP_STATION) || GetStationIndex(station_tile) != st->index)) {
		/* The train reversed in the station. Take the "easy" way
		 * out and let the train just leave as it always did. */
		SetBit(front->vehicle_flags, VF_LOADING_FINISHED);
		front->load_unload_ticks = 1;
		return;
	}

	int new_load_unload_ticks = 0;
	bool dirty_vehicle = false;
	bool dirty_station = false;

	bool completely_emptied = true;
	bool anything_unloaded  = false;
	bool anything_loaded    = false;
	CargoTypes full_load_amount = 0;
	CargoTypes cargo_not_full   = 0;
	CargoTypes cargo_full       = 0;
	CargoTypes reservation_left = 0;
	CargoTypes not_yet_in_station_cargo_not_full   = 0;
	CargoTypes not_yet_in_station_cargo_full       = 0;
	CargoTypes beyond_platform_end_cargo_full      = 0;

	front->cur_speed = 0;

	CargoPayment *payment = front->cargo_payment;

	uint artic_part = 0; // Articulated part we are currently trying to load. (not counting parts without capacity)
	bool suppress_artic_load = false;
	for (Vehicle *v = front; v != nullptr; v = v->Next()) {
		if (pull_through_mode && HasBit(Train::From(v)->flags, VRF_BEYOND_PLATFORM_END)) {
			if (v->cargo_cap != 0) {
				if (v->cargo.StoredCount() >= v->cargo_cap) {
					SetBit(beyond_platform_end_cargo_full, v->cargo_type);
				}
			}
			continue;
		}
		if (pull_through_mode && !v->IsArticulatedPart()) {
			int length = Train::From(v)->gcache.cached_veh_length;
			Vehicle *u = v;
			while (u->HasArticulatedPart()) {
				u = u->GetNextArticulatedPart();
				length += Train::From(u)->gcache.cached_veh_length;
			}
			if (v != station_vehicle && !HasBit(Train::From(v->Previous())->flags, VRF_BEYOND_PLATFORM_END) && length > platform_length_left) {
				for (Vehicle *skip = v; skip != nullptr; skip = skip->Next()) {
					SetBit(Train::From(skip)->flags, VRF_NOT_YET_IN_PLATFORM);
					if (HasBit(skip->vehicle_flags, VF_CARGO_UNLOADING)) {
						unload_payment_not_yet_in_station = true;
						load_unload_not_yet_in_station = true;
					} else if (skip->cargo.ReservedCount() || skip->cargo.UnloadCount() || (skip->cargo_cap != 0 && front->current_order.IsRefit())) {
						load_unload_not_yet_in_station = true;
					}
					if (skip->cargo_cap != 0) {
						if (skip->cargo.StoredCount() >= skip->cargo_cap) {
							SetBit(not_yet_in_station_cargo_full, skip->cargo_type);
						} else {
							SetBit(not_yet_in_station_cargo_not_full, skip->cargo_type);
						}
					}
				}
				break; // articulated vehicle won't fit in platform, no loading
			}
			platform_length_left -= length;
		}
		if (v == front || !v->IsArticulatedPart()) {
			artic_part = 0;
			suppress_artic_load = false;
		}
		if (v->cargo_cap == 0) continue;
		artic_part++;

		/* ge and ged must both be changed together, when the cargo is changed (e.g. after HandleStationRefit) */
		GoodsEntry *ge = &st->goods[v->cargo_type];
		GoodsEntryData *ged = &ge->CreateData();

		if (HasBit(v->vehicle_flags, VF_CARGO_UNLOADING) && payment == nullptr) {
			/* Once the payment has been made, never attempt to unload again */
			ClrBit(v->vehicle_flags, VF_CARGO_UNLOADING);
		}

		if (HasBit(v->vehicle_flags, VF_CARGO_UNLOADING) && (GetUnloadType(v) & OUFB_NO_UNLOAD) == 0) {
			uint cargo_count = v->cargo.UnloadCount();
			uint amount_unloaded = _settings_game.order.gradual_loading ? std::min(cargo_count, GetLoadAmount(v)) : cargo_count;
			bool remaining = false; // Are there cargo entities in this vehicle that can still be unloaded here?

			if (!HasBit(ge->status, GoodsEntry::GES_ACCEPTANCE) && v->cargo.ActionCount(VehicleCargoList::MTA_DELIVER) > 0) {
				/* The station does not accept our goods anymore. */
				if (GetUnloadType(v) & (OUFB_TRANSFER | OUFB_UNLOAD)) {
					/* Transfer instead of delivering. */
					v->cargo.Reassign<VehicleCargoList::MTA_DELIVER, VehicleCargoList::MTA_TRANSFER>(
							v->cargo.ActionCount(VehicleCargoList::MTA_DELIVER));
				} else {
					uint new_remaining = v->cargo.RemainingCount() + v->cargo.ActionCount(VehicleCargoList::MTA_DELIVER);
					if (v->cargo_cap < new_remaining) {
						/* Return some of the reserved cargo to not overload the vehicle. */
						v->cargo.Return(new_remaining - v->cargo_cap, &ged->cargo, INVALID_STATION, v->GetCargoTile());
					}

					/* Keep instead of delivering. This may lead to no cargo being unloaded, so ...*/
					v->cargo.Reassign<VehicleCargoList::MTA_DELIVER, VehicleCargoList::MTA_KEEP>(
							v->cargo.ActionCount(VehicleCargoList::MTA_DELIVER));

					/* ... say we unloaded something, otherwise we'll think we didn't unload
					 * something and we didn't load something, so we must be finished
					 * at this station. Setting the unloaded means that we will get a
					 * retry for loading in the next cycle. */
					anything_unloaded = true;
				}
			}

			if (v->cargo.ActionCount(VehicleCargoList::MTA_TRANSFER) > 0) {
				/* Mark the station dirty if we transfer, but not if we only deliver. */
				dirty_station = true;

				if (!ge->HasRating()) {
					/* Upon transferring cargo, make sure the station has a rating. Fake a pickup for the
					 * first unload to prevent the cargo from quickly decaying after the initial drop. */
					ge->time_since_pickup = 0;
					SetBit(ge->status, GoodsEntry::GES_RATING);
				}
			}

			assert(payment != nullptr);
			amount_unloaded = v->cargo.Unload(amount_unloaded, &ged->cargo, v->cargo_type, payment, v->GetCargoTile());
			remaining = v->cargo.UnloadCount() > 0;
			if (amount_unloaded > 0) {
				dirty_vehicle = true;
				anything_unloaded = true;
				new_load_unload_ticks += amount_unloaded;

				/* Deliver goods to the station */
				st->time_since_unload = 0;
			}

			if (_settings_game.order.gradual_loading && remaining) {
				completely_emptied = false;
			} else {
				/* We have finished unloading (cargo count == 0) */
				ClrBit(v->vehicle_flags, VF_CARGO_UNLOADING);
			}
			if (front->current_order.IsRefit() && front->current_order.GetRefitCargo() != v->cargo_type) {
				suppress_artic_load = true;
			}
			continue;
		}

		/* Do not pick up goods when we have no-load set or loading is stopped.
		 * Per-cargo no-load orders can only be checked after attempting to refit. */
		if (front->current_order.GetLoadType() & OLFB_NO_LOAD || HasBit(front->vehicle_flags, VF_STOP_LOADING)) continue;

		/* This order has a refit, if this is the first vehicle part carrying cargo and the whole vehicle is empty, try refitting. */
		if (front->current_order.IsRefit() && artic_part == 1) {
			Vehicle *v_start = v->GetFirstEnginePart();
			if (front->current_order.GetRefitCargo() != v->cargo_type && IterateVehicleParts(v_start, IsUnloadingAction())) {
				suppress_artic_load = true;
				continue;
			}
			HandleStationRefit(v, v_start, consist_capleft, st, next_station, front->current_order.GetRefitCargo());
			ge = &st->goods[v->cargo_type];
			ged = &ge->CreateData();
		}

		if (suppress_artic_load) continue;

		/* Do not pick up goods when we have no-load set. */
		if (GetLoadType(v) & OLFB_NO_LOAD) continue;

		/* As we're loading here the following link can carry the full capacity of the vehicle. */
		v->refit_cap = v->cargo_cap;

		/* update stats */
		int t;
		switch (front->type) {
			case VEH_TRAIN:
			case VEH_SHIP:
				t = front->vcache.cached_max_speed;
				break;

			case VEH_ROAD:
				t = front->vcache.cached_max_speed / 2;
				break;

			case VEH_AIRCRAFT:
				t = Aircraft::From(front)->GetSpeedOldUnits(); // Convert to old units.
				break;

			default: NOT_REACHED();
		}

		/* if last speed is 0, we treat that as if no vehicle has ever visited the station. */
		ge->last_speed = ClampTo<uint8_t>(t);
		ge->last_age = ClampTo<uint8_t>(DateDeltaToYearDelta(front->age));

		assert(v->cargo_cap >= v->cargo.StoredCount());
		/* Capacity available for loading more cargo. */
		uint cap_left = v->cargo_cap - v->cargo.StoredCount();

		if (cap_left > 0) {
			/* If vehicle can load cargo, reset time_since_pickup. */
			ge->time_since_pickup = 0;
			ge->last_vehicle_type = v->type;

			/* If there's goods waiting at the station, and the vehicle
			 * has capacity for it, load it on the vehicle. */
			if ((v->cargo.ActionCount(VehicleCargoList::MTA_LOAD) > 0 || ged->cargo.AvailableCount() > 0) && MayLoadUnderExclusiveRights(st, v)) {
				if (v->cargo.StoredCount() == 0) TriggerVehicle(v, VEHICLE_TRIGGER_NEW_CARGO);
				if (_settings_game.order.gradual_loading) cap_left = std::min(cap_left, GetLoadAmount(v));

				uint loaded = ged->cargo.Load(cap_left, &v->cargo, next_station.Get(v->cargo_type), v->GetCargoTile());
				if (v->cargo.ActionCount(VehicleCargoList::MTA_LOAD) > 0) {
					/* Remember if there are reservations left so that we don't stop
					 * loading before they're loaded. */
					SetBit(reservation_left, v->cargo_type);
				}

				/* Store whether the maximum possible load amount was loaded or not.*/
				if (loaded == cap_left) {
					SetBit(full_load_amount, v->cargo_type);
				} else {
					ClrBit(full_load_amount, v->cargo_type);
				}

				/* TODO: Regarding this, when we do gradual loading, we
				 * should first unload all vehicles and then start
				 * loading them. Since this will cause
				 * VEHICLE_TRIGGER_EMPTY to be called at the time when
				 * the whole vehicle chain is really totally empty, the
				 * completely_emptied assignment can then be safely
				 * removed; that's how TTDPatch behaves too. --pasky */
				if (loaded > 0) {
					completely_emptied = false;
					anything_loaded = true;

					st->time_since_load = 0;

					if (ged->cargo.TotalCount() == 0) {
						TriggerStationRandomisation(st, st->xy, SRT_CARGO_TAKEN, v->cargo_type);
						TriggerStationAnimation(st, st->xy, SAT_CARGO_TAKEN, v->cargo_type);
						AirportAnimationTrigger(st, AAT_STATION_CARGO_TAKEN, v->cargo_type);
						TriggerRoadStopAnimation(st, st->xy, SAT_CARGO_TAKEN, v->cargo_type);
						TriggerRoadStopRandomisation(st, st->xy, RSRT_CARGO_TAKEN, v->cargo_type);
					}

					new_load_unload_ticks += loaded;

					dirty_vehicle = dirty_station = true;
				}
			}
		}

		if (v->cargo.StoredCount() >= v->cargo_cap) {
			SetBit(cargo_full, v->cargo_type);
		} else {
			SetBit(cargo_not_full, v->cargo_type);
		}
	}

	if (anything_loaded || anything_unloaded) {
		if (front->type == VEH_TRAIN) {
			TriggerStationRandomisation(st, station_tile, SRT_TRAIN_LOADS);
			TriggerStationAnimation(st, station_tile, SAT_TRAIN_LOADS);
		} else if (front->type == VEH_ROAD) {
			TriggerRoadStopRandomisation(st, station_tile, RSRT_VEH_LOADS);
			TriggerRoadStopAnimation(st, station_tile, SAT_TRAIN_LOADS);
		}
	}

	/* Only set completely_emptied, if we just unloaded all remaining cargo */
	completely_emptied &= anything_unloaded;

	if (!anything_unloaded && !unload_payment_not_yet_in_station) delete payment;

	ClrBit(front->vehicle_flags, VF_STOP_LOADING);

	CargoTypes full_load_cargo_mask = 0;
	if (front->current_order.GetLoadType() & OLFB_FULL_LOAD) {
		full_load_cargo_mask = ALL_CARGOTYPES;
	} else if (front->current_order.GetLoadType() == OLFB_CARGO_TYPE_LOAD) {
		for (Vehicle *v = front; v != nullptr; v = v->Next()) {
			if (front->current_order.GetCargoLoadTypeRaw(v->cargo_type) & OLFB_FULL_LOAD) {
				SetBit(full_load_cargo_mask, v->cargo_type);
			}
		}
	}
	auto may_leave_early = [&]() -> bool {
		switch (front->current_order.GetLeaveType()) {
			case OLT_NORMAL:
				return false;

			case OLT_LEAVE_EARLY:
				return true;

			case OLT_LEAVE_EARLY_FULL_ANY:
				return !((front->type == VEH_AIRCRAFT && IsCargoInClass(front->cargo_type, CargoClass::Passengers) && front->cargo_cap > front->cargo.StoredCount()) ||
					((cargo_not_full | not_yet_in_station_cargo_not_full) != 0 && ((cargo_full | beyond_platform_end_cargo_full) & ~(cargo_not_full | not_yet_in_station_cargo_not_full)) == 0));

			case OLT_LEAVE_EARLY_FULL_ALL:
				return (cargo_not_full | not_yet_in_station_cargo_not_full) == 0;

			default:
				NOT_REACHED();
		}
	};
	if (anything_loaded || anything_unloaded) {
		if (_settings_game.order.gradual_loading) {
			/* The time it takes to load one 'slice' of cargo or passengers depends
			 * on the vehicle type - the values here are those found in TTDPatch */
			const uint gradual_loading_wait_time[] = { 40, 20, 10, 20 };

			new_load_unload_ticks = gradual_loading_wait_time[front->type];
		}
		/* We loaded less cargo than possible for all cargo types and it's not full
		 * load and we're not supposed to wait any longer: stop loading. */
		if (!anything_unloaded && full_load_amount == 0 && reservation_left == 0 && full_load_cargo_mask == 0 &&
				(front->current_order_time >= (uint)std::max<int>((int)front->current_order.GetTimetabledWait() - (int)front->lateness_counter, 0) ||
				may_leave_early())) {
			SetBit(front->vehicle_flags, VF_STOP_LOADING);
			if (may_leave_early()) {
				front->current_order.SetLeaveType(OLT_LEAVE_EARLY);
			}
		}

		UpdateLoadUnloadTicks(front, st, new_load_unload_ticks, platform_length_left);
	} else {
		UpdateLoadUnloadTicks(front, st, 20, platform_length_left); // We need the ticks for link refreshing.
		bool finished_loading = true;
		if (full_load_cargo_mask != 0) {
			const bool full_load_any_order = front->current_order.GetLoadType() == OLF_FULL_LOAD_ANY;
			if (full_load_any_order) {
				/* if the aircraft carries passengers and is NOT full, then
				 * continue loading, no matter how much mail is in */
				if ((front->type == VEH_AIRCRAFT && IsCargoInClass(front->cargo_type, CargoClass::Passengers) && front->cargo_cap > front->cargo.StoredCount()) ||
						(cargo_not_full != 0 && ((cargo_full | beyond_platform_end_cargo_full) & ~cargo_not_full) == 0)) { // There are still non-full cargoes
					finished_loading = false;
				}
			} else if ((cargo_not_full & full_load_cargo_mask) != 0) {
				finished_loading = false;
			}
			if (finished_loading && pull_through_mode) {
				if (full_load_any_order) {
					if (not_yet_in_station_cargo_not_full != 0 &&
							((cargo_full | not_yet_in_station_cargo_full) & ~(cargo_not_full | not_yet_in_station_cargo_not_full)) == 0) {
						finished_loading = false;
						SetBit(Train::From(front)->flags, VRF_ADVANCE_IN_PLATFORM);
					}
				} else if (not_yet_in_station_cargo_not_full) {
					finished_loading = false;
					SetBit(Train::From(front)->flags, VRF_ADVANCE_IN_PLATFORM);
				}
			}
		}

		if (finished_loading && pull_through_mode && load_unload_not_yet_in_station) {
			finished_loading = false;
			SetBit(Train::From(front)->flags, VRF_ADVANCE_IN_PLATFORM);
		}

		/* Refresh next hop stats if we're full loading to make the links
		 * known to the distribution algorithm and allow cargo to be sent
		 * along them. Otherwise the vehicle could wait for cargo
		 * indefinitely if it hasn't visited the other links yet, or if the
		 * links die while it's loading. */
		if (!finished_loading) LinkRefresher::Run(front, true, true);

		SB(front->vehicle_flags, VF_LOADING_FINISHED, 1, finished_loading);

		if (finished_loading && may_leave_early()) {
			front->current_order.SetLeaveType(OLT_LEAVE_EARLY);
		}
	}

	/* Calculate the loading indicator fill percent and display
	 * In the Game Menu do not display indicators
	 * If _settings_client.gui.loading_indicators == 2, show indicators (bool can be promoted to int as 0 or 1 - results in 2 > 0,1 )
	 * if _settings_client.gui.loading_indicators == 1, _local_company must be the owner or must be a spectator to show ind., so 1 > 0
	 * if _settings_client.gui.loading_indicators == 0, do not display indicators ... 0 is never greater than anything
	 */
	if (_game_mode != GM_MENU && !IsHeadless() && (_settings_client.gui.loading_indicators > (uint)(front->owner != _local_company && _local_company != COMPANY_SPECTATOR))
			&& !front->current_order.IsType(OT_LOADING_ADVANCE)) {
		StringID percent_up_down = STR_NULL;
		int percent = CalcPercentVehicleFilled(front, &percent_up_down);
		if (front->fill_percent_te_id == INVALID_TE_ID) {
			front->fill_percent_te_id = ShowFillingPercent(front->x_pos, front->y_pos, front->z_pos + 20, percent, percent_up_down);
		} else {
			UpdateFillingPercent(front->fill_percent_te_id, percent, percent_up_down);
		}
	}

	if (completely_emptied) {
		/* Make sure the vehicle is marked dirty, since we need to update the NewGRF
		 * properties such as weight, power and TE whenever the trigger runs. */
		dirty_vehicle = true;
		TriggerVehicle(front, VEHICLE_TRIGGER_EMPTY);
	}

	if (dirty_vehicle) {
		DirtyVehicleListWindowForVehicle(front);
		SetWindowDirty(WC_VEHICLE_DETAILS, front->index);
		front->MarkDirty();
	}
	if (dirty_station) {
		st->MarkTilesDirty(true);
		SetWindowDirty(WC_STATION_VIEW, st->index);
		SetWindowDirty(WC_STATION_LIST, st->owner);
	}
}

/**
 * Load/unload the vehicles in this station according to the order
 * they entered.
 * @param st the station to do the loading/unloading for
 */
void LoadUnloadStation(Station *st)
{
	/* No vehicle is here... */
	if (st->loading_vehicles.empty()) return;

	Vehicle *last_loading = nullptr;

	/* Check if anything will be loaded at all. Otherwise we don't need to reserve either. */
	for (Vehicle *v : st->loading_vehicles) {
		if ((v->vehstatus & (VS_STOPPED | VS_CRASHED)) || v->current_order.IsType(OT_LOADING_ADVANCE)) continue;

		assert(v->load_unload_ticks != 0);
		if (--v->load_unload_ticks == 0) last_loading = v;
	}

	/* We only need to reserve and load/unload up to the last loading vehicle.
	 * Anything else will be forgotten anyway after returning from this function.
	 *
	 * Especially this means we do _not_ need to reserve cargo for a single
	 * consist in a station which is not allowed to load yet because its
	 * load_unload_ticks is still not 0.
	 */
	if (last_loading == nullptr) return;

	for (Vehicle *v : st->loading_vehicles) {
		if (!(v->vehstatus & (VS_STOPPED | VS_CRASHED)) && !v->current_order.IsType(OT_LOADING_ADVANCE)) LoadUnloadVehicle(v);
		if (v == last_loading) break;
	}

	/* Call the production machinery of industries */
	for (Industry *iid : _cargo_delivery_destinations) {
		TriggerIndustryProduction(iid);
	}
	_cargo_delivery_destinations.clear();
}

/**
 * Monthly update of the economic data (of the companies as well as economic fluctuations).
 */
void CompaniesCalendarMonthlyLoop()
{
	if (_settings_game.economy.inflation) {
		AddInflation();
		RecomputePrices();
	}
}

/**
 * Monthly update of the economic data (of the companies as well as economic fluctuations).
 */
void CompaniesEconomyMonthlyLoop()
{
	CompaniesPayInterest();
	CompaniesGenStatistics();
	HandleEconomyFluctuations();
}

static void DoAcquireCompany(Company *c, bool hostile_takeover)
{
	CompanyID ci = c->index;

	Debug(desync, 1, "buy_company: {}, buyer: {}, bought: {}", debug_date_dumper().HexDate(), (uint) _current_company, (uint) ci);

	auto cni = std::make_unique<CompanyNewsInformation>(c, Company::Get(_current_company));

	SetDParam(0, STR_NEWS_COMPANY_MERGER_TITLE);
	SetDParam(1, hostile_takeover ? STR_NEWS_MERGER_TAKEOVER_TITLE : STR_NEWS_COMPANY_MERGER_DESCRIPTION);
	SetDParamStr(2, cni->company_name);
	SetDParamStr(3, cni->other_company_name);
	SetDParam(4, c->bankrupt_value);
	AddCompanyNewsItem(STR_MESSAGE_NEWS_FORMAT, std::move(cni));
	AI::BroadcastNewEvent(new ScriptEventCompanyMerger(ci, _current_company));
	Game::NewEvent(new ScriptEventCompanyMerger(ci, _current_company));

	ChangeOwnershipOfCompanyItems(ci, _current_company);

	PostAcquireCompany(c);
}

void PostAcquireCompany(Company *c)
{
	if (c->is_ai) AI::Stop(c->index);

	c->bankrupt_asked = CompanyMask{};

	DeleteCompanyWindows(c->index);
	InvalidateWindowClassesData(WC_TRAINS_LIST, 0);
	InvalidateWindowClassesData(WC_TRACE_RESTRICT_SLOTS, 0);
	InvalidateWindowClassesData(WC_SHIPS_LIST, 0);
	InvalidateWindowClassesData(WC_ROADVEH_LIST, 0);
	InvalidateWindowClassesData(WC_AIRCRAFT_LIST, 0);
	InvalidateWindowClassesData(WC_DEPARTURES_BOARD, 0);

	delete c;

	CheckCaches(true, nullptr, CHECK_CACHE_ALL | CHECK_CACHE_EMIT_LOG);
}

/**
 * Acquire shares in an opposing company.
 * @param flags type of operation
 * @param target_company company to buy the shares from
 * @return the cost of this operation or an error
 */
CommandCost CmdBuyShareInCompany(DoCommandFlag flags, CompanyID target_company)
{
	CommandCost cost(EXPENSES_OTHER);
	Company *c = Company::GetIfValid(target_company);

	/* Check if buying shares is allowed (protection against modified clients)
	 * Cannot buy own shares */
	if (c == nullptr || !_settings_game.economy.allow_shares || _current_company == target_company) return CMD_ERROR;

	/* Protect new companies from hostile takeovers */
	if (c->age_years < _settings_game.economy.min_years_for_shares) return CommandCost(STR_ERROR_PROTECTED);

	/* Those lines are here for network-protection (clients can be slow) */
	if (GetAmountOwnedBy(c, COMPANY_SPECTATOR) == 0) return cost;

	if (GetAmountOwnedBy(c, COMPANY_SPECTATOR) == 1) {
		if (!c->is_ai) return cost; //  We can not buy out a real company (temporarily). TODO: well, enable it obviously.

		if (GetAmountOwnedBy(c, _current_company) == 3 && !CheckTakeoverVehicleLimit(_current_company, target_company)) return CommandCost(STR_ERROR_TOO_MANY_VEHICLES_IN_GAME);
	}


	cost.AddCost(CalculateCompanyValue(c) >> 2);
	if (flags & DC_EXEC) {
		auto unowned_share = std::find(c->share_owners.begin(), c->share_owners.end(), INVALID_OWNER);
		assert(unowned_share != c->share_owners.end()); // share owners is guaranteed to contain at least one INVALID_OWNER, i.e. unowned share
		*unowned_share = _current_company;

		auto current_company_owns_share = [](auto share_owner) { return share_owner == _current_company; };
		if (std::all_of(c->share_owners.begin(), c->share_owners.end(), current_company_owns_share)) {
			DoAcquireCompany(c, true);
		}
		InvalidateWindowData(WC_COMPANY, target_company);
		CompanyAdminUpdate(c);
	}
	return cost;
}

/**
 * Sell shares in an opposing company.
 * @param flags type of operation
 * @param target_company company to sell the shares from
 * @return the cost of this operation or an error
 */
CommandCost CmdSellShareInCompany(DoCommandFlag flags, CompanyID target_company)
{
	Company *c = Company::GetIfValid(target_company);

	/* Cannot sell own shares */
	if (c == nullptr || _current_company == target_company) return CMD_ERROR;

	/* Check if selling shares is allowed (protection against modified clients).
	 * However, we must sell shares of companies being closed down. */
	if (!_settings_game.economy.allow_shares && !(flags & DC_BANKRUPT)) return CMD_ERROR;

	/* Those lines are here for network-protection (clients can be slow) */
	if (GetAmountOwnedBy(c, _current_company) == 0) return CommandCost();

	/* adjust it a little to make it less profitable to sell and buy */
	Money cost = CalculateCompanyValue(c) >> 2;
	cost = -(cost - (cost >> 7));

	if (flags & DC_EXEC) {
		auto our_owner = std::find(c->share_owners.begin(), c->share_owners.end(), _current_company);
		assert(our_owner != c->share_owners.end()); // share owners is guaranteed to contain at least one INVALID_OWNER
		*our_owner = INVALID_OWNER;
		InvalidateWindowData(WC_COMPANY, target_company);
		CompanyAdminUpdate(c);
	}
	return CommandCost(EXPENSES_OTHER, cost);
}

/**
 * Buy up another company.
 * When a competing company is gone bankrupt you get the chance to purchase
 * that company.
 * @todo currently this only works for AI companies
 * @param flags type of operation
 * @param target_company company to buy up
 * @param hostile_takeover whether to buy up the company even if it is not bankrupt
 * @return the cost of this operation or an error
 */
CommandCost CmdBuyCompany(DoCommandFlag flags, CompanyID target_company, bool hostile_takeover)
{
	Company *c = Company::GetIfValid(target_company);
	if (c == nullptr) return CMD_ERROR;

	if (hostile_takeover && _settings_game.economy.allow_shares) return CMD_ERROR;

	/* If you do a hostile takeover but the company went bankrupt, buy it via bankruptcy rules. */
	if (hostile_takeover && c->bankrupt_asked.Test(_current_company)) hostile_takeover = false;

	/* Disable takeovers when not asked */
	if (!hostile_takeover && !c->bankrupt_asked.Test(_current_company)) return CMD_ERROR;

	/* Only allow hostile takeover of AI companies and when in single player */
	if (hostile_takeover && !c->is_ai) return CMD_ERROR;
	if (hostile_takeover && _networking) return CMD_ERROR;

	/* Disable taking over the local company in singleplayer mode */
	if (!_networking && _local_company == c->index) return CMD_ERROR;

	/* Do not allow companies to take over themselves */
	if (target_company == _current_company) return CMD_ERROR;

	/* Do not allow takeover if the resulting company would have too many vehicles. */
	if (!CheckTakeoverVehicleLimit(_current_company, target_company)) return CommandCost(STR_ERROR_TOO_MANY_VEHICLES_IN_GAME);

	/* Get the cost here as the company is deleted in DoAcquireCompany.
	 * For bankruptcy this amount is calculated when the offer was made;
	 * for hostile takeover you pay the current price. */
	CommandCost cost(EXPENSES_OTHER, hostile_takeover ? CalculateHostileTakeoverValue(c) : c->bankrupt_value);

	if (flags & DC_EXEC) {
		DoAcquireCompany(c, hostile_takeover);
	}
	return cost;
}

/**
 * Decline to buy up another company.
 * When a competing company is gone bankrupt you get the chance to purchase
 * that company, actively decline the offer.
 * @param flags type of operation
 * @param target_company company to decline to buy up
 * @return the cost of this operation or an error
 */
CommandCost CmdDeclineBuyCompany(DoCommandFlag flags, CompanyID target_company)
{
	Company *c = Company::GetIfValid(target_company);
	if (c == nullptr) return CommandCost();

	if (flags & DC_EXEC) {
		if (c->bankrupt_last_asked == _current_company) {
			c->bankrupt_timeout = 0;
		}
	}
	return CommandCost();
}

uint ScaleQuantity(uint amount, int scale_factor, bool allow_trunc)
{
	scale_factor += 200; // ensure factor is positive
	assert(scale_factor >= 0);
	int cf = (scale_factor / 10) - 20;
	int fine = scale_factor % 10;
	return ScaleQuantity(amount, cf, fine, allow_trunc);
}

uint ScaleQuantity(uint amount, int cf, int fine, bool allow_trunc)
{
	if (fine != 0) {
		// 2^0.1 << 16 to 2^0.9 << 16
		const uint32_t adj[9] = {70239, 75281, 80684, 86475, 92681, 99334, 106463, 114104, 122294};
		uint64_t scaled_amount = ((uint64_t) amount) * ((uint64_t) adj[fine - 1]);
		amount = scaled_amount >> 16;
	}

	// apply scale factor
	if (cf < 0) {
		// approx (amount / 2^cf)
		// when allow_trunc is false: adjust with a constant offset of {(2 ^ cf) - 1} (i.e. add cf * 1-bits) before dividing to ensure that it doesn't become zero
		// this skews the curve a little so that isn't entirely exponential, but will still decrease
		// when allow_trunc is true: adjust with a randomised offset
		uint offset = ((1 << -cf) - 1);
		if (allow_trunc) offset &= Random();
		amount = (amount + offset) >> -cf;
	} else if (cf > 0) {
		// approx (amount * 2^cf)
		amount = amount << cf;
	}

	return amount;
}

int PercentageToScaleQuantityFactor(uint percentage)
{
	const uint32_t adj[11] = {65536, 70239, 75281, 80684, 86475, 92681, 99334, 106463, 114104, 122294, 65536 * 2};

	const uint64_t base = (((uint64_t)1) << 32);
	uint64_t scale = CeilDivT<uint64_t>(base, 100) * percentage;
	const uint8_t first_bit = FindLastBit(scale);
	if (first_bit >= 16) {
		scale >>= (first_bit - 16);
	} else {
		scale <<= (16 - first_bit);
	}

	uint32_t best_distance = INT32_MAX;
	int best = 0;
	for (int i = 0; i < 11; i++) {
		uint32_t distance = Delta((uint32_t)scale, adj[i]);
		if (distance < best_distance) {
			best = i;
			best_distance = distance;
		}
	}

	return ((((int)first_bit) - 32) * 10) + best;
}

uint CargoScaler::ScaleAllowTrunc(uint num)
{
	return this->ScaleWithBias(num, Random() & 0xFFFF);
}

void UpdateCargoScalers()
{
	uint town_scale = _settings_game.economy.town_cargo_scale;
	if (_settings_game.economy.town_cargo_scale_mode == CSM_DAYLENGTH) {
		town_scale = Clamp<uint>(town_scale * DayLengthFactor(), 1, 5000);
	}
	_town_cargo_scaler.SetScale((town_scale << 16) / 100);

	uint industry_scale = _settings_game.economy.industry_cargo_scale;
	if (_settings_game.economy.industry_cargo_scale_mode == CSM_DAYLENGTH) {
		industry_scale = Clamp<uint>(industry_scale * DayLengthFactor(), 5, 3000);
	}
	_industry_cargo_scaler.SetScale((industry_scale << 16) / 100);
	_industry_inverse_cargo_scaler.SetScale((100 << 16) / std::max<uint>(1, industry_scale));
}<|MERGE_RESOLUTION|>--- conflicted
+++ resolved
@@ -807,13 +807,8 @@
 	}
 	cur_company.Restore();
 
-<<<<<<< HEAD
-	/* Only run the economic statistics and update company stats every 3rd month (1st of quarter). */
+	/* Only run the economic statistics and update company stats every 3rd economy month (1st of quarter). */
 	if ((EconTime::CurMonth() % 3) != 0) return;
-=======
-	/* Only run the economic statistics and update company stats every 3rd economy month (1st of quarter). */
-	if (!HasBit(1 << 0 | 1 << 3 | 1 << 6 | 1 << 9, TimerGameEconomy::month)) return;
->>>>>>> b2c57123
 
 	for (Company *c : Company::Iterate()) {
 		/* Drop the oldest history off the end */
