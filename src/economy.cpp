--- conflicted
+++ resolved
@@ -843,15 +843,11 @@
 	 * inflation doesn't add anything after that either; it even makes playing
 	 * it impossible due to the diverging cost and income rates.
 	 */
-<<<<<<< HEAD
 	if (_settings_game.economy.inflation_fixed_dates) {
 		if (check_year && (_cur_year < ORIGINAL_BASE_YEAR || _cur_year >= ORIGINAL_MAX_YEAR)) return true;
 	} else {
 		if (check_year && (_cur_year - _settings_game.game_creation.starting_year) >= (ORIGINAL_MAX_YEAR - ORIGINAL_BASE_YEAR)) return true;
 	}
-=======
-	if (check_year && (TimerGameCalendar::year < CalendarTime::ORIGINAL_BASE_YEAR || TimerGameCalendar::year >= CalendarTime::ORIGINAL_MAX_YEAR)) return true;
->>>>>>> 30eba33f
 
 	if (_economy.inflation_prices == MAX_INFLATION || _economy.inflation_payment == MAX_INFLATION) return true;
 
@@ -1045,11 +1041,7 @@
 
 	if (_settings_game.economy.inflation && _settings_game.economy.inflation_fixed_dates) {
 		/* Apply inflation that happened before our game start year. */
-<<<<<<< HEAD
 		int months = (std::min(_cur_year, ORIGINAL_MAX_YEAR) - ORIGINAL_BASE_YEAR) * 12;
-=======
-		int months = static_cast<int32_t>(std::min(TimerGameCalendar::year, CalendarTime::ORIGINAL_MAX_YEAR) - CalendarTime::ORIGINAL_BASE_YEAR) * 12;
->>>>>>> 30eba33f
 		for (int i = 0; i < months; i++) {
 			AddInflation(false);
 		}
@@ -1464,11 +1456,7 @@
  * @param count The number of packets to pay for.
  * @param current_tile Current tile the payment is happening on.
  */
-<<<<<<< HEAD
 void CargoPayment::PayFinalDelivery(CargoPacket *cp, uint count, TileIndex current_tile)
-=======
-void CargoPayment::PayFinalDelivery(const CargoPacket *cp, uint count, TileIndex current_tile)
->>>>>>> 30eba33f
 {
 	if (this->owner == nullptr) {
 		this->owner = Company::Get(this->front->owner);
@@ -1476,22 +1464,15 @@
 
 	/* Handle end of route payment */
 	Money profit = DeliverGoods(count, this->ct, this->current_station, cp->GetDistance(current_tile), cp->GetPeriodsInTransit(), this->owner, cp->GetSourceType(), cp->GetSourceID());
-<<<<<<< HEAD
 
 	profit -= cp->GetFeederShare(count);
 
 	/* For Infrastructure patch. Handling transfers between other companies */
-=======
->>>>>>> 30eba33f
 	this->route_profit += profit;
 	cp->PayDeferredPayments();
 
 	/* The vehicle's profit is whatever route profit there is minus feeder shares. */
-<<<<<<< HEAD
 	this->visual_profit += profit;
-=======
-	this->visual_profit += profit - cp->GetFeederShare(count);
->>>>>>> 30eba33f
 }
 
 /**
@@ -1501,11 +1482,7 @@
  * @param current_tile Current tile the payment is happening on.
  * @return The amount of money paid for the transfer.
  */
-<<<<<<< HEAD
 Money CargoPayment::PayTransfer(CargoPacket *cp, uint count, TileIndex current_tile)
-=======
-Money CargoPayment::PayTransfer(const CargoPacket *cp, uint count, TileIndex current_tile)
->>>>>>> 30eba33f
 {
 	/* Pay transfer vehicle the difference between the payment for the journey from
 	 * the source to the current point, and the sum of the previous transfer payments */
@@ -1579,13 +1556,8 @@
 			if (v->cargo_cap > 0 && v->cargo.TotalCount() > 0) {
 				v->cargo.Stage(
 						HasBit(ge->status, GoodsEntry::GES_ACCEPTANCE),
-<<<<<<< HEAD
 						front_v->last_station_visited, next_station.Get(v->cargo_type),
 						GetUnloadType(v), ge,
-=======
-						front_v->last_station_visited, next_station,
-						front_v->current_order.GetUnloadType(), ge,
->>>>>>> 30eba33f
 						front_v->cargo_payment,
 						v->tile);
 				if (v->cargo.UnloadCount() > 0) SetBit(v->vehicle_flags, VF_CARGO_UNLOADING);
@@ -1780,15 +1752,9 @@
 	 */
 	bool operator()(Vehicle *v)
 	{
-<<<<<<< HEAD
 		if (this->do_reserve || (cargo_type_loading == nullptr || (cargo_type_loading->current_order.GetCargoLoadTypeRaw(v->cargo_type) & OLFB_FULL_LOAD))) {
 			this->st->goods[v->cargo_type].CreateData().cargo.Reserve(v->cargo_cap - v->cargo.RemainingCount(),
 					&v->cargo, this->next_station.Get(v->cargo_type), v->tile);
-=======
-		if (this->do_reserve) {
-			this->st->goods[v->cargo_type].cargo.Reserve(v->cargo_cap - v->cargo.RemainingCount(),
-					&v->cargo, this->next_station, v->tile);
->>>>>>> 30eba33f
 		}
 		this->consist_capleft[v->cargo_type] += v->cargo_cap - v->cargo.RemainingCount();
 		return true;
@@ -1892,13 +1858,8 @@
 			if (!(flags & OLFB_FULL_LOAD) && !through_load) return true;
 		}
 		if (v->cargo_cap > v->cargo.RemainingCount() && MayLoadUnderExclusiveRights(st, v)) {
-<<<<<<< HEAD
 			st->goods[v->cargo_type].CreateData().cargo.Reserve(v->cargo_cap - v->cargo.RemainingCount(),
 					&v->cargo, next_station.Get(v->cargo_type), v->tile);
-=======
-			st->goods[v->cargo_type].cargo.Reserve(v->cargo_cap - v->cargo.RemainingCount(),
-					&v->cargo, *next_station, v->tile);
->>>>>>> 30eba33f
 		}
 
 		return true;
@@ -2163,11 +2124,7 @@
 				}
 			}
 
-<<<<<<< HEAD
 			amount_unloaded = v->cargo.Unload(amount_unloaded, &ged->cargo, payment, v->tile);
-=======
-			amount_unloaded = v->cargo.Unload(amount_unloaded, &ge->cargo, payment, v->tile);
->>>>>>> 30eba33f
 			remaining = v->cargo.UnloadCount() > 0;
 			if (amount_unloaded > 0) {
 				dirty_vehicle = true;
@@ -2242,11 +2199,7 @@
 				if (v->cargo.StoredCount() == 0) TriggerVehicle(v, VEHICLE_TRIGGER_NEW_CARGO);
 				if (_settings_game.order.gradual_loading) cap_left = std::min(cap_left, GetLoadAmount(v));
 
-<<<<<<< HEAD
 				uint loaded = ged->cargo.Load(cap_left, &v->cargo, next_station.Get(v->cargo_type), v->tile);
-=======
-				uint loaded = ge->cargo.Load(cap_left, &v->cargo, next_station, v->tile);
->>>>>>> 30eba33f
 				if (v->cargo.ActionCount(VehicleCargoList::MTA_LOAD) > 0) {
 					/* Remember if there are reservations left so that we don't stop
 					 * loading before they're loaded. */
