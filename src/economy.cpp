--- conflicted
+++ resolved
@@ -42,11 +42,8 @@
 #include "economy_base.h"
 #include "core/pool_func.hpp"
 #include "core/backup_type.hpp"
-<<<<<<< HEAD
+#include "core/container_func.hpp"
 #include "infrastructure_func.h"
-=======
-#include "core/container_func.hpp"
->>>>>>> 90fdf17e
 #include "cargo_type.h"
 #include "water.h"
 #include "game/game.hpp"
@@ -1117,9 +1114,9 @@
 		Industry *ind = i.industry;
 		if (ind->index == source) continue;
 
-		auto it = ind->GetCargoAccepted(cargo_type);
+		int cargo_index = ind->GetCargoAcceptedIndex(cargo_type);
 		/* Check if matching cargo has been found */
-		if (it == std::end(ind->accepted)) continue;
+		if (cargo_index < 0) continue;
 
 		/* Check if industry temporarily refuses acceptance */
 		if (IndustryTemporarilyRefusesCargo(ind, cargo_type)) continue;
@@ -1145,15 +1142,9 @@
 		/* Insert the industry into _cargo_delivery_destinations, if not yet contained */
 		include(_cargo_delivery_destinations, ind);
 
-<<<<<<< HEAD
 		uint amount = std::min(num_pieces, 0xFFFFu - ind->incoming_cargo_waiting[cargo_index]);
 		ind->incoming_cargo_waiting[cargo_index] += amount;
 		ind->last_cargo_accepted_at[cargo_index] = _date;
-=======
-		uint amount = std::min(num_pieces, 0xFFFFu - it->waiting);
-		it->waiting += amount;
-		it->last_accepted = TimerGameCalendar::date;
->>>>>>> 90fdf17e
 		num_pieces -= amount;
 		accepted += amount;
 
@@ -1357,14 +1348,15 @@
 			SetWindowDirty(WC_INDUSTRY_VIEW, i->index);
 		}
 	} else {
-		for (auto ita = std::begin(i->accepted); ita != std::end(i->accepted); ++ita) {
-			if (ita->waiting == 0) continue;
-
-			for (auto itp = std::begin(i->produced); itp != std::end(i->produced); ++itp) {
-				itp->waiting = ClampTo<uint16_t>(itp->waiting + (ita->waiting * indspec->input_cargo_multiplier[ita - std::begin(i->accepted)][itp - std::begin(i->produced)] / 256));
-			}
-
-			ita->waiting = 0;
+		for (uint ci_in = 0; ci_in < lengthof(i->incoming_cargo_waiting); ci_in++) {
+			uint cargo_waiting = i->incoming_cargo_waiting[ci_in];
+			if (cargo_waiting == 0) continue;
+
+			for (uint ci_out = 0; ci_out < lengthof(i->produced_cargo_waiting); ci_out++) {
+				i->produced_cargo_waiting[ci_out] = ClampTo<uint16_t>(i->produced_cargo_waiting[ci_out] + (cargo_waiting * indspec->input_cargo_multiplier[ci_in][ci_out] / 256));
+			}
+
+			i->incoming_cargo_waiting[ci_in] = 0;
 		}
 	}
 
@@ -1938,8 +1930,7 @@
 	CargoStationIDStackSet next_station = front->GetNextStoppingStation();
 
 	bool use_autorefit = front->current_order.IsRefit() && front->current_order.GetRefitCargo() == CT_AUTO_REFIT;
-<<<<<<< HEAD
-	CargoArray consist_capleft;
+	CargoArray consist_capleft{};
 	bool should_reserve_consist = false;
 	bool reserve_consist_cargo_type_loading = false;
 	if (_settings_game.order.improved_load && use_autorefit) {
@@ -1951,11 +1942,6 @@
 		}
 	}
 	if (should_reserve_consist) {
-=======
-	CargoArray consist_capleft{};
-	if (_settings_game.order.improved_load && use_autorefit ?
-			front->cargo_payment == nullptr : (front->current_order.GetLoadType() & OLFB_FULL_LOAD) != 0) {
->>>>>>> 90fdf17e
 		ReserveConsist(st, front,
 				(use_autorefit && front->load_unload_ticks != 0) ? &consist_capleft : nullptr,
 				next_station,
