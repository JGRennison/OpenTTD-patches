--- conflicted
+++ resolved
@@ -2449,11 +2449,7 @@
 
 	/* Check if anything will be loaded at all. Otherwise we don't need to reserve either. */
 	for (Vehicle *v : st->loading_vehicles) {
-<<<<<<< HEAD
-		if ((v->vehstatus & (VS_STOPPED | VS_CRASHED)) || v->current_order.IsType(OT_LOADING_ADVANCE)) continue;
-=======
-		if (v->vehstatus.Any({VehState::Stopped, VehState::Crashed})) continue;
->>>>>>> 0de7fd3c
+		if (v->vehstatus.Any({VehState::Stopped, VehState::Crashed}) || v->current_order.IsType(OT_LOADING_ADVANCE)) continue;
 
 		assert(v->load_unload_ticks != 0);
 		if (--v->load_unload_ticks == 0) last_loading = v;
@@ -2469,11 +2465,7 @@
 	if (last_loading == nullptr) return;
 
 	for (Vehicle *v : st->loading_vehicles) {
-<<<<<<< HEAD
-		if (!(v->vehstatus & (VS_STOPPED | VS_CRASHED)) && !v->current_order.IsType(OT_LOADING_ADVANCE)) LoadUnloadVehicle(v);
-=======
-		if (!v->vehstatus.Any({VehState::Stopped, VehState::Crashed})) LoadUnloadVehicle(v);
->>>>>>> 0de7fd3c
+		if (!v->vehstatus.Any({VehState::Stopped, VehState::Crashed}) && !v->current_order.IsType(OT_LOADING_ADVANCE)) LoadUnloadVehicle(v);
 		if (v == last_loading) break;
 	}
 
