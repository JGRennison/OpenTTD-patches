--- conflicted
+++ resolved
@@ -49,13 +49,13 @@
 	IConsoleStdLibRegister();
 }
 
-static void IConsoleWriteToLogFile(const std::string &string)
+static void IConsoleWriteToLogFile(const char *string)
 {
 	if (_iconsole_output_file != nullptr) {
 		/* if there is an console output file ... also print it there */
 		const char *header = GetLogPrefix();
 		if ((strlen(header) != 0 && fwrite(header, strlen(header), 1, _iconsole_output_file) != 1) ||
-				fwrite(string.c_str(), string.size(), 1, _iconsole_output_file) != 1 ||
+				fwrite(string, strlen(string), 1, _iconsole_output_file) != 1 ||
 				fwrite("\n", 1, 1, _iconsole_output_file) != 1) {
 			fclose(_iconsole_output_file);
 			_iconsole_output_file = nullptr;
@@ -109,24 +109,22 @@
 
 	/* Create a copy of the string, strip it of colours and invalid
 	 * characters and (when applicable) assign it to the console buffer */
-<<<<<<< HEAD
 	str = stredup(string);
 	str_strip_colours(str);
 	StrMakeValidInPlace(str);
-=======
-	std::string str = StrMakeValid(string);
->>>>>>> 5db4473a
 
 	if (_network_dedicated) {
 		NetworkAdminConsole("console", str);
 		fprintf(stdout, "%s%s\n", GetLogPrefix(), str);
 		fflush(stdout);
 		IConsoleWriteToLogFile(str);
+		free(str); // free duplicated string since it's not used anymore
 		return;
 	}
 
 	IConsoleWriteToLogFile(str);
 	IConsoleGUIPrint(colour_code, str);
+	free(str);
 }
 
 /**
