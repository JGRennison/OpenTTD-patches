/*
 * This file is part of OpenTTD.
 * OpenTTD is free software; you can redistribute it and/or modify it under the terms of the GNU General Public License as published by the Free Software Foundation, version 2.
 * OpenTTD is distributed in the hope that it will be useful, but WITHOUT ANY WARRANTY; without even the implied warranty of MERCHANTABILITY or FITNESS FOR A PARTICULAR PURPOSE.
 * See the GNU General Public License for more details. You should have received a copy of the GNU General Public License along with OpenTTD. If not, see <http://www.gnu.org/licenses/>.
 */

/** @file console.cpp Handling of the in-game console. */

#include "stdafx.h"
#include "console_internal.h"
#include "network/network.h"
#include "network/network_func.h"
#include "network/network_admin.h"
#include "debug.h"
#include "console_func.h"
#include "settings_type.h"

#include "safeguards.h"

static const uint ICON_TOKEN_COUNT = 20;     ///< Maximum number of tokens in one command
static const uint ICON_MAX_RECURSE = 10;     ///< Maximum number of recursion

/* console parser */
/* static */ IConsole::CommandList &IConsole::Commands()
{
	static IConsole::CommandList cmds;
	return cmds;
}

/* static */ IConsole::AliasList &IConsole::Aliases()
{
	static IConsole::AliasList aliases;
	return aliases;
}

std::optional<FileHandle> _iconsole_output_file;

void IConsoleInit()
{
	_iconsole_output_file = std::nullopt;
	_redirect_console_to_client = INVALID_CLIENT_ID;
	_redirect_console_to_admin  = AdminID::Invalid();

	IConsoleGUIInit();

	IConsoleStdLibRegister();
}

static void IConsoleWriteToLogFile(const std::string &string)
{
	if (_iconsole_output_file.has_value()) {
		/* if there is an console output file ... also print it there */
		try {
			fmt::print(*_iconsole_output_file, "{}{}\n", log_prefix().GetLogPrefix(), string);
		} catch (const std::system_error &) {
			_iconsole_output_file.reset();
			IConsolePrint(CC_ERROR, "Cannot write to console log file; closing the log file.");
		}
	}
}

bool CloseConsoleLogIfActive()
{
	if (_iconsole_output_file.has_value()) {
		IConsolePrint(CC_INFO, "Console log file closed.");
		_iconsole_output_file.reset();
		return true;
	}

	return false;
}

void IConsoleFree()
{
	IConsoleGUIFree();
	CloseConsoleLogIfActive();
}

/**
 * Handle the printing of text entered into the console or redirected there
 * by any other means. Text can be redirected to other clients in a network game
 * as well as to a logfile. If the network server is a dedicated server, all activities
 * are also logged. All lines to print are added to a temporary buffer which can be
 * used as a history to print them onscreen
 * @param colour_code The colour of the command.
 * @param string The message to output on the console (notice, error, etc.)
 */
void IConsolePrint(TextColour colour_code, std::string string)
{
	assert(IsValidConsoleColour(colour_code));

	if (_redirect_console_to_client != INVALID_CLIENT_ID) {
		/* Redirect the string to the client */
		NetworkServerSendRcon(_redirect_console_to_client, colour_code, string);
		return;
	}

	if (_redirect_console_to_admin != AdminID::Invalid()) {
		NetworkServerSendAdminRcon(_redirect_console_to_admin, colour_code, string);
		return;
	}

<<<<<<< HEAD
	/* Strip string of colours and invalid characters in place,
	 * and (when applicable) assign it to the console buffer */
	StrMakeValidInPlace(string, SVS_NONE);
=======
	/* Create a copy of the string, strip it of colours and invalid
	 * characters and (when applicable) assign it to the console buffer */
	std::string str = StrMakeValid(string, {});
>>>>>>> 786893a8

	if (_network_dedicated) {
		NetworkAdminConsole("console", string);
		fmt::print("{}{}\n", log_prefix().GetLogPrefix(), string);
		fflush(stdout);
		IConsoleWriteToLogFile(string);
		return;
	}

	IConsoleWriteToLogFile(string);
	IConsoleGUIPrint(colour_code, std::move(string));
}

/**
 * Change a string into its number representation. Supports
 * decimal and hexadecimal numbers as well as 'on'/'off' 'true'/'false'
 * @param *value the variable a successful conversion will be put in
 * @param *arg the string to be converted
 * @return Return true on success or false on failure
 */
bool GetArgumentInteger(uint32_t *value, const char *arg)
{
	char *endptr;

	if (strcmp(arg, "on") == 0 || strcmp(arg, "true") == 0) {
		*value = 1;
		return true;
	}
	if (strcmp(arg, "off") == 0 || strcmp(arg, "false") == 0) {
		*value = 0;
		return true;
	}

	*value = std::strtoul(arg, &endptr, 0);
	return arg != endptr;
}

/**
 * Creates a copy of a string with underscores removed from it
 * @param name String to remove the underscores from.
 * @return A copy of \a name, without underscores.
 */
std::string RemoveUnderscores(std::string_view name)
{
	std::string output;
	output.reserve(name.size());
	std::copy_if(std::begin(name), std::end(name), std::back_inserter(output), [](char c) { return c != '_'; });
	return output;
}

/**
 * Register a new command to be used in the console
 * @param name name of the command that will be used
 * @param proc function that will be called upon execution of command
 */
/* static */ void IConsole::CmdRegister(std::string_view name, IConsoleCmdProc *proc, IConsoleHook *hook, bool unlisted)
{
	IConsole::Commands().try_emplace(RemoveUnderscores(name), name, proc, hook, unlisted);
}

/**
 * Find the command pointed to by its string
 * @param name command to be found
 * @return return Cmdstruct of the found command, or nullptr on failure
 */
/* static */ IConsoleCmd *IConsole::CmdGet(std::string_view name)
{
	auto item = IConsole::Commands().find(RemoveUnderscores(name));
	if (item != IConsole::Commands().end()) return &item->second;
	return nullptr;
}

/**
 * Register a an alias for an already existing command in the console
 * @param name name of the alias that will be used
 * @param cmd name of the command that 'name' will be alias of
 */
/* static */ void IConsole::AliasRegister(std::string_view name, std::string_view cmd)
{
	auto result = IConsole::Aliases().try_emplace(RemoveUnderscores(name), name, cmd);
	if (!result.second) IConsolePrint(CC_ERROR, "An alias with the name '{}' already exists.", name);
}

/**
 * Find the alias pointed to by its string
 * @param name alias to be found
 * @return return Aliasstruct of the found alias, or nullptr on failure
 */
/* static */ IConsoleAlias *IConsole::AliasGet(std::string_view name)
{
	auto item = IConsole::Aliases().find(RemoveUnderscores(name));
	if (item != IConsole::Aliases().end()) return &item->second;
	return nullptr;
}

/**
 * An alias is just another name for a command, or for more commands
 * Execute it as well.
 * @param *alias is the alias of the command
 * @param tokencount the number of parameters passed
 * @param *tokens are the parameters given to the original command (0 is the first param)
 */
static void IConsoleAliasExec(const IConsoleAlias *alias, uint8_t tokencount, char *tokens[ICON_TOKEN_COUNT], const uint recurse_count)
{
	std::string alias_buffer;

	Debug(console, 6, "Requested command is an alias; parsing...");

	if (recurse_count > ICON_MAX_RECURSE) {
		IConsolePrint(CC_ERROR, "Too many alias expansions, recursion limit reached.");
		return;
	}

	for (const char *cmdptr = alias->cmdline.c_str(); *cmdptr != '\0'; cmdptr++) {
		switch (*cmdptr) {
			case '\'': // ' will double for ""
				alias_buffer += '\"';
				break;

			case ';': // Cmd separator; execute previous and start new command
				IConsoleCmdExec(alias_buffer, recurse_count);

				alias_buffer.clear();

				cmdptr++;
				break;

			case '%': // Some or all parameters
				cmdptr++;
				switch (*cmdptr) {
					case '+': { // All parameters separated: "[param 1]" "[param 2]"
						for (uint i = 0; i != tokencount; i++) {
							if (i != 0) alias_buffer += ' ';
							alias_buffer += '\"';
							alias_buffer += tokens[i];
							alias_buffer += '\"';
						}
						break;
					}

					case '!': { // Merge the parameters to one: "[param 1] [param 2] [param 3...]"
						alias_buffer += '\"';
						for (uint i = 0; i != tokencount; i++) {
							if (i != 0) alias_buffer += " ";
							alias_buffer += tokens[i];
						}
						alias_buffer += '\"';
						break;
					}

					default: { // One specific parameter: %A = [param 1] %B = [param 2] ...
						int param = *cmdptr - 'A';

						if (param < 0 || param >= tokencount) {
							IConsolePrint(CC_ERROR, "Too many or wrong amount of parameters passed to alias.");
							IConsolePrint(CC_HELP, "Usage of alias '{}': '{}'.", alias->name, alias->cmdline);
							return;
						}

						alias_buffer += '\"';
						alias_buffer += tokens[param];
						alias_buffer += '\"';
						break;
					}
				}
				break;

			default:
				alias_buffer += *cmdptr;
				break;
		}

		if (alias_buffer.size() >= ICON_MAX_STREAMSIZE - 1) {
			IConsolePrint(CC_ERROR, "Requested alias execution would overflow execution buffer.");
			return;
		}
	}

	IConsoleCmdExec(alias_buffer, recurse_count);
}

/**
 * Execute a given command passed to us. First chop it up into
 * individual tokens (separated by spaces), then execute it if possible
 * @param command_string string to be parsed and executed
 */
void IConsoleCmdExec(std::string_view command_string, const uint recurse_count)
{
	if (command_string.empty() || command_string[0] == '#') return; // comments

	for (char c : command_string) {
		if (!IsValidChar(c, CS_ALPHANUMERAL)) {
			IConsolePrint(CC_ERROR, "Command '{}' contains malformed characters.", command_string);
			return;
		}
	}

	Debug(console, 4, "Executing cmdline: '{}'", command_string);

	std::array<char *, ICON_TOKEN_COUNT> tokens{};
	std::array<char, ICON_MAX_STREAMSIZE> tokenstream{};
	size_t t_index = 0;
	size_t tstream_i = 0;

	bool longtoken = false;
	bool foundtoken = false;

	/* 1. Split up commandline into tokens, separated by spaces, commands
	 * enclosed in "" are taken as one token. We can only go as far as the amount
	 * of characters in our stream or the max amount of tokens we can handle */
	for (const char *cmdptr = command_string.data(); cmdptr != command_string.data() + command_string.size(); cmdptr++) {
		if (tstream_i >= tokenstream.size()) {
			IConsolePrint(CC_ERROR, "Command line too long.");
			return;
		}

		switch (*cmdptr) {
		case ' ': // Token separator
			if (!foundtoken) break;

			if (longtoken) {
				tokenstream[tstream_i] = *cmdptr;
			} else {
				tokenstream[tstream_i] = '\0';
				foundtoken = false;
			}

			tstream_i++;
			break;
		case '"': // Tokens enclosed in "" are one token
			longtoken = !longtoken;
			if (!foundtoken) {
				if (t_index >= tokens.size()) {
					IConsolePrint(CC_ERROR, "Command line too long.");
					return;
				}
				tokens[t_index++] = &tokenstream[tstream_i];
				foundtoken = true;
			}
			break;
		case '\\': // Escape character for ""
			if (cmdptr[1] == '"' && tstream_i + 1 < tokenstream.size()) {
				tokenstream[tstream_i++] = *++cmdptr;
				break;
			}
			[[fallthrough]];
		default: // Normal character
			tokenstream[tstream_i++] = *cmdptr;

			if (!foundtoken) {
				if (t_index >= tokens.size()) {
					IConsolePrint(CC_ERROR, "Command line too long.");
					return;
				}
				tokens[t_index++] = &tokenstream[tstream_i - 1];
				foundtoken = true;
			}
			break;
		}
	}

	for (size_t i = 0; i < tokens.size() && tokens[i] != nullptr; i++) {
		Debug(console, 8, "Token {} is: '{}'", i, tokens[i]);
	}

	IConsoleCmdExecTokens((uint)t_index, tokens.data(), recurse_count);
}

/**
 * Execute a given command passed to us as tokens
 * @param cmdstr string to be parsed and executed
 */
void IConsoleCmdExecTokens(uint token_count, char *tokens[], const uint recurse_count)
{
	if (StrEmpty(tokens[0])) return; // don't execute empty commands
	/* 2. Determine type of command (cmd or alias) and execute
	 * First try commands, then aliases. Execute
	 * the found action taking into account its hooking code
	 */
	IConsoleCmd *cmd = IConsole::CmdGet(tokens[0]);
	if (cmd != nullptr) {
		ConsoleHookResult chr = (cmd->hook == nullptr ? CHR_ALLOW : cmd->hook(true));
		switch (chr) {
			case CHR_ALLOW:
				if (!cmd->proc(token_count, tokens)) { // index started with 0
					cmd->proc(0, nullptr); // if command failed, give help
				}
				return;

			case CHR_DISALLOW: return;
			case CHR_HIDE: break;
		}
	}

	token_count--;
	IConsoleAlias *alias = IConsole::AliasGet(tokens[0]);
	if (alias != nullptr) {
		IConsoleAliasExec(alias, token_count, &tokens[1], recurse_count + 1);
		return;
	}

	IConsolePrint(CC_ERROR, "Command '{}' not found.", tokens[0]);
}<|MERGE_RESOLUTION|>--- conflicted
+++ resolved
@@ -101,15 +101,9 @@
 		return;
 	}
 
-<<<<<<< HEAD
 	/* Strip string of colours and invalid characters in place,
 	 * and (when applicable) assign it to the console buffer */
-	StrMakeValidInPlace(string, SVS_NONE);
-=======
-	/* Create a copy of the string, strip it of colours and invalid
-	 * characters and (when applicable) assign it to the console buffer */
-	std::string str = StrMakeValid(string, {});
->>>>>>> 786893a8
+	StrMakeValidInPlace(string, {});
 
 	if (_network_dedicated) {
 		NetworkAdminConsole("console", string);
