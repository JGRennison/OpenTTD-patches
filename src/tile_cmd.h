--- conflicted
+++ resolved
@@ -95,12 +95,8 @@
  * @see GetSlopePixelZ
  */
 typedef int GetSlopeZProc(TileIndex tile, uint x, uint y, bool ground_vehicle);
-<<<<<<< HEAD
-
-typedef CommandCost ClearTileProc(TileIndex tile, DoCommandFlag flags);
-=======
+
 typedef CommandCost ClearTileProc(TileIndex tile, DoCommandFlags flags);
->>>>>>> c3d5e6d2
 
 /**
  * Tile callback function signature for obtaining cargo acceptance of a tile
