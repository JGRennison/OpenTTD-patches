--- conflicted
+++ resolved
@@ -214,18 +214,7 @@
 	proc(tile, produced);
 }
 
-<<<<<<< HEAD
-static inline bool ClickTile(TileIndex tile)
-=======
-inline void AnimateTile(TileIndex tile)
-{
-	AnimateTileProc *proc = _tile_type_procs[GetTileType(tile)]->animate_tile_proc;
-	assert(proc != nullptr);
-	proc(tile);
-}
-
 inline bool ClickTile(TileIndex tile)
->>>>>>> 1e56bd1e
 {
 	ClickTileProc *proc = _tile_type_procs[GetTileType(tile)]->click_tile_proc;
 	if (proc == nullptr) return false;
