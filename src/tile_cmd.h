/*
 * This file is part of OpenTTD.
 * OpenTTD is free software; you can redistribute it and/or modify it under the terms of the GNU General Public License as published by the Free Software Foundation, version 2.
 * OpenTTD is distributed in the hope that it will be useful, but WITHOUT ANY WARRANTY; without even the implied warranty of MERCHANTABILITY or FITNESS FOR A PARTICULAR PURPOSE.
 * See the GNU General Public License for more details. You should have received a copy of the GNU General Public License along with OpenTTD. If not, see <http://www.gnu.org/licenses/>.
 */

/** @file tile_cmd.h Generic 'commands' that can be performed on all tiles. */

#ifndef TILE_CMD_H
#define TILE_CMD_H

#include "command_type.h"
#include "vehicle_type.h"
#include "cargo_type.h"
#include "track_type.h"
#include "track_func.h"
#include "tile_map.h"

/** The returned bits of VehicleEnterTile. */
enum VehicleEnterTileStatus {
	VETS_ENTERED_STATION  = 1, ///< The vehicle entered a station
	VETS_ENTERED_WORMHOLE = 2, ///< The vehicle either entered a bridge, tunnel or depot tile (this includes the last tile of the bridge/tunnel)
	VETS_CANNOT_ENTER     = 3, ///< The vehicle cannot enter the tile

	/**
	 * Shift the VehicleEnterTileStatus this many bits
	 * to the right to get the station ID when
	 * VETS_ENTERED_STATION is set
	 */
	VETS_STATION_ID_OFFSET = 8,
	VETS_STATION_MASK      = 0xFFFF << VETS_STATION_ID_OFFSET,

	/** Bit sets of the above specified bits */
	VETSB_CONTINUE         = 0,                          ///< The vehicle can continue normally
	VETSB_ENTERED_STATION  = 1 << VETS_ENTERED_STATION,  ///< The vehicle entered a station
	VETSB_ENTERED_WORMHOLE = 1 << VETS_ENTERED_WORMHOLE, ///< The vehicle either entered a bridge, tunnel or depot tile (this includes the last tile of the bridge/tunnel)
	VETSB_CANNOT_ENTER     = 1 << VETS_CANNOT_ENTER,     ///< The vehicle cannot enter the tile
};
DECLARE_ENUM_AS_BIT_SET(VehicleEnterTileStatus)

/** Tile information, used while rendering the tile */
struct TileInfo {
	int x;          ///< X position of the tile in unit coordinates
	int y;          ///< Y position of the tile in unit coordinates
	Slope tileh;    ///< Slope of the tile
	TileIndex tile; ///< Tile index
	int z;          ///< Height
};

/** Tile description for the 'land area information' tool */
struct TileDesc {
	StringID str;               ///< Description of the tile
	Owner owner[4];             ///< Name of the owner(s)
	StringID owner_type[4];     ///< Type of each owner
	CalTime::Date build_date;   ///< Date of construction of tile contents
	StringID station_class;     ///< Class of station
	StringID station_name;      ///< Type of station within the class
	StringID airport_class;     ///< Name of the airport class
	StringID airport_name;      ///< Name of the airport
	StringID airport_tile_name; ///< Name of the airport tile
	const char *grf;            ///< newGRF used for the tile contents
	uint64_t dparam[4];         ///< Parameters of the \a str string
	StringID railtype;          ///< Type of rail on the tile.
	StringID railtype2;         ///< Type of second rail on the tile.
	uint16_t rail_speed;        ///< Speed limit of rail (bridges and track)
	uint16_t rail_speed2;       ///< Speed limit of second rail (bridges and track)
	StringID roadtype;          ///< Type of road on the tile.
	uint16_t road_speed;        ///< Speed limit of road (bridges and track)
	StringID tramtype;          ///< Type of tram on the tile.
	uint16_t tram_speed;        ///< Speed limit of tram (bridges and track)
};

struct DrawTileProcParams {
	int min_visible_height;
	bool no_ground_tiles;
};

/**
 * Tile callback function signature for drawing a tile and its contents to the screen
 * @param ti Information about the tile to draw
 */
typedef void DrawTileProc(TileInfo *ti, DrawTileProcParams params);

/**
 * Tile callback function signature for obtaining the world \c Z coordinate of a given
 * point of a tile.
 *
 * @param tile The queries tile for the Z coordinate.
 * @param x World X coordinate in tile "units".
 * @param y World Y coordinate in tile "units".
 * @param ground_vehicle Whether to get the Z coordinate of the ground vehicle, or the ground.
 * @return World Z coordinate at tile ground (vehicle) level, including slopes and foundations.
 * @see GetSlopePixelZ
 */
typedef int GetSlopeZProc(TileIndex tile, uint x, uint y, bool ground_vehicle);

typedef CommandCost ClearTileProc(TileIndex tile, DoCommandFlag flags);

/**
 * Tile callback function signature for obtaining cargo acceptance of a tile
 * @param tile            Tile queried for its accepted cargo
 * @param acceptance      Storage destination of the cargo acceptance in 1/8
 * @param always_accepted Bitmask of always accepted cargo types
 */
typedef void AddAcceptedCargoProc(TileIndex tile, CargoArray &acceptance, CargoTypes &always_accepted);

/**
 * Tile callback function signature for obtaining a tile description
 * @param tile Tile being queried
 * @param td   Storage pointer for returned tile description
 */
typedef void GetTileDescProc(TileIndex tile, TileDesc *td);

/**
 * Tile callback function signature for getting the possible tracks
 * that can be taken on a given tile by a given transport.
 *
 * The return value contains the existing trackdirs and signal states.
 *
 * see track_func.h for usage of TrackStatus.
 *
 * @param tile     the tile to get the track status from
 * @param mode     the mode of transportation
 * @param sub_mode used to differentiate between different kinds within the mode
 * @return the track status information
 */
typedef TrackStatus GetTileTrackStatusProc(TileIndex tile, TransportType mode, uint sub_mode, DiagDirection side);

/**
 * Tile callback function signature for obtaining the produced cargo of a tile.
 * @param tile      Tile being queried
 * @param produced  Destination array for produced cargo
 */
typedef void AddProducedCargoProc(TileIndex tile, CargoArray &produced);
typedef bool ClickTileProc(TileIndex tile);
typedef void AnimateTileProc(TileIndex tile);
typedef void TileLoopProc(TileIndex tile);
typedef void ChangeTileOwnerProc(TileIndex tile, Owner old_owner, Owner new_owner);

/** @see VehicleEnterTileStatus to see what the return values mean */
typedef VehicleEnterTileStatus VehicleEnterTileProc(Vehicle *v, TileIndex tile, int x, int y);
typedef Foundation GetFoundationProc(TileIndex tile, Slope tileh);

/**
 * Tile callback function signature of the terraforming callback.
 *
 * The function is called when a tile is affected by a terraforming operation.
 * It has to check if terraforming of the tile is allowed and return extra terraform-cost that depend on the tiletype.
 * With DC_EXEC in \a flags it has to perform tiletype-specific actions (like clearing land etc., but not the terraforming itself).
 *
 * @note The terraforming has not yet taken place. So GetTileZ() and GetTileSlope() refer to the landscape before the terraforming operation.
 *
 * @param tile      The involved tile.
 * @param flags     Command flags passed to the terraform command (DC_EXEC, DC_QUERY_COST, etc.).
 * @param z_new     TileZ after terraforming.
 * @param tileh_new Slope after terraforming.
 * @return Error code or extra cost for terraforming (like clearing land, building foundations, etc., but not the terraforming itself.)
 */
typedef CommandCost TerraformTileProc(TileIndex tile, DoCommandFlag flags, int z_new, Slope tileh_new);

/**
 * Set of callback functions for performing tile operations of a given tile type.
 * @see TileType
 */
struct TileTypeProcs {
	DrawTileProc *draw_tile_proc;                  ///< Called to render the tile and its contents to the screen
	GetSlopeZProc *get_slope_z_proc;
	ClearTileProc *clear_tile_proc;
	AddAcceptedCargoProc *add_accepted_cargo_proc; ///< Adds accepted cargo of the tile to cargo array supplied as parameter
	GetTileDescProc *get_tile_desc_proc;           ///< Get a description of a tile (for the 'land area information' tool)
	GetTileTrackStatusProc *get_tile_track_status_proc; ///< Get available tracks and status of a tile
	ClickTileProc *click_tile_proc;                ///< Called when tile is clicked
	AnimateTileProc *animate_tile_proc;
	TileLoopProc *tile_loop_proc;
	ChangeTileOwnerProc *change_tile_owner_proc;
	AddProducedCargoProc *add_produced_cargo_proc; ///< Adds produced cargo of the tile to cargo array supplied as parameter
	VehicleEnterTileProc *vehicle_enter_tile_proc; ///< Called when a vehicle enters a tile
	GetFoundationProc *get_foundation_proc;
	TerraformTileProc *terraform_tile_proc;        ///< Called when a terraforming operation is about to take place
};

extern const TileTypeProcs * const _tile_type_procs[16];

enum TileTrackStatusSubMode {
	TTSSM_ROAD_RTT_MASK       =    0xFF,
	TTSSM_ROAD_ROADTYPE_MASK  =  0xFF00,
	TTSSM_NO_RED_SIGNALS      = 0x10000,
};

TrackStatus GetTileTrackStatus(TileIndex tile, TransportType mode, uint sub_mode, DiagDirection side = INVALID_DIAGDIR);

inline TrackdirBits GetTileTrackdirBits(TileIndex tile, TransportType mode, uint sub_mode, DiagDirection side = INVALID_DIAGDIR)
{
	return TrackStatusToTrackdirBits(GetTileTrackStatus(tile, mode, sub_mode | TTSSM_NO_RED_SIGNALS, side));
}

VehicleEnterTileStatus VehicleEnterTile(Vehicle *v, TileIndex tile, int x, int y);
void ChangeTileOwner(TileIndex tile, Owner old_owner, Owner new_owner);
void GetTileDesc(TileIndex tile, TileDesc *td);

inline void AddAcceptedCargo(TileIndex tile, CargoArray &acceptance, CargoTypes *always_accepted)
{
	AddAcceptedCargoProc *proc = _tile_type_procs[GetTileType(tile)]->add_accepted_cargo_proc;
	if (proc == nullptr) return;
	CargoTypes dummy = 0; // use dummy bitmask so there don't need to be several 'always_accepted != nullptr' checks
	proc(tile, acceptance, always_accepted == nullptr ? dummy : *always_accepted);
}

inline void AddProducedCargo(TileIndex tile, CargoArray &produced)
{
	AddProducedCargoProc *proc = _tile_type_procs[GetTileType(tile)]->add_produced_cargo_proc;
	if (proc == nullptr) return;
	proc(tile, produced);
}

<<<<<<< HEAD
=======
/**
 * Test if a tile may be animated.
 * @param tile Tile to test.
 * @returns True iff the type of the tile has a handler for tile animation.
 */
inline bool MayAnimateTile(TileIndex tile)
{
	return _tile_type_procs[GetTileType(tile)]->animate_tile_proc != nullptr;
}

inline void AnimateTile(TileIndex tile)
{
	AnimateTileProc *proc = _tile_type_procs[GetTileType(tile)]->animate_tile_proc;
	assert(proc != nullptr);
	proc(tile);
}

>>>>>>> be505ec4
inline bool ClickTile(TileIndex tile)
{
	ClickTileProc *proc = _tile_type_procs[GetTileType(tile)]->click_tile_proc;
	if (proc == nullptr) return false;
	return proc(tile);
}

#endif /* TILE_CMD_H */<|MERGE_RESOLUTION|>--- conflicted
+++ resolved
@@ -214,8 +214,6 @@
 	proc(tile, produced);
 }
 
-<<<<<<< HEAD
-=======
 /**
  * Test if a tile may be animated.
  * @param tile Tile to test.
@@ -226,14 +224,7 @@
 	return _tile_type_procs[GetTileType(tile)]->animate_tile_proc != nullptr;
 }
 
-inline void AnimateTile(TileIndex tile)
-{
-	AnimateTileProc *proc = _tile_type_procs[GetTileType(tile)]->animate_tile_proc;
-	assert(proc != nullptr);
-	proc(tile);
-}
-
->>>>>>> be505ec4
+
 inline bool ClickTile(TileIndex tile)
 {
 	ClickTileProc *proc = _tile_type_procs[GetTileType(tile)]->click_tile_proc;
