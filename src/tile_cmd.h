--- conflicted
+++ resolved
@@ -50,7 +50,6 @@
 
 /** Tile description for the 'land area information' tool */
 struct TileDesc {
-<<<<<<< HEAD
 	StringID str{};                                   ///< Description of the tile
 	std::array<uint64_t, 4> dparam{};                 ///< Parameters of the \a str string
 	std::array<Owner, 4> owner{};                     ///< Name of the owner(s)
@@ -61,7 +60,7 @@
 	StringID airport_class{};                         ///< Name of the airport class
 	StringID airport_name{};                          ///< Name of the airport
 	StringID airport_tile_name{};                     ///< Name of the airport tile
-	const char *grf = nullptr;                        ///< newGRF used for the tile contents
+	std::optional<std::string> grf = std::nullopt;    ///< NewGRF used for the tile contents
 	StringID railtype{};                              ///< Type of rail on the tile.
 	StringID railtype2{};                             ///< Type of second rail on the tile.
 	uint16_t rail_speed = 0;                          ///< Speed limit of rail (bridges and track)
@@ -70,25 +69,6 @@
 	uint16_t road_speed = 0;                          ///< Speed limit of road (bridges and track)
 	StringID tramtype{};                              ///< Type of tram on the tile.
 	uint16_t tram_speed = 0;                          ///< Speed limit of tram (bridges and track)
-=======
-	StringID str{}; ///< Description of the tile
-	uint64_t dparam = 0; ///< Parameter of the \a str string
-	std::array<Owner, 4> owner{}; ///< Name of the owner(s)
-	std::array<StringID, 4> owner_type{}; ///< Type of each owner
-	TimerGameCalendar::Date build_date = CalendarTime::INVALID_DATE; ///< Date of construction of tile contents
-	StringID station_class{}; ///< Class of station
-	StringID station_name{}; ///< Type of station within the class
-	StringID airport_class{}; ///< Name of the airport class
-	StringID airport_name{}; ///< Name of the airport
-	StringID airport_tile_name{}; ///< Name of the airport tile
-	std::optional<std::string> grf = std::nullopt; ///< newGRF used for the tile contents
-	StringID railtype{}; ///< Type of rail on the tile.
-	uint16_t rail_speed = 0; ///< Speed limit of rail (bridges and track)
-	StringID roadtype{}; ///< Type of road on the tile.
-	uint16_t road_speed = 0; ///< Speed limit of road (bridges and track)
-	StringID tramtype{}; ///< Type of tram on the tile.
-	uint16_t tram_speed = 0; ///< Speed limit of tram (bridges and track)
->>>>>>> 21d2a948
 	std::optional<bool> town_can_upgrade = std::nullopt; ///< Whether the town can upgrade this house during town growth.
 };
 
