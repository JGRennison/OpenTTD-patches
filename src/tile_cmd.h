/*
 * This file is part of OpenTTD.
 * OpenTTD is free software; you can redistribute it and/or modify it under the terms of the GNU General Public License as published by the Free Software Foundation, version 2.
 * OpenTTD is distributed in the hope that it will be useful, but WITHOUT ANY WARRANTY; without even the implied warranty of MERCHANTABILITY or FITNESS FOR A PARTICULAR PURPOSE.
 * See the GNU General Public License for more details. You should have received a copy of the GNU General Public License along with OpenTTD. If not, see <http://www.gnu.org/licenses/>.
 */

/** @file tile_cmd.h Generic 'commands' that can be performed on all tiles. */

#ifndef TILE_CMD_H
#define TILE_CMD_H

#include "command_type.h"
#include "vehicle_type.h"
#include "cargo_type.h"
#include "track_type.h"
#include "track_func.h"
#include "tile_map.h"

enum class VehicleEnterTileState : uint8_t {
	EnteredStation, ///< The vehicle entered a station
	EnteredWormhole, ///< The vehicle either entered a bridge, tunnel or depot tile (this includes the last tile of the bridge/tunnel)
	CannotEnter, ///< The vehicle cannot enter the tile
};

using VehicleEnterTileStates = EnumBitSet<VehicleEnterTileState, uint8_t>;

/** Tile information, used while rendering the tile */
struct TileInfo {
	int x;          ///< X position of the tile in unit coordinates
	int y;          ///< Y position of the tile in unit coordinates
	Slope tileh;    ///< Slope of the tile
	TileIndex tile; ///< Tile index
	int z;          ///< Height
};

/** Tile description for the 'land area information' tool */
struct TileDesc {
	StringID str{};                                   ///< Description of the tile
	std::array<uint64_t, 4> dparam{};                 ///< Parameters of the \a str string
	std::array<Owner, 4> owner{};                     ///< Name of the owner(s)
	std::array<StringID, 4> owner_type{};             ///< Type of each owner
	CalTime::Date build_date = CalTime::INVALID_DATE; ///< Date of construction of tile contents
	StringID station_class{};                         ///< Class of station
	StringID station_name{};                          ///< Type of station within the class
	StringID airport_class{};                         ///< Name of the airport class
	StringID airport_name{};                          ///< Name of the airport
	StringID airport_tile_name{};                     ///< Name of the airport tile
	std::optional<std::string> grf = std::nullopt;    ///< NewGRF used for the tile contents
	StringID railtype{};                              ///< Type of rail on the tile.
	StringID railtype2{};                             ///< Type of second rail on the tile.
	uint16_t rail_speed = 0;                          ///< Speed limit of rail (bridges and track)
	uint16_t rail_speed2 = 0;                         ///< Speed limit of second rail (bridges and track)
	StringID roadtype{};                              ///< Type of road on the tile.
	uint16_t road_speed = 0;                          ///< Speed limit of road (bridges and track)
	StringID tramtype{};                              ///< Type of tram on the tile.
	uint16_t tram_speed = 0;                          ///< Speed limit of tram (bridges and track)
	std::optional<bool> town_can_upgrade = std::nullopt; ///< Whether the town can upgrade this house during town growth.
};

struct DrawTileProcParams {
	int min_visible_height;
	bool no_ground_tiles;
};

/**
 * Tile callback function signature for drawing a tile and its contents to the screen
 * @param ti Information about the tile to draw
 */
typedef void DrawTileProc(TileInfo *ti, DrawTileProcParams params);

/**
 * Tile callback function signature for obtaining the world \c Z coordinate of a given
 * point of a tile.
 *
 * @param tile The queries tile for the Z coordinate.
 * @param x World X coordinate in tile "units".
 * @param y World Y coordinate in tile "units".
 * @param ground_vehicle Whether to get the Z coordinate of the ground vehicle, or the ground.
 * @return World Z coordinate at tile ground (vehicle) level, including slopes and foundations.
 * @see GetSlopePixelZ
 */
typedef int GetSlopeZProc(TileIndex tile, uint x, uint y, bool ground_vehicle);

typedef CommandCost ClearTileProc(TileIndex tile, DoCommandFlags flags);

/**
 * Tile callback function signature for obtaining cargo acceptance of a tile
 * @param tile            Tile queried for its accepted cargo
 * @param acceptance      Storage destination of the cargo acceptance in 1/8
 * @param always_accepted Bitmask of always accepted cargo types
 */
typedef void AddAcceptedCargoProc(TileIndex tile, CargoArray &acceptance, CargoTypes &always_accepted);

/**
 * Tile callback function signature for obtaining a tile description
 * @param tile Tile being queried
 * @param td   Storage pointer for returned tile description
 */
typedef void GetTileDescProc(TileIndex tile, TileDesc &td);

/**
 * Tile callback function signature for getting the possible tracks
 * that can be taken on a given tile by a given transport.
 *
 * The return value contains the existing trackdirs and signal states.
 *
 * see track_func.h for usage of TrackStatus.
 *
 * @param tile     the tile to get the track status from
 * @param mode     the mode of transportation
 * @param sub_mode used to differentiate between different kinds within the mode
 * @return the track status information
 */
typedef TrackStatus GetTileTrackStatusProc(TileIndex tile, TransportType mode, uint sub_mode, DiagDirection side);

/**
 * Tile callback function signature for obtaining the produced cargo of a tile.
 * @param tile      Tile being queried
 * @param produced  Destination array for produced cargo
 */
typedef void AddProducedCargoProc(TileIndex tile, CargoArray &produced);
typedef bool ClickTileProc(TileIndex tile);
typedef void AnimateTileProc(TileIndex tile);
typedef void TileLoopProc(TileIndex tile);
typedef void ChangeTileOwnerProc(TileIndex tile, Owner old_owner, Owner new_owner);

typedef VehicleEnterTileStates VehicleEnterTileProc(Vehicle *v, TileIndex tile, int x, int y);
typedef Foundation GetFoundationProc(TileIndex tile, Slope tileh);

/**
 * Tile callback function signature of the terraforming callback.
 *
 * The function is called when a tile is affected by a terraforming operation.
 * It has to check if terraforming of the tile is allowed and return extra terraform-cost that depend on the tiletype.
 * With DoCommandFlag::Execute in \a flags it has to perform tiletype-specific actions (like clearing land etc., but not the terraforming itself).
 *
 * @note The terraforming has not yet taken place. So GetTileZ() and GetTileSlope() refer to the landscape before the terraforming operation.
 *
 * @param tile      The involved tile.
 * @param flags     Command flags passed to the terraform command (DoCommandFlag::Execute, DoCommandFlag::QueryCost, etc.).
 * @param z_new     TileZ after terraforming.
 * @param tileh_new Slope after terraforming.
 * @return Error code or extra cost for terraforming (like clearing land, building foundations, etc., but not the terraforming itself.)
 */
typedef CommandCost TerraformTileProc(TileIndex tile, DoCommandFlags flags, int z_new, Slope tileh_new);

/**
 * Set of callback functions for performing tile operations of a given tile type.
 * @see TileType
 */
struct TileTypeProcs {
	DrawTileProc *draw_tile_proc;                  ///< Called to render the tile and its contents to the screen
	GetSlopeZProc *get_slope_z_proc;
	ClearTileProc *clear_tile_proc;
	AddAcceptedCargoProc *add_accepted_cargo_proc; ///< Adds accepted cargo of the tile to cargo array supplied as parameter
	GetTileDescProc *get_tile_desc_proc;           ///< Get a description of a tile (for the 'land area information' tool)
	GetTileTrackStatusProc *get_tile_track_status_proc; ///< Get available tracks and status of a tile
	ClickTileProc *click_tile_proc;                ///< Called when tile is clicked
	AnimateTileProc *animate_tile_proc;
	TileLoopProc *tile_loop_proc;
	ChangeTileOwnerProc *change_tile_owner_proc;
	AddProducedCargoProc *add_produced_cargo_proc; ///< Adds produced cargo of the tile to cargo array supplied as parameter
	VehicleEnterTileProc *vehicle_enter_tile_proc; ///< Called when a vehicle enters a tile
	GetFoundationProc *get_foundation_proc;
	TerraformTileProc *terraform_tile_proc;        ///< Called when a terraforming operation is about to take place
};

extern const TileTypeProcs * const _tile_type_procs[16];

enum TileTrackStatusSubMode {
	TTSSM_ROAD_RTT_MASK       =    0xFF,
	TTSSM_ROAD_ROADTYPE_MASK  =  0xFF00,
	TTSSM_NO_RED_SIGNALS      = 0x10000,
};

TrackStatus GetTileTrackStatus(TileIndex tile, TransportType mode, uint sub_mode, DiagDirection side = INVALID_DIAGDIR);
<<<<<<< HEAD

inline TrackdirBits GetTileTrackdirBits(TileIndex tile, TransportType mode, uint sub_mode, DiagDirection side = INVALID_DIAGDIR)
{
	return TrackStatusToTrackdirBits(GetTileTrackStatus(tile, mode, sub_mode | TTSSM_NO_RED_SIGNALS, side));
}

VehicleEnterTileStatus VehicleEnterTile(Vehicle *v, TileIndex tile, int x, int y);
=======
VehicleEnterTileStates VehicleEnterTile(Vehicle *v, TileIndex tile, int x, int y);
>>>>>>> 7d03cee5
void ChangeTileOwner(TileIndex tile, Owner old_owner, Owner new_owner);
void GetTileDesc(TileIndex tile, TileDesc &td);

inline void AddAcceptedCargo(TileIndex tile, CargoArray &acceptance, CargoTypes *always_accepted)
{
	AddAcceptedCargoProc *proc = _tile_type_procs[GetTileType(tile)]->add_accepted_cargo_proc;
	if (proc == nullptr) return;
	CargoTypes dummy = 0; // use dummy bitmask so there don't need to be several 'always_accepted != nullptr' checks
	proc(tile, acceptance, always_accepted == nullptr ? dummy : *always_accepted);
}

inline void AddProducedCargo(TileIndex tile, CargoArray &produced)
{
	AddProducedCargoProc *proc = _tile_type_procs[GetTileType(tile)]->add_produced_cargo_proc;
	if (proc == nullptr) return;
	proc(tile, produced);
}

/**
 * Test if a tile may be animated.
 * @param tile Tile to test.
 * @returns True iff the type of the tile has a handler for tile animation.
 */
inline bool MayAnimateTile(TileIndex tile)
{
	return _tile_type_procs[GetTileType(tile)]->animate_tile_proc != nullptr;
}


inline bool ClickTile(TileIndex tile)
{
	ClickTileProc *proc = _tile_type_procs[GetTileType(tile)]->click_tile_proc;
	if (proc == nullptr) return false;
	return proc(tile);
}

#endif /* TILE_CMD_H */<|MERGE_RESOLUTION|>--- conflicted
+++ resolved
@@ -175,17 +175,13 @@
 };
 
 TrackStatus GetTileTrackStatus(TileIndex tile, TransportType mode, uint sub_mode, DiagDirection side = INVALID_DIAGDIR);
-<<<<<<< HEAD
 
 inline TrackdirBits GetTileTrackdirBits(TileIndex tile, TransportType mode, uint sub_mode, DiagDirection side = INVALID_DIAGDIR)
 {
 	return TrackStatusToTrackdirBits(GetTileTrackStatus(tile, mode, sub_mode | TTSSM_NO_RED_SIGNALS, side));
 }
 
-VehicleEnterTileStatus VehicleEnterTile(Vehicle *v, TileIndex tile, int x, int y);
-=======
 VehicleEnterTileStates VehicleEnterTile(Vehicle *v, TileIndex tile, int x, int y);
->>>>>>> 7d03cee5
 void ChangeTileOwner(TileIndex tile, Owner old_owner, Owner new_owner);
 void GetTileDesc(TileIndex tile, TileDesc &td);
 
