/*
 * This file is part of OpenTTD.
 * OpenTTD is free software; you can redistribute it and/or modify it under the terms of the GNU General Public License as published by the Free Software Foundation, version 2.
 * OpenTTD is distributed in the hope that it will be useful, but WITHOUT ANY WARRANTY; without even the implied warranty of MERCHANTABILITY or FITNESS FOR A PARTICULAR PURPOSE.
 * See the GNU General Public License for more details. You should have received a copy of the GNU General Public License along with OpenTTD. If not, see <http://www.gnu.org/licenses/>.
 */

/** @file tile_cmd.h Generic 'commands' that can be performed on all tiles. */

#ifndef TILE_CMD_H
#define TILE_CMD_H

#include "command_type.h"
#include "vehicle_type.h"
#include "cargo_type.h"
#include "track_type.h"
#include "track_func.h"
#include "tile_map.h"

/** The returned bits of VehicleEnterTile. */
enum VehicleEnterTileStatus : uint32_t {
	VETS_ENTERED_STATION  = 1, ///< The vehicle entered a station
	VETS_ENTERED_WORMHOLE = 2, ///< The vehicle either entered a bridge, tunnel or depot tile (this includes the last tile of the bridge/tunnel)
	VETS_CANNOT_ENTER     = 3, ///< The vehicle cannot enter the tile

	/**
	 * Shift the VehicleEnterTileStatus this many bits
	 * to the right to get the station ID when
	 * VETS_ENTERED_STATION is set
	 */
	VETS_STATION_ID_OFFSET = 8,
	VETS_STATION_MASK      = 0xFFFF << VETS_STATION_ID_OFFSET,

	/** Bit sets of the above specified bits */
	VETSB_CONTINUE         = 0,                          ///< The vehicle can continue normally
	VETSB_ENTERED_STATION  = 1 << VETS_ENTERED_STATION,  ///< The vehicle entered a station
	VETSB_ENTERED_WORMHOLE = 1 << VETS_ENTERED_WORMHOLE, ///< The vehicle either entered a bridge, tunnel or depot tile (this includes the last tile of the bridge/tunnel)
	VETSB_CANNOT_ENTER     = 1 << VETS_CANNOT_ENTER,     ///< The vehicle cannot enter the tile
};
DECLARE_ENUM_AS_BIT_SET(VehicleEnterTileStatus)

/** Tile information, used while rendering the tile */
struct TileInfo {
	int x;          ///< X position of the tile in unit coordinates
	int y;          ///< Y position of the tile in unit coordinates
	Slope tileh;    ///< Slope of the tile
	TileIndex tile; ///< Tile index
	int z;          ///< Height
};

/** Tile description for the 'land area information' tool */
struct TileDesc {
<<<<<<< HEAD
	StringID str;               ///< Description of the tile
	Owner owner[4];             ///< Name of the owner(s)
	StringID owner_type[4];     ///< Type of each owner
	CalTime::Date build_date;   ///< Date of construction of tile contents
	StringID station_class;     ///< Class of station
	StringID station_name;      ///< Type of station within the class
	StringID airport_class;     ///< Name of the airport class
	StringID airport_name;      ///< Name of the airport
	StringID airport_tile_name; ///< Name of the airport tile
	const char *grf;            ///< newGRF used for the tile contents
	uint64_t dparam[4];         ///< Parameters of the \a str string
	StringID railtype;          ///< Type of rail on the tile.
	StringID railtype2;         ///< Type of second rail on the tile.
	uint16_t rail_speed;        ///< Speed limit of rail (bridges and track)
	uint16_t rail_speed2;       ///< Speed limit of second rail (bridges and track)
	StringID roadtype;          ///< Type of road on the tile.
	uint16_t road_speed;        ///< Speed limit of road (bridges and track)
	StringID tramtype;          ///< Type of tram on the tile.
	uint16_t tram_speed;        ///< Speed limit of tram (bridges and track)
	std::optional<bool> town_can_upgrade; ///< Whether the town can upgrade this house during town growth.
=======
	StringID str{}; ///< Description of the tile
	uint64_t dparam = 0; ///< Parameter of the \a str string
	std::array<Owner, 4> owner{}; ///< Name of the owner(s)
	std::array<StringID, 4> owner_type{}; ///< Type of each owner
	TimerGameCalendar::Date build_date = CalendarTime::INVALID_DATE; ///< Date of construction of tile contents
	StringID station_class{}; ///< Class of station
	StringID station_name{}; ///< Type of station within the class
	StringID airport_class{}; ///< Name of the airport class
	StringID airport_name{}; ///< Name of the airport
	StringID airport_tile_name{}; ///< Name of the airport tile
	const char *grf = nullptr; ///< newGRF used for the tile contents
	StringID railtype{}; ///< Type of rail on the tile.
	uint16_t rail_speed = 0; ///< Speed limit of rail (bridges and track)
	StringID roadtype{}; ///< Type of road on the tile.
	uint16_t road_speed = 0; ///< Speed limit of road (bridges and track)
	StringID tramtype{}; ///< Type of tram on the tile.
	uint16_t tram_speed = 0; ///< Speed limit of tram (bridges and track)
	std::optional<bool> town_can_upgrade = std::nullopt; ///< Whether the town can upgrade this house during town growth.
>>>>>>> dddad0dc
};

struct DrawTileProcParams {
	int min_visible_height;
	bool no_ground_tiles;
};

/**
 * Tile callback function signature for drawing a tile and its contents to the screen
 * @param ti Information about the tile to draw
 */
typedef void DrawTileProc(TileInfo *ti, DrawTileProcParams params);

/**
 * Tile callback function signature for obtaining the world \c Z coordinate of a given
 * point of a tile.
 *
 * @param tile The queries tile for the Z coordinate.
 * @param x World X coordinate in tile "units".
 * @param y World Y coordinate in tile "units".
 * @param ground_vehicle Whether to get the Z coordinate of the ground vehicle, or the ground.
 * @return World Z coordinate at tile ground (vehicle) level, including slopes and foundations.
 * @see GetSlopePixelZ
 */
typedef int GetSlopeZProc(TileIndex tile, uint x, uint y, bool ground_vehicle);

typedef CommandCost ClearTileProc(TileIndex tile, DoCommandFlags flags);

/**
 * Tile callback function signature for obtaining cargo acceptance of a tile
 * @param tile            Tile queried for its accepted cargo
 * @param acceptance      Storage destination of the cargo acceptance in 1/8
 * @param always_accepted Bitmask of always accepted cargo types
 */
typedef void AddAcceptedCargoProc(TileIndex tile, CargoArray &acceptance, CargoTypes &always_accepted);

/**
 * Tile callback function signature for obtaining a tile description
 * @param tile Tile being queried
 * @param td   Storage pointer for returned tile description
 */
typedef void GetTileDescProc(TileIndex tile, TileDesc &td);

/**
 * Tile callback function signature for getting the possible tracks
 * that can be taken on a given tile by a given transport.
 *
 * The return value contains the existing trackdirs and signal states.
 *
 * see track_func.h for usage of TrackStatus.
 *
 * @param tile     the tile to get the track status from
 * @param mode     the mode of transportation
 * @param sub_mode used to differentiate between different kinds within the mode
 * @return the track status information
 */
typedef TrackStatus GetTileTrackStatusProc(TileIndex tile, TransportType mode, uint sub_mode, DiagDirection side);

/**
 * Tile callback function signature for obtaining the produced cargo of a tile.
 * @param tile      Tile being queried
 * @param produced  Destination array for produced cargo
 */
typedef void AddProducedCargoProc(TileIndex tile, CargoArray &produced);
typedef bool ClickTileProc(TileIndex tile);
typedef void AnimateTileProc(TileIndex tile);
typedef void TileLoopProc(TileIndex tile);
typedef void ChangeTileOwnerProc(TileIndex tile, Owner old_owner, Owner new_owner);

/** @see VehicleEnterTileStatus to see what the return values mean */
typedef VehicleEnterTileStatus VehicleEnterTileProc(Vehicle *v, TileIndex tile, int x, int y);
typedef Foundation GetFoundationProc(TileIndex tile, Slope tileh);

/**
 * Tile callback function signature of the terraforming callback.
 *
 * The function is called when a tile is affected by a terraforming operation.
 * It has to check if terraforming of the tile is allowed and return extra terraform-cost that depend on the tiletype.
 * With DoCommandFlag::Execute in \a flags it has to perform tiletype-specific actions (like clearing land etc., but not the terraforming itself).
 *
 * @note The terraforming has not yet taken place. So GetTileZ() and GetTileSlope() refer to the landscape before the terraforming operation.
 *
 * @param tile      The involved tile.
 * @param flags     Command flags passed to the terraform command (DoCommandFlag::Execute, DoCommandFlag::QueryCost, etc.).
 * @param z_new     TileZ after terraforming.
 * @param tileh_new Slope after terraforming.
 * @return Error code or extra cost for terraforming (like clearing land, building foundations, etc., but not the terraforming itself.)
 */
typedef CommandCost TerraformTileProc(TileIndex tile, DoCommandFlags flags, int z_new, Slope tileh_new);

/**
 * Set of callback functions for performing tile operations of a given tile type.
 * @see TileType
 */
struct TileTypeProcs {
	DrawTileProc *draw_tile_proc;                  ///< Called to render the tile and its contents to the screen
	GetSlopeZProc *get_slope_z_proc;
	ClearTileProc *clear_tile_proc;
	AddAcceptedCargoProc *add_accepted_cargo_proc; ///< Adds accepted cargo of the tile to cargo array supplied as parameter
	GetTileDescProc *get_tile_desc_proc;           ///< Get a description of a tile (for the 'land area information' tool)
	GetTileTrackStatusProc *get_tile_track_status_proc; ///< Get available tracks and status of a tile
	ClickTileProc *click_tile_proc;                ///< Called when tile is clicked
	AnimateTileProc *animate_tile_proc;
	TileLoopProc *tile_loop_proc;
	ChangeTileOwnerProc *change_tile_owner_proc;
	AddProducedCargoProc *add_produced_cargo_proc; ///< Adds produced cargo of the tile to cargo array supplied as parameter
	VehicleEnterTileProc *vehicle_enter_tile_proc; ///< Called when a vehicle enters a tile
	GetFoundationProc *get_foundation_proc;
	TerraformTileProc *terraform_tile_proc;        ///< Called when a terraforming operation is about to take place
};

extern const TileTypeProcs * const _tile_type_procs[16];

enum TileTrackStatusSubMode {
	TTSSM_ROAD_RTT_MASK       =    0xFF,
	TTSSM_ROAD_ROADTYPE_MASK  =  0xFF00,
	TTSSM_NO_RED_SIGNALS      = 0x10000,
};

TrackStatus GetTileTrackStatus(TileIndex tile, TransportType mode, uint sub_mode, DiagDirection side = INVALID_DIAGDIR);

inline TrackdirBits GetTileTrackdirBits(TileIndex tile, TransportType mode, uint sub_mode, DiagDirection side = INVALID_DIAGDIR)
{
	return TrackStatusToTrackdirBits(GetTileTrackStatus(tile, mode, sub_mode | TTSSM_NO_RED_SIGNALS, side));
}

VehicleEnterTileStatus VehicleEnterTile(Vehicle *v, TileIndex tile, int x, int y);
void ChangeTileOwner(TileIndex tile, Owner old_owner, Owner new_owner);
void GetTileDesc(TileIndex tile, TileDesc &td);

inline void AddAcceptedCargo(TileIndex tile, CargoArray &acceptance, CargoTypes *always_accepted)
{
	AddAcceptedCargoProc *proc = _tile_type_procs[GetTileType(tile)]->add_accepted_cargo_proc;
	if (proc == nullptr) return;
	CargoTypes dummy = 0; // use dummy bitmask so there don't need to be several 'always_accepted != nullptr' checks
	proc(tile, acceptance, always_accepted == nullptr ? dummy : *always_accepted);
}

inline void AddProducedCargo(TileIndex tile, CargoArray &produced)
{
	AddProducedCargoProc *proc = _tile_type_procs[GetTileType(tile)]->add_produced_cargo_proc;
	if (proc == nullptr) return;
	proc(tile, produced);
}

/**
 * Test if a tile may be animated.
 * @param tile Tile to test.
 * @returns True iff the type of the tile has a handler for tile animation.
 */
inline bool MayAnimateTile(TileIndex tile)
{
	return _tile_type_procs[GetTileType(tile)]->animate_tile_proc != nullptr;
}


inline bool ClickTile(TileIndex tile)
{
	ClickTileProc *proc = _tile_type_procs[GetTileType(tile)]->click_tile_proc;
	if (proc == nullptr) return false;
	return proc(tile);
}

#endif /* TILE_CMD_H */<|MERGE_RESOLUTION|>--- conflicted
+++ resolved
@@ -50,47 +50,26 @@
 
 /** Tile description for the 'land area information' tool */
 struct TileDesc {
-<<<<<<< HEAD
-	StringID str;               ///< Description of the tile
-	Owner owner[4];             ///< Name of the owner(s)
-	StringID owner_type[4];     ///< Type of each owner
-	CalTime::Date build_date;   ///< Date of construction of tile contents
-	StringID station_class;     ///< Class of station
-	StringID station_name;      ///< Type of station within the class
-	StringID airport_class;     ///< Name of the airport class
-	StringID airport_name;      ///< Name of the airport
-	StringID airport_tile_name; ///< Name of the airport tile
-	const char *grf;            ///< newGRF used for the tile contents
-	uint64_t dparam[4];         ///< Parameters of the \a str string
-	StringID railtype;          ///< Type of rail on the tile.
-	StringID railtype2;         ///< Type of second rail on the tile.
-	uint16_t rail_speed;        ///< Speed limit of rail (bridges and track)
-	uint16_t rail_speed2;       ///< Speed limit of second rail (bridges and track)
-	StringID roadtype;          ///< Type of road on the tile.
-	uint16_t road_speed;        ///< Speed limit of road (bridges and track)
-	StringID tramtype;          ///< Type of tram on the tile.
-	uint16_t tram_speed;        ///< Speed limit of tram (bridges and track)
-	std::optional<bool> town_can_upgrade; ///< Whether the town can upgrade this house during town growth.
-=======
-	StringID str{}; ///< Description of the tile
-	uint64_t dparam = 0; ///< Parameter of the \a str string
-	std::array<Owner, 4> owner{}; ///< Name of the owner(s)
-	std::array<StringID, 4> owner_type{}; ///< Type of each owner
-	TimerGameCalendar::Date build_date = CalendarTime::INVALID_DATE; ///< Date of construction of tile contents
-	StringID station_class{}; ///< Class of station
-	StringID station_name{}; ///< Type of station within the class
-	StringID airport_class{}; ///< Name of the airport class
-	StringID airport_name{}; ///< Name of the airport
-	StringID airport_tile_name{}; ///< Name of the airport tile
-	const char *grf = nullptr; ///< newGRF used for the tile contents
-	StringID railtype{}; ///< Type of rail on the tile.
-	uint16_t rail_speed = 0; ///< Speed limit of rail (bridges and track)
-	StringID roadtype{}; ///< Type of road on the tile.
-	uint16_t road_speed = 0; ///< Speed limit of road (bridges and track)
-	StringID tramtype{}; ///< Type of tram on the tile.
-	uint16_t tram_speed = 0; ///< Speed limit of tram (bridges and track)
+	StringID str{};                                   ///< Description of the tile
+	std::array<uint64_t, 4> dparam{};                 ///< Parameters of the \a str string
+	std::array<Owner, 4> owner{};                     ///< Name of the owner(s)
+	std::array<StringID, 4> owner_type{};             ///< Type of each owner
+	CalTime::Date build_date = CalTime::INVALID_DATE; ///< Date of construction of tile contents
+	StringID station_class{};                         ///< Class of station
+	StringID station_name{};                          ///< Type of station within the class
+	StringID airport_class{};                         ///< Name of the airport class
+	StringID airport_name{};                          ///< Name of the airport
+	StringID airport_tile_name{};                     ///< Name of the airport tile
+	const char *grf = nullptr;                        ///< newGRF used for the tile contents
+	StringID railtype{};                              ///< Type of rail on the tile.
+	StringID railtype2{};                             ///< Type of second rail on the tile.
+	uint16_t rail_speed = 0;                          ///< Speed limit of rail (bridges and track)
+	uint16_t rail_speed2 = 0;                         ///< Speed limit of second rail (bridges and track)
+	StringID roadtype{};                              ///< Type of road on the tile.
+	uint16_t road_speed = 0;                          ///< Speed limit of road (bridges and track)
+	StringID tramtype{};                              ///< Type of tram on the tile.
+	uint16_t tram_speed = 0;                          ///< Speed limit of tram (bridges and track)
 	std::optional<bool> town_can_upgrade = std::nullopt; ///< Whether the town can upgrade this house during town growth.
->>>>>>> dddad0dc
 };
 
 struct DrawTileProcParams {
