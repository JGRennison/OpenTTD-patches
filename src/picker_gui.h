/*
 * This file is part of OpenTTD.
 * OpenTTD is free software; you can redistribute it and/or modify it under the terms of the GNU General Public License as published by the Free Software Foundation, version 2.
 * OpenTTD is distributed in the hope that it will be useful, but WITHOUT ANY WARRANTY; without even the implied warranty of MERCHANTABILITY or FITNESS FOR A PARTICULAR PURPOSE.
 * See the GNU General Public License for more details. You should have received a copy of the GNU General Public License along with OpenTTD. If not, see <http://www.gnu.org/licenses/>.
 */

/** @file picker_gui.h Functions/types etc. related to the picker GUI. */

#ifndef PICKER_GUI_H
#define PICKER_GUI_H

#include "newgrf_badge.h"
#include "querystring_gui.h"
#include "sortlist_type.h"
#include "stringfilter_type.h"
#include "strings_type.h"
#include "timer/timer.h"
#include "timer/timer_game_calendar.h"
#include "timer/timer_window.h"
#include "window_gui.h"
#include "window_type.h"
#include "3rdparty/cpp-btree/btree_set.h"

struct PickerItem {
	uint32_t grfid;
	uint16_t local_id;
	int class_index;
	int index;

	inline auto operator<=>(const PickerItem &other) const
	{
		if (auto cmp = this->grfid <=> other.grfid; cmp != 0) return cmp;
		return this->local_id <=> other.local_id;
	}

	inline bool operator==(const PickerItem &other) const = default;
};

/** Class for PickerClassWindow to collect information and retain state. */
class PickerCallbacks {
public:
	explicit PickerCallbacks(const std::string &ini_group);
	virtual ~PickerCallbacks();

	virtual void Close(int) { }

	virtual GrfSpecFeature GetFeature() const = 0;
	/** Should picker class/type selection be enabled? */
	virtual bool IsActive() const = 0;
	/** Are there multiple classes to chose from? */
	virtual bool HasClassChoice() const = 0;

	/* Class callbacks */
	/** Get the tooltip string for the class list. */
	virtual StringID GetClassTooltip() const = 0;
	/** Get the number of classes. @note Used only to estimate space requirements. */
	virtual int GetClassCount() const = 0;
	/** Get the index of the selected class. */
	virtual int GetSelectedClass() const = 0;
	/** Set the selected class. */
	virtual void SetSelectedClass(int id) const = 0;
	/** Get the name of a class. */
	virtual StringID GetClassName(int id) const = 0;

	/* Type callbacks */
	/** Get the tooltip string for the type grid. */
	virtual StringID GetTypeTooltip() const = 0;
	/** Get the number of types in a class. @note Used only to estimate space requirements. */
	virtual int GetTypeCount(int cls_id) const = 0;

	/** Get the selected type. */
	virtual int GetSelectedType() const = 0;
	/** Set the selected type. */
	virtual void SetSelectedType(int id) const = 0;
	/** Get data about an item. */
	virtual PickerItem GetPickerItem(int cls_id, int id) const = 0;
	/** Get the item of a type. */
	virtual StringID GetTypeName(int cls_id, int id) const = 0;
	/** Get the item of a type. */
	virtual std::span<const BadgeID> GetTypeBadges(int cls_id, int id) const = 0;
	/** Test if an item is currently buildable. */
	virtual bool IsTypeAvailable(int cls_id, int id) const = 0;
	/** Draw preview image of an item. */
	virtual void DrawType(int x, int y, int cls_id, int id) const = 0;

	/** Fill a set with all items that are used by the current player. */
	virtual void FillUsedItems(btree::btree_set<PickerItem> &items) = 0;
	/** Update link between grfid/localidx and class_index/index in saved items. */
	virtual btree::btree_set<PickerItem> UpdateSavedItems(const btree::btree_set<PickerItem> &src) = 0;

	Listing class_last_sorting = { false, 0 }; ///< Default sorting of #PickerClassList.
	Filtering class_last_filtering = { false, 0 }; ///< Default filtering of #PickerClassList.

	Listing type_last_sorting = { false, 0 }; ///< Default sorting of #PickerTypeList.
	Filtering type_last_filtering = { false, 0 }; ///< Default filtering of #PickerTypeList.

	const std::string ini_group; ///< Ini Group for saving favourites.
	uint8_t mode = 0; ///< Bitmask of \c PickerFilterModes.

	btree::btree_set<PickerItem> used; ///< Set of items used in the current game by the current company.
	btree::btree_set<PickerItem> saved; ///< Set of saved favourite items.
};

/** Helper for PickerCallbacks when the class system is based on NewGRFClass. */
template <typename T>
class PickerCallbacksNewGRFClass : public PickerCallbacks {
public:
	explicit PickerCallbacksNewGRFClass(const std::string &ini_group) : PickerCallbacks(ini_group) {}

	inline typename T::index_type GetClassIndex(int cls_id) const { return static_cast<typename T::index_type>(cls_id); }
	inline const T *GetClass(int cls_id) const { return T::Get(this->GetClassIndex(cls_id)); }
	inline const typename T::spec_type *GetSpec(int cls_id, int id) const { return this->GetClass(cls_id)->GetSpec(id); }

	bool HasClassChoice() const override { return T::HasUIClass(); }

	int GetClassCount() const override { return T::GetClassCount(); }
	int GetTypeCount(int cls_id) const override { return this->GetClass(cls_id)->GetSpecCount(); }

	PickerItem GetPickerItem(const typename T::spec_type *spec, int cls_id = -1, int id = -1) const
	{
		if (spec == nullptr) return {0, 0, cls_id, id};
		return {spec->grf_prop.grfid, spec->grf_prop.local_id, spec->class_index, spec->index};
	}

	PickerItem GetPickerItem(int cls_id, int id) const override
	{
		return GetPickerItem(GetClass(cls_id)->GetSpec(id), cls_id, id);
	}

	btree::btree_set<PickerItem> UpdateSavedItems(const btree::btree_set<PickerItem> &src) override
	{
		if (src.empty()) return {};

		btree::btree_set<PickerItem> dst;
		for (const auto &item : src) {
			const auto *spec = T::GetByGrf(item.grfid, item.local_id);
			if (spec == nullptr) {
				dst.insert({item.grfid, item.local_id, -1, -1});
			} else {
				dst.insert(GetPickerItem(spec));
			}
		}
		return dst;
	}
};

struct PickerFilterData : StringFilter {
	const PickerCallbacks *callbacks; ///< Callbacks for filter functions to access to callbacks.
	std::optional<BadgeTextFilter> btf;
};

using PickerClassList = GUIList<int, std::nullptr_t, PickerFilterData &>; ///< GUIList holding classes to display.
using PickerTypeList = GUIList<PickerItem, std::nullptr_t, PickerFilterData &>; ///< GUIList holding classes/types to display.

class PickerWindow : public PickerWindowBase {
public:
	enum PickerFilterModes : uint8_t {
		PFM_ALL = 0, ///< Show all classes.
		PFM_USED = 1, ///< Show used types.
		PFM_SAVED = 2, ///< Show saved types.
	};

	enum class PickerInvalidation : uint8_t {
		Class, ///< Refresh the class list.
		Type, ///< Refresh the type list.
		Position, ///< Update scroll positions.
		Validate, ///< Validate selected item.
	};
<<<<<<< HEAD
	static constexpr PickerFilterInvalidation PICKER_INVALIDATION_ALL{PFI_CLASS | PFI_TYPE | PFI_POSITION | PFI_VALIDATE};
=======
	using PickerInvalidations = EnumBitSet<PickerInvalidation, uint8_t>;

	static constexpr PickerInvalidations PICKER_INVALIDATION_ALL{PickerInvalidation::Class, PickerInvalidation::Type, PickerInvalidation::Position, PickerInvalidation::Validate};
>>>>>>> f309b90a

	static const int PREVIEW_WIDTH = 64; ///< Width of each preview button.
	static const int PREVIEW_HEIGHT = 48; ///< Height of each preview button.
	static const int PREVIEW_LEFT = 31; ///< Offset from left edge to draw preview.
	static const int PREVIEW_BOTTOM = 31; ///< Offset from bottom edge to draw preview.

	static const uint EDITBOX_MAX_SIZE = 16; ///< The maximum number of characters for the filter edit box.

	bool has_class_picker = false; ///< Set if this window has a class picker 'component'.
	bool has_type_picker = false; ///< Set if this window has a type picker 'component'.

	PickerWindow(WindowDesc &desc, Window *parent, int window_number, PickerCallbacks &callbacks);
	void OnInit() override;
	void Close(int data = 0) override;
	void UpdateWidgetSize(WidgetID widget, Dimension &size, const Dimension &padding, Dimension &fill, Dimension &resize) override;
	void DrawWidget(const Rect &r, WidgetID widget) const override;
	void OnResize() override;
	void OnClick(Point pt, WidgetID widget, int click_count) override;
	void OnInvalidateData(int data = 0, bool gui_scope = true) override;
	EventState OnHotkey(int hotkey) override;
	void OnEditboxChanged(WidgetID wid) override;

	void PickItem(int cls_id, int id);

	/** Enum referring to the Hotkeys in the picker window */
	enum PickerClassWindowHotkeys : int32_t {
		PCWHK_FOCUS_FILTER_BOX, ///< Focus the edit box for editing the filter string
	};

	void InvalidateData(PickerInvalidations data) { this->Window::InvalidateData(data.base()); }

protected:
	void ConstructWindow();

	PickerCallbacks &callbacks;

private:
	PickerClassList classes; ///< List of classes.
	PickerFilterData class_string_filter;
	QueryString class_editbox; ///< Filter editbox.

	void BuildPickerClassList();
	void EnsureSelectedClassIsValid();
	void EnsureSelectedClassIsVisible();

	PickerTypeList types; ///< List of types.
	PickerFilterData type_string_filter;
	QueryString type_editbox; ///< Filter editbox

	void RefreshUsedTypeList();
	void BuildPickerTypeList();
	void EnsureSelectedTypeIsValid();
	void EnsureSelectedTypeIsVisible();

	GUIBadgeClasses badge_classes;

	IntervalTimer<TimerGameCalendar> yearly_interval = {{TimerGameCalendar::YEAR, TimerGameCalendar::Priority::NONE}, [this](auto) {
		this->SetDirty();
	}};

	IntervalTimer<TimerWindow> refresh_interval = {std::chrono::seconds(3), [this](auto) {
		RefreshUsedTypeList();
	}};
};

class NWidgetBase;
std::unique_ptr<NWidgetBase> MakePickerClassWidgets();
std::unique_ptr<NWidgetBase> MakePickerTypeWidgets();

#endif /* PICKER_GUI_H */<|MERGE_RESOLUTION|>--- conflicted
+++ resolved
@@ -167,13 +167,9 @@
 		Position, ///< Update scroll positions.
 		Validate, ///< Validate selected item.
 	};
-<<<<<<< HEAD
-	static constexpr PickerFilterInvalidation PICKER_INVALIDATION_ALL{PFI_CLASS | PFI_TYPE | PFI_POSITION | PFI_VALIDATE};
-=======
 	using PickerInvalidations = EnumBitSet<PickerInvalidation, uint8_t>;
 
 	static constexpr PickerInvalidations PICKER_INVALIDATION_ALL{PickerInvalidation::Class, PickerInvalidation::Type, PickerInvalidation::Position, PickerInvalidation::Validate};
->>>>>>> f309b90a
 
 	static const int PREVIEW_WIDTH = 64; ///< Width of each preview button.
 	static const int PREVIEW_HEIGHT = 48; ///< Height of each preview button.
