/*
 * This file is part of OpenTTD.
 * OpenTTD is free software; you can redistribute it and/or modify it under the terms of the GNU General Public License as published by the Free Software Foundation, version 2.
 * OpenTTD is distributed in the hope that it will be useful, but WITHOUT ANY WARRANTY; without even the implied warranty of MERCHANTABILITY or FITNESS FOR A PARTICULAR PURPOSE.
 * See the GNU General Public License for more details. You should have received a copy of the GNU General Public License along with OpenTTD. If not, see <http://www.gnu.org/licenses/>.
 */

/** @file league_base.h %LeagueTable base class. */

#ifndef LEAGUE_BASE_H
#define LEAGUE_BASE_H

#include "company_type.h"
#include "goal_type.h"
#include "league_type.h"
#include "core/pool_type.hpp"
#include "strings_type.h"

bool IsValidLink(Link link);

using LeagueTableElementPool = Pool<LeagueTableElement, LeagueTableElementID, 64>;
extern LeagueTableElementPool _league_table_element_pool;

using LeagueTablePool = Pool<LeagueTable, LeagueTableID, 4>;
extern LeagueTablePool _league_table_pool;


/**
 * Struct about league table elements.
 * Each LeagueTable is composed of one or more elements. Elements are sorted by their rating (higher=better).
 **/
struct LeagueTableElement : LeagueTableElementPool::PoolItem<&_league_table_element_pool> {
	LeagueTableID table = LeagueTableID::Invalid(); ///< Id of the table which this element belongs to
<<<<<<< HEAD
	int64_t rating = 0;                             ///< Value that determines ordering of elements in the table (higher=better)
	CompanyID company = CompanyID::Invalid();       ///< Company Id to show the color blob for or CompanyID::Invalid()
	std::string text{};                             ///< Text of the element
	std::string score{};                            ///< String representation of the score associated with the element
	Link link{};                                    ///< What opens when element is clicked
=======
	int64_t rating = 0; ///< Value that determines ordering of elements in the table (higher=better)
	CompanyID company = CompanyID::Invalid(); ///< Company Id to show the color blob for or CompanyID::Invalid()
	EncodedString text{}; ///< Text of the element
	EncodedString score{}; ///< String representation of the score associated with the element
	Link link{}; ///< What opens when element is clicked
>>>>>>> 0de7fd3c

	/**
	 * We need an (empty) constructor so struct isn't zeroed (as C++ standard states)
	 */
	LeagueTableElement() { }
	LeagueTableElement(LeagueTableID table, int64_t rating, CompanyID company, const EncodedString &text, const EncodedString &score, const Link &link) :
		table(table), rating(rating), company(company), text(text), score(score), link(link) {}

	/**
	 * (Empty) destructor has to be defined else operator delete might be called with nullptr parameter
	 */
	~LeagueTableElement() { }
};


/** Struct about custom league tables */
struct LeagueTable : LeagueTablePool::PoolItem<&_league_table_pool> {
<<<<<<< HEAD
	std::string title{};  ///< Title of the table
	std::string header{}; ///< Text to show above the table
	std::string footer{}; ///< Text to show below the table
=======
	EncodedString title{}; ///< Title of the table
	EncodedString header{}; ///< Text to show above the table
	EncodedString footer{}; ///< Text to show below the table
>>>>>>> 0de7fd3c

	/**
	 * We need an (empty) constructor so struct isn't zeroed (as C++ standard states)
	 */
	LeagueTable() { }
	LeagueTable(const EncodedString &title, const EncodedString &header, const EncodedString &footer) : title(title), header(header), footer(footer) { }

	/**
	 * (Empty) destructor has to be defined else operator delete might be called with nullptr parameter
	 */
	~LeagueTable() { }
};

#endif /* LEAGUE_BASE_H */<|MERGE_RESOLUTION|>--- conflicted
+++ resolved
@@ -31,19 +31,11 @@
  **/
 struct LeagueTableElement : LeagueTableElementPool::PoolItem<&_league_table_element_pool> {
 	LeagueTableID table = LeagueTableID::Invalid(); ///< Id of the table which this element belongs to
-<<<<<<< HEAD
 	int64_t rating = 0;                             ///< Value that determines ordering of elements in the table (higher=better)
 	CompanyID company = CompanyID::Invalid();       ///< Company Id to show the color blob for or CompanyID::Invalid()
-	std::string text{};                             ///< Text of the element
-	std::string score{};                            ///< String representation of the score associated with the element
+	EncodedString text{};                           ///< Text of the element
+	EncodedString score{};                          ///< String representation of the score associated with the element
 	Link link{};                                    ///< What opens when element is clicked
-=======
-	int64_t rating = 0; ///< Value that determines ordering of elements in the table (higher=better)
-	CompanyID company = CompanyID::Invalid(); ///< Company Id to show the color blob for or CompanyID::Invalid()
-	EncodedString text{}; ///< Text of the element
-	EncodedString score{}; ///< String representation of the score associated with the element
-	Link link{}; ///< What opens when element is clicked
->>>>>>> 0de7fd3c
 
 	/**
 	 * We need an (empty) constructor so struct isn't zeroed (as C++ standard states)
@@ -61,15 +53,9 @@
 
 /** Struct about custom league tables */
 struct LeagueTable : LeagueTablePool::PoolItem<&_league_table_pool> {
-<<<<<<< HEAD
-	std::string title{};  ///< Title of the table
-	std::string header{}; ///< Text to show above the table
-	std::string footer{}; ///< Text to show below the table
-=======
-	EncodedString title{}; ///< Title of the table
+	EncodedString title{};  ///< Title of the table
 	EncodedString header{}; ///< Text to show above the table
 	EncodedString footer{}; ///< Text to show below the table
->>>>>>> 0de7fd3c
 
 	/**
 	 * We need an (empty) constructor so struct isn't zeroed (as C++ standard states)
