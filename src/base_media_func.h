/*
 * This file is part of OpenTTD.
 * OpenTTD is free software; you can redistribute it and/or modify it under the terms of the GNU General Public License as published by the Free Software Foundation, version 2.
 * OpenTTD is distributed in the hope that it will be useful, but WITHOUT ANY WARRANTY; without even the implied warranty of MERCHANTABILITY or FITNESS FOR A PARTICULAR PURPOSE.
 * See the GNU General Public License for more details. You should have received a copy of the GNU General Public License along with OpenTTD. If not, see <http://www.gnu.org/licenses/>.
 */

/**
 * @file base_media_func.h Generic function implementations for base data (graphics, sounds).
 */

#include "base_media_base.h"
#include "debug.h"
#include "ini_type.h"
#include "string_func.h"
#include "error_func.h"

extern void CheckExternalFiles();

/**
 * Try to read a single piece of metadata and return false if it doesn't exist.
 * @param name the name of the item to fetch.
 */
#define fetch_metadata(name) \
	item = metadata->GetItem(name); \
	if (item == nullptr || !item->value.has_value() || item->value->empty()) { \
		Debug(grf, 0, "Base {}set detail loading: {} field missing.", BaseSet::SET_TYPE, name); \
		Debug(grf, 0, "  Is {} readable for the user running OpenTTD?", full_filename); \
		return false; \
	}

/**
 * Read the set information from a loaded ini.
 * @param ini      the ini to read from
 * @param path     the path to this ini file (for filenames)
 * @param full_filename the full filename of the loaded file (for error reporting purposes)
 * @param allow_empty_filename empty filenames are valid
 * @return true if loading was successful.
 */
template <class T>
bool BaseSet<T>::FillSetDetails(const IniFile &ini, const std::string &path, const std::string &full_filename, bool allow_empty_filename)
{
	const IniGroup *metadata = ini.GetGroup("metadata");
	if (metadata == nullptr) {
		Debug(grf, 0, "Base {}set detail loading: metadata missing.", BaseSet<T>::SET_TYPE);
		Debug(grf, 0, "  Is {} readable for the user running OpenTTD?", full_filename);
		return false;
	}
	const IniItem *item;

	fetch_metadata("name");
	this->name = *item->value;

	fetch_metadata("description");
	this->description[std::string{}] = *item->value;

	item = metadata->GetItem("url");
	if (item != nullptr) this->url = *item->value;

	/* Add the translations of the descriptions too. */
	for (const IniItem &titem : metadata->items) {
		if (titem.name.compare(0, 12, "description.") != 0) continue;

		this->description[titem.name.substr(12)] = titem.value.value_or("");
	}

	fetch_metadata("shortname");
	for (uint i = 0; (*item->value)[i] != '\0' && i < 4; i++) {
		this->shortname |= ((uint8_t)(*item->value)[i]) << (i * 8);
	}

	fetch_metadata("version");
	this->version = atoi(item->value->c_str());

	item = metadata->GetItem("fallback");
	this->fallback = (item != nullptr && item->value && *item->value != "0" && *item->value != "false");

	/* For each of the file types we want to find the file, MD5 checksums and warning messages. */
	const IniGroup *files  = ini.GetGroup("files");
	const IniGroup *md5s   = ini.GetGroup("md5s");
	const IniGroup *origin = ini.GetGroup("origin");
	auto file_names = BaseSet<T>::GetFilenames();

	for (uint i = 0; i < BaseSet<T>::NUM_FILES; i++) {
		MD5File *file = &this->files[i];
		/* Find the filename first. */
		item = files != nullptr ? files->GetItem(file_names[i]) : nullptr;
		if (item == nullptr || (!item->value.has_value() && !allow_empty_filename)) {
			Debug(grf, 0, "No {} file for: {} (in {})", BaseSet<T>::SET_TYPE, file_names[i], full_filename);
			return false;
		}

		if (!item->value.has_value()) {
			file->filename.clear();
			/* If we list no file, that file must be valid */
			this->valid_files++;
			this->found_files++;
			continue;
		}

		const std::string &filename = item->value.value();
		file->filename = path + filename;

		/* Then find the MD5 checksum */
		item = md5s != nullptr ? md5s->GetItem(filename) : nullptr;
		if (item == nullptr || !item->value.has_value()) {
			Debug(grf, 0, "No MD5 checksum specified for: {} (in {})", filename, full_filename);
			return false;
		}
		const char *c = item->value->c_str();
		for (size_t i = 0; i < file->hash.size() * 2; i++, c++) {
			uint j;
			if ('0' <= *c && *c <= '9') {
				j = *c - '0';
			} else if ('a' <= *c && *c <= 'f') {
				j = *c - 'a' + 10;
			} else if ('A' <= *c && *c <= 'F') {
				j = *c - 'A' + 10;
			} else {
				Debug(grf, 0, "Malformed MD5 checksum specified for: {} (in {})", filename, full_filename);
				return false;
			}
			if (i % 2 == 0) {
				file->hash[i / 2] = j << 4;
			} else {
				file->hash[i / 2] |= j;
			}
		}

		/* Then find the warning message when the file's missing */
		item = origin != nullptr ? origin->GetItem(filename) : nullptr;
		if (item == nullptr) item = origin != nullptr ? origin->GetItem("default") : nullptr;
		if (item == nullptr || !item->value.has_value()) {
			Debug(grf, 1, "No origin warning message specified for: {}", filename);
			file->missing_warning.clear();
		} else {
			file->missing_warning = item->value.value();
		}

		file->check_result = T::CheckMD5(file, BASESET_DIR);
		switch (file->check_result) {
			case MD5File::CR_UNKNOWN:
				break;

			case MD5File::CR_MATCH:
				this->valid_files++;
				this->found_files++;
				break;

			case MD5File::CR_MISMATCH:
				Debug(grf, 1, "MD5 checksum mismatch for: {} (in {})", filename, full_filename);
				this->found_files++;
				break;

			case MD5File::CR_NO_FILE:
				Debug(grf, 1, "The file {} specified in {} is missing", filename, full_filename);
				break;
		}
	}

	return true;
}

template <class Tbase_set>
bool BaseMedia<Tbase_set>::AddFile(const std::string &filename, size_t basepath_length, const std::string &)
{
	bool ret = false;
	Debug(grf, 1, "Checking {} for base {} set", filename, BaseSet<Tbase_set>::SET_TYPE);

	Tbase_set *set = new Tbase_set();
	IniFile ini{};
	std::string path{ filename, basepath_length };
	ini.LoadFromDisk(path, BASESET_DIR);

	auto psep = path.rfind(PATHSEPCHAR);
	if (psep != std::string::npos) {
		path.erase(psep + 1);
	} else {
		path.clear();
	}

	if (set->FillSetDetails(ini, path, filename)) {
		Tbase_set *duplicate = nullptr;
		for (Tbase_set *c = BaseMedia<Tbase_set>::available_sets; c != nullptr; c = c->next) {
			if (c->name == set->name || c->shortname == set->shortname) {
				duplicate = c;
				break;
			}
		}
		if (duplicate != nullptr) {
			/* The more complete set takes precedence over the version number. */
			if ((duplicate->valid_files == set->valid_files && duplicate->version >= set->version) ||
					duplicate->valid_files > set->valid_files) {
				Debug(grf, 1, "Not adding {} ({}) as base {} set (duplicate, {})", set->name, set->version,
						BaseSet<Tbase_set>::SET_TYPE,
						duplicate->valid_files > set->valid_files ? "less valid files" : "lower version");
				set->next = BaseMedia<Tbase_set>::duplicate_sets;
				BaseMedia<Tbase_set>::duplicate_sets = set;
			} else {
				Tbase_set **prev = &BaseMedia<Tbase_set>::available_sets;
				while (*prev != duplicate) prev = &(*prev)->next;

				*prev = set;
				set->next = duplicate->next;

				/* Keep baseset configuration, if compatible */
				set->CopyCompatibleConfig(*duplicate);

				/* If the duplicate set is currently used (due to rescanning this can happen)
				 * update the currently used set to the new one. This will 'lie' about the
				 * version number until a new game is started which isn't a big problem */
				if (BaseMedia<Tbase_set>::used_set == duplicate) BaseMedia<Tbase_set>::used_set = set;

				Debug(grf, 1, "Removing {} ({}) as base {} set (duplicate, {})", duplicate->name, duplicate->version,
						BaseSet<Tbase_set>::SET_TYPE,
						duplicate->valid_files < set->valid_files ? "less valid files" : "lower version");
				duplicate->next = BaseMedia<Tbase_set>::duplicate_sets;
				BaseMedia<Tbase_set>::duplicate_sets = duplicate;
				ret = true;
			}
		} else {
			Tbase_set **last = &BaseMedia<Tbase_set>::available_sets;
			while (*last != nullptr) last = &(*last)->next;

			*last = set;
			ret = true;
		}
		if (ret) {
			Debug(grf, 1, "Adding {} ({}) as base {} set", set->name, set->version, BaseSet<Tbase_set>::SET_TYPE);
		}
	} else {
		delete set;
	}

	return ret;
}

/**
 * Set the set to be used.
 * @param set the set to use
 * @return true if it could be loaded
 */
template <class Tbase_set>
/* static */ bool BaseMedia<Tbase_set>::SetSet(const Tbase_set *set)
{
	if (set == nullptr) {
		if (!BaseMedia<Tbase_set>::DetermineBestSet()) return false;
	} else {
		BaseMedia<Tbase_set>::used_set = set;
	}
	CheckExternalFiles();
	return true;
}

/**
 * Set the set to be used.
 * @param name of the set to use
 * @return true if it could be loaded
 */
template <class Tbase_set>
/* static */ bool BaseMedia<Tbase_set>::SetSetByName(const std::string &name)
{
	if (name.empty()) {
		return SetSet(nullptr);
	}

	for (const Tbase_set *s = BaseMedia<Tbase_set>::available_sets; s != nullptr; s = s->next) {
		if (name == s->name) {
			return SetSet(s);
		}
	}
	return false;
}

/**
 * Set the set to be used.
 * @param shortname of the set to use
 * @return true if it could be loaded
 */
template <class Tbase_set>
/* static */ bool BaseMedia<Tbase_set>::SetSetByShortname(uint32_t shortname)
{
	if (shortname == 0) {
		return SetSet(nullptr);
	}

	for (const Tbase_set *s = BaseMedia<Tbase_set>::available_sets; s != nullptr; s = s->next) {
		if (shortname == s->shortname) {
			return SetSet(s);
		}
	}
	return false;
}

/**
 * Returns a list with the sets.
 * @param output where to print to
 */
template <class Tbase_set>
/* static */ void BaseMedia<Tbase_set>::GetSetsList(struct format_target &output)
{
<<<<<<< HEAD
	output.append("List of " SET_TYPE " sets:\n");
=======
	fmt::format_to(output_iterator, "List of {} sets:\n", BaseSet<Tbase_set>::SET_TYPE);
>>>>>>> 2ae84f3c
	for (const Tbase_set *s = BaseMedia<Tbase_set>::available_sets; s != nullptr; s = s->next) {
		output.format("{:>18}: {}", s->name, s->GetDescription({}));
		int invalid = s->GetNumInvalid();
		if (invalid != 0) {
			int missing = s->GetNumMissing();
			if (missing == 0) {
				output.format(" ({} corrupt file{})\n", invalid, invalid == 1 ? "" : "s");
			} else {
				output.format(" (unusable: {} missing file{})\n", missing, missing == 1 ? "" : "s");
			}
		} else {
			output.push_back('\n');
		}
	}
	output.push_back('\n');
}

#include "network/core/tcp_content_type.h"

template <class Tbase_set> const char *TryGetBaseSetFile(const ContentInfo *ci, bool md5sum, const Tbase_set *s)
{
	for (; s != nullptr; s = s->next) {
		if (s->GetNumMissing() != 0) continue;

		if (s->shortname != ci->unique_id) continue;
		if (!md5sum) return s->files[0].filename.c_str();

		MD5Hash md5;
		for (const auto &file : s->files) {
			md5 ^= file.hash;
		}
		if (md5 == ci->md5sum) return s->files[0].filename.c_str();
	}
	return nullptr;
}

template <class Tbase_set>
/* static */ bool BaseMedia<Tbase_set>::HasSet(const ContentInfo *ci, bool md5sum)
{
	return (TryGetBaseSetFile(ci, md5sum, BaseMedia<Tbase_set>::available_sets) != nullptr) ||
			(TryGetBaseSetFile(ci, md5sum, BaseMedia<Tbase_set>::duplicate_sets) != nullptr);
}

/**
 * Count the number of available graphics sets.
 * @return the number of sets
 */
template <class Tbase_set>
/* static */ int BaseMedia<Tbase_set>::GetNumSets()
{
	int n = 0;
	for (const Tbase_set *s = BaseMedia<Tbase_set>::available_sets; s != nullptr; s = s->next) {
		if (s != BaseMedia<Tbase_set>::used_set && s->GetNumMissing() != 0) continue;
		n++;
	}
	return n;
}

/**
 * Get the index of the currently active graphics set
 * @return the current set's index
 */
template <class Tbase_set>
/* static */ int BaseMedia<Tbase_set>::GetIndexOfUsedSet()
{
	int n = 0;
	for (const Tbase_set *s = BaseMedia<Tbase_set>::available_sets; s != nullptr; s = s->next) {
		if (s == BaseMedia<Tbase_set>::used_set) return n;
		if (s->GetNumMissing() != 0) continue;
		n++;
	}
	return -1;
}

/**
 * Get the name of the graphics set at the specified index
 * @return the name of the set
 */
template <class Tbase_set>
/* static */ const Tbase_set *BaseMedia<Tbase_set>::GetSet(int index)
{
	for (const Tbase_set *s = BaseMedia<Tbase_set>::available_sets; s != nullptr; s = s->next) {
		if (s != BaseMedia<Tbase_set>::used_set && s->GetNumMissing() != 0) continue;
		if (index == 0) return s;
		index--;
	}
	FatalError("Base{}::GetSet(): index {} out of range", BaseSet<Tbase_set>::SET_TYPE, index);
}

/**
 * Return the used set.
 * @return the used set.
 */
template <class Tbase_set>
/* static */ const Tbase_set *BaseMedia<Tbase_set>::GetUsedSet()
{
	return BaseMedia<Tbase_set>::used_set;
}

/**
 * Return the available sets.
 * @return The available sets.
 */
template <class Tbase_set>
/* static */ Tbase_set *BaseMedia<Tbase_set>::GetAvailableSets()
{
	return BaseMedia<Tbase_set>::available_sets;
<<<<<<< HEAD
}

/**
 * Force instantiation of methods so we don't get linker errors.
 * @param repl_type the type of the BaseMedia to instantiate
 * @param set_type  the type of the BaseSet to instantiate
 */
#define INSTANTIATE_BASE_MEDIA_METHODS(repl_type, set_type) \
	template const char *repl_type::GetExtension(); \
	template bool repl_type::AddFile(const std::string &filename, size_t pathlength, const std::string &tar_filename); \
	template bool repl_type::HasSet(const struct ContentInfo *ci, bool md5sum); \
	template bool repl_type::SetSet(const set_type *set); \
	template bool repl_type::SetSetByName(const std::string &name); \
	template bool repl_type::SetSetByShortname(uint32_t shortname); \
	template void repl_type::GetSetsList(struct format_target &output); \
	template int repl_type::GetNumSets(); \
	template int repl_type::GetIndexOfUsedSet(); \
	template const set_type *repl_type::GetSet(int index); \
	template const set_type *repl_type::GetUsedSet(); \
	template bool repl_type::DetermineBestSet(); \
	template set_type *repl_type::GetAvailableSets(); \
	template const char *TryGetBaseSetFile(const ContentInfo *ci, bool md5sum, const set_type *s);
=======
}
>>>>>>> 2ae84f3c
<|MERGE_RESOLUTION|>--- conflicted
+++ resolved
@@ -299,11 +299,7 @@
 template <class Tbase_set>
 /* static */ void BaseMedia<Tbase_set>::GetSetsList(struct format_target &output)
 {
-<<<<<<< HEAD
-	output.append("List of " SET_TYPE " sets:\n");
-=======
-	fmt::format_to(output_iterator, "List of {} sets:\n", BaseSet<Tbase_set>::SET_TYPE);
->>>>>>> 2ae84f3c
+	output.format("List of {} sets:\n", BaseSet<Tbase_set>::SET_TYPE);
 	for (const Tbase_set *s = BaseMedia<Tbase_set>::available_sets; s != nullptr; s = s->next) {
 		output.format("{:>18}: {}", s->name, s->GetDescription({}));
 		int invalid = s->GetNumInvalid();
@@ -411,29 +407,4 @@
 /* static */ Tbase_set *BaseMedia<Tbase_set>::GetAvailableSets()
 {
 	return BaseMedia<Tbase_set>::available_sets;
-<<<<<<< HEAD
-}
-
-/**
- * Force instantiation of methods so we don't get linker errors.
- * @param repl_type the type of the BaseMedia to instantiate
- * @param set_type  the type of the BaseSet to instantiate
- */
-#define INSTANTIATE_BASE_MEDIA_METHODS(repl_type, set_type) \
-	template const char *repl_type::GetExtension(); \
-	template bool repl_type::AddFile(const std::string &filename, size_t pathlength, const std::string &tar_filename); \
-	template bool repl_type::HasSet(const struct ContentInfo *ci, bool md5sum); \
-	template bool repl_type::SetSet(const set_type *set); \
-	template bool repl_type::SetSetByName(const std::string &name); \
-	template bool repl_type::SetSetByShortname(uint32_t shortname); \
-	template void repl_type::GetSetsList(struct format_target &output); \
-	template int repl_type::GetNumSets(); \
-	template int repl_type::GetIndexOfUsedSet(); \
-	template const set_type *repl_type::GetSet(int index); \
-	template const set_type *repl_type::GetUsedSet(); \
-	template bool repl_type::DetermineBestSet(); \
-	template set_type *repl_type::GetAvailableSets(); \
-	template const char *TryGetBaseSetFile(const ContentInfo *ci, bool md5sum, const set_type *s);
-=======
-}
->>>>>>> 2ae84f3c
+}