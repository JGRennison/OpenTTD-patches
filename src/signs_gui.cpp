/*
 * This file is part of OpenTTD.
 * OpenTTD is free software; you can redistribute it and/or modify it under the terms of the GNU General Public License as published by the Free Software Foundation, version 2.
 * OpenTTD is distributed in the hope that it will be useful, but WITHOUT ANY WARRANTY; without even the implied warranty of MERCHANTABILITY or FITNESS FOR A PARTICULAR PURPOSE.
 * See the GNU General Public License for more details. You should have received a copy of the GNU General Public License along with OpenTTD. If not, see <http://www.gnu.org/licenses/>.
 */

/** @file signs_gui.cpp The GUI for signs. */

#include "stdafx.h"
#include "company_gui.h"
#include "company_func.h"
#include "signs_base.h"
#include "signs_func.h"
#include "debug.h"
#include "command_func.h"
#include "strings_func.h"
#include "window_func.h"
#include "map_func.h"
#include "viewport_func.h"
#include "querystring_gui.h"
#include "sortlist_type.h"
#include "stringfilter_type.h"
#include "string_func.h"
#include "core/geometry_func.hpp"
#include "hotkeys.h"
#include "transparency.h"
#include "gui.h"

#include "widgets/sign_widget.h"

#include "table/strings.h"
#include "table/sprites.h"

#include "safeguards.h"

struct SignList {
	/**
	 * A GUIList contains signs and uses a StringFilter for filtering.
	 */
	typedef GUIList<const Sign *, StringFilter &> GUISignList;

	GUISignList signs;

	StringFilter string_filter;                                       ///< The match string to be used when the GUIList is (re)-sorted.
	static bool match_case;                                           ///< Should case sensitive matching be used?
	static std::string default_name;                                  ///< Default sign name, used if Sign::name is nullptr.

	/**
	 * Creates a SignList with filtering disabled by default.
	 */
	SignList() : string_filter(&match_case)
	{
	}

	void BuildSignsList()
	{
		if (!this->signs.NeedRebuild()) return;

		DEBUG(misc, 3, "Building sign list");

		this->signs.clear();

		for (const Sign *si : Sign::Iterate()) this->signs.push_back(si);

		this->signs.SetFilterState(true);
		this->FilterSignList();
		this->signs.shrink_to_fit();
		this->signs.RebuildDone();
	}

	/** Sort signs by their name */
	static bool SignNameSorter(const Sign * const &a, const Sign * const &b)
	{
		/* Signs are very very rarely using the default text, but there can also be
		 * a lot of them. Therefore a worthwhile performance gain can be made by
		 * directly comparing Sign::name instead of going through the string
		 * system for each comparison. */
		const std::string &a_name = a->name.empty() ? SignList::default_name : a->name;
		const std::string &b_name = b->name.empty() ? SignList::default_name : b->name;

		int r = StrNaturalCompare(a_name, b_name); // Sort by name (natural sorting).

		return r != 0 ? r < 0 : (a->index < b->index);
	}

	void SortSignsList()
	{
		if (!this->signs.Sort(&SignNameSorter)) return;
	}

	/** Filter sign list by sign name */
	static bool SignNameFilter(const Sign * const *a, StringFilter &filter)
	{
		/* Same performance benefit as above for sorting. */
		const std::string &a_name = (*a)->name.empty() ? SignList::default_name : (*a)->name;

		filter.ResetState();
		filter.AddLine(a_name);
		return filter.GetState();
	}

	/** Filter sign list excluding OWNER_DEITY */
<<<<<<< HEAD
	static bool OwnerDeityFilter(const Sign * const *a, StringFilter &filter)
=======
	static bool CDECL OwnerDeityFilter(const Sign * const *a, StringFilter &)
>>>>>>> 077b08bb
	{
		/* You should never be able to edit signs of owner DEITY */
		return (*a)->owner != OWNER_DEITY;
	}

	/** Filter sign list by owner */
<<<<<<< HEAD
	static bool OwnerVisibilityFilter(const Sign * const *a, StringFilter &filter)
=======
	static bool CDECL OwnerVisibilityFilter(const Sign * const *a, StringFilter &)
>>>>>>> 077b08bb
	{
		assert(!HasBit(_display_opt, DO_SHOW_COMPETITOR_SIGNS));
		/* Hide sign if non-own signs are hidden in the viewport */
		return (*a)->owner == _local_company || (*a)->owner == OWNER_DEITY;
	}

	/** Filter out signs from the sign list that does not match the name filter */
	void FilterSignList()
	{
		this->signs.Filter(&SignNameFilter, this->string_filter);
		if (_game_mode != GM_EDITOR) this->signs.Filter(&OwnerDeityFilter, this->string_filter);
		if (!HasBit(_display_opt, DO_SHOW_COMPETITOR_SIGNS)) {
			this->signs.Filter(&OwnerVisibilityFilter, this->string_filter);
		}
	}
};

bool SignList::match_case = false;
std::string SignList::default_name;

/** Enum referring to the Hotkeys in the sign list window */
enum SignListHotkeys {
	SLHK_FOCUS_FILTER_BOX, ///< Focus the edit box for editing the filter string
};

struct SignListWindow : Window, SignList {
	QueryString filter_editbox; ///< Filter editbox;
	int text_offset; ///< Offset of the sign text relative to the left edge of the WID_SIL_LIST widget.
	Scrollbar *vscroll;

	SignListWindow(WindowDesc *desc, WindowNumber window_number) : Window(desc), filter_editbox(MAX_LENGTH_SIGN_NAME_CHARS * MAX_CHAR_LENGTH, MAX_LENGTH_SIGN_NAME_CHARS)
	{
		this->CreateNestedTree();
		this->vscroll = this->GetScrollbar(WID_SIL_SCROLLBAR);
		this->FinishInitNested(window_number);
		this->SetWidgetLoweredState(WID_SIL_FILTER_MATCH_CASE_BTN, SignList::match_case);

		/* Initialize the text edit widget */
		this->querystrings[WID_SIL_FILTER_TEXT] = &this->filter_editbox;
		this->filter_editbox.cancel_button = QueryString::ACTION_CLEAR;

		/* Initialize the filtering variables */
		this->SetFilterString("");

		/* Create initial list. */
		this->signs.ForceRebuild();
		this->signs.ForceResort();
		this->BuildSortSignList();
	}

	void OnInit() override
	{
		/* Default sign name, used if Sign::name is nullptr. */
		SignList::default_name = GetString(STR_DEFAULT_SIGN_NAME);
		this->signs.ForceResort();
		this->SortSignsList();
		this->SetDirty();
	}

	/**
	 * This function sets the filter string of the sign list. The contents of
	 * the edit widget is not updated by this function. Depending on if the
	 * new string is zero-length or not the clear button is made
	 * disabled/enabled. The sign list is updated according to the new filter.
	 */
	void SetFilterString(const char *new_filter_string)
	{
		/* check if there is a new filter string */
		this->string_filter.SetFilterTerm(new_filter_string);

		/* Rebuild the list of signs */
		this->InvalidateData();
	}

	void OnPaint() override
	{
		if (!this->IsShaded() && this->signs.NeedRebuild()) this->BuildSortSignList();
		this->DrawWidgets();
	}

	void DrawWidget(const Rect &r, int widget) const override
	{
		switch (widget) {
			case WID_SIL_LIST: {
				Rect tr = r.Shrink(WidgetDimensions::scaled.framerect);
				uint text_offset_y = (this->resize.step_height - FONT_HEIGHT_NORMAL + 1) / 2;
				/* No signs? */
				if (this->vscroll->GetCount() == 0) {
					DrawString(tr.left, tr.right, tr.top + text_offset_y, STR_STATION_LIST_NONE);
					return;
				}

				Dimension d = GetSpriteSize(SPR_COMPANY_ICON);
				bool rtl = _current_text_dir == TD_RTL;
				int sprite_offset_y = (this->resize.step_height - d.height + 1) / 2;
				uint icon_left = rtl ? tr.right - this->text_offset : tr.left;
				tr = tr.Indent(this->text_offset, rtl);

				/* At least one sign available. */
				for (uint16 i = this->vscroll->GetPosition(); this->vscroll->IsVisible(i) && i < this->vscroll->GetCount(); i++)
				{
					const Sign *si = this->signs[i];

					if (si->owner != OWNER_NONE) DrawCompanyIcon(si->owner, icon_left, tr.top + sprite_offset_y);

					SetDParam(0, si->index);
					DrawString(tr.left, tr.right, tr.top + text_offset_y, STR_SIGN_NAME, TC_YELLOW);
					tr.top += this->resize.step_height;
				}
				break;
			}
		}
	}

	void SetStringParameters(int widget) const override
	{
		if (widget == WID_SIL_CAPTION) SetDParam(0, this->vscroll->GetCount());
	}

	void OnClick([[maybe_unused]] Point pt, int widget, [[maybe_unused]] int click_count) override
	{
		switch (widget) {
			case WID_SIL_LIST: {
				auto it = this->vscroll->GetScrolledItemFromWidget(this->signs, pt.y, this, WID_SIL_LIST, WidgetDimensions::scaled.framerect.top);
				if (it == this->signs.end()) return;

				const Sign *si = *it;
				ScrollMainWindowToTile(TileVirtXY(si->x, si->y));
				break;
			}

			case WID_SIL_FILTER_ENTER_BTN:
				if (this->signs.size() >= 1) {
					const Sign *si = this->signs[0];
					ScrollMainWindowToTile(TileVirtXY(si->x, si->y));
				}
				break;

			case WID_SIL_FILTER_MATCH_CASE_BTN:
				SignList::match_case = !SignList::match_case; // Toggle match case
				this->SetWidgetLoweredState(WID_SIL_FILTER_MATCH_CASE_BTN, SignList::match_case); // Toggle button pushed state
				this->InvalidateData(); // Rebuild the list of signs
				break;
		}
	}

	void OnResize() override
	{
		this->vscroll->SetCapacityFromWidget(this, WID_SIL_LIST, WidgetDimensions::scaled.framerect.Vertical());
	}

	void UpdateWidgetSize(int widget, Dimension *size, [[maybe_unused]] const Dimension &padding, [[maybe_unused]] Dimension *fill, [[maybe_unused]] Dimension *resize) override
	{
		switch (widget) {
			case WID_SIL_LIST: {
				Dimension spr_dim = GetSpriteSize(SPR_COMPANY_ICON);
				this->text_offset = WidgetDimensions::scaled.frametext.left + spr_dim.width + 2; // 2 pixels space between icon and the sign text.
				resize->height = std::max<uint>(FONT_HEIGHT_NORMAL, spr_dim.height + 2);
				Dimension d = {(uint)(this->text_offset + WidgetDimensions::scaled.frametext.right), padding.height + 5 * resize->height};
				*size = maxdim(*size, d);
				break;
			}

			case WID_SIL_CAPTION:
				SetDParamMaxValue(0, Sign::GetPoolSize(), 3);
				*size = GetStringBoundingBox(STR_SIGN_LIST_CAPTION);
				size->height += padding.height;
				size->width  += padding.width;
				break;
		}
	}

	EventState OnHotkey(int hotkey) override
	{
		switch (hotkey) {
			case SLHK_FOCUS_FILTER_BOX:
				this->SetFocusedWidget(WID_SIL_FILTER_TEXT);
				SetFocusedWindow(this); // The user has asked to give focus to the text box, so make sure this window is focused.
				break;

			default:
				return ES_NOT_HANDLED;
		}

		return ES_HANDLED;
	}

	void OnEditboxChanged(int widget) override
	{
		if (widget == WID_SIL_FILTER_TEXT) this->SetFilterString(this->filter_editbox.text.buf);
	}

	void BuildSortSignList()
	{
		if (this->signs.NeedRebuild()) {
			this->BuildSignsList();
			this->vscroll->SetCount(this->signs.size());
			this->SetWidgetDirty(WID_SIL_CAPTION);
		}
		this->SortSignsList();
	}

	void OnHundredthTick() override
	{
		this->BuildSortSignList();
		this->SetDirty();
	}

	/**
	 * Some data on this window has become invalid.
	 * @param data Information about the changed data.
	 * @param gui_scope Whether the call is done from GUI scope. You may not do everything when not in GUI scope. See #InvalidateWindowData() for details.
	 */
	void OnInvalidateData([[maybe_unused]] int data = 0, [[maybe_unused]] bool gui_scope = true) override
	{
		/* When there is a filter string, we always need to rebuild the list even if
		 * the amount of signs in total is unchanged, as the subset of signs that is
		 * accepted by the filter might has changed. */
		if (data == 0 || data == -1 || !this->string_filter.IsEmpty()) { // New or deleted sign, changed visibility setting or there is a filter string
			/* This needs to be done in command-scope to enforce rebuilding before resorting invalid data */
			this->signs.ForceRebuild();
		} else { // Change of sign contents while there is no filter string
			this->signs.ForceResort();
		}
	}

	static HotkeyList hotkeys;
};

/**
 * Handler for global hotkeys of the SignListWindow.
 * @param hotkey Hotkey
 * @return ES_HANDLED if hotkey was accepted.
 */
static EventState SignListGlobalHotkeys(int hotkey)
{
	if (_game_mode == GM_MENU) return ES_NOT_HANDLED;
	Window *w = ShowSignList();
	if (w == nullptr) return ES_NOT_HANDLED;
	return w->OnHotkey(hotkey);
}

static Hotkey signlist_hotkeys[] = {
	Hotkey('F', "focus_filter_box", SLHK_FOCUS_FILTER_BOX),
	HOTKEY_LIST_END
};
HotkeyList SignListWindow::hotkeys("signlist", signlist_hotkeys, SignListGlobalHotkeys);

static const NWidgetPart _nested_sign_list_widgets[] = {
	NWidget(NWID_HORIZONTAL),
		NWidget(WWT_CLOSEBOX, COLOUR_BROWN),
		NWidget(WWT_CAPTION, COLOUR_BROWN, WID_SIL_CAPTION), SetDataTip(STR_SIGN_LIST_CAPTION, STR_TOOLTIP_WINDOW_TITLE_DRAG_THIS),
		NWidget(WWT_SHADEBOX, COLOUR_BROWN),
		NWidget(WWT_DEFSIZEBOX, COLOUR_BROWN),
		NWidget(WWT_STICKYBOX, COLOUR_BROWN),
	EndContainer(),
	NWidget(NWID_HORIZONTAL),
		NWidget(NWID_VERTICAL),
			NWidget(WWT_PANEL, COLOUR_BROWN, WID_SIL_LIST), SetMinimalSize(WidgetDimensions::unscaled.frametext.Horizontal() + 16 + 255, 0),
								SetResize(1, 1), SetFill(1, 0), SetScrollbar(WID_SIL_SCROLLBAR), EndContainer(),
			NWidget(NWID_HORIZONTAL),
				NWidget(WWT_PANEL, COLOUR_BROWN), SetFill(1, 1),
					NWidget(WWT_EDITBOX, COLOUR_BROWN, WID_SIL_FILTER_TEXT), SetMinimalSize(80, 12), SetResize(1, 0), SetFill(1, 0), SetPadding(2, 2, 2, 2),
							SetDataTip(STR_LIST_FILTER_OSKTITLE, STR_LIST_FILTER_TOOLTIP),
				EndContainer(),
				NWidget(WWT_TEXTBTN, COLOUR_BROWN, WID_SIL_FILTER_MATCH_CASE_BTN), SetDataTip(STR_SIGN_LIST_MATCH_CASE, STR_SIGN_LIST_MATCH_CASE_TOOLTIP),
			EndContainer(),
		EndContainer(),
		NWidget(NWID_VERTICAL),
			NWidget(NWID_VERTICAL), SetFill(0, 1),
				NWidget(NWID_VSCROLLBAR, COLOUR_BROWN, WID_SIL_SCROLLBAR),
			EndContainer(),
			NWidget(WWT_RESIZEBOX, COLOUR_BROWN),
		EndContainer(),
	EndContainer(),
};

static WindowDesc _sign_list_desc(
	WDP_AUTO, "list_signs", 358, 138,
	WC_SIGN_LIST, WC_NONE,
	0,
	std::begin(_nested_sign_list_widgets), std::end(_nested_sign_list_widgets),
	&SignListWindow::hotkeys
);

/**
 * Open the sign list window
 *
 * @return newly opened sign list window, or nullptr if the window could not be opened.
 */
Window *ShowSignList()
{
	return AllocateWindowDescFront<SignListWindow>(&_sign_list_desc, 0);
}

/**
 * Actually rename the sign.
 * @param index the sign to rename.
 * @param text  the new name.
 * @return true if the window will already be removed after returning.
 */
static bool RenameSign(SignID index, const char *text)
{
	bool remove = StrEmpty(text);
	DoCommandP(0, index, 0, CMD_RENAME_SIGN | (StrEmpty(text) ? CMD_MSG(STR_ERROR_CAN_T_DELETE_SIGN) : CMD_MSG(STR_ERROR_CAN_T_CHANGE_SIGN_NAME)), nullptr, text);
	return remove;
}

struct SignWindow : Window, SignList {
	QueryString name_editbox;
	SignID cur_sign;

	SignWindow(WindowDesc *desc, const Sign *si) : Window(desc), name_editbox(MAX_LENGTH_SIGN_NAME_CHARS * MAX_CHAR_LENGTH, MAX_LENGTH_SIGN_NAME_CHARS)
	{
		this->querystrings[WID_QES_TEXT] = &this->name_editbox;
		this->name_editbox.caption = STR_EDIT_SIGN_CAPTION;
		this->name_editbox.cancel_button = WID_QES_CANCEL;
		this->name_editbox.ok_button = WID_QES_OK;

		this->InitNested(WN_QUERY_STRING_SIGN);

		UpdateSignEditWindow(si);
		this->SetFocusedWidget(WID_QES_TEXT);
	}

	void UpdateSignEditWindow(const Sign *si)
	{
		/* Display an empty string when the sign hasn't been edited yet */
		if (!si->name.empty()) {
			SetDParam(0, si->index);
			this->name_editbox.text.Assign(STR_SIGN_NAME);
		} else {
			this->name_editbox.text.DeleteAll();
		}

		this->cur_sign = si->index;

		this->SetWidgetDirty(WID_QES_TEXT);
		this->SetFocusedWidget(WID_QES_TEXT);
	}

	/**
	 * Returns a pointer to the (alphabetically) previous or next sign of the current sign.
	 * @param next false if the previous sign is wanted, true if the next sign is wanted
	 * @return pointer to the previous/next sign
	 */
	const Sign *PrevNextSign(bool next)
	{
		/* Rebuild the sign list */
		this->signs.ForceRebuild();
		this->signs.NeedResort();
		this->BuildSignsList();
		this->SortSignsList();

		/* Search through the list for the current sign, excluding
		 * - the first sign if we want the previous sign or
		 * - the last sign if we want the next sign */
		size_t end = this->signs.size() - (next ? 1 : 0);
		for (uint i = next ? 0 : 1; i < end; i++) {
			if (this->cur_sign == this->signs[i]->index) {
				/* We've found the current sign, so return the sign before/after it */
				return this->signs[i + (next ? 1 : -1)];
			}
		}
		/* If we haven't found the current sign by now, return the last/first sign */
		return next ? this->signs.front() : this->signs.back();
	}

	void SetStringParameters(int widget) const override
	{
		switch (widget) {
			case WID_QES_CAPTION:
				SetDParam(0, this->name_editbox.caption);
				break;
		}
	}

	void OnClick([[maybe_unused]] Point pt, int widget, [[maybe_unused]] int click_count) override
	{
		switch (widget) {
			case WID_QES_LOCATION: {
				const Sign *si = Sign::Get(this->cur_sign);
				TileIndex tile = TileVirtXY(si->x, si->y);
				if (_ctrl_pressed) {
					ShowExtraViewportWindow(tile);
				} else {
					ScrollMainWindowToTile(tile);
				}
				break;
			}

			case WID_QES_PREVIOUS:
			case WID_QES_NEXT: {
				const Sign *si = this->PrevNextSign(widget == WID_QES_NEXT);

				/* Rebuild the sign list */
				this->signs.ForceRebuild();
				this->signs.NeedResort();
				this->BuildSignsList();
				this->SortSignsList();

				/* Scroll to sign and reopen window */
				ScrollMainWindowToTile(TileVirtXY(si->x, si->y));
				UpdateSignEditWindow(si);
				break;
			}

			case WID_QES_DELETE:
				/* Only need to set the buffer to null, the rest is handled as the OK button */
				RenameSign(this->cur_sign, "");
				/* don't delete this, we are deleted in Sign::~Sign() -> DeleteRenameSignWindow() */
				break;

			case WID_QES_OK:
				if (RenameSign(this->cur_sign, this->name_editbox.text.buf)) break;
				FALLTHROUGH;

			case WID_QES_CANCEL:
				this->Close();
				break;
		}
	}
};

static const NWidgetPart _nested_query_sign_edit_widgets[] = {
	NWidget(NWID_HORIZONTAL),
		NWidget(WWT_CLOSEBOX, COLOUR_GREY),
		NWidget(WWT_CAPTION, COLOUR_GREY, WID_QES_CAPTION), SetDataTip(STR_JUST_STRING, STR_TOOLTIP_WINDOW_TITLE_DRAG_THIS), SetTextStyle(TC_WHITE),
		NWidget(WWT_PUSHIMGBTN, COLOUR_GREY, WID_QES_LOCATION), SetMinimalSize(12, 14), SetDataTip(SPR_GOTO_LOCATION, STR_EDIT_SIGN_LOCATION_TOOLTIP),
	EndContainer(),
	NWidget(WWT_PANEL, COLOUR_GREY),
		NWidget(WWT_EDITBOX, COLOUR_GREY, WID_QES_TEXT), SetMinimalSize(256, 12), SetDataTip(STR_EDIT_SIGN_SIGN_OSKTITLE, STR_NULL), SetPadding(2, 2, 2, 2),
	EndContainer(),
	NWidget(NWID_HORIZONTAL),
		NWidget(WWT_PUSHTXTBTN, COLOUR_GREY, WID_QES_OK), SetMinimalSize(61, 12), SetDataTip(STR_BUTTON_OK, STR_NULL),
		NWidget(WWT_PUSHTXTBTN, COLOUR_GREY, WID_QES_CANCEL), SetMinimalSize(60, 12), SetDataTip(STR_BUTTON_CANCEL, STR_NULL),
		NWidget(WWT_PUSHTXTBTN, COLOUR_GREY, WID_QES_DELETE), SetMinimalSize(60, 12), SetDataTip(STR_TOWN_VIEW_DELETE_BUTTON, STR_NULL),
		NWidget(WWT_PANEL, COLOUR_GREY), SetFill(1, 1), EndContainer(),
		NWidget(WWT_PUSHARROWBTN, COLOUR_GREY, WID_QES_PREVIOUS), SetMinimalSize(11, 12), SetDataTip(AWV_DECREASE, STR_EDIT_SIGN_PREVIOUS_SIGN_TOOLTIP),
		NWidget(WWT_PUSHARROWBTN, COLOUR_GREY, WID_QES_NEXT), SetMinimalSize(11, 12), SetDataTip(AWV_INCREASE, STR_EDIT_SIGN_NEXT_SIGN_TOOLTIP),
	EndContainer(),
};

static WindowDesc _query_sign_edit_desc(
	WDP_CENTER, nullptr, 0, 0,
	WC_QUERY_STRING, WC_NONE,
	WDF_CONSTRUCTION,
	std::begin(_nested_query_sign_edit_widgets), std::end(_nested_query_sign_edit_widgets)
);

/**
 * Handle clicking on a sign.
 * @param si The sign that was clicked on.
 */
void HandleClickOnSign(const Sign *si)
{
	/* If we can't rename the sign, don't even open the rename GUI. */
	if (!CompanyCanRenameSign(si)) return;

	if (_ctrl_pressed && (si->owner == _local_company || (si->owner == OWNER_DEITY && _game_mode == GM_EDITOR))) {
		RenameSign(si->index, nullptr);
		return;
	}

	ShowRenameSignWindow(si);
}

/**
 * Show the window to change the text of a sign.
 * @param si The sign to show the window for.
 */
void ShowRenameSignWindow(const Sign *si)
{
	/* Delete all other edit windows */
	CloseWindowByClass(WC_QUERY_STRING);

	new SignWindow(&_query_sign_edit_desc, si);
}

/**
 * Close the sign window associated with the given sign.
 * @param sign The sign to close the window for.
 */
void DeleteRenameSignWindow(SignID sign)
{
	SignWindow *w = dynamic_cast<SignWindow *>(FindWindowById(WC_QUERY_STRING, WN_QUERY_STRING_SIGN));

	if (w != nullptr && w->cur_sign == sign) w->Close();
}<|MERGE_RESOLUTION|>--- conflicted
+++ resolved
@@ -101,22 +101,14 @@
 	}
 
 	/** Filter sign list excluding OWNER_DEITY */
-<<<<<<< HEAD
 	static bool OwnerDeityFilter(const Sign * const *a, StringFilter &filter)
-=======
-	static bool CDECL OwnerDeityFilter(const Sign * const *a, StringFilter &)
->>>>>>> 077b08bb
 	{
 		/* You should never be able to edit signs of owner DEITY */
 		return (*a)->owner != OWNER_DEITY;
 	}
 
 	/** Filter sign list by owner */
-<<<<<<< HEAD
 	static bool OwnerVisibilityFilter(const Sign * const *a, StringFilter &filter)
-=======
-	static bool CDECL OwnerVisibilityFilter(const Sign * const *a, StringFilter &)
->>>>>>> 077b08bb
 	{
 		assert(!HasBit(_display_opt, DO_SHOW_COMPETITOR_SIGNS));
 		/* Hide sign if non-own signs are hidden in the viewport */
