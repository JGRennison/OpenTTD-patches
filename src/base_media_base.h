--- conflicted
+++ resolved
@@ -158,15 +158,9 @@
 	 */
 	const char *GetTextfile(TextfileType type) const
 	{
-<<<<<<< HEAD
-		for (uint i = 0; i < NUM_FILES; i++) {
-			const char *textfile = ::GetTextfile(type, BASESET_DIR, this->files[i].filename.c_str());
+		for (const auto &file : this->files) {
+			const char *textfile = ::GetTextfile(type, BASESET_DIR, file.filename.c_str());
 			if (textfile != nullptr) {
-=======
-		for (const auto &file : this->files) {
-			auto textfile = ::GetTextfile(type, BASESET_DIR, file.filename);
-			if (textfile.has_value()) {
->>>>>>> 7116f143
 				return textfile;
 			}
 		}
