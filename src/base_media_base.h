--- conflicted
+++ resolved
@@ -61,15 +61,9 @@
 	std::string name;              ///< The name of the base set
 	std::string url;               ///< URL for information about the base set
 	TranslatedStrings description; ///< Description of the base set
-<<<<<<< HEAD
-	uint32_t shortname;            ///< Four letter short variant of the name
-	uint32_t version;              ///< The version of this base set
-	bool fallback;                 ///< This set is a fallback set, i.e. it should be used only as last resort
-=======
-	uint32_t shortname = 0; ///< Four letter short variant of the name
-	uint32_t version = 0; ///< The version of this base set
-	bool fallback = false; ///< This set is a fallback set, i.e. it should be used only as last resort
->>>>>>> 2ae84f3c
+	uint32_t shortname = 0;        ///< Four letter short variant of the name
+	uint32_t version = 0;          ///< The version of this base set
+	bool fallback = false;         ///< This set is a fallback set, i.e. it should be used only as last resort
 
 	std::array<MD5File, BaseSet<T>::NUM_FILES> files{}; ///< All files part of this set
 	uint found_files = 0; ///< Number of the files that could be found
@@ -230,121 +224,4 @@
 template <class Tbase_set>
 const char *TryGetBaseSetFile(const ContentInfo *ci, bool md5sum, const Tbase_set *s);
 
-<<<<<<< HEAD
-/** Types of graphics in the base graphics set */
-enum GraphicsFileType : uint8_t {
-	GFT_BASE,     ///< Base sprites for all climates
-	GFT_LOGOS,    ///< Logos, landscape icons and original terrain generator sprites
-	GFT_ARCTIC,   ///< Landscape replacement sprites for arctic
-	GFT_TROPICAL, ///< Landscape replacement sprites for tropical
-	GFT_TOYLAND,  ///< Landscape replacement sprites for toyland
-	GFT_EXTRA,    ///< Extra sprites that were not part of the original sprites
-	MAX_GFT,      ///< We are looking for this amount of GRFs
-};
-
-/** Blitter type for base graphics sets. */
-enum BlitterType : uint8_t {
-	BLT_8BPP,       ///< Base set has 8 bpp sprites only.
-	BLT_32BPP,      ///< Base set has both 8 bpp and 32 bpp sprites.
-};
-
-struct GRFConfig;
-
-/** All data of a graphics set. */
-struct GraphicsSet : BaseSet<GraphicsSet, MAX_GFT, true> {
-private:
-	mutable std::unique_ptr<GRFConfig> extra_cfg; ///< Parameters for extra GRF
-public:
-	PaletteType palette;       ///< Palette of this graphics set
-	BlitterType blitter;       ///< Blitter of this graphics set
-
-	GraphicsSet();
-	~GraphicsSet();
-
-	bool FillSetDetails(const IniFile &ini, const std::string &path, const std::string &full_filename);
-	GRFConfig *GetExtraConfig() const { return this->extra_cfg.get(); }
-	GRFConfig &GetOrCreateExtraConfig() const;
-	bool IsConfigurable() const;
-	void CopyCompatibleConfig(const GraphicsSet &src);
-
-	static MD5File::ChecksumResult CheckMD5(const MD5File *file, Subdirectory subdir);
-};
-
-/** All data/functions related with replacing the base graphics. */
-class BaseGraphics : public BaseMedia<GraphicsSet> {
-public:
-	/** Values loaded from config file. */
-	struct Ini {
-		std::string name;
-		uint32_t shortname;                 ///< unique key for base set
-		uint32_t extra_version;             ///< version of the extra GRF
-		std::vector<uint32_t> extra_params; ///< parameters for the extra GRF
-	};
-	static inline Ini ini_data;
-
-};
-
-/** All data of a sounds set. */
-struct SoundsSet : BaseSet<SoundsSet, 1, true> {
-};
-
-/** All data/functions related with replacing the base sounds */
-class BaseSounds : public BaseMedia<SoundsSet> {
-public:
-	/** The set as saved in the config file. */
-	static inline std::string ini_set;
-
-};
-
-/** Maximum number of songs in the 'class' playlists. */
-static const uint NUM_SONGS_CLASS     = 10;
-/** Number of classes for songs */
-static const uint NUM_SONG_CLASSES    = 3;
-/** Maximum number of songs in the full playlist; theme song + the classes */
-static const uint NUM_SONGS_AVAILABLE = 1 + NUM_SONG_CLASSES * NUM_SONGS_CLASS;
-
-/** Maximum number of songs in the (custom) playlist */
-static const uint NUM_SONGS_PLAYLIST  = 32;
-
-/* Functions to read DOS music CAT files, similar to but not quite the same as sound effect CAT files */
-std::optional<std::string> GetMusicCatEntryName(const std::string &filename, size_t entrynum);
-std::optional<std::vector<uint8_t>> GetMusicCatEntryData(const std::string &filename, size_t entrynum);
-
-enum MusicTrackType : uint8_t {
-	MTT_STANDARDMIDI, ///< Standard MIDI file
-	MTT_MPSMIDI,      ///< MPS GM driver MIDI format (contained in a CAT file)
-};
-
-/** Metadata about a music track. */
-struct MusicSongInfo {
-	std::string songname;    ///< name of song displayed in UI
-	uint8_t tracknr;         ///< track number of song displayed in UI
-	std::string filename;    ///< file on disk containing song (when used in MusicSet class)
-	MusicTrackType filetype; ///< decoder required for song file
-	int cat_index;           ///< entry index in CAT file, for filetype==MTT_MPSMIDI
-	bool loop;               ///< song should play in a tight loop if possible, never ending
-	int override_start;      ///< MIDI ticks to skip over in beginning
-	int override_end;        ///< MIDI tick to end the song at (0 if no override)
-};
-
-/** All data of a music set. */
-struct MusicSet : BaseSet<MusicSet, NUM_SONGS_AVAILABLE, false> {
-	/** Data about individual songs in set. */
-	MusicSongInfo songinfo[NUM_SONGS_AVAILABLE];
-	/** Number of valid songs in set. */
-	uint8_t num_available;
-
-	bool FillSetDetails(const IniFile &ini, const std::string &path, const std::string &full_filename);
-};
-
-/** All data/functions related with replacing the base music */
-class BaseMusic : public BaseMedia<MusicSet> {
-public:
-	/** The set as saved in the config file. */
-	static inline std::string ini_set;
-
-};
-
-=======
->>>>>>> 2ae84f3c
 #endif /* BASE_MEDIA_BASE_H */