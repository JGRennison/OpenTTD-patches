/*
 * This file is part of OpenTTD.
 * OpenTTD is free software; you can redistribute it and/or modify it under the terms of the GNU General Public License as published by the Free Software Foundation, version 2.
 * OpenTTD is distributed in the hope that it will be useful, but WITHOUT ANY WARRANTY; without even the implied warranty of MERCHANTABILITY or FITNESS FOR A PARTICULAR PURPOSE.
 * See the GNU General Public License for more details. You should have received a copy of the GNU General Public License along with OpenTTD. If not, see <http://www.gnu.org/licenses/>.
 */

/** @file base_media_base.h Generic functions for replacing base data (graphics, sounds). */

#ifndef BASE_MEDIA_BASE_H
#define BASE_MEDIA_BASE_H

#include "fileio_func.h"
#include "gfx_type.h"
#include "textfile_type.h"
#include "textfile_gui.h"
#include "3rdparty/md5/md5.h"
#include <unordered_map>

/* Forward declare these; can't do 'struct X' in functions as older GCCs barf on that */
struct IniFile;
struct ContentInfo;

/** Structure holding filename and MD5 information about a single file */
struct MD5File {
	/** The result of a checksum check */
	enum ChecksumResult {
		CR_UNKNOWN,  ///< The file has not been checked yet
		CR_MATCH,    ///< The file did exist and the md5 checksum did match
		CR_MISMATCH, ///< The file did exist, just the md5 checksum did not match
		CR_NO_FILE,  ///< The file did not exist
	};

	std::string filename;        ///< filename
	MD5Hash hash;                ///< md5 sum of the file
	std::string missing_warning; ///< warning when this file is missing
	ChecksumResult check_result; ///< cached result of md5 check

	ChecksumResult CheckMD5(Subdirectory subdir, size_t max_size) const;
};

/**
 * Information about a single base set.
 * @tparam T the real class we're going to be
 * @tparam Tnum_files the number of files in the set
 * @tparam Tsearch_in_tars whether to search in the tars or not
 */
template <class T, size_t Tnum_files, bool Tsearch_in_tars>
struct BaseSet {
	typedef std::unordered_map<std::string, std::string> TranslatedStrings;

	/** Number of files in this set */
	static const size_t NUM_FILES = Tnum_files;

	/** Whether to search in the tars or not. */
	static const bool SEARCH_IN_TARS = Tsearch_in_tars;

	/** Internal names of the files in this set. */
	static const char * const *file_names;

	std::string name;              ///< The name of the base set
	TranslatedStrings description; ///< Description of the base set
	uint32 shortname;              ///< Four letter short variant of the name
	uint32 version;                ///< The version of this base set
	bool fallback;                 ///< This set is a fallback set, i.e. it should be used only as last resort

	MD5File files[NUM_FILES];      ///< All files part of this set
	uint found_files;              ///< Number of the files that could be found
	uint valid_files;              ///< Number of the files that could be found and are valid

	T *next;                       ///< The next base set in this list

	/** Free everything we allocated */
	~BaseSet()
	{
		delete this->next;
	}

	/**
	 * Get the number of missing files.
	 * @return the number
	 */
	int GetNumMissing() const
	{
		return Tnum_files - this->found_files;
	}

	/**
	 * Get the number of invalid files.
	 * @note a missing file is invalid too!
	 * @return the number
	 */
	int GetNumInvalid() const
	{
		return Tnum_files - this->valid_files;
	}

	bool FillSetDetails(const IniFile &ini, const std::string &path, const std::string &full_filename, bool allow_empty_filename = true);
	void CopyCompatibleConfig([[maybe_unused]] const T &src) {}

	/**
	 * Get the description for the given ISO code.
	 * It falls back to the first two characters of the ISO code in case
	 * no match could be made with the full ISO code. If even then the
	 * matching fails the default is returned.
	 * @param isocode the isocode to search for
	 * @return the description
	 */
	const char *GetDescription(const std::string &isocode) const
	{
		if (!isocode.empty()) {
			/* First the full ISO code */
			auto desc = this->description.find(isocode);
			if (desc != this->description.end()) return desc->second.c_str();

			/* Then the first two characters */
			desc = this->description.find(isocode.substr(0, 2));
			if (desc != this->description.end()) return desc->second.c_str();
		}
		/* Then fall back */
		return this->description.at(std::string{}).c_str();
	}

	/**
	 * Calculate and check the MD5 hash of the supplied file.
	 * @param file The file get the hash of.
	 * @param subdir The sub directory to get the files from.
	 * @return
	 * - #CR_MATCH if the MD5 hash matches
	 * - #CR_MISMATCH if the MD5 does not match
	 * - #CR_NO_FILE if the file misses
	 */
	static MD5File::ChecksumResult CheckMD5(const MD5File *file, Subdirectory subdir)
	{
		return file->CheckMD5(subdir, SIZE_MAX);
	}

	/**
	 * Search a textfile file next to this base media.
	 * @param type The type of the textfile to search for.
	 * @return The filename for the textfile, \c nullptr otherwise.
	 */
	const char *GetTextfile(TextfileType type) const
	{
		for (uint i = 0; i < NUM_FILES; i++) {
			const char *textfile = ::GetTextfile(type, BASESET_DIR, this->files[i].filename.c_str());
			if (textfile != nullptr) {
				return textfile;
			}
		}
		return nullptr;
	}
};

/**
 * Base for all base media (graphics, sounds)
 * @tparam Tbase_set the real set we're going to be
 */
template <class Tbase_set>
class BaseMedia : FileScanner {
protected:
	static Tbase_set *available_sets; ///< All available sets
	static Tbase_set *duplicate_sets; ///< All sets that aren't available, but needed for not downloading base sets when a newer version than the one on BaNaNaS is loaded.
	static const Tbase_set *used_set; ///< The currently used set

	bool AddFile(const std::string &filename, size_t basepath_length, const std::string &tar_filename) override;

	/**
	 * Get the extension that is used to identify this set.
	 * @return the extension
	 */
	static const char *GetExtension();
public:
	/**
	 * Determine the graphics pack that has to be used.
	 * The one with the most correct files wins.
	 * @return true if a best set has been found.
	 */
	static bool DetermineBestSet();

	/** Do the scan for files. */
	static uint FindSets()
	{
		BaseMedia<Tbase_set> fs;
		/* Searching in tars is only done in the old "data" directories basesets. */
		uint num = fs.Scan(GetExtension(), Tbase_set::SEARCH_IN_TARS ? OLD_DATA_DIR : OLD_GM_DIR, Tbase_set::SEARCH_IN_TARS);
		return num + fs.Scan(GetExtension(), BASESET_DIR, Tbase_set::SEARCH_IN_TARS);
	}

	static Tbase_set *GetAvailableSets();

<<<<<<< HEAD
	static bool SetSet(const std::string &name);
	static char *GetSetsList(char *p, const char *last);
=======
	static bool SetSet(const Tbase_set *set);
	static bool SetSetByName(const std::string &name);
	static bool SetSetByShortname(uint32_t shortname);
	static void GetSetsList(std::back_insert_iterator<std::string> &output_iterator);
>>>>>>> ab535c0a
	static int GetNumSets();
	static int GetIndexOfUsedSet();
	static const Tbase_set *GetSet(int index);
	static const Tbase_set *GetUsedSet();

	/**
	 * Check whether we have an set with the exact characteristics as ci.
	 * @param ci the characteristics to search on (shortname and md5sum)
	 * @param md5sum whether to check the MD5 checksum
	 * @return true iff we have an set matching.
	 */
	static bool HasSet(const ContentInfo *ci, bool md5sum);
};

template <class Tbase_set> /* static */ const Tbase_set *BaseMedia<Tbase_set>::used_set;
template <class Tbase_set> /* static */ Tbase_set *BaseMedia<Tbase_set>::available_sets;
template <class Tbase_set> /* static */ Tbase_set *BaseMedia<Tbase_set>::duplicate_sets;

/**
 * Check whether there's a base set matching some information.
 * @param ci The content info to compare it to.
 * @param md5sum Should the MD5 checksum be tested as well?
 * @param s The list with sets.
 * @return The filename of the first file of the base set, or \c nullptr if there is no match.
 */
template <class Tbase_set>
const char *TryGetBaseSetFile(const ContentInfo *ci, bool md5sum, const Tbase_set *s);

/** Types of graphics in the base graphics set */
enum GraphicsFileType {
	GFT_BASE,     ///< Base sprites for all climates
	GFT_LOGOS,    ///< Logos, landscape icons and original terrain generator sprites
	GFT_ARCTIC,   ///< Landscape replacement sprites for arctic
	GFT_TROPICAL, ///< Landscape replacement sprites for tropical
	GFT_TOYLAND,  ///< Landscape replacement sprites for toyland
	GFT_EXTRA,    ///< Extra sprites that were not part of the original sprites
	MAX_GFT,      ///< We are looking for this amount of GRFs
};

/** Blitter type for base graphics sets. */
enum BlitterType {
	BLT_8BPP,       ///< Base set has 8 bpp sprites only.
	BLT_32BPP,      ///< Base set has both 8 bpp and 32 bpp sprites.
};

struct GRFConfig;

/** All data of a graphics set. */
struct GraphicsSet : BaseSet<GraphicsSet, MAX_GFT, true> {
private:
	mutable std::unique_ptr<GRFConfig> extra_cfg; ///< Parameters for extra GRF
public:
	PaletteType palette;       ///< Palette of this graphics set
	BlitterType blitter;       ///< Blitter of this graphics set

	GraphicsSet();
	~GraphicsSet();

	bool FillSetDetails(const IniFile &ini, const std::string &path, const std::string &full_filename);
	GRFConfig *GetExtraConfig() const { return this->extra_cfg.get(); }
	GRFConfig &GetOrCreateExtraConfig() const;
	bool IsConfigurable() const;
	void CopyCompatibleConfig(const GraphicsSet &src);

	static MD5File::ChecksumResult CheckMD5(const MD5File *file, Subdirectory subdir);
};

/** All data/functions related with replacing the base graphics. */
class BaseGraphics : public BaseMedia<GraphicsSet> {
public:
	/** Values loaded from config file. */
	struct Ini {
		std::string name;
		uint32_t shortname;                 ///< unique key for base set
		uint32_t extra_version;             ///< version of the extra GRF
		std::vector<uint32_t> extra_params; ///< parameters for the extra GRF
	};
	static inline Ini ini_data;

};

/** All data of a sounds set. */
struct SoundsSet : BaseSet<SoundsSet, 1, true> {
};

/** All data/functions related with replacing the base sounds */
class BaseSounds : public BaseMedia<SoundsSet> {
public:
	/** The set as saved in the config file. */
	static inline std::string ini_set;

};

/** Maximum number of songs in the 'class' playlists. */
static const uint NUM_SONGS_CLASS     = 10;
/** Number of classes for songs */
static const uint NUM_SONG_CLASSES    = 3;
/** Maximum number of songs in the full playlist; theme song + the classes */
static const uint NUM_SONGS_AVAILABLE = 1 + NUM_SONG_CLASSES * NUM_SONGS_CLASS;

/** Maximum number of songs in the (custom) playlist */
static const uint NUM_SONGS_PLAYLIST  = 32;

/* Functions to read DOS music CAT files, similar to but not quite the same as sound effect CAT files */
char *GetMusicCatEntryName(const std::string &filename, size_t entrynum);
byte *GetMusicCatEntryData(const std::string &filename, size_t entrynum, size_t &entrylen);

enum MusicTrackType {
	MTT_STANDARDMIDI, ///< Standard MIDI file
	MTT_MPSMIDI,      ///< MPS GM driver MIDI format (contained in a CAT file)
};

/** Metadata about a music track. */
struct MusicSongInfo {
	std::string songname;    ///< name of song displayed in UI
	byte tracknr;            ///< track number of song displayed in UI
	std::string filename;    ///< file on disk containing song (when used in MusicSet class)
	MusicTrackType filetype; ///< decoder required for song file
	int cat_index;           ///< entry index in CAT file, for filetype==MTT_MPSMIDI
	bool loop;               ///< song should play in a tight loop if possible, never ending
	int override_start;      ///< MIDI ticks to skip over in beginning
	int override_end;        ///< MIDI tick to end the song at (0 if no override)
};

/** All data of a music set. */
struct MusicSet : BaseSet<MusicSet, NUM_SONGS_AVAILABLE, false> {
	/** Data about individual songs in set. */
	MusicSongInfo songinfo[NUM_SONGS_AVAILABLE];
	/** Number of valid songs in set. */
	byte num_available;

	bool FillSetDetails(const IniFile &ini, const std::string &path, const std::string &full_filename);
};

/** All data/functions related with replacing the base music */
class BaseMusic : public BaseMedia<MusicSet> {
public:
	/** The set as saved in the config file. */
	static inline std::string ini_set;

};

#endif /* BASE_MEDIA_BASE_H */<|MERGE_RESOLUTION|>--- conflicted
+++ resolved
@@ -189,15 +189,10 @@
 
 	static Tbase_set *GetAvailableSets();
 
-<<<<<<< HEAD
-	static bool SetSet(const std::string &name);
-	static char *GetSetsList(char *p, const char *last);
-=======
 	static bool SetSet(const Tbase_set *set);
 	static bool SetSetByName(const std::string &name);
 	static bool SetSetByShortname(uint32_t shortname);
-	static void GetSetsList(std::back_insert_iterator<std::string> &output_iterator);
->>>>>>> ab535c0a
+	static char *GetSetsList(char *p, const char *last);
 	static int GetNumSets();
 	static int GetIndexOfUsedSet();
 	static const Tbase_set *GetSet(int index);
