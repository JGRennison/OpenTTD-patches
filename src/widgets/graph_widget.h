--- conflicted
+++ resolved
@@ -37,23 +37,13 @@
 	WID_GRAPH_MATRIX,          ///< Cargo list.
 	WID_GRAPH_MATRIX_SCROLLBAR,///< Cargo list scrollbar.
 
-<<<<<<< HEAD
-	WID_CPR_ENABLE_CARGOES,  ///< Enable cargoes button.
-	WID_CPR_DISABLE_CARGOES, ///< Disable cargoes button.
-	WID_CPR_MATRIX,          ///< Cargo list.
-	WID_CPR_MATRIX_SCROLLBAR,///< Cargo list scrollbar.
 	WID_CPR_DAYS,            ///< Days in transit mode.
 	WID_CPR_SPEED,           ///< Speed mode.
 
 	WID_DCG_BY_COMPANY,      ///< By company button.
 	WID_DCG_BY_CARGO,        ///< By cargo button.
 
-	WID_SCG_CAPTION,          ///< Window title
-	WID_SCG_MATRIX,           ///< Cargo list.
-	WID_SCG_MATRIX_SCROLLBAR, ///< Cargo list scrollbar.
-=======
 	WID_PHG_DETAILED_PERFORMANCE, ///< Detailed performance.
->>>>>>> 36c735eb
 };
 
 /** Widget of the #PerformanceRatingDetailWindow class. */
