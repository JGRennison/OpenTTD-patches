--- conflicted
+++ resolved
@@ -14,24 +14,6 @@
 enum RoadToolbarWidgets
 {
 	/* Name starts with RO instead of R, because of collision with RailToolbarWidgets */
-<<<<<<< HEAD
-	WID_ROT_CAPTION,	   ///< Caption of the window
-	WID_ROT_ROAD_X,		   ///< Build road in x-direction.
-	WID_ROT_ROAD_Y,		   ///< Build road in y-direction.
-	WID_ROT_AUTOROAD,	   ///< Autorail.
-	WID_ROT_DEMOLISH,	   ///< Demolish.
-	WID_ROT_DEPOT,		   ///< Build depot.
-	WID_ROT_BUS_STATION,   ///< Build bus station.
-	WID_ROT_TRUCK_STATION, ///< Build truck station.
-	WID_ROT_TRAFFIC_LIGHT, ///< Build trafficlights.
-	WID_ROT_YIELD_SIGN,	  ///< Build yield sign.
-	WID_ROT_STOP_SIGN,	  ///< Build stop sign.
-	WID_ROT_ONE_WAY,	  ///< Build one-way road.
-	WID_ROT_BUILD_BRIDGE, ///< Build bridge.
-	WID_ROT_BUILD_TUNNEL, ///< Build tunnel.
-	WID_ROT_REMOVE,		  ///< Remove road.
-	WID_ROT_CONVERT_ROAD, ///< Convert road.
-=======
 	WID_ROT_CAPTION,        ///< Caption of the window
 	WID_ROT_ROAD_X,         ///< Build road in x-direction.
 	WID_ROT_ROAD_Y,         ///< Build road in y-direction.
@@ -42,11 +24,13 @@
 	WID_ROT_BUS_STATION,    ///< Build bus station.
 	WID_ROT_TRUCK_STATION,  ///< Build truck station.
 	WID_ROT_ONE_WAY,        ///< Build one-way road.
+	WID_ROT_TRAFFIC_LIGHT, ///< Build trafficlights.
+	WID_ROT_YIELD_SIGN,	  ///< Build yield sign.
+	WID_ROT_STOP_SIGN,	  ///< Build stop sign.
 	WID_ROT_BUILD_BRIDGE,   ///< Build bridge.
 	WID_ROT_BUILD_TUNNEL,   ///< Build tunnel.
 	WID_ROT_REMOVE,         ///< Remove road.
 	WID_ROT_CONVERT_ROAD,   ///< Convert road.
->>>>>>> f0cdd1e6
 };
 
 /** Widgets of the #BuildRoadDepotWindow class. */
