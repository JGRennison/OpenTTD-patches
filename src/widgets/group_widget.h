--- conflicted
+++ resolved
@@ -11,12 +11,8 @@
 #define WIDGETS_GROUP_WIDGET_H
 
 /** Widgets of the #VehicleGroupWindow class. */
-<<<<<<< HEAD
-enum GroupListWidgets {
+enum GroupListWidgets : WidgetID {
 	WID_GL_LIST_VEHICLE,             ///< List of the vehicles, this must be first, see: DirtyVehicleListWindowForVehicle
-=======
-enum GroupListWidgets : WidgetID {
->>>>>>> 502a52ed
 	WID_GL_CAPTION,                  ///< Caption of the window.
 	WID_GL_GROUP_BY_ORDER,           ///< Group order.
 	WID_GL_GROUP_BY_DROPDOWN,        ///< Group by dropdown list.
