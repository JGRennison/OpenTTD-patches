--- conflicted
+++ resolved
@@ -12,8 +12,11 @@
 
 #include "../window_type.h"
 #include "../gfx_func.h"
-<<<<<<< HEAD
-#include "table/strings.h"
+#include "../gfx_type.h"
+#include "../string_func.h"
+#include "../strings_func.h"
+#include "../table/strings.h"
+#include "../window_gui.h"
 #include <vector>
 
 enum DropDownSyncFocus {
@@ -22,13 +25,6 @@
 	DDSF_LOST_FOCUS = 2,
 	DDSF_ALL = DDSF_RECV_FOCUS | DDSF_LOST_FOCUS,
 };
-=======
-#include "../gfx_type.h"
-#include "../string_func.h"
-#include "../strings_func.h"
-#include "../table/strings.h"
-#include "../window_gui.h"
->>>>>>> 5cb7a16e
 
 /**
  * Base list item class from which others are derived.
@@ -38,6 +34,7 @@
 	int result; ///< Result value to return to window on selection.
 	bool masked; ///< Masked and unselectable item.
 	bool shaded; ///< Shaded item, affects text colour.
+	TextColour colour_flags = TC_BEGIN;
 
 	explicit DropDownListItem(int result, bool masked = false, bool shaded = false) : result(result), masked(masked), shaded(shaded) {}
 	virtual ~DropDownListItem() = default;
@@ -54,7 +51,7 @@
 	TextColour GetColour(bool sel) const
 	{
 		if (this->shaded) return (sel ? TC_SILVER : TC_GREY) | TC_NO_SHADE;
-		return sel ? TC_WHITE : TC_BLACK;
+		return (sel ? TC_WHITE : TC_BLACK) | this->colour_flags;
 	}
 };
 
@@ -66,35 +63,22 @@
 template<class TBase, FontSize TFs = FS_NORMAL>
 class DropDownDivider : public TBase {
 public:
-<<<<<<< HEAD
-	std::string string; ///< String of item
-	TextColour colour_flags = TC_BEGIN;
-=======
 	template <typename... Args>
 	explicit DropDownDivider(Args&&... args) : TBase(std::forward<Args>(args)...) {}
 
 	bool Selectable() const override { return false; }
 	uint Height() const override { return std::max<uint>(GetCharacterHeight(TFs), this->TBase::Height()); }
->>>>>>> 5cb7a16e
 
 	void Draw(const Rect &full, const Rect &, bool, Colours bg_colour) const override
 	{
 		uint8_t c1 = _colour_gradient[bg_colour][3];
 		uint8_t c2 = _colour_gradient[bg_colour][7];
 
-<<<<<<< HEAD
-	bool Selectable() const override { return true; }
-	uint Width() const override;
-	void Draw(const Rect &r, bool sel, Colours bg_colour) const override;
-	const std::string &String() const { return this->string; }
-	void SetColourFlags(TextColour colour_flags) { this->colour_flags = colour_flags; }
-=======
 		int mid = CenterBounds(full.top, full.bottom, 0);
 		GfxFillRect(full.left, mid - WidgetDimensions::scaled.bevel.bottom, full.right, mid - 1, c1);
 		GfxFillRect(full.left, mid, full.right, mid + WidgetDimensions::scaled.bevel.top - 1, c2);
 	}
 };
->>>>>>> 5cb7a16e
 
 /**
  * Drop down string component.
@@ -139,6 +123,8 @@
 		DrawStringMultiLine(r.WithWidth(this->dim.width, rtl), this->string, this->GetColour(sel), SA_CENTER, false, TFs);
 		this->TBase::Draw(full, r.Indent(this->dim.width, rtl), sel, bg_colour);
 	}
+
+	void SetColourFlags(TextColour colour_flags) { this->colour_flags = colour_flags; }
 
 	/**
 	* Natural sorting comparator function for DropDownList::sort().
