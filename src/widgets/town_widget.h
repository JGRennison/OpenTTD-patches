--- conflicted
+++ resolved
@@ -68,17 +68,16 @@
 	WID_TF_LAYOUT_RANDOM,     ///< Selection for a randomly chosen town layout.
 };
 
-<<<<<<< HEAD
+/** Widgets of the #BuildHouseWindow class. */
+enum BuildHouseWidgets : WidgetID {
+	WID_BH_INFO, ///< Information panel of selected house.
+};
+
 /** Widgets of the #SelectTownWindow class. */
 enum SelectTownWidgets : WidgetID {
 	WID_ST_CAPTION,   ///< Caption of the window.
 	WID_ST_PANEL,     ///< Main panel.
 	WID_ST_SCROLLBAR, ///< Scrollbar of the panel.
-=======
-/** Widgets of the #BuildHouseWindow class. */
-enum BuildHouseWidgets : WidgetID {
-	WID_BH_INFO, ///< Information panel of selected house.
->>>>>>> 7469858f
 };
 
 #endif /* WIDGETS_TOWN_WIDGET_H */