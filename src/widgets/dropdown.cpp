/*
 * This file is part of OpenTTD.
 * OpenTTD is free software; you can redistribute it and/or modify it under the terms of the GNU General Public License as published by the Free Software Foundation, version 2.
 * OpenTTD is distributed in the hope that it will be useful, but WITHOUT ANY WARRANTY; without even the implied warranty of MERCHANTABILITY or FITNESS FOR A PARTICULAR PURPOSE.
 * See the GNU General Public License for more details. You should have received a copy of the GNU General Public License along with OpenTTD. If not, see <http://www.gnu.org/licenses/>.
 */

/** @file dropdown.cpp Implementation of the dropdown widget. */

#include "../stdafx.h"
#include "../window_gui.h"
#include "../string_func.h"
#include "../strings_func.h"
#include "../window_func.h"
#include "../guitimer_func.h"
#include "../zoom_func.h"
#include "dropdown_type.h"

#include "dropdown_widget.h"

#include "../safeguards.h"


void DropDownListItem::Draw(const Rect &r, bool, Colours bg_colour) const
{
	int c1 = _colour_gradient[bg_colour][3];
	int c2 = _colour_gradient[bg_colour][7];

	int mid = CenterBounds(r.top, r.bottom, 0);
	GfxFillRect(r.left, mid - WidgetDimensions::scaled.bevel.bottom, r.right, mid - 1, c1);
	GfxFillRect(r.left, mid, r.right, mid + WidgetDimensions::scaled.bevel.top - 1, c2);
}

DropDownListStringItem::DropDownListStringItem(StringID string, int result, bool masked) : DropDownListItem(result, masked), string(GetString(string))
{
}

uint DropDownListStringItem::Width() const
{
	return GetStringBoundingBox(this->String()).width + WidgetDimensions::scaled.dropdowntext.Horizontal();
}

void DropDownListStringItem::Draw(const Rect &r, bool sel, Colours) const
{
	Rect ir = r.Shrink(WidgetDimensions::scaled.dropdowntext);
	DrawString(ir.left, ir.right, r.top, this->String(), (sel ? TC_WHITE : TC_BLACK) | this->colour_flags);
}

/**
 * Natural sorting comparator function for DropDownList::sort().
 * @param first Left side of comparison.
 * @param second Right side of comparison.
 * @return true if \a first precedes \a second.
 * @warning All items in the list need to be derivates of DropDownListStringItem.
 */
/* static */ bool DropDownListStringItem::NatSortFunc(std::unique_ptr<const DropDownListItem> const &first, std::unique_ptr<const DropDownListItem> const &second)
{
	std::string str1 = static_cast<const DropDownListStringItem*>(first.get())->String();
	std::string str2 = static_cast<const DropDownListStringItem*>(second.get())->String();
	return StrNaturalCompare(str1, str2) < 0;
}

DropDownListIconItem::DropDownListIconItem(SpriteID sprite, PaletteID pal, StringID string, int result, bool masked) : DropDownListStringItem(string, result, masked), sprite(sprite), pal(pal)
{
	this->dim = GetSpriteSize(sprite);
	this->sprite_y = dim.height;
}

uint DropDownListIconItem::Height(uint) const
{
	return std::max(this->dim.height, (uint)FONT_HEIGHT_NORMAL);
}

uint DropDownListIconItem::Width() const
{
	return DropDownListStringItem::Width() + this->dim.width + WidgetDimensions::scaled.hsep_wide;
}

void DropDownListIconItem::Draw(const Rect &r, bool sel, Colours) const
{
	bool rtl = _current_text_dir == TD_RTL;
	Rect ir = r.Shrink(WidgetDimensions::scaled.dropdowntext);
	Rect tr = ir.Indent(this->dim.width + WidgetDimensions::scaled.hsep_normal, rtl);
	DrawSprite(this->sprite, this->pal, ir.WithWidth(this->dim.width, rtl).left, CenterBounds(r.top, r.bottom, this->sprite_y));
	DrawString(tr.left, tr.right, CenterBounds(r.top, r.bottom, FONT_HEIGHT_NORMAL), this->String(), (sel ? TC_WHITE : TC_BLACK) | this->colour_flags);
}

void DropDownListIconItem::SetDimension(Dimension d)
{
	this->dim = d;
}

static const NWidgetPart _nested_dropdown_menu_widgets[] = {
	NWidget(NWID_HORIZONTAL),
		NWidget(WWT_PANEL, COLOUR_END, WID_DM_ITEMS), SetMinimalSize(1, 1), SetScrollbar(WID_DM_SCROLL), EndContainer(),
		NWidget(NWID_SELECTION, INVALID_COLOUR, WID_DM_SHOW_SCROLL),
			NWidget(NWID_VSCROLLBAR, COLOUR_END, WID_DM_SCROLL),
		EndContainer(),
	EndContainer(),
};

static WindowDesc _dropdown_desc(
	WDP_MANUAL, nullptr, 0, 0,
	WC_DROPDOWN_MENU, WC_NONE,
	WDF_NO_FOCUS,
	std::begin(_nested_dropdown_menu_widgets), std::end(_nested_dropdown_menu_widgets)
);

/** Drop-down menu window */
struct DropdownWindow : Window {
	WindowClass parent_wnd_class; ///< Parent window class.
	WindowNumber parent_wnd_num;  ///< Parent window number.
	int parent_button;            ///< Parent widget number where the window is dropped from.
	const DropDownList list;      ///< List with dropdown menu items.
	int selected_index;           ///< Index of the selected item in the list.
	byte click_delay;             ///< Timer to delay selection.
	bool drag_mode;
	bool instant_close;           ///< Close the window when the mouse button is raised.
	int scrolling;                ///< If non-zero, auto-scroll the item list (one time).
	GUITimer scrolling_timer;     ///< Timer for auto-scroll of the item list.
	Point position;               ///< Position of the topleft corner of the window.
	Scrollbar *vscroll;
	DropDownSyncFocus sync_parent_focus; ///< Call parent window's OnFocus[Lost]().

	/**
	 * Create a dropdown menu.
	 * @param parent        Parent window.
	 * @param list          Dropdown item list.
	 * @param selected      Index of the selected item in the list.
	 * @param button        Widget of the parent window doing the dropdown.
	 * @param instant_close Close the window when the mouse button is raised.
	 * @param position      Topleft position of the dropdown menu window.
	 * @param size          Size of the dropdown menu window.
	 * @param wi_colour     Colour of the parent widget.
	 * @param scroll        Dropdown menu has a scrollbar.
	 */
	DropdownWindow(Window *parent, DropDownList &&list, int selected, int button, bool instant_close, const Point &position, const Dimension &size, Colours wi_colour, bool scroll, DropDownSyncFocus sync_parent_focus)
			: Window(&_dropdown_desc), list(std::move(list))
	{
		assert(!this->list.empty());

		this->position = position;
		this->parent_wnd_class = parent->window_class;
		this->parent_wnd_num   = parent->window_number;
		this->sync_parent_focus = sync_parent_focus;

		this->CreateNestedTree();

		this->vscroll = this->GetScrollbar(WID_DM_SCROLL);

		uint items_width = size.width - (scroll ? NWidgetScrollbar::GetVerticalDimension().width : 0);
		NWidgetCore *nwi = this->GetWidget<NWidgetCore>(WID_DM_ITEMS);
		nwi->SetMinimalSizeAbsolute(items_width, size.height + WidgetDimensions::scaled.fullbevel.Vertical() * 2);
		nwi->colour = wi_colour;

		nwi = this->GetWidget<NWidgetCore>(WID_DM_SCROLL);
		nwi->colour = wi_colour;

		this->GetWidget<NWidgetStacked>(WID_DM_SHOW_SCROLL)->SetDisplayedPlane(scroll ? 0 : SZSP_NONE);

		this->FinishInitNested(0);
		CLRBITS(this->flags, WF_WHITE_BORDER);

		/* Total length of list */
		int list_height = 0;
		for (const auto &item : this->list) {
			list_height += item->Height(items_width);
		}

		/* Capacity is the average number of items visible */
		this->vscroll->SetCapacity(size.height * this->list.size() / list_height);
		this->vscroll->SetCount(this->list.size());

		this->parent_button    = button;
		this->selected_index   = selected;
		this->click_delay      = 0;
		this->drag_mode        = true;
		this->instant_close    = instant_close;
		this->scrolling_timer  = GUITimer(MILLISECONDS_PER_TICK);
	}

	void Close([[maybe_unused]] int data = 0) override
	{
		/* Make the dropdown "invisible", so it doesn't affect new window placement.
		 * Also mark it dirty in case the callback deals with the screen. (e.g. screenshots). */
		this->SetDirty();
		this->Window::Close();

		Window *w2 = FindWindowById(this->parent_wnd_class, this->parent_wnd_num);
		if (w2 != nullptr) {
			Point pt = _cursor.pos;
			pt.x -= w2->left;
			pt.y -= w2->top;
			w2->OnDropdownClose(pt, this->parent_button, this->selected_index, this->instant_close);
			if (_focused_window == this) {
				SetFocusedWindow(w2);
			}
		}
	}

	virtual Point OnInitialPosition(int16 sm_width, int16 sm_height, int window_number) override
	{
		return this->position;
	}

	/**
	 * Find the dropdown item under the cursor.
	 * @param[out] value Selected item, if function returns \c true.
	 * @return Cursor points to a dropdown item.
	 */
	bool GetDropDownItem(int &value)
	{
		if (GetWidgetFromPos(this, _cursor.pos.x - this->left, _cursor.pos.y - this->top) < 0) return false;

		const Rect &r = this->GetWidget<NWidgetBase>(WID_DM_ITEMS)->GetCurrentRect().Shrink(WidgetDimensions::scaled.fullbevel);
		int y     = _cursor.pos.y - this->top - r.top - WidgetDimensions::scaled.fullbevel.top;
		int width = r.Width();
		int pos   = this->vscroll->GetPosition();

		for (const auto &item : this->list) {
			/* Skip items that are scrolled up */
			if (--pos >= 0) continue;

			int item_height = item->Height(width);

			if (y < item_height) {
				if (item->masked || !item->Selectable()) return false;
				value = item->result;
				return true;
			}

			y -= item_height;
		}

		return false;
	}

	virtual void DrawWidget(const Rect &r, int widget) const override
	{
		if (widget != WID_DM_ITEMS) return;

		Colours colour = this->GetWidget<NWidgetCore>(widget)->colour;

		Rect ir = r.Shrink(WidgetDimensions::scaled.fullbevel).Shrink(RectPadding::zero, WidgetDimensions::scaled.fullbevel);
		int y = ir.top;
		int pos = this->vscroll->GetPosition();
		for (const auto &item : this->list) {
			int item_height = item->Height(ir.Width());

			/* Skip items that are scrolled up */
			if (--pos >= 0) continue;

			if (y + item_height - 1 <= ir.bottom) {
				bool selected = (this->selected_index == item->result);
				if (selected) GfxFillRect(ir.left, y, ir.right, y + item_height - 1, PC_BLACK);

				item->Draw({ir.left, y, ir.right, y + item_height - 1}, selected, colour);

				if (item->masked) {
					GfxFillRect(ir.left, y, ir.right, y + item_height - 1, _colour_gradient[colour][5], FILLRECT_CHECKER);
				}
			}
			y += item_height;
		}
	}

	virtual void OnClick(Point pt, int widget, int click_count) override
	{
		if (widget != WID_DM_ITEMS) return;
		int item;
		if (this->GetDropDownItem(item)) {
			this->click_delay = 4;
			this->selected_index = item;
			this->SetDirty();
		}
	}

	virtual void OnRealtimeTick(uint delta_ms) override
	{
		if (!this->scrolling_timer.Elapsed(delta_ms)) return;
		this->scrolling_timer.SetInterval(MILLISECONDS_PER_TICK);

		if (this->scrolling != 0) {
			if (this->vscroll->UpdatePosition(this->scrolling)) this->SetDirty();

			this->scrolling = 0;
		}
	}

	virtual void OnMouseLoop() override
	{
		Window *w2 = FindWindowById(this->parent_wnd_class, this->parent_wnd_num);
		if (w2 == nullptr) {
			this->Close();
			return;
		}

		if (this->click_delay != 0 && --this->click_delay == 0) {
			/* Make the dropdown "invisible", so it doesn't affect new window placement.
			 * Also mark it dirty in case the callback deals with the screen. (e.g. screenshots). */
			this->window_class = WC_INVALID;
			this->SetDirty();

			w2->OnDropdownSelect(this->parent_button, this->selected_index);
			this->Close();
			return;
		}

		if (this->drag_mode) {
			int item;

			if (!_left_button_clicked) {
				this->drag_mode = false;
				if (!this->GetDropDownItem(item)) {
					if (this->instant_close) this->Close();
					return;
				}
				this->click_delay = 2;
			} else {
				if (_cursor.pos.y <= this->top + 2) {
					/* Cursor is above the list, set scroll up */
					this->scrolling = -1;
					return;
				} else if (_cursor.pos.y >= this->top + this->height - 2) {
					/* Cursor is below list, set scroll down */
					this->scrolling = 1;
					return;
				}

				if (!this->GetDropDownItem(item)) return;
			}

			if (this->selected_index != item) {
				this->selected_index = item;
				this->SetDirty();
			}
		}
	}

	virtual void OnFocus(Window *previously_focused_window) override
	{
		if (this->sync_parent_focus & DDSF_RECV_FOCUS) {
			Window *parent = FindWindowById(this->parent_wnd_class, this->parent_wnd_num);
			if (parent) parent->OnFocus(previously_focused_window);
		}
	}

	virtual void OnFocusLost(bool closing, Window *newly_focused_window) override
	{
		if (this->sync_parent_focus & DDSF_LOST_FOCUS) {
			Window *parent = FindWindowById(this->parent_wnd_class, this->parent_wnd_num);
			if (parent) parent->OnFocusLost(false, newly_focused_window);
		}
	}
};

/**
 * Show a drop down list.
 * @param w        Parent window for the list.
 * @param list     Prepopulated DropDownList.
 * @param selected The initially selected list item.
 * @param button   The widget which is passed to Window::OnDropdownSelect and OnDropdownClose.
 *                 Unless you override those functions, this should be then widget index of the dropdown button.
 * @param wi_rect  Coord of the parent drop down button, used to position the dropdown menu.
 * @param instant_close Set to true if releasing mouse button should close the
 *                      list regardless of where the cursor is.
 */
void ShowDropDownListAt(Window *w, DropDownList &&list, int selected, int button, Rect wi_rect, Colours wi_colour, bool instant_close, DropDownSyncFocus sync_parent_focus)
{
	CloseWindowById(WC_DROPDOWN_MENU, 0);

	/* The preferred position is just below the dropdown calling widget */
	int top = w->top + wi_rect.bottom + 1;

	/* The preferred width equals the calling widget */
	uint width = wi_rect.Width();

	/* Longest item in the list */
	uint max_item_width = 0;

	/* Total height of list */
	uint height = 0;

	for (const auto &item : list) {
		height += item->Height(width);
		max_item_width = std::max(max_item_width, item->Width());
	}

	max_item_width += WidgetDimensions::scaled.fullbevel.Horizontal();

	/* Scrollbar needed? */
	bool scroll = false;

	/* Is it better to place the dropdown above the widget? */
	bool above = false;

	/* Available height below (or above, if the dropdown is placed above the widget). */
	uint available_height = std::max(GetMainViewBottom() - top - (int)WidgetDimensions::scaled.fullbevel.Vertical() * 2, 0);

	/* If the dropdown doesn't fully fit below the widget... */
	if (height > available_height) {

		uint available_height_above = std::max(w->top + wi_rect.top - GetMainViewTop() - (int)WidgetDimensions::scaled.fullbevel.Vertical() * 2, 0);

		/* Put the dropdown above if there is more available space. */
		if (available_height_above > available_height) {
			above = true;
			available_height = available_height_above;
		}

		/* If the dropdown doesn't fully fit, we need a dropdown. */
		if (height > available_height) {
			scroll = true;
			uint avg_height = height / (uint)list.size();

			/* Fit the list; create at least one row, even if there is no height available. */
			uint rows = std::max<uint>(available_height / avg_height, 1);
			height = rows * avg_height;

			/* Add space for the scrollbar. */
			max_item_width += NWidgetScrollbar::GetVerticalDimension().width;
		}

		/* Set the top position if needed. */
		if (above) {
			top = w->top + wi_rect.top - height - WidgetDimensions::scaled.fullbevel.Vertical() * 2;
		}
	}

	width = std::max(width, max_item_width);

	Point dw_pos = { w->left + (_current_text_dir == TD_RTL ? wi_rect.right + 1 - (int)width : wi_rect.left), top};
	Dimension dw_size = {width, height};
	DropdownWindow *dropdown = new DropdownWindow(w, std::move(list), selected, button, instant_close, dw_pos, dw_size, wi_colour, scroll, sync_parent_focus);

	/* The dropdown starts scrolling downwards when opening it towards
	 * the top and holding down the mouse button. It can be fooled by
	 * opening the dropdown scrolled to the very bottom.  */
	if (above && scroll) dropdown->vscroll->UpdatePosition(INT_MAX);
}

/**
 * Show a drop down list.
 * @param w        Parent window for the list.
 * @param list     Prepopulated DropDownList.
 * @param selected The initially selected list item.
 * @param button   The widget within the parent window that is used to determine
 *                 the list's location.
 * @param width    Override the minimum width determined by the selected widget and list contents.
 * @param instant_close Set to true if releasing mouse button should close the
 *                      list regardless of where the cursor is.
 */
void ShowDropDownList(Window *w, DropDownList &&list, int selected, int button, uint width, bool instant_close, DropDownSyncFocus sync_parent_focus)
{
	/* Our parent's button widget is used to determine where to place the drop
	 * down list window. */
	NWidgetCore *nwi = w->GetWidget<NWidgetCore>(button);
	Rect wi_rect      = nwi->GetCurrentRect();
	Colours wi_colour = nwi->colour;

	if ((nwi->type & WWT_MASK) == NWID_BUTTON_DROPDOWN) {
		nwi->disp_flags |= ND_DROPDOWN_ACTIVE;
	} else {
		w->LowerWidget(button);
	}
	w->SetWidgetDirty(button);

	if (width != 0) {
		if (_current_text_dir == TD_RTL) {
			wi_rect.left = wi_rect.right + 1 - ScaleGUITrad(width);
		} else {
			wi_rect.right = wi_rect.left + ScaleGUITrad(width) - 1;
		}
	}

	ShowDropDownListAt(w, std::move(list), selected, button, wi_rect, wi_colour, instant_close, sync_parent_focus);
}

/**
 * Show a dropdown menu window near a widget of the parent window.
 * The result code of the items is their index in the \a strings list.
 * @param w             Parent window that wants the dropdown menu.
 * @param strings       Menu list, end with #INVALID_STRING_ID
 * @param selected      Index of initial selected item.
 * @param button        Button widget number of the parent window \a w that wants the dropdown menu.
 * @param disabled_mask Bitmask for disabled items (items with their bit set are displayed, but not selectable in the dropdown list).
 * @param hidden_mask   Bitmask for hidden items (items with their bit set are not copied to the dropdown list).
 * @param width         Minimum width of the dropdown menu.
 */
void ShowDropDownMenu(Window *w, const StringID *strings, int selected, int button, uint32 disabled_mask, uint32 hidden_mask, uint width, DropDownSyncFocus sync_parent_focus)
{
	DropDownList list;

	for (uint i = 0; strings[i] != INVALID_STRING_ID; i++) {
<<<<<<< HEAD
		if (i >= 32 || !HasBit(hidden_mask, i)) {
			list.emplace_back(new DropDownListStringItem(strings[i], i, i < 32 && HasBit(disabled_mask, i)));
=======
		if (!HasBit(hidden_mask, i)) {
			list.push_back(std::make_unique<DropDownListStringItem>(strings[i], i, HasBit(disabled_mask, i)));
>>>>>>> 37f84b73
		}
	}

	if (!list.empty()) ShowDropDownList(w, std::move(list), selected, button, width, false, sync_parent_focus);
}

/**
 * Delete the drop-down menu from window \a pw
 * @param pw Parent window of the drop-down menu window
 * @return Parent widget number if the drop-down was found and closed, \c -1 if the window was not found.
 */
int HideDropDownMenu(Window *pw)
{
	for (Window *w : Window::IterateFromBack()) {
		if (w->window_class != WC_DROPDOWN_MENU) continue;

		DropdownWindow *dw = dynamic_cast<DropdownWindow*>(w);
		assert(dw != nullptr);
		if (pw->window_class == dw->parent_wnd_class &&
				pw->window_number == dw->parent_wnd_num) {
			int parent_button = dw->parent_button;
			dw->Close();
			return parent_button;
		}
	}

	return -1;
}

void GetParentWindowInfo(Window *w, WindowClass &parent_wc, WindowNumber &parent_wn)
{
	DropdownWindow *dw = dynamic_cast<DropdownWindow*>(w);
	assert(dw != nullptr);
	parent_wc = dw->parent_wnd_class;
	parent_wn = dw->parent_wnd_num;
}<|MERGE_RESOLUTION|>--- conflicted
+++ resolved
@@ -492,13 +492,8 @@
 	DropDownList list;
 
 	for (uint i = 0; strings[i] != INVALID_STRING_ID; i++) {
-<<<<<<< HEAD
 		if (i >= 32 || !HasBit(hidden_mask, i)) {
-			list.emplace_back(new DropDownListStringItem(strings[i], i, i < 32 && HasBit(disabled_mask, i)));
-=======
-		if (!HasBit(hidden_mask, i)) {
-			list.push_back(std::make_unique<DropDownListStringItem>(strings[i], i, HasBit(disabled_mask, i)));
->>>>>>> 37f84b73
+			list.push_back(std::make_unique<DropDownListStringItem>(strings[i], i, i < 32 && HasBit(disabled_mask, i)));
 		}
 	}
 
