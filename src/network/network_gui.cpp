--- conflicted
+++ resolved
@@ -394,32 +394,17 @@
 			if (const NWidgetBase *nwid = this->GetWidget<NWidgetBase>(WID_NG_DATE); nwid->current_x != 0) {
 				/* current date */
 				Rect date = nwid->GetCurrentRect();
-<<<<<<< HEAD
 				CalTime::YearMonthDay ymd = CalTime::ConvertDateToYMD(cur_item->info.calendar_date);
-				SetDParam(0, ymd.year);
-				DrawString(date.left, date.right, y + text_y_offset, STR_JUST_INT, TC_BLACK, SA_HOR_CENTER);
-=======
-				TimerGameCalendar::YearMonthDay ymd = TimerGameCalendar::ConvertDateToYMD(cur_item->info.calendar_date);
-				DrawString(date.left, date.right, y + text_y_offset,
-					GetString(STR_JUST_INT, ymd.year),
-					TC_BLACK, SA_HOR_CENTER);
->>>>>>> 23ba18ad
+				DrawString(date.left, date.right, y + text_y_offset, GetString(STR_JUST_INT, ymd.year), TC_BLACK, SA_HOR_CENTER);
 			}
 
 			if (const NWidgetBase *nwid = this->GetWidget<NWidgetBase>(WID_NG_YEARS); nwid->current_x != 0) {
 				/* play time */
 				Rect years = nwid->GetCurrentRect();
-<<<<<<< HEAD
 				const auto play_time = cur_item->info.ticks_playing / TICKS_PER_SECOND;
-				SetDParam(0, play_time / 60 / 60);
-				SetDParam(1, (play_time / 60) % 60);
-				DrawString(years.left, years.right, y + text_y_offset, STR_NETWORK_SERVER_LIST_PLAY_TIME_SHORT, TC_BLACK, SA_HOR_CENTER);
-=======
-				const auto play_time = cur_item->info.ticks_playing / Ticks::TICKS_PER_SECOND;
 				DrawString(years.left, years.right, y + text_y_offset,
 					GetString(STR_NETWORK_SERVER_LIST_PLAY_TIME_SHORT, play_time / 60 / 60, (play_time / 60) % 60),
 					TC_BLACK, SA_HOR_CENTER);
->>>>>>> 23ba18ad
 			}
 
 			/* Set top and bottom of info rect to current row. */
@@ -674,15 +659,8 @@
 
 			tr.top = DrawStringMultiLine(tr, GetString(STR_NETWORK_SERVER_LIST_CURRENT_DATE, sel->info.calendar_date)); // current date
 
-<<<<<<< HEAD
 			const auto play_time = sel->info.ticks_playing / TICKS_PER_SECOND;
-			SetDParam(0, play_time / 60 / 60);
-			SetDParam(1, (play_time / 60) % 60);
-			tr.top = DrawStringMultiLine(tr, STR_NETWORK_SERVER_LIST_PLAY_TIME); // play time
-=======
-			const auto play_time = sel->info.ticks_playing / Ticks::TICKS_PER_SECOND;
 			tr.top = DrawStringMultiLine(tr, GetString(STR_NETWORK_SERVER_LIST_PLAY_TIME, play_time / 60 / 60, (play_time / 60) % 60)); // play time
->>>>>>> 23ba18ad
 
 			if (sel->info.gamescript_version != -1) {
 				tr.top = DrawStringMultiLine(tr, GetString(STR_NETWORK_SERVER_LIST_GAMESCRIPT, sel->info.gamescript_name, sel->info.gamescript_version)); // gamescript name and version
