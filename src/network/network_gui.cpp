/*
 * This file is part of OpenTTD.
 * OpenTTD is free software; you can redistribute it and/or modify it under the terms of the GNU General Public License as published by the Free Software Foundation, version 2.
 * OpenTTD is distributed in the hope that it will be useful, but WITHOUT ANY WARRANTY; without even the implied warranty of MERCHANTABILITY or FITNESS FOR A PARTICULAR PURPOSE.
 * See the GNU General Public License for more details. You should have received a copy of the GNU General Public License along with OpenTTD. If not, see <http://www.gnu.org/licenses/>.
 */

/** @file network_gui.cpp Implementation of the Network related GUIs. */

#include "../stdafx.h"
#include "../strings_func.h"
#include "../date_func.h"
#include "../fios.h"
#include "network_client.h"
#include "network_gui.h"
#include "network_gamelist.h"
#include "network.h"
#include "network_base.h"
#include "network_content.h"
#include "network_server.h"
#include "network_coordinator.h"
#include "network_survey.h"
#include "../gui.h"
#include "network_udp.h"
#include "../window_func.h"
#include "../gfx_func.h"
#include "../dropdown_type.h"
#include "../dropdown_func.h"
#include "../querystring_gui.h"
#include "../sortlist_type.h"
#include "../company_func.h"
#include "../company_cmd.h"
#include "../command_func.h"
#include "../core/geometry_func.hpp"
#include "../genworld.h"
#include "../map_type.h"
#include "../newgrf.h"
#include "../error.h"
#include "../guitimer_func.h"
#include "../zoom_func.h"
#include "../sprite.h"
#include "../settings_internal.h"
#include "../textfile_gui.h"
#include "../timer/timer_game_tick.h"

#include "../widgets/network_widget.h"

#include "table/strings.h"
#include "../table/sprites.h"

#include "../stringfilter_type.h"

#ifdef __EMSCRIPTEN__
#	include <emscripten.h>
#endif

#include <map>

#include "../safeguards.h"

static void ShowNetworkStartServerWindow();

static const int NETWORK_LIST_REFRESH_DELAY = 30; ///< Time, in seconds, between updates of the network list.

static ClientID _admin_client_id = INVALID_CLIENT_ID; ///< For what client a confirmation window is open.
static CompanyID _admin_company_id = CompanyID::Invalid(); ///< For what company a confirmation window is open.

/**
 * Update the network new window because a new server is
 * found on the network.
 */
void UpdateNetworkGameWindow()
{
	InvalidateWindowData(WC_NETWORK_WINDOW, WN_NETWORK_WINDOW_GAME, 0);
}

static DropDownList BuildVisibilityDropDownList()
{
	DropDownList list;

	list.push_back(MakeDropDownListStringItem(STR_NETWORK_SERVER_VISIBILITY_LOCAL, SERVER_GAME_TYPE_LOCAL));
	list.push_back(MakeDropDownListStringItem(STR_NETWORK_SERVER_VISIBILITY_INVITE_ONLY, SERVER_GAME_TYPE_INVITE_ONLY));
	list.push_back(MakeDropDownListStringItem(STR_NETWORK_SERVER_VISIBILITY_PUBLIC, SERVER_GAME_TYPE_PUBLIC));

	return list;
}

typedef GUIList<NetworkGameList*, std::nullptr_t, StringFilter&> GUIGameServerList;
typedef int ServerListPosition;
static const ServerListPosition SLP_INVALID = -1;

/** Full blown container to make it behave exactly as we want :) */
class NWidgetServerListHeader : public NWidgetContainer {
	static const uint MINIMUM_NAME_WIDTH_BEFORE_NEW_HEADER = 150; ///< Minimum width before adding a new header
public:
	NWidgetServerListHeader() : NWidgetContainer(NWID_HORIZONTAL)
	{
		auto leaf = std::make_unique<NWidgetLeaf>(WWT_PUSHTXTBTN, COLOUR_WHITE, WID_NG_NAME, WidgetData{.string = STR_NETWORK_SERVER_LIST_GAME_NAME}, STR_NETWORK_SERVER_LIST_GAME_NAME_TOOLTIP);
		leaf->SetResize(1, 0);
		leaf->SetFill(1, 0);
		this->Add(std::move(leaf));

		this->Add(std::make_unique<NWidgetLeaf>(WWT_PUSHTXTBTN, COLOUR_WHITE, WID_NG_CLIENTS, WidgetData{.string = STR_NETWORK_SERVER_LIST_CLIENTS_CAPTION}, STR_NETWORK_SERVER_LIST_CLIENTS_CAPTION_TOOLTIP));
		this->Add(std::make_unique<NWidgetLeaf>(WWT_PUSHTXTBTN, COLOUR_WHITE, WID_NG_MAPSIZE, WidgetData{.string = STR_NETWORK_SERVER_LIST_MAP_SIZE_CAPTION}, STR_NETWORK_SERVER_LIST_MAP_SIZE_CAPTION_TOOLTIP));
		this->Add(std::make_unique<NWidgetLeaf>(WWT_PUSHTXTBTN, COLOUR_WHITE, WID_NG_DATE, WidgetData{.string = STR_NETWORK_SERVER_LIST_DATE_CAPTION}, STR_NETWORK_SERVER_LIST_DATE_CAPTION_TOOLTIP));
		this->Add(std::make_unique<NWidgetLeaf>(WWT_PUSHTXTBTN, COLOUR_WHITE, WID_NG_YEARS, WidgetData{.string = STR_NETWORK_SERVER_LIST_PLAY_TIME_CAPTION}, STR_NETWORK_SERVER_LIST_PLAY_TIME_CAPTION_TOOLTIP));

		leaf = std::make_unique<NWidgetLeaf>(WWT_PUSHTXTBTN, COLOUR_WHITE, WID_NG_INFO, WidgetData{.string = STR_EMPTY}, STR_NETWORK_SERVER_LIST_INFO_ICONS_TOOLTIP);
		leaf->SetFill(0, 1);
		this->Add(std::move(leaf));
	}

	void SetupSmallestSize(Window *w) override
	{
		this->smallest_y = 0; // Biggest child.
		this->fill_x = 1;
		this->fill_y = 0;
		this->resize_x = 1; // We only resize in this direction
		this->resize_y = 0; // We never resize in this direction

		/* First initialise some variables... */
		for (const auto &child_wid : this->children) {
			child_wid->SetupSmallestSize(w);
			this->smallest_y = std::max(this->smallest_y, child_wid->smallest_y + child_wid->padding.Vertical());
		}

		/* ... then in a second pass make sure the 'current' sizes are set. Won't change for most widgets. */
		for (const auto &child_wid : this->children) {
			child_wid->current_x = child_wid->smallest_x;
			child_wid->current_y = this->smallest_y;
		}

		this->smallest_x = this->children.front()->smallest_x + this->children.back()->smallest_x; // First and last are always shown, rest not
		this->ApplyAspectRatio();
	}

	void AssignSizePosition(SizingType sizing, int x, int y, uint given_width, uint given_height, bool rtl) override
	{
		assert(given_width >= this->smallest_x && given_height >= this->smallest_y);

		this->pos_x = x;
		this->pos_y = y;
		this->current_x = given_width;
		this->current_y = given_height;

		given_width -= this->children.back()->smallest_x;
		/* The first and last widget are always visible, determine which other should be visible */
		if (this->children.size() > 2) {
			auto first = std::next(std::begin(this->children));
			auto last = std::prev(std::end(this->children));
			for (auto it = first; it != last; ++it) {
				auto &child_wid = *it;
				if (given_width > ScaleGUITrad(MINIMUM_NAME_WIDTH_BEFORE_NEW_HEADER) + child_wid->smallest_x && (*std::prev(it))->current_x != 0) {
					given_width -= child_wid->smallest_x;
					child_wid->current_x = child_wid->smallest_x; /* Make visible. */
				} else {
					child_wid->current_x = 0; /* Make invisible. */
				}
			}
		}

		/* All remaining space goes to the first (name) widget */
		this->children.front()->current_x = given_width;

		/* Now assign the widgets to their rightful place */
		uint position = 0; // Place to put next child relative to origin of the container.
		auto assign_position = [&](const std::unique_ptr<NWidgetBase> &child_wid) {
			if (child_wid->current_x != 0) {
				child_wid->AssignSizePosition(sizing, x + position, y, child_wid->current_x, this->current_y, rtl);
				position += child_wid->current_x;
			}
		};

		if (rtl) {
			std::for_each(std::rbegin(this->children), std::rend(this->children), assign_position);
		} else {
			std::for_each(std::begin(this->children), std::end(this->children), assign_position);
		}
	}
};

class NetworkGameWindow : public Window {
protected:
	/* Runtime saved values */
	static Listing last_sorting;

	/* Constants for sorting servers */
	static const std::initializer_list<GUIGameServerList::SortFunction * const> sorter_funcs;
	static const std::initializer_list<GUIGameServerList::FilterFunction * const> filter_funcs;

	NetworkGameList *server = nullptr;;        ///< Selected server.
	NetworkGameList *last_joined = nullptr;;   ///< The last joined server.
	GUIGameServerList servers{};               ///< List with game servers.
	ServerListPosition list_pos = SLP_INVALID; ///< Position of the selected server.
	Scrollbar *vscroll = nullptr;              ///< Vertical scrollbar of the list of servers.
	QueryString name_editbox;                  ///< Client name editbox.
	QueryString filter_editbox;                ///< Editbox for filter on servers.
	GUITimer requery_timer{};                  ///< Timer for network requery.
	bool searched_internet = false;            ///< Did we ever press "Search Internet" button?

	Dimension lock{}; /// Dimension of lock icon.
	Dimension blot{}; /// Dimension of compatibility icon.

	/**
	 * (Re)build the GUI network game list (a.k.a. this->servers) as some
	 * major change has occurred. It ensures appropriate filtering and
	 * sorting, if both or either one is enabled.
	 */
	void BuildGUINetworkGameList()
	{
		if (!this->servers.NeedRebuild()) return;

		/* Create temporary array of games to use for listing */
		this->servers.clear();

		bool found_current_server = false;
		bool found_last_joined = false;
		for (NetworkGameList *ngl = _network_game_list; ngl != nullptr; ngl = ngl->next) {
			this->servers.push_back(ngl);
			if (ngl == this->server) {
				found_current_server = true;
			}
			if (ngl == this->last_joined) {
				found_last_joined = true;
			}
		}
		/* A refresh can cause the current server to be delete; so unselect. */
		if (!found_last_joined) {
			this->last_joined = nullptr;
		}
		if (!found_current_server) {
			this->server = nullptr;
			this->list_pos = SLP_INVALID;
		}

		/* Apply the filter condition immediately, if a search string has been provided. */
		StringFilter sf;
		sf.SetFilterTerm(this->filter_editbox.text.GetText());

		if (!sf.IsEmpty()) {
			this->servers.SetFilterState(true);
			this->servers.Filter(sf);
		} else {
			this->servers.SetFilterState(false);
		}

		this->servers.RebuildDone();
		this->vscroll->SetCount(this->servers.size());

		/* Sort the list of network games as requested. */
		this->servers.Sort();
		this->UpdateListPos();
	}

	/** Sort servers by name. */
	static bool NGameNameSorter(NetworkGameList * const &a, NetworkGameList * const &b)
	{
		int r = StrNaturalCompare(a->info.server_name, b->info.server_name, true); // Sort by name (natural sorting).
		if (r == 0) r = a->connection_string.compare(b->connection_string);

		return r < 0;
	}

	/**
	 * Sort servers by the amount of clients online on a
	 * server. If the two servers have the same amount, the one with the
	 * higher maximum is preferred.
	 */
	static bool NGameClientSorter(NetworkGameList * const &a, NetworkGameList * const &b)
	{
		/* Reverse as per default we are interested in most-clients first */
		int r = a->info.clients_on - b->info.clients_on;

		if (r == 0) r = a->info.clients_max - b->info.clients_max;
		if (r == 0) return NGameNameSorter(a, b);

		return r < 0;
	}

	/** Sort servers by map size */
	static bool NGameMapSizeSorter(NetworkGameList * const &a, NetworkGameList * const &b)
	{
		/* Sort by the area of the map. */
		int r = (a->info.map_height) * (a->info.map_width) - (b->info.map_height) * (b->info.map_width);

		if (r == 0) r = a->info.map_width - b->info.map_width;
		return (r != 0) ? r < 0 : NGameClientSorter(a, b);
	}

	/** Sort servers by calendar date. */
	static bool NGameCalendarDateSorter(NetworkGameList * const &a, NetworkGameList * const &b)
	{
		auto r = a->info.calendar_date - b->info.calendar_date;
		return (r != 0) ? r < 0 : NGameClientSorter(a, b);
	}

	/** Sort servers by the number of ticks the game is running. */
	static bool NGameTicksPlayingSorter(NetworkGameList * const &a, NetworkGameList * const &b)
	{
		if (a->info.ticks_playing == b->info.ticks_playing) {
			return NGameClientSorter(a, b);
		}
		return a->info.ticks_playing < b->info.ticks_playing;
	}

	/**
	 * Sort servers by joinability. If both servers are the
	 * same, prefer the non-passworded server first.
	 */
	static bool NGameAllowedSorter(NetworkGameList * const &a, NetworkGameList * const &b)
	{
		/* The servers we do not know anything about (the ones that did not reply) should be at the bottom) */
		int r = a->info.server_revision.empty() - b->info.server_revision.empty();

		/* Reverse default as we are interested in version-compatible clients first */
		if (r == 0) r = b->info.version_compatible - a->info.version_compatible;
		/* The version-compatible ones are then sorted with NewGRF compatible first, incompatible last */
		if (r == 0) r = b->info.compatible - a->info.compatible;
		/* Passworded servers should be below unpassworded servers */
		if (r == 0) r = a->info.use_password - b->info.use_password;

		/* Finally sort on the number of clients of the server in reverse order. */
		return (r != 0) ? r < 0 : NGameClientSorter(b, a);
	}

	/** Sort the server list */
	void SortNetworkGameList()
	{
		if (this->servers.Sort()) this->UpdateListPos();
	}

	/** Set this->list_pos to match this->server */
	void UpdateListPos()
	{
		auto it = std::ranges::find(this->servers, this->server);
		if (it == std::end(this->servers)) {
			this->list_pos = SLP_INVALID;
		} else {
			this->list_pos = static_cast<ServerListPosition>(std::distance(std::begin(this->servers), it));
		}
	}

	static bool NGameSearchFilter(NetworkGameList * const *item, StringFilter &sf)
	{
		assert(item != nullptr);
		assert((*item) != nullptr);

		sf.ResetState();
		sf.AddLine((*item)->info.server_name);
		return sf.GetState();
	}

	/**
	 * Draw a single server line.
	 * @param cur_item  the server to draw.
	 * @param y         from where to draw?
	 * @param highlight does the line need to be highlighted?
	 */
	void DrawServerLine(const NetworkGameList *cur_item, int y, bool highlight) const
	{
		Rect name = this->GetWidget<NWidgetBase>(WID_NG_NAME)->GetCurrentRect();
		Rect info = this->GetWidget<NWidgetBase>(WID_NG_INFO)->GetCurrentRect();

		/* show highlighted item with a different colour */
		if (highlight) {
			Rect r = {std::min(name.left, info.left), y, std::max(name.right, info.right), y + (int)this->resize.step_height - 1};
			GfxFillRect(r.Shrink(WidgetDimensions::scaled.bevel), PC_GREY);
		}

		/* Offset to vertically position text. */
		int text_y_offset = WidgetDimensions::scaled.matrix.top + (this->resize.step_height - WidgetDimensions::scaled.matrix.Vertical() - GetCharacterHeight(FS_NORMAL)) / 2;

		info = info.Shrink(WidgetDimensions::scaled.framerect);
		name = name.Shrink(WidgetDimensions::scaled.framerect);
		DrawString(name.left, name.right, y + text_y_offset, cur_item->info.server_name, TC_BLACK);

		/* only draw details if the server is online */
		if (cur_item->status == NGLS_ONLINE) {
			if (const NWidgetBase *nwid = this->GetWidget<NWidgetBase>(WID_NG_CLIENTS); nwid->current_x != 0) {
				Rect clients = nwid->GetCurrentRect();
				DrawString(clients.left, clients.right, y + text_y_offset,
					GetString(STR_NETWORK_SERVER_LIST_GENERAL_ONLINE, cur_item->info.clients_on, cur_item->info.clients_max, cur_item->info.companies_on, cur_item->info.companies_max),
					TC_FROMSTRING, SA_HOR_CENTER);
			}

			if (const NWidgetBase *nwid = this->GetWidget<NWidgetBase>(WID_NG_MAPSIZE); nwid->current_x != 0) {
				/* map size */
				Rect mapsize = nwid->GetCurrentRect();
				DrawString(mapsize.left, mapsize.right, y + text_y_offset,
					GetString(STR_NETWORK_SERVER_LIST_MAP_SIZE_SHORT, cur_item->info.map_width, cur_item->info.map_height),
					TC_FROMSTRING, SA_HOR_CENTER);
			}

			if (const NWidgetBase *nwid = this->GetWidget<NWidgetBase>(WID_NG_DATE); nwid->current_x != 0) {
				/* current date */
				Rect date = nwid->GetCurrentRect();
				CalTime::YearMonthDay ymd = CalTime::ConvertDateToYMD(cur_item->info.calendar_date);
				DrawString(date.left, date.right, y + text_y_offset, GetString(STR_JUST_INT, ymd.year), TC_BLACK, SA_HOR_CENTER);
			}

			if (const NWidgetBase *nwid = this->GetWidget<NWidgetBase>(WID_NG_YEARS); nwid->current_x != 0) {
				/* play time */
				Rect years = nwid->GetCurrentRect();
				const auto play_time = cur_item->info.ticks_playing / TICKS_PER_SECOND;
				DrawString(years.left, years.right, y + text_y_offset,
					GetString(STR_NETWORK_SERVER_LIST_PLAY_TIME_SHORT, play_time / 60 / 60, (play_time / 60) % 60),
					TC_BLACK, SA_HOR_CENTER);
			}

			/* Set top and bottom of info rect to current row. */
			info.top = y;
			info.bottom = y + this->resize.step_height - 1;

			bool rtl = _current_text_dir == TD_RTL;

			/* draw a lock if the server is password protected */
			if (cur_item->info.use_password) DrawSpriteIgnorePadding(SPR_LOCK, PAL_NONE, info.WithWidth(this->lock.width, rtl), SA_CENTER);

			/* draw red or green icon, depending on compatibility with server */
			PaletteID pal = cur_item->info.compatible ? PALETTE_TO_GREEN : (cur_item->info.version_compatible ? PALETTE_TO_YELLOW : PALETTE_TO_RED);
			DrawSpriteIgnorePadding(SPR_BLOT, pal, info.WithWidth(this->blot.width, !rtl), SA_CENTER);
		}
	}

	/**
	 * Scroll the list up or down to the currently selected server.
	 * If the server is below the currently displayed servers, it will
	 * scroll down an amount so that the server appears at the bottom.
	 * If the server is above the currently displayed servers, it will
	 * scroll up so that the server appears at the top.
	 */
	void ScrollToSelectedServer()
	{
		if (this->list_pos == SLP_INVALID) return; // no server selected
		this->vscroll->ScrollTowards(this->list_pos);
	}

public:
	NetworkGameWindow(WindowDesc &desc) : Window(desc), name_editbox(NETWORK_CLIENT_NAME_LENGTH), filter_editbox(120)
	{
		this->CreateNestedTree();
		this->vscroll = this->GetScrollbar(WID_NG_SCROLLBAR);
		this->FinishInitNested(WN_NETWORK_WINDOW_GAME);

		this->querystrings[WID_NG_CLIENT] = &this->name_editbox;
		this->name_editbox.text.Assign(_settings_client.network.client_name);

		this->querystrings[WID_NG_FILTER] = &this->filter_editbox;
		this->filter_editbox.cancel_button = QueryString::ACTION_CLEAR;
		this->SetFocusedWidget(WID_NG_FILTER);

		/* As the Game Coordinator doesn't support "websocket" servers yet, we
		 * let "os/emscripten/pre.js" hardcode a list of servers people can
		 * join. This means the serverlist is curated for now, but it is the
		 * best we can offer. */
#ifdef __EMSCRIPTEN__
		EM_ASM(if (window["openttd_server_list"]) openttd_server_list());
#endif

		this->last_joined = NetworkAddServer(_settings_client.network.last_joined, false);
		this->server = this->last_joined;

		this->requery_timer.SetInterval(NETWORK_LIST_REFRESH_DELAY * 1000);

		this->servers.SetListing(this->last_sorting);
		this->servers.SetSortFuncs(NetworkGameWindow::sorter_funcs);
		this->servers.SetFilterFuncs(NetworkGameWindow::filter_funcs);
		this->servers.ForceRebuild();
	}

	void Close(int data = 0) override
	{
		this->last_sorting = this->servers.GetListing();
		this->Window::Close();
	}

	void OnInit() override
	{
		this->lock = GetScaledSpriteSize(SPR_LOCK);
		this->blot = GetScaledSpriteSize(SPR_BLOT);
	}

	void UpdateWidgetSize(WidgetID widget, Dimension &size, [[maybe_unused]] const Dimension &padding, [[maybe_unused]] Dimension &fill, [[maybe_unused]] Dimension &resize) override
	{
		switch (widget) {
			case WID_NG_MATRIX:
				resize.height = std::max(GetSpriteSize(SPR_BLOT).height, (uint)GetCharacterHeight(FS_NORMAL)) + padding.height;
				fill.height = resize.height;
				size.height = 12 * resize.height;
				break;

			case WID_NG_LASTJOINED:
				size.height = std::max(GetSpriteSize(SPR_BLOT).height, (uint)GetCharacterHeight(FS_NORMAL)) + WidgetDimensions::scaled.matrix.Vertical();
				break;

			case WID_NG_LASTJOINED_SPACER:
				size.width = NWidgetScrollbar::GetVerticalDimension().width;
				break;

			case WID_NG_NAME:
				size.width += 2 * Window::SortButtonWidth(); // Make space for the arrow
				break;

			case WID_NG_CLIENTS: {
				size.width += 2 * Window::SortButtonWidth(); // Make space for the arrow
				auto max_clients = GetParamMaxValue(MAX_CLIENTS);
				auto max_companies = GetParamMaxValue(MAX_COMPANIES);
				size = maxdim(size, GetStringBoundingBox(GetString(STR_NETWORK_SERVER_LIST_GENERAL_ONLINE, max_clients, max_clients, max_companies, max_companies)));
				break;
			}

			case WID_NG_MAPSIZE: {
				size.width += 2 * Window::SortButtonWidth(); // Make space for the arrow
				auto max_map_size = GetParamMaxValue(0, MAX_MAP_SIZE);
				size = maxdim(size, GetStringBoundingBox(GetString(STR_NETWORK_SERVER_LIST_MAP_SIZE_SHORT, max_map_size, max_map_size)));
				break;
			}

			case WID_NG_DATE:
			case WID_NG_YEARS:
				size.width += 2 * Window::SortButtonWidth(); // Make space for the arrow
				size = maxdim(size, GetStringBoundingBox(GetString(STR_JUST_INT, GetParamMaxValue(5))));
				break;

			case WID_NG_INFO:
				size.width = this->lock.width + WidgetDimensions::scaled.hsep_normal + this->blot.width + padding.width;
				size.height = std::max(this->lock.height, this->blot.height) + padding.height;
				break;
		}
	}

	void DrawWidget(const Rect &r, WidgetID widget) const override
	{
		switch (widget) {
			case WID_NG_MATRIX: {
				uint16_t y = r.top;

				auto [first, last] = this->vscroll->GetVisibleRangeIterators(this->servers);
				for (auto it = first; it != last; ++it) {
					const NetworkGameList *ngl = *it;
					this->DrawServerLine(ngl, y, ngl == this->server);
					y += this->resize.step_height;
				}
				break;
			}

			case WID_NG_LASTJOINED:
				/* Draw the last joined server, if any */
				if (this->last_joined != nullptr) this->DrawServerLine(this->last_joined, r.top, this->last_joined == this->server);
				break;

			case WID_NG_DETAILS:
				this->DrawDetails(r);
				break;

			case WID_NG_NAME:
			case WID_NG_CLIENTS:
			case WID_NG_MAPSIZE:
			case WID_NG_DATE:
			case WID_NG_YEARS:
			case WID_NG_INFO:
				if (widget - WID_NG_NAME == this->servers.SortType()) this->DrawSortButtonState(widget, this->servers.IsDescSortOrder() ? SBS_DOWN : SBS_UP);
				break;
		}
	}


	void OnPaint() override
	{
		if (this->servers.NeedRebuild()) {
			this->BuildGUINetworkGameList();
		}
		if (this->servers.NeedResort()) {
			this->SortNetworkGameList();
		}

		NetworkGameList *sel = this->server;
		/* 'Refresh' button invisible if no server selected */
		this->SetWidgetDisabledState(WID_NG_REFRESH, sel == nullptr);
		/* 'Join' button disabling conditions */
		this->SetWidgetDisabledState(WID_NG_JOIN, sel == nullptr || // no Selected Server
				sel->status != NGLS_ONLINE || // Server offline
				sel->info.clients_on >= sel->info.clients_max || // Server full
				!sel->info.compatible); // Revision mismatch

		this->SetWidgetLoweredState(WID_NG_REFRESH, sel != nullptr && sel->refreshing);

		/* 'NewGRF Settings' button invisible if no NewGRF is used */
		bool changed = false;
		changed |= this->GetWidget<NWidgetStacked>(WID_NG_NEWGRF_SEL)->SetDisplayedPlane(sel == nullptr || sel->status != NGLS_ONLINE || sel->info.grfconfig.empty() ? SZSP_NONE : 0);
		changed |= this->GetWidget<NWidgetStacked>(WID_NG_NEWGRF_MISSING_SEL)->SetDisplayedPlane(sel == nullptr || sel->status != NGLS_ONLINE || sel->info.grfconfig.empty() || !sel->info.version_compatible || sel->info.compatible ? SZSP_NONE : 0);
		if (changed) {
			this->ReInit();
			return;
		}

#ifdef __EMSCRIPTEN__
		this->SetWidgetDisabledState(WID_NG_SEARCH_INTERNET, true);
		this->SetWidgetDisabledState(WID_NG_SEARCH_LAN, true);
		this->SetWidgetDisabledState(WID_NG_ADD, true);
		this->SetWidgetDisabledState(WID_NG_START, true);
#endif

		this->DrawWidgets();
	}

	StringID GetHeaderString() const
	{
		if (this->server == nullptr) return STR_NETWORK_SERVER_LIST_GAME_INFO;
		switch (this->server->status) {
			case NGLS_OFFLINE: return STR_NETWORK_SERVER_LIST_SERVER_OFFLINE;
			case NGLS_ONLINE: return STR_NETWORK_SERVER_LIST_GAME_INFO;
			case NGLS_FULL: return STR_NETWORK_SERVER_LIST_SERVER_FULL;
			case NGLS_BANNED: return STR_NETWORK_SERVER_LIST_SERVER_BANNED;
			case NGLS_TOO_OLD: return STR_NETWORK_SERVER_LIST_SERVER_TOO_OLD;
			default: NOT_REACHED();
		}
	}

	void DrawDetails(const Rect &r) const
	{
		NetworkGameList *sel = this->server;

		Rect tr = r.Shrink(WidgetDimensions::scaled.frametext);
		StringID header_msg = this->GetHeaderString();
		int header_height = GetStringHeight(header_msg, tr.Width()) +
				(sel == nullptr ? 0 : GetStringHeight(sel->info.server_name, tr.Width())) +
				WidgetDimensions::scaled.frametext.Vertical();

		/* Height for the title banner */
		Rect hr = r.WithHeight(header_height).Shrink(WidgetDimensions::scaled.frametext);
		tr.top += header_height;

		/* Draw the right menu */
		/* Create the nice grayish rectangle at the details top */
		GfxFillRect(r.WithHeight(header_height).Shrink(WidgetDimensions::scaled.bevel), PC_DARK_BLUE);
		hr.top = DrawStringMultiLine(hr, header_msg, TC_FROMSTRING, SA_HOR_CENTER);
		if (sel == nullptr) return;

		hr.top = DrawStringMultiLine(hr, sel->info.server_name, TC_ORANGE, SA_HOR_CENTER); // game name
		if (sel->status != NGLS_ONLINE) {
			tr.top = DrawStringMultiLine(tr, header_msg, TC_FROMSTRING, SA_HOR_CENTER);
		} else { // show game info
			tr.top = DrawStringMultiLine(tr, GetString(STR_NETWORK_SERVER_LIST_CLIENTS, sel->info.clients_on, sel->info.clients_max, sel->info.companies_on, sel->info.companies_max));

			tr.top = DrawStringMultiLine(tr, GetString(STR_NETWORK_SERVER_LIST_LANDSCAPE, STR_CLIMATE_TEMPERATE_LANDSCAPE + to_underlying(sel->info.landscape))); // landscape

			tr.top = DrawStringMultiLine(tr, GetString(STR_NETWORK_SERVER_LIST_MAP_SIZE, sel->info.map_width, sel->info.map_height)); // map size

			tr.top = DrawStringMultiLine(tr, GetString(STR_NETWORK_SERVER_LIST_SERVER_VERSION, sel->info.server_revision)); // server version

			StringID invite_or_address = sel->connection_string.starts_with("+") ? STR_NETWORK_SERVER_LIST_INVITE_CODE : STR_NETWORK_SERVER_LIST_SERVER_ADDRESS;
			tr.top = DrawStringMultiLine(tr, GetString(invite_or_address, sel->connection_string)); // server address / invite code

			tr.top = DrawStringMultiLine(tr, GetString(STR_NETWORK_SERVER_LIST_START_DATE, sel->info.calendar_start)); // start date

			tr.top = DrawStringMultiLine(tr, GetString(STR_NETWORK_SERVER_LIST_CURRENT_DATE, sel->info.calendar_date)); // current date

			const auto play_time = sel->info.ticks_playing / TICKS_PER_SECOND;
			tr.top = DrawStringMultiLine(tr, GetString(STR_NETWORK_SERVER_LIST_PLAY_TIME, play_time / 60 / 60, (play_time / 60) % 60)); // play time

			if (sel->info.gamescript_version != -1) {
				tr.top = DrawStringMultiLine(tr, GetString(STR_NETWORK_SERVER_LIST_GAMESCRIPT, sel->info.gamescript_name, sel->info.gamescript_version)); // gamescript name and version
			}

			tr.top += WidgetDimensions::scaled.vsep_wide;

			if (!sel->info.compatible) {
				DrawStringMultiLine(tr, sel->info.version_compatible ? STR_NETWORK_SERVER_LIST_GRF_MISMATCH : STR_NETWORK_SERVER_LIST_VERSION_MISMATCH, TC_FROMSTRING, SA_HOR_CENTER); // server mismatch
			} else if (sel->info.clients_on == sel->info.clients_max) {
				/* Show: server full, when clients_on == max_clients */
				DrawStringMultiLine(tr, STR_NETWORK_SERVER_LIST_SERVER_FULL, TC_FROMSTRING, SA_HOR_CENTER); // server full
			} else if (sel->info.use_password) {
				DrawStringMultiLine(tr, STR_NETWORK_SERVER_LIST_PASSWORD, TC_FROMSTRING, SA_HOR_CENTER); // password warning
			}
		}
	}

	void OnClick([[maybe_unused]] Point pt, WidgetID widget, [[maybe_unused]] int click_count) override
	{
		switch (widget) {
			case WID_NG_CANCEL: // Cancel button
				CloseWindowById(WC_NETWORK_WINDOW, WN_NETWORK_WINDOW_GAME);
				break;

			case WID_NG_NAME:    // Sort by name
			case WID_NG_CLIENTS: // Sort by connected clients
			case WID_NG_MAPSIZE: // Sort by map size
			case WID_NG_DATE:    // Sort by date
			case WID_NG_YEARS:   // Sort by years
			case WID_NG_INFO:    // Connectivity (green dot)
				if (this->servers.SortType() == widget - WID_NG_NAME) {
					this->servers.ToggleSortOrder();
					if (this->list_pos != SLP_INVALID) this->list_pos = (ServerListPosition)this->servers.size() - this->list_pos - 1;
				} else {
					this->servers.SetSortType(widget - WID_NG_NAME);
					this->servers.ForceResort();
					this->SortNetworkGameList();
				}
				this->ScrollToSelectedServer();
				this->SetDirty();
				break;

			case WID_NG_MATRIX: { // Show available network games
				auto it = this->vscroll->GetScrolledItemFromWidget(this->servers, pt.y, this, WID_NG_MATRIX);
				this->server = (it != this->servers.end()) ? *it : nullptr;
				this->list_pos = (server == nullptr) ? SLP_INVALID : it - this->servers.begin();
				this->SetDirty();

				/* FIXME the disabling should go into some InvalidateData, which is called instead of the SetDirty */
				if (click_count > 1 && !this->IsWidgetDisabled(WID_NG_JOIN)) this->OnClick(pt, WID_NG_JOIN, 1);
				break;
			}

			case WID_NG_LASTJOINED: {
				if (this->last_joined != nullptr) {
					this->server = this->last_joined;

					/* search the position of the newly selected server */
					this->UpdateListPos();
					this->ScrollToSelectedServer();
					this->SetDirty();

					/* FIXME the disabling should go into some InvalidateData, which is called instead of the SetDirty */
					if (click_count > 1 && !this->IsWidgetDisabled(WID_NG_JOIN)) this->OnClick(pt, WID_NG_JOIN, 1);
				}
				break;
			}

			case WID_NG_SEARCH_INTERNET:
				_network_coordinator_client.GetListing();
				this->searched_internet = true;
				break;

			case WID_NG_SEARCH_LAN:
				NetworkUDPSearchGame();
				break;

			case WID_NG_ADD: // Add a server
				ShowQueryString(
					_settings_client.network.connect_to_ip,
					STR_NETWORK_SERVER_LIST_ENTER_SERVER_ADDRESS,
					NETWORK_HOSTNAME_PORT_LENGTH,  // maximum number of characters including '\0'
					this, CS_ALPHANUMERAL, QueryStringFlag::AcceptUnchanged);
				break;

			case WID_NG_START: // Start server
				ShowNetworkStartServerWindow();
				break;

			case WID_NG_JOIN: // Join Game
				if (this->server != nullptr) {
					NetworkClientConnectGame(this->server->connection_string, COMPANY_SPECTATOR);
				}
				break;

			case WID_NG_REFRESH: // Refresh
				if (this->server != nullptr && !this->server->refreshing) NetworkQueryServer(this->server->connection_string);
				break;

			case WID_NG_NEWGRF: // NewGRF Settings
				if (this->server != nullptr) ShowNewGRFSettings(false, false, false, this->server->info.grfconfig);
				break;

			case WID_NG_NEWGRF_MISSING: // Find missing content online
				if (this->server != nullptr) ShowMissingContentWindow(this->server->info.grfconfig);
				break;
		}
	}

	/**
	 * Some data on this window has become invalid.
	 * @param data Information about the changed data.
	 * @param gui_scope Whether the call is done from GUI scope. You may not do everything when not in GUI scope. See #InvalidateWindowData() for details.
	 */
	void OnInvalidateData([[maybe_unused]] int data = 0, [[maybe_unused]] bool gui_scope = true) override
	{
		this->servers.ForceRebuild();
		this->SetDirty();
	}

	EventState OnKeyPress(char32_t key, uint16_t keycode) override
	{
		EventState state = ES_NOT_HANDLED;

		/* handle up, down, pageup, pagedown, home and end */
		if (this->vscroll->UpdateListPositionOnKeyPress(this->list_pos, keycode) == ES_HANDLED) {
			if (this->list_pos == SLP_INVALID) return ES_HANDLED;

			this->server = this->servers[this->list_pos];

			/* Scroll to the new server if it is outside the current range. */
			this->ScrollToSelectedServer();

			/* redraw window */
			this->SetDirty();
			return ES_HANDLED;
		}

		if (this->server != nullptr) {
			if (keycode == WKC_DELETE) { // Press 'delete' to remove servers
				NetworkGameListRemoveItem(this->server);
				if (this->server == this->last_joined) this->last_joined = nullptr;
				this->server = nullptr;
				this->list_pos = SLP_INVALID;
			}
		}

		return state;
	}

	void OnEditboxChanged(WidgetID wid) override
	{
		switch (wid) {
			case WID_NG_FILTER: {
				this->servers.ForceRebuild();
				this->BuildGUINetworkGameList();
				this->ScrollToSelectedServer();
				this->SetDirty();
				break;
			}

			case WID_NG_CLIENT:
				/* Validation of the name will happen once the user tries to join or start a game, as getting
				 * error messages while typing (e.g. when you clear the name) defeats the purpose of the check. */
				_settings_client.network.client_name = this->name_editbox.text.GetText();
				break;
		}
	}

	void OnQueryTextFinished(std::optional<std::string> str) override
	{
		if (!str.has_value() || str->empty()) return;

		_settings_client.network.connect_to_ip = std::move(*str);
		NetworkAddServer(_settings_client.network.connect_to_ip);
		NetworkRebuildHostList();
	}

	void OnResize() override
	{
		this->vscroll->SetCapacityFromWidget(this, WID_NG_MATRIX);
	}

	void OnRealtimeTick(uint delta_ms) override
	{
		if (!this->searched_internet) return;
		if (!this->requery_timer.Elapsed(delta_ms)) return;
		this->requery_timer.SetInterval(NETWORK_LIST_REFRESH_DELAY * 1000);

		_network_coordinator_client.GetListing();
	}
};

Listing NetworkGameWindow::last_sorting = {false, 5};
const std::initializer_list<GUIGameServerList::SortFunction * const> NetworkGameWindow::sorter_funcs = {
	&NGameNameSorter,
	&NGameClientSorter,
	&NGameMapSizeSorter,
	&NGameCalendarDateSorter,
	&NGameTicksPlayingSorter,
	&NGameAllowedSorter
};

const std::initializer_list<GUIGameServerList::FilterFunction * const> NetworkGameWindow::filter_funcs = {
	&NGameSearchFilter
};

static std::unique_ptr<NWidgetBase> MakeResizableHeader()
{
	return std::make_unique<NWidgetServerListHeader>();
}

static constexpr NWidgetPart _nested_network_game_widgets[] = {
	/* TOP */
	NWidget(NWID_HORIZONTAL),
		NWidget(WWT_CLOSEBOX, COLOUR_LIGHT_BLUE),
		NWidget(WWT_CAPTION, COLOUR_LIGHT_BLUE), SetStringTip(STR_NETWORK_SERVER_LIST_CAPTION, STR_TOOLTIP_WINDOW_TITLE_DRAG_THIS),
		NWidget(WWT_DEFSIZEBOX, COLOUR_LIGHT_BLUE),
	EndContainer(),
	NWidget(WWT_PANEL, COLOUR_LIGHT_BLUE, WID_NG_MAIN),
		NWidget(NWID_VERTICAL), SetPIP(0, WidgetDimensions::unscaled.vsep_wide, 0), SetPadding(WidgetDimensions::unscaled.sparse_resize),
			NWidget(NWID_HORIZONTAL), SetPIP(0, WidgetDimensions::unscaled.hsep_wide, 0),
				/* LEFT SIDE */
				NWidget(NWID_VERTICAL), SetPIP(0, WidgetDimensions::unscaled.vsep_wide, 0),
					NWidget(NWID_HORIZONTAL), SetPIP(0, WidgetDimensions::unscaled.hsep_normal, 0),
						NWidget(WWT_TEXT, INVALID_COLOUR, WID_NG_FILTER_LABEL), SetStringTip(STR_LIST_FILTER_TITLE),
						NWidget(WWT_EDITBOX, COLOUR_LIGHT_BLUE, WID_NG_FILTER), SetMinimalSize(251, 0), SetFill(1, 0), SetResize(1, 0),
											SetStringTip(STR_LIST_FILTER_OSKTITLE, STR_LIST_FILTER_TOOLTIP),
					EndContainer(),
					NWidget(NWID_HORIZONTAL),
						NWidget(NWID_VERTICAL),
							NWidgetFunction(MakeResizableHeader),
							NWidget(WWT_MATRIX, COLOUR_LIGHT_BLUE, WID_NG_MATRIX), SetResize(1, 1), SetFill(1, 0),
												SetMatrixDataTip(1, 0, STR_NETWORK_SERVER_LIST_CLICK_GAME_TO_SELECT), SetScrollbar(WID_NG_SCROLLBAR),
						EndContainer(),
						NWidget(NWID_VSCROLLBAR, COLOUR_LIGHT_BLUE, WID_NG_SCROLLBAR),
					EndContainer(),
					NWidget(NWID_VERTICAL),
						NWidget(WWT_TEXT, INVALID_COLOUR, WID_NG_LASTJOINED_LABEL), SetFill(1, 0),
											SetStringTip(STR_NETWORK_SERVER_LIST_LAST_JOINED_SERVER), SetResize(1, 0),
						NWidget(NWID_HORIZONTAL),
							NWidget(WWT_PANEL, COLOUR_LIGHT_BLUE, WID_NG_LASTJOINED), SetFill(1, 0), SetResize(1, 0),
												SetToolTip(STR_NETWORK_SERVER_LIST_CLICK_TO_SELECT_LAST_TOOLTIP),
							EndContainer(),
							NWidget(WWT_EMPTY, INVALID_COLOUR, WID_NG_LASTJOINED_SPACER), SetFill(0, 0),
						EndContainer(),
					EndContainer(),
				EndContainer(),
				/* RIGHT SIDE */
				NWidget(NWID_VERTICAL), SetPIP(0, WidgetDimensions::unscaled.vsep_wide, 0),
					NWidget(NWID_HORIZONTAL), SetPIP(0, WidgetDimensions::unscaled.hsep_normal, 0),
						NWidget(WWT_TEXT, INVALID_COLOUR, WID_NG_CLIENT_LABEL), SetStringTip(STR_NETWORK_SERVER_LIST_PLAYER_NAME),
						NWidget(WWT_EDITBOX, COLOUR_LIGHT_BLUE, WID_NG_CLIENT), SetMinimalSize(151, 0), SetFill(1, 0), SetResize(1, 0),
											SetStringTip(STR_NETWORK_SERVER_LIST_PLAYER_NAME_OSKTITLE, STR_NETWORK_SERVER_LIST_ENTER_NAME_TOOLTIP),
					EndContainer(),
					NWidget(NWID_VERTICAL, NWidContainerFlag::EqualSize), SetPIP(0, WidgetDimensions::unscaled.vsep_sparse, 0),
						NWidget(WWT_PANEL, COLOUR_LIGHT_BLUE, WID_NG_DETAILS), SetMinimalSize(140, 0), SetMinimalTextLines(15, 0), SetResize(0, 1),
						EndContainer(),
						NWidget(NWID_VERTICAL, NWidContainerFlag::EqualSize),
							NWidget(NWID_SELECTION, INVALID_COLOUR, WID_NG_NEWGRF_MISSING_SEL),
								NWidget(WWT_PUSHTXTBTN, COLOUR_WHITE, WID_NG_NEWGRF_MISSING), SetFill(1, 0), SetStringTip(STR_NEWGRF_SETTINGS_FIND_MISSING_CONTENT_BUTTON, STR_NEWGRF_SETTINGS_FIND_MISSING_CONTENT_TOOLTIP),
							EndContainer(),
							NWidget(NWID_SELECTION, INVALID_COLOUR, WID_NG_NEWGRF_SEL),
								NWidget(WWT_PUSHTXTBTN, COLOUR_WHITE, WID_NG_NEWGRF), SetFill(1, 0), SetStringTip(STR_INTRO_NEWGRF_SETTINGS),
							EndContainer(),
							NWidget(NWID_HORIZONTAL, NWidContainerFlag::EqualSize),
								NWidget(WWT_PUSHTXTBTN, COLOUR_WHITE, WID_NG_JOIN), SetFill(1, 0), SetStringTip(STR_NETWORK_SERVER_LIST_JOIN_GAME),
								NWidget(WWT_PUSHTXTBTN, COLOUR_WHITE, WID_NG_REFRESH), SetFill(1, 0), SetStringTip(STR_NETWORK_SERVER_LIST_REFRESH, STR_NETWORK_SERVER_LIST_REFRESH_TOOLTIP),
							EndContainer(),
						EndContainer(),
					EndContainer(),
				EndContainer(),
			EndContainer(),
			/* BOTTOM */
			NWidget(NWID_HORIZONTAL, NWidContainerFlag::EqualSize), SetPIP(0, WidgetDimensions::unscaled.hsep_wide, 0),
				NWidget(WWT_PUSHTXTBTN, COLOUR_WHITE, WID_NG_SEARCH_INTERNET), SetResize(1, 0), SetFill(1, 0), SetStringTip(STR_NETWORK_SERVER_LIST_SEARCH_SERVER_INTERNET, STR_NETWORK_SERVER_LIST_SEARCH_SERVER_INTERNET_TOOLTIP),
				NWidget(WWT_PUSHTXTBTN, COLOUR_WHITE, WID_NG_SEARCH_LAN), SetResize(1, 0), SetFill(1, 0), SetStringTip(STR_NETWORK_SERVER_LIST_SEARCH_SERVER_LAN, STR_NETWORK_SERVER_LIST_SEARCH_SERVER_LAN_TOOLTIP),
				NWidget(WWT_PUSHTXTBTN, COLOUR_WHITE, WID_NG_ADD), SetResize(1, 0), SetFill(1, 0), SetStringTip(STR_NETWORK_SERVER_LIST_ADD_SERVER, STR_NETWORK_SERVER_LIST_ADD_SERVER_TOOLTIP),
				NWidget(WWT_PUSHTXTBTN, COLOUR_WHITE, WID_NG_START), SetResize(1, 0), SetFill(1, 0), SetStringTip(STR_NETWORK_SERVER_LIST_START_SERVER, STR_NETWORK_SERVER_LIST_START_SERVER_TOOLTIP),
				NWidget(WWT_PUSHTXTBTN, COLOUR_WHITE, WID_NG_CANCEL), SetResize(1, 0), SetFill(1, 0), SetStringTip(STR_BUTTON_CANCEL),
			EndContainer(),
		EndContainer(),
		/* Resize button. */
		NWidget(NWID_HORIZONTAL),
			NWidget(NWID_SPACER), SetFill(1, 0), SetResize(1, 0),
			NWidget(WWT_RESIZEBOX, COLOUR_LIGHT_BLUE), SetResizeWidgetTypeTip(RWV_HIDE_BEVEL, STR_TOOLTIP_RESIZE),
		EndContainer(),
	EndContainer(),
};

static WindowDesc _network_game_window_desc(__FILE__, __LINE__,
	WDP_CENTER, "list_servers", 1000, 730,
	WC_NETWORK_WINDOW, WC_NONE,
	WindowDefaultFlag::Network,
	_nested_network_game_widgets
);

void ShowNetworkGameWindow()
{
	static bool first = true;
	CloseWindowById(WC_NETWORK_WINDOW, WN_NETWORK_WINDOW_START);

	/* Only show once */
	if (first) {
		first = false;
		/* Add all servers from the config file to our list. */
		for (const auto &iter : _network_host_list) {
			NetworkAddServer(iter);
		}
	}

	new NetworkGameWindow(_network_game_window_desc);
}

struct NetworkStartServerWindow : public Window {
	WidgetID widget_id{}; ///< The widget that has the pop-up input menu
	QueryString name_editbox; ///< Server name editbox.

	NetworkStartServerWindow(WindowDesc &desc) : Window(desc), name_editbox(NETWORK_NAME_LENGTH)
	{
		this->InitNested(WN_NETWORK_WINDOW_START);

		this->querystrings[WID_NSS_GAMENAME] = &this->name_editbox;
		this->name_editbox.text.Assign(_settings_client.network.server_name);

		this->SetFocusedWidget(WID_NSS_GAMENAME);
	}

	std::string GetWidgetString(WidgetID widget, StringID stringid) const override
	{
		switch (widget) {
			case WID_NSS_CONNTYPE_BTN:
				return GetString(STR_NETWORK_SERVER_VISIBILITY_LOCAL + _settings_client.network.server_game_type);

			case WID_NSS_CLIENTS_TXT:
				return GetString(STR_NETWORK_START_SERVER_CLIENTS_SELECT, _settings_client.network.max_clients);

			case WID_NSS_COMPANIES_TXT:
				return GetString(STR_NETWORK_START_SERVER_COMPANIES_SELECT, _settings_client.network.max_companies);

			default:
				return this->Window::GetWidgetString(widget, stringid);
		}
	}

	void UpdateWidgetSize(WidgetID widget, Dimension &size, [[maybe_unused]] const Dimension &padding, [[maybe_unused]] Dimension &fill, [[maybe_unused]] Dimension &resize) override
	{
		switch (widget) {
			case WID_NSS_CONNTYPE_BTN:
				size = maxdim(maxdim(GetStringBoundingBox(STR_NETWORK_SERVER_VISIBILITY_LOCAL), GetStringBoundingBox(STR_NETWORK_SERVER_VISIBILITY_PUBLIC)), GetStringBoundingBox(STR_NETWORK_SERVER_VISIBILITY_INVITE_ONLY));
				size.width += padding.width;
				size.height += padding.height;
				break;
		}
	}

	void DrawWidget(const Rect &r, WidgetID widget) const override
	{
		switch (widget) {
			case WID_NSS_SETPWD:
				/* If password is set, draw red '*' next to 'Set password' button. */
				if (!_settings_client.network.server_password.empty()) DrawString(r.right + WidgetDimensions::scaled.framerect.left, this->width - WidgetDimensions::scaled.framerect.right, r.top, "*", TC_RED);
		}
	}

	void OnClick([[maybe_unused]] Point pt, WidgetID widget, [[maybe_unused]] int click_count) override
	{
		switch (widget) {
			case WID_NSS_CANCEL: // Cancel button
				ShowNetworkGameWindow();
				break;

			case WID_NSS_SETPWD: // Set password button
				this->widget_id = WID_NSS_SETPWD;
				ShowQueryString(_settings_client.network.server_password, STR_NETWORK_START_SERVER_SET_PASSWORD, NETWORK_PASSWORD_LENGTH, this, CS_ALPHANUMERAL, {});
				break;

			case WID_NSS_CONNTYPE_BTN: // Connection type
				ShowDropDownList(this, BuildVisibilityDropDownList(), _settings_client.network.server_game_type, WID_NSS_CONNTYPE_BTN);
				break;

			case WID_NSS_CLIENTS_BTND:    case WID_NSS_CLIENTS_BTNU:    // Click on up/down button for number of clients
			case WID_NSS_COMPANIES_BTND:  case WID_NSS_COMPANIES_BTNU:  // Click on up/down button for number of companies
				/* Don't allow too fast scrolling. */
				if (!this->flags.Test(WindowFlag::Timeout) || this->timeout_timer <= 1) {
					this->HandleButtonClick(widget);
					this->SetDirty();
					switch (widget) {
						default: NOT_REACHED();
						case WID_NSS_CLIENTS_BTND: case WID_NSS_CLIENTS_BTNU:
							_settings_client.network.max_clients    = Clamp(_settings_client.network.max_clients    + widget - WID_NSS_CLIENTS_TXT,    2, MAX_CLIENTS);
							break;
						case WID_NSS_COMPANIES_BTND: case WID_NSS_COMPANIES_BTNU:
							_settings_client.network.max_companies  = Clamp(_settings_client.network.max_companies  + widget - WID_NSS_COMPANIES_TXT,  1, MAX_COMPANIES);
							break;
					}
				}
				_left_button_clicked = false;
				break;

			case WID_NSS_CLIENTS_TXT:    // Click on number of clients
				this->widget_id = WID_NSS_CLIENTS_TXT;
				ShowQueryString(GetString(STR_JUST_INT, _settings_client.network.max_clients), STR_NETWORK_START_SERVER_NUMBER_OF_CLIENTS,    4, this, CS_NUMERAL, {});
				break;

			case WID_NSS_COMPANIES_TXT:  // Click on number of companies
				this->widget_id = WID_NSS_COMPANIES_TXT;
				ShowQueryString(GetString(STR_JUST_INT, _settings_client.network.max_companies), STR_NETWORK_START_SERVER_NUMBER_OF_COMPANIES,  3, this, CS_NUMERAL, {});
				break;

			case WID_NSS_GENERATE_GAME: // Start game
				if (!CheckServerName()) return;
				_is_network_server = true;
				if (_ctrl_pressed) {
					StartNewGameWithoutGUI(GENERATE_NEW_SEED);
				} else {
					ShowGenerateLandscape();
				}
				break;

			case WID_NSS_LOAD_GAME:
				if (!CheckServerName()) return;
				_is_network_server = true;
				ShowSaveLoadDialog(FT_SAVEGAME, SLO_LOAD);
				break;

			case WID_NSS_PLAY_SCENARIO:
				if (!CheckServerName()) return;
				_is_network_server = true;
				ShowSaveLoadDialog(FT_SCENARIO, SLO_LOAD);
				break;

			case WID_NSS_PLAY_HEIGHTMAP:
				if (!CheckServerName()) return;
				_is_network_server = true;
				ShowSaveLoadDialog(FT_HEIGHTMAP, SLO_LOAD);
				break;
		}
	}

	void OnDropdownSelect(WidgetID widget, int index) override
	{
		switch (widget) {
			case WID_NSS_CONNTYPE_BTN:
				_settings_client.network.server_game_type = (ServerGameType)index;
				break;
			default:
				NOT_REACHED();
		}

		this->SetDirty();
	}

	bool CheckServerName()
	{
		std::string str{this->name_editbox.text.GetText()};
		if (!NetworkValidateServerName(str)) return false;

		SetSettingValue(GetSettingFromName("network.server_name")->AsStringSetting(), str);
		return true;
	}

	void OnTimeout() override
	{
		this->RaiseWidgetsWhenLowered(WID_NSS_CLIENTS_BTND, WID_NSS_CLIENTS_BTNU, WID_NSS_COMPANIES_BTND, WID_NSS_COMPANIES_BTNU);
	}

	void OnQueryTextFinished(std::optional<std::string> str) override
	{
		if (!str.has_value()) return;

		if (this->widget_id == WID_NSS_SETPWD) {
			_settings_client.network.server_password = std::move(*str);
		} else {
			int32_t value = atoi(str->c_str());
			this->SetWidgetDirty(this->widget_id);
			switch (this->widget_id) {
				default: NOT_REACHED();
				case WID_NSS_CLIENTS_TXT:    _settings_client.network.max_clients    = Clamp(value, 2, MAX_CLIENTS); break;
				case WID_NSS_COMPANIES_TXT:  _settings_client.network.max_companies  = Clamp(value, 1, MAX_COMPANIES); break;
			}
		}

		this->SetDirty();
	}
};

static constexpr NWidgetPart _nested_network_start_server_window_widgets[] = {
	NWidget(NWID_HORIZONTAL),
		NWidget(WWT_CLOSEBOX, COLOUR_LIGHT_BLUE),
		NWidget(WWT_CAPTION, COLOUR_LIGHT_BLUE), SetStringTip(STR_NETWORK_START_SERVER_CAPTION, STR_TOOLTIP_WINDOW_TITLE_DRAG_THIS),
	EndContainer(),
	NWidget(WWT_PANEL, COLOUR_LIGHT_BLUE, WID_NSS_BACKGROUND),
		NWidget(NWID_VERTICAL), SetPIP(0, WidgetDimensions::unscaled.vsep_wide, 0), SetPadding(WidgetDimensions::unscaled.sparse),
			NWidget(NWID_VERTICAL), SetPIP(0, WidgetDimensions::unscaled.vsep_sparse, 0),
				NWidget(NWID_VERTICAL), SetPIP(0, WidgetDimensions::unscaled.vsep_normal, 0),
					/* Game name widgets */
					NWidget(WWT_TEXT, INVALID_COLOUR, WID_NSS_GAMENAME_LABEL), SetFill(1, 0), SetStringTip(STR_NETWORK_START_SERVER_NEW_GAME_NAME),
					NWidget(WWT_EDITBOX, COLOUR_LIGHT_BLUE, WID_NSS_GAMENAME), SetFill(1, 0), SetStringTip(STR_NETWORK_START_SERVER_NEW_GAME_NAME_OSKTITLE, STR_NETWORK_START_SERVER_NEW_GAME_NAME_TOOLTIP),
				EndContainer(),

				NWidget(NWID_HORIZONTAL, NWidContainerFlag::EqualSize), SetPIP(0, WidgetDimensions::unscaled.hsep_wide, 0),
					NWidget(NWID_VERTICAL), SetPIP(0, WidgetDimensions::unscaled.vsep_normal, 0),
						NWidget(WWT_TEXT, INVALID_COLOUR, WID_NSS_CONNTYPE_LABEL), SetFill(1, 0), SetStringTip(STR_NETWORK_START_SERVER_VISIBILITY_LABEL),
						NWidget(WWT_DROPDOWN, COLOUR_LIGHT_BLUE, WID_NSS_CONNTYPE_BTN), SetFill(1, 0), SetToolTip(STR_NETWORK_START_SERVER_VISIBILITY_TOOLTIP),
					EndContainer(),
					NWidget(NWID_VERTICAL), SetPIP(0, WidgetDimensions::unscaled.vsep_normal, 0),
						NWidget(NWID_SPACER), SetFill(1, 1),
						NWidget(WWT_PUSHTXTBTN, COLOUR_WHITE, WID_NSS_SETPWD), SetFill(1, 0), SetStringTip(STR_NETWORK_START_SERVER_SET_PASSWORD, STR_NETWORK_START_SERVER_PASSWORD_TOOLTIP),
					EndContainer(),
				EndContainer(),

				NWidget(NWID_HORIZONTAL, NWidContainerFlag::EqualSize), SetPIP(0, WidgetDimensions::unscaled.hsep_wide, 0),
					NWidget(NWID_VERTICAL), SetPIP(0, WidgetDimensions::unscaled.vsep_normal, 0),
						NWidget(WWT_TEXT, INVALID_COLOUR, WID_NSS_CLIENTS_LABEL), SetFill(1, 0), SetStringTip(STR_NETWORK_START_SERVER_NUMBER_OF_CLIENTS),
						NWidget(NWID_HORIZONTAL),
							NWidget(WWT_IMGBTN, COLOUR_LIGHT_BLUE, WID_NSS_CLIENTS_BTND), SetAspect(WidgetDimensions::ASPECT_UP_DOWN_BUTTON), SetFill(0, 1), SetSpriteTip(SPR_ARROW_DOWN, STR_NETWORK_START_SERVER_NUMBER_OF_CLIENTS_TOOLTIP),
							NWidget(WWT_PUSHTXTBTN, COLOUR_LIGHT_BLUE, WID_NSS_CLIENTS_TXT), SetFill(1, 0), SetToolTip(STR_NETWORK_START_SERVER_NUMBER_OF_CLIENTS_TOOLTIP),
							NWidget(WWT_IMGBTN, COLOUR_LIGHT_BLUE, WID_NSS_CLIENTS_BTNU), SetAspect(WidgetDimensions::ASPECT_UP_DOWN_BUTTON), SetFill(0, 1), SetSpriteTip(SPR_ARROW_UP, STR_NETWORK_START_SERVER_NUMBER_OF_CLIENTS_TOOLTIP),
						EndContainer(),
					EndContainer(),

					NWidget(NWID_VERTICAL), SetPIP(0, WidgetDimensions::unscaled.vsep_normal, 0),
						NWidget(WWT_TEXT, INVALID_COLOUR, WID_NSS_COMPANIES_LABEL), SetFill(1, 0), SetStringTip(STR_NETWORK_START_SERVER_NUMBER_OF_COMPANIES),
						NWidget(NWID_HORIZONTAL),
							NWidget(WWT_IMGBTN, COLOUR_LIGHT_BLUE, WID_NSS_COMPANIES_BTND), SetAspect(WidgetDimensions::ASPECT_UP_DOWN_BUTTON), SetFill(0, 1), SetSpriteTip(SPR_ARROW_DOWN, STR_NETWORK_START_SERVER_NUMBER_OF_COMPANIES_TOOLTIP),
							NWidget(WWT_PUSHTXTBTN, COLOUR_LIGHT_BLUE, WID_NSS_COMPANIES_TXT), SetFill(1, 0), SetToolTip(STR_NETWORK_START_SERVER_NUMBER_OF_COMPANIES_TOOLTIP),
							NWidget(WWT_IMGBTN, COLOUR_LIGHT_BLUE, WID_NSS_COMPANIES_BTNU), SetAspect(WidgetDimensions::ASPECT_UP_DOWN_BUTTON), SetFill(0, 1), SetSpriteTip(SPR_ARROW_UP, STR_NETWORK_START_SERVER_NUMBER_OF_COMPANIES_TOOLTIP),
						EndContainer(),
					EndContainer(),
				EndContainer(),
			EndContainer(),

			NWidget(NWID_VERTICAL), SetPIP(0, WidgetDimensions::unscaled.vsep_sparse, 0),
				/* 'generate game' and 'load game' buttons */
				NWidget(NWID_HORIZONTAL, NWidContainerFlag::EqualSize), SetPIP(0, WidgetDimensions::unscaled.hsep_wide, 0),
					NWidget(WWT_PUSHTXTBTN, COLOUR_WHITE, WID_NSS_GENERATE_GAME), SetStringTip(STR_INTRO_NEW_GAME, STR_INTRO_TOOLTIP_NEW_GAME), SetFill(1, 0),
					NWidget(WWT_PUSHTXTBTN, COLOUR_WHITE, WID_NSS_LOAD_GAME), SetStringTip(STR_INTRO_LOAD_GAME, STR_INTRO_TOOLTIP_LOAD_GAME), SetFill(1, 0),
				EndContainer(),

				/* 'play scenario' and 'play heightmap' buttons */
				NWidget(NWID_HORIZONTAL, NWidContainerFlag::EqualSize), SetPIP(0, WidgetDimensions::unscaled.hsep_wide, 0),
					NWidget(WWT_PUSHTXTBTN, COLOUR_WHITE, WID_NSS_PLAY_SCENARIO), SetStringTip(STR_INTRO_PLAY_SCENARIO, STR_INTRO_TOOLTIP_PLAY_SCENARIO), SetFill(1, 0),
					NWidget(WWT_PUSHTXTBTN, COLOUR_WHITE, WID_NSS_PLAY_HEIGHTMAP), SetStringTip(STR_INTRO_PLAY_HEIGHTMAP, STR_INTRO_TOOLTIP_PLAY_HEIGHTMAP), SetFill(1, 0),
				EndContainer(),
			EndContainer(),

			NWidget(NWID_HORIZONTAL), SetPIPRatio(1, 0, 1),
				NWidget(WWT_PUSHTXTBTN, COLOUR_WHITE, WID_NSS_CANCEL), SetStringTip(STR_BUTTON_CANCEL), SetMinimalSize(128, 12),
			EndContainer(),
		EndContainer(),
	EndContainer(),
};

static WindowDesc _network_start_server_window_desc(__FILE__, __LINE__,
	WDP_CENTER, nullptr, 0, 0,
	WC_NETWORK_WINDOW, WC_NONE,
	WindowDefaultFlag::Network,
	_nested_network_start_server_window_widgets
);

static void ShowNetworkStartServerWindow()
{
	if (!NetworkValidateOurClientName()) return;

	CloseWindowById(WC_NETWORK_WINDOW, WN_NETWORK_WINDOW_GAME);

	new NetworkStartServerWindow(_network_start_server_window_desc);
}

/* The window below gives information about the connected clients
 * and also makes able to kick them (if server) and stuff like that. */

extern void DrawCompanyIcon(CompanyID cid, int x, int y);

static constexpr NWidgetPart _nested_client_list_widgets[] = {
	NWidget(NWID_HORIZONTAL),
		NWidget(WWT_CLOSEBOX, COLOUR_GREY),
		NWidget(WWT_CAPTION, COLOUR_GREY), SetStringTip(STR_NETWORK_CLIENT_LIST_CAPTION, STR_TOOLTIP_WINDOW_TITLE_DRAG_THIS),
		NWidget(WWT_DEFSIZEBOX, COLOUR_GREY),
		NWidget(WWT_STICKYBOX, COLOUR_GREY),
	EndContainer(),
	NWidget(WWT_PANEL, COLOUR_GREY),
		NWidget(NWID_VERTICAL), SetPIP(0, WidgetDimensions::unscaled.vsep_normal, 0), SetPadding(4),
			NWidget(WWT_FRAME, COLOUR_GREY), SetStringTip(STR_NETWORK_CLIENT_LIST_SERVER), SetPIP(0, WidgetDimensions::unscaled.vsep_normal, 0),
				NWidget(NWID_HORIZONTAL), SetPIP(0, WidgetDimensions::unscaled.hsep_normal, 0),
					NWidget(WWT_TEXT, INVALID_COLOUR), SetStringTip(STR_NETWORK_CLIENT_LIST_SERVER_NAME),
					NWidget(WWT_TEXT, INVALID_COLOUR, WID_CL_SERVER_NAME), SetFill(1, 0), SetResize(1, 0), SetToolTip(STR_NETWORK_CLIENT_LIST_SERVER_NAME_TOOLTIP), SetAlignment(SA_VERT_CENTER | SA_RIGHT),
					NWidget(WWT_PUSHIMGBTN, COLOUR_GREY, WID_CL_SERVER_NAME_EDIT), SetAspect(WidgetDimensions::ASPECT_RENAME), SetSpriteTip(SPR_RENAME, STR_NETWORK_CLIENT_LIST_SERVER_NAME_EDIT_TOOLTIP),
				EndContainer(),
				NWidget(NWID_SELECTION, INVALID_COLOUR, WID_CL_SERVER_SELECTOR),
					NWidget(NWID_VERTICAL), SetPIP(0, WidgetDimensions::unscaled.vsep_normal, 0),
						NWidget(NWID_HORIZONTAL), SetPIP(0, WidgetDimensions::unscaled.hsep_normal, 0),
							NWidget(WWT_TEXT, INVALID_COLOUR), SetFill(1, 0), SetResize(1, 0), SetStringTip(STR_NETWORK_CLIENT_LIST_SERVER_VISIBILITY),
							NWidget(WWT_DROPDOWN, COLOUR_GREY, WID_CL_SERVER_VISIBILITY), SetToolTip(STR_NETWORK_CLIENT_LIST_SERVER_VISIBILITY_TOOLTIP),
						EndContainer(),
						NWidget(NWID_HORIZONTAL), SetPIP(0, WidgetDimensions::unscaled.hsep_normal, 0),
							NWidget(WWT_TEXT, INVALID_COLOUR), SetStringTip(STR_NETWORK_CLIENT_LIST_SERVER_INVITE_CODE),
							NWidget(WWT_TEXT, INVALID_COLOUR, WID_CL_SERVER_INVITE_CODE), SetFill(1, 0), SetResize(1, 0), SetToolTip(STR_NETWORK_CLIENT_LIST_SERVER_INVITE_CODE_TOOLTIP), SetAlignment(SA_VERT_CENTER | SA_RIGHT),
						EndContainer(),
						NWidget(NWID_HORIZONTAL), SetPIP(0, WidgetDimensions::unscaled.hsep_normal, 0),
							NWidget(WWT_TEXT, INVALID_COLOUR), SetStringTip(STR_NETWORK_CLIENT_LIST_SERVER_CONNECTION_TYPE),
							NWidget(WWT_TEXT, INVALID_COLOUR, WID_CL_SERVER_CONNECTION_TYPE), SetFill(1, 0), SetResize(1, 0), SetToolTip(STR_NETWORK_CLIENT_LIST_SERVER_CONNECTION_TYPE_TOOLTIP), SetAlignment(SA_VERT_CENTER | SA_RIGHT),
						EndContainer(),
					EndContainer(),
				EndContainer(),
			EndContainer(),
			NWidget(WWT_FRAME, COLOUR_GREY), SetStringTip(STR_NETWORK_CLIENT_LIST_PLAYER),
				NWidget(NWID_HORIZONTAL), SetPIP(0, WidgetDimensions::unscaled.hsep_normal, 0),
					NWidget(WWT_TEXT, INVALID_COLOUR), SetStringTip(STR_NETWORK_CLIENT_LIST_PLAYER_NAME),
					NWidget(WWT_TEXT, INVALID_COLOUR, WID_CL_CLIENT_NAME), SetFill(1, 0), SetResize(1, 0), SetToolTip(STR_NETWORK_CLIENT_LIST_PLAYER_NAME_TOOLTIP), SetAlignment(SA_VERT_CENTER | SA_RIGHT),
					NWidget(WWT_PUSHIMGBTN, COLOUR_GREY, WID_CL_CLIENT_NAME_EDIT), SetAspect(WidgetDimensions::ASPECT_RENAME), SetSpriteTip(SPR_RENAME, STR_NETWORK_CLIENT_LIST_PLAYER_NAME_EDIT_TOOLTIP),
				EndContainer(),
			EndContainer(),
		EndContainer(),
	EndContainer(),
	NWidget(NWID_HORIZONTAL),
		NWidget(WWT_MATRIX, COLOUR_GREY, WID_CL_MATRIX), SetMinimalSize(180, 0), SetResize(1, 1), SetFill(1, 1), SetMatrixDataTip(1, 0), SetScrollbar(WID_CL_SCROLLBAR),
		NWidget(NWID_VSCROLLBAR, COLOUR_GREY, WID_CL_SCROLLBAR),
	EndContainer(),
	NWidget(NWID_HORIZONTAL),
		NWidget(WWT_PANEL, COLOUR_GREY),
			NWidget(WWT_TEXT, INVALID_COLOUR, WID_CL_CLIENT_COMPANY_COUNT), SetFill(1, 0), SetResize(1, 0), SetPadding(WidgetDimensions::unscaled.framerect), SetAlignment(SA_CENTER), SetToolTip(STR_NETWORK_CLIENT_LIST_CLIENT_COMPANY_COUNT_TOOLTIP),
		EndContainer(),
		NWidget(WWT_RESIZEBOX, COLOUR_GREY),
	EndContainer(),
};

static WindowDesc _client_list_desc(__FILE__, __LINE__,
	WDP_AUTO, "list_clients", 220, 300,
	WC_CLIENT_LIST, WC_NONE,
	WindowDefaultFlag::Network,
	_nested_client_list_widgets
);

/**
 * The possibly entries in a DropDown for an admin.
 * Client and companies are mixed; they just have to be unique.
 */
enum DropDownAdmin : uint8_t {
	DD_CLIENT_ADMIN_KICK,
	DD_CLIENT_ADMIN_BAN,
	DD_COMPANY_ADMIN_RESET,
	DD_COMPANY_ADMIN_UNLOCK,
};

/**
 * Callback function for admin command to kick client.
 * @param confirmed Iff the user pressed Yes.
 */
static void AdminClientKickCallback(Window *, bool confirmed)
{
	if (confirmed) NetworkServerKickClient(_admin_client_id, {});
}

/**
 * Callback function for admin command to ban client.
 * @param confirmed Iff the user pressed Yes.
 */
static void AdminClientBanCallback(Window *, bool confirmed)
{
	if (confirmed) NetworkServerKickOrBanIP(_admin_client_id, true, {});
}

/**
 * Callback function for admin command to reset company.
 * @param confirmed Iff the user pressed Yes.
 */
static void AdminCompanyResetCallback(Window *, bool confirmed)
{
	if (confirmed) {
		if (NetworkCompanyHasClients(_admin_company_id)) return;
		Command<CMD_COMPANY_CTRL>::Post(CCA_DELETE, _admin_company_id, CRR_MANUAL, INVALID_CLIENT_ID, {});
	}
}

/**
 * Callback function for admin command to unlock company.
 * @param confirmed Iff the user pressed Yes.
 */
static void AdminCompanyUnlockCallback(Window *, bool confirmed)
{
	if (confirmed) NetworkServerSetCompanyPassword(_admin_company_id, "", false);
}

/**
 * Button shown for either a company or client in the client-list.
 *
 * These buttons are dynamic and strongly depends on which company/client
 * what buttons are available. This class allows dynamically creating them
 * as the current Widget system does not.
 */
class ButtonCommon {
public:
	SpriteID sprite;   ///< The sprite to use on the button.
	StringID tooltip;  ///< The tooltip of the button.
	Colours colour;    ///< The colour of the button.
	bool disabled;     ///< Is the button disabled?
	uint height;       ///< Calculated height of the button.
	uint width;        ///< Calculated width of the button.

	ButtonCommon(SpriteID sprite, StringID tooltip, Colours colour, bool disabled = false) :
		sprite(sprite),
		tooltip(tooltip),
		colour(colour),
		disabled(disabled)
	{
		Dimension d = GetSpriteSize(sprite);
		this->height = d.height + WidgetDimensions::scaled.framerect.Vertical();
		this->width = d.width + WidgetDimensions::scaled.framerect.Horizontal();
	}
	virtual ~ButtonCommon() = default;

	/**
	 * OnClick handler for when the button is pressed.
	 */
	virtual void OnClick(struct NetworkClientListWindow *w, Point pt) = 0;
};

/**
 * Template version of Button, with callback support.
 */
template <typename T>
class Button : public ButtonCommon {
private:
	typedef void (*ButtonCallback)(struct NetworkClientListWindow *w, Point pt, T id); ///< Callback function to call on click.
	T id;                 ///< ID this button belongs to.
	ButtonCallback proc;  ///< Callback proc to call when button is pressed.

public:
	Button(SpriteID sprite, StringID tooltip, Colours colour, T id, ButtonCallback proc, bool disabled = false) :
		ButtonCommon(sprite, tooltip, colour, disabled),
		id(id),
		proc(proc)
	{
		assert(proc != nullptr);
	}

	void OnClick(struct NetworkClientListWindow *w, Point pt) override
	{
		if (this->disabled) return;

		this->proc(w, pt, this->id);
	}
};

using CompanyButton = Button<CompanyID>;
using ClientButton = Button<ClientID>;

/**
 * Main handle for clientlist
 */
struct NetworkClientListWindow : Window {
private:
	ClientListWidgets query_widget{}; ///< During a query this tracks what widget caused the query.
	CompanyID join_company = CompanyID::Invalid(); ///< During query for company password, this stores what company we wanted to join.

	ClientID dd_client_id{}; ///< During admin dropdown, track which client this was for.
	CompanyID dd_company_id = CompanyID::Invalid(); ///< During admin dropdown, track which company this was for.

	Scrollbar *vscroll = nullptr; ///< Vertical scrollbar of this window.
	uint line_height = 0; ///< Current lineheight of each entry in the matrix.
	uint line_count = 0; ///< Amount of lines in the matrix.
	int hover_index = -1; ///< Index of the current line we are hovering over, or -1 if none.
	int player_self_index = -1; ///< The line the current player is on.
	int player_host_index = -1; ///< The line the host is on.

	std::map<uint, std::vector<std::unique_ptr<ButtonCommon>>> buttons{}; ///< Per line which buttons are available.

	/**
	 * Chat button on a Company is clicked.
	 * @param w The instance of this window.
	 * @param pt The point where this button was clicked.
	 * @param company_id The company this button was assigned to.
	 */
	static void OnClickCompanyChat([[maybe_unused]] NetworkClientListWindow *w, [[maybe_unused]] Point pt, CompanyID company_id)
	{
		ShowNetworkChatQueryWindow(DESTTYPE_TEAM, company_id.base());
	}

	/**
	 * Join button on a Company is clicked.
	 * @param w The instance of this window.
	 * @param pt The point where this button was clicked.
	 * @param company_id The company this button was assigned to.
	 */
	static void OnClickCompanyJoin([[maybe_unused]] NetworkClientListWindow *w, [[maybe_unused]] Point pt, CompanyID company_id)
	{
		if (_network_server) {
			NetworkServerDoMove(CLIENT_ID_SERVER, company_id);
			MarkWholeScreenDirty();
		} else if (NetworkCompanyIsPassworded(company_id)) {
			w->query_widget = WID_CL_COMPANY_JOIN;
			w->join_company = company_id;
			ShowQueryString({}, STR_NETWORK_NEED_COMPANY_PASSWORD_CAPTION, NETWORK_PASSWORD_LENGTH, w, CS_ALPHANUMERAL, QSF_PASSWORD);
		} else {
			NetworkClientRequestMove(company_id);
		}
	}

	/**
	 * Crete new company button is clicked.
	 * @param w The instance of this window.
	 * @param pt The point where this button was clicked.
	 */
	static void OnClickCompanyNew([[maybe_unused]] NetworkClientListWindow *w, [[maybe_unused]] Point pt, CompanyID)
	{
		Command<CMD_COMPANY_CTRL>::Post(CCA_NEW, CompanyID::Invalid(), CRR_NONE, _network_own_client_id, {});
	}

	/**
	 * Admin button on a Client is clicked.
	 * @param w The instance of this window.
	 * @param pt The point where this button was clicked.
	 * @param client_id The client this button was assigned to.
	 */
	static void OnClickClientAdmin([[maybe_unused]] NetworkClientListWindow *w, [[maybe_unused]] Point pt, ClientID client_id)
	{
		DropDownList list;
		list.push_back(MakeDropDownListStringItem(STR_NETWORK_CLIENT_LIST_ADMIN_CLIENT_KICK, DD_CLIENT_ADMIN_KICK));
		list.push_back(MakeDropDownListStringItem(STR_NETWORK_CLIENT_LIST_ADMIN_CLIENT_BAN, DD_CLIENT_ADMIN_BAN));

		Rect wi_rect;
		wi_rect.left   = pt.x;
		wi_rect.right  = pt.x;
		wi_rect.top    = pt.y;
		wi_rect.bottom = pt.y;

		w->dd_client_id = client_id;
		ShowDropDownListAt(w, std::move(list), -1, WID_CL_MATRIX, wi_rect, COLOUR_GREY, DDMF_INSTANT_CLOSE);
	}

	/**
	 * Admin button on a Company is clicked.
	 * @param w The instance of this window.
	 * @param pt The point where this button was clicked.
	 * @param company_id The company this button was assigned to.
	 */
	static void OnClickCompanyAdmin([[maybe_unused]] NetworkClientListWindow *w, [[maybe_unused]] Point pt, CompanyID company_id)
	{
		DropDownList list;
		list.push_back(MakeDropDownListStringItem(STR_NETWORK_CLIENT_LIST_ADMIN_COMPANY_RESET, DD_COMPANY_ADMIN_RESET, NetworkCompanyHasClients(company_id)));
		list.push_back(MakeDropDownListStringItem(STR_NETWORK_CLIENT_LIST_ADMIN_COMPANY_UNLOCK, DD_COMPANY_ADMIN_UNLOCK, !NetworkCompanyIsPassworded(company_id)));

		Rect wi_rect;
		wi_rect.left   = pt.x;
		wi_rect.right  = pt.x;
		wi_rect.top    = pt.y;
		wi_rect.bottom = pt.y;

		w->dd_company_id = company_id;
		ShowDropDownListAt(w, std::move(list), -1, WID_CL_MATRIX, wi_rect, COLOUR_GREY, DDMF_INSTANT_CLOSE);
	}
	/**
	 * Chat button on a Client is clicked.
	 * @param w The instance of this window.
	 * @param pt The point where this button was clicked.
	 * @param client_id The client this button was assigned to.
	 */
	static void OnClickClientChat([[maybe_unused]] NetworkClientListWindow *w, [[maybe_unused]] Point pt, ClientID client_id)
	{
		ShowNetworkChatQueryWindow(DESTTYPE_CLIENT, client_id);
	}

	/**
	 * Part of RebuildList() to create the information for a single company.
	 * @param company_id The company to build the list for.
	 * @param client_playas The company the client is joined as.
	 */
	void RebuildListCompany(CompanyID company_id, CompanyID client_playas)
	{
		ButtonCommon *chat_button = new CompanyButton(SPR_CHAT, company_id == COMPANY_SPECTATOR ? STR_NETWORK_CLIENT_LIST_CHAT_SPECTATOR_TOOLTIP : STR_NETWORK_CLIENT_LIST_CHAT_COMPANY_TOOLTIP, COLOUR_ORANGE, company_id, &NetworkClientListWindow::OnClickCompanyChat);

		if (_network_server) this->buttons[line_count].push_back(std::make_unique<CompanyButton>(SPR_ADMIN, STR_NETWORK_CLIENT_LIST_ADMIN_COMPANY_TOOLTIP, COLOUR_RED, company_id, &NetworkClientListWindow::OnClickCompanyAdmin, company_id == COMPANY_SPECTATOR));
		this->buttons[line_count].emplace_back(chat_button);
		if (client_playas != company_id) this->buttons[line_count].push_back(std::make_unique<CompanyButton>(SPR_JOIN, STR_NETWORK_CLIENT_LIST_JOIN_TOOLTIP, COLOUR_ORANGE, company_id, &NetworkClientListWindow::OnClickCompanyJoin, company_id != COMPANY_SPECTATOR && Company::Get(company_id)->is_ai));

		this->line_count += 1;

		bool has_players = false;
		for (const NetworkClientInfo *ci : NetworkClientInfo::Iterate()) {
			if (ci->client_playas != company_id) continue;
			has_players = true;

			if (_network_server) this->buttons[line_count].push_back(std::make_unique<ClientButton>(SPR_ADMIN, STR_NETWORK_CLIENT_LIST_ADMIN_CLIENT_TOOLTIP, COLOUR_RED, ci->client_id, &NetworkClientListWindow::OnClickClientAdmin, _network_own_client_id == ci->client_id));
			if (_network_own_client_id != ci->client_id) this->buttons[line_count].push_back(std::make_unique<ClientButton>(SPR_CHAT, STR_NETWORK_CLIENT_LIST_CHAT_CLIENT_TOOLTIP, COLOUR_ORANGE, ci->client_id, &NetworkClientListWindow::OnClickClientChat));

			if (ci->client_id == _network_own_client_id) {
				this->player_self_index = this->line_count;
			} else if (ci->client_id == CLIENT_ID_SERVER) {
				this->player_host_index = this->line_count;
			}

			this->line_count += 1;
		}

		/* Disable the chat button when there are players in this company. */
		chat_button->disabled = !has_players;
	}

	/**
	 * Rebuild the list, meaning: calculate the lines needed and what buttons go on which line.
	 */
	void RebuildList()
	{
		const NetworkClientInfo *own_ci = NetworkClientInfo::GetByClientID(_network_own_client_id);
		CompanyID client_playas = own_ci == nullptr ? COMPANY_SPECTATOR : own_ci->client_playas;

		this->buttons.clear();
		this->line_count = 0;
		this->player_host_index = -1;
		this->player_self_index = -1;

		/* As spectator, show a line to create a new company. */
		if (client_playas == COMPANY_SPECTATOR && !NetworkMaxCompaniesReached()) {
			this->buttons[line_count].push_back(std::make_unique<CompanyButton>(SPR_JOIN, STR_NETWORK_CLIENT_LIST_NEW_COMPANY_TOOLTIP, COLOUR_ORANGE, COMPANY_SPECTATOR, &NetworkClientListWindow::OnClickCompanyNew));
			this->line_count += 1;
		}

		if (client_playas != COMPANY_SPECTATOR) {
			this->RebuildListCompany(client_playas, client_playas);
		}

		/* Companies */
		for (const Company *c : Company::Iterate()) {
			if (c->index == client_playas) continue;

			this->RebuildListCompany(c->index, client_playas);
		}

		/* Spectators */
		this->RebuildListCompany(COMPANY_SPECTATOR, client_playas);

		this->vscroll->SetCount(this->line_count);
	}

	/**
	 * Get the button at a specific point on the WID_CL_MATRIX.
	 * @param pt The point to look for a button.
	 * @return The button or a nullptr if there was none.
	 */
	ButtonCommon *GetButtonAtPoint(Point pt)
	{
		uint index = this->vscroll->GetScrolledRowFromWidget(pt.y, this, WID_CL_MATRIX);
		Rect matrix = this->GetWidget<NWidgetBase>(WID_CL_MATRIX)->GetCurrentRect().Shrink(WidgetDimensions::scaled.framerect);

		bool rtl = _current_text_dir == TD_RTL;
		uint x = rtl ? matrix.left : matrix.right;

		/* Find the buttons for this row. */
		auto button_find = this->buttons.find(index);
		if (button_find == this->buttons.end()) return nullptr;

		/* Check if we want to display a tooltip for any of the buttons. */
		for (auto &button : button_find->second) {
			uint left = rtl ? x : x - button->width;
			uint right = rtl ? x + button->width : x;

			if (IsInsideMM(pt.x, left, right)) {
				return button.get();
			}

			int width = button->width + WidgetDimensions::scaled.framerect.Horizontal();
			x += rtl ? width : -width;
		}

		return nullptr;
	}

public:
	NetworkClientListWindow(WindowDesc &desc, WindowNumber window_number) : Window(desc)
	{
		this->CreateNestedTree();
		this->vscroll = this->GetScrollbar(WID_CL_SCROLLBAR);
		this->OnInvalidateData();
		this->FinishInitNested(window_number);
	}

	void OnInit() override
	{
		RebuildList();
	}

	void OnInvalidateData([[maybe_unused]] int data = 0, [[maybe_unused]] bool gui_scope = true) override
	{
		this->RebuildList();

		/* Currently server information is not sync'd to clients, so we cannot show it on clients. */
		this->GetWidget<NWidgetStacked>(WID_CL_SERVER_SELECTOR)->SetDisplayedPlane(_network_server ? 0 : SZSP_HORIZONTAL);
		this->SetWidgetDisabledState(WID_CL_SERVER_NAME_EDIT, !_network_server);
	}

	void UpdateWidgetSize(WidgetID widget, Dimension &size, [[maybe_unused]] const Dimension &padding, [[maybe_unused]] Dimension &fill, [[maybe_unused]] Dimension &resize) override
	{
		switch (widget) {
			case WID_CL_SERVER_NAME:
			case WID_CL_CLIENT_NAME: {
				std::string str;
				if (widget == WID_CL_SERVER_NAME) {
					str = GetString(STR_JUST_RAW_STRING, _network_server ? _settings_client.network.server_name : _network_server_name);
				} else {
					const NetworkClientInfo *own_ci = NetworkClientInfo::GetByClientID(_network_own_client_id);
					str = GetString(STR_JUST_RAW_STRING, own_ci != nullptr ? own_ci->client_name : _settings_client.network.client_name);
				}
				size = GetStringBoundingBox(str);
				size.width = std::min(size.width, static_cast<uint>(ScaleGUITrad(200))); // By default, don't open the window too wide.
				break;
			}

			case WID_CL_SERVER_VISIBILITY:
				size = maxdim(maxdim(GetStringBoundingBox(STR_NETWORK_SERVER_VISIBILITY_LOCAL), GetStringBoundingBox(STR_NETWORK_SERVER_VISIBILITY_PUBLIC)), GetStringBoundingBox(STR_NETWORK_SERVER_VISIBILITY_INVITE_ONLY));
				size.width += padding.width;
				size.height += padding.height;
				break;

			case WID_CL_MATRIX: {
				uint height = std::max({GetSpriteSize(SPR_COMPANY_ICON).height, GetSpriteSize(SPR_JOIN).height, GetSpriteSize(SPR_ADMIN).height, GetSpriteSize(SPR_CHAT).height});
				height += WidgetDimensions::scaled.framerect.Vertical();
				this->line_height = std::max(height, (uint)GetCharacterHeight(FS_NORMAL)) + padding.height;

				resize.width = 1;
				resize.height = this->line_height;
				fill.height = this->line_height;
				size.height = std::max(size.height, 5 * this->line_height);
				break;
			}
		}
	}

	void OnResize() override
	{
		this->vscroll->SetCapacityFromWidget(this, WID_CL_MATRIX);
	}

	std::string GetWidgetString(WidgetID widget, StringID stringid) const override
	{
		switch (widget) {
			case WID_CL_SERVER_NAME:
				return _network_server ? _settings_client.network.server_name : _network_server_name;

			case WID_CL_SERVER_VISIBILITY:
				return GetString(STR_NETWORK_SERVER_VISIBILITY_LOCAL + _settings_client.network.server_game_type);

			case WID_CL_SERVER_INVITE_CODE:
				return _network_server_connection_type == CONNECTION_TYPE_UNKNOWN ? std::string{} : _network_server_invite_code;

			case WID_CL_SERVER_CONNECTION_TYPE:
				return GetString(STR_NETWORK_CLIENT_LIST_SERVER_CONNECTION_TYPE_UNKNOWN + _network_server_connection_type);

			case WID_CL_CLIENT_NAME: {
				const NetworkClientInfo *own_ci = NetworkClientInfo::GetByClientID(_network_own_client_id);
				return own_ci != nullptr ? own_ci->client_name : _settings_client.network.client_name;
			}

			case WID_CL_CLIENT_COMPANY_COUNT:
				return GetString(STR_NETWORK_CLIENT_LIST_CLIENT_COMPANY_COUNT, NetworkClientInfo::GetNumItems(), Company::GetNumItems(), NetworkMaxCompaniesAllowed());

			default:
				return this->Window::GetWidgetString(widget, stringid);
		}
	}

	void OnClick([[maybe_unused]] Point pt, WidgetID widget, [[maybe_unused]] int click_count) override
	{
		switch (widget) {
			case WID_CL_SERVER_NAME_EDIT:
				if (!_network_server) break;

				this->query_widget = WID_CL_SERVER_NAME_EDIT;
				ShowQueryString(_settings_client.network.server_name, STR_NETWORK_CLIENT_LIST_SERVER_NAME_QUERY_CAPTION, NETWORK_NAME_LENGTH, this, CS_ALPHANUMERAL, QueryStringFlag::LengthIsInChars);
				break;

			case WID_CL_CLIENT_NAME_EDIT: {
				const NetworkClientInfo *own_ci = NetworkClientInfo::GetByClientID(_network_own_client_id);
				this->query_widget = WID_CL_CLIENT_NAME_EDIT;
				ShowQueryString(own_ci != nullptr ? own_ci->client_name : _settings_client.network.client_name, STR_NETWORK_CLIENT_LIST_PLAYER_NAME_QUERY_CAPTION, NETWORK_CLIENT_NAME_LENGTH, this, CS_ALPHANUMERAL, QueryStringFlag::LengthIsInChars);
				break;
			}
			case WID_CL_SERVER_VISIBILITY:
				if (!_network_server) break;

				ShowDropDownList(this, BuildVisibilityDropDownList(), _settings_client.network.server_game_type, WID_CL_SERVER_VISIBILITY);
				break;

			case WID_CL_MATRIX: {
				ButtonCommon *button = this->GetButtonAtPoint(pt);
				if (button == nullptr) break;

				button->OnClick(this, pt);
				break;
			}
		}
	}

	bool OnTooltip([[maybe_unused]] Point pt, WidgetID widget, TooltipCloseCondition close_cond) override
	{
		switch (widget) {
			case WID_CL_MATRIX: {
				int index = this->vscroll->GetScrolledRowFromWidget(pt.y, this, WID_CL_MATRIX);

				bool rtl = _current_text_dir == TD_RTL;
				Rect matrix = this->GetWidget<NWidgetBase>(WID_CL_MATRIX)->GetCurrentRect().Shrink(WidgetDimensions::scaled.framerect);

				Dimension d = GetSpriteSize(SPR_COMPANY_ICON);
				uint text_left  = matrix.left  + (rtl ? 0 : d.width + WidgetDimensions::scaled.hsep_wide);
				uint text_right = matrix.right - (rtl ? d.width + WidgetDimensions::scaled.hsep_wide : 0);

				Dimension d2 = GetSpriteSize(SPR_PLAYER_SELF);
				uint offset_x = WidgetDimensions::scaled.hsep_indent - d2.width - ScaleGUITrad(3);

				uint player_icon_x = rtl ? text_right - offset_x - d2.width : text_left + offset_x;

				if (IsInsideMM(pt.x, player_icon_x, player_icon_x + d2.width)) {
					if (index == this->player_self_index) {
						GuiShowTooltips(this, GetEncodedString(STR_NETWORK_CLIENT_LIST_PLAYER_ICON_SELF_TOOLTIP), close_cond);
						return true;
					} else if (index == this->player_host_index) {
						GuiShowTooltips(this, GetEncodedString(STR_NETWORK_CLIENT_LIST_PLAYER_ICON_HOST_TOOLTIP), close_cond);
						return true;
					}
				}

				ButtonCommon *button = this->GetButtonAtPoint(pt);
				if (button == nullptr) return false;

				GuiShowTooltips(this, GetEncodedString(button->tooltip), close_cond);
				return true;
			};
		}

		return false;
	}

	void OnDropdownClose(Point pt, WidgetID widget, int index, bool instant_close) override
	{
		/* If you close the dropdown outside the list, don't take any action. */
		if (widget == WID_CL_MATRIX) return;

		Window::OnDropdownClose(pt, widget, index, instant_close);
	}

	void OnDropdownSelect(WidgetID widget, int index) override
	{
		switch (widget) {
			case WID_CL_SERVER_VISIBILITY:
				if (!_network_server) break;

				_settings_client.network.server_game_type = (ServerGameType)index;
				NetworkUpdateServerGameType();
				break;

			case WID_CL_MATRIX: {
				QueryCallbackProc *callback = nullptr;

				EncodedString text;
				switch (index) {
					case DD_CLIENT_ADMIN_KICK:
						_admin_client_id = this->dd_client_id;
						callback = AdminClientKickCallback;
						text = GetEncodedString(STR_NETWORK_CLIENT_LIST_ASK_CLIENT_KICK, NetworkClientInfo::GetByClientID(_admin_client_id)->client_name);
						break;

					case DD_CLIENT_ADMIN_BAN:
						_admin_client_id = this->dd_client_id;
						callback = AdminClientBanCallback;
						text = GetEncodedString(STR_NETWORK_CLIENT_LIST_ASK_CLIENT_BAN, NetworkClientInfo::GetByClientID(_admin_client_id)->client_name);
						break;

					case DD_COMPANY_ADMIN_RESET:
						_admin_company_id = this->dd_company_id;
						callback = AdminCompanyResetCallback;
						text = GetEncodedString(STR_NETWORK_CLIENT_LIST_ASK_COMPANY_RESET, _admin_company_id);
						break;

					case DD_COMPANY_ADMIN_UNLOCK:
						_admin_company_id = this->dd_company_id;
						callback = AdminCompanyUnlockCallback;
						text = GetEncodedString(STR_NETWORK_CLIENT_LIST_ASK_COMPANY_UNLOCK, _admin_company_id);
						break;

					default:
						NOT_REACHED();
				}

				assert(callback != nullptr);

				/* Always ask confirmation for all admin actions. */
				ShowQuery(
					GetEncodedString(STR_NETWORK_CLIENT_LIST_ASK_CAPTION),
					std::move(text),
					this, callback);

				break;
			}

			default:
				NOT_REACHED();
		}

		this->SetDirty();
	}

	void OnQueryTextFinished(std::optional<std::string> str) override
	{
		if (!str.has_value()) return;

		switch (this->query_widget) {
			default: NOT_REACHED();

			case WID_CL_SERVER_NAME_EDIT: {
				if (!_network_server) break;

				SetSettingValue(GetSettingFromName("network.server_name")->AsStringSetting(), *str);
				this->InvalidateData();
				break;
			}

			case WID_CL_CLIENT_NAME_EDIT: {
				SetSettingValue(GetSettingFromName("network.client_name")->AsStringSetting(), *str);
				this->InvalidateData();
				break;
			}

			case WID_CL_COMPANY_JOIN:
				NetworkClientRequestMove(this->join_company, *str);
				break;
		}
	}

	/**
	 * Draw the buttons for a single line in the matrix.
	 *
	 * The x-position in RTL is the most left or otherwise the most right pixel
	 * we can draw the buttons from.
	 *
	 * @param x The x-position to start with the buttons. Updated during this function.
	 * @param y The y-position to start with the buttons.
	 * @param buttons The buttons to draw.
	 */
	void DrawButtons(int &x, uint y, const std::vector<std::unique_ptr<ButtonCommon>> &buttons) const
	{
		Rect r;

		for (auto &button : buttons) {
			bool rtl = _current_text_dir == TD_RTL;

			int offset = (this->line_height - button->height) / 2;
			r.left = rtl ? x : x - button->width + 1;
			r.right = rtl ? x + button->width - 1 : x;
			r.top = y + offset;
			r.bottom = r.top + button->height - 1;

			DrawFrameRect(r, button->colour, {});
			DrawSprite(button->sprite, PAL_NONE, r.left + WidgetDimensions::scaled.framerect.left, r.top + WidgetDimensions::scaled.framerect.top);
			if (button->disabled) {
				GfxFillRect(r.Shrink(WidgetDimensions::scaled.bevel), GetColourGradient(button->colour, SHADE_DARKER), FILLRECT_CHECKER);
			}

			int width = button->width + WidgetDimensions::scaled.hsep_normal;
			x += rtl ? width : -width;
		}
	}

	/**
	 * Draw a company and its clients on the matrix.
	 * @param company_id The company to draw.
	 * @param r The rect to draw within.
	 * @param line The Nth line we are drawing. Updated during this function.
	 */
	void DrawCompany(CompanyID company_id, const Rect &r, uint &line) const
	{
		bool rtl = _current_text_dir == TD_RTL;
		int text_y_offset = CenterBounds(0, this->line_height, GetCharacterHeight(FS_NORMAL));

		Dimension d = GetSpriteSize(SPR_COMPANY_ICON);
		int offset = CenterBounds(0, this->line_height, d.height);

		uint line_start = this->vscroll->GetPosition();
		uint line_end = line_start + this->vscroll->GetCapacity();

		uint y = r.top + (this->line_height * (line - line_start));

		/* Draw the company line (if in range of scrollbar). */
		if (IsInsideMM(line, line_start, line_end)) {
			int icon_left = r.WithWidth(d.width, rtl).left;
			Rect tr = r.Indent(d.width + WidgetDimensions::scaled.hsep_normal, rtl);
			int &x = rtl ? tr.left : tr.right;

			/* If there are buttons for this company, draw them. */
			auto button_find = this->buttons.find(line);
			if (button_find != this->buttons.end()) {
				this->DrawButtons(x, y, button_find->second);
			}

			if (company_id == COMPANY_SPECTATOR) {
				DrawSprite(SPR_COMPANY_ICON, PALETTE_TO_GREY, icon_left, y + offset);
				DrawString(tr.left, tr.right, y + text_y_offset, STR_NETWORK_CLIENT_LIST_SPECTATORS, TC_SILVER);
			} else if (company_id == COMPANY_NEW_COMPANY) {
				DrawSprite(SPR_COMPANY_ICON, PALETTE_TO_GREY, icon_left, y + offset);
				DrawString(tr.left, tr.right, y + text_y_offset, STR_NETWORK_CLIENT_LIST_NEW_COMPANY, TC_WHITE);
			} else {
				DrawCompanyIcon(company_id, icon_left, y + offset);

				DrawString(tr.left, tr.right, y + text_y_offset, GetString(STR_COMPANY_NAME, company_id, company_id), TC_SILVER);
			}
		}

		y += this->line_height;
		line++;

		for (const NetworkClientInfo *ci : NetworkClientInfo::Iterate()) {
			if (ci->client_playas != company_id) continue;

			/* Draw the player line (if in range of scrollbar). */
			if (IsInsideMM(line, line_start, line_end)) {
				Rect tr = r.Indent(WidgetDimensions::scaled.hsep_indent, rtl);

				/* If there are buttons for this client, draw them. */
				auto button_find = this->buttons.find(line);
				if (button_find != this->buttons.end()) {
					int &x = rtl ? tr.left : tr.right;
					this->DrawButtons(x, y, button_find->second);
				}

				SpriteID player_icon = 0;
				if (ci->client_id == _network_own_client_id) {
					player_icon = SPR_PLAYER_SELF;
				} else if (ci->client_id == CLIENT_ID_SERVER) {
					player_icon = SPR_PLAYER_HOST;
				}

				if (player_icon != 0) {
					Dimension d2 = GetSpriteSize(player_icon);
					int offset_y = CenterBounds(0, this->line_height, d2.height);
					DrawSprite(player_icon, PALETTE_TO_GREY, rtl ? tr.right - d2.width : tr.left, y + offset_y);
					tr = tr.Indent(d2.width + WidgetDimensions::scaled.hsep_normal, rtl);
				}

				DrawString(tr.left, tr.right, y + text_y_offset, GetString(STR_JUST_RAW_STRING, ci->client_name), TC_BLACK);
			}

			y += this->line_height;
			line++;
		}
	}

	void DrawWidget(const Rect &r, WidgetID widget) const override
	{
		switch (widget) {
			case WID_CL_MATRIX: {
				Rect ir = r.Shrink(WidgetDimensions::scaled.framerect, RectPadding::zero);
				uint line = 0;

				if (this->hover_index >= 0) {
					Rect br = r.WithHeight(this->line_height).Translate(0, this->hover_index * this->line_height);
					GfxFillRect(br.Shrink(WidgetDimensions::scaled.bevel), GREY_SCALE(9));
				}

				NetworkClientInfo *own_ci = NetworkClientInfo::GetByClientID(_network_own_client_id);
				CompanyID client_playas = own_ci == nullptr ? COMPANY_SPECTATOR : own_ci->client_playas;

				if (client_playas == COMPANY_SPECTATOR && !NetworkMaxCompaniesReached()) {
					this->DrawCompany(COMPANY_NEW_COMPANY, ir, line);
				}

				if (client_playas != COMPANY_SPECTATOR) {
					this->DrawCompany(client_playas, ir, line);
				}

				for (const Company *c : Company::Iterate()) {
					if (client_playas == c->index) continue;
					this->DrawCompany(c->index, ir, line);
				}

				/* Spectators */
				this->DrawCompany(COMPANY_SPECTATOR, ir, line);

				break;
			}
		}
	}

	void OnMouseOver([[maybe_unused]] Point pt, WidgetID widget) override
	{
		if (widget != WID_CL_MATRIX) {
			if (this->hover_index != -1) {
				this->hover_index = -1;
				this->SetWidgetDirty(WID_CL_MATRIX);
			}
		} else {
			int index = this->GetRowFromWidget(pt.y, widget, 0, -1);
			if (index != this->hover_index) {
				this->hover_index = index;
				this->SetWidgetDirty(WID_CL_MATRIX);
			}
		}
	}
};

void ShowClientList()
{
	AllocateWindowDescFront<NetworkClientListWindow>(_client_list_desc, 0);
}

NetworkJoinStatus _network_join_status; ///< The status of joining.
uint8_t _network_join_waiting;          ///< The number of clients waiting in front of us.
uint32_t _network_join_bytes;           ///< The number of bytes we already downloaded.
uint32_t _network_join_bytes_total;     ///< The total number of bytes to download.

struct NetworkJoinStatusWindow : Window {
	std::shared_ptr<NetworkAuthenticationPasswordRequest> request{};

	NetworkJoinStatusWindow(WindowDesc &desc) : Window(desc)
	{
		this->parent = FindWindowById(WC_NETWORK_WINDOW, WN_NETWORK_WINDOW_GAME);
		this->InitNested(WN_NETWORK_STATUS_WINDOW_JOIN);
	}

	void DrawWidget(const Rect &r, WidgetID widget) const override
	{
		switch (widget) {
			case WID_NJS_PROGRESS_BAR: {
				/* Draw the % complete with a bar and a text */
				DrawFrameRect(r, COLOUR_GREY, {FrameFlag::BorderOnly, FrameFlag::Lowered});
				Rect ir = r.Shrink(WidgetDimensions::scaled.bevel);
				uint8_t progress; // used for progress bar
				switch (_network_join_status) {
					case NETWORK_JOIN_STATUS_CONNECTING:
					case NETWORK_JOIN_STATUS_AUTHORIZING:
					case NETWORK_JOIN_STATUS_GETTING_COMPANY_INFO:
						progress = 10; // first two stages 10%
						break;
					case NETWORK_JOIN_STATUS_WAITING:
						progress = 15; // third stage is 15%
						break;
					case NETWORK_JOIN_STATUS_DOWNLOADING:
						if (_network_join_bytes_total == 0) {
							progress = 15; // We don't have the final size yet; the server is still compressing!
							break;
						}
						[[fallthrough]];

					default: // Waiting is 15%, so the resting receivement of map is maximum 70%
						progress = 15 + _network_join_bytes * (100 - 15) / _network_join_bytes_total;
						break;
				}
				DrawFrameRect(ir.WithWidth(ir.Width() * progress / 100, _current_text_dir == TD_RTL), COLOUR_MAUVE, {});
				DrawString(ir.left, ir.right, CenterBounds(ir.top, ir.bottom, GetCharacterHeight(FS_NORMAL)), STR_NETWORK_CONNECTING_1 + _network_join_status, TC_FROMSTRING, SA_HOR_CENTER);
				break;
			}

			case WID_NJS_PROGRESS_TEXT:
				switch (_network_join_status) {
					case NETWORK_JOIN_STATUS_WAITING:
						DrawStringMultiLine(r, GetString(STR_NETWORK_CONNECTING_WAITING, _network_join_waiting), TC_FROMSTRING, SA_CENTER);
						break;

					case NETWORK_JOIN_STATUS_DOWNLOADING:
						if (_network_join_bytes_total == 0) {
							DrawStringMultiLine(r, GetString(STR_NETWORK_CONNECTING_DOWNLOADING_1, _network_join_bytes), TC_FROMSTRING, SA_CENTER);
						} else {
							DrawStringMultiLine(r, GetString(STR_NETWORK_CONNECTING_DOWNLOADING_2, _network_join_bytes, _network_join_bytes_total), TC_FROMSTRING, SA_CENTER);
						}
						break;

					default:
						break;
				}
				break;
		}
	}

	void UpdateWidgetSize(WidgetID widget, Dimension &size, [[maybe_unused]] const Dimension &padding, [[maybe_unused]] Dimension &fill, [[maybe_unused]] Dimension &resize) override
	{
		switch (widget) {
			case WID_NJS_PROGRESS_BAR:
				/* Account for the statuses */
				for (uint i = 0; i < NETWORK_JOIN_STATUS_END; i++) {
					size = maxdim(size, GetStringBoundingBox(STR_NETWORK_CONNECTING_1 + i));
				}
				/* For the number of waiting (other) players */
				size = maxdim(size, GetStringBoundingBox(GetString(STR_NETWORK_CONNECTING_WAITING, GetParamMaxValue(MAX_CLIENTS))));
				/* We need some spacing for the 'border' */
				size.height += WidgetDimensions::scaled.frametext.Horizontal();
				size.width  += WidgetDimensions::scaled.frametext.Vertical();
				break;

			case WID_NJS_PROGRESS_TEXT: {
				/* Account for downloading ~ 10 MiB */
				uint64_t max_digits = GetParamMaxDigits(8);
				size = maxdim(size, GetStringBoundingBox(GetString(STR_NETWORK_CONNECTING_DOWNLOADING_1, max_digits, max_digits)));
				size = maxdim(size, GetStringBoundingBox(GetString(STR_NETWORK_CONNECTING_DOWNLOADING_1, max_digits, max_digits)));
				break;
			}
		}
	}

	void OnClick([[maybe_unused]] Point pt, WidgetID widget, [[maybe_unused]] int click_count) override
	{
		if (widget == WID_NJS_CANCELOK) { // Disconnect button
			NetworkDisconnect();
			SwitchToMode(SM_MENU);
			ShowNetworkGameWindow();
		}
	}

	void OnQueryTextFinished(std::optional<std::string> str) override
	{
		if (!str.has_value() || str->empty() || this->request == nullptr) {
			NetworkDisconnect();
			return;
		}

		this->request->Reply(*str);
	}
};

static constexpr NWidgetPart _nested_network_join_status_window_widgets[] = {
	NWidget(WWT_CAPTION, COLOUR_GREY), SetStringTip(STR_NETWORK_CONNECTING_CAPTION, STR_TOOLTIP_WINDOW_TITLE_DRAG_THIS),
	NWidget(WWT_PANEL, COLOUR_GREY),
		NWidget(NWID_VERTICAL), SetPIP(0, WidgetDimensions::unscaled.vsep_wide, 0), SetPadding(WidgetDimensions::unscaled.modalpopup),
			NWidget(WWT_EMPTY, INVALID_COLOUR, WID_NJS_PROGRESS_BAR), SetFill(1, 0),
			NWidget(WWT_EMPTY, INVALID_COLOUR, WID_NJS_PROGRESS_TEXT), SetFill(1, 0), SetMinimalSize(350, 0),
			NWidget(WWT_PUSHTXTBTN, COLOUR_WHITE, WID_NJS_CANCELOK), SetMinimalSize(101, 12), SetStringTip(STR_NETWORK_CONNECTION_DISCONNECT), SetFill(1, 0),
		EndContainer(),
	EndContainer(),
};

static WindowDesc _network_join_status_window_desc(__FILE__, __LINE__,
	WDP_CENTER, nullptr, 0, 0,
	WC_NETWORK_STATUS_WINDOW, WC_NONE,
	{ WindowDefaultFlag::Modal, WindowDefaultFlag::Network },
	_nested_network_join_status_window_widgets
);

void ShowJoinStatusWindow()
{
	CloseWindowById(WC_NETWORK_STATUS_WINDOW, WN_NETWORK_STATUS_WINDOW_JOIN);
	new NetworkJoinStatusWindow(_network_join_status_window_desc);
}

void ShowNetworkNeedPassword(NetworkPasswordType npt, std::shared_ptr<NetworkAuthenticationPasswordRequest> request)
{
	NetworkJoinStatusWindow *w = dynamic_cast<NetworkJoinStatusWindow *>(FindWindowById(WC_NETWORK_STATUS_WINDOW, WN_NETWORK_STATUS_WINDOW_JOIN));
	if (w == nullptr) return;
	w->request = request;

<<<<<<< HEAD
	StringID caption;
	switch (npt) {
		default: NOT_REACHED();
		case NETWORK_GAME_PASSWORD:    caption = STR_NETWORK_NEED_GAME_PASSWORD_CAPTION; break;
		case NETWORK_COMPANY_PASSWORD: caption = STR_NETWORK_NEED_COMPANY_PASSWORD_CAPTION; break;
	}
	ShowQueryString({}, caption, NETWORK_PASSWORD_LENGTH, w, CS_ALPHANUMERAL, QSF_PASSWORD);
}

struct NetworkCompanyPasswordWindow : public Window {
	QueryString password_editbox; ///< Password editbox.

	NetworkCompanyPasswordWindow(WindowDesc &desc, Window *parent) : Window(desc), password_editbox(NETWORK_PASSWORD_LENGTH)
	{
		this->InitNested(0);
		this->parent = parent;
		this->querystrings[WID_NCP_PASSWORD] = &this->password_editbox;
		this->password_editbox.cancel_button = WID_NCP_CANCEL;
		this->password_editbox.ok_button = WID_NCP_OK;
		this->SetFocusedWidget(WID_NCP_PASSWORD);
	}

	void OnResize() override
	{
		bool changed = false;

		auto nwid = this->GetWidget<NWidgetResizeBase>(WID_NCP_WARNING);
		changed |= nwid->UpdateVerticalSize(GetStringHeight(STR_WARNING_PASSWORD_SECURITY, nwid->current_x));

		if (changed) this->ReInit(0, 0, this->flags.Test(WindowFlag::Centred));
	}

	void DrawWidget(const Rect &r, WidgetID widget) const override
	{
		if (widget != WID_NCP_WARNING) return;

		DrawStringMultiLine(r, STR_WARNING_PASSWORD_SECURITY, TC_FROMSTRING, SA_CENTER);
	}

	void OnOk()
	{
		if (this->IsWidgetLowered(WID_NCP_SAVE_AS_DEFAULT_PASSWORD)) {
			_settings_client.network.default_company_pass = this->password_editbox.text.GetText();
		}

		NetworkChangeCompanyPassword(_local_company, this->password_editbox.text.GetText());
	}

	void OnClick([[maybe_unused]] Point pt, WidgetID widget, [[maybe_unused]] int click_count) override
	{
		switch (widget) {
			case WID_NCP_OK:
				this->OnOk();
				[[fallthrough]];

			case WID_NCP_CANCEL:
				this->Close();
				break;

			case WID_NCP_SAVE_AS_DEFAULT_PASSWORD:
				this->ToggleWidgetLoweredState(WID_NCP_SAVE_AS_DEFAULT_PASSWORD);
				this->SetDirty();
				break;
		}
	}
};

static constexpr NWidgetPart _nested_network_company_password_window_widgets[] = {
	NWidget(NWID_HORIZONTAL),
		NWidget(WWT_CLOSEBOX, COLOUR_GREY),
		NWidget(WWT_CAPTION, COLOUR_GREY), SetStringTip(STR_COMPANY_PASSWORD_CAPTION, STR_TOOLTIP_WINDOW_TITLE_DRAG_THIS),
	EndContainer(),
	NWidget(WWT_PANEL, COLOUR_GREY, WID_NCP_BACKGROUND),
		NWidget(NWID_VERTICAL), SetPIP(0, WidgetDimensions::unscaled.vsep_wide, 0), SetPadding(WidgetDimensions::unscaled.frametext),
			NWidget(NWID_HORIZONTAL), SetPIP(0, WidgetDimensions::unscaled.hsep_normal, 0),
				NWidget(WWT_TEXT, INVALID_COLOUR, WID_NCP_LABEL), SetStringTip(STR_COMPANY_VIEW_PASSWORD, STR_NULL),
				NWidget(WWT_EDITBOX, COLOUR_GREY, WID_NCP_PASSWORD), SetFill(1, 0), SetMinimalSize(194, 0), SetStringTip(STR_COMPANY_VIEW_SET_PASSWORD, STR_NULL),
			EndContainer(),
			NWidget(NWID_HORIZONTAL), SetPIP(0, WidgetDimensions::unscaled.hsep_normal, 0),
				NWidget(NWID_SPACER), SetFill(1, 0),
				NWidget(WWT_TEXTBTN, COLOUR_GREY, WID_NCP_SAVE_AS_DEFAULT_PASSWORD), SetMinimalSize(194, 0),
											SetStringTip(STR_COMPANY_PASSWORD_MAKE_DEFAULT, STR_COMPANY_PASSWORD_MAKE_DEFAULT_TOOLTIP),
			EndContainer(),
		EndContainer(),
	EndContainer(),
	NWidget(WWT_PANEL, COLOUR_GREY),
		NWidget(WWT_EMPTY, INVALID_COLOUR, WID_NCP_WARNING), SetPadding(WidgetDimensions::unscaled.frametext),
	EndContainer(),
	NWidget(NWID_HORIZONTAL, NWidContainerFlag::EqualSize),
		NWidget(WWT_PUSHTXTBTN, COLOUR_GREY, WID_NCP_CANCEL), SetFill(1, 0), SetStringTip(STR_BUTTON_CANCEL, STR_COMPANY_PASSWORD_CANCEL),
		NWidget(WWT_PUSHTXTBTN, COLOUR_GREY, WID_NCP_OK), SetFill(1, 0), SetStringTip(STR_BUTTON_OK, STR_COMPANY_PASSWORD_OK),
	EndContainer(),
};

static WindowDesc _network_company_password_window_desc(__FILE__, __LINE__,
	WDP_AUTO, nullptr, 0, 0,
	WC_COMPANY_PASSWORD_WINDOW, WC_NONE,
	WindowDefaultFlag::Network,
	_nested_network_company_password_window_widgets
);

void ShowNetworkCompanyPasswordWindow(Window *parent)
{
	CloseWindowById(WC_COMPANY_PASSWORD_WINDOW, 0);

	new NetworkCompanyPasswordWindow(_network_company_password_window_desc, parent);
=======
	ShowQueryString({}, STR_NETWORK_NEED_GAME_PASSWORD_CAPTION, NETWORK_PASSWORD_LENGTH, w, CS_ALPHANUMERAL, {});
>>>>>>> dc343ca1
}

/**
 * Window used for asking the user if he is okay using a relay server.
 */
struct NetworkAskRelayWindow : public Window {
	std::string server_connection_string{}; ///< The game server we want to connect to.
	std::string relay_connection_string{}; ///< The relay server we want to connect to.
	std::string token{}; ///< The token for this connection.

	NetworkAskRelayWindow(WindowDesc &desc, Window *parent, const std::string &server_connection_string, const std::string &relay_connection_string, const std::string &token) :
		Window(desc),
		server_connection_string(server_connection_string),
		relay_connection_string(relay_connection_string),
		token(token)
	{
		this->parent = parent;
		this->InitNested(0);
	}

	void Close(int data = 0) override
	{
		if (data == NRWCD_UNHANDLED) _network_coordinator_client.ConnectFailure(this->token, 0);
		this->Window::Close();
	}

	void UpdateWidgetSize(WidgetID widget, Dimension &size, [[maybe_unused]] const Dimension &padding, [[maybe_unused]] Dimension &fill, [[maybe_unused]] Dimension &resize) override
	{
		if (widget == WID_NAR_TEXT) {
			size = GetStringBoundingBox(GetString(STR_NETWORK_ASK_RELAY_TEXT, this->server_connection_string, this->relay_connection_string));
		}
	}

	void DrawWidget(const Rect &r, WidgetID widget) const override
	{
		if (widget == WID_NAR_TEXT) {
			DrawStringMultiLine(r, GetString(STR_NETWORK_ASK_RELAY_TEXT, this->server_connection_string, this->relay_connection_string), TC_FROMSTRING, SA_CENTER);
		}
	}

	void FindWindowPlacementAndResize([[maybe_unused]] int def_width, [[maybe_unused]] int def_height) override
	{
		/* Position query window over the calling window, ensuring it's within screen bounds. */
		this->left = Clamp(parent->left + (parent->width / 2) - (this->width / 2), 0, _screen.width - this->width);
		this->top = Clamp(parent->top + (parent->height / 2) - (this->height / 2), 0, _screen.height - this->height);
		this->SetDirty();
	}

	void OnClick([[maybe_unused]] Point pt, WidgetID widget, [[maybe_unused]] int click_count) override
	{
		switch (widget) {
			case WID_NAR_NO:
				_network_coordinator_client.ConnectFailure(this->token, 0);
				this->Close(NRWCD_HANDLED);
				break;

			case WID_NAR_YES_ONCE:
				_network_coordinator_client.StartTurnConnection(this->token);
				this->Close(NRWCD_HANDLED);
				break;

			case WID_NAR_YES_ALWAYS:
				_settings_client.network.use_relay_service = URS_ALLOW;
				_network_coordinator_client.StartTurnConnection(this->token);
				this->Close(NRWCD_HANDLED);
				break;
		}
	}
};

static constexpr NWidgetPart _nested_network_ask_relay_widgets[] = {
	NWidget(NWID_HORIZONTAL),
		NWidget(WWT_CLOSEBOX, COLOUR_RED),
		NWidget(WWT_CAPTION, COLOUR_RED, WID_NAR_CAPTION), SetStringTip(STR_NETWORK_ASK_RELAY_CAPTION),
	EndContainer(),
	NWidget(WWT_PANEL, COLOUR_RED),
		NWidget(NWID_VERTICAL), SetPIP(0, WidgetDimensions::unscaled.vsep_wide, 0), SetPadding(WidgetDimensions::unscaled.modalpopup),
			NWidget(WWT_TEXT, INVALID_COLOUR, WID_NAR_TEXT), SetAlignment(SA_HOR_CENTER), SetFill(1, 1),
			NWidget(NWID_HORIZONTAL, NWidContainerFlag::EqualSize), SetPIP(0, WidgetDimensions::unscaled.hsep_wide, 0),
				NWidget(WWT_PUSHTXTBTN, COLOUR_YELLOW, WID_NAR_NO), SetMinimalSize(71, 12), SetFill(1, 1), SetStringTip(STR_NETWORK_ASK_RELAY_NO),
				NWidget(WWT_PUSHTXTBTN, COLOUR_YELLOW, WID_NAR_YES_ONCE), SetMinimalSize(71, 12), SetFill(1, 1), SetStringTip(STR_NETWORK_ASK_RELAY_YES_ONCE),
				NWidget(WWT_PUSHTXTBTN, COLOUR_YELLOW, WID_NAR_YES_ALWAYS), SetMinimalSize(71, 12), SetFill(1, 1), SetStringTip(STR_NETWORK_ASK_RELAY_YES_ALWAYS),
			EndContainer(),
		EndContainer(),
	EndContainer(),
};

static WindowDesc _network_ask_relay_desc(__FILE__, __LINE__,
	WDP_CENTER, nullptr, 0, 0,
	WC_NETWORK_ASK_RELAY, WC_NONE,
	{ WindowDefaultFlag::Modal, WindowDefaultFlag::Network },
	_nested_network_ask_relay_widgets
);

/**
 * Show a modal confirmation window with "no" / "yes, once" / "yes, always" buttons.
 * @param server_connection_string The game server we want to connect to.
 * @param relay_connection_string The relay server we want to connect to.
 * @param token The token for this connection.
 */
void ShowNetworkAskRelay(const std::string &server_connection_string, const std::string &relay_connection_string, const std::string &token)
{
	CloseWindowByClass(WC_NETWORK_ASK_RELAY, NRWCD_HANDLED);

	Window *parent = GetMainWindow();
	new NetworkAskRelayWindow(_network_ask_relay_desc, parent, server_connection_string, relay_connection_string, token);
}

/**
 * Window used for asking if the user wants to participate in the automated survey.
 */
struct NetworkAskSurveyWindow : public Window {
	NetworkAskSurveyWindow(WindowDesc &desc, Window *parent) :
		Window(desc)
	{
		this->parent = parent;
		this->InitNested(0);
	}

	void UpdateWidgetSize(WidgetID widget, Dimension &size, [[maybe_unused]] const Dimension &padding, [[maybe_unused]] Dimension &fill, [[maybe_unused]] Dimension &resize) override
	{
		if (widget == WID_NAS_TEXT) {
			size = GetStringBoundingBox(STR_NETWORK_ASK_SURVEY_TEXT);
		}
	}

	void DrawWidget(const Rect &r, WidgetID widget) const override
	{
		if (widget == WID_NAS_TEXT) {
			DrawStringMultiLine(r, STR_NETWORK_ASK_SURVEY_TEXT, TC_BLACK, SA_CENTER);
		}
	}

	void FindWindowPlacementAndResize([[maybe_unused]] int def_width, [[maybe_unused]] int def_height) override
	{
		/* Position query window over the calling window, ensuring it's within screen bounds. */
		this->left = Clamp(parent->left + (parent->width / 2) - (this->width / 2), 0, _screen.width - this->width);
		this->top = Clamp(parent->top + (parent->height / 2) - (this->height / 2), 0, _screen.height - this->height);
		this->SetDirty();
	}

	void OnClick([[maybe_unused]] Point pt, WidgetID widget, [[maybe_unused]] int click_count) override
	{
		switch (widget) {
			case WID_NAS_PREVIEW:
				ShowSurveyResultTextfileWindow();
				break;

			case WID_NAS_LINK:
				OpenBrowser(NETWORK_SURVEY_DETAILS_LINK);
				break;

			case WID_NAS_NO:
				_settings_client.network.participate_survey = PS_NO;
				this->Close();
				break;

			case WID_NAS_YES:
				_settings_client.network.participate_survey = PS_YES;
				this->Close();
				break;
		}
	}
};

static constexpr NWidgetPart _nested_network_ask_survey_widgets[] = {
	NWidget(NWID_HORIZONTAL),
		NWidget(WWT_CLOSEBOX, COLOUR_GREY),
		NWidget(WWT_CAPTION, COLOUR_GREY, WID_NAS_CAPTION), SetStringTip(STR_NETWORK_ASK_SURVEY_CAPTION),
	EndContainer(),
	NWidget(WWT_PANEL, COLOUR_GREY),
		NWidget(NWID_VERTICAL), SetPIP(0, WidgetDimensions::unscaled.vsep_wide, 0), SetPadding(WidgetDimensions::unscaled.modalpopup),
			NWidget(WWT_TEXT, INVALID_COLOUR, WID_NAS_TEXT), SetAlignment(SA_HOR_CENTER), SetFill(1, 1),
			NWidget(NWID_HORIZONTAL, NWidContainerFlag::EqualSize), SetPIP(0, WidgetDimensions::unscaled.hsep_wide, 0),
				NWidget(WWT_PUSHTXTBTN, COLOUR_WHITE, WID_NAS_PREVIEW), SetMinimalSize(71, 12), SetFill(1, 1), SetStringTip(STR_NETWORK_ASK_SURVEY_PREVIEW),
				NWidget(WWT_PUSHTXTBTN, COLOUR_WHITE, WID_NAS_LINK), SetMinimalSize(71, 12), SetFill(1, 1), SetStringTip(STR_NETWORK_ASK_SURVEY_LINK),
			EndContainer(),
			NWidget(NWID_HORIZONTAL, NWidContainerFlag::EqualSize), SetPIP(0, WidgetDimensions::unscaled.hsep_wide, 0),
				NWidget(WWT_PUSHTXTBTN, COLOUR_GREY, WID_NAS_NO), SetMinimalSize(71, 12), SetFill(1, 1), SetStringTip(STR_NETWORK_ASK_SURVEY_NO),
				NWidget(WWT_PUSHTXTBTN, COLOUR_GREY, WID_NAS_YES), SetMinimalSize(71, 12), SetFill(1, 1), SetStringTip(STR_NETWORK_ASK_SURVEY_YES),
			EndContainer(),
		EndContainer(),
	EndContainer(),
};

static WindowDesc _network_ask_survey_desc(__FILE__, __LINE__,
	WDP_CENTER, nullptr, 0, 0,
	WC_NETWORK_ASK_SURVEY, WC_NONE,
	WindowDefaultFlag::Modal,
	_nested_network_ask_survey_widgets
);

/**
 * Show a modal confirmation window with "no" / "preview" / "yes" buttons.
 */
void ShowNetworkAskSurvey()
{
	/* If we can't send a survey, don't ask the question. */
	if constexpr (!NetworkSurveyHandler::IsSurveyPossible()) return;

	CloseWindowByClass(WC_NETWORK_ASK_SURVEY);

	Window *parent = GetMainWindow();
	new NetworkAskSurveyWindow(_network_ask_survey_desc, parent);
}

/** Window for displaying the textfile of a survey result. */
struct SurveyResultTextfileWindow : public TextfileWindow {
	const GRFConfig *grf_config; ///< View the textfile of this GRFConfig.

	SurveyResultTextfileWindow(TextfileType file_type) : TextfileWindow(file_type)
	{
		this->ConstructWindow();

		auto result = _survey.CreatePayload(NetworkSurveyHandler::Reason::PREVIEW, true);
		this->LoadText(result);
		this->InvalidateData();
	}
};

void ShowSurveyResultTextfileWindow()
{
	CloseWindowById(WC_TEXTFILE, TFT_SURVEY_RESULT);
	new SurveyResultTextfileWindow(TFT_SURVEY_RESULT);
}<|MERGE_RESOLUTION|>--- conflicted
+++ resolved
@@ -1453,7 +1453,7 @@
 		} else if (NetworkCompanyIsPassworded(company_id)) {
 			w->query_widget = WID_CL_COMPANY_JOIN;
 			w->join_company = company_id;
-			ShowQueryString({}, STR_NETWORK_NEED_COMPANY_PASSWORD_CAPTION, NETWORK_PASSWORD_LENGTH, w, CS_ALPHANUMERAL, QSF_PASSWORD);
+			ShowQueryString({}, STR_NETWORK_NEED_COMPANY_PASSWORD_CAPTION, NETWORK_PASSWORD_LENGTH, w, CS_ALPHANUMERAL, QueryStringFlag::Password);
 		} else {
 			NetworkClientRequestMove(company_id);
 		}
@@ -2206,14 +2206,13 @@
 	if (w == nullptr) return;
 	w->request = request;
 
-<<<<<<< HEAD
 	StringID caption;
 	switch (npt) {
 		default: NOT_REACHED();
 		case NETWORK_GAME_PASSWORD:    caption = STR_NETWORK_NEED_GAME_PASSWORD_CAPTION; break;
 		case NETWORK_COMPANY_PASSWORD: caption = STR_NETWORK_NEED_COMPANY_PASSWORD_CAPTION; break;
 	}
-	ShowQueryString({}, caption, NETWORK_PASSWORD_LENGTH, w, CS_ALPHANUMERAL, QSF_PASSWORD);
+	ShowQueryString({}, caption, NETWORK_PASSWORD_LENGTH, w, CS_ALPHANUMERAL, QueryStringFlag::Password);
 }
 
 struct NetworkCompanyPasswordWindow : public Window {
@@ -2313,9 +2312,6 @@
 	CloseWindowById(WC_COMPANY_PASSWORD_WINDOW, 0);
 
 	new NetworkCompanyPasswordWindow(_network_company_password_window_desc, parent);
-=======
-	ShowQueryString({}, STR_NETWORK_NEED_GAME_PASSWORD_CAPTION, NETWORK_PASSWORD_LENGTH, w, CS_ALPHANUMERAL, {});
->>>>>>> dc343ca1
 }
 
 /**
