/*
 * This file is part of OpenTTD.
 * OpenTTD is free software; you can redistribute it and/or modify it under the terms of the GNU General Public License as published by the Free Software Foundation, version 2.
 * OpenTTD is distributed in the hope that it will be useful, but WITHOUT ANY WARRANTY; without even the implied warranty of MERCHANTABILITY or FITNESS FOR A PARTICULAR PURPOSE.
 * See the GNU General Public License for more details. You should have received a copy of the GNU General Public License along with OpenTTD. If not, see <http://www.gnu.org/licenses/>.
 */

/** @file network_gui.cpp Implementation of the Network related GUIs. */

#include "../stdafx.h"
#include "../strings_func.h"
#include "../date_func.h"
#include "../fios.h"
#include "network_client.h"
#include "network_gui.h"
#include "network_gamelist.h"
#include "network.h"
#include "network_base.h"
#include "network_content.h"
#include "network_server.h"
#include "network_coordinator.h"
#include "network_survey.h"
#include "../gui.h"
#include "network_udp.h"
#include "../window_func.h"
#include "../gfx_func.h"
#include "../widgets/dropdown_type.h"
#include "../widgets/dropdown_func.h"
#include "../querystring_gui.h"
#include "../sortlist_type.h"
#include "../company_func.h"
#include "../command_func.h"
#include "../core/geometry_func.hpp"
#include "../genworld.h"
#include "../map_type.h"
#include "../newgrf.h"
#include "../error.h"
#include "../guitimer_func.h"
#include "../zoom_func.h"
#include "../sprite.h"
#include "../settings_internal.h"
#include "../textfile_gui.h"

#include "../widgets/network_widget.h"

#include "table/strings.h"
#include "../table/sprites.h"

#include "../stringfilter_type.h"

#ifdef __EMSCRIPTEN__
#	include <emscripten.h>
#endif

#include <map>

#include "../safeguards.h"

static void ShowNetworkStartServerWindow();

static const int NETWORK_LIST_REFRESH_DELAY = 30; ///< Time, in seconds, between updates of the network list.

static ClientID _admin_client_id = INVALID_CLIENT_ID; ///< For what client a confirmation window is open.
static CompanyID _admin_company_id = INVALID_COMPANY; ///< For what company a confirmation window is open.

/**
 * Update the network new window because a new server is
 * found on the network.
 */
void UpdateNetworkGameWindow()
{
	InvalidateWindowData(WC_NETWORK_WINDOW, WN_NETWORK_WINDOW_GAME, 0);
}

static DropDownList BuildVisibilityDropDownList()
{
	DropDownList list;

	list.push_back(std::make_unique<DropDownListStringItem>(STR_NETWORK_SERVER_VISIBILITY_LOCAL, SERVER_GAME_TYPE_LOCAL, false));
	list.push_back(std::make_unique<DropDownListStringItem>(STR_NETWORK_SERVER_VISIBILITY_INVITE_ONLY, SERVER_GAME_TYPE_INVITE_ONLY, false));
	list.push_back(std::make_unique<DropDownListStringItem>(STR_NETWORK_SERVER_VISIBILITY_PUBLIC, SERVER_GAME_TYPE_PUBLIC, false));

	return list;
}

typedef GUIList<NetworkGameList*, StringFilter&> GUIGameServerList;
typedef int ServerListPosition;
static const ServerListPosition SLP_INVALID = -1;

/** Full blown container to make it behave exactly as we want :) */
class NWidgetServerListHeader : public NWidgetContainer {
	static const uint MINIMUM_NAME_WIDTH_BEFORE_NEW_HEADER = 150; ///< Minimum width before adding a new header
public:
	NWidgetServerListHeader() : NWidgetContainer(NWID_HORIZONTAL)
	{
		NWidgetLeaf *leaf = new NWidgetLeaf(WWT_PUSHTXTBTN, COLOUR_WHITE, WID_NG_NAME, STR_NETWORK_SERVER_LIST_GAME_NAME, STR_NETWORK_SERVER_LIST_GAME_NAME_TOOLTIP);
		leaf->SetResize(1, 0);
		leaf->SetFill(1, 0);
		this->Add(leaf);

		this->Add(new NWidgetLeaf(WWT_PUSHTXTBTN, COLOUR_WHITE, WID_NG_CLIENTS, STR_NETWORK_SERVER_LIST_CLIENTS_CAPTION, STR_NETWORK_SERVER_LIST_CLIENTS_CAPTION_TOOLTIP));
		this->Add(new NWidgetLeaf(WWT_PUSHTXTBTN, COLOUR_WHITE, WID_NG_MAPSIZE, STR_NETWORK_SERVER_LIST_MAP_SIZE_CAPTION, STR_NETWORK_SERVER_LIST_MAP_SIZE_CAPTION_TOOLTIP));
		this->Add(new NWidgetLeaf(WWT_PUSHTXTBTN, COLOUR_WHITE, WID_NG_DATE, STR_NETWORK_SERVER_LIST_DATE_CAPTION, STR_NETWORK_SERVER_LIST_DATE_CAPTION_TOOLTIP));
		this->Add(new NWidgetLeaf(WWT_PUSHTXTBTN, COLOUR_WHITE, WID_NG_YEARS, STR_NETWORK_SERVER_LIST_YEARS_CAPTION, STR_NETWORK_SERVER_LIST_YEARS_CAPTION_TOOLTIP));

		leaf = new NWidgetLeaf(WWT_PUSHTXTBTN, COLOUR_WHITE, WID_NG_INFO, STR_EMPTY, STR_NETWORK_SERVER_LIST_INFO_ICONS_TOOLTIP);
		leaf->SetMinimalSize(14 + GetSpriteSize(SPR_LOCK, nullptr, ZOOM_LVL_OUT_4X).width
		                        + GetSpriteSize(SPR_BLOT, nullptr, ZOOM_LVL_OUT_4X).width, 12);
		leaf->SetFill(0, 1);
		this->Add(leaf);
	}

	void SetupSmallestSize(Window *w, bool init_array) override
	{
		this->smallest_y = 0; // Biggest child.
		this->fill_x = 1;
		this->fill_y = 0;
		this->resize_x = 1; // We only resize in this direction
		this->resize_y = 0; // We never resize in this direction

		/* First initialise some variables... */
		for (NWidgetBase *child_wid = this->head; child_wid != nullptr; child_wid = child_wid->next) {
			child_wid->SetupSmallestSize(w, init_array);
			this->smallest_y = std::max(this->smallest_y, child_wid->smallest_y + child_wid->padding.Vertical());
		}

		/* ... then in a second pass make sure the 'current' sizes are set. Won't change for most widgets. */
		for (NWidgetBase *child_wid = this->head; child_wid != nullptr; child_wid = child_wid->next) {
			child_wid->current_x = child_wid->smallest_x;
			child_wid->current_y = this->smallest_y;
		}

		this->smallest_x = this->head->smallest_x + this->tail->smallest_x; // First and last are always shown, rest not
	}

	void AssignSizePosition(SizingType sizing, uint x, uint y, uint given_width, uint given_height, bool rtl) override
	{
		assert(given_width >= this->smallest_x && given_height >= this->smallest_y);

		this->pos_x = x;
		this->pos_y = y;
		this->current_x = given_width;
		this->current_y = given_height;

		given_width -= this->tail->smallest_x;
		/* The first and last widget are always visible, determine which other should be visible */
		for (NWidgetBase *child_wid = this->head->next; child_wid->next != nullptr; child_wid = child_wid->next) {
			if (given_width > ScaleGUITrad(MINIMUM_NAME_WIDTH_BEFORE_NEW_HEADER) + child_wid->smallest_x && child_wid->prev->current_x != 0) {
				given_width -= child_wid->smallest_x;
				child_wid->current_x = child_wid->smallest_x; /* Make visible. */
			} else {
				child_wid->current_x = 0; /* Make invisible. */
			}
		}

		/* All remaining space goes to the first (name) widget */
		this->head->current_x = given_width;

		/* Now assign the widgets to their rightful place */
		uint position = 0; // Place to put next child relative to origin of the container.
		for (NWidgetBase *child_wid = rtl ? this->tail : this->head; child_wid != nullptr; child_wid = rtl ? child_wid->prev : child_wid->next) {
			if (child_wid->current_x != 0) {
				child_wid->AssignSizePosition(sizing, x + position, y, child_wid->current_x, this->current_y, rtl);
				position += child_wid->current_x;
			}
		}
	}
<<<<<<< HEAD

	void Draw(const Window *w) override
	{
		int i = 0;
		for (NWidgetBase *child_wid = this->head; child_wid != nullptr; child_wid = child_wid->next) {
			if (!this->visible[i++]) continue;

			child_wid->Draw(w);
		}
	}

	NWidgetCore *GetWidgetFromPos(int x, int y) override
	{
		if (!IsInsideBS(x, this->pos_x, this->current_x) || !IsInsideBS(y, this->pos_y, this->current_y)) return nullptr;

		int i = 0;
		for (NWidgetBase *child_wid = this->head; child_wid != nullptr; child_wid = child_wid->next) {
			if (!this->visible[i++]) continue;
			NWidgetCore *nwid = child_wid->GetWidgetFromPos(x, y);
			if (nwid != nullptr) return nwid;
		}
		return nullptr;
	}

	void FillDirtyWidgets(std::vector<NWidgetBase *> &dirty_widgets) override
	{
		if (this->base_flags & WBF_DIRTY) {
			dirty_widgets.push_back(this);
		} else {
			int i = 0;
			for (NWidgetBase *child_wid = this->head; child_wid != nullptr; child_wid = child_wid->next) {
				if (!this->visible[i++]) continue;
				child_wid->FillDirtyWidgets(dirty_widgets);
			}
		}
	}

	/**
	 * Checks whether the given widget is actually visible.
	 * @param widget the widget to check for visibility
	 * @return true iff the widget is visible.
	 */
	bool IsWidgetVisible(NetworkGameWidgets widget) const
	{
		assert((uint)(widget - WID_NG_NAME) < lengthof(this->visible));
		return this->visible[widget - WID_NG_NAME];
	}
=======
>>>>>>> 2d3fef31
};

class NetworkGameWindow : public Window {
protected:
	/* Runtime saved values */
	static Listing last_sorting;

	/* Constants for sorting servers */
	static GUIGameServerList::SortFunction * const sorter_funcs[];
	static GUIGameServerList::FilterFunction * const filter_funcs[];

	NetworkGameList *server;        ///< Selected server.
	NetworkGameList *last_joined;   ///< The last joined server.
	GUIGameServerList servers;      ///< List with game servers.
	ServerListPosition list_pos;    ///< Position of the selected server.
	Scrollbar *vscroll;             ///< Vertical scrollbar of the list of servers.
	QueryString name_editbox;       ///< Client name editbox.
	QueryString filter_editbox;     ///< Editbox for filter on servers.
	GUITimer requery_timer;         ///< Timer for network requery.
	bool searched_internet = false; ///< Did we ever press "Search Internet" button?

	int lock_offset; ///< Left offset for lock icon.
	int blot_offset; ///< Left offset for green/yellow/red compatibility icon.
	int flag_offset; ///< Left offset for language flag icon.

	/**
	 * (Re)build the GUI network game list (a.k.a. this->servers) as some
	 * major change has occurred. It ensures appropriate filtering and
	 * sorting, if both or either one is enabled.
	 */
	void BuildGUINetworkGameList()
	{
		if (!this->servers.NeedRebuild()) return;

		/* Create temporary array of games to use for listing */
		this->servers.clear();

		bool found_current_server = false;
		bool found_last_joined = false;
		for (NetworkGameList *ngl = _network_game_list; ngl != nullptr; ngl = ngl->next) {
			this->servers.push_back(ngl);
			if (ngl == this->server) {
				found_current_server = true;
			}
			if (ngl == this->last_joined) {
				found_last_joined = true;
			}
		}
		/* A refresh can cause the current server to be delete; so unselect. */
		if (!found_last_joined) {
			this->last_joined = nullptr;
		}
		if (!found_current_server) {
			this->server = nullptr;
			this->list_pos = SLP_INVALID;
		}

		/* Apply the filter condition immediately, if a search string has been provided. */
		StringFilter sf;
		sf.SetFilterTerm(this->filter_editbox.text.buf);

		if (!sf.IsEmpty()) {
			this->servers.SetFilterState(true);
			this->servers.Filter(sf);
		} else {
			this->servers.SetFilterState(false);
		}

		this->servers.shrink_to_fit();
		this->servers.RebuildDone();
		this->vscroll->SetCount(this->servers.size());

		/* Sort the list of network games as requested. */
		this->servers.Sort();
		this->UpdateListPos();
	}

	/** Sort servers by name. */
	static bool NGameNameSorter(NetworkGameList * const &a, NetworkGameList * const &b)
	{
		int r = StrNaturalCompare(a->info.server_name, b->info.server_name, true); // Sort by name (natural sorting).
		if (r == 0) r = a->connection_string.compare(b->connection_string);

		return r < 0;
	}

	/**
	 * Sort servers by the amount of clients online on a
	 * server. If the two servers have the same amount, the one with the
	 * higher maximum is preferred.
	 */
	static bool NGameClientSorter(NetworkGameList * const &a, NetworkGameList * const &b)
	{
		/* Reverse as per default we are interested in most-clients first */
		int r = a->info.clients_on - b->info.clients_on;

		if (r == 0) r = a->info.clients_max - b->info.clients_max;
		if (r == 0) return NGameNameSorter(a, b);

		return r < 0;
	}

	/** Sort servers by map size */
	static bool NGameMapSizeSorter(NetworkGameList * const &a, NetworkGameList * const &b)
	{
		/* Sort by the area of the map. */
		int r = (a->info.map_height) * (a->info.map_width) - (b->info.map_height) * (b->info.map_width);

		if (r == 0) r = a->info.map_width - b->info.map_width;
		return (r != 0) ? r < 0 : NGameClientSorter(a, b);
	}

	/** Sort servers by current date */
	static bool NGameDateSorter(NetworkGameList * const &a, NetworkGameList * const &b)
	{
		auto r = a->info.game_date - b->info.game_date;
		return (r != 0) ? r < 0 : NGameClientSorter(a, b);
	}

	/** Sort servers by the number of days the game is running */
	static bool NGameYearsSorter(NetworkGameList * const &a, NetworkGameList * const &b)
	{
		auto r = a->info.game_date - a->info.start_date - b->info.game_date + b->info.start_date;
		return (r != 0) ? r < 0: NGameDateSorter(a, b);
	}

	/**
	 * Sort servers by joinability. If both servers are the
	 * same, prefer the non-passworded server first.
	 */
	static bool NGameAllowedSorter(NetworkGameList * const &a, NetworkGameList * const &b)
	{
		/* The servers we do not know anything about (the ones that did not reply) should be at the bottom) */
		int r = a->info.server_revision.empty() - b->info.server_revision.empty();

		/* Reverse default as we are interested in version-compatible clients first */
		if (r == 0) r = b->info.version_compatible - a->info.version_compatible;
		/* The version-compatible ones are then sorted with NewGRF compatible first, incompatible last */
		if (r == 0) r = b->info.compatible - a->info.compatible;
		/* Passworded servers should be below unpassworded servers */
		if (r == 0) r = a->info.use_password - b->info.use_password;

		/* Finally sort on the number of clients of the server in reverse order. */
		return (r != 0) ? r < 0 : NGameClientSorter(b, a);
	}

	/** Sort the server list */
	void SortNetworkGameList()
	{
		if (this->servers.Sort()) this->UpdateListPos();
	}

	/** Set this->list_pos to match this->server */
	void UpdateListPos()
	{
		this->list_pos = SLP_INVALID;
		for (uint i = 0; i != this->servers.size(); i++) {
			if (this->servers[i] == this->server) {
				this->list_pos = i;
				break;
			}
		}
	}

	static bool NGameSearchFilter(NetworkGameList * const *item, StringFilter &sf)
	{
		assert(item != nullptr);
		assert((*item) != nullptr);

		sf.ResetState();
		sf.AddLine((*item)->info.server_name);
		return sf.GetState();
	}

	/**
	 * Draw a single server line.
	 * @param cur_item  the server to draw.
	 * @param y         from where to draw?
	 * @param highlight does the line need to be highlighted?
	 */
	void DrawServerLine(const NetworkGameList *cur_item, int y, bool highlight) const
	{
		Rect name = this->GetWidget<NWidgetBase>(WID_NG_NAME)->GetCurrentRect();
		Rect info = this->GetWidget<NWidgetBase>(WID_NG_INFO)->GetCurrentRect();

		/* show highlighted item with a different colour */
		if (highlight) {
			Rect r = {std::min(name.left, info.left), y, std::max(name.right, info.right), y + (int)this->resize.step_height - 1};
			GfxFillRect(r.Shrink(WidgetDimensions::scaled.bevel), PC_GREY);
		}

		/* offsets to vertically centre text and icons */
		int text_y_offset = (this->resize.step_height - FONT_HEIGHT_NORMAL) / 2 + 1;
		int icon_y_offset = (this->resize.step_height - GetSpriteSize(SPR_BLOT).height) / 2;
		int lock_y_offset = (this->resize.step_height - GetSpriteSize(SPR_LOCK).height) / 2;

		name = name.Shrink(WidgetDimensions::scaled.framerect);
		DrawString(name.left, name.right, y + text_y_offset, cur_item->info.server_name, TC_BLACK);

		/* only draw details if the server is online */
		if (cur_item->status == NGLS_ONLINE) {
			if (const NWidgetBase *nwid = this->GetWidget<NWidgetBase>(WID_NG_CLIENTS); nwid->current_x != 0) {
				Rect clients = nwid->GetCurrentRect();
				SetDParam(0, cur_item->info.clients_on);
				SetDParam(1, cur_item->info.clients_max);
				SetDParam(2, cur_item->info.companies_on);
				SetDParam(3, cur_item->info.companies_max);
				DrawString(clients.left, clients.right, y + text_y_offset, STR_NETWORK_SERVER_LIST_GENERAL_ONLINE, TC_FROMSTRING, SA_HOR_CENTER);
			}

			if (const NWidgetBase *nwid = this->GetWidget<NWidgetBase>(WID_NG_MAPSIZE); nwid->current_x != 0) {
				/* map size */
				Rect mapsize = nwid->GetCurrentRect();
				SetDParam(0, cur_item->info.map_width);
				SetDParam(1, cur_item->info.map_height);
				DrawString(mapsize.left, mapsize.right, y + text_y_offset, STR_NETWORK_SERVER_LIST_MAP_SIZE_SHORT, TC_FROMSTRING, SA_HOR_CENTER);
			}

			if (const NWidgetBase *nwid = this->GetWidget<NWidgetBase>(WID_NG_DATE); nwid->current_x != 0) {
				/* current date */
<<<<<<< HEAD
				Rect date = this->GetWidget<NWidgetBase>(WID_NG_DATE)->GetCurrentRect();
				YearMonthDay ymd;
				ConvertDateToYMD(cur_item->info.game_date, &ymd);
=======
				Rect date = nwid->GetCurrentRect();
				TimerGameCalendar::YearMonthDay ymd;
				TimerGameCalendar::ConvertDateToYMD(cur_item->info.game_date, &ymd);
>>>>>>> 2d3fef31
				SetDParam(0, ymd.year);
				DrawString(date.left, date.right, y + text_y_offset, STR_JUST_INT, TC_BLACK, SA_HOR_CENTER);
			}

			if (const NWidgetBase *nwid = this->GetWidget<NWidgetBase>(WID_NG_YEARS); nwid->current_x != 0) {
				/* number of years the game is running */
<<<<<<< HEAD
				Rect years = this->GetWidget<NWidgetBase>(WID_NG_YEARS)->GetCurrentRect();
				YearMonthDay ymd_cur, ymd_start;
				ConvertDateToYMD(cur_item->info.game_date, &ymd_cur);
				ConvertDateToYMD(cur_item->info.start_date, &ymd_start);
=======
				Rect years = nwid->GetCurrentRect();
				TimerGameCalendar::YearMonthDay ymd_cur, ymd_start;
				TimerGameCalendar::ConvertDateToYMD(cur_item->info.game_date, &ymd_cur);
				TimerGameCalendar::ConvertDateToYMD(cur_item->info.start_date, &ymd_start);
>>>>>>> 2d3fef31
				SetDParam(0, ymd_cur.year - ymd_start.year);
				DrawString(years.left, years.right, y + text_y_offset, STR_JUST_INT, TC_BLACK, SA_HOR_CENTER);
			}

			/* draw a lock if the server is password protected */
			if (cur_item->info.use_password) DrawSprite(SPR_LOCK, PAL_NONE, info.left + this->lock_offset, y + lock_y_offset);

			/* draw red or green icon, depending on compatibility with server */
			DrawSprite(SPR_BLOT, (cur_item->info.compatible ? PALETTE_TO_GREEN : (cur_item->info.version_compatible ? PALETTE_TO_YELLOW : PALETTE_TO_RED)), info.left + this->blot_offset, y + icon_y_offset + 1);
		}
	}

	/**
	 * Scroll the list up or down to the currently selected server.
	 * If the server is below the currently displayed servers, it will
	 * scroll down an amount so that the server appears at the bottom.
	 * If the server is above the currently displayed servers, it will
	 * scroll up so that the server appears at the top.
	 */
	void ScrollToSelectedServer()
	{
		if (this->list_pos == SLP_INVALID) return; // no server selected
		this->vscroll->ScrollTowards(this->list_pos);
	}

public:
	NetworkGameWindow(WindowDesc *desc) : Window(desc), name_editbox(NETWORK_CLIENT_NAME_LENGTH), filter_editbox(120)
	{
		this->list_pos = SLP_INVALID;
		this->server = nullptr;

		this->CreateNestedTree();
		this->vscroll = this->GetScrollbar(WID_NG_SCROLLBAR);
		this->FinishInitNested(WN_NETWORK_WINDOW_GAME);

		this->querystrings[WID_NG_CLIENT] = &this->name_editbox;
		this->name_editbox.text.Assign(_settings_client.network.client_name);

		this->querystrings[WID_NG_FILTER] = &this->filter_editbox;
		this->filter_editbox.cancel_button = QueryString::ACTION_CLEAR;
		this->SetFocusedWidget(WID_NG_FILTER);

		/* As the Game Coordinator doesn't support "websocket" servers yet, we
		 * let "os/emscripten/pre.js" hardcode a list of servers people can
		 * join. This means the serverlist is curated for now, but it is the
		 * best we can offer. */
#ifdef __EMSCRIPTEN__
		EM_ASM(if (window["openttd_server_list"]) openttd_server_list());
#endif

		this->last_joined = NetworkAddServer(_settings_client.network.last_joined, false);
		this->server = this->last_joined;

		this->requery_timer.SetInterval(NETWORK_LIST_REFRESH_DELAY * 1000);

		this->servers.SetListing(this->last_sorting);
		this->servers.SetSortFuncs(this->sorter_funcs);
		this->servers.SetFilterFuncs(this->filter_funcs);
		this->servers.ForceRebuild();
	}

	void Close(int data = 0) override
	{
		this->last_sorting = this->servers.GetListing();
		this->Window::Close();
	}

	void OnInit() override
	{
		this->lock_offset = ScaleGUITrad(5);
		this->blot_offset = this->lock_offset + ScaleGUITrad(3) + GetSpriteSize(SPR_LOCK).width;
		this->flag_offset = this->blot_offset + ScaleGUITrad(2) + GetSpriteSize(SPR_BLOT).width;
	}

	void UpdateWidgetSize(int widget, Dimension *size, [[maybe_unused]] const Dimension &padding, [[maybe_unused]] Dimension *fill, [[maybe_unused]] Dimension *resize) override
	{
		switch (widget) {
			case WID_NG_MATRIX:
				resize->height = std::max(GetSpriteSize(SPR_BLOT).height, (uint)FONT_HEIGHT_NORMAL) + padding.height;
				fill->height = resize->height;
				size->height = 12 * resize->height;
				break;

			case WID_NG_LASTJOINED:
				size->height = std::max(GetSpriteSize(SPR_BLOT).height, (uint)FONT_HEIGHT_NORMAL) + WidgetDimensions::scaled.matrix.Vertical();
				break;

			case WID_NG_LASTJOINED_SPACER:
				size->width = NWidgetScrollbar::GetVerticalDimension().width;
				break;

			case WID_NG_NAME:
				size->width += 2 * Window::SortButtonWidth(); // Make space for the arrow
				break;

			case WID_NG_CLIENTS:
				size->width += 2 * Window::SortButtonWidth(); // Make space for the arrow
				SetDParamMaxValue(0, MAX_CLIENTS);
				SetDParamMaxValue(1, MAX_CLIENTS);
				SetDParamMaxValue(2, MAX_COMPANIES);
				SetDParamMaxValue(3, MAX_COMPANIES);
				*size = maxdim(*size, GetStringBoundingBox(STR_NETWORK_SERVER_LIST_GENERAL_ONLINE));
				break;

			case WID_NG_MAPSIZE:
				size->width += 2 * Window::SortButtonWidth(); // Make space for the arrow
				SetDParamMaxValue(0, MAX_MAP_SIZE);
				SetDParamMaxValue(1, MAX_MAP_SIZE);
				*size = maxdim(*size, GetStringBoundingBox(STR_NETWORK_SERVER_LIST_MAP_SIZE_SHORT));
				break;

			case WID_NG_DATE:
			case WID_NG_YEARS:
				size->width += 2 * Window::SortButtonWidth(); // Make space for the arrow
				SetDParamMaxValue(0, 5);
				*size = maxdim(*size, GetStringBoundingBox(STR_JUST_INT));
				break;
		}
	}

	void DrawWidget(const Rect &r, int widget) const override
	{
		switch (widget) {
			case WID_NG_MATRIX: {
				uint16 y = r.top;

				const int max = std::min(this->vscroll->GetPosition() + this->vscroll->GetCapacity(), (int)this->servers.size());

				for (int i = this->vscroll->GetPosition(); i < max; ++i) {
					const NetworkGameList *ngl = this->servers[i];
					this->DrawServerLine(ngl, y, ngl == this->server);
					y += this->resize.step_height;
				}
				break;
			}

			case WID_NG_LASTJOINED:
				/* Draw the last joined server, if any */
				if (this->last_joined != nullptr) this->DrawServerLine(this->last_joined, r.top, this->last_joined == this->server);
				break;

			case WID_NG_DETAILS:
				this->DrawDetails(r);
				break;

			case WID_NG_NAME:
			case WID_NG_CLIENTS:
			case WID_NG_MAPSIZE:
			case WID_NG_DATE:
			case WID_NG_YEARS:
			case WID_NG_INFO:
				if (widget - WID_NG_NAME == this->servers.SortType()) this->DrawSortButtonState(widget, this->servers.IsDescSortOrder() ? SBS_DOWN : SBS_UP);
				break;
		}
	}


	void OnPaint() override
	{
		if (this->servers.NeedRebuild()) {
			this->BuildGUINetworkGameList();
		}
		if (this->servers.NeedResort()) {
			this->SortNetworkGameList();
		}

		NetworkGameList *sel = this->server;
		/* 'Refresh' button invisible if no server selected */
		this->SetWidgetDisabledState(WID_NG_REFRESH, sel == nullptr);
		/* 'Join' button disabling conditions */
		this->SetWidgetDisabledState(WID_NG_JOIN, sel == nullptr || // no Selected Server
				sel->status != NGLS_ONLINE || // Server offline
				sel->info.clients_on >= sel->info.clients_max || // Server full
				!sel->info.compatible); // Revision mismatch

		this->SetWidgetLoweredState(WID_NG_REFRESH, sel != nullptr && sel->refreshing);

		/* 'NewGRF Settings' button invisible if no NewGRF is used */
		this->GetWidget<NWidgetStacked>(WID_NG_NEWGRF_SEL)->SetDisplayedPlane(sel == nullptr || sel->status != NGLS_ONLINE || sel->info.grfconfig == nullptr);
		this->GetWidget<NWidgetStacked>(WID_NG_NEWGRF_MISSING_SEL)->SetDisplayedPlane(sel == nullptr || sel->status != NGLS_ONLINE || sel->info.grfconfig == nullptr || !sel->info.version_compatible || sel->info.compatible);

#ifdef __EMSCRIPTEN__
		this->SetWidgetDisabledState(WID_NG_SEARCH_INTERNET, true);
		this->SetWidgetDisabledState(WID_NG_SEARCH_LAN, true);
		this->SetWidgetDisabledState(WID_NG_ADD, true);
		this->SetWidgetDisabledState(WID_NG_START, true);
#endif

		this->DrawWidgets();
	}

	void DrawDetails(const Rect &r) const
	{
		NetworkGameList *sel = this->server;

		/* Height for the title banner */
		int HEADER_HEIGHT = 3 * FONT_HEIGHT_NORMAL + WidgetDimensions::scaled.frametext.Vertical();

		Rect hr = r.WithHeight(HEADER_HEIGHT).Shrink(WidgetDimensions::scaled.frametext);
		Rect tr = r.Shrink(WidgetDimensions::scaled.frametext);
		tr.top += HEADER_HEIGHT;

		/* Draw the right menu */
		/* Create the nice grayish rectangle at the details top */
		GfxFillRect(r.WithHeight(HEADER_HEIGHT).Shrink(WidgetDimensions::scaled.bevel.left, WidgetDimensions::scaled.bevel.top, WidgetDimensions::scaled.bevel.right, 0), PC_DARK_BLUE);
		if (sel == nullptr) {
			DrawString(hr.left, hr.right, hr.top, STR_NETWORK_SERVER_LIST_GAME_INFO, TC_FROMSTRING, SA_HOR_CENTER);
		} else if (sel->status != NGLS_ONLINE) {
			StringID message = INVALID_STRING_ID;
			switch (sel->status) {
				case NGLS_OFFLINE: message = STR_NETWORK_SERVER_LIST_SERVER_OFFLINE; break;
				case NGLS_FULL: message = STR_NETWORK_SERVER_LIST_SERVER_FULL; break;
				case NGLS_BANNED: message = STR_NETWORK_SERVER_LIST_SERVER_BANNED; break;
				case NGLS_TOO_OLD: message = STR_NETWORK_SERVER_LIST_SERVER_TOO_OLD; break;

				/* Handled by the if-case above. */
				case NGLS_ONLINE: NOT_REACHED();
			}

			DrawString(hr.left, hr.right, hr.top, message, TC_FROMSTRING, SA_HOR_CENTER); // server offline
			DrawStringMultiLine(hr.left, hr.right, hr.top + FONT_HEIGHT_NORMAL, hr.bottom, sel->info.server_name, TC_ORANGE, SA_HOR_CENTER); // game name
			DrawString(tr.left, tr.right, tr.top, message, TC_FROMSTRING, SA_HOR_CENTER); // server offline
		} else { // show game info

			DrawString(hr.left, hr.right, hr.top, STR_NETWORK_SERVER_LIST_GAME_INFO, TC_FROMSTRING, SA_HOR_CENTER);
			DrawStringMultiLine(hr.left, hr.right, hr.top + FONT_HEIGHT_NORMAL, hr.bottom, sel->info.server_name, TC_ORANGE, SA_HOR_CENTER); // game name

			SetDParam(0, sel->info.clients_on);
			SetDParam(1, sel->info.clients_max);
			SetDParam(2, sel->info.companies_on);
			SetDParam(3, sel->info.companies_max);
			DrawString(tr, STR_NETWORK_SERVER_LIST_CLIENTS);
			tr.top += FONT_HEIGHT_NORMAL;

			SetDParam(0, STR_CLIMATE_TEMPERATE_LANDSCAPE + sel->info.landscape);
			DrawString(tr, STR_NETWORK_SERVER_LIST_LANDSCAPE); // landscape
			tr.top += FONT_HEIGHT_NORMAL;

			SetDParam(0, sel->info.map_width);
			SetDParam(1, sel->info.map_height);
			DrawString(tr, STR_NETWORK_SERVER_LIST_MAP_SIZE); // map size
			tr.top += FONT_HEIGHT_NORMAL;

			SetDParamStr(0, sel->info.server_revision);
			DrawString(tr, STR_NETWORK_SERVER_LIST_SERVER_VERSION); // server version
			tr.top += FONT_HEIGHT_NORMAL;

			SetDParamStr(0, sel->connection_string);
			StringID invite_or_address = StrStartsWith(sel->connection_string, "+") ? STR_NETWORK_SERVER_LIST_INVITE_CODE : STR_NETWORK_SERVER_LIST_SERVER_ADDRESS;
			DrawString(tr, invite_or_address); // server address / invite code
			tr.top += FONT_HEIGHT_NORMAL;

			SetDParam(0, sel->info.start_date);
			DrawString(tr, STR_NETWORK_SERVER_LIST_START_DATE); // start date
			tr.top += FONT_HEIGHT_NORMAL;

			SetDParam(0, sel->info.game_date);
			DrawString(tr, STR_NETWORK_SERVER_LIST_CURRENT_DATE); // current date
			tr.top += FONT_HEIGHT_NORMAL;

			if (sel->info.gamescript_version != -1) {
				SetDParamStr(0, sel->info.gamescript_name);
				SetDParam(1, sel->info.gamescript_version);
				tr.top = DrawStringMultiLine(tr, STR_NETWORK_SERVER_LIST_GAMESCRIPT); // gamescript name and version
			}

			tr.top += WidgetDimensions::scaled.vsep_wide;

			if (!sel->info.compatible) {
				DrawString(tr, sel->info.version_compatible ? STR_NETWORK_SERVER_LIST_GRF_MISMATCH : STR_NETWORK_SERVER_LIST_VERSION_MISMATCH, TC_FROMSTRING, SA_HOR_CENTER); // server mismatch
			} else if (sel->info.clients_on == sel->info.clients_max) {
				/* Show: server full, when clients_on == max_clients */
				DrawString(tr, STR_NETWORK_SERVER_LIST_SERVER_FULL, TC_FROMSTRING, SA_HOR_CENTER); // server full
			} else if (sel->info.use_password) {
				DrawString(tr, STR_NETWORK_SERVER_LIST_PASSWORD, TC_FROMSTRING, SA_HOR_CENTER); // password warning
			}
		}
	}

	void OnClick([[maybe_unused]] Point pt, int widget, [[maybe_unused]] int click_count) override
	{
		switch (widget) {
			case WID_NG_CANCEL: // Cancel button
				CloseWindowById(WC_NETWORK_WINDOW, WN_NETWORK_WINDOW_GAME);
				break;

			case WID_NG_NAME:    // Sort by name
			case WID_NG_CLIENTS: // Sort by connected clients
			case WID_NG_MAPSIZE: // Sort by map size
			case WID_NG_DATE:    // Sort by date
			case WID_NG_YEARS:   // Sort by years
			case WID_NG_INFO:    // Connectivity (green dot)
				if (this->servers.SortType() == widget - WID_NG_NAME) {
					this->servers.ToggleSortOrder();
					if (this->list_pos != SLP_INVALID) this->list_pos = (ServerListPosition)this->servers.size() - this->list_pos - 1;
				} else {
					this->servers.SetSortType(widget - WID_NG_NAME);
					this->servers.ForceResort();
					this->SortNetworkGameList();
				}
				this->ScrollToSelectedServer();
				this->SetDirty();
				break;

			case WID_NG_MATRIX: { // Show available network games
				auto it = this->vscroll->GetScrolledItemFromWidget(this->servers, pt.y, this, WID_NG_MATRIX);
				this->server = (it != this->servers.end()) ? *it : nullptr;
				this->list_pos = (server == nullptr) ? SLP_INVALID : it - this->servers.begin();
				this->SetDirty();

				/* FIXME the disabling should go into some InvalidateData, which is called instead of the SetDirty */
				if (click_count > 1 && !this->IsWidgetDisabled(WID_NG_JOIN)) this->OnClick(pt, WID_NG_JOIN, 1);
				break;
			}

			case WID_NG_LASTJOINED: {
				if (this->last_joined != nullptr) {
					this->server = this->last_joined;

					/* search the position of the newly selected server */
					this->UpdateListPos();
					this->ScrollToSelectedServer();
					this->SetDirty();

					/* FIXME the disabling should go into some InvalidateData, which is called instead of the SetDirty */
					if (click_count > 1 && !this->IsWidgetDisabled(WID_NG_JOIN)) this->OnClick(pt, WID_NG_JOIN, 1);
				}
				break;
			}

			case WID_NG_SEARCH_INTERNET:
				_network_coordinator_client.GetListing();
				this->searched_internet = true;
				break;

			case WID_NG_SEARCH_LAN:
				NetworkUDPSearchGame();
				break;

			case WID_NG_ADD: // Add a server
				SetDParamStr(0, _settings_client.network.connect_to_ip);
				ShowQueryString(
					STR_JUST_RAW_STRING,
					STR_NETWORK_SERVER_LIST_ENTER_SERVER_ADDRESS,
					NETWORK_HOSTNAME_PORT_LENGTH,  // maximum number of characters including '\0'
					this, CS_ALPHANUMERAL, QSF_ACCEPT_UNCHANGED);
				break;

			case WID_NG_START: // Start server
				ShowNetworkStartServerWindow();
				break;

			case WID_NG_JOIN: // Join Game
				if (this->server != nullptr) {
					NetworkClientConnectGame(this->server->connection_string, COMPANY_SPECTATOR);
				}
				break;

			case WID_NG_REFRESH: // Refresh
				if (this->server != nullptr && !this->server->refreshing) NetworkQueryServer(this->server->connection_string);
				break;

			case WID_NG_NEWGRF: // NewGRF Settings
				if (this->server != nullptr) ShowNewGRFSettings(false, false, false, &this->server->info.grfconfig);
				break;

			case WID_NG_NEWGRF_MISSING: // Find missing content online
				if (this->server != nullptr) ShowMissingContentWindow(this->server->info.grfconfig);
				break;
		}
	}

	/**
	 * Some data on this window has become invalid.
	 * @param data Information about the changed data.
	 * @param gui_scope Whether the call is done from GUI scope. You may not do everything when not in GUI scope. See #InvalidateWindowData() for details.
	 */
	void OnInvalidateData([[maybe_unused]] int data = 0, [[maybe_unused]] bool gui_scope = true) override
	{
		this->servers.ForceRebuild();
		this->SetDirty();
	}

	EventState OnKeyPress(WChar key, uint16 keycode) override
	{
		EventState state = ES_NOT_HANDLED;

		/* handle up, down, pageup, pagedown, home and end */
		if (this->vscroll->UpdateListPositionOnKeyPress(this->list_pos, keycode) == ES_HANDLED) {
			if (this->list_pos == SLP_INVALID) return ES_HANDLED;

			this->server = this->servers[this->list_pos];

			/* Scroll to the new server if it is outside the current range. */
			this->ScrollToSelectedServer();

			/* redraw window */
			this->SetDirty();
			return ES_HANDLED;
		}

		if (this->server != nullptr) {
			if (keycode == WKC_DELETE) { // Press 'delete' to remove servers
				NetworkGameListRemoveItem(this->server);
				if (this->server == this->last_joined) this->last_joined = nullptr;
				this->server = nullptr;
				this->list_pos = SLP_INVALID;
			}
		}

		return state;
	}

	void OnEditboxChanged(int wid) override
	{
		switch (wid) {
			case WID_NG_FILTER: {
				this->servers.ForceRebuild();
				this->BuildGUINetworkGameList();
				this->ScrollToSelectedServer();
				this->SetDirty();
				break;
			}

			case WID_NG_CLIENT:
				/* Validation of the name will happen once the user tries to join or start a game, as getting
				 * error messages while typing (e.g. when you clear the name) defeats the purpose of the check. */
				_settings_client.network.client_name = this->name_editbox.text.buf;
				break;
		}
	}

	void OnQueryTextFinished(char *str) override
	{
		if (!StrEmpty(str)) {
			_settings_client.network.connect_to_ip = str;
			NetworkAddServer(str);
			NetworkRebuildHostList();
		}
	}

	void OnResize() override
	{
		this->vscroll->SetCapacityFromWidget(this, WID_NG_MATRIX);
	}

	void OnRealtimeTick(uint delta_ms) override
	{
		if (!this->searched_internet) return;
		if (!this->requery_timer.Elapsed(delta_ms)) return;
		this->requery_timer.SetInterval(NETWORK_LIST_REFRESH_DELAY * 1000);

		_network_coordinator_client.GetListing();
	}
};

Listing NetworkGameWindow::last_sorting = {false, 5};
GUIGameServerList::SortFunction * const NetworkGameWindow::sorter_funcs[] = {
	&NGameNameSorter,
	&NGameClientSorter,
	&NGameMapSizeSorter,
	&NGameDateSorter,
	&NGameYearsSorter,
	&NGameAllowedSorter
};

GUIGameServerList::FilterFunction * const NetworkGameWindow::filter_funcs[] = {
	&NGameSearchFilter
};

static NWidgetBase *MakeResizableHeader(int *biggest_index)
{
	*biggest_index = std::max<int>(*biggest_index, WID_NG_INFO);
	return new NWidgetServerListHeader();
}

static const NWidgetPart _nested_network_game_widgets[] = {
	/* TOP */
	NWidget(NWID_HORIZONTAL),
		NWidget(WWT_CLOSEBOX, COLOUR_LIGHT_BLUE),
		NWidget(WWT_CAPTION, COLOUR_LIGHT_BLUE), SetDataTip(STR_NETWORK_SERVER_LIST_CAPTION, STR_TOOLTIP_WINDOW_TITLE_DRAG_THIS),
		NWidget(WWT_DEFSIZEBOX, COLOUR_LIGHT_BLUE),
	EndContainer(),
	NWidget(WWT_PANEL, COLOUR_LIGHT_BLUE, WID_NG_MAIN),
		NWidget(NWID_VERTICAL), SetPIP(10, 7, 0),
			NWidget(NWID_HORIZONTAL), SetPIP(10, 7, 10),
				/* LEFT SIDE */
				NWidget(NWID_VERTICAL), SetPIP(0, 7, 0),
					NWidget(NWID_HORIZONTAL), SetPIP(0, 7, 0),
						NWidget(WWT_TEXT, COLOUR_LIGHT_BLUE, WID_NG_FILTER_LABEL), SetDataTip(STR_LIST_FILTER_TITLE, STR_NULL),
						NWidget(WWT_EDITBOX, COLOUR_LIGHT_BLUE, WID_NG_FILTER), SetMinimalSize(251, 12), SetFill(1, 0), SetResize(1, 0),
											SetDataTip(STR_LIST_FILTER_OSKTITLE, STR_LIST_FILTER_TOOLTIP),
					EndContainer(),
					NWidget(NWID_HORIZONTAL),
						NWidget(NWID_VERTICAL),
							NWidgetFunction(MakeResizableHeader),
							NWidget(WWT_MATRIX, COLOUR_LIGHT_BLUE, WID_NG_MATRIX), SetResize(1, 1), SetFill(1, 0),
												SetMatrixDataTip(1, 0, STR_NETWORK_SERVER_LIST_CLICK_GAME_TO_SELECT), SetScrollbar(WID_NG_SCROLLBAR),
						EndContainer(),
						NWidget(NWID_VSCROLLBAR, COLOUR_LIGHT_BLUE, WID_NG_SCROLLBAR),
					EndContainer(),
					NWidget(NWID_VERTICAL),
						NWidget(WWT_TEXT, COLOUR_LIGHT_BLUE, WID_NG_LASTJOINED_LABEL), SetFill(1, 0),
											SetDataTip(STR_NETWORK_SERVER_LIST_LAST_JOINED_SERVER, STR_NULL), SetResize(1, 0),
						NWidget(NWID_HORIZONTAL),
							NWidget(WWT_PANEL, COLOUR_LIGHT_BLUE, WID_NG_LASTJOINED), SetFill(1, 0), SetResize(1, 0),
												SetDataTip(0x0, STR_NETWORK_SERVER_LIST_CLICK_TO_SELECT_LAST),
							EndContainer(),
							NWidget(WWT_EMPTY, INVALID_COLOUR, WID_NG_LASTJOINED_SPACER), SetFill(0, 0),
						EndContainer(),
					EndContainer(),
				EndContainer(),
				/* RIGHT SIDE */
				NWidget(NWID_VERTICAL), SetPIP(0, 7, 0),
					NWidget(NWID_HORIZONTAL), SetPIP(0, 7, 0),
						NWidget(WWT_TEXT, COLOUR_LIGHT_BLUE, WID_NG_CLIENT_LABEL), SetDataTip(STR_NETWORK_SERVER_LIST_PLAYER_NAME, STR_NULL),
						NWidget(WWT_EDITBOX, COLOUR_LIGHT_BLUE, WID_NG_CLIENT), SetMinimalSize(151, 12), SetFill(1, 0), SetResize(1, 0),
											SetDataTip(STR_NETWORK_SERVER_LIST_PLAYER_NAME_OSKTITLE, STR_NETWORK_SERVER_LIST_ENTER_NAME_TOOLTIP),
					EndContainer(),
					NWidget(WWT_PANEL, COLOUR_LIGHT_BLUE, WID_NG_DETAILS),
						NWidget(NWID_VERTICAL, NC_EQUALSIZE), SetPIP(5, 5, 5),
							NWidget(WWT_EMPTY, INVALID_COLOUR, WID_NG_DETAILS_SPACER), SetMinimalSize(140, 0), SetMinimalTextLines(15, 24 + WidgetDimensions::unscaled.vsep_normal), SetResize(0, 1), SetFill(1, 1), // Make sure it's at least this wide
							NWidget(NWID_HORIZONTAL, NC_NONE), SetPIP(5, 5, 5),
								NWidget(NWID_SELECTION, INVALID_COLOUR, WID_NG_NEWGRF_MISSING_SEL),
									NWidget(WWT_PUSHTXTBTN, COLOUR_WHITE, WID_NG_NEWGRF_MISSING), SetFill(1, 0), SetDataTip(STR_NEWGRF_SETTINGS_FIND_MISSING_CONTENT_BUTTON, STR_NEWGRF_SETTINGS_FIND_MISSING_CONTENT_TOOLTIP),
									NWidget(NWID_SPACER), SetFill(1, 0),
								EndContainer(),
							EndContainer(),
							NWidget(NWID_HORIZONTAL, NC_EQUALSIZE), SetPIP(5, 5, 5),
								NWidget(NWID_SPACER), SetFill(1, 0),
								NWidget(NWID_SELECTION, INVALID_COLOUR, WID_NG_NEWGRF_SEL),
									NWidget(WWT_PUSHTXTBTN, COLOUR_WHITE, WID_NG_NEWGRF), SetFill(1, 0), SetDataTip(STR_INTRO_NEWGRF_SETTINGS, STR_NULL),
									NWidget(NWID_SPACER), SetFill(1, 0),
								EndContainer(),
							EndContainer(),
							NWidget(NWID_HORIZONTAL, NC_EQUALSIZE), SetPIP(5, 5, 5),
								NWidget(WWT_PUSHTXTBTN, COLOUR_WHITE, WID_NG_JOIN), SetFill(1, 0), SetDataTip(STR_NETWORK_SERVER_LIST_JOIN_GAME, STR_NULL),
								NWidget(WWT_PUSHTXTBTN, COLOUR_WHITE, WID_NG_REFRESH), SetFill(1, 0), SetDataTip(STR_NETWORK_SERVER_LIST_REFRESH, STR_NETWORK_SERVER_LIST_REFRESH_TOOLTIP),
							EndContainer(),
						EndContainer(),
					EndContainer(),
				EndContainer(),
			EndContainer(),
			/* BOTTOM */
			NWidget(NWID_HORIZONTAL),
				NWidget(NWID_VERTICAL),
					NWidget(NWID_HORIZONTAL, NC_EQUALSIZE), SetPIP(10, 7, 4),
						NWidget(WWT_PUSHTXTBTN, COLOUR_WHITE, WID_NG_SEARCH_INTERNET), SetResize(1, 0), SetFill(1, 0), SetDataTip(STR_NETWORK_SERVER_LIST_SEARCH_SERVER_INTERNET, STR_NETWORK_SERVER_LIST_SEARCH_SERVER_INTERNET_TOOLTIP),
						NWidget(WWT_PUSHTXTBTN, COLOUR_WHITE, WID_NG_SEARCH_LAN), SetResize(1, 0), SetFill(1, 0), SetDataTip(STR_NETWORK_SERVER_LIST_SEARCH_SERVER_LAN, STR_NETWORK_SERVER_LIST_SEARCH_SERVER_LAN_TOOLTIP),
						NWidget(WWT_PUSHTXTBTN, COLOUR_WHITE, WID_NG_ADD), SetResize(1, 0), SetFill(1, 0), SetDataTip(STR_NETWORK_SERVER_LIST_ADD_SERVER, STR_NETWORK_SERVER_LIST_ADD_SERVER_TOOLTIP),
						NWidget(WWT_PUSHTXTBTN, COLOUR_WHITE, WID_NG_START), SetResize(1, 0), SetFill(1, 0), SetDataTip(STR_NETWORK_SERVER_LIST_START_SERVER, STR_NETWORK_SERVER_LIST_START_SERVER_TOOLTIP),
						NWidget(WWT_PUSHTXTBTN, COLOUR_WHITE, WID_NG_CANCEL), SetResize(1, 0), SetFill(1, 0), SetDataTip(STR_BUTTON_CANCEL, STR_NULL),
					EndContainer(),
					NWidget(NWID_SPACER), SetMinimalSize(0, 6), SetResize(1, 0), SetFill(1, 0),
				EndContainer(),
				NWidget(NWID_VERTICAL),
					NWidget(NWID_SPACER), SetFill(0, 1),
					NWidget(WWT_RESIZEBOX, COLOUR_LIGHT_BLUE),
				EndContainer(),
			EndContainer(),
		EndContainer(),
	EndContainer(),
};

static WindowDesc _network_game_window_desc(
	WDP_CENTER, "list_servers", 1000, 730,
	WC_NETWORK_WINDOW, WC_NONE,
	WDF_NETWORK,
	std::begin(_nested_network_game_widgets), std::end(_nested_network_game_widgets)
);

void ShowNetworkGameWindow()
{
	static bool first = true;
	CloseWindowById(WC_NETWORK_WINDOW, WN_NETWORK_WINDOW_START);

	/* Only show once */
	if (first) {
		first = false;
		/* Add all servers from the config file to our list. */
		for (const auto &iter : _network_host_list) {
			NetworkAddServer(iter);
		}
	}

	new NetworkGameWindow(&_network_game_window_desc);
}

struct NetworkStartServerWindow : public Window {
	byte widget_id;              ///< The widget that has the pop-up input menu
	QueryString name_editbox;    ///< Server name editbox.

	NetworkStartServerWindow(WindowDesc *desc) : Window(desc), name_editbox(NETWORK_NAME_LENGTH)
	{
		this->InitNested(WN_NETWORK_WINDOW_START);

		this->querystrings[WID_NSS_GAMENAME] = &this->name_editbox;
		this->name_editbox.text.Assign(_settings_client.network.server_name);

		this->SetFocusedWidget(WID_NSS_GAMENAME);
	}

	void SetStringParameters(int widget) const override
	{
		switch (widget) {
			case WID_NSS_CONNTYPE_BTN:
				SetDParam(0, STR_NETWORK_SERVER_VISIBILITY_LOCAL + _settings_client.network.server_game_type);
				break;

			case WID_NSS_CLIENTS_TXT:
				SetDParam(0, _settings_client.network.max_clients);
				break;

			case WID_NSS_COMPANIES_TXT:
				SetDParam(0, _settings_client.network.max_companies);
				break;
		}
	}

	void UpdateWidgetSize(int widget, Dimension *size, [[maybe_unused]] const Dimension &padding, [[maybe_unused]] Dimension *fill, [[maybe_unused]] Dimension *resize) override
	{
		switch (widget) {
			case WID_NSS_CONNTYPE_BTN:
				*size = maxdim(maxdim(GetStringBoundingBox(STR_NETWORK_SERVER_VISIBILITY_LOCAL), GetStringBoundingBox(STR_NETWORK_SERVER_VISIBILITY_PUBLIC)), GetStringBoundingBox(STR_NETWORK_SERVER_VISIBILITY_INVITE_ONLY));
				size->width += padding.width;
				size->height += padding.height;
				break;
		}
	}

	void DrawWidget(const Rect &r, int widget) const override
	{
		switch (widget) {
			case WID_NSS_SETPWD:
				/* If password is set, draw red '*' next to 'Set password' button. */
				if (!_settings_client.network.server_password.empty()) DrawString(r.right + WidgetDimensions::scaled.framerect.left, this->width - WidgetDimensions::scaled.framerect.right, r.top, "*", TC_RED);
		}
	}

	void OnClick([[maybe_unused]] Point pt, int widget, [[maybe_unused]] int click_count) override
	{
		switch (widget) {
			case WID_NSS_CANCEL: // Cancel button
				ShowNetworkGameWindow();
				break;

			case WID_NSS_SETPWD: // Set password button
				this->widget_id = WID_NSS_SETPWD;
				SetDParamStr(0, _settings_client.network.server_password);
				ShowQueryString(STR_JUST_RAW_STRING, STR_NETWORK_START_SERVER_SET_PASSWORD, NETWORK_PASSWORD_LENGTH, this, CS_ALPHANUMERAL, QSF_NONE);
				break;

			case WID_NSS_CONNTYPE_BTN: // Connection type
				ShowDropDownList(this, BuildVisibilityDropDownList(), _settings_client.network.server_game_type, WID_NSS_CONNTYPE_BTN);
				break;

			case WID_NSS_CLIENTS_BTND:    case WID_NSS_CLIENTS_BTNU:    // Click on up/down button for number of clients
			case WID_NSS_COMPANIES_BTND:  case WID_NSS_COMPANIES_BTNU:  // Click on up/down button for number of companies
				/* Don't allow too fast scrolling. */
				if (!(this->flags & WF_TIMEOUT) || this->timeout_timer <= 1) {
					this->HandleButtonClick(widget);
					this->SetDirty();
					switch (widget) {
						default: NOT_REACHED();
						case WID_NSS_CLIENTS_BTND: case WID_NSS_CLIENTS_BTNU:
							_settings_client.network.max_clients    = Clamp(_settings_client.network.max_clients    + widget - WID_NSS_CLIENTS_TXT,    2, MAX_CLIENTS);
							break;
						case WID_NSS_COMPANIES_BTND: case WID_NSS_COMPANIES_BTNU:
							_settings_client.network.max_companies  = Clamp(_settings_client.network.max_companies  + widget - WID_NSS_COMPANIES_TXT,  1, MAX_COMPANIES);
							break;
					}
				}
				_left_button_clicked = false;
				break;

			case WID_NSS_CLIENTS_TXT:    // Click on number of clients
				this->widget_id = WID_NSS_CLIENTS_TXT;
				SetDParam(0, _settings_client.network.max_clients);
				ShowQueryString(STR_JUST_INT, STR_NETWORK_START_SERVER_NUMBER_OF_CLIENTS,    4, this, CS_NUMERAL, QSF_NONE);
				break;

			case WID_NSS_COMPANIES_TXT:  // Click on number of companies
				this->widget_id = WID_NSS_COMPANIES_TXT;
				SetDParam(0, _settings_client.network.max_companies);
				ShowQueryString(STR_JUST_INT, STR_NETWORK_START_SERVER_NUMBER_OF_COMPANIES,  3, this, CS_NUMERAL, QSF_NONE);
				break;

			case WID_NSS_GENERATE_GAME: // Start game
				if (!CheckServerName()) return;
				_is_network_server = true;
				if (_ctrl_pressed) {
					StartNewGameWithoutGUI(GENERATE_NEW_SEED);
				} else {
					ShowGenerateLandscape();
				}
				break;

			case WID_NSS_LOAD_GAME:
				if (!CheckServerName()) return;
				_is_network_server = true;
				ShowSaveLoadDialog(FT_SAVEGAME, SLO_LOAD);
				break;

			case WID_NSS_PLAY_SCENARIO:
				if (!CheckServerName()) return;
				_is_network_server = true;
				ShowSaveLoadDialog(FT_SCENARIO, SLO_LOAD);
				break;

			case WID_NSS_PLAY_HEIGHTMAP:
				if (!CheckServerName()) return;
				_is_network_server = true;
				ShowSaveLoadDialog(FT_HEIGHTMAP,SLO_LOAD);
				break;
		}
	}

	void OnDropdownSelect(int widget, int index) override
	{
		switch (widget) {
			case WID_NSS_CONNTYPE_BTN:
				_settings_client.network.server_game_type = (ServerGameType)index;
				break;
			default:
				NOT_REACHED();
		}

		this->SetDirty();
	}

	bool CheckServerName()
	{
		std::string str = this->name_editbox.text.buf;
		if (!NetworkValidateServerName(str)) return false;

		SetSettingValue(GetSettingFromName("network.server_name")->AsStringSetting(), str);
		return true;
	}

	void OnTimeout() override
	{
		this->RaiseWidgetsWhenLowered(WID_NSS_CLIENTS_BTND, WID_NSS_CLIENTS_BTNU, WID_NSS_COMPANIES_BTND, WID_NSS_COMPANIES_BTNU);
	}

	void OnQueryTextFinished(char *str) override
	{
		if (str == nullptr) return;

		if (this->widget_id == WID_NSS_SETPWD) {
			_settings_client.network.server_password = str;
		} else {
			int32 value = atoi(str);
			this->SetWidgetDirty(this->widget_id);
			switch (this->widget_id) {
				default: NOT_REACHED();
				case WID_NSS_CLIENTS_TXT:    _settings_client.network.max_clients    = Clamp(value, 2, MAX_CLIENTS); break;
				case WID_NSS_COMPANIES_TXT:  _settings_client.network.max_companies  = Clamp(value, 1, MAX_COMPANIES); break;
			}
		}

		this->SetDirty();
	}
};

static const NWidgetPart _nested_network_start_server_window_widgets[] = {
	NWidget(NWID_HORIZONTAL),
		NWidget(WWT_CLOSEBOX, COLOUR_LIGHT_BLUE),
		NWidget(WWT_CAPTION, COLOUR_LIGHT_BLUE), SetDataTip(STR_NETWORK_START_SERVER_CAPTION, STR_TOOLTIP_WINDOW_TITLE_DRAG_THIS),
	EndContainer(),
	NWidget(WWT_PANEL, COLOUR_LIGHT_BLUE, WID_NSS_BACKGROUND),
		NWidget(NWID_VERTICAL), SetPIP(10, 6, 10),
			NWidget(NWID_HORIZONTAL, NC_EQUALSIZE), SetPIP(10, 6, 10),
				NWidget(NWID_VERTICAL), SetPIP(0, 1, 0),
					/* Game name widgets */
					NWidget(WWT_TEXT, COLOUR_LIGHT_BLUE, WID_NSS_GAMENAME_LABEL), SetFill(1, 0), SetDataTip(STR_NETWORK_START_SERVER_NEW_GAME_NAME, STR_NULL),
					NWidget(WWT_EDITBOX, COLOUR_LIGHT_BLUE, WID_NSS_GAMENAME), SetMinimalSize(10, 12), SetFill(1, 0), SetDataTip(STR_NETWORK_START_SERVER_NEW_GAME_NAME_OSKTITLE, STR_NETWORK_START_SERVER_NEW_GAME_NAME_TOOLTIP),
				EndContainer(),
			EndContainer(),

			NWidget(NWID_HORIZONTAL, NC_EQUALSIZE), SetPIP(10, 6, 10),
				NWidget(NWID_VERTICAL), SetPIP(0, 1, 0),
					NWidget(WWT_TEXT, COLOUR_LIGHT_BLUE, WID_NSS_CONNTYPE_LABEL), SetFill(1, 0), SetDataTip(STR_NETWORK_START_SERVER_VISIBILITY_LABEL, STR_NULL),
					NWidget(WWT_DROPDOWN, COLOUR_LIGHT_BLUE, WID_NSS_CONNTYPE_BTN), SetFill(1, 0), SetDataTip(STR_JUST_STRING, STR_NETWORK_START_SERVER_VISIBILITY_TOOLTIP),
				EndContainer(),
				NWidget(NWID_VERTICAL), SetPIP(0, 1, 0),
					NWidget(NWID_SPACER), SetFill(1, 1),
					NWidget(WWT_PUSHTXTBTN, COLOUR_WHITE, WID_NSS_SETPWD), SetFill(1, 0), SetDataTip(STR_NETWORK_START_SERVER_SET_PASSWORD, STR_NETWORK_START_SERVER_PASSWORD_TOOLTIP),
				EndContainer(),
			EndContainer(),

			NWidget(NWID_HORIZONTAL, NC_EQUALSIZE), SetPIP(10, 6, 10),
				NWidget(NWID_VERTICAL), SetPIP(0, 1, 0),
					NWidget(WWT_TEXT, COLOUR_LIGHT_BLUE, WID_NSS_CLIENTS_LABEL), SetFill(1, 0), SetDataTip(STR_NETWORK_START_SERVER_NUMBER_OF_CLIENTS, STR_NULL),
					NWidget(NWID_HORIZONTAL),
						NWidget(WWT_IMGBTN, COLOUR_LIGHT_BLUE, WID_NSS_CLIENTS_BTND), SetMinimalSize(12, 12), SetFill(0, 1), SetDataTip(SPR_ARROW_DOWN, STR_NETWORK_START_SERVER_NUMBER_OF_CLIENTS_TOOLTIP),
						NWidget(WWT_PUSHTXTBTN, COLOUR_LIGHT_BLUE, WID_NSS_CLIENTS_TXT), SetFill(1, 0), SetDataTip(STR_NETWORK_START_SERVER_CLIENTS_SELECT, STR_NETWORK_START_SERVER_NUMBER_OF_CLIENTS_TOOLTIP),
						NWidget(WWT_IMGBTN, COLOUR_LIGHT_BLUE, WID_NSS_CLIENTS_BTNU), SetMinimalSize(12, 12), SetFill(0, 1), SetDataTip(SPR_ARROW_UP, STR_NETWORK_START_SERVER_NUMBER_OF_CLIENTS_TOOLTIP),
					EndContainer(),
				EndContainer(),

				NWidget(NWID_VERTICAL), SetPIP(0, 1, 0),
					NWidget(WWT_TEXT, COLOUR_LIGHT_BLUE, WID_NSS_COMPANIES_LABEL), SetFill(1, 0), SetDataTip(STR_NETWORK_START_SERVER_NUMBER_OF_COMPANIES, STR_NULL),
					NWidget(NWID_HORIZONTAL),
						NWidget(WWT_IMGBTN, COLOUR_LIGHT_BLUE, WID_NSS_COMPANIES_BTND), SetMinimalSize(12, 12), SetFill(0, 1), SetDataTip(SPR_ARROW_DOWN, STR_NETWORK_START_SERVER_NUMBER_OF_COMPANIES_TOOLTIP),
						NWidget(WWT_PUSHTXTBTN, COLOUR_LIGHT_BLUE, WID_NSS_COMPANIES_TXT), SetFill(1, 0), SetDataTip(STR_NETWORK_START_SERVER_COMPANIES_SELECT, STR_NETWORK_START_SERVER_NUMBER_OF_COMPANIES_TOOLTIP),
						NWidget(WWT_IMGBTN, COLOUR_LIGHT_BLUE, WID_NSS_COMPANIES_BTNU), SetMinimalSize(12, 12), SetFill(0, 1), SetDataTip(SPR_ARROW_UP, STR_NETWORK_START_SERVER_NUMBER_OF_COMPANIES_TOOLTIP),
					EndContainer(),
				EndContainer(),
			EndContainer(),

			/* 'generate game' and 'load game' buttons */
			NWidget(NWID_HORIZONTAL, NC_EQUALSIZE), SetPIP(10, 6, 10),
				NWidget(WWT_PUSHTXTBTN, COLOUR_WHITE, WID_NSS_GENERATE_GAME), SetDataTip(STR_INTRO_NEW_GAME, STR_INTRO_TOOLTIP_NEW_GAME), SetFill(1, 0),
				NWidget(WWT_PUSHTXTBTN, COLOUR_WHITE, WID_NSS_LOAD_GAME), SetDataTip(STR_INTRO_LOAD_GAME, STR_INTRO_TOOLTIP_LOAD_GAME), SetFill(1, 0),
			EndContainer(),

			/* 'play scenario' and 'play heightmap' buttons */
			NWidget(NWID_HORIZONTAL, NC_EQUALSIZE), SetPIP(10, 6, 10),
				NWidget(WWT_PUSHTXTBTN, COLOUR_WHITE, WID_NSS_PLAY_SCENARIO), SetDataTip(STR_INTRO_PLAY_SCENARIO, STR_INTRO_TOOLTIP_PLAY_SCENARIO), SetFill(1, 0),
				NWidget(WWT_PUSHTXTBTN, COLOUR_WHITE, WID_NSS_PLAY_HEIGHTMAP), SetDataTip(STR_INTRO_PLAY_HEIGHTMAP, STR_INTRO_TOOLTIP_PLAY_HEIGHTMAP), SetFill(1, 0),
			EndContainer(),

			NWidget(NWID_HORIZONTAL, NC_EQUALSIZE), SetPIP(10, 0, 10),
				NWidget(NWID_SPACER), SetFill(1, 0),
				NWidget(WWT_PUSHTXTBTN, COLOUR_WHITE, WID_NSS_CANCEL), SetDataTip(STR_BUTTON_CANCEL, STR_NULL), SetMinimalSize(128, 12),
				NWidget(NWID_SPACER), SetFill(1, 0),
			EndContainer(),
		EndContainer(),
	EndContainer(),
};

static WindowDesc _network_start_server_window_desc(
	WDP_CENTER, nullptr, 0, 0,
	WC_NETWORK_WINDOW, WC_NONE,
	WDF_NETWORK,
	std::begin(_nested_network_start_server_window_widgets), std::end(_nested_network_start_server_window_widgets)
);

static void ShowNetworkStartServerWindow()
{
	if (!NetworkValidateOurClientName()) return;

	CloseWindowById(WC_NETWORK_WINDOW, WN_NETWORK_WINDOW_GAME);

	new NetworkStartServerWindow(&_network_start_server_window_desc);
}

/* The window below gives information about the connected clients
 * and also makes able to kick them (if server) and stuff like that. */

extern void DrawCompanyIcon(CompanyID cid, int x, int y);

static const NWidgetPart _nested_client_list_widgets[] = {
	NWidget(NWID_HORIZONTAL),
		NWidget(WWT_CLOSEBOX, COLOUR_GREY),
		NWidget(WWT_CAPTION, COLOUR_GREY), SetDataTip(STR_NETWORK_CLIENT_LIST_CAPTION, STR_TOOLTIP_WINDOW_TITLE_DRAG_THIS),
		NWidget(WWT_DEFSIZEBOX, COLOUR_GREY),
		NWidget(WWT_STICKYBOX, COLOUR_GREY),
	EndContainer(),
	NWidget(WWT_PANEL, COLOUR_GREY),
		NWidget(WWT_FRAME, COLOUR_GREY), SetDataTip(STR_NETWORK_CLIENT_LIST_SERVER, STR_NULL), SetPadding(4, 4, 0, 4), SetPIP(0, 2, 0),
			NWidget(NWID_HORIZONTAL), SetPIP(0, 3, 0),
				NWidget(WWT_TEXT, COLOUR_GREY), SetMinimalTextLines(1, 0), SetDataTip(STR_NETWORK_CLIENT_LIST_SERVER_NAME, STR_NULL),
				NWidget(NWID_SPACER), SetMinimalSize(10, 0),
				NWidget(WWT_TEXT, COLOUR_GREY, WID_CL_SERVER_NAME), SetFill(1, 0), SetMinimalTextLines(1, 0), SetResize(1, 0), SetDataTip(STR_JUST_RAW_STRING, STR_NETWORK_CLIENT_LIST_SERVER_NAME_TOOLTIP), SetAlignment(SA_VERT_CENTER | SA_RIGHT),
				NWidget(WWT_PUSHIMGBTN, COLOUR_GREY, WID_CL_SERVER_NAME_EDIT), SetMinimalSize(12, 14), SetDataTip(SPR_RENAME, STR_NETWORK_CLIENT_LIST_SERVER_NAME_EDIT_TOOLTIP),
			EndContainer(),
			NWidget(NWID_SELECTION, INVALID_COLOUR, WID_CL_SERVER_SELECTOR),
				NWidget(NWID_VERTICAL),
					NWidget(NWID_HORIZONTAL), SetPIP(0, 3, 0),
						NWidget(WWT_TEXT, COLOUR_GREY), SetMinimalTextLines(1, 0), SetDataTip(STR_NETWORK_CLIENT_LIST_SERVER_VISIBILITY, STR_NULL),
						NWidget(NWID_SPACER), SetMinimalSize(10, 0), SetFill(1, 0), SetResize(1, 0),
						NWidget(WWT_DROPDOWN, COLOUR_GREY, WID_CL_SERVER_VISIBILITY), SetDataTip(STR_JUST_STRING, STR_NETWORK_CLIENT_LIST_SERVER_VISIBILITY_TOOLTIP),
					EndContainer(),
					NWidget(NWID_HORIZONTAL), SetPIP(0, 3, 0),
						NWidget(WWT_TEXT, COLOUR_GREY), SetMinimalTextLines(1, 0), SetDataTip(STR_NETWORK_CLIENT_LIST_SERVER_INVITE_CODE, STR_NULL),
						NWidget(NWID_SPACER), SetMinimalSize(10, 0),
						NWidget(WWT_TEXT, COLOUR_GREY, WID_CL_SERVER_INVITE_CODE), SetFill(1, 0), SetMinimalTextLines(1, 0), SetResize(1, 0), SetDataTip(STR_JUST_RAW_STRING, STR_NETWORK_CLIENT_LIST_SERVER_INVITE_CODE_TOOLTIP), SetAlignment(SA_VERT_CENTER | SA_RIGHT),
					EndContainer(),
					NWidget(NWID_HORIZONTAL), SetPIP(0, 3, 0),
						NWidget(WWT_TEXT, COLOUR_GREY), SetMinimalTextLines(1, 0), SetDataTip(STR_NETWORK_CLIENT_LIST_SERVER_CONNECTION_TYPE, STR_NULL),
						NWidget(NWID_SPACER), SetMinimalSize(10, 0),
						NWidget(WWT_TEXT, COLOUR_GREY, WID_CL_SERVER_CONNECTION_TYPE), SetFill(1, 0), SetMinimalTextLines(1, 0), SetResize(1, 0), SetDataTip(STR_JUST_STRING, STR_NETWORK_CLIENT_LIST_SERVER_CONNECTION_TYPE_TOOLTIP), SetAlignment(SA_VERT_CENTER | SA_RIGHT),
					EndContainer(),
				EndContainer(),
			EndContainer(),
		EndContainer(),
		NWidget(WWT_FRAME, COLOUR_GREY), SetDataTip(STR_NETWORK_CLIENT_LIST_PLAYER, STR_NULL), SetPadding(4, 4, 4, 4), SetPIP(0, 2, 0),
			NWidget(NWID_HORIZONTAL), SetPIP(0, 3, 0),
				NWidget(WWT_TEXT, COLOUR_GREY), SetMinimalTextLines(1, 0), SetDataTip(STR_NETWORK_CLIENT_LIST_PLAYER_NAME, STR_NULL),
				NWidget(NWID_SPACER), SetMinimalSize(10, 0),
				NWidget(WWT_TEXT, COLOUR_GREY, WID_CL_CLIENT_NAME), SetFill(1, 0), SetMinimalTextLines(1, 0), SetResize(1, 0), SetDataTip(STR_JUST_RAW_STRING, STR_NETWORK_CLIENT_LIST_PLAYER_NAME_TOOLTIP), SetAlignment(SA_VERT_CENTER | SA_RIGHT),
				NWidget(WWT_PUSHIMGBTN, COLOUR_GREY, WID_CL_CLIENT_NAME_EDIT), SetMinimalSize(12, 14), SetDataTip(SPR_RENAME, STR_NETWORK_CLIENT_LIST_PLAYER_NAME_EDIT_TOOLTIP),
			EndContainer(),
		EndContainer(),
	EndContainer(),
	NWidget(NWID_HORIZONTAL),
		NWidget(NWID_VERTICAL),
			NWidget(WWT_MATRIX, COLOUR_GREY, WID_CL_MATRIX), SetMinimalSize(180, 0), SetResize(1, 1), SetFill(1, 1), SetMatrixDataTip(1, 0, STR_NULL), SetScrollbar(WID_CL_SCROLLBAR),
			NWidget(WWT_PANEL, COLOUR_GREY),
				NWidget(WWT_TEXT, COLOUR_GREY, WID_CL_CLIENT_COMPANY_COUNT), SetFill(1, 0), SetMinimalTextLines(1, 0), SetResize(1, 0), SetPadding(2, 1, 2, 1), SetAlignment(SA_CENTER), SetDataTip(STR_NETWORK_CLIENT_LIST_CLIENT_COMPANY_COUNT, STR_NETWORK_CLIENT_LIST_CLIENT_COMPANY_COUNT_TOOLTIP),
			EndContainer(),
		EndContainer(),
		NWidget(NWID_VERTICAL),
			NWidget(NWID_VSCROLLBAR, COLOUR_GREY, WID_CL_SCROLLBAR),
			NWidget(WWT_RESIZEBOX, COLOUR_GREY),
		EndContainer(),
	EndContainer(),
};

static WindowDesc _client_list_desc(
	WDP_AUTO, "list_clients", 220, 300,
	WC_CLIENT_LIST, WC_NONE,
	WDF_NETWORK,
	std::begin(_nested_client_list_widgets), std::end(_nested_client_list_widgets)
);

/**
 * The possibly entries in a DropDown for an admin.
 * Client and companies are mixed; they just have to be unique.
 */
enum DropDownAdmin {
	DD_CLIENT_ADMIN_KICK,
	DD_CLIENT_ADMIN_BAN,
	DD_COMPANY_ADMIN_RESET,
	DD_COMPANY_ADMIN_UNLOCK,
};

/**
 * Callback function for admin command to kick client.
 * @param confirmed Iff the user pressed Yes.
 */
static void AdminClientKickCallback(Window *, bool confirmed)
{
	if (confirmed) NetworkServerKickClient(_admin_client_id, {});
}

/**
 * Callback function for admin command to ban client.
 * @param confirmed Iff the user pressed Yes.
 */
static void AdminClientBanCallback(Window *, bool confirmed)
{
	if (confirmed) NetworkServerKickOrBanIP(_admin_client_id, true, {});
}

/**
 * Callback function for admin command to reset company.
 * @param confirmed Iff the user pressed Yes.
 */
static void AdminCompanyResetCallback(Window *, bool confirmed)
{
	if (confirmed) {
		if (NetworkCompanyHasClients(_admin_company_id)) return;
		DoCommandP(0, CCA_DELETE | _admin_company_id << 16 | CRR_MANUAL << 24, 0, CMD_COMPANY_CTRL);
	}
}

/**
 * Callback function for admin command to unlock company.
 * @param confirmed Iff the user pressed Yes.
 */
static void AdminCompanyUnlockCallback(Window *, bool confirmed)
{
	if (confirmed) NetworkServerSetCompanyPassword(_admin_company_id, "", false);
}

/**
 * Button shown for either a company or client in the client-list.
 *
 * These buttons are dynamic and strongly depends on which company/client
 * what buttons are available. This class allows dynamically creating them
 * as the current Widget system does not.
 */
class ButtonCommon {
public:
	SpriteID sprite;   ///< The sprite to use on the button.
	StringID tooltip;  ///< The tooltip of the button.
	Colours colour;    ///< The colour of the button.
	bool disabled;     ///< Is the button disabled?
	uint height;       ///< Calculated height of the button.
	uint width;        ///< Calculated width of the button.

	ButtonCommon(SpriteID sprite, StringID tooltip, Colours colour, bool disabled = false) :
		sprite(sprite),
		tooltip(tooltip),
		colour(colour),
		disabled(disabled)
	{
		Dimension d = GetSpriteSize(sprite);
		this->height = d.height + WidgetDimensions::scaled.framerect.Vertical();
		this->width = d.width + WidgetDimensions::scaled.framerect.Horizontal();
	}
	virtual ~ButtonCommon() = default;

	/**
	 * OnClick handler for when the button is pressed.
	 */
	virtual void OnClick(struct NetworkClientListWindow *w, Point pt) = 0;
};

/**
 * Template version of Button, with callback support.
 */
template<typename T>
class Button : public ButtonCommon {
private:
	typedef void (*ButtonCallback)(struct NetworkClientListWindow *w, Point pt, T id); ///< Callback function to call on click.
	T id;                 ///< ID this button belongs to.
	ButtonCallback proc;  ///< Callback proc to call when button is pressed.

public:
	Button(SpriteID sprite, StringID tooltip, Colours colour, T id, ButtonCallback proc, bool disabled = false) :
		ButtonCommon(sprite, tooltip, colour, disabled),
		id(id),
		proc(proc)
	{
		assert(proc != nullptr);
	}

	void OnClick(struct NetworkClientListWindow *w, Point pt) override
	{
		if (this->disabled) return;

		this->proc(w, pt, this->id);
	}
};

using CompanyButton = Button<CompanyID>;
using ClientButton = Button<ClientID>;

/**
 * Main handle for clientlist
 */
struct NetworkClientListWindow : Window {
private:
	ClientListWidgets query_widget; ///< During a query this tracks what widget caused the query.
	CompanyID join_company; ///< During query for company password, this stores what company we wanted to join.

	ClientID dd_client_id; ///< During admin dropdown, track which client this was for.
	CompanyID dd_company_id; ///< During admin dropdown, track which company this was for.

	Scrollbar *vscroll; ///< Vertical scrollbar of this window.
	uint line_height; ///< Current lineheight of each entry in the matrix.
	uint line_count; ///< Amount of lines in the matrix.
	int hover_index; ///< Index of the current line we are hovering over, or -1 if none.
	int player_self_index; ///< The line the current player is on.
	int player_host_index; ///< The line the host is on.

	std::map<uint, std::vector<std::unique_ptr<ButtonCommon>>> buttons; ///< Per line which buttons are available.

	/**
	 * Chat button on a Company is clicked.
	 * @param w The instance of this window.
	 * @param pt The point where this button was clicked.
	 * @param company_id The company this button was assigned to.
	 */
	static void OnClickCompanyChat([[maybe_unused]] NetworkClientListWindow *w, [[maybe_unused]] Point pt, CompanyID company_id)
	{
		ShowNetworkChatQueryWindow(DESTTYPE_TEAM, company_id);
	}

	/**
	 * Join button on a Company is clicked.
	 * @param w The instance of this window.
	 * @param pt The point where this button was clicked.
	 * @param company_id The company this button was assigned to.
	 */
	static void OnClickCompanyJoin([[maybe_unused]] NetworkClientListWindow *w, [[maybe_unused]] Point pt, CompanyID company_id)
	{
		if (_network_server) {
			NetworkServerDoMove(CLIENT_ID_SERVER, company_id);
			MarkWholeScreenDirty();
		} else if (NetworkCompanyIsPassworded(company_id)) {
			w->query_widget = WID_CL_COMPANY_JOIN;
			w->join_company = company_id;
			ShowQueryString(STR_EMPTY, STR_NETWORK_NEED_COMPANY_PASSWORD_CAPTION, NETWORK_PASSWORD_LENGTH, w, CS_ALPHANUMERAL, QSF_PASSWORD);
		} else {
			NetworkClientRequestMove(company_id);
		}
	}

	/**
	 * Crete new company button is clicked.
	 * @param w The instance of this window.
	 * @param pt The point where this button was clicked.
	 */
	static void OnClickCompanyNew([[maybe_unused]] NetworkClientListWindow *w, [[maybe_unused]] Point pt, CompanyID)
	{
		if (_network_server) {
			DoCommandP(0, CCA_NEW, _network_own_client_id, CMD_COMPANY_CTRL);
		} else {
			NetworkSendCommand(0, CCA_NEW, 0, 0, CMD_COMPANY_CTRL, nullptr, nullptr, _local_company, nullptr);
		}
	}

	/**
	 * Admin button on a Client is clicked.
	 * @param w The instance of this window.
	 * @param pt The point where this button was clicked.
	 * @param client_id The client this button was assigned to.
	 */
	static void OnClickClientAdmin([[maybe_unused]] NetworkClientListWindow *w, [[maybe_unused]] Point pt, ClientID client_id)
	{
		DropDownList list;
		list.push_back(std::make_unique<DropDownListStringItem>(STR_NETWORK_CLIENT_LIST_ADMIN_CLIENT_KICK, DD_CLIENT_ADMIN_KICK, false));
		list.push_back(std::make_unique<DropDownListStringItem>(STR_NETWORK_CLIENT_LIST_ADMIN_CLIENT_BAN, DD_CLIENT_ADMIN_BAN, false));

		Rect wi_rect;
		wi_rect.left   = pt.x;
		wi_rect.right  = pt.x;
		wi_rect.top    = pt.y;
		wi_rect.bottom = pt.y;

		w->dd_client_id = client_id;
		ShowDropDownListAt(w, std::move(list), -1, WID_CL_MATRIX, wi_rect, COLOUR_GREY, true);
	}

	/**
	 * Admin button on a Company is clicked.
	 * @param w The instance of this window.
	 * @param pt The point where this button was clicked.
	 * @param company_id The company this button was assigned to.
	 */
	static void OnClickCompanyAdmin([[maybe_unused]] NetworkClientListWindow *w, [[maybe_unused]] Point pt, CompanyID company_id)
	{
		DropDownList list;
		list.push_back(std::make_unique<DropDownListStringItem>(STR_NETWORK_CLIENT_LIST_ADMIN_COMPANY_RESET, DD_COMPANY_ADMIN_RESET, NetworkCompanyHasClients(company_id)));
		list.push_back(std::make_unique<DropDownListStringItem>(STR_NETWORK_CLIENT_LIST_ADMIN_COMPANY_UNLOCK, DD_COMPANY_ADMIN_UNLOCK, !NetworkCompanyIsPassworded(company_id)));

		Rect wi_rect;
		wi_rect.left   = pt.x;
		wi_rect.right  = pt.x;
		wi_rect.top    = pt.y;
		wi_rect.bottom = pt.y;

		w->dd_company_id = company_id;
		ShowDropDownListAt(w, std::move(list), -1, WID_CL_MATRIX, wi_rect, COLOUR_GREY, true);
	}
	/**
	 * Chat button on a Client is clicked.
	 * @param w The instance of this window.
	 * @param pt The point where this button was clicked.
	 * @param client_id The client this button was assigned to.
	 */
	static void OnClickClientChat([[maybe_unused]] NetworkClientListWindow *w, [[maybe_unused]] Point pt, ClientID client_id)
	{
		ShowNetworkChatQueryWindow(DESTTYPE_CLIENT, client_id);
	}

	/**
	 * Part of RebuildList() to create the information for a single company.
	 * @param company_id The company to build the list for.
	 * @param client_playas The company the client is joined as.
	 */
	void RebuildListCompany(CompanyID company_id, CompanyID client_playas)
	{
		ButtonCommon *chat_button = new CompanyButton(SPR_CHAT, company_id == COMPANY_SPECTATOR ? STR_NETWORK_CLIENT_LIST_CHAT_SPECTATOR_TOOLTIP : STR_NETWORK_CLIENT_LIST_CHAT_COMPANY_TOOLTIP, COLOUR_ORANGE, company_id, &NetworkClientListWindow::OnClickCompanyChat);

		if (_network_server) this->buttons[line_count].push_back(std::make_unique<CompanyButton>(SPR_ADMIN, STR_NETWORK_CLIENT_LIST_ADMIN_COMPANY_TOOLTIP, COLOUR_RED, company_id, &NetworkClientListWindow::OnClickCompanyAdmin, company_id == COMPANY_SPECTATOR));
		this->buttons[line_count].emplace_back(chat_button);
		if (client_playas != company_id) this->buttons[line_count].push_back(std::make_unique<CompanyButton>(SPR_JOIN, STR_NETWORK_CLIENT_LIST_JOIN_TOOLTIP, COLOUR_ORANGE, company_id, &NetworkClientListWindow::OnClickCompanyJoin, company_id != COMPANY_SPECTATOR && Company::Get(company_id)->is_ai));

		this->line_count += 1;

		bool has_players = false;
		for (const NetworkClientInfo *ci : NetworkClientInfo::Iterate()) {
			if (ci->client_playas != company_id) continue;
			has_players = true;

			if (_network_server) this->buttons[line_count].push_back(std::make_unique<ClientButton>(SPR_ADMIN, STR_NETWORK_CLIENT_LIST_ADMIN_CLIENT_TOOLTIP, COLOUR_RED, ci->client_id, &NetworkClientListWindow::OnClickClientAdmin, _network_own_client_id == ci->client_id));
			if (_network_own_client_id != ci->client_id) this->buttons[line_count].push_back(std::make_unique<ClientButton>(SPR_CHAT, STR_NETWORK_CLIENT_LIST_CHAT_CLIENT_TOOLTIP, COLOUR_ORANGE, ci->client_id, &NetworkClientListWindow::OnClickClientChat));

			if (ci->client_id == _network_own_client_id) {
				this->player_self_index = this->line_count;
			} else if (ci->client_id == CLIENT_ID_SERVER) {
				this->player_host_index = this->line_count;
			}

			this->line_count += 1;
		}

		/* Disable the chat button when there are players in this company. */
		chat_button->disabled = !has_players;
	}

	/**
	 * Rebuild the list, meaning: calculate the lines needed and what buttons go on which line.
	 */
	void RebuildList()
	{
		const NetworkClientInfo *own_ci = NetworkClientInfo::GetByClientID(_network_own_client_id);
		CompanyID client_playas = own_ci == nullptr ? COMPANY_SPECTATOR : own_ci->client_playas;

		this->buttons.clear();
		this->line_count = 0;
		this->player_host_index = -1;
		this->player_self_index = -1;

		/* As spectator, show a line to create a new company. */
		if (client_playas == COMPANY_SPECTATOR && !NetworkMaxCompaniesReached()) {
			this->buttons[line_count].push_back(std::make_unique<CompanyButton>(SPR_JOIN, STR_NETWORK_CLIENT_LIST_NEW_COMPANY_TOOLTIP, COLOUR_ORANGE, COMPANY_SPECTATOR, &NetworkClientListWindow::OnClickCompanyNew));
			this->line_count += 1;
		}

		if (client_playas != COMPANY_SPECTATOR) {
			this->RebuildListCompany(client_playas, client_playas);
		}

		/* Companies */
		for (const Company *c : Company::Iterate()) {
			if (c->index == client_playas) continue;

			this->RebuildListCompany(c->index, client_playas);
		}

		/* Spectators */
		this->RebuildListCompany(COMPANY_SPECTATOR, client_playas);

		this->vscroll->SetCount(this->line_count);
	}

	/**
	 * Get the button at a specific point on the WID_CL_MATRIX.
	 * @param pt The point to look for a button.
	 * @return The button or a nullptr if there was none.
	 */
	ButtonCommon *GetButtonAtPoint(Point pt)
	{
		uint index = this->vscroll->GetScrolledRowFromWidget(pt.y, this, WID_CL_MATRIX);
		Rect matrix = this->GetWidget<NWidgetBase>(WID_CL_MATRIX)->GetCurrentRect().Shrink(WidgetDimensions::scaled.framerect);

		bool rtl = _current_text_dir == TD_RTL;
		uint x = rtl ? matrix.left : matrix.right;

		/* Find the buttons for this row. */
		auto button_find = this->buttons.find(index);
		if (button_find == this->buttons.end()) return nullptr;

		/* Check if we want to display a tooltip for any of the buttons. */
		for (auto &button : button_find->second) {
			uint left = rtl ? x : x - button->width;
			uint right = rtl ? x + button->width : x;

			if (IsInsideMM(pt.x, left, right)) {
				return button.get();
			}

			int width = button->width + WidgetDimensions::scaled.framerect.Horizontal();
			x += rtl ? width : -width;
		}

		return nullptr;
	}

public:
	NetworkClientListWindow(WindowDesc *desc, WindowNumber window_number) :
			Window(desc),
			hover_index(-1),
			player_self_index(-1),
			player_host_index(-1)
	{
		this->CreateNestedTree();
		this->vscroll = this->GetScrollbar(WID_CL_SCROLLBAR);
		this->OnInvalidateData();
		this->FinishInitNested(window_number);
	}

	void OnInit() override
	{
		RebuildList();
	}

	void OnInvalidateData([[maybe_unused]] int data = 0, [[maybe_unused]] bool gui_scope = true) override
	{
		this->RebuildList();

		/* Currently server information is not sync'd to clients, so we cannot show it on clients. */
		this->GetWidget<NWidgetStacked>(WID_CL_SERVER_SELECTOR)->SetDisplayedPlane(_network_server ? 0 : SZSP_HORIZONTAL);
		this->SetWidgetDisabledState(WID_CL_SERVER_NAME_EDIT, !_network_server);
	}

	void UpdateWidgetSize(int widget, Dimension *size, [[maybe_unused]] const Dimension &padding, [[maybe_unused]] Dimension *fill, [[maybe_unused]] Dimension *resize) override
	{
		switch (widget) {
			case WID_CL_SERVER_VISIBILITY:
				*size = maxdim(maxdim(GetStringBoundingBox(STR_NETWORK_SERVER_VISIBILITY_LOCAL), GetStringBoundingBox(STR_NETWORK_SERVER_VISIBILITY_PUBLIC)), GetStringBoundingBox(STR_NETWORK_SERVER_VISIBILITY_INVITE_ONLY));
				size->width += padding.width;
				size->height += padding.height;
				break;

			case WID_CL_MATRIX: {
				uint height = std::max({GetSpriteSize(SPR_COMPANY_ICON).height, GetSpriteSize(SPR_JOIN).height, GetSpriteSize(SPR_ADMIN).height, GetSpriteSize(SPR_CHAT).height});
				height += WidgetDimensions::scaled.framerect.Vertical();
				this->line_height = std::max(height, (uint)FONT_HEIGHT_NORMAL) + padding.height;

				resize->width = 1;
				resize->height = this->line_height;
				fill->height = this->line_height;
				size->height = std::max(size->height, 5 * this->line_height);
				break;
			}
		}
	}

	void OnResize() override
	{
		this->vscroll->SetCapacityFromWidget(this, WID_CL_MATRIX);
	}

	void SetStringParameters(int widget) const override
	{
		switch (widget) {
			case WID_CL_SERVER_NAME:
				SetDParamStr(0, _network_server ? _settings_client.network.server_name : _network_server_name);
				break;

			case WID_CL_SERVER_VISIBILITY:
				SetDParam(0, STR_NETWORK_SERVER_VISIBILITY_LOCAL + _settings_client.network.server_game_type);
				break;

			case WID_CL_SERVER_INVITE_CODE: {
				static std::string empty = {};
				SetDParamStr(0, _network_server_connection_type == CONNECTION_TYPE_UNKNOWN ? empty : _network_server_invite_code);
				break;
			}

			case WID_CL_SERVER_CONNECTION_TYPE:
				SetDParam(0, STR_NETWORK_CLIENT_LIST_SERVER_CONNECTION_TYPE_UNKNOWN + _network_server_connection_type);
				break;

			case WID_CL_CLIENT_NAME: {
				const NetworkClientInfo *own_ci = NetworkClientInfo::GetByClientID(_network_own_client_id);
				SetDParamStr(0, own_ci != nullptr ? own_ci->client_name : _settings_client.network.client_name);
				break;
			}

			case WID_CL_CLIENT_COMPANY_COUNT:
				SetDParam(0, NetworkClientInfo::GetNumItems());
				SetDParam(1, Company::GetNumItems());
				SetDParam(2, NetworkMaxCompaniesAllowed());
				break;
		}
	}

	void OnClick([[maybe_unused]] Point pt, int widget, [[maybe_unused]] int click_count) override
	{
		switch (widget) {
			case WID_CL_SERVER_NAME_EDIT:
				if (!_network_server) break;

				this->query_widget = WID_CL_SERVER_NAME_EDIT;
				SetDParamStr(0, _settings_client.network.server_name);
				ShowQueryString(STR_JUST_RAW_STRING, STR_NETWORK_CLIENT_LIST_SERVER_NAME_QUERY_CAPTION, NETWORK_NAME_LENGTH, this, CS_ALPHANUMERAL, QSF_LEN_IN_CHARS);
				break;

			case WID_CL_CLIENT_NAME_EDIT: {
				const NetworkClientInfo *own_ci = NetworkClientInfo::GetByClientID(_network_own_client_id);
				this->query_widget = WID_CL_CLIENT_NAME_EDIT;
				SetDParamStr(0, own_ci != nullptr ? own_ci->client_name : _settings_client.network.client_name);
				ShowQueryString(STR_JUST_RAW_STRING, STR_NETWORK_CLIENT_LIST_PLAYER_NAME_QUERY_CAPTION, NETWORK_CLIENT_NAME_LENGTH, this, CS_ALPHANUMERAL, QSF_LEN_IN_CHARS);
				break;
			}
			case WID_CL_SERVER_VISIBILITY:
				if (!_network_server) break;

				ShowDropDownList(this, BuildVisibilityDropDownList(), _settings_client.network.server_game_type, WID_CL_SERVER_VISIBILITY);
				break;

			case WID_CL_MATRIX: {
				ButtonCommon *button = this->GetButtonAtPoint(pt);
				if (button == nullptr) break;

				button->OnClick(this, pt);
				break;
			}
		}
	}

	bool OnTooltip([[maybe_unused]] Point pt, int widget, TooltipCloseCondition close_cond) override
	{
		switch (widget) {
			case WID_CL_MATRIX: {
				int index = this->vscroll->GetScrolledRowFromWidget(pt.y, this, WID_CL_MATRIX);

				bool rtl = _current_text_dir == TD_RTL;
				Rect matrix = this->GetWidget<NWidgetBase>(WID_CL_MATRIX)->GetCurrentRect().Shrink(WidgetDimensions::scaled.framerect);

				Dimension d = GetSpriteSize(SPR_COMPANY_ICON);
				uint text_left  = matrix.left  + (rtl ? 0 : d.width + WidgetDimensions::scaled.hsep_wide);
				uint text_right = matrix.right - (rtl ? d.width + WidgetDimensions::scaled.hsep_wide : 0);

				Dimension d2 = GetSpriteSize(SPR_PLAYER_SELF);
				uint offset_x = WidgetDimensions::scaled.hsep_indent - d2.width - ScaleGUITrad(3);

				uint player_icon_x = rtl ? text_right - offset_x - d2.width : text_left + offset_x;

				if (IsInsideMM(pt.x, player_icon_x, player_icon_x + d2.width)) {
					if (index == this->player_self_index) {
						GuiShowTooltips(this, STR_NETWORK_CLIENT_LIST_PLAYER_ICON_SELF_TOOLTIP, close_cond);
						return true;
					} else if (index == this->player_host_index) {
						GuiShowTooltips(this, STR_NETWORK_CLIENT_LIST_PLAYER_ICON_HOST_TOOLTIP, close_cond);
						return true;
					}
				}

				ButtonCommon *button = this->GetButtonAtPoint(pt);
				if (button == nullptr) return false;

				GuiShowTooltips(this, button->tooltip, close_cond);
				return true;
			};
		}

		return false;
	}

	void OnDropdownClose(Point pt, int widget, int index, bool instant_close) override
	{
		/* If you close the dropdown outside the list, don't take any action. */
		if (widget == WID_CL_MATRIX) return;

		Window::OnDropdownClose(pt, widget, index, instant_close);
	}

	void OnDropdownSelect(int widget, int index) override
	{
		switch (widget) {
			case WID_CL_SERVER_VISIBILITY:
				if (!_network_server) break;

				_settings_client.network.server_game_type = (ServerGameType)index;
				NetworkUpdateServerGameType();
				break;

			case WID_CL_MATRIX: {
				StringID text = STR_NULL;
				QueryCallbackProc *callback = nullptr;

				switch (index) {
					case DD_CLIENT_ADMIN_KICK:
						_admin_client_id = this->dd_client_id;
						text = STR_NETWORK_CLIENT_LIST_ASK_CLIENT_KICK;
						callback = AdminClientKickCallback;
						SetDParamStr(0, NetworkClientInfo::GetByClientID(_admin_client_id)->client_name);
						break;

					case DD_CLIENT_ADMIN_BAN:
						_admin_client_id = this->dd_client_id;
						text = STR_NETWORK_CLIENT_LIST_ASK_CLIENT_BAN;
						callback = AdminClientBanCallback;
						SetDParamStr(0, NetworkClientInfo::GetByClientID(_admin_client_id)->client_name);
						break;

					case DD_COMPANY_ADMIN_RESET:
						_admin_company_id = this->dd_company_id;
						text = STR_NETWORK_CLIENT_LIST_ASK_COMPANY_RESET;
						callback = AdminCompanyResetCallback;
						SetDParam(0, _admin_company_id);
						break;

					case DD_COMPANY_ADMIN_UNLOCK:
						_admin_company_id = this->dd_company_id;
						text = STR_NETWORK_CLIENT_LIST_ASK_COMPANY_UNLOCK;
						callback = AdminCompanyUnlockCallback;
						SetDParam(0, _admin_company_id);
						break;

					default:
						NOT_REACHED();
				}

				assert(text != STR_NULL);
				assert(callback != nullptr);

				/* Always ask confirmation for all admin actions. */
				ShowQuery(STR_NETWORK_CLIENT_LIST_ASK_CAPTION, text, this, callback);

				break;
			}

			default:
				NOT_REACHED();
		}

		this->SetDirty();
	}

	void OnQueryTextFinished(char *str) override
	{
		if (str == nullptr) return;

		switch (this->query_widget) {
			default: NOT_REACHED();

			case WID_CL_SERVER_NAME_EDIT: {
				if (!_network_server) break;

				SetSettingValue(GetSettingFromName("network.server_name")->AsStringSetting(), str);
				this->InvalidateData();
				break;
			}

			case WID_CL_CLIENT_NAME_EDIT: {
				SetSettingValue(GetSettingFromName("network.client_name")->AsStringSetting(), str);
				this->InvalidateData();
				break;
			}

			case WID_CL_COMPANY_JOIN:
				NetworkClientRequestMove(this->join_company, str);
				break;
		}
	}

	/**
	 * Draw the buttons for a single line in the matrix.
	 *
	 * The x-position in RTL is the most left or otherwise the most right pixel
	 * we can draw the buttons from.
	 *
	 * @param x The x-position to start with the buttons. Updated during this function.
	 * @param y The y-position to start with the buttons.
	 * @param buttons The buttons to draw.
	 */
	void DrawButtons(int &x, uint y, const std::vector<std::unique_ptr<ButtonCommon>> &buttons) const
	{
		Rect r;

		for (auto &button : buttons) {
			bool rtl = _current_text_dir == TD_RTL;

			int offset = (this->line_height - button->height) / 2;
			r.left = rtl ? x : x - button->width + 1;
			r.right = rtl ? x + button->width - 1 : x;
			r.top = y + offset;
			r.bottom = r.top + button->height - 1;

			DrawFrameRect(r, button->colour, FR_NONE);
			DrawSprite(button->sprite, PAL_NONE, r.left + WidgetDimensions::scaled.framerect.left, r.top + WidgetDimensions::scaled.framerect.top);
			if (button->disabled) {
				GfxFillRect(r.Shrink(WidgetDimensions::scaled.bevel), _colour_gradient[button->colour & 0xF][2], FILLRECT_CHECKER);
			}

			int width = button->width + WidgetDimensions::scaled.hsep_normal;
			x += rtl ? width : -width;
		}
	}

	/**
	 * Draw a company and its clients on the matrix.
	 * @param company_id The company to draw.
	 * @param r The rect to draw within.
	 * @param line The Nth line we are drawing. Updated during this function.
	 */
	void DrawCompany(CompanyID company_id, const Rect &r, uint &line) const
	{
		bool rtl = _current_text_dir == TD_RTL;
		int text_y_offset = CenterBounds(0, this->line_height, FONT_HEIGHT_NORMAL);

		Dimension d = GetSpriteSize(SPR_COMPANY_ICON);
		int offset = CenterBounds(0, this->line_height, d.height);

		uint line_start = this->vscroll->GetPosition();
		uint line_end = line_start + this->vscroll->GetCapacity();

		uint y = r.top + (this->line_height * (line - line_start));

		/* Draw the company line (if in range of scrollbar). */
		if (IsInsideMM(line, line_start, line_end)) {
			int icon_left = r.WithWidth(d.width, rtl).left;
			Rect tr = r.Indent(d.width + WidgetDimensions::scaled.hsep_normal, rtl);
			int &x = rtl ? tr.left : tr.right;

			/* If there are buttons for this company, draw them. */
			auto button_find = this->buttons.find(line);
			if (button_find != this->buttons.end()) {
				this->DrawButtons(x, y, button_find->second);
			}

			if (company_id == COMPANY_SPECTATOR) {
				DrawSprite(SPR_COMPANY_ICON, PALETTE_TO_GREY, icon_left, y + offset);
				DrawString(tr.left, tr.right, y + text_y_offset, STR_NETWORK_CLIENT_LIST_SPECTATORS, TC_SILVER);
			} else if (company_id == COMPANY_NEW_COMPANY) {
				DrawSprite(SPR_COMPANY_ICON, PALETTE_TO_GREY, icon_left, y + offset);
				DrawString(tr.left, tr.right, y + text_y_offset, STR_NETWORK_CLIENT_LIST_NEW_COMPANY, TC_WHITE);
			} else {
				DrawCompanyIcon(company_id, icon_left, y + offset);

				SetDParam(0, company_id);
				SetDParam(1, company_id);
				DrawString(tr.left, tr.right, y + text_y_offset, STR_COMPANY_NAME, TC_SILVER);
			}
		}

		y += this->line_height;
		line++;

		for (const NetworkClientInfo *ci : NetworkClientInfo::Iterate()) {
			if (ci->client_playas != company_id) continue;

			/* Draw the player line (if in range of scrollbar). */
			if (IsInsideMM(line, line_start, line_end)) {
				Rect tr = r.Indent(WidgetDimensions::scaled.hsep_indent, rtl);

				/* If there are buttons for this client, draw them. */
				auto button_find = this->buttons.find(line);
				if (button_find != this->buttons.end()) {
					int &x = rtl ? tr.left : tr.right;
					this->DrawButtons(x, y, button_find->second);
				}

				SpriteID player_icon = 0;
				if (ci->client_id == _network_own_client_id) {
					player_icon = SPR_PLAYER_SELF;
				} else if (ci->client_id == CLIENT_ID_SERVER) {
					player_icon = SPR_PLAYER_HOST;
				}

				if (player_icon != 0) {
					Dimension d2 = GetSpriteSize(player_icon);
					int offset_y = CenterBounds(0, this->line_height, d2.height);
					DrawSprite(player_icon, PALETTE_TO_GREY, rtl ? tr.right - d2.width : tr.left, y + offset_y);
					tr = tr.Indent(d2.width + WidgetDimensions::scaled.hsep_normal, rtl);
				}

				SetDParamStr(0, ci->client_name);
				DrawString(tr.left, tr.right, y + text_y_offset, STR_JUST_RAW_STRING, TC_BLACK);
			}

			y += this->line_height;
			line++;
		}
	}

	void DrawWidget(const Rect &r, int widget) const override
	{
		switch (widget) {
			case WID_CL_MATRIX: {
				Rect ir = r.Shrink(WidgetDimensions::scaled.framerect, RectPadding::zero);
				uint line = 0;

				if (this->hover_index >= 0) {
					Rect br = r.WithHeight(this->line_height).Translate(0, this->hover_index * this->line_height);
					GfxFillRect(br.Shrink(WidgetDimensions::scaled.bevel), GREY_SCALE(9));
				}

				NetworkClientInfo *own_ci = NetworkClientInfo::GetByClientID(_network_own_client_id);
				CompanyID client_playas = own_ci == nullptr ? COMPANY_SPECTATOR : own_ci->client_playas;

				if (client_playas == COMPANY_SPECTATOR && !NetworkMaxCompaniesReached()) {
					this->DrawCompany(COMPANY_NEW_COMPANY, ir, line);
				}

				if (client_playas != COMPANY_SPECTATOR) {
					this->DrawCompany(client_playas, ir, line);
				}

				for (const Company *c : Company::Iterate()) {
					if (client_playas == c->index) continue;
					this->DrawCompany(c->index, ir, line);
				}

				/* Spectators */
				this->DrawCompany(COMPANY_SPECTATOR, ir, line);

				break;
			}
		}
	}

	void OnMouseOver([[maybe_unused]] Point pt, int widget) override
	{
		if (widget != WID_CL_MATRIX) {
			if (this->hover_index != -1) {
				this->hover_index = -1;
				this->SetWidgetDirty(WID_CL_MATRIX);
			}
		} else {
			int index = this->GetRowFromWidget(pt.y, widget, 0, -1);
			if (index != this->hover_index) {
				this->hover_index = index;
				this->SetWidgetDirty(WID_CL_MATRIX);
			}
		}
	}
};

void ShowClientList()
{
	AllocateWindowDescFront<NetworkClientListWindow>(&_client_list_desc, 0);
}

NetworkJoinStatus _network_join_status; ///< The status of joining.
uint8 _network_join_waiting;            ///< The number of clients waiting in front of us.
uint32 _network_join_bytes;             ///< The number of bytes we already downloaded.
uint32 _network_join_bytes_total;       ///< The total number of bytes to download.

struct NetworkJoinStatusWindow : Window {
	NetworkPasswordType password_type;

	NetworkJoinStatusWindow(WindowDesc *desc) : Window(desc)
	{
		this->parent = FindWindowById(WC_NETWORK_WINDOW, WN_NETWORK_WINDOW_GAME);
		this->InitNested(WN_NETWORK_STATUS_WINDOW_JOIN);
	}

	void DrawWidget(const Rect &r, int widget) const override
	{
		switch (widget) {
			case WID_NJS_PROGRESS_BAR: {
				/* Draw the % complete with a bar and a text */
				DrawFrameRect(r, COLOUR_GREY, FR_BORDERONLY | FR_LOWERED);
				Rect ir = r.Shrink(WidgetDimensions::scaled.bevel);
				uint8 progress; // used for progress bar
				switch (_network_join_status) {
					case NETWORK_JOIN_STATUS_CONNECTING:
					case NETWORK_JOIN_STATUS_AUTHORIZING:
					case NETWORK_JOIN_STATUS_GETTING_COMPANY_INFO:
						progress = 10; // first two stages 10%
						break;
					case NETWORK_JOIN_STATUS_WAITING:
						progress = 15; // third stage is 15%
						break;
					case NETWORK_JOIN_STATUS_DOWNLOADING:
						if (_network_join_bytes_total == 0) {
							progress = 15; // We don't have the final size yet; the server is still compressing!
							break;
						}
						FALLTHROUGH;

					default: // Waiting is 15%, so the resting receivement of map is maximum 70%
						progress = 15 + _network_join_bytes * (100 - 15) / _network_join_bytes_total;
						break;
				}
				DrawFrameRect(ir.WithWidth(ir.Width() * progress / 100, false), COLOUR_MAUVE, FR_NONE);
				DrawString(ir.left, ir.right, CenterBounds(ir.top, ir.bottom, FONT_HEIGHT_NORMAL), STR_NETWORK_CONNECTING_1 + _network_join_status, TC_FROMSTRING, SA_HOR_CENTER);
				break;
			}

			case WID_NJS_PROGRESS_TEXT:
				switch (_network_join_status) {
					case NETWORK_JOIN_STATUS_WAITING:
						SetDParam(0, _network_join_waiting);
						DrawStringMultiLine(r, STR_NETWORK_CONNECTING_WAITING, TC_FROMSTRING, SA_CENTER);
						break;
					case NETWORK_JOIN_STATUS_DOWNLOADING:
						SetDParam(0, _network_join_bytes);
						SetDParam(1, _network_join_bytes_total);
						DrawStringMultiLine(r, _network_join_bytes_total == 0 ? STR_NETWORK_CONNECTING_DOWNLOADING_1 : STR_NETWORK_CONNECTING_DOWNLOADING_2, TC_FROMSTRING, SA_CENTER);
						break;
					default:
						break;
				}
				break;
		}
	}

	void UpdateWidgetSize(int widget, Dimension *size, [[maybe_unused]] const Dimension &padding, [[maybe_unused]] Dimension *fill, [[maybe_unused]] Dimension *resize) override
	{
		switch (widget) {
			case WID_NJS_PROGRESS_BAR:
				/* Account for the statuses */
				for (uint i = 0; i < NETWORK_JOIN_STATUS_END; i++) {
					*size = maxdim(*size, GetStringBoundingBox(STR_NETWORK_CONNECTING_1 + i));
				}
				/* For the number of waiting (other) players */
				SetDParamMaxValue(0, MAX_CLIENTS);
				*size = maxdim(*size, GetStringBoundingBox(STR_NETWORK_CONNECTING_WAITING));
				/* We need some spacing for the 'border' */
				size->height += WidgetDimensions::scaled.frametext.Horizontal();
				size->width  += WidgetDimensions::scaled.frametext.Vertical();
				break;

			case WID_NJS_PROGRESS_TEXT:
				/* Account for downloading ~ 10 MiB */
				SetDParamMaxDigits(0, 8);
				SetDParamMaxDigits(1, 8);
				*size = maxdim(*size, GetStringBoundingBox(STR_NETWORK_CONNECTING_DOWNLOADING_1));
				*size = maxdim(*size, GetStringBoundingBox(STR_NETWORK_CONNECTING_DOWNLOADING_1));
				break;
		}
	}

	void OnClick([[maybe_unused]] Point pt, int widget, [[maybe_unused]] int click_count) override
	{
		if (widget == WID_NJS_CANCELOK) { // Disconnect button
			NetworkDisconnect();
			SwitchToMode(SM_MENU);
			ShowNetworkGameWindow();
		}
	}

	void OnQueryTextFinished(char *str) override
	{
		if (StrEmpty(str)) {
			NetworkDisconnect();
			return;
		}

		switch (this->password_type) {
			case NETWORK_GAME_PASSWORD:    MyClient::SendGamePassword   (str); break;
			case NETWORK_COMPANY_PASSWORD: MyClient::SendCompanyPassword(str); break;
			default: NOT_REACHED();
		}
	}
};

static const NWidgetPart _nested_network_join_status_window_widgets[] = {
	NWidget(WWT_CAPTION, COLOUR_GREY), SetDataTip(STR_NETWORK_CONNECTING_CAPTION, STR_TOOLTIP_WINDOW_TITLE_DRAG_THIS),
	NWidget(WWT_PANEL, COLOUR_GREY),
		NWidget(NWID_VERTICAL), SetPIP(0, WidgetDimensions::unscaled.vsep_wide, 0), SetPadding(WidgetDimensions::unscaled.modalpopup),
			NWidget(WWT_EMPTY, INVALID_COLOUR, WID_NJS_PROGRESS_BAR), SetFill(1, 0),
			NWidget(WWT_EMPTY, INVALID_COLOUR, WID_NJS_PROGRESS_TEXT), SetFill(1, 0), SetMinimalSize(350, 0),
			NWidget(WWT_PUSHTXTBTN, COLOUR_WHITE, WID_NJS_CANCELOK), SetMinimalSize(101, 12), SetDataTip(STR_NETWORK_CONNECTION_DISCONNECT, STR_NULL), SetFill(1, 0),
		EndContainer(),
	EndContainer(),
};

static WindowDesc _network_join_status_window_desc(
	WDP_CENTER, nullptr, 0, 0,
	WC_NETWORK_STATUS_WINDOW, WC_NONE,
	WDF_MODAL | WDF_NETWORK,
	std::begin(_nested_network_join_status_window_widgets), std::end(_nested_network_join_status_window_widgets)
);

void ShowJoinStatusWindow()
{
	CloseWindowById(WC_NETWORK_STATUS_WINDOW, WN_NETWORK_STATUS_WINDOW_JOIN);
	new NetworkJoinStatusWindow(&_network_join_status_window_desc);
}

void ShowNetworkNeedPassword(NetworkPasswordType npt)
{
	NetworkJoinStatusWindow *w = (NetworkJoinStatusWindow *)FindWindowById(WC_NETWORK_STATUS_WINDOW, WN_NETWORK_STATUS_WINDOW_JOIN);
	if (w == nullptr) return;
	w->password_type = npt;

	StringID caption;
	switch (npt) {
		default: NOT_REACHED();
		case NETWORK_GAME_PASSWORD:    caption = STR_NETWORK_NEED_GAME_PASSWORD_CAPTION; break;
		case NETWORK_COMPANY_PASSWORD: caption = STR_NETWORK_NEED_COMPANY_PASSWORD_CAPTION; break;
	}
	ShowQueryString(STR_EMPTY, caption, NETWORK_PASSWORD_LENGTH, w, CS_ALPHANUMERAL, QSF_PASSWORD);
}

struct NetworkCompanyPasswordWindow : public Window {
	QueryString password_editbox; ///< Password editbox.
	Dimension warning_size;       ///< How much space to use for the warning text

	NetworkCompanyPasswordWindow(WindowDesc *desc, Window *parent) : Window(desc), password_editbox(lengthof(_settings_client.network.default_company_pass))
	{
		this->InitNested(0);
		this->UpdateWarningStringSize();

		this->parent = parent;
		this->querystrings[WID_NCP_PASSWORD] = &this->password_editbox;
		this->password_editbox.cancel_button = WID_NCP_CANCEL;
		this->password_editbox.ok_button = WID_NCP_OK;
		this->SetFocusedWidget(WID_NCP_PASSWORD);
	}

	void UpdateWarningStringSize()
	{
		assert(this->nested_root->smallest_x > 0);
		this->warning_size.width = this->nested_root->current_x - (WidgetDimensions::scaled.framerect.Horizontal()) * 2;
		this->warning_size.height = GetStringHeight(STR_WARNING_PASSWORD_SECURITY, this->warning_size.width);
		this->warning_size.height += (WidgetDimensions::scaled.framerect.Vertical()) * 2;

		this->ReInit();
	}

	void UpdateWidgetSize(int widget, Dimension *size, [[maybe_unused]] const Dimension &padding, [[maybe_unused]] Dimension *fill, [[maybe_unused]] Dimension *resize) override
	{
		if (widget == WID_NCP_WARNING) {
			*size = this->warning_size;
		}
	}

	void DrawWidget(const Rect &r, int widget) const override
	{
		if (widget != WID_NCP_WARNING) return;

		DrawStringMultiLine(r.Shrink(WidgetDimensions::scaled.framerect),
			STR_WARNING_PASSWORD_SECURITY, TC_FROMSTRING, SA_CENTER);
	}

	void OnOk()
	{
		if (this->IsWidgetLowered(WID_NCP_SAVE_AS_DEFAULT_PASSWORD)) {
			_settings_client.network.default_company_pass = this->password_editbox.text.buf;
		}

		NetworkChangeCompanyPassword(_local_company, this->password_editbox.text.buf);
	}

	void OnClick([[maybe_unused]] Point pt, int widget, [[maybe_unused]] int click_count) override
	{
		switch (widget) {
			case WID_NCP_OK:
				this->OnOk();
				FALLTHROUGH;

			case WID_NCP_CANCEL:
				this->Close();
				break;

			case WID_NCP_SAVE_AS_DEFAULT_PASSWORD:
				this->ToggleWidgetLoweredState(WID_NCP_SAVE_AS_DEFAULT_PASSWORD);
				this->SetDirty();
				break;
		}
	}
};

static const NWidgetPart _nested_network_company_password_window_widgets[] = {
	NWidget(NWID_HORIZONTAL),
		NWidget(WWT_CLOSEBOX, COLOUR_GREY),
		NWidget(WWT_CAPTION, COLOUR_GREY), SetDataTip(STR_COMPANY_PASSWORD_CAPTION, STR_TOOLTIP_WINDOW_TITLE_DRAG_THIS),
	EndContainer(),
	NWidget(WWT_PANEL, COLOUR_GREY, WID_NCP_BACKGROUND),
		NWidget(NWID_VERTICAL), SetPIP(5, 5, 5),
			NWidget(NWID_HORIZONTAL), SetPIP(5, 5, 5),
				NWidget(WWT_TEXT, COLOUR_GREY, WID_NCP_LABEL), SetDataTip(STR_COMPANY_VIEW_PASSWORD, STR_NULL),
				NWidget(WWT_EDITBOX, COLOUR_GREY, WID_NCP_PASSWORD), SetFill(1, 0), SetMinimalSize(194, 12), SetDataTip(STR_COMPANY_VIEW_SET_PASSWORD, STR_NULL),
			EndContainer(),
			NWidget(NWID_HORIZONTAL), SetPIP(5, 0, 5),
				NWidget(NWID_SPACER), SetFill(1, 0),
				NWidget(WWT_TEXTBTN, COLOUR_GREY, WID_NCP_SAVE_AS_DEFAULT_PASSWORD), SetMinimalSize(194, 12),
											SetDataTip(STR_COMPANY_PASSWORD_MAKE_DEFAULT, STR_COMPANY_PASSWORD_MAKE_DEFAULT_TOOLTIP),
			EndContainer(),
		EndContainer(),
	EndContainer(),
	NWidget(WWT_PANEL, COLOUR_GREY, WID_NCP_WARNING), EndContainer(),
	NWidget(NWID_HORIZONTAL, NC_EQUALSIZE),
		NWidget(WWT_PUSHTXTBTN, COLOUR_GREY, WID_NCP_CANCEL), SetFill(1, 0), SetDataTip(STR_BUTTON_CANCEL, STR_COMPANY_PASSWORD_CANCEL),
		NWidget(WWT_PUSHTXTBTN, COLOUR_GREY, WID_NCP_OK), SetFill(1, 0), SetDataTip(STR_BUTTON_OK, STR_COMPANY_PASSWORD_OK),
	EndContainer(),
};

static WindowDesc _network_company_password_window_desc(
	WDP_AUTO, nullptr, 0, 0,
	WC_COMPANY_PASSWORD_WINDOW, WC_NONE,
	WDF_NETWORK,
	std::begin(_nested_network_company_password_window_widgets), std::end(_nested_network_company_password_window_widgets)
);

void ShowNetworkCompanyPasswordWindow(Window *parent)
{
	CloseWindowById(WC_COMPANY_PASSWORD_WINDOW, 0);

	new NetworkCompanyPasswordWindow(&_network_company_password_window_desc, parent);
}

/**
 * Window used for asking the user if he is okay using a relay server.
 */
struct NetworkAskRelayWindow : public Window {
	std::string server_connection_string; ///< The game server we want to connect to.
	std::string relay_connection_string;  ///< The relay server we want to connect to.
	std::string token;                    ///< The token for this connection.

	NetworkAskRelayWindow(WindowDesc *desc, Window *parent, const std::string &server_connection_string, const std::string &relay_connection_string, const std::string &token) :
		Window(desc),
		server_connection_string(server_connection_string),
		relay_connection_string(relay_connection_string),
		token(token)
	{
		this->parent = parent;
		this->InitNested(0);
	}

	void Close(int data = 0) override
	{
		if (data == NRWCD_UNHANDLED) _network_coordinator_client.ConnectFailure(this->token, 0);
		this->Window::Close();
	}

	void UpdateWidgetSize(int widget, Dimension *size, [[maybe_unused]] const Dimension &padding, [[maybe_unused]] Dimension *fill, [[maybe_unused]] Dimension *resize) override
	{
		if (widget == WID_NAR_TEXT) {
			*size = GetStringBoundingBox(STR_NETWORK_ASK_RELAY_TEXT);
		}
	}

	void DrawWidget(const Rect &r, int widget) const override
	{
		if (widget == WID_NAR_TEXT) {
			DrawStringMultiLine(r, STR_NETWORK_ASK_RELAY_TEXT, TC_FROMSTRING, SA_CENTER);
		}
	}

	void FindWindowPlacementAndResize([[maybe_unused]] int def_width, [[maybe_unused]] int def_height) override
	{
		/* Position query window over the calling window, ensuring it's within screen bounds. */
		this->left = Clamp(parent->left + (parent->width / 2) - (this->width / 2), 0, _screen.width - this->width);
		this->top = Clamp(parent->top + (parent->height / 2) - (this->height / 2), 0, _screen.height - this->height);
		this->SetDirty();
	}

	void SetStringParameters(int widget) const override
	{
		switch (widget) {
			case WID_NAR_TEXT:
				SetDParamStr(0, this->server_connection_string);
				SetDParamStr(1, this->relay_connection_string);
				break;
		}
	}

	void OnClick([[maybe_unused]] Point pt, int widget, [[maybe_unused]] int click_count) override
	{
		switch (widget) {
			case WID_NAR_NO:
				_network_coordinator_client.ConnectFailure(this->token, 0);
				this->Close(NRWCD_HANDLED);
				break;

			case WID_NAR_YES_ONCE:
				_network_coordinator_client.StartTurnConnection(this->token);
				this->Close(NRWCD_HANDLED);
				break;

			case WID_NAR_YES_ALWAYS:
				_settings_client.network.use_relay_service = URS_ALLOW;
				_network_coordinator_client.StartTurnConnection(this->token);
				this->Close(NRWCD_HANDLED);
				break;
		}
	}
};

static const NWidgetPart _nested_network_ask_relay_widgets[] = {
	NWidget(NWID_HORIZONTAL),
		NWidget(WWT_CLOSEBOX, COLOUR_RED),
		NWidget(WWT_CAPTION, COLOUR_RED, WID_NAR_CAPTION), SetDataTip(STR_NETWORK_ASK_RELAY_CAPTION, STR_NULL),
	EndContainer(),
	NWidget(WWT_PANEL, COLOUR_RED),
		NWidget(NWID_VERTICAL), SetPIP(0, WidgetDimensions::unscaled.vsep_wide, 0), SetPadding(WidgetDimensions::unscaled.modalpopup),
			NWidget(WWT_TEXT, COLOUR_RED, WID_NAR_TEXT), SetAlignment(SA_HOR_CENTER), SetFill(1, 1),
			NWidget(NWID_HORIZONTAL, NC_EQUALSIZE), SetPIP(0, WidgetDimensions::unscaled.hsep_wide, 0),
				NWidget(WWT_PUSHTXTBTN, COLOUR_YELLOW, WID_NAR_NO), SetMinimalSize(71, 12), SetFill(1, 1), SetDataTip(STR_NETWORK_ASK_RELAY_NO, STR_NULL),
				NWidget(WWT_PUSHTXTBTN, COLOUR_YELLOW, WID_NAR_YES_ONCE), SetMinimalSize(71, 12), SetFill(1, 1), SetDataTip(STR_NETWORK_ASK_RELAY_YES_ONCE, STR_NULL),
				NWidget(WWT_PUSHTXTBTN, COLOUR_YELLOW, WID_NAR_YES_ALWAYS), SetMinimalSize(71, 12), SetFill(1, 1), SetDataTip(STR_NETWORK_ASK_RELAY_YES_ALWAYS, STR_NULL),
			EndContainer(),
		EndContainer(),
	EndContainer(),
};

static WindowDesc _network_ask_relay_desc(
	WDP_CENTER, nullptr, 0, 0,
	WC_NETWORK_ASK_RELAY, WC_NONE,
	WDF_MODAL | WDF_NETWORK,
	std::begin(_nested_network_ask_relay_widgets), std::end(_nested_network_ask_relay_widgets)
);

/**
 * Show a modal confirmation window with "no" / "yes, once" / "yes, always" buttons.
 * @param server_connection_string The game server we want to connect to.
 * @param relay_connection_string The relay server we want to connect to.
 * @param token The token for this connection.
 */
void ShowNetworkAskRelay(const std::string &server_connection_string, const std::string &relay_connection_string, const std::string &token)
{
	CloseWindowByClass(WC_NETWORK_ASK_RELAY, NRWCD_HANDLED);

	Window *parent = GetMainWindow();
	new NetworkAskRelayWindow(&_network_ask_relay_desc, parent, server_connection_string, relay_connection_string, token);
}

/**
 * Window used for asking if the user wants to participate in the automated survey.
 */
struct NetworkAskSurveyWindow : public Window {
	NetworkAskSurveyWindow(WindowDesc *desc, Window *parent) :
		Window(desc)
	{
		this->parent = parent;
		this->InitNested(0);
	}

	void UpdateWidgetSize(int widget, Dimension *size, [[maybe_unused]] const Dimension &padding, [[maybe_unused]] Dimension *fill, [[maybe_unused]] Dimension *resize) override
	{
		if (widget == WID_NAS_TEXT) {
			*size = GetStringBoundingBox(STR_NETWORK_ASK_SURVEY_TEXT);
		}
	}

	void DrawWidget(const Rect &r, int widget) const override
	{
		if (widget == WID_NAS_TEXT) {
			DrawStringMultiLine(r, STR_NETWORK_ASK_SURVEY_TEXT, TC_BLACK, SA_CENTER);
		}
	}

	void FindWindowPlacementAndResize([[maybe_unused]] int def_width, [[maybe_unused]] int def_height) override
	{
		/* Position query window over the calling window, ensuring it's within screen bounds. */
		this->left = Clamp(parent->left + (parent->width / 2) - (this->width / 2), 0, _screen.width - this->width);
		this->top = Clamp(parent->top + (parent->height / 2) - (this->height / 2), 0, _screen.height - this->height);
		this->SetDirty();
	}

	void OnClick([[maybe_unused]] Point pt, int widget, [[maybe_unused]] int click_count) override
	{
		switch (widget) {
			case WID_NAS_PREVIEW:
				ShowSurveyResultTextfileWindow();
				break;

			case WID_NAS_LINK:
				OpenBrowser(NETWORK_SURVEY_DETAILS_LINK.c_str());
				break;

			case WID_NAS_NO:
				_settings_client.network.participate_survey = PS_NO;
				this->Close();
				break;

			case WID_NAS_YES:
				_settings_client.network.participate_survey = PS_YES;
				this->Close();
				break;
		}
	}
};

static const NWidgetPart _nested_network_ask_survey_widgets[] = {
	NWidget(NWID_HORIZONTAL),
		NWidget(WWT_CLOSEBOX, COLOUR_GREY),
		NWidget(WWT_CAPTION, COLOUR_GREY, WID_NAS_CAPTION), SetDataTip(STR_NETWORK_ASK_SURVEY_CAPTION, STR_NULL),
	EndContainer(),
	NWidget(WWT_PANEL, COLOUR_GREY),
		NWidget(NWID_VERTICAL), SetPIP(0, WidgetDimensions::unscaled.vsep_wide, 0), SetPadding(WidgetDimensions::unscaled.modalpopup),
			NWidget(WWT_TEXT, COLOUR_GREY, WID_NAS_TEXT), SetAlignment(SA_HOR_CENTER), SetFill(1, 1),
			NWidget(NWID_HORIZONTAL, NC_EQUALSIZE), SetPIP(0, WidgetDimensions::unscaled.hsep_wide, 0),
				NWidget(WWT_PUSHTXTBTN, COLOUR_WHITE, WID_NAS_PREVIEW), SetMinimalSize(71, 12), SetFill(1, 1), SetDataTip(STR_NETWORK_ASK_SURVEY_PREVIEW, STR_NULL),
				NWidget(WWT_PUSHTXTBTN, COLOUR_WHITE, WID_NAS_LINK), SetMinimalSize(71, 12), SetFill(1, 1), SetDataTip(STR_NETWORK_ASK_SURVEY_LINK, STR_NULL),
			EndContainer(),
			NWidget(NWID_HORIZONTAL, NC_EQUALSIZE), SetPIP(0, WidgetDimensions::unscaled.hsep_wide, 0),
				NWidget(WWT_PUSHTXTBTN, COLOUR_GREY, WID_NAS_NO), SetMinimalSize(71, 12), SetFill(1, 1), SetDataTip(STR_NETWORK_ASK_SURVEY_NO, STR_NULL),
				NWidget(WWT_PUSHTXTBTN, COLOUR_GREY, WID_NAS_YES), SetMinimalSize(71, 12), SetFill(1, 1), SetDataTip(STR_NETWORK_ASK_SURVEY_YES, STR_NULL),
			EndContainer(),
		EndContainer(),
	EndContainer(),
};

static WindowDesc _network_ask_survey_desc(
	WDP_CENTER, nullptr, 0, 0,
	WC_NETWORK_ASK_SURVEY, WC_NONE,
	WDF_MODAL,
	std::begin(_nested_network_ask_survey_widgets), std::end(_nested_network_ask_survey_widgets)
);

/**
 * Show a modal confirmation window with "no" / "preview" / "yes" buttons.
 */
void ShowNetworkAskSurvey()
{
	/* If we can't send a survey, don't ask the question. */
	if constexpr (!NetworkSurveyHandler::IsSurveyPossible()) return;

	CloseWindowByClass(WC_NETWORK_ASK_SURVEY);

	Window *parent = GetMainWindow();
	new NetworkAskSurveyWindow(&_network_ask_survey_desc, parent);
}

/** Window for displaying the textfile of a survey result. */
struct SurveyResultTextfileWindow : public TextfileWindow {
	const GRFConfig *grf_config; ///< View the textfile of this GRFConfig.

	SurveyResultTextfileWindow(TextfileType file_type) : TextfileWindow(file_type)
	{
		auto result = _survey.CreatePayload(NetworkSurveyHandler::Reason::PREVIEW, true);
		this->LoadText(result);
		this->InvalidateData();
	}
};

void ShowSurveyResultTextfileWindow()
{
	CloseWindowById(WC_TEXTFILE, TFT_SURVEY_RESULT);
	new SurveyResultTextfileWindow(TFT_SURVEY_RESULT);
}<|MERGE_RESOLUTION|>--- conflicted
+++ resolved
@@ -165,56 +165,6 @@
 			}
 		}
 	}
-<<<<<<< HEAD
-
-	void Draw(const Window *w) override
-	{
-		int i = 0;
-		for (NWidgetBase *child_wid = this->head; child_wid != nullptr; child_wid = child_wid->next) {
-			if (!this->visible[i++]) continue;
-
-			child_wid->Draw(w);
-		}
-	}
-
-	NWidgetCore *GetWidgetFromPos(int x, int y) override
-	{
-		if (!IsInsideBS(x, this->pos_x, this->current_x) || !IsInsideBS(y, this->pos_y, this->current_y)) return nullptr;
-
-		int i = 0;
-		for (NWidgetBase *child_wid = this->head; child_wid != nullptr; child_wid = child_wid->next) {
-			if (!this->visible[i++]) continue;
-			NWidgetCore *nwid = child_wid->GetWidgetFromPos(x, y);
-			if (nwid != nullptr) return nwid;
-		}
-		return nullptr;
-	}
-
-	void FillDirtyWidgets(std::vector<NWidgetBase *> &dirty_widgets) override
-	{
-		if (this->base_flags & WBF_DIRTY) {
-			dirty_widgets.push_back(this);
-		} else {
-			int i = 0;
-			for (NWidgetBase *child_wid = this->head; child_wid != nullptr; child_wid = child_wid->next) {
-				if (!this->visible[i++]) continue;
-				child_wid->FillDirtyWidgets(dirty_widgets);
-			}
-		}
-	}
-
-	/**
-	 * Checks whether the given widget is actually visible.
-	 * @param widget the widget to check for visibility
-	 * @return true iff the widget is visible.
-	 */
-	bool IsWidgetVisible(NetworkGameWidgets widget) const
-	{
-		assert((uint)(widget - WID_NG_NAME) < lengthof(this->visible));
-		return this->visible[widget - WID_NG_NAME];
-	}
-=======
->>>>>>> 2d3fef31
 };
 
 class NetworkGameWindow : public Window {
@@ -435,32 +385,19 @@
 
 			if (const NWidgetBase *nwid = this->GetWidget<NWidgetBase>(WID_NG_DATE); nwid->current_x != 0) {
 				/* current date */
-<<<<<<< HEAD
-				Rect date = this->GetWidget<NWidgetBase>(WID_NG_DATE)->GetCurrentRect();
+				Rect date = nwid->GetCurrentRect();
 				YearMonthDay ymd;
 				ConvertDateToYMD(cur_item->info.game_date, &ymd);
-=======
-				Rect date = nwid->GetCurrentRect();
-				TimerGameCalendar::YearMonthDay ymd;
-				TimerGameCalendar::ConvertDateToYMD(cur_item->info.game_date, &ymd);
->>>>>>> 2d3fef31
 				SetDParam(0, ymd.year);
 				DrawString(date.left, date.right, y + text_y_offset, STR_JUST_INT, TC_BLACK, SA_HOR_CENTER);
 			}
 
 			if (const NWidgetBase *nwid = this->GetWidget<NWidgetBase>(WID_NG_YEARS); nwid->current_x != 0) {
 				/* number of years the game is running */
-<<<<<<< HEAD
-				Rect years = this->GetWidget<NWidgetBase>(WID_NG_YEARS)->GetCurrentRect();
+				Rect years = nwid->GetCurrentRect();
 				YearMonthDay ymd_cur, ymd_start;
 				ConvertDateToYMD(cur_item->info.game_date, &ymd_cur);
 				ConvertDateToYMD(cur_item->info.start_date, &ymd_start);
-=======
-				Rect years = nwid->GetCurrentRect();
-				TimerGameCalendar::YearMonthDay ymd_cur, ymd_start;
-				TimerGameCalendar::ConvertDateToYMD(cur_item->info.game_date, &ymd_cur);
-				TimerGameCalendar::ConvertDateToYMD(cur_item->info.start_date, &ymd_start);
->>>>>>> 2d3fef31
 				SetDParam(0, ymd_cur.year - ymd_start.year);
 				DrawString(years.left, years.right, y + text_y_offset, STR_JUST_INT, TC_BLACK, SA_HOR_CENTER);
 			}
