/*
 * This file is part of OpenTTD.
 * OpenTTD is free software; you can redistribute it and/or modify it under the terms of the GNU General Public License as published by the Free Software Foundation, version 2.
 * OpenTTD is distributed in the hope that it will be useful, but WITHOUT ANY WARRANTY; without even the implied warranty of MERCHANTABILITY or FITNESS FOR A PARTICULAR PURPOSE.
 * See the GNU General Public License for more details. You should have received a copy of the GNU General Public License along with OpenTTD. If not, see <http://www.gnu.org/licenses/>.
 */

/** @file network_gui.cpp Implementation of the Network related GUIs. */

#include "../stdafx.h"
#include "../strings_func.h"
#include "../date_func.h"
#include "../fios.h"
#include "network_client.h"
#include "network_gui.h"
#include "network_gamelist.h"
#include "network.h"
#include "network_base.h"
#include "network_content.h"
#include "network_server.h"
#include "network_coordinator.h"
#include "network_survey.h"
#include "../gui.h"
#include "network_udp.h"
#include "../window_func.h"
#include "../gfx_func.h"
#include "../dropdown_type.h"
#include "../dropdown_func.h"
#include "../querystring_gui.h"
#include "../sortlist_type.h"
#include "../company_func.h"
#include "../company_cmd.h"
#include "../command_func.h"
#include "../core/geometry_func.hpp"
#include "../genworld.h"
#include "../map_type.h"
#include "../newgrf.h"
#include "../error.h"
#include "../guitimer_func.h"
#include "../zoom_func.h"
#include "../sprite.h"
#include "../settings_internal.h"
#include "../textfile_gui.h"
#include "../timer/timer_game_tick.h"
#include "../stringfilter_type.h"

#include "../widgets/network_widget.h"

#include "table/strings.h"
#include "../table/sprites.h"

#ifdef __EMSCRIPTEN__
#	include <emscripten.h>
#endif

#include <map>

#include "../safeguards.h"

static void ShowNetworkStartServerWindow();

static const int NETWORK_LIST_REFRESH_DELAY = 30; ///< Time, in seconds, between updates of the network list.

static ClientID _admin_client_id = INVALID_CLIENT_ID; ///< For what client a confirmation window is open.
static CompanyID _admin_company_id = CompanyID::Invalid(); ///< For what company a confirmation window is open.

/**
 * Update the network new window because a new server is
 * found on the network.
 */
void UpdateNetworkGameWindow()
{
	InvalidateWindowData(WC_NETWORK_WINDOW, WN_NETWORK_WINDOW_GAME, 0);
}

static DropDownList BuildVisibilityDropDownList()
{
	DropDownList list;

	list.push_back(MakeDropDownListStringItem(STR_NETWORK_SERVER_VISIBILITY_LOCAL, SERVER_GAME_TYPE_LOCAL));
	list.push_back(MakeDropDownListStringItem(STR_NETWORK_SERVER_VISIBILITY_INVITE_ONLY, SERVER_GAME_TYPE_INVITE_ONLY));
	list.push_back(MakeDropDownListStringItem(STR_NETWORK_SERVER_VISIBILITY_PUBLIC, SERVER_GAME_TYPE_PUBLIC));

	return list;
}

typedef GUIList<NetworkGame*, std::nullptr_t, StringFilter&> GUIGameServerList;
typedef int ServerListPosition;
static const ServerListPosition SLP_INVALID = -1;

/** Full blown container to make it behave exactly as we want :) */
class NWidgetServerListHeader : public NWidgetContainer {
	static const uint MINIMUM_NAME_WIDTH_BEFORE_NEW_HEADER = 150; ///< Minimum width before adding a new header
public:
	NWidgetServerListHeader() : NWidgetContainer(NWID_HORIZONTAL)
	{
		auto leaf = std::make_unique<NWidgetLeaf>(WWT_PUSHTXTBTN, COLOUR_WHITE, WID_NG_NAME, WidgetData{.string = STR_NETWORK_SERVER_LIST_GAME_NAME}, STR_NETWORK_SERVER_LIST_GAME_NAME_TOOLTIP);
		leaf->SetResize(1, 0);
		leaf->SetFill(1, 0);
		this->Add(std::move(leaf));

		this->Add(std::make_unique<NWidgetLeaf>(WWT_PUSHTXTBTN, COLOUR_WHITE, WID_NG_CLIENTS, WidgetData{.string = STR_NETWORK_SERVER_LIST_CLIENTS_CAPTION}, STR_NETWORK_SERVER_LIST_CLIENTS_CAPTION_TOOLTIP));
		this->Add(std::make_unique<NWidgetLeaf>(WWT_PUSHTXTBTN, COLOUR_WHITE, WID_NG_MAPSIZE, WidgetData{.string = STR_NETWORK_SERVER_LIST_MAP_SIZE_CAPTION}, STR_NETWORK_SERVER_LIST_MAP_SIZE_CAPTION_TOOLTIP));
		this->Add(std::make_unique<NWidgetLeaf>(WWT_PUSHTXTBTN, COLOUR_WHITE, WID_NG_DATE, WidgetData{.string = STR_NETWORK_SERVER_LIST_DATE_CAPTION}, STR_NETWORK_SERVER_LIST_DATE_CAPTION_TOOLTIP));
		this->Add(std::make_unique<NWidgetLeaf>(WWT_PUSHTXTBTN, COLOUR_WHITE, WID_NG_YEARS, WidgetData{.string = STR_NETWORK_SERVER_LIST_PLAY_TIME_CAPTION}, STR_NETWORK_SERVER_LIST_PLAY_TIME_CAPTION_TOOLTIP));

		leaf = std::make_unique<NWidgetLeaf>(WWT_PUSHTXTBTN, COLOUR_WHITE, WID_NG_INFO, WidgetData{.string = STR_EMPTY}, STR_NETWORK_SERVER_LIST_INFO_ICONS_TOOLTIP);
		leaf->SetFill(0, 1);
		this->Add(std::move(leaf));
	}

	void SetupSmallestSize(Window *w) override
	{
		this->smallest_y = 0; // Biggest child.
		this->fill_x = 1;
		this->fill_y = 0;
		this->resize_x = 1; // We only resize in this direction
		this->resize_y = 0; // We never resize in this direction

		/* First initialise some variables... */
		for (const auto &child_wid : this->children) {
			child_wid->SetupSmallestSize(w);
			this->smallest_y = std::max(this->smallest_y, child_wid->smallest_y + child_wid->padding.Vertical());
		}

		/* ... then in a second pass make sure the 'current' sizes are set. Won't change for most widgets. */
		for (const auto &child_wid : this->children) {
			child_wid->current_x = child_wid->smallest_x;
			child_wid->current_y = this->smallest_y;
		}

		this->smallest_x = this->children.front()->smallest_x + this->children.back()->smallest_x; // First and last are always shown, rest not
		this->ApplyAspectRatio();
	}

	void AssignSizePosition(SizingType sizing, int x, int y, uint given_width, uint given_height, bool rtl) override
	{
		assert(given_width >= this->smallest_x && given_height >= this->smallest_y);

		this->pos_x = x;
		this->pos_y = y;
		this->current_x = given_width;
		this->current_y = given_height;

		given_width -= this->children.back()->smallest_x;
		/* The first and last widget are always visible, determine which other should be visible */
		if (this->children.size() > 2) {
			auto first = std::next(std::begin(this->children));
			auto last = std::prev(std::end(this->children));
			for (auto it = first; it != last; ++it) {
				auto &child_wid = *it;
				if (given_width > ScaleGUITrad(MINIMUM_NAME_WIDTH_BEFORE_NEW_HEADER) + child_wid->smallest_x && (*std::prev(it))->current_x != 0) {
					given_width -= child_wid->smallest_x;
					child_wid->current_x = child_wid->smallest_x; /* Make visible. */
				} else {
					child_wid->current_x = 0; /* Make invisible. */
				}
			}
		}

		/* All remaining space goes to the first (name) widget */
		this->children.front()->current_x = given_width;

		/* Now assign the widgets to their rightful place */
		uint position = 0; // Place to put next child relative to origin of the container.
		auto assign_position = [&](const std::unique_ptr<NWidgetBase> &child_wid) {
			if (child_wid->current_x != 0) {
				child_wid->AssignSizePosition(sizing, x + position, y, child_wid->current_x, this->current_y, rtl);
				position += child_wid->current_x;
			}
		};

		if (rtl) {
			std::for_each(std::rbegin(this->children), std::rend(this->children), assign_position);
		} else {
			std::for_each(std::begin(this->children), std::end(this->children), assign_position);
		}
	}
};

class NetworkGameWindow : public Window {
protected:
	/* Runtime saved values */
	static Listing last_sorting;

	/* Constants for sorting servers */
	static const std::initializer_list<GUIGameServerList::SortFunction * const> sorter_funcs;
	static const std::initializer_list<GUIGameServerList::FilterFunction * const> filter_funcs;

<<<<<<< HEAD
	NetworkGameList *server = nullptr;;        ///< Selected server.
	NetworkGameList *last_joined = nullptr;;   ///< The last joined server.
	GUIGameServerList servers{};               ///< List with game servers.
=======
	NetworkGame *server = nullptr; ///< Selected server.
	NetworkGame *last_joined = nullptr; ///< The last joined server.
	GUIGameServerList servers{}; ///< List with game servers.
>>>>>>> 9feaa6b7
	ServerListPosition list_pos = SLP_INVALID; ///< Position of the selected server.
	Scrollbar *vscroll = nullptr;              ///< Vertical scrollbar of the list of servers.
	QueryString name_editbox;                  ///< Client name editbox.
	QueryString filter_editbox;                ///< Editbox for filter on servers.
	GUITimer requery_timer{};                  ///< Timer for network requery.
	bool searched_internet = false;            ///< Did we ever press "Search Internet" button?

	Dimension lock{}; /// Dimension of lock icon.
	Dimension blot{}; /// Dimension of compatibility icon.

	/**
	 * (Re)build the GUI network game list (a.k.a. this->servers) as some
	 * major change has occurred. It ensures appropriate filtering and
	 * sorting, if both or either one is enabled.
	 */
	void BuildGUINetworkGameList()
	{
		if (!this->servers.NeedRebuild()) return;

		/* Create temporary array of games to use for listing */
		this->servers.clear();

		bool found_current_server = false;
		bool found_last_joined = false;
		for (const auto &ngl : _network_game_list) {
			this->servers.push_back(ngl.get());
			if (ngl.get() == this->server) {
				found_current_server = true;
			}
			if (ngl.get() == this->last_joined) {
				found_last_joined = true;
			}
		}
		/* A refresh can cause the current server to be delete; so unselect. */
		if (!found_last_joined) {
			this->last_joined = nullptr;
		}
		if (!found_current_server) {
			this->server = nullptr;
			this->list_pos = SLP_INVALID;
		}

		/* Apply the filter condition immediately, if a search string has been provided. */
		StringFilter sf;
		sf.SetFilterTerm(this->filter_editbox.text.GetText());

		if (!sf.IsEmpty()) {
			this->servers.SetFilterState(true);
			this->servers.Filter(sf);
		} else {
			this->servers.SetFilterState(false);
		}

		this->servers.RebuildDone();
		this->vscroll->SetCount(this->servers.size());

		/* Sort the list of network games as requested. */
		this->servers.Sort();
		this->UpdateListPos();
	}

	/** Sort servers by name. */
	static bool NGameNameSorter(NetworkGame * const &a, NetworkGame * const &b)
	{
		int r = StrNaturalCompare(a->info.server_name, b->info.server_name, true); // Sort by name (natural sorting).
		if (r == 0) r = a->connection_string.compare(b->connection_string);

		return r < 0;
	}

	/**
	 * Sort servers by the amount of clients online on a
	 * server. If the two servers have the same amount, the one with the
	 * higher maximum is preferred.
	 */
	static bool NGameClientSorter(NetworkGame * const &a, NetworkGame * const &b)
	{
		/* Reverse as per default we are interested in most-clients first */
		int r = a->info.clients_on - b->info.clients_on;

		if (r == 0) r = a->info.clients_max - b->info.clients_max;
		if (r == 0) return NGameNameSorter(a, b);

		return r < 0;
	}

	/** Sort servers by map size */
	static bool NGameMapSizeSorter(NetworkGame * const &a, NetworkGame * const &b)
	{
		/* Sort by the area of the map. */
		int r = (a->info.map_height) * (a->info.map_width) - (b->info.map_height) * (b->info.map_width);

		if (r == 0) r = a->info.map_width - b->info.map_width;
		return (r != 0) ? r < 0 : NGameClientSorter(a, b);
	}

	/** Sort servers by calendar date. */
	static bool NGameCalendarDateSorter(NetworkGame * const &a, NetworkGame * const &b)
	{
		auto r = a->info.calendar_date - b->info.calendar_date;
		return (r != 0) ? r < 0 : NGameClientSorter(a, b);
	}

	/** Sort servers by the number of ticks the game is running. */
	static bool NGameTicksPlayingSorter(NetworkGame * const &a, NetworkGame * const &b)
	{
		if (a->info.ticks_playing == b->info.ticks_playing) {
			return NGameClientSorter(a, b);
		}
		return a->info.ticks_playing < b->info.ticks_playing;
	}

	/**
	 * Sort servers by joinability. If both servers are the
	 * same, prefer the non-passworded server first.
	 */
	static bool NGameAllowedSorter(NetworkGame * const &a, NetworkGame * const &b)
	{
		/* The servers we do not know anything about (the ones that did not reply) should be at the bottom) */
		int r = a->info.server_revision.empty() - b->info.server_revision.empty();

		/* Reverse default as we are interested in version-compatible clients first */
		if (r == 0) r = b->info.version_compatible - a->info.version_compatible;
		/* The version-compatible ones are then sorted with NewGRF compatible first, incompatible last */
		if (r == 0) r = b->info.compatible - a->info.compatible;
		/* Passworded servers should be below unpassworded servers */
		if (r == 0) r = a->info.use_password - b->info.use_password;

		/* Finally sort on the number of clients of the server in reverse order. */
		return (r != 0) ? r < 0 : NGameClientSorter(b, a);
	}

	/** Sort the server list */
	void SortNetworkGameList()
	{
		if (this->servers.Sort()) this->UpdateListPos();
	}

	/** Set this->list_pos to match this->server */
	void UpdateListPos()
	{
		auto it = std::ranges::find(this->servers, this->server);
		if (it == std::end(this->servers)) {
			this->list_pos = SLP_INVALID;
		} else {
			this->list_pos = static_cast<ServerListPosition>(std::distance(std::begin(this->servers), it));
		}
	}

	static bool NGameSearchFilter(NetworkGame * const *item, StringFilter &sf)
	{
		assert(item != nullptr);
		assert((*item) != nullptr);

		sf.ResetState();
		sf.AddLine((*item)->info.server_name);
		return sf.GetState();
	}

	/**
	 * Draw a single server line.
	 * @param cur_item  the server to draw.
	 * @param y         from where to draw?
	 * @param highlight does the line need to be highlighted?
	 */
	void DrawServerLine(const NetworkGame *cur_item, int y, bool highlight) const
	{
		Rect name = this->GetWidget<NWidgetBase>(WID_NG_NAME)->GetCurrentRect();
		Rect info = this->GetWidget<NWidgetBase>(WID_NG_INFO)->GetCurrentRect();

		/* show highlighted item with a different colour */
		if (highlight) {
			Rect r = {std::min(name.left, info.left), y, std::max(name.right, info.right), y + (int)this->resize.step_height - 1};
			GfxFillRect(r.Shrink(WidgetDimensions::scaled.bevel), PC_GREY);
		}

		/* Offset to vertically position text. */
		int text_y_offset = WidgetDimensions::scaled.matrix.top + (this->resize.step_height - WidgetDimensions::scaled.matrix.Vertical() - GetCharacterHeight(FS_NORMAL)) / 2;

		info = info.Shrink(WidgetDimensions::scaled.framerect);
		name = name.Shrink(WidgetDimensions::scaled.framerect);
		DrawString(name.left, name.right, y + text_y_offset, cur_item->info.server_name, TC_BLACK);

		/* only draw details if the server is online */
		if (cur_item->status == NGLS_ONLINE) {
			if (const NWidgetBase *nwid = this->GetWidget<NWidgetBase>(WID_NG_CLIENTS); nwid->current_x != 0) {
				Rect clients = nwid->GetCurrentRect();
				DrawString(clients.left, clients.right, y + text_y_offset,
					GetString(STR_NETWORK_SERVER_LIST_GENERAL_ONLINE, cur_item->info.clients_on, cur_item->info.clients_max, cur_item->info.companies_on, cur_item->info.companies_max),
					TC_FROMSTRING, SA_HOR_CENTER);
			}

			if (const NWidgetBase *nwid = this->GetWidget<NWidgetBase>(WID_NG_MAPSIZE); nwid->current_x != 0) {
				/* map size */
				Rect mapsize = nwid->GetCurrentRect();
				DrawString(mapsize.left, mapsize.right, y + text_y_offset,
					GetString(STR_NETWORK_SERVER_LIST_MAP_SIZE_SHORT, cur_item->info.map_width, cur_item->info.map_height),
					TC_FROMSTRING, SA_HOR_CENTER);
			}

			if (const NWidgetBase *nwid = this->GetWidget<NWidgetBase>(WID_NG_DATE); nwid->current_x != 0) {
				/* current date */
				Rect date = nwid->GetCurrentRect();
				CalTime::YearMonthDay ymd = CalTime::ConvertDateToYMD(cur_item->info.calendar_date);
				DrawString(date.left, date.right, y + text_y_offset, GetString(STR_JUST_INT, ymd.year), TC_BLACK, SA_HOR_CENTER);
			}

			if (const NWidgetBase *nwid = this->GetWidget<NWidgetBase>(WID_NG_YEARS); nwid->current_x != 0) {
				/* play time */
				Rect years = nwid->GetCurrentRect();
				const auto play_time = cur_item->info.ticks_playing / TICKS_PER_SECOND;
				DrawString(years.left, years.right, y + text_y_offset,
					GetString(STR_NETWORK_SERVER_LIST_PLAY_TIME_SHORT, play_time / 60 / 60, (play_time / 60) % 60),
					TC_BLACK, SA_HOR_CENTER);
			}

			/* Set top and bottom of info rect to current row. */
			info.top = y;
			info.bottom = y + this->resize.step_height - 1;

			bool rtl = _current_text_dir == TD_RTL;

			/* draw a lock if the server is password protected */
			if (cur_item->info.use_password) DrawSpriteIgnorePadding(SPR_LOCK, PAL_NONE, info.WithWidth(this->lock.width, rtl), SA_CENTER);

			/* draw red or green icon, depending on compatibility with server */
			PaletteID pal = cur_item->info.compatible ? PALETTE_TO_GREEN : (cur_item->info.version_compatible ? PALETTE_TO_YELLOW : PALETTE_TO_RED);
			DrawSpriteIgnorePadding(SPR_BLOT, pal, info.WithWidth(this->blot.width, !rtl), SA_CENTER);
		}
	}

	/**
	 * Scroll the list up or down to the currently selected server.
	 * If the server is below the currently displayed servers, it will
	 * scroll down an amount so that the server appears at the bottom.
	 * If the server is above the currently displayed servers, it will
	 * scroll up so that the server appears at the top.
	 */
	void ScrollToSelectedServer()
	{
		if (this->list_pos == SLP_INVALID) return; // no server selected
		this->vscroll->ScrollTowards(this->list_pos);
	}

public:
	NetworkGameWindow(WindowDesc &desc) : Window(desc), name_editbox(NETWORK_CLIENT_NAME_LENGTH), filter_editbox(120)
	{
		this->CreateNestedTree();
		this->vscroll = this->GetScrollbar(WID_NG_SCROLLBAR);
		this->FinishInitNested(WN_NETWORK_WINDOW_GAME);

		this->querystrings[WID_NG_CLIENT] = &this->name_editbox;
		this->name_editbox.text.Assign(_settings_client.network.client_name);

		this->querystrings[WID_NG_FILTER] = &this->filter_editbox;
		this->filter_editbox.cancel_button = QueryString::ACTION_CLEAR;
		this->SetFocusedWidget(WID_NG_FILTER);

		/* As the Game Coordinator doesn't support "websocket" servers yet, we
		 * let "os/emscripten/pre.js" hardcode a list of servers people can
		 * join. This means the serverlist is curated for now, but it is the
		 * best we can offer. */
#ifdef __EMSCRIPTEN__
		EM_ASM(if (window["openttd_server_list"]) openttd_server_list());
#endif

		this->last_joined = NetworkAddServer(_settings_client.network.last_joined, false);
		this->server = this->last_joined;

		this->requery_timer.SetInterval(NETWORK_LIST_REFRESH_DELAY * 1000);

		this->servers.SetListing(this->last_sorting);
		this->servers.SetSortFuncs(NetworkGameWindow::sorter_funcs);
		this->servers.SetFilterFuncs(NetworkGameWindow::filter_funcs);
		this->servers.ForceRebuild();
	}

	void Close(int data = 0) override
	{
		this->last_sorting = this->servers.GetListing();
		this->Window::Close();
	}

	void OnInit() override
	{
		this->lock = GetScaledSpriteSize(SPR_LOCK);
		this->blot = GetScaledSpriteSize(SPR_BLOT);
	}

	void UpdateWidgetSize(WidgetID widget, Dimension &size, [[maybe_unused]] const Dimension &padding, [[maybe_unused]] Dimension &fill, [[maybe_unused]] Dimension &resize) override
	{
		switch (widget) {
			case WID_NG_MATRIX:
				resize.height = std::max(GetSpriteSize(SPR_BLOT).height, (uint)GetCharacterHeight(FS_NORMAL)) + padding.height;
				fill.height = resize.height;
				size.height = 12 * resize.height;
				break;

			case WID_NG_LASTJOINED:
				size.height = std::max(GetSpriteSize(SPR_BLOT).height, (uint)GetCharacterHeight(FS_NORMAL)) + WidgetDimensions::scaled.matrix.Vertical();
				break;

			case WID_NG_LASTJOINED_SPACER:
				size.width = NWidgetScrollbar::GetVerticalDimension().width;
				break;

			case WID_NG_NAME:
				size.width += 2 * Window::SortButtonWidth(); // Make space for the arrow
				break;

			case WID_NG_CLIENTS: {
				size.width += 2 * Window::SortButtonWidth(); // Make space for the arrow
				auto max_clients = GetParamMaxValue(MAX_CLIENTS);
				auto max_companies = GetParamMaxValue(MAX_COMPANIES);
				size = maxdim(size, GetStringBoundingBox(GetString(STR_NETWORK_SERVER_LIST_GENERAL_ONLINE, max_clients, max_clients, max_companies, max_companies)));
				break;
			}

			case WID_NG_MAPSIZE: {
				size.width += 2 * Window::SortButtonWidth(); // Make space for the arrow
				auto max_map_size = GetParamMaxValue(0, MAX_MAP_SIZE);
				size = maxdim(size, GetStringBoundingBox(GetString(STR_NETWORK_SERVER_LIST_MAP_SIZE_SHORT, max_map_size, max_map_size)));
				break;
			}

			case WID_NG_DATE:
			case WID_NG_YEARS:
				size.width += 2 * Window::SortButtonWidth(); // Make space for the arrow
				size = maxdim(size, GetStringBoundingBox(GetString(STR_JUST_INT, GetParamMaxValue(5))));
				break;

			case WID_NG_INFO:
				size.width = this->lock.width + WidgetDimensions::scaled.hsep_normal + this->blot.width + padding.width;
				size.height = std::max(this->lock.height, this->blot.height) + padding.height;
				break;
		}
	}

	void DrawWidget(const Rect &r, WidgetID widget) const override
	{
		switch (widget) {
			case WID_NG_MATRIX: {
				uint16_t y = r.top;

				auto [first, last] = this->vscroll->GetVisibleRangeIterators(this->servers);
				for (auto it = first; it != last; ++it) {
					const NetworkGame *ngl = *it;
					this->DrawServerLine(ngl, y, ngl == this->server);
					y += this->resize.step_height;
				}
				break;
			}

			case WID_NG_LASTJOINED:
				/* Draw the last joined server, if any */
				if (this->last_joined != nullptr) this->DrawServerLine(this->last_joined, r.top, this->last_joined == this->server);
				break;

			case WID_NG_DETAILS:
				this->DrawDetails(r);
				break;

			case WID_NG_NAME:
			case WID_NG_CLIENTS:
			case WID_NG_MAPSIZE:
			case WID_NG_DATE:
			case WID_NG_YEARS:
			case WID_NG_INFO:
				if (widget - WID_NG_NAME == this->servers.SortType()) this->DrawSortButtonState(widget, this->servers.IsDescSortOrder() ? SBS_DOWN : SBS_UP);
				break;
		}
	}


	void OnPaint() override
	{
		if (this->servers.NeedRebuild()) {
			this->BuildGUINetworkGameList();
		}
		if (this->servers.NeedResort()) {
			this->SortNetworkGameList();
		}

		NetworkGame *sel = this->server;
		/* 'Refresh' button invisible if no server selected */
		this->SetWidgetDisabledState(WID_NG_REFRESH, sel == nullptr);
		/* 'Join' button disabling conditions */
		this->SetWidgetDisabledState(WID_NG_JOIN, sel == nullptr || // no Selected Server
				sel->status != NGLS_ONLINE || // Server offline
				sel->info.clients_on >= sel->info.clients_max || // Server full
				!sel->info.compatible); // Revision mismatch

		this->SetWidgetLoweredState(WID_NG_REFRESH, sel != nullptr && sel->refreshing);

		/* 'NewGRF Settings' button invisible if no NewGRF is used */
		bool changed = false;
		changed |= this->GetWidget<NWidgetStacked>(WID_NG_NEWGRF_SEL)->SetDisplayedPlane(sel == nullptr || sel->status != NGLS_ONLINE || sel->info.grfconfig.empty() ? SZSP_NONE : 0);
		changed |= this->GetWidget<NWidgetStacked>(WID_NG_NEWGRF_MISSING_SEL)->SetDisplayedPlane(sel == nullptr || sel->status != NGLS_ONLINE || sel->info.grfconfig.empty() || !sel->info.version_compatible || sel->info.compatible ? SZSP_NONE : 0);
		if (changed) {
			this->ReInit();
			return;
		}

#ifdef __EMSCRIPTEN__
		this->SetWidgetDisabledState(WID_NG_SEARCH_INTERNET, true);
		this->SetWidgetDisabledState(WID_NG_SEARCH_LAN, true);
		this->SetWidgetDisabledState(WID_NG_ADD, true);
		this->SetWidgetDisabledState(WID_NG_START, true);
#endif

		this->DrawWidgets();
	}

	StringID GetHeaderString() const
	{
		if (this->server == nullptr) return STR_NETWORK_SERVER_LIST_GAME_INFO;
		switch (this->server->status) {
			case NGLS_OFFLINE: return STR_NETWORK_SERVER_LIST_SERVER_OFFLINE;
			case NGLS_ONLINE: return STR_NETWORK_SERVER_LIST_GAME_INFO;
			case NGLS_FULL: return STR_NETWORK_SERVER_LIST_SERVER_FULL;
			case NGLS_BANNED: return STR_NETWORK_SERVER_LIST_SERVER_BANNED;
			case NGLS_TOO_OLD: return STR_NETWORK_SERVER_LIST_SERVER_TOO_OLD;
			default: NOT_REACHED();
		}
	}

	void DrawDetails(const Rect &r) const
	{
		NetworkGame *sel = this->server;

		Rect tr = r.Shrink(WidgetDimensions::scaled.frametext);
		StringID header_msg = this->GetHeaderString();
		int header_height = GetStringHeight(header_msg, tr.Width()) +
				(sel == nullptr ? 0 : GetStringHeight(sel->info.server_name, tr.Width())) +
				WidgetDimensions::scaled.frametext.Vertical();

		/* Height for the title banner */
		Rect hr = r.WithHeight(header_height).Shrink(WidgetDimensions::scaled.frametext);
		tr.top += header_height;

		/* Draw the right menu */
		/* Create the nice grayish rectangle at the details top */
		GfxFillRect(r.WithHeight(header_height).Shrink(WidgetDimensions::scaled.bevel), PC_DARK_BLUE);
		hr.top = DrawStringMultiLine(hr, header_msg, TC_FROMSTRING, SA_HOR_CENTER);
		if (sel == nullptr) return;

		hr.top = DrawStringMultiLine(hr, sel->info.server_name, TC_ORANGE, SA_HOR_CENTER); // game name
		if (sel->status != NGLS_ONLINE) {
			tr.top = DrawStringMultiLine(tr, header_msg, TC_FROMSTRING, SA_HOR_CENTER);
		} else { // show game info
			tr.top = DrawStringMultiLine(tr, GetString(STR_NETWORK_SERVER_LIST_CLIENTS, sel->info.clients_on, sel->info.clients_max, sel->info.companies_on, sel->info.companies_max));

			tr.top = DrawStringMultiLine(tr, GetString(STR_NETWORK_SERVER_LIST_LANDSCAPE, STR_CLIMATE_TEMPERATE_LANDSCAPE + to_underlying(sel->info.landscape))); // landscape

			tr.top = DrawStringMultiLine(tr, GetString(STR_NETWORK_SERVER_LIST_MAP_SIZE, sel->info.map_width, sel->info.map_height)); // map size

			tr.top = DrawStringMultiLine(tr, GetString(STR_NETWORK_SERVER_LIST_SERVER_VERSION, sel->info.server_revision)); // server version

			StringID invite_or_address = sel->connection_string.starts_with("+") ? STR_NETWORK_SERVER_LIST_INVITE_CODE : STR_NETWORK_SERVER_LIST_SERVER_ADDRESS;
			tr.top = DrawStringMultiLine(tr, GetString(invite_or_address, sel->connection_string)); // server address / invite code

			tr.top = DrawStringMultiLine(tr, GetString(STR_NETWORK_SERVER_LIST_START_DATE, sel->info.calendar_start)); // start date

			tr.top = DrawStringMultiLine(tr, GetString(STR_NETWORK_SERVER_LIST_CURRENT_DATE, sel->info.calendar_date)); // current date

			const auto play_time = sel->info.ticks_playing / TICKS_PER_SECOND;
			tr.top = DrawStringMultiLine(tr, GetString(STR_NETWORK_SERVER_LIST_PLAY_TIME, play_time / 60 / 60, (play_time / 60) % 60)); // play time

			if (sel->info.gamescript_version != -1) {
				tr.top = DrawStringMultiLine(tr, GetString(STR_NETWORK_SERVER_LIST_GAMESCRIPT, sel->info.gamescript_name, sel->info.gamescript_version)); // gamescript name and version
			}

			tr.top += WidgetDimensions::scaled.vsep_wide;

			if (!sel->info.compatible) {
				DrawStringMultiLine(tr, sel->info.version_compatible ? STR_NETWORK_SERVER_LIST_GRF_MISMATCH : STR_NETWORK_SERVER_LIST_VERSION_MISMATCH, TC_FROMSTRING, SA_HOR_CENTER); // server mismatch
			} else if (sel->info.clients_on == sel->info.clients_max) {
				/* Show: server full, when clients_on == max_clients */
				DrawStringMultiLine(tr, STR_NETWORK_SERVER_LIST_SERVER_FULL, TC_FROMSTRING, SA_HOR_CENTER); // server full
			} else if (sel->info.use_password) {
				DrawStringMultiLine(tr, STR_NETWORK_SERVER_LIST_PASSWORD, TC_FROMSTRING, SA_HOR_CENTER); // password warning
			}
		}
	}

	void OnClick([[maybe_unused]] Point pt, WidgetID widget, [[maybe_unused]] int click_count) override
	{
		switch (widget) {
			case WID_NG_CANCEL: // Cancel button
				CloseWindowById(WC_NETWORK_WINDOW, WN_NETWORK_WINDOW_GAME);
				break;

			case WID_NG_NAME:    // Sort by name
			case WID_NG_CLIENTS: // Sort by connected clients
			case WID_NG_MAPSIZE: // Sort by map size
			case WID_NG_DATE:    // Sort by date
			case WID_NG_YEARS:   // Sort by years
			case WID_NG_INFO:    // Connectivity (green dot)
				if (this->servers.SortType() == widget - WID_NG_NAME) {
					this->servers.ToggleSortOrder();
					if (this->list_pos != SLP_INVALID) this->list_pos = (ServerListPosition)this->servers.size() - this->list_pos - 1;
				} else {
					this->servers.SetSortType(widget - WID_NG_NAME);
					this->servers.ForceResort();
					this->SortNetworkGameList();
				}
				this->ScrollToSelectedServer();
				this->SetDirty();
				break;

			case WID_NG_MATRIX: { // Show available network games
				auto it = this->vscroll->GetScrolledItemFromWidget(this->servers, pt.y, this, WID_NG_MATRIX);
				this->server = (it != this->servers.end()) ? *it : nullptr;
				this->list_pos = (server == nullptr) ? SLP_INVALID : it - this->servers.begin();
				this->SetDirty();

				if (click_count > 1 && !this->IsWidgetDisabled(WID_NG_JOIN)) this->OnClick(pt, WID_NG_JOIN, 1);
				break;
			}

			case WID_NG_LASTJOINED: {
				if (this->last_joined != nullptr) {
					this->server = this->last_joined;

					/* search the position of the newly selected server */
					this->UpdateListPos();
					this->ScrollToSelectedServer();
					this->SetDirty();

					if (click_count > 1 && !this->IsWidgetDisabled(WID_NG_JOIN)) this->OnClick(pt, WID_NG_JOIN, 1);
				}
				break;
			}

			case WID_NG_SEARCH_INTERNET:
				_network_coordinator_client.GetListing();
				this->searched_internet = true;
				break;

			case WID_NG_SEARCH_LAN:
				NetworkUDPSearchGame();
				break;

			case WID_NG_ADD: // Add a server
				ShowQueryString(
					_settings_client.network.connect_to_ip,
					STR_NETWORK_SERVER_LIST_ENTER_SERVER_ADDRESS,
					NETWORK_HOSTNAME_PORT_LENGTH,  // maximum number of characters including '\0'
					this, CS_ALPHANUMERAL, QueryStringFlag::AcceptUnchanged);
				break;

			case WID_NG_START: // Start server
				ShowNetworkStartServerWindow();
				break;

			case WID_NG_JOIN: // Join Game
				if (this->server != nullptr) {
					NetworkClientConnectGame(this->server->connection_string, COMPANY_SPECTATOR);
				}
				break;

			case WID_NG_REFRESH: // Refresh
				if (this->server != nullptr && !this->server->refreshing) NetworkQueryServer(this->server->connection_string);
				break;

			case WID_NG_NEWGRF: // NewGRF Settings
				if (this->server != nullptr) ShowNewGRFSettings(false, false, false, this->server->info.grfconfig);
				break;

			case WID_NG_NEWGRF_MISSING: // Find missing content online
				if (this->server != nullptr) ShowMissingContentWindow(this->server->info.grfconfig);
				break;
		}
	}

	/**
	 * Some data on this window has become invalid.
	 * @param data Information about the changed data.
	 * @param gui_scope Whether the call is done from GUI scope. You may not do everything when not in GUI scope. See #InvalidateWindowData() for details.
	 */
	void OnInvalidateData([[maybe_unused]] int data = 0, [[maybe_unused]] bool gui_scope = true) override
	{
		this->servers.ForceRebuild();
		this->SetDirty();
	}

	EventState OnKeyPress(char32_t key, uint16_t keycode) override
	{
		EventState state = ES_NOT_HANDLED;

		/* handle up, down, pageup, pagedown, home and end */
		if (this->vscroll->UpdateListPositionOnKeyPress(this->list_pos, keycode) == ES_HANDLED) {
			if (this->list_pos == SLP_INVALID) return ES_HANDLED;

			this->server = this->servers[this->list_pos];

			/* Scroll to the new server if it is outside the current range. */
			this->ScrollToSelectedServer();

			/* redraw window */
			this->SetDirty();
			return ES_HANDLED;
		}

		if (this->server != nullptr) {
			if (keycode == WKC_DELETE) { // Press 'delete' to remove servers
				NetworkGameListRemoveItem(this->server);
				if (this->server == this->last_joined) this->last_joined = nullptr;
				this->server = nullptr;
				this->list_pos = SLP_INVALID;
			}
		}

		return state;
	}

	void OnEditboxChanged(WidgetID wid) override
	{
		switch (wid) {
			case WID_NG_FILTER: {
				this->servers.ForceRebuild();
				this->BuildGUINetworkGameList();
				this->ScrollToSelectedServer();
				this->SetDirty();
				break;
			}

			case WID_NG_CLIENT:
				/* Validation of the name will happen once the user tries to join or start a game, as getting
				 * error messages while typing (e.g. when you clear the name) defeats the purpose of the check. */
				_settings_client.network.client_name = this->name_editbox.text.GetText();
				break;
		}
	}

	void OnQueryTextFinished(std::optional<std::string> str) override
	{
		if (!str.has_value() || str->empty()) return;

		_settings_client.network.connect_to_ip = std::move(*str);
		NetworkAddServer(_settings_client.network.connect_to_ip);
		NetworkRebuildHostList();
	}

	void OnResize() override
	{
		this->vscroll->SetCapacityFromWidget(this, WID_NG_MATRIX);
	}

	void OnRealtimeTick(uint delta_ms) override
	{
		if (!this->searched_internet) return;
		if (!this->requery_timer.Elapsed(delta_ms)) return;
		this->requery_timer.SetInterval(NETWORK_LIST_REFRESH_DELAY * 1000);

		_network_coordinator_client.GetListing();
	}
};

Listing NetworkGameWindow::last_sorting = {false, 5};
const std::initializer_list<GUIGameServerList::SortFunction * const> NetworkGameWindow::sorter_funcs = {
	&NGameNameSorter,
	&NGameClientSorter,
	&NGameMapSizeSorter,
	&NGameCalendarDateSorter,
	&NGameTicksPlayingSorter,
	&NGameAllowedSorter
};

const std::initializer_list<GUIGameServerList::FilterFunction * const> NetworkGameWindow::filter_funcs = {
	&NGameSearchFilter
};

static std::unique_ptr<NWidgetBase> MakeResizableHeader()
{
	return std::make_unique<NWidgetServerListHeader>();
}

static constexpr NWidgetPart _nested_network_game_widgets[] = {
	/* TOP */
	NWidget(NWID_HORIZONTAL),
		NWidget(WWT_CLOSEBOX, COLOUR_LIGHT_BLUE),
		NWidget(WWT_CAPTION, COLOUR_LIGHT_BLUE), SetStringTip(STR_NETWORK_SERVER_LIST_CAPTION, STR_TOOLTIP_WINDOW_TITLE_DRAG_THIS),
		NWidget(WWT_DEFSIZEBOX, COLOUR_LIGHT_BLUE),
	EndContainer(),
	NWidget(WWT_PANEL, COLOUR_LIGHT_BLUE, WID_NG_MAIN),
		NWidget(NWID_VERTICAL), SetPIP(0, WidgetDimensions::unscaled.vsep_wide, 0), SetPadding(WidgetDimensions::unscaled.sparse_resize),
			NWidget(NWID_HORIZONTAL), SetPIP(0, WidgetDimensions::unscaled.hsep_wide, 0),
				/* LEFT SIDE */
				NWidget(NWID_VERTICAL), SetPIP(0, WidgetDimensions::unscaled.vsep_wide, 0),
					NWidget(NWID_HORIZONTAL), SetPIP(0, WidgetDimensions::unscaled.hsep_normal, 0),
						NWidget(WWT_TEXT, INVALID_COLOUR, WID_NG_FILTER_LABEL), SetStringTip(STR_LIST_FILTER_TITLE),
						NWidget(WWT_EDITBOX, COLOUR_LIGHT_BLUE, WID_NG_FILTER), SetMinimalSize(251, 0), SetFill(1, 0), SetResize(1, 0),
											SetStringTip(STR_LIST_FILTER_OSKTITLE, STR_LIST_FILTER_TOOLTIP),
					EndContainer(),
					NWidget(NWID_HORIZONTAL),
						NWidget(NWID_VERTICAL),
							NWidgetFunction(MakeResizableHeader),
							NWidget(WWT_MATRIX, COLOUR_LIGHT_BLUE, WID_NG_MATRIX), SetResize(1, 1), SetFill(1, 0),
												SetMatrixDataTip(1, 0, STR_NETWORK_SERVER_LIST_CLICK_GAME_TO_SELECT), SetScrollbar(WID_NG_SCROLLBAR),
						EndContainer(),
						NWidget(NWID_VSCROLLBAR, COLOUR_LIGHT_BLUE, WID_NG_SCROLLBAR),
					EndContainer(),
					NWidget(NWID_VERTICAL),
						NWidget(WWT_TEXT, INVALID_COLOUR, WID_NG_LASTJOINED_LABEL), SetFill(1, 0),
											SetStringTip(STR_NETWORK_SERVER_LIST_LAST_JOINED_SERVER), SetResize(1, 0),
						NWidget(NWID_HORIZONTAL),
							NWidget(WWT_PANEL, COLOUR_LIGHT_BLUE, WID_NG_LASTJOINED), SetFill(1, 0), SetResize(1, 0),
												SetToolTip(STR_NETWORK_SERVER_LIST_CLICK_TO_SELECT_LAST_TOOLTIP),
							EndContainer(),
							NWidget(WWT_EMPTY, INVALID_COLOUR, WID_NG_LASTJOINED_SPACER), SetFill(0, 0),
						EndContainer(),
					EndContainer(),
				EndContainer(),
				/* RIGHT SIDE */
				NWidget(NWID_VERTICAL), SetPIP(0, WidgetDimensions::unscaled.vsep_wide, 0),
					NWidget(NWID_HORIZONTAL), SetPIP(0, WidgetDimensions::unscaled.hsep_normal, 0),
						NWidget(WWT_TEXT, INVALID_COLOUR, WID_NG_CLIENT_LABEL), SetStringTip(STR_NETWORK_SERVER_LIST_PLAYER_NAME),
						NWidget(WWT_EDITBOX, COLOUR_LIGHT_BLUE, WID_NG_CLIENT), SetMinimalSize(151, 0), SetFill(1, 0), SetResize(1, 0),
											SetStringTip(STR_NETWORK_SERVER_LIST_PLAYER_NAME_OSKTITLE, STR_NETWORK_SERVER_LIST_ENTER_NAME_TOOLTIP),
					EndContainer(),
					NWidget(NWID_VERTICAL, NWidContainerFlag::EqualSize), SetPIP(0, WidgetDimensions::unscaled.vsep_sparse, 0),
						NWidget(WWT_PANEL, COLOUR_LIGHT_BLUE, WID_NG_DETAILS), SetMinimalSize(140, 0), SetMinimalTextLines(15, 0), SetResize(0, 1),
						EndContainer(),
						NWidget(NWID_VERTICAL, NWidContainerFlag::EqualSize),
							NWidget(NWID_SELECTION, INVALID_COLOUR, WID_NG_NEWGRF_MISSING_SEL),
								NWidget(WWT_PUSHTXTBTN, COLOUR_WHITE, WID_NG_NEWGRF_MISSING), SetFill(1, 0), SetStringTip(STR_NEWGRF_SETTINGS_FIND_MISSING_CONTENT_BUTTON, STR_NEWGRF_SETTINGS_FIND_MISSING_CONTENT_TOOLTIP),
							EndContainer(),
							NWidget(NWID_SELECTION, INVALID_COLOUR, WID_NG_NEWGRF_SEL),
								NWidget(WWT_PUSHTXTBTN, COLOUR_WHITE, WID_NG_NEWGRF), SetFill(1, 0), SetStringTip(STR_INTRO_NEWGRF_SETTINGS),
							EndContainer(),
							NWidget(NWID_HORIZONTAL, NWidContainerFlag::EqualSize),
								NWidget(WWT_PUSHTXTBTN, COLOUR_WHITE, WID_NG_JOIN), SetFill(1, 0), SetStringTip(STR_NETWORK_SERVER_LIST_JOIN_GAME),
								NWidget(WWT_PUSHTXTBTN, COLOUR_WHITE, WID_NG_REFRESH), SetFill(1, 0), SetStringTip(STR_NETWORK_SERVER_LIST_REFRESH, STR_NETWORK_SERVER_LIST_REFRESH_TOOLTIP),
							EndContainer(),
						EndContainer(),
					EndContainer(),
				EndContainer(),
			EndContainer(),
			/* BOTTOM */
			NWidget(NWID_HORIZONTAL, NWidContainerFlag::EqualSize), SetPIP(0, WidgetDimensions::unscaled.hsep_wide, 0),
				NWidget(WWT_PUSHTXTBTN, COLOUR_WHITE, WID_NG_SEARCH_INTERNET), SetResize(1, 0), SetFill(1, 0), SetStringTip(STR_NETWORK_SERVER_LIST_SEARCH_SERVER_INTERNET, STR_NETWORK_SERVER_LIST_SEARCH_SERVER_INTERNET_TOOLTIP),
				NWidget(WWT_PUSHTXTBTN, COLOUR_WHITE, WID_NG_SEARCH_LAN), SetResize(1, 0), SetFill(1, 0), SetStringTip(STR_NETWORK_SERVER_LIST_SEARCH_SERVER_LAN, STR_NETWORK_SERVER_LIST_SEARCH_SERVER_LAN_TOOLTIP),
				NWidget(WWT_PUSHTXTBTN, COLOUR_WHITE, WID_NG_ADD), SetResize(1, 0), SetFill(1, 0), SetStringTip(STR_NETWORK_SERVER_LIST_ADD_SERVER, STR_NETWORK_SERVER_LIST_ADD_SERVER_TOOLTIP),
				NWidget(WWT_PUSHTXTBTN, COLOUR_WHITE, WID_NG_START), SetResize(1, 0), SetFill(1, 0), SetStringTip(STR_NETWORK_SERVER_LIST_START_SERVER, STR_NETWORK_SERVER_LIST_START_SERVER_TOOLTIP),
				NWidget(WWT_PUSHTXTBTN, COLOUR_WHITE, WID_NG_CANCEL), SetResize(1, 0), SetFill(1, 0), SetStringTip(STR_BUTTON_CANCEL),
			EndContainer(),
		EndContainer(),
		/* Resize button. */
		NWidget(NWID_HORIZONTAL),
			NWidget(NWID_SPACER), SetFill(1, 0), SetResize(1, 0),
			NWidget(WWT_RESIZEBOX, COLOUR_LIGHT_BLUE), SetResizeWidgetTypeTip(RWV_HIDE_BEVEL, STR_TOOLTIP_RESIZE),
		EndContainer(),
	EndContainer(),
};

static WindowDesc _network_game_window_desc(__FILE__, __LINE__,
	WDP_CENTER, "list_servers", 1000, 730,
	WC_NETWORK_WINDOW, WC_NONE,
	WindowDefaultFlag::Network,
	_nested_network_game_widgets
);

void ShowNetworkGameWindow()
{
	static bool first = true;
	CloseWindowById(WC_NETWORK_WINDOW, WN_NETWORK_WINDOW_START);

	/* Only show once */
	if (first) {
		first = false;
		/* Add all servers from the config file to our list. */
		for (const auto &iter : _network_host_list) {
			NetworkAddServer(iter);
		}
	}

	new NetworkGameWindow(_network_game_window_desc);
}

struct NetworkStartServerWindow : public Window {
	WidgetID widget_id{}; ///< The widget that has the pop-up input menu
	QueryString name_editbox; ///< Server name editbox.

	NetworkStartServerWindow(WindowDesc &desc) : Window(desc), name_editbox(NETWORK_NAME_LENGTH)
	{
		this->InitNested(WN_NETWORK_WINDOW_START);

		this->querystrings[WID_NSS_GAMENAME] = &this->name_editbox;
		this->name_editbox.text.Assign(_settings_client.network.server_name);

		this->SetFocusedWidget(WID_NSS_GAMENAME);
	}

	std::string GetWidgetString(WidgetID widget, StringID stringid) const override
	{
		switch (widget) {
			case WID_NSS_CONNTYPE_BTN:
				return GetString(STR_NETWORK_SERVER_VISIBILITY_LOCAL + _settings_client.network.server_game_type);

			case WID_NSS_CLIENTS_TXT:
				return GetString(STR_NETWORK_START_SERVER_CLIENTS_SELECT, _settings_client.network.max_clients);

			case WID_NSS_COMPANIES_TXT:
				return GetString(STR_NETWORK_START_SERVER_COMPANIES_SELECT, _settings_client.network.max_companies);

			default:
				return this->Window::GetWidgetString(widget, stringid);
		}
	}

	void UpdateWidgetSize(WidgetID widget, Dimension &size, [[maybe_unused]] const Dimension &padding, [[maybe_unused]] Dimension &fill, [[maybe_unused]] Dimension &resize) override
	{
		switch (widget) {
			case WID_NSS_CONNTYPE_BTN:
				size = maxdim(maxdim(GetStringBoundingBox(STR_NETWORK_SERVER_VISIBILITY_LOCAL), GetStringBoundingBox(STR_NETWORK_SERVER_VISIBILITY_PUBLIC)), GetStringBoundingBox(STR_NETWORK_SERVER_VISIBILITY_INVITE_ONLY));
				size.width += padding.width;
				size.height += padding.height;
				break;
		}
	}

	void DrawWidget(const Rect &r, WidgetID widget) const override
	{
		switch (widget) {
			case WID_NSS_SETPWD:
				/* If password is set, draw red '*' next to 'Set password' button. */
				if (!_settings_client.network.server_password.empty()) DrawString(r.right + WidgetDimensions::scaled.framerect.left, this->width - WidgetDimensions::scaled.framerect.right, r.top, "*", TC_RED);
		}
	}

	void OnClick([[maybe_unused]] Point pt, WidgetID widget, [[maybe_unused]] int click_count) override
	{
		switch (widget) {
			case WID_NSS_CANCEL: // Cancel button
				ShowNetworkGameWindow();
				break;

			case WID_NSS_SETPWD: // Set password button
				this->widget_id = WID_NSS_SETPWD;
				ShowQueryString(_settings_client.network.server_password, STR_NETWORK_START_SERVER_SET_PASSWORD, NETWORK_PASSWORD_LENGTH, this, CS_ALPHANUMERAL, {});
				break;

			case WID_NSS_CONNTYPE_BTN: // Connection type
				ShowDropDownList(this, BuildVisibilityDropDownList(), _settings_client.network.server_game_type, WID_NSS_CONNTYPE_BTN);
				break;

			case WID_NSS_CLIENTS_BTND:    case WID_NSS_CLIENTS_BTNU:    // Click on up/down button for number of clients
			case WID_NSS_COMPANIES_BTND:  case WID_NSS_COMPANIES_BTNU:  // Click on up/down button for number of companies
				/* Don't allow too fast scrolling. */
				if (!this->flags.Test(WindowFlag::Timeout) || this->timeout_timer <= 1) {
					this->HandleButtonClick(widget);
					this->SetDirty();
					switch (widget) {
						default: NOT_REACHED();
						case WID_NSS_CLIENTS_BTND: case WID_NSS_CLIENTS_BTNU:
							_settings_client.network.max_clients    = Clamp(_settings_client.network.max_clients    + widget - WID_NSS_CLIENTS_TXT,    2, MAX_CLIENTS);
							break;
						case WID_NSS_COMPANIES_BTND: case WID_NSS_COMPANIES_BTNU:
							_settings_client.network.max_companies  = Clamp(_settings_client.network.max_companies  + widget - WID_NSS_COMPANIES_TXT,  1, MAX_COMPANIES);
							break;
					}
				}
				_left_button_clicked = false;
				break;

			case WID_NSS_CLIENTS_TXT:    // Click on number of clients
				this->widget_id = WID_NSS_CLIENTS_TXT;
				ShowQueryString(GetString(STR_JUST_INT, _settings_client.network.max_clients), STR_NETWORK_START_SERVER_NUMBER_OF_CLIENTS,    4, this, CS_NUMERAL, {});
				break;

			case WID_NSS_COMPANIES_TXT:  // Click on number of companies
				this->widget_id = WID_NSS_COMPANIES_TXT;
				ShowQueryString(GetString(STR_JUST_INT, _settings_client.network.max_companies), STR_NETWORK_START_SERVER_NUMBER_OF_COMPANIES,  3, this, CS_NUMERAL, {});
				break;

			case WID_NSS_GENERATE_GAME: // Start game
				if (!CheckServerName()) return;
				_is_network_server = true;
				if (_ctrl_pressed) {
					StartNewGameWithoutGUI(GENERATE_NEW_SEED);
				} else {
					ShowGenerateLandscape();
				}
				break;

			case WID_NSS_LOAD_GAME:
				if (!CheckServerName()) return;
				_is_network_server = true;
				ShowSaveLoadDialog(FT_SAVEGAME, SLO_LOAD);
				break;

			case WID_NSS_PLAY_SCENARIO:
				if (!CheckServerName()) return;
				_is_network_server = true;
				ShowSaveLoadDialog(FT_SCENARIO, SLO_LOAD);
				break;

			case WID_NSS_PLAY_HEIGHTMAP:
				if (!CheckServerName()) return;
				_is_network_server = true;
				ShowSaveLoadDialog(FT_HEIGHTMAP, SLO_LOAD);
				break;
		}
	}

	void OnDropdownSelect(WidgetID widget, int index) override
	{
		switch (widget) {
			case WID_NSS_CONNTYPE_BTN:
				_settings_client.network.server_game_type = (ServerGameType)index;
				break;
			default:
				NOT_REACHED();
		}

		this->SetDirty();
	}

	bool CheckServerName()
	{
		std::string str{this->name_editbox.text.GetText()};
		if (!NetworkValidateServerName(str)) return false;

		SetSettingValue(GetSettingFromName("network.server_name")->AsStringSetting(), std::move(str));
		return true;
	}

	void OnTimeout() override
	{
		this->RaiseWidgetsWhenLowered(WID_NSS_CLIENTS_BTND, WID_NSS_CLIENTS_BTNU, WID_NSS_COMPANIES_BTND, WID_NSS_COMPANIES_BTNU);
	}

	void OnQueryTextFinished(std::optional<std::string> str) override
	{
		if (!str.has_value()) return;

		if (this->widget_id == WID_NSS_SETPWD) {
			_settings_client.network.server_password = std::move(*str);
		} else {
			int32_t value = atoi(str->c_str());
			this->SetWidgetDirty(this->widget_id);
			switch (this->widget_id) {
				default: NOT_REACHED();
				case WID_NSS_CLIENTS_TXT:    _settings_client.network.max_clients    = Clamp(value, 2, MAX_CLIENTS); break;
				case WID_NSS_COMPANIES_TXT:  _settings_client.network.max_companies  = Clamp(value, 1, MAX_COMPANIES); break;
			}
		}

		this->SetDirty();
	}
};

static constexpr NWidgetPart _nested_network_start_server_window_widgets[] = {
	NWidget(NWID_HORIZONTAL),
		NWidget(WWT_CLOSEBOX, COLOUR_LIGHT_BLUE),
		NWidget(WWT_CAPTION, COLOUR_LIGHT_BLUE), SetStringTip(STR_NETWORK_START_SERVER_CAPTION, STR_TOOLTIP_WINDOW_TITLE_DRAG_THIS),
	EndContainer(),
	NWidget(WWT_PANEL, COLOUR_LIGHT_BLUE, WID_NSS_BACKGROUND),
		NWidget(NWID_VERTICAL), SetPIP(0, WidgetDimensions::unscaled.vsep_wide, 0), SetPadding(WidgetDimensions::unscaled.sparse),
			NWidget(NWID_VERTICAL), SetPIP(0, WidgetDimensions::unscaled.vsep_sparse, 0),
				NWidget(NWID_VERTICAL), SetPIP(0, WidgetDimensions::unscaled.vsep_normal, 0),
					/* Game name widgets */
					NWidget(WWT_TEXT, INVALID_COLOUR, WID_NSS_GAMENAME_LABEL), SetFill(1, 0), SetStringTip(STR_NETWORK_START_SERVER_NEW_GAME_NAME),
					NWidget(WWT_EDITBOX, COLOUR_LIGHT_BLUE, WID_NSS_GAMENAME), SetFill(1, 0), SetStringTip(STR_NETWORK_START_SERVER_NEW_GAME_NAME_OSKTITLE, STR_NETWORK_START_SERVER_NEW_GAME_NAME_TOOLTIP),
				EndContainer(),

				NWidget(NWID_HORIZONTAL, NWidContainerFlag::EqualSize), SetPIP(0, WidgetDimensions::unscaled.hsep_wide, 0),
					NWidget(NWID_VERTICAL), SetPIP(0, WidgetDimensions::unscaled.vsep_normal, 0),
						NWidget(WWT_TEXT, INVALID_COLOUR, WID_NSS_CONNTYPE_LABEL), SetFill(1, 0), SetStringTip(STR_NETWORK_START_SERVER_VISIBILITY_LABEL),
						NWidget(WWT_DROPDOWN, COLOUR_LIGHT_BLUE, WID_NSS_CONNTYPE_BTN), SetFill(1, 0), SetToolTip(STR_NETWORK_START_SERVER_VISIBILITY_TOOLTIP),
					EndContainer(),
					NWidget(NWID_VERTICAL), SetPIP(0, WidgetDimensions::unscaled.vsep_normal, 0),
						NWidget(NWID_SPACER), SetFill(1, 1),
						NWidget(WWT_PUSHTXTBTN, COLOUR_WHITE, WID_NSS_SETPWD), SetFill(1, 0), SetStringTip(STR_NETWORK_START_SERVER_SET_PASSWORD, STR_NETWORK_START_SERVER_PASSWORD_TOOLTIP),
					EndContainer(),
				EndContainer(),

				NWidget(NWID_HORIZONTAL, NWidContainerFlag::EqualSize), SetPIP(0, WidgetDimensions::unscaled.hsep_wide, 0),
					NWidget(NWID_VERTICAL), SetPIP(0, WidgetDimensions::unscaled.vsep_normal, 0),
						NWidget(WWT_TEXT, INVALID_COLOUR, WID_NSS_CLIENTS_LABEL), SetFill(1, 0), SetStringTip(STR_NETWORK_START_SERVER_NUMBER_OF_CLIENTS),
						NWidget(NWID_HORIZONTAL),
							NWidget(WWT_IMGBTN, COLOUR_LIGHT_BLUE, WID_NSS_CLIENTS_BTND), SetAspect(WidgetDimensions::ASPECT_UP_DOWN_BUTTON), SetFill(0, 1), SetSpriteTip(SPR_ARROW_DOWN, STR_NETWORK_START_SERVER_NUMBER_OF_CLIENTS_TOOLTIP),
							NWidget(WWT_PUSHTXTBTN, COLOUR_LIGHT_BLUE, WID_NSS_CLIENTS_TXT), SetFill(1, 0), SetToolTip(STR_NETWORK_START_SERVER_NUMBER_OF_CLIENTS_TOOLTIP),
							NWidget(WWT_IMGBTN, COLOUR_LIGHT_BLUE, WID_NSS_CLIENTS_BTNU), SetAspect(WidgetDimensions::ASPECT_UP_DOWN_BUTTON), SetFill(0, 1), SetSpriteTip(SPR_ARROW_UP, STR_NETWORK_START_SERVER_NUMBER_OF_CLIENTS_TOOLTIP),
						EndContainer(),
					EndContainer(),

					NWidget(NWID_VERTICAL), SetPIP(0, WidgetDimensions::unscaled.vsep_normal, 0),
						NWidget(WWT_TEXT, INVALID_COLOUR, WID_NSS_COMPANIES_LABEL), SetFill(1, 0), SetStringTip(STR_NETWORK_START_SERVER_NUMBER_OF_COMPANIES),
						NWidget(NWID_HORIZONTAL),
							NWidget(WWT_IMGBTN, COLOUR_LIGHT_BLUE, WID_NSS_COMPANIES_BTND), SetAspect(WidgetDimensions::ASPECT_UP_DOWN_BUTTON), SetFill(0, 1), SetSpriteTip(SPR_ARROW_DOWN, STR_NETWORK_START_SERVER_NUMBER_OF_COMPANIES_TOOLTIP),
							NWidget(WWT_PUSHTXTBTN, COLOUR_LIGHT_BLUE, WID_NSS_COMPANIES_TXT), SetFill(1, 0), SetToolTip(STR_NETWORK_START_SERVER_NUMBER_OF_COMPANIES_TOOLTIP),
							NWidget(WWT_IMGBTN, COLOUR_LIGHT_BLUE, WID_NSS_COMPANIES_BTNU), SetAspect(WidgetDimensions::ASPECT_UP_DOWN_BUTTON), SetFill(0, 1), SetSpriteTip(SPR_ARROW_UP, STR_NETWORK_START_SERVER_NUMBER_OF_COMPANIES_TOOLTIP),
						EndContainer(),
					EndContainer(),
				EndContainer(),
			EndContainer(),

			NWidget(NWID_VERTICAL), SetPIP(0, WidgetDimensions::unscaled.vsep_sparse, 0),
				/* 'generate game' and 'load game' buttons */
				NWidget(NWID_HORIZONTAL, NWidContainerFlag::EqualSize), SetPIP(0, WidgetDimensions::unscaled.hsep_wide, 0),
					NWidget(WWT_PUSHTXTBTN, COLOUR_WHITE, WID_NSS_GENERATE_GAME), SetStringTip(STR_INTRO_NEW_GAME, STR_INTRO_TOOLTIP_NEW_GAME), SetFill(1, 0),
					NWidget(WWT_PUSHTXTBTN, COLOUR_WHITE, WID_NSS_LOAD_GAME), SetStringTip(STR_INTRO_LOAD_GAME, STR_INTRO_TOOLTIP_LOAD_GAME), SetFill(1, 0),
				EndContainer(),

				/* 'play scenario' and 'play heightmap' buttons */
				NWidget(NWID_HORIZONTAL, NWidContainerFlag::EqualSize), SetPIP(0, WidgetDimensions::unscaled.hsep_wide, 0),
					NWidget(WWT_PUSHTXTBTN, COLOUR_WHITE, WID_NSS_PLAY_SCENARIO), SetStringTip(STR_INTRO_PLAY_SCENARIO, STR_INTRO_TOOLTIP_PLAY_SCENARIO), SetFill(1, 0),
					NWidget(WWT_PUSHTXTBTN, COLOUR_WHITE, WID_NSS_PLAY_HEIGHTMAP), SetStringTip(STR_INTRO_PLAY_HEIGHTMAP, STR_INTRO_TOOLTIP_PLAY_HEIGHTMAP), SetFill(1, 0),
				EndContainer(),
			EndContainer(),

			NWidget(NWID_HORIZONTAL), SetPIPRatio(1, 0, 1),
				NWidget(WWT_PUSHTXTBTN, COLOUR_WHITE, WID_NSS_CANCEL), SetStringTip(STR_BUTTON_CANCEL), SetMinimalSize(128, 12),
			EndContainer(),
		EndContainer(),
	EndContainer(),
};

static WindowDesc _network_start_server_window_desc(__FILE__, __LINE__,
	WDP_CENTER, nullptr, 0, 0,
	WC_NETWORK_WINDOW, WC_NONE,
	WindowDefaultFlag::Network,
	_nested_network_start_server_window_widgets
);

static void ShowNetworkStartServerWindow()
{
	if (!NetworkValidateOurClientName()) return;

	CloseWindowById(WC_NETWORK_WINDOW, WN_NETWORK_WINDOW_GAME);

	new NetworkStartServerWindow(_network_start_server_window_desc);
}

/* The window below gives information about the connected clients
 * and also makes able to kick them (if server) and stuff like that. */

extern void DrawCompanyIcon(CompanyID cid, int x, int y);

static constexpr NWidgetPart _nested_client_list_widgets[] = {
	NWidget(NWID_HORIZONTAL),
		NWidget(WWT_CLOSEBOX, COLOUR_GREY),
		NWidget(WWT_CAPTION, COLOUR_GREY), SetStringTip(STR_NETWORK_CLIENT_LIST_CAPTION, STR_TOOLTIP_WINDOW_TITLE_DRAG_THIS),
		NWidget(WWT_DEFSIZEBOX, COLOUR_GREY),
		NWidget(WWT_STICKYBOX, COLOUR_GREY),
	EndContainer(),
	NWidget(WWT_PANEL, COLOUR_GREY),
		NWidget(NWID_VERTICAL), SetPIP(0, WidgetDimensions::unscaled.vsep_normal, 0), SetPadding(4),
			NWidget(WWT_FRAME, COLOUR_GREY), SetStringTip(STR_NETWORK_CLIENT_LIST_SERVER), SetPIP(0, WidgetDimensions::unscaled.vsep_normal, 0),
				NWidget(NWID_HORIZONTAL), SetPIP(0, WidgetDimensions::unscaled.hsep_normal, 0),
					NWidget(WWT_TEXT, INVALID_COLOUR), SetStringTip(STR_NETWORK_CLIENT_LIST_SERVER_NAME),
					NWidget(WWT_TEXT, INVALID_COLOUR, WID_CL_SERVER_NAME), SetFill(1, 0), SetResize(1, 0), SetToolTip(STR_NETWORK_CLIENT_LIST_SERVER_NAME_TOOLTIP), SetAlignment(SA_VERT_CENTER | SA_RIGHT),
					NWidget(WWT_PUSHIMGBTN, COLOUR_GREY, WID_CL_SERVER_NAME_EDIT), SetAspect(WidgetDimensions::ASPECT_RENAME), SetSpriteTip(SPR_RENAME, STR_NETWORK_CLIENT_LIST_SERVER_NAME_EDIT_TOOLTIP),
				EndContainer(),
				NWidget(NWID_SELECTION, INVALID_COLOUR, WID_CL_SERVER_SELECTOR),
					NWidget(NWID_VERTICAL), SetPIP(0, WidgetDimensions::unscaled.vsep_normal, 0),
						NWidget(NWID_HORIZONTAL), SetPIP(0, WidgetDimensions::unscaled.hsep_normal, 0),
							NWidget(WWT_TEXT, INVALID_COLOUR), SetFill(1, 0), SetResize(1, 0), SetStringTip(STR_NETWORK_CLIENT_LIST_SERVER_VISIBILITY),
							NWidget(WWT_DROPDOWN, COLOUR_GREY, WID_CL_SERVER_VISIBILITY), SetToolTip(STR_NETWORK_CLIENT_LIST_SERVER_VISIBILITY_TOOLTIP),
						EndContainer(),
						NWidget(NWID_HORIZONTAL), SetPIP(0, WidgetDimensions::unscaled.hsep_normal, 0),
							NWidget(WWT_TEXT, INVALID_COLOUR), SetStringTip(STR_NETWORK_CLIENT_LIST_SERVER_INVITE_CODE),
							NWidget(WWT_TEXT, INVALID_COLOUR, WID_CL_SERVER_INVITE_CODE), SetFill(1, 0), SetResize(1, 0), SetToolTip(STR_NETWORK_CLIENT_LIST_SERVER_INVITE_CODE_TOOLTIP), SetAlignment(SA_VERT_CENTER | SA_RIGHT),
						EndContainer(),
						NWidget(NWID_HORIZONTAL), SetPIP(0, WidgetDimensions::unscaled.hsep_normal, 0),
							NWidget(WWT_TEXT, INVALID_COLOUR), SetStringTip(STR_NETWORK_CLIENT_LIST_SERVER_CONNECTION_TYPE),
							NWidget(WWT_TEXT, INVALID_COLOUR, WID_CL_SERVER_CONNECTION_TYPE), SetFill(1, 0), SetResize(1, 0), SetToolTip(STR_NETWORK_CLIENT_LIST_SERVER_CONNECTION_TYPE_TOOLTIP), SetAlignment(SA_VERT_CENTER | SA_RIGHT),
						EndContainer(),
					EndContainer(),
				EndContainer(),
			EndContainer(),
			NWidget(WWT_FRAME, COLOUR_GREY), SetStringTip(STR_NETWORK_CLIENT_LIST_PLAYER),
				NWidget(NWID_HORIZONTAL), SetPIP(0, WidgetDimensions::unscaled.hsep_normal, 0),
					NWidget(WWT_TEXT, INVALID_COLOUR), SetStringTip(STR_NETWORK_CLIENT_LIST_PLAYER_NAME),
					NWidget(WWT_TEXT, INVALID_COLOUR, WID_CL_CLIENT_NAME), SetFill(1, 0), SetResize(1, 0), SetToolTip(STR_NETWORK_CLIENT_LIST_PLAYER_NAME_TOOLTIP), SetAlignment(SA_VERT_CENTER | SA_RIGHT),
					NWidget(WWT_PUSHIMGBTN, COLOUR_GREY, WID_CL_CLIENT_NAME_EDIT), SetAspect(WidgetDimensions::ASPECT_RENAME), SetSpriteTip(SPR_RENAME, STR_NETWORK_CLIENT_LIST_PLAYER_NAME_EDIT_TOOLTIP),
				EndContainer(),
			EndContainer(),
		EndContainer(),
	EndContainer(),
	NWidget(NWID_HORIZONTAL),
		NWidget(WWT_MATRIX, COLOUR_GREY, WID_CL_MATRIX), SetMinimalSize(180, 0), SetResize(1, 1), SetFill(1, 1), SetMatrixDataTip(1, 0), SetScrollbar(WID_CL_SCROLLBAR),
		NWidget(NWID_VSCROLLBAR, COLOUR_GREY, WID_CL_SCROLLBAR),
	EndContainer(),
	NWidget(NWID_HORIZONTAL),
		NWidget(WWT_PANEL, COLOUR_GREY),
			NWidget(WWT_TEXT, INVALID_COLOUR, WID_CL_CLIENT_COMPANY_COUNT), SetFill(1, 0), SetResize(1, 0), SetPadding(WidgetDimensions::unscaled.framerect), SetAlignment(SA_CENTER), SetToolTip(STR_NETWORK_CLIENT_LIST_CLIENT_COMPANY_COUNT_TOOLTIP),
		EndContainer(),
		NWidget(WWT_RESIZEBOX, COLOUR_GREY),
	EndContainer(),
};

static WindowDesc _client_list_desc(__FILE__, __LINE__,
	WDP_AUTO, "list_clients", 220, 300,
	WC_CLIENT_LIST, WC_NONE,
	WindowDefaultFlag::Network,
	_nested_client_list_widgets
);

/**
 * The possibly entries in a DropDown for an admin.
 * Client and companies are mixed; they just have to be unique.
 */
enum DropDownAdmin : uint8_t {
	DD_CLIENT_ADMIN_KICK,
	DD_CLIENT_ADMIN_BAN,
	DD_COMPANY_ADMIN_RESET,
	DD_COMPANY_ADMIN_UNLOCK,
};

/**
 * Callback function for admin command to kick client.
 * @param confirmed Iff the user pressed Yes.
 */
static void AdminClientKickCallback(Window *, bool confirmed)
{
	if (confirmed) NetworkServerKickClient(_admin_client_id, {});
}

/**
 * Callback function for admin command to ban client.
 * @param confirmed Iff the user pressed Yes.
 */
static void AdminClientBanCallback(Window *, bool confirmed)
{
	if (confirmed) NetworkServerKickOrBanIP(_admin_client_id, true, {});
}

/**
 * Callback function for admin command to reset company.
 * @param confirmed Iff the user pressed Yes.
 */
static void AdminCompanyResetCallback(Window *, bool confirmed)
{
	if (confirmed) {
		if (NetworkCompanyHasClients(_admin_company_id)) return;
		Command<CMD_COMPANY_CTRL>::Post(CCA_DELETE, _admin_company_id, CRR_MANUAL, INVALID_CLIENT_ID, {});
	}
}

/**
 * Callback function for admin command to unlock company.
 * @param confirmed Iff the user pressed Yes.
 */
static void AdminCompanyUnlockCallback(Window *, bool confirmed)
{
	if (confirmed) NetworkServerSetCompanyPassword(_admin_company_id, "", false);
}

/**
 * Button shown for either a company or client in the client-list.
 *
 * These buttons are dynamic and strongly depends on which company/client
 * what buttons are available. This class allows dynamically creating them
 * as the current Widget system does not.
 */
class ButtonCommon {
public:
	SpriteID sprite;   ///< The sprite to use on the button.
	StringID tooltip;  ///< The tooltip of the button.
	Colours colour;    ///< The colour of the button.
	bool disabled;     ///< Is the button disabled?
	uint height;       ///< Calculated height of the button.
	uint width;        ///< Calculated width of the button.

	ButtonCommon(SpriteID sprite, StringID tooltip, Colours colour, bool disabled = false) :
		sprite(sprite),
		tooltip(tooltip),
		colour(colour),
		disabled(disabled)
	{
		Dimension d = GetSpriteSize(sprite);
		this->height = d.height + WidgetDimensions::scaled.framerect.Vertical();
		this->width = d.width + WidgetDimensions::scaled.framerect.Horizontal();
	}
	virtual ~ButtonCommon() = default;

	/**
	 * OnClick handler for when the button is pressed.
	 */
	virtual void OnClick(struct NetworkClientListWindow *w, Point pt) = 0;
};

/**
 * Template version of Button, with callback support.
 */
template <typename T>
class Button : public ButtonCommon {
private:
	typedef void (*ButtonCallback)(struct NetworkClientListWindow *w, Point pt, T id); ///< Callback function to call on click.
	T id;                 ///< ID this button belongs to.
	ButtonCallback proc;  ///< Callback proc to call when button is pressed.

public:
	Button(SpriteID sprite, StringID tooltip, Colours colour, T id, ButtonCallback proc, bool disabled = false) :
		ButtonCommon(sprite, tooltip, colour, disabled),
		id(id),
		proc(proc)
	{
		assert(proc != nullptr);
	}

	void OnClick(struct NetworkClientListWindow *w, Point pt) override
	{
		if (this->disabled) return;

		this->proc(w, pt, this->id);
	}
};

using CompanyButton = Button<CompanyID>;
using ClientButton = Button<ClientID>;

/**
 * Main handle for clientlist
 */
struct NetworkClientListWindow : Window {
private:
	ClientListWidgets query_widget{}; ///< During a query this tracks what widget caused the query.
	CompanyID join_company = CompanyID::Invalid(); ///< During query for company password, this stores what company we wanted to join.

	ClientID dd_client_id{}; ///< During admin dropdown, track which client this was for.
	CompanyID dd_company_id = CompanyID::Invalid(); ///< During admin dropdown, track which company this was for.

	Scrollbar *vscroll = nullptr; ///< Vertical scrollbar of this window.
	uint line_height = 0; ///< Current lineheight of each entry in the matrix.
	uint line_count = 0; ///< Amount of lines in the matrix.
	int hover_index = -1; ///< Index of the current line we are hovering over, or -1 if none.
	int player_self_index = -1; ///< The line the current player is on.
	int player_host_index = -1; ///< The line the host is on.

	std::map<uint, std::vector<std::unique_ptr<ButtonCommon>>> buttons{}; ///< Per line which buttons are available.

	/**
	 * Chat button on a Company is clicked.
	 * @param w The instance of this window.
	 * @param pt The point where this button was clicked.
	 * @param company_id The company this button was assigned to.
	 */
	static void OnClickCompanyChat([[maybe_unused]] NetworkClientListWindow *w, [[maybe_unused]] Point pt, CompanyID company_id)
	{
		ShowNetworkChatQueryWindow(DESTTYPE_TEAM, company_id.base());
	}

	/**
	 * Join button on a Company is clicked.
	 * @param w The instance of this window.
	 * @param pt The point where this button was clicked.
	 * @param company_id The company this button was assigned to.
	 */
	static void OnClickCompanyJoin([[maybe_unused]] NetworkClientListWindow *w, [[maybe_unused]] Point pt, CompanyID company_id)
	{
		if (_network_server) {
			NetworkServerDoMove(CLIENT_ID_SERVER, company_id);
			MarkWholeScreenDirty();
		} else if (NetworkCompanyIsPassworded(company_id)) {
			w->query_widget = WID_CL_COMPANY_JOIN;
			w->join_company = company_id;
			ShowQueryString({}, STR_NETWORK_NEED_COMPANY_PASSWORD_CAPTION, NETWORK_PASSWORD_LENGTH, w, CS_ALPHANUMERAL, QueryStringFlag::Password);
		} else {
			NetworkClientRequestMove(company_id);
		}
	}

	/**
	 * Crete new company button is clicked.
	 * @param w The instance of this window.
	 * @param pt The point where this button was clicked.
	 */
	static void OnClickCompanyNew([[maybe_unused]] NetworkClientListWindow *w, [[maybe_unused]] Point pt, CompanyID)
	{
		Command<CMD_COMPANY_CTRL>::Post(CCA_NEW, CompanyID::Invalid(), CRR_NONE, _network_own_client_id, {});
	}

	/**
	 * Admin button on a Client is clicked.
	 * @param w The instance of this window.
	 * @param pt The point where this button was clicked.
	 * @param client_id The client this button was assigned to.
	 */
	static void OnClickClientAdmin([[maybe_unused]] NetworkClientListWindow *w, [[maybe_unused]] Point pt, ClientID client_id)
	{
		DropDownList list;
		list.push_back(MakeDropDownListStringItem(STR_NETWORK_CLIENT_LIST_ADMIN_CLIENT_KICK, DD_CLIENT_ADMIN_KICK));
		list.push_back(MakeDropDownListStringItem(STR_NETWORK_CLIENT_LIST_ADMIN_CLIENT_BAN, DD_CLIENT_ADMIN_BAN));

		Rect wi_rect;
		wi_rect.left   = pt.x;
		wi_rect.right  = pt.x;
		wi_rect.top    = pt.y;
		wi_rect.bottom = pt.y;

		w->dd_client_id = client_id;
		ShowDropDownListAt(w, std::move(list), -1, WID_CL_MATRIX, wi_rect, COLOUR_GREY, DDMF_INSTANT_CLOSE);
	}

	/**
	 * Admin button on a Company is clicked.
	 * @param w The instance of this window.
	 * @param pt The point where this button was clicked.
	 * @param company_id The company this button was assigned to.
	 */
	static void OnClickCompanyAdmin([[maybe_unused]] NetworkClientListWindow *w, [[maybe_unused]] Point pt, CompanyID company_id)
	{
		DropDownList list;
		list.push_back(MakeDropDownListStringItem(STR_NETWORK_CLIENT_LIST_ADMIN_COMPANY_RESET, DD_COMPANY_ADMIN_RESET, NetworkCompanyHasClients(company_id)));
		list.push_back(MakeDropDownListStringItem(STR_NETWORK_CLIENT_LIST_ADMIN_COMPANY_UNLOCK, DD_COMPANY_ADMIN_UNLOCK, !NetworkCompanyIsPassworded(company_id)));

		Rect wi_rect;
		wi_rect.left   = pt.x;
		wi_rect.right  = pt.x;
		wi_rect.top    = pt.y;
		wi_rect.bottom = pt.y;

		w->dd_company_id = company_id;
		ShowDropDownListAt(w, std::move(list), -1, WID_CL_MATRIX, wi_rect, COLOUR_GREY, DDMF_INSTANT_CLOSE);
	}
	/**
	 * Chat button on a Client is clicked.
	 * @param w The instance of this window.
	 * @param pt The point where this button was clicked.
	 * @param client_id The client this button was assigned to.
	 */
	static void OnClickClientChat([[maybe_unused]] NetworkClientListWindow *w, [[maybe_unused]] Point pt, ClientID client_id)
	{
		ShowNetworkChatQueryWindow(DESTTYPE_CLIENT, client_id);
	}

	/**
	 * Part of RebuildList() to create the information for a single company.
	 * @param company_id The company to build the list for.
	 * @param client_playas The company the client is joined as.
	 */
	void RebuildListCompany(CompanyID company_id, CompanyID client_playas)
	{
		ButtonCommon *chat_button = new CompanyButton(SPR_CHAT, company_id == COMPANY_SPECTATOR ? STR_NETWORK_CLIENT_LIST_CHAT_SPECTATOR_TOOLTIP : STR_NETWORK_CLIENT_LIST_CHAT_COMPANY_TOOLTIP, COLOUR_ORANGE, company_id, &NetworkClientListWindow::OnClickCompanyChat);

		if (_network_server) this->buttons[line_count].push_back(std::make_unique<CompanyButton>(SPR_ADMIN, STR_NETWORK_CLIENT_LIST_ADMIN_COMPANY_TOOLTIP, COLOUR_RED, company_id, &NetworkClientListWindow::OnClickCompanyAdmin, company_id == COMPANY_SPECTATOR));
		this->buttons[line_count].emplace_back(chat_button);
		if (client_playas != company_id) this->buttons[line_count].push_back(std::make_unique<CompanyButton>(SPR_JOIN, STR_NETWORK_CLIENT_LIST_JOIN_TOOLTIP, COLOUR_ORANGE, company_id, &NetworkClientListWindow::OnClickCompanyJoin, company_id != COMPANY_SPECTATOR && Company::Get(company_id)->is_ai));

		this->line_count += 1;

		bool has_players = false;
		for (const NetworkClientInfo *ci : NetworkClientInfo::Iterate()) {
			if (ci->client_playas != company_id) continue;
			has_players = true;

			if (_network_server) this->buttons[line_count].push_back(std::make_unique<ClientButton>(SPR_ADMIN, STR_NETWORK_CLIENT_LIST_ADMIN_CLIENT_TOOLTIP, COLOUR_RED, ci->client_id, &NetworkClientListWindow::OnClickClientAdmin, _network_own_client_id == ci->client_id));
			if (_network_own_client_id != ci->client_id) this->buttons[line_count].push_back(std::make_unique<ClientButton>(SPR_CHAT, STR_NETWORK_CLIENT_LIST_CHAT_CLIENT_TOOLTIP, COLOUR_ORANGE, ci->client_id, &NetworkClientListWindow::OnClickClientChat));

			if (ci->client_id == _network_own_client_id) {
				this->player_self_index = this->line_count;
			} else if (ci->client_id == CLIENT_ID_SERVER) {
				this->player_host_index = this->line_count;
			}

			this->line_count += 1;
		}

		/* Disable the chat button when there are players in this company. */
		chat_button->disabled = !has_players;
	}

	/**
	 * Rebuild the list, meaning: calculate the lines needed and what buttons go on which line.
	 */
	void RebuildList()
	{
		const NetworkClientInfo *own_ci = NetworkClientInfo::GetByClientID(_network_own_client_id);
		CompanyID client_playas = own_ci == nullptr ? COMPANY_SPECTATOR : own_ci->client_playas;

		this->buttons.clear();
		this->line_count = 0;
		this->player_host_index = -1;
		this->player_self_index = -1;

		/* As spectator, show a line to create a new company. */
		if (client_playas == COMPANY_SPECTATOR && !NetworkMaxCompaniesReached()) {
			this->buttons[line_count].push_back(std::make_unique<CompanyButton>(SPR_JOIN, STR_NETWORK_CLIENT_LIST_NEW_COMPANY_TOOLTIP, COLOUR_ORANGE, COMPANY_SPECTATOR, &NetworkClientListWindow::OnClickCompanyNew));
			this->line_count += 1;
		}

		if (client_playas != COMPANY_SPECTATOR) {
			this->RebuildListCompany(client_playas, client_playas);
		}

		/* Companies */
		for (const Company *c : Company::Iterate()) {
			if (c->index == client_playas) continue;

			this->RebuildListCompany(c->index, client_playas);
		}

		/* Spectators */
		this->RebuildListCompany(COMPANY_SPECTATOR, client_playas);

		this->vscroll->SetCount(this->line_count);
	}

	/**
	 * Get the button at a specific point on the WID_CL_MATRIX.
	 * @param pt The point to look for a button.
	 * @return The button or a nullptr if there was none.
	 */
	ButtonCommon *GetButtonAtPoint(Point pt)
	{
		uint index = this->vscroll->GetScrolledRowFromWidget(pt.y, this, WID_CL_MATRIX);
		Rect matrix = this->GetWidget<NWidgetBase>(WID_CL_MATRIX)->GetCurrentRect().Shrink(WidgetDimensions::scaled.framerect);

		bool rtl = _current_text_dir == TD_RTL;
		uint x = rtl ? matrix.left : matrix.right;

		/* Find the buttons for this row. */
		auto button_find = this->buttons.find(index);
		if (button_find == this->buttons.end()) return nullptr;

		/* Check if we want to display a tooltip for any of the buttons. */
		for (auto &button : button_find->second) {
			uint left = rtl ? x : x - button->width;
			uint right = rtl ? x + button->width : x;

			if (IsInsideMM(pt.x, left, right)) {
				return button.get();
			}

			int width = button->width + WidgetDimensions::scaled.framerect.Horizontal();
			x += rtl ? width : -width;
		}

		return nullptr;
	}

public:
	NetworkClientListWindow(WindowDesc &desc, WindowNumber window_number) : Window(desc)
	{
		this->CreateNestedTree();
		this->vscroll = this->GetScrollbar(WID_CL_SCROLLBAR);
		this->OnInvalidateData();
		this->FinishInitNested(window_number);
	}

	void OnInit() override
	{
		RebuildList();
	}

	void OnInvalidateData([[maybe_unused]] int data = 0, [[maybe_unused]] bool gui_scope = true) override
	{
		this->RebuildList();

		/* Currently server information is not sync'd to clients, so we cannot show it on clients. */
		this->GetWidget<NWidgetStacked>(WID_CL_SERVER_SELECTOR)->SetDisplayedPlane(_network_server ? 0 : SZSP_HORIZONTAL);
		this->SetWidgetDisabledState(WID_CL_SERVER_NAME_EDIT, !_network_server);
	}

	void UpdateWidgetSize(WidgetID widget, Dimension &size, [[maybe_unused]] const Dimension &padding, [[maybe_unused]] Dimension &fill, [[maybe_unused]] Dimension &resize) override
	{
		switch (widget) {
			case WID_CL_SERVER_NAME:
			case WID_CL_CLIENT_NAME: {
				std::string str;
				if (widget == WID_CL_SERVER_NAME) {
					str = GetString(STR_JUST_RAW_STRING, _network_server ? _settings_client.network.server_name : _network_server_name);
				} else {
					const NetworkClientInfo *own_ci = NetworkClientInfo::GetByClientID(_network_own_client_id);
					str = GetString(STR_JUST_RAW_STRING, own_ci != nullptr ? own_ci->client_name : _settings_client.network.client_name);
				}
				size = GetStringBoundingBox(str);
				size.width = std::min(size.width, static_cast<uint>(ScaleGUITrad(200))); // By default, don't open the window too wide.
				break;
			}

			case WID_CL_SERVER_VISIBILITY:
				size = maxdim(maxdim(GetStringBoundingBox(STR_NETWORK_SERVER_VISIBILITY_LOCAL), GetStringBoundingBox(STR_NETWORK_SERVER_VISIBILITY_PUBLIC)), GetStringBoundingBox(STR_NETWORK_SERVER_VISIBILITY_INVITE_ONLY));
				size.width += padding.width;
				size.height += padding.height;
				break;

			case WID_CL_MATRIX: {
				uint height = std::max({GetSpriteSize(SPR_COMPANY_ICON).height, GetSpriteSize(SPR_JOIN).height, GetSpriteSize(SPR_ADMIN).height, GetSpriteSize(SPR_CHAT).height});
				height += WidgetDimensions::scaled.framerect.Vertical();
				this->line_height = std::max(height, (uint)GetCharacterHeight(FS_NORMAL)) + padding.height;

				resize.width = 1;
				resize.height = this->line_height;
				fill.height = this->line_height;
				size.height = std::max(size.height, 5 * this->line_height);
				break;
			}
		}
	}

	void OnResize() override
	{
		this->vscroll->SetCapacityFromWidget(this, WID_CL_MATRIX);
	}

	std::string GetWidgetString(WidgetID widget, StringID stringid) const override
	{
		switch (widget) {
			case WID_CL_SERVER_NAME:
				return _network_server ? _settings_client.network.server_name : _network_server_name;

			case WID_CL_SERVER_VISIBILITY:
				return GetString(STR_NETWORK_SERVER_VISIBILITY_LOCAL + _settings_client.network.server_game_type);

			case WID_CL_SERVER_INVITE_CODE:
				return _network_server_connection_type == CONNECTION_TYPE_UNKNOWN ? std::string{} : _network_server_invite_code;

			case WID_CL_SERVER_CONNECTION_TYPE:
				return GetString(STR_NETWORK_CLIENT_LIST_SERVER_CONNECTION_TYPE_UNKNOWN + _network_server_connection_type);

			case WID_CL_CLIENT_NAME: {
				const NetworkClientInfo *own_ci = NetworkClientInfo::GetByClientID(_network_own_client_id);
				return own_ci != nullptr ? own_ci->client_name : _settings_client.network.client_name;
			}

			case WID_CL_CLIENT_COMPANY_COUNT:
				return GetString(STR_NETWORK_CLIENT_LIST_CLIENT_COMPANY_COUNT, NetworkClientInfo::GetNumItems(), Company::GetNumItems(), NetworkMaxCompaniesAllowed());

			default:
				return this->Window::GetWidgetString(widget, stringid);
		}
	}

	void OnClick([[maybe_unused]] Point pt, WidgetID widget, [[maybe_unused]] int click_count) override
	{
		switch (widget) {
			case WID_CL_SERVER_NAME_EDIT:
				if (!_network_server) break;

				this->query_widget = WID_CL_SERVER_NAME_EDIT;
				ShowQueryString(_settings_client.network.server_name, STR_NETWORK_CLIENT_LIST_SERVER_NAME_QUERY_CAPTION, NETWORK_NAME_LENGTH, this, CS_ALPHANUMERAL, QueryStringFlag::LengthIsInChars);
				break;

			case WID_CL_CLIENT_NAME_EDIT: {
				const NetworkClientInfo *own_ci = NetworkClientInfo::GetByClientID(_network_own_client_id);
				this->query_widget = WID_CL_CLIENT_NAME_EDIT;
				ShowQueryString(own_ci != nullptr ? own_ci->client_name : _settings_client.network.client_name, STR_NETWORK_CLIENT_LIST_PLAYER_NAME_QUERY_CAPTION, NETWORK_CLIENT_NAME_LENGTH, this, CS_ALPHANUMERAL, QueryStringFlag::LengthIsInChars);
				break;
			}
			case WID_CL_SERVER_VISIBILITY:
				if (!_network_server) break;

				ShowDropDownList(this, BuildVisibilityDropDownList(), _settings_client.network.server_game_type, WID_CL_SERVER_VISIBILITY);
				break;

			case WID_CL_MATRIX: {
				ButtonCommon *button = this->GetButtonAtPoint(pt);
				if (button == nullptr) break;

				button->OnClick(this, pt);
				break;
			}
		}
	}

	bool OnTooltip([[maybe_unused]] Point pt, WidgetID widget, TooltipCloseCondition close_cond) override
	{
		switch (widget) {
			case WID_CL_MATRIX: {
				int index = this->vscroll->GetScrolledRowFromWidget(pt.y, this, WID_CL_MATRIX);

				bool rtl = _current_text_dir == TD_RTL;
				Rect matrix = this->GetWidget<NWidgetBase>(WID_CL_MATRIX)->GetCurrentRect().Shrink(WidgetDimensions::scaled.framerect);

				Dimension d = GetSpriteSize(SPR_COMPANY_ICON);
				uint text_left  = matrix.left  + (rtl ? 0 : d.width + WidgetDimensions::scaled.hsep_wide);
				uint text_right = matrix.right - (rtl ? d.width + WidgetDimensions::scaled.hsep_wide : 0);

				Dimension d2 = GetSpriteSize(SPR_PLAYER_SELF);
				uint offset_x = WidgetDimensions::scaled.hsep_indent - d2.width - ScaleGUITrad(3);

				uint player_icon_x = rtl ? text_right - offset_x - d2.width : text_left + offset_x;

				if (IsInsideMM(pt.x, player_icon_x, player_icon_x + d2.width)) {
					if (index == this->player_self_index) {
						GuiShowTooltips(this, GetEncodedString(STR_NETWORK_CLIENT_LIST_PLAYER_ICON_SELF_TOOLTIP), close_cond);
						return true;
					} else if (index == this->player_host_index) {
						GuiShowTooltips(this, GetEncodedString(STR_NETWORK_CLIENT_LIST_PLAYER_ICON_HOST_TOOLTIP), close_cond);
						return true;
					}
				}

				ButtonCommon *button = this->GetButtonAtPoint(pt);
				if (button == nullptr) return false;

				GuiShowTooltips(this, GetEncodedString(button->tooltip), close_cond);
				return true;
			};
		}

		return false;
	}

	void OnDropdownClose(Point pt, WidgetID widget, int index, bool instant_close) override
	{
		/* If you close the dropdown outside the list, don't take any action. */
		if (widget == WID_CL_MATRIX) return;

		Window::OnDropdownClose(pt, widget, index, instant_close);
	}

	void OnDropdownSelect(WidgetID widget, int index) override
	{
		switch (widget) {
			case WID_CL_SERVER_VISIBILITY:
				if (!_network_server) break;

				_settings_client.network.server_game_type = (ServerGameType)index;
				NetworkUpdateServerGameType();
				break;

			case WID_CL_MATRIX: {
				QueryCallbackProc *callback = nullptr;

				EncodedString text;
				switch (index) {
					case DD_CLIENT_ADMIN_KICK:
						_admin_client_id = this->dd_client_id;
						callback = AdminClientKickCallback;
						text = GetEncodedString(STR_NETWORK_CLIENT_LIST_ASK_CLIENT_KICK, NetworkClientInfo::GetByClientID(_admin_client_id)->client_name);
						break;

					case DD_CLIENT_ADMIN_BAN:
						_admin_client_id = this->dd_client_id;
						callback = AdminClientBanCallback;
						text = GetEncodedString(STR_NETWORK_CLIENT_LIST_ASK_CLIENT_BAN, NetworkClientInfo::GetByClientID(_admin_client_id)->client_name);
						break;

					case DD_COMPANY_ADMIN_RESET:
						_admin_company_id = this->dd_company_id;
						callback = AdminCompanyResetCallback;
						text = GetEncodedString(STR_NETWORK_CLIENT_LIST_ASK_COMPANY_RESET, _admin_company_id);
						break;

					case DD_COMPANY_ADMIN_UNLOCK:
						_admin_company_id = this->dd_company_id;
						callback = AdminCompanyUnlockCallback;
						text = GetEncodedString(STR_NETWORK_CLIENT_LIST_ASK_COMPANY_UNLOCK, _admin_company_id);
						break;

					default:
						NOT_REACHED();
				}

				assert(callback != nullptr);

				/* Always ask confirmation for all admin actions. */
				ShowQuery(
					GetEncodedString(STR_NETWORK_CLIENT_LIST_ASK_CAPTION),
					std::move(text),
					this, callback);

				break;
			}

			default:
				NOT_REACHED();
		}

		this->SetDirty();
	}

	void OnQueryTextFinished(std::optional<std::string> str) override
	{
		if (!str.has_value()) return;

		switch (this->query_widget) {
			default: NOT_REACHED();

			case WID_CL_SERVER_NAME_EDIT: {
				if (!_network_server) break;

				SetSettingValue(GetSettingFromName("network.server_name")->AsStringSetting(), *str);
				this->InvalidateData();
				break;
			}

			case WID_CL_CLIENT_NAME_EDIT: {
				SetSettingValue(GetSettingFromName("network.client_name")->AsStringSetting(), *str);
				this->InvalidateData();
				break;
			}

			case WID_CL_COMPANY_JOIN:
				NetworkClientRequestMove(this->join_company, *str);
				break;
		}
	}

	/**
	 * Draw the buttons for a single line in the matrix.
	 *
	 * The x-position in RTL is the most left or otherwise the most right pixel
	 * we can draw the buttons from.
	 *
	 * @param x The x-position to start with the buttons. Updated during this function.
	 * @param y The y-position to start with the buttons.
	 * @param buttons The buttons to draw.
	 */
	void DrawButtons(int &x, uint y, const std::vector<std::unique_ptr<ButtonCommon>> &buttons) const
	{
		Rect r;

		for (auto &button : buttons) {
			bool rtl = _current_text_dir == TD_RTL;

			int offset = (this->line_height - button->height) / 2;
			r.left = rtl ? x : x - button->width + 1;
			r.right = rtl ? x + button->width - 1 : x;
			r.top = y + offset;
			r.bottom = r.top + button->height - 1;

			DrawFrameRect(r, button->colour, {});
			DrawSprite(button->sprite, PAL_NONE, r.left + WidgetDimensions::scaled.framerect.left, r.top + WidgetDimensions::scaled.framerect.top);
			if (button->disabled) {
				GfxFillRect(r.Shrink(WidgetDimensions::scaled.bevel), GetColourGradient(button->colour, SHADE_DARKER), FILLRECT_CHECKER);
			}

			int width = button->width + WidgetDimensions::scaled.hsep_normal;
			x += rtl ? width : -width;
		}
	}

	/**
	 * Draw a company and its clients on the matrix.
	 * @param company_id The company to draw.
	 * @param r The rect to draw within.
	 * @param line The Nth line we are drawing. Updated during this function.
	 */
	void DrawCompany(CompanyID company_id, const Rect &r, uint &line) const
	{
		bool rtl = _current_text_dir == TD_RTL;
		int text_y_offset = CenterBounds(0, this->line_height, GetCharacterHeight(FS_NORMAL));

		Dimension d = GetSpriteSize(SPR_COMPANY_ICON);
		int offset = CenterBounds(0, this->line_height, d.height);

		uint line_start = this->vscroll->GetPosition();
		uint line_end = line_start + this->vscroll->GetCapacity();

		uint y = r.top + (this->line_height * (line - line_start));

		/* Draw the company line (if in range of scrollbar). */
		if (IsInsideMM(line, line_start, line_end)) {
			int icon_left = r.WithWidth(d.width, rtl).left;
			Rect tr = r.Indent(d.width + WidgetDimensions::scaled.hsep_normal, rtl);
			int &x = rtl ? tr.left : tr.right;

			/* If there are buttons for this company, draw them. */
			auto button_find = this->buttons.find(line);
			if (button_find != this->buttons.end()) {
				this->DrawButtons(x, y, button_find->second);
			}

			if (company_id == COMPANY_SPECTATOR) {
				DrawSprite(SPR_COMPANY_ICON, PALETTE_TO_GREY, icon_left, y + offset);
				DrawString(tr.left, tr.right, y + text_y_offset, STR_NETWORK_CLIENT_LIST_SPECTATORS, TC_SILVER);
			} else if (company_id == COMPANY_NEW_COMPANY) {
				DrawSprite(SPR_COMPANY_ICON, PALETTE_TO_GREY, icon_left, y + offset);
				DrawString(tr.left, tr.right, y + text_y_offset, STR_NETWORK_CLIENT_LIST_NEW_COMPANY, TC_WHITE);
			} else {
				DrawCompanyIcon(company_id, icon_left, y + offset);

				DrawString(tr.left, tr.right, y + text_y_offset, GetString(STR_COMPANY_NAME, company_id, company_id), TC_SILVER);
			}
		}

		y += this->line_height;
		line++;

		for (const NetworkClientInfo *ci : NetworkClientInfo::Iterate()) {
			if (ci->client_playas != company_id) continue;

			/* Draw the player line (if in range of scrollbar). */
			if (IsInsideMM(line, line_start, line_end)) {
				Rect tr = r.Indent(WidgetDimensions::scaled.hsep_indent, rtl);

				/* If there are buttons for this client, draw them. */
				auto button_find = this->buttons.find(line);
				if (button_find != this->buttons.end()) {
					int &x = rtl ? tr.left : tr.right;
					this->DrawButtons(x, y, button_find->second);
				}

				SpriteID player_icon = 0;
				if (ci->client_id == _network_own_client_id) {
					player_icon = SPR_PLAYER_SELF;
				} else if (ci->client_id == CLIENT_ID_SERVER) {
					player_icon = SPR_PLAYER_HOST;
				}

				if (player_icon != 0) {
					Dimension d2 = GetSpriteSize(player_icon);
					int offset_y = CenterBounds(0, this->line_height, d2.height);
					DrawSprite(player_icon, PALETTE_TO_GREY, rtl ? tr.right - d2.width : tr.left, y + offset_y);
					tr = tr.Indent(d2.width + WidgetDimensions::scaled.hsep_normal, rtl);
				}

				DrawString(tr.left, tr.right, y + text_y_offset, GetString(STR_JUST_RAW_STRING, ci->client_name), TC_BLACK);
			}

			y += this->line_height;
			line++;
		}
	}

	void DrawWidget(const Rect &r, WidgetID widget) const override
	{
		switch (widget) {
			case WID_CL_MATRIX: {
				Rect ir = r.Shrink(WidgetDimensions::scaled.framerect, RectPadding::zero);
				uint line = 0;

				if (this->hover_index >= 0) {
					Rect br = r.WithHeight(this->line_height).Translate(0, this->hover_index * this->line_height);
					GfxFillRect(br.Shrink(WidgetDimensions::scaled.bevel), GREY_SCALE(9));
				}

				NetworkClientInfo *own_ci = NetworkClientInfo::GetByClientID(_network_own_client_id);
				CompanyID client_playas = own_ci == nullptr ? COMPANY_SPECTATOR : own_ci->client_playas;

				if (client_playas == COMPANY_SPECTATOR && !NetworkMaxCompaniesReached()) {
					this->DrawCompany(COMPANY_NEW_COMPANY, ir, line);
				}

				if (client_playas != COMPANY_SPECTATOR) {
					this->DrawCompany(client_playas, ir, line);
				}

				for (const Company *c : Company::Iterate()) {
					if (client_playas == c->index) continue;
					this->DrawCompany(c->index, ir, line);
				}

				/* Spectators */
				this->DrawCompany(COMPANY_SPECTATOR, ir, line);

				break;
			}
		}
	}

	void OnMouseOver([[maybe_unused]] Point pt, WidgetID widget) override
	{
		if (widget != WID_CL_MATRIX) {
			if (this->hover_index != -1) {
				this->hover_index = -1;
				this->SetWidgetDirty(WID_CL_MATRIX);
			}
		} else {
			int index = this->GetRowFromWidget(pt.y, widget, 0, -1);
			if (index != this->hover_index) {
				this->hover_index = index;
				this->SetWidgetDirty(WID_CL_MATRIX);
			}
		}
	}
};

void ShowClientList()
{
	AllocateWindowDescFront<NetworkClientListWindow>(_client_list_desc, 0);
}

NetworkJoinStatus _network_join_status; ///< The status of joining.
uint8_t _network_join_waiting;          ///< The number of clients waiting in front of us.
uint32_t _network_join_bytes;           ///< The number of bytes we already downloaded.
uint32_t _network_join_bytes_total;     ///< The total number of bytes to download.

struct NetworkJoinStatusWindow : Window {
	std::shared_ptr<NetworkAuthenticationPasswordRequest> request{};

	NetworkJoinStatusWindow(WindowDesc &desc) : Window(desc)
	{
		this->parent = FindWindowById(WC_NETWORK_WINDOW, WN_NETWORK_WINDOW_GAME);
		this->InitNested(WN_NETWORK_STATUS_WINDOW_JOIN);
	}

	void DrawWidget(const Rect &r, WidgetID widget) const override
	{
		switch (widget) {
			case WID_NJS_PROGRESS_BAR: {
				/* Draw the % complete with a bar and a text */
				DrawFrameRect(r, COLOUR_GREY, {FrameFlag::BorderOnly, FrameFlag::Lowered});
				Rect ir = r.Shrink(WidgetDimensions::scaled.bevel);
				uint8_t progress; // used for progress bar
				switch (_network_join_status) {
					case NETWORK_JOIN_STATUS_CONNECTING:
					case NETWORK_JOIN_STATUS_AUTHORIZING:
					case NETWORK_JOIN_STATUS_GETTING_COMPANY_INFO:
						progress = 10; // first two stages 10%
						break;
					case NETWORK_JOIN_STATUS_WAITING:
						progress = 15; // third stage is 15%
						break;
					case NETWORK_JOIN_STATUS_DOWNLOADING:
						if (_network_join_bytes_total == 0) {
							progress = 15; // We don't have the final size yet; the server is still compressing!
							break;
						}
						[[fallthrough]];

					default: // Waiting is 15%, so the resting receivement of map is maximum 70%
						progress = 15 + _network_join_bytes * (100 - 15) / _network_join_bytes_total;
						break;
				}
				DrawFrameRect(ir.WithWidth(ir.Width() * progress / 100, _current_text_dir == TD_RTL), COLOUR_MAUVE, {});
				DrawString(ir.left, ir.right, CenterBounds(ir.top, ir.bottom, GetCharacterHeight(FS_NORMAL)), STR_NETWORK_CONNECTING_1 + _network_join_status, TC_FROMSTRING, SA_HOR_CENTER);
				break;
			}

			case WID_NJS_PROGRESS_TEXT:
				switch (_network_join_status) {
					case NETWORK_JOIN_STATUS_WAITING:
						DrawStringMultiLine(r, GetString(STR_NETWORK_CONNECTING_WAITING, _network_join_waiting), TC_FROMSTRING, SA_CENTER);
						break;

					case NETWORK_JOIN_STATUS_DOWNLOADING:
						if (_network_join_bytes_total == 0) {
							DrawStringMultiLine(r, GetString(STR_NETWORK_CONNECTING_DOWNLOADING_1, _network_join_bytes), TC_FROMSTRING, SA_CENTER);
						} else {
							DrawStringMultiLine(r, GetString(STR_NETWORK_CONNECTING_DOWNLOADING_2, _network_join_bytes, _network_join_bytes_total), TC_FROMSTRING, SA_CENTER);
						}
						break;

					default:
						break;
				}
				break;
		}
	}

	void UpdateWidgetSize(WidgetID widget, Dimension &size, [[maybe_unused]] const Dimension &padding, [[maybe_unused]] Dimension &fill, [[maybe_unused]] Dimension &resize) override
	{
		switch (widget) {
			case WID_NJS_PROGRESS_BAR:
				/* Account for the statuses */
				for (uint i = 0; i < NETWORK_JOIN_STATUS_END; i++) {
					size = maxdim(size, GetStringBoundingBox(STR_NETWORK_CONNECTING_1 + i));
				}
				/* For the number of waiting (other) players */
				size = maxdim(size, GetStringBoundingBox(GetString(STR_NETWORK_CONNECTING_WAITING, GetParamMaxValue(MAX_CLIENTS))));
				/* We need some spacing for the 'border' */
				size.height += WidgetDimensions::scaled.frametext.Horizontal();
				size.width  += WidgetDimensions::scaled.frametext.Vertical();
				break;

			case WID_NJS_PROGRESS_TEXT: {
				/* Account for downloading ~ 10 MiB */
				uint64_t max_digits = GetParamMaxDigits(8);
				size = maxdim(size, GetStringBoundingBox(GetString(STR_NETWORK_CONNECTING_DOWNLOADING_1, max_digits, max_digits)));
				size = maxdim(size, GetStringBoundingBox(GetString(STR_NETWORK_CONNECTING_DOWNLOADING_1, max_digits, max_digits)));
				break;
			}
		}
	}

	void OnClick([[maybe_unused]] Point pt, WidgetID widget, [[maybe_unused]] int click_count) override
	{
		if (widget == WID_NJS_CANCELOK) { // Disconnect button
			NetworkDisconnect();
			SwitchToMode(SM_MENU);
			ShowNetworkGameWindow();
		}
	}

	void OnQueryTextFinished(std::optional<std::string> str) override
	{
		if (!str.has_value() || str->empty() || this->request == nullptr) {
			NetworkDisconnect();
			return;
		}

		this->request->Reply(*str);
	}
};

static constexpr NWidgetPart _nested_network_join_status_window_widgets[] = {
	NWidget(WWT_CAPTION, COLOUR_GREY), SetStringTip(STR_NETWORK_CONNECTING_CAPTION, STR_TOOLTIP_WINDOW_TITLE_DRAG_THIS),
	NWidget(WWT_PANEL, COLOUR_GREY),
		NWidget(NWID_VERTICAL), SetPIP(0, WidgetDimensions::unscaled.vsep_wide, 0), SetPadding(WidgetDimensions::unscaled.modalpopup),
			NWidget(WWT_EMPTY, INVALID_COLOUR, WID_NJS_PROGRESS_BAR), SetFill(1, 0),
			NWidget(WWT_EMPTY, INVALID_COLOUR, WID_NJS_PROGRESS_TEXT), SetFill(1, 0), SetMinimalSize(350, 0),
			NWidget(WWT_PUSHTXTBTN, COLOUR_WHITE, WID_NJS_CANCELOK), SetMinimalSize(101, 12), SetStringTip(STR_NETWORK_CONNECTION_DISCONNECT), SetFill(1, 0),
		EndContainer(),
	EndContainer(),
};

static WindowDesc _network_join_status_window_desc(__FILE__, __LINE__,
	WDP_CENTER, nullptr, 0, 0,
	WC_NETWORK_STATUS_WINDOW, WC_NONE,
	{ WindowDefaultFlag::Modal, WindowDefaultFlag::Network },
	_nested_network_join_status_window_widgets
);

void ShowJoinStatusWindow()
{
	CloseWindowById(WC_NETWORK_STATUS_WINDOW, WN_NETWORK_STATUS_WINDOW_JOIN);
	new NetworkJoinStatusWindow(_network_join_status_window_desc);
}

void ShowNetworkNeedPassword(NetworkPasswordType npt, std::shared_ptr<NetworkAuthenticationPasswordRequest> request)
{
	NetworkJoinStatusWindow *w = dynamic_cast<NetworkJoinStatusWindow *>(FindWindowById(WC_NETWORK_STATUS_WINDOW, WN_NETWORK_STATUS_WINDOW_JOIN));
	if (w == nullptr) return;
	w->request = std::move(request);

	StringID caption;
	switch (npt) {
		default: NOT_REACHED();
		case NETWORK_GAME_PASSWORD:    caption = STR_NETWORK_NEED_GAME_PASSWORD_CAPTION; break;
		case NETWORK_COMPANY_PASSWORD: caption = STR_NETWORK_NEED_COMPANY_PASSWORD_CAPTION; break;
	}
	ShowQueryString({}, caption, NETWORK_PASSWORD_LENGTH, w, CS_ALPHANUMERAL, QueryStringFlag::Password);
}

struct NetworkCompanyPasswordWindow : public Window {
	QueryString password_editbox; ///< Password editbox.

	NetworkCompanyPasswordWindow(WindowDesc &desc, Window *parent) : Window(desc), password_editbox(NETWORK_PASSWORD_LENGTH)
	{
		this->InitNested(0);
		this->parent = parent;
		this->querystrings[WID_NCP_PASSWORD] = &this->password_editbox;
		this->password_editbox.cancel_button = WID_NCP_CANCEL;
		this->password_editbox.ok_button = WID_NCP_OK;
		this->SetFocusedWidget(WID_NCP_PASSWORD);
	}

	void OnResize() override
	{
		bool changed = false;

		auto nwid = this->GetWidget<NWidgetResizeBase>(WID_NCP_WARNING);
		changed |= nwid->UpdateVerticalSize(GetStringHeight(STR_WARNING_PASSWORD_SECURITY, nwid->current_x));

		if (changed) this->ReInit(0, 0, this->flags.Test(WindowFlag::Centred));
	}

	void DrawWidget(const Rect &r, WidgetID widget) const override
	{
		if (widget != WID_NCP_WARNING) return;

		DrawStringMultiLine(r, STR_WARNING_PASSWORD_SECURITY, TC_FROMSTRING, SA_CENTER);
	}

	void OnOk()
	{
		if (this->IsWidgetLowered(WID_NCP_SAVE_AS_DEFAULT_PASSWORD)) {
			_settings_client.network.default_company_pass = this->password_editbox.text.GetText();
		}

		NetworkChangeCompanyPassword(_local_company, this->password_editbox.text.GetText());
	}

	void OnClick([[maybe_unused]] Point pt, WidgetID widget, [[maybe_unused]] int click_count) override
	{
		switch (widget) {
			case WID_NCP_OK:
				this->OnOk();
				[[fallthrough]];

			case WID_NCP_CANCEL:
				this->Close();
				break;

			case WID_NCP_SAVE_AS_DEFAULT_PASSWORD:
				this->ToggleWidgetLoweredState(WID_NCP_SAVE_AS_DEFAULT_PASSWORD);
				this->SetDirty();
				break;
		}
	}
};

static constexpr NWidgetPart _nested_network_company_password_window_widgets[] = {
	NWidget(NWID_HORIZONTAL),
		NWidget(WWT_CLOSEBOX, COLOUR_GREY),
		NWidget(WWT_CAPTION, COLOUR_GREY), SetStringTip(STR_COMPANY_PASSWORD_CAPTION, STR_TOOLTIP_WINDOW_TITLE_DRAG_THIS),
	EndContainer(),
	NWidget(WWT_PANEL, COLOUR_GREY, WID_NCP_BACKGROUND),
		NWidget(NWID_VERTICAL), SetPIP(0, WidgetDimensions::unscaled.vsep_wide, 0), SetPadding(WidgetDimensions::unscaled.frametext),
			NWidget(NWID_HORIZONTAL), SetPIP(0, WidgetDimensions::unscaled.hsep_normal, 0),
				NWidget(WWT_TEXT, INVALID_COLOUR, WID_NCP_LABEL), SetStringTip(STR_COMPANY_VIEW_PASSWORD, STR_NULL),
				NWidget(WWT_EDITBOX, COLOUR_GREY, WID_NCP_PASSWORD), SetFill(1, 0), SetMinimalSize(194, 0), SetStringTip(STR_COMPANY_VIEW_SET_PASSWORD, STR_NULL),
			EndContainer(),
			NWidget(NWID_HORIZONTAL), SetPIP(0, WidgetDimensions::unscaled.hsep_normal, 0),
				NWidget(NWID_SPACER), SetFill(1, 0),
				NWidget(WWT_TEXTBTN, COLOUR_GREY, WID_NCP_SAVE_AS_DEFAULT_PASSWORD), SetMinimalSize(194, 0),
											SetStringTip(STR_COMPANY_PASSWORD_MAKE_DEFAULT, STR_COMPANY_PASSWORD_MAKE_DEFAULT_TOOLTIP),
			EndContainer(),
		EndContainer(),
	EndContainer(),
	NWidget(WWT_PANEL, COLOUR_GREY),
		NWidget(WWT_EMPTY, INVALID_COLOUR, WID_NCP_WARNING), SetPadding(WidgetDimensions::unscaled.frametext),
	EndContainer(),
	NWidget(NWID_HORIZONTAL, NWidContainerFlag::EqualSize),
		NWidget(WWT_PUSHTXTBTN, COLOUR_GREY, WID_NCP_CANCEL), SetFill(1, 0), SetStringTip(STR_BUTTON_CANCEL, STR_COMPANY_PASSWORD_CANCEL),
		NWidget(WWT_PUSHTXTBTN, COLOUR_GREY, WID_NCP_OK), SetFill(1, 0), SetStringTip(STR_BUTTON_OK, STR_COMPANY_PASSWORD_OK),
	EndContainer(),
};

static WindowDesc _network_company_password_window_desc(__FILE__, __LINE__,
	WDP_AUTO, nullptr, 0, 0,
	WC_COMPANY_PASSWORD_WINDOW, WC_NONE,
	WindowDefaultFlag::Network,
	_nested_network_company_password_window_widgets
);

void ShowNetworkCompanyPasswordWindow(Window *parent)
{
	CloseWindowById(WC_COMPANY_PASSWORD_WINDOW, 0);

	new NetworkCompanyPasswordWindow(_network_company_password_window_desc, parent);
}

/**
 * Window used for asking the user if he is okay using a relay server.
 */
struct NetworkAskRelayWindow : public Window {
	std::string server_connection_string{}; ///< The game server we want to connect to.
	std::string relay_connection_string{}; ///< The relay server we want to connect to.
	std::string token{}; ///< The token for this connection.

	NetworkAskRelayWindow(WindowDesc &desc, Window *parent, const std::string &server_connection_string, const std::string &relay_connection_string, const std::string &token) :
		Window(desc),
		server_connection_string(server_connection_string),
		relay_connection_string(relay_connection_string),
		token(token)
	{
		this->parent = parent;
		this->InitNested(0);
	}

	void Close(int data = 0) override
	{
		if (data == NRWCD_UNHANDLED) _network_coordinator_client.ConnectFailure(this->token, 0);
		this->Window::Close();
	}

	void UpdateWidgetSize(WidgetID widget, Dimension &size, [[maybe_unused]] const Dimension &padding, [[maybe_unused]] Dimension &fill, [[maybe_unused]] Dimension &resize) override
	{
		if (widget == WID_NAR_TEXT) {
			size = GetStringBoundingBox(GetString(STR_NETWORK_ASK_RELAY_TEXT, this->server_connection_string, this->relay_connection_string));
		}
	}

	void DrawWidget(const Rect &r, WidgetID widget) const override
	{
		if (widget == WID_NAR_TEXT) {
			DrawStringMultiLine(r, GetString(STR_NETWORK_ASK_RELAY_TEXT, this->server_connection_string, this->relay_connection_string), TC_FROMSTRING, SA_CENTER);
		}
	}

	void FindWindowPlacementAndResize([[maybe_unused]] int def_width, [[maybe_unused]] int def_height) override
	{
		/* Position query window over the calling window, ensuring it's within screen bounds. */
		this->left = Clamp(parent->left + (parent->width / 2) - (this->width / 2), 0, _screen.width - this->width);
		this->top = Clamp(parent->top + (parent->height / 2) - (this->height / 2), 0, _screen.height - this->height);
		this->SetDirty();
	}

	void OnClick([[maybe_unused]] Point pt, WidgetID widget, [[maybe_unused]] int click_count) override
	{
		switch (widget) {
			case WID_NAR_NO:
				_network_coordinator_client.ConnectFailure(this->token, 0);
				this->Close(NRWCD_HANDLED);
				break;

			case WID_NAR_YES_ONCE:
				_network_coordinator_client.StartTurnConnection(this->token);
				this->Close(NRWCD_HANDLED);
				break;

			case WID_NAR_YES_ALWAYS:
				_settings_client.network.use_relay_service = URS_ALLOW;
				_network_coordinator_client.StartTurnConnection(this->token);
				this->Close(NRWCD_HANDLED);
				break;
		}
	}
};

static constexpr NWidgetPart _nested_network_ask_relay_widgets[] = {
	NWidget(NWID_HORIZONTAL),
		NWidget(WWT_CLOSEBOX, COLOUR_RED),
		NWidget(WWT_CAPTION, COLOUR_RED, WID_NAR_CAPTION), SetStringTip(STR_NETWORK_ASK_RELAY_CAPTION),
	EndContainer(),
	NWidget(WWT_PANEL, COLOUR_RED),
		NWidget(NWID_VERTICAL), SetPIP(0, WidgetDimensions::unscaled.vsep_wide, 0), SetPadding(WidgetDimensions::unscaled.modalpopup),
			NWidget(WWT_TEXT, INVALID_COLOUR, WID_NAR_TEXT), SetAlignment(SA_HOR_CENTER), SetFill(1, 1),
			NWidget(NWID_HORIZONTAL, NWidContainerFlag::EqualSize), SetPIP(0, WidgetDimensions::unscaled.hsep_wide, 0),
				NWidget(WWT_PUSHTXTBTN, COLOUR_YELLOW, WID_NAR_NO), SetMinimalSize(71, 12), SetFill(1, 1), SetStringTip(STR_NETWORK_ASK_RELAY_NO),
				NWidget(WWT_PUSHTXTBTN, COLOUR_YELLOW, WID_NAR_YES_ONCE), SetMinimalSize(71, 12), SetFill(1, 1), SetStringTip(STR_NETWORK_ASK_RELAY_YES_ONCE),
				NWidget(WWT_PUSHTXTBTN, COLOUR_YELLOW, WID_NAR_YES_ALWAYS), SetMinimalSize(71, 12), SetFill(1, 1), SetStringTip(STR_NETWORK_ASK_RELAY_YES_ALWAYS),
			EndContainer(),
		EndContainer(),
	EndContainer(),
};

static WindowDesc _network_ask_relay_desc(__FILE__, __LINE__,
	WDP_CENTER, nullptr, 0, 0,
	WC_NETWORK_ASK_RELAY, WC_NONE,
	{ WindowDefaultFlag::Modal, WindowDefaultFlag::Network },
	_nested_network_ask_relay_widgets
);

/**
 * Show a modal confirmation window with "no" / "yes, once" / "yes, always" buttons.
 * @param server_connection_string The game server we want to connect to.
 * @param relay_connection_string The relay server we want to connect to.
 * @param token The token for this connection.
 */
void ShowNetworkAskRelay(const std::string &server_connection_string, const std::string &relay_connection_string, const std::string &token)
{
	CloseWindowByClass(WC_NETWORK_ASK_RELAY, NRWCD_HANDLED);

	Window *parent = GetMainWindow();
	new NetworkAskRelayWindow(_network_ask_relay_desc, parent, server_connection_string, relay_connection_string, token);
}

/**
 * Window used for asking if the user wants to participate in the automated survey.
 */
struct NetworkAskSurveyWindow : public Window {
	NetworkAskSurveyWindow(WindowDesc &desc, Window *parent) :
		Window(desc)
	{
		this->parent = parent;
		this->InitNested(0);
	}

	void UpdateWidgetSize(WidgetID widget, Dimension &size, [[maybe_unused]] const Dimension &padding, [[maybe_unused]] Dimension &fill, [[maybe_unused]] Dimension &resize) override
	{
		if (widget == WID_NAS_TEXT) {
			size = GetStringBoundingBox(STR_NETWORK_ASK_SURVEY_TEXT);
		}
	}

	void DrawWidget(const Rect &r, WidgetID widget) const override
	{
		if (widget == WID_NAS_TEXT) {
			DrawStringMultiLine(r, STR_NETWORK_ASK_SURVEY_TEXT, TC_BLACK, SA_CENTER);
		}
	}

	void FindWindowPlacementAndResize([[maybe_unused]] int def_width, [[maybe_unused]] int def_height) override
	{
		/* Position query window over the calling window, ensuring it's within screen bounds. */
		this->left = Clamp(parent->left + (parent->width / 2) - (this->width / 2), 0, _screen.width - this->width);
		this->top = Clamp(parent->top + (parent->height / 2) - (this->height / 2), 0, _screen.height - this->height);
		this->SetDirty();
	}

	void OnClick([[maybe_unused]] Point pt, WidgetID widget, [[maybe_unused]] int click_count) override
	{
		switch (widget) {
			case WID_NAS_PREVIEW:
				ShowSurveyResultTextfileWindow();
				break;

			case WID_NAS_LINK:
				OpenBrowser(NETWORK_SURVEY_DETAILS_LINK);
				break;

			case WID_NAS_NO:
				_settings_client.network.participate_survey = PS_NO;
				this->Close();
				break;

			case WID_NAS_YES:
				_settings_client.network.participate_survey = PS_YES;
				this->Close();
				break;
		}
	}
};

static constexpr NWidgetPart _nested_network_ask_survey_widgets[] = {
	NWidget(NWID_HORIZONTAL),
		NWidget(WWT_CLOSEBOX, COLOUR_GREY),
		NWidget(WWT_CAPTION, COLOUR_GREY, WID_NAS_CAPTION), SetStringTip(STR_NETWORK_ASK_SURVEY_CAPTION),
	EndContainer(),
	NWidget(WWT_PANEL, COLOUR_GREY),
		NWidget(NWID_VERTICAL), SetPIP(0, WidgetDimensions::unscaled.vsep_wide, 0), SetPadding(WidgetDimensions::unscaled.modalpopup),
			NWidget(WWT_TEXT, INVALID_COLOUR, WID_NAS_TEXT), SetAlignment(SA_HOR_CENTER), SetFill(1, 1),
			NWidget(NWID_HORIZONTAL, NWidContainerFlag::EqualSize), SetPIP(0, WidgetDimensions::unscaled.hsep_wide, 0),
				NWidget(WWT_PUSHTXTBTN, COLOUR_WHITE, WID_NAS_PREVIEW), SetMinimalSize(71, 12), SetFill(1, 1), SetStringTip(STR_NETWORK_ASK_SURVEY_PREVIEW),
				NWidget(WWT_PUSHTXTBTN, COLOUR_WHITE, WID_NAS_LINK), SetMinimalSize(71, 12), SetFill(1, 1), SetStringTip(STR_NETWORK_ASK_SURVEY_LINK),
			EndContainer(),
			NWidget(NWID_HORIZONTAL, NWidContainerFlag::EqualSize), SetPIP(0, WidgetDimensions::unscaled.hsep_wide, 0),
				NWidget(WWT_PUSHTXTBTN, COLOUR_GREY, WID_NAS_NO), SetMinimalSize(71, 12), SetFill(1, 1), SetStringTip(STR_NETWORK_ASK_SURVEY_NO),
				NWidget(WWT_PUSHTXTBTN, COLOUR_GREY, WID_NAS_YES), SetMinimalSize(71, 12), SetFill(1, 1), SetStringTip(STR_NETWORK_ASK_SURVEY_YES),
			EndContainer(),
		EndContainer(),
	EndContainer(),
};

static WindowDesc _network_ask_survey_desc(__FILE__, __LINE__,
	WDP_CENTER, nullptr, 0, 0,
	WC_NETWORK_ASK_SURVEY, WC_NONE,
	WindowDefaultFlag::Modal,
	_nested_network_ask_survey_widgets
);

/**
 * Show a modal confirmation window with "no" / "preview" / "yes" buttons.
 */
void ShowNetworkAskSurvey()
{
	/* If we can't send a survey, don't ask the question. */
	if constexpr (!NetworkSurveyHandler::IsSurveyPossible()) return;

	CloseWindowByClass(WC_NETWORK_ASK_SURVEY);

	Window *parent = GetMainWindow();
	new NetworkAskSurveyWindow(_network_ask_survey_desc, parent);
}

/** Window for displaying the textfile of a survey result. */
struct SurveyResultTextfileWindow : public TextfileWindow {
	const GRFConfig *grf_config; ///< View the textfile of this GRFConfig.

	SurveyResultTextfileWindow(TextfileType file_type) : TextfileWindow(file_type)
	{
		this->ConstructWindow();

		auto result = _survey.CreatePayload(NetworkSurveyHandler::Reason::PREVIEW, true);
		this->LoadText(result);
		this->InvalidateData();
	}
};

void ShowSurveyResultTextfileWindow()
{
	CloseWindowById(WC_TEXTFILE, TFT_SURVEY_RESULT);
	new SurveyResultTextfileWindow(TFT_SURVEY_RESULT);
}<|MERGE_RESOLUTION|>--- conflicted
+++ resolved
@@ -187,15 +187,9 @@
 	static const std::initializer_list<GUIGameServerList::SortFunction * const> sorter_funcs;
 	static const std::initializer_list<GUIGameServerList::FilterFunction * const> filter_funcs;
 
-<<<<<<< HEAD
-	NetworkGameList *server = nullptr;;        ///< Selected server.
-	NetworkGameList *last_joined = nullptr;;   ///< The last joined server.
+	NetworkGame *server = nullptr;             ///< Selected server.
+	NetworkGame *last_joined = nullptr;        ///< The last joined server.
 	GUIGameServerList servers{};               ///< List with game servers.
-=======
-	NetworkGame *server = nullptr; ///< Selected server.
-	NetworkGame *last_joined = nullptr; ///< The last joined server.
-	GUIGameServerList servers{}; ///< List with game servers.
->>>>>>> 9feaa6b7
 	ServerListPosition list_pos = SLP_INVALID; ///< Position of the selected server.
 	Scrollbar *vscroll = nullptr;              ///< Vertical scrollbar of the list of servers.
 	QueryString name_editbox;                  ///< Client name editbox.
