/*
 * This file is part of OpenTTD.
 * OpenTTD is free software; you can redistribute it and/or modify it under the terms of the GNU General Public License as published by the Free Software Foundation, version 2.
 * OpenTTD is distributed in the hope that it will be useful, but WITHOUT ANY WARRANTY; without even the implied warranty of MERCHANTABILITY or FITNESS FOR A PARTICULAR PURPOSE.
 * See the GNU General Public License for more details. You should have received a copy of the GNU General Public License along with OpenTTD. If not, see <http://www.gnu.org/licenses/>.
 */

/** @file network_gui.cpp Implementation of the Network related GUIs. */

#include "../stdafx.h"
#include "../strings_func.h"
#include "../date_func.h"
#include "../fios.h"
#include "network_client.h"
#include "network_gui.h"
#include "network_gamelist.h"
#include "network.h"
#include "network_base.h"
#include "network_content.h"
#include "network_server.h"
#include "network_coordinator.h"
#include "network_survey.h"
#include "../gui.h"
#include "network_udp.h"
#include "../window_func.h"
#include "../gfx_func.h"
#include "../dropdown_type.h"
#include "../dropdown_func.h"
#include "../querystring_gui.h"
#include "../sortlist_type.h"
#include "../company_func.h"
#include "../company_cmd.h"
#include "../command_func.h"
#include "../core/geometry_func.hpp"
#include "../genworld.h"
#include "../map_type.h"
#include "../newgrf.h"
#include "../error.h"
#include "../guitimer_func.h"
#include "../zoom_func.h"
#include "../sprite.h"
#include "../settings_internal.h"
#include "../textfile_gui.h"
#include "../timer/timer_game_tick.h"

#include "../widgets/network_widget.h"

#include "table/strings.h"
#include "../table/sprites.h"

#include "../stringfilter_type.h"

#ifdef __EMSCRIPTEN__
#	include <emscripten.h>
#endif

#include <map>

#include "../safeguards.h"

static void ShowNetworkStartServerWindow();

static const int NETWORK_LIST_REFRESH_DELAY = 30; ///< Time, in seconds, between updates of the network list.

static ClientID _admin_client_id = INVALID_CLIENT_ID; ///< For what client a confirmation window is open.
static CompanyID _admin_company_id = CompanyID::Invalid(); ///< For what company a confirmation window is open.

/**
 * Update the network new window because a new server is
 * found on the network.
 */
void UpdateNetworkGameWindow()
{
	InvalidateWindowData(WC_NETWORK_WINDOW, WN_NETWORK_WINDOW_GAME, 0);
}

static DropDownList BuildVisibilityDropDownList()
{
	DropDownList list;

	list.push_back(MakeDropDownListStringItem(STR_NETWORK_SERVER_VISIBILITY_LOCAL, SERVER_GAME_TYPE_LOCAL));
	list.push_back(MakeDropDownListStringItem(STR_NETWORK_SERVER_VISIBILITY_INVITE_ONLY, SERVER_GAME_TYPE_INVITE_ONLY));
	list.push_back(MakeDropDownListStringItem(STR_NETWORK_SERVER_VISIBILITY_PUBLIC, SERVER_GAME_TYPE_PUBLIC));

	return list;
}

typedef GUIList<NetworkGameList*, std::nullptr_t, StringFilter&> GUIGameServerList;
typedef int ServerListPosition;
static const ServerListPosition SLP_INVALID = -1;

/** Full blown container to make it behave exactly as we want :) */
class NWidgetServerListHeader : public NWidgetContainer {
	static const uint MINIMUM_NAME_WIDTH_BEFORE_NEW_HEADER = 150; ///< Minimum width before adding a new header
public:
	NWidgetServerListHeader() : NWidgetContainer(NWID_HORIZONTAL)
	{
		auto leaf = std::make_unique<NWidgetLeaf>(WWT_PUSHTXTBTN, COLOUR_WHITE, WID_NG_NAME, WidgetData{.string = STR_NETWORK_SERVER_LIST_GAME_NAME}, STR_NETWORK_SERVER_LIST_GAME_NAME_TOOLTIP);
		leaf->SetResize(1, 0);
		leaf->SetFill(1, 0);
		this->Add(std::move(leaf));

		this->Add(std::make_unique<NWidgetLeaf>(WWT_PUSHTXTBTN, COLOUR_WHITE, WID_NG_CLIENTS, WidgetData{.string = STR_NETWORK_SERVER_LIST_CLIENTS_CAPTION}, STR_NETWORK_SERVER_LIST_CLIENTS_CAPTION_TOOLTIP));
		this->Add(std::make_unique<NWidgetLeaf>(WWT_PUSHTXTBTN, COLOUR_WHITE, WID_NG_MAPSIZE, WidgetData{.string = STR_NETWORK_SERVER_LIST_MAP_SIZE_CAPTION}, STR_NETWORK_SERVER_LIST_MAP_SIZE_CAPTION_TOOLTIP));
		this->Add(std::make_unique<NWidgetLeaf>(WWT_PUSHTXTBTN, COLOUR_WHITE, WID_NG_DATE, WidgetData{.string = STR_NETWORK_SERVER_LIST_DATE_CAPTION}, STR_NETWORK_SERVER_LIST_DATE_CAPTION_TOOLTIP));
		this->Add(std::make_unique<NWidgetLeaf>(WWT_PUSHTXTBTN, COLOUR_WHITE, WID_NG_YEARS, WidgetData{.string = STR_NETWORK_SERVER_LIST_PLAY_TIME_CAPTION}, STR_NETWORK_SERVER_LIST_PLAY_TIME_CAPTION_TOOLTIP));

		leaf = std::make_unique<NWidgetLeaf>(WWT_PUSHTXTBTN, COLOUR_WHITE, WID_NG_INFO, WidgetData{.string = STR_EMPTY}, STR_NETWORK_SERVER_LIST_INFO_ICONS_TOOLTIP);
		leaf->SetFill(0, 1);
		this->Add(std::move(leaf));
	}

	void SetupSmallestSize(Window *w) override
	{
		this->smallest_y = 0; // Biggest child.
		this->fill_x = 1;
		this->fill_y = 0;
		this->resize_x = 1; // We only resize in this direction
		this->resize_y = 0; // We never resize in this direction

		/* First initialise some variables... */
		for (const auto &child_wid : this->children) {
			child_wid->SetupSmallestSize(w);
			this->smallest_y = std::max(this->smallest_y, child_wid->smallest_y + child_wid->padding.Vertical());
		}

		/* ... then in a second pass make sure the 'current' sizes are set. Won't change for most widgets. */
		for (const auto &child_wid : this->children) {
			child_wid->current_x = child_wid->smallest_x;
			child_wid->current_y = this->smallest_y;
		}

		this->smallest_x = this->children.front()->smallest_x + this->children.back()->smallest_x; // First and last are always shown, rest not
		this->ApplyAspectRatio();
	}

	void AssignSizePosition(SizingType sizing, int x, int y, uint given_width, uint given_height, bool rtl) override
	{
		assert(given_width >= this->smallest_x && given_height >= this->smallest_y);

		this->pos_x = x;
		this->pos_y = y;
		this->current_x = given_width;
		this->current_y = given_height;

		given_width -= this->children.back()->smallest_x;
		/* The first and last widget are always visible, determine which other should be visible */
		if (this->children.size() > 2) {
			auto first = std::next(std::begin(this->children));
			auto last = std::prev(std::end(this->children));
			for (auto it = first; it != last; ++it) {
				auto &child_wid = *it;
				if (given_width > ScaleGUITrad(MINIMUM_NAME_WIDTH_BEFORE_NEW_HEADER) + child_wid->smallest_x && (*std::prev(it))->current_x != 0) {
					given_width -= child_wid->smallest_x;
					child_wid->current_x = child_wid->smallest_x; /* Make visible. */
				} else {
					child_wid->current_x = 0; /* Make invisible. */
				}
			}
		}

		/* All remaining space goes to the first (name) widget */
		this->children.front()->current_x = given_width;

		/* Now assign the widgets to their rightful place */
		uint position = 0; // Place to put next child relative to origin of the container.
		auto assign_position = [&](const std::unique_ptr<NWidgetBase> &child_wid) {
			if (child_wid->current_x != 0) {
				child_wid->AssignSizePosition(sizing, x + position, y, child_wid->current_x, this->current_y, rtl);
				position += child_wid->current_x;
			}
		};

		if (rtl) {
			std::for_each(std::rbegin(this->children), std::rend(this->children), assign_position);
		} else {
			std::for_each(std::begin(this->children), std::end(this->children), assign_position);
		}
	}
};

class NetworkGameWindow : public Window {
protected:
	/* Runtime saved values */
	static Listing last_sorting;

	/* Constants for sorting servers */
	static const std::initializer_list<GUIGameServerList::SortFunction * const> sorter_funcs;
	static const std::initializer_list<GUIGameServerList::FilterFunction * const> filter_funcs;

<<<<<<< HEAD
	NetworkGameList *server;        ///< Selected server.
	NetworkGameList *last_joined;   ///< The last joined server.
	GUIGameServerList servers;      ///< List with game servers.
	ServerListPosition list_pos;    ///< Position of the selected server.
	Scrollbar *vscroll;             ///< Vertical scrollbar of the list of servers.
	QueryString name_editbox;       ///< Client name editbox.
	QueryString filter_editbox;     ///< Editbox for filter on servers.
	GUITimer requery_timer;         ///< Timer for network requery.
=======
	NetworkGameList *server = nullptr; ///< Selected server.
	NetworkGameList *last_joined = nullptr; ///< The last joined server.
	GUIGameServerList servers{}; ///< List with game servers.
	ServerListPosition list_pos = SLP_INVALID; ///< Position of the selected server.
	Scrollbar *vscroll = nullptr; ///< Vertical scrollbar of the list of servers.
	QueryString name_editbox; ///< Client name editbox.
	QueryString filter_editbox; ///< Editbox for filter on servers.
>>>>>>> 94783fe2
	bool searched_internet = false; ///< Did we ever press "Search Internet" button?

	Dimension lock{}; /// Dimension of lock icon.
	Dimension blot{}; /// Dimension of compatibility icon.

	/**
	 * (Re)build the GUI network game list (a.k.a. this->servers) as some
	 * major change has occurred. It ensures appropriate filtering and
	 * sorting, if both or either one is enabled.
	 */
	void BuildGUINetworkGameList()
	{
		if (!this->servers.NeedRebuild()) return;

		/* Create temporary array of games to use for listing */
		this->servers.clear();

		bool found_current_server = false;
		bool found_last_joined = false;
		for (NetworkGameList *ngl = _network_game_list; ngl != nullptr; ngl = ngl->next) {
			this->servers.push_back(ngl);
			if (ngl == this->server) {
				found_current_server = true;
			}
			if (ngl == this->last_joined) {
				found_last_joined = true;
			}
		}
		/* A refresh can cause the current server to be delete; so unselect. */
		if (!found_last_joined) {
			this->last_joined = nullptr;
		}
		if (!found_current_server) {
			this->server = nullptr;
			this->list_pos = SLP_INVALID;
		}

		/* Apply the filter condition immediately, if a search string has been provided. */
		StringFilter sf;
		sf.SetFilterTerm(this->filter_editbox.text.GetText());

		if (!sf.IsEmpty()) {
			this->servers.SetFilterState(true);
			this->servers.Filter(sf);
		} else {
			this->servers.SetFilterState(false);
		}

		this->servers.RebuildDone();
		this->vscroll->SetCount(this->servers.size());

		/* Sort the list of network games as requested. */
		this->servers.Sort();
		this->UpdateListPos();
	}

	/** Sort servers by name. */
	static bool NGameNameSorter(NetworkGameList * const &a, NetworkGameList * const &b)
	{
		int r = StrNaturalCompare(a->info.server_name, b->info.server_name, true); // Sort by name (natural sorting).
		if (r == 0) r = a->connection_string.compare(b->connection_string);

		return r < 0;
	}

	/**
	 * Sort servers by the amount of clients online on a
	 * server. If the two servers have the same amount, the one with the
	 * higher maximum is preferred.
	 */
	static bool NGameClientSorter(NetworkGameList * const &a, NetworkGameList * const &b)
	{
		/* Reverse as per default we are interested in most-clients first */
		int r = a->info.clients_on - b->info.clients_on;

		if (r == 0) r = a->info.clients_max - b->info.clients_max;
		if (r == 0) return NGameNameSorter(a, b);

		return r < 0;
	}

	/** Sort servers by map size */
	static bool NGameMapSizeSorter(NetworkGameList * const &a, NetworkGameList * const &b)
	{
		/* Sort by the area of the map. */
		int r = (a->info.map_height) * (a->info.map_width) - (b->info.map_height) * (b->info.map_width);

		if (r == 0) r = a->info.map_width - b->info.map_width;
		return (r != 0) ? r < 0 : NGameClientSorter(a, b);
	}

	/** Sort servers by calendar date. */
	static bool NGameCalendarDateSorter(NetworkGameList * const &a, NetworkGameList * const &b)
	{
		auto r = a->info.calendar_date - b->info.calendar_date;
		return (r != 0) ? r < 0 : NGameClientSorter(a, b);
	}

	/** Sort servers by the number of ticks the game is running. */
	static bool NGameTicksPlayingSorter(NetworkGameList * const &a, NetworkGameList * const &b)
	{
		if (a->info.ticks_playing == b->info.ticks_playing) {
			return NGameClientSorter(a, b);
		}
		return a->info.ticks_playing < b->info.ticks_playing;
	}

	/**
	 * Sort servers by joinability. If both servers are the
	 * same, prefer the non-passworded server first.
	 */
	static bool NGameAllowedSorter(NetworkGameList * const &a, NetworkGameList * const &b)
	{
		/* The servers we do not know anything about (the ones that did not reply) should be at the bottom) */
		int r = a->info.server_revision.empty() - b->info.server_revision.empty();

		/* Reverse default as we are interested in version-compatible clients first */
		if (r == 0) r = b->info.version_compatible - a->info.version_compatible;
		/* The version-compatible ones are then sorted with NewGRF compatible first, incompatible last */
		if (r == 0) r = b->info.compatible - a->info.compatible;
		/* Passworded servers should be below unpassworded servers */
		if (r == 0) r = a->info.use_password - b->info.use_password;

		/* Finally sort on the number of clients of the server in reverse order. */
		return (r != 0) ? r < 0 : NGameClientSorter(b, a);
	}

	/** Sort the server list */
	void SortNetworkGameList()
	{
		if (this->servers.Sort()) this->UpdateListPos();
	}

	/** Set this->list_pos to match this->server */
	void UpdateListPos()
	{
		auto it = std::ranges::find(this->servers, this->server);
		if (it == std::end(this->servers)) {
			this->list_pos = SLP_INVALID;
		} else {
			this->list_pos = static_cast<ServerListPosition>(std::distance(std::begin(this->servers), it));
		}
	}

	static bool NGameSearchFilter(NetworkGameList * const *item, StringFilter &sf)
	{
		assert(item != nullptr);
		assert((*item) != nullptr);

		sf.ResetState();
		sf.AddLine((*item)->info.server_name);
		return sf.GetState();
	}

	/**
	 * Draw a single server line.
	 * @param cur_item  the server to draw.
	 * @param y         from where to draw?
	 * @param highlight does the line need to be highlighted?
	 */
	void DrawServerLine(const NetworkGameList *cur_item, int y, bool highlight) const
	{
		Rect name = this->GetWidget<NWidgetBase>(WID_NG_NAME)->GetCurrentRect();
		Rect info = this->GetWidget<NWidgetBase>(WID_NG_INFO)->GetCurrentRect();

		/* show highlighted item with a different colour */
		if (highlight) {
			Rect r = {std::min(name.left, info.left), y, std::max(name.right, info.right), y + (int)this->resize.step_height - 1};
			GfxFillRect(r.Shrink(WidgetDimensions::scaled.bevel), PC_GREY);
		}

		/* Offset to vertically position text. */
		int text_y_offset = WidgetDimensions::scaled.matrix.top + (this->resize.step_height - WidgetDimensions::scaled.matrix.Vertical() - GetCharacterHeight(FS_NORMAL)) / 2;

		info = info.Shrink(WidgetDimensions::scaled.framerect);
		name = name.Shrink(WidgetDimensions::scaled.framerect);
		DrawString(name.left, name.right, y + text_y_offset, cur_item->info.server_name, TC_BLACK);

		/* only draw details if the server is online */
		if (cur_item->status == NGLS_ONLINE) {
			if (const NWidgetBase *nwid = this->GetWidget<NWidgetBase>(WID_NG_CLIENTS); nwid->current_x != 0) {
				Rect clients = nwid->GetCurrentRect();
				DrawString(clients.left, clients.right, y + text_y_offset,
					GetString(STR_NETWORK_SERVER_LIST_GENERAL_ONLINE, cur_item->info.clients_on, cur_item->info.clients_max, cur_item->info.companies_on, cur_item->info.companies_max),
					TC_FROMSTRING, SA_HOR_CENTER);
			}

			if (const NWidgetBase *nwid = this->GetWidget<NWidgetBase>(WID_NG_MAPSIZE); nwid->current_x != 0) {
				/* map size */
				Rect mapsize = nwid->GetCurrentRect();
				DrawString(mapsize.left, mapsize.right, y + text_y_offset,
					GetString(STR_NETWORK_SERVER_LIST_MAP_SIZE_SHORT, cur_item->info.map_width, cur_item->info.map_height),
					TC_FROMSTRING, SA_HOR_CENTER);
			}

			if (const NWidgetBase *nwid = this->GetWidget<NWidgetBase>(WID_NG_DATE); nwid->current_x != 0) {
				/* current date */
				Rect date = nwid->GetCurrentRect();
				CalTime::YearMonthDay ymd = CalTime::ConvertDateToYMD(cur_item->info.calendar_date);
				DrawString(date.left, date.right, y + text_y_offset, GetString(STR_JUST_INT, ymd.year), TC_BLACK, SA_HOR_CENTER);
			}

			if (const NWidgetBase *nwid = this->GetWidget<NWidgetBase>(WID_NG_YEARS); nwid->current_x != 0) {
				/* play time */
				Rect years = nwid->GetCurrentRect();
				const auto play_time = cur_item->info.ticks_playing / TICKS_PER_SECOND;
				DrawString(years.left, years.right, y + text_y_offset,
					GetString(STR_NETWORK_SERVER_LIST_PLAY_TIME_SHORT, play_time / 60 / 60, (play_time / 60) % 60),
					TC_BLACK, SA_HOR_CENTER);
			}

			/* Set top and bottom of info rect to current row. */
			info.top = y;
			info.bottom = y + this->resize.step_height - 1;

			bool rtl = _current_text_dir == TD_RTL;

			/* draw a lock if the server is password protected */
			if (cur_item->info.use_password) DrawSpriteIgnorePadding(SPR_LOCK, PAL_NONE, info.WithWidth(this->lock.width, rtl), SA_CENTER);

			/* draw red or green icon, depending on compatibility with server */
			PaletteID pal = cur_item->info.compatible ? PALETTE_TO_GREEN : (cur_item->info.version_compatible ? PALETTE_TO_YELLOW : PALETTE_TO_RED);
			DrawSpriteIgnorePadding(SPR_BLOT, pal, info.WithWidth(this->blot.width, !rtl), SA_CENTER);
		}
	}

	/**
	 * Scroll the list up or down to the currently selected server.
	 * If the server is below the currently displayed servers, it will
	 * scroll down an amount so that the server appears at the bottom.
	 * If the server is above the currently displayed servers, it will
	 * scroll up so that the server appears at the top.
	 */
	void ScrollToSelectedServer()
	{
		if (this->list_pos == SLP_INVALID) return; // no server selected
		this->vscroll->ScrollTowards(this->list_pos);
	}

public:
	NetworkGameWindow(WindowDesc &desc) : Window(desc), name_editbox(NETWORK_CLIENT_NAME_LENGTH), filter_editbox(120)
	{
		this->CreateNestedTree();
		this->vscroll = this->GetScrollbar(WID_NG_SCROLLBAR);
		this->FinishInitNested(WN_NETWORK_WINDOW_GAME);

		this->querystrings[WID_NG_CLIENT] = &this->name_editbox;
		this->name_editbox.text.Assign(_settings_client.network.client_name);

		this->querystrings[WID_NG_FILTER] = &this->filter_editbox;
		this->filter_editbox.cancel_button = QueryString::ACTION_CLEAR;
		this->SetFocusedWidget(WID_NG_FILTER);

		/* As the Game Coordinator doesn't support "websocket" servers yet, we
		 * let "os/emscripten/pre.js" hardcode a list of servers people can
		 * join. This means the serverlist is curated for now, but it is the
		 * best we can offer. */
#ifdef __EMSCRIPTEN__
		EM_ASM(if (window["openttd_server_list"]) openttd_server_list());
#endif

		this->last_joined = NetworkAddServer(_settings_client.network.last_joined, false);
		this->server = this->last_joined;

		this->requery_timer.SetInterval(NETWORK_LIST_REFRESH_DELAY * 1000);

		this->servers.SetListing(this->last_sorting);
		this->servers.SetSortFuncs(NetworkGameWindow::sorter_funcs);
		this->servers.SetFilterFuncs(NetworkGameWindow::filter_funcs);
		this->servers.ForceRebuild();
	}

	void Close(int data = 0) override
	{
		this->last_sorting = this->servers.GetListing();
		this->Window::Close();
	}

	void OnInit() override
	{
		this->lock = GetScaledSpriteSize(SPR_LOCK);
		this->blot = GetScaledSpriteSize(SPR_BLOT);
	}

	void UpdateWidgetSize(WidgetID widget, Dimension &size, [[maybe_unused]] const Dimension &padding, [[maybe_unused]] Dimension &fill, [[maybe_unused]] Dimension &resize) override
	{
		switch (widget) {
			case WID_NG_MATRIX:
				resize.height = std::max(GetSpriteSize(SPR_BLOT).height, (uint)GetCharacterHeight(FS_NORMAL)) + padding.height;
				fill.height = resize.height;
				size.height = 12 * resize.height;
				break;

			case WID_NG_LASTJOINED:
				size.height = std::max(GetSpriteSize(SPR_BLOT).height, (uint)GetCharacterHeight(FS_NORMAL)) + WidgetDimensions::scaled.matrix.Vertical();
				break;

			case WID_NG_LASTJOINED_SPACER:
				size.width = NWidgetScrollbar::GetVerticalDimension().width;
				break;

			case WID_NG_NAME:
				size.width += 2 * Window::SortButtonWidth(); // Make space for the arrow
				break;

			case WID_NG_CLIENTS: {
				size.width += 2 * Window::SortButtonWidth(); // Make space for the arrow
				auto max_clients = GetParamMaxValue(MAX_CLIENTS);
				auto max_companies = GetParamMaxValue(MAX_COMPANIES);
				size = maxdim(size, GetStringBoundingBox(GetString(STR_NETWORK_SERVER_LIST_GENERAL_ONLINE, max_clients, max_clients, max_companies, max_companies)));
				break;
			}

			case WID_NG_MAPSIZE: {
				size.width += 2 * Window::SortButtonWidth(); // Make space for the arrow
				auto max_map_size = GetParamMaxValue(0, MAX_MAP_SIZE);
				size = maxdim(size, GetStringBoundingBox(GetString(STR_NETWORK_SERVER_LIST_MAP_SIZE_SHORT, max_map_size, max_map_size)));
				break;
			}

			case WID_NG_DATE:
			case WID_NG_YEARS:
				size.width += 2 * Window::SortButtonWidth(); // Make space for the arrow
				size = maxdim(size, GetStringBoundingBox(GetString(STR_JUST_INT, GetParamMaxValue(5))));
				break;

			case WID_NG_INFO:
				size.width = this->lock.width + WidgetDimensions::scaled.hsep_normal + this->blot.width + padding.width;
				size.height = std::max(this->lock.height, this->blot.height) + padding.height;
				break;
		}
	}

	void DrawWidget(const Rect &r, WidgetID widget) const override
	{
		switch (widget) {
			case WID_NG_MATRIX: {
				uint16_t y = r.top;

				auto [first, last] = this->vscroll->GetVisibleRangeIterators(this->servers);
				for (auto it = first; it != last; ++it) {
					const NetworkGameList *ngl = *it;
					this->DrawServerLine(ngl, y, ngl == this->server);
					y += this->resize.step_height;
				}
				break;
			}

			case WID_NG_LASTJOINED:
				/* Draw the last joined server, if any */
				if (this->last_joined != nullptr) this->DrawServerLine(this->last_joined, r.top, this->last_joined == this->server);
				break;

			case WID_NG_DETAILS:
				this->DrawDetails(r);
				break;

			case WID_NG_NAME:
			case WID_NG_CLIENTS:
			case WID_NG_MAPSIZE:
			case WID_NG_DATE:
			case WID_NG_YEARS:
			case WID_NG_INFO:
				if (widget - WID_NG_NAME == this->servers.SortType()) this->DrawSortButtonState(widget, this->servers.IsDescSortOrder() ? SBS_DOWN : SBS_UP);
				break;
		}
	}


	void OnPaint() override
	{
		if (this->servers.NeedRebuild()) {
			this->BuildGUINetworkGameList();
		}
		if (this->servers.NeedResort()) {
			this->SortNetworkGameList();
		}

		NetworkGameList *sel = this->server;
		/* 'Refresh' button invisible if no server selected */
		this->SetWidgetDisabledState(WID_NG_REFRESH, sel == nullptr);
		/* 'Join' button disabling conditions */
		this->SetWidgetDisabledState(WID_NG_JOIN, sel == nullptr || // no Selected Server
				sel->status != NGLS_ONLINE || // Server offline
				sel->info.clients_on >= sel->info.clients_max || // Server full
				!sel->info.compatible); // Revision mismatch

		this->SetWidgetLoweredState(WID_NG_REFRESH, sel != nullptr && sel->refreshing);

		/* 'NewGRF Settings' button invisible if no NewGRF is used */
		bool changed = false;
		changed |= this->GetWidget<NWidgetStacked>(WID_NG_NEWGRF_SEL)->SetDisplayedPlane(sel == nullptr || sel->status != NGLS_ONLINE || sel->info.grfconfig.empty() ? SZSP_NONE : 0);
		changed |= this->GetWidget<NWidgetStacked>(WID_NG_NEWGRF_MISSING_SEL)->SetDisplayedPlane(sel == nullptr || sel->status != NGLS_ONLINE || sel->info.grfconfig.empty() || !sel->info.version_compatible || sel->info.compatible ? SZSP_NONE : 0);
		if (changed) {
			this->ReInit();
			return;
		}

#ifdef __EMSCRIPTEN__
		this->SetWidgetDisabledState(WID_NG_SEARCH_INTERNET, true);
		this->SetWidgetDisabledState(WID_NG_SEARCH_LAN, true);
		this->SetWidgetDisabledState(WID_NG_ADD, true);
		this->SetWidgetDisabledState(WID_NG_START, true);
#endif

		this->DrawWidgets();
	}

	StringID GetHeaderString() const
	{
		if (this->server == nullptr) return STR_NETWORK_SERVER_LIST_GAME_INFO;
		switch (this->server->status) {
			case NGLS_OFFLINE: return STR_NETWORK_SERVER_LIST_SERVER_OFFLINE;
			case NGLS_ONLINE: return STR_NETWORK_SERVER_LIST_GAME_INFO;
			case NGLS_FULL: return STR_NETWORK_SERVER_LIST_SERVER_FULL;
			case NGLS_BANNED: return STR_NETWORK_SERVER_LIST_SERVER_BANNED;
			case NGLS_TOO_OLD: return STR_NETWORK_SERVER_LIST_SERVER_TOO_OLD;
			default: NOT_REACHED();
		}
	}

	void DrawDetails(const Rect &r) const
	{
		NetworkGameList *sel = this->server;

		Rect tr = r.Shrink(WidgetDimensions::scaled.frametext);
		StringID header_msg = this->GetHeaderString();
		int header_height = GetStringHeight(header_msg, tr.Width()) +
				(sel == nullptr ? 0 : GetStringHeight(sel->info.server_name, tr.Width())) +
				WidgetDimensions::scaled.frametext.Vertical();

		/* Height for the title banner */
		Rect hr = r.WithHeight(header_height).Shrink(WidgetDimensions::scaled.frametext);
		tr.top += header_height;

		/* Draw the right menu */
		/* Create the nice grayish rectangle at the details top */
		GfxFillRect(r.WithHeight(header_height).Shrink(WidgetDimensions::scaled.bevel), PC_DARK_BLUE);
		hr.top = DrawStringMultiLine(hr, header_msg, TC_FROMSTRING, SA_HOR_CENTER);
		if (sel == nullptr) return;

		hr.top = DrawStringMultiLine(hr, sel->info.server_name, TC_ORANGE, SA_HOR_CENTER); // game name
		if (sel->status != NGLS_ONLINE) {
			tr.top = DrawStringMultiLine(tr, header_msg, TC_FROMSTRING, SA_HOR_CENTER);
		} else { // show game info
			tr.top = DrawStringMultiLine(tr, GetString(STR_NETWORK_SERVER_LIST_CLIENTS, sel->info.clients_on, sel->info.clients_max, sel->info.companies_on, sel->info.companies_max));

			tr.top = DrawStringMultiLine(tr, GetString(STR_NETWORK_SERVER_LIST_LANDSCAPE, STR_CLIMATE_TEMPERATE_LANDSCAPE + to_underlying(sel->info.landscape))); // landscape

			tr.top = DrawStringMultiLine(tr, GetString(STR_NETWORK_SERVER_LIST_MAP_SIZE, sel->info.map_width, sel->info.map_height)); // map size

			tr.top = DrawStringMultiLine(tr, GetString(STR_NETWORK_SERVER_LIST_SERVER_VERSION, sel->info.server_revision)); // server version

			StringID invite_or_address = sel->connection_string.starts_with("+") ? STR_NETWORK_SERVER_LIST_INVITE_CODE : STR_NETWORK_SERVER_LIST_SERVER_ADDRESS;
			tr.top = DrawStringMultiLine(tr, GetString(invite_or_address, sel->connection_string)); // server address / invite code

			tr.top = DrawStringMultiLine(tr, GetString(STR_NETWORK_SERVER_LIST_START_DATE, sel->info.calendar_start)); // start date

			tr.top = DrawStringMultiLine(tr, GetString(STR_NETWORK_SERVER_LIST_CURRENT_DATE, sel->info.calendar_date)); // current date

			const auto play_time = sel->info.ticks_playing / TICKS_PER_SECOND;
			tr.top = DrawStringMultiLine(tr, GetString(STR_NETWORK_SERVER_LIST_PLAY_TIME, play_time / 60 / 60, (play_time / 60) % 60)); // play time

			if (sel->info.gamescript_version != -1) {
				tr.top = DrawStringMultiLine(tr, GetString(STR_NETWORK_SERVER_LIST_GAMESCRIPT, sel->info.gamescript_name, sel->info.gamescript_version)); // gamescript name and version
			}

			tr.top += WidgetDimensions::scaled.vsep_wide;

			if (!sel->info.compatible) {
				DrawStringMultiLine(tr, sel->info.version_compatible ? STR_NETWORK_SERVER_LIST_GRF_MISMATCH : STR_NETWORK_SERVER_LIST_VERSION_MISMATCH, TC_FROMSTRING, SA_HOR_CENTER); // server mismatch
			} else if (sel->info.clients_on == sel->info.clients_max) {
				/* Show: server full, when clients_on == max_clients */
				DrawStringMultiLine(tr, STR_NETWORK_SERVER_LIST_SERVER_FULL, TC_FROMSTRING, SA_HOR_CENTER); // server full
			} else if (sel->info.use_password) {
				DrawStringMultiLine(tr, STR_NETWORK_SERVER_LIST_PASSWORD, TC_FROMSTRING, SA_HOR_CENTER); // password warning
			}
		}
	}

	void OnClick([[maybe_unused]] Point pt, WidgetID widget, [[maybe_unused]] int click_count) override
	{
		switch (widget) {
			case WID_NG_CANCEL: // Cancel button
				CloseWindowById(WC_NETWORK_WINDOW, WN_NETWORK_WINDOW_GAME);
				break;

			case WID_NG_NAME:    // Sort by name
			case WID_NG_CLIENTS: // Sort by connected clients
			case WID_NG_MAPSIZE: // Sort by map size
			case WID_NG_DATE:    // Sort by date
			case WID_NG_YEARS:   // Sort by years
			case WID_NG_INFO:    // Connectivity (green dot)
				if (this->servers.SortType() == widget - WID_NG_NAME) {
					this->servers.ToggleSortOrder();
					if (this->list_pos != SLP_INVALID) this->list_pos = (ServerListPosition)this->servers.size() - this->list_pos - 1;
				} else {
					this->servers.SetSortType(widget - WID_NG_NAME);
					this->servers.ForceResort();
					this->SortNetworkGameList();
				}
				this->ScrollToSelectedServer();
				this->SetDirty();
				break;

			case WID_NG_MATRIX: { // Show available network games
				auto it = this->vscroll->GetScrolledItemFromWidget(this->servers, pt.y, this, WID_NG_MATRIX);
				this->server = (it != this->servers.end()) ? *it : nullptr;
				this->list_pos = (server == nullptr) ? SLP_INVALID : it - this->servers.begin();
				this->SetDirty();

				/* FIXME the disabling should go into some InvalidateData, which is called instead of the SetDirty */
				if (click_count > 1 && !this->IsWidgetDisabled(WID_NG_JOIN)) this->OnClick(pt, WID_NG_JOIN, 1);
				break;
			}

			case WID_NG_LASTJOINED: {
				if (this->last_joined != nullptr) {
					this->server = this->last_joined;

					/* search the position of the newly selected server */
					this->UpdateListPos();
					this->ScrollToSelectedServer();
					this->SetDirty();

					/* FIXME the disabling should go into some InvalidateData, which is called instead of the SetDirty */
					if (click_count > 1 && !this->IsWidgetDisabled(WID_NG_JOIN)) this->OnClick(pt, WID_NG_JOIN, 1);
				}
				break;
			}

			case WID_NG_SEARCH_INTERNET:
				_network_coordinator_client.GetListing();
				this->searched_internet = true;
				break;

			case WID_NG_SEARCH_LAN:
				NetworkUDPSearchGame();
				break;

			case WID_NG_ADD: // Add a server
				ShowQueryString(
					_settings_client.network.connect_to_ip,
					STR_NETWORK_SERVER_LIST_ENTER_SERVER_ADDRESS,
					NETWORK_HOSTNAME_PORT_LENGTH,  // maximum number of characters including '\0'
					this, CS_ALPHANUMERAL, QSF_ACCEPT_UNCHANGED);
				break;

			case WID_NG_START: // Start server
				ShowNetworkStartServerWindow();
				break;

			case WID_NG_JOIN: // Join Game
				if (this->server != nullptr) {
					NetworkClientConnectGame(this->server->connection_string, COMPANY_SPECTATOR);
				}
				break;

			case WID_NG_REFRESH: // Refresh
				if (this->server != nullptr && !this->server->refreshing) NetworkQueryServer(this->server->connection_string);
				break;

			case WID_NG_NEWGRF: // NewGRF Settings
				if (this->server != nullptr) ShowNewGRFSettings(false, false, false, this->server->info.grfconfig);
				break;

			case WID_NG_NEWGRF_MISSING: // Find missing content online
				if (this->server != nullptr) ShowMissingContentWindow(this->server->info.grfconfig);
				break;
		}
	}

	/**
	 * Some data on this window has become invalid.
	 * @param data Information about the changed data.
	 * @param gui_scope Whether the call is done from GUI scope. You may not do everything when not in GUI scope. See #InvalidateWindowData() for details.
	 */
	void OnInvalidateData([[maybe_unused]] int data = 0, [[maybe_unused]] bool gui_scope = true) override
	{
		this->servers.ForceRebuild();
		this->SetDirty();
	}

	EventState OnKeyPress(char32_t key, uint16_t keycode) override
	{
		EventState state = ES_NOT_HANDLED;

		/* handle up, down, pageup, pagedown, home and end */
		if (this->vscroll->UpdateListPositionOnKeyPress(this->list_pos, keycode) == ES_HANDLED) {
			if (this->list_pos == SLP_INVALID) return ES_HANDLED;

			this->server = this->servers[this->list_pos];

			/* Scroll to the new server if it is outside the current range. */
			this->ScrollToSelectedServer();

			/* redraw window */
			this->SetDirty();
			return ES_HANDLED;
		}

		if (this->server != nullptr) {
			if (keycode == WKC_DELETE) { // Press 'delete' to remove servers
				NetworkGameListRemoveItem(this->server);
				if (this->server == this->last_joined) this->last_joined = nullptr;
				this->server = nullptr;
				this->list_pos = SLP_INVALID;
			}
		}

		return state;
	}

	void OnEditboxChanged(WidgetID wid) override
	{
		switch (wid) {
			case WID_NG_FILTER: {
				this->servers.ForceRebuild();
				this->BuildGUINetworkGameList();
				this->ScrollToSelectedServer();
				this->SetDirty();
				break;
			}

			case WID_NG_CLIENT:
				/* Validation of the name will happen once the user tries to join or start a game, as getting
				 * error messages while typing (e.g. when you clear the name) defeats the purpose of the check. */
				_settings_client.network.client_name = this->name_editbox.text.GetText();
				break;
		}
	}

	void OnQueryTextFinished(std::optional<std::string> str) override
	{
		if (!str.has_value() || str->empty()) return;

		_settings_client.network.connect_to_ip = std::move(*str);
		NetworkAddServer(_settings_client.network.connect_to_ip);
		NetworkRebuildHostList();
	}

	void OnResize() override
	{
		this->vscroll->SetCapacityFromWidget(this, WID_NG_MATRIX);
	}

	void OnRealtimeTick(uint delta_ms) override
	{
		if (!this->searched_internet) return;
		if (!this->requery_timer.Elapsed(delta_ms)) return;
		this->requery_timer.SetInterval(NETWORK_LIST_REFRESH_DELAY * 1000);

		_network_coordinator_client.GetListing();
	}
};

Listing NetworkGameWindow::last_sorting = {false, 5};
const std::initializer_list<GUIGameServerList::SortFunction * const> NetworkGameWindow::sorter_funcs = {
	&NGameNameSorter,
	&NGameClientSorter,
	&NGameMapSizeSorter,
	&NGameCalendarDateSorter,
	&NGameTicksPlayingSorter,
	&NGameAllowedSorter
};

const std::initializer_list<GUIGameServerList::FilterFunction * const> NetworkGameWindow::filter_funcs = {
	&NGameSearchFilter
};

static std::unique_ptr<NWidgetBase> MakeResizableHeader()
{
	return std::make_unique<NWidgetServerListHeader>();
}

static constexpr NWidgetPart _nested_network_game_widgets[] = {
	/* TOP */
	NWidget(NWID_HORIZONTAL),
		NWidget(WWT_CLOSEBOX, COLOUR_LIGHT_BLUE),
		NWidget(WWT_CAPTION, COLOUR_LIGHT_BLUE), SetStringTip(STR_NETWORK_SERVER_LIST_CAPTION, STR_TOOLTIP_WINDOW_TITLE_DRAG_THIS),
		NWidget(WWT_DEFSIZEBOX, COLOUR_LIGHT_BLUE),
	EndContainer(),
	NWidget(WWT_PANEL, COLOUR_LIGHT_BLUE, WID_NG_MAIN),
		NWidget(NWID_VERTICAL), SetPIP(0, WidgetDimensions::unscaled.vsep_wide, 0), SetPadding(WidgetDimensions::unscaled.sparse_resize),
			NWidget(NWID_HORIZONTAL), SetPIP(0, WidgetDimensions::unscaled.hsep_wide, 0),
				/* LEFT SIDE */
				NWidget(NWID_VERTICAL), SetPIP(0, WidgetDimensions::unscaled.vsep_wide, 0),
					NWidget(NWID_HORIZONTAL), SetPIP(0, WidgetDimensions::unscaled.hsep_normal, 0),
						NWidget(WWT_TEXT, INVALID_COLOUR, WID_NG_FILTER_LABEL), SetStringTip(STR_LIST_FILTER_TITLE),
						NWidget(WWT_EDITBOX, COLOUR_LIGHT_BLUE, WID_NG_FILTER), SetMinimalSize(251, 0), SetFill(1, 0), SetResize(1, 0),
											SetStringTip(STR_LIST_FILTER_OSKTITLE, STR_LIST_FILTER_TOOLTIP),
					EndContainer(),
					NWidget(NWID_HORIZONTAL),
						NWidget(NWID_VERTICAL),
							NWidgetFunction(MakeResizableHeader),
							NWidget(WWT_MATRIX, COLOUR_LIGHT_BLUE, WID_NG_MATRIX), SetResize(1, 1), SetFill(1, 0),
												SetMatrixDataTip(1, 0, STR_NETWORK_SERVER_LIST_CLICK_GAME_TO_SELECT), SetScrollbar(WID_NG_SCROLLBAR),
						EndContainer(),
						NWidget(NWID_VSCROLLBAR, COLOUR_LIGHT_BLUE, WID_NG_SCROLLBAR),
					EndContainer(),
					NWidget(NWID_VERTICAL),
						NWidget(WWT_TEXT, INVALID_COLOUR, WID_NG_LASTJOINED_LABEL), SetFill(1, 0),
											SetStringTip(STR_NETWORK_SERVER_LIST_LAST_JOINED_SERVER), SetResize(1, 0),
						NWidget(NWID_HORIZONTAL),
							NWidget(WWT_PANEL, COLOUR_LIGHT_BLUE, WID_NG_LASTJOINED), SetFill(1, 0), SetResize(1, 0),
												SetToolTip(STR_NETWORK_SERVER_LIST_CLICK_TO_SELECT_LAST_TOOLTIP),
							EndContainer(),
							NWidget(WWT_EMPTY, INVALID_COLOUR, WID_NG_LASTJOINED_SPACER), SetFill(0, 0),
						EndContainer(),
					EndContainer(),
				EndContainer(),
				/* RIGHT SIDE */
				NWidget(NWID_VERTICAL), SetPIP(0, WidgetDimensions::unscaled.vsep_wide, 0),
					NWidget(NWID_HORIZONTAL), SetPIP(0, WidgetDimensions::unscaled.hsep_normal, 0),
						NWidget(WWT_TEXT, INVALID_COLOUR, WID_NG_CLIENT_LABEL), SetStringTip(STR_NETWORK_SERVER_LIST_PLAYER_NAME),
						NWidget(WWT_EDITBOX, COLOUR_LIGHT_BLUE, WID_NG_CLIENT), SetMinimalSize(151, 0), SetFill(1, 0), SetResize(1, 0),
											SetStringTip(STR_NETWORK_SERVER_LIST_PLAYER_NAME_OSKTITLE, STR_NETWORK_SERVER_LIST_ENTER_NAME_TOOLTIP),
					EndContainer(),
					NWidget(NWID_VERTICAL, NWidContainerFlag::EqualSize), SetPIP(0, WidgetDimensions::unscaled.vsep_sparse, 0),
						NWidget(WWT_PANEL, COLOUR_LIGHT_BLUE, WID_NG_DETAILS), SetMinimalSize(140, 0), SetMinimalTextLines(15, 0), SetResize(0, 1),
						EndContainer(),
						NWidget(NWID_VERTICAL, NWidContainerFlag::EqualSize),
							NWidget(NWID_SELECTION, INVALID_COLOUR, WID_NG_NEWGRF_MISSING_SEL),
								NWidget(WWT_PUSHTXTBTN, COLOUR_WHITE, WID_NG_NEWGRF_MISSING), SetFill(1, 0), SetStringTip(STR_NEWGRF_SETTINGS_FIND_MISSING_CONTENT_BUTTON, STR_NEWGRF_SETTINGS_FIND_MISSING_CONTENT_TOOLTIP),
							EndContainer(),
							NWidget(NWID_SELECTION, INVALID_COLOUR, WID_NG_NEWGRF_SEL),
								NWidget(WWT_PUSHTXTBTN, COLOUR_WHITE, WID_NG_NEWGRF), SetFill(1, 0), SetStringTip(STR_INTRO_NEWGRF_SETTINGS),
							EndContainer(),
							NWidget(NWID_HORIZONTAL, NWidContainerFlag::EqualSize),
								NWidget(WWT_PUSHTXTBTN, COLOUR_WHITE, WID_NG_JOIN), SetFill(1, 0), SetStringTip(STR_NETWORK_SERVER_LIST_JOIN_GAME),
								NWidget(WWT_PUSHTXTBTN, COLOUR_WHITE, WID_NG_REFRESH), SetFill(1, 0), SetStringTip(STR_NETWORK_SERVER_LIST_REFRESH, STR_NETWORK_SERVER_LIST_REFRESH_TOOLTIP),
							EndContainer(),
						EndContainer(),
					EndContainer(),
				EndContainer(),
			EndContainer(),
			/* BOTTOM */
			NWidget(NWID_HORIZONTAL, NWidContainerFlag::EqualSize), SetPIP(0, WidgetDimensions::unscaled.hsep_wide, 0),
				NWidget(WWT_PUSHTXTBTN, COLOUR_WHITE, WID_NG_SEARCH_INTERNET), SetResize(1, 0), SetFill(1, 0), SetStringTip(STR_NETWORK_SERVER_LIST_SEARCH_SERVER_INTERNET, STR_NETWORK_SERVER_LIST_SEARCH_SERVER_INTERNET_TOOLTIP),
				NWidget(WWT_PUSHTXTBTN, COLOUR_WHITE, WID_NG_SEARCH_LAN), SetResize(1, 0), SetFill(1, 0), SetStringTip(STR_NETWORK_SERVER_LIST_SEARCH_SERVER_LAN, STR_NETWORK_SERVER_LIST_SEARCH_SERVER_LAN_TOOLTIP),
				NWidget(WWT_PUSHTXTBTN, COLOUR_WHITE, WID_NG_ADD), SetResize(1, 0), SetFill(1, 0), SetStringTip(STR_NETWORK_SERVER_LIST_ADD_SERVER, STR_NETWORK_SERVER_LIST_ADD_SERVER_TOOLTIP),
				NWidget(WWT_PUSHTXTBTN, COLOUR_WHITE, WID_NG_START), SetResize(1, 0), SetFill(1, 0), SetStringTip(STR_NETWORK_SERVER_LIST_START_SERVER, STR_NETWORK_SERVER_LIST_START_SERVER_TOOLTIP),
				NWidget(WWT_PUSHTXTBTN, COLOUR_WHITE, WID_NG_CANCEL), SetResize(1, 0), SetFill(1, 0), SetStringTip(STR_BUTTON_CANCEL),
			EndContainer(),
		EndContainer(),
		/* Resize button. */
		NWidget(NWID_HORIZONTAL),
			NWidget(NWID_SPACER), SetFill(1, 0), SetResize(1, 0),
			NWidget(WWT_RESIZEBOX, COLOUR_LIGHT_BLUE), SetResizeWidgetTypeTip(RWV_HIDE_BEVEL, STR_TOOLTIP_RESIZE),
		EndContainer(),
	EndContainer(),
};

static WindowDesc _network_game_window_desc(__FILE__, __LINE__,
	WDP_CENTER, "list_servers", 1000, 730,
	WC_NETWORK_WINDOW, WC_NONE,
	WindowDefaultFlag::Network,
	_nested_network_game_widgets
);

void ShowNetworkGameWindow()
{
	static bool first = true;
	CloseWindowById(WC_NETWORK_WINDOW, WN_NETWORK_WINDOW_START);

	/* Only show once */
	if (first) {
		first = false;
		/* Add all servers from the config file to our list. */
		for (const auto &iter : _network_host_list) {
			NetworkAddServer(iter);
		}
	}

	new NetworkGameWindow(_network_game_window_desc);
}

struct NetworkStartServerWindow : public Window {
	WidgetID widget_id{}; ///< The widget that has the pop-up input menu
	QueryString name_editbox; ///< Server name editbox.

	NetworkStartServerWindow(WindowDesc &desc) : Window(desc), name_editbox(NETWORK_NAME_LENGTH)
	{
		this->InitNested(WN_NETWORK_WINDOW_START);

		this->querystrings[WID_NSS_GAMENAME] = &this->name_editbox;
		this->name_editbox.text.Assign(_settings_client.network.server_name);

		this->SetFocusedWidget(WID_NSS_GAMENAME);
	}

	void SetStringParameters(WidgetID widget) const override
	{
		switch (widget) {
			case WID_NSS_CONNTYPE_BTN:
				SetDParam(0, STR_NETWORK_SERVER_VISIBILITY_LOCAL + _settings_client.network.server_game_type);
				break;

			case WID_NSS_CLIENTS_TXT:
				SetDParam(0, _settings_client.network.max_clients);
				break;

			case WID_NSS_COMPANIES_TXT:
				SetDParam(0, _settings_client.network.max_companies);
				break;
		}
	}

	void UpdateWidgetSize(WidgetID widget, Dimension &size, [[maybe_unused]] const Dimension &padding, [[maybe_unused]] Dimension &fill, [[maybe_unused]] Dimension &resize) override
	{
		switch (widget) {
			case WID_NSS_CONNTYPE_BTN:
				size = maxdim(maxdim(GetStringBoundingBox(STR_NETWORK_SERVER_VISIBILITY_LOCAL), GetStringBoundingBox(STR_NETWORK_SERVER_VISIBILITY_PUBLIC)), GetStringBoundingBox(STR_NETWORK_SERVER_VISIBILITY_INVITE_ONLY));
				size.width += padding.width;
				size.height += padding.height;
				break;
		}
	}

	void DrawWidget(const Rect &r, WidgetID widget) const override
	{
		switch (widget) {
			case WID_NSS_SETPWD:
				/* If password is set, draw red '*' next to 'Set password' button. */
				if (!_settings_client.network.server_password.empty()) DrawString(r.right + WidgetDimensions::scaled.framerect.left, this->width - WidgetDimensions::scaled.framerect.right, r.top, "*", TC_RED);
		}
	}

	void OnClick([[maybe_unused]] Point pt, WidgetID widget, [[maybe_unused]] int click_count) override
	{
		switch (widget) {
			case WID_NSS_CANCEL: // Cancel button
				ShowNetworkGameWindow();
				break;

			case WID_NSS_SETPWD: // Set password button
				this->widget_id = WID_NSS_SETPWD;
				ShowQueryString(_settings_client.network.server_password, STR_NETWORK_START_SERVER_SET_PASSWORD, NETWORK_PASSWORD_LENGTH, this, CS_ALPHANUMERAL, QSF_NONE);
				break;

			case WID_NSS_CONNTYPE_BTN: // Connection type
				ShowDropDownList(this, BuildVisibilityDropDownList(), _settings_client.network.server_game_type, WID_NSS_CONNTYPE_BTN);
				break;

			case WID_NSS_CLIENTS_BTND:    case WID_NSS_CLIENTS_BTNU:    // Click on up/down button for number of clients
			case WID_NSS_COMPANIES_BTND:  case WID_NSS_COMPANIES_BTNU:  // Click on up/down button for number of companies
				/* Don't allow too fast scrolling. */
				if (!this->flags.Test(WindowFlag::Timeout) || this->timeout_timer <= 1) {
					this->HandleButtonClick(widget);
					this->SetDirty();
					switch (widget) {
						default: NOT_REACHED();
						case WID_NSS_CLIENTS_BTND: case WID_NSS_CLIENTS_BTNU:
							_settings_client.network.max_clients    = Clamp(_settings_client.network.max_clients    + widget - WID_NSS_CLIENTS_TXT,    2, MAX_CLIENTS);
							break;
						case WID_NSS_COMPANIES_BTND: case WID_NSS_COMPANIES_BTNU:
							_settings_client.network.max_companies  = Clamp(_settings_client.network.max_companies  + widget - WID_NSS_COMPANIES_TXT,  1, MAX_COMPANIES);
							break;
					}
				}
				_left_button_clicked = false;
				break;

			case WID_NSS_CLIENTS_TXT:    // Click on number of clients
				this->widget_id = WID_NSS_CLIENTS_TXT;
				ShowQueryString(GetString(STR_JUST_INT, _settings_client.network.max_clients), STR_NETWORK_START_SERVER_NUMBER_OF_CLIENTS,    4, this, CS_NUMERAL, QSF_NONE);
				break;

			case WID_NSS_COMPANIES_TXT:  // Click on number of companies
				this->widget_id = WID_NSS_COMPANIES_TXT;
				ShowQueryString(GetString(STR_JUST_INT, _settings_client.network.max_companies), STR_NETWORK_START_SERVER_NUMBER_OF_COMPANIES,  3, this, CS_NUMERAL, QSF_NONE);
				break;

			case WID_NSS_GENERATE_GAME: // Start game
				if (!CheckServerName()) return;
				_is_network_server = true;
				if (_ctrl_pressed) {
					StartNewGameWithoutGUI(GENERATE_NEW_SEED);
				} else {
					ShowGenerateLandscape();
				}
				break;

			case WID_NSS_LOAD_GAME:
				if (!CheckServerName()) return;
				_is_network_server = true;
				ShowSaveLoadDialog(FT_SAVEGAME, SLO_LOAD);
				break;

			case WID_NSS_PLAY_SCENARIO:
				if (!CheckServerName()) return;
				_is_network_server = true;
				ShowSaveLoadDialog(FT_SCENARIO, SLO_LOAD);
				break;

			case WID_NSS_PLAY_HEIGHTMAP:
				if (!CheckServerName()) return;
				_is_network_server = true;
				ShowSaveLoadDialog(FT_HEIGHTMAP, SLO_LOAD);
				break;
		}
	}

	void OnDropdownSelect(WidgetID widget, int index) override
	{
		switch (widget) {
			case WID_NSS_CONNTYPE_BTN:
				_settings_client.network.server_game_type = (ServerGameType)index;
				break;
			default:
				NOT_REACHED();
		}

		this->SetDirty();
	}

	bool CheckServerName()
	{
		std::string str{this->name_editbox.text.GetText()};
		if (!NetworkValidateServerName(str)) return false;

		SetSettingValue(GetSettingFromName("network.server_name")->AsStringSetting(), str);
		return true;
	}

	void OnTimeout() override
	{
		this->RaiseWidgetsWhenLowered(WID_NSS_CLIENTS_BTND, WID_NSS_CLIENTS_BTNU, WID_NSS_COMPANIES_BTND, WID_NSS_COMPANIES_BTNU);
	}

	void OnQueryTextFinished(std::optional<std::string> str) override
	{
		if (!str.has_value()) return;

		if (this->widget_id == WID_NSS_SETPWD) {
			_settings_client.network.server_password = std::move(*str);
		} else {
			int32_t value = atoi(str->c_str());
			this->SetWidgetDirty(this->widget_id);
			switch (this->widget_id) {
				default: NOT_REACHED();
				case WID_NSS_CLIENTS_TXT:    _settings_client.network.max_clients    = Clamp(value, 2, MAX_CLIENTS); break;
				case WID_NSS_COMPANIES_TXT:  _settings_client.network.max_companies  = Clamp(value, 1, MAX_COMPANIES); break;
			}
		}

		this->SetDirty();
	}
};

static constexpr NWidgetPart _nested_network_start_server_window_widgets[] = {
	NWidget(NWID_HORIZONTAL),
		NWidget(WWT_CLOSEBOX, COLOUR_LIGHT_BLUE),
		NWidget(WWT_CAPTION, COLOUR_LIGHT_BLUE), SetStringTip(STR_NETWORK_START_SERVER_CAPTION, STR_TOOLTIP_WINDOW_TITLE_DRAG_THIS),
	EndContainer(),
	NWidget(WWT_PANEL, COLOUR_LIGHT_BLUE, WID_NSS_BACKGROUND),
		NWidget(NWID_VERTICAL), SetPIP(0, WidgetDimensions::unscaled.vsep_wide, 0), SetPadding(WidgetDimensions::unscaled.sparse),
			NWidget(NWID_VERTICAL), SetPIP(0, WidgetDimensions::unscaled.vsep_sparse, 0),
				NWidget(NWID_VERTICAL), SetPIP(0, WidgetDimensions::unscaled.vsep_normal, 0),
					/* Game name widgets */
					NWidget(WWT_TEXT, INVALID_COLOUR, WID_NSS_GAMENAME_LABEL), SetFill(1, 0), SetStringTip(STR_NETWORK_START_SERVER_NEW_GAME_NAME),
					NWidget(WWT_EDITBOX, COLOUR_LIGHT_BLUE, WID_NSS_GAMENAME), SetFill(1, 0), SetStringTip(STR_NETWORK_START_SERVER_NEW_GAME_NAME_OSKTITLE, STR_NETWORK_START_SERVER_NEW_GAME_NAME_TOOLTIP),
				EndContainer(),

				NWidget(NWID_HORIZONTAL, NWidContainerFlag::EqualSize), SetPIP(0, WidgetDimensions::unscaled.hsep_wide, 0),
					NWidget(NWID_VERTICAL), SetPIP(0, WidgetDimensions::unscaled.vsep_normal, 0),
						NWidget(WWT_TEXT, INVALID_COLOUR, WID_NSS_CONNTYPE_LABEL), SetFill(1, 0), SetStringTip(STR_NETWORK_START_SERVER_VISIBILITY_LABEL),
						NWidget(WWT_DROPDOWN, COLOUR_LIGHT_BLUE, WID_NSS_CONNTYPE_BTN), SetFill(1, 0), SetStringTip(STR_JUST_STRING, STR_NETWORK_START_SERVER_VISIBILITY_TOOLTIP),
					EndContainer(),
					NWidget(NWID_VERTICAL), SetPIP(0, WidgetDimensions::unscaled.vsep_normal, 0),
						NWidget(NWID_SPACER), SetFill(1, 1),
						NWidget(WWT_PUSHTXTBTN, COLOUR_WHITE, WID_NSS_SETPWD), SetFill(1, 0), SetStringTip(STR_NETWORK_START_SERVER_SET_PASSWORD, STR_NETWORK_START_SERVER_PASSWORD_TOOLTIP),
					EndContainer(),
				EndContainer(),

				NWidget(NWID_HORIZONTAL, NWidContainerFlag::EqualSize), SetPIP(0, WidgetDimensions::unscaled.hsep_wide, 0),
					NWidget(NWID_VERTICAL), SetPIP(0, WidgetDimensions::unscaled.vsep_normal, 0),
						NWidget(WWT_TEXT, INVALID_COLOUR, WID_NSS_CLIENTS_LABEL), SetFill(1, 0), SetStringTip(STR_NETWORK_START_SERVER_NUMBER_OF_CLIENTS),
						NWidget(NWID_HORIZONTAL),
							NWidget(WWT_IMGBTN, COLOUR_LIGHT_BLUE, WID_NSS_CLIENTS_BTND), SetAspect(WidgetDimensions::ASPECT_UP_DOWN_BUTTON), SetFill(0, 1), SetSpriteTip(SPR_ARROW_DOWN, STR_NETWORK_START_SERVER_NUMBER_OF_CLIENTS_TOOLTIP),
							NWidget(WWT_PUSHTXTBTN, COLOUR_LIGHT_BLUE, WID_NSS_CLIENTS_TXT), SetFill(1, 0), SetStringTip(STR_NETWORK_START_SERVER_CLIENTS_SELECT, STR_NETWORK_START_SERVER_NUMBER_OF_CLIENTS_TOOLTIP),
							NWidget(WWT_IMGBTN, COLOUR_LIGHT_BLUE, WID_NSS_CLIENTS_BTNU), SetAspect(WidgetDimensions::ASPECT_UP_DOWN_BUTTON), SetFill(0, 1), SetSpriteTip(SPR_ARROW_UP, STR_NETWORK_START_SERVER_NUMBER_OF_CLIENTS_TOOLTIP),
						EndContainer(),
					EndContainer(),

					NWidget(NWID_VERTICAL), SetPIP(0, WidgetDimensions::unscaled.vsep_normal, 0),
						NWidget(WWT_TEXT, INVALID_COLOUR, WID_NSS_COMPANIES_LABEL), SetFill(1, 0), SetStringTip(STR_NETWORK_START_SERVER_NUMBER_OF_COMPANIES),
						NWidget(NWID_HORIZONTAL),
							NWidget(WWT_IMGBTN, COLOUR_LIGHT_BLUE, WID_NSS_COMPANIES_BTND), SetAspect(WidgetDimensions::ASPECT_UP_DOWN_BUTTON), SetFill(0, 1), SetSpriteTip(SPR_ARROW_DOWN, STR_NETWORK_START_SERVER_NUMBER_OF_COMPANIES_TOOLTIP),
							NWidget(WWT_PUSHTXTBTN, COLOUR_LIGHT_BLUE, WID_NSS_COMPANIES_TXT), SetFill(1, 0), SetStringTip(STR_NETWORK_START_SERVER_COMPANIES_SELECT, STR_NETWORK_START_SERVER_NUMBER_OF_COMPANIES_TOOLTIP),
							NWidget(WWT_IMGBTN, COLOUR_LIGHT_BLUE, WID_NSS_COMPANIES_BTNU), SetAspect(WidgetDimensions::ASPECT_UP_DOWN_BUTTON), SetFill(0, 1), SetSpriteTip(SPR_ARROW_UP, STR_NETWORK_START_SERVER_NUMBER_OF_COMPANIES_TOOLTIP),
						EndContainer(),
					EndContainer(),
				EndContainer(),
			EndContainer(),

			NWidget(NWID_VERTICAL), SetPIP(0, WidgetDimensions::unscaled.vsep_sparse, 0),
				/* 'generate game' and 'load game' buttons */
				NWidget(NWID_HORIZONTAL, NWidContainerFlag::EqualSize), SetPIP(0, WidgetDimensions::unscaled.hsep_wide, 0),
					NWidget(WWT_PUSHTXTBTN, COLOUR_WHITE, WID_NSS_GENERATE_GAME), SetStringTip(STR_INTRO_NEW_GAME, STR_INTRO_TOOLTIP_NEW_GAME), SetFill(1, 0),
					NWidget(WWT_PUSHTXTBTN, COLOUR_WHITE, WID_NSS_LOAD_GAME), SetStringTip(STR_INTRO_LOAD_GAME, STR_INTRO_TOOLTIP_LOAD_GAME), SetFill(1, 0),
				EndContainer(),

				/* 'play scenario' and 'play heightmap' buttons */
				NWidget(NWID_HORIZONTAL, NWidContainerFlag::EqualSize), SetPIP(0, WidgetDimensions::unscaled.hsep_wide, 0),
					NWidget(WWT_PUSHTXTBTN, COLOUR_WHITE, WID_NSS_PLAY_SCENARIO), SetStringTip(STR_INTRO_PLAY_SCENARIO, STR_INTRO_TOOLTIP_PLAY_SCENARIO), SetFill(1, 0),
					NWidget(WWT_PUSHTXTBTN, COLOUR_WHITE, WID_NSS_PLAY_HEIGHTMAP), SetStringTip(STR_INTRO_PLAY_HEIGHTMAP, STR_INTRO_TOOLTIP_PLAY_HEIGHTMAP), SetFill(1, 0),
				EndContainer(),
			EndContainer(),

			NWidget(NWID_HORIZONTAL), SetPIPRatio(1, 0, 1),
				NWidget(WWT_PUSHTXTBTN, COLOUR_WHITE, WID_NSS_CANCEL), SetStringTip(STR_BUTTON_CANCEL), SetMinimalSize(128, 12),
			EndContainer(),
		EndContainer(),
	EndContainer(),
};

static WindowDesc _network_start_server_window_desc(__FILE__, __LINE__,
	WDP_CENTER, nullptr, 0, 0,
	WC_NETWORK_WINDOW, WC_NONE,
	WindowDefaultFlag::Network,
	_nested_network_start_server_window_widgets
);

static void ShowNetworkStartServerWindow()
{
	if (!NetworkValidateOurClientName()) return;

	CloseWindowById(WC_NETWORK_WINDOW, WN_NETWORK_WINDOW_GAME);

	new NetworkStartServerWindow(_network_start_server_window_desc);
}

/* The window below gives information about the connected clients
 * and also makes able to kick them (if server) and stuff like that. */

extern void DrawCompanyIcon(CompanyID cid, int x, int y);

static constexpr NWidgetPart _nested_client_list_widgets[] = {
	NWidget(NWID_HORIZONTAL),
		NWidget(WWT_CLOSEBOX, COLOUR_GREY),
		NWidget(WWT_CAPTION, COLOUR_GREY), SetStringTip(STR_NETWORK_CLIENT_LIST_CAPTION, STR_TOOLTIP_WINDOW_TITLE_DRAG_THIS),
		NWidget(WWT_DEFSIZEBOX, COLOUR_GREY),
		NWidget(WWT_STICKYBOX, COLOUR_GREY),
	EndContainer(),
	NWidget(WWT_PANEL, COLOUR_GREY),
		NWidget(NWID_VERTICAL), SetPIP(0, WidgetDimensions::unscaled.vsep_normal, 0), SetPadding(4),
			NWidget(WWT_FRAME, COLOUR_GREY), SetStringTip(STR_NETWORK_CLIENT_LIST_SERVER), SetPIP(0, WidgetDimensions::unscaled.vsep_normal, 0),
				NWidget(NWID_HORIZONTAL), SetPIP(0, WidgetDimensions::unscaled.hsep_normal, 0),
					NWidget(WWT_TEXT, INVALID_COLOUR), SetStringTip(STR_NETWORK_CLIENT_LIST_SERVER_NAME),
					NWidget(WWT_TEXT, INVALID_COLOUR, WID_CL_SERVER_NAME), SetFill(1, 0), SetResize(1, 0), SetStringTip(STR_JUST_RAW_STRING, STR_NETWORK_CLIENT_LIST_SERVER_NAME_TOOLTIP), SetAlignment(SA_VERT_CENTER | SA_RIGHT),
					NWidget(WWT_PUSHIMGBTN, COLOUR_GREY, WID_CL_SERVER_NAME_EDIT), SetAspect(WidgetDimensions::ASPECT_RENAME), SetSpriteTip(SPR_RENAME, STR_NETWORK_CLIENT_LIST_SERVER_NAME_EDIT_TOOLTIP),
				EndContainer(),
				NWidget(NWID_SELECTION, INVALID_COLOUR, WID_CL_SERVER_SELECTOR),
					NWidget(NWID_VERTICAL), SetPIP(0, WidgetDimensions::unscaled.vsep_normal, 0),
						NWidget(NWID_HORIZONTAL), SetPIP(0, WidgetDimensions::unscaled.hsep_normal, 0),
							NWidget(WWT_TEXT, INVALID_COLOUR), SetFill(1, 0), SetResize(1, 0), SetStringTip(STR_NETWORK_CLIENT_LIST_SERVER_VISIBILITY),
							NWidget(WWT_DROPDOWN, COLOUR_GREY, WID_CL_SERVER_VISIBILITY), SetStringTip(STR_JUST_STRING, STR_NETWORK_CLIENT_LIST_SERVER_VISIBILITY_TOOLTIP),
						EndContainer(),
						NWidget(NWID_HORIZONTAL), SetPIP(0, WidgetDimensions::unscaled.hsep_normal, 0),
							NWidget(WWT_TEXT, INVALID_COLOUR), SetStringTip(STR_NETWORK_CLIENT_LIST_SERVER_INVITE_CODE),
							NWidget(WWT_TEXT, INVALID_COLOUR, WID_CL_SERVER_INVITE_CODE), SetFill(1, 0), SetResize(1, 0), SetStringTip(STR_JUST_RAW_STRING, STR_NETWORK_CLIENT_LIST_SERVER_INVITE_CODE_TOOLTIP), SetAlignment(SA_VERT_CENTER | SA_RIGHT),
						EndContainer(),
						NWidget(NWID_HORIZONTAL), SetPIP(0, WidgetDimensions::unscaled.hsep_normal, 0),
							NWidget(WWT_TEXT, INVALID_COLOUR), SetStringTip(STR_NETWORK_CLIENT_LIST_SERVER_CONNECTION_TYPE),
							NWidget(WWT_TEXT, INVALID_COLOUR, WID_CL_SERVER_CONNECTION_TYPE), SetFill(1, 0), SetResize(1, 0), SetStringTip(STR_JUST_STRING, STR_NETWORK_CLIENT_LIST_SERVER_CONNECTION_TYPE_TOOLTIP), SetAlignment(SA_VERT_CENTER | SA_RIGHT),
						EndContainer(),
					EndContainer(),
				EndContainer(),
			EndContainer(),
			NWidget(WWT_FRAME, COLOUR_GREY), SetStringTip(STR_NETWORK_CLIENT_LIST_PLAYER),
				NWidget(NWID_HORIZONTAL), SetPIP(0, WidgetDimensions::unscaled.hsep_normal, 0),
					NWidget(WWT_TEXT, INVALID_COLOUR), SetStringTip(STR_NETWORK_CLIENT_LIST_PLAYER_NAME),
					NWidget(WWT_TEXT, INVALID_COLOUR, WID_CL_CLIENT_NAME), SetFill(1, 0), SetResize(1, 0), SetStringTip(STR_JUST_RAW_STRING, STR_NETWORK_CLIENT_LIST_PLAYER_NAME_TOOLTIP), SetAlignment(SA_VERT_CENTER | SA_RIGHT),
					NWidget(WWT_PUSHIMGBTN, COLOUR_GREY, WID_CL_CLIENT_NAME_EDIT), SetAspect(WidgetDimensions::ASPECT_RENAME), SetSpriteTip(SPR_RENAME, STR_NETWORK_CLIENT_LIST_PLAYER_NAME_EDIT_TOOLTIP),
				EndContainer(),
			EndContainer(),
		EndContainer(),
	EndContainer(),
	NWidget(NWID_HORIZONTAL),
		NWidget(WWT_MATRIX, COLOUR_GREY, WID_CL_MATRIX), SetMinimalSize(180, 0), SetResize(1, 1), SetFill(1, 1), SetMatrixDataTip(1, 0), SetScrollbar(WID_CL_SCROLLBAR),
		NWidget(NWID_VSCROLLBAR, COLOUR_GREY, WID_CL_SCROLLBAR),
	EndContainer(),
	NWidget(NWID_HORIZONTAL),
		NWidget(WWT_PANEL, COLOUR_GREY),
			NWidget(WWT_TEXT, INVALID_COLOUR, WID_CL_CLIENT_COMPANY_COUNT), SetFill(1, 0), SetResize(1, 0), SetPadding(WidgetDimensions::unscaled.framerect), SetAlignment(SA_CENTER), SetStringTip(STR_NETWORK_CLIENT_LIST_CLIENT_COMPANY_COUNT, STR_NETWORK_CLIENT_LIST_CLIENT_COMPANY_COUNT_TOOLTIP),
		EndContainer(),
		NWidget(WWT_RESIZEBOX, COLOUR_GREY),
	EndContainer(),
};

static WindowDesc _client_list_desc(__FILE__, __LINE__,
	WDP_AUTO, "list_clients", 220, 300,
	WC_CLIENT_LIST, WC_NONE,
	WindowDefaultFlag::Network,
	_nested_client_list_widgets
);

/**
 * The possibly entries in a DropDown for an admin.
 * Client and companies are mixed; they just have to be unique.
 */
enum DropDownAdmin : uint8_t {
	DD_CLIENT_ADMIN_KICK,
	DD_CLIENT_ADMIN_BAN,
	DD_COMPANY_ADMIN_RESET,
	DD_COMPANY_ADMIN_UNLOCK,
};

/**
 * Callback function for admin command to kick client.
 * @param confirmed Iff the user pressed Yes.
 */
static void AdminClientKickCallback(Window *, bool confirmed)
{
	if (confirmed) NetworkServerKickClient(_admin_client_id, {});
}

/**
 * Callback function for admin command to ban client.
 * @param confirmed Iff the user pressed Yes.
 */
static void AdminClientBanCallback(Window *, bool confirmed)
{
	if (confirmed) NetworkServerKickOrBanIP(_admin_client_id, true, {});
}

/**
 * Callback function for admin command to reset company.
 * @param confirmed Iff the user pressed Yes.
 */
static void AdminCompanyResetCallback(Window *, bool confirmed)
{
	if (confirmed) {
		if (NetworkCompanyHasClients(_admin_company_id)) return;
		Command<CMD_COMPANY_CTRL>::Post(CCA_DELETE, _admin_company_id, CRR_MANUAL, INVALID_CLIENT_ID, {});
	}
}

/**
 * Callback function for admin command to unlock company.
 * @param confirmed Iff the user pressed Yes.
 */
static void AdminCompanyUnlockCallback(Window *, bool confirmed)
{
	if (confirmed) NetworkServerSetCompanyPassword(_admin_company_id, "", false);
}

/**
 * Button shown for either a company or client in the client-list.
 *
 * These buttons are dynamic and strongly depends on which company/client
 * what buttons are available. This class allows dynamically creating them
 * as the current Widget system does not.
 */
class ButtonCommon {
public:
	SpriteID sprite;   ///< The sprite to use on the button.
	StringID tooltip;  ///< The tooltip of the button.
	Colours colour;    ///< The colour of the button.
	bool disabled;     ///< Is the button disabled?
	uint height;       ///< Calculated height of the button.
	uint width;        ///< Calculated width of the button.

	ButtonCommon(SpriteID sprite, StringID tooltip, Colours colour, bool disabled = false) :
		sprite(sprite),
		tooltip(tooltip),
		colour(colour),
		disabled(disabled)
	{
		Dimension d = GetSpriteSize(sprite);
		this->height = d.height + WidgetDimensions::scaled.framerect.Vertical();
		this->width = d.width + WidgetDimensions::scaled.framerect.Horizontal();
	}
	virtual ~ButtonCommon() = default;

	/**
	 * OnClick handler for when the button is pressed.
	 */
	virtual void OnClick(struct NetworkClientListWindow *w, Point pt) = 0;
};

/**
 * Template version of Button, with callback support.
 */
template <typename T>
class Button : public ButtonCommon {
private:
	typedef void (*ButtonCallback)(struct NetworkClientListWindow *w, Point pt, T id); ///< Callback function to call on click.
	T id;                 ///< ID this button belongs to.
	ButtonCallback proc;  ///< Callback proc to call when button is pressed.

public:
	Button(SpriteID sprite, StringID tooltip, Colours colour, T id, ButtonCallback proc, bool disabled = false) :
		ButtonCommon(sprite, tooltip, colour, disabled),
		id(id),
		proc(proc)
	{
		assert(proc != nullptr);
	}

	void OnClick(struct NetworkClientListWindow *w, Point pt) override
	{
		if (this->disabled) return;

		this->proc(w, pt, this->id);
	}
};

using CompanyButton = Button<CompanyID>;
using ClientButton = Button<ClientID>;

/**
 * Main handle for clientlist
 */
struct NetworkClientListWindow : Window {
private:
<<<<<<< HEAD
	ClientListWidgets query_widget; ///< During a query this tracks what widget caused the query.
	CompanyID join_company; ///< During query for company password, this stores what company we wanted to join.
=======
	ClientListWidgets query_widget{}; ///< During a query this tracks what widget caused the query.
>>>>>>> 94783fe2

	ClientID dd_client_id{}; ///< During admin dropdown, track which client this was for.
	CompanyID dd_company_id = CompanyID::Invalid(); ///< During admin dropdown, track which company this was for.

	Scrollbar *vscroll = nullptr; ///< Vertical scrollbar of this window.
	uint line_height = 0; ///< Current lineheight of each entry in the matrix.
	uint line_count = 0; ///< Amount of lines in the matrix.
	int hover_index = -1; ///< Index of the current line we are hovering over, or -1 if none.
	int player_self_index = -1; ///< The line the current player is on.
	int player_host_index = -1; ///< The line the host is on.

	std::map<uint, std::vector<std::unique_ptr<ButtonCommon>>> buttons{}; ///< Per line which buttons are available.

	/**
	 * Chat button on a Company is clicked.
	 * @param w The instance of this window.
	 * @param pt The point where this button was clicked.
	 * @param company_id The company this button was assigned to.
	 */
	static void OnClickCompanyChat([[maybe_unused]] NetworkClientListWindow *w, [[maybe_unused]] Point pt, CompanyID company_id)
	{
		ShowNetworkChatQueryWindow(DESTTYPE_TEAM, company_id.base());
	}

	/**
	 * Join button on a Company is clicked.
	 * @param w The instance of this window.
	 * @param pt The point where this button was clicked.
	 * @param company_id The company this button was assigned to.
	 */
	static void OnClickCompanyJoin([[maybe_unused]] NetworkClientListWindow *w, [[maybe_unused]] Point pt, CompanyID company_id)
	{
		if (_network_server) {
			NetworkServerDoMove(CLIENT_ID_SERVER, company_id);
			MarkWholeScreenDirty();
		} else if (NetworkCompanyIsPassworded(company_id)) {
			w->query_widget = WID_CL_COMPANY_JOIN;
			w->join_company = company_id;
			ShowQueryString({}, STR_NETWORK_NEED_COMPANY_PASSWORD_CAPTION, NETWORK_PASSWORD_LENGTH, w, CS_ALPHANUMERAL, QSF_PASSWORD);
		} else {
			NetworkClientRequestMove(company_id);
		}
	}

	/**
	 * Crete new company button is clicked.
	 * @param w The instance of this window.
	 * @param pt The point where this button was clicked.
	 */
	static void OnClickCompanyNew([[maybe_unused]] NetworkClientListWindow *w, [[maybe_unused]] Point pt, CompanyID)
	{
		Command<CMD_COMPANY_CTRL>::Post(CCA_NEW, CompanyID::Invalid(), CRR_NONE, _network_own_client_id, {});
	}

	/**
	 * Admin button on a Client is clicked.
	 * @param w The instance of this window.
	 * @param pt The point where this button was clicked.
	 * @param client_id The client this button was assigned to.
	 */
	static void OnClickClientAdmin([[maybe_unused]] NetworkClientListWindow *w, [[maybe_unused]] Point pt, ClientID client_id)
	{
		DropDownList list;
		list.push_back(MakeDropDownListStringItem(STR_NETWORK_CLIENT_LIST_ADMIN_CLIENT_KICK, DD_CLIENT_ADMIN_KICK));
		list.push_back(MakeDropDownListStringItem(STR_NETWORK_CLIENT_LIST_ADMIN_CLIENT_BAN, DD_CLIENT_ADMIN_BAN));

		Rect wi_rect;
		wi_rect.left   = pt.x;
		wi_rect.right  = pt.x;
		wi_rect.top    = pt.y;
		wi_rect.bottom = pt.y;

		w->dd_client_id = client_id;
		ShowDropDownListAt(w, std::move(list), -1, WID_CL_MATRIX, wi_rect, COLOUR_GREY, DDMF_INSTANT_CLOSE);
	}

	/**
	 * Admin button on a Company is clicked.
	 * @param w The instance of this window.
	 * @param pt The point where this button was clicked.
	 * @param company_id The company this button was assigned to.
	 */
	static void OnClickCompanyAdmin([[maybe_unused]] NetworkClientListWindow *w, [[maybe_unused]] Point pt, CompanyID company_id)
	{
		DropDownList list;
		list.push_back(MakeDropDownListStringItem(STR_NETWORK_CLIENT_LIST_ADMIN_COMPANY_RESET, DD_COMPANY_ADMIN_RESET, NetworkCompanyHasClients(company_id)));
		list.push_back(MakeDropDownListStringItem(STR_NETWORK_CLIENT_LIST_ADMIN_COMPANY_UNLOCK, DD_COMPANY_ADMIN_UNLOCK, !NetworkCompanyIsPassworded(company_id)));

		Rect wi_rect;
		wi_rect.left   = pt.x;
		wi_rect.right  = pt.x;
		wi_rect.top    = pt.y;
		wi_rect.bottom = pt.y;

		w->dd_company_id = company_id;
		ShowDropDownListAt(w, std::move(list), -1, WID_CL_MATRIX, wi_rect, COLOUR_GREY, DDMF_INSTANT_CLOSE);
	}
	/**
	 * Chat button on a Client is clicked.
	 * @param w The instance of this window.
	 * @param pt The point where this button was clicked.
	 * @param client_id The client this button was assigned to.
	 */
	static void OnClickClientChat([[maybe_unused]] NetworkClientListWindow *w, [[maybe_unused]] Point pt, ClientID client_id)
	{
		ShowNetworkChatQueryWindow(DESTTYPE_CLIENT, client_id);
	}

	/**
	 * Part of RebuildList() to create the information for a single company.
	 * @param company_id The company to build the list for.
	 * @param client_playas The company the client is joined as.
	 */
	void RebuildListCompany(CompanyID company_id, CompanyID client_playas)
	{
		ButtonCommon *chat_button = new CompanyButton(SPR_CHAT, company_id == COMPANY_SPECTATOR ? STR_NETWORK_CLIENT_LIST_CHAT_SPECTATOR_TOOLTIP : STR_NETWORK_CLIENT_LIST_CHAT_COMPANY_TOOLTIP, COLOUR_ORANGE, company_id, &NetworkClientListWindow::OnClickCompanyChat);

		if (_network_server) this->buttons[line_count].push_back(std::make_unique<CompanyButton>(SPR_ADMIN, STR_NETWORK_CLIENT_LIST_ADMIN_COMPANY_TOOLTIP, COLOUR_RED, company_id, &NetworkClientListWindow::OnClickCompanyAdmin, company_id == COMPANY_SPECTATOR));
		this->buttons[line_count].emplace_back(chat_button);
		if (client_playas != company_id) this->buttons[line_count].push_back(std::make_unique<CompanyButton>(SPR_JOIN, STR_NETWORK_CLIENT_LIST_JOIN_TOOLTIP, COLOUR_ORANGE, company_id, &NetworkClientListWindow::OnClickCompanyJoin, company_id != COMPANY_SPECTATOR && Company::Get(company_id)->is_ai));

		this->line_count += 1;

		bool has_players = false;
		for (const NetworkClientInfo *ci : NetworkClientInfo::Iterate()) {
			if (ci->client_playas != company_id) continue;
			has_players = true;

			if (_network_server) this->buttons[line_count].push_back(std::make_unique<ClientButton>(SPR_ADMIN, STR_NETWORK_CLIENT_LIST_ADMIN_CLIENT_TOOLTIP, COLOUR_RED, ci->client_id, &NetworkClientListWindow::OnClickClientAdmin, _network_own_client_id == ci->client_id));
			if (_network_own_client_id != ci->client_id) this->buttons[line_count].push_back(std::make_unique<ClientButton>(SPR_CHAT, STR_NETWORK_CLIENT_LIST_CHAT_CLIENT_TOOLTIP, COLOUR_ORANGE, ci->client_id, &NetworkClientListWindow::OnClickClientChat));

			if (ci->client_id == _network_own_client_id) {
				this->player_self_index = this->line_count;
			} else if (ci->client_id == CLIENT_ID_SERVER) {
				this->player_host_index = this->line_count;
			}

			this->line_count += 1;
		}

		/* Disable the chat button when there are players in this company. */
		chat_button->disabled = !has_players;
	}

	/**
	 * Rebuild the list, meaning: calculate the lines needed and what buttons go on which line.
	 */
	void RebuildList()
	{
		const NetworkClientInfo *own_ci = NetworkClientInfo::GetByClientID(_network_own_client_id);
		CompanyID client_playas = own_ci == nullptr ? COMPANY_SPECTATOR : own_ci->client_playas;

		this->buttons.clear();
		this->line_count = 0;
		this->player_host_index = -1;
		this->player_self_index = -1;

		/* As spectator, show a line to create a new company. */
		if (client_playas == COMPANY_SPECTATOR && !NetworkMaxCompaniesReached()) {
			this->buttons[line_count].push_back(std::make_unique<CompanyButton>(SPR_JOIN, STR_NETWORK_CLIENT_LIST_NEW_COMPANY_TOOLTIP, COLOUR_ORANGE, COMPANY_SPECTATOR, &NetworkClientListWindow::OnClickCompanyNew));
			this->line_count += 1;
		}

		if (client_playas != COMPANY_SPECTATOR) {
			this->RebuildListCompany(client_playas, client_playas);
		}

		/* Companies */
		for (const Company *c : Company::Iterate()) {
			if (c->index == client_playas) continue;

			this->RebuildListCompany(c->index, client_playas);
		}

		/* Spectators */
		this->RebuildListCompany(COMPANY_SPECTATOR, client_playas);

		this->vscroll->SetCount(this->line_count);
	}

	/**
	 * Get the button at a specific point on the WID_CL_MATRIX.
	 * @param pt The point to look for a button.
	 * @return The button or a nullptr if there was none.
	 */
	ButtonCommon *GetButtonAtPoint(Point pt)
	{
		uint index = this->vscroll->GetScrolledRowFromWidget(pt.y, this, WID_CL_MATRIX);
		Rect matrix = this->GetWidget<NWidgetBase>(WID_CL_MATRIX)->GetCurrentRect().Shrink(WidgetDimensions::scaled.framerect);

		bool rtl = _current_text_dir == TD_RTL;
		uint x = rtl ? matrix.left : matrix.right;

		/* Find the buttons for this row. */
		auto button_find = this->buttons.find(index);
		if (button_find == this->buttons.end()) return nullptr;

		/* Check if we want to display a tooltip for any of the buttons. */
		for (auto &button : button_find->second) {
			uint left = rtl ? x : x - button->width;
			uint right = rtl ? x + button->width : x;

			if (IsInsideMM(pt.x, left, right)) {
				return button.get();
			}

			int width = button->width + WidgetDimensions::scaled.framerect.Horizontal();
			x += rtl ? width : -width;
		}

		return nullptr;
	}

public:
	NetworkClientListWindow(WindowDesc &desc, WindowNumber window_number) : Window(desc)
	{
		this->CreateNestedTree();
		this->vscroll = this->GetScrollbar(WID_CL_SCROLLBAR);
		this->OnInvalidateData();
		this->FinishInitNested(window_number);
	}

	void OnInit() override
	{
		RebuildList();
	}

	void OnInvalidateData([[maybe_unused]] int data = 0, [[maybe_unused]] bool gui_scope = true) override
	{
		this->RebuildList();

		/* Currently server information is not sync'd to clients, so we cannot show it on clients. */
		this->GetWidget<NWidgetStacked>(WID_CL_SERVER_SELECTOR)->SetDisplayedPlane(_network_server ? 0 : SZSP_HORIZONTAL);
		this->SetWidgetDisabledState(WID_CL_SERVER_NAME_EDIT, !_network_server);
	}

	void UpdateWidgetSize(WidgetID widget, Dimension &size, [[maybe_unused]] const Dimension &padding, [[maybe_unused]] Dimension &fill, [[maybe_unused]] Dimension &resize) override
	{
		switch (widget) {
			case WID_CL_SERVER_NAME:
			case WID_CL_CLIENT_NAME: {
				std::string str;
				if (widget == WID_CL_SERVER_NAME) {
					str = GetString(STR_JUST_RAW_STRING, _network_server ? _settings_client.network.server_name : _network_server_name);
				} else {
					const NetworkClientInfo *own_ci = NetworkClientInfo::GetByClientID(_network_own_client_id);
					str = GetString(STR_JUST_RAW_STRING, own_ci != nullptr ? own_ci->client_name : _settings_client.network.client_name);
				}
				size = GetStringBoundingBox(str);
				size.width = std::min(size.width, static_cast<uint>(ScaleGUITrad(200))); // By default, don't open the window too wide.
				break;
			}

			case WID_CL_SERVER_VISIBILITY:
				size = maxdim(maxdim(GetStringBoundingBox(STR_NETWORK_SERVER_VISIBILITY_LOCAL), GetStringBoundingBox(STR_NETWORK_SERVER_VISIBILITY_PUBLIC)), GetStringBoundingBox(STR_NETWORK_SERVER_VISIBILITY_INVITE_ONLY));
				size.width += padding.width;
				size.height += padding.height;
				break;

			case WID_CL_MATRIX: {
				uint height = std::max({GetSpriteSize(SPR_COMPANY_ICON).height, GetSpriteSize(SPR_JOIN).height, GetSpriteSize(SPR_ADMIN).height, GetSpriteSize(SPR_CHAT).height});
				height += WidgetDimensions::scaled.framerect.Vertical();
				this->line_height = std::max(height, (uint)GetCharacterHeight(FS_NORMAL)) + padding.height;

				resize.width = 1;
				resize.height = this->line_height;
				fill.height = this->line_height;
				size.height = std::max(size.height, 5 * this->line_height);
				break;
			}
		}
	}

	void OnResize() override
	{
		this->vscroll->SetCapacityFromWidget(this, WID_CL_MATRIX);
	}

	void SetStringParameters(WidgetID widget) const override
	{
		switch (widget) {
			case WID_CL_SERVER_NAME:
				SetDParamStr(0, _network_server ? _settings_client.network.server_name : _network_server_name);
				break;

			case WID_CL_SERVER_VISIBILITY:
				SetDParam(0, STR_NETWORK_SERVER_VISIBILITY_LOCAL + _settings_client.network.server_game_type);
				break;

			case WID_CL_SERVER_INVITE_CODE: {
				static std::string empty = {};
				SetDParamStr(0, _network_server_connection_type == CONNECTION_TYPE_UNKNOWN ? empty : _network_server_invite_code);
				break;
			}

			case WID_CL_SERVER_CONNECTION_TYPE:
				SetDParam(0, STR_NETWORK_CLIENT_LIST_SERVER_CONNECTION_TYPE_UNKNOWN + _network_server_connection_type);
				break;

			case WID_CL_CLIENT_NAME: {
				const NetworkClientInfo *own_ci = NetworkClientInfo::GetByClientID(_network_own_client_id);
				SetDParamStr(0, own_ci != nullptr ? own_ci->client_name : _settings_client.network.client_name);
				break;
			}

			case WID_CL_CLIENT_COMPANY_COUNT:
				SetDParam(0, NetworkClientInfo::GetNumItems());
				SetDParam(1, Company::GetNumItems());
				SetDParam(2, NetworkMaxCompaniesAllowed());
				break;
		}
	}

	void OnClick([[maybe_unused]] Point pt, WidgetID widget, [[maybe_unused]] int click_count) override
	{
		switch (widget) {
			case WID_CL_SERVER_NAME_EDIT:
				if (!_network_server) break;

				this->query_widget = WID_CL_SERVER_NAME_EDIT;
				ShowQueryString(_settings_client.network.server_name, STR_NETWORK_CLIENT_LIST_SERVER_NAME_QUERY_CAPTION, NETWORK_NAME_LENGTH, this, CS_ALPHANUMERAL, QSF_LEN_IN_CHARS);
				break;

			case WID_CL_CLIENT_NAME_EDIT: {
				const NetworkClientInfo *own_ci = NetworkClientInfo::GetByClientID(_network_own_client_id);
				this->query_widget = WID_CL_CLIENT_NAME_EDIT;
				ShowQueryString(own_ci != nullptr ? own_ci->client_name : _settings_client.network.client_name, STR_NETWORK_CLIENT_LIST_PLAYER_NAME_QUERY_CAPTION, NETWORK_CLIENT_NAME_LENGTH, this, CS_ALPHANUMERAL, QSF_LEN_IN_CHARS);
				break;
			}
			case WID_CL_SERVER_VISIBILITY:
				if (!_network_server) break;

				ShowDropDownList(this, BuildVisibilityDropDownList(), _settings_client.network.server_game_type, WID_CL_SERVER_VISIBILITY);
				break;

			case WID_CL_MATRIX: {
				ButtonCommon *button = this->GetButtonAtPoint(pt);
				if (button == nullptr) break;

				button->OnClick(this, pt);
				break;
			}
		}
	}

	bool OnTooltip([[maybe_unused]] Point pt, WidgetID widget, TooltipCloseCondition close_cond) override
	{
		switch (widget) {
			case WID_CL_MATRIX: {
				int index = this->vscroll->GetScrolledRowFromWidget(pt.y, this, WID_CL_MATRIX);

				bool rtl = _current_text_dir == TD_RTL;
				Rect matrix = this->GetWidget<NWidgetBase>(WID_CL_MATRIX)->GetCurrentRect().Shrink(WidgetDimensions::scaled.framerect);

				Dimension d = GetSpriteSize(SPR_COMPANY_ICON);
				uint text_left  = matrix.left  + (rtl ? 0 : d.width + WidgetDimensions::scaled.hsep_wide);
				uint text_right = matrix.right - (rtl ? d.width + WidgetDimensions::scaled.hsep_wide : 0);

				Dimension d2 = GetSpriteSize(SPR_PLAYER_SELF);
				uint offset_x = WidgetDimensions::scaled.hsep_indent - d2.width - ScaleGUITrad(3);

				uint player_icon_x = rtl ? text_right - offset_x - d2.width : text_left + offset_x;

				if (IsInsideMM(pt.x, player_icon_x, player_icon_x + d2.width)) {
					if (index == this->player_self_index) {
						GuiShowTooltips(this, GetEncodedString(STR_NETWORK_CLIENT_LIST_PLAYER_ICON_SELF_TOOLTIP), close_cond);
						return true;
					} else if (index == this->player_host_index) {
						GuiShowTooltips(this, GetEncodedString(STR_NETWORK_CLIENT_LIST_PLAYER_ICON_HOST_TOOLTIP), close_cond);
						return true;
					}
				}

				ButtonCommon *button = this->GetButtonAtPoint(pt);
				if (button == nullptr) return false;

				GuiShowTooltips(this, GetEncodedString(button->tooltip), close_cond);
				return true;
			};
		}

		return false;
	}

	void OnDropdownClose(Point pt, WidgetID widget, int index, bool instant_close) override
	{
		/* If you close the dropdown outside the list, don't take any action. */
		if (widget == WID_CL_MATRIX) return;

		Window::OnDropdownClose(pt, widget, index, instant_close);
	}

	void OnDropdownSelect(WidgetID widget, int index) override
	{
		switch (widget) {
			case WID_CL_SERVER_VISIBILITY:
				if (!_network_server) break;

				_settings_client.network.server_game_type = (ServerGameType)index;
				NetworkUpdateServerGameType();
				break;

			case WID_CL_MATRIX: {
				QueryCallbackProc *callback = nullptr;

				EncodedString text;
				switch (index) {
					case DD_CLIENT_ADMIN_KICK:
						_admin_client_id = this->dd_client_id;
						callback = AdminClientKickCallback;
						text = GetEncodedString(STR_NETWORK_CLIENT_LIST_ASK_CLIENT_KICK, NetworkClientInfo::GetByClientID(_admin_client_id)->client_name);
						break;

					case DD_CLIENT_ADMIN_BAN:
						_admin_client_id = this->dd_client_id;
						callback = AdminClientBanCallback;
						text = GetEncodedString(STR_NETWORK_CLIENT_LIST_ASK_CLIENT_BAN, NetworkClientInfo::GetByClientID(_admin_client_id)->client_name);
						break;

					case DD_COMPANY_ADMIN_RESET:
						_admin_company_id = this->dd_company_id;
						callback = AdminCompanyResetCallback;
						text = GetEncodedString(STR_NETWORK_CLIENT_LIST_ASK_COMPANY_RESET, _admin_company_id);
						break;

					case DD_COMPANY_ADMIN_UNLOCK:
						_admin_company_id = this->dd_company_id;
						text = GetEncodedString(STR_NETWORK_CLIENT_LIST_ASK_COMPANY_UNLOCK);
						callback = AdminCompanyUnlockCallback;
						SetDParam(0, _admin_company_id);
						break;

					default:
						NOT_REACHED();
				}

				assert(callback != nullptr);

				/* Always ask confirmation for all admin actions. */
				ShowQuery(
					GetEncodedString(STR_NETWORK_CLIENT_LIST_ASK_CAPTION),
					std::move(text),
					this, callback);

				break;
			}

			default:
				NOT_REACHED();
		}

		this->SetDirty();
	}

	void OnQueryTextFinished(std::optional<std::string> str) override
	{
		if (!str.has_value()) return;

		switch (this->query_widget) {
			default: NOT_REACHED();

			case WID_CL_SERVER_NAME_EDIT: {
				if (!_network_server) break;

				SetSettingValue(GetSettingFromName("network.server_name")->AsStringSetting(), *str);
				this->InvalidateData();
				break;
			}

			case WID_CL_CLIENT_NAME_EDIT: {
				SetSettingValue(GetSettingFromName("network.client_name")->AsStringSetting(), *str);
				this->InvalidateData();
				break;
			}

			case WID_CL_COMPANY_JOIN:
				NetworkClientRequestMove(this->join_company, *str);
				break;
		}
	}

	/**
	 * Draw the buttons for a single line in the matrix.
	 *
	 * The x-position in RTL is the most left or otherwise the most right pixel
	 * we can draw the buttons from.
	 *
	 * @param x The x-position to start with the buttons. Updated during this function.
	 * @param y The y-position to start with the buttons.
	 * @param buttons The buttons to draw.
	 */
	void DrawButtons(int &x, uint y, const std::vector<std::unique_ptr<ButtonCommon>> &buttons) const
	{
		Rect r;

		for (auto &button : buttons) {
			bool rtl = _current_text_dir == TD_RTL;

			int offset = (this->line_height - button->height) / 2;
			r.left = rtl ? x : x - button->width + 1;
			r.right = rtl ? x + button->width - 1 : x;
			r.top = y + offset;
			r.bottom = r.top + button->height - 1;

			DrawFrameRect(r, button->colour, {});
			DrawSprite(button->sprite, PAL_NONE, r.left + WidgetDimensions::scaled.framerect.left, r.top + WidgetDimensions::scaled.framerect.top);
			if (button->disabled) {
				GfxFillRect(r.Shrink(WidgetDimensions::scaled.bevel), GetColourGradient(button->colour, SHADE_DARKER), FILLRECT_CHECKER);
			}

			int width = button->width + WidgetDimensions::scaled.hsep_normal;
			x += rtl ? width : -width;
		}
	}

	/**
	 * Draw a company and its clients on the matrix.
	 * @param company_id The company to draw.
	 * @param r The rect to draw within.
	 * @param line The Nth line we are drawing. Updated during this function.
	 */
	void DrawCompany(CompanyID company_id, const Rect &r, uint &line) const
	{
		bool rtl = _current_text_dir == TD_RTL;
		int text_y_offset = CenterBounds(0, this->line_height, GetCharacterHeight(FS_NORMAL));

		Dimension d = GetSpriteSize(SPR_COMPANY_ICON);
		int offset = CenterBounds(0, this->line_height, d.height);

		uint line_start = this->vscroll->GetPosition();
		uint line_end = line_start + this->vscroll->GetCapacity();

		uint y = r.top + (this->line_height * (line - line_start));

		/* Draw the company line (if in range of scrollbar). */
		if (IsInsideMM(line, line_start, line_end)) {
			int icon_left = r.WithWidth(d.width, rtl).left;
			Rect tr = r.Indent(d.width + WidgetDimensions::scaled.hsep_normal, rtl);
			int &x = rtl ? tr.left : tr.right;

			/* If there are buttons for this company, draw them. */
			auto button_find = this->buttons.find(line);
			if (button_find != this->buttons.end()) {
				this->DrawButtons(x, y, button_find->second);
			}

			if (company_id == COMPANY_SPECTATOR) {
				DrawSprite(SPR_COMPANY_ICON, PALETTE_TO_GREY, icon_left, y + offset);
				DrawString(tr.left, tr.right, y + text_y_offset, STR_NETWORK_CLIENT_LIST_SPECTATORS, TC_SILVER);
			} else if (company_id == COMPANY_NEW_COMPANY) {
				DrawSprite(SPR_COMPANY_ICON, PALETTE_TO_GREY, icon_left, y + offset);
				DrawString(tr.left, tr.right, y + text_y_offset, STR_NETWORK_CLIENT_LIST_NEW_COMPANY, TC_WHITE);
			} else {
				DrawCompanyIcon(company_id, icon_left, y + offset);

				DrawString(tr.left, tr.right, y + text_y_offset, GetString(STR_COMPANY_NAME, company_id, company_id), TC_SILVER);
			}
		}

		y += this->line_height;
		line++;

		for (const NetworkClientInfo *ci : NetworkClientInfo::Iterate()) {
			if (ci->client_playas != company_id) continue;

			/* Draw the player line (if in range of scrollbar). */
			if (IsInsideMM(line, line_start, line_end)) {
				Rect tr = r.Indent(WidgetDimensions::scaled.hsep_indent, rtl);

				/* If there are buttons for this client, draw them. */
				auto button_find = this->buttons.find(line);
				if (button_find != this->buttons.end()) {
					int &x = rtl ? tr.left : tr.right;
					this->DrawButtons(x, y, button_find->second);
				}

				SpriteID player_icon = 0;
				if (ci->client_id == _network_own_client_id) {
					player_icon = SPR_PLAYER_SELF;
				} else if (ci->client_id == CLIENT_ID_SERVER) {
					player_icon = SPR_PLAYER_HOST;
				}

				if (player_icon != 0) {
					Dimension d2 = GetSpriteSize(player_icon);
					int offset_y = CenterBounds(0, this->line_height, d2.height);
					DrawSprite(player_icon, PALETTE_TO_GREY, rtl ? tr.right - d2.width : tr.left, y + offset_y);
					tr = tr.Indent(d2.width + WidgetDimensions::scaled.hsep_normal, rtl);
				}

				DrawString(tr.left, tr.right, y + text_y_offset, GetString(STR_JUST_RAW_STRING, ci->client_name), TC_BLACK);
			}

			y += this->line_height;
			line++;
		}
	}

	void DrawWidget(const Rect &r, WidgetID widget) const override
	{
		switch (widget) {
			case WID_CL_MATRIX: {
				Rect ir = r.Shrink(WidgetDimensions::scaled.framerect, RectPadding::zero);
				uint line = 0;

				if (this->hover_index >= 0) {
					Rect br = r.WithHeight(this->line_height).Translate(0, this->hover_index * this->line_height);
					GfxFillRect(br.Shrink(WidgetDimensions::scaled.bevel), GREY_SCALE(9));
				}

				NetworkClientInfo *own_ci = NetworkClientInfo::GetByClientID(_network_own_client_id);
				CompanyID client_playas = own_ci == nullptr ? COMPANY_SPECTATOR : own_ci->client_playas;

				if (client_playas == COMPANY_SPECTATOR && !NetworkMaxCompaniesReached()) {
					this->DrawCompany(COMPANY_NEW_COMPANY, ir, line);
				}

				if (client_playas != COMPANY_SPECTATOR) {
					this->DrawCompany(client_playas, ir, line);
				}

				for (const Company *c : Company::Iterate()) {
					if (client_playas == c->index) continue;
					this->DrawCompany(c->index, ir, line);
				}

				/* Spectators */
				this->DrawCompany(COMPANY_SPECTATOR, ir, line);

				break;
			}
		}
	}

	void OnMouseOver([[maybe_unused]] Point pt, WidgetID widget) override
	{
		if (widget != WID_CL_MATRIX) {
			if (this->hover_index != -1) {
				this->hover_index = -1;
				this->SetWidgetDirty(WID_CL_MATRIX);
			}
		} else {
			int index = this->GetRowFromWidget(pt.y, widget, 0, -1);
			if (index != this->hover_index) {
				this->hover_index = index;
				this->SetWidgetDirty(WID_CL_MATRIX);
			}
		}
	}
};

void ShowClientList()
{
	AllocateWindowDescFront<NetworkClientListWindow>(_client_list_desc, 0);
}

NetworkJoinStatus _network_join_status; ///< The status of joining.
uint8_t _network_join_waiting;          ///< The number of clients waiting in front of us.
uint32_t _network_join_bytes;           ///< The number of bytes we already downloaded.
uint32_t _network_join_bytes_total;     ///< The total number of bytes to download.

struct NetworkJoinStatusWindow : Window {
	std::shared_ptr<NetworkAuthenticationPasswordRequest> request{};

	NetworkJoinStatusWindow(WindowDesc &desc) : Window(desc)
	{
		this->parent = FindWindowById(WC_NETWORK_WINDOW, WN_NETWORK_WINDOW_GAME);
		this->InitNested(WN_NETWORK_STATUS_WINDOW_JOIN);
	}

	void DrawWidget(const Rect &r, WidgetID widget) const override
	{
		switch (widget) {
			case WID_NJS_PROGRESS_BAR: {
				/* Draw the % complete with a bar and a text */
				DrawFrameRect(r, COLOUR_GREY, {FrameFlag::BorderOnly, FrameFlag::Lowered});
				Rect ir = r.Shrink(WidgetDimensions::scaled.bevel);
				uint8_t progress; // used for progress bar
				switch (_network_join_status) {
					case NETWORK_JOIN_STATUS_CONNECTING:
					case NETWORK_JOIN_STATUS_AUTHORIZING:
					case NETWORK_JOIN_STATUS_GETTING_COMPANY_INFO:
						progress = 10; // first two stages 10%
						break;
					case NETWORK_JOIN_STATUS_WAITING:
						progress = 15; // third stage is 15%
						break;
					case NETWORK_JOIN_STATUS_DOWNLOADING:
						if (_network_join_bytes_total == 0) {
							progress = 15; // We don't have the final size yet; the server is still compressing!
							break;
						}
						[[fallthrough]];

					default: // Waiting is 15%, so the resting receivement of map is maximum 70%
						progress = 15 + _network_join_bytes * (100 - 15) / _network_join_bytes_total;
						break;
				}
				DrawFrameRect(ir.WithWidth(ir.Width() * progress / 100, _current_text_dir == TD_RTL), COLOUR_MAUVE, {});
				DrawString(ir.left, ir.right, CenterBounds(ir.top, ir.bottom, GetCharacterHeight(FS_NORMAL)), STR_NETWORK_CONNECTING_1 + _network_join_status, TC_FROMSTRING, SA_HOR_CENTER);
				break;
			}

			case WID_NJS_PROGRESS_TEXT:
				switch (_network_join_status) {
					case NETWORK_JOIN_STATUS_WAITING:
						DrawStringMultiLine(r, GetString(STR_NETWORK_CONNECTING_WAITING, _network_join_waiting), TC_FROMSTRING, SA_CENTER);
						break;

					case NETWORK_JOIN_STATUS_DOWNLOADING:
						if (_network_join_bytes_total == 0) {
							DrawStringMultiLine(r, GetString(STR_NETWORK_CONNECTING_DOWNLOADING_1, _network_join_bytes), TC_FROMSTRING, SA_CENTER);
						} else {
							DrawStringMultiLine(r, GetString(STR_NETWORK_CONNECTING_DOWNLOADING_2, _network_join_bytes, _network_join_bytes_total), TC_FROMSTRING, SA_CENTER);
						}
						break;

					default:
						break;
				}
				break;
		}
	}

	void UpdateWidgetSize(WidgetID widget, Dimension &size, [[maybe_unused]] const Dimension &padding, [[maybe_unused]] Dimension &fill, [[maybe_unused]] Dimension &resize) override
	{
		switch (widget) {
			case WID_NJS_PROGRESS_BAR:
				/* Account for the statuses */
				for (uint i = 0; i < NETWORK_JOIN_STATUS_END; i++) {
					size = maxdim(size, GetStringBoundingBox(STR_NETWORK_CONNECTING_1 + i));
				}
				/* For the number of waiting (other) players */
				size = maxdim(size, GetStringBoundingBox(GetString(STR_NETWORK_CONNECTING_WAITING, GetParamMaxValue(MAX_CLIENTS))));
				/* We need some spacing for the 'border' */
				size.height += WidgetDimensions::scaled.frametext.Horizontal();
				size.width  += WidgetDimensions::scaled.frametext.Vertical();
				break;

			case WID_NJS_PROGRESS_TEXT: {
				/* Account for downloading ~ 10 MiB */
				uint64_t max_digits = GetParamMaxDigits(8);
				size = maxdim(size, GetStringBoundingBox(GetString(STR_NETWORK_CONNECTING_DOWNLOADING_1, max_digits, max_digits)));
				size = maxdim(size, GetStringBoundingBox(GetString(STR_NETWORK_CONNECTING_DOWNLOADING_1, max_digits, max_digits)));
				break;
			}
		}
	}

	void OnClick([[maybe_unused]] Point pt, WidgetID widget, [[maybe_unused]] int click_count) override
	{
		if (widget == WID_NJS_CANCELOK) { // Disconnect button
			NetworkDisconnect();
			SwitchToMode(SM_MENU);
			ShowNetworkGameWindow();
		}
	}

	void OnQueryTextFinished(std::optional<std::string> str) override
	{
		if (!str.has_value() || str->empty() || this->request == nullptr) {
			NetworkDisconnect();
			return;
		}

		this->request->Reply(*str);
	}
};

static constexpr NWidgetPart _nested_network_join_status_window_widgets[] = {
	NWidget(WWT_CAPTION, COLOUR_GREY), SetStringTip(STR_NETWORK_CONNECTING_CAPTION, STR_TOOLTIP_WINDOW_TITLE_DRAG_THIS),
	NWidget(WWT_PANEL, COLOUR_GREY),
		NWidget(NWID_VERTICAL), SetPIP(0, WidgetDimensions::unscaled.vsep_wide, 0), SetPadding(WidgetDimensions::unscaled.modalpopup),
			NWidget(WWT_EMPTY, INVALID_COLOUR, WID_NJS_PROGRESS_BAR), SetFill(1, 0),
			NWidget(WWT_EMPTY, INVALID_COLOUR, WID_NJS_PROGRESS_TEXT), SetFill(1, 0), SetMinimalSize(350, 0),
			NWidget(WWT_PUSHTXTBTN, COLOUR_WHITE, WID_NJS_CANCELOK), SetMinimalSize(101, 12), SetStringTip(STR_NETWORK_CONNECTION_DISCONNECT), SetFill(1, 0),
		EndContainer(),
	EndContainer(),
};

static WindowDesc _network_join_status_window_desc(__FILE__, __LINE__,
	WDP_CENTER, nullptr, 0, 0,
	WC_NETWORK_STATUS_WINDOW, WC_NONE,
	{ WindowDefaultFlag::Modal, WindowDefaultFlag::Network },
	_nested_network_join_status_window_widgets
);

void ShowJoinStatusWindow()
{
	CloseWindowById(WC_NETWORK_STATUS_WINDOW, WN_NETWORK_STATUS_WINDOW_JOIN);
	new NetworkJoinStatusWindow(_network_join_status_window_desc);
}

void ShowNetworkNeedPassword(NetworkPasswordType npt, std::shared_ptr<NetworkAuthenticationPasswordRequest> request)
{
	NetworkJoinStatusWindow *w = dynamic_cast<NetworkJoinStatusWindow *>(FindWindowById(WC_NETWORK_STATUS_WINDOW, WN_NETWORK_STATUS_WINDOW_JOIN));
	if (w == nullptr) return;
	w->request = request;

	StringID caption;
	switch (npt) {
		default: NOT_REACHED();
		case NETWORK_GAME_PASSWORD:    caption = STR_NETWORK_NEED_GAME_PASSWORD_CAPTION; break;
		case NETWORK_COMPANY_PASSWORD: caption = STR_NETWORK_NEED_COMPANY_PASSWORD_CAPTION; break;
	}
	ShowQueryString({}, caption, NETWORK_PASSWORD_LENGTH, w, CS_ALPHANUMERAL, QSF_PASSWORD);
}

struct NetworkCompanyPasswordWindow : public Window {
	QueryString password_editbox; ///< Password editbox.

	NetworkCompanyPasswordWindow(WindowDesc &desc, Window *parent) : Window(desc), password_editbox(NETWORK_PASSWORD_LENGTH)
	{
		this->InitNested(0);
		this->parent = parent;
		this->querystrings[WID_NCP_PASSWORD] = &this->password_editbox;
		this->password_editbox.cancel_button = WID_NCP_CANCEL;
		this->password_editbox.ok_button = WID_NCP_OK;
		this->SetFocusedWidget(WID_NCP_PASSWORD);
	}

	void OnResize() override
	{
		bool changed = false;

		auto nwid = this->GetWidget<NWidgetResizeBase>(WID_NCP_WARNING);
		changed |= nwid->UpdateVerticalSize(GetStringHeight(STR_WARNING_PASSWORD_SECURITY, nwid->current_x));

		if (changed) this->ReInit(0, 0, this->flags.Test(WindowFlag::Centred));
	}

	void DrawWidget(const Rect &r, WidgetID widget) const override
	{
		if (widget != WID_NCP_WARNING) return;

		DrawStringMultiLine(r, STR_WARNING_PASSWORD_SECURITY, TC_FROMSTRING, SA_CENTER);
	}

	void OnOk()
	{
		if (this->IsWidgetLowered(WID_NCP_SAVE_AS_DEFAULT_PASSWORD)) {
			_settings_client.network.default_company_pass = this->password_editbox.text.GetText();
		}

		NetworkChangeCompanyPassword(_local_company, this->password_editbox.text.GetText());
	}

	void OnClick([[maybe_unused]] Point pt, WidgetID widget, [[maybe_unused]] int click_count) override
	{
		switch (widget) {
			case WID_NCP_OK:
				this->OnOk();
				[[fallthrough]];

			case WID_NCP_CANCEL:
				this->Close();
				break;

			case WID_NCP_SAVE_AS_DEFAULT_PASSWORD:
				this->ToggleWidgetLoweredState(WID_NCP_SAVE_AS_DEFAULT_PASSWORD);
				this->SetDirty();
				break;
		}
	}
};

static constexpr NWidgetPart _nested_network_company_password_window_widgets[] = {
	NWidget(NWID_HORIZONTAL),
		NWidget(WWT_CLOSEBOX, COLOUR_GREY),
		NWidget(WWT_CAPTION, COLOUR_GREY), SetStringTip(STR_COMPANY_PASSWORD_CAPTION, STR_TOOLTIP_WINDOW_TITLE_DRAG_THIS),
	EndContainer(),
	NWidget(WWT_PANEL, COLOUR_GREY, WID_NCP_BACKGROUND),
		NWidget(NWID_VERTICAL), SetPIP(0, WidgetDimensions::unscaled.vsep_wide, 0), SetPadding(WidgetDimensions::unscaled.frametext),
			NWidget(NWID_HORIZONTAL), SetPIP(0, WidgetDimensions::unscaled.hsep_normal, 0),
				NWidget(WWT_TEXT, INVALID_COLOUR, WID_NCP_LABEL), SetStringTip(STR_COMPANY_VIEW_PASSWORD, STR_NULL),
				NWidget(WWT_EDITBOX, COLOUR_GREY, WID_NCP_PASSWORD), SetFill(1, 0), SetMinimalSize(194, 0), SetStringTip(STR_COMPANY_VIEW_SET_PASSWORD, STR_NULL),
			EndContainer(),
			NWidget(NWID_HORIZONTAL), SetPIP(0, WidgetDimensions::unscaled.hsep_normal, 0),
				NWidget(NWID_SPACER), SetFill(1, 0),
				NWidget(WWT_TEXTBTN, COLOUR_GREY, WID_NCP_SAVE_AS_DEFAULT_PASSWORD), SetMinimalSize(194, 0),
											SetStringTip(STR_COMPANY_PASSWORD_MAKE_DEFAULT, STR_COMPANY_PASSWORD_MAKE_DEFAULT_TOOLTIP),
			EndContainer(),
		EndContainer(),
	EndContainer(),
	NWidget(WWT_PANEL, COLOUR_GREY),
		NWidget(WWT_EMPTY, INVALID_COLOUR, WID_NCP_WARNING), SetPadding(WidgetDimensions::unscaled.frametext),
	EndContainer(),
	NWidget(NWID_HORIZONTAL, NWidContainerFlag::EqualSize),
		NWidget(WWT_PUSHTXTBTN, COLOUR_GREY, WID_NCP_CANCEL), SetFill(1, 0), SetStringTip(STR_BUTTON_CANCEL, STR_COMPANY_PASSWORD_CANCEL),
		NWidget(WWT_PUSHTXTBTN, COLOUR_GREY, WID_NCP_OK), SetFill(1, 0), SetStringTip(STR_BUTTON_OK, STR_COMPANY_PASSWORD_OK),
	EndContainer(),
};

static WindowDesc _network_company_password_window_desc(__FILE__, __LINE__,
	WDP_AUTO, nullptr, 0, 0,
	WC_COMPANY_PASSWORD_WINDOW, WC_NONE,
	WindowDefaultFlag::Network,
	_nested_network_company_password_window_widgets
);

void ShowNetworkCompanyPasswordWindow(Window *parent)
{
	CloseWindowById(WC_COMPANY_PASSWORD_WINDOW, 0);

	new NetworkCompanyPasswordWindow(_network_company_password_window_desc, parent);
}

/**
 * Window used for asking the user if he is okay using a relay server.
 */
struct NetworkAskRelayWindow : public Window {
	std::string server_connection_string{}; ///< The game server we want to connect to.
	std::string relay_connection_string{}; ///< The relay server we want to connect to.
	std::string token{}; ///< The token for this connection.

	NetworkAskRelayWindow(WindowDesc &desc, Window *parent, const std::string &server_connection_string, const std::string &relay_connection_string, const std::string &token) :
		Window(desc),
		server_connection_string(server_connection_string),
		relay_connection_string(relay_connection_string),
		token(token)
	{
		this->parent = parent;
		this->InitNested(0);
	}

	void Close(int data = 0) override
	{
		if (data == NRWCD_UNHANDLED) _network_coordinator_client.ConnectFailure(this->token, 0);
		this->Window::Close();
	}

	void UpdateWidgetSize(WidgetID widget, Dimension &size, [[maybe_unused]] const Dimension &padding, [[maybe_unused]] Dimension &fill, [[maybe_unused]] Dimension &resize) override
	{
		if (widget == WID_NAR_TEXT) {
			size = GetStringBoundingBox(STR_NETWORK_ASK_RELAY_TEXT);
		}
	}

	void DrawWidget(const Rect &r, WidgetID widget) const override
	{
		if (widget == WID_NAR_TEXT) {
			DrawStringMultiLine(r, STR_NETWORK_ASK_RELAY_TEXT, TC_FROMSTRING, SA_CENTER);
		}
	}

	void FindWindowPlacementAndResize([[maybe_unused]] int def_width, [[maybe_unused]] int def_height) override
	{
		/* Position query window over the calling window, ensuring it's within screen bounds. */
		this->left = Clamp(parent->left + (parent->width / 2) - (this->width / 2), 0, _screen.width - this->width);
		this->top = Clamp(parent->top + (parent->height / 2) - (this->height / 2), 0, _screen.height - this->height);
		this->SetDirty();
	}

	void SetStringParameters(WidgetID widget) const override
	{
		switch (widget) {
			case WID_NAR_TEXT:
				SetDParamStr(0, this->server_connection_string);
				SetDParamStr(1, this->relay_connection_string);
				break;
		}
	}

	void OnClick([[maybe_unused]] Point pt, WidgetID widget, [[maybe_unused]] int click_count) override
	{
		switch (widget) {
			case WID_NAR_NO:
				_network_coordinator_client.ConnectFailure(this->token, 0);
				this->Close(NRWCD_HANDLED);
				break;

			case WID_NAR_YES_ONCE:
				_network_coordinator_client.StartTurnConnection(this->token);
				this->Close(NRWCD_HANDLED);
				break;

			case WID_NAR_YES_ALWAYS:
				_settings_client.network.use_relay_service = URS_ALLOW;
				_network_coordinator_client.StartTurnConnection(this->token);
				this->Close(NRWCD_HANDLED);
				break;
		}
	}
};

static constexpr NWidgetPart _nested_network_ask_relay_widgets[] = {
	NWidget(NWID_HORIZONTAL),
		NWidget(WWT_CLOSEBOX, COLOUR_RED),
		NWidget(WWT_CAPTION, COLOUR_RED, WID_NAR_CAPTION), SetStringTip(STR_NETWORK_ASK_RELAY_CAPTION),
	EndContainer(),
	NWidget(WWT_PANEL, COLOUR_RED),
		NWidget(NWID_VERTICAL), SetPIP(0, WidgetDimensions::unscaled.vsep_wide, 0), SetPadding(WidgetDimensions::unscaled.modalpopup),
			NWidget(WWT_TEXT, INVALID_COLOUR, WID_NAR_TEXT), SetAlignment(SA_HOR_CENTER), SetFill(1, 1),
			NWidget(NWID_HORIZONTAL, NWidContainerFlag::EqualSize), SetPIP(0, WidgetDimensions::unscaled.hsep_wide, 0),
				NWidget(WWT_PUSHTXTBTN, COLOUR_YELLOW, WID_NAR_NO), SetMinimalSize(71, 12), SetFill(1, 1), SetStringTip(STR_NETWORK_ASK_RELAY_NO),
				NWidget(WWT_PUSHTXTBTN, COLOUR_YELLOW, WID_NAR_YES_ONCE), SetMinimalSize(71, 12), SetFill(1, 1), SetStringTip(STR_NETWORK_ASK_RELAY_YES_ONCE),
				NWidget(WWT_PUSHTXTBTN, COLOUR_YELLOW, WID_NAR_YES_ALWAYS), SetMinimalSize(71, 12), SetFill(1, 1), SetStringTip(STR_NETWORK_ASK_RELAY_YES_ALWAYS),
			EndContainer(),
		EndContainer(),
	EndContainer(),
};

static WindowDesc _network_ask_relay_desc(__FILE__, __LINE__,
	WDP_CENTER, nullptr, 0, 0,
	WC_NETWORK_ASK_RELAY, WC_NONE,
	{ WindowDefaultFlag::Modal, WindowDefaultFlag::Network },
	_nested_network_ask_relay_widgets
);

/**
 * Show a modal confirmation window with "no" / "yes, once" / "yes, always" buttons.
 * @param server_connection_string The game server we want to connect to.
 * @param relay_connection_string The relay server we want to connect to.
 * @param token The token for this connection.
 */
void ShowNetworkAskRelay(const std::string &server_connection_string, const std::string &relay_connection_string, const std::string &token)
{
	CloseWindowByClass(WC_NETWORK_ASK_RELAY, NRWCD_HANDLED);

	Window *parent = GetMainWindow();
	new NetworkAskRelayWindow(_network_ask_relay_desc, parent, server_connection_string, relay_connection_string, token);
}

/**
 * Window used for asking if the user wants to participate in the automated survey.
 */
struct NetworkAskSurveyWindow : public Window {
	NetworkAskSurveyWindow(WindowDesc &desc, Window *parent) :
		Window(desc)
	{
		this->parent = parent;
		this->InitNested(0);
	}

	void UpdateWidgetSize(WidgetID widget, Dimension &size, [[maybe_unused]] const Dimension &padding, [[maybe_unused]] Dimension &fill, [[maybe_unused]] Dimension &resize) override
	{
		if (widget == WID_NAS_TEXT) {
			size = GetStringBoundingBox(STR_NETWORK_ASK_SURVEY_TEXT);
		}
	}

	void DrawWidget(const Rect &r, WidgetID widget) const override
	{
		if (widget == WID_NAS_TEXT) {
			DrawStringMultiLine(r, STR_NETWORK_ASK_SURVEY_TEXT, TC_BLACK, SA_CENTER);
		}
	}

	void FindWindowPlacementAndResize([[maybe_unused]] int def_width, [[maybe_unused]] int def_height) override
	{
		/* Position query window over the calling window, ensuring it's within screen bounds. */
		this->left = Clamp(parent->left + (parent->width / 2) - (this->width / 2), 0, _screen.width - this->width);
		this->top = Clamp(parent->top + (parent->height / 2) - (this->height / 2), 0, _screen.height - this->height);
		this->SetDirty();
	}

	void OnClick([[maybe_unused]] Point pt, WidgetID widget, [[maybe_unused]] int click_count) override
	{
		switch (widget) {
			case WID_NAS_PREVIEW:
				ShowSurveyResultTextfileWindow();
				break;

			case WID_NAS_LINK:
				OpenBrowser(NETWORK_SURVEY_DETAILS_LINK);
				break;

			case WID_NAS_NO:
				_settings_client.network.participate_survey = PS_NO;
				this->Close();
				break;

			case WID_NAS_YES:
				_settings_client.network.participate_survey = PS_YES;
				this->Close();
				break;
		}
	}
};

static constexpr NWidgetPart _nested_network_ask_survey_widgets[] = {
	NWidget(NWID_HORIZONTAL),
		NWidget(WWT_CLOSEBOX, COLOUR_GREY),
		NWidget(WWT_CAPTION, COLOUR_GREY, WID_NAS_CAPTION), SetStringTip(STR_NETWORK_ASK_SURVEY_CAPTION),
	EndContainer(),
	NWidget(WWT_PANEL, COLOUR_GREY),
		NWidget(NWID_VERTICAL), SetPIP(0, WidgetDimensions::unscaled.vsep_wide, 0), SetPadding(WidgetDimensions::unscaled.modalpopup),
			NWidget(WWT_TEXT, INVALID_COLOUR, WID_NAS_TEXT), SetAlignment(SA_HOR_CENTER), SetFill(1, 1),
			NWidget(NWID_HORIZONTAL, NWidContainerFlag::EqualSize), SetPIP(0, WidgetDimensions::unscaled.hsep_wide, 0),
				NWidget(WWT_PUSHTXTBTN, COLOUR_WHITE, WID_NAS_PREVIEW), SetMinimalSize(71, 12), SetFill(1, 1), SetStringTip(STR_NETWORK_ASK_SURVEY_PREVIEW),
				NWidget(WWT_PUSHTXTBTN, COLOUR_WHITE, WID_NAS_LINK), SetMinimalSize(71, 12), SetFill(1, 1), SetStringTip(STR_NETWORK_ASK_SURVEY_LINK),
			EndContainer(),
			NWidget(NWID_HORIZONTAL, NWidContainerFlag::EqualSize), SetPIP(0, WidgetDimensions::unscaled.hsep_wide, 0),
				NWidget(WWT_PUSHTXTBTN, COLOUR_GREY, WID_NAS_NO), SetMinimalSize(71, 12), SetFill(1, 1), SetStringTip(STR_NETWORK_ASK_SURVEY_NO),
				NWidget(WWT_PUSHTXTBTN, COLOUR_GREY, WID_NAS_YES), SetMinimalSize(71, 12), SetFill(1, 1), SetStringTip(STR_NETWORK_ASK_SURVEY_YES),
			EndContainer(),
		EndContainer(),
	EndContainer(),
};

static WindowDesc _network_ask_survey_desc(__FILE__, __LINE__,
	WDP_CENTER, nullptr, 0, 0,
	WC_NETWORK_ASK_SURVEY, WC_NONE,
	WindowDefaultFlag::Modal,
	_nested_network_ask_survey_widgets
);

/**
 * Show a modal confirmation window with "no" / "preview" / "yes" buttons.
 */
void ShowNetworkAskSurvey()
{
	/* If we can't send a survey, don't ask the question. */
	if constexpr (!NetworkSurveyHandler::IsSurveyPossible()) return;

	CloseWindowByClass(WC_NETWORK_ASK_SURVEY);

	Window *parent = GetMainWindow();
	new NetworkAskSurveyWindow(_network_ask_survey_desc, parent);
}

/** Window for displaying the textfile of a survey result. */
struct SurveyResultTextfileWindow : public TextfileWindow {
	const GRFConfig *grf_config; ///< View the textfile of this GRFConfig.

	SurveyResultTextfileWindow(TextfileType file_type) : TextfileWindow(file_type)
	{
		this->ConstructWindow();

		auto result = _survey.CreatePayload(NetworkSurveyHandler::Reason::PREVIEW, true);
		this->LoadText(result);
		this->InvalidateData();
	}
};

void ShowSurveyResultTextfileWindow()
{
	CloseWindowById(WC_TEXTFILE, TFT_SURVEY_RESULT);
	new SurveyResultTextfileWindow(TFT_SURVEY_RESULT);
}<|MERGE_RESOLUTION|>--- conflicted
+++ resolved
@@ -188,25 +188,15 @@
 	static const std::initializer_list<GUIGameServerList::SortFunction * const> sorter_funcs;
 	static const std::initializer_list<GUIGameServerList::FilterFunction * const> filter_funcs;
 
-<<<<<<< HEAD
-	NetworkGameList *server;        ///< Selected server.
-	NetworkGameList *last_joined;   ///< The last joined server.
-	GUIGameServerList servers;      ///< List with game servers.
-	ServerListPosition list_pos;    ///< Position of the selected server.
-	Scrollbar *vscroll;             ///< Vertical scrollbar of the list of servers.
-	QueryString name_editbox;       ///< Client name editbox.
-	QueryString filter_editbox;     ///< Editbox for filter on servers.
-	GUITimer requery_timer;         ///< Timer for network requery.
-=======
-	NetworkGameList *server = nullptr; ///< Selected server.
-	NetworkGameList *last_joined = nullptr; ///< The last joined server.
-	GUIGameServerList servers{}; ///< List with game servers.
+	NetworkGameList *server = nullptr;;        ///< Selected server.
+	NetworkGameList *last_joined = nullptr;;   ///< The last joined server.
+	GUIGameServerList servers{};               ///< List with game servers.
 	ServerListPosition list_pos = SLP_INVALID; ///< Position of the selected server.
-	Scrollbar *vscroll = nullptr; ///< Vertical scrollbar of the list of servers.
-	QueryString name_editbox; ///< Client name editbox.
-	QueryString filter_editbox; ///< Editbox for filter on servers.
->>>>>>> 94783fe2
-	bool searched_internet = false; ///< Did we ever press "Search Internet" button?
+	Scrollbar *vscroll = nullptr;              ///< Vertical scrollbar of the list of servers.
+	QueryString name_editbox;                  ///< Client name editbox.
+	QueryString filter_editbox;                ///< Editbox for filter on servers.
+	GUITimer requery_timer{};                  ///< Timer for network requery.
+	bool searched_internet = false;            ///< Did we ever press "Search Internet" button?
 
 	Dimension lock{}; /// Dimension of lock icon.
 	Dimension blot{}; /// Dimension of compatibility icon.
@@ -1423,12 +1413,8 @@
  */
 struct NetworkClientListWindow : Window {
 private:
-<<<<<<< HEAD
-	ClientListWidgets query_widget; ///< During a query this tracks what widget caused the query.
-	CompanyID join_company; ///< During query for company password, this stores what company we wanted to join.
-=======
 	ClientListWidgets query_widget{}; ///< During a query this tracks what widget caused the query.
->>>>>>> 94783fe2
+	CompanyID join_company = CompanyID::Invalid(); ///< During query for company password, this stores what company we wanted to join.
 
 	ClientID dd_client_id{}; ///< During admin dropdown, track which client this was for.
 	CompanyID dd_company_id = CompanyID::Invalid(); ///< During admin dropdown, track which company this was for.
