/*
 * This file is part of OpenTTD.
 * OpenTTD is free software; you can redistribute it and/or modify it under the terms of the GNU General Public License as published by the Free Software Foundation, version 2.
 * OpenTTD is distributed in the hope that it will be useful, but WITHOUT ANY WARRANTY; without even the implied warranty of MERCHANTABILITY or FITNESS FOR A PARTICULAR PURPOSE.
 * See the GNU General Public License for more details. You should have received a copy of the GNU General Public License along with OpenTTD. If not, see <http://www.gnu.org/licenses/>.
 */

/** @file network_gui.cpp Implementation of the Network related GUIs. */

#include "../stdafx.h"
#include "../strings_func.h"
#include "../date_func.h"
#include "../fios.h"
#include "network_client.h"
#include "network_gui.h"
#include "network_gamelist.h"
#include "network.h"
#include "network_base.h"
#include "network_content.h"
#include "network_server.h"
#include "network_coordinator.h"
#include "network_survey.h"
#include "../gui.h"
#include "network_udp.h"
#include "../window_func.h"
#include "../gfx_func.h"
#include "../dropdown_type.h"
#include "../dropdown_func.h"
#include "../querystring_gui.h"
#include "../sortlist_type.h"
#include "../company_func.h"
#include "../company_cmd.h"
#include "../command_func.h"
#include "../core/geometry_func.hpp"
#include "../genworld.h"
#include "../map_type.h"
#include "../newgrf.h"
#include "../error.h"
#include "../guitimer_func.h"
#include "../zoom_func.h"
#include "../sprite.h"
#include "../settings_internal.h"
#include "../textfile_gui.h"
#include "../timer/timer_game_tick.h"

#include "../widgets/network_widget.h"

#include "table/strings.h"
#include "../table/sprites.h"

#include "../stringfilter_type.h"

#ifdef __EMSCRIPTEN__
#	include <emscripten.h>
#endif

#include <map>

#include "../safeguards.h"

static void ShowNetworkStartServerWindow();

static const int NETWORK_LIST_REFRESH_DELAY = 30; ///< Time, in seconds, between updates of the network list.

static ClientID _admin_client_id = INVALID_CLIENT_ID; ///< For what client a confirmation window is open.
static CompanyID _admin_company_id = INVALID_COMPANY; ///< For what company a confirmation window is open.

/**
 * Update the network new window because a new server is
 * found on the network.
 */
void UpdateNetworkGameWindow()
{
	InvalidateWindowData(WC_NETWORK_WINDOW, WN_NETWORK_WINDOW_GAME, 0);
}

static DropDownList BuildVisibilityDropDownList()
{
	DropDownList list;

	list.push_back(MakeDropDownListStringItem(STR_NETWORK_SERVER_VISIBILITY_LOCAL, SERVER_GAME_TYPE_LOCAL));
	list.push_back(MakeDropDownListStringItem(STR_NETWORK_SERVER_VISIBILITY_INVITE_ONLY, SERVER_GAME_TYPE_INVITE_ONLY));
	list.push_back(MakeDropDownListStringItem(STR_NETWORK_SERVER_VISIBILITY_PUBLIC, SERVER_GAME_TYPE_PUBLIC));

	return list;
}

typedef GUIList<NetworkGameList*, std::nullptr_t, StringFilter&> GUIGameServerList;
typedef int ServerListPosition;
static const ServerListPosition SLP_INVALID = -1;

/** Full blown container to make it behave exactly as we want :) */
class NWidgetServerListHeader : public NWidgetContainer {
	static const uint MINIMUM_NAME_WIDTH_BEFORE_NEW_HEADER = 150; ///< Minimum width before adding a new header
public:
	NWidgetServerListHeader() : NWidgetContainer(NWID_HORIZONTAL)
	{
		auto leaf = std::make_unique<NWidgetLeaf>(WWT_PUSHTXTBTN, COLOUR_WHITE, WID_NG_NAME, WidgetData{.string = STR_NETWORK_SERVER_LIST_GAME_NAME}, STR_NETWORK_SERVER_LIST_GAME_NAME_TOOLTIP);
		leaf->SetResize(1, 0);
		leaf->SetFill(1, 0);
		this->Add(std::move(leaf));

		this->Add(std::make_unique<NWidgetLeaf>(WWT_PUSHTXTBTN, COLOUR_WHITE, WID_NG_CLIENTS, WidgetData{.string = STR_NETWORK_SERVER_LIST_CLIENTS_CAPTION}, STR_NETWORK_SERVER_LIST_CLIENTS_CAPTION_TOOLTIP));
		this->Add(std::make_unique<NWidgetLeaf>(WWT_PUSHTXTBTN, COLOUR_WHITE, WID_NG_MAPSIZE, WidgetData{.string = STR_NETWORK_SERVER_LIST_MAP_SIZE_CAPTION}, STR_NETWORK_SERVER_LIST_MAP_SIZE_CAPTION_TOOLTIP));
		this->Add(std::make_unique<NWidgetLeaf>(WWT_PUSHTXTBTN, COLOUR_WHITE, WID_NG_DATE, WidgetData{.string = STR_NETWORK_SERVER_LIST_DATE_CAPTION}, STR_NETWORK_SERVER_LIST_DATE_CAPTION_TOOLTIP));
		this->Add(std::make_unique<NWidgetLeaf>(WWT_PUSHTXTBTN, COLOUR_WHITE, WID_NG_YEARS, WidgetData{.string = STR_NETWORK_SERVER_LIST_PLAY_TIME_CAPTION}, STR_NETWORK_SERVER_LIST_PLAY_TIME_CAPTION_TOOLTIP));

		leaf = std::make_unique<NWidgetLeaf>(WWT_PUSHTXTBTN, COLOUR_WHITE, WID_NG_INFO, WidgetData{.string = STR_EMPTY}, STR_NETWORK_SERVER_LIST_INFO_ICONS_TOOLTIP);
		leaf->SetFill(0, 1);
		this->Add(std::move(leaf));
	}

	void SetupSmallestSize(Window *w) override
	{
		this->smallest_y = 0; // Biggest child.
		this->fill_x = 1;
		this->fill_y = 0;
		this->resize_x = 1; // We only resize in this direction
		this->resize_y = 0; // We never resize in this direction

		/* First initialise some variables... */
		for (const auto &child_wid : this->children) {
			child_wid->SetupSmallestSize(w);
			this->smallest_y = std::max(this->smallest_y, child_wid->smallest_y + child_wid->padding.Vertical());
		}

		/* ... then in a second pass make sure the 'current' sizes are set. Won't change for most widgets. */
		for (const auto &child_wid : this->children) {
			child_wid->current_x = child_wid->smallest_x;
			child_wid->current_y = this->smallest_y;
		}

		this->smallest_x = this->children.front()->smallest_x + this->children.back()->smallest_x; // First and last are always shown, rest not
		this->ApplyAspectRatio();
	}

	void AssignSizePosition(SizingType sizing, int x, int y, uint given_width, uint given_height, bool rtl) override
	{
		assert(given_width >= this->smallest_x && given_height >= this->smallest_y);

		this->pos_x = x;
		this->pos_y = y;
		this->current_x = given_width;
		this->current_y = given_height;

		given_width -= this->children.back()->smallest_x;
		/* The first and last widget are always visible, determine which other should be visible */
		if (this->children.size() > 2) {
			auto first = std::next(std::begin(this->children));
			auto last = std::prev(std::end(this->children));
			for (auto it = first; it != last; ++it) {
				auto &child_wid = *it;
				if (given_width > ScaleGUITrad(MINIMUM_NAME_WIDTH_BEFORE_NEW_HEADER) + child_wid->smallest_x && (*std::prev(it))->current_x != 0) {
					given_width -= child_wid->smallest_x;
					child_wid->current_x = child_wid->smallest_x; /* Make visible. */
				} else {
					child_wid->current_x = 0; /* Make invisible. */
				}
			}
		}

		/* All remaining space goes to the first (name) widget */
		this->children.front()->current_x = given_width;

		/* Now assign the widgets to their rightful place */
		uint position = 0; // Place to put next child relative to origin of the container.
		auto assign_position = [&](const std::unique_ptr<NWidgetBase> &child_wid) {
			if (child_wid->current_x != 0) {
				child_wid->AssignSizePosition(sizing, x + position, y, child_wid->current_x, this->current_y, rtl);
				position += child_wid->current_x;
			}
		};

		if (rtl) {
			std::for_each(std::rbegin(this->children), std::rend(this->children), assign_position);
		} else {
			std::for_each(std::begin(this->children), std::end(this->children), assign_position);
		}
	}
};

class NetworkGameWindow : public Window {
protected:
	/* Runtime saved values */
	static Listing last_sorting;

	/* Constants for sorting servers */
	static const std::initializer_list<GUIGameServerList::SortFunction * const> sorter_funcs;
	static const std::initializer_list<GUIGameServerList::FilterFunction * const> filter_funcs;

	NetworkGameList *server;        ///< Selected server.
	NetworkGameList *last_joined;   ///< The last joined server.
	GUIGameServerList servers;      ///< List with game servers.
	ServerListPosition list_pos;    ///< Position of the selected server.
	Scrollbar *vscroll;             ///< Vertical scrollbar of the list of servers.
	QueryString name_editbox;       ///< Client name editbox.
	QueryString filter_editbox;     ///< Editbox for filter on servers.
	GUITimer requery_timer;         ///< Timer for network requery.
	bool searched_internet = false; ///< Did we ever press "Search Internet" button?

	Dimension lock; /// Dimension of lock icon.
	Dimension blot; /// Dimension of compatibility icon.

	/**
	 * (Re)build the GUI network game list (a.k.a. this->servers) as some
	 * major change has occurred. It ensures appropriate filtering and
	 * sorting, if both or either one is enabled.
	 */
	void BuildGUINetworkGameList()
	{
		if (!this->servers.NeedRebuild()) return;

		/* Create temporary array of games to use for listing */
		this->servers.clear();

		bool found_current_server = false;
		bool found_last_joined = false;
		for (NetworkGameList *ngl = _network_game_list; ngl != nullptr; ngl = ngl->next) {
			this->servers.push_back(ngl);
			if (ngl == this->server) {
				found_current_server = true;
			}
			if (ngl == this->last_joined) {
				found_last_joined = true;
			}
		}
		/* A refresh can cause the current server to be delete; so unselect. */
		if (!found_last_joined) {
			this->last_joined = nullptr;
		}
		if (!found_current_server) {
			this->server = nullptr;
			this->list_pos = SLP_INVALID;
		}

		/* Apply the filter condition immediately, if a search string has been provided. */
		StringFilter sf;
		sf.SetFilterTerm(this->filter_editbox.text.GetText());

		if (!sf.IsEmpty()) {
			this->servers.SetFilterState(true);
			this->servers.Filter(sf);
		} else {
			this->servers.SetFilterState(false);
		}

		this->servers.RebuildDone();
		this->vscroll->SetCount(this->servers.size());

		/* Sort the list of network games as requested. */
		this->servers.Sort();
		this->UpdateListPos();
	}

	/** Sort servers by name. */
	static bool NGameNameSorter(NetworkGameList * const &a, NetworkGameList * const &b)
	{
		int r = StrNaturalCompare(a->info.server_name, b->info.server_name, true); // Sort by name (natural sorting).
		if (r == 0) r = a->connection_string.compare(b->connection_string);

		return r < 0;
	}

	/**
	 * Sort servers by the amount of clients online on a
	 * server. If the two servers have the same amount, the one with the
	 * higher maximum is preferred.
	 */
	static bool NGameClientSorter(NetworkGameList * const &a, NetworkGameList * const &b)
	{
		/* Reverse as per default we are interested in most-clients first */
		int r = a->info.clients_on - b->info.clients_on;

		if (r == 0) r = a->info.clients_max - b->info.clients_max;
		if (r == 0) return NGameNameSorter(a, b);

		return r < 0;
	}

	/** Sort servers by map size */
	static bool NGameMapSizeSorter(NetworkGameList * const &a, NetworkGameList * const &b)
	{
		/* Sort by the area of the map. */
		int r = (a->info.map_height) * (a->info.map_width) - (b->info.map_height) * (b->info.map_width);

		if (r == 0) r = a->info.map_width - b->info.map_width;
		return (r != 0) ? r < 0 : NGameClientSorter(a, b);
	}

	/** Sort servers by calendar date. */
	static bool NGameCalendarDateSorter(NetworkGameList * const &a, NetworkGameList * const &b)
	{
		auto r = a->info.calendar_date - b->info.calendar_date;
		return (r != 0) ? r < 0 : NGameClientSorter(a, b);
	}

	/** Sort servers by the number of ticks the game is running. */
	static bool NGameTicksPlayingSorter(NetworkGameList * const &a, NetworkGameList * const &b)
	{
		if (a->info.ticks_playing == b->info.ticks_playing) {
			return NGameClientSorter(a, b);
		}
		return a->info.ticks_playing < b->info.ticks_playing;
	}

	/**
	 * Sort servers by joinability. If both servers are the
	 * same, prefer the non-passworded server first.
	 */
	static bool NGameAllowedSorter(NetworkGameList * const &a, NetworkGameList * const &b)
	{
		/* The servers we do not know anything about (the ones that did not reply) should be at the bottom) */
		int r = a->info.server_revision.empty() - b->info.server_revision.empty();

		/* Reverse default as we are interested in version-compatible clients first */
		if (r == 0) r = b->info.version_compatible - a->info.version_compatible;
		/* The version-compatible ones are then sorted with NewGRF compatible first, incompatible last */
		if (r == 0) r = b->info.compatible - a->info.compatible;
		/* Passworded servers should be below unpassworded servers */
		if (r == 0) r = a->info.use_password - b->info.use_password;

		/* Finally sort on the number of clients of the server in reverse order. */
		return (r != 0) ? r < 0 : NGameClientSorter(b, a);
	}

	/** Sort the server list */
	void SortNetworkGameList()
	{
		if (this->servers.Sort()) this->UpdateListPos();
	}

	/** Set this->list_pos to match this->server */
	void UpdateListPos()
	{
		auto it = std::ranges::find(this->servers, this->server);
		if (it == std::end(this->servers)) {
			this->list_pos = SLP_INVALID;
		} else {
			this->list_pos = static_cast<ServerListPosition>(std::distance(std::begin(this->servers), it));
		}
	}

	static bool NGameSearchFilter(NetworkGameList * const *item, StringFilter &sf)
	{
		assert(item != nullptr);
		assert((*item) != nullptr);

		sf.ResetState();
		sf.AddLine((*item)->info.server_name);
		return sf.GetState();
	}

	/**
	 * Draw a single server line.
	 * @param cur_item  the server to draw.
	 * @param y         from where to draw?
	 * @param highlight does the line need to be highlighted?
	 */
	void DrawServerLine(const NetworkGameList *cur_item, int y, bool highlight) const
	{
		Rect name = this->GetWidget<NWidgetBase>(WID_NG_NAME)->GetCurrentRect();
		Rect info = this->GetWidget<NWidgetBase>(WID_NG_INFO)->GetCurrentRect();

		/* show highlighted item with a different colour */
		if (highlight) {
			Rect r = {std::min(name.left, info.left), y, std::max(name.right, info.right), y + (int)this->resize.step_height - 1};
			GfxFillRect(r.Shrink(WidgetDimensions::scaled.bevel), PC_GREY);
		}

		/* Offset to vertically position text. */
		int text_y_offset = WidgetDimensions::scaled.matrix.top + (this->resize.step_height - WidgetDimensions::scaled.matrix.Vertical() - GetCharacterHeight(FS_NORMAL)) / 2;

		info = info.Shrink(WidgetDimensions::scaled.framerect);
		name = name.Shrink(WidgetDimensions::scaled.framerect);
		DrawString(name.left, name.right, y + text_y_offset, cur_item->info.server_name, TC_BLACK);

		/* only draw details if the server is online */
		if (cur_item->status == NGLS_ONLINE) {
			if (const NWidgetBase *nwid = this->GetWidget<NWidgetBase>(WID_NG_CLIENTS); nwid->current_x != 0) {
				Rect clients = nwid->GetCurrentRect();
				SetDParam(0, cur_item->info.clients_on);
				SetDParam(1, cur_item->info.clients_max);
				SetDParam(2, cur_item->info.companies_on);
				SetDParam(3, cur_item->info.companies_max);
				DrawString(clients.left, clients.right, y + text_y_offset, STR_NETWORK_SERVER_LIST_GENERAL_ONLINE, TC_FROMSTRING, SA_HOR_CENTER);
			}

			if (const NWidgetBase *nwid = this->GetWidget<NWidgetBase>(WID_NG_MAPSIZE); nwid->current_x != 0) {
				/* map size */
				Rect mapsize = nwid->GetCurrentRect();
				SetDParam(0, cur_item->info.map_width);
				SetDParam(1, cur_item->info.map_height);
				DrawString(mapsize.left, mapsize.right, y + text_y_offset, STR_NETWORK_SERVER_LIST_MAP_SIZE_SHORT, TC_FROMSTRING, SA_HOR_CENTER);
			}

			if (const NWidgetBase *nwid = this->GetWidget<NWidgetBase>(WID_NG_DATE); nwid->current_x != 0) {
				/* current date */
				Rect date = nwid->GetCurrentRect();
				CalTime::YearMonthDay ymd = CalTime::ConvertDateToYMD(cur_item->info.calendar_date);
				SetDParam(0, ymd.year);
				DrawString(date.left, date.right, y + text_y_offset, STR_JUST_INT, TC_BLACK, SA_HOR_CENTER);
			}

			if (const NWidgetBase *nwid = this->GetWidget<NWidgetBase>(WID_NG_YEARS); nwid->current_x != 0) {
				/* play time */
				Rect years = nwid->GetCurrentRect();
				const auto play_time = cur_item->info.ticks_playing / TICKS_PER_SECOND;
				SetDParam(0, play_time / 60 / 60);
				SetDParam(1, (play_time / 60) % 60);
				DrawString(years.left, years.right, y + text_y_offset, STR_NETWORK_SERVER_LIST_PLAY_TIME_SHORT, TC_BLACK, SA_HOR_CENTER);
			}

			/* Set top and bottom of info rect to current row. */
			info.top = y;
			info.bottom = y + this->resize.step_height - 1;

			bool rtl = _current_text_dir == TD_RTL;

			/* draw a lock if the server is password protected */
			if (cur_item->info.use_password) DrawSpriteIgnorePadding(SPR_LOCK, PAL_NONE, info.WithWidth(this->lock.width, rtl), SA_CENTER);

			/* draw red or green icon, depending on compatibility with server */
			PaletteID pal = cur_item->info.compatible ? PALETTE_TO_GREEN : (cur_item->info.version_compatible ? PALETTE_TO_YELLOW : PALETTE_TO_RED);
			DrawSpriteIgnorePadding(SPR_BLOT, pal, info.WithWidth(this->blot.width, !rtl), SA_CENTER);
		}
	}

	/**
	 * Scroll the list up or down to the currently selected server.
	 * If the server is below the currently displayed servers, it will
	 * scroll down an amount so that the server appears at the bottom.
	 * If the server is above the currently displayed servers, it will
	 * scroll up so that the server appears at the top.
	 */
	void ScrollToSelectedServer()
	{
		if (this->list_pos == SLP_INVALID) return; // no server selected
		this->vscroll->ScrollTowards(this->list_pos);
	}

public:
	NetworkGameWindow(WindowDesc &desc) : Window(desc), name_editbox(NETWORK_CLIENT_NAME_LENGTH), filter_editbox(120)
	{
		this->list_pos = SLP_INVALID;
		this->server = nullptr;

		this->CreateNestedTree();
		this->vscroll = this->GetScrollbar(WID_NG_SCROLLBAR);
		this->FinishInitNested(WN_NETWORK_WINDOW_GAME);

		this->querystrings[WID_NG_CLIENT] = &this->name_editbox;
		this->name_editbox.text.Assign(_settings_client.network.client_name);

		this->querystrings[WID_NG_FILTER] = &this->filter_editbox;
		this->filter_editbox.cancel_button = QueryString::ACTION_CLEAR;
		this->SetFocusedWidget(WID_NG_FILTER);

		/* As the Game Coordinator doesn't support "websocket" servers yet, we
		 * let "os/emscripten/pre.js" hardcode a list of servers people can
		 * join. This means the serverlist is curated for now, but it is the
		 * best we can offer. */
#ifdef __EMSCRIPTEN__
		EM_ASM(if (window["openttd_server_list"]) openttd_server_list());
#endif

		this->last_joined = NetworkAddServer(_settings_client.network.last_joined, false);
		this->server = this->last_joined;

		this->requery_timer.SetInterval(NETWORK_LIST_REFRESH_DELAY * 1000);

		this->servers.SetListing(this->last_sorting);
		this->servers.SetSortFuncs(NetworkGameWindow::sorter_funcs);
		this->servers.SetFilterFuncs(NetworkGameWindow::filter_funcs);
		this->servers.ForceRebuild();
	}

	void Close(int data = 0) override
	{
		this->last_sorting = this->servers.GetListing();
		this->Window::Close();
	}

	void OnInit() override
	{
		this->lock = GetScaledSpriteSize(SPR_LOCK);
		this->blot = GetScaledSpriteSize(SPR_BLOT);
	}

	void UpdateWidgetSize(WidgetID widget, Dimension &size, [[maybe_unused]] const Dimension &padding, [[maybe_unused]] Dimension &fill, [[maybe_unused]] Dimension &resize) override
	{
		switch (widget) {
			case WID_NG_MATRIX:
				resize.height = std::max(GetSpriteSize(SPR_BLOT).height, (uint)GetCharacterHeight(FS_NORMAL)) + padding.height;
				fill.height = resize.height;
				size.height = 12 * resize.height;
				break;

			case WID_NG_LASTJOINED:
				size.height = std::max(GetSpriteSize(SPR_BLOT).height, (uint)GetCharacterHeight(FS_NORMAL)) + WidgetDimensions::scaled.matrix.Vertical();
				break;

			case WID_NG_LASTJOINED_SPACER:
				size.width = NWidgetScrollbar::GetVerticalDimension().width;
				break;

			case WID_NG_NAME:
				size.width += 2 * Window::SortButtonWidth(); // Make space for the arrow
				break;

			case WID_NG_CLIENTS:
				size.width += 2 * Window::SortButtonWidth(); // Make space for the arrow
				SetDParamMaxValue(0, MAX_CLIENTS);
				SetDParamMaxValue(1, MAX_CLIENTS);
				SetDParamMaxValue(2, MAX_COMPANIES);
				SetDParamMaxValue(3, MAX_COMPANIES);
				size = maxdim(size, GetStringBoundingBox(STR_NETWORK_SERVER_LIST_GENERAL_ONLINE));
				break;

			case WID_NG_MAPSIZE:
				size.width += 2 * Window::SortButtonWidth(); // Make space for the arrow
				SetDParamMaxValue(0, MAX_MAP_SIZE);
				SetDParamMaxValue(1, MAX_MAP_SIZE);
				size = maxdim(size, GetStringBoundingBox(STR_NETWORK_SERVER_LIST_MAP_SIZE_SHORT));
				break;

			case WID_NG_DATE:
			case WID_NG_YEARS:
				size.width += 2 * Window::SortButtonWidth(); // Make space for the arrow
				SetDParamMaxValue(0, 5);
				size = maxdim(size, GetStringBoundingBox(STR_JUST_INT));
				break;

			case WID_NG_INFO:
				size.width = this->lock.width + WidgetDimensions::scaled.hsep_normal + this->blot.width + padding.width;
				size.height = std::max(this->lock.height, this->blot.height) + padding.height;
				break;
		}
	}

	void DrawWidget(const Rect &r, WidgetID widget) const override
	{
		switch (widget) {
			case WID_NG_MATRIX: {
				uint16_t y = r.top;

				auto [first, last] = this->vscroll->GetVisibleRangeIterators(this->servers);
				for (auto it = first; it != last; ++it) {
					const NetworkGameList *ngl = *it;
					this->DrawServerLine(ngl, y, ngl == this->server);
					y += this->resize.step_height;
				}
				break;
			}

			case WID_NG_LASTJOINED:
				/* Draw the last joined server, if any */
				if (this->last_joined != nullptr) this->DrawServerLine(this->last_joined, r.top, this->last_joined == this->server);
				break;

			case WID_NG_DETAILS:
				this->DrawDetails(r);
				break;

			case WID_NG_NAME:
			case WID_NG_CLIENTS:
			case WID_NG_MAPSIZE:
			case WID_NG_DATE:
			case WID_NG_YEARS:
			case WID_NG_INFO:
				if (widget - WID_NG_NAME == this->servers.SortType()) this->DrawSortButtonState(widget, this->servers.IsDescSortOrder() ? SBS_DOWN : SBS_UP);
				break;
		}
	}


	void OnPaint() override
	{
		if (this->servers.NeedRebuild()) {
			this->BuildGUINetworkGameList();
		}
		if (this->servers.NeedResort()) {
			this->SortNetworkGameList();
		}

		NetworkGameList *sel = this->server;
		/* 'Refresh' button invisible if no server selected */
		this->SetWidgetDisabledState(WID_NG_REFRESH, sel == nullptr);
		/* 'Join' button disabling conditions */
		this->SetWidgetDisabledState(WID_NG_JOIN, sel == nullptr || // no Selected Server
				sel->status != NGLS_ONLINE || // Server offline
				sel->info.clients_on >= sel->info.clients_max || // Server full
				!sel->info.compatible); // Revision mismatch

		this->SetWidgetLoweredState(WID_NG_REFRESH, sel != nullptr && sel->refreshing);

		/* 'NewGRF Settings' button invisible if no NewGRF is used */
		bool changed = false;
		changed |= this->GetWidget<NWidgetStacked>(WID_NG_NEWGRF_SEL)->SetDisplayedPlane(sel == nullptr || sel->status != NGLS_ONLINE || sel->info.grfconfig == nullptr ? SZSP_NONE : 0);
		changed |= this->GetWidget<NWidgetStacked>(WID_NG_NEWGRF_MISSING_SEL)->SetDisplayedPlane(sel == nullptr || sel->status != NGLS_ONLINE || sel->info.grfconfig == nullptr || !sel->info.version_compatible || sel->info.compatible ? SZSP_NONE : 0);
		if (changed) {
			this->ReInit();
			return;
		}

#ifdef __EMSCRIPTEN__
		this->SetWidgetDisabledState(WID_NG_SEARCH_INTERNET, true);
		this->SetWidgetDisabledState(WID_NG_SEARCH_LAN, true);
		this->SetWidgetDisabledState(WID_NG_ADD, true);
		this->SetWidgetDisabledState(WID_NG_START, true);
#endif

		this->DrawWidgets();
	}

	StringID GetHeaderString() const
	{
		if (this->server == nullptr) return STR_NETWORK_SERVER_LIST_GAME_INFO;
		switch (this->server->status) {
			case NGLS_OFFLINE: return STR_NETWORK_SERVER_LIST_SERVER_OFFLINE;
			case NGLS_ONLINE: return STR_NETWORK_SERVER_LIST_GAME_INFO;
			case NGLS_FULL: return STR_NETWORK_SERVER_LIST_SERVER_FULL;
			case NGLS_BANNED: return STR_NETWORK_SERVER_LIST_SERVER_BANNED;
			case NGLS_TOO_OLD: return STR_NETWORK_SERVER_LIST_SERVER_TOO_OLD;
			default: NOT_REACHED();
		}
	}

	void DrawDetails(const Rect &r) const
	{
		NetworkGameList *sel = this->server;

		Rect tr = r.Shrink(WidgetDimensions::scaled.frametext);
		StringID header_msg = this->GetHeaderString();
		int header_height = GetStringHeight(header_msg, tr.Width()) +
				(sel == nullptr ? 0 : GetStringHeight(sel->info.server_name, tr.Width())) +
				WidgetDimensions::scaled.frametext.Vertical();

		/* Height for the title banner */
		Rect hr = r.WithHeight(header_height).Shrink(WidgetDimensions::scaled.frametext);
		tr.top += header_height;

		/* Draw the right menu */
		/* Create the nice grayish rectangle at the details top */
		GfxFillRect(r.WithHeight(header_height).Shrink(WidgetDimensions::scaled.bevel), PC_DARK_BLUE);
		hr.top = DrawStringMultiLine(hr, header_msg, TC_FROMSTRING, SA_HOR_CENTER);
		if (sel == nullptr) return;

		hr.top = DrawStringMultiLine(hr, sel->info.server_name, TC_ORANGE, SA_HOR_CENTER); // game name
		if (sel->status != NGLS_ONLINE) {
			tr.top = DrawStringMultiLine(tr, header_msg, TC_FROMSTRING, SA_HOR_CENTER);
		} else { // show game info
			SetDParam(0, sel->info.clients_on);
			SetDParam(1, sel->info.clients_max);
			SetDParam(2, sel->info.companies_on);
			SetDParam(3, sel->info.companies_max);
			tr.top = DrawStringMultiLine(tr, STR_NETWORK_SERVER_LIST_CLIENTS);

			SetDParam(0, STR_CLIMATE_TEMPERATE_LANDSCAPE + sel->info.landscape);
			tr.top = DrawStringMultiLine(tr, STR_NETWORK_SERVER_LIST_LANDSCAPE); // landscape

			SetDParam(0, sel->info.map_width);
			SetDParam(1, sel->info.map_height);
			tr.top = DrawStringMultiLine(tr, STR_NETWORK_SERVER_LIST_MAP_SIZE); // map size

			SetDParamStr(0, sel->info.server_revision);
			tr.top = DrawStringMultiLine(tr, STR_NETWORK_SERVER_LIST_SERVER_VERSION); // server version

			SetDParamStr(0, sel->connection_string);
			StringID invite_or_address = sel->connection_string.starts_with("+") ? STR_NETWORK_SERVER_LIST_INVITE_CODE : STR_NETWORK_SERVER_LIST_SERVER_ADDRESS;
			tr.top = DrawStringMultiLine(tr, invite_or_address); // server address / invite code

			SetDParam(0, sel->info.calendar_start);
			tr.top = DrawStringMultiLine(tr, STR_NETWORK_SERVER_LIST_START_DATE); // start date

			SetDParam(0, sel->info.calendar_date);
			tr.top = DrawStringMultiLine(tr, STR_NETWORK_SERVER_LIST_CURRENT_DATE); // current date

			const auto play_time = sel->info.ticks_playing / TICKS_PER_SECOND;
			SetDParam(0, play_time / 60 / 60);
			SetDParam(1, (play_time / 60) % 60);
			tr.top = DrawStringMultiLine(tr, STR_NETWORK_SERVER_LIST_PLAY_TIME); // play time

			if (sel->info.gamescript_version != -1) {
				SetDParamStr(0, sel->info.gamescript_name);
				SetDParam(1, sel->info.gamescript_version);
				tr.top = DrawStringMultiLine(tr, STR_NETWORK_SERVER_LIST_GAMESCRIPT); // gamescript name and version
			}

			tr.top += WidgetDimensions::scaled.vsep_wide;

			if (!sel->info.compatible) {
				DrawStringMultiLine(tr, sel->info.version_compatible ? STR_NETWORK_SERVER_LIST_GRF_MISMATCH : STR_NETWORK_SERVER_LIST_VERSION_MISMATCH, TC_FROMSTRING, SA_HOR_CENTER); // server mismatch
			} else if (sel->info.clients_on == sel->info.clients_max) {
				/* Show: server full, when clients_on == max_clients */
				DrawStringMultiLine(tr, STR_NETWORK_SERVER_LIST_SERVER_FULL, TC_FROMSTRING, SA_HOR_CENTER); // server full
			} else if (sel->info.use_password) {
				DrawStringMultiLine(tr, STR_NETWORK_SERVER_LIST_PASSWORD, TC_FROMSTRING, SA_HOR_CENTER); // password warning
			}
		}
	}

	void OnClick([[maybe_unused]] Point pt, WidgetID widget, [[maybe_unused]] int click_count) override
	{
		switch (widget) {
			case WID_NG_CANCEL: // Cancel button
				CloseWindowById(WC_NETWORK_WINDOW, WN_NETWORK_WINDOW_GAME);
				break;

			case WID_NG_NAME:    // Sort by name
			case WID_NG_CLIENTS: // Sort by connected clients
			case WID_NG_MAPSIZE: // Sort by map size
			case WID_NG_DATE:    // Sort by date
			case WID_NG_YEARS:   // Sort by years
			case WID_NG_INFO:    // Connectivity (green dot)
				if (this->servers.SortType() == widget - WID_NG_NAME) {
					this->servers.ToggleSortOrder();
					if (this->list_pos != SLP_INVALID) this->list_pos = (ServerListPosition)this->servers.size() - this->list_pos - 1;
				} else {
					this->servers.SetSortType(widget - WID_NG_NAME);
					this->servers.ForceResort();
					this->SortNetworkGameList();
				}
				this->ScrollToSelectedServer();
				this->SetDirty();
				break;

			case WID_NG_MATRIX: { // Show available network games
				auto it = this->vscroll->GetScrolledItemFromWidget(this->servers, pt.y, this, WID_NG_MATRIX);
				this->server = (it != this->servers.end()) ? *it : nullptr;
				this->list_pos = (server == nullptr) ? SLP_INVALID : it - this->servers.begin();
				this->SetDirty();

				/* FIXME the disabling should go into some InvalidateData, which is called instead of the SetDirty */
				if (click_count > 1 && !this->IsWidgetDisabled(WID_NG_JOIN)) this->OnClick(pt, WID_NG_JOIN, 1);
				break;
			}

			case WID_NG_LASTJOINED: {
				if (this->last_joined != nullptr) {
					this->server = this->last_joined;

					/* search the position of the newly selected server */
					this->UpdateListPos();
					this->ScrollToSelectedServer();
					this->SetDirty();

					/* FIXME the disabling should go into some InvalidateData, which is called instead of the SetDirty */
					if (click_count > 1 && !this->IsWidgetDisabled(WID_NG_JOIN)) this->OnClick(pt, WID_NG_JOIN, 1);
				}
				break;
			}

			case WID_NG_SEARCH_INTERNET:
				_network_coordinator_client.GetListing();
				this->searched_internet = true;
				break;

			case WID_NG_SEARCH_LAN:
				NetworkUDPSearchGame();
				break;

			case WID_NG_ADD: // Add a server
				SetDParamStr(0, _settings_client.network.connect_to_ip);
				ShowQueryString(
					STR_JUST_RAW_STRING,
					STR_NETWORK_SERVER_LIST_ENTER_SERVER_ADDRESS,
					NETWORK_HOSTNAME_PORT_LENGTH,  // maximum number of characters including '\0'
					this, CS_ALPHANUMERAL, QSF_ACCEPT_UNCHANGED);
				break;

			case WID_NG_START: // Start server
				ShowNetworkStartServerWindow();
				break;

			case WID_NG_JOIN: // Join Game
				if (this->server != nullptr) {
					NetworkClientConnectGame(this->server->connection_string, COMPANY_SPECTATOR);
				}
				break;

			case WID_NG_REFRESH: // Refresh
				if (this->server != nullptr && !this->server->refreshing) NetworkQueryServer(this->server->connection_string);
				break;

			case WID_NG_NEWGRF: // NewGRF Settings
				if (this->server != nullptr) ShowNewGRFSettings(false, false, false, this->server->info.grfconfig);
				break;

			case WID_NG_NEWGRF_MISSING: // Find missing content online
				if (this->server != nullptr) ShowMissingContentWindow(this->server->info.grfconfig);
				break;
		}
	}

	/**
	 * Some data on this window has become invalid.
	 * @param data Information about the changed data.
	 * @param gui_scope Whether the call is done from GUI scope. You may not do everything when not in GUI scope. See #InvalidateWindowData() for details.
	 */
	void OnInvalidateData([[maybe_unused]] int data = 0, [[maybe_unused]] bool gui_scope = true) override
	{
		this->servers.ForceRebuild();
		this->SetDirty();
	}

	EventState OnKeyPress(char32_t key, uint16_t keycode) override
	{
		EventState state = ES_NOT_HANDLED;

		/* handle up, down, pageup, pagedown, home and end */
		if (this->vscroll->UpdateListPositionOnKeyPress(this->list_pos, keycode) == ES_HANDLED) {
			if (this->list_pos == SLP_INVALID) return ES_HANDLED;

			this->server = this->servers[this->list_pos];

			/* Scroll to the new server if it is outside the current range. */
			this->ScrollToSelectedServer();

			/* redraw window */
			this->SetDirty();
			return ES_HANDLED;
		}

		if (this->server != nullptr) {
			if (keycode == WKC_DELETE) { // Press 'delete' to remove servers
				NetworkGameListRemoveItem(this->server);
				if (this->server == this->last_joined) this->last_joined = nullptr;
				this->server = nullptr;
				this->list_pos = SLP_INVALID;
			}
		}

		return state;
	}

	void OnEditboxChanged(WidgetID wid) override
	{
		switch (wid) {
			case WID_NG_FILTER: {
				this->servers.ForceRebuild();
				this->BuildGUINetworkGameList();
				this->ScrollToSelectedServer();
				this->SetDirty();
				break;
			}

			case WID_NG_CLIENT:
				/* Validation of the name will happen once the user tries to join or start a game, as getting
				 * error messages while typing (e.g. when you clear the name) defeats the purpose of the check. */
				_settings_client.network.client_name = this->name_editbox.text.GetText();
				break;
		}
	}

	void OnQueryTextFinished(std::optional<std::string> str) override
	{
		if (!str.has_value() || str->empty()) return;

		_settings_client.network.connect_to_ip = std::move(*str);
		NetworkAddServer(_settings_client.network.connect_to_ip);
		NetworkRebuildHostList();
	}

	void OnResize() override
	{
		this->vscroll->SetCapacityFromWidget(this, WID_NG_MATRIX);
	}

	void OnRealtimeTick(uint delta_ms) override
	{
		if (!this->searched_internet) return;
		if (!this->requery_timer.Elapsed(delta_ms)) return;
		this->requery_timer.SetInterval(NETWORK_LIST_REFRESH_DELAY * 1000);

		_network_coordinator_client.GetListing();
	}
};

Listing NetworkGameWindow::last_sorting = {false, 5};
const std::initializer_list<GUIGameServerList::SortFunction * const> NetworkGameWindow::sorter_funcs = {
	&NGameNameSorter,
	&NGameClientSorter,
	&NGameMapSizeSorter,
	&NGameCalendarDateSorter,
	&NGameTicksPlayingSorter,
	&NGameAllowedSorter
};

const std::initializer_list<GUIGameServerList::FilterFunction * const> NetworkGameWindow::filter_funcs = {
	&NGameSearchFilter
};

static std::unique_ptr<NWidgetBase> MakeResizableHeader()
{
	return std::make_unique<NWidgetServerListHeader>();
}

static constexpr NWidgetPart _nested_network_game_widgets[] = {
	/* TOP */
	NWidget(NWID_HORIZONTAL),
		NWidget(WWT_CLOSEBOX, COLOUR_LIGHT_BLUE),
		NWidget(WWT_CAPTION, COLOUR_LIGHT_BLUE), SetStringTip(STR_NETWORK_SERVER_LIST_CAPTION, STR_TOOLTIP_WINDOW_TITLE_DRAG_THIS),
		NWidget(WWT_DEFSIZEBOX, COLOUR_LIGHT_BLUE),
	EndContainer(),
	NWidget(WWT_PANEL, COLOUR_LIGHT_BLUE, WID_NG_MAIN),
		NWidget(NWID_VERTICAL), SetPIP(0, WidgetDimensions::unscaled.vsep_wide, 0), SetPadding(WidgetDimensions::unscaled.sparse_resize),
			NWidget(NWID_HORIZONTAL), SetPIP(0, WidgetDimensions::unscaled.hsep_wide, 0),
				/* LEFT SIDE */
				NWidget(NWID_VERTICAL), SetPIP(0, WidgetDimensions::unscaled.vsep_wide, 0),
					NWidget(NWID_HORIZONTAL), SetPIP(0, WidgetDimensions::unscaled.hsep_normal, 0),
						NWidget(WWT_TEXT, INVALID_COLOUR, WID_NG_FILTER_LABEL), SetStringTip(STR_LIST_FILTER_TITLE),
						NWidget(WWT_EDITBOX, COLOUR_LIGHT_BLUE, WID_NG_FILTER), SetMinimalSize(251, 0), SetFill(1, 0), SetResize(1, 0),
											SetStringTip(STR_LIST_FILTER_OSKTITLE, STR_LIST_FILTER_TOOLTIP),
					EndContainer(),
					NWidget(NWID_HORIZONTAL),
						NWidget(NWID_VERTICAL),
							NWidgetFunction(MakeResizableHeader),
							NWidget(WWT_MATRIX, COLOUR_LIGHT_BLUE, WID_NG_MATRIX), SetResize(1, 1), SetFill(1, 0),
												SetMatrixDataTip(1, 0, STR_NETWORK_SERVER_LIST_CLICK_GAME_TO_SELECT), SetScrollbar(WID_NG_SCROLLBAR),
						EndContainer(),
						NWidget(NWID_VSCROLLBAR, COLOUR_LIGHT_BLUE, WID_NG_SCROLLBAR),
					EndContainer(),
					NWidget(NWID_VERTICAL),
						NWidget(WWT_TEXT, INVALID_COLOUR, WID_NG_LASTJOINED_LABEL), SetFill(1, 0),
											SetStringTip(STR_NETWORK_SERVER_LIST_LAST_JOINED_SERVER), SetResize(1, 0),
						NWidget(NWID_HORIZONTAL),
							NWidget(WWT_PANEL, COLOUR_LIGHT_BLUE, WID_NG_LASTJOINED), SetFill(1, 0), SetResize(1, 0),
												SetToolTip(STR_NETWORK_SERVER_LIST_CLICK_TO_SELECT_LAST_TOOLTIP),
							EndContainer(),
							NWidget(WWT_EMPTY, INVALID_COLOUR, WID_NG_LASTJOINED_SPACER), SetFill(0, 0),
						EndContainer(),
					EndContainer(),
				EndContainer(),
				/* RIGHT SIDE */
				NWidget(NWID_VERTICAL), SetPIP(0, WidgetDimensions::unscaled.vsep_wide, 0),
					NWidget(NWID_HORIZONTAL), SetPIP(0, WidgetDimensions::unscaled.hsep_normal, 0),
						NWidget(WWT_TEXT, INVALID_COLOUR, WID_NG_CLIENT_LABEL), SetStringTip(STR_NETWORK_SERVER_LIST_PLAYER_NAME),
						NWidget(WWT_EDITBOX, COLOUR_LIGHT_BLUE, WID_NG_CLIENT), SetMinimalSize(151, 0), SetFill(1, 0), SetResize(1, 0),
											SetStringTip(STR_NETWORK_SERVER_LIST_PLAYER_NAME_OSKTITLE, STR_NETWORK_SERVER_LIST_ENTER_NAME_TOOLTIP),
					EndContainer(),
					NWidget(NWID_VERTICAL, NC_EQUALSIZE), SetPIP(0, WidgetDimensions::unscaled.vsep_sparse, 0),
						NWidget(WWT_PANEL, COLOUR_LIGHT_BLUE, WID_NG_DETAILS), SetMinimalSize(140, 0), SetMinimalTextLines(15, 0), SetResize(0, 1),
						EndContainer(),
						NWidget(NWID_VERTICAL, NC_EQUALSIZE),
							NWidget(NWID_SELECTION, INVALID_COLOUR, WID_NG_NEWGRF_MISSING_SEL),
								NWidget(WWT_PUSHTXTBTN, COLOUR_WHITE, WID_NG_NEWGRF_MISSING), SetFill(1, 0), SetStringTip(STR_NEWGRF_SETTINGS_FIND_MISSING_CONTENT_BUTTON, STR_NEWGRF_SETTINGS_FIND_MISSING_CONTENT_TOOLTIP),
							EndContainer(),
							NWidget(NWID_SELECTION, INVALID_COLOUR, WID_NG_NEWGRF_SEL),
								NWidget(WWT_PUSHTXTBTN, COLOUR_WHITE, WID_NG_NEWGRF), SetFill(1, 0), SetStringTip(STR_INTRO_NEWGRF_SETTINGS),
							EndContainer(),
							NWidget(NWID_HORIZONTAL, NC_EQUALSIZE),
								NWidget(WWT_PUSHTXTBTN, COLOUR_WHITE, WID_NG_JOIN), SetFill(1, 0), SetStringTip(STR_NETWORK_SERVER_LIST_JOIN_GAME),
								NWidget(WWT_PUSHTXTBTN, COLOUR_WHITE, WID_NG_REFRESH), SetFill(1, 0), SetStringTip(STR_NETWORK_SERVER_LIST_REFRESH, STR_NETWORK_SERVER_LIST_REFRESH_TOOLTIP),
							EndContainer(),
						EndContainer(),
					EndContainer(),
				EndContainer(),
			EndContainer(),
			/* BOTTOM */
			NWidget(NWID_HORIZONTAL, NC_EQUALSIZE), SetPIP(0, WidgetDimensions::unscaled.hsep_wide, 0),
				NWidget(WWT_PUSHTXTBTN, COLOUR_WHITE, WID_NG_SEARCH_INTERNET), SetResize(1, 0), SetFill(1, 0), SetStringTip(STR_NETWORK_SERVER_LIST_SEARCH_SERVER_INTERNET, STR_NETWORK_SERVER_LIST_SEARCH_SERVER_INTERNET_TOOLTIP),
				NWidget(WWT_PUSHTXTBTN, COLOUR_WHITE, WID_NG_SEARCH_LAN), SetResize(1, 0), SetFill(1, 0), SetStringTip(STR_NETWORK_SERVER_LIST_SEARCH_SERVER_LAN, STR_NETWORK_SERVER_LIST_SEARCH_SERVER_LAN_TOOLTIP),
				NWidget(WWT_PUSHTXTBTN, COLOUR_WHITE, WID_NG_ADD), SetResize(1, 0), SetFill(1, 0), SetStringTip(STR_NETWORK_SERVER_LIST_ADD_SERVER, STR_NETWORK_SERVER_LIST_ADD_SERVER_TOOLTIP),
				NWidget(WWT_PUSHTXTBTN, COLOUR_WHITE, WID_NG_START), SetResize(1, 0), SetFill(1, 0), SetStringTip(STR_NETWORK_SERVER_LIST_START_SERVER, STR_NETWORK_SERVER_LIST_START_SERVER_TOOLTIP),
				NWidget(WWT_PUSHTXTBTN, COLOUR_WHITE, WID_NG_CANCEL), SetResize(1, 0), SetFill(1, 0), SetStringTip(STR_BUTTON_CANCEL),
			EndContainer(),
		EndContainer(),
		/* Resize button. */
		NWidget(NWID_HORIZONTAL),
			NWidget(NWID_SPACER), SetFill(1, 0), SetResize(1, 0),
			NWidget(WWT_RESIZEBOX, COLOUR_LIGHT_BLUE), SetResizeWidgetTypeTip(RWV_HIDE_BEVEL, STR_TOOLTIP_RESIZE),
		EndContainer(),
	EndContainer(),
};

static WindowDesc _network_game_window_desc(__FILE__, __LINE__,
	WDP_CENTER, "list_servers", 1000, 730,
	WC_NETWORK_WINDOW, WC_NONE,
<<<<<<< HEAD
	WDF_NETWORK,
=======
	{},
>>>>>>> 56b1e9df
	_nested_network_game_widgets
);

void ShowNetworkGameWindow()
{
	static bool first = true;
	CloseWindowById(WC_NETWORK_WINDOW, WN_NETWORK_WINDOW_START);

	/* Only show once */
	if (first) {
		first = false;
		/* Add all servers from the config file to our list. */
		for (const auto &iter : _network_host_list) {
			NetworkAddServer(iter);
		}
	}

	new NetworkGameWindow(_network_game_window_desc);
}

struct NetworkStartServerWindow : public Window {
	WidgetID widget_id;          ///< The widget that has the pop-up input menu
	QueryString name_editbox;    ///< Server name editbox.

	NetworkStartServerWindow(WindowDesc &desc) : Window(desc), name_editbox(NETWORK_NAME_LENGTH)
	{
		this->InitNested(WN_NETWORK_WINDOW_START);

		this->querystrings[WID_NSS_GAMENAME] = &this->name_editbox;
		this->name_editbox.text.Assign(_settings_client.network.server_name);

		this->SetFocusedWidget(WID_NSS_GAMENAME);
	}

	void SetStringParameters(WidgetID widget) const override
	{
		switch (widget) {
			case WID_NSS_CONNTYPE_BTN:
				SetDParam(0, STR_NETWORK_SERVER_VISIBILITY_LOCAL + _settings_client.network.server_game_type);
				break;

			case WID_NSS_CLIENTS_TXT:
				SetDParam(0, _settings_client.network.max_clients);
				break;

			case WID_NSS_COMPANIES_TXT:
				SetDParam(0, _settings_client.network.max_companies);
				break;
		}
	}

	void UpdateWidgetSize(WidgetID widget, Dimension &size, [[maybe_unused]] const Dimension &padding, [[maybe_unused]] Dimension &fill, [[maybe_unused]] Dimension &resize) override
	{
		switch (widget) {
			case WID_NSS_CONNTYPE_BTN:
				size = maxdim(maxdim(GetStringBoundingBox(STR_NETWORK_SERVER_VISIBILITY_LOCAL), GetStringBoundingBox(STR_NETWORK_SERVER_VISIBILITY_PUBLIC)), GetStringBoundingBox(STR_NETWORK_SERVER_VISIBILITY_INVITE_ONLY));
				size.width += padding.width;
				size.height += padding.height;
				break;
		}
	}

	void DrawWidget(const Rect &r, WidgetID widget) const override
	{
		switch (widget) {
			case WID_NSS_SETPWD:
				/* If password is set, draw red '*' next to 'Set password' button. */
				if (!_settings_client.network.server_password.empty()) DrawString(r.right + WidgetDimensions::scaled.framerect.left, this->width - WidgetDimensions::scaled.framerect.right, r.top, "*", TC_RED);
		}
	}

	void OnClick([[maybe_unused]] Point pt, WidgetID widget, [[maybe_unused]] int click_count) override
	{
		switch (widget) {
			case WID_NSS_CANCEL: // Cancel button
				ShowNetworkGameWindow();
				break;

			case WID_NSS_SETPWD: // Set password button
				this->widget_id = WID_NSS_SETPWD;
				SetDParamStr(0, _settings_client.network.server_password);
				ShowQueryString(STR_JUST_RAW_STRING, STR_NETWORK_START_SERVER_SET_PASSWORD, NETWORK_PASSWORD_LENGTH, this, CS_ALPHANUMERAL, QSF_NONE);
				break;

			case WID_NSS_CONNTYPE_BTN: // Connection type
				ShowDropDownList(this, BuildVisibilityDropDownList(), _settings_client.network.server_game_type, WID_NSS_CONNTYPE_BTN);
				break;

			case WID_NSS_CLIENTS_BTND:    case WID_NSS_CLIENTS_BTNU:    // Click on up/down button for number of clients
			case WID_NSS_COMPANIES_BTND:  case WID_NSS_COMPANIES_BTNU:  // Click on up/down button for number of companies
				/* Don't allow too fast scrolling. */
				if (!this->flags.Test(WindowFlag::Timeout) || this->timeout_timer <= 1) {
					this->HandleButtonClick(widget);
					this->SetDirty();
					switch (widget) {
						default: NOT_REACHED();
						case WID_NSS_CLIENTS_BTND: case WID_NSS_CLIENTS_BTNU:
							_settings_client.network.max_clients    = Clamp(_settings_client.network.max_clients    + widget - WID_NSS_CLIENTS_TXT,    2, MAX_CLIENTS);
							break;
						case WID_NSS_COMPANIES_BTND: case WID_NSS_COMPANIES_BTNU:
							_settings_client.network.max_companies  = Clamp(_settings_client.network.max_companies  + widget - WID_NSS_COMPANIES_TXT,  1, MAX_COMPANIES);
							break;
					}
				}
				_left_button_clicked = false;
				break;

			case WID_NSS_CLIENTS_TXT:    // Click on number of clients
				this->widget_id = WID_NSS_CLIENTS_TXT;
				SetDParam(0, _settings_client.network.max_clients);
				ShowQueryString(STR_JUST_INT, STR_NETWORK_START_SERVER_NUMBER_OF_CLIENTS,    4, this, CS_NUMERAL, QSF_NONE);
				break;

			case WID_NSS_COMPANIES_TXT:  // Click on number of companies
				this->widget_id = WID_NSS_COMPANIES_TXT;
				SetDParam(0, _settings_client.network.max_companies);
				ShowQueryString(STR_JUST_INT, STR_NETWORK_START_SERVER_NUMBER_OF_COMPANIES,  3, this, CS_NUMERAL, QSF_NONE);
				break;

			case WID_NSS_GENERATE_GAME: // Start game
				if (!CheckServerName()) return;
				_is_network_server = true;
				if (_ctrl_pressed) {
					StartNewGameWithoutGUI(GENERATE_NEW_SEED);
				} else {
					ShowGenerateLandscape();
				}
				break;

			case WID_NSS_LOAD_GAME:
				if (!CheckServerName()) return;
				_is_network_server = true;
				ShowSaveLoadDialog(FT_SAVEGAME, SLO_LOAD);
				break;

			case WID_NSS_PLAY_SCENARIO:
				if (!CheckServerName()) return;
				_is_network_server = true;
				ShowSaveLoadDialog(FT_SCENARIO, SLO_LOAD);
				break;

			case WID_NSS_PLAY_HEIGHTMAP:
				if (!CheckServerName()) return;
				_is_network_server = true;
				ShowSaveLoadDialog(FT_HEIGHTMAP, SLO_LOAD);
				break;
		}
	}

	void OnDropdownSelect(WidgetID widget, int index) override
	{
		switch (widget) {
			case WID_NSS_CONNTYPE_BTN:
				_settings_client.network.server_game_type = (ServerGameType)index;
				break;
			default:
				NOT_REACHED();
		}

		this->SetDirty();
	}

	bool CheckServerName()
	{
		std::string str = this->name_editbox.text.GetText();
		if (!NetworkValidateServerName(str)) return false;

		SetSettingValue(GetSettingFromName("network.server_name")->AsStringSetting(), str);
		return true;
	}

	void OnTimeout() override
	{
		this->RaiseWidgetsWhenLowered(WID_NSS_CLIENTS_BTND, WID_NSS_CLIENTS_BTNU, WID_NSS_COMPANIES_BTND, WID_NSS_COMPANIES_BTNU);
	}

	void OnQueryTextFinished(std::optional<std::string> str) override
	{
		if (!str.has_value()) return;

		if (this->widget_id == WID_NSS_SETPWD) {
			_settings_client.network.server_password = std::move(*str);
		} else {
			int32_t value = atoi(str->c_str());
			this->SetWidgetDirty(this->widget_id);
			switch (this->widget_id) {
				default: NOT_REACHED();
				case WID_NSS_CLIENTS_TXT:    _settings_client.network.max_clients    = Clamp(value, 2, MAX_CLIENTS); break;
				case WID_NSS_COMPANIES_TXT:  _settings_client.network.max_companies  = Clamp(value, 1, MAX_COMPANIES); break;
			}
		}

		this->SetDirty();
	}
};

static constexpr NWidgetPart _nested_network_start_server_window_widgets[] = {
	NWidget(NWID_HORIZONTAL),
		NWidget(WWT_CLOSEBOX, COLOUR_LIGHT_BLUE),
		NWidget(WWT_CAPTION, COLOUR_LIGHT_BLUE), SetStringTip(STR_NETWORK_START_SERVER_CAPTION, STR_TOOLTIP_WINDOW_TITLE_DRAG_THIS),
	EndContainer(),
	NWidget(WWT_PANEL, COLOUR_LIGHT_BLUE, WID_NSS_BACKGROUND),
		NWidget(NWID_VERTICAL), SetPIP(0, WidgetDimensions::unscaled.vsep_wide, 0), SetPadding(WidgetDimensions::unscaled.sparse),
			NWidget(NWID_VERTICAL), SetPIP(0, WidgetDimensions::unscaled.vsep_sparse, 0),
				NWidget(NWID_VERTICAL), SetPIP(0, WidgetDimensions::unscaled.vsep_normal, 0),
					/* Game name widgets */
					NWidget(WWT_TEXT, INVALID_COLOUR, WID_NSS_GAMENAME_LABEL), SetFill(1, 0), SetStringTip(STR_NETWORK_START_SERVER_NEW_GAME_NAME),
					NWidget(WWT_EDITBOX, COLOUR_LIGHT_BLUE, WID_NSS_GAMENAME), SetFill(1, 0), SetStringTip(STR_NETWORK_START_SERVER_NEW_GAME_NAME_OSKTITLE, STR_NETWORK_START_SERVER_NEW_GAME_NAME_TOOLTIP),
				EndContainer(),

				NWidget(NWID_HORIZONTAL, NC_EQUALSIZE), SetPIP(0, WidgetDimensions::unscaled.hsep_wide, 0),
					NWidget(NWID_VERTICAL), SetPIP(0, WidgetDimensions::unscaled.vsep_normal, 0),
						NWidget(WWT_TEXT, INVALID_COLOUR, WID_NSS_CONNTYPE_LABEL), SetFill(1, 0), SetStringTip(STR_NETWORK_START_SERVER_VISIBILITY_LABEL),
						NWidget(WWT_DROPDOWN, COLOUR_LIGHT_BLUE, WID_NSS_CONNTYPE_BTN), SetFill(1, 0), SetStringTip(STR_JUST_STRING, STR_NETWORK_START_SERVER_VISIBILITY_TOOLTIP),
					EndContainer(),
					NWidget(NWID_VERTICAL), SetPIP(0, WidgetDimensions::unscaled.vsep_normal, 0),
						NWidget(NWID_SPACER), SetFill(1, 1),
						NWidget(WWT_PUSHTXTBTN, COLOUR_WHITE, WID_NSS_SETPWD), SetFill(1, 0), SetStringTip(STR_NETWORK_START_SERVER_SET_PASSWORD, STR_NETWORK_START_SERVER_PASSWORD_TOOLTIP),
					EndContainer(),
				EndContainer(),

				NWidget(NWID_HORIZONTAL, NC_EQUALSIZE), SetPIP(0, WidgetDimensions::unscaled.hsep_wide, 0),
					NWidget(NWID_VERTICAL), SetPIP(0, WidgetDimensions::unscaled.vsep_normal, 0),
						NWidget(WWT_TEXT, INVALID_COLOUR, WID_NSS_CLIENTS_LABEL), SetFill(1, 0), SetStringTip(STR_NETWORK_START_SERVER_NUMBER_OF_CLIENTS),
						NWidget(NWID_HORIZONTAL),
							NWidget(WWT_IMGBTN, COLOUR_LIGHT_BLUE, WID_NSS_CLIENTS_BTND), SetAspect(WidgetDimensions::ASPECT_UP_DOWN_BUTTON), SetFill(0, 1), SetSpriteTip(SPR_ARROW_DOWN, STR_NETWORK_START_SERVER_NUMBER_OF_CLIENTS_TOOLTIP),
							NWidget(WWT_PUSHTXTBTN, COLOUR_LIGHT_BLUE, WID_NSS_CLIENTS_TXT), SetFill(1, 0), SetStringTip(STR_NETWORK_START_SERVER_CLIENTS_SELECT, STR_NETWORK_START_SERVER_NUMBER_OF_CLIENTS_TOOLTIP),
							NWidget(WWT_IMGBTN, COLOUR_LIGHT_BLUE, WID_NSS_CLIENTS_BTNU), SetAspect(WidgetDimensions::ASPECT_UP_DOWN_BUTTON), SetFill(0, 1), SetSpriteTip(SPR_ARROW_UP, STR_NETWORK_START_SERVER_NUMBER_OF_CLIENTS_TOOLTIP),
						EndContainer(),
					EndContainer(),

					NWidget(NWID_VERTICAL), SetPIP(0, WidgetDimensions::unscaled.vsep_normal, 0),
						NWidget(WWT_TEXT, INVALID_COLOUR, WID_NSS_COMPANIES_LABEL), SetFill(1, 0), SetStringTip(STR_NETWORK_START_SERVER_NUMBER_OF_COMPANIES),
						NWidget(NWID_HORIZONTAL),
							NWidget(WWT_IMGBTN, COLOUR_LIGHT_BLUE, WID_NSS_COMPANIES_BTND), SetAspect(WidgetDimensions::ASPECT_UP_DOWN_BUTTON), SetFill(0, 1), SetSpriteTip(SPR_ARROW_DOWN, STR_NETWORK_START_SERVER_NUMBER_OF_COMPANIES_TOOLTIP),
							NWidget(WWT_PUSHTXTBTN, COLOUR_LIGHT_BLUE, WID_NSS_COMPANIES_TXT), SetFill(1, 0), SetStringTip(STR_NETWORK_START_SERVER_COMPANIES_SELECT, STR_NETWORK_START_SERVER_NUMBER_OF_COMPANIES_TOOLTIP),
							NWidget(WWT_IMGBTN, COLOUR_LIGHT_BLUE, WID_NSS_COMPANIES_BTNU), SetAspect(WidgetDimensions::ASPECT_UP_DOWN_BUTTON), SetFill(0, 1), SetSpriteTip(SPR_ARROW_UP, STR_NETWORK_START_SERVER_NUMBER_OF_COMPANIES_TOOLTIP),
						EndContainer(),
					EndContainer(),
				EndContainer(),
			EndContainer(),

			NWidget(NWID_VERTICAL), SetPIP(0, WidgetDimensions::unscaled.vsep_sparse, 0),
				/* 'generate game' and 'load game' buttons */
				NWidget(NWID_HORIZONTAL, NC_EQUALSIZE), SetPIP(0, WidgetDimensions::unscaled.hsep_wide, 0),
					NWidget(WWT_PUSHTXTBTN, COLOUR_WHITE, WID_NSS_GENERATE_GAME), SetStringTip(STR_INTRO_NEW_GAME, STR_INTRO_TOOLTIP_NEW_GAME), SetFill(1, 0),
					NWidget(WWT_PUSHTXTBTN, COLOUR_WHITE, WID_NSS_LOAD_GAME), SetStringTip(STR_INTRO_LOAD_GAME, STR_INTRO_TOOLTIP_LOAD_GAME), SetFill(1, 0),
				EndContainer(),

				/* 'play scenario' and 'play heightmap' buttons */
				NWidget(NWID_HORIZONTAL, NC_EQUALSIZE), SetPIP(0, WidgetDimensions::unscaled.hsep_wide, 0),
					NWidget(WWT_PUSHTXTBTN, COLOUR_WHITE, WID_NSS_PLAY_SCENARIO), SetStringTip(STR_INTRO_PLAY_SCENARIO, STR_INTRO_TOOLTIP_PLAY_SCENARIO), SetFill(1, 0),
					NWidget(WWT_PUSHTXTBTN, COLOUR_WHITE, WID_NSS_PLAY_HEIGHTMAP), SetStringTip(STR_INTRO_PLAY_HEIGHTMAP, STR_INTRO_TOOLTIP_PLAY_HEIGHTMAP), SetFill(1, 0),
				EndContainer(),
			EndContainer(),

			NWidget(NWID_HORIZONTAL), SetPIPRatio(1, 0, 1),
				NWidget(WWT_PUSHTXTBTN, COLOUR_WHITE, WID_NSS_CANCEL), SetStringTip(STR_BUTTON_CANCEL), SetMinimalSize(128, 12),
			EndContainer(),
		EndContainer(),
	EndContainer(),
};

static WindowDesc _network_start_server_window_desc(__FILE__, __LINE__,
	WDP_CENTER, nullptr, 0, 0,
	WC_NETWORK_WINDOW, WC_NONE,
<<<<<<< HEAD
	WDF_NETWORK,
=======
	{},
>>>>>>> 56b1e9df
	_nested_network_start_server_window_widgets
);

static void ShowNetworkStartServerWindow()
{
	if (!NetworkValidateOurClientName()) return;

	CloseWindowById(WC_NETWORK_WINDOW, WN_NETWORK_WINDOW_GAME);

	new NetworkStartServerWindow(_network_start_server_window_desc);
}

/* The window below gives information about the connected clients
 * and also makes able to kick them (if server) and stuff like that. */

extern void DrawCompanyIcon(CompanyID cid, int x, int y);

static constexpr NWidgetPart _nested_client_list_widgets[] = {
	NWidget(NWID_HORIZONTAL),
		NWidget(WWT_CLOSEBOX, COLOUR_GREY),
		NWidget(WWT_CAPTION, COLOUR_GREY), SetStringTip(STR_NETWORK_CLIENT_LIST_CAPTION, STR_TOOLTIP_WINDOW_TITLE_DRAG_THIS),
		NWidget(WWT_DEFSIZEBOX, COLOUR_GREY),
		NWidget(WWT_STICKYBOX, COLOUR_GREY),
	EndContainer(),
	NWidget(WWT_PANEL, COLOUR_GREY),
		NWidget(NWID_VERTICAL), SetPIP(0, WidgetDimensions::unscaled.vsep_normal, 0), SetPadding(4),
			NWidget(WWT_FRAME, COLOUR_GREY), SetStringTip(STR_NETWORK_CLIENT_LIST_SERVER), SetPIP(0, WidgetDimensions::unscaled.vsep_normal, 0),
				NWidget(NWID_HORIZONTAL), SetPIP(0, WidgetDimensions::unscaled.hsep_normal, 0),
					NWidget(WWT_TEXT, INVALID_COLOUR), SetStringTip(STR_NETWORK_CLIENT_LIST_SERVER_NAME),
					NWidget(WWT_TEXT, INVALID_COLOUR, WID_CL_SERVER_NAME), SetFill(1, 0), SetResize(1, 0), SetStringTip(STR_JUST_RAW_STRING, STR_NETWORK_CLIENT_LIST_SERVER_NAME_TOOLTIP), SetAlignment(SA_VERT_CENTER | SA_RIGHT),
					NWidget(WWT_PUSHIMGBTN, COLOUR_GREY, WID_CL_SERVER_NAME_EDIT), SetAspect(WidgetDimensions::ASPECT_RENAME), SetSpriteTip(SPR_RENAME, STR_NETWORK_CLIENT_LIST_SERVER_NAME_EDIT_TOOLTIP),
				EndContainer(),
				NWidget(NWID_SELECTION, INVALID_COLOUR, WID_CL_SERVER_SELECTOR),
					NWidget(NWID_VERTICAL), SetPIP(0, WidgetDimensions::unscaled.vsep_normal, 0),
						NWidget(NWID_HORIZONTAL), SetPIP(0, WidgetDimensions::unscaled.hsep_normal, 0),
							NWidget(WWT_TEXT, INVALID_COLOUR), SetFill(1, 0), SetResize(1, 0), SetStringTip(STR_NETWORK_CLIENT_LIST_SERVER_VISIBILITY),
							NWidget(WWT_DROPDOWN, COLOUR_GREY, WID_CL_SERVER_VISIBILITY), SetStringTip(STR_JUST_STRING, STR_NETWORK_CLIENT_LIST_SERVER_VISIBILITY_TOOLTIP),
						EndContainer(),
						NWidget(NWID_HORIZONTAL), SetPIP(0, WidgetDimensions::unscaled.hsep_normal, 0),
							NWidget(WWT_TEXT, INVALID_COLOUR), SetStringTip(STR_NETWORK_CLIENT_LIST_SERVER_INVITE_CODE),
							NWidget(WWT_TEXT, INVALID_COLOUR, WID_CL_SERVER_INVITE_CODE), SetFill(1, 0), SetResize(1, 0), SetStringTip(STR_JUST_RAW_STRING, STR_NETWORK_CLIENT_LIST_SERVER_INVITE_CODE_TOOLTIP), SetAlignment(SA_VERT_CENTER | SA_RIGHT),
						EndContainer(),
						NWidget(NWID_HORIZONTAL), SetPIP(0, WidgetDimensions::unscaled.hsep_normal, 0),
							NWidget(WWT_TEXT, INVALID_COLOUR), SetStringTip(STR_NETWORK_CLIENT_LIST_SERVER_CONNECTION_TYPE),
							NWidget(WWT_TEXT, INVALID_COLOUR, WID_CL_SERVER_CONNECTION_TYPE), SetFill(1, 0), SetResize(1, 0), SetStringTip(STR_JUST_STRING, STR_NETWORK_CLIENT_LIST_SERVER_CONNECTION_TYPE_TOOLTIP), SetAlignment(SA_VERT_CENTER | SA_RIGHT),
						EndContainer(),
					EndContainer(),
				EndContainer(),
			EndContainer(),
			NWidget(WWT_FRAME, COLOUR_GREY), SetStringTip(STR_NETWORK_CLIENT_LIST_PLAYER),
				NWidget(NWID_HORIZONTAL), SetPIP(0, WidgetDimensions::unscaled.hsep_normal, 0),
					NWidget(WWT_TEXT, INVALID_COLOUR), SetStringTip(STR_NETWORK_CLIENT_LIST_PLAYER_NAME),
					NWidget(WWT_TEXT, INVALID_COLOUR, WID_CL_CLIENT_NAME), SetFill(1, 0), SetResize(1, 0), SetStringTip(STR_JUST_RAW_STRING, STR_NETWORK_CLIENT_LIST_PLAYER_NAME_TOOLTIP), SetAlignment(SA_VERT_CENTER | SA_RIGHT),
					NWidget(WWT_PUSHIMGBTN, COLOUR_GREY, WID_CL_CLIENT_NAME_EDIT), SetAspect(WidgetDimensions::ASPECT_RENAME), SetSpriteTip(SPR_RENAME, STR_NETWORK_CLIENT_LIST_PLAYER_NAME_EDIT_TOOLTIP),
				EndContainer(),
			EndContainer(),
		EndContainer(),
	EndContainer(),
	NWidget(NWID_HORIZONTAL),
		NWidget(WWT_MATRIX, COLOUR_GREY, WID_CL_MATRIX), SetMinimalSize(180, 0), SetResize(1, 1), SetFill(1, 1), SetMatrixDataTip(1, 0), SetScrollbar(WID_CL_SCROLLBAR),
		NWidget(NWID_VSCROLLBAR, COLOUR_GREY, WID_CL_SCROLLBAR),
	EndContainer(),
	NWidget(NWID_HORIZONTAL),
		NWidget(WWT_PANEL, COLOUR_GREY),
			NWidget(WWT_TEXT, INVALID_COLOUR, WID_CL_CLIENT_COMPANY_COUNT), SetFill(1, 0), SetResize(1, 0), SetPadding(WidgetDimensions::unscaled.framerect), SetAlignment(SA_CENTER), SetStringTip(STR_NETWORK_CLIENT_LIST_CLIENT_COMPANY_COUNT, STR_NETWORK_CLIENT_LIST_CLIENT_COMPANY_COUNT_TOOLTIP),
		EndContainer(),
		NWidget(WWT_RESIZEBOX, COLOUR_GREY),
	EndContainer(),
};

static WindowDesc _client_list_desc(__FILE__, __LINE__,
	WDP_AUTO, "list_clients", 220, 300,
	WC_CLIENT_LIST, WC_NONE,
<<<<<<< HEAD
	WDF_NETWORK,
=======
	{},
>>>>>>> 56b1e9df
	_nested_client_list_widgets
);

/**
 * The possibly entries in a DropDown for an admin.
 * Client and companies are mixed; they just have to be unique.
 */
enum DropDownAdmin : uint8_t {
	DD_CLIENT_ADMIN_KICK,
	DD_CLIENT_ADMIN_BAN,
	DD_COMPANY_ADMIN_RESET,
	DD_COMPANY_ADMIN_UNLOCK,
};

/**
 * Callback function for admin command to kick client.
 * @param confirmed Iff the user pressed Yes.
 */
static void AdminClientKickCallback(Window *, bool confirmed)
{
	if (confirmed) NetworkServerKickClient(_admin_client_id, {});
}

/**
 * Callback function for admin command to ban client.
 * @param confirmed Iff the user pressed Yes.
 */
static void AdminClientBanCallback(Window *, bool confirmed)
{
	if (confirmed) NetworkServerKickOrBanIP(_admin_client_id, true, {});
}

/**
 * Callback function for admin command to reset company.
 * @param confirmed Iff the user pressed Yes.
 */
static void AdminCompanyResetCallback(Window *, bool confirmed)
{
	if (confirmed) {
		if (NetworkCompanyHasClients(_admin_company_id)) return;
		Command<CMD_COMPANY_CTRL>::Post(CCA_DELETE, _admin_company_id, CRR_MANUAL, INVALID_CLIENT_ID, {});
	}
}

/**
 * Callback function for admin command to unlock company.
 * @param confirmed Iff the user pressed Yes.
 */
static void AdminCompanyUnlockCallback(Window *, bool confirmed)
{
	if (confirmed) NetworkServerSetCompanyPassword(_admin_company_id, "", false);
}

/**
 * Button shown for either a company or client in the client-list.
 *
 * These buttons are dynamic and strongly depends on which company/client
 * what buttons are available. This class allows dynamically creating them
 * as the current Widget system does not.
 */
class ButtonCommon {
public:
	SpriteID sprite;   ///< The sprite to use on the button.
	StringID tooltip;  ///< The tooltip of the button.
	Colours colour;    ///< The colour of the button.
	bool disabled;     ///< Is the button disabled?
	uint height;       ///< Calculated height of the button.
	uint width;        ///< Calculated width of the button.

	ButtonCommon(SpriteID sprite, StringID tooltip, Colours colour, bool disabled = false) :
		sprite(sprite),
		tooltip(tooltip),
		colour(colour),
		disabled(disabled)
	{
		Dimension d = GetSpriteSize(sprite);
		this->height = d.height + WidgetDimensions::scaled.framerect.Vertical();
		this->width = d.width + WidgetDimensions::scaled.framerect.Horizontal();
	}
	virtual ~ButtonCommon() = default;

	/**
	 * OnClick handler for when the button is pressed.
	 */
	virtual void OnClick(struct NetworkClientListWindow *w, Point pt) = 0;
};

/**
 * Template version of Button, with callback support.
 */
template <typename T>
class Button : public ButtonCommon {
private:
	typedef void (*ButtonCallback)(struct NetworkClientListWindow *w, Point pt, T id); ///< Callback function to call on click.
	T id;                 ///< ID this button belongs to.
	ButtonCallback proc;  ///< Callback proc to call when button is pressed.

public:
	Button(SpriteID sprite, StringID tooltip, Colours colour, T id, ButtonCallback proc, bool disabled = false) :
		ButtonCommon(sprite, tooltip, colour, disabled),
		id(id),
		proc(proc)
	{
		assert(proc != nullptr);
	}

	void OnClick(struct NetworkClientListWindow *w, Point pt) override
	{
		if (this->disabled) return;

		this->proc(w, pt, this->id);
	}
};

using CompanyButton = Button<CompanyID>;
using ClientButton = Button<ClientID>;

/**
 * Main handle for clientlist
 */
struct NetworkClientListWindow : Window {
private:
	ClientListWidgets query_widget; ///< During a query this tracks what widget caused the query.
	CompanyID join_company; ///< During query for company password, this stores what company we wanted to join.

	ClientID dd_client_id; ///< During admin dropdown, track which client this was for.
	CompanyID dd_company_id; ///< During admin dropdown, track which company this was for.

	Scrollbar *vscroll; ///< Vertical scrollbar of this window.
	uint line_height; ///< Current lineheight of each entry in the matrix.
	uint line_count; ///< Amount of lines in the matrix.
	int hover_index; ///< Index of the current line we are hovering over, or -1 if none.
	int player_self_index; ///< The line the current player is on.
	int player_host_index; ///< The line the host is on.

	std::map<uint, std::vector<std::unique_ptr<ButtonCommon>>> buttons; ///< Per line which buttons are available.

	/**
	 * Chat button on a Company is clicked.
	 * @param w The instance of this window.
	 * @param pt The point where this button was clicked.
	 * @param company_id The company this button was assigned to.
	 */
	static void OnClickCompanyChat([[maybe_unused]] NetworkClientListWindow *w, [[maybe_unused]] Point pt, CompanyID company_id)
	{
		ShowNetworkChatQueryWindow(DESTTYPE_TEAM, company_id);
	}

	/**
	 * Join button on a Company is clicked.
	 * @param w The instance of this window.
	 * @param pt The point where this button was clicked.
	 * @param company_id The company this button was assigned to.
	 */
	static void OnClickCompanyJoin([[maybe_unused]] NetworkClientListWindow *w, [[maybe_unused]] Point pt, CompanyID company_id)
	{
		if (_network_server) {
			NetworkServerDoMove(CLIENT_ID_SERVER, company_id);
			MarkWholeScreenDirty();
		} else if (NetworkCompanyIsPassworded(company_id)) {
			w->query_widget = WID_CL_COMPANY_JOIN;
			w->join_company = company_id;
			ShowQueryString(STR_EMPTY, STR_NETWORK_NEED_COMPANY_PASSWORD_CAPTION, NETWORK_PASSWORD_LENGTH, w, CS_ALPHANUMERAL, QSF_PASSWORD);
		} else {
			NetworkClientRequestMove(company_id);
		}
	}

	/**
	 * Crete new company button is clicked.
	 * @param w The instance of this window.
	 * @param pt The point where this button was clicked.
	 */
	static void OnClickCompanyNew([[maybe_unused]] NetworkClientListWindow *w, [[maybe_unused]] Point pt, CompanyID)
	{
		Command<CMD_COMPANY_CTRL>::Post(CCA_NEW, INVALID_COMPANY, CRR_NONE, _network_own_client_id, {});
	}

	/**
	 * Admin button on a Client is clicked.
	 * @param w The instance of this window.
	 * @param pt The point where this button was clicked.
	 * @param client_id The client this button was assigned to.
	 */
	static void OnClickClientAdmin([[maybe_unused]] NetworkClientListWindow *w, [[maybe_unused]] Point pt, ClientID client_id)
	{
		DropDownList list;
		list.push_back(MakeDropDownListStringItem(STR_NETWORK_CLIENT_LIST_ADMIN_CLIENT_KICK, DD_CLIENT_ADMIN_KICK));
		list.push_back(MakeDropDownListStringItem(STR_NETWORK_CLIENT_LIST_ADMIN_CLIENT_BAN, DD_CLIENT_ADMIN_BAN));

		Rect wi_rect;
		wi_rect.left   = pt.x;
		wi_rect.right  = pt.x;
		wi_rect.top    = pt.y;
		wi_rect.bottom = pt.y;

		w->dd_client_id = client_id;
		ShowDropDownListAt(w, std::move(list), -1, WID_CL_MATRIX, wi_rect, COLOUR_GREY, DDMF_INSTANT_CLOSE);
	}

	/**
	 * Admin button on a Company is clicked.
	 * @param w The instance of this window.
	 * @param pt The point where this button was clicked.
	 * @param company_id The company this button was assigned to.
	 */
	static void OnClickCompanyAdmin([[maybe_unused]] NetworkClientListWindow *w, [[maybe_unused]] Point pt, CompanyID company_id)
	{
		DropDownList list;
		list.push_back(MakeDropDownListStringItem(STR_NETWORK_CLIENT_LIST_ADMIN_COMPANY_RESET, DD_COMPANY_ADMIN_RESET, NetworkCompanyHasClients(company_id)));
		list.push_back(MakeDropDownListStringItem(STR_NETWORK_CLIENT_LIST_ADMIN_COMPANY_UNLOCK, DD_COMPANY_ADMIN_UNLOCK, !NetworkCompanyIsPassworded(company_id)));

		Rect wi_rect;
		wi_rect.left   = pt.x;
		wi_rect.right  = pt.x;
		wi_rect.top    = pt.y;
		wi_rect.bottom = pt.y;

		w->dd_company_id = company_id;
		ShowDropDownListAt(w, std::move(list), -1, WID_CL_MATRIX, wi_rect, COLOUR_GREY, DDMF_INSTANT_CLOSE);
	}
	/**
	 * Chat button on a Client is clicked.
	 * @param w The instance of this window.
	 * @param pt The point where this button was clicked.
	 * @param client_id The client this button was assigned to.
	 */
	static void OnClickClientChat([[maybe_unused]] NetworkClientListWindow *w, [[maybe_unused]] Point pt, ClientID client_id)
	{
		ShowNetworkChatQueryWindow(DESTTYPE_CLIENT, client_id);
	}

	/**
	 * Part of RebuildList() to create the information for a single company.
	 * @param company_id The company to build the list for.
	 * @param client_playas The company the client is joined as.
	 */
	void RebuildListCompany(CompanyID company_id, CompanyID client_playas)
	{
		ButtonCommon *chat_button = new CompanyButton(SPR_CHAT, company_id == COMPANY_SPECTATOR ? STR_NETWORK_CLIENT_LIST_CHAT_SPECTATOR_TOOLTIP : STR_NETWORK_CLIENT_LIST_CHAT_COMPANY_TOOLTIP, COLOUR_ORANGE, company_id, &NetworkClientListWindow::OnClickCompanyChat);

		if (_network_server) this->buttons[line_count].push_back(std::make_unique<CompanyButton>(SPR_ADMIN, STR_NETWORK_CLIENT_LIST_ADMIN_COMPANY_TOOLTIP, COLOUR_RED, company_id, &NetworkClientListWindow::OnClickCompanyAdmin, company_id == COMPANY_SPECTATOR));
		this->buttons[line_count].emplace_back(chat_button);
		if (client_playas != company_id) this->buttons[line_count].push_back(std::make_unique<CompanyButton>(SPR_JOIN, STR_NETWORK_CLIENT_LIST_JOIN_TOOLTIP, COLOUR_ORANGE, company_id, &NetworkClientListWindow::OnClickCompanyJoin, company_id != COMPANY_SPECTATOR && Company::Get(company_id)->is_ai));

		this->line_count += 1;

		bool has_players = false;
		for (const NetworkClientInfo *ci : NetworkClientInfo::Iterate()) {
			if (ci->client_playas != company_id) continue;
			has_players = true;

			if (_network_server) this->buttons[line_count].push_back(std::make_unique<ClientButton>(SPR_ADMIN, STR_NETWORK_CLIENT_LIST_ADMIN_CLIENT_TOOLTIP, COLOUR_RED, ci->client_id, &NetworkClientListWindow::OnClickClientAdmin, _network_own_client_id == ci->client_id));
			if (_network_own_client_id != ci->client_id) this->buttons[line_count].push_back(std::make_unique<ClientButton>(SPR_CHAT, STR_NETWORK_CLIENT_LIST_CHAT_CLIENT_TOOLTIP, COLOUR_ORANGE, ci->client_id, &NetworkClientListWindow::OnClickClientChat));

			if (ci->client_id == _network_own_client_id) {
				this->player_self_index = this->line_count;
			} else if (ci->client_id == CLIENT_ID_SERVER) {
				this->player_host_index = this->line_count;
			}

			this->line_count += 1;
		}

		/* Disable the chat button when there are players in this company. */
		chat_button->disabled = !has_players;
	}

	/**
	 * Rebuild the list, meaning: calculate the lines needed and what buttons go on which line.
	 */
	void RebuildList()
	{
		const NetworkClientInfo *own_ci = NetworkClientInfo::GetByClientID(_network_own_client_id);
		CompanyID client_playas = own_ci == nullptr ? COMPANY_SPECTATOR : own_ci->client_playas;

		this->buttons.clear();
		this->line_count = 0;
		this->player_host_index = -1;
		this->player_self_index = -1;

		/* As spectator, show a line to create a new company. */
		if (client_playas == COMPANY_SPECTATOR && !NetworkMaxCompaniesReached()) {
			this->buttons[line_count].push_back(std::make_unique<CompanyButton>(SPR_JOIN, STR_NETWORK_CLIENT_LIST_NEW_COMPANY_TOOLTIP, COLOUR_ORANGE, COMPANY_SPECTATOR, &NetworkClientListWindow::OnClickCompanyNew));
			this->line_count += 1;
		}

		if (client_playas != COMPANY_SPECTATOR) {
			this->RebuildListCompany(client_playas, client_playas);
		}

		/* Companies */
		for (const Company *c : Company::Iterate()) {
			if (c->index == client_playas) continue;

			this->RebuildListCompany(c->index, client_playas);
		}

		/* Spectators */
		this->RebuildListCompany(COMPANY_SPECTATOR, client_playas);

		this->vscroll->SetCount(this->line_count);
	}

	/**
	 * Get the button at a specific point on the WID_CL_MATRIX.
	 * @param pt The point to look for a button.
	 * @return The button or a nullptr if there was none.
	 */
	ButtonCommon *GetButtonAtPoint(Point pt)
	{
		uint index = this->vscroll->GetScrolledRowFromWidget(pt.y, this, WID_CL_MATRIX);
		Rect matrix = this->GetWidget<NWidgetBase>(WID_CL_MATRIX)->GetCurrentRect().Shrink(WidgetDimensions::scaled.framerect);

		bool rtl = _current_text_dir == TD_RTL;
		uint x = rtl ? matrix.left : matrix.right;

		/* Find the buttons for this row. */
		auto button_find = this->buttons.find(index);
		if (button_find == this->buttons.end()) return nullptr;

		/* Check if we want to display a tooltip for any of the buttons. */
		for (auto &button : button_find->second) {
			uint left = rtl ? x : x - button->width;
			uint right = rtl ? x + button->width : x;

			if (IsInsideMM(pt.x, left, right)) {
				return button.get();
			}

			int width = button->width + WidgetDimensions::scaled.framerect.Horizontal();
			x += rtl ? width : -width;
		}

		return nullptr;
	}

public:
	NetworkClientListWindow(WindowDesc &desc, WindowNumber window_number) :
			Window(desc),
			hover_index(-1),
			player_self_index(-1),
			player_host_index(-1)
	{
		this->CreateNestedTree();
		this->vscroll = this->GetScrollbar(WID_CL_SCROLLBAR);
		this->OnInvalidateData();
		this->FinishInitNested(window_number);
	}

	void OnInit() override
	{
		RebuildList();
	}

	void OnInvalidateData([[maybe_unused]] int data = 0, [[maybe_unused]] bool gui_scope = true) override
	{
		this->RebuildList();

		/* Currently server information is not sync'd to clients, so we cannot show it on clients. */
		this->GetWidget<NWidgetStacked>(WID_CL_SERVER_SELECTOR)->SetDisplayedPlane(_network_server ? 0 : SZSP_HORIZONTAL);
		this->SetWidgetDisabledState(WID_CL_SERVER_NAME_EDIT, !_network_server);
	}

	void UpdateWidgetSize(WidgetID widget, Dimension &size, [[maybe_unused]] const Dimension &padding, [[maybe_unused]] Dimension &fill, [[maybe_unused]] Dimension &resize) override
	{
		switch (widget) {
			case WID_CL_SERVER_NAME:
			case WID_CL_CLIENT_NAME:
				if (widget == WID_CL_SERVER_NAME) {
					SetDParamStr(0, _network_server ? _settings_client.network.server_name : _network_server_name);
				} else {
					const NetworkClientInfo *own_ci = NetworkClientInfo::GetByClientID(_network_own_client_id);
					SetDParamStr(0, own_ci != nullptr ? own_ci->client_name : _settings_client.network.client_name);
				}
				size = GetStringBoundingBox(STR_JUST_RAW_STRING);
				size.width = std::min(size.width, static_cast<uint>(ScaleGUITrad(200))); // By default, don't open the window too wide.
				break;

			case WID_CL_SERVER_VISIBILITY:
				size = maxdim(maxdim(GetStringBoundingBox(STR_NETWORK_SERVER_VISIBILITY_LOCAL), GetStringBoundingBox(STR_NETWORK_SERVER_VISIBILITY_PUBLIC)), GetStringBoundingBox(STR_NETWORK_SERVER_VISIBILITY_INVITE_ONLY));
				size.width += padding.width;
				size.height += padding.height;
				break;

			case WID_CL_MATRIX: {
				uint height = std::max({GetSpriteSize(SPR_COMPANY_ICON).height, GetSpriteSize(SPR_JOIN).height, GetSpriteSize(SPR_ADMIN).height, GetSpriteSize(SPR_CHAT).height});
				height += WidgetDimensions::scaled.framerect.Vertical();
				this->line_height = std::max(height, (uint)GetCharacterHeight(FS_NORMAL)) + padding.height;

				resize.width = 1;
				resize.height = this->line_height;
				fill.height = this->line_height;
				size.height = std::max(size.height, 5 * this->line_height);
				break;
			}
		}
	}

	void OnResize() override
	{
		this->vscroll->SetCapacityFromWidget(this, WID_CL_MATRIX);
	}

	void SetStringParameters(WidgetID widget) const override
	{
		switch (widget) {
			case WID_CL_SERVER_NAME:
				SetDParamStr(0, _network_server ? _settings_client.network.server_name : _network_server_name);
				break;

			case WID_CL_SERVER_VISIBILITY:
				SetDParam(0, STR_NETWORK_SERVER_VISIBILITY_LOCAL + _settings_client.network.server_game_type);
				break;

			case WID_CL_SERVER_INVITE_CODE: {
				static std::string empty = {};
				SetDParamStr(0, _network_server_connection_type == CONNECTION_TYPE_UNKNOWN ? empty : _network_server_invite_code);
				break;
			}

			case WID_CL_SERVER_CONNECTION_TYPE:
				SetDParam(0, STR_NETWORK_CLIENT_LIST_SERVER_CONNECTION_TYPE_UNKNOWN + _network_server_connection_type);
				break;

			case WID_CL_CLIENT_NAME: {
				const NetworkClientInfo *own_ci = NetworkClientInfo::GetByClientID(_network_own_client_id);
				SetDParamStr(0, own_ci != nullptr ? own_ci->client_name : _settings_client.network.client_name);
				break;
			}

			case WID_CL_CLIENT_COMPANY_COUNT:
				SetDParam(0, NetworkClientInfo::GetNumItems());
				SetDParam(1, Company::GetNumItems());
				SetDParam(2, NetworkMaxCompaniesAllowed());
				break;
		}
	}

	void OnClick([[maybe_unused]] Point pt, WidgetID widget, [[maybe_unused]] int click_count) override
	{
		switch (widget) {
			case WID_CL_SERVER_NAME_EDIT:
				if (!_network_server) break;

				this->query_widget = WID_CL_SERVER_NAME_EDIT;
				SetDParamStr(0, _settings_client.network.server_name);
				ShowQueryString(STR_JUST_RAW_STRING, STR_NETWORK_CLIENT_LIST_SERVER_NAME_QUERY_CAPTION, NETWORK_NAME_LENGTH, this, CS_ALPHANUMERAL, QSF_LEN_IN_CHARS);
				break;

			case WID_CL_CLIENT_NAME_EDIT: {
				const NetworkClientInfo *own_ci = NetworkClientInfo::GetByClientID(_network_own_client_id);
				this->query_widget = WID_CL_CLIENT_NAME_EDIT;
				SetDParamStr(0, own_ci != nullptr ? own_ci->client_name : _settings_client.network.client_name);
				ShowQueryString(STR_JUST_RAW_STRING, STR_NETWORK_CLIENT_LIST_PLAYER_NAME_QUERY_CAPTION, NETWORK_CLIENT_NAME_LENGTH, this, CS_ALPHANUMERAL, QSF_LEN_IN_CHARS);
				break;
			}
			case WID_CL_SERVER_VISIBILITY:
				if (!_network_server) break;

				ShowDropDownList(this, BuildVisibilityDropDownList(), _settings_client.network.server_game_type, WID_CL_SERVER_VISIBILITY);
				break;

			case WID_CL_MATRIX: {
				ButtonCommon *button = this->GetButtonAtPoint(pt);
				if (button == nullptr) break;

				button->OnClick(this, pt);
				break;
			}
		}
	}

	bool OnTooltip([[maybe_unused]] Point pt, WidgetID widget, TooltipCloseCondition close_cond) override
	{
		switch (widget) {
			case WID_CL_MATRIX: {
				int index = this->vscroll->GetScrolledRowFromWidget(pt.y, this, WID_CL_MATRIX);

				bool rtl = _current_text_dir == TD_RTL;
				Rect matrix = this->GetWidget<NWidgetBase>(WID_CL_MATRIX)->GetCurrentRect().Shrink(WidgetDimensions::scaled.framerect);

				Dimension d = GetSpriteSize(SPR_COMPANY_ICON);
				uint text_left  = matrix.left  + (rtl ? 0 : d.width + WidgetDimensions::scaled.hsep_wide);
				uint text_right = matrix.right - (rtl ? d.width + WidgetDimensions::scaled.hsep_wide : 0);

				Dimension d2 = GetSpriteSize(SPR_PLAYER_SELF);
				uint offset_x = WidgetDimensions::scaled.hsep_indent - d2.width - ScaleGUITrad(3);

				uint player_icon_x = rtl ? text_right - offset_x - d2.width : text_left + offset_x;

				if (IsInsideMM(pt.x, player_icon_x, player_icon_x + d2.width)) {
					if (index == this->player_self_index) {
						GuiShowTooltips(this, STR_NETWORK_CLIENT_LIST_PLAYER_ICON_SELF_TOOLTIP, close_cond);
						return true;
					} else if (index == this->player_host_index) {
						GuiShowTooltips(this, STR_NETWORK_CLIENT_LIST_PLAYER_ICON_HOST_TOOLTIP, close_cond);
						return true;
					}
				}

				ButtonCommon *button = this->GetButtonAtPoint(pt);
				if (button == nullptr) return false;

				GuiShowTooltips(this, button->tooltip, close_cond);
				return true;
			};
		}

		return false;
	}

	void OnDropdownClose(Point pt, WidgetID widget, int index, bool instant_close) override
	{
		/* If you close the dropdown outside the list, don't take any action. */
		if (widget == WID_CL_MATRIX) return;

		Window::OnDropdownClose(pt, widget, index, instant_close);
	}

	void OnDropdownSelect(WidgetID widget, int index) override
	{
		switch (widget) {
			case WID_CL_SERVER_VISIBILITY:
				if (!_network_server) break;

				_settings_client.network.server_game_type = (ServerGameType)index;
				NetworkUpdateServerGameType();
				break;

			case WID_CL_MATRIX: {
				StringID text = STR_NULL;
				QueryCallbackProc *callback = nullptr;

				switch (index) {
					case DD_CLIENT_ADMIN_KICK:
						_admin_client_id = this->dd_client_id;
						text = STR_NETWORK_CLIENT_LIST_ASK_CLIENT_KICK;
						callback = AdminClientKickCallback;
						SetDParamStr(0, NetworkClientInfo::GetByClientID(_admin_client_id)->client_name);
						break;

					case DD_CLIENT_ADMIN_BAN:
						_admin_client_id = this->dd_client_id;
						text = STR_NETWORK_CLIENT_LIST_ASK_CLIENT_BAN;
						callback = AdminClientBanCallback;
						SetDParamStr(0, NetworkClientInfo::GetByClientID(_admin_client_id)->client_name);
						break;

					case DD_COMPANY_ADMIN_RESET:
						_admin_company_id = this->dd_company_id;
						text = STR_NETWORK_CLIENT_LIST_ASK_COMPANY_RESET;
						callback = AdminCompanyResetCallback;
						SetDParam(0, _admin_company_id);
						break;

					case DD_COMPANY_ADMIN_UNLOCK:
						_admin_company_id = this->dd_company_id;
						text = STR_NETWORK_CLIENT_LIST_ASK_COMPANY_UNLOCK;
						callback = AdminCompanyUnlockCallback;
						SetDParam(0, _admin_company_id);
						break;

					default:
						NOT_REACHED();
				}

				assert(text != STR_NULL);
				assert(callback != nullptr);

				/* Always ask confirmation for all admin actions. */
				ShowQuery(STR_NETWORK_CLIENT_LIST_ASK_CAPTION, text, this, callback);

				break;
			}

			default:
				NOT_REACHED();
		}

		this->SetDirty();
	}

	void OnQueryTextFinished(std::optional<std::string> str) override
	{
		if (!str.has_value()) return;

		switch (this->query_widget) {
			default: NOT_REACHED();

			case WID_CL_SERVER_NAME_EDIT: {
				if (!_network_server) break;

				SetSettingValue(GetSettingFromName("network.server_name")->AsStringSetting(), *str);
				this->InvalidateData();
				break;
			}

			case WID_CL_CLIENT_NAME_EDIT: {
				SetSettingValue(GetSettingFromName("network.client_name")->AsStringSetting(), *str);
				this->InvalidateData();
				break;
			}

			case WID_CL_COMPANY_JOIN:
				NetworkClientRequestMove(this->join_company, *str);
				break;
		}
	}

	/**
	 * Draw the buttons for a single line in the matrix.
	 *
	 * The x-position in RTL is the most left or otherwise the most right pixel
	 * we can draw the buttons from.
	 *
	 * @param x The x-position to start with the buttons. Updated during this function.
	 * @param y The y-position to start with the buttons.
	 * @param buttons The buttons to draw.
	 */
	void DrawButtons(int &x, uint y, const std::vector<std::unique_ptr<ButtonCommon>> &buttons) const
	{
		Rect r;

		for (auto &button : buttons) {
			bool rtl = _current_text_dir == TD_RTL;

			int offset = (this->line_height - button->height) / 2;
			r.left = rtl ? x : x - button->width + 1;
			r.right = rtl ? x + button->width - 1 : x;
			r.top = y + offset;
			r.bottom = r.top + button->height - 1;

			DrawFrameRect(r, button->colour, {});
			DrawSprite(button->sprite, PAL_NONE, r.left + WidgetDimensions::scaled.framerect.left, r.top + WidgetDimensions::scaled.framerect.top);
			if (button->disabled) {
				GfxFillRect(r.Shrink(WidgetDimensions::scaled.bevel), GetColourGradient(button->colour, SHADE_DARKER), FILLRECT_CHECKER);
			}

			int width = button->width + WidgetDimensions::scaled.hsep_normal;
			x += rtl ? width : -width;
		}
	}

	/**
	 * Draw a company and its clients on the matrix.
	 * @param company_id The company to draw.
	 * @param r The rect to draw within.
	 * @param line The Nth line we are drawing. Updated during this function.
	 */
	void DrawCompany(CompanyID company_id, const Rect &r, uint &line) const
	{
		bool rtl = _current_text_dir == TD_RTL;
		int text_y_offset = CenterBounds(0, this->line_height, GetCharacterHeight(FS_NORMAL));

		Dimension d = GetSpriteSize(SPR_COMPANY_ICON);
		int offset = CenterBounds(0, this->line_height, d.height);

		uint line_start = this->vscroll->GetPosition();
		uint line_end = line_start + this->vscroll->GetCapacity();

		uint y = r.top + (this->line_height * (line - line_start));

		/* Draw the company line (if in range of scrollbar). */
		if (IsInsideMM(line, line_start, line_end)) {
			int icon_left = r.WithWidth(d.width, rtl).left;
			Rect tr = r.Indent(d.width + WidgetDimensions::scaled.hsep_normal, rtl);
			int &x = rtl ? tr.left : tr.right;

			/* If there are buttons for this company, draw them. */
			auto button_find = this->buttons.find(line);
			if (button_find != this->buttons.end()) {
				this->DrawButtons(x, y, button_find->second);
			}

			if (company_id == COMPANY_SPECTATOR) {
				DrawSprite(SPR_COMPANY_ICON, PALETTE_TO_GREY, icon_left, y + offset);
				DrawString(tr.left, tr.right, y + text_y_offset, STR_NETWORK_CLIENT_LIST_SPECTATORS, TC_SILVER);
			} else if (company_id == COMPANY_NEW_COMPANY) {
				DrawSprite(SPR_COMPANY_ICON, PALETTE_TO_GREY, icon_left, y + offset);
				DrawString(tr.left, tr.right, y + text_y_offset, STR_NETWORK_CLIENT_LIST_NEW_COMPANY, TC_WHITE);
			} else {
				DrawCompanyIcon(company_id, icon_left, y + offset);

				SetDParam(0, company_id);
				SetDParam(1, company_id);
				DrawString(tr.left, tr.right, y + text_y_offset, STR_COMPANY_NAME, TC_SILVER);
			}
		}

		y += this->line_height;
		line++;

		for (const NetworkClientInfo *ci : NetworkClientInfo::Iterate()) {
			if (ci->client_playas != company_id) continue;

			/* Draw the player line (if in range of scrollbar). */
			if (IsInsideMM(line, line_start, line_end)) {
				Rect tr = r.Indent(WidgetDimensions::scaled.hsep_indent, rtl);

				/* If there are buttons for this client, draw them. */
				auto button_find = this->buttons.find(line);
				if (button_find != this->buttons.end()) {
					int &x = rtl ? tr.left : tr.right;
					this->DrawButtons(x, y, button_find->second);
				}

				SpriteID player_icon = 0;
				if (ci->client_id == _network_own_client_id) {
					player_icon = SPR_PLAYER_SELF;
				} else if (ci->client_id == CLIENT_ID_SERVER) {
					player_icon = SPR_PLAYER_HOST;
				}

				if (player_icon != 0) {
					Dimension d2 = GetSpriteSize(player_icon);
					int offset_y = CenterBounds(0, this->line_height, d2.height);
					DrawSprite(player_icon, PALETTE_TO_GREY, rtl ? tr.right - d2.width : tr.left, y + offset_y);
					tr = tr.Indent(d2.width + WidgetDimensions::scaled.hsep_normal, rtl);
				}

				SetDParamStr(0, ci->client_name);
				DrawString(tr.left, tr.right, y + text_y_offset, STR_JUST_RAW_STRING, TC_BLACK);
			}

			y += this->line_height;
			line++;
		}
	}

	void DrawWidget(const Rect &r, WidgetID widget) const override
	{
		switch (widget) {
			case WID_CL_MATRIX: {
				Rect ir = r.Shrink(WidgetDimensions::scaled.framerect, RectPadding::zero);
				uint line = 0;

				if (this->hover_index >= 0) {
					Rect br = r.WithHeight(this->line_height).Translate(0, this->hover_index * this->line_height);
					GfxFillRect(br.Shrink(WidgetDimensions::scaled.bevel), GREY_SCALE(9));
				}

				NetworkClientInfo *own_ci = NetworkClientInfo::GetByClientID(_network_own_client_id);
				CompanyID client_playas = own_ci == nullptr ? COMPANY_SPECTATOR : own_ci->client_playas;

				if (client_playas == COMPANY_SPECTATOR && !NetworkMaxCompaniesReached()) {
					this->DrawCompany(COMPANY_NEW_COMPANY, ir, line);
				}

				if (client_playas != COMPANY_SPECTATOR) {
					this->DrawCompany(client_playas, ir, line);
				}

				for (const Company *c : Company::Iterate()) {
					if (client_playas == c->index) continue;
					this->DrawCompany(c->index, ir, line);
				}

				/* Spectators */
				this->DrawCompany(COMPANY_SPECTATOR, ir, line);

				break;
			}
		}
	}

	void OnMouseOver([[maybe_unused]] Point pt, WidgetID widget) override
	{
		if (widget != WID_CL_MATRIX) {
			if (this->hover_index != -1) {
				this->hover_index = -1;
				this->SetWidgetDirty(WID_CL_MATRIX);
			}
		} else {
			int index = this->GetRowFromWidget(pt.y, widget, 0, -1);
			if (index != this->hover_index) {
				this->hover_index = index;
				this->SetWidgetDirty(WID_CL_MATRIX);
			}
		}
	}
};

void ShowClientList()
{
	AllocateWindowDescFront<NetworkClientListWindow>(_client_list_desc, 0);
}

NetworkJoinStatus _network_join_status; ///< The status of joining.
uint8_t _network_join_waiting;          ///< The number of clients waiting in front of us.
uint32_t _network_join_bytes;           ///< The number of bytes we already downloaded.
uint32_t _network_join_bytes_total;     ///< The total number of bytes to download.

struct NetworkJoinStatusWindow : Window {
	std::shared_ptr<NetworkAuthenticationPasswordRequest> request;

	NetworkJoinStatusWindow(WindowDesc &desc) : Window(desc)
	{
		this->parent = FindWindowById(WC_NETWORK_WINDOW, WN_NETWORK_WINDOW_GAME);
		this->InitNested(WN_NETWORK_STATUS_WINDOW_JOIN);
	}

	void DrawWidget(const Rect &r, WidgetID widget) const override
	{
		switch (widget) {
			case WID_NJS_PROGRESS_BAR: {
				/* Draw the % complete with a bar and a text */
				DrawFrameRect(r, COLOUR_GREY, {FrameFlag::BorderOnly, FrameFlag::Lowered});
				Rect ir = r.Shrink(WidgetDimensions::scaled.bevel);
				uint8_t progress; // used for progress bar
				switch (_network_join_status) {
					case NETWORK_JOIN_STATUS_CONNECTING:
					case NETWORK_JOIN_STATUS_AUTHORIZING:
					case NETWORK_JOIN_STATUS_GETTING_COMPANY_INFO:
						progress = 10; // first two stages 10%
						break;
					case NETWORK_JOIN_STATUS_WAITING:
						progress = 15; // third stage is 15%
						break;
					case NETWORK_JOIN_STATUS_DOWNLOADING:
						if (_network_join_bytes_total == 0) {
							progress = 15; // We don't have the final size yet; the server is still compressing!
							break;
						}
						[[fallthrough]];

					default: // Waiting is 15%, so the resting receivement of map is maximum 70%
						progress = 15 + _network_join_bytes * (100 - 15) / _network_join_bytes_total;
						break;
				}
				DrawFrameRect(ir.WithWidth(ir.Width() * progress / 100, _current_text_dir == TD_RTL), COLOUR_MAUVE, {});
				DrawString(ir.left, ir.right, CenterBounds(ir.top, ir.bottom, GetCharacterHeight(FS_NORMAL)), STR_NETWORK_CONNECTING_1 + _network_join_status, TC_FROMSTRING, SA_HOR_CENTER);
				break;
			}

			case WID_NJS_PROGRESS_TEXT:
				switch (_network_join_status) {
					case NETWORK_JOIN_STATUS_WAITING:
						SetDParam(0, _network_join_waiting);
						DrawStringMultiLine(r, STR_NETWORK_CONNECTING_WAITING, TC_FROMSTRING, SA_CENTER);
						break;
					case NETWORK_JOIN_STATUS_DOWNLOADING:
						SetDParam(0, _network_join_bytes);
						SetDParam(1, _network_join_bytes_total);
						DrawStringMultiLine(r, _network_join_bytes_total == 0 ? STR_NETWORK_CONNECTING_DOWNLOADING_1 : STR_NETWORK_CONNECTING_DOWNLOADING_2, TC_FROMSTRING, SA_CENTER);
						break;
					default:
						break;
				}
				break;
		}
	}

	void UpdateWidgetSize(WidgetID widget, Dimension &size, [[maybe_unused]] const Dimension &padding, [[maybe_unused]] Dimension &fill, [[maybe_unused]] Dimension &resize) override
	{
		switch (widget) {
			case WID_NJS_PROGRESS_BAR:
				/* Account for the statuses */
				for (uint i = 0; i < NETWORK_JOIN_STATUS_END; i++) {
					size = maxdim(size, GetStringBoundingBox(STR_NETWORK_CONNECTING_1 + i));
				}
				/* For the number of waiting (other) players */
				SetDParamMaxValue(0, MAX_CLIENTS);
				size = maxdim(size, GetStringBoundingBox(STR_NETWORK_CONNECTING_WAITING));
				/* We need some spacing for the 'border' */
				size.height += WidgetDimensions::scaled.frametext.Horizontal();
				size.width  += WidgetDimensions::scaled.frametext.Vertical();
				break;

			case WID_NJS_PROGRESS_TEXT:
				/* Account for downloading ~ 10 MiB */
				SetDParamMaxDigits(0, 8);
				SetDParamMaxDigits(1, 8);
				size = maxdim(size, GetStringBoundingBox(STR_NETWORK_CONNECTING_DOWNLOADING_1));
				size = maxdim(size, GetStringBoundingBox(STR_NETWORK_CONNECTING_DOWNLOADING_1));
				break;
		}
	}

	void OnClick([[maybe_unused]] Point pt, WidgetID widget, [[maybe_unused]] int click_count) override
	{
		if (widget == WID_NJS_CANCELOK) { // Disconnect button
			NetworkDisconnect();
			SwitchToMode(SM_MENU);
			ShowNetworkGameWindow();
		}
	}

	void OnQueryTextFinished(std::optional<std::string> str) override
	{
		if (!str.has_value() || str->empty() || this->request == nullptr) {
			NetworkDisconnect();
			return;
		}

		this->request->Reply(*str);
	}
};

static constexpr NWidgetPart _nested_network_join_status_window_widgets[] = {
	NWidget(WWT_CAPTION, COLOUR_GREY), SetStringTip(STR_NETWORK_CONNECTING_CAPTION, STR_TOOLTIP_WINDOW_TITLE_DRAG_THIS),
	NWidget(WWT_PANEL, COLOUR_GREY),
		NWidget(NWID_VERTICAL), SetPIP(0, WidgetDimensions::unscaled.vsep_wide, 0), SetPadding(WidgetDimensions::unscaled.modalpopup),
			NWidget(WWT_EMPTY, INVALID_COLOUR, WID_NJS_PROGRESS_BAR), SetFill(1, 0),
			NWidget(WWT_EMPTY, INVALID_COLOUR, WID_NJS_PROGRESS_TEXT), SetFill(1, 0), SetMinimalSize(350, 0),
			NWidget(WWT_PUSHTXTBTN, COLOUR_WHITE, WID_NJS_CANCELOK), SetMinimalSize(101, 12), SetStringTip(STR_NETWORK_CONNECTION_DISCONNECT), SetFill(1, 0),
		EndContainer(),
	EndContainer(),
};

static WindowDesc _network_join_status_window_desc(__FILE__, __LINE__,
	WDP_CENTER, nullptr, 0, 0,
	WC_NETWORK_STATUS_WINDOW, WC_NONE,
<<<<<<< HEAD
	WDF_MODAL | WDF_NETWORK,
=======
	WindowDefaultFlag::Modal,
>>>>>>> 56b1e9df
	_nested_network_join_status_window_widgets
);

void ShowJoinStatusWindow()
{
	CloseWindowById(WC_NETWORK_STATUS_WINDOW, WN_NETWORK_STATUS_WINDOW_JOIN);
	new NetworkJoinStatusWindow(_network_join_status_window_desc);
}

void ShowNetworkNeedPassword(NetworkPasswordType npt, std::shared_ptr<NetworkAuthenticationPasswordRequest> request)
{
	NetworkJoinStatusWindow *w = dynamic_cast<NetworkJoinStatusWindow *>(FindWindowById(WC_NETWORK_STATUS_WINDOW, WN_NETWORK_STATUS_WINDOW_JOIN));
	if (w == nullptr) return;
	w->request = request;

	StringID caption;
	switch (npt) {
		default: NOT_REACHED();
		case NETWORK_GAME_PASSWORD:    caption = STR_NETWORK_NEED_GAME_PASSWORD_CAPTION; break;
		case NETWORK_COMPANY_PASSWORD: caption = STR_NETWORK_NEED_COMPANY_PASSWORD_CAPTION; break;
	}
	ShowQueryString(STR_EMPTY, caption, NETWORK_PASSWORD_LENGTH, w, CS_ALPHANUMERAL, QSF_PASSWORD);
}

struct NetworkCompanyPasswordWindow : public Window {
	QueryString password_editbox; ///< Password editbox.

	NetworkCompanyPasswordWindow(WindowDesc &desc, Window *parent) : Window(desc), password_editbox(NETWORK_PASSWORD_LENGTH)
	{
		this->InitNested(0);
		this->parent = parent;
		this->querystrings[WID_NCP_PASSWORD] = &this->password_editbox;
		this->password_editbox.cancel_button = WID_NCP_CANCEL;
		this->password_editbox.ok_button = WID_NCP_OK;
		this->SetFocusedWidget(WID_NCP_PASSWORD);
	}

	void OnResize() override
	{
		bool changed = false;

		auto nwid = this->GetWidget<NWidgetResizeBase>(WID_NCP_WARNING);
		changed |= nwid->UpdateVerticalSize(GetStringHeight(STR_WARNING_PASSWORD_SECURITY, nwid->current_x));

		if (changed) this->ReInit(0, 0, this->flags & WF_CENTERED);
	}

	void DrawWidget(const Rect &r, WidgetID widget) const override
	{
		if (widget != WID_NCP_WARNING) return;

		DrawStringMultiLine(r, STR_WARNING_PASSWORD_SECURITY, TC_FROMSTRING, SA_CENTER);
	}

	void OnOk()
	{
		if (this->IsWidgetLowered(WID_NCP_SAVE_AS_DEFAULT_PASSWORD)) {
			_settings_client.network.default_company_pass = this->password_editbox.text.GetText();
		}

		NetworkChangeCompanyPassword(_local_company, this->password_editbox.text.GetText());
	}

	void OnClick([[maybe_unused]] Point pt, WidgetID widget, [[maybe_unused]] int click_count) override
	{
		switch (widget) {
			case WID_NCP_OK:
				this->OnOk();
				[[fallthrough]];

			case WID_NCP_CANCEL:
				this->Close();
				break;

			case WID_NCP_SAVE_AS_DEFAULT_PASSWORD:
				this->ToggleWidgetLoweredState(WID_NCP_SAVE_AS_DEFAULT_PASSWORD);
				this->SetDirty();
				break;
		}
	}
};

static constexpr NWidgetPart _nested_network_company_password_window_widgets[] = {
	NWidget(NWID_HORIZONTAL),
		NWidget(WWT_CLOSEBOX, COLOUR_GREY),
		NWidget(WWT_CAPTION, COLOUR_GREY), SetStringTip(STR_COMPANY_PASSWORD_CAPTION, STR_TOOLTIP_WINDOW_TITLE_DRAG_THIS),
	EndContainer(),
	NWidget(WWT_PANEL, COLOUR_GREY, WID_NCP_BACKGROUND),
		NWidget(NWID_VERTICAL), SetPIP(0, WidgetDimensions::unscaled.vsep_wide, 0), SetPadding(WidgetDimensions::unscaled.frametext),
			NWidget(NWID_HORIZONTAL), SetPIP(0, WidgetDimensions::unscaled.hsep_normal, 0),
				NWidget(WWT_TEXT, INVALID_COLOUR, WID_NCP_LABEL), SetStringTip(STR_COMPANY_VIEW_PASSWORD, STR_NULL),
				NWidget(WWT_EDITBOX, COLOUR_GREY, WID_NCP_PASSWORD), SetFill(1, 0), SetMinimalSize(194, 0), SetStringTip(STR_COMPANY_VIEW_SET_PASSWORD, STR_NULL),
			EndContainer(),
			NWidget(NWID_HORIZONTAL), SetPIP(0, WidgetDimensions::unscaled.hsep_normal, 0),
				NWidget(NWID_SPACER), SetFill(1, 0),
				NWidget(WWT_TEXTBTN, COLOUR_GREY, WID_NCP_SAVE_AS_DEFAULT_PASSWORD), SetMinimalSize(194, 0),
											SetStringTip(STR_COMPANY_PASSWORD_MAKE_DEFAULT, STR_COMPANY_PASSWORD_MAKE_DEFAULT_TOOLTIP),
			EndContainer(),
		EndContainer(),
	EndContainer(),
	NWidget(WWT_PANEL, COLOUR_GREY),
		NWidget(WWT_EMPTY, INVALID_COLOUR, WID_NCP_WARNING), SetPadding(WidgetDimensions::unscaled.frametext),
	EndContainer(),
	NWidget(NWID_HORIZONTAL, NC_EQUALSIZE),
		NWidget(WWT_PUSHTXTBTN, COLOUR_GREY, WID_NCP_CANCEL), SetFill(1, 0), SetStringTip(STR_BUTTON_CANCEL, STR_COMPANY_PASSWORD_CANCEL),
		NWidget(WWT_PUSHTXTBTN, COLOUR_GREY, WID_NCP_OK), SetFill(1, 0), SetStringTip(STR_BUTTON_OK, STR_COMPANY_PASSWORD_OK),
	EndContainer(),
};

static WindowDesc _network_company_password_window_desc(__FILE__, __LINE__,
	WDP_AUTO, nullptr, 0, 0,
	WC_COMPANY_PASSWORD_WINDOW, WC_NONE,
	WDF_NETWORK,
	_nested_network_company_password_window_widgets
);

void ShowNetworkCompanyPasswordWindow(Window *parent)
{
	CloseWindowById(WC_COMPANY_PASSWORD_WINDOW, 0);

	new NetworkCompanyPasswordWindow(_network_company_password_window_desc, parent);
}

/**
 * Window used for asking the user if he is okay using a relay server.
 */
struct NetworkAskRelayWindow : public Window {
	std::string server_connection_string; ///< The game server we want to connect to.
	std::string relay_connection_string;  ///< The relay server we want to connect to.
	std::string token;                    ///< The token for this connection.

	NetworkAskRelayWindow(WindowDesc &desc, Window *parent, const std::string &server_connection_string, const std::string &relay_connection_string, const std::string &token) :
		Window(desc),
		server_connection_string(server_connection_string),
		relay_connection_string(relay_connection_string),
		token(token)
	{
		this->parent = parent;
		this->InitNested(0);
	}

	void Close(int data = 0) override
	{
		if (data == NRWCD_UNHANDLED) _network_coordinator_client.ConnectFailure(this->token, 0);
		this->Window::Close();
	}

	void UpdateWidgetSize(WidgetID widget, Dimension &size, [[maybe_unused]] const Dimension &padding, [[maybe_unused]] Dimension &fill, [[maybe_unused]] Dimension &resize) override
	{
		if (widget == WID_NAR_TEXT) {
			size = GetStringBoundingBox(STR_NETWORK_ASK_RELAY_TEXT);
		}
	}

	void DrawWidget(const Rect &r, WidgetID widget) const override
	{
		if (widget == WID_NAR_TEXT) {
			DrawStringMultiLine(r, STR_NETWORK_ASK_RELAY_TEXT, TC_FROMSTRING, SA_CENTER);
		}
	}

	void FindWindowPlacementAndResize([[maybe_unused]] int def_width, [[maybe_unused]] int def_height) override
	{
		/* Position query window over the calling window, ensuring it's within screen bounds. */
		this->left = Clamp(parent->left + (parent->width / 2) - (this->width / 2), 0, _screen.width - this->width);
		this->top = Clamp(parent->top + (parent->height / 2) - (this->height / 2), 0, _screen.height - this->height);
		this->SetDirty();
	}

	void SetStringParameters(WidgetID widget) const override
	{
		switch (widget) {
			case WID_NAR_TEXT:
				SetDParamStr(0, this->server_connection_string);
				SetDParamStr(1, this->relay_connection_string);
				break;
		}
	}

	void OnClick([[maybe_unused]] Point pt, WidgetID widget, [[maybe_unused]] int click_count) override
	{
		switch (widget) {
			case WID_NAR_NO:
				_network_coordinator_client.ConnectFailure(this->token, 0);
				this->Close(NRWCD_HANDLED);
				break;

			case WID_NAR_YES_ONCE:
				_network_coordinator_client.StartTurnConnection(this->token);
				this->Close(NRWCD_HANDLED);
				break;

			case WID_NAR_YES_ALWAYS:
				_settings_client.network.use_relay_service = URS_ALLOW;
				_network_coordinator_client.StartTurnConnection(this->token);
				this->Close(NRWCD_HANDLED);
				break;
		}
	}
};

static constexpr NWidgetPart _nested_network_ask_relay_widgets[] = {
	NWidget(NWID_HORIZONTAL),
		NWidget(WWT_CLOSEBOX, COLOUR_RED),
		NWidget(WWT_CAPTION, COLOUR_RED, WID_NAR_CAPTION), SetStringTip(STR_NETWORK_ASK_RELAY_CAPTION),
	EndContainer(),
	NWidget(WWT_PANEL, COLOUR_RED),
		NWidget(NWID_VERTICAL), SetPIP(0, WidgetDimensions::unscaled.vsep_wide, 0), SetPadding(WidgetDimensions::unscaled.modalpopup),
			NWidget(WWT_TEXT, INVALID_COLOUR, WID_NAR_TEXT), SetAlignment(SA_HOR_CENTER), SetFill(1, 1),
			NWidget(NWID_HORIZONTAL, NC_EQUALSIZE), SetPIP(0, WidgetDimensions::unscaled.hsep_wide, 0),
				NWidget(WWT_PUSHTXTBTN, COLOUR_YELLOW, WID_NAR_NO), SetMinimalSize(71, 12), SetFill(1, 1), SetStringTip(STR_NETWORK_ASK_RELAY_NO),
				NWidget(WWT_PUSHTXTBTN, COLOUR_YELLOW, WID_NAR_YES_ONCE), SetMinimalSize(71, 12), SetFill(1, 1), SetStringTip(STR_NETWORK_ASK_RELAY_YES_ONCE),
				NWidget(WWT_PUSHTXTBTN, COLOUR_YELLOW, WID_NAR_YES_ALWAYS), SetMinimalSize(71, 12), SetFill(1, 1), SetStringTip(STR_NETWORK_ASK_RELAY_YES_ALWAYS),
			EndContainer(),
		EndContainer(),
	EndContainer(),
};

static WindowDesc _network_ask_relay_desc(__FILE__, __LINE__,
	WDP_CENTER, nullptr, 0, 0,
	WC_NETWORK_ASK_RELAY, WC_NONE,
<<<<<<< HEAD
	WDF_MODAL | WDF_NETWORK,
=======
	WindowDefaultFlag::Modal,
>>>>>>> 56b1e9df
	_nested_network_ask_relay_widgets
);

/**
 * Show a modal confirmation window with "no" / "yes, once" / "yes, always" buttons.
 * @param server_connection_string The game server we want to connect to.
 * @param relay_connection_string The relay server we want to connect to.
 * @param token The token for this connection.
 */
void ShowNetworkAskRelay(const std::string &server_connection_string, const std::string &relay_connection_string, const std::string &token)
{
	CloseWindowByClass(WC_NETWORK_ASK_RELAY, NRWCD_HANDLED);

	Window *parent = GetMainWindow();
	new NetworkAskRelayWindow(_network_ask_relay_desc, parent, server_connection_string, relay_connection_string, token);
}

/**
 * Window used for asking if the user wants to participate in the automated survey.
 */
struct NetworkAskSurveyWindow : public Window {
	NetworkAskSurveyWindow(WindowDesc &desc, Window *parent) :
		Window(desc)
	{
		this->parent = parent;
		this->InitNested(0);
	}

	void UpdateWidgetSize(WidgetID widget, Dimension &size, [[maybe_unused]] const Dimension &padding, [[maybe_unused]] Dimension &fill, [[maybe_unused]] Dimension &resize) override
	{
		if (widget == WID_NAS_TEXT) {
			size = GetStringBoundingBox(STR_NETWORK_ASK_SURVEY_TEXT);
		}
	}

	void DrawWidget(const Rect &r, WidgetID widget) const override
	{
		if (widget == WID_NAS_TEXT) {
			DrawStringMultiLine(r, STR_NETWORK_ASK_SURVEY_TEXT, TC_BLACK, SA_CENTER);
		}
	}

	void FindWindowPlacementAndResize([[maybe_unused]] int def_width, [[maybe_unused]] int def_height) override
	{
		/* Position query window over the calling window, ensuring it's within screen bounds. */
		this->left = Clamp(parent->left + (parent->width / 2) - (this->width / 2), 0, _screen.width - this->width);
		this->top = Clamp(parent->top + (parent->height / 2) - (this->height / 2), 0, _screen.height - this->height);
		this->SetDirty();
	}

	void OnClick([[maybe_unused]] Point pt, WidgetID widget, [[maybe_unused]] int click_count) override
	{
		switch (widget) {
			case WID_NAS_PREVIEW:
				ShowSurveyResultTextfileWindow();
				break;

			case WID_NAS_LINK:
				OpenBrowser(NETWORK_SURVEY_DETAILS_LINK);
				break;

			case WID_NAS_NO:
				_settings_client.network.participate_survey = PS_NO;
				this->Close();
				break;

			case WID_NAS_YES:
				_settings_client.network.participate_survey = PS_YES;
				this->Close();
				break;
		}
	}
};

static constexpr NWidgetPart _nested_network_ask_survey_widgets[] = {
	NWidget(NWID_HORIZONTAL),
		NWidget(WWT_CLOSEBOX, COLOUR_GREY),
		NWidget(WWT_CAPTION, COLOUR_GREY, WID_NAS_CAPTION), SetStringTip(STR_NETWORK_ASK_SURVEY_CAPTION),
	EndContainer(),
	NWidget(WWT_PANEL, COLOUR_GREY),
		NWidget(NWID_VERTICAL), SetPIP(0, WidgetDimensions::unscaled.vsep_wide, 0), SetPadding(WidgetDimensions::unscaled.modalpopup),
			NWidget(WWT_TEXT, INVALID_COLOUR, WID_NAS_TEXT), SetAlignment(SA_HOR_CENTER), SetFill(1, 1),
			NWidget(NWID_HORIZONTAL, NC_EQUALSIZE), SetPIP(0, WidgetDimensions::unscaled.hsep_wide, 0),
				NWidget(WWT_PUSHTXTBTN, COLOUR_WHITE, WID_NAS_PREVIEW), SetMinimalSize(71, 12), SetFill(1, 1), SetStringTip(STR_NETWORK_ASK_SURVEY_PREVIEW),
				NWidget(WWT_PUSHTXTBTN, COLOUR_WHITE, WID_NAS_LINK), SetMinimalSize(71, 12), SetFill(1, 1), SetStringTip(STR_NETWORK_ASK_SURVEY_LINK),
			EndContainer(),
			NWidget(NWID_HORIZONTAL, NC_EQUALSIZE), SetPIP(0, WidgetDimensions::unscaled.hsep_wide, 0),
				NWidget(WWT_PUSHTXTBTN, COLOUR_GREY, WID_NAS_NO), SetMinimalSize(71, 12), SetFill(1, 1), SetStringTip(STR_NETWORK_ASK_SURVEY_NO),
				NWidget(WWT_PUSHTXTBTN, COLOUR_GREY, WID_NAS_YES), SetMinimalSize(71, 12), SetFill(1, 1), SetStringTip(STR_NETWORK_ASK_SURVEY_YES),
			EndContainer(),
		EndContainer(),
	EndContainer(),
};

static WindowDesc _network_ask_survey_desc(__FILE__, __LINE__,
	WDP_CENTER, nullptr, 0, 0,
	WC_NETWORK_ASK_SURVEY, WC_NONE,
	WindowDefaultFlag::Modal,
	_nested_network_ask_survey_widgets
);

/**
 * Show a modal confirmation window with "no" / "preview" / "yes" buttons.
 */
void ShowNetworkAskSurvey()
{
	/* If we can't send a survey, don't ask the question. */
	if constexpr (!NetworkSurveyHandler::IsSurveyPossible()) return;

	CloseWindowByClass(WC_NETWORK_ASK_SURVEY);

	Window *parent = GetMainWindow();
	new NetworkAskSurveyWindow(_network_ask_survey_desc, parent);
}

/** Window for displaying the textfile of a survey result. */
struct SurveyResultTextfileWindow : public TextfileWindow {
	const GRFConfig *grf_config; ///< View the textfile of this GRFConfig.

	SurveyResultTextfileWindow(TextfileType file_type) : TextfileWindow(file_type)
	{
		this->ConstructWindow();

		auto result = _survey.CreatePayload(NetworkSurveyHandler::Reason::PREVIEW, true);
		this->LoadText(result);
		this->InvalidateData();
	}
};

void ShowSurveyResultTextfileWindow()
{
	CloseWindowById(WC_TEXTFILE, TFT_SURVEY_RESULT);
	new SurveyResultTextfileWindow(TFT_SURVEY_RESULT);
}<|MERGE_RESOLUTION|>--- conflicted
+++ resolved
@@ -976,11 +976,7 @@
 static WindowDesc _network_game_window_desc(__FILE__, __LINE__,
 	WDP_CENTER, "list_servers", 1000, 730,
 	WC_NETWORK_WINDOW, WC_NONE,
-<<<<<<< HEAD
-	WDF_NETWORK,
-=======
-	{},
->>>>>>> 56b1e9df
+	WindowDefaultFlag::Network,
 	_nested_network_game_widgets
 );
 
@@ -1247,11 +1243,7 @@
 static WindowDesc _network_start_server_window_desc(__FILE__, __LINE__,
 	WDP_CENTER, nullptr, 0, 0,
 	WC_NETWORK_WINDOW, WC_NONE,
-<<<<<<< HEAD
-	WDF_NETWORK,
-=======
-	{},
->>>>>>> 56b1e9df
+	WindowDefaultFlag::Network,
 	_nested_network_start_server_window_widgets
 );
 
@@ -1325,11 +1317,7 @@
 static WindowDesc _client_list_desc(__FILE__, __LINE__,
 	WDP_AUTO, "list_clients", 220, 300,
 	WC_CLIENT_LIST, WC_NONE,
-<<<<<<< HEAD
-	WDF_NETWORK,
-=======
-	{},
->>>>>>> 56b1e9df
+	WindowDefaultFlag::Network,
 	_nested_client_list_widgets
 );
 
@@ -2243,11 +2231,7 @@
 static WindowDesc _network_join_status_window_desc(__FILE__, __LINE__,
 	WDP_CENTER, nullptr, 0, 0,
 	WC_NETWORK_STATUS_WINDOW, WC_NONE,
-<<<<<<< HEAD
-	WDF_MODAL | WDF_NETWORK,
-=======
-	WindowDefaultFlag::Modal,
->>>>>>> 56b1e9df
+	{ WindowDefaultFlag::Modal, WindowDefaultFlag::Network },
 	_nested_network_join_status_window_widgets
 );
 
@@ -2292,7 +2276,7 @@
 		auto nwid = this->GetWidget<NWidgetResizeBase>(WID_NCP_WARNING);
 		changed |= nwid->UpdateVerticalSize(GetStringHeight(STR_WARNING_PASSWORD_SECURITY, nwid->current_x));
 
-		if (changed) this->ReInit(0, 0, this->flags & WF_CENTERED);
+		if (changed) this->ReInit(0, 0, this->flags.Test(WindowFlag::Centred));
 	}
 
 	void DrawWidget(const Rect &r, WidgetID widget) const override
@@ -2360,7 +2344,7 @@
 static WindowDesc _network_company_password_window_desc(__FILE__, __LINE__,
 	WDP_AUTO, nullptr, 0, 0,
 	WC_COMPANY_PASSWORD_WINDOW, WC_NONE,
-	WDF_NETWORK,
+	WindowDefaultFlag::Network,
 	_nested_network_company_password_window_widgets
 );
 
@@ -2469,11 +2453,7 @@
 static WindowDesc _network_ask_relay_desc(__FILE__, __LINE__,
 	WDP_CENTER, nullptr, 0, 0,
 	WC_NETWORK_ASK_RELAY, WC_NONE,
-<<<<<<< HEAD
-	WDF_MODAL | WDF_NETWORK,
-=======
-	WindowDefaultFlag::Modal,
->>>>>>> 56b1e9df
+	{ WindowDefaultFlag::Modal, WindowDefaultFlag::Network },
 	_nested_network_ask_relay_widgets
 );
 
