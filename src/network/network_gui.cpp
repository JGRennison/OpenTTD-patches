/*
 * This file is part of OpenTTD.
 * OpenTTD is free software; you can redistribute it and/or modify it under the terms of the GNU General Public License as published by the Free Software Foundation, version 2.
 * OpenTTD is distributed in the hope that it will be useful, but WITHOUT ANY WARRANTY; without even the implied warranty of MERCHANTABILITY or FITNESS FOR A PARTICULAR PURPOSE.
 * See the GNU General Public License for more details. You should have received a copy of the GNU General Public License along with OpenTTD. If not, see <http://www.gnu.org/licenses/>.
 */

/** @file network_gui.cpp Implementation of the Network related GUIs. */

#include "../stdafx.h"
#include "../strings_func.h"
#include "../date_func.h"
#include "../fios.h"
#include "network_client.h"
#include "network_gui.h"
#include "network_gamelist.h"
#include "network.h"
#include "network_base.h"
#include "network_content.h"
#include "network_server.h"
#include "network_coordinator.h"
#include "network_survey.h"
#include "../gui.h"
#include "network_udp.h"
#include "../window_func.h"
#include "../gfx_func.h"
#include "../widgets/dropdown_type.h"
#include "../widgets/dropdown_func.h"
#include "../querystring_gui.h"
#include "../sortlist_type.h"
#include "../company_func.h"
#include "../command_func.h"
#include "../core/geometry_func.hpp"
#include "../genworld.h"
#include "../map_type.h"
#include "../newgrf.h"
#include "../error.h"
#include "../guitimer_func.h"
#include "../zoom_func.h"
#include "../sprite.h"
#include "../settings_internal.h"
#include "../textfile_gui.h"

#include "../widgets/network_widget.h"

#include "table/strings.h"
#include "../table/sprites.h"

#include "../stringfilter_type.h"

#ifdef __EMSCRIPTEN__
#	include <emscripten.h>
#endif

#include <map>

#include "../safeguards.h"

static void ShowNetworkStartServerWindow();

static const int NETWORK_LIST_REFRESH_DELAY = 30; ///< Time, in seconds, between updates of the network list.

static ClientID _admin_client_id = INVALID_CLIENT_ID; ///< For what client a confirmation window is open.
static CompanyID _admin_company_id = INVALID_COMPANY; ///< For what company a confirmation window is open.

/**
 * Update the network new window because a new server is
 * found on the network.
 */
void UpdateNetworkGameWindow()
{
	InvalidateWindowData(WC_NETWORK_WINDOW, WN_NETWORK_WINDOW_GAME, 0);
}

static DropDownList BuildVisibilityDropDownList()
{
	DropDownList list;

	list.emplace_back(new DropDownListStringItem(STR_NETWORK_SERVER_VISIBILITY_LOCAL, SERVER_GAME_TYPE_LOCAL, false));
	list.emplace_back(new DropDownListStringItem(STR_NETWORK_SERVER_VISIBILITY_INVITE_ONLY, SERVER_GAME_TYPE_INVITE_ONLY, false));
	list.emplace_back(new DropDownListStringItem(STR_NETWORK_SERVER_VISIBILITY_PUBLIC, SERVER_GAME_TYPE_PUBLIC, false));

	return list;
}

typedef GUIList<NetworkGameList*, StringFilter&> GUIGameServerList;
typedef int ServerListPosition;
static const ServerListPosition SLP_INVALID = -1;

/** Full blown container to make it behave exactly as we want :) */
class NWidgetServerListHeader : public NWidgetContainer {
	static const uint MINIMUM_NAME_WIDTH_BEFORE_NEW_HEADER = 150; ///< Minimum width before adding a new header
	bool visible[6]; ///< The visible headers
public:
	NWidgetServerListHeader() : NWidgetContainer(NWID_HORIZONTAL)
	{
		NWidgetLeaf *leaf = new NWidgetLeaf(WWT_PUSHTXTBTN, COLOUR_WHITE, WID_NG_NAME, STR_NETWORK_SERVER_LIST_GAME_NAME, STR_NETWORK_SERVER_LIST_GAME_NAME_TOOLTIP);
		leaf->SetResize(1, 0);
		leaf->SetFill(1, 0);
		this->Add(leaf);

		this->Add(new NWidgetLeaf(WWT_PUSHTXTBTN, COLOUR_WHITE, WID_NG_CLIENTS, STR_NETWORK_SERVER_LIST_CLIENTS_CAPTION, STR_NETWORK_SERVER_LIST_CLIENTS_CAPTION_TOOLTIP));
		this->Add(new NWidgetLeaf(WWT_PUSHTXTBTN, COLOUR_WHITE, WID_NG_MAPSIZE, STR_NETWORK_SERVER_LIST_MAP_SIZE_CAPTION, STR_NETWORK_SERVER_LIST_MAP_SIZE_CAPTION_TOOLTIP));
		this->Add(new NWidgetLeaf(WWT_PUSHTXTBTN, COLOUR_WHITE, WID_NG_DATE, STR_NETWORK_SERVER_LIST_DATE_CAPTION, STR_NETWORK_SERVER_LIST_DATE_CAPTION_TOOLTIP));
		this->Add(new NWidgetLeaf(WWT_PUSHTXTBTN, COLOUR_WHITE, WID_NG_YEARS, STR_NETWORK_SERVER_LIST_YEARS_CAPTION, STR_NETWORK_SERVER_LIST_YEARS_CAPTION_TOOLTIP));

		leaf = new NWidgetLeaf(WWT_PUSHTXTBTN, COLOUR_WHITE, WID_NG_INFO, STR_EMPTY, STR_NETWORK_SERVER_LIST_INFO_ICONS_TOOLTIP);
		leaf->SetMinimalSize(14 + GetSpriteSize(SPR_LOCK, nullptr, ZOOM_LVL_OUT_4X).width
		                        + GetSpriteSize(SPR_BLOT, nullptr, ZOOM_LVL_OUT_4X).width, 12);
		leaf->SetFill(0, 1);
		this->Add(leaf);

		/* First and last are always visible, the rest is implicitly zeroed */
		this->visible[0] = true;
		*lastof(this->visible) = true;
	}

	void SetupSmallestSize(Window *w, bool init_array) override
	{
		/* Oh yeah, we ought to be findable! */
		w->nested_array[WID_NG_HEADER] = this;

		this->smallest_y = 0; // Biggest child.
		this->fill_x = 1;
		this->fill_y = 0;
		this->resize_x = 1; // We only resize in this direction
		this->resize_y = 0; // We never resize in this direction

		/* First initialise some variables... */
		for (NWidgetBase *child_wid = this->head; child_wid != nullptr; child_wid = child_wid->next) {
			child_wid->SetupSmallestSize(w, init_array);
			this->smallest_y = std::max(this->smallest_y, child_wid->smallest_y + child_wid->padding.Vertical());
		}

		/* ... then in a second pass make sure the 'current' sizes are set. Won't change for most widgets. */
		for (NWidgetBase *child_wid = this->head; child_wid != nullptr; child_wid = child_wid->next) {
			child_wid->current_x = child_wid->smallest_x;
			child_wid->current_y = this->smallest_y;
		}

		this->smallest_x = this->head->smallest_x + this->tail->smallest_x; // First and last are always shown, rest not
	}

	void AssignSizePosition(SizingType sizing, uint x, uint y, uint given_width, uint given_height, bool rtl) override
	{
		assert(given_width >= this->smallest_x && given_height >= this->smallest_y);

		this->pos_x = x;
		this->pos_y = y;
		this->current_x = given_width;
		this->current_y = given_height;

		given_width -= this->tail->smallest_x;
		NWidgetBase *child_wid = this->head->next;
		/* The first and last widget are always visible, determine which other should be visible */
		for (uint i = 1; i < lengthof(this->visible) - 1; i++) {
			if (given_width > MINIMUM_NAME_WIDTH_BEFORE_NEW_HEADER + child_wid->smallest_x && this->visible[i - 1]) {
				this->visible[i] = true;
				given_width -= child_wid->smallest_x;
			} else {
				this->visible[i] = false;
			}
			child_wid = child_wid->next;
		}

		/* All remaining space goes to the first (name) widget */
		this->head->current_x = given_width;

		/* Now assign the widgets to their rightful place */
		uint position = 0; // Place to put next child relative to origin of the container.
		uint i = rtl ? lengthof(this->visible) - 1 : 0;
		child_wid = rtl ? this->tail : this->head;
		while (child_wid != nullptr) {
			if (this->visible[i]) {
				child_wid->AssignSizePosition(sizing, x + position, y, child_wid->current_x, this->current_y, rtl);
				position += child_wid->current_x;
			}

			child_wid = rtl ? child_wid->prev : child_wid->next;
			i += rtl ? -1 : 1;
		}
	}

	void Draw(const Window *w) override
	{
		int i = 0;
		for (NWidgetBase *child_wid = this->head; child_wid != nullptr; child_wid = child_wid->next) {
			if (!this->visible[i++]) continue;

			child_wid->Draw(w);
		}
	}

	NWidgetCore *GetWidgetFromPos(int x, int y) override
	{
		if (!IsInsideBS(x, this->pos_x, this->current_x) || !IsInsideBS(y, this->pos_y, this->current_y)) return nullptr;

		int i = 0;
		for (NWidgetBase *child_wid = this->head; child_wid != nullptr; child_wid = child_wid->next) {
			if (!this->visible[i++]) continue;
			NWidgetCore *nwid = child_wid->GetWidgetFromPos(x, y);
			if (nwid != nullptr) return nwid;
		}
		return nullptr;
	}

	void FillDirtyWidgets(std::vector<NWidgetBase *> &dirty_widgets) override
	{
		if (this->base_flags & WBF_DIRTY) {
			dirty_widgets.push_back(this);
		} else {
			int i = 0;
			for (NWidgetBase *child_wid = this->head; child_wid != nullptr; child_wid = child_wid->next) {
				if (!this->visible[i++]) continue;
				child_wid->FillDirtyWidgets(dirty_widgets);
			}
		}
	}

	/**
	 * Checks whether the given widget is actually visible.
	 * @param widget the widget to check for visibility
	 * @return true iff the widget is visible.
	 */
	bool IsWidgetVisible(NetworkGameWidgets widget) const
	{
		assert((uint)(widget - WID_NG_NAME) < lengthof(this->visible));
		return this->visible[widget - WID_NG_NAME];
	}
};

class NetworkGameWindow : public Window {
protected:
	/* Runtime saved values */
	static Listing last_sorting;

	/* Constants for sorting servers */
	static GUIGameServerList::SortFunction * const sorter_funcs[];
	static GUIGameServerList::FilterFunction * const filter_funcs[];

	NetworkGameList *server;        ///< Selected server.
	NetworkGameList *last_joined;   ///< The last joined server.
	GUIGameServerList servers;      ///< List with game servers.
	ServerListPosition list_pos;    ///< Position of the selected server.
	Scrollbar *vscroll;             ///< Vertical scrollbar of the list of servers.
	QueryString name_editbox;       ///< Client name editbox.
	QueryString filter_editbox;     ///< Editbox for filter on servers.
	GUITimer requery_timer;         ///< Timer for network requery.
	bool searched_internet = false; ///< Did we ever press "Search Internet" button?

	int lock_offset; ///< Left offset for lock icon.
	int blot_offset; ///< Left offset for green/yellow/red compatibility icon.
	int flag_offset; ///< Left offset for language flag icon.

	/**
	 * (Re)build the GUI network game list (a.k.a. this->servers) as some
	 * major change has occurred. It ensures appropriate filtering and
	 * sorting, if both or either one is enabled.
	 */
	void BuildGUINetworkGameList()
	{
		if (!this->servers.NeedRebuild()) return;

		/* Create temporary array of games to use for listing */
		this->servers.clear();

		bool found_current_server = false;
		bool found_last_joined = false;
		for (NetworkGameList *ngl = _network_game_list; ngl != nullptr; ngl = ngl->next) {
			this->servers.push_back(ngl);
			if (ngl == this->server) {
				found_current_server = true;
			}
			if (ngl == this->last_joined) {
				found_last_joined = true;
			}
		}
		/* A refresh can cause the current server to be delete; so unselect. */
		if (!found_last_joined) {
			this->last_joined = nullptr;
		}
		if (!found_current_server) {
			this->server = nullptr;
			this->list_pos = SLP_INVALID;
		}

		/* Apply the filter condition immediately, if a search string has been provided. */
		StringFilter sf;
		sf.SetFilterTerm(this->filter_editbox.text.buf);

		if (!sf.IsEmpty()) {
			this->servers.SetFilterState(true);
			this->servers.Filter(sf);
		} else {
			this->servers.SetFilterState(false);
		}

		this->servers.shrink_to_fit();
		this->servers.RebuildDone();
		this->vscroll->SetCount(this->servers.size());

		/* Sort the list of network games as requested. */
		this->servers.Sort();
		this->UpdateListPos();
	}

	/** Sort servers by name. */
	static bool NGameNameSorter(NetworkGameList * const &a, NetworkGameList * const &b)
	{
		int r = StrNaturalCompare(a->info.server_name, b->info.server_name, true); // Sort by name (natural sorting).
		if (r == 0) r = a->connection_string.compare(b->connection_string);

		return r < 0;
	}

	/**
	 * Sort servers by the amount of clients online on a
	 * server. If the two servers have the same amount, the one with the
	 * higher maximum is preferred.
	 */
	static bool NGameClientSorter(NetworkGameList * const &a, NetworkGameList * const &b)
	{
		/* Reverse as per default we are interested in most-clients first */
		int r = a->info.clients_on - b->info.clients_on;

		if (r == 0) r = a->info.clients_max - b->info.clients_max;
		if (r == 0) return NGameNameSorter(a, b);

		return r < 0;
	}

	/** Sort servers by map size */
	static bool NGameMapSizeSorter(NetworkGameList * const &a, NetworkGameList * const &b)
	{
		/* Sort by the area of the map. */
		int r = (a->info.map_height) * (a->info.map_width) - (b->info.map_height) * (b->info.map_width);

		if (r == 0) r = a->info.map_width - b->info.map_width;
		return (r != 0) ? r < 0 : NGameClientSorter(a, b);
	}

	/** Sort servers by current date */
	static bool NGameDateSorter(NetworkGameList * const &a, NetworkGameList * const &b)
	{
		auto r = a->info.game_date - b->info.game_date;
		return (r != 0) ? r < 0 : NGameClientSorter(a, b);
	}

	/** Sort servers by the number of days the game is running */
	static bool NGameYearsSorter(NetworkGameList * const &a, NetworkGameList * const &b)
	{
		auto r = a->info.game_date - a->info.start_date - b->info.game_date + b->info.start_date;
		return (r != 0) ? r < 0: NGameDateSorter(a, b);
	}

	/**
	 * Sort servers by joinability. If both servers are the
	 * same, prefer the non-passworded server first.
	 */
	static bool NGameAllowedSorter(NetworkGameList * const &a, NetworkGameList * const &b)
	{
		/* The servers we do not know anything about (the ones that did not reply) should be at the bottom) */
		int r = a->info.server_revision.empty() - b->info.server_revision.empty();

		/* Reverse default as we are interested in version-compatible clients first */
		if (r == 0) r = b->info.version_compatible - a->info.version_compatible;
		/* The version-compatible ones are then sorted with NewGRF compatible first, incompatible last */
		if (r == 0) r = b->info.compatible - a->info.compatible;
		/* Passworded servers should be below unpassworded servers */
		if (r == 0) r = a->info.use_password - b->info.use_password;

		/* Finally sort on the number of clients of the server in reverse order. */
		return (r != 0) ? r < 0 : NGameClientSorter(b, a);
	}

	/** Sort the server list */
	void SortNetworkGameList()
	{
		if (this->servers.Sort()) this->UpdateListPos();
	}

	/** Set this->list_pos to match this->server */
	void UpdateListPos()
	{
		this->list_pos = SLP_INVALID;
		for (uint i = 0; i != this->servers.size(); i++) {
			if (this->servers[i] == this->server) {
				this->list_pos = i;
				break;
			}
		}
	}

	static bool NGameSearchFilter(NetworkGameList * const *item, StringFilter &sf)
	{
		assert(item != nullptr);
		assert((*item) != nullptr);

		sf.ResetState();
		sf.AddLine((*item)->info.server_name);
		return sf.GetState();
	}

	/**
	 * Draw a single server line.
	 * @param cur_item  the server to draw.
	 * @param y         from where to draw?
	 * @param highlight does the line need to be highlighted?
	 */
	void DrawServerLine(const NetworkGameList *cur_item, int y, bool highlight) const
	{
		Rect name = this->GetWidget<NWidgetBase>(WID_NG_NAME)->GetCurrentRect();
		Rect info = this->GetWidget<NWidgetBase>(WID_NG_INFO)->GetCurrentRect();

		/* show highlighted item with a different colour */
		if (highlight) {
			Rect r = {std::min(name.left, info.left), y, std::max(name.right, info.right), y + (int)this->resize.step_height - 1};
			GfxFillRect(r.Shrink(WidgetDimensions::scaled.bevel), PC_GREY);
		}

		/* offsets to vertically centre text and icons */
		int text_y_offset = (this->resize.step_height - FONT_HEIGHT_NORMAL) / 2 + 1;
		int icon_y_offset = (this->resize.step_height - GetSpriteSize(SPR_BLOT).height) / 2;
		int lock_y_offset = (this->resize.step_height - GetSpriteSize(SPR_LOCK).height) / 2;

		name = name.Shrink(WidgetDimensions::scaled.framerect);
		DrawString(name.left, name.right, y + text_y_offset, cur_item->info.server_name, TC_BLACK);

		/* only draw details if the server is online */
		if (cur_item->status == NGLS_ONLINE) {
			const NWidgetServerListHeader *nwi_header = this->GetWidget<NWidgetServerListHeader>(WID_NG_HEADER);

			if (nwi_header->IsWidgetVisible(WID_NG_CLIENTS)) {
				Rect clients = this->GetWidget<NWidgetBase>(WID_NG_CLIENTS)->GetCurrentRect();
				SetDParam(0, cur_item->info.clients_on);
				SetDParam(1, cur_item->info.clients_max);
				SetDParam(2, cur_item->info.companies_on);
				SetDParam(3, cur_item->info.companies_max);
				DrawString(clients.left, clients.right, y + text_y_offset, STR_NETWORK_SERVER_LIST_GENERAL_ONLINE, TC_FROMSTRING, SA_HOR_CENTER);
			}

			if (nwi_header->IsWidgetVisible(WID_NG_MAPSIZE)) {
				/* map size */
				Rect mapsize = this->GetWidget<NWidgetBase>(WID_NG_MAPSIZE)->GetCurrentRect();
				SetDParam(0, cur_item->info.map_width);
				SetDParam(1, cur_item->info.map_height);
				DrawString(mapsize.left, mapsize.right, y + text_y_offset, STR_NETWORK_SERVER_LIST_MAP_SIZE_SHORT, TC_FROMSTRING, SA_HOR_CENTER);
			}

			if (nwi_header->IsWidgetVisible(WID_NG_DATE)) {
				/* current date */
				Rect date = this->GetWidget<NWidgetBase>(WID_NG_DATE)->GetCurrentRect();
				YearMonthDay ymd;
				ConvertDateToYMD(cur_item->info.game_date, &ymd);
				SetDParam(0, ymd.year);
				DrawString(date.left, date.right, y + text_y_offset, STR_JUST_INT, TC_BLACK, SA_HOR_CENTER);
			}

			if (nwi_header->IsWidgetVisible(WID_NG_YEARS)) {
				/* number of years the game is running */
				Rect years = this->GetWidget<NWidgetBase>(WID_NG_YEARS)->GetCurrentRect();
				YearMonthDay ymd_cur, ymd_start;
				ConvertDateToYMD(cur_item->info.game_date, &ymd_cur);
				ConvertDateToYMD(cur_item->info.start_date, &ymd_start);
				SetDParam(0, ymd_cur.year - ymd_start.year);
				DrawString(years.left, years.right, y + text_y_offset, STR_JUST_INT, TC_BLACK, SA_HOR_CENTER);
			}

			/* draw a lock if the server is password protected */
			if (cur_item->info.use_password) DrawSprite(SPR_LOCK, PAL_NONE, info.left + this->lock_offset, y + lock_y_offset);

			/* draw red or green icon, depending on compatibility with server */
			DrawSprite(SPR_BLOT, (cur_item->info.compatible ? PALETTE_TO_GREEN : (cur_item->info.version_compatible ? PALETTE_TO_YELLOW : PALETTE_TO_RED)), info.left + this->blot_offset, y + icon_y_offset + 1);
		}
	}

	/**
	 * Scroll the list up or down to the currently selected server.
	 * If the server is below the currently displayed servers, it will
	 * scroll down an amount so that the server appears at the bottom.
	 * If the server is above the currently displayed servers, it will
	 * scroll up so that the server appears at the top.
	 */
	void ScrollToSelectedServer()
	{
		if (this->list_pos == SLP_INVALID) return; // no server selected
		this->vscroll->ScrollTowards(this->list_pos);
	}

public:
	NetworkGameWindow(WindowDesc *desc) : Window(desc), name_editbox(NETWORK_CLIENT_NAME_LENGTH), filter_editbox(120)
	{
		this->list_pos = SLP_INVALID;
		this->server = nullptr;

		this->CreateNestedTree();
		this->vscroll = this->GetScrollbar(WID_NG_SCROLLBAR);
		this->FinishInitNested(WN_NETWORK_WINDOW_GAME);

		this->querystrings[WID_NG_CLIENT] = &this->name_editbox;
		this->name_editbox.text.Assign(_settings_client.network.client_name);

		this->querystrings[WID_NG_FILTER] = &this->filter_editbox;
		this->filter_editbox.cancel_button = QueryString::ACTION_CLEAR;
		this->SetFocusedWidget(WID_NG_FILTER);

		/* As the Game Coordinator doesn't support "websocket" servers yet, we
		 * let "os/emscripten/pre.js" hardcode a list of servers people can
		 * join. This means the serverlist is curated for now, but it is the
		 * best we can offer. */
#ifdef __EMSCRIPTEN__
		EM_ASM(if (window["openttd_server_list"]) openttd_server_list());
#endif

		this->last_joined = NetworkAddServer(_settings_client.network.last_joined, false);
		this->server = this->last_joined;

		this->requery_timer.SetInterval(NETWORK_LIST_REFRESH_DELAY * 1000);

		this->servers.SetListing(this->last_sorting);
		this->servers.SetSortFuncs(this->sorter_funcs);
		this->servers.SetFilterFuncs(this->filter_funcs);
		this->servers.ForceRebuild();
	}

	void Close() override
	{
		this->last_sorting = this->servers.GetListing();
		this->Window::Close();
	}

	void OnInit() override
	{
		this->lock_offset = ScaleGUITrad(5);
		this->blot_offset = this->lock_offset + ScaleGUITrad(3) + GetSpriteSize(SPR_LOCK).width;
		this->flag_offset = this->blot_offset + ScaleGUITrad(2) + GetSpriteSize(SPR_BLOT).width;
	}

	void UpdateWidgetSize(int widget, Dimension *size, [[maybe_unused]] const Dimension &padding, [[maybe_unused]] Dimension *fill, [[maybe_unused]] Dimension *resize) override
	{
		switch (widget) {
			case WID_NG_MATRIX:
				resize->height = std::max(GetSpriteSize(SPR_BLOT).height, (uint)FONT_HEIGHT_NORMAL) + padding.height;
				fill->height = resize->height;
				size->height = 12 * resize->height;
				break;

			case WID_NG_LASTJOINED:
				size->height = std::max(GetSpriteSize(SPR_BLOT).height, (uint)FONT_HEIGHT_NORMAL) + WidgetDimensions::scaled.matrix.Vertical();
				break;

			case WID_NG_LASTJOINED_SPACER:
				size->width = NWidgetScrollbar::GetVerticalDimension().width;
				break;

			case WID_NG_NAME:
				size->width += 2 * Window::SortButtonWidth(); // Make space for the arrow
				break;

			case WID_NG_CLIENTS:
				size->width += 2 * Window::SortButtonWidth(); // Make space for the arrow
				SetDParamMaxValue(0, MAX_CLIENTS);
				SetDParamMaxValue(1, MAX_CLIENTS);
				SetDParamMaxValue(2, MAX_COMPANIES);
				SetDParamMaxValue(3, MAX_COMPANIES);
				*size = maxdim(*size, GetStringBoundingBox(STR_NETWORK_SERVER_LIST_GENERAL_ONLINE));
				break;

			case WID_NG_MAPSIZE:
				size->width += 2 * Window::SortButtonWidth(); // Make space for the arrow
				SetDParamMaxValue(0, MAX_MAP_SIZE);
				SetDParamMaxValue(1, MAX_MAP_SIZE);
				*size = maxdim(*size, GetStringBoundingBox(STR_NETWORK_SERVER_LIST_MAP_SIZE_SHORT));
				break;

			case WID_NG_DATE:
			case WID_NG_YEARS:
				size->width += 2 * Window::SortButtonWidth(); // Make space for the arrow
				SetDParamMaxValue(0, 5);
				*size = maxdim(*size, GetStringBoundingBox(STR_JUST_INT));
				break;
		}
	}

	void DrawWidget(const Rect &r, int widget) const override
	{
		switch (widget) {
			case WID_NG_MATRIX: {
				uint16 y = r.top;

				const int max = std::min(this->vscroll->GetPosition() + this->vscroll->GetCapacity(), (int)this->servers.size());

				for (int i = this->vscroll->GetPosition(); i < max; ++i) {
					const NetworkGameList *ngl = this->servers[i];
					this->DrawServerLine(ngl, y, ngl == this->server);
					y += this->resize.step_height;
				}
				break;
			}

			case WID_NG_LASTJOINED:
				/* Draw the last joined server, if any */
				if (this->last_joined != nullptr) this->DrawServerLine(this->last_joined, r.top, this->last_joined == this->server);
				break;

			case WID_NG_DETAILS:
				this->DrawDetails(r);
				break;

			case WID_NG_NAME:
			case WID_NG_CLIENTS:
			case WID_NG_MAPSIZE:
			case WID_NG_DATE:
			case WID_NG_YEARS:
			case WID_NG_INFO:
				if (widget - WID_NG_NAME == this->servers.SortType()) this->DrawSortButtonState(widget, this->servers.IsDescSortOrder() ? SBS_DOWN : SBS_UP);
				break;
		}
	}


	void OnPaint() override
	{
		if (this->servers.NeedRebuild()) {
			this->BuildGUINetworkGameList();
		}
		if (this->servers.NeedResort()) {
			this->SortNetworkGameList();
		}

		NetworkGameList *sel = this->server;
		/* 'Refresh' button invisible if no server selected */
		this->SetWidgetDisabledState(WID_NG_REFRESH, sel == nullptr);
		/* 'Join' button disabling conditions */
		this->SetWidgetDisabledState(WID_NG_JOIN, sel == nullptr || // no Selected Server
				sel->status != NGLS_ONLINE || // Server offline
				sel->info.clients_on >= sel->info.clients_max || // Server full
				!sel->info.compatible); // Revision mismatch

		this->SetWidgetLoweredState(WID_NG_REFRESH, sel != nullptr && sel->refreshing);

		/* 'NewGRF Settings' button invisible if no NewGRF is used */
		this->GetWidget<NWidgetStacked>(WID_NG_NEWGRF_SEL)->SetDisplayedPlane(sel == nullptr || sel->status != NGLS_ONLINE || sel->info.grfconfig == nullptr);
		this->GetWidget<NWidgetStacked>(WID_NG_NEWGRF_MISSING_SEL)->SetDisplayedPlane(sel == nullptr || sel->status != NGLS_ONLINE || sel->info.grfconfig == nullptr || !sel->info.version_compatible || sel->info.compatible);

#ifdef __EMSCRIPTEN__
		this->SetWidgetDisabledState(WID_NG_SEARCH_INTERNET, true);
		this->SetWidgetDisabledState(WID_NG_SEARCH_LAN, true);
		this->SetWidgetDisabledState(WID_NG_ADD, true);
		this->SetWidgetDisabledState(WID_NG_START, true);
#endif

		this->DrawWidgets();
	}

	void DrawDetails(const Rect &r) const
	{
		NetworkGameList *sel = this->server;

		/* Height for the title banner */
		int HEADER_HEIGHT = 3 * FONT_HEIGHT_NORMAL + WidgetDimensions::scaled.frametext.Vertical();

		Rect hr = r.WithHeight(HEADER_HEIGHT).Shrink(WidgetDimensions::scaled.frametext);
		Rect tr = r.Shrink(WidgetDimensions::scaled.frametext);
		tr.top += HEADER_HEIGHT;

		/* Draw the right menu */
		/* Create the nice grayish rectangle at the details top */
		GfxFillRect(r.WithHeight(HEADER_HEIGHT).Shrink(WidgetDimensions::scaled.bevel.left, WidgetDimensions::scaled.bevel.top, WidgetDimensions::scaled.bevel.right, 0), PC_DARK_BLUE);
		if (sel == nullptr) {
			DrawString(hr.left, hr.right, hr.top, STR_NETWORK_SERVER_LIST_GAME_INFO, TC_FROMSTRING, SA_HOR_CENTER);
		} else if (sel->status != NGLS_ONLINE) {
			StringID message = INVALID_STRING_ID;
			switch (sel->status) {
				case NGLS_OFFLINE: message = STR_NETWORK_SERVER_LIST_SERVER_OFFLINE; break;
				case NGLS_FULL: message = STR_NETWORK_SERVER_LIST_SERVER_FULL; break;
				case NGLS_BANNED: message = STR_NETWORK_SERVER_LIST_SERVER_BANNED; break;
				case NGLS_TOO_OLD: message = STR_NETWORK_SERVER_LIST_SERVER_TOO_OLD; break;

				/* Handled by the if-case above. */
				case NGLS_ONLINE: NOT_REACHED();
			}

			DrawString(hr.left, hr.right, hr.top, message, TC_FROMSTRING, SA_HOR_CENTER); // server offline
			DrawStringMultiLine(hr.left, hr.right, hr.top + FONT_HEIGHT_NORMAL, hr.bottom, sel->info.server_name, TC_ORANGE, SA_HOR_CENTER); // game name
			DrawString(tr.left, tr.right, tr.top, message, TC_FROMSTRING, SA_HOR_CENTER); // server offline
		} else { // show game info

			DrawString(hr.left, hr.right, hr.top, STR_NETWORK_SERVER_LIST_GAME_INFO, TC_FROMSTRING, SA_HOR_CENTER);
			DrawStringMultiLine(hr.left, hr.right, hr.top + FONT_HEIGHT_NORMAL, hr.bottom, sel->info.server_name, TC_ORANGE, SA_HOR_CENTER); // game name

			SetDParam(0, sel->info.clients_on);
			SetDParam(1, sel->info.clients_max);
			SetDParam(2, sel->info.companies_on);
			SetDParam(3, sel->info.companies_max);
			DrawString(tr, STR_NETWORK_SERVER_LIST_CLIENTS);
			tr.top += FONT_HEIGHT_NORMAL;

			SetDParam(0, STR_CLIMATE_TEMPERATE_LANDSCAPE + sel->info.landscape);
			DrawString(tr, STR_NETWORK_SERVER_LIST_LANDSCAPE); // landscape
			tr.top += FONT_HEIGHT_NORMAL;

			SetDParam(0, sel->info.map_width);
			SetDParam(1, sel->info.map_height);
			DrawString(tr, STR_NETWORK_SERVER_LIST_MAP_SIZE); // map size
			tr.top += FONT_HEIGHT_NORMAL;

			SetDParamStr(0, sel->info.server_revision);
			DrawString(tr, STR_NETWORK_SERVER_LIST_SERVER_VERSION); // server version
			tr.top += FONT_HEIGHT_NORMAL;

			SetDParamStr(0, sel->connection_string);
			StringID invite_or_address = StrStartsWith(sel->connection_string, "+") ? STR_NETWORK_SERVER_LIST_INVITE_CODE : STR_NETWORK_SERVER_LIST_SERVER_ADDRESS;
			DrawString(tr, invite_or_address); // server address / invite code
			tr.top += FONT_HEIGHT_NORMAL;

			SetDParam(0, sel->info.start_date);
			DrawString(tr, STR_NETWORK_SERVER_LIST_START_DATE); // start date
			tr.top += FONT_HEIGHT_NORMAL;

			SetDParam(0, sel->info.game_date);
			DrawString(tr, STR_NETWORK_SERVER_LIST_CURRENT_DATE); // current date
			tr.top += FONT_HEIGHT_NORMAL;

			if (sel->info.gamescript_version != -1) {
				SetDParamStr(0, sel->info.gamescript_name);
				SetDParam(1, sel->info.gamescript_version);
				tr.top = DrawStringMultiLine(tr, STR_NETWORK_SERVER_LIST_GAMESCRIPT); // gamescript name and version
			}

			tr.top += WidgetDimensions::scaled.vsep_wide;

			if (!sel->info.compatible) {
				DrawString(tr, sel->info.version_compatible ? STR_NETWORK_SERVER_LIST_GRF_MISMATCH : STR_NETWORK_SERVER_LIST_VERSION_MISMATCH, TC_FROMSTRING, SA_HOR_CENTER); // server mismatch
			} else if (sel->info.clients_on == sel->info.clients_max) {
				/* Show: server full, when clients_on == max_clients */
				DrawString(tr, STR_NETWORK_SERVER_LIST_SERVER_FULL, TC_FROMSTRING, SA_HOR_CENTER); // server full
			} else if (sel->info.use_password) {
				DrawString(tr, STR_NETWORK_SERVER_LIST_PASSWORD, TC_FROMSTRING, SA_HOR_CENTER); // password warning
			}
		}
	}

	void OnClick([[maybe_unused]] Point pt, int widget, [[maybe_unused]] int click_count) override
	{
		switch (widget) {
			case WID_NG_CANCEL: // Cancel button
				CloseWindowById(WC_NETWORK_WINDOW, WN_NETWORK_WINDOW_GAME);
				break;

			case WID_NG_NAME:    // Sort by name
			case WID_NG_CLIENTS: // Sort by connected clients
			case WID_NG_MAPSIZE: // Sort by map size
			case WID_NG_DATE:    // Sort by date
			case WID_NG_YEARS:   // Sort by years
			case WID_NG_INFO:    // Connectivity (green dot)
				if (this->servers.SortType() == widget - WID_NG_NAME) {
					this->servers.ToggleSortOrder();
					if (this->list_pos != SLP_INVALID) this->list_pos = (ServerListPosition)this->servers.size() - this->list_pos - 1;
				} else {
					this->servers.SetSortType(widget - WID_NG_NAME);
					this->servers.ForceResort();
					this->SortNetworkGameList();
				}
				this->ScrollToSelectedServer();
				this->SetDirty();
				break;

			case WID_NG_MATRIX: { // Show available network games
				auto it = this->vscroll->GetScrolledItemFromWidget(this->servers, pt.y, this, WID_NG_MATRIX);
				this->server = (it != this->servers.end()) ? *it : nullptr;
				this->list_pos = (server == nullptr) ? SLP_INVALID : it - this->servers.begin();
				this->SetDirty();

				/* FIXME the disabling should go into some InvalidateData, which is called instead of the SetDirty */
				if (click_count > 1 && !this->IsWidgetDisabled(WID_NG_JOIN)) this->OnClick(pt, WID_NG_JOIN, 1);
				break;
			}

			case WID_NG_LASTJOINED: {
				if (this->last_joined != nullptr) {
					this->server = this->last_joined;

					/* search the position of the newly selected server */
					this->UpdateListPos();
					this->ScrollToSelectedServer();
					this->SetDirty();

					/* FIXME the disabling should go into some InvalidateData, which is called instead of the SetDirty */
					if (click_count > 1 && !this->IsWidgetDisabled(WID_NG_JOIN)) this->OnClick(pt, WID_NG_JOIN, 1);
				}
				break;
			}

			case WID_NG_SEARCH_INTERNET:
				_network_coordinator_client.GetListing();
				this->searched_internet = true;
				break;

			case WID_NG_SEARCH_LAN:
				NetworkUDPSearchGame();
				break;

			case WID_NG_ADD: // Add a server
				SetDParamStr(0, _settings_client.network.connect_to_ip);
				ShowQueryString(
					STR_JUST_RAW_STRING,
					STR_NETWORK_SERVER_LIST_ENTER_SERVER_ADDRESS,
					NETWORK_HOSTNAME_PORT_LENGTH,  // maximum number of characters including '\0'
					this, CS_ALPHANUMERAL, QSF_ACCEPT_UNCHANGED);
				break;

			case WID_NG_START: // Start server
				ShowNetworkStartServerWindow();
				break;

			case WID_NG_JOIN: // Join Game
				if (this->server != nullptr) {
					NetworkClientConnectGame(this->server->connection_string, COMPANY_SPECTATOR);
				}
				break;

			case WID_NG_REFRESH: // Refresh
				if (this->server != nullptr && !this->server->refreshing) NetworkQueryServer(this->server->connection_string);
				break;

			case WID_NG_NEWGRF: // NewGRF Settings
				if (this->server != nullptr) ShowNewGRFSettings(false, false, false, &this->server->info.grfconfig);
				break;

			case WID_NG_NEWGRF_MISSING: // Find missing content online
				if (this->server != nullptr) ShowMissingContentWindow(this->server->info.grfconfig);
				break;
		}
	}

	/**
	 * Some data on this window has become invalid.
	 * @param data Information about the changed data.
	 * @param gui_scope Whether the call is done from GUI scope. You may not do everything when not in GUI scope. See #InvalidateWindowData() for details.
	 */
	void OnInvalidateData([[maybe_unused]] int data = 0, [[maybe_unused]] bool gui_scope = true) override
	{
		this->servers.ForceRebuild();
		this->SetDirty();
	}

<<<<<<< HEAD
	EventState OnKeyPress(WChar key, uint16 keycode) override
=======
	EventState OnKeyPress([[maybe_unused]] char32_t key, uint16_t keycode) override
>>>>>>> 077b08bb
	{
		EventState state = ES_NOT_HANDLED;

		/* handle up, down, pageup, pagedown, home and end */
		if (this->vscroll->UpdateListPositionOnKeyPress(this->list_pos, keycode) == ES_HANDLED) {
			if (this->list_pos == SLP_INVALID) return ES_HANDLED;

			this->server = this->servers[this->list_pos];

			/* Scroll to the new server if it is outside the current range. */
			this->ScrollToSelectedServer();

			/* redraw window */
			this->SetDirty();
			return ES_HANDLED;
		}

		if (this->server != nullptr) {
			if (keycode == WKC_DELETE) { // Press 'delete' to remove servers
				NetworkGameListRemoveItem(this->server);
				if (this->server == this->last_joined) this->last_joined = nullptr;
				this->server = nullptr;
				this->list_pos = SLP_INVALID;
			}
		}

		return state;
	}

	void OnEditboxChanged(int wid) override
	{
		switch (wid) {
			case WID_NG_FILTER: {
				this->servers.ForceRebuild();
				this->BuildGUINetworkGameList();
				this->ScrollToSelectedServer();
				this->SetDirty();
				break;
			}

			case WID_NG_CLIENT:
				/* Validation of the name will happen once the user tries to join or start a game, as getting
				 * error messages while typing (e.g. when you clear the name) defeats the purpose of the check. */
				_settings_client.network.client_name = this->name_editbox.text.buf;
				break;
		}
	}

	void OnQueryTextFinished(char *str) override
	{
		if (!StrEmpty(str)) {
			_settings_client.network.connect_to_ip = str;
			NetworkAddServer(str);
			NetworkRebuildHostList();
		}
	}

	void OnResize() override
	{
		this->vscroll->SetCapacityFromWidget(this, WID_NG_MATRIX);
	}

<<<<<<< HEAD
	void OnRealtimeTick(uint delta_ms) override
	{
=======
	/** Refresh the online servers on a regular interval. */
	IntervalTimer<TimerWindow> refresh_interval = {std::chrono::seconds(30), [this](uint) {
>>>>>>> 077b08bb
		if (!this->searched_internet) return;
		if (!this->requery_timer.Elapsed(delta_ms)) return;
		this->requery_timer.SetInterval(NETWORK_LIST_REFRESH_DELAY * 1000);

		_network_coordinator_client.GetListing();
	}
};

Listing NetworkGameWindow::last_sorting = {false, 5};
GUIGameServerList::SortFunction * const NetworkGameWindow::sorter_funcs[] = {
	&NGameNameSorter,
	&NGameClientSorter,
	&NGameMapSizeSorter,
	&NGameDateSorter,
	&NGameYearsSorter,
	&NGameAllowedSorter
};

GUIGameServerList::FilterFunction * const NetworkGameWindow::filter_funcs[] = {
	&NGameSearchFilter
};

static NWidgetBase *MakeResizableHeader(int *biggest_index)
{
	*biggest_index = std::max<int>(*biggest_index, WID_NG_INFO);
	return new NWidgetServerListHeader();
}

static const NWidgetPart _nested_network_game_widgets[] = {
	/* TOP */
	NWidget(NWID_HORIZONTAL),
		NWidget(WWT_CLOSEBOX, COLOUR_LIGHT_BLUE),
		NWidget(WWT_CAPTION, COLOUR_LIGHT_BLUE), SetDataTip(STR_NETWORK_SERVER_LIST_CAPTION, STR_TOOLTIP_WINDOW_TITLE_DRAG_THIS),
		NWidget(WWT_DEFSIZEBOX, COLOUR_LIGHT_BLUE),
	EndContainer(),
	NWidget(WWT_PANEL, COLOUR_LIGHT_BLUE, WID_NG_MAIN),
		NWidget(NWID_VERTICAL), SetPIP(10, 7, 0),
			NWidget(NWID_HORIZONTAL), SetPIP(10, 7, 10),
				/* LEFT SIDE */
				NWidget(NWID_VERTICAL), SetPIP(0, 7, 0),
					NWidget(NWID_HORIZONTAL), SetPIP(0, 7, 0),
						NWidget(WWT_TEXT, COLOUR_LIGHT_BLUE, WID_NG_FILTER_LABEL), SetDataTip(STR_LIST_FILTER_TITLE, STR_NULL),
						NWidget(WWT_EDITBOX, COLOUR_LIGHT_BLUE, WID_NG_FILTER), SetMinimalSize(251, 12), SetFill(1, 0), SetResize(1, 0),
											SetDataTip(STR_LIST_FILTER_OSKTITLE, STR_LIST_FILTER_TOOLTIP),
					EndContainer(),
					NWidget(NWID_HORIZONTAL),
						NWidget(NWID_VERTICAL),
							NWidgetFunction(MakeResizableHeader),
							NWidget(WWT_MATRIX, COLOUR_LIGHT_BLUE, WID_NG_MATRIX), SetResize(1, 1), SetFill(1, 0),
												SetMatrixDataTip(1, 0, STR_NETWORK_SERVER_LIST_CLICK_GAME_TO_SELECT), SetScrollbar(WID_NG_SCROLLBAR),
						EndContainer(),
						NWidget(NWID_VSCROLLBAR, COLOUR_LIGHT_BLUE, WID_NG_SCROLLBAR),
					EndContainer(),
					NWidget(NWID_VERTICAL),
						NWidget(WWT_TEXT, COLOUR_LIGHT_BLUE, WID_NG_LASTJOINED_LABEL), SetFill(1, 0),
											SetDataTip(STR_NETWORK_SERVER_LIST_LAST_JOINED_SERVER, STR_NULL), SetResize(1, 0),
						NWidget(NWID_HORIZONTAL),
							NWidget(WWT_PANEL, COLOUR_LIGHT_BLUE, WID_NG_LASTJOINED), SetFill(1, 0), SetResize(1, 0),
												SetDataTip(0x0, STR_NETWORK_SERVER_LIST_CLICK_TO_SELECT_LAST),
							EndContainer(),
							NWidget(WWT_EMPTY, INVALID_COLOUR, WID_NG_LASTJOINED_SPACER), SetFill(0, 0),
						EndContainer(),
					EndContainer(),
				EndContainer(),
				/* RIGHT SIDE */
				NWidget(NWID_VERTICAL), SetPIP(0, 7, 0),
					NWidget(NWID_HORIZONTAL), SetPIP(0, 7, 0),
						NWidget(WWT_TEXT, COLOUR_LIGHT_BLUE, WID_NG_CLIENT_LABEL), SetDataTip(STR_NETWORK_SERVER_LIST_PLAYER_NAME, STR_NULL),
						NWidget(WWT_EDITBOX, COLOUR_LIGHT_BLUE, WID_NG_CLIENT), SetMinimalSize(151, 12), SetFill(1, 0), SetResize(1, 0),
											SetDataTip(STR_NETWORK_SERVER_LIST_PLAYER_NAME_OSKTITLE, STR_NETWORK_SERVER_LIST_ENTER_NAME_TOOLTIP),
					EndContainer(),
					NWidget(WWT_PANEL, COLOUR_LIGHT_BLUE, WID_NG_DETAILS),
						NWidget(NWID_VERTICAL, NC_EQUALSIZE), SetPIP(5, 5, 5),
							NWidget(WWT_EMPTY, INVALID_COLOUR, WID_NG_DETAILS_SPACER), SetMinimalSize(140, 0), SetMinimalTextLines(15, 24 + WidgetDimensions::unscaled.vsep_normal), SetResize(0, 1), SetFill(1, 1), // Make sure it's at least this wide
							NWidget(NWID_HORIZONTAL, NC_NONE), SetPIP(5, 5, 5),
								NWidget(NWID_SELECTION, INVALID_COLOUR, WID_NG_NEWGRF_MISSING_SEL),
									NWidget(WWT_PUSHTXTBTN, COLOUR_WHITE, WID_NG_NEWGRF_MISSING), SetFill(1, 0), SetDataTip(STR_NEWGRF_SETTINGS_FIND_MISSING_CONTENT_BUTTON, STR_NEWGRF_SETTINGS_FIND_MISSING_CONTENT_TOOLTIP),
									NWidget(NWID_SPACER), SetFill(1, 0),
								EndContainer(),
							EndContainer(),
							NWidget(NWID_HORIZONTAL, NC_EQUALSIZE), SetPIP(5, 5, 5),
								NWidget(NWID_SPACER), SetFill(1, 0),
								NWidget(NWID_SELECTION, INVALID_COLOUR, WID_NG_NEWGRF_SEL),
									NWidget(WWT_PUSHTXTBTN, COLOUR_WHITE, WID_NG_NEWGRF), SetFill(1, 0), SetDataTip(STR_INTRO_NEWGRF_SETTINGS, STR_NULL),
									NWidget(NWID_SPACER), SetFill(1, 0),
								EndContainer(),
							EndContainer(),
							NWidget(NWID_HORIZONTAL, NC_EQUALSIZE), SetPIP(5, 5, 5),
								NWidget(WWT_PUSHTXTBTN, COLOUR_WHITE, WID_NG_JOIN), SetFill(1, 0), SetDataTip(STR_NETWORK_SERVER_LIST_JOIN_GAME, STR_NULL),
								NWidget(WWT_PUSHTXTBTN, COLOUR_WHITE, WID_NG_REFRESH), SetFill(1, 0), SetDataTip(STR_NETWORK_SERVER_LIST_REFRESH, STR_NETWORK_SERVER_LIST_REFRESH_TOOLTIP),
							EndContainer(),
						EndContainer(),
					EndContainer(),
				EndContainer(),
			EndContainer(),
			/* BOTTOM */
			NWidget(NWID_HORIZONTAL),
				NWidget(NWID_VERTICAL),
					NWidget(NWID_HORIZONTAL, NC_EQUALSIZE), SetPIP(10, 7, 4),
						NWidget(WWT_PUSHTXTBTN, COLOUR_WHITE, WID_NG_SEARCH_INTERNET), SetResize(1, 0), SetFill(1, 0), SetDataTip(STR_NETWORK_SERVER_LIST_SEARCH_SERVER_INTERNET, STR_NETWORK_SERVER_LIST_SEARCH_SERVER_INTERNET_TOOLTIP),
						NWidget(WWT_PUSHTXTBTN, COLOUR_WHITE, WID_NG_SEARCH_LAN), SetResize(1, 0), SetFill(1, 0), SetDataTip(STR_NETWORK_SERVER_LIST_SEARCH_SERVER_LAN, STR_NETWORK_SERVER_LIST_SEARCH_SERVER_LAN_TOOLTIP),
						NWidget(WWT_PUSHTXTBTN, COLOUR_WHITE, WID_NG_ADD), SetResize(1, 0), SetFill(1, 0), SetDataTip(STR_NETWORK_SERVER_LIST_ADD_SERVER, STR_NETWORK_SERVER_LIST_ADD_SERVER_TOOLTIP),
						NWidget(WWT_PUSHTXTBTN, COLOUR_WHITE, WID_NG_START), SetResize(1, 0), SetFill(1, 0), SetDataTip(STR_NETWORK_SERVER_LIST_START_SERVER, STR_NETWORK_SERVER_LIST_START_SERVER_TOOLTIP),
						NWidget(WWT_PUSHTXTBTN, COLOUR_WHITE, WID_NG_CANCEL), SetResize(1, 0), SetFill(1, 0), SetDataTip(STR_BUTTON_CANCEL, STR_NULL),
					EndContainer(),
					NWidget(NWID_SPACER), SetMinimalSize(0, 6), SetResize(1, 0), SetFill(1, 0),
				EndContainer(),
				NWidget(NWID_VERTICAL),
					NWidget(NWID_SPACER), SetFill(0, 1),
					NWidget(WWT_RESIZEBOX, COLOUR_LIGHT_BLUE),
				EndContainer(),
			EndContainer(),
		EndContainer(),
	EndContainer(),
};

static WindowDesc _network_game_window_desc(
	WDP_CENTER, "list_servers", 1000, 730,
	WC_NETWORK_WINDOW, WC_NONE,
	WDF_NETWORK,
	std::begin(_nested_network_game_widgets), std::end(_nested_network_game_widgets)
);

void ShowNetworkGameWindow()
{
	static bool first = true;
	CloseWindowById(WC_NETWORK_WINDOW, WN_NETWORK_WINDOW_START);

	/* Only show once */
	if (first) {
		first = false;
		/* Add all servers from the config file to our list. */
		for (const auto &iter : _network_host_list) {
			NetworkAddServer(iter);
		}
	}

	new NetworkGameWindow(&_network_game_window_desc);
}

struct NetworkStartServerWindow : public Window {
	byte widget_id;              ///< The widget that has the pop-up input menu
	QueryString name_editbox;    ///< Server name editbox.

	NetworkStartServerWindow(WindowDesc *desc) : Window(desc), name_editbox(NETWORK_NAME_LENGTH)
	{
		this->InitNested(WN_NETWORK_WINDOW_START);

		this->querystrings[WID_NSS_GAMENAME] = &this->name_editbox;
		this->name_editbox.text.Assign(_settings_client.network.server_name);

		this->SetFocusedWidget(WID_NSS_GAMENAME);
	}

	void SetStringParameters(int widget) const override
	{
		switch (widget) {
			case WID_NSS_CONNTYPE_BTN:
				SetDParam(0, STR_NETWORK_SERVER_VISIBILITY_LOCAL + _settings_client.network.server_game_type);
				break;

			case WID_NSS_CLIENTS_TXT:
				SetDParam(0, _settings_client.network.max_clients);
				break;

			case WID_NSS_COMPANIES_TXT:
				SetDParam(0, _settings_client.network.max_companies);
				break;
		}
	}

	void UpdateWidgetSize(int widget, Dimension *size, [[maybe_unused]] const Dimension &padding, [[maybe_unused]] Dimension *fill, [[maybe_unused]] Dimension *resize) override
	{
		switch (widget) {
			case WID_NSS_CONNTYPE_BTN:
				*size = maxdim(maxdim(GetStringBoundingBox(STR_NETWORK_SERVER_VISIBILITY_LOCAL), GetStringBoundingBox(STR_NETWORK_SERVER_VISIBILITY_PUBLIC)), GetStringBoundingBox(STR_NETWORK_SERVER_VISIBILITY_INVITE_ONLY));
				size->width += padding.width;
				size->height += padding.height;
				break;
		}
	}

	void DrawWidget(const Rect &r, int widget) const override
	{
		switch (widget) {
			case WID_NSS_SETPWD:
				/* If password is set, draw red '*' next to 'Set password' button. */
				if (!_settings_client.network.server_password.empty()) DrawString(r.right + WidgetDimensions::scaled.framerect.left, this->width - WidgetDimensions::scaled.framerect.right, r.top, "*", TC_RED);
		}
	}

	void OnClick([[maybe_unused]] Point pt, int widget, [[maybe_unused]] int click_count) override
	{
		switch (widget) {
			case WID_NSS_CANCEL: // Cancel button
				ShowNetworkGameWindow();
				break;

			case WID_NSS_SETPWD: // Set password button
				this->widget_id = WID_NSS_SETPWD;
				SetDParamStr(0, _settings_client.network.server_password);
				ShowQueryString(STR_JUST_RAW_STRING, STR_NETWORK_START_SERVER_SET_PASSWORD, 20, this, CS_ALPHANUMERAL, QSF_NONE);
				break;

			case WID_NSS_CONNTYPE_BTN: // Connection type
				ShowDropDownList(this, BuildVisibilityDropDownList(), _settings_client.network.server_game_type, WID_NSS_CONNTYPE_BTN);
				break;

			case WID_NSS_CLIENTS_BTND:    case WID_NSS_CLIENTS_BTNU:    // Click on up/down button for number of clients
			case WID_NSS_COMPANIES_BTND:  case WID_NSS_COMPANIES_BTNU:  // Click on up/down button for number of companies
				/* Don't allow too fast scrolling. */
				if (!(this->flags & WF_TIMEOUT) || this->timeout_timer <= 1) {
					this->HandleButtonClick(widget);
					this->SetDirty();
					switch (widget) {
						default: NOT_REACHED();
						case WID_NSS_CLIENTS_BTND: case WID_NSS_CLIENTS_BTNU:
							_settings_client.network.max_clients    = Clamp(_settings_client.network.max_clients    + widget - WID_NSS_CLIENTS_TXT,    2, MAX_CLIENTS);
							break;
						case WID_NSS_COMPANIES_BTND: case WID_NSS_COMPANIES_BTNU:
							_settings_client.network.max_companies  = Clamp(_settings_client.network.max_companies  + widget - WID_NSS_COMPANIES_TXT,  1, MAX_COMPANIES);
							break;
					}
				}
				_left_button_clicked = false;
				break;

			case WID_NSS_CLIENTS_TXT:    // Click on number of clients
				this->widget_id = WID_NSS_CLIENTS_TXT;
				SetDParam(0, _settings_client.network.max_clients);
				ShowQueryString(STR_JUST_INT, STR_NETWORK_START_SERVER_NUMBER_OF_CLIENTS,    4, this, CS_NUMERAL, QSF_NONE);
				break;

			case WID_NSS_COMPANIES_TXT:  // Click on number of companies
				this->widget_id = WID_NSS_COMPANIES_TXT;
				SetDParam(0, _settings_client.network.max_companies);
				ShowQueryString(STR_JUST_INT, STR_NETWORK_START_SERVER_NUMBER_OF_COMPANIES,  3, this, CS_NUMERAL, QSF_NONE);
				break;

			case WID_NSS_GENERATE_GAME: // Start game
				if (!CheckServerName()) return;
				_is_network_server = true;
				if (_ctrl_pressed) {
					StartNewGameWithoutGUI(GENERATE_NEW_SEED);
				} else {
					ShowGenerateLandscape();
				}
				break;

			case WID_NSS_LOAD_GAME:
				if (!CheckServerName()) return;
				_is_network_server = true;
				ShowSaveLoadDialog(FT_SAVEGAME, SLO_LOAD);
				break;

			case WID_NSS_PLAY_SCENARIO:
				if (!CheckServerName()) return;
				_is_network_server = true;
				ShowSaveLoadDialog(FT_SCENARIO, SLO_LOAD);
				break;

			case WID_NSS_PLAY_HEIGHTMAP:
				if (!CheckServerName()) return;
				_is_network_server = true;
				ShowSaveLoadDialog(FT_HEIGHTMAP,SLO_LOAD);
				break;
		}
	}

	void OnDropdownSelect(int widget, int index) override
	{
		switch (widget) {
			case WID_NSS_CONNTYPE_BTN:
				_settings_client.network.server_game_type = (ServerGameType)index;
				break;
			default:
				NOT_REACHED();
		}

		this->SetDirty();
	}

	bool CheckServerName()
	{
		std::string str = this->name_editbox.text.buf;
		if (!NetworkValidateServerName(str)) return false;

		SetSettingValue(GetSettingFromName("network.server_name")->AsStringSetting(), str);
		return true;
	}

	void OnTimeout() override
	{
		this->RaiseWidgetsWhenLowered(WID_NSS_CLIENTS_BTND, WID_NSS_CLIENTS_BTNU, WID_NSS_COMPANIES_BTND, WID_NSS_COMPANIES_BTNU);
	}

	void OnQueryTextFinished(char *str) override
	{
		if (str == nullptr) return;

		if (this->widget_id == WID_NSS_SETPWD) {
			_settings_client.network.server_password = str;
		} else {
			int32 value = atoi(str);
			this->SetWidgetDirty(this->widget_id);
			switch (this->widget_id) {
				default: NOT_REACHED();
				case WID_NSS_CLIENTS_TXT:    _settings_client.network.max_clients    = Clamp(value, 2, MAX_CLIENTS); break;
				case WID_NSS_COMPANIES_TXT:  _settings_client.network.max_companies  = Clamp(value, 1, MAX_COMPANIES); break;
			}
		}

		this->SetDirty();
	}
};

static const NWidgetPart _nested_network_start_server_window_widgets[] = {
	NWidget(NWID_HORIZONTAL),
		NWidget(WWT_CLOSEBOX, COLOUR_LIGHT_BLUE),
		NWidget(WWT_CAPTION, COLOUR_LIGHT_BLUE), SetDataTip(STR_NETWORK_START_SERVER_CAPTION, STR_TOOLTIP_WINDOW_TITLE_DRAG_THIS),
	EndContainer(),
	NWidget(WWT_PANEL, COLOUR_LIGHT_BLUE, WID_NSS_BACKGROUND),
		NWidget(NWID_VERTICAL), SetPIP(10, 6, 10),
			NWidget(NWID_HORIZONTAL, NC_EQUALSIZE), SetPIP(10, 6, 10),
				NWidget(NWID_VERTICAL), SetPIP(0, 1, 0),
					/* Game name widgets */
					NWidget(WWT_TEXT, COLOUR_LIGHT_BLUE, WID_NSS_GAMENAME_LABEL), SetFill(1, 0), SetDataTip(STR_NETWORK_START_SERVER_NEW_GAME_NAME, STR_NULL),
					NWidget(WWT_EDITBOX, COLOUR_LIGHT_BLUE, WID_NSS_GAMENAME), SetMinimalSize(10, 12), SetFill(1, 0), SetDataTip(STR_NETWORK_START_SERVER_NEW_GAME_NAME_OSKTITLE, STR_NETWORK_START_SERVER_NEW_GAME_NAME_TOOLTIP),
				EndContainer(),
			EndContainer(),

			NWidget(NWID_HORIZONTAL, NC_EQUALSIZE), SetPIP(10, 6, 10),
				NWidget(NWID_VERTICAL), SetPIP(0, 1, 0),
					NWidget(WWT_TEXT, COLOUR_LIGHT_BLUE, WID_NSS_CONNTYPE_LABEL), SetFill(1, 0), SetDataTip(STR_NETWORK_START_SERVER_VISIBILITY_LABEL, STR_NULL),
					NWidget(WWT_DROPDOWN, COLOUR_LIGHT_BLUE, WID_NSS_CONNTYPE_BTN), SetFill(1, 0), SetDataTip(STR_JUST_STRING, STR_NETWORK_START_SERVER_VISIBILITY_TOOLTIP),
				EndContainer(),
				NWidget(NWID_VERTICAL), SetPIP(0, 1, 0),
					NWidget(NWID_SPACER), SetFill(1, 1),
					NWidget(WWT_PUSHTXTBTN, COLOUR_WHITE, WID_NSS_SETPWD), SetFill(1, 0), SetDataTip(STR_NETWORK_START_SERVER_SET_PASSWORD, STR_NETWORK_START_SERVER_PASSWORD_TOOLTIP),
				EndContainer(),
			EndContainer(),

			NWidget(NWID_HORIZONTAL, NC_EQUALSIZE), SetPIP(10, 6, 10),
				NWidget(NWID_VERTICAL), SetPIP(0, 1, 0),
					NWidget(WWT_TEXT, COLOUR_LIGHT_BLUE, WID_NSS_CLIENTS_LABEL), SetFill(1, 0), SetDataTip(STR_NETWORK_START_SERVER_NUMBER_OF_CLIENTS, STR_NULL),
					NWidget(NWID_HORIZONTAL),
						NWidget(WWT_IMGBTN, COLOUR_LIGHT_BLUE, WID_NSS_CLIENTS_BTND), SetMinimalSize(12, 12), SetFill(0, 1), SetDataTip(SPR_ARROW_DOWN, STR_NETWORK_START_SERVER_NUMBER_OF_CLIENTS_TOOLTIP),
						NWidget(WWT_PUSHTXTBTN, COLOUR_LIGHT_BLUE, WID_NSS_CLIENTS_TXT), SetFill(1, 0), SetDataTip(STR_NETWORK_START_SERVER_CLIENTS_SELECT, STR_NETWORK_START_SERVER_NUMBER_OF_CLIENTS_TOOLTIP),
						NWidget(WWT_IMGBTN, COLOUR_LIGHT_BLUE, WID_NSS_CLIENTS_BTNU), SetMinimalSize(12, 12), SetFill(0, 1), SetDataTip(SPR_ARROW_UP, STR_NETWORK_START_SERVER_NUMBER_OF_CLIENTS_TOOLTIP),
					EndContainer(),
				EndContainer(),

				NWidget(NWID_VERTICAL), SetPIP(0, 1, 0),
					NWidget(WWT_TEXT, COLOUR_LIGHT_BLUE, WID_NSS_COMPANIES_LABEL), SetFill(1, 0), SetDataTip(STR_NETWORK_START_SERVER_NUMBER_OF_COMPANIES, STR_NULL),
					NWidget(NWID_HORIZONTAL),
						NWidget(WWT_IMGBTN, COLOUR_LIGHT_BLUE, WID_NSS_COMPANIES_BTND), SetMinimalSize(12, 12), SetFill(0, 1), SetDataTip(SPR_ARROW_DOWN, STR_NETWORK_START_SERVER_NUMBER_OF_COMPANIES_TOOLTIP),
						NWidget(WWT_PUSHTXTBTN, COLOUR_LIGHT_BLUE, WID_NSS_COMPANIES_TXT), SetFill(1, 0), SetDataTip(STR_NETWORK_START_SERVER_COMPANIES_SELECT, STR_NETWORK_START_SERVER_NUMBER_OF_COMPANIES_TOOLTIP),
						NWidget(WWT_IMGBTN, COLOUR_LIGHT_BLUE, WID_NSS_COMPANIES_BTNU), SetMinimalSize(12, 12), SetFill(0, 1), SetDataTip(SPR_ARROW_UP, STR_NETWORK_START_SERVER_NUMBER_OF_COMPANIES_TOOLTIP),
					EndContainer(),
				EndContainer(),
			EndContainer(),

			/* 'generate game' and 'load game' buttons */
			NWidget(NWID_HORIZONTAL, NC_EQUALSIZE), SetPIP(10, 6, 10),
				NWidget(WWT_PUSHTXTBTN, COLOUR_WHITE, WID_NSS_GENERATE_GAME), SetDataTip(STR_INTRO_NEW_GAME, STR_INTRO_TOOLTIP_NEW_GAME), SetFill(1, 0),
				NWidget(WWT_PUSHTXTBTN, COLOUR_WHITE, WID_NSS_LOAD_GAME), SetDataTip(STR_INTRO_LOAD_GAME, STR_INTRO_TOOLTIP_LOAD_GAME), SetFill(1, 0),
			EndContainer(),

			/* 'play scenario' and 'play heightmap' buttons */
			NWidget(NWID_HORIZONTAL, NC_EQUALSIZE), SetPIP(10, 6, 10),
				NWidget(WWT_PUSHTXTBTN, COLOUR_WHITE, WID_NSS_PLAY_SCENARIO), SetDataTip(STR_INTRO_PLAY_SCENARIO, STR_INTRO_TOOLTIP_PLAY_SCENARIO), SetFill(1, 0),
				NWidget(WWT_PUSHTXTBTN, COLOUR_WHITE, WID_NSS_PLAY_HEIGHTMAP), SetDataTip(STR_INTRO_PLAY_HEIGHTMAP, STR_INTRO_TOOLTIP_PLAY_HEIGHTMAP), SetFill(1, 0),
			EndContainer(),

			NWidget(NWID_HORIZONTAL, NC_EQUALSIZE), SetPIP(10, 0, 10),
				NWidget(NWID_SPACER), SetFill(1, 0),
				NWidget(WWT_PUSHTXTBTN, COLOUR_WHITE, WID_NSS_CANCEL), SetDataTip(STR_BUTTON_CANCEL, STR_NULL), SetMinimalSize(128, 12),
				NWidget(NWID_SPACER), SetFill(1, 0),
			EndContainer(),
		EndContainer(),
	EndContainer(),
};

static WindowDesc _network_start_server_window_desc(
	WDP_CENTER, nullptr, 0, 0,
	WC_NETWORK_WINDOW, WC_NONE,
	WDF_NETWORK,
	std::begin(_nested_network_start_server_window_widgets), std::end(_nested_network_start_server_window_widgets)
);

static void ShowNetworkStartServerWindow()
{
	if (!NetworkValidateOurClientName()) return;

	CloseWindowById(WC_NETWORK_WINDOW, WN_NETWORK_WINDOW_GAME);

	new NetworkStartServerWindow(&_network_start_server_window_desc);
}

/* The window below gives information about the connected clients
 * and also makes able to kick them (if server) and stuff like that. */

extern void DrawCompanyIcon(CompanyID cid, int x, int y);

static const NWidgetPart _nested_client_list_widgets[] = {
	NWidget(NWID_HORIZONTAL),
		NWidget(WWT_CLOSEBOX, COLOUR_GREY),
		NWidget(WWT_CAPTION, COLOUR_GREY), SetDataTip(STR_NETWORK_CLIENT_LIST_CAPTION, STR_TOOLTIP_WINDOW_TITLE_DRAG_THIS),
		NWidget(WWT_DEFSIZEBOX, COLOUR_GREY),
		NWidget(WWT_STICKYBOX, COLOUR_GREY),
	EndContainer(),
	NWidget(WWT_PANEL, COLOUR_GREY),
		NWidget(WWT_FRAME, COLOUR_GREY), SetDataTip(STR_NETWORK_CLIENT_LIST_SERVER, STR_NULL), SetPadding(4, 4, 0, 4), SetPIP(0, 2, 0),
			NWidget(NWID_HORIZONTAL), SetPIP(0, 3, 0),
				NWidget(WWT_TEXT, COLOUR_GREY), SetMinimalTextLines(1, 0), SetDataTip(STR_NETWORK_CLIENT_LIST_SERVER_NAME, STR_NULL),
				NWidget(NWID_SPACER), SetMinimalSize(10, 0),
				NWidget(WWT_TEXT, COLOUR_GREY, WID_CL_SERVER_NAME), SetFill(1, 0), SetMinimalTextLines(1, 0), SetResize(1, 0), SetDataTip(STR_JUST_RAW_STRING, STR_NETWORK_CLIENT_LIST_SERVER_NAME_TOOLTIP), SetAlignment(SA_VERT_CENTER | SA_RIGHT),
				NWidget(WWT_PUSHIMGBTN, COLOUR_GREY, WID_CL_SERVER_NAME_EDIT), SetMinimalSize(12, 14), SetDataTip(SPR_RENAME, STR_NETWORK_CLIENT_LIST_SERVER_NAME_EDIT_TOOLTIP),
			EndContainer(),
			NWidget(NWID_SELECTION, INVALID_COLOUR, WID_CL_SERVER_SELECTOR),
				NWidget(NWID_VERTICAL),
					NWidget(NWID_HORIZONTAL), SetPIP(0, 3, 0),
						NWidget(WWT_TEXT, COLOUR_GREY), SetMinimalTextLines(1, 0), SetDataTip(STR_NETWORK_CLIENT_LIST_SERVER_VISIBILITY, STR_NULL),
						NWidget(NWID_SPACER), SetMinimalSize(10, 0), SetFill(1, 0), SetResize(1, 0),
						NWidget(WWT_DROPDOWN, COLOUR_GREY, WID_CL_SERVER_VISIBILITY), SetDataTip(STR_JUST_STRING, STR_NETWORK_CLIENT_LIST_SERVER_VISIBILITY_TOOLTIP),
					EndContainer(),
					NWidget(NWID_HORIZONTAL), SetPIP(0, 3, 0),
						NWidget(WWT_TEXT, COLOUR_GREY), SetMinimalTextLines(1, 0), SetDataTip(STR_NETWORK_CLIENT_LIST_SERVER_INVITE_CODE, STR_NULL),
						NWidget(NWID_SPACER), SetMinimalSize(10, 0),
						NWidget(WWT_TEXT, COLOUR_GREY, WID_CL_SERVER_INVITE_CODE), SetFill(1, 0), SetMinimalTextLines(1, 0), SetResize(1, 0), SetDataTip(STR_JUST_RAW_STRING, STR_NETWORK_CLIENT_LIST_SERVER_INVITE_CODE_TOOLTIP), SetAlignment(SA_VERT_CENTER | SA_RIGHT),
					EndContainer(),
					NWidget(NWID_HORIZONTAL), SetPIP(0, 3, 0),
						NWidget(WWT_TEXT, COLOUR_GREY), SetMinimalTextLines(1, 0), SetDataTip(STR_NETWORK_CLIENT_LIST_SERVER_CONNECTION_TYPE, STR_NULL),
						NWidget(NWID_SPACER), SetMinimalSize(10, 0),
						NWidget(WWT_TEXT, COLOUR_GREY, WID_CL_SERVER_CONNECTION_TYPE), SetFill(1, 0), SetMinimalTextLines(1, 0), SetResize(1, 0), SetDataTip(STR_JUST_STRING, STR_NETWORK_CLIENT_LIST_SERVER_CONNECTION_TYPE_TOOLTIP), SetAlignment(SA_VERT_CENTER | SA_RIGHT),
					EndContainer(),
				EndContainer(),
			EndContainer(),
		EndContainer(),
		NWidget(WWT_FRAME, COLOUR_GREY), SetDataTip(STR_NETWORK_CLIENT_LIST_PLAYER, STR_NULL), SetPadding(4, 4, 4, 4), SetPIP(0, 2, 0),
			NWidget(NWID_HORIZONTAL), SetPIP(0, 3, 0),
				NWidget(WWT_TEXT, COLOUR_GREY), SetMinimalTextLines(1, 0), SetDataTip(STR_NETWORK_CLIENT_LIST_PLAYER_NAME, STR_NULL),
				NWidget(NWID_SPACER), SetMinimalSize(10, 0),
				NWidget(WWT_TEXT, COLOUR_GREY, WID_CL_CLIENT_NAME), SetFill(1, 0), SetMinimalTextLines(1, 0), SetResize(1, 0), SetDataTip(STR_JUST_RAW_STRING, STR_NETWORK_CLIENT_LIST_PLAYER_NAME_TOOLTIP), SetAlignment(SA_VERT_CENTER | SA_RIGHT),
				NWidget(WWT_PUSHIMGBTN, COLOUR_GREY, WID_CL_CLIENT_NAME_EDIT), SetMinimalSize(12, 14), SetDataTip(SPR_RENAME, STR_NETWORK_CLIENT_LIST_PLAYER_NAME_EDIT_TOOLTIP),
			EndContainer(),
		EndContainer(),
	EndContainer(),
	NWidget(NWID_HORIZONTAL),
		NWidget(NWID_VERTICAL),
			NWidget(WWT_MATRIX, COLOUR_GREY, WID_CL_MATRIX), SetMinimalSize(180, 0), SetResize(1, 1), SetFill(1, 1), SetMatrixDataTip(1, 0, STR_NULL), SetScrollbar(WID_CL_SCROLLBAR),
			NWidget(WWT_PANEL, COLOUR_GREY),
				NWidget(WWT_TEXT, COLOUR_GREY, WID_CL_CLIENT_COMPANY_COUNT), SetFill(1, 0), SetMinimalTextLines(1, 0), SetResize(1, 0), SetPadding(2, 1, 2, 1), SetAlignment(SA_CENTER), SetDataTip(STR_NETWORK_CLIENT_LIST_CLIENT_COMPANY_COUNT, STR_NETWORK_CLIENT_LIST_CLIENT_COMPANY_COUNT_TOOLTIP),
			EndContainer(),
		EndContainer(),
		NWidget(NWID_VERTICAL),
			NWidget(NWID_VSCROLLBAR, COLOUR_GREY, WID_CL_SCROLLBAR),
			NWidget(WWT_RESIZEBOX, COLOUR_GREY),
		EndContainer(),
	EndContainer(),
};

static WindowDesc _client_list_desc(
	WDP_AUTO, "list_clients", 220, 300,
	WC_CLIENT_LIST, WC_NONE,
	WDF_NETWORK,
	std::begin(_nested_client_list_widgets), std::end(_nested_client_list_widgets)
);

/**
 * The possibly entries in a DropDown for an admin.
 * Client and companies are mixed; they just have to be unique.
 */
enum DropDownAdmin {
	DD_CLIENT_ADMIN_KICK,
	DD_CLIENT_ADMIN_BAN,
	DD_COMPANY_ADMIN_RESET,
	DD_COMPANY_ADMIN_UNLOCK,
};

/**
 * Callback function for admin command to kick client.
 * @param confirmed Iff the user pressed Yes.
 */
static void AdminClientKickCallback(Window *, bool confirmed)
{
	if (confirmed) NetworkServerKickClient(_admin_client_id, {});
}

/**
 * Callback function for admin command to ban client.
 * @param confirmed Iff the user pressed Yes.
 */
static void AdminClientBanCallback(Window *, bool confirmed)
{
	if (confirmed) NetworkServerKickOrBanIP(_admin_client_id, true, {});
}

/**
 * Callback function for admin command to reset company.
 * @param confirmed Iff the user pressed Yes.
 */
static void AdminCompanyResetCallback(Window *, bool confirmed)
{
	if (confirmed) {
		if (NetworkCompanyHasClients(_admin_company_id)) return;
		DoCommandP(0, CCA_DELETE | _admin_company_id << 16 | CRR_MANUAL << 24, 0, CMD_COMPANY_CTRL);
	}
}

/**
 * Callback function for admin command to unlock company.
 * @param confirmed Iff the user pressed Yes.
 */
static void AdminCompanyUnlockCallback(Window *, bool confirmed)
{
	if (confirmed) NetworkServerSetCompanyPassword(_admin_company_id, "", false);
}

/**
 * Button shown for either a company or client in the client-list.
 *
 * These buttons are dynamic and strongly depends on which company/client
 * what buttons are available. This class allows dynamically creating them
 * as the current Widget system does not.
 */
class ButtonCommon {
public:
	SpriteID sprite;   ///< The sprite to use on the button.
	StringID tooltip;  ///< The tooltip of the button.
	Colours colour;    ///< The colour of the button.
	bool disabled;     ///< Is the button disabled?
	uint height;       ///< Calculated height of the button.
	uint width;        ///< Calculated width of the button.

	ButtonCommon(SpriteID sprite, StringID tooltip, Colours colour, bool disabled = false) :
		sprite(sprite),
		tooltip(tooltip),
		colour(colour),
		disabled(disabled)
	{
		Dimension d = GetSpriteSize(sprite);
		this->height = d.height + WidgetDimensions::scaled.framerect.Vertical();
		this->width = d.width + WidgetDimensions::scaled.framerect.Horizontal();
	}
	virtual ~ButtonCommon() = default;

	/**
	 * OnClick handler for when the button is pressed.
	 */
	virtual void OnClick(struct NetworkClientListWindow *w, Point pt) = 0;
};

/**
 * Template version of Button, with callback support.
 */
template<typename T>
class Button : public ButtonCommon {
private:
	typedef void (*ButtonCallback)(struct NetworkClientListWindow *w, Point pt, T id); ///< Callback function to call on click.
	T id;                 ///< ID this button belongs to.
	ButtonCallback proc;  ///< Callback proc to call when button is pressed.

public:
	Button(SpriteID sprite, StringID tooltip, Colours colour, T id, ButtonCallback proc, bool disabled = false) :
		ButtonCommon(sprite, tooltip, colour, disabled),
		id(id),
		proc(proc)
	{
		assert(proc != nullptr);
	}

	void OnClick(struct NetworkClientListWindow *w, Point pt) override
	{
		if (this->disabled) return;

		this->proc(w, pt, this->id);
	}
};

using CompanyButton = Button<CompanyID>;
using ClientButton = Button<ClientID>;

/**
 * Main handle for clientlist
 */
struct NetworkClientListWindow : Window {
private:
	ClientListWidgets query_widget; ///< During a query this tracks what widget caused the query.
	CompanyID join_company; ///< During query for company password, this stores what company we wanted to join.

	ClientID dd_client_id; ///< During admin dropdown, track which client this was for.
	CompanyID dd_company_id; ///< During admin dropdown, track which company this was for.

	Scrollbar *vscroll; ///< Vertical scrollbar of this window.
	uint line_height; ///< Current lineheight of each entry in the matrix.
	uint line_count; ///< Amount of lines in the matrix.
	int hover_index; ///< Index of the current line we are hovering over, or -1 if none.
	int player_self_index; ///< The line the current player is on.
	int player_host_index; ///< The line the host is on.

	std::map<uint, std::vector<std::unique_ptr<ButtonCommon>>> buttons; ///< Per line which buttons are available.

	/**
	 * Chat button on a Company is clicked.
	 * @param w The instance of this window.
	 * @param pt The point where this button was clicked.
	 * @param company_id The company this button was assigned to.
	 */
	static void OnClickCompanyChat([[maybe_unused]] NetworkClientListWindow *w, [[maybe_unused]] Point pt, CompanyID company_id)
	{
		ShowNetworkChatQueryWindow(DESTTYPE_TEAM, company_id);
	}

	/**
	 * Join button on a Company is clicked.
	 * @param w The instance of this window.
	 * @param pt The point where this button was clicked.
	 * @param company_id The company this button was assigned to.
	 */
	static void OnClickCompanyJoin([[maybe_unused]] NetworkClientListWindow *w, [[maybe_unused]] Point pt, CompanyID company_id)
	{
		if (_network_server) {
			NetworkServerDoMove(CLIENT_ID_SERVER, company_id);
			MarkWholeScreenDirty();
		} else if (NetworkCompanyIsPassworded(company_id)) {
			w->query_widget = WID_CL_COMPANY_JOIN;
			w->join_company = company_id;
			ShowQueryString(STR_EMPTY, STR_NETWORK_NEED_COMPANY_PASSWORD_CAPTION, NETWORK_PASSWORD_LENGTH, w, CS_ALPHANUMERAL, QSF_PASSWORD);
		} else {
			NetworkClientRequestMove(company_id);
		}
	}

	/**
	 * Crete new company button is clicked.
	 * @param w The instance of this window.
	 * @param pt The point where this button was clicked.
	 */
	static void OnClickCompanyNew([[maybe_unused]] NetworkClientListWindow *w, [[maybe_unused]] Point pt, CompanyID)
	{
		if (_network_server) {
			DoCommandP(0, CCA_NEW, _network_own_client_id, CMD_COMPANY_CTRL);
		} else {
			NetworkSendCommand(0, CCA_NEW, 0, 0, CMD_COMPANY_CTRL, nullptr, nullptr, _local_company, nullptr);
		}
	}

	/**
	 * Admin button on a Client is clicked.
	 * @param w The instance of this window.
	 * @param pt The point where this button was clicked.
	 * @param client_id The client this button was assigned to.
	 */
	static void OnClickClientAdmin([[maybe_unused]] NetworkClientListWindow *w, [[maybe_unused]] Point pt, ClientID client_id)
	{
		DropDownList list;
		list.emplace_back(new DropDownListStringItem(STR_NETWORK_CLIENT_LIST_ADMIN_CLIENT_KICK, DD_CLIENT_ADMIN_KICK, false));
		list.emplace_back(new DropDownListStringItem(STR_NETWORK_CLIENT_LIST_ADMIN_CLIENT_BAN, DD_CLIENT_ADMIN_BAN, false));

		Rect wi_rect;
		wi_rect.left   = pt.x;
		wi_rect.right  = pt.x;
		wi_rect.top    = pt.y;
		wi_rect.bottom = pt.y;

		w->dd_client_id = client_id;
		ShowDropDownListAt(w, std::move(list), -1, WID_CL_MATRIX, wi_rect, COLOUR_GREY, true);
	}

	/**
	 * Admin button on a Company is clicked.
	 * @param w The instance of this window.
	 * @param pt The point where this button was clicked.
	 * @param company_id The company this button was assigned to.
	 */
	static void OnClickCompanyAdmin([[maybe_unused]] NetworkClientListWindow *w, [[maybe_unused]] Point pt, CompanyID company_id)
	{
		DropDownList list;
		list.emplace_back(new DropDownListStringItem(STR_NETWORK_CLIENT_LIST_ADMIN_COMPANY_RESET, DD_COMPANY_ADMIN_RESET, NetworkCompanyHasClients(company_id)));
		list.emplace_back(new DropDownListStringItem(STR_NETWORK_CLIENT_LIST_ADMIN_COMPANY_UNLOCK, DD_COMPANY_ADMIN_UNLOCK, !NetworkCompanyIsPassworded(company_id)));

		Rect wi_rect;
		wi_rect.left   = pt.x;
		wi_rect.right  = pt.x;
		wi_rect.top    = pt.y;
		wi_rect.bottom = pt.y;

		w->dd_company_id = company_id;
		ShowDropDownListAt(w, std::move(list), -1, WID_CL_MATRIX, wi_rect, COLOUR_GREY, true);
	}
	/**
	 * Chat button on a Client is clicked.
	 * @param w The instance of this window.
	 * @param pt The point where this button was clicked.
	 * @param client_id The client this button was assigned to.
	 */
	static void OnClickClientChat([[maybe_unused]] NetworkClientListWindow *w, [[maybe_unused]] Point pt, ClientID client_id)
	{
		ShowNetworkChatQueryWindow(DESTTYPE_CLIENT, client_id);
	}

	/**
	 * Part of RebuildList() to create the information for a single company.
	 * @param company_id The company to build the list for.
	 * @param client_playas The company the client is joined as.
	 */
	void RebuildListCompany(CompanyID company_id, CompanyID client_playas)
	{
		ButtonCommon *chat_button = new CompanyButton(SPR_CHAT, company_id == COMPANY_SPECTATOR ? STR_NETWORK_CLIENT_LIST_CHAT_SPECTATOR_TOOLTIP : STR_NETWORK_CLIENT_LIST_CHAT_COMPANY_TOOLTIP, COLOUR_ORANGE, company_id, &NetworkClientListWindow::OnClickCompanyChat);

		if (_network_server) this->buttons[line_count].emplace_back(new CompanyButton(SPR_ADMIN, STR_NETWORK_CLIENT_LIST_ADMIN_COMPANY_TOOLTIP, COLOUR_RED, company_id, &NetworkClientListWindow::OnClickCompanyAdmin, company_id == COMPANY_SPECTATOR));
		this->buttons[line_count].emplace_back(chat_button);
		if (client_playas != company_id) this->buttons[line_count].emplace_back(new CompanyButton(SPR_JOIN, STR_NETWORK_CLIENT_LIST_JOIN_TOOLTIP, COLOUR_ORANGE, company_id, &NetworkClientListWindow::OnClickCompanyJoin, company_id != COMPANY_SPECTATOR && Company::Get(company_id)->is_ai));

		this->line_count += 1;

		bool has_players = false;
		for (const NetworkClientInfo *ci : NetworkClientInfo::Iterate()) {
			if (ci->client_playas != company_id) continue;
			has_players = true;

			if (_network_server) this->buttons[line_count].emplace_back(new ClientButton(SPR_ADMIN, STR_NETWORK_CLIENT_LIST_ADMIN_CLIENT_TOOLTIP, COLOUR_RED, ci->client_id, &NetworkClientListWindow::OnClickClientAdmin, _network_own_client_id == ci->client_id));
			if (_network_own_client_id != ci->client_id) this->buttons[line_count].emplace_back(new ClientButton(SPR_CHAT, STR_NETWORK_CLIENT_LIST_CHAT_CLIENT_TOOLTIP, COLOUR_ORANGE, ci->client_id, &NetworkClientListWindow::OnClickClientChat));

			if (ci->client_id == _network_own_client_id) {
				this->player_self_index = this->line_count;
			} else if (ci->client_id == CLIENT_ID_SERVER) {
				this->player_host_index = this->line_count;
			}

			this->line_count += 1;
		}

		/* Disable the chat button when there are players in this company. */
		chat_button->disabled = !has_players;
	}

	/**
	 * Rebuild the list, meaning: calculate the lines needed and what buttons go on which line.
	 */
	void RebuildList()
	{
		const NetworkClientInfo *own_ci = NetworkClientInfo::GetByClientID(_network_own_client_id);
		CompanyID client_playas = own_ci == nullptr ? COMPANY_SPECTATOR : own_ci->client_playas;

		this->buttons.clear();
		this->line_count = 0;
		this->player_host_index = -1;
		this->player_self_index = -1;

		/* As spectator, show a line to create a new company. */
		if (client_playas == COMPANY_SPECTATOR && !NetworkMaxCompaniesReached()) {
			this->buttons[line_count].emplace_back(new CompanyButton(SPR_JOIN, STR_NETWORK_CLIENT_LIST_NEW_COMPANY_TOOLTIP, COLOUR_ORANGE, COMPANY_SPECTATOR, &NetworkClientListWindow::OnClickCompanyNew));
			this->line_count += 1;
		}

		if (client_playas != COMPANY_SPECTATOR) {
			this->RebuildListCompany(client_playas, client_playas);
		}

		/* Companies */
		for (const Company *c : Company::Iterate()) {
			if (c->index == client_playas) continue;

			this->RebuildListCompany(c->index, client_playas);
		}

		/* Spectators */
		this->RebuildListCompany(COMPANY_SPECTATOR, client_playas);

		this->vscroll->SetCount(this->line_count);
	}

	/**
	 * Get the button at a specific point on the WID_CL_MATRIX.
	 * @param pt The point to look for a button.
	 * @return The button or a nullptr if there was none.
	 */
	ButtonCommon *GetButtonAtPoint(Point pt)
	{
		uint index = this->vscroll->GetScrolledRowFromWidget(pt.y, this, WID_CL_MATRIX);
		Rect matrix = this->GetWidget<NWidgetBase>(WID_CL_MATRIX)->GetCurrentRect().Shrink(WidgetDimensions::scaled.framerect);

		bool rtl = _current_text_dir == TD_RTL;
		uint x = rtl ? matrix.left : matrix.right;

		/* Find the buttons for this row. */
		auto button_find = this->buttons.find(index);
		if (button_find == this->buttons.end()) return nullptr;

		/* Check if we want to display a tooltip for any of the buttons. */
		for (auto &button : button_find->second) {
			uint left = rtl ? x : x - button->width;
			uint right = rtl ? x + button->width : x;

			if (IsInsideMM(pt.x, left, right)) {
				return button.get();
			}

			int width = button->width + WidgetDimensions::scaled.framerect.Horizontal();
			x += rtl ? width : -width;
		}

		return nullptr;
	}

public:
	NetworkClientListWindow(WindowDesc *desc, WindowNumber window_number) :
			Window(desc),
			hover_index(-1),
			player_self_index(-1),
			player_host_index(-1)
	{
		this->CreateNestedTree();
		this->vscroll = this->GetScrollbar(WID_CL_SCROLLBAR);
		this->OnInvalidateData();
		this->FinishInitNested(window_number);
	}

	void OnInit() override
	{
		RebuildList();
	}

	void OnInvalidateData([[maybe_unused]] int data = 0, [[maybe_unused]] bool gui_scope = true) override
	{
		this->RebuildList();

		/* Currently server information is not sync'd to clients, so we cannot show it on clients. */
		this->GetWidget<NWidgetStacked>(WID_CL_SERVER_SELECTOR)->SetDisplayedPlane(_network_server ? 0 : SZSP_HORIZONTAL);
		this->SetWidgetDisabledState(WID_CL_SERVER_NAME_EDIT, !_network_server);
	}

	void UpdateWidgetSize(int widget, Dimension *size, [[maybe_unused]] const Dimension &padding, [[maybe_unused]] Dimension *fill, [[maybe_unused]] Dimension *resize) override
	{
		switch (widget) {
			case WID_CL_SERVER_VISIBILITY:
				*size = maxdim(maxdim(GetStringBoundingBox(STR_NETWORK_SERVER_VISIBILITY_LOCAL), GetStringBoundingBox(STR_NETWORK_SERVER_VISIBILITY_PUBLIC)), GetStringBoundingBox(STR_NETWORK_SERVER_VISIBILITY_INVITE_ONLY));
				size->width += padding.width;
				size->height += padding.height;
				break;

			case WID_CL_MATRIX: {
				uint height = std::max({GetSpriteSize(SPR_COMPANY_ICON).height, GetSpriteSize(SPR_JOIN).height, GetSpriteSize(SPR_ADMIN).height, GetSpriteSize(SPR_CHAT).height});
				height += WidgetDimensions::scaled.framerect.Vertical();
				this->line_height = std::max(height, (uint)FONT_HEIGHT_NORMAL) + padding.height;

				resize->width = 1;
				resize->height = this->line_height;
				fill->height = this->line_height;
				size->height = std::max(size->height, 5 * this->line_height);
				break;
			}
		}
	}

	void OnResize() override
	{
		this->vscroll->SetCapacityFromWidget(this, WID_CL_MATRIX);
	}

	void SetStringParameters(int widget) const override
	{
		switch (widget) {
			case WID_CL_SERVER_NAME:
				SetDParamStr(0, _network_server ? _settings_client.network.server_name : _network_server_name);
				break;

			case WID_CL_SERVER_VISIBILITY:
				SetDParam(0, STR_NETWORK_SERVER_VISIBILITY_LOCAL + _settings_client.network.server_game_type);
				break;

			case WID_CL_SERVER_INVITE_CODE: {
				static std::string empty = {};
				SetDParamStr(0, _network_server_connection_type == CONNECTION_TYPE_UNKNOWN ? empty : _network_server_invite_code);
				break;
			}

			case WID_CL_SERVER_CONNECTION_TYPE:
				SetDParam(0, STR_NETWORK_CLIENT_LIST_SERVER_CONNECTION_TYPE_UNKNOWN + _network_server_connection_type);
				break;

			case WID_CL_CLIENT_NAME: {
				const NetworkClientInfo *own_ci = NetworkClientInfo::GetByClientID(_network_own_client_id);
				SetDParamStr(0, own_ci != nullptr ? own_ci->client_name : _settings_client.network.client_name);
				break;
			}

			case WID_CL_CLIENT_COMPANY_COUNT:
				SetDParam(0, NetworkClientInfo::GetNumItems());
				SetDParam(1, Company::GetNumItems());
				SetDParam(2, NetworkMaxCompaniesAllowed());
				break;
		}
	}

	void OnClick([[maybe_unused]] Point pt, int widget, [[maybe_unused]] int click_count) override
	{
		switch (widget) {
			case WID_CL_SERVER_NAME_EDIT:
				if (!_network_server) break;

				this->query_widget = WID_CL_SERVER_NAME_EDIT;
				SetDParamStr(0, _settings_client.network.server_name);
				ShowQueryString(STR_JUST_RAW_STRING, STR_NETWORK_CLIENT_LIST_SERVER_NAME_QUERY_CAPTION, NETWORK_NAME_LENGTH, this, CS_ALPHANUMERAL, QSF_LEN_IN_CHARS);
				break;

			case WID_CL_CLIENT_NAME_EDIT: {
				const NetworkClientInfo *own_ci = NetworkClientInfo::GetByClientID(_network_own_client_id);
				this->query_widget = WID_CL_CLIENT_NAME_EDIT;
				SetDParamStr(0, own_ci != nullptr ? own_ci->client_name : _settings_client.network.client_name);
				ShowQueryString(STR_JUST_RAW_STRING, STR_NETWORK_CLIENT_LIST_PLAYER_NAME_QUERY_CAPTION, NETWORK_CLIENT_NAME_LENGTH, this, CS_ALPHANUMERAL, QSF_LEN_IN_CHARS);
				break;
			}
			case WID_CL_SERVER_VISIBILITY:
				if (!_network_server) break;

				ShowDropDownList(this, BuildVisibilityDropDownList(), _settings_client.network.server_game_type, WID_CL_SERVER_VISIBILITY);
				break;

			case WID_CL_MATRIX: {
				ButtonCommon *button = this->GetButtonAtPoint(pt);
				if (button == nullptr) break;

				button->OnClick(this, pt);
				break;
			}
		}
	}

	bool OnTooltip([[maybe_unused]] Point pt, int widget, TooltipCloseCondition close_cond) override
	{
		switch (widget) {
			case WID_CL_MATRIX: {
				int index = this->vscroll->GetScrolledRowFromWidget(pt.y, this, WID_CL_MATRIX);

				bool rtl = _current_text_dir == TD_RTL;
				Rect matrix = this->GetWidget<NWidgetBase>(WID_CL_MATRIX)->GetCurrentRect().Shrink(WidgetDimensions::scaled.framerect);

				Dimension d = GetSpriteSize(SPR_COMPANY_ICON);
				uint text_left  = matrix.left  + (rtl ? 0 : d.width + WidgetDimensions::scaled.hsep_wide);
				uint text_right = matrix.right - (rtl ? d.width + WidgetDimensions::scaled.hsep_wide : 0);

				Dimension d2 = GetSpriteSize(SPR_PLAYER_SELF);
				uint offset_x = WidgetDimensions::scaled.hsep_indent - d2.width - ScaleGUITrad(3);

				uint player_icon_x = rtl ? text_right - offset_x - d2.width : text_left + offset_x;

				if (IsInsideMM(pt.x, player_icon_x, player_icon_x + d2.width)) {
					if (index == this->player_self_index) {
						GuiShowTooltips(this, STR_NETWORK_CLIENT_LIST_PLAYER_ICON_SELF_TOOLTIP, close_cond);
						return true;
					} else if (index == this->player_host_index) {
						GuiShowTooltips(this, STR_NETWORK_CLIENT_LIST_PLAYER_ICON_HOST_TOOLTIP, close_cond);
						return true;
					}
				}

				ButtonCommon *button = this->GetButtonAtPoint(pt);
				if (button == nullptr) return false;

				GuiShowTooltips(this, button->tooltip, close_cond);
				return true;
			};
		}

		return false;
	}

	void OnDropdownClose(Point pt, int widget, int index, bool instant_close) override
	{
		/* If you close the dropdown outside the list, don't take any action. */
		if (widget == WID_CL_MATRIX) return;

		Window::OnDropdownClose(pt, widget, index, instant_close);
	}

	void OnDropdownSelect(int widget, int index) override
	{
		switch (widget) {
			case WID_CL_SERVER_VISIBILITY:
				if (!_network_server) break;

				_settings_client.network.server_game_type = (ServerGameType)index;
				NetworkUpdateServerGameType();
				break;

			case WID_CL_MATRIX: {
				StringID text = STR_NULL;
				QueryCallbackProc *callback = nullptr;

				switch (index) {
					case DD_CLIENT_ADMIN_KICK:
						_admin_client_id = this->dd_client_id;
						text = STR_NETWORK_CLIENT_LIST_ASK_CLIENT_KICK;
						callback = AdminClientKickCallback;
						SetDParamStr(0, NetworkClientInfo::GetByClientID(_admin_client_id)->client_name);
						break;

					case DD_CLIENT_ADMIN_BAN:
						_admin_client_id = this->dd_client_id;
						text = STR_NETWORK_CLIENT_LIST_ASK_CLIENT_BAN;
						callback = AdminClientBanCallback;
						SetDParamStr(0, NetworkClientInfo::GetByClientID(_admin_client_id)->client_name);
						break;

					case DD_COMPANY_ADMIN_RESET:
						_admin_company_id = this->dd_company_id;
						text = STR_NETWORK_CLIENT_LIST_ASK_COMPANY_RESET;
						callback = AdminCompanyResetCallback;
						SetDParam(0, _admin_company_id);
						break;

					case DD_COMPANY_ADMIN_UNLOCK:
						_admin_company_id = this->dd_company_id;
						text = STR_NETWORK_CLIENT_LIST_ASK_COMPANY_UNLOCK;
						callback = AdminCompanyUnlockCallback;
						SetDParam(0, _admin_company_id);
						break;

					default:
						NOT_REACHED();
				}

				assert(text != STR_NULL);
				assert(callback != nullptr);

				/* Always ask confirmation for all admin actions. */
				ShowQuery(STR_NETWORK_CLIENT_LIST_ASK_CAPTION, text, this, callback);

				break;
			}

			default:
				NOT_REACHED();
		}

		this->SetDirty();
	}

	void OnQueryTextFinished(char *str) override
	{
		if (str == nullptr) return;

		switch (this->query_widget) {
			default: NOT_REACHED();

			case WID_CL_SERVER_NAME_EDIT: {
				if (!_network_server) break;

				SetSettingValue(GetSettingFromName("network.server_name")->AsStringSetting(), str);
				this->InvalidateData();
				break;
			}

			case WID_CL_CLIENT_NAME_EDIT: {
				SetSettingValue(GetSettingFromName("network.client_name")->AsStringSetting(), str);
				this->InvalidateData();
				break;
			}

			case WID_CL_COMPANY_JOIN:
				NetworkClientRequestMove(this->join_company, str);
				break;
		}
	}

	/**
	 * Draw the buttons for a single line in the matrix.
	 *
	 * The x-position in RTL is the most left or otherwise the most right pixel
	 * we can draw the buttons from.
	 *
	 * @param x The x-position to start with the buttons. Updated during this function.
	 * @param y The y-position to start with the buttons.
	 * @param buttons The buttons to draw.
	 */
	void DrawButtons(int &x, uint y, const std::vector<std::unique_ptr<ButtonCommon>> &buttons) const
	{
		Rect r;

		for (auto &button : buttons) {
			bool rtl = _current_text_dir == TD_RTL;

			int offset = (this->line_height - button->height) / 2;
			r.left = rtl ? x : x - button->width + 1;
			r.right = rtl ? x + button->width - 1 : x;
			r.top = y + offset;
			r.bottom = r.top + button->height - 1;

			DrawFrameRect(r, button->colour, FR_NONE);
			DrawSprite(button->sprite, PAL_NONE, r.left + WidgetDimensions::scaled.framerect.left, r.top + WidgetDimensions::scaled.framerect.top);
			if (button->disabled) {
				GfxFillRect(r.Shrink(WidgetDimensions::scaled.bevel), _colour_gradient[button->colour & 0xF][2], FILLRECT_CHECKER);
			}

			int width = button->width + WidgetDimensions::scaled.hsep_normal;
			x += rtl ? width : -width;
		}
	}

	/**
	 * Draw a company and its clients on the matrix.
	 * @param company_id The company to draw.
	 * @param r The rect to draw within.
	 * @param line The Nth line we are drawing. Updated during this function.
	 */
	void DrawCompany(CompanyID company_id, const Rect &r, uint &line) const
	{
		bool rtl = _current_text_dir == TD_RTL;
		int text_y_offset = CenterBounds(0, this->line_height, FONT_HEIGHT_NORMAL);

		Dimension d = GetSpriteSize(SPR_COMPANY_ICON);
		int offset = CenterBounds(0, this->line_height, d.height);

		uint line_start = this->vscroll->GetPosition();
		uint line_end = line_start + this->vscroll->GetCapacity();

		uint y = r.top + (this->line_height * (line - line_start));

		/* Draw the company line (if in range of scrollbar). */
		if (IsInsideMM(line, line_start, line_end)) {
			int icon_left = r.WithWidth(d.width, rtl).left;
			Rect tr = r.Indent(d.width + WidgetDimensions::scaled.hsep_normal, rtl);
			int &x = rtl ? tr.left : tr.right;

			/* If there are buttons for this company, draw them. */
			auto button_find = this->buttons.find(line);
			if (button_find != this->buttons.end()) {
				this->DrawButtons(x, y, button_find->second);
			}

			if (company_id == COMPANY_SPECTATOR) {
				DrawSprite(SPR_COMPANY_ICON, PALETTE_TO_GREY, icon_left, y + offset);
				DrawString(tr.left, tr.right, y + text_y_offset, STR_NETWORK_CLIENT_LIST_SPECTATORS, TC_SILVER);
			} else if (company_id == COMPANY_NEW_COMPANY) {
				DrawSprite(SPR_COMPANY_ICON, PALETTE_TO_GREY, icon_left, y + offset);
				DrawString(tr.left, tr.right, y + text_y_offset, STR_NETWORK_CLIENT_LIST_NEW_COMPANY, TC_WHITE);
			} else {
				DrawCompanyIcon(company_id, icon_left, y + offset);

				SetDParam(0, company_id);
				SetDParam(1, company_id);
				DrawString(tr.left, tr.right, y + text_y_offset, STR_COMPANY_NAME, TC_SILVER);
			}
		}

		y += this->line_height;
		line++;

		for (const NetworkClientInfo *ci : NetworkClientInfo::Iterate()) {
			if (ci->client_playas != company_id) continue;

			/* Draw the player line (if in range of scrollbar). */
			if (IsInsideMM(line, line_start, line_end)) {
				Rect tr = r.Indent(WidgetDimensions::scaled.hsep_indent, rtl);

				/* If there are buttons for this client, draw them. */
				auto button_find = this->buttons.find(line);
				if (button_find != this->buttons.end()) {
					int &x = rtl ? tr.left : tr.right;
					this->DrawButtons(x, y, button_find->second);
				}

				SpriteID player_icon = 0;
				if (ci->client_id == _network_own_client_id) {
					player_icon = SPR_PLAYER_SELF;
				} else if (ci->client_id == CLIENT_ID_SERVER) {
					player_icon = SPR_PLAYER_HOST;
				}

				if (player_icon != 0) {
					Dimension d2 = GetSpriteSize(player_icon);
					int offset_y = CenterBounds(0, this->line_height, d2.height);
					DrawSprite(player_icon, PALETTE_TO_GREY, rtl ? tr.right - d2.width : tr.left, y + offset_y);
					tr = tr.Indent(d2.width + WidgetDimensions::scaled.hsep_normal, rtl);
				}

				SetDParamStr(0, ci->client_name);
				DrawString(tr.left, tr.right, y + text_y_offset, STR_JUST_RAW_STRING, TC_BLACK);
			}

			y += this->line_height;
			line++;
		}
	}

	void DrawWidget(const Rect &r, int widget) const override
	{
		switch (widget) {
			case WID_CL_MATRIX: {
				Rect ir = r.Shrink(WidgetDimensions::scaled.framerect, RectPadding::zero);
				uint line = 0;

				if (this->hover_index >= 0) {
					Rect br = r.WithHeight(this->line_height).Translate(0, this->hover_index * this->line_height);
					GfxFillRect(br.Shrink(WidgetDimensions::scaled.bevel), GREY_SCALE(9));
				}

				NetworkClientInfo *own_ci = NetworkClientInfo::GetByClientID(_network_own_client_id);
				CompanyID client_playas = own_ci == nullptr ? COMPANY_SPECTATOR : own_ci->client_playas;

				if (client_playas == COMPANY_SPECTATOR && !NetworkMaxCompaniesReached()) {
					this->DrawCompany(COMPANY_NEW_COMPANY, ir, line);
				}

				if (client_playas != COMPANY_SPECTATOR) {
					this->DrawCompany(client_playas, ir, line);
				}

				for (const Company *c : Company::Iterate()) {
					if (client_playas == c->index) continue;
					this->DrawCompany(c->index, ir, line);
				}

				/* Spectators */
				this->DrawCompany(COMPANY_SPECTATOR, ir, line);

				break;
			}
		}
	}

	void OnMouseOver([[maybe_unused]] Point pt, int widget) override
	{
		if (widget != WID_CL_MATRIX) {
			if (this->hover_index != -1) {
				this->hover_index = -1;
				this->SetWidgetDirty(WID_CL_MATRIX);
			}
		} else {
			int index = this->GetRowFromWidget(pt.y, widget, 0, -1);
			if (index != this->hover_index) {
				this->hover_index = index;
				this->SetWidgetDirty(WID_CL_MATRIX);
			}
		}
	}
};

void ShowClientList()
{
	AllocateWindowDescFront<NetworkClientListWindow>(&_client_list_desc, 0);
}

NetworkJoinStatus _network_join_status; ///< The status of joining.
uint8 _network_join_waiting;            ///< The number of clients waiting in front of us.
uint32 _network_join_bytes;             ///< The number of bytes we already downloaded.
uint32 _network_join_bytes_total;       ///< The total number of bytes to download.

struct NetworkJoinStatusWindow : Window {
	NetworkPasswordType password_type;

	NetworkJoinStatusWindow(WindowDesc *desc) : Window(desc)
	{
		this->parent = FindWindowById(WC_NETWORK_WINDOW, WN_NETWORK_WINDOW_GAME);
		this->InitNested(WN_NETWORK_STATUS_WINDOW_JOIN);
	}

	void DrawWidget(const Rect &r, int widget) const override
	{
		switch (widget) {
			case WID_NJS_PROGRESS_BAR: {
				/* Draw the % complete with a bar and a text */
				DrawFrameRect(r, COLOUR_GREY, FR_BORDERONLY | FR_LOWERED);
				Rect ir = r.Shrink(WidgetDimensions::scaled.bevel);
				uint8 progress; // used for progress bar
				switch (_network_join_status) {
					case NETWORK_JOIN_STATUS_CONNECTING:
					case NETWORK_JOIN_STATUS_AUTHORIZING:
					case NETWORK_JOIN_STATUS_GETTING_COMPANY_INFO:
						progress = 10; // first two stages 10%
						break;
					case NETWORK_JOIN_STATUS_WAITING:
						progress = 15; // third stage is 15%
						break;
					case NETWORK_JOIN_STATUS_DOWNLOADING:
						if (_network_join_bytes_total == 0) {
							progress = 15; // We don't have the final size yet; the server is still compressing!
							break;
						}
						FALLTHROUGH;

					default: // Waiting is 15%, so the resting receivement of map is maximum 70%
						progress = 15 + _network_join_bytes * (100 - 15) / _network_join_bytes_total;
						break;
				}
				DrawFrameRect(ir.WithWidth(ir.Width() * progress / 100, false), COLOUR_MAUVE, FR_NONE);
				DrawString(ir.left, ir.right, CenterBounds(ir.top, ir.bottom, FONT_HEIGHT_NORMAL), STR_NETWORK_CONNECTING_1 + _network_join_status, TC_FROMSTRING, SA_HOR_CENTER);
				break;
			}

			case WID_NJS_PROGRESS_TEXT:
				switch (_network_join_status) {
					case NETWORK_JOIN_STATUS_WAITING:
						SetDParam(0, _network_join_waiting);
						DrawStringMultiLine(r, STR_NETWORK_CONNECTING_WAITING, TC_FROMSTRING, SA_CENTER);
						break;
					case NETWORK_JOIN_STATUS_DOWNLOADING:
						SetDParam(0, _network_join_bytes);
						SetDParam(1, _network_join_bytes_total);
						DrawStringMultiLine(r, _network_join_bytes_total == 0 ? STR_NETWORK_CONNECTING_DOWNLOADING_1 : STR_NETWORK_CONNECTING_DOWNLOADING_2, TC_FROMSTRING, SA_CENTER);
						break;
					default:
						break;
				}
				break;
		}
	}

	void UpdateWidgetSize(int widget, Dimension *size, [[maybe_unused]] const Dimension &padding, [[maybe_unused]] Dimension *fill, [[maybe_unused]] Dimension *resize) override
	{
		switch (widget) {
			case WID_NJS_PROGRESS_BAR:
				/* Account for the statuses */
				for (uint i = 0; i < NETWORK_JOIN_STATUS_END; i++) {
					*size = maxdim(*size, GetStringBoundingBox(STR_NETWORK_CONNECTING_1 + i));
				}
				/* For the number of waiting (other) players */
				SetDParamMaxValue(0, MAX_CLIENTS);
				*size = maxdim(*size, GetStringBoundingBox(STR_NETWORK_CONNECTING_WAITING));
				/* We need some spacing for the 'border' */
				size->height += WidgetDimensions::scaled.frametext.Horizontal();
				size->width  += WidgetDimensions::scaled.frametext.Vertical();
				break;

			case WID_NJS_PROGRESS_TEXT:
				/* Account for downloading ~ 10 MiB */
				SetDParamMaxDigits(0, 8);
				SetDParamMaxDigits(1, 8);
				*size = maxdim(*size, GetStringBoundingBox(STR_NETWORK_CONNECTING_DOWNLOADING_1));
				*size = maxdim(*size, GetStringBoundingBox(STR_NETWORK_CONNECTING_DOWNLOADING_1));
				break;
		}
	}

	void OnClick([[maybe_unused]] Point pt, int widget, [[maybe_unused]] int click_count) override
	{
		if (widget == WID_NJS_CANCELOK) { // Disconnect button
			NetworkDisconnect();
			SwitchToMode(SM_MENU);
			ShowNetworkGameWindow();
		}
	}

	void OnQueryTextFinished(char *str) override
	{
		if (StrEmpty(str)) {
			NetworkDisconnect();
			return;
		}

		switch (this->password_type) {
			case NETWORK_GAME_PASSWORD:    MyClient::SendGamePassword   (str); break;
			case NETWORK_COMPANY_PASSWORD: MyClient::SendCompanyPassword(str); break;
			default: NOT_REACHED();
		}
	}
};

static const NWidgetPart _nested_network_join_status_window_widgets[] = {
	NWidget(WWT_CAPTION, COLOUR_GREY), SetDataTip(STR_NETWORK_CONNECTING_CAPTION, STR_TOOLTIP_WINDOW_TITLE_DRAG_THIS),
	NWidget(WWT_PANEL, COLOUR_GREY),
		NWidget(NWID_VERTICAL), SetPIP(0, WidgetDimensions::unscaled.vsep_wide, 0), SetPadding(WidgetDimensions::unscaled.modalpopup),
			NWidget(WWT_EMPTY, INVALID_COLOUR, WID_NJS_PROGRESS_BAR), SetFill(1, 0),
			NWidget(WWT_EMPTY, INVALID_COLOUR, WID_NJS_PROGRESS_TEXT), SetFill(1, 0), SetMinimalSize(350, 0),
			NWidget(WWT_PUSHTXTBTN, COLOUR_WHITE, WID_NJS_CANCELOK), SetMinimalSize(101, 12), SetDataTip(STR_NETWORK_CONNECTION_DISCONNECT, STR_NULL), SetFill(1, 0),
		EndContainer(),
	EndContainer(),
};

static WindowDesc _network_join_status_window_desc(
	WDP_CENTER, nullptr, 0, 0,
	WC_NETWORK_STATUS_WINDOW, WC_NONE,
	WDF_MODAL | WDF_NETWORK,
	std::begin(_nested_network_join_status_window_widgets), std::end(_nested_network_join_status_window_widgets)
);

void ShowJoinStatusWindow()
{
	CloseWindowById(WC_NETWORK_STATUS_WINDOW, WN_NETWORK_STATUS_WINDOW_JOIN);
	new NetworkJoinStatusWindow(&_network_join_status_window_desc);
}

void ShowNetworkNeedPassword(NetworkPasswordType npt)
{
	NetworkJoinStatusWindow *w = (NetworkJoinStatusWindow *)FindWindowById(WC_NETWORK_STATUS_WINDOW, WN_NETWORK_STATUS_WINDOW_JOIN);
	if (w == nullptr) return;
	w->password_type = npt;

	StringID caption;
	switch (npt) {
		default: NOT_REACHED();
		case NETWORK_GAME_PASSWORD:    caption = STR_NETWORK_NEED_GAME_PASSWORD_CAPTION; break;
		case NETWORK_COMPANY_PASSWORD: caption = STR_NETWORK_NEED_COMPANY_PASSWORD_CAPTION; break;
	}
	ShowQueryString(STR_EMPTY, caption, NETWORK_PASSWORD_LENGTH, w, CS_ALPHANUMERAL, QSF_PASSWORD);
}

struct NetworkCompanyPasswordWindow : public Window {
	QueryString password_editbox; ///< Password editbox.
	Dimension warning_size;       ///< How much space to use for the warning text

	NetworkCompanyPasswordWindow(WindowDesc *desc, Window *parent) : Window(desc), password_editbox(lengthof(_settings_client.network.default_company_pass))
	{
		this->InitNested(0);
		this->UpdateWarningStringSize();

		this->parent = parent;
		this->querystrings[WID_NCP_PASSWORD] = &this->password_editbox;
		this->password_editbox.cancel_button = WID_NCP_CANCEL;
		this->password_editbox.ok_button = WID_NCP_OK;
		this->SetFocusedWidget(WID_NCP_PASSWORD);
	}

	void UpdateWarningStringSize()
	{
		assert(this->nested_root->smallest_x > 0);
		this->warning_size.width = this->nested_root->current_x - (WidgetDimensions::scaled.framerect.Horizontal()) * 2;
		this->warning_size.height = GetStringHeight(STR_WARNING_PASSWORD_SECURITY, this->warning_size.width);
		this->warning_size.height += (WidgetDimensions::scaled.framerect.Vertical()) * 2;

		this->ReInit();
	}

	void UpdateWidgetSize(int widget, Dimension *size, [[maybe_unused]] const Dimension &padding, [[maybe_unused]] Dimension *fill, [[maybe_unused]] Dimension *resize) override
	{
		if (widget == WID_NCP_WARNING) {
			*size = this->warning_size;
		}
	}

	void DrawWidget(const Rect &r, int widget) const override
	{
		if (widget != WID_NCP_WARNING) return;

		DrawStringMultiLine(r.Shrink(WidgetDimensions::scaled.framerect),
			STR_WARNING_PASSWORD_SECURITY, TC_FROMSTRING, SA_CENTER);
	}

	void OnOk()
	{
		if (this->IsWidgetLowered(WID_NCP_SAVE_AS_DEFAULT_PASSWORD)) {
			_settings_client.network.default_company_pass = this->password_editbox.text.buf;
		}

		NetworkChangeCompanyPassword(_local_company, this->password_editbox.text.buf);
	}

	void OnClick([[maybe_unused]] Point pt, int widget, [[maybe_unused]] int click_count) override
	{
		switch (widget) {
			case WID_NCP_OK:
				this->OnOk();
				FALLTHROUGH;

			case WID_NCP_CANCEL:
				this->Close();
				break;

			case WID_NCP_SAVE_AS_DEFAULT_PASSWORD:
				this->ToggleWidgetLoweredState(WID_NCP_SAVE_AS_DEFAULT_PASSWORD);
				this->SetDirty();
				break;
		}
	}
};

static const NWidgetPart _nested_network_company_password_window_widgets[] = {
	NWidget(NWID_HORIZONTAL),
		NWidget(WWT_CLOSEBOX, COLOUR_GREY),
		NWidget(WWT_CAPTION, COLOUR_GREY), SetDataTip(STR_COMPANY_PASSWORD_CAPTION, STR_TOOLTIP_WINDOW_TITLE_DRAG_THIS),
	EndContainer(),
	NWidget(WWT_PANEL, COLOUR_GREY, WID_NCP_BACKGROUND),
		NWidget(NWID_VERTICAL), SetPIP(5, 5, 5),
			NWidget(NWID_HORIZONTAL), SetPIP(5, 5, 5),
				NWidget(WWT_TEXT, COLOUR_GREY, WID_NCP_LABEL), SetDataTip(STR_COMPANY_VIEW_PASSWORD, STR_NULL),
				NWidget(WWT_EDITBOX, COLOUR_GREY, WID_NCP_PASSWORD), SetFill(1, 0), SetMinimalSize(194, 12), SetDataTip(STR_COMPANY_VIEW_SET_PASSWORD, STR_NULL),
			EndContainer(),
			NWidget(NWID_HORIZONTAL), SetPIP(5, 0, 5),
				NWidget(NWID_SPACER), SetFill(1, 0),
				NWidget(WWT_TEXTBTN, COLOUR_GREY, WID_NCP_SAVE_AS_DEFAULT_PASSWORD), SetMinimalSize(194, 12),
											SetDataTip(STR_COMPANY_PASSWORD_MAKE_DEFAULT, STR_COMPANY_PASSWORD_MAKE_DEFAULT_TOOLTIP),
			EndContainer(),
		EndContainer(),
	EndContainer(),
	NWidget(WWT_PANEL, COLOUR_GREY, WID_NCP_WARNING), EndContainer(),
	NWidget(NWID_HORIZONTAL, NC_EQUALSIZE),
		NWidget(WWT_PUSHTXTBTN, COLOUR_GREY, WID_NCP_CANCEL), SetFill(1, 0), SetDataTip(STR_BUTTON_CANCEL, STR_COMPANY_PASSWORD_CANCEL),
		NWidget(WWT_PUSHTXTBTN, COLOUR_GREY, WID_NCP_OK), SetFill(1, 0), SetDataTip(STR_BUTTON_OK, STR_COMPANY_PASSWORD_OK),
	EndContainer(),
};

static WindowDesc _network_company_password_window_desc(
	WDP_AUTO, nullptr, 0, 0,
	WC_COMPANY_PASSWORD_WINDOW, WC_NONE,
	WDF_NETWORK,
	std::begin(_nested_network_company_password_window_widgets), std::end(_nested_network_company_password_window_widgets)
);

void ShowNetworkCompanyPasswordWindow(Window *parent)
{
	CloseWindowById(WC_COMPANY_PASSWORD_WINDOW, 0);

	new NetworkCompanyPasswordWindow(&_network_company_password_window_desc, parent);
}

/**
 * Window used for asking the user if he is okay using a relay server.
 */
struct NetworkAskRelayWindow : public Window {
	std::string server_connection_string; ///< The game server we want to connect to.
	std::string relay_connection_string;  ///< The relay server we want to connect to.
	std::string token;                    ///< The token for this connection.

	NetworkAskRelayWindow(WindowDesc *desc, Window *parent, const std::string &server_connection_string, const std::string &relay_connection_string, const std::string &token) :
		Window(desc),
		server_connection_string(server_connection_string),
		relay_connection_string(relay_connection_string),
		token(token)
	{
		this->parent = parent;
		this->InitNested(0);
	}

	void UpdateWidgetSize(int widget, Dimension *size, [[maybe_unused]] const Dimension &padding, [[maybe_unused]] Dimension *fill, [[maybe_unused]] Dimension *resize) override
	{
		if (widget == WID_NAR_TEXT) {
			*size = GetStringBoundingBox(STR_NETWORK_ASK_RELAY_TEXT);
			size->width += WidgetDimensions::scaled.frametext.Horizontal();
			size->height += WidgetDimensions::scaled.frametext.Vertical();
		}
	}

	void DrawWidget(const Rect &r, int widget) const override
	{
		if (widget == WID_NAR_TEXT) {
			DrawStringMultiLine(r.Shrink(WidgetDimensions::scaled.frametext), STR_NETWORK_ASK_RELAY_TEXT, TC_FROMSTRING, SA_CENTER);
		}
	}

	void FindWindowPlacementAndResize([[maybe_unused]] int def_width, [[maybe_unused]] int def_height) override
	{
		/* Position query window over the calling window, ensuring it's within screen bounds. */
		this->left = Clamp(parent->left + (parent->width / 2) - (this->width / 2), 0, _screen.width - this->width);
		this->top = Clamp(parent->top + (parent->height / 2) - (this->height / 2), 0, _screen.height - this->height);
		this->SetDirty();
	}

	void SetStringParameters(int widget) const override
	{
		switch (widget) {
			case WID_NAR_TEXT:
				SetDParamStr(0, this->server_connection_string);
				SetDParamStr(1, this->relay_connection_string);
				break;
		}
	}

	void OnClick([[maybe_unused]] Point pt, int widget, [[maybe_unused]] int click_count) override
	{
		switch (widget) {
			case WID_NAR_NO:
				_network_coordinator_client.ConnectFailure(this->token, 0);
				this->Close();
				break;

			case WID_NAR_YES_ONCE:
				_network_coordinator_client.StartTurnConnection(this->token);
				this->Close();
				break;

			case WID_NAR_YES_ALWAYS:
				_settings_client.network.use_relay_service = URS_ALLOW;
				_network_coordinator_client.StartTurnConnection(this->token);
				this->Close();
				break;
		}
	}
};

static const NWidgetPart _nested_network_ask_relay_widgets[] = {
	NWidget(NWID_HORIZONTAL),
		NWidget(WWT_CLOSEBOX, COLOUR_RED),
		NWidget(WWT_CAPTION, COLOUR_RED, WID_NAR_CAPTION), SetDataTip(STR_NETWORK_ASK_RELAY_CAPTION, STR_NULL),
	EndContainer(),
	NWidget(WWT_PANEL, COLOUR_RED), SetPIP(0, 0, 8),
		NWidget(WWT_TEXT, COLOUR_RED, WID_NAR_TEXT), SetAlignment(SA_HOR_CENTER), SetFill(1, 1),
		NWidget(NWID_HORIZONTAL, NC_EQUALSIZE), SetPIP(10, 15, 10),
			NWidget(WWT_PUSHTXTBTN, COLOUR_YELLOW, WID_NAR_NO), SetMinimalSize(71, 12), SetFill(1, 1), SetDataTip(STR_NETWORK_ASK_RELAY_NO, STR_NULL),
			NWidget(WWT_PUSHTXTBTN, COLOUR_YELLOW, WID_NAR_YES_ONCE), SetMinimalSize(71, 12), SetFill(1, 1), SetDataTip(STR_NETWORK_ASK_RELAY_YES_ONCE, STR_NULL),
			NWidget(WWT_PUSHTXTBTN, COLOUR_YELLOW, WID_NAR_YES_ALWAYS), SetMinimalSize(71, 12), SetFill(1, 1), SetDataTip(STR_NETWORK_ASK_RELAY_YES_ALWAYS, STR_NULL),
		EndContainer(),
	EndContainer(),
};

static WindowDesc _network_ask_relay_desc(
	WDP_CENTER, nullptr, 0, 0,
	WC_NETWORK_ASK_RELAY, WC_NONE,
	WDF_MODAL | WDF_NETWORK,
	std::begin(_nested_network_ask_relay_widgets), std::end(_nested_network_ask_relay_widgets)
);

/**
 * Show a modal confirmation window with "no" / "yes, once" / "yes, always" buttons.
 * @param server_connection_string The game server we want to connect to.
 * @param relay_connection_string The relay server we want to connect to.
 * @param token The token for this connection.
 */
void ShowNetworkAskRelay(const std::string &server_connection_string, const std::string &relay_connection_string, const std::string &token)
{
	CloseWindowByClass(WC_NETWORK_ASK_RELAY);

	Window *parent = GetMainWindow();
	new NetworkAskRelayWindow(&_network_ask_relay_desc, parent, server_connection_string, relay_connection_string, token);
}

/**
 * Window used for asking if the user wants to participate in the automated survey.
 */
struct NetworkAskSurveyWindow : public Window {
	NetworkAskSurveyWindow(WindowDesc *desc, Window *parent) :
		Window(desc)
	{
		this->parent = parent;
		this->InitNested(0);
	}

	void UpdateWidgetSize(int widget, Dimension *size, [[maybe_unused]] const Dimension &padding, [[maybe_unused]] Dimension *fill, [[maybe_unused]] Dimension *resize) override
	{
		if (widget == WID_NAS_TEXT) {
			*size = GetStringBoundingBox(STR_NETWORK_ASK_SURVEY_TEXT);
			size->width += WidgetDimensions::scaled.frametext.Horizontal();
			size->height += WidgetDimensions::scaled.frametext.Vertical();
		}
	}

	void DrawWidget(const Rect &r, int widget) const override
	{
		if (widget == WID_NAS_TEXT) {
			DrawStringMultiLine(r.Shrink(WidgetDimensions::scaled.frametext), STR_NETWORK_ASK_SURVEY_TEXT, TC_BLACK, SA_CENTER);
		}
	}

	void FindWindowPlacementAndResize([[maybe_unused]] int def_width, [[maybe_unused]] int def_height) override
	{
		/* Position query window over the calling window, ensuring it's within screen bounds. */
		this->left = Clamp(parent->left + (parent->width / 2) - (this->width / 2), 0, _screen.width - this->width);
		this->top = Clamp(parent->top + (parent->height / 2) - (this->height / 2), 0, _screen.height - this->height);
		this->SetDirty();
	}

	void OnClick([[maybe_unused]] Point pt, int widget, [[maybe_unused]] int click_count) override
	{
		switch (widget) {
			case WID_NAS_PREVIEW:
				ShowSurveyResultTextfileWindow();
				break;

			case WID_NAS_LINK:
				OpenBrowser(NETWORK_SURVEY_DETAILS_LINK.c_str());
				break;

			case WID_NAS_NO:
				_settings_client.network.participate_survey = PS_NO;
				this->Close();
				break;

			case WID_NAS_YES:
				_settings_client.network.participate_survey = PS_YES;
				this->Close();
				break;
		}
	}
};

static const NWidgetPart _nested_network_ask_survey_widgets[] = {
	NWidget(NWID_HORIZONTAL),
		NWidget(WWT_CLOSEBOX, COLOUR_GREY),
		NWidget(WWT_CAPTION, COLOUR_GREY, WID_NAS_CAPTION), SetDataTip(STR_NETWORK_ASK_SURVEY_CAPTION, STR_NULL),
	EndContainer(),
	NWidget(WWT_PANEL, COLOUR_GREY), SetPIP(0, 4, 8),
		NWidget(WWT_TEXT, COLOUR_GREY, WID_NAS_TEXT), SetAlignment(SA_HOR_CENTER), SetFill(1, 1),
		NWidget(NWID_HORIZONTAL, NC_EQUALSIZE), SetPIP(10, 15, 10),
			NWidget(WWT_PUSHTXTBTN, COLOUR_WHITE, WID_NAS_PREVIEW), SetMinimalSize(71, 12), SetFill(1, 1), SetDataTip(STR_NETWORK_ASK_SURVEY_PREVIEW, STR_NULL),
			NWidget(WWT_PUSHTXTBTN, COLOUR_WHITE, WID_NAS_LINK), SetMinimalSize(71, 12), SetFill(1, 1), SetDataTip(STR_NETWORK_ASK_SURVEY_LINK, STR_NULL),
		EndContainer(),
		NWidget(NWID_HORIZONTAL, NC_EQUALSIZE), SetPIP(10, 15, 10),
			NWidget(WWT_PUSHTXTBTN, COLOUR_GREY, WID_NAS_NO), SetMinimalSize(71, 12), SetFill(1, 1), SetDataTip(STR_NETWORK_ASK_SURVEY_NO, STR_NULL),
			NWidget(WWT_PUSHTXTBTN, COLOUR_GREY, WID_NAS_YES), SetMinimalSize(71, 12), SetFill(1, 1), SetDataTip(STR_NETWORK_ASK_SURVEY_YES, STR_NULL),
		EndContainer(),
	EndContainer(),
};

static WindowDesc _network_ask_survey_desc(
	WDP_CENTER, nullptr, 0, 0,
	WC_NETWORK_ASK_SURVEY, WC_NONE,
	WDF_MODAL,
	std::begin(_nested_network_ask_survey_widgets), std::end(_nested_network_ask_survey_widgets)
);

/**
 * Show a modal confirmation window with "no" / "preview" / "yes" buttons.
 */
void ShowNetworkAskSurvey()
{
	/* If we can't send a survey, don't ask the question. */
	if constexpr (!NetworkSurveyHandler::IsSurveyPossible()) return;

	CloseWindowByClass(WC_NETWORK_ASK_SURVEY);

	Window *parent = GetMainWindow();
	new NetworkAskSurveyWindow(&_network_ask_survey_desc, parent);
}

/** Window for displaying the textfile of a survey result. */
struct SurveyResultTextfileWindow : public TextfileWindow {
	const GRFConfig *grf_config; ///< View the textfile of this GRFConfig.

	SurveyResultTextfileWindow(TextfileType file_type) : TextfileWindow(file_type)
	{
		auto result = _survey.CreatePayload(NetworkSurveyHandler::Reason::PREVIEW, true);
		this->LoadText(result);
		this->InvalidateData();
	}
};

void ShowSurveyResultTextfileWindow()
{
	CloseWindowById(WC_TEXTFILE, TFT_SURVEY_RESULT);
	new SurveyResultTextfileWindow(TFT_SURVEY_RESULT);
}<|MERGE_RESOLUTION|>--- conflicted
+++ resolved
@@ -845,11 +845,7 @@
 		this->SetDirty();
 	}
 
-<<<<<<< HEAD
 	EventState OnKeyPress(WChar key, uint16 keycode) override
-=======
-	EventState OnKeyPress([[maybe_unused]] char32_t key, uint16_t keycode) override
->>>>>>> 077b08bb
 	{
 		EventState state = ES_NOT_HANDLED;
 
@@ -912,13 +908,8 @@
 		this->vscroll->SetCapacityFromWidget(this, WID_NG_MATRIX);
 	}
 
-<<<<<<< HEAD
 	void OnRealtimeTick(uint delta_ms) override
 	{
-=======
-	/** Refresh the online servers on a regular interval. */
-	IntervalTimer<TimerWindow> refresh_interval = {std::chrono::seconds(30), [this](uint) {
->>>>>>> 077b08bb
 		if (!this->searched_internet) return;
 		if (!this->requery_timer.Elapsed(delta_ms)) return;
 		this->requery_timer.SetInterval(NETWORK_LIST_REFRESH_DELAY * 1000);
