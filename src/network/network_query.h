/*
 * This file is part of OpenTTD.
 * OpenTTD is free software; you can redistribute it and/or modify it under the terms of the GNU General Public License as published by the Free Software Foundation, version 2.
 * OpenTTD is distributed in the hope that it will be useful, but WITHOUT ANY WARRANTY; without even the implied warranty of MERCHANTABILITY or FITNESS FOR A PARTICULAR PURPOSE.
 * See the GNU General Public License for more details. You should have received a copy of the GNU General Public License along with OpenTTD. If not, see <http://www.gnu.org/licenses/>.
 */

/** @file network_query.h Query part of the network protocol. */

#ifndef NETWORK_QUERY_H
#define NETWORK_QUERY_H

#include "network_internal.h"
#include <vector>

<<<<<<< HEAD
/** Class for handling the client side of querying a game server. */
class QueryNetworkGameSocketHandler : public ZeroedMemoryAllocator, public NetworkGameSocketHandler {
=======
/** Class for handling the client side of quering a game server. */
class QueryNetworkGameSocketHandler : public NetworkGameSocketHandler {
>>>>>>> 6d1f56ce
private:
	static std::vector<std::unique_ptr<QueryNetworkGameSocketHandler>> queries; ///< Pending queries.
	std::string connection_string; ///< Address we are connected to.

protected:
	NetworkRecvStatus Receive_SERVER_FULL(Packet &p) override;
	NetworkRecvStatus Receive_SERVER_BANNED(Packet &p) override;
	NetworkRecvStatus Receive_SERVER_ERROR(Packet &p) override;
	NetworkRecvStatus Receive_SERVER_GAME_INFO(Packet &p) override;
	NetworkRecvStatus Receive_SERVER_GAME_INFO_EXTENDED(Packet &p) override;

	NetworkRecvStatus SendGameInfo();

	bool CheckConnection();
	void Send();
	bool Receive();

public:
	/**
	 * Create a new socket for the client side of querying game server.
	 * @param s The socket to connect with.
	 * @param connection_string The connection string of the server.
	 */
	QueryNetworkGameSocketHandler(SOCKET s, const std::string &connection_string) : NetworkGameSocketHandler(s), connection_string(connection_string) {}

	/**
	 * Start to query a server based on an open socket.
	 * @param s The socket to connect with.
	 * @param connection_string The connection string of the server.
	 */
	static void QueryServer(SOCKET s, const std::string &connection_string)
	{
		auto query = std::make_unique<QueryNetworkGameSocketHandler>(s, connection_string);
		query->SendGameInfo();

		QueryNetworkGameSocketHandler::queries.push_back(std::move(query));
	}

	static void SendReceive();

	NetworkRecvStatus CloseConnection(NetworkRecvStatus status) override;
};

#endif /* NETWORK_QUERY_H */<|MERGE_RESOLUTION|>--- conflicted
+++ resolved
@@ -13,13 +13,8 @@
 #include "network_internal.h"
 #include <vector>
 
-<<<<<<< HEAD
 /** Class for handling the client side of querying a game server. */
-class QueryNetworkGameSocketHandler : public ZeroedMemoryAllocator, public NetworkGameSocketHandler {
-=======
-/** Class for handling the client side of quering a game server. */
 class QueryNetworkGameSocketHandler : public NetworkGameSocketHandler {
->>>>>>> 6d1f56ce
 private:
 	static std::vector<std::unique_ptr<QueryNetworkGameSocketHandler>> queries; ///< Pending queries.
 	std::string connection_string; ///< Address we are connected to.
