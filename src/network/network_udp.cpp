--- conflicted
+++ resolved
@@ -85,13 +85,8 @@
 	std::unique_lock<std::mutex> lock(_network_udp_mutex, std::defer_lock);
 	if (needs_mutex) lock.lock();
 	/* Init the packet */
-<<<<<<< HEAD
 	Packet p = PrepareUdpClientFindServerPacket();
-	if (_udp_client_socket != NULL) _udp_client_socket->SendPacket(&p, &address);
-=======
-	Packet p(PACKET_UDP_CLIENT_FIND_SERVER);
 	if (_udp_client_socket != nullptr) _udp_client_socket->SendPacket(&p, &address);
->>>>>>> 7c8e7c6b
 }
 
 /**
@@ -335,17 +330,11 @@
 			const GRFConfig *f;
 			/* Find the matching GRF file */
 			f = FindGRFConfig(info.ident.grfid, FGCM_EXACT, info.ident.md5sum);
-			if (f == NULL) continue; // The GRF is unknown to this server
-
-<<<<<<< HEAD
+			if (f == nullptr) continue; // The GRF is unknown to this server
+
 			info.ident = f->ident;
 			info.name = f->GetName();
 		}
-=======
-		/* Find the matching GRF file */
-		f = FindGRFConfig(c.grfid, FGCM_EXACT, c.md5sum);
-		if (f == nullptr) continue; // The GRF is unknown to this server
->>>>>>> 7c8e7c6b
 
 		/* If the reply might exceed the size of the packet, only reply
 		 * the current list and do not send the other data.
@@ -421,18 +410,7 @@
 		const GRFConfig *c;
 		uint in_request_count = 0;
 
-<<<<<<< HEAD
 		auto flush_request = [&]() {
-=======
-		for (c = item->info.grfconfig; c != nullptr; c = c->next) {
-			if (c->status == GCS_NOT_FOUND) item->info.compatible = false;
-			if (c->status != GCS_NOT_FOUND || strcmp(c->GetName(), UNKNOWN_GRF_NAME_PLACEHOLDER) != 0) continue;
-			in_request[in_request_count] = c;
-			in_request_count++;
-		}
-
-		if (in_request_count > 0) {
->>>>>>> 7c8e7c6b
 			/* There are 'unknown' GRFs, now send a request for them */
 			uint i;
 			Packet packet(PACKET_UDP_CLIENT_GET_NEWGRFS);
@@ -449,7 +427,7 @@
 			in_request_count = 0;
 		};
 
-		for (c = item->info.grfconfig; c != NULL; c = c->next) {
+		for (c = item->info.grfconfig; c != nullptr; c = c->next) {
 			if (c->status == GCS_NOT_FOUND) item->info.compatible = false;
 			if (c->status != GCS_NOT_FOUND || strcmp(c->GetName(), UNKNOWN_GRF_NAME_PLACEHOLDER) != 0) continue;
 			in_request[in_request_count] = c;
