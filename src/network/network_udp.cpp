--- conflicted
+++ resolved
@@ -59,9 +59,9 @@
 static UDPSocket _udp_client("Client"); ///< udp client socket
 static UDPSocket _udp_server("Server"); ///< udp server socket
 
-static Packet PrepareUdpClientFindServerPacket(NetworkUDPSocketHandler *socket)
-{
-	Packet p(socket, PACKET_UDP_CLIENT_FIND_SERVER);
+static Packet PrepareUdpClientFindServerPacket(NetworkUDPSocketHandler &socket)
+{
+	Packet p(&socket, PACKET_UDP_CLIENT_FIND_SERVER);
 	p.Send_uint32(FIND_SERVER_EXTENDED_TOKEN);
 	p.Send_uint16(0); // flags
 	p.Send_uint16(0); // version
@@ -139,13 +139,8 @@
 	for (NetworkAddress &addr : _broadcast_list) {
 		Debug(net, 5, "Broadcasting to {}", addr.GetHostname());
 
-<<<<<<< HEAD
 		Packet p = PrepareUdpClientFindServerPacket(socket);
-		socket->SendPacket(p, addr, true, true);
-=======
-		Packet p(&socket, PACKET_UDP_CLIENT_FIND_SERVER);
 		socket.SendPacket(p, addr, true, true);
->>>>>>> 1f21e9dc
 	}
 }
 
