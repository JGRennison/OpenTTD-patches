/*
 * This file is part of OpenTTD.
 * OpenTTD is free software; you can redistribute it and/or modify it under the terms of the GNU General Public License as published by the Free Software Foundation, version 2.
 * OpenTTD is distributed in the hope that it will be useful, but WITHOUT ANY WARRANTY; without even the implied warranty of MERCHANTABILITY or FITNESS FOR A PARTICULAR PURPOSE.
 * See the GNU General Public License for more details. You should have received a copy of the GNU General Public License along with OpenTTD. If not, see <http://www.gnu.org/licenses/>.
 */

/**
 * @file network_udp.cpp This file handles the UDP related communication.
 *
 * This is the GameServer <-> GameClient
 * communication before the game is being joined.
 */

#include "../stdafx.h"
#include "../date_func.h"
#include "../map_func.h"
#include "../debug.h"
#include "core/network_game_info.h"
#include "network_gamelist.h"
#include "network_internal.h"
#include "network_udp.h"
#include "network.h"
#include "../core/endian_func.hpp"
#include "../company_base.h"
#include "../rev.h"
#include "../newgrf_text.h"
#include "../strings_func.h"

#include "table/strings.h"

#include "core/udp.h"

#include <vector>

#include "../safeguards.h"

static bool _network_udp_server;         ///< Is the UDP server started?
static uint16_t _network_udp_broadcast;  ///< Timeout for the UDP broadcasts.

/** Some information about a socket, which exists before the actual socket has been created to provide locking and the likes. */
struct UDPSocket {
	const std::string name;                     ///< The name of the socket.
	std::unique_ptr<NetworkUDPSocketHandler> socket = nullptr; ///< The actual socket, which may be nullptr when not initialized yet.

	UDPSocket(const std::string &name) : name(name) {}

	void CloseSocket()
	{
		this->socket->CloseSocket();
		this->socket = nullptr;
	}

	void ReceivePackets()
	{
		this->socket->ReceivePackets();
	}
};

static UDPSocket _udp_client("Client"); ///< udp client socket
static UDPSocket _udp_server("Server"); ///< udp server socket

<<<<<<< HEAD
static Packet PrepareUdpClientFindServerPacket(NetworkUDPSocketHandler &socket)
{
	Packet p(&socket, PACKET_UDP_CLIENT_FIND_SERVER);
	p.Send_uint32(FIND_SERVER_EXTENDED_TOKEN);
	p.Send_uint16(0); // flags
	p.Send_uint16(0); // version
	return p;
}

///*** Communication with clients (we are server) ***/
=======
/* Communication with clients (we are server) */
>>>>>>> 7d03cee5

/** Helper class for handling all server side communication. */
class ServerNetworkUDPSocketHandler : public NetworkUDPSocketHandler {
protected:
	void Receive_CLIENT_FIND_SERVER(Packet &p, NetworkAddress &client_addr) override;
	void Reply_CLIENT_FIND_SERVER_extended(Packet &p, NetworkAddress &client_addr);
public:
	/**
	 * Create the socket.
	 * @param addresses The addresses to bind on.
	 */
	ServerNetworkUDPSocketHandler(NetworkAddressList *addresses) : NetworkUDPSocketHandler(addresses) {}
	virtual ~ServerNetworkUDPSocketHandler() = default;
};

void ServerNetworkUDPSocketHandler::Receive_CLIENT_FIND_SERVER(Packet &p, NetworkAddress &client_addr)
{
	if (p.CanReadFromPacket(8) && p.Recv_uint32() == FIND_SERVER_EXTENDED_TOKEN) {
		this->Reply_CLIENT_FIND_SERVER_extended(p, client_addr);
		return;
	}

	Packet packet(this, PACKET_UDP_SERVER_RESPONSE);
	this->SendPacket(packet, client_addr);

	Debug(net, 7, "Queried from {}", client_addr.GetHostname());
}

<<<<<<< HEAD
void ServerNetworkUDPSocketHandler::Reply_CLIENT_FIND_SERVER_extended(Packet &p, NetworkAddress &client_addr)
{
	[[maybe_unused]] uint16_t flags = p.Recv_uint16();
	uint16_t version = p.Recv_uint16();

	Packet packet(this, PACKET_UDP_EX_SERVER_RESPONSE);
	this->SendPacket(packet, client_addr);

	Debug(net, 7, "Queried (extended: {}) from {}", version, client_addr.GetHostname());
}

///*** Communication with servers (we are client) ***/
=======
/* Communication with servers (we are client) */
>>>>>>> 7d03cee5

/** Helper class for handling all client side communication. */
class ClientNetworkUDPSocketHandler : public NetworkUDPSocketHandler {
protected:
	void Receive_SERVER_RESPONSE(Packet &p, NetworkAddress &client_addr) override;
	void Receive_EX_SERVER_RESPONSE(Packet &p, NetworkAddress &client_addr) override;
public:
	virtual ~ClientNetworkUDPSocketHandler() = default;
};

void ClientNetworkUDPSocketHandler::Receive_SERVER_RESPONSE(Packet &, NetworkAddress &client_addr)
{
	Debug(net, 3, "Server response from {}", FormatNetworkAddress(client_addr));

	NetworkAddServer(client_addr.GetAddressAsString(false), false, true);
}

void ClientNetworkUDPSocketHandler::Receive_EX_SERVER_RESPONSE(Packet &, NetworkAddress &client_addr)
{
	Debug(net, 3, "Extended server response from {}", FormatNetworkAddress(client_addr));

	NetworkAddServer(client_addr.GetAddressAsString(false), false, true); // TODO, mark as extended
}

/** Broadcast to all ips */
static void NetworkUDPBroadCast(NetworkUDPSocketHandler &socket)
{
	for (NetworkAddress &addr : _broadcast_list) {
		Debug(net, 5, "Broadcasting to {}", addr.GetHostname());

		Packet p = PrepareUdpClientFindServerPacket(socket);
		socket.SendPacket(p, addr, true, true);
	}
}

/** Find all servers */
void NetworkUDPSearchGame()
{
	/* We are still searching.. */
	if (_network_udp_broadcast > 0) return;

	Debug(net, 3, "Searching server");

	NetworkUDPBroadCast(*_udp_client.socket);
	_network_udp_broadcast = 300; // Stay searching for 300 ticks
}

/** Initialize the whole UDP bit. */
void NetworkUDPInitialize()
{
	/* If not closed, then do it. */
	if (_udp_server.socket != nullptr) NetworkUDPClose();

	Debug(net, 3, "Initializing UDP listeners");
	assert(_udp_client.socket == nullptr && _udp_server.socket == nullptr);

	_udp_client.socket = std::make_unique<ClientNetworkUDPSocketHandler>();

	NetworkAddressList server;
	GetBindAddresses(&server, _settings_client.network.server_port);
	_udp_server.socket = std::make_unique<ServerNetworkUDPSocketHandler>(&server);

	_network_udp_server = false;
	_network_udp_broadcast = 0;
}

/** Start the listening of the UDP server component. */
void NetworkUDPServerListen()
{
	_network_udp_server = _udp_server.socket->Listen();
}

/** Close all UDP related stuff. */
void NetworkUDPClose()
{
	_udp_client.CloseSocket();
	_udp_server.CloseSocket();

	_network_udp_server = false;
	_network_udp_broadcast = 0;
	Debug(net, 5, "Closed UDP listeners");
}

/** Receive the UDP packets. */
void NetworkBackgroundUDPLoop()
{
	if (_network_udp_server) {
		_udp_server.ReceivePackets();
	} else {
		_udp_client.ReceivePackets();
		if (_network_udp_broadcast > 0) _network_udp_broadcast--;
	}
}<|MERGE_RESOLUTION|>--- conflicted
+++ resolved
@@ -60,7 +60,6 @@
 static UDPSocket _udp_client("Client"); ///< udp client socket
 static UDPSocket _udp_server("Server"); ///< udp server socket
 
-<<<<<<< HEAD
 static Packet PrepareUdpClientFindServerPacket(NetworkUDPSocketHandler &socket)
 {
 	Packet p(&socket, PACKET_UDP_CLIENT_FIND_SERVER);
@@ -70,10 +69,7 @@
 	return p;
 }
 
-///*** Communication with clients (we are server) ***/
-=======
 /* Communication with clients (we are server) */
->>>>>>> 7d03cee5
 
 /** Helper class for handling all server side communication. */
 class ServerNetworkUDPSocketHandler : public NetworkUDPSocketHandler {
@@ -102,7 +98,6 @@
 	Debug(net, 7, "Queried from {}", client_addr.GetHostname());
 }
 
-<<<<<<< HEAD
 void ServerNetworkUDPSocketHandler::Reply_CLIENT_FIND_SERVER_extended(Packet &p, NetworkAddress &client_addr)
 {
 	[[maybe_unused]] uint16_t flags = p.Recv_uint16();
@@ -114,10 +109,7 @@
 	Debug(net, 7, "Queried (extended: {}) from {}", version, client_addr.GetHostname());
 }
 
-///*** Communication with servers (we are client) ***/
-=======
 /* Communication with servers (we are client) */
->>>>>>> 7d03cee5
 
 /** Helper class for handling all client side communication. */
 class ClientNetworkUDPSocketHandler : public NetworkUDPSocketHandler {
