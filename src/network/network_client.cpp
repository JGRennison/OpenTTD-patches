/*
 * This file is part of OpenTTD.
 * OpenTTD is free software; you can redistribute it and/or modify it under the terms of the GNU General Public License as published by the Free Software Foundation, version 2.
 * OpenTTD is distributed in the hope that it will be useful, but WITHOUT ANY WARRANTY; without even the implied warranty of MERCHANTABILITY or FITNESS FOR A PARTICULAR PURPOSE.
 * See the GNU General Public License for more details. You should have received a copy of the GNU General Public License along with OpenTTD. If not, see <http://www.gnu.org/licenses/>.
 */

/** @file network_client.cpp Client part of the network protocol. */

#include "../stdafx.h"
#include "network_gui.h"
#include "../sl/saveload.h"
#include "../sl/saveload_filter.h"
#include "../command_func.h"
#include "../console_func.h"
#include "../strings_func.h"
#include "../window_func.h"
#include "../company_func.h"
#include "../company_base.h"
#include "../company_gui.h"
#include "../core/random_func.hpp"
#include "../date_func.h"
#include "../gfx_func.h"
#include "../error.h"
#include "../rev.h"
#include "network.h"
#include "network_base.h"
#include "network_client.h"
#include "network_gamelist.h"
#include "../core/backup_type.hpp"
#include "../thread.h"
#include "../social_integration.h"
#include "../crashlog.h"
#include "../core/checksum_func.hpp"
#include "../core/alloc_func.hpp"
#include "../fileio_func.h"
#include "../debug_settings.h"
#include "../3rdparty/monocypher/monocypher.h"

#include <tuple>

#include "table/strings.h"

#include "../safeguards.h"

/* This file handles all the client-commands */

static void ResetClientConnectionKeyStates();

/** Read some packets, and when do use that data as initial load filter. */
struct PacketReader : LoadFilter {
	static const size_t CHUNK = 32 * 1024;  ///< 32 KiB chunks of memory.

	std::vector<byte *> blocks;             ///< Buffer with blocks of allocated memory.
	byte *buf;                              ///< Buffer we're going to write to/read from.
	byte *bufe;                             ///< End of the buffer we write to/read from.
	byte **block;                           ///< The block we're reading from/writing to.
	size_t written_bytes;                   ///< The total number of bytes we've written.
	size_t read_bytes;                      ///< The total number of read bytes.

	/** Initialise everything. */
	PacketReader() : LoadFilter(nullptr), buf(nullptr), bufe(nullptr), block(nullptr), written_bytes(0), read_bytes(0)
	{
	}

	~PacketReader() override
	{
		for (auto p : this->blocks) {
			free(p);
		}
	}

	/**
	 * Simple wrapper around fwrite to be able to pass it to Packet's TransferOut.
	 * @param destination The reader to add the data to.
	 * @param source      The buffer to read data from.
	 * @param amount      The number of bytes to copy.
	 * @return The number of bytes that were copied.
	 */
	static inline ssize_t TransferOutMemCopy(PacketReader *destination, const char *source, size_t amount)
	{
		memcpy(destination->buf, source, amount);
		destination->buf += amount;
		destination->written_bytes += amount;
		return amount;
	}

	/**
	 * Add a packet to this buffer.
	 * @param p The packet to add.
	 */
	void AddPacket(Packet *p)
	{
		assert(this->read_bytes == 0);
		p->TransferOutWithLimit(TransferOutMemCopy, this->bufe - this->buf, this);

		/* Did everything fit in the current chunk, then we're done. */
		if (p->RemainingBytesToTransfer() == 0) return;

		/* Allocate a new chunk and add the remaining data. */
		this->blocks.push_back(this->buf = CallocT<byte>(CHUNK));
		this->bufe = this->buf + CHUNK;

		p->TransferOutWithLimit(TransferOutMemCopy, this->bufe - this->buf, this);
	}

	size_t Read(byte *rbuf, size_t size) override
	{
		/* Limit the amount to read to whatever we still have. */
		size_t ret_size = size = std::min(this->written_bytes - this->read_bytes, size);
		this->read_bytes += ret_size;
		const byte *rbufe = rbuf + ret_size;

		while (rbuf != rbufe) {
			if (this->buf == this->bufe) {
				this->buf = *this->block++;
				this->bufe = this->buf + CHUNK;
			}

			size_t to_write = std::min(this->bufe - this->buf, rbufe - rbuf);
			memcpy(rbuf, this->buf, to_write);
			rbuf += to_write;
			this->buf += to_write;
		}

		return ret_size;
	}

	void Reset() override
	{
		this->read_bytes = 0;

		this->block = this->blocks.data();
		this->buf   = *this->block++;
		this->bufe  = this->buf + CHUNK;
	}
};


/**
 * Create an emergency savegame when the network connection is lost.
 */
void ClientNetworkEmergencySave()
{
	if (!_settings_client.gui.autosave_on_network_disconnect) return;
	if (!_networking) return;
	if (!ClientNetworkGameSocketHandler::EmergencySavePossible()) return;

	static FiosNumberedSaveName _netsave_ctr("netsave");
	DoAutoOrNetsave(_netsave_ctr, false);
}


/**
 * Create a new socket for the client side of the game connection.
 * @param s The socket to connect with.
 */
ClientNetworkGameSocketHandler::ClientNetworkGameSocketHandler (SOCKET s, std::string connection_string)
	: NetworkGameSocketHandler(s),
	  connection_string(std::move(connection_string)), savegame(nullptr), token(0), status(STATUS_INACTIVE)
{
	assert(ClientNetworkGameSocketHandler::my_client == nullptr);
	ClientNetworkGameSocketHandler::my_client = this;
}

/** Clear whatever we assigned. */
ClientNetworkGameSocketHandler::~ClientNetworkGameSocketHandler()
{
	assert(ClientNetworkGameSocketHandler::my_client == this);
	ClientNetworkGameSocketHandler::my_client = nullptr;
	_network_settings_access = false;

	delete this->GetInfo();

	if (this->desync_log_file) {
		if (!this->server_desync_log.empty()) {
			fwrite("\n", 1, 1, this->desync_log_file);
			fwrite(this->server_desync_log.data(), 1, this->server_desync_log.size(), this->desync_log_file);
		}
		FioFCloseFile(this->desync_log_file);
		this->desync_log_file = nullptr;
	}

	ResetClientConnectionKeyStates();
}

NetworkRecvStatus ClientNetworkGameSocketHandler::CloseConnection(NetworkRecvStatus status)
{
	assert(status != NETWORK_RECV_STATUS_OKAY);
	if (this->IsPendingDeletion()) return status;

	assert(this->sock != INVALID_SOCKET);
	if (this->status == STATUS_CLOSING) return status;

	if (!this->HasClientQuit()) {
		DEBUG(net, 3, "Closed client connection %d", this->client_id);

		SetBlocking(this->sock);

		this->SendPackets(true);

		ShutdownSocket(this->sock, false, true, 2);

		/* Wait a number of ticks so our leave message can reach the server.
		 * This is especially needed for Windows servers as they seem to get
		 * the "socket is closed" message before receiving our leave message,
		 * which would trigger the server to close the connection as well. */
		CSleep(3 * MILLISECONDS_PER_TICK);
	}

	DEBUG(net, 1, "Shutdown client connection %d", this->client_id);

	if (status == NETWORK_RECV_STATUS_DESYNC) {
		this->status = STATUS_CLOSING;
		this->ignore_close = true;
		this->ReceivePackets();
	}

	this->DeferDeletion();

	return status;
}

/**
 * Handle an error coming from the client side.
 * @param res The "error" that happened.
 */
void ClientNetworkGameSocketHandler::ClientError(NetworkRecvStatus res)
{
	if (this->IsPendingDeletion()) return;

	/* First, send a CLIENT_ERROR to the server, so it knows we are
	 *  disconnected (and why!) */
	NetworkErrorCode errorno;

	/* We just want to close the connection.. */
	if (res == NETWORK_RECV_STATUS_CLOSE_QUERY) {
		this->NetworkSocketHandler::MarkClosed();
		this->CloseConnection(res);
		_networking = false;

		CloseWindowById(WC_NETWORK_STATUS_WINDOW, WN_NETWORK_STATUS_WINDOW_JOIN);
		return;
	}

	switch (res) {
		case NETWORK_RECV_STATUS_DESYNC:          errorno = NETWORK_ERROR_DESYNC; break;
		case NETWORK_RECV_STATUS_SAVEGAME:        errorno = NETWORK_ERROR_SAVEGAME_FAILED; break;
		case NETWORK_RECV_STATUS_NEWGRF_MISMATCH: errorno = NETWORK_ERROR_NEWGRF_MISMATCH; break;
		default:                                  errorno = NETWORK_ERROR_GENERAL; break;
	}

	if (res == NETWORK_RECV_STATUS_SERVER_ERROR || res == NETWORK_RECV_STATUS_SERVER_FULL ||
			res == NETWORK_RECV_STATUS_SERVER_BANNED) {
		/* This means the server closed the connection. Emergency save is
		 * already created if this was appropriate during handling of the
		 * disconnect. */
		this->SendPackets(true);
		this->CloseConnection(res);
	} else {
		/* This means we as client made a boo-boo. */
		SendError(errorno, res);

		/* Close connection before we make an emergency save, as the save can
		 * take a bit of time; better that the server doesn't stall while we
		 * are doing the save, and already disconnects us. */
		this->SendPackets(true);
		this->CloseConnection(res);
		ClientNetworkEmergencySave();
	}

	CloseNetworkClientWindows();
	CloseWindowById(WC_NETWORK_STATUS_WINDOW, WN_NETWORK_STATUS_WINDOW_JOIN);

	if (_game_mode != GM_MENU) _switch_mode = SM_MENU;
	_networking = false;
}


/**
 * Check whether we received/can send some data from/to the server and
 * when that's the case handle it appropriately.
 * @return true when everything went okay.
 */
/* static */ bool ClientNetworkGameSocketHandler::Receive()
{
	if (my_client->CanSendReceive()) {
		NetworkRecvStatus res = my_client->ReceivePackets();
		if (res != NETWORK_RECV_STATUS_OKAY) {
			/* The client made an error of which we can not recover.
			 * Close the connection and drop back to the main menu. */
			my_client->ClientError(res);
			return false;
		}
	}
	return _networking;
}

/** Send the packets of this socket handler. */
/* static */ void ClientNetworkGameSocketHandler::Send()
{
	my_client->SendPackets();
	if (my_client != nullptr) my_client->CheckConnection();
}

/**
 * Actual game loop for the client.
 * @return Whether everything went okay, or not.
 */
/* static */ bool ClientNetworkGameSocketHandler::GameLoop()
{
	_frame_counter++;

	const size_t total_sync_records = _network_sync_records.size();
	_network_sync_records.push_back({ _frame_counter, _random.state[0], _state_checksum.state });
	_record_sync_records = true;

	NetworkExecuteLocalCommandQueue();

	StateGameLoop();

	_network_sync_records.push_back({ NSRE_FRAME_DONE, _random.state[0], _state_checksum.state });
	_network_sync_record_counts.push_back((uint)(_network_sync_records.size() - total_sync_records));
	_record_sync_records = false;

	/* Check if we are in sync! */
	if (_sync_frame != 0) {
		if (_sync_frame == _frame_counter) {
			if (_sync_seed_1 != _random.state[0] || (_sync_state_checksum != _state_checksum.state && !HasChickenBit(DCBF_MP_NO_STATE_CSUM_CHECK))) {
				DesyncExtraInfo info;
				if (_sync_seed_1 != _random.state[0]) info.flags |= DesyncExtraInfo::DEIF_RAND;
				if (_sync_state_checksum != _state_checksum.state) info.flags |= DesyncExtraInfo::DEIF_STATE;

				ShowNetworkError(STR_NETWORK_ERROR_DESYNC);
				DEBUG(desync, 1, "sync_err: %s {%x, " OTTD_PRINTFHEX64 "} != {%x, " OTTD_PRINTFHEX64 "}",
						debug_date_dumper().HexDate(), _sync_seed_1, _sync_state_checksum, _random.state[0], _state_checksum.state);
				DEBUG(net, 0, "Sync error detected!");

				std::string desync_log;
				DesyncDeferredSaveInfo deferred_save;
				info.log_file = &(my_client->desync_log_file);
				info.defer_savegame_write = &deferred_save;
				CrashLog::DesyncCrashLog(nullptr, &desync_log, info);
				my_client->SendDesyncLog(desync_log);
				my_client->SendDesyncSyncData();
				my_client->ClientError(NETWORK_RECV_STATUS_DESYNC);
				CrashLog::WriteDesyncSavegame(desync_log.c_str(), deferred_save.name_buffer.c_str());
				return false;
			}
			_last_sync_date = EconTime::CurDate();
			_last_sync_date_fract = EconTime::CurDateFract();
			_last_sync_tick_skip_counter = TickSkipCounter();
			_last_sync_frame_counter = _sync_frame;
			_network_sync_records.clear();
			_network_sync_record_counts.clear();

			/* If this is the first time we have a sync-frame, we
			 *   need to let the server know that we are ready and at the same
			 *   frame as it is.. so we can start playing! */
			if (_network_first_time) {
				_network_first_time = false;
				SendAck();
			}

			_sync_frame = 0;
		} else if (_sync_frame < _frame_counter) {
			DEBUG(net, 1, "Missed frame for sync-test: %d / %d", _sync_frame, _frame_counter);
			_sync_frame = 0;
		}
	}

	if (_network_sync_record_counts.size() >= 128) {
		/* Remove records from start of queue */
		_network_sync_records.erase(_network_sync_records.begin(), _network_sync_records.begin() + _network_sync_record_counts[0]);
		_network_sync_record_counts.pop_front();
	}

	return true;
}

/* static */ bool ClientNetworkGameSocketHandler::EmergencySavePossible()
{
	if (!my_client) return false;
	if (my_client->emergency_save_done) return false;
	my_client->emergency_save_done = true;
	return true;
}


/** Our client's connection. */
ClientNetworkGameSocketHandler * ClientNetworkGameSocketHandler::my_client = nullptr;

/** Last frame we performed an ack. */
static uint32_t last_ack_frame;

/** One bit of 'entropy' used to generate a salt for the company passwords. */
static uint32_t _company_password_game_seed;
/** Network server's x25519 public key, used for key derivation */
static std::array<byte, 32> _server_x25519_pub_key;
/** Key message ID counter */
static uint64_t _next_key_message_id;
/** The other bit of 'entropy' used to generate a salt for the server, rcon, and settings passwords. */
static std::string _password_server_id;
/** The other bit of 'entropy' used to generate a salt for the company passwords. */
static std::string _company_password_server_id;

/** Maximum number of companies of the currently joined server. */
static uint8_t _network_server_max_companies;
/** The current name of the server you are on. */
std::string _network_server_name;

/** Information about the game to join to. */
NetworkJoinInfo _network_join;

/** Make sure the server ID length is the same as a md5 hash. */
static_assert(NETWORK_SERVER_ID_LENGTH == MD5_HASH_BYTES * 2 + 1);

NetworkRecvStatus ClientNetworkGameSocketHandler::SendKeyPasswordPacket(PacketType packet_type, NetworkSharedSecrets &ss, const std::string &password, const std::string *payload)
{
	const NetworkGameKeys &keys = this->GetKeys();

	std::array<uint8_t, 32> shared_secret; // Shared secret
	crypto_x25519(shared_secret.data(), keys.x25519_priv_key.data(), _server_x25519_pub_key.data());
	if (std::all_of(shared_secret.begin(), shared_secret.end(), [](auto v) { return v == 0; })) {
		/* Secret is all 0 because public key is all 0, just give up at this point */
		return NETWORK_RECV_STATUS_MALFORMED_PACKET;
	}

	crypto_blake2b_ctx ctx;
	crypto_blake2b_init  (&ctx, ss.shared_data.size());
	crypto_blake2b_update(&ctx, shared_secret.data(),          shared_secret.size());          // Shared secret
	crypto_blake2b_update(&ctx, keys.x25519_pub_key.data(),    keys.x25519_pub_key.size());    // Client pub key
	crypto_blake2b_update(&ctx, _server_x25519_pub_key.data(), _server_x25519_pub_key.size()); // Server pub key
	crypto_blake2b_update(&ctx, (const byte *)password.data(), password.size());               // Password
	crypto_blake2b_final (&ctx, ss.shared_data.data());

	/* NetworkSharedSecrets::shared_data now contains 2 keys worth of hash, first key is used for up direction, second key for down direction (if any) */

	crypto_wipe(shared_secret.data(), shared_secret.size());

	std::vector<byte> message;
	BufferSerialiser buffer(message);

	/* Put monotonically increasing counter in message */
	buffer.Send_uint64(_next_key_message_id);

	/* Put actual payload in message, if there is one */
	if (payload != nullptr) buffer.Send_string(*payload);

	/* Message authentication code */
	std::array<uint8_t, 16> mac;

	/* Use only once per key: random */
	std::array<uint8_t, 24> nonce;
	RandomBytesWithFallback(nonce);

	/* Encrypt in place, use first half of hash as key */
	static_assert(std::tuple_size<decltype(ss.shared_data)>::value == 64);
	crypto_aead_lock(message.data(), mac.data(), ss.shared_data.data(), nonce.data(), keys.x25519_pub_key.data(), keys.x25519_pub_key.size(), message.data(), message.size());

	Packet *p = new Packet(packet_type, SHRT_MAX);
	static_assert(std::tuple_size<decltype(keys.x25519_pub_key)>::value == 32);
	p->Send_binary(keys.x25519_pub_key);
	p->Send_binary(nonce);
	p->Send_binary(mac);
	p->Send_binary(message);

	_next_key_message_id++;

	my_client->SendPacket(p);
	return NETWORK_RECV_STATUS_OKAY;
}

/***********
 * Sending functions
 *   DEF_CLIENT_SEND_COMMAND has no parameters
 ************/

/** Tell the server we would like to join. */
NetworkRecvStatus ClientNetworkGameSocketHandler::SendJoin()
{
	my_client->status = STATUS_JOIN;
	_network_join_status = NETWORK_JOIN_STATUS_AUTHORIZING;
	SetWindowDirty(WC_NETWORK_STATUS_WINDOW, WN_NETWORK_STATUS_WINDOW_JOIN);

	Packet *p = new Packet(PACKET_CLIENT_JOIN, SHRT_MAX);
	p->Send_string(_openttd_revision);
	p->Send_uint32(_openttd_newgrf_version);
	p->Send_string(_settings_client.network.client_name); // Client name
	p->Send_uint8 (_network_join.company);     // PlayAs
	p->Send_uint8 (0); // Used to be language
	my_client->SendPacket(p);
	return NETWORK_RECV_STATUS_OKAY;
}

/** Tell the server we got all the NewGRFs. */
NetworkRecvStatus ClientNetworkGameSocketHandler::SendNewGRFsOk()
{
	Packet *p = new Packet(PACKET_CLIENT_NEWGRFS_CHECKED, SHRT_MAX);
	my_client->SendPacket(p);
	return NETWORK_RECV_STATUS_OKAY;
}

/**
 * Set the game password as requested.
 * @param password The game password.
 */
NetworkRecvStatus ClientNetworkGameSocketHandler::SendGamePassword(const std::string &password)
{
	NetworkSharedSecrets ss;
	return my_client->SendKeyPasswordPacket(PACKET_CLIENT_GAME_PASSWORD, ss, password, nullptr);
}

/**
 * Set the company password as requested.
 * @param password The company password.
 */
NetworkRecvStatus ClientNetworkGameSocketHandler::SendCompanyPassword(const std::string &password)
{
	Packet *p = new Packet(PACKET_CLIENT_COMPANY_PASSWORD, SHRT_MAX);
	p->Send_string(GenerateCompanyPasswordHash(password, _company_password_server_id, _company_password_game_seed));
	my_client->SendPacket(p);
	return NETWORK_RECV_STATUS_OKAY;
}

/**
 * Set the game password as requested.
 * @param password The game password.
 */
NetworkRecvStatus ClientNetworkGameSocketHandler::SendSettingsPassword(const std::string &password)
{
	if (password.empty()) {
		Packet *p = new Packet(PACKET_CLIENT_SETTINGS_PASSWORD, SHRT_MAX);
		my_client->SendPacket(p);
		return NETWORK_RECV_STATUS_OKAY;
	} else {
		NetworkSharedSecrets ss;
		return my_client->SendKeyPasswordPacket(PACKET_CLIENT_SETTINGS_PASSWORD, ss, password, nullptr);
	}
}

/** Request the map from the server. */
NetworkRecvStatus ClientNetworkGameSocketHandler::SendGetMap()
{
	my_client->status = STATUS_MAP_WAIT;

	Packet *p = new Packet(PACKET_CLIENT_GETMAP, SHRT_MAX);
#if defined(WITH_ZSTD)
	p->Send_bool(true);
#else
	p->Send_bool(false);
#endif
	my_client->SendPacket(p);
	return NETWORK_RECV_STATUS_OKAY;
}

/** Tell the server we received the complete map. */
NetworkRecvStatus ClientNetworkGameSocketHandler::SendMapOk()
{
	my_client->status = STATUS_ACTIVE;

	Packet *p = new Packet(PACKET_CLIENT_MAP_OK, SHRT_MAX);
	my_client->SendPacket(p);
	return NETWORK_RECV_STATUS_OKAY;
}

/** Send an acknowledgement from the server's ticks. */
NetworkRecvStatus ClientNetworkGameSocketHandler::SendAck()
{
	Packet *p = new Packet(PACKET_CLIENT_ACK, SHRT_MAX);

	p->Send_uint32(_frame_counter);
	p->Send_uint8 (my_client->token);
	my_client->SendPacket(p);
	return NETWORK_RECV_STATUS_OKAY;
}

/**
 * Send a command to the server.
 * @param cp The command to send.
 */
NetworkRecvStatus ClientNetworkGameSocketHandler::SendCommand(const CommandPacket *cp)
{
	Packet *p = new Packet(PACKET_CLIENT_COMMAND, SHRT_MAX);
	my_client->NetworkGameSocketHandler::SendCommand(p, cp);

	my_client->SendPacket(p);
	return NETWORK_RECV_STATUS_OKAY;
}

/** Send a chat-packet over the network */
NetworkRecvStatus ClientNetworkGameSocketHandler::SendChat(NetworkAction action, DestType type, int dest, const std::string &msg, NetworkTextMessageData data)
{
	if (!my_client) return NETWORK_RECV_STATUS_CLIENT_QUIT;
	Packet *p = new Packet(PACKET_CLIENT_CHAT, SHRT_MAX);

	p->Send_uint8 (action);
	p->Send_uint8 (type);
	p->Send_uint32(dest);
	p->Send_string(msg);
	data.send(p);

	my_client->SendPacket(p);
	return NETWORK_RECV_STATUS_OKAY;
}

/** Send an error-packet over the network */
NetworkRecvStatus ClientNetworkGameSocketHandler::SendError(NetworkErrorCode errorno, NetworkRecvStatus recvstatus)
{
	Packet *p = new Packet(PACKET_CLIENT_ERROR, SHRT_MAX);

	p->Send_uint8(errorno);
	p->Send_uint8(recvstatus);
	p->Send_uint8(my_client->status);
	p->Send_uint8(my_client->last_pkt_type);
	my_client->SendPacket(p);
	return NETWORK_RECV_STATUS_OKAY;
}

/** Send an error-packet over the network */
NetworkRecvStatus ClientNetworkGameSocketHandler::SendDesyncLog(const std::string &log)
{
	for (size_t offset = 0; offset < log.size();) {
		Packet *p = new Packet(PACKET_CLIENT_DESYNC_LOG, SHRT_MAX);
		size_t size = std::min<size_t>(log.size() - offset, SHRT_MAX - 2 - p->Size());
		p->Send_uint16((uint16_t)size);
		p->Send_binary((const byte *)(log.data() + offset), size);
		my_client->SendPacket(p);

		offset += size;
	}
	return NETWORK_RECV_STATUS_OKAY;
}

/** Send an error-packet over the network */
NetworkRecvStatus ClientNetworkGameSocketHandler::SendDesyncMessage(const char *msg)
{
	Packet *p = new Packet(PACKET_CLIENT_DESYNC_MSG, SHRT_MAX);
	p->Send_uint32(EconTime::CurDate().base());
	p->Send_uint16(EconTime::CurDateFract());
	p->Send_uint8(TickSkipCounter());
	p->Send_string(msg);
	my_client->SendPacket(p);
	return NETWORK_RECV_STATUS_OKAY;
}

/** Send an error-packet over the network */
NetworkRecvStatus ClientNetworkGameSocketHandler::SendDesyncSyncData()
{
	if (_network_sync_record_counts.empty()) return NETWORK_RECV_STATUS_OKAY;

	uint total = 0;
	for (uint32_t count : _network_sync_record_counts) {
		total += count;
	}

	if ((size_t)total != _network_sync_records.size()) {
		DEBUG(net, 0, "Network sync record error");
		return NETWORK_RECV_STATUS_OKAY;
	}

	Packet *p = new Packet(PACKET_CLIENT_DESYNC_SYNC_DATA, SHRT_MAX);
	p->Send_uint32((uint32_t)_network_sync_record_counts.size());
	uint32_t offset = 0;
	for (uint32_t count : _network_sync_record_counts) {
		p->Send_uint32(count);
		for (uint i = 0; i < count; i++) {
			const NetworkSyncRecord &record = _network_sync_records[offset + i];
			p->Send_uint32(record.frame);
			p->Send_uint32(record.seed_1);
			p->Send_uint64(record.state_checksum);
		}
		offset += count;
	}
	my_client->SendPacket(p);
	return NETWORK_RECV_STATUS_OKAY;
}

/**
 * Tell the server that we like to change the password of the company.
 * @param password The new password.
 */
NetworkRecvStatus ClientNetworkGameSocketHandler::SendSetPassword(const std::string &password)
{
	Packet *p = new Packet(PACKET_CLIENT_SET_PASSWORD, SHRT_MAX);

	p->Send_string(GenerateCompanyPasswordHash(password, _company_password_server_id, _company_password_game_seed));
	my_client->SendPacket(p);
	return NETWORK_RECV_STATUS_OKAY;
}

/**
 * Tell the server that we like to change the name of the client.
 * @param name The new name.
 */
NetworkRecvStatus ClientNetworkGameSocketHandler::SendSetName(const std::string &name)
{
	Packet *p = new Packet(PACKET_CLIENT_SET_NAME, SHRT_MAX);

	p->Send_string(name);
	my_client->SendPacket(p);
	return NETWORK_RECV_STATUS_OKAY;
}

/**
 * Tell the server we would like to quit.
 */
NetworkRecvStatus ClientNetworkGameSocketHandler::SendQuit()
{
	Packet *p = new Packet(PACKET_CLIENT_QUIT, SHRT_MAX);

	my_client->SendPacket(p);
	return NETWORK_RECV_STATUS_OKAY;
}

/**
 * Send a console command.
 * @param pass The password for the remote command.
 * @param command The actual command.
 */
NetworkRecvStatus ClientNetworkGameSocketHandler::SendRCon(const std::string &pass, const std::string &command)
{
	return my_client->SendKeyPasswordPacket(PACKET_CLIENT_RCON, my_client->last_rcon_shared_secrets, pass, &command);
}

/**
 * Ask the server to move us.
 * @param company The company to move to.
 * @param password The password of the company to move to.
 */
NetworkRecvStatus ClientNetworkGameSocketHandler::SendMove(CompanyID company, const std::string &password)
{
	Packet *p = new Packet(PACKET_CLIENT_MOVE, SHRT_MAX);
	p->Send_uint8(company);
	p->Send_string(GenerateCompanyPasswordHash(password, _company_password_server_id, _company_password_game_seed));
	my_client->SendPacket(p);
	return NETWORK_RECV_STATUS_OKAY;
}

/**
 * Check whether the client is actually connected (and in the game).
 * @return True when the client is connected.
 */
bool ClientNetworkGameSocketHandler::IsConnected()
{
	return my_client != nullptr && my_client->status == STATUS_ACTIVE;
}


/***********
 * Receiving functions
 *   DEF_CLIENT_RECEIVE_COMMAND has parameter: Packet *p
 ************/

<<<<<<< HEAD
extern bool SafeLoad(const std::string &filename, SaveLoadOperation fop, DetailedFileType dft, GameMode newgm, Subdirectory subdir,
		struct LoadFilter *lf = nullptr, std::string *error_detail = nullptr);
=======
extern bool SafeLoad(const std::string &filename, SaveLoadOperation fop, DetailedFileType dft, GameMode newgm, Subdirectory subdir, std::shared_ptr<struct LoadFilter> lf);
>>>>>>> 60b6c6c7

NetworkRecvStatus ClientNetworkGameSocketHandler::Receive_SERVER_FULL(Packet *)
{
	/* We try to join a server which is full */
	ShowErrorMessage(STR_NETWORK_ERROR_SERVER_FULL, INVALID_STRING_ID, WL_CRITICAL);

	return NETWORK_RECV_STATUS_SERVER_FULL;
}

NetworkRecvStatus ClientNetworkGameSocketHandler::Receive_SERVER_BANNED(Packet *)
{
	/* We try to join a server where we are banned */
	ShowErrorMessage(STR_NETWORK_ERROR_SERVER_BANNED, INVALID_STRING_ID, WL_CRITICAL);

	return NETWORK_RECV_STATUS_SERVER_BANNED;
}

/* This packet contains info about the client (playas and name)
 *  as client we save this in NetworkClientInfo, linked via 'client_id'
 *  which is always an unique number on a server. */
NetworkRecvStatus ClientNetworkGameSocketHandler::Receive_SERVER_CLIENT_INFO(Packet *p)
{
	NetworkClientInfo *ci;
	ClientID client_id = (ClientID)p->Recv_uint32();
	CompanyID playas = (CompanyID)p->Recv_uint8();

	std::string name = p->Recv_string(NETWORK_NAME_LENGTH);

	if (this->status < STATUS_AUTHORIZED) return NETWORK_RECV_STATUS_MALFORMED_PACKET;
	if (this->HasClientQuit()) return NETWORK_RECV_STATUS_CLIENT_QUIT;
	/* The server validates the name when receiving it from clients, so when it is wrong
	 * here something went really wrong. In the best case the packet got malformed on its
	 * way too us, in the worst case the server is broken or compromised. */
	if (!NetworkIsValidClientName(name)) return NETWORK_RECV_STATUS_MALFORMED_PACKET;

	ci = NetworkClientInfo::GetByClientID(client_id);
	if (ci != nullptr) {
		if (playas == ci->client_playas && name.compare(ci->client_name) != 0) {
			/* Client name changed, display the change */
			NetworkTextMessage(NETWORK_ACTION_NAME_CHANGE, CC_DEFAULT, false, ci->client_name, name);
		} else if (playas != ci->client_playas) {
			/* The client changed from client-player..
			 * Do not display that for now */
		}

		/* Make sure we're in the company the server tells us to be in,
		 * for the rare case that we get moved while joining. */
		if (client_id == _network_own_client_id) SetLocalCompany(!Company::IsValidID(playas) ? COMPANY_SPECTATOR : playas);

		ci->client_playas = playas;
		ci->client_name = name;

		InvalidateWindowData(WC_CLIENT_LIST, 0);

		return NETWORK_RECV_STATUS_OKAY;
	}

	/* There are at most as many ClientInfo as ClientSocket objects in a
	 * server. Having more info than a server can have means something
	 * has gone wrong somewhere, i.e. the server has more info than it
	 * has actual clients. That means the server is feeding us an invalid
	 * state. So, bail out! This server is broken. */
	if (!NetworkClientInfo::CanAllocateItem()) return NETWORK_RECV_STATUS_MALFORMED_PACKET;

	/* We don't have this client_id yet, find an empty client_id, and put the data there */
	ci = new NetworkClientInfo(client_id);
	ci->client_playas = playas;
	if (client_id == _network_own_client_id) this->SetInfo(ci);

	ci->client_name = name;

	InvalidateWindowData(WC_CLIENT_LIST, 0);

	return NETWORK_RECV_STATUS_OKAY;
}

NetworkRecvStatus ClientNetworkGameSocketHandler::Receive_SERVER_ERROR(Packet *p)
{
	static const StringID network_error_strings[] = {
		STR_NETWORK_ERROR_LOSTCONNECTION,      // NETWORK_ERROR_GENERAL
		STR_NETWORK_ERROR_LOSTCONNECTION,      // NETWORK_ERROR_DESYNC
		STR_NETWORK_ERROR_LOSTCONNECTION,      // NETWORK_ERROR_SAVEGAME_FAILED
		STR_NETWORK_ERROR_LOSTCONNECTION,      // NETWORK_ERROR_CONNECTION_LOST
		STR_NETWORK_ERROR_LOSTCONNECTION,      // NETWORK_ERROR_ILLEGAL_PACKET
		STR_NETWORK_ERROR_LOSTCONNECTION,      // NETWORK_ERROR_NEWGRF_MISMATCH
		STR_NETWORK_ERROR_SERVER_ERROR,        // NETWORK_ERROR_NOT_AUTHORIZED
		STR_NETWORK_ERROR_SERVER_ERROR,        // NETWORK_ERROR_NOT_EXPECTED
		STR_NETWORK_ERROR_WRONG_REVISION,      // NETWORK_ERROR_WRONG_REVISION
		STR_NETWORK_ERROR_LOSTCONNECTION,      // NETWORK_ERROR_NAME_IN_USE
		STR_NETWORK_ERROR_WRONG_PASSWORD,      // NETWORK_ERROR_WRONG_PASSWORD
		STR_NETWORK_ERROR_SERVER_ERROR,        // NETWORK_ERROR_COMPANY_MISMATCH
		STR_NETWORK_ERROR_KICKED,              // NETWORK_ERROR_KICKED
		STR_NETWORK_ERROR_CHEATER,             // NETWORK_ERROR_CHEATER
		STR_NETWORK_ERROR_SERVER_FULL,         // NETWORK_ERROR_FULL
		STR_NETWORK_ERROR_TOO_MANY_COMMANDS,   // NETWORK_ERROR_TOO_MANY_COMMANDS
		STR_NETWORK_ERROR_TIMEOUT_PASSWORD,    // NETWORK_ERROR_TIMEOUT_PASSWORD
		STR_NETWORK_ERROR_TIMEOUT_COMPUTER,    // NETWORK_ERROR_TIMEOUT_COMPUTER
		STR_NETWORK_ERROR_TIMEOUT_MAP,         // NETWORK_ERROR_TIMEOUT_MAP
		STR_NETWORK_ERROR_TIMEOUT_JOIN,        // NETWORK_ERROR_TIMEOUT_JOIN
		STR_NETWORK_ERROR_INVALID_CLIENT_NAME, // NETWORK_ERROR_INVALID_CLIENT_NAME
	};
	static_assert(lengthof(network_error_strings) == NETWORK_ERROR_END);

	NetworkErrorCode error = (NetworkErrorCode)p->Recv_uint8();

	StringID err = STR_NETWORK_ERROR_LOSTCONNECTION;
	if (error < (ptrdiff_t)lengthof(network_error_strings)) err = network_error_strings[error];
	/* In case of kicking a client, we assume there is a kick message in the packet if we can read one byte */
	if (error == NETWORK_ERROR_KICKED && p->CanReadFromPacket(1)) {
		SetDParamStr(0, p->Recv_string(NETWORK_CHAT_LENGTH));
		ShowErrorMessage(err, STR_NETWORK_ERROR_KICK_MESSAGE, WL_CRITICAL);
	} else {
		ShowErrorMessage(err, INVALID_STRING_ID, WL_CRITICAL);
	}

	/* Perform an emergency save if we had already entered the game */
	if (this->status == STATUS_ACTIVE) ClientNetworkEmergencySave();

	return NETWORK_RECV_STATUS_SERVER_ERROR;
}

NetworkRecvStatus ClientNetworkGameSocketHandler::Receive_SERVER_CHECK_NEWGRFS(Packet *p)
{
	if (this->status != STATUS_JOIN) return NETWORK_RECV_STATUS_MALFORMED_PACKET;

	uint grf_count = p->Recv_uint32();
	if (grf_count > MAX_NON_STATIC_GRF_COUNT) return NETWORK_RECV_STATUS_MALFORMED_PACKET;
	NetworkRecvStatus ret = NETWORK_RECV_STATUS_OKAY;

	/* Check all GRFs */
	for (; grf_count > 0; grf_count--) {
		GRFIdentifier c;
		DeserializeGRFIdentifier(p, &c);

		/* Check whether we know this GRF */
		const GRFConfig *f = FindGRFConfig(c.grfid, FGCM_EXACT, &c.md5sum);
		if (f == nullptr) {
			/* We do not know this GRF, bail out of initialization */
			char buf[sizeof(c.md5sum) * 2 + 1];
			md5sumToString(buf, lastof(buf), c.md5sum);
			DEBUG(grf, 0, "NewGRF %08X not found; checksum %s", BSWAP32(c.grfid), buf);
			ret = NETWORK_RECV_STATUS_NEWGRF_MISMATCH;
		}
	}

	if (ret == NETWORK_RECV_STATUS_OKAY) {
		/* Start receiving the map */
		return SendNewGRFsOk();
	}

	/* NewGRF mismatch, bail out */
	ShowErrorMessage(STR_NETWORK_ERROR_NEWGRF_MISMATCH, INVALID_STRING_ID, WL_CRITICAL);
	return ret;
}

NetworkRecvStatus ClientNetworkGameSocketHandler::Receive_SERVER_NEED_GAME_PASSWORD(Packet *p)
{
	if (this->status < STATUS_JOIN || this->status >= STATUS_AUTH_GAME) return NETWORK_RECV_STATUS_MALFORMED_PACKET;
	this->status = STATUS_AUTH_GAME;

	static_assert(_server_x25519_pub_key.size() == 32);
	p->Recv_binary(_server_x25519_pub_key);
	_password_server_id = p->Recv_string(NETWORK_SERVER_ID_LENGTH);
	if (this->HasClientQuit()) return NETWORK_RECV_STATUS_MALFORMED_PACKET;

	if (!_network_join.server_password.empty()) {
		return SendGamePassword(_network_join.server_password);
	}

	ShowNetworkNeedPassword(NETWORK_GAME_PASSWORD);

	return NETWORK_RECV_STATUS_OKAY;
}

NetworkRecvStatus ClientNetworkGameSocketHandler::Receive_SERVER_NEED_COMPANY_PASSWORD(Packet *p)
{
	if (this->status < STATUS_JOIN || this->status >= STATUS_AUTH_COMPANY) return NETWORK_RECV_STATUS_MALFORMED_PACKET;
	this->status = STATUS_AUTH_COMPANY;

	_company_password_game_seed = p->Recv_uint32();
	_company_password_server_id = p->Recv_string(NETWORK_SERVER_ID_LENGTH);
	if (this->HasClientQuit()) return NETWORK_RECV_STATUS_MALFORMED_PACKET;

	if (!_network_join.company_password.empty()) {
		return SendCompanyPassword(_network_join.company_password);
	}

	ShowNetworkNeedPassword(NETWORK_COMPANY_PASSWORD);

	return NETWORK_RECV_STATUS_OKAY;
}

NetworkRecvStatus ClientNetworkGameSocketHandler::Receive_SERVER_WELCOME(Packet *p)
{
	if (this->status < STATUS_JOIN || this->status >= STATUS_AUTHORIZED) return NETWORK_RECV_STATUS_MALFORMED_PACKET;
	this->status = STATUS_AUTHORIZED;

	_network_own_client_id = (ClientID)p->Recv_uint32();

	/* Initialize the password hash salting variables, even if they were previously. */
	_company_password_game_seed = p->Recv_uint32();
	static_assert(_server_x25519_pub_key.size() == 32);
	p->Recv_binary(_server_x25519_pub_key);
	_password_server_id = p->Recv_string(NETWORK_SERVER_ID_LENGTH);
	_company_password_server_id = p->Recv_string(NETWORK_SERVER_ID_LENGTH);

	/* Start receiving the map */
	return SendGetMap();
}

NetworkRecvStatus ClientNetworkGameSocketHandler::Receive_SERVER_WAIT(Packet *p)
{
	/* We set the internal wait state when requesting the map. */
	if (this->status != STATUS_MAP_WAIT) return NETWORK_RECV_STATUS_MALFORMED_PACKET;

	/* But... only now we set the join status to waiting, instead of requesting. */
	_network_join_status = NETWORK_JOIN_STATUS_WAITING;
	_network_join_waiting = p->Recv_uint8();
	SetWindowDirty(WC_NETWORK_STATUS_WINDOW, WN_NETWORK_STATUS_WINDOW_JOIN);

	return NETWORK_RECV_STATUS_OKAY;
}

NetworkRecvStatus ClientNetworkGameSocketHandler::Receive_SERVER_MAP_BEGIN(Packet *p)
{
	if (this->status < STATUS_AUTHORIZED || this->status >= STATUS_MAP) return NETWORK_RECV_STATUS_MALFORMED_PACKET;
	this->status = STATUS_MAP;

	if (this->savegame != nullptr) return NETWORK_RECV_STATUS_MALFORMED_PACKET;

	this->savegame = std::make_shared<PacketReader>();

	_frame_counter = _frame_counter_server = _frame_counter_max = p->Recv_uint32();

	_network_join_bytes = 0;
	_network_join_bytes_total = 0;

	_network_join_status = NETWORK_JOIN_STATUS_DOWNLOADING;
	SetWindowDirty(WC_NETWORK_STATUS_WINDOW, WN_NETWORK_STATUS_WINDOW_JOIN);

	return NETWORK_RECV_STATUS_OKAY;
}

NetworkRecvStatus ClientNetworkGameSocketHandler::Receive_SERVER_MAP_SIZE(Packet *p)
{
	if (this->status != STATUS_MAP) return NETWORK_RECV_STATUS_MALFORMED_PACKET;
	if (this->savegame == nullptr) return NETWORK_RECV_STATUS_MALFORMED_PACKET;

	_network_join_bytes_total = p->Recv_uint32();
	SetWindowDirty(WC_NETWORK_STATUS_WINDOW, WN_NETWORK_STATUS_WINDOW_JOIN);

	return NETWORK_RECV_STATUS_OKAY;
}

NetworkRecvStatus ClientNetworkGameSocketHandler::Receive_SERVER_MAP_DATA(Packet *p)
{
	if (this->status != STATUS_MAP) return NETWORK_RECV_STATUS_MALFORMED_PACKET;
	if (this->savegame == nullptr) return NETWORK_RECV_STATUS_MALFORMED_PACKET;

	/* We are still receiving data, put it to the file */
	this->savegame->AddPacket(p);

	_network_join_bytes = (uint32_t)this->savegame->written_bytes;
	SetWindowDirty(WC_NETWORK_STATUS_WINDOW, WN_NETWORK_STATUS_WINDOW_JOIN);

	return NETWORK_RECV_STATUS_OKAY;
}

NetworkRecvStatus ClientNetworkGameSocketHandler::Receive_SERVER_MAP_DONE(Packet *)
{
	if (this->status != STATUS_MAP) return NETWORK_RECV_STATUS_MALFORMED_PACKET;
	if (this->savegame == nullptr) return NETWORK_RECV_STATUS_MALFORMED_PACKET;

	_network_join_status = NETWORK_JOIN_STATUS_PROCESSING;
	SetWindowDirty(WC_NETWORK_STATUS_WINDOW, WN_NETWORK_STATUS_WINDOW_JOIN);

	this->savegame->Reset();

	/* The map is done downloading, load it */
	ClearErrorMessages();
<<<<<<< HEAD
	std::string error_detail;
	bool load_success = SafeLoad({}, SLO_LOAD, DFT_GAME_FILE, GM_NORMAL, NO_DIRECTORY, lf, &error_detail);
=======
	bool load_success = SafeLoad({}, SLO_LOAD, DFT_GAME_FILE, GM_NORMAL, NO_DIRECTORY, this->savegame);
	this->savegame = nullptr;
>>>>>>> 60b6c6c7

	/* Long savegame loads shouldn't affect the lag calculation! */
	this->last_packet = std::chrono::steady_clock::now();

	if (!load_success) {
		StringID detail = INVALID_STRING_ID;
		if (!error_detail.empty()) {
			detail = STR_JUST_RAW_STRING;
			SetDParamStr(0, error_detail.c_str());
		}
		ShowErrorMessage(STR_NETWORK_ERROR_SAVEGAMEERROR, detail, WL_CRITICAL);
		return NETWORK_RECV_STATUS_SAVEGAME;
	}
	/* If the savegame has successfully loaded, ALL windows have been removed,
	 * only toolbar/statusbar and gamefield are visible */

	/* Say we received the map and loaded it correctly! */
	SendMapOk();

	ShowClientList();

	/* New company/spectator (invalid company) or company we want to join is not active
	 * Switch local company to spectator and await the server's judgement */
	if (_network_join.company == COMPANY_NEW_COMPANY || !Company::IsValidID(_network_join.company)) {
		SetLocalCompany(COMPANY_SPECTATOR);

		if (_network_join.company != COMPANY_SPECTATOR) {
			/* We have arrived and ready to start playing; send a command to make a new company;
			 * the server will give us a client-id and let us in */
			_network_join_status = NETWORK_JOIN_STATUS_REGISTERING;
			ShowJoinStatusWindow();
			NetworkSendCommand(0, CCA_NEW, 0, 0, CMD_COMPANY_CTRL, nullptr, nullptr, _local_company, nullptr);
		}
	} else {
		/* take control over an existing company */
		SetLocalCompany(_network_join.company);
	}

	SocialIntegration::EventEnterMultiplayer(MapSizeX(), MapSizeY());

	return NETWORK_RECV_STATUS_OKAY;
}

NetworkRecvStatus ClientNetworkGameSocketHandler::Receive_SERVER_FRAME(Packet *p)
{
	if (this->status == STATUS_CLOSING) return NETWORK_RECV_STATUS_OKAY;
	if (this->status != STATUS_ACTIVE) return NETWORK_RECV_STATUS_MALFORMED_PACKET;

	_frame_counter_server = p->Recv_uint32();
	_frame_counter_max = p->Recv_uint32();
#ifdef ENABLE_NETWORK_SYNC_EVERY_FRAME
	/* Test if the server supports this option
	 *  and if we are at the frame the server is */
	if (p->CanReadFromPacket(4 + 8)) {
		_sync_frame = _frame_counter_server;
		_sync_seed_1 = p->Recv_uint32();
		_sync_state_checksum = p->Recv_uint64();
	}
#endif
	/* Receive the token. */
	if (p->CanReadFromPacket(sizeof(uint8_t))) this->token = p->Recv_uint8();

	DEBUG(net, 7, "Received FRAME %d", _frame_counter_server);

	/* Let the server know that we received this frame correctly
	 *  We do this only once per day, to save some bandwidth ;) */
	if (!_network_first_time && last_ack_frame < _frame_counter) {
		last_ack_frame = _frame_counter + DAY_TICKS;
		DEBUG(net, 7, "Sent ACK at %d", _frame_counter);
		SendAck();
	}

	return NETWORK_RECV_STATUS_OKAY;
}

NetworkRecvStatus ClientNetworkGameSocketHandler::Receive_SERVER_SYNC(Packet *p)
{
	if (this->status == STATUS_CLOSING) return NETWORK_RECV_STATUS_OKAY;
	if (this->status != STATUS_ACTIVE) return NETWORK_RECV_STATUS_MALFORMED_PACKET;

	_sync_frame = p->Recv_uint32();
	_sync_seed_1 = p->Recv_uint32();
	_sync_state_checksum = p->Recv_uint64();

	return NETWORK_RECV_STATUS_OKAY;
}

NetworkRecvStatus ClientNetworkGameSocketHandler::Receive_SERVER_COMMAND(Packet *p)
{
	if (this->status == STATUS_CLOSING) return NETWORK_RECV_STATUS_OKAY;
	if (this->status != STATUS_ACTIVE) return NETWORK_RECV_STATUS_MALFORMED_PACKET;

	CommandPacket cp;
	const char *err = this->ReceiveCommand(p, &cp);
	cp.frame    = p->Recv_uint32();
	cp.my_cmd   = p->Recv_bool();

	if (err != nullptr) {
		IConsolePrintF(CC_ERROR, "WARNING: %s from server, dropping...", err);
		return NETWORK_RECV_STATUS_MALFORMED_PACKET;
	}

	this->incoming_queue.Append(std::move(cp));

	return NETWORK_RECV_STATUS_OKAY;
}

NetworkRecvStatus ClientNetworkGameSocketHandler::Receive_SERVER_CHAT(Packet *p)
{
	if (this->status == STATUS_CLOSING) return NETWORK_RECV_STATUS_OKAY;
	if (this->status != STATUS_ACTIVE) return NETWORK_RECV_STATUS_MALFORMED_PACKET;

	std::string name;
	const NetworkClientInfo *ci = nullptr, *ci_to;

	NetworkAction action = (NetworkAction)p->Recv_uint8();
	ClientID client_id = (ClientID)p->Recv_uint32();
	bool self_send = p->Recv_bool();
	std::string msg = p->Recv_string(NETWORK_CHAT_LENGTH);
	NetworkTextMessageData data;
	data.recv(p);

	ci_to = NetworkClientInfo::GetByClientID(client_id);
	if (ci_to == nullptr) return NETWORK_RECV_STATUS_OKAY;

	/* Did we initiate the action locally? */
	if (self_send) {
		switch (action) {
			case NETWORK_ACTION_CHAT_CLIENT:
				/* For speaking to client we need the client-name */
				name = ci_to->client_name;
				ci = NetworkClientInfo::GetByClientID(_network_own_client_id);
				break;

			/* For speaking to company or giving money, we need the company-name */
			case NETWORK_ACTION_GIVE_MONEY:
				if (!Company::IsValidID(ci_to->client_playas)) return NETWORK_RECV_STATUS_OKAY;
				[[fallthrough]];

			case NETWORK_ACTION_CHAT_COMPANY: {
				StringID str = Company::IsValidID(ci_to->client_playas) ? STR_COMPANY_NAME : STR_NETWORK_SPECTATORS;
				SetDParam(0, ci_to->client_playas);

				name = GetString(str);
				ci = NetworkClientInfo::GetByClientID(_network_own_client_id);
				break;
			}

			default: return NETWORK_RECV_STATUS_MALFORMED_PACKET;
		}
	} else {
		/* Display message from somebody else */
		name = ci_to->client_name;
		ci = ci_to;
	}

	if (ci != nullptr) {
		NetworkTextMessage(action, GetDrawStringCompanyColour(ci->client_playas), self_send, name, msg, data);
	}
	return NETWORK_RECV_STATUS_OKAY;
}

NetworkRecvStatus ClientNetworkGameSocketHandler::Receive_SERVER_EXTERNAL_CHAT(Packet *p)
{
	if (this->status != STATUS_ACTIVE) return NETWORK_RECV_STATUS_MALFORMED_PACKET;

	std::string source = p->Recv_string(NETWORK_CHAT_LENGTH);
	TextColour colour = (TextColour)p->Recv_uint16();
	std::string user = p->Recv_string(NETWORK_CHAT_LENGTH);
	std::string msg = p->Recv_string(NETWORK_CHAT_LENGTH);

	if (!IsValidConsoleColour(colour)) return NETWORK_RECV_STATUS_MALFORMED_PACKET;

	NetworkTextMessage(NETWORK_ACTION_EXTERNAL_CHAT, colour, false, user, msg, 0, source.c_str());

	return NETWORK_RECV_STATUS_OKAY;
}

NetworkRecvStatus ClientNetworkGameSocketHandler::Receive_SERVER_ERROR_QUIT(Packet *p)
{
	if (this->status < STATUS_AUTHORIZED) return NETWORK_RECV_STATUS_MALFORMED_PACKET;

	ClientID client_id = (ClientID)p->Recv_uint32();
	if (client_id == _network_own_client_id) return NETWORK_RECV_STATUS_OKAY; // do not try to clear our own client info

	NetworkClientInfo *ci = NetworkClientInfo::GetByClientID(client_id);
	if (ci != nullptr) {
		NetworkTextMessage(NETWORK_ACTION_LEAVE, CC_DEFAULT, false, ci->client_name, "", GetNetworkErrorMsg((NetworkErrorCode)p->Recv_uint8()));
		delete ci;
	}

	InvalidateWindowData(WC_CLIENT_LIST, 0);

	return NETWORK_RECV_STATUS_OKAY;
}

NetworkRecvStatus ClientNetworkGameSocketHandler::Receive_SERVER_DESYNC_LOG(Packet *p)
{
	uint size = p->Recv_uint16();
	this->server_desync_log.resize(this->server_desync_log.size() + size);
	p->Recv_binary((byte *)(this->server_desync_log.data() + this->server_desync_log.size() - size), size);
	DEBUG(net, 2, "Received %u bytes of server desync log", size);
	return NETWORK_RECV_STATUS_OKAY;
}

NetworkRecvStatus ClientNetworkGameSocketHandler::Receive_SERVER_QUIT(Packet *p)
{
	if (this->status < STATUS_AUTHORIZED) return NETWORK_RECV_STATUS_MALFORMED_PACKET;

	ClientID client_id = (ClientID)p->Recv_uint32();

	NetworkClientInfo *ci = NetworkClientInfo::GetByClientID(client_id);
	if (ci != nullptr) {
		NetworkTextMessage(NETWORK_ACTION_LEAVE, CC_DEFAULT, false, ci->client_name, "", STR_NETWORK_MESSAGE_CLIENT_LEAVING);
		delete ci;
	} else {
		DEBUG(net, 1, "Unknown client (%d) is leaving the game", client_id);
	}

	InvalidateWindowData(WC_CLIENT_LIST, 0);

	/* If we come here it means we could not locate the client.. strange :s */
	return NETWORK_RECV_STATUS_OKAY;
}

NetworkRecvStatus ClientNetworkGameSocketHandler::Receive_SERVER_JOIN(Packet *p)
{
	if (this->status < STATUS_AUTHORIZED) return NETWORK_RECV_STATUS_MALFORMED_PACKET;

	ClientID client_id = (ClientID)p->Recv_uint32();

	NetworkClientInfo *ci = NetworkClientInfo::GetByClientID(client_id);
	if (ci != nullptr) {
		NetworkTextMessage(NETWORK_ACTION_JOIN, CC_DEFAULT, false, ci->client_name);
	}

	InvalidateWindowData(WC_CLIENT_LIST, 0);

	return NETWORK_RECV_STATUS_OKAY;
}

NetworkRecvStatus ClientNetworkGameSocketHandler::Receive_SERVER_SHUTDOWN(Packet *)
{
	/* Only when we're trying to join we really
	 * care about the server shutting down. */
	if (this->status >= STATUS_JOIN) {
		ShowErrorMessage(STR_NETWORK_MESSAGE_SERVER_SHUTDOWN, INVALID_STRING_ID, WL_CRITICAL);
	}

	if (this->status == STATUS_ACTIVE) ClientNetworkEmergencySave();

	return NETWORK_RECV_STATUS_SERVER_ERROR;
}

NetworkRecvStatus ClientNetworkGameSocketHandler::Receive_SERVER_NEWGAME(Packet *)
{
	/* Only when we're trying to join we really
	 * care about the server shutting down. */
	if (this->status >= STATUS_JOIN) {
		/* To throttle the reconnects a bit, every clients waits its
		 * Client ID modulo 16 + 1 (value 0 means no reconnect).
		 * This way reconnects should be spread out a bit. */
		_network_reconnect = _network_own_client_id % 16 + 1;
		ShowErrorMessage(STR_NETWORK_MESSAGE_SERVER_REBOOT, INVALID_STRING_ID, WL_CRITICAL);
	}

	if (this->status == STATUS_ACTIVE) ClientNetworkEmergencySave();

	return NETWORK_RECV_STATUS_SERVER_ERROR;
}

NetworkRecvStatus ClientNetworkGameSocketHandler::Receive_SERVER_RCON(Packet *p)
{
	if (this->status < STATUS_AUTHORIZED) return NETWORK_RECV_STATUS_MALFORMED_PACKET;

	if (!p->CanReadFromPacket(1)) {
		IConsolePrint(CC_ERROR, "Access Denied");
		return NETWORK_RECV_STATUS_OKAY;
	}

	std::array<uint8_t, 24> nonce;
	std::array<uint8_t, 16> mac;
	p->Recv_binary(nonce);
	p->Recv_binary(mac);

	std::vector<byte> message = p->Recv_binary(p->RemainingBytesToTransfer());

	static_assert(std::tuple_size<decltype(NetworkSharedSecrets::shared_data)>::value == 64);
	if (crypto_aead_unlock(message.data(), mac.data(), this->last_rcon_shared_secrets.shared_data.data() + 32, nonce.data(), nullptr, 0, message.data(), message.size()) == 0) {
		SubPacketDeserialiser spd(p, message);
		TextColour colour_code = (TextColour)spd.Recv_uint16();
		if (!IsValidConsoleColour(colour_code)) return NETWORK_RECV_STATUS_MALFORMED_PACKET;

		std::string rcon_out = spd.Recv_string(NETWORK_RCONCOMMAND_LENGTH);
		IConsolePrint(colour_code, rcon_out.c_str());
	}

	return NETWORK_RECV_STATUS_OKAY;
}

NetworkRecvStatus ClientNetworkGameSocketHandler::Receive_SERVER_MOVE(Packet *p)
{
	if (this->status < STATUS_AUTHORIZED) return NETWORK_RECV_STATUS_MALFORMED_PACKET;

	/* Nothing more in this packet... */
	ClientID client_id   = (ClientID)p->Recv_uint32();
	CompanyID company_id = (CompanyID)p->Recv_uint8();

	if (client_id == 0) {
		/* definitely an invalid client id, debug message and do nothing. */
		DEBUG(net, 1, "Received invalid client index = 0");
		return NETWORK_RECV_STATUS_MALFORMED_PACKET;
	}

	const NetworkClientInfo *ci = NetworkClientInfo::GetByClientID(client_id);
	/* Just make sure we do not try to use a client_index that does not exist */
	if (ci == nullptr) return NETWORK_RECV_STATUS_OKAY;

	/* if not valid player, force spectator, else check player exists */
	if (!Company::IsValidID(company_id)) company_id = COMPANY_SPECTATOR;

	if (client_id == _network_own_client_id) {
		SetLocalCompany(company_id);
	}

	return NETWORK_RECV_STATUS_OKAY;
}

NetworkRecvStatus ClientNetworkGameSocketHandler::Receive_SERVER_CONFIG_UPDATE(Packet *p)
{
	if (this->status < STATUS_ACTIVE) return NETWORK_RECV_STATUS_MALFORMED_PACKET;

	_network_server_max_companies = p->Recv_uint8();
	_network_server_name = p->Recv_string(NETWORK_NAME_LENGTH);
	SetWindowClassesDirty(WC_CLIENT_LIST);

	return NETWORK_RECV_STATUS_OKAY;
}

NetworkRecvStatus ClientNetworkGameSocketHandler::Receive_SERVER_COMPANY_UPDATE(Packet *p)
{
	if (this->status < STATUS_ACTIVE) return NETWORK_RECV_STATUS_MALFORMED_PACKET;

	static_assert(sizeof(_network_company_passworded) <= sizeof(uint16_t));
	_network_company_passworded = p->Recv_uint16();
	SetWindowClassesDirty(WC_COMPANY);

	return NETWORK_RECV_STATUS_OKAY;
}

NetworkRecvStatus ClientNetworkGameSocketHandler::Receive_SERVER_SETTINGS_ACCESS(Packet *p)
{
	if (this->status < STATUS_ACTIVE) return NETWORK_RECV_STATUS_MALFORMED_PACKET;

	_network_settings_access = p->Recv_bool();

	CloseWindowById(WC_CHEATS, 0);
	ReInitAllWindows(false);

	return NETWORK_RECV_STATUS_OKAY;
}

/**
 * Check the connection's state, i.e. is the connection still up?
 */
void ClientNetworkGameSocketHandler::CheckConnection()
{
	/* Only once we're authorized we can expect a steady stream of packets. */
	if (this->status < STATUS_AUTHORIZED) return;

	/* 5 seconds are roughly twice the server's "you're slow" threshold (1 game day). */
	std::chrono::steady_clock::duration lag = std::chrono::steady_clock::now() - this->last_packet;
	if (lag < std::chrono::seconds(5)) return;

	/* 20 seconds are (way) more than 4 game days after which
	 * the server will forcefully disconnect you. */
	if (lag > std::chrono::seconds(20)) {
		this->NetworkGameSocketHandler::CloseConnection();
		return;
	}

	/* Prevent showing the lag message every tick; just update it when needed. */
	static std::chrono::steady_clock::duration last_lag = {};
	if (std::chrono::duration_cast<std::chrono::seconds>(last_lag) == std::chrono::duration_cast<std::chrono::seconds>(lag)) return;

	last_lag = lag;
	SetDParam(0, std::chrono::duration_cast<std::chrono::seconds>(lag).count());
	ShowErrorMessage(STR_NETWORK_ERROR_CLIENT_GUI_LOST_CONNECTION_CAPTION, STR_NETWORK_ERROR_CLIENT_GUI_LOST_CONNECTION, WL_INFO);
}

const char *ClientNetworkGameSocketHandler::GetServerStatusName(ServerStatus status)
{
	static const char* _server_status_names[] {
		"INACTIVE",
		"JOIN",
		"NEWGRFS_CHECK",
		"AUTH_GAME",
		"AUTH_COMPANY",
		"AUTHORIZED",
		"MAP_WAIT",
		"MAP",
		"ACTIVE",
		"CLOSING",
	};
	static_assert(lengthof(_server_status_names) == STATUS_END);
	return status < STATUS_END ? _server_status_names[status] : "[invalid status]";
}

std::string ClientNetworkGameSocketHandler::GetDebugInfo() const
{
	return stdstr_fmt("status: %d (%s)", this->status, GetServerStatusName(this->status));
}

static void ResetClientConnectionKeyStates()
{
	_next_key_message_id = 0;
	crypto_wipe(_server_x25519_pub_key.data(), _server_x25519_pub_key.size());
}


/** Is called after a client is connected to the server */
void NetworkClient_Connected()
{
	/* Set the frame-counter to 0 so nothing happens till we are ready */
	_frame_counter = 0;
	_frame_counter_server = 0;
	last_ack_frame = 0;
	ResetClientConnectionKeyStates();
	/* Request the game-info */
	MyClient::SendJoin();
}

/**
 * Send a remote console command.
 * @param password The password.
 * @param command The command to execute.
 */
void NetworkClientSendRcon(const std::string &password, const std::string &command)
{
	MyClient::SendRCon(password, command);
}

/**
 * Send settings password.
 * @param password The password.
 * @param command The command to execute.
 */
void NetworkClientSendSettingsPassword(const std::string &password)
{
	MyClient::SendSettingsPassword(password);
}

/**
 * Notify the server of this client wanting to be moved to another company.
 * @param company_id id of the company the client wishes to be moved to.
 * @param pass the password, is only checked on the server end if a password is needed.
 * @return void
 */
void NetworkClientRequestMove(CompanyID company_id, const std::string &pass)
{
	MyClient::SendMove(company_id, pass);
}

/**
 * Move the clients of a company to the spectators.
 * @param cid The company to move the clients of.
 */
void NetworkClientsToSpectators(CompanyID cid)
{
	Backup<CompanyID> cur_company(_current_company, FILE_LINE);
	/* If our company is changing owner, go to spectators */
	if (cid == _local_company) SetLocalCompany(COMPANY_SPECTATOR);

	for (NetworkClientInfo *ci : NetworkClientInfo::Iterate()) {
		if (ci->client_playas != cid) continue;
		NetworkTextMessage(NETWORK_ACTION_COMPANY_SPECTATOR, CC_DEFAULT, false, ci->client_name);
		ci->client_playas = COMPANY_SPECTATOR;
	}

	cur_company.Restore();
}

/**
 * Check whether the given client name is deemed valid for use in network games.
 * An empty name (null or '') is not valid as that is essentially no name at all.
 * A name starting with white space is not valid for tab completion purposes.
 * @param client_name The client name to check for validity.
 * @return True iff the name is valid.
 */
bool NetworkIsValidClientName(const std::string_view client_name)
{
	if (client_name.empty()) return false;
	if (client_name[0] == ' ') return false;
	return true;
}

/**
 * Trim the given client name in place, i.e. remove leading and trailing spaces.
 * After the trim check whether the client name is valid. A client name is valid
 * whenever the name is not empty and does not start with spaces. This check is
 * done via \c NetworkIsValidClientName.
 * When the client name is valid, this function returns true.
 * When the client name is not valid a GUI error message is shown telling the
 * user to set the client name and this function returns false.
 *
 * This function is not suitable for ensuring a valid client name at the server
 * as the error message will then be shown to the host instead of the client.
 * @param client_name The client name to validate. It will be trimmed of leading
 *                    and trailing spaces.
 * @return True iff the client name is valid.
 */
bool NetworkValidateClientName(std::string &client_name)
{
	StrTrimInPlace(client_name);
	if (NetworkIsValidClientName(client_name)) return true;

	ShowErrorMessage(STR_NETWORK_ERROR_BAD_PLAYER_NAME, INVALID_STRING_ID, WL_ERROR);
	return false;
}

/**
 * Convenience method for NetworkValidateClientName on _settings_client.network.client_name.
 * It trims the client name and checks whether it is empty. When it is empty
 * an error message is shown to the GUI user.
 * See \c NetworkValidateClientName(char*) for details about the functionality.
 * @return True iff the client name is valid.
 */
bool NetworkValidateOurClientName()
{
	return NetworkValidateClientName(_settings_client.network.client_name);
}

/**
 * Send the server our name as callback from the setting.
 * @param newname The new client name.
 */
void NetworkUpdateClientName(const std::string &client_name)
{
	NetworkClientInfo *ci = NetworkClientInfo::GetByClientID(_network_own_client_id);
	if (ci == nullptr) return;

	/* Don't change the name if it is the same as the old name */
	if (client_name.compare(ci->client_name) != 0) {
		if (!_network_server) {
			MyClient::SendSetName(client_name);
		} else {
			/* Copy to a temporary buffer so no #n gets added after our name in the settings when there are duplicate names. */
			std::string temporary_name = client_name;
			if (NetworkMakeClientNameUnique(temporary_name)) {
				NetworkTextMessage(NETWORK_ACTION_NAME_CHANGE, CC_DEFAULT, false, ci->client_name, temporary_name);
				ci->client_name = temporary_name;
				NetworkUpdateClientInfo(CLIENT_ID_SERVER);
			}
		}
	}
}

/**
 * Send a chat message.
 * @param action The action associated with the message.
 * @param type The destination type.
 * @param dest The destination index, be it a company index or client id.
 * @param msg The actual message.
 * @param data Arbitrary extra data.
 */
void NetworkClientSendChat(NetworkAction action, DestType type, int dest, const std::string &msg, NetworkTextMessageData data)
{
	MyClient::SendChat(action, type, dest, msg, data);
}


void NetworkClientSendDesyncMsg(const char *msg)
{
	MyClient::SendDesyncMessage(msg);
}

/**
 * Set/Reset company password on the client side.
 * @param password Password to be set.
 */
void NetworkClientSetCompanyPassword(const std::string &password)
{
	MyClient::SendSetPassword(password);
}

/**
 * Tell whether the client has team members who they can chat to.
 * @param cio client to check members of.
 * @return true if there is at least one team member.
 */
bool NetworkClientPreferTeamChat(const NetworkClientInfo *cio)
{
	/* Only companies actually playing can speak to team. Eg spectators cannot */
	if (!_settings_client.gui.prefer_teamchat || !Company::IsValidID(cio->client_playas)) return false;

	for (const NetworkClientInfo *ci : NetworkClientInfo::Iterate()) {
		if (ci->client_playas == cio->client_playas && ci != cio) return true;
	}

	return false;
}

/**
 * Get the maximum number of companies that are allowed by the server.
 * @return The number of companies allowed.
 */
uint NetworkMaxCompaniesAllowed()
{
	return _network_server ? _settings_client.network.max_companies : _network_server_max_companies;
}

/**
 * Check if max_companies has been reached on the server (local check only).
 * @return true if the max value has been reached or exceeded, false otherwise.
 */
bool NetworkMaxCompaniesReached()
{
	return Company::GetNumItems() >= NetworkMaxCompaniesAllowed();
}<|MERGE_RESOLUTION|>--- conflicted
+++ resolved
@@ -752,12 +752,8 @@
  *   DEF_CLIENT_RECEIVE_COMMAND has parameter: Packet *p
  ************/
 
-<<<<<<< HEAD
 extern bool SafeLoad(const std::string &filename, SaveLoadOperation fop, DetailedFileType dft, GameMode newgm, Subdirectory subdir,
-		struct LoadFilter *lf = nullptr, std::string *error_detail = nullptr);
-=======
-extern bool SafeLoad(const std::string &filename, SaveLoadOperation fop, DetailedFileType dft, GameMode newgm, Subdirectory subdir, std::shared_ptr<struct LoadFilter> lf);
->>>>>>> 60b6c6c7
+		std::shared_ptr<struct LoadFilter> lf = nullptr, std::string *error_detail = nullptr);
 
 NetworkRecvStatus ClientNetworkGameSocketHandler::Receive_SERVER_FULL(Packet *)
 {
@@ -1038,13 +1034,9 @@
 
 	/* The map is done downloading, load it */
 	ClearErrorMessages();
-<<<<<<< HEAD
 	std::string error_detail;
-	bool load_success = SafeLoad({}, SLO_LOAD, DFT_GAME_FILE, GM_NORMAL, NO_DIRECTORY, lf, &error_detail);
-=======
-	bool load_success = SafeLoad({}, SLO_LOAD, DFT_GAME_FILE, GM_NORMAL, NO_DIRECTORY, this->savegame);
+	bool load_success = SafeLoad({}, SLO_LOAD, DFT_GAME_FILE, GM_NORMAL, NO_DIRECTORY, std::move(this->savegame), &error_detail);
 	this->savegame = nullptr;
->>>>>>> 60b6c6c7
 
 	/* Long savegame loads shouldn't affect the lag calculation! */
 	this->last_packet = std::chrono::steady_clock::now();
