--- conflicted
+++ resolved
@@ -257,14 +257,10 @@
 		ClientNetworkEmergencySave();
 	}
 
-<<<<<<< HEAD
 	DeleteNetworkClientWindows();
-	_switch_mode = SM_MENU;
-=======
-	CloseWindowById(WC_NETWORK_STATUS_WINDOW, WN_NETWORK_STATUS_WINDOW_JOIN);
+	DeleteWindowById(WC_NETWORK_STATUS_WINDOW, WN_NETWORK_STATUS_WINDOW_JOIN);
 
 	if (_game_mode != GM_MENU) _switch_mode = SM_MENU;
->>>>>>> 09f7f32b
 	_networking = false;
 }
 
@@ -684,10 +680,6 @@
 {
 	/* We try to join a server which is full */
 	ShowErrorMessage(STR_NETWORK_ERROR_SERVER_FULL, INVALID_STRING_ID, WL_CRITICAL);
-<<<<<<< HEAD
-	DeleteWindowById(WC_NETWORK_STATUS_WINDOW, WN_NETWORK_STATUS_WINDOW_JOIN);
-=======
->>>>>>> 09f7f32b
 
 	return NETWORK_RECV_STATUS_SERVER_FULL;
 }
@@ -696,10 +688,6 @@
 {
 	/* We try to join a server where we are banned */
 	ShowErrorMessage(STR_NETWORK_ERROR_SERVER_BANNED, INVALID_STRING_ID, WL_CRITICAL);
-<<<<<<< HEAD
-	DeleteWindowById(WC_NETWORK_STATUS_WINDOW, WN_NETWORK_STATUS_WINDOW_JOIN);
-=======
->>>>>>> 09f7f32b
 
 	return NETWORK_RECV_STATUS_SERVER_BANNED;
 }
@@ -806,11 +794,6 @@
 	/* Perform an emergency save if we had already entered the game */
 	if (this->status == STATUS_ACTIVE) ClientNetworkEmergencySave();
 
-<<<<<<< HEAD
-	DeleteWindowById(WC_NETWORK_STATUS_WINDOW, WN_NETWORK_STATUS_WINDOW_JOIN);
-
-=======
->>>>>>> 09f7f32b
 	return NETWORK_RECV_STATUS_SERVER_ERROR;
 }
 
@@ -989,17 +972,12 @@
 	this->last_packet = std::chrono::steady_clock::now();
 
 	if (!load_success) {
-<<<<<<< HEAD
-		DeleteWindowById(WC_NETWORK_STATUS_WINDOW, WN_NETWORK_STATUS_WINDOW_JOIN);
 		StringID detail = INVALID_STRING_ID;
 		if (!error_detail.empty()) {
 			detail = STR_JUST_RAW_STRING;
 			SetDParamStr(0, error_detail.c_str());
 		}
 		ShowErrorMessage(STR_NETWORK_ERROR_SAVEGAMEERROR, detail, WL_CRITICAL);
-=======
-		ShowErrorMessage(STR_NETWORK_ERROR_SAVEGAMEERROR, INVALID_STRING_ID, WL_CRITICAL);
->>>>>>> 09f7f32b
 		return NETWORK_RECV_STATUS_SAVEGAME;
 	}
 	/* If the savegame has successfully loaded, ALL windows have been removed,
