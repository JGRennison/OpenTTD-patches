--- conflicted
+++ resolved
@@ -124,10 +124,7 @@
 void ClientNetworkEmergencySave()
 {
 	if (!_settings_client.gui.autosave_on_network_disconnect) return;
-<<<<<<< HEAD
-=======
 	if (!_networking) return;
->>>>>>> 01261dae
 
 	const char *filename = "netsave.sav";
 	DEBUG(net, 0, "Client: Performing emergency save (%s)", filename);
@@ -1177,11 +1174,6 @@
 	 * the server will forcefully disconnect you. */
 	if (lag > 20) {
 		this->NetworkGameSocketHandler::CloseConnection();
-<<<<<<< HEAD
-		ShowErrorMessage(STR_NETWORK_ERROR_LOSTCONNECTION, INVALID_STRING_ID, WL_CRITICAL);
-		ClientNetworkEmergencySave();
-=======
->>>>>>> 01261dae
 		return;
 	}
 
