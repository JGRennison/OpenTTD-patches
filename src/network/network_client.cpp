/*
 * This file is part of OpenTTD.
 * OpenTTD is free software; you can redistribute it and/or modify it under the terms of the GNU General Public License as published by the Free Software Foundation, version 2.
 * OpenTTD is distributed in the hope that it will be useful, but WITHOUT ANY WARRANTY; without even the implied warranty of MERCHANTABILITY or FITNESS FOR A PARTICULAR PURPOSE.
 * See the GNU General Public License for more details. You should have received a copy of the GNU General Public License along with OpenTTD. If not, see <http://www.gnu.org/licenses/>.
 */

/** @file network_client.cpp Client part of the network protocol. */

#include "../stdafx.h"
#include "network_gui.h"
#include "../sl/saveload.h"
#include "../sl/saveload_filter.h"
#include "../command_func.h"
#include "../console_func.h"
#include "../strings_func.h"
#include "../window_func.h"
#include "../company_func.h"
#include "../company_base.h"
#include "../company_cmd.h"
#include "../company_gui.h"
#include "../core/random_func.hpp"
#include "../date_func.h"
#include "../gfx_func.h"
#include "../error.h"
#include "../rev.h"
#include "network.h"
#include "network_base.h"
#include "network_client.h"
#include "network_gamelist.h"
#include "../core/backup_type.hpp"
#include "../thread.h"
#include "../social_integration.h"
#include "../crashlog.h"
#include "../core/checksum_func.hpp"
#include "../core/alloc_func.hpp"
#include "../core/alloc_type.hpp"
#include "../fileio_func.h"
#include "../debug_settings.h"
#include "../3rdparty/monocypher/monocypher.h"

#include <tuple>

#include "table/strings.h"

#include "../safeguards.h"

/* This file handles all the client-commands */

static void ResetClientConnectionKeyStates();

/** Read some packets, and when do use that data as initial load filter. */
struct PacketReader : LoadFilter {
	static const size_t CHUNK = 32 * 1024;  ///< 32 KiB chunks of memory.

	std::vector<std::unique_ptr<char, FreeDeleter>> blocks; ///< Buffer with blocks of allocated memory.
	char *buf;                                              ///< Buffer we're going to write to/read from.
	char *bufe;                                             ///< End of the buffer we write to/read from.
	size_t current_block;                                   ///< Index of current block
	size_t written_bytes;                                   ///< The total number of bytes we've written.
	size_t read_bytes;                                      ///< The total number of read bytes.

	/** Initialise everything. */
	PacketReader() : LoadFilter(nullptr), buf(nullptr), bufe(nullptr), current_block(0), written_bytes(0), read_bytes(0) {}

	/**
	 * Simple wrapper around fwrite to be able to pass it to Packet's TransferOut.
	 * @param destination The reader to add the data to.
	 * @param source      The buffer to read data from.
	 * @param amount      The number of bytes to copy.
	 * @return The number of bytes that were copied.
	 */
	static inline ssize_t TransferOutMemCopy(PacketReader *destination, const char *source, size_t amount)
	{
		memcpy(destination->buf, source, amount);
		destination->buf += amount;
		destination->written_bytes += amount;
		return amount;
	}

	/**
	 * Add a packet to this buffer.
	 * @param p The packet to add.
	 */
	void AddPacket(Packet &p)
	{
		assert(this->read_bytes == 0);
		p.TransferOutWithLimit(TransferOutMemCopy, this->bufe - this->buf, this);

		/* Did everything fit in the current chunk, then we're done. */
		if (p.RemainingBytesToTransfer() == 0) return;

		/* Allocate a new chunk and add the remaining data. */
		this->buf = MallocT<char>(CHUNK);
		this->bufe = this->buf + CHUNK;
		this->blocks.emplace_back(this->buf);

		p.TransferOutWithLimit(TransferOutMemCopy, this->bufe - this->buf, this);
	}

	size_t Read(uint8_t *rbuf, size_t size) override
	{
		/* Limit the amount to read to whatever we still have. */
		size_t ret_size = size = std::min(this->written_bytes - this->read_bytes, size);
		this->read_bytes += ret_size;
		const uint8_t *rbufe = rbuf + ret_size;

		while (rbuf != rbufe) {
			if (this->buf == this->bufe) {
				this->current_block++;
				this->buf = this->blocks[this->current_block].get();
				this->bufe = this->buf + CHUNK;
			}

			size_t to_write = std::min(this->bufe - this->buf, rbufe - rbuf);
			memcpy(rbuf, this->buf, to_write);
			rbuf += to_write;
			this->buf += to_write;
		}

		return ret_size;
	}

	void Reset() override
	{
		this->read_bytes = 0;

		this->current_block = 0;
		this->buf = this->blocks[this->current_block].get();
		this->bufe = this->buf + CHUNK;
	}
};


/**
 * Create an emergency savegame when the network connection is lost.
 */
void ClientNetworkEmergencySave()
{
	if (!_settings_client.gui.autosave_on_network_disconnect) return;
	if (!_networking) return;
	if (!ClientNetworkGameSocketHandler::EmergencySavePossible()) return;

	static FiosNumberedSaveName _netsave_ctr("netsave");
	DoAutoOrNetsave(_netsave_ctr, false);
}


/**
 * Create a new socket for the client side of the game connection.
 * @param s The socket to connect with.
 */
ClientNetworkGameSocketHandler::ClientNetworkGameSocketHandler(SOCKET s, std::string connection_string)
	: NetworkGameSocketHandler(s), connection_string(std::move(connection_string))
{
	assert(ClientNetworkGameSocketHandler::my_client == nullptr);
	ClientNetworkGameSocketHandler::my_client = this;
}

/** Clear whatever we assigned. */
ClientNetworkGameSocketHandler::~ClientNetworkGameSocketHandler()
{
	assert(ClientNetworkGameSocketHandler::my_client == this);
	ClientNetworkGameSocketHandler::my_client = nullptr;
	_network_settings_access = false;

	delete this->GetInfo();

	if (this->desync_log_file.has_value()) {
		if (!this->server_desync_log.empty()) {
			fwrite("\n", 1, 1, *this->desync_log_file);
			fwrite(this->server_desync_log.data(), 1, this->server_desync_log.size(), *this->desync_log_file);
		}
		this->desync_log_file.reset();
	}

	ResetClientConnectionKeyStates();
}

NetworkRecvStatus ClientNetworkGameSocketHandler::CloseConnection(NetworkRecvStatus status)
{
	assert(status != NETWORK_RECV_STATUS_OKAY);
	if (this->IsPendingDeletion()) return status;

	assert(this->sock != INVALID_SOCKET);
	if (this->status == STATUS_CLOSING) return status;

	if (!this->HasClientQuit()) {
		Debug(net, 3, "Closed client connection {}", this->client_id);

		SetBlocking(this->sock);

		this->SendPackets(true);

		ShutdownSocket(this->sock, false, true, 2);

		/* Wait a number of ticks so our leave message can reach the server.
		 * This is especially needed for Windows servers as they seem to get
		 * the "socket is closed" message before receiving our leave message,
		 * which would trigger the server to close the connection as well. */
		CSleep(3 * MILLISECONDS_PER_TICK);
	}

	Debug(net, 1, "Shutdown client connection {}", this->client_id);

	if (status == NETWORK_RECV_STATUS_DESYNC) {
		this->status = STATUS_CLOSING;
		this->ignore_close = true;
		this->ReceivePackets();
	}

	this->DeferDeletion();

	return status;
}

/**
 * Handle an error coming from the client side.
 * @param res The "error" that happened.
 */
void ClientNetworkGameSocketHandler::ClientError(NetworkRecvStatus res)
{
	if (this->IsPendingDeletion()) return;

	/* First, send a CLIENT_ERROR to the server, so it knows we are
	 *  disconnected (and why!) */
	NetworkErrorCode errorno;

	/* We just want to close the connection.. */
	if (res == NETWORK_RECV_STATUS_CLOSE_QUERY) {
		this->NetworkSocketHandler::MarkClosed();
		this->CloseConnection(res);
		_networking = false;

		CloseWindowById(WC_NETWORK_STATUS_WINDOW, WN_NETWORK_STATUS_WINDOW_JOIN);
		return;
	}

	switch (res) {
		case NETWORK_RECV_STATUS_DESYNC:          errorno = NETWORK_ERROR_DESYNC; break;
		case NETWORK_RECV_STATUS_SAVEGAME:        errorno = NETWORK_ERROR_SAVEGAME_FAILED; break;
		case NETWORK_RECV_STATUS_NEWGRF_MISMATCH: errorno = NETWORK_ERROR_NEWGRF_MISMATCH; break;
		default:                                  errorno = NETWORK_ERROR_GENERAL; break;
	}

	if (res == NETWORK_RECV_STATUS_SERVER_ERROR || res == NETWORK_RECV_STATUS_SERVER_FULL ||
			res == NETWORK_RECV_STATUS_SERVER_BANNED) {
		/* This means the server closed the connection. Emergency save is
		 * already created if this was appropriate during handling of the
		 * disconnect. */
		this->SendPackets(true);
		this->CloseConnection(res);
	} else {
		/* This means we as client made a boo-boo. */
		SendError(errorno, res);

		/* Close connection before we make an emergency save, as the save can
		 * take a bit of time; better that the server doesn't stall while we
		 * are doing the save, and already disconnects us. */
		this->SendPackets(true);
		this->CloseConnection(res);
		ClientNetworkEmergencySave();
	}

	CloseNetworkClientWindows();
	CloseWindowById(WC_NETWORK_STATUS_WINDOW, WN_NETWORK_STATUS_WINDOW_JOIN);

	if (_game_mode != GM_MENU) _switch_mode = SM_MENU;
	_networking = false;
}


/**
 * Check whether we received/can send some data from/to the server and
 * when that's the case handle it appropriately.
 * @return true when everything went okay.
 */
/* static */ bool ClientNetworkGameSocketHandler::Receive()
{
	if (my_client->CanSendReceive()) {
		NetworkRecvStatus res = my_client->ReceivePackets();
		if (res != NETWORK_RECV_STATUS_OKAY) {
			/* The client made an error of which we can not recover.
			 * Close the connection and drop back to the main menu. */
			my_client->ClientError(res);
			return false;
		}
	}
	return _networking;
}

/** Send the packets of this socket handler. */
/* static */ void ClientNetworkGameSocketHandler::Send()
{
	my_client->SendPackets();
	if (my_client != nullptr) my_client->CheckConnection();
}

/**
 * Actual game loop for the client.
 * @return Whether everything went okay, or not.
 */
/* static */ bool ClientNetworkGameSocketHandler::GameLoop()
{
	_frame_counter++;

	const size_t total_sync_records = _network_sync_records.size();
	_network_sync_records.push_back({ _frame_counter, _random.state[0], _state_checksum.state });
	_record_sync_records = true;

	NetworkExecuteLocalCommandQueue();

	StateGameLoop();

	_network_sync_records.push_back({ NSRE_FRAME_DONE, _random.state[0], _state_checksum.state });
	_network_sync_record_counts.push_back((uint)(_network_sync_records.size() - total_sync_records));
	_record_sync_records = false;

	/* Check if we are in sync! */
	if (_sync_frame != 0) {
		if (_sync_frame == _frame_counter) {
			if (_sync_seed_1 != _random.state[0] || (_sync_state_checksum != _state_checksum.state && !HasChickenBit(DCBF_MP_NO_STATE_CSUM_CHECK))) {
				DesyncExtraInfo info;
				if (_sync_seed_1 != _random.state[0]) info.flags |= DesyncExtraInfo::DEIF_RAND;
				if (_sync_state_checksum != _state_checksum.state) info.flags |= DesyncExtraInfo::DEIF_STATE;

				ShowNetworkError(STR_NETWORK_ERROR_DESYNC);
				Debug(desync, 1, "sync_err: {} {{{:X}, {:X}}} != {{{:X}, {:X}}}",
						debug_date_dumper().HexDate(), _sync_seed_1, _sync_state_checksum, _random.state[0], _state_checksum.state);
				Debug(net, 0, "Sync error detected!");

				std::string desync_log;
				DesyncDeferredSaveInfo deferred_save;
				info.log_file = &(my_client->desync_log_file);
				info.defer_savegame_write = &deferred_save;
				CrashLog::DesyncCrashLog(nullptr, &desync_log, info);
				my_client->SendDesyncLog(desync_log);
				my_client->SendDesyncSyncData();
				my_client->ClientError(NETWORK_RECV_STATUS_DESYNC);
				CrashLog::WriteDesyncSavegame(desync_log.c_str(), deferred_save.name_buffer.c_str());
				return false;
			}
			_last_sync_date = EconTime::CurDate();
			_last_sync_date_fract = EconTime::CurDateFract();
			_last_sync_tick_skip_counter = TickSkipCounter();
			_last_sync_frame_counter = _sync_frame;
			_network_sync_records.clear();
			_network_sync_record_counts.clear();

			/* If this is the first time we have a sync-frame, we
			 *   need to let the server know that we are ready and at the same
			 *   frame as it is.. so we can start playing! */
			if (_network_first_time) {
				_network_first_time = false;
				SendAck();
			}

			_sync_frame = 0;
		} else if (_sync_frame < _frame_counter) {
			Debug(net, 1, "Missed frame for sync-test: {} / {}", _sync_frame, _frame_counter);
			_sync_frame = 0;
		}
	}

	if (_network_sync_record_counts.size() >= 128) {
		/* Remove records from start of queue */
		_network_sync_records.erase(_network_sync_records.begin(), _network_sync_records.begin() + _network_sync_record_counts[0]);
		_network_sync_record_counts.pop_front();
	}

	return true;
}

/* static */ bool ClientNetworkGameSocketHandler::EmergencySavePossible()
{
	if (!my_client) return false;
	if (my_client->emergency_save_done) return false;
	my_client->emergency_save_done = true;
	return true;
}


/** Our client's connection. */
ClientNetworkGameSocketHandler * ClientNetworkGameSocketHandler::my_client = nullptr;

/** Last frame we performed an ack. */
static uint32_t last_ack_frame;

/** One bit of 'entropy' used to generate a salt for the company passwords. */
static uint32_t _company_password_game_seed;
/** Network server's x25519 public key, used for key derivation */
static std::array<uint8_t, 32> _server_x25519_pub_key;
/** Key message ID counter */
static uint64_t _next_key_message_id;
/** The other bit of 'entropy' used to generate a salt for the server, rcon, and settings passwords. */
static std::string _password_server_id;
/** The other bit of 'entropy' used to generate a salt for the company passwords. */
static std::string _company_password_server_id;

/** Maximum number of companies of the currently joined server. */
static uint8_t _network_server_max_companies;
/** The current name of the server you are on. */
std::string _network_server_name;

/** Information about the game to join to. */
NetworkJoinInfo _network_join;

/** Make sure the server ID length is the same as a md5 hash. */
static_assert(NETWORK_SERVER_ID_LENGTH == MD5_HASH_BYTES * 2 + 1);

NetworkRecvStatus ClientNetworkGameSocketHandler::SendKeyPasswordPacket(PacketType packet_type, NetworkSharedSecrets &ss, const std::string &password, const std::string *payload)
{
	const NetworkGameKeys &keys = this->GetKeys();

	std::array<uint8_t, 32> shared_secret; // Shared secret
	crypto_x25519(shared_secret.data(), keys.x25519_priv_key.data(), _server_x25519_pub_key.data());
	if (std::all_of(shared_secret.begin(), shared_secret.end(), [](auto v) { return v == 0; })) {
		/* Secret is all 0 because public key is all 0, just give up at this point */
		return NETWORK_RECV_STATUS_MALFORMED_PACKET;
	}

	crypto_blake2b_ctx ctx;
	crypto_blake2b_init  (&ctx, ss.shared_data.size());
	crypto_blake2b_update(&ctx, shared_secret.data(),          shared_secret.size());          // Shared secret
	crypto_blake2b_update(&ctx, keys.x25519_pub_key.data(),    keys.x25519_pub_key.size());    // Client pub key
	crypto_blake2b_update(&ctx, _server_x25519_pub_key.data(), _server_x25519_pub_key.size()); // Server pub key
	crypto_blake2b_update(&ctx, (const uint8_t *)password.data(), password.size());               // Password
	crypto_blake2b_final (&ctx, ss.shared_data.data());

	/* NetworkSharedSecrets::shared_data now contains 2 keys worth of hash, first key is used for up direction, second key for down direction (if any) */

	crypto_wipe(shared_secret.data(), shared_secret.size());

	std::vector<uint8_t> message;
	BufferSerialisationRef buffer(message);

	/* Put monotonically increasing counter in message */
	buffer.Send_uint64(_next_key_message_id);

	/* Put actual payload in message, if there is one */
	if (payload != nullptr) buffer.Send_string(*payload);

	/* Message authentication code */
	std::array<uint8_t, 16> mac;

	/* Use only once per key: random */
	std::array<uint8_t, 24> nonce;
	RandomBytesWithFallback(nonce);

	/* Encrypt in place, use first half of hash as key */
	static_assert(std::tuple_size<decltype(ss.shared_data)>::value == 64);
	crypto_aead_lock(message.data(), mac.data(), ss.shared_data.data(), nonce.data(), keys.x25519_pub_key.data(), keys.x25519_pub_key.size(), message.data(), message.size());

	auto p = std::make_unique<Packet>(my_client, packet_type, TCP_MTU);
	static_assert(std::tuple_size<decltype(keys.x25519_pub_key)>::value == 32);
	p->Send_binary(keys.x25519_pub_key);
	p->Send_binary(nonce);
	p->Send_binary(mac);
	p->Send_binary(message);

	_next_key_message_id++;

	my_client->SendPacket(std::move(p));
	return NETWORK_RECV_STATUS_OKAY;
}

/***********
 * Sending functions
 ************/

/** Tell the server we would like to join. */
NetworkRecvStatus ClientNetworkGameSocketHandler::SendJoin()
{
	my_client->status = STATUS_JOIN;
	_network_join_status = NETWORK_JOIN_STATUS_AUTHORIZING;
	SetWindowDirty(WC_NETWORK_STATUS_WINDOW, WN_NETWORK_STATUS_WINDOW_JOIN);

	auto p = std::make_unique<Packet>(my_client, PACKET_CLIENT_JOIN);
	p->Send_string(GetNetworkRevisionString());
	p->Send_uint32(_openttd_newgrf_version);
	my_client->SendPacket(std::move(p));

	return NETWORK_RECV_STATUS_OKAY;
}

NetworkRecvStatus ClientNetworkGameSocketHandler::SendIdentify()
{
	auto p = std::make_unique<Packet>(my_client, PACKET_CLIENT_IDENTIFY, TCP_MTU);
	p->Send_string(_settings_client.network.client_name); // Client name
	p->Send_uint8 (_network_join.company);     // PlayAs
	p->Send_uint8 (0); // Used to be language
	my_client->SendPacket(std::move(p));
	return NETWORK_RECV_STATUS_OKAY;
}

/** Tell the server we got all the NewGRFs. */
NetworkRecvStatus ClientNetworkGameSocketHandler::SendNewGRFsOk()
{
	auto p = std::make_unique<Packet>(my_client, PACKET_CLIENT_NEWGRFS_CHECKED, TCP_MTU);
	my_client->SendPacket(std::move(p));
	return NETWORK_RECV_STATUS_OKAY;
}

/**
 * Set the game password as requested.
 * @param password The game password.
 */
NetworkRecvStatus ClientNetworkGameSocketHandler::SendAuthResponse()
{
	auto p = std::make_unique<Packet>(my_client, PACKET_CLIENT_AUTH_RESPONSE, TCP_MTU);
	my_client->authentication_handler->SendResponse(*p);
	my_client->SendPacket(std::move(p));

	return NETWORK_RECV_STATUS_OKAY;
}

/**
 * Set the company password as requested.
 * @param password The company password.
 */
NetworkRecvStatus ClientNetworkGameSocketHandler::SendCompanyPassword(const std::string &password)
{
	auto p = std::make_unique<Packet>(my_client, PACKET_CLIENT_COMPANY_PASSWORD, TCP_MTU);
	p->Send_string(GenerateCompanyPasswordHash(password, _company_password_server_id, _company_password_game_seed));
	my_client->SendPacket(std::move(p));
	return NETWORK_RECV_STATUS_OKAY;
}

/**
 * Set the game password as requested.
 * @param password The game password.
 */
NetworkRecvStatus ClientNetworkGameSocketHandler::SendSettingsPassword(const std::string &password)
{
	if (password.empty()) {
		auto p = std::make_unique<Packet>(my_client, PACKET_CLIENT_SETTINGS_PASSWORD, TCP_MTU);
		my_client->SendPacket(std::move(p));
		return NETWORK_RECV_STATUS_OKAY;
	} else {
		NetworkSharedSecrets ss;
		return my_client->SendKeyPasswordPacket(PACKET_CLIENT_SETTINGS_PASSWORD, ss, password, nullptr);
	}
}

/** Request the map from the server. */
NetworkRecvStatus ClientNetworkGameSocketHandler::SendGetMap()
{
	my_client->status = STATUS_MAP_WAIT;

	auto p = std::make_unique<Packet>(my_client, PACKET_CLIENT_GETMAP, TCP_MTU);
#if defined(WITH_ZSTD)
	p->Send_bool(true);
#else
	p->Send_bool(false);
#endif
	my_client->SendPacket(std::move(p));
	return NETWORK_RECV_STATUS_OKAY;
}

/** Tell the server we received the complete map. */
NetworkRecvStatus ClientNetworkGameSocketHandler::SendMapOk()
{
	my_client->status = STATUS_ACTIVE;

	auto p = std::make_unique<Packet>(my_client, PACKET_CLIENT_MAP_OK, TCP_MTU);
	my_client->SendPacket(std::move(p));
	return NETWORK_RECV_STATUS_OKAY;
}

/** Send an acknowledgement from the server's ticks. */
NetworkRecvStatus ClientNetworkGameSocketHandler::SendAck()
{
	auto p = std::make_unique<Packet>(my_client, PACKET_CLIENT_ACK, TCP_MTU);

	p->Send_uint32(_frame_counter);
	p->Send_uint8 (my_client->token);
	my_client->SendPacket(std::move(p));
	return NETWORK_RECV_STATUS_OKAY;
}

/**
 * Send a command to the server.
 * @param cp The command to send.
 */
NetworkRecvStatus ClientNetworkGameSocketHandler::SendCommand(const OutgoingCommandPacket &cp)
{
	auto p = std::make_unique<Packet>(my_client, PACKET_CLIENT_COMMAND, TCP_MTU);
	my_client->NetworkGameSocketHandler::SendCommand(*p, cp);

	my_client->SendPacket(std::move(p));
	return NETWORK_RECV_STATUS_OKAY;
}

/** Send a chat-packet over the network */
NetworkRecvStatus ClientNetworkGameSocketHandler::SendChat(NetworkAction action, DestType type, int dest, const std::string &msg, NetworkTextMessageData data)
{
	if (!my_client) return NETWORK_RECV_STATUS_CLIENT_QUIT;
	auto p = std::make_unique<Packet>(my_client, PACKET_CLIENT_CHAT, TCP_MTU);

	p->Send_uint8 (action);
	p->Send_uint8 (type);
	p->Send_uint32(dest);
	p->Send_string(msg);
	data.send(*p);

	my_client->SendPacket(std::move(p));
	return NETWORK_RECV_STATUS_OKAY;
}

/** Send an error-packet over the network */
NetworkRecvStatus ClientNetworkGameSocketHandler::SendError(NetworkErrorCode errorno, NetworkRecvStatus recvstatus)
{
	auto p = std::make_unique<Packet>(my_client, PACKET_CLIENT_ERROR, TCP_MTU);

	p->Send_uint8(errorno);
	p->Send_uint8(recvstatus);
	p->Send_uint8(my_client->status);
	p->Send_uint8(my_client->last_pkt_type);
	my_client->SendPacket(std::move(p));
	return NETWORK_RECV_STATUS_OKAY;
}

/** Send an error-packet over the network */
NetworkRecvStatus ClientNetworkGameSocketHandler::SendDesyncLog(const std::string &log)
{
	for (size_t offset = 0; offset < log.size();) {
		auto p = std::make_unique<Packet>(my_client, PACKET_CLIENT_DESYNC_LOG, TCP_MTU);
		size_t size = std::min<size_t>(log.size() - offset, TCP_MTU - 2 - p->Size());
		p->Send_uint16((uint16_t)size);
		p->Send_binary((const uint8_t *)(log.data() + offset), size);
		my_client->SendPacket(std::move(p));

		offset += size;
	}
	return NETWORK_RECV_STATUS_OKAY;
}

/** Send an error-packet over the network */
NetworkRecvStatus ClientNetworkGameSocketHandler::SendDesyncMessage(const char *msg)
{
	auto p = std::make_unique<Packet>(my_client, PACKET_CLIENT_DESYNC_MSG, TCP_MTU);
	p->Send_uint32(EconTime::CurDate().base());
	p->Send_uint16(EconTime::CurDateFract());
	p->Send_uint8(TickSkipCounter());
	p->Send_string(msg);
	my_client->SendPacket(std::move(p));
	return NETWORK_RECV_STATUS_OKAY;
}

/** Send an error-packet over the network */
NetworkRecvStatus ClientNetworkGameSocketHandler::SendDesyncSyncData()
{
	if (_network_sync_record_counts.empty()) return NETWORK_RECV_STATUS_OKAY;

	uint total = 0;
	for (uint32_t count : _network_sync_record_counts) {
		total += count;
	}

	if ((size_t)total != _network_sync_records.size()) {
		Debug(net, 0, "Network sync record error");
		return NETWORK_RECV_STATUS_OKAY;
	}

	auto p = std::make_unique<Packet>(my_client, PACKET_CLIENT_DESYNC_SYNC_DATA, TCP_MTU);
	p->Send_uint32((uint32_t)_network_sync_record_counts.size());
	uint32_t offset = 0;
	for (uint32_t count : _network_sync_record_counts) {
		p->Send_uint32(count);
		for (uint i = 0; i < count; i++) {
			const NetworkSyncRecord &record = _network_sync_records[offset + i];
			p->Send_uint32(record.frame);
			p->Send_uint32(record.seed_1);
			p->Send_uint64(record.state_checksum);
		}
		offset += count;
	}
	my_client->SendPacket(std::move(p));
	return NETWORK_RECV_STATUS_OKAY;
}

/**
 * Tell the server that we like to change the password of the company.
 * @param password The new password.
 */
NetworkRecvStatus ClientNetworkGameSocketHandler::SendSetPassword(const std::string &password)
{
	auto p = std::make_unique<Packet>(my_client, PACKET_CLIENT_SET_PASSWORD, TCP_MTU);

	p->Send_string(GenerateCompanyPasswordHash(password, _company_password_server_id, _company_password_game_seed));
	my_client->SendPacket(std::move(p));
	return NETWORK_RECV_STATUS_OKAY;
}

/**
 * Tell the server that we like to change the name of the client.
 * @param name The new name.
 */
NetworkRecvStatus ClientNetworkGameSocketHandler::SendSetName(const std::string &name)
{
	auto p = std::make_unique<Packet>(my_client, PACKET_CLIENT_SET_NAME, TCP_MTU);

	p->Send_string(name);
	my_client->SendPacket(std::move(p));
	return NETWORK_RECV_STATUS_OKAY;
}

/**
 * Tell the server we would like to quit.
 */
NetworkRecvStatus ClientNetworkGameSocketHandler::SendQuit()
{
	auto p = std::make_unique<Packet>(my_client, PACKET_CLIENT_QUIT, TCP_MTU);

	my_client->SendPacket(std::move(p));
	return NETWORK_RECV_STATUS_OKAY;
}

/**
 * Send a console command.
 * @param pass The password for the remote command.
 * @param command The actual command.
 */
NetworkRecvStatus ClientNetworkGameSocketHandler::SendRCon(const std::string &pass, const std::string &command)
{
	return my_client->SendKeyPasswordPacket(PACKET_CLIENT_RCON, my_client->last_rcon_shared_secrets, pass, &command);
}

/**
 * Ask the server to move us.
 * @param company The company to move to.
 * @param password The password of the company to move to.
 */
NetworkRecvStatus ClientNetworkGameSocketHandler::SendMove(CompanyID company, const std::string &password)
{
	auto p = std::make_unique<Packet>(my_client, PACKET_CLIENT_MOVE, TCP_MTU);
	p->Send_uint8(company);
	p->Send_string(GenerateCompanyPasswordHash(password, _company_password_server_id, _company_password_game_seed));
	my_client->SendPacket(std::move(p));
	return NETWORK_RECV_STATUS_OKAY;
}

/**
 * Check whether the client is actually connected (and in the game).
 * @return True when the client is connected.
 */
bool ClientNetworkGameSocketHandler::IsConnected()
{
	return my_client != nullptr && my_client->status == STATUS_ACTIVE;
}


/***********
 * Receiving functions
 ************/

extern bool SafeLoad(const std::string &filename, SaveLoadOperation fop, DetailedFileType dft, GameMode newgm, Subdirectory subdir,
		std::shared_ptr<struct LoadFilter> lf = nullptr, std::string *error_detail = nullptr);

NetworkRecvStatus ClientNetworkGameSocketHandler::Receive_SERVER_FULL(Packet &)
{
	/* We try to join a server which is full */
	ShowErrorMessage(GetEncodedString(STR_NETWORK_ERROR_SERVER_FULL), {}, WL_CRITICAL);

	return NETWORK_RECV_STATUS_SERVER_FULL;
}

NetworkRecvStatus ClientNetworkGameSocketHandler::Receive_SERVER_BANNED(Packet &)
{
	/* We try to join a server where we are banned */
	ShowErrorMessage(GetEncodedString(STR_NETWORK_ERROR_SERVER_BANNED), {}, WL_CRITICAL);

	return NETWORK_RECV_STATUS_SERVER_BANNED;
}

/* This packet contains info about the client (playas and name)
 *  as client we save this in NetworkClientInfo, linked via 'client_id'
 *  which is always an unique number on a server. */
NetworkRecvStatus ClientNetworkGameSocketHandler::Receive_SERVER_CLIENT_INFO(Packet &p)
{
	NetworkClientInfo *ci;
	ClientID client_id = (ClientID)p.Recv_uint32();
	CompanyID playas = (CompanyID)p.Recv_uint8();

	std::string name = p.Recv_string(NETWORK_NAME_LENGTH);
	//std::string public_key = p.Recv_string(NETWORK_PUBLIC_KEY_LENGTH);

	if (this->status < STATUS_AUTHORIZED) return NETWORK_RECV_STATUS_MALFORMED_PACKET;
	if (this->HasClientQuit()) return NETWORK_RECV_STATUS_CLIENT_QUIT;
	/* The server validates the name when receiving it from clients, so when it is wrong
	 * here something went really wrong. In the best case the packet got malformed on its
	 * way too us, in the worst case the server is broken or compromised. */
	if (!NetworkIsValidClientName(name)) return NETWORK_RECV_STATUS_MALFORMED_PACKET;

	ci = NetworkClientInfo::GetByClientID(client_id);
	if (ci != nullptr) {
		if (playas == ci->client_playas && name.compare(ci->client_name) != 0) {
			/* Client name changed, display the change */
			NetworkTextMessage(NETWORK_ACTION_NAME_CHANGE, CC_DEFAULT, false, ci->client_name, name);
		} else if (playas != ci->client_playas) {
			/* The client changed from client-player..
			 * Do not display that for now */
		}

		/* Make sure we're in the company the server tells us to be in,
		 * for the rare case that we get moved while joining. */
		if (client_id == _network_own_client_id) SetLocalCompany(!Company::IsValidID(playas) ? COMPANY_SPECTATOR : playas);

		ci->client_playas = playas;
		ci->client_name = name;
		//ci->public_key = public_key;

		InvalidateWindowData(WC_CLIENT_LIST, 0);

		return NETWORK_RECV_STATUS_OKAY;
	}

	/* There are at most as many ClientInfo as ClientSocket objects in a
	 * server. Having more info than a server can have means something
	 * has gone wrong somewhere, i.e. the server has more info than it
	 * has actual clients. That means the server is feeding us an invalid
	 * state. So, bail out! This server is broken. */
	if (!NetworkClientInfo::CanAllocateItem()) return NETWORK_RECV_STATUS_MALFORMED_PACKET;

	/* We don't have this client_id yet, find an empty client_id, and put the data there */
	ci = new NetworkClientInfo(client_id);
	ci->client_playas = playas;
	if (client_id == _network_own_client_id) this->SetInfo(ci);

	ci->client_name = name;
	//ci->public_key = public_key;

	InvalidateWindowData(WC_CLIENT_LIST, 0);

	return NETWORK_RECV_STATUS_OKAY;
}

NetworkRecvStatus ClientNetworkGameSocketHandler::Receive_SERVER_ERROR(Packet &p)
{
	static const StringID network_error_strings[] = {
		STR_NETWORK_ERROR_LOSTCONNECTION,      // NETWORK_ERROR_GENERAL
		STR_NETWORK_ERROR_LOSTCONNECTION,      // NETWORK_ERROR_DESYNC
		STR_NETWORK_ERROR_LOSTCONNECTION,      // NETWORK_ERROR_SAVEGAME_FAILED
		STR_NETWORK_ERROR_LOSTCONNECTION,      // NETWORK_ERROR_CONNECTION_LOST
		STR_NETWORK_ERROR_LOSTCONNECTION,      // NETWORK_ERROR_ILLEGAL_PACKET
		STR_NETWORK_ERROR_LOSTCONNECTION,      // NETWORK_ERROR_NEWGRF_MISMATCH
		STR_NETWORK_ERROR_SERVER_ERROR,        // NETWORK_ERROR_NOT_AUTHORIZED
		STR_NETWORK_ERROR_SERVER_ERROR,        // NETWORK_ERROR_NOT_EXPECTED
		STR_NETWORK_ERROR_WRONG_REVISION,      // NETWORK_ERROR_WRONG_REVISION
		STR_NETWORK_ERROR_LOSTCONNECTION,      // NETWORK_ERROR_NAME_IN_USE
		STR_NETWORK_ERROR_WRONG_PASSWORD,      // NETWORK_ERROR_WRONG_PASSWORD
		STR_NETWORK_ERROR_SERVER_ERROR,        // NETWORK_ERROR_COMPANY_MISMATCH
		STR_NETWORK_ERROR_KICKED,              // NETWORK_ERROR_KICKED
		STR_NETWORK_ERROR_CHEATER,             // NETWORK_ERROR_CHEATER
		STR_NETWORK_ERROR_SERVER_FULL,         // NETWORK_ERROR_FULL
		STR_NETWORK_ERROR_TOO_MANY_COMMANDS,   // NETWORK_ERROR_TOO_MANY_COMMANDS
		STR_NETWORK_ERROR_TIMEOUT_PASSWORD,    // NETWORK_ERROR_TIMEOUT_PASSWORD
		STR_NETWORK_ERROR_TIMEOUT_COMPUTER,    // NETWORK_ERROR_TIMEOUT_COMPUTER
		STR_NETWORK_ERROR_TIMEOUT_MAP,         // NETWORK_ERROR_TIMEOUT_MAP
		STR_NETWORK_ERROR_TIMEOUT_JOIN,        // NETWORK_ERROR_TIMEOUT_JOIN
		STR_NETWORK_ERROR_INVALID_CLIENT_NAME, // NETWORK_ERROR_INVALID_CLIENT_NAME
		STR_NETWORK_ERROR_NOT_ON_ALLOW_LIST,   // NETWORK_ERROR_NOT_ON_ALLOW_LIST
		STR_NETWORK_ERROR_SERVER_ERROR,        // NETWORK_ERROR_NO_AUTHENTICATION_METHOD_AVAILABLE
	};
	static_assert(lengthof(network_error_strings) == NETWORK_ERROR_END);

	NetworkErrorCode error = (NetworkErrorCode)p.Recv_uint8();

	StringID err = STR_NETWORK_ERROR_LOSTCONNECTION;
	if (error < (ptrdiff_t)lengthof(network_error_strings)) err = network_error_strings[error];
	/* In case of kicking a client, we assume there is a kick message in the packet if we can read one byte */
	if (error == NETWORK_ERROR_KICKED && p.CanReadFromPacket(1)) {
		ShowErrorMessage(GetEncodedString(err),
			GetEncodedString(STR_NETWORK_ERROR_KICK_MESSAGE, p.Recv_string(NETWORK_CHAT_LENGTH)),
			WL_CRITICAL);
	} else {
		ShowErrorMessage(GetEncodedString(err), {}, WL_CRITICAL);
	}

	/* Perform an emergency save if we had already entered the game */
	if (this->status == STATUS_ACTIVE) ClientNetworkEmergencySave();

	return NETWORK_RECV_STATUS_SERVER_ERROR;
}

NetworkRecvStatus ClientNetworkGameSocketHandler::Receive_SERVER_CHECK_NEWGRFS(Packet &p)
{
	if (this->status != STATUS_ENCRYPTED) return NETWORK_RECV_STATUS_MALFORMED_PACKET;

	uint grf_count = p.Recv_uint32();
	if (grf_count > MAX_NON_STATIC_GRF_COUNT) return NETWORK_RECV_STATUS_MALFORMED_PACKET;
	NetworkRecvStatus ret = NETWORK_RECV_STATUS_OKAY;

	/* Check all GRFs */
	for (; grf_count > 0; grf_count--) {
		GRFIdentifier c;
		DeserializeGRFIdentifier(p, c);

		/* Check whether we know this GRF */
		const GRFConfig *f = FindGRFConfig(c.grfid, FGCM_EXACT, &c.md5sum);
		if (f == nullptr) {
			/* We do not know this GRF, bail out of initialization */
			Debug(grf, 0, "NewGRF {:08X} not found; checksum {}", std::byteswap(c.grfid), c.md5sum);
			ret = NETWORK_RECV_STATUS_NEWGRF_MISMATCH;
		}
	}

	if (ret == NETWORK_RECV_STATUS_OKAY) {
		/* Start receiving the map */
		return SendNewGRFsOk();
	}

	/* NewGRF mismatch, bail out */
	ShowErrorMessage(GetEncodedString(STR_NETWORK_ERROR_NEWGRF_MISMATCH), {}, WL_CRITICAL);
	return ret;
}

class ClientGamePasswordRequestHandler : public NetworkAuthenticationPasswordRequestHandler {
	virtual void SendResponse() override { MyClient::SendAuthResponse(); }
	virtual void AskUserForPassword(std::shared_ptr<NetworkAuthenticationPasswordRequest> request) override
	{
		if (!_network_join.server_password.empty()) {
			request->Reply(_network_join.server_password);
		} else {
			ShowNetworkNeedPassword(NETWORK_GAME_PASSWORD, request);
		}
	}
};

NetworkRecvStatus ClientNetworkGameSocketHandler::Receive_SERVER_AUTH_REQUEST(Packet &p)
{
	if (this->status != STATUS_JOIN && this->status != STATUS_AUTH_GAME) return NETWORK_RECV_STATUS_MALFORMED_PACKET;
	this->status = STATUS_AUTH_GAME;

	if (this->authentication_handler == nullptr) {
		this->authentication_handler = NetworkAuthenticationClientHandler::Create(std::make_shared<ClientGamePasswordRequestHandler>(),
				_settings_client.network.client_secret_key, _settings_client.network.client_public_key);
	}
	switch (this->authentication_handler->ReceiveRequest(p)) {
		case NetworkAuthenticationClientHandler::RequestResult::ReadyForResponse:
			return SendAuthResponse();

		case NetworkAuthenticationClientHandler::RequestResult::AwaitUserInput:
			return NETWORK_RECV_STATUS_OKAY;

		case NetworkAuthenticationClientHandler::RequestResult::Invalid:
		default:
			return NETWORK_RECV_STATUS_MALFORMED_PACKET;
	}
}

NetworkRecvStatus ClientNetworkGameSocketHandler::Receive_SERVER_ENABLE_ENCRYPTION(Packet &p)
{
	if (this->status != STATUS_AUTH_GAME || this->authentication_handler == nullptr) return NETWORK_RECV_STATUS_MALFORMED_PACKET;

	if (!this->authentication_handler->ReceiveEnableEncryption(p)) return NETWORK_RECV_STATUS_MALFORMED_PACKET;

	this->receive_encryption_handler = this->authentication_handler->CreateServerToClientEncryptionHandler();
	this->send_encryption_handler = this->authentication_handler->CreateClientToServerEncryptionHandler();
	this->authentication_handler = nullptr;

	this->status = STATUS_ENCRYPTED;

	return this->SendIdentify();
}

class CompanyPasswordRequest : public NetworkAuthenticationPasswordRequest {
	virtual void Reply(const std::string &password) override
	{
		MyClient::SendCompanyPassword(password);
	}
};

NetworkRecvStatus ClientNetworkGameSocketHandler::Receive_SERVER_NEED_COMPANY_PASSWORD(Packet &p)
{
	if (this->status < STATUS_ENCRYPTED || this->status >= STATUS_AUTH_COMPANY) return NETWORK_RECV_STATUS_MALFORMED_PACKET;
	this->status = STATUS_AUTH_COMPANY;

	_company_password_game_seed = p.Recv_uint32();
	_company_password_server_id = p.Recv_string(NETWORK_SERVER_ID_LENGTH);
	if (this->HasClientQuit()) return NETWORK_RECV_STATUS_MALFORMED_PACKET;

	if (!_network_join.company_password.empty()) {
		return SendCompanyPassword(_network_join.company_password);
	}

	ShowNetworkNeedPassword(NETWORK_COMPANY_PASSWORD, std::make_shared<CompanyPasswordRequest>());

	return NETWORK_RECV_STATUS_OKAY;
}

NetworkRecvStatus ClientNetworkGameSocketHandler::Receive_SERVER_WELCOME(Packet &p)
{
	if (this->status < STATUS_ENCRYPTED || this->status >= STATUS_AUTHORIZED) return NETWORK_RECV_STATUS_MALFORMED_PACKET;
	this->status = STATUS_AUTHORIZED;

	_network_own_client_id = (ClientID)p.Recv_uint32();

	/* Initialize the password hash salting variables, even if they were previously. */
	_company_password_game_seed = p.Recv_uint32();
	static_assert(_server_x25519_pub_key.size() == 32);
	p.Recv_binary(_server_x25519_pub_key);
	_password_server_id = p.Recv_string(NETWORK_SERVER_ID_LENGTH);
	_company_password_server_id = p.Recv_string(NETWORK_SERVER_ID_LENGTH);

	/* Start receiving the map */
	return SendGetMap();
}

NetworkRecvStatus ClientNetworkGameSocketHandler::Receive_SERVER_WAIT(Packet &p)
{
	/* We set the internal wait state when requesting the map. */
	if (this->status != STATUS_MAP_WAIT) return NETWORK_RECV_STATUS_MALFORMED_PACKET;

	/* But... only now we set the join status to waiting, instead of requesting. */
	_network_join_status = NETWORK_JOIN_STATUS_WAITING;
	_network_join_waiting = p.Recv_uint8();
	SetWindowDirty(WC_NETWORK_STATUS_WINDOW, WN_NETWORK_STATUS_WINDOW_JOIN);

	return NETWORK_RECV_STATUS_OKAY;
}

NetworkRecvStatus ClientNetworkGameSocketHandler::Receive_SERVER_MAP_BEGIN(Packet &p)
{
	if (this->status < STATUS_AUTHORIZED || this->status >= STATUS_MAP) return NETWORK_RECV_STATUS_MALFORMED_PACKET;
	this->status = STATUS_MAP;

	if (this->savegame != nullptr) return NETWORK_RECV_STATUS_MALFORMED_PACKET;

	this->savegame = std::make_shared<PacketReader>();

	_frame_counter = _frame_counter_server = _frame_counter_max = p.Recv_uint32();

	_network_join_bytes = 0;
	_network_join_bytes_total = 0;

	_network_join_status = NETWORK_JOIN_STATUS_DOWNLOADING;
	SetWindowDirty(WC_NETWORK_STATUS_WINDOW, WN_NETWORK_STATUS_WINDOW_JOIN);

	return NETWORK_RECV_STATUS_OKAY;
}

NetworkRecvStatus ClientNetworkGameSocketHandler::Receive_SERVER_MAP_SIZE(Packet &p)
{
	if (this->status != STATUS_MAP) return NETWORK_RECV_STATUS_MALFORMED_PACKET;
	if (this->savegame == nullptr) return NETWORK_RECV_STATUS_MALFORMED_PACKET;

	_network_join_bytes_total = p.Recv_uint32();
	SetWindowDirty(WC_NETWORK_STATUS_WINDOW, WN_NETWORK_STATUS_WINDOW_JOIN);

	return NETWORK_RECV_STATUS_OKAY;
}

NetworkRecvStatus ClientNetworkGameSocketHandler::Receive_SERVER_MAP_DATA(Packet &p)
{
	if (this->status != STATUS_MAP) return NETWORK_RECV_STATUS_MALFORMED_PACKET;
	if (this->savegame == nullptr) return NETWORK_RECV_STATUS_MALFORMED_PACKET;

	/* We are still receiving data, put it to the file */
	this->savegame->AddPacket(p);

	_network_join_bytes = (uint32_t)this->savegame->written_bytes;
	SetWindowDirty(WC_NETWORK_STATUS_WINDOW, WN_NETWORK_STATUS_WINDOW_JOIN);

	return NETWORK_RECV_STATUS_OKAY;
}

NetworkRecvStatus ClientNetworkGameSocketHandler::Receive_SERVER_MAP_DONE(Packet &)
{
	if (this->status != STATUS_MAP) return NETWORK_RECV_STATUS_MALFORMED_PACKET;
	if (this->savegame == nullptr) return NETWORK_RECV_STATUS_MALFORMED_PACKET;

	_network_join_status = NETWORK_JOIN_STATUS_PROCESSING;
	SetWindowDirty(WC_NETWORK_STATUS_WINDOW, WN_NETWORK_STATUS_WINDOW_JOIN);

	this->savegame->Reset();

	/* The map is done downloading, load it */
	ClearErrorMessages();

	/* Set the abstract filetype. This is read during savegame load. */
	_file_to_saveload.SetMode(SLO_LOAD, FT_SAVEGAME, DFT_GAME_FILE);

	std::string error_detail;
	bool load_success = SafeLoad({}, SLO_LOAD, DFT_GAME_FILE, GM_NORMAL, NO_DIRECTORY, std::move(this->savegame), &error_detail);
	this->savegame = nullptr;

	/* Long savegame loads shouldn't affect the lag calculation! */
	this->last_packet = std::chrono::steady_clock::now();

	if (!load_success) {
<<<<<<< HEAD
		StringID detail = INVALID_STRING_ID;
		if (!error_detail.empty()) {
			detail = STR_JUST_RAW_STRING;
			SetDParamStr(0, error_detail.c_str());
		}
		ShowErrorMessage(STR_NETWORK_ERROR_SAVEGAMEERROR, detail, WL_CRITICAL);
=======
		ShowErrorMessage(GetEncodedString(STR_NETWORK_ERROR_SAVEGAMEERROR), {}, WL_CRITICAL);
>>>>>>> 2d7d085e
		return NETWORK_RECV_STATUS_SAVEGAME;
	}
	/* If the savegame has successfully loaded, ALL windows have been removed,
	 * only toolbar/statusbar and gamefield are visible */

	/* Say we received the map and loaded it correctly! */
	SendMapOk();

	/* As we skipped switch-mode, update the time we "switched". */
	_game_session_stats.start_time = std::chrono::steady_clock::now();
	_game_session_stats.savegame_size = std::nullopt;

	ShowClientList();

	/* New company/spectator (invalid company) or company we want to join is not active
	 * Switch local company to spectator and await the server's judgement */
	if (_network_join.company == COMPANY_NEW_COMPANY || !Company::IsValidID(_network_join.company)) {
		SetLocalCompany(COMPANY_SPECTATOR);

		if (_network_join.company != COMPANY_SPECTATOR) {
			/* We have arrived and ready to start playing; send a command to make a new company;
			 * the server will give us a client-id and let us in */
			_network_join_status = NETWORK_JOIN_STATUS_REGISTERING;
			ShowJoinStatusWindow();
			NetworkSendCommand<CMD_COMPANY_CTRL>({}, CmdCompanyCtrlData::Make(CCA_NEW, {}, {}, {}, {}), (StringID)0, CommandCallback::None, 0, _local_company);
		}
	} else {
		/* take control over an existing company */
		SetLocalCompany(_network_join.company);
	}

	SocialIntegration::EventEnterMultiplayer(Map::SizeX(), Map::SizeY());

	return NETWORK_RECV_STATUS_OKAY;
}

NetworkRecvStatus ClientNetworkGameSocketHandler::Receive_SERVER_FRAME(Packet &p)
{
	if (this->status == STATUS_CLOSING) return NETWORK_RECV_STATUS_OKAY;
	if (this->status != STATUS_ACTIVE) return NETWORK_RECV_STATUS_MALFORMED_PACKET;

	_frame_counter_server = p.Recv_uint32();
	_frame_counter_max = p.Recv_uint32();
#ifdef ENABLE_NETWORK_SYNC_EVERY_FRAME
	/* Test if the server supports this option
	 *  and if we are at the frame the server is */
	if (p.CanReadFromPacket(4 + 8)) {
		_sync_frame = _frame_counter_server;
		_sync_seed_1 = p.Recv_uint32();
		_sync_state_checksum = p.Recv_uint64();
	}
#endif
	/* Receive the token. */
	if (p.CanReadFromPacket(sizeof(uint8_t))) this->token = p.Recv_uint8();

	Debug(net, 7, "Received FRAME {}", _frame_counter_server);

	/* Let the server know that we received this frame correctly
	 *  We do this only once per day, to save some bandwidth ;) */
	if (!_network_first_time && last_ack_frame < _frame_counter) {
		last_ack_frame = _frame_counter + DAY_TICKS;
		Debug(net, 7, "Sent ACK at {}", _frame_counter);
		SendAck();
	}

	return NETWORK_RECV_STATUS_OKAY;
}

NetworkRecvStatus ClientNetworkGameSocketHandler::Receive_SERVER_SYNC(Packet &p)
{
	if (this->status == STATUS_CLOSING) return NETWORK_RECV_STATUS_OKAY;
	if (this->status != STATUS_ACTIVE) return NETWORK_RECV_STATUS_MALFORMED_PACKET;

	_sync_frame = p.Recv_uint32();
	_sync_seed_1 = p.Recv_uint32();
	_sync_state_checksum = p.Recv_uint64();

	return NETWORK_RECV_STATUS_OKAY;
}

NetworkRecvStatus ClientNetworkGameSocketHandler::Receive_SERVER_COMMAND(Packet &p)
{
	if (this->status == STATUS_CLOSING) return NETWORK_RECV_STATUS_OKAY;
	if (this->status != STATUS_ACTIVE) return NETWORK_RECV_STATUS_MALFORMED_PACKET;

	CommandPacket cp;
	const char *err = this->ReceiveCommand(p, cp);
	cp.frame    = p.Recv_uint32();
	cp.my_cmd   = p.Recv_bool();

	if (err != nullptr) {
		IConsolePrint(CC_ERROR, "WARNING: {} from server, dropping...", err);
		return NETWORK_RECV_STATUS_MALFORMED_PACKET;
	}

	this->incoming_queue.push_back(std::move(cp));

	return NETWORK_RECV_STATUS_OKAY;
}

NetworkRecvStatus ClientNetworkGameSocketHandler::Receive_SERVER_CHAT(Packet &p)
{
	if (this->status == STATUS_CLOSING) return NETWORK_RECV_STATUS_OKAY;
	if (this->status != STATUS_ACTIVE) return NETWORK_RECV_STATUS_MALFORMED_PACKET;

	std::string name;
	const NetworkClientInfo *ci = nullptr, *ci_to;

	NetworkAction action = (NetworkAction)p.Recv_uint8();
	ClientID client_id = (ClientID)p.Recv_uint32();
	bool self_send = p.Recv_bool();
	std::string msg = p.Recv_string(NETWORK_CHAT_LENGTH);
	NetworkTextMessageData data;
	data.recv(p);

	ci_to = NetworkClientInfo::GetByClientID(client_id);
	if (ci_to == nullptr) return NETWORK_RECV_STATUS_OKAY;

	/* Did we initiate the action locally? */
	if (self_send) {
		switch (action) {
			case NETWORK_ACTION_CHAT_CLIENT:
				/* For speaking to client we need the client-name */
				name = ci_to->client_name;
				ci = NetworkClientInfo::GetByClientID(_network_own_client_id);
				break;

			/* For speaking to company or giving money, we need the company-name */
			case NETWORK_ACTION_GIVE_MONEY:
				if (!Company::IsValidID(ci_to->client_playas)) return NETWORK_RECV_STATUS_OKAY;
				[[fallthrough]];

			case NETWORK_ACTION_CHAT_COMPANY: {
				StringID str = Company::IsValidID(ci_to->client_playas) ? STR_COMPANY_NAME : STR_NETWORK_SPECTATORS;

				name = GetString(str, ci_to->client_playas);
				ci = NetworkClientInfo::GetByClientID(_network_own_client_id);
				break;
			}

			default: return NETWORK_RECV_STATUS_MALFORMED_PACKET;
		}
	} else {
		/* Display message from somebody else */
		name = ci_to->client_name;
		ci = ci_to;
	}

	if (ci != nullptr) {
		NetworkTextMessage(action, GetDrawStringCompanyColour(ci->client_playas), self_send, name, msg, data);
	}
	return NETWORK_RECV_STATUS_OKAY;
}

NetworkRecvStatus ClientNetworkGameSocketHandler::Receive_SERVER_EXTERNAL_CHAT(Packet &p)
{
	if (this->status != STATUS_ACTIVE) return NETWORK_RECV_STATUS_MALFORMED_PACKET;

	std::string source = p.Recv_string(NETWORK_CHAT_LENGTH);
	TextColour colour = (TextColour)p.Recv_uint16();
	std::string user = p.Recv_string(NETWORK_CHAT_LENGTH);
	std::string msg = p.Recv_string(NETWORK_CHAT_LENGTH);

	if (!IsValidConsoleColour(colour)) return NETWORK_RECV_STATUS_MALFORMED_PACKET;

	NetworkTextMessage(NETWORK_ACTION_EXTERNAL_CHAT, colour, false, user, msg, 0, source.c_str());

	return NETWORK_RECV_STATUS_OKAY;
}

NetworkRecvStatus ClientNetworkGameSocketHandler::Receive_SERVER_ERROR_QUIT(Packet &p)
{
	if (this->status < STATUS_AUTHORIZED) return NETWORK_RECV_STATUS_MALFORMED_PACKET;

	ClientID client_id = (ClientID)p.Recv_uint32();
	if (client_id == _network_own_client_id) return NETWORK_RECV_STATUS_OKAY; // do not try to clear our own client info

	NetworkClientInfo *ci = NetworkClientInfo::GetByClientID(client_id);
	if (ci != nullptr) {
		NetworkTextMessage(NETWORK_ACTION_LEAVE, CC_DEFAULT, false, ci->client_name, "", GetNetworkErrorMsg((NetworkErrorCode)p.Recv_uint8()));
		delete ci;
	}

	InvalidateWindowData(WC_CLIENT_LIST, 0);

	return NETWORK_RECV_STATUS_OKAY;
}

NetworkRecvStatus ClientNetworkGameSocketHandler::Receive_SERVER_DESYNC_LOG(Packet &p)
{
	uint size = p.Recv_uint16();
	this->server_desync_log.resize(this->server_desync_log.size() + size);
	p.Recv_binary((uint8_t *)(this->server_desync_log.data() + this->server_desync_log.size() - size), size);
	Debug(net, 2, "Received {} bytes of server desync log", size);
	return NETWORK_RECV_STATUS_OKAY;
}

NetworkRecvStatus ClientNetworkGameSocketHandler::Receive_SERVER_QUIT(Packet &p)
{
	if (this->status < STATUS_AUTHORIZED) return NETWORK_RECV_STATUS_MALFORMED_PACKET;

	ClientID client_id = (ClientID)p.Recv_uint32();

	NetworkClientInfo *ci = NetworkClientInfo::GetByClientID(client_id);
	if (ci != nullptr) {
		NetworkTextMessage(NETWORK_ACTION_LEAVE, CC_DEFAULT, false, ci->client_name, "", STR_NETWORK_MESSAGE_CLIENT_LEAVING);
		delete ci;
	} else {
		Debug(net, 1, "Unknown client ({}) is leaving the game", client_id);
	}

	InvalidateWindowData(WC_CLIENT_LIST, 0);

	/* If we come here it means we could not locate the client.. strange :s */
	return NETWORK_RECV_STATUS_OKAY;
}

NetworkRecvStatus ClientNetworkGameSocketHandler::Receive_SERVER_JOIN(Packet &p)
{
	if (this->status < STATUS_AUTHORIZED) return NETWORK_RECV_STATUS_MALFORMED_PACKET;

	ClientID client_id = (ClientID)p.Recv_uint32();

	NetworkClientInfo *ci = NetworkClientInfo::GetByClientID(client_id);
	if (ci != nullptr) {
		NetworkTextMessage(NETWORK_ACTION_JOIN, CC_DEFAULT, false, ci->client_name);
	}

	InvalidateWindowData(WC_CLIENT_LIST, 0);

	return NETWORK_RECV_STATUS_OKAY;
}

NetworkRecvStatus ClientNetworkGameSocketHandler::Receive_SERVER_SHUTDOWN(Packet &)
{
	/* Only when we're trying to join we really
	 * care about the server shutting down. */
	if (this->status >= STATUS_JOIN) {
		ShowErrorMessage(GetEncodedString(STR_NETWORK_MESSAGE_SERVER_SHUTDOWN), {}, WL_CRITICAL);
	}

	if (this->status == STATUS_ACTIVE) ClientNetworkEmergencySave();

	return NETWORK_RECV_STATUS_SERVER_ERROR;
}

NetworkRecvStatus ClientNetworkGameSocketHandler::Receive_SERVER_NEWGAME(Packet &)
{
	/* Only when we're trying to join we really
	 * care about the server shutting down. */
	if (this->status >= STATUS_JOIN) {
		/* To throttle the reconnects a bit, every clients waits its
		 * Client ID modulo 16 + 1 (value 0 means no reconnect).
		 * This way reconnects should be spread out a bit. */
		_network_reconnect = _network_own_client_id % 16 + 1;
		ShowErrorMessage(GetEncodedString(STR_NETWORK_MESSAGE_SERVER_REBOOT), {}, WL_CRITICAL);
	}

	if (this->status == STATUS_ACTIVE) ClientNetworkEmergencySave();

	return NETWORK_RECV_STATUS_SERVER_ERROR;
}

NetworkRecvStatus ClientNetworkGameSocketHandler::Receive_SERVER_RCON(Packet &p)
{
	if (this->status < STATUS_AUTHORIZED) return NETWORK_RECV_STATUS_MALFORMED_PACKET;

	if (!p.CanReadFromPacket(1)) {
		IConsolePrint(CC_ERROR, "Access Denied");
		return NETWORK_RECV_STATUS_OKAY;
	}

	std::array<uint8_t, 24> nonce;
	std::array<uint8_t, 16> mac;
	p.Recv_binary(nonce);
	p.Recv_binary(mac);

	std::vector<uint8_t> message = p.Recv_binary(p.RemainingBytesToTransfer());

	static_assert(std::tuple_size<decltype(NetworkSharedSecrets::shared_data)>::value == 64);
	if (crypto_aead_unlock(message.data(), mac.data(), this->last_rcon_shared_secrets.shared_data.data() + 32, nonce.data(), nullptr, 0, message.data(), message.size()) == 0) {
		SubPacketDeserialiser spd(p, message);
		TextColour colour_code = (TextColour)spd.Recv_uint16();
		if (!IsValidConsoleColour(colour_code)) return NETWORK_RECV_STATUS_MALFORMED_PACKET;

		std::string rcon_out = spd.Recv_string(NETWORK_RCONCOMMAND_LENGTH);
		IConsolePrint(colour_code, rcon_out.c_str());
	}

	return NETWORK_RECV_STATUS_OKAY;
}

NetworkRecvStatus ClientNetworkGameSocketHandler::Receive_SERVER_MOVE(Packet &p)
{
	if (this->status < STATUS_AUTHORIZED) return NETWORK_RECV_STATUS_MALFORMED_PACKET;

	/* Nothing more in this packet... */
	ClientID client_id   = (ClientID)p.Recv_uint32();
	CompanyID company_id = (CompanyID)p.Recv_uint8();

	if (client_id == 0) {
		/* definitely an invalid client id, debug message and do nothing. */
		Debug(net, 1, "Received invalid client index = 0");
		return NETWORK_RECV_STATUS_MALFORMED_PACKET;
	}

	const NetworkClientInfo *ci = NetworkClientInfo::GetByClientID(client_id);
	/* Just make sure we do not try to use a client_index that does not exist */
	if (ci == nullptr) return NETWORK_RECV_STATUS_OKAY;

	/* if not valid player, force spectator, else check player exists */
	if (!Company::IsValidID(company_id)) company_id = COMPANY_SPECTATOR;

	if (client_id == _network_own_client_id) {
		SetLocalCompany(company_id);
	}

	return NETWORK_RECV_STATUS_OKAY;
}

NetworkRecvStatus ClientNetworkGameSocketHandler::Receive_SERVER_CONFIG_UPDATE(Packet &p)
{
	if (this->status < STATUS_ACTIVE) return NETWORK_RECV_STATUS_MALFORMED_PACKET;

	_network_server_max_companies = p.Recv_uint8();
	_network_server_name = p.Recv_string(NETWORK_NAME_LENGTH);

	InvalidateWindowData(WC_CLIENT_LIST, 0);

	return NETWORK_RECV_STATUS_OKAY;
}

NetworkRecvStatus ClientNetworkGameSocketHandler::Receive_SERVER_COMPANY_UPDATE(Packet &p)
{
	if (this->status < STATUS_ACTIVE) return NETWORK_RECV_STATUS_MALFORMED_PACKET;

	static_assert(sizeof(_network_company_passworded) <= sizeof(uint16_t));
	_network_company_passworded.edit_base() = p.Recv_uint16();
	SetWindowClassesDirty(WC_COMPANY);

	return NETWORK_RECV_STATUS_OKAY;
}

NetworkRecvStatus ClientNetworkGameSocketHandler::Receive_SERVER_SETTINGS_ACCESS(Packet &p)
{
	if (this->status < STATUS_ACTIVE) return NETWORK_RECV_STATUS_MALFORMED_PACKET;

	_network_settings_access = p.Recv_bool();

	CloseWindowById(WC_CHEATS, 0);
	ReInitAllWindows(false);

	return NETWORK_RECV_STATUS_OKAY;
}

/**
 * Check the connection's state, i.e. is the connection still up?
 */
void ClientNetworkGameSocketHandler::CheckConnection()
{
	/* Only once we're authorized we can expect a steady stream of packets. */
	if (this->status < STATUS_AUTHORIZED) return;

	/* 5 seconds are roughly twice the server's "you're slow" threshold (1 game day). */
	std::chrono::steady_clock::duration lag = std::chrono::steady_clock::now() - this->last_packet;
	if (lag < std::chrono::seconds(5)) return;

	/* 20 seconds are (way) more than 4 game days after which
	 * the server will forcefully disconnect you. */
	if (lag > std::chrono::seconds(20)) {
		this->NetworkGameSocketHandler::CloseConnection();
		return;
	}

	/* Prevent showing the lag message every tick; just update it when needed. */
	static std::chrono::steady_clock::duration last_lag = {};
	if (std::chrono::duration_cast<std::chrono::seconds>(last_lag) == std::chrono::duration_cast<std::chrono::seconds>(lag)) return;

	last_lag = lag;
	ShowErrorMessage(
		GetEncodedString(STR_NETWORK_ERROR_CLIENT_GUI_LOST_CONNECTION_CAPTION),
		GetEncodedString(STR_NETWORK_ERROR_CLIENT_GUI_LOST_CONNECTION, std::chrono::duration_cast<std::chrono::seconds>(lag).count()),
		WL_INFO);
}

const char *ClientNetworkGameSocketHandler::GetServerStatusName(ServerStatus status)
{
	static const char* _server_status_names[] {
		"INACTIVE",
		"JOIN",
		"AUTH_GAME",
		"ENCRYPTED",
		"NEWGRFS_CHECK",
		"AUTH_COMPANY",
		"AUTHORIZED",
		"MAP_WAIT",
		"MAP",
		"ACTIVE",
		"CLOSING",
	};
	static_assert(lengthof(_server_status_names) == STATUS_END);
	return status < STATUS_END ? _server_status_names[status] : "[invalid status]";
}

std::string ClientNetworkGameSocketHandler::GetDebugInfo() const
{
	return fmt::format("status: {} ({})", this->status, GetServerStatusName(this->status));
}

static void ResetClientConnectionKeyStates()
{
	_next_key_message_id = 0;
	crypto_wipe(_server_x25519_pub_key.data(), _server_x25519_pub_key.size());
}


/** Is called after a client is connected to the server */
void NetworkClient_Connected()
{
	/* Set the frame-counter to 0 so nothing happens till we are ready */
	_frame_counter = 0;
	_frame_counter_server = 0;
	last_ack_frame = 0;
	ResetClientConnectionKeyStates();
	/* Request the game-info */
	MyClient::SendJoin();
}

/**
 * Send a remote console command.
 * @param password The password.
 * @param command The command to execute.
 */
void NetworkClientSendRcon(const std::string &password, const std::string &command)
{
	MyClient::SendRCon(password, command);
}

/**
 * Send settings password.
 * @param password The password.
 * @param command The command to execute.
 */
void NetworkClientSendSettingsPassword(const std::string &password)
{
	MyClient::SendSettingsPassword(password);
}

/**
 * Notify the server of this client wanting to be moved to another company.
 * @param company_id id of the company the client wishes to be moved to.
 * @param pass the password, is only checked on the server end if a password is needed.
 * @return void
 */
void NetworkClientRequestMove(CompanyID company_id, const std::string &pass)
{
	MyClient::SendMove(company_id, pass);
}

/**
 * Move the clients of a company to the spectators.
 * @param cid The company to move the clients of.
 */
void NetworkClientsToSpectators(CompanyID cid)
{
	Backup<CompanyID> cur_company(_current_company, FILE_LINE);
	/* If our company is changing owner, go to spectators */
	if (cid == _local_company) SetLocalCompany(COMPANY_SPECTATOR);

	for (NetworkClientInfo *ci : NetworkClientInfo::Iterate()) {
		if (ci->client_playas != cid) continue;
		NetworkTextMessage(NETWORK_ACTION_COMPANY_SPECTATOR, CC_DEFAULT, false, ci->client_name);
		ci->client_playas = COMPANY_SPECTATOR;
	}

	cur_company.Restore();
}

/**
 * Check whether the given client name is deemed valid for use in network games.
 * An empty name (null or '') is not valid as that is essentially no name at all.
 * A name starting with white space is not valid for tab completion purposes.
 * @param client_name The client name to check for validity.
 * @return True iff the name is valid.
 */
bool NetworkIsValidClientName(const std::string_view client_name)
{
	if (client_name.empty()) return false;
	if (client_name[0] == ' ') return false;
	return true;
}

/**
 * Trim the given client name in place, i.e. remove leading and trailing spaces.
 * After the trim check whether the client name is valid. A client name is valid
 * whenever the name is not empty and does not start with spaces. This check is
 * done via \c NetworkIsValidClientName.
 * When the client name is valid, this function returns true.
 * When the client name is not valid a GUI error message is shown telling the
 * user to set the client name and this function returns false.
 *
 * This function is not suitable for ensuring a valid client name at the server
 * as the error message will then be shown to the host instead of the client.
 * @param client_name The client name to validate. It will be trimmed of leading
 *                    and trailing spaces.
 * @return True iff the client name is valid.
 */
bool NetworkValidateClientName(std::string &client_name)
{
	StrTrimInPlace(client_name);
	if (NetworkIsValidClientName(client_name)) return true;

	ShowErrorMessage(GetEncodedString(STR_NETWORK_ERROR_BAD_PLAYER_NAME), {}, WL_ERROR);
	return false;
}

/**
 * Convenience method for NetworkValidateClientName on _settings_client.network.client_name.
 * It trims the client name and checks whether it is empty. When it is empty
 * an error message is shown to the GUI user.
 * See \c NetworkValidateClientName(char*) for details about the functionality.
 * @return True iff the client name is valid.
 */
bool NetworkValidateOurClientName()
{
	return NetworkValidateClientName(_settings_client.network.client_name);
}

/**
 * Send the server our name as callback from the setting.
 * @param newname The new client name.
 */
void NetworkUpdateClientName(const std::string &client_name)
{
	NetworkClientInfo *ci = NetworkClientInfo::GetByClientID(_network_own_client_id);
	if (ci == nullptr) return;

	/* Don't change the name if it is the same as the old name */
	if (client_name.compare(ci->client_name) != 0) {
		if (!_network_server) {
			MyClient::SendSetName(client_name);
		} else {
			/* Copy to a temporary buffer so no #n gets added after our name in the settings when there are duplicate names. */
			std::string temporary_name = client_name;
			if (NetworkMakeClientNameUnique(temporary_name)) {
				NetworkTextMessage(NETWORK_ACTION_NAME_CHANGE, CC_DEFAULT, false, ci->client_name, temporary_name);
				ci->client_name = temporary_name;
				NetworkUpdateClientInfo(CLIENT_ID_SERVER);
			}
		}
	}
}

/**
 * Send a chat message.
 * @param action The action associated with the message.
 * @param type The destination type.
 * @param dest The destination index, be it a company index or client id.
 * @param msg The actual message.
 * @param data Arbitrary extra data.
 */
void NetworkClientSendChat(NetworkAction action, DestType type, int dest, const std::string &msg, NetworkTextMessageData data)
{
	MyClient::SendChat(action, type, dest, msg, data);
}


void NetworkClientSendDesyncMsg(const char *msg)
{
	MyClient::SendDesyncMessage(msg);
}

/**
 * Set/Reset company password on the client side.
 * @param password Password to be set.
 */
void NetworkClientSetCompanyPassword(const std::string &password)
{
	MyClient::SendSetPassword(password);
}

/**
 * Tell whether the client has team members who they can chat to.
 * @param cio client to check members of.
 * @return true if there is at least one team member.
 */
bool NetworkClientPreferTeamChat(const NetworkClientInfo *cio)
{
	/* Only companies actually playing can speak to team. Eg spectators cannot */
	if (!_settings_client.gui.prefer_teamchat || !Company::IsValidID(cio->client_playas)) return false;

	for (const NetworkClientInfo *ci : NetworkClientInfo::Iterate()) {
		if (ci->client_playas == cio->client_playas && ci != cio) return true;
	}

	return false;
}

/**
 * Get the maximum number of companies that are allowed by the server.
 * @return The number of companies allowed.
 */
uint NetworkMaxCompaniesAllowed()
{
	return _network_server ? _settings_client.network.max_companies : _network_server_max_companies;
}

/**
 * Check if max_companies has been reached on the server (local check only).
 * @return true if the max value has been reached or exceeded, false otherwise.
 */
bool NetworkMaxCompaniesReached()
{
	return Company::GetNumItems() >= NetworkMaxCompaniesAllowed();
}<|MERGE_RESOLUTION|>--- conflicted
+++ resolved
@@ -1089,16 +1089,11 @@
 	this->last_packet = std::chrono::steady_clock::now();
 
 	if (!load_success) {
-<<<<<<< HEAD
-		StringID detail = INVALID_STRING_ID;
+		EncodedString detail;
 		if (!error_detail.empty()) {
-			detail = STR_JUST_RAW_STRING;
-			SetDParamStr(0, error_detail.c_str());
+			detail = GetEncodedString(STR_JUST_RAW_STRING, error_detail);
 		}
-		ShowErrorMessage(STR_NETWORK_ERROR_SAVEGAMEERROR, detail, WL_CRITICAL);
-=======
-		ShowErrorMessage(GetEncodedString(STR_NETWORK_ERROR_SAVEGAMEERROR), {}, WL_CRITICAL);
->>>>>>> 2d7d085e
+		ShowErrorMessage(GetEncodedString(STR_NETWORK_ERROR_SAVEGAMEERROR), std::move(detail), WL_CRITICAL);
 		return NETWORK_RECV_STATUS_SAVEGAME;
 	}
 	/* If the savegame has successfully loaded, ALL windows have been removed,
