--- conflicted
+++ resolved
@@ -209,13 +209,8 @@
 {
 	auto p = std::make_unique<Packet>(ADMIN_PACKET_SERVER_DATE);
 
-<<<<<<< HEAD
 	p->Send_uint32(CalTime::CurDate().base());
-	this->SendPacket(p);
-=======
-	p->Send_uint32(TimerGameCalendar::date.base());
-	this->SendPacket(std::move(p));
->>>>>>> b085f610
+	this->SendPacket(std::move(p));
 
 	return NETWORK_RECV_STATUS_OKAY;
 }
@@ -459,7 +454,7 @@
 	p->Send_uint8 (desttype);
 	p->Send_uint32(client_id);
 	p->Send_string(msg);
-	data.send(p);
+	data.send(*p);
 
 	this->SendPacket(std::move(p));
 	return NETWORK_RECV_STATUS_OKAY;
@@ -619,26 +614,19 @@
 	auto p = std::make_unique<Packet>(ADMIN_PACKET_SERVER_CMD_LOGGING);
 
 	p->Send_uint32(client_id);
-<<<<<<< HEAD
-	p->Send_uint8 (cp->company);
-	p->Send_uint16(cp->cmd & CMD_ID_MASK);
-
-	p->Send_uint16(4 + 4 + 8 + 4 + (uint16_t)cp->text.size() + 1);
+	p->Send_uint8 (cp.company);
+	p->Send_uint16(cp.cmd & CMD_ID_MASK);
+
+	p->Send_uint16(4 + 4 + 8 + 4 + (uint16_t)cp.text.size() + 1);
 	{
-		p->Send_uint32(cp->p1);
-		p->Send_uint32(cp->p2);
-		p->Send_uint64(cp->p3);
-		p->Send_uint32(cp->tile);
-		p->Send_string(cp->text.c_str());
-	}
-
-	p->Send_uint32(cp->frame);
-=======
-	p->Send_uint8 (cp.company);
-	p->Send_uint16(cp.cmd);
-	p->Send_buffer(cp.data);
+		p->Send_uint32(cp.p1);
+		p->Send_uint32(cp.p2);
+		p->Send_uint64(cp.p3);
+		p->Send_uint32(cp.tile);
+		p->Send_string(cp.text.c_str());
+	}
+
 	p->Send_uint32(cp.frame);
->>>>>>> b085f610
 
 	this->SendPacket(std::move(p));
 
