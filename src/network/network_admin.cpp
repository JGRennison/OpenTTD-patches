/*
 * This file is part of OpenTTD.
 * OpenTTD is free software; you can redistribute it and/or modify it under the terms of the GNU General Public License as published by the Free Software Foundation, version 2.
 * OpenTTD is distributed in the hope that it will be useful, but WITHOUT ANY WARRANTY; without even the implied warranty of MERCHANTABILITY or FITNESS FOR A PARTICULAR PURPOSE.
 * See the GNU General Public License for more details. You should have received a copy of the GNU General Public License along with OpenTTD. If not, see <http://www.gnu.org/licenses/>.
 */

/** @file network_admin.cpp Server part of the admin network protocol. */

#include "../stdafx.h"
#include "../debug.h"
#include "../strings_func.h"
#include "../date_func.h"
#include "core/network_game_info.h"
#include "network_admin.h"
#include "network_base.h"
#include "network_server.h"
#include "../command_func.h"
#include "../company_base.h"
#include "../console_func.h"
#include "../core/pool_func.hpp"
#include "../map_func.h"
#include "../rev.h"
#include "../game/game.hpp"

#include "table/strings.h"

#include <numeric>

#include "../safeguards.h"


/* This file handles all the admin network commands. */

/** Redirection of the (remote) console to the admin. */
AdminID _redirect_console_to_admin = AdminID::Invalid();

/** The pool with sockets/clients. */
NetworkAdminSocketPool _networkadminsocket_pool("NetworkAdminSocket");
INSTANTIATE_POOL_METHODS(NetworkAdminSocket)

static NetworkAuthenticationDefaultPasswordProvider _admin_password_provider(_settings_client.network.admin_password); ///< Provides the password validation for the game's password.
static NetworkAuthenticationDefaultAuthorizedKeyHandler _admin_authorized_key_handler(_settings_client.network.admin_authorized_keys); ///< Provides the authorized key handling for the game authentication.

/** The timeout for authorisation of the client. */
static const std::chrono::seconds ADMIN_AUTHORISATION_TIMEOUT(10);


/** Frequencies, which may be registered for a certain update type. */
static const AdminUpdateFrequencies _admin_update_type_frequencies[] = {
	{AdminUpdateFrequency::Poll, AdminUpdateFrequency::Daily, AdminUpdateFrequency::Weekly, AdminUpdateFrequency::Monthly, AdminUpdateFrequency::Quarterly, AdminUpdateFrequency::Annually}, // ADMIN_UPDATE_DATE
	{AdminUpdateFrequency::Poll, AdminUpdateFrequency::Automatic,                                                                                                                         }, // ADMIN_UPDATE_CLIENT_INFO
	{AdminUpdateFrequency::Poll, AdminUpdateFrequency::Automatic,                                                                                                                         }, // ADMIN_UPDATE_COMPANY_INFO
	{AdminUpdateFrequency::Poll,                              AdminUpdateFrequency::Weekly, AdminUpdateFrequency::Monthly, AdminUpdateFrequency::Quarterly, AdminUpdateFrequency::Annually}, // ADMIN_UPDATE_COMPANY_ECONOMY
	{AdminUpdateFrequency::Poll,                              AdminUpdateFrequency::Weekly, AdminUpdateFrequency::Monthly, AdminUpdateFrequency::Quarterly, AdminUpdateFrequency::Annually}, // ADMIN_UPDATE_COMPANY_STATS
	{                            AdminUpdateFrequency::Automatic,                                                                                                                         }, // ADMIN_UPDATE_CHAT
	{                            AdminUpdateFrequency::Automatic,                                                                                                                         }, // ADMIN_UPDATE_CONSOLE
	{AdminUpdateFrequency::Poll,                                                                                                                                                          }, // ADMIN_UPDATE_CMD_NAMES
	{                            AdminUpdateFrequency::Automatic,                                                                                                                         }, // ADMIN_UPDATE_CMD_LOGGING
	{                            AdminUpdateFrequency::Automatic,                                                                                                                         }, // ADMIN_UPDATE_GAMESCRIPT
};
/** Sanity check. */
static_assert(lengthof(_admin_update_type_frequencies) == ADMIN_UPDATE_END);

/**
 * Create a new socket for the server side of the admin network.
 * @param s The socket to connect with.
 */
ServerNetworkAdminSocketHandler::ServerNetworkAdminSocketHandler(SOCKET s) : NetworkAdminSocketHandler(s)
{
	this->status = ADMIN_STATUS_INACTIVE;
	this->connect_time = std::chrono::steady_clock::now();
}

/**
 * Clear everything related to this admin.
 */
ServerNetworkAdminSocketHandler::~ServerNetworkAdminSocketHandler()
{
	Debug(net, 3, "[admin] '{}' ({}) has disconnected", this->admin_name, this->admin_version);
	if (_redirect_console_to_admin == this->index) _redirect_console_to_admin = AdminID::Invalid();

	if (this->update_frequency[ADMIN_UPDATE_CONSOLE].Test(AdminUpdateFrequency::Automatic)) {
		this->update_frequency[ADMIN_UPDATE_CONSOLE] = {};
		DebugReconsiderSendRemoteMessages();
	}
}

/**
 * Whether a connection is allowed or not at this moment.
 * @return Whether the connection is allowed.
 */
/* static */ bool ServerNetworkAdminSocketHandler::AllowConnection()
{
	return _settings_client.network.AdminAuthenticationConfigured() && ServerNetworkAdminSocketHandler::CanAllocateItem();
}

/** Send the packets for the server sockets. */
/* static */ void ServerNetworkAdminSocketHandler::Send()
{
	for (ServerNetworkAdminSocketHandler *as : ServerNetworkAdminSocketHandler::Iterate()) {
		if (as->status <= ADMIN_STATUS_AUTHENTICATE && std::chrono::steady_clock::now() > as->connect_time + ADMIN_AUTHORISATION_TIMEOUT) {
			Debug(net, 2, "[admin] Admin did not send its authorisation within {} seconds", std::chrono::duration_cast<std::chrono::seconds>(ADMIN_AUTHORISATION_TIMEOUT).count());
			as->CloseConnection(true);
			continue;
		}
		if (as->writable) {
			as->SendPackets();
		}
	}
}

/**
 * Handle the acception of a connection.
 * @param s The socket of the new connection.
 * @param address The address of the peer.
 */
/* static */ void ServerNetworkAdminSocketHandler::AcceptConnection(SOCKET s, const NetworkAddress &address)
{
	ServerNetworkAdminSocketHandler *as = new ServerNetworkAdminSocketHandler(s);
	as->address = address; // Save the IP of the client
}

/***********
 * Sending functions for admin network
 ************/

/**
 * Send an error to the admin.
 * @param error The error to send.
 */
NetworkRecvStatus ServerNetworkAdminSocketHandler::SendError(NetworkErrorCode error)
{
	/* Whatever the error might be, authentication (keys) must be released as soon as possible. */
	this->authentication_handler = nullptr;

	auto p = std::make_unique<Packet>(this, ADMIN_PACKET_SERVER_ERROR);

	p->Send_uint8(error);
	this->SendPacket(std::move(p));

	std::string error_message = GetString(GetNetworkErrorMsg(error));

	Debug(net, 1, "[admin] The admin '{}' ({}) made an error and has been disconnected: '{}'", this->admin_name, this->admin_version, error_message);

	return this->CloseConnection(true);
}

/** Send the protocol version to the admin. */
NetworkRecvStatus ServerNetworkAdminSocketHandler::SendProtocol()
{
	this->status = ADMIN_STATUS_ACTIVE;

	auto p = std::make_unique<Packet>(this, ADMIN_PACKET_SERVER_PROTOCOL);

	/* announce the protocol version */
	p->Send_uint8(NETWORK_GAME_ADMIN_VERSION);

	for (int i = 0; i < ADMIN_UPDATE_END; i++) {
		p->Send_bool  (true);
		p->Send_uint16(i);
		p->Send_uint16(_admin_update_type_frequencies[i].base());
	}

	p->Send_bool(false);
	this->SendPacket(std::move(p));

	return this->SendWelcome();
}

/** Send a welcome message to the admin. */
NetworkRecvStatus ServerNetworkAdminSocketHandler::SendWelcome()
{
	auto p = std::make_unique<Packet>(this, ADMIN_PACKET_SERVER_WELCOME);

	p->Send_string(_settings_client.network.server_name);
	p->Send_string(_openttd_revision);
	p->Send_bool  (_network_dedicated);

	p->Send_string(""); // Used to be map-name.
	p->Send_uint32(_settings_game.game_creation.generation_seed);
	p->Send_uint8 (to_underlying(_settings_game.game_creation.landscape));
	p->Send_uint32(CalTime::ConvertYMDToDate(_settings_game.game_creation.starting_year, 0, 1).base());
	p->Send_uint16(Map::SizeX());
	p->Send_uint16(Map::SizeY());

	this->SendPacket(std::move(p));

	return NETWORK_RECV_STATUS_OKAY;
}

/** Tell the admin we started a new game. */
NetworkRecvStatus ServerNetworkAdminSocketHandler::SendNewGame()
{
	auto p = std::make_unique<Packet>(this, ADMIN_PACKET_SERVER_NEWGAME);
	this->SendPacket(std::move(p));
	return NETWORK_RECV_STATUS_OKAY;
}

/** Tell the admin we're shutting down. */
NetworkRecvStatus ServerNetworkAdminSocketHandler::SendShutdown()
{
	auto p = std::make_unique<Packet>(this, ADMIN_PACKET_SERVER_SHUTDOWN);
	this->SendPacket(std::move(p));
	return NETWORK_RECV_STATUS_OKAY;
}

/** Tell the admin the date. */
NetworkRecvStatus ServerNetworkAdminSocketHandler::SendDate()
{
	auto p = std::make_unique<Packet>(this, ADMIN_PACKET_SERVER_DATE);

	p->Send_uint32(CalTime::CurDate().base());
	this->SendPacket(std::move(p));

	return NETWORK_RECV_STATUS_OKAY;
}

/**
 * Tell the admin that a client joined.
 * @param client_id The client that joined.
 */
NetworkRecvStatus ServerNetworkAdminSocketHandler::SendClientJoin(ClientID client_id)
{
	auto p = std::make_unique<Packet>(this, ADMIN_PACKET_SERVER_CLIENT_JOIN);

	p->Send_uint32(client_id);
	this->SendPacket(std::move(p));

	return NETWORK_RECV_STATUS_OKAY;
}

/**
 * Send an initial set of data from some client's information.
 * @param cs The socket of the client.
 * @param ci The information about the client.
 */
NetworkRecvStatus ServerNetworkAdminSocketHandler::SendClientInfo(const NetworkClientSocket *cs, const NetworkClientInfo *ci)
{
	/* Only send data when we're a proper client, not just someone trying to query the server. */
	if (ci == nullptr) return NETWORK_RECV_STATUS_OKAY;

	auto p = std::make_unique<Packet>(this, ADMIN_PACKET_SERVER_CLIENT_INFO);

	p->Send_uint32(ci->client_id);
	p->Send_string(cs == nullptr ? "" : const_cast<NetworkAddress &>(cs->client_address).GetHostname());
	p->Send_string(ci->client_name);
	p->Send_uint8 (0); // Used to be language
	p->Send_uint32(ci->join_date.base());
	p->Send_uint8 (ci->client_playas);

	this->SendPacket(std::move(p));

	return NETWORK_RECV_STATUS_OKAY;
}


/**
 * Send an update for some client's information.
 * @param ci The information about a client.
 */
NetworkRecvStatus ServerNetworkAdminSocketHandler::SendClientUpdate(const NetworkClientInfo *ci)
{
	auto p = std::make_unique<Packet>(this, ADMIN_PACKET_SERVER_CLIENT_UPDATE);

	p->Send_uint32(ci->client_id);
	p->Send_string(ci->client_name);
	p->Send_uint8 (ci->client_playas);

	this->SendPacket(std::move(p));

	return NETWORK_RECV_STATUS_OKAY;
}

/**
 * Tell the admin that a client quit.
 * @param client_id The client that quit.
 */
NetworkRecvStatus ServerNetworkAdminSocketHandler::SendClientQuit(ClientID client_id)
{
	auto p = std::make_unique<Packet>(this, ADMIN_PACKET_SERVER_CLIENT_QUIT);

	p->Send_uint32(client_id);
	this->SendPacket(std::move(p));

	return NETWORK_RECV_STATUS_OKAY;
}

/**
 * Tell the admin that a client made an error.
 * @param client_id The client that made the error.
 * @param error The error that was made.
 */
NetworkRecvStatus ServerNetworkAdminSocketHandler::SendClientError(ClientID client_id, NetworkErrorCode error)
{
	auto p = std::make_unique<Packet>(this, ADMIN_PACKET_SERVER_CLIENT_ERROR);

	p->Send_uint32(client_id);
	p->Send_uint8 (error);
	this->SendPacket(std::move(p));

	return NETWORK_RECV_STATUS_OKAY;
}

/**
 * Tell the admin that a new company was founded.
 * @param company_id The company that was founded.
 */
NetworkRecvStatus ServerNetworkAdminSocketHandler::SendCompanyNew(CompanyID company_id)
{
	auto p = std::make_unique<Packet>(this, ADMIN_PACKET_SERVER_COMPANY_NEW);
	p->Send_uint8(company_id);

	this->SendPacket(std::move(p));

	return NETWORK_RECV_STATUS_OKAY;
}

/**
 * Send the admin some information about a company.
 * @param c The company to send the information about.
 */
NetworkRecvStatus ServerNetworkAdminSocketHandler::SendCompanyInfo(const Company *c)
{
	auto p = std::make_unique<Packet>(this, ADMIN_PACKET_SERVER_COMPANY_INFO);

	p->Send_uint8 (c->index);
	p->Send_string(GetString(STR_COMPANY_NAME, c->index));
	p->Send_string(GetString(STR_PRESIDENT_NAME, c->index));
	p->Send_uint8 (c->colour);
	p->Send_bool  (NetworkCompanyIsPassworded(c->index));
	p->Send_uint32(c->InauguratedDisplayYear());
	p->Send_bool  (c->is_ai);
	p->Send_uint8 (CeilDiv(c->months_of_bankruptcy, 3)); // send as quarters_of_bankruptcy

	this->SendPacket(std::move(p));

	return NETWORK_RECV_STATUS_OKAY;
}


/**
 * Send an update about a company.
 * @param c The company to send the update of.
 */
NetworkRecvStatus ServerNetworkAdminSocketHandler::SendCompanyUpdate(const Company *c)
{
	auto p = std::make_unique<Packet>(this, ADMIN_PACKET_SERVER_COMPANY_UPDATE);

	p->Send_uint8 (c->index);
	p->Send_string(GetString(STR_COMPANY_NAME, c->index));
	p->Send_string(GetString(STR_PRESIDENT_NAME, c->index));
	p->Send_uint8 (c->colour);
	p->Send_bool  (NetworkCompanyIsPassworded(c->index));
	p->Send_uint8 (CeilDiv(c->months_of_bankruptcy, 3)); // send as quarters_of_bankruptcy

	this->SendPacket(std::move(p));

	return NETWORK_RECV_STATUS_OKAY;
}

/**
 * Tell the admin that a company got removed.
 * @param company_id The company that got removed.
 * @param acrr The reason for removal, e.g. bankruptcy or merger.
 */
NetworkRecvStatus ServerNetworkAdminSocketHandler::SendCompanyRemove(CompanyID company_id, AdminCompanyRemoveReason acrr)
{
	auto p = std::make_unique<Packet>(this, ADMIN_PACKET_SERVER_COMPANY_REMOVE);

	p->Send_uint8(company_id);
	p->Send_uint8(acrr);

	this->SendPacket(std::move(p));

	return NETWORK_RECV_STATUS_OKAY;
}

/** Send economic information of all companies. */
NetworkRecvStatus ServerNetworkAdminSocketHandler::SendCompanyEconomy()
{
	for (const Company *company : Company::Iterate()) {
		/* Get the income. */
		Money income = -std::reduce(std::begin(company->yearly_expenses[0]), std::end(company->yearly_expenses[0]));

		auto p = std::make_unique<Packet>(this, ADMIN_PACKET_SERVER_COMPANY_ECONOMY);

		p->Send_uint8(company->index);

		/* Current information. */
		p->Send_uint64(company->money);
		p->Send_uint64(company->current_loan);
		p->Send_uint64(income);
		p->Send_uint16(static_cast<uint16_t>(std::min<uint64_t>(UINT16_MAX, company->cur_economy.delivered_cargo.GetSum<OverflowSafeInt64>())));

		/* Send stats for the last 2 quarters. */
		for (uint i = 0; i < 2; i++) {
			p->Send_uint64(company->old_economy[i].company_value);
			p->Send_uint16(company->old_economy[i].performance_history);
			p->Send_uint16(static_cast<uint16_t>(std::min<uint64_t>(UINT16_MAX, company->old_economy[i].delivered_cargo.GetSum<OverflowSafeInt64>())));
		}

		this->SendPacket(std::move(p));
	}


	return NETWORK_RECV_STATUS_OKAY;
}

/** Send statistics about the companies. */
NetworkRecvStatus ServerNetworkAdminSocketHandler::SendCompanyStats()
{
	/* Fetch the latest version of the stats. */
	NetworkCompanyStatsArray company_stats = NetworkGetCompanyStats();

	/* Go through all the companies. */
	for (const Company *company : Company::Iterate()) {
		auto p = std::make_unique<Packet>(this, ADMIN_PACKET_SERVER_COMPANY_STATS);

		/* Send the information. */
		p->Send_uint8(company->index);

		for (uint i = 0; i < NETWORK_VEH_END; i++) {
			p->Send_uint16(company_stats[company->index].num_vehicle[i]);
		}

		for (uint i = 0; i < NETWORK_VEH_END; i++) {
			p->Send_uint16(company_stats[company->index].num_station[i]);
		}

		this->SendPacket(std::move(p));
	}

	return NETWORK_RECV_STATUS_OKAY;
}

/**
 * Send a chat message.
 * @param action The action associated with the message.
 * @param desttype The destination type.
 * @param client_id The origin of the chat message.
 * @param msg The actual message.
 * @param data Arbitrary extra data.
 */
<<<<<<< HEAD
NetworkRecvStatus ServerNetworkAdminSocketHandler::SendChat(NetworkAction action, DestType desttype, ClientID client_id, const std::string &msg, NetworkTextMessageData data)
=======
NetworkRecvStatus ServerNetworkAdminSocketHandler::SendChat(NetworkAction action, DestType desttype, ClientID client_id, std::string_view msg, int64_t data)
>>>>>>> 54de376c
{
	auto p = std::make_unique<Packet>(this, ADMIN_PACKET_SERVER_CHAT);

	p->Send_uint8 (action);
	p->Send_uint8 (desttype);
	p->Send_uint32(client_id);
	p->Send_string(msg);
	data.send(*p);

	this->SendPacket(std::move(p));
	return NETWORK_RECV_STATUS_OKAY;
}

/**
 * Send a notification indicating the rcon command has completed.
 * @param command The original command sent.
 */
NetworkRecvStatus ServerNetworkAdminSocketHandler::SendRconEnd(const std::string_view command)
{
	auto p = std::make_unique<Packet>(this, ADMIN_PACKET_SERVER_RCON_END);

	p->Send_string(command);
	this->SendPacket(std::move(p));

	return NETWORK_RECV_STATUS_OKAY;
}

/**
 * Send the reply of an rcon command.
 * @param colour The colour of the text.
 * @param result The result of the command.
 */
NetworkRecvStatus ServerNetworkAdminSocketHandler::SendRcon(uint16_t colour, const std::string_view result)
{
	auto p = std::make_unique<Packet>(this, ADMIN_PACKET_SERVER_RCON);

	p->Send_uint16(colour);
	p->Send_string(result);
	this->SendPacket(std::move(p));

	return NETWORK_RECV_STATUS_OKAY;
}

NetworkRecvStatus ServerNetworkAdminSocketHandler::Receive_ADMIN_RCON(Packet &p)
{
	if (this->status <= ADMIN_STATUS_AUTHENTICATE) return this->SendError(NETWORK_ERROR_NOT_EXPECTED);

	std::string command = p.Recv_string(NETWORK_RCONCOMMAND_LENGTH);

	Debug(net, 3, "[admin] Rcon command from '{}' ({}): {}", this->admin_name, this->admin_version, command);

	_redirect_console_to_admin = this->index;
	IConsoleCmdExec(command);
	_redirect_console_to_admin = AdminID::Invalid();
	return this->SendRconEnd(command);
}

NetworkRecvStatus ServerNetworkAdminSocketHandler::Receive_ADMIN_GAMESCRIPT(Packet &p)
{
	if (this->status <= ADMIN_STATUS_AUTHENTICATE) return this->SendError(NETWORK_ERROR_NOT_EXPECTED);

	std::string json = p.Recv_string(NETWORK_GAMESCRIPT_JSON_LENGTH);

	Debug(net, 6, "[admin] GameScript JSON from '{}' ({}): {}", this->admin_name, this->admin_version, json);

	Game::NewEvent(new ScriptEventAdminPort(json));
	return NETWORK_RECV_STATUS_OKAY;
}

NetworkRecvStatus ServerNetworkAdminSocketHandler::Receive_ADMIN_PING(Packet &p)
{
	if (this->status <= ADMIN_STATUS_AUTHENTICATE) return this->SendError(NETWORK_ERROR_NOT_EXPECTED);

	uint32_t d1 = p.Recv_uint32();

	Debug(net, 6, "[admin] Ping from '{}' ({}): {}", this->admin_name, this->admin_version, d1);

	return this->SendPong(d1);
}

/**
 * Send console output of other clients.
 * @param origin The origin of the string.
 * @param string The string that's put on the console.
 */
NetworkRecvStatus ServerNetworkAdminSocketHandler::SendConsole(const std::string_view origin, const std::string_view string)
{
	/* If the length of both strings, plus the 2 '\0' terminations and 3 bytes of the packet
	 * are bigger than the MTU, just ignore the message. Better safe than sorry. It should
	 * never occur though as the longest strings are chat messages, which are still 30%
	 * smaller than COMPAT_MTU. */
	if (origin.size() + string.size() + 2 + 3 >= COMPAT_MTU) return NETWORK_RECV_STATUS_OKAY;

	auto p = std::make_unique<Packet>(this, ADMIN_PACKET_SERVER_CONSOLE);

	p->Send_string(origin);
	p->Send_string(string);
	this->SendPacket(std::move(p));

	return NETWORK_RECV_STATUS_OKAY;
}

/**
 * Send GameScript JSON output.
 * @param json The JSON string.
 */
NetworkRecvStatus ServerNetworkAdminSocketHandler::SendGameScript(const std::string_view json)
{
	auto p = std::make_unique<Packet>(this, ADMIN_PACKET_SERVER_GAMESCRIPT);

	p->Send_string(json);
	this->SendPacket(std::move(p));

	return NETWORK_RECV_STATUS_OKAY;
}

/** Send ping-reply (pong) to admin **/
NetworkRecvStatus ServerNetworkAdminSocketHandler::SendPong(uint32_t d1)
{
	auto p = std::make_unique<Packet>(this, ADMIN_PACKET_SERVER_PONG);

	p->Send_uint32(d1);
	this->SendPacket(std::move(p));

	return NETWORK_RECV_STATUS_OKAY;
}

/** Send the names of the commands. */
NetworkRecvStatus ServerNetworkAdminSocketHandler::SendCmdNames()
{
	auto p = std::make_unique<Packet>(this, ADMIN_PACKET_SERVER_CMD_NAMES);

	for (uint i = 0; i < CMD_END; i++) {
		const char *cmdname = GetCommandName(static_cast<Commands>(i));

		/* Should COMPAT_MTU be exceeded, start a new packet
		 * (magic 5: 1 bool "more data" and one uint16_t "command id", one
		 * byte for string '\0' termination and 1 bool "no more data" */
		if (!p->CanWriteToPacket(strlen(cmdname) + 5)) {
			p->Send_bool(false);
			this->SendPacket(std::move(p));

			p = std::make_unique<Packet>(this, ADMIN_PACKET_SERVER_CMD_NAMES);
		}

		p->Send_bool(true);
		p->Send_uint16(i);
		p->Send_string(cmdname);
	}

	/* Marker to notify the end of the packet has been reached. */
	p->Send_bool(false);
	this->SendPacket(std::move(p));

	return NETWORK_RECV_STATUS_OKAY;
}

/**
 * Send a command for logging purposes.
 * @param client_id The client executing the command.
 * @param cp The command that would be executed.
 */
NetworkRecvStatus ServerNetworkAdminSocketHandler::SendCmdLogging(ClientID client_id, const CommandPacket &cp)
{
	auto p = std::make_unique<Packet>(this, ADMIN_PACKET_SERVER_CMD_LOGGING);

	p->Send_uint32(client_id);
	p->Send_uint8 (cp.company);
	p->Send_uint16(cp.command_container.cmd);

	size_t payload_pos = p->GetSendOffset();
	p->Send_uint16(0);
	p->Send_uint32(cp.command_container.tile.base());
	cp.command_container.payload->Serialise(p->AsBufferSerialisationRef());
	p->SendAtOffset_uint16(payload_pos, (uint16_t)(p->GetSendOffset() - payload_pos - 2));

	p->Send_uint32(cp.frame);

	this->SendPacket(std::move(p));

	return NETWORK_RECV_STATUS_OKAY;
}

/***********
 * Receiving functions
 ************/

NetworkRecvStatus ServerNetworkAdminSocketHandler::Receive_ADMIN_JOIN(Packet &p)
{
	if (this->status != ADMIN_STATUS_INACTIVE) return this->SendError(NETWORK_ERROR_NOT_EXPECTED);

	if (!_settings_client.network.allow_insecure_admin_login) {
		/* You're not authorized to login using this method. */
		return this->SendError(NETWORK_ERROR_NOT_AUTHORIZED);
	}

	std::string password = p.Recv_string(NETWORK_PASSWORD_LENGTH);

	if (_settings_client.network.admin_password.empty() ||
			_settings_client.network.admin_password.compare(password) != 0) {
		/* Password is invalid */
		return this->SendError(NETWORK_ERROR_WRONG_PASSWORD);
	}

	this->admin_name = p.Recv_string(NETWORK_CLIENT_NAME_LENGTH);
	this->admin_version = p.Recv_string(NETWORK_REVISION_LENGTH);

	if (this->admin_name.empty() || this->admin_version.empty()) {
		/* no name or version supplied */
		return this->SendError(NETWORK_ERROR_ILLEGAL_PACKET);
	}

	Debug(net, 3, "[admin] '{}' ({}) has connected", this->admin_name, this->admin_version);

	return this->SendProtocol();
}

NetworkRecvStatus ServerNetworkAdminSocketHandler::Receive_ADMIN_QUIT(Packet &)
{
	/* The admin is leaving nothing else to do */
	return this->CloseConnection();
}

NetworkRecvStatus ServerNetworkAdminSocketHandler::Receive_ADMIN_UPDATE_FREQUENCY(Packet &p)
{
	if (this->status <= ADMIN_STATUS_AUTHENTICATE) return this->SendError(NETWORK_ERROR_NOT_EXPECTED);

	AdminUpdateType type = (AdminUpdateType)p.Recv_uint16();
	AdminUpdateFrequencies freq = static_cast<AdminUpdateFrequencies>(p.Recv_uint16());

	if (type >= ADMIN_UPDATE_END || !_admin_update_type_frequencies[type].All(freq)) {
		/* The server does not know of this UpdateType. */
		Debug(net, 1, "[admin] Not supported update frequency {} ({}) from '{}' ({})", type, freq, this->admin_name, this->admin_version);
		return this->SendError(NETWORK_ERROR_ILLEGAL_PACKET);
	}

	this->update_frequency[type] = freq;

	if (type == ADMIN_UPDATE_CONSOLE) DebugReconsiderSendRemoteMessages();

	return NETWORK_RECV_STATUS_OKAY;
}

NetworkRecvStatus ServerNetworkAdminSocketHandler::Receive_ADMIN_POLL(Packet &p)
{
	if (this->status <= ADMIN_STATUS_AUTHENTICATE) return this->SendError(NETWORK_ERROR_NOT_EXPECTED);

	AdminUpdateType type = (AdminUpdateType)p.Recv_uint8();
	uint32_t d1 = p.Recv_uint32();

	switch (type) {
		case ADMIN_UPDATE_DATE:
			/* The admin is requesting the current date. */
			this->SendDate();
			break;

		case ADMIN_UPDATE_CLIENT_INFO:
			/* The admin is requesting client info. */
			if (d1 == UINT32_MAX) {
				this->SendClientInfo(nullptr, NetworkClientInfo::GetByClientID(CLIENT_ID_SERVER));
				for (const NetworkClientSocket *cs : NetworkClientSocket::Iterate()) {
					this->SendClientInfo(cs, cs->GetInfo());
				}
			} else {
				if (d1 == CLIENT_ID_SERVER) {
					this->SendClientInfo(nullptr, NetworkClientInfo::GetByClientID(CLIENT_ID_SERVER));
				} else {
					const NetworkClientSocket *cs = NetworkClientSocket::GetByClientID((ClientID)d1);
					if (cs != nullptr) this->SendClientInfo(cs, cs->GetInfo());
				}
			}
			break;

		case ADMIN_UPDATE_COMPANY_INFO:
			/* The admin is asking for company info. */
			if (d1 == UINT32_MAX) {
				for (const Company *company : Company::Iterate()) {
					this->SendCompanyInfo(company);
				}
			} else {
				const Company *company = Company::GetIfValid(d1);
				if (company != nullptr) this->SendCompanyInfo(company);
			}
			break;

		case ADMIN_UPDATE_COMPANY_ECONOMY:
			/* The admin is requesting economy info. */
			this->SendCompanyEconomy();
			break;

		case ADMIN_UPDATE_COMPANY_STATS:
			/* the admin is requesting company stats. */
			this->SendCompanyStats();
			break;

		case ADMIN_UPDATE_CMD_NAMES:
			/* The admin is requesting the names of DoCommands. */
			this->SendCmdNames();
			break;

		default:
			/* An unsupported "poll" update type. */
			Debug(net, 1, "[admin] Not supported poll {} ({}) from '{}' ({}).", type, d1, this->admin_name, this->admin_version);
			return this->SendError(NETWORK_ERROR_ILLEGAL_PACKET);
	}

	return NETWORK_RECV_STATUS_OKAY;
}

NetworkRecvStatus ServerNetworkAdminSocketHandler::Receive_ADMIN_CHAT(Packet &p)
{
	if (this->status <= ADMIN_STATUS_AUTHENTICATE) return this->SendError(NETWORK_ERROR_NOT_EXPECTED);

	NetworkAction action = (NetworkAction)p.Recv_uint8();
	DestType desttype = (DestType)p.Recv_uint8();
	int dest = p.Recv_uint32();

	std::string msg = p.Recv_string(NETWORK_CHAT_LENGTH);

	switch (action) {
		case NETWORK_ACTION_CHAT:
		case NETWORK_ACTION_CHAT_CLIENT:
		case NETWORK_ACTION_CHAT_COMPANY:
		case NETWORK_ACTION_SERVER_MESSAGE:
			NetworkServerSendChat(action, desttype, dest, msg, _network_own_client_id, 0, true);
			break;

		default:
			Debug(net, 1, "[admin] Invalid chat action {} from admin '{}' ({}).", action, this->admin_name, this->admin_version);
			return this->SendError(NETWORK_ERROR_ILLEGAL_PACKET);
	}

	return NETWORK_RECV_STATUS_OKAY;
}

NetworkRecvStatus ServerNetworkAdminSocketHandler::Receive_ADMIN_EXTERNAL_CHAT(Packet &p)
{
	if (this->status <= ADMIN_STATUS_AUTHENTICATE) return this->SendError(NETWORK_ERROR_NOT_EXPECTED);

	std::string source = p.Recv_string(NETWORK_CHAT_LENGTH);
	TextColour colour = (TextColour)p.Recv_uint16();
	std::string user = p.Recv_string(NETWORK_CHAT_LENGTH);
	std::string msg = p.Recv_string(NETWORK_CHAT_LENGTH);

	if (!IsValidConsoleColour(colour)) {
		Debug(net, 1, "[admin] Not supported chat colour {} ({}, {}, {}) from '{}' ({}).", (uint16_t)colour, source, user, msg, this->admin_name, this->admin_version);
		return this->SendError(NETWORK_ERROR_ILLEGAL_PACKET);
	}

	NetworkServerSendExternalChat(source, colour, user, msg);

	return NETWORK_RECV_STATUS_OKAY;
}

/*
 * Secure authentication send and receive methods.
 */

NetworkRecvStatus ServerNetworkAdminSocketHandler::Receive_ADMIN_JOIN_SECURE(Packet &p)
{
	if (this->status != ADMIN_STATUS_INACTIVE) return this->SendError(NETWORK_ERROR_NOT_EXPECTED);

	this->admin_name = p.Recv_string(NETWORK_CLIENT_NAME_LENGTH);
	this->admin_version = p.Recv_string(NETWORK_REVISION_LENGTH);
	NetworkAuthenticationMethodMask method_mask{p.Recv_uint16()};

	/* Always exclude key exchange only, as that provides no credential checking. */
	method_mask.Reset(NetworkAuthenticationMethod::X25519_KeyExchangeOnly);

	if (this->admin_name.empty() || this->admin_version.empty()) {
		/* No name or version supplied. */
		return this->SendError(NETWORK_ERROR_ILLEGAL_PACKET);
	}

	auto handler = NetworkAuthenticationServerHandler::Create(&_admin_password_provider, &_admin_authorized_key_handler, method_mask);
	if (!handler->CanBeUsed()) return this->SendError(NETWORK_ERROR_NO_AUTHENTICATION_METHOD_AVAILABLE);

	this->authentication_handler = std::move(handler);
	Debug(net, 3, "[admin] '{}' ({}) has connected", this->admin_name, this->admin_version);

	return this->SendAuthRequest();
}

NetworkRecvStatus ServerNetworkAdminSocketHandler::SendAuthRequest()
{
	this->status = ADMIN_STATUS_AUTHENTICATE;

	Debug(net, 6, "[admin] '{}' ({}) authenticating using {}", this->admin_name, this->admin_version, this->authentication_handler->GetName());

	auto p = std::make_unique<Packet>(this, ADMIN_PACKET_SERVER_AUTH_REQUEST);
	this->authentication_handler->SendRequest(*p);

	this->SendPacket(std::move(p));

	return NETWORK_RECV_STATUS_OKAY;
}

NetworkRecvStatus ServerNetworkAdminSocketHandler::SendEnableEncryption()
{
	if (this->status != ADMIN_STATUS_AUTHENTICATE) return this->SendError(NETWORK_ERROR_NOT_EXPECTED);

	auto p = std::make_unique<Packet>(this, ADMIN_PACKET_SERVER_ENABLE_ENCRYPTION);
	this->authentication_handler->SendEnableEncryption(*p);
	this->SendPacket(std::move(p));

	return NETWORK_RECV_STATUS_OKAY;
}

NetworkRecvStatus ServerNetworkAdminSocketHandler::Receive_ADMIN_AUTH_RESPONSE(Packet &p)
{
	if (this->status != ADMIN_STATUS_AUTHENTICATE) return this->SendError(NETWORK_ERROR_NOT_EXPECTED);

	switch (this->authentication_handler->ReceiveResponse(p)) {
		case NetworkAuthenticationServerHandler::ResponseResult::Authenticated:
			Debug(net, 3, "[admin] '{}' ({}) authenticated", this->admin_name, this->admin_version);

			this->SendEnableEncryption();

			this->receive_encryption_handler = this->authentication_handler->CreateClientToServerEncryptionHandler();
			this->send_encryption_handler = this->authentication_handler->CreateServerToClientEncryptionHandler();
			this->authentication_handler = nullptr;
			return this->SendProtocol();

		case NetworkAuthenticationServerHandler::ResponseResult::RetryNextMethod:
			Debug(net, 6, "[admin] '{}' ({}) authentication failed, trying next method", this->admin_name, this->admin_version);
			return this->SendAuthRequest();

		case NetworkAuthenticationServerHandler::ResponseResult::NotAuthenticated:
		default:
			Debug(net, 3, "[admin] '{}' ({}) authentication failed", this->admin_name, this->admin_version);
			return this->SendError(NETWORK_ERROR_WRONG_PASSWORD);
	}
}

/*
 * Useful wrapper functions
 */

/**
 * Notify the admin network of a new client (if they did opt in for the respective update).
 * @param cs the client info.
 * @param new_client if this is a new client, send the respective packet too.
 */
void NetworkAdminClientInfo(const NetworkClientSocket *cs, bool new_client)
{
	for (ServerNetworkAdminSocketHandler *as : ServerNetworkAdminSocketHandler::IterateActive()) {
		if (as->update_frequency[ADMIN_UPDATE_CLIENT_INFO].Test(AdminUpdateFrequency::Automatic)) {
			as->SendClientInfo(cs, cs->GetInfo());
			if (new_client) {
				as->SendClientJoin(cs->client_id);
			}
		}
	}
}

/**
 * Notify the admin network of a client update (if they did opt in for the respective update).
 * @param ci the client info.
 */
void NetworkAdminClientUpdate(const NetworkClientInfo *ci)
{
	for (ServerNetworkAdminSocketHandler *as : ServerNetworkAdminSocketHandler::IterateActive()) {
		if (as->update_frequency[ADMIN_UPDATE_CLIENT_INFO].Test(AdminUpdateFrequency::Automatic)) {
			as->SendClientUpdate(ci);
		}
	}
}

/**
 * Notify the admin network that a client quit (if they have opt in for the respective update).
 * @param client_id of the client that quit.
 */
void NetworkAdminClientQuit(ClientID client_id)
{
	for (ServerNetworkAdminSocketHandler *as : ServerNetworkAdminSocketHandler::IterateActive()) {
		if (as->update_frequency[ADMIN_UPDATE_CLIENT_INFO].Test(AdminUpdateFrequency::Automatic)) {
			as->SendClientQuit(client_id);
		}
	}
}

/**
 * Notify the admin network of a client error (if they have opt in for the respective update).
 * @param client_id the client that made the error.
 * @param error_code the error that was caused.
 */
void NetworkAdminClientError(ClientID client_id, NetworkErrorCode error_code)
{
	for (ServerNetworkAdminSocketHandler *as : ServerNetworkAdminSocketHandler::IterateActive()) {
		if (as->update_frequency[ADMIN_UPDATE_CLIENT_INFO].Test(AdminUpdateFrequency::Automatic)) {
			as->SendClientError(client_id, error_code);
		}
	}
}

/**
 * Notify the admin network of a new company.
 * @param company the company of which details will be sent into the admin network.
 */
void NetworkAdminCompanyNew(const Company *company)
{
	if (company == nullptr) {
		Debug(net, 1, "[admin] Empty company given for update");
		return;
	}

	for (ServerNetworkAdminSocketHandler *as : ServerNetworkAdminSocketHandler::IterateActive()) {
		if (as->update_frequency[ADMIN_UPDATE_COMPANY_INFO] != AdminUpdateFrequency::Automatic) continue;

		as->SendCompanyNew(company->index);
		as->SendCompanyInfo(company);
	}
}

/**
 * Notify the admin network of company updates.
 * @param company company of which updates are going to be sent into the admin network.
 */
void NetworkAdminCompanyUpdate(const Company *company)
{
	if (company == nullptr) return;

	for (ServerNetworkAdminSocketHandler *as : ServerNetworkAdminSocketHandler::IterateActive()) {
		if (as->update_frequency[ADMIN_UPDATE_COMPANY_INFO] != AdminUpdateFrequency::Automatic) continue;

		as->SendCompanyUpdate(company);
	}
}

/**
 * Notify the admin network of a company to be removed (including the reason why).
 * @param company_id ID of the company that got removed.
 * @param bcrr the reason why the company got removed (e.g. bankruptcy).
 */
void NetworkAdminCompanyRemove(CompanyID company_id, AdminCompanyRemoveReason bcrr)
{
	for (ServerNetworkAdminSocketHandler *as : ServerNetworkAdminSocketHandler::IterateActive()) {
		as->SendCompanyRemove(company_id, bcrr);
	}
}


/**
 * Send chat to the admin network (if they did opt in for the respective update).
 */
<<<<<<< HEAD
void NetworkAdminChat(NetworkAction action, DestType desttype, ClientID client_id, const std::string &msg, NetworkTextMessageData data, bool from_admin)
=======
void NetworkAdminChat(NetworkAction action, DestType desttype, ClientID client_id, std::string_view msg, int64_t data, bool from_admin)
>>>>>>> 54de376c
{
	if (from_admin) return;

	for (ServerNetworkAdminSocketHandler *as : ServerNetworkAdminSocketHandler::IterateActive()) {
		if (as->update_frequency[ADMIN_UPDATE_CHAT].Test(AdminUpdateFrequency::Automatic)) {
			as->SendChat(action, desttype, client_id, msg, data);
		}
	}
}

/**
 * Pass the rcon reply to the admin.
 * @param admin_index The admin to give the reply.
 * @param colour_code The colour of the string.
 * @param string      The string to show.
 */
void NetworkServerSendAdminRcon(AdminID admin_index, TextColour colour_code, const std::string_view string)
{
	ServerNetworkAdminSocketHandler::Get(admin_index)->SendRcon(colour_code, string);
}

/**
 * Send console to the admin network (if they did opt in for the respective update).
 * @param origin the origin of the message.
 * @param string the message as printed on the console.
 */
void NetworkAdminConsole(const std::string_view origin, const std::string_view string)
{
	for (ServerNetworkAdminSocketHandler *as : ServerNetworkAdminSocketHandler::IterateActive()) {
		if (as->update_frequency[ADMIN_UPDATE_CONSOLE].Test(AdminUpdateFrequency::Automatic)) {
			as->SendConsole(origin, string);
		}
	}
}

/**
 * Send GameScript JSON to the admin network (if they did opt in for the respective update).
 * @param json The JSON data as received from the GameScript.
 */
void NetworkAdminGameScript(const std::string_view json)
{
	for (ServerNetworkAdminSocketHandler *as : ServerNetworkAdminSocketHandler::IterateActive()) {
		if (as->update_frequency[ADMIN_UPDATE_GAMESCRIPT].Test(AdminUpdateFrequency::Automatic)) {
			as->SendGameScript(json);
		}
	}
}

/**
 * Distribute CommandPacket details over the admin network for logging purposes.
 * @param owner The owner of the CommandPacket (who sent us the CommandPacket).
 * @param cp    The CommandPacket to be distributed.
 */
void NetworkAdminCmdLogging(const NetworkClientSocket *owner, const CommandPacket &cp)
{
	ClientID client_id = owner == nullptr ? _network_own_client_id : owner->client_id;

	for (ServerNetworkAdminSocketHandler *as : ServerNetworkAdminSocketHandler::IterateActive()) {
		if (as->update_frequency[ADMIN_UPDATE_CMD_LOGGING].Test(AdminUpdateFrequency::Automatic)) {
			as->SendCmdLogging(client_id, cp);
		}
	}
}

/**
 * Send a Welcome packet to all connected admins
 */
void ServerNetworkAdminSocketHandler::WelcomeAll()
{
	for (ServerNetworkAdminSocketHandler *as : ServerNetworkAdminSocketHandler::IterateActive()) {
		as->SendWelcome();
	}
}

/**
 * Send (push) updates to the admin network as they have registered for these updates.
 * @param freq the frequency to be processed.
 */
void NetworkAdminUpdate(AdminUpdateFrequency freq)
{
	for (ServerNetworkAdminSocketHandler *as : ServerNetworkAdminSocketHandler::IterateActive()) {
		for (int i = 0; i < ADMIN_UPDATE_END; i++) {
			if (as->update_frequency[i].Test(freq)) {
				/* Update the admin for the required details */
				switch (i) {
					case ADMIN_UPDATE_DATE:
						as->SendDate();
						break;

					case ADMIN_UPDATE_COMPANY_ECONOMY:
						as->SendCompanyEconomy();
						break;

					case ADMIN_UPDATE_COMPANY_STATS:
						as->SendCompanyStats();
						break;

					default: NOT_REACHED();
				}
			}
		}
	}
}<|MERGE_RESOLUTION|>--- conflicted
+++ resolved
@@ -442,11 +442,7 @@
  * @param msg The actual message.
  * @param data Arbitrary extra data.
  */
-<<<<<<< HEAD
-NetworkRecvStatus ServerNetworkAdminSocketHandler::SendChat(NetworkAction action, DestType desttype, ClientID client_id, const std::string &msg, NetworkTextMessageData data)
-=======
-NetworkRecvStatus ServerNetworkAdminSocketHandler::SendChat(NetworkAction action, DestType desttype, ClientID client_id, std::string_view msg, int64_t data)
->>>>>>> 54de376c
+NetworkRecvStatus ServerNetworkAdminSocketHandler::SendChat(NetworkAction action, DestType desttype, ClientID client_id, std::string_view msg, NetworkTextMessageData data)
 {
 	auto p = std::make_unique<Packet>(this, ADMIN_PACKET_SERVER_CHAT);
 
@@ -992,11 +988,7 @@
 /**
  * Send chat to the admin network (if they did opt in for the respective update).
  */
-<<<<<<< HEAD
-void NetworkAdminChat(NetworkAction action, DestType desttype, ClientID client_id, const std::string &msg, NetworkTextMessageData data, bool from_admin)
-=======
-void NetworkAdminChat(NetworkAction action, DestType desttype, ClientID client_id, std::string_view msg, int64_t data, bool from_admin)
->>>>>>> 54de376c
+void NetworkAdminChat(NetworkAction action, DestType desttype, ClientID client_id, std::string_view msg, NetworkTextMessageData data, bool from_admin)
 {
 	if (from_admin) return;
 
