/*
 * This file is part of OpenTTD.
 * OpenTTD is free software; you can redistribute it and/or modify it under the terms of the GNU General Public License as published by the Free Software Foundation, version 2.
 * OpenTTD is distributed in the hope that it will be useful, but WITHOUT ANY WARRANTY; without even the implied warranty of MERCHANTABILITY or FITNESS FOR A PARTICULAR PURPOSE.
 * See the GNU General Public License for more details. You should have received a copy of the GNU General Public License along with OpenTTD. If not, see <http://www.gnu.org/licenses/>.
 */

/** @file network_internal.h Variables and function used internally. */

#ifndef NETWORK_INTERNAL_H
#define NETWORK_INTERNAL_H

#include "network_func.h"
#include "network_sync.h"
#include "core/tcp_coordinator.h"
#include "core/tcp_game.h"

#include "../command_type.h"
#include "../date_type.h"

#include <array>
#include <vector>

static const uint32_t FIND_SERVER_EXTENDED_TOKEN = 0x2A49582A;

#ifdef RANDOM_DEBUG
/**
 * If this line is enable, every frame will have a sync test
 *  this is not needed in normal games. Normal is like 1 sync in 100
 *  frames. You can enable this if you have a lot of desyncs on a certain
 *  game.
 * Remember: both client and server have to be compiled with this
 *  option enabled to make it to work. If one of the two has it disabled
 *  nothing will happen.
 */
#define ENABLE_NETWORK_SYNC_EVERY_FRAME
#endif /* RANDOM_DEBUG */

/**
 * Helper variable to make the dedicated server go fast until the (first) join.
 * Used to load the desync debug logs, i.e. for reproducing a desync.
 * There's basically no need to ever enable this, unless you really know what
 * you are doing, i.e. debugging a desync.
 * See docs/desync.txt for details.
 */
#ifdef DEBUG_DUMP_COMMANDS
extern bool _ddc_fastforward;
#else
#define _ddc_fastforward (false)
#endif /* DEBUG_DUMP_COMMANDS */

typedef class ServerNetworkGameSocketHandler NetworkClientSocket;

/** Status of the clients during joining. */
enum NetworkJoinStatus {
	NETWORK_JOIN_STATUS_CONNECTING,
	NETWORK_JOIN_STATUS_AUTHORIZING,
	NETWORK_JOIN_STATUS_WAITING,
	NETWORK_JOIN_STATUS_DOWNLOADING,
	NETWORK_JOIN_STATUS_PROCESSING,
	NETWORK_JOIN_STATUS_REGISTERING,

	NETWORK_JOIN_STATUS_GETTING_COMPANY_INFO,
	NETWORK_JOIN_STATUS_END,
};

extern uint32_t _frame_counter_server; // The frame_counter of the server, if in network-mode
extern uint32_t _frame_counter_max; // To where we may go with our clients
extern uint32_t _frame_counter;

extern uint32_t _last_sync_frame; // Used in the server to store the last time a sync packet was sent to clients.

/* networking settings */
extern NetworkAddressList _broadcast_list;

extern uint32_t _sync_seed_1;
extern uint64_t _sync_state_checksum;
extern uint32_t _sync_frame;
extern EconTime::Date _last_sync_date;
extern EconTime::DateFract _last_sync_date_fract;
extern uint8_t _last_sync_tick_skip_counter;
extern uint32_t _last_sync_frame_counter;
extern bool _network_first_time;
/* Vars needed for the join-GUI */
extern NetworkJoinStatus _network_join_status;
extern uint8_t _network_join_waiting;
extern uint32_t _network_join_bytes;
extern uint32_t _network_join_bytes_total;
extern ConnectionType _network_server_connection_type;
extern std::string _network_server_invite_code;

/* Variable available for clients. */
extern std::string _network_server_name;

extern uint8_t _network_reconnect;

extern CompanyMask _network_company_passworded;

void NetworkQueryServer(const std::string &connection_string);

void GetBindAddresses(NetworkAddressList *addresses, uint16_t port);
struct NetworkGameList *NetworkAddServer(const std::string &connection_string, bool manually = true, bool never_expire = false);
void NetworkRebuildHostList();
void UpdateNetworkGameWindow();

struct NetworkGameKeys {
	std::array<uint8_t, 32> x25519_priv_key;    ///< x25519 key: private part
	std::array<uint8_t, 32> x25519_pub_key;     ///< x25519 key: public part
	bool inited = false;

	void Initialise();
};

struct NetworkSharedSecrets {
	std::array<uint8_t, 64> shared_data;

	~NetworkSharedSecrets();
};

/* From network_command.cpp */
/**
 * Everything we need to know about a command to be able to execute it.
 */
<<<<<<< HEAD
struct CommandPacket : CommandContainer {
	/** Make sure the pointer is nullptr. */
	CommandPacket() : next(nullptr), frame(0), client_id(INVALID_CLIENT_ID), company(INVALID_COMPANY), my_cmd(false) {}
	CommandPacket *next; ///< the next command packet (if in queue)
	uint32_t frame;      ///< the frame in which this packet is executed
	ClientID client_id;  ///< originating client ID (or INVALID_CLIENT_ID if not specified)
=======
struct CommandPacket {
	CommandPacket() : company(INVALID_COMPANY), frame(0), my_cmd(false) {}
>>>>>>> b085f610
	CompanyID company;   ///< company that is executing the command
	bool my_cmd;         ///< did the command originate from "me"
};

void NetworkDistributeCommands();
void NetworkExecuteLocalCommandQueue();
void NetworkFreeLocalCommandQueue();
void NetworkSyncCommandQueue(NetworkClientSocket *cs);

void ShowNetworkError(StringID error_string);
void NetworkTextMessage(NetworkAction action, TextColour colour, bool self_send, const std::string &name, const std::string &str = "", NetworkTextMessageData data = NetworkTextMessageData(), const char *data_str = "");
uint NetworkCalculateLag(const NetworkClientSocket *cs);
StringID GetNetworkErrorMsg(NetworkErrorCode err);
bool NetworkMakeClientNameUnique(std::string &new_name);
std::string GenerateCompanyPasswordHash(const std::string &password, const std::string &password_server_id, uint32_t password_game_seed);
std::vector<uint8_t> GenerateGeneralPasswordHash(const std::string &password, const std::string &password_server_id, uint64_t password_game_seed);
std::string NetworkGenerateRandomKeyString(uint bytes);

std::string_view ParseCompanyFromConnectionString(const std::string &connection_string, CompanyID *company_id);
NetworkAddress ParseConnectionString(const std::string &connection_string, uint16_t default_port);
std::string NormalizeConnectionString(const std::string &connection_string, uint16_t default_port);

void ClientNetworkEmergencySave();

#endif /* NETWORK_INTERNAL_H */<|MERGE_RESOLUTION|>--- conflicted
+++ resolved
@@ -121,17 +121,11 @@
 /**
  * Everything we need to know about a command to be able to execute it.
  */
-<<<<<<< HEAD
 struct CommandPacket : CommandContainer {
 	/** Make sure the pointer is nullptr. */
-	CommandPacket() : next(nullptr), frame(0), client_id(INVALID_CLIENT_ID), company(INVALID_COMPANY), my_cmd(false) {}
-	CommandPacket *next; ///< the next command packet (if in queue)
+	CommandPacket() : frame(0), client_id(INVALID_CLIENT_ID), company(INVALID_COMPANY), my_cmd(false) {}
 	uint32_t frame;      ///< the frame in which this packet is executed
 	ClientID client_id;  ///< originating client ID (or INVALID_CLIENT_ID if not specified)
-=======
-struct CommandPacket {
-	CommandPacket() : company(INVALID_COMPANY), frame(0), my_cmd(false) {}
->>>>>>> b085f610
 	CompanyID company;   ///< company that is executing the command
 	bool my_cmd;         ///< did the command originate from "me"
 };
