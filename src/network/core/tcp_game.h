--- conflicted
+++ resolved
@@ -563,20 +563,12 @@
 
 	NetworkGameSocketHandler(SOCKET s);
 public:
-<<<<<<< HEAD
-	ClientID client_id;            ///< Client identifier
-	uint32_t last_frame;           ///< Last frame we have executed
-	uint32_t last_frame_server;    ///< Last frame the server has executed
-	CommandQueue incoming_queue;   ///< The command-queue awaiting handling
-	std::chrono::steady_clock::time_point last_packet; ///< Time we received the last frame.
-	PacketGameType last_pkt_type;  ///< Last received packet type
-=======
-	ClientID client_id = INVALID_CLIENT_ID; ///< Client identifier
-	uint32_t last_frame = 0; ///< Last frame we have executed
-	uint32_t last_frame_server = 0; ///< Last frame the server has executed
-	CommandQueue incoming_queue; ///< The command-queue awaiting handling
+	ClientID client_id = INVALID_CLIENT_ID;              ///< Client identifier
+	uint32_t last_frame = 0;                             ///< Last frame we have executed
+	uint32_t last_frame_server = 0;                      ///< Last frame the server has executed
+	CommandQueue incoming_queue;                         ///< The command-queue awaiting handling
 	std::chrono::steady_clock::time_point last_packet{}; ///< Time we received the last frame.
->>>>>>> 6d1f56ce
+	PacketGameType last_pkt_type = PACKET_END;           ///< Last received packet type
 
 	NetworkRecvStatus CloseConnection(bool error = true) override;
 
