--- conflicted
+++ resolved
@@ -65,11 +65,10 @@
 	/* Sending/writing of packets */
 	void PrepareToSend();
 
-<<<<<<< HEAD
-	std::vector<byte> &GetSerialisationBuffer() { return this->buffer; }
+	std::vector<uint8_t> &GetSerialisationBuffer() { return this->buffer; }
 	size_t GetSerialisationLimit() const { return this->limit; }
 
-	const byte *GetDeserialisationBuffer() const { return this->buffer.data(); }
+	const uint8_t *GetDeserialisationBuffer() const { return this->buffer.data(); }
 	size_t GetDeserialisationBufferSize() const { return this->buffer.size(); }
 	PacketSize &GetDeserialisationPosition() { return this->pos; }
 	bool CanDeserialiseBytes(size_t bytes_to_read, bool raise_error) { return this->CanReadFromPacket(bytes_to_read, raise_error); }
@@ -77,17 +76,6 @@
 	bool CanWriteToPacket(size_t bytes_to_write);
 
 	void WriteAtOffset_uint16(size_t offset, uint16_t);
-=======
-	bool   CanWriteToPacket(size_t bytes_to_write);
-	void   Send_bool  (bool   data);
-	void   Send_uint8 (uint8_t  data);
-	void   Send_uint16(uint16_t data);
-	void   Send_uint32(uint32_t data);
-	void   Send_uint64(uint64_t data);
-	void   Send_string(const std::string_view data);
-	void   Send_buffer(const std::vector<uint8_t> &data);
-	std::span<const uint8_t> Send_bytes(const std::span<const uint8_t> span);
->>>>>>> 6c5a8f55
 
 	/* Reading/receiving of packets */
 	size_t ReadRawPacketSize() const;
@@ -97,23 +85,11 @@
 	void PrepareToRead();
 	PacketType GetPacketType() const;
 
-<<<<<<< HEAD
 	bool CanReadFromPacket(size_t bytes_to_read, bool close_connection = false);
-=======
-	bool   CanReadFromPacket(size_t bytes_to_read, bool close_connection = false);
-	bool   Recv_bool  ();
-	uint8_t  Recv_uint8 ();
-	uint16_t Recv_uint16();
-	uint32_t Recv_uint32();
-	uint64_t Recv_uint64();
-	std::vector<uint8_t> Recv_buffer();
-	size_t Recv_bytes(std::span<uint8_t> span);
-	std::string Recv_string(size_t length, StringValidationSettings settings = SVS_REPLACE_WITH_QUESTION_MARK);
->>>>>>> 6c5a8f55
 
 	size_t RemainingBytesToTransfer() const;
 
-	const byte *GetBufferData() const { return this->buffer.data(); }
+	const uint8_t *GetBufferData() const { return this->buffer.data(); }
 	PacketSize GetRawPos() const { return this->pos; }
 	void ReserveBuffer(size_t size) { this->buffer.reserve(size); }
 
@@ -218,14 +194,14 @@
 
 struct SubPacketDeserialiser : public BufferDeserialisationHelper<SubPacketDeserialiser> {
 	NetworkSocketHandler *cs;
-	const byte *data;
+	const uint8_t *data;
 	size_t size;
 	PacketSize pos;
 
-	SubPacketDeserialiser(Packet &p, const byte *data, size_t size, PacketSize pos = 0) : cs(p.GetParentSocket()), data(data), size(size), pos(pos) {}
-	SubPacketDeserialiser(Packet &p, const std::vector<byte> &buffer, PacketSize pos = 0) : cs(p.GetParentSocket()), data(buffer.data()), size(buffer.size()), pos(pos) {}
-
-	const byte *GetDeserialisationBuffer() const { return this->data; }
+	SubPacketDeserialiser(Packet &p, const uint8_t *data, size_t size, PacketSize pos = 0) : cs(p.GetParentSocket()), data(data), size(size), pos(pos) {}
+	SubPacketDeserialiser(Packet &p, const std::vector<uint8_t> &buffer, PacketSize pos = 0) : cs(p.GetParentSocket()), data(buffer.data()), size(buffer.size()), pos(pos) {}
+
+	const uint8_t *GetDeserialisationBuffer() const { return this->data; }
 	size_t GetDeserialisationBufferSize() const { return this->size; }
 	PacketSize &GetDeserialisationPosition() { return this->pos; }
 	bool CanDeserialiseBytes(size_t bytes_to_read, bool raise_error);
