--- conflicted
+++ resolved
@@ -34,13 +34,8 @@
 /** Base socket handler for all TCP sockets */
 class NetworkTCPSocketHandler : public NetworkSocketHandler {
 private:
-<<<<<<< HEAD
 	ring_buffer<std::unique_ptr<Packet>> packet_queue; ///< Packets that are awaiting delivery
 	std::unique_ptr<Packet> packet_recv;               ///< Partially received packet
-=======
-	std::deque<std::unique_ptr<Packet>> packet_queue; ///< Packets that are awaiting delivery. Cannot be std::queue as that does not have a clear() function.
-	std::unique_ptr<Packet> packet_recv = nullptr; ///< Partially received packet
->>>>>>> 6d1f56ce
 
 public:
 	SOCKET sock = INVALID_SOCKET; ///< The socket currently connected to
