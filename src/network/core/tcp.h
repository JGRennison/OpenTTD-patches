/*
 * This file is part of OpenTTD.
 * OpenTTD is free software; you can redistribute it and/or modify it under the terms of the GNU General Public License as published by the Free Software Foundation, version 2.
 * OpenTTD is distributed in the hope that it will be useful, but WITHOUT ANY WARRANTY; without even the implied warranty of MERCHANTABILITY or FITNESS FOR A PARTICULAR PURPOSE.
 * See the GNU General Public License for more details. You should have received a copy of the GNU General Public License along with OpenTTD. If not, see <http://www.gnu.org/licenses/>.
 */

/**
 * @file tcp.h Basic functions to receive and send TCP packets.
 */

#ifndef NETWORK_CORE_TCP_H
#define NETWORK_CORE_TCP_H

#include "address.h"
#include "packet.h"
#include "../../3rdparty/cpp-ring-buffer/ring_buffer.hpp"

#include <atomic>
#include <chrono>
#include <map>
#include <memory>
#include <vector>
#include <thread>

/** The states of sending the packets. */
enum SendPacketsState : uint8_t {
	SPS_CLOSED,      ///< The connection got closed.
	SPS_NONE_SENT,   ///< The buffer is still full, so no (parts of) packets could be sent.
	SPS_PARTLY_SENT, ///< The packets are partly sent; there are more packets to be sent in the queue.
	SPS_ALL_SENT,    ///< All packets in the queue are sent.
};

/** Base socket handler for all TCP sockets */
class NetworkTCPSocketHandler : public NetworkSocketHandler {
private:
<<<<<<< HEAD
	jgr::ring_buffer<std::unique_ptr<Packet>> packet_queue; ///< Packets that are awaiting delivery
	std::unique_ptr<Packet> packet_recv;                    ///< Partially received packet
=======
	std::deque<std::unique_ptr<Packet>> packet_queue{}; ///< Packets that are awaiting delivery. Cannot be std::queue as that does not have a clear() function.
	std::unique_ptr<Packet> packet_recv = nullptr; ///< Partially received packet
>>>>>>> 0428f8c6

public:
	SOCKET sock = INVALID_SOCKET; ///< The socket currently connected to
	bool writable = false; ///< Can we write to this socket?

	/**
	 * Whether this socket is currently bound to a socket.
	 * @return true when the socket is bound, false otherwise
	 */
	bool IsConnected() const { return this->sock != INVALID_SOCKET; }

	virtual NetworkRecvStatus CloseConnection(bool error = true);
	void CloseSocket();

	void SendPacket(std::unique_ptr<Packet> packet);
	void SendPrependPacket(std::unique_ptr<Packet> packet, int queue_after_packet_type);
	void ShrinkToFitSendQueue();

	SendPacketsState SendPackets(bool closing_down = false);

	virtual std::unique_ptr<Packet> ReceivePacket();
	virtual void LogSentPacket(const Packet &pkt);

	bool CanSendReceive();

	/**
	 * Whether there is something pending in the send queue.
	 * @return true when something is pending in the send queue.
	 */
	bool HasSendQueue() { return !this->packet_queue.empty(); }

	/**
	 * Construct a socket handler for a TCP connection.
	 * @param s The just opened TCP connection.
	 */
	NetworkTCPSocketHandler(SOCKET s = INVALID_SOCKET) : sock(s) {}
	~NetworkTCPSocketHandler();
};

/**
 * "Helper" class for creating TCP connections in a non-blocking manner
 */
class TCPConnecter {
private:
	/**
	 * The current status of the connecter.
	 *
	 * We track the status like this to ensure everything is executed from the
	 * game-thread, and not at another random time where we might not have the
	 * lock on the game-state.
	 */
	enum class Status : uint8_t {
		Init,       ///< TCPConnecter is created but resolving hasn't started.
		Resolving,  ///< The hostname is being resolved (threaded).
		Failure,    ///< Resolving failed.
		Connecting, ///< We are currently connecting.
		Connected,  ///< The connection is established.
	};

	std::thread resolve_thread;                         ///< Thread used during resolving.
	std::atomic<Status> status = Status::Init;          ///< The current status of the connecter.
	std::atomic<bool> killed = false;                   ///< Whether this connecter is marked as killed.

	addrinfo *ai = nullptr;                             ///< getaddrinfo() allocated linked-list of resolved addresses.
	std::vector<addrinfo *> addresses;                  ///< Addresses we can connect to.
	std::map<SOCKET, NetworkAddress> sock_to_address;   ///< Mapping of a socket to the real address it is connecting to. USed for DEBUG statements.
	size_t current_address = 0;                         ///< Current index in addresses we are trying.

	std::vector<SOCKET> sockets;                        ///< Pending connect() attempts.
	std::chrono::steady_clock::time_point last_attempt; ///< Time we last tried to connect.

	std::string connection_string;                      ///< Current address we are connecting to (before resolving).
	NetworkAddress bind_address;                        ///< Address we're binding to, if any.
	int family = AF_UNSPEC;                             ///< Family we are using to connect with.

	static std::vector<std::shared_ptr<TCPConnecter>> connecters; ///< List of connections that are currently being created.

	void Resolve();
	void OnResolved(addrinfo *ai);
	bool TryNextAddress();
	void Connect(addrinfo *address);
	virtual bool CheckActivity();

	/* We do not want any other derived classes from this class being able to
	 * access these private members, but it is okay for TCPServerConnecter. */
	friend class TCPServerConnecter;

	static void ResolveThunk(TCPConnecter *connecter);

public:
	TCPConnecter() {};
	TCPConnecter(const std::string &connection_string, uint16_t default_port, const NetworkAddress &bind_address = {}, int family = AF_UNSPEC);
	virtual ~TCPConnecter();

	/**
	 * Callback when the connection succeeded.
	 * @param s the socket that we opened
	 */
	virtual void OnConnect([[maybe_unused]] SOCKET s) {}

	/**
	 * Callback for when the connection attempt failed.
	 */
	virtual void OnFailure() {}

	void Kill();

	static void CheckCallbacks();
	static void KillAll();

	/**
	 * Create the connecter, and initiate connecting by putting it in the collection of TCP connections to make.
	 * @tparam T The type of connecter to create.
	 * @param args The arguments to the constructor of T.
	 * @return Shared pointer to the connecter.
	 */
	template <class T, typename... Args>
	static std::shared_ptr<TCPConnecter> Create(Args&& ... args)
	{
		return TCPConnecter::connecters.emplace_back(std::make_shared<T>(std::forward<Args>(args)...));
	}
};

class TCPServerConnecter : public TCPConnecter {
private:
	SOCKET socket = INVALID_SOCKET; ///< The socket when a connection is established.

	bool CheckActivity() override;

public:
	ServerAddress server_address; ///< Address we are connecting to.

	TCPServerConnecter(const std::string &connection_string, uint16_t default_port);

	void SetConnected(SOCKET sock);
	void SetFailure();
};

#endif /* NETWORK_CORE_TCP_H */<|MERGE_RESOLUTION|>--- conflicted
+++ resolved
@@ -34,13 +34,8 @@
 /** Base socket handler for all TCP sockets */
 class NetworkTCPSocketHandler : public NetworkSocketHandler {
 private:
-<<<<<<< HEAD
-	jgr::ring_buffer<std::unique_ptr<Packet>> packet_queue; ///< Packets that are awaiting delivery
-	std::unique_ptr<Packet> packet_recv;                    ///< Partially received packet
-=======
-	std::deque<std::unique_ptr<Packet>> packet_queue{}; ///< Packets that are awaiting delivery. Cannot be std::queue as that does not have a clear() function.
-	std::unique_ptr<Packet> packet_recv = nullptr; ///< Partially received packet
->>>>>>> 0428f8c6
+	jgr::ring_buffer<std::unique_ptr<Packet>> packet_queue{}; ///< Packets that are awaiting delivery
+	std::unique_ptr<Packet> packet_recv = nullptr;            ///< Partially received packet
 
 public:
 	SOCKET sock = INVALID_SOCKET; ///< The socket currently connected to
