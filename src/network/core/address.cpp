/*
 * This file is part of OpenTTD.
 * OpenTTD is free software; you can redistribute it and/or modify it under the terms of the GNU General Public License as published by the Free Software Foundation, version 2.
 * OpenTTD is distributed in the hope that it will be useful, but WITHOUT ANY WARRANTY; without even the implied warranty of MERCHANTABILITY or FITNESS FOR A PARTICULAR PURPOSE.
 * See the GNU General Public License for more details. You should have received a copy of the GNU General Public License along with OpenTTD. If not, see <http://www.gnu.org/licenses/>.
 */

/** @file core/address.cpp Implementation of the address. */

#include "../../stdafx.h"

#include "address.h"
#include "../network_internal.h"
#include "../../debug.h"
#include "../../core/string_consumer.hpp"

#include "../../safeguards.h"

/**
 * Get the hostname; in case it wasn't given the
 * IPv4 dotted representation is given.
 * @return the hostname
 */
const char *NetworkAddress::GetHostname()
{
	if (this->hostname.empty() && this->address.ss_family != AF_UNSPEC) {
		assert(this->address_length != 0);
		char buffer[NETWORK_HOSTNAME_LENGTH];
		getnameinfo((struct sockaddr *)&this->address, this->address_length, buffer, sizeof(buffer), nullptr, 0, NI_NUMERICHOST);
		this->hostname = buffer;
	}
	return this->hostname.c_str();
}

/**
 * Get the port.
 * @return the port.
 */
uint16_t NetworkAddress::GetPort() const
{
	switch (this->address.ss_family) {
		case AF_UNSPEC:
		case AF_INET:
			return ntohs(((const struct sockaddr_in *)&this->address)->sin_port);

		case AF_INET6:
			return ntohs(((const struct sockaddr_in6 *)&this->address)->sin6_port);

		default:
			NOT_REACHED();
	}
}

/**
 * Set the port.
 * @param port set the port number.
 */
void NetworkAddress::SetPort(uint16_t port)
{
	switch (this->address.ss_family) {
		case AF_UNSPEC:
		case AF_INET:
			((struct sockaddr_in*)&this->address)->sin_port = htons(port);
			break;

		case AF_INET6:
			((struct sockaddr_in6*)&this->address)->sin6_port = htons(port);
			break;

		default:
			NOT_REACHED();
	}
}

/**
 * Get the address as a string, e.g. 127.0.0.1:12345.
 * @param buffer the buffer to write to
 * @param with_family whether to add the family (e.g. IPvX).
 */
void NetworkAddress::GetAddressAsString(format_target &buffer, bool with_family)
{
	const auto ss_family = this->GetAddress()->ss_family;
	if (ss_family == AF_INET6) buffer.push_back('[');
	buffer.append(this->GetHostname());
	if (ss_family == AF_INET6) buffer.push_back(']');
	buffer.format(":{:d}", this->GetPort());

	if (with_family) {
		char family;
		switch (this->address.ss_family) {
			case AF_INET:  family = '4'; break;
			case AF_INET6: family = '6'; break;
			default:       family = '?'; break;
		}
		buffer.format(" (IPv{})", family);
	}
}

 /**
  * Get the address as a string, e.g. 127.0.0.1:12345.
  * @param with_family whether to add the family (e.g. IPvX).
  * @return the address
  */
std::string NetworkAddress::GetAddressAsString(bool with_family)
{
	format_buffer_sized<100> buf;
	this->GetAddressAsString(buf, with_family);
	return buf.to_string();
}

void FormatNetworkAddress::fmt_format_value(format_target &buffer) const
{
	this->addr->GetAddressAsString(buffer, this->with_family);
}

/**
 * Helper function to resolve without opening a socket.
 * @return the opened socket or INVALID_SOCKET
 */
static SOCKET ResolveLoopProc(addrinfo *)
{
	/* We just want the first 'entry', so return a valid socket. */
	return !INVALID_SOCKET;
}

/**
 * Get the address in its internal representation.
 * @return the address
 */
const sockaddr_storage *NetworkAddress::GetAddress()
{
	if (!this->IsResolved()) {
		/* Here we try to resolve a network address. We use SOCK_STREAM as
		 * socket type because some stupid OSes, like Solaris, cannot be
		 * bothered to implement the specifications and allow '0' as value
		 * that means "don't care whether it is SOCK_STREAM or SOCK_DGRAM".
		 */
		this->Resolve(this->address.ss_family, SOCK_STREAM, AI_ADDRCONFIG, nullptr, ResolveLoopProc);
		this->resolved = true;
	}
	return &this->address;
}

/**
 * Checks of this address is of the given family.
 * @param family the family to check against
 * @return true if it is of the given family
 */
bool NetworkAddress::IsFamily(int family)
{
	if (!this->IsResolved()) {
		this->Resolve(family, SOCK_STREAM, AI_ADDRCONFIG, nullptr, ResolveLoopProc);
	}
	return this->address.ss_family == family;
}

/**
 * Checks whether this IP address is contained by the given netmask.
 * @param netmask the netmask in CIDR notation to test against.
 * @note netmask without /n assumes all bits need to match.
 * @return true if this IP is within the netmask.
 */
<<<<<<< HEAD
bool NetworkAddress::IsInNetmask(const char *netmask)
=======
bool NetworkAddress::IsInNetmask(std::string_view netmask)
>>>>>>> 54de376c
{
	/* Resolve it if we didn't do it already */
	if (!this->IsResolved()) this->GetAddress();

	int cidr = this->address.ss_family == AF_INET ? 32 : 128;

	StringConsumer consumer{netmask};
	/* Check for CIDR separator */
<<<<<<< HEAD
	const char *chr_cidr = strchr(netmask, '/');
	if (chr_cidr != nullptr) {
		int tmp_cidr = atoi(chr_cidr + 1);

		/* Invalid CIDR, treat as single host */
		if (tmp_cidr > 0 && tmp_cidr < cidr) cidr = tmp_cidr;

		/* Remove the / so that NetworkAddress works on the IP portion */
		std::string ip_str(netmask, chr_cidr - netmask);
		mask_address = NetworkAddress(ip_str.c_str(), 0, this->address.ss_family);
	} else {
		mask_address = NetworkAddress(netmask, 0, this->address.ss_family);
=======
	NetworkAddress mask_address(consumer.ReadUntilChar('/', StringConsumer::SKIP_ONE_SEPARATOR), 0, this->address.ss_family);
	if (mask_address.GetAddressLength() == 0) return false;

	if (consumer.AnyBytesLeft()) {
		int tmp_cidr = consumer.ReadIntegerBase(10, cidr);

		/* Invalid CIDR, treat as single host */
		if (tmp_cidr > 0 && tmp_cidr < cidr) cidr = tmp_cidr;
>>>>>>> 54de376c
	}

	uint32_t *ip;
	uint32_t *mask;
	switch (this->address.ss_family) {
		case AF_INET:
			ip = (uint32_t*)&((struct sockaddr_in*)&this->address)->sin_addr.s_addr;
			mask = (uint32_t*)&((struct sockaddr_in*)&mask_address.address)->sin_addr.s_addr;
			break;

		case AF_INET6:
			ip = (uint32_t*)&((struct sockaddr_in6*)&this->address)->sin6_addr;
			mask = (uint32_t*)&((struct sockaddr_in6*)&mask_address.address)->sin6_addr;
			break;

		default:
			NOT_REACHED();
	}

	while (cidr > 0) {
		uint32_t msk = cidr >= 32 ? (uint32_t)-1 : htonl(-(1 << (32 - cidr)));
		if ((*mask++ & msk) != (*ip++ & msk)) return false;

		cidr -= 32;
	}

	return true;
}

/**
 * Resolve this address into a socket
 * @param family the type of 'protocol' (IPv4, IPv6)
 * @param socktype the type of socket (TCP, UDP, etc)
 * @param flags the flags to send to getaddrinfo
 * @param sockets the list of sockets to add the sockets to
 * @param func the inner working while looping over the address info
 * @return the resolved socket or INVALID_SOCKET.
 */
SOCKET NetworkAddress::Resolve(int family, int socktype, int flags, SocketList *sockets, LoopProc func)
{
	struct addrinfo *ai;
	struct addrinfo hints;
	memset(&hints, 0, sizeof (hints));
	hints.ai_family   = family;
	hints.ai_flags    = flags;
	hints.ai_socktype = socktype;

	/* The port needs to be a string. Six is enough to contain all characters + '\0'. */
	std::string port_name = std::to_string(this->GetPort());

	bool reset_hostname = false;
	/* Setting both hostname to nullptr and port to 0 is not allowed.
	 * As port 0 means bind to any port, the other must mean that
	 * we want to bind to 'all' IPs. */
	if (this->hostname.empty() && this->address_length == 0 && this->GetPort() == 0) {
		reset_hostname = true;
		int fam = this->address.ss_family;
		if (fam == AF_UNSPEC) fam = family;
		this->hostname = fam == AF_INET ? "0.0.0.0" : "::";
	}

	static bool _resolve_timeout_error_message_shown = false;
	auto start = std::chrono::steady_clock::now();
	int e = getaddrinfo(this->hostname.empty() ? nullptr : this->hostname.c_str(), port_name.c_str(), &hints, &ai);
	auto end = std::chrono::steady_clock::now();
	std::chrono::seconds duration = std::chrono::duration_cast<std::chrono::seconds>(end - start);
	if (!_resolve_timeout_error_message_shown && duration >= std::chrono::seconds(5)) {
		Debug(net, 0, "getaddrinfo for hostname \"{}\", port {}, address family {} and socket type {} took {} seconds",
				this->hostname, port_name, AddressFamilyAsString(family), SocketTypeAsString(socktype), duration.count());
		Debug(net, 0, "  this is likely an issue in the DNS name resolver's configuration causing it to time out");
		_resolve_timeout_error_message_shown = true;
	}


	if (reset_hostname) this->hostname.clear();

	if (e != 0) {
		if (func != ResolveLoopProc) {
			Debug(net, 0, "getaddrinfo for hostname \"{}\", port {}, address family {} and socket type {} failed: {}",
				this->hostname, port_name, AddressFamilyAsString(family), SocketTypeAsString(socktype), FS2OTTD(gai_strerror(e)));
		}
		return INVALID_SOCKET;
	}

	SOCKET sock = INVALID_SOCKET;
	for (struct addrinfo *runp = ai; runp != nullptr; runp = runp->ai_next) {
		/* When we are binding to multiple sockets, make sure we do not
		 * connect to one with exactly the same address twice. That's
		 * of course totally unneeded ;) */
		if (sockets != nullptr) {
			NetworkAddress address(runp->ai_addr, (int)runp->ai_addrlen);
			if (std::any_of(sockets->begin(), sockets->end(), [&address](const auto &p) { return p.second == address; })) continue;
		}
		sock = func(runp);
		if (sock == INVALID_SOCKET) continue;

		if (sockets == nullptr) {
			this->address_length = (int)runp->ai_addrlen;
			assert(sizeof(this->address) >= runp->ai_addrlen);
			memcpy(&this->address, runp->ai_addr, runp->ai_addrlen);
#ifdef __EMSCRIPTEN__
			/* Emscripten doesn't zero sin_zero, but as we compare addresses
			 * to see if they are the same address, we need them to be zero'd.
			 * Emscripten is, as far as we know, the only OS not doing this.
			 *
			 * https://github.com/emscripten-core/emscripten/issues/12998
			 */
			if (this->address.ss_family == AF_INET) {
				sockaddr_in *address_ipv4 = (sockaddr_in *)&this->address;
				memset(address_ipv4->sin_zero, 0, sizeof(address_ipv4->sin_zero));
			}
#endif
			break;
		}

		NetworkAddress addr(runp->ai_addr, (int)runp->ai_addrlen);
		(*sockets)[sock] = std::move(addr);
		sock = INVALID_SOCKET;
	}
	freeaddrinfo (ai);

	return sock;
}

/**
 * Helper function to resolve a listening.
 * @param runp information about the socket to try not
 * @return the opened socket or INVALID_SOCKET
 */
static SOCKET ListenLoopProc(addrinfo *runp)
{
	std::string address = NetworkAddress(runp->ai_addr, (int)runp->ai_addrlen).GetAddressAsString();

	SOCKET sock = socket(runp->ai_family, runp->ai_socktype, runp->ai_protocol);
	if (sock == INVALID_SOCKET) {
		const char *type = NetworkAddress::SocketTypeAsString(runp->ai_socktype);
		const char *family = NetworkAddress::AddressFamilyAsString(runp->ai_family);
		Debug(net, 0, "Could not create {} {} socket: {}", type, family, NetworkError::GetLast().AsString());
		return INVALID_SOCKET;
	}

	if (runp->ai_socktype == SOCK_STREAM && !SetNoDelay(sock)) {
		Debug(net, 1, "Setting no-delay mode failed: {}", NetworkError::GetLast().AsString());
	}

	if (!SetReusePort(sock)) {
		Debug(net, 0, "Setting reuse-address mode failed: {}", NetworkError::GetLast().AsString());
	}

	int on = 1;
	if (runp->ai_family == AF_INET6 &&
			setsockopt(sock, IPPROTO_IPV6, IPV6_V6ONLY, (const char*)&on, sizeof(on)) == -1) {
		Debug(net, 3, "Could not disable IPv4 over IPv6: {}", NetworkError::GetLast().AsString());
	}

	if (bind(sock, runp->ai_addr, (int)runp->ai_addrlen) != 0) {
		Debug(net, 0, "Could not bind socket on {}: {}", address, NetworkError::GetLast().AsString());
		closesocket(sock);
		return INVALID_SOCKET;
	}

	if (runp->ai_socktype != SOCK_DGRAM && listen(sock, 1) != 0) {
		Debug(net, 0, "Could not listen on socket: {}", NetworkError::GetLast().AsString());
		closesocket(sock);
		return INVALID_SOCKET;
	}

	/* Connection succeeded */

	if (!SetNonBlocking(sock)) {
		Debug(net, 0, "Setting non-blocking mode failed: {}", NetworkError::GetLast().AsString());
	}

	Debug(net, 3, "Listening on {}", address);
	return sock;
}

/**
 * Make the given socket listen.
 * @param socktype the type of socket (TCP, UDP, etc)
 * @param sockets the list of sockets to add the sockets to
 */
void NetworkAddress::Listen(int socktype, SocketList *sockets)
{
	assert(sockets != nullptr);

	/* Setting both hostname to "" and port to 0 is not allowed.
	 * As port 0 means bind to any port, the other must mean that
	 * we want to bind to 'all' IPs. */
	if (this->address_length == 0 && this->address.ss_family == AF_UNSPEC &&
			this->hostname.empty() && this->GetPort() == 0) {
		this->Resolve(AF_INET,  socktype, AI_ADDRCONFIG | AI_PASSIVE, sockets, ListenLoopProc);
		this->Resolve(AF_INET6, socktype, AI_ADDRCONFIG | AI_PASSIVE, sockets, ListenLoopProc);
	} else {
		this->Resolve(AF_UNSPEC, socktype, AI_ADDRCONFIG | AI_PASSIVE, sockets, ListenLoopProc);
	}
}

/**
 * Convert the socket type into a string
 * @param socktype the socket type to convert
 * @return the string representation
 * @note only works for SOCK_STREAM and SOCK_DGRAM
 */
/* static */ const char *NetworkAddress::SocketTypeAsString(int socktype)
{
	switch (socktype) {
		case SOCK_STREAM: return "tcp";
		case SOCK_DGRAM:  return "udp";
		default:          return "unsupported";
	}
}

/**
 * Convert the address family into a string
 * @param family the family to convert
 * @return the string representation
 * @note only works for AF_INET, AF_INET6 and AF_UNSPEC
 */
/* static */ const char *NetworkAddress::AddressFamilyAsString(int family)
{
	switch (family) {
		case AF_UNSPEC: return "either IPv4 or IPv6";
		case AF_INET:   return "IPv4";
		case AF_INET6:  return "IPv6";
		default:        return "unsupported";
	}
}

/**
 * Get the peer address of a socket as NetworkAddress.
 * @param sock The socket to get the peer address of.
 * @return The NetworkAddress of the peer address.
 */
/* static */ NetworkAddress NetworkAddress::GetPeerAddress(SOCKET sock)
{
	sockaddr_storage addr = {};
	socklen_t addr_len = sizeof(addr);
	if (getpeername(sock, (sockaddr *)&addr, &addr_len) != 0) {
		Debug(net, 0, "Failed to get address of the peer: {}", NetworkError::GetLast().AsString());
		return NetworkAddress();
	}
	return NetworkAddress(addr, addr_len);
}

/**
 * Get the local address of a socket as NetworkAddress.
 * @param sock The socket to get the local address of.
 * @return The NetworkAddress of the local address.
 */
/* static */ NetworkAddress NetworkAddress::GetSockAddress(SOCKET sock)
{
	sockaddr_storage addr = {};
	socklen_t addr_len = sizeof(addr);
	if (getsockname(sock, (sockaddr *)&addr, &addr_len) != 0) {
		Debug(net, 0, "Failed to get address of the socket: {}", NetworkError::GetLast().AsString());
		return NetworkAddress();
	}
	return NetworkAddress(addr, addr_len);
}

/**
 * Get the peer name of a socket in string format.
 * @param sock The socket to get the peer name of.
 * @return The string representation of the peer name.
 */
/* static */ const std::string NetworkAddress::GetPeerName(SOCKET sock)
{
	return NetworkAddress::GetPeerAddress(sock).GetAddressAsString();
}

/**
 * Convert a string containing either "hostname", "hostname:port" or invite code
 * to a ServerAddress, where the string can be postfixed with "#company" to
 * indicate the requested company.
 *
 * @param connection_string The string to parse.
 * @param default_port The default port to set port to if not in connection_string.
 * @param company Pointer to the company variable to set iff indicated.
 * @return A valid ServerAddress of the parsed information.
 */
/* static */ ServerAddress ServerAddress::Parse(const std::string &connection_string, uint16_t default_port, CompanyID *company_id)
{
	if (connection_string.starts_with("+")) {
		std::string_view invite_code = ParseCompanyFromConnectionString(connection_string, company_id);
		return ServerAddress(SERVER_ADDRESS_INVITE_CODE, std::string(invite_code));
	}

	uint16_t port = default_port;
	std::string_view ip = ParseFullConnectionString(connection_string, port, company_id);
	return ServerAddress(SERVER_ADDRESS_DIRECT, std::string(ip) + ":" + std::to_string(port));
}<|MERGE_RESOLUTION|>--- conflicted
+++ resolved
@@ -160,11 +160,7 @@
  * @note netmask without /n assumes all bits need to match.
  * @return true if this IP is within the netmask.
  */
-<<<<<<< HEAD
-bool NetworkAddress::IsInNetmask(const char *netmask)
-=======
 bool NetworkAddress::IsInNetmask(std::string_view netmask)
->>>>>>> 54de376c
 {
 	/* Resolve it if we didn't do it already */
 	if (!this->IsResolved()) this->GetAddress();
@@ -173,29 +169,14 @@
 
 	StringConsumer consumer{netmask};
 	/* Check for CIDR separator */
-<<<<<<< HEAD
-	const char *chr_cidr = strchr(netmask, '/');
-	if (chr_cidr != nullptr) {
-		int tmp_cidr = atoi(chr_cidr + 1);
+	NetworkAddress mask_address(consumer.ReadUntilChar('/', StringConsumer::SKIP_ONE_SEPARATOR), 0, this->address.ss_family);
+	if (mask_address.GetAddressLength() == 0) return false;
+
+	if (consumer.AnyBytesLeft()) {
+		int tmp_cidr = consumer.ReadIntegerBase(10, cidr);
 
 		/* Invalid CIDR, treat as single host */
 		if (tmp_cidr > 0 && tmp_cidr < cidr) cidr = tmp_cidr;
-
-		/* Remove the / so that NetworkAddress works on the IP portion */
-		std::string ip_str(netmask, chr_cidr - netmask);
-		mask_address = NetworkAddress(ip_str.c_str(), 0, this->address.ss_family);
-	} else {
-		mask_address = NetworkAddress(netmask, 0, this->address.ss_family);
-=======
-	NetworkAddress mask_address(consumer.ReadUntilChar('/', StringConsumer::SKIP_ONE_SEPARATOR), 0, this->address.ss_family);
-	if (mask_address.GetAddressLength() == 0) return false;
-
-	if (consumer.AnyBytesLeft()) {
-		int tmp_cidr = consumer.ReadIntegerBase(10, cidr);
-
-		/* Invalid CIDR, treat as single host */
-		if (tmp_cidr > 0 && tmp_cidr < cidr) cidr = tmp_cidr;
->>>>>>> 54de376c
 	}
 
 	uint32_t *ip;
