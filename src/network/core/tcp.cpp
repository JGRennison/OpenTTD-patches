/*
 * This file is part of OpenTTD.
 * OpenTTD is free software; you can redistribute it and/or modify it under the terms of the GNU General Public License as published by the Free Software Foundation, version 2.
 * OpenTTD is distributed in the hope that it will be useful, but WITHOUT ANY WARRANTY; without even the implied warranty of MERCHANTABILITY or FITNESS FOR A PARTICULAR PURPOSE.
 * See the GNU General Public License for more details. You should have received a copy of the GNU General Public License along with OpenTTD. If not, see <http://www.gnu.org/licenses/>.
 */

/**
 * @file tcp.cpp Basic functions to receive and send TCP packets.
 */

#include "../../stdafx.h"
#include "../../debug.h"

#include "tcp.h"

#include "../../safeguards.h"

/**
 * Construct a socket handler for a TCP connection.
 * @param s The just opened TCP connection.
 */
NetworkTCPSocketHandler::NetworkTCPSocketHandler(SOCKET s) :
		NetworkSocketHandler(),
		sock(s), writable(false)
{
}

NetworkTCPSocketHandler::~NetworkTCPSocketHandler()
{
	this->CloseSocket();
}

/**
 * Close the actual socket of the connection.
 * Please make sure CloseConnection is called before CloseSocket, as
 * otherwise not all resources might be released.
 */
void NetworkTCPSocketHandler::CloseSocket()
{
	if (this->sock != INVALID_SOCKET) closesocket(this->sock);
	this->sock = INVALID_SOCKET;
}

/**
 * This will put this socket handler in a close state. It will not
 * actually close the OS socket; use CloseSocket for this.
 * @param error Whether we quit under an error condition or not.
 * @return new status of the connection.
 */
NetworkRecvStatus NetworkTCPSocketHandler::CloseConnection([[maybe_unused]] bool error)
{
	this->MarkClosed();
	this->writable = false;

	this->packet_queue.clear();
	this->packet_recv = nullptr;

	return NETWORK_RECV_STATUS_OKAY;
}

/**
 * This function puts the packet in the send-queue and it is send as
 * soon as possible. This is the next tick, or maybe one tick later
 * if the OS-network-buffer is full)
 * @param packet the packet to send
 */
void NetworkTCPSocketHandler::SendPacket(std::unique_ptr<Packet> packet)
{
	assert(packet != nullptr);

	packet->PrepareToSend();

	this->packet_queue.push_back(std::move(packet));
}

/**
 * This function puts the packet in the send-queue and it is send as
 * soon as possible. This is the next tick, or maybe one tick later
 * if the OS-network-buffer is full)
 * @param packet the packet to send
 */
void NetworkTCPSocketHandler::SendPrependPacket(std::unique_ptr<Packet> packet, int queue_after_packet_type)
{
	assert(packet != nullptr);

	packet->PrepareToSend();

	if (queue_after_packet_type >= 0) {
		for (auto iter = this->packet_queue.begin(); iter != this->packet_queue.end(); ++iter) {
			if ((*iter)->GetPacketType() == queue_after_packet_type) {
				++iter;
				this->packet_queue.insert(iter, std::move(packet));
				return;
			}
		}
	}

	/* The very first packet in the queue may be partially written out, so cannot be replaced.
	 * If the queue is non-empty, swap packet with the first packet in the queue.
	 * The insert the packet (either the incoming packet or the previous first packet) at the front. */
	if (!this->packet_queue.empty()) {
		packet.swap(this->packet_queue.front());
	}
	this->packet_queue.push_front(std::move(packet));
}

/**
 * Shrink the packet send queue to fit (e.g. after having sent the map to a network client)
 */
void NetworkTCPSocketHandler::ShrinkToFitSendQueue()
{
	this->packet_queue.shrink_to_fit();
}

/**
 * Sends all the buffered packets out for this client. It stops when:
 *   1) all packets are send (queue is empty)
 *   2) the OS reports back that it can not send any more
 *      data right now (full network-buffer, it happens ;))
 *   3) sending took too long
 * @param closing_down Whether we are closing down the connection.
 * @return \c true if a (part of a) packet could be sent and
 *         the connection is not closed yet.
 */
SendPacketsState NetworkTCPSocketHandler::SendPackets(bool closing_down)
{
	/* We can not write to this socket!! */
	if (!this->writable) return SPS_NONE_SENT;
	if (!this->IsConnected()) return SPS_CLOSED;

	while (!this->packet_queue.empty()) {
		Packet &p = *this->packet_queue.front();
		ssize_t res = p.TransferOut<int>(send, this->sock, 0);
		if (res == -1) {
			NetworkError err = NetworkError::GetLast();
			if (!err.WouldBlock()) {
				/* Something went wrong.. close client! */
				if (!closing_down) {
					DEBUG(net, 0, "Send failed: %s", err.AsString());
					this->CloseConnection();
				}
				return SPS_CLOSED;
			}
			return SPS_PARTLY_SENT;
		}
		if (res == 0) {
			/* Client/server has left us :( */
			if (!closing_down) this->CloseConnection();
			return SPS_CLOSED;
		}

		/* Is this packet sent? */
		if (p.RemainingBytesToTransfer() == 0) {
			/* Go to the next packet */
			if (_debug_net_level >= 5) this->LogSentPacket(p);
			this->packet_queue.pop_front();
		} else {
			return SPS_PARTLY_SENT;
		}
	}

	return SPS_ALL_SENT;
}

/**
 * Receives a packet for the given client
 * @return The received packet (or nullptr when it didn't receive one)
 */
std::unique_ptr<Packet> NetworkTCPSocketHandler::ReceivePacket()
{
	ssize_t res;

	if (!this->IsConnected()) return nullptr;

	if (this->packet_recv == nullptr) {
		this->packet_recv = std::make_unique<Packet>(this, TCP_MTU);
	}

	Packet &p = *this->packet_recv.get();

	/* Read packet size */
	if (!p.HasPacketSizeData()) {
		while (p.RemainingBytesToTransfer() != 0) {
			res = p.TransferIn<int>(recv, this->sock, 0);
			if (res == -1) {
				NetworkError err = NetworkError::GetLast();
				if (!err.WouldBlock()) {
					/* Something went wrong... */
					if (!err.IsConnectionReset()) DEBUG(net, 0, "Recv failed: %s", err.AsString());
					this->CloseConnection();
					return nullptr;
				}
				/* Connection would block, so stop for now */
				return nullptr;
			}
			if (res == 0) {
				/* Client/server has left */
				this->CloseConnection();
				return nullptr;
			}
		}

		/* Parse the size in the received packet and if not valid, close the connection. */
		if (!p.ParsePacketSize()) {
			DEBUG(net, 0, "ParsePacketSize failed, possible packet stream corruption");
			this->CloseConnection();
			return nullptr;
		}
	}

	/* Read rest of packet */
	while (p.RemainingBytesToTransfer() != 0) {
		res = p.TransferIn<int>(recv, this->sock, 0);
		if (res == -1) {
			NetworkError err = NetworkError::GetLast();
			if (!err.WouldBlock()) {
				/* Something went wrong... */
				if (!err.IsConnectionReset()) DEBUG(net, 0, "Recv failed: %s", err.AsString());
				this->CloseConnection();
				return nullptr;
			}
			/* Connection would block */
			return nullptr;
		}
		if (res == 0) {
			/* Client/server has left */
			this->CloseConnection();
			return nullptr;
		}
	}

<<<<<<< HEAD

	p.PrepareToRead();

	/* Prepare for receiving a new packet */
=======
	if (!p.PrepareToRead()) {
		Debug(net, 0, "Invalid packet received (too small / decryption error)");
		this->CloseConnection();
		return nullptr;
	}
>>>>>>> 4af089b9
	return std::move(this->packet_recv);
}

void NetworkTCPSocketHandler::LogSentPacket(const Packet &pkt) {}

/**
 * Check whether this socket can send or receive something.
 * @return \c true when there is something to receive.
 * @note Sets #writable if more data can be sent.
 */
bool NetworkTCPSocketHandler::CanSendReceive()
{
	assert(this->sock != INVALID_SOCKET);

	fd_set read_fd, write_fd;
	struct timeval tv;

	FD_ZERO(&read_fd);
	FD_ZERO(&write_fd);

	FD_SET(this->sock, &read_fd);
	FD_SET(this->sock, &write_fd);

	tv.tv_sec = tv.tv_usec = 0; // don't block at all.
	if (select(FD_SETSIZE, &read_fd, &write_fd, nullptr, &tv) < 0) return false;

	this->writable = !!FD_ISSET(this->sock, &write_fd);
	return FD_ISSET(this->sock, &read_fd) != 0;
}<|MERGE_RESOLUTION|>--- conflicted
+++ resolved
@@ -174,7 +174,7 @@
 	if (!this->IsConnected()) return nullptr;
 
 	if (this->packet_recv == nullptr) {
-		this->packet_recv = std::make_unique<Packet>(this, TCP_MTU);
+		this->packet_recv = std::make_unique<Packet>(Packet::ReadTag{}, this, TCP_MTU);
 	}
 
 	Packet &p = *this->packet_recv.get();
@@ -230,18 +230,11 @@
 		}
 	}
 
-<<<<<<< HEAD
-
-	p.PrepareToRead();
-
-	/* Prepare for receiving a new packet */
-=======
 	if (!p.PrepareToRead()) {
-		Debug(net, 0, "Invalid packet received (too small / decryption error)");
+		DEBUG(net, 0, "Invalid packet received (too small / decryption error)");
 		this->CloseConnection();
 		return nullptr;
 	}
->>>>>>> 4af089b9
 	return std::move(this->packet_recv);
 }
 
