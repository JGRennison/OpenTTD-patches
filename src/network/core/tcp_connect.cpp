--- conflicted
+++ resolved
@@ -205,19 +205,13 @@
 	}
 
 	if (_debug_net_level >= 6) {
-<<<<<<< HEAD
-		DEBUG(net, 6, "%s resolved in:", this->connection_string.c_str());
-		for (const auto &address : this->addresses) {
-			DEBUG(net, 6, "- %s", NetworkAddress(address->ai_addr, (int)address->ai_addrlen).GetAddressAsString().c_str());
-=======
 		if (this->addresses.size() == 0) {
-			Debug(net, 6, "{} did not resolve", this->connection_string);
+			DEBUG(net, 6, "%s did not resolve", this->connection_string.c_str());
 		} else {
-			Debug(net, 6, "{} resolved in:", this->connection_string);
+			DEBUG(net, 6, "%s resolved in:", this->connection_string.c_str());
 			for (const auto &address : this->addresses) {
-				Debug(net, 6, "- {}", NetworkAddress(address->ai_addr, (int)address->ai_addrlen).GetAddressAsString());
-			}
->>>>>>> 7469f00c
+				DEBUG(net, 6, "- %s", NetworkAddress(address->ai_addr, (int)address->ai_addrlen).GetAddressAsString().c_str());
+			}
 		}
 	}
 
