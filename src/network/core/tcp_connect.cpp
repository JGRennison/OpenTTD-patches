--- conflicted
+++ resolved
@@ -253,13 +253,8 @@
 	}
 
 	if (error != 0) {
-<<<<<<< HEAD
 		DEBUG(net, 0, "Failed to resolve DNS for %s", this->connection_string.c_str());
-		this->status = Status::FAILURE;
-=======
-		Debug(net, 0, "Failed to resolve DNS for {}", this->connection_string);
 		this->status = Status::Failure;
->>>>>>> ad89601c
 		return;
 	}
 
