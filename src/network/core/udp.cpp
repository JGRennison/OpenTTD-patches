--- conflicted
+++ resolved
@@ -165,13 +165,8 @@
 
 			/* If the size does not match the packet must be corrupted.
 			 * Otherwise it will be marked as corrupted later on. */
-<<<<<<< HEAD
-			if (!p.ParsePacketSize() || (size_t)nbytes != p.Size()) {
+			if (!p.ParsePacketSize() || static_cast<size_t>(nbytes) != p.Size()) {
 				DEBUG(net, 1, "received a packet with mismatching size from %s, (%u, %u)", NetworkAddressDumper().GetAddressAsString(&address), (uint)nbytes, (uint)p.Size());
-=======
-			if (!p.ParsePacketSize() || static_cast<size_t>(nbytes) != p.Size()) {
-				Debug(net, 1, "Received a packet with mismatching size from {}", address.GetAddressAsString());
->>>>>>> 91217705
 				continue;
 			}
 			if (!p.PrepareToRead()) {
