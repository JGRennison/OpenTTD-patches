--- conflicted
+++ resolved
@@ -139,11 +139,7 @@
 		DEBUG(net, 7, "[udp] sendto(%s)",  NetworkAddressDumper().GetAddressAsString(&send));
 
 		/* Check for any errors, but ignore it otherwise */
-<<<<<<< HEAD
-		if (res == -1) DEBUG(net, 1, "[udp] sendto(%s) failed with: %i", NetworkAddressDumper().GetAddressAsString(&send), GET_LAST_ERROR());
-=======
-		if (res == -1) DEBUG(net, 1, "[udp] sendto(%s) failed with: %s", send.GetAddressAsString().c_str(), NetworkGetLastErrorString());
->>>>>>> 8fa53f54
+		if (res == -1) DEBUG(net, 1, "[udp] sendto(%s) failed with: %s", NetworkAddressDumper().GetAddressAsString(&send), NetworkGetLastErrorString());
 
 		if (!all) break;
 	}
