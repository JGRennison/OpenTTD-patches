--- conflicted
+++ resolved
@@ -82,15 +82,10 @@
 #if defined(_WIN32)
 		wchar_t buffer[512];
 		if (FormatMessage(FORMAT_MESSAGE_FROM_SYSTEM | FORMAT_MESSAGE_IGNORE_INSERTS, nullptr, this->error,
-<<<<<<< HEAD
-			MAKELANGID(LANG_NEUTRAL, SUBLANG_DEFAULT), buffer, lengthof(buffer), nullptr) == 0) {
+			MAKELANGID(LANG_NEUTRAL, SUBLANG_DEFAULT), buffer, static_cast<DWORD>(std::size(buffer)), nullptr) == 0) {
 			char errbuffer[32];
 			seprintf(errbuffer, lastof(errbuffer), "Unknown error %d", this->error);
 			this->message.assign(errbuffer);
-=======
-			MAKELANGID(LANG_NEUTRAL, SUBLANG_DEFAULT), buffer, static_cast<DWORD>(std::size(buffer)), nullptr) == 0) {
-			this->message.assign(fmt::format("Unknown error {}", this->error));
->>>>>>> 3316b274
 		} else {
 			this->message.assign(FS2OTTD(buffer));
 		}
