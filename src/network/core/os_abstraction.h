--- conflicted
+++ resolved
@@ -29,11 +29,7 @@
 	bool WouldBlock() const;
 	bool IsConnectionReset() const;
 	bool IsConnectInProgress() const;
-<<<<<<< HEAD
-	const char *AsString() const;
-=======
 	std::string_view AsString() const;
->>>>>>> 7d03cee5
 
 	static NetworkError GetLast();
 };
