/*
 * This file is part of OpenTTD.
 * OpenTTD is free software; you can redistribute it and/or modify it under the terms of the GNU General Public License as published by the Free Software Foundation, version 2.
 * OpenTTD is distributed in the hope that it will be useful, but WITHOUT ANY WARRANTY; without even the implied warranty of MERCHANTABILITY or FITNESS FOR A PARTICULAR PURPOSE.
 * See the GNU General Public License for more details. You should have received a copy of the GNU General Public License along with OpenTTD. If not, see <http://www.gnu.org/licenses/>.
 */

/**
 * @file os_abstraction.h Network stuff has many things that needs to be
 *                        included and/or implemented by default.
 *                        All those things are in this file.
 */

#ifndef NETWORK_CORE_OS_ABSTRACTION_H
#define NETWORK_CORE_OS_ABSTRACTION_H

/**
 * Abstraction of a network error where all implementation details of the
 * error codes are encapsulated in this class and the abstraction layer.
 */
class NetworkError {
private:
	int error;                   ///< The underlying error number from errno or WSAGetLastError.
	mutable std::string message; ///< The string representation of the error (set on first call to #AsString).
public:
	NetworkError(int error);

	bool HasError() const;
	bool WouldBlock() const;
	bool IsConnectionReset() const;
	bool IsConnectInProgress() const;
	const char *AsString() const;

	static NetworkError GetLast();
};

/* Include standard stuff per OS */

/* Windows stuff */
#if defined(_WIN32)
#include <errno.h>
#include <winsock2.h>
#include <ws2tcpip.h>
#include <windows.h>

/* Windows has some different names for some types */
typedef unsigned long in_addr_t;

/* Handle cross-compilation with --build=*-*-cygwin --host=*-*-mingw32 */
#if defined(__MINGW32__) && !defined(AI_ADDRCONFIG)
#	define AI_ADDRCONFIG               0x00000400
#endif

#if !(defined(__MINGW32__) || defined(__CYGWIN__))
	/* Windows has some different names for some types */
	typedef SSIZE_T ssize_t;
	typedef int socklen_t;
#	define IPPROTO_IPV6 41
#endif /* !(__MINGW32__ && __CYGWIN__) */

#if defined(__MINGW32__)
#ifndef AI_ADDRCONFIG
#define AI_ADDRCONFIG 0x400
#endif
#ifndef IPPROTO_IPV6
#define IPPROTO_IPV6 41
#endif
#ifndef IPV6_V6ONLY
#define IPV6_V6ONLY 27
#endif
#endif /* __MINGW32__ */

#endif /* _WIN32 */

/* UNIX stuff */
#if defined(UNIX)
#	if defined(OPENBSD) || defined(__NetBSD__)
#		define AI_ADDRCONFIG 0
#	endif
#	define SOCKET int
#	define INVALID_SOCKET -1
#	define closesocket close
#	define SD_RECEIVE SHUT_RD
#	define SD_SEND SHUT_WR
#	define SD_BOTH SHUT_RDWR
/* Need this for FIONREAD on solaris */
#	define BSD_COMP

/* Includes needed for UNIX-like systems */
#	include <unistd.h>
#	include <sys/ioctl.h>
#	include <sys/socket.h>
#	include <netinet/in.h>
#	include <netinet/tcp.h>
#	include <arpa/inet.h>
#	include <net/if.h>
/* According to glibc/NEWS, <ifaddrs.h> appeared in glibc-2.3. */
#	if !defined(__sgi__) && !defined(SUNOS) \
	   && !(defined(__GLIBC__) && (__GLIBC__ <= 2) && (__GLIBC_MINOR__ <= 2)) && !defined(__dietlibc__) && !defined(HPUX)
/* If for any reason ifaddrs.h does not exist on your system, comment out
 *   the following two lines and an alternative way will be used to fetch
 *   the list of IPs from the system. */
#		include <ifaddrs.h>
#		define HAVE_GETIFADDRS
#	endif
#	if !defined(INADDR_NONE)
#		define INADDR_NONE 0xffffffff
#	endif

#	if defined(__GLIBC__) && (__GLIBC__ <= 2) && (__GLIBC_MINOR__ <= 1)
		typedef uint32_t in_addr_t;
#	endif

#	include <errno.h>
#	include <sys/time.h>
#	include <netdb.h>

#   if defined(__EMSCRIPTEN__)
/* Emscripten doesn't support AI_ADDRCONFIG and errors out on it. */
#		undef AI_ADDRCONFIG
#		define AI_ADDRCONFIG 0
/* Emscripten says it supports FD_SETSIZE fds, but it really only supports 64.
 * https://github.com/emscripten-core/emscripten/issues/1711 */
#		undef FD_SETSIZE
#		define FD_SETSIZE 64
#   endif

/* Haiku says it supports FD_SETSIZE fds, but it really only supports 512. */
#   if defined(__HAIKU__)
#		undef FD_SETSIZE
#		define FD_SETSIZE 512
#   endif

#endif /* UNIX */

<<<<<<< HEAD
/* OS/2 stuff */
#if defined(__OS2__)
#	define SOCKET int
#	define INVALID_SOCKET -1
#	define closesocket close
#	define SD_RECEIVE SHUT_RD
#	define SD_SEND SHUT_WR
#	define SD_BOTH SHUT_RDWR

/* Includes needed for OS/2 systems */
#	include <types.h>
#	include <unistd.h>
#	include <sys/ioctl.h>
#	include <sys/socket.h>
#	include <netinet/in.h>
#	include <netinet/tcp.h>
#	include <arpa/inet.h>
#	include <net/if.h>
#	include <errno.h>
#	include <sys/time.h>
#	include <netdb.h>
#	include <nerrno.h>
#	define INADDR_NONE 0xffffffff
#	include "../../3rdparty/os2/getaddrinfo.h"
#	include "../../3rdparty/os2/getnameinfo.h"

#define IPV6_V6ONLY 27

/*
 * IPv6 address
 */
struct in6_addr {
	union {
		uint8_t  __u6_addr8[16];
		uint16_t __u6_addr16[8];
		uint32_t __u6_addr32[4];
	} __u6_addr; /* 128-bit IP6 address */
};

#define s6_addr   __u6_addr.__u6_addr8

struct sockaddr_in6 {
	uint8_t         sin6_len;       /* length of this struct */
	sa_family_t     sin6_family;    /* AF_INET6 */
	in_port_t       sin6_port;      /* Transport layer port # */
	uint32_t        sin6_flowinfo;  /* IP6 flow information */
	struct in6_addr sin6_addr;      /* IP6 address */
	uint32_t        sin6_scope_id;  /* scope zone index */
};

typedef int socklen_t;
#if !defined(__INNOTEK_LIBC__)
typedef unsigned long in_addr_t;
#endif /* __INNOTEK_LIBC__ */

#endif /* OS/2 */

=======
>>>>>>> 5db4473a
#ifdef __EMSCRIPTEN__
/**
 * Emscripten doesn't set 'addrlen' for accept(), getsockname(), getpeername()
 * and recvfrom(), which confuses other functions and causes them to crash.
 * This function needs to be called after these four functions to make sure
 * 'addrlen' is patched up.
 *
 * https://github.com/emscripten-core/emscripten/issues/12996
 *
 * @param address The address returned by those four functions.
 * @return The correct value for addrlen.
 */
static inline socklen_t FixAddrLenForEmscripten(struct sockaddr_storage &address)
{
	switch (address.ss_family) {
		case AF_INET6: return sizeof(struct sockaddr_in6);
		case AF_INET: return sizeof(struct sockaddr_in);
		default: NOT_REACHED();
	}
}
#endif

bool SetNonBlocking(SOCKET d);
bool SetBlocking(SOCKET d);
bool SetNoDelay(SOCKET d);
bool SetReusePort(SOCKET d);
bool ShutdownSocket(SOCKET d, bool read, bool write, uint linger_timeout);
NetworkError GetSocketError(SOCKET d);

/* Make sure these structures have the size we expect them to be */
static_assert(sizeof(in_addr)  ==  4); ///< IPv4 addresses should be 4 bytes.
static_assert(sizeof(in6_addr) == 16); ///< IPv6 addresses should be 16 bytes.

#endif /* NETWORK_CORE_OS_ABSTRACTION_H */<|MERGE_RESOLUTION|>--- conflicted
+++ resolved
@@ -133,66 +133,6 @@
 
 #endif /* UNIX */
 
-<<<<<<< HEAD
-/* OS/2 stuff */
-#if defined(__OS2__)
-#	define SOCKET int
-#	define INVALID_SOCKET -1
-#	define closesocket close
-#	define SD_RECEIVE SHUT_RD
-#	define SD_SEND SHUT_WR
-#	define SD_BOTH SHUT_RDWR
-
-/* Includes needed for OS/2 systems */
-#	include <types.h>
-#	include <unistd.h>
-#	include <sys/ioctl.h>
-#	include <sys/socket.h>
-#	include <netinet/in.h>
-#	include <netinet/tcp.h>
-#	include <arpa/inet.h>
-#	include <net/if.h>
-#	include <errno.h>
-#	include <sys/time.h>
-#	include <netdb.h>
-#	include <nerrno.h>
-#	define INADDR_NONE 0xffffffff
-#	include "../../3rdparty/os2/getaddrinfo.h"
-#	include "../../3rdparty/os2/getnameinfo.h"
-
-#define IPV6_V6ONLY 27
-
-/*
- * IPv6 address
- */
-struct in6_addr {
-	union {
-		uint8_t  __u6_addr8[16];
-		uint16_t __u6_addr16[8];
-		uint32_t __u6_addr32[4];
-	} __u6_addr; /* 128-bit IP6 address */
-};
-
-#define s6_addr   __u6_addr.__u6_addr8
-
-struct sockaddr_in6 {
-	uint8_t         sin6_len;       /* length of this struct */
-	sa_family_t     sin6_family;    /* AF_INET6 */
-	in_port_t       sin6_port;      /* Transport layer port # */
-	uint32_t        sin6_flowinfo;  /* IP6 flow information */
-	struct in6_addr sin6_addr;      /* IP6 address */
-	uint32_t        sin6_scope_id;  /* scope zone index */
-};
-
-typedef int socklen_t;
-#if !defined(__INNOTEK_LIBC__)
-typedef unsigned long in_addr_t;
-#endif /* __INNOTEK_LIBC__ */
-
-#endif /* OS/2 */
-
-=======
->>>>>>> 5db4473a
 #ifdef __EMSCRIPTEN__
 /**
  * Emscripten doesn't set 'addrlen' for accept(), getsockname(), getpeername()
