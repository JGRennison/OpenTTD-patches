/*
 * This file is part of OpenTTD.
 * OpenTTD is free software; you can redistribute it and/or modify it under the terms of the GNU General Public License as published by the Free Software Foundation, version 2.
 * OpenTTD is distributed in the hope that it will be useful, but WITHOUT ANY WARRANTY; without even the implied warranty of MERCHANTABILITY or FITNESS FOR A PARTICULAR PURPOSE.
 * See the GNU General Public License for more details. You should have received a copy of the GNU General Public License along with OpenTTD. If not, see <http://www.gnu.org/licenses/>.
 */

/**
 * @file tcp_listen.h Basic functions to listen for TCP connections.
 */

#ifndef NETWORK_CORE_TCP_LISTEN_H
#define NETWORK_CORE_TCP_LISTEN_H

#include "tcp.h"
#include "../network.h"
#include "../../core/pool_type.hpp"
#include "../../debug.h"
#include "table/strings.h"

/**
 * Template for TCP listeners.
 * @param Tsocket      The class we create sockets for.
 * @param Tfull_packet The packet type to return when we don't allow more sockets.
 * @param Tban_packet  The packet type to return when the client is banned.
 */
template <class Tsocket, PacketType Tfull_packet, PacketType Tban_packet>
class TCPListenHandler {
	/** List of sockets we listen on. */
	static SocketList sockets;

public:
	static bool ValidateClient(SOCKET s, NetworkAddress &address)
	{
		/* Check if the client is banned. */
		for (const auto &entry : _network_ban_list) {
			if (address.IsInNetmask(entry)) {
				Packet p(Tban_packet);
				p.PrepareToSend();

				Debug(net, 2, "[{}] Banned ip tried to join ({}), refused", Tsocket::GetName(), entry);

				if (p.TransferOut<int>(send, s, 0) < 0) {
					Debug(net, 0, "[{}] send failed: {}", Tsocket::GetName(), NetworkError::GetLast().AsString());
				}
				closesocket(s);
				return false;
			}
		}

		/* Can we handle a new client? */
		if (!Tsocket::AllowConnection()) {
			/* No more clients allowed?
			 * Send to the client that we are full! */
			Packet p(Tfull_packet);
			p.PrepareToSend();

			if (p.TransferOut<int>(send, s, 0) < 0) {
				Debug(net, 0, "[{}] send failed: {}", Tsocket::GetName(), NetworkError::GetLast().AsString());
			}
			closesocket(s);

			return false;
		}

		return true;
	}

	/**
	 * Accepts clients from the sockets.
	 * @param ls Socket to accept clients from.
	 */
	static void AcceptClient(SOCKET ls)
	{
		for (;;) {
			struct sockaddr_storage sin;
			memset(&sin, 0, sizeof(sin));
			socklen_t sin_len = sizeof(sin);
			SOCKET s = accept(ls, (struct sockaddr*)&sin, &sin_len);
			if (s == INVALID_SOCKET) return;
#ifdef __EMSCRIPTEN__
			sin_len = FixAddrLenForEmscripten(sin);
#endif

			SetNonBlocking(s); // XXX error handling?

			NetworkAddress address(sin, sin_len);
			DEBUG(net, 3, "[%s] Client connected from %s on frame %d", Tsocket::GetName(), address.GetHostname(), _frame_counter);

			SetNoDelay(s); // XXX error handling?

<<<<<<< HEAD
			/* Check if the client is banned */
			bool banned = false;
			for (const auto &entry : _network_ban_list) {
				banned = address.IsInNetmask(entry.c_str());
				if (banned) {
					Packet p(Tban_packet);
					p.PrepareToSend();

					DEBUG(net, 2, "[%s] Banned ip tried to join (%s), refused", Tsocket::GetName(), entry.c_str());

					if (p.TransferOut<int>(send, s, 0) < 0) {
						DEBUG(net, 0, "[%s] send failed: %s", Tsocket::GetName(), NetworkError::GetLast().AsString());
					}
					closesocket(s);
					break;
				}
			}
			/* If this client is banned, continue with next client */
			if (banned) continue;

			/* Can we handle a new client? */
			if (!Tsocket::AllowConnection()) {
				/* no more clients allowed?
				 * Send to the client that we are full! */
				Packet p(Tfull_packet);
				p.PrepareToSend();

				if (p.TransferOut<int>(send, s, 0) < 0) {
					DEBUG(net, 0, "[%s] send failed: %s", Tsocket::GetName(), NetworkError::GetLast().AsString());
				}
				closesocket(s);

				continue;
			}

=======
			if (!Tsocket::ValidateClient(s, address)) continue;
>>>>>>> 16abdd52
			Tsocket::AcceptConnection(s, address);
		}
	}

	/**
	 * Handle the receiving of packets.
	 * @return true if everything went okay.
	 */
	static bool Receive()
	{
		fd_set read_fd, write_fd;
		struct timeval tv;

		FD_ZERO(&read_fd);
		FD_ZERO(&write_fd);


		for (Tsocket *cs : Tsocket::Iterate()) {
			FD_SET(cs->sock, &read_fd);
			FD_SET(cs->sock, &write_fd);
		}

		/* take care of listener port */
		for (auto &s : sockets) {
			FD_SET(s.second, &read_fd);
		}

		tv.tv_sec = tv.tv_usec = 0; // don't block at all.
		if (select(FD_SETSIZE, &read_fd, &write_fd, nullptr, &tv) < 0) return false;

		/* accept clients.. */
		for (auto &s : sockets) {
			if (FD_ISSET(s.second, &read_fd)) AcceptClient(s.second);
		}

		/* read stuff from clients */
		for (Tsocket *cs : Tsocket::Iterate()) {
			cs->writable = !!FD_ISSET(cs->sock, &write_fd);
			if (FD_ISSET(cs->sock, &read_fd)) {
				cs->ReceivePackets();
			}
		}
		return _networking;
	}

	/**
	 * Listen on a particular port.
	 * @param port The port to listen on.
	 * @return true if listening succeeded.
	 */
	static bool Listen(uint16 port)
	{
		assert(sockets.size() == 0);

		NetworkAddressList addresses;
		GetBindAddresses(&addresses, port);

		for (NetworkAddress &address : addresses) {
			address.Listen(SOCK_STREAM, &sockets);
		}

		if (sockets.size() == 0) {
			DEBUG(net, 0, "Could not start network: could not create listening socket");
			ShowNetworkError(STR_NETWORK_ERROR_SERVER_START);
			return false;
		}

		return true;
	}

	/** Close the sockets we're listening on. */
	static void CloseListeners()
	{
		for (auto &s : sockets) {
			closesocket(s.second);
		}
		sockets.clear();
		DEBUG(net, 5, "[%s] Closed listeners", Tsocket::GetName());
	}
};

template <class Tsocket, PacketType Tfull_packet, PacketType Tban_packet> SocketList TCPListenHandler<Tsocket, Tfull_packet, Tban_packet>::sockets;

#endif /* NETWORK_CORE_TCP_LISTEN_H */<|MERGE_RESOLUTION|>--- conflicted
+++ resolved
@@ -34,14 +34,14 @@
 	{
 		/* Check if the client is banned. */
 		for (const auto &entry : _network_ban_list) {
-			if (address.IsInNetmask(entry)) {
+			if (address.IsInNetmask(entry.c_str())) {
 				Packet p(Tban_packet);
 				p.PrepareToSend();
 
-				Debug(net, 2, "[{}] Banned ip tried to join ({}), refused", Tsocket::GetName(), entry);
+				DEBUG(net, 2, "[%s] Banned ip tried to join (%s), refused", Tsocket::GetName(), entry.c_str());
 
 				if (p.TransferOut<int>(send, s, 0) < 0) {
-					Debug(net, 0, "[{}] send failed: {}", Tsocket::GetName(), NetworkError::GetLast().AsString());
+					DEBUG(net, 0, "[%s] send failed: %s", Tsocket::GetName(), NetworkError::GetLast().AsString());
 				}
 				closesocket(s);
 				return false;
@@ -56,7 +56,7 @@
 			p.PrepareToSend();
 
 			if (p.TransferOut<int>(send, s, 0) < 0) {
-				Debug(net, 0, "[{}] send failed: {}", Tsocket::GetName(), NetworkError::GetLast().AsString());
+				DEBUG(net, 0, "[%s] send failed: %s", Tsocket::GetName(), NetworkError::GetLast().AsString());
 			}
 			closesocket(s);
 
@@ -89,45 +89,7 @@
 
 			SetNoDelay(s); // XXX error handling?
 
-<<<<<<< HEAD
-			/* Check if the client is banned */
-			bool banned = false;
-			for (const auto &entry : _network_ban_list) {
-				banned = address.IsInNetmask(entry.c_str());
-				if (banned) {
-					Packet p(Tban_packet);
-					p.PrepareToSend();
-
-					DEBUG(net, 2, "[%s] Banned ip tried to join (%s), refused", Tsocket::GetName(), entry.c_str());
-
-					if (p.TransferOut<int>(send, s, 0) < 0) {
-						DEBUG(net, 0, "[%s] send failed: %s", Tsocket::GetName(), NetworkError::GetLast().AsString());
-					}
-					closesocket(s);
-					break;
-				}
-			}
-			/* If this client is banned, continue with next client */
-			if (banned) continue;
-
-			/* Can we handle a new client? */
-			if (!Tsocket::AllowConnection()) {
-				/* no more clients allowed?
-				 * Send to the client that we are full! */
-				Packet p(Tfull_packet);
-				p.PrepareToSend();
-
-				if (p.TransferOut<int>(send, s, 0) < 0) {
-					DEBUG(net, 0, "[%s] send failed: %s", Tsocket::GetName(), NetworkError::GetLast().AsString());
-				}
-				closesocket(s);
-
-				continue;
-			}
-
-=======
 			if (!Tsocket::ValidateClient(s, address)) continue;
->>>>>>> 16abdd52
 			Tsocket::AcceptConnection(s, address);
 		}
 	}
