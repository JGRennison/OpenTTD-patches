--- conflicted
+++ resolved
@@ -277,13 +277,8 @@
 	 *  uint16_t   Number of NewGRFs in the packet, with for each of the NewGRFs:
 	 *      uint32_t   Lookup table index for the NewGRF.
 	 *      uint32_t   Unique NewGRF ID.
-<<<<<<< HEAD
-	 *      byte[16]   MD5 checksum of the NewGRF
-	 *      string     Name of the NewGRF.
-=======
 	 *      uint8_t[16] MD5 checksum of the NewGRF
-	 *      string   Name of the NewGRF.
->>>>>>> 6c5a8f55
+	 *      string      Name of the NewGRF.
 	 *
 	 * The lookup table built using these packets are used by the deserialisation
 	 * of the NewGRFs for servers in the GC_LISTING. These updates are additive,
