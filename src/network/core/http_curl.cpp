/*
 * This file is part of OpenTTD.
 * OpenTTD is free software; you can redistribute it and/or modify it under the terms of the GNU General Public License as published by the Free Software Foundation, version 2.
 * OpenTTD is distributed in the hope that it will be useful, but WITHOUT ANY WARRANTY; without even the implied warranty of MERCHANTABILITY or FITNESS FOR A PARTICULAR PURPOSE.
 * See the GNU General Public License for more details. You should have received a copy of the GNU General Public License along with OpenTTD. If not, see <http://www.gnu.org/licenses/>.
 */

/**
 * @file http_curl.cpp CURL-based implementation for HTTP requests.
 */

#include "../../stdafx.h"
#include "../../debug.h"
#include "../../fileio_func.h"
#include "../../rev.h"
#include "../../thread.h"
#include "../../core/ring_buffer_queue.hpp"
#include "../network_internal.h"

#include "http.h"
#include "http_shared.h"

#include <atomic>
#include <condition_variable>
#include <curl/curl.h>
#include <memory>
#include <mutex>

#include "../../safeguards.h"

#if defined(UNIX)
/** List of certificate bundles, depending on OS. Taken from: https://go.dev/src/crypto/x509/root_linux.go. */
static auto _certificate_files = {
	"/etc/ssl/certs/ca-certificates.crt",                // Debian/Ubuntu/Gentoo etc.
	"/etc/pki/tls/certs/ca-bundle.crt",                  // Fedora/RHEL 6
	"/etc/ssl/ca-bundle.pem",                            // OpenSUSE
	"/etc/pki/tls/cacert.pem",                           // OpenELEC
	"/etc/pki/ca-trust/extracted/pem/tls-ca-bundle.pem", // CentOS/RHEL 7
	"/etc/ssl/cert.pem",                                 // Alpine Linux
};
/** List of certificate directories, depending on OS. Taken from: https://go.dev/src/crypto/x509/root_linux.go. */
static auto _certificate_directories = {
	"/etc/ssl/certs",                                    // SLES10/SLES11, https://golang.org/issue/12139
	"/etc/pki/tls/certs",                                // Fedora/RHEL
	"/system/etc/security/cacerts",                      // Android
};
#endif /* UNIX */

static std::vector<HTTPThreadSafeCallback *> _http_callbacks;
static std::vector<HTTPThreadSafeCallback *> _new_http_callbacks;
static std::mutex _http_callback_mutex;
static std::mutex _new_http_callback_mutex;

/** Single HTTP request. */
class NetworkHTTPRequest {
public:
	/**
	 * Create a new HTTP request.
	 *
	 * @param uri      the URI to connect to (https://.../..).
	 * @param callback the callback to send data back on.
	 * @param data     the data we want to send. When non-empty, this will be a POST request, otherwise a GET request.
	 */
	NetworkHTTPRequest(const std::string &uri, HTTPCallback *callback, std::string data) :
		uri(uri),
		callback(callback),
		data(std::move(data))
	{
		std::lock_guard<std::mutex> lock(_new_http_callback_mutex);
		_new_http_callbacks.push_back(&this->callback);
	}

	~NetworkHTTPRequest()
	{
		std::lock_guard<std::mutex> lock(_http_callback_mutex);
		_http_callbacks.erase(std::remove(_http_callbacks.begin(), _http_callbacks.end(), &this->callback), _http_callbacks.end());
	}

	const std::string uri; ///< URI to connect to.
	HTTPThreadSafeCallback callback; ///< Callback to send data back on.
	const std::string data; ///< Data to send, if any.
};

static std::thread _http_thread;
static std::atomic<bool> _http_thread_exit = false;
static ring_buffer_queue<std::unique_ptr<NetworkHTTPRequest>> _http_requests;
static std::mutex _http_mutex;
static std::condition_variable _http_cv;
#if defined(UNIX)
static std::string _http_ca_file = "";
static std::string _http_ca_path = "";
#endif /* UNIX */

/* static */ void NetworkHTTPSocketHandler::Connect(const std::string &uri, HTTPCallback *callback, std::string data)
{
#if defined(UNIX)
	if (_http_ca_file.empty() && _http_ca_path.empty()) {
		callback->OnFailure();
		return;
	}
#endif /* UNIX */

	std::lock_guard<std::mutex> lock(_http_mutex);
	_http_requests.push(std::make_unique<NetworkHTTPRequest>(uri, callback, std::move(data)));
	_http_cv.notify_one();
}

/* static */ void NetworkHTTPSocketHandler::HTTPReceive()
{
	std::lock_guard<std::mutex> lock(_http_callback_mutex);

	{
		std::lock_guard<std::mutex> lock_new(_new_http_callback_mutex);
		if (!_new_http_callbacks.empty()) {
			/* We delay adding new callbacks, as HandleQueue() below might add a new callback. */
			_http_callbacks.insert(_http_callbacks.end(), _new_http_callbacks.begin(), _new_http_callbacks.end());
			_new_http_callbacks.clear();
		}
	}

	for (auto &callback : _http_callbacks) {
		callback->HandleQueue();
	}
}

void CurlSetOption(CURL *curl, auto option, auto value)
{
	CURLcode res = curl_easy_setopt(curl, option, value);
	if (res != CURLE_OK) {
		Debug(net, 0, "Could not execute curl_easy_setopt for {} [{}]", option, res);
	}
}

void HttpThread()
{
	CURL *curl = curl_easy_init();
	assert(curl != nullptr);

	for (;;) {
		std::unique_lock<std::mutex> lock(_http_mutex);

		/* Wait for a new request. */
		while (_http_requests.empty() && !_http_thread_exit) {
			_http_cv.wait(lock);
		}
		if (_http_thread_exit) break;

		std::unique_ptr<NetworkHTTPRequest> request = std::move(_http_requests.front());
		_http_requests.pop();

		/* Release the lock, as we will take a while to process the request. */
		lock.unlock();

		/* Reset to default settings. */
		curl_easy_reset(curl);
		curl_slist *headers = nullptr;

<<<<<<< HEAD
		if (GetDebugLevel(DebugLevelID::net) >= 5) {
			curl_easy_setopt(curl, CURLOPT_VERBOSE, 1L);
=======
		if (_debug_net_level >= 5) {
			CurlSetOption(curl, CURLOPT_VERBOSE, 1L);
>>>>>>> dc343ca1
		}

		/* Setup some default options. */
		std::string user_agent = fmt::format("OpenTTD/{}", GetNetworkRevisionString());
		CurlSetOption(curl, CURLOPT_USERAGENT, user_agent.c_str());
		CurlSetOption(curl, CURLOPT_FOLLOWLOCATION, 1L);
		CurlSetOption(curl, CURLOPT_MAXREDIRS, 5L);

		/* Ensure we validate the certificate and hostname of the server. */
#if defined(UNIX)
		CurlSetOption(curl, CURLOPT_CAINFO, _http_ca_file.empty() ? nullptr : _http_ca_file.c_str());
		CurlSetOption(curl, CURLOPT_CAPATH, _http_ca_path.empty() ? nullptr : _http_ca_path.c_str());
#endif /* UNIX */
		CurlSetOption(curl, CURLOPT_SSL_VERIFYHOST, 2);
		CurlSetOption(curl, CURLOPT_SSL_VERIFYPEER, true);

		/* Give the connection about 10 seconds to complete. */
		CurlSetOption(curl, CURLOPT_CONNECTTIMEOUT, 10L);

		/* Set a buffer of 100KiB, as the default of 16KiB seems a bit small. */
		CurlSetOption(curl, CURLOPT_BUFFERSIZE, 100L * 1024L);

		/* Fail our call if we don't receive a 2XX return value. */
		CurlSetOption(curl, CURLOPT_FAILONERROR, 1L);

		/* Prepare POST body and URI. */
		if (!request->data.empty()) {
			/* When the payload starts with a '{', it is a JSON payload. */
			if (request->data.starts_with("{")) {
				headers = curl_slist_append(headers, "Content-Type: application/json");
			} else {
				headers = curl_slist_append(headers, "Content-Type: application/x-www-form-urlencoded");
			}

			CurlSetOption(curl, CURLOPT_POST, 1L);
			CurlSetOption(curl, CURLOPT_POSTFIELDS, request->data.c_str());
			CurlSetOption(curl, CURLOPT_HTTPHEADER, headers);
		}
		CurlSetOption(curl, CURLOPT_URL, request->uri.c_str());

		/* Setup our (C-style) callback function which we pipe back into the callback. */
		CurlSetOption(curl, CURLOPT_WRITEFUNCTION, +[](char *ptr, size_t size, size_t nmemb, void *userdata) -> size_t {
			Debug(net, 6, "HTTP callback: {} bytes", size * nmemb);
			HTTPThreadSafeCallback *callback = static_cast<HTTPThreadSafeCallback *>(userdata);

			/* Copy the buffer out of CURL. OnReceiveData() will free it when done. */
			UniqueBuffer<char> buffer(size * nmemb);
			if (buffer != nullptr) {
				memcpy(buffer.get(), ptr, size * nmemb);
			}
			callback->OnReceiveData(std::move(buffer));

			return size * nmemb;
		});
		CurlSetOption(curl, CURLOPT_WRITEDATA, &request->callback);

		/* Create a callback from which we can cancel. Sadly, there is no other
		 * thread-safe way to do this. If the connection went idle, it can take
		 * up to a second before this callback is called. There is little we can
		 * do about this. */
		CurlSetOption(curl, CURLOPT_NOPROGRESS, 0L);
		CurlSetOption(curl, CURLOPT_XFERINFOFUNCTION, +[](void *userdata, curl_off_t /*dltotal*/, curl_off_t /*dlnow*/, curl_off_t /*ultotal*/, curl_off_t /*ulnow*/) -> int {
			const HTTPThreadSafeCallback *callback = static_cast<HTTPThreadSafeCallback *>(userdata);
			return (callback->cancelled || _http_thread_exit) ? 1 : 0;
		});
		CurlSetOption(curl, CURLOPT_XFERINFODATA, &request->callback);

		/* Perform the request. */
		CURLcode res = curl_easy_perform(curl);

		curl_slist_free_all(headers);

		if (res == CURLE_OK) {
			Debug(net, 1, "HTTP request succeeded");
			request->callback.OnReceiveData({});
		} else {
			long status_code = 0;
			curl_easy_getinfo(curl, CURLINFO_RESPONSE_CODE, &status_code);

			/* No need to be verbose about rate limiting. */
			Debug(net, (request->callback.cancelled || _http_thread_exit || status_code == HTTP_429_TOO_MANY_REQUESTS) ? 1 : 0, "HTTP request failed: status_code: {}, error: {}", status_code, curl_easy_strerror(res));
			request->callback.OnFailure();
		}

		/* Wait till the callback tells us all data is dequeued, or _http_thread_exit has been set. */
		request->callback.WaitTillEmptyOrCondition([]() -> bool {
			return _http_thread_exit;
		});
	}

	curl_easy_cleanup(curl);
}

void NetworkHTTPInitialize()
{
	curl_global_init(CURL_GLOBAL_DEFAULT);

#if defined(UNIX)
	/* Depending on the Linux distro, certificates can either be in
	 * a bundle or a folder, in a wide range of different locations.
	 * Try to find what location is used by this OS. */
	for (auto &ca_file : _certificate_files) {
		if (FileExists(ca_file)) {
			_http_ca_file = ca_file;
			break;
		}
	}
	if (_http_ca_file.empty()) {
		for (auto &ca_path : _certificate_directories) {
			if (FileExists(ca_path)) {
				_http_ca_path = ca_path;
				break;
			}
		}
	}
	Debug(net, 3, "Using certificate file: {}", _http_ca_file.empty() ? "none" : _http_ca_file);
	Debug(net, 3, "Using certificate path: {}", _http_ca_path.empty() ? "none" : _http_ca_path);

	/* Tell the user why HTTPS will not be working. */
	if (_http_ca_file.empty() && _http_ca_path.empty()) {
		Debug(net, 0, "No certificate files or directories found, HTTPS will not work!");
	}
#endif /* UNIX */

	_http_thread_exit = false;
	StartNewThread(&_http_thread, "ottd:http", &HttpThread);
}

void NetworkHTTPUninitialize()
{
	_http_thread_exit = true;

	/* Ensure the callbacks are handled. This is mostly needed as we send
	 * a survey just before close, and that might be pending here. */
	NetworkHTTPSocketHandler::HTTPReceive();

	{
		std::lock_guard<std::mutex> lock(_http_mutex);
		_http_cv.notify_one();
	}

	if (_http_thread.joinable()) {
		_http_thread.join();
	}

	curl_global_cleanup();
}<|MERGE_RESOLUTION|>--- conflicted
+++ resolved
@@ -155,13 +155,8 @@
 		curl_easy_reset(curl);
 		curl_slist *headers = nullptr;
 
-<<<<<<< HEAD
 		if (GetDebugLevel(DebugLevelID::net) >= 5) {
-			curl_easy_setopt(curl, CURLOPT_VERBOSE, 1L);
-=======
-		if (_debug_net_level >= 5) {
 			CurlSetOption(curl, CURLOPT_VERBOSE, 1L);
->>>>>>> dc343ca1
 		}
 
 		/* Setup some default options. */
