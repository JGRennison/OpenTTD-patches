--- conflicted
+++ resolved
@@ -228,19 +228,8 @@
 		 * the GRFs that are needed, i.e. the ones that the server has
 		 * selected in the NewGRF GUI and not the ones that are used due
 		 * to the fact that they are in [newgrf-static] in openttd.cfg */
-<<<<<<< HEAD
-		const GRFConfig *c;
-		uint count = 0;
-
-		/* Count number of GRFs to send information about */
-		for (c = info.grfconfig; c != nullptr; c = c->next) {
-			if (!HasBit(c->flags, GCF_STATIC)) count++;
-		}
+		uint count = std::ranges::count_if(info.grfconfig, [](const auto &c) { return !HasBit(c->flags, GCF_STATIC); });
 		p.Send_uint8(ClampTo<uint8_t>(std::min<uint>(count, NETWORK_MAX_GRF_COUNT))); // Send number of GRFs
-=======
-		uint count = std::ranges::count_if(info.grfconfig, [](const auto &c) { return !HasBit(c->flags, GCF_STATIC); });
-		p.Send_uint8 (count); // Send number of GRFs
->>>>>>> 2c7b3bb5
 
 		/* Send actual GRF Identifications */
 		for (const auto &c : info.grfconfig) {
@@ -323,17 +312,16 @@
 		 * the GRFs that are needed, i.e. the ones that the server has
 		 * selected in the NewGRF GUI and not the ones that are used due
 		 * to the fact that they are in [newgrf-static] in openttd.cfg */
-		const GRFConfig *c;
 		uint count = 0;
 
 		/* Count number of GRFs to send information about */
-		for (c = info.grfconfig; c != nullptr; c = c->next) {
+		for (const auto &c : info.grfconfig) {
 			if (!HasBit(c->flags, GCF_STATIC)) count++;
 		}
 		p.Send_uint32(count); // Send number of GRFs
 
 		/* Send actual GRF Identifications */
-		for (c = info.grfconfig; c != nullptr; c = c->next) {
+		for (const auto &c : info.grfconfig) {
 			if (HasBit(c->flags, GCF_STATIC)) continue;
 
 			SerializeGRFIdentifier(p, c->ident);
@@ -499,14 +487,13 @@
 	}
 
 	{
-		GRFConfig **dst = &info.grfconfig;
-		uint i;
+		GRFConfigList &dst = info.grfconfig;
 		uint num_grfs = p.Recv_uint32();
 
 		/* Broken/bad data. It cannot have that many NewGRFs. */
 		if (num_grfs > MAX_NON_STATIC_GRF_COUNT) return;
 
-		for (i = 0; i < num_grfs; i++) {
+		for (uint i = 0; i < num_grfs; i++) {
 			NamedGRFIdentifier grf;
 			switch (newgrf_serialisation) {
 				case NST_GRFID_MD5:
@@ -526,13 +513,12 @@
 					NOT_REACHED();
 			}
 
-			GRFConfig *c = new GRFConfig();
+			auto c = std::make_unique<GRFConfig>();
 			c->ident = grf.ident;
 			HandleIncomingNetworkGameInfoGRFConfig(*c, grf.name);
 
 			/* Append GRFConfig to the list */
-			*dst = c;
-			dst = &c->next;
+			dst.push_back(std::move(c));
 		}
 	}
 }
