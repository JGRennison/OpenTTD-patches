--- conflicted
+++ resolved
@@ -228,13 +228,8 @@
 		 * the GRFs that are needed, i.e. the ones that the server has
 		 * selected in the NewGRF GUI and not the ones that are used due
 		 * to the fact that they are in [newgrf-static] in openttd.cfg */
-<<<<<<< HEAD
-		uint count = std::ranges::count_if(info.grfconfig, [](const auto &c) { return !HasBit(c->flags, GCF_STATIC); });
+		uint count = std::ranges::count_if(info.grfconfig, [](const auto &c) { return !c->flags.Test(GRFConfigFlag::Static); });
 		p.Send_uint8(ClampTo<uint8_t>(std::min<uint>(count, NETWORK_MAX_GRF_COUNT))); // Send number of GRFs
-=======
-		uint count = std::ranges::count_if(info.grfconfig, [](const auto &c) { return !c->flags.Test(GRFConfigFlag::Static); });
-		p.Send_uint8 (count); // Send number of GRFs
->>>>>>> 5ffaf6cd
 
 		/* Send actual GRF Identifications */
 		for (const auto &c : info.grfconfig) {
@@ -261,7 +256,6 @@
 	p.Send_uint8 (info.clients_max);
 	p.Send_uint8 (info.clients_on);
 	p.Send_uint8 (info.spectators_on);
-<<<<<<< HEAD
 
 	auto encode_map_size = [&](uint32_t in) -> uint16_t {
 		if (in < UINT16_MAX) {
@@ -272,12 +266,7 @@
 	};
 	p.Send_uint16(encode_map_size(info.map_width));
 	p.Send_uint16(encode_map_size(info.map_height));
-	p.Send_uint8 (info.landscape);
-=======
-	p.Send_uint16(info.map_width);
-	p.Send_uint16(info.map_height);
 	p.Send_uint8 (to_underlying(info.landscape));
->>>>>>> 5ffaf6cd
 	p.Send_bool  (info.dedicated);
 }
 
@@ -307,7 +296,7 @@
 	p.Send_string(""); // Used to be map-name.
 	p.Send_uint32(info.map_width);
 	p.Send_uint32(info.map_height);
-	p.Send_uint8 (info.landscape);
+	p.Send_uint8 (to_underlying(info.landscape));
 	p.Send_bool  (info.dedicated);
 
 	if (version >= 1) {
@@ -327,13 +316,13 @@
 
 		/* Count number of GRFs to send information about */
 		for (const auto &c : info.grfconfig) {
-			if (!HasBit(c->flags, GCF_STATIC)) count++;
+			if (!c->flags.Test(GRFConfigFlag::Static)) count++;
 		}
 		p.Send_uint32(count); // Send number of GRFs
 
 		/* Send actual GRF Identifications */
 		for (const auto &c : info.grfconfig) {
-			if (HasBit(c->flags, GCF_STATIC)) continue;
+			if (c->flags.Test(GRFConfigFlag::Static)) continue;
 
 			SerializeGRFIdentifier(p, c->ident);
 			if (send_newgrf_names && version >= 1) p.Send_string(c->GetName());
@@ -440,7 +429,6 @@
 				info.calendar_start = CalTime::DAYS_TILL_ORIGINAL_BASE_YEAR + p.Recv_uint16();
 			}
 			if (game_info_version < 6) while (p.Recv_uint8() != 0) {} // Used to contain the map-name.
-<<<<<<< HEAD
 
 			auto decode_map_size = [&](uint16_t in) -> uint32_t {
 				if (in >= 65000) {
@@ -452,12 +440,7 @@
 			info.map_width      = decode_map_size(p.Recv_uint16());
 			info.map_height     = decode_map_size(p.Recv_uint16());
 
-			info.landscape      = p.Recv_uint8 ();
-=======
-			info.map_width      = p.Recv_uint16();
-			info.map_height     = p.Recv_uint16();
 			info.landscape      = LandscapeType{p.Recv_uint8()};
->>>>>>> 5ffaf6cd
 			info.dedicated      = p.Recv_bool  ();
 
 			if (to_underlying(info.landscape) >= NUM_LANDSCAPE) info.landscape = LandscapeType::Temperate;
@@ -491,8 +474,8 @@
 	while (p.Recv_uint8() != 0) {} // Used to contain the map-name.
 	info.map_width      = p.Recv_uint32();
 	info.map_height     = p.Recv_uint32();
-	info.landscape      = p.Recv_uint8 ();
-	if (info.landscape >= NUM_LANDSCAPE) info.landscape = 0;
+	info.landscape      = LandscapeType{p.Recv_uint8()};
+	if (to_underlying(info.landscape) >= NUM_LANDSCAPE) info.landscape = LandscapeType::Temperate;
 	info.dedicated      = p.Recv_bool  ();
 
 	if (version >= 1) {
