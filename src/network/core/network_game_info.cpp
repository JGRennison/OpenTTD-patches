--- conflicted
+++ resolved
@@ -336,13 +336,9 @@
  */
 void DeserializeNetworkGameInfo(Packet &p, NetworkGameInfo &info, const GameInfoNewGRFLookupTable *newgrf_lookup_table)
 {
-<<<<<<< HEAD
 	static const CalTime::Date MAX_DATE = CalTime::ConvertYMDToDate(CalTime::MAX_YEAR, 11, 31); // December is month 11
 
-	byte game_info_version = p.Recv_uint8();
-=======
 	uint8_t game_info_version = p.Recv_uint8();
->>>>>>> 6c5a8f55
 	NewGRFSerializationType newgrf_serialisation = NST_GRFID_MD5;
 
 	/*
