/*
 * This file is part of OpenTTD.
 * OpenTTD is free software; you can redistribute it and/or modify it under the terms of the GNU General Public License as published by the Free Software Foundation, version 2.
 * OpenTTD is distributed in the hope that it will be useful, but WITHOUT ANY WARRANTY; without even the implied warranty of MERCHANTABILITY or FITNESS FOR A PARTICULAR PURPOSE.
 * See the GNU General Public License for more details. You should have received a copy of the GNU General Public License along with OpenTTD. If not, see <http://www.gnu.org/licenses/>.
 */

/**
 * @file game_info.cpp Functions to convert NetworkGameInfo to Packet and back.
 */

#include "../../stdafx.h"
#include "network_game_info.h"
#include "../../core/bitmath_func.hpp"
#include "../../company_base.h"
#include "../../date_func.h"
#include "../../debug.h"
#include "../../map_func.h"
#include "../../game/game.hpp"
#include "../../game/game_info.hpp"
#include "../../settings_type.h"
#include "../../string_func.h"
#include "../../rev.h"
#include "../network_func.h"
#include "../network.h"
#include "packet.h"

#include "../../safeguards.h"

extern const uint8_t _out_of_band_grf_md5[16];

/**
 * How many hex digits of the git hash to include in network revision string.
 * Determined as 10 hex digits + 2 characters for -g/-u/-m prefix.
 */
static const uint GITHASH_SUFFIX_LEN = 12;

NetworkServerGameInfo _network_game_info; ///< Information about our game.

/**
 * Get the network version string used by this build.
 * The returned string is guaranteed to be at most NETWORK_REVISON_LENGTH bytes.
 */
const char *GetNetworkRevisionString()
{
	/* This will be allocated on heap and never free'd, but only once so not a "real" leak. */
	static char *network_revision = nullptr;

	if (!network_revision) {
		/* Start by taking a chance on the full revision string. */
		network_revision = stredup(_openttd_revision);
		/* Ensure it's not longer than the packet buffer length. */
		if (strlen(network_revision) >= NETWORK_REVISION_LENGTH - 1) network_revision[NETWORK_REVISION_LENGTH - 1] = '\0';

		/* Tag names are not mangled further. */
		if (_openttd_revision_tagged) {
			DEBUG(net, 3, "Network revision name: %s", network_revision);
			return network_revision;
		}

		/* Prepare a prefix of the git hash.
		 * Size is length + 1 for terminator, +2 for -g prefix. */
		assert(_openttd_revision_modified < 3);
		char githash_suffix[GITHASH_SUFFIX_LEN + 1] = "-";
		githash_suffix[1] = "gum"[_openttd_revision_modified];
		for (uint i = 2; i < GITHASH_SUFFIX_LEN; i++) {
			githash_suffix[i] = _openttd_revision_hash[i-2];
		}

		/* Where did the hash start in the original string?
		 * Overwrite from that position, unless that would go past end of packet buffer length. */
		ptrdiff_t hashofs = strrchr(_openttd_revision, '-') - _openttd_revision;
		if (hashofs + strlen(githash_suffix) + 1 > NETWORK_REVISION_LENGTH) hashofs = strlen(network_revision) - strlen(githash_suffix);
		/* Replace the git hash in revision string. */
		strecpy(network_revision + hashofs, githash_suffix, network_revision + NETWORK_REVISION_LENGTH);
		assert(strlen(network_revision) < NETWORK_REVISION_LENGTH); // strlen does not include terminator, constant does, hence strictly less than
		DEBUG(net, 3, "Network revision name: %s", network_revision);
	}

	return network_revision;
}

/**
 * Extract the git hash from the revision string.
 * @param revstr The revision string (formatted as DATE-BRANCH-GITHASH).
 * @return The git has part of the revision.
 */
static const char *ExtractNetworkRevisionHash(const char *revstr)
{
	return strrchr(revstr, '-');
}

/**
 * Checks whether the given version string is compatible with our version.
 * First tries to match the full string, if that fails, attempts to compare just git hashes.
 * @param other the version string to compare to
 */
bool IsNetworkCompatibleVersion(const char *other, bool extended)
{
	if (strncmp(GetNetworkRevisionString(), other, (extended ? NETWORK_LONG_REVISION_LENGTH : NETWORK_REVISION_LENGTH) - 1) == 0) return true;

	/* If this version is tagged, then the revision string must be a complete match,
	 * since there is no git hash suffix in it.
	 * This is needed to avoid situations like "1.9.0-beta1" comparing equal to "2.0.0-beta1".  */
	if (_openttd_revision_tagged) return false;

	const char *hash1 = ExtractNetworkRevisionHash(GetNetworkRevisionString());
	const char *hash2 = ExtractNetworkRevisionHash(other);
	return hash1 != nullptr && hash2 != nullptr && strncmp(hash1, hash2, GITHASH_SUFFIX_LEN) == 0;
}

/**
 * Check if an game entry is compatible with our client.
 */
void CheckGameCompatibility(NetworkGameInfo &ngi, bool extended)
{
	/* Check if we are allowed on this server based on the revision-check. */
	ngi.version_compatible = IsNetworkCompatibleVersion(ngi.server_revision.c_str(), extended);
	ngi.compatible = ngi.version_compatible;

	/* Check if we have all the GRFs on the client-system too. */
	for (const GRFConfig *c = ngi.grfconfig; c != nullptr; c = c->next) {
		if (c->status == GCS_NOT_FOUND) ngi.compatible = false;
	}
}

/**
 * Fill a NetworkServerGameInfo structure with the static content, or things
 * that are so static they can be updated on request from a settings change.
 */
void FillStaticNetworkServerGameInfo()
{
	_network_game_info.use_password   = !_settings_client.network.server_password.empty();
	_network_game_info.calendar_start = CalTime::ConvertYMDToDate(_settings_game.game_creation.starting_year, 0, 1);
	_network_game_info.clients_max    = _settings_client.network.max_clients;
	_network_game_info.companies_max  = _settings_client.network.max_companies;
	_network_game_info.map_width      = MapSizeX();
	_network_game_info.map_height     = MapSizeY();
	_network_game_info.landscape      = _settings_game.game_creation.landscape;
	_network_game_info.dedicated      = _network_dedicated;
	_network_game_info.grfconfig      = _grfconfig;

	_network_game_info.server_name = _settings_client.network.server_name;
	_network_game_info.server_revision = GetNetworkRevisionString();
}

/**
 * Get the NetworkServerGameInfo structure with the latest information of the server.
 * @return The current NetworkServerGameInfo.
 */
const NetworkServerGameInfo *GetCurrentNetworkServerGameInfo()
{
	/* These variables are updated inside _network_game_info as if they are global variables:
	 *  - clients_on
	 *  - invite_code
	 * These don't need to be updated manually here.
	 */
	_network_game_info.companies_on  = (byte)Company::GetNumItems();
	_network_game_info.spectators_on = NetworkSpectatorCount();
	_network_game_info.calendar_date = CalTime::CurDate();
	_network_game_info.ticks_playing = _scaled_tick_counter;
	return &_network_game_info;
}

/**
 * Function that is called for every GRFConfig that is read when receiving
 * a NetworkGameInfo. Only grfid and md5sum are set, the rest is zero. This
 * function must set all appropriate fields. This GRF is later appended to
 * the grfconfig list of the NetworkGameInfo.
 * @param config The GRF to handle.
 * @param name The name of the NewGRF, empty when unknown.
 */
static void HandleIncomingNetworkGameInfoGRFConfig(GRFConfig *config, std::string name)
{
	/* Find the matching GRF file */
	const GRFConfig *f = FindGRFConfig(config->ident.grfid, FGCM_EXACT, &config->ident.md5sum);
	if (f == nullptr) {
		AddGRFTextToList(config->name, name.empty() ? GetString(STR_CONFIG_ERROR_INVALID_GRF_UNKNOWN) : name);
		config->status = GCS_NOT_FOUND;
	} else {
		config->filename = f->filename;
		config->name = f->name;
		config->info = f->info;
		config->url = f->url;
	}
	SetBit(config->flags, GCF_COPY);
}

/**
 * Serializes the NetworkGameInfo struct to the packet.
 * @param p    the packet to write the data to.
 * @param info the NetworkGameInfo struct to serialize from.
 */
void SerializeNetworkGameInfo(Packet *p, const NetworkServerGameInfo *info, bool send_newgrf_names)
{
	p->Send_uint8 (NETWORK_GAME_INFO_VERSION);

	/*
	 *              Please observe the order.
	 * The parts must be read in the same order as they are sent!
	 */

	/* Update the documentation in game_info.h on changes
	 * to the NetworkGameInfo wire-protocol! */

	/* NETWORK_GAME_INFO_VERSION = 7 */
	p->Send_uint64(info->ticks_playing);

	/* NETWORK_GAME_INFO_VERSION = 6 */
	p->Send_uint8(send_newgrf_names ? NST_GRFID_MD5_NAME : NST_GRFID_MD5);

	/* NETWORK_GAME_INFO_VERSION = 5 */
	GameInfo *game_info = Game::GetInfo();
	p->Send_uint32(game_info == nullptr ? -1 : (uint32_t)game_info->GetVersion());
	p->Send_string(game_info == nullptr ? "" : game_info->GetName());

	/* NETWORK_GAME_INFO_VERSION = 4 */
	{
		/* Only send the GRF Identification (GRF_ID and MD5 checksum) of
		 * the GRFs that are needed, i.e. the ones that the server has
		 * selected in the NewGRF GUI and not the ones that are used due
		 * to the fact that they are in [newgrf-static] in openttd.cfg */
		const GRFConfig *c;
		uint count = 0;

		/* Count number of GRFs to send information about */
		for (c = info->grfconfig; c != nullptr; c = c->next) {
			if (!HasBit(c->flags, GCF_STATIC)) count++;
		}
		p->Send_uint8(ClampTo<uint8_t>(std::min<uint>(count, NETWORK_MAX_GRF_COUNT))); // Send number of GRFs

		/* Send actual GRF Identifications */
		for (c = info->grfconfig; c != nullptr; c = c->next) {
			if (HasBit(c->flags, GCF_STATIC)) continue;

			SerializeGRFIdentifier(p, &c->ident);
			if (send_newgrf_names) p->Send_string(c->GetName());
		}
	}

	/* NETWORK_GAME_INFO_VERSION = 3 */
	p->Send_uint32(info->calendar_date.base());
	p->Send_uint32(info->calendar_start.base());

	/* NETWORK_GAME_INFO_VERSION = 2 */
	p->Send_uint8 (info->companies_max);
	p->Send_uint8 (info->companies_on);
	p->Send_uint8 (info->clients_max); // Used to be max-spectators

	/* NETWORK_GAME_INFO_VERSION = 1 */
	p->Send_string(info->server_name);
	p->Send_string(info->server_revision);
	p->Send_bool  (info->use_password);
	p->Send_uint8 (info->clients_max);
	p->Send_uint8 (info->clients_on);
	p->Send_uint8 (info->spectators_on);

	auto encode_map_size = [&](uint32_t in) -> uint16_t {
		if (in < UINT16_MAX) {
			return in;
		} else {
			return 65000 + FindFirstBit(in);
		}
	};
	p->Send_uint16(encode_map_size(info->map_width));
	p->Send_uint16(encode_map_size(info->map_height));
	p->Send_uint8 (info->landscape);
	p->Send_bool  (info->dedicated);
}

/**
 * Serializes the NetworkGameInfo struct to the packet
 * @param p    the packet to write the data to
 * @param info the NetworkGameInfo struct to serialize
 */
void SerializeNetworkGameInfoExtended(Packet *p, const NetworkServerGameInfo *info, uint16_t flags, uint16_t version, bool send_newgrf_names)
{
	version = std::max<uint16_t>(version, 1); // Version 1 is the max supported

	p->Send_uint8(version); // version num

	p->Send_uint32(info->calendar_date.base());
	p->Send_uint32(info->calendar_start.base());
	p->Send_uint8 (info->companies_max);
	p->Send_uint8 (info->companies_on);
	p->Send_uint8 (info->clients_max); // Used to be max-spectators
	p->Send_string(info->server_name);
	p->Send_string(info->server_revision);
	p->Send_uint8 (0); // Used to be server-lang.
	p->Send_bool  (info->use_password);
	p->Send_uint8 (info->clients_max);
	p->Send_uint8 (info->clients_on);
	p->Send_uint8 (info->spectators_on);
	p->Send_string(""); // Used to be map-name.
	p->Send_uint32(info->map_width);
	p->Send_uint32(info->map_height);
	p->Send_uint8 (info->landscape);
	p->Send_bool  (info->dedicated);

	if (version >= 1) {
		GameInfo *game_info = Game::GetInfo();
		p->Send_uint32(game_info == nullptr ? -1 : (uint32_t)game_info->GetVersion());
		p->Send_string(game_info == nullptr ? "" : game_info->GetName());

		p->Send_uint8(send_newgrf_names ? NST_GRFID_MD5_NAME : NST_GRFID_MD5);
	}

	{
		/* Only send the GRF Identification (GRF_ID and MD5 checksum) of
		 * the GRFs that are needed, i.e. the ones that the server has
		 * selected in the NewGRF GUI and not the ones that are used due
		 * to the fact that they are in [newgrf-static] in openttd.cfg */
		const GRFConfig *c;
		uint count = 0;

		/* Count number of GRFs to send information about */
		for (c = info->grfconfig; c != nullptr; c = c->next) {
			if (!HasBit(c->flags, GCF_STATIC)) count++;
		}
		p->Send_uint32(count); // Send number of GRFs

		/* Send actual GRF Identifications */
		for (c = info->grfconfig; c != nullptr; c = c->next) {
			if (HasBit(c->flags, GCF_STATIC)) continue;

			SerializeGRFIdentifier(p, &c->ident);
			if (send_newgrf_names && version >= 1) p->Send_string(c->GetName());
		}
	}
}

/**
 * Deserializes the NetworkGameInfo struct from the packet.
 * @param p    the packet to read the data from.
 * @param info the NetworkGameInfo to deserialize into.
 */
void DeserializeNetworkGameInfo(Packet *p, NetworkGameInfo *info, const GameInfoNewGRFLookupTable *newgrf_lookup_table)
{
	static const CalTime::Date MAX_DATE = CalTime::ConvertYMDToDate(CalTime::MAX_YEAR, 11, 31); // December is month 11

	byte game_info_version = p->Recv_uint8();
	NewGRFSerializationType newgrf_serialisation = NST_GRFID_MD5;

	/*
	 *              Please observe the order.
	 * The parts must be read in the same order as they are sent!
	 */

	/* Update the documentation in game_info.h on changes
	 * to the NetworkGameInfo wire-protocol! */

	switch (game_info_version) {
		case 7:
			info->ticks_playing = p->Recv_uint64();
			[[fallthrough]];

		case 6:
			newgrf_serialisation = (NewGRFSerializationType)p->Recv_uint8();
			if (newgrf_serialisation >= NST_END) return;
			[[fallthrough]];

		case 5: {
			info->gamescript_version = (int)p->Recv_uint32();
			info->gamescript_name = p->Recv_string(NETWORK_NAME_LENGTH);
			[[fallthrough]];
		}

		case 4: {
			/* Ensure that the maximum number of NewGRFs and the field in the network
			 * protocol are matched to eachother. If that is not the case anymore a
			 * check must be added to ensure the received data is still valid. */
			static_assert(std::numeric_limits<uint8_t>::max() == NETWORK_MAX_GRF_COUNT);
			uint num_grfs = p->Recv_uint8();

			GRFConfig **dst = &info->grfconfig;
			for (uint i = 0; i < num_grfs; i++) {
				NamedGRFIdentifier grf;
				switch (newgrf_serialisation) {
					case NST_GRFID_MD5:
						DeserializeGRFIdentifier(p, &grf.ident);
						break;

					case NST_GRFID_MD5_NAME:
						DeserializeGRFIdentifierWithName(p, &grf);
						break;

					case NST_LOOKUP_ID: {
						if (newgrf_lookup_table == nullptr) return;
						auto it = newgrf_lookup_table->find(p->Recv_uint32());
						if (it == newgrf_lookup_table->end()) return;
						grf = it->second;
						break;
					}

					default:
						NOT_REACHED();
				}

				GRFConfig *c = new GRFConfig();
				c->ident = grf.ident;
				HandleIncomingNetworkGameInfoGRFConfig(c, grf.name);

				/* Append GRFConfig to the list */
				*dst = c;
				dst = &c->next;
			}
			[[fallthrough]];
		}

		case 3:
<<<<<<< HEAD
			info->calendar_date  = Clamp(p->Recv_uint32(), 0, MAX_DATE.base());
			info->calendar_start = Clamp(p->Recv_uint32(), 0, MAX_DATE.base());
			FALLTHROUGH;
=======
			info->calendar_date = Clamp(p->Recv_uint32(), 0, CalendarTime::MAX_DATE.base());
			info->calendar_start = Clamp(p->Recv_uint32(), 0, CalendarTime::MAX_DATE.base());
			[[fallthrough]];
>>>>>>> 22eed961

		case 2:
			info->companies_max  = p->Recv_uint8 ();
			info->companies_on   = p->Recv_uint8 ();
			p->Recv_uint8(); // Used to contain max-spectators.
			[[fallthrough]];

		case 1:
			info->server_name = p->Recv_string(NETWORK_NAME_LENGTH);
			info->server_revision = p->Recv_string(NETWORK_REVISION_LENGTH);
			if (game_info_version < 6) p->Recv_uint8 (); // Used to contain server-lang.
			info->use_password   = p->Recv_bool  ();
			info->clients_max    = p->Recv_uint8 ();
			info->clients_on     = p->Recv_uint8 ();
			info->spectators_on  = p->Recv_uint8 ();
			if (game_info_version < 3) { // 16 bits dates got scrapped and are read earlier
				info->calendar_date  = p->Recv_uint16() + CalTime::DAYS_TILL_ORIGINAL_BASE_YEAR;
				info->calendar_start = p->Recv_uint16() + CalTime::DAYS_TILL_ORIGINAL_BASE_YEAR;
			}
			if (game_info_version < 6) while (p->Recv_uint8() != 0) {} // Used to contain the map-name.

			auto decode_map_size = [&](uint16_t in) -> uint32_t {
				if (in >= 65000) {
					return 1 << (in - 65000);
				} else {
					return in;
				}
			};
			info->map_width      = decode_map_size(p->Recv_uint16());
			info->map_height     = decode_map_size(p->Recv_uint16());

			info->landscape      = p->Recv_uint8 ();
			info->dedicated      = p->Recv_bool  ();

			if (info->landscape >= NUM_LANDSCAPE) info->landscape = 0;
	}
}

/**
 * Deserializes the NetworkGameInfo struct from the packet
 * @param p    the packet to read the data from
 * @param info the NetworkGameInfo to deserialize into
 */
void DeserializeNetworkGameInfoExtended(Packet *p, NetworkGameInfo *info)
{
	static const CalTime::Date MAX_DATE = CalTime::ConvertYMDToDate(CalTime::MAX_YEAR, 11, 31); // December is month 11

	const uint8_t version = p->Recv_uint8();
	if (version > SERVER_GAME_INFO_EXTENDED_MAX_VERSION) return; // Unknown version

	NewGRFSerializationType newgrf_serialisation = NST_GRFID_MD5;

	info->calendar_date  = Clamp(p->Recv_uint32(), 0, MAX_DATE.base());
	info->calendar_start = Clamp(p->Recv_uint32(), 0, MAX_DATE.base());
	info->companies_max  = p->Recv_uint8 ();
	info->companies_on   = p->Recv_uint8 ();
	p->Recv_uint8(); // Used to contain max-spectators.
	info->server_name = p->Recv_string(NETWORK_NAME_LENGTH);
	info->server_revision = p->Recv_string(NETWORK_LONG_REVISION_LENGTH);
	p->Recv_uint8 (); // Used to contain server-lang.
	info->use_password   = p->Recv_bool  ();
	info->clients_max    = p->Recv_uint8 ();
	info->clients_on     = p->Recv_uint8 ();
	info->spectators_on  = p->Recv_uint8 ();
	while (p->Recv_uint8() != 0) {} // Used to contain the map-name.
	info->map_width      = p->Recv_uint32();
	info->map_height     = p->Recv_uint32();
	info->landscape      = p->Recv_uint8 ();
	if (info->landscape >= NUM_LANDSCAPE) info->landscape = 0;
	info->dedicated      = p->Recv_bool  ();

	if (version >= 1) {
		info->gamescript_version = (int)p->Recv_uint32();
		info->gamescript_name = p->Recv_string(NETWORK_NAME_LENGTH);

		newgrf_serialisation = (NewGRFSerializationType)p->Recv_uint8();
		if (newgrf_serialisation >= NST_END) return;
	}

	{
		GRFConfig **dst = &info->grfconfig;
		uint i;
		uint num_grfs = p->Recv_uint32();

		/* Broken/bad data. It cannot have that many NewGRFs. */
		if (num_grfs > MAX_NON_STATIC_GRF_COUNT) return;

		for (i = 0; i < num_grfs; i++) {
			NamedGRFIdentifier grf;
			switch (newgrf_serialisation) {
				case NST_GRFID_MD5:
					DeserializeGRFIdentifier(p, &grf.ident);
					break;

				case NST_GRFID_MD5_NAME:
					DeserializeGRFIdentifierWithName(p, &grf);
					break;

				case NST_LOOKUP_ID: {
					DEBUG(net, 0, "Unexpected NST_LOOKUP_ID in DeserializeNetworkGameInfoExtended");
					return;
				}

				default:
					NOT_REACHED();
			}

			GRFConfig *c = new GRFConfig();
			c->ident = grf.ident;
			HandleIncomingNetworkGameInfoGRFConfig(c, grf.name);

			/* Append GRFConfig to the list */
			*dst = c;
			dst = &c->next;
		}
	}
}

/**
 * Serializes the GRFIdentifier (GRF ID and MD5 checksum) to the packet
 * @param p    the packet to write the data to.
 * @param grf  the GRFIdentifier to serialize.
 */
void SerializeGRFIdentifier(Packet *p, const GRFIdentifier *grf)
{
	p->Send_uint32(grf->grfid);
	for (size_t j = 0; j < grf->md5sum.size(); j++) {
		p->Send_uint8(grf->md5sum[j]);
	}
}

/**
 * Deserializes the GRFIdentifier (GRF ID and MD5 checksum) from the packet
 * @param p    the packet to read the data from.
 * @param grf  the GRFIdentifier to deserialize.
 */
void DeserializeGRFIdentifier(Packet *p, GRFIdentifier *grf)
{
	grf->grfid = p->Recv_uint32();
	for (size_t j = 0; j < grf->md5sum.size(); j++) {
		grf->md5sum[j] = p->Recv_uint8();
	}
}

/**
 * Deserializes the NamedGRFIdentifier (GRF ID, MD5 checksum and name) from the packet
 * @param p    the packet to read the data from.
 * @param grf  the NamedGRFIdentifier to deserialize.
 */
void DeserializeGRFIdentifierWithName(Packet *p, NamedGRFIdentifier *grf)
{
	DeserializeGRFIdentifier(p, &grf->ident);
	grf->name = p->Recv_string(NETWORK_GRF_NAME_LENGTH);
}<|MERGE_RESOLUTION|>--- conflicted
+++ resolved
@@ -408,15 +408,9 @@
 		}
 
 		case 3:
-<<<<<<< HEAD
 			info->calendar_date  = Clamp(p->Recv_uint32(), 0, MAX_DATE.base());
 			info->calendar_start = Clamp(p->Recv_uint32(), 0, MAX_DATE.base());
-			FALLTHROUGH;
-=======
-			info->calendar_date = Clamp(p->Recv_uint32(), 0, CalendarTime::MAX_DATE.base());
-			info->calendar_start = Clamp(p->Recv_uint32(), 0, CalendarTime::MAX_DATE.base());
 			[[fallthrough]];
->>>>>>> 22eed961
 
 		case 2:
 			info->companies_max  = p->Recv_uint8 ();
