/*
 * This file is part of OpenTTD.
 * OpenTTD is free software; you can redistribute it and/or modify it under the terms of the GNU General Public License as published by the Free Software Foundation, version 2.
 * OpenTTD is distributed in the hope that it will be useful, but WITHOUT ANY WARRANTY; without even the implied warranty of MERCHANTABILITY or FITNESS FOR A PARTICULAR PURPOSE.
 * See the GNU General Public License for more details. You should have received a copy of the GNU General Public License along with OpenTTD. If not, see <http://www.gnu.org/licenses/>.
 */

/**
 * @file game_info.cpp Functions to convert NetworkGameInfo to Packet and back.
 */

#include "../../stdafx.h"
#include "network_game_info.h"
#include "../../core/bitmath_func.hpp"
#include "../../company_base.h"
#include "../../date_func.h"
#include "../../debug.h"
#include "../../map_func.h"
#include "../../game/game.hpp"
#include "../../game/game_info.hpp"
#include "../../settings_type.h"
#include "../../string_func.h"
#include "../../rev.h"
#include "../../core/format.hpp"
#include "../network_func.h"
#include "../network.h"
#include "../network_internal.h"
#include "packet.h"

#include "../../safeguards.h"

extern const uint8_t _out_of_band_grf_md5[16];

/**
 * How many hex digits of the git hash to include in network revision string.
 * Determined as 10 hex digits + 2 characters for -g/-u/-m prefix.
 */
static const uint GITHASH_SUFFIX_LEN = 12;

NetworkServerGameInfo _network_game_info; ///< Information about our game.

/**
 * Get the network version string used by this build.
 * The returned string is guaranteed to be at most NETWORK_REVISON_LENGTH bytes.
 */
std::string_view GetNetworkRevisionString()
{
	static std::string network_revision;

	if (network_revision.empty()) {
#if !defined(NETWORK_INTERNAL_H)
#	error("network_internal.h must be included, otherwise the debug related preprocessor tokens won't be picked up correctly.")
#elif !defined(ENABLE_NETWORK_SYNC_EVERY_FRAME)
		/* Just a standard build. */
		network_revision = _openttd_revision;
#else
		/* Build for debugging that sends the first part of the seed every frame, practically syncing every frame. */
		network_revision = fmt::format("dbg_sync-{}", _openttd_revision);
#endif
		if (_openttd_revision_tagged) {
			/* Tagged; do not mangle further, though ensure it's not too long. */
			if (network_revision.size() >= NETWORK_REVISION_LENGTH) network_revision.resize(NETWORK_REVISION_LENGTH - 1);
		} else {
			/* Not tagged; add the githash suffix while ensuring the string does not become too long. */
			assert(_openttd_revision_modified < 3);
			std::string githash_suffix = fmt::format("-{}{}", "gum"[_openttd_revision_modified], _openttd_revision_hash);
			if (githash_suffix.size() > GITHASH_SUFFIX_LEN) githash_suffix.resize(GITHASH_SUFFIX_LEN);

			/* Where did the hash start in the original string? Overwrite from that position, unless that would create a too long string. */
			size_t hash_end = network_revision.find_last_of('-');
			if (hash_end == std::string::npos) hash_end = network_revision.size();
			if (hash_end + githash_suffix.size() >= NETWORK_REVISION_LENGTH) hash_end = NETWORK_REVISION_LENGTH - githash_suffix.size() - 1;

			/* Replace the git hash in revision string. */
			network_revision.replace(hash_end, std::string::npos, githash_suffix);
		}
		assert(network_revision.size() < NETWORK_REVISION_LENGTH); // size does not include terminator, constant does, hence strictly less than
		Debug(net, 3, "Network revision name: {}", network_revision);
	}

	return network_revision;
}

/**
 * Extract the git hash from the revision string.
 * @param revision_string The revision string (formatted as DATE-BRANCH-GITHASH).
 * @return The git has part of the revision.
 */
static std::string_view ExtractNetworkRevisionHash(std::string_view revision_string)
{
	size_t index = revision_string.find_last_of('-');
	if (index == std::string::npos) return {};
	return revision_string.substr(index);
}

/**
 * Checks whether the given version string is compatible with our version.
 * First tries to match the full string, if that fails, attempts to compare just git hashes.
 * @param other the version string to compare to
 */
bool IsNetworkCompatibleVersion(std::string_view other, bool extended)
{
	std::string_view our_revision = GetNetworkRevisionString();
	if (our_revision == other) return true;

	/* If this version is tagged, then the revision string must be a complete match,
	 * since there is no git hash suffix in it.
	 * This is needed to avoid situations like "1.9.0-beta1" comparing equal to "2.0.0-beta1".  */
	if (_openttd_revision_tagged) return false;

	/* One of the versions is for some sort of debugging, but not both. */
	if (other.starts_with("dbg_seed") != our_revision.starts_with("dbg_seed")) return false;
	if (other.starts_with("dbg_sync") != our_revision.starts_with("dbg_sync")) return false;

	std::string_view hash1 = ExtractNetworkRevisionHash(our_revision);
	std::string_view hash2 = ExtractNetworkRevisionHash(other);
	return hash1 == hash2;
}

/**
 * Check if an game entry is compatible with our client.
 */
void CheckGameCompatibility(NetworkGameInfo &ngi, bool extended)
{
	/* Check if we are allowed on this server based on the revision-check. */
	ngi.version_compatible = IsNetworkCompatibleVersion(ngi.server_revision, extended);
	ngi.compatible = ngi.version_compatible;

	/* Check if we have all the GRFs on the client-system too. */
	for (const GRFConfig *c = ngi.grfconfig; c != nullptr; c = c->next) {
		if (c->status == GCS_NOT_FOUND) ngi.compatible = false;
	}
}

/**
 * Fill a NetworkServerGameInfo structure with the static content, or things
 * that are so static they can be updated on request from a settings change.
 */
void FillStaticNetworkServerGameInfo()
{
	_network_game_info.use_password   = !_settings_client.network.server_password.empty();
	_network_game_info.calendar_start = CalTime::ConvertYMDToDate(_settings_game.game_creation.starting_year, 0, 1);
	_network_game_info.clients_max    = _settings_client.network.max_clients;
	_network_game_info.companies_max  = _settings_client.network.max_companies;
	_network_game_info.map_width      = MapSizeX();
	_network_game_info.map_height     = MapSizeY();
	_network_game_info.landscape      = _settings_game.game_creation.landscape;
	_network_game_info.dedicated      = _network_dedicated;
	_network_game_info.grfconfig      = _grfconfig;

	_network_game_info.server_name = _settings_client.network.server_name;
	_network_game_info.server_revision = GetNetworkRevisionString();
}

/**
 * Get the NetworkServerGameInfo structure with the latest information of the server.
 * @return The current NetworkServerGameInfo.
 */
const NetworkServerGameInfo &GetCurrentNetworkServerGameInfo()
{
	/* These variables are updated inside _network_game_info as if they are global variables:
	 *  - clients_on
	 *  - invite_code
	 * These don't need to be updated manually here.
	 */
	_network_game_info.companies_on  = (uint8_t)Company::GetNumItems();
	_network_game_info.spectators_on = NetworkSpectatorCount();
	_network_game_info.calendar_date = CalTime::CurDate();
	_network_game_info.ticks_playing = _scaled_tick_counter;
	return _network_game_info;
}

/**
 * Function that is called for every GRFConfig that is read when receiving
 * a NetworkGameInfo. Only grfid and md5sum are set, the rest is zero. This
 * function must set all appropriate fields. This GRF is later appended to
 * the grfconfig list of the NetworkGameInfo.
 * @param config The GRF to handle.
 * @param name The name of the NewGRF, empty when unknown.
 */
static void HandleIncomingNetworkGameInfoGRFConfig(GRFConfig *config, std::string_view name)
{
	/* Find the matching GRF file */
	const GRFConfig *f = FindGRFConfig(config->ident.grfid, FGCM_EXACT, &config->ident.md5sum);
	if (f == nullptr) {
		AddGRFTextToList(config->name, name.empty() ? GetString(STR_CONFIG_ERROR_INVALID_GRF_UNKNOWN) : name);
		config->status = GCS_NOT_FOUND;
	} else {
		config->filename = f->filename;
		config->name = f->name;
		config->info = f->info;
		config->url = f->url;
	}
	SetBit(config->flags, GCF_COPY);
}

/**
 * Serializes the NetworkGameInfo struct to the packet.
 * @param p    the packet to write the data to.
 * @param info the NetworkGameInfo struct to serialize from.
 */
void SerializeNetworkGameInfo(Packet &p, const NetworkServerGameInfo &info, bool send_newgrf_names)
{
	p.Send_uint8 (NETWORK_GAME_INFO_VERSION);

	/*
	 *              Please observe the order.
	 * The parts must be read in the same order as they are sent!
	 */

	/* Update the documentation in game_info.h on changes
	 * to the NetworkGameInfo wire-protocol! */

	/* NETWORK_GAME_INFO_VERSION = 7 */
	p.Send_uint64(info.ticks_playing);

	/* NETWORK_GAME_INFO_VERSION = 6 */
	p.Send_uint8(send_newgrf_names ? NST_GRFID_MD5_NAME : NST_GRFID_MD5);

	/* NETWORK_GAME_INFO_VERSION = 5 */
	GameInfo *game_info = Game::GetInfo();
	p.Send_uint32(game_info == nullptr ? -1 : (uint32_t)game_info->GetVersion());
	p.Send_string(game_info == nullptr ? "" : game_info->GetName());

	/* NETWORK_GAME_INFO_VERSION = 4 */
	{
		/* Only send the GRF Identification (GRF_ID and MD5 checksum) of
		 * the GRFs that are needed, i.e. the ones that the server has
		 * selected in the NewGRF GUI and not the ones that are used due
		 * to the fact that they are in [newgrf-static] in openttd.cfg */
		const GRFConfig *c;
		uint count = 0;

		/* Count number of GRFs to send information about */
		for (c = info.grfconfig; c != nullptr; c = c->next) {
			if (!HasBit(c->flags, GCF_STATIC)) count++;
		}
		p.Send_uint8(ClampTo<uint8_t>(std::min<uint>(count, NETWORK_MAX_GRF_COUNT))); // Send number of GRFs

		/* Send actual GRF Identifications */
		for (c = info.grfconfig; c != nullptr; c = c->next) {
			if (HasBit(c->flags, GCF_STATIC)) continue;

			SerializeGRFIdentifier(p, c->ident);
			if (send_newgrf_names) p.Send_string(c->GetName());
		}
	}

	/* NETWORK_GAME_INFO_VERSION = 3 */
	p.Send_uint32(info.calendar_date.base());
	p.Send_uint32(info.calendar_start.base());

	/* NETWORK_GAME_INFO_VERSION = 2 */
	p.Send_uint8 (info.companies_max);
	p.Send_uint8 (info.companies_on);
	p.Send_uint8 (info.clients_max); // Used to be max-spectators

	/* NETWORK_GAME_INFO_VERSION = 1 */
	p.Send_string(info.server_name);
	p.Send_string(info.server_revision);
	p.Send_bool  (info.use_password);
	p.Send_uint8 (info.clients_max);
	p.Send_uint8 (info.clients_on);
	p.Send_uint8 (info.spectators_on);

	auto encode_map_size = [&](uint32_t in) -> uint16_t {
		if (in < UINT16_MAX) {
			return in;
		} else {
			return 65000 + FindFirstBit(in);
		}
	};
	p.Send_uint16(encode_map_size(info.map_width));
	p.Send_uint16(encode_map_size(info.map_height));
	p.Send_uint8 (info.landscape);
	p.Send_bool  (info.dedicated);
}

/**
 * Serializes the NetworkGameInfo struct to the packet
 * @param p    the packet to write the data to
 * @param info the NetworkGameInfo struct to serialize
 */
void SerializeNetworkGameInfoExtended(Packet &p, const NetworkServerGameInfo &info, uint16_t flags, uint16_t version, bool send_newgrf_names)
{
	version = std::max<uint16_t>(version, 1); // Version 1 is the max supported

	p.Send_uint8(version); // version num

	p.Send_uint32(info.calendar_date.base());
	p.Send_uint32(info.calendar_start.base());
	p.Send_uint8 (info.companies_max);
	p.Send_uint8 (info.companies_on);
	p.Send_uint8 (info.clients_max); // Used to be max-spectators
	p.Send_string(info.server_name);
	p.Send_string(info.server_revision);
	p.Send_uint8 (0); // Used to be server-lang.
	p.Send_bool  (info.use_password);
	p.Send_uint8 (info.clients_max);
	p.Send_uint8 (info.clients_on);
	p.Send_uint8 (info.spectators_on);
	p.Send_string(""); // Used to be map-name.
	p.Send_uint32(info.map_width);
	p.Send_uint32(info.map_height);
	p.Send_uint8 (info.landscape);
	p.Send_bool  (info.dedicated);

	if (version >= 1) {
		GameInfo *game_info = Game::GetInfo();
		p.Send_uint32(game_info == nullptr ? -1 : (uint32_t)game_info->GetVersion());
		p.Send_string(game_info == nullptr ? "" : game_info->GetName());

		p.Send_uint8(send_newgrf_names ? NST_GRFID_MD5_NAME : NST_GRFID_MD5);
	}

	{
		/* Only send the GRF Identification (GRF_ID and MD5 checksum) of
		 * the GRFs that are needed, i.e. the ones that the server has
		 * selected in the NewGRF GUI and not the ones that are used due
		 * to the fact that they are in [newgrf-static] in openttd.cfg */
		const GRFConfig *c;
		uint count = 0;

		/* Count number of GRFs to send information about */
		for (c = info.grfconfig; c != nullptr; c = c->next) {
			if (!HasBit(c->flags, GCF_STATIC)) count++;
		}
		p.Send_uint32(count); // Send number of GRFs

		/* Send actual GRF Identifications */
		for (c = info.grfconfig; c != nullptr; c = c->next) {
			if (HasBit(c->flags, GCF_STATIC)) continue;

			SerializeGRFIdentifier(p, c->ident);
			if (send_newgrf_names && version >= 1) p.Send_string(c->GetName());
		}
	}
}

/**
 * Deserializes the NetworkGameInfo struct from the packet.
 * @param p    the packet to read the data from.
 * @param info the NetworkGameInfo to deserialize into.
 */
void DeserializeNetworkGameInfo(Packet &p, NetworkGameInfo &info, const GameInfoNewGRFLookupTable *newgrf_lookup_table)
{
	uint8_t game_info_version = p.Recv_uint8();
	NewGRFSerializationType newgrf_serialisation = NST_GRFID_MD5;

	/*
	 *              Please observe the order.
	 * The parts must be read in the same order as they are sent!
	 */

	/* Update the documentation in game_info.h on changes
	 * to the NetworkGameInfo wire-protocol! */

	switch (game_info_version) {
		case 7:
			info.ticks_playing = p.Recv_uint64();
			[[fallthrough]];

		case 6:
			newgrf_serialisation = (NewGRFSerializationType)p.Recv_uint8();
			if (newgrf_serialisation >= NST_END) return;
			[[fallthrough]];

		case 5: {
			info.gamescript_version = (int)p.Recv_uint32();
			info.gamescript_name = p.Recv_string(NETWORK_NAME_LENGTH);
			[[fallthrough]];
		}

		case 4: {
			/* Ensure that the maximum number of NewGRFs and the field in the network
			 * protocol are matched to eachother. If that is not the case anymore a
			 * check must be added to ensure the received data is still valid. */
			static_assert(std::numeric_limits<uint8_t>::max() == NETWORK_MAX_GRF_COUNT);
			uint num_grfs = p.Recv_uint8();

			GRFConfig **dst = &info.grfconfig;
			for (uint i = 0; i < num_grfs; i++) {
				NamedGRFIdentifier grf;
				switch (newgrf_serialisation) {
					case NST_GRFID_MD5:
						DeserializeGRFIdentifier(p, grf.ident);
						break;

					case NST_GRFID_MD5_NAME:
						DeserializeGRFIdentifierWithName(p, grf);
						break;

					case NST_LOOKUP_ID: {
						if (newgrf_lookup_table == nullptr) return;
						auto it = newgrf_lookup_table->find(p.Recv_uint32());
						if (it == newgrf_lookup_table->end()) return;
						grf = it->second;
						break;
					}

					default:
						NOT_REACHED();
				}

				GRFConfig *c = new GRFConfig();
				c->ident = grf.ident;
				HandleIncomingNetworkGameInfoGRFConfig(c, grf.name);

				/* Append GRFConfig to the list */
				*dst = c;
				dst = &c->next;
			}
			[[fallthrough]];
		}

		case 3:
<<<<<<< HEAD
			info.calendar_date  = CalTime::DeserialiseDateClamped(p.Recv_uint32());
			info.calendar_start = CalTime::DeserialiseDateClamped(p.Recv_uint32());
=======
			info.calendar_date = TimerGameCalendar::Date{Clamp(p.Recv_uint32(), 0, CalendarTime::MAX_DATE.base())};
			info.calendar_start = TimerGameCalendar::Date{Clamp(p.Recv_uint32(), 0, CalendarTime::MAX_DATE.base())};
>>>>>>> 666f7bfe
			[[fallthrough]];

		case 2:
			info.companies_max  = p.Recv_uint8 ();
			info.companies_on   = p.Recv_uint8 ();
			p.Recv_uint8(); // Used to contain max-spectators.
			[[fallthrough]];

		case 1:
			info.server_name = p.Recv_string(NETWORK_NAME_LENGTH);
			info.server_revision = p.Recv_string(NETWORK_REVISION_LENGTH);
			if (game_info_version < 6) p.Recv_uint8 (); // Used to contain server-lang.
			info.use_password   = p.Recv_bool  ();
			info.clients_max    = p.Recv_uint8 ();
			info.clients_on     = p.Recv_uint8 ();
			info.spectators_on  = p.Recv_uint8 ();
			if (game_info_version < 3) { // 16 bits dates got scrapped and are read earlier
<<<<<<< HEAD
				info.calendar_date  = p.Recv_uint16() + CalTime::DAYS_TILL_ORIGINAL_BASE_YEAR;
				info.calendar_start = p.Recv_uint16() + CalTime::DAYS_TILL_ORIGINAL_BASE_YEAR;
=======
				info.calendar_date = CalendarTime::DAYS_TILL_ORIGINAL_BASE_YEAR + p.Recv_uint16();
				info.calendar_start = CalendarTime::DAYS_TILL_ORIGINAL_BASE_YEAR + p.Recv_uint16();
>>>>>>> 666f7bfe
			}
			if (game_info_version < 6) while (p.Recv_uint8() != 0) {} // Used to contain the map-name.

			auto decode_map_size = [&](uint16_t in) -> uint32_t {
				if (in >= 65000) {
					return 1 << (in - 65000);
				} else {
					return in;
				}
			};
			info.map_width      = decode_map_size(p.Recv_uint16());
			info.map_height     = decode_map_size(p.Recv_uint16());

			info.landscape      = p.Recv_uint8 ();
			info.dedicated      = p.Recv_bool  ();

			if (info.landscape >= NUM_LANDSCAPE) info.landscape = 0;
	}
}

/**
 * Deserializes the NetworkGameInfo struct from the packet
 * @param p    the packet to read the data from
 * @param info the NetworkGameInfo to deserialize into
 */
void DeserializeNetworkGameInfoExtended(Packet &p, NetworkGameInfo &info)
{
	const uint8_t version = p.Recv_uint8();
	if (version > SERVER_GAME_INFO_EXTENDED_MAX_VERSION) return; // Unknown version

	NewGRFSerializationType newgrf_serialisation = NST_GRFID_MD5;

	info.calendar_date  = CalTime::DeserialiseDateClamped(p.Recv_uint32());
	info.calendar_start = CalTime::DeserialiseDateClamped(p.Recv_uint32());
	info.companies_max  = p.Recv_uint8 ();
	info.companies_on   = p.Recv_uint8 ();
	p.Recv_uint8(); // Used to contain max-spectators.
	info.server_name = p.Recv_string(NETWORK_NAME_LENGTH);
	info.server_revision = p.Recv_string(NETWORK_LONG_REVISION_LENGTH);
	p.Recv_uint8 (); // Used to contain server-lang.
	info.use_password   = p.Recv_bool  ();
	info.clients_max    = p.Recv_uint8 ();
	info.clients_on     = p.Recv_uint8 ();
	info.spectators_on  = p.Recv_uint8 ();
	while (p.Recv_uint8() != 0) {} // Used to contain the map-name.
	info.map_width      = p.Recv_uint32();
	info.map_height     = p.Recv_uint32();
	info.landscape      = p.Recv_uint8 ();
	if (info.landscape >= NUM_LANDSCAPE) info.landscape = 0;
	info.dedicated      = p.Recv_bool  ();

	if (version >= 1) {
		info.gamescript_version = (int)p.Recv_uint32();
		info.gamescript_name = p.Recv_string(NETWORK_NAME_LENGTH);

		newgrf_serialisation = (NewGRFSerializationType)p.Recv_uint8();
		if (newgrf_serialisation >= NST_END) return;
	}

	{
		GRFConfig **dst = &info.grfconfig;
		uint i;
		uint num_grfs = p.Recv_uint32();

		/* Broken/bad data. It cannot have that many NewGRFs. */
		if (num_grfs > MAX_NON_STATIC_GRF_COUNT) return;

		for (i = 0; i < num_grfs; i++) {
			NamedGRFIdentifier grf;
			switch (newgrf_serialisation) {
				case NST_GRFID_MD5:
					DeserializeGRFIdentifier(p, grf.ident);
					break;

				case NST_GRFID_MD5_NAME:
					DeserializeGRFIdentifierWithName(p, grf);
					break;

				case NST_LOOKUP_ID: {
					Debug(net, 0, "Unexpected NST_LOOKUP_ID in DeserializeNetworkGameInfoExtended");
					return;
				}

				default:
					NOT_REACHED();
			}

			GRFConfig *c = new GRFConfig();
			c->ident = grf.ident;
			HandleIncomingNetworkGameInfoGRFConfig(c, grf.name);

			/* Append GRFConfig to the list */
			*dst = c;
			dst = &c->next;
		}
	}
}

/**
 * Serializes the GRFIdentifier (GRF ID and MD5 checksum) to the packet
 * @param p    the packet to write the data to.
 * @param grf  the GRFIdentifier to serialize.
 */
void SerializeGRFIdentifier(Packet &p, const GRFIdentifier &grf)
{
	p.Send_uint32(grf.grfid);
	p.Send_bytes(grf.md5sum);
}

/**
 * Deserializes the GRFIdentifier (GRF ID and MD5 checksum) from the packet
 * @param p    the packet to read the data from.
 * @param grf  the GRFIdentifier to deserialize.
 */
void DeserializeGRFIdentifier(Packet &p, GRFIdentifier &grf)
{
	grf.grfid = p.Recv_uint32();
	p.Recv_bytes(grf.md5sum);
}

/**
 * Deserializes the NamedGRFIdentifier (GRF ID, MD5 checksum and name) from the packet
 * @param p    the packet to read the data from.
 * @param grf  the NamedGRFIdentifier to deserialize.
 */
void DeserializeGRFIdentifierWithName(Packet &p, NamedGRFIdentifier &grf)
{
	DeserializeGRFIdentifier(p, grf.ident);
	grf.name = p.Recv_string(NETWORK_GRF_NAME_LENGTH);
}<|MERGE_RESOLUTION|>--- conflicted
+++ resolved
@@ -414,13 +414,8 @@
 		}
 
 		case 3:
-<<<<<<< HEAD
 			info.calendar_date  = CalTime::DeserialiseDateClamped(p.Recv_uint32());
 			info.calendar_start = CalTime::DeserialiseDateClamped(p.Recv_uint32());
-=======
-			info.calendar_date = TimerGameCalendar::Date{Clamp(p.Recv_uint32(), 0, CalendarTime::MAX_DATE.base())};
-			info.calendar_start = TimerGameCalendar::Date{Clamp(p.Recv_uint32(), 0, CalendarTime::MAX_DATE.base())};
->>>>>>> 666f7bfe
 			[[fallthrough]];
 
 		case 2:
@@ -438,13 +433,8 @@
 			info.clients_on     = p.Recv_uint8 ();
 			info.spectators_on  = p.Recv_uint8 ();
 			if (game_info_version < 3) { // 16 bits dates got scrapped and are read earlier
-<<<<<<< HEAD
-				info.calendar_date  = p.Recv_uint16() + CalTime::DAYS_TILL_ORIGINAL_BASE_YEAR;
-				info.calendar_start = p.Recv_uint16() + CalTime::DAYS_TILL_ORIGINAL_BASE_YEAR;
-=======
-				info.calendar_date = CalendarTime::DAYS_TILL_ORIGINAL_BASE_YEAR + p.Recv_uint16();
-				info.calendar_start = CalendarTime::DAYS_TILL_ORIGINAL_BASE_YEAR + p.Recv_uint16();
->>>>>>> 666f7bfe
+				info.calendar_date  = CalTime::DAYS_TILL_ORIGINAL_BASE_YEAR + p.Recv_uint16();
+				info.calendar_start = CalTime::DAYS_TILL_ORIGINAL_BASE_YEAR + p.Recv_uint16();
 			}
 			if (game_info_version < 6) while (p.Recv_uint8() != 0) {} // Used to contain the map-name.
 
