--- conflicted
+++ resolved
@@ -87,15 +87,10 @@
 	uint8_t last_token = 0;                ///< The last random token we did send to verify the client is listening
 	uint32_t last_token_frame = 0;         ///< The last frame we received the right token
 	ClientStatus status = STATUS_INACTIVE; ///< Status of this client
-<<<<<<< HEAD
-	OutgoingCommandQueue outgoing_queue;   ///< The command-queue awaiting delivery; conceptually more a bucket to gather commands in, after which the whole bucket is sent to the client.
+	OutgoingCommandQueue outgoing_queue{}; ///< The command-queue awaiting delivery; conceptually more a bucket to gather commands in, after which the whole bucket is sent to the client.
 	size_t receive_limit = 0;              ///< Amount of bytes that we can receive at this moment
 	bool settings_authed = false;          ///< Authorised to control all game settings
 	bool supports_zstd = false;            ///< Client supports zstd compression
-=======
-	CommandQueue outgoing_queue{}; ///< The command-queue awaiting delivery; conceptually more a bucket to gather commands in, after which the whole bucket is sent to the client.
-	size_t receive_limit = 0; ///< Amount of bytes that we can receive at this moment
->>>>>>> 0428f8c6
 
 	std::shared_ptr<struct PacketWriter> savegame = nullptr; ///< Writer used to write the savegame.
 	NetworkAddress client_address{}; ///< IP-address of the client (so they can be banned)
