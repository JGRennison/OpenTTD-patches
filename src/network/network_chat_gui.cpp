/*
 * This file is part of OpenTTD.
 * OpenTTD is free software; you can redistribute it and/or modify it under the terms of the GNU General Public License as published by the Free Software Foundation, version 2.
 * OpenTTD is distributed in the hope that it will be useful, but WITHOUT ANY WARRANTY; without even the implied warranty of MERCHANTABILITY or FITNESS FOR A PARTICULAR PURPOSE.
 * See the GNU General Public License for more details. You should have received a copy of the GNU General Public License along with OpenTTD. If not, see <http://www.gnu.org/licenses/>.
 */

/** @file network_chat_gui.cpp GUI for handling chat messages. */

#include "../stdafx.h"
#include "../strings_func.h"
#include "../blitter/factory.hpp"
#include "../console_func.h"
#include "../video/video_driver.hpp"
#include "../querystring_gui.h"
#include "../town.h"
#include "../window_func.h"
#include "../toolbar_gui.h"
#include "../core/geometry_func.hpp"
#include "../zoom_func.h"
#include "network.h"
#include "network_client.h"
#include "network_base.h"
#include "../core/format.hpp"
#include "../core/ring_buffer.hpp"

#include "../widgets/network_chat_widget.h"

#include "table/strings.h"

#include <optional>

#include "../safeguards.h"

/** Spacing between chat lines. */
static const uint NETWORK_CHAT_LINE_SPACING = 3;

/** Container for a message. */
struct ChatMessage {
	std::string message; ///< The action message.
	TextColour colour;  ///< The colour of the message.
	std::chrono::steady_clock::time_point remove_time; ///< The time to remove the message.
};

/* used for chat window */
static ring_buffer<ChatMessage> _chatmsg_list; ///< The actual chat message list.
static bool _chatmessage_dirty = false;   ///< Does the chat message need repainting?
static bool _chatmessage_visible = false; ///< Is a chat message visible.
static bool _chat_tab_completion_active;  ///< Whether tab completion is active.
static uint MAX_CHAT_MESSAGES = 0;        ///< The limit of chat messages to show.

/**
 * Time the chat history was marked dirty. This is used to determine if expired
 * messages have recently expired and should cause a redraw to hide them.
 */
static std::chrono::steady_clock::time_point _chatmessage_dirty_time;

/**
 * The chatbox grows from the bottom so the coordinates are pixels from
 * the left and pixels from the bottom. The height is the maximum height.
 */
static PointDimension _chatmsg_box;
static ReusableBuffer<uint8_t> _chatmessage_backup; ///< Backup in case text is moved.

/**
 * Test if there are any chat messages to display.
 * @param show_all Set if all messages should be included, instead of unexpired only.
 * @return True iff there are chat messages to display.
 */
static inline bool HaveChatMessages(bool show_all)
{
	if (show_all) return !_chatmsg_list.empty();

	auto now = std::chrono::steady_clock::now();
	for (auto &cmsg : _chatmsg_list) {
		if (cmsg.remove_time >= now) return true;
	}

	return false;
}

/**
 * Add a text message to the 'chat window' to be shown
 * @param colour The colour this message is to be shown in
 * @param duration The duration of the chat message in seconds
 * @param message message itself in printf() style
 */
void NetworkAddChatMessage(TextColour colour, uint duration, const std::string_view message)
{
	if (MAX_CHAT_MESSAGES == 0) return;

	if (_chatmsg_list.size() == MAX_CHAT_MESSAGES) {
		_chatmsg_list.pop_back();
	}

	ChatMessage *cmsg = &_chatmsg_list.emplace_front();
	cmsg->message = message;
	cmsg->colour = colour;
	cmsg->remove_time = std::chrono::steady_clock::now() + std::chrono::seconds(duration);

	_chatmessage_dirty_time = std::chrono::steady_clock::now();
	_chatmessage_dirty = true;
}

/** Initialize all font-dependent chat box sizes. */
void NetworkReInitChatBoxSize()
{
	_chatmsg_box.y       = 3 * GetCharacterHeight(FS_NORMAL);
	_chatmsg_box.height  = MAX_CHAT_MESSAGES * (GetCharacterHeight(FS_NORMAL) + ScaleGUITrad(NETWORK_CHAT_LINE_SPACING)) + ScaleGUITrad(4);
}

/** Initialize all buffers of the chat visualisation. */
void NetworkInitChatMessage()
{
	MAX_CHAT_MESSAGES    = _settings_client.gui.network_chat_box_height;

	_chatmsg_list.clear();
	_chatmsg_box.x       = ScaleGUITrad(10);
	_chatmsg_box.width   = _settings_client.gui.network_chat_box_width_pct * _screen.width / 100;
	NetworkReInitChatBoxSize();
	_chatmessage_visible = false;
}

/** Hide the chatbox */
void NetworkUndrawChatMessage()
{
	/* Sometimes we also need to hide the cursor
	 *   This is because both textmessage and the cursor take a shot of the
	 *   screen before drawing.
	 *   Now the textmessage takes its shot and paints its data before the cursor
	 *   does, so in the shot of the cursor is the screen-data of the textmessage
	 *   included when the cursor hangs somewhere over the textmessage. To
	 *   avoid wrong repaints, we undraw the cursor in that case, and everything
	 *   looks nicely ;)
	 * (and now hope this story above makes sense to you ;))
	 */
	if (_cursor.visible &&
			_cursor.draw_pos.x + _cursor.draw_size.x >= _chatmsg_box.x &&
			_cursor.draw_pos.x <= _chatmsg_box.x + _chatmsg_box.width &&
			_cursor.draw_pos.y + _cursor.draw_size.y >= _screen.height - _chatmsg_box.y - _chatmsg_box.height &&
			_cursor.draw_pos.y <= _screen.height - _chatmsg_box.y) {
		UndrawMouseCursor();
	}

	if (_chatmessage_visible) {
		Blitter *blitter = BlitterFactory::GetCurrentBlitter();
		int x      = _chatmsg_box.x;
		int y      = _screen.height - _chatmsg_box.y - _chatmsg_box.height;
		int width  = _chatmsg_box.width;
		int height = _chatmsg_box.height;
		if (y < 0) {
			height = std::max(height + y, std::min(_chatmsg_box.height, _screen.height));
			y = 0;
		}
		if (x + width >= _screen.width) {
			width = _screen.width - x;
		}
		if (width <= 0 || height <= 0) return;

		_chatmessage_visible = false;
		/* Put our 'shot' back to the screen */
		blitter->CopyFromBuffer(blitter->MoveTo(_screen.dst_ptr, x, y), _chatmessage_backup.GetBuffer(), width, height);
		/* And make sure it is updated next time */
		VideoDriver::GetInstance()->MakeDirty(x, y, width, height);

		_chatmessage_dirty_time = std::chrono::steady_clock::now();
		_chatmessage_dirty = true;
	}
}

/** Check if a message is expired. */
void NetworkChatMessageLoop()
{
	auto now = std::chrono::steady_clock::now();
	for (auto &cmsg : _chatmsg_list) {
		/* Message has expired, remove from the list */
		if (now > cmsg.remove_time && _chatmessage_dirty_time < cmsg.remove_time) {
			_chatmessage_dirty_time = now;
			_chatmessage_dirty = true;
			break;
		}
	}
}

/** Draw the chat message-box */
void NetworkDrawChatMessage()
{
	Blitter *blitter = BlitterFactory::GetCurrentBlitter();
	if (!_chatmessage_dirty) return;

	const Window *w = FindWindowByClass(WC_SEND_NETWORK_MSG);
	bool show_all = (w != nullptr);

	/* First undraw if needed */
	NetworkUndrawChatMessage();

	if (_iconsole_mode == ICONSOLE_FULL) return;

	/* Check if we have anything to draw at all */
	if (!HaveChatMessages(show_all)) return;

	int x      = _chatmsg_box.x;
	int y      = _screen.height - _chatmsg_box.y - _chatmsg_box.height;
	int width  = _chatmsg_box.width;
	int height = _chatmsg_box.height;
	if (y < 0) {
		height = std::max(height + y, std::min(_chatmsg_box.height, _screen.height));
		y = 0;
	}
	if (x + width >= _screen.width) {
		width = _screen.width - x;
	}
	if (width <= 0 || height <= 0) return;

	/* Make a copy of the screen as it is before painting (for undraw) */
	uint8_t *buffer = _chatmessage_backup.Allocate(BlitterFactory::GetCurrentBlitter()->BufferSize(width, height));
	blitter->CopyToBuffer(blitter->MoveTo(_screen.dst_ptr, x, y), buffer, width, height);

	_cur_dpi = &_screen; // switch to _screen painting

	auto now = std::chrono::steady_clock::now();
	int string_height = 0;
	for (auto &cmsg : _chatmsg_list) {
		if (!show_all && cmsg.remove_time < now) continue;
		SetDParamStr(0, cmsg.message);
		string_height += GetStringLineCount(STR_JUST_RAW_STRING, width - 1) * GetCharacterHeight(FS_NORMAL) + NETWORK_CHAT_LINE_SPACING;
	}

	string_height = std::min<uint>(string_height, MAX_CHAT_MESSAGES * (GetCharacterHeight(FS_NORMAL) + NETWORK_CHAT_LINE_SPACING));

	int top = _screen.height - _chatmsg_box.y - string_height - 2;
	int bottom = _screen.height - _chatmsg_box.y - 2;
	/* Paint a half-transparent box behind the chat messages */
	GfxFillRect(_chatmsg_box.x, top - 2, _chatmsg_box.x + _chatmsg_box.width - 1, bottom,
			PALETTE_TO_TRANSPARENT, FILLRECT_RECOLOUR // black, but with some alpha for background
		);

	/* Paint the chat messages starting with the lowest at the bottom */
	int ypos = bottom - 2;

	for (auto &cmsg : _chatmsg_list) {
		if (!show_all && cmsg.remove_time < now) continue;
		ypos = DrawStringMultiLine(_chatmsg_box.x + ScaleGUITrad(3), _chatmsg_box.x + _chatmsg_box.width - 1, top, ypos, cmsg.message, cmsg.colour, SA_LEFT | SA_BOTTOM | SA_FORCE) - NETWORK_CHAT_LINE_SPACING;
		if (ypos < top) break;
	}

	/* Make sure the data is updated next flush */
	VideoDriver::GetInstance()->MakeDirty(x, y, width, height);

	_chatmessage_visible = true;
	_chatmessage_dirty = false;
}

/**
 * Send an actual chat message.
 * @param buf The message to send.
 * @param type The type of destination.
 * @param dest The actual destination index.
 */
static void SendChat(const std::string &buf, DestType type, int dest)
{
	if (buf.empty()) return;
	assert(type >= DESTTYPE_BROADCAST && type <= DESTTYPE_CLIENT);
	if (!_network_server) {
		MyClient::SendChat((NetworkAction)(NETWORK_ACTION_CHAT + type), type, dest, buf, NetworkTextMessageData());
	} else {
		NetworkServerSendChat((NetworkAction)(NETWORK_ACTION_CHAT + type), type, dest, buf, CLIENT_ID_SERVER);
	}
}

/** Window to enter the chat message in. */
struct NetworkChatWindow : public Window {
	DestType dtype;       ///< The type of destination.
	int dest;             ///< The identifier of the destination.
	QueryString message_editbox; ///< Message editbox.

	/**
	 * Create a chat input window.
	 * @param desc Description of the looks of the window.
	 * @param type The type of destination.
	 * @param dest The actual destination index.
	 */
	NetworkChatWindow(WindowDesc &desc, DestType type, int dest) : Window(desc), message_editbox(NETWORK_CHAT_LENGTH)
	{
		this->dtype   = type;
		this->dest    = dest;
		this->querystrings[WID_NC_TEXTBOX] = &this->message_editbox;
		this->message_editbox.cancel_button = WID_NC_CLOSE;
		this->message_editbox.ok_button = WID_NC_SENDBUTTON;

		static const StringID chat_captions[] = {
			STR_NETWORK_CHAT_ALL_CAPTION,
			STR_NETWORK_CHAT_COMPANY_CAPTION,
			STR_NETWORK_CHAT_CLIENT_CAPTION,
			STR_NULL,
		};
		assert((uint)this->dtype < lengthof(chat_captions));

		this->CreateNestedTree();
		this->GetWidget<NWidgetCore>(WID_NC_DESTINATION)->SetString(chat_captions[this->dtype]);
		this->FinishInitNested(type);

		this->SetFocusedWidget(WID_NC_TEXTBOX);
		InvalidateWindowData(WC_NEWS_WINDOW, 0, this->height);
		_chat_tab_completion_active = false;

		PositionNetworkChatWindow(this);
	}

	void Close([[maybe_unused]] int data = 0) override
	{
		InvalidateWindowData(WC_NEWS_WINDOW, 0, 0);
		this->Window::Close();
	}

	void FindWindowPlacementAndResize([[maybe_unused]] int def_width, [[maybe_unused]] int def_height) override
	{
		Window::FindWindowPlacementAndResize(_toolbar_width, def_height);
	}

	/**
	 * Find the next item of the list of things that can be auto-completed.
	 * @param item The current indexed item to return. This function can, and most
	 *     likely will, alter item, to skip empty items in the arrays.
	 * @return Returns the view that matched to the index.
	 */
	std::optional<std::string> ChatTabCompletionNextItem(uint *item)
	{
		/* First, try clients */
		if (*item < MAX_CLIENT_SLOTS) {
			/* Skip inactive clients */
			for (NetworkClientInfo *ci : NetworkClientInfo::Iterate(*item)) {
				*item = ci->index;
				return ci->client_name;
			}
			*item = MAX_CLIENT_SLOTS;
		}

		/* Then, try townnames
		 * Not that the following assumes all town indices are adjacent, ie no
		 * towns have been deleted. */
		if (*item < (uint)MAX_CLIENT_SLOTS + Town::GetPoolSize()) {
			for (const Town *t : Town::Iterate(*item - MAX_CLIENT_SLOTS)) {
				/* Get the town-name via the string-system */
				SetDParam(0, t->index);
				return GetString(STR_TOWN_NAME);
			}
		}

		return std::nullopt;
	}

	/**
	 * Find what text to complete. It scans for a space from the left and marks
	 *  the word right from that as to complete. It also writes a \0 at the
	 *  position of the space (if any). If nothing found, buf is returned.
	 */
	static std::string_view ChatTabCompletionFindText(std::string_view &buf)
	{
		auto it = buf.find_last_of(' ');
		if (it == std::string_view::npos) return buf;

		std::string_view res = buf.substr(it + 1);
		buf.remove_suffix(res.size() + 1);
		return res;
	}

	/**
	 * See if we can auto-complete the current text of the user.
	 */
	void ChatTabCompletion()
	{
		static std::string _chat_tab_completion_buf;

		Textbuf *tb = &this->message_editbox.text;
		uint item = 0;
		bool second_scan = false;

		/* Create views, so we do not need to copy the data for now. */
		std::string_view pre_buf = _chat_tab_completion_active ? std::string_view(_chat_tab_completion_buf) : std::string_view(tb->GetText());
		std::string_view tb_buf = ChatTabCompletionFindText(pre_buf);

		/*
		 * Comparing pointers of the data, as both "Hi:<tab>" and "Hi: Hi:<tab>" will result in
		 * tb_buf and pre_buf being "Hi:", which would be equal in content but not in context.
		 */
		bool begin_of_line = tb_buf.data() == pre_buf.data();

		std::optional<std::string> cur_item;
		while ((cur_item = ChatTabCompletionNextItem(&item)).has_value()) {
			std::string_view cur_name = cur_item.value();
			item++;

			if (_chat_tab_completion_active) {
				/* We are pressing TAB again on the same name, is there another name
				 *  that starts with this? */
				if (!second_scan) {
					std::string_view view;

					/* If we are completing at the begin of the line, skip the ': ' we added */
					if (begin_of_line) {
						view = std::string_view(tb->GetText(), (tb->bytes - 1) - 2);
					} else {
						/* Else, find the place we are completing at */
						size_t offset = pre_buf.size() + 1;
						view = std::string_view(tb->GetText() + offset, (tb->bytes - 1) - offset);
					}

					/* Compare if we have a match */
					if (cur_name == view) second_scan = true;

					continue;
				}

				/* Now any match we make on _chat_tab_completion_buf after this, is perfect */
			}

			if (tb_buf.size() < cur_name.size() && cur_name.starts_with(tb_buf)) {
				/* Save the data it was before completion */
				if (!second_scan) _chat_tab_completion_buf = tb->GetText();
				_chat_tab_completion_active = true;

				/* Change to the found name. Add ': ' if we are at the start of the line (pretty) */
				if (begin_of_line) {
					this->message_editbox.text.Assign(fmt::format("{}: ", cur_name));
				} else {
					this->message_editbox.text.Assign(fmt::format("{} {}", pre_buf, cur_name));
				}

				this->SetDirty();
				return;
			}
		}

		if (second_scan) {
			/* We walked all possibilities, and the user presses tab again.. revert to original text */
			this->message_editbox.text.Assign(_chat_tab_completion_buf);
			_chat_tab_completion_active = false;

			this->SetDirty();
		}
	}

	Point OnInitialPosition(int16_t sm_width, int16_t sm_height, int window_number) override
	{
		Point pt = { 0, _screen.height - sm_height - FindWindowById(WC_STATUS_BAR, 0)->height };
		return pt;
	}

	void SetStringParameters(WidgetID widget) const override
	{
		if (widget != WID_NC_DESTINATION) return;

		if (this->dtype == DESTTYPE_CLIENT) {
			SetDParamStr(0, NetworkClientInfo::GetByClientID((ClientID)this->dest)->client_name);
		}
	}

	void OnClick([[maybe_unused]] Point pt, WidgetID widget, [[maybe_unused]] int click_count) override
	{
		switch (widget) {
			case WID_NC_SENDBUTTON: /* Send */
				SendChat(this->message_editbox.text.GetText(), this->dtype, this->dest);
				[[fallthrough]];

			case WID_NC_CLOSE: /* Cancel */
				this->Close();
				break;
		}
	}

	EventState OnKeyPress(char32_t key, uint16_t keycode) override
	{
		EventState state = ES_NOT_HANDLED;
		if (keycode == WKC_TAB) {
			ChatTabCompletion();
			state = ES_HANDLED;
		}
		return state;
	}

	void OnEditboxChanged(WidgetID widget) override
	{
		if (widget == WID_NC_TEXTBOX) {
			_chat_tab_completion_active = false;
		}
	}

	/**
	 * Some data on this window has become invalid.
	 * @param data Information about the changed data.
	 * @param gui_scope Whether the call is done from GUI scope. You may not do everything when not in GUI scope. See #InvalidateWindowData() for details.
	 */
	void OnInvalidateData([[maybe_unused]] int data = 0, [[maybe_unused]] bool gui_scope = true) override
	{
		if (data == this->dest) this->Close();
	}
};

/** The widgets of the chat window. */
static constexpr NWidgetPart _nested_chat_window_widgets[] = {
	NWidget(NWID_HORIZONTAL),
		NWidget(WWT_CLOSEBOX, COLOUR_GREY, WID_NC_CLOSE),
		NWidget(WWT_PANEL, COLOUR_GREY, WID_NC_BACKGROUND),
			NWidget(NWID_HORIZONTAL),
				NWidget(WWT_TEXT, INVALID_COLOUR, WID_NC_DESTINATION), SetMinimalSize(62, 12), SetPadding(1, 0, 1, 0), SetAlignment(SA_VERT_CENTER | SA_RIGHT),
				NWidget(WWT_EDITBOX, COLOUR_GREY, WID_NC_TEXTBOX), SetMinimalSize(100, 0), SetPadding(1, 0, 1, 0), SetResize(1, 0),
																	SetStringTip(STR_NETWORK_CHAT_OSKTITLE),
				NWidget(WWT_PUSHTXTBTN, COLOUR_GREY, WID_NC_SENDBUTTON), SetMinimalSize(62, 12), SetPadding(1, 0, 1, 0), SetStringTip(STR_NETWORK_CHAT_SEND),
			EndContainer(),
		EndContainer(),
	EndContainer(),
};

/** The description of the chat window. */
static WindowDesc _chat_window_desc(__FILE__, __LINE__,
	WDP_MANUAL, nullptr, 0, 0,
	WC_SEND_NETWORK_MSG, WC_NONE,
<<<<<<< HEAD
	WDF_NETWORK,
=======
	{},
>>>>>>> 56b1e9df
	_nested_chat_window_widgets
);


/**
 * Show the chat window.
 * @param type The type of destination.
 * @param dest The actual destination index.
 */
void ShowNetworkChatQueryWindow(DestType type, int dest)
{
	CloseWindowByClass(WC_SEND_NETWORK_MSG);
	new NetworkChatWindow(_chat_window_desc, type, dest);
}<|MERGE_RESOLUTION|>--- conflicted
+++ resolved
@@ -516,11 +516,7 @@
 static WindowDesc _chat_window_desc(__FILE__, __LINE__,
 	WDP_MANUAL, nullptr, 0, 0,
 	WC_SEND_NETWORK_MSG, WC_NONE,
-<<<<<<< HEAD
-	WDF_NETWORK,
-=======
-	{},
->>>>>>> 56b1e9df
+	WindowDefaultFlag::Network,
 	_nested_chat_window_widgets
 );
 
