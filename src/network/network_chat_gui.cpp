/*
 * This file is part of OpenTTD.
 * OpenTTD is free software; you can redistribute it and/or modify it under the terms of the GNU General Public License as published by the Free Software Foundation, version 2.
 * OpenTTD is distributed in the hope that it will be useful, but WITHOUT ANY WARRANTY; without even the implied warranty of MERCHANTABILITY or FITNESS FOR A PARTICULAR PURPOSE.
 * See the GNU General Public License for more details. You should have received a copy of the GNU General Public License along with OpenTTD. If not, see <http://www.gnu.org/licenses/>.
 */

/** @file network_chat_gui.cpp GUI for handling chat messages. */

#include "../stdafx.h"
#include "../strings_func.h"
#include "../blitter/factory.hpp"
#include "../console_func.h"
#include "../video/video_driver.hpp"
#include "../querystring_gui.h"
#include "../town.h"
#include "../window_func.h"
#include "../toolbar_gui.h"
#include "../core/geometry_func.hpp"
#include "../zoom_func.h"
#include "network.h"
#include "network_client.h"
#include "network_base.h"
#include "../core/format.hpp"
#include "../core/ring_buffer.hpp"

#include "../widgets/network_chat_widget.h"

#include "table/strings.h"

#include <optional>

#include "../safeguards.h"

/** Spacing between chat lines. */
static const uint NETWORK_CHAT_LINE_SPACING = 3;

/** Container for a message. */
struct ChatMessage {
	std::string message; ///< The action message.
	TextColour colour;  ///< The colour of the message.
	std::chrono::steady_clock::time_point remove_time; ///< The time to remove the message.
};

/* used for chat window */
static ring_buffer<ChatMessage> _chatmsg_list; ///< The actual chat message list.
static bool _chatmessage_dirty = false;   ///< Does the chat message need repainting?
static bool _chatmessage_visible = false; ///< Is a chat message visible.
static bool _chat_tab_completion_active;  ///< Whether tab completion is active.
static uint MAX_CHAT_MESSAGES = 0;        ///< The limit of chat messages to show.

/**
 * Time the chat history was marked dirty. This is used to determine if expired
 * messages have recently expired and should cause a redraw to hide them.
 */
static std::chrono::steady_clock::time_point _chatmessage_dirty_time;

/**
 * The chatbox grows from the bottom so the coordinates are pixels from
 * the left and pixels from the bottom. The height is the maximum height.
 */
static PointDimension _chatmsg_box;
static ReusableBuffer<uint8_t> _chatmessage_backup; ///< Backup in case text is moved.

/**
 * Test if there are any chat messages to display.
 * @param show_all Set if all messages should be included, instead of unexpired only.
 * @return True iff there are chat messages to display.
 */
static inline bool HaveChatMessages(bool show_all)
{
	if (show_all) return !_chatmsg_list.empty();

	auto now = std::chrono::steady_clock::now();
	for (auto &cmsg : _chatmsg_list) {
		if (cmsg.remove_time >= now) return true;
	}

	return false;
}

/**
 * Add a text message to the 'chat window' to be shown
 * @param colour The colour this message is to be shown in
 * @param duration The duration of the chat message in seconds
 * @param message message itself in printf() style
 */
void NetworkAddChatMessage(TextColour colour, uint duration, const std::string_view message)
{
	if (MAX_CHAT_MESSAGES == 0) return;

	if (_chatmsg_list.size() == MAX_CHAT_MESSAGES) {
		_chatmsg_list.pop_back();
	}

	ChatMessage *cmsg = &_chatmsg_list.emplace_front();
	cmsg->message = message;
	cmsg->colour = colour;
	cmsg->remove_time = std::chrono::steady_clock::now() + std::chrono::seconds(duration);

	_chatmessage_dirty_time = std::chrono::steady_clock::now();
	_chatmessage_dirty = true;
}

/** Initialize all font-dependent chat box sizes. */
void NetworkReInitChatBoxSize()
{
	_chatmsg_box.y       = 3 * GetCharacterHeight(FS_NORMAL);
	_chatmsg_box.height  = MAX_CHAT_MESSAGES * (GetCharacterHeight(FS_NORMAL) + ScaleGUITrad(NETWORK_CHAT_LINE_SPACING)) + ScaleGUITrad(4);
}

/** Initialize all buffers of the chat visualisation. */
void NetworkInitChatMessage()
{
	MAX_CHAT_MESSAGES    = _settings_client.gui.network_chat_box_height;

	_chatmsg_list.clear();
	_chatmsg_box.x       = ScaleGUITrad(10);
	_chatmsg_box.width   = _settings_client.gui.network_chat_box_width_pct * _screen.width / 100;
	NetworkReInitChatBoxSize();
	_chatmessage_visible = false;
}

/** Hide the chatbox */
void NetworkUndrawChatMessage()
{
	/* Sometimes we also need to hide the cursor
	 *   This is because both textmessage and the cursor take a shot of the
	 *   screen before drawing.
	 *   Now the textmessage takes its shot and paints its data before the cursor
	 *   does, so in the shot of the cursor is the screen-data of the textmessage
	 *   included when the cursor hangs somewhere over the textmessage. To
	 *   avoid wrong repaints, we undraw the cursor in that case, and everything
	 *   looks nicely ;)
	 * (and now hope this story above makes sense to you ;))
	 */
	if (_cursor.visible &&
			_cursor.draw_pos.x + _cursor.draw_size.x >= _chatmsg_box.x &&
			_cursor.draw_pos.x <= _chatmsg_box.x + _chatmsg_box.width &&
			_cursor.draw_pos.y + _cursor.draw_size.y >= _screen.height - _chatmsg_box.y - _chatmsg_box.height &&
			_cursor.draw_pos.y <= _screen.height - _chatmsg_box.y) {
		UndrawMouseCursor();
	}

	if (_chatmessage_visible) {
		Blitter *blitter = BlitterFactory::GetCurrentBlitter();
		int x      = _chatmsg_box.x;
		int y      = _screen.height - _chatmsg_box.y - _chatmsg_box.height;
		int width  = _chatmsg_box.width;
		int height = _chatmsg_box.height;
		if (y < 0) {
			height = std::max(height + y, std::min(_chatmsg_box.height, _screen.height));
			y = 0;
		}
		if (x + width >= _screen.width) {
			width = _screen.width - x;
		}
		if (width <= 0 || height <= 0) return;

		_chatmessage_visible = false;
		/* Put our 'shot' back to the screen */
		blitter->CopyFromBuffer(blitter->MoveTo(_screen.dst_ptr, x, y), _chatmessage_backup.GetBuffer(), width, height);
		/* And make sure it is updated next time */
		VideoDriver::GetInstance()->MakeDirty(x, y, width, height);

		_chatmessage_dirty_time = std::chrono::steady_clock::now();
		_chatmessage_dirty = true;
	}
}

/** Check if a message is expired. */
void NetworkChatMessageLoop()
{
	auto now = std::chrono::steady_clock::now();
	for (auto &cmsg : _chatmsg_list) {
		/* Message has expired, remove from the list */
		if (now > cmsg.remove_time && _chatmessage_dirty_time < cmsg.remove_time) {
			_chatmessage_dirty_time = now;
			_chatmessage_dirty = true;
			break;
		}
	}
}

/** Draw the chat message-box */
void NetworkDrawChatMessage()
{
	Blitter *blitter = BlitterFactory::GetCurrentBlitter();
	if (!_chatmessage_dirty) return;

	const Window *w = FindWindowByClass(WC_SEND_NETWORK_MSG);
	bool show_all = (w != nullptr);

	/* First undraw if needed */
	NetworkUndrawChatMessage();

	if (_iconsole_mode == ICONSOLE_FULL) return;

	/* Check if we have anything to draw at all */
	if (!HaveChatMessages(show_all)) return;

	int x      = _chatmsg_box.x;
	int y      = _screen.height - _chatmsg_box.y - _chatmsg_box.height;
	int width  = _chatmsg_box.width;
	int height = _chatmsg_box.height;
	if (y < 0) {
		height = std::max(height + y, std::min(_chatmsg_box.height, _screen.height));
		y = 0;
	}
	if (x + width >= _screen.width) {
		width = _screen.width - x;
	}
	if (width <= 0 || height <= 0) return;

	/* Make a copy of the screen as it is before painting (for undraw) */
	uint8_t *buffer = _chatmessage_backup.Allocate(BlitterFactory::GetCurrentBlitter()->BufferSize(width, height));
	blitter->CopyToBuffer(blitter->MoveTo(_screen.dst_ptr, x, y), buffer, width, height);

	_cur_dpi = &_screen; // switch to _screen painting

	auto now = std::chrono::steady_clock::now();
	int string_height = 0;
	for (auto &cmsg : _chatmsg_list) {
		if (!show_all && cmsg.remove_time < now) continue;
		SetDParamStr(0, cmsg.message);
		string_height += GetStringLineCount(STR_JUST_RAW_STRING, width - 1) * GetCharacterHeight(FS_NORMAL) + NETWORK_CHAT_LINE_SPACING;
	}

	string_height = std::min<uint>(string_height, MAX_CHAT_MESSAGES * (GetCharacterHeight(FS_NORMAL) + NETWORK_CHAT_LINE_SPACING));

	int top = _screen.height - _chatmsg_box.y - string_height - 2;
	int bottom = _screen.height - _chatmsg_box.y - 2;
	/* Paint a half-transparent box behind the chat messages */
	GfxFillRect(_chatmsg_box.x, top - 2, _chatmsg_box.x + _chatmsg_box.width - 1, bottom,
			PALETTE_TO_TRANSPARENT, FILLRECT_RECOLOUR // black, but with some alpha for background
		);

	/* Paint the chat messages starting with the lowest at the bottom */
	int ypos = bottom - 2;

	for (auto &cmsg : _chatmsg_list) {
		if (!show_all && cmsg.remove_time < now) continue;
		ypos = DrawStringMultiLine(_chatmsg_box.x + ScaleGUITrad(3), _chatmsg_box.x + _chatmsg_box.width - 1, top, ypos, cmsg.message, cmsg.colour, SA_LEFT | SA_BOTTOM | SA_FORCE) - NETWORK_CHAT_LINE_SPACING;
		if (ypos < top) break;
	}

	/* Make sure the data is updated next flush */
	VideoDriver::GetInstance()->MakeDirty(x, y, width, height);

	_chatmessage_visible = true;
	_chatmessage_dirty = false;
}

/**
 * Send an actual chat message.
 * @param buf The message to send.
 * @param type The type of destination.
 * @param dest The actual destination index.
 */
static void SendChat(const std::string &buf, DestType type, int dest)
{
	if (buf.empty()) return;
	assert(type >= DESTTYPE_BROADCAST && type <= DESTTYPE_CLIENT);
	if (!_network_server) {
		MyClient::SendChat((NetworkAction)(NETWORK_ACTION_CHAT + type), type, dest, buf, NetworkTextMessageData());
	} else {
		NetworkServerSendChat((NetworkAction)(NETWORK_ACTION_CHAT + type), type, dest, buf, CLIENT_ID_SERVER);
	}
}

<<<<<<< HEAD
=======
class NetworkChatAutoCompletion final : public AutoCompletion {
public:
	using AutoCompletion::AutoCompletion;

private:
	std::vector<std::string> GetSuggestions([[maybe_unused]] std::string_view prefix, std::string_view query) override
	{
		std::vector<std::string> suggestions;
		for (NetworkClientInfo *ci : NetworkClientInfo::Iterate()) {
			if (ci->client_name.starts_with(query)) {
				suggestions.push_back(ci->client_name);
			}
		}
		for (const Town *t : Town::Iterate()) {
			/* Get the town-name via the string-system */
			std::string town_name = GetString(STR_TOWN_NAME, t->index);
			if (town_name.starts_with(query)) {
				suggestions.push_back(std::move(town_name));
			}
		}
		return suggestions;
	}

	void ApplySuggestion(std::string_view prefix, std::string_view suggestion) override
	{
		/* Add ': ' if we are at the start of the line (pretty) */
		if (prefix.empty()) {
			this->textbuf->Assign(fmt::format("{}: ", suggestion));
		} else {
			this->textbuf->Assign(fmt::format("{}{} ", prefix, suggestion));
		}
	}
};

>>>>>>> 43c7865c
/** Window to enter the chat message in. */
struct NetworkChatWindow : public Window {
	DestType dtype;       ///< The type of destination.
	int dest;             ///< The identifier of the destination.
	QueryString message_editbox; ///< Message editbox.

	/**
	 * Create a chat input window.
	 * @param desc Description of the looks of the window.
	 * @param type The type of destination.
	 * @param dest The actual destination index.
	 */
	NetworkChatWindow(WindowDesc &desc, DestType type, int dest) : Window(desc), message_editbox(NETWORK_CHAT_LENGTH)
	{
		this->dtype   = type;
		this->dest    = dest;
		this->querystrings[WID_NC_TEXTBOX] = &this->message_editbox;
		this->message_editbox.cancel_button = WID_NC_CLOSE;
		this->message_editbox.ok_button = WID_NC_SENDBUTTON;

		static const StringID chat_captions[] = {
			STR_NETWORK_CHAT_ALL_CAPTION,
			STR_NETWORK_CHAT_COMPANY_CAPTION,
			STR_NETWORK_CHAT_CLIENT_CAPTION,
			STR_NULL,
		};
		assert((uint)this->dtype < lengthof(chat_captions));

		this->CreateNestedTree();
		this->GetWidget<NWidgetCore>(WID_NC_DESTINATION)->SetString(chat_captions[this->dtype]);
		this->FinishInitNested(type);

		this->SetFocusedWidget(WID_NC_TEXTBOX);
		InvalidateWindowData(WC_NEWS_WINDOW, 0, this->height);
		_chat_tab_completion_active = false;

		PositionNetworkChatWindow(this);
	}

	void Close([[maybe_unused]] int data = 0) override
	{
		InvalidateWindowData(WC_NEWS_WINDOW, 0, 0);
		this->Window::Close();
	}

	void FindWindowPlacementAndResize([[maybe_unused]] int def_width, [[maybe_unused]] int def_height) override
	{
		Window::FindWindowPlacementAndResize(_toolbar_width, def_height);
	}

	/**
	 * Find the next item of the list of things that can be auto-completed.
	 * @param item The current indexed item to return. This function can, and most
	 *     likely will, alter item, to skip empty items in the arrays.
	 * @return Returns the view that matched to the index.
	 */
	std::optional<std::string> ChatTabCompletionNextItem(uint *item)
	{
		uint MAX_CLIENT_SLOTS = ClientPoolID::End().base();

		/* First, try clients */
		if (*item < MAX_CLIENT_SLOTS) {
			/* Skip inactive clients */
			for (NetworkClientInfo *ci : NetworkClientInfo::Iterate(*item)) {
				*item = ci->index.base();
				return ci->client_name;
			}
			*item = MAX_CLIENT_SLOTS;
		}

		/* Then, try townnames
		 * Not that the following assumes all town indices are adjacent, ie no
		 * towns have been deleted. */
		if (*item < MAX_CLIENT_SLOTS + Town::GetPoolSize()) {
			for (const Town *t : Town::Iterate(*item - MAX_CLIENT_SLOTS)) {
				/* Get the town-name via the string-system */
				SetDParam(0, t->index);
				return GetString(STR_TOWN_NAME);
			}
		}

		return std::nullopt;
	}

	/**
	 * Find what text to complete. It scans for a space from the left and marks
	 *  the word right from that as to complete. It also writes a \0 at the
	 *  position of the space (if any). If nothing found, buf is returned.
	 */
	static std::string_view ChatTabCompletionFindText(std::string_view &buf)
	{
		auto it = buf.find_last_of(' ');
		if (it == std::string_view::npos) return buf;

		std::string_view res = buf.substr(it + 1);
		buf.remove_suffix(res.size() + 1);
		return res;
	}

	/**
	 * See if we can auto-complete the current text of the user.
	 */
	void ChatTabCompletion()
	{
		static std::string _chat_tab_completion_buf;

		Textbuf *tb = &this->message_editbox.text;
		uint item = 0;
		bool second_scan = false;

		/* Create views, so we do not need to copy the data for now. */
		std::string_view pre_buf = _chat_tab_completion_active ? std::string_view(_chat_tab_completion_buf) : std::string_view(tb->GetText());
		std::string_view tb_buf = ChatTabCompletionFindText(pre_buf);

		/*
		 * Comparing pointers of the data, as both "Hi:<tab>" and "Hi: Hi:<tab>" will result in
		 * tb_buf and pre_buf being "Hi:", which would be equal in content but not in context.
		 */
		bool begin_of_line = tb_buf.data() == pre_buf.data();

		std::optional<std::string> cur_item;
		while ((cur_item = ChatTabCompletionNextItem(&item)).has_value()) {
			std::string_view cur_name = cur_item.value();
			item++;

			if (_chat_tab_completion_active) {
				/* We are pressing TAB again on the same name, is there another name
				 *  that starts with this? */
				if (!second_scan) {
					std::string_view view;

					/* If we are completing at the begin of the line, skip the ': ' we added */
					if (begin_of_line) {
						view = std::string_view(tb->GetText(), (tb->bytes - 1) - 2);
					} else {
						/* Else, find the place we are completing at */
						size_t offset = pre_buf.size() + 1;
						view = std::string_view(tb->GetText() + offset, (tb->bytes - 1) - offset);
					}

					/* Compare if we have a match */
					if (cur_name == view) second_scan = true;

					continue;
				}

				/* Now any match we make on _chat_tab_completion_buf after this, is perfect */
			}

			if (tb_buf.size() < cur_name.size() && cur_name.starts_with(tb_buf)) {
				/* Save the data it was before completion */
				if (!second_scan) _chat_tab_completion_buf = tb->GetText();
				_chat_tab_completion_active = true;

				/* Change to the found name. Add ': ' if we are at the start of the line (pretty) */
				if (begin_of_line) {
					this->message_editbox.text.Assign(fmt::format("{}: ", cur_name));
				} else {
					this->message_editbox.text.Assign(fmt::format("{} {}", pre_buf, cur_name));
				}

				this->SetDirty();
				return;
			}
		}

		if (second_scan) {
			/* We walked all possibilities, and the user presses tab again.. revert to original text */
			this->message_editbox.text.Assign(_chat_tab_completion_buf);
			_chat_tab_completion_active = false;

			this->SetDirty();
		}
	}

	Point OnInitialPosition(int16_t sm_width, int16_t sm_height, int window_number) override
	{
		Point pt = { 0, _screen.height - sm_height - FindWindowById(WC_STATUS_BAR, 0)->height };
		return pt;
	}

	void SetStringParameters(WidgetID widget) const override
	{
		if (widget != WID_NC_DESTINATION) return;

		if (this->dtype == DESTTYPE_CLIENT) {
			SetDParamStr(0, NetworkClientInfo::GetByClientID((ClientID)this->dest)->client_name);
		}
	}

	void OnClick([[maybe_unused]] Point pt, WidgetID widget, [[maybe_unused]] int click_count) override
	{
		switch (widget) {
			case WID_NC_SENDBUTTON: /* Send */
				SendChat(this->message_editbox.text.GetText(), this->dtype, this->dest);
				[[fallthrough]];

			case WID_NC_CLOSE: /* Cancel */
				this->Close();
				break;
		}
	}

	EventState OnKeyPress(char32_t key, uint16_t keycode) override
	{
		EventState state = ES_NOT_HANDLED;
		if (keycode == WKC_TAB) {
			ChatTabCompletion();
			state = ES_HANDLED;
		}
		return state;
	}

	void OnEditboxChanged(WidgetID widget) override
	{
		if (widget == WID_NC_TEXTBOX) {
			_chat_tab_completion_active = false;
		}
	}

	/**
	 * Some data on this window has become invalid.
	 * @param data Information about the changed data.
	 * @param gui_scope Whether the call is done from GUI scope. You may not do everything when not in GUI scope. See #InvalidateWindowData() for details.
	 */
	void OnInvalidateData([[maybe_unused]] int data = 0, [[maybe_unused]] bool gui_scope = true) override
	{
		if (data == this->dest) this->Close();
	}
};

/** The widgets of the chat window. */
static constexpr NWidgetPart _nested_chat_window_widgets[] = {
	NWidget(NWID_HORIZONTAL),
		NWidget(WWT_CLOSEBOX, COLOUR_GREY, WID_NC_CLOSE),
		NWidget(WWT_PANEL, COLOUR_GREY, WID_NC_BACKGROUND),
			NWidget(NWID_HORIZONTAL),
				NWidget(WWT_TEXT, INVALID_COLOUR, WID_NC_DESTINATION), SetMinimalSize(62, 12), SetPadding(1, 0, 1, 0), SetAlignment(SA_VERT_CENTER | SA_RIGHT),
				NWidget(WWT_EDITBOX, COLOUR_GREY, WID_NC_TEXTBOX), SetMinimalSize(100, 0), SetPadding(1, 0, 1, 0), SetResize(1, 0),
																	SetStringTip(STR_NETWORK_CHAT_OSKTITLE),
				NWidget(WWT_PUSHTXTBTN, COLOUR_GREY, WID_NC_SENDBUTTON), SetMinimalSize(62, 12), SetPadding(1, 0, 1, 0), SetStringTip(STR_NETWORK_CHAT_SEND),
			EndContainer(),
		EndContainer(),
	EndContainer(),
};

/** The description of the chat window. */
static WindowDesc _chat_window_desc(__FILE__, __LINE__,
	WDP_MANUAL, nullptr, 0, 0,
	WC_SEND_NETWORK_MSG, WC_NONE,
	WindowDefaultFlag::Network,
	_nested_chat_window_widgets
);


/**
 * Show the chat window.
 * @param type The type of destination.
 * @param dest The actual destination index.
 */
void ShowNetworkChatQueryWindow(DestType type, int dest)
{
	CloseWindowByClass(WC_SEND_NETWORK_MSG);
	new NetworkChatWindow(_chat_window_desc, type, dest);
}<|MERGE_RESOLUTION|>--- conflicted
+++ resolved
@@ -268,43 +268,6 @@
 	}
 }
 
-<<<<<<< HEAD
-=======
-class NetworkChatAutoCompletion final : public AutoCompletion {
-public:
-	using AutoCompletion::AutoCompletion;
-
-private:
-	std::vector<std::string> GetSuggestions([[maybe_unused]] std::string_view prefix, std::string_view query) override
-	{
-		std::vector<std::string> suggestions;
-		for (NetworkClientInfo *ci : NetworkClientInfo::Iterate()) {
-			if (ci->client_name.starts_with(query)) {
-				suggestions.push_back(ci->client_name);
-			}
-		}
-		for (const Town *t : Town::Iterate()) {
-			/* Get the town-name via the string-system */
-			std::string town_name = GetString(STR_TOWN_NAME, t->index);
-			if (town_name.starts_with(query)) {
-				suggestions.push_back(std::move(town_name));
-			}
-		}
-		return suggestions;
-	}
-
-	void ApplySuggestion(std::string_view prefix, std::string_view suggestion) override
-	{
-		/* Add ': ' if we are at the start of the line (pretty) */
-		if (prefix.empty()) {
-			this->textbuf->Assign(fmt::format("{}: ", suggestion));
-		} else {
-			this->textbuf->Assign(fmt::format("{}{} ", prefix, suggestion));
-		}
-	}
-};
-
->>>>>>> 43c7865c
 /** Window to enter the chat message in. */
 struct NetworkChatWindow : public Window {
 	DestType dtype;       ///< The type of destination.
@@ -434,15 +397,16 @@
 				/* We are pressing TAB again on the same name, is there another name
 				 *  that starts with this? */
 				if (!second_scan) {
+					const std::string_view tb_text = tb->GetText();
 					std::string_view view;
 
 					/* If we are completing at the begin of the line, skip the ': ' we added */
 					if (begin_of_line) {
-						view = std::string_view(tb->GetText(), (tb->bytes - 1) - 2);
+						view = tb_text.substr(0, tb_text.size() - 2);
 					} else {
 						/* Else, find the place we are completing at */
 						size_t offset = pre_buf.size() + 1;
-						view = std::string_view(tb->GetText() + offset, (tb->bytes - 1) - offset);
+						view = tb_text.substr(offset);
 					}
 
 					/* Compare if we have a match */
