--- conflicted
+++ resolved
@@ -279,12 +279,7 @@
 	 * @param type The type of destination.
 	 * @param dest The actual destination index.
 	 */
-<<<<<<< HEAD
-	NetworkChatWindow(WindowDesc &desc, DestType type, int dest) : Window(desc), message_editbox(NETWORK_CHAT_LENGTH)
-=======
-	NetworkChatWindow(WindowDesc &desc, DestType type, int dest)
-			: Window(desc), dtype(type), dest(dest), message_editbox(NETWORK_CHAT_LENGTH), chat_tab_completion(&message_editbox.text)
->>>>>>> 94783fe2
+	NetworkChatWindow(WindowDesc &desc, DestType type, int dest) : Window(desc), dtype(type), dest(dest), message_editbox(NETWORK_CHAT_LENGTH)
 	{
 		this->querystrings[WID_NC_TEXTBOX] = &this->message_editbox;
 		this->message_editbox.cancel_button = WID_NC_CLOSE;
