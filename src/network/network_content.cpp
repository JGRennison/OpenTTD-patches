/*
 * This file is part of OpenTTD.
 * OpenTTD is free software; you can redistribute it and/or modify it under the terms of the GNU General Public License as published by the Free Software Foundation, version 2.
 * OpenTTD is distributed in the hope that it will be useful, but WITHOUT ANY WARRANTY; without even the implied warranty of MERCHANTABILITY or FITNESS FOR A PARTICULAR PURPOSE.
 * See the GNU General Public License for more details. You should have received a copy of the GNU General Public License along with OpenTTD. If not, see <http://www.gnu.org/licenses/>.
 */

/** @file network_content.cpp Content sending/receiving part of the network protocol. */

#include "../stdafx.h"
#include "../rev.h"
#include "../ai/ai.hpp"
#include "../game/game.hpp"
#include "../window_func.h"
#include "../error.h"
#include "../base_media_base.h"
#include "../settings_type.h"
#include "network_content.h"

#include "table/strings.h"

#if defined(WITH_ZLIB)
#include <zlib.h>
#endif

#ifdef __EMSCRIPTEN__
#	include <emscripten.h>
#endif

#include "../safeguards.h"

extern bool HasScenario(const ContentInfo *ci, bool md5sum);

/** The client we use to connect to the server. */
ClientNetworkContentSocketHandler _network_content_client;

/** Wrapper function for the HasProc */
static bool HasGRFConfig(const ContentInfo *ci, bool md5sum)
{
	return FindGRFConfig(BSWAP32(ci->unique_id), md5sum ? FGCM_EXACT : FGCM_ANY, md5sum ? &ci->md5sum : nullptr) != nullptr;
}

/**
 * Check whether a function piece of content is locally known.
 * Matches on the unique ID and possibly the MD5 checksum.
 * @param ci     the content info to search for
 * @param md5sum also match the MD5 checksum?
 * @return true iff it's known
 */
typedef bool (*HasProc)(const ContentInfo *ci, bool md5sum);

bool ClientNetworkContentSocketHandler::Receive_SERVER_INFO(Packet &p)
{
	ContentInfo *ci = new ContentInfo();
	ci->type     = (ContentType)p.Recv_uint8();
	ci->id       = (ContentID)p.Recv_uint32();
	ci->filesize = p.Recv_uint32();

	ci->name        = p.Recv_string(NETWORK_CONTENT_NAME_LENGTH);
	ci->version     = p.Recv_string(NETWORK_CONTENT_VERSION_LENGTH);
	ci->url         = p.Recv_string(NETWORK_CONTENT_URL_LENGTH);
	ci->description = p.Recv_string(NETWORK_CONTENT_DESC_LENGTH, SVS_REPLACE_WITH_QUESTION_MARK | SVS_ALLOW_NEWLINE);

	ci->unique_id = p.Recv_uint32();
	for (size_t j = 0; j < ci->md5sum.size(); j++) {
		ci->md5sum[j] = p.Recv_uint8();
	}

	uint dependency_count = p.Recv_uint8();
	ci->dependencies.reserve(dependency_count);
	for (uint i = 0; i < dependency_count; i++) {
		ContentID dependency_cid = (ContentID)p.Recv_uint32();
		ci->dependencies.push_back(dependency_cid);
		this->reverse_dependency_map.insert({ dependency_cid, ci->id });
	}

	uint tag_count = p.Recv_uint8();
	ci->tags.reserve(tag_count);
	for (uint i = 0; i < tag_count; i++) ci->tags.push_back(p.Recv_string(NETWORK_CONTENT_TAG_LENGTH));

	if (!ci->IsValid()) {
		delete ci;
		this->CloseConnection();
		return false;
	}

	/* Find the appropriate check function */
	HasProc proc = nullptr;
	switch (ci->type) {
		case CONTENT_TYPE_NEWGRF:
			proc = HasGRFConfig;
			break;

		case CONTENT_TYPE_BASE_GRAPHICS:
			proc = BaseGraphics::HasSet;
			break;

		case CONTENT_TYPE_BASE_MUSIC:
			proc = BaseMusic::HasSet;
			break;

		case CONTENT_TYPE_BASE_SOUNDS:
			proc = BaseSounds::HasSet;
			break;

		case CONTENT_TYPE_AI:
			proc = AI::HasAI; break;
			break;

		case CONTENT_TYPE_AI_LIBRARY:
			proc = AI::HasAILibrary; break;
			break;

		case CONTENT_TYPE_GAME:
			proc = Game::HasGame; break;
			break;

		case CONTENT_TYPE_GAME_LIBRARY:
			proc = Game::HasGameLibrary; break;
			break;

		case CONTENT_TYPE_SCENARIO:
		case CONTENT_TYPE_HEIGHTMAP:
			proc = HasScenario;
			break;

		default:
			break;
	}

	if (proc != nullptr) {
		if (proc(ci, true)) {
			ci->state = ContentInfo::ALREADY_HERE;
		} else {
			ci->state = ContentInfo::UNSELECTED;
			if (proc(ci, false)) ci->upgrade = true;
		}
	} else {
		ci->state = ContentInfo::UNSELECTED;
	}

	/* Something we don't have and has filesize 0 does not exist in the system */
	if (ci->state == ContentInfo::UNSELECTED && ci->filesize == 0) ci->state = ContentInfo::DOES_NOT_EXIST;

	/* Do we already have a stub for this? */
	for (ContentInfo *ici : this->infos) {
		if (ici->type == ci->type && ici->unique_id == ci->unique_id && ci->md5sum == ici->md5sum) {
			/* Preserve the name if possible */
			if (ci->name.empty()) ci->name = ici->name;
			if (ici->IsSelected()) ci->state = ici->state;

			/*
			 * As ici might be selected by the content window we cannot delete that.
			 * However, we want to keep most of the values of ci, except the values
			 * we (just) already preserved.
			 */
			*ici = *ci;
			delete ci;

			this->OnReceiveContentInfo(ici);
			return true;
		}
	}

	/* Missing content info? Don't list it */
	if (ci->filesize == 0) {
		delete ci;
		return true;
	}

	this->infos.push_back(ci);

	/* Incoming data means that we might need to reconsider dependencies */
	ConstContentVector parents;
	this->ReverseLookupTreeDependency(parents, ci);
	for (const ContentInfo *ici : parents) {
		this->CheckDependencyState(const_cast<ContentInfo *>(ici));
	}

	this->OnReceiveContentInfo(ci);

	return true;
}

/**
 * Request the content list for the given type.
 * @param type The content type to request the list for.
 */
void ClientNetworkContentSocketHandler::RequestContentList(ContentType type)
{
	if (type == CONTENT_TYPE_END) {
		this->RequestContentList(CONTENT_TYPE_BASE_GRAPHICS);
		this->RequestContentList(CONTENT_TYPE_BASE_MUSIC);
		this->RequestContentList(CONTENT_TYPE_BASE_SOUNDS);
		this->RequestContentList(CONTENT_TYPE_SCENARIO);
		this->RequestContentList(CONTENT_TYPE_HEIGHTMAP);
		this->RequestContentList(CONTENT_TYPE_AI);
		this->RequestContentList(CONTENT_TYPE_AI_LIBRARY);
		this->RequestContentList(CONTENT_TYPE_GAME);
		this->RequestContentList(CONTENT_TYPE_GAME_LIBRARY);
		this->RequestContentList(CONTENT_TYPE_NEWGRF);
		return;
	}

	this->Connect();

	auto p = std::make_unique<Packet>(PACKET_CONTENT_CLIENT_INFO_LIST);
	p->Send_uint8 ((byte)type);
	p->Send_uint32(0xffffffff);
	p->Send_uint8 (2);
	p->Send_string("vanilla");
	p->Send_string(_openttd_content_version);

	/* Patchpacks can extend the list with one. In BaNaNaS metadata you can
	 * add a branch in the 'compatibility' list, to filter on this. If you want
	 * your patchpack to be mentioned in the BaNaNaS web-interface, create an
	 * issue on https://github.com/OpenTTD/bananas-api asking for this.
	 */

	p->Send_string("jgrpp");
	p->Send_string(_openttd_release_version);

	this->SendPacket(std::move(p));
}

/**
 * Request the content list for a given number of content IDs.
 * @param count The number of IDs to request.
 * @param content_ids The unique identifiers of the content to request information about.
 */
void ClientNetworkContentSocketHandler::RequestContentList(uint count, const ContentID *content_ids)
{
	this->Connect();

	while (count > 0) {
		/* We can "only" send a limited number of IDs in a single packet.
		 * A packet begins with the packet size and a byte for the type.
		 * Then this packet adds a uint16_t for the count in this packet.
		 * The rest of the packet can be used for the IDs. */
		uint p_count = std::min<uint>(count, (TCP_MTU - sizeof(PacketSize) - sizeof(byte) - sizeof(uint16_t)) / sizeof(uint32_t));

		auto p = std::make_unique<Packet>(PACKET_CONTENT_CLIENT_INFO_ID, TCP_MTU);
		p->Send_uint16(p_count);

		for (uint i = 0; i < p_count; i++) {
			p->Send_uint32(content_ids[i]);
		}

		this->SendPacket(std::move(p));
		count -= p_count;
		content_ids += p_count;
	}
}

/**
 * Request the content list for a list of content.
 * @param cv List with unique IDs and MD5 checksums.
 * @param send_md5sum Whether we want a MD5 checksum matched set of files or not.
 */
void ClientNetworkContentSocketHandler::RequestContentList(ContentVector *cv, bool send_md5sum)
{
	if (cv == nullptr) return;

	this->Connect();

	const uint max_per_packet = std::min<uint>(255, (TCP_MTU - sizeof(PacketSize) - sizeof(byte) - sizeof(uint8_t)) /
			(sizeof(uint8_t) + sizeof(uint32_t) + (send_md5sum ? MD5_HASH_BYTES : 0))) - 1;

	uint offset = 0;

	while (cv->size() > offset) {
		auto p = std::make_unique<Packet>(send_md5sum ? PACKET_CONTENT_CLIENT_INFO_EXTID_MD5 : PACKET_CONTENT_CLIENT_INFO_EXTID, TCP_MTU);
		const uint to_send = std::min<uint>(static_cast<uint>(cv->size() - offset), max_per_packet);
		p->Send_uint8(static_cast<uint8_t>(to_send));

		for (uint i = 0; i < to_send; i++) {
			const ContentInfo *ci = (*cv)[offset + i];
			p->Send_uint8((byte)ci->type);
			p->Send_uint32(ci->unique_id);
			if (!send_md5sum) continue;

			for (uint j = 0; j < ci->md5sum.size(); j++) {
				p->Send_uint8(ci->md5sum[j]);
			}
		}

		this->SendPacket(std::move(p));

		offset += to_send;
	}

	for (ContentInfo *ci : *cv) {
		bool found = false;
		for (ContentInfo *ci2 : this->infos) {
			if (ci->type == ci2->type && ci->unique_id == ci2->unique_id &&
					(!send_md5sum || ci->md5sum == ci2->md5sum)) {
				found = true;
				break;
			}
		}
		if (!found) {
			this->infos.push_back(ci);
		} else {
			delete ci;
		}
	}
}

/**
 * Actually begin downloading the content we selected.
 * @param[out] files The number of files we are going to download.
 * @param[out] bytes The number of bytes we are going to download.
 * @param fallback Whether to use the fallback or not.
 */
void ClientNetworkContentSocketHandler::DownloadSelectedContent(uint &files, uint &bytes, bool fallback)
{
	bytes = 0;

	ContentIDList content;
	for (const ContentInfo *ci : this->infos) {
		if (!ci->IsSelected() || ci->state == ContentInfo::ALREADY_HERE) continue;

		content.push_back(ci->id);
		bytes += ci->filesize;
	}

	files = (uint)content.size();

	/* If there's nothing to download, do nothing. */
	if (files == 0) return;

	this->isCancelled = false;

	if (fallback) {
		this->DownloadSelectedContentFallback(content);
	} else {
		this->DownloadSelectedContentHTTP(content);
	}
}

/**
 * Initiate downloading the content over HTTP.
 * @param content The content to download.
 */
void ClientNetworkContentSocketHandler::DownloadSelectedContentHTTP(const ContentIDList &content)
{
	std::string content_request;
	for (const ContentID &id : content) {
		content_request += std::to_string(id) + "\n";
	}

	this->http_response_index = -1;

	NetworkHTTPSocketHandler::Connect(NetworkContentMirrorUriString(), this, content_request);
}

/**
 * Initiate downloading the content over the fallback protocol.
 * @param content The content to download.
 */
void ClientNetworkContentSocketHandler::DownloadSelectedContentFallback(const ContentIDList &content)
{
	uint count = (uint)content.size();
	const ContentID *content_ids = content.data();
	this->Connect();

	while (count > 0) {
		/* We can "only" send a limited number of IDs in a single packet.
		 * A packet begins with the packet size and a byte for the type.
		 * Then this packet adds a uint16_t for the count in this packet.
		 * The rest of the packet can be used for the IDs. */
		uint p_count = std::min<uint>(count, (TCP_MTU - sizeof(PacketSize) - sizeof(byte) - sizeof(uint16_t)) / sizeof(uint32_t));

		auto p = std::make_unique<Packet>(PACKET_CONTENT_CLIENT_CONTENT, TCP_MTU);
		p->Send_uint16(p_count);

		for (uint i = 0; i < p_count; i++) {
			p->Send_uint32(content_ids[i]);
		}

		this->SendPacket(std::move(p));
		count -= p_count;
		content_ids += p_count;
	}
}

/**
 * Determine the full filename of a piece of content information
 * @param ci         the information to get the filename from
 * @param compressed should the filename end with .gz?
 * @return a statically allocated buffer with the filename or
 *         nullptr when no filename could be made.
 */
static std::string GetFullFilename(const ContentInfo *ci, bool compressed)
{
	Subdirectory dir = GetContentInfoSubDir(ci->type);
	if (dir == NO_DIRECTORY) return {};

	std::string buf = FioGetDirectory(SP_AUTODOWNLOAD_DIR, dir);
	buf += ci->filename;
	buf += compressed ? ".tar.gz" : ".tar";

	return buf;
}

/**
 * Gunzip a given file and remove the .gz if successful.
 * @param ci container with filename
 * @return true if the gunzip completed
 */
static bool GunzipFile(const ContentInfo *ci)
{
#if defined(WITH_ZLIB)
	bool ret = true;

	/* Need to open the file with fopen() to support non-ASCII on Windows. */
	FILE *ftmp = fopen(GetFullFilename(ci, true).c_str(), "rb");
	if (ftmp == nullptr) return false;
	/* Duplicate the handle, and close the FILE*, to avoid double-closing the handle later. */
	int fdup = dup(fileno(ftmp));
	gzFile fin = gzdopen(fdup, "rb");
	fclose(ftmp);

	FILE *fout = fopen(GetFullFilename(ci, false).c_str(), "wb");

	if (fin == nullptr || fout == nullptr) {
		ret = false;
	} else {
		byte buff[8192];
		for (;;) {
			int read = gzread(fin, buff, sizeof(buff));
			if (read == 0) {
				/* If gzread() returns 0, either the end-of-file has been
				 * reached or an underlying read error has occurred.
				 *
				 * gzeof() can't be used, because:
				 * 1.2.5 - it is safe, 1 means 'everything was OK'
				 * 1.2.3.5, 1.2.4 - 0 or 1 is returned 'randomly'
				 * 1.2.3.3 - 1 is returned for truncated archive
				 *
				 * So we use gzerror(). When proper end of archive
				 * has been reached, then:
				 * errnum == Z_STREAM_END in 1.2.3.3,
				 * errnum == 0 in 1.2.4 and 1.2.5 */
				int errnum;
				gzerror(fin, &errnum);
				if (errnum != 0 && errnum != Z_STREAM_END) ret = false;
				break;
			}
			if (read < 0 || (size_t)read != fwrite(buff, 1, read, fout)) {
				/* If gzread() returns -1, there was an error in archive */
				ret = false;
				break;
			}
			/* DO NOT DO THIS! It will fail to detect broken archive with 1.2.3.3!
			 * if (read < sizeof(buff)) break; */
		}
	}

	if (fin != nullptr) {
		gzclose(fin);
	} else if (fdup != -1) {
		/* Failing gzdopen does not close the passed file descriptor. */
		close(fdup);
	}
	if (fout != nullptr) fclose(fout);

	return ret;
#else
	NOT_REACHED();
#endif /* defined(WITH_ZLIB) */
}

/**
 * Simple wrapper around fwrite to be able to pass it to Packet's TransferOut.
 * @param file   The file to write data to.
 * @param buffer The buffer to write to the file.
 * @param amount The number of bytes to write.
 * @return The number of bytes that were written.
 */
static inline ssize_t TransferOutFWrite(FILE *file, const char *buffer, size_t amount)
{
	return fwrite(buffer, 1, amount, file);
}

bool ClientNetworkContentSocketHandler::Receive_SERVER_CONTENT(Packet &p)
{
	if (this->curFile == nullptr) {
		delete this->curInfo;
		/* When we haven't opened a file this must be our first packet with metadata. */
		this->curInfo = new ContentInfo;
		this->curInfo->type     = (ContentType)p.Recv_uint8();
		this->curInfo->id       = (ContentID)p.Recv_uint32();
		this->curInfo->filesize = p.Recv_uint32();
		this->curInfo->filename = p.Recv_string(NETWORK_CONTENT_FILENAME_LENGTH);

		if (!this->BeforeDownload()) {
			this->CloseConnection();
			return false;
		}
	} else {
		/* We have a file opened, thus are downloading internal content */
		size_t toRead = p.RemainingBytesToTransfer();
		if (toRead != 0 && (size_t)p.TransferOut(TransferOutFWrite, this->curFile) != toRead) {
			CloseWindowById(WC_NETWORK_STATUS_WINDOW, WN_NETWORK_STATUS_WINDOW_CONTENT_DOWNLOAD);
			ShowErrorMessage(STR_CONTENT_ERROR_COULD_NOT_DOWNLOAD, STR_CONTENT_ERROR_COULD_NOT_DOWNLOAD_FILE_NOT_WRITABLE, WL_ERROR);
			this->CloseConnection();
			fclose(this->curFile);
			this->curFile = nullptr;

			return false;
		}

		this->OnDownloadProgress(this->curInfo, (int)toRead);

		if (toRead == 0) this->AfterDownload();
	}

	return true;
}

/**
 * Handle the opening of the file before downloading.
 * @return false on any error.
 */
bool ClientNetworkContentSocketHandler::BeforeDownload()
{
	if (!this->curInfo->IsValid()) {
		delete this->curInfo;
		this->curInfo = nullptr;
		return false;
	}

	if (this->curInfo->filesize != 0) {
		/* The filesize is > 0, so we are going to download it */
		std::string filename = GetFullFilename(this->curInfo, true);
		if (filename.empty() || (this->curFile = fopen(filename.c_str(), "wb")) == nullptr) {
			/* Unless that fails of course... */
			CloseWindowById(WC_NETWORK_STATUS_WINDOW, WN_NETWORK_STATUS_WINDOW_CONTENT_DOWNLOAD);
			ShowErrorMessage(STR_CONTENT_ERROR_COULD_NOT_DOWNLOAD, STR_CONTENT_ERROR_COULD_NOT_DOWNLOAD_FILE_NOT_WRITABLE, WL_ERROR);
			return false;
		}
	}
	return true;
}

/**
 * Handle the closing and extracting of a file after
 * downloading it has been done.
 */
void ClientNetworkContentSocketHandler::AfterDownload()
{
	/* We read nothing; that's our marker for end-of-stream.
	 * Now gunzip the tar and make it known. */
	fclose(this->curFile);
	this->curFile = nullptr;

	if (GunzipFile(this->curInfo)) {
		unlink(GetFullFilename(this->curInfo, true).c_str());

		Subdirectory sd = GetContentInfoSubDir(this->curInfo->type);
		if (sd == NO_DIRECTORY) NOT_REACHED();

		TarScanner ts;
		std::string fname = GetFullFilename(this->curInfo, false);
		ts.AddFile(sd, fname);

		if (this->curInfo->type == CONTENT_TYPE_BASE_MUSIC) {
			/* Music can't be in a tar. So extract the tar! */
			ExtractTar(fname, BASESET_DIR);
			unlink(fname.c_str());
		}

#ifdef __EMSCRIPTEN__
		EM_ASM(if (window["openttd_syncfs"]) openttd_syncfs());
#endif

		this->OnDownloadComplete(this->curInfo->id);
	} else {
		ShowErrorMessage(STR_CONTENT_ERROR_COULD_NOT_EXTRACT, INVALID_STRING_ID, WL_ERROR);
	}
}

bool ClientNetworkContentSocketHandler::IsCancelled() const
{
	return this->isCancelled;
}

/* Also called to just clean up the mess. */
void ClientNetworkContentSocketHandler::OnFailure()
{
	this->http_response.clear();
	this->http_response.shrink_to_fit();
	this->http_response_index = -2;

	if (this->curFile != nullptr) {
		this->OnDownloadProgress(this->curInfo, -1);

		fclose(this->curFile);
		this->curFile = nullptr;
	}

	/* If we fail, download the rest via the 'old' system. */
	if (!this->isCancelled) {
		uint files, bytes;

		this->DownloadSelectedContent(files, bytes, true);
	}
}

void ClientNetworkContentSocketHandler::OnReceiveData(UniqueBuffer<char> data)
{
	assert(data.get() == nullptr || data.size() != 0);

	/* Ignore any latent data coming from a connection we closed. */
	if (this->http_response_index == -2) {
		return;
	}

<<<<<<< HEAD
	this->lastActivity = std::chrono::steady_clock::now();

	this->lastActivity = std::chrono::steady_clock::now();

=======
>>>>>>> 8bccb580
	if (this->http_response_index == -1) {
		if (data != nullptr) {
			/* Append the rest of the response. */
			this->http_response.insert(this->http_response.end(), data.get(), data.get() + data.size());
			return;
		} else {
			/* Make sure the response is properly terminated. */
			this->http_response.push_back('\0');

			/* And prepare for receiving the rest of the data. */
			this->http_response_index = 0;
		}
	}

	if (data != nullptr) {
		/* We have data, so write it to the file. */
		if (fwrite(data.get(), 1, data.size(), this->curFile) != data.size()) {
			/* Writing failed somehow, let try via the old method. */
			this->OnFailure();
		} else {
			/* Just received the data. */
			this->OnDownloadProgress(this->curInfo, (int)data.size());
		}

		/* Nothing more to do now. */
		return;
	}

	if (this->curFile != nullptr) {
		/* We've finished downloading a file. */
		this->AfterDownload();
	}

	if ((uint)this->http_response_index >= this->http_response.size()) {
		/* It's not a real failure, but if there's
		 * nothing more to download it helps with
		 * cleaning up the stuff we allocated. */
		this->OnFailure();
		return;
	}

	delete this->curInfo;
	/* When we haven't opened a file this must be our first packet with metadata. */
	this->curInfo = new ContentInfo;

/** Check p for not being null and return calling OnFailure if that's not the case. */
#define check_not_null(p) { if ((p) == nullptr) { this->OnFailure(); return; } }
/** Check p for not being null and then terminate, or return calling OnFailure. */
#define check_and_terminate(p) { check_not_null(p); *(p) = '\0'; }

	for (;;) {
		char *str = this->http_response.data() + this->http_response_index;
		char *p = strchr(str, '\n');
		check_and_terminate(p);

		/* Update the index for the next one */
		this->http_response_index += (int)strlen(str) + 1;

		/* Read the ID */
		p = strchr(str, ',');
		check_and_terminate(p);
		this->curInfo->id = (ContentID)atoi(str);

		/* Read the type */
		str = p + 1;
		p = strchr(str, ',');
		check_and_terminate(p);
		this->curInfo->type = (ContentType)atoi(str);

		/* Read the file size */
		str = p + 1;
		p = strchr(str, ',');
		check_and_terminate(p);
		this->curInfo->filesize = atoi(str);

		/* Read the URL */
		str = p + 1;
		/* Is it a fallback URL? If so, just continue with the next one. */
		if (strncmp(str, "ottd", 4) == 0) {
			if ((uint)this->http_response_index >= this->http_response.size()) {
				/* Have we gone through all lines? */
				this->OnFailure();
				return;
			}
			continue;
		}

		p = strrchr(str, '/');
		check_not_null(p);
		p++; // Start after the '/'

		std::string filename = p;
		/* Remove the extension from the string. */
		for (uint i = 0; i < 2; i++) {
			auto pos = filename.find_last_of('.');
			if (pos == std::string::npos) {
				this->OnFailure();
				return;
			}
			filename.erase(pos);
		}

		/* Copy the string, without extension, to the filename. */
		this->curInfo->filename = std::move(filename);

		/* Request the next file. */
		if (!this->BeforeDownload()) {
			this->OnFailure();
			return;
		}

		NetworkHTTPSocketHandler::Connect(str, this);
		return;
	}

#undef check
#undef check_and_terminate
}

/**
 * Create a socket handler to handle the connection.
 */
ClientNetworkContentSocketHandler::ClientNetworkContentSocketHandler() :
	NetworkContentSocketHandler(),
	http_response_index(-2),
	curFile(nullptr),
	curInfo(nullptr),
	isConnecting(false),
	isCancelled(false)
{
	this->lastActivity = std::chrono::steady_clock::now();
}

/** Clear up the mess ;) */
ClientNetworkContentSocketHandler::~ClientNetworkContentSocketHandler()
{
	delete this->curInfo;
	if (this->curFile != nullptr) fclose(this->curFile);

	for (ContentInfo *ci : this->infos) delete ci;
}

/** Connect to the content server. */
class NetworkContentConnecter : public TCPConnecter {
public:
	/**
	 * Initiate the connecting.
	 * @param address The address of the server.
	 */
	NetworkContentConnecter(const std::string &connection_string) : TCPConnecter(connection_string, NETWORK_CONTENT_SERVER_PORT) {}

	void OnFailure() override
	{
		_network_content_client.isConnecting = false;
		_network_content_client.OnConnect(false);
	}

	void OnConnect(SOCKET s) override
	{
		assert(_network_content_client.sock == INVALID_SOCKET);
		_network_content_client.lastActivity = std::chrono::steady_clock::now();
		_network_content_client.isConnecting = false;
		_network_content_client.sock = s;
		_network_content_client.Reopen();
		_network_content_client.OnConnect(true);
	}
};

/**
 * Connect with the content server.
 */
void ClientNetworkContentSocketHandler::Connect()
{
	if (this->sock != INVALID_SOCKET || this->isConnecting) return;

	this->isCancelled = false;
	this->isConnecting = true;

	TCPConnecter::Create<NetworkContentConnecter>(NetworkContentServerConnectionString());
}

/**
 * Disconnect from the content server.
 */
NetworkRecvStatus ClientNetworkContentSocketHandler::CloseConnection(bool)
{
	NetworkContentSocketHandler::CloseConnection();

	if (this->sock == INVALID_SOCKET) return NETWORK_RECV_STATUS_OKAY;

	this->CloseSocket();
	this->OnDisconnect();

	return NETWORK_RECV_STATUS_OKAY;
}

/**
 * Cancel the current download.
 */
void ClientNetworkContentSocketHandler::Cancel(void)
{
	this->isCancelled = true;
	this->CloseConnection();
}

/**
 * Check whether we received/can send some data from/to the content server and
 * when that's the case handle it appropriately
 */
void ClientNetworkContentSocketHandler::SendReceive()
{
	if (this->sock == INVALID_SOCKET || this->isConnecting) return;

	/* Close the connection to the content server after inactivity; there can still be downloads pending via HTTP. */
	if (std::chrono::steady_clock::now() > this->lastActivity + IDLE_TIMEOUT) {
		this->CloseConnection();
		return;
	}

	if (this->CanSendReceive()) {
		if (this->ReceivePackets()) {
			/* Only update activity once a packet is received, instead of every time we try it. */
			this->lastActivity = std::chrono::steady_clock::now();
		}
	}

	this->SendPackets();
}

/**
 * Download information of a given Content ID if not already tried
 * @param cid the ID to try
 */
void ClientNetworkContentSocketHandler::DownloadContentInfo(ContentID cid)
{
	/* When we tried to download it already, don't try again */
	if (std::find(this->requested.begin(), this->requested.end(), cid) != this->requested.end()) return;

	this->requested.push_back(cid);
	this->RequestContentList(1, &cid);
}

/**
 * Get the content info based on a ContentID
 * @param cid the ContentID to search for
 * @return the ContentInfo or nullptr if not found
 */
ContentInfo *ClientNetworkContentSocketHandler::GetContent(ContentID cid)
{
	for (ContentInfo *ci : this->infos) {
		if (ci->id == cid) return ci;
	}
	return nullptr;
}


/**
 * Select a specific content id.
 * @param cid the content ID to select
 */
void ClientNetworkContentSocketHandler::Select(ContentID cid)
{
	ContentInfo *ci = this->GetContent(cid);
	if (ci == nullptr || ci->state != ContentInfo::UNSELECTED) return;

	ci->state = ContentInfo::SELECTED;
	this->CheckDependencyState(ci);
}

/**
 * Unselect a specific content id.
 * @param cid the content ID to deselect
 */
void ClientNetworkContentSocketHandler::Unselect(ContentID cid)
{
	ContentInfo *ci = this->GetContent(cid);
	if (ci == nullptr || !ci->IsSelected()) return;

	ci->state = ContentInfo::UNSELECTED;
	this->CheckDependencyState(ci);
}

/** Select everything we can select */
void ClientNetworkContentSocketHandler::SelectAll()
{
	for (ContentInfo *ci : this->infos) {
		if (ci->state == ContentInfo::UNSELECTED) {
			ci->state = ContentInfo::SELECTED;
			this->CheckDependencyState(ci);
		}
	}
}

/** Select everything that's an update for something we've got */
void ClientNetworkContentSocketHandler::SelectUpgrade()
{
	for (ContentInfo *ci : this->infos) {
		if (ci->state == ContentInfo::UNSELECTED && ci->upgrade) {
			ci->state = ContentInfo::SELECTED;
			this->CheckDependencyState(ci);
		}
	}
}

/** Unselect everything that we've not downloaded so far. */
void ClientNetworkContentSocketHandler::UnselectAll()
{
	for (ContentInfo *ci : this->infos) {
		if (ci->IsSelected() && ci->state != ContentInfo::ALREADY_HERE) ci->state = ContentInfo::UNSELECTED;
	}
}

/** Toggle the state of a content info and check its dependencies */
void ClientNetworkContentSocketHandler::ToggleSelectedState(const ContentInfo *ci)
{
	switch (ci->state) {
		case ContentInfo::SELECTED:
		case ContentInfo::AUTOSELECTED:
			this->Unselect(ci->id);
			break;

		case ContentInfo::UNSELECTED:
			this->Select(ci->id);
			break;

		default:
			break;
	}
}

/**
 * Reverse lookup the dependencies of (direct) parents over a given child.
 * @param parents list to store all parents in (is not cleared)
 * @param child   the child to search the parents' dependencies for
 */
void ClientNetworkContentSocketHandler::ReverseLookupDependency(ConstContentVector &parents, const ContentInfo *child) const
{
	auto range = this->reverse_dependency_map.equal_range(child->id);

	for (auto iter = range.first; iter != range.second; ++iter) {
		parents.push_back(GetContent(iter->second));
	}
}

/**
 * Reverse lookup the dependencies of all parents over a given child.
 * @param tree  list to store all parents in (is not cleared)
 * @param child the child to search the parents' dependencies for
 */
void ClientNetworkContentSocketHandler::ReverseLookupTreeDependency(ConstContentVector &tree, const ContentInfo *child) const
{
	tree.push_back(child);

	/* First find all direct parents. We can't use the "normal" iterator as
	 * we are including stuff into the vector and as such the vector's data
	 * store can be reallocated (and thus move), which means out iterating
	 * pointer gets invalid. So fall back to the indices. */
	for (uint i = 0; i < tree.size(); i++) {
		ConstContentVector parents;
		this->ReverseLookupDependency(parents, tree[i]);

		for (const ContentInfo *ci : parents) {
			include(tree, ci);
		}
	}
}

/**
 * Check the dependencies (recursively) of this content info
 * @param ci the content info to check the dependencies of
 */
void ClientNetworkContentSocketHandler::CheckDependencyState(ContentInfo *ci)
{
	if (ci->IsSelected() || ci->state == ContentInfo::ALREADY_HERE) {
		/* Selection is easy; just walk all children and set the
		 * autoselected state. That way we can see what we automatically
		 * selected and thus can unselect when a dependency is removed. */
		for (auto &dependency : ci->dependencies) {
			ContentInfo *c = this->GetContent(dependency);
			if (c == nullptr) {
				this->DownloadContentInfo(dependency);
			} else if (c->state == ContentInfo::UNSELECTED) {
				c->state = ContentInfo::AUTOSELECTED;
				this->CheckDependencyState(c);
			}
		}
		return;
	}

	if (ci->state != ContentInfo::UNSELECTED) return;

	/* For unselection we need to find the parents of us. We need to
	 * unselect them. After that we unselect all children that we
	 * depend on and are not used as dependency for us, but only when
	 * we automatically selected them. */
	ConstContentVector parents;
	this->ReverseLookupDependency(parents, ci);
	for (const ContentInfo *c : parents) {
		if (!c->IsSelected()) continue;

		this->Unselect(c->id);
	}

	for (auto &dependency : ci->dependencies) {
		const ContentInfo *c = this->GetContent(dependency);
		if (c == nullptr) {
			DownloadContentInfo(dependency);
			continue;
		}
		if (c->state != ContentInfo::AUTOSELECTED) continue;

		/* Only unselect when WE are the only parent. */
		parents.clear();
		this->ReverseLookupDependency(parents, c);

		/* First check whether anything depends on us */
		int sel_count = 0;
		bool force_selection = false;
		for (const ContentInfo *parent_ci : parents) {
			if (parent_ci->IsSelected()) sel_count++;
			if (parent_ci->state == ContentInfo::SELECTED) force_selection = true;
		}
		if (sel_count == 0) {
			/* Nothing depends on us */
			this->Unselect(c->id);
			continue;
		}
		/* Something manually selected depends directly on us */
		if (force_selection) continue;

		/* "Flood" search to find all items in the dependency graph*/
		parents.clear();
		this->ReverseLookupTreeDependency(parents, c);

		/* Is there anything that is "force" selected?, if so... we're done. */
		for (const ContentInfo *parent_ci : parents) {
			if (parent_ci->state != ContentInfo::SELECTED) continue;

			force_selection = true;
			break;
		}

		/* So something depended directly on us */
		if (force_selection) continue;

		/* Nothing depends on us, mark the whole graph as unselected.
		 * After that's done run over them once again to test their children
		 * to unselect. Don't do it immediately because it'll do exactly what
		 * we're doing now. */
		for (const ContentInfo *parent : parents) {
			if (parent->state == ContentInfo::AUTOSELECTED) this->Unselect(parent->id);
		}
		for (const ContentInfo *parent : parents) {
			this->CheckDependencyState(this->GetContent(parent->id));
		}
	}
}

/** Clear all downloaded content information. */
void ClientNetworkContentSocketHandler::Clear()
{
	for (ContentInfo *c : this->infos) delete c;

	this->infos.clear();
	this->requested.clear();
	this->reverse_dependency_map.clear();
}

/*** CALLBACK ***/

void ClientNetworkContentSocketHandler::OnConnect(bool success)
{
	for (size_t i = 0; i < this->callbacks.size(); /* nothing */) {
		ContentCallback *cb = this->callbacks[i];
		/* the callback may remove itself from this->callbacks */
		cb->OnConnect(success);
		if (i != this->callbacks.size() && this->callbacks[i] == cb) i++;
	}
}

void ClientNetworkContentSocketHandler::OnDisconnect()
{
	for (size_t i = 0; i < this->callbacks.size(); /* nothing */) {
		ContentCallback *cb = this->callbacks[i];
		cb->OnDisconnect();
		if (i != this->callbacks.size() && this->callbacks[i] == cb) i++;
	}
}

void ClientNetworkContentSocketHandler::OnReceiveContentInfo(const ContentInfo *ci)
{
	for (size_t i = 0; i < this->callbacks.size(); /* nothing */) {
		ContentCallback *cb = this->callbacks[i];
		/* the callback may add items and/or remove itself from this->callbacks */
		cb->OnReceiveContentInfo(ci);
		if (i != this->callbacks.size() && this->callbacks[i] == cb) i++;
	}
}

void ClientNetworkContentSocketHandler::OnDownloadProgress(const ContentInfo *ci, int bytes)
{
	for (size_t i = 0; i < this->callbacks.size(); /* nothing */) {
		ContentCallback *cb = this->callbacks[i];
		cb->OnDownloadProgress(ci, bytes);
		if (i != this->callbacks.size() && this->callbacks[i] == cb) i++;
	}
}

void ClientNetworkContentSocketHandler::OnDownloadComplete(ContentID cid)
{
	ContentInfo *ci = this->GetContent(cid);
	if (ci != nullptr) {
		ci->state = ContentInfo::ALREADY_HERE;
	}

	for (size_t i = 0; i < this->callbacks.size(); /* nothing */) {
		ContentCallback *cb = this->callbacks[i];
		/* the callback may remove itself from this->callbacks */
		cb->OnDownloadComplete(cid);
		if (i != this->callbacks.size() && this->callbacks[i] == cb) i++;
	}
}<|MERGE_RESOLUTION|>--- conflicted
+++ resolved
@@ -617,13 +617,6 @@
 		return;
 	}
 
-<<<<<<< HEAD
-	this->lastActivity = std::chrono::steady_clock::now();
-
-	this->lastActivity = std::chrono::steady_clock::now();
-
-=======
->>>>>>> 8bccb580
 	if (this->http_response_index == -1) {
 		if (data != nullptr) {
 			/* Append the rest of the response. */
