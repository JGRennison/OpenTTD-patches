--- conflicted
+++ resolved
@@ -324,13 +324,8 @@
 };
 
 /** Filter criteria for NetworkContentListWindow. */
-<<<<<<< HEAD
-enum ContentListFilterCriteria {
+enum ContentListFilterCriteria : uint8_t {
 	CONTENT_FILTER_TEXT = 0,        ///< Filter by query string
-=======
-enum ContentListFilterCriteria : uint8_t {
-	CONTENT_FILTER_TEXT = 0,        ///< Filter by query sting
->>>>>>> 6d1f56ce
 	CONTENT_FILTER_TYPE_OR_SELECTED,///< Filter by being of displayed type or selected for download
 };
 
