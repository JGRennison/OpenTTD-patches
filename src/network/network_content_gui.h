--- conflicted
+++ resolved
@@ -22,13 +22,8 @@
 	uint total_files = 0; ///< Number of files to download
 	uint downloaded_files = 0; ///< Number of files downloaded
 
-<<<<<<< HEAD
-	uint32_t cur_id;    ///< The current ID of the downloaded file
-	std::string name;   ///< The current name of the downloaded file
-=======
 	uint32_t cur_id = UINT32_MAX; ///< The current ID of the downloaded file
 	std::string name{}; ///< The current name of the downloaded file
->>>>>>> 94783fe2
 
 public:
 	/**
