--- conflicted
+++ resolved
@@ -310,7 +310,7 @@
 		/* We did not receive a leave message from this client... */
 		std::string client_name = this->GetClientName();
 
-		NetworkTextMessage(NETWORK_ACTION_LEAVE, CC_DEFAULT, false, client_name, "", STR_NETWORK_ERROR_CLIENT_CONNECTION_LOST);
+		NetworkTextMessage(NETWORK_ACTION_LEAVE, CC_DEFAULT, false, client_name, {}, STR_NETWORK_ERROR_CLIENT_CONNECTION_LOST);
 
 		/* Inform other clients of this... strange leaving ;) */
 		for (NetworkClientSocket *new_cs : NetworkClientSocket::Iterate()) {
@@ -450,7 +450,7 @@
 		if (error == NETWORK_ERROR_KICKED && !reason.empty()) {
 			NetworkTextMessage(NETWORK_ACTION_KICKED, CC_DEFAULT, false, client_name, reason, strid);
 		} else {
-			NetworkTextMessage(NETWORK_ACTION_LEAVE, CC_DEFAULT, false, client_name, "", strid);
+			NetworkTextMessage(NETWORK_ACTION_LEAVE, CC_DEFAULT, false, client_name, {}, strid);
 		}
 
 		for (NetworkClientSocket *new_cs : NetworkClientSocket::Iterate()) {
@@ -1178,7 +1178,7 @@
 	if (this->status == STATUS_DONE_MAP && !this->HasClientQuit()) {
 		std::string client_name = this->GetClientName();
 
-		NetworkTextMessage(NETWORK_ACTION_JOIN, CC_DEFAULT, false, client_name, "", this->client_id);
+		NetworkTextMessage(NETWORK_ACTION_JOIN, CC_DEFAULT, false, client_name, {}, this->client_id);
 		InvalidateWindowData(WC_CLIENT_LIST, 0);
 
 		Debug(net, 3, "[{}] Client #{} ({}) joined as {}", ServerNetworkGameSocketHandler::GetName(), this->client_id, this->GetClientIP(), client_name);
@@ -1317,7 +1317,7 @@
 
 	Debug(net, 1, "'{}' reported an error and is closing its connection ({}) ({}, {}, {})", client_name, GetString(strid), rx_status, status, last_pkt_type);
 
-	NetworkTextMessage(NETWORK_ACTION_LEAVE, CC_DEFAULT, false, client_name, "", strid);
+	NetworkTextMessage(NETWORK_ACTION_LEAVE, CC_DEFAULT, false, client_name, {}, strid);
 
 	for (NetworkClientSocket *new_cs : NetworkClientSocket::Iterate()) {
 		if (new_cs->status >= STATUS_AUTHORIZED) {
@@ -1442,7 +1442,7 @@
 
 	/* The client wants to leave. Display this and report it to the other clients. */
 	std::string client_name = this->GetClientName();
-	NetworkTextMessage(NETWORK_ACTION_LEAVE, CC_DEFAULT, false, client_name, "", STR_NETWORK_MESSAGE_CLIENT_LEAVING);
+	NetworkTextMessage(NETWORK_ACTION_LEAVE, CC_DEFAULT, false, client_name, {}, STR_NETWORK_MESSAGE_CLIENT_LEAVING);
 
 	for (NetworkClientSocket *new_cs : NetworkClientSocket::Iterate()) {
 		if (new_cs->status >= STATUS_AUTHORIZED && new_cs != this) {
@@ -1616,12 +1616,8 @@
 
 			ci = NetworkClientInfo::GetByClientID(from_id);
 			if (ci != nullptr) {
-<<<<<<< HEAD
 				NetworkTextMessage(action, GetDrawStringCompanyColour(ci->client_playas),
 						(desttype == DESTTYPE_BROADCAST_SS && from_id == CLIENT_ID_SERVER), ci->client_name, msg, data);
-=======
-				NetworkTextMessage(action, GetDrawStringCompanyColour(ci->client_playas), false, ci->client_name, msg, data);
->>>>>>> 321debf7
 			}
 			break;
 	}
@@ -1639,11 +1635,7 @@
 	for (NetworkClientSocket *cs : NetworkClientSocket::Iterate()) {
 		if (cs->status >= ServerNetworkGameSocketHandler::STATUS_AUTHORIZED) cs->SendExternalChat(source, colour, user, msg);
 	}
-<<<<<<< HEAD
-	NetworkTextMessage(NETWORK_ACTION_EXTERNAL_CHAT, colour, false, user, msg, {}, source.c_str());
-=======
-	NetworkTextMessage(NETWORK_ACTION_EXTERNAL_CHAT, colour, false, user, msg, source);
->>>>>>> 321debf7
+	NetworkTextMessage(NETWORK_ACTION_EXTERNAL_CHAT, colour, false, user, msg, {}, source);
 }
 
 NetworkRecvStatus ServerNetworkGameSocketHandler::Receive_CLIENT_CHAT(Packet &p)
