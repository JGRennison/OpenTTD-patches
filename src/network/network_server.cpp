/*
 * This file is part of OpenTTD.
 * OpenTTD is free software; you can redistribute it and/or modify it under the terms of the GNU General Public License as published by the Free Software Foundation, version 2.
 * OpenTTD is distributed in the hope that it will be useful, but WITHOUT ANY WARRANTY; without even the implied warranty of MERCHANTABILITY or FITNESS FOR A PARTICULAR PURPOSE.
 * See the GNU General Public License for more details. You should have received a copy of the GNU General Public License along with OpenTTD. If not, see <http://www.gnu.org/licenses/>.
 */

/** @file network_server.cpp Server part of the network protocol. */

#include "../stdafx.h"
#include "../strings_func.h"
#include "../date_func.h"
#include "core/network_game_info.h"
#include "network_admin.h"
#include "network_server.h"
#include "network_udp.h"
#include "network_base.h"
#include "../console_func.h"
#include "../company_base.h"
#include "../company_cmd.h"
#include "../command_func.h"
#include "../sl/saveload.h"
#include "../sl/saveload_filter.h"
#include "../station_base.h"
#include "../genworld.h"
#include "../company_func.h"
#include "../company_gui.h"
#include "../roadveh.h"
#include "../order_backup.h"
#include "../core/pool_func.hpp"
#include "../core/random_func.hpp"
#include "../rev.h"
#include "../timer/timer.h"
#include "../timer/timer_game_realtime.h"
#include "../crashlog.h"
#include "../error_func.h"
#include "../misc_cmd.h"
#include "../3rdparty/monocypher/monocypher.h"
#include <mutex>
#include <condition_variable>
#include <tuple>

#include "../safeguards.h"


/* This file handles all the server-commands */

DECLARE_INCREMENT_DECREMENT_OPERATORS(ClientID)
/** The identifier counter for new clients (is never decreased) */
static ClientID _network_client_id = CLIENT_ID_FIRST;

/** Make very sure the preconditions given in network_type.h are actually followed */
static_assert(NetworkClientSocketPool::MAX_SIZE > MAX_CLIENTS);

/** The pool with clients. */
NetworkClientSocketPool _networkclientsocket_pool("NetworkClientSocket");
INSTANTIATE_POOL_METHODS(NetworkClientSocket)

/** Instantiate the listen sockets. */
template SocketList TCPListenHandler<ServerNetworkGameSocketHandler, PACKET_SERVER_FULL, PACKET_SERVER_BANNED>::sockets;

static NetworkAuthenticationDefaultPasswordProvider _password_provider(_settings_client.network.server_password); ///< Provides the password validation for the game's password.
static NetworkAuthenticationDefaultAuthorizedKeyHandler _authorized_key_handler(_settings_client.network.server_authorized_keys); ///< Provides the authorized key handling for the game authentication.
static NetworkAuthenticationDefaultAuthorizedKeyHandler _rcon_authorized_key_handler(_settings_client.network.rcon_authorized_keys); ///< Provides the authorized key validation for rcon.
static NetworkAuthenticationDefaultAuthorizedKeyHandler _settings_authorized_key_handler(_settings_client.network.settings_authorized_keys); ///< Provides the authorized key validation for settings access.


/** Writing a savegame directly to a number of packets. */
struct PacketWriter : SaveFilter {
	ServerNetworkGameSocketHandler *cs; ///< Socket we are associated with.
	std::unique_ptr<Packet> current;    ///< The packet we're currently writing to.
	size_t total_size;                  ///< Total size of the compressed savegame.
	std::vector<std::unique_ptr<Packet>> packets; ///< Packet queue of the savegame; send these "slowly" to the client.
	std::unique_ptr<Packet> map_size_packet; ///< Map size packet, fast tracked to the client
	std::mutex mutex;                   ///< Mutex for making threaded saving safe.
	std::condition_variable exit_sig;   ///< Signal for threaded destruction of this packet writer.

	/**
	 * Create the packet writer.
	 * @param cs The socket handler we're making the packets for.
	 */
	PacketWriter(ServerNetworkGameSocketHandler *cs) : SaveFilter(nullptr), cs(cs), total_size(0)
	{
	}

	/** Make sure everything is cleaned up. */
	~PacketWriter()
	{
		std::unique_lock<std::mutex> lock(this->mutex);

		if (this->cs != nullptr) this->exit_sig.wait(lock);

		/* This must all wait until the Destroy function is called. */

		this->packets.clear();
		this->map_size_packet.reset();
		this->current.reset();
	}

	/**
	 * Begin the destruction of this packet writer. It can happen in two ways:
	 * in the first case the client disconnected while saving the map. In this
	 * case the saving has not finished and killed this PacketWriter. In that
	 * case we simply set cs to nullptr, triggering the appending to fail due to
	 * the connection problem and eventually triggering the destructor. In the
	 * second case the destructor is already called, and it is waiting for our
	 * signal which we will send. Only then the packets will be removed by the
	 * destructor.
	 */
	void Destroy()
	{
		std::unique_lock<std::mutex> lock(this->mutex);

		this->cs = nullptr;

		this->exit_sig.notify_all();
		lock.unlock();

		/* Make sure the saving is completely cancelled. Yes,
		 * we need to handle the save finish as well as the
		 * next connection might just be requesting a map. */
		WaitTillSaved();
	}

	/**
	 * Transfer all packets from here to the network's queue while holding
	 * the lock on our mutex.
	 * @return True iff the last packet of the map has been sent.
	 */
	bool TransferToNetworkQueue()
	{
		std::lock_guard<std::mutex> lock(this->mutex);

		if (this->map_size_packet) {
			/* Don't queue the PACKET_SERVER_MAP_SIZE before the corresponding PACKET_SERVER_MAP_BEGIN */
			this->cs->SendPrependPacket(std::move(this->map_size_packet), PACKET_SERVER_MAP_BEGIN);
		}
		bool last_packet = false;
		for (auto &p : this->packets) {
			if (p->GetTransmitPacketType() == PACKET_SERVER_MAP_DONE) last_packet = true;
			this->cs->SendPacket(std::move(p));

		}
		this->packets.clear();

		return last_packet;
	}

	void Write(uint8_t *buf, size_t size) override
	{
		std::lock_guard<std::mutex> lock(this->mutex);

		/* We want to abort the saving when the socket is closed. */
		if (this->cs == nullptr) SlError(STR_NETWORK_ERROR_LOSTCONNECTION);

		if (this->current == nullptr) this->current = std::make_unique<Packet>(this->cs, PACKET_SERVER_MAP_DATA, TCP_MTU);

		uint8_t *bufe = buf + size;
		while (buf != bufe) {
			size_t written = this->current->Send_binary_until_full(buf, bufe);
			buf += written;

			if (!this->current->CanWriteToPacket(1)) {
				this->packets.push_back(std::move(this->current));
				if (buf != bufe) this->current = std::make_unique<Packet>(this->cs, PACKET_SERVER_MAP_DATA, TCP_MTU);
			}
		}

		this->total_size += size;
	}

	void Finish() override
	{
		std::lock_guard<std::mutex> lock(this->mutex);

		/* We want to abort the saving when the socket is closed. */
		if (this->cs == nullptr) SlError(STR_NETWORK_ERROR_LOSTCONNECTION);

		/* Make sure the last packet is flushed. */
		if (this->current != nullptr) this->packets.push_back(std::move(this->current));

		/* Add a packet stating that this is the end to the queue. */
		this->packets.push_back(std::make_unique<Packet>(this->cs, PACKET_SERVER_MAP_DONE));

		/* Fast-track the size to the client. */
		this->map_size_packet.reset(new Packet(this->cs, PACKET_SERVER_MAP_SIZE, TCP_MTU));
		this->map_size_packet->Send_uint32((uint32_t)this->total_size);
	}
};


/**
 * Create a new socket for the server side of the game connection.
 * @param s The socket to connect with.
 */
ServerNetworkGameSocketHandler::ServerNetworkGameSocketHandler(SOCKET s) : NetworkGameSocketHandler(s)
{
	this->client_id = _network_client_id++;
	this->receive_limit = _settings_client.network.bytes_per_frame_burst;

	/* The Socket and Info pools need to be the same in size. After all,
	 * each Socket will be associated with at most one Info object. As
	 * such if the Socket was allocated the Info object can as well. */
	static_assert(NetworkClientSocketPool::MAX_SIZE == NetworkClientInfoPool::MAX_SIZE);
}

/**
 * Clear everything related to this client.
 */
ServerNetworkGameSocketHandler::~ServerNetworkGameSocketHandler()
{
	delete this->GetInfo();

	if (_redirect_console_to_client == this->client_id) _redirect_console_to_client = INVALID_CLIENT_ID;
	OrderBackup::ResetUser(this->client_id);

	extern void RemoveVirtualTrainsOfUser(uint32_t user);
	RemoveVirtualTrainsOfUser(this->client_id);

	if (this->savegame != nullptr) {
		this->savegame->Destroy();
		this->savegame = nullptr;
	}

	InvalidateWindowData(WC_CLIENT_LIST, 0);
}

bool ServerNetworkGameSocketHandler::ParseKeyPasswordPacket(Packet &p, NetworkSharedSecrets &ss, const std::string &password, std::string *payload, size_t length)
{
	std::array<uint8_t, 32> client_pub_key;
	std::array<uint8_t, 24> nonce;
	std::array<uint8_t, 16> mac;
	p.Recv_binary(client_pub_key);
	p.Recv_binary(nonce);
	p.Recv_binary(mac);

	const NetworkGameKeys &keys = this->GetKeys();

	std::array<uint8_t, 32> shared_secret; // Shared secret
	crypto_x25519(shared_secret.data(), keys.x25519_priv_key.data(), client_pub_key.data());
	if (std::all_of(shared_secret.begin(), shared_secret.end(), [](auto v) { return v == 0; })) {
		/* Secret is all 0 because public key is all 0, just reject it */
		return false;
	}

	crypto_blake2b_ctx ctx;
	crypto_blake2b_init  (&ctx, ss.shared_data.size());
	crypto_blake2b_update(&ctx, shared_secret.data(),          shared_secret.size());       // Shared secret
	crypto_blake2b_update(&ctx, client_pub_key.data(),         client_pub_key.size());      // Client pub key
	crypto_blake2b_update(&ctx, keys.x25519_pub_key.data(),    keys.x25519_pub_key.size()); // Server pub key
	crypto_blake2b_update(&ctx, (const uint8_t *)password.data(), password.size());         // Password
	crypto_blake2b_final (&ctx, ss.shared_data.data());

	/* NetworkSharedSecrets::shared_data now contains 2 keys worth of hash, first key is used for up direction, second key for down direction (if any) */

	crypto_wipe(shared_secret.data(), shared_secret.size());

	std::vector<uint8_t> message = p.Recv_binary(p.RemainingBytesToTransfer());
	if (message.size() < 8) return false;
	if ((message.size() == 8) != (payload == nullptr)) {
		/* Payload expected but not present, or vice versa, just give up */
		return false;
	}

	/* Decrypt in place, use first half of hash as key */
	static_assert(std::tuple_size<decltype(ss.shared_data)>::value == 64);
	if (crypto_aead_unlock(message.data(), mac.data(), ss.shared_data.data(), nonce.data(), client_pub_key.data(), client_pub_key.size(), message.data(), message.size()) == 0) {
		SubPacketDeserialiser spd(p, message);
		uint64_t message_id = spd.Recv_uint64();
		if (message_id < this->min_key_message_id) {
			/* ID has not increased monotonically, reject the message */
			return false;
		}
		this->min_key_message_id = message_id + 1;
		if (payload != nullptr) {
			*payload = spd.Recv_string(length);
		}
		return true;
	}

	return false;
}

std::unique_ptr<Packet> ServerNetworkGameSocketHandler::ReceivePacket()
{
	/* Only allow receiving when we have some buffer free; this value
	 * can go negative, but eventually it will become positive again. */
	if (this->receive_limit <= 0) return nullptr;

	/* We can receive a packet, so try that and if needed account for
	 * the amount of received data. */
	std::unique_ptr<Packet> p = this->NetworkTCPSocketHandler::ReceivePacket();
	if (p != nullptr) this->receive_limit -= p->Size();
	return p;
}

NetworkRecvStatus ServerNetworkGameSocketHandler::CloseConnection(NetworkRecvStatus status)
{
	assert(status != NETWORK_RECV_STATUS_OKAY);
	/*
	 * Sending a message just before leaving the game calls cs->SendPackets.
	 * This might invoke this function, which means that when we close the
	 * connection after cs->SendPackets we will close an already closed
	 * connection. This handles that case gracefully without having to make
	 * that code any more complex or more aware of the validity of the socket.
	 */
	if (this->IsPendingDeletion() || this->sock == INVALID_SOCKET) return status;

	if (status != NETWORK_RECV_STATUS_CLIENT_QUIT && status != NETWORK_RECV_STATUS_SERVER_ERROR && !this->HasClientQuit() && this->status >= STATUS_AUTHORIZED) {
		/* We did not receive a leave message from this client... */
		std::string client_name = this->GetClientName();

		NetworkTextMessage(NETWORK_ACTION_LEAVE, CC_DEFAULT, false, client_name, "", STR_NETWORK_ERROR_CLIENT_CONNECTION_LOST);

		/* Inform other clients of this... strange leaving ;) */
		for (NetworkClientSocket *new_cs : NetworkClientSocket::Iterate()) {
			if (new_cs->status >= STATUS_AUTHORIZED && this != new_cs) {
				new_cs->SendErrorQuit(this->client_id, NETWORK_ERROR_CONNECTION_LOST);
			}
		}
	}

	/* If we were transferring a map to this client, stop the savegame creation
	 * process and queue the next client to receive the map. */
	if (this->status == STATUS_MAP) {
		/* Ensure the saving of the game is stopped too. */
		this->savegame->Destroy();
		this->savegame = nullptr;

		this->CheckNextClientToSendMap(this);
	}

	NetworkAdminClientError(this->client_id, NETWORK_ERROR_CONNECTION_LOST);
	Debug(net, 3, "[{}] Client #{} closed connection", ServerNetworkGameSocketHandler::GetName(), this->client_id);

	/* We just lost one client :( */
	if (this->status >= STATUS_AUTHORIZED) _network_game_info.clients_on--;
	extern uint8_t _network_clients_connected;
	_network_clients_connected--;

	this->SendPackets(true);

	this->DeferDeletion();

	return status;
}

/**
 * Whether an connection is allowed or not at this moment.
 * @return true if the connection is allowed.
 */
/* static */ bool ServerNetworkGameSocketHandler::AllowConnection()
{
	extern uint8_t _network_clients_connected;
	bool accept = _network_clients_connected < MAX_CLIENTS;

	/* We can't go over the MAX_CLIENTS limit here. However, the
	 * pool must have place for all clients and ourself. */
	static_assert(NetworkClientSocketPool::MAX_SIZE == MAX_CLIENTS + 1);
	assert(!accept || ServerNetworkGameSocketHandler::CanAllocateItem());
	return accept;
}

/** Send the packets for the server sockets. */
/* static */ void ServerNetworkGameSocketHandler::Send()
{
	for (NetworkClientSocket *cs : NetworkClientSocket::Iterate()) {
		if (cs->writable) {
			if (cs->status == STATUS_CLOSE_PENDING) {
				SendPacketsState send_state = cs->SendPackets(true);
				if (send_state == SPS_CLOSED) {
					cs->CloseConnection(NETWORK_RECV_STATUS_CLIENT_QUIT);
				} else if (send_state != SPS_PARTLY_SENT && send_state != SPS_NONE_SENT) {
					ShutdownSocket(cs->sock, true, false, 2);
				}
			} else if (cs->SendPackets() != SPS_CLOSED && cs->status == STATUS_MAP) {
				/* This client is in the middle of a map-send, call the function for that */
				cs->SendMap();
			}
		}
	}
}

static void NetworkHandleCommandQueue(NetworkClientSocket *cs);

/***********
 * Sending functions
 ************/

/**
 * Send the client information about a client.
 * @param ci The client to send information about.
 */
NetworkRecvStatus ServerNetworkGameSocketHandler::SendClientInfo(NetworkClientInfo *ci)
{
	if (ci->client_id != INVALID_CLIENT_ID) {
		auto p = std::make_unique<Packet>(this, PACKET_SERVER_CLIENT_INFO, TCP_MTU);
		p->Send_uint32(ci->client_id);
		p->Send_uint8 (ci->client_playas);
		p->Send_string(ci->client_name);
		//p->Send_string(ci->public_key);

		this->SendPacket(std::move(p));
	}
	return NETWORK_RECV_STATUS_OKAY;
}

/** Send the client information about the server. */
NetworkRecvStatus ServerNetworkGameSocketHandler::SendGameInfo()
{
	auto p = std::make_unique<Packet>(this, PACKET_SERVER_GAME_INFO, TCP_MTU);
	SerializeNetworkGameInfo(*p, GetCurrentNetworkServerGameInfo());

	this->SendPacket(std::move(p));

	return NETWORK_RECV_STATUS_OKAY;
}

NetworkRecvStatus ServerNetworkGameSocketHandler::SendGameInfoExtended(PacketGameType reply_type, uint16_t flags, uint16_t version)
{
	auto p = std::make_unique<Packet>(this, reply_type, TCP_MTU);
	SerializeNetworkGameInfoExtended(*p, GetCurrentNetworkServerGameInfo(), flags, version);

	this->SendPacket(std::move(p));

	return NETWORK_RECV_STATUS_OKAY;
}

/**
 * Send an error to the client, and close its connection.
 * @param error The error to disconnect for.
 * @param reason In case of kicking a client, specifies the reason for kicking the client.
 */
NetworkRecvStatus ServerNetworkGameSocketHandler::SendError(NetworkErrorCode error, const std::string &reason)
{
	auto p = std::make_unique<Packet>(this, PACKET_SERVER_ERROR, TCP_MTU);

	p->Send_uint8(error);
	if (!reason.empty()) p->Send_string(reason);
	this->SendPacket(std::move(p));

	StringID strid = GetNetworkErrorMsg(error);

	/* Only send when the current client was in game */
	if (this->status >= STATUS_AUTHORIZED) {
		std::string client_name = this->GetClientName();

		Debug(net, 1, "'{}' made an error and has been disconnected: {}", client_name, GetString(strid));

		if (error == NETWORK_ERROR_KICKED && !reason.empty()) {
			NetworkTextMessage(NETWORK_ACTION_KICKED, CC_DEFAULT, false, client_name, reason, strid);
		} else {
			NetworkTextMessage(NETWORK_ACTION_LEAVE, CC_DEFAULT, false, client_name, "", strid);
		}

		for (NetworkClientSocket *new_cs : NetworkClientSocket::Iterate()) {
			if (new_cs->status >= STATUS_AUTHORIZED && new_cs != this) {
				/* Some errors we filter to a more general error. Clients don't have to know the real
				 *  reason a joining failed. */
				if (error == NETWORK_ERROR_NOT_AUTHORIZED || error == NETWORK_ERROR_NOT_EXPECTED || error == NETWORK_ERROR_WRONG_REVISION) {
					error = NETWORK_ERROR_ILLEGAL_PACKET;
				}
				new_cs->SendErrorQuit(this->client_id, error);
			}
		}

		NetworkAdminClientError(this->client_id, error);
	} else {
		Debug(net, 1, "Client {} made an error and has been disconnected: {}", this->client_id, GetString(strid));
	}

	/* The client made a mistake, so drop the connection now! */
	return this->CloseConnection(NETWORK_RECV_STATUS_SERVER_ERROR);
}

NetworkRecvStatus ServerNetworkGameSocketHandler::SendDesyncLog(const std::string &log)
{
	for (size_t offset = 0; offset < log.size();) {
		auto p = std::make_unique<Packet>(this, PACKET_SERVER_DESYNC_LOG, TCP_MTU);
		size_t size = std::min<size_t>(log.size() - offset, TCP_MTU - 2 - p->Size());
		p->Send_uint16(static_cast<uint16_t>(size));
		p->Send_binary((const uint8_t *)(log.data() + offset), size);
		this->SendPacket(std::move(p));

		offset += size;
	}
	return NETWORK_RECV_STATUS_OKAY;
}

/** Send the check for the NewGRFs. */
NetworkRecvStatus ServerNetworkGameSocketHandler::SendNewGRFCheck()
{
	/* Invalid packet when status is anything but STATUS_IDENTIFY. */
	if (this->status != STATUS_IDENTIFY) return this->CloseConnection(NETWORK_RECV_STATUS_MALFORMED_PACKET);

	this->status = STATUS_NEWGRFS_CHECK;

	if (_grfconfig.empty()) {
		/* There are no NewGRFs, continue with the company password. */
		return this->SendNeedCompanyPassword();
	}

	auto p = std::make_unique<Packet>(this, PACKET_SERVER_CHECK_NEWGRFS, TCP_MTU);
	p->Send_uint32(GetGRFConfigListNonStaticCount(_grfconfig));
	for (const auto &c : _grfconfig) {
		if (!c->flags.Test(GRFConfigFlag::Static)) SerializeGRFIdentifier(*p, c->ident);
	}

	this->SendPacket(std::move(p));
	return NETWORK_RECV_STATUS_OKAY;
}

/** Request the game password. */
NetworkRecvStatus ServerNetworkGameSocketHandler::SendAuthRequest()
{
	/* Invalid packet when status is anything but STATUS_INACTIVE or STATUS_AUTH_GAME. */
	if (this->status != STATUS_INACTIVE && status != STATUS_AUTH_GAME) return this->CloseConnection(NETWORK_RECV_STATUS_MALFORMED_PACKET);

	this->status = STATUS_AUTH_GAME;

	/* Reset 'lag' counters */
	this->last_frame = this->last_frame_server = _frame_counter;

	if (this->authentication_handler == nullptr) {
		this->authentication_handler = NetworkAuthenticationServerHandler::Create(&_password_provider, &_authorized_key_handler);
	}

	auto p = std::make_unique<Packet>(this, PACKET_SERVER_AUTH_REQUEST, TCP_MTU);
	this->authentication_handler->SendRequest(*p);

	this->SendPacket(std::move(p));
	return NETWORK_RECV_STATUS_OKAY;
}

/** Notify the client that the authentication has completed and tell that for the remainder of this socket encryption is enabled. */
NetworkRecvStatus ServerNetworkGameSocketHandler::SendEnableEncryption()
{
	/* Invalid packet when status is anything but STATUS_AUTH_GAME. */
	if (this->status != STATUS_AUTH_GAME) return this->CloseConnection(NETWORK_RECV_STATUS_MALFORMED_PACKET);

	auto p = std::make_unique<Packet>(this, PACKET_SERVER_ENABLE_ENCRYPTION, TCP_MTU);
	this->authentication_handler->SendEnableEncryption(*p);
	this->SendPacket(std::move(p));
	return NETWORK_RECV_STATUS_OKAY;
}

/** Request the company password. */
NetworkRecvStatus ServerNetworkGameSocketHandler::SendNeedCompanyPassword()
{
	/* Invalid packet when status is anything but STATUS_NEWGRFS_CHECK. */
	if (this->status != STATUS_NEWGRFS_CHECK) return this->CloseConnection(NETWORK_RECV_STATUS_MALFORMED_PACKET);

	this->status = STATUS_AUTH_COMPANY;

	NetworkClientInfo *ci = this->GetInfo();
	if (!Company::IsValidID(ci->client_playas) || _network_company_states[ci->client_playas].password.empty()) {
		return this->SendWelcome();
	}

	/* Reset 'lag' counters */
	this->last_frame = this->last_frame_server = _frame_counter;

	auto p = std::make_unique<Packet>(this, PACKET_SERVER_NEED_COMPANY_PASSWORD, TCP_MTU);
	p->Send_uint32(_settings_game.game_creation.generation_seed);
	p->Send_string(_network_company_server_id);
	this->SendPacket(std::move(p));
	return NETWORK_RECV_STATUS_OKAY;
}

/** Send the client a welcome message with some basic information. */
NetworkRecvStatus ServerNetworkGameSocketHandler::SendWelcome()
{
	/* Invalid packet when status is anything but STATUS_AUTH_COMPANY. */
	if (this->status != STATUS_AUTH_COMPANY) return this->CloseConnection(NETWORK_RECV_STATUS_MALFORMED_PACKET);

	this->status = STATUS_AUTHORIZED;

	/* Reset 'lag' counters */
	this->last_frame = this->last_frame_server = _frame_counter;

	_network_game_info.clients_on++;

	const NetworkGameKeys &keys = this->GetKeys();

	auto p = std::make_unique<Packet>(this, PACKET_SERVER_WELCOME, TCP_MTU);
	p->Send_uint32(this->client_id);
	p->Send_uint32(_settings_game.game_creation.generation_seed);
	static_assert(std::tuple_size<decltype(keys.x25519_pub_key)>::value == 32);
	p->Send_binary(keys.x25519_pub_key);
	p->Send_string(_settings_client.network.network_id);
	p->Send_string(_network_company_server_id);
	this->SendPacket(std::move(p));

	/* Transmit info about all the active clients */
	for (NetworkClientSocket *new_cs : NetworkClientSocket::Iterate()) {
		if (new_cs != this && new_cs->status >= STATUS_AUTHORIZED) {
			this->SendClientInfo(new_cs->GetInfo());
		}
	}
	/* Also send the info of the server */
	return this->SendClientInfo(NetworkClientInfo::GetByClientID(CLIENT_ID_SERVER));
}

/** Tell the client that its put in a waiting queue. */
NetworkRecvStatus ServerNetworkGameSocketHandler::SendWait()
{
	int waiting = 1; // current player getting the map counts as 1

	/* Count how many clients are waiting in the queue, in front of you! */
	for (NetworkClientSocket *new_cs : NetworkClientSocket::Iterate()) {
		if (new_cs->status != STATUS_MAP_WAIT) continue;
		if (new_cs->GetInfo()->join_date < this->GetInfo()->join_date || (new_cs->GetInfo()->join_date == this->GetInfo()->join_date && new_cs->client_id < this->client_id)) waiting++;
	}

	auto p = std::make_unique<Packet>(this, PACKET_SERVER_WAIT, TCP_MTU);
	p->Send_uint8(waiting);
	this->SendPacket(std::move(p));
	return NETWORK_RECV_STATUS_OKAY;
}

void ServerNetworkGameSocketHandler::CheckNextClientToSendMap(NetworkClientSocket *ignore_cs)
{
	/* Find the best candidate for joining, i.e. the first joiner. */
	NetworkClientSocket *best = nullptr;
	for (NetworkClientSocket *new_cs : NetworkClientSocket::Iterate()) {
		if (ignore_cs == new_cs) continue;

		if (new_cs->status == STATUS_MAP_WAIT) {
			if (best == nullptr || best->GetInfo()->join_date > new_cs->GetInfo()->join_date || (best->GetInfo()->join_date == new_cs->GetInfo()->join_date && best->client_id > new_cs->client_id)) {
				best = new_cs;
			}
		}
	}

	/* Is there someone else to join? */
	if (best != nullptr) {
		/* Let the first start joining. */
		best->status = STATUS_AUTHORIZED;
		best->SendMap();

		/* And update the rest. */
		for (NetworkClientSocket *new_cs : NetworkClientSocket::Iterate()) {
			if (new_cs->status == STATUS_MAP_WAIT) new_cs->SendWait();
		}
	}
}

/** This sends the map to the client */
NetworkRecvStatus ServerNetworkGameSocketHandler::SendMap()
{
	if (this->status < STATUS_AUTHORIZED) {
		/* Illegal call, return error and ignore the packet */
		return this->SendError(NETWORK_ERROR_NOT_AUTHORIZED);
	}

	if (this->status == STATUS_AUTHORIZED) {
		WaitTillSaved();
		this->savegame = std::make_shared<PacketWriter>(this);

		/* Now send the _frame_counter and how many packets are coming */
		auto p = std::make_unique<Packet>(this, PACKET_SERVER_MAP_BEGIN, TCP_MTU);
		p->Send_uint32(_frame_counter);
		this->SendPacket(std::move(p));

		NetworkSyncCommandQueue(this);
		this->status = STATUS_MAP;
		/* Mark the start of download */
		this->last_frame = _frame_counter;
		this->last_frame_server = _frame_counter;

		/* Make a dump of the current game */
		SaveModeFlags flags = SMF_NET_SERVER;
		if (this->supports_zstd) flags |= SMF_ZSTD_OK;
		if (SaveWithFilter(this->savegame, true, flags) != SL_OK) UserError("network savedump failed");
	}

	if (this->status == STATUS_MAP) {
		bool last_packet = this->savegame->TransferToNetworkQueue();
		if (last_packet) {
			/* Done reading, make sure saving is done as well */
			this->savegame->Destroy();
			this->savegame = nullptr;

			/* Set the status to DONE_MAP, no we will wait for the client
			 *  to send it is ready (maybe that happens like never ;)) */
			this->status = STATUS_DONE_MAP;

			this->CheckNextClientToSendMap();
		}
	}
	return NETWORK_RECV_STATUS_OKAY;
}

/**
 * Tell that a client joined.
 * @param client_id The client that joined.
 */
NetworkRecvStatus ServerNetworkGameSocketHandler::SendJoin(ClientID client_id)
{
	auto p = std::make_unique<Packet>(this, PACKET_SERVER_JOIN, TCP_MTU);

	p->Send_uint32(client_id);

	this->SendPacket(std::move(p));
	return NETWORK_RECV_STATUS_OKAY;
}

/** Tell the client that they may run to a particular frame. */
NetworkRecvStatus ServerNetworkGameSocketHandler::SendFrame()
{
	auto p = std::make_unique<Packet>(this, PACKET_SERVER_FRAME, TCP_MTU);
	p->Send_uint32(_frame_counter);
	p->Send_uint32(_frame_counter_max);
#ifdef ENABLE_NETWORK_SYNC_EVERY_FRAME
	p->Send_uint32(_sync_seed_1);
	p->Send_uint64(_sync_state_checksum);
#endif

	/* If token equals 0, we need to make a new token and send that. */
	if (this->last_token == 0) {
		this->last_token = InteractiveRandomRange(UINT8_MAX - 1) + 1;
		p->Send_uint8(this->last_token);
	}

	this->SendPacket(std::move(p));
	return NETWORK_RECV_STATUS_OKAY;
}

/** Request the client to sync. */
NetworkRecvStatus ServerNetworkGameSocketHandler::SendSync()
{
	auto p = std::make_unique<Packet>(this, PACKET_SERVER_SYNC, TCP_MTU);
	p->Send_uint32(_frame_counter);
	p->Send_uint32(_sync_seed_1);

	p->Send_uint64(_sync_state_checksum);
	this->SendPacket(std::move(p));
	return NETWORK_RECV_STATUS_OKAY;
}

/**
 * Send a command to the client to execute.
 * @param cp The command to send.
 */
NetworkRecvStatus ServerNetworkGameSocketHandler::SendCommand(const OutgoingCommandPacket &cp)
{
	auto p = std::make_unique<Packet>(this, PACKET_SERVER_COMMAND, TCP_MTU);

	this->NetworkGameSocketHandler::SendCommand(*p, cp);
	p->Send_uint32(cp.frame);
	p->Send_bool  (cp.my_cmd);

	this->SendPacket(std::move(p));
	return NETWORK_RECV_STATUS_OKAY;
}

/**
 * Send a chat message.
 * @param action The action associated with the message.
 * @param client_id The origin of the chat message.
 * @param self_send Whether we did send the message.
 * @param msg The actual message.
 * @param data Arbitrary extra data.
 */
NetworkRecvStatus ServerNetworkGameSocketHandler::SendChat(NetworkAction action, ClientID client_id, bool self_send, const std::string &msg, NetworkTextMessageData data)
{
	if (this->status < STATUS_PRE_ACTIVE) return NETWORK_RECV_STATUS_OKAY;

	auto p = std::make_unique<Packet>(this, PACKET_SERVER_CHAT, TCP_MTU);

	p->Send_uint8 (action);
	p->Send_uint32(client_id);
	p->Send_bool  (self_send);
	p->Send_string(msg);
	data.send(*p);

	this->SendPacket(std::move(p));
	return NETWORK_RECV_STATUS_OKAY;
}

/**
 * Send a chat message from external source.
 * @param source Name of the source this message came from.
 * @param colour TextColour to use for the message.
 * @param user Name of the user who sent the message.
 * @param msg The actual message.
 */
NetworkRecvStatus ServerNetworkGameSocketHandler::SendExternalChat(const std::string &source, TextColour colour, const std::string &user, const std::string &msg)
{
	if (this->status < STATUS_PRE_ACTIVE) return NETWORK_RECV_STATUS_OKAY;

	auto p = std::make_unique<Packet>(this, PACKET_SERVER_EXTERNAL_CHAT, TCP_MTU);

	p->Send_string(source);
	p->Send_uint16(colour);
	p->Send_string(user);
	p->Send_string(msg);

	this->SendPacket(std::move(p));
	return NETWORK_RECV_STATUS_OKAY;
}

/**
 * Tell the client another client quit with an error.
 * @param client_id The client that quit.
 * @param errorno The reason the client quit.
 */
NetworkRecvStatus ServerNetworkGameSocketHandler::SendErrorQuit(ClientID client_id, NetworkErrorCode errorno)
{
	auto p = std::make_unique<Packet>(this, PACKET_SERVER_ERROR_QUIT, TCP_MTU);

	p->Send_uint32(client_id);
	p->Send_uint8 (errorno);

	this->SendPacket(std::move(p));
	return NETWORK_RECV_STATUS_OKAY;
}

/**
 * Tell the client another client quit.
 * @param client_id The client that quit.
 */
NetworkRecvStatus ServerNetworkGameSocketHandler::SendQuit(ClientID client_id)
{
	auto p = std::make_unique<Packet>(this, PACKET_SERVER_QUIT, TCP_MTU);

	p->Send_uint32(client_id);

	this->SendPacket(std::move(p));
	return NETWORK_RECV_STATUS_OKAY;
}

/** Tell the client we're shutting down. */
NetworkRecvStatus ServerNetworkGameSocketHandler::SendShutdown()
{
	auto p = std::make_unique<Packet>(this, PACKET_SERVER_SHUTDOWN, TCP_MTU);
	this->SendPacket(std::move(p));
	return NETWORK_RECV_STATUS_OKAY;
}

/** Tell the client we're starting a new game. */
NetworkRecvStatus ServerNetworkGameSocketHandler::SendNewGame()
{
	auto p = std::make_unique<Packet>(this, PACKET_SERVER_NEWGAME, TCP_MTU);
	this->SendPacket(std::move(p));
	return NETWORK_RECV_STATUS_OKAY;
}

/**
 * Send the result of a console action.
 * @param colour The colour of the result.
 * @param command The command that was executed.
 */
NetworkRecvStatus ServerNetworkGameSocketHandler::SendRConResult(uint16_t colour, const std::string &command)
{
	assert(this->rcon_reply_key != nullptr);

	std::vector<uint8_t> message;
	BufferSerialisationRef buffer(message);
	buffer.Send_uint16(colour);
	buffer.Send_string(command);

	/* Message authentication code */
	std::array<uint8_t, 16> mac;

	/* Use only once per key: random */
	std::array<uint8_t, 24> nonce;
	RandomBytesWithFallback(nonce);

	/* Encrypt in place */
	crypto_aead_lock(message.data(), mac.data(), this->rcon_reply_key, nonce.data(), nullptr, 0, message.data(), message.size());

	auto p = std::make_unique<Packet>(this, PACKET_SERVER_RCON, TCP_MTU);
	static_assert(nonce.size() == 24);
	static_assert(mac.size() == 16);
	p->Send_binary(nonce);
	p->Send_binary(mac);
	p->Send_binary(message);

	this->SendPacket(std::move(p));
	return NETWORK_RECV_STATUS_OKAY;
}

/**
 * Send a deny result of a console action.
 */
NetworkRecvStatus ServerNetworkGameSocketHandler::SendRConDenied()
{
	auto p = std::make_unique<Packet>(this, PACKET_SERVER_RCON, TCP_MTU);
	this->SendPacket(std::move(p));
	return NETWORK_RECV_STATUS_OKAY;
}

/**
 * Tell that a client moved to another company.
 * @param client_id The client that moved.
 * @param company_id The company the client moved to.
 */
NetworkRecvStatus ServerNetworkGameSocketHandler::SendMove(ClientID client_id, CompanyID company_id)
{
	auto p = std::make_unique<Packet>(this, PACKET_SERVER_MOVE, TCP_MTU);

	p->Send_uint32(client_id);
	p->Send_uint8(company_id);
	this->SendPacket(std::move(p));
	return NETWORK_RECV_STATUS_OKAY;
}

/** Send an update about the company password states. */
NetworkRecvStatus ServerNetworkGameSocketHandler::SendCompanyUpdate()
{
	auto p = std::make_unique<Packet>(this, PACKET_SERVER_COMPANY_UPDATE, TCP_MTU);

	static_assert(sizeof(_network_company_passworded) <= sizeof(uint16_t));
	p->Send_uint16(_network_company_passworded.base());
	this->SendPacket(std::move(p));
	return NETWORK_RECV_STATUS_OKAY;
}

/** Send an update about the max company/spectator counts. */
NetworkRecvStatus ServerNetworkGameSocketHandler::SendConfigUpdate()
{
	auto p = std::make_unique<Packet>(this, PACKET_SERVER_CONFIG_UPDATE, TCP_MTU);

	p->Send_uint8(_settings_client.network.max_companies);
	p->Send_string(_settings_client.network.server_name);
	this->SendPacket(std::move(p));
	return NETWORK_RECV_STATUS_OKAY;
}

NetworkRecvStatus ServerNetworkGameSocketHandler::SendSettingsAccessUpdate(bool ok)
{
	auto p = std::make_unique<Packet>(this, PACKET_SERVER_SETTINGS_ACCESS, TCP_MTU);
	p->Send_bool(ok);
	this->SendPacket(std::move(p));
	return NETWORK_RECV_STATUS_OKAY;
}


/***********
 * Receiving functions
 ************/

NetworkRecvStatus ServerNetworkGameSocketHandler::Receive_CLIENT_GAME_INFO(Packet &p)
{
	if (p.CanReadFromPacket(9) && p.Recv_uint32() == FIND_SERVER_EXTENDED_TOKEN) {
		PacketGameType reply_type = (PacketGameType)p.Recv_uint8();
		uint16_t flags = p.Recv_uint16();
		uint16_t version = p.Recv_uint16();
		if (HasBit(flags, 0) && p.CanReadFromPacket(2)) {
			version = p.Recv_uint16();
		}
		return this->SendGameInfoExtended(reply_type, flags, version);
	} else {
		return this->SendGameInfo();
	}
}

NetworkRecvStatus ServerNetworkGameSocketHandler::Receive_CLIENT_NEWGRFS_CHECKED(Packet &)
{
	if (this->status != STATUS_NEWGRFS_CHECK) {
		/* Illegal call, return error and ignore the packet */
		return this->SendError(NETWORK_ERROR_NOT_EXPECTED);
	}

	return this->SendNeedCompanyPassword();
}

NetworkRecvStatus ServerNetworkGameSocketHandler::Receive_CLIENT_JOIN(Packet &p)
{
	if (this->status != STATUS_INACTIVE) {
		/* Illegal call, return error and ignore the packet */
		return this->SendError(NETWORK_ERROR_NOT_EXPECTED);
	}

	if (_network_game_info.clients_on >= _settings_client.network.max_clients) {
		/* Turns out we are full. Inform the user about this. */
		return this->SendError(NETWORK_ERROR_FULL);
	}

	std::string client_revision = p.Recv_string(NETWORK_REVISION_LENGTH);
	uint32_t newgrf_version = p.Recv_uint32();

	/* Check if the client has revision control enabled */
	if (!IsNetworkCompatibleVersion(client_revision) || _openttd_newgrf_version != newgrf_version) {
		/* Different revisions!! */
		return this->SendError(NETWORK_ERROR_WRONG_REVISION);
	}

	return this->SendAuthRequest();
}

NetworkRecvStatus ServerNetworkGameSocketHandler::Receive_CLIENT_IDENTIFY(Packet &p)
{
	if (this->status != STATUS_IDENTIFY) return this->SendError(NETWORK_ERROR_NOT_EXPECTED);

	std::string client_name = p.Recv_string(NETWORK_CLIENT_NAME_LENGTH);
	CompanyID playas = (Owner)p.Recv_uint8();

	if (this->HasClientQuit()) return NETWORK_RECV_STATUS_CLIENT_QUIT;

	/* join another company does not affect these values */
	switch (playas.base()) {
		case COMPANY_NEW_COMPANY.base(): // New company
			if (Company::GetNumItems() >= _settings_client.network.max_companies) {
				return this->SendError(NETWORK_ERROR_FULL);
			}
			break;
		case COMPANY_SPECTATOR.base(): // Spectator
			break;
		default: // Join another company (companies 1-8 (index 0-7))
			if (!Company::IsValidHumanID(playas)) {
				return this->SendError(NETWORK_ERROR_COMPANY_MISMATCH);
			}
			break;
	}

	if (!NetworkIsValidClientName(client_name)) {
		/* An invalid client name was given. However, the client ensures the name
		 * is valid before it is sent over the network, so something went horribly
		 * wrong. This is probably someone trying to troll us. */
		return this->SendError(NETWORK_ERROR_INVALID_CLIENT_NAME);
	}

	if (!NetworkMakeClientNameUnique(client_name)) { // Change name if duplicate
		/* We could not create a name for this client */
		return this->SendError(NETWORK_ERROR_NAME_IN_USE);
	}

	assert(NetworkClientInfo::CanAllocateItem());
	NetworkClientInfo *ci = new NetworkClientInfo(this->client_id);
	this->SetInfo(ci);
	ci->join_date = EconTime::CurDate();
	ci->join_date_fract = EconTime::CurDateFract();
	ci->join_tick_skip_counter = TickSkipCounter();
	ci->join_frame = _frame_counter;
	ci->client_name = client_name;
	ci->client_playas = playas;
<<<<<<< HEAD
	//ci->public_key = this->peer_public_key;
	Debug(desync, 1, "client: {}; client: {:02x}; company: {:02x}", debug_date_dumper().HexDate(), ci->index, (int)ci->client_playas);
=======
	ci->public_key = this->peer_public_key;
	Debug(desync, 1, "client: {:08x}; {:02x}; {:02x}; {:02x}", TimerGameEconomy::date, TimerGameEconomy::date_fract, ci->client_playas, ci->index);
>>>>>>> ab8177ea

	/* Make sure companies to which people try to join are not autocleaned */
	Company *c = Company::GetIfValid(playas);
	if (c != nullptr) c->months_empty = 0;

	return this->SendNewGRFCheck();
}

static NetworkErrorCode GetErrorForAuthenticationMethod(NetworkAuthenticationMethod method)
{
	switch (method) {
		case NetworkAuthenticationMethod::X25519_PAKE:
			return NETWORK_ERROR_WRONG_PASSWORD;
		case NetworkAuthenticationMethod::X25519_AuthorizedKey:
			return NETWORK_ERROR_NOT_ON_ALLOW_LIST;

		default:
			NOT_REACHED();
	}
}

NetworkRecvStatus ServerNetworkGameSocketHandler::Receive_CLIENT_AUTH_RESPONSE(Packet &p)
{
	if (this->status != STATUS_AUTH_GAME) {
		return this->SendError(NETWORK_ERROR_NOT_EXPECTED);
	}

	auto authentication_method = this->authentication_handler->GetAuthenticationMethod();
	switch (this->authentication_handler->ReceiveResponse(p)) {
		case NetworkAuthenticationServerHandler::ResponseResult::Authenticated:
			break;

		case NetworkAuthenticationServerHandler::ResponseResult::RetryNextMethod:
			return this->SendAuthRequest();

		case NetworkAuthenticationServerHandler::ResponseResult::NotAuthenticated:
		default:
			return this->SendError(GetErrorForAuthenticationMethod(authentication_method));
	}

	NetworkRecvStatus status = this->SendEnableEncryption();
	if (status != NETWORK_RECV_STATUS_OKAY) return status;

	this->peer_public_key = this->authentication_handler->GetPeerPublicKey();
	this->receive_encryption_handler = this->authentication_handler->CreateClientToServerEncryptionHandler();
	this->send_encryption_handler = this->authentication_handler->CreateServerToClientEncryptionHandler();
	this->authentication_handler = nullptr;

	this->status = STATUS_IDENTIFY;

	/* Reset 'lag' counters */
	this->last_frame = this->last_frame_server = _frame_counter;

	return NETWORK_RECV_STATUS_OKAY;
}

NetworkRecvStatus ServerNetworkGameSocketHandler::Receive_CLIENT_COMPANY_PASSWORD(Packet &p)
{
	if (this->status != STATUS_AUTH_COMPANY) {
		return this->SendError(NETWORK_ERROR_NOT_EXPECTED);
	}

	std::string password = p.Recv_string(NETWORK_PASSWORD_LENGTH);

	/* Check company password. Allow joining if we cleared the password meanwhile.
	 * Also, check the company is still valid - client could be moved to spectators
	 * in the middle of the authorization process */
	CompanyID playas = this->GetInfo()->client_playas;
	if (Company::IsValidID(playas) && !_network_company_states[playas].password.empty() &&
			_network_company_states[playas].password.compare(password) != 0) {
		/* Password is invalid */
		return this->SendError(NETWORK_ERROR_WRONG_PASSWORD);
	}

	return this->SendWelcome();
}

NetworkRecvStatus ServerNetworkGameSocketHandler::Receive_CLIENT_SETTINGS_PASSWORD(Packet &p)
{
	if (this->status != STATUS_ACTIVE) {
		/* Illegal call, return error and ignore the packet */
		return this->SendError(NETWORK_ERROR_NOT_EXPECTED);
	}

	NetworkSharedSecrets ss;

	/* Check settings password. Deny if no password is set */
	if (!p.CanReadFromPacket(1)) {
		if (this->settings_authed) Debug(net, 0, "[settings-ctrl] client-id {} deauthed", this->client_id);
		this->settings_authed = false;
	} else if (_settings_authorized_key_handler.IsAllowed(this->peer_public_key)) {
		/* Public key in allow list */
		Debug(net, 0, "[settings-ctrl] client-id {} (pubkey)", this->client_id);
		this->settings_authed = true;
		this->settings_auth_failures = 0;
	} else if (_settings_client.network.settings_password.empty() ||
			!this->ParseKeyPasswordPacket(p, ss, _settings_client.network.settings_password, nullptr, 0)) {
		Debug(net, 0, "[settings-ctrl] wrong password from client-id {}", this->client_id);
		NetworkServerSendRconDenied(this->client_id);
		this->settings_authed = false;
		NetworkRecvStatus status = this->HandleAuthFailure(this->settings_auth_failures);
		if (status != NETWORK_RECV_STATUS_OKAY) return status;
	} else {
		Debug(net, 0, "[settings-ctrl] client-id {}", this->client_id);
		this->settings_authed = true;
		this->settings_auth_failures = 0;
	}

	return this->SendSettingsAccessUpdate(this->settings_authed);
}

NetworkRecvStatus ServerNetworkGameSocketHandler::Receive_CLIENT_GETMAP(Packet &p)
{
	/* The client was never joined.. so this is impossible, right?
	 *  Ignore the packet, give the client a warning, and close the connection */
	if (this->status < STATUS_AUTHORIZED || this->HasClientQuit()) {
		return this->SendError(NETWORK_ERROR_NOT_AUTHORIZED);
	}

	this->supports_zstd = p.Recv_bool();

	/* Check if someone else is receiving the map */
	for (NetworkClientSocket *new_cs : NetworkClientSocket::Iterate()) {
		if (new_cs->status == STATUS_MAP) {
			/* Tell the new client to wait */
			this->status = STATUS_MAP_WAIT;
			return this->SendWait();
		}
	}

	/* We receive a request to upload the map.. give it to the client! */
	return this->SendMap();
}

NetworkRecvStatus ServerNetworkGameSocketHandler::Receive_CLIENT_MAP_OK(Packet &)
{
	/* Client has the map, now start syncing */
	if (this->status == STATUS_DONE_MAP && !this->HasClientQuit()) {
		std::string client_name = this->GetClientName();

		NetworkTextMessage(NETWORK_ACTION_JOIN, CC_DEFAULT, false, client_name, "", this->client_id);
		InvalidateWindowData(WC_CLIENT_LIST, 0);

		Debug(net, 3, "[{}] Client #{} ({}) joined as {}", ServerNetworkGameSocketHandler::GetName(), this->client_id, this->GetClientIP(), client_name);

		/* Mark the client as pre-active, and wait for an ACK
		 *  so we know it is done loading and in sync with us */
		this->status = STATUS_PRE_ACTIVE;
		NetworkHandleCommandQueue(this);
		this->SendFrame();
		this->SendSync();

		/* This is the frame the client receives
		 *  we need it later on to make sure the client is not too slow */
		this->last_frame = _frame_counter;
		this->last_frame_server = _frame_counter;

		for (NetworkClientSocket *new_cs : NetworkClientSocket::Iterate()) {
			if (new_cs->status >= STATUS_AUTHORIZED) {
				new_cs->SendClientInfo(this->GetInfo());
				new_cs->SendJoin(this->client_id);
			}
		}

		NetworkAdminClientInfo(this, true);

		/* also update the new client with our max values */
		this->SendConfigUpdate();

		/* quickly update the syncing client with company details */
		NetworkRecvStatus status = this->SendCompanyUpdate();

		this->ShrinkToFitSendQueue();

		return status;
	}

	/* Wrong status for this packet, give a warning to client, and close connection */
	return this->SendError(NETWORK_ERROR_NOT_EXPECTED);
}

/**
 * The client has done a command and wants us to handle it
 * @param p the packet in which the command was sent
 */
NetworkRecvStatus ServerNetworkGameSocketHandler::Receive_CLIENT_COMMAND(Packet &p)
{
	/* The client was never joined.. so this is impossible, right?
	 *  Ignore the packet, give the client a warning, and close the connection */
	if (this->status < STATUS_DONE_MAP || this->HasClientQuit()) {
		return this->SendError(NETWORK_ERROR_NOT_EXPECTED);
	}

	if (this->incoming_queue.size() >= _settings_client.network.max_commands_in_queue) {
		return this->SendError(NETWORK_ERROR_TOO_MANY_COMMANDS);
	}

	CommandPacket cp;
	const char *err = this->ReceiveCommand(p, cp);

	if (this->HasClientQuit()) return NETWORK_RECV_STATUS_CLIENT_QUIT;

	NetworkClientInfo *ci = this->GetInfo();

	if (err != nullptr) {
		IConsolePrint(CC_ERROR, "WARNING: {} from client {} (IP: {}).", err, ci->client_id, this->GetClientIP());
		return this->SendError(NETWORK_ERROR_NOT_EXPECTED);
	}

	Commands cmd = cp.command_container.cmd;

	if (GetCommandFlags(cmd).Any({CommandFlag::Server, CommandFlag::ServerNS}) && ci->client_id != CLIENT_ID_SERVER && !this->settings_authed) {
		IConsolePrint(CC_ERROR, "WARNING: server only command {} from client {} (IP: {}), kicking...", cmd, ci->client_id, this->GetClientIP());
		return this->SendError(NETWORK_ERROR_KICKED);
	}

	if (GetCommandFlags(cmd).Test(CommandFlag::Spectator) && !Company::IsValidID(cp.company) && ci->client_id != CLIENT_ID_SERVER && !this->settings_authed) {
		IConsolePrint(CC_ERROR, "WARNING: spectator (client: {}, IP: {}) issued non-spectator command {}, kicking...", ci->client_id, this->GetClientIP(), cmd);
		return this->SendError(NETWORK_ERROR_KICKED);
	}

	/**
	 * Only CMD_COMPANY_CTRL is always allowed, for the rest, playas needs
	 * to match the company in the packet. If it doesn't, the client has done
	 * something pretty naughty (or a bug), and will be kicked
	 */
	CompanyCtrlAction cca = CCA_NEW;
	if (cmd == CMD_COMPANY_CTRL) {
		cca = static_cast<const CmdPayload<CMD_COMPANY_CTRL> &>(*cp.command_container.payload).cca;
	}
	if (!(cmd == CMD_COMPANY_CTRL && cca == CCA_NEW && ci->client_playas == COMPANY_NEW_COMPANY) && ci->client_playas != cp.company &&
			!(GetCommandFlags(cmd).Any({CommandFlag::Server, CommandFlag::ServerNS}) && this->settings_authed)) {
		IConsolePrint(CC_ERROR, "WARNING: client {} (IP: {}) tried to execute a command as company {}, kicking...",
				ci->client_playas + 1, this->GetClientIP(), cp.company + 1);
		return this->SendError(NETWORK_ERROR_COMPANY_MISMATCH);
	}

	if (cmd == CMD_COMPANY_CTRL) {
		if (cca != CCA_NEW || cp.company != COMPANY_SPECTATOR) {
			return this->SendError(NETWORK_ERROR_CHEATER);
		}

		/* Check if we are full - else it's possible for spectators to send a CMD_COMPANY_CTRL and the company is created regardless of max_companies! */
		if (Company::GetNumItems() >= _settings_client.network.max_companies) {
			NetworkServerSendChat(NETWORK_ACTION_SERVER_MESSAGE, DESTTYPE_CLIENT, ci->client_id, "cannot create new company, server full", CLIENT_ID_SERVER);
			return NETWORK_RECV_STATUS_OKAY;
		}
	}

	// Handling of CMD_COMPANY_ADD_ALLOW_LIST would go here

	if (GetCommandFlags(cmd).Test(CommandFlag::ClientID)) SetPreCheckedCommandPayloadClientID(cmd, *cp.command_container.payload, this->client_id);
	cp.client_id = this->client_id;

	this->incoming_queue.push_back(std::move(cp));
	return NETWORK_RECV_STATUS_OKAY;
}

NetworkRecvStatus ServerNetworkGameSocketHandler::Receive_CLIENT_ERROR(Packet &p)
{
	/* This packets means a client noticed an error and is reporting this
	 *  to us. Display the error and report it to the other clients */
	NetworkErrorCode errorno = (NetworkErrorCode)p.Recv_uint8();
	NetworkRecvStatus rx_status = p.CanReadFromPacket(1) ? (NetworkRecvStatus)p.Recv_uint8() : NETWORK_RECV_STATUS_OKAY;
	int8_t status = p.CanReadFromPacket(1) ? (int8_t)p.Recv_uint8() : -1;
	PacketGameType last_pkt_type = p.CanReadFromPacket(1) ? (PacketGameType)p.Recv_uint8() : PACKET_END;

	/* The client was never joined.. thank the client for the packet, but ignore it */
	if (this->status < STATUS_DONE_MAP || this->HasClientQuit()) {
		Debug(net, 2, "non-joined client {} reported an error and is closing its connection ({}) ({}, {}, {})", this->client_id, GetString(GetNetworkErrorMsg(errorno)), rx_status, status, last_pkt_type);
		return this->CloseConnection(NETWORK_RECV_STATUS_CLIENT_QUIT);
	}

	std::string client_name = this->GetClientName();

	StringID strid = GetNetworkErrorMsg(errorno);

	Debug(net, 1, "'{}' reported an error and is closing its connection ({}) ({}, {}, {})", client_name, GetString(strid), rx_status, status, last_pkt_type);

	NetworkTextMessage(NETWORK_ACTION_LEAVE, CC_DEFAULT, false, client_name, "", strid);

	for (NetworkClientSocket *new_cs : NetworkClientSocket::Iterate()) {
		if (new_cs->status >= STATUS_AUTHORIZED) {
			new_cs->SendErrorQuit(this->client_id, errorno);
		}
	}

	NetworkAdminClientError(this->client_id, errorno);

	if (errorno == NETWORK_ERROR_DESYNC) {
		std::string server_desync_log;
		DesyncExtraInfo info;
		info.client_name = client_name.c_str();
		info.client_id = this->client_id;
		info.desync_frame_info = std::move(this->desync_frame_info);
		CrashLog::DesyncCrashLog(&(this->desync_log), &server_desync_log, info);
		this->SendDesyncLog(server_desync_log);

		// decrease the sync frequency for this point onwards
		_settings_client.network.sync_freq = std::min<uint16_t>(_settings_client.network.sync_freq, 16);

		// have the server and all clients run some sanity checks
		NetworkSendCommand<CMD_DESYNC_CHECK>({}, EmptyCmdData(), (StringID)0, CommandCallback::None, 0, _local_company);

		SendPacketsState send_state = this->SendPackets(true);
		if (send_state != SPS_CLOSED) {
			this->status = STATUS_CLOSE_PENDING;
			return NETWORK_RECV_STATUS_OKAY;
		}
	}
	return this->CloseConnection(NETWORK_RECV_STATUS_CLIENT_QUIT);
}

NetworkRecvStatus ServerNetworkGameSocketHandler::Receive_CLIENT_DESYNC_LOG(Packet &p)
{
	uint size = p.Recv_uint16();
	this->desync_log.resize(this->desync_log.size() + size);
	p.Recv_binary((uint8_t *)(this->desync_log.data() + this->desync_log.size() - size), size);
	Debug(net, 2, "Received {} bytes of client desync log", size);
	this->receive_limit += p.Size();
	return NETWORK_RECV_STATUS_OKAY;
}

NetworkRecvStatus ServerNetworkGameSocketHandler::Receive_CLIENT_DESYNC_MSG(Packet &p)
{
	EconTime::Date date = EconTime::DeserialiseDateClamped(p.Recv_uint32());
	EconTime::DateFract date_fract = EconTime::DateFract{p.Recv_uint16()};
	uint8_t tick_skip_counter = p.Recv_uint8();
	std::string msg;
	p.Recv_string(msg);
	Debug(desync, 0, "Client-id {} desync msg: {}", this->client_id, msg);
	extern void LogRemoteDesyncMsg(EconTime::Date date, EconTime::DateFract date_fract, uint8_t tick_skip_counter, uint32_t src_id, std::string msg);
	LogRemoteDesyncMsg(date, date_fract, tick_skip_counter, this->client_id, std::move(msg));
	return NETWORK_RECV_STATUS_OKAY;
}

NetworkRecvStatus ServerNetworkGameSocketHandler::Receive_CLIENT_DESYNC_SYNC_DATA(Packet &p)
{
	uint32_t frame_count = p.Recv_uint32();

	Debug(net, 2, "Received desync sync data: {} frames", frame_count);

	if (frame_count == 0 || _network_sync_record_counts.empty()) return NETWORK_RECV_STATUS_OKAY;

	size_t record_count_offset = 0;
	size_t record_offset = 0;
	for (uint i = 0; i < frame_count; i++) {
		uint32_t item_count = p.Recv_uint32();
		if (item_count == 0) continue;
		uint32_t local_item_count = 0;
		uint32_t frame = 0;
		NetworkSyncRecordEvents event = NSRE_BEGIN;
		for (uint j = 0; j < item_count; j++) {
			if (j == 0) {
				frame = p.Recv_uint32();
				while (_network_sync_records[record_offset].frame != frame) {
					if (record_count_offset == _network_sync_record_counts.size()) {
						return NETWORK_RECV_STATUS_OKAY;
					}
					record_offset += _network_sync_record_counts[record_count_offset];
					record_count_offset++;
				}
				local_item_count = _network_sync_record_counts[record_count_offset];
			} else {
				event = (NetworkSyncRecordEvents)p.Recv_uint32();
			}
			uint32_t seed_1 = p.Recv_uint32();
			uint64_t state_checksum = p.Recv_uint64();
			if (j == local_item_count) {
				this->desync_frame_info = fmt::format("Desync subframe count mismatch: extra client record: {:08X}, {}", frame, GetSyncRecordEventName(event));
				return NETWORK_RECV_STATUS_OKAY;
			}

			const NetworkSyncRecord &record = _network_sync_records[record_offset + j];
			if (j != 0 && record.frame != event) {
				this->desync_frame_info = fmt::format("Desync subframe event mismatch: {:08X}, client: {} != server: {}",
						frame, GetSyncRecordEventName(event), GetSyncRecordEventName((NetworkSyncRecordEvents)record.frame));
				return NETWORK_RECV_STATUS_OKAY;
			}
			if (seed_1 != record.seed_1 || state_checksum != record.state_checksum) {
				this->desync_frame_info = fmt::format("Desync subframe mismatch: {:08X}, {}{}{}",
						frame, GetSyncRecordEventName(event), (seed_1 != record.seed_1) ? ", seed" : "", (state_checksum != record.state_checksum) ? ", state checksum" : "");
				return NETWORK_RECV_STATUS_OKAY;
			}
		}
		if (local_item_count > item_count) {
			const NetworkSyncRecord &record = _network_sync_records[record_offset + item_count];
			this->desync_frame_info = fmt::format("Desync subframe count mismatch: extra server record: {:08X}, {}", frame, GetSyncRecordEventName((NetworkSyncRecordEvents)record.frame));
			return NETWORK_RECV_STATUS_OKAY;
		}
	}

	return NETWORK_RECV_STATUS_OKAY;
}

NetworkRecvStatus ServerNetworkGameSocketHandler::Receive_CLIENT_QUIT(Packet &p)
{
	/* The client was never joined.. thank the client for the packet, but ignore it */
	if (this->status < STATUS_DONE_MAP || this->HasClientQuit()) {
		return this->CloseConnection(NETWORK_RECV_STATUS_CLIENT_QUIT);
	}

	/* The client wants to leave. Display this and report it to the other clients. */
	std::string client_name = this->GetClientName();
	NetworkTextMessage(NETWORK_ACTION_LEAVE, CC_DEFAULT, false, client_name, "", STR_NETWORK_MESSAGE_CLIENT_LEAVING);

	for (NetworkClientSocket *new_cs : NetworkClientSocket::Iterate()) {
		if (new_cs->status >= STATUS_AUTHORIZED && new_cs != this) {
			new_cs->SendQuit(this->client_id);
		}
	}

	NetworkAdminClientQuit(this->client_id);

	return this->CloseConnection(NETWORK_RECV_STATUS_CLIENT_QUIT);
}

NetworkRecvStatus ServerNetworkGameSocketHandler::Receive_CLIENT_ACK(Packet &p)
{
	if (this->status < STATUS_AUTHORIZED) {
		/* Illegal call, return error and ignore the packet */
		return this->SendError(NETWORK_ERROR_NOT_AUTHORIZED);
	}

	uint32_t frame = p.Recv_uint32();

	/* The client is trying to catch up with the server */
	if (this->status == STATUS_PRE_ACTIVE) {
		/* The client is not yet caught up? */
		if (frame + DAY_TICKS < _frame_counter) return NETWORK_RECV_STATUS_OKAY;

		/* Now it is! Unpause the game */
		this->status = STATUS_ACTIVE;
		this->last_token_frame = _frame_counter;

		/* Execute script for, e.g. MOTD */
		IConsoleCmdExec("exec scripts/on_server_connect.scr 0");
	}

	/* Get, and validate the token. */
	uint8_t token = p.Recv_uint8();
	if (token == this->last_token) {
		/* We differentiate between last_token_frame and last_frame so the lag
		 * test uses the actual lag of the client instead of the lag for getting
		 * the token back and forth; after all, the token is only sent every
		 * time we receive a PACKET_CLIENT_ACK, after which we will send a new
		 * token to the client. If the lag would be one day, then we would not
		 * be sending the new token soon enough for the new daily scheduled
		 * PACKET_CLIENT_ACK. This would then register the lag of the client as
		 * two days, even when it's only a single day. */
		this->last_token_frame = _frame_counter;
		/* Request a new token. */
		this->last_token = 0;
	}

	/* The client received the frame, make note of it */
	this->last_frame = frame;
	/* With those 2 values we can calculate the lag realtime */
	this->last_frame_server = _frame_counter;
	return NETWORK_RECV_STATUS_OKAY;
}


/**
 * Send an actual chat message.
 * @param action The action that's performed.
 * @param desttype The type of destination.
 * @param dest The actual destination index.
 * @param msg The actual message.
 * @param from_id The origin of the message.
 * @param data Arbitrary data.
 * @param from_admin Whether the origin is an admin or not.
 */
void NetworkServerSendChat(NetworkAction action, DestType desttype, int dest, const std::string &msg, ClientID from_id, NetworkTextMessageData data, bool from_admin)
{
	const NetworkClientInfo *ci, *ci_own, *ci_to;

	switch (desttype) {
		case DESTTYPE_CLIENT:
			/* Are we sending to the server? */
			if ((ClientID)dest == CLIENT_ID_SERVER) {
				ci = NetworkClientInfo::GetByClientID(from_id);
				/* Display the text locally, and that is it */
				if (ci != nullptr) {
					NetworkTextMessage(action, GetDrawStringCompanyColour(ci->client_playas), false, ci->client_name, msg, data);

					if (_settings_client.network.server_admin_chat) {
						NetworkAdminChat(action, desttype, from_id, msg, data, from_admin);
					}
				}
			} else {
				/* Else find the client to send the message to */
				for (NetworkClientSocket *cs : NetworkClientSocket::Iterate()) {
					if (cs->client_id == (ClientID)dest && cs->status >= ServerNetworkGameSocketHandler::STATUS_AUTHORIZED) {
						cs->SendChat(action, from_id, false, msg, data);
						break;
					}
				}
			}

			/* Display the message locally (so you know you have sent it) */
			if (from_id != (ClientID)dest) {
				if (from_id == CLIENT_ID_SERVER) {
					ci = NetworkClientInfo::GetByClientID(from_id);
					ci_to = NetworkClientInfo::GetByClientID((ClientID)dest);
					if (ci != nullptr && ci_to != nullptr) {
						NetworkTextMessage(action, GetDrawStringCompanyColour(ci->client_playas), true, ci_to->client_name, msg, data);
					}
				} else {
					for (NetworkClientSocket *cs : NetworkClientSocket::Iterate()) {
						if (cs->client_id == from_id && cs->status >= ServerNetworkGameSocketHandler::STATUS_AUTHORIZED) {
							cs->SendChat(action, (ClientID)dest, true, msg, data);
							break;
						}
					}
				}
			}
			break;
		case DESTTYPE_TEAM: {
			/* If this is false, the message is already displayed on the client who sent it. */
			bool show_local = true;
			/* Find all clients that belong to this company */
			ci_to = nullptr;
			for (NetworkClientSocket *cs : NetworkClientSocket::Iterate()) {
				ci = cs->GetInfo();
				if (ci != nullptr && ci->client_playas == (CompanyID)dest && cs->status >= ServerNetworkGameSocketHandler::STATUS_AUTHORIZED) {
					cs->SendChat(action, from_id, false, msg, data);
					if (cs->client_id == from_id) show_local = false;
					ci_to = ci; // Remember a client that is in the company for company-name
				}
			}

			/* if the server can read it, let the admin network read it, too. */
			if (_local_company == (CompanyID)dest && _settings_client.network.server_admin_chat) {
				NetworkAdminChat(action, desttype, from_id, msg, data, from_admin);
			}

			ci = NetworkClientInfo::GetByClientID(from_id);
			ci_own = NetworkClientInfo::GetByClientID(CLIENT_ID_SERVER);
			if (ci != nullptr && ci_own != nullptr && ci_own->client_playas == dest) {
				NetworkTextMessage(action, GetDrawStringCompanyColour(ci->client_playas), false, ci->client_name, msg, data);
				if (from_id == CLIENT_ID_SERVER) show_local = false;
				ci_to = ci_own;
			}

			/* There is no such client */
			if (ci_to == nullptr) break;

			/* Display the message locally (so you know you have sent it) */
			if (ci != nullptr && show_local) {
				if (from_id == CLIENT_ID_SERVER) {
					StringID str = Company::IsValidID(ci_to->client_playas) ? STR_COMPANY_NAME : STR_NETWORK_SPECTATORS;
					std::string name = GetString(str, ci_to->client_playas);
					NetworkTextMessage(action, GetDrawStringCompanyColour(ci_own->client_playas), true, name, msg, data);
				} else {
					for (NetworkClientSocket *cs : NetworkClientSocket::Iterate()) {
						if (cs->client_id == from_id && cs->status >= ServerNetworkGameSocketHandler::STATUS_AUTHORIZED) {
							cs->SendChat(action, ci_to->client_id, true, msg, data);
						}
					}
				}
			}
			break;
		}
		default:
			Debug(net, 1, "Received unknown chat destination type {}; doing broadcast instead", desttype);
			[[fallthrough]];

		case DESTTYPE_BROADCAST:
		case DESTTYPE_BROADCAST_SS:
			for (NetworkClientSocket *cs : NetworkClientSocket::Iterate()) {
				if (cs->status >= ServerNetworkGameSocketHandler::STATUS_AUTHORIZED) cs->SendChat(action, from_id, (desttype == DESTTYPE_BROADCAST_SS && from_id == cs->client_id), msg, data);
			}

			NetworkAdminChat(action, desttype, from_id, msg, data, from_admin);

			ci = NetworkClientInfo::GetByClientID(from_id);
			if (ci != nullptr) {
				NetworkTextMessage(action, GetDrawStringCompanyColour(ci->client_playas),
						(desttype == DESTTYPE_BROADCAST_SS && from_id == CLIENT_ID_SERVER), ci->client_name, msg, data);
			}
			break;
	}
}

/**
 * Send a chat message from external source.
 * @param source Name of the source this message came from.
 * @param colour TextColour to use for the message.
 * @param user Name of the user who sent the message.
 * @param msg The actual message.
 */
void NetworkServerSendExternalChat(const std::string &source, TextColour colour, const std::string &user, const std::string &msg)
{
	for (NetworkClientSocket *cs : NetworkClientSocket::Iterate()) {
		if (cs->status >= ServerNetworkGameSocketHandler::STATUS_AUTHORIZED) cs->SendExternalChat(source, colour, user, msg);
	}
	NetworkTextMessage(NETWORK_ACTION_EXTERNAL_CHAT, colour, false, user, msg, {}, source.c_str());
}

NetworkRecvStatus ServerNetworkGameSocketHandler::Receive_CLIENT_CHAT(Packet &p)
{
	if (this->status < STATUS_PRE_ACTIVE) {
		/* Illegal call, return error and ignore the packet */
		return this->SendError(NETWORK_ERROR_NOT_AUTHORIZED);
	}

	NetworkAction action = (NetworkAction)p.Recv_uint8();
	DestType desttype = (DestType)p.Recv_uint8();
	int dest = p.Recv_uint32();

	std::string msg = p.Recv_string(NETWORK_CHAT_LENGTH);
	NetworkTextMessageData data;
	data.recv(p);

	NetworkClientInfo *ci = this->GetInfo();
	switch (action) {
		case NETWORK_ACTION_GIVE_MONEY:
			if (!Company::IsValidID(ci->client_playas)) break;
			[[fallthrough]];
		case NETWORK_ACTION_CHAT:
		case NETWORK_ACTION_CHAT_CLIENT:
		case NETWORK_ACTION_CHAT_COMPANY:
			NetworkServerSendChat(action, desttype, dest, msg, this->client_id, data);
			break;
		default:
			IConsolePrint(CC_ERROR, "WARNING: invalid chat action from client {} (IP: {}).", ci->client_id, this->GetClientIP());
			return this->SendError(NETWORK_ERROR_NOT_EXPECTED);
	}
	return NETWORK_RECV_STATUS_OKAY;
}

NetworkRecvStatus ServerNetworkGameSocketHandler::Receive_CLIENT_SET_PASSWORD(Packet &p)
{
	if (this->status != STATUS_ACTIVE) {
		/* Illegal call, return error and ignore the packet */
		return this->SendError(NETWORK_ERROR_NOT_EXPECTED);
	}

	std::string password = p.Recv_string(NETWORK_PASSWORD_LENGTH);
	const NetworkClientInfo *ci = this->GetInfo();

	NetworkServerSetCompanyPassword(ci->client_playas, password);
	return NETWORK_RECV_STATUS_OKAY;
}

NetworkRecvStatus ServerNetworkGameSocketHandler::Receive_CLIENT_SET_NAME(Packet &p)
{
	if (this->status != STATUS_ACTIVE) {
		/* Illegal call, return error and ignore the packet */
		return this->SendError(NETWORK_ERROR_NOT_EXPECTED);
	}

	NetworkClientInfo *ci;

	std::string client_name = p.Recv_string(NETWORK_CLIENT_NAME_LENGTH);
	ci = this->GetInfo();

	if (this->HasClientQuit()) return NETWORK_RECV_STATUS_CLIENT_QUIT;

	if (ci != nullptr) {
		if (!NetworkIsValidClientName(client_name)) {
			/* An invalid client name was given. However, the client ensures the name
			 * is valid before it is sent over the network, so something went horribly
			 * wrong. This is probably someone trying to troll us. */
			return this->SendError(NETWORK_ERROR_INVALID_CLIENT_NAME);
		}

		/* Display change */
		if (NetworkMakeClientNameUnique(client_name)) {
			NetworkTextMessage(NETWORK_ACTION_NAME_CHANGE, CC_DEFAULT, false, ci->client_name, client_name);
			ci->client_name = client_name;
			NetworkUpdateClientInfo(ci->client_id);
		}
	}
	return NETWORK_RECV_STATUS_OKAY;
}

NetworkRecvStatus ServerNetworkGameSocketHandler::Receive_CLIENT_RCON(Packet &p)
{
	if (this->status != STATUS_ACTIVE) return this->SendError(NETWORK_ERROR_NOT_EXPECTED);

	std::string command;
	NetworkSharedSecrets ss;
	bool done = false;
	if (_rcon_authorized_key_handler.IsAllowed(this->peer_public_key)) {
		/* We are allowed, try to handle using '*' password */
		PacketSize saved_pos = p.GetDeserialisationPosition();
		if (this->ParseKeyPasswordPacket(p, ss, "*", &command, NETWORK_RCONCOMMAND_LENGTH)) {
			done = true;
		} else {
			p.GetDeserialisationPosition() = saved_pos;
		}
	}
	if (!done) {
		if (_settings_client.network.rcon_password.empty()) {
			NetworkServerSendRconDenied(this->client_id);
			return this->HandleAuthFailure(this->rcon_auth_failures);
		}
		if (!this->ParseKeyPasswordPacket(p, ss, _settings_client.network.rcon_password, &command, NETWORK_RCONCOMMAND_LENGTH)) {
			Debug(net, 0, "[rcon] wrong password from client-id {}", this->client_id);
			NetworkServerSendRconDenied(this->client_id);
			return this->HandleAuthFailure(this->rcon_auth_failures);
		}
	}

	Debug(net, 3, "[rcon] Client-id {} executed:{}", this->client_id, command);

	_redirect_console_to_client = this->client_id;
	this->rcon_reply_key = ss.shared_data.data() + 32; /* second key */
	IConsoleCmdExec(command);
	_redirect_console_to_client = INVALID_CLIENT_ID;
	this->rcon_auth_failures = 0;
	this->rcon_reply_key = nullptr;
	return NETWORK_RECV_STATUS_OKAY;
}

NetworkRecvStatus ServerNetworkGameSocketHandler::Receive_CLIENT_MOVE(Packet &p)
{
	if (this->status != STATUS_ACTIVE) return this->SendError(NETWORK_ERROR_NOT_EXPECTED);

	CompanyID company_id = (Owner)p.Recv_uint8();

	/* Check if the company is valid, we don't allow moving to AI companies */
	if (company_id != COMPANY_SPECTATOR && !Company::IsValidHumanID(company_id)) return NETWORK_RECV_STATUS_OKAY;

	/* Check if we require a password for this company */
	// Key access: !Company::Get(company_id)->allow_list.Contains(this->peer_public_key)
	if (company_id != COMPANY_SPECTATOR && !_network_company_states[company_id].password.empty()) {
		/* we need a password from the client - should be in this packet */
		std::string password = p.Recv_string(NETWORK_PASSWORD_LENGTH);

		/* Incorrect password sent, return! */
		if (_network_company_states[company_id].password.compare(password) != 0) {
			Debug(net, 2, "Wrong password from client-id #{} for company #{}", this->client_id, company_id + 1);
			return NETWORK_RECV_STATUS_OKAY;
		}
	}

	/* if we get here we can move the client */
	NetworkServerDoMove(this->client_id, company_id);
	return NETWORK_RECV_STATUS_OKAY;
}

NetworkRecvStatus ServerNetworkGameSocketHandler::HandleAuthFailure(uint &failure_count)
{
	failure_count++;
	if (_settings_client.network.max_auth_failures != 0 && failure_count >= _settings_client.network.max_auth_failures) {
		Debug(net, 0, "Kicked client-id #{} due to too many failed authentication attempts", this->client_id);
		return this->SendError(NETWORK_ERROR_KICKED);
	} else {
		return NETWORK_RECV_STATUS_OKAY;
	}
}

const char *ServerNetworkGameSocketHandler::GetClientStatusName(ClientStatus status)
{
	static const char* _client_status_names[] {
		"INACTIVE",
		"AUTH_GAME",
		"IDENTIFY",
		"NEWGRFS_CHECK",
		"AUTH_COMPANY",
		"AUTHORIZED",
		"MAP_WAIT",
		"MAP",
		"DONE_MAP",
		"PRE_ACTIVE",
		"ACTIVE",
		"CLOSE_PENDING",
	};
	static_assert(lengthof(_client_status_names) == STATUS_END);
	return status < STATUS_END ? _client_status_names[status] : "[invalid status]";
}

std::string ServerNetworkGameSocketHandler::GetDebugInfo() const
{
	return fmt::format("status: {} ({})", this->status, GetClientStatusName(this->status));
}

/**
 * Get the company stats.
 */
NetworkCompanyStatsArray NetworkGetCompanyStats()
{
	NetworkCompanyStatsArray stats = {};

	/* Go through all vehicles and count the type of vehicles */
	for (const Vehicle *v : Vehicle::IterateFrontOnly()) {
		if (!Company::IsValidID(v->owner) || !v->IsPrimaryVehicle() || HasBit(v->subtype, GVSF_VIRTUAL)) continue;
		uint8_t type = 0;
		switch (v->type) {
			case VEH_TRAIN: type = NETWORK_VEH_TRAIN; break;
			case VEH_ROAD: type = RoadVehicle::From(v)->IsBus() ? NETWORK_VEH_BUS : NETWORK_VEH_LORRY; break;
			case VEH_AIRCRAFT: type = NETWORK_VEH_PLANE; break;
			case VEH_SHIP: type = NETWORK_VEH_SHIP; break;
			default: continue;
		}
		stats[v->owner].num_vehicle[type]++;
	}

	/* Go through all stations and count the types of stations */
	for (const Station *s : Station::Iterate()) {
		if (Company::IsValidID(s->owner)) {
			NetworkCompanyStats *npi = &stats[s->owner];

			if (s->facilities.Test(StationFacility::Train))     npi->num_station[NETWORK_VEH_TRAIN]++;
			if (s->facilities.Test(StationFacility::TruckStop)) npi->num_station[NETWORK_VEH_LORRY]++;
			if (s->facilities.Test(StationFacility::BusStop))   npi->num_station[NETWORK_VEH_BUS]++;
			if (s->facilities.Test(StationFacility::Airport))   npi->num_station[NETWORK_VEH_PLANE]++;
			if (s->facilities.Test(StationFacility::Dock))      npi->num_station[NETWORK_VEH_SHIP]++;
		}
	}

	return stats;
}

/**
 * Send updated client info of a particular client.
 * @param client_id The client to send it for.
 */
void NetworkUpdateClientInfo(ClientID client_id)
{
	NetworkClientInfo *ci = NetworkClientInfo::GetByClientID(client_id);

	if (ci == nullptr) return;

<<<<<<< HEAD
	Debug(desync, 1, "client: {}; client: {:02x}; company: {:02x}", debug_date_dumper().HexDate(), client_id, (int)ci->client_playas);
=======
	Debug(desync, 1, "client: {:08x}; {:02x}; {:02x}; {:04x}", TimerGameEconomy::date, TimerGameEconomy::date_fract, ci->client_playas, client_id);
>>>>>>> ab8177ea

	for (NetworkClientSocket *cs : NetworkClientSocket::Iterate()) {
		if (cs->status >= ServerNetworkGameSocketHandler::STATUS_AUTHORIZED) {
			cs->SendClientInfo(ci);
		}
	}

	NetworkAdminClientUpdate(ci);
}

/** Check if the server has autoclean_companies activated
 * Two things happen:
 *     1) If a company is not protected, it is closed after 1 year (for example)
 *     2) If a company is protected, protection is disabled after 3 years (for example)
 *          (and item 1. happens a year later)
 */
static void NetworkAutoCleanCompanies()
{
	CompanyMask has_clients{};
	CompanyMask has_vehicles{};

	if (!_settings_client.network.autoclean_companies) return;

	/* Detect the active companies */
	for (const NetworkClientInfo *ci : NetworkClientInfo::Iterate()) {
		if (Company::IsValidID(ci->client_playas)) has_clients.Set(ci->client_playas);
	}

	if (!_network_dedicated) {
		const NetworkClientInfo *ci = NetworkClientInfo::GetByClientID(CLIENT_ID_SERVER);
		assert(ci != nullptr);
		if (Company::IsValidID(ci->client_playas)) has_clients.Set(ci->client_playas);
	}

	if (_settings_client.network.autoclean_novehicles != 0) {
		for (const Company *c : Company::Iterate()) {
			if (std::any_of(std::begin(c->group_all), std::end(c->group_all), [](const GroupStatistics &gs) { return gs.num_vehicle != 0; })) has_vehicles.Set(c->index);
		}
	}

	/* Go through all the companies */
	for (Company *c : Company::Iterate()) {
		/* Skip the non-active once */
		if (c->is_ai) continue;

		if (!has_clients.Test(c->index)) {
			/* The company is empty for one month more */
			if (c->months_empty != std::numeric_limits<decltype(c->months_empty)>::max()) c->months_empty++;

			/* Is the company empty for autoclean_unprotected-months, and is there no protection? */
			if (_settings_client.network.autoclean_unprotected != 0 && c->months_empty > _settings_client.network.autoclean_unprotected && _network_company_states[c->index].password.empty()) {
				/* Shut the company down */
				Command<CMD_COMPANY_CTRL>::Post(CCA_DELETE, c->index, CRR_AUTOCLEAN, INVALID_CLIENT_ID, {});
				IConsolePrint(CC_DEFAULT, "Auto-cleaned company #{} with no password", c->index + 1);
			}
			/* Is the company empty for autoclean_protected-months, and there is a protection? */
			if (_settings_client.network.autoclean_protected != 0 && c->months_empty > _settings_client.network.autoclean_protected && !_network_company_states[c->index].password.empty()) {
				/* Unprotect the company */
				_network_company_states[c->index].password.clear();
				IConsolePrint(CC_DEFAULT, "Auto-removed protection from company #{}", c->index + 1);
				c->months_empty = 0;
				NetworkServerUpdateCompanyPassworded(c->index, false);
			}
			/* Is the company empty for autoclean_novehicles-months, and has no vehicles? */
			if (_settings_client.network.autoclean_novehicles != 0 && c->months_empty > _settings_client.network.autoclean_novehicles && !has_vehicles.Test(c->index)) {
				/* Shut the company down */
				Command<CMD_COMPANY_CTRL>::Post(CCA_DELETE, c->index, CRR_AUTOCLEAN, INVALID_CLIENT_ID, {});
				IConsolePrint(CC_DEFAULT, "Auto-cleaned company #{} with no vehicles", c->index + 1);
			}
		} else {
			/* It is not empty, reset the date */
			c->months_empty = 0;
		}
	}
}

/**
 * Check whether a name is unique, and otherwise try to make it unique.
 * @param new_name The name to check/modify.
 * @return True if an unique name was achieved.
 */
bool NetworkMakeClientNameUnique(std::string &name)
{
	bool is_name_unique = false;
	std::string original_name = name;

	for (uint number = 1; !is_name_unique && number <= MAX_CLIENTS; number++) {  // Something's really wrong when there're more names than clients
		is_name_unique = true;
		for (const NetworkClientInfo *ci : NetworkClientInfo::Iterate()) {
			if (ci->client_name == name) {
				/* Name already in use */
				is_name_unique = false;
				break;
			}
		}
		/* Check if it is the same as the server-name */
		const NetworkClientInfo *ci = NetworkClientInfo::GetByClientID(CLIENT_ID_SERVER);
		if (ci != nullptr) {
			if (ci->client_name == name) is_name_unique = false; // name already in use
		}

		if (!is_name_unique) {
			/* Try a new name (<name> #1, <name> #2, and so on) */
			name = original_name + " #" + std::to_string(number);

			/* The constructed client name is larger than the limit,
			 * so... bail out as no valid name can be created. */
			if (name.size() >= NETWORK_CLIENT_NAME_LENGTH) return false;
		}
	}

	return is_name_unique;
}

/**
 * Change the client name of the given client
 * @param client_id the client to change the name of
 * @param new_name the new name for the client
 * @return true iff the name was changed
 */
bool NetworkServerChangeClientName(ClientID client_id, const std::string &new_name)
{
	/* Check if the name's already in use */
	for (NetworkClientInfo *ci : NetworkClientInfo::Iterate()) {
		if (ci->client_name.compare(new_name) == 0) return false;
	}

	NetworkClientInfo *ci = NetworkClientInfo::GetByClientID(client_id);
	if (ci == nullptr) return false;

	NetworkTextMessage(NETWORK_ACTION_NAME_CHANGE, CC_DEFAULT, true, ci->client_name, new_name);

	ci->client_name = new_name;

	NetworkUpdateClientInfo(client_id);
	return true;
}

/**
 * Set/Reset a company password on the server end.
 * @param company_id ID of the company the password should be changed for.
 * @param password The new password.
 * @param already_hashed Is the given password already hashed?
 */
void NetworkServerSetCompanyPassword(CompanyID company_id, const std::string &password, bool already_hashed)
{
	if (!Company::IsValidHumanID(company_id)) return;

	if (already_hashed) {
		_network_company_states[company_id].password = password;
	} else {
		_network_company_states[company_id].password = GenerateCompanyPasswordHash(password, _network_company_server_id, _settings_game.game_creation.generation_seed);
	}

	NetworkServerUpdateCompanyPassworded(company_id, !_network_company_states[company_id].password.empty());
}

/**
 * Handle the command-queue of a socket.
 * @param cs The socket to handle the queue for.
 */
static void NetworkHandleCommandQueue(NetworkClientSocket *cs)
{
	for (auto &cp : cs->outgoing_queue) cs->SendCommand(cp);
	cs->outgoing_queue.clear();
}

/**
 * This is called every tick if this is a _network_server
 * @param send_frame Whether to send the frame to the clients.
 */
void NetworkServer_Tick(bool send_frame)
{
#ifndef ENABLE_NETWORK_SYNC_EVERY_FRAME
	bool send_sync = false;
#endif

#ifndef ENABLE_NETWORK_SYNC_EVERY_FRAME
	if (_frame_counter >= _last_sync_frame + _settings_client.network.sync_freq) {
		_last_sync_frame = _frame_counter;
		send_sync = true;
	}
#endif

	/* Now we are done with the frame, inform the clients that they can
	 *  do their frame! */
	for (NetworkClientSocket *cs : NetworkClientSocket::Iterate()) {
		/* We allow a number of bytes per frame, but only to the burst amount
		 * to be available for packet receiving at any particular time. */
		cs->receive_limit = std::min<size_t>(cs->receive_limit + _settings_client.network.bytes_per_frame,
				_settings_client.network.bytes_per_frame_burst);

		/* Check if the speed of the client is what we can expect from a client */
		uint lag = NetworkCalculateLag(cs);
		switch (cs->status) {
			case NetworkClientSocket::STATUS_ACTIVE:
				if (lag > _settings_client.network.max_lag_time) {
					/* Client did still not report in within the specified limit. */

					if (cs->last_packet + std::chrono::milliseconds(lag * MILLISECONDS_PER_TICK) > std::chrono::steady_clock::now()) {
						/* A packet was received in the last three game days, so the client is likely lagging behind. */
						IConsolePrint(CC_WARNING, "Client #{} (IP: {}) is dropped because the client's game state is more than {} ticks behind.", cs->client_id, cs->GetClientIP(), lag);
					} else {
						/* No packet was received in the last three game days; sounds like a lost connection. */
						IConsolePrint(CC_WARNING, "Client #{} (IP: {}) is dropped because the client did not respond for more than {} ticks.", cs->client_id, cs->GetClientIP(), lag);
					}
					cs->SendError(NETWORK_ERROR_TIMEOUT_COMPUTER);
					continue;
				}

				/* Report once per time we detect the lag, and only when we
				 * received a packet in the last 2 seconds. If we
				 * did not receive a packet, then the client is not just
				 * slow, but the connection is likely severed. Mentioning
				 * frame_freq is not useful in this case. */
				if (lag > (uint)DAY_TICKS && cs->lag_test == 0 && cs->last_packet + std::chrono::seconds(2) > std::chrono::steady_clock::now()) {
					IConsolePrint(CC_WARNING, "[{}] Client #{} is slow, try increasing [network.]frame_freq to a higher value!", _frame_counter, cs->client_id);
					cs->lag_test = 1;
				}

				if (cs->last_frame_server - cs->last_token_frame >= _settings_client.network.max_lag_time) {
					/* This is a bad client! It didn't send the right token back within time. */
					IConsolePrint(CC_ERROR, "Client #{} is dropped because it fails to send valid acks", cs->client_id);
					cs->SendError(NETWORK_ERROR_TIMEOUT_COMPUTER);
					continue;
				}
				break;

			case NetworkClientSocket::STATUS_INACTIVE:
			case NetworkClientSocket::STATUS_IDENTIFY:
			case NetworkClientSocket::STATUS_NEWGRFS_CHECK:
			case NetworkClientSocket::STATUS_AUTHORIZED:
				/* NewGRF check and authorized states should be handled almost instantly.
				 * So give them some lee-way, likewise for the query with inactive. */
				if (lag > _settings_client.network.max_init_time) {
					IConsolePrint(CC_ERROR, "Client #{} is dropped because it took longer than {} ticks to start the joining process", cs->client_id, _settings_client.network.max_init_time);
					cs->SendError(NETWORK_ERROR_TIMEOUT_COMPUTER);
					continue;
				}
				break;

			case NetworkClientSocket::STATUS_MAP_WAIT:
				/* Send every two seconds a packet to the client, to make sure
				 * it knows the server is still there; just someone else is
				 * still receiving the map. */
				if (std::chrono::steady_clock::now() > cs->last_packet + std::chrono::seconds(2)) {
					cs->SendWait();
					/* We need to reset the timer, as otherwise we will be
					 * spamming the client. Strictly speaking this variable
					 * tracks when we last received a packet from the client,
					 * but as it is waiting, it will not send us any till we
					 * start sending them data. */
					cs->last_packet = std::chrono::steady_clock::now();
				}
				break;

			case NetworkClientSocket::STATUS_MAP:
				/* Downloading the map... this is the amount of time since starting the saving. */
				if (lag > _settings_client.network.max_download_time) {
					IConsolePrint(CC_ERROR, "Client #{} is dropped because it took longer than {} ticks to download the map", cs->client_id, _settings_client.network.max_download_time);
					cs->SendError(NETWORK_ERROR_TIMEOUT_MAP);
					continue;
				}
				break;

			case NetworkClientSocket::STATUS_DONE_MAP:
			case NetworkClientSocket::STATUS_PRE_ACTIVE:
				/* The map has been sent, so this is for loading the map and syncing up. */
				if (lag > _settings_client.network.max_join_time) {
					IConsolePrint(CC_ERROR, "Client #{} is dropped because it took longer than {} ticks to join", cs->client_id, _settings_client.network.max_join_time);
					cs->SendError(NETWORK_ERROR_TIMEOUT_JOIN);
					continue;
				}
				break;

			case NetworkClientSocket::STATUS_AUTH_GAME:
			case NetworkClientSocket::STATUS_AUTH_COMPANY:
				/* These don't block? */
				if (lag > _settings_client.network.max_password_time) {
					IConsolePrint(CC_ERROR, "Client #{} is dropped because it took longer than {} ticks to enter the password", cs->client_id, _settings_client.network.max_password_time);
					cs->SendError(NETWORK_ERROR_TIMEOUT_PASSWORD);
					continue;
				}
				break;

			case NetworkClientSocket::STATUS_CLOSE_PENDING:
				/* This is an internal state where we do not wait
				 * on the client to move to a different state. */
				break;

			case NetworkClientSocket::STATUS_END:
				/* Bad server/code. */
				NOT_REACHED();
		}

		if (cs->status >= NetworkClientSocket::STATUS_PRE_ACTIVE && cs->status != NetworkClientSocket::STATUS_CLOSE_PENDING) {
			/* Check if we can send command, and if we have anything in the queue */
			NetworkHandleCommandQueue(cs);

			/* Send an updated _frame_counter_max to the client */
			if (send_frame) cs->SendFrame();

#ifndef ENABLE_NETWORK_SYNC_EVERY_FRAME
			/* Send a sync-check packet */
			if (send_sync) cs->SendSync();
#endif
		}
	}
}

/** Helper function to restart the map. */
static void NetworkRestartMap()
{
	_settings_newgame.game_creation.generation_seed = GENERATE_NEW_SEED;
	switch (_file_to_saveload.abstract_ftype) {
		case FT_SAVEGAME:
		case FT_SCENARIO:
			_switch_mode = SM_LOAD_GAME;
			break;

		case FT_HEIGHTMAP:
			_switch_mode = SM_START_HEIGHTMAP;
			break;

		default:
			_switch_mode = SM_NEWGAME;
	}
}

/** Timer to restart a network server automatically based on real-time hours played. Initialized at zero to disable until settings are loaded. */
static IntervalTimer<TimerGameRealtime> _network_restart_map_timer({std::chrono::hours::zero(), TimerGameRealtime::UNPAUSED}, [](auto)
{
	if (!_network_server) return;

	/* If setting is 0, this feature is disabled. */
	if (_settings_client.network.restart_hours == 0) return;

	Debug(net, 3, "Auto-restarting map: {} hours played", _settings_client.network.restart_hours);
	NetworkRestartMap();
});

/**
 * Reset the automatic network restart time interval.
 * @param reset Whether to reset the timer to zero.
 */
void ChangeNetworkRestartTime(bool reset)
{
	if (!_network_server) return;

	_network_restart_map_timer.SetInterval({ std::chrono::hours(_settings_client.network.restart_hours), TimerGameRealtime::UNPAUSED }, reset);
}

/** Check if we want to restart the map based on the year. */
static void NetworkCheckRestartMapYear()
{
	/* If setting is 0, this feature is disabled. */
	if (_settings_client.network.restart_game_year == 0) return;

	if (CalTime::CurYear() >= _settings_client.network.restart_game_year) {
		Debug(net, 3, "Auto-restarting map: year {} reached", CalTime::CurYear());
		NetworkRestartMap();
	}
}

/** Yearly "callback". Called whenever the year changes. */
void NetworkServerCalendarYearlyLoop()
{
	NetworkCheckRestartMapYear();
}

/** Yearly "callback". Called whenever the year changes. */
void NetworkServerEconomyYearlyLoop()
{
	NetworkAdminUpdate(ADMIN_FREQUENCY_ANUALLY);
}

/** Monthly "callback". Called whenever the month changes. */
void NetworkServerEconomyMonthlyLoop()
{
	NetworkAutoCleanCompanies();
	NetworkAdminUpdate(ADMIN_FREQUENCY_MONTHLY);
	if ((CalTime::CurMonth() % 3) == 0) NetworkAdminUpdate(ADMIN_FREQUENCY_QUARTERLY);
}

/** Daily "callback". Called whenever the date changes. */
void NetworkServerEconomyDailyLoop()
{
	NetworkAdminUpdate(ADMIN_FREQUENCY_DAILY);
	if ((CalTime::CurDate().base() % 7) == 3) NetworkAdminUpdate(ADMIN_FREQUENCY_WEEKLY);
}

/**
 * Get the IP address/hostname of the connected client.
 * @return The IP address.
 */
const char *ServerNetworkGameSocketHandler::GetClientIP()
{
	return this->client_address.GetHostname();
}

/** Show the status message of all clients on the console. */
void NetworkServerShowStatusToConsole()
{
	static const char * const stat_str[] = {
		"inactive",
		"authorizing (server password)",
		"identifying client",
		"checking NewGRFs",
		"authorizing (company password)",
		"authorized",
		"waiting",
		"loading map",
		"map done",
		"ready",
		"active",
		"close pending"
	};
	static_assert(lengthof(stat_str) == NetworkClientSocket::STATUS_END);

	for (NetworkClientSocket *cs : NetworkClientSocket::Iterate()) {
		NetworkClientInfo *ci = cs->GetInfo();
		if (ci == nullptr) continue;
		uint lag = NetworkCalculateLag(cs);
		const char *status;

		status = (cs->status < (ptrdiff_t)lengthof(stat_str) ? stat_str[cs->status] : "unknown");
		IConsolePrint(CC_INFO, "Client #{} name: '{}'  status: '{}'  frame-lag: {}  company: {}  IP: {}",
			cs->client_id, ci->client_name.c_str(), status, lag,
			ci->client_playas + (Company::IsValidID(ci->client_playas) ? 1 : 0),
			cs->GetClientIP());
	}
}

/**
 * Send Config Update
 */
void NetworkServerSendConfigUpdate()
{
	for (NetworkClientSocket *cs : NetworkClientSocket::Iterate()) {
		if (cs->status >= NetworkClientSocket::STATUS_PRE_ACTIVE) cs->SendConfigUpdate();
	}
}

/** Update the server's NetworkServerGameInfo due to changes in settings. */
void NetworkServerUpdateGameInfo()
{
	if (_network_server) FillStaticNetworkServerGameInfo();
}

/**
 * Tell that a particular company is (not) passworded.
 * @param company_id The company that got/removed the password.
 * @param passworded Whether the password was received or removed.
 */
void NetworkServerUpdateCompanyPassworded(CompanyID company_id, bool passworded)
{
	if (NetworkCompanyIsPassworded(company_id) == passworded) return;

	_network_company_passworded.Set(company_id, passworded);
	SetWindowClassesDirty(WC_COMPANY);

	for (NetworkClientSocket *cs : NetworkClientSocket::Iterate()) {
		if (cs->status >= NetworkClientSocket::STATUS_PRE_ACTIVE) cs->SendCompanyUpdate();
	}

	NetworkAdminCompanyUpdate(Company::GetIfValid(company_id));
}

/**
 * Handle the tid-bits of moving a client from one company to another.
 * @param client_id id of the client we want to move.
 * @param company_id id of the company we want to move the client to.
 * @return void
 */
void NetworkServerDoMove(ClientID client_id, CompanyID company_id)
{
	/* Only allow non-dedicated servers and normal clients to be moved */
	if (client_id == CLIENT_ID_SERVER && _network_dedicated) return;

	NetworkClientInfo *ci = NetworkClientInfo::GetByClientID(client_id);
	assert(ci != nullptr);

	/* No need to waste network resources if the client is in the company already! */
	if (ci->client_playas == company_id) return;

	ci->client_playas = company_id;

	if (client_id == CLIENT_ID_SERVER) {
		SetLocalCompany(company_id);
	} else {
		NetworkClientSocket *cs = NetworkClientSocket::GetByClientID(client_id);
		/* When the company isn't authorized we can't move them yet. */
		if (cs->status < NetworkClientSocket::STATUS_AUTHORIZED) return;
		cs->SendMove(client_id, company_id);
	}

	/* Announce the client's move. */
	NetworkUpdateClientInfo(client_id);

	if (company_id == COMPANY_SPECTATOR) {
		/* The client has joined spectators. */
		NetworkServerSendChat(NETWORK_ACTION_COMPANY_SPECTATOR, DESTTYPE_BROADCAST, 0, "", client_id);
	} else {
		/* The client has joined another company. */
		std::string company_name = GetString(STR_COMPANY_NAME, company_id);
		NetworkServerSendChat(NETWORK_ACTION_COMPANY_JOIN, DESTTYPE_BROADCAST, 0, company_name, client_id);
	}

	InvalidateWindowData(WC_CLIENT_LIST, 0);

	OrderBackup::ResetUser(client_id);
}

/**
 * Send an rcon reply to the client.
 * @param client_id The identifier of the client.
 * @param colour_code The colour of the text.
 * @param string The actual reply.
 */
void NetworkServerSendRcon(ClientID client_id, TextColour colour_code, const std::string &string)
{
	NetworkClientSocket::GetByClientID(client_id)->SendRConResult(colour_code, string);
}

/**
 * Send an rcon reply to the client.
 * @param client_id The identifier of the client.
 * @param colour_code The colour of the text.
 * @param string The actual reply.
 */
void NetworkServerSendRconDenied(ClientID client_id)
{
	NetworkClientSocket::GetByClientID(client_id)->SendRConDenied();
}

/**
 * Kick a single client.
 * @param client_id The client to kick.
 * @param reason In case of kicking a client, specifies the reason for kicking the client.
 */
void NetworkServerKickClient(ClientID client_id, const std::string &reason)
{
	if (client_id == CLIENT_ID_SERVER) return;
	NetworkClientSocket::GetByClientID(client_id)->SendError(NETWORK_ERROR_KICKED, reason);
}

/**
 * Ban, or kick, everyone joined from the given client's IP.
 * @param client_id The client to check for.
 * @param ban Whether to ban or kick.
 * @param reason In case of kicking a client, specifies the reason for kicking the client.
 */
uint NetworkServerKickOrBanIP(ClientID client_id, bool ban, const std::string &reason)
{
	return NetworkServerKickOrBanIP(NetworkClientSocket::GetByClientID(client_id)->GetClientIP(), ban, reason);
}

/**
 * Kick or ban someone based on an IP address.
 * @param ip The IP address/range to ban/kick.
 * @param ban Whether to ban or just kick.
 * @param reason In case of kicking a client, specifies the reason for kicking the client.
 */
uint NetworkServerKickOrBanIP(const std::string &ip, bool ban, const std::string &reason)
{
	/* Add address to ban-list */
	if (ban) {
		bool contains = false;
		for (const auto &iter : _network_ban_list) {
			if (iter == ip) {
				contains = true;
				break;
			}
		}
		if (!contains) _network_ban_list.emplace_back(ip);
	}

	uint n = 0;

	/* There can be multiple clients with the same IP, kick them all but don't kill the server,
	 * or the client doing the rcon. The latter can't be kicked because kicking frees closes
	 * and subsequently free the connection related instances, which we would be reading from
	 * and writing to after returning. So we would read or write data from freed memory up till
	 * the segfault triggers. */
	for (NetworkClientSocket *cs : NetworkClientSocket::Iterate()) {
		if (cs->client_id == CLIENT_ID_SERVER) continue;
		if (cs->client_id == _redirect_console_to_client) continue;
		if (cs->client_address.IsInNetmask(ip.c_str())) {
			NetworkServerKickClient(cs->client_id, reason);
			n++;
		}
	}

	return n;
}

/**
 * Check whether a particular company has clients.
 * @param company The company to check.
 * @return True if at least one client is joined to the company.
 */
bool NetworkCompanyHasClients(CompanyID company)
{
	for (const NetworkClientInfo *ci : NetworkClientInfo::Iterate()) {
		if (ci->client_playas == company) return true;
	}
	return false;
}


/**
 * Get the name of the client, if the user did not send it yet, Client ID is used.
 * @param client_name The variable to write the name to.
 * @param last        The pointer to the last element of the destination buffer
 */
std::string ServerNetworkGameSocketHandler::GetClientName() const
{
	const NetworkClientInfo *ci = this->GetInfo();
	if (ci != nullptr && !ci->client_name.empty()) return ci->client_name;

	return fmt::format("Client #{}", this->client_id);
}

/**
 * Print all the clients to the console
 */
void NetworkPrintClients()
{
	for (NetworkClientInfo *ci : NetworkClientInfo::Iterate()) {
		if (_network_server) {
			IConsolePrint(CC_INFO, "Client #{}  name: '{}'  company: {}  IP: {}",
					ci->client_id,
					ci->client_name.c_str(),
					ci->client_playas + (Company::IsValidID(ci->client_playas) ? 1 : 0),
					ci->client_id == CLIENT_ID_SERVER ? "server" : NetworkClientSocket::GetByClientID(ci->client_id)->GetClientIP());
		} else {
			IConsolePrint(CC_INFO, "Client #{}  name: '{}'  company: {}",
					ci->client_id,
					ci->client_name.c_str(),
					ci->client_playas + (Company::IsValidID(ci->client_playas) ? 1 : 0));
		}
	}
}

/**
 * Get the public key of the client with the given id.
 * @param client_id The id of the client.
 * @return View of the public key, which is empty when the client does not exist.
 */
std::string_view NetworkGetPublicKeyOfClient(ClientID client_id)
{
	auto socket = NetworkClientSocket::GetByClientID(client_id);
	return socket == nullptr ? "" : socket->GetPeerPublicKey();
}


/**
 * Perform all the server specific administration of a new company.
 * @param c  The newly created company; can't be nullptr.
 * @param ci The client information of the client that made the company; can be nullptr.
 */
void NetworkServerNewCompany(const Company *c, NetworkClientInfo *ci)
{
	assert(c != nullptr);

	if (!_network_server) return;

	_network_company_states[c->index].password.clear();
	NetworkServerUpdateCompanyPassworded(c->index, false);

	if (ci != nullptr) {
		/* ci is nullptr when replaying, or for AIs. In neither case there is a client. */
		ci->client_playas = c->index;
		NetworkUpdateClientInfo(ci->client_id);
		// CMD_COMPANY_ADD_ALLOW_LIST would go here
		NetworkSendCommand<CMD_RENAME_PRESIDENT>({}, CmdPayload<CMD_RENAME_PRESIDENT>::Make(ci->client_name), (StringID)0, CommandCallback::None, 0, c->index);
	}

	if (ci != nullptr) {
		/* ci is nullptr when replaying, or for AIs. In neither case there is a client.
		   We need to send Admin port update here so that they first know about the new company
		   and then learn about a possibly joining client (see FS#6025) */
		NetworkServerSendChat(NETWORK_ACTION_COMPANY_NEW, DESTTYPE_BROADCAST, 0, "", ci->client_id, c->index + 1);
	}
}

void NetworkServerDumpClients(format_target &buffer)
{
	for (NetworkClientInfo *ci : NetworkClientInfo::Iterate()) {
		buffer.format("  #{}: name: '{}', company: {}",
				ci->client_id,
				ci->client_name,
				ci->client_playas);
		if (ci->join_date != 0) {
			EconTime::YearMonthDay ymd = EconTime::ConvertDateToYMD(ci->join_date);
			buffer.format(", joined: {:4}-{:02}-{:02}, {}, {}, frame: {:08X}",
					ymd.year, ymd.month + 1, ymd.day, ci->join_date_fract, ci->join_tick_skip_counter, ci->join_frame);
		}
		buffer.push_back('\n');
	}
}<|MERGE_RESOLUTION|>--- conflicted
+++ resolved
@@ -1036,13 +1036,8 @@
 	ci->join_frame = _frame_counter;
 	ci->client_name = client_name;
 	ci->client_playas = playas;
-<<<<<<< HEAD
 	//ci->public_key = this->peer_public_key;
-	Debug(desync, 1, "client: {}; client: {:02x}; company: {:02x}", debug_date_dumper().HexDate(), ci->index, (int)ci->client_playas);
-=======
-	ci->public_key = this->peer_public_key;
-	Debug(desync, 1, "client: {:08x}; {:02x}; {:02x}; {:02x}", TimerGameEconomy::date, TimerGameEconomy::date_fract, ci->client_playas, ci->index);
->>>>>>> ab8177ea
+	Debug(desync, 1, "client: {}; client: {:02x}; company: {:02x}", debug_date_dumper().HexDate(), ci->index, ci->client_playas);
 
 	/* Make sure companies to which people try to join are not autocleaned */
 	Company *c = Company::GetIfValid(playas);
@@ -1870,11 +1865,7 @@
 
 	if (ci == nullptr) return;
 
-<<<<<<< HEAD
-	Debug(desync, 1, "client: {}; client: {:02x}; company: {:02x}", debug_date_dumper().HexDate(), client_id, (int)ci->client_playas);
-=======
-	Debug(desync, 1, "client: {:08x}; {:02x}; {:02x}; {:04x}", TimerGameEconomy::date, TimerGameEconomy::date_fract, ci->client_playas, client_id);
->>>>>>> ab8177ea
+	Debug(desync, 1, "client: {}; client: {:02x}; company: {:02x}", debug_date_dumper().HexDate(), client_id, ci->client_playas);
 
 	for (NetworkClientSocket *cs : NetworkClientSocket::Iterate()) {
 		if (cs->status >= ServerNetworkGameSocketHandler::STATUS_AUTHORIZED) {
