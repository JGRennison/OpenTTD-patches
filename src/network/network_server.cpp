/*
 * This file is part of OpenTTD.
 * OpenTTD is free software; you can redistribute it and/or modify it under the terms of the GNU General Public License as published by the Free Software Foundation, version 2.
 * OpenTTD is distributed in the hope that it will be useful, but WITHOUT ANY WARRANTY; without even the implied warranty of MERCHANTABILITY or FITNESS FOR A PARTICULAR PURPOSE.
 * See the GNU General Public License for more details. You should have received a copy of the GNU General Public License along with OpenTTD. If not, see <http://www.gnu.org/licenses/>.
 */

/** @file network_server.cpp Server part of the network protocol. */

#include "../stdafx.h"
#include "../strings_func.h"
#include "../date_func.h"
#include "core/network_game_info.h"
#include "network_admin.h"
#include "network_server.h"
#include "network_udp.h"
#include "network_base.h"
#include "../console_func.h"
#include "../company_base.h"
#include "../command_func.h"
#include "../sl/saveload.h"
#include "../sl/saveload_filter.h"
#include "../station_base.h"
#include "../genworld.h"
#include "../company_func.h"
#include "../company_gui.h"
#include "../roadveh.h"
#include "../order_backup.h"
#include "../core/pool_func.hpp"
#include "../core/random_func.hpp"
#include "../rev.h"
#include "../timer/timer.h"
#include "../timer/timer_game_realtime.h"
#include "../crashlog.h"
#include "../3rdparty/monocypher/monocypher.h"
#include <mutex>
#include <condition_variable>
#include <tuple>

#include "../safeguards.h"


/* This file handles all the server-commands */

DECLARE_POSTFIX_INCREMENT(ClientID)
/** The identifier counter for new clients (is never decreased) */
static ClientID _network_client_id = CLIENT_ID_FIRST;

/** Make very sure the preconditions given in network_type.h are actually followed */
static_assert(MAX_CLIENT_SLOTS > MAX_CLIENTS);
/** Yes... */
static_assert(NetworkClientSocketPool::MAX_SIZE == MAX_CLIENT_SLOTS);

/** The pool with clients. */
NetworkClientSocketPool _networkclientsocket_pool("NetworkClientSocket");
INSTANTIATE_POOL_METHODS(NetworkClientSocket)

/** Instantiate the listen sockets. */
template SocketList TCPListenHandler<ServerNetworkGameSocketHandler, PACKET_SERVER_FULL, PACKET_SERVER_BANNED>::sockets;

/** Writing a savegame directly to a number of packets. */
struct PacketWriter : SaveFilter {
	ServerNetworkGameSocketHandler *cs; ///< Socket we are associated with.
	std::unique_ptr<Packet> current;    ///< The packet we're currently writing to.
	size_t total_size;                  ///< Total size of the compressed savegame.
	std::vector<std::unique_ptr<Packet>> packets; ///< Packet queue of the savegame; send these "slowly" to the client.
	std::unique_ptr<Packet> map_size_packet; ///< Map size packet, fast tracked to the client
	std::mutex mutex;                   ///< Mutex for making threaded saving safe.
	std::condition_variable exit_sig;   ///< Signal for threaded destruction of this packet writer.

	/**
	 * Create the packet writer.
	 * @param cs The socket handler we're making the packets for.
	 */
	PacketWriter(ServerNetworkGameSocketHandler *cs) : SaveFilter(nullptr), cs(cs), total_size(0)
	{
	}

	/** Make sure everything is cleaned up. */
	~PacketWriter()
	{
		std::unique_lock<std::mutex> lock(this->mutex);

		if (this->cs != nullptr) this->exit_sig.wait(lock);

		/* This must all wait until the Destroy function is called. */

		this->packets.clear();
		this->map_size_packet.reset();
		this->current.reset();
	}

	/**
	 * Begin the destruction of this packet writer. It can happen in two ways:
	 * in the first case the client disconnected while saving the map. In this
	 * case the saving has not finished and killed this PacketWriter. In that
	 * case we simply set cs to nullptr, triggering the appending to fail due to
	 * the connection problem and eventually triggering the destructor. In the
	 * second case the destructor is already called, and it is waiting for our
	 * signal which we will send. Only then the packets will be removed by the
	 * destructor.
	 */
	void Destroy()
	{
		std::unique_lock<std::mutex> lock(this->mutex);

		this->cs = nullptr;

		this->exit_sig.notify_all();
		lock.unlock();

		/* Make sure the saving is completely cancelled. Yes,
		 * we need to handle the save finish as well as the
		 * next connection might just be requesting a map. */
		WaitTillSaved();
	}

	/**
	 * Transfer all packets from here to the network's queue while holding
	 * the lock on our mutex.
	 * @param socket The network socket to write to.
	 * @return True iff the last packet of the map has been sent.
	 */
	bool TransferToNetworkQueue(ServerNetworkGameSocketHandler *socket)
	{
		std::lock_guard<std::mutex> lock(this->mutex);

		if (this->map_size_packet) {
			/* Don't queue the PACKET_SERVER_MAP_SIZE before the corresponding PACKET_SERVER_MAP_BEGIN */
			socket->SendPrependPacket(std::move(this->map_size_packet), PACKET_SERVER_MAP_BEGIN);
		}
		bool last_packet = false;
		for (auto &p : this->packets) {
			if (p->GetPacketType() == PACKET_SERVER_MAP_DONE) last_packet = true;
			socket->SendPacket(std::move(p));

		}
		this->packets.clear();

		return last_packet;
	}

	/** Append the current packet to the queue. */
	void AppendQueue()
	{
		if (this->current == nullptr) return;

		this->packets.push_back(std::move(this->current));
	}

	void Write(byte *buf, size_t size) override
	{
		/* We want to abort the saving when the socket is closed. */
		if (this->cs == nullptr) SlError(STR_NETWORK_ERROR_LOSTCONNECTION);

		if (this->current == nullptr) this->current.reset(new Packet(PACKET_SERVER_MAP_DATA, SHRT_MAX));

		std::lock_guard<std::mutex> lock(this->mutex);

		byte *bufe = buf + size;
		while (buf != bufe) {
			size_t written = this->current->Send_binary_until_full(buf, bufe);
			buf += written;

			if (!this->current->CanWriteToPacket(1)) {
				this->AppendQueue();
				if (buf != bufe) this->current.reset(new Packet(PACKET_SERVER_MAP_DATA, SHRT_MAX));
			}
		}

		this->total_size += size;
	}

	void Finish() override
	{
		/* We want to abort the saving when the socket is closed. */
		if (this->cs == nullptr) SlError(STR_NETWORK_ERROR_LOSTCONNECTION);

		std::lock_guard<std::mutex> lock(this->mutex);

		/* Make sure the last packet is flushed. */
		this->AppendQueue();

		/* Add a packet stating that this is the end to the queue. */
		this->current.reset(new Packet(PACKET_SERVER_MAP_DONE, SHRT_MAX));
		this->AppendQueue();

		/* Fast-track the size to the client. */
		this->map_size_packet.reset(new Packet(PACKET_SERVER_MAP_SIZE, SHRT_MAX));
		this->map_size_packet->Send_uint32((uint32_t)this->total_size);
	}
};


/**
 * Create a new socket for the server side of the game connection.
 * @param s The socket to connect with.
 */
ServerNetworkGameSocketHandler::ServerNetworkGameSocketHandler(SOCKET s) : NetworkGameSocketHandler(s)
{
	this->status = STATUS_INACTIVE;
	this->client_id = _network_client_id++;
	this->receive_limit = _settings_client.network.bytes_per_frame_burst;

	/* The Socket and Info pools need to be the same in size. After all,
	 * each Socket will be associated with at most one Info object. As
	 * such if the Socket was allocated the Info object can as well. */
	static_assert(NetworkClientSocketPool::MAX_SIZE == NetworkClientInfoPool::MAX_SIZE);
}

/**
 * Clear everything related to this client.
 */
ServerNetworkGameSocketHandler::~ServerNetworkGameSocketHandler()
{
	delete this->GetInfo();

	if (_redirect_console_to_client == this->client_id) _redirect_console_to_client = INVALID_CLIENT_ID;
	OrderBackup::ResetUser(this->client_id);

	extern void RemoveVirtualTrainsOfUser(uint32_t user);
	RemoveVirtualTrainsOfUser(this->client_id);

	if (this->savegame != nullptr) {
		this->savegame->Destroy();
		this->savegame = nullptr;
	}
}

bool ServerNetworkGameSocketHandler::ParseKeyPasswordPacket(Packet *p, NetworkSharedSecrets &ss, const std::string &password, std::string *payload, size_t length)
{
	std::array<uint8_t, 32> client_pub_key;
	std::array<uint8_t, 24> nonce;
	std::array<uint8_t, 16> mac;
	p->Recv_binary(client_pub_key);
	p->Recv_binary(nonce);
	p->Recv_binary(mac);

	const NetworkGameKeys &keys = this->GetKeys();

	std::array<uint8_t, 32> shared_secret; // Shared secret
	crypto_x25519(shared_secret.data(), keys.x25519_priv_key.data(), client_pub_key.data());
	if (std::all_of(shared_secret.begin(), shared_secret.end(), [](auto v) { return v == 0; })) {
		/* Secret is all 0 because public key is all 0, just reject it */
		return false;
	}

	crypto_blake2b_ctx ctx;
	crypto_blake2b_init  (&ctx, ss.shared_data.size());
	crypto_blake2b_update(&ctx, shared_secret.data(),          shared_secret.size());       // Shared secret
	crypto_blake2b_update(&ctx, client_pub_key.data(),         client_pub_key.size());      // Client pub key
	crypto_blake2b_update(&ctx, keys.x25519_pub_key.data(),    keys.x25519_pub_key.size()); // Server pub key
	crypto_blake2b_update(&ctx, (const byte *)password.data(), password.size());            // Password
	crypto_blake2b_final (&ctx, ss.shared_data.data());

	/* NetworkSharedSecrets::shared_data now contains 2 keys worth of hash, first key is used for up direction, second key for down direction (if any) */

	crypto_wipe(shared_secret.data(), shared_secret.size());

	std::vector<byte> message = p->Recv_binary(p->RemainingBytesToTransfer());
	if (message.size() < 8) return false;
	if ((message.size() == 8) != (payload == nullptr)) {
		/* Payload expected but not present, or vice versa, just give up */
		return false;
	}

	/* Decrypt in place, use first half of hash as key */
	static_assert(std::tuple_size<decltype(ss.shared_data)>::value == 64);
	if (crypto_aead_unlock(message.data(), mac.data(), ss.shared_data.data(), nonce.data(), client_pub_key.data(), client_pub_key.size(), message.data(), message.size()) == 0) {
		SubPacketDeserialiser spd(p, message);
		uint64_t message_id = spd.Recv_uint64();
		if (message_id < this->min_key_message_id) {
			/* ID has not increased monotonically, reject the message */
			return false;
		}
		this->min_key_message_id = message_id + 1;
		if (payload != nullptr) {
			*payload = spd.Recv_string(length);
		}
		return true;
	}

	return false;
}

std::unique_ptr<Packet> ServerNetworkGameSocketHandler::ReceivePacket()
{
	/* Only allow receiving when we have some buffer free; this value
	 * can go negative, but eventually it will become positive again. */
	if (this->receive_limit <= 0) return nullptr;

	/* We can receive a packet, so try that and if needed account for
	 * the amount of received data. */
	std::unique_ptr<Packet> p = this->NetworkTCPSocketHandler::ReceivePacket();
	if (p != nullptr) this->receive_limit -= p->Size();
	return p;
}

NetworkRecvStatus ServerNetworkGameSocketHandler::CloseConnection(NetworkRecvStatus status)
{
	assert(status != NETWORK_RECV_STATUS_OKAY);
	/*
	 * Sending a message just before leaving the game calls cs->SendPackets.
	 * This might invoke this function, which means that when we close the
	 * connection after cs->SendPackets we will close an already closed
	 * connection. This handles that case gracefully without having to make
	 * that code any more complex or more aware of the validity of the socket.
	 */
	if (this->IsPendingDeletion() || this->sock == INVALID_SOCKET) return status;

	if (status != NETWORK_RECV_STATUS_CLIENT_QUIT && status != NETWORK_RECV_STATUS_SERVER_ERROR && !this->HasClientQuit() && this->status >= STATUS_AUTHORIZED) {
		/* We did not receive a leave message from this client... */
		char client_name[NETWORK_CLIENT_NAME_LENGTH];

		this->GetClientName(client_name, lastof(client_name));

		NetworkTextMessage(NETWORK_ACTION_LEAVE, CC_DEFAULT, false, client_name, "", STR_NETWORK_ERROR_CLIENT_CONNECTION_LOST);

		/* Inform other clients of this... strange leaving ;) */
		for (NetworkClientSocket *new_cs : NetworkClientSocket::Iterate()) {
			if (new_cs->status > STATUS_AUTHORIZED && this != new_cs) {
				new_cs->SendErrorQuit(this->client_id, NETWORK_ERROR_CONNECTION_LOST);
			}
		}
	}

	/* If we were transfering a map to this client, stop the savegame creation
	 * process and queue the next client to receive the map. */
	if (this->status == STATUS_MAP) {
		/* Ensure the saving of the game is stopped too. */
		this->savegame->Destroy();
		this->savegame = nullptr;

		this->CheckNextClientToSendMap(this);
	}

	NetworkAdminClientError(this->client_id, NETWORK_ERROR_CONNECTION_LOST);
	DEBUG(net, 3, "[%s] Client #%u closed connection", ServerNetworkGameSocketHandler::GetName(), this->client_id);

	/* We just lost one client :( */
	if (this->status >= STATUS_AUTHORIZED) _network_game_info.clients_on--;
	extern byte _network_clients_connected;
	_network_clients_connected--;

	this->SendPackets(true);

	this->DeferDeletion();

	InvalidateWindowData(WC_CLIENT_LIST, 0);

	return status;
}

/**
 * Whether an connection is allowed or not at this moment.
 * @return true if the connection is allowed.
 */
/* static */ bool ServerNetworkGameSocketHandler::AllowConnection()
{
	extern byte _network_clients_connected;
	bool accept = _network_clients_connected < MAX_CLIENTS;

	/* We can't go over the MAX_CLIENTS limit here. However, the
	 * pool must have place for all clients and ourself. */
	static_assert(NetworkClientSocketPool::MAX_SIZE == MAX_CLIENTS + 1);
	assert(!accept || ServerNetworkGameSocketHandler::CanAllocateItem());
	return accept;
}

/** Send the packets for the server sockets. */
/* static */ void ServerNetworkGameSocketHandler::Send()
{
	for (NetworkClientSocket *cs : NetworkClientSocket::Iterate()) {
		if (cs->writable) {
			if (cs->status == STATUS_CLOSE_PENDING) {
				SendPacketsState send_state = cs->SendPackets(true);
				if (send_state == SPS_CLOSED) {
					cs->CloseConnection(NETWORK_RECV_STATUS_CLIENT_QUIT);
				} else if (send_state != SPS_PARTLY_SENT && send_state != SPS_NONE_SENT) {
					ShutdownSocket(cs->sock, true, false, 2);
				}
			} else if (cs->SendPackets() != SPS_CLOSED && cs->status == STATUS_MAP) {
				/* This client is in the middle of a map-send, call the function for that */
				cs->SendMap();
			}
		}
	}
}

static void NetworkHandleCommandQueue(NetworkClientSocket *cs);

/***********
 * Sending functions
 *   DEF_SERVER_SEND_COMMAND has parameter: NetworkClientSocket *cs
 ************/

/**
 * Send the client information about a client.
 * @param ci The client to send information about.
 */
NetworkRecvStatus ServerNetworkGameSocketHandler::SendClientInfo(NetworkClientInfo *ci)
{
	if (ci->client_id != INVALID_CLIENT_ID) {
		Packet *p = new Packet(PACKET_SERVER_CLIENT_INFO, SHRT_MAX);
		p->Send_uint32(ci->client_id);
		p->Send_uint8 (ci->client_playas);
		p->Send_string(ci->client_name);

		this->SendPacket(p);
	}
	return NETWORK_RECV_STATUS_OKAY;
}

/** Send the client information about the server. */
NetworkRecvStatus ServerNetworkGameSocketHandler::SendGameInfo()
{
	Packet *p = new Packet(PACKET_SERVER_GAME_INFO, TCP_MTU);
	SerializeNetworkGameInfo(p, GetCurrentNetworkServerGameInfo());

	this->SendPacket(p);

	return NETWORK_RECV_STATUS_OKAY;
}

NetworkRecvStatus ServerNetworkGameSocketHandler::SendGameInfoExtended(PacketGameType reply_type, uint16_t flags, uint16_t version)
{
	Packet *p = new Packet(reply_type, SHRT_MAX);
	SerializeNetworkGameInfoExtended(p, GetCurrentNetworkServerGameInfo(), flags, version);

	this->SendPacket(p);

	return NETWORK_RECV_STATUS_OKAY;
}

/**
 * Send an error to the client, and close its connection.
 * @param error The error to disconnect for.
 * @param reason In case of kicking a client, specifies the reason for kicking the client.
 */
NetworkRecvStatus ServerNetworkGameSocketHandler::SendError(NetworkErrorCode error, const std::string &reason)
{
	Packet *p = new Packet(PACKET_SERVER_ERROR, SHRT_MAX);

	p->Send_uint8(error);
	if (!reason.empty()) p->Send_string(reason);
	this->SendPacket(p);

	StringID strid = GetNetworkErrorMsg(error);

	/* Only send when the current client was in game */
	if (this->status > STATUS_AUTHORIZED) {
		char client_name[NETWORK_CLIENT_NAME_LENGTH];

		this->GetClientName(client_name, lastof(client_name));

		DEBUG(net, 1, "'%s' made an error and has been disconnected: %s", client_name, GetString(strid).c_str());

		if (error == NETWORK_ERROR_KICKED && !reason.empty()) {
			NetworkTextMessage(NETWORK_ACTION_KICKED, CC_DEFAULT, false, client_name, reason, strid);
		} else {
			NetworkTextMessage(NETWORK_ACTION_LEAVE, CC_DEFAULT, false, client_name, "", strid);
		}

		for (NetworkClientSocket *new_cs : NetworkClientSocket::Iterate()) {
			if (new_cs->status >= STATUS_AUTHORIZED && new_cs != this) {
				/* Some errors we filter to a more general error. Clients don't have to know the real
				 *  reason a joining failed. */
				if (error == NETWORK_ERROR_NOT_AUTHORIZED || error == NETWORK_ERROR_NOT_EXPECTED || error == NETWORK_ERROR_WRONG_REVISION) {
					error = NETWORK_ERROR_ILLEGAL_PACKET;
				}
				new_cs->SendErrorQuit(this->client_id, error);
			}
		}

		NetworkAdminClientError(this->client_id, error);
	} else {
		DEBUG(net, 1, "Client %d made an error and has been disconnected: %s", this->client_id, GetString(strid).c_str());
	}

	/* The client made a mistake, so drop the connection now! */
	return this->CloseConnection(NETWORK_RECV_STATUS_SERVER_ERROR);
}

NetworkRecvStatus ServerNetworkGameSocketHandler::SendDesyncLog(const std::string &log)
{
	for (size_t offset = 0; offset < log.size();) {
		Packet *p = new Packet(PACKET_SERVER_DESYNC_LOG, SHRT_MAX);
		size_t size = std::min<size_t>(log.size() - offset, SHRT_MAX - 2 - p->Size());
		p->Send_uint16(static_cast<uint16_t>(size));
		p->Send_binary((const byte *)(log.data() + offset), size);
		this->SendPacket(p);

		offset += size;
	}
	return NETWORK_RECV_STATUS_OKAY;
}

/** Send the check for the NewGRFs. */
NetworkRecvStatus ServerNetworkGameSocketHandler::SendNewGRFCheck()
{
	Packet *p = new Packet(PACKET_SERVER_CHECK_NEWGRFS, TCP_MTU);
	const GRFConfig *c;
	uint grf_count = 0;

	for (c = _grfconfig; c != nullptr; c = c->next) {
		if (!HasBit(c->flags, GCF_STATIC)) grf_count++;
	}

	p->Send_uint32(grf_count);
	for (c = _grfconfig; c != nullptr; c = c->next) {
		if (!HasBit(c->flags, GCF_STATIC)) SerializeGRFIdentifier(p, &c->ident);
	}

	this->SendPacket(p);
	return NETWORK_RECV_STATUS_OKAY;
}

/** Request the game password. */
NetworkRecvStatus ServerNetworkGameSocketHandler::SendNeedGamePassword()
{
	/* Invalid packet when status is STATUS_AUTH_GAME or higher */
	if (this->status >= STATUS_AUTH_GAME) return this->CloseConnection(NETWORK_RECV_STATUS_MALFORMED_PACKET);

	this->status = STATUS_AUTH_GAME;
	/* Reset 'lag' counters */
	this->last_frame = this->last_frame_server = _frame_counter;

	const NetworkGameKeys &keys = this->GetKeys();

	Packet *p = new Packet(PACKET_SERVER_NEED_GAME_PASSWORD, SHRT_MAX);
	static_assert(std::tuple_size<decltype(keys.x25519_pub_key)>::value == 32);
	p->Send_binary(keys.x25519_pub_key);
	p->Send_string(_settings_client.network.network_id);
	this->SendPacket(p);
	return NETWORK_RECV_STATUS_OKAY;
}

/** Request the company password. */
NetworkRecvStatus ServerNetworkGameSocketHandler::SendNeedCompanyPassword()
{
	/* Invalid packet when status is STATUS_AUTH_COMPANY or higher */
	if (this->status >= STATUS_AUTH_COMPANY) return this->CloseConnection(NETWORK_RECV_STATUS_MALFORMED_PACKET);

	this->status = STATUS_AUTH_COMPANY;
	/* Reset 'lag' counters */
	this->last_frame = this->last_frame_server = _frame_counter;

	Packet *p = new Packet(PACKET_SERVER_NEED_COMPANY_PASSWORD, SHRT_MAX);
	p->Send_uint32(_settings_game.game_creation.generation_seed);
	p->Send_string(_network_company_server_id);
	this->SendPacket(p);
	return NETWORK_RECV_STATUS_OKAY;
}

/** Send the client a welcome message with some basic information. */
NetworkRecvStatus ServerNetworkGameSocketHandler::SendWelcome()
{
	Packet *p;

	/* Invalid packet when status is AUTH or higher */
	if (this->status >= STATUS_AUTHORIZED) return this->CloseConnection(NETWORK_RECV_STATUS_MALFORMED_PACKET);

	this->status = STATUS_AUTHORIZED;
	/* Reset 'lag' counters */
	this->last_frame = this->last_frame_server = _frame_counter;

	_network_game_info.clients_on++;

	const NetworkGameKeys &keys = this->GetKeys();

	p = new Packet(PACKET_SERVER_WELCOME, SHRT_MAX);
	p->Send_uint32(this->client_id);
	p->Send_uint32(_settings_game.game_creation.generation_seed);
	static_assert(std::tuple_size<decltype(keys.x25519_pub_key)>::value == 32);
	p->Send_binary(keys.x25519_pub_key);
	p->Send_string(_settings_client.network.network_id);
	p->Send_string(_network_company_server_id);
	this->SendPacket(p);

	/* Transmit info about all the active clients */
	for (NetworkClientSocket *new_cs : NetworkClientSocket::Iterate()) {
		if (new_cs != this && new_cs->status >= STATUS_AUTHORIZED) {
			this->SendClientInfo(new_cs->GetInfo());
		}
	}
	/* Also send the info of the server */
	return this->SendClientInfo(NetworkClientInfo::GetByClientID(CLIENT_ID_SERVER));
}

/** Tell the client that its put in a waiting queue. */
NetworkRecvStatus ServerNetworkGameSocketHandler::SendWait()
{
	int waiting = 1; // current player getting the map counts as 1
	Packet *p;

	/* Count how many clients are waiting in the queue, in front of you! */
	for (NetworkClientSocket *new_cs : NetworkClientSocket::Iterate()) {
		if (new_cs->status != STATUS_MAP_WAIT) continue;
		if (new_cs->GetInfo()->join_date < this->GetInfo()->join_date || (new_cs->GetInfo()->join_date == this->GetInfo()->join_date && new_cs->client_id < this->client_id)) waiting++;
	}

	p = new Packet(PACKET_SERVER_WAIT, SHRT_MAX);
	p->Send_uint8(waiting);
	this->SendPacket(p);
	return NETWORK_RECV_STATUS_OKAY;
}

void ServerNetworkGameSocketHandler::CheckNextClientToSendMap(NetworkClientSocket *ignore_cs)
{
	/* Find the best candidate for joining, i.e. the first joiner. */
	NetworkClientSocket *best = nullptr;
	for (NetworkClientSocket *new_cs : NetworkClientSocket::Iterate()) {
		if (ignore_cs == new_cs) continue;

		if (new_cs->status == STATUS_MAP_WAIT) {
			if (best == nullptr || best->GetInfo()->join_date > new_cs->GetInfo()->join_date || (best->GetInfo()->join_date == new_cs->GetInfo()->join_date && best->client_id > new_cs->client_id)) {
				best = new_cs;
			}
		}
	}

	/* Is there someone else to join? */
	if (best != nullptr) {
		/* Let the first start joining. */
		best->status = STATUS_AUTHORIZED;
		best->SendMap();

		/* And update the rest. */
		for (NetworkClientSocket *new_cs : NetworkClientSocket::Iterate()) {
			if (new_cs->status == STATUS_MAP_WAIT) new_cs->SendWait();
		}
	}
}

/** This sends the map to the client */
NetworkRecvStatus ServerNetworkGameSocketHandler::SendMap()
{
	if (this->status < STATUS_AUTHORIZED) {
		/* Illegal call, return error and ignore the packet */
		return this->SendError(NETWORK_ERROR_NOT_AUTHORIZED);
	}

	if (this->status == STATUS_AUTHORIZED) {
		WaitTillSaved();
		this->savegame = new PacketWriter(this);

		/* Now send the _frame_counter and how many packets are coming */
		Packet *p = new Packet(PACKET_SERVER_MAP_BEGIN, SHRT_MAX);
		p->Send_uint32(_frame_counter);
		this->SendPacket(p);

		NetworkSyncCommandQueue(this);
		this->status = STATUS_MAP;
		/* Mark the start of download */
		this->last_frame = _frame_counter;
		this->last_frame_server = _frame_counter;

		/* Make a dump of the current game */
		SaveModeFlags flags = SMF_NET_SERVER;
		if (this->supports_zstd) flags |= SMF_ZSTD_OK;
		if (SaveWithFilter(this->savegame, true, flags) != SL_OK) usererror("network savedump failed");
	}

	if (this->status == STATUS_MAP) {
		bool last_packet = this->savegame->TransferToNetworkQueue(this);
		if (last_packet) {
			/* Done reading, make sure saving is done as well */
			this->savegame->Destroy();
			this->savegame = nullptr;

			/* Set the status to DONE_MAP, no we will wait for the client
			 *  to send it is ready (maybe that happens like never ;)) */
			this->status = STATUS_DONE_MAP;

			this->CheckNextClientToSendMap();
		}
	}
	return NETWORK_RECV_STATUS_OKAY;
}

/**
 * Tell that a client joined.
 * @param client_id The client that joined.
 */
NetworkRecvStatus ServerNetworkGameSocketHandler::SendJoin(ClientID client_id)
{
	Packet *p = new Packet(PACKET_SERVER_JOIN, SHRT_MAX);

	p->Send_uint32(client_id);

	this->SendPacket(p);
	return NETWORK_RECV_STATUS_OKAY;
}

/** Tell the client that they may run to a particular frame. */
NetworkRecvStatus ServerNetworkGameSocketHandler::SendFrame()
{
	Packet *p = new Packet(PACKET_SERVER_FRAME, SHRT_MAX);
	p->Send_uint32(_frame_counter);
	p->Send_uint32(_frame_counter_max);
#ifdef ENABLE_NETWORK_SYNC_EVERY_FRAME
	p->Send_uint32(_sync_seed_1);
	p->Send_uint64(_sync_state_checksum);
#endif

	/* If token equals 0, we need to make a new token and send that. */
	if (this->last_token == 0) {
		this->last_token = InteractiveRandomRange(UINT8_MAX - 1) + 1;
		p->Send_uint8(this->last_token);
	}

	this->SendPacket(p);
	return NETWORK_RECV_STATUS_OKAY;
}

/** Request the client to sync. */
NetworkRecvStatus ServerNetworkGameSocketHandler::SendSync()
{
	Packet *p = new Packet(PACKET_SERVER_SYNC, SHRT_MAX);
	p->Send_uint32(_frame_counter);
	p->Send_uint32(_sync_seed_1);

	p->Send_uint64(_sync_state_checksum);
	this->SendPacket(p);
	return NETWORK_RECV_STATUS_OKAY;
}

/**
 * Send a command to the client to execute.
 * @param cp The command to send.
 */
NetworkRecvStatus ServerNetworkGameSocketHandler::SendCommand(const CommandPacket *cp)
{
	Packet *p = new Packet(PACKET_SERVER_COMMAND, SHRT_MAX);

	this->NetworkGameSocketHandler::SendCommand(p, cp);
	p->Send_uint32(cp->frame);
	p->Send_bool  (cp->my_cmd);

	this->SendPacket(p);
	return NETWORK_RECV_STATUS_OKAY;
}

/**
 * Send a chat message.
 * @param action The action associated with the message.
 * @param client_id The origin of the chat message.
 * @param self_send Whether we did send the message.
 * @param msg The actual message.
 * @param data Arbitrary extra data.
 */
NetworkRecvStatus ServerNetworkGameSocketHandler::SendChat(NetworkAction action, ClientID client_id, bool self_send, const std::string &msg, NetworkTextMessageData data)
{
	if (this->status < STATUS_PRE_ACTIVE) return NETWORK_RECV_STATUS_OKAY;

	Packet *p = new Packet(PACKET_SERVER_CHAT, SHRT_MAX);

	p->Send_uint8 (action);
	p->Send_uint32(client_id);
	p->Send_bool  (self_send);
	p->Send_string(msg);
	data.send(p);

	this->SendPacket(p);
	return NETWORK_RECV_STATUS_OKAY;
}

/**
 * Send a chat message from external source.
 * @param source Name of the source this message came from.
 * @param colour TextColour to use for the message.
 * @param user Name of the user who sent the messsage.
 * @param msg The actual message.
 */
NetworkRecvStatus ServerNetworkGameSocketHandler::SendExternalChat(const std::string &source, TextColour colour, const std::string &user, const std::string &msg)
{
	if (this->status < STATUS_PRE_ACTIVE) return NETWORK_RECV_STATUS_OKAY;

	Packet *p = new Packet(PACKET_SERVER_EXTERNAL_CHAT);

	p->Send_string(source);
	p->Send_uint16(colour);
	p->Send_string(user);
	p->Send_string(msg);

	this->SendPacket(p);
	return NETWORK_RECV_STATUS_OKAY;
}

/**
 * Tell the client another client quit with an error.
 * @param client_id The client that quit.
 * @param errorno The reason the client quit.
 */
NetworkRecvStatus ServerNetworkGameSocketHandler::SendErrorQuit(ClientID client_id, NetworkErrorCode errorno)
{
	Packet *p = new Packet(PACKET_SERVER_ERROR_QUIT, SHRT_MAX);

	p->Send_uint32(client_id);
	p->Send_uint8 (errorno);

	this->SendPacket(p);
	return NETWORK_RECV_STATUS_OKAY;
}

/**
 * Tell the client another client quit.
 * @param client_id The client that quit.
 */
NetworkRecvStatus ServerNetworkGameSocketHandler::SendQuit(ClientID client_id)
{
	Packet *p = new Packet(PACKET_SERVER_QUIT, SHRT_MAX);

	p->Send_uint32(client_id);

	this->SendPacket(p);
	return NETWORK_RECV_STATUS_OKAY;
}

/** Tell the client we're shutting down. */
NetworkRecvStatus ServerNetworkGameSocketHandler::SendShutdown()
{
	Packet *p = new Packet(PACKET_SERVER_SHUTDOWN, SHRT_MAX);
	this->SendPacket(p);
	return NETWORK_RECV_STATUS_OKAY;
}

/** Tell the client we're starting a new game. */
NetworkRecvStatus ServerNetworkGameSocketHandler::SendNewGame()
{
	Packet *p = new Packet(PACKET_SERVER_NEWGAME, SHRT_MAX);
	this->SendPacket(p);
	return NETWORK_RECV_STATUS_OKAY;
}

/**
 * Send the result of a console action.
 * @param colour The colour of the result.
 * @param command The command that was executed.
 */
NetworkRecvStatus ServerNetworkGameSocketHandler::SendRConResult(uint16_t colour, const std::string &command)
{
	assert(this->rcon_reply_key != nullptr);

	std::vector<byte> message;
	BufferSerialiser buffer(message);
	buffer.Send_uint16(colour);
	buffer.Send_string(command);

	/* Message authentication code */
	std::array<uint8_t, 16> mac;

	/* Use only once per key: random */
	std::array<uint8_t, 24> nonce;
	RandomBytesWithFallback(nonce);

	/* Encrypt in place, use first half of hash as key */
	crypto_aead_lock(message.data(), mac.data(), this->rcon_reply_key, nonce.data(), nullptr, 0, message.data(), message.size());

	Packet *p = new Packet(PACKET_SERVER_RCON, SHRT_MAX);
	static_assert(nonce.size() == 24);
	static_assert(mac.size() == 16);
	p->Send_binary(nonce);
	p->Send_binary(mac);
	p->Send_binary(message);

	this->SendPacket(p);
	return NETWORK_RECV_STATUS_OKAY;
}

/**
 * Send a deny result of a console action.
 */
NetworkRecvStatus ServerNetworkGameSocketHandler::SendRConDenied()
{
	Packet *p = new Packet(PACKET_SERVER_RCON, SHRT_MAX);
	this->SendPacket(p);
	return NETWORK_RECV_STATUS_OKAY;
}

/**
 * Tell that a client moved to another company.
 * @param client_id The client that moved.
 * @param company_id The company the client moved to.
 */
NetworkRecvStatus ServerNetworkGameSocketHandler::SendMove(ClientID client_id, CompanyID company_id)
{
	Packet *p = new Packet(PACKET_SERVER_MOVE, SHRT_MAX);

	p->Send_uint32(client_id);
	p->Send_uint8(company_id);
	this->SendPacket(p);
	return NETWORK_RECV_STATUS_OKAY;
}

/** Send an update about the company password states. */
NetworkRecvStatus ServerNetworkGameSocketHandler::SendCompanyUpdate()
{
	Packet *p = new Packet(PACKET_SERVER_COMPANY_UPDATE, SHRT_MAX);

	static_assert(sizeof(_network_company_passworded) <= sizeof(uint16_t));
	p->Send_uint16(_network_company_passworded);
	this->SendPacket(p);
	return NETWORK_RECV_STATUS_OKAY;
}

/** Send an update about the max company/spectator counts. */
NetworkRecvStatus ServerNetworkGameSocketHandler::SendConfigUpdate()
{
	Packet *p = new Packet(PACKET_SERVER_CONFIG_UPDATE, SHRT_MAX);

	p->Send_uint8(_settings_client.network.max_companies);
	p->Send_string(_settings_client.network.server_name);
	this->SendPacket(p);
	return NETWORK_RECV_STATUS_OKAY;
}

NetworkRecvStatus ServerNetworkGameSocketHandler::SendSettingsAccessUpdate(bool ok)
{
	Packet *p = new Packet(PACKET_SERVER_SETTINGS_ACCESS, SHRT_MAX);
	p->Send_bool(ok);
	this->SendPacket(p);
	return NETWORK_RECV_STATUS_OKAY;
}


/***********
 * Receiving functions
 *   DEF_SERVER_RECEIVE_COMMAND has parameter: NetworkClientSocket *cs, Packet *p
 ************/

NetworkRecvStatus ServerNetworkGameSocketHandler::Receive_CLIENT_GAME_INFO(Packet *p)
{
	if (p->CanReadFromPacket(9) && p->Recv_uint32() == FIND_SERVER_EXTENDED_TOKEN) {
		PacketGameType reply_type = (PacketGameType)p->Recv_uint8();
		uint16_t flags = p->Recv_uint16();
		uint16_t version = p->Recv_uint16();
		return this->SendGameInfoExtended(reply_type, flags, version);
	} else {
		return this->SendGameInfo();
	}
}

NetworkRecvStatus ServerNetworkGameSocketHandler::Receive_CLIENT_NEWGRFS_CHECKED(Packet *)
{
	if (this->status != STATUS_NEWGRFS_CHECK) {
		/* Illegal call, return error and ignore the packet */
		return this->SendError(NETWORK_ERROR_NOT_EXPECTED);
	}

	NetworkClientInfo *ci = this->GetInfo();

	/* We now want a password from the client else we do not allow them in! */
	if (!_settings_client.network.server_password.empty()) {
		return this->SendNeedGamePassword();
	}

	if (Company::IsValidID(ci->client_playas) && !_network_company_states[ci->client_playas].password.empty()) {
		return this->SendNeedCompanyPassword();
	}

	return this->SendWelcome();
}

NetworkRecvStatus ServerNetworkGameSocketHandler::Receive_CLIENT_JOIN(Packet *p)
{
	if (this->status != STATUS_INACTIVE) {
		/* Illegal call, return error and ignore the packet */
		return this->SendError(NETWORK_ERROR_NOT_EXPECTED);
	}

	if (_network_game_info.clients_on >= _settings_client.network.max_clients) {
		/* Turns out we are full. Inform the user about this. */
		return this->SendError(NETWORK_ERROR_FULL);
	}

	std::string client_revision = p->Recv_string(NETWORK_REVISION_LENGTH);
	uint32_t newgrf_version = p->Recv_uint32();

	/* Check if the client has revision control enabled */
	if (!IsNetworkCompatibleVersion(client_revision.c_str()) || _openttd_newgrf_version != newgrf_version) {
		/* Different revisions!! */
		return this->SendError(NETWORK_ERROR_WRONG_REVISION);
	}

	std::string client_name = p->Recv_string(NETWORK_CLIENT_NAME_LENGTH);
	CompanyID playas = (Owner)p->Recv_uint8();

	if (this->HasClientQuit()) return NETWORK_RECV_STATUS_CLIENT_QUIT;

	/* join another company does not affect these values */
	switch (playas) {
		case COMPANY_NEW_COMPANY: // New company
			if (Company::GetNumItems() >= _settings_client.network.max_companies) {
				return this->SendError(NETWORK_ERROR_FULL);
			}
			break;
		case COMPANY_SPECTATOR: // Spectator
			break;
		default: // Join another company (companies 1-8 (index 0-7))
			if (!Company::IsValidHumanID(playas)) {
				return this->SendError(NETWORK_ERROR_COMPANY_MISMATCH);
			}
			break;
	}

	if (!NetworkIsValidClientName(client_name)) {
		/* An invalid client name was given. However, the client ensures the name
		 * is valid before it is sent over the network, so something went horribly
		 * wrong. This is probably someone trying to troll us. */
		return this->SendError(NETWORK_ERROR_INVALID_CLIENT_NAME);
	}

	if (!NetworkMakeClientNameUnique(client_name)) { // Change name if duplicate
		/* We could not create a name for this client */
		return this->SendError(NETWORK_ERROR_NAME_IN_USE);
	}

	assert(NetworkClientInfo::CanAllocateItem());
	NetworkClientInfo *ci = new NetworkClientInfo(this->client_id);
	this->SetInfo(ci);
	ci->join_date = EconTime::CurDate();
	ci->join_date_fract = EconTime::CurDateFract();
	ci->join_tick_skip_counter = TickSkipCounter();
	ci->join_frame = _frame_counter;
	ci->client_name = client_name;
	ci->client_playas = playas;
	DEBUG(desync, 1, "client: %s; client: %02x; company: %02x", debug_date_dumper().HexDate(), (int)ci->index, (int)ci->client_playas);

	/* Make sure companies to which people try to join are not autocleaned */
	if (Company::IsValidID(playas)) _network_company_states[playas].months_empty = 0;

	this->status = STATUS_NEWGRFS_CHECK;

	if (_grfconfig == nullptr) {
		/* Behave as if we received PACKET_CLIENT_NEWGRFS_CHECKED */
		return this->Receive_CLIENT_NEWGRFS_CHECKED(nullptr);
	}

	return this->SendNewGRFCheck();
}

NetworkRecvStatus ServerNetworkGameSocketHandler::Receive_CLIENT_GAME_PASSWORD(Packet *p)
{
	if (this->status != STATUS_AUTH_GAME) {
		return this->SendError(NETWORK_ERROR_NOT_EXPECTED);
	}

	/* Check game password. Allow joining if we cleared the password meanwhile */
	if (!_settings_client.network.server_password.empty()) {
		NetworkSharedSecrets ss;
		if (!this->ParseKeyPasswordPacket(p, ss, _settings_client.network.server_password, nullptr, 0)) {
			/* Password is invalid */
			return this->SendError(NETWORK_ERROR_WRONG_PASSWORD);
		}
	}

	const NetworkClientInfo *ci = this->GetInfo();
	if (Company::IsValidID(ci->client_playas) && !_network_company_states[ci->client_playas].password.empty()) {
		return this->SendNeedCompanyPassword();
	}

	/* Valid password, allow user */
	return this->SendWelcome();
}

NetworkRecvStatus ServerNetworkGameSocketHandler::Receive_CLIENT_COMPANY_PASSWORD(Packet *p)
{
	if (this->status != STATUS_AUTH_COMPANY) {
		return this->SendError(NETWORK_ERROR_NOT_EXPECTED);
	}

	std::string password = p->Recv_string(NETWORK_PASSWORD_LENGTH);

	/* Check company password. Allow joining if we cleared the password meanwhile.
	 * Also, check the company is still valid - client could be moved to spectators
	 * in the middle of the authorization process */
	CompanyID playas = this->GetInfo()->client_playas;
	if (Company::IsValidID(playas) && !_network_company_states[playas].password.empty() &&
			_network_company_states[playas].password.compare(password) != 0) {
		/* Password is invalid */
		return this->SendError(NETWORK_ERROR_WRONG_PASSWORD);
	}

	return this->SendWelcome();
}

NetworkRecvStatus ServerNetworkGameSocketHandler::Receive_CLIENT_SETTINGS_PASSWORD(Packet *p)
{
	if (this->status != STATUS_ACTIVE) {
		/* Illegal call, return error and ignore the packet */
		return this->SendError(NETWORK_ERROR_NOT_EXPECTED);
	}

	NetworkSharedSecrets ss;

	/* Check settings password. Deny if no password is set */
	if (!p->CanReadFromPacket(1)) {
		if (this->settings_authed) DEBUG(net, 0, "[settings-ctrl] client-id %d deauthed", this->client_id);
		this->settings_authed = false;
	} else if (_settings_client.network.settings_password.empty() ||
			!this->ParseKeyPasswordPacket(p, ss, _settings_client.network.settings_password, nullptr, 0)) {
		DEBUG(net, 0, "[settings-ctrl] wrong password from client-id %d", this->client_id);
		NetworkServerSendRconDenied(this->client_id);
		this->settings_authed = false;
		NetworkRecvStatus status = this->HandleAuthFailure(this->settings_auth_failures);
		if (status != NETWORK_RECV_STATUS_OKAY) return status;
	} else {
		DEBUG(net, 0, "[settings-ctrl] client-id %d", this->client_id);
		this->settings_authed = true;
		this->settings_auth_failures = 0;
	}

	return this->SendSettingsAccessUpdate(this->settings_authed);
}

NetworkRecvStatus ServerNetworkGameSocketHandler::Receive_CLIENT_GETMAP(Packet *p)
{
	/* The client was never joined.. so this is impossible, right?
	 *  Ignore the packet, give the client a warning, and close the connection */
	if (this->status < STATUS_AUTHORIZED || this->HasClientQuit()) {
		return this->SendError(NETWORK_ERROR_NOT_AUTHORIZED);
	}

	this->supports_zstd = p->Recv_bool();

	/* Check if someone else is receiving the map */
	for (NetworkClientSocket *new_cs : NetworkClientSocket::Iterate()) {
		if (new_cs->status == STATUS_MAP) {
			/* Tell the new client to wait */
			this->status = STATUS_MAP_WAIT;
			return this->SendWait();
		}
	}

	/* We receive a request to upload the map.. give it to the client! */
	return this->SendMap();
}

NetworkRecvStatus ServerNetworkGameSocketHandler::Receive_CLIENT_MAP_OK(Packet *)
{
	/* Client has the map, now start syncing */
	if (this->status == STATUS_DONE_MAP && !this->HasClientQuit()) {
		char client_name[NETWORK_CLIENT_NAME_LENGTH];

		this->GetClientName(client_name, lastof(client_name));

		NetworkTextMessage(NETWORK_ACTION_JOIN, CC_DEFAULT, false, client_name, "", this->client_id);
		InvalidateWindowData(WC_CLIENT_LIST, 0);

		DEBUG(net, 3, "[%s] Client #%u (%s) joined as %s", ServerNetworkGameSocketHandler::GetName(), this->client_id, this->GetClientIP(), client_name);

		/* Mark the client as pre-active, and wait for an ACK
		 *  so we know it is done loading and in sync with us */
		this->status = STATUS_PRE_ACTIVE;
		NetworkHandleCommandQueue(this);
		this->SendFrame();
		this->SendSync();

		/* This is the frame the client receives
		 *  we need it later on to make sure the client is not too slow */
		this->last_frame = _frame_counter;
		this->last_frame_server = _frame_counter;

		for (NetworkClientSocket *new_cs : NetworkClientSocket::Iterate()) {
			if (new_cs->status >= STATUS_AUTHORIZED) {
				new_cs->SendClientInfo(this->GetInfo());
				new_cs->SendJoin(this->client_id);
			}
		}

		NetworkAdminClientInfo(this, true);

		/* also update the new client with our max values */
		this->SendConfigUpdate();

		/* quickly update the syncing client with company details */
		NetworkRecvStatus status = this->SendCompanyUpdate();

		this->ShrinkToFitSendQueue();

		return status;
	}

	/* Wrong status for this packet, give a warning to client, and close connection */
	return this->SendError(NETWORK_ERROR_NOT_EXPECTED);
}

/**
 * The client has done a command and wants us to handle it
 * @param p the packet in which the command was sent
 */
NetworkRecvStatus ServerNetworkGameSocketHandler::Receive_CLIENT_COMMAND(Packet *p)
{
	/* The client was never joined.. so this is impossible, right?
	 *  Ignore the packet, give the client a warning, and close the connection */
	if (this->status < STATUS_DONE_MAP || this->HasClientQuit()) {
		return this->SendError(NETWORK_ERROR_NOT_EXPECTED);
	}

	if (this->incoming_queue.Count() >= _settings_client.network.max_commands_in_queue) {
		return this->SendError(NETWORK_ERROR_TOO_MANY_COMMANDS);
	}

	CommandPacket cp;
	const char *err = this->ReceiveCommand(p, &cp);

	if (this->HasClientQuit()) return NETWORK_RECV_STATUS_CLIENT_QUIT;

	NetworkClientInfo *ci = this->GetInfo();

	if (err != nullptr) {
		IConsolePrintF(CC_ERROR, "WARNING: %s from client %d (IP: %s).", err, ci->client_id, this->GetClientIP());
		return this->SendError(NETWORK_ERROR_NOT_EXPECTED);
	}


	if ((GetCommandFlags(cp.cmd) & (CMD_SERVER | CMD_SERVER_NS)) && ci->client_id != CLIENT_ID_SERVER && !this->settings_authed) {
		IConsolePrintF(CC_ERROR, "WARNING: server only command %u from client %u (IP: %s), kicking...", cp.cmd & CMD_ID_MASK, ci->client_id, this->GetClientIP());
		return this->SendError(NETWORK_ERROR_KICKED);
	}

	if ((GetCommandFlags(cp.cmd) & CMD_SPECTATOR) == 0 && !Company::IsValidID(cp.company) && ci->client_id != CLIENT_ID_SERVER && !this->settings_authed) {
		IConsolePrintF(CC_ERROR, "WARNING: spectator (client: %u, IP: %s) issued non-spectator command %u, kicking...", ci->client_id, this->GetClientIP(), cp.cmd & CMD_ID_MASK);
		return this->SendError(NETWORK_ERROR_KICKED);
	}

	/**
	 * Only CMD_COMPANY_CTRL is always allowed, for the rest, playas needs
	 * to match the company in the packet. If it doesn't, the client has done
	 * something pretty naughty (or a bug), and will be kicked
	 */
	if (!(cp.cmd == CMD_COMPANY_CTRL && cp.p1 == 0 && ci->client_playas == COMPANY_NEW_COMPANY) && ci->client_playas != cp.company &&
			!((GetCommandFlags(cp.cmd) & (CMD_SERVER | CMD_SERVER_NS)) && this->settings_authed)) {
		IConsolePrintF(CC_ERROR, "WARNING: client %d (IP: %s) tried to execute a command as company %d, kicking...",
		               ci->client_playas + 1, this->GetClientIP(), cp.company + 1);
		return this->SendError(NETWORK_ERROR_COMPANY_MISMATCH);
	}

	if (cp.cmd == CMD_COMPANY_CTRL) {
		if (cp.p1 != 0 || cp.company != COMPANY_SPECTATOR) {
			return this->SendError(NETWORK_ERROR_CHEATER);
		}

		/* Check if we are full - else it's possible for spectators to send a CMD_COMPANY_CTRL and the company is created regardless of max_companies! */
		if (Company::GetNumItems() >= _settings_client.network.max_companies) {
			NetworkServerSendChat(NETWORK_ACTION_SERVER_MESSAGE, DESTTYPE_CLIENT, ci->client_id, "cannot create new company, server full", CLIENT_ID_SERVER);
			return NETWORK_RECV_STATUS_OKAY;
		}
	}

	if (GetCommandFlags(cp.cmd) & CMD_CLIENT_ID) cp.p2 = this->client_id;
	cp.client_id = this->client_id;

	this->incoming_queue.Append(std::move(cp));
	return NETWORK_RECV_STATUS_OKAY;
}

NetworkRecvStatus ServerNetworkGameSocketHandler::Receive_CLIENT_ERROR(Packet *p)
{
	/* This packets means a client noticed an error and is reporting this
	 *  to us. Display the error and report it to the other clients */
	char client_name[NETWORK_CLIENT_NAME_LENGTH];
	NetworkErrorCode errorno = (NetworkErrorCode)p->Recv_uint8();
	NetworkRecvStatus rx_status = p->CanReadFromPacket(1) ? (NetworkRecvStatus)p->Recv_uint8() : NETWORK_RECV_STATUS_OKAY;
	int8_t status = p->CanReadFromPacket(1) ? (int8_t)p->Recv_uint8() : -1;
	PacketGameType last_pkt_type = p->CanReadFromPacket(1) ? (PacketGameType)p->Recv_uint8() : PACKET_END;

	/* The client was never joined.. thank the client for the packet, but ignore it */
	if (this->status < STATUS_DONE_MAP || this->HasClientQuit()) {
		DEBUG(net, 2, "non-joined client %d reported an error and is closing its connection (%s) (%d, %d, %d)", this->client_id, GetString(GetNetworkErrorMsg(errorno)).c_str(), rx_status, status, last_pkt_type);
		return this->CloseConnection(NETWORK_RECV_STATUS_CLIENT_QUIT);
	}

	this->GetClientName(client_name, lastof(client_name));

	StringID strid = GetNetworkErrorMsg(errorno);

	DEBUG(net, 1, "'%s' reported an error and is closing its connection (%s) (%d, %d, %d)", client_name, GetString(strid).c_str(), rx_status, status, last_pkt_type);

	NetworkTextMessage(NETWORK_ACTION_LEAVE, CC_DEFAULT, false, client_name, "", strid);

	for (NetworkClientSocket *new_cs : NetworkClientSocket::Iterate()) {
		if (new_cs->status >= STATUS_AUTHORIZED) {
			new_cs->SendErrorQuit(this->client_id, errorno);
		}
	}

	NetworkAdminClientError(this->client_id, errorno);

	if (errorno == NETWORK_ERROR_DESYNC) {
		std::string server_desync_log;
		DesyncExtraInfo info;
		info.client_name = client_name;
		info.client_id = this->client_id;
		info.desync_frame_info = std::move(this->desync_frame_info);
		CrashLog::DesyncCrashLog(&(this->desync_log), &server_desync_log, info);
		this->SendDesyncLog(server_desync_log);

		// decrease the sync frequency for this point onwards
		_settings_client.network.sync_freq = std::min<uint16_t>(_settings_client.network.sync_freq, 16);

		// have the server and all clients run some sanity checks
		NetworkSendCommand(0, 0, 0, 0, CMD_DESYNC_CHECK, nullptr, nullptr, _local_company, nullptr);

		SendPacketsState send_state = this->SendPackets(true);
		if (send_state != SPS_CLOSED) {
			this->status = STATUS_CLOSE_PENDING;
			return NETWORK_RECV_STATUS_OKAY;
		}
	}
	return this->CloseConnection(NETWORK_RECV_STATUS_CLIENT_QUIT);
}

NetworkRecvStatus ServerNetworkGameSocketHandler::Receive_CLIENT_DESYNC_LOG(Packet *p)
{
	uint size = p->Recv_uint16();
	this->desync_log.resize(this->desync_log.size() + size);
	p->Recv_binary((byte *)(this->desync_log.data() + this->desync_log.size() - size), size);
	DEBUG(net, 2, "Received %u bytes of client desync log", size);
	this->receive_limit += p->Size();
	return NETWORK_RECV_STATUS_OKAY;
}

NetworkRecvStatus ServerNetworkGameSocketHandler::Receive_CLIENT_DESYNC_MSG(Packet *p)
{
	EconTime::Date date = p->Recv_uint32();
	EconTime::DateFract date_fract = p->Recv_uint16();
	uint8_t tick_skip_counter = p->Recv_uint8();
	std::string msg;
	p->Recv_string(msg);
	DEBUG(desync, 0, "Client-id %d desync msg: %s", this->client_id, msg.c_str());
	extern void LogRemoteDesyncMsg(EconTime::Date date, EconTime::DateFract date_fract, uint8_t tick_skip_counter, uint32_t src_id, std::string msg);
	LogRemoteDesyncMsg(date, date_fract, tick_skip_counter, this->client_id, std::move(msg));
	return NETWORK_RECV_STATUS_OKAY;
}

NetworkRecvStatus ServerNetworkGameSocketHandler::Receive_CLIENT_DESYNC_SYNC_DATA(Packet *p)
{
	uint32_t frame_count = p->Recv_uint32();

	DEBUG(net, 2, "Received desync sync data: %u frames", frame_count);

	if (frame_count == 0 || _network_sync_record_counts.empty()) return NETWORK_RECV_STATUS_OKAY;

	size_t record_count_offset = 0;
	size_t record_offset = 0;
	for (uint i = 0; i < frame_count; i++) {
		uint32_t item_count = p->Recv_uint32();
		if (item_count == 0) continue;
		uint32_t local_item_count = 0;
		uint32_t frame = 0;
		NetworkSyncRecordEvents event = NSRE_BEGIN;
		for (uint j = 0; j < item_count; j++) {
			if (j == 0) {
				frame = p->Recv_uint32();
				while (_network_sync_records[record_offset].frame != frame) {
					if (record_count_offset == _network_sync_record_counts.size()) {
						return NETWORK_RECV_STATUS_OKAY;
					}
					record_offset += _network_sync_record_counts[record_count_offset];
					record_count_offset++;
				}
				local_item_count = _network_sync_record_counts[record_count_offset];
			} else {
				event = (NetworkSyncRecordEvents)p->Recv_uint32();
			}
			uint32_t seed_1 = p->Recv_uint32();
			uint64_t state_checksum = p->Recv_uint64();
			if (j == local_item_count) {
				this->desync_frame_info = stdstr_fmt("Desync subframe count mismatch: extra client record: %08X, %s", frame, GetSyncRecordEventName(event));
				return NETWORK_RECV_STATUS_OKAY;
			}

			const NetworkSyncRecord &record = _network_sync_records[record_offset + j];
			if (j != 0 && record.frame != event) {
				this->desync_frame_info = stdstr_fmt("Desync subframe event mismatch: %08X, client: %s != server: %s",
						frame, GetSyncRecordEventName(event), GetSyncRecordEventName((NetworkSyncRecordEvents)record.frame));
				return NETWORK_RECV_STATUS_OKAY;
			}
			if (seed_1 != record.seed_1 || state_checksum != record.state_checksum) {
				this->desync_frame_info = stdstr_fmt("Desync subframe mismatch: %08X, %s%s%s",
						frame, GetSyncRecordEventName(event), (seed_1 != record.seed_1) ? ", seed" : "", (state_checksum != record.state_checksum) ? ", state checksum" : "");
				return NETWORK_RECV_STATUS_OKAY;
			}
		}
		if (local_item_count > item_count) {
			const NetworkSyncRecord &record = _network_sync_records[record_offset + item_count];
			this->desync_frame_info = stdstr_fmt("Desync subframe count mismatch: extra server record: %08X, %s", frame, GetSyncRecordEventName((NetworkSyncRecordEvents)record.frame));
			return NETWORK_RECV_STATUS_OKAY;
		}
	}

	return NETWORK_RECV_STATUS_OKAY;
}

NetworkRecvStatus ServerNetworkGameSocketHandler::Receive_CLIENT_QUIT(Packet *p)
{
	/* The client wants to leave. Display this and report it to the other
	 *  clients. */
	char client_name[NETWORK_CLIENT_NAME_LENGTH];

	/* The client was never joined.. thank the client for the packet, but ignore it */
	if (this->status < STATUS_DONE_MAP || this->HasClientQuit()) {
		return this->CloseConnection(NETWORK_RECV_STATUS_CLIENT_QUIT);
	}

	this->GetClientName(client_name, lastof(client_name));

	NetworkTextMessage(NETWORK_ACTION_LEAVE, CC_DEFAULT, false, client_name, "", STR_NETWORK_MESSAGE_CLIENT_LEAVING);

	for (NetworkClientSocket *new_cs : NetworkClientSocket::Iterate()) {
		if (new_cs->status >= STATUS_AUTHORIZED && new_cs != this) {
			new_cs->SendQuit(this->client_id);
		}
	}

	NetworkAdminClientQuit(this->client_id);

	return this->CloseConnection(NETWORK_RECV_STATUS_CLIENT_QUIT);
}

NetworkRecvStatus ServerNetworkGameSocketHandler::Receive_CLIENT_ACK(Packet *p)
{
	if (this->status < STATUS_AUTHORIZED) {
		/* Illegal call, return error and ignore the packet */
		return this->SendError(NETWORK_ERROR_NOT_AUTHORIZED);
	}

	uint32_t frame = p->Recv_uint32();

	/* The client is trying to catch up with the server */
	if (this->status == STATUS_PRE_ACTIVE) {
		/* The client is not yet caught up? */
		if (frame + DAY_TICKS < _frame_counter) return NETWORK_RECV_STATUS_OKAY;

		/* Now it is! Unpause the game */
		this->status = STATUS_ACTIVE;
		this->last_token_frame = _frame_counter;

		/* Execute script for, e.g. MOTD */
		IConsoleCmdExec("exec scripts/on_server_connect.scr 0");
	}

	/* Get, and validate the token. */
	uint8_t token = p->Recv_uint8();
	if (token == this->last_token) {
		/* We differentiate between last_token_frame and last_frame so the lag
		 * test uses the actual lag of the client instead of the lag for getting
		 * the token back and forth; after all, the token is only sent every
		 * time we receive a PACKET_CLIENT_ACK, after which we will send a new
		 * token to the client. If the lag would be one day, then we would not
		 * be sending the new token soon enough for the new daily scheduled
		 * PACKET_CLIENT_ACK. This would then register the lag of the client as
		 * two days, even when it's only a single day. */
		this->last_token_frame = _frame_counter;
		/* Request a new token. */
		this->last_token = 0;
	}

	/* The client received the frame, make note of it */
	this->last_frame = frame;
	/* With those 2 values we can calculate the lag realtime */
	this->last_frame_server = _frame_counter;
	return NETWORK_RECV_STATUS_OKAY;
}


/**
 * Send an actual chat message.
 * @param action The action that's performed.
 * @param desttype The type of destination.
 * @param dest The actual destination index.
 * @param msg The actual message.
 * @param from_id The origin of the message.
 * @param data Arbitrary data.
 * @param from_admin Whether the origin is an admin or not.
 */
void NetworkServerSendChat(NetworkAction action, DestType desttype, int dest, const std::string &msg, ClientID from_id, NetworkTextMessageData data, bool from_admin)
{
	const NetworkClientInfo *ci, *ci_own, *ci_to;

	switch (desttype) {
		case DESTTYPE_CLIENT:
			/* Are we sending to the server? */
			if ((ClientID)dest == CLIENT_ID_SERVER) {
				ci = NetworkClientInfo::GetByClientID(from_id);
				/* Display the text locally, and that is it */
				if (ci != nullptr) {
					NetworkTextMessage(action, GetDrawStringCompanyColour(ci->client_playas), false, ci->client_name, msg, data);

					if (_settings_client.network.server_admin_chat) {
						NetworkAdminChat(action, desttype, from_id, msg, data, from_admin);
					}
				}
			} else {
				/* Else find the client to send the message to */
				for (NetworkClientSocket *cs : NetworkClientSocket::Iterate()) {
					if (cs->client_id == (ClientID)dest) {
						cs->SendChat(action, from_id, false, msg, data);
						break;
					}
				}
			}

			/* Display the message locally (so you know you have sent it) */
			if (from_id != (ClientID)dest) {
				if (from_id == CLIENT_ID_SERVER) {
					ci = NetworkClientInfo::GetByClientID(from_id);
					ci_to = NetworkClientInfo::GetByClientID((ClientID)dest);
					if (ci != nullptr && ci_to != nullptr) {
						NetworkTextMessage(action, GetDrawStringCompanyColour(ci->client_playas), true, ci_to->client_name, msg, data);
					}
				} else {
					for (NetworkClientSocket *cs : NetworkClientSocket::Iterate()) {
						if (cs->client_id == from_id) {
							cs->SendChat(action, (ClientID)dest, true, msg, data);
							break;
						}
					}
				}
			}
			break;
		case DESTTYPE_TEAM: {
			/* If this is false, the message is already displayed on the client who sent it. */
			bool show_local = true;
			/* Find all clients that belong to this company */
			ci_to = nullptr;
			for (NetworkClientSocket *cs : NetworkClientSocket::Iterate()) {
				ci = cs->GetInfo();
				if (ci != nullptr && ci->client_playas == (CompanyID)dest) {
					cs->SendChat(action, from_id, false, msg, data);
					if (cs->client_id == from_id) show_local = false;
					ci_to = ci; // Remember a client that is in the company for company-name
				}
			}

			/* if the server can read it, let the admin network read it, too. */
			if (_local_company == (CompanyID)dest && _settings_client.network.server_admin_chat) {
				NetworkAdminChat(action, desttype, from_id, msg, data, from_admin);
			}

			ci = NetworkClientInfo::GetByClientID(from_id);
			ci_own = NetworkClientInfo::GetByClientID(CLIENT_ID_SERVER);
			if (ci != nullptr && ci_own != nullptr && ci_own->client_playas == dest) {
				NetworkTextMessage(action, GetDrawStringCompanyColour(ci->client_playas), false, ci->client_name, msg, data);
				if (from_id == CLIENT_ID_SERVER) show_local = false;
				ci_to = ci_own;
			}

			/* There is no such client */
			if (ci_to == nullptr) break;

			/* Display the message locally (so you know you have sent it) */
			if (ci != nullptr && show_local) {
				if (from_id == CLIENT_ID_SERVER) {
					StringID str = Company::IsValidID(ci_to->client_playas) ? STR_COMPANY_NAME : STR_NETWORK_SPECTATORS;
					SetDParam(0, ci_to->client_playas);
					std::string name = GetString(str);
					NetworkTextMessage(action, GetDrawStringCompanyColour(ci_own->client_playas), true, name, msg, data);
				} else {
					for (NetworkClientSocket *cs : NetworkClientSocket::Iterate()) {
						if (cs->client_id == from_id) {
							cs->SendChat(action, ci_to->client_id, true, msg, data);
						}
					}
				}
			}
			break;
		}
		default:
<<<<<<< HEAD
			DEBUG(net, 1, "Received unknown chat destination type %d; doing broadcast instead", desttype);
			FALLTHROUGH;
=======
			Debug(net, 1, "Received unknown chat destination type {}; doing broadcast instead", desttype);
			[[fallthrough]];
>>>>>>> 22eed961

		case DESTTYPE_BROADCAST:
		case DESTTYPE_BROADCAST_SS:
			for (NetworkClientSocket *cs : NetworkClientSocket::Iterate()) {
				cs->SendChat(action, from_id, (desttype == DESTTYPE_BROADCAST_SS && from_id == cs->client_id), msg, data);
			}

			NetworkAdminChat(action, desttype, from_id, msg, data, from_admin);

			ci = NetworkClientInfo::GetByClientID(from_id);
			if (ci != nullptr) {
				NetworkTextMessage(action, GetDrawStringCompanyColour(ci->client_playas),
						(desttype == DESTTYPE_BROADCAST_SS && from_id == CLIENT_ID_SERVER), ci->client_name, msg, data);
			}
			break;
	}
}

/**
 * Send a chat message from external source.
 * @param source Name of the source this message came from.
 * @param colour TextColour to use for the message.
 * @param user Name of the user who sent the messsage.
 * @param msg The actual message.
 */
void NetworkServerSendExternalChat(const std::string &source, TextColour colour, const std::string &user, const std::string &msg)
{
	for (NetworkClientSocket *cs : NetworkClientSocket::Iterate()) {
		cs->SendExternalChat(source, colour, user, msg);
	}
	NetworkTextMessage(NETWORK_ACTION_EXTERNAL_CHAT, colour, false, user, msg, {}, source.c_str());
}

NetworkRecvStatus ServerNetworkGameSocketHandler::Receive_CLIENT_CHAT(Packet *p)
{
	if (this->status < STATUS_PRE_ACTIVE) {
		/* Illegal call, return error and ignore the packet */
		return this->SendError(NETWORK_ERROR_NOT_AUTHORIZED);
	}

	NetworkAction action = (NetworkAction)p->Recv_uint8();
	DestType desttype = (DestType)p->Recv_uint8();
	int dest = p->Recv_uint32();

	std::string msg = p->Recv_string(NETWORK_CHAT_LENGTH);
	NetworkTextMessageData data;
	data.recv(p);

	NetworkClientInfo *ci = this->GetInfo();
	switch (action) {
		case NETWORK_ACTION_GIVE_MONEY:
			if (!Company::IsValidID(ci->client_playas)) break;
			FALLTHROUGH;
		case NETWORK_ACTION_CHAT:
		case NETWORK_ACTION_CHAT_CLIENT:
		case NETWORK_ACTION_CHAT_COMPANY:
			NetworkServerSendChat(action, desttype, dest, msg, this->client_id, data);
			break;
		default:
			IConsolePrintF(CC_ERROR, "WARNING: invalid chat action from client %d (IP: %s).", ci->client_id, this->GetClientIP());
			return this->SendError(NETWORK_ERROR_NOT_EXPECTED);
	}
	return NETWORK_RECV_STATUS_OKAY;
}

NetworkRecvStatus ServerNetworkGameSocketHandler::Receive_CLIENT_SET_PASSWORD(Packet *p)
{
	if (this->status != STATUS_ACTIVE) {
		/* Illegal call, return error and ignore the packet */
		return this->SendError(NETWORK_ERROR_NOT_EXPECTED);
	}

	std::string password = p->Recv_string(NETWORK_PASSWORD_LENGTH);
	const NetworkClientInfo *ci = this->GetInfo();

	NetworkServerSetCompanyPassword(ci->client_playas, password);
	return NETWORK_RECV_STATUS_OKAY;
}

NetworkRecvStatus ServerNetworkGameSocketHandler::Receive_CLIENT_SET_NAME(Packet *p)
{
	if (this->status != STATUS_ACTIVE) {
		/* Illegal call, return error and ignore the packet */
		return this->SendError(NETWORK_ERROR_NOT_EXPECTED);
	}

	NetworkClientInfo *ci;

	std::string client_name = p->Recv_string(NETWORK_CLIENT_NAME_LENGTH);
	ci = this->GetInfo();

	if (this->HasClientQuit()) return NETWORK_RECV_STATUS_CLIENT_QUIT;

	if (ci != nullptr) {
		if (!NetworkIsValidClientName(client_name)) {
			/* An invalid client name was given. However, the client ensures the name
			 * is valid before it is sent over the network, so something went horribly
			 * wrong. This is probably someone trying to troll us. */
			return this->SendError(NETWORK_ERROR_INVALID_CLIENT_NAME);
		}

		/* Display change */
		if (NetworkMakeClientNameUnique(client_name)) {
			NetworkTextMessage(NETWORK_ACTION_NAME_CHANGE, CC_DEFAULT, false, ci->client_name, client_name);
			ci->client_name = client_name;
			NetworkUpdateClientInfo(ci->client_id);
		}
	}
	return NETWORK_RECV_STATUS_OKAY;
}

NetworkRecvStatus ServerNetworkGameSocketHandler::Receive_CLIENT_RCON(Packet *p)
{
	if (this->status != STATUS_ACTIVE) return this->SendError(NETWORK_ERROR_NOT_EXPECTED);

	if (_settings_client.network.rcon_password.empty()) {
		NetworkServerSendRconDenied(this->client_id);
		return this->HandleAuthFailure(this->rcon_auth_failures);
	}

	std::string command;
	NetworkSharedSecrets ss;
	if (!this->ParseKeyPasswordPacket(p, ss, _settings_client.network.rcon_password, &command, NETWORK_RCONCOMMAND_LENGTH)) {
		DEBUG(net, 0, "[rcon] wrong password from client-id %d", this->client_id);
		NetworkServerSendRconDenied(this->client_id);
		return this->HandleAuthFailure(this->rcon_auth_failures);
	}

	DEBUG(net, 3, "[rcon] Client-id %d executed: %s", this->client_id, command.c_str());

	_redirect_console_to_client = this->client_id;
	this->rcon_reply_key = ss.shared_data.data() + 32; /* second key */
	IConsoleCmdExec(command);
	_redirect_console_to_client = INVALID_CLIENT_ID;
	this->rcon_auth_failures = 0;
	this->rcon_reply_key = nullptr;
	return NETWORK_RECV_STATUS_OKAY;
}

NetworkRecvStatus ServerNetworkGameSocketHandler::Receive_CLIENT_MOVE(Packet *p)
{
	if (this->status != STATUS_ACTIVE) return this->SendError(NETWORK_ERROR_NOT_EXPECTED);

	CompanyID company_id = (Owner)p->Recv_uint8();

	/* Check if the company is valid, we don't allow moving to AI companies */
	if (company_id != COMPANY_SPECTATOR && !Company::IsValidHumanID(company_id)) return NETWORK_RECV_STATUS_OKAY;

	/* Check if we require a password for this company */
	if (company_id != COMPANY_SPECTATOR && !_network_company_states[company_id].password.empty()) {
		/* we need a password from the client - should be in this packet */
		std::string password = p->Recv_string(NETWORK_PASSWORD_LENGTH);

		/* Incorrect password sent, return! */
		if (_network_company_states[company_id].password.compare(password) != 0) {
			DEBUG(net, 2, "Wrong password from client-id #%d for company #%d", this->client_id, company_id + 1);
			return NETWORK_RECV_STATUS_OKAY;
		}
	}

	/* if we get here we can move the client */
	NetworkServerDoMove(this->client_id, company_id);
	return NETWORK_RECV_STATUS_OKAY;
}

NetworkRecvStatus ServerNetworkGameSocketHandler::HandleAuthFailure(uint &failure_count)
{
	failure_count++;
	if (_settings_client.network.max_auth_failures != 0 && failure_count >= _settings_client.network.max_auth_failures) {
		DEBUG(net, 0, "Kicked client-id #%d due to too many failed authentication attempts", this->client_id);
		return this->SendError(NETWORK_ERROR_KICKED);
	} else {
		return NETWORK_RECV_STATUS_OKAY;
	}
}

const char *ServerNetworkGameSocketHandler::GetClientStatusName(ClientStatus status)
{
	static const char* _client_status_names[] {
		"INACTIVE",
		"NEWGRFS_CHECK",
		"AUTH_GAME",
		"AUTH_COMPANY",
		"AUTHORIZED",
		"MAP_WAIT",
		"MAP",
		"DONE_MAP",
		"PRE_ACTIVE",
		"ACTIVE",
		"CLOSE_PENDING",
	};
	static_assert(lengthof(_client_status_names) == STATUS_END);
	return status < STATUS_END ? _client_status_names[status] : "[invalid status]";
}

std::string ServerNetworkGameSocketHandler::GetDebugInfo() const
{
	return stdstr_fmt("status: %d (%s)", this->status, GetClientStatusName(this->status));
}

/**
 * Populate the company stats.
 * @param stats the stats to update
 */
void NetworkPopulateCompanyStats(NetworkCompanyStats *stats)
{
	memset(stats, 0, sizeof(*stats) * MAX_COMPANIES);

	/* Go through all vehicles and count the type of vehicles */
	for (const Vehicle *v : Vehicle::Iterate()) {
		if (!Company::IsValidID(v->owner) || !v->IsPrimaryVehicle() || HasBit(v->subtype, GVSF_VIRTUAL)) continue;
		byte type = 0;
		switch (v->type) {
			case VEH_TRAIN: type = NETWORK_VEH_TRAIN; break;
			case VEH_ROAD: type = RoadVehicle::From(v)->IsBus() ? NETWORK_VEH_BUS : NETWORK_VEH_LORRY; break;
			case VEH_AIRCRAFT: type = NETWORK_VEH_PLANE; break;
			case VEH_SHIP: type = NETWORK_VEH_SHIP; break;
			default: continue;
		}
		stats[v->owner].num_vehicle[type]++;
	}

	/* Go through all stations and count the types of stations */
	for (const Station *s : Station::Iterate()) {
		if (Company::IsValidID(s->owner)) {
			NetworkCompanyStats *npi = &stats[s->owner];

			if (s->facilities & FACIL_TRAIN)      npi->num_station[NETWORK_VEH_TRAIN]++;
			if (s->facilities & FACIL_TRUCK_STOP) npi->num_station[NETWORK_VEH_LORRY]++;
			if (s->facilities & FACIL_BUS_STOP)   npi->num_station[NETWORK_VEH_BUS]++;
			if (s->facilities & FACIL_AIRPORT)    npi->num_station[NETWORK_VEH_PLANE]++;
			if (s->facilities & FACIL_DOCK)       npi->num_station[NETWORK_VEH_SHIP]++;
		}
	}
}

/**
 * Send updated client info of a particular client.
 * @param client_id The client to send it for.
 */
void NetworkUpdateClientInfo(ClientID client_id)
{
	NetworkClientInfo *ci = NetworkClientInfo::GetByClientID(client_id);

	if (ci == nullptr) return;

	DEBUG(desync, 1, "client: %s; client: %02x; company: %02x", debug_date_dumper().HexDate(), client_id, (int)ci->client_playas);

	for (NetworkClientSocket *cs : NetworkClientSocket::Iterate()) {
		if (cs->status >= ServerNetworkGameSocketHandler::STATUS_AUTHORIZED) {
			cs->SendClientInfo(ci);
		}
	}

	NetworkAdminClientUpdate(ci);
}

/** Check if the server has autoclean_companies activated
 * Two things happen:
 *     1) If a company is not protected, it is closed after 1 year (for example)
 *     2) If a company is protected, protection is disabled after 3 years (for example)
 *          (and item 1. happens a year later)
 */
static void NetworkAutoCleanCompanies()
{
	CompanyMask has_clients = 0;
	CompanyMask has_vehicles = 0;

	if (!_settings_client.network.autoclean_companies) return;

	/* Detect the active companies */
	for (const NetworkClientInfo *ci : NetworkClientInfo::Iterate()) {
		if (Company::IsValidID(ci->client_playas)) SetBit(has_clients, ci->client_playas);
	}

	if (!_network_dedicated) {
		const NetworkClientInfo *ci = NetworkClientInfo::GetByClientID(CLIENT_ID_SERVER);
		assert(ci != nullptr);
		if (Company::IsValidID(ci->client_playas)) SetBit(has_clients, ci->client_playas);
	}

	if (_settings_client.network.autoclean_novehicles != 0) {
		for (const Company *c : Company::Iterate()) {
			if (std::any_of(std::begin(c->group_all), std::end(c->group_all), [](const GroupStatistics &gs) { return gs.num_vehicle != 0; })) SetBit(has_vehicles, c->index);
		}
	}

	/* Go through all the companies */
	for (const Company *c : Company::Iterate()) {
		/* Skip the non-active once */
		if (c->is_ai) continue;

		if (!HasBit(has_clients, c->index)) {
			/* The company is empty for one month more */
			_network_company_states[c->index].months_empty++;

			/* Is the company empty for autoclean_unprotected-months, and is there no protection? */
			if (_settings_client.network.autoclean_unprotected != 0 && _network_company_states[c->index].months_empty > _settings_client.network.autoclean_unprotected && _network_company_states[c->index].password.empty()) {
				/* Shut the company down */
				DoCommandP(0, CCA_DELETE | c->index << 16 | CRR_AUTOCLEAN << 24, 0, CMD_COMPANY_CTRL);
				IConsolePrintF(CC_DEFAULT, "Auto-cleaned company #%d with no password", c->index + 1);
			}
			/* Is the company empty for autoclean_protected-months, and there is a protection? */
			if (_settings_client.network.autoclean_protected != 0 && _network_company_states[c->index].months_empty > _settings_client.network.autoclean_protected && !_network_company_states[c->index].password.empty()) {
				/* Unprotect the company */
				_network_company_states[c->index].password.clear();
				IConsolePrintF(CC_DEFAULT, "Auto-removed protection from company #%d", c->index + 1);
				_network_company_states[c->index].months_empty = 0;
				NetworkServerUpdateCompanyPassworded(c->index, false);
			}
			/* Is the company empty for autoclean_novehicles-months, and has no vehicles? */
			if (_settings_client.network.autoclean_novehicles != 0 && _network_company_states[c->index].months_empty > _settings_client.network.autoclean_novehicles && !HasBit(has_vehicles, c->index)) {
				/* Shut the company down */
				DoCommandP(0, CCA_DELETE | c->index << 16 | CRR_AUTOCLEAN << 24, 0, CMD_COMPANY_CTRL);
				IConsolePrintF(CC_DEFAULT, "Auto-cleaned company #%d with no vehicles", c->index + 1);
			}
		} else {
			/* It is not empty, reset the date */
			_network_company_states[c->index].months_empty = 0;
		}
	}
}

/**
 * Check whether a name is unique, and otherwise try to make it unique.
 * @param new_name The name to check/modify.
 * @return True if an unique name was achieved.
 */
bool NetworkMakeClientNameUnique(std::string &name)
{
	bool is_name_unique = false;
	std::string original_name = name;

	for (uint number = 1; !is_name_unique && number <= MAX_CLIENTS; number++) {  // Something's really wrong when there're more names than clients
		is_name_unique = true;
		for (const NetworkClientInfo *ci : NetworkClientInfo::Iterate()) {
			if (ci->client_name == name) {
				/* Name already in use */
				is_name_unique = false;
				break;
			}
		}
		/* Check if it is the same as the server-name */
		const NetworkClientInfo *ci = NetworkClientInfo::GetByClientID(CLIENT_ID_SERVER);
		if (ci != nullptr) {
			if (ci->client_name == name) is_name_unique = false; // name already in use
		}

		if (!is_name_unique) {
			/* Try a new name (<name> #1, <name> #2, and so on) */
			name = original_name + " #" + std::to_string(number);

			/* The constructed client name is larger than the limit,
			 * so... bail out as no valid name can be created. */
			if (name.size() >= NETWORK_CLIENT_NAME_LENGTH) return false;
		}
	}

	return is_name_unique;
}

/**
 * Change the client name of the given client
 * @param client_id the client to change the name of
 * @param new_name the new name for the client
 * @return true iff the name was changed
 */
bool NetworkServerChangeClientName(ClientID client_id, const std::string &new_name)
{
	/* Check if the name's already in use */
	for (NetworkClientInfo *ci : NetworkClientInfo::Iterate()) {
		if (ci->client_name.compare(new_name) == 0) return false;
	}

	NetworkClientInfo *ci = NetworkClientInfo::GetByClientID(client_id);
	if (ci == nullptr) return false;

	NetworkTextMessage(NETWORK_ACTION_NAME_CHANGE, CC_DEFAULT, true, ci->client_name, new_name);

	ci->client_name = new_name;

	NetworkUpdateClientInfo(client_id);
	return true;
}

/**
 * Set/Reset a company password on the server end.
 * @param company_id ID of the company the password should be changed for.
 * @param password The new password.
 * @param already_hashed Is the given password already hashed?
 */
void NetworkServerSetCompanyPassword(CompanyID company_id, const std::string &password, bool already_hashed)
{
	if (!Company::IsValidHumanID(company_id)) return;

	if (already_hashed) {
		_network_company_states[company_id].password = password;
	} else {
		_network_company_states[company_id].password = GenerateCompanyPasswordHash(password, _network_company_server_id, _settings_game.game_creation.generation_seed);
	}

	NetworkServerUpdateCompanyPassworded(company_id, !_network_company_states[company_id].password.empty());
}

/**
 * Handle the command-queue of a socket.
 * @param cs The socket to handle the queue for.
 */
static void NetworkHandleCommandQueue(NetworkClientSocket *cs)
{
	std::unique_ptr<CommandPacket> cp;
	while ((cp = cs->outgoing_queue.Pop()) != nullptr) {
		cs->SendCommand(cp.get());
	}
}

/**
 * This is called every tick if this is a _network_server
 * @param send_frame Whether to send the frame to the clients.
 */
void NetworkServer_Tick(bool send_frame)
{
#ifndef ENABLE_NETWORK_SYNC_EVERY_FRAME
	bool send_sync = false;
#endif

#ifndef ENABLE_NETWORK_SYNC_EVERY_FRAME
	if (_frame_counter >= _last_sync_frame + _settings_client.network.sync_freq) {
		_last_sync_frame = _frame_counter;
		send_sync = true;
	}
#endif

	/* Now we are done with the frame, inform the clients that they can
	 *  do their frame! */
	for (NetworkClientSocket *cs : NetworkClientSocket::Iterate()) {
		/* We allow a number of bytes per frame, but only to the burst amount
		 * to be available for packet receiving at any particular time. */
		cs->receive_limit = std::min<size_t>(cs->receive_limit + _settings_client.network.bytes_per_frame,
				_settings_client.network.bytes_per_frame_burst);

		/* Check if the speed of the client is what we can expect from a client */
		uint lag = NetworkCalculateLag(cs);
		switch (cs->status) {
			case NetworkClientSocket::STATUS_ACTIVE:
				if (lag > _settings_client.network.max_lag_time) {
					/* Client did still not report in within the specified limit. */
					IConsolePrintF(CC_ERROR, cs->last_packet + std::chrono::milliseconds(lag * MILLISECONDS_PER_TICK) > std::chrono::steady_clock::now() ?
							/* A packet was received in the last three game days, so the client is likely lagging behind. */
								"Client #%d (IP: %s) is dropped because the client's game state is more than %d ticks behind" :
							/* No packet was received in the last three game days; sounds like a lost connection. */
								"Client #%d (IP: %s) is dropped because the client did not respond for more than %d ticks",
							cs->client_id, cs->GetClientIP(), lag);
					cs->SendError(NETWORK_ERROR_TIMEOUT_COMPUTER);
					continue;
				}

				/* Report once per time we detect the lag, and only when we
				 * received a packet in the last 2 seconds. If we
				 * did not receive a packet, then the client is not just
				 * slow, but the connection is likely severed. Mentioning
				 * frame_freq is not useful in this case. */
				if (lag > (uint)DAY_TICKS && cs->lag_test == 0 && cs->last_packet + std::chrono::seconds(2) > std::chrono::steady_clock::now()) {
					IConsolePrintF(CC_WARNING, "[%d] Client #%d is slow, try increasing [network.]frame_freq to a higher value!", _frame_counter, cs->client_id);
					cs->lag_test = 1;
				}

				if (cs->last_frame_server - cs->last_token_frame >= _settings_client.network.max_lag_time) {
					/* This is a bad client! It didn't send the right token back within time. */
					IConsolePrintF(CC_ERROR, "Client #%d is dropped because it fails to send valid acks", cs->client_id);
					cs->SendError(NETWORK_ERROR_TIMEOUT_COMPUTER);
					continue;
				}
				break;

			case NetworkClientSocket::STATUS_INACTIVE:
			case NetworkClientSocket::STATUS_NEWGRFS_CHECK:
			case NetworkClientSocket::STATUS_AUTHORIZED:
				/* NewGRF check and authorized states should be handled almost instantly.
				 * So give them some lee-way, likewise for the query with inactive. */
				if (lag > _settings_client.network.max_init_time) {
					IConsolePrintF(CC_ERROR, "Client #%d is dropped because it took longer than %d ticks to start the joining process", cs->client_id, _settings_client.network.max_init_time);
					cs->SendError(NETWORK_ERROR_TIMEOUT_COMPUTER);
					continue;
				}
				break;

			case NetworkClientSocket::STATUS_MAP_WAIT:
				/* Send every two seconds a packet to the client, to make sure
				 * it knows the server is still there; just someone else is
				 * still receiving the map. */
				if (std::chrono::steady_clock::now() > cs->last_packet + std::chrono::seconds(2)) {
					cs->SendWait();
					/* We need to reset the timer, as otherwise we will be
					 * spamming the client. Strictly speaking this variable
					 * tracks when we last received a packet from the client,
					 * but as it is waiting, it will not send us any till we
					 * start sending them data. */
					cs->last_packet = std::chrono::steady_clock::now();
				}
				break;

			case NetworkClientSocket::STATUS_MAP:
				/* Downloading the map... this is the amount of time since starting the saving. */
				if (lag > _settings_client.network.max_download_time) {
					IConsolePrintF(CC_ERROR, "Client #%d is dropped because it took longer than %d ticks to download the map", cs->client_id, _settings_client.network.max_download_time);
					cs->SendError(NETWORK_ERROR_TIMEOUT_MAP);
					continue;
				}
				break;

			case NetworkClientSocket::STATUS_DONE_MAP:
			case NetworkClientSocket::STATUS_PRE_ACTIVE:
				/* The map has been sent, so this is for loading the map and syncing up. */
				if (lag > _settings_client.network.max_join_time) {
					IConsolePrintF(CC_ERROR, "Client #%d is dropped because it took longer than %d ticks to join", cs->client_id, _settings_client.network.max_join_time);
					cs->SendError(NETWORK_ERROR_TIMEOUT_JOIN);
					continue;
				}
				break;

			case NetworkClientSocket::STATUS_AUTH_GAME:
			case NetworkClientSocket::STATUS_AUTH_COMPANY:
				/* These don't block? */
				if (lag > _settings_client.network.max_password_time) {
					IConsolePrintF(CC_ERROR, "Client #%d is dropped because it took longer than %d ticks to enter the password", cs->client_id, _settings_client.network.max_password_time);
					cs->SendError(NETWORK_ERROR_TIMEOUT_PASSWORD);
					continue;
				}
				break;

			case NetworkClientSocket::STATUS_CLOSE_PENDING:
				/* This is an internal state where we do not wait
				 * on the client to move to a different state. */
				break;

			case NetworkClientSocket::STATUS_END:
				/* Bad server/code. */
				NOT_REACHED();
		}

		if (cs->status >= NetworkClientSocket::STATUS_PRE_ACTIVE && cs->status != NetworkClientSocket::STATUS_CLOSE_PENDING) {
			/* Check if we can send command, and if we have anything in the queue */
			NetworkHandleCommandQueue(cs);

			/* Send an updated _frame_counter_max to the client */
			if (send_frame) cs->SendFrame();

#ifndef ENABLE_NETWORK_SYNC_EVERY_FRAME
			/* Send a sync-check packet */
			if (send_sync) cs->SendSync();
#endif
		}
	}
}

/** Helper function to restart the map. */
static void NetworkRestartMap()
{
	_settings_newgame.game_creation.generation_seed = GENERATE_NEW_SEED;
	switch (_file_to_saveload.abstract_ftype) {
		case FT_SAVEGAME:
		case FT_SCENARIO:
			_switch_mode = SM_LOAD_GAME;
			break;

		case FT_HEIGHTMAP:
			_switch_mode = SM_START_HEIGHTMAP;
			break;

		default:
			_switch_mode = SM_NEWGAME;
	}
}

/** Timer to restart a network server automatically based on real-time hours played. Initialized at zero to disable until settings are loaded. */
static IntervalTimer<TimerGameRealtime> _network_restart_map_timer({std::chrono::hours::zero(), TimerGameRealtime::UNPAUSED}, [](auto)
{
	if (!_network_server) return;

	/* If setting is 0, this feature is disabled. */
	if (_settings_client.network.restart_hours == 0) return;

	DEBUG(net, 3, "Auto-restarting map: %d hours played", _settings_client.network.restart_hours);
	NetworkRestartMap();
});

/**
 * Reset the automatic network restart time interval.
 * @param reset Whether to reset the timer to zero.
 */
void ChangeNetworkRestartTime(bool reset)
{
	if (!_network_server) return;

	_network_restart_map_timer.SetInterval({ std::chrono::hours(_settings_client.network.restart_hours), TimerGameRealtime::UNPAUSED }, reset);
}

/** Check if we want to restart the map based on the year. */
static void NetworkCheckRestartMapYear()
{
	/* If setting is 0, this feature is disabled. */
	if (_settings_client.network.restart_game_year == 0) return;

	if (CalTime::CurYear() >= _settings_client.network.restart_game_year) {
		DEBUG(net, 3, "Auto-restarting map: year %d reached", CalTime::CurYear().base());
		NetworkRestartMap();
	}
}

/** Yearly "callback". Called whenever the year changes. */
void NetworkServerCalendarYearlyLoop()
{
	NetworkCheckRestartMapYear();
}

/** Yearly "callback". Called whenever the year changes. */
void NetworkServerEconomyYearlyLoop()
{
	NetworkAdminUpdate(ADMIN_FREQUENCY_ANUALLY);
}

/** Monthly "callback". Called whenever the month changes. */
void NetworkServerEconomyMonthlyLoop()
{
	NetworkAutoCleanCompanies();
	NetworkAdminUpdate(ADMIN_FREQUENCY_MONTHLY);
	if ((CalTime::CurMonth() % 3) == 0) NetworkAdminUpdate(ADMIN_FREQUENCY_QUARTERLY);
}

/** Daily "callback". Called whenever the date changes. */
void NetworkServerEconomyDailyLoop()
{
	NetworkAdminUpdate(ADMIN_FREQUENCY_DAILY);
	if ((CalTime::CurDate().base() % 7) == 3) NetworkAdminUpdate(ADMIN_FREQUENCY_WEEKLY);
}

/**
 * Get the IP address/hostname of the connected client.
 * @return The IP address.
 */
const char *ServerNetworkGameSocketHandler::GetClientIP()
{
	return this->client_address.GetHostname();
}

/** Show the status message of all clients on the console. */
void NetworkServerShowStatusToConsole()
{
	static const char * const stat_str[] = {
		"inactive",
		"checking NewGRFs",
		"authorizing (server password)",
		"authorizing (company password)",
		"authorized",
		"waiting",
		"loading map",
		"map done",
		"ready",
		"active",
		"close pending"
	};
	static_assert(lengthof(stat_str) == NetworkClientSocket::STATUS_END);

	for (NetworkClientSocket *cs : NetworkClientSocket::Iterate()) {
		NetworkClientInfo *ci = cs->GetInfo();
		if (ci == nullptr) continue;
		uint lag = NetworkCalculateLag(cs);
		const char *status;

		status = (cs->status < (ptrdiff_t)lengthof(stat_str) ? stat_str[cs->status] : "unknown");
		IConsolePrintF(CC_INFO, "Client #%1d  name: '%s'  status: '%s'  frame-lag: %3d  company: %1d  IP: %s",
			cs->client_id, ci->client_name.c_str(), status, lag,
			ci->client_playas + (Company::IsValidID(ci->client_playas) ? 1 : 0),
			cs->GetClientIP());
	}
}

/**
 * Send Config Update
 */
void NetworkServerSendConfigUpdate()
{
	for (NetworkClientSocket *cs : NetworkClientSocket::Iterate()) {
		if (cs->status >= NetworkClientSocket::STATUS_PRE_ACTIVE) cs->SendConfigUpdate();
	}
}

/** Update the server's NetworkServerGameInfo due to changes in settings. */
void NetworkServerUpdateGameInfo()
{
	if (_network_server) FillStaticNetworkServerGameInfo();
}

/**
 * Tell that a particular company is (not) passworded.
 * @param company_id The company that got/removed the password.
 * @param passworded Whether the password was received or removed.
 */
void NetworkServerUpdateCompanyPassworded(CompanyID company_id, bool passworded)
{
	if (NetworkCompanyIsPassworded(company_id) == passworded) return;

	SB(_network_company_passworded, company_id, 1, !!passworded);
	SetWindowClassesDirty(WC_COMPANY);

	for (NetworkClientSocket *cs : NetworkClientSocket::Iterate()) {
		if (cs->status >= NetworkClientSocket::STATUS_PRE_ACTIVE) cs->SendCompanyUpdate();
	}

	NetworkAdminCompanyUpdate(Company::GetIfValid(company_id));
}

/**
 * Handle the tid-bits of moving a client from one company to another.
 * @param client_id id of the client we want to move.
 * @param company_id id of the company we want to move the client to.
 * @return void
 */
void NetworkServerDoMove(ClientID client_id, CompanyID company_id)
{
	/* Only allow non-dedicated servers and normal clients to be moved */
	if (client_id == CLIENT_ID_SERVER && _network_dedicated) return;

	NetworkClientInfo *ci = NetworkClientInfo::GetByClientID(client_id);
	assert(ci != nullptr);

	/* No need to waste network resources if the client is in the company already! */
	if (ci->client_playas == company_id) return;

	ci->client_playas = company_id;

	if (client_id == CLIENT_ID_SERVER) {
		SetLocalCompany(company_id);
	} else {
		NetworkClientSocket *cs = NetworkClientSocket::GetByClientID(client_id);
		/* When the company isn't authorized we can't move them yet. */
		if (cs->status < NetworkClientSocket::STATUS_AUTHORIZED) return;
		cs->SendMove(client_id, company_id);
	}

	/* announce the client's move */
	NetworkUpdateClientInfo(client_id);

	NetworkAction action = (company_id == COMPANY_SPECTATOR) ? NETWORK_ACTION_COMPANY_SPECTATOR : NETWORK_ACTION_COMPANY_JOIN;
	NetworkServerSendChat(action, DESTTYPE_BROADCAST, 0, "", client_id, company_id + 1);

	InvalidateWindowData(WC_CLIENT_LIST, 0);
}

/**
 * Send an rcon reply to the client.
 * @param client_id The identifier of the client.
 * @param colour_code The colour of the text.
 * @param string The actual reply.
 */
void NetworkServerSendRcon(ClientID client_id, TextColour colour_code, const std::string &string)
{
	NetworkClientSocket::GetByClientID(client_id)->SendRConResult(colour_code, string);
}

/**
 * Send an rcon reply to the client.
 * @param client_id The identifier of the client.
 * @param colour_code The colour of the text.
 * @param string The actual reply.
 */
void NetworkServerSendRconDenied(ClientID client_id)
{
	NetworkClientSocket::GetByClientID(client_id)->SendRConDenied();
}

/**
 * Kick a single client.
 * @param client_id The client to kick.
 * @param reason In case of kicking a client, specifies the reason for kicking the client.
 */
void NetworkServerKickClient(ClientID client_id, const std::string &reason)
{
	if (client_id == CLIENT_ID_SERVER) return;
	NetworkClientSocket::GetByClientID(client_id)->SendError(NETWORK_ERROR_KICKED, reason);
}

/**
 * Ban, or kick, everyone joined from the given client's IP.
 * @param client_id The client to check for.
 * @param ban Whether to ban or kick.
 * @param reason In case of kicking a client, specifies the reason for kicking the client.
 */
uint NetworkServerKickOrBanIP(ClientID client_id, bool ban, const std::string &reason)
{
	return NetworkServerKickOrBanIP(NetworkClientSocket::GetByClientID(client_id)->GetClientIP(), ban, reason);
}

/**
 * Kick or ban someone based on an IP address.
 * @param ip The IP address/range to ban/kick.
 * @param ban Whether to ban or just kick.
 * @param reason In case of kicking a client, specifies the reason for kicking the client.
 */
uint NetworkServerKickOrBanIP(const std::string &ip, bool ban, const std::string &reason)
{
	/* Add address to ban-list */
	if (ban) {
		bool contains = false;
		for (const auto &iter : _network_ban_list) {
			if (iter == ip) {
				contains = true;
				break;
			}
		}
		if (!contains) _network_ban_list.emplace_back(ip);
	}

	uint n = 0;

	/* There can be multiple clients with the same IP, kick them all but don't kill the server,
	 * or the client doing the rcon. The latter can't be kicked because kicking frees closes
	 * and subsequently free the connection related instances, which we would be reading from
	 * and writing to after returning. So we would read or write data from freed memory up till
	 * the segfault triggers. */
	for (NetworkClientSocket *cs : NetworkClientSocket::Iterate()) {
		if (cs->client_id == CLIENT_ID_SERVER) continue;
		if (cs->client_id == _redirect_console_to_client) continue;
		if (cs->client_address.IsInNetmask(ip.c_str())) {
			NetworkServerKickClient(cs->client_id, reason);
			n++;
		}
	}

	return n;
}

/**
 * Check whether a particular company has clients.
 * @param company The company to check.
 * @return True if at least one client is joined to the company.
 */
bool NetworkCompanyHasClients(CompanyID company)
{
	for (const NetworkClientInfo *ci : NetworkClientInfo::Iterate()) {
		if (ci->client_playas == company) return true;
	}
	return false;
}


/**
 * Get the name of the client, if the user did not send it yet, Client ID is used.
 * @param client_name The variable to write the name to.
 * @param last        The pointer to the last element of the destination buffer
 */
void ServerNetworkGameSocketHandler::GetClientName(char *client_name, const char *last) const
{
	const NetworkClientInfo *ci = this->GetInfo();

	if (ci == nullptr || ci->client_name.empty()) {
		seprintf(client_name, last, "Client #%4d", this->client_id);
	} else {
		strecpy(client_name, ci->client_name.c_str(), last);
	}
}

/**
 * Print all the clients to the console
 */
void NetworkPrintClients()
{
	for (NetworkClientInfo *ci : NetworkClientInfo::Iterate()) {
		if (_network_server) {
			IConsolePrintF(CC_INFO, "Client #%1d  name: '%s'  company: %1d  IP: %s",
					ci->client_id,
					ci->client_name.c_str(),
					ci->client_playas + (Company::IsValidID(ci->client_playas) ? 1 : 0),
					ci->client_id == CLIENT_ID_SERVER ? "server" : NetworkClientSocket::GetByClientID(ci->client_id)->GetClientIP());
		} else {
			IConsolePrintF(CC_INFO, "Client #%1d  name: '%s'  company: %1d",
					ci->client_id,
					ci->client_name.c_str(),
					ci->client_playas + (Company::IsValidID(ci->client_playas) ? 1 : 0));
		}
	}
}

/**
 * Perform all the server specific administration of a new company.
 * @param c  The newly created company; can't be nullptr.
 * @param ci The client information of the client that made the company; can be nullptr.
 */
void NetworkServerNewCompany(const Company *c, NetworkClientInfo *ci)
{
	assert(c != nullptr);

	if (!_network_server) return;

	_network_company_states[c->index].months_empty = 0;
	_network_company_states[c->index].password.clear();
	NetworkServerUpdateCompanyPassworded(c->index, false);

	if (ci != nullptr) {
		/* ci is nullptr when replaying, or for AIs. In neither case there is a client. */
		ci->client_playas = c->index;
		NetworkUpdateClientInfo(ci->client_id);
		NetworkSendCommand(0, 0, 0, 0, CMD_RENAME_PRESIDENT, nullptr, ci->client_name.c_str(), c->index, nullptr);
	}

	/* Announce new company on network. */
	NetworkAdminCompanyInfo(c, true);

	if (ci != nullptr) {
		/* ci is nullptr when replaying, or for AIs. In neither case there is a client.
		   We need to send Admin port update here so that they first know about the new company
		   and then learn about a possibly joining client (see FS#6025) */
		NetworkServerSendChat(NETWORK_ACTION_COMPANY_NEW, DESTTYPE_BROADCAST, 0, "", ci->client_id, c->index + 1);
	}
}

char *NetworkServerDumpClients(char *buffer, const char *last)
{
	for (NetworkClientInfo *ci : NetworkClientInfo::Iterate()) {
		buffer += seprintf(buffer, last, "  #%d: name: '%s', company: %u",
				ci->client_id,
				ci->client_name.c_str(),
				ci->client_playas);
		if (ci->join_date != 0) {
			EconTime::YearMonthDay ymd = EconTime::ConvertDateToYMD(ci->join_date);
			buffer += seprintf(buffer, last, ", joined: %4i-%02i-%02i, %i, %i, frame: %08X",
					ymd.year.base(), ymd.month + 1, ymd.day, ci->join_date_fract, ci->join_tick_skip_counter, ci->join_frame);
		}
		buffer += seprintf(buffer, last, "\n");
	}
	return buffer;
}<|MERGE_RESOLUTION|>--- conflicted
+++ resolved
@@ -1569,13 +1569,8 @@
 			break;
 		}
 		default:
-<<<<<<< HEAD
 			DEBUG(net, 1, "Received unknown chat destination type %d; doing broadcast instead", desttype);
-			FALLTHROUGH;
-=======
-			Debug(net, 1, "Received unknown chat destination type {}; doing broadcast instead", desttype);
 			[[fallthrough]];
->>>>>>> 22eed961
 
 		case DESTTYPE_BROADCAST:
 		case DESTTYPE_BROADCAST_SS:
@@ -1628,7 +1623,7 @@
 	switch (action) {
 		case NETWORK_ACTION_GIVE_MONEY:
 			if (!Company::IsValidID(ci->client_playas)) break;
-			FALLTHROUGH;
+			[[fallthrough]];
 		case NETWORK_ACTION_CHAT:
 		case NETWORK_ACTION_CHAT_CLIENT:
 		case NETWORK_ACTION_CHAT_COMPANY:
