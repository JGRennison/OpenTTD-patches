--- conflicted
+++ resolved
@@ -1249,23 +1249,13 @@
 
 	Commands cmd = cp.command_container.cmd;
 
-<<<<<<< HEAD
-	if ((GetCommandFlags(cmd) & (CMD_SERVER | CMD_SERVER_NS)) && ci->client_id != CLIENT_ID_SERVER && !this->settings_authed) {
+	if (GetCommandFlags(cmd).Any({CommandFlag::Server, CommandFlag::ServerNS}) && ci->client_id != CLIENT_ID_SERVER && !this->settings_authed) {
 		IConsolePrint(CC_ERROR, "WARNING: server only command {} from client {} (IP: {}), kicking...", cmd, ci->client_id, this->GetClientIP());
 		return this->SendError(NETWORK_ERROR_KICKED);
 	}
 
-	if ((GetCommandFlags(cmd) & CMD_SPECTATOR) == 0 && !Company::IsValidID(cp.company) && ci->client_id != CLIENT_ID_SERVER && !this->settings_authed) {
+	if (GetCommandFlags(cmd).Test(CommandFlag::Spectator) && !Company::IsValidID(cp.company) && ci->client_id != CLIENT_ID_SERVER && !this->settings_authed) {
 		IConsolePrint(CC_ERROR, "WARNING: spectator (client: {}, IP: {}) issued non-spectator command {}, kicking...", ci->client_id, this->GetClientIP(), cmd);
-=======
-	if (GetCommandFlags(cp.cmd).Test(CommandFlag::Server) && ci->client_id != CLIENT_ID_SERVER) {
-		IConsolePrint(CC_WARNING, "Kicking client #{} (IP: {}) due to calling a server only command {}.", ci->client_id, this->GetClientIP(), cp.cmd);
-		return this->SendError(NETWORK_ERROR_KICKED);
-	}
-
-	if (!GetCommandFlags(cp.cmd).Test(CommandFlag::Spectator) && !Company::IsValidID(cp.company) && ci->client_id != CLIENT_ID_SERVER) {
-		IConsolePrint(CC_WARNING, "Kicking client #{} (IP: {}) due to calling a non-spectator command {}.", ci->client_id, this->GetClientIP(), cp.cmd);
->>>>>>> 43c7865c
 		return this->SendError(NETWORK_ERROR_KICKED);
 	}
 
@@ -1279,9 +1269,9 @@
 		cca = static_cast<const CmdPayload<CMD_COMPANY_CTRL> &>(*cp.command_container.payload).cca;
 	}
 	if (!(cmd == CMD_COMPANY_CTRL && cca == CCA_NEW && ci->client_playas == COMPANY_NEW_COMPANY) && ci->client_playas != cp.company &&
-			!((GetCommandFlags(cmd) & (CMD_SERVER | CMD_SERVER_NS)) && this->settings_authed)) {
+			!(GetCommandFlags(cmd).Any({CommandFlag::Server, CommandFlag::ServerNS}) && this->settings_authed)) {
 		IConsolePrint(CC_ERROR, "WARNING: client {} (IP: {}) tried to execute a command as company {}, kicking...",
-		               ci->client_playas + 1, this->GetClientIP(), cp.company + 1);
+				ci->client_playas + 1, this->GetClientIP(), cp.company + 1);
 		return this->SendError(NETWORK_ERROR_COMPANY_MISMATCH);
 	}
 
@@ -1299,20 +1289,10 @@
 
 	// Handling of CMD_COMPANY_ADD_ALLOW_LIST would go here
 
-	if (GetCommandFlags(cmd) & CMD_CLIENT_ID) SetPreCheckedCommandPayloadClientID(cmd, *cp.command_container.payload, this->client_id);
+	if (GetCommandFlags(cmd).Test(CommandFlag::ClientID)) SetPreCheckedCommandPayloadClientID(cmd, *cp.command_container.payload, this->client_id);
 	cp.client_id = this->client_id;
 
-<<<<<<< HEAD
 	this->incoming_queue.push_back(std::move(cp));
-=======
-		/* Maybe the client just left? */
-		if (!found) return NETWORK_RECV_STATUS_OKAY;
-	}
-
-	if (GetCommandFlags(cp.cmd).Test(CommandFlag::ClientID)) NetworkReplaceCommandClientId(cp, this->client_id);
-
-	this->incoming_queue.push_back(cp);
->>>>>>> 43c7865c
 	return NETWORK_RECV_STATUS_OKAY;
 }
 
