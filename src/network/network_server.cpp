--- conflicted
+++ resolved
@@ -9,12 +9,8 @@
 
 #include "../stdafx.h"
 #include "../strings_func.h"
-<<<<<<< HEAD
 #include "../date_func.h"
-#include "core/game_info.h"
-=======
 #include "core/network_game_info.h"
->>>>>>> 30eba33f
 #include "network_admin.h"
 #include "network_server.h"
 #include "network_udp.h"
@@ -1435,7 +1431,7 @@
 	/* The client is trying to catch up with the server */
 	if (this->status == STATUS_PRE_ACTIVE) {
 		/* The client is not yet caught up? */
-		if (frame + Ticks::DAY_TICKS < _frame_counter) return NETWORK_RECV_STATUS_OKAY;
+		if (frame + DAY_TICKS < _frame_counter) return NETWORK_RECV_STATUS_OKAY;
 
 		/* Now it is! Unpause the game */
 		this->status = STATUS_ACTIVE;
@@ -2064,13 +2060,8 @@
 				 * did not receive a packet, then the client is not just
 				 * slow, but the connection is likely severed. Mentioning
 				 * frame_freq is not useful in this case. */
-<<<<<<< HEAD
 				if (lag > (uint)DAY_TICKS && cs->lag_test == 0 && cs->last_packet + std::chrono::seconds(2) > std::chrono::steady_clock::now()) {
 					IConsolePrintF(CC_WARNING, "[%d] Client #%d is slow, try increasing [network.]frame_freq to a higher value!", _frame_counter, cs->client_id);
-=======
-				if (lag > (uint)Ticks::DAY_TICKS && cs->lag_test == 0 && cs->last_packet + std::chrono::seconds(2) > std::chrono::steady_clock::now()) {
-					IConsolePrint(CC_WARNING, "[{}] Client #{} is slow, try increasing [network.]frame_freq to a higher value!", _frame_counter, cs->client_id);
->>>>>>> 30eba33f
 					cs->lag_test = 1;
 				}
 
