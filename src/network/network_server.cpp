/*
 * This file is part of OpenTTD.
 * OpenTTD is free software; you can redistribute it and/or modify it under the terms of the GNU General Public License as published by the Free Software Foundation, version 2.
 * OpenTTD is distributed in the hope that it will be useful, but WITHOUT ANY WARRANTY; without even the implied warranty of MERCHANTABILITY or FITNESS FOR A PARTICULAR PURPOSE.
 * See the GNU General Public License for more details. You should have received a copy of the GNU General Public License along with OpenTTD. If not, see <http://www.gnu.org/licenses/>.
 */

/** @file network_server.cpp Server part of the network protocol. */

#include "../stdafx.h"
#include "../strings_func.h"
#include "../date_func.h"
#include "core/network_game_info.h"
#include "network_admin.h"
#include "network_server.h"
#include "network_udp.h"
#include "network_base.h"
#include "../console_func.h"
#include "../company_base.h"
#include "../company_cmd.h"
#include "../command_func.h"
#include "../sl/saveload.h"
#include "../sl/saveload_filter.h"
#include "../station_base.h"
#include "../genworld.h"
#include "../company_func.h"
#include "../company_gui.h"
#include "../roadveh.h"
#include "../order_backup.h"
#include "../core/pool_func.hpp"
#include "../core/random_func.hpp"
#include "../rev.h"
#include "../timer/timer.h"
#include "../timer/timer_game_realtime.h"
#include "../crashlog.h"
#include "../error_func.h"
#include "../misc_cmd.h"
#include "../3rdparty/monocypher/monocypher.h"
#include <mutex>
#include <condition_variable>
#include <tuple>

#include "table/strings.h"

#include "../safeguards.h"


/* This file handles all the server-commands */

DECLARE_INCREMENT_DECREMENT_OPERATORS(ClientID)
/** The identifier counter for new clients (is never decreased) */
static ClientID _network_client_id = CLIENT_ID_FIRST;

/** Make very sure the preconditions given in network_type.h are actually followed */
static_assert(NetworkClientSocketPool::MAX_SIZE > MAX_CLIENTS);

/** The pool with clients. */
NetworkClientSocketPool _networkclientsocket_pool("NetworkClientSocket");
INSTANTIATE_POOL_METHODS(NetworkClientSocket)

/** Instantiate the listen sockets. */
template SocketList TCPListenHandler<ServerNetworkGameSocketHandler, PACKET_SERVER_FULL, PACKET_SERVER_BANNED>::sockets;

static NetworkAuthenticationDefaultPasswordProvider _password_provider(_settings_client.network.server_password); ///< Provides the password validation for the game's password.
static NetworkAuthenticationDefaultAuthorizedKeyHandler _authorized_key_handler(_settings_client.network.server_authorized_keys); ///< Provides the authorized key handling for the game authentication.
static NetworkAuthenticationDefaultAuthorizedKeyHandler _rcon_authorized_key_handler(_settings_client.network.rcon_authorized_keys); ///< Provides the authorized key validation for rcon.
static NetworkAuthenticationDefaultAuthorizedKeyHandler _settings_authorized_key_handler(_settings_client.network.settings_authorized_keys); ///< Provides the authorized key validation for settings access.


/** Writing a savegame directly to a number of packets. */
struct PacketWriter : SaveFilter {
	ServerNetworkGameSocketHandler *cs; ///< Socket we are associated with.
	std::unique_ptr<Packet> current;    ///< The packet we're currently writing to.
	size_t total_size;                  ///< Total size of the compressed savegame.
	std::vector<std::unique_ptr<Packet>> packets; ///< Packet queue of the savegame; send these "slowly" to the client.
	std::unique_ptr<Packet> map_size_packet; ///< Map size packet, fast tracked to the client
	std::mutex mutex;                   ///< Mutex for making threaded saving safe.
	std::condition_variable exit_sig;   ///< Signal for threaded destruction of this packet writer.

	/**
	 * Create the packet writer.
	 * @param cs The socket handler we're making the packets for.
	 */
	PacketWriter(ServerNetworkGameSocketHandler *cs) : SaveFilter(nullptr), cs(cs), total_size(0)
	{
	}

	/** Make sure everything is cleaned up. */
	~PacketWriter()
	{
		std::unique_lock<std::mutex> lock(this->mutex);

		while (this->cs != nullptr) this->exit_sig.wait(lock);

		/* This must all wait until the Destroy function is called. */

		this->packets.clear();
		this->map_size_packet.reset();
		this->current.reset();
	}

	/**
	 * Begin the destruction of this packet writer. It can happen in two ways:
	 * in the first case the client disconnected while saving the map. In this
	 * case the saving has not finished and killed this PacketWriter. In that
	 * case we simply set cs to nullptr, triggering the appending to fail due to
	 * the connection problem and eventually triggering the destructor. In the
	 * second case the destructor is already called, and it is waiting for our
	 * signal which we will send. Only then the packets will be removed by the
	 * destructor.
	 */
	void Destroy()
	{
		std::unique_lock<std::mutex> lock(this->mutex);

		this->cs = nullptr;

		this->exit_sig.notify_all();
		lock.unlock();

		/* Make sure the saving is completely cancelled. Yes,
		 * we need to handle the save finish as well as the
		 * next connection might just be requesting a map. */
		WaitTillSaved();
	}

	/**
	 * Transfer all packets from here to the network's queue while holding
	 * the lock on our mutex.
	 * @return True iff the last packet of the map has been sent.
	 */
	bool TransferToNetworkQueue()
	{
		std::lock_guard<std::mutex> lock(this->mutex);

		if (this->map_size_packet) {
			/* Don't queue the PACKET_SERVER_MAP_SIZE before the corresponding PACKET_SERVER_MAP_BEGIN */
			this->cs->SendPrependPacket(std::move(this->map_size_packet), PACKET_SERVER_MAP_BEGIN);
		}
		bool last_packet = false;
		for (auto &p : this->packets) {
			if (p->GetTransmitPacketType() == PACKET_SERVER_MAP_DONE) last_packet = true;
			this->cs->SendPacket(std::move(p));

		}
		this->packets.clear();

		return last_packet;
	}

	void Write(uint8_t *buf, size_t size) override
	{
		std::lock_guard<std::mutex> lock(this->mutex);

		/* We want to abort the saving when the socket is closed. */
		if (this->cs == nullptr) SlError(STR_NETWORK_ERROR_LOSTCONNECTION);

		if (this->current == nullptr) this->current = std::make_unique<Packet>(this->cs, PACKET_SERVER_MAP_DATA, TCP_MTU);

		uint8_t *bufe = buf + size;
		while (buf != bufe) {
			size_t written = this->current->Send_binary_until_full(buf, bufe);
			buf += written;

			if (!this->current->CanWriteToPacket(1)) {
				this->packets.push_back(std::move(this->current));
				if (buf != bufe) this->current = std::make_unique<Packet>(this->cs, PACKET_SERVER_MAP_DATA, TCP_MTU);
			}
		}

		this->total_size += size;
	}

	void Finish() override
	{
		std::lock_guard<std::mutex> lock(this->mutex);

		/* We want to abort the saving when the socket is closed. */
		if (this->cs == nullptr) SlError(STR_NETWORK_ERROR_LOSTCONNECTION);

		/* Make sure the last packet is flushed. */
		if (this->current != nullptr) this->packets.push_back(std::move(this->current));

		/* Add a packet stating that this is the end to the queue. */
		this->packets.push_back(std::make_unique<Packet>(this->cs, PACKET_SERVER_MAP_DONE));

		/* Fast-track the size to the client. */
		this->map_size_packet.reset(new Packet(this->cs, PACKET_SERVER_MAP_SIZE, TCP_MTU));
		this->map_size_packet->Send_uint32((uint32_t)this->total_size);
	}
};


/**
 * Create a new socket for the server side of the game connection.
 * @param s The socket to connect with.
 */
ServerNetworkGameSocketHandler::ServerNetworkGameSocketHandler(SOCKET s) : NetworkGameSocketHandler(s)
{
	this->client_id = _network_client_id++;
	this->receive_limit = _settings_client.network.bytes_per_frame_burst;

	/* The Socket and Info pools need to be the same in size. After all,
	 * each Socket will be associated with at most one Info object. As
	 * such if the Socket was allocated the Info object can as well. */
	static_assert(NetworkClientSocketPool::MAX_SIZE == NetworkClientInfoPool::MAX_SIZE);
}

/**
 * Clear everything related to this client.
 */
ServerNetworkGameSocketHandler::~ServerNetworkGameSocketHandler()
{
	delete this->GetInfo();

	if (_redirect_console_to_client == this->client_id) _redirect_console_to_client = INVALID_CLIENT_ID;
	OrderBackup::ResetUser(this->client_id);

	extern void RemoveVirtualTrainsOfUser(uint32_t user);
	RemoveVirtualTrainsOfUser(this->client_id);

	if (this->savegame != nullptr) {
		this->savegame->Destroy();
		this->savegame = nullptr;
	}

	InvalidateWindowData(WC_CLIENT_LIST, 0);
}

bool ServerNetworkGameSocketHandler::ParseKeyPasswordPacket(Packet &p, NetworkSharedSecrets &ss, const std::string &password, std::string *payload, size_t length)
{
	std::array<uint8_t, 32> client_pub_key;
	std::array<uint8_t, 24> nonce;
	std::array<uint8_t, 16> mac;
	p.Recv_binary(client_pub_key);
	p.Recv_binary(nonce);
	p.Recv_binary(mac);

	const NetworkGameKeys &keys = this->GetKeys();

	std::array<uint8_t, 32> shared_secret; // Shared secret
	crypto_x25519(shared_secret.data(), keys.x25519_priv_key.data(), client_pub_key.data());
	if (std::all_of(shared_secret.begin(), shared_secret.end(), [](auto v) { return v == 0; })) {
		/* Secret is all 0 because public key is all 0, just reject it */
		return false;
	}

	crypto_blake2b_ctx ctx;
	crypto_blake2b_init  (&ctx, ss.shared_data.size());
	crypto_blake2b_update(&ctx, shared_secret.data(),          shared_secret.size());       // Shared secret
	crypto_blake2b_update(&ctx, client_pub_key.data(),         client_pub_key.size());      // Client pub key
	crypto_blake2b_update(&ctx, keys.x25519_pub_key.data(),    keys.x25519_pub_key.size()); // Server pub key
	crypto_blake2b_update(&ctx, (const uint8_t *)password.data(), password.size());         // Password
	crypto_blake2b_final (&ctx, ss.shared_data.data());

	/* NetworkSharedSecrets::shared_data now contains 2 keys worth of hash, first key is used for up direction, second key for down direction (if any) */

	crypto_wipe(shared_secret.data(), shared_secret.size());

	std::vector<uint8_t> message = p.Recv_binary(p.RemainingBytesToTransfer());
	if (message.size() < 8) return false;
	if ((message.size() == 8) != (payload == nullptr)) {
		/* Payload expected but not present, or vice versa, just give up */
		return false;
	}

	/* Decrypt in place, use first half of hash as key */
	static_assert(std::tuple_size<decltype(ss.shared_data)>::value == 64);
	if (crypto_aead_unlock(message.data(), mac.data(), ss.shared_data.data(), nonce.data(), client_pub_key.data(), client_pub_key.size(), message.data(), message.size()) == 0) {
		SubPacketDeserialiser spd(p, message);
		uint64_t message_id = spd.Recv_uint64();
		if (message_id < this->min_key_message_id) {
			/* ID has not increased monotonically, reject the message */
			return false;
		}
		this->min_key_message_id = message_id + 1;
		if (payload != nullptr) {
			*payload = spd.Recv_string(length);
		}
		return true;
	}

	return false;
}

std::unique_ptr<Packet> ServerNetworkGameSocketHandler::ReceivePacket()
{
	/* Only allow receiving when we have some buffer free; this value
	 * can go negative, but eventually it will become positive again. */
	if (this->receive_limit <= 0) return nullptr;

	/* We can receive a packet, so try that and if needed account for
	 * the amount of received data. */
	std::unique_ptr<Packet> p = this->NetworkTCPSocketHandler::ReceivePacket();
	if (p != nullptr) this->receive_limit -= p->Size();
	return p;
}

NetworkRecvStatus ServerNetworkGameSocketHandler::CloseConnection(NetworkRecvStatus status)
{
	assert(status != NETWORK_RECV_STATUS_OKAY);
	/*
	 * Sending a message just before leaving the game calls cs->SendPackets.
	 * This might invoke this function, which means that when we close the
	 * connection after cs->SendPackets we will close an already closed
	 * connection. This handles that case gracefully without having to make
	 * that code any more complex or more aware of the validity of the socket.
	 */
	if (this->IsPendingDeletion() || this->sock == INVALID_SOCKET) return status;

	if (status != NETWORK_RECV_STATUS_CLIENT_QUIT && status != NETWORK_RECV_STATUS_SERVER_ERROR && !this->HasClientQuit() && this->status >= STATUS_AUTHORIZED) {
		/* We did not receive a leave message from this client... */
		std::string client_name = this->GetClientName();

		NetworkTextMessage(NETWORK_ACTION_LEAVE, CC_DEFAULT, false, client_name, {}, STR_NETWORK_ERROR_CLIENT_CONNECTION_LOST);

		/* Inform other clients of this... strange leaving ;) */
		for (NetworkClientSocket *new_cs : NetworkClientSocket::Iterate()) {
			if (new_cs->status >= STATUS_AUTHORIZED && this != new_cs) {
				new_cs->SendErrorQuit(this->client_id, NETWORK_ERROR_CONNECTION_LOST);
			}
		}
	}

	/* If we were transferring a map to this client, stop the savegame creation
	 * process and queue the next client to receive the map. */
	if (this->status == STATUS_MAP) {
		/* Ensure the saving of the game is stopped too. */
		this->savegame->Destroy();
		this->savegame = nullptr;

		this->CheckNextClientToSendMap(this);
	}

	NetworkAdminClientError(this->client_id, NETWORK_ERROR_CONNECTION_LOST);
	Debug(net, 3, "[{}] Client #{} closed connection", ServerNetworkGameSocketHandler::GetName(), this->client_id);

	/* We just lost one client :( */
	if (this->status >= STATUS_AUTHORIZED) _network_game_info.clients_on--;
	extern uint8_t _network_clients_connected;
	_network_clients_connected--;

	this->SendPackets(true);

	this->DeferDeletion();

	return status;
}

/**
 * Whether an connection is allowed or not at this moment.
 * @return true if the connection is allowed.
 */
/* static */ bool ServerNetworkGameSocketHandler::AllowConnection()
{
	extern uint8_t _network_clients_connected;
	bool accept = _network_clients_connected < MAX_CLIENTS;

	/* We can't go over the MAX_CLIENTS limit here. However, the
	 * pool must have place for all clients and ourself. */
	static_assert(NetworkClientSocketPool::MAX_SIZE == MAX_CLIENTS + 1);
	assert(!accept || ServerNetworkGameSocketHandler::CanAllocateItem());
	return accept;
}

/** Send the packets for the server sockets. */
/* static */ void ServerNetworkGameSocketHandler::Send()
{
	for (NetworkClientSocket *cs : NetworkClientSocket::Iterate()) {
		if (cs->writable) {
			if (cs->status == STATUS_CLOSE_PENDING) {
				SendPacketsState send_state = cs->SendPackets(true);
				if (send_state == SPS_CLOSED) {
					cs->CloseConnection(NETWORK_RECV_STATUS_CLIENT_QUIT);
				} else if (send_state != SPS_PARTLY_SENT && send_state != SPS_NONE_SENT) {
					ShutdownSocket(cs->sock, true, false, 2);
				}
			} else if (cs->SendPackets() != SPS_CLOSED && cs->status == STATUS_MAP) {
				/* This client is in the middle of a map-send, call the function for that */
				cs->SendMap();
			}
		}
	}
}

static void NetworkHandleCommandQueue(NetworkClientSocket *cs);

/***********
 * Sending functions
 ************/

/**
 * Send the client information about a client.
 * @param ci The client to send information about.
 */
NetworkRecvStatus ServerNetworkGameSocketHandler::SendClientInfo(NetworkClientInfo *ci)
{
	if (ci->client_id != INVALID_CLIENT_ID) {
		auto p = std::make_unique<Packet>(this, PACKET_SERVER_CLIENT_INFO, TCP_MTU);
		p->Send_uint32(ci->client_id);
		p->Send_uint8 (ci->client_playas);
		p->Send_string(ci->client_name);
		//p->Send_string(ci->public_key);

		this->SendPacket(std::move(p));
	}
	return NETWORK_RECV_STATUS_OKAY;
}

/** Send the client information about the server. */
NetworkRecvStatus ServerNetworkGameSocketHandler::SendGameInfo()
{
	auto p = std::make_unique<Packet>(this, PACKET_SERVER_GAME_INFO, TCP_MTU);
	SerializeNetworkGameInfo(*p, GetCurrentNetworkServerGameInfo());

	this->SendPacket(std::move(p));

	return NETWORK_RECV_STATUS_OKAY;
}

NetworkRecvStatus ServerNetworkGameSocketHandler::SendGameInfoExtended(PacketGameType reply_type, uint16_t flags, uint16_t version)
{
	auto p = std::make_unique<Packet>(this, reply_type, TCP_MTU);
	SerializeNetworkGameInfoExtended(*p, GetCurrentNetworkServerGameInfo(), flags, version);

	this->SendPacket(std::move(p));

	return NETWORK_RECV_STATUS_OKAY;
}

/**
 * Send an error to the client, and close its connection.
 * @param error The error to disconnect for.
 * @param reason In case of kicking a client, specifies the reason for kicking the client.
 */
NetworkRecvStatus ServerNetworkGameSocketHandler::SendError(NetworkErrorCode error, std::string_view reason)
{
	auto p = std::make_unique<Packet>(this, PACKET_SERVER_ERROR, TCP_MTU);

	p->Send_uint8(error);
	if (!reason.empty()) p->Send_string(reason);
	this->SendPacket(std::move(p));

	StringID strid = GetNetworkErrorMsg(error);

	/* Only send when the current client was in game */
	if (this->status >= STATUS_AUTHORIZED) {
		std::string client_name = this->GetClientName();

		Debug(net, 1, "'{}' made an error and has been disconnected: {}", client_name, GetString(strid));

		if (error == NETWORK_ERROR_KICKED && !reason.empty()) {
			NetworkTextMessage(NETWORK_ACTION_KICKED, CC_DEFAULT, false, client_name, reason, strid);
		} else {
			NetworkTextMessage(NETWORK_ACTION_LEAVE, CC_DEFAULT, false, client_name, {}, strid);
		}

		for (NetworkClientSocket *new_cs : NetworkClientSocket::Iterate()) {
			if (new_cs->status >= STATUS_AUTHORIZED && new_cs != this) {
				/* Some errors we filter to a more general error. Clients don't have to know the real
				 *  reason a joining failed. */
				if (error == NETWORK_ERROR_NOT_AUTHORIZED || error == NETWORK_ERROR_NOT_EXPECTED || error == NETWORK_ERROR_WRONG_REVISION) {
					error = NETWORK_ERROR_ILLEGAL_PACKET;
				}
				new_cs->SendErrorQuit(this->client_id, error);
			}
		}

		NetworkAdminClientError(this->client_id, error);
	} else {
		Debug(net, 1, "Client {} made an error and has been disconnected: {}", this->client_id, GetString(strid));
	}

	/* The client made a mistake, so drop the connection now! */
	return this->CloseConnection(NETWORK_RECV_STATUS_SERVER_ERROR);
}

NetworkRecvStatus ServerNetworkGameSocketHandler::SendDesyncLog(const std::string &log)
{
	for (size_t offset = 0; offset < log.size();) {
		auto p = std::make_unique<Packet>(this, PACKET_SERVER_DESYNC_LOG, TCP_MTU);
		size_t size = std::min<size_t>(log.size() - offset, TCP_MTU - 2 - p->Size());
		p->Send_uint16(static_cast<uint16_t>(size));
		p->Send_binary((const uint8_t *)(log.data() + offset), size);
		this->SendPacket(std::move(p));

		offset += size;
	}
	return NETWORK_RECV_STATUS_OKAY;
}

/** Send the check for the NewGRFs. */
NetworkRecvStatus ServerNetworkGameSocketHandler::SendNewGRFCheck()
{
	/* Invalid packet when status is anything but STATUS_IDENTIFY. */
	if (this->status != STATUS_IDENTIFY) return this->CloseConnection(NETWORK_RECV_STATUS_MALFORMED_PACKET);

	this->status = STATUS_NEWGRFS_CHECK;

	if (_grfconfig.empty()) {
		/* There are no NewGRFs, continue with the company password. */
		return this->SendNeedCompanyPassword();
	}

	auto p = std::make_unique<Packet>(this, PACKET_SERVER_CHECK_NEWGRFS, TCP_MTU);
	p->Send_uint32(GetGRFConfigListNonStaticCount(_grfconfig));
	for (const auto &c : _grfconfig) {
		if (!c->flags.Test(GRFConfigFlag::Static)) SerializeGRFIdentifier(*p, c->ident);
	}

	this->SendPacket(std::move(p));
	return NETWORK_RECV_STATUS_OKAY;
}

/** Request the game password. */
NetworkRecvStatus ServerNetworkGameSocketHandler::SendAuthRequest()
{
	/* Invalid packet when status is anything but STATUS_INACTIVE or STATUS_AUTH_GAME. */
	if (this->status != STATUS_INACTIVE && status != STATUS_AUTH_GAME) return this->CloseConnection(NETWORK_RECV_STATUS_MALFORMED_PACKET);

	this->status = STATUS_AUTH_GAME;

	/* Reset 'lag' counters */
	this->last_frame = this->last_frame_server = _frame_counter;

	if (this->authentication_handler == nullptr) {
		this->authentication_handler = NetworkAuthenticationServerHandler::Create(&_password_provider, &_authorized_key_handler);
	}

	auto p = std::make_unique<Packet>(this, PACKET_SERVER_AUTH_REQUEST, TCP_MTU);
	this->authentication_handler->SendRequest(*p);

	this->SendPacket(std::move(p));
	return NETWORK_RECV_STATUS_OKAY;
}

/** Notify the client that the authentication has completed and tell that for the remainder of this socket encryption is enabled. */
NetworkRecvStatus ServerNetworkGameSocketHandler::SendEnableEncryption()
{
	/* Invalid packet when status is anything but STATUS_AUTH_GAME. */
	if (this->status != STATUS_AUTH_GAME) return this->CloseConnection(NETWORK_RECV_STATUS_MALFORMED_PACKET);

	auto p = std::make_unique<Packet>(this, PACKET_SERVER_ENABLE_ENCRYPTION, TCP_MTU);
	this->authentication_handler->SendEnableEncryption(*p);
	this->SendPacket(std::move(p));
	return NETWORK_RECV_STATUS_OKAY;
}

/** Request the company password. */
NetworkRecvStatus ServerNetworkGameSocketHandler::SendNeedCompanyPassword()
{
	/* Invalid packet when status is anything but STATUS_NEWGRFS_CHECK. */
	if (this->status != STATUS_NEWGRFS_CHECK) return this->CloseConnection(NETWORK_RECV_STATUS_MALFORMED_PACKET);

	this->status = STATUS_AUTH_COMPANY;

	NetworkClientInfo *ci = this->GetInfo();
	if (!Company::IsValidID(ci->client_playas) || _network_company_states[ci->client_playas].password.empty()) {
		return this->SendWelcome();
	}

	/* Reset 'lag' counters */
	this->last_frame = this->last_frame_server = _frame_counter;

	auto p = std::make_unique<Packet>(this, PACKET_SERVER_NEED_COMPANY_PASSWORD, TCP_MTU);
	p->Send_uint32(_settings_game.game_creation.generation_seed);
	p->Send_string(_network_company_server_id);
	this->SendPacket(std::move(p));
	return NETWORK_RECV_STATUS_OKAY;
}

/** Send the client a welcome message with some basic information. */
NetworkRecvStatus ServerNetworkGameSocketHandler::SendWelcome()
{
	/* Invalid packet when status is anything but STATUS_AUTH_COMPANY. */
	if (this->status != STATUS_AUTH_COMPANY) return this->CloseConnection(NETWORK_RECV_STATUS_MALFORMED_PACKET);

	this->status = STATUS_AUTHORIZED;

	/* Reset 'lag' counters */
	this->last_frame = this->last_frame_server = _frame_counter;

	_network_game_info.clients_on++;

	const NetworkGameKeys &keys = this->GetKeys();

	auto p = std::make_unique<Packet>(this, PACKET_SERVER_WELCOME, TCP_MTU);
	p->Send_uint32(this->client_id);
	p->Send_uint32(_settings_game.game_creation.generation_seed);
	static_assert(std::tuple_size<decltype(keys.x25519_pub_key)>::value == 32);
	p->Send_binary(keys.x25519_pub_key);
	p->Send_string(_settings_client.network.network_id);
	p->Send_string(_network_company_server_id);
	this->SendPacket(std::move(p));

	/* Transmit info about all the active clients */
	for (NetworkClientSocket *new_cs : NetworkClientSocket::Iterate()) {
		if (new_cs != this && new_cs->status >= STATUS_AUTHORIZED) {
			this->SendClientInfo(new_cs->GetInfo());
		}
	}
	/* Also send the info of the server */
	return this->SendClientInfo(NetworkClientInfo::GetByClientID(CLIENT_ID_SERVER));
}

/** Tell the client that its put in a waiting queue. */
NetworkRecvStatus ServerNetworkGameSocketHandler::SendWait()
{
	int waiting = 1; // current player getting the map counts as 1

	/* Count how many clients are waiting in the queue, in front of you! */
	for (NetworkClientSocket *new_cs : NetworkClientSocket::Iterate()) {
		if (new_cs->status != STATUS_MAP_WAIT) continue;
		if (new_cs->GetInfo()->join_date < this->GetInfo()->join_date || (new_cs->GetInfo()->join_date == this->GetInfo()->join_date && new_cs->client_id < this->client_id)) waiting++;
	}

	auto p = std::make_unique<Packet>(this, PACKET_SERVER_WAIT, TCP_MTU);
	p->Send_uint8(waiting);
	this->SendPacket(std::move(p));
	return NETWORK_RECV_STATUS_OKAY;
}

void ServerNetworkGameSocketHandler::CheckNextClientToSendMap(NetworkClientSocket *ignore_cs)
{
	/* Find the best candidate for joining, i.e. the first joiner. */
	NetworkClientSocket *best = nullptr;
	for (NetworkClientSocket *new_cs : NetworkClientSocket::Iterate()) {
		if (ignore_cs == new_cs) continue;

		if (new_cs->status == STATUS_MAP_WAIT) {
			if (best == nullptr || best->GetInfo()->join_date > new_cs->GetInfo()->join_date || (best->GetInfo()->join_date == new_cs->GetInfo()->join_date && best->client_id > new_cs->client_id)) {
				best = new_cs;
			}
		}
	}

	/* Is there someone else to join? */
	if (best != nullptr) {
		/* Let the first start joining. */
		best->status = STATUS_AUTHORIZED;
		best->SendMap();

		/* And update the rest. */
		for (NetworkClientSocket *new_cs : NetworkClientSocket::Iterate()) {
			if (new_cs->status == STATUS_MAP_WAIT) new_cs->SendWait();
		}
	}
}

/** This sends the map to the client */
NetworkRecvStatus ServerNetworkGameSocketHandler::SendMap()
{
	if (this->status < STATUS_AUTHORIZED) {
		/* Illegal call, return error and ignore the packet */
		return this->SendError(NETWORK_ERROR_NOT_AUTHORIZED);
	}

	if (this->status == STATUS_AUTHORIZED) {
		WaitTillSaved();
		this->savegame = std::make_shared<PacketWriter>(this);

		/* Now send the _frame_counter and how many packets are coming */
		auto p = std::make_unique<Packet>(this, PACKET_SERVER_MAP_BEGIN, TCP_MTU);
		p->Send_uint32(_frame_counter);
		this->SendPacket(std::move(p));

		NetworkSyncCommandQueue(this);
		this->status = STATUS_MAP;
		/* Mark the start of download */
		this->last_frame = _frame_counter;
		this->last_frame_server = _frame_counter;

		/* Make a dump of the current game */
		SaveModeFlags flags = SMF_NET_SERVER;
		if (this->supports_zstd) flags |= SMF_ZSTD_OK;
		if (SaveWithFilter(this->savegame, true, flags) != SL_OK) UserError("network savedump failed");
	}

	if (this->status == STATUS_MAP) {
		bool last_packet = this->savegame->TransferToNetworkQueue();
		if (last_packet) {
			/* Done reading, make sure saving is done as well */
			this->savegame->Destroy();
			this->savegame = nullptr;

			/* Set the status to DONE_MAP, no we will wait for the client
			 *  to send it is ready (maybe that happens like never ;)) */
			this->status = STATUS_DONE_MAP;

			this->CheckNextClientToSendMap();
		}
	}
	return NETWORK_RECV_STATUS_OKAY;
}

/**
 * Tell that a client joined.
 * @param client_id The client that joined.
 */
NetworkRecvStatus ServerNetworkGameSocketHandler::SendJoin(ClientID client_id)
{
	auto p = std::make_unique<Packet>(this, PACKET_SERVER_JOIN, TCP_MTU);

	p->Send_uint32(client_id);

	this->SendPacket(std::move(p));
	return NETWORK_RECV_STATUS_OKAY;
}

/** Tell the client that they may run to a particular frame. */
NetworkRecvStatus ServerNetworkGameSocketHandler::SendFrame()
{
	auto p = std::make_unique<Packet>(this, PACKET_SERVER_FRAME, TCP_MTU);
	p->Send_uint32(_frame_counter);
	p->Send_uint32(_frame_counter_max);
#ifdef ENABLE_NETWORK_SYNC_EVERY_FRAME
	p->Send_uint32(_sync_seed_1);
	p->Send_uint64(_sync_state_checksum);
#endif

	/* If token equals 0, we need to make a new token and send that. */
	if (this->last_token == 0) {
		this->last_token = InteractiveRandomRange(UINT8_MAX - 1) + 1;
		p->Send_uint8(this->last_token);
	}

	this->SendPacket(std::move(p));
	return NETWORK_RECV_STATUS_OKAY;
}

/** Request the client to sync. */
NetworkRecvStatus ServerNetworkGameSocketHandler::SendSync()
{
	auto p = std::make_unique<Packet>(this, PACKET_SERVER_SYNC, TCP_MTU);
	p->Send_uint32(_frame_counter);
	p->Send_uint32(_sync_seed_1);

	p->Send_uint64(_sync_state_checksum);
	this->SendPacket(std::move(p));
	return NETWORK_RECV_STATUS_OKAY;
}

/**
 * Send a command to the client to execute.
 * @param cp The command to send.
 */
NetworkRecvStatus ServerNetworkGameSocketHandler::SendCommand(const OutgoingCommandPacket &cp)
{
	auto p = std::make_unique<Packet>(this, PACKET_SERVER_COMMAND, TCP_MTU);

	this->NetworkGameSocketHandler::SendCommand(*p, cp);
	p->Send_uint32(cp.frame);
	p->Send_bool  (cp.my_cmd);

	this->SendPacket(std::move(p));
	return NETWORK_RECV_STATUS_OKAY;
}

/**
 * Send a chat message.
 * @param action The action associated with the message.
 * @param client_id The origin of the chat message.
 * @param self_send Whether we did send the message.
 * @param msg The actual message.
 * @param data Arbitrary extra data.
 */
<<<<<<< HEAD
NetworkRecvStatus ServerNetworkGameSocketHandler::SendChat(NetworkAction action, ClientID client_id, bool self_send, const std::string &msg, NetworkTextMessageData data)
=======
NetworkRecvStatus ServerNetworkGameSocketHandler::SendChat(NetworkAction action, ClientID client_id, bool self_send, std::string_view msg, int64_t data)
>>>>>>> 54de376c
{
	if (this->status < STATUS_PRE_ACTIVE) return NETWORK_RECV_STATUS_OKAY;

	auto p = std::make_unique<Packet>(this, PACKET_SERVER_CHAT, TCP_MTU);

	p->Send_uint8 (action);
	p->Send_uint32(client_id);
	p->Send_bool  (self_send);
	p->Send_string(msg);
	data.send(*p);

	this->SendPacket(std::move(p));
	return NETWORK_RECV_STATUS_OKAY;
}

/**
 * Send a chat message from external source.
 * @param source Name of the source this message came from.
 * @param colour TextColour to use for the message.
 * @param user Name of the user who sent the message.
 * @param msg The actual message.
 */
NetworkRecvStatus ServerNetworkGameSocketHandler::SendExternalChat(std::string_view source, TextColour colour, std::string_view user, std::string_view msg)
{
	if (this->status < STATUS_PRE_ACTIVE) return NETWORK_RECV_STATUS_OKAY;

	auto p = std::make_unique<Packet>(this, PACKET_SERVER_EXTERNAL_CHAT, TCP_MTU);

	p->Send_string(source);
	p->Send_uint16(colour);
	p->Send_string(user);
	p->Send_string(msg);

	this->SendPacket(std::move(p));
	return NETWORK_RECV_STATUS_OKAY;
}

/**
 * Tell the client another client quit with an error.
 * @param client_id The client that quit.
 * @param errorno The reason the client quit.
 */
NetworkRecvStatus ServerNetworkGameSocketHandler::SendErrorQuit(ClientID client_id, NetworkErrorCode errorno)
{
	auto p = std::make_unique<Packet>(this, PACKET_SERVER_ERROR_QUIT, TCP_MTU);

	p->Send_uint32(client_id);
	p->Send_uint8 (errorno);

	this->SendPacket(std::move(p));
	return NETWORK_RECV_STATUS_OKAY;
}

/**
 * Tell the client another client quit.
 * @param client_id The client that quit.
 */
NetworkRecvStatus ServerNetworkGameSocketHandler::SendQuit(ClientID client_id)
{
	auto p = std::make_unique<Packet>(this, PACKET_SERVER_QUIT, TCP_MTU);

	p->Send_uint32(client_id);

	this->SendPacket(std::move(p));
	return NETWORK_RECV_STATUS_OKAY;
}

/** Tell the client we're shutting down. */
NetworkRecvStatus ServerNetworkGameSocketHandler::SendShutdown()
{
	auto p = std::make_unique<Packet>(this, PACKET_SERVER_SHUTDOWN, TCP_MTU);
	this->SendPacket(std::move(p));
	return NETWORK_RECV_STATUS_OKAY;
}

/** Tell the client we're starting a new game. */
NetworkRecvStatus ServerNetworkGameSocketHandler::SendNewGame()
{
	auto p = std::make_unique<Packet>(this, PACKET_SERVER_NEWGAME, TCP_MTU);
	this->SendPacket(std::move(p));
	return NETWORK_RECV_STATUS_OKAY;
}

/**
 * Send the result of a console action.
 * @param colour The colour of the result.
 * @param command The command that was executed.
 */
NetworkRecvStatus ServerNetworkGameSocketHandler::SendRConResult(uint16_t colour, std::string_view command)
{
	assert(this->rcon_reply_key != nullptr);

	std::vector<uint8_t> message;
	BufferSerialisationRef buffer(message);
	buffer.Send_uint16(colour);
	buffer.Send_string(command);

	/* Message authentication code */
	std::array<uint8_t, 16> mac;

	/* Use only once per key: random */
	std::array<uint8_t, 24> nonce;
	RandomBytesWithFallback(nonce);

	/* Encrypt in place */
	crypto_aead_lock(message.data(), mac.data(), this->rcon_reply_key, nonce.data(), nullptr, 0, message.data(), message.size());

	auto p = std::make_unique<Packet>(this, PACKET_SERVER_RCON, TCP_MTU);
	static_assert(nonce.size() == 24);
	static_assert(mac.size() == 16);
	p->Send_binary(nonce);
	p->Send_binary(mac);
	p->Send_binary(message);

	this->SendPacket(std::move(p));
	return NETWORK_RECV_STATUS_OKAY;
}

/**
 * Send a deny result of a console action.
 */
NetworkRecvStatus ServerNetworkGameSocketHandler::SendRConDenied()
{
	auto p = std::make_unique<Packet>(this, PACKET_SERVER_RCON, TCP_MTU);
	this->SendPacket(std::move(p));
	return NETWORK_RECV_STATUS_OKAY;
}

/**
 * Tell that a client moved to another company.
 * @param client_id The client that moved.
 * @param company_id The company the client moved to.
 */
NetworkRecvStatus ServerNetworkGameSocketHandler::SendMove(ClientID client_id, CompanyID company_id)
{
	auto p = std::make_unique<Packet>(this, PACKET_SERVER_MOVE, TCP_MTU);

	p->Send_uint32(client_id);
	p->Send_uint8(company_id);
	this->SendPacket(std::move(p));
	return NETWORK_RECV_STATUS_OKAY;
}

/** Send an update about the company password states. */
NetworkRecvStatus ServerNetworkGameSocketHandler::SendCompanyUpdate()
{
	auto p = std::make_unique<Packet>(this, PACKET_SERVER_COMPANY_UPDATE, TCP_MTU);

	static_assert(sizeof(_network_company_passworded) <= sizeof(uint16_t));
	p->Send_uint16(_network_company_passworded.base());
	this->SendPacket(std::move(p));
	return NETWORK_RECV_STATUS_OKAY;
}

/** Send an update about the max company/spectator counts. */
NetworkRecvStatus ServerNetworkGameSocketHandler::SendConfigUpdate()
{
	auto p = std::make_unique<Packet>(this, PACKET_SERVER_CONFIG_UPDATE, TCP_MTU);

	p->Send_uint8(_settings_client.network.max_companies);
	p->Send_string(_settings_client.network.server_name);
	this->SendPacket(std::move(p));
	return NETWORK_RECV_STATUS_OKAY;
}

NetworkRecvStatus ServerNetworkGameSocketHandler::SendSettingsAccessUpdate(bool ok)
{
	auto p = std::make_unique<Packet>(this, PACKET_SERVER_SETTINGS_ACCESS, TCP_MTU);
	p->Send_bool(ok);
	this->SendPacket(std::move(p));
	return NETWORK_RECV_STATUS_OKAY;
}


/***********
 * Receiving functions
 ************/

NetworkRecvStatus ServerNetworkGameSocketHandler::Receive_CLIENT_GAME_INFO(Packet &p)
{
	if (p.CanReadFromPacket(9) && p.Recv_uint32() == FIND_SERVER_EXTENDED_TOKEN) {
		PacketGameType reply_type = (PacketGameType)p.Recv_uint8();
		uint16_t flags = p.Recv_uint16();
		uint16_t version = p.Recv_uint16();
		if (HasBit(flags, 0) && p.CanReadFromPacket(2)) {
			version = p.Recv_uint16();
		}
		return this->SendGameInfoExtended(reply_type, flags, version);
	} else {
		return this->SendGameInfo();
	}
}

NetworkRecvStatus ServerNetworkGameSocketHandler::Receive_CLIENT_NEWGRFS_CHECKED(Packet &)
{
	if (this->status != STATUS_NEWGRFS_CHECK) {
		/* Illegal call, return error and ignore the packet */
		return this->SendError(NETWORK_ERROR_NOT_EXPECTED);
	}

	return this->SendNeedCompanyPassword();
}

NetworkRecvStatus ServerNetworkGameSocketHandler::Receive_CLIENT_JOIN(Packet &p)
{
	if (this->status != STATUS_INACTIVE) {
		/* Illegal call, return error and ignore the packet */
		return this->SendError(NETWORK_ERROR_NOT_EXPECTED);
	}

	if (_network_game_info.clients_on >= _settings_client.network.max_clients) {
		/* Turns out we are full. Inform the user about this. */
		return this->SendError(NETWORK_ERROR_FULL);
	}

	std::string client_revision = p.Recv_string(NETWORK_REVISION_LENGTH);
	uint32_t newgrf_version = p.Recv_uint32();

	/* Check if the client has revision control enabled */
	if (!IsNetworkCompatibleVersion(client_revision) || _openttd_newgrf_version != newgrf_version) {
		/* Different revisions!! */
		return this->SendError(NETWORK_ERROR_WRONG_REVISION);
	}

	return this->SendAuthRequest();
}

NetworkRecvStatus ServerNetworkGameSocketHandler::Receive_CLIENT_IDENTIFY(Packet &p)
{
	if (this->status != STATUS_IDENTIFY) return this->SendError(NETWORK_ERROR_NOT_EXPECTED);

	std::string client_name = p.Recv_string(NETWORK_CLIENT_NAME_LENGTH);
	CompanyID playas = (Owner)p.Recv_uint8();

	if (this->HasClientQuit()) return NETWORK_RECV_STATUS_CLIENT_QUIT;

	/* join another company does not affect these values */
	switch (playas.base()) {
		case COMPANY_NEW_COMPANY.base(): // New company
			if (Company::GetNumItems() >= _settings_client.network.max_companies) {
				return this->SendError(NETWORK_ERROR_FULL);
			}
			break;
		case COMPANY_SPECTATOR.base(): // Spectator
			break;
		default: // Join another company (companies 1-8 (index 0-7))
			if (!Company::IsValidHumanID(playas)) {
				return this->SendError(NETWORK_ERROR_COMPANY_MISMATCH);
			}
			break;
	}

	if (!NetworkIsValidClientName(client_name)) {
		/* An invalid client name was given. However, the client ensures the name
		 * is valid before it is sent over the network, so something went horribly
		 * wrong. This is probably someone trying to troll us. */
		return this->SendError(NETWORK_ERROR_INVALID_CLIENT_NAME);
	}

	if (!NetworkMakeClientNameUnique(client_name)) { // Change name if duplicate
		/* We could not create a name for this client */
		return this->SendError(NETWORK_ERROR_NAME_IN_USE);
	}

	assert(NetworkClientInfo::CanAllocateItem());
	NetworkClientInfo *ci = new NetworkClientInfo(this->client_id);
	this->SetInfo(ci);
	ci->join_date = EconTime::CurDate();
	ci->join_date_fract = EconTime::CurDateFract();
	ci->join_tick_skip_counter = TickSkipCounter();
	ci->join_frame = _frame_counter;
	ci->client_name = std::move(client_name);
	ci->client_playas = playas;
	ci->public_key = this->peer_public_key;
	Debug(desync, 1, "client: {}; client: {:02x}; company: {:02x}", debug_date_dumper().HexDate(), ci->index, ci->client_playas);

	/* Make sure companies to which people try to join are not autocleaned */
	Company *c = Company::GetIfValid(playas);
	if (c != nullptr) c->months_empty = 0;

	return this->SendNewGRFCheck();
}

static NetworkErrorCode GetErrorForAuthenticationMethod(NetworkAuthenticationMethod method)
{
	switch (method) {
		case NetworkAuthenticationMethod::X25519_PAKE:
			return NETWORK_ERROR_WRONG_PASSWORD;
		case NetworkAuthenticationMethod::X25519_AuthorizedKey:
			return NETWORK_ERROR_NOT_ON_ALLOW_LIST;

		default:
			NOT_REACHED();
	}
}

NetworkRecvStatus ServerNetworkGameSocketHandler::Receive_CLIENT_AUTH_RESPONSE(Packet &p)
{
	if (this->status != STATUS_AUTH_GAME) {
		return this->SendError(NETWORK_ERROR_NOT_EXPECTED);
	}

	auto authentication_method = this->authentication_handler->GetAuthenticationMethod();
	switch (this->authentication_handler->ReceiveResponse(p)) {
		case NetworkAuthenticationServerHandler::ResponseResult::Authenticated:
			break;

		case NetworkAuthenticationServerHandler::ResponseResult::RetryNextMethod:
			return this->SendAuthRequest();

		case NetworkAuthenticationServerHandler::ResponseResult::NotAuthenticated:
		default:
			return this->SendError(GetErrorForAuthenticationMethod(authentication_method));
	}

	NetworkRecvStatus status = this->SendEnableEncryption();
	if (status != NETWORK_RECV_STATUS_OKAY) return status;

	this->peer_public_key = this->authentication_handler->GetPeerPublicKey();
	this->receive_encryption_handler = this->authentication_handler->CreateClientToServerEncryptionHandler();
	this->send_encryption_handler = this->authentication_handler->CreateServerToClientEncryptionHandler();
	this->authentication_handler = nullptr;

	this->status = STATUS_IDENTIFY;

	/* Reset 'lag' counters */
	this->last_frame = this->last_frame_server = _frame_counter;

	return NETWORK_RECV_STATUS_OKAY;
}

NetworkRecvStatus ServerNetworkGameSocketHandler::Receive_CLIENT_COMPANY_PASSWORD(Packet &p)
{
	if (this->status != STATUS_AUTH_COMPANY) {
		return this->SendError(NETWORK_ERROR_NOT_EXPECTED);
	}

	std::string password = p.Recv_string(NETWORK_PASSWORD_LENGTH);

	/* Check company password. Allow joining if we cleared the password meanwhile.
	 * Also, check the company is still valid - client could be moved to spectators
	 * in the middle of the authorization process */
	CompanyID playas = this->GetInfo()->client_playas;
	if (Company::IsValidID(playas) && !_network_company_states[playas].password.empty() &&
			_network_company_states[playas].password.compare(password) != 0) {
		/* Password is invalid */
		return this->SendError(NETWORK_ERROR_WRONG_PASSWORD);
	}

	return this->SendWelcome();
}

NetworkRecvStatus ServerNetworkGameSocketHandler::Receive_CLIENT_SETTINGS_PASSWORD(Packet &p)
{
	if (this->status != STATUS_ACTIVE) {
		/* Illegal call, return error and ignore the packet */
		return this->SendError(NETWORK_ERROR_NOT_EXPECTED);
	}

	NetworkSharedSecrets ss;

	/* Check settings password. Deny if no password is set */
	if (!p.CanReadFromPacket(1)) {
		if (this->settings_authed) Debug(net, 0, "[settings-ctrl] client-id {} deauthed", this->client_id);
		this->settings_authed = false;
	} else if (_settings_authorized_key_handler.IsAllowed(this->peer_public_key)) {
		/* Public key in allow list */
		Debug(net, 0, "[settings-ctrl] client-id {} (pubkey)", this->client_id);
		this->settings_authed = true;
		this->settings_auth_failures = 0;
	} else if (_settings_client.network.settings_password.empty() ||
			!this->ParseKeyPasswordPacket(p, ss, _settings_client.network.settings_password, nullptr, 0)) {
		Debug(net, 0, "[settings-ctrl] wrong password from client-id {}", this->client_id);
		NetworkServerSendRconDenied(this->client_id);
		this->settings_authed = false;
		NetworkRecvStatus status = this->HandleAuthFailure(this->settings_auth_failures);
		if (status != NETWORK_RECV_STATUS_OKAY) return status;
	} else {
		Debug(net, 0, "[settings-ctrl] client-id {}", this->client_id);
		this->settings_authed = true;
		this->settings_auth_failures = 0;
	}

	return this->SendSettingsAccessUpdate(this->settings_authed);
}

NetworkRecvStatus ServerNetworkGameSocketHandler::Receive_CLIENT_GETMAP(Packet &p)
{
	/* The client was never joined.. so this is impossible, right?
	 *  Ignore the packet, give the client a warning, and close the connection */
	if (this->status < STATUS_AUTHORIZED || this->HasClientQuit()) {
		return this->SendError(NETWORK_ERROR_NOT_AUTHORIZED);
	}

	this->supports_zstd = p.Recv_bool();

	/* Check if someone else is receiving the map */
	for (NetworkClientSocket *new_cs : NetworkClientSocket::Iterate()) {
		if (new_cs->status == STATUS_MAP) {
			/* Tell the new client to wait */
			this->status = STATUS_MAP_WAIT;
			return this->SendWait();
		}
	}

	/* We receive a request to upload the map.. give it to the client! */
	return this->SendMap();
}

NetworkRecvStatus ServerNetworkGameSocketHandler::Receive_CLIENT_MAP_OK(Packet &)
{
	/* Client has the map, now start syncing */
	if (this->status == STATUS_DONE_MAP && !this->HasClientQuit()) {
		std::string client_name = this->GetClientName();

		NetworkTextMessage(NETWORK_ACTION_JOIN, CC_DEFAULT, false, client_name, {}, this->client_id);
		InvalidateWindowData(WC_CLIENT_LIST, 0);

		Debug(net, 3, "[{}] Client #{} ({}) joined as {}, pubkey: {}",
				ServerNetworkGameSocketHandler::GetName(), this->client_id, this->GetClientIP(), client_name, this->GetPeerPublicKey());

		/* Mark the client as pre-active, and wait for an ACK
		 *  so we know it is done loading and in sync with us */
		this->status = STATUS_PRE_ACTIVE;
		NetworkHandleCommandQueue(this);
		this->SendFrame();
		this->SendSync();

		/* This is the frame the client receives
		 *  we need it later on to make sure the client is not too slow */
		this->last_frame = _frame_counter;
		this->last_frame_server = _frame_counter;

		for (NetworkClientSocket *new_cs : NetworkClientSocket::Iterate()) {
			if (new_cs->status >= STATUS_AUTHORIZED) {
				new_cs->SendClientInfo(this->GetInfo());
				new_cs->SendJoin(this->client_id);
			}
		}

		NetworkAdminClientInfo(this, true);

		/* also update the new client with our max values */
		this->SendConfigUpdate();

		/* quickly update the syncing client with company details */
		NetworkRecvStatus status = this->SendCompanyUpdate();

		this->ShrinkToFitSendQueue();

		return status;
	}

	/* Wrong status for this packet, give a warning to client, and close connection */
	return this->SendError(NETWORK_ERROR_NOT_EXPECTED);
}

/**
 * The client has done a command and wants us to handle it
 * @param p the packet in which the command was sent
 */
NetworkRecvStatus ServerNetworkGameSocketHandler::Receive_CLIENT_COMMAND(Packet &p)
{
	/* The client was never joined.. so this is impossible, right?
	 *  Ignore the packet, give the client a warning, and close the connection */
	if (this->status < STATUS_DONE_MAP || this->HasClientQuit()) {
		return this->SendError(NETWORK_ERROR_NOT_EXPECTED);
	}

	if (this->incoming_queue.size() >= _settings_client.network.max_commands_in_queue) {
		return this->SendError(NETWORK_ERROR_TOO_MANY_COMMANDS);
	}

	CommandPacket cp;
	const char *err = this->ReceiveCommand(p, cp);

	if (this->HasClientQuit()) return NETWORK_RECV_STATUS_CLIENT_QUIT;

	NetworkClientInfo *ci = this->GetInfo();

	if (err != nullptr) {
		IConsolePrint(CC_ERROR, "WARNING: {} from client {} (IP: {}).", err, ci->client_id, this->GetClientIP());
		return this->SendError(NETWORK_ERROR_NOT_EXPECTED);
	}

	Commands cmd = cp.command_container.cmd;

	if (GetCommandFlags(cmd).Any({CommandFlag::Server, CommandFlag::ServerNS}) && ci->client_id != CLIENT_ID_SERVER && !this->settings_authed) {
		IConsolePrint(CC_ERROR, "WARNING: server only command {} from client {} (IP: {}), kicking...", cmd, ci->client_id, this->GetClientIP());
		return this->SendError(NETWORK_ERROR_KICKED);
	}

	if (!GetCommandFlags(cmd).Test(CommandFlag::Spectator) && !Company::IsValidID(cp.company) && ci->client_id != CLIENT_ID_SERVER && !this->settings_authed) {
		IConsolePrint(CC_ERROR, "WARNING: spectator (client: {}, IP: {}) issued non-spectator command {}, kicking...", ci->client_id, this->GetClientIP(), cmd);
		return this->SendError(NETWORK_ERROR_KICKED);
	}

	/**
	 * Only CMD_COMPANY_CTRL is always allowed, for the rest, playas needs
	 * to match the company in the packet. If it doesn't, the client has done
	 * something pretty naughty (or a bug), and will be kicked
	 */
	CompanyCtrlAction cca = CCA_NEW;
	if (cmd == CMD_COMPANY_CTRL) {
		cca = static_cast<const CmdPayload<CMD_COMPANY_CTRL> &>(*cp.command_container.payload).cca;
	}
	if (!(cmd == CMD_COMPANY_CTRL && cca == CCA_NEW && ci->client_playas == COMPANY_NEW_COMPANY) && ci->client_playas != cp.company &&
			!(GetCommandFlags(cmd).Any({CommandFlag::Server, CommandFlag::ServerNS}) && this->settings_authed)) {
		IConsolePrint(CC_ERROR, "WARNING: client {} (IP: {}) tried to execute a command as company {}, kicking...",
				ci->client_playas + 1, this->GetClientIP(), cp.company + 1);
		return this->SendError(NETWORK_ERROR_COMPANY_MISMATCH);
	}

	if (cmd == CMD_COMPANY_CTRL) {
		if (cca != CCA_NEW || cp.company != COMPANY_SPECTATOR) {
			return this->SendError(NETWORK_ERROR_CHEATER);
		}

		/* Check if we are full - else it's possible for spectators to send a CMD_COMPANY_CTRL and the company is created regardless of max_companies! */
		if (Company::GetNumItems() >= _settings_client.network.max_companies) {
			NetworkServerSendChat(NETWORK_ACTION_SERVER_MESSAGE, DESTTYPE_CLIENT, ci->client_id, "cannot create new company, server full", CLIENT_ID_SERVER);
			return NETWORK_RECV_STATUS_OKAY;
		}
	}

	// Handling of CMD_COMPANY_ADD_ALLOW_LIST would go here

	if (GetCommandFlags(cmd).Test(CommandFlag::ClientID)) SetPreCheckedCommandPayloadClientID(cmd, *cp.command_container.payload, this->client_id);
	cp.client_id = this->client_id;

	this->incoming_queue.push_back(std::move(cp));
	return NETWORK_RECV_STATUS_OKAY;
}

NetworkRecvStatus ServerNetworkGameSocketHandler::Receive_CLIENT_ERROR(Packet &p)
{
	/* This packets means a client noticed an error and is reporting this
	 *  to us. Display the error and report it to the other clients */
	NetworkErrorCode errorno = (NetworkErrorCode)p.Recv_uint8();
	NetworkRecvStatus rx_status = p.CanReadFromPacket(1) ? (NetworkRecvStatus)p.Recv_uint8() : NETWORK_RECV_STATUS_OKAY;
	int8_t status = p.CanReadFromPacket(1) ? (int8_t)p.Recv_uint8() : -1;
	PacketGameType last_pkt_type = p.CanReadFromPacket(1) ? (PacketGameType)p.Recv_uint8() : PACKET_END;

	/* The client was never joined.. thank the client for the packet, but ignore it */
	if (this->status < STATUS_DONE_MAP || this->HasClientQuit()) {
		Debug(net, 2, "non-joined client {} reported an error and is closing its connection ({}) ({}, {}, {})", this->client_id, GetString(GetNetworkErrorMsg(errorno)), rx_status, status, last_pkt_type);
		return this->CloseConnection(NETWORK_RECV_STATUS_CLIENT_QUIT);
	}

	std::string client_name = this->GetClientName();

	StringID strid = GetNetworkErrorMsg(errorno);

	Debug(net, 1, "'{}' reported an error and is closing its connection ({}) ({}, {}, {})", client_name, GetString(strid), rx_status, status, last_pkt_type);

	NetworkTextMessage(NETWORK_ACTION_LEAVE, CC_DEFAULT, false, client_name, {}, strid);

	for (NetworkClientSocket *new_cs : NetworkClientSocket::Iterate()) {
		if (new_cs->status >= STATUS_AUTHORIZED) {
			new_cs->SendErrorQuit(this->client_id, errorno);
		}
	}

	NetworkAdminClientError(this->client_id, errorno);

	if (errorno == NETWORK_ERROR_DESYNC) {
		std::string server_desync_log;
		DesyncExtraInfo info;
		info.client_name = client_name.c_str();
		info.client_id = this->client_id;
		info.desync_frame_info = std::move(this->desync_frame_info);
		CrashLog::DesyncCrashLog(&(this->desync_log), &server_desync_log, info);
		this->SendDesyncLog(server_desync_log);

		// decrease the sync frequency for this point onwards
		_settings_client.network.sync_freq = std::min<uint16_t>(_settings_client.network.sync_freq, 16);

		// have the server and all clients run some sanity checks
		NetworkSendCommand<CMD_DESYNC_CHECK>({}, EmptyCmdData(), (StringID)0, CommandCallback::None, 0, _local_company);

		SendPacketsState send_state = this->SendPackets(true);
		if (send_state != SPS_CLOSED) {
			this->status = STATUS_CLOSE_PENDING;
			return NETWORK_RECV_STATUS_OKAY;
		}
	}
	return this->CloseConnection(NETWORK_RECV_STATUS_CLIENT_QUIT);
}

NetworkRecvStatus ServerNetworkGameSocketHandler::Receive_CLIENT_DESYNC_LOG(Packet &p)
{
	uint size = p.Recv_uint16();
	this->desync_log.resize(this->desync_log.size() + size);
	p.Recv_binary((uint8_t *)(this->desync_log.data() + this->desync_log.size() - size), size);
	Debug(net, 2, "Received {} bytes of client desync log", size);
	this->receive_limit += p.Size();
	return NETWORK_RECV_STATUS_OKAY;
}

NetworkRecvStatus ServerNetworkGameSocketHandler::Receive_CLIENT_DESYNC_MSG(Packet &p)
{
	EconTime::Date date = EconTime::DeserialiseDateClamped(p.Recv_uint32());
	EconTime::DateFract date_fract = EconTime::DateFract{p.Recv_uint16()};
	uint8_t tick_skip_counter = p.Recv_uint8();
	std::string msg;
	p.Recv_string(msg);
	Debug(desync, 0, "Client-id {} desync msg: {}", this->client_id, msg);
	extern void LogRemoteDesyncMsg(EconTime::Date date, EconTime::DateFract date_fract, uint8_t tick_skip_counter, uint32_t src_id, std::string msg);
	LogRemoteDesyncMsg(date, date_fract, tick_skip_counter, this->client_id, std::move(msg));
	return NETWORK_RECV_STATUS_OKAY;
}

NetworkRecvStatus ServerNetworkGameSocketHandler::Receive_CLIENT_DESYNC_SYNC_DATA(Packet &p)
{
	uint32_t frame_count = p.Recv_uint32();

	Debug(net, 2, "Received desync sync data: {} frames", frame_count);

	if (frame_count == 0 || _network_sync_record_counts.empty()) return NETWORK_RECV_STATUS_OKAY;

	size_t record_count_offset = 0;
	size_t record_offset = 0;
	for (uint i = 0; i < frame_count; i++) {
		uint32_t item_count = p.Recv_uint32();
		if (item_count == 0) continue;
		uint32_t local_item_count = 0;
		uint32_t frame = 0;
		NetworkSyncRecordEvents event = NSRE_BEGIN;
		for (uint j = 0; j < item_count; j++) {
			if (j == 0) {
				frame = p.Recv_uint32();
				while (_network_sync_records[record_offset].frame != frame) {
					if (record_count_offset == _network_sync_record_counts.size()) {
						return NETWORK_RECV_STATUS_OKAY;
					}
					record_offset += _network_sync_record_counts[record_count_offset];
					record_count_offset++;
				}
				local_item_count = _network_sync_record_counts[record_count_offset];
			} else {
				event = (NetworkSyncRecordEvents)p.Recv_uint32();
			}
			uint32_t seed_1 = p.Recv_uint32();
			uint64_t state_checksum = p.Recv_uint64();
			if (j == local_item_count) {
				this->desync_frame_info = fmt::format("Desync subframe count mismatch: extra client record: {:08X}, {}", frame, GetSyncRecordEventName(event));
				return NETWORK_RECV_STATUS_OKAY;
			}

			const NetworkSyncRecord &record = _network_sync_records[record_offset + j];
			if (j != 0 && record.frame != event) {
				this->desync_frame_info = fmt::format("Desync subframe event mismatch: {:08X}, client: {} != server: {}",
						frame, GetSyncRecordEventName(event), GetSyncRecordEventName((NetworkSyncRecordEvents)record.frame));
				return NETWORK_RECV_STATUS_OKAY;
			}
			if (seed_1 != record.seed_1 || state_checksum != record.state_checksum) {
				this->desync_frame_info = fmt::format("Desync subframe mismatch: {:08X}, {}{}{}",
						frame, GetSyncRecordEventName(event), (seed_1 != record.seed_1) ? ", seed" : "", (state_checksum != record.state_checksum) ? ", state checksum" : "");
				return NETWORK_RECV_STATUS_OKAY;
			}
		}
		if (local_item_count > item_count) {
			const NetworkSyncRecord &record = _network_sync_records[record_offset + item_count];
			this->desync_frame_info = fmt::format("Desync subframe count mismatch: extra server record: {:08X}, {}", frame, GetSyncRecordEventName((NetworkSyncRecordEvents)record.frame));
			return NETWORK_RECV_STATUS_OKAY;
		}
	}

	return NETWORK_RECV_STATUS_OKAY;
}

NetworkRecvStatus ServerNetworkGameSocketHandler::Receive_CLIENT_QUIT(Packet &p)
{
	/* The client was never joined.. thank the client for the packet, but ignore it */
	if (this->status < STATUS_DONE_MAP || this->HasClientQuit()) {
		return this->CloseConnection(NETWORK_RECV_STATUS_CLIENT_QUIT);
	}

	/* The client wants to leave. Display this and report it to the other clients. */
	std::string client_name = this->GetClientName();
	NetworkTextMessage(NETWORK_ACTION_LEAVE, CC_DEFAULT, false, client_name, {}, STR_NETWORK_MESSAGE_CLIENT_LEAVING);

	for (NetworkClientSocket *new_cs : NetworkClientSocket::Iterate()) {
		if (new_cs->status >= STATUS_AUTHORIZED && new_cs != this) {
			new_cs->SendQuit(this->client_id);
		}
	}

	NetworkAdminClientQuit(this->client_id);

	return this->CloseConnection(NETWORK_RECV_STATUS_CLIENT_QUIT);
}

NetworkRecvStatus ServerNetworkGameSocketHandler::Receive_CLIENT_ACK(Packet &p)
{
	if (this->status < STATUS_AUTHORIZED) {
		/* Illegal call, return error and ignore the packet */
		return this->SendError(NETWORK_ERROR_NOT_AUTHORIZED);
	}

	uint32_t frame = p.Recv_uint32();

	/* The client is trying to catch up with the server */
	if (this->status == STATUS_PRE_ACTIVE) {
		/* The client is not yet caught up? */
		if (frame + DAY_TICKS < _frame_counter) return NETWORK_RECV_STATUS_OKAY;

		/* Now it is! Unpause the game */
		this->status = STATUS_ACTIVE;
		this->last_token_frame = _frame_counter;

		/* Execute script for, e.g. MOTD */
		IConsoleCmdExec("exec scripts/on_server_connect.scr 0");
	}

	/* Get, and validate the token. */
	uint8_t token = p.Recv_uint8();
	if (token == this->last_token) {
		/* We differentiate between last_token_frame and last_frame so the lag
		 * test uses the actual lag of the client instead of the lag for getting
		 * the token back and forth; after all, the token is only sent every
		 * time we receive a PACKET_CLIENT_ACK, after which we will send a new
		 * token to the client. If the lag would be one day, then we would not
		 * be sending the new token soon enough for the new daily scheduled
		 * PACKET_CLIENT_ACK. This would then register the lag of the client as
		 * two days, even when it's only a single day. */
		this->last_token_frame = _frame_counter;
		/* Request a new token. */
		this->last_token = 0;
	}

	/* The client received the frame, make note of it */
	this->last_frame = frame;
	/* With those 2 values we can calculate the lag realtime */
	this->last_frame_server = _frame_counter;
	return NETWORK_RECV_STATUS_OKAY;
}


/**
 * Send an actual chat message.
 * @param action The action that's performed.
 * @param desttype The type of destination.
 * @param dest The actual destination index.
 * @param msg The actual message.
 * @param from_id The origin of the message.
 * @param data Arbitrary data.
 * @param from_admin Whether the origin is an admin or not.
 */
<<<<<<< HEAD
void NetworkServerSendChat(NetworkAction action, DestType desttype, int dest, const std::string &msg, ClientID from_id, NetworkTextMessageData data, bool from_admin)
=======
void NetworkServerSendChat(NetworkAction action, DestType desttype, int dest, std::string_view msg, ClientID from_id, int64_t data, bool from_admin)
>>>>>>> 54de376c
{
	const NetworkClientInfo *ci, *ci_own, *ci_to;

	switch (desttype) {
		case DESTTYPE_CLIENT:
			/* Are we sending to the server? */
			if ((ClientID)dest == CLIENT_ID_SERVER) {
				ci = NetworkClientInfo::GetByClientID(from_id);
				/* Display the text locally, and that is it */
				if (ci != nullptr) {
					NetworkTextMessage(action, GetDrawStringCompanyColour(ci->client_playas), false, ci->client_name, msg, data);

					if (_settings_client.network.server_admin_chat) {
						NetworkAdminChat(action, desttype, from_id, msg, data, from_admin);
					}
				}
			} else {
				/* Else find the client to send the message to */
				for (NetworkClientSocket *cs : NetworkClientSocket::Iterate()) {
					if (cs->client_id == (ClientID)dest && cs->status >= ServerNetworkGameSocketHandler::STATUS_AUTHORIZED) {
						cs->SendChat(action, from_id, false, msg, data);
						break;
					}
				}
			}

			/* Display the message locally (so you know you have sent it) */
			if (from_id != (ClientID)dest) {
				if (from_id == CLIENT_ID_SERVER) {
					ci = NetworkClientInfo::GetByClientID(from_id);
					ci_to = NetworkClientInfo::GetByClientID((ClientID)dest);
					if (ci != nullptr && ci_to != nullptr) {
						NetworkTextMessage(action, GetDrawStringCompanyColour(ci->client_playas), true, ci_to->client_name, msg, data);
					}
				} else {
					for (NetworkClientSocket *cs : NetworkClientSocket::Iterate()) {
						if (cs->client_id == from_id && cs->status >= ServerNetworkGameSocketHandler::STATUS_AUTHORIZED) {
							cs->SendChat(action, (ClientID)dest, true, msg, data);
							break;
						}
					}
				}
			}
			break;
		case DESTTYPE_TEAM: {
			/* If this is false, the message is already displayed on the client who sent it. */
			bool show_local = true;
			/* Find all clients that belong to this company */
			ci_to = nullptr;
			for (NetworkClientSocket *cs : NetworkClientSocket::Iterate()) {
				ci = cs->GetInfo();
				if (ci != nullptr && ci->client_playas == (CompanyID)dest && cs->status >= ServerNetworkGameSocketHandler::STATUS_AUTHORIZED) {
					cs->SendChat(action, from_id, false, msg, data);
					if (cs->client_id == from_id) show_local = false;
					ci_to = ci; // Remember a client that is in the company for company-name
				}
			}

			/* if the server can read it, let the admin network read it, too. */
			if (_local_company == (CompanyID)dest && _settings_client.network.server_admin_chat) {
				NetworkAdminChat(action, desttype, from_id, msg, data, from_admin);
			}

			ci = NetworkClientInfo::GetByClientID(from_id);
			ci_own = NetworkClientInfo::GetByClientID(CLIENT_ID_SERVER);
			if (ci != nullptr && ci_own != nullptr && ci_own->client_playas == dest) {
				NetworkTextMessage(action, GetDrawStringCompanyColour(ci->client_playas), false, ci->client_name, msg, data);
				if (from_id == CLIENT_ID_SERVER) show_local = false;
				ci_to = ci_own;
			}

			/* There is no such client */
			if (ci_to == nullptr) break;

			/* Display the message locally (so you know you have sent it) */
			if (ci != nullptr && show_local) {
				if (from_id == CLIENT_ID_SERVER) {
					StringID str = Company::IsValidID(ci_to->client_playas) ? STR_COMPANY_NAME : STR_NETWORK_SPECTATORS;
					std::string name = GetString(str, ci_to->client_playas);
					NetworkTextMessage(action, GetDrawStringCompanyColour(ci_own->client_playas), true, name, msg, data);
				} else {
					for (NetworkClientSocket *cs : NetworkClientSocket::Iterate()) {
						if (cs->client_id == from_id && cs->status >= ServerNetworkGameSocketHandler::STATUS_AUTHORIZED) {
							cs->SendChat(action, ci_to->client_id, true, msg, data);
						}
					}
				}
			}
			break;
		}
		default:
			Debug(net, 1, "Received unknown chat destination type {}; doing broadcast instead", desttype);
			[[fallthrough]];

		case DESTTYPE_BROADCAST:
		case DESTTYPE_BROADCAST_SS:
			for (NetworkClientSocket *cs : NetworkClientSocket::Iterate()) {
				if (cs->status >= ServerNetworkGameSocketHandler::STATUS_AUTHORIZED) cs->SendChat(action, from_id, (desttype == DESTTYPE_BROADCAST_SS && from_id == cs->client_id), msg, data);
			}

			NetworkAdminChat(action, desttype, from_id, msg, data, from_admin);

			ci = NetworkClientInfo::GetByClientID(from_id);
			if (ci != nullptr) {
				NetworkTextMessage(action, GetDrawStringCompanyColour(ci->client_playas),
						(desttype == DESTTYPE_BROADCAST_SS && from_id == CLIENT_ID_SERVER), ci->client_name, msg, data);
			}
			break;
	}
}

/**
 * Send a chat message from external source.
 * @param source Name of the source this message came from.
 * @param colour TextColour to use for the message.
 * @param user Name of the user who sent the message.
 * @param msg The actual message.
 */
void NetworkServerSendExternalChat(std::string_view source, TextColour colour, std::string_view user, std::string_view msg)
{
	for (NetworkClientSocket *cs : NetworkClientSocket::Iterate()) {
		if (cs->status >= ServerNetworkGameSocketHandler::STATUS_AUTHORIZED) cs->SendExternalChat(source, colour, user, msg);
	}
	NetworkTextMessage(NETWORK_ACTION_EXTERNAL_CHAT, colour, false, user, msg, {}, source);
}

NetworkRecvStatus ServerNetworkGameSocketHandler::Receive_CLIENT_CHAT(Packet &p)
{
	if (this->status < STATUS_PRE_ACTIVE) {
		/* Illegal call, return error and ignore the packet */
		return this->SendError(NETWORK_ERROR_NOT_AUTHORIZED);
	}

	NetworkAction action = (NetworkAction)p.Recv_uint8();
	DestType desttype = (DestType)p.Recv_uint8();
	int dest = p.Recv_uint32();

	std::string msg = p.Recv_string(NETWORK_CHAT_LENGTH);
	NetworkTextMessageData data;
	data.recv(p);

	NetworkClientInfo *ci = this->GetInfo();
	switch (action) {
		case NETWORK_ACTION_GIVE_MONEY:
			if (!Company::IsValidID(ci->client_playas)) break;
			[[fallthrough]];
		case NETWORK_ACTION_CHAT:
		case NETWORK_ACTION_CHAT_CLIENT:
		case NETWORK_ACTION_CHAT_COMPANY:
			NetworkServerSendChat(action, desttype, dest, msg, this->client_id, data);
			break;
		default:
			IConsolePrint(CC_ERROR, "WARNING: invalid chat action from client {} (IP: {}).", ci->client_id, this->GetClientIP());
			return this->SendError(NETWORK_ERROR_NOT_EXPECTED);
	}
	return NETWORK_RECV_STATUS_OKAY;
}

NetworkRecvStatus ServerNetworkGameSocketHandler::Receive_CLIENT_SET_PASSWORD(Packet &p)
{
	if (this->status != STATUS_ACTIVE) {
		/* Illegal call, return error and ignore the packet */
		return this->SendError(NETWORK_ERROR_NOT_EXPECTED);
	}

	std::string password = p.Recv_string(NETWORK_PASSWORD_LENGTH);
	const NetworkClientInfo *ci = this->GetInfo();

	NetworkServerSetCompanyPassword(ci->client_playas, password);
	return NETWORK_RECV_STATUS_OKAY;
}

NetworkRecvStatus ServerNetworkGameSocketHandler::Receive_CLIENT_SET_NAME(Packet &p)
{
	if (this->status != STATUS_ACTIVE) {
		/* Illegal call, return error and ignore the packet */
		return this->SendError(NETWORK_ERROR_NOT_EXPECTED);
	}

	NetworkClientInfo *ci;

	std::string client_name = p.Recv_string(NETWORK_CLIENT_NAME_LENGTH);
	ci = this->GetInfo();

	if (this->HasClientQuit()) return NETWORK_RECV_STATUS_CLIENT_QUIT;

	if (ci != nullptr) {
		if (!NetworkIsValidClientName(client_name)) {
			/* An invalid client name was given. However, the client ensures the name
			 * is valid before it is sent over the network, so something went horribly
			 * wrong. This is probably someone trying to troll us. */
			return this->SendError(NETWORK_ERROR_INVALID_CLIENT_NAME);
		}

		/* Display change */
		if (NetworkMakeClientNameUnique(client_name)) {
			NetworkTextMessage(NETWORK_ACTION_NAME_CHANGE, CC_DEFAULT, false, ci->client_name, client_name);
			Debug(net, 3, "[{}] Client #{} ({}) changed name from '{}' to '{}', pubkey: {}",
					ServerNetworkGameSocketHandler::GetName(), this->client_id, this->GetClientIP(), ci->client_name, client_name, this->GetPeerPublicKey());
			ci->client_name = std::move(client_name);
			NetworkUpdateClientInfo(ci->client_id);
		}
	}
	return NETWORK_RECV_STATUS_OKAY;
}

NetworkRecvStatus ServerNetworkGameSocketHandler::Receive_CLIENT_RCON(Packet &p)
{
	if (this->status != STATUS_ACTIVE) return this->SendError(NETWORK_ERROR_NOT_EXPECTED);

	std::string command;
	NetworkSharedSecrets ss;
	bool done = false;
	if (_rcon_authorized_key_handler.IsAllowed(this->peer_public_key)) {
		/* We are allowed, try to handle using '*' password */
		PacketSize saved_pos = p.GetDeserialisationPosition();
		if (this->ParseKeyPasswordPacket(p, ss, "*", &command, NETWORK_RCONCOMMAND_LENGTH)) {
			done = true;
		} else {
			p.GetDeserialisationPosition() = saved_pos;
		}
	}
	if (!done) {
		if (_settings_client.network.rcon_password.empty()) {
			NetworkServerSendRconDenied(this->client_id);
			return this->HandleAuthFailure(this->rcon_auth_failures);
		}
		if (!this->ParseKeyPasswordPacket(p, ss, _settings_client.network.rcon_password, &command, NETWORK_RCONCOMMAND_LENGTH)) {
			Debug(net, 0, "[rcon] wrong password from client-id {}", this->client_id);
			NetworkServerSendRconDenied(this->client_id);
			return this->HandleAuthFailure(this->rcon_auth_failures);
		}
	}

	Debug(net, 3, "[rcon] Client-id {} executed:{}", this->client_id, command);

	_redirect_console_to_client = this->client_id;
	this->rcon_reply_key = ss.shared_data.data() + 32; /* second key */
	IConsoleCmdExec(command);
	_redirect_console_to_client = INVALID_CLIENT_ID;
	this->rcon_auth_failures = 0;
	this->rcon_reply_key = nullptr;
	return NETWORK_RECV_STATUS_OKAY;
}

NetworkRecvStatus ServerNetworkGameSocketHandler::Receive_CLIENT_MOVE(Packet &p)
{
	if (this->status != STATUS_ACTIVE) return this->SendError(NETWORK_ERROR_NOT_EXPECTED);

	CompanyID company_id = (Owner)p.Recv_uint8();

	/* Check if the company is valid, we don't allow moving to AI companies */
	if (company_id != COMPANY_SPECTATOR && !Company::IsValidHumanID(company_id)) return NETWORK_RECV_STATUS_OKAY;

	/* Check if we require a password for this company */
	// Key access: !Company::Get(company_id)->allow_list.Contains(this->peer_public_key)
	if (company_id != COMPANY_SPECTATOR && !_network_company_states[company_id].password.empty()) {
		/* we need a password from the client - should be in this packet */
		std::string password = p.Recv_string(NETWORK_PASSWORD_LENGTH);

		/* Incorrect password sent, return! */
		if (_network_company_states[company_id].password.compare(password) != 0) {
			Debug(net, 2, "Wrong password from client-id #{} for company #{}", this->client_id, company_id + 1);
			return NETWORK_RECV_STATUS_OKAY;
		}
	}

	/* if we get here we can move the client */
	NetworkServerDoMove(this->client_id, company_id);
	return NETWORK_RECV_STATUS_OKAY;
}

NetworkRecvStatus ServerNetworkGameSocketHandler::HandleAuthFailure(uint &failure_count)
{
	failure_count++;
	if (_settings_client.network.max_auth_failures != 0 && failure_count >= _settings_client.network.max_auth_failures) {
		Debug(net, 0, "Kicked client-id #{} due to too many failed authentication attempts", this->client_id);
		return this->SendError(NETWORK_ERROR_KICKED);
	} else {
		return NETWORK_RECV_STATUS_OKAY;
	}
}

const char *ServerNetworkGameSocketHandler::GetClientStatusName(ClientStatus status)
{
	static const char* _client_status_names[] {
		"INACTIVE",
		"AUTH_GAME",
		"IDENTIFY",
		"NEWGRFS_CHECK",
		"AUTH_COMPANY",
		"AUTHORIZED",
		"MAP_WAIT",
		"MAP",
		"DONE_MAP",
		"PRE_ACTIVE",
		"ACTIVE",
		"CLOSE_PENDING",
	};
	static_assert(lengthof(_client_status_names) == STATUS_END);
	return status < STATUS_END ? _client_status_names[status] : "[invalid status]";
}

std::string ServerNetworkGameSocketHandler::GetDebugInfo() const
{
	return fmt::format("status: {} ({})", this->status, GetClientStatusName(this->status));
}

/**
 * Get the company stats.
 */
NetworkCompanyStatsArray NetworkGetCompanyStats()
{
	NetworkCompanyStatsArray stats = {};

	/* Go through all vehicles and count the type of vehicles */
	for (const Vehicle *v : Vehicle::IterateFrontOnly()) {
		if (!Company::IsValidID(v->owner) || !v->IsPrimaryVehicle() || HasBit(v->subtype, GVSF_VIRTUAL)) continue;
		uint8_t type = 0;
		switch (v->type) {
			case VEH_TRAIN: type = NETWORK_VEH_TRAIN; break;
			case VEH_ROAD: type = RoadVehicle::From(v)->IsBus() ? NETWORK_VEH_BUS : NETWORK_VEH_LORRY; break;
			case VEH_AIRCRAFT: type = NETWORK_VEH_PLANE; break;
			case VEH_SHIP: type = NETWORK_VEH_SHIP; break;
			default: continue;
		}
		stats[v->owner].num_vehicle[type]++;
	}

	/* Go through all stations and count the types of stations */
	for (const Station *s : Station::Iterate()) {
		if (Company::IsValidID(s->owner)) {
			NetworkCompanyStats *npi = &stats[s->owner];

			if (s->facilities.Test(StationFacility::Train))     npi->num_station[NETWORK_VEH_TRAIN]++;
			if (s->facilities.Test(StationFacility::TruckStop)) npi->num_station[NETWORK_VEH_LORRY]++;
			if (s->facilities.Test(StationFacility::BusStop))   npi->num_station[NETWORK_VEH_BUS]++;
			if (s->facilities.Test(StationFacility::Airport))   npi->num_station[NETWORK_VEH_PLANE]++;
			if (s->facilities.Test(StationFacility::Dock))      npi->num_station[NETWORK_VEH_SHIP]++;
		}
	}

	return stats;
}

/**
 * Send updated client info of a particular client.
 * @param client_id The client to send it for.
 */
void NetworkUpdateClientInfo(ClientID client_id)
{
	NetworkClientInfo *ci = NetworkClientInfo::GetByClientID(client_id);

	if (ci == nullptr) return;

	Debug(desync, 1, "client: {}; client: {:02x}; company: {:02x}", debug_date_dumper().HexDate(), client_id, ci->client_playas);

	for (NetworkClientSocket *cs : NetworkClientSocket::Iterate()) {
		if (cs->status >= ServerNetworkGameSocketHandler::STATUS_AUTHORIZED) {
			cs->SendClientInfo(ci);
		}
	}

	NetworkAdminClientUpdate(ci);
}

/** Check if the server has autoclean_companies activated
 * Two things happen:
 *     1) If a company is not protected, it is closed after 1 year (for example)
 *     2) If a company is protected, protection is disabled after 3 years (for example)
 *          (and item 1. happens a year later)
 */
static void NetworkAutoCleanCompanies()
{
	CompanyMask has_clients{};
	CompanyMask has_vehicles{};

	if (!_settings_client.network.autoclean_companies) return;

	/* Detect the active companies */
	for (const NetworkClientInfo *ci : NetworkClientInfo::Iterate()) {
		if (Company::IsValidID(ci->client_playas)) has_clients.Set(ci->client_playas);
	}

	if (!_network_dedicated) {
		const NetworkClientInfo *ci = NetworkClientInfo::GetByClientID(CLIENT_ID_SERVER);
		assert(ci != nullptr);
		if (Company::IsValidID(ci->client_playas)) has_clients.Set(ci->client_playas);
	}

	if (_settings_client.network.autoclean_novehicles != 0) {
		for (const Company *c : Company::Iterate()) {
			if (std::any_of(std::begin(c->group_all), std::end(c->group_all), [](const GroupStatistics &gs) { return gs.num_vehicle != 0; })) has_vehicles.Set(c->index);
		}
	}

	/* Go through all the companies */
	for (Company *c : Company::Iterate()) {
		/* Skip the non-active once */
		if (c->is_ai) continue;

		if (!has_clients.Test(c->index)) {
			/* The company is empty for one month more */
			if (c->months_empty != std::numeric_limits<decltype(c->months_empty)>::max()) c->months_empty++;

			/* Is the company empty for autoclean_unprotected-months, and is there no protection? */
			if (_settings_client.network.autoclean_unprotected != 0 && c->months_empty > _settings_client.network.autoclean_unprotected && _network_company_states[c->index].password.empty()) {
				/* Shut the company down */
				Command<CMD_COMPANY_CTRL>::Post(CCA_DELETE, c->index, CRR_AUTOCLEAN, INVALID_CLIENT_ID, {});
				IConsolePrint(CC_DEFAULT, "Auto-cleaned company #{} with no password", c->index + 1);
			}
			/* Is the company empty for autoclean_protected-months, and there is a protection? */
			if (_settings_client.network.autoclean_protected != 0 && c->months_empty > _settings_client.network.autoclean_protected && !_network_company_states[c->index].password.empty()) {
				/* Unprotect the company */
				_network_company_states[c->index].password.clear();
				IConsolePrint(CC_DEFAULT, "Auto-removed protection from company #{}", c->index + 1);
				c->months_empty = 0;
				NetworkServerUpdateCompanyPassworded(c->index, false);
			}
			/* Is the company empty for autoclean_novehicles-months, and has no vehicles? */
			if (_settings_client.network.autoclean_novehicles != 0 && c->months_empty > _settings_client.network.autoclean_novehicles && !has_vehicles.Test(c->index)) {
				/* Shut the company down */
				Command<CMD_COMPANY_CTRL>::Post(CCA_DELETE, c->index, CRR_AUTOCLEAN, INVALID_CLIENT_ID, {});
				IConsolePrint(CC_DEFAULT, "Auto-cleaned company #{} with no vehicles", c->index + 1);
			}
		} else {
			/* It is not empty, reset the date */
			c->months_empty = 0;
		}
	}
}

/**
 * Check whether a name is unique, and otherwise try to make it unique.
 * @param new_name The name to check/modify.
 * @return True if an unique name was achieved.
 */
bool NetworkMakeClientNameUnique(std::string &name)
{
	bool is_name_unique = false;
	std::string original_name = name;

	for (uint number = 1; !is_name_unique && number <= MAX_CLIENTS; number++) {  // Something's really wrong when there're more names than clients
		is_name_unique = true;
		for (const NetworkClientInfo *ci : NetworkClientInfo::Iterate()) {
			if (ci->client_name == name) {
				/* Name already in use */
				is_name_unique = false;
				break;
			}
		}
		/* Check if it is the same as the server-name */
		const NetworkClientInfo *ci = NetworkClientInfo::GetByClientID(CLIENT_ID_SERVER);
		if (ci != nullptr) {
			if (ci->client_name == name) is_name_unique = false; // name already in use
		}

		if (!is_name_unique) {
			/* Try a new name (<name> #1, <name> #2, and so on) */
			name = original_name + " #" + std::to_string(number);

			/* The constructed client name is larger than the limit,
			 * so... bail out as no valid name can be created. */
			if (name.size() >= NETWORK_CLIENT_NAME_LENGTH) return false;
		}
	}

	return is_name_unique;
}

/**
 * Change the client name of the given client
 * @param client_id the client to change the name of
 * @param new_name the new name for the client
 * @return true iff the name was changed
 */
bool NetworkServerChangeClientName(ClientID client_id, const std::string &new_name)
{
	/* Check if the name's already in use */
	for (NetworkClientInfo *ci : NetworkClientInfo::Iterate()) {
		if (ci->client_name.compare(new_name) == 0) return false;
	}

	NetworkClientInfo *ci = NetworkClientInfo::GetByClientID(client_id);
	if (ci == nullptr) return false;

	NetworkTextMessage(NETWORK_ACTION_NAME_CHANGE, CC_DEFAULT, true, ci->client_name, new_name);

	ci->client_name = new_name;

	NetworkUpdateClientInfo(client_id);
	return true;
}

/**
 * Set/Reset a company password on the server end.
 * @param company_id ID of the company the password should be changed for.
 * @param password The new password.
 * @param already_hashed Is the given password already hashed?
 */
void NetworkServerSetCompanyPassword(CompanyID company_id, const std::string &password, bool already_hashed)
{
	if (!Company::IsValidHumanID(company_id)) return;

	if (already_hashed) {
		_network_company_states[company_id].password = password;
	} else {
		_network_company_states[company_id].password = GenerateCompanyPasswordHash(password, _network_company_server_id, _settings_game.game_creation.generation_seed);
	}

	NetworkServerUpdateCompanyPassworded(company_id, !_network_company_states[company_id].password.empty());
}

/**
 * Handle the command-queue of a socket.
 * @param cs The socket to handle the queue for.
 */
static void NetworkHandleCommandQueue(NetworkClientSocket *cs)
{
	for (auto &cp : cs->outgoing_queue) cs->SendCommand(cp);
	cs->outgoing_queue.clear();
}

/**
 * This is called every tick if this is a _network_server
 * @param send_frame Whether to send the frame to the clients.
 */
void NetworkServer_Tick(bool send_frame)
{
#ifndef ENABLE_NETWORK_SYNC_EVERY_FRAME
	bool send_sync = false;
#endif

#ifndef ENABLE_NETWORK_SYNC_EVERY_FRAME
	if (_frame_counter >= _last_sync_frame + _settings_client.network.sync_freq) {
		_last_sync_frame = _frame_counter;
		send_sync = true;
	}
#endif

	/* Now we are done with the frame, inform the clients that they can
	 *  do their frame! */
	for (NetworkClientSocket *cs : NetworkClientSocket::Iterate()) {
		/* We allow a number of bytes per frame, but only to the burst amount
		 * to be available for packet receiving at any particular time. */
		cs->receive_limit = std::min<size_t>(cs->receive_limit + _settings_client.network.bytes_per_frame,
				_settings_client.network.bytes_per_frame_burst);

		/* Check if the speed of the client is what we can expect from a client */
		uint lag = NetworkCalculateLag(cs);
		switch (cs->status) {
			case NetworkClientSocket::STATUS_ACTIVE:
				if (lag > _settings_client.network.max_lag_time) {
					/* Client did still not report in within the specified limit. */

					if (cs->last_packet + std::chrono::milliseconds(lag * MILLISECONDS_PER_TICK) > std::chrono::steady_clock::now()) {
						/* A packet was received in the last three game days, so the client is likely lagging behind. */
						IConsolePrint(CC_WARNING, "Client #{} (IP: {}) is dropped because the client's game state is more than {} ticks behind.", cs->client_id, cs->GetClientIP(), lag);
					} else {
						/* No packet was received in the last three game days; sounds like a lost connection. */
						IConsolePrint(CC_WARNING, "Client #{} (IP: {}) is dropped because the client did not respond for more than {} ticks.", cs->client_id, cs->GetClientIP(), lag);
					}
					cs->SendError(NETWORK_ERROR_TIMEOUT_COMPUTER);
					continue;
				}

				/* Report once per time we detect the lag, and only when we
				 * received a packet in the last 2 seconds. If we
				 * did not receive a packet, then the client is not just
				 * slow, but the connection is likely severed. Mentioning
				 * frame_freq is not useful in this case. */
				if (lag > (uint)DAY_TICKS && cs->lag_test == 0 && cs->last_packet + std::chrono::seconds(2) > std::chrono::steady_clock::now()) {
					IConsolePrint(CC_WARNING, "[{}] Client #{} is slow, try increasing [network.]frame_freq to a higher value!", _frame_counter, cs->client_id);
					cs->lag_test = 1;
				}

				if (cs->last_frame_server - cs->last_token_frame >= _settings_client.network.max_lag_time) {
					/* This is a bad client! It didn't send the right token back within time. */
					IConsolePrint(CC_ERROR, "Client #{} is dropped because it fails to send valid acks", cs->client_id);
					cs->SendError(NETWORK_ERROR_TIMEOUT_COMPUTER);
					continue;
				}
				break;

			case NetworkClientSocket::STATUS_INACTIVE:
			case NetworkClientSocket::STATUS_IDENTIFY:
			case NetworkClientSocket::STATUS_NEWGRFS_CHECK:
			case NetworkClientSocket::STATUS_AUTHORIZED:
				/* NewGRF check and authorized states should be handled almost instantly.
				 * So give them some lee-way, likewise for the query with inactive. */
				if (lag > _settings_client.network.max_init_time) {
					IConsolePrint(CC_ERROR, "Client #{} is dropped because it took longer than {} ticks to start the joining process", cs->client_id, _settings_client.network.max_init_time);
					cs->SendError(NETWORK_ERROR_TIMEOUT_COMPUTER);
					continue;
				}
				break;

			case NetworkClientSocket::STATUS_MAP_WAIT:
				/* Send every two seconds a packet to the client, to make sure
				 * it knows the server is still there; just someone else is
				 * still receiving the map. */
				if (std::chrono::steady_clock::now() > cs->last_packet + std::chrono::seconds(2)) {
					cs->SendWait();
					/* We need to reset the timer, as otherwise we will be
					 * spamming the client. Strictly speaking this variable
					 * tracks when we last received a packet from the client,
					 * but as it is waiting, it will not send us any till we
					 * start sending them data. */
					cs->last_packet = std::chrono::steady_clock::now();
				}
				break;

			case NetworkClientSocket::STATUS_MAP:
				/* Downloading the map... this is the amount of time since starting the saving. */
				if (lag > _settings_client.network.max_download_time) {
					IConsolePrint(CC_ERROR, "Client #{} is dropped because it took longer than {} ticks to download the map", cs->client_id, _settings_client.network.max_download_time);
					cs->SendError(NETWORK_ERROR_TIMEOUT_MAP);
					continue;
				}
				break;

			case NetworkClientSocket::STATUS_DONE_MAP:
			case NetworkClientSocket::STATUS_PRE_ACTIVE:
				/* The map has been sent, so this is for loading the map and syncing up. */
				if (lag > _settings_client.network.max_join_time) {
					IConsolePrint(CC_ERROR, "Client #{} is dropped because it took longer than {} ticks to join", cs->client_id, _settings_client.network.max_join_time);
					cs->SendError(NETWORK_ERROR_TIMEOUT_JOIN);
					continue;
				}
				break;

			case NetworkClientSocket::STATUS_AUTH_GAME:
			case NetworkClientSocket::STATUS_AUTH_COMPANY:
				/* These don't block? */
				if (lag > _settings_client.network.max_password_time) {
					IConsolePrint(CC_ERROR, "Client #{} is dropped because it took longer than {} ticks to enter the password", cs->client_id, _settings_client.network.max_password_time);
					cs->SendError(NETWORK_ERROR_TIMEOUT_PASSWORD);
					continue;
				}
				break;

			case NetworkClientSocket::STATUS_CLOSE_PENDING:
				/* This is an internal state where we do not wait
				 * on the client to move to a different state. */
				break;

			case NetworkClientSocket::STATUS_END:
				/* Bad server/code. */
				NOT_REACHED();
		}

		if (cs->status >= NetworkClientSocket::STATUS_PRE_ACTIVE && cs->status != NetworkClientSocket::STATUS_CLOSE_PENDING) {
			/* Check if we can send command, and if we have anything in the queue */
			NetworkHandleCommandQueue(cs);

			/* Send an updated _frame_counter_max to the client */
			if (send_frame) cs->SendFrame();

#ifndef ENABLE_NETWORK_SYNC_EVERY_FRAME
			/* Send a sync-check packet */
			if (send_sync) cs->SendSync();
#endif
		}
	}
}

/** Helper function to restart the map. */
static void NetworkRestartMap()
{
	_settings_newgame.game_creation.generation_seed = GENERATE_NEW_SEED;
	switch (_file_to_saveload.ftype.abstract) {
		case FT_SAVEGAME:
		case FT_SCENARIO:
			_switch_mode = SM_LOAD_GAME;
			break;

		case FT_HEIGHTMAP:
			_switch_mode = SM_START_HEIGHTMAP;
			break;

		default:
			_switch_mode = SM_NEWGAME;
	}
}

/** Timer to restart a network server automatically based on real-time hours played. Initialized at zero to disable until settings are loaded. */
static IntervalTimer<TimerGameRealtime> _network_restart_map_timer({std::chrono::hours::zero(), TimerGameRealtime::UNPAUSED}, [](auto)
{
	if (!_network_server) return;

	/* If setting is 0, this feature is disabled. */
	if (_settings_client.network.restart_hours == 0) return;

	Debug(net, 3, "Auto-restarting map: {} hours played", _settings_client.network.restart_hours);
	NetworkRestartMap();
});

/**
 * Reset the automatic network restart time interval.
 * @param reset Whether to reset the timer to zero.
 */
void ChangeNetworkRestartTime(bool reset)
{
	if (!_network_server) return;

	_network_restart_map_timer.SetInterval({ std::chrono::hours(_settings_client.network.restart_hours), TimerGameRealtime::UNPAUSED }, reset);
}

/** Check if we want to restart the map based on the year. */
static void NetworkCheckRestartMapYear()
{
	/* If setting is 0, this feature is disabled. */
	if (_settings_client.network.restart_game_year == 0) return;

	if (CalTime::CurYear() >= _settings_client.network.restart_game_year) {
		Debug(net, 3, "Auto-restarting map: year {} reached", CalTime::CurYear());
		NetworkRestartMap();
	}
}

/** Yearly "callback". Called whenever the year changes. */
void NetworkServerCalendarYearlyLoop()
{
	NetworkCheckRestartMapYear();
}

/** Yearly "callback". Called whenever the year changes. */
void NetworkServerEconomyYearlyLoop()
{
	NetworkAdminUpdate(AdminUpdateFrequency::Annually);
}

/** Monthly "callback". Called whenever the month changes. */
void NetworkServerEconomyMonthlyLoop()
{
	NetworkAutoCleanCompanies();
	NetworkAdminUpdate(AdminUpdateFrequency::Monthly);
	if ((CalTime::CurMonth() % 3) == 0) NetworkAdminUpdate(AdminUpdateFrequency::Quarterly);
}

/** Daily "callback". Called whenever the date changes. */
void NetworkServerEconomyDailyLoop()
{
	NetworkAdminUpdate(AdminUpdateFrequency::Daily);
	if ((CalTime::CurDate().base() % 7) == 3) NetworkAdminUpdate(AdminUpdateFrequency::Weekly);
}

/**
 * Get the IP address/hostname of the connected client.
 * @return The IP address.
 */
<<<<<<< HEAD
const char *ServerNetworkGameSocketHandler::GetClientIP()
=======
std::string_view ServerNetworkGameSocketHandler::GetClientIP()
>>>>>>> 54de376c
{
	return this->client_address.GetHostname();
}

/** Show the status message of all clients on the console. */
void NetworkServerShowStatusToConsole()
{
	static const char * const stat_str[] = {
		"inactive",
		"authorizing (server password)",
		"identifying client",
		"checking NewGRFs",
		"authorizing (company password)",
		"authorized",
		"waiting",
		"loading map",
		"map done",
		"ready",
		"active",
		"close pending"
	};
	static_assert(lengthof(stat_str) == NetworkClientSocket::STATUS_END);

	for (NetworkClientSocket *cs : NetworkClientSocket::Iterate()) {
		NetworkClientInfo *ci = cs->GetInfo();
		if (ci == nullptr) continue;
		uint lag = NetworkCalculateLag(cs);
		const char *status;

		status = (cs->status < (ptrdiff_t)lengthof(stat_str) ? stat_str[cs->status] : "unknown");
		IConsolePrint(CC_INFO, "Client #{} name: '{}'  status: '{}'  frame-lag: {}  company: {}  IP: {}",
			cs->client_id, ci->client_name.c_str(), status, lag,
			ci->client_playas + (Company::IsValidID(ci->client_playas) ? 1 : 0),
			cs->GetClientIP());
	}
}

/**
 * Send Config Update
 */
void NetworkServerSendConfigUpdate()
{
	for (NetworkClientSocket *cs : NetworkClientSocket::Iterate()) {
		if (cs->status >= NetworkClientSocket::STATUS_PRE_ACTIVE) cs->SendConfigUpdate();
	}
}

/** Update the server's NetworkServerGameInfo due to changes in settings. */
void NetworkServerUpdateGameInfo()
{
	if (_network_server) FillStaticNetworkServerGameInfo();
}

/**
 * Tell that a particular company is (not) passworded.
 * @param company_id The company that got/removed the password.
 * @param passworded Whether the password was received or removed.
 */
void NetworkServerUpdateCompanyPassworded(CompanyID company_id, bool passworded)
{
	if (NetworkCompanyIsPassworded(company_id) == passworded) return;

	_network_company_passworded.Set(company_id, passworded);
	SetWindowClassesDirty(WC_COMPANY);

	for (NetworkClientSocket *cs : NetworkClientSocket::Iterate()) {
		if (cs->status >= NetworkClientSocket::STATUS_PRE_ACTIVE) cs->SendCompanyUpdate();
	}

	NetworkAdminCompanyUpdate(Company::GetIfValid(company_id));
}

/**
 * Handle the tid-bits of moving a client from one company to another.
 * @param client_id id of the client we want to move.
 * @param company_id id of the company we want to move the client to.
 * @return void
 */
void NetworkServerDoMove(ClientID client_id, CompanyID company_id)
{
	/* Only allow non-dedicated servers and normal clients to be moved */
	if (client_id == CLIENT_ID_SERVER && _network_dedicated) return;

	NetworkClientInfo *ci = NetworkClientInfo::GetByClientID(client_id);
	assert(ci != nullptr);

	/* No need to waste network resources if the client is in the company already! */
	if (ci->client_playas == company_id) return;

	ci->client_playas = company_id;

	if (client_id == CLIENT_ID_SERVER) {
		SetLocalCompany(company_id);
	} else {
		NetworkClientSocket *cs = NetworkClientSocket::GetByClientID(client_id);
		/* When the company isn't authorized we can't move them yet. */
		if (cs->status < NetworkClientSocket::STATUS_AUTHORIZED) return;
		cs->SendMove(client_id, company_id);
	}

	/* Announce the client's move. */
	NetworkUpdateClientInfo(client_id);

	if (company_id == COMPANY_SPECTATOR) {
		/* The client has joined spectators. */
		NetworkServerSendChat(NETWORK_ACTION_COMPANY_SPECTATOR, DESTTYPE_BROADCAST, 0, "", client_id);
	} else {
		/* The client has joined another company. */
		std::string company_name = GetString(STR_COMPANY_NAME, company_id);
		NetworkServerSendChat(NETWORK_ACTION_COMPANY_JOIN, DESTTYPE_BROADCAST, 0, company_name, client_id);
	}

	InvalidateWindowData(WC_CLIENT_LIST, 0);

	OrderBackup::ResetUser(client_id);
}

/**
 * Send an rcon reply to the client.
 * @param client_id The identifier of the client.
 * @param colour_code The colour of the text.
 * @param string The actual reply.
 */
void NetworkServerSendRcon(ClientID client_id, TextColour colour_code, std::string_view string)
{
	NetworkClientSocket::GetByClientID(client_id)->SendRConResult(colour_code, string);
}

/**
 * Send an rcon reply to the client.
 * @param client_id The identifier of the client.
 * @param colour_code The colour of the text.
 * @param string The actual reply.
 */
void NetworkServerSendRconDenied(ClientID client_id)
{
	NetworkClientSocket::GetByClientID(client_id)->SendRConDenied();
}

/**
 * Kick a single client.
 * @param client_id The client to kick.
 * @param reason In case of kicking a client, specifies the reason for kicking the client.
 */
void NetworkServerKickClient(ClientID client_id, std::string_view reason)
{
	if (client_id == CLIENT_ID_SERVER) return;
	NetworkClientSocket::GetByClientID(client_id)->SendError(NETWORK_ERROR_KICKED, reason);
}

/**
 * Ban, or kick, everyone joined from the given client's IP.
 * @param client_id The client to check for.
 * @param ban Whether to ban or kick.
 * @param reason In case of kicking a client, specifies the reason for kicking the client.
 */
uint NetworkServerKickOrBanIP(ClientID client_id, bool ban, std::string_view reason)
{
	return NetworkServerKickOrBanIP(NetworkClientSocket::GetByClientID(client_id)->GetClientIP(), ban, reason);
}

/**
 * Kick or ban someone based on an IP address.
 * @param ip The IP address/range to ban/kick.
 * @param ban Whether to ban or just kick.
 * @param reason In case of kicking a client, specifies the reason for kicking the client.
 */
uint NetworkServerKickOrBanIP(std::string_view ip, bool ban, std::string_view reason)
{
	/* Add address to ban-list */
	if (ban) {
		bool contains = false;
		for (const auto &iter : _network_ban_list) {
			if (iter == ip) {
				contains = true;
				break;
			}
		}
		if (!contains) _network_ban_list.emplace_back(ip);
	}

	uint n = 0;

	/* There can be multiple clients with the same IP, kick them all but don't kill the server,
	 * or the client doing the rcon. The latter can't be kicked because kicking frees closes
	 * and subsequently free the connection related instances, which we would be reading from
	 * and writing to after returning. So we would read or write data from freed memory up till
	 * the segfault triggers. */
	for (NetworkClientSocket *cs : NetworkClientSocket::Iterate()) {
		if (cs->client_id == CLIENT_ID_SERVER) continue;
		if (cs->client_id == _redirect_console_to_client) continue;
		if (cs->client_address.IsInNetmask(ip.c_str())) {
			NetworkServerKickClient(cs->client_id, reason);
			n++;
		}
	}

	return n;
}

/**
 * Check whether a particular company has clients.
 * @param company The company to check.
 * @return True if at least one client is joined to the company.
 */
bool NetworkCompanyHasClients(CompanyID company)
{
	for (const NetworkClientInfo *ci : NetworkClientInfo::Iterate()) {
		if (ci->client_playas == company) return true;
	}
	return false;
}


/**
 * Get the name of the client, if the user did not send it yet, Client ID is used.
 * @param client_name The variable to write the name to.
 * @param last        The pointer to the last element of the destination buffer
 */
std::string ServerNetworkGameSocketHandler::GetClientName() const
{
	const NetworkClientInfo *ci = this->GetInfo();
	if (ci != nullptr && !ci->client_name.empty()) return ci->client_name;

	return fmt::format("Client #{}", this->client_id);
}

/**
 * Print all the clients to the console
 */
void NetworkPrintClients()
{
	for (NetworkClientInfo *ci : NetworkClientInfo::Iterate()) {
		if (_network_server) {
			IConsolePrint(CC_INFO, "Client #{}  name: '{}'  company: {}  IP: {}  pubkey: {}",
					ci->client_id,
					ci->client_name.c_str(),
					ci->client_playas + (Company::IsValidID(ci->client_playas) ? 1 : 0),
					ci->client_id == CLIENT_ID_SERVER ? "server" : NetworkClientSocket::GetByClientID(ci->client_id)->GetClientIP(),
					ci->public_key);
		} else {
			IConsolePrint(CC_INFO, "Client #{}  name: '{}'  company: {}",
					ci->client_id,
					ci->client_name.c_str(),
					ci->client_playas + (Company::IsValidID(ci->client_playas) ? 1 : 0));
		}
	}
}

/**
 * Get the public key of the client with the given id.
 * @param client_id The id of the client.
 * @return View of the public key, which is empty when the client does not exist.
 */
std::string_view NetworkGetPublicKeyOfClient(ClientID client_id)
{
	auto socket = NetworkClientSocket::GetByClientID(client_id);
	return socket == nullptr ? "" : socket->GetPeerPublicKey();
}


/**
 * Perform all the server specific administration of a new company.
 * @param c  The newly created company; can't be nullptr.
 * @param ci The client information of the client that made the company; can be nullptr.
 */
void NetworkServerNewCompany(const Company *c, NetworkClientInfo *ci)
{
	assert(c != nullptr);

	if (!_network_server) return;

	_network_company_states[c->index].password.clear();
	NetworkServerUpdateCompanyPassworded(c->index, false);

	if (ci != nullptr) {
		/* ci is nullptr when replaying, or for AIs. In neither case there is a client. */
		ci->client_playas = c->index;
		NetworkUpdateClientInfo(ci->client_id);
		// CMD_COMPANY_ADD_ALLOW_LIST would go here
		NetworkSendCommand<CMD_RENAME_PRESIDENT>({}, CmdPayload<CMD_RENAME_PRESIDENT>::Make(ci->client_name), (StringID)0, CommandCallback::None, 0, c->index);
	}

	if (ci != nullptr) {
		/* ci is nullptr when replaying, or for AIs. In neither case there is a client.
		   We need to send Admin port update here so that they first know about the new company
		   and then learn about a possibly joining client (see FS#6025) */
		NetworkServerSendChat(NETWORK_ACTION_COMPANY_NEW, DESTTYPE_BROADCAST, 0, "", ci->client_id, c->index + 1);
	}
}

void NetworkServerDumpClients(format_target &buffer)
{
	for (NetworkClientInfo *ci : NetworkClientInfo::Iterate()) {
		buffer.format("  #{}: name: '{}', company: {}",
				ci->client_id,
				ci->client_name,
				ci->client_playas);
		if (ci->join_date != 0) {
			EconTime::YearMonthDay ymd = EconTime::ConvertDateToYMD(ci->join_date);
			buffer.format(", joined: {:4}-{:02}-{:02}, {}, {}, frame: {:08X}",
					ymd.year, ymd.month + 1, ymd.day, ci->join_date_fract, ci->join_tick_skip_counter, ci->join_frame);
		}
		buffer.push_back('\n');
	}
}<|MERGE_RESOLUTION|>--- conflicted
+++ resolved
@@ -475,7 +475,7 @@
 	return this->CloseConnection(NETWORK_RECV_STATUS_SERVER_ERROR);
 }
 
-NetworkRecvStatus ServerNetworkGameSocketHandler::SendDesyncLog(const std::string &log)
+NetworkRecvStatus ServerNetworkGameSocketHandler::SendDesyncLog(std::string_view log)
 {
 	for (size_t offset = 0; offset < log.size();) {
 		auto p = std::make_unique<Packet>(this, PACKET_SERVER_DESYNC_LOG, TCP_MTU);
@@ -764,11 +764,7 @@
  * @param msg The actual message.
  * @param data Arbitrary extra data.
  */
-<<<<<<< HEAD
-NetworkRecvStatus ServerNetworkGameSocketHandler::SendChat(NetworkAction action, ClientID client_id, bool self_send, const std::string &msg, NetworkTextMessageData data)
-=======
-NetworkRecvStatus ServerNetworkGameSocketHandler::SendChat(NetworkAction action, ClientID client_id, bool self_send, std::string_view msg, int64_t data)
->>>>>>> 54de376c
+NetworkRecvStatus ServerNetworkGameSocketHandler::SendChat(NetworkAction action, ClientID client_id, bool self_send, std::string_view msg, NetworkTextMessageData data)
 {
 	if (this->status < STATUS_PRE_ACTIVE) return NETWORK_RECV_STATUS_OKAY;
 
@@ -1518,11 +1514,7 @@
  * @param data Arbitrary data.
  * @param from_admin Whether the origin is an admin or not.
  */
-<<<<<<< HEAD
-void NetworkServerSendChat(NetworkAction action, DestType desttype, int dest, const std::string &msg, ClientID from_id, NetworkTextMessageData data, bool from_admin)
-=======
-void NetworkServerSendChat(NetworkAction action, DestType desttype, int dest, std::string_view msg, ClientID from_id, int64_t data, bool from_admin)
->>>>>>> 54de376c
+void NetworkServerSendChat(NetworkAction action, DestType desttype, int dest, std::string_view msg, ClientID from_id, NetworkTextMessageData data, bool from_admin)
 {
 	const NetworkClientInfo *ci, *ci_own, *ci_to;
 
@@ -2274,11 +2266,7 @@
  * Get the IP address/hostname of the connected client.
  * @return The IP address.
  */
-<<<<<<< HEAD
-const char *ServerNetworkGameSocketHandler::GetClientIP()
-=======
 std::string_view ServerNetworkGameSocketHandler::GetClientIP()
->>>>>>> 54de376c
 {
 	return this->client_address.GetHostname();
 }
@@ -2470,7 +2458,7 @@
 	for (NetworkClientSocket *cs : NetworkClientSocket::Iterate()) {
 		if (cs->client_id == CLIENT_ID_SERVER) continue;
 		if (cs->client_id == _redirect_console_to_client) continue;
-		if (cs->client_address.IsInNetmask(ip.c_str())) {
+		if (cs->client_address.IsInNetmask(ip)) {
 			NetworkServerKickClient(cs->client_id, reason);
 			n++;
 		}
