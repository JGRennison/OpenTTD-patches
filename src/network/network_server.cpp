/*
 * This file is part of OpenTTD.
 * OpenTTD is free software; you can redistribute it and/or modify it under the terms of the GNU General Public License as published by the Free Software Foundation, version 2.
 * OpenTTD is distributed in the hope that it will be useful, but WITHOUT ANY WARRANTY; without even the implied warranty of MERCHANTABILITY or FITNESS FOR A PARTICULAR PURPOSE.
 * See the GNU General Public License for more details. You should have received a copy of the GNU General Public License along with OpenTTD. If not, see <http://www.gnu.org/licenses/>.
 */

/** @file network_server.cpp Server part of the network protocol. */

#include "../stdafx.h"
#include "../strings_func.h"
#include "../date_func.h"
#include "core/network_game_info.h"
#include "network_admin.h"
#include "network_server.h"
#include "network_udp.h"
#include "network_base.h"
#include "../console_func.h"
#include "../company_base.h"
#include "../command_func.h"
#include "../sl/saveload.h"
#include "../sl/saveload_filter.h"
#include "../station_base.h"
#include "../genworld.h"
#include "../company_func.h"
#include "../company_gui.h"
#include "../roadveh.h"
#include "../order_backup.h"
#include "../core/pool_func.hpp"
#include "../core/random_func.hpp"
#include "../rev.h"
#include "../timer/timer.h"
#include "../timer/timer_game_realtime.h"
#include "../crashlog.h"
#include "../3rdparty/monocypher/monocypher.h"
#include <mutex>
#include <condition_variable>
#include <tuple>

#include "../safeguards.h"


/* This file handles all the server-commands */

DECLARE_POSTFIX_INCREMENT(ClientID)
/** The identifier counter for new clients (is never decreased) */
static ClientID _network_client_id = CLIENT_ID_FIRST;

/** Make very sure the preconditions given in network_type.h are actually followed */
static_assert(MAX_CLIENT_SLOTS > MAX_CLIENTS);
/** Yes... */
static_assert(NetworkClientSocketPool::MAX_SIZE == MAX_CLIENT_SLOTS);

/** The pool with clients. */
NetworkClientSocketPool _networkclientsocket_pool("NetworkClientSocket");
INSTANTIATE_POOL_METHODS(NetworkClientSocket)

/** Instantiate the listen sockets. */
template SocketList TCPListenHandler<ServerNetworkGameSocketHandler, PACKET_SERVER_FULL, PACKET_SERVER_BANNED>::sockets;

static NetworkAuthenticationDefaultPasswordProvider _password_provider(_settings_client.network.server_password); ///< Provides the password validation for the game's password.
static NetworkAuthenticationDefaultAuthorizedKeyHandler _authorized_key_handler(_settings_client.network.server_authorized_keys); ///< Provides the authorized key handling for the game authentication.
static NetworkAuthenticationDefaultAuthorizedKeyHandler _rcon_authorized_key_handler(_settings_client.network.rcon_authorized_keys); ///< Provides the authorized key validation for rcon.
static NetworkAuthenticationDefaultAuthorizedKeyHandler _settings_authorized_key_handler(_settings_client.network.settings_authorized_keys); ///< Provides the authorized key validation for settings access.


/** Writing a savegame directly to a number of packets. */
struct PacketWriter : SaveFilter {
	ServerNetworkGameSocketHandler *cs; ///< Socket we are associated with.
	std::unique_ptr<Packet> current;    ///< The packet we're currently writing to.
	size_t total_size;                  ///< Total size of the compressed savegame.
	std::vector<std::unique_ptr<Packet>> packets; ///< Packet queue of the savegame; send these "slowly" to the client.
	std::unique_ptr<Packet> map_size_packet; ///< Map size packet, fast tracked to the client
	std::mutex mutex;                   ///< Mutex for making threaded saving safe.
	std::condition_variable exit_sig;   ///< Signal for threaded destruction of this packet writer.

	/**
	 * Create the packet writer.
	 * @param cs The socket handler we're making the packets for.
	 */
	PacketWriter(ServerNetworkGameSocketHandler *cs) : SaveFilter(nullptr), cs(cs), total_size(0)
	{
	}

	/** Make sure everything is cleaned up. */
	~PacketWriter()
	{
		std::unique_lock<std::mutex> lock(this->mutex);

		if (this->cs != nullptr) this->exit_sig.wait(lock);

		/* This must all wait until the Destroy function is called. */

		this->packets.clear();
		this->map_size_packet.reset();
		this->current.reset();
	}

	/**
	 * Begin the destruction of this packet writer. It can happen in two ways:
	 * in the first case the client disconnected while saving the map. In this
	 * case the saving has not finished and killed this PacketWriter. In that
	 * case we simply set cs to nullptr, triggering the appending to fail due to
	 * the connection problem and eventually triggering the destructor. In the
	 * second case the destructor is already called, and it is waiting for our
	 * signal which we will send. Only then the packets will be removed by the
	 * destructor.
	 */
	void Destroy()
	{
		std::unique_lock<std::mutex> lock(this->mutex);

		this->cs = nullptr;

		this->exit_sig.notify_all();
		lock.unlock();

		/* Make sure the saving is completely cancelled. Yes,
		 * we need to handle the save finish as well as the
		 * next connection might just be requesting a map. */
		WaitTillSaved();
	}

	/**
	 * Transfer all packets from here to the network's queue while holding
	 * the lock on our mutex.
	 * @return True iff the last packet of the map has been sent.
	 */
	bool TransferToNetworkQueue()
	{
		std::lock_guard<std::mutex> lock(this->mutex);

		if (this->map_size_packet) {
			/* Don't queue the PACKET_SERVER_MAP_SIZE before the corresponding PACKET_SERVER_MAP_BEGIN */
			this->cs->SendPrependPacket(std::move(this->map_size_packet), PACKET_SERVER_MAP_BEGIN);
		}
		bool last_packet = false;
		for (auto &p : this->packets) {
			if (p->GetTransmitPacketType() == PACKET_SERVER_MAP_DONE) last_packet = true;
			this->cs->SendPacket(std::move(p));

		}
		this->packets.clear();

		return last_packet;
	}

	void Write(uint8_t *buf, size_t size) override
	{
		std::lock_guard<std::mutex> lock(this->mutex);

		/* We want to abort the saving when the socket is closed. */
		if (this->cs == nullptr) SlError(STR_NETWORK_ERROR_LOSTCONNECTION);

		if (this->current == nullptr) this->current = std::make_unique<Packet>(this->cs, PACKET_SERVER_MAP_DATA, TCP_MTU);

		uint8_t *bufe = buf + size;
		while (buf != bufe) {
			size_t written = this->current->Send_binary_until_full(buf, bufe);
			buf += written;

			if (!this->current->CanWriteToPacket(1)) {
				this->packets.push_back(std::move(this->current));
				if (buf != bufe) this->current = std::make_unique<Packet>(this->cs, PACKET_SERVER_MAP_DATA, TCP_MTU);
			}
		}

		this->total_size += size;
	}

	void Finish() override
	{
		std::lock_guard<std::mutex> lock(this->mutex);

		/* We want to abort the saving when the socket is closed. */
		if (this->cs == nullptr) SlError(STR_NETWORK_ERROR_LOSTCONNECTION);

		/* Make sure the last packet is flushed. */
		if (this->current != nullptr) this->packets.push_back(std::move(this->current));

		/* Add a packet stating that this is the end to the queue. */
		this->packets.push_back(std::make_unique<Packet>(this->cs, PACKET_SERVER_MAP_DONE));

		/* Fast-track the size to the client. */
		this->map_size_packet.reset(new Packet(this->cs, PACKET_SERVER_MAP_SIZE, TCP_MTU));
		this->map_size_packet->Send_uint32((uint32_t)this->total_size);
	}
};


/**
 * Create a new socket for the server side of the game connection.
 * @param s The socket to connect with.
 */
ServerNetworkGameSocketHandler::ServerNetworkGameSocketHandler(SOCKET s) : NetworkGameSocketHandler(s)
{
	this->status = STATUS_INACTIVE;
	this->client_id = _network_client_id++;
	this->receive_limit = _settings_client.network.bytes_per_frame_burst;

	/* The Socket and Info pools need to be the same in size. After all,
	 * each Socket will be associated with at most one Info object. As
	 * such if the Socket was allocated the Info object can as well. */
	static_assert(NetworkClientSocketPool::MAX_SIZE == NetworkClientInfoPool::MAX_SIZE);
}

/**
 * Clear everything related to this client.
 */
ServerNetworkGameSocketHandler::~ServerNetworkGameSocketHandler()
{
	delete this->GetInfo();

	if (_redirect_console_to_client == this->client_id) _redirect_console_to_client = INVALID_CLIENT_ID;
	OrderBackup::ResetUser(this->client_id);

	extern void RemoveVirtualTrainsOfUser(uint32_t user);
	RemoveVirtualTrainsOfUser(this->client_id);

	if (this->savegame != nullptr) {
		this->savegame->Destroy();
		this->savegame = nullptr;
	}

	InvalidateWindowData(WC_CLIENT_LIST, 0);
}

bool ServerNetworkGameSocketHandler::ParseKeyPasswordPacket(Packet &p, NetworkSharedSecrets &ss, const std::string &password, std::string *payload, size_t length)
{
	std::array<uint8_t, 32> client_pub_key;
	std::array<uint8_t, 24> nonce;
	std::array<uint8_t, 16> mac;
	p.Recv_binary(client_pub_key);
	p.Recv_binary(nonce);
	p.Recv_binary(mac);

	const NetworkGameKeys &keys = this->GetKeys();

	std::array<uint8_t, 32> shared_secret; // Shared secret
	crypto_x25519(shared_secret.data(), keys.x25519_priv_key.data(), client_pub_key.data());
	if (std::all_of(shared_secret.begin(), shared_secret.end(), [](auto v) { return v == 0; })) {
		/* Secret is all 0 because public key is all 0, just reject it */
		return false;
	}

	crypto_blake2b_ctx ctx;
	crypto_blake2b_init  (&ctx, ss.shared_data.size());
	crypto_blake2b_update(&ctx, shared_secret.data(),          shared_secret.size());       // Shared secret
	crypto_blake2b_update(&ctx, client_pub_key.data(),         client_pub_key.size());      // Client pub key
	crypto_blake2b_update(&ctx, keys.x25519_pub_key.data(),    keys.x25519_pub_key.size()); // Server pub key
	crypto_blake2b_update(&ctx, (const uint8_t *)password.data(), password.size());         // Password
	crypto_blake2b_final (&ctx, ss.shared_data.data());

	/* NetworkSharedSecrets::shared_data now contains 2 keys worth of hash, first key is used for up direction, second key for down direction (if any) */

	crypto_wipe(shared_secret.data(), shared_secret.size());

	std::vector<uint8_t> message = p.Recv_binary(p.RemainingBytesToTransfer());
	if (message.size() < 8) return false;
	if ((message.size() == 8) != (payload == nullptr)) {
		/* Payload expected but not present, or vice versa, just give up */
		return false;
	}

	/* Decrypt in place, use first half of hash as key */
	static_assert(std::tuple_size<decltype(ss.shared_data)>::value == 64);
	if (crypto_aead_unlock(message.data(), mac.data(), ss.shared_data.data(), nonce.data(), client_pub_key.data(), client_pub_key.size(), message.data(), message.size()) == 0) {
		SubPacketDeserialiser spd(p, message);
		uint64_t message_id = spd.Recv_uint64();
		if (message_id < this->min_key_message_id) {
			/* ID has not increased monotonically, reject the message */
			return false;
		}
		this->min_key_message_id = message_id + 1;
		if (payload != nullptr) {
			*payload = spd.Recv_string(length);
		}
		return true;
	}

	return false;
}

std::unique_ptr<Packet> ServerNetworkGameSocketHandler::ReceivePacket()
{
	/* Only allow receiving when we have some buffer free; this value
	 * can go negative, but eventually it will become positive again. */
	if (this->receive_limit <= 0) return nullptr;

	/* We can receive a packet, so try that and if needed account for
	 * the amount of received data. */
	std::unique_ptr<Packet> p = this->NetworkTCPSocketHandler::ReceivePacket();
	if (p != nullptr) this->receive_limit -= p->Size();
	return p;
}

NetworkRecvStatus ServerNetworkGameSocketHandler::CloseConnection(NetworkRecvStatus status)
{
	assert(status != NETWORK_RECV_STATUS_OKAY);
	/*
	 * Sending a message just before leaving the game calls cs->SendPackets.
	 * This might invoke this function, which means that when we close the
	 * connection after cs->SendPackets we will close an already closed
	 * connection. This handles that case gracefully without having to make
	 * that code any more complex or more aware of the validity of the socket.
	 */
	if (this->IsPendingDeletion() || this->sock == INVALID_SOCKET) return status;

	if (status != NETWORK_RECV_STATUS_CLIENT_QUIT && status != NETWORK_RECV_STATUS_SERVER_ERROR && !this->HasClientQuit() && this->status >= STATUS_AUTHORIZED) {
		/* We did not receive a leave message from this client... */
		char client_name[NETWORK_CLIENT_NAME_LENGTH];

		this->GetClientName(client_name, lastof(client_name));

		NetworkTextMessage(NETWORK_ACTION_LEAVE, CC_DEFAULT, false, client_name, "", STR_NETWORK_ERROR_CLIENT_CONNECTION_LOST);

		/* Inform other clients of this... strange leaving ;) */
		for (NetworkClientSocket *new_cs : NetworkClientSocket::Iterate()) {
			if (new_cs->status >= STATUS_AUTHORIZED && this != new_cs) {
				new_cs->SendErrorQuit(this->client_id, NETWORK_ERROR_CONNECTION_LOST);
			}
		}
	}

	/* If we were transfering a map to this client, stop the savegame creation
	 * process and queue the next client to receive the map. */
	if (this->status == STATUS_MAP) {
		/* Ensure the saving of the game is stopped too. */
		this->savegame->Destroy();
		this->savegame = nullptr;

		this->CheckNextClientToSendMap(this);
	}

	NetworkAdminClientError(this->client_id, NETWORK_ERROR_CONNECTION_LOST);
	DEBUG(net, 3, "[%s] Client #%u closed connection", ServerNetworkGameSocketHandler::GetName(), this->client_id);

	/* We just lost one client :( */
	if (this->status >= STATUS_AUTHORIZED) _network_game_info.clients_on--;
	extern uint8_t _network_clients_connected;
	_network_clients_connected--;

	this->SendPackets(true);

	this->DeferDeletion();

	return status;
}

/**
 * Whether an connection is allowed or not at this moment.
 * @return true if the connection is allowed.
 */
/* static */ bool ServerNetworkGameSocketHandler::AllowConnection()
{
	extern uint8_t _network_clients_connected;
	bool accept = _network_clients_connected < MAX_CLIENTS;

	/* We can't go over the MAX_CLIENTS limit here. However, the
	 * pool must have place for all clients and ourself. */
	static_assert(NetworkClientSocketPool::MAX_SIZE == MAX_CLIENTS + 1);
	assert(!accept || ServerNetworkGameSocketHandler::CanAllocateItem());
	return accept;
}

/** Send the packets for the server sockets. */
/* static */ void ServerNetworkGameSocketHandler::Send()
{
	for (NetworkClientSocket *cs : NetworkClientSocket::Iterate()) {
		if (cs->writable) {
			if (cs->status == STATUS_CLOSE_PENDING) {
				SendPacketsState send_state = cs->SendPackets(true);
				if (send_state == SPS_CLOSED) {
					cs->CloseConnection(NETWORK_RECV_STATUS_CLIENT_QUIT);
				} else if (send_state != SPS_PARTLY_SENT && send_state != SPS_NONE_SENT) {
					ShutdownSocket(cs->sock, true, false, 2);
				}
			} else if (cs->SendPackets() != SPS_CLOSED && cs->status == STATUS_MAP) {
				/* This client is in the middle of a map-send, call the function for that */
				cs->SendMap();
			}
		}
	}
}

static void NetworkHandleCommandQueue(NetworkClientSocket *cs);

/***********
 * Sending functions
 ************/

/**
 * Send the client information about a client.
 * @param ci The client to send information about.
 */
NetworkRecvStatus ServerNetworkGameSocketHandler::SendClientInfo(NetworkClientInfo *ci)
{
	if (ci->client_id != INVALID_CLIENT_ID) {
		auto p = std::make_unique<Packet>(this, PACKET_SERVER_CLIENT_INFO, TCP_MTU);
		p->Send_uint32(ci->client_id);
		p->Send_uint8 (ci->client_playas);
		p->Send_string(ci->client_name);
		p->Send_string(ci->public_key);

		this->SendPacket(std::move(p));
	}
	return NETWORK_RECV_STATUS_OKAY;
}

/** Send the client information about the server. */
NetworkRecvStatus ServerNetworkGameSocketHandler::SendGameInfo()
{
	auto p = std::make_unique<Packet>(this, PACKET_SERVER_GAME_INFO, TCP_MTU);
	SerializeNetworkGameInfo(*p, GetCurrentNetworkServerGameInfo());

	this->SendPacket(std::move(p));

	return NETWORK_RECV_STATUS_OKAY;
}

NetworkRecvStatus ServerNetworkGameSocketHandler::SendGameInfoExtended(PacketGameType reply_type, uint16_t flags, uint16_t version)
{
	auto p = std::make_unique<Packet>(this, reply_type, TCP_MTU);
	SerializeNetworkGameInfoExtended(*p, GetCurrentNetworkServerGameInfo(), flags, version);

	this->SendPacket(std::move(p));

	return NETWORK_RECV_STATUS_OKAY;
}

/**
 * Send an error to the client, and close its connection.
 * @param error The error to disconnect for.
 * @param reason In case of kicking a client, specifies the reason for kicking the client.
 */
NetworkRecvStatus ServerNetworkGameSocketHandler::SendError(NetworkErrorCode error, const std::string &reason)
{
	auto p = std::make_unique<Packet>(this, PACKET_SERVER_ERROR, TCP_MTU);

	p->Send_uint8(error);
	if (!reason.empty()) p->Send_string(reason);
	this->SendPacket(std::move(p));

	StringID strid = GetNetworkErrorMsg(error);

	/* Only send when the current client was in game */
	if (this->status >= STATUS_AUTHORIZED) {
		char client_name[NETWORK_CLIENT_NAME_LENGTH];

		this->GetClientName(client_name, lastof(client_name));

		DEBUG(net, 1, "'%s' made an error and has been disconnected: %s", client_name, GetString(strid).c_str());

		if (error == NETWORK_ERROR_KICKED && !reason.empty()) {
			NetworkTextMessage(NETWORK_ACTION_KICKED, CC_DEFAULT, false, client_name, reason, strid);
		} else {
			NetworkTextMessage(NETWORK_ACTION_LEAVE, CC_DEFAULT, false, client_name, "", strid);
		}

		for (NetworkClientSocket *new_cs : NetworkClientSocket::Iterate()) {
			if (new_cs->status >= STATUS_AUTHORIZED && new_cs != this) {
				/* Some errors we filter to a more general error. Clients don't have to know the real
				 *  reason a joining failed. */
				if (error == NETWORK_ERROR_NOT_AUTHORIZED || error == NETWORK_ERROR_NOT_EXPECTED || error == NETWORK_ERROR_WRONG_REVISION) {
					error = NETWORK_ERROR_ILLEGAL_PACKET;
				}
				new_cs->SendErrorQuit(this->client_id, error);
			}
		}

		NetworkAdminClientError(this->client_id, error);
	} else {
		DEBUG(net, 1, "Client %d made an error and has been disconnected: %s", this->client_id, GetString(strid).c_str());
	}

	/* The client made a mistake, so drop the connection now! */
	return this->CloseConnection(NETWORK_RECV_STATUS_SERVER_ERROR);
}

NetworkRecvStatus ServerNetworkGameSocketHandler::SendDesyncLog(const std::string &log)
{
	for (size_t offset = 0; offset < log.size();) {
		auto p = std::make_unique<Packet>(this, PACKET_SERVER_DESYNC_LOG, TCP_MTU);
		size_t size = std::min<size_t>(log.size() - offset, TCP_MTU - 2 - p->Size());
		p->Send_uint16(static_cast<uint16_t>(size));
		p->Send_binary((const uint8_t *)(log.data() + offset), size);
		this->SendPacket(std::move(p));

		offset += size;
	}
	return NETWORK_RECV_STATUS_OKAY;
}

/** Send the check for the NewGRFs. */
NetworkRecvStatus ServerNetworkGameSocketHandler::SendNewGRFCheck()
{
	/* Invalid packet when status is anything but STATUS_IDENTIFY. */
	if (this->status != STATUS_IDENTIFY) return this->CloseConnection(NETWORK_RECV_STATUS_MALFORMED_PACKET);

	this->status = STATUS_NEWGRFS_CHECK;

	if (_grfconfig == nullptr) {
		/* There are no NewGRFs, so they're welcome. */
		return this->SendWelcome();
	}

	auto p = std::make_unique<Packet>(this, PACKET_SERVER_CHECK_NEWGRFS, TCP_MTU);
	p->Send_uint32(GetGRFConfigListNonStaticCount(_grfconfig));
	for (const GRFConfig *c = _grfconfig; c != nullptr; c = c->next) {
		if (!HasBit(c->flags, GCF_STATIC)) SerializeGRFIdentifier(*p, c->ident);
	}

	this->SendPacket(std::move(p));
	return NETWORK_RECV_STATUS_OKAY;
}

/** Request the game password. */
NetworkRecvStatus ServerNetworkGameSocketHandler::SendAuthRequest()
{
	/* Invalid packet when status is anything but STATUS_INACTIVE or STATUS_AUTH_GAME. */
	if (this->status != STATUS_INACTIVE && status != STATUS_AUTH_GAME) return this->CloseConnection(NETWORK_RECV_STATUS_MALFORMED_PACKET);

	this->status = STATUS_AUTH_GAME;

	/* Reset 'lag' counters */
	this->last_frame = this->last_frame_server = _frame_counter;

	if (this->authentication_handler == nullptr) {
		this->authentication_handler = NetworkAuthenticationServerHandler::Create(&_password_provider, &_authorized_key_handler);
	}

	auto p = std::make_unique<Packet>(this, PACKET_SERVER_AUTH_REQUEST, TCP_MTU);
	this->authentication_handler->SendRequest(*p);

	this->SendPacket(std::move(p));
	return NETWORK_RECV_STATUS_OKAY;
}

/** Notify the client that the authentication has completed and tell that for the remainder of this socket encryption is enabled. */
NetworkRecvStatus ServerNetworkGameSocketHandler::SendEnableEncryption()
{
	/* Invalid packet when status is anything but STATUS_AUTH_GAME. */
	if (this->status != STATUS_AUTH_GAME) return this->CloseConnection(NETWORK_RECV_STATUS_MALFORMED_PACKET);

	auto p = std::make_unique<Packet>(this, PACKET_SERVER_ENABLE_ENCRYPTION, TCP_MTU);
	this->authentication_handler->SendEnableEncryption(*p);
	this->SendPacket(std::move(p));
	return NETWORK_RECV_STATUS_OKAY;
}

<<<<<<< HEAD
/** Request the company password. */
NetworkRecvStatus ServerNetworkGameSocketHandler::SendNeedCompanyPassword()
{
	/* Invalid packet when status is anything but STATUS_NEWGRFS_CHECK. */
	if (this->status != STATUS_NEWGRFS_CHECK) return this->CloseConnection(NETWORK_RECV_STATUS_MALFORMED_PACKET);

	this->status = STATUS_AUTH_COMPANY;

	NetworkClientInfo *ci = this->GetInfo();
	if (!Company::IsValidID(ci->client_playas) || _network_company_states[ci->client_playas].password.empty()) {
		return this->SendWelcome();
	}

	/* Reset 'lag' counters */
	this->last_frame = this->last_frame_server = _frame_counter;

	auto p = std::make_unique<Packet>(this, PACKET_SERVER_NEED_COMPANY_PASSWORD, TCP_MTU);
	p->Send_uint32(_settings_game.game_creation.generation_seed);
	p->Send_string(_network_company_server_id);
	this->SendPacket(std::move(p));
	return NETWORK_RECV_STATUS_OKAY;
}

/** Send the client a welcome message with some basic information. */
NetworkRecvStatus ServerNetworkGameSocketHandler::SendWelcome()
{
	/* Invalid packet when status is anything but STATUS_AUTH_COMPANY. */
	if (this->status != STATUS_AUTH_COMPANY) return this->CloseConnection(NETWORK_RECV_STATUS_MALFORMED_PACKET);
=======
/** Send the client a welcome message with some basic information. */
NetworkRecvStatus ServerNetworkGameSocketHandler::SendWelcome()
{
	Debug(net, 9, "client[{}] SendWelcome()", this->client_id);

	/* Invalid packet when status is anything but STATUS_NEWGRFS_CHECK. */
	if (this->status != STATUS_NEWGRFS_CHECK) return this->CloseConnection(NETWORK_RECV_STATUS_MALFORMED_PACKET);
>>>>>>> ab7e2a18

	this->status = STATUS_AUTHORIZED;

	/* Reset 'lag' counters */
	this->last_frame = this->last_frame_server = _frame_counter;

	_network_game_info.clients_on++;

	const NetworkGameKeys &keys = this->GetKeys();

	auto p = std::make_unique<Packet>(this, PACKET_SERVER_WELCOME, TCP_MTU);
	p->Send_uint32(this->client_id);
<<<<<<< HEAD
	p->Send_uint32(_settings_game.game_creation.generation_seed);
	static_assert(std::tuple_size<decltype(keys.x25519_pub_key)>::value == 32);
	p->Send_binary(keys.x25519_pub_key);
	p->Send_string(_settings_client.network.network_id);
	p->Send_string(_network_company_server_id);
=======
>>>>>>> ab7e2a18
	this->SendPacket(std::move(p));

	/* Transmit info about all the active clients */
	for (NetworkClientSocket *new_cs : NetworkClientSocket::Iterate()) {
		if (new_cs != this && new_cs->status >= STATUS_AUTHORIZED) {
			this->SendClientInfo(new_cs->GetInfo());
		}
	}
	/* Also send the info of the server */
	return this->SendClientInfo(NetworkClientInfo::GetByClientID(CLIENT_ID_SERVER));
}

/** Tell the client that its put in a waiting queue. */
NetworkRecvStatus ServerNetworkGameSocketHandler::SendWait()
{
	int waiting = 1; // current player getting the map counts as 1

	/* Count how many clients are waiting in the queue, in front of you! */
	for (NetworkClientSocket *new_cs : NetworkClientSocket::Iterate()) {
		if (new_cs->status != STATUS_MAP_WAIT) continue;
		if (new_cs->GetInfo()->join_date < this->GetInfo()->join_date || (new_cs->GetInfo()->join_date == this->GetInfo()->join_date && new_cs->client_id < this->client_id)) waiting++;
	}

	auto p = std::make_unique<Packet>(this, PACKET_SERVER_WAIT, TCP_MTU);
	p->Send_uint8(waiting);
	this->SendPacket(std::move(p));
	return NETWORK_RECV_STATUS_OKAY;
}

void ServerNetworkGameSocketHandler::CheckNextClientToSendMap(NetworkClientSocket *ignore_cs)
{
	/* Find the best candidate for joining, i.e. the first joiner. */
	NetworkClientSocket *best = nullptr;
	for (NetworkClientSocket *new_cs : NetworkClientSocket::Iterate()) {
		if (ignore_cs == new_cs) continue;

		if (new_cs->status == STATUS_MAP_WAIT) {
			if (best == nullptr || best->GetInfo()->join_date > new_cs->GetInfo()->join_date || (best->GetInfo()->join_date == new_cs->GetInfo()->join_date && best->client_id > new_cs->client_id)) {
				best = new_cs;
			}
		}
	}

	/* Is there someone else to join? */
	if (best != nullptr) {
		/* Let the first start joining. */
		best->status = STATUS_AUTHORIZED;
		best->SendMap();

		/* And update the rest. */
		for (NetworkClientSocket *new_cs : NetworkClientSocket::Iterate()) {
			if (new_cs->status == STATUS_MAP_WAIT) new_cs->SendWait();
		}
	}
}

/** This sends the map to the client */
NetworkRecvStatus ServerNetworkGameSocketHandler::SendMap()
{
	if (this->status < STATUS_AUTHORIZED) {
		/* Illegal call, return error and ignore the packet */
		return this->SendError(NETWORK_ERROR_NOT_AUTHORIZED);
	}

	if (this->status == STATUS_AUTHORIZED) {
		WaitTillSaved();
		this->savegame = std::make_shared<PacketWriter>(this);

		/* Now send the _frame_counter and how many packets are coming */
		auto p = std::make_unique<Packet>(this, PACKET_SERVER_MAP_BEGIN, TCP_MTU);
		p->Send_uint32(_frame_counter);
		this->SendPacket(std::move(p));

		NetworkSyncCommandQueue(this);
		this->status = STATUS_MAP;
		/* Mark the start of download */
		this->last_frame = _frame_counter;
		this->last_frame_server = _frame_counter;

		/* Make a dump of the current game */
		SaveModeFlags flags = SMF_NET_SERVER;
		if (this->supports_zstd) flags |= SMF_ZSTD_OK;
		if (SaveWithFilter(this->savegame, true, flags) != SL_OK) usererror("network savedump failed");
	}

	if (this->status == STATUS_MAP) {
		bool last_packet = this->savegame->TransferToNetworkQueue();
		if (last_packet) {
			/* Done reading, make sure saving is done as well */
			this->savegame->Destroy();
			this->savegame = nullptr;

			/* Set the status to DONE_MAP, no we will wait for the client
			 *  to send it is ready (maybe that happens like never ;)) */
			this->status = STATUS_DONE_MAP;

			this->CheckNextClientToSendMap();
		}
	}
	return NETWORK_RECV_STATUS_OKAY;
}

/**
 * Tell that a client joined.
 * @param client_id The client that joined.
 */
NetworkRecvStatus ServerNetworkGameSocketHandler::SendJoin(ClientID client_id)
{
	auto p = std::make_unique<Packet>(this, PACKET_SERVER_JOIN, TCP_MTU);

	p->Send_uint32(client_id);

	this->SendPacket(std::move(p));
	return NETWORK_RECV_STATUS_OKAY;
}

/** Tell the client that they may run to a particular frame. */
NetworkRecvStatus ServerNetworkGameSocketHandler::SendFrame()
{
	auto p = std::make_unique<Packet>(this, PACKET_SERVER_FRAME, TCP_MTU);
	p->Send_uint32(_frame_counter);
	p->Send_uint32(_frame_counter_max);
#ifdef ENABLE_NETWORK_SYNC_EVERY_FRAME
	p->Send_uint32(_sync_seed_1);
	p->Send_uint64(_sync_state_checksum);
#endif

	/* If token equals 0, we need to make a new token and send that. */
	if (this->last_token == 0) {
		this->last_token = InteractiveRandomRange(UINT8_MAX - 1) + 1;
		p->Send_uint8(this->last_token);
	}

	this->SendPacket(std::move(p));
	return NETWORK_RECV_STATUS_OKAY;
}

/** Request the client to sync. */
NetworkRecvStatus ServerNetworkGameSocketHandler::SendSync()
{
	auto p = std::make_unique<Packet>(this, PACKET_SERVER_SYNC, TCP_MTU);
	p->Send_uint32(_frame_counter);
	p->Send_uint32(_sync_seed_1);

	p->Send_uint64(_sync_state_checksum);
	this->SendPacket(std::move(p));
	return NETWORK_RECV_STATUS_OKAY;
}

/**
 * Send a command to the client to execute.
 * @param cp The command to send.
 */
NetworkRecvStatus ServerNetworkGameSocketHandler::SendCommand(const CommandPacket &cp)
{
	auto p = std::make_unique<Packet>(this, PACKET_SERVER_COMMAND, TCP_MTU);

	this->NetworkGameSocketHandler::SendCommand(*p, cp);
	p->Send_uint32(cp.frame);
	p->Send_bool  (cp.my_cmd);

	this->SendPacket(std::move(p));
	return NETWORK_RECV_STATUS_OKAY;
}

/**
 * Send a chat message.
 * @param action The action associated with the message.
 * @param client_id The origin of the chat message.
 * @param self_send Whether we did send the message.
 * @param msg The actual message.
 * @param data Arbitrary extra data.
 */
NetworkRecvStatus ServerNetworkGameSocketHandler::SendChat(NetworkAction action, ClientID client_id, bool self_send, const std::string &msg, NetworkTextMessageData data)
{
	if (this->status < STATUS_PRE_ACTIVE) return NETWORK_RECV_STATUS_OKAY;

	auto p = std::make_unique<Packet>(this, PACKET_SERVER_CHAT, TCP_MTU);

	p->Send_uint8 (action);
	p->Send_uint32(client_id);
	p->Send_bool  (self_send);
	p->Send_string(msg);
	data.send(*p);

	this->SendPacket(std::move(p));
	return NETWORK_RECV_STATUS_OKAY;
}

/**
 * Send a chat message from external source.
 * @param source Name of the source this message came from.
 * @param colour TextColour to use for the message.
 * @param user Name of the user who sent the messsage.
 * @param msg The actual message.
 */
NetworkRecvStatus ServerNetworkGameSocketHandler::SendExternalChat(const std::string &source, TextColour colour, const std::string &user, const std::string &msg)
{
	if (this->status < STATUS_PRE_ACTIVE) return NETWORK_RECV_STATUS_OKAY;

	auto p = std::make_unique<Packet>(this, PACKET_SERVER_EXTERNAL_CHAT, TCP_MTU);

	p->Send_string(source);
	p->Send_uint16(colour);
	p->Send_string(user);
	p->Send_string(msg);

	this->SendPacket(std::move(p));
	return NETWORK_RECV_STATUS_OKAY;
}

/**
 * Tell the client another client quit with an error.
 * @param client_id The client that quit.
 * @param errorno The reason the client quit.
 */
NetworkRecvStatus ServerNetworkGameSocketHandler::SendErrorQuit(ClientID client_id, NetworkErrorCode errorno)
{
	auto p = std::make_unique<Packet>(this, PACKET_SERVER_ERROR_QUIT, TCP_MTU);

	p->Send_uint32(client_id);
	p->Send_uint8 (errorno);

	this->SendPacket(std::move(p));
	return NETWORK_RECV_STATUS_OKAY;
}

/**
 * Tell the client another client quit.
 * @param client_id The client that quit.
 */
NetworkRecvStatus ServerNetworkGameSocketHandler::SendQuit(ClientID client_id)
{
	auto p = std::make_unique<Packet>(this, PACKET_SERVER_QUIT, TCP_MTU);

	p->Send_uint32(client_id);

	this->SendPacket(std::move(p));
	return NETWORK_RECV_STATUS_OKAY;
}

/** Tell the client we're shutting down. */
NetworkRecvStatus ServerNetworkGameSocketHandler::SendShutdown()
{
	auto p = std::make_unique<Packet>(this, PACKET_SERVER_SHUTDOWN, TCP_MTU);
	this->SendPacket(std::move(p));
	return NETWORK_RECV_STATUS_OKAY;
}

/** Tell the client we're starting a new game. */
NetworkRecvStatus ServerNetworkGameSocketHandler::SendNewGame()
{
	auto p = std::make_unique<Packet>(this, PACKET_SERVER_NEWGAME, TCP_MTU);
	this->SendPacket(std::move(p));
	return NETWORK_RECV_STATUS_OKAY;
}

/**
 * Send the result of a console action.
 * @param colour The colour of the result.
 * @param command The command that was executed.
 */
NetworkRecvStatus ServerNetworkGameSocketHandler::SendRConResult(uint16_t colour, const std::string &command)
{
	assert(this->rcon_reply_key != nullptr);

	std::vector<uint8_t> message;
	BufferSerialiser buffer(message);
	buffer.Send_uint16(colour);
	buffer.Send_string(command);

	/* Message authentication code */
	std::array<uint8_t, 16> mac;

	/* Use only once per key: random */
	std::array<uint8_t, 24> nonce;
	RandomBytesWithFallback(nonce);

	/* Encrypt in place */
	crypto_aead_lock(message.data(), mac.data(), this->rcon_reply_key, nonce.data(), nullptr, 0, message.data(), message.size());

	auto p = std::make_unique<Packet>(this, PACKET_SERVER_RCON, TCP_MTU);
	static_assert(nonce.size() == 24);
	static_assert(mac.size() == 16);
	p->Send_binary(nonce);
	p->Send_binary(mac);
	p->Send_binary(message);

	this->SendPacket(std::move(p));
	return NETWORK_RECV_STATUS_OKAY;
}

/**
 * Send a deny result of a console action.
 */
NetworkRecvStatus ServerNetworkGameSocketHandler::SendRConDenied()
{
	auto p = std::make_unique<Packet>(this, PACKET_SERVER_RCON, TCP_MTU);
	this->SendPacket(std::move(p));
	return NETWORK_RECV_STATUS_OKAY;
}

/**
 * Tell that a client moved to another company.
 * @param client_id The client that moved.
 * @param company_id The company the client moved to.
 */
NetworkRecvStatus ServerNetworkGameSocketHandler::SendMove(ClientID client_id, CompanyID company_id)
{
	auto p = std::make_unique<Packet>(this, PACKET_SERVER_MOVE, TCP_MTU);

	p->Send_uint32(client_id);
	p->Send_uint8(company_id);
	this->SendPacket(std::move(p));
	return NETWORK_RECV_STATUS_OKAY;
}

<<<<<<< HEAD
/** Send an update about the company password states. */
NetworkRecvStatus ServerNetworkGameSocketHandler::SendCompanyUpdate()
{
	auto p = std::make_unique<Packet>(this, PACKET_SERVER_COMPANY_UPDATE, TCP_MTU);

	static_assert(sizeof(_network_company_passworded) <= sizeof(uint16_t));
	p->Send_uint16(_network_company_passworded);
	this->SendPacket(std::move(p));
	return NETWORK_RECV_STATUS_OKAY;
}

=======
>>>>>>> ab7e2a18
/** Send an update about the max company/spectator counts. */
NetworkRecvStatus ServerNetworkGameSocketHandler::SendConfigUpdate()
{
	auto p = std::make_unique<Packet>(this, PACKET_SERVER_CONFIG_UPDATE, TCP_MTU);

	p->Send_uint8(_settings_client.network.max_companies);
	p->Send_string(_settings_client.network.server_name);
	this->SendPacket(std::move(p));
	return NETWORK_RECV_STATUS_OKAY;
}

NetworkRecvStatus ServerNetworkGameSocketHandler::SendSettingsAccessUpdate(bool ok)
{
	auto p = std::make_unique<Packet>(this, PACKET_SERVER_SETTINGS_ACCESS, TCP_MTU);
	p->Send_bool(ok);
	this->SendPacket(std::move(p));
	return NETWORK_RECV_STATUS_OKAY;
}


/***********
 * Receiving functions
 ************/

NetworkRecvStatus ServerNetworkGameSocketHandler::Receive_CLIENT_GAME_INFO(Packet &p)
{
	if (p.CanReadFromPacket(9) && p.Recv_uint32() == FIND_SERVER_EXTENDED_TOKEN) {
		PacketGameType reply_type = (PacketGameType)p.Recv_uint8();
		uint16_t flags = p.Recv_uint16();
		uint16_t version = p.Recv_uint16();
		return this->SendGameInfoExtended(reply_type, flags, version);
	} else {
		return this->SendGameInfo();
	}
}

NetworkRecvStatus ServerNetworkGameSocketHandler::Receive_CLIENT_NEWGRFS_CHECKED(Packet &)
{
	if (this->status != STATUS_NEWGRFS_CHECK) {
		/* Illegal call, return error and ignore the packet */
		return this->SendError(NETWORK_ERROR_NOT_EXPECTED);
	}

<<<<<<< HEAD
	return this->SendNeedCompanyPassword();
=======
	Debug(net, 9, "client[{}] Receive_CLIENT_NEWGRFS_CHECKED()", this->client_id);

	return this->SendWelcome();
>>>>>>> ab7e2a18
}

NetworkRecvStatus ServerNetworkGameSocketHandler::Receive_CLIENT_JOIN(Packet &p)
{
	if (this->status != STATUS_INACTIVE) {
		/* Illegal call, return error and ignore the packet */
		return this->SendError(NETWORK_ERROR_NOT_EXPECTED);
	}

	if (_network_game_info.clients_on >= _settings_client.network.max_clients) {
		/* Turns out we are full. Inform the user about this. */
		return this->SendError(NETWORK_ERROR_FULL);
	}

	std::string client_revision = p.Recv_string(NETWORK_REVISION_LENGTH);
	uint32_t newgrf_version = p.Recv_uint32();

	/* Check if the client has revision control enabled */
	if (!IsNetworkCompatibleVersion(client_revision.c_str()) || _openttd_newgrf_version != newgrf_version) {
		/* Different revisions!! */
		return this->SendError(NETWORK_ERROR_WRONG_REVISION);
	}

	return this->SendAuthRequest();
}

NetworkRecvStatus ServerNetworkGameSocketHandler::Receive_CLIENT_IDENTIFY(Packet &p)
{
	if (this->status != STATUS_IDENTIFY) return this->SendError(NETWORK_ERROR_NOT_EXPECTED);

	std::string client_name = p.Recv_string(NETWORK_CLIENT_NAME_LENGTH);
	CompanyID playas = (Owner)p.Recv_uint8();

	if (this->HasClientQuit()) return NETWORK_RECV_STATUS_CLIENT_QUIT;

	/* join another company does not affect these values */
	switch (playas) {
		case COMPANY_NEW_COMPANY: // New company
			if (Company::GetNumItems() >= _settings_client.network.max_companies) {
				return this->SendError(NETWORK_ERROR_FULL);
			}
			break;
		case COMPANY_SPECTATOR: // Spectator
			break;
		default: // Join another company (companies 1-8 (index 0-7))
			if (!Company::IsValidHumanID(playas)) {
				return this->SendError(NETWORK_ERROR_COMPANY_MISMATCH);
			}

			if (!Company::Get(playas)->allow_list.Contains(this->peer_public_key)) {
				/* When we're not authorized, just bump us to a spectator. */
				playas = COMPANY_SPECTATOR;
			}
			break;
	}

	if (!NetworkIsValidClientName(client_name)) {
		/* An invalid client name was given. However, the client ensures the name
		 * is valid before it is sent over the network, so something went horribly
		 * wrong. This is probably someone trying to troll us. */
		return this->SendError(NETWORK_ERROR_INVALID_CLIENT_NAME);
	}

	if (!NetworkMakeClientNameUnique(client_name)) { // Change name if duplicate
		/* We could not create a name for this client */
		return this->SendError(NETWORK_ERROR_NAME_IN_USE);
	}

	assert(NetworkClientInfo::CanAllocateItem());
	NetworkClientInfo *ci = new NetworkClientInfo(this->client_id);
	this->SetInfo(ci);
	ci->join_date = EconTime::CurDate();
	ci->join_date_fract = EconTime::CurDateFract();
	ci->join_tick_skip_counter = TickSkipCounter();
	ci->join_frame = _frame_counter;
	ci->client_name = client_name;
	ci->client_playas = playas;
<<<<<<< HEAD
	DEBUG(desync, 1, "client: %s; client: %02x; company: %02x", debug_date_dumper().HexDate(), (int)ci->index, (int)ci->client_playas);
=======
	ci->public_key = this->peer_public_key;
	Debug(desync, 1, "client: {:08x}; {:02x}; {:02x}; {:02x}", TimerGameEconomy::date, TimerGameEconomy::date_fract, (int)ci->client_playas, (int)ci->index);
>>>>>>> ab7e2a18

	/* Make sure companies to which people try to join are not autocleaned */
	Company *c = Company::GetIfValid(playas);
	if (c != nullptr) c->months_empty = 0;

	return this->SendNewGRFCheck();
}

static NetworkErrorCode GetErrorForAuthenticationMethod(NetworkAuthenticationMethod method)
{
	switch (method) {
		case NETWORK_AUTH_METHOD_X25519_PAKE:
			return NETWORK_ERROR_WRONG_PASSWORD;
		case NETWORK_AUTH_METHOD_X25519_AUTHORIZED_KEY:
			return NETWORK_ERROR_NOT_ON_ALLOW_LIST;

		default:
			NOT_REACHED();
	}
}

NetworkRecvStatus ServerNetworkGameSocketHandler::Receive_CLIENT_AUTH_RESPONSE(Packet &p)
{
	if (this->status != STATUS_AUTH_GAME) {
		return this->SendError(NETWORK_ERROR_NOT_EXPECTED);
	}

	auto authentication_method = this->authentication_handler->GetAuthenticationMethod();
	switch (this->authentication_handler->ReceiveResponse(p)) {
		case NetworkAuthenticationServerHandler::AUTHENTICATED:
			break;

		case NetworkAuthenticationServerHandler::RETRY_NEXT_METHOD:
			return this->SendAuthRequest();

		case NetworkAuthenticationServerHandler::NOT_AUTHENTICATED:
		default:
			return this->SendError(GetErrorForAuthenticationMethod(authentication_method));
	}

	NetworkRecvStatus status = this->SendEnableEncryption();
	if (status != NETWORK_RECV_STATUS_OKAY) return status;

	this->peer_public_key = this->authentication_handler->GetPeerPublicKey();
	this->receive_encryption_handler = this->authentication_handler->CreateClientToServerEncryptionHandler();
	this->send_encryption_handler = this->authentication_handler->CreateServerToClientEncryptionHandler();
	this->authentication_handler = nullptr;

	this->status = STATUS_IDENTIFY;

	/* Reset 'lag' counters */
	this->last_frame = this->last_frame_server = _frame_counter;

	return NETWORK_RECV_STATUS_OKAY;
}

<<<<<<< HEAD
NetworkRecvStatus ServerNetworkGameSocketHandler::Receive_CLIENT_COMPANY_PASSWORD(Packet &p)
{
	if (this->status != STATUS_AUTH_COMPANY) {
		return this->SendError(NETWORK_ERROR_NOT_EXPECTED);
	}

	std::string password = p.Recv_string(NETWORK_PASSWORD_LENGTH);

	/* Check company password. Allow joining if we cleared the password meanwhile.
	 * Also, check the company is still valid - client could be moved to spectators
	 * in the middle of the authorization process */
	CompanyID playas = this->GetInfo()->client_playas;
	if (Company::IsValidID(playas) && !_network_company_states[playas].password.empty() &&
			_network_company_states[playas].password.compare(password) != 0) {
		/* Password is invalid */
		return this->SendError(NETWORK_ERROR_WRONG_PASSWORD);
	}

	return this->SendWelcome();
}

NetworkRecvStatus ServerNetworkGameSocketHandler::Receive_CLIENT_SETTINGS_PASSWORD(Packet &p)
{
	if (this->status != STATUS_ACTIVE) {
		/* Illegal call, return error and ignore the packet */
		return this->SendError(NETWORK_ERROR_NOT_EXPECTED);
	}

	NetworkSharedSecrets ss;

	/* Check settings password. Deny if no password is set */
	if (!p.CanReadFromPacket(1)) {
		if (this->settings_authed) DEBUG(net, 0, "[settings-ctrl] client-id %d deauthed", this->client_id);
		this->settings_authed = false;
	} else if (_settings_authorized_key_handler.IsAllowed(this->peer_public_key)) {
		/* Public key in allow list */
		DEBUG(net, 0, "[settings-ctrl] client-id %d (pubkey)", this->client_id);
		this->settings_authed = true;
		this->settings_auth_failures = 0;
	} else if (_settings_client.network.settings_password.empty() ||
			!this->ParseKeyPasswordPacket(p, ss, _settings_client.network.settings_password, nullptr, 0)) {
		DEBUG(net, 0, "[settings-ctrl] wrong password from client-id %d", this->client_id);
		NetworkServerSendRconDenied(this->client_id);
		this->settings_authed = false;
		NetworkRecvStatus status = this->HandleAuthFailure(this->settings_auth_failures);
		if (status != NETWORK_RECV_STATUS_OKAY) return status;
	} else {
		DEBUG(net, 0, "[settings-ctrl] client-id %d", this->client_id);
		this->settings_authed = true;
		this->settings_auth_failures = 0;
	}

	return this->SendSettingsAccessUpdate(this->settings_authed);
}

NetworkRecvStatus ServerNetworkGameSocketHandler::Receive_CLIENT_GETMAP(Packet &p)
=======
NetworkRecvStatus ServerNetworkGameSocketHandler::Receive_CLIENT_GETMAP(Packet &)
>>>>>>> ab7e2a18
{
	/* The client was never joined.. so this is impossible, right?
	 *  Ignore the packet, give the client a warning, and close the connection */
	if (this->status < STATUS_AUTHORIZED || this->HasClientQuit()) {
		return this->SendError(NETWORK_ERROR_NOT_AUTHORIZED);
	}

	this->supports_zstd = p.Recv_bool();

	/* Check if someone else is receiving the map */
	for (NetworkClientSocket *new_cs : NetworkClientSocket::Iterate()) {
		if (new_cs->status == STATUS_MAP) {
			/* Tell the new client to wait */
			this->status = STATUS_MAP_WAIT;
			return this->SendWait();
		}
	}

	/* We receive a request to upload the map.. give it to the client! */
	return this->SendMap();
}

NetworkRecvStatus ServerNetworkGameSocketHandler::Receive_CLIENT_MAP_OK(Packet &)
{
	/* Client has the map, now start syncing */
	if (this->status == STATUS_DONE_MAP && !this->HasClientQuit()) {
		char client_name[NETWORK_CLIENT_NAME_LENGTH];

		this->GetClientName(client_name, lastof(client_name));

		NetworkTextMessage(NETWORK_ACTION_JOIN, CC_DEFAULT, false, client_name, "", this->client_id);
		InvalidateWindowData(WC_CLIENT_LIST, 0);

		DEBUG(net, 3, "[%s] Client #%u (%s) joined as %s", ServerNetworkGameSocketHandler::GetName(), this->client_id, this->GetClientIP(), client_name);

		/* Mark the client as pre-active, and wait for an ACK
		 *  so we know it is done loading and in sync with us */
		this->status = STATUS_PRE_ACTIVE;
		NetworkHandleCommandQueue(this);
		this->SendFrame();
		this->SendSync();

		/* This is the frame the client receives
		 *  we need it later on to make sure the client is not too slow */
		this->last_frame = _frame_counter;
		this->last_frame_server = _frame_counter;

		for (NetworkClientSocket *new_cs : NetworkClientSocket::Iterate()) {
			if (new_cs->status >= STATUS_AUTHORIZED) {
				new_cs->SendClientInfo(this->GetInfo());
				new_cs->SendJoin(this->client_id);
			}
		}

		NetworkAdminClientInfo(this, true);

		/* also update the new client with our max values */
<<<<<<< HEAD
		this->SendConfigUpdate();

		/* quickly update the syncing client with company details */
		NetworkRecvStatus status = this->SendCompanyUpdate();

		this->ShrinkToFitSendQueue();

		return status;
=======
		return this->SendConfigUpdate();
>>>>>>> ab7e2a18
	}

	/* Wrong status for this packet, give a warning to client, and close connection */
	return this->SendError(NETWORK_ERROR_NOT_EXPECTED);
}

/**
 * The client has done a command and wants us to handle it
 * @param p the packet in which the command was sent
 */
NetworkRecvStatus ServerNetworkGameSocketHandler::Receive_CLIENT_COMMAND(Packet &p)
{
	/* The client was never joined.. so this is impossible, right?
	 *  Ignore the packet, give the client a warning, and close the connection */
	if (this->status < STATUS_DONE_MAP || this->HasClientQuit()) {
		return this->SendError(NETWORK_ERROR_NOT_EXPECTED);
	}

	if (this->incoming_queue.size() >= _settings_client.network.max_commands_in_queue) {
		return this->SendError(NETWORK_ERROR_TOO_MANY_COMMANDS);
	}

	CommandPacket cp;
	const char *err = this->ReceiveCommand(p, cp);

	if (this->HasClientQuit()) return NETWORK_RECV_STATUS_CLIENT_QUIT;

	NetworkClientInfo *ci = this->GetInfo();

	if (err != nullptr) {
		IConsolePrintF(CC_ERROR, "WARNING: %s from client %d (IP: %s).", err, ci->client_id, this->GetClientIP());
		return this->SendError(NETWORK_ERROR_NOT_EXPECTED);
	}


	if ((GetCommandFlags(cp.cmd) & (CMD_SERVER | CMD_SERVER_NS)) && ci->client_id != CLIENT_ID_SERVER && !this->settings_authed) {
		IConsolePrintF(CC_ERROR, "WARNING: server only command %u from client %u (IP: %s), kicking...", cp.cmd & CMD_ID_MASK, ci->client_id, this->GetClientIP());
		return this->SendError(NETWORK_ERROR_KICKED);
	}

	if ((GetCommandFlags(cp.cmd) & CMD_SPECTATOR) == 0 && !Company::IsValidID(cp.company) && ci->client_id != CLIENT_ID_SERVER && !this->settings_authed) {
		IConsolePrintF(CC_ERROR, "WARNING: spectator (client: %u, IP: %s) issued non-spectator command %u, kicking...", ci->client_id, this->GetClientIP(), cp.cmd & CMD_ID_MASK);
		return this->SendError(NETWORK_ERROR_KICKED);
	}

	/**
	 * Only CMD_COMPANY_CTRL is always allowed, for the rest, playas needs
	 * to match the company in the packet. If it doesn't, the client has done
	 * something pretty naughty (or a bug), and will be kicked
	 */
	if (!(cp.cmd == CMD_COMPANY_CTRL && cp.p1 == 0 && ci->client_playas == COMPANY_NEW_COMPANY) && ci->client_playas != cp.company &&
			!((GetCommandFlags(cp.cmd) & (CMD_SERVER | CMD_SERVER_NS)) && this->settings_authed)) {
		IConsolePrintF(CC_ERROR, "WARNING: client %d (IP: %s) tried to execute a command as company %d, kicking...",
		               ci->client_playas + 1, this->GetClientIP(), cp.company + 1);
		return this->SendError(NETWORK_ERROR_COMPANY_MISMATCH);
	}

	if (cp.cmd == CMD_COMPANY_CTRL) {
		if (cp.p1 != 0 || cp.company != COMPANY_SPECTATOR) {
			return this->SendError(NETWORK_ERROR_CHEATER);
		}

		/* Check if we are full - else it's possible for spectators to send a CMD_COMPANY_CTRL and the company is created regardless of max_companies! */
		if (Company::GetNumItems() >= _settings_client.network.max_companies) {
			NetworkServerSendChat(NETWORK_ACTION_SERVER_MESSAGE, DESTTYPE_CLIENT, ci->client_id, "cannot create new company, server full", CLIENT_ID_SERVER);
			return NETWORK_RECV_STATUS_OKAY;
		}
	}

<<<<<<< HEAD
	if (GetCommandFlags(cp.cmd) & CMD_CLIENT_ID) cp.p2 = this->client_id;
	cp.client_id = this->client_id;
=======
	if (cp.cmd == CMD_COMPANY_ADD_ALLOW_LIST) {
		/* Maybe the client just got moved before allowing? */
		if (ci->client_id != CLIENT_ID_SERVER && ci->client_playas != cp.company) return NETWORK_RECV_STATUS_OKAY;

		std::string public_key = std::get<0>(EndianBufferReader::ToValue<CommandTraits<CMD_COMPANY_ADD_ALLOW_LIST>::Args>(cp.data));
		bool found = false;
		for (const NetworkClientInfo *info : NetworkClientInfo::Iterate()) {
			if (info->public_key == public_key) {
				found = true;
				break;
			}
		}

		/* Maybe the client just left? */
		if (!found) return NETWORK_RECV_STATUS_OKAY;
	}

	if (GetCommandFlags(cp.cmd) & CMD_CLIENT_ID) NetworkReplaceCommandClientId(cp, this->client_id);
>>>>>>> ab7e2a18

	this->incoming_queue.push_back(std::move(cp));
	return NETWORK_RECV_STATUS_OKAY;
}

NetworkRecvStatus ServerNetworkGameSocketHandler::Receive_CLIENT_ERROR(Packet &p)
{
	/* This packets means a client noticed an error and is reporting this
	 *  to us. Display the error and report it to the other clients */
	char client_name[NETWORK_CLIENT_NAME_LENGTH];
	NetworkErrorCode errorno = (NetworkErrorCode)p.Recv_uint8();
	NetworkRecvStatus rx_status = p.CanReadFromPacket(1) ? (NetworkRecvStatus)p.Recv_uint8() : NETWORK_RECV_STATUS_OKAY;
	int8_t status = p.CanReadFromPacket(1) ? (int8_t)p.Recv_uint8() : -1;
	PacketGameType last_pkt_type = p.CanReadFromPacket(1) ? (PacketGameType)p.Recv_uint8() : PACKET_END;

	/* The client was never joined.. thank the client for the packet, but ignore it */
	if (this->status < STATUS_DONE_MAP || this->HasClientQuit()) {
		DEBUG(net, 2, "non-joined client %d reported an error and is closing its connection (%s) (%d, %d, %d)", this->client_id, GetString(GetNetworkErrorMsg(errorno)).c_str(), rx_status, status, last_pkt_type);
		return this->CloseConnection(NETWORK_RECV_STATUS_CLIENT_QUIT);
	}

	this->GetClientName(client_name, lastof(client_name));

	StringID strid = GetNetworkErrorMsg(errorno);

	DEBUG(net, 1, "'%s' reported an error and is closing its connection (%s) (%d, %d, %d)", client_name, GetString(strid).c_str(), rx_status, status, last_pkt_type);

	NetworkTextMessage(NETWORK_ACTION_LEAVE, CC_DEFAULT, false, client_name, "", strid);

	for (NetworkClientSocket *new_cs : NetworkClientSocket::Iterate()) {
		if (new_cs->status >= STATUS_AUTHORIZED) {
			new_cs->SendErrorQuit(this->client_id, errorno);
		}
	}

	NetworkAdminClientError(this->client_id, errorno);

	if (errorno == NETWORK_ERROR_DESYNC) {
		std::string server_desync_log;
		DesyncExtraInfo info;
		info.client_name = client_name;
		info.client_id = this->client_id;
		info.desync_frame_info = std::move(this->desync_frame_info);
		CrashLog::DesyncCrashLog(&(this->desync_log), &server_desync_log, info);
		this->SendDesyncLog(server_desync_log);

		// decrease the sync frequency for this point onwards
		_settings_client.network.sync_freq = std::min<uint16_t>(_settings_client.network.sync_freq, 16);

		// have the server and all clients run some sanity checks
		NetworkSendCommand(0, 0, 0, 0, CMD_DESYNC_CHECK, nullptr, nullptr, _local_company, nullptr);

		SendPacketsState send_state = this->SendPackets(true);
		if (send_state != SPS_CLOSED) {
			this->status = STATUS_CLOSE_PENDING;
			return NETWORK_RECV_STATUS_OKAY;
		}
	}
	return this->CloseConnection(NETWORK_RECV_STATUS_CLIENT_QUIT);
}

NetworkRecvStatus ServerNetworkGameSocketHandler::Receive_CLIENT_DESYNC_LOG(Packet &p)
{
	uint size = p.Recv_uint16();
	this->desync_log.resize(this->desync_log.size() + size);
	p.Recv_binary((uint8_t *)(this->desync_log.data() + this->desync_log.size() - size), size);
	DEBUG(net, 2, "Received %u bytes of client desync log", size);
	this->receive_limit += p.Size();
	return NETWORK_RECV_STATUS_OKAY;
}

NetworkRecvStatus ServerNetworkGameSocketHandler::Receive_CLIENT_DESYNC_MSG(Packet &p)
{
	EconTime::Date date = p.Recv_uint32();
	EconTime::DateFract date_fract = p.Recv_uint16();
	uint8_t tick_skip_counter = p.Recv_uint8();
	std::string msg;
	p.Recv_string(msg);
	DEBUG(desync, 0, "Client-id %d desync msg: %s", this->client_id, msg.c_str());
	extern void LogRemoteDesyncMsg(EconTime::Date date, EconTime::DateFract date_fract, uint8_t tick_skip_counter, uint32_t src_id, std::string msg);
	LogRemoteDesyncMsg(date, date_fract, tick_skip_counter, this->client_id, std::move(msg));
	return NETWORK_RECV_STATUS_OKAY;
}

NetworkRecvStatus ServerNetworkGameSocketHandler::Receive_CLIENT_DESYNC_SYNC_DATA(Packet &p)
{
	uint32_t frame_count = p.Recv_uint32();

	DEBUG(net, 2, "Received desync sync data: %u frames", frame_count);

	if (frame_count == 0 || _network_sync_record_counts.empty()) return NETWORK_RECV_STATUS_OKAY;

	size_t record_count_offset = 0;
	size_t record_offset = 0;
	for (uint i = 0; i < frame_count; i++) {
		uint32_t item_count = p.Recv_uint32();
		if (item_count == 0) continue;
		uint32_t local_item_count = 0;
		uint32_t frame = 0;
		NetworkSyncRecordEvents event = NSRE_BEGIN;
		for (uint j = 0; j < item_count; j++) {
			if (j == 0) {
				frame = p.Recv_uint32();
				while (_network_sync_records[record_offset].frame != frame) {
					if (record_count_offset == _network_sync_record_counts.size()) {
						return NETWORK_RECV_STATUS_OKAY;
					}
					record_offset += _network_sync_record_counts[record_count_offset];
					record_count_offset++;
				}
				local_item_count = _network_sync_record_counts[record_count_offset];
			} else {
				event = (NetworkSyncRecordEvents)p.Recv_uint32();
			}
			uint32_t seed_1 = p.Recv_uint32();
			uint64_t state_checksum = p.Recv_uint64();
			if (j == local_item_count) {
				this->desync_frame_info = stdstr_fmt("Desync subframe count mismatch: extra client record: %08X, %s", frame, GetSyncRecordEventName(event));
				return NETWORK_RECV_STATUS_OKAY;
			}

			const NetworkSyncRecord &record = _network_sync_records[record_offset + j];
			if (j != 0 && record.frame != event) {
				this->desync_frame_info = stdstr_fmt("Desync subframe event mismatch: %08X, client: %s != server: %s",
						frame, GetSyncRecordEventName(event), GetSyncRecordEventName((NetworkSyncRecordEvents)record.frame));
				return NETWORK_RECV_STATUS_OKAY;
			}
			if (seed_1 != record.seed_1 || state_checksum != record.state_checksum) {
				this->desync_frame_info = stdstr_fmt("Desync subframe mismatch: %08X, %s%s%s",
						frame, GetSyncRecordEventName(event), (seed_1 != record.seed_1) ? ", seed" : "", (state_checksum != record.state_checksum) ? ", state checksum" : "");
				return NETWORK_RECV_STATUS_OKAY;
			}
		}
		if (local_item_count > item_count) {
			const NetworkSyncRecord &record = _network_sync_records[record_offset + item_count];
			this->desync_frame_info = stdstr_fmt("Desync subframe count mismatch: extra server record: %08X, %s", frame, GetSyncRecordEventName((NetworkSyncRecordEvents)record.frame));
			return NETWORK_RECV_STATUS_OKAY;
		}
	}

	return NETWORK_RECV_STATUS_OKAY;
}

NetworkRecvStatus ServerNetworkGameSocketHandler::Receive_CLIENT_QUIT(Packet &p)
{
	/* The client wants to leave. Display this and report it to the other
	 *  clients. */
	char client_name[NETWORK_CLIENT_NAME_LENGTH];

	/* The client was never joined.. thank the client for the packet, but ignore it */
	if (this->status < STATUS_DONE_MAP || this->HasClientQuit()) {
		return this->CloseConnection(NETWORK_RECV_STATUS_CLIENT_QUIT);
	}

	this->GetClientName(client_name, lastof(client_name));

	NetworkTextMessage(NETWORK_ACTION_LEAVE, CC_DEFAULT, false, client_name, "", STR_NETWORK_MESSAGE_CLIENT_LEAVING);

	for (NetworkClientSocket *new_cs : NetworkClientSocket::Iterate()) {
		if (new_cs->status >= STATUS_AUTHORIZED && new_cs != this) {
			new_cs->SendQuit(this->client_id);
		}
	}

	NetworkAdminClientQuit(this->client_id);

	return this->CloseConnection(NETWORK_RECV_STATUS_CLIENT_QUIT);
}

NetworkRecvStatus ServerNetworkGameSocketHandler::Receive_CLIENT_ACK(Packet &p)
{
	if (this->status < STATUS_AUTHORIZED) {
		/* Illegal call, return error and ignore the packet */
		return this->SendError(NETWORK_ERROR_NOT_AUTHORIZED);
	}

	uint32_t frame = p.Recv_uint32();

	/* The client is trying to catch up with the server */
	if (this->status == STATUS_PRE_ACTIVE) {
		/* The client is not yet caught up? */
		if (frame + DAY_TICKS < _frame_counter) return NETWORK_RECV_STATUS_OKAY;

		/* Now it is! Unpause the game */
		this->status = STATUS_ACTIVE;
		this->last_token_frame = _frame_counter;

		/* Execute script for, e.g. MOTD */
		IConsoleCmdExec("exec scripts/on_server_connect.scr 0");
	}

	/* Get, and validate the token. */
	uint8_t token = p.Recv_uint8();
	if (token == this->last_token) {
		/* We differentiate between last_token_frame and last_frame so the lag
		 * test uses the actual lag of the client instead of the lag for getting
		 * the token back and forth; after all, the token is only sent every
		 * time we receive a PACKET_CLIENT_ACK, after which we will send a new
		 * token to the client. If the lag would be one day, then we would not
		 * be sending the new token soon enough for the new daily scheduled
		 * PACKET_CLIENT_ACK. This would then register the lag of the client as
		 * two days, even when it's only a single day. */
		this->last_token_frame = _frame_counter;
		/* Request a new token. */
		this->last_token = 0;
	}

	/* The client received the frame, make note of it */
	this->last_frame = frame;
	/* With those 2 values we can calculate the lag realtime */
	this->last_frame_server = _frame_counter;
	return NETWORK_RECV_STATUS_OKAY;
}


/**
 * Send an actual chat message.
 * @param action The action that's performed.
 * @param desttype The type of destination.
 * @param dest The actual destination index.
 * @param msg The actual message.
 * @param from_id The origin of the message.
 * @param data Arbitrary data.
 * @param from_admin Whether the origin is an admin or not.
 */
void NetworkServerSendChat(NetworkAction action, DestType desttype, int dest, const std::string &msg, ClientID from_id, NetworkTextMessageData data, bool from_admin)
{
	const NetworkClientInfo *ci, *ci_own, *ci_to;

	switch (desttype) {
		case DESTTYPE_CLIENT:
			/* Are we sending to the server? */
			if ((ClientID)dest == CLIENT_ID_SERVER) {
				ci = NetworkClientInfo::GetByClientID(from_id);
				/* Display the text locally, and that is it */
				if (ci != nullptr) {
					NetworkTextMessage(action, GetDrawStringCompanyColour(ci->client_playas), false, ci->client_name, msg, data);

					if (_settings_client.network.server_admin_chat) {
						NetworkAdminChat(action, desttype, from_id, msg, data, from_admin);
					}
				}
			} else {
				/* Else find the client to send the message to */
				for (NetworkClientSocket *cs : NetworkClientSocket::Iterate()) {
					if (cs->client_id == (ClientID)dest && cs->status >= ServerNetworkGameSocketHandler::STATUS_AUTHORIZED) {
						cs->SendChat(action, from_id, false, msg, data);
						break;
					}
				}
			}

			/* Display the message locally (so you know you have sent it) */
			if (from_id != (ClientID)dest) {
				if (from_id == CLIENT_ID_SERVER) {
					ci = NetworkClientInfo::GetByClientID(from_id);
					ci_to = NetworkClientInfo::GetByClientID((ClientID)dest);
					if (ci != nullptr && ci_to != nullptr) {
						NetworkTextMessage(action, GetDrawStringCompanyColour(ci->client_playas), true, ci_to->client_name, msg, data);
					}
				} else {
					for (NetworkClientSocket *cs : NetworkClientSocket::Iterate()) {
						if (cs->client_id == from_id && cs->status >= ServerNetworkGameSocketHandler::STATUS_AUTHORIZED) {
							cs->SendChat(action, (ClientID)dest, true, msg, data);
							break;
						}
					}
				}
			}
			break;
		case DESTTYPE_TEAM: {
			/* If this is false, the message is already displayed on the client who sent it. */
			bool show_local = true;
			/* Find all clients that belong to this company */
			ci_to = nullptr;
			for (NetworkClientSocket *cs : NetworkClientSocket::Iterate()) {
				ci = cs->GetInfo();
				if (ci != nullptr && ci->client_playas == (CompanyID)dest && cs->status >= ServerNetworkGameSocketHandler::STATUS_AUTHORIZED) {
					cs->SendChat(action, from_id, false, msg, data);
					if (cs->client_id == from_id) show_local = false;
					ci_to = ci; // Remember a client that is in the company for company-name
				}
			}

			/* if the server can read it, let the admin network read it, too. */
			if (_local_company == (CompanyID)dest && _settings_client.network.server_admin_chat) {
				NetworkAdminChat(action, desttype, from_id, msg, data, from_admin);
			}

			ci = NetworkClientInfo::GetByClientID(from_id);
			ci_own = NetworkClientInfo::GetByClientID(CLIENT_ID_SERVER);
			if (ci != nullptr && ci_own != nullptr && ci_own->client_playas == dest) {
				NetworkTextMessage(action, GetDrawStringCompanyColour(ci->client_playas), false, ci->client_name, msg, data);
				if (from_id == CLIENT_ID_SERVER) show_local = false;
				ci_to = ci_own;
			}

			/* There is no such client */
			if (ci_to == nullptr) break;

			/* Display the message locally (so you know you have sent it) */
			if (ci != nullptr && show_local) {
				if (from_id == CLIENT_ID_SERVER) {
					StringID str = Company::IsValidID(ci_to->client_playas) ? STR_COMPANY_NAME : STR_NETWORK_SPECTATORS;
					SetDParam(0, ci_to->client_playas);
					std::string name = GetString(str);
					NetworkTextMessage(action, GetDrawStringCompanyColour(ci_own->client_playas), true, name, msg, data);
				} else {
					for (NetworkClientSocket *cs : NetworkClientSocket::Iterate()) {
						if (cs->client_id == from_id && cs->status >= ServerNetworkGameSocketHandler::STATUS_AUTHORIZED) {
							cs->SendChat(action, ci_to->client_id, true, msg, data);
						}
					}
				}
			}
			break;
		}
		default:
			DEBUG(net, 1, "Received unknown chat destination type %d; doing broadcast instead", desttype);
			[[fallthrough]];

		case DESTTYPE_BROADCAST:
		case DESTTYPE_BROADCAST_SS:
			for (NetworkClientSocket *cs : NetworkClientSocket::Iterate()) {
				if (cs->status >= ServerNetworkGameSocketHandler::STATUS_AUTHORIZED) cs->SendChat(action, from_id, (desttype == DESTTYPE_BROADCAST_SS && from_id == cs->client_id), msg, data);
			}

			NetworkAdminChat(action, desttype, from_id, msg, data, from_admin);

			ci = NetworkClientInfo::GetByClientID(from_id);
			if (ci != nullptr) {
				NetworkTextMessage(action, GetDrawStringCompanyColour(ci->client_playas),
						(desttype == DESTTYPE_BROADCAST_SS && from_id == CLIENT_ID_SERVER), ci->client_name, msg, data);
			}
			break;
	}
}

/**
 * Send a chat message from external source.
 * @param source Name of the source this message came from.
 * @param colour TextColour to use for the message.
 * @param user Name of the user who sent the messsage.
 * @param msg The actual message.
 */
void NetworkServerSendExternalChat(const std::string &source, TextColour colour, const std::string &user, const std::string &msg)
{
	for (NetworkClientSocket *cs : NetworkClientSocket::Iterate()) {
		if (cs->status >= ServerNetworkGameSocketHandler::STATUS_AUTHORIZED) cs->SendExternalChat(source, colour, user, msg);
	}
	NetworkTextMessage(NETWORK_ACTION_EXTERNAL_CHAT, colour, false, user, msg, {}, source.c_str());
}

NetworkRecvStatus ServerNetworkGameSocketHandler::Receive_CLIENT_CHAT(Packet &p)
{
	if (this->status < STATUS_PRE_ACTIVE) {
		/* Illegal call, return error and ignore the packet */
		return this->SendError(NETWORK_ERROR_NOT_AUTHORIZED);
	}

	NetworkAction action = (NetworkAction)p.Recv_uint8();
	DestType desttype = (DestType)p.Recv_uint8();
	int dest = p.Recv_uint32();

	std::string msg = p.Recv_string(NETWORK_CHAT_LENGTH);
	NetworkTextMessageData data;
	data.recv(p);

	NetworkClientInfo *ci = this->GetInfo();
	switch (action) {
		case NETWORK_ACTION_GIVE_MONEY:
			if (!Company::IsValidID(ci->client_playas)) break;
			[[fallthrough]];
		case NETWORK_ACTION_CHAT:
		case NETWORK_ACTION_CHAT_CLIENT:
		case NETWORK_ACTION_CHAT_COMPANY:
			NetworkServerSendChat(action, desttype, dest, msg, this->client_id, data);
			break;
		default:
			IConsolePrintF(CC_ERROR, "WARNING: invalid chat action from client %d (IP: %s).", ci->client_id, this->GetClientIP());
			return this->SendError(NETWORK_ERROR_NOT_EXPECTED);
	}
	return NETWORK_RECV_STATUS_OKAY;
}

<<<<<<< HEAD
NetworkRecvStatus ServerNetworkGameSocketHandler::Receive_CLIENT_SET_PASSWORD(Packet &p)
{
	if (this->status != STATUS_ACTIVE) {
		/* Illegal call, return error and ignore the packet */
		return this->SendError(NETWORK_ERROR_NOT_EXPECTED);
	}

	std::string password = p.Recv_string(NETWORK_PASSWORD_LENGTH);
	const NetworkClientInfo *ci = this->GetInfo();

	NetworkServerSetCompanyPassword(ci->client_playas, password);
	return NETWORK_RECV_STATUS_OKAY;
}

=======
>>>>>>> ab7e2a18
NetworkRecvStatus ServerNetworkGameSocketHandler::Receive_CLIENT_SET_NAME(Packet &p)
{
	if (this->status != STATUS_ACTIVE) {
		/* Illegal call, return error and ignore the packet */
		return this->SendError(NETWORK_ERROR_NOT_EXPECTED);
	}

	NetworkClientInfo *ci;

	std::string client_name = p.Recv_string(NETWORK_CLIENT_NAME_LENGTH);
	ci = this->GetInfo();

	if (this->HasClientQuit()) return NETWORK_RECV_STATUS_CLIENT_QUIT;

	if (ci != nullptr) {
		if (!NetworkIsValidClientName(client_name)) {
			/* An invalid client name was given. However, the client ensures the name
			 * is valid before it is sent over the network, so something went horribly
			 * wrong. This is probably someone trying to troll us. */
			return this->SendError(NETWORK_ERROR_INVALID_CLIENT_NAME);
		}

		/* Display change */
		if (NetworkMakeClientNameUnique(client_name)) {
			NetworkTextMessage(NETWORK_ACTION_NAME_CHANGE, CC_DEFAULT, false, ci->client_name, client_name);
			ci->client_name = client_name;
			NetworkUpdateClientInfo(ci->client_id);
		}
	}
	return NETWORK_RECV_STATUS_OKAY;
}

NetworkRecvStatus ServerNetworkGameSocketHandler::Receive_CLIENT_RCON(Packet &p)
{
	if (this->status != STATUS_ACTIVE) return this->SendError(NETWORK_ERROR_NOT_EXPECTED);

	std::string command;
	NetworkSharedSecrets ss;
	bool done = false;
	if (_rcon_authorized_key_handler.IsAllowed(this->peer_public_key)) {
		/* We are allowed, try to handle using '*' password */
		PacketSize saved_pos = p.GetDeserialisationPosition();
		if (this->ParseKeyPasswordPacket(p, ss, "*", &command, NETWORK_RCONCOMMAND_LENGTH)) {
			done = true;
		} else {
			p.GetDeserialisationPosition() = saved_pos;
		}
	}
	if (!done) {
		if (_settings_client.network.rcon_password.empty()) {
			NetworkServerSendRconDenied(this->client_id);
			return this->HandleAuthFailure(this->rcon_auth_failures);
		}
		if (!this->ParseKeyPasswordPacket(p, ss, _settings_client.network.rcon_password, &command, NETWORK_RCONCOMMAND_LENGTH)) {
			DEBUG(net, 0, "[rcon] wrong password from client-id %d", this->client_id);
			NetworkServerSendRconDenied(this->client_id);
			return this->HandleAuthFailure(this->rcon_auth_failures);
		}
	}

	DEBUG(net, 3, "[rcon] Client-id %d executed: %s", this->client_id, command.c_str());

	_redirect_console_to_client = this->client_id;
	this->rcon_reply_key = ss.shared_data.data() + 32; /* second key */
	IConsoleCmdExec(command);
	_redirect_console_to_client = INVALID_CLIENT_ID;
	this->rcon_auth_failures = 0;
	this->rcon_reply_key = nullptr;
	return NETWORK_RECV_STATUS_OKAY;
}

NetworkRecvStatus ServerNetworkGameSocketHandler::Receive_CLIENT_MOVE(Packet &p)
{
	if (this->status != STATUS_ACTIVE) return this->SendError(NETWORK_ERROR_NOT_EXPECTED);

	CompanyID company_id = (Owner)p.Recv_uint8();

	/* Check if the company is valid, we don't allow moving to AI companies */
	if (company_id != COMPANY_SPECTATOR && !Company::IsValidHumanID(company_id)) return NETWORK_RECV_STATUS_OKAY;

<<<<<<< HEAD
	/* Check if we require a password for this company */
	if (company_id != COMPANY_SPECTATOR && !_network_company_states[company_id].password.empty()) {
		/* we need a password from the client - should be in this packet */
		std::string password = p.Recv_string(NETWORK_PASSWORD_LENGTH);

		/* Incorrect password sent, return! */
		if (_network_company_states[company_id].password.compare(password) != 0) {
			DEBUG(net, 2, "Wrong password from client-id #%d for company #%d", this->client_id, company_id + 1);
			return NETWORK_RECV_STATUS_OKAY;
		}
=======
	if (company_id != COMPANY_SPECTATOR && !Company::Get(company_id)->allow_list.Contains(this->peer_public_key)) {
		Debug(net, 2, "Wrong public key from client-id #{} for company #{}", this->client_id, company_id + 1);
		return NETWORK_RECV_STATUS_OKAY;
>>>>>>> ab7e2a18
	}

	/* if we get here we can move the client */
	NetworkServerDoMove(this->client_id, company_id);
	return NETWORK_RECV_STATUS_OKAY;
}

NetworkRecvStatus ServerNetworkGameSocketHandler::HandleAuthFailure(uint &failure_count)
{
	failure_count++;
	if (_settings_client.network.max_auth_failures != 0 && failure_count >= _settings_client.network.max_auth_failures) {
		DEBUG(net, 0, "Kicked client-id #%d due to too many failed authentication attempts", this->client_id);
		return this->SendError(NETWORK_ERROR_KICKED);
	} else {
		return NETWORK_RECV_STATUS_OKAY;
	}
}

const char *ServerNetworkGameSocketHandler::GetClientStatusName(ClientStatus status)
{
	static const char* _client_status_names[] {
		"INACTIVE",
		"AUTH_GAME",
		"IDENTIFY",
		"NEWGRFS_CHECK",
		"AUTH_COMPANY",
		"AUTHORIZED",
		"MAP_WAIT",
		"MAP",
		"DONE_MAP",
		"PRE_ACTIVE",
		"ACTIVE",
		"CLOSE_PENDING",
	};
	static_assert(lengthof(_client_status_names) == STATUS_END);
	return status < STATUS_END ? _client_status_names[status] : "[invalid status]";
}

std::string ServerNetworkGameSocketHandler::GetDebugInfo() const
{
	return stdstr_fmt("status: %d (%s)", this->status, GetClientStatusName(this->status));
}

/**
 * Populate the company stats.
 * @param stats the stats to update
 */
void NetworkPopulateCompanyStats(NetworkCompanyStats *stats)
{
	memset(stats, 0, sizeof(*stats) * MAX_COMPANIES);

	/* Go through all vehicles and count the type of vehicles */
	for (const Vehicle *v : Vehicle::IterateFrontOnly()) {
		if (!Company::IsValidID(v->owner) || !v->IsPrimaryVehicle() || HasBit(v->subtype, GVSF_VIRTUAL)) continue;
		uint8_t type = 0;
		switch (v->type) {
			case VEH_TRAIN: type = NETWORK_VEH_TRAIN; break;
			case VEH_ROAD: type = RoadVehicle::From(v)->IsBus() ? NETWORK_VEH_BUS : NETWORK_VEH_LORRY; break;
			case VEH_AIRCRAFT: type = NETWORK_VEH_PLANE; break;
			case VEH_SHIP: type = NETWORK_VEH_SHIP; break;
			default: continue;
		}
		stats[v->owner].num_vehicle[type]++;
	}

	/* Go through all stations and count the types of stations */
	for (const Station *s : Station::Iterate()) {
		if (Company::IsValidID(s->owner)) {
			NetworkCompanyStats *npi = &stats[s->owner];

			if (s->facilities & FACIL_TRAIN)      npi->num_station[NETWORK_VEH_TRAIN]++;
			if (s->facilities & FACIL_TRUCK_STOP) npi->num_station[NETWORK_VEH_LORRY]++;
			if (s->facilities & FACIL_BUS_STOP)   npi->num_station[NETWORK_VEH_BUS]++;
			if (s->facilities & FACIL_AIRPORT)    npi->num_station[NETWORK_VEH_PLANE]++;
			if (s->facilities & FACIL_DOCK)       npi->num_station[NETWORK_VEH_SHIP]++;
		}
	}
}

/**
 * Send updated client info of a particular client.
 * @param client_id The client to send it for.
 */
void NetworkUpdateClientInfo(ClientID client_id)
{
	NetworkClientInfo *ci = NetworkClientInfo::GetByClientID(client_id);

	if (ci == nullptr) return;

	DEBUG(desync, 1, "client: %s; client: %02x; company: %02x", debug_date_dumper().HexDate(), client_id, (int)ci->client_playas);

	for (NetworkClientSocket *cs : NetworkClientSocket::Iterate()) {
		if (cs->status >= ServerNetworkGameSocketHandler::STATUS_AUTHORIZED) {
			cs->SendClientInfo(ci);
		}
	}

	NetworkAdminClientUpdate(ci);
}

/**
 * Remove companies that have not been used depending on the \c autoclean_companies setting
 * and values for \c autoclean_protected, which removes any company, and
 * \c autoclean_novehicles, which removes companies without vehicles.
 */
static void NetworkAutoCleanCompanies()
{
	CompanyMask has_clients = 0;
	CompanyMask has_vehicles = 0;

	if (!_settings_client.network.autoclean_companies) return;

	/* Detect the active companies */
	for (const NetworkClientInfo *ci : NetworkClientInfo::Iterate()) {
		if (Company::IsValidID(ci->client_playas)) SetBit(has_clients, ci->client_playas);
	}

	if (!_network_dedicated) {
		const NetworkClientInfo *ci = NetworkClientInfo::GetByClientID(CLIENT_ID_SERVER);
		assert(ci != nullptr);
		if (Company::IsValidID(ci->client_playas)) SetBit(has_clients, ci->client_playas);
	}

	if (_settings_client.network.autoclean_novehicles != 0) {
		for (const Company *c : Company::Iterate()) {
			if (std::any_of(std::begin(c->group_all), std::end(c->group_all), [](const GroupStatistics &gs) { return gs.num_vehicle != 0; })) SetBit(has_vehicles, c->index);
		}
	}

	/* Go through all the companies */
	for (Company *c : Company::Iterate()) {
		/* Skip the non-active once */
		if (c->is_ai) continue;

		if (!HasBit(has_clients, c->index)) {
			/* The company is empty for one month more */
			if (c->months_empty != std::numeric_limits<decltype(c->months_empty)>::max()) c->months_empty++;

			/* Is the company empty for autoclean_protected-months? */
			if (_settings_client.network.autoclean_protected != 0 && c->months_empty > _settings_client.network.autoclean_protected) {
				/* Shut the company down */
<<<<<<< HEAD
				DoCommandP(0, CCA_DELETE | c->index << 16 | CRR_AUTOCLEAN << 24, 0, CMD_COMPANY_CTRL);
				IConsolePrintF(CC_DEFAULT, "Auto-cleaned company #%d with no password", c->index + 1);
			}
			/* Is the company empty for autoclean_protected-months, and there is a protection? */
			if (_settings_client.network.autoclean_protected != 0 && c->months_empty > _settings_client.network.autoclean_protected && !_network_company_states[c->index].password.empty()) {
				/* Unprotect the company */
				_network_company_states[c->index].password.clear();
				IConsolePrintF(CC_DEFAULT, "Auto-removed protection from company #%d", c->index + 1);
				c->months_empty = 0;
				NetworkServerUpdateCompanyPassworded(c->index, false);
=======
				Command<CMD_COMPANY_CTRL>::Post(CCA_DELETE, c->index, CRR_AUTOCLEAN, INVALID_CLIENT_ID);
				IConsolePrint(CC_INFO, "Auto-cleaned company #{}.", c->index + 1);
>>>>>>> ab7e2a18
			}
			/* Is the company empty for autoclean_novehicles-months, and has no vehicles? */
			if (_settings_client.network.autoclean_novehicles != 0 && c->months_empty > _settings_client.network.autoclean_novehicles && !HasBit(has_vehicles, c->index)) {
				/* Shut the company down */
				DoCommandP(0, CCA_DELETE | c->index << 16 | CRR_AUTOCLEAN << 24, 0, CMD_COMPANY_CTRL);
				IConsolePrintF(CC_DEFAULT, "Auto-cleaned company #%d with no vehicles", c->index + 1);
			}
		} else {
			/* It is not empty, reset the date */
			c->months_empty = 0;
		}
	}
}

/**
 * Check whether a name is unique, and otherwise try to make it unique.
 * @param new_name The name to check/modify.
 * @return True if an unique name was achieved.
 */
bool NetworkMakeClientNameUnique(std::string &name)
{
	bool is_name_unique = false;
	std::string original_name = name;

	for (uint number = 1; !is_name_unique && number <= MAX_CLIENTS; number++) {  // Something's really wrong when there're more names than clients
		is_name_unique = true;
		for (const NetworkClientInfo *ci : NetworkClientInfo::Iterate()) {
			if (ci->client_name == name) {
				/* Name already in use */
				is_name_unique = false;
				break;
			}
		}
		/* Check if it is the same as the server-name */
		const NetworkClientInfo *ci = NetworkClientInfo::GetByClientID(CLIENT_ID_SERVER);
		if (ci != nullptr) {
			if (ci->client_name == name) is_name_unique = false; // name already in use
		}

		if (!is_name_unique) {
			/* Try a new name (<name> #1, <name> #2, and so on) */
			name = original_name + " #" + std::to_string(number);

			/* The constructed client name is larger than the limit,
			 * so... bail out as no valid name can be created. */
			if (name.size() >= NETWORK_CLIENT_NAME_LENGTH) return false;
		}
	}

	return is_name_unique;
}

/**
 * Change the client name of the given client
 * @param client_id the client to change the name of
 * @param new_name the new name for the client
 * @return true iff the name was changed
 */
bool NetworkServerChangeClientName(ClientID client_id, const std::string &new_name)
{
	/* Check if the name's already in use */
	for (NetworkClientInfo *ci : NetworkClientInfo::Iterate()) {
		if (ci->client_name.compare(new_name) == 0) return false;
	}

	NetworkClientInfo *ci = NetworkClientInfo::GetByClientID(client_id);
	if (ci == nullptr) return false;

	NetworkTextMessage(NETWORK_ACTION_NAME_CHANGE, CC_DEFAULT, true, ci->client_name, new_name);

	ci->client_name = new_name;

	NetworkUpdateClientInfo(client_id);
	return true;
}

/**
<<<<<<< HEAD
 * Set/Reset a company password on the server end.
 * @param company_id ID of the company the password should be changed for.
 * @param password The new password.
 * @param already_hashed Is the given password already hashed?
 */
void NetworkServerSetCompanyPassword(CompanyID company_id, const std::string &password, bool already_hashed)
{
	if (!Company::IsValidHumanID(company_id)) return;

	if (already_hashed) {
		_network_company_states[company_id].password = password;
	} else {
		_network_company_states[company_id].password = GenerateCompanyPasswordHash(password, _network_company_server_id, _settings_game.game_creation.generation_seed);
	}

	NetworkServerUpdateCompanyPassworded(company_id, !_network_company_states[company_id].password.empty());
}

/**
=======
>>>>>>> ab7e2a18
 * Handle the command-queue of a socket.
 * @param cs The socket to handle the queue for.
 */
static void NetworkHandleCommandQueue(NetworkClientSocket *cs)
{
	for (auto &cp : cs->outgoing_queue) cs->SendCommand(cp);
	cs->outgoing_queue.clear();
}

/**
 * This is called every tick if this is a _network_server
 * @param send_frame Whether to send the frame to the clients.
 */
void NetworkServer_Tick(bool send_frame)
{
#ifndef ENABLE_NETWORK_SYNC_EVERY_FRAME
	bool send_sync = false;
#endif

#ifndef ENABLE_NETWORK_SYNC_EVERY_FRAME
	if (_frame_counter >= _last_sync_frame + _settings_client.network.sync_freq) {
		_last_sync_frame = _frame_counter;
		send_sync = true;
	}
#endif

	/* Now we are done with the frame, inform the clients that they can
	 *  do their frame! */
	for (NetworkClientSocket *cs : NetworkClientSocket::Iterate()) {
		/* We allow a number of bytes per frame, but only to the burst amount
		 * to be available for packet receiving at any particular time. */
		cs->receive_limit = std::min<size_t>(cs->receive_limit + _settings_client.network.bytes_per_frame,
				_settings_client.network.bytes_per_frame_burst);

		/* Check if the speed of the client is what we can expect from a client */
		uint lag = NetworkCalculateLag(cs);
		switch (cs->status) {
			case NetworkClientSocket::STATUS_ACTIVE:
				if (lag > _settings_client.network.max_lag_time) {
					/* Client did still not report in within the specified limit. */
					IConsolePrintF(CC_ERROR, cs->last_packet + std::chrono::milliseconds(lag * MILLISECONDS_PER_TICK) > std::chrono::steady_clock::now() ?
							/* A packet was received in the last three game days, so the client is likely lagging behind. */
								"Client #%d (IP: %s) is dropped because the client's game state is more than %d ticks behind" :
							/* No packet was received in the last three game days; sounds like a lost connection. */
								"Client #%d (IP: %s) is dropped because the client did not respond for more than %d ticks",
							cs->client_id, cs->GetClientIP(), lag);
					cs->SendError(NETWORK_ERROR_TIMEOUT_COMPUTER);
					continue;
				}

				/* Report once per time we detect the lag, and only when we
				 * received a packet in the last 2 seconds. If we
				 * did not receive a packet, then the client is not just
				 * slow, but the connection is likely severed. Mentioning
				 * frame_freq is not useful in this case. */
				if (lag > (uint)DAY_TICKS && cs->lag_test == 0 && cs->last_packet + std::chrono::seconds(2) > std::chrono::steady_clock::now()) {
					IConsolePrintF(CC_WARNING, "[%d] Client #%d is slow, try increasing [network.]frame_freq to a higher value!", _frame_counter, cs->client_id);
					cs->lag_test = 1;
				}

				if (cs->last_frame_server - cs->last_token_frame >= _settings_client.network.max_lag_time) {
					/* This is a bad client! It didn't send the right token back within time. */
					IConsolePrintF(CC_ERROR, "Client #%d is dropped because it fails to send valid acks", cs->client_id);
					cs->SendError(NETWORK_ERROR_TIMEOUT_COMPUTER);
					continue;
				}
				break;

			case NetworkClientSocket::STATUS_INACTIVE:
			case NetworkClientSocket::STATUS_IDENTIFY:
			case NetworkClientSocket::STATUS_NEWGRFS_CHECK:
			case NetworkClientSocket::STATUS_AUTHORIZED:
				/* NewGRF check and authorized states should be handled almost instantly.
				 * So give them some lee-way, likewise for the query with inactive. */
				if (lag > _settings_client.network.max_init_time) {
					IConsolePrintF(CC_ERROR, "Client #%d is dropped because it took longer than %d ticks to start the joining process", cs->client_id, _settings_client.network.max_init_time);
					cs->SendError(NETWORK_ERROR_TIMEOUT_COMPUTER);
					continue;
				}
				break;

			case NetworkClientSocket::STATUS_MAP_WAIT:
				/* Send every two seconds a packet to the client, to make sure
				 * it knows the server is still there; just someone else is
				 * still receiving the map. */
				if (std::chrono::steady_clock::now() > cs->last_packet + std::chrono::seconds(2)) {
					cs->SendWait();
					/* We need to reset the timer, as otherwise we will be
					 * spamming the client. Strictly speaking this variable
					 * tracks when we last received a packet from the client,
					 * but as it is waiting, it will not send us any till we
					 * start sending them data. */
					cs->last_packet = std::chrono::steady_clock::now();
				}
				break;

			case NetworkClientSocket::STATUS_MAP:
				/* Downloading the map... this is the amount of time since starting the saving. */
				if (lag > _settings_client.network.max_download_time) {
					IConsolePrintF(CC_ERROR, "Client #%d is dropped because it took longer than %d ticks to download the map", cs->client_id, _settings_client.network.max_download_time);
					cs->SendError(NETWORK_ERROR_TIMEOUT_MAP);
					continue;
				}
				break;

			case NetworkClientSocket::STATUS_DONE_MAP:
			case NetworkClientSocket::STATUS_PRE_ACTIVE:
				/* The map has been sent, so this is for loading the map and syncing up. */
				if (lag > _settings_client.network.max_join_time) {
					IConsolePrintF(CC_ERROR, "Client #%d is dropped because it took longer than %d ticks to join", cs->client_id, _settings_client.network.max_join_time);
					cs->SendError(NETWORK_ERROR_TIMEOUT_JOIN);
					continue;
				}
				break;

			case NetworkClientSocket::STATUS_AUTH_GAME:
				/* These don't block? */
				if (lag > _settings_client.network.max_password_time) {
					IConsolePrintF(CC_ERROR, "Client #%d is dropped because it took longer than %d ticks to enter the password", cs->client_id, _settings_client.network.max_password_time);
					cs->SendError(NETWORK_ERROR_TIMEOUT_PASSWORD);
					continue;
				}
				break;

			case NetworkClientSocket::STATUS_CLOSE_PENDING:
				/* This is an internal state where we do not wait
				 * on the client to move to a different state. */
				break;

			case NetworkClientSocket::STATUS_END:
				/* Bad server/code. */
				NOT_REACHED();
		}

		if (cs->status >= NetworkClientSocket::STATUS_PRE_ACTIVE && cs->status != NetworkClientSocket::STATUS_CLOSE_PENDING) {
			/* Check if we can send command, and if we have anything in the queue */
			NetworkHandleCommandQueue(cs);

			/* Send an updated _frame_counter_max to the client */
			if (send_frame) cs->SendFrame();

#ifndef ENABLE_NETWORK_SYNC_EVERY_FRAME
			/* Send a sync-check packet */
			if (send_sync) cs->SendSync();
#endif
		}
	}
}

/** Helper function to restart the map. */
static void NetworkRestartMap()
{
	_settings_newgame.game_creation.generation_seed = GENERATE_NEW_SEED;
	switch (_file_to_saveload.abstract_ftype) {
		case FT_SAVEGAME:
		case FT_SCENARIO:
			_switch_mode = SM_LOAD_GAME;
			break;

		case FT_HEIGHTMAP:
			_switch_mode = SM_START_HEIGHTMAP;
			break;

		default:
			_switch_mode = SM_NEWGAME;
	}
}

/** Timer to restart a network server automatically based on real-time hours played. Initialized at zero to disable until settings are loaded. */
static IntervalTimer<TimerGameRealtime> _network_restart_map_timer({std::chrono::hours::zero(), TimerGameRealtime::UNPAUSED}, [](auto)
{
	if (!_network_server) return;

	/* If setting is 0, this feature is disabled. */
	if (_settings_client.network.restart_hours == 0) return;

	DEBUG(net, 3, "Auto-restarting map: %d hours played", _settings_client.network.restart_hours);
	NetworkRestartMap();
});

/**
 * Reset the automatic network restart time interval.
 * @param reset Whether to reset the timer to zero.
 */
void ChangeNetworkRestartTime(bool reset)
{
	if (!_network_server) return;

	_network_restart_map_timer.SetInterval({ std::chrono::hours(_settings_client.network.restart_hours), TimerGameRealtime::UNPAUSED }, reset);
}

/** Check if we want to restart the map based on the year. */
static void NetworkCheckRestartMapYear()
{
	/* If setting is 0, this feature is disabled. */
	if (_settings_client.network.restart_game_year == 0) return;

	if (CalTime::CurYear() >= _settings_client.network.restart_game_year) {
		DEBUG(net, 3, "Auto-restarting map: year %d reached", CalTime::CurYear().base());
		NetworkRestartMap();
	}
}

/** Yearly "callback". Called whenever the year changes. */
void NetworkServerCalendarYearlyLoop()
{
	NetworkCheckRestartMapYear();
}

/** Yearly "callback". Called whenever the year changes. */
void NetworkServerEconomyYearlyLoop()
{
	NetworkAdminUpdate(ADMIN_FREQUENCY_ANUALLY);
}

/** Monthly "callback". Called whenever the month changes. */
void NetworkServerEconomyMonthlyLoop()
{
	NetworkAutoCleanCompanies();
	NetworkAdminUpdate(ADMIN_FREQUENCY_MONTHLY);
	if ((CalTime::CurMonth() % 3) == 0) NetworkAdminUpdate(ADMIN_FREQUENCY_QUARTERLY);
}

/** Daily "callback". Called whenever the date changes. */
void NetworkServerEconomyDailyLoop()
{
	NetworkAdminUpdate(ADMIN_FREQUENCY_DAILY);
	if ((CalTime::CurDate().base() % 7) == 3) NetworkAdminUpdate(ADMIN_FREQUENCY_WEEKLY);
}

/**
 * Get the IP address/hostname of the connected client.
 * @return The IP address.
 */
const char *ServerNetworkGameSocketHandler::GetClientIP()
{
	return this->client_address.GetHostname();
}

/** Show the status message of all clients on the console. */
void NetworkServerShowStatusToConsole()
{
	static const char * const stat_str[] = {
		"inactive",
		"authorizing",
		"identifing client",
		"checking NewGRFs",
		"authorized",
		"waiting",
		"loading map",
		"map done",
		"ready",
		"active",
		"close pending"
	};
	static_assert(lengthof(stat_str) == NetworkClientSocket::STATUS_END);

	for (NetworkClientSocket *cs : NetworkClientSocket::Iterate()) {
		NetworkClientInfo *ci = cs->GetInfo();
		if (ci == nullptr) continue;
		uint lag = NetworkCalculateLag(cs);
		const char *status;

		status = (cs->status < (ptrdiff_t)lengthof(stat_str) ? stat_str[cs->status] : "unknown");
		IConsolePrintF(CC_INFO, "Client #%1d  name: '%s'  status: '%s'  frame-lag: %3d  company: %1d  IP: %s",
			cs->client_id, ci->client_name.c_str(), status, lag,
			ci->client_playas + (Company::IsValidID(ci->client_playas) ? 1 : 0),
			cs->GetClientIP());
	}
}

/**
 * Send Config Update
 */
void NetworkServerSendConfigUpdate()
{
	for (NetworkClientSocket *cs : NetworkClientSocket::Iterate()) {
		if (cs->status >= NetworkClientSocket::STATUS_PRE_ACTIVE) cs->SendConfigUpdate();
	}
}

/** Update the server's NetworkServerGameInfo due to changes in settings. */
void NetworkServerUpdateGameInfo()
{
	if (_network_server) FillStaticNetworkServerGameInfo();
}

/**
 * Handle the tid-bits of moving a client from one company to another.
 * @param client_id id of the client we want to move.
 * @param company_id id of the company we want to move the client to.
 * @return void
 */
void NetworkServerDoMove(ClientID client_id, CompanyID company_id)
{
	/* Only allow non-dedicated servers and normal clients to be moved */
	if (client_id == CLIENT_ID_SERVER && _network_dedicated) return;

	NetworkClientInfo *ci = NetworkClientInfo::GetByClientID(client_id);
	assert(ci != nullptr);

	/* No need to waste network resources if the client is in the company already! */
	if (ci->client_playas == company_id) return;

	ci->client_playas = company_id;

	if (client_id == CLIENT_ID_SERVER) {
		SetLocalCompany(company_id);
	} else {
		NetworkClientSocket *cs = NetworkClientSocket::GetByClientID(client_id);
		/* When the company isn't authorized we can't move them yet. */
		if (cs->status < NetworkClientSocket::STATUS_AUTHORIZED) return;
		cs->SendMove(client_id, company_id);
	}

	/* announce the client's move */
	NetworkUpdateClientInfo(client_id);

	NetworkAction action = (company_id == COMPANY_SPECTATOR) ? NETWORK_ACTION_COMPANY_SPECTATOR : NETWORK_ACTION_COMPANY_JOIN;
	NetworkServerSendChat(action, DESTTYPE_BROADCAST, 0, "", client_id, company_id + 1);

	InvalidateWindowData(WC_CLIENT_LIST, 0);
}

/**
 * Send an rcon reply to the client.
 * @param client_id The identifier of the client.
 * @param colour_code The colour of the text.
 * @param string The actual reply.
 */
void NetworkServerSendRcon(ClientID client_id, TextColour colour_code, const std::string &string)
{
	NetworkClientSocket::GetByClientID(client_id)->SendRConResult(colour_code, string);
}

/**
 * Send an rcon reply to the client.
 * @param client_id The identifier of the client.
 * @param colour_code The colour of the text.
 * @param string The actual reply.
 */
void NetworkServerSendRconDenied(ClientID client_id)
{
	NetworkClientSocket::GetByClientID(client_id)->SendRConDenied();
}

/**
 * Kick a single client.
 * @param client_id The client to kick.
 * @param reason In case of kicking a client, specifies the reason for kicking the client.
 */
void NetworkServerKickClient(ClientID client_id, const std::string &reason)
{
	if (client_id == CLIENT_ID_SERVER) return;
	NetworkClientSocket::GetByClientID(client_id)->SendError(NETWORK_ERROR_KICKED, reason);
}

/**
 * Ban, or kick, everyone joined from the given client's IP.
 * @param client_id The client to check for.
 * @param ban Whether to ban or kick.
 * @param reason In case of kicking a client, specifies the reason for kicking the client.
 */
uint NetworkServerKickOrBanIP(ClientID client_id, bool ban, const std::string &reason)
{
	return NetworkServerKickOrBanIP(NetworkClientSocket::GetByClientID(client_id)->GetClientIP(), ban, reason);
}

/**
 * Kick or ban someone based on an IP address.
 * @param ip The IP address/range to ban/kick.
 * @param ban Whether to ban or just kick.
 * @param reason In case of kicking a client, specifies the reason for kicking the client.
 */
uint NetworkServerKickOrBanIP(const std::string &ip, bool ban, const std::string &reason)
{
	/* Add address to ban-list */
	if (ban) {
		bool contains = false;
		for (const auto &iter : _network_ban_list) {
			if (iter == ip) {
				contains = true;
				break;
			}
		}
		if (!contains) _network_ban_list.emplace_back(ip);
	}

	uint n = 0;

	/* There can be multiple clients with the same IP, kick them all but don't kill the server,
	 * or the client doing the rcon. The latter can't be kicked because kicking frees closes
	 * and subsequently free the connection related instances, which we would be reading from
	 * and writing to after returning. So we would read or write data from freed memory up till
	 * the segfault triggers. */
	for (NetworkClientSocket *cs : NetworkClientSocket::Iterate()) {
		if (cs->client_id == CLIENT_ID_SERVER) continue;
		if (cs->client_id == _redirect_console_to_client) continue;
		if (cs->client_address.IsInNetmask(ip.c_str())) {
			NetworkServerKickClient(cs->client_id, reason);
			n++;
		}
	}

	return n;
}

/**
 * Check whether a particular company has clients.
 * @param company The company to check.
 * @return True if at least one client is joined to the company.
 */
bool NetworkCompanyHasClients(CompanyID company)
{
	for (const NetworkClientInfo *ci : NetworkClientInfo::Iterate()) {
		if (ci->client_playas == company) return true;
	}
	return false;
}


/**
 * Get the name of the client, if the user did not send it yet, Client ID is used.
 * @param client_name The variable to write the name to.
 * @param last        The pointer to the last element of the destination buffer
 */
void ServerNetworkGameSocketHandler::GetClientName(char *client_name, const char *last) const
{
	const NetworkClientInfo *ci = this->GetInfo();

	if (ci == nullptr || ci->client_name.empty()) {
		seprintf(client_name, last, "Client #%4d", this->client_id);
	} else {
		strecpy(client_name, ci->client_name.c_str(), last);
	}
}

/**
 * Print all the clients to the console
 */
void NetworkPrintClients()
{
	for (NetworkClientInfo *ci : NetworkClientInfo::Iterate()) {
		if (_network_server) {
			IConsolePrintF(CC_INFO, "Client #%1d  name: '%s'  company: %1d  IP: %s",
					ci->client_id,
					ci->client_name.c_str(),
					ci->client_playas + (Company::IsValidID(ci->client_playas) ? 1 : 0),
					ci->client_id == CLIENT_ID_SERVER ? "server" : NetworkClientSocket::GetByClientID(ci->client_id)->GetClientIP());
		} else {
			IConsolePrintF(CC_INFO, "Client #%1d  name: '%s'  company: %1d",
					ci->client_id,
					ci->client_name.c_str(),
					ci->client_playas + (Company::IsValidID(ci->client_playas) ? 1 : 0));
		}
	}
}

/**
 * Get the public key of the client with the given id.
 * @param client_id The id of the client.
 * @return View of the public key, which is empty when the client does not exist.
 */
std::string_view NetworkGetPublicKeyOfClient(ClientID client_id)
{
	auto socket = NetworkClientSocket::GetByClientID(client_id);
	return socket == nullptr ? "" : socket->GetPeerPublicKey();
}


/**
 * Perform all the server specific administration of a new company.
 * @param c  The newly created company; can't be nullptr.
 * @param ci The client information of the client that made the company; can be nullptr.
 */
void NetworkServerNewCompany(const Company *c, NetworkClientInfo *ci)
{
	assert(c != nullptr);

	if (!_network_server) return;

	if (ci != nullptr) {
		/* ci is nullptr when replaying, or for AIs. In neither case there is a client. */
		ci->client_playas = c->index;
		NetworkUpdateClientInfo(ci->client_id);
<<<<<<< HEAD
		NetworkSendCommand(0, 0, 0, 0, CMD_RENAME_PRESIDENT, nullptr, ci->client_name.c_str(), c->index, nullptr);
	}
=======
		Command<CMD_COMPANY_ADD_ALLOW_LIST>::SendNet(STR_NULL, c->index, ci->public_key);
		Command<CMD_RENAME_PRESIDENT>::SendNet(STR_NULL, c->index, ci->client_name);
>>>>>>> ab7e2a18

		NetworkServerSendChat(NETWORK_ACTION_COMPANY_NEW, DESTTYPE_BROADCAST, 0, "", ci->client_id, c->index + 1);
	}
}

char *NetworkServerDumpClients(char *buffer, const char *last)
{
	for (NetworkClientInfo *ci : NetworkClientInfo::Iterate()) {
		buffer += seprintf(buffer, last, "  #%d: name: '%s', company: %u",
				ci->client_id,
				ci->client_name.c_str(),
				ci->client_playas);
		if (ci->join_date != 0) {
			EconTime::YearMonthDay ymd = EconTime::ConvertDateToYMD(ci->join_date);
			buffer += seprintf(buffer, last, ", joined: %4i-%02i-%02i, %i, %i, frame: %08X",
					ymd.year.base(), ymd.month + 1, ymd.day, ci->join_date_fract, ci->join_tick_skip_counter, ci->join_frame);
		}
		buffer += seprintf(buffer, last, "\n");
	}
	return buffer;
}<|MERGE_RESOLUTION|>--- conflicted
+++ resolved
@@ -400,7 +400,7 @@
 		p->Send_uint32(ci->client_id);
 		p->Send_uint8 (ci->client_playas);
 		p->Send_string(ci->client_name);
-		p->Send_string(ci->public_key);
+		//p->Send_string(ci->public_key);
 
 		this->SendPacket(std::move(p));
 	}
@@ -500,8 +500,8 @@
 	this->status = STATUS_NEWGRFS_CHECK;
 
 	if (_grfconfig == nullptr) {
-		/* There are no NewGRFs, so they're welcome. */
-		return this->SendWelcome();
+		/* There are no NewGRFs, continue with the company password. */
+		return this->SendNeedCompanyPassword();
 	}
 
 	auto p = std::make_unique<Packet>(this, PACKET_SERVER_CHECK_NEWGRFS, TCP_MTU);
@@ -548,7 +548,6 @@
 	return NETWORK_RECV_STATUS_OKAY;
 }
 
-<<<<<<< HEAD
 /** Request the company password. */
 NetworkRecvStatus ServerNetworkGameSocketHandler::SendNeedCompanyPassword()
 {
@@ -577,15 +576,6 @@
 {
 	/* Invalid packet when status is anything but STATUS_AUTH_COMPANY. */
 	if (this->status != STATUS_AUTH_COMPANY) return this->CloseConnection(NETWORK_RECV_STATUS_MALFORMED_PACKET);
-=======
-/** Send the client a welcome message with some basic information. */
-NetworkRecvStatus ServerNetworkGameSocketHandler::SendWelcome()
-{
-	Debug(net, 9, "client[{}] SendWelcome()", this->client_id);
-
-	/* Invalid packet when status is anything but STATUS_NEWGRFS_CHECK. */
-	if (this->status != STATUS_NEWGRFS_CHECK) return this->CloseConnection(NETWORK_RECV_STATUS_MALFORMED_PACKET);
->>>>>>> ab7e2a18
 
 	this->status = STATUS_AUTHORIZED;
 
@@ -598,14 +588,11 @@
 
 	auto p = std::make_unique<Packet>(this, PACKET_SERVER_WELCOME, TCP_MTU);
 	p->Send_uint32(this->client_id);
-<<<<<<< HEAD
 	p->Send_uint32(_settings_game.game_creation.generation_seed);
 	static_assert(std::tuple_size<decltype(keys.x25519_pub_key)>::value == 32);
 	p->Send_binary(keys.x25519_pub_key);
 	p->Send_string(_settings_client.network.network_id);
 	p->Send_string(_network_company_server_id);
-=======
->>>>>>> ab7e2a18
 	this->SendPacket(std::move(p));
 
 	/* Transmit info about all the active clients */
@@ -923,7 +910,6 @@
 	return NETWORK_RECV_STATUS_OKAY;
 }
 
-<<<<<<< HEAD
 /** Send an update about the company password states. */
 NetworkRecvStatus ServerNetworkGameSocketHandler::SendCompanyUpdate()
 {
@@ -935,8 +921,6 @@
 	return NETWORK_RECV_STATUS_OKAY;
 }
 
-=======
->>>>>>> ab7e2a18
 /** Send an update about the max company/spectator counts. */
 NetworkRecvStatus ServerNetworkGameSocketHandler::SendConfigUpdate()
 {
@@ -980,13 +964,7 @@
 		return this->SendError(NETWORK_ERROR_NOT_EXPECTED);
 	}
 
-<<<<<<< HEAD
 	return this->SendNeedCompanyPassword();
-=======
-	Debug(net, 9, "client[{}] Receive_CLIENT_NEWGRFS_CHECKED()", this->client_id);
-
-	return this->SendWelcome();
->>>>>>> ab7e2a18
 }
 
 NetworkRecvStatus ServerNetworkGameSocketHandler::Receive_CLIENT_JOIN(Packet &p)
@@ -1035,11 +1013,6 @@
 			if (!Company::IsValidHumanID(playas)) {
 				return this->SendError(NETWORK_ERROR_COMPANY_MISMATCH);
 			}
-
-			if (!Company::Get(playas)->allow_list.Contains(this->peer_public_key)) {
-				/* When we're not authorized, just bump us to a spectator. */
-				playas = COMPANY_SPECTATOR;
-			}
 			break;
 	}
 
@@ -1064,12 +1037,8 @@
 	ci->join_frame = _frame_counter;
 	ci->client_name = client_name;
 	ci->client_playas = playas;
-<<<<<<< HEAD
+	//ci->public_key = this->peer_public_key;
 	DEBUG(desync, 1, "client: %s; client: %02x; company: %02x", debug_date_dumper().HexDate(), (int)ci->index, (int)ci->client_playas);
-=======
-	ci->public_key = this->peer_public_key;
-	Debug(desync, 1, "client: {:08x}; {:02x}; {:02x}; {:02x}", TimerGameEconomy::date, TimerGameEconomy::date_fract, (int)ci->client_playas, (int)ci->index);
->>>>>>> ab7e2a18
 
 	/* Make sure companies to which people try to join are not autocleaned */
 	Company *c = Company::GetIfValid(playas);
@@ -1126,7 +1095,6 @@
 	return NETWORK_RECV_STATUS_OKAY;
 }
 
-<<<<<<< HEAD
 NetworkRecvStatus ServerNetworkGameSocketHandler::Receive_CLIENT_COMPANY_PASSWORD(Packet &p)
 {
 	if (this->status != STATUS_AUTH_COMPANY) {
@@ -1183,9 +1151,6 @@
 }
 
 NetworkRecvStatus ServerNetworkGameSocketHandler::Receive_CLIENT_GETMAP(Packet &p)
-=======
-NetworkRecvStatus ServerNetworkGameSocketHandler::Receive_CLIENT_GETMAP(Packet &)
->>>>>>> ab7e2a18
 {
 	/* The client was never joined.. so this is impossible, right?
 	 *  Ignore the packet, give the client a warning, and close the connection */
@@ -1243,7 +1208,6 @@
 		NetworkAdminClientInfo(this, true);
 
 		/* also update the new client with our max values */
-<<<<<<< HEAD
 		this->SendConfigUpdate();
 
 		/* quickly update the syncing client with company details */
@@ -1252,9 +1216,6 @@
 		this->ShrinkToFitSendQueue();
 
 		return status;
-=======
-		return this->SendConfigUpdate();
->>>>>>> ab7e2a18
 	}
 
 	/* Wrong status for this packet, give a warning to client, and close connection */
@@ -1324,29 +1285,10 @@
 		}
 	}
 
-<<<<<<< HEAD
+	// Handling of CMD_COMPANY_ADD_ALLOW_LIST would go here
+
 	if (GetCommandFlags(cp.cmd) & CMD_CLIENT_ID) cp.p2 = this->client_id;
 	cp.client_id = this->client_id;
-=======
-	if (cp.cmd == CMD_COMPANY_ADD_ALLOW_LIST) {
-		/* Maybe the client just got moved before allowing? */
-		if (ci->client_id != CLIENT_ID_SERVER && ci->client_playas != cp.company) return NETWORK_RECV_STATUS_OKAY;
-
-		std::string public_key = std::get<0>(EndianBufferReader::ToValue<CommandTraits<CMD_COMPANY_ADD_ALLOW_LIST>::Args>(cp.data));
-		bool found = false;
-		for (const NetworkClientInfo *info : NetworkClientInfo::Iterate()) {
-			if (info->public_key == public_key) {
-				found = true;
-				break;
-			}
-		}
-
-		/* Maybe the client just left? */
-		if (!found) return NETWORK_RECV_STATUS_OKAY;
-	}
-
-	if (GetCommandFlags(cp.cmd) & CMD_CLIENT_ID) NetworkReplaceCommandClientId(cp, this->client_id);
->>>>>>> ab7e2a18
 
 	this->incoming_queue.push_back(std::move(cp));
 	return NETWORK_RECV_STATUS_OKAY;
@@ -1732,7 +1674,6 @@
 	return NETWORK_RECV_STATUS_OKAY;
 }
 
-<<<<<<< HEAD
 NetworkRecvStatus ServerNetworkGameSocketHandler::Receive_CLIENT_SET_PASSWORD(Packet &p)
 {
 	if (this->status != STATUS_ACTIVE) {
@@ -1747,8 +1688,6 @@
 	return NETWORK_RECV_STATUS_OKAY;
 }
 
-=======
->>>>>>> ab7e2a18
 NetworkRecvStatus ServerNetworkGameSocketHandler::Receive_CLIENT_SET_NAME(Packet &p)
 {
 	if (this->status != STATUS_ACTIVE) {
@@ -1829,8 +1768,8 @@
 	/* Check if the company is valid, we don't allow moving to AI companies */
 	if (company_id != COMPANY_SPECTATOR && !Company::IsValidHumanID(company_id)) return NETWORK_RECV_STATUS_OKAY;
 
-<<<<<<< HEAD
 	/* Check if we require a password for this company */
+	// Key access: !Company::Get(company_id)->allow_list.Contains(this->peer_public_key)
 	if (company_id != COMPANY_SPECTATOR && !_network_company_states[company_id].password.empty()) {
 		/* we need a password from the client - should be in this packet */
 		std::string password = p.Recv_string(NETWORK_PASSWORD_LENGTH);
@@ -1840,11 +1779,6 @@
 			DEBUG(net, 2, "Wrong password from client-id #%d for company #%d", this->client_id, company_id + 1);
 			return NETWORK_RECV_STATUS_OKAY;
 		}
-=======
-	if (company_id != COMPANY_SPECTATOR && !Company::Get(company_id)->allow_list.Contains(this->peer_public_key)) {
-		Debug(net, 2, "Wrong public key from client-id #{} for company #{}", this->client_id, company_id + 1);
-		return NETWORK_RECV_STATUS_OKAY;
->>>>>>> ab7e2a18
 	}
 
 	/* if we get here we can move the client */
@@ -1945,10 +1879,11 @@
 	NetworkAdminClientUpdate(ci);
 }
 
-/**
- * Remove companies that have not been used depending on the \c autoclean_companies setting
- * and values for \c autoclean_protected, which removes any company, and
- * \c autoclean_novehicles, which removes companies without vehicles.
+/** Check if the server has autoclean_companies activated
+ * Two things happen:
+ *     1) If a company is not protected, it is closed after 1 year (for example)
+ *     2) If a company is protected, protection is disabled after 3 years (for example)
+ *          (and item 1. happens a year later)
  */
 static void NetworkAutoCleanCompanies()
 {
@@ -1983,10 +1918,9 @@
 			/* The company is empty for one month more */
 			if (c->months_empty != std::numeric_limits<decltype(c->months_empty)>::max()) c->months_empty++;
 
-			/* Is the company empty for autoclean_protected-months? */
-			if (_settings_client.network.autoclean_protected != 0 && c->months_empty > _settings_client.network.autoclean_protected) {
+			/* Is the company empty for autoclean_unprotected-months, and is there no protection? */
+			if (_settings_client.network.autoclean_unprotected != 0 && c->months_empty > _settings_client.network.autoclean_unprotected && _network_company_states[c->index].password.empty()) {
 				/* Shut the company down */
-<<<<<<< HEAD
 				DoCommandP(0, CCA_DELETE | c->index << 16 | CRR_AUTOCLEAN << 24, 0, CMD_COMPANY_CTRL);
 				IConsolePrintF(CC_DEFAULT, "Auto-cleaned company #%d with no password", c->index + 1);
 			}
@@ -1997,10 +1931,6 @@
 				IConsolePrintF(CC_DEFAULT, "Auto-removed protection from company #%d", c->index + 1);
 				c->months_empty = 0;
 				NetworkServerUpdateCompanyPassworded(c->index, false);
-=======
-				Command<CMD_COMPANY_CTRL>::Post(CCA_DELETE, c->index, CRR_AUTOCLEAN, INVALID_CLIENT_ID);
-				IConsolePrint(CC_INFO, "Auto-cleaned company #{}.", c->index + 1);
->>>>>>> ab7e2a18
 			}
 			/* Is the company empty for autoclean_novehicles-months, and has no vehicles? */
 			if (_settings_client.network.autoclean_novehicles != 0 && c->months_empty > _settings_client.network.autoclean_novehicles && !HasBit(has_vehicles, c->index)) {
@@ -2078,7 +2008,6 @@
 }
 
 /**
-<<<<<<< HEAD
  * Set/Reset a company password on the server end.
  * @param company_id ID of the company the password should be changed for.
  * @param password The new password.
@@ -2098,8 +2027,6 @@
 }
 
 /**
-=======
->>>>>>> ab7e2a18
  * Handle the command-queue of a socket.
  * @param cs The socket to handle the queue for.
  */
@@ -2216,6 +2143,7 @@
 				break;
 
 			case NetworkClientSocket::STATUS_AUTH_GAME:
+			case NetworkClientSocket::STATUS_AUTH_COMPANY:
 				/* These don't block? */
 				if (lag > _settings_client.network.max_password_time) {
 					IConsolePrintF(CC_ERROR, "Client #%d is dropped because it took longer than %d ticks to enter the password", cs->client_id, _settings_client.network.max_password_time);
@@ -2344,9 +2272,10 @@
 {
 	static const char * const stat_str[] = {
 		"inactive",
-		"authorizing",
+		"authorizing (server password)",
 		"identifing client",
 		"checking NewGRFs",
+		"authorizing (company password)",
 		"authorized",
 		"waiting",
 		"loading map",
@@ -2385,6 +2314,25 @@
 void NetworkServerUpdateGameInfo()
 {
 	if (_network_server) FillStaticNetworkServerGameInfo();
+}
+
+/**
+ * Tell that a particular company is (not) passworded.
+ * @param company_id The company that got/removed the password.
+ * @param passworded Whether the password was received or removed.
+ */
+void NetworkServerUpdateCompanyPassworded(CompanyID company_id, bool passworded)
+{
+	if (NetworkCompanyIsPassworded(company_id) == passworded) return;
+
+	SB(_network_company_passworded, company_id, 1, !!passworded);
+	SetWindowClassesDirty(WC_COMPANY);
+
+	for (NetworkClientSocket *cs : NetworkClientSocket::Iterate()) {
+		if (cs->status >= NetworkClientSocket::STATUS_PRE_ACTIVE) cs->SendCompanyUpdate();
+	}
+
+	NetworkAdminCompanyUpdate(Company::GetIfValid(company_id));
 }
 
 /**
@@ -2581,18 +2529,21 @@
 
 	if (!_network_server) return;
 
+	_network_company_states[c->index].password.clear();
+	NetworkServerUpdateCompanyPassworded(c->index, false);
+
 	if (ci != nullptr) {
 		/* ci is nullptr when replaying, or for AIs. In neither case there is a client. */
 		ci->client_playas = c->index;
 		NetworkUpdateClientInfo(ci->client_id);
-<<<<<<< HEAD
+		// CMD_COMPANY_ADD_ALLOW_LIST would go here
 		NetworkSendCommand(0, 0, 0, 0, CMD_RENAME_PRESIDENT, nullptr, ci->client_name.c_str(), c->index, nullptr);
 	}
-=======
-		Command<CMD_COMPANY_ADD_ALLOW_LIST>::SendNet(STR_NULL, c->index, ci->public_key);
-		Command<CMD_RENAME_PRESIDENT>::SendNet(STR_NULL, c->index, ci->client_name);
->>>>>>> ab7e2a18
-
+
+	if (ci != nullptr) {
+		/* ci is nullptr when replaying, or for AIs. In neither case there is a client.
+		   We need to send Admin port update here so that they first know about the new company
+		   and then learn about a possibly joining client (see FS#6025) */
 		NetworkServerSendChat(NETWORK_ACTION_COMPANY_NEW, DESTTYPE_BROADCAST, 0, "", ci->client_id, c->index + 1);
 	}
 }
