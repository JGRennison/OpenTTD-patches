/*
 * This file is part of OpenTTD.
 * OpenTTD is free software; you can redistribute it and/or modify it under the terms of the GNU General Public License as published by the Free Software Foundation, version 2.
 * OpenTTD is distributed in the hope that it will be useful, but WITHOUT ANY WARRANTY; without even the implied warranty of MERCHANTABILITY or FITNESS FOR A PARTICULAR PURPOSE.
 * See the GNU General Public License for more details. You should have received a copy of the GNU General Public License along with OpenTTD. If not, see <http://www.gnu.org/licenses/>.
 */

/** @file network_server.cpp Server part of the network protocol. */

#include "../stdafx.h"
#include "../strings_func.h"
#include "../date_func.h"
#include "core/network_game_info.h"
#include "network_admin.h"
#include "network_server.h"
#include "network_udp.h"
#include "network_base.h"
#include "../console_func.h"
#include "../company_base.h"
#include "../company_cmd.h"
#include "../command_func.h"
#include "../sl/saveload.h"
#include "../sl/saveload_filter.h"
#include "../station_base.h"
#include "../genworld.h"
#include "../company_func.h"
#include "../company_gui.h"
#include "../roadveh.h"
#include "../order_backup.h"
#include "../core/pool_func.hpp"
#include "../core/random_func.hpp"
#include "../rev.h"
#include "../timer/timer.h"
#include "../timer/timer_game_realtime.h"
#include "../crashlog.h"
#include "../error_func.h"
#include "../misc_cmd.h"
#include "../3rdparty/monocypher/monocypher.h"
#include <mutex>
#include <condition_variable>
#include <tuple>

#include "../safeguards.h"


/* This file handles all the server-commands */

DECLARE_INCREMENT_DECREMENT_OPERATORS(ClientID)
/** The identifier counter for new clients (is never decreased) */
static ClientID _network_client_id = CLIENT_ID_FIRST;

/** Make very sure the preconditions given in network_type.h are actually followed */
static_assert(NetworkClientSocketPool::MAX_SIZE > MAX_CLIENTS);

/** The pool with clients. */
NetworkClientSocketPool _networkclientsocket_pool("NetworkClientSocket");
INSTANTIATE_POOL_METHODS(NetworkClientSocket)

/** Instantiate the listen sockets. */
template SocketList TCPListenHandler<ServerNetworkGameSocketHandler, PACKET_SERVER_FULL, PACKET_SERVER_BANNED>::sockets;

static NetworkAuthenticationDefaultPasswordProvider _password_provider(_settings_client.network.server_password); ///< Provides the password validation for the game's password.
static NetworkAuthenticationDefaultAuthorizedKeyHandler _authorized_key_handler(_settings_client.network.server_authorized_keys); ///< Provides the authorized key handling for the game authentication.
static NetworkAuthenticationDefaultAuthorizedKeyHandler _rcon_authorized_key_handler(_settings_client.network.rcon_authorized_keys); ///< Provides the authorized key validation for rcon.
static NetworkAuthenticationDefaultAuthorizedKeyHandler _settings_authorized_key_handler(_settings_client.network.settings_authorized_keys); ///< Provides the authorized key validation for settings access.


/** Writing a savegame directly to a number of packets. */
struct PacketWriter : SaveFilter {
	ServerNetworkGameSocketHandler *cs; ///< Socket we are associated with.
	std::unique_ptr<Packet> current;    ///< The packet we're currently writing to.
	size_t total_size;                  ///< Total size of the compressed savegame.
	std::vector<std::unique_ptr<Packet>> packets; ///< Packet queue of the savegame; send these "slowly" to the client.
	std::unique_ptr<Packet> map_size_packet; ///< Map size packet, fast tracked to the client
	std::mutex mutex;                   ///< Mutex for making threaded saving safe.
	std::condition_variable exit_sig;   ///< Signal for threaded destruction of this packet writer.

	/**
	 * Create the packet writer.
	 * @param cs The socket handler we're making the packets for.
	 */
	PacketWriter(ServerNetworkGameSocketHandler *cs) : SaveFilter(nullptr), cs(cs), total_size(0)
	{
	}

	/** Make sure everything is cleaned up. */
	~PacketWriter()
	{
		std::unique_lock<std::mutex> lock(this->mutex);

		if (this->cs != nullptr) this->exit_sig.wait(lock);

		/* This must all wait until the Destroy function is called. */

		this->packets.clear();
		this->map_size_packet.reset();
		this->current.reset();
	}

	/**
	 * Begin the destruction of this packet writer. It can happen in two ways:
	 * in the first case the client disconnected while saving the map. In this
	 * case the saving has not finished and killed this PacketWriter. In that
	 * case we simply set cs to nullptr, triggering the appending to fail due to
	 * the connection problem and eventually triggering the destructor. In the
	 * second case the destructor is already called, and it is waiting for our
	 * signal which we will send. Only then the packets will be removed by the
	 * destructor.
	 */
	void Destroy()
	{
		std::unique_lock<std::mutex> lock(this->mutex);

		this->cs = nullptr;

		this->exit_sig.notify_all();
		lock.unlock();

		/* Make sure the saving is completely cancelled. Yes,
		 * we need to handle the save finish as well as the
		 * next connection might just be requesting a map. */
		WaitTillSaved();
	}

	/**
	 * Transfer all packets from here to the network's queue while holding
	 * the lock on our mutex.
	 * @return True iff the last packet of the map has been sent.
	 */
	bool TransferToNetworkQueue()
	{
		std::lock_guard<std::mutex> lock(this->mutex);

		if (this->map_size_packet) {
			/* Don't queue the PACKET_SERVER_MAP_SIZE before the corresponding PACKET_SERVER_MAP_BEGIN */
			this->cs->SendPrependPacket(std::move(this->map_size_packet), PACKET_SERVER_MAP_BEGIN);
		}
		bool last_packet = false;
		for (auto &p : this->packets) {
			if (p->GetTransmitPacketType() == PACKET_SERVER_MAP_DONE) last_packet = true;
			this->cs->SendPacket(std::move(p));

		}
		this->packets.clear();

		return last_packet;
	}

	void Write(uint8_t *buf, size_t size) override
	{
		std::lock_guard<std::mutex> lock(this->mutex);

		/* We want to abort the saving when the socket is closed. */
		if (this->cs == nullptr) SlError(STR_NETWORK_ERROR_LOSTCONNECTION);

		if (this->current == nullptr) this->current = std::make_unique<Packet>(this->cs, PACKET_SERVER_MAP_DATA, TCP_MTU);

		uint8_t *bufe = buf + size;
		while (buf != bufe) {
			size_t written = this->current->Send_binary_until_full(buf, bufe);
			buf += written;

			if (!this->current->CanWriteToPacket(1)) {
				this->packets.push_back(std::move(this->current));
				if (buf != bufe) this->current = std::make_unique<Packet>(this->cs, PACKET_SERVER_MAP_DATA, TCP_MTU);
			}
		}

		this->total_size += size;
	}

	void Finish() override
	{
		std::lock_guard<std::mutex> lock(this->mutex);

		/* We want to abort the saving when the socket is closed. */
		if (this->cs == nullptr) SlError(STR_NETWORK_ERROR_LOSTCONNECTION);

		/* Make sure the last packet is flushed. */
		if (this->current != nullptr) this->packets.push_back(std::move(this->current));

		/* Add a packet stating that this is the end to the queue. */
		this->packets.push_back(std::make_unique<Packet>(this->cs, PACKET_SERVER_MAP_DONE));

		/* Fast-track the size to the client. */
		this->map_size_packet.reset(new Packet(this->cs, PACKET_SERVER_MAP_SIZE, TCP_MTU));
		this->map_size_packet->Send_uint32((uint32_t)this->total_size);
	}
};


/**
 * Create a new socket for the server side of the game connection.
 * @param s The socket to connect with.
 */
ServerNetworkGameSocketHandler::ServerNetworkGameSocketHandler(SOCKET s) : NetworkGameSocketHandler(s)
{
	this->client_id = _network_client_id++;
	this->receive_limit = _settings_client.network.bytes_per_frame_burst;

	/* The Socket and Info pools need to be the same in size. After all,
	 * each Socket will be associated with at most one Info object. As
	 * such if the Socket was allocated the Info object can as well. */
	static_assert(NetworkClientSocketPool::MAX_SIZE == NetworkClientInfoPool::MAX_SIZE);
}

/**
 * Clear everything related to this client.
 */
ServerNetworkGameSocketHandler::~ServerNetworkGameSocketHandler()
{
	delete this->GetInfo();

	if (_redirect_console_to_client == this->client_id) _redirect_console_to_client = INVALID_CLIENT_ID;
	OrderBackup::ResetUser(this->client_id);

	extern void RemoveVirtualTrainsOfUser(uint32_t user);
	RemoveVirtualTrainsOfUser(this->client_id);

	if (this->savegame != nullptr) {
		this->savegame->Destroy();
		this->savegame = nullptr;
	}

	InvalidateWindowData(WC_CLIENT_LIST, 0);
}

bool ServerNetworkGameSocketHandler::ParseKeyPasswordPacket(Packet &p, NetworkSharedSecrets &ss, const std::string &password, std::string *payload, size_t length)
{
	std::array<uint8_t, 32> client_pub_key;
	std::array<uint8_t, 24> nonce;
	std::array<uint8_t, 16> mac;
	p.Recv_binary(client_pub_key);
	p.Recv_binary(nonce);
	p.Recv_binary(mac);

	const NetworkGameKeys &keys = this->GetKeys();

	std::array<uint8_t, 32> shared_secret; // Shared secret
	crypto_x25519(shared_secret.data(), keys.x25519_priv_key.data(), client_pub_key.data());
	if (std::all_of(shared_secret.begin(), shared_secret.end(), [](auto v) { return v == 0; })) {
		/* Secret is all 0 because public key is all 0, just reject it */
		return false;
	}

	crypto_blake2b_ctx ctx;
	crypto_blake2b_init  (&ctx, ss.shared_data.size());
	crypto_blake2b_update(&ctx, shared_secret.data(),          shared_secret.size());       // Shared secret
	crypto_blake2b_update(&ctx, client_pub_key.data(),         client_pub_key.size());      // Client pub key
	crypto_blake2b_update(&ctx, keys.x25519_pub_key.data(),    keys.x25519_pub_key.size()); // Server pub key
	crypto_blake2b_update(&ctx, (const uint8_t *)password.data(), password.size());         // Password
	crypto_blake2b_final (&ctx, ss.shared_data.data());

	/* NetworkSharedSecrets::shared_data now contains 2 keys worth of hash, first key is used for up direction, second key for down direction (if any) */

	crypto_wipe(shared_secret.data(), shared_secret.size());

	std::vector<uint8_t> message = p.Recv_binary(p.RemainingBytesToTransfer());
	if (message.size() < 8) return false;
	if ((message.size() == 8) != (payload == nullptr)) {
		/* Payload expected but not present, or vice versa, just give up */
		return false;
	}

	/* Decrypt in place, use first half of hash as key */
	static_assert(std::tuple_size<decltype(ss.shared_data)>::value == 64);
	if (crypto_aead_unlock(message.data(), mac.data(), ss.shared_data.data(), nonce.data(), client_pub_key.data(), client_pub_key.size(), message.data(), message.size()) == 0) {
		SubPacketDeserialiser spd(p, message);
		uint64_t message_id = spd.Recv_uint64();
		if (message_id < this->min_key_message_id) {
			/* ID has not increased monotonically, reject the message */
			return false;
		}
		this->min_key_message_id = message_id + 1;
		if (payload != nullptr) {
			*payload = spd.Recv_string(length);
		}
		return true;
	}

	return false;
}

std::unique_ptr<Packet> ServerNetworkGameSocketHandler::ReceivePacket()
{
	/* Only allow receiving when we have some buffer free; this value
	 * can go negative, but eventually it will become positive again. */
	if (this->receive_limit <= 0) return nullptr;

	/* We can receive a packet, so try that and if needed account for
	 * the amount of received data. */
	std::unique_ptr<Packet> p = this->NetworkTCPSocketHandler::ReceivePacket();
	if (p != nullptr) this->receive_limit -= p->Size();
	return p;
}

NetworkRecvStatus ServerNetworkGameSocketHandler::CloseConnection(NetworkRecvStatus status)
{
	assert(status != NETWORK_RECV_STATUS_OKAY);
	/*
	 * Sending a message just before leaving the game calls cs->SendPackets.
	 * This might invoke this function, which means that when we close the
	 * connection after cs->SendPackets we will close an already closed
	 * connection. This handles that case gracefully without having to make
	 * that code any more complex or more aware of the validity of the socket.
	 */
	if (this->IsPendingDeletion() || this->sock == INVALID_SOCKET) return status;

	if (status != NETWORK_RECV_STATUS_CLIENT_QUIT && status != NETWORK_RECV_STATUS_SERVER_ERROR && !this->HasClientQuit() && this->status >= STATUS_AUTHORIZED) {
		/* We did not receive a leave message from this client... */
		std::string client_name = this->GetClientName();

		NetworkTextMessage(NETWORK_ACTION_LEAVE, CC_DEFAULT, false, client_name, "", STR_NETWORK_ERROR_CLIENT_CONNECTION_LOST);

		/* Inform other clients of this... strange leaving ;) */
		for (NetworkClientSocket *new_cs : NetworkClientSocket::Iterate()) {
			if (new_cs->status >= STATUS_AUTHORIZED && this != new_cs) {
				new_cs->SendErrorQuit(this->client_id, NETWORK_ERROR_CONNECTION_LOST);
			}
		}
	}

	/* If we were transferring a map to this client, stop the savegame creation
	 * process and queue the next client to receive the map. */
	if (this->status == STATUS_MAP) {
		/* Ensure the saving of the game is stopped too. */
		this->savegame->Destroy();
		this->savegame = nullptr;

		this->CheckNextClientToSendMap(this);
	}

	NetworkAdminClientError(this->client_id, NETWORK_ERROR_CONNECTION_LOST);
	Debug(net, 3, "[{}] Client #{} closed connection", ServerNetworkGameSocketHandler::GetName(), this->client_id);

	/* We just lost one client :( */
	if (this->status >= STATUS_AUTHORIZED) _network_game_info.clients_on--;
	extern uint8_t _network_clients_connected;
	_network_clients_connected--;

	this->SendPackets(true);

	this->DeferDeletion();

	return status;
}

/**
 * Whether an connection is allowed or not at this moment.
 * @return true if the connection is allowed.
 */
/* static */ bool ServerNetworkGameSocketHandler::AllowConnection()
{
	extern uint8_t _network_clients_connected;
	bool accept = _network_clients_connected < MAX_CLIENTS;

	/* We can't go over the MAX_CLIENTS limit here. However, the
	 * pool must have place for all clients and ourself. */
	static_assert(NetworkClientSocketPool::MAX_SIZE == MAX_CLIENTS + 1);
	assert(!accept || ServerNetworkGameSocketHandler::CanAllocateItem());
	return accept;
}

/** Send the packets for the server sockets. */
/* static */ void ServerNetworkGameSocketHandler::Send()
{
	for (NetworkClientSocket *cs : NetworkClientSocket::Iterate()) {
		if (cs->writable) {
			if (cs->status == STATUS_CLOSE_PENDING) {
				SendPacketsState send_state = cs->SendPackets(true);
				if (send_state == SPS_CLOSED) {
					cs->CloseConnection(NETWORK_RECV_STATUS_CLIENT_QUIT);
				} else if (send_state != SPS_PARTLY_SENT && send_state != SPS_NONE_SENT) {
					ShutdownSocket(cs->sock, true, false, 2);
				}
			} else if (cs->SendPackets() != SPS_CLOSED && cs->status == STATUS_MAP) {
				/* This client is in the middle of a map-send, call the function for that */
				cs->SendMap();
			}
		}
	}
}

static void NetworkHandleCommandQueue(NetworkClientSocket *cs);

/***********
 * Sending functions
 ************/

/**
 * Send the client information about a client.
 * @param ci The client to send information about.
 */
NetworkRecvStatus ServerNetworkGameSocketHandler::SendClientInfo(NetworkClientInfo *ci)
{
	if (ci->client_id != INVALID_CLIENT_ID) {
		auto p = std::make_unique<Packet>(this, PACKET_SERVER_CLIENT_INFO, TCP_MTU);
		p->Send_uint32(ci->client_id);
		p->Send_uint8 (ci->client_playas);
		p->Send_string(ci->client_name);
		//p->Send_string(ci->public_key);

		this->SendPacket(std::move(p));
	}
	return NETWORK_RECV_STATUS_OKAY;
}

/** Send the client information about the server. */
NetworkRecvStatus ServerNetworkGameSocketHandler::SendGameInfo()
{
	auto p = std::make_unique<Packet>(this, PACKET_SERVER_GAME_INFO, TCP_MTU);
	SerializeNetworkGameInfo(*p, GetCurrentNetworkServerGameInfo());

	this->SendPacket(std::move(p));

	return NETWORK_RECV_STATUS_OKAY;
}

NetworkRecvStatus ServerNetworkGameSocketHandler::SendGameInfoExtended(PacketGameType reply_type, uint16_t flags, uint16_t version)
{
	auto p = std::make_unique<Packet>(this, reply_type, TCP_MTU);
	SerializeNetworkGameInfoExtended(*p, GetCurrentNetworkServerGameInfo(), flags, version);

	this->SendPacket(std::move(p));

	return NETWORK_RECV_STATUS_OKAY;
}

/**
 * Send an error to the client, and close its connection.
 * @param error The error to disconnect for.
 * @param reason In case of kicking a client, specifies the reason for kicking the client.
 */
NetworkRecvStatus ServerNetworkGameSocketHandler::SendError(NetworkErrorCode error, const std::string &reason)
{
	auto p = std::make_unique<Packet>(this, PACKET_SERVER_ERROR, TCP_MTU);

	p->Send_uint8(error);
	if (!reason.empty()) p->Send_string(reason);
	this->SendPacket(std::move(p));

	StringID strid = GetNetworkErrorMsg(error);

	/* Only send when the current client was in game */
	if (this->status >= STATUS_AUTHORIZED) {
		std::string client_name = this->GetClientName();

		Debug(net, 1, "'{}' made an error and has been disconnected: {}", client_name, GetString(strid));

		if (error == NETWORK_ERROR_KICKED && !reason.empty()) {
			NetworkTextMessage(NETWORK_ACTION_KICKED, CC_DEFAULT, false, client_name, reason, strid);
		} else {
			NetworkTextMessage(NETWORK_ACTION_LEAVE, CC_DEFAULT, false, client_name, "", strid);
		}

		for (NetworkClientSocket *new_cs : NetworkClientSocket::Iterate()) {
			if (new_cs->status >= STATUS_AUTHORIZED && new_cs != this) {
				/* Some errors we filter to a more general error. Clients don't have to know the real
				 *  reason a joining failed. */
				if (error == NETWORK_ERROR_NOT_AUTHORIZED || error == NETWORK_ERROR_NOT_EXPECTED || error == NETWORK_ERROR_WRONG_REVISION) {
					error = NETWORK_ERROR_ILLEGAL_PACKET;
				}
				new_cs->SendErrorQuit(this->client_id, error);
			}
		}

		NetworkAdminClientError(this->client_id, error);
	} else {
		Debug(net, 1, "Client {} made an error and has been disconnected: {}", this->client_id, GetString(strid));
	}

	/* The client made a mistake, so drop the connection now! */
	return this->CloseConnection(NETWORK_RECV_STATUS_SERVER_ERROR);
}

NetworkRecvStatus ServerNetworkGameSocketHandler::SendDesyncLog(const std::string &log)
{
	for (size_t offset = 0; offset < log.size();) {
		auto p = std::make_unique<Packet>(this, PACKET_SERVER_DESYNC_LOG, TCP_MTU);
		size_t size = std::min<size_t>(log.size() - offset, TCP_MTU - 2 - p->Size());
		p->Send_uint16(static_cast<uint16_t>(size));
		p->Send_binary((const uint8_t *)(log.data() + offset), size);
		this->SendPacket(std::move(p));

		offset += size;
	}
	return NETWORK_RECV_STATUS_OKAY;
}

/** Send the check for the NewGRFs. */
NetworkRecvStatus ServerNetworkGameSocketHandler::SendNewGRFCheck()
{
	/* Invalid packet when status is anything but STATUS_IDENTIFY. */
	if (this->status != STATUS_IDENTIFY) return this->CloseConnection(NETWORK_RECV_STATUS_MALFORMED_PACKET);

	this->status = STATUS_NEWGRFS_CHECK;

	if (_grfconfig.empty()) {
		/* There are no NewGRFs, continue with the company password. */
		return this->SendNeedCompanyPassword();
	}

	auto p = std::make_unique<Packet>(this, PACKET_SERVER_CHECK_NEWGRFS, TCP_MTU);
	p->Send_uint32(GetGRFConfigListNonStaticCount(_grfconfig));
	for (const auto &c : _grfconfig) {
		if (!c->flags.Test(GRFConfigFlag::Static)) SerializeGRFIdentifier(*p, c->ident);
	}

	this->SendPacket(std::move(p));
	return NETWORK_RECV_STATUS_OKAY;
}

/** Request the game password. */
NetworkRecvStatus ServerNetworkGameSocketHandler::SendAuthRequest()
{
	/* Invalid packet when status is anything but STATUS_INACTIVE or STATUS_AUTH_GAME. */
	if (this->status != STATUS_INACTIVE && status != STATUS_AUTH_GAME) return this->CloseConnection(NETWORK_RECV_STATUS_MALFORMED_PACKET);

	this->status = STATUS_AUTH_GAME;

	/* Reset 'lag' counters */
	this->last_frame = this->last_frame_server = _frame_counter;

	if (this->authentication_handler == nullptr) {
		this->authentication_handler = NetworkAuthenticationServerHandler::Create(&_password_provider, &_authorized_key_handler);
	}

	auto p = std::make_unique<Packet>(this, PACKET_SERVER_AUTH_REQUEST, TCP_MTU);
	this->authentication_handler->SendRequest(*p);

	this->SendPacket(std::move(p));
	return NETWORK_RECV_STATUS_OKAY;
}

/** Notify the client that the authentication has completed and tell that for the remainder of this socket encryption is enabled. */
NetworkRecvStatus ServerNetworkGameSocketHandler::SendEnableEncryption()
{
	/* Invalid packet when status is anything but STATUS_AUTH_GAME. */
	if (this->status != STATUS_AUTH_GAME) return this->CloseConnection(NETWORK_RECV_STATUS_MALFORMED_PACKET);

	auto p = std::make_unique<Packet>(this, PACKET_SERVER_ENABLE_ENCRYPTION, TCP_MTU);
	this->authentication_handler->SendEnableEncryption(*p);
	this->SendPacket(std::move(p));
	return NETWORK_RECV_STATUS_OKAY;
}

/** Request the company password. */
NetworkRecvStatus ServerNetworkGameSocketHandler::SendNeedCompanyPassword()
{
	/* Invalid packet when status is anything but STATUS_NEWGRFS_CHECK. */
	if (this->status != STATUS_NEWGRFS_CHECK) return this->CloseConnection(NETWORK_RECV_STATUS_MALFORMED_PACKET);

	this->status = STATUS_AUTH_COMPANY;

	NetworkClientInfo *ci = this->GetInfo();
	if (!Company::IsValidID(ci->client_playas) || _network_company_states[ci->client_playas].password.empty()) {
		return this->SendWelcome();
	}

	/* Reset 'lag' counters */
	this->last_frame = this->last_frame_server = _frame_counter;

	auto p = std::make_unique<Packet>(this, PACKET_SERVER_NEED_COMPANY_PASSWORD, TCP_MTU);
	p->Send_uint32(_settings_game.game_creation.generation_seed);
	p->Send_string(_network_company_server_id);
	this->SendPacket(std::move(p));
	return NETWORK_RECV_STATUS_OKAY;
}

/** Send the client a welcome message with some basic information. */
NetworkRecvStatus ServerNetworkGameSocketHandler::SendWelcome()
{
	/* Invalid packet when status is anything but STATUS_AUTH_COMPANY. */
	if (this->status != STATUS_AUTH_COMPANY) return this->CloseConnection(NETWORK_RECV_STATUS_MALFORMED_PACKET);

	this->status = STATUS_AUTHORIZED;

	/* Reset 'lag' counters */
	this->last_frame = this->last_frame_server = _frame_counter;

	_network_game_info.clients_on++;

	const NetworkGameKeys &keys = this->GetKeys();

	auto p = std::make_unique<Packet>(this, PACKET_SERVER_WELCOME, TCP_MTU);
	p->Send_uint32(this->client_id);
	p->Send_uint32(_settings_game.game_creation.generation_seed);
	static_assert(std::tuple_size<decltype(keys.x25519_pub_key)>::value == 32);
	p->Send_binary(keys.x25519_pub_key);
	p->Send_string(_settings_client.network.network_id);
	p->Send_string(_network_company_server_id);
	this->SendPacket(std::move(p));

	/* Transmit info about all the active clients */
	for (NetworkClientSocket *new_cs : NetworkClientSocket::Iterate()) {
		if (new_cs != this && new_cs->status >= STATUS_AUTHORIZED) {
			this->SendClientInfo(new_cs->GetInfo());
		}
	}
	/* Also send the info of the server */
	return this->SendClientInfo(NetworkClientInfo::GetByClientID(CLIENT_ID_SERVER));
}

/** Tell the client that its put in a waiting queue. */
NetworkRecvStatus ServerNetworkGameSocketHandler::SendWait()
{
	int waiting = 1; // current player getting the map counts as 1

	/* Count how many clients are waiting in the queue, in front of you! */
	for (NetworkClientSocket *new_cs : NetworkClientSocket::Iterate()) {
		if (new_cs->status != STATUS_MAP_WAIT) continue;
		if (new_cs->GetInfo()->join_date < this->GetInfo()->join_date || (new_cs->GetInfo()->join_date == this->GetInfo()->join_date && new_cs->client_id < this->client_id)) waiting++;
	}

	auto p = std::make_unique<Packet>(this, PACKET_SERVER_WAIT, TCP_MTU);
	p->Send_uint8(waiting);
	this->SendPacket(std::move(p));
	return NETWORK_RECV_STATUS_OKAY;
}

void ServerNetworkGameSocketHandler::CheckNextClientToSendMap(NetworkClientSocket *ignore_cs)
{
	/* Find the best candidate for joining, i.e. the first joiner. */
	NetworkClientSocket *best = nullptr;
	for (NetworkClientSocket *new_cs : NetworkClientSocket::Iterate()) {
		if (ignore_cs == new_cs) continue;

		if (new_cs->status == STATUS_MAP_WAIT) {
			if (best == nullptr || best->GetInfo()->join_date > new_cs->GetInfo()->join_date || (best->GetInfo()->join_date == new_cs->GetInfo()->join_date && best->client_id > new_cs->client_id)) {
				best = new_cs;
			}
		}
	}

	/* Is there someone else to join? */
	if (best != nullptr) {
		/* Let the first start joining. */
		best->status = STATUS_AUTHORIZED;
		best->SendMap();

		/* And update the rest. */
		for (NetworkClientSocket *new_cs : NetworkClientSocket::Iterate()) {
			if (new_cs->status == STATUS_MAP_WAIT) new_cs->SendWait();
		}
	}
}

/** This sends the map to the client */
NetworkRecvStatus ServerNetworkGameSocketHandler::SendMap()
{
	if (this->status < STATUS_AUTHORIZED) {
		/* Illegal call, return error and ignore the packet */
		return this->SendError(NETWORK_ERROR_NOT_AUTHORIZED);
	}

	if (this->status == STATUS_AUTHORIZED) {
		WaitTillSaved();
		this->savegame = std::make_shared<PacketWriter>(this);

		/* Now send the _frame_counter and how many packets are coming */
		auto p = std::make_unique<Packet>(this, PACKET_SERVER_MAP_BEGIN, TCP_MTU);
		p->Send_uint32(_frame_counter);
		this->SendPacket(std::move(p));

		NetworkSyncCommandQueue(this);
		this->status = STATUS_MAP;
		/* Mark the start of download */
		this->last_frame = _frame_counter;
		this->last_frame_server = _frame_counter;

		/* Make a dump of the current game */
		SaveModeFlags flags = SMF_NET_SERVER;
		if (this->supports_zstd) flags |= SMF_ZSTD_OK;
		if (SaveWithFilter(this->savegame, true, flags) != SL_OK) UserError("network savedump failed");
	}

	if (this->status == STATUS_MAP) {
		bool last_packet = this->savegame->TransferToNetworkQueue();
		if (last_packet) {
			/* Done reading, make sure saving is done as well */
			this->savegame->Destroy();
			this->savegame = nullptr;

			/* Set the status to DONE_MAP, no we will wait for the client
			 *  to send it is ready (maybe that happens like never ;)) */
			this->status = STATUS_DONE_MAP;

			this->CheckNextClientToSendMap();
		}
	}
	return NETWORK_RECV_STATUS_OKAY;
}

/**
 * Tell that a client joined.
 * @param client_id The client that joined.
 */
NetworkRecvStatus ServerNetworkGameSocketHandler::SendJoin(ClientID client_id)
{
	auto p = std::make_unique<Packet>(this, PACKET_SERVER_JOIN, TCP_MTU);

	p->Send_uint32(client_id);

	this->SendPacket(std::move(p));
	return NETWORK_RECV_STATUS_OKAY;
}

/** Tell the client that they may run to a particular frame. */
NetworkRecvStatus ServerNetworkGameSocketHandler::SendFrame()
{
	auto p = std::make_unique<Packet>(this, PACKET_SERVER_FRAME, TCP_MTU);
	p->Send_uint32(_frame_counter);
	p->Send_uint32(_frame_counter_max);
#ifdef ENABLE_NETWORK_SYNC_EVERY_FRAME
	p->Send_uint32(_sync_seed_1);
	p->Send_uint64(_sync_state_checksum);
#endif

	/* If token equals 0, we need to make a new token and send that. */
	if (this->last_token == 0) {
		this->last_token = InteractiveRandomRange(UINT8_MAX - 1) + 1;
		p->Send_uint8(this->last_token);
	}

	this->SendPacket(std::move(p));
	return NETWORK_RECV_STATUS_OKAY;
}

/** Request the client to sync. */
NetworkRecvStatus ServerNetworkGameSocketHandler::SendSync()
{
	auto p = std::make_unique<Packet>(this, PACKET_SERVER_SYNC, TCP_MTU);
	p->Send_uint32(_frame_counter);
	p->Send_uint32(_sync_seed_1);

	p->Send_uint64(_sync_state_checksum);
	this->SendPacket(std::move(p));
	return NETWORK_RECV_STATUS_OKAY;
}

/**
 * Send a command to the client to execute.
 * @param cp The command to send.
 */
NetworkRecvStatus ServerNetworkGameSocketHandler::SendCommand(const OutgoingCommandPacket &cp)
{
	auto p = std::make_unique<Packet>(this, PACKET_SERVER_COMMAND, TCP_MTU);

	this->NetworkGameSocketHandler::SendCommand(*p, cp);
	p->Send_uint32(cp.frame);
	p->Send_bool  (cp.my_cmd);

	this->SendPacket(std::move(p));
	return NETWORK_RECV_STATUS_OKAY;
}

/**
 * Send a chat message.
 * @param action The action associated with the message.
 * @param client_id The origin of the chat message.
 * @param self_send Whether we did send the message.
 * @param msg The actual message.
 * @param data Arbitrary extra data.
 */
NetworkRecvStatus ServerNetworkGameSocketHandler::SendChat(NetworkAction action, ClientID client_id, bool self_send, const std::string &msg, NetworkTextMessageData data)
{
	if (this->status < STATUS_PRE_ACTIVE) return NETWORK_RECV_STATUS_OKAY;

	auto p = std::make_unique<Packet>(this, PACKET_SERVER_CHAT, TCP_MTU);

	p->Send_uint8 (action);
	p->Send_uint32(client_id);
	p->Send_bool  (self_send);
	p->Send_string(msg);
	data.send(*p);

	this->SendPacket(std::move(p));
	return NETWORK_RECV_STATUS_OKAY;
}

/**
 * Send a chat message from external source.
 * @param source Name of the source this message came from.
 * @param colour TextColour to use for the message.
 * @param user Name of the user who sent the message.
 * @param msg The actual message.
 */
NetworkRecvStatus ServerNetworkGameSocketHandler::SendExternalChat(const std::string &source, TextColour colour, const std::string &user, const std::string &msg)
{
	if (this->status < STATUS_PRE_ACTIVE) return NETWORK_RECV_STATUS_OKAY;

	auto p = std::make_unique<Packet>(this, PACKET_SERVER_EXTERNAL_CHAT, TCP_MTU);

	p->Send_string(source);
	p->Send_uint16(colour);
	p->Send_string(user);
	p->Send_string(msg);

	this->SendPacket(std::move(p));
	return NETWORK_RECV_STATUS_OKAY;
}

/**
 * Tell the client another client quit with an error.
 * @param client_id The client that quit.
 * @param errorno The reason the client quit.
 */
NetworkRecvStatus ServerNetworkGameSocketHandler::SendErrorQuit(ClientID client_id, NetworkErrorCode errorno)
{
	auto p = std::make_unique<Packet>(this, PACKET_SERVER_ERROR_QUIT, TCP_MTU);

	p->Send_uint32(client_id);
	p->Send_uint8 (errorno);

	this->SendPacket(std::move(p));
	return NETWORK_RECV_STATUS_OKAY;
}

/**
 * Tell the client another client quit.
 * @param client_id The client that quit.
 */
NetworkRecvStatus ServerNetworkGameSocketHandler::SendQuit(ClientID client_id)
{
	auto p = std::make_unique<Packet>(this, PACKET_SERVER_QUIT, TCP_MTU);

	p->Send_uint32(client_id);

	this->SendPacket(std::move(p));
	return NETWORK_RECV_STATUS_OKAY;
}

/** Tell the client we're shutting down. */
NetworkRecvStatus ServerNetworkGameSocketHandler::SendShutdown()
{
	auto p = std::make_unique<Packet>(this, PACKET_SERVER_SHUTDOWN, TCP_MTU);
	this->SendPacket(std::move(p));
	return NETWORK_RECV_STATUS_OKAY;
}

/** Tell the client we're starting a new game. */
NetworkRecvStatus ServerNetworkGameSocketHandler::SendNewGame()
{
	auto p = std::make_unique<Packet>(this, PACKET_SERVER_NEWGAME, TCP_MTU);
	this->SendPacket(std::move(p));
	return NETWORK_RECV_STATUS_OKAY;
}

/**
 * Send the result of a console action.
 * @param colour The colour of the result.
 * @param command The command that was executed.
 */
NetworkRecvStatus ServerNetworkGameSocketHandler::SendRConResult(uint16_t colour, const std::string &command)
{
	assert(this->rcon_reply_key != nullptr);

	std::vector<uint8_t> message;
	BufferSerialisationRef buffer(message);
	buffer.Send_uint16(colour);
	buffer.Send_string(command);

	/* Message authentication code */
	std::array<uint8_t, 16> mac;

	/* Use only once per key: random */
	std::array<uint8_t, 24> nonce;
	RandomBytesWithFallback(nonce);

	/* Encrypt in place */
	crypto_aead_lock(message.data(), mac.data(), this->rcon_reply_key, nonce.data(), nullptr, 0, message.data(), message.size());

	auto p = std::make_unique<Packet>(this, PACKET_SERVER_RCON, TCP_MTU);
	static_assert(nonce.size() == 24);
	static_assert(mac.size() == 16);
	p->Send_binary(nonce);
	p->Send_binary(mac);
	p->Send_binary(message);

	this->SendPacket(std::move(p));
	return NETWORK_RECV_STATUS_OKAY;
}

/**
 * Send a deny result of a console action.
 */
NetworkRecvStatus ServerNetworkGameSocketHandler::SendRConDenied()
{
	auto p = std::make_unique<Packet>(this, PACKET_SERVER_RCON, TCP_MTU);
	this->SendPacket(std::move(p));
	return NETWORK_RECV_STATUS_OKAY;
}

/**
 * Tell that a client moved to another company.
 * @param client_id The client that moved.
 * @param company_id The company the client moved to.
 */
NetworkRecvStatus ServerNetworkGameSocketHandler::SendMove(ClientID client_id, CompanyID company_id)
{
	auto p = std::make_unique<Packet>(this, PACKET_SERVER_MOVE, TCP_MTU);

	p->Send_uint32(client_id);
	p->Send_uint8(company_id);
	this->SendPacket(std::move(p));
	return NETWORK_RECV_STATUS_OKAY;
}

/** Send an update about the company password states. */
NetworkRecvStatus ServerNetworkGameSocketHandler::SendCompanyUpdate()
{
	auto p = std::make_unique<Packet>(this, PACKET_SERVER_COMPANY_UPDATE, TCP_MTU);

	static_assert(sizeof(_network_company_passworded) <= sizeof(uint16_t));
	p->Send_uint16(_network_company_passworded.base());
	this->SendPacket(std::move(p));
	return NETWORK_RECV_STATUS_OKAY;
}

/** Send an update about the max company/spectator counts. */
NetworkRecvStatus ServerNetworkGameSocketHandler::SendConfigUpdate()
{
	auto p = std::make_unique<Packet>(this, PACKET_SERVER_CONFIG_UPDATE, TCP_MTU);

	p->Send_uint8(_settings_client.network.max_companies);
	p->Send_string(_settings_client.network.server_name);
	this->SendPacket(std::move(p));
	return NETWORK_RECV_STATUS_OKAY;
}

NetworkRecvStatus ServerNetworkGameSocketHandler::SendSettingsAccessUpdate(bool ok)
{
	auto p = std::make_unique<Packet>(this, PACKET_SERVER_SETTINGS_ACCESS, TCP_MTU);
	p->Send_bool(ok);
	this->SendPacket(std::move(p));
	return NETWORK_RECV_STATUS_OKAY;
}


/***********
 * Receiving functions
 ************/

NetworkRecvStatus ServerNetworkGameSocketHandler::Receive_CLIENT_GAME_INFO(Packet &p)
{
	if (p.CanReadFromPacket(9) && p.Recv_uint32() == FIND_SERVER_EXTENDED_TOKEN) {
		PacketGameType reply_type = (PacketGameType)p.Recv_uint8();
		uint16_t flags = p.Recv_uint16();
		uint16_t version = p.Recv_uint16();
		if (HasBit(flags, 0) && p.CanReadFromPacket(2)) {
			version = p.Recv_uint16();
		}
		return this->SendGameInfoExtended(reply_type, flags, version);
	} else {
		return this->SendGameInfo();
	}
}

NetworkRecvStatus ServerNetworkGameSocketHandler::Receive_CLIENT_NEWGRFS_CHECKED(Packet &)
{
	if (this->status != STATUS_NEWGRFS_CHECK) {
		/* Illegal call, return error and ignore the packet */
		return this->SendError(NETWORK_ERROR_NOT_EXPECTED);
	}

	return this->SendNeedCompanyPassword();
}

NetworkRecvStatus ServerNetworkGameSocketHandler::Receive_CLIENT_JOIN(Packet &p)
{
	if (this->status != STATUS_INACTIVE) {
		/* Illegal call, return error and ignore the packet */
		return this->SendError(NETWORK_ERROR_NOT_EXPECTED);
	}

	if (_network_game_info.clients_on >= _settings_client.network.max_clients) {
		/* Turns out we are full. Inform the user about this. */
		return this->SendError(NETWORK_ERROR_FULL);
	}

	std::string client_revision = p.Recv_string(NETWORK_REVISION_LENGTH);
	uint32_t newgrf_version = p.Recv_uint32();

	/* Check if the client has revision control enabled */
	if (!IsNetworkCompatibleVersion(client_revision) || _openttd_newgrf_version != newgrf_version) {
		/* Different revisions!! */
		return this->SendError(NETWORK_ERROR_WRONG_REVISION);
	}

	return this->SendAuthRequest();
}

NetworkRecvStatus ServerNetworkGameSocketHandler::Receive_CLIENT_IDENTIFY(Packet &p)
{
	if (this->status != STATUS_IDENTIFY) return this->SendError(NETWORK_ERROR_NOT_EXPECTED);

	std::string client_name = p.Recv_string(NETWORK_CLIENT_NAME_LENGTH);
	CompanyID playas = (Owner)p.Recv_uint8();

	if (this->HasClientQuit()) return NETWORK_RECV_STATUS_CLIENT_QUIT;

	/* join another company does not affect these values */
	switch (playas) {
		case COMPANY_NEW_COMPANY: // New company
			if (Company::GetNumItems() >= _settings_client.network.max_companies) {
				return this->SendError(NETWORK_ERROR_FULL);
			}
			break;
		case COMPANY_SPECTATOR: // Spectator
			break;
		default: // Join another company (companies 1-8 (index 0-7))
			if (!Company::IsValidHumanID(playas)) {
				return this->SendError(NETWORK_ERROR_COMPANY_MISMATCH);
			}
			break;
	}

	if (!NetworkIsValidClientName(client_name)) {
		/* An invalid client name was given. However, the client ensures the name
		 * is valid before it is sent over the network, so something went horribly
		 * wrong. This is probably someone trying to troll us. */
		return this->SendError(NETWORK_ERROR_INVALID_CLIENT_NAME);
	}

	if (!NetworkMakeClientNameUnique(client_name)) { // Change name if duplicate
		/* We could not create a name for this client */
		return this->SendError(NETWORK_ERROR_NAME_IN_USE);
	}

	assert(NetworkClientInfo::CanAllocateItem());
	NetworkClientInfo *ci = new NetworkClientInfo(this->client_id);
	this->SetInfo(ci);
	ci->join_date = EconTime::CurDate();
	ci->join_date_fract = EconTime::CurDateFract();
	ci->join_tick_skip_counter = TickSkipCounter();
	ci->join_frame = _frame_counter;
	ci->client_name = client_name;
	ci->client_playas = playas;
<<<<<<< HEAD
	//ci->public_key = this->peer_public_key;
	Debug(desync, 1, "client: {}; client: {:02x}; company: {:02x}", debug_date_dumper().HexDate(), (int)ci->index, (int)ci->client_playas);
=======
	ci->public_key = this->peer_public_key;
	Debug(desync, 1, "client: {:08x}; {:02x}; {:02x}; {:02x}", TimerGameEconomy::date, TimerGameEconomy::date_fract, (int)ci->client_playas, ci->index);
>>>>>>> e972033e

	/* Make sure companies to which people try to join are not autocleaned */
	Company *c = Company::GetIfValid(playas);
	if (c != nullptr) c->months_empty = 0;

	return this->SendNewGRFCheck();
}

static NetworkErrorCode GetErrorForAuthenticationMethod(NetworkAuthenticationMethod method)
{
	switch (method) {
		case NetworkAuthenticationMethod::X25519_PAKE:
			return NETWORK_ERROR_WRONG_PASSWORD;
		case NetworkAuthenticationMethod::X25519_AuthorizedKey:
			return NETWORK_ERROR_NOT_ON_ALLOW_LIST;

		default:
			NOT_REACHED();
	}
}

NetworkRecvStatus ServerNetworkGameSocketHandler::Receive_CLIENT_AUTH_RESPONSE(Packet &p)
{
	if (this->status != STATUS_AUTH_GAME) {
		return this->SendError(NETWORK_ERROR_NOT_EXPECTED);
	}

	auto authentication_method = this->authentication_handler->GetAuthenticationMethod();
	switch (this->authentication_handler->ReceiveResponse(p)) {
		case NetworkAuthenticationServerHandler::ResponseResult::Authenticated:
			break;

		case NetworkAuthenticationServerHandler::ResponseResult::RetryNextMethod:
			return this->SendAuthRequest();

		case NetworkAuthenticationServerHandler::ResponseResult::NotAuthenticated:
		default:
			return this->SendError(GetErrorForAuthenticationMethod(authentication_method));
	}

	NetworkRecvStatus status = this->SendEnableEncryption();
	if (status != NETWORK_RECV_STATUS_OKAY) return status;

	this->peer_public_key = this->authentication_handler->GetPeerPublicKey();
	this->receive_encryption_handler = this->authentication_handler->CreateClientToServerEncryptionHandler();
	this->send_encryption_handler = this->authentication_handler->CreateServerToClientEncryptionHandler();
	this->authentication_handler = nullptr;

	this->status = STATUS_IDENTIFY;

	/* Reset 'lag' counters */
	this->last_frame = this->last_frame_server = _frame_counter;

	return NETWORK_RECV_STATUS_OKAY;
}

NetworkRecvStatus ServerNetworkGameSocketHandler::Receive_CLIENT_COMPANY_PASSWORD(Packet &p)
{
	if (this->status != STATUS_AUTH_COMPANY) {
		return this->SendError(NETWORK_ERROR_NOT_EXPECTED);
	}

	std::string password = p.Recv_string(NETWORK_PASSWORD_LENGTH);

	/* Check company password. Allow joining if we cleared the password meanwhile.
	 * Also, check the company is still valid - client could be moved to spectators
	 * in the middle of the authorization process */
	CompanyID playas = this->GetInfo()->client_playas;
	if (Company::IsValidID(playas) && !_network_company_states[playas].password.empty() &&
			_network_company_states[playas].password.compare(password) != 0) {
		/* Password is invalid */
		return this->SendError(NETWORK_ERROR_WRONG_PASSWORD);
	}

	return this->SendWelcome();
}

NetworkRecvStatus ServerNetworkGameSocketHandler::Receive_CLIENT_SETTINGS_PASSWORD(Packet &p)
{
	if (this->status != STATUS_ACTIVE) {
		/* Illegal call, return error and ignore the packet */
		return this->SendError(NETWORK_ERROR_NOT_EXPECTED);
	}

	NetworkSharedSecrets ss;

	/* Check settings password. Deny if no password is set */
	if (!p.CanReadFromPacket(1)) {
		if (this->settings_authed) Debug(net, 0, "[settings-ctrl] client-id {} deauthed", this->client_id);
		this->settings_authed = false;
	} else if (_settings_authorized_key_handler.IsAllowed(this->peer_public_key)) {
		/* Public key in allow list */
		Debug(net, 0, "[settings-ctrl] client-id {} (pubkey)", this->client_id);
		this->settings_authed = true;
		this->settings_auth_failures = 0;
	} else if (_settings_client.network.settings_password.empty() ||
			!this->ParseKeyPasswordPacket(p, ss, _settings_client.network.settings_password, nullptr, 0)) {
		Debug(net, 0, "[settings-ctrl] wrong password from client-id {}", this->client_id);
		NetworkServerSendRconDenied(this->client_id);
		this->settings_authed = false;
		NetworkRecvStatus status = this->HandleAuthFailure(this->settings_auth_failures);
		if (status != NETWORK_RECV_STATUS_OKAY) return status;
	} else {
		Debug(net, 0, "[settings-ctrl] client-id {}", this->client_id);
		this->settings_authed = true;
		this->settings_auth_failures = 0;
	}

	return this->SendSettingsAccessUpdate(this->settings_authed);
}

NetworkRecvStatus ServerNetworkGameSocketHandler::Receive_CLIENT_GETMAP(Packet &p)
{
	/* The client was never joined.. so this is impossible, right?
	 *  Ignore the packet, give the client a warning, and close the connection */
	if (this->status < STATUS_AUTHORIZED || this->HasClientQuit()) {
		return this->SendError(NETWORK_ERROR_NOT_AUTHORIZED);
	}

	this->supports_zstd = p.Recv_bool();

	/* Check if someone else is receiving the map */
	for (NetworkClientSocket *new_cs : NetworkClientSocket::Iterate()) {
		if (new_cs->status == STATUS_MAP) {
			/* Tell the new client to wait */
			this->status = STATUS_MAP_WAIT;
			return this->SendWait();
		}
	}

	/* We receive a request to upload the map.. give it to the client! */
	return this->SendMap();
}

NetworkRecvStatus ServerNetworkGameSocketHandler::Receive_CLIENT_MAP_OK(Packet &)
{
	/* Client has the map, now start syncing */
	if (this->status == STATUS_DONE_MAP && !this->HasClientQuit()) {
		std::string client_name = this->GetClientName();

		NetworkTextMessage(NETWORK_ACTION_JOIN, CC_DEFAULT, false, client_name, "", this->client_id);
		InvalidateWindowData(WC_CLIENT_LIST, 0);

		Debug(net, 3, "[{}] Client #{} ({}) joined as {}", ServerNetworkGameSocketHandler::GetName(), this->client_id, this->GetClientIP(), client_name);

		/* Mark the client as pre-active, and wait for an ACK
		 *  so we know it is done loading and in sync with us */
		this->status = STATUS_PRE_ACTIVE;
		NetworkHandleCommandQueue(this);
		this->SendFrame();
		this->SendSync();

		/* This is the frame the client receives
		 *  we need it later on to make sure the client is not too slow */
		this->last_frame = _frame_counter;
		this->last_frame_server = _frame_counter;

		for (NetworkClientSocket *new_cs : NetworkClientSocket::Iterate()) {
			if (new_cs->status >= STATUS_AUTHORIZED) {
				new_cs->SendClientInfo(this->GetInfo());
				new_cs->SendJoin(this->client_id);
			}
		}

		NetworkAdminClientInfo(this, true);

		/* also update the new client with our max values */
		this->SendConfigUpdate();

		/* quickly update the syncing client with company details */
		NetworkRecvStatus status = this->SendCompanyUpdate();

		this->ShrinkToFitSendQueue();

		return status;
	}

	/* Wrong status for this packet, give a warning to client, and close connection */
	return this->SendError(NETWORK_ERROR_NOT_EXPECTED);
}

/**
 * The client has done a command and wants us to handle it
 * @param p the packet in which the command was sent
 */
NetworkRecvStatus ServerNetworkGameSocketHandler::Receive_CLIENT_COMMAND(Packet &p)
{
	/* The client was never joined.. so this is impossible, right?
	 *  Ignore the packet, give the client a warning, and close the connection */
	if (this->status < STATUS_DONE_MAP || this->HasClientQuit()) {
		return this->SendError(NETWORK_ERROR_NOT_EXPECTED);
	}

	if (this->incoming_queue.size() >= _settings_client.network.max_commands_in_queue) {
		return this->SendError(NETWORK_ERROR_TOO_MANY_COMMANDS);
	}

	CommandPacket cp;
	const char *err = this->ReceiveCommand(p, cp);

	if (this->HasClientQuit()) return NETWORK_RECV_STATUS_CLIENT_QUIT;

	NetworkClientInfo *ci = this->GetInfo();

	if (err != nullptr) {
		IConsolePrint(CC_ERROR, "WARNING: {} from client {} (IP: {}).", err, ci->client_id, this->GetClientIP());
		return this->SendError(NETWORK_ERROR_NOT_EXPECTED);
	}

	Commands cmd = cp.command_container.cmd;

	if ((GetCommandFlags(cmd) & (CMD_SERVER | CMD_SERVER_NS)) && ci->client_id != CLIENT_ID_SERVER && !this->settings_authed) {
		IConsolePrint(CC_ERROR, "WARNING: server only command {} from client {} (IP: {}), kicking...", cmd, ci->client_id, this->GetClientIP());
		return this->SendError(NETWORK_ERROR_KICKED);
	}

	if ((GetCommandFlags(cmd) & CMD_SPECTATOR) == 0 && !Company::IsValidID(cp.company) && ci->client_id != CLIENT_ID_SERVER && !this->settings_authed) {
		IConsolePrint(CC_ERROR, "WARNING: spectator (client: {}, IP: {}) issued non-spectator command {}, kicking...", ci->client_id, this->GetClientIP(), cmd);
		return this->SendError(NETWORK_ERROR_KICKED);
	}

	/**
	 * Only CMD_COMPANY_CTRL is always allowed, for the rest, playas needs
	 * to match the company in the packet. If it doesn't, the client has done
	 * something pretty naughty (or a bug), and will be kicked
	 */
	CompanyCtrlAction cca = CCA_NEW;
	if (cmd == CMD_COMPANY_CTRL) {
		cca = static_cast<const CmdPayload<CMD_COMPANY_CTRL> &>(*cp.command_container.payload).cca;
	}
	if (!(cmd == CMD_COMPANY_CTRL && cca == CCA_NEW && ci->client_playas == COMPANY_NEW_COMPANY) && ci->client_playas != cp.company &&
			!((GetCommandFlags(cmd) & (CMD_SERVER | CMD_SERVER_NS)) && this->settings_authed)) {
		IConsolePrint(CC_ERROR, "WARNING: client {} (IP: {}) tried to execute a command as company {}, kicking...",
		               ci->client_playas + 1, this->GetClientIP(), cp.company + 1);
		return this->SendError(NETWORK_ERROR_COMPANY_MISMATCH);
	}

	if (cmd == CMD_COMPANY_CTRL) {
		if (cca != CCA_NEW || cp.company != COMPANY_SPECTATOR) {
			return this->SendError(NETWORK_ERROR_CHEATER);
		}

		/* Check if we are full - else it's possible for spectators to send a CMD_COMPANY_CTRL and the company is created regardless of max_companies! */
		if (Company::GetNumItems() >= _settings_client.network.max_companies) {
			NetworkServerSendChat(NETWORK_ACTION_SERVER_MESSAGE, DESTTYPE_CLIENT, ci->client_id, "cannot create new company, server full", CLIENT_ID_SERVER);
			return NETWORK_RECV_STATUS_OKAY;
		}
	}

	// Handling of CMD_COMPANY_ADD_ALLOW_LIST would go here

	if (GetCommandFlags(cmd) & CMD_CLIENT_ID) SetPreCheckedCommandPayloadClientID(cmd, *cp.command_container.payload, this->client_id);
	cp.client_id = this->client_id;

	this->incoming_queue.push_back(std::move(cp));
	return NETWORK_RECV_STATUS_OKAY;
}

NetworkRecvStatus ServerNetworkGameSocketHandler::Receive_CLIENT_ERROR(Packet &p)
{
	/* This packets means a client noticed an error and is reporting this
	 *  to us. Display the error and report it to the other clients */
	NetworkErrorCode errorno = (NetworkErrorCode)p.Recv_uint8();
	NetworkRecvStatus rx_status = p.CanReadFromPacket(1) ? (NetworkRecvStatus)p.Recv_uint8() : NETWORK_RECV_STATUS_OKAY;
	int8_t status = p.CanReadFromPacket(1) ? (int8_t)p.Recv_uint8() : -1;
	PacketGameType last_pkt_type = p.CanReadFromPacket(1) ? (PacketGameType)p.Recv_uint8() : PACKET_END;

	/* The client was never joined.. thank the client for the packet, but ignore it */
	if (this->status < STATUS_DONE_MAP || this->HasClientQuit()) {
		Debug(net, 2, "non-joined client {} reported an error and is closing its connection ({}) ({}, {}, {})", this->client_id, GetString(GetNetworkErrorMsg(errorno)), rx_status, status, last_pkt_type);
		return this->CloseConnection(NETWORK_RECV_STATUS_CLIENT_QUIT);
	}

	std::string client_name = this->GetClientName();

	StringID strid = GetNetworkErrorMsg(errorno);

	Debug(net, 1, "'{}' reported an error and is closing its connection ({}) ({}, {}, {})", client_name, GetString(strid), rx_status, status, last_pkt_type);

	NetworkTextMessage(NETWORK_ACTION_LEAVE, CC_DEFAULT, false, client_name, "", strid);

	for (NetworkClientSocket *new_cs : NetworkClientSocket::Iterate()) {
		if (new_cs->status >= STATUS_AUTHORIZED) {
			new_cs->SendErrorQuit(this->client_id, errorno);
		}
	}

	NetworkAdminClientError(this->client_id, errorno);

	if (errorno == NETWORK_ERROR_DESYNC) {
		std::string server_desync_log;
		DesyncExtraInfo info;
		info.client_name = client_name.c_str();
		info.client_id = this->client_id;
		info.desync_frame_info = std::move(this->desync_frame_info);
		CrashLog::DesyncCrashLog(&(this->desync_log), &server_desync_log, info);
		this->SendDesyncLog(server_desync_log);

		// decrease the sync frequency for this point onwards
		_settings_client.network.sync_freq = std::min<uint16_t>(_settings_client.network.sync_freq, 16);

		// have the server and all clients run some sanity checks
		NetworkSendCommand<CMD_DESYNC_CHECK>({}, EmptyCmdData(), (StringID)0, CommandCallback::None, 0, _local_company);

		SendPacketsState send_state = this->SendPackets(true);
		if (send_state != SPS_CLOSED) {
			this->status = STATUS_CLOSE_PENDING;
			return NETWORK_RECV_STATUS_OKAY;
		}
	}
	return this->CloseConnection(NETWORK_RECV_STATUS_CLIENT_QUIT);
}

NetworkRecvStatus ServerNetworkGameSocketHandler::Receive_CLIENT_DESYNC_LOG(Packet &p)
{
	uint size = p.Recv_uint16();
	this->desync_log.resize(this->desync_log.size() + size);
	p.Recv_binary((uint8_t *)(this->desync_log.data() + this->desync_log.size() - size), size);
	Debug(net, 2, "Received {} bytes of client desync log", size);
	this->receive_limit += p.Size();
	return NETWORK_RECV_STATUS_OKAY;
}

NetworkRecvStatus ServerNetworkGameSocketHandler::Receive_CLIENT_DESYNC_MSG(Packet &p)
{
	EconTime::Date date = EconTime::DeserialiseDateClamped(p.Recv_uint32());
	EconTime::DateFract date_fract = EconTime::DateFract{p.Recv_uint16()};
	uint8_t tick_skip_counter = p.Recv_uint8();
	std::string msg;
	p.Recv_string(msg);
	Debug(desync, 0, "Client-id {} desync msg: {}", this->client_id, msg);
	extern void LogRemoteDesyncMsg(EconTime::Date date, EconTime::DateFract date_fract, uint8_t tick_skip_counter, uint32_t src_id, std::string msg);
	LogRemoteDesyncMsg(date, date_fract, tick_skip_counter, this->client_id, std::move(msg));
	return NETWORK_RECV_STATUS_OKAY;
}

NetworkRecvStatus ServerNetworkGameSocketHandler::Receive_CLIENT_DESYNC_SYNC_DATA(Packet &p)
{
	uint32_t frame_count = p.Recv_uint32();

	Debug(net, 2, "Received desync sync data: {} frames", frame_count);

	if (frame_count == 0 || _network_sync_record_counts.empty()) return NETWORK_RECV_STATUS_OKAY;

	size_t record_count_offset = 0;
	size_t record_offset = 0;
	for (uint i = 0; i < frame_count; i++) {
		uint32_t item_count = p.Recv_uint32();
		if (item_count == 0) continue;
		uint32_t local_item_count = 0;
		uint32_t frame = 0;
		NetworkSyncRecordEvents event = NSRE_BEGIN;
		for (uint j = 0; j < item_count; j++) {
			if (j == 0) {
				frame = p.Recv_uint32();
				while (_network_sync_records[record_offset].frame != frame) {
					if (record_count_offset == _network_sync_record_counts.size()) {
						return NETWORK_RECV_STATUS_OKAY;
					}
					record_offset += _network_sync_record_counts[record_count_offset];
					record_count_offset++;
				}
				local_item_count = _network_sync_record_counts[record_count_offset];
			} else {
				event = (NetworkSyncRecordEvents)p.Recv_uint32();
			}
			uint32_t seed_1 = p.Recv_uint32();
			uint64_t state_checksum = p.Recv_uint64();
			if (j == local_item_count) {
				this->desync_frame_info = fmt::format("Desync subframe count mismatch: extra client record: {:08X}, {}", frame, GetSyncRecordEventName(event));
				return NETWORK_RECV_STATUS_OKAY;
			}

			const NetworkSyncRecord &record = _network_sync_records[record_offset + j];
			if (j != 0 && record.frame != event) {
				this->desync_frame_info = fmt::format("Desync subframe event mismatch: {:08X}, client: {} != server: {}",
						frame, GetSyncRecordEventName(event), GetSyncRecordEventName((NetworkSyncRecordEvents)record.frame));
				return NETWORK_RECV_STATUS_OKAY;
			}
			if (seed_1 != record.seed_1 || state_checksum != record.state_checksum) {
				this->desync_frame_info = fmt::format("Desync subframe mismatch: {:08X}, {}{}{}",
						frame, GetSyncRecordEventName(event), (seed_1 != record.seed_1) ? ", seed" : "", (state_checksum != record.state_checksum) ? ", state checksum" : "");
				return NETWORK_RECV_STATUS_OKAY;
			}
		}
		if (local_item_count > item_count) {
			const NetworkSyncRecord &record = _network_sync_records[record_offset + item_count];
			this->desync_frame_info = fmt::format("Desync subframe count mismatch: extra server record: {:08X}, {}", frame, GetSyncRecordEventName((NetworkSyncRecordEvents)record.frame));
			return NETWORK_RECV_STATUS_OKAY;
		}
	}

	return NETWORK_RECV_STATUS_OKAY;
}

NetworkRecvStatus ServerNetworkGameSocketHandler::Receive_CLIENT_QUIT(Packet &p)
{
	/* The client was never joined.. thank the client for the packet, but ignore it */
	if (this->status < STATUS_DONE_MAP || this->HasClientQuit()) {
		return this->CloseConnection(NETWORK_RECV_STATUS_CLIENT_QUIT);
	}

	/* The client wants to leave. Display this and report it to the other clients. */
	std::string client_name = this->GetClientName();
	NetworkTextMessage(NETWORK_ACTION_LEAVE, CC_DEFAULT, false, client_name, "", STR_NETWORK_MESSAGE_CLIENT_LEAVING);

	for (NetworkClientSocket *new_cs : NetworkClientSocket::Iterate()) {
		if (new_cs->status >= STATUS_AUTHORIZED && new_cs != this) {
			new_cs->SendQuit(this->client_id);
		}
	}

	NetworkAdminClientQuit(this->client_id);

	return this->CloseConnection(NETWORK_RECV_STATUS_CLIENT_QUIT);
}

NetworkRecvStatus ServerNetworkGameSocketHandler::Receive_CLIENT_ACK(Packet &p)
{
	if (this->status < STATUS_AUTHORIZED) {
		/* Illegal call, return error and ignore the packet */
		return this->SendError(NETWORK_ERROR_NOT_AUTHORIZED);
	}

	uint32_t frame = p.Recv_uint32();

	/* The client is trying to catch up with the server */
	if (this->status == STATUS_PRE_ACTIVE) {
		/* The client is not yet caught up? */
		if (frame + DAY_TICKS < _frame_counter) return NETWORK_RECV_STATUS_OKAY;

		/* Now it is! Unpause the game */
		this->status = STATUS_ACTIVE;
		this->last_token_frame = _frame_counter;

		/* Execute script for, e.g. MOTD */
		IConsoleCmdExec("exec scripts/on_server_connect.scr 0");
	}

	/* Get, and validate the token. */
	uint8_t token = p.Recv_uint8();
	if (token == this->last_token) {
		/* We differentiate between last_token_frame and last_frame so the lag
		 * test uses the actual lag of the client instead of the lag for getting
		 * the token back and forth; after all, the token is only sent every
		 * time we receive a PACKET_CLIENT_ACK, after which we will send a new
		 * token to the client. If the lag would be one day, then we would not
		 * be sending the new token soon enough for the new daily scheduled
		 * PACKET_CLIENT_ACK. This would then register the lag of the client as
		 * two days, even when it's only a single day. */
		this->last_token_frame = _frame_counter;
		/* Request a new token. */
		this->last_token = 0;
	}

	/* The client received the frame, make note of it */
	this->last_frame = frame;
	/* With those 2 values we can calculate the lag realtime */
	this->last_frame_server = _frame_counter;
	return NETWORK_RECV_STATUS_OKAY;
}


/**
 * Send an actual chat message.
 * @param action The action that's performed.
 * @param desttype The type of destination.
 * @param dest The actual destination index.
 * @param msg The actual message.
 * @param from_id The origin of the message.
 * @param data Arbitrary data.
 * @param from_admin Whether the origin is an admin or not.
 */
void NetworkServerSendChat(NetworkAction action, DestType desttype, int dest, const std::string &msg, ClientID from_id, NetworkTextMessageData data, bool from_admin)
{
	const NetworkClientInfo *ci, *ci_own, *ci_to;

	switch (desttype) {
		case DESTTYPE_CLIENT:
			/* Are we sending to the server? */
			if ((ClientID)dest == CLIENT_ID_SERVER) {
				ci = NetworkClientInfo::GetByClientID(from_id);
				/* Display the text locally, and that is it */
				if (ci != nullptr) {
					NetworkTextMessage(action, GetDrawStringCompanyColour(ci->client_playas), false, ci->client_name, msg, data);

					if (_settings_client.network.server_admin_chat) {
						NetworkAdminChat(action, desttype, from_id, msg, data, from_admin);
					}
				}
			} else {
				/* Else find the client to send the message to */
				for (NetworkClientSocket *cs : NetworkClientSocket::Iterate()) {
					if (cs->client_id == (ClientID)dest && cs->status >= ServerNetworkGameSocketHandler::STATUS_AUTHORIZED) {
						cs->SendChat(action, from_id, false, msg, data);
						break;
					}
				}
			}

			/* Display the message locally (so you know you have sent it) */
			if (from_id != (ClientID)dest) {
				if (from_id == CLIENT_ID_SERVER) {
					ci = NetworkClientInfo::GetByClientID(from_id);
					ci_to = NetworkClientInfo::GetByClientID((ClientID)dest);
					if (ci != nullptr && ci_to != nullptr) {
						NetworkTextMessage(action, GetDrawStringCompanyColour(ci->client_playas), true, ci_to->client_name, msg, data);
					}
				} else {
					for (NetworkClientSocket *cs : NetworkClientSocket::Iterate()) {
						if (cs->client_id == from_id && cs->status >= ServerNetworkGameSocketHandler::STATUS_AUTHORIZED) {
							cs->SendChat(action, (ClientID)dest, true, msg, data);
							break;
						}
					}
				}
			}
			break;
		case DESTTYPE_TEAM: {
			/* If this is false, the message is already displayed on the client who sent it. */
			bool show_local = true;
			/* Find all clients that belong to this company */
			ci_to = nullptr;
			for (NetworkClientSocket *cs : NetworkClientSocket::Iterate()) {
				ci = cs->GetInfo();
				if (ci != nullptr && ci->client_playas == (CompanyID)dest && cs->status >= ServerNetworkGameSocketHandler::STATUS_AUTHORIZED) {
					cs->SendChat(action, from_id, false, msg, data);
					if (cs->client_id == from_id) show_local = false;
					ci_to = ci; // Remember a client that is in the company for company-name
				}
			}

			/* if the server can read it, let the admin network read it, too. */
			if (_local_company == (CompanyID)dest && _settings_client.network.server_admin_chat) {
				NetworkAdminChat(action, desttype, from_id, msg, data, from_admin);
			}

			ci = NetworkClientInfo::GetByClientID(from_id);
			ci_own = NetworkClientInfo::GetByClientID(CLIENT_ID_SERVER);
			if (ci != nullptr && ci_own != nullptr && ci_own->client_playas == dest) {
				NetworkTextMessage(action, GetDrawStringCompanyColour(ci->client_playas), false, ci->client_name, msg, data);
				if (from_id == CLIENT_ID_SERVER) show_local = false;
				ci_to = ci_own;
			}

			/* There is no such client */
			if (ci_to == nullptr) break;

			/* Display the message locally (so you know you have sent it) */
			if (ci != nullptr && show_local) {
				if (from_id == CLIENT_ID_SERVER) {
					StringID str = Company::IsValidID(ci_to->client_playas) ? STR_COMPANY_NAME : STR_NETWORK_SPECTATORS;
					SetDParam(0, ci_to->client_playas);
					std::string name = GetString(str);
					NetworkTextMessage(action, GetDrawStringCompanyColour(ci_own->client_playas), true, name, msg, data);
				} else {
					for (NetworkClientSocket *cs : NetworkClientSocket::Iterate()) {
						if (cs->client_id == from_id && cs->status >= ServerNetworkGameSocketHandler::STATUS_AUTHORIZED) {
							cs->SendChat(action, ci_to->client_id, true, msg, data);
						}
					}
				}
			}
			break;
		}
		default:
			Debug(net, 1, "Received unknown chat destination type {}; doing broadcast instead", desttype);
			[[fallthrough]];

		case DESTTYPE_BROADCAST:
		case DESTTYPE_BROADCAST_SS:
			for (NetworkClientSocket *cs : NetworkClientSocket::Iterate()) {
				if (cs->status >= ServerNetworkGameSocketHandler::STATUS_AUTHORIZED) cs->SendChat(action, from_id, (desttype == DESTTYPE_BROADCAST_SS && from_id == cs->client_id), msg, data);
			}

			NetworkAdminChat(action, desttype, from_id, msg, data, from_admin);

			ci = NetworkClientInfo::GetByClientID(from_id);
			if (ci != nullptr) {
				NetworkTextMessage(action, GetDrawStringCompanyColour(ci->client_playas),
						(desttype == DESTTYPE_BROADCAST_SS && from_id == CLIENT_ID_SERVER), ci->client_name, msg, data);
			}
			break;
	}
}

/**
 * Send a chat message from external source.
 * @param source Name of the source this message came from.
 * @param colour TextColour to use for the message.
 * @param user Name of the user who sent the message.
 * @param msg The actual message.
 */
void NetworkServerSendExternalChat(const std::string &source, TextColour colour, const std::string &user, const std::string &msg)
{
	for (NetworkClientSocket *cs : NetworkClientSocket::Iterate()) {
		if (cs->status >= ServerNetworkGameSocketHandler::STATUS_AUTHORIZED) cs->SendExternalChat(source, colour, user, msg);
	}
	NetworkTextMessage(NETWORK_ACTION_EXTERNAL_CHAT, colour, false, user, msg, {}, source.c_str());
}

NetworkRecvStatus ServerNetworkGameSocketHandler::Receive_CLIENT_CHAT(Packet &p)
{
	if (this->status < STATUS_PRE_ACTIVE) {
		/* Illegal call, return error and ignore the packet */
		return this->SendError(NETWORK_ERROR_NOT_AUTHORIZED);
	}

	NetworkAction action = (NetworkAction)p.Recv_uint8();
	DestType desttype = (DestType)p.Recv_uint8();
	int dest = p.Recv_uint32();

	std::string msg = p.Recv_string(NETWORK_CHAT_LENGTH);
	NetworkTextMessageData data;
	data.recv(p);

	NetworkClientInfo *ci = this->GetInfo();
	switch (action) {
		case NETWORK_ACTION_GIVE_MONEY:
			if (!Company::IsValidID(ci->client_playas)) break;
			[[fallthrough]];
		case NETWORK_ACTION_CHAT:
		case NETWORK_ACTION_CHAT_CLIENT:
		case NETWORK_ACTION_CHAT_COMPANY:
			NetworkServerSendChat(action, desttype, dest, msg, this->client_id, data);
			break;
		default:
			IConsolePrint(CC_ERROR, "WARNING: invalid chat action from client {} (IP: {}).", ci->client_id, this->GetClientIP());
			return this->SendError(NETWORK_ERROR_NOT_EXPECTED);
	}
	return NETWORK_RECV_STATUS_OKAY;
}

NetworkRecvStatus ServerNetworkGameSocketHandler::Receive_CLIENT_SET_PASSWORD(Packet &p)
{
	if (this->status != STATUS_ACTIVE) {
		/* Illegal call, return error and ignore the packet */
		return this->SendError(NETWORK_ERROR_NOT_EXPECTED);
	}

	std::string password = p.Recv_string(NETWORK_PASSWORD_LENGTH);
	const NetworkClientInfo *ci = this->GetInfo();

	NetworkServerSetCompanyPassword(ci->client_playas, password);
	return NETWORK_RECV_STATUS_OKAY;
}

NetworkRecvStatus ServerNetworkGameSocketHandler::Receive_CLIENT_SET_NAME(Packet &p)
{
	if (this->status != STATUS_ACTIVE) {
		/* Illegal call, return error and ignore the packet */
		return this->SendError(NETWORK_ERROR_NOT_EXPECTED);
	}

	NetworkClientInfo *ci;

	std::string client_name = p.Recv_string(NETWORK_CLIENT_NAME_LENGTH);
	ci = this->GetInfo();

	if (this->HasClientQuit()) return NETWORK_RECV_STATUS_CLIENT_QUIT;

	if (ci != nullptr) {
		if (!NetworkIsValidClientName(client_name)) {
			/* An invalid client name was given. However, the client ensures the name
			 * is valid before it is sent over the network, so something went horribly
			 * wrong. This is probably someone trying to troll us. */
			return this->SendError(NETWORK_ERROR_INVALID_CLIENT_NAME);
		}

		/* Display change */
		if (NetworkMakeClientNameUnique(client_name)) {
			NetworkTextMessage(NETWORK_ACTION_NAME_CHANGE, CC_DEFAULT, false, ci->client_name, client_name);
			ci->client_name = client_name;
			NetworkUpdateClientInfo(ci->client_id);
		}
	}
	return NETWORK_RECV_STATUS_OKAY;
}

NetworkRecvStatus ServerNetworkGameSocketHandler::Receive_CLIENT_RCON(Packet &p)
{
	if (this->status != STATUS_ACTIVE) return this->SendError(NETWORK_ERROR_NOT_EXPECTED);

	std::string command;
	NetworkSharedSecrets ss;
	bool done = false;
	if (_rcon_authorized_key_handler.IsAllowed(this->peer_public_key)) {
		/* We are allowed, try to handle using '*' password */
		PacketSize saved_pos = p.GetDeserialisationPosition();
		if (this->ParseKeyPasswordPacket(p, ss, "*", &command, NETWORK_RCONCOMMAND_LENGTH)) {
			done = true;
		} else {
			p.GetDeserialisationPosition() = saved_pos;
		}
	}
	if (!done) {
		if (_settings_client.network.rcon_password.empty()) {
			NetworkServerSendRconDenied(this->client_id);
			return this->HandleAuthFailure(this->rcon_auth_failures);
		}
		if (!this->ParseKeyPasswordPacket(p, ss, _settings_client.network.rcon_password, &command, NETWORK_RCONCOMMAND_LENGTH)) {
			Debug(net, 0, "[rcon] wrong password from client-id {}", this->client_id);
			NetworkServerSendRconDenied(this->client_id);
			return this->HandleAuthFailure(this->rcon_auth_failures);
		}
	}

	Debug(net, 3, "[rcon] Client-id {} executed:{}", this->client_id, command);

	_redirect_console_to_client = this->client_id;
	this->rcon_reply_key = ss.shared_data.data() + 32; /* second key */
	IConsoleCmdExec(command);
	_redirect_console_to_client = INVALID_CLIENT_ID;
	this->rcon_auth_failures = 0;
	this->rcon_reply_key = nullptr;
	return NETWORK_RECV_STATUS_OKAY;
}

NetworkRecvStatus ServerNetworkGameSocketHandler::Receive_CLIENT_MOVE(Packet &p)
{
	if (this->status != STATUS_ACTIVE) return this->SendError(NETWORK_ERROR_NOT_EXPECTED);

	CompanyID company_id = (Owner)p.Recv_uint8();

	/* Check if the company is valid, we don't allow moving to AI companies */
	if (company_id != COMPANY_SPECTATOR && !Company::IsValidHumanID(company_id)) return NETWORK_RECV_STATUS_OKAY;

	/* Check if we require a password for this company */
	// Key access: !Company::Get(company_id)->allow_list.Contains(this->peer_public_key)
	if (company_id != COMPANY_SPECTATOR && !_network_company_states[company_id].password.empty()) {
		/* we need a password from the client - should be in this packet */
		std::string password = p.Recv_string(NETWORK_PASSWORD_LENGTH);

		/* Incorrect password sent, return! */
		if (_network_company_states[company_id].password.compare(password) != 0) {
			Debug(net, 2, "Wrong password from client-id #{} for company #{}", this->client_id, company_id + 1);
			return NETWORK_RECV_STATUS_OKAY;
		}
	}

	/* if we get here we can move the client */
	NetworkServerDoMove(this->client_id, company_id);
	return NETWORK_RECV_STATUS_OKAY;
}

NetworkRecvStatus ServerNetworkGameSocketHandler::HandleAuthFailure(uint &failure_count)
{
	failure_count++;
	if (_settings_client.network.max_auth_failures != 0 && failure_count >= _settings_client.network.max_auth_failures) {
		Debug(net, 0, "Kicked client-id #{} due to too many failed authentication attempts", this->client_id);
		return this->SendError(NETWORK_ERROR_KICKED);
	} else {
		return NETWORK_RECV_STATUS_OKAY;
	}
}

const char *ServerNetworkGameSocketHandler::GetClientStatusName(ClientStatus status)
{
	static const char* _client_status_names[] {
		"INACTIVE",
		"AUTH_GAME",
		"IDENTIFY",
		"NEWGRFS_CHECK",
		"AUTH_COMPANY",
		"AUTHORIZED",
		"MAP_WAIT",
		"MAP",
		"DONE_MAP",
		"PRE_ACTIVE",
		"ACTIVE",
		"CLOSE_PENDING",
	};
	static_assert(lengthof(_client_status_names) == STATUS_END);
	return status < STATUS_END ? _client_status_names[status] : "[invalid status]";
}

std::string ServerNetworkGameSocketHandler::GetDebugInfo() const
{
	return fmt::format("status: {} ({})", this->status, GetClientStatusName(this->status));
}

/**
 * Populate the company stats.
 * @param stats the stats to update
 */
void NetworkPopulateCompanyStats(NetworkCompanyStats *stats)
{
	memset(stats, 0, sizeof(*stats) * MAX_COMPANIES);

	/* Go through all vehicles and count the type of vehicles */
	for (const Vehicle *v : Vehicle::IterateFrontOnly()) {
		if (!Company::IsValidID(v->owner) || !v->IsPrimaryVehicle() || HasBit(v->subtype, GVSF_VIRTUAL)) continue;
		uint8_t type = 0;
		switch (v->type) {
			case VEH_TRAIN: type = NETWORK_VEH_TRAIN; break;
			case VEH_ROAD: type = RoadVehicle::From(v)->IsBus() ? NETWORK_VEH_BUS : NETWORK_VEH_LORRY; break;
			case VEH_AIRCRAFT: type = NETWORK_VEH_PLANE; break;
			case VEH_SHIP: type = NETWORK_VEH_SHIP; break;
			default: continue;
		}
		stats[v->owner].num_vehicle[type]++;
	}

	/* Go through all stations and count the types of stations */
	for (const Station *s : Station::Iterate()) {
		if (Company::IsValidID(s->owner)) {
			NetworkCompanyStats *npi = &stats[s->owner];

			if (s->facilities & FACIL_TRAIN)      npi->num_station[NETWORK_VEH_TRAIN]++;
			if (s->facilities & FACIL_TRUCK_STOP) npi->num_station[NETWORK_VEH_LORRY]++;
			if (s->facilities & FACIL_BUS_STOP)   npi->num_station[NETWORK_VEH_BUS]++;
			if (s->facilities & FACIL_AIRPORT)    npi->num_station[NETWORK_VEH_PLANE]++;
			if (s->facilities & FACIL_DOCK)       npi->num_station[NETWORK_VEH_SHIP]++;
		}
	}
}

/**
 * Send updated client info of a particular client.
 * @param client_id The client to send it for.
 */
void NetworkUpdateClientInfo(ClientID client_id)
{
	NetworkClientInfo *ci = NetworkClientInfo::GetByClientID(client_id);

	if (ci == nullptr) return;

	Debug(desync, 1, "client: {}; client: {:02x}; company: {:02x}", debug_date_dumper().HexDate(), client_id, (int)ci->client_playas);

	for (NetworkClientSocket *cs : NetworkClientSocket::Iterate()) {
		if (cs->status >= ServerNetworkGameSocketHandler::STATUS_AUTHORIZED) {
			cs->SendClientInfo(ci);
		}
	}

	NetworkAdminClientUpdate(ci);
}

/** Check if the server has autoclean_companies activated
 * Two things happen:
 *     1) If a company is not protected, it is closed after 1 year (for example)
 *     2) If a company is protected, protection is disabled after 3 years (for example)
 *          (and item 1. happens a year later)
 */
static void NetworkAutoCleanCompanies()
{
	CompanyMask has_clients{};
	CompanyMask has_vehicles{};

	if (!_settings_client.network.autoclean_companies) return;

	/* Detect the active companies */
	for (const NetworkClientInfo *ci : NetworkClientInfo::Iterate()) {
		if (Company::IsValidID(ci->client_playas)) has_clients.Set(ci->client_playas);
	}

	if (!_network_dedicated) {
		const NetworkClientInfo *ci = NetworkClientInfo::GetByClientID(CLIENT_ID_SERVER);
		assert(ci != nullptr);
		if (Company::IsValidID(ci->client_playas)) has_clients.Set(ci->client_playas);
	}

	if (_settings_client.network.autoclean_novehicles != 0) {
		for (const Company *c : Company::Iterate()) {
			if (std::any_of(std::begin(c->group_all), std::end(c->group_all), [](const GroupStatistics &gs) { return gs.num_vehicle != 0; })) has_vehicles.Set(c->index);
		}
	}

	/* Go through all the companies */
	for (Company *c : Company::Iterate()) {
		/* Skip the non-active once */
		if (c->is_ai) continue;

		if (!has_clients.Test(c->index)) {
			/* The company is empty for one month more */
			if (c->months_empty != std::numeric_limits<decltype(c->months_empty)>::max()) c->months_empty++;

			/* Is the company empty for autoclean_unprotected-months, and is there no protection? */
			if (_settings_client.network.autoclean_unprotected != 0 && c->months_empty > _settings_client.network.autoclean_unprotected && _network_company_states[c->index].password.empty()) {
				/* Shut the company down */
				Command<CMD_COMPANY_CTRL>::Post(CCA_DELETE, c->index, CRR_AUTOCLEAN, INVALID_CLIENT_ID, {});
				IConsolePrint(CC_DEFAULT, "Auto-cleaned company #{} with no password", c->index + 1);
			}
			/* Is the company empty for autoclean_protected-months, and there is a protection? */
			if (_settings_client.network.autoclean_protected != 0 && c->months_empty > _settings_client.network.autoclean_protected && !_network_company_states[c->index].password.empty()) {
				/* Unprotect the company */
				_network_company_states[c->index].password.clear();
				IConsolePrint(CC_DEFAULT, "Auto-removed protection from company #{}", c->index + 1);
				c->months_empty = 0;
				NetworkServerUpdateCompanyPassworded(c->index, false);
			}
			/* Is the company empty for autoclean_novehicles-months, and has no vehicles? */
			if (_settings_client.network.autoclean_novehicles != 0 && c->months_empty > _settings_client.network.autoclean_novehicles && !has_vehicles.Test(c->index)) {
				/* Shut the company down */
				Command<CMD_COMPANY_CTRL>::Post(CCA_DELETE, c->index, CRR_AUTOCLEAN, INVALID_CLIENT_ID, {});
				IConsolePrint(CC_DEFAULT, "Auto-cleaned company #{} with no vehicles", c->index + 1);
			}
		} else {
			/* It is not empty, reset the date */
			c->months_empty = 0;
		}
	}
}

/**
 * Check whether a name is unique, and otherwise try to make it unique.
 * @param new_name The name to check/modify.
 * @return True if an unique name was achieved.
 */
bool NetworkMakeClientNameUnique(std::string &name)
{
	bool is_name_unique = false;
	std::string original_name = name;

	for (uint number = 1; !is_name_unique && number <= MAX_CLIENTS; number++) {  // Something's really wrong when there're more names than clients
		is_name_unique = true;
		for (const NetworkClientInfo *ci : NetworkClientInfo::Iterate()) {
			if (ci->client_name == name) {
				/* Name already in use */
				is_name_unique = false;
				break;
			}
		}
		/* Check if it is the same as the server-name */
		const NetworkClientInfo *ci = NetworkClientInfo::GetByClientID(CLIENT_ID_SERVER);
		if (ci != nullptr) {
			if (ci->client_name == name) is_name_unique = false; // name already in use
		}

		if (!is_name_unique) {
			/* Try a new name (<name> #1, <name> #2, and so on) */
			name = original_name + " #" + std::to_string(number);

			/* The constructed client name is larger than the limit,
			 * so... bail out as no valid name can be created. */
			if (name.size() >= NETWORK_CLIENT_NAME_LENGTH) return false;
		}
	}

	return is_name_unique;
}

/**
 * Change the client name of the given client
 * @param client_id the client to change the name of
 * @param new_name the new name for the client
 * @return true iff the name was changed
 */
bool NetworkServerChangeClientName(ClientID client_id, const std::string &new_name)
{
	/* Check if the name's already in use */
	for (NetworkClientInfo *ci : NetworkClientInfo::Iterate()) {
		if (ci->client_name.compare(new_name) == 0) return false;
	}

	NetworkClientInfo *ci = NetworkClientInfo::GetByClientID(client_id);
	if (ci == nullptr) return false;

	NetworkTextMessage(NETWORK_ACTION_NAME_CHANGE, CC_DEFAULT, true, ci->client_name, new_name);

	ci->client_name = new_name;

	NetworkUpdateClientInfo(client_id);
	return true;
}

/**
 * Set/Reset a company password on the server end.
 * @param company_id ID of the company the password should be changed for.
 * @param password The new password.
 * @param already_hashed Is the given password already hashed?
 */
void NetworkServerSetCompanyPassword(CompanyID company_id, const std::string &password, bool already_hashed)
{
	if (!Company::IsValidHumanID(company_id)) return;

	if (already_hashed) {
		_network_company_states[company_id].password = password;
	} else {
		_network_company_states[company_id].password = GenerateCompanyPasswordHash(password, _network_company_server_id, _settings_game.game_creation.generation_seed);
	}

	NetworkServerUpdateCompanyPassworded(company_id, !_network_company_states[company_id].password.empty());
}

/**
 * Handle the command-queue of a socket.
 * @param cs The socket to handle the queue for.
 */
static void NetworkHandleCommandQueue(NetworkClientSocket *cs)
{
	for (auto &cp : cs->outgoing_queue) cs->SendCommand(cp);
	cs->outgoing_queue.clear();
}

/**
 * This is called every tick if this is a _network_server
 * @param send_frame Whether to send the frame to the clients.
 */
void NetworkServer_Tick(bool send_frame)
{
#ifndef ENABLE_NETWORK_SYNC_EVERY_FRAME
	bool send_sync = false;
#endif

#ifndef ENABLE_NETWORK_SYNC_EVERY_FRAME
	if (_frame_counter >= _last_sync_frame + _settings_client.network.sync_freq) {
		_last_sync_frame = _frame_counter;
		send_sync = true;
	}
#endif

	/* Now we are done with the frame, inform the clients that they can
	 *  do their frame! */
	for (NetworkClientSocket *cs : NetworkClientSocket::Iterate()) {
		/* We allow a number of bytes per frame, but only to the burst amount
		 * to be available for packet receiving at any particular time. */
		cs->receive_limit = std::min<size_t>(cs->receive_limit + _settings_client.network.bytes_per_frame,
				_settings_client.network.bytes_per_frame_burst);

		/* Check if the speed of the client is what we can expect from a client */
		uint lag = NetworkCalculateLag(cs);
		switch (cs->status) {
			case NetworkClientSocket::STATUS_ACTIVE:
				if (lag > _settings_client.network.max_lag_time) {
					/* Client did still not report in within the specified limit. */

					if (cs->last_packet + std::chrono::milliseconds(lag * MILLISECONDS_PER_TICK) > std::chrono::steady_clock::now()) {
						/* A packet was received in the last three game days, so the client is likely lagging behind. */
						IConsolePrint(CC_WARNING, "Client #{} (IP: {}) is dropped because the client's game state is more than {} ticks behind.", cs->client_id, cs->GetClientIP(), lag);
					} else {
						/* No packet was received in the last three game days; sounds like a lost connection. */
						IConsolePrint(CC_WARNING, "Client #{} (IP: {}) is dropped because the client did not respond for more than {} ticks.", cs->client_id, cs->GetClientIP(), lag);
					}
					cs->SendError(NETWORK_ERROR_TIMEOUT_COMPUTER);
					continue;
				}

				/* Report once per time we detect the lag, and only when we
				 * received a packet in the last 2 seconds. If we
				 * did not receive a packet, then the client is not just
				 * slow, but the connection is likely severed. Mentioning
				 * frame_freq is not useful in this case. */
				if (lag > (uint)DAY_TICKS && cs->lag_test == 0 && cs->last_packet + std::chrono::seconds(2) > std::chrono::steady_clock::now()) {
					IConsolePrint(CC_WARNING, "[{}] Client #{} is slow, try increasing [network.]frame_freq to a higher value!", _frame_counter, cs->client_id);
					cs->lag_test = 1;
				}

				if (cs->last_frame_server - cs->last_token_frame >= _settings_client.network.max_lag_time) {
					/* This is a bad client! It didn't send the right token back within time. */
					IConsolePrint(CC_ERROR, "Client #{} is dropped because it fails to send valid acks", cs->client_id);
					cs->SendError(NETWORK_ERROR_TIMEOUT_COMPUTER);
					continue;
				}
				break;

			case NetworkClientSocket::STATUS_INACTIVE:
			case NetworkClientSocket::STATUS_IDENTIFY:
			case NetworkClientSocket::STATUS_NEWGRFS_CHECK:
			case NetworkClientSocket::STATUS_AUTHORIZED:
				/* NewGRF check and authorized states should be handled almost instantly.
				 * So give them some lee-way, likewise for the query with inactive. */
				if (lag > _settings_client.network.max_init_time) {
					IConsolePrint(CC_ERROR, "Client #{} is dropped because it took longer than {} ticks to start the joining process", cs->client_id, _settings_client.network.max_init_time);
					cs->SendError(NETWORK_ERROR_TIMEOUT_COMPUTER);
					continue;
				}
				break;

			case NetworkClientSocket::STATUS_MAP_WAIT:
				/* Send every two seconds a packet to the client, to make sure
				 * it knows the server is still there; just someone else is
				 * still receiving the map. */
				if (std::chrono::steady_clock::now() > cs->last_packet + std::chrono::seconds(2)) {
					cs->SendWait();
					/* We need to reset the timer, as otherwise we will be
					 * spamming the client. Strictly speaking this variable
					 * tracks when we last received a packet from the client,
					 * but as it is waiting, it will not send us any till we
					 * start sending them data. */
					cs->last_packet = std::chrono::steady_clock::now();
				}
				break;

			case NetworkClientSocket::STATUS_MAP:
				/* Downloading the map... this is the amount of time since starting the saving. */
				if (lag > _settings_client.network.max_download_time) {
					IConsolePrint(CC_ERROR, "Client #{} is dropped because it took longer than {} ticks to download the map", cs->client_id, _settings_client.network.max_download_time);
					cs->SendError(NETWORK_ERROR_TIMEOUT_MAP);
					continue;
				}
				break;

			case NetworkClientSocket::STATUS_DONE_MAP:
			case NetworkClientSocket::STATUS_PRE_ACTIVE:
				/* The map has been sent, so this is for loading the map and syncing up. */
				if (lag > _settings_client.network.max_join_time) {
					IConsolePrint(CC_ERROR, "Client #{} is dropped because it took longer than {} ticks to join", cs->client_id, _settings_client.network.max_join_time);
					cs->SendError(NETWORK_ERROR_TIMEOUT_JOIN);
					continue;
				}
				break;

			case NetworkClientSocket::STATUS_AUTH_GAME:
			case NetworkClientSocket::STATUS_AUTH_COMPANY:
				/* These don't block? */
				if (lag > _settings_client.network.max_password_time) {
					IConsolePrint(CC_ERROR, "Client #{} is dropped because it took longer than {} ticks to enter the password", cs->client_id, _settings_client.network.max_password_time);
					cs->SendError(NETWORK_ERROR_TIMEOUT_PASSWORD);
					continue;
				}
				break;

			case NetworkClientSocket::STATUS_CLOSE_PENDING:
				/* This is an internal state where we do not wait
				 * on the client to move to a different state. */
				break;

			case NetworkClientSocket::STATUS_END:
				/* Bad server/code. */
				NOT_REACHED();
		}

		if (cs->status >= NetworkClientSocket::STATUS_PRE_ACTIVE && cs->status != NetworkClientSocket::STATUS_CLOSE_PENDING) {
			/* Check if we can send command, and if we have anything in the queue */
			NetworkHandleCommandQueue(cs);

			/* Send an updated _frame_counter_max to the client */
			if (send_frame) cs->SendFrame();

#ifndef ENABLE_NETWORK_SYNC_EVERY_FRAME
			/* Send a sync-check packet */
			if (send_sync) cs->SendSync();
#endif
		}
	}
}

/** Helper function to restart the map. */
static void NetworkRestartMap()
{
	_settings_newgame.game_creation.generation_seed = GENERATE_NEW_SEED;
	switch (_file_to_saveload.abstract_ftype) {
		case FT_SAVEGAME:
		case FT_SCENARIO:
			_switch_mode = SM_LOAD_GAME;
			break;

		case FT_HEIGHTMAP:
			_switch_mode = SM_START_HEIGHTMAP;
			break;

		default:
			_switch_mode = SM_NEWGAME;
	}
}

/** Timer to restart a network server automatically based on real-time hours played. Initialized at zero to disable until settings are loaded. */
static IntervalTimer<TimerGameRealtime> _network_restart_map_timer({std::chrono::hours::zero(), TimerGameRealtime::UNPAUSED}, [](auto)
{
	if (!_network_server) return;

	/* If setting is 0, this feature is disabled. */
	if (_settings_client.network.restart_hours == 0) return;

	Debug(net, 3, "Auto-restarting map: {} hours played", _settings_client.network.restart_hours);
	NetworkRestartMap();
});

/**
 * Reset the automatic network restart time interval.
 * @param reset Whether to reset the timer to zero.
 */
void ChangeNetworkRestartTime(bool reset)
{
	if (!_network_server) return;

	_network_restart_map_timer.SetInterval({ std::chrono::hours(_settings_client.network.restart_hours), TimerGameRealtime::UNPAUSED }, reset);
}

/** Check if we want to restart the map based on the year. */
static void NetworkCheckRestartMapYear()
{
	/* If setting is 0, this feature is disabled. */
	if (_settings_client.network.restart_game_year == 0) return;

	if (CalTime::CurYear() >= _settings_client.network.restart_game_year) {
		Debug(net, 3, "Auto-restarting map: year {} reached", CalTime::CurYear());
		NetworkRestartMap();
	}
}

/** Yearly "callback". Called whenever the year changes. */
void NetworkServerCalendarYearlyLoop()
{
	NetworkCheckRestartMapYear();
}

/** Yearly "callback". Called whenever the year changes. */
void NetworkServerEconomyYearlyLoop()
{
	NetworkAdminUpdate(ADMIN_FREQUENCY_ANUALLY);
}

/** Monthly "callback". Called whenever the month changes. */
void NetworkServerEconomyMonthlyLoop()
{
	NetworkAutoCleanCompanies();
	NetworkAdminUpdate(ADMIN_FREQUENCY_MONTHLY);
	if ((CalTime::CurMonth() % 3) == 0) NetworkAdminUpdate(ADMIN_FREQUENCY_QUARTERLY);
}

/** Daily "callback". Called whenever the date changes. */
void NetworkServerEconomyDailyLoop()
{
	NetworkAdminUpdate(ADMIN_FREQUENCY_DAILY);
	if ((CalTime::CurDate().base() % 7) == 3) NetworkAdminUpdate(ADMIN_FREQUENCY_WEEKLY);
}

/**
 * Get the IP address/hostname of the connected client.
 * @return The IP address.
 */
const char *ServerNetworkGameSocketHandler::GetClientIP()
{
	return this->client_address.GetHostname();
}

/** Show the status message of all clients on the console. */
void NetworkServerShowStatusToConsole()
{
	static const char * const stat_str[] = {
		"inactive",
		"authorizing (server password)",
		"identifying client",
		"checking NewGRFs",
		"authorizing (company password)",
		"authorized",
		"waiting",
		"loading map",
		"map done",
		"ready",
		"active",
		"close pending"
	};
	static_assert(lengthof(stat_str) == NetworkClientSocket::STATUS_END);

	for (NetworkClientSocket *cs : NetworkClientSocket::Iterate()) {
		NetworkClientInfo *ci = cs->GetInfo();
		if (ci == nullptr) continue;
		uint lag = NetworkCalculateLag(cs);
		const char *status;

		status = (cs->status < (ptrdiff_t)lengthof(stat_str) ? stat_str[cs->status] : "unknown");
		IConsolePrint(CC_INFO, "Client #{} name: '{}'  status: '{}'  frame-lag: {}  company: {}  IP: {}",
			cs->client_id, ci->client_name.c_str(), status, lag,
			ci->client_playas + (Company::IsValidID(ci->client_playas) ? 1 : 0),
			cs->GetClientIP());
	}
}

/**
 * Send Config Update
 */
void NetworkServerSendConfigUpdate()
{
	for (NetworkClientSocket *cs : NetworkClientSocket::Iterate()) {
		if (cs->status >= NetworkClientSocket::STATUS_PRE_ACTIVE) cs->SendConfigUpdate();
	}
}

/** Update the server's NetworkServerGameInfo due to changes in settings. */
void NetworkServerUpdateGameInfo()
{
	if (_network_server) FillStaticNetworkServerGameInfo();
}

/**
 * Tell that a particular company is (not) passworded.
 * @param company_id The company that got/removed the password.
 * @param passworded Whether the password was received or removed.
 */
void NetworkServerUpdateCompanyPassworded(CompanyID company_id, bool passworded)
{
	if (NetworkCompanyIsPassworded(company_id) == passworded) return;

	_network_company_passworded.Set(company_id, passworded);
	SetWindowClassesDirty(WC_COMPANY);

	for (NetworkClientSocket *cs : NetworkClientSocket::Iterate()) {
		if (cs->status >= NetworkClientSocket::STATUS_PRE_ACTIVE) cs->SendCompanyUpdate();
	}

	NetworkAdminCompanyUpdate(Company::GetIfValid(company_id));
}

/**
 * Handle the tid-bits of moving a client from one company to another.
 * @param client_id id of the client we want to move.
 * @param company_id id of the company we want to move the client to.
 * @return void
 */
void NetworkServerDoMove(ClientID client_id, CompanyID company_id)
{
	/* Only allow non-dedicated servers and normal clients to be moved */
	if (client_id == CLIENT_ID_SERVER && _network_dedicated) return;

	NetworkClientInfo *ci = NetworkClientInfo::GetByClientID(client_id);
	assert(ci != nullptr);

	/* No need to waste network resources if the client is in the company already! */
	if (ci->client_playas == company_id) return;

	ci->client_playas = company_id;

	if (client_id == CLIENT_ID_SERVER) {
		SetLocalCompany(company_id);
	} else {
		NetworkClientSocket *cs = NetworkClientSocket::GetByClientID(client_id);
		/* When the company isn't authorized we can't move them yet. */
		if (cs->status < NetworkClientSocket::STATUS_AUTHORIZED) return;
		cs->SendMove(client_id, company_id);
	}

	/* Announce the client's move. */
	NetworkUpdateClientInfo(client_id);

	if (company_id == COMPANY_SPECTATOR) {
		/* The client has joined spectators. */
		NetworkServerSendChat(NETWORK_ACTION_COMPANY_SPECTATOR, DESTTYPE_BROADCAST, 0, "", client_id);
	} else {
		/* The client has joined another company. */
		SetDParam(0, company_id);
		std::string company_name = GetString(STR_COMPANY_NAME);
		NetworkServerSendChat(NETWORK_ACTION_COMPANY_JOIN, DESTTYPE_BROADCAST, 0, company_name, client_id);
	}

	InvalidateWindowData(WC_CLIENT_LIST, 0);

	OrderBackup::ResetUser(client_id);
}

/**
 * Send an rcon reply to the client.
 * @param client_id The identifier of the client.
 * @param colour_code The colour of the text.
 * @param string The actual reply.
 */
void NetworkServerSendRcon(ClientID client_id, TextColour colour_code, const std::string &string)
{
	NetworkClientSocket::GetByClientID(client_id)->SendRConResult(colour_code, string);
}

/**
 * Send an rcon reply to the client.
 * @param client_id The identifier of the client.
 * @param colour_code The colour of the text.
 * @param string The actual reply.
 */
void NetworkServerSendRconDenied(ClientID client_id)
{
	NetworkClientSocket::GetByClientID(client_id)->SendRConDenied();
}

/**
 * Kick a single client.
 * @param client_id The client to kick.
 * @param reason In case of kicking a client, specifies the reason for kicking the client.
 */
void NetworkServerKickClient(ClientID client_id, const std::string &reason)
{
	if (client_id == CLIENT_ID_SERVER) return;
	NetworkClientSocket::GetByClientID(client_id)->SendError(NETWORK_ERROR_KICKED, reason);
}

/**
 * Ban, or kick, everyone joined from the given client's IP.
 * @param client_id The client to check for.
 * @param ban Whether to ban or kick.
 * @param reason In case of kicking a client, specifies the reason for kicking the client.
 */
uint NetworkServerKickOrBanIP(ClientID client_id, bool ban, const std::string &reason)
{
	return NetworkServerKickOrBanIP(NetworkClientSocket::GetByClientID(client_id)->GetClientIP(), ban, reason);
}

/**
 * Kick or ban someone based on an IP address.
 * @param ip The IP address/range to ban/kick.
 * @param ban Whether to ban or just kick.
 * @param reason In case of kicking a client, specifies the reason for kicking the client.
 */
uint NetworkServerKickOrBanIP(const std::string &ip, bool ban, const std::string &reason)
{
	/* Add address to ban-list */
	if (ban) {
		bool contains = false;
		for (const auto &iter : _network_ban_list) {
			if (iter == ip) {
				contains = true;
				break;
			}
		}
		if (!contains) _network_ban_list.emplace_back(ip);
	}

	uint n = 0;

	/* There can be multiple clients with the same IP, kick them all but don't kill the server,
	 * or the client doing the rcon. The latter can't be kicked because kicking frees closes
	 * and subsequently free the connection related instances, which we would be reading from
	 * and writing to after returning. So we would read or write data from freed memory up till
	 * the segfault triggers. */
	for (NetworkClientSocket *cs : NetworkClientSocket::Iterate()) {
		if (cs->client_id == CLIENT_ID_SERVER) continue;
		if (cs->client_id == _redirect_console_to_client) continue;
		if (cs->client_address.IsInNetmask(ip.c_str())) {
			NetworkServerKickClient(cs->client_id, reason);
			n++;
		}
	}

	return n;
}

/**
 * Check whether a particular company has clients.
 * @param company The company to check.
 * @return True if at least one client is joined to the company.
 */
bool NetworkCompanyHasClients(CompanyID company)
{
	for (const NetworkClientInfo *ci : NetworkClientInfo::Iterate()) {
		if (ci->client_playas == company) return true;
	}
	return false;
}


/**
 * Get the name of the client, if the user did not send it yet, Client ID is used.
 * @param client_name The variable to write the name to.
 * @param last        The pointer to the last element of the destination buffer
 */
std::string ServerNetworkGameSocketHandler::GetClientName() const
{
	const NetworkClientInfo *ci = this->GetInfo();
	if (ci != nullptr && !ci->client_name.empty()) return ci->client_name;

	return fmt::format("Client #{}", this->client_id);
}

/**
 * Print all the clients to the console
 */
void NetworkPrintClients()
{
	for (NetworkClientInfo *ci : NetworkClientInfo::Iterate()) {
		if (_network_server) {
			IConsolePrint(CC_INFO, "Client #{}  name: '{}'  company: {}  IP: {}",
					ci->client_id,
					ci->client_name.c_str(),
					ci->client_playas + (Company::IsValidID(ci->client_playas) ? 1 : 0),
					ci->client_id == CLIENT_ID_SERVER ? "server" : NetworkClientSocket::GetByClientID(ci->client_id)->GetClientIP());
		} else {
			IConsolePrint(CC_INFO, "Client #{}  name: '{}'  company: {}",
					ci->client_id,
					ci->client_name.c_str(),
					ci->client_playas + (Company::IsValidID(ci->client_playas) ? 1 : 0));
		}
	}
}

/**
 * Get the public key of the client with the given id.
 * @param client_id The id of the client.
 * @return View of the public key, which is empty when the client does not exist.
 */
std::string_view NetworkGetPublicKeyOfClient(ClientID client_id)
{
	auto socket = NetworkClientSocket::GetByClientID(client_id);
	return socket == nullptr ? "" : socket->GetPeerPublicKey();
}


/**
 * Perform all the server specific administration of a new company.
 * @param c  The newly created company; can't be nullptr.
 * @param ci The client information of the client that made the company; can be nullptr.
 */
void NetworkServerNewCompany(const Company *c, NetworkClientInfo *ci)
{
	assert(c != nullptr);

	if (!_network_server) return;

	_network_company_states[c->index].password.clear();
	NetworkServerUpdateCompanyPassworded(c->index, false);

	if (ci != nullptr) {
		/* ci is nullptr when replaying, or for AIs. In neither case there is a client. */
		ci->client_playas = c->index;
		NetworkUpdateClientInfo(ci->client_id);
		// CMD_COMPANY_ADD_ALLOW_LIST would go here
		NetworkSendCommand<CMD_RENAME_PRESIDENT>({}, CmdPayload<CMD_RENAME_PRESIDENT>::Make(ci->client_name), (StringID)0, CommandCallback::None, 0, c->index);
	}

	if (ci != nullptr) {
		/* ci is nullptr when replaying, or for AIs. In neither case there is a client.
		   We need to send Admin port update here so that they first know about the new company
		   and then learn about a possibly joining client (see FS#6025) */
		NetworkServerSendChat(NETWORK_ACTION_COMPANY_NEW, DESTTYPE_BROADCAST, 0, "", ci->client_id, c->index + 1);
	}
}

void NetworkServerDumpClients(format_target &buffer)
{
	for (NetworkClientInfo *ci : NetworkClientInfo::Iterate()) {
		buffer.format("  #{}: name: '{}', company: {}",
				ci->client_id,
				ci->client_name,
				ci->client_playas);
		if (ci->join_date != 0) {
			EconTime::YearMonthDay ymd = EconTime::ConvertDateToYMD(ci->join_date);
			buffer.format(", joined: {:4}-{:02}-{:02}, {}, {}, frame: {:08X}",
					ymd.year, ymd.month + 1, ymd.day, ci->join_date_fract, ci->join_tick_skip_counter, ci->join_frame);
		}
		buffer.push_back('\n');
	}
}<|MERGE_RESOLUTION|>--- conflicted
+++ resolved
@@ -1036,13 +1036,8 @@
 	ci->join_frame = _frame_counter;
 	ci->client_name = client_name;
 	ci->client_playas = playas;
-<<<<<<< HEAD
 	//ci->public_key = this->peer_public_key;
-	Debug(desync, 1, "client: {}; client: {:02x}; company: {:02x}", debug_date_dumper().HexDate(), (int)ci->index, (int)ci->client_playas);
-=======
-	ci->public_key = this->peer_public_key;
-	Debug(desync, 1, "client: {:08x}; {:02x}; {:02x}; {:02x}", TimerGameEconomy::date, TimerGameEconomy::date_fract, (int)ci->client_playas, ci->index);
->>>>>>> e972033e
+	Debug(desync, 1, "client: {}; client: {:02x}; company: {:02x}", debug_date_dumper().HexDate(), ci->index, (int)ci->client_playas);
 
 	/* Make sure companies to which people try to join are not autocleaned */
 	Company *c = Company::GetIfValid(playas);
