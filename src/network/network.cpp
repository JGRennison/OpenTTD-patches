--- conflicted
+++ resolved
@@ -257,9 +257,9 @@
  * @param password_game_seed Game seed.
  * @return The hashed password.
  */
-std::string GenerateCompanyPasswordHash(const std::string &password, const std::string &password_server_id, uint32_t password_game_seed)
-{
-	if (password.empty()) return password;
+std::string GenerateCompanyPasswordHash(std::string_view password, std::string_view password_server_id, uint32_t password_game_seed)
+{
+	if (password.empty()) return {};
 
 	size_t password_length = password.size();
 	size_t password_server_id_length = password_server_id.size();
@@ -290,7 +290,7 @@
  * @param password_game_seed Game seed.
  * @return The hashed password.
  */
-std::vector<uint8_t> GenerateGeneralPasswordHash(const std::string &password, const std::string &password_server_id, uint64_t password_game_seed)
+std::vector<uint8_t> GenerateGeneralPasswordHash(std::string_view password, std::string_view password_server_id, uint64_t password_game_seed)
 {
 	if (password.empty()) return {};
 
@@ -322,11 +322,7 @@
 /* This puts a text-message to the console, or in the future, the chat-box,
  *  (to keep it all a bit more general)
  * If 'self_send' is true, this is the client who is sending the message */
-<<<<<<< HEAD
 void NetworkTextMessage(NetworkAction action, TextColour colour, bool self_send, std::string_view name, std::string_view str, NetworkTextMessageData data, std::string_view data_str)
-=======
-void NetworkTextMessage(NetworkAction action, TextColour colour, bool self_send, std::string_view name, std::string_view str, StringParameter &&data)
->>>>>>> 54de376c
 {
 	std::string replacement_name;
 
