/*
 * This file is part of OpenTTD.
 * OpenTTD is free software; you can redistribute it and/or modify it under the terms of the GNU General Public License as published by the Free Software Foundation, version 2.
 * OpenTTD is distributed in the hope that it will be useful, but WITHOUT ANY WARRANTY; without even the implied warranty of MERCHANTABILITY or FITNESS FOR A PARTICULAR PURPOSE.
 * See the GNU General Public License for more details. You should have received a copy of the GNU General Public License along with OpenTTD. If not, see <http://www.gnu.org/licenses/>.
 */

/** @file network.cpp Base functions for networking support. */

#include "../stdafx.h"

#include "../core/string_builder.hpp"
#include "../strings_func.h"
#include "../command_func.h"
#include "../date_func.h"
#include "network_admin.h"
#include "network_client.h"
#include "network_query.h"
#include "network_server.h"
#include "network_content.h"
#include "network_udp.h"
#include "network_gamelist.h"
#include "network_base.h"
#include "network_coordinator.h"
#include "core/udp.h"
#include "core/host.h"
#include "network_gui.h"
#include "../console_func.h"
#include "../3rdparty/md5/md5.h"
#include "../core/random_func.hpp"
#include "../window_func.h"
#include "../company_func.h"
#include "../company_base.h"
#include "../landscape_type.h"
#include "../rev.h"
#include "../core/pool_func.hpp"
#include "../gfx_func.h"
#include "../error.h"
#include "../core/checksum_func.hpp"
#include "../string_func.h"
#include "../string_func_extra.h"
#include "../core/serialisation.hpp"
#include "../3rdparty/monocypher/monocypher.h"
#include "../settings_internal.h"
#include "../misc_cmd.h"
#include "../core/string_builder.hpp"
#ifdef DEBUG_DUMP_COMMANDS
#	include "../fileio_func.h"
#	include "../3rdparty/nlohmann/json.hpp"
#	include <charconv>
#endif
<<<<<<< HEAD
#include <tuple>
=======
#include <charconv>
>>>>>>> 786893a8

#include "table/strings.h"

#include "../safeguards.h"

#ifdef DEBUG_DUMP_COMMANDS
/** Helper variable to make the dedicated server go fast until the (first) join.
 * Used to load the desync debug logs, i.e. for reproducing a desync.
 * There's basically no need to ever enable this, unless you really know what
 * you are doing, i.e. debugging a desync.
 * See docs/desync.md for details. */
bool _ddc_fastforward = true;
#endif /* DEBUG_DUMP_COMMANDS */

#include "../safeguards.h"

/** Make sure both pools have the same size. */
static_assert(NetworkClientInfoPool::MAX_SIZE == NetworkClientSocketPool::MAX_SIZE);

/** The pool with client information. */
NetworkClientInfoPool _networkclientinfo_pool("NetworkClientInfo");
INSTANTIATE_POOL_METHODS(NetworkClientInfo)

bool _networking;                                       ///< are we in networking mode?
bool _network_server;                                   ///< network-server is active
bool _network_available;                                ///< is network mode available?
bool _network_dedicated;                                ///< are we a dedicated server?
bool _is_network_server;                                ///< Does this client wants to be a network-server?
bool _network_settings_access;                          ///< Can this client change server settings?
uint32_t _network_client_commands_sent;                 ///< Commands sent in this measurement period

TypedIndexContainer<std::array<NetworkCompanyState, MAX_COMPANIES>, CompanyID> _network_company_states; ///< Statistics about some companies.
std::string _network_company_server_id;                 ///< Server ID string used for company passwords
std::array<uint8_t, 16> _network_company_password_storage_token; ///< Non-secret token for storage of company passwords in savegames
std::array<uint8_t, 32> _network_company_password_storage_key;   ///< Key for storage of company passwords in savegames
ClientID _network_own_client_id;                        ///< Our client identifier.
ClientID _redirect_console_to_client;                   ///< If not invalid, redirect the console output to a client.
uint8_t _network_reconnect;                             ///< Reconnect timeout
StringList _network_bind_list;                          ///< The addresses to bind on.
StringList _network_host_list;                          ///< The servers we know.
StringList _network_ban_list;                           ///< The banned clients.
uint32_t _frame_counter_server;                         ///< The frame_counter of the server, if in network-mode
uint32_t _frame_counter_max;                            ///< To where we may go with our clients
uint32_t _frame_counter;                                ///< The current frame.
uint32_t _last_sync_frame;                              ///< Used in the server to store the last time a sync packet was sent to clients.
NetworkAddressList _broadcast_list;                     ///< List of broadcast addresses.
uint32_t _sync_seed_1;                                  ///< Seed to compare during sync checks.
uint64_t _sync_state_checksum;                          ///< State checksum to compare during sync checks.
uint32_t _sync_frame;                                   ///< The frame to perform the sync check.
EconTime::Date   _last_sync_date;                       ///< The game date of the last successfully received sync frame
EconTime::DateFract _last_sync_date_fract;              ///< "
uint8_t  _last_sync_tick_skip_counter;                  ///< "
uint32_t _last_sync_frame_counter;                      ///< "
bool _network_first_time;                               ///< Whether we have finished joining or not.
CompanyMask _network_company_passworded;                ///< Bitmask of the password status of all companies.

jgr::ring_buffer<NetworkSyncRecord> _network_sync_records;
jgr::ring_buffer<uint> _network_sync_record_counts;
bool _record_sync_records = false;

/** The amount of clients connected */
uint8_t _network_clients_connected = 0;

extern std::string GenerateUid(std::string_view subject);

/**
 * Return whether there is any client connected or trying to connect at all.
 * @return whether we have any client activity
 */
bool HasClients()
{
	return !NetworkClientSocket::Iterate().empty();
}

/**
 * Basically a client is leaving us right now.
 */
NetworkClientInfo::~NetworkClientInfo()
{
	/* Delete the chat window, if you were chatting with this client. */
	InvalidateWindowData(WC_SEND_NETWORK_MSG, DESTTYPE_CLIENT, this->client_id);
}

/**
 * Return the CI given it's client-identifier
 * @param client_id the ClientID to search for
 * @return return a pointer to the corresponding NetworkClientInfo struct or nullptr when not found
 */
/* static */ NetworkClientInfo *NetworkClientInfo::GetByClientID(ClientID client_id)
{
	for (NetworkClientInfo *ci : NetworkClientInfo::Iterate()) {
		if (ci->client_id == client_id) return ci;
	}

	return nullptr;
}

/**
 * Return the client state given it's client-identifier
 * @param client_id the ClientID to search for
 * @return return a pointer to the corresponding NetworkClientSocket struct or nullptr when not found
 */
/* static */ ServerNetworkGameSocketHandler *ServerNetworkGameSocketHandler::GetByClientID(ClientID client_id)
{
	for (NetworkClientSocket *cs : NetworkClientSocket::Iterate()) {
		if (cs->client_id == client_id) return cs;
	}

	return nullptr;
}


/**
 * Simple helper to find the location of the given authorized key in the authorized keys.
 * @param authorized_keys The keys to look through.
 * @param authorized_key The key to look for.
 * @return The iterator to the location of the authorized key, or \c authorized_keys.end().
 */
static auto FindKey(auto *authorized_keys, std::string_view authorized_key)
{
	return std::ranges::find_if(*authorized_keys, [authorized_key](auto &value) { return StrEqualsIgnoreCase(value, authorized_key); });
}

/**
 * Check whether the given key is contains in these authorized keys.
 * @param key The key to look for.
 * @return \c true when the key has been found, otherwise \c false.
 */
bool NetworkAuthorizedKeys::Contains(std::string_view key) const
{
	return FindKey(this, key) != this->end();
}

/**
 * Add the given key to the authorized keys, when it is not already contained.
 * @param key The key to add.
 * @return \c true when the key was added, \c false when the key already existed or the key was empty.
 */
bool NetworkAuthorizedKeys::Add(std::string_view key)
{
	if (key.empty()) return false;

	auto iter = FindKey(this, key);
	if (iter != this->end()) return false;

	this->emplace_back(key);
	return true;
}

/**
 * Remove the given key from the authorized keys, when it is exists.
 * @param key The key to remove.
 * @return \c true when the key was removed, \c false when the key did not exist.
 */
bool NetworkAuthorizedKeys::Remove(std::string_view key)
{
	auto iter = FindKey(this, key);
	if (iter == this->end()) return false;

	this->erase(iter);
	return true;
}


uint8_t NetworkSpectatorCount()
{
	uint8_t count = 0;

	for (const NetworkClientInfo *ci : NetworkClientInfo::Iterate()) {
		if (ci->client_playas == COMPANY_SPECTATOR) count++;
	}

	/* Don't count a dedicated server as spectator */
	if (_network_dedicated) count--;

	return count;
}

uint NetworkClientCount() {
	return (uint)NetworkClientInfo::GetNumItems();
}

/**
 * Change the company password of a given company.
 * @param company_id ID of the company the password should be changed for.
 * @param password The unhashed password we like to set ('*' or '' resets the password)
 * @return The password.
 */
std::string NetworkChangeCompanyPassword(CompanyID company_id, std::string password)
{
	if (password.compare("*") == 0) password = "";

	if (_network_server) {
		NetworkServerSetCompanyPassword(company_id, password, false);
	} else {
		NetworkClientSetCompanyPassword(password);
	}

	return password;
}

/**
 * Hash the given password using server ID and game seed.
 * @param password Password to hash.
 * @param password_server_id Server ID.
 * @param password_game_seed Game seed.
 * @return The hashed password.
 */
std::string GenerateCompanyPasswordHash(const std::string &password, const std::string &password_server_id, uint32_t password_game_seed)
{
	if (password.empty()) return password;

	size_t password_length = password.size();
	size_t password_server_id_length = password_server_id.size();

	std::string salted_password_string;
	/* Add the password with the server's ID and game seed as the salt. */
	for (uint i = 0; i < NETWORK_SERVER_ID_LENGTH - 1; i++) {
		char password_char = (i < password_length ? password[i] : 0);
		char server_id_char = (i < password_server_id_length ? password_server_id[i] : 0);
		char seed_char = password_game_seed >> (i % 32);
		salted_password_string += (char)(password_char ^ server_id_char ^ seed_char); // Cast needed, otherwise interpreted as integer to format
	}

	Md5 checksum;
	MD5Hash digest;

	/* Generate the MD5 hash */
	checksum.Append(salted_password_string.data(), salted_password_string.size());
	checksum.Finish(digest);

	return FormatArrayAsHex(digest, false);
}

/**
 * Hash the given password using server ID and game seed.
 * @param password Password to hash.
 * @param password_server_id Server ID.
 * @param password_game_seed Game seed.
 * @return The hashed password.
 */
std::vector<uint8_t> GenerateGeneralPasswordHash(const std::string &password, const std::string &password_server_id, uint64_t password_game_seed)
{
	if (password.empty()) return {};

	std::vector<uint8_t> data;
	data.reserve(password_server_id.size() + password.size() + 10);
	BufferSerialisationRef buffer(data);

	buffer.Send_uint64(password_game_seed);
	buffer.Send_string(password_server_id);
	buffer.Send_string(password);

	std::vector<uint8_t> output;
	output.resize(64);
	crypto_blake2b(output.data(), output.size(), data.data(), data.size());

	return output;
}

/**
 * Check if the company we want to join requires a password.
 * @param company_id id of the company we want to check the 'passworded' flag for.
 * @return true if the company requires a password.
 */
bool NetworkCompanyIsPassworded(CompanyID company_id)
{
	return _networking && company_id < MAX_COMPANIES && _network_company_passworded.Test(company_id);
}

/* This puts a text-message to the console, or in the future, the chat-box,
 *  (to keep it all a bit more general)
 * If 'self_send' is true, this is the client who is sending the message */
void NetworkTextMessage(NetworkAction action, TextColour colour, bool self_send, std::string_view name, std::string_view str, NetworkTextMessageData data, std::string_view data_str)
{
<<<<<<< HEAD
	std::string replacement_name;
=======
	std::string message;
	StringBuilder builder(message);
>>>>>>> 786893a8

	/* All of these strings start with "***". These characters are interpreted as both left-to-right and
	 * right-to-left characters depending on the context. As the next text might be an user's name, the
	 * user name's characters will influence the direction of the "***" instead of the language setting
	 * of the game. Manually set the direction of the "***" by inserting a text-direction marker. */
<<<<<<< HEAD
	format_buffer message;
	StringBuilder(message).Utf8Encode(_current_text_dir == TD_LTR ? CHAR_TD_LRM : CHAR_TD_RLM);
=======
	builder.PutUtf8(_current_text_dir == TD_LTR ? CHAR_TD_LRM : CHAR_TD_RLM);
>>>>>>> 786893a8

	switch (action) {
		case NETWORK_ACTION_SERVER_MESSAGE:
			/* Ignore invalid messages */
<<<<<<< HEAD
			AppendStringInPlace(message, STR_NETWORK_SERVER_MESSAGE, str);
=======
			builder += GetString(STR_NETWORK_SERVER_MESSAGE, str);
>>>>>>> 786893a8
			colour = CC_DEFAULT;
			break;
		case NETWORK_ACTION_COMPANY_SPECTATOR:
			colour = CC_DEFAULT;
<<<<<<< HEAD
			AppendStringInPlace(message, STR_NETWORK_MESSAGE_CLIENT_COMPANY_SPECTATE, name);
			break;
		case NETWORK_ACTION_COMPANY_JOIN:
			colour = CC_DEFAULT;
			AppendStringInPlace(message, STR_NETWORK_MESSAGE_CLIENT_COMPANY_JOIN, name, str);
			break;
		case NETWORK_ACTION_COMPANY_NEW:
			colour = CC_DEFAULT;
			AppendStringInPlace(message, STR_NETWORK_MESSAGE_CLIENT_COMPANY_NEW, name, data.data);
			break;
		case NETWORK_ACTION_JOIN:
			/* Show the Client ID for the server but not for the client. */
			if (_network_server) {
				AppendStringInPlace(message, STR_NETWORK_MESSAGE_CLIENT_JOINED_ID, name, data.data);
			} else {
				AppendStringInPlace(message, STR_NETWORK_MESSAGE_CLIENT_JOINED, name);
			}
			break;
		case NETWORK_ACTION_LEAVE:
			AppendStringInPlace(message, STR_NETWORK_MESSAGE_CLIENT_LEFT, name, data.data);
			break;
		case NETWORK_ACTION_NAME_CHANGE:
			AppendStringInPlace(message, STR_NETWORK_MESSAGE_NAME_CHANGE, name, str);
			break;

		case NETWORK_ACTION_GIVE_MONEY: {
			replacement_name = GetString(STR_NETWORK_MESSAGE_MONEY_GIVE_SRC_DESCRIPTION, name, data.auxdata >> 16);
			name = replacement_name;

			extern uint8_t GetCurrentGrfLangID();
			uint8_t lang_id = GetCurrentGrfLangID();
			bool use_specific_string = lang_id <= 2 || lang_id == 0x15 || lang_id == 0x3A || lang_id == 0x3D; // English, German, Korean, Czech
			if (use_specific_string && self_send) {
				AppendStringInPlace(message, STR_NETWORK_MESSAGE_GAVE_MONEY_AWAY, str, data.data);
			} else if (use_specific_string && (CompanyID) (data.auxdata & 0xFFFF) == _local_company) {
				AppendStringInPlace(message, STR_NETWORK_MESSAGE_GIVE_MONEY_RECEIVE, name, data.data);
			} else {
				AppendStringInPlace(message, STR_NETWORK_MESSAGE_GIVE_MONEY, name, data.data, str);
			}
			break;
		}

		case NETWORK_ACTION_CHAT_COMPANY:   AppendStringInPlace(message, self_send ? STR_NETWORK_CHAT_TO_COMPANY : STR_NETWORK_CHAT_COMPANY, name, str); break;
		case NETWORK_ACTION_CHAT_CLIENT:    AppendStringInPlace(message, self_send ? STR_NETWORK_CHAT_TO_CLIENT  : STR_NETWORK_CHAT_CLIENT, name, str);  break;
		case NETWORK_ACTION_KICKED:         AppendStringInPlace(message, STR_NETWORK_MESSAGE_KICKED, name, str); break;
		case NETWORK_ACTION_EXTERNAL_CHAT:  AppendStringInPlace(message, STR_NETWORK_CHAT_EXTERNAL, data_str, name, str); break;
		default:                            AppendStringInPlace(message, STR_NETWORK_CHAT_ALL, name, str); break;
	}

	Debug(desync, 1, "msg: {}; {}", debug_date_dumper().HexDate(), message);
	IConsolePrint(colour, message.to_string());
=======
			builder += GetString(STR_NETWORK_MESSAGE_CLIENT_COMPANY_SPECTATE, name);
			break;
		case NETWORK_ACTION_COMPANY_JOIN:
			colour = CC_DEFAULT;
			builder += GetString(STR_NETWORK_MESSAGE_CLIENT_COMPANY_JOIN, name, str);
			break;
		case NETWORK_ACTION_COMPANY_NEW:
			colour = CC_DEFAULT;
			builder += GetString(STR_NETWORK_MESSAGE_CLIENT_COMPANY_NEW, name, std::move(data));
			break;
		case NETWORK_ACTION_JOIN:
			/* Show the Client ID for the server but not for the client. */
			builder += _network_server ?
					GetString(STR_NETWORK_MESSAGE_CLIENT_JOINED_ID, name, std::move(data)) :
					GetString(STR_NETWORK_MESSAGE_CLIENT_JOINED, name);
			break;
		case NETWORK_ACTION_LEAVE:          builder += GetString(STR_NETWORK_MESSAGE_CLIENT_LEFT, name, std::move(data)); break;
		case NETWORK_ACTION_NAME_CHANGE:    builder += GetString(STR_NETWORK_MESSAGE_NAME_CHANGE, name, str); break;
		case NETWORK_ACTION_GIVE_MONEY:     builder += GetString(STR_NETWORK_MESSAGE_GIVE_MONEY, name, std::move(data), str); break;
		case NETWORK_ACTION_KICKED:         builder += GetString(STR_NETWORK_MESSAGE_KICKED, name, str); break;
		case NETWORK_ACTION_CHAT_COMPANY:   builder += GetString(self_send ? STR_NETWORK_CHAT_TO_COMPANY : STR_NETWORK_CHAT_COMPANY, name, str); break;
		case NETWORK_ACTION_CHAT_CLIENT:    builder += GetString(self_send ? STR_NETWORK_CHAT_TO_CLIENT  : STR_NETWORK_CHAT_CLIENT, name, str);  break;
		case NETWORK_ACTION_EXTERNAL_CHAT:  builder += GetString(STR_NETWORK_CHAT_EXTERNAL, std::move(data), name, str); break;
		default:                            builder += GetString(STR_NETWORK_CHAT_ALL, name, str); break;
	}

	Debug(desync, 1, "msg: {:08x}; {:02x}; {}", TimerGameEconomy::date, TimerGameEconomy::date_fract, message);
	IConsolePrint(colour, message);
>>>>>>> 786893a8
	NetworkAddChatMessage(colour, _settings_client.gui.network_chat_timeout, message);
}

/* Calculate the frame-lag of a client */
uint NetworkCalculateLag(const NetworkClientSocket *cs)
{
	int lag = cs->last_frame_server - cs->last_frame;
	/* This client has missed their ACK packet after 1 DAY_TICKS..
	 *  so we increase their lag for every frame that passes!
	 * The packet can be out by a max of _net_frame_freq */
	if (cs->last_frame_server + DAY_TICKS + _settings_client.network.frame_freq < _frame_counter) {
		lag += _frame_counter - (cs->last_frame_server + DAY_TICKS + _settings_client.network.frame_freq);
	}
	return lag;
}


/* There was a non-recoverable error, drop back to the main menu with a nice
 *  error */
void ShowNetworkError(StringID error_string)
{
	_switch_mode = SM_MENU;
	ShowErrorMessage(GetEncodedString(error_string), {}, WL_CRITICAL);
}

/**
 * Retrieve the string id of an internal error number
 * @param err NetworkErrorCode
 * @return the StringID
 */
StringID GetNetworkErrorMsg(NetworkErrorCode err)
{
	/* List of possible network errors, used by
	 * PACKET_SERVER_ERROR and PACKET_CLIENT_ERROR */
	static const StringID network_error_strings[] = {
		STR_NETWORK_ERROR_CLIENT_GENERAL,
		STR_NETWORK_ERROR_CLIENT_DESYNC,
		STR_NETWORK_ERROR_CLIENT_SAVEGAME,
		STR_NETWORK_ERROR_CLIENT_CONNECTION_LOST,
		STR_NETWORK_ERROR_CLIENT_PROTOCOL_ERROR,
		STR_NETWORK_ERROR_CLIENT_NEWGRF_MISMATCH,
		STR_NETWORK_ERROR_CLIENT_NOT_AUTHORIZED,
		STR_NETWORK_ERROR_CLIENT_NOT_EXPECTED,
		STR_NETWORK_ERROR_CLIENT_WRONG_REVISION,
		STR_NETWORK_ERROR_CLIENT_NAME_IN_USE,
		STR_NETWORK_ERROR_CLIENT_WRONG_PASSWORD,
		STR_NETWORK_ERROR_CLIENT_COMPANY_MISMATCH,
		STR_NETWORK_ERROR_CLIENT_KICKED,
		STR_NETWORK_ERROR_CLIENT_CHEATER,
		STR_NETWORK_ERROR_CLIENT_SERVER_FULL,
		STR_NETWORK_ERROR_CLIENT_TOO_MANY_COMMANDS,
		STR_NETWORK_ERROR_CLIENT_TIMEOUT_PASSWORD,
		STR_NETWORK_ERROR_CLIENT_TIMEOUT_COMPUTER,
		STR_NETWORK_ERROR_CLIENT_TIMEOUT_MAP,
		STR_NETWORK_ERROR_CLIENT_TIMEOUT_JOIN,
		STR_NETWORK_ERROR_CLIENT_INVALID_CLIENT_NAME,
		STR_NETWORK_ERROR_CLIENT_NOT_ON_ALLOW_LIST,
		STR_NETWORK_ERROR_CLIENT_NO_AUTHENTICATION_METHOD_AVAILABLE,
	};
	static_assert(lengthof(network_error_strings) == NETWORK_ERROR_END);

	if (err >= (ptrdiff_t)lengthof(network_error_strings)) err = NETWORK_ERROR_GENERAL;

	return network_error_strings[err];
}

/**
 * Handle the pause mode change so we send the right messages to the chat.
 * @param prev_mode The previous pause mode.
 * @param changed_mode The pause mode that got changed.
 */
void NetworkHandlePauseChange(PauseModes prev_mode, PauseMode changed_mode)
{
	if (!_networking) return;

	switch (changed_mode) {
		case PauseMode::Normal:
		case PauseMode::Join:
		case PauseMode::GameScript:
		case PauseMode::ActiveClients:
		case PauseMode::LinkGraph: {
			bool changed = _pause_mode.None() != prev_mode.None();
			bool paused = _pause_mode.Any();
			if (!paused && !changed) return;

			std::string str;
			if (!changed) {
				std::array<StringParameter, 5> params{};
				auto it = params.begin();
				if (_pause_mode.Test(PauseMode::Normal))        *it++ = STR_NETWORK_SERVER_MESSAGE_GAME_REASON_MANUAL;
				if (_pause_mode.Test(PauseMode::Join))          *it++ = STR_NETWORK_SERVER_MESSAGE_GAME_REASON_CONNECTING_CLIENTS;
				if (_pause_mode.Test(PauseMode::GameScript))    *it++ = STR_NETWORK_SERVER_MESSAGE_GAME_REASON_GAME_SCRIPT;
				if (_pause_mode.Test(PauseMode::ActiveClients)) *it++ = STR_NETWORK_SERVER_MESSAGE_GAME_REASON_NOT_ENOUGH_PLAYERS;
				if (_pause_mode.Test(PauseMode::LinkGraph))     *it++ = STR_NETWORK_SERVER_MESSAGE_GAME_REASON_LINK_GRAPH;
				str = GetStringWithArgs(STR_NETWORK_SERVER_MESSAGE_GAME_STILL_PAUSED_1 + std::distance(params.begin(), it) - 1, {params.begin(), it});
			} else {
				StringID reason;
				switch (changed_mode) {
					case PauseMode::Normal:        reason = STR_NETWORK_SERVER_MESSAGE_GAME_REASON_MANUAL; break;
					case PauseMode::Join:          reason = STR_NETWORK_SERVER_MESSAGE_GAME_REASON_CONNECTING_CLIENTS; break;
					case PauseMode::GameScript:    reason = STR_NETWORK_SERVER_MESSAGE_GAME_REASON_GAME_SCRIPT; break;
					case PauseMode::ActiveClients: reason = STR_NETWORK_SERVER_MESSAGE_GAME_REASON_NOT_ENOUGH_PLAYERS; break;
					case PauseMode::LinkGraph:     reason = STR_NETWORK_SERVER_MESSAGE_GAME_REASON_LINK_GRAPH; break;
					default: NOT_REACHED();
				}
				str = GetString(paused ? STR_NETWORK_SERVER_MESSAGE_GAME_PAUSED : STR_NETWORK_SERVER_MESSAGE_GAME_UNPAUSED, reason);
			}

			NetworkTextMessage(NETWORK_ACTION_SERVER_MESSAGE, CC_DEFAULT, false, {}, str);
			break;
		}

		default:
			return;
	}
}


/**
 * Helper function for the pause checkers. If pause is true and the
 * current pause mode isn't set the game will be paused, if it it false
 * and the pause mode is set the game will be unpaused. In the other
 * cases nothing happens to the pause state.
 * @param pause whether we'd like to pause
 * @param pm the mode which we would like to pause with
 */
static void CheckPauseHelper(bool pause, PauseMode pm)
{
	if (pause == _pause_mode.Test(pm)) return;

	Command<CMD_PAUSE>::Post(pm, pause);
}

/**
 * Counts the number of active clients connected.
 * It has to be in STATUS_ACTIVE and not a spectator
 * @return number of active clients
 */
static uint NetworkCountActiveClients()
{
	uint count = 0;

	for (const NetworkClientSocket *cs : NetworkClientSocket::Iterate()) {
		if (cs->status != NetworkClientSocket::STATUS_ACTIVE) continue;
		if (!Company::IsValidID(cs->GetInfo()->client_playas)) continue;
		count++;
	}

	return count;
}

/**
 * Check if the minimum number of active clients has been reached and pause or unpause the game as appropriate
 */
static void CheckMinActiveClients()
{
	if (_pause_mode.Test(PauseMode::Error) ||
			!_network_dedicated ||
			(_settings_client.network.min_active_clients == 0 && !_pause_mode.Test(PauseMode::ActiveClients))) {
		return;
	}
	CheckPauseHelper(NetworkCountActiveClients() < _settings_client.network.min_active_clients, PauseMode::ActiveClients);
}

/**
 * Checks whether there is a joining client
 * @return true iff one client is joining (but not authorizing)
 */
static bool NetworkHasJoiningClient()
{
	for (const NetworkClientSocket *cs : NetworkClientSocket::Iterate()) {
		if (cs->status >= NetworkClientSocket::STATUS_AUTHORIZED && cs->status < NetworkClientSocket::STATUS_ACTIVE) return true;
	}

	return false;
}

/**
 * Check whether we should pause on join
 */
static void CheckPauseOnJoin()
{
	if (_pause_mode.Test(PauseMode::Error) ||
			(!_settings_client.network.pause_on_join && !_pause_mode.Test(PauseMode::Join))) {
		return;
	}
	CheckPauseHelper(NetworkHasJoiningClient(), PauseMode::Join);
}

/**
 * Parse the company part ("#company" postfix) of a connecting string.
 * @param connection_string The string with the connection data.
 * @param company_id        The company ID to set, if available.
 * @return A std::string_view into the connection string without the company part.
 */
std::string_view ParseCompanyFromConnectionString(const std::string &connection_string, CompanyID *company_id)
{
	std::string_view ip = connection_string;
	if (company_id == nullptr) return ip;

	size_t offset = ip.find_last_of('#');
	if (offset != std::string::npos) {
		std::string_view company_string = ip.substr(offset + 1);
		ip = ip.substr(0, offset);

		auto result = IntFromChars<uint8_t>(company_string, true);
		if (result.has_value()) {
			uint8_t company_value = *result;
			if (company_value != COMPANY_NEW_COMPANY && company_value != COMPANY_SPECTATOR) {
				if (company_value > MAX_COMPANIES || company_value == 0) {
					*company_id = COMPANY_SPECTATOR;
				} else {
					/* "#1" means the first company, which has index 0. */
					*company_id = (CompanyID)(company_value - 1);
				}
			} else {
				*company_id = (CompanyID)company_value;
			}
		}
	}

	return ip;
}

/**
 * Converts a string to ip/port/company
 *  Format: IP:port#company
 *
 * Returns the IP part as a string view into the passed string. This view is
 * valid as long the passed connection string is valid. If there is no port
 * present in the connection string, the port reference will not be touched.
 * When there is no company ID present in the connection string or company_id
 * is nullptr, then company ID will not be touched.
 *
 * @param connection_string The string with the connection data.
 * @param port              The port reference to set.
 * @param company_id        The company ID to set, if available.
 * @return A std::string_view into the connection string with the (IP) address part.
 */
std::string_view ParseFullConnectionString(const std::string &connection_string, uint16_t &port, CompanyID *company_id)
{
	std::string_view ip = ParseCompanyFromConnectionString(connection_string, company_id);

	size_t port_offset = ip.find_last_of(':');
	size_t ipv6_close = ip.find_last_of(']');
	if (port_offset != std::string::npos && (ipv6_close == std::string::npos || ipv6_close < port_offset)) {
		std::string_view port_string = ip.substr(port_offset + 1);
		ip = ip.substr(0, port_offset);
		auto port_result = IntFromChars<uint16_t>(port_string, true);
		if (port_result.has_value()) port = *port_result;
	}
	return ip;
}

/**
 * Normalize a connection string. That is, ensure there is a port in the string.
 * @param connection_string The connection string to normalize.
 * @param default_port The port to use if none is given.
 * @return The normalized connection string.
 */
std::string NormalizeConnectionString(const std::string &connection_string, uint16_t default_port)
{
	uint16_t port = default_port;
	std::string_view ip = ParseFullConnectionString(connection_string, port);
	return std::string(ip) + ":" + std::to_string(port);
}

/**
 * Convert a string containing either "hostname" or "hostname:ip" to a
 * NetworkAddress.
 *
 * @param connection_string The string to parse.
 * @param default_port The default port to set port to if not in connection_string.
 * @return A valid NetworkAddress of the parsed information.
 */
NetworkAddress ParseConnectionString(const std::string &connection_string, uint16_t default_port)
{
	uint16_t port = default_port;
	std::string_view ip = ParseFullConnectionString(connection_string, port);
	return NetworkAddress(ip, port);
}

/**
 * Handle the accepting of a connection to the server.
 * @param s The socket of the new connection.
 * @param address The address of the peer.
 */
/* static */ void ServerNetworkGameSocketHandler::AcceptConnection(SOCKET s, const NetworkAddress &address)
{
	/* Register the login */
	_network_clients_connected++;

	ServerNetworkGameSocketHandler *cs = new ServerNetworkGameSocketHandler(s);
	cs->client_address = address; // Save the IP of the client

	InvalidateWindowData(WC_CLIENT_LIST, 0);
}

/**
 * Resets the pools used for network clients, and the admin pool if needed.
 * @param close_admins Whether the admin pool has to be cleared as well.
 */
static void InitializeNetworkPools(bool close_admins = true)
{
	PoolTypes to_clean{PoolType::NetworkClient};
	if (close_admins) to_clean.Set(PoolType::NetworkAdmin);
	PoolBase::Clean(to_clean);
}

/**
 * Close current connections.
 * @param close_admins Whether the admin connections have to be closed as well.
 */
void NetworkClose(bool close_admins)
{
	if (_network_server) {
		if (close_admins) {
			for (ServerNetworkAdminSocketHandler *as : ServerNetworkAdminSocketHandler::Iterate()) {
				as->CloseConnection(true);
			}
		}

		for (NetworkClientSocket *cs : NetworkClientSocket::Iterate()) {
			cs->CloseConnection(NETWORK_RECV_STATUS_CLIENT_QUIT);
		}
		ServerNetworkGameSocketHandler::CloseListeners();
		ServerNetworkAdminSocketHandler::CloseListeners();

		_network_coordinator_client.CloseConnection();
	} else {
		if (MyClient::my_client != nullptr) {
			MyClient::SendQuit();
			MyClient::my_client->CloseConnection(NETWORK_RECV_STATUS_CLIENT_QUIT);
		}

		_network_coordinator_client.CloseAllConnections();
	}
	NetworkGameSocketHandler::ProcessDeferredDeletions();

	TCPConnecter::KillAll();

	_networking = false;
	_network_server = false;

	NetworkFreeLocalCommandQueue();

	_network_company_states.fill({});
	_network_company_server_id.clear();
	_network_company_passworded = {};

	InitializeNetworkPools(close_admins);

	_network_sync_records.clear();
	_network_sync_records.shrink_to_fit();
	_network_sync_record_counts.clear();
	_network_sync_record_counts.shrink_to_fit();
}

/* Initializes the network (cleans sockets and stuff) */
static void NetworkInitialize(bool close_admins = true)
{
	InitializeNetworkPools(close_admins);

	_sync_frame = 0;
	_network_first_time = true;

	_network_reconnect = 0;

	_last_sync_date = EconTime::Date{0};
	_last_sync_date_fract = 0;
	_last_sync_tick_skip_counter = 0;
	_last_sync_frame_counter = 0;
}

/** Non blocking connection to query servers for their game info. */
class TCPQueryConnecter : public TCPServerConnecter {
private:
	std::string connection_string;

public:
	TCPQueryConnecter(const std::string &connection_string) : TCPServerConnecter(connection_string, NETWORK_DEFAULT_PORT), connection_string(connection_string) {}

	void OnFailure() override
	{
		NetworkGame *item = NetworkGameListAddItem(connection_string);
		item->status = NGLS_OFFLINE;
		item->refreshing = false;

		UpdateNetworkGameWindow();
	}

	void OnConnect(SOCKET s) override
	{
		QueryNetworkGameSocketHandler::QueryServer(s, this->connection_string);
	}
};

/**
 * Query a server to fetch the game-info.
 * @param connection_string the address to query.
 */
void NetworkQueryServer(const std::string &connection_string)
{
	if (!_network_available) return;

	/* Mark the entry as refreshing, so the GUI can show the refresh is pending. */
	NetworkGame *item = NetworkGameListAddItem(connection_string);
	item->refreshing = true;

	TCPConnecter::Create<TCPQueryConnecter>(connection_string);
}

/**
 * Validates an address entered as a string and adds the server to
 * the list. If you use this function, the games will be marked
 * as manually added.
 * @param connection_string The IP:port of the server to add.
 * @param manually Whether the enter should be marked as manual added.
 * @param never_expire Whether the entry can expire (removed when no longer found in the public listing).
 * @return The entry on the game list.
 */
NetworkGame *NetworkAddServer(const std::string &connection_string, bool manually, bool never_expire)
{
	if (connection_string.empty()) return nullptr;

	/* Ensure the item already exists in the list */
	NetworkGame *item = NetworkGameListAddItem(connection_string);
	if (item->info.server_name.empty()) {
		ClearGRFConfigList(item->info.grfconfig);
		item->info.server_name = connection_string;

		UpdateNetworkGameWindow();

		NetworkQueryServer(connection_string);
	}

	if (manually) item->manually = true;
	if (never_expire) item->version = INT32_MAX;

	return item;
}

/**
 * Get the addresses to bind to.
 * @param addresses the list to write to.
 * @param port the port to bind to.
 */
void GetBindAddresses(NetworkAddressList *addresses, uint16_t port)
{
	for (const auto &iter : _network_bind_list) {
		addresses->emplace_back(iter.c_str(), port);
	}

	/* No address, so bind to everything. */
	if (addresses->empty()) {
		addresses->emplace_back("", port);
	}
}

/* Generates the list of manually added hosts from NetworkGame and
 * dumps them into the array _network_host_list. This array is needed
 * by the function that generates the config file. */
void NetworkRebuildHostList()
{
	_network_host_list.clear();

	for (const auto &item : _network_game_list) {
		if (item->manually) _network_host_list.emplace_back(item->connection_string);
	}
}

/** Non blocking connection create to actually connect to servers */
class TCPClientConnecter : public TCPServerConnecter {
private:
	std::string connection_string;

public:
	TCPClientConnecter(const std::string &connection_string) : TCPServerConnecter(connection_string, NETWORK_DEFAULT_PORT), connection_string(connection_string) {}

	void OnFailure() override
	{
		ShowNetworkError(STR_NETWORK_ERROR_NOCONNECTION);
	}

	void OnConnect(SOCKET s) override
	{
		_networking = true;
		_network_own_client_id = ClientID{};
		new ClientNetworkGameSocketHandler(s, this->connection_string);
		IConsoleCmdExec("exec scripts/on_client.scr 0");
		NetworkClient_Connected();
	}
};

/**
 * Join a client to the server at with the given connection string.
 * The default for the passwords is \c nullptr. When the server or company needs a
 * password and none is given, the user is asked to enter the password in the GUI.
 * This function will return false whenever some information required to join is not
 * correct such as the company number or the client's name, or when there is not
 * networking avalabile at all. If the function returns false the connection with
 * the existing server is not disconnected.
 * It will return true when it starts the actual join process, i.e. when it
 * actually shows the join status window.
 *
 * @param connection_string     The IP address, port and company number to join as.
 * @param default_company       The company number to join as when none is given.
 * @param join_server_password  The password for the server.
 * @param join_company_password The password for the company.
 * @return Whether the join has started.
 */
bool NetworkClientConnectGame(const std::string &connection_string, CompanyID default_company, const std::string &join_server_password, const std::string &join_company_password)
{
	CompanyID join_as = default_company;
	std::string resolved_connection_string = ServerAddress::Parse(connection_string, NETWORK_DEFAULT_PORT, &join_as).connection_string;

	if (!_network_available) return false;
	if (!NetworkValidateOurClientName()) return false;

	_network_join.connection_string = std::move(resolved_connection_string);
	_network_join.company = join_as;
	_network_join.server_password = join_server_password;
	_network_join.company_password = join_company_password;

	if (_game_mode == GM_MENU) {
		/* From the menu we can immediately continue with the actual join. */
		NetworkClientJoinGame();
	} else {
		/* When already playing a game, first go back to the main menu. This
		 * disconnects the user from the current game, meaning we can safely
		 * load in the new. After all, there is little point in continuing to
		 * play on a server if we are connecting to another one.
		 */
		_switch_mode = SM_JOIN_GAME;
	}
	return true;
}

/**
 * Actually perform the joining to the server. Use #NetworkClientConnectGame
 * when you want to connect to a specific server/company. This function
 * assumes _network_join is already fully set up.
 */
void NetworkClientJoinGame()
{
	NetworkDisconnect();
	NetworkInitialize();

	_settings_client.network.last_joined = _network_join.connection_string;
	_network_join_status = NETWORK_JOIN_STATUS_CONNECTING;
	ShowJoinStatusWindow();

	TCPConnecter::Create<TCPClientConnecter>(_network_join.connection_string);
}

static void NetworkInitGameInfo()
{
	FillStaticNetworkServerGameInfo();
	/* The server is a client too */
	_network_game_info.clients_on = _network_dedicated ? 0 : 1;

	/* There should be always space for the server. */
	assert(NetworkClientInfo::CanAllocateItem());
	NetworkClientInfo *ci = new NetworkClientInfo(CLIENT_ID_SERVER);
	ci->client_playas = _network_dedicated ? COMPANY_SPECTATOR : GetDefaultLocalCompany();

	ci->client_name = _settings_client.network.client_name;
}

/**
 * Trim the given server name in place, i.e. remove leading and trailing spaces.
 * After the trim check whether the server name is not empty.
 * When the server name is empty a GUI error message is shown telling the
 * user to set the servername and this function returns false.
 *
 * @param server_name The server name to validate. It will be trimmed of leading
 *                    and trailing spaces.
 * @return True iff the server name is valid.
 */
bool NetworkValidateServerName(std::string &server_name)
{
	StrTrimInPlace(server_name);
	if (!server_name.empty()) return true;

	ShowErrorMessage(GetEncodedString(STR_NETWORK_ERROR_BAD_SERVER_NAME), {}, WL_ERROR);
	return false;
}

/**
 * Check whether the client and server name are set, for a dedicated server and if not set them to some default
 * value and tell the user to change this as soon as possible.
 * If the saved name is the default value, then the user is told to override  this value too.
 * This is only meant dedicated servers, as for the other servers the GUI ensures a name has been entered.
 */
static void CheckClientAndServerName()
{
	static const std::string fallback_client_name = "Unnamed Client";
	StrTrimInPlace(_settings_client.network.client_name);
	if (_settings_client.network.client_name.empty() || _settings_client.network.client_name.compare(fallback_client_name) == 0) {
		Debug(net, 1, "No \"client_name\" has been set, using \"{}\" instead. Please set this now using the \"name <new name>\" command", fallback_client_name);
		_settings_client.network.client_name = fallback_client_name;
	}

	static const std::string fallback_server_name = "Unnamed Server";
	StrTrimInPlace(_settings_client.network.server_name);
	if (_settings_client.network.server_name.empty() || _settings_client.network.server_name.compare(fallback_server_name) == 0) {
		Debug(net, 1, "No \"server_name\" has been set, using \"{}\" instead. Please set this now using the \"server_name <new name>\" command", fallback_server_name);
		_settings_client.network.server_name = fallback_server_name;
	}
}

bool NetworkServerStart()
{
	if (!_network_available) return false;

	/* Call the pre-scripts */
	IConsoleCmdExec("exec scripts/pre_server.scr 0");
	if (_network_dedicated) IConsoleCmdExec("exec scripts/pre_dedicated.scr 0");

	/* Check for the client and server names to be set, but only after the scripts had a chance to set them.*/
	if (_network_dedicated) CheckClientAndServerName();

	NetworkDisconnect(false);
	NetworkInitialize(false);
	NetworkUDPInitialize();
	Debug(net, 5, "Starting listeners for clients");
	if (!ServerNetworkGameSocketHandler::Listen(_settings_client.network.server_port)) return false;

	/* Only listen for admins when the authentication is configured. */
	if (_settings_client.network.AdminAuthenticationConfigured()) {
		Debug(net, 5, "Starting listeners for admins");
		if (!ServerNetworkAdminSocketHandler::Listen(_settings_client.network.server_admin_port)) return false;
	}

	/* Try to start UDP-server */
	Debug(net, 5, "Starting listeners for incoming server queries");
	NetworkUDPServerListen();

	_network_company_states.fill({});
	_network_company_server_id = NetworkGenerateRandomKeyString(16);
	_network_server = true;
	_networking = true;
	_frame_counter = 0;
	_frame_counter_server = 0;
	_frame_counter_max = 0;
	_last_sync_frame = 0;
	_network_own_client_id = CLIENT_ID_SERVER;

	_network_sync_records.clear();
	_network_sync_record_counts.clear();
	_record_sync_records = false;

	_network_clients_connected = 0;
	_network_company_passworded = {};

	NetworkInitGameInfo();

	if (_settings_client.network.server_game_type != SERVER_GAME_TYPE_LOCAL) {
		_network_coordinator_client.Register();
	}

	/* execute server initialization script */
	IConsoleCmdExec("exec scripts/on_server.scr 0");
	/* if the server is dedicated ... add some other script */
	if (_network_dedicated) IConsoleCmdExec("exec scripts/on_dedicated.scr 0");

	return true;
}

/**
 * Perform tasks when the server is started. This consists of things
 * like putting the server's client in a valid company and resetting the restart time.
 */
void NetworkOnGameStart()
{
	if (!_network_server) return;

	/* Update the static game info to set the values from the new game. */
	NetworkServerUpdateGameInfo();

	ChangeNetworkRestartTime(true);

	if (!_network_dedicated) {
		Company *c = Company::GetIfValid(_local_company);
		NetworkClientInfo *ci = NetworkClientInfo::GetByClientID(CLIENT_ID_SERVER);
		if (c != nullptr && ci != nullptr) {
			/*
			 * If the company has not been named yet, the company was just started.
			 * Otherwise it would have gotten a name already, so announce it as a new company.
			 */
			if (c->name_1 == STR_SV_UNNAMED && c->name.empty()) NetworkServerNewCompany(c, ci);
		}

		ShowClientList();
	} else {
		/* welcome possibly still connected admins - this can only happen on a dedicated server. */
		ServerNetworkAdminSocketHandler::WelcomeAll();
	}
}

/* The server is rebooting...
 * The only difference with NetworkDisconnect, is the packets that is sent */
void NetworkReboot()
{
	if (_network_server) {
		for (NetworkClientSocket *cs : NetworkClientSocket::Iterate()) {
			cs->SendNewGame();
			cs->SendPackets();
		}

		for (ServerNetworkAdminSocketHandler *as : ServerNetworkAdminSocketHandler::IterateActive()) {
			as->SendNewGame();
			as->SendPackets();
		}
	}

	/* For non-dedicated servers we have to kick the admins as we are not
	 * certain that we will end up in a new network game. */
	NetworkClose(!_network_dedicated);
}

/**
 * We want to disconnect from the host/clients.
 * @param close_admins Whether the admin sockets need to be closed as well.
 */
void NetworkDisconnect(bool close_admins)
{
	if (_network_server) {
		for (NetworkClientSocket *cs : NetworkClientSocket::Iterate()) {
			cs->SendShutdown();
			cs->SendPackets();
		}

		if (close_admins) {
			for (ServerNetworkAdminSocketHandler *as : ServerNetworkAdminSocketHandler::IterateActive()) {
				as->SendShutdown();
				as->SendPackets();
			}
		}
	}

	CloseWindowById(WC_NETWORK_STATUS_WINDOW, WN_NETWORK_STATUS_WINDOW_JOIN);

	NetworkClose(close_admins);

	/* Reinitialize the UDP stack, i.e. close all existing connections. */
	NetworkUDPInitialize();
}

/**
 * The setting server_game_type was updated; possibly we need to take some
 * action.
 */
void NetworkUpdateServerGameType()
{
	if (!_networking) return;

	switch (_settings_client.network.server_game_type) {
		case SERVER_GAME_TYPE_LOCAL:
			_network_coordinator_client.CloseConnection();
			break;

		case SERVER_GAME_TYPE_INVITE_ONLY:
		case SERVER_GAME_TYPE_PUBLIC:
			_network_coordinator_client.Register();
			break;

		default:
			NOT_REACHED();
	}
}

/**
 * Receives something from the network.
 * @return true if everything went fine, false when the connection got closed.
 */
static bool NetworkReceive()
{
	bool result;
	if (_network_server) {
		ServerNetworkAdminSocketHandler::Receive();
		result = ServerNetworkGameSocketHandler::Receive();
	} else {
		result = ClientNetworkGameSocketHandler::Receive();
	}
	NetworkGameSocketHandler::ProcessDeferredDeletions();
	return result;
}

/* This sends all buffered commands (if possible) */
static void NetworkSend()
{
	if (_network_server) {
		ServerNetworkAdminSocketHandler::Send();
		ServerNetworkGameSocketHandler::Send();
	} else {
		ClientNetworkGameSocketHandler::Send();
	}
	NetworkGameSocketHandler::ProcessDeferredDeletions();
}

/**
 * We have to do some (simple) background stuff that runs normally,
 * even when we are not in multiplayer. For example stuff needed
 * for finding servers or downloading content.
 */
void NetworkBackgroundLoop()
{
	_network_content_client.SendReceive();
	_network_coordinator_client.SendReceive();
	TCPConnecter::CheckCallbacks();
	NetworkHTTPSocketHandler::HTTPReceive();
	QueryNetworkGameSocketHandler::SendReceive();
	NetworkGameSocketHandler::ProcessDeferredDeletions();

	NetworkBackgroundUDPLoop();
}

void RecordSyncEventData(NetworkSyncRecordEvents event)
{
	_network_sync_records.push_back({ event, _random.state[0], _state_checksum.state });
}

const char *GetSyncRecordEventName(NetworkSyncRecordEvents event)
{
	static const char *names[] = {
		"BEGIN",
		"CMD",
		"AUX_TILE",
		"TILE",
		"TOWN",
		"TREE",
		"STATION",
		"INDUSTRY",
		"PRE_DATES",
		"PRE_COMPANY_STATE",
		"VEH_PERIODIC",
		"VEH_LOAD_UNLOAD",
		"VEH_EFFECT",
		"VEH_TRAIN",
		"VEH_ROAD",
		"VEH_AIR",
		"VEH_SHIP",
		"VEH_OTHER",
		"VEH_SELL",
		"VEH_TBTR",
		"VEH_AUTOREPLACE",
		"VEH_REPAIR",
		"FRAME_DONE"
	};
	static_assert(lengthof(names) == NSRE_LAST);
	if (event < NSRE_LAST) return names[event];
	return "???";
}

/* The main loop called from ttd.c
 *  Here we also have to do StateGameLoop if needed! */
void NetworkGameLoop()
{
	if (!_networking) return;

	if (!NetworkReceive()) return;

	if (_network_server) {
		/* Log the sync state to check for in-syncedness of replays. */
		if (EconTime::CurDateFract() == 0 && TickSkipCounter() == 0) {
			/* We don't want to log multiple times if paused. */
			static EconTime::Date last_log;
			if (last_log != EconTime::CurDate()) {
				Debug(desync, 2, "sync: {}; {:08x}; {:08x}", debug_date_dumper().HexDate(), _random.state[0], _random.state[1]);
				last_log = EconTime::CurDate();
			}
		}

#ifdef DEBUG_DUMP_COMMANDS
		/* Loading of the debug commands from -ddesync>=1 */
		static auto f = FioFOpenFile("commands.log", "rb", SAVE_DIR);
		static EconTime::Date next_date = {};
		static uint next_date_fract;
		static uint next_tick_skip_counter;
		static std::unique_ptr<CommandPacket> cp;
		static bool check_sync_state = false;
		static uint32_t sync_state[2];
		if (!f.has_value() && next_date == 0) {
			Debug(desync, 0, "Cannot open commands.log");
			next_date = EconTime::Date{1};
		}

		while (f.has_value() && !feof(*f)) {
			if (EconTime::CurDate() == next_date && EconTime::CurDateFract() == next_date_fract && TickSkipCounter() == next_tick_skip_counter) {
				if (cp != nullptr) {
					extern void NetworkSendCommandImplementation(Commands cmd, TileIndex tile, const CommandPayloadBase &payload, StringID error_msg, CommandCallback callback, CallbackParameter callback_param, CompanyID company);
					NetworkSendCommandImplementation(cp->command_container.cmd, cp->command_container.tile, *cp->command_container.payload, (StringID)0, CommandCallback::None, 0, cp->company);
					Debug(net, 0, "injecting: {}; {:02x}; {:06x}; {:08x} ({})",
							debug_date_dumper().HexDate(), (int)_current_company, cp->command_container.tile, cp->command_container.cmd, GetCommandName(cp->command_container.cmd));
					cp.reset();
				}
				if (check_sync_state) {
					if (sync_state[0] == _random.state[0] && sync_state[1] == _random.state[1]) {
						Debug(net, 0, "sync check: {}; match", debug_date_dumper().HexDate());
					} else {
						Debug(net, 0, "sync check: {}; mismatch: expected {{{:08x}, {:08x}}}, got {{{:08x}, {:08x}}}",
									debug_date_dumper().HexDate(), sync_state[0], sync_state[1], _random.state[0], _random.state[1]);
						NOT_REACHED();
					}
					check_sync_state = false;
				}
			}

			/* Skip all entries in the command-log till we caught up with the current game again. */
			if (std::make_tuple(EconTime::CurDate(), EconTime::CurDateFract(), TickSkipCounter()) > std::make_tuple(next_date, next_date_fract, next_tick_skip_counter)) {
				Debug(net, 0, "Skipping to next command at {}", debug_date_dumper().HexDate(next_date, next_date_fract, next_tick_skip_counter));
				cp.reset();
				check_sync_state = false;
			}

			if (cp != nullptr || check_sync_state) break;

			static char buff[65536];
			if (fgets(buff, lengthof(buff), *f) == nullptr) break;

			char *p = buff;
			/* Ignore the "[date time] " part of the message */
			if (*p == '[') {
				p = strchr(p, ']');
				if (p == nullptr) break;
				p += 2;
			}

			if (strncmp(p, "cmd: ", 5) == 0
#ifdef DEBUG_FAILED_DUMP_COMMANDS
				|| strncmp(p, "cmdf: ", 6) == 0
#endif
				) {
				p += 5;
				if (*p == ' ') p++;
				uint cmd;
				int company;
				uint tile;
				int offset;
				int ret = sscanf(p, "date{%x; %x; %x}; company: %x; tile: %x (%*u x %*u); cmd: %x; %n\"",
						&next_date.edit_base(), &next_date_fract, &next_tick_skip_counter, &company, &tile, &cmd, &offset);
				assert(ret == 6);
				if (!IsValidCommand(static_cast<Commands>(cmd))) {
					Debug(desync, 0, "Trying to parse: {}, invalid command: {}", p, cmd);
					NOT_REACHED();
				}

				cp.reset(new CommandPacket());
				cp->company = (CompanyID)company;

				const char *payload_start = p + offset;
				while (*payload_start != 0 && *payload_start != '<') payload_start++;
				if (*payload_start != '<') {
					Debug(desync, 0, "Trying to parse: {}", p);
					NOT_REACHED();
				}
				payload_start++;

				const char *payload_end = payload_start;
				while (*payload_end != 0 && *payload_end != '>') payload_end++;
				if (*payload_end != '>' || ((payload_end - payload_start) & 1) != 0) {
					Debug(desync, 0, "Trying to parse: {}", p);
					NOT_REACHED();
				}

				std::vector<uint8_t> cmd_buffer;
				/* Prepend the fields expected by DynBaseCommandContainer::Deserialise */
				BufferSerialisationRef write_buffer(cmd_buffer);
				write_buffer.Send_uint16(static_cast<uint16_t>(cmd));
				write_buffer.Send_uint16(0);
				write_buffer.Send_uint32(tile);

				size_t payload_size_pos = write_buffer.GetSendOffset();
				write_buffer.Send_uint16(0);
				for (const char *data = payload_start; data < payload_end; data += 2) {
					uint8_t e = 0;
					std::from_chars(data, data + 2, e, 16);
					write_buffer.Send_uint8(e);
				}
				write_buffer.SendAtOffset_uint16(payload_size_pos, (uint16_t)(write_buffer.GetSendOffset() - payload_size_pos - 2));

				DeserialisationBuffer read_buffer(cmd_buffer.data(), cmd_buffer.size());
				const char *error = cp->command_container.Deserialise(read_buffer);
				if (error != nullptr) {
					Debug(desync, 0, "Trying to parse: {} --> {}", p, error);
					NOT_REACHED();
				}
			} else if (strncmp(p, "join: ", 6) == 0) {
				/* Manually insert a pause when joining; this way the client can join at the exact right time. */
				int ret = sscanf(p + 6, "date{%x; %x; %x}", &next_date.edit_base(), &next_date_fract, &next_tick_skip_counter);
				assert(ret == 3);
				Debug(net, 0, "injecting pause for join at {}; please join when paused", debug_date_dumper().HexDate(next_date, next_date_fract, next_tick_skip_counter));
				cp.reset(new CommandPacket());
				cp->command_container.tile = {};
				cp->company = COMPANY_SPECTATOR;
				cp->command_container.cmd = CMD_PAUSE;
				cp->command_container.payload = CmdPayload<CMD_PAUSE>::Make(PauseMode::Normal, true).Clone();
				_ddc_fastforward = false;
			} else if (strncmp(p, "sync: ", 6) == 0) {
				int ret = sscanf(p + 6, "date{%x; %x; %x}; %x; %x", &next_date.edit_base(), &next_date_fract, &next_tick_skip_counter, &sync_state[0], &sync_state[1]);
				assert(ret == 5);
				check_sync_state = true;
			} else if (strncmp(p, "msg: ", 5) == 0 || strncmp(p, "client: ", 8) == 0 ||
						strncmp(p, "load: ", 6) == 0 || strncmp(p, "save: ", 6) == 0 ||
						strncmp(p, "new_company: ", 13) == 0 || strncmp(p, "new_company_ai: ", 16) == 0 ||
						strncmp(p, "buy_company: ", 13) == 0 || strncmp(p, "delete_company: ", 16) == 0 ||
						strncmp(p, "merge_companies: ", 17) == 0) {
				/* A message that is not very important to the log playback, but part of the log. */
#ifndef DEBUG_FAILED_DUMP_COMMANDS
			} else if (strncmp(p, "cmdf: ", 6) == 0) {
				Debug(desync, 0, "Skipping replay of failed command: {}", p + 6);
#endif
			} else {
				/* Can't parse a line; what's wrong here? */
				Debug(desync, 0, "Trying to parse: {}", p);
				NOT_REACHED();
			}
		}
		if (f.has_value() && feof(*f)) {
			Debug(desync, 0, "End of commands.log");
			f.reset();
		}
#endif /* DEBUG_DUMP_COMMANDS */
		if (_frame_counter >= _frame_counter_max) {
			/* Only check for active clients just before we're going to send out
			 * the commands so we don't send multiple pause/unpause commands when
			 * the frame_freq is more than 1 tick. Same with distributing commands. */
			CheckPauseOnJoin();
			CheckMinActiveClients();
			NetworkDistributeCommands();
		}

		bool send_frame = false;

		/* We first increase the _frame_counter */
		_frame_counter++;
		/* Update max-frame-counter */
		if (_frame_counter > _frame_counter_max) {
			_frame_counter_max = _frame_counter + _settings_client.network.frame_freq;
			send_frame = true;
		}

		const size_t total_sync_records = _network_sync_records.size();
		_network_sync_records.push_back({ _frame_counter, _random.state[0], _state_checksum.state });
		_record_sync_records = true;

		NetworkExecuteLocalCommandQueue();

		/* Then we make the frame */
		StateGameLoop();

		_sync_seed_1 = _random.state[0];
		_sync_state_checksum = _state_checksum.state;

		_network_sync_records.push_back({ NSRE_FRAME_DONE, _random.state[0], _state_checksum.state });
		_network_sync_record_counts.push_back((uint)(_network_sync_records.size() - total_sync_records));
		_record_sync_records = false;
		if (_network_sync_record_counts.size() >= 256) {
			/* Remove records from start of queue */
			_network_sync_records.erase(_network_sync_records.begin(), _network_sync_records.begin() + _network_sync_record_counts[0]);
			_network_sync_record_counts.pop_front();
		}

		NetworkServer_Tick(send_frame);
	} else {
		/* Client */

		/* Make sure we are at the frame were the server is (quick-frames) */
		if (_frame_counter_server > _frame_counter) {
			/* Run a number of frames; when things go bad, get out. */
			while (_frame_counter_server > _frame_counter) {
				if (!ClientNetworkGameSocketHandler::GameLoop()) return;
			}
		} else {
			/* Else, keep on going till _frame_counter_max */
			if (_frame_counter_max > _frame_counter) {
				/* Run one frame; if things went bad, get out. */
				if (!ClientNetworkGameSocketHandler::GameLoop()) return;
			}
		}
	}

	NetworkSend();
}

static void NetworkGenerateServerId()
{
	_settings_client.network.network_id = GenerateUid("OpenTTD Server ID");
}

std::string NetworkGenerateRandomKeyString(uint bytes)
{
	TempBufferST<uint8_t> key(bytes);
	RandomBytesWithFallback({key.get(), bytes});

	return FormatArrayAsHex({key.get(), bytes}, false);
}

/** This tries to launch the network for a given OS */
void NetworkStartUp()
{
	Debug(net, 3, "Starting network");

	/* Network is available */
	_network_available = NetworkCoreInitialize();
	_network_dedicated = false;

	/* Generate an server id when there is none yet */
	if (_settings_client.network.network_id.empty()) NetworkGenerateServerId();

	if (_settings_client.network.company_password_storage_token.empty() || _settings_client.network.company_password_storage_secret.empty()) {
		SetSettingValue(GetSettingFromName("network.company_password_storage_token")->AsStringSetting(), NetworkGenerateRandomKeyString(16));
		SetSettingValue(GetSettingFromName("network.company_password_storage_secret")->AsStringSetting(), NetworkGenerateRandomKeyString(32));
	}

	_network_game_info = {};

	NetworkInitialize();
	NetworkUDPInitialize();
	Debug(net, 3, "Network online, multiplayer available");
	NetworkFindBroadcastIPs(&_broadcast_list);
	NetworkHTTPInitialize();
}

/** This shuts the network down */
void NetworkShutDown()
{
	NetworkDisconnect();
	NetworkHTTPUninitialize();
	NetworkUDPClose();

	Debug(net, 3, "Shutting down network");

	_network_available = false;

	NetworkCoreShutdown();
}

void NetworkGameKeys::Initialise()
{
	assert(!this->inited);

	this->inited = true;

	static_assert(std::tuple_size<decltype(NetworkGameKeys::x25519_priv_key)>::value == 32);
	static_assert(std::tuple_size<decltype(NetworkGameKeys::x25519_pub_key)>::value == 32);
	RandomBytesWithFallback(this->x25519_priv_key);
	crypto_x25519_public_key(this->x25519_pub_key.data(), this->x25519_priv_key.data());
}

NetworkSharedSecrets::~NetworkSharedSecrets()
{
	static_assert(sizeof(*this) == 64);
	crypto_wipe(this, sizeof(*this));
}

#ifdef __EMSCRIPTEN__
extern "C" {

void CDECL em_openttd_add_server(const char *connection_string)
{
	NetworkAddServer(connection_string, false, true);
}

}
#endif<|MERGE_RESOLUTION|>--- conflicted
+++ resolved
@@ -43,17 +43,12 @@
 #include "../3rdparty/monocypher/monocypher.h"
 #include "../settings_internal.h"
 #include "../misc_cmd.h"
-#include "../core/string_builder.hpp"
 #ifdef DEBUG_DUMP_COMMANDS
 #	include "../fileio_func.h"
 #	include "../3rdparty/nlohmann/json.hpp"
 #	include <charconv>
 #endif
-<<<<<<< HEAD
 #include <tuple>
-=======
-#include <charconv>
->>>>>>> 786893a8
 
 #include "table/strings.h"
 
@@ -329,37 +324,23 @@
  * If 'self_send' is true, this is the client who is sending the message */
 void NetworkTextMessage(NetworkAction action, TextColour colour, bool self_send, std::string_view name, std::string_view str, NetworkTextMessageData data, std::string_view data_str)
 {
-<<<<<<< HEAD
 	std::string replacement_name;
-=======
-	std::string message;
-	StringBuilder builder(message);
->>>>>>> 786893a8
 
 	/* All of these strings start with "***". These characters are interpreted as both left-to-right and
 	 * right-to-left characters depending on the context. As the next text might be an user's name, the
 	 * user name's characters will influence the direction of the "***" instead of the language setting
 	 * of the game. Manually set the direction of the "***" by inserting a text-direction marker. */
-<<<<<<< HEAD
 	format_buffer message;
-	StringBuilder(message).Utf8Encode(_current_text_dir == TD_LTR ? CHAR_TD_LRM : CHAR_TD_RLM);
-=======
-	builder.PutUtf8(_current_text_dir == TD_LTR ? CHAR_TD_LRM : CHAR_TD_RLM);
->>>>>>> 786893a8
+	message.push_back_utf8(_current_text_dir == TD_LTR ? CHAR_TD_LRM : CHAR_TD_RLM);
 
 	switch (action) {
 		case NETWORK_ACTION_SERVER_MESSAGE:
 			/* Ignore invalid messages */
-<<<<<<< HEAD
 			AppendStringInPlace(message, STR_NETWORK_SERVER_MESSAGE, str);
-=======
-			builder += GetString(STR_NETWORK_SERVER_MESSAGE, str);
->>>>>>> 786893a8
 			colour = CC_DEFAULT;
 			break;
 		case NETWORK_ACTION_COMPANY_SPECTATOR:
 			colour = CC_DEFAULT;
-<<<<<<< HEAD
 			AppendStringInPlace(message, STR_NETWORK_MESSAGE_CLIENT_COMPANY_SPECTATE, name);
 			break;
 		case NETWORK_ACTION_COMPANY_JOIN:
@@ -411,36 +392,6 @@
 
 	Debug(desync, 1, "msg: {}; {}", debug_date_dumper().HexDate(), message);
 	IConsolePrint(colour, message.to_string());
-=======
-			builder += GetString(STR_NETWORK_MESSAGE_CLIENT_COMPANY_SPECTATE, name);
-			break;
-		case NETWORK_ACTION_COMPANY_JOIN:
-			colour = CC_DEFAULT;
-			builder += GetString(STR_NETWORK_MESSAGE_CLIENT_COMPANY_JOIN, name, str);
-			break;
-		case NETWORK_ACTION_COMPANY_NEW:
-			colour = CC_DEFAULT;
-			builder += GetString(STR_NETWORK_MESSAGE_CLIENT_COMPANY_NEW, name, std::move(data));
-			break;
-		case NETWORK_ACTION_JOIN:
-			/* Show the Client ID for the server but not for the client. */
-			builder += _network_server ?
-					GetString(STR_NETWORK_MESSAGE_CLIENT_JOINED_ID, name, std::move(data)) :
-					GetString(STR_NETWORK_MESSAGE_CLIENT_JOINED, name);
-			break;
-		case NETWORK_ACTION_LEAVE:          builder += GetString(STR_NETWORK_MESSAGE_CLIENT_LEFT, name, std::move(data)); break;
-		case NETWORK_ACTION_NAME_CHANGE:    builder += GetString(STR_NETWORK_MESSAGE_NAME_CHANGE, name, str); break;
-		case NETWORK_ACTION_GIVE_MONEY:     builder += GetString(STR_NETWORK_MESSAGE_GIVE_MONEY, name, std::move(data), str); break;
-		case NETWORK_ACTION_KICKED:         builder += GetString(STR_NETWORK_MESSAGE_KICKED, name, str); break;
-		case NETWORK_ACTION_CHAT_COMPANY:   builder += GetString(self_send ? STR_NETWORK_CHAT_TO_COMPANY : STR_NETWORK_CHAT_COMPANY, name, str); break;
-		case NETWORK_ACTION_CHAT_CLIENT:    builder += GetString(self_send ? STR_NETWORK_CHAT_TO_CLIENT  : STR_NETWORK_CHAT_CLIENT, name, str);  break;
-		case NETWORK_ACTION_EXTERNAL_CHAT:  builder += GetString(STR_NETWORK_CHAT_EXTERNAL, std::move(data), name, str); break;
-		default:                            builder += GetString(STR_NETWORK_CHAT_ALL, name, str); break;
-	}
-
-	Debug(desync, 1, "msg: {:08x}; {:02x}; {}", TimerGameEconomy::date, TimerGameEconomy::date_fract, message);
-	IConsolePrint(colour, message);
->>>>>>> 786893a8
 	NetworkAddChatMessage(colour, _settings_client.gui.network_chat_timeout, message);
 }
 
