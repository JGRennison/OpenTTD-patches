/*
 * This file is part of OpenTTD.
 * OpenTTD is free software; you can redistribute it and/or modify it under the terms of the GNU General Public License as published by the Free Software Foundation, version 2.
 * OpenTTD is distributed in the hope that it will be useful, but WITHOUT ANY WARRANTY; without even the implied warranty of MERCHANTABILITY or FITNESS FOR A PARTICULAR PURPOSE.
 * See the GNU General Public License for more details. You should have received a copy of the GNU General Public License along with OpenTTD. If not, see <http://www.gnu.org/licenses/>.
 */

/** @file network.cpp Base functions for networking support. */

#include "../stdafx.h"

#include "../core/string_builder.hpp"
#include "../strings_func.h"
#include "../command_func.h"
#include "../date_func.h"
#include "network_admin.h"
#include "network_client.h"
#include "network_query.h"
#include "network_server.h"
#include "network_content.h"
#include "network_udp.h"
#include "network_gamelist.h"
#include "network_base.h"
#include "network_coordinator.h"
#include "core/udp.h"
#include "core/host.h"
#include "network_gui.h"
#include "../console_func.h"
#include "../3rdparty/md5/md5.h"
#include "../core/random_func.hpp"
#include "../window_func.h"
#include "../company_func.h"
#include "../company_base.h"
#include "../landscape_type.h"
#include "../rev.h"
#include "../core/pool_func.hpp"
#include "../gfx_func.h"
#include "../error.h"
#include "../core/checksum_func.hpp"
#include "../string_func.h"
#include "../string_func_extra.h"
#include "../core/serialisation.hpp"
#include "../3rdparty/monocypher/monocypher.h"
#include "../settings_internal.h"
#include "../misc_cmd.h"
#ifdef DEBUG_DUMP_COMMANDS
#	include "../fileio_func.h"
#	include "../3rdparty/nlohmann/json.hpp"
#	include <charconv>
#endif
#include <tuple>

#ifdef DEBUG_DUMP_COMMANDS
/** Helper variable to make the dedicated server go fast until the (first) join.
 * Used to load the desync debug logs, i.e. for reproducing a desync.
 * There's basically no need to ever enable this, unless you really know what
 * you are doing, i.e. debugging a desync.
 * See docs/desync.md for details. */
bool _ddc_fastforward = true;
#endif /* DEBUG_DUMP_COMMANDS */

#include "../safeguards.h"

/** Make sure both pools have the same size. */
static_assert(NetworkClientInfoPool::MAX_SIZE == NetworkClientSocketPool::MAX_SIZE);

/** The pool with client information. */
NetworkClientInfoPool _networkclientinfo_pool("NetworkClientInfo");
INSTANTIATE_POOL_METHODS(NetworkClientInfo)

bool _networking;                                       ///< are we in networking mode?
bool _network_server;                                   ///< network-server is active
bool _network_available;                                ///< is network mode available?
bool _network_dedicated;                                ///< are we a dedicated server?
bool _is_network_server;                                ///< Does this client wants to be a network-server?
bool _network_settings_access;                          ///< Can this client change server settings?
uint32_t _network_client_commands_sent;                 ///< Commands sent in this measurement period

TypedIndexContainer<std::array<NetworkCompanyState, MAX_COMPANIES>, CompanyID> _network_company_states; ///< Statistics about some companies.
std::string _network_company_server_id;                 ///< Server ID string used for company passwords
std::array<uint8_t, 16> _network_company_password_storage_token; ///< Non-secret token for storage of company passwords in savegames
std::array<uint8_t, 32> _network_company_password_storage_key;   ///< Key for storage of company passwords in savegames
ClientID _network_own_client_id;                        ///< Our client identifier.
ClientID _redirect_console_to_client;                   ///< If not invalid, redirect the console output to a client.
uint8_t _network_reconnect;                             ///< Reconnect timeout
StringList _network_bind_list;                          ///< The addresses to bind on.
StringList _network_host_list;                          ///< The servers we know.
StringList _network_ban_list;                           ///< The banned clients.
uint32_t _frame_counter_server;                         ///< The frame_counter of the server, if in network-mode
uint32_t _frame_counter_max;                            ///< To where we may go with our clients
uint32_t _frame_counter;                                ///< The current frame.
uint32_t _last_sync_frame;                              ///< Used in the server to store the last time a sync packet was sent to clients.
NetworkAddressList _broadcast_list;                     ///< List of broadcast addresses.
uint32_t _sync_seed_1;                                  ///< Seed to compare during sync checks.
uint64_t _sync_state_checksum;                          ///< State checksum to compare during sync checks.
uint32_t _sync_frame;                                   ///< The frame to perform the sync check.
EconTime::Date   _last_sync_date;                       ///< The game date of the last successfully received sync frame
EconTime::DateFract _last_sync_date_fract;              ///< "
uint8_t  _last_sync_tick_skip_counter;                  ///< "
uint32_t _last_sync_frame_counter;                      ///< "
bool _network_first_time;                               ///< Whether we have finished joining or not.
CompanyMask _network_company_passworded;                ///< Bitmask of the password status of all companies.

jgr::ring_buffer<NetworkSyncRecord> _network_sync_records;
jgr::ring_buffer<uint> _network_sync_record_counts;
bool _record_sync_records = false;

/** The amount of clients connected */
uint8_t _network_clients_connected = 0;

extern std::string GenerateUid(std::string_view subject);

/**
 * Return whether there is any client connected or trying to connect at all.
 * @return whether we have any client activity
 */
bool HasClients()
{
	return !NetworkClientSocket::Iterate().empty();
}

/**
 * Basically a client is leaving us right now.
 */
NetworkClientInfo::~NetworkClientInfo()
{
	/* Delete the chat window, if you were chatting with this client. */
	InvalidateWindowData(WC_SEND_NETWORK_MSG, DESTTYPE_CLIENT, this->client_id);
}

/**
 * Return the CI given it's client-identifier
 * @param client_id the ClientID to search for
 * @return return a pointer to the corresponding NetworkClientInfo struct or nullptr when not found
 */
/* static */ NetworkClientInfo *NetworkClientInfo::GetByClientID(ClientID client_id)
{
	for (NetworkClientInfo *ci : NetworkClientInfo::Iterate()) {
		if (ci->client_id == client_id) return ci;
	}

	return nullptr;
}

/**
 * Return the client state given it's client-identifier
 * @param client_id the ClientID to search for
 * @return return a pointer to the corresponding NetworkClientSocket struct or nullptr when not found
 */
/* static */ ServerNetworkGameSocketHandler *ServerNetworkGameSocketHandler::GetByClientID(ClientID client_id)
{
	for (NetworkClientSocket *cs : NetworkClientSocket::Iterate()) {
		if (cs->client_id == client_id) return cs;
	}

	return nullptr;
}


/**
 * Simple helper to find the location of the given authorized key in the authorized keys.
 * @param authorized_keys The keys to look through.
 * @param authorized_key The key to look for.
 * @return The iterator to the location of the authorized key, or \c authorized_keys.end().
 */
static auto FindKey(auto *authorized_keys, std::string_view authorized_key)
{
	return std::ranges::find_if(*authorized_keys, [authorized_key](auto &value) { return StrEqualsIgnoreCase(value, authorized_key); });
}

/**
 * Check whether the given key is contains in these authorized keys.
 * @param key The key to look for.
 * @return \c true when the key has been found, otherwise \c false.
 */
bool NetworkAuthorizedKeys::Contains(std::string_view key) const
{
	return FindKey(this, key) != this->end();
}

/**
 * Add the given key to the authorized keys, when it is not already contained.
 * @param key The key to add.
 * @return \c true when the key was added, \c false when the key already existed or the key was empty.
 */
bool NetworkAuthorizedKeys::Add(std::string_view key)
{
	if (key.empty()) return false;

	auto iter = FindKey(this, key);
	if (iter != this->end()) return false;

	this->emplace_back(key);
	return true;
}

/**
 * Remove the given key from the authorized keys, when it is exists.
 * @param key The key to remove.
 * @return \c true when the key was removed, \c false when the key did not exist.
 */
bool NetworkAuthorizedKeys::Remove(std::string_view key)
{
	auto iter = FindKey(this, key);
	if (iter == this->end()) return false;

	this->erase(iter);
	return true;
}


uint8_t NetworkSpectatorCount()
{
	uint8_t count = 0;

	for (const NetworkClientInfo *ci : NetworkClientInfo::Iterate()) {
		if (ci->client_playas == COMPANY_SPECTATOR) count++;
	}

	/* Don't count a dedicated server as spectator */
	if (_network_dedicated) count--;

	return count;
}

uint NetworkClientCount() {
	return (uint)NetworkClientInfo::GetNumItems();
}

/**
 * Change the company password of a given company.
 * @param company_id ID of the company the password should be changed for.
 * @param password The unhashed password we like to set ('*' or '' resets the password)
 * @return The password.
 */
std::string NetworkChangeCompanyPassword(CompanyID company_id, std::string password)
{
	if (password.compare("*") == 0) password = "";

	if (_network_server) {
		NetworkServerSetCompanyPassword(company_id, password, false);
	} else {
		NetworkClientSetCompanyPassword(password);
	}

	return password;
}

/**
 * Hash the given password using server ID and game seed.
 * @param password Password to hash.
 * @param password_server_id Server ID.
 * @param password_game_seed Game seed.
 * @return The hashed password.
 */
std::string GenerateCompanyPasswordHash(const std::string &password, const std::string &password_server_id, uint32_t password_game_seed)
{
	if (password.empty()) return password;

	size_t password_length = password.size();
	size_t password_server_id_length = password_server_id.size();

	std::string salted_password_string;
	/* Add the password with the server's ID and game seed as the salt. */
	for (uint i = 0; i < NETWORK_SERVER_ID_LENGTH - 1; i++) {
		char password_char = (i < password_length ? password[i] : 0);
		char server_id_char = (i < password_server_id_length ? password_server_id[i] : 0);
		char seed_char = password_game_seed >> (i % 32);
		salted_password_string += (char)(password_char ^ server_id_char ^ seed_char); // Cast needed, otherwise interpreted as integer to format
	}

	Md5 checksum;
	MD5Hash digest;

	/* Generate the MD5 hash */
	checksum.Append(salted_password_string.data(), salted_password_string.size());
	checksum.Finish(digest);

	return FormatArrayAsHex(digest, false);
}

/**
 * Hash the given password using server ID and game seed.
 * @param password Password to hash.
 * @param password_server_id Server ID.
 * @param password_game_seed Game seed.
 * @return The hashed password.
 */
std::vector<uint8_t> GenerateGeneralPasswordHash(const std::string &password, const std::string &password_server_id, uint64_t password_game_seed)
{
	if (password.empty()) return {};

	std::vector<uint8_t> data;
	data.reserve(password_server_id.size() + password.size() + 10);
	BufferSerialisationRef buffer(data);

	buffer.Send_uint64(password_game_seed);
	buffer.Send_string(password_server_id);
	buffer.Send_string(password);

	std::vector<uint8_t> output;
	output.resize(64);
	crypto_blake2b(output.data(), output.size(), data.data(), data.size());

	return output;
}

/**
 * Check if the company we want to join requires a password.
 * @param company_id id of the company we want to check the 'passworded' flag for.
 * @return true if the company requires a password.
 */
bool NetworkCompanyIsPassworded(CompanyID company_id)
{
	return _networking && company_id < MAX_COMPANIES && _network_company_passworded.Test(company_id);
}

/* This puts a text-message to the console, or in the future, the chat-box,
 *  (to keep it all a bit more general)
 * If 'self_send' is true, this is the client who is sending the message */
<<<<<<< HEAD
void NetworkTextMessage(NetworkAction action, TextColour colour, bool self_send, const std::string &name, const std::string &str, NetworkTextMessageData data, const char *data_str)
{
	std::string_view name_view = name;
	std::string replacement_name;

	StringID strid;
=======
void NetworkTextMessage(NetworkAction action, TextColour colour, bool self_send, const std::string &name, const std::string &str, StringParameter &&data)
{
	std::string string;
>>>>>>> 321debf7
	switch (action) {
		case NETWORK_ACTION_SERVER_MESSAGE:
			/* Ignore invalid messages */
			string = GetString(STR_NETWORK_SERVER_MESSAGE, str);
			colour = CC_DEFAULT;
			break;
		case NETWORK_ACTION_COMPANY_SPECTATOR:
			colour = CC_DEFAULT;
			string = GetString(STR_NETWORK_MESSAGE_CLIENT_COMPANY_SPECTATE, name);
			break;
		case NETWORK_ACTION_COMPANY_JOIN:
			colour = CC_DEFAULT;
			string = GetString(STR_NETWORK_MESSAGE_CLIENT_COMPANY_JOIN, name, str);
			break;
		case NETWORK_ACTION_COMPANY_NEW:
			colour = CC_DEFAULT;
			string = GetString(STR_NETWORK_MESSAGE_CLIENT_COMPANY_NEW, name, std::move(data));
			break;
		case NETWORK_ACTION_JOIN:
			/* Show the Client ID for the server but not for the client. */
			string = _network_server ?
					GetString(STR_NETWORK_MESSAGE_CLIENT_JOINED_ID, name, std::move(data)) :
					GetString(STR_NETWORK_MESSAGE_CLIENT_JOINED, name);
			break;
<<<<<<< HEAD
		case NETWORK_ACTION_LEAVE:          strid = STR_NETWORK_MESSAGE_CLIENT_LEFT; break;
		case NETWORK_ACTION_NAME_CHANGE:    strid = STR_NETWORK_MESSAGE_NAME_CHANGE; break;

		case NETWORK_ACTION_GIVE_MONEY: {
			replacement_name = GetString(STR_NETWORK_MESSAGE_MONEY_GIVE_SRC_DESCRIPTION, name, data.auxdata >> 16);
			name_view = replacement_name;

			extern uint8_t GetCurrentGrfLangID();
			uint8_t lang_id = GetCurrentGrfLangID();
			bool use_specific_string = lang_id <= 2 || lang_id == 0x15 || lang_id == 0x3A || lang_id == 0x3D; // English, German, Korean, Czech
			if (use_specific_string && self_send) {
				strid = STR_NETWORK_MESSAGE_GAVE_MONEY_AWAY;
			} else if (use_specific_string && (CompanyID) (data.auxdata & 0xFFFF) == _local_company) {
				strid = STR_NETWORK_MESSAGE_GIVE_MONEY_RECEIVE;
			} else {
				strid = STR_NETWORK_MESSAGE_GIVE_MONEY;
			}
			break;
		}

		case NETWORK_ACTION_CHAT_COMPANY:   strid = self_send ? STR_NETWORK_CHAT_TO_COMPANY : STR_NETWORK_CHAT_COMPANY; break;
		case NETWORK_ACTION_CHAT_CLIENT:    strid = self_send ? STR_NETWORK_CHAT_TO_CLIENT  : STR_NETWORK_CHAT_CLIENT;  break;
		case NETWORK_ACTION_KICKED:         strid = STR_NETWORK_MESSAGE_KICKED; break;
		case NETWORK_ACTION_EXTERNAL_CHAT:  strid = STR_NETWORK_CHAT_EXTERNAL; break;
		default:                            strid = STR_NETWORK_CHAT_ALL; break;
	}

	format_buffer message;

=======
		case NETWORK_ACTION_LEAVE:          string = GetString(STR_NETWORK_MESSAGE_CLIENT_LEFT, name, std::move(data)); break;
		case NETWORK_ACTION_NAME_CHANGE:    string = GetString(STR_NETWORK_MESSAGE_NAME_CHANGE, name, str); break;
		case NETWORK_ACTION_GIVE_MONEY:     string = GetString(STR_NETWORK_MESSAGE_GIVE_MONEY, name, std::move(data), str); break;
		case NETWORK_ACTION_KICKED:         string = GetString(STR_NETWORK_MESSAGE_KICKED, name, str); break;
		case NETWORK_ACTION_CHAT_COMPANY:   string = GetString(self_send ? STR_NETWORK_CHAT_TO_COMPANY : STR_NETWORK_CHAT_COMPANY, name, str); break;
		case NETWORK_ACTION_CHAT_CLIENT:    string = GetString(self_send ? STR_NETWORK_CHAT_TO_CLIENT  : STR_NETWORK_CHAT_CLIENT, name, str);  break;
		case NETWORK_ACTION_EXTERNAL_CHAT:  string = GetString(STR_NETWORK_CHAT_EXTERNAL, std::move(data), name, str); break;
		default:                            string = GetString(STR_NETWORK_CHAT_ALL, name, str); break;
	}

>>>>>>> 321debf7
	/* All of these strings start with "***". These characters are interpreted as both left-to-right and
	 * right-to-left characters depending on the context. As the next text might be an user's name, the
	 * user name's characters will influence the direction of the "***" instead of the language setting
	 * of the game. Manually set the direction of the "***" by inserting a text-direction marker. */
<<<<<<< HEAD
	StringBuilder(message).Utf8Encode(_current_text_dir == TD_LTR ? CHAR_TD_LRM : CHAR_TD_RLM);
	AppendStringInPlace(message, strid, name_view, str, data.data, data_str);
=======
	std::ostringstream stream;
	std::ostreambuf_iterator<char> iterator(stream);
	Utf8Encode(iterator, _current_text_dir == TD_LTR ? CHAR_TD_LRM : CHAR_TD_RLM);
	std::string message = stream.str() + string;
>>>>>>> 321debf7

	Debug(desync, 1, "msg: {}; {}", debug_date_dumper().HexDate(), message);
	IConsolePrint(colour, message.to_string());
	NetworkAddChatMessage(colour, _settings_client.gui.network_chat_timeout, message);
}

/* Calculate the frame-lag of a client */
uint NetworkCalculateLag(const NetworkClientSocket *cs)
{
	int lag = cs->last_frame_server - cs->last_frame;
	/* This client has missed their ACK packet after 1 DAY_TICKS..
	 *  so we increase their lag for every frame that passes!
	 * The packet can be out by a max of _net_frame_freq */
	if (cs->last_frame_server + DAY_TICKS + _settings_client.network.frame_freq < _frame_counter) {
		lag += _frame_counter - (cs->last_frame_server + DAY_TICKS + _settings_client.network.frame_freq);
	}
	return lag;
}


/* There was a non-recoverable error, drop back to the main menu with a nice
 *  error */
void ShowNetworkError(StringID error_string)
{
	_switch_mode = SM_MENU;
	ShowErrorMessage(GetEncodedString(error_string), {}, WL_CRITICAL);
}

/**
 * Retrieve the string id of an internal error number
 * @param err NetworkErrorCode
 * @return the StringID
 */
StringID GetNetworkErrorMsg(NetworkErrorCode err)
{
	/* List of possible network errors, used by
	 * PACKET_SERVER_ERROR and PACKET_CLIENT_ERROR */
	static const StringID network_error_strings[] = {
		STR_NETWORK_ERROR_CLIENT_GENERAL,
		STR_NETWORK_ERROR_CLIENT_DESYNC,
		STR_NETWORK_ERROR_CLIENT_SAVEGAME,
		STR_NETWORK_ERROR_CLIENT_CONNECTION_LOST,
		STR_NETWORK_ERROR_CLIENT_PROTOCOL_ERROR,
		STR_NETWORK_ERROR_CLIENT_NEWGRF_MISMATCH,
		STR_NETWORK_ERROR_CLIENT_NOT_AUTHORIZED,
		STR_NETWORK_ERROR_CLIENT_NOT_EXPECTED,
		STR_NETWORK_ERROR_CLIENT_WRONG_REVISION,
		STR_NETWORK_ERROR_CLIENT_NAME_IN_USE,
		STR_NETWORK_ERROR_CLIENT_WRONG_PASSWORD,
		STR_NETWORK_ERROR_CLIENT_COMPANY_MISMATCH,
		STR_NETWORK_ERROR_CLIENT_KICKED,
		STR_NETWORK_ERROR_CLIENT_CHEATER,
		STR_NETWORK_ERROR_CLIENT_SERVER_FULL,
		STR_NETWORK_ERROR_CLIENT_TOO_MANY_COMMANDS,
		STR_NETWORK_ERROR_CLIENT_TIMEOUT_PASSWORD,
		STR_NETWORK_ERROR_CLIENT_TIMEOUT_COMPUTER,
		STR_NETWORK_ERROR_CLIENT_TIMEOUT_MAP,
		STR_NETWORK_ERROR_CLIENT_TIMEOUT_JOIN,
		STR_NETWORK_ERROR_CLIENT_INVALID_CLIENT_NAME,
		STR_NETWORK_ERROR_CLIENT_NOT_ON_ALLOW_LIST,
		STR_NETWORK_ERROR_CLIENT_NO_AUTHENTICATION_METHOD_AVAILABLE,
	};
	static_assert(lengthof(network_error_strings) == NETWORK_ERROR_END);

	if (err >= (ptrdiff_t)lengthof(network_error_strings)) err = NETWORK_ERROR_GENERAL;

	return network_error_strings[err];
}

/**
 * Handle the pause mode change so we send the right messages to the chat.
 * @param prev_mode The previous pause mode.
 * @param changed_mode The pause mode that got changed.
 */
void NetworkHandlePauseChange(PauseModes prev_mode, PauseMode changed_mode)
{
	if (!_networking) return;

	switch (changed_mode) {
		case PauseMode::Normal:
		case PauseMode::Join:
		case PauseMode::GameScript:
		case PauseMode::ActiveClients:
		case PauseMode::LinkGraph: {
			bool changed = _pause_mode.None() != prev_mode.None();
			bool paused = _pause_mode.Any();
			if (!paused && !changed) return;

			std::string str;
			if (!changed) {
				std::array<StringParameter, 5> params{};
				auto it = params.begin();
				if (_pause_mode.Test(PauseMode::Normal))        *it++ = STR_NETWORK_SERVER_MESSAGE_GAME_REASON_MANUAL;
				if (_pause_mode.Test(PauseMode::Join))          *it++ = STR_NETWORK_SERVER_MESSAGE_GAME_REASON_CONNECTING_CLIENTS;
				if (_pause_mode.Test(PauseMode::GameScript))    *it++ = STR_NETWORK_SERVER_MESSAGE_GAME_REASON_GAME_SCRIPT;
				if (_pause_mode.Test(PauseMode::ActiveClients)) *it++ = STR_NETWORK_SERVER_MESSAGE_GAME_REASON_NOT_ENOUGH_PLAYERS;
				if (_pause_mode.Test(PauseMode::LinkGraph))     *it++ = STR_NETWORK_SERVER_MESSAGE_GAME_REASON_LINK_GRAPH;
				str = GetStringWithArgs(STR_NETWORK_SERVER_MESSAGE_GAME_STILL_PAUSED_1 + std::distance(params.begin(), it) - 1, {params.begin(), it});
			} else {
				StringID reason;
				switch (changed_mode) {
					case PauseMode::Normal:        reason = STR_NETWORK_SERVER_MESSAGE_GAME_REASON_MANUAL; break;
					case PauseMode::Join:          reason = STR_NETWORK_SERVER_MESSAGE_GAME_REASON_CONNECTING_CLIENTS; break;
					case PauseMode::GameScript:    reason = STR_NETWORK_SERVER_MESSAGE_GAME_REASON_GAME_SCRIPT; break;
					case PauseMode::ActiveClients: reason = STR_NETWORK_SERVER_MESSAGE_GAME_REASON_NOT_ENOUGH_PLAYERS; break;
					case PauseMode::LinkGraph:     reason = STR_NETWORK_SERVER_MESSAGE_GAME_REASON_LINK_GRAPH; break;
					default: NOT_REACHED();
				}
				str = GetString(paused ? STR_NETWORK_SERVER_MESSAGE_GAME_PAUSED : STR_NETWORK_SERVER_MESSAGE_GAME_UNPAUSED, reason);
			}

			NetworkTextMessage(NETWORK_ACTION_SERVER_MESSAGE, CC_DEFAULT, false, "", str);
			break;
		}

		default:
			return;
	}
}


/**
 * Helper function for the pause checkers. If pause is true and the
 * current pause mode isn't set the game will be paused, if it it false
 * and the pause mode is set the game will be unpaused. In the other
 * cases nothing happens to the pause state.
 * @param pause whether we'd like to pause
 * @param pm the mode which we would like to pause with
 */
static void CheckPauseHelper(bool pause, PauseMode pm)
{
	if (pause == _pause_mode.Test(pm)) return;

	Command<CMD_PAUSE>::Post(pm, pause);
}

/**
 * Counts the number of active clients connected.
 * It has to be in STATUS_ACTIVE and not a spectator
 * @return number of active clients
 */
static uint NetworkCountActiveClients()
{
	uint count = 0;

	for (const NetworkClientSocket *cs : NetworkClientSocket::Iterate()) {
		if (cs->status != NetworkClientSocket::STATUS_ACTIVE) continue;
		if (!Company::IsValidID(cs->GetInfo()->client_playas)) continue;
		count++;
	}

	return count;
}

/**
 * Check if the minimum number of active clients has been reached and pause or unpause the game as appropriate
 */
static void CheckMinActiveClients()
{
	if (_pause_mode.Test(PauseMode::Error) ||
			!_network_dedicated ||
			(_settings_client.network.min_active_clients == 0 && !_pause_mode.Test(PauseMode::ActiveClients))) {
		return;
	}
	CheckPauseHelper(NetworkCountActiveClients() < _settings_client.network.min_active_clients, PauseMode::ActiveClients);
}

/**
 * Checks whether there is a joining client
 * @return true iff one client is joining (but not authorizing)
 */
static bool NetworkHasJoiningClient()
{
	for (const NetworkClientSocket *cs : NetworkClientSocket::Iterate()) {
		if (cs->status >= NetworkClientSocket::STATUS_AUTHORIZED && cs->status < NetworkClientSocket::STATUS_ACTIVE) return true;
	}

	return false;
}

/**
 * Check whether we should pause on join
 */
static void CheckPauseOnJoin()
{
	if (_pause_mode.Test(PauseMode::Error) ||
			(!_settings_client.network.pause_on_join && !_pause_mode.Test(PauseMode::Join))) {
		return;
	}
	CheckPauseHelper(NetworkHasJoiningClient(), PauseMode::Join);
}

/**
 * Parse the company part ("#company" postfix) of a connecting string.
 * @param connection_string The string with the connection data.
 * @param company_id        The company ID to set, if available.
 * @return A std::string_view into the connection string without the company part.
 */
std::string_view ParseCompanyFromConnectionString(const std::string &connection_string, CompanyID *company_id)
{
	std::string_view ip = connection_string;
	if (company_id == nullptr) return ip;

	size_t offset = ip.find_last_of('#');
	if (offset != std::string::npos) {
		std::string_view company_string = ip.substr(offset + 1);
		ip = ip.substr(0, offset);

		auto result = IntFromChars<uint8_t>(company_string, true);
		if (result.has_value()) {
			uint8_t company_value = *result;
			if (company_value != COMPANY_NEW_COMPANY && company_value != COMPANY_SPECTATOR) {
				if (company_value > MAX_COMPANIES || company_value == 0) {
					*company_id = COMPANY_SPECTATOR;
				} else {
					/* "#1" means the first company, which has index 0. */
					*company_id = (CompanyID)(company_value - 1);
				}
			} else {
				*company_id = (CompanyID)company_value;
			}
		}
	}

	return ip;
}

/**
 * Converts a string to ip/port/company
 *  Format: IP:port#company
 *
 * Returns the IP part as a string view into the passed string. This view is
 * valid as long the passed connection string is valid. If there is no port
 * present in the connection string, the port reference will not be touched.
 * When there is no company ID present in the connection string or company_id
 * is nullptr, then company ID will not be touched.
 *
 * @param connection_string The string with the connection data.
 * @param port              The port reference to set.
 * @param company_id        The company ID to set, if available.
 * @return A std::string_view into the connection string with the (IP) address part.
 */
std::string_view ParseFullConnectionString(const std::string &connection_string, uint16_t &port, CompanyID *company_id)
{
	std::string_view ip = ParseCompanyFromConnectionString(connection_string, company_id);

	size_t port_offset = ip.find_last_of(':');
	size_t ipv6_close = ip.find_last_of(']');
	if (port_offset != std::string::npos && (ipv6_close == std::string::npos || ipv6_close < port_offset)) {
		std::string_view port_string = ip.substr(port_offset + 1);
		ip = ip.substr(0, port_offset);
		auto port_result = IntFromChars<uint16_t>(port_string, true);
		if (port_result.has_value()) port = *port_result;
	}
	return ip;
}

/**
 * Normalize a connection string. That is, ensure there is a port in the string.
 * @param connection_string The connection string to normalize.
 * @param default_port The port to use if none is given.
 * @return The normalized connection string.
 */
std::string NormalizeConnectionString(const std::string &connection_string, uint16_t default_port)
{
	uint16_t port = default_port;
	std::string_view ip = ParseFullConnectionString(connection_string, port);
	return std::string(ip) + ":" + std::to_string(port);
}

/**
 * Convert a string containing either "hostname" or "hostname:ip" to a
 * NetworkAddress.
 *
 * @param connection_string The string to parse.
 * @param default_port The default port to set port to if not in connection_string.
 * @return A valid NetworkAddress of the parsed information.
 */
NetworkAddress ParseConnectionString(const std::string &connection_string, uint16_t default_port)
{
	uint16_t port = default_port;
	std::string_view ip = ParseFullConnectionString(connection_string, port);
	return NetworkAddress(ip, port);
}

/**
 * Handle the accepting of a connection to the server.
 * @param s The socket of the new connection.
 * @param address The address of the peer.
 */
/* static */ void ServerNetworkGameSocketHandler::AcceptConnection(SOCKET s, const NetworkAddress &address)
{
	/* Register the login */
	_network_clients_connected++;

	ServerNetworkGameSocketHandler *cs = new ServerNetworkGameSocketHandler(s);
	cs->client_address = address; // Save the IP of the client

	InvalidateWindowData(WC_CLIENT_LIST, 0);
}

/**
 * Resets the pools used for network clients, and the admin pool if needed.
 * @param close_admins Whether the admin pool has to be cleared as well.
 */
static void InitializeNetworkPools(bool close_admins = true)
{
	PoolTypes to_clean{PoolType::NetworkClient};
	if (close_admins) to_clean.Set(PoolType::NetworkAdmin);
	PoolBase::Clean(to_clean);
}

/**
 * Close current connections.
 * @param close_admins Whether the admin connections have to be closed as well.
 */
void NetworkClose(bool close_admins)
{
	if (_network_server) {
		if (close_admins) {
			for (ServerNetworkAdminSocketHandler *as : ServerNetworkAdminSocketHandler::Iterate()) {
				as->CloseConnection(true);
			}
		}

		for (NetworkClientSocket *cs : NetworkClientSocket::Iterate()) {
			cs->CloseConnection(NETWORK_RECV_STATUS_CLIENT_QUIT);
		}
		ServerNetworkGameSocketHandler::CloseListeners();
		ServerNetworkAdminSocketHandler::CloseListeners();

		_network_coordinator_client.CloseConnection();
	} else {
		if (MyClient::my_client != nullptr) {
			MyClient::SendQuit();
			MyClient::my_client->CloseConnection(NETWORK_RECV_STATUS_CLIENT_QUIT);
		}

		_network_coordinator_client.CloseAllConnections();
	}
	NetworkGameSocketHandler::ProcessDeferredDeletions();

	TCPConnecter::KillAll();

	_networking = false;
	_network_server = false;

	NetworkFreeLocalCommandQueue();

	_network_company_states.fill({});
	_network_company_server_id.clear();
	_network_company_passworded = {};

	InitializeNetworkPools(close_admins);

	_network_sync_records.clear();
	_network_sync_records.shrink_to_fit();
	_network_sync_record_counts.clear();
	_network_sync_record_counts.shrink_to_fit();
}

/* Initializes the network (cleans sockets and stuff) */
static void NetworkInitialize(bool close_admins = true)
{
	InitializeNetworkPools(close_admins);

	_sync_frame = 0;
	_network_first_time = true;

	_network_reconnect = 0;

	_last_sync_date = EconTime::Date{0};
	_last_sync_date_fract = 0;
	_last_sync_tick_skip_counter = 0;
	_last_sync_frame_counter = 0;
}

/** Non blocking connection to query servers for their game info. */
class TCPQueryConnecter : public TCPServerConnecter {
private:
	std::string connection_string;

public:
	TCPQueryConnecter(const std::string &connection_string) : TCPServerConnecter(connection_string, NETWORK_DEFAULT_PORT), connection_string(connection_string) {}

	void OnFailure() override
	{
		NetworkGameList *item = NetworkGameListAddItem(connection_string);
		item->status = NGLS_OFFLINE;
		item->refreshing = false;

		UpdateNetworkGameWindow();
	}

	void OnConnect(SOCKET s) override
	{
		QueryNetworkGameSocketHandler::QueryServer(s, this->connection_string);
	}
};

/**
 * Query a server to fetch the game-info.
 * @param connection_string the address to query.
 */
void NetworkQueryServer(const std::string &connection_string)
{
	if (!_network_available) return;

	/* Mark the entry as refreshing, so the GUI can show the refresh is pending. */
	NetworkGameList *item = NetworkGameListAddItem(connection_string);
	item->refreshing = true;

	TCPConnecter::Create<TCPQueryConnecter>(connection_string);
}

/**
 * Validates an address entered as a string and adds the server to
 * the list. If you use this function, the games will be marked
 * as manually added.
 * @param connection_string The IP:port of the server to add.
 * @param manually Whether the enter should be marked as manual added.
 * @param never_expire Whether the entry can expire (removed when no longer found in the public listing).
 * @return The entry on the game list.
 */
NetworkGameList *NetworkAddServer(const std::string &connection_string, bool manually, bool never_expire)
{
	if (connection_string.empty()) return nullptr;

	/* Ensure the item already exists in the list */
	NetworkGameList *item = NetworkGameListAddItem(connection_string);
	if (item->info.server_name.empty()) {
		ClearGRFConfigList(item->info.grfconfig);
		item->info.server_name = connection_string;

		UpdateNetworkGameWindow();

		NetworkQueryServer(connection_string);
	}

	if (manually) item->manually = true;
	if (never_expire) item->version = INT32_MAX;

	return item;
}

/**
 * Get the addresses to bind to.
 * @param addresses the list to write to.
 * @param port the port to bind to.
 */
void GetBindAddresses(NetworkAddressList *addresses, uint16_t port)
{
	for (const auto &iter : _network_bind_list) {
		addresses->emplace_back(iter.c_str(), port);
	}

	/* No address, so bind to everything. */
	if (addresses->empty()) {
		addresses->emplace_back("", port);
	}
}

/* Generates the list of manually added hosts from NetworkGameList and
 * dumps them into the array _network_host_list. This array is needed
 * by the function that generates the config file. */
void NetworkRebuildHostList()
{
	_network_host_list.clear();

	for (NetworkGameList *item = _network_game_list; item != nullptr; item = item->next) {
		if (item->manually) _network_host_list.emplace_back(item->connection_string);
	}
}

/** Non blocking connection create to actually connect to servers */
class TCPClientConnecter : public TCPServerConnecter {
private:
	std::string connection_string;

public:
	TCPClientConnecter(const std::string &connection_string) : TCPServerConnecter(connection_string, NETWORK_DEFAULT_PORT), connection_string(connection_string) {}

	void OnFailure() override
	{
		ShowNetworkError(STR_NETWORK_ERROR_NOCONNECTION);
	}

	void OnConnect(SOCKET s) override
	{
		_networking = true;
		_network_own_client_id = ClientID{};
		new ClientNetworkGameSocketHandler(s, this->connection_string);
		IConsoleCmdExec("exec scripts/on_client.scr 0");
		NetworkClient_Connected();
	}
};

/**
 * Join a client to the server at with the given connection string.
 * The default for the passwords is \c nullptr. When the server or company needs a
 * password and none is given, the user is asked to enter the password in the GUI.
 * This function will return false whenever some information required to join is not
 * correct such as the company number or the client's name, or when there is not
 * networking avalabile at all. If the function returns false the connection with
 * the existing server is not disconnected.
 * It will return true when it starts the actual join process, i.e. when it
 * actually shows the join status window.
 *
 * @param connection_string     The IP address, port and company number to join as.
 * @param default_company       The company number to join as when none is given.
 * @param join_server_password  The password for the server.
 * @param join_company_password The password for the company.
 * @return Whether the join has started.
 */
bool NetworkClientConnectGame(const std::string &connection_string, CompanyID default_company, const std::string &join_server_password, const std::string &join_company_password)
{
	CompanyID join_as = default_company;
	std::string resolved_connection_string = ServerAddress::Parse(connection_string, NETWORK_DEFAULT_PORT, &join_as).connection_string;

	if (!_network_available) return false;
	if (!NetworkValidateOurClientName()) return false;

	_network_join.connection_string = resolved_connection_string;
	_network_join.company = join_as;
	_network_join.server_password = join_server_password;
	_network_join.company_password = join_company_password;

	if (_game_mode == GM_MENU) {
		/* From the menu we can immediately continue with the actual join. */
		NetworkClientJoinGame();
	} else {
		/* When already playing a game, first go back to the main menu. This
		 * disconnects the user from the current game, meaning we can safely
		 * load in the new. After all, there is little point in continuing to
		 * play on a server if we are connecting to another one.
		 */
		_switch_mode = SM_JOIN_GAME;
	}
	return true;
}

/**
 * Actually perform the joining to the server. Use #NetworkClientConnectGame
 * when you want to connect to a specific server/company. This function
 * assumes _network_join is already fully set up.
 */
void NetworkClientJoinGame()
{
	NetworkDisconnect();
	NetworkInitialize();

	_settings_client.network.last_joined = _network_join.connection_string;
	_network_join_status = NETWORK_JOIN_STATUS_CONNECTING;
	ShowJoinStatusWindow();

	TCPConnecter::Create<TCPClientConnecter>(_network_join.connection_string);
}

static void NetworkInitGameInfo()
{
	FillStaticNetworkServerGameInfo();
	/* The server is a client too */
	_network_game_info.clients_on = _network_dedicated ? 0 : 1;

	/* There should be always space for the server. */
	assert(NetworkClientInfo::CanAllocateItem());
	NetworkClientInfo *ci = new NetworkClientInfo(CLIENT_ID_SERVER);
	ci->client_playas = _network_dedicated ? COMPANY_SPECTATOR : GetDefaultLocalCompany();

	ci->client_name = _settings_client.network.client_name;
}

/**
 * Trim the given server name in place, i.e. remove leading and trailing spaces.
 * After the trim check whether the server name is not empty.
 * When the server name is empty a GUI error message is shown telling the
 * user to set the servername and this function returns false.
 *
 * @param server_name The server name to validate. It will be trimmed of leading
 *                    and trailing spaces.
 * @return True iff the server name is valid.
 */
bool NetworkValidateServerName(std::string &server_name)
{
	StrTrimInPlace(server_name);
	if (!server_name.empty()) return true;

	ShowErrorMessage(GetEncodedString(STR_NETWORK_ERROR_BAD_SERVER_NAME), {}, WL_ERROR);
	return false;
}

/**
 * Check whether the client and server name are set, for a dedicated server and if not set them to some default
 * value and tell the user to change this as soon as possible.
 * If the saved name is the default value, then the user is told to override  this value too.
 * This is only meant dedicated servers, as for the other servers the GUI ensures a name has been entered.
 */
static void CheckClientAndServerName()
{
	static const std::string fallback_client_name = "Unnamed Client";
	StrTrimInPlace(_settings_client.network.client_name);
	if (_settings_client.network.client_name.empty() || _settings_client.network.client_name.compare(fallback_client_name) == 0) {
		Debug(net, 1, "No \"client_name\" has been set, using \"{}\" instead. Please set this now using the \"name <new name>\" command", fallback_client_name);
		_settings_client.network.client_name = fallback_client_name;
	}

	static const std::string fallback_server_name = "Unnamed Server";
	StrTrimInPlace(_settings_client.network.server_name);
	if (_settings_client.network.server_name.empty() || _settings_client.network.server_name.compare(fallback_server_name) == 0) {
		Debug(net, 1, "No \"server_name\" has been set, using \"{}\" instead. Please set this now using the \"server_name <new name>\" command", fallback_server_name);
		_settings_client.network.server_name = fallback_server_name;
	}
}

bool NetworkServerStart()
{
	if (!_network_available) return false;

	/* Call the pre-scripts */
	IConsoleCmdExec("exec scripts/pre_server.scr 0");
	if (_network_dedicated) IConsoleCmdExec("exec scripts/pre_dedicated.scr 0");

	/* Check for the client and server names to be set, but only after the scripts had a chance to set them.*/
	if (_network_dedicated) CheckClientAndServerName();

	NetworkDisconnect(false);
	NetworkInitialize(false);
	NetworkUDPInitialize();
	Debug(net, 5, "Starting listeners for clients");
	if (!ServerNetworkGameSocketHandler::Listen(_settings_client.network.server_port)) return false;

	/* Only listen for admins when the authentication is configured. */
	if (_settings_client.network.AdminAuthenticationConfigured()) {
		Debug(net, 5, "Starting listeners for admins");
		if (!ServerNetworkAdminSocketHandler::Listen(_settings_client.network.server_admin_port)) return false;
	}

	/* Try to start UDP-server */
	Debug(net, 5, "Starting listeners for incoming server queries");
	NetworkUDPServerListen();

	_network_company_states.fill({});
	_network_company_server_id = NetworkGenerateRandomKeyString(16);
	_network_server = true;
	_networking = true;
	_frame_counter = 0;
	_frame_counter_server = 0;
	_frame_counter_max = 0;
	_last_sync_frame = 0;
	_network_own_client_id = CLIENT_ID_SERVER;

	_network_sync_records.clear();
	_network_sync_record_counts.clear();
	_record_sync_records = false;

	_network_clients_connected = 0;
	_network_company_passworded = {};

	NetworkInitGameInfo();

	if (_settings_client.network.server_game_type != SERVER_GAME_TYPE_LOCAL) {
		_network_coordinator_client.Register();
	}

	/* execute server initialization script */
	IConsoleCmdExec("exec scripts/on_server.scr 0");
	/* if the server is dedicated ... add some other script */
	if (_network_dedicated) IConsoleCmdExec("exec scripts/on_dedicated.scr 0");

	return true;
}

/**
 * Perform tasks when the server is started. This consists of things
 * like putting the server's client in a valid company and resetting the restart time.
 */
void NetworkOnGameStart()
{
	if (!_network_server) return;

	/* Update the static game info to set the values from the new game. */
	NetworkServerUpdateGameInfo();

	ChangeNetworkRestartTime(true);

	if (!_network_dedicated) {
		Company *c = Company::GetIfValid(_local_company);
		NetworkClientInfo *ci = NetworkClientInfo::GetByClientID(CLIENT_ID_SERVER);
		if (c != nullptr && ci != nullptr) {
			/*
			 * If the company has not been named yet, the company was just started.
			 * Otherwise it would have gotten a name already, so announce it as a new company.
			 */
			if (c->name_1 == STR_SV_UNNAMED && c->name.empty()) NetworkServerNewCompany(c, ci);
		}

		ShowClientList();
	} else {
		/* welcome possibly still connected admins - this can only happen on a dedicated server. */
		ServerNetworkAdminSocketHandler::WelcomeAll();
	}
}

/* The server is rebooting...
 * The only difference with NetworkDisconnect, is the packets that is sent */
void NetworkReboot()
{
	if (_network_server) {
		for (NetworkClientSocket *cs : NetworkClientSocket::Iterate()) {
			cs->SendNewGame();
			cs->SendPackets();
		}

		for (ServerNetworkAdminSocketHandler *as : ServerNetworkAdminSocketHandler::IterateActive()) {
			as->SendNewGame();
			as->SendPackets();
		}
	}

	/* For non-dedicated servers we have to kick the admins as we are not
	 * certain that we will end up in a new network game. */
	NetworkClose(!_network_dedicated);
}

/**
 * We want to disconnect from the host/clients.
 * @param close_admins Whether the admin sockets need to be closed as well.
 */
void NetworkDisconnect(bool close_admins)
{
	if (_network_server) {
		for (NetworkClientSocket *cs : NetworkClientSocket::Iterate()) {
			cs->SendShutdown();
			cs->SendPackets();
		}

		if (close_admins) {
			for (ServerNetworkAdminSocketHandler *as : ServerNetworkAdminSocketHandler::IterateActive()) {
				as->SendShutdown();
				as->SendPackets();
			}
		}
	}

	CloseWindowById(WC_NETWORK_STATUS_WINDOW, WN_NETWORK_STATUS_WINDOW_JOIN);

	NetworkClose(close_admins);

	/* Reinitialize the UDP stack, i.e. close all existing connections. */
	NetworkUDPInitialize();
}

/**
 * The setting server_game_type was updated; possibly we need to take some
 * action.
 */
void NetworkUpdateServerGameType()
{
	if (!_networking) return;

	switch (_settings_client.network.server_game_type) {
		case SERVER_GAME_TYPE_LOCAL:
			_network_coordinator_client.CloseConnection();
			break;

		case SERVER_GAME_TYPE_INVITE_ONLY:
		case SERVER_GAME_TYPE_PUBLIC:
			_network_coordinator_client.Register();
			break;

		default:
			NOT_REACHED();
	}
}

/**
 * Receives something from the network.
 * @return true if everything went fine, false when the connection got closed.
 */
static bool NetworkReceive()
{
	bool result;
	if (_network_server) {
		ServerNetworkAdminSocketHandler::Receive();
		result = ServerNetworkGameSocketHandler::Receive();
	} else {
		result = ClientNetworkGameSocketHandler::Receive();
	}
	NetworkGameSocketHandler::ProcessDeferredDeletions();
	return result;
}

/* This sends all buffered commands (if possible) */
static void NetworkSend()
{
	if (_network_server) {
		ServerNetworkAdminSocketHandler::Send();
		ServerNetworkGameSocketHandler::Send();
	} else {
		ClientNetworkGameSocketHandler::Send();
	}
	NetworkGameSocketHandler::ProcessDeferredDeletions();
}

/**
 * We have to do some (simple) background stuff that runs normally,
 * even when we are not in multiplayer. For example stuff needed
 * for finding servers or downloading content.
 */
void NetworkBackgroundLoop()
{
	_network_content_client.SendReceive();
	_network_coordinator_client.SendReceive();
	TCPConnecter::CheckCallbacks();
	NetworkHTTPSocketHandler::HTTPReceive();
	QueryNetworkGameSocketHandler::SendReceive();
	NetworkGameSocketHandler::ProcessDeferredDeletions();

	NetworkBackgroundUDPLoop();
}

void RecordSyncEventData(NetworkSyncRecordEvents event)
{
	_network_sync_records.push_back({ event, _random.state[0], _state_checksum.state });
}

const char *GetSyncRecordEventName(NetworkSyncRecordEvents event)
{
	static const char *names[] = {
		"BEGIN",
		"CMD",
		"AUX_TILE",
		"TILE",
		"TOWN",
		"TREE",
		"STATION",
		"INDUSTRY",
		"PRE_DATES",
		"PRE_COMPANY_STATE",
		"VEH_PERIODIC",
		"VEH_LOAD_UNLOAD",
		"VEH_EFFECT",
		"VEH_TRAIN",
		"VEH_ROAD",
		"VEH_AIR",
		"VEH_SHIP",
		"VEH_OTHER",
		"VEH_SELL",
		"VEH_TBTR",
		"VEH_AUTOREPLACE",
		"VEH_REPAIR",
		"FRAME_DONE"
	};
	static_assert(lengthof(names) == NSRE_LAST);
	if (event < NSRE_LAST) return names[event];
	return "???";
}

/* The main loop called from ttd.c
 *  Here we also have to do StateGameLoop if needed! */
void NetworkGameLoop()
{
	if (!_networking) return;

	if (!NetworkReceive()) return;

	if (_network_server) {
		/* Log the sync state to check for in-syncedness of replays. */
		if (EconTime::CurDateFract() == 0 && TickSkipCounter() == 0) {
			/* We don't want to log multiple times if paused. */
			static EconTime::Date last_log;
			if (last_log != EconTime::CurDate()) {
				Debug(desync, 2, "sync: {}; {:08x}; {:08x}", debug_date_dumper().HexDate(), _random.state[0], _random.state[1]);
				last_log = EconTime::CurDate();
			}
		}

#ifdef DEBUG_DUMP_COMMANDS
		/* Loading of the debug commands from -ddesync>=1 */
		static auto f = FioFOpenFile("commands.log", "rb", SAVE_DIR);
		static EconTime::Date next_date = {};
		static uint next_date_fract;
		static uint next_tick_skip_counter;
		static std::unique_ptr<CommandPacket> cp;
		static bool check_sync_state = false;
		static uint32_t sync_state[2];
		if (!f.has_value() && next_date == 0) {
			Debug(desync, 0, "Cannot open commands.log");
			next_date = EconTime::Date{1};
		}

		while (f.has_value() && !feof(*f)) {
			if (EconTime::CurDate() == next_date && EconTime::CurDateFract() == next_date_fract && TickSkipCounter() == next_tick_skip_counter) {
				if (cp != nullptr) {
					extern void NetworkSendCommandImplementation(Commands cmd, TileIndex tile, const CommandPayloadBase &payload, StringID error_msg, CommandCallback callback, CallbackParameter callback_param, CompanyID company);
					NetworkSendCommandImplementation(cp->command_container.cmd, cp->command_container.tile, *cp->command_container.payload, (StringID)0, CommandCallback::None, 0, cp->company);
					Debug(net, 0, "injecting: {}; {:02x}; {:06x}; {:08x} ({})",
							debug_date_dumper().HexDate(), (int)_current_company, cp->command_container.tile, cp->command_container.cmd, GetCommandName(cp->command_container.cmd));
					cp.reset();
				}
				if (check_sync_state) {
					if (sync_state[0] == _random.state[0] && sync_state[1] == _random.state[1]) {
						Debug(net, 0, "sync check: {}; match", debug_date_dumper().HexDate());
					} else {
						Debug(net, 0, "sync check: {}; mismatch: expected {{{:08x}, {:08x}}}, got {{{:08x}, {:08x}}}",
									debug_date_dumper().HexDate(), sync_state[0], sync_state[1], _random.state[0], _random.state[1]);
						NOT_REACHED();
					}
					check_sync_state = false;
				}
			}

			/* Skip all entries in the command-log till we caught up with the current game again. */
			if (std::make_tuple(EconTime::CurDate(), EconTime::CurDateFract(), TickSkipCounter()) > std::make_tuple(next_date, next_date_fract, next_tick_skip_counter)) {
				Debug(net, 0, "Skipping to next command at {}", debug_date_dumper().HexDate(next_date, next_date_fract, next_tick_skip_counter));
				cp.reset();
				check_sync_state = false;
			}

			if (cp != nullptr || check_sync_state) break;

			static char buff[65536];
			if (fgets(buff, lengthof(buff), *f) == nullptr) break;

			char *p = buff;
			/* Ignore the "[date time] " part of the message */
			if (*p == '[') {
				p = strchr(p, ']');
				if (p == nullptr) break;
				p += 2;
			}

			if (strncmp(p, "cmd: ", 5) == 0
#ifdef DEBUG_FAILED_DUMP_COMMANDS
				|| strncmp(p, "cmdf: ", 6) == 0
#endif
				) {
				p += 5;
				if (*p == ' ') p++;
				uint cmd;
				int company;
				uint tile;
				int offset;
				int ret = sscanf(p, "date{%x; %x; %x}; company: %x; tile: %x (%*u x %*u); cmd: %x; %n\"",
						&next_date.edit_base(), &next_date_fract, &next_tick_skip_counter, &company, &tile, &cmd, &offset);
				assert(ret == 6);
				if (!IsValidCommand(static_cast<Commands>(cmd))) {
					Debug(desync, 0, "Trying to parse: {}, invalid command: {}", p, cmd);
					NOT_REACHED();
				}

				cp.reset(new CommandPacket());
				cp->company = (CompanyID)company;

				const char *payload_start = p + offset;
				while (*payload_start != 0 && *payload_start != '<') payload_start++;
				if (*payload_start != '<') {
					Debug(desync, 0, "Trying to parse: {}", p);
					NOT_REACHED();
				}
				payload_start++;

				const char *payload_end = payload_start;
				while (*payload_end != 0 && *payload_end != '>') payload_end++;
				if (*payload_end != '>' || ((payload_end - payload_start) & 1) != 0) {
					Debug(desync, 0, "Trying to parse: {}", p);
					NOT_REACHED();
				}

				std::vector<uint8_t> cmd_buffer;
				/* Prepend the fields expected by DynBaseCommandContainer::Deserialise */
				BufferSerialisationRef write_buffer(cmd_buffer);
				write_buffer.Send_uint16(static_cast<uint16_t>(cmd));
				write_buffer.Send_uint16(0);
				write_buffer.Send_uint32(tile);

				size_t payload_size_pos = write_buffer.GetSendOffset();
				write_buffer.Send_uint16(0);
				for (const char *data = payload_start; data < payload_end; data += 2) {
					uint8_t e = 0;
					std::from_chars(data, data + 2, e, 16);
					write_buffer.Send_uint8(e);
				}
				write_buffer.SendAtOffset_uint16(payload_size_pos, (uint16_t)(write_buffer.GetSendOffset() - payload_size_pos - 2));

				DeserialisationBuffer read_buffer(cmd_buffer.data(), cmd_buffer.size());
				const char *error = cp->command_container.Deserialise(read_buffer);
				if (error != nullptr) {
					Debug(desync, 0, "Trying to parse: {} --> {}", p, error);
					NOT_REACHED();
				}
			} else if (strncmp(p, "join: ", 6) == 0) {
				/* Manually insert a pause when joining; this way the client can join at the exact right time. */
				int ret = sscanf(p + 6, "date{%x; %x; %x}", &next_date.edit_base(), &next_date_fract, &next_tick_skip_counter);
				assert(ret == 3);
				Debug(net, 0, "injecting pause for join at {}; please join when paused", debug_date_dumper().HexDate(next_date, next_date_fract, next_tick_skip_counter));
				cp.reset(new CommandPacket());
				cp->command_container.tile = {};
				cp->company = COMPANY_SPECTATOR;
				cp->command_container.cmd = CMD_PAUSE;
				cp->command_container.payload = CmdPayload<CMD_PAUSE>::Make(PauseMode::Normal, true).Clone();
				_ddc_fastforward = false;
			} else if (strncmp(p, "sync: ", 6) == 0) {
				int ret = sscanf(p + 6, "date{%x; %x; %x}; %x; %x", &next_date.edit_base(), &next_date_fract, &next_tick_skip_counter, &sync_state[0], &sync_state[1]);
				assert(ret == 5);
				check_sync_state = true;
			} else if (strncmp(p, "msg: ", 5) == 0 || strncmp(p, "client: ", 8) == 0 ||
						strncmp(p, "load: ", 6) == 0 || strncmp(p, "save: ", 6) == 0 ||
						strncmp(p, "new_company: ", 13) == 0 || strncmp(p, "new_company_ai: ", 16) == 0 ||
						strncmp(p, "buy_company: ", 13) == 0 || strncmp(p, "delete_company: ", 16) == 0 ||
						strncmp(p, "merge_companies: ", 17) == 0) {
				/* A message that is not very important to the log playback, but part of the log. */
#ifndef DEBUG_FAILED_DUMP_COMMANDS
			} else if (strncmp(p, "cmdf: ", 6) == 0) {
				Debug(desync, 0, "Skipping replay of failed command: {}", p + 6);
#endif
			} else {
				/* Can't parse a line; what's wrong here? */
				Debug(desync, 0, "Trying to parse: {}", p);
				NOT_REACHED();
			}
		}
		if (f.has_value() && feof(*f)) {
			Debug(desync, 0, "End of commands.log");
			f.reset();
		}
#endif /* DEBUG_DUMP_COMMANDS */
		if (_frame_counter >= _frame_counter_max) {
			/* Only check for active clients just before we're going to send out
			 * the commands so we don't send multiple pause/unpause commands when
			 * the frame_freq is more than 1 tick. Same with distributing commands. */
			CheckPauseOnJoin();
			CheckMinActiveClients();
			NetworkDistributeCommands();
		}

		bool send_frame = false;

		/* We first increase the _frame_counter */
		_frame_counter++;
		/* Update max-frame-counter */
		if (_frame_counter > _frame_counter_max) {
			_frame_counter_max = _frame_counter + _settings_client.network.frame_freq;
			send_frame = true;
		}

		const size_t total_sync_records = _network_sync_records.size();
		_network_sync_records.push_back({ _frame_counter, _random.state[0], _state_checksum.state });
		_record_sync_records = true;

		NetworkExecuteLocalCommandQueue();

		/* Then we make the frame */
		StateGameLoop();

		_sync_seed_1 = _random.state[0];
		_sync_state_checksum = _state_checksum.state;

		_network_sync_records.push_back({ NSRE_FRAME_DONE, _random.state[0], _state_checksum.state });
		_network_sync_record_counts.push_back((uint)(_network_sync_records.size() - total_sync_records));
		_record_sync_records = false;
		if (_network_sync_record_counts.size() >= 256) {
			/* Remove records from start of queue */
			_network_sync_records.erase(_network_sync_records.begin(), _network_sync_records.begin() + _network_sync_record_counts[0]);
			_network_sync_record_counts.pop_front();
		}

		NetworkServer_Tick(send_frame);
	} else {
		/* Client */

		/* Make sure we are at the frame were the server is (quick-frames) */
		if (_frame_counter_server > _frame_counter) {
			/* Run a number of frames; when things go bad, get out. */
			while (_frame_counter_server > _frame_counter) {
				if (!ClientNetworkGameSocketHandler::GameLoop()) return;
			}
		} else {
			/* Else, keep on going till _frame_counter_max */
			if (_frame_counter_max > _frame_counter) {
				/* Run one frame; if things went bad, get out. */
				if (!ClientNetworkGameSocketHandler::GameLoop()) return;
			}
		}
	}

	NetworkSend();
}

static void NetworkGenerateServerId()
{
	_settings_client.network.network_id = GenerateUid("OpenTTD Server ID");
}

std::string NetworkGenerateRandomKeyString(uint bytes)
{
	TempBufferST<uint8_t> key(bytes);
	RandomBytesWithFallback({key.get(), bytes});

	return FormatArrayAsHex({key.get(), bytes}, false);
}

/** This tries to launch the network for a given OS */
void NetworkStartUp()
{
	Debug(net, 3, "Starting network");

	/* Network is available */
	_network_available = NetworkCoreInitialize();
	_network_dedicated = false;

	/* Generate an server id when there is none yet */
	if (_settings_client.network.network_id.empty()) NetworkGenerateServerId();

	if (_settings_client.network.company_password_storage_token.empty() || _settings_client.network.company_password_storage_secret.empty()) {
		SetSettingValue(GetSettingFromName("network.company_password_storage_token")->AsStringSetting(), NetworkGenerateRandomKeyString(16));
		SetSettingValue(GetSettingFromName("network.company_password_storage_secret")->AsStringSetting(), NetworkGenerateRandomKeyString(32));
	}

	_network_game_info = {};

	NetworkInitialize();
	NetworkUDPInitialize();
	Debug(net, 3, "Network online, multiplayer available");
	NetworkFindBroadcastIPs(&_broadcast_list);
	NetworkHTTPInitialize();
}

/** This shuts the network down */
void NetworkShutDown()
{
	NetworkDisconnect();
	NetworkHTTPUninitialize();
	NetworkUDPClose();

	Debug(net, 3, "Shutting down network");

	_network_available = false;

	NetworkCoreShutdown();
}

void NetworkGameKeys::Initialise()
{
	assert(!this->inited);

	this->inited = true;

	static_assert(std::tuple_size<decltype(NetworkGameKeys::x25519_priv_key)>::value == 32);
	static_assert(std::tuple_size<decltype(NetworkGameKeys::x25519_pub_key)>::value == 32);
	RandomBytesWithFallback(this->x25519_priv_key);
	crypto_x25519_public_key(this->x25519_pub_key.data(), this->x25519_priv_key.data());
}

NetworkSharedSecrets::~NetworkSharedSecrets()
{
	static_assert(sizeof(*this) == 64);
	crypto_wipe(this, sizeof(*this));
}

#ifdef __EMSCRIPTEN__
extern "C" {

void CDECL em_openttd_add_server(const char *connection_string)
{
	NetworkAddServer(connection_string, false, true);
}

}
#endif<|MERGE_RESOLUTION|>--- conflicted
+++ resolved
@@ -318,97 +318,73 @@
 /* This puts a text-message to the console, or in the future, the chat-box,
  *  (to keep it all a bit more general)
  * If 'self_send' is true, this is the client who is sending the message */
-<<<<<<< HEAD
-void NetworkTextMessage(NetworkAction action, TextColour colour, bool self_send, const std::string &name, const std::string &str, NetworkTextMessageData data, const char *data_str)
-{
-	std::string_view name_view = name;
+void NetworkTextMessage(NetworkAction action, TextColour colour, bool self_send, std::string_view name, std::string_view str, NetworkTextMessageData data, std::string_view data_str)
+{
 	std::string replacement_name;
 
-	StringID strid;
-=======
-void NetworkTextMessage(NetworkAction action, TextColour colour, bool self_send, const std::string &name, const std::string &str, StringParameter &&data)
-{
-	std::string string;
->>>>>>> 321debf7
+	/* All of these strings start with "***". These characters are interpreted as both left-to-right and
+	 * right-to-left characters depending on the context. As the next text might be an user's name, the
+	 * user name's characters will influence the direction of the "***" instead of the language setting
+	 * of the game. Manually set the direction of the "***" by inserting a text-direction marker. */
+	format_buffer message;
+	StringBuilder(message).Utf8Encode(_current_text_dir == TD_LTR ? CHAR_TD_LRM : CHAR_TD_RLM);
+
 	switch (action) {
 		case NETWORK_ACTION_SERVER_MESSAGE:
 			/* Ignore invalid messages */
-			string = GetString(STR_NETWORK_SERVER_MESSAGE, str);
+			AppendStringInPlace(message, STR_NETWORK_SERVER_MESSAGE, data_str);
 			colour = CC_DEFAULT;
 			break;
 		case NETWORK_ACTION_COMPANY_SPECTATOR:
 			colour = CC_DEFAULT;
-			string = GetString(STR_NETWORK_MESSAGE_CLIENT_COMPANY_SPECTATE, name);
+			AppendStringInPlace(message, STR_NETWORK_MESSAGE_CLIENT_COMPANY_SPECTATE, name);
 			break;
 		case NETWORK_ACTION_COMPANY_JOIN:
 			colour = CC_DEFAULT;
-			string = GetString(STR_NETWORK_MESSAGE_CLIENT_COMPANY_JOIN, name, str);
+			AppendStringInPlace(message, STR_NETWORK_MESSAGE_CLIENT_COMPANY_JOIN, name, str);
 			break;
 		case NETWORK_ACTION_COMPANY_NEW:
 			colour = CC_DEFAULT;
-			string = GetString(STR_NETWORK_MESSAGE_CLIENT_COMPANY_NEW, name, std::move(data));
+			AppendStringInPlace(message, STR_NETWORK_MESSAGE_CLIENT_COMPANY_NEW, name, data.data);
 			break;
 		case NETWORK_ACTION_JOIN:
 			/* Show the Client ID for the server but not for the client. */
-			string = _network_server ?
-					GetString(STR_NETWORK_MESSAGE_CLIENT_JOINED_ID, name, std::move(data)) :
-					GetString(STR_NETWORK_MESSAGE_CLIENT_JOINED, name);
+			if (_network_server) {
+				AppendStringInPlace(message, STR_NETWORK_MESSAGE_CLIENT_JOINED_ID, name, data.data);
+			} else {
+				AppendStringInPlace(message, STR_NETWORK_MESSAGE_CLIENT_JOINED, name);
+			}
 			break;
-<<<<<<< HEAD
-		case NETWORK_ACTION_LEAVE:          strid = STR_NETWORK_MESSAGE_CLIENT_LEFT; break;
-		case NETWORK_ACTION_NAME_CHANGE:    strid = STR_NETWORK_MESSAGE_NAME_CHANGE; break;
+		case NETWORK_ACTION_LEAVE:
+			AppendStringInPlace(message, STR_NETWORK_MESSAGE_CLIENT_LEFT, name, data.data);
+			break;
+		case NETWORK_ACTION_NAME_CHANGE:
+			AppendStringInPlace(message, STR_NETWORK_MESSAGE_NAME_CHANGE, name, str);
+			break;
 
 		case NETWORK_ACTION_GIVE_MONEY: {
 			replacement_name = GetString(STR_NETWORK_MESSAGE_MONEY_GIVE_SRC_DESCRIPTION, name, data.auxdata >> 16);
-			name_view = replacement_name;
+			name = replacement_name;
 
 			extern uint8_t GetCurrentGrfLangID();
 			uint8_t lang_id = GetCurrentGrfLangID();
 			bool use_specific_string = lang_id <= 2 || lang_id == 0x15 || lang_id == 0x3A || lang_id == 0x3D; // English, German, Korean, Czech
 			if (use_specific_string && self_send) {
-				strid = STR_NETWORK_MESSAGE_GAVE_MONEY_AWAY;
+				AppendStringInPlace(message, STR_NETWORK_MESSAGE_GAVE_MONEY_AWAY, str, data.data);
 			} else if (use_specific_string && (CompanyID) (data.auxdata & 0xFFFF) == _local_company) {
-				strid = STR_NETWORK_MESSAGE_GIVE_MONEY_RECEIVE;
+				AppendStringInPlace(message, STR_NETWORK_MESSAGE_GIVE_MONEY_RECEIVE, name, data.data);
 			} else {
-				strid = STR_NETWORK_MESSAGE_GIVE_MONEY;
+				AppendStringInPlace(message, STR_NETWORK_MESSAGE_GIVE_MONEY, name, data.data, str);
 			}
 			break;
 		}
 
-		case NETWORK_ACTION_CHAT_COMPANY:   strid = self_send ? STR_NETWORK_CHAT_TO_COMPANY : STR_NETWORK_CHAT_COMPANY; break;
-		case NETWORK_ACTION_CHAT_CLIENT:    strid = self_send ? STR_NETWORK_CHAT_TO_CLIENT  : STR_NETWORK_CHAT_CLIENT;  break;
-		case NETWORK_ACTION_KICKED:         strid = STR_NETWORK_MESSAGE_KICKED; break;
-		case NETWORK_ACTION_EXTERNAL_CHAT:  strid = STR_NETWORK_CHAT_EXTERNAL; break;
-		default:                            strid = STR_NETWORK_CHAT_ALL; break;
-	}
-
-	format_buffer message;
-
-=======
-		case NETWORK_ACTION_LEAVE:          string = GetString(STR_NETWORK_MESSAGE_CLIENT_LEFT, name, std::move(data)); break;
-		case NETWORK_ACTION_NAME_CHANGE:    string = GetString(STR_NETWORK_MESSAGE_NAME_CHANGE, name, str); break;
-		case NETWORK_ACTION_GIVE_MONEY:     string = GetString(STR_NETWORK_MESSAGE_GIVE_MONEY, name, std::move(data), str); break;
-		case NETWORK_ACTION_KICKED:         string = GetString(STR_NETWORK_MESSAGE_KICKED, name, str); break;
-		case NETWORK_ACTION_CHAT_COMPANY:   string = GetString(self_send ? STR_NETWORK_CHAT_TO_COMPANY : STR_NETWORK_CHAT_COMPANY, name, str); break;
-		case NETWORK_ACTION_CHAT_CLIENT:    string = GetString(self_send ? STR_NETWORK_CHAT_TO_CLIENT  : STR_NETWORK_CHAT_CLIENT, name, str);  break;
-		case NETWORK_ACTION_EXTERNAL_CHAT:  string = GetString(STR_NETWORK_CHAT_EXTERNAL, std::move(data), name, str); break;
-		default:                            string = GetString(STR_NETWORK_CHAT_ALL, name, str); break;
-	}
-
->>>>>>> 321debf7
-	/* All of these strings start with "***". These characters are interpreted as both left-to-right and
-	 * right-to-left characters depending on the context. As the next text might be an user's name, the
-	 * user name's characters will influence the direction of the "***" instead of the language setting
-	 * of the game. Manually set the direction of the "***" by inserting a text-direction marker. */
-<<<<<<< HEAD
-	StringBuilder(message).Utf8Encode(_current_text_dir == TD_LTR ? CHAR_TD_LRM : CHAR_TD_RLM);
-	AppendStringInPlace(message, strid, name_view, str, data.data, data_str);
-=======
-	std::ostringstream stream;
-	std::ostreambuf_iterator<char> iterator(stream);
-	Utf8Encode(iterator, _current_text_dir == TD_LTR ? CHAR_TD_LRM : CHAR_TD_RLM);
-	std::string message = stream.str() + string;
->>>>>>> 321debf7
+		case NETWORK_ACTION_CHAT_COMPANY:   AppendStringInPlace(message, self_send ? STR_NETWORK_CHAT_TO_COMPANY : STR_NETWORK_CHAT_COMPANY, name, str); break;
+		case NETWORK_ACTION_CHAT_CLIENT:    AppendStringInPlace(message, self_send ? STR_NETWORK_CHAT_TO_CLIENT  : STR_NETWORK_CHAT_CLIENT, name, str);  break;
+		case NETWORK_ACTION_KICKED:         AppendStringInPlace(message, STR_NETWORK_MESSAGE_KICKED, name, str); break;
+		case NETWORK_ACTION_EXTERNAL_CHAT:  AppendStringInPlace(message, STR_NETWORK_CHAT_EXTERNAL, data_str, name, str); break;
+		default:                            AppendStringInPlace(message, STR_NETWORK_CHAT_ALL, name, str); break;
+	}
 
 	Debug(desync, 1, "msg: {}; {}", debug_date_dumper().HexDate(), message);
 	IConsolePrint(colour, message.to_string());
@@ -520,7 +496,7 @@
 				str = GetString(paused ? STR_NETWORK_SERVER_MESSAGE_GAME_PAUSED : STR_NETWORK_SERVER_MESSAGE_GAME_UNPAUSED, reason);
 			}
 
-			NetworkTextMessage(NETWORK_ACTION_SERVER_MESSAGE, CC_DEFAULT, false, "", str);
+			NetworkTextMessage(NETWORK_ACTION_SERVER_MESSAGE, CC_DEFAULT, false, {}, str);
 			break;
 		}
 
