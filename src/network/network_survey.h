/*
 * This file is part of OpenTTD.
 * OpenTTD is free software; you can redistribute it and/or modify it under the terms of the GNU General Public License as published by the Free Software Foundation, version 2.
 * OpenTTD is distributed in the hope that it will be useful, but WITHOUT ANY WARRANTY; without even the implied warranty of MERCHANTABILITY or FITNESS FOR A PARTICULAR PURPOSE.
 * See the GNU General Public License for more details. You should have received a copy of the GNU General Public License along with OpenTTD. If not, see <http://www.gnu.org/licenses/>.
 */

/** @file network_survey.h Part of the network protocol handling opt-in survey. */

#ifndef NETWORK_SURVEY_H
#define NETWORK_SURVEY_H

#include <condition_variable>
#include <mutex>
#if defined(__MINGW32__)
#include "../3rdparty/mingw-std-threads/mingw.condition_variable.h"
#include "../3rdparty/mingw-std-threads/mingw.mutex.h"
#endif
#include "core/http.h"

/**
 * Socket handler for the survey connection
 */
class NetworkSurveyHandler : public HTTPCallback {
protected:
	void OnFailure() override;
	void OnReceiveData(const char *data, size_t length) override;
	bool IsCancelled() const override { return false; }

public:
	enum class Reason {
		PREVIEW, ///< User is previewing the survey result.
		LEAVE, ///< User is leaving the game (but not exiting the application).
		EXIT, ///< User is exiting the application.
		CRASH, ///< Game crashed.
	};

	void Transmit(Reason reason, bool blocking = false);
	std::string CreatePayload(Reason reason, bool for_preview = false);

	constexpr static bool IsSurveyPossible()
	{
<<<<<<< HEAD
#if !(defined(WITH_NLOHMANN_JSON) && defined(SURVEY_KEY))
		/* Without JSON library, we cannot send a payload; so we disable the survey. */
		return false;
#else
=======
>>>>>>> 236ec41f
		return true;
	}

private:
	std::mutex mutex; ///< Mutex for the condition variable.
	std::condition_variable loaded; ///< Condition variable to wait for the survey to be sent.
};

extern NetworkSurveyHandler _survey;

#endif /* NETWORK_SURVEY_H */<|MERGE_RESOLUTION|>--- conflicted
+++ resolved
@@ -40,14 +40,12 @@
 
 	constexpr static bool IsSurveyPossible()
 	{
-<<<<<<< HEAD
-#if !(defined(WITH_NLOHMANN_JSON) && defined(SURVEY_KEY))
-		/* Without JSON library, we cannot send a payload; so we disable the survey. */
+#if !defined(SURVEY_KEY)
+		/* Without a survey key, we cannot send a payload; so we disable the survey. */
 		return false;
 #else
-=======
->>>>>>> 236ec41f
 		return true;
+#endif /* SURVEY_KEY */
 	}
 
 private:
