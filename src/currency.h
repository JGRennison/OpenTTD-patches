/*
 * This file is part of OpenTTD.
 * OpenTTD is free software; you can redistribute it and/or modify it under the terms of the GNU General Public License as published by the Free Software Foundation, version 2.
 * OpenTTD is distributed in the hope that it will be useful, but WITHOUT ANY WARRANTY; without even the implied warranty of MERCHANTABILITY or FITNESS FOR A PARTICULAR PURPOSE.
 * See the GNU General Public License for more details. You should have received a copy of the GNU General Public License along with OpenTTD. If not, see <http://www.gnu.org/licenses/>.
 */

/** @file currency.h Functions to handle different currencies. */

#ifndef CURRENCY_H
#define CURRENCY_H

#include "date_type.h"
#include "settings_type.h"
#include "strings_type.h"
#include <array>

<<<<<<< HEAD
static const int CF_NOEURO = 0; ///< Currency never switches to the Euro (as far as known).
static const int CF_ISEURO = 1; ///< Currency _is_ the Euro.
=======
static constexpr TimerGameCalendar::Year CF_NOEURO{0}; ///< Currency never switches to the Euro (as far as known).
static constexpr TimerGameCalendar::Year CF_ISEURO{1}; ///< Currency _is_ the Euro.
static constexpr TimerGameCalendar::Year MIN_EURO_YEAR{2000}; ///< The earliest year custom currencies may switch to the Euro.
>>>>>>> 666f7bfe

/**
 * This enum gives the currencies a unique id which must be maintained for
 * savegame compatibility and in order to refer to them quickly, especially
 * for referencing the custom one.
 */
enum Currencies {
	CURRENCY_GBP,       ///< British Pound
	CURRENCY_USD,       ///< US Dollar
	CURRENCY_EUR,       ///< Euro
	CURRENCY_JPY,       ///< Japanese Yen
	CURRENCY_ATS,       ///< Austrian Schilling
	CURRENCY_BEF,       ///< Belgian Franc
	CURRENCY_CHF,       ///< Swiss Franc
	CURRENCY_CZK,       ///< Czech Koruna
	CURRENCY_DEM,       ///< Deutsche Mark
	CURRENCY_DKK,       ///< Danish Krona
	CURRENCY_ESP,       ///< Spanish Peseta
	CURRENCY_FIM,       ///< Finish Markka
	CURRENCY_FRF,       ///< French Franc
	CURRENCY_GRD,       ///< Greek Drachma
	CURRENCY_HUF,       ///< Hungarian Forint
	CURRENCY_ISK,       ///< Icelandic Krona
	CURRENCY_ITL,       ///< Italian Lira
	CURRENCY_NLG,       ///< Dutch Gulden
	CURRENCY_NOK,       ///< Norwegian Krone
	CURRENCY_PLN,       ///< Polish Zloty
	CURRENCY_RON,       ///< Romenian Leu
	CURRENCY_RUR,       ///< Russian Rouble
	CURRENCY_SIT,       ///< Slovenian Tolar
	CURRENCY_SEK,       ///< Swedish Krona
	CURRENCY_YTL,       ///< Turkish Lira
	CURRENCY_SKK,       ///< Slovak Kornuna
	CURRENCY_BRL,       ///< Brazilian Real
	CURRENCY_EEK,       ///< Estonian Krooni
	CURRENCY_LTL,       ///< Lithuanian Litas
	CURRENCY_KRW,       ///< South Korean Won
	CURRENCY_ZAR,       ///< South African Rand
	CURRENCY_CUSTOM,    ///< Custom currency
	CURRENCY_GEL,       ///< Georgian Lari
	CURRENCY_IRR,       ///< Iranian Rial
	CURRENCY_RUB,       ///< New Russian Ruble
	CURRENCY_MXN,       ///< Mexican Peso
	CURRENCY_NTD,       ///< New Taiwan Dollar
	CURRENCY_CNY,       ///< Chinese Renminbi
	CURRENCY_HKD,       ///< Hong Kong Dollar
	CURRENCY_INR,       ///< Indian Rupee
	CURRENCY_IDR,       ///< Indonesian Rupiah
	CURRENCY_MYR,       ///< Malaysian Ringgit
	CURRENCY_LVL,       ///< Latvian Lats
	CURRENCY_PTE,       ///< Portuguese Escudo
	CURRENCY_END,       ///< always the last item
};

/** Specification of a currency. */
struct CurrencySpec {
	uint16_t rate;         ///< The conversion rate compared to the base currency.
	std::string separator; ///< The thousands separator for this currency.
	CalTime::Year to_euro; ///< %Year of switching to the Euro. May also be #CF_NOEURO or #CF_ISEURO.
	std::string prefix;    ///< Prefix to apply when formatting money in this currency.
	std::string suffix;    ///< Suffix to apply when formatting money in this currency.
	std::string code;      ///< 3 letter untranslated code to identify the currency.
	/**
	 * The currency symbol is represented by two possible values, prefix and suffix
	 * Usage of one or the other is determined by #symbol_pos.
	 * 0 = prefix
	 * 1 = suffix
	 * 2 = both : Special case only for custom currency.
	 *            It is not a spec from Newgrf,
	 *            rather a way to let users do what they want with custom currency
	 */
	uint8_t symbol_pos;
	StringID name;

	CurrencySpec() = default;

	CurrencySpec(uint16_t rate, const char *separator, CalTime::Year to_euro, const char *prefix, const char *suffix, const char *code, uint8_t symbol_pos, StringID name) :
		rate(rate), separator(separator), to_euro(to_euro), prefix(prefix), suffix(suffix), code(code), symbol_pos(symbol_pos), name(name)
	{
	}
};

extern std::array<CurrencySpec, CURRENCY_END> _currency_specs;

/**
 * Get the custom currency.
 * @return Reference to custom currency.
 */
inline CurrencySpec &GetCustomCurrency()
{
	return _currency_specs[CURRENCY_CUSTOM];
}

/**
 * Get the currently selected currency.
 * @return Read-only reference to the current currency.
 */
inline const CurrencySpec &GetCurrency()
{
	return _currency_specs[GetGameSettings().locale.currency];
}

uint64_t GetMaskOfAllowedCurrencies();
void CheckSwitchToEuro();
void ResetCurrencies(bool preserve_custom = true);
uint8_t GetNewgrfCurrencyIdConverted(uint8_t grfcurr_id);

#endif /* CURRENCY_H */<|MERGE_RESOLUTION|>--- conflicted
+++ resolved
@@ -15,14 +15,9 @@
 #include "strings_type.h"
 #include <array>
 
-<<<<<<< HEAD
-static const int CF_NOEURO = 0; ///< Currency never switches to the Euro (as far as known).
-static const int CF_ISEURO = 1; ///< Currency _is_ the Euro.
-=======
-static constexpr TimerGameCalendar::Year CF_NOEURO{0}; ///< Currency never switches to the Euro (as far as known).
-static constexpr TimerGameCalendar::Year CF_ISEURO{1}; ///< Currency _is_ the Euro.
-static constexpr TimerGameCalendar::Year MIN_EURO_YEAR{2000}; ///< The earliest year custom currencies may switch to the Euro.
->>>>>>> 666f7bfe
+static constexpr CalTime::Year CF_NOEURO{0}; ///< Currency never switches to the Euro (as far as known).
+static constexpr CalTime::Year CF_ISEURO{1}; ///< Currency _is_ the Euro.
+static constexpr CalTime::Year MIN_EURO_YEAR{2000}; ///< The earliest year custom currencies may switch to the Euro.
 
 /**
  * This enum gives the currencies a unique id which must be maintained for
