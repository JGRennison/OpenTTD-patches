--- conflicted
+++ resolved
@@ -277,12 +277,8 @@
  * @param v The vehicle to find a replacement for
  * @param c The vehicle's owner (it's faster to forward the pointer than refinding it)
  * @param always_replace Always replace, even if not old.
-<<<<<<< HEAD
  * @param same_type_only Only replace with same engine type.
- * @param[out] e the EngineID of the replacement. INVALID_ENGINE if no replacement is found
-=======
  * @param[out] e the EngineID of the replacement. EngineID::Invalid() if no replacement is found
->>>>>>> 53dd1258
  * @return Error if the engine to build is not available
  */
 static CommandCost GetNewEngineType(const Vehicle *v, const Company *c, bool always_replace, bool same_type_only, EngineID &e)
@@ -296,17 +292,11 @@
 		return CommandCost();
 	}
 
-<<<<<<< HEAD
 	if (!same_type_only) {
 		bool replace_when_old;
 		e = EngineReplacementForCompany(c, v->engine_type, v->group_id, &replace_when_old);
-		if (!always_replace && replace_when_old && !v->NeedsAutorenewing(c, false)) e = INVALID_ENGINE;
-	}
-=======
-	bool replace_when_old;
-	e = EngineReplacementForCompany(c, v->engine_type, v->group_id, &replace_when_old);
-	if (!always_replace && replace_when_old && !v->NeedsAutorenewing(c, false)) e = EngineID::Invalid();
->>>>>>> 53dd1258
+		if (!always_replace && replace_when_old && !v->NeedsAutorenewing(c, false)) e = EngineID::Invalid();
+	}
 
 	/* Autoreplace, if engine is available */
 	if (e != EngineID::Invalid() && IsEngineBuildable(e, v->type, _current_company)) {
@@ -564,11 +554,7 @@
  */
 static inline CommandCost CmdMoveVehicle(const Vehicle *v, const Vehicle *after, DoCommandFlags flags, bool whole_chain)
 {
-<<<<<<< HEAD
-	return Command<CMD_MOVE_RAIL_VEHICLE>::Do(flags | DoCommandFlag::NoCargoCapacityCheck, v->index, after != nullptr ? after->index : INVALID_VEHICLE, whole_chain ? MoveRailVehicleFlags::MoveChain : MoveRailVehicleFlags::None);
-=======
-	return Command<CMD_MOVE_RAIL_VEHICLE>::Do(flags.Set(DoCommandFlag::NoCargoCapacityCheck), v->index, after != nullptr ? after->index : VehicleID::Invalid(), whole_chain);
->>>>>>> 53dd1258
+	return Command<CMD_MOVE_RAIL_VEHICLE>::Do(flags | DoCommandFlag::NoCargoCapacityCheck, v->index, after != nullptr ? after->index : VehicleID::Invalid(), whole_chain ? MoveRailVehicleFlags::MoveChain : MoveRailVehicleFlags::None);
 }
 
 /**
