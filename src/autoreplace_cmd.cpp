/*
 * This file is part of OpenTTD.
 * OpenTTD is free software; you can redistribute it and/or modify it under the terms of the GNU General Public License as published by the Free Software Foundation, version 2.
 * OpenTTD is distributed in the hope that it will be useful, but WITHOUT ANY WARRANTY; without even the implied warranty of MERCHANTABILITY or FITNESS FOR A PARTICULAR PURPOSE.
 * See the GNU General Public License for more details. You should have received a copy of the GNU General Public License along with OpenTTD. If not, see <http://www.gnu.org/licenses/>.
 */

/** @file autoreplace_cmd.cpp Deals with autoreplace execution but not the setup */

#include "stdafx.h"
#include "company_func.h"
#include "train.h"
#include "command_func.h"
#include "engine_func.h"
#include "vehicle_func.h"
#include "autoreplace_func.h"
#include "autoreplace_gui.h"
#include "articulated_vehicles.h"
#include "tracerestrict.h"
#include "core/bitmath_func.hpp"
#include "core/random_func.hpp"
#include "vehiclelist.h"
#include "road.h"
#include "ai/ai.hpp"
#include "news_func.h"
#include "strings_func.h"

#include "table/strings.h"

#include "safeguards.h"

extern void ChangeVehicleViewports(VehicleID from_index, VehicleID to_index);
extern void ChangeVehicleNews(VehicleID from_index, VehicleID to_index);
extern void ChangeVehicleViewWindow(VehicleID from_index, VehicleID to_index);

/**
 * Figure out if two engines got at least one type of cargo in common (refitting if needed)
 * @param engine_a one of the EngineIDs
 * @param engine_b the other EngineID
 * @return true if they can both carry the same type of cargo (or at least one of them got no capacity at all)
 */
static bool EnginesHaveCargoInCommon(EngineID engine_a, EngineID engine_b)
{
	CargoTypes available_cargoes_a = GetUnionOfArticulatedRefitMasks(engine_a, true);
	CargoTypes available_cargoes_b = GetUnionOfArticulatedRefitMasks(engine_b, true);
	return (available_cargoes_a == 0 || available_cargoes_b == 0 || (available_cargoes_a & available_cargoes_b) != 0);
}

/**
 * Checks some basic properties whether autoreplace is allowed
 * @param from Origin engine
 * @param to Destination engine
 * @param company Company to check for
 * @return true if autoreplace is allowed
 */
bool CheckAutoreplaceValidity(EngineID from, EngineID to, CompanyID company)
{
	assert(Engine::IsValidID(from) && Engine::IsValidID(to));

	const Engine *e_from = Engine::Get(from);
	const Engine *e_to = Engine::Get(to);
	VehicleType type = e_from->type;

	/* check that the new vehicle type is available to the company and its type is the same as the original one */
	if (!IsEngineBuildable(to, type, company)) return false;

	switch (type) {
		case VEH_TRAIN: {
			/* make sure the railtypes are compatible */
			if ((GetRailTypeInfo(e_from->u.rail.railtype)->compatible_railtypes & GetRailTypeInfo(e_to->u.rail.railtype)->compatible_railtypes) == 0) return false;

			/* make sure we do not replace wagons with engines or vice versa */
			if ((e_from->u.rail.railveh_type == RAILVEH_WAGON) != (e_to->u.rail.railveh_type == RAILVEH_WAGON)) return false;
			break;
		}

		case VEH_ROAD:
			/* make sure the roadtypes are compatible */
			if ((GetRoadTypeInfo(e_from->u.road.roadtype)->powered_roadtypes & GetRoadTypeInfo(e_to->u.road.roadtype)->powered_roadtypes) == ROADTYPES_NONE) return false;

			/* make sure that we do not replace a tram with a normal road vehicles or vice versa */
			if (HasBit(e_from->info.misc_flags, EF_ROAD_TRAM) != HasBit(e_to->info.misc_flags, EF_ROAD_TRAM)) return false;
			break;

		case VEH_AIRCRAFT:
			/* make sure that we do not replace a plane with a helicopter or vice versa */
			if ((e_from->u.air.subtype & AIR_CTOL) != (e_to->u.air.subtype & AIR_CTOL)) return false;
			break;

		default: break;
	}

	/* the engines needs to be able to carry the same cargo */
	return EnginesHaveCargoInCommon(from, to);
}

/**
 * Check the capacity of all vehicles in a chain and spread cargo if needed.
 * @param v The vehicle to check.
 * @pre You can only do this if the consist is not loading or unloading. It
 *      must not carry reserved cargo, nor cargo to be unloaded or transferred.
 */
void CheckCargoCapacity(Vehicle *v)
{
	assert(v == nullptr || v->First() == v);

	for (Vehicle *src = v; src != nullptr; src = src->Next()) {
		assert(src->cargo.TotalCount() == src->cargo.ActionCount(VehicleCargoList::MTA_KEEP));

		/* Do we need to more cargo away? */
		if (src->cargo.TotalCount() <= src->cargo_cap) continue;

		/* We need to move a particular amount. Try that on the other vehicles. */
		uint to_spread = src->cargo.TotalCount() - src->cargo_cap;
		for (Vehicle *dest = v; dest != nullptr && to_spread != 0; dest = dest->Next()) {
			assert(dest->cargo.TotalCount() == dest->cargo.ActionCount(VehicleCargoList::MTA_KEEP));
			if (dest->cargo.TotalCount() >= dest->cargo_cap || dest->cargo_type != src->cargo_type) continue;

			uint amount = std::min(to_spread, dest->cargo_cap - dest->cargo.TotalCount());
			src->cargo.Shift(amount, &dest->cargo);
			to_spread -= amount;
		}

		/* Any left-overs will be thrown away, but not their feeder share. */
		if (src->cargo_cap < src->cargo.TotalCount()) src->cargo.Truncate(src->cargo.TotalCount() - src->cargo_cap);
	}
}

/**
 * Transfer cargo from a single (articulated )old vehicle to the new vehicle chain
 * @param old_veh Old vehicle that will be sold
 * @param new_head Head of the completely constructed new vehicle chain
 * @param part_of_chain The vehicle is part of a train
 * @pre You can only do this if both consists are not loading or unloading.
 *      They must not carry reserved cargo, nor cargo to be unloaded or
 *      transferred.
 */
static void TransferCargo(Vehicle *old_veh, Vehicle *new_head, bool part_of_chain)
{
	assert(!part_of_chain || new_head->IsPrimaryVehicle());
	/* Loop through source parts */
	for (Vehicle *src = old_veh; src != nullptr; src = src->Next()) {
		assert(src->cargo.TotalCount() == src->cargo.ActionCount(VehicleCargoList::MTA_KEEP));
		if (!part_of_chain && src->type == VEH_TRAIN && src != old_veh && src != Train::From(old_veh)->other_multiheaded_part && !src->IsArticulatedPart()) {
			/* Skip vehicles, which do not belong to old_veh */
			src = src->GetLastEnginePart();
			continue;
		}
		if (src->cargo_type >= NUM_CARGO || src->cargo.TotalCount() == 0) continue;

		/* Find free space in the new chain */
		for (Vehicle *dest = new_head; dest != nullptr && src->cargo.TotalCount() > 0; dest = dest->Next()) {
			assert(dest->cargo.TotalCount() == dest->cargo.ActionCount(VehicleCargoList::MTA_KEEP));
			if (!part_of_chain && dest->type == VEH_TRAIN && dest != new_head && dest != Train::From(new_head)->other_multiheaded_part && !dest->IsArticulatedPart()) {
				/* Skip vehicles, which do not belong to new_head */
				dest = dest->GetLastEnginePart();
				continue;
			}
			if (dest->cargo_type != src->cargo_type) continue;

			uint amount = std::min(src->cargo.TotalCount(), dest->cargo_cap - dest->cargo.TotalCount());
			if (amount <= 0) continue;

			src->cargo.Shift(amount, &dest->cargo);
		}
	}

	/* Update train weight etc., the old vehicle will be sold anyway */
	if (part_of_chain && new_head->type == VEH_TRAIN) Train::From(new_head)->ConsistChanged(CCF_LOADUNLOAD);
}

/**
 * Tests whether refit orders that applied to v will also apply to the new vehicle type
 * @param v The vehicle to be replaced
 * @param engine_type The type we want to replace with
 * @return true iff all refit orders stay valid
 */
static bool VerifyAutoreplaceRefitForOrders(const Vehicle *v, EngineID engine_type)
{
	CargoTypes union_refit_mask_a = GetUnionOfArticulatedRefitMasks(v->engine_type, false);
	CargoTypes union_refit_mask_b = GetUnionOfArticulatedRefitMasks(engine_type, false);

	const Vehicle *u = (v->type == VEH_TRAIN) ? v->First() : v;
	for (const Order *o : u->Orders()) {
		if (!o->IsRefit() || o->IsAutoRefit()) continue;
		CargoID cargo_type = o->GetRefitCargo();

		if (!HasBit(union_refit_mask_a, cargo_type)) continue;
		if (!HasBit(union_refit_mask_b, cargo_type)) return false;
	}

	return true;
}

/**
 * Gets the index of the first refit order that is incompatible with the requested engine type
 * @param v The vehicle to be replaced
 * @param engine_type The type we want to replace with
 * @return index of the incompatible order or -1 if none were found
 */
static int GetIncompatibleRefitOrderIdForAutoreplace(const Vehicle *v, EngineID engine_type)
{
	CargoTypes union_refit_mask = GetUnionOfArticulatedRefitMasks(engine_type, false);

	const Order *o;
	const Vehicle *u = (v->type == VEH_TRAIN) ? v->First() : v;

	const OrderList *orders = u->orders;
	if (orders == nullptr) return -1;
	for (VehicleOrderID i = 0; i < orders->GetNumOrders(); i++) {
		o = orders->GetOrderAt(i);
		if (!o->IsRefit()) continue;
		if (!HasBit(union_refit_mask, o->GetRefitCargo())) return i;
	}

	return -1;
}

/**
 * Function to find what type of cargo to refit to when autoreplacing
 * @param *v Original vehicle that is being replaced.
 * @param engine_type The EngineID of the vehicle that is being replaced to
 * @param part_of_chain The vehicle is part of a train
 * @return The cargo type to replace to
 *    CARGO_NO_REFIT is returned if no refit is needed
 *    INVALID_CARGO is returned when both old and new vehicle got cargo capacity and refitting the new one to the old one's cargo type isn't possible
 */
static CargoID GetNewCargoTypeForReplace(const Vehicle *v, EngineID engine_type, bool part_of_chain)
{
	CargoTypes available_cargo_types, union_mask;
	GetArticulatedRefitMasks(engine_type, true, &union_mask, &available_cargo_types);

	if (union_mask == 0) return CARGO_NO_REFIT; // Don't try to refit an engine with no cargo capacity

	CargoID cargo_type;
	CargoTypes cargo_mask = GetCargoTypesOfArticulatedVehicle(v, &cargo_type);
	if (!HasAtMostOneBit(cargo_mask)) {
		CargoTypes new_engine_default_cargoes = GetCargoTypesOfArticulatedParts(engine_type);
		if ((cargo_mask & new_engine_default_cargoes) == cargo_mask) {
			return CARGO_NO_REFIT; // engine_type is already a mixed cargo type which matches the incoming vehicle by default, no refit required
		}

		return INVALID_CARGO; // We cannot refit to mixed cargoes in an automated way
	}

<<<<<<< HEAD
	if (cargo_type == CT_INVALID) {
		if (v->type != VEH_TRAIN) return CT_NO_REFIT; // If the vehicle does not carry anything at all, every replacement is fine.
=======
	if (!IsValidCargoID(cargo_type)) {
		if (v->type != VEH_TRAIN) return CARGO_NO_REFIT; // If the vehicle does not carry anything at all, every replacement is fine.
>>>>>>> f7bd70ba

		if (!part_of_chain) return CARGO_NO_REFIT;

		/* the old engine didn't have cargo capacity, but the new one does
		 * now we will figure out what cargo the train is carrying and refit to fit this */

		for (v = v->First(); v != nullptr; v = v->Next()) {
			if (!v->GetEngine()->CanCarryCargo()) continue;
			/* Now we found a cargo type being carried on the train and we will see if it is possible to carry to this one */
			if (HasBit(available_cargo_types, v->cargo_type)) return v->cargo_type;
		}

		return CARGO_NO_REFIT; // We failed to find a cargo type on the old vehicle and we will not refit the new one
	} else {
		if (!HasBit(available_cargo_types, cargo_type)) return INVALID_CARGO; // We can't refit the vehicle to carry the cargo we want

		if (part_of_chain && !VerifyAutoreplaceRefitForOrders(v, engine_type)) return INVALID_CARGO; // Some refit orders lose their effect

		return cargo_type;
	}
}

/**
 * Get the EngineID of the replacement for a vehicle
 * @param v The vehicle to find a replacement for
 * @param c The vehicle's owner (it's faster to forward the pointer than refinding it)
 * @param always_replace Always replace, even if not old.
 * @param same_type_only Only replace with same engine type.
 * @param[out] e the EngineID of the replacement. INVALID_ENGINE if no replacement is found
 * @return Error if the engine to build is not available
 */
static CommandCost GetNewEngineType(const Vehicle *v, const Company *c, bool always_replace, bool same_type_only, EngineID &e)
{
	assert(v->type != VEH_TRAIN || !v->IsArticulatedPart());

	e = INVALID_ENGINE;

	if (v->type == VEH_TRAIN && Train::From(v)->IsRearDualheaded()) {
		/* we build the rear ends of multiheaded trains with the front ones */
		return CommandCost();
	}

	if (!same_type_only) {
		bool replace_when_old;
		e = EngineReplacementForCompany(c, v->engine_type, v->group_id, &replace_when_old);
		if (!always_replace && replace_when_old && !v->NeedsAutorenewing(c, false)) e = INVALID_ENGINE;
	}

	/* Autoreplace, if engine is available */
	if (e != INVALID_ENGINE && IsEngineBuildable(e, v->type, _current_company)) {
		return CommandCost();
	}

	/* Autorenew if needed */
	if (v->NeedsAutorenewing(c)) e = v->engine_type;

	/* Nothing to do or all is fine? */
	if (e == INVALID_ENGINE || IsEngineBuildable(e, v->type, _current_company)) return CommandCost();

	/* The engine we need is not available. Report error to user */
	return CommandCost(STR_ERROR_RAIL_VEHICLE_NOT_AVAILABLE + v->type);
}

static CommandCost BuildReplacementVehicleRefitFailure(EngineID e, const Vehicle *old_veh)
{
	if (!IsLocalCompany()) return CommandCost();

	SetDParam(0, old_veh->index);

	int order_id = GetIncompatibleRefitOrderIdForAutoreplace(old_veh, e);
	if (order_id != -1) {
		/* Orders contained a refit order that is incompatible with the new vehicle. */
		SetDParam(1, STR_ERROR_AUTOREPLACE_INCOMPATIBLE_REFIT);
		SetDParam(2, order_id + 1); // 1-based indexing for display
	} else {
		/* Current cargo is incompatible with the new vehicle. */
		SetDParam(1, STR_ERROR_AUTOREPLACE_INCOMPATIBLE_CARGO);
		SetDParam(2, CargoSpec::Get(old_veh->cargo_type)->name);
	}

	AddVehicleAdviceNewsItem(STR_NEWS_VEHICLE_AUTORENEW_FAILED, old_veh->index);
	return CommandCost();
}

static CommandCost BuildReplacementMultiPartShipSimple(EngineID e, const Vehicle *old_veh, Vehicle **new_vehicle)
{
	/* Build the new vehicle */
	CommandCost cost = DoCommand(old_veh->tile, e | (CT_INVALID << 24), 0, DC_EXEC | DC_AUTOREPLACE, GetCmdBuildVeh(old_veh));
	if (cost.Failed()) return cost;

	Vehicle *new_veh = Vehicle::Get(_new_vehicle_id);
	*new_vehicle = new_veh;

	Vehicle *v = new_veh;
	const Vehicle *old = old_veh;
	for (; v != nullptr && old != nullptr; v = v->Next(), old = old->Next()) {
		if (old->cargo_type == CT_INVALID) continue;

		byte subtype = GetBestFittingSubType(old, v, old->cargo_type);
		CommandCost refit_cost = DoCommand(0, v->index, old->cargo_type | (subtype << 8) | (1 << 16), DC_EXEC, GetCmdRefitVeh(v));
		if (refit_cost.Succeeded()) cost.AddCost(refit_cost);
	}

	return cost;
}

/**
 * Builds and refits a replacement multi-part ship
 * @param old_veh A ship that shall be replaced.
 * @param new_vehicle Returns the newly build and refitted ship, if this is nullptr the function operates in dry-run mode
 * @param all_cargoes Mask of all cargoes in old_veh
 * @return cost or error
 */
static CommandCost BuildReplacementMultiPartShip(EngineID e, const Vehicle *old_veh, Vehicle **new_vehicle, CargoTypes all_cargoes)
{
	if (old_veh->engine_type == e) {
		/* Easy mode, autoreplacing with same engine */
		if (new_vehicle == nullptr) return CommandCost(); // dry-run: success
		return BuildReplacementMultiPartShipSimple(e, old_veh, new_vehicle);
	}

	std::vector<CargoTypes> refit_mask_list = GetArticulatedRefitMaskVector(e, true);

	std::array<const Vehicle *, NUM_CARGO> old_cargo_vehs = {};
	bool easy_mode = true;
	size_t refit_idx = 0;
	for (const Vehicle *old = old_veh; old != nullptr; old = old->Next(), refit_idx++) {
		if (refit_idx == refit_mask_list.size()) {
			easy_mode = false;
		}
		if (old->cargo_type == CT_INVALID) continue;

		old_cargo_vehs[old->cargo_type] = old;

		if (easy_mode && !HasBit(refit_mask_list[refit_idx], old->cargo_type)) {
			easy_mode = false;
		}
	}
	if (easy_mode) {
		if (new_vehicle == nullptr) return CommandCost(); // dry-run: success

		CommandCost cost = BuildReplacementMultiPartShipSimple(e, old_veh, new_vehicle);
		if (*new_vehicle != nullptr && refit_idx < refit_mask_list.size()) {
			for (Vehicle *v = (*new_vehicle)->Move((int)refit_idx); v != nullptr; v = v->Next(), refit_idx++) {
				if (refit_idx == refit_mask_list.size()) break;

				CargoTypes available = all_cargoes & refit_mask_list[refit_idx];
				if (available == 0) continue;
				CargoID c = FindFirstBit(available);
				assert(old_cargo_vehs[c] != nullptr);

				byte subtype = GetBestFittingSubType(old_cargo_vehs[c], v, c);
				CommandCost refit_cost = DoCommand(0, v->index, c | (subtype << 8) | (1 << 16), DC_EXEC, GetCmdRefitVeh(v));
				if (refit_cost.Succeeded()) cost.AddCost(refit_cost);
			}
		}
		return cost;
	}

	if (!VerifyAutoreplaceRefitForOrders(old_veh, e)) {
		if (new_vehicle == nullptr) return CMD_ERROR; // dry-run: failure
		return BuildReplacementVehicleRefitFailure(e, old_veh);
	}

	std::vector <CargoID> output_cargoes;
	CargoTypes remaining = all_cargoes;
	CargoTypes todo = all_cargoes;
	for (size_t i = 0; i < refit_mask_list.size(); i++) {
		CargoTypes available = todo & refit_mask_list[i];
		if (available == 0) available = all_cargoes & refit_mask_list[i];
		if (available == 0) {
			output_cargoes.push_back(CT_INVALID);
			continue;
		}

		CargoID c = FindFirstBit(available);
		output_cargoes.push_back(c);
		ClrBit(remaining, c);
		ClrBit(todo, c);
		if (todo == 0) todo = all_cargoes;
	}

	if (remaining != 0) {
		if (new_vehicle == nullptr) return CMD_ERROR; // dry-run: failure
		if (IsLocalCompany()) {
			SetDParam(0, old_veh->index);
			SetDParam(1, STR_ERROR_AUTOREPLACE_INCOMPATIBLE_CARGO);
			SetDParam(2, CargoSpec::Get(FindFirstBit(remaining))->name);
			AddVehicleAdviceNewsItem(STR_NEWS_VEHICLE_AUTORENEW_FAILED, old_veh->index);
		}
		return CommandCost();
	}

	if (new_vehicle == nullptr) return CommandCost(); // dry-run: success

	/* Build the new vehicle */
	CommandCost cost = DoCommand(old_veh->tile, e | (CT_INVALID << 24), 0, DC_EXEC | DC_AUTOREPLACE, GetCmdBuildVeh(old_veh));
	if (cost.Failed()) return cost;

	Vehicle *new_veh = Vehicle::Get(_new_vehicle_id);
	*new_vehicle = new_veh;

	size_t i = 0;
	for (Vehicle *v = new_veh; v != nullptr && i < output_cargoes.size(); v = v->Next(), i++) {
		CargoID c = output_cargoes[i];
		if (c == CT_INVALID) continue;

		assert(old_cargo_vehs[c] != nullptr);
		byte subtype = GetBestFittingSubType(old_cargo_vehs[c], v, c);
		CommandCost refit_cost = DoCommand(0, v->index, c | (subtype << 8) | (1 << 16), DC_EXEC, GetCmdRefitVeh(v));
		if (refit_cost.Succeeded()) cost.AddCost(refit_cost);
	}
	return cost;
}

bool AutoreplaceMultiPartShipWouldSucceed(EngineID e, const Vehicle *old_veh, CargoTypes all_cargoes)
{
	return BuildReplacementMultiPartShip(e, old_veh, nullptr, all_cargoes).Succeeded(); // dry-run mode
}

/**
 * Builds and refits a replacement vehicle
 * Important: The old vehicle is still in the original vehicle chain (used for determining the cargo when the old vehicle did not carry anything, but the new one does)
 * @param old_veh A single (articulated/multiheaded) vehicle that shall be replaced.
 * @param new_vehicle Returns the newly build and refitted vehicle
 * @param part_of_chain The vehicle is part of a train
 * @param same_type_only Only replace with same engine type.
 * @return cost or error
 */
static CommandCost BuildReplacementVehicle(const Vehicle *old_veh, Vehicle **new_vehicle, bool part_of_chain, bool same_type_only)
{
	*new_vehicle = nullptr;

	/* Shall the vehicle be replaced? */
	const Company *c = Company::Get(_current_company);
	EngineID e;
	CommandCost cost = GetNewEngineType(old_veh, c, true, same_type_only, e);
	if (cost.Failed()) return cost;
	if (e == INVALID_ENGINE) return CommandCost(); // neither autoreplace is set, nor autorenew is triggered

	if (old_veh->type == VEH_SHIP && old_veh->Next() != nullptr) {
		CargoTypes cargoes = 0;
		for (const Vehicle *u = old_veh; u != nullptr; u = u->Next()) {
			if (u->cargo_type != CT_INVALID && u->GetEngine()->CanCarryCargo()) {
				SetBit(cargoes, u->cargo_type);
			}
		}
		if (!HasAtMostOneBit(cargoes)) {
			/* Old ship has more than one cargo, special handling */
			return BuildReplacementMultiPartShip(e, old_veh, new_vehicle, cargoes);
		}
	}

	/* Does it need to be refitted */
	CargoID refit_cargo = GetNewCargoTypeForReplace(old_veh, e, part_of_chain);
	if (refit_cargo == CT_INVALID) {
		return BuildReplacementVehicleRefitFailure(e, old_veh);
	}

	/* Build the new vehicle */
<<<<<<< HEAD
	cost = DoCommand(old_veh->tile, e | (CT_INVALID << 24), 0, DC_EXEC | DC_AUTOREPLACE, GetCmdBuildVeh(old_veh));
=======
	VehicleID new_veh_id;
	std::tie(cost, new_veh_id, std::ignore, std::ignore, std::ignore) = Command<CMD_BUILD_VEHICLE>::Do(DC_EXEC | DC_AUTOREPLACE, old_veh->tile, e, true, INVALID_CARGO, INVALID_CLIENT_ID);
>>>>>>> f7bd70ba
	if (cost.Failed()) return cost;

	Vehicle *new_veh = Vehicle::Get(_new_vehicle_id);
	*new_vehicle = new_veh;

	/* Refit the vehicle if needed */
	if (refit_cargo != CARGO_NO_REFIT) {
		byte subtype = GetBestFittingSubType(old_veh, new_veh, refit_cargo);

		cost.AddCost(DoCommand(0, new_veh->index, refit_cargo | (subtype << 8), DC_EXEC, GetCmdRefitVeh(new_veh)));
		assert(cost.Succeeded()); // This should be ensured by GetNewCargoTypeForReplace()
	}

	/* Try to reverse the vehicle, but do not care if it fails as the new type might not be reversible */
	if (new_veh->type == VEH_TRAIN && HasBit(Train::From(old_veh)->flags, VRF_REVERSE_DIRECTION)) {
		DoCommand(0, new_veh->index, true, DC_EXEC, CMD_REVERSE_TRAIN_DIRECTION);
	}

	return cost;
}

/**
 * Issue a start/stop command
 * @param v a vehicle
 * @param evaluate_callback shall the start/stop callback be evaluated?
 * @return success or error
 */
static inline CommandCost CmdStartStopVehicle(const Vehicle *v, bool evaluate_callback)
{
	return DoCommand(0, v->index, evaluate_callback ? 1 : 0, DC_EXEC | DC_AUTOREPLACE, CMD_START_STOP_VEHICLE);
}

/**
 * Issue a train vehicle move command
 * @param v The vehicle to move
 * @param after The vehicle to insert 'v' after, or nullptr to start new chain
 * @param flags the command flags to use
 * @param whole_chain move all vehicles following 'v' (true), or only 'v' (false)
 * @return success or error
 */
static inline CommandCost CmdMoveVehicle(const Vehicle *v, const Vehicle *after, DoCommandFlag flags, bool whole_chain)
{
	return DoCommand(0, v->index | (whole_chain ? 1 : 0) << 20, after != nullptr ? after->index : INVALID_VEHICLE, flags | DC_NO_CARGO_CAP_CHECK, CMD_MOVE_RAIL_VEHICLE);
}

/**
 * Copy head specific things to the new vehicle chain after it was successfully constructed
 * @param old_head The old front vehicle (no wagons attached anymore)
 * @param new_head The new head of the completely replaced vehicle chain
 * @param flags the command flags to use
 */
CommandCost CopyHeadSpecificThings(Vehicle *old_head, Vehicle *new_head, DoCommandFlag flags)
{
	CommandCost cost = CommandCost();

	/* Share orders */
	if (cost.Succeeded() && old_head != new_head) cost.AddCost(DoCommand(0, new_head->index | CO_SHARE << 30, old_head->index, DC_EXEC, CMD_CLONE_ORDER));

	/* Copy group membership */
	if (cost.Succeeded() && old_head != new_head) cost.AddCost(DoCommand(0, old_head->group_id, new_head->index, DC_EXEC, CMD_ADD_VEHICLE_GROUP));

	/* Perform start/stop check whether the new vehicle suits newgrf restrictions etc. */
	if (cost.Succeeded()) {
		/* Start the vehicle, might be denied by certain things */
		assert((new_head->vehstatus & VS_STOPPED) != 0);
		cost.AddCost(CmdStartStopVehicle(new_head, true));

		/* Stop the vehicle again, but do not care about evil newgrfs allowing starting but not stopping :p */
		if (cost.Succeeded()) cost.AddCost(CmdStartStopVehicle(new_head, false));
	}

	/* Last do those things which do never fail (resp. we do not care about), but which are not undo-able */
	if (cost.Succeeded() && old_head != new_head && (flags & DC_EXEC) != 0) {
		/* Copy other things which cannot be copied by a command and which shall not stay resetted from the build vehicle command */
		new_head->CopyVehicleConfigAndStatistics(old_head);
		GroupStatistics::AddProfitLastYear(new_head);

		/* Switch vehicle windows/news to the new vehicle, so they are not closed/deleted when the old vehicle is sold */
		ChangeVehicleViewports(old_head->index, new_head->index);
		ChangeVehicleViewWindow(old_head->index, new_head->index);
		ChangeVehicleNews(old_head->index, new_head->index);

		if (old_head->type == VEH_TRAIN) {
			Train::From(new_head)->speed_restriction = Train::From(old_head)->speed_restriction;
			SB(Train::From(new_head)->flags, VRF_SPEED_ADAPTATION_EXEMPT, 1, GB(Train::From(old_head)->flags, VRF_SPEED_ADAPTATION_EXEMPT, 1));
		}

		/* Transfer any acquired trace restrict slots to the new vehicle */
		if (HasBit(old_head->vehicle_flags, VF_HAVE_SLOT)) {
			TraceRestrictTransferVehicleOccupantInAllSlots(old_head->index, new_head->index);
			ClrBit(old_head->vehicle_flags, VF_HAVE_SLOT);
			SetBit(new_head->vehicle_flags, VF_HAVE_SLOT);
		}
	}

	return cost;
}

/**
 * Replace a single unit in a free wagon chain
 * @param single_unit vehicle to let autoreplace/renew operator on
 * @param flags command flags
 * @param nothing_to_do is set to 'false' when something was done (only valid when not failed)
 * @param same_type_only Only replace with same engine type.
 * @return cost or error
 */
static CommandCost ReplaceFreeUnit(Vehicle **single_unit, DoCommandFlag flags, bool *nothing_to_do, bool same_type_only)
{
	Train *old_v = Train::From(*single_unit);
	assert(!old_v->IsArticulatedPart() && !old_v->IsRearDualheaded());

	CommandCost cost = CommandCost(EXPENSES_NEW_VEHICLES, 0);

	/* Build and refit replacement vehicle */
	Vehicle *new_v = nullptr;
	cost.AddCost(BuildReplacementVehicle(old_v, &new_v, false, same_type_only));

	/* Was a new vehicle constructed? */
	if (cost.Succeeded() && new_v != nullptr) {
		*nothing_to_do = false;

		if ((flags & DC_EXEC) != 0) {
			/* Move the new vehicle behind the old */
			CmdMoveVehicle(new_v, old_v, DC_EXEC, false);

			/* Take over cargo
			 * Note: We do only transfer cargo from the old to the new vehicle.
			 *       I.e. we do not transfer remaining cargo to other vehicles.
			 *       Else you would also need to consider moving cargo to other free chains,
			 *       or doing the same in ReplaceChain(), which would be quite troublesome.
			 */
			TransferCargo(old_v, new_v, false);

			*single_unit = new_v;

			AI::NewEvent(old_v->owner, new ScriptEventVehicleAutoReplaced(old_v->index, new_v->index));
		}

		/* Sell the old vehicle */
		cost.AddCost(DoCommand(0, old_v->index, 0, flags, GetCmdSellVeh(old_v)));

		/* If we are not in DC_EXEC undo everything */
		if ((flags & DC_EXEC) == 0) {
			DoCommand(0, new_v->index, 0, DC_EXEC, GetCmdSellVeh(new_v));
		}
	}

	return cost;
}

/**
 * Replace a whole vehicle chain
 * @param chain vehicle chain to let autoreplace/renew operator on
 * @param flags command flags
 * @param wagon_removal remove wagons when the resulting chain occupies more tiles than the old did
 * @param nothing_to_do is set to 'false' when something was done (only valid when not failed)
 * @param same_type_only Only replace with same engine type.
 * @return cost or error
 */
static CommandCost ReplaceChain(Vehicle **chain, DoCommandFlag flags, bool wagon_removal, bool *nothing_to_do, bool same_type_only)
{
	Vehicle *old_head = *chain;
	assert(old_head->IsPrimaryVehicle());

	CommandCost cost = CommandCost(EXPENSES_NEW_VEHICLES, 0);

	if (old_head->type == VEH_TRAIN) {
		/* Store the length of the old vehicle chain, rounded up to whole tiles */
		uint16_t old_total_length = CeilDiv(Train::From(old_head)->gcache.cached_total_length, TILE_SIZE) * TILE_SIZE;

		int num_units = 0; ///< Number of units in the chain
		for (Train *w = Train::From(old_head); w != nullptr; w = w->GetNextUnit()) num_units++;

		Train **old_vehs = CallocT<Train *>(num_units); ///< Will store vehicles of the old chain in their order
		Train **new_vehs = CallocT<Train *>(num_units); ///< New vehicles corresponding to old_vehs or nullptr if no replacement
		Money *new_costs = MallocT<Money>(num_units);   ///< Costs for buying and refitting the new vehicles

		/* Collect vehicles and build replacements
		 * Note: The replacement vehicles can only successfully build as long as the old vehicles are still in their chain */
		int i;
		Train *w;
		for (w = Train::From(old_head), i = 0; w != nullptr; w = w->GetNextUnit(), i++) {
			assert(i < num_units);
			old_vehs[i] = w;

			CommandCost ret = BuildReplacementVehicle(old_vehs[i], (Vehicle**)&new_vehs[i], true, same_type_only);
			cost.AddCost(ret);
			if (cost.Failed()) break;

			new_costs[i] = ret.GetCost();
			if (new_vehs[i] != nullptr) *nothing_to_do = false;
		}
		Train *new_head = (new_vehs[0] != nullptr ? new_vehs[0] : old_vehs[0]);

		/* Note: When autoreplace has already failed here, old_vehs[] is not completely initialized. But it is also not needed. */
		if (cost.Succeeded()) {
			/* Separate the head, so we can start constructing the new chain */
			Train *second = Train::From(old_head)->GetNextUnit();
			if (second != nullptr) cost.AddCost(CmdMoveVehicle(second, nullptr, DC_EXEC | DC_AUTOREPLACE, true));

			assert(Train::From(new_head)->GetNextUnit() == nullptr);

			/* Append engines to the new chain
			 * We do this from back to front, so that the head of the temporary vehicle chain does not change all the time.
			 * That way we also have less trouble when exceeding the unitnumber limit.
			 * OTOH the vehicle attach callback is more expensive this way :s */
			Train *last_engine = nullptr; ///< Shall store the last engine unit after this step
			if (cost.Succeeded()) {
				for (int i = num_units - 1; i > 0; i--) {
					Train *append = (new_vehs[i] != nullptr ? new_vehs[i] : old_vehs[i]);

					if (RailVehInfo(append->engine_type)->railveh_type == RAILVEH_WAGON) continue;

					if (new_vehs[i] != nullptr) {
						/* Move the old engine to a separate row with DC_AUTOREPLACE. Else
						 * moving the wagon in front may fail later due to unitnumber limit.
						 * (We have to attach wagons without DC_AUTOREPLACE.) */
						CmdMoveVehicle(old_vehs[i], nullptr, DC_EXEC | DC_AUTOREPLACE, false);
					}

					if (last_engine == nullptr) last_engine = append;
					cost.AddCost(CmdMoveVehicle(append, new_head, DC_EXEC, false));
					if (cost.Failed()) break;
				}
				if (last_engine == nullptr) last_engine = new_head;
			}

			/* When wagon removal is enabled and the new engines without any wagons are already longer than the old, we have to fail */
			if (cost.Succeeded() && wagon_removal && new_head->gcache.cached_total_length > old_total_length) cost = CommandCost(STR_ERROR_TRAIN_TOO_LONG_AFTER_REPLACEMENT);

			/* Append/insert wagons into the new vehicle chain
			 * We do this from back to front, so we can stop when wagon removal or maximum train length (i.e. from mammoth-train setting) is triggered.
			 */
			if (cost.Succeeded()) {
				for (int i = num_units - 1; i > 0; i--) {
					assert(last_engine != nullptr);
					Vehicle *append = (new_vehs[i] != nullptr ? new_vehs[i] : old_vehs[i]);

					if (RailVehInfo(append->engine_type)->railveh_type == RAILVEH_WAGON) {
						/* Insert wagon after 'last_engine' */
						CommandCost res = CmdMoveVehicle(append, last_engine, DC_EXEC, false);

						/* When we allow removal of wagons, either the move failing due
						 * to the train becoming too long, or the train becoming longer
						 * would move the vehicle to the empty vehicle chain. */
						if (wagon_removal && (res.Failed() ? res.GetErrorMessage() == STR_ERROR_TRAIN_TOO_LONG : new_head->gcache.cached_total_length > old_total_length)) {
							CmdMoveVehicle(append, nullptr, DC_EXEC | DC_AUTOREPLACE, false);
							break;
						}

						cost.AddCost(res);
						if (cost.Failed()) break;
					} else {
						/* We have reached 'last_engine', continue with the next engine towards the front */
						assert(append == last_engine);
						last_engine = last_engine->GetPrevUnit();
					}
				}
			}

			/* Sell superfluous new vehicles that could not be inserted. */
			if (cost.Succeeded() && wagon_removal) {
				assert(new_head->gcache.cached_total_length <= _settings_game.vehicle.max_train_length * TILE_SIZE);
				for (int i = 1; i < num_units; i++) {
					Vehicle *wagon = new_vehs[i];
					if (wagon == nullptr) continue;
					if (wagon->First() == new_head) break;

					assert(RailVehInfo(wagon->engine_type)->railveh_type == RAILVEH_WAGON);

					/* Sell wagon */
					[[maybe_unused]] CommandCost ret = DoCommand(0, wagon->index, 0, DC_EXEC, GetCmdSellVeh(wagon));
					assert(ret.Succeeded());
					new_vehs[i] = nullptr;

					/* Revert the money subtraction when the vehicle was built.
					 * This value is different from the sell value, esp. because of refitting */
					cost.AddCost(-new_costs[i]);
				}
			}

			/* The new vehicle chain is constructed, now take over orders and everything... */
			if (cost.Succeeded()) cost.AddCost(CopyHeadSpecificThings(old_head, new_head, flags));

			if (cost.Succeeded()) {
				/* Success ! */
				if ((flags & DC_EXEC) != 0 && new_head != old_head) {
					*chain = new_head;
					AI::NewEvent(old_head->owner, new ScriptEventVehicleAutoReplaced(old_head->index, new_head->index));
				}

				/* Transfer cargo of old vehicles and sell them */
				for (int i = 0; i < num_units; i++) {
					Vehicle *w = old_vehs[i];
					/* Is the vehicle again part of the new chain?
					 * Note: We cannot test 'new_vehs[i] != nullptr' as wagon removal might cause to remove both */
					if (w->First() == new_head) continue;

					if ((flags & DC_EXEC) != 0) TransferCargo(w, new_head, true);

					if ((flags & DC_EXEC) != 0) {
						old_vehs[i] = nullptr;
						if (i == 0) old_head = nullptr;
					}
					/* Sell the vehicle.
					 * Note: This might temporarily construct new trains, so use DC_AUTOREPLACE to prevent
					 *       it from failing due to engine limits. */
					cost.AddCost(DoCommand(0, w->index, 0, flags | DC_AUTOREPLACE, GetCmdSellVeh(w)));
				}

				if ((flags & DC_EXEC) != 0) CheckCargoCapacity(new_head);
			}

			/* If we are not in DC_EXEC undo everything, i.e. rearrange old vehicles.
			 * We do this from back to front, so that the head of the temporary vehicle chain does not change all the time.
			 * Note: The vehicle attach callback is disabled here :) */
			if ((flags & DC_EXEC) == 0) {
				/* Separate the head, so we can reattach the old vehicles */
				Train *second = Train::From(old_head)->GetNextUnit();
				if (second != nullptr) CmdMoveVehicle(second, nullptr, DC_EXEC | DC_AUTOREPLACE, true);

				assert(Train::From(old_head)->GetNextUnit() == nullptr);

				for (int i = num_units - 1; i > 0; i--) {
					[[maybe_unused]] CommandCost ret = CmdMoveVehicle(old_vehs[i], old_head, DC_EXEC | DC_AUTOREPLACE, false);
					assert(ret.Succeeded());
				}
			}
		}

		/* Finally undo buying of new vehicles */
		if ((flags & DC_EXEC) == 0) {
			for (int i = num_units - 1; i >= 0; i--) {
				if (new_vehs[i] != nullptr) {
					DoCommand(0, new_vehs[i]->index, 0, DC_EXEC, GetCmdSellVeh(new_vehs[i]));
					new_vehs[i] = nullptr;
				}
			}
		}

		free(old_vehs);
		free(new_vehs);
		free(new_costs);
	} else {
		/* Build and refit replacement vehicle */
		Vehicle *new_head = nullptr;
		cost.AddCost(BuildReplacementVehicle(old_head, &new_head, true, same_type_only));

		/* Was a new vehicle constructed? */
		if (cost.Succeeded() && new_head != nullptr) {
			*nothing_to_do = false;

			/* The new vehicle is constructed, now take over orders and everything... */
			cost.AddCost(CopyHeadSpecificThings(old_head, new_head, flags));

			if (cost.Succeeded()) {
				/* The new vehicle is constructed, now take over cargo */
				if ((flags & DC_EXEC) != 0) {
					TransferCargo(old_head, new_head, true);
					*chain = new_head;

					AI::NewEvent(old_head->owner, new ScriptEventVehicleAutoReplaced(old_head->index, new_head->index));
				}

				/* Sell the old vehicle */
				cost.AddCost(DoCommand(0, old_head->index, 0, flags, GetCmdSellVeh(old_head)));
			}

			/* If we are not in DC_EXEC undo everything */
			if ((flags & DC_EXEC) == 0) {
				DoCommand(0, new_head->index, 0, DC_EXEC, GetCmdSellVeh(new_head));
			}
		}
	}

	return cost;
}

/**
 * Autoreplaces a vehicle
 * Trains are replaced as a whole chain, free wagons in depot are replaced on their own
 * @param tile not used
 * @param flags type of operation
 * @param p1 Index of vehicle
 * @param p2 packed data
 *   - bit   0    = Autoreplace with same type only
 * @param text unused
 * @return the cost of this operation or an error
 */
CommandCost CmdAutoreplaceVehicle(TileIndex tile, DoCommandFlag flags, uint32_t p1, uint32_t p2, const char *text)
{
	Vehicle *v = Vehicle::GetIfValid(p1);
	if (v == nullptr) return CMD_ERROR;

	CommandCost ret = CheckOwnership(v->owner);
	if (ret.Failed()) return ret;

	if (v->vehstatus & VS_CRASHED) return CMD_ERROR;

	bool free_wagon = false;
	if (v->type == VEH_TRAIN) {
		Train *t = Train::From(v);
		if (t->IsArticulatedPart() || t->IsRearDualheaded()) return CMD_ERROR;
		free_wagon = !t->IsFrontEngine();
		if (free_wagon && t->First()->IsFrontEngine()) return CMD_ERROR;
	} else {
		if (!v->IsPrimaryVehicle()) return CMD_ERROR;
	}
	if (!v->IsChainInDepot()) return CMD_ERROR;

	const Company *c = Company::Get(_current_company);
	bool wagon_removal = c->settings.renew_keep_length;
	bool same_type_only = HasBit(p2, 0);

	const Group *g = Group::GetIfValid(v->group_id);
	if (g != nullptr) wagon_removal = HasBit(g->flags, GroupFlags::GF_REPLACE_WAGON_REMOVAL);

	/* Test whether any replacement is set, before issuing a whole lot of commands that would end in nothing changed */
	Vehicle *w = v;
	bool any_replacements = false;
	while (w != nullptr) {
		EngineID e;
		CommandCost cost = GetNewEngineType(w, c, false, same_type_only, e);
		if (cost.Failed()) return cost;
		any_replacements |= (e != INVALID_ENGINE);
		w = (!free_wagon && w->type == VEH_TRAIN ? Train::From(w)->GetNextUnit() : nullptr);
	}

	CommandCost cost = CommandCost(EXPENSES_NEW_VEHICLES, 0);
	bool nothing_to_do = true;

	if (any_replacements) {
		bool was_stopped = free_wagon || ((v->vehstatus & VS_STOPPED) != 0);

		/* Stop the vehicle */
		if (!was_stopped) cost.AddCost(CmdStartStopVehicle(v, true));
		if (cost.Failed()) return cost;

		assert(free_wagon || v->IsStoppedInDepot());

		/* We have to construct the new vehicle chain to test whether it is valid.
		 * Vehicle construction needs random bits, so we have to save the random seeds
		 * to prevent desyncs and to replay newgrf callbacks during DC_EXEC */
		SavedRandomSeeds saved_seeds;
		SaveRandomSeeds(&saved_seeds);
		if (free_wagon) {
			cost.AddCost(ReplaceFreeUnit(&v, flags & ~DC_EXEC, &nothing_to_do, same_type_only));
		} else {
			cost.AddCost(ReplaceChain(&v, flags & ~DC_EXEC, wagon_removal, &nothing_to_do, same_type_only));
		}
		RestoreRandomSeeds(saved_seeds);

		if (cost.Succeeded() && (flags & DC_EXEC) != 0) {
			CommandCost ret;
			if (free_wagon) {
				ret = ReplaceFreeUnit(&v, flags, &nothing_to_do, same_type_only);
			} else {
				ret = ReplaceChain(&v, flags, wagon_removal, &nothing_to_do, same_type_only);
			}
			assert(ret.Succeeded() && ret.GetCost() == cost.GetCost());
		}

		/* Restart the vehicle */
		if (!was_stopped) cost.AddCost(CmdStartStopVehicle(v, false));
	}

	if (cost.Succeeded() && nothing_to_do) cost = CommandCost(STR_ERROR_AUTOREPLACE_NOTHING_TO_DO);
	cost.SetResultData(v->index);
	return cost;
}

/**
 * Change engine renewal parameters
 * @param tile unused
 * @param flags operation to perform
 * @param p1 packed data
 *   - bit      0 = replace when engine gets old?
 *   - bits 16-31 = engine group
 * @param p2 packed data
 *   - bits  0-15 = old engine type
 *   - bits 16-31 = new engine type
 * @param text unused
 * @return the cost of this operation or an error
 */
CommandCost CmdSetAutoReplace(TileIndex tile, DoCommandFlag flags, uint32_t p1, uint32_t p2, const char *text)
{
	Company *c = Company::GetIfValid(_current_company);
	if (c == nullptr) return CMD_ERROR;

	EngineID old_engine_type = GB(p2, 0, 16);
	EngineID new_engine_type = GB(p2, 16, 16);
	GroupID id_g = GB(p1, 16, 16);
	CommandCost cost;

	if (Group::IsValidID(id_g) ? Group::Get(id_g)->owner != _current_company : !IsAllGroupID(id_g) && !IsDefaultGroupID(id_g)) return CMD_ERROR;
	if (!Engine::IsValidID(old_engine_type)) return CMD_ERROR;
	if (Group::IsValidID(id_g) && Group::Get(id_g)->vehicle_type != Engine::Get(old_engine_type)->type) return CMD_ERROR;

	if (new_engine_type != INVALID_ENGINE) {
		if (!Engine::IsValidID(new_engine_type)) return CMD_ERROR;
		if (!CheckAutoreplaceValidity(old_engine_type, new_engine_type, _current_company)) return CMD_ERROR;

		cost = AddEngineReplacementForCompany(c, old_engine_type, new_engine_type, id_g, HasBit(p1, 0), flags);
	} else {
		cost = RemoveEngineReplacementForCompany(c, old_engine_type, id_g, flags);
	}

	if (flags & DC_EXEC) {
		GroupStatistics::UpdateAutoreplace(_current_company);
		if (IsLocalCompany()) SetWindowDirty(WC_REPLACE_VEHICLE, Engine::Get(old_engine_type)->type);

		const VehicleType vt = Engine::Get(old_engine_type)->type;
		SetWindowDirty(GetWindowClassForVehicleType(vt), VehicleListIdentifier(VL_GROUP_LIST, vt, _current_company).Pack());
	}
	if ((flags & DC_EXEC) && IsLocalCompany()) InvalidateAutoreplaceWindow(old_engine_type, id_g);

	return cost;
}
<|MERGE_RESOLUTION|>--- conflicted
+++ resolved
@@ -243,13 +243,8 @@
 		return INVALID_CARGO; // We cannot refit to mixed cargoes in an automated way
 	}
 
-<<<<<<< HEAD
-	if (cargo_type == CT_INVALID) {
-		if (v->type != VEH_TRAIN) return CT_NO_REFIT; // If the vehicle does not carry anything at all, every replacement is fine.
-=======
-	if (!IsValidCargoID(cargo_type)) {
+	if (cargo_type == INVALID_CARGO) {
 		if (v->type != VEH_TRAIN) return CARGO_NO_REFIT; // If the vehicle does not carry anything at all, every replacement is fine.
->>>>>>> f7bd70ba
 
 		if (!part_of_chain) return CARGO_NO_REFIT;
 
@@ -337,7 +332,7 @@
 static CommandCost BuildReplacementMultiPartShipSimple(EngineID e, const Vehicle *old_veh, Vehicle **new_vehicle)
 {
 	/* Build the new vehicle */
-	CommandCost cost = DoCommand(old_veh->tile, e | (CT_INVALID << 24), 0, DC_EXEC | DC_AUTOREPLACE, GetCmdBuildVeh(old_veh));
+	CommandCost cost = DoCommand(old_veh->tile, e | (INVALID_CARGO << 24), 0, DC_EXEC | DC_AUTOREPLACE, GetCmdBuildVeh(old_veh));
 	if (cost.Failed()) return cost;
 
 	Vehicle *new_veh = Vehicle::Get(_new_vehicle_id);
@@ -346,7 +341,7 @@
 	Vehicle *v = new_veh;
 	const Vehicle *old = old_veh;
 	for (; v != nullptr && old != nullptr; v = v->Next(), old = old->Next()) {
-		if (old->cargo_type == CT_INVALID) continue;
+		if (old->cargo_type == INVALID_CARGO) continue;
 
 		byte subtype = GetBestFittingSubType(old, v, old->cargo_type);
 		CommandCost refit_cost = DoCommand(0, v->index, old->cargo_type | (subtype << 8) | (1 << 16), DC_EXEC, GetCmdRefitVeh(v));
@@ -380,7 +375,7 @@
 		if (refit_idx == refit_mask_list.size()) {
 			easy_mode = false;
 		}
-		if (old->cargo_type == CT_INVALID) continue;
+		if (old->cargo_type == INVALID_CARGO) continue;
 
 		old_cargo_vehs[old->cargo_type] = old;
 
@@ -421,7 +416,7 @@
 		CargoTypes available = todo & refit_mask_list[i];
 		if (available == 0) available = all_cargoes & refit_mask_list[i];
 		if (available == 0) {
-			output_cargoes.push_back(CT_INVALID);
+			output_cargoes.push_back(INVALID_CARGO);
 			continue;
 		}
 
@@ -446,7 +441,7 @@
 	if (new_vehicle == nullptr) return CommandCost(); // dry-run: success
 
 	/* Build the new vehicle */
-	CommandCost cost = DoCommand(old_veh->tile, e | (CT_INVALID << 24), 0, DC_EXEC | DC_AUTOREPLACE, GetCmdBuildVeh(old_veh));
+	CommandCost cost = DoCommand(old_veh->tile, e | (INVALID_CARGO << 24), 0, DC_EXEC | DC_AUTOREPLACE, GetCmdBuildVeh(old_veh));
 	if (cost.Failed()) return cost;
 
 	Vehicle *new_veh = Vehicle::Get(_new_vehicle_id);
@@ -455,7 +450,7 @@
 	size_t i = 0;
 	for (Vehicle *v = new_veh; v != nullptr && i < output_cargoes.size(); v = v->Next(), i++) {
 		CargoID c = output_cargoes[i];
-		if (c == CT_INVALID) continue;
+		if (c == INVALID_CARGO) continue;
 
 		assert(old_cargo_vehs[c] != nullptr);
 		byte subtype = GetBestFittingSubType(old_cargo_vehs[c], v, c);
@@ -493,7 +488,7 @@
 	if (old_veh->type == VEH_SHIP && old_veh->Next() != nullptr) {
 		CargoTypes cargoes = 0;
 		for (const Vehicle *u = old_veh; u != nullptr; u = u->Next()) {
-			if (u->cargo_type != CT_INVALID && u->GetEngine()->CanCarryCargo()) {
+			if (u->cargo_type != INVALID_CARGO && u->GetEngine()->CanCarryCargo()) {
 				SetBit(cargoes, u->cargo_type);
 			}
 		}
@@ -505,17 +500,12 @@
 
 	/* Does it need to be refitted */
 	CargoID refit_cargo = GetNewCargoTypeForReplace(old_veh, e, part_of_chain);
-	if (refit_cargo == CT_INVALID) {
+	if (refit_cargo == INVALID_CARGO) {
 		return BuildReplacementVehicleRefitFailure(e, old_veh);
 	}
 
 	/* Build the new vehicle */
-<<<<<<< HEAD
-	cost = DoCommand(old_veh->tile, e | (CT_INVALID << 24), 0, DC_EXEC | DC_AUTOREPLACE, GetCmdBuildVeh(old_veh));
-=======
-	VehicleID new_veh_id;
-	std::tie(cost, new_veh_id, std::ignore, std::ignore, std::ignore) = Command<CMD_BUILD_VEHICLE>::Do(DC_EXEC | DC_AUTOREPLACE, old_veh->tile, e, true, INVALID_CARGO, INVALID_CLIENT_ID);
->>>>>>> f7bd70ba
+	cost = DoCommand(old_veh->tile, e | (INVALID_CARGO << 24), 0, DC_EXEC | DC_AUTOREPLACE, GetCmdBuildVeh(old_veh));
 	if (cost.Failed()) return cost;
 
 	Vehicle *new_veh = Vehicle::Get(_new_vehicle_id);
