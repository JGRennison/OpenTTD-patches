--- conflicted
+++ resolved
@@ -230,11 +230,7 @@
  *    CARGO_NO_REFIT is returned if no refit is needed
  *    INVALID_CARGO is returned when both old and new vehicle got cargo capacity and refitting the new one to the old one's cargo type isn't possible
  */
-<<<<<<< HEAD
-static CargoID GetNewCargoTypeForReplace(const Vehicle *v, EngineID engine_type, bool part_of_chain)
-=======
-static CargoType GetNewCargoTypeForReplace(Vehicle *v, EngineID engine_type, bool part_of_chain)
->>>>>>> d1e001f1
+static CargoType GetNewCargoTypeForReplace(const Vehicle *v, EngineID engine_type, bool part_of_chain)
 {
 	CargoTypes available_cargo_types, union_mask;
 	GetArticulatedRefitMasks(engine_type, true, &union_mask, &available_cargo_types);
@@ -252,11 +248,7 @@
 		return INVALID_CARGO; // We cannot refit to mixed cargoes in an automated way
 	}
 
-<<<<<<< HEAD
 	if (cargo_type == INVALID_CARGO) {
-=======
-	if (!IsValidCargoType(cargo_type)) {
->>>>>>> d1e001f1
 		if (v->type != VEH_TRAIN) return CARGO_NO_REFIT; // If the vehicle does not carry anything at all, every replacement is fine.
 
 		if (!part_of_chain) return CARGO_NO_REFIT;
@@ -406,7 +398,7 @@
 
 				CargoTypes available = all_cargoes & refit_mask_list[refit_idx];
 				if (available == 0) continue;
-				CargoID c = FindFirstBit(available);
+				CargoType c = FindFirstBit(available);
 				assert(old_cargo_vehs[c] != nullptr);
 
 				uint8_t subtype = GetBestFittingSubType(old_cargo_vehs[c], v, c);
@@ -422,7 +414,7 @@
 		return BuildReplacementVehicleRefitFailure(e, old_veh, flags);
 	}
 
-	std::vector <CargoID> output_cargoes;
+	std::vector <CargoType> output_cargoes;
 	CargoTypes remaining = all_cargoes;
 	CargoTypes todo = all_cargoes;
 	for (size_t i = 0; i < refit_mask_list.size(); i++) {
@@ -433,7 +425,7 @@
 			continue;
 		}
 
-		CargoID c = FindFirstBit(available);
+		CargoType c = FindFirstBit(available);
 		output_cargoes.push_back(c);
 		ClrBit(remaining, c);
 		ClrBit(todo, c);
@@ -462,7 +454,7 @@
 
 	size_t i = 0;
 	for (Vehicle *v = new_veh; v != nullptr && i < output_cargoes.size(); v = v->Next(), i++) {
-		CargoID c = output_cargoes[i];
+		CargoType c = output_cargoes[i];
 		if (c == INVALID_CARGO) continue;
 
 		assert(old_cargo_vehs[c] != nullptr);
@@ -513,32 +505,9 @@
 	}
 
 	/* Does it need to be refitted */
-<<<<<<< HEAD
-	CargoID refit_cargo = GetNewCargoTypeForReplace(old_veh, e, part_of_chain);
-	if (!IsValidCargoID(refit_cargo)) {
-		return BuildReplacementVehicleRefitFailure(e, old_veh, flags);
-=======
 	CargoType refit_cargo = GetNewCargoTypeForReplace(old_veh, e, part_of_chain);
 	if (!IsValidCargoType(refit_cargo)) {
-		if (!IsLocalCompany() || (flags & DC_EXEC) == 0) return CommandCost();
-
-		VehicleID old_veh_id = (old_veh->type == VEH_TRAIN) ? Train::From(old_veh)->First()->index : old_veh->index;
-		SetDParam(0, old_veh_id);
-
-		int order_id = GetIncompatibleRefitOrderIdForAutoreplace(old_veh, e);
-		if (order_id != -1) {
-			/* Orders contained a refit order that is incompatible with the new vehicle. */
-			SetDParam(1, STR_ERROR_AUTOREPLACE_INCOMPATIBLE_REFIT);
-			SetDParam(2, order_id + 1); // 1-based indexing for display
-		} else {
-			/* Current cargo is incompatible with the new vehicle. */
-			SetDParam(1, STR_ERROR_AUTOREPLACE_INCOMPATIBLE_CARGO);
-			SetDParam(2, CargoSpec::Get(old_veh->cargo_type)->name);
-		}
-
-		AddVehicleAdviceNewsItem(AdviceType::AutorenewFailed, STR_NEWS_VEHICLE_AUTORENEW_FAILED, old_veh_id);
-		return CommandCost();
->>>>>>> d1e001f1
+		return BuildReplacementVehicleRefitFailure(e, old_veh, flags);
 	}
 
 	/* Build the new vehicle */
