--- conflicted
+++ resolved
@@ -325,7 +325,7 @@
 		SetDParam(2, CargoSpec::Get(old_veh->cargo_type)->name);
 	}
 
-	AddVehicleAdviceNewsItem(STR_NEWS_VEHICLE_AUTORENEW_FAILED, old_veh->index);
+	AddVehicleAdviceNewsItem(AdviceType::AutorenewFailed, STR_NEWS_VEHICLE_AUTORENEW_FAILED, old_veh->index);
 	return CommandCost();
 }
 
@@ -433,7 +433,7 @@
 			SetDParam(0, old_veh->index);
 			SetDParam(1, STR_ERROR_AUTOREPLACE_INCOMPATIBLE_CARGO);
 			SetDParam(2, CargoSpec::Get(FindFirstBit(remaining))->name);
-			AddVehicleAdviceNewsItem(STR_NEWS_VEHICLE_AUTORENEW_FAILED, old_veh->index);
+			AddVehicleAdviceNewsItem(AdviceType::AutorenewFailed, STR_NEWS_VEHICLE_AUTORENEW_FAILED, old_veh->index);
 		}
 		return CommandCost();
 	}
@@ -502,28 +502,7 @@
 	/* Does it need to be refitted */
 	CargoID refit_cargo = GetNewCargoTypeForReplace(old_veh, e, part_of_chain);
 	if (!IsValidCargoID(refit_cargo)) {
-<<<<<<< HEAD
 		return BuildReplacementVehicleRefitFailure(e, old_veh, flags);
-=======
-		if (!IsLocalCompany() || (flags & DC_EXEC) == 0) return CommandCost();
-
-		VehicleID old_veh_id = (old_veh->type == VEH_TRAIN) ? Train::From(old_veh)->First()->index : old_veh->index;
-		SetDParam(0, old_veh_id);
-
-		int order_id = GetIncompatibleRefitOrderIdForAutoreplace(old_veh, e);
-		if (order_id != -1) {
-			/* Orders contained a refit order that is incompatible with the new vehicle. */
-			SetDParam(1, STR_ERROR_AUTOREPLACE_INCOMPATIBLE_REFIT);
-			SetDParam(2, order_id + 1); // 1-based indexing for display
-		} else {
-			/* Current cargo is incompatible with the new vehicle. */
-			SetDParam(1, STR_ERROR_AUTOREPLACE_INCOMPATIBLE_CARGO);
-			SetDParam(2, CargoSpec::Get(old_veh->cargo_type)->name);
-		}
-
-		AddVehicleAdviceNewsItem(AdviceType::AutorenewFailed, STR_NEWS_VEHICLE_AUTORENEW_FAILED, old_veh_id);
-		return CommandCost();
->>>>>>> e2b0ea15
 	}
 
 	/* Build the new vehicle */
