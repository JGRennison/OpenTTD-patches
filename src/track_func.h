/*
 * This file is part of OpenTTD.
 * OpenTTD is free software; you can redistribute it and/or modify it under the terms of the GNU General Public License as published by the Free Software Foundation, version 2.
 * OpenTTD is distributed in the hope that it will be useful, but WITHOUT ANY WARRANTY; without even the implied warranty of MERCHANTABILITY or FITNESS FOR A PARTICULAR PURPOSE.
 * See the GNU General Public License for more details. You should have received a copy of the GNU General Public License along with OpenTTD. If not, see <http://www.gnu.org/licenses/>.
 */

/** @file track_func.h Different conversion functions from one kind of track to another. */

#ifndef TRACK_FUNC_H
#define TRACK_FUNC_H

#include "core/bitmath_func.hpp"
#include "track_type.h"
#include "direction_func.h"
#include "slope_func.h"

using SetTrackBitIterator = SetBitIterator<Track, TrackBits>;
using SetTrackdirBitIterator = SetBitIterator<Trackdir, TrackdirBits>;

/**
 * Checks if a Track is valid.
 *
 * @param track The value to check
 * @return true if the given value is a valid track.
 * @note Use this in an dbg_assert()
 */
inline bool IsValidTrack(Track track)
{
	return track < TRACK_END;
}

/**
 * Checks if a Trackdir is valid for road vehicles.
 *
 * @param trackdir The value to check
 * @return true if the given value is a valid Trackdir
 * @note Use this in an dbg_assert()
 */
inline bool IsValidTrackdirForRoadVehicle(Trackdir trackdir)
{
	return trackdir < TRACKDIR_END;
}

/**
 * Checks if a Trackdir is valid for non-road vehicles.
 *
 * @param trackdir The value to check
 * @return true if the given value is a valid Trackdir
 * @note Use this in an dbg_assert()
 */
inline bool IsValidTrackdir(Trackdir trackdir)
{
	return trackdir < TRACKDIR_END && ((1 << trackdir & TRACKDIR_BIT_MASK) != TRACKDIR_BIT_NONE);
}

/**
 * Convert an Axis to the corresponding Track
 * AXIS_X -> TRACK_X
 * AXIS_Y -> TRACK_Y
 * Uses the fact that they share the same internal encoding
 *
 * @param a the axis to convert
 * @return the track corresponding to the axis
 */
inline Track AxisToTrack(Axis a)
{
	dbg_assert(IsValidAxis(a));
	return (Track)a;
}

/**
 * Maps a Track to the corresponding TrackBits value
 * @param track the track to convert
 * @return the converted TrackBits value of the track
 */
inline TrackBits TrackToTrackBits(Track track)
{
	dbg_assert(IsValidTrack(track));
	return (TrackBits)(1 << track);
}

/**
 * Maps an Axis to the corresponding TrackBits value
 * @param a the axis to convert
 * @return the converted TrackBits value of the axis
 */
inline TrackBits AxisToTrackBits(Axis a)
{
	return TrackToTrackBits(AxisToTrack(a));
}

/**
 * Returns a single horizontal/vertical trackbit that is in a specific tile corner.
 *
 * @param corner The corner of a tile.
 * @return The TrackBits of the track in the corner.
 */
inline TrackBits CornerToTrackBits(Corner corner)
{
	extern const TrackBits _corner_to_trackbits[];
	dbg_assert(IsValidCorner(corner));
	return _corner_to_trackbits[corner];
}

/**
 * Maps a Trackdir to the corresponding TrackdirBits value
 * @param trackdir the track direction to convert
 * @return the converted TrackdirBits value
 */
inline TrackdirBits TrackdirToTrackdirBits(Trackdir trackdir)
{
	dbg_assert(IsValidTrackdir(trackdir));
	return (TrackdirBits)(1 << trackdir);
}

/**
 * Removes first Track from TrackBits and returns it
 *
 * This function searches for the first bit in the TrackBits,
 * remove this bit from the parameter and returns the found
 * bit as Track value. It returns INVALID_TRACK if the
 * parameter was TRACK_BIT_NONE. This
 * is basically used in while-loops to get up to 6 possible
 * tracks on a tile until the parameter becomes TRACK_BIT_NONE.
 *
 * @param tracks The value with the TrackBits
 * @return The first Track from the TrackBits value
 * @see FindFirstTrack
 */
inline Track RemoveFirstTrack(TrackBits *tracks)
{
<<<<<<< HEAD
	if (*tracks != TRACK_BIT_NONE && *tracks != INVALID_TRACK_BIT) {
		dbg_assert((*tracks & ~TRACK_BIT_MASK) == TRACK_BIT_NONE);
=======
	if (*tracks != TRACK_BIT_NONE) {
		assert((*tracks & ~TRACK_BIT_MASK) == TRACK_BIT_NONE);
>>>>>>> edb101d1
		Track first = (Track)FindFirstBit(*tracks);
		ClrBit(*tracks, first);
		return first;
	}
	return INVALID_TRACK;
}

/**
 * Removes first Trackdir from TrackdirBits and returns it
 *
 * This function searches for the first bit in the TrackdirBits parameter,
 * remove this bit from the parameter and returns the fnound bit as
 * Trackdir value. It returns INVALID_TRACKDIR if the trackdirs is
 * TRACKDIR_BIT_NONE or INVALID_TRACKDIR_BIT. This is basically used in a
 * while-loop to get all track-directions step by step until the value
 * reaches TRACKDIR_BIT_NONE.
 *
 * @param trackdirs The value with the TrackdirBits
 * @return The first Trackdir from the TrackdirBits value
 * @see FindFirstTrackdir
 */
inline Trackdir RemoveFirstTrackdir(TrackdirBits *trackdirs)
{
	if (*trackdirs != TRACKDIR_BIT_NONE && *trackdirs != INVALID_TRACKDIR_BIT) {
		dbg_assert((*trackdirs & ~TRACKDIR_BIT_MASK) == TRACKDIR_BIT_NONE);
		Trackdir first = (Trackdir)FindFirstBit(*trackdirs);
		ClrBit(*trackdirs, first);
		return first;
	}
	return INVALID_TRACKDIR;
}

/**
 * Returns first Track from TrackBits or INVALID_TRACK
 *
 * This function returns the first Track found in the TrackBits value as Track-value.
 * It returns INVALID_TRACK if the parameter is TRACK_BIT_NONE.
 *
 * @param tracks The TrackBits value
 * @return The first Track found or INVALID_TRACK
 * @see RemoveFirstTrack
 */
inline Track FindFirstTrack(TrackBits tracks)
{
	return (tracks != TRACK_BIT_NONE) ? (Track)FindFirstBit(tracks) : INVALID_TRACK;
}

/**
 * Converts TrackBits to Track.
 *
 * This function converts a TrackBits value to a Track value. As it
 * is not possible to convert two or more tracks to one track the
 * parameter must contain only one track.
 *
 * @param tracks The TrackBits value to convert
 * @return The Track from the value
 * @pre tracks must contains only one Track
 */
inline Track TrackBitsToTrack(TrackBits tracks)
{
<<<<<<< HEAD
	dbg_assert(tracks == INVALID_TRACK_BIT || (tracks != TRACK_BIT_NONE && KillFirstBit(tracks & TRACK_BIT_MASK) == TRACK_BIT_NONE));
	return tracks != INVALID_TRACK_BIT ? (Track)FindFirstBit(tracks & TRACK_BIT_MASK) : INVALID_TRACK;
=======
	assert(tracks != TRACK_BIT_NONE && KillFirstBit(tracks & TRACK_BIT_MASK) == TRACK_BIT_NONE);
	return static_cast<Track>(FindFirstBit(tracks & TRACK_BIT_MASK));
>>>>>>> edb101d1
}

/**
 * Returns first Trackdir from TrackdirBits or INVALID_TRACKDIR
 *
 * This function returns the first Trackdir in the given TrackdirBits value or
 * INVALID_TRACKDIR if the value is TRACKDIR_BIT_NONE. The TrackdirBits must
 * not be INVALID_TRACKDIR_BIT.
 *
 * @param trackdirs The TrackdirBits value
 * @return The first Trackdir from the TrackdirBits or INVALID_TRACKDIR on TRACKDIR_BIT_NONE.
 * @pre trackdirs must not be INVALID_TRACKDIR_BIT
 * @see RemoveFirstTrackdir
 */
inline Trackdir FindFirstTrackdir(TrackdirBits trackdirs)
{
	dbg_assert((trackdirs & ~TRACKDIR_BIT_MASK) == TRACKDIR_BIT_NONE);
	return (trackdirs != TRACKDIR_BIT_NONE) ? (Trackdir)FindFirstBit(trackdirs) : INVALID_TRACKDIR;
}

/*
 * Functions describing logical relations between Tracks, TrackBits, Trackdirs
 * TrackdirBits, Direction and DiagDirections.
 */

/**
 * Find the opposite track to a given track.
 *
 * TRACK_LOWER -> TRACK_UPPER and vice versa, likewise for left/right.
 * TRACK_X is mapped to TRACK_Y and reversed.
 *
 * @param t the track to convert
 * @return the opposite track
 */
inline Track TrackToOppositeTrack(Track t)
{
	dbg_assert(IsValidTrack(t));
	return (Track)(t ^ 1);
}

/**
 * Maps a trackdir to the reverse trackdir.
 *
 * Returns the reverse trackdir of a Trackdir value. The reverse trackdir
 * is the same track with the other direction on it.
 *
 * @param trackdir The Trackdir value
 * @return The reverse trackdir
 * @pre trackdir must not be INVALID_TRACKDIR
 */
inline Trackdir ReverseTrackdir(Trackdir trackdir)
{
	dbg_assert(IsValidTrackdirForRoadVehicle(trackdir));
	return (Trackdir)(trackdir ^ 8);
}

/**
 * Returns the Track that a given Trackdir represents
 *
 * This function filters the Track which is used in the Trackdir value and
 * returns it as a Track value.
 *
 * @param trackdir The trackdir value
 * @return The Track which is used in the value
 */
inline Track TrackdirToTrack(Trackdir trackdir)
{
	dbg_assert(IsValidTrackdir(trackdir));
	return (Track)(trackdir & 0x7);
}

/**
 * Returns a Trackdir for the given Track
 *
 * Since every Track corresponds to two Trackdirs, we choose the
 * one which points between NE and S. Note that the actual
 * implementation is quite futile, but this might change
 * in the future.
 *
 * @param track The given Track
 * @return The Trackdir from the given Track
 */
inline Trackdir TrackToTrackdir(Track track)
{
	dbg_assert(IsValidTrack(track));
	return (Trackdir)track;
}

/**
 * Returns a TrackdirBit mask from a given Track
 *
 * The TrackdirBit mask contains the two TrackdirBits that
 * correspond with the given Track (one for each direction).
 *
 * @param track The track to get the TrackdirBits from
 * @return The TrackdirBits which the selected tracks
 */
inline TrackdirBits TrackToTrackdirBits(Track track)
{
	Trackdir td = TrackToTrackdir(track);
	return (TrackdirBits)(TrackdirToTrackdirBits(td) | TrackdirToTrackdirBits(ReverseTrackdir(td)));
}

/**
 * Discards all directional information from a TrackdirBits value
 *
 * Any Track which is present in either direction will be present in the result.
 *
 * @param bits The TrackdirBits to get the TrackBits from
 * @return The TrackBits
 */
inline TrackBits TrackdirBitsToTrackBits(TrackdirBits bits)
{
	return (TrackBits)((bits | (bits >> 8)) & TRACK_BIT_MASK);
}

/**
 * Converts TrackBits to TrackdirBits while allowing both directions.
 *
 * @param bits The TrackBits
 * @return The TrackdirBits containing of bits in both directions.
 */
inline TrackdirBits TrackBitsToTrackdirBits(TrackBits bits)
{
	return (TrackdirBits)(bits * 0x101);
}

/**
 * Checks whether a TrackBits has a given Track.
 * @param tracks The track bits.
 * @param track The track to check.
 */
inline bool HasTrack(TrackBits tracks, Track track)
{
	dbg_assert(IsValidTrack(track));
	return HasBit(tracks, track);
}

/**
 * Checks whether a TrackdirBits has a given Trackdir.
 * @param trackdirs The trackdir bits.
 * @param trackdir The trackdir to check.
 */
inline bool HasTrackdir(TrackdirBits trackdirs, Trackdir trackdir)
{
	dbg_assert(IsValidTrackdir(trackdir));
	return HasBit(trackdirs, trackdir);
}

/**
 * Returns the present-trackdir-information of a TrackStatus.
 *
 * @param ts The TrackStatus returned by GetTileTrackStatus()
 * @return the present trackdirs
 */
inline TrackdirBits TrackStatusToTrackdirBits(TrackStatus ts)
{
	return (TrackdirBits)(ts & TRACKDIR_BIT_MASK);
}

/**
 * Returns the present-track-information of a TrackStatus.
 *
 * @param ts The TrackStatus returned by GetTileTrackStatus()
 * @return the present tracks
 */
inline TrackBits TrackStatusToTrackBits(TrackStatus ts)
{
	return TrackdirBitsToTrackBits(TrackStatusToTrackdirBits(ts));
}

/**
 * Returns the red-signal-information of a TrackStatus.
 *
 * Note: The result may contain red signals for non-present tracks.
 *
 * @param ts The TrackStatus returned by GetTileTrackStatus()
 * @return the The trackdirs that are blocked by red-signals
 */
inline TrackdirBits TrackStatusToRedSignals(TrackStatus ts)
{
	return (TrackdirBits)((ts >> 16) & TRACKDIR_BIT_MASK);
}

/**
 * Builds a TrackStatus
 *
 * @param trackdirbits present trackdirs
 * @param red_signals red signals
 * @return the TrackStatus representing the given information
 */
inline TrackStatus CombineTrackStatus(TrackdirBits trackdirbits, TrackdirBits red_signals)
{
	return (TrackStatus)(trackdirbits | (red_signals << 16));
}

/**
 * Maps a trackdir to the trackdir that you will end up on if you go straight
 * ahead.
 *
 * This will be the same trackdir for diagonal trackdirs, but a
 * different (alternating) one for straight trackdirs
 *
 * @param trackdir The given trackdir
 * @return The next Trackdir value of the next tile.
 */
inline Trackdir NextTrackdir(Trackdir trackdir)
{
	dbg_assert(IsValidTrackdir(trackdir));
	extern const Trackdir _next_trackdir[TRACKDIR_END];
	return _next_trackdir[trackdir];
}

/**
 * Maps a track to all tracks that make 90 deg turns with it.
 *
 * For the diagonal directions these are the complement of the
 * direction, for the straight directions these are the
 * two vertical or horizontal tracks, depend on the given direction
 *
 * @param track The given track
 * @return The TrackBits with the tracks marked which cross the given track by 90 deg.
 */
inline TrackBits TrackCrossesTracks(Track track)
{
	dbg_assert(IsValidTrack(track));
	extern const TrackBits _track_crosses_tracks[TRACK_END];
	return _track_crosses_tracks[track];
}

/**
 * Maps a trackdir to the (4-way) direction the tile is exited when following
 * that trackdir.
 *
 * For the diagonal directions these are the same directions. For
 * the straight directions these are the directions from the imagined
 * base-tile to the bordering tile which will be joined if the given
 * straight direction is leaved from the base-tile.
 *
 * @param trackdir The given track direction
 * @return The direction which points to the resulting tile if following the Trackdir
 */
inline DiagDirection TrackdirToExitdir(Trackdir trackdir)
{
	dbg_assert(IsValidTrackdirForRoadVehicle(trackdir));
	extern const DiagDirection _trackdir_to_exitdir[TRACKDIR_END];
	return _trackdir_to_exitdir[trackdir];
}

/**
 * Maps a track and an (4-way) dir to the trackdir that represents the track
 * with the exit in the given direction.
 *
 * For the diagonal tracks the resulting track direction are clear for a given
 * DiagDirection. It either matches the direction or it returns INVALID_TRACKDIR,
 * as a TRACK_X cannot be applied with DIAG_SE.
 * For the straight tracks the resulting track direction will be the
 * direction which the DiagDirection is pointing. But this will be INVALID_TRACKDIR
 * if the DiagDirection is pointing 'away' the track.
 *
 * @param track The track to apply an direction on
 * @param diagdir The DiagDirection to apply on
 * @return The resulting track direction or INVALID_TRACKDIR if not possible.
 */
inline Trackdir TrackExitdirToTrackdir(Track track, DiagDirection diagdir)
{
	dbg_assert(IsValidTrack(track));
	dbg_assert(IsValidDiagDirection(diagdir));
	extern const Trackdir _track_exitdir_to_trackdir[TRACK_END][DIAGDIR_END];
	return _track_exitdir_to_trackdir[track][diagdir];
}

/**
 * Maps a track and an (4-way) dir to the trackdir that represents the track
 * with the entry in the given direction.
 *
 * For the diagonal tracks the return value is clear, its either the matching
 * track direction or INVALID_TRACKDIR.
 * For the straight tracks this returns the track direction which results if
 * you follow the DiagDirection and then turn by 45 deg left or right on the
 * next tile. The new direction on the new track will be the returning Trackdir
 * value. If the parameters makes no sense like the track TRACK_UPPER and the
 * direction DIAGDIR_NE (target track cannot be reached) this function returns
 * INVALID_TRACKDIR.
 *
 * @param track The target track
 * @param diagdir The direction to "come from"
 * @return the resulting Trackdir or INVALID_TRACKDIR if not possible.
 */
inline Trackdir TrackEnterdirToTrackdir(Track track, DiagDirection diagdir)
{
	dbg_assert(IsValidTrack(track));
	dbg_assert(IsValidDiagDirection(diagdir));
	extern const Trackdir _track_enterdir_to_trackdir[TRACK_END][DIAGDIR_END];
	return _track_enterdir_to_trackdir[track][diagdir];
}

/**
 * Maps a track and a full (8-way) direction to the trackdir that represents
 * the track running in the given direction.
 */
inline Trackdir TrackDirectionToTrackdir(Track track, Direction dir)
{
	dbg_assert(IsValidTrack(track));
	dbg_assert(IsValidDirection(dir));
	extern const Trackdir _track_direction_to_trackdir[TRACK_END][DIR_END];
	return _track_direction_to_trackdir[track][dir];
}

/**
 * Maps a (4-way) direction to the diagonal track incidating with that diagdir
 *
 * @param diagdir The direction
 * @return The resulting Track
 */
inline Track DiagDirToDiagTrack(DiagDirection diagdir)
{
	dbg_assert(IsValidDiagDirection(diagdir));
	return (Track)(diagdir & 1);
}

/**
 * Maps a (4-way) direction to the diagonal track bits incidating with that diagdir
 *
 * @param diagdir The direction
 * @return The resulting TrackBits
 */
inline TrackBits DiagDirToDiagTrackBits(DiagDirection diagdir)
{
	dbg_assert(IsValidDiagDirection(diagdir));
	return TrackToTrackBits(DiagDirToDiagTrack(diagdir));
}

/**
 * Maps a (4-way) direction to the diagonal trackdir that runs in that
 * direction.
 *
 * @param diagdir The direction
 * @return The resulting Trackdir direction
 */
inline Trackdir DiagDirToDiagTrackdir(DiagDirection diagdir)
{
	dbg_assert(IsValidDiagDirection(diagdir));
	extern const Trackdir _dir_to_diag_trackdir[DIAGDIR_END];
	return _dir_to_diag_trackdir[diagdir];
}

/**
 * Returns all trackdirs that can be reached when entering a tile from a given
 * (diagonal) direction.
 *
 * This will obviously include 90 degree turns, since no information is available
 * about the exact angle of entering
 *
 * @param diagdir The joining direction
 * @return The TrackdirBits which can be used from the given direction
 * @see DiagdirReachesTracks
 */
inline TrackdirBits DiagdirReachesTrackdirs(DiagDirection diagdir)
{
	dbg_assert(IsValidDiagDirection(diagdir));
	extern const TrackdirBits _exitdir_reaches_trackdirs[DIAGDIR_END];
	return _exitdir_reaches_trackdirs[diagdir];
}

/**
 * Returns all tracks that can be reached when entering a tile from a given
 * (diagonal) direction.
 *
 * This will obviously include 90 degree turns, since no
 * information is available about the exact angle of entering
 *
 * @param diagdir The joining direction
 * @return The tracks which can be used
 * @see DiagdirReachesTrackdirs
 */
inline TrackBits DiagdirReachesTracks(DiagDirection diagdir) { return TrackdirBitsToTrackBits(DiagdirReachesTrackdirs(diagdir)); }

/**
 * Maps a trackdir to the trackdirs that can be reached from it (ie, when
 * entering the next tile.
 *
 * This will include 90 degree turns!
 *
 * @param trackdir The track direction which will be leaved
 * @return The track directions which can be used from this direction (in the next tile)
 */
inline TrackdirBits TrackdirReachesTrackdirs(Trackdir trackdir)
{
	dbg_assert(IsValidTrackdir(trackdir));
	extern const TrackdirBits _exitdir_reaches_trackdirs[DIAGDIR_END];
	return _exitdir_reaches_trackdirs[TrackdirToExitdir(trackdir)];
}
/* Note that there is no direct table for this function (there used to be),
 * but it uses two simpler tables to achieve the result */

/**
 * Maps a trackdir to all trackdirs that make 90 deg turns with it.
 *
 * For the diagonal tracks this returns the track direction bits
 * of the other axis in both directions, which cannot be joined by
 * the given track direction.
 * For the straight tracks this returns all possible 90 deg turns
 * either on the current tile (which no train can joined) or on the
 * bordering tiles.
 *
 * @param trackdir The track direction
 * @return The TrackdirBits which are (more or less) 90 deg turns.
 */
inline TrackdirBits TrackdirCrossesTrackdirs(Trackdir trackdir)
{
	dbg_assert(IsValidTrackdir(trackdir));
	extern const TrackdirBits _track_crosses_trackdirs[TRACK_END];
	return _track_crosses_trackdirs[TrackdirToTrack(trackdir)];
}

/**
 * Checks if a given Track is diagonal
 *
 * @param track The given track to check
 * @return true if diagonal, else false
 */
inline bool IsDiagonalTrack(Track track)
{
	dbg_assert(IsValidTrack(track));
	return (track == TRACK_X) || (track == TRACK_Y);
}

/**
 * Checks if a given Trackdir is diagonal.
 *
 * @param trackdir The given trackdir
 * @return true if the trackdir use a diagonal track
 */
inline bool IsDiagonalTrackdir(Trackdir trackdir)
{
	dbg_assert(IsValidTrackdir(trackdir));
	return IsDiagonalTrack(TrackdirToTrack(trackdir));
}


/**
 * Checks if the given tracks overlap, ie form a crossing. Basically this
 * means when there is more than one track on the tile, except when there are
 * two parallel tracks.
 * @param  bits The tracks present.
 * @return Whether the tracks present overlap in any way.
 */
inline bool TracksOverlap(TrackBits bits)
{
	/* With no, or only one track, there is no overlap */
	if (bits == TRACK_BIT_NONE || KillFirstBit(bits) == TRACK_BIT_NONE) return false;
	/* We know that there are at least two tracks present. When there are more
	 * than 2 tracks, they will surely overlap. When there are two, they will
	 * always overlap unless they are lower & upper or right & left. */
	return bits != TRACK_BIT_HORZ && bits != TRACK_BIT_VERT;
}

/**
 * Check if a given track is contained within or overlaps some other tracks.
 *
 * @param tracks Tracks to be tested against
 * @param track The track to test
 * @return true if the track is already in the tracks or overlaps the tracks.
 */
inline bool TrackOverlapsTracks(TrackBits tracks, Track track)
{
	if (HasBit(tracks, track)) return true;
	return TracksOverlap(tracks | TrackToTrackBits(track));
}

/**
 * Checks whether the trackdir means that we are reversing.
 * @param dir the trackdir to check
 * @return true if it is a reversing road trackdir
 */
inline bool IsReversingRoadTrackdir(Trackdir dir)
{
	dbg_assert(IsValidTrackdirForRoadVehicle(dir));
	return (dir & 0x07) >= 6;
}

/**
 * Checks whether the given trackdir is a straight road
 * @param dir the trackdir to check
 * @return true if it is a straight road trackdir
 */
inline bool IsStraightRoadTrackdir(Trackdir dir)
{
	dbg_assert(IsValidTrackdirForRoadVehicle(dir));
	return (dir & 0x06) == 0;
}

/**
 * Checks whether a trackdir on a specific slope is going uphill.
 *
 * Valid for rail and road tracks.
 * Valid for tile-slopes (under foundation) and foundation-slopes (on foundation).
 *
 * @param slope The slope of the tile.
 * @param dir The trackdir of interest.
 * @return true iff the track goes upwards.
 */
inline bool IsUphillTrackdir(Slope slope, Trackdir dir)
{
	dbg_assert(IsValidTrackdirForRoadVehicle(dir));
	extern const TrackdirBits _uphill_trackdirs[];
	return HasBit(_uphill_trackdirs[RemoveHalftileSlope(slope)], dir);
}

/**
 * Determine the side in which the vehicle will leave the tile
 *
 * @param direction vehicle direction
 * @param track vehicle track bits
 * @return side of tile the vehicle will leave
 */
inline DiagDirection VehicleExitDir(Direction direction, TrackBits track)
{
	static const TrackBits state_dir_table[DIAGDIR_END] = { TRACK_BIT_RIGHT, TRACK_BIT_LOWER, TRACK_BIT_LEFT, TRACK_BIT_UPPER };

	DiagDirection diagdir = DirToDiagDir(direction);

	/* Determine the diagonal direction in which we will exit this tile */
	if (!HasBit(direction, 0) && track != state_dir_table[diagdir]) {
		diagdir = ChangeDiagDir(diagdir, DIAGDIRDIFF_90LEFT);
	}

	return diagdir;
}

/**
 * Get the direction which corresponds to a track direction
 *
 * @param td track direction
 * @return direction
 */
inline Direction TrackdirToDirection(Trackdir td)
{
	switch (td) {
		case TRACKDIR_X_NE: return DIR_NE;
		case TRACKDIR_Y_SE: return DIR_SE;
		case TRACKDIR_UPPER_E: return DIR_E;
		case TRACKDIR_LOWER_E: return DIR_E;
		case TRACKDIR_LEFT_S: return DIR_S;
		case TRACKDIR_RIGHT_S: return DIR_S;
		case TRACKDIR_X_SW: return DIR_SW;
		case TRACKDIR_Y_NW: return DIR_NW;
		case TRACKDIR_UPPER_W: return DIR_W;
		case TRACKDIR_LOWER_W: return DIR_W;
		case TRACKDIR_LEFT_N: return DIR_N;
		case TRACKDIR_RIGHT_N: return DIR_N;
		default: NOT_REACHED();
	}
}

#endif /* TRACK_FUNC_H */<|MERGE_RESOLUTION|>--- conflicted
+++ resolved
@@ -130,13 +130,8 @@
  */
 inline Track RemoveFirstTrack(TrackBits *tracks)
 {
-<<<<<<< HEAD
-	if (*tracks != TRACK_BIT_NONE && *tracks != INVALID_TRACK_BIT) {
+	if (*tracks != TRACK_BIT_NONE) {
 		dbg_assert((*tracks & ~TRACK_BIT_MASK) == TRACK_BIT_NONE);
-=======
-	if (*tracks != TRACK_BIT_NONE) {
-		assert((*tracks & ~TRACK_BIT_MASK) == TRACK_BIT_NONE);
->>>>>>> edb101d1
 		Track first = (Track)FindFirstBit(*tracks);
 		ClrBit(*tracks, first);
 		return first;
@@ -197,13 +192,8 @@
  */
 inline Track TrackBitsToTrack(TrackBits tracks)
 {
-<<<<<<< HEAD
-	dbg_assert(tracks == INVALID_TRACK_BIT || (tracks != TRACK_BIT_NONE && KillFirstBit(tracks & TRACK_BIT_MASK) == TRACK_BIT_NONE));
-	return tracks != INVALID_TRACK_BIT ? (Track)FindFirstBit(tracks & TRACK_BIT_MASK) : INVALID_TRACK;
-=======
-	assert(tracks != TRACK_BIT_NONE && KillFirstBit(tracks & TRACK_BIT_MASK) == TRACK_BIT_NONE);
+	dbg_assert(tracks != TRACK_BIT_NONE && KillFirstBit(tracks & TRACK_BIT_MASK) == TRACK_BIT_NONE);
 	return static_cast<Track>(FindFirstBit(tracks & TRACK_BIT_MASK));
->>>>>>> edb101d1
 }
 
 /**
