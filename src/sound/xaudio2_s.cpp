/*
 * This file is part of OpenTTD.
 * OpenTTD is free software; you can redistribute it and/or modify it under the terms of the GNU General Public License as published by the Free Software Foundation, version 2.
 * OpenTTD is distributed in the hope that it will be useful, but WITHOUT ANY WARRANTY; without even the implied warranty of MERCHANTABILITY or FITNESS FOR A PARTICULAR PURPOSE.
 * See the GNU General Public License for more details. You should have received a copy of the GNU General Public License along with OpenTTD. If not, see <http://www.gnu.org/licenses/>.
 */

/** @file xaudio2_s.cpp XAudio2 sound driver. */

#include "../stdafx.h"
#include "../openttd.h"
#include "../driver.h"
#include "../mixer.h"
#include "../debug.h"
#include "../core/bitmath_func.hpp"
#include "../core/math_func.hpp"

/* Windows 8 SDK required for XAudio2 */
#undef NTDDI_VERSION
#undef _WIN32_WINNT

#define NTDDI_VERSION    NTDDI_WIN8
#define _WIN32_WINNT     _WIN32_WINNT_WIN8

#include "xaudio2_s.h"

#include <windows.h>
#include <mmsystem.h>
#ifdef _MSC_VER
#include <wrl\client.h>
#else
#include <wrl/client.h>
#endif
#include <xaudio2.h>

using Microsoft::WRL::ComPtr;

#include "../os/windows/win32.h"
#include "../safeguards.h"

/* Definition of the "XAudio2Create" call used to initialise XAudio2 */
typedef HRESULT(__stdcall *API_XAudio2Create)(_Outptr_ IXAudio2 **ppXAudio2, UINT32 Flags, XAUDIO2_PROCESSOR XAudio2Processor);

static FSoundDriver_XAudio2 iFSoundDriver_XAudio2;

/**
 * Implementation of the IXAudio2VoiceCallback interface.
 * Provides buffered audio to XAudio2 from the OpenTTD mixer.
 */
class StreamingVoiceContext : public IXAudio2VoiceCallback
{
private:
	std::vector<BYTE> buffer;

public:
	IXAudio2SourceVoice *source_voice = nullptr;

	StreamingVoiceContext(int buffer_length)
	{
		this->buffer.resize(buffer_length);
	}

	virtual ~StreamingVoiceContext() = default;

	HRESULT SubmitBuffer()
	{
		/* Ensure we do have a valid voice */
		if (this->source_voice == nullptr) {
			return E_FAIL;
		}

		MxMixSamples(this->buffer.data(), static_cast<uint>(this->buffer.size() / 4));

		XAUDIO2_BUFFER buf = { 0 };
		buf.AudioBytes = static_cast<UINT32>(this->buffer.size());
		buf.pAudioData = this->buffer.data();

		return source_voice->SubmitSourceBuffer(&buf);
	}

	STDMETHOD_(void, OnVoiceProcessingPassStart)(UINT32) override
	{
	}

	STDMETHOD_(void, OnVoiceProcessingPassEnd)() override
	{
	}

	STDMETHOD_(void, OnStreamEnd)() override
	{
	}

	STDMETHOD_(void, OnBufferStart)(void*) override
	{
	}

	STDMETHOD_(void, OnBufferEnd)(void*) override
	{
		SubmitBuffer();
	}

	STDMETHOD_(void, OnLoopEnd)(void*) override
	{
	}

	STDMETHOD_(void, OnVoiceError)(void*, HRESULT) override
	{
	}
};

static HMODULE _xaudio_dll_handle;
static IXAudio2SourceVoice *_source_voice = nullptr;
static IXAudio2MasteringVoice *_mastering_voice = nullptr;
static ComPtr<IXAudio2> _xaudio2;
static std::unique_ptr<StreamingVoiceContext> _voice_context;

/** Create XAudio2 context with SEH exception checking. */
static HRESULT CreateXAudio(API_XAudio2Create xAudio2Create)
{
	HRESULT hr;
#ifdef _MSC_VER
	__try {
#endif
		UINT32 flags = 0;
		hr = xAudio2Create(_xaudio2.GetAddressOf(), flags, XAUDIO2_DEFAULT_PROCESSOR);
#ifdef _MSC_VER
	} __except (EXCEPTION_EXECUTE_HANDLER) {
		hr = GetExceptionCode();
	}
#endif

	return hr;
}

/**
 * Initialises the XAudio2 driver.
 *
 * @param parm Driver parameters.
 * @return An error message if unsuccessful, or nullptr otherwise.
 *
 */
const char *SoundDriver_XAudio2::Start(const StringList &parm)
{
	HRESULT hr = CoInitializeEx(nullptr, COINIT_MULTITHREADED);

	if (FAILED(hr)) {
		Debug(driver, 0, "xaudio2_s: CoInitializeEx failed ({:08x})", (uint)hr);
		return "Failed to initialise COM";
	}

	_xaudio_dll_handle = LoadLibraryA(XAUDIO2_DLL_A);

	if (_xaudio_dll_handle == nullptr) {
		CoUninitialize();

		Debug(driver, 0, "xaudio2_s: Unable to load " XAUDIO2_DLL_A);
		return "Failed to load XAudio2 DLL";
	}

	API_XAudio2Create xAudio2Create = (API_XAudio2Create) GetProcAddress(_xaudio_dll_handle, "XAudio2Create");

	if (xAudio2Create == nullptr) {
		FreeLibrary(_xaudio_dll_handle);
		CoUninitialize();

		Debug(driver, 0, "xaudio2_s: Unable to find XAudio2Create function in DLL");
		return "Failed to load XAudio2 DLL";
	}

	/* Create the XAudio engine */
	hr = CreateXAudio(xAudio2Create);

	if (FAILED(hr)) {
		FreeLibrary(_xaudio_dll_handle);
		CoUninitialize();

		Debug(driver, 0, "xaudio2_s: XAudio2Create failed ({:08x})", (uint)hr);
		return "Failed to inititialise the XAudio2 engine";
	}

	/* Create a mastering voice */
	hr = _xaudio2->CreateMasteringVoice(&_mastering_voice);

	if (FAILED(hr)) {
		_xaudio2.Reset();
		FreeLibrary(_xaudio_dll_handle);
		CoUninitialize();

		Debug(driver, 0, "xaudio2_s: CreateMasteringVoice failed ({:08x})", (uint)hr);
		return "Failed to create a mastering voice";
	}

	/* Create a source voice to stream our audio */
	WAVEFORMATEX wfex;

	wfex.wFormatTag = WAVE_FORMAT_PCM;
	wfex.nChannels = 2;
	wfex.wBitsPerSample = 16;
	wfex.nSamplesPerSec = GetDriverParamInt(parm, "hz", 44100);
	wfex.nBlockAlign = (wfex.nChannels * wfex.wBitsPerSample) / 8;
	wfex.nAvgBytesPerSec = wfex.nSamplesPerSec * wfex.nBlockAlign;

<<<<<<< HEAD
	// Limit buffer size to prevent overflows
	int bufsize = GetDriverParamInt(parm, "samples", 2048);
=======
	/* Limit buffer size to prevent overflows */
	int bufsize = GetDriverParamInt(parm, "samples", 1024);
>>>>>>> 7d03cee5
	bufsize = std::min<int>(bufsize, UINT16_MAX);

	_voice_context = std::make_unique<StreamingVoiceContext>(bufsize * 4);

	if (_voice_context == nullptr) {
		_mastering_voice->DestroyVoice();
		_xaudio2.Reset();
		FreeLibrary(_xaudio_dll_handle);
		CoUninitialize();

		return "Failed to create streaming voice context";
	}

	hr = _xaudio2->CreateSourceVoice(&_source_voice, &wfex, 0, 1.0f, _voice_context.get());

	if (FAILED(hr)) {
		_mastering_voice->DestroyVoice();
		_xaudio2.Reset();
		FreeLibrary(_xaudio_dll_handle);
		CoUninitialize();

		Debug(driver, 0, "xaudio2_s: CreateSourceVoice failed ({:08x})", (uint)hr);
		return "Failed to create a source voice";
	}

	_voice_context->source_voice = _source_voice;
	hr = _source_voice->Start(0, 0);

	if (FAILED(hr)) {
		Debug(driver, 0, "xaudio2_s: _source_voice->Start failed ({:08x})", (uint)hr);

		Stop();
		return "Failed to start the source voice";
	}

	MxInitialize(wfex.nSamplesPerSec);

	/* Submit the first buffer */
	hr = _voice_context->SubmitBuffer();

	if (FAILED(hr)) {
		Debug(driver, 0, "xaudio2_s: _voice_context->SubmitBuffer failed ({:08x})", (uint)hr);

		Stop();
		return "Failed to submit the first audio buffer";
	}

	return nullptr;
}

/**
 * Terminates the XAudio2 driver.
 */
void SoundDriver_XAudio2::Stop()
{
	/* Clean up XAudio2 */
	_source_voice->DestroyVoice();

	_voice_context = nullptr;

	_mastering_voice->DestroyVoice();

	_xaudio2.Reset();

	FreeLibrary(_xaudio_dll_handle);
	CoUninitialize();
}<|MERGE_RESOLUTION|>--- conflicted
+++ resolved
@@ -200,13 +200,8 @@
 	wfex.nBlockAlign = (wfex.nChannels * wfex.wBitsPerSample) / 8;
 	wfex.nAvgBytesPerSec = wfex.nSamplesPerSec * wfex.nBlockAlign;
 
-<<<<<<< HEAD
-	// Limit buffer size to prevent overflows
+	/* Limit buffer size to prevent overflows */
 	int bufsize = GetDriverParamInt(parm, "samples", 2048);
-=======
-	/* Limit buffer size to prevent overflows */
-	int bufsize = GetDriverParamInt(parm, "samples", 1024);
->>>>>>> 7d03cee5
 	bufsize = std::min<int>(bufsize, UINT16_MAX);
 
 	_voice_context = std::make_unique<StreamingVoiceContext>(bufsize * 4);
