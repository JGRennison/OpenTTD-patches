/*
 * This file is part of OpenTTD.
 * OpenTTD is free software; you can redistribute it and/or modify it under the terms of the GNU General Public License as published by the Free Software Foundation, version 2.
 * OpenTTD is distributed in the hope that it will be useful, but WITHOUT ANY WARRANTY; without even the implied warranty of MERCHANTABILITY or FITNESS FOR A PARTICULAR PURPOSE.
 * See the GNU General Public License for more details. You should have received a copy of the GNU General Public License along with OpenTTD. If not, see <http://www.gnu.org/licenses/>.
 */

/** @file airport.h Various declarations for airports */

#ifndef AIRPORT_H
#define AIRPORT_H

#include "direction_type.h"
#include "tile_type.h"

/** Some airport-related constants */
static const uint MAX_TERMINALS =   8;                       ///< maximum number of terminals per airport
static const uint MAX_HELIPADS  =   3;                       ///< maximum number of helipads per airport
static const uint MAX_ELEMENTS  = 255;                       ///< maximum number of aircraft positions at airport

static const uint NUM_AIRPORTTILES_PER_GRF = 255;            ///< Number of airport tiles per NewGRF; limited to 255 to allow extending Action3 with an extended byte later on.

static const uint NUM_AIRPORTTILES       = 256;              ///< Total number of airport tiles.
static const uint NEW_AIRPORTTILE_OFFSET = 74;               ///< offset of first newgrf airport tile
static const uint INVALID_AIRPORTTILE    = NUM_AIRPORTTILES; ///< id for an invalid airport tile

/** Airport types */
enum AirportTypes : uint8_t {
	AT_SMALL           =   0, ///< Small airport.
	AT_LARGE           =   1, ///< Large airport.
	AT_HELIPORT        =   2, ///< Heli port.
	AT_METROPOLITAN    =   3, ///< Metropolitan airport.
	AT_INTERNATIONAL   =   4, ///< International airport.
	AT_COMMUTER        =   5, ///< Commuter airport.
	AT_HELIDEPOT       =   6, ///< Heli depot.
	AT_INTERCON        =   7, ///< Intercontinental airport.
	AT_HELISTATION     =   8, ///< Heli station airport.
	AT_OILRIG          =   9, ///< Oilrig airport.
	NEW_AIRPORT_OFFSET =  10, ///< Number of the first newgrf airport.
	NUM_AIRPORTS_PER_GRF = 128, ///< Maximal number of airports per NewGRF.
	NUM_AIRPORTS       = 128, ///< Maximal number of airports in total.
	AT_INVALID         = 254, ///< Invalid airport.
	AT_DUMMY           = 255, ///< Dummy airport.
};

/** Flags for airport movement data. */
enum AirportMovingDataFlags : uint16_t {
	AMED_NOSPDCLAMP = 1 << 0, ///< No speed restrictions.
	AMED_TAKEOFF    = 1 << 1, ///< Takeoff movement.
	AMED_SLOWTURN   = 1 << 2, ///< Turn slowly (mostly used in the air).
	AMED_LAND       = 1 << 3, ///< Landing onto landing strip.
	AMED_EXACTPOS   = 1 << 4, ///< Go exactly to the destination coordinates.
	AMED_BRAKE      = 1 << 5, ///< Taxiing at the airport.
	AMED_HELI_RAISE = 1 << 6, ///< Helicopter take-off.
	AMED_HELI_LOWER = 1 << 7, ///< Helicopter landing.
	AMED_HOLD       = 1 << 8, ///< Holding pattern movement (above the airport).
};

/** Movement States on Airports (headings target) */
enum AirportMovementStates : uint8_t {
	TO_ALL         =   0, ///< Go in this direction for every target.
	HANGAR         =   1, ///< Heading for hangar.
	TERM1          =   2, ///< Heading for terminal 1.
	TERM2          =   3, ///< Heading for terminal 2.
	TERM3          =   4, ///< Heading for terminal 3.
	TERM4          =   5, ///< Heading for terminal 4.
	TERM5          =   6, ///< Heading for terminal 5.
	TERM6          =   7, ///< Heading for terminal 6.
	HELIPAD1       =   8, ///< Heading for helipad 1.
	HELIPAD2       =   9, ///< Heading for helipad 2.
	TAKEOFF        =  10, ///< Airplane wants to leave the airport.
	STARTTAKEOFF   =  11, ///< Airplane has arrived at a runway for take-off.
	ENDTAKEOFF     =  12, ///< Airplane has reached end-point of the take-off runway.
	HELITAKEOFF    =  13, ///< Helicopter wants to leave the airport.
	FLYING         =  14, ///< %Vehicle is flying in the air.
	LANDING        =  15, ///< Airplane wants to land.
	ENDLANDING     =  16, ///< Airplane wants to finish landing.
	HELILANDING    =  17, ///< Helicopter wants to land.
	HELIENDLANDING =  18, ///< Helicopter wants to finish landing.
	TERM7          =  19, ///< Heading for terminal 7.
	TERM8          =  20, ///< Heading for terminal 8.
	HELIPAD3       =  21, ///< Heading for helipad 3.
	MAX_HEADINGS   =  21, ///< Last valid target to head for.
	TERMGROUP      = 255, ///< Aircraft is looking for a free terminal in a terminalgroup.
};

/** Movement Blocks on Airports blocks (eg_airport_flags). */
static const uint64_t
	TERM1_block              = 1ULL <<  0, ///< Block belonging to terminal 1.
	TERM2_block              = 1ULL <<  1, ///< Block belonging to terminal 2.
	TERM3_block              = 1ULL <<  2, ///< Block belonging to terminal 3.
	TERM4_block              = 1ULL <<  3, ///< Block belonging to terminal 4.
	TERM5_block              = 1ULL <<  4, ///< Block belonging to terminal 5.
	TERM6_block              = 1ULL <<  5, ///< Block belonging to terminal 6.
	HELIPAD1_block           = 1ULL <<  6, ///< Block belonging to helipad 1.
	HELIPAD2_block           = 1ULL <<  7, ///< Block belonging to helipad 2.
	RUNWAY_IN_OUT_block      = 1ULL <<  8,
	RUNWAY_IN_block          = 1ULL <<  8,
	AIRPORT_BUSY_block       = 1ULL <<  8,
	RUNWAY_OUT_block         = 1ULL <<  9,
	TAXIWAY_BUSY_block       = 1ULL << 10,
	OUT_WAY_block            = 1ULL << 11,
	IN_WAY_block             = 1ULL << 12,
	AIRPORT_ENTRANCE_block   = 1ULL << 13,
	TERM_GROUP1_block        = 1ULL << 14,
	TERM_GROUP2_block        = 1ULL << 15,
	HANGAR2_AREA_block       = 1ULL << 16,
	TERM_GROUP2_ENTER1_block = 1ULL << 17,
	TERM_GROUP2_ENTER2_block = 1ULL << 18,
	TERM_GROUP2_EXIT1_block  = 1ULL << 19,
	TERM_GROUP2_EXIT2_block  = 1ULL << 20,
	PRE_HELIPAD_block        = 1ULL << 21,

	/* blocks for new airports */
	TERM7_block              = 1ULL << 22, ///< Block belonging to terminal 7.
	TERM8_block              = 1ULL << 23, ///< Block belonging to terminal 8.
	HELIPAD3_block           = 1ULL << 24, ///< Block belonging to helipad 3.
	HANGAR1_AREA_block       = 1ULL << 26,
	OUT_WAY2_block           = 1ULL << 27,
	IN_WAY2_block            = 1ULL << 28,
	RUNWAY_IN2_block         = 1ULL << 29,
	RUNWAY_OUT2_block        = 1ULL << 10, ///< @note re-uses #TAXIWAY_BUSY_block
	HELIPAD_GROUP_block      = 1ULL << 13, ///< @note re-uses #AIRPORT_ENTRANCE_block
	OUT_WAY_block2           = 1ULL << 31,
	/* end of new blocks */

	NOTHING_block            = 1ULL << 30,
	AIRPORT_CLOSED_block     = 1ULL << 63; ///< Dummy block for indicating a closed airport.

/** A single location on an airport where aircraft can move to. */
struct AirportMovingData {
	int16_t x;           ///< x-coordinate of the destination.
	int16_t y;           ///< y-coordinate of the destination.
	uint16_t flag;       ///< special flags when moving towards the destination.
	Direction direction; ///< Direction to turn the aircraft after reaching the destination.
};

AirportMovingData RotateAirportMovingData(const AirportMovingData *orig, Direction rotation, uint num_tiles_x, uint num_tiles_y);

struct AirportFTAbuildup;

/** Internal structure used in openttd - Finite sTate mAchine --> FTA */
struct AirportFTA {
	AirportFTA(const AirportFTAbuildup&);

	std::unique_ptr<AirportFTA> next; ///< possible extra movement choices from this position
	uint64_t block; ///< bitmap of blocks that could be reserved
	uint8_t position; ///< the position that an airplane is at
	uint8_t next_position; ///< next position from this position
	uint8_t heading; ///< heading (current orders), guiding an airplane to its target on an airport
};

/** Finite sTate mAchine (FTA) of an airport. */
struct AirportFTAClass {
public:
	/** Bitmask of airport flags. */
	enum Flags : uint8_t {
		AIRPLANES   = 0x1,                     ///< Can planes land on this airport type?
		HELICOPTERS = 0x2,                     ///< Can helicopters land on this airport type?
		ALL         = AIRPLANES | HELICOPTERS, ///< Mask to check for both planes and helicopters.
		SHORT_STRIP = 0x4,                     ///< This airport has a short landing strip, dangerous for fast aircraft.
	};

	AirportFTAClass(
		const AirportMovingData *moving_data,
		const uint8_t *terminals,
		const uint8_t num_helipads,
		const uint8_t *entry_points,
		Flags flags,
		const AirportFTAbuildup *apFA,
		uint8_t delta_z
	);

	/**
	 * Get movement data at a position.
	 * @param position Element number to get movement data about.
	 * @return Pointer to the movement data.
	 */
	const AirportMovingData *MovingData(uint8_t position) const
	{
		assert(position < nofelements);
		return &moving_data[position];
	}

	const AirportMovingData *moving_data; ///< Movement data.
<<<<<<< HEAD
	struct AirportFTA *layout;            ///< state machine for airport
	const uint8_t *terminals;             ///< %Array with the number of terminal groups, followed by the number of terminals in each group.
	const uint8_t num_helipads;           ///< Number of helipads on this airport. When 0 helicopters will go to normal terminals.
=======
	std::vector<AirportFTA> layout; ///< state machine for airport
	const uint8_t *terminals;                ///< %Array with the number of terminal groups, followed by the number of terminals in each group.
	const uint8_t num_helipads;              ///< Number of helipads on this airport. When 0 helicopters will go to normal terminals.
>>>>>>> 95bfd683
	Flags flags;                          ///< Flags for this airport type.
	uint8_t nofelements;                  ///< number of positions the airport consists of
	const uint8_t *entry_points;          ///< when an airplane arrives at this airport, enter it at position entry_point, index depends on direction
	uint8_t delta_z;                      ///< Z adjustment for helicopter pads
};

DECLARE_ENUM_AS_BIT_SET(AirportFTAClass::Flags)


<<<<<<< HEAD
/** Internal structure used in openttd - Finite sTate mAchine --> FTA */
struct AirportFTA {
	AirportFTA *next;        ///< possible extra movement choices from this position
	uint64_t block;          ///< 64 bit blocks (st->airport.flags), should be enough for the most complex airports
	uint8_t position;        ///< the position that an airplane is at
	uint8_t next_position;   ///< next position from this position
	uint8_t heading;         ///< heading (current orders), guiding an airplane to its target on an airport
};

=======
>>>>>>> 95bfd683
const AirportFTAClass *GetAirport(const uint8_t airport_type);
uint8_t GetVehiclePosOnBuild(TileIndex hangar_tile);

#endif /* AIRPORT_H */<|MERGE_RESOLUTION|>--- conflicted
+++ resolved
@@ -183,15 +183,9 @@
 	}
 
 	const AirportMovingData *moving_data; ///< Movement data.
-<<<<<<< HEAD
-	struct AirportFTA *layout;            ///< state machine for airport
+	std::vector<AirportFTA> layout;       ///< state machine for airport
 	const uint8_t *terminals;             ///< %Array with the number of terminal groups, followed by the number of terminals in each group.
 	const uint8_t num_helipads;           ///< Number of helipads on this airport. When 0 helicopters will go to normal terminals.
-=======
-	std::vector<AirportFTA> layout; ///< state machine for airport
-	const uint8_t *terminals;                ///< %Array with the number of terminal groups, followed by the number of terminals in each group.
-	const uint8_t num_helipads;              ///< Number of helipads on this airport. When 0 helicopters will go to normal terminals.
->>>>>>> 95bfd683
 	Flags flags;                          ///< Flags for this airport type.
 	uint8_t nofelements;                  ///< number of positions the airport consists of
 	const uint8_t *entry_points;          ///< when an airplane arrives at this airport, enter it at position entry_point, index depends on direction
@@ -201,18 +195,6 @@
 DECLARE_ENUM_AS_BIT_SET(AirportFTAClass::Flags)
 
 
-<<<<<<< HEAD
-/** Internal structure used in openttd - Finite sTate mAchine --> FTA */
-struct AirportFTA {
-	AirportFTA *next;        ///< possible extra movement choices from this position
-	uint64_t block;          ///< 64 bit blocks (st->airport.flags), should be enough for the most complex airports
-	uint8_t position;        ///< the position that an airplane is at
-	uint8_t next_position;   ///< next position from this position
-	uint8_t heading;         ///< heading (current orders), guiding an airplane to its target on an airport
-};
-
-=======
->>>>>>> 95bfd683
 const AirportFTAClass *GetAirport(const uint8_t airport_type);
 uint8_t GetVehiclePosOnBuild(TileIndex hangar_tile);
 
