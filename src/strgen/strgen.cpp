--- conflicted
+++ resolved
@@ -206,13 +206,8 @@
 			const char *s = ParseWord(&buf);
 
 			if (s == nullptr) break;
-<<<<<<< HEAD
 			if (_lang.num_genders >= MAX_NUM_GENDERS) error("Too many genders, max %d", MAX_NUM_GENDERS);
-			strecpy(_lang.genders[_lang.num_genders], s, lastof(_lang.genders[_lang.num_genders]));
-=======
-			if (_lang.num_genders >= MAX_NUM_GENDERS) FatalError("Too many genders, max {}", MAX_NUM_GENDERS);
 			strecpy(_lang.genders[_lang.num_genders], s);
->>>>>>> 9965cd91
 			_lang.num_genders++;
 		}
 	} else if (!memcmp(str, "case ", 5)) {
@@ -223,13 +218,8 @@
 			const char *s = ParseWord(&buf);
 
 			if (s == nullptr) break;
-<<<<<<< HEAD
 			if (_lang.num_cases >= MAX_NUM_CASES) error("Too many cases, max %d", MAX_NUM_CASES);
-			strecpy(_lang.cases[_lang.num_cases], s, lastof(_lang.cases[_lang.num_cases]));
-=======
-			if (_lang.num_cases >= MAX_NUM_CASES) FatalError("Too many cases, max {}", MAX_NUM_CASES);
 			strecpy(_lang.cases[_lang.num_cases], s);
->>>>>>> 9965cd91
 			_lang.num_cases++;
 		}
 	} else if (!memcmp(str, "override ", 9)) {
@@ -393,11 +383,7 @@
 			"static const uint LANGUAGE_MAX_PLURAL_FORMS = %d;\n"
 			"static const uint LANGUAGE_TOTAL_STRINGS    = %u;\n"
 			"\n",
-<<<<<<< HEAD
-			(uint)data.Version(), (uint)lengthof(_plural_forms), max_plural_forms, total_strings
-=======
-			data.Version(), std::size(_plural_forms), max_plural_forms, total_strings
->>>>>>> 9965cd91
+			(uint)data.Version(), (uint)std::size(_plural_forms), max_plural_forms, total_strings
 		);
 
 		fprintf(this->fh, "#endif /* TABLE_STRINGS_H */\n");
