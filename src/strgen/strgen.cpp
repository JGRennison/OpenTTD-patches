--- conflicted
+++ resolved
@@ -531,13 +531,8 @@
 
 		switch (i) {
 			case 'C':
-<<<<<<< HEAD
 				printf("args\tflags\tcommand\treplacement\n");
-				for (const CmdStruct *cs = _cmd_structs; cs < endof(_cmd_structs); cs++) {
-=======
-				fmt::print("args\tflags\tcommand\treplacement\n");
 				for (const auto &cs : _cmd_structs) {
->>>>>>> 90ca3515
 					char flags;
 					if (cs.proc == EmitGender) {
 						flags = 'g'; // Command needs number of parameters defined by number of genders
@@ -548,24 +543,14 @@
 					} else {
 						flags = '0'; // Command needs no parameters
 					}
-<<<<<<< HEAD
-					printf("%i\t%c\t\"%s\"\t\"%s\"\n", cs->consumes, flags, cs->cmd, strstr(cs->cmd, "STRING") ? "STRING" : cs->cmd);
-=======
-					fmt::print("{}\t{:c}\t\"{}\"\t\"{}\"\n", cs.consumes, flags, cs.cmd, strstr(cs.cmd, "STRING") ? "STRING" : cs.cmd);
->>>>>>> 90ca3515
+					printf("%i\t%c\t\"%s\"\t\"%s\"\n", cs.consumes, flags, cs.cmd, strstr(cs.cmd, "STRING") ? "STRING" : cs.cmd);
 				}
 				return 0;
 
 			case 'L':
-<<<<<<< HEAD
 				printf("count\tdescription\tnames\n");
-				for (const PluralForm *pf = _plural_forms; pf < endof(_plural_forms); pf++) {
-					printf("%i\t\"%s\"\t%s\n", pf->plural_count, pf->description, pf->names);
-=======
-				fmt::print("count\tdescription\tnames\n");
 				for (const auto &pf : _plural_forms) {
-					fmt::print("{}\t\"{}\"\t{}\n", pf.plural_count, pf.description, pf.names);
->>>>>>> 90ca3515
+					printf("%i\t\"%s\"\t%s\n", pf.plural_count, pf.description, pf.names);
 				}
 				return 0;
 
