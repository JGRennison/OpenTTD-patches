/*
 * This file is part of OpenTTD.
 * OpenTTD is free software; you can redistribute it and/or modify it under the terms of the GNU General Public License as published by the Free Software Foundation, version 2.
 * OpenTTD is distributed in the hope that it will be useful, but WITHOUT ANY WARRANTY; without even the implied warranty of MERCHANTABILITY or FITNESS FOR A PARTICULAR PURPOSE.
 * See the GNU General Public License for more details. You should have received a copy of the GNU General Public License along with OpenTTD. If not, see <http://www.gnu.org/licenses/>.
 */

/** @file strgen.cpp Tool to create computer readable (stand-alone) translation files. */

#include "../stdafx.h"
#include "../core/endian_func.hpp"
#include "../core/mem_func.hpp"
#include "../error_func.h"
#include "../fileio_type.h"
#include "../string_func.h"
#include "../strings_type.h"
#include "../misc/getoptdata.h"
#include "../table/control_codes.h"

#include "strgen.h"

#include <exception>

#if !defined(_WIN32) || defined(__CYGWIN__)
#include <unistd.h>
#include <sys/stat.h>
#endif

#if defined(_WIN32) || defined(__WATCOMC__)
#include <direct.h>
#endif /* _WIN32 || __WATCOMC__ */

#include "../table/strgen_tables.h"

#include "../safeguards.h"


#ifdef _MSC_VER
# define LINE_NUM_FMT(s) "{} ({}): warning: {} (" s ")\n"
#else
# define LINE_NUM_FMT(s) "{}:{}: " s ": {}\n"
#endif

void StrgenWarningI(const std::string &msg)
{
	if (_strgen.translation) {
		fmt::print(stderr, LINE_NUM_FMT("info"), _strgen.file, _strgen.cur_line, msg);
	} else {
		fmt::print(stderr, LINE_NUM_FMT("warning"), _strgen.file, _strgen.cur_line, msg);
	}
	_strgen.warnings++;
}

void StrgenErrorI(const std::string &msg)
{
	fmt::print(stderr, LINE_NUM_FMT("error"), _strgen.file, _strgen.cur_line, msg);
	_strgen.errors++;
}

[[noreturn]] void StrgenFatalI(const std::string &msg)
{
	fmt::print(stderr, LINE_NUM_FMT("FATAL"), _strgen.file, _strgen.cur_line, msg);
#ifdef _MSC_VER
	fmt::print(stderr, LINE_NUM_FMT("warning"), _strgen.file, _strgen.cur_line, "language is not compiled");
#endif
	throw std::exception();
}

[[noreturn]] void FatalErrorI(const std::string &msg)
{
	fmt::print(stderr, LINE_NUM_FMT("FATAL"), _strgen.file, _strgen.cur_line, msg);
#ifdef _MSC_VER
	fmt::print(stderr, LINE_NUM_FMT("warning"), _strgen.file, _strgen.cur_line, "language is not compiled");
#endif
	exit(2);
}

/**
 * Simplified FileHandle::Open which ignores OTTD2FS. Required as strgen does not include all of the fileio system.
 * @param filename UTF-8 encoded filename to open.
 * @param mode Mode to open file.
 * @return FileHandle, or std::nullopt on failure.
 */
std::optional<FileHandle> FileHandle::Open(const char *filename, const char *mode)
{
	auto f = fopen(filename, mode);
	if (f == nullptr) return std::nullopt;
	return FileHandle(f);
}

/** A reader that simply reads using fopen. */
struct FileStringReader : StringReader {
	std::optional<FileHandle> fh;  ///< The file we are reading.
	std::optional<FileHandle> fh2; ///< The file we are reading.
	std::string file2;

	/**
	 * Create the reader.
	 * @param data        The data to fill during reading.
	 * @param file        The file we are reading.
	 * @param master      Are we reading the master file?
	 * @param translation Are we reading a translation?
	 */
	FileStringReader(StringData &data, const char *file, const char *file2, bool master, bool translation) :
			StringReader(data, file, master, translation)
	{
		this->fh = FileHandle::Open(file, "rb");
		if (!this->fh.has_value()) FatalError("Could not open {}", file);

		if (file2 != nullptr) {
			this->file2.assign(file2);
			this->fh2 = FileHandle::Open(file2, "rb");
			if (!this->fh2.has_value()) FatalError("Could not open {}", file2);
		}
	}

	FileStringReader(StringData &data, const char *file, bool master, bool translation) :
			FileStringReader(data, file, nullptr, master, translation) {}

	char *ReadLine(char *buffer, const char *last) override
	{
		char *result = fgets(buffer, ClampTo<uint16_t>(last - buffer + 1), *this->fh);
		if (result == nullptr && this->fh2.has_value()) {
			this->fh = std::move(this->fh2);
			this->fh2.reset();
			this->file = std::move(this->file2);
			_file = this->file.c_str();
			_cur_line = 1;
			return this->FileStringReader::ReadLine(buffer, last);
		}
		return result;
	}

	void HandlePragma(char *str, LanguagePackHeader &lang) override;

	void ParseFile() override
	{
		this->StringReader::ParseFile();

		if (StrEmpty(_strgen.lang.name) || StrEmpty(_strgen.lang.own_name) || StrEmpty(_strgen.lang.isocode)) {
			FatalError("Language must include ##name, ##ownname and ##isocode");
		}
	}
};

void FileStringReader::HandlePragma(char *str, LanguagePackHeader &lang)
{
	if (!memcmp(str, "id ", 3)) {
		this->data.next_string_id = std::strtoul(str + 3, nullptr, 0);
	} else if (!memcmp(str, "name ", 5)) {
		strecpy(lang.name, str + 5);
	} else if (!memcmp(str, "ownname ", 8)) {
		strecpy(lang.own_name, str + 8);
	} else if (!memcmp(str, "isocode ", 8)) {
		strecpy(lang.isocode, str + 8);
	} else if (!memcmp(str, "textdir ", 8)) {
		if (!memcmp(str + 8, "ltr", 3)) {
			lang.text_dir = TD_LTR;
		} else if (!memcmp(str + 8, "rtl", 3)) {
			lang.text_dir = TD_RTL;
		} else {
			FatalError("Invalid textdir {}", str + 8);
		}
	} else if (!memcmp(str, "digitsep ", 9)) {
		str += 9;
		strecpy(lang.digit_group_separator, strcmp(str, "{NBSP}") == 0 ? NBSP : str);
	} else if (!memcmp(str, "digitsepcur ", 12)) {
		str += 12;
		strecpy(lang.digit_group_separator_currency, strcmp(str, "{NBSP}") == 0 ? NBSP : str);
	} else if (!memcmp(str, "decimalsep ", 11)) {
		str += 11;
		strecpy(lang.digit_decimal_separator, strcmp(str, "{NBSP}") == 0 ? NBSP : str);
	} else if (!memcmp(str, "winlangid ", 10)) {
		const char *buf = str + 10;
		long langid = std::strtol(buf, nullptr, 16);
		if (langid > UINT16_MAX || langid < 0) {
			FatalError("Invalid winlangid {}", buf);
		}
		lang.winlangid = static_cast<uint16_t>(langid);
	} else if (!memcmp(str, "grflangid ", 10)) {
		const char *buf = str + 10;
		long langid = std::strtol(buf, nullptr, 16);
		if (langid >= 0x7F || langid < 0) {
			FatalError("Invalid grflangid {}", buf);
		}
		lang.newgrflangid = static_cast<uint8_t>(langid);
	} else if (!memcmp(str, "gender ", 7)) {
		if (this->master) FatalError("Genders are not allowed in the base translation.");
		const char *buf = str + 7;

		for (;;) {
			auto s = ParseWord(&buf);

			if (!s.has_value()) break;
			if (lang.num_genders >= MAX_NUM_GENDERS) FatalError("Too many genders, max {}", MAX_NUM_GENDERS);
			s->copy(lang.genders[lang.num_genders], CASE_GENDER_LEN - 1);
			lang.num_genders++;
		}
	} else if (!memcmp(str, "case ", 5)) {
		if (this->master) FatalError("Cases are not allowed in the base translation.");
		const char *buf = str + 5;

		for (;;) {
			auto s = ParseWord(&buf);

			if (!s.has_value()) break;
			if (lang.num_cases >= MAX_NUM_CASES) FatalError("Too many cases, max {}", MAX_NUM_CASES);
			s->copy(lang.cases[lang.num_cases], CASE_GENDER_LEN - 1);
			lang.num_cases++;
		}
	} else if (!memcmp(str, "override ", 9)) {
		if (this->translation) FatalError("Overrides are only allowed in the base translation.");
		if (!memcmp(str + 9, "on", 2)) {
			this->data.override_mode = true;
		} else if (!memcmp(str + 9, "off", 3)) {
			this->data.override_mode = false;
		} else {
			FatalError("Invalid override mode {}", str + 9);
		}
	} else if (!memcmp(str, "after ", 6)) {
		if (this->translation) FatalError("Insert after is only allowed in the base translation.");
		LangString *ent = this->data.Find(str + 6);
		if (ent != nullptr) {
			this->data.insert_after = ent;
			this->data.insert_before = nullptr;
		} else {
			FatalError("Can't find string to insert after: '{}'", str + 6);
		}
	} else if (!memcmp(str, "before ", 7)) {
		if (this->translation) FatalError("Insert before is only allowed in the base translation.");
		LangString *ent = this->data.Find(str + 7);
		if (ent != nullptr) {
			this->data.insert_after = nullptr;
			this->data.insert_before = ent;
		} else {
			FatalError("Can't find string to insert after: '{}'", str + 6);
		}
	} else if (!memcmp(str, "end-after", 10)) {
		if (this->translation) FatalError("Insert after is only allowed in the base translation.");
		this->data.insert_after = nullptr;
	} else if (!memcmp(str, "default-translation ", 20)) {
		if (this->translation) FatalError("Default translation is only allowed in the base translation.");
		LangString *ent = this->data.Find(str + 20);
		if (ent != nullptr) {
			this->data.default_translation = ent;
		} else {
			FatalError("Can't find string to use as default translation: '{}'", str + 20);
		}
	} else if (!memcmp(str, "no-translate ", 13)) {
		if (this->translation) FatalError("No-translate sections are only allowed in the base translation.");
		if (!memcmp(str + 13, "on", 2)) {
			this->data.no_translate_mode = true;
		} else if (!memcmp(str + 13, "off", 3)) {
			this->data.no_translate_mode = false;
		} else {
			FatalError("Invalid no-translate mode {}", str + 13);
		}
	} else {
		StringReader::HandlePragma(str, lang);
	}
}

bool CompareFiles(const char *n1, const char *n2)
{
	auto f2 = FileHandle::Open(n2, "rb");
	if (!f2.has_value()) return false;

	auto f1 = FileHandle::Open(n1, "rb");
	if (!f1.has_value()) {
		FatalError("can't open {}", n1);
	}

	size_t l1, l2;
	do {
		char b1[4096];
		char b2[4096];
		l1 = fread(b1, 1, sizeof(b1), *f1);
		l2 = fread(b2, 1, sizeof(b2), *f2);

		if (l1 != l2 || memcmp(b1, b2, l1)) {
			return false;
		}
	} while (l1 != 0);

	return true;
}

/** Base class for writing data to disk. */
struct FileWriter {
	std::optional<FileHandle> fh; ///< The file handle we're writing to.
	std::string filename;         ///< The file name we're writing to.

	/**
	 * Open a file to write to.
	 * @param filename The file to open.
	 */
	FileWriter(const char *filename)
	{
		this->filename = filename;
		this->fh = FileHandle::Open(filename, "wb");

		if (!this->fh.has_value()) {
			FatalError("Could not open {}", filename);
		}
	}

	/** Finalise the writing. */
	void Finalise()
	{
		this->fh.reset();
	}

	/** Make sure the file is closed. */
	virtual ~FileWriter()
	{
		/* If we weren't closed an exception was thrown, so remove the temporary file. */
		if (this->fh.has_value()) {
			this->fh.reset();
			unlink(this->filename.c_str());
		}
	}
};

struct HeaderFileWriter : HeaderWriter, FileWriter {
	/** The real file name we eventually want to write to. */
	std::string real_filename;
	/** The previous string ID that was printed. */
	uint prev;
	uint total_strings;

	/**
	 * Open a file to write to.
	 * @param filename The file to open.
	 */
	HeaderFileWriter(const char *filename) : FileWriter("tmp.xxx"),
		real_filename(filename), prev(0), total_strings(0)
	{
		fprintf(*this->fh, "/* This file is automatically generated. Do not modify */\n\n");
		fprintf(*this->fh, "#ifndef TABLE_STRINGS_H\n");
		fprintf(*this->fh, "#define TABLE_STRINGS_H\n");
	}

	void WriteStringID(const std::string &name, uint stringid) override
	{
		if (stringid == 0) {
			if (name != "STR_NULL") StrgenFatal("String ID 0 is not STR_NULL");
			total_strings++;
			return;
		}

		if (prev + 1 != stringid) fprintf(*this->fh, "\n");
		fprintf(*this->fh, "static const StringID %s = 0x%X;\n", name.c_str(), stringid);
		prev = stringid;
		total_strings++;
	}

	void Finalise(const StringData &data) override
	{
		/* Find the plural form with the most amount of cases. */
		size_t max_plural_forms = 0;
		for (const auto &pf : _plural_forms) {
			max_plural_forms = std::max(max_plural_forms, pf.plural_count);
		}

		fprintf(*this->fh,
			"\n"
			"static const uint LANGUAGE_PACK_VERSION     = 0x%X;\n"
			"static const uint LANGUAGE_MAX_PLURAL       = %u;\n"
			"static const uint LANGUAGE_MAX_PLURAL_FORMS = %u;\n"
			"static const uint LANGUAGE_TOTAL_STRINGS    = %u;\n"
			"\n",
			(uint)data.Version(), (uint)std::size(_plural_forms), (uint)max_plural_forms, total_strings
		);

		fprintf(*this->fh, "#endif /* TABLE_STRINGS_H */\n");

		this->FileWriter::Finalise();

		if (CompareFiles(this->filename.c_str(), this->real_filename.c_str())) {
			/* files are equal. tmp.xxx is not needed */
			unlink(this->filename.c_str());
		} else {
			/* else rename tmp.xxx into filename */
#	if defined(_WIN32)
			unlink(this->real_filename.c_str());
#	endif
			if (rename(this->filename.c_str(), this->real_filename.c_str()) == -1) {
				FatalError("rename({}, {}) failed: {}", this->filename, this->real_filename.c_str(), StrErrorDumper().GetLast());
			}
		}
	}
};

/** Class for writing a language to disk. */
struct LanguageFileWriter : LanguageWriter, FileWriter {
	/**
	 * Open a file to write to.
	 * @param filename The file to open.
	 */
	LanguageFileWriter(const char *filename) : FileWriter(filename)
	{
	}

	void WriteHeader(const LanguagePackHeader *header) override
	{
		this->Write(reinterpret_cast<const char *>(header), sizeof(*header));
	}

	void Finalise() override
	{
		if (fputc(0, *this->fh) == EOF) {
			FatalError("Could not write to {}", this->filename);
		}
		this->FileWriter::Finalise();
	}

	void Write(const char *buffer, size_t length) override
	{
		if (length == 0) return;
		if (fwrite(buffer, sizeof(*buffer), length, *this->fh) != length) {
			FatalError("Could not write to {}", this->filename);
		}
	}
};

/** Multi-OS mkdirectory function */
static inline void ottd_mkdir(const char *directory)
{
	/* Ignore directory creation errors; they'll surface later on, and most
	 * of the time they are 'directory already exists' errors anyhow. */
#if defined(_WIN32) || defined(__WATCOMC__)
	mkdir(directory);
#else
	mkdir(directory, 0755);
#endif
}

/**
 * Create a path consisting of an already existing path, a possible
 * path separator and the filename. The separator is only appended if the path
 * does not already end with a separator
 */
static inline char *mkpath2(char *buf, const char *last, const char *path, const char *path2, const char *file)
{
	strecpy(buf, path, last); // copy directory into buffer

	char *p = strchr(buf, '\0'); // add path separator if necessary

	if (path2 != nullptr) {
		if (p[-1] != PATHSEPCHAR && p != last) *p++ = PATHSEPCHAR;
		strecpy(p, path2, last); // concatenate filename at end of buffer
		p = strchr(buf, '\0');
	}

	if (p[-1] != PATHSEPCHAR && p != last) *p++ = PATHSEPCHAR;
	strecpy(p, file, last); // concatenate filename at end of buffer
	return buf;
}

/**
 * Create a path consisting of an already existing path, a possible
 * path separator and the filename. The separator is only appended if the path
 * does not already end with a separator
 */
static inline char *mkpath(char *buf, const char *last, const char *path, const char *file)
{
	return mkpath2(buf, last, path, nullptr, file);
}

#if defined(_WIN32)
/**
 * On MingW, it is common that both / as \ are accepted in the
 * params. To go with those flow, we rewrite all incoming /
 * simply to \, so internally we can safely assume \, and do
 * this for all Windows machines to keep identical behaviour,
 * no matter what your compiler was.
 */
static std::string replace_pathsep(std::string s)
{
	for (char &c : s) {
		if (c == '/') c = '\\';
	}
	return s;
}
#else
static std::string replace_pathsep(std::string s) { return s; }
#endif

/** Options of strgen. */
static const OptionData _opts[] = {
	{ .type = ODF_NO_VALUE, .id = 'C', .longname = "-export-commands" },
	{ .type = ODF_NO_VALUE, .id = 'L', .longname = "-export-plurals" },
	{ .type = ODF_NO_VALUE, .id = 'P', .longname = "-export-pragmas" },
	{ .type = ODF_NO_VALUE, .id = 't', .shortname = 't', .longname = "--todo" },
	{ .type = ODF_NO_VALUE, .id = 'w', .shortname = 'w', .longname = "--warning" },
	{ .type = ODF_NO_VALUE, .id = 'h', .shortname = 'h', .longname = "--help" },
	{ .type = ODF_NO_VALUE, .id = 'h', .shortname = '?' },
	{ .type = ODF_HAS_VALUE, .id = 's', .shortname = 's', .longname = "--source_dir" },
	{ .type = ODF_HAS_VALUE, .id = 'd', .shortname = 'd', .longname = "--dest_dir" },
};

int CDECL main(int argc, char *argv[])
{
	char pathbuf[MAX_PATH];
	char pathbuf2[MAX_PATH];
	std::string src_dir = ".";
	std::string dest_dir;

	GetOptData mgo(std::span(argv + 1, argc - 1), _opts);
	for (;;) {
		int i = mgo.GetOpt();
		if (i == -1) break;

		switch (i) {
			case 'C':
				printf("args\tflags\tcommand\treplacement\n");
				for (const auto &cs : _cmd_structs) {
					char flags;
					if (cs.proc == EmitGender) {
						flags = 'g'; // Command needs number of parameters defined by number of genders
					} else if (cs.proc == EmitPlural) {
						flags = 'p'; // Command needs number of parameters defined by plural value
					} else if (cs.flags.Test(CmdFlag::DontCount)) {
						flags = 'i'; // Command may be in the translation when it is not in base
					} else {
						flags = '0'; // Command needs no parameters
					}
					fmt::print("{}\t{:c}\t\"{}\"\t\"{}\"\n", cs.consumes, flags, cs.cmd, cs.cmd.find("STRING") != std::string::npos ? "STRING" : cs.cmd);
				}
				return 0;

			case 'L':
				printf("count\tdescription\tnames\n");
				for (const auto &pf : _plural_forms) {
					printf("%u\t\"%s\"\t%s\n", (uint)pf.plural_count, pf.description, pf.names);
				}
				return 0;

			case 'P':
				printf("name\tflags\tdefault\tdescription\n");
				for (const auto &pragma : _pragmas) {
					printf("\"%s\"\t%s\t\"%s\"\t\"%s\"\n",
							pragma[0], pragma[1], pragma[2], pragma[3]);
				}
				return 0;

			case 't':
				_strgen.annotate_todos = true;
				break;

			case 'w':
				_strgen.show_warnings = true;
				break;

			case 'h':
				puts(
					"strgen\n"
					" -t | --todo       replace any untranslated strings with '<TODO>'\n"
					" -w | --warning    print a warning for any untranslated strings\n"
					" -h | -? | --help  print this help message and exit\n"
					" -s | --source_dir search for english.txt in the specified directory\n"
					" -d | --dest_dir   put output file in the specified directory, create if needed\n"
					" -export-commands  export all commands and exit\n"
					" -export-plurals   export all plural forms and exit\n"
					" -export-pragmas   export all pragmas and exit\n"
					" Run without parameters and strgen will search for english.txt and parse it,\n"
					" creating strings.h. Passing an argument, strgen will translate that language\n"
					" file using english.txt as a reference and output <language>.lng."
				);
				return 0;

			case 's':
				src_dir = replace_pathsep(mgo.opt);
				break;

			case 'd':
				dest_dir = replace_pathsep(mgo.opt);
				break;

			case -2:
				fprintf(stderr, "Invalid arguments\n");
				return 0;
		}
	}

	if (dest_dir.empty()) dest_dir = src_dir; // if dest_dir is not specified, it equals src_dir

	try {
		/* strgen has two modes of operation. If no (free) arguments are passed
		 * strgen generates strings.h to the destination directory. If it is supplied
		 * with a (free) parameter the program will translate that language to destination
		 * directory. As input english.txt is parsed from the source directory */
		if (mgo.arguments.empty()) {
			mkpath(pathbuf, lastof(pathbuf), src_dir.c_str(), "english.txt");
			mkpath2(pathbuf2, lastof(pathbuf2), src_dir.c_str(), "extra", "english.txt");

			/* parse master file */
			StringData data(TEXT_TAB_END);
			FileStringReader master_reader(data, pathbuf, pathbuf2, true, false);
			master_reader.ParseFile();
			if (_strgen.errors != 0) return 1;

			/* write strings.h */
			ottd_mkdir(dest_dir.c_str());
			mkpath(pathbuf, lastof(pathbuf), dest_dir.c_str(), "strings.h");

			HeaderFileWriter writer(pathbuf);
			writer.WriteHeader(data);
			writer.Finalise(data);
			if (_strgen.errors != 0) return 1;
		} else {
			mkpath(pathbuf, lastof(pathbuf), src_dir.c_str(), "english.txt");
			mkpath2(pathbuf2, lastof(pathbuf2), src_dir.c_str(), "extra", "english.txt");

			StringData data(TEXT_TAB_END);
			/* parse master file and check if target file is correct */
			FileStringReader master_reader(data, pathbuf, pathbuf2, true, false);
			master_reader.ParseFile();

			for (auto &argument : mgo.arguments) {
				data.FreeTranslation();

				const std::string translation = replace_pathsep(argument);
				const char *file = strrchr(translation.c_str(), PATHSEPCHAR);
				const char *translation2 = nullptr;
				if (file != nullptr) {
					mkpath2(pathbuf2, lastof(pathbuf2), src_dir.c_str(), "extra", file + 1);
					translation2 = pathbuf2;
				}
				FileStringReader translation_reader(data, translation.c_str(), translation2, false, file == nullptr || strcmp(file + 1, "english.txt") != 0);
				translation_reader.ParseFile(); // target file
				if (_strgen.errors != 0) return 1;

				/* get the targetfile, strip any directories and append to destination path */
				mkpath(pathbuf, lastof(pathbuf), dest_dir.c_str(), (file != nullptr) ? file + 1 : translation.c_str());

				/* rename the .txt (input-extension) to .lng */
				char *r = strrchr(pathbuf, '.');
				if (r == nullptr || strcmp(r, ".txt") != 0) r = strchr(pathbuf, '\0');
				strecpy(r, ".lng", lastof(pathbuf));

				LanguageFileWriter writer(pathbuf);
				writer.WriteLang(data);
				writer.Finalise();

				/* if showing warnings, print a summary of the language */
<<<<<<< HEAD
				if (_show_warnings) {
					fmt::print("{} warnings and {} errors for {}\n", _warnings, _errors, pathbuf);
=======
				if (_strgen.show_warnings) {
					fmt::print("{} warnings and {} errors for {}\n", _strgen.warnings, _strgen.errors, output_file);
>>>>>>> 36998384
				}
			}
		}
	} catch (...) {
		return 2;
	}

	return 0;
}<|MERGE_RESOLUTION|>--- conflicted
+++ resolved
@@ -124,8 +124,8 @@
 			this->fh = std::move(this->fh2);
 			this->fh2.reset();
 			this->file = std::move(this->file2);
-			_file = this->file.c_str();
-			_cur_line = 1;
+			_strgen.file = this->file.c_str();
+			_strgen.cur_line = 1;
 			return this->FileStringReader::ReadLine(buffer, last);
 		}
 		return result;
@@ -644,13 +644,8 @@
 				writer.Finalise();
 
 				/* if showing warnings, print a summary of the language */
-<<<<<<< HEAD
-				if (_show_warnings) {
-					fmt::print("{} warnings and {} errors for {}\n", _warnings, _errors, pathbuf);
-=======
 				if (_strgen.show_warnings) {
-					fmt::print("{} warnings and {} errors for {}\n", _strgen.warnings, _strgen.errors, output_file);
->>>>>>> 36998384
+					fmt::print("{} warnings and {} errors for {}\n", _strgen.warnings, _strgen.errors, pathbuf);
 				}
 			}
 		}
