/*
 * This file is part of OpenTTD.
 * OpenTTD is free software; you can redistribute it and/or modify it under the terms of the GNU General Public License as published by the Free Software Foundation, version 2.
 * OpenTTD is distributed in the hope that it will be useful, but WITHOUT ANY WARRANTY; without even the implied warranty of MERCHANTABILITY or FITNESS FOR A PARTICULAR PURPOSE.
 * See the GNU General Public License for more details. You should have received a copy of the GNU General Public License along with OpenTTD. If not, see <http://www.gnu.org/licenses/>.
 */

/** @file strgen_base.cpp Tool to create computer readable (stand-alone) translation files. */

#include "../stdafx.h"
#include "../core/endian_func.hpp"
#include "../core/alloc_func.hpp"
#include "../core/mem_func.hpp"
#include "../error_func.h"
#include "../string_func.h"
#include "../core/string_builder.hpp"
#include "../table/control_codes.h"

#include "strgen.h"

#include <bit>

#include "../table/strgen_tables.h"

#include "../safeguards.h"

StrgenState _strgen;
static bool _translated;              ///< Whether the current language is not the master language
<<<<<<< HEAD
bool _translation;                    ///< Is the current file actually a translation or not
const char *_file = "(unknown file)"; ///< The filename of the input, so we can refer to it in errors/warnings
uint _cur_line;                       ///< The current line we're parsing in the input file
uint _errors, _warnings;
bool _show_warnings = false, _annotate_todos = false;
LanguagePackHeader _lang;             ///< Header information about a language.
=======
>>>>>>> 36998384
static const char *_cur_ident;
static ParsedCommandStruct _cur_pcs;
static size_t _cur_argidx;

struct ParsedCommandString {
	const CmdStruct *cmd = nullptr;
	std::string param;
	std::optional<size_t> argno;
	std::optional<uint8_t> casei;
};
static ParsedCommandString ParseCommandString(const char **str);
static size_t TranslateArgumentIdx(size_t arg, size_t offset = 0);

/**
 * Create a new case.
 * @param caseidx The index of the case.
 * @param string  The translation of the case.
 */
Case::Case(uint8_t caseidx, std::string string) :
		caseidx(caseidx), string(std::move(string))
{
}

/**
 * Create a new string.
 * @param name    The name of the string.
 * @param english The english "translation" of the string.
 * @param index   The index in the string table.
 * @param line    The line this string was found on.
 */
LangString::LangString(std::string name, std::string english, int index, uint line) :
		name(std::move(name)), english(std::move(english)), index(index), line(line)
{
}

void LangString::ReplaceDefinition(std::string english, uint line)
{
	this->english = std::move(english);
	this->line = line;
}

/** Free all data related to the translation. */
void LangString::FreeTranslation()
{
	this->translated.clear();
	this->translated_cases.clear();
}

/**
 * Create a new string data container.
 * @param tabs The maximum number of strings.
 */
StringData::StringData(uint tabs) : tabs(tabs), max_strings(tabs * TAB_SIZE)
{
	this->strings.resize(max_strings);
	this->next_string_id = 0;
}

/** Free all data related to the translation. */
void StringData::FreeTranslation()
{
	for (uint i = 0; i < this->max_strings; i++) {
		LangString *ls = this->strings[i];
		if (ls != nullptr) ls->FreeTranslation();
	}
}

/**
 * Find a LangString based on the string name.
 * @param s The string name to search on.
 * @return The LangString or nullptr if it is not known.
 */
LangString *StringData::Find(const std::string_view s)
{
	auto it = this->name_to_string.find(s);
	if (it == this->name_to_string.end()) return nullptr;

	return it->second;
}

/**
 * Create a compound hash.
 * @param hash The hash to add the string hash to.
 * @param s    The string hash.
 * @return The new hash.
 */
static uint32_t VersionHashStr(uint32_t hash, std::string_view s)
{
	for (auto c : s) {
		hash = std::rotl(hash, 3) ^ c;
		hash = (hash & 1 ? hash >> 1 ^ 0xDEADBEEF : hash >> 1);
	}
	return hash;
}

/**
 * Make a hash of the file to get a unique "version number"
 * @return The version number.
 */
uint32_t StringData::Version() const
{
	uint32_t hash = 0;

	for (uint i = 0; i < this->max_strings; i++) {
		const LangString *ls = this->strings[i];

		if (ls != nullptr) {
			hash ^= i * 0x717239;
			hash = (hash & 1 ? hash >> 1 ^ 0xDEADBEEF : hash >> 1);
			hash = VersionHashStr(hash, ls->name);

			const char *s = ls->english.c_str();
			ParsedCommandString cs;
			while ((cs = ParseCommandString(&s)).cmd != nullptr) {
				if (cs.cmd->flags.Test(CmdFlag::DontCount)) continue;

				hash ^= (cs.cmd - _cmd_structs) * 0x1234567;
				hash = (hash & 1 ? hash >> 1 ^ 0xF00BAA4 : hash >> 1);
			}
		}
	}

	return hash;
}

/**
 * Count the number of tab elements that are in use.
 * @param tab The tab to count the elements of.
 */
uint StringData::CountInUse(uint tab) const
{
	uint count = TAB_SIZE;
	while (count > 0 && this->strings[(tab * TAB_SIZE) + count - 1] == nullptr) --count;
	return count;
}

static size_t Utf8Validate(const char *s)
{
	char32_t c;

	if (!HasBit(s[0], 7)) {
		/* 1 byte */
		return 1;
	} else if (GB(s[0], 5, 3) == 6 && IsUtf8Part(s[1])) {
		/* 2 bytes */
		c = GB(s[0], 0, 5) << 6 | GB(s[1], 0, 6);
		if (c >= 0x80) return 2;
	} else if (GB(s[0], 4, 4) == 14 && IsUtf8Part(s[1]) && IsUtf8Part(s[2])) {
		/* 3 bytes */
		c = GB(s[0], 0, 4) << 12 | GB(s[1], 0, 6) << 6 | GB(s[2], 0, 6);
		if (c >= 0x800) return 3;
	} else if (GB(s[0], 3, 5) == 30 && IsUtf8Part(s[1]) && IsUtf8Part(s[2]) && IsUtf8Part(s[3])) {
		/* 4 bytes */
		c = GB(s[0], 0, 3) << 18 | GB(s[1], 0, 6) << 12 | GB(s[2], 0, 6) << 6 | GB(s[3], 0, 6);
		if (c >= 0x10000 && c <= 0x10FFFF) return 4;
	}

	return 0;
}

void EmitSingleChar(StringBuilder &builder, const char *buf, char32_t value)
{
	if (*buf != '\0') StrgenWarning("Ignoring trailing letters in command");
	builder.PutUtf8(value);
}

/* The plural specifier looks like
 * {NUM} {PLURAL <ARG#> passenger passengers} then it picks either passenger/passengers depending on the count in NUM */
static std::pair<std::optional<size_t>, std::optional<size_t>> ParseRelNum(const char **buf)
{
	const char *s = *buf;
	char *end;

	while (*s == ' ' || *s == '\t') s++;
	size_t v = std::strtoul(s, &end, 0);
	if (end == s) return {};
	std::optional<size_t> offset;
	if (*end == ':') {
		/* Take the Nth within */
		s = end + 1;
		offset = std::strtoul(s, &end, 0);
		if (end == s) return {};
	}
	*buf = end;
	return {v, offset};
}

/* Parse out the next word, or nullptr */
std::optional<std::string_view> ParseWord(const char **buf)
{
	const char *s = *buf;

	while (*s == ' ' || *s == '\t') s++;
	if (*s == '\0') return {};

	if (*s == '"') {
		const char *begin = ++s;
		/* parse until next " or NUL */
		for (;;) {
			if (*s == '\0') StrgenFatal("Unterminated quotes");
			if (*s == '"') {
				*buf = s + 1;
				return std::string_view(begin, s - begin);
			}
			s++;
		}
	} else {
		/* proceed until whitespace or NUL */
		const char *begin = s;
		for (;;) {
			if (*s == '\0' || *s == ' ' || *s == '\t') {
				*buf = s;
				return std::string_view(begin, s - begin);
			}
			s++;
		}
	}
}

/* This is encoded like
 *  CommandByte <ARG#> <NUM> {Length of each string} {each string} */
static void EmitWordList(StringBuilder builder, std::span<const std::string> words)
{
	builder.PutUint8(static_cast<uint8_t>(words.size()));
	for (size_t i = 0; i < words.size(); i++) {
		size_t len = words[i].size();
		if (len > UINT8_MAX) StrgenFatal("WordList {}/{} string '{}' too long, max bytes {}", i + 1, words.size(), words[i], UINT8_MAX);
		builder.PutUint8(static_cast<uint8_t>(len));
	}
	for (size_t i = 0; i < words.size(); i++) {
		builder.Put(words[i]);
	}
}

void EmitPlural(StringBuilder &builder, const char *buf, char32_t)
{
	/* Parse out the number, if one exists. Otherwise default to prev arg. */
	auto [argidx, offset] = ParseRelNum(&buf);
	if (!argidx.has_value()) {
		if (_cur_argidx == 0) StrgenFatal("Plural choice needs positional reference");
		argidx = _cur_argidx - 1;
	}

	const CmdStruct *cmd = _cur_pcs.consuming_commands[*argidx];
	if (!offset.has_value()) {
		/* Use default offset */
		if (cmd == nullptr || !cmd->default_plural_offset.has_value()) {
			StrgenFatal("Command '{}' has no (default) plural position", cmd == nullptr ? "<empty>" : cmd->cmd);
		}
		offset = cmd->default_plural_offset;
	}

	/* Parse each string */
	std::vector<std::string> words;
	for (;;) {
		auto word = ParseWord(&buf);
		if (!word.has_value()) break;
		words.emplace_back(*word);
	}

	if (words.empty()) {
		StrgenFatal("{}: No plural words", _cur_ident);
	}

	size_t expected = _plural_forms[_strgen.lang.plural_form].plural_count;
	if (expected != words.size()) {
		if (_translated) {
			StrgenFatal("{}: Invalid number of plural forms. Expecting {}, found {}.", _cur_ident,
				expected, words.size());
		} else {
			if (_strgen.show_warnings) StrgenWarning("'{}' is untranslated. Tweaking english string to allow compilation for plural forms", _cur_ident);
			if (words.size() > expected) {
				words.resize(expected);
			} else {
				while (words.size() < expected) {
					words.push_back(words.back());
				}
			}
		}
	}

	builder.PutUtf8(SCC_PLURAL_LIST);
	builder.PutUint8(_strgen.lang.plural_form);
	builder.PutUint8(static_cast<uint8_t>(TranslateArgumentIdx(*argidx, *offset)));
	EmitWordList(builder, words);
}

void EmitGender(StringBuilder &builder, const char *buf, char32_t)
{
	if (buf[0] == '=') {
		buf++;

		/* This is a {G=DER} command */
		auto nw = _strgen.lang.GetGenderIndex(buf);
		if (nw >= MAX_NUM_GENDERS) StrgenFatal("G argument '{}' invalid", buf);

		/* now nw contains the gender index */
		builder.PutUtf8(SCC_GENDER_INDEX);
		builder.PutUint8(nw);
	} else {
		/* This is a {G 0 foo bar two} command.
		 * If no relative number exists, default to +0 */
		auto [argidx, offset] = ParseRelNum(&buf);
		if (!argidx.has_value()) argidx = _cur_argidx;
		if (!offset.has_value()) offset = 0;

		const CmdStruct *cmd = _cur_pcs.consuming_commands[*argidx];
		if (cmd == nullptr || !cmd->flags.Test(CmdFlag::Gender)) {
			StrgenFatal("Command '{}' can't have a gender", cmd == nullptr ? "<empty>" : cmd->cmd);
		}

		std::vector<std::string> words;
		for (;;) {
			auto word = ParseWord(&buf);
			if (!word.has_value()) break;
			words.emplace_back(*word);
		}
		if (words.size() != _strgen.lang.num_genders) StrgenFatal("Bad # of arguments for gender command");

		assert(IsInsideBS(cmd->value, SCC_CONTROL_START, UINT8_MAX));
		builder.PutUtf8(SCC_GENDER_LIST);
		builder.PutUint8(static_cast<uint8_t>(TranslateArgumentIdx(*argidx, *offset)));
		EmitWordList(builder, words);
	}
}

static const CmdStruct *FindCmd(std::string_view s)
{
	for (const auto &cs : _cmd_structs) {
		if (cs.cmd == s) return &cs;
	}
	return nullptr;
}

static uint8_t ResolveCaseName(std::string_view str)
{
	uint8_t case_idx = _strgen.lang.GetCaseIndex(str);
	if (case_idx >= MAX_NUM_CASES) StrgenFatal("Invalid case-name '{}'", str);
	return case_idx + 1;
}

/* returns cmd == nullptr on eof */
static ParsedCommandString ParseCommandString(const char **str)
{
	ParsedCommandString result;
	const char *s = *str;

	/* Scan to the next command, exit if there's no next command. */
	for (; *s != '{'; s++) {
		if (*s == '\0') return {};
	}
	s++; // Skip past the {

	if (*s >= '0' && *s <= '9') {
		char *end;

		result.argno = std::strtoul(s, &end, 0);
		if (*end != ':') StrgenFatal("missing arg #");
		s = end + 1;
	}

	/* parse command name */
	const char *start = s;
	char c;
	do {
		c = *s++;
	} while (c != '}' && c != ' ' && c != '=' && c != '.' && c != 0);

	std::string_view command(start, s - start - 1);
	result.cmd = FindCmd(command);
	if (result.cmd == nullptr) {
		StrgenError("Undefined command '{}'", command);
		return {};
	}

	if (c == '.') {
		const char *casep = s;

		if (!result.cmd->flags.Test(CmdFlag::Case)) {
			StrgenFatal("Command '{}' can't have a case", result.cmd->cmd);
		}

		do {
			c = *s++;
		} while (c != '}' && c != ' ' && c != '\0');
		result.casei = ResolveCaseName(std::string_view(casep, s - casep - 1));
	}

	if (c == '\0') {
		StrgenError("Missing }} from command '{}'", start);
		return {};
	}

	if (c != '}') {
		if (c == '=') s--;
		/* copy params */
		start = s;
		for (;;) {
			c = *s++;
			if (c == '}') break;
			if (c == '\0') {
				StrgenError("Missing }} from command '{}'", start);
				return {};
			}
			result.param += c;
		}
	}

	*str = s;

	return result;
}

/**
 * Prepare reading.
 * @param data        The data to fill during reading.
 * @param file        The file we are reading.
 * @param master      Are we reading the master file?
 * @param translation Are we reading a translation?
 */
StringReader::StringReader(StringData &data, std::string file, bool master, bool translation) :
		data(data), file(std::move(file)), master(master), translation(translation)
{
}

ParsedCommandStruct ExtractCommandString(const char *s, bool)
{
	ParsedCommandStruct p;

	size_t argidx = 0;
	for (;;) {
		/* read until next command from a. */
		auto cs = ParseCommandString(&s);

		if (cs.cmd == nullptr) break;

		/* Sanity checking */
		if (cs.argno.has_value() && cs.cmd->consumes == 0) StrgenFatal("Non consumer param can't have a paramindex");

		if (cs.cmd->consumes > 0) {
			if (cs.argno.has_value()) argidx = *cs.argno;
			if (argidx >= p.consuming_commands.max_size()) StrgenFatal("invalid param idx {}", argidx);
			if (p.consuming_commands[argidx] != nullptr && p.consuming_commands[argidx] != cs.cmd) StrgenFatal("duplicate param idx {}", argidx);

			p.consuming_commands[argidx++] = cs.cmd;
		} else if (!cs.cmd->flags.Test(CmdFlag::DontCount)) { // Ignore some of them
			p.non_consuming_commands.emplace_back(cs.cmd, std::move(cs.param));
		}
	}

	return p;
}

const CmdStruct *TranslateCmdForCompare(const CmdStruct *a)
{
	if (a == nullptr) return nullptr;

	if (a->cmd == "STRING1" ||
			a->cmd == "STRING2" ||
			a->cmd == "STRING3" ||
			a->cmd == "STRING4" ||
			a->cmd == "STRING5" ||
			a->cmd == "STRING6" ||
			a->cmd == "STRING7" ||
			a->cmd == "RAW_STRING") {
		return FindCmd("STRING");
	}

	return a;
}

static bool CheckCommandsMatch(const char *a, const char *b, const char *name)
{
	/* If we're not translating, i.e. we're compiling the base language,
	 * it is pointless to do all these checks as it'll always be correct.
	 * After all, all checks are based on the base language.
	 */
	if (!_strgen.translation) return true;

	bool result = true;

	ParsedCommandStruct templ = ExtractCommandString(b, true);
	ParsedCommandStruct lang = ExtractCommandString(a, true);

	/* For each string in templ, see if we find it in lang */
	if (templ.non_consuming_commands.max_size() != lang.non_consuming_commands.max_size()) {
		StrgenWarning("{}: template string and language string have a different # of commands", name);
		result = false;
	}

	for (auto &templ_nc : templ.non_consuming_commands) {
		/* see if we find it in lang, and zero it out */
		bool found = false;
		for (auto &lang_nc : lang.non_consuming_commands) {
			if (templ_nc.cmd == lang_nc.cmd && templ_nc.param == lang_nc.param) {
				/* it was found in both. zero it out from lang so we don't find it again */
				lang_nc.cmd = nullptr;
				found = true;
				break;
			}
		}

		if (!found) {
			StrgenWarning("{}: command '{}' exists in template file but not in language file", name, templ_nc.cmd->cmd);
			result = false;
		}
	}

	/* if we reach here, all non consumer commands match up.
	 * Check if the non consumer commands match up also. */
	for (size_t i = 0; i < templ.consuming_commands.max_size(); i++) {
		if (TranslateCmdForCompare(templ.consuming_commands[i]) != lang.consuming_commands[i]) {
			StrgenWarning("{}: Param idx #{} '{}' doesn't match with template command '{}'", name, i,
				lang.consuming_commands[i]  == nullptr ? "<empty>" : TranslateCmdForCompare(lang.consuming_commands[i])->cmd,
				templ.consuming_commands[i] == nullptr ? "<empty>" : templ.consuming_commands[i]->cmd);
			result = false;
		}
	}

	return result;
}

void StringReader::HandleString(char *str)
{
	if (*str == '#') {
		if (str[1] == '#' && str[2] != '#') this->HandlePragma(str + 2, _strgen.lang);
		return;
	}

	/* Ignore comments & blank lines */
	if (*str == ';' || *str == ' ' || *str == '\0') return;

	char *s = strchr(str, ':');
	if (s == nullptr) {
		StrgenError("Line has no ':' delimiter");
		return;
	}

	char *t;
	/* Trim spaces.
	 * After this str points to the command name, and s points to the command contents */
	for (t = s; t > str && (t[-1] == ' ' || t[-1] == '\t'); t--) {}
	*t = 0;
	s++;

	/* Check string is valid UTF-8 */
	const char *tmp;
	for (tmp = s; *tmp != '\0';) {
		size_t len = Utf8Validate(tmp);
		if (len == 0) StrgenFatal("Invalid UTF-8 sequence in '{}'", s);

		char32_t c;
		Utf8Decode(&c, tmp);
		if (c <= 0x001F || // ASCII control character range
				c == 0x200B || // Zero width space
				(c >= 0xE000 && c <= 0xF8FF) || // Private range
				(c >= 0xFFF0 && c <= 0xFFFF)) { // Specials range
			StrgenFatal("Unwanted UTF-8 character U+{:04X} in sequence '{}'", static_cast<uint32_t>(c), s);
		}

		tmp += len;
	}

	/* Check if the string has a case..
	 * The syntax for cases is IDENTNAME.case */
	char *casep = strchr(str, '.');
	if (casep != nullptr) *casep++ = '\0';

	/* Check if this string already exists.. */
	LangString *ent = this->data.Find(str);

	if (this->master) {
		if (casep != nullptr) {
			StrgenError("Cases in the base translation are not supported.");
			return;
		}

		if (ent != nullptr) {
			if (this->data.override_mode) {
				ent->ReplaceDefinition(s, _cur_line);
				return;
			}
			StrgenError("String name '{}' is used multiple times", str);
			return;
		} else if (this->data.override_mode) {
			StrgenError("String '{}' marked as overriding, but does not override", str);
			return;
		}

		if (this->data.next_string_id >= 0 && (this->data.insert_after != nullptr || this->data.insert_before != nullptr)) {
			StrgenError("Cannot use insert_after/insert_before and id at the same time: '{}'", str);
		}

		/* Allocate a new LangString */
<<<<<<< HEAD
		std::unique_ptr<LangString> ls(new LangString(str, s, this->data.next_string_id, _cur_line));
		if (this->data.no_translate_mode) ls->no_translate_mode = true;
		this->data.next_string_id = -1;
		this->data.name_to_string[ls->name] = ls.get();

		if (this->data.default_translation != nullptr) {
			ls->default_translation = this->data.default_translation;
			this->data.default_translation = nullptr;
		}

		if (this->data.insert_after != nullptr) {
			LangString *cur = ls.get();
			this->data.insert_after->chain_after = std::move(ls);
			this->data.insert_after = cur;
		} else if (this->data.insert_before != nullptr) {
			LangString *cur = ls.get();
			this->data.insert_before->chain_before = std::move(ls);
			this->data.insert_before = nullptr;
			this->data.insert_after = cur;
		} else {
			this->data.string_store.push_back(std::move(ls));
		}
=======
		this->data.Add(std::make_unique<LangString>(str, s, this->data.next_string_id++, _strgen.cur_line));
>>>>>>> 36998384
	} else {
		if (ent == nullptr) {
			StrgenWarning("String name '{}' does not exist in master file", str);
			return;
		}

		if (ent->no_translate_mode && _translation) {
			StrgenError("String name '{}' is marked as no-translate", str);
			return;
		}

		if (!ent->translated.empty() && casep == nullptr) {
			if (this->data.override_mode) {
				ent->translated.clear();
			} else {
				StrgenError("String name '{}' is used multiple times", str);
				return;
			}
		}

		/* make sure that the commands match */
		if (!CheckCommandsMatch(s, ent->english.c_str(), str)) return;

		if (casep != nullptr) {
			ent->translated_cases.emplace_back(ResolveCaseName(casep), s);
		} else {
			ent->translated = s;
			/* If the string was translated, use the line from the
			 * translated language so errors in the translated file
			 * are properly referenced to. */
			ent->line = _strgen.cur_line;
		}
	}
}

void StringReader::HandlePragma(char *str, LanguagePackHeader &lang)
{
	if (!memcmp(str, "plural ", 7)) {
		lang.plural_form = atoi(str + 7);
		if (lang.plural_form >= lengthof(_plural_forms)) {
			StrgenFatal("Invalid pluralform {}", lang.plural_form);
		}
	} else {
		StrgenFatal("unknown pragma '{}'", str);
	}
}

static void rstrip(char *buf)
{
	size_t i = strlen(buf);
	while (i > 0 && (buf[i - 1] == '\r' || buf[i - 1] == '\n' || buf[i - 1] == ' ')) i--;
	buf[i] = '\0';
}

void StringReader::ParseFile()
{
<<<<<<< HEAD
	char buf[2048];
	_warnings = _errors = 0;
=======
	_strgen.warnings = _strgen.errors = 0;
>>>>>>> 36998384

	_strgen.translation = this->translation;
	_strgen.file = this->file;

	/* For each new file we parse, reset the genders, and language codes. */
	MemSetT(&_strgen.lang, 0);
	strecpy(_strgen.lang.digit_group_separator, ",");
	strecpy(_strgen.lang.digit_group_separator_currency, ",");
	strecpy(_strgen.lang.digit_decimal_separator, ".");

<<<<<<< HEAD
	_cur_line = 1;
	while (this->ReadLine(buf, lastof(buf)) != nullptr) {
		rstrip(buf);
		this->HandleString(buf);
		_cur_line++;
=======
	_strgen.cur_line = 1;
	while (this->data.next_string_id < this->data.max_strings) {
		std::optional<std::string> line = this->ReadLine();
		if (!line.has_value()) return;

		StripTrailingWhitespace(line.value());
		this->HandleString(line.value().data());
		_strgen.cur_line++;
>>>>>>> 36998384
	}

	if (this->master) {
		/* Allocate IDs */
		size_t next_id = 0;
		for (const std::unique_ptr<LangString> &item : this->data.string_store) {
			this->AssignIDs(next_id, item.get());
		}
	}
}

void StringReader::AssignIDs(size_t &next_id, LangString *ls)
{
	do {
		if (ls->chain_before) this->AssignIDs(next_id, ls->chain_before.get());

		if (ls->index >= 0) {
			next_id = ls->index;
		} else {
			ls->index = (int)next_id;
		}

		if ((uint)ls->index >= this->data.max_strings) {
			StrgenError("Too many strings, maximum allowed is {}", this->data.max_strings);
			return;
		} else if (this->data.strings[ls->index] != nullptr) {
			StrgenError("String ID 0x{:X} for '{}' already in use by '{}'", ls->index, ls->name, this->data.strings[ls->index]->name);
			return;
		} else {
			this->data.strings[ls->index] = ls;
		}

		next_id++;
		ls = ls->chain_after.get();
	} while (ls != nullptr);
}

/**
 * Write the header information.
 * @param data The data about the string.
 */
void HeaderWriter::WriteHeader(const StringData &data)
{
	uint last = 0;
	for (uint i = 0; i < data.max_strings; i++) {
		if (data.strings[i] != nullptr) {
			this->WriteStringID(data.strings[i]->name, i);
			last = i;
		}
	}

	this->WriteStringID("STR_LAST_STRINGID", last);
}

static size_t TranslateArgumentIdx(size_t argidx, size_t offset)
{
	if (argidx >= _cur_pcs.consuming_commands.max_size()) {
		StrgenFatal("invalid argidx {}", argidx);
	}
	const CmdStruct *cs = _cur_pcs.consuming_commands[argidx];
	if (cs != nullptr && cs->consumes <= offset) {
		StrgenFatal("invalid argidx offset {}:{}", argidx, offset);
	}

	if (_cur_pcs.consuming_commands[argidx] == nullptr) {
		StrgenFatal("no command for this argidx {}", argidx);
	}

	size_t sum = 0;
	for (size_t i = 0; i < argidx; i++) {
		cs = _cur_pcs.consuming_commands[i];

		if (cs == nullptr && sum > i) continue;

		sum += (cs != nullptr) ? cs->consumes : 1;
	}

	return sum + offset;
}

static void PutArgidxCommand(StringBuilder &builder)
{
	builder.PutUtf8(SCC_ARG_INDEX);
	builder.PutUint8(static_cast<uint8_t>(TranslateArgumentIdx(_cur_argidx)));
}

static std::string PutCommandString(const char *str)
{
	format_buffer result;
	StringBuilder builder(result);
	_cur_argidx = 0;

	while (*str != '\0') {
		/* Process characters as they are until we encounter a { */
		if (*str != '{') {
			builder.PutChar(*str++);
			continue;
		}

		auto cs = ParseCommandString(&str);
		auto *cmd = cs.cmd;
		if (cmd == nullptr) break;

		if (cs.casei.has_value()) {
			builder.PutUtf8(SCC_SET_CASE); // {SET_CASE}
			builder.PutUint8(*cs.casei);
		}

		/* For params that consume values, we need to handle the argindex properly */
		if (cmd->consumes > 0) {
			/* Check if we need to output a move-param command */
			if (cs.argno.has_value() && *cs.argno != _cur_argidx) {
				_cur_argidx = *cs.argno;
				PutArgidxCommand(builder);
			}

			/* Output the one from the master string... it's always accurate. */
			cmd = _cur_pcs.consuming_commands[_cur_argidx++];
			if (cmd == nullptr) {
				StrgenFatal("{}: No argument exists at position {}", _cur_ident, _cur_argidx - 1);
			}
		}

		cmd->proc(builder, cs.param.c_str(), cmd->value);
	}
	return result.to_string();
}

/**
 * Write the length as a simple gamma.
 * @param length The number to write.
 */
void LanguageWriter::WriteLength(size_t length)
{
	char buffer[2];
	size_t offs = 0;
	if (length >= 0x4000) {
		StrgenFatal("string too long");
	}

	if (length >= 0xC0) {
		buffer[offs++] = static_cast<char>(static_cast<uint8_t>((length >> 8) | 0xC0));
	}
	buffer[offs++] = static_cast<char>(static_cast<uint8_t>(length & 0xFF));
	this->Write(buffer, offs);
}

/**
 * Actually write the language.
 * @param data The data about the string.
 */
void LanguageWriter::WriteLang(const StringData &data)
{
	TempBufferST<uint> in_use(data.tabs);
	for (uint tab = 0; tab < data.tabs; tab++) {
		uint n = data.CountInUse(tab);

<<<<<<< HEAD
		in_use[tab] = n;
		_lang.offsets[tab] = TO_LE16(static_cast<uint16_t>(n));

		for (uint j = 0; j != in_use[tab]; j++) {
			const LangString *ls = data.strings[(tab * TAB_SIZE) + j];
			if (ls != nullptr && ls->translated.empty() && ls->default_translation == nullptr && !ls->no_translate_mode) {
				_lang.missing++;
			}
=======
		in_use.push_back(n);
		_strgen.lang.offsets[tab] = TO_LE16(static_cast<uint16_t>(n));

		for (size_t j = 0; j != in_use[tab]; j++) {
			const LangString *ls = data.strings[(tab * TAB_SIZE) + j].get();
			if (ls != nullptr && ls->translated.empty()) _strgen.lang.missing++;
>>>>>>> 36998384
		}
	}

	_strgen.lang.ident = TO_LE32(LanguagePackHeader::IDENT);
	_strgen.lang.version = TO_LE32(data.Version());
	_strgen.lang.missing = TO_LE16(_strgen.lang.missing);
	_strgen.lang.winlangid = TO_LE16(_strgen.lang.winlangid);

	this->WriteHeader(&_strgen.lang);

	for (size_t tab = 0; tab < data.tabs; tab++) {
		for (uint j = 0; j != in_use[tab]; j++) {
			const LangString *ls = data.strings[(tab * TAB_SIZE) + j];

			/* For undefined strings, just set that it's an empty string */
			if (ls == nullptr) {
				this->WriteLength(0);
				continue;
			}

			format_buffer output;
			StringBuilder builder(output);
			_cur_ident = ls->name.c_str();
			_strgen.cur_line = ls->line;

			/* Produce a message if a string doesn't have a translation. */
			if (ls->translated.empty()) {
				if (_strgen.show_warnings) {
					StrgenWarning("'{}' is untranslated", ls->name);
				}
				if (_strgen.annotate_todos) {
					builder.Put("<TODO> ");
				}
			}

			/* Extract the strings and stuff from the english command string */
			_cur_pcs = ExtractCommandString(ls->english.c_str(), false);

			const std::string *cmdpp = nullptr;
			if (!ls->translated_cases.empty() || !ls->translated.empty()) {
				cmdpp = &ls->translated;
			} else {
				cmdpp = &ls->english;
				if (ls->default_translation != nullptr && !ls->default_translation->translated.empty()) {
					cmdpp = &ls->default_translation->translated;
				}
			}
			const std::string &cmdp = *cmdpp;

			if (!ls->translated_cases.empty()) {
				/* Need to output a case-switch.
				 * It has this format
				 * <0x9E> <NUM CASES> <CASE1> <LEN1> <STRING1> <CASE2> <LEN2> <STRING2> <CASE3> <LEN3> <STRING3> <LENDEFAULT> <STRINGDEFAULT>
				 * Each LEN is printed using 2 bytes in little endian order. */
				builder.PutUtf8(SCC_SWITCH_CASE);
				builder.PutUint8(static_cast<uint8_t>(ls->translated_cases.size()));

				/* Write each case */
				for (const Case &c : ls->translated_cases) {
					auto case_str = PutCommandString(c.string.c_str());
					builder.PutUint8(c.caseidx);
					builder.PutUint16LE(static_cast<uint16_t>(case_str.size()));
					builder.Put(case_str);
				}
			}

			std::string def_str;
			if (!cmdp.empty()) def_str = PutCommandString(cmdp.c_str());
			if (!ls->translated_cases.empty()) {
				builder.PutUint16LE(static_cast<uint16_t>(def_str.size()));
			}
			builder.Put(def_str);

			this->WriteLength(output.size());
			this->Write(output.data(), output.size());
		}
	}
}<|MERGE_RESOLUTION|>--- conflicted
+++ resolved
@@ -26,15 +26,6 @@
 
 StrgenState _strgen;
 static bool _translated;              ///< Whether the current language is not the master language
-<<<<<<< HEAD
-bool _translation;                    ///< Is the current file actually a translation or not
-const char *_file = "(unknown file)"; ///< The filename of the input, so we can refer to it in errors/warnings
-uint _cur_line;                       ///< The current line we're parsing in the input file
-uint _errors, _warnings;
-bool _show_warnings = false, _annotate_todos = false;
-LanguagePackHeader _lang;             ///< Header information about a language.
-=======
->>>>>>> 36998384
 static const char *_cur_ident;
 static ParsedCommandStruct _cur_pcs;
 static size_t _cur_argidx;
@@ -614,7 +605,7 @@
 
 		if (ent != nullptr) {
 			if (this->data.override_mode) {
-				ent->ReplaceDefinition(s, _cur_line);
+				ent->ReplaceDefinition(s, _strgen.cur_line);
 				return;
 			}
 			StrgenError("String name '{}' is used multiple times", str);
@@ -629,8 +620,7 @@
 		}
 
 		/* Allocate a new LangString */
-<<<<<<< HEAD
-		std::unique_ptr<LangString> ls(new LangString(str, s, this->data.next_string_id, _cur_line));
+		std::unique_ptr<LangString> ls(new LangString(str, s, this->data.next_string_id, _strgen.cur_line));
 		if (this->data.no_translate_mode) ls->no_translate_mode = true;
 		this->data.next_string_id = -1;
 		this->data.name_to_string[ls->name] = ls.get();
@@ -652,16 +642,13 @@
 		} else {
 			this->data.string_store.push_back(std::move(ls));
 		}
-=======
-		this->data.Add(std::make_unique<LangString>(str, s, this->data.next_string_id++, _strgen.cur_line));
->>>>>>> 36998384
 	} else {
 		if (ent == nullptr) {
 			StrgenWarning("String name '{}' does not exist in master file", str);
 			return;
 		}
 
-		if (ent->no_translate_mode && _translation) {
+		if (ent->no_translate_mode && _strgen.translation) {
 			StrgenError("String name '{}' is marked as no-translate", str);
 			return;
 		}
@@ -711,12 +698,8 @@
 
 void StringReader::ParseFile()
 {
-<<<<<<< HEAD
 	char buf[2048];
-	_warnings = _errors = 0;
-=======
 	_strgen.warnings = _strgen.errors = 0;
->>>>>>> 36998384
 
 	_strgen.translation = this->translation;
 	_strgen.file = this->file;
@@ -727,22 +710,11 @@
 	strecpy(_strgen.lang.digit_group_separator_currency, ",");
 	strecpy(_strgen.lang.digit_decimal_separator, ".");
 
-<<<<<<< HEAD
-	_cur_line = 1;
+	_strgen.cur_line = 1;
 	while (this->ReadLine(buf, lastof(buf)) != nullptr) {
 		rstrip(buf);
 		this->HandleString(buf);
-		_cur_line++;
-=======
-	_strgen.cur_line = 1;
-	while (this->data.next_string_id < this->data.max_strings) {
-		std::optional<std::string> line = this->ReadLine();
-		if (!line.has_value()) return;
-
-		StripTrailingWhitespace(line.value());
-		this->HandleString(line.value().data());
 		_strgen.cur_line++;
->>>>>>> 36998384
 	}
 
 	if (this->master) {
@@ -900,23 +872,14 @@
 	for (uint tab = 0; tab < data.tabs; tab++) {
 		uint n = data.CountInUse(tab);
 
-<<<<<<< HEAD
 		in_use[tab] = n;
-		_lang.offsets[tab] = TO_LE16(static_cast<uint16_t>(n));
+		_strgen.lang.offsets[tab] = TO_LE16(static_cast<uint16_t>(n));
 
 		for (uint j = 0; j != in_use[tab]; j++) {
 			const LangString *ls = data.strings[(tab * TAB_SIZE) + j];
 			if (ls != nullptr && ls->translated.empty() && ls->default_translation == nullptr && !ls->no_translate_mode) {
-				_lang.missing++;
-			}
-=======
-		in_use.push_back(n);
-		_strgen.lang.offsets[tab] = TO_LE16(static_cast<uint16_t>(n));
-
-		for (size_t j = 0; j != in_use[tab]; j++) {
-			const LangString *ls = data.strings[(tab * TAB_SIZE) + j].get();
-			if (ls != nullptr && ls->translated.empty()) _strgen.lang.missing++;
->>>>>>> 36998384
+				_strgen.lang.missing++;
+			}
 		}
 	}
 
