/*
 * This file is part of OpenTTD.
 * OpenTTD is free software; you can redistribute it and/or modify it under the terms of the GNU General Public License as published by the Free Software Foundation, version 2.
 * OpenTTD is distributed in the hope that it will be useful, but WITHOUT ANY WARRANTY; without even the implied warranty of MERCHANTABILITY or FITNESS FOR A PARTICULAR PURPOSE.
 * See the GNU General Public License for more details. You should have received a copy of the GNU General Public License along with OpenTTD. If not, see <http://www.gnu.org/licenses/>.
 */

/** @file strgen_base.cpp Tool to create computer readable (stand-alone) translation files. */

#include "../stdafx.h"
#include "../core/endian_func.hpp"
#include "../core/alloc_func.hpp"
#include "../core/mem_func.hpp"
#include "../error_func.h"
#include "../string_func.h"
#include "../core/string_builder.hpp"
#include "../table/control_codes.h"

#include "strgen.h"

#include <bit>

#include "../table/strgen_tables.h"

#include "../safeguards.h"

static bool _translated;              ///< Whether the current language is not the master language
bool _translation;                    ///< Is the current file actually a translation or not
const char *_file = "(unknown file)"; ///< The filename of the input, so we can refer to it in errors/warnings
uint _cur_line;                       ///< The current line we're parsing in the input file
uint _errors, _warnings;
bool _show_warnings = false, _annotate_todos = false;
LanguagePackHeader _lang;             ///< Header information about a language.
static const char *_cur_ident;
static ParsedCommandStruct _cur_pcs;
static size_t _cur_argidx;

struct ParsedCommandString {
	const CmdStruct *cmd = nullptr;
	std::string param;
	std::optional<size_t> argno;
	std::optional<uint8_t> casei;
};
static ParsedCommandString ParseCommandString(const char **str);
static size_t TranslateArgumentIdx(size_t arg, size_t offset = 0);

/**
 * Create a new case.
 * @param caseidx The index of the case.
 * @param string  The translation of the case.
 */
Case::Case(uint8_t caseidx, std::string string) :
		caseidx(caseidx), string(std::move(string))
{
}

/**
 * Create a new string.
 * @param name    The name of the string.
 * @param english The english "translation" of the string.
 * @param index   The index in the string table.
 * @param line    The line this string was found on.
 */
LangString::LangString(std::string name, std::string english, int index, uint line) :
		name(std::move(name)), english(std::move(english)), index(index), line(line)
{
}

void LangString::ReplaceDefinition(std::string english, uint line)
{
	this->english = std::move(english);
	this->line = line;
}

/** Free all data related to the translation. */
void LangString::FreeTranslation()
{
	this->translated.clear();
	this->translated_cases.clear();
}

/**
 * Create a new string data container.
 * @param tabs The maximum number of strings.
 */
StringData::StringData(uint tabs) : tabs(tabs), max_strings(tabs * TAB_SIZE)
{
	this->strings.resize(max_strings);
	this->next_string_id = 0;
}

/** Free all data related to the translation. */
void StringData::FreeTranslation()
{
	for (uint i = 0; i < this->max_strings; i++) {
		LangString *ls = this->strings[i];
		if (ls != nullptr) ls->FreeTranslation();
	}
}

/**
 * Find a LangString based on the string name.
 * @param s The string name to search on.
 * @return The LangString or nullptr if it is not known.
 */
LangString *StringData::Find(const std::string_view s)
{
	auto it = this->name_to_string.find(s);
	if (it == this->name_to_string.end()) return nullptr;

	return it->second;
}

/**
 * Create a compound hash.
 * @param hash The hash to add the string hash to.
 * @param s    The string hash.
 * @return The new hash.
 */
static uint32_t VersionHashStr(uint32_t hash, std::string_view s)
{
	for (auto c : s) {
		hash = std::rotl(hash, 3) ^ c;
		hash = (hash & 1 ? hash >> 1 ^ 0xDEADBEEF : hash >> 1);
	}
	return hash;
}

/**
 * Make a hash of the file to get a unique "version number"
 * @return The version number.
 */
uint32_t StringData::Version() const
{
	uint32_t hash = 0;

	for (uint i = 0; i < this->max_strings; i++) {
		const LangString *ls = this->strings[i];

		if (ls != nullptr) {
			hash ^= i * 0x717239;
			hash = (hash & 1 ? hash >> 1 ^ 0xDEADBEEF : hash >> 1);
			hash = VersionHashStr(hash, ls->name);

			const char *s = ls->english.c_str();
			ParsedCommandString cs;
			while ((cs = ParseCommandString(&s)).cmd != nullptr) {
				if (cs.cmd->flags.Test(CmdFlag::DontCount)) continue;

				hash ^= (cs.cmd - _cmd_structs) * 0x1234567;
				hash = (hash & 1 ? hash >> 1 ^ 0xF00BAA4 : hash >> 1);
			}
		}
	}

	return hash;
}

/**
 * Count the number of tab elements that are in use.
 * @param tab The tab to count the elements of.
 */
uint StringData::CountInUse(uint tab) const
{
	uint count = TAB_SIZE;
	while (count > 0 && this->strings[(tab * TAB_SIZE) + count - 1] == nullptr) --count;
	return count;
}

static size_t Utf8Validate(const char *s)
{
	char32_t c;

	if (!HasBit(s[0], 7)) {
		/* 1 byte */
		return 1;
	} else if (GB(s[0], 5, 3) == 6 && IsUtf8Part(s[1])) {
		/* 2 bytes */
		c = GB(s[0], 0, 5) << 6 | GB(s[1], 0, 6);
		if (c >= 0x80) return 2;
	} else if (GB(s[0], 4, 4) == 14 && IsUtf8Part(s[1]) && IsUtf8Part(s[2])) {
		/* 3 bytes */
		c = GB(s[0], 0, 4) << 12 | GB(s[1], 0, 6) << 6 | GB(s[2], 0, 6);
		if (c >= 0x800) return 3;
	} else if (GB(s[0], 3, 5) == 30 && IsUtf8Part(s[1]) && IsUtf8Part(s[2]) && IsUtf8Part(s[3])) {
		/* 4 bytes */
		c = GB(s[0], 0, 3) << 18 | GB(s[1], 0, 6) << 12 | GB(s[2], 0, 6) << 6 | GB(s[3], 0, 6);
		if (c >= 0x10000 && c <= 0x10FFFF) return 4;
	}

	return 0;
}

void EmitSingleChar(StringBuilder &builder, const char *buf, char32_t value)
{
	if (*buf != '\0') StrgenWarning("Ignoring trailing letters in command");
	builder.PutUtf8(value);
}

/* The plural specifier looks like
 * {NUM} {PLURAL <ARG#> passenger passengers} then it picks either passenger/passengers depending on the count in NUM */
static std::pair<std::optional<size_t>, std::optional<size_t>> ParseRelNum(const char **buf)
{
	const char *s = *buf;
	char *end;

	while (*s == ' ' || *s == '\t') s++;
	size_t v = std::strtoul(s, &end, 0);
	if (end == s) return {};
	std::optional<size_t> offset;
	if (*end == ':') {
		/* Take the Nth within */
		s = end + 1;
		offset = std::strtoul(s, &end, 0);
		if (end == s) return {};
	}
	*buf = end;
	return {v, offset};
}

/* Parse out the next word, or nullptr */
std::optional<std::string_view> ParseWord(const char **buf)
{
	const char *s = *buf;

	while (*s == ' ' || *s == '\t') s++;
	if (*s == '\0') return {};

	if (*s == '"') {
		const char *begin = ++s;
		/* parse until next " or NUL */
		for (;;) {
			if (*s == '\0') StrgenFatal("Unterminated quotes");
			if (*s == '"') {
				*buf = s + 1;
				return std::string_view(begin, s - begin);
			}
			s++;
		}
	} else {
		/* proceed until whitespace or NUL */
		const char *begin = s;
		for (;;) {
			if (*s == '\0' || *s == ' ' || *s == '\t') {
				*buf = s;
				return std::string_view(begin, s - begin);
			}
			s++;
		}
	}
}

/* This is encoded like
 *  CommandByte <ARG#> <NUM> {Length of each string} {each string} */
<<<<<<< HEAD
static void EmitWordList(Buffer *buffer, std::span<const std::string> words)
=======
static void EmitWordList(StringBuilder &builder, const std::vector<std::string> &words)
>>>>>>> 786893a8
{
	builder.PutUint8(static_cast<uint8_t>(words.size()));
	for (size_t i = 0; i < words.size(); i++) {
		size_t len = words[i].size();
		if (len > UINT8_MAX) StrgenFatal("WordList {}/{} string '{}' too long, max bytes {}", i + 1, words.size(), words[i], UINT8_MAX);
		builder.PutUint8(static_cast<uint8_t>(len));
	}
	for (size_t i = 0; i < words.size(); i++) {
		builder.Put(words[i]);
	}
}

void EmitPlural(StringBuilder &builder, const char *buf, char32_t)
{
	/* Parse out the number, if one exists. Otherwise default to prev arg. */
	auto [argidx, offset] = ParseRelNum(&buf);
	if (!argidx.has_value()) {
		if (_cur_argidx == 0) StrgenFatal("Plural choice needs positional reference");
		argidx = _cur_argidx - 1;
	}

	const CmdStruct *cmd = _cur_pcs.consuming_commands[*argidx];
	if (!offset.has_value()) {
		/* Use default offset */
		if (cmd == nullptr || !cmd->default_plural_offset.has_value()) {
			StrgenFatal("Command '{}' has no (default) plural position", cmd == nullptr ? "<empty>" : cmd->cmd);
		}
		offset = cmd->default_plural_offset;
	}

	/* Parse each string */
	std::vector<std::string> words;
	for (;;) {
		auto word = ParseWord(&buf);
		if (!word.has_value()) break;
		words.emplace_back(*word);
	}

	if (words.empty()) {
		StrgenFatal("{}: No plural words", _cur_ident);
	}

	size_t expected = _plural_forms[_lang.plural_form].plural_count;
	if (expected != words.size()) {
		if (_translated) {
			StrgenFatal("{}: Invalid number of plural forms. Expecting {}, found {}.", _cur_ident,
				expected, words.size());
		} else {
			if (_show_warnings) StrgenWarning("'{}' is untranslated. Tweaking english string to allow compilation for plural forms", _cur_ident);
			if (words.size() > expected) {
				words.resize(expected);
			} else {
				while (words.size() < expected) {
					words.push_back(words.back());
				}
			}
		}
	}

	builder.PutUtf8(SCC_PLURAL_LIST);
	builder.PutUint8(_lang.plural_form);
	builder.PutUint8(static_cast<uint8_t>(TranslateArgumentIdx(*argidx, *offset)));
	EmitWordList(builder, words);
}

void EmitGender(StringBuilder &builder, const char *buf, char32_t)
{
	if (buf[0] == '=') {
		buf++;

		/* This is a {G=DER} command */
		auto nw = _lang.GetGenderIndex(buf);
		if (nw >= MAX_NUM_GENDERS) StrgenFatal("G argument '{}' invalid", buf);

		/* now nw contains the gender index */
		builder.PutUtf8(SCC_GENDER_INDEX);
		builder.PutUint8(nw);
	} else {
		/* This is a {G 0 foo bar two} command.
		 * If no relative number exists, default to +0 */
		auto [argidx, offset] = ParseRelNum(&buf);
		if (!argidx.has_value()) argidx = _cur_argidx;
		if (!offset.has_value()) offset = 0;

		const CmdStruct *cmd = _cur_pcs.consuming_commands[*argidx];
		if (cmd == nullptr || !cmd->flags.Test(CmdFlag::Gender)) {
			StrgenFatal("Command '{}' can't have a gender", cmd == nullptr ? "<empty>" : cmd->cmd);
		}

		std::vector<std::string> words;
		for (;;) {
			auto word = ParseWord(&buf);
			if (!word.has_value()) break;
			words.emplace_back(*word);
		}
		if (words.size() != _lang.num_genders) StrgenFatal("Bad # of arguments for gender command");

		assert(IsInsideBS(cmd->value, SCC_CONTROL_START, UINT8_MAX));
		builder.PutUtf8(SCC_GENDER_LIST);
		builder.PutUint8(static_cast<uint8_t>(TranslateArgumentIdx(*argidx, *offset)));
		EmitWordList(builder, words);
	}
}

static const CmdStruct *FindCmd(std::string_view s)
{
	for (const auto &cs : _cmd_structs) {
		if (cs.cmd == s) return &cs;
	}
	return nullptr;
}

static uint8_t ResolveCaseName(std::string_view str)
{
	uint8_t case_idx = _lang.GetCaseIndex(str);
	if (case_idx >= MAX_NUM_CASES) StrgenFatal("Invalid case-name '{}'", str);
	return case_idx + 1;
}

/* returns cmd == nullptr on eof */
static ParsedCommandString ParseCommandString(const char **str)
{
	ParsedCommandString result;
	const char *s = *str;

	/* Scan to the next command, exit if there's no next command. */
	for (; *s != '{'; s++) {
		if (*s == '\0') return {};
	}
	s++; // Skip past the {

	if (*s >= '0' && *s <= '9') {
		char *end;

		result.argno = std::strtoul(s, &end, 0);
		if (*end != ':') StrgenFatal("missing arg #");
		s = end + 1;
	}

	/* parse command name */
	const char *start = s;
	char c;
	do {
		c = *s++;
	} while (c != '}' && c != ' ' && c != '=' && c != '.' && c != 0);

	std::string_view command(start, s - start - 1);
	result.cmd = FindCmd(command);
	if (result.cmd == nullptr) {
		StrgenError("Undefined command '{}'", command);
		return {};
	}

	if (c == '.') {
		const char *casep = s;

		if (!result.cmd->flags.Test(CmdFlag::Case)) {
			StrgenFatal("Command '{}' can't have a case", result.cmd->cmd);
		}

		do {
			c = *s++;
		} while (c != '}' && c != ' ' && c != '\0');
		result.casei = ResolveCaseName(std::string_view(casep, s - casep - 1));
	}

	if (c == '\0') {
		StrgenError("Missing }} from command '{}'", start);
		return {};
	}

	if (c != '}') {
		if (c == '=') s--;
		/* copy params */
		start = s;
		for (;;) {
			c = *s++;
			if (c == '}') break;
			if (c == '\0') {
				StrgenError("Missing }} from command '{}'", start);
				return {};
			}
			result.param += c;
		}
	}

	*str = s;

	return result;
}

/**
 * Prepare reading.
 * @param data        The data to fill during reading.
 * @param file        The file we are reading.
 * @param master      Are we reading the master file?
 * @param translation Are we reading a translation?
 */
StringReader::StringReader(StringData &data, std::string file, bool master, bool translation) :
		data(data), file(std::move(file)), master(master), translation(translation)
{
}

ParsedCommandStruct ExtractCommandString(const char *s, bool)
{
	ParsedCommandStruct p;

	size_t argidx = 0;
	for (;;) {
		/* read until next command from a. */
		auto cs = ParseCommandString(&s);

		if (cs.cmd == nullptr) break;

		/* Sanity checking */
		if (cs.argno.has_value() && cs.cmd->consumes == 0) StrgenFatal("Non consumer param can't have a paramindex");

		if (cs.cmd->consumes > 0) {
			if (cs.argno.has_value()) argidx = *cs.argno;
			if (argidx >= p.consuming_commands.max_size()) StrgenFatal("invalid param idx {}", argidx);
			if (p.consuming_commands[argidx] != nullptr && p.consuming_commands[argidx] != cs.cmd) StrgenFatal("duplicate param idx {}", argidx);

			p.consuming_commands[argidx++] = cs.cmd;
		} else if (!cs.cmd->flags.Test(CmdFlag::DontCount)) { // Ignore some of them
			p.non_consuming_commands.emplace_back(cs.cmd, std::move(cs.param));
		}
	}

	return p;
}

const CmdStruct *TranslateCmdForCompare(const CmdStruct *a)
{
	if (a == nullptr) return nullptr;

	if (a->cmd == "STRING1" ||
			a->cmd == "STRING2" ||
			a->cmd == "STRING3" ||
			a->cmd == "STRING4" ||
			a->cmd == "STRING5" ||
			a->cmd == "STRING6" ||
			a->cmd == "STRING7" ||
			a->cmd == "RAW_STRING") {
		return FindCmd("STRING");
	}

	return a;
}

static bool CheckCommandsMatch(const char *a, const char *b, const char *name)
{
	/* If we're not translating, i.e. we're compiling the base language,
	 * it is pointless to do all these checks as it'll always be correct.
	 * After all, all checks are based on the base language.
	 */
	if (!_translation) return true;

	bool result = true;

	ParsedCommandStruct templ = ExtractCommandString(b, true);
	ParsedCommandStruct lang = ExtractCommandString(a, true);

	/* For each string in templ, see if we find it in lang */
	if (templ.non_consuming_commands.max_size() != lang.non_consuming_commands.max_size()) {
		StrgenWarning("{}: template string and language string have a different # of commands", name);
		result = false;
	}

	for (auto &templ_nc : templ.non_consuming_commands) {
		/* see if we find it in lang, and zero it out */
		bool found = false;
		for (auto &lang_nc : lang.non_consuming_commands) {
			if (templ_nc.cmd == lang_nc.cmd && templ_nc.param == lang_nc.param) {
				/* it was found in both. zero it out from lang so we don't find it again */
				lang_nc.cmd = nullptr;
				found = true;
				break;
			}
		}

		if (!found) {
			StrgenWarning("{}: command '{}' exists in template file but not in language file", name, templ_nc.cmd->cmd);
			result = false;
		}
	}

	/* if we reach here, all non consumer commands match up.
	 * Check if the non consumer commands match up also. */
	for (size_t i = 0; i < templ.consuming_commands.max_size(); i++) {
		if (TranslateCmdForCompare(templ.consuming_commands[i]) != lang.consuming_commands[i]) {
			StrgenWarning("{}: Param idx #{} '{}' doesn't match with template command '{}'", name, i,
				lang.consuming_commands[i]  == nullptr ? "<empty>" : TranslateCmdForCompare(lang.consuming_commands[i])->cmd,
				templ.consuming_commands[i] == nullptr ? "<empty>" : templ.consuming_commands[i]->cmd);
			result = false;
		}
	}

	return result;
}

void StringReader::HandleString(char *str)
{
	if (*str == '#') {
		if (str[1] == '#' && str[2] != '#') this->HandlePragma(str + 2);
		return;
	}

	/* Ignore comments & blank lines */
	if (*str == ';' || *str == ' ' || *str == '\0') return;

	char *s = strchr(str, ':');
	if (s == nullptr) {
		StrgenError("Line has no ':' delimiter");
		return;
	}

	char *t;
	/* Trim spaces.
	 * After this str points to the command name, and s points to the command contents */
	for (t = s; t > str && (t[-1] == ' ' || t[-1] == '\t'); t--) {}
	*t = 0;
	s++;

	/* Check string is valid UTF-8 */
	const char *tmp;
	for (tmp = s; *tmp != '\0';) {
		size_t len = Utf8Validate(tmp);
		if (len == 0) StrgenFatal("Invalid UTF-8 sequence in '{}'", s);

		char32_t c;
		Utf8Decode(&c, tmp);
		if (c <= 0x001F || // ASCII control character range
				c == 0x200B || // Zero width space
				(c >= 0xE000 && c <= 0xF8FF) || // Private range
				(c >= 0xFFF0 && c <= 0xFFFF)) { // Specials range
			StrgenFatal("Unwanted UTF-8 character U+{:04X} in sequence '{}'", static_cast<uint32_t>(c), s);
		}

		tmp += len;
	}

	/* Check if the string has a case..
	 * The syntax for cases is IDENTNAME.case */
	char *casep = strchr(str, '.');
	if (casep != nullptr) *casep++ = '\0';

	/* Check if this string already exists.. */
	LangString *ent = this->data.Find(str);

	if (this->master) {
		if (casep != nullptr) {
			StrgenError("Cases in the base translation are not supported.");
			return;
		}

		if (ent != nullptr) {
			if (this->data.override_mode) {
				ent->ReplaceDefinition(s, _cur_line);
				return;
			}
			StrgenError("String name '{}' is used multiple times", str);
			return;
		} else if (this->data.override_mode) {
			StrgenError("String '{}' marked as overriding, but does not override", str);
			return;
		}

		if (this->data.next_string_id >= 0 && (this->data.insert_after != nullptr || this->data.insert_before != nullptr)) {
			StrgenError("Cannot use insert_after/insert_before and id at the same time: '{}'", str);
		}

		/* Allocate a new LangString */
		std::unique_ptr<LangString> ls(new LangString(str, s, this->data.next_string_id, _cur_line));
		if (this->data.no_translate_mode) ls->no_translate_mode = true;
		this->data.next_string_id = -1;
		this->data.name_to_string[ls->name] = ls.get();

		if (this->data.default_translation != nullptr) {
			ls->default_translation = this->data.default_translation;
			this->data.default_translation = nullptr;
		}

		if (this->data.insert_after != nullptr) {
			LangString *cur = ls.get();
			this->data.insert_after->chain_after = std::move(ls);
			this->data.insert_after = cur;
		} else if (this->data.insert_before != nullptr) {
			LangString *cur = ls.get();
			this->data.insert_before->chain_before = std::move(ls);
			this->data.insert_before = nullptr;
			this->data.insert_after = cur;
		} else {
			this->data.string_store.push_back(std::move(ls));
		}
	} else {
		if (ent == nullptr) {
			StrgenWarning("String name '{}' does not exist in master file", str);
			return;
		}

		if (ent->no_translate_mode && _translation) {
			StrgenError("String name '{}' is marked as no-translate", str);
			return;
		}

		if (!ent->translated.empty() && casep == nullptr) {
			if (this->data.override_mode) {
				ent->translated.clear();
			} else {
				StrgenError("String name '{}' is used multiple times", str);
				return;
			}
		}

		/* make sure that the commands match */
		if (!CheckCommandsMatch(s, ent->english.c_str(), str)) return;

		if (casep != nullptr) {
			ent->translated_cases.emplace_back(ResolveCaseName(casep), s);
		} else {
			ent->translated = s;
			/* If the string was translated, use the line from the
			 * translated language so errors in the translated file
			 * are properly referenced to. */
			ent->line = _cur_line;
		}
	}
}

void StringReader::HandlePragma(char *str)
{
	if (!memcmp(str, "plural ", 7)) {
		_lang.plural_form = atoi(str + 7);
		if (_lang.plural_form >= lengthof(_plural_forms)) {
			StrgenFatal("Invalid pluralform {}", _lang.plural_form);
		}
	} else {
		StrgenFatal("unknown pragma '{}'", str);
	}
}

static void rstrip(char *buf)
{
	size_t i = strlen(buf);
	while (i > 0 && (buf[i - 1] == '\r' || buf[i - 1] == '\n' || buf[i - 1] == ' ')) i--;
	buf[i] = '\0';
}

void StringReader::ParseFile()
{
	char buf[2048];
	_warnings = _errors = 0;

	_translation = this->translation;
	_file = this->file.c_str();

	/* For each new file we parse, reset the genders, and language codes. */
	MemSetT(&_lang, 0);
	strecpy(_lang.digit_group_separator, ",");
	strecpy(_lang.digit_group_separator_currency, ",");
	strecpy(_lang.digit_decimal_separator, ".");

	_cur_line = 1;
	while (this->ReadLine(buf, lastof(buf)) != nullptr) {
		rstrip(buf);
		this->HandleString(buf);
		_cur_line++;
	}

	if (this->master) {
		/* Allocate IDs */
		size_t next_id = 0;
		for (const std::unique_ptr<LangString> &item : this->data.string_store) {
			this->AssignIDs(next_id, item.get());
		}
	}
}

void StringReader::AssignIDs(size_t &next_id, LangString *ls)
{
	do {
		if (ls->chain_before) this->AssignIDs(next_id, ls->chain_before.get());

		if (ls->index >= 0) {
			next_id = ls->index;
		} else {
			ls->index = (int)next_id;
		}

		if ((uint)ls->index >= this->data.max_strings) {
			StrgenError("Too many strings, maximum allowed is {}", this->data.max_strings);
			return;
		} else if (this->data.strings[ls->index] != nullptr) {
			StrgenError("String ID 0x{:X} for '{}' already in use by '{}'", ls->index, ls->name, this->data.strings[ls->index]->name);
			return;
		} else {
			this->data.strings[ls->index] = ls;
		}

		next_id++;
		ls = ls->chain_after.get();
	} while (ls != nullptr);
}

/**
 * Write the header information.
 * @param data The data about the string.
 */
void HeaderWriter::WriteHeader(const StringData &data)
{
	uint last = 0;
	for (uint i = 0; i < data.max_strings; i++) {
		if (data.strings[i] != nullptr) {
			this->WriteStringID(data.strings[i]->name, i);
			last = i;
		}
	}

	this->WriteStringID("STR_LAST_STRINGID", last);
}

static size_t TranslateArgumentIdx(size_t argidx, size_t offset)
{
	if (argidx >= _cur_pcs.consuming_commands.max_size()) {
		StrgenFatal("invalid argidx {}", argidx);
	}
	const CmdStruct *cs = _cur_pcs.consuming_commands[argidx];
	if (cs != nullptr && cs->consumes <= offset) {
		StrgenFatal("invalid argidx offset {}:{}", argidx, offset);
	}

	if (_cur_pcs.consuming_commands[argidx] == nullptr) {
		StrgenFatal("no command for this argidx {}", argidx);
	}

	size_t sum = 0;
	for (size_t i = 0; i < argidx; i++) {
		cs = _cur_pcs.consuming_commands[i];

		if (cs == nullptr && sum > i) continue;

		sum += (cs != nullptr) ? cs->consumes : 1;
	}

	return sum + offset;
}

static void PutArgidxCommand(StringBuilder &builder)
{
	builder.PutUtf8(SCC_ARG_INDEX);
	builder.PutUint8(static_cast<uint8_t>(TranslateArgumentIdx(_cur_argidx)));
}

static std::string PutCommandString(const char *str)
{
	std::string result;
	StringBuilder builder(result);
	_cur_argidx = 0;

	while (*str != '\0') {
		/* Process characters as they are until we encounter a { */
		if (*str != '{') {
			builder.PutChar(*str++);
			continue;
		}

		auto cs = ParseCommandString(&str);
		auto *cmd = cs.cmd;
		if (cmd == nullptr) break;

		if (cs.casei.has_value()) {
			builder.PutUtf8(SCC_SET_CASE); // {SET_CASE}
			builder.PutUint8(*cs.casei);
		}

		/* For params that consume values, we need to handle the argindex properly */
		if (cmd->consumes > 0) {
			/* Check if we need to output a move-param command */
			if (cs.argno.has_value() && *cs.argno != _cur_argidx) {
				_cur_argidx = *cs.argno;
				PutArgidxCommand(builder);
			}

			/* Output the one from the master string... it's always accurate. */
			cmd = _cur_pcs.consuming_commands[_cur_argidx++];
			if (cmd == nullptr) {
				StrgenFatal("{}: No argument exists at position {}", _cur_ident, _cur_argidx - 1);
			}
		}

		cmd->proc(builder, cs.param.c_str(), cmd->value);
	}
	return result;
}

/**
 * Write the length as a simple gamma.
 * @param length The number to write.
 */
void LanguageWriter::WriteLength(size_t length)
{
	char buffer[2];
	size_t offs = 0;
	if (length >= 0x4000) {
		StrgenFatal("string too long");
	}

	if (length >= 0xC0) {
		buffer[offs++] = static_cast<char>(static_cast<uint8_t>((length >> 8) | 0xC0));
	}
	buffer[offs++] = static_cast<char>(static_cast<uint8_t>(length & 0xFF));
	this->Write(buffer, offs);
}

/**
 * Actually write the language.
 * @param data The data about the string.
 */
void LanguageWriter::WriteLang(const StringData &data)
{
	TempBufferST<uint> in_use(data.tabs);
	for (uint tab = 0; tab < data.tabs; tab++) {
		uint n = data.CountInUse(tab);

		in_use[tab] = n;
		_lang.offsets[tab] = TO_LE16(static_cast<uint16_t>(n));

		for (uint j = 0; j != in_use[tab]; j++) {
			const LangString *ls = data.strings[(tab * TAB_SIZE) + j];
			if (ls != nullptr && ls->translated.empty() && ls->default_translation == nullptr && !ls->no_translate_mode) {
				_lang.missing++;
			}
		}
	}

	_lang.ident = TO_LE32(LanguagePackHeader::IDENT);
	_lang.version = TO_LE32(data.Version());
	_lang.missing = TO_LE16(_lang.missing);
	_lang.winlangid = TO_LE16(_lang.winlangid);

	this->WriteHeader(&_lang);

	for (size_t tab = 0; tab < data.tabs; tab++) {
<<<<<<< HEAD
		for (uint j = 0; j != in_use[tab]; j++) {
			const LangString *ls = data.strings[(tab * TAB_SIZE) + j];
			const std::string *cmdp;
=======
		for (size_t j = 0; j != in_use[tab]; j++) {
			const LangString *ls = data.strings[(tab * TAB_SIZE) + j].get();
>>>>>>> 786893a8

			/* For undefined strings, just set that it's an empty string */
			if (ls == nullptr) {
				this->WriteLength(0);
				continue;
			}

			std::string output;
			StringBuilder builder(output);
			_cur_ident = ls->name.c_str();
			_cur_line = ls->line;

			/* Produce a message if a string doesn't have a translation. */
			if (ls->translated.empty()) {
				if (_show_warnings) {
					StrgenWarning("'{}' is untranslated", ls->name);
				}
				if (_annotate_todos) {
					builder.Put("<TODO> ");
				}
			}

			/* Extract the strings and stuff from the english command string */
			_cur_pcs = ExtractCommandString(ls->english.c_str(), false);

<<<<<<< HEAD
			if (!ls->translated_cases.empty() || !ls->translated.empty()) {
				cmdp = &ls->translated;
			} else {
				cmdp = &ls->english;
				if (ls->default_translation != nullptr && !ls->default_translation->translated.empty()) {
					cmdp = &ls->default_translation->translated;
				}
			}

			_translated = cmdp != &ls->english;
=======
			_translated = !ls->translated_cases.empty() || !ls->translated.empty();
			const std::string &cmdp = _translated ? ls->translated : ls->english;
>>>>>>> 786893a8

			if (!ls->translated_cases.empty()) {
				/* Need to output a case-switch.
				 * It has this format
				 * <0x9E> <NUM CASES> <CASE1> <LEN1> <STRING1> <CASE2> <LEN2> <STRING2> <CASE3> <LEN3> <STRING3> <LENDEFAULT> <STRINGDEFAULT>
				 * Each LEN is printed using 2 bytes in little endian order. */
				builder.PutUtf8(SCC_SWITCH_CASE);
				builder.PutUint8(static_cast<uint8_t>(ls->translated_cases.size()));

				/* Write each case */
				for (const Case &c : ls->translated_cases) {
					auto case_str = PutCommandString(c.string.c_str());
					builder.PutUint8(c.caseidx);
					builder.PutUint16LE(static_cast<uint16_t>(case_str.size()));
					builder.Put(case_str);
				}
			}

			std::string def_str;
			if (!cmdp.empty()) def_str = PutCommandString(cmdp.c_str());
			if (!ls->translated_cases.empty()) {
				builder.PutUint16LE(static_cast<uint16_t>(def_str.size()));
			}
			builder.Put(def_str);

			this->WriteLength(output.size());
			this->Write(output.data(), output.size());
		}
	}
}<|MERGE_RESOLUTION|>--- conflicted
+++ resolved
@@ -252,11 +252,7 @@
 
 /* This is encoded like
  *  CommandByte <ARG#> <NUM> {Length of each string} {each string} */
-<<<<<<< HEAD
-static void EmitWordList(Buffer *buffer, std::span<const std::string> words)
-=======
-static void EmitWordList(StringBuilder &builder, const std::vector<std::string> &words)
->>>>>>> 786893a8
+static void EmitWordList(StringBuilder builder, std::span<const std::string> words)
 {
 	builder.PutUint8(static_cast<uint8_t>(words.size()));
 	for (size_t i = 0; i < words.size(); i++) {
@@ -812,7 +808,7 @@
 
 static std::string PutCommandString(const char *str)
 {
-	std::string result;
+	format_buffer result;
 	StringBuilder builder(result);
 	_cur_argidx = 0;
 
@@ -849,7 +845,7 @@
 
 		cmd->proc(builder, cs.param.c_str(), cmd->value);
 	}
-	return result;
+	return result.to_string();
 }
 
 /**
@@ -900,14 +896,8 @@
 	this->WriteHeader(&_lang);
 
 	for (size_t tab = 0; tab < data.tabs; tab++) {
-<<<<<<< HEAD
 		for (uint j = 0; j != in_use[tab]; j++) {
 			const LangString *ls = data.strings[(tab * TAB_SIZE) + j];
-			const std::string *cmdp;
-=======
-		for (size_t j = 0; j != in_use[tab]; j++) {
-			const LangString *ls = data.strings[(tab * TAB_SIZE) + j].get();
->>>>>>> 786893a8
 
 			/* For undefined strings, just set that it's an empty string */
 			if (ls == nullptr) {
@@ -915,7 +905,7 @@
 				continue;
 			}
 
-			std::string output;
+			format_buffer output;
 			StringBuilder builder(output);
 			_cur_ident = ls->name.c_str();
 			_cur_line = ls->line;
@@ -933,21 +923,16 @@
 			/* Extract the strings and stuff from the english command string */
 			_cur_pcs = ExtractCommandString(ls->english.c_str(), false);
 
-<<<<<<< HEAD
+			const std::string *cmdpp = nullptr;
 			if (!ls->translated_cases.empty() || !ls->translated.empty()) {
-				cmdp = &ls->translated;
+				cmdpp = &ls->translated;
 			} else {
-				cmdp = &ls->english;
+				cmdpp = &ls->english;
 				if (ls->default_translation != nullptr && !ls->default_translation->translated.empty()) {
-					cmdp = &ls->default_translation->translated;
+					cmdpp = &ls->default_translation->translated;
 				}
 			}
-
-			_translated = cmdp != &ls->english;
-=======
-			_translated = !ls->translated_cases.empty() || !ls->translated.empty();
-			const std::string &cmdp = _translated ? ls->translated : ls->english;
->>>>>>> 786893a8
+			const std::string &cmdp = *cmdpp;
 
 			if (!ls->translated_cases.empty()) {
 				/* Need to output a case-switch.
