--- conflicted
+++ resolved
@@ -17,11 +17,8 @@
 
 #include "strgen.h"
 
-<<<<<<< HEAD
 #include <bit>
 
-=======
->>>>>>> 819e097d
 #include "../table/strgen_tables.h"
 
 #include "../safeguards.h"
@@ -29,8 +26,8 @@
 static bool _translated;              ///< Whether the current language is not the master language
 bool _translation;                    ///< Is the current file actually a translation or not
 const char *_file = "(unknown file)"; ///< The filename of the input, so we can refer to it in errors/warnings
-size_t _cur_line;                     ///< The current line we're parsing in the input file
-size_t _errors, _warnings;
+uint _cur_line;                       ///< The current line we're parsing in the input file
+uint _errors, _warnings;
 bool _show_warnings = false, _annotate_todos = false;
 LanguagePackHeader _lang;             ///< Header information about a language.
 static const char *_cur_ident;
@@ -51,13 +48,8 @@
  * @param caseidx The index of the case.
  * @param string  The translation of the case.
  */
-<<<<<<< HEAD
-Case::Case(int caseidx, std::string string) :
+Case::Case(uint8_t caseidx, std::string string) :
 		caseidx(caseidx), string(std::move(string))
-=======
-Case::Case(uint8_t caseidx, const std::string &string) :
-		caseidx(caseidx), string(string)
->>>>>>> 819e097d
 {
 }
 
@@ -68,17 +60,12 @@
  * @param index   The index in the string table.
  * @param line    The line this string was found on.
  */
-<<<<<<< HEAD
-LangString::LangString(std::string name, std::string english, int index, int line) :
+LangString::LangString(std::string name, std::string english, int index, uint line) :
 		name(std::move(name)), english(std::move(english)), index(index), line(line)
-=======
-LangString::LangString(const std::string &name, const std::string &english, size_t index, size_t line) :
-		name(name), english(english), index(index), line(line)
->>>>>>> 819e097d
-{
-}
-
-void LangString::ReplaceDefinition(std::string english, int line)
+{
+}
+
+void LangString::ReplaceDefinition(std::string english, uint line)
 {
 	this->english = std::move(english);
 	this->line = line;
@@ -95,7 +82,7 @@
  * Create a new string data container.
  * @param tabs The maximum number of strings.
  */
-StringData::StringData(size_t tabs) : tabs(tabs), max_strings(tabs * TAB_SIZE)
+StringData::StringData(uint tabs) : tabs(tabs), max_strings(tabs * TAB_SIZE)
 {
 	this->strings.resize(max_strings);
 	this->next_string_id = 0;
@@ -104,7 +91,7 @@
 /** Free all data related to the translation. */
 void StringData::FreeTranslation()
 {
-	for (size_t i = 0; i < this->max_strings; i++) {
+	for (uint i = 0; i < this->max_strings; i++) {
 		LangString *ls = this->strings[i];
 		if (ls != nullptr) ls->FreeTranslation();
 	}
@@ -146,7 +133,7 @@
 {
 	uint32_t hash = 0;
 
-	for (size_t i = 0; i < this->max_strings; i++) {
+	for (uint i = 0; i < this->max_strings; i++) {
 		const LangString *ls = this->strings[i];
 
 		if (ls != nullptr) {
@@ -172,9 +159,9 @@
  * Count the number of tab elements that are in use.
  * @param tab The tab to count the elements of.
  */
-size_t StringData::CountInUse(size_t tab) const
-{
-	size_t count = TAB_SIZE;
+uint StringData::CountInUse(uint tab) const
+{
+	uint count = TAB_SIZE;
 	while (count > 0 && this->strings[(tab * TAB_SIZE) + count - 1] == nullptr) --count;
 	return count;
 }
@@ -299,16 +286,9 @@
 	}
 }
 
-<<<<<<< HEAD
-/* Forward declaration */
-static int TranslateArgumentIdx(int arg, int offset = 0);
-
-static void EmitWordList(Buffer *buffer, const char * const *words, uint nw)
-=======
 /* This is encoded like
  *  CommandByte <ARG#> <NUM> {Length of each string} {each string} */
-static void EmitWordList(Buffer *buffer, const std::vector<std::string> &words)
->>>>>>> 819e097d
+static void EmitWordList(Buffer *buffer, std::span<const std::string> words)
 {
 	buffer->AppendByte(static_cast<uint8_t>(words.size()));
 	for (size_t i = 0; i < words.size(); i++) {
@@ -323,15 +303,6 @@
 
 void EmitPlural(Buffer *buffer, const char *buf, char32_t)
 {
-<<<<<<< HEAD
-	int argidx = _cur_argidx;
-	int offset = -1;
-	int expected = _plural_forms[_lang.plural_form].plural_count;
-	TempBufferT<const char *, 16> words(std::max(expected, MAX_PLURALS));
-	int nw = 0;
-
-=======
->>>>>>> 819e097d
 	/* Parse out the number, if one exists. Otherwise default to prev arg. */
 	auto [argidx, offset] = ParseRelNum(&buf);
 	if (!argidx.has_value()) {
@@ -383,12 +354,7 @@
 	EmitWordList(buffer, words);
 }
 
-<<<<<<< HEAD
-
-void EmitGender(Buffer *buffer, char *buf, int)
-=======
 void EmitGender(Buffer *buffer, const char *buf, char32_t)
->>>>>>> 819e097d
 {
 	if (buf[0] == '=') {
 		buf++;
@@ -401,11 +367,6 @@
 		buffer->AppendUtf8(SCC_GENDER_INDEX);
 		buffer->AppendByte(nw);
 	} else {
-<<<<<<< HEAD
-		const char *words[MAX_NUM_GENDERS];
-
-=======
->>>>>>> 819e097d
 		/* This is a {G 0 foo bar two} command.
 		 * If no relative number exists, default to +0 */
 		auto [argidx, offset] = ParseRelNum(&buf);
@@ -440,9 +401,9 @@
 	return nullptr;
 }
 
-static uint ResolveCaseName(std::string_view str)
-{
-	uint case_idx = _lang.GetCaseIndex(str);
+static uint8_t ResolveCaseName(std::string_view str)
+{
+	uint8_t case_idx = _lang.GetCaseIndex(str);
 	if (case_idx >= MAX_NUM_CASES) StrgenFatal("Invalid case-name '{}'", str);
 	return case_idx + 1;
 }
@@ -474,18 +435,11 @@
 		c = *s++;
 	} while (c != '}' && c != ' ' && c != '=' && c != '.' && c != 0);
 
-<<<<<<< HEAD
-	const CmdStruct *cmd = FindCmd(start, s - start - 1);
-	if (cmd == nullptr) {
-		StrgenError("Undefined command '{}'", std::string_view(start, (s - start - 1)));
-		return nullptr;
-=======
 	std::string_view command(start, s - start - 1);
 	result.cmd = FindCmd(command);
 	if (result.cmd == nullptr) {
 		StrgenError("Undefined command '{}'", command);
 		return {};
->>>>>>> 819e097d
 	}
 
 	if (c == '.') {
@@ -570,18 +524,6 @@
 {
 	if (a == nullptr) return nullptr;
 
-<<<<<<< HEAD
-	if (strcmp(a->cmd, "STRING1") == 0 ||
-			strcmp(a->cmd, "STRING2") == 0 ||
-			strcmp(a->cmd, "STRING3") == 0 ||
-			strcmp(a->cmd, "STRING4") == 0 ||
-			strcmp(a->cmd, "STRING5") == 0 ||
-			strcmp(a->cmd, "STRING6") == 0 ||
-			strcmp(a->cmd, "STRING7") == 0 ||
-			strcmp(a->cmd, "STRING8") == 0 ||
-			strcmp(a->cmd, "RAW_STRING") == 0) {
-		return FindCmd("STRING", 6);
-=======
 	if (a->cmd == "STRING1" ||
 			a->cmd == "STRING2" ||
 			a->cmd == "STRING3" ||
@@ -591,7 +533,6 @@
 			a->cmd == "STRING7" ||
 			a->cmd == "RAW_STRING") {
 		return FindCmd("STRING");
->>>>>>> 819e097d
 	}
 
 	return a;
@@ -837,7 +778,7 @@
 			ls->index = (int)next_id;
 		}
 
-		if ((size_t)ls->index >= this->data.max_strings) {
+		if ((uint)ls->index >= this->data.max_strings) {
 			StrgenError("Too many strings, maximum allowed is {}", this->data.max_strings);
 			return;
 		} else if (this->data.strings[ls->index] != nullptr) {
@@ -858,16 +799,11 @@
  */
 void HeaderWriter::WriteHeader(const StringData &data)
 {
-	size_t last = 0;
-	for (size_t i = 0; i < data.max_strings; i++) {
+	uint last = 0;
+	for (uint i = 0; i < data.max_strings; i++) {
 		if (data.strings[i] != nullptr) {
-<<<<<<< HEAD
-			this->WriteStringID(data.strings[i]->name.c_str(), (int)i);
-			last = (int)i;
-=======
 			this->WriteStringID(data.strings[i]->name, i);
 			last = i;
->>>>>>> 819e097d
 		}
 	}
 
@@ -968,31 +904,18 @@
  */
 void LanguageWriter::WriteLang(const StringData &data)
 {
-<<<<<<< HEAD
 	TempBufferST<uint> in_use(data.tabs);
-=======
-	std::vector<size_t> in_use;
->>>>>>> 819e097d
-	for (size_t tab = 0; tab < data.tabs; tab++) {
-		size_t n = data.CountInUse(tab);
-
-<<<<<<< HEAD
+	for (uint tab = 0; tab < data.tabs; tab++) {
+		uint n = data.CountInUse(tab);
+
 		in_use[tab] = n;
-		_lang.offsets[tab] = TO_LE16(n);
+		_lang.offsets[tab] = TO_LE16(static_cast<uint16_t>(n));
 
 		for (uint j = 0; j != in_use[tab]; j++) {
 			const LangString *ls = data.strings[(tab * TAB_SIZE) + j];
 			if (ls != nullptr && ls->translated.empty() && ls->default_translation == nullptr && !ls->no_translate_mode) {
 				_lang.missing++;
 			}
-=======
-		in_use.push_back(n);
-		_lang.offsets[tab] = TO_LE16(static_cast<uint16_t>(n));
-
-		for (size_t j = 0; j != in_use[tab]; j++) {
-			const LangString *ls = data.strings[(tab * TAB_SIZE) + j].get();
-			if (ls != nullptr && ls->translated.empty()) _lang.missing++;
->>>>>>> 819e097d
 		}
 	}
 
@@ -1005,13 +928,8 @@
 	Buffer buffer;
 
 	for (size_t tab = 0; tab < data.tabs; tab++) {
-<<<<<<< HEAD
 		for (uint j = 0; j != in_use[tab]; j++) {
 			const LangString *ls = data.strings[(tab * TAB_SIZE) + j];
-=======
-		for (size_t j = 0; j != in_use[tab]; j++) {
-			const LangString *ls = data.strings[(tab * TAB_SIZE) + j].get();
->>>>>>> 819e097d
 			const std::string *cmdp;
 
 			/* For undefined strings, just set that it's an empty string */
