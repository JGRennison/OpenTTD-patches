--- conflicted
+++ resolved
@@ -18,14 +18,7 @@
     add_definitions(-DSTRGEN)
     add_executable(strgen ${sourcefiles})
 
-<<<<<<< HEAD
-    include(Endian)
-    add_endian_definition()
-
     export(TARGETS strgen NAMESPACE host FILE ${CMAKE_BINARY_DIR}/strgen.cmake)
-=======
-    export(TARGETS strgen FILE ${CMAKE_BINARY_DIR}/strgen.cmake)
->>>>>>> 6d1f56ce
     add_dependencies(tools strgen)
 endif()
 
