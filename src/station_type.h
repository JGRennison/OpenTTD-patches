--- conflicted
+++ resolved
@@ -45,11 +45,7 @@
 };
 
 /** Types of RoadStops */
-<<<<<<< HEAD
-enum RoadStopType {
-=======
 enum RoadStopType : uint8_t {
->>>>>>> 6c5a8f55
 	ROADSTOP_BUS,    ///< A standard stop for buses
 	ROADSTOP_TRUCK,  ///< A standard stop for trucks
 };
@@ -92,7 +88,7 @@
 	MAX_CATCHMENT      = 10, ///< Maximum catchment for airports with "modified catchment" enabled
 };
 
-enum StationDelivery : byte {
+enum StationDelivery : uint8_t {
 	SD_NEAREST_FIRST = 0, ///< Station delivers cargo only to the nearest accepting industry
 	SD_BALANCED      = 1  ///< Station delivers cargo equally among accepting industries
 };
