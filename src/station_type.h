/*
 * This file is part of OpenTTD.
 * OpenTTD is free software; you can redistribute it and/or modify it under the terms of the GNU General Public License as published by the Free Software Foundation, version 2.
 * OpenTTD is distributed in the hope that it will be useful, but WITHOUT ANY WARRANTY; without even the implied warranty of MERCHANTABILITY or FITNESS FOR A PARTICULAR PURPOSE.
 * See the GNU General Public License for more details. You should have received a copy of the GNU General Public License along with OpenTTD. If not, see <http://www.gnu.org/licenses/>.
 */

/** @file station_type.h Types related to stations. */

#ifndef STATION_TYPE_H
#define STATION_TYPE_H

#include "core/pool_id_type.hpp"
#include "core/smallstack_type.hpp"
#include "tilearea_type.h"
#include "3rdparty/cpp-btree/btree_set.h"

using StationID = PoolID<uint16_t, struct StationIDTag, 64000, 0xFFFF>;
static constexpr StationID NEW_STATION{0xFFFD};
static constexpr StationID ADJACENT_STATION{0xFFFE};
static constexpr StationID INVALID_STATION = StationID::Invalid();

using RoadStopID = PoolID<uint16_t, struct RoadStopIDTag, 64000, 0xFFFF>;

struct BaseStation;
struct Station;
struct RoadStop;
struct StationSpec;
struct Waypoint;

<<<<<<< HEAD
static const StationID NEW_STATION = 0xFFFD;
static const StationID ADJACENT_STATION = 0xFFFE;
static const StationID INVALID_STATION = 0xFFFF;

static const uint MAX_STATION_CARGO_HISTORY_DAYS = 24;

typedef SmallStack<StationID, StationID, INVALID_STATION, 8, 0xFFFD> StationIDStack;
=======
using StationIDStack = SmallStack<StationID::BaseType, StationID::BaseType, INVALID_STATION.base(), 8, StationID::End().base()>;
>>>>>>> 576a96c6

/** Station types */
enum class StationType : uint8_t {
	Rail,
	Airport,
	Truck,
	Bus,
	Oilrig,
	Dock,
	Buoy,
	RailWaypoint,
	RoadWaypoint,
	End,
};

/** Types of RoadStops */
enum class RoadStopType : uint8_t {
	Bus,   ///< A standard stop for buses
	Truck, ///< A standard stop for trucks
	End,   ///< End of valid types
};

/** The facilities a station might be having */
enum class StationFacility : uint8_t {
	Train     = 0, ///< Station with train station
	TruckStop = 1, ///< Station with truck stops
	BusStop   = 2, ///< Station with bus stops
	Airport   = 3, ///< Station with an airport
	Dock      = 4, ///< Station with a dock
	Waypoint  = 7, ///< Station is a waypoint
};
using StationFacilities = EnumBitSet<StationFacility, uint8_t>;

/** Fake 'facility' to allow toggling display of recently-removed station signs. */
static constexpr StationFacility STATION_FACILITY_GHOST{6};

/** The vehicles that may have visited a station */
enum StationHadVehicleOfType : uint8_t {
	HVOT_NONE     = 0,      ///< Station has seen no vehicles
	HVOT_TRAIN    = 1 << 1, ///< Station has seen a train
	HVOT_BUS      = 1 << 2, ///< Station has seen a bus
	HVOT_TRUCK    = 1 << 3, ///< Station has seen a truck
	HVOT_AIRCRAFT = 1 << 4, ///< Station has seen an aircraft
	HVOT_SHIP     = 1 << 5, ///< Station has seen a ship

	HVOT_WAYPOINT = 1 << 6, ///< Station is a waypoint (NewGRF only!)
};
DECLARE_ENUM_AS_BIT_SET(StationHadVehicleOfType)

/* The different catchment area sizes. */
static constexpr uint CA_NONE = 0; ///< Catchment when the station has no facilities
static constexpr uint CA_BUS = 3; ///< Catchment for bus stops with "modified catchment" enabled
static constexpr uint CA_TRUCK = 3; ///< Catchment for truck stops with "modified catchment" enabled
static constexpr uint CA_TRAIN = 4; ///< Catchment for train stations with "modified catchment" enabled
static constexpr uint CA_DOCK = 5; ///< Catchment for docks with "modified catchment" enabled

static constexpr uint CA_UNMODIFIED = 4; ///< Catchment for all stations with "modified catchment" disabled

static constexpr uint MAX_CATCHMENT = 10; ///< Maximum catchment for airports with "modified catchment" enabled

enum StationDelivery : uint8_t {
	SD_NEAREST_FIRST = 0, ///< Station delivers cargo only to the nearest accepting industry
	SD_BALANCED      = 1  ///< Station delivers cargo equally among accepting industries
};

static const uint MAX_LENGTH_STATION_NAME_CHARS = 128; ///< The maximum length of a station name in characters including '\0'

struct StationCompare {
	bool operator() (const Station *lhs, const Station *rhs) const;
};

/** List of stations */
typedef btree::btree_set<Station *, StationCompare> StationList;

/**
 * Structure contains cached list of stations nearby. The list
 * is created upon first call to GetStations()
 */
class StationFinder : TileArea {
	StationList stations; ///< List of stations nearby
public:
	/**
	 * Constructs StationFinder
	 * @param area the area to search from
	 */
	StationFinder(const TileArea &area) : TileArea(area) {}
	const StationList &GetStations();
};

#endif /* STATION_TYPE_H */<|MERGE_RESOLUTION|>--- conflicted
+++ resolved
@@ -28,17 +28,9 @@
 struct StationSpec;
 struct Waypoint;
 
-<<<<<<< HEAD
-static const StationID NEW_STATION = 0xFFFD;
-static const StationID ADJACENT_STATION = 0xFFFE;
-static const StationID INVALID_STATION = 0xFFFF;
-
 static const uint MAX_STATION_CARGO_HISTORY_DAYS = 24;
 
-typedef SmallStack<StationID, StationID, INVALID_STATION, 8, 0xFFFD> StationIDStack;
-=======
-using StationIDStack = SmallStack<StationID::BaseType, StationID::BaseType, INVALID_STATION.base(), 8, StationID::End().base()>;
->>>>>>> 576a96c6
+using StationIDStack = SmallStack<StationID, StationID::BaseType, INVALID_STATION.base(), 8, StationID::End().base()>;
 
 /** Station types */
 enum class StationType : uint8_t {
