--- conflicted
+++ resolved
@@ -89,11 +89,7 @@
 
 enum StationDelivery : byte {
 	SD_NEAREST_FIRST = 0, ///< Station delivers cargo only to the nearest accepting industry
-<<<<<<< HEAD
-	SD_BALANCED         = 1  ///< Station delivers cargo equally among accepting industries
-=======
-	SD_EQUAL         = 1  ///< Station delivers cargo equally among accepting industries
->>>>>>> 0a0b9743
+	SD_BALANCED      = 1  ///< Station delivers cargo equally among accepting industries
 };
 
 static const uint MAX_LENGTH_STATION_NAME_CHARS = 128; ///< The maximum length of a station name in characters including '\0'
