/*
 * This file is part of OpenTTD.
 * OpenTTD is free software; you can redistribute it and/or modify it under the terms of the GNU General Public License as published by the Free Software Foundation, version 2.
 * OpenTTD is distributed in the hope that it will be useful, but WITHOUT ANY WARRANTY; without even the implied warranty of MERCHANTABILITY or FITNESS FOR A PARTICULAR PURPOSE.
 * See the GNU General Public License for more details. You should have received a copy of the GNU General Public License along with OpenTTD. If not, see <http://www.gnu.org/licenses/>.
 */

/** @file industrytype.h %Industry type specs. */

#ifndef INDUSTRYTYPE_H
#define INDUSTRYTYPE_H

#include "map_type.h"
#include "slope_type.h"
#include "industry_type.h"
#include "landscape_type.h"
#include "cargo_type.h"
#include "newgrf_animation_type.h"
#include "newgrf_commons.h"
#include <array>
#include <vector>
#include <variant>

/** Available types of industry lifetimes. */
enum IndustryLifeType {
	INDUSTRYLIFE_BLACK_HOLE =      0, ///< Like power plants and banks
	INDUSTRYLIFE_EXTRACTIVE = 1 << 0, ///< Like mines
	INDUSTRYLIFE_ORGANIC    = 1 << 1, ///< Like forests
	INDUSTRYLIFE_PROCESSING = 1 << 2, ///< Like factories
};

/**
 * Available procedures to check whether an industry may build at a given location.
 * @see CheckNewIndustryProc, _check_new_industry_procs[]
 */
enum CheckProc {
	CHECK_NOTHING,    ///< Always succeeds.
	CHECK_FOREST,     ///< %Industry should be build above snow-line in arctic climate.
	CHECK_REFINERY,   ///< %Industry should be positioned near edge of the map.
	CHECK_FARM,       ///< %Industry should be below snow-line in arctic.
	CHECK_PLANTATION, ///< %Industry should NOT be in the desert.
	CHECK_WATER,      ///< %Industry should be in the desert.
	CHECK_LUMBERMILL, ///< %Industry should be in the rain forest.
	CHECK_BUBBLEGEN,  ///< %Industry should be in low land.
	CHECK_OIL_RIG,    ///< Industries at sea should be positioned near edge of the map.
	CHECK_END,        ///< End marker of the industry check procedures.
};

/** How was the industry created */
enum IndustryConstructionType {
	ICT_UNKNOWN,          ///< in previous game version or without newindustries activated
	ICT_NORMAL_GAMEPLAY,  ///< either by user or random creation process
	ICT_MAP_GENERATION,   ///< during random map creation
	ICT_SCENARIO_EDITOR,  ///< while editing a scenario
};

/** Various industry behaviours mostly to represent original TTD specialities */
enum IndustryBehaviour {
	INDUSTRYBEH_NONE                  =      0,
	INDUSTRYBEH_PLANT_FIELDS          = 1 << 0,  ///< periodically plants fields around itself (temp and arctic farms)
	INDUSTRYBEH_CUT_TREES             = 1 << 1,  ///< cuts trees and produce first output cargo from them (lumber mill)
	INDUSTRYBEH_BUILT_ONWATER         = 1 << 2,  ///< is built on water (oil rig)
	INDUSTRYBEH_TOWN1200_MORE         = 1 << 3,  ///< can only be built in towns larger than 1200 inhabitants (temperate bank)
	INDUSTRYBEH_ONLY_INTOWN           = 1 << 4,  ///< can only be built in towns (arctic/tropic banks, water tower)
	INDUSTRYBEH_ONLY_NEARTOWN         = 1 << 5,  ///< is always built near towns (toy shop)
	INDUSTRYBEH_PLANT_ON_BUILT        = 1 << 6,  ///< Fields are planted around when built (all farms)
	INDUSTRYBEH_DONT_INCR_PROD        = 1 << 7,  ///< do not increase production (oil wells) in the temperate climate
	INDUSTRYBEH_BEFORE_1950           = 1 << 8,  ///< can only be built before 1950 (oil wells)
	INDUSTRYBEH_AFTER_1960            = 1 << 9,  ///< can only be built after 1960 (oil rigs)
	INDUSTRYBEH_AI_AIRSHIP_ROUTES     = 1 << 10, ///< ai will attempt to establish air/ship routes to this industry (oil rig)
	INDUSTRYBEH_AIRPLANE_ATTACKS      = 1 << 11, ///< can be exploded by a military airplane (oil refinery)
	INDUSTRYBEH_CHOPPER_ATTACKS       = 1 << 12, ///< can be exploded by a military helicopter (factory)
	INDUSTRYBEH_CAN_SUBSIDENCE        = 1 << 13, ///< can cause a subsidence (coal mine, shaft that collapses)
	/* The following flags are only used for newindustries and do no represent any normal behaviour */
	INDUSTRYBEH_PROD_MULTI_HNDLING    = 1 << 14, ///< Automatic production multiplier handling
	INDUSTRYBEH_PRODCALLBACK_RANDOM   = 1 << 15, ///< Production callback needs random bits in var 10
	INDUSTRYBEH_NOBUILT_MAPCREATION   = 1 << 16, ///< Do not force one instance of this type to appear on map generation
	INDUSTRYBEH_CANCLOSE_LASTINSTANCE = 1 << 17, ///< Allow closing down the last instance of this type
	INDUSTRYBEH_CARGOTYPES_UNLIMITED  = 1 << 18, ///< Allow produced/accepted cargoes callbacks to supply more than 2 and 3 types
	INDUSTRYBEH_NO_PAX_PROD_CLAMP     = 1 << 19, ///< Do not clamp production of passengers. (smooth economy only)
};
DECLARE_ENUM_AS_BIT_SET(IndustryBehaviour)

/** Flags for miscellaneous industry tile specialities */
enum IndustryTileSpecialFlags {
	INDTILE_SPECIAL_NONE                  = 0,
	INDTILE_SPECIAL_NEXTFRAME_RANDOMBITS  = 1 << 0, ///< Callback 0x26 needs random bits
	INDTILE_SPECIAL_ACCEPTS_ALL_CARGO     = 1 << 1, ///< Tile always accepts all cargoes the associated industry accepts
};
DECLARE_ENUM_AS_BIT_SET(IndustryTileSpecialFlags)

/** Definition of one tile in an industry tile layout */
struct IndustryTileLayoutTile {
	TileIndexDiffC ti;
	IndustryGfx gfx;
};

/** A complete tile layout for an industry is a list of tiles */
using IndustryTileLayout = std::vector<IndustryTileLayoutTile>;

/**
 * Defines the data structure for constructing industry.
 */
struct IndustrySpec {
	std::vector<IndustryTileLayout> layouts;    ///< List of possible tile layouts for the industry
	std::vector<uint64_t> layout_anim_masks;    ///< Animation inhibit masks for tile layouts for the industry
	uint8_t cost_multiplier;                    ///< Base construction cost multiplier.
	uint32_t removal_cost_multiplier;           ///< Base removal cost multiplier.
	uint32_t prospecting_chance;                ///< Chance prospecting succeeds
	IndustryType conflicting[3];                ///< Industries this industry cannot be close to
<<<<<<< HEAD
	uint8_t check_proc;                         ///< Index to a procedure to check for conflicting circumstances
	std::array<CargoID, INDUSTRY_NUM_OUTPUTS> produced_cargo{};
	std::array<std::variant<CargoLabel, MixedCargoType>, INDUSTRY_NUM_OUTPUTS> produced_cargo_label{};
	std::array<uint8_t, INDUSTRY_NUM_OUTPUTS> production_rate{};
=======
	uint8_t check_proc;                            ///< Index to a procedure to check for conflicting circumstances
	std::array<CargoID, INDUSTRY_NUM_OUTPUTS> produced_cargo;
	uint8_t production_rate[INDUSTRY_NUM_OUTPUTS];
>>>>>>> 71ea58c6
	/**
	 * minimum amount of cargo transported to the stations.
	 * If the waiting cargo is less than this number, no cargo is moved to it.
	 */
	uint8_t minimal_cargo;
<<<<<<< HEAD
	std::array<CargoID, INDUSTRY_NUM_INPUTS> accepts_cargo{}; ///< 16 accepted cargoes.
	std::array<std::variant<CargoLabel, MixedCargoType>, INDUSTRY_NUM_INPUTS> accepts_cargo_label{};
=======
	std::array<CargoID, INDUSTRY_NUM_INPUTS> accepts_cargo; ///< 16 accepted cargoes.
>>>>>>> 71ea58c6
	uint16_t input_cargo_multiplier[INDUSTRY_NUM_INPUTS][INDUSTRY_NUM_OUTPUTS]; ///< Input cargo multipliers (multiply amount of incoming cargo for the produced cargoes)
	IndustryLifeType life_type;                 ///< This is also known as Industry production flag, in newgrf specs
	uint8_t climate_availability;               ///< Bitmask, giving landscape enums as bit position
	IndustryBehaviour behaviour;                ///< How this industry will behave, and how others entities can use it
	uint8_t map_colour;                         ///< colour used for the small map
	StringID name;                              ///< Displayed name of the industry
	StringID new_industry_text;                 ///< Message appearing when the industry is built
	StringID closure_text;                      ///< Message appearing when the industry closes
	StringID production_up_text;                ///< Message appearing when the industry's production is increasing
	StringID production_down_text;              ///< Message appearing when the industry's production is decreasing
	StringID station_name;                      ///< Default name for nearby station
	uint8_t appear_ingame[NUM_LANDSCAPE];       ///< Probability of appearance in game
	uint8_t appear_creation[NUM_LANDSCAPE];     ///< Probability of appearance during map creation
	/* Newgrf data */
	uint16_t callback_mask;                     ///< Bitmask of industry callbacks that have to be called
	bool enabled;                               ///< entity still available (by default true).newgrf can disable it, though
	GRFFileProps grf_prop;                      ///< properties related to the grf file
	std::vector<uint8_t> random_sounds;         ///< Random sounds;

	std::array<std::variant<CargoLabel, MixedCargoType>, INDUSTRY_ORIGINAL_NUM_OUTPUTS> produced_cargo_label; ///< Cargo labels of produced cargo for default industries.
	std::array<std::variant<CargoLabel, MixedCargoType>, INDUSTRY_ORIGINAL_NUM_INPUTS> accepts_cargo_label; ///< Cargo labels of accepted cargo for default industries.

	bool IsRawIndustry() const;
	bool IsProcessingIndustry() const;
	Money GetConstructionCost() const;
	Money GetRemovalCost() const;
	bool UsesOriginalEconomy() const;
};

/**
 * Defines the data structure of each individual tile of an industry.
 * @note A tile can at most accept 3 types of cargo, even if an industry as a whole can accept more types.
 */
struct IndustryTileSpec {
	std::array<CargoID, INDUSTRY_NUM_INPUTS> accepts_cargo; ///< Cargo accepted by this tile
<<<<<<< HEAD
	std::array<std::variant<CargoLabel, MixedCargoType>, INDUSTRY_NUM_INPUTS> accepts_cargo_label;
	std::array<int8_t, INDUSTRY_NUM_INPUTS> acceptance;     ///< Level of acceptance per cargo type (signed, may be negative!)
=======
	std::array<int8_t, INDUSTRY_NUM_INPUTS> acceptance; ///< Level of acceptance per cargo type (signed, may be negative!)
>>>>>>> 71ea58c6
	Slope slopes_refused;                 ///< slope pattern on which this tile cannot be built
	uint8_t anim_production;              ///< Animation frame to start when goods are produced
	uint8_t anim_next;                    ///< Next frame in an animation
	/**
	 * When true, the tile has to be drawn using the animation
	 * state instead of the construction state
	 */
	bool anim_state;
	/* Newgrf data */
	uint8_t callback_mask;                  ///< Bitmask of industry tile callbacks that have to be called
	AnimationInfo animation;                ///< Information about the animation (is it looping, how many loops etc)
	IndustryTileSpecialFlags special_flags; ///< Bitmask of extra flags used by the tile
<<<<<<< HEAD
	bool enabled;                           ///< entity still available (by default true).newgrf can disable it, though
	GRFFileProps grf_prop;                  ///< properties related to the grf file
=======
	bool enabled;                         ///< entity still available (by default true).newgrf can disable it, though
	GRFFileProps grf_prop;                ///< properties related to the grf file

	std::array<std::variant<CargoLabel, MixedCargoType>, INDUSTRY_ORIGINAL_NUM_INPUTS> accepts_cargo_label; ///< Cargo labels of accepted cargo for default industry tiles.
>>>>>>> 71ea58c6
};

/* industry_cmd.cpp*/
const IndustrySpec *GetIndustrySpec(IndustryType thistype);    ///< Array of industries data
const IndustryTileSpec *GetIndustryTileSpec(IndustryGfx gfx);  ///< Array of industry tiles data
void ResetIndustries();

/* writable arrays of specs */
extern IndustrySpec _industry_specs[NUM_INDUSTRYTYPES];
extern IndustryTileSpec _industry_tile_specs[NUM_INDUSTRYTILES];

/* industry_gui.cpp */
void SortIndustryTypes();
/* Industry types sorted alphabetically by name. */
extern std::array<IndustryType, NUM_INDUSTRYTYPES> _sorted_industry_types;

/**
 * Do industry gfx ID translation for NewGRFs.
 * @param gfx the type to get the override for.
 * @return the gfx to actually work with.
 */
inline IndustryGfx GetTranslatedIndustryTileID(IndustryGfx gfx)
{
	/* the 0xFF should be GFX_WATERTILE_SPECIALCHECK but for reasons of include mess,
	 * we'll simplify the writing.
	 * Basically, the first test is required since the GFX_WATERTILE_SPECIALCHECK value
	 * will never be assigned as a tile index and is only required in order to do some
	 * tests while building the industry (as in WATER REQUIRED */
	if (gfx != 0xFF) {
		dbg_assert(gfx < INVALID_INDUSTRYTILE);
		const IndustryTileSpec *it = &_industry_tile_specs[gfx];
		return it->grf_prop.override == INVALID_INDUSTRYTILE ? gfx : it->grf_prop.override;
	} else {
		return gfx;
	}
}

static const uint8_t IT_INVALID = 255;

#endif /* INDUSTRYTYPE_H */<|MERGE_RESOLUTION|>--- conflicted
+++ resolved
@@ -108,27 +108,15 @@
 	uint32_t removal_cost_multiplier;           ///< Base removal cost multiplier.
 	uint32_t prospecting_chance;                ///< Chance prospecting succeeds
 	IndustryType conflicting[3];                ///< Industries this industry cannot be close to
-<<<<<<< HEAD
 	uint8_t check_proc;                         ///< Index to a procedure to check for conflicting circumstances
 	std::array<CargoID, INDUSTRY_NUM_OUTPUTS> produced_cargo{};
-	std::array<std::variant<CargoLabel, MixedCargoType>, INDUSTRY_NUM_OUTPUTS> produced_cargo_label{};
 	std::array<uint8_t, INDUSTRY_NUM_OUTPUTS> production_rate{};
-=======
-	uint8_t check_proc;                            ///< Index to a procedure to check for conflicting circumstances
-	std::array<CargoID, INDUSTRY_NUM_OUTPUTS> produced_cargo;
-	uint8_t production_rate[INDUSTRY_NUM_OUTPUTS];
->>>>>>> 71ea58c6
 	/**
 	 * minimum amount of cargo transported to the stations.
 	 * If the waiting cargo is less than this number, no cargo is moved to it.
 	 */
 	uint8_t minimal_cargo;
-<<<<<<< HEAD
 	std::array<CargoID, INDUSTRY_NUM_INPUTS> accepts_cargo{}; ///< 16 accepted cargoes.
-	std::array<std::variant<CargoLabel, MixedCargoType>, INDUSTRY_NUM_INPUTS> accepts_cargo_label{};
-=======
-	std::array<CargoID, INDUSTRY_NUM_INPUTS> accepts_cargo; ///< 16 accepted cargoes.
->>>>>>> 71ea58c6
 	uint16_t input_cargo_multiplier[INDUSTRY_NUM_INPUTS][INDUSTRY_NUM_OUTPUTS]; ///< Input cargo multipliers (multiply amount of incoming cargo for the produced cargoes)
 	IndustryLifeType life_type;                 ///< This is also known as Industry production flag, in newgrf specs
 	uint8_t climate_availability;               ///< Bitmask, giving landscape enums as bit position
@@ -164,12 +152,7 @@
  */
 struct IndustryTileSpec {
 	std::array<CargoID, INDUSTRY_NUM_INPUTS> accepts_cargo; ///< Cargo accepted by this tile
-<<<<<<< HEAD
-	std::array<std::variant<CargoLabel, MixedCargoType>, INDUSTRY_NUM_INPUTS> accepts_cargo_label;
 	std::array<int8_t, INDUSTRY_NUM_INPUTS> acceptance;     ///< Level of acceptance per cargo type (signed, may be negative!)
-=======
-	std::array<int8_t, INDUSTRY_NUM_INPUTS> acceptance; ///< Level of acceptance per cargo type (signed, may be negative!)
->>>>>>> 71ea58c6
 	Slope slopes_refused;                 ///< slope pattern on which this tile cannot be built
 	uint8_t anim_production;              ///< Animation frame to start when goods are produced
 	uint8_t anim_next;                    ///< Next frame in an animation
@@ -182,15 +165,10 @@
 	uint8_t callback_mask;                  ///< Bitmask of industry tile callbacks that have to be called
 	AnimationInfo animation;                ///< Information about the animation (is it looping, how many loops etc)
 	IndustryTileSpecialFlags special_flags; ///< Bitmask of extra flags used by the tile
-<<<<<<< HEAD
 	bool enabled;                           ///< entity still available (by default true).newgrf can disable it, though
 	GRFFileProps grf_prop;                  ///< properties related to the grf file
-=======
-	bool enabled;                         ///< entity still available (by default true).newgrf can disable it, though
-	GRFFileProps grf_prop;                ///< properties related to the grf file
 
 	std::array<std::variant<CargoLabel, MixedCargoType>, INDUSTRY_ORIGINAL_NUM_INPUTS> accepts_cargo_label; ///< Cargo labels of accepted cargo for default industry tiles.
->>>>>>> 71ea58c6
 };
 
 /* industry_cmd.cpp*/
