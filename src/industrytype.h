/*
 * This file is part of OpenTTD.
 * OpenTTD is free software; you can redistribute it and/or modify it under the terms of the GNU General Public License as published by the Free Software Foundation, version 2.
 * OpenTTD is distributed in the hope that it will be useful, but WITHOUT ANY WARRANTY; without even the implied warranty of MERCHANTABILITY or FITNESS FOR A PARTICULAR PURPOSE.
 * See the GNU General Public License for more details. You should have received a copy of the GNU General Public License along with OpenTTD. If not, see <http://www.gnu.org/licenses/>.
 */

/** @file industrytype.h %Industry type specs. */

#ifndef INDUSTRYTYPE_H
#define INDUSTRYTYPE_H

#include "map_type.h"
#include "slope_type.h"
#include "industry_type.h"
#include "landscape_type.h"
#include "cargo_type.h"
#include "newgrf_animation_type.h"
#include "newgrf_commons.h"
#include <array>
#include <vector>
#include <variant>

enum IndustryCleanupType {
	CLEAN_RANDOMSOUNDS,    ///< Free the dynamically allocated sounds table
};

/** Available types of industry lifetimes. */
enum IndustryLifeType {
	INDUSTRYLIFE_BLACK_HOLE =      0, ///< Like power plants and banks
	INDUSTRYLIFE_EXTRACTIVE = 1 << 0, ///< Like mines
	INDUSTRYLIFE_ORGANIC    = 1 << 1, ///< Like forests
	INDUSTRYLIFE_PROCESSING = 1 << 2, ///< Like factories
};

/**
 * Available procedures to check whether an industry may build at a given location.
 * @see CheckNewIndustryProc, _check_new_industry_procs[]
 */
enum CheckProc {
	CHECK_NOTHING,    ///< Always succeeds.
	CHECK_FOREST,     ///< %Industry should be build above snow-line in arctic climate.
	CHECK_REFINERY,   ///< %Industry should be positioned near edge of the map.
	CHECK_FARM,       ///< %Industry should be below snow-line in arctic.
	CHECK_PLANTATION, ///< %Industry should NOT be in the desert.
	CHECK_WATER,      ///< %Industry should be in the desert.
	CHECK_LUMBERMILL, ///< %Industry should be in the rain forest.
	CHECK_BUBBLEGEN,  ///< %Industry should be in low land.
	CHECK_OIL_RIG,    ///< Industries at sea should be positioned near edge of the map.
	CHECK_END,        ///< End marker of the industry check procedures.
};

/** How was the industry created */
enum IndustryConstructionType {
	ICT_UNKNOWN,          ///< in previous game version or without newindustries activated
	ICT_NORMAL_GAMEPLAY,  ///< either by user or random creation process
	ICT_MAP_GENERATION,   ///< during random map creation
	ICT_SCENARIO_EDITOR,  ///< while editing a scenario
};

/** Various industry behaviours mostly to represent original TTD specialities */
enum IndustryBehaviour {
	INDUSTRYBEH_NONE                  =      0,
	INDUSTRYBEH_PLANT_FIELDS          = 1 << 0,  ///< periodically plants fields around itself (temp and arctic farms)
	INDUSTRYBEH_CUT_TREES             = 1 << 1,  ///< cuts trees and produce first output cargo from them (lumber mill)
	INDUSTRYBEH_BUILT_ONWATER         = 1 << 2,  ///< is built on water (oil rig)
	INDUSTRYBEH_TOWN1200_MORE         = 1 << 3,  ///< can only be built in towns larger than 1200 inhabitants (temperate bank)
	INDUSTRYBEH_ONLY_INTOWN           = 1 << 4,  ///< can only be built in towns (arctic/tropic banks, water tower)
	INDUSTRYBEH_ONLY_NEARTOWN         = 1 << 5,  ///< is always built near towns (toy shop)
	INDUSTRYBEH_PLANT_ON_BUILT        = 1 << 6,  ///< Fields are planted around when built (all farms)
	INDUSTRYBEH_DONT_INCR_PROD        = 1 << 7,  ///< do not increase production (oil wells) in the temperate climate
	INDUSTRYBEH_BEFORE_1950           = 1 << 8,  ///< can only be built before 1950 (oil wells)
	INDUSTRYBEH_AFTER_1960            = 1 << 9,  ///< can only be built after 1960 (oil rigs)
	INDUSTRYBEH_AI_AIRSHIP_ROUTES     = 1 << 10, ///< ai will attempt to establish air/ship routes to this industry (oil rig)
	INDUSTRYBEH_AIRPLANE_ATTACKS      = 1 << 11, ///< can be exploded by a military airplane (oil refinery)
	INDUSTRYBEH_CHOPPER_ATTACKS       = 1 << 12, ///< can be exploded by a military helicopter (factory)
	INDUSTRYBEH_CAN_SUBSIDENCE        = 1 << 13, ///< can cause a subsidence (coal mine, shaft that collapses)
	/* The following flags are only used for newindustries and do no represent any normal behaviour */
	INDUSTRYBEH_PROD_MULTI_HNDLING    = 1 << 14, ///< Automatic production multiplier handling
	INDUSTRYBEH_PRODCALLBACK_RANDOM   = 1 << 15, ///< Production callback needs random bits in var 10
	INDUSTRYBEH_NOBUILT_MAPCREATION   = 1 << 16, ///< Do not force one instance of this type to appear on map generation
	INDUSTRYBEH_CANCLOSE_LASTINSTANCE = 1 << 17, ///< Allow closing down the last instance of this type
	INDUSTRYBEH_CARGOTYPES_UNLIMITED  = 1 << 18, ///< Allow produced/accepted cargoes callbacks to supply more than 2 and 3 types
	INDUSTRYBEH_NO_PAX_PROD_CLAMP     = 1 << 19, ///< Do not clamp production of passengers. (smooth economy only)
};
DECLARE_ENUM_AS_BIT_SET(IndustryBehaviour)

/** Flags for miscellaneous industry tile specialities */
enum IndustryTileSpecialFlags {
	INDTILE_SPECIAL_NONE                  = 0,
	INDTILE_SPECIAL_NEXTFRAME_RANDOMBITS  = 1 << 0, ///< Callback 0x26 needs random bits
	INDTILE_SPECIAL_ACCEPTS_ALL_CARGO     = 1 << 1, ///< Tile always accepts all cargoes the associated industry accepts
};
DECLARE_ENUM_AS_BIT_SET(IndustryTileSpecialFlags)

/** Definition of one tile in an industry tile layout */
struct IndustryTileLayoutTile {
	TileIndexDiffC ti;
	IndustryGfx gfx;
};

/** A complete tile layout for an industry is a list of tiles */
using IndustryTileLayout = std::vector<IndustryTileLayoutTile>;

/**
 * Defines the data structure for constructing industry.
 */
struct IndustrySpec {
	std::vector<IndustryTileLayout> layouts;    ///< List of possible tile layouts for the industry
	std::vector<uint64_t> layout_anim_masks;    ///< Animation inhibit masks for tile layouts for the industry
	uint8_t cost_multiplier;                    ///< Base construction cost multiplier.
	uint32_t removal_cost_multiplier;           ///< Base removal cost multiplier.
	uint32_t prospecting_chance;                ///< Chance prospecting succeeds
	IndustryType conflicting[3];                ///< Industries this industry cannot be close to
<<<<<<< HEAD
	byte check_proc;                            ///< Index to a procedure to check for conflicting circumstances
	std::array<CargoID, INDUSTRY_NUM_OUTPUTS> produced_cargo{};
	std::array<std::variant<CargoLabel, MixedCargoType>, INDUSTRY_NUM_OUTPUTS> produced_cargo_label{};
	std::array<byte, INDUSTRY_NUM_OUTPUTS> production_rate{};
=======
	uint8_t check_proc;                            ///< Index to a procedure to check for conflicting circumstances
	CargoID produced_cargo[INDUSTRY_NUM_OUTPUTS];
	std::variant<CargoLabel, MixedCargoType> produced_cargo_label[INDUSTRY_NUM_OUTPUTS];
	uint8_t production_rate[INDUSTRY_NUM_OUTPUTS];
>>>>>>> 6c5a8f55
	/**
	 * minimum amount of cargo transported to the stations.
	 * If the waiting cargo is less than this number, no cargo is moved to it.
	 */
<<<<<<< HEAD
	byte minimal_cargo;
	std::array<CargoID, INDUSTRY_NUM_INPUTS> accepts_cargo{}; ///< 16 accepted cargoes.
	std::array<std::variant<CargoLabel, MixedCargoType>, INDUSTRY_NUM_INPUTS> accepts_cargo_label{};
=======
	uint8_t minimal_cargo;
	CargoID accepts_cargo[INDUSTRY_NUM_INPUTS]; ///< 16 accepted cargoes.
	std::variant<CargoLabel, MixedCargoType> accepts_cargo_label[INDUSTRY_NUM_INPUTS];
>>>>>>> 6c5a8f55
	uint16_t input_cargo_multiplier[INDUSTRY_NUM_INPUTS][INDUSTRY_NUM_OUTPUTS]; ///< Input cargo multipliers (multiply amount of incoming cargo for the produced cargoes)
	IndustryLifeType life_type;                 ///< This is also known as Industry production flag, in newgrf specs
	uint8_t climate_availability;                  ///< Bitmask, giving landscape enums as bit position
	IndustryBehaviour behaviour;                ///< How this industry will behave, and how others entities can use it
	uint8_t map_colour;                            ///< colour used for the small map
	StringID name;                              ///< Displayed name of the industry
	StringID new_industry_text;                 ///< Message appearing when the industry is built
	StringID closure_text;                      ///< Message appearing when the industry closes
	StringID production_up_text;                ///< Message appearing when the industry's production is increasing
	StringID production_down_text;              ///< Message appearing when the industry's production is decreasing
	StringID station_name;                      ///< Default name for nearby station
<<<<<<< HEAD
	byte appear_ingame[NUM_LANDSCAPE];          ///< Probability of appearance in game
	byte appear_creation[NUM_LANDSCAPE];        ///< Probability of appearance during map creation
	uint8_t number_of_sounds;                   ///< Number of sounds available in the sounds array
	const uint8_t *random_sounds;               ///< array of random sounds.
=======
	uint8_t appear_ingame[NUM_LANDSCAPE];          ///< Probability of appearance in game
	uint8_t appear_creation[NUM_LANDSCAPE];        ///< Probability of appearance during map creation
	uint8_t number_of_sounds;                     ///< Number of sounds available in the sounds array
	const uint8_t *random_sounds;                 ///< array of random sounds.
>>>>>>> 6c5a8f55
	/* Newgrf data */
	uint16_t callback_mask;                     ///< Bitmask of industry callbacks that have to be called
	uint8_t cleanup_flag;                       ///< flags indicating which data should be freed upon cleaning up
	bool enabled;                               ///< entity still available (by default true).newgrf can disable it, though
	GRFFileProps grf_prop;                      ///< properties related to the grf file

	bool IsRawIndustry() const;
	bool IsProcessingIndustry() const;
	Money GetConstructionCost() const;
	Money GetRemovalCost() const;
	bool UsesOriginalEconomy() const;

	~IndustrySpec();
};

/**
 * Defines the data structure of each individual tile of an industry.
 * @note A tile can at most accept 3 types of cargo, even if an industry as a whole can accept more types.
 */
struct IndustryTileSpec {
	std::array<CargoID, INDUSTRY_NUM_INPUTS> accepts_cargo; ///< Cargo accepted by this tile
	std::array<std::variant<CargoLabel, MixedCargoType>, INDUSTRY_NUM_INPUTS> accepts_cargo_label;
	std::array<int8_t, INDUSTRY_NUM_INPUTS> acceptance;     ///< Level of acceptance per cargo type (signed, may be negative!)
	Slope slopes_refused;                 ///< slope pattern on which this tile cannot be built
	uint8_t anim_production;                 ///< Animation frame to start when goods are produced
	uint8_t anim_next;                       ///< Next frame in an animation
	/**
	 * When true, the tile has to be drawn using the animation
	 * state instead of the construction state
	 */
	bool anim_state;
	/* Newgrf data */
	uint8_t callback_mask;                  ///< Bitmask of industry tile callbacks that have to be called
	AnimationInfo animation;                ///< Information about the animation (is it looping, how many loops etc)
	IndustryTileSpecialFlags special_flags; ///< Bitmask of extra flags used by the tile
	bool enabled;                           ///< entity still available (by default true).newgrf can disable it, though
	GRFFileProps grf_prop;                  ///< properties related to the grf file
};

/* industry_cmd.cpp*/
const IndustrySpec *GetIndustrySpec(IndustryType thistype);    ///< Array of industries data
const IndustryTileSpec *GetIndustryTileSpec(IndustryGfx gfx);  ///< Array of industry tiles data
void ResetIndustries();

/* writable arrays of specs */
extern IndustrySpec _industry_specs[NUM_INDUSTRYTYPES];
extern IndustryTileSpec _industry_tile_specs[NUM_INDUSTRYTILES];

/* industry_gui.cpp */
void SortIndustryTypes();
/* Industry types sorted alphabetically by name. */
extern std::array<IndustryType, NUM_INDUSTRYTYPES> _sorted_industry_types;

/**
 * Do industry gfx ID translation for NewGRFs.
 * @param gfx the type to get the override for.
 * @return the gfx to actually work with.
 */
inline IndustryGfx GetTranslatedIndustryTileID(IndustryGfx gfx)
{
	/* the 0xFF should be GFX_WATERTILE_SPECIALCHECK but for reasons of include mess,
	 * we'll simplify the writing.
	 * Basically, the first test is required since the GFX_WATERTILE_SPECIALCHECK value
	 * will never be assigned as a tile index and is only required in order to do some
	 * tests while building the industry (as in WATER REQUIRED */
	if (gfx != 0xFF) {
		dbg_assert(gfx < INVALID_INDUSTRYTILE);
		const IndustryTileSpec *it = &_industry_tile_specs[gfx];
		return it->grf_prop.override == INVALID_INDUSTRYTILE ? gfx : it->grf_prop.override;
	} else {
		return gfx;
	}
}

static const uint8_t IT_INVALID = 255;

#endif /* INDUSTRYTYPE_H */<|MERGE_RESOLUTION|>--- conflicted
+++ resolved
@@ -112,52 +112,32 @@
 	uint32_t removal_cost_multiplier;           ///< Base removal cost multiplier.
 	uint32_t prospecting_chance;                ///< Chance prospecting succeeds
 	IndustryType conflicting[3];                ///< Industries this industry cannot be close to
-<<<<<<< HEAD
-	byte check_proc;                            ///< Index to a procedure to check for conflicting circumstances
+	uint8_t check_proc;                         ///< Index to a procedure to check for conflicting circumstances
 	std::array<CargoID, INDUSTRY_NUM_OUTPUTS> produced_cargo{};
 	std::array<std::variant<CargoLabel, MixedCargoType>, INDUSTRY_NUM_OUTPUTS> produced_cargo_label{};
-	std::array<byte, INDUSTRY_NUM_OUTPUTS> production_rate{};
-=======
-	uint8_t check_proc;                            ///< Index to a procedure to check for conflicting circumstances
-	CargoID produced_cargo[INDUSTRY_NUM_OUTPUTS];
-	std::variant<CargoLabel, MixedCargoType> produced_cargo_label[INDUSTRY_NUM_OUTPUTS];
-	uint8_t production_rate[INDUSTRY_NUM_OUTPUTS];
->>>>>>> 6c5a8f55
+	std::array<uint8_t, INDUSTRY_NUM_OUTPUTS> production_rate{};
 	/**
 	 * minimum amount of cargo transported to the stations.
 	 * If the waiting cargo is less than this number, no cargo is moved to it.
 	 */
-<<<<<<< HEAD
-	byte minimal_cargo;
+	uint8_t minimal_cargo;
 	std::array<CargoID, INDUSTRY_NUM_INPUTS> accepts_cargo{}; ///< 16 accepted cargoes.
 	std::array<std::variant<CargoLabel, MixedCargoType>, INDUSTRY_NUM_INPUTS> accepts_cargo_label{};
-=======
-	uint8_t minimal_cargo;
-	CargoID accepts_cargo[INDUSTRY_NUM_INPUTS]; ///< 16 accepted cargoes.
-	std::variant<CargoLabel, MixedCargoType> accepts_cargo_label[INDUSTRY_NUM_INPUTS];
->>>>>>> 6c5a8f55
 	uint16_t input_cargo_multiplier[INDUSTRY_NUM_INPUTS][INDUSTRY_NUM_OUTPUTS]; ///< Input cargo multipliers (multiply amount of incoming cargo for the produced cargoes)
 	IndustryLifeType life_type;                 ///< This is also known as Industry production flag, in newgrf specs
-	uint8_t climate_availability;                  ///< Bitmask, giving landscape enums as bit position
+	uint8_t climate_availability;               ///< Bitmask, giving landscape enums as bit position
 	IndustryBehaviour behaviour;                ///< How this industry will behave, and how others entities can use it
-	uint8_t map_colour;                            ///< colour used for the small map
+	uint8_t map_colour;                         ///< colour used for the small map
 	StringID name;                              ///< Displayed name of the industry
 	StringID new_industry_text;                 ///< Message appearing when the industry is built
 	StringID closure_text;                      ///< Message appearing when the industry closes
 	StringID production_up_text;                ///< Message appearing when the industry's production is increasing
 	StringID production_down_text;              ///< Message appearing when the industry's production is decreasing
 	StringID station_name;                      ///< Default name for nearby station
-<<<<<<< HEAD
-	byte appear_ingame[NUM_LANDSCAPE];          ///< Probability of appearance in game
-	byte appear_creation[NUM_LANDSCAPE];        ///< Probability of appearance during map creation
+	uint8_t appear_ingame[NUM_LANDSCAPE];       ///< Probability of appearance in game
+	uint8_t appear_creation[NUM_LANDSCAPE];     ///< Probability of appearance during map creation
 	uint8_t number_of_sounds;                   ///< Number of sounds available in the sounds array
 	const uint8_t *random_sounds;               ///< array of random sounds.
-=======
-	uint8_t appear_ingame[NUM_LANDSCAPE];          ///< Probability of appearance in game
-	uint8_t appear_creation[NUM_LANDSCAPE];        ///< Probability of appearance during map creation
-	uint8_t number_of_sounds;                     ///< Number of sounds available in the sounds array
-	const uint8_t *random_sounds;                 ///< array of random sounds.
->>>>>>> 6c5a8f55
 	/* Newgrf data */
 	uint16_t callback_mask;                     ///< Bitmask of industry callbacks that have to be called
 	uint8_t cleanup_flag;                       ///< flags indicating which data should be freed upon cleaning up
@@ -182,8 +162,8 @@
 	std::array<std::variant<CargoLabel, MixedCargoType>, INDUSTRY_NUM_INPUTS> accepts_cargo_label;
 	std::array<int8_t, INDUSTRY_NUM_INPUTS> acceptance;     ///< Level of acceptance per cargo type (signed, may be negative!)
 	Slope slopes_refused;                 ///< slope pattern on which this tile cannot be built
-	uint8_t anim_production;                 ///< Animation frame to start when goods are produced
-	uint8_t anim_next;                       ///< Next frame in an animation
+	uint8_t anim_production;              ///< Animation frame to start when goods are produced
+	uint8_t anim_next;                    ///< Next frame in an animation
 	/**
 	 * When true, the tile has to be drawn using the animation
 	 * state instead of the construction state
