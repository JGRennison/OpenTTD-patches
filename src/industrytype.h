/*
 * This file is part of OpenTTD.
 * OpenTTD is free software; you can redistribute it and/or modify it under the terms of the GNU General Public License as published by the Free Software Foundation, version 2.
 * OpenTTD is distributed in the hope that it will be useful, but WITHOUT ANY WARRANTY; without even the implied warranty of MERCHANTABILITY or FITNESS FOR A PARTICULAR PURPOSE.
 * See the GNU General Public License for more details. You should have received a copy of the GNU General Public License along with OpenTTD. If not, see <http://www.gnu.org/licenses/>.
 */

/** @file industrytype.h %Industry type specs. */

#ifndef INDUSTRYTYPE_H
#define INDUSTRYTYPE_H

#include "map_type.h"
#include "slope_type.h"
#include "industry_type.h"
#include "landscape_type.h"
#include "cargo_type.h"
#include "newgrf_animation_type.h"
#include "newgrf_commons.h"
#include <array>
#include <vector>
#include <variant>

/** Available types of industry lifetimes. */
enum IndustryLifeType {
	INDUSTRYLIFE_BLACK_HOLE =      0, ///< Like power plants and banks
	INDUSTRYLIFE_EXTRACTIVE = 1 << 0, ///< Like mines
	INDUSTRYLIFE_ORGANIC    = 1 << 1, ///< Like forests
	INDUSTRYLIFE_PROCESSING = 1 << 2, ///< Like factories
};

/**
 * Available procedures to check whether an industry may build at a given location.
 * @see CheckNewIndustryProc, _check_new_industry_procs[]
 */
enum CheckProc {
	CHECK_NOTHING,    ///< Always succeeds.
	CHECK_FOREST,     ///< %Industry should be build above snow-line in arctic climate.
	CHECK_REFINERY,   ///< %Industry should be positioned near edge of the map.
	CHECK_FARM,       ///< %Industry should be below snow-line in arctic.
	CHECK_PLANTATION, ///< %Industry should NOT be in the desert.
	CHECK_WATER,      ///< %Industry should be in the desert.
	CHECK_LUMBERMILL, ///< %Industry should be in the rain forest.
	CHECK_BUBBLEGEN,  ///< %Industry should be in low land.
	CHECK_OIL_RIG,    ///< Industries at sea should be positioned near edge of the map.
	CHECK_END,        ///< End marker of the industry check procedures.
};

/** How was the industry created */
enum IndustryConstructionType {
	ICT_UNKNOWN,          ///< in previous game version or without newindustries activated
	ICT_NORMAL_GAMEPLAY,  ///< either by user or random creation process
	ICT_MAP_GENERATION,   ///< during random map creation
	ICT_SCENARIO_EDITOR,  ///< while editing a scenario
};

/** Various industry behaviours mostly to represent original TTD specialities */
enum IndustryBehaviour {
	INDUSTRYBEH_NONE                  =      0,
	INDUSTRYBEH_PLANT_FIELDS          = 1 << 0,  ///< periodically plants fields around itself (temp and arctic farms)
	INDUSTRYBEH_CUT_TREES             = 1 << 1,  ///< cuts trees and produce first output cargo from them (lumber mill)
	INDUSTRYBEH_BUILT_ONWATER         = 1 << 2,  ///< is built on water (oil rig)
	INDUSTRYBEH_TOWN1200_MORE         = 1 << 3,  ///< can only be built in towns larger than 1200 inhabitants (temperate bank)
	INDUSTRYBEH_ONLY_INTOWN           = 1 << 4,  ///< can only be built in towns (arctic/tropic banks, water tower)
	INDUSTRYBEH_ONLY_NEARTOWN         = 1 << 5,  ///< is always built near towns (toy shop)
	INDUSTRYBEH_PLANT_ON_BUILT        = 1 << 6,  ///< Fields are planted around when built (all farms)
	INDUSTRYBEH_DONT_INCR_PROD        = 1 << 7,  ///< do not increase production (oil wells) in the temperate climate
	INDUSTRYBEH_BEFORE_1950           = 1 << 8,  ///< can only be built before 1950 (oil wells)
	INDUSTRYBEH_AFTER_1960            = 1 << 9,  ///< can only be built after 1960 (oil rigs)
	INDUSTRYBEH_AI_AIRSHIP_ROUTES     = 1 << 10, ///< ai will attempt to establish air/ship routes to this industry (oil rig)
	INDUSTRYBEH_AIRPLANE_ATTACKS      = 1 << 11, ///< can be exploded by a military airplane (oil refinery)
	INDUSTRYBEH_CHOPPER_ATTACKS       = 1 << 12, ///< can be exploded by a military helicopter (factory)
	INDUSTRYBEH_CAN_SUBSIDENCE        = 1 << 13, ///< can cause a subsidence (coal mine, shaft that collapses)
	/* The following flags are only used for newindustries and do no represent any normal behaviour */
	INDUSTRYBEH_PROD_MULTI_HNDLING    = 1 << 14, ///< Automatic production multiplier handling
	INDUSTRYBEH_PRODCALLBACK_RANDOM   = 1 << 15, ///< Production callback needs random bits in var 10
	INDUSTRYBEH_NOBUILT_MAPCREATION   = 1 << 16, ///< Do not force one instance of this type to appear on map generation
	INDUSTRYBEH_CANCLOSE_LASTINSTANCE = 1 << 17, ///< Allow closing down the last instance of this type
	INDUSTRYBEH_CARGOTYPES_UNLIMITED  = 1 << 18, ///< Allow produced/accepted cargoes callbacks to supply more than 2 and 3 types
	INDUSTRYBEH_NO_PAX_PROD_CLAMP     = 1 << 19, ///< Do not clamp production of passengers. (smooth economy only)
};
DECLARE_ENUM_AS_BIT_SET(IndustryBehaviour)

/** Flags for miscellaneous industry tile specialities */
enum IndustryTileSpecialFlags {
	INDTILE_SPECIAL_NONE                  = 0,
	INDTILE_SPECIAL_NEXTFRAME_RANDOMBITS  = 1 << 0, ///< Callback 0x26 needs random bits
	INDTILE_SPECIAL_ACCEPTS_ALL_CARGO     = 1 << 1, ///< Tile always accepts all cargoes the associated industry accepts
};
DECLARE_ENUM_AS_BIT_SET(IndustryTileSpecialFlags)

/** Definition of one tile in an industry tile layout */
struct IndustryTileLayoutTile {
	TileIndexDiffC ti;
	IndustryGfx gfx;
};

/** A complete tile layout for an industry is a list of tiles */
using IndustryTileLayout = std::vector<IndustryTileLayoutTile>;

/**
 * Defines the data structure for constructing industry.
 */
struct IndustrySpec {
	std::vector<IndustryTileLayout> layouts;    ///< List of possible tile layouts for the industry
	std::vector<uint64_t> layout_anim_masks;    ///< Animation inhibit masks for tile layouts for the industry
	uint8_t cost_multiplier;                    ///< Base construction cost multiplier.
	uint32_t removal_cost_multiplier;           ///< Base removal cost multiplier.
	uint32_t prospecting_chance;                ///< Chance prospecting succeeds
	IndustryType conflicting[3];                ///< Industries this industry cannot be close to
<<<<<<< HEAD
	uint8_t check_proc;                         ///< Index to a procedure to check for conflicting circumstances
	std::array<CargoID, INDUSTRY_NUM_OUTPUTS> produced_cargo{};
	std::array<uint8_t, INDUSTRY_NUM_OUTPUTS> production_rate{};
=======
	uint8_t check_proc;                            ///< Index to a procedure to check for conflicting circumstances
	std::array<CargoType, INDUSTRY_NUM_OUTPUTS> produced_cargo;
	uint8_t production_rate[INDUSTRY_NUM_OUTPUTS];
>>>>>>> d1e001f1
	/**
	 * minimum amount of cargo transported to the stations.
	 * If the waiting cargo is less than this number, no cargo is moved to it.
	 */
	uint8_t minimal_cargo;
<<<<<<< HEAD
	std::array<CargoID, INDUSTRY_NUM_INPUTS> accepts_cargo{}; ///< 16 accepted cargoes.
=======
	std::array<CargoType, INDUSTRY_NUM_INPUTS> accepts_cargo; ///< 16 accepted cargoes.
>>>>>>> d1e001f1
	uint16_t input_cargo_multiplier[INDUSTRY_NUM_INPUTS][INDUSTRY_NUM_OUTPUTS]; ///< Input cargo multipliers (multiply amount of incoming cargo for the produced cargoes)
	IndustryLifeType life_type;                 ///< This is also known as Industry production flag, in newgrf specs
	uint8_t climate_availability;               ///< Bitmask, giving landscape enums as bit position
	IndustryBehaviour behaviour;                ///< How this industry will behave, and how others entities can use it
	uint8_t map_colour;                         ///< colour used for the small map
	StringID name;                              ///< Displayed name of the industry
	StringID new_industry_text;                 ///< Message appearing when the industry is built
	StringID closure_text;                      ///< Message appearing when the industry closes
	StringID production_up_text;                ///< Message appearing when the industry's production is increasing
	StringID production_down_text;              ///< Message appearing when the industry's production is decreasing
	StringID station_name;                      ///< Default name for nearby station
	uint8_t appear_ingame[NUM_LANDSCAPE];       ///< Probability of appearance in game
	uint8_t appear_creation[NUM_LANDSCAPE];     ///< Probability of appearance during map creation
	/* Newgrf data */
	uint16_t callback_mask;                     ///< Bitmask of industry callbacks that have to be called
	bool enabled;                               ///< entity still available (by default true).newgrf can disable it, though
	GRFFileProps grf_prop;                      ///< properties related to the grf file
	std::vector<uint8_t> random_sounds;         ///< Random sounds;

	std::array<std::variant<CargoLabel, MixedCargoType>, INDUSTRY_ORIGINAL_NUM_OUTPUTS> produced_cargo_label; ///< Cargo labels of produced cargo for default industries.
	std::array<std::variant<CargoLabel, MixedCargoType>, INDUSTRY_ORIGINAL_NUM_INPUTS> accepts_cargo_label; ///< Cargo labels of accepted cargo for default industries.

	bool IsRawIndustry() const;
	bool IsProcessingIndustry() const;
	Money GetConstructionCost() const;
	Money GetRemovalCost() const;
	bool UsesOriginalEconomy() const;
};

/**
 * Defines the data structure of each individual tile of an industry.
 * @note A tile can at most accept 3 types of cargo, even if an industry as a whole can accept more types.
 */
struct IndustryTileSpec {
<<<<<<< HEAD
	std::array<CargoID, INDUSTRY_NUM_INPUTS> accepts_cargo; ///< Cargo accepted by this tile
	std::array<int8_t, INDUSTRY_NUM_INPUTS> acceptance;     ///< Level of acceptance per cargo type (signed, may be negative!)
=======
	std::array<CargoType, INDUSTRY_NUM_INPUTS> accepts_cargo; ///< Cargo accepted by this tile
	std::array<int8_t, INDUSTRY_NUM_INPUTS> acceptance; ///< Level of acceptance per cargo type (signed, may be negative!)
>>>>>>> d1e001f1
	Slope slopes_refused;                 ///< slope pattern on which this tile cannot be built
	uint8_t anim_production;              ///< Animation frame to start when goods are produced
	uint8_t anim_next;                    ///< Next frame in an animation
	/**
	 * When true, the tile has to be drawn using the animation
	 * state instead of the construction state
	 */
	bool anim_state;
	/* Newgrf data */
	uint8_t callback_mask;                  ///< Bitmask of industry tile callbacks that have to be called
	AnimationInfo animation;                ///< Information about the animation (is it looping, how many loops etc)
	IndustryTileSpecialFlags special_flags; ///< Bitmask of extra flags used by the tile
	bool enabled;                           ///< entity still available (by default true).newgrf can disable it, though
	GRFFileProps grf_prop;                  ///< properties related to the grf file

	std::array<std::variant<CargoLabel, MixedCargoType>, INDUSTRY_ORIGINAL_NUM_INPUTS> accepts_cargo_label; ///< Cargo labels of accepted cargo for default industry tiles.
};

/* industry_cmd.cpp*/
const IndustrySpec *GetIndustrySpec(IndustryType thistype);    ///< Array of industries data
const IndustryTileSpec *GetIndustryTileSpec(IndustryGfx gfx);  ///< Array of industry tiles data
void ResetIndustries();

/* writable arrays of specs */
extern IndustrySpec _industry_specs[NUM_INDUSTRYTYPES];
extern IndustryTileSpec _industry_tile_specs[NUM_INDUSTRYTILES];

/* industry_gui.cpp */
void SortIndustryTypes();
/* Industry types sorted alphabetically by name. */
extern std::array<IndustryType, NUM_INDUSTRYTYPES> _sorted_industry_types;

/**
 * Do industry gfx ID translation for NewGRFs.
 * @param gfx the type to get the override for.
 * @return the gfx to actually work with.
 */
inline IndustryGfx GetTranslatedIndustryTileID(IndustryGfx gfx)
{
	/* the 0xFF should be GFX_WATERTILE_SPECIALCHECK but for reasons of include mess,
	 * we'll simplify the writing.
	 * Basically, the first test is required since the GFX_WATERTILE_SPECIALCHECK value
	 * will never be assigned as a tile index and is only required in order to do some
	 * tests while building the industry (as in WATER REQUIRED */
	if (gfx != 0xFF) {
		dbg_assert(gfx < NUM_INDUSTRYTILES);
		const IndustryTileSpec *it = &_industry_tile_specs[gfx];
		return it->grf_prop.override == INVALID_INDUSTRYTILE ? gfx : it->grf_prop.override;
	} else {
		return gfx;
	}
}

#endif /* INDUSTRYTYPE_H */<|MERGE_RESOLUTION|>--- conflicted
+++ resolved
@@ -108,25 +108,15 @@
 	uint32_t removal_cost_multiplier;           ///< Base removal cost multiplier.
 	uint32_t prospecting_chance;                ///< Chance prospecting succeeds
 	IndustryType conflicting[3];                ///< Industries this industry cannot be close to
-<<<<<<< HEAD
 	uint8_t check_proc;                         ///< Index to a procedure to check for conflicting circumstances
-	std::array<CargoID, INDUSTRY_NUM_OUTPUTS> produced_cargo{};
+	std::array<CargoType, INDUSTRY_NUM_OUTPUTS> produced_cargo{};
 	std::array<uint8_t, INDUSTRY_NUM_OUTPUTS> production_rate{};
-=======
-	uint8_t check_proc;                            ///< Index to a procedure to check for conflicting circumstances
-	std::array<CargoType, INDUSTRY_NUM_OUTPUTS> produced_cargo;
-	uint8_t production_rate[INDUSTRY_NUM_OUTPUTS];
->>>>>>> d1e001f1
 	/**
 	 * minimum amount of cargo transported to the stations.
 	 * If the waiting cargo is less than this number, no cargo is moved to it.
 	 */
 	uint8_t minimal_cargo;
-<<<<<<< HEAD
-	std::array<CargoID, INDUSTRY_NUM_INPUTS> accepts_cargo{}; ///< 16 accepted cargoes.
-=======
-	std::array<CargoType, INDUSTRY_NUM_INPUTS> accepts_cargo; ///< 16 accepted cargoes.
->>>>>>> d1e001f1
+	std::array<CargoType, INDUSTRY_NUM_INPUTS> accepts_cargo{}; ///< 16 accepted cargoes.
 	uint16_t input_cargo_multiplier[INDUSTRY_NUM_INPUTS][INDUSTRY_NUM_OUTPUTS]; ///< Input cargo multipliers (multiply amount of incoming cargo for the produced cargoes)
 	IndustryLifeType life_type;                 ///< This is also known as Industry production flag, in newgrf specs
 	uint8_t climate_availability;               ///< Bitmask, giving landscape enums as bit position
@@ -161,13 +151,8 @@
  * @note A tile can at most accept 3 types of cargo, even if an industry as a whole can accept more types.
  */
 struct IndustryTileSpec {
-<<<<<<< HEAD
-	std::array<CargoID, INDUSTRY_NUM_INPUTS> accepts_cargo; ///< Cargo accepted by this tile
+	std::array<CargoType, INDUSTRY_NUM_INPUTS> accepts_cargo; ///< Cargo accepted by this tile
 	std::array<int8_t, INDUSTRY_NUM_INPUTS> acceptance;     ///< Level of acceptance per cargo type (signed, may be negative!)
-=======
-	std::array<CargoType, INDUSTRY_NUM_INPUTS> accepts_cargo; ///< Cargo accepted by this tile
-	std::array<int8_t, INDUSTRY_NUM_INPUTS> acceptance; ///< Level of acceptance per cargo type (signed, may be negative!)
->>>>>>> d1e001f1
 	Slope slopes_refused;                 ///< slope pattern on which this tile cannot be built
 	uint8_t anim_production;              ///< Animation frame to start when goods are produced
 	uint8_t anim_next;                    ///< Next frame in an animation
