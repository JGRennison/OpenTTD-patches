/*
 * This file is part of OpenTTD.
 * OpenTTD is free software; you can redistribute it and/or modify it under the terms of the GNU General Public License as published by the Free Software Foundation, version 2.
 * OpenTTD is distributed in the hope that it will be useful, but WITHOUT ANY WARRANTY; without even the implied warranty of MERCHANTABILITY or FITNESS FOR A PARTICULAR PURPOSE.
 * See the GNU General Public License for more details. You should have received a copy of the GNU General Public License along with OpenTTD. If not, see <http://www.gnu.org/licenses/>.
 */

/** @file industrytype.h %Industry type specs. */

#ifndef INDUSTRYTYPE_H
#define INDUSTRYTYPE_H

#include <array>
#include <vector>
#include "map_type.h"
#include "slope_type.h"
#include "industry_type.h"
#include "landscape_type.h"
#include "cargo_type.h"
#include "newgrf_animation_type.h"
#include "newgrf_commons.h"

enum IndustryCleanupType {
	CLEAN_RANDOMSOUNDS,    ///< Free the dynamically allocated sounds table
};

/** Available types of industry lifetimes. */
enum IndustryLifeType {
	INDUSTRYLIFE_BLACK_HOLE =      0, ///< Like power plants and banks
	INDUSTRYLIFE_EXTRACTIVE = 1 << 0, ///< Like mines
	INDUSTRYLIFE_ORGANIC    = 1 << 1, ///< Like forests
	INDUSTRYLIFE_PROCESSING = 1 << 2, ///< Like factories
};

/**
 * Available procedures to check whether an industry may build at a given location.
 * @see CheckNewIndustryProc, _check_new_industry_procs[]
 */
enum CheckProc {
	CHECK_NOTHING,    ///< Always succeeds.
	CHECK_FOREST,     ///< %Industry should be build above snow-line in arctic climate.
	CHECK_REFINERY,   ///< %Industry should be positioned near edge of the map.
	CHECK_FARM,       ///< %Industry should be below snow-line in arctic.
	CHECK_PLANTATION, ///< %Industry should NOT be in the desert.
	CHECK_WATER,      ///< %Industry should be in the desert.
	CHECK_LUMBERMILL, ///< %Industry should be in the rain forest.
	CHECK_BUBBLEGEN,  ///< %Industry should be in low land.
	CHECK_OIL_RIG,    ///< Industries at sea should be positioned near edge of the map.
	CHECK_END,        ///< End marker of the industry check procedures.
};

/** How was the industry created */
enum IndustryConstructionType {
	ICT_UNKNOWN,          ///< in previous game version or without newindustries activated
	ICT_NORMAL_GAMEPLAY,  ///< either by user or random creation process
	ICT_MAP_GENERATION,   ///< during random map creation
	ICT_SCENARIO_EDITOR,  ///< while editing a scenario
};

/** Various industry behaviours mostly to represent original TTD specialities */
enum IndustryBehaviour {
	INDUSTRYBEH_NONE                  =      0,
	INDUSTRYBEH_PLANT_FIELDS          = 1 << 0,  ///< periodically plants fields around itself (temp and arctic farms)
	INDUSTRYBEH_CUT_TREES             = 1 << 1,  ///< cuts trees and produce first output cargo from them (lumber mill)
	INDUSTRYBEH_BUILT_ONWATER         = 1 << 2,  ///< is built on water (oil rig)
	INDUSTRYBEH_TOWN1200_MORE         = 1 << 3,  ///< can only be built in towns larger than 1200 inhabitants (temperate bank)
	INDUSTRYBEH_ONLY_INTOWN           = 1 << 4,  ///< can only be built in towns (arctic/tropic banks, water tower)
	INDUSTRYBEH_ONLY_NEARTOWN         = 1 << 5,  ///< is always built near towns (toy shop)
	INDUSTRYBEH_PLANT_ON_BUILT        = 1 << 6,  ///< Fields are planted around when built (all farms)
	INDUSTRYBEH_DONT_INCR_PROD        = 1 << 7,  ///< do not increase production (oil wells) in the temperate climate
	INDUSTRYBEH_BEFORE_1950           = 1 << 8,  ///< can only be built before 1950 (oil wells)
	INDUSTRYBEH_AFTER_1960            = 1 << 9,  ///< can only be built after 1960 (oil rigs)
	INDUSTRYBEH_AI_AIRSHIP_ROUTES     = 1 << 10, ///< ai will attempt to establish air/ship routes to this industry (oil rig)
	INDUSTRYBEH_AIRPLANE_ATTACKS      = 1 << 11, ///< can be exploded by a military airplane (oil refinery)
	INDUSTRYBEH_CHOPPER_ATTACKS       = 1 << 12, ///< can be exploded by a military helicopter (factory)
	INDUSTRYBEH_CAN_SUBSIDENCE        = 1 << 13, ///< can cause a subsidence (coal mine, shaft that collapses)
	/* The following flags are only used for newindustries and do no represent any normal behaviour */
	INDUSTRYBEH_PROD_MULTI_HNDLING    = 1 << 14, ///< Automatic production multiplier handling
	INDUSTRYBEH_PRODCALLBACK_RANDOM   = 1 << 15, ///< Production callback needs random bits in var 10
	INDUSTRYBEH_NOBUILT_MAPCREATION   = 1 << 16, ///< Do not force one instance of this type to appear on map generation
	INDUSTRYBEH_CANCLOSE_LASTINSTANCE = 1 << 17, ///< Allow closing down the last instance of this type
	INDUSTRYBEH_CARGOTYPES_UNLIMITED  = 1 << 18, ///< Allow produced/accepted cargoes callbacks to supply more than 2 and 3 types
	INDUSTRYBEH_NO_PAX_PROD_CLAMP     = 1 << 19, ///< Do not clamp production of passengers. (smooth economy only)
};
DECLARE_ENUM_AS_BIT_SET(IndustryBehaviour)

/** Flags for miscellaneous industry tile specialities */
enum IndustryTileSpecialFlags {
	INDTILE_SPECIAL_NONE                  = 0,
	INDTILE_SPECIAL_NEXTFRAME_RANDOMBITS  = 1 << 0, ///< Callback 0x26 needs random bits
	INDTILE_SPECIAL_ACCEPTS_ALL_CARGO     = 1 << 1, ///< Tile always accepts all cargoes the associated industry accepts
};
DECLARE_ENUM_AS_BIT_SET(IndustryTileSpecialFlags)

/** Definition of one tile in an industry tile layout */
struct IndustryTileLayoutTile {
	TileIndexDiffC ti;
	IndustryGfx gfx;
};

/** A complete tile layout for an industry is a list of tiles */
using IndustryTileLayout = std::vector<IndustryTileLayoutTile>;

/**
 * Defines the data structure for constructing industry.
 */
struct IndustrySpec {
	std::vector<IndustryTileLayout> layouts;    ///< List of possible tile layouts for the industry
	std::vector<uint64_t> layout_anim_masks;    ///< Animation inhibit masks for tile layouts for the industry
	uint8_t cost_multiplier;                    ///< Base construction cost multiplier.
	uint32_t removal_cost_multiplier;           ///< Base removal cost multiplier.
	uint32_t prospecting_chance;                ///< Chance prospecting succeeds
	IndustryType conflicting[3];                ///< Industries this industry cannot be close to
	byte check_proc;                            ///< Index to a procedure to check for conflicting circumstances
<<<<<<< HEAD
	std::array<CargoID, INDUSTRY_NUM_OUTPUTS> produced_cargo{};
	std::array<byte, INDUSTRY_NUM_OUTPUTS> production_rate{};
=======
	CargoID produced_cargo[INDUSTRY_NUM_OUTPUTS];
	CargoLabel produced_cargo_label[INDUSTRY_NUM_OUTPUTS];
	byte production_rate[INDUSTRY_NUM_OUTPUTS];
>>>>>>> 60b6c6c7
	/**
	 * minimum amount of cargo transported to the stations.
	 * If the waiting cargo is less than this number, no cargo is moved to it.
	 */
	byte minimal_cargo;
<<<<<<< HEAD
	std::array<CargoID, INDUSTRY_NUM_INPUTS> accepts_cargo{}; ///< 16 accepted cargoes.
=======
	CargoID accepts_cargo[INDUSTRY_NUM_INPUTS]; ///< 16 accepted cargoes.
	CargoLabel accepts_cargo_label[INDUSTRY_NUM_INPUTS];
>>>>>>> 60b6c6c7
	uint16_t input_cargo_multiplier[INDUSTRY_NUM_INPUTS][INDUSTRY_NUM_OUTPUTS]; ///< Input cargo multipliers (multiply amount of incoming cargo for the produced cargoes)
	IndustryLifeType life_type;                 ///< This is also known as Industry production flag, in newgrf specs
	byte climate_availability;                  ///< Bitmask, giving landscape enums as bit position
	IndustryBehaviour behaviour;                ///< How this industry will behave, and how others entities can use it
	byte map_colour;                            ///< colour used for the small map
	StringID name;                              ///< Displayed name of the industry
	StringID new_industry_text;                 ///< Message appearing when the industry is built
	StringID closure_text;                      ///< Message appearing when the industry closes
	StringID production_up_text;                ///< Message appearing when the industry's production is increasing
	StringID production_down_text;              ///< Message appearing when the industry's production is decreasing
	StringID station_name;                      ///< Default name for nearby station
	byte appear_ingame[NUM_LANDSCAPE];          ///< Probability of appearance in game
	byte appear_creation[NUM_LANDSCAPE];        ///< Probability of appearance during map creation
	uint8_t number_of_sounds;                   ///< Number of sounds available in the sounds array
	const uint8_t *random_sounds;               ///< array of random sounds.
	/* Newgrf data */
	uint16_t callback_mask;                     ///< Bitmask of industry callbacks that have to be called
	uint8_t cleanup_flag;                       ///< flags indicating which data should be freed upon cleaning up
	bool enabled;                               ///< entity still available (by default true).newgrf can disable it, though
	GRFFileProps grf_prop;                      ///< properties related to the grf file

	bool IsRawIndustry() const;
	bool IsProcessingIndustry() const;
	Money GetConstructionCost() const;
	Money GetRemovalCost() const;
	bool UsesOriginalEconomy() const;

	~IndustrySpec();
};

/**
 * Defines the data structure of each individual tile of an industry.
 * @note A tile can at most accept 3 types of cargo, even if an industry as a whole can accept more types.
 */
struct IndustryTileSpec {
	std::array<CargoID, INDUSTRY_NUM_INPUTS> accepts_cargo; ///< Cargo accepted by this tile
<<<<<<< HEAD
	std::array<int8_t, INDUSTRY_NUM_INPUTS> acceptance;     ///< Level of acceptance per cargo type (signed, may be negative!)
=======
	std::array<CargoLabel, INDUSTRY_NUM_INPUTS> accepts_cargo_label;
	std::array<int8_t, INDUSTRY_NUM_INPUTS> acceptance; ///< Level of acceptance per cargo type (signed, may be negative!)
>>>>>>> 60b6c6c7
	Slope slopes_refused;                 ///< slope pattern on which this tile cannot be built
	byte anim_production;                 ///< Animation frame to start when goods are produced
	byte anim_next;                       ///< Next frame in an animation
	/**
	 * When true, the tile has to be drawn using the animation
	 * state instead of the construction state
	 */
	bool anim_state;
	/* Newgrf data */
	uint8_t callback_mask;                  ///< Bitmask of industry tile callbacks that have to be called
	AnimationInfo animation;                ///< Information about the animation (is it looping, how many loops etc)
	IndustryTileSpecialFlags special_flags; ///< Bitmask of extra flags used by the tile
	bool enabled;                           ///< entity still available (by default true).newgrf can disable it, though
	GRFFileProps grf_prop;                  ///< properties related to the grf file
};

/* industry_cmd.cpp*/
const IndustrySpec *GetIndustrySpec(IndustryType thistype);    ///< Array of industries data
const IndustryTileSpec *GetIndustryTileSpec(IndustryGfx gfx);  ///< Array of industry tiles data
void ResetIndustries();

/* writable arrays of specs */
extern IndustrySpec _industry_specs[NUM_INDUSTRYTYPES];
extern IndustryTileSpec _industry_tile_specs[NUM_INDUSTRYTILES];

/* industry_gui.cpp */
void SortIndustryTypes();
/* Industry types sorted alphabetically by name. */
extern std::array<IndustryType, NUM_INDUSTRYTYPES> _sorted_industry_types;

/**
 * Do industry gfx ID translation for NewGRFs.
 * @param gfx the type to get the override for.
 * @return the gfx to actually work with.
 */
inline IndustryGfx GetTranslatedIndustryTileID(IndustryGfx gfx)
{
	/* the 0xFF should be GFX_WATERTILE_SPECIALCHECK but for reasons of include mess,
	 * we'll simplify the writing.
	 * Basically, the first test is required since the GFX_WATERTILE_SPECIALCHECK value
	 * will never be assigned as a tile index and is only required in order to do some
	 * tests while building the industry (as in WATER REQUIRED */
	if (gfx != 0xFF) {
		dbg_assert(gfx < INVALID_INDUSTRYTILE);
		const IndustryTileSpec *it = &_industry_tile_specs[gfx];
		return it->grf_prop.override == INVALID_INDUSTRYTILE ? gfx : it->grf_prop.override;
	} else {
		return gfx;
	}
}

static const uint8_t IT_INVALID = 255;

#endif /* INDUSTRYTYPE_H */<|MERGE_RESOLUTION|>--- conflicted
+++ resolved
@@ -112,25 +112,16 @@
 	uint32_t prospecting_chance;                ///< Chance prospecting succeeds
 	IndustryType conflicting[3];                ///< Industries this industry cannot be close to
 	byte check_proc;                            ///< Index to a procedure to check for conflicting circumstances
-<<<<<<< HEAD
 	std::array<CargoID, INDUSTRY_NUM_OUTPUTS> produced_cargo{};
+	std::array<CargoLabel, INDUSTRY_NUM_OUTPUTS> produced_cargo_label{};
 	std::array<byte, INDUSTRY_NUM_OUTPUTS> production_rate{};
-=======
-	CargoID produced_cargo[INDUSTRY_NUM_OUTPUTS];
-	CargoLabel produced_cargo_label[INDUSTRY_NUM_OUTPUTS];
-	byte production_rate[INDUSTRY_NUM_OUTPUTS];
->>>>>>> 60b6c6c7
 	/**
 	 * minimum amount of cargo transported to the stations.
 	 * If the waiting cargo is less than this number, no cargo is moved to it.
 	 */
 	byte minimal_cargo;
-<<<<<<< HEAD
 	std::array<CargoID, INDUSTRY_NUM_INPUTS> accepts_cargo{}; ///< 16 accepted cargoes.
-=======
-	CargoID accepts_cargo[INDUSTRY_NUM_INPUTS]; ///< 16 accepted cargoes.
-	CargoLabel accepts_cargo_label[INDUSTRY_NUM_INPUTS];
->>>>>>> 60b6c6c7
+	std::array<CargoLabel, INDUSTRY_NUM_INPUTS> accepts_cargo_label{};
 	uint16_t input_cargo_multiplier[INDUSTRY_NUM_INPUTS][INDUSTRY_NUM_OUTPUTS]; ///< Input cargo multipliers (multiply amount of incoming cargo for the produced cargoes)
 	IndustryLifeType life_type;                 ///< This is also known as Industry production flag, in newgrf specs
 	byte climate_availability;                  ///< Bitmask, giving landscape enums as bit position
@@ -167,12 +158,8 @@
  */
 struct IndustryTileSpec {
 	std::array<CargoID, INDUSTRY_NUM_INPUTS> accepts_cargo; ///< Cargo accepted by this tile
-<<<<<<< HEAD
+	std::array<CargoLabel, INDUSTRY_NUM_INPUTS> accepts_cargo_label;
 	std::array<int8_t, INDUSTRY_NUM_INPUTS> acceptance;     ///< Level of acceptance per cargo type (signed, may be negative!)
-=======
-	std::array<CargoLabel, INDUSTRY_NUM_INPUTS> accepts_cargo_label;
-	std::array<int8_t, INDUSTRY_NUM_INPUTS> acceptance; ///< Level of acceptance per cargo type (signed, may be negative!)
->>>>>>> 60b6c6c7
 	Slope slopes_refused;                 ///< slope pattern on which this tile cannot be built
 	byte anim_production;                 ///< Animation frame to start when goods are produced
 	byte anim_next;                       ///< Next frame in an animation
