--- conflicted
+++ resolved
@@ -120,17 +120,10 @@
 	uint8_t minimal_cargo;
 	std::array<CargoType, INDUSTRY_NUM_INPUTS> accepts_cargo{}; ///< 16 accepted cargoes.
 	uint16_t input_cargo_multiplier[INDUSTRY_NUM_INPUTS][INDUSTRY_NUM_OUTPUTS]; ///< Input cargo multipliers (multiply amount of incoming cargo for the produced cargoes)
-<<<<<<< HEAD
-	IndustryLifeType life_type;                 ///< This is also known as Industry production flag, in newgrf specs
+	IndustryLifeTypes life_type;                ///< This is also known as Industry production flag, in newgrf specs
 	LandscapeTypes climate_availability;        ///< Bitmask, giving landscape enums as bit position
-	IndustryBehaviour behaviour;                ///< How this industry will behave, and how others entities can use it
+	IndustryBehaviours behaviour;               ///< How this industry will behave, and how others entities can use it
 	uint8_t map_colour;                         ///< colour used for the small map
-=======
-	IndustryLifeTypes life_type;                 ///< This is also known as Industry production flag, in newgrf specs
-	LandscapeTypes climate_availability; ///< Bitmask, giving landscape enums as bit position
-	IndustryBehaviours behaviour;                ///< How this industry will behave, and how others entities can use it
-	uint8_t map_colour;                            ///< colour used for the small map
->>>>>>> fb70a7fe
 	StringID name;                              ///< Displayed name of the industry
 	StringID new_industry_text;                 ///< Message appearing when the industry is built
 	StringID closure_text;                      ///< Message appearing when the industry closes
