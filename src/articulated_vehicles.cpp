--- conflicted
+++ resolved
@@ -114,7 +114,7 @@
 void GetArticulatedPartsEngineIDs(EngineID engine_type, bool purchase_window, std::vector<EngineID> &ids)
 {
 	ids.clear();
-	if (!HasBit(EngInfo(engine_type)->callback_mask, CBM_VEHICLE_ARTIC_ENGINE)) return;
+	if (!EngInfo(engine_type)->callback_mask.Test(VehicleCallbackMask::ArticEngine)) return;
 
 	/* If we can't allocate a vehicle now, we can't allocate it in the command
 	 * either, so it doesn't matter how many articulated parts there are. */
@@ -278,13 +278,8 @@
 	*union_mask = veh_cargoes;
 	*intersection_mask = (veh_cargoes != 0) ? veh_cargoes : ALL_CARGOTYPES;
 
-<<<<<<< HEAD
 	if (!e->IsArticulatedCallbackVehicleType()) return;
-	if (!HasBit(e->info.callback_mask, CBM_VEHICLE_ARTIC_ENGINE)) return;
-=======
-	if (!e->IsGroundVehicle()) return;
 	if (!e->info.callback_mask.Test(VehicleCallbackMask::ArticEngine)) return;
->>>>>>> 2c7b3bb5
 
 	for (uint i = 1; i < MAX_ARTICULATED_PARTS; i++) {
 		EngineID artic_engine = GetNextArticulatedPart(i, engine);
@@ -308,7 +303,7 @@
 	output.push_back(GetAvailableVehicleCargoTypes(engine, include_initial_cargo_type));
 
 	if (!e->IsArticulatedCallbackVehicleType()) return output;
-	if (!HasBit(e->info.callback_mask, CBM_VEHICLE_ARTIC_ENGINE)) return output;
+	if (!e->info.callback_mask.Test(VehicleCallbackMask::ArticEngine)) return output;
 
 	for (uint i = 1; i < MAX_ARTICULATED_PARTS; i++) {
 		EngineID artic_engine = GetNextArticulatedPart(i, engine);
