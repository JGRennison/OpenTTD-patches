/*
 * This file is part of OpenTTD.
 * OpenTTD is free software; you can redistribute it and/or modify it under the terms of the GNU General Public License as published by the Free Software Foundation, version 2.
 * OpenTTD is distributed in the hope that it will be useful, but WITHOUT ANY WARRANTY; without even the implied warranty of MERCHANTABILITY or FITNESS FOR A PARTICULAR PURPOSE.
 * See the GNU General Public License for more details. You should have received a copy of the GNU General Public License along with OpenTTD. If not, see <http://www.gnu.org/licenses/>.
 */

/** @file articulated_vehicles.cpp Implementation of articulated vehicles. */

#include "stdafx.h"
#include "articulated_vehicles.h"
#include "core/bitmath_func.hpp"
#include "core/random_func.hpp"
#include "train.h"
#include "roadveh.h"
#include "ship.h"
#include "vehicle_func.h"
#include "engine_func.h"
#include "company_func.h"
#include "newgrf.h"
#include "newgrf_extension.h"
#include <vector>

#include "table/strings.h"

#include "safeguards.h"

static const uint MAX_ARTICULATED_PARTS = 100; ///< Maximum of articulated parts per vehicle, i.e. when to abort calling the articulated vehicle callback.

/**
 * Determines the next articulated part to attach
 * @param index Position in chain
 * @param front_type Front engine type
 * @param front Front engine
 * @param mirrored Returns whether the part shall be flipped.
 * @return engine to add or INVALID_ENGINE
 */
static EngineID GetNextArticulatedPart(uint index, EngineID front_type, Vehicle *front = nullptr, bool *mirrored = nullptr)
{
	assert(front == nullptr || front->engine_type == front_type);

	const Engine *front_engine = Engine::Get(front_type);

	if (front_engine->type == VEH_SHIP && !(front_engine->GetGRF() != nullptr && HasBit(front_engine->GetGRF()->observed_feature_tests, GFTOF_MULTI_PART_SHIPS))) {
		return INVALID_ENGINE;
	}

	uint16_t callback = GetVehicleCallback(CBID_VEHICLE_ARTIC_ENGINE, index, 0, front_type, front);
	if (callback == CALLBACK_FAILED) return INVALID_ENGINE;

	if (front_engine->GetGRF()->grf_version < 8) {
		/* 8 bits, bit 7 for mirroring */
		callback = GB(callback, 0, 8);
		if (callback == 0xFF) return INVALID_ENGINE;
		if (mirrored != nullptr) *mirrored = HasBit(callback, 7);
		callback = GB(callback, 0, 7);
	} else {
		/* 15 bits, bit 14 for mirroring */
		if (callback == 0x7FFF) return INVALID_ENGINE;
		if (mirrored != nullptr) *mirrored = HasBit(callback, 14);
		callback = GB(callback, 0, 14);
	}

	return GetNewEngineID(front_engine->GetGRF(), front_engine->type, callback);
}

/**
 * Does a NewGRF report that this should be an articulated vehicle?
 * @param engine_type The engine to check.
 * @return True iff the articulated engine callback flag is set.
 */
bool IsArticulatedEngine(EngineID engine_type)
{
	return HasBit(EngInfo(engine_type)->callback_mask, CBM_VEHICLE_ARTIC_ENGINE);
}

/**
 * Count the number of articulated parts of an engine.
 * @param engine_type The engine to get the number of parts of.
 * @param purchase_window Whether we are in the scope of the purchase window or not, i.e. whether we cannot allocate vehicles.
 * @return The number of parts.
 */
uint CountArticulatedParts(EngineID engine_type, bool purchase_window)
{
	if (!HasBit(EngInfo(engine_type)->callback_mask, CBM_VEHICLE_ARTIC_ENGINE)) return 0;

	/* If we can't allocate a vehicle now, we can't allocate it in the command
	 * either, so it doesn't matter how many articulated parts there are. */
	if (!Vehicle::CanAllocateItem()) return 0;

	Vehicle *v = nullptr;
	if (!purchase_window) {
		v = new Vehicle();
		v->engine_type = engine_type;
		v->owner = _current_company;
	}

	uint i;
	for (i = 1; i < MAX_ARTICULATED_PARTS; i++) {
		if (GetNextArticulatedPart(i, engine_type, v) == INVALID_ENGINE) break;
	}

	delete v;

	return i - 1;
}

/**
 * Count the number of articulated parts of an engine.
 * @param engine_type The engine to get the number of parts of.
 * @param purchase_window Whether we are in the scope of the purchase window or not, i.e. whether we cannot allocate vehicles.
 * @param ids [Out] The list of engine IDs.
 */
void GetArticulatedPartsEngineIDs(EngineID engine_type, bool purchase_window, std::vector<EngineID> &ids)
{
	ids.clear();
	if (!HasBit(EngInfo(engine_type)->callback_mask, CBM_VEHICLE_ARTIC_ENGINE)) return;

	/* If we can't allocate a vehicle now, we can't allocate it in the command
	 * either, so it doesn't matter how many articulated parts there are. */
	if (!Vehicle::CanAllocateItem()) return;

	Vehicle *v = nullptr;
	if (!purchase_window) {
		v = new Vehicle();
		v->engine_type = engine_type;
		v->owner = _current_company;
	}

	uint i;
	for (i = 1; i < MAX_ARTICULATED_PARTS; i++) {
		EngineID id = GetNextArticulatedPart(i, engine_type, v);
		if (id == INVALID_ENGINE) break;
		ids.push_back(id);
	}

	delete v;
}


/**
 * Returns the default (non-refitted) cargo and capacity of a specific EngineID.
 * @param engine the EngineID of interest
 * @param attempt_refit cargo ID to attempt to use
 * @return cargo and capacity
 */
<<<<<<< HEAD
static inline std::pair<CargoID, uint16_t> GetVehicleDefaultCapacity(EngineID engine, CargoID attempt_refit = INVALID_CARGO)
{
	const Engine *e = Engine::Get(engine);
	CargoID cargo = INVALID_CARGO;
	if (e->CanCarryCargo()) {
		if (attempt_refit != INVALID_CARGO && HasBit(e->info.refit_mask, attempt_refit)) {
			cargo = attempt_refit;
		} else {
			cargo = e->GetDefaultCargoType();
		}
	}
	return {cargo, IsValidCargoID(cargo) ? e->GetDisplayDefaultCapacity(nullptr, cargo) : 0};
=======
static inline std::pair<CargoType, uint16_t> GetVehicleDefaultCapacity(EngineID engine)
{
	const Engine *e = Engine::Get(engine);
	CargoType cargo = e->CanCarryCargo() ? e->GetDefaultCargoType() : INVALID_CARGO;
	return {cargo, IsValidCargoType(cargo) ? e->GetDisplayDefaultCapacity() : 0};
>>>>>>> d1e001f1
}

/**
 * Returns all cargoes a vehicle can carry.
 * @param engine the EngineID of interest
 * @param include_initial_cargo_type if true the default cargo type of the vehicle is included; if false only the refit_mask
 * @return bit set of CargoTypes
 */
static inline CargoTypes GetAvailableVehicleCargoTypes(EngineID engine, bool include_initial_cargo_type)
{
	const Engine *e = Engine::Get(engine);
	if (!e->CanCarryCargo()) return 0;

	CargoTypes cargoes = e->info.refit_mask;

	if (include_initial_cargo_type) {
		SetBit(cargoes, e->GetDefaultCargoType());
	}

	return cargoes;
}

/**
 * Get the capacity of the parts of a given engine.
 * @param engine The engine to get the capacities from.
 * @param attempt_refit Attempt to get capacity when refitting to this cargo.
 * @return The cargo capacities.
 */
CargoArray GetCapacityOfArticulatedParts(EngineID engine, CargoID attempt_refit)
{
	CargoArray capacity{};
	const Engine *e = Engine::Get(engine);

<<<<<<< HEAD
	auto get_engine_cargo = [&capacity, attempt_refit](EngineID eng) {
		if (auto [cargo, cap] = GetVehicleDefaultCapacity(eng, attempt_refit); IsValidCargoID(cargo)) {
			capacity[cargo] += cap;
		}
	};
	get_engine_cargo(engine);
=======
	if (auto [cargo, cap] = GetVehicleDefaultCapacity(engine); IsValidCargoType(cargo)) {
		capacity[cargo] = cap;
	}
>>>>>>> d1e001f1

	if (!e->IsArticulatedCallbackVehicleType()) return capacity;

	if (!HasBit(e->info.callback_mask, CBM_VEHICLE_ARTIC_ENGINE)) return capacity;

	for (uint i = 1; i < MAX_ARTICULATED_PARTS; i++) {
		EngineID artic_engine = GetNextArticulatedPart(i, engine);
		if (artic_engine == INVALID_ENGINE) break;

<<<<<<< HEAD
		get_engine_cargo(artic_engine);
=======
		if (auto [cargo, cap] = GetVehicleDefaultCapacity(artic_engine); IsValidCargoType(cargo)) {
			capacity[cargo] += cap;
		}
>>>>>>> d1e001f1
	}

	return capacity;
}

/**
 * Get the cargo mask of the parts of a given engine.
 * @param engine The engine to get the capacities from.
 * @return The cargo mask.
 */
CargoTypes GetCargoTypesOfArticulatedParts(EngineID engine)
{
	CargoTypes cargoes = 0;
	const Engine *e = Engine::Get(engine);

	if (auto [cargo, cap] = GetVehicleDefaultCapacity(engine); IsValidCargoType(cargo) && cap > 0) {
		SetBit(cargoes, cargo);
	}

	if (!e->IsArticulatedCallbackVehicleType()) return cargoes;

	if (!HasBit(e->info.callback_mask, CBM_VEHICLE_ARTIC_ENGINE)) return cargoes;

	for (uint i = 1; i < MAX_ARTICULATED_PARTS; i++) {
		EngineID artic_engine = GetNextArticulatedPart(i, engine);
		if (artic_engine == INVALID_ENGINE) break;

		if (auto [cargo, cap] = GetVehicleDefaultCapacity(artic_engine); IsValidCargoType(cargo) && cap > 0) {
			SetBit(cargoes, cargo);
		}
	}

	return cargoes;
}

/**
 * Checks whether any of the articulated parts is refittable
 * @param engine the first part
 * @return true if refittable
 */
bool IsArticulatedVehicleRefittable(EngineID engine)
{
	if (IsEngineRefittable(engine)) return true;

	const Engine *e = Engine::Get(engine);
	if (!e->IsArticulatedCallbackVehicleType()) return false;

	if (!HasBit(e->info.callback_mask, CBM_VEHICLE_ARTIC_ENGINE)) return false;

	for (uint i = 1; i < MAX_ARTICULATED_PARTS; i++) {
		EngineID artic_engine = GetNextArticulatedPart(i, engine);
		if (artic_engine == INVALID_ENGINE) break;

		if (IsEngineRefittable(artic_engine)) return true;
	}

	return false;
}

/**
 * Merges the refit_masks of all articulated parts.
 * @param engine the first part
 * @param include_initial_cargo_type if true the default cargo type of the vehicle is included; if false only the refit_mask
 * @param union_mask returns bit mask of CargoTypes which are a refit option for at least one articulated part
 * @param intersection_mask returns bit mask of CargoTypes which are a refit option for every articulated part (with default capacity > 0)
 */
void GetArticulatedRefitMasks(EngineID engine, bool include_initial_cargo_type, CargoTypes *union_mask, CargoTypes *intersection_mask)
{
	const Engine *e = Engine::Get(engine);
	CargoTypes veh_cargoes = GetAvailableVehicleCargoTypes(engine, include_initial_cargo_type);
	*union_mask = veh_cargoes;
	*intersection_mask = (veh_cargoes != 0) ? veh_cargoes : ALL_CARGOTYPES;

	if (!e->IsArticulatedCallbackVehicleType()) return;
	if (!HasBit(e->info.callback_mask, CBM_VEHICLE_ARTIC_ENGINE)) return;

	for (uint i = 1; i < MAX_ARTICULATED_PARTS; i++) {
		EngineID artic_engine = GetNextArticulatedPart(i, engine);
		if (artic_engine == INVALID_ENGINE) break;

		veh_cargoes = GetAvailableVehicleCargoTypes(artic_engine, include_initial_cargo_type);
		*union_mask |= veh_cargoes;
		if (veh_cargoes != 0) *intersection_mask &= veh_cargoes;
	}
}
/**
 * Gets the individual refit_masks of each articulated part.
 * @param engine the first part
 * @return vector of cargo types
 */
std::vector<CargoTypes> GetArticulatedRefitMaskVector(EngineID engine, bool include_initial_cargo_type)
{
	std::vector<CargoTypes> output;

	const Engine *e = Engine::Get(engine);
	output.push_back(GetAvailableVehicleCargoTypes(engine, include_initial_cargo_type));

	if (!e->IsArticulatedCallbackVehicleType()) return output;
	if (!HasBit(e->info.callback_mask, CBM_VEHICLE_ARTIC_ENGINE)) return output;

	for (uint i = 1; i < MAX_ARTICULATED_PARTS; i++) {
		EngineID artic_engine = GetNextArticulatedPart(i, engine);
		if (artic_engine == INVALID_ENGINE) break;

		output.push_back(GetAvailableVehicleCargoTypes(artic_engine, include_initial_cargo_type));
	}

	return output;
}

/**
 * Ors the refit_masks of all articulated parts.
 * @param engine the first part
 * @param include_initial_cargo_type if true the default cargo type of the vehicle is included; if false only the refit_mask
 * @return bit mask of CargoTypes which are a refit option for at least one articulated part
 */
CargoTypes GetUnionOfArticulatedRefitMasks(EngineID engine, bool include_initial_cargo_type)
{
	CargoTypes union_mask, intersection_mask;
	GetArticulatedRefitMasks(engine, include_initial_cargo_type, &union_mask, &intersection_mask);
	return union_mask;
}

/**
 * Get cargo mask of all cargoes carried by an articulated vehicle.
 * Note: Vehicles not carrying anything are ignored
 * @param v the first vehicle in the chain
 * @param cargo_type returns the common CargoType if needed. (INVALID_CARGO if no part is carrying something or they are carrying different things)
 * @return cargo mask, may be 0 if the no vehicle parts have cargo capacity
 */
CargoTypes GetCargoTypesOfArticulatedVehicle(const Vehicle *v, CargoType *cargo_type)
{
	CargoTypes cargoes = 0;
	CargoType first_cargo = INVALID_CARGO;

	do {
<<<<<<< HEAD
		if (v->cargo_type != INVALID_CARGO && v->GetEngine()->CanCarryCargo()) {
			SetBit(cargoes, v->cargo_type);
			if (first_cargo == INVALID_CARGO) first_cargo = v->cargo_type;
=======
		if (IsValidCargoType(v->cargo_type) && v->GetEngine()->CanCarryCargo()) {
			SetBit(cargoes, v->cargo_type);
			if (!IsValidCargoType(first_cargo)) first_cargo = v->cargo_type;
>>>>>>> d1e001f1
			if (first_cargo != v->cargo_type) {
				if (cargo_type != nullptr) {
					*cargo_type = INVALID_CARGO;
					cargo_type = nullptr;
				}
			}
		}

		v = v->HasArticulatedPart() ? v->GetNextArticulatedPart() : nullptr;
	} while (v != nullptr);

	if (cargo_type != nullptr) *cargo_type = first_cargo;
	return cargoes;
}

/**
 * Returns the overall cargo of an articulated vehicle if all parts are refitted to the same cargo.
 * Note: Vehicles not carrying anything are ignored
 * @param v the first vehicle in the chain
 * @return the common CargoID. (INVALID_CARGO if no part is carrying something or they are carrying different things)
 */
CargoID GetOverallCargoOfArticulatedVehicle(const Vehicle *v)
{
	CargoID cargo_id;
	GetCargoTypesOfArticulatedVehicle(v, &cargo_id);
	return cargo_id;
}

/**
 * Checks whether the specs of freshly build articulated vehicles are consistent with the information specified in the purchase list.
 * Only essential information is checked to leave room for magic tricks/workarounds to grfcoders.
 * It checks:
 *   For autoreplace/-renew:
 *    - Default cargo type (without capacity)
 *    - intersection and union of refit masks.
 */
void CheckConsistencyOfArticulatedVehicle(const Vehicle *v)
{
	const Engine *engine = v->GetEngine();

	CargoTypes purchase_refit_union, purchase_refit_intersection;
	GetArticulatedRefitMasks(v->engine_type, true, &purchase_refit_union, &purchase_refit_intersection);
	CargoArray purchase_default_capacity = GetCapacityOfArticulatedParts(v->engine_type);

	CargoTypes real_refit_union = 0;
	CargoTypes real_refit_intersection = ALL_CARGOTYPES;
	CargoTypes real_default_cargoes = 0;

	do {
		CargoTypes refit_mask = GetAvailableVehicleCargoTypes(v->engine_type, true);
		real_refit_union |= refit_mask;
		if (refit_mask != 0) real_refit_intersection &= refit_mask;

		assert(v->cargo_type < NUM_CARGO || (v->type == VEH_TRAIN && Train::From(v)->IsVirtual()));
		if (v->cargo_cap > 0) SetBit(real_default_cargoes, v->cargo_type);

		v = v->HasArticulatedPart() ? v->GetNextArticulatedPart() : nullptr;
	} while (v != nullptr);

	/* Check whether the vehicle carries more cargoes than expected */
	bool carries_more = false;
	for (CargoType cargo_type : SetCargoBitIterator(real_default_cargoes)) {
		if (purchase_default_capacity[cargo_type] == 0) {
			carries_more = true;
			break;
		}
	}

	/* show a warning once for each GRF after each game load */
	if (real_refit_union != purchase_refit_union || real_refit_intersection != purchase_refit_intersection || carries_more) {
		ShowNewGrfVehicleError(engine->index, STR_NEWGRF_BUGGY, STR_NEWGRF_BUGGY_ARTICULATED_CARGO, GBUG_VEH_REFIT, false);
	}
}

/**
 * Add the remaining articulated parts to the given vehicle.
 * @param first The head of the articulated bit.
 */
void AddArticulatedParts(Vehicle *first)
{
	VehicleType type = first->type;
	if (!HasBit(EngInfo(first->engine_type)->callback_mask, CBM_VEHICLE_ARTIC_ENGINE)) return;

	Vehicle *v = first;
	for (uint i = 1; i < MAX_ARTICULATED_PARTS; i++) {
		bool flip_image;
		EngineID engine_type = GetNextArticulatedPart(i, first->engine_type, first, &flip_image);
		if (engine_type == INVALID_ENGINE) return;

		/* In the (very rare) case the GRF reported wrong number of articulated parts
		 * and we run out of available vehicles, bail out. */
		if (!Vehicle::CanAllocateItem()) return;

		GroundVehicleCache *gcache = nullptr;
		if (type == VEH_TRAIN || type == VEH_ROAD) {
			gcache = v->GetGroundVehicleCache();
			gcache->first_engine = v->engine_type; // Needs to be set before first callback
		}

		const Engine *e_artic = Engine::Get(engine_type);
		switch (type) {
			default: NOT_REACHED();

			case VEH_TRAIN: {
				Train *front = Train::From(first);
				Train *t = new Train();
				v->SetNext(t);
				v = t;

				t->subtype = 0;
				t->track = front->track;
				t->railtype = front->railtype;

				t->spritenum = e_artic->u.rail.image_index;
				if (e_artic->CanCarryCargo()) {
					t->cargo_type = e_artic->GetDefaultCargoType();
					t->cargo_cap = e_artic->u.rail.capacity;  // Callback 36 is called when the consist is finished
				} else {
					t->cargo_type = front->cargo_type; // Needed for livery selection
					t->cargo_cap = 0;
				}
				t->refit_cap = 0;

				if (front->IsVirtual()) t->SetVirtual();

				t->SetArticulatedPart();
				break;
			}

			case VEH_ROAD: {
				RoadVehicle *front = RoadVehicle::From(first);
				RoadVehicle *rv = new RoadVehicle();
				v->SetNext(rv);
				v = rv;

				rv->subtype = 0;
				gcache->cached_veh_length = VEHICLE_LENGTH; // Callback is called when the consist is finished
				rv->state = RVSB_IN_DEPOT;

				rv->roadtype = front->roadtype;
				rv->compatible_roadtypes = front->compatible_roadtypes;

				rv->spritenum = e_artic->u.road.image_index;
				if (e_artic->CanCarryCargo()) {
					rv->cargo_type = e_artic->GetDefaultCargoType();
					assert(IsValidCargoType(rv->cargo_type));
					rv->cargo_cap = e_artic->u.road.capacity;  // Callback 36 is called when the consist is finished
				} else {
					rv->cargo_type = front->cargo_type; // Needed for livery selection
					rv->cargo_cap = 0;
				}
				rv->refit_cap = 0;

				rv->SetArticulatedPart();
				break;
			}

			case VEH_SHIP: {
				Ship *front = Ship::From(first);
				Ship *s = new Ship();
				v->SetNext(s);
				v = s;

				s->direction = DIR_N;
				s->x_pos = 0;
				s->y_pos = 0;
				s->z_pos = 0;
				s->vehstatus = VS_HIDDEN | VS_UNCLICKABLE;
				s->subtype = (1 << GVSF_VIRTUAL);

				if (e_artic->CanCarryCargo()) {
					s->cargo_type = e_artic->GetDefaultCargoType();
					s->cargo_cap = e_artic->u.ship.capacity;  // Callback 36 is called when the consist is finished
				} else {
					s->cargo_type = front->cargo_type;
					s->cargo_cap = 0;
				}
				break;
			}
		}

		/* get common values from first engine */
		v->owner = first->owner;
		v->date_of_last_service = first->date_of_last_service;
		v->date_of_last_service_newgrf = first->date_of_last_service_newgrf;
		v->build_year = first->build_year;

		v->cargo_subtype = 0;
		v->max_age = CalTime::DateDelta{0};
		v->engine_type = engine_type;
		v->value = 0;
		v->random_bits = Random();

		if (type == VEH_SHIP) continue;

		v->direction = first->direction;
		v->tile = first->tile;
		v->x_pos = first->x_pos;
		v->y_pos = first->y_pos;
		v->z_pos = first->z_pos;
		v->vehstatus = first->vehstatus & ~VS_STOPPED;

		v->sprite_seq.Set(SPR_IMG_QUERY);

		if (flip_image) v->spritenum++;

		if (v->type == VEH_TRAIN && TestVehicleBuildProbability(v, v->engine_type, BuildProbabilityType::Reversed)) SetBit(Train::From(v)->flags, VRF_REVERSE_DIRECTION);
		v->UpdatePosition();
	}
}<|MERGE_RESOLUTION|>--- conflicted
+++ resolved
@@ -144,11 +144,10 @@
  * @param attempt_refit cargo ID to attempt to use
  * @return cargo and capacity
  */
-<<<<<<< HEAD
-static inline std::pair<CargoID, uint16_t> GetVehicleDefaultCapacity(EngineID engine, CargoID attempt_refit = INVALID_CARGO)
-{
-	const Engine *e = Engine::Get(engine);
-	CargoID cargo = INVALID_CARGO;
+static inline std::pair<CargoType, uint16_t> GetVehicleDefaultCapacity(EngineID engine, CargoType attempt_refit = INVALID_CARGO)
+{
+	const Engine *e = Engine::Get(engine);
+	CargoType cargo = INVALID_CARGO;
 	if (e->CanCarryCargo()) {
 		if (attempt_refit != INVALID_CARGO && HasBit(e->info.refit_mask, attempt_refit)) {
 			cargo = attempt_refit;
@@ -156,14 +155,7 @@
 			cargo = e->GetDefaultCargoType();
 		}
 	}
-	return {cargo, IsValidCargoID(cargo) ? e->GetDisplayDefaultCapacity(nullptr, cargo) : 0};
-=======
-static inline std::pair<CargoType, uint16_t> GetVehicleDefaultCapacity(EngineID engine)
-{
-	const Engine *e = Engine::Get(engine);
-	CargoType cargo = e->CanCarryCargo() ? e->GetDefaultCargoType() : INVALID_CARGO;
-	return {cargo, IsValidCargoType(cargo) ? e->GetDisplayDefaultCapacity() : 0};
->>>>>>> d1e001f1
+	return {cargo, IsValidCargoType(cargo) ? e->GetDisplayDefaultCapacity(nullptr, cargo) : 0};
 }
 
 /**
@@ -192,23 +184,17 @@
  * @param attempt_refit Attempt to get capacity when refitting to this cargo.
  * @return The cargo capacities.
  */
-CargoArray GetCapacityOfArticulatedParts(EngineID engine, CargoID attempt_refit)
+CargoArray GetCapacityOfArticulatedParts(EngineID engine, CargoType attempt_refit)
 {
 	CargoArray capacity{};
 	const Engine *e = Engine::Get(engine);
 
-<<<<<<< HEAD
 	auto get_engine_cargo = [&capacity, attempt_refit](EngineID eng) {
-		if (auto [cargo, cap] = GetVehicleDefaultCapacity(eng, attempt_refit); IsValidCargoID(cargo)) {
+		if (auto [cargo, cap] = GetVehicleDefaultCapacity(eng, attempt_refit); IsValidCargoType(cargo)) {
 			capacity[cargo] += cap;
 		}
 	};
 	get_engine_cargo(engine);
-=======
-	if (auto [cargo, cap] = GetVehicleDefaultCapacity(engine); IsValidCargoType(cargo)) {
-		capacity[cargo] = cap;
-	}
->>>>>>> d1e001f1
 
 	if (!e->IsArticulatedCallbackVehicleType()) return capacity;
 
@@ -218,13 +204,7 @@
 		EngineID artic_engine = GetNextArticulatedPart(i, engine);
 		if (artic_engine == INVALID_ENGINE) break;
 
-<<<<<<< HEAD
 		get_engine_cargo(artic_engine);
-=======
-		if (auto [cargo, cap] = GetVehicleDefaultCapacity(artic_engine); IsValidCargoType(cargo)) {
-			capacity[cargo] += cap;
-		}
->>>>>>> d1e001f1
 	}
 
 	return capacity;
@@ -361,15 +341,9 @@
 	CargoType first_cargo = INVALID_CARGO;
 
 	do {
-<<<<<<< HEAD
 		if (v->cargo_type != INVALID_CARGO && v->GetEngine()->CanCarryCargo()) {
 			SetBit(cargoes, v->cargo_type);
 			if (first_cargo == INVALID_CARGO) first_cargo = v->cargo_type;
-=======
-		if (IsValidCargoType(v->cargo_type) && v->GetEngine()->CanCarryCargo()) {
-			SetBit(cargoes, v->cargo_type);
-			if (!IsValidCargoType(first_cargo)) first_cargo = v->cargo_type;
->>>>>>> d1e001f1
 			if (first_cargo != v->cargo_type) {
 				if (cargo_type != nullptr) {
 					*cargo_type = INVALID_CARGO;
@@ -389,11 +363,11 @@
  * Returns the overall cargo of an articulated vehicle if all parts are refitted to the same cargo.
  * Note: Vehicles not carrying anything are ignored
  * @param v the first vehicle in the chain
- * @return the common CargoID. (INVALID_CARGO if no part is carrying something or they are carrying different things)
- */
-CargoID GetOverallCargoOfArticulatedVehicle(const Vehicle *v)
-{
-	CargoID cargo_id;
+ * @return the common CargoType. (INVALID_CARGO if no part is carrying something or they are carrying different things)
+ */
+CargoType GetOverallCargoOfArticulatedVehicle(const Vehicle *v)
+{
+	CargoType cargo_id;
 	GetCargoTypesOfArticulatedVehicle(v, &cargo_id);
 	return cargo_id;
 }
