/*
 * This file is part of OpenTTD.
 * OpenTTD is free software; you can redistribute it and/or modify it under the terms of the GNU General Public License as published by the Free Software Foundation, version 2.
 * OpenTTD is distributed in the hope that it will be useful, but WITHOUT ANY WARRANTY; without even the implied warranty of MERCHANTABILITY or FITNESS FOR A PARTICULAR PURPOSE.
 * See the GNU General Public License for more details. You should have received a copy of the GNU General Public License along with OpenTTD. If not, see <http://www.gnu.org/licenses/>.
 */

/** @file highscore_gui.cpp Definition of the HighScore and EndGame windows */

#include "stdafx.h"
#include "highscore.h"
#include "table/strings.h"
#include "gfx_func.h"
#include "table/sprites.h"
#include "window_gui.h"
#include "window_func.h"
#include "network/network.h"
#include "command_func.h"
#include "company_func.h"
#include "company_base.h"
#include "strings_func.h"
#include "hotkeys.h"
#include "zoom_func.h"

#include "widgets/highscore_widget.h"

#include "safeguards.h"

struct EndGameHighScoreBaseWindow : Window {
	uint32_t background_img;
	int8_t rank;

	EndGameHighScoreBaseWindow(WindowDesc &desc) : Window(desc)
	{
		this->InitNested();
		CLRBITS(this->flags, WF_WHITE_BORDER);
		ResizeWindow(this, _screen.width - this->width, _screen.height - this->height);
	}

	/* Always draw a maximized window and within it the centered background */
	void SetupHighScoreEndWindow()
	{
		/* Resize window to "full-screen". */
		if (this->width != _screen.width || this->height != _screen.height) ResizeWindow(this, _screen.width - this->width, _screen.height - this->height);

		this->DrawWidgets();

		/* Standard background slices are 50 pixels high, but it's designed
		 * for 480 pixels total. 96% of 500 is 480. */
		Dimension dim = GetSpriteSize(this->background_img);
		Point pt = this->GetTopLeft(dim.width, dim.height * 96 / 10);
		/* Center Highscore/Endscreen background */
		for (uint i = 0; i < 10; i++) { // the image is split into 10 50px high parts
			DrawSprite(this->background_img + i, PAL_NONE, pt.x, pt.y + (i * dim.height));
		}
	}

	/** Return the coordinate of the screen such that a window of 640x480 is centered at the screen. */
	Point GetTopLeft(int x, int y)
	{
		Point pt = {std::max(0, (_screen.width / 2) - (x / 2)), std::max(0, (_screen.height / 2) - (y / 2))};
		return pt;
	}

	void OnClick([[maybe_unused]] Point pt, [[maybe_unused]] WidgetID widget, [[maybe_unused]] int click_count) override
	{
		this->Close();
	}

	EventState OnKeyPress(char32_t key, uint16_t keycode) override
	{
		/* All keys are 'handled' by this window but we want to make
		 * sure that 'quit' still works correctly. Not handling the
		 * quit key is enough so the main toolbar can handle it. */
		if (IsQuitKey(keycode)) return ES_NOT_HANDLED;

		switch (keycode) {
			/* Keys for telling we want to go on */
			case WKC_RETURN:
			case WKC_ESC:
			case WKC_SPACE:
				this->Close();
				return ES_HANDLED;

			default:
				/* We want to handle all keys; we don't want windows in
				 * the background to open. Especially the ones that do
				 * locate themselves based on the status-/toolbars. */
				return ES_HANDLED;
		}
	}
};

/** End game window shown at the end of the game */
struct EndGameWindow : EndGameHighScoreBaseWindow {
	EndGameWindow(WindowDesc &desc) : EndGameHighScoreBaseWindow(desc)
	{
		/* Pause in single-player to have a look at the highscore at your own leisure */
		if (!_networking) DoCommandP(0, PM_PAUSED_NORMAL, 1, CMD_PAUSE);

		this->background_img = SPR_TYCOON_IMG1_BEGIN;

		if (_local_company != COMPANY_SPECTATOR) {
			const Company *c = Company::Get(_local_company);
			if (c->old_economy[0].performance_history == SCORE_MAX) {
				this->background_img = SPR_TYCOON_IMG2_BEGIN;
			}
		}

		/* In a network game show the endscores of the custom difficulty 'network' which is
		 * a TOP5 of that game, and not an all-time TOP5. */
		if (_networking) {
			this->window_number = SP_MULTIPLAYER;
			this->rank = SaveHighScoreValueNetwork();
		} else {
			/* in singleplayer mode _local company is always valid */
			const Company *c = Company::Get(_local_company);
			this->window_number = SP_CUSTOM;
			this->rank = SaveHighScoreValue(c);
		}

		MarkWholeScreenDirty();
	}

	void Close([[maybe_unused]] int data = 0) override
	{
		if (!_networking) DoCommandP(0, PM_PAUSED_NORMAL, 0, CMD_PAUSE); // unpause
		if (_game_mode != GM_MENU) ShowHighscoreTable(this->window_number, this->rank);
		this->EndGameHighScoreBaseWindow::Close();
	}

	void OnPaint() override
	{
		this->SetupHighScoreEndWindow();
		Point pt = this->GetTopLeft(ScaleSpriteTrad(640), ScaleSpriteTrad(480));

		const Company *c = Company::GetIfValid(_local_company);
		if (c == nullptr) return;

		/* We need to get performance from last year because the image is shown
		 * at the start of the new year when these things have already been copied */
		if (this->background_img == SPR_TYCOON_IMG2_BEGIN) { // Tycoon of the century \o/
			SetDParam(0, c->index);
			SetDParam(1, c->index);
			SetDParam(2, EndGameGetPerformanceTitleFromValue(c->old_economy[0].performance_history));
			DrawStringMultiLine(pt.x + ScaleSpriteTrad(15), pt.x + ScaleSpriteTrad(640) - ScaleSpriteTrad(25), pt.y + ScaleSpriteTrad(90), pt.y + ScaleSpriteTrad(160), STR_HIGHSCORE_PRESIDENT_OF_COMPANY_ACHIEVES_STATUS, TC_FROMSTRING, SA_CENTER);
		} else {
			SetDParam(0, c->index);
			SetDParam(1, EndGameGetPerformanceTitleFromValue(c->old_economy[0].performance_history));
			DrawStringMultiLine(pt.x + ScaleSpriteTrad(36), pt.x + ScaleSpriteTrad(640), pt.y + ScaleSpriteTrad(140), pt.y + ScaleSpriteTrad(206), STR_HIGHSCORE_COMPANY_ACHIEVES_STATUS, TC_FROMSTRING, SA_CENTER);
		}
	}
};

struct HighScoreWindow : EndGameHighScoreBaseWindow {
	bool game_paused_by_player; ///< True if the game was paused by the player when the highscore window was opened.

	HighScoreWindow(WindowDesc &desc, int difficulty, int8_t ranking) : EndGameHighScoreBaseWindow(desc)
	{
		/* pause game to show the chart */
		this->game_paused_by_player = _pause_mode == PM_PAUSED_NORMAL;
		if (!_networking && !this->game_paused_by_player) DoCommandP(0, PM_PAUSED_NORMAL, 1, CMD_PAUSE);

		/* Close all always on-top windows to get a clean screen */
		if (_game_mode != GM_MENU) HideVitalWindows();

		MarkWholeScreenDirty();
		this->window_number = difficulty; // show highscore chart for difficulty...
		this->background_img = SPR_HIGHSCORE_CHART_BEGIN; // which background to show
		this->rank = ranking;
	}

	void Close([[maybe_unused]] int data = 0) override
	{
		if (_game_mode != GM_MENU) ShowVitalWindows();

		if (!_networking && !this->game_paused_by_player) DoCommandP(0, PM_PAUSED_NORMAL, 0, CMD_PAUSE); // unpause

		this->EndGameHighScoreBaseWindow::Close();
	}

	void OnPaint() override
	{
		const auto &hs = _highscore_table[this->window_number];

		this->SetupHighScoreEndWindow();
		Point pt = this->GetTopLeft(ScaleSpriteTrad(640), ScaleSpriteTrad(480));

		/* Draw the title. */
		DrawStringMultiLine(pt.x + ScaleSpriteTrad(70), pt.x + ScaleSpriteTrad(570), pt.y, pt.y + ScaleSpriteTrad(140), STR_HIGHSCORE_TOP_COMPANIES, TC_FROMSTRING, SA_CENTER);

		/* Draw Highscore peepz */
		for (uint8_t i = 0; i < ClampTo<uint8_t>(hs.size()); i++) {
			SetDParam(0, i + 1);
			DrawString(pt.x + ScaleSpriteTrad(40), pt.x + ScaleSpriteTrad(600), pt.y + ScaleSpriteTrad(140 + i * 55), STR_HIGHSCORE_POSITION);

			if (!hs[i].name.empty()) {
				TextColour colour = (this->rank == i) ? TC_RED : TC_BLACK; // draw new highscore in red

				SetDParamStr(0, hs[i].name);
				DrawString(pt.x + ScaleSpriteTrad(71), pt.x + ScaleSpriteTrad(569), pt.y + ScaleSpriteTrad(140 + i * 55), STR_JUST_BIG_RAW_STRING, colour);
				SetDParam(0, hs[i].title);
				SetDParam(1, hs[i].score);
				DrawString(pt.x + ScaleSpriteTrad(71), pt.x + ScaleSpriteTrad(569), pt.y + ScaleSpriteTrad(140) + GetCharacterHeight(FS_LARGE) + ScaleSpriteTrad(i * 55), STR_HIGHSCORE_STATS, colour);
			}
		}
	}
};

static constexpr NWidgetPart _nested_highscore_widgets[] = {
	NWidget(WWT_PANEL, COLOUR_BROWN, WID_H_BACKGROUND), SetResize(1, 1), EndContainer(),
};

static WindowDesc _highscore_desc(__FILE__, __LINE__,
	WDP_MANUAL, nullptr, 0, 0,
	WC_HIGHSCORE, WC_NONE,
	0,
	_nested_highscore_widgets
);

static WindowDesc _endgame_desc(__FILE__, __LINE__,
	WDP_MANUAL, nullptr, 0, 0,
	WC_ENDSCREEN, WC_NONE,
	0,
	_nested_highscore_widgets
);

/**
 * Show the highscore table for a given difficulty. When called from
 * endgame ranking is set to the top5 element that was newly added
 * and is thus highlighted
 */
void ShowHighscoreTable(int difficulty, int8_t ranking)
{
	CloseWindowByClass(WC_HIGHSCORE);
	new HighScoreWindow(_highscore_desc, difficulty, ranking);
}

/**
 * Show the endgame victory screen in 2050. Update the new highscore
 * if it was high enough
 */
void ShowEndGameChart()
{
	/* Dedicated server doesn't need the highscore window and neither does -v null. */
	if (IsHeadless() || (!_networking && !Company::IsValidID(_local_company))) return;

	HideVitalWindows();
	CloseWindowByClass(WC_ENDSCREEN);
<<<<<<< HEAD
	new EndGameWindow(&_endgame_desc);
}
=======
	new EndGameWindow(_endgame_desc);
}

static IntervalTimer<TimerGameCalendar> _check_end_game({TimerGameCalendar::YEAR, TimerGameCalendar::Priority::NONE}, [](auto)
{
	/* 0 = never */
	if (_settings_game.game_creation.ending_year == 0) return;

	/* Show the end-game chart at the end of the ending year (hence the + 1). */
	if (TimerGameCalendar::year == _settings_game.game_creation.ending_year + 1) {
		ShowEndGameChart();
	}
});
>>>>>>> 7116f143
<|MERGE_RESOLUTION|>--- conflicted
+++ resolved
@@ -247,21 +247,5 @@
 
 	HideVitalWindows();
 	CloseWindowByClass(WC_ENDSCREEN);
-<<<<<<< HEAD
-	new EndGameWindow(&_endgame_desc);
-}
-=======
 	new EndGameWindow(_endgame_desc);
-}
-
-static IntervalTimer<TimerGameCalendar> _check_end_game({TimerGameCalendar::YEAR, TimerGameCalendar::Priority::NONE}, [](auto)
-{
-	/* 0 = never */
-	if (_settings_game.game_creation.ending_year == 0) return;
-
-	/* Show the end-game chart at the end of the ending year (hence the + 1). */
-	if (TimerGameCalendar::year == _settings_game.game_creation.ending_year + 1) {
-		ShowEndGameChart();
-	}
-});
->>>>>>> 7116f143
+}