--- conflicted
+++ resolved
@@ -1198,7 +1198,7 @@
 		case WID_SM_MAP: {
 			Rect ir = r.Shrink(WidgetDimensions::scaled.bevel);
 			DrawPixelInfo new_dpi;
-			if (!FillDrawPixelInfo(&new_dpi, ir.left, ir.top, ir.Width(), ir.Height())) return;
+			if (!FillDrawPixelInfo(&new_dpi, ir)) return;
 			this->DrawSmallMap(&new_dpi);
 			break;
 		}
@@ -1517,24 +1517,11 @@
 			this->SetDirty();
 			break;
 
-<<<<<<< HEAD
 		case WID_SM_SCREENSHOT:
 			TakeScreenshot();
 			break;
 	}
 }
-=======
-	void DrawWidget(const Rect &r, int widget) const override
-	{
-		switch (widget) {
-			case WID_SM_MAP: {
-				Rect ir = r.Shrink(WidgetDimensions::scaled.bevel);
-				DrawPixelInfo new_dpi;
-				if (!FillDrawPixelInfo(&new_dpi, ir)) return;
-				this->DrawSmallMap(&new_dpi);
-				break;
-			}
->>>>>>> 5cb7a16e
 
 /**
  * Some data on this window has become invalid.
