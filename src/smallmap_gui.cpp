/*
 * This file is part of OpenTTD.
 * OpenTTD is free software; you can redistribute it and/or modify it under the terms of the GNU General Public License as published by the Free Software Foundation, version 2.
 * OpenTTD is distributed in the hope that it will be useful, but WITHOUT ANY WARRANTY; without even the implied warranty of MERCHANTABILITY or FITNESS FOR A PARTICULAR PURPOSE.
 * See the GNU General Public License for more details. You should have received a copy of the GNU General Public License along with OpenTTD. If not, see <http://www.gnu.org/licenses/>.
 */

/** @file smallmap_gui.cpp GUI that shows a small map of the world with metadata like owner or height. */

#include "stdafx.h"
#include "core/backup_type.hpp"
#include "clear_map.h"
#include "industry.h"
#include "station_map.h"
#include "landscape.h"
#include "tree_map.h"
#include "viewport_func.h"
#include "town.h"
#include "tunnelbridge_map.h"
#include "core/endian_func.hpp"
#include "vehicle_base.h"
#include "sound_func.h"
#include "window_func.h"
#include "company_base.h"
#include "screenshot.h"
#include "guitimer_func.h"
#include "zoom_func.h"
#include "object_map.h"
#include "newgrf_object.h"
#include "strings_func.h"
#include "blitter/factory.hpp"

#include "smallmap_colours.h"
#include "smallmap_gui.h"

#include "widgets/smallmap_widget.h"

#include "table/strings.h"

#include <bitset>

#include "safeguards.h"

static int _smallmap_industry_count; ///< Number of used industries
static int _smallmap_company_count;  ///< Number of entries in the owner legend.
static int _smallmap_cargo_count;    ///< Number of cargos in the link stats legend.

/** Link stat colours shown in legenda. */
static uint8_t _linkstat_colours_in_legenda[] = {0, 1, 3, 5, 7, 9, 11};

/** Macro for ordinary entry of LegendAndColour */
#define MK(a, b) {a, b, IT_INVALID, 0, CompanyID::Invalid(), true, false, false}

/** Macro for a height legend entry with configurable colour. */
#define MC(col_break)  {0, STR_TINY_BLACK_HEIGHT, IT_INVALID, 0, CompanyID::Invalid(), true, false, col_break}

/** Macro for non-company owned property entry of LegendAndColour */
#define MO(a, b) {a, b, IT_INVALID, 0, CompanyID::Invalid(), true, false, false}

/** Macro used for forcing a rebuild of the owner legend the first time it is used. */
#define MOEND() {0, STR_NULL, IT_INVALID, 0, OWNER_NONE, true, true, false}

/** Macro for end of list marker in arrays of LegendAndColour */
#define MKEND() {0, STR_NULL, IT_INVALID, 0, CompanyID::Invalid(), true, true, false}

/**
 * Macro for break marker in arrays of LegendAndColour.
 * It will have valid data, though
 */
#define MS(a, b) {a, b, IT_INVALID, 0, CompanyID::Invalid(), true, false, true}

/** Legend text giving the colours to look for on the minimap */
static LegendAndColour _legend_land_contours[] = {
	MK(PC_BLACK,           STR_SMALLMAP_LEGENDA_ROADS),
	MK(PC_GREY,            STR_SMALLMAP_LEGENDA_RAILROADS),
	MK(PC_LIGHT_BLUE,      STR_SMALLMAP_LEGENDA_STATIONS_AIRPORTS_DOCKS),
	MK(PC_DARK_RED,        STR_SMALLMAP_LEGENDA_BUILDINGS_INDUSTRIES),
	MK(PC_WHITE,           STR_SMALLMAP_LEGENDA_VEHICLES),

	/* Placeholders for the colours and heights of the legend.
	 * The following values are set at BuildLandLegend() based
	 * on each colour scheme and the maximum map height. */
	MC(true),
	MC(false),
	MC(false),
	MC(false),
	MC(false),
	MC(false),
	MC(true),
	MC(false),
	MC(false),
	MC(false),
	MC(false),
	MC(false),
	MKEND()
};

static const LegendAndColour _legend_vehicles[] = {
	MK(PC_RED,             STR_SMALLMAP_LEGENDA_TRAINS),
	MK(PC_YELLOW,          STR_SMALLMAP_LEGENDA_ROAD_VEHICLES),
	MK(PC_LIGHT_BLUE,      STR_SMALLMAP_LEGENDA_SHIPS),
	MK(PC_WHITE,           STR_SMALLMAP_LEGENDA_AIRCRAFT),

	MS(PC_BLACK,           STR_SMALLMAP_LEGENDA_TRANSPORT_ROUTES),
	MK(PC_DARK_RED,        STR_SMALLMAP_LEGENDA_BUILDINGS_INDUSTRIES),
	MKEND()
};

static const LegendAndColour _legend_routes[] = {
	MK(PC_BLACK,           STR_SMALLMAP_LEGENDA_ROADS),
	MK(PC_GREY,            STR_SMALLMAP_LEGENDA_RAILROADS),
	MK(PC_DARK_RED,        STR_SMALLMAP_LEGENDA_BUILDINGS_INDUSTRIES),

	MS(PC_VERY_DARK_BROWN, STR_SMALLMAP_LEGENDA_RAILROAD_STATION),
	MK(PC_ORANGE,          STR_SMALLMAP_LEGENDA_TRUCK_LOADING_BAY),
	MK(PC_YELLOW,          STR_SMALLMAP_LEGENDA_BUS_STATION),
	MK(PC_RED,             STR_SMALLMAP_LEGENDA_AIRPORT_HELIPORT),
	MK(PC_LIGHT_BLUE,      STR_SMALLMAP_LEGENDA_DOCK),
	MKEND()
};

static const LegendAndColour _legend_vegetation[] = {
	MK(PC_ROUGH_LAND,      STR_SMALLMAP_LEGENDA_ROUGH_LAND),
	MK(PC_GRASS_LAND,      STR_SMALLMAP_LEGENDA_GRASS_LAND),
	MK(PC_BARE_LAND,       STR_SMALLMAP_LEGENDA_BARE_LAND),
	MK(PC_RAINFOREST,      STR_SMALLMAP_LEGENDA_RAINFOREST),
	MK(PC_FIELDS,          STR_SMALLMAP_LEGENDA_FIELDS),
	MK(PC_TREES,           STR_SMALLMAP_LEGENDA_TREES),

	MS(PC_GREEN,           STR_SMALLMAP_LEGENDA_FOREST),
	MK(PC_GREY,            STR_SMALLMAP_LEGENDA_ROCKS),
	MK(PC_ORANGE,          STR_SMALLMAP_LEGENDA_DESERT),
	MK(PC_LIGHT_BLUE,      STR_SMALLMAP_LEGENDA_SNOW),
	MK(PC_BLACK,           STR_SMALLMAP_LEGENDA_TRANSPORT_ROUTES),
	MK(PC_DARK_RED,        STR_SMALLMAP_LEGENDA_BUILDINGS_INDUSTRIES),
	MKEND()
};

LegendAndColour _legend_land_owners[NUM_NO_COMPANY_ENTRIES + MAX_COMPANIES + 1] = {
	MO(PC_WATER,           STR_SMALLMAP_LEGENDA_WATER),
	MO(0x00,               STR_SMALLMAP_LEGENDA_NO_OWNER), // This colour will vary depending on settings.
	MO(PC_DARK_RED,        STR_SMALLMAP_LEGENDA_TOWNS),
	MO(PC_DARK_GREY,       STR_SMALLMAP_LEGENDA_INDUSTRIES),
	/* The legend will be terminated the first time it is used. */
	MOEND(),
};

#undef MK
#undef MC
#undef MS
#undef MO
#undef MOEND
#undef MKEND

/** Legend entries for the link stats view. */
static LegendAndColour _legend_linkstats[NUM_CARGO + lengthof(_linkstat_colours_in_legenda) + 1];
/**
 * Allow room for all industries, plus a terminator entry
 * This is required in order to have the industry slots all filled up
 */
LegendAndColour _legend_from_industries[NUM_INDUSTRYTYPES + 1];
/** For connecting industry type to position in industries list(small map legend) */
uint _industry_to_list_pos[NUM_INDUSTRYTYPES];
/** The string bounding box width for each industry type in the smallmap */
static uint16_t _industry_to_name_string_width[NUM_INDUSTRYTYPES];
/** Show heightmap in industry and owner mode of smallmap window. */
bool _smallmap_show_heightmap = false;
/** Highlight a specific industry type */
static IndustryType _smallmap_industry_highlight = IT_INVALID;
/** State of highlight blinking */
static bool _smallmap_industry_highlight_state;
/** For connecting company ID to position in owner list (small map legend) */
TypedIndexContainer<std::array<uint32_t, MAX_COMPANIES>, CompanyID> _company_to_list_pos;

static void NotifyAllViewports(ViewportMapType map_type)
{
	for (Window *w : Window::Iterate()) {
		if (w->viewport != nullptr) {
			if (w->viewport->zoom >= ZOOM_LVL_DRAW_MAP && w->viewport->map_type == map_type) {
				ClearViewportLandPixelCache(w->viewport);
				w->InvalidateData();
			}
		}
	}
}

void UpdateSmallMapSelectedIndustries()
{
	extern const std::bitset<NUM_INDUSTRYTYPES> &GetIndustryLinkDisplayIndustries();
	const std::bitset<NUM_INDUSTRYTYPES> &displayed_industries = GetIndustryLinkDisplayIndustries();
	for (int i = 0; i != _smallmap_industry_count; i++) {
		_legend_from_industries[i].show_on_map = displayed_industries.test(_legend_from_industries[i].type);
	}

	NotifyAllViewports(VPMT_INDUSTRY);

	/* Only notify the smallmap window if it exists. In particular, do not
	 * bring it to the front to prevent messing up any nice layout of the user. */
	InvalidateWindowClassesData(WC_SMALLMAP, 0);
}

/**
 * Fills an array for the industries legends.
 */
void BuildIndustriesLegend()
{
	uint j = 0;

	/* Add each name */
	for (IndustryType ind : _sorted_industry_types) {
		const IndustrySpec *indsp = GetIndustrySpec(ind);
		if (indsp->enabled) {
			_legend_from_industries[j].legend = indsp->name;
			_legend_from_industries[j].colour = indsp->map_colour;
			_legend_from_industries[j].type = ind;
			_legend_from_industries[j].show_on_map = true;
			_legend_from_industries[j].col_break = false;
			_legend_from_industries[j].end = false;

			/* Store widget number for this industry type. */
			_industry_to_list_pos[ind] = j;
			j++;
		}
	}
	/* Terminate the list */
	_legend_from_industries[j].end = true;

	/* Store number of enabled industries */
	_smallmap_industry_count = j;
}

/**
 * Populate legend table for the link stat view.
 */
void BuildLinkStatsLegend()
{
	/* Clear the legend */
	std::fill(std::begin(_legend_linkstats), std::end(_legend_linkstats), LegendAndColour{});

	uint i = 0;
	for (; i < _sorted_cargo_specs.size(); ++i) {
		const CargoSpec *cs = _sorted_cargo_specs[i];

		_legend_linkstats[i].legend = cs->name;
		_legend_linkstats[i].colour = cs->legend_colour;
		_legend_linkstats[i].type = cs->Index();
		_legend_linkstats[i].show_on_map = true;
	}

	_legend_linkstats[i].col_break = true;
	_smallmap_cargo_count = i;

	for (; i < _smallmap_cargo_count + lengthof(_linkstat_colours_in_legenda); ++i) {
		_legend_linkstats[i].legend = STR_EMPTY;
		_legend_linkstats[i].colour = LinkGraphOverlay::LINK_COLOURS[_settings_client.gui.linkgraph_colours][_linkstat_colours_in_legenda[i - _smallmap_cargo_count]];
		_legend_linkstats[i].show_on_map = true;
	}

	_legend_linkstats[_smallmap_cargo_count].legend = STR_LINKGRAPH_LEGEND_UNUSED;
	_legend_linkstats[i - 1].legend = STR_LINKGRAPH_LEGEND_OVERLOADED;
	_legend_linkstats[(_smallmap_cargo_count + i - 1) / 2].legend = STR_LINKGRAPH_LEGEND_SATURATED;
	_legend_linkstats[i].end = true;
}

static const LegendAndColour * const _legend_table[] = {
	_legend_land_contours,
	_legend_vehicles,
	_legend_from_industries,
	_legend_linkstats,
	_legend_routes,
	_legend_vegetation,
	_legend_land_owners,
};

/** Available colour schemes for height maps. */
SmallMapColourScheme _heightmap_schemes[] = {
	{{}, _green_map_heights,      MKCOLOUR_XXXX(0x54)}, ///< Green colour scheme.
	{{}, _dark_green_map_heights, MKCOLOUR_XXXX(0x62)}, ///< Dark green colour scheme.
	{{}, _violet_map_heights,     MKCOLOUR_XXXX(0x81)}, ///< Violet colour scheme.
};

/**
 * (Re)build the colour tables for the legends.
 */
void BuildLandLegend()
{
	/* The smallmap window has never been initialized, so no need to change the legend. */
	if (_heightmap_schemes[0].height_colours.empty()) return;

	/*
	 * The general idea of this function is to fill the legend with an appropriate evenly spaced
	 * selection of height levels. All entries with STR_TINY_BLACK_HEIGHT are reserved for this.
	 * At the moment there are twelve of these.
	 *
	 * The table below defines up to which height level a particular delta in the legend should be
	 * used. One could opt for just dividing the maximum height and use that as delta, but that
	 * creates many "ugly" legend labels, e.g. once every 950 meter. As a result, this table will
	 * reduce the number of deltas to 7: every 100m, 200m, 300m, 500m, 750m, 1000m and 1250m. The
	 * deltas are closer together at the lower numbers because going from 12 entries to just 4, as
	 * would happen when replacing 200m and 300m by 250m, would mean the legend would be short and
	 * that might not be considered appropriate.
	 *
	 * The current method yields at least 7 legend entries and at most 12. It can be increased to
	 * 8 by adding a 150m and 400m option, but especially 150m creates ugly heights.
	 *
	 * It tries to evenly space the legend items over the two columns that are there for the legend.
	 */

	/* Table for delta; if max_height is less than the first column, use the second column as value. */
	uint deltas[][2] = { { 24, 2 }, { 48, 4 }, { 72, 6 }, { 120, 10 }, { 180, 15 }, { 240, 20 }, { MAX_TILE_HEIGHT + 1, 25 }};
	uint i = 0;
	for (; _settings_game.construction.map_height_limit >= deltas[i][0]; i++) {
		/* Nothing to do here. */
	}
	uint delta = deltas[i][1];

	int total_entries = (_settings_game.construction.map_height_limit / delta) + 1;
	int rows = CeilDiv(total_entries, 2);
	int j = 0;

	for (i = 0; i < lengthof(_legend_land_contours) - 1 && j < total_entries; i++) {
		if (_legend_land_contours[i].legend != STR_TINY_BLACK_HEIGHT) continue;

		_legend_land_contours[i].col_break = j % rows == 0;
		_legend_land_contours[i].end = false;
		_legend_land_contours[i].height = j * delta;
		_legend_land_contours[i].colour = static_cast<uint8_t>(_heightmap_schemes[_settings_client.gui.smallmap_land_colour].height_colours[_legend_land_contours[i].height]);
		j++;
	}
	_legend_land_contours[i].end = true;
}

/**
 * Completes the array for the owned property legend.
 */
void BuildOwnerLegend()
{
	_legend_land_owners[1].colour = static_cast<uint8_t>(_heightmap_schemes[_settings_client.gui.smallmap_land_colour].default_colour);

	int i = NUM_NO_COMPANY_ENTRIES;
	for (const Company *c : Company::Iterate()) {
		_legend_land_owners[i].colour = GetColourGradient(c->colour, SHADE_LIGHT);
		_legend_land_owners[i].company = c->index;
		_legend_land_owners[i].show_on_map = true;
		_legend_land_owners[i].col_break = false;
		_legend_land_owners[i].end = false;
		_company_to_list_pos[c->index] = i;
		i++;
	}

	/* Terminate the list */
	_legend_land_owners[i].end = true;

	/* Store maximum amount of owner legend entries. */
	_smallmap_company_count = i;
}

static TileType GetSmallMapTileType(TileIndex tile, TileType t)
{
	if (t == MP_OBJECT && GetObjectHasViewportMapViewOverride(tile)) {
		ObjectViewportMapType vmtype = OVMT_DEFAULT;
		const ObjectSpec *spec = ObjectSpec::GetByTile(tile);
		if (spec->ctrl_flags.Test(ObjectCtrlFlag::ViewportMapTypeSet)) vmtype = spec->vport_map_type;
		if (vmtype == OVMT_CLEAR && spec->ctrl_flags.Test(ObjectCtrlFlag::UseLandGround)) {
			if (IsTileOnWater(tile) && GetObjectGroundType(tile) != OBJECT_GROUND_SHORE) {
				vmtype = OVMT_WATER;
			}
		}
		switch (vmtype) {
			case OVMT_DEFAULT:
				break;

			case OVMT_TREES:
				t = MP_TREES;
				break;

			case OVMT_HOUSE:
				t = MP_HOUSE;
				break;

			case OVMT_WATER:
				t = MP_WATER;
				break;

			default:
				t = MP_CLEAR;
				break;
		}
	}
	return t;
}

/**
 * Return the colour a tile would be displayed with in the small map in mode "Contour".
 * @param tile The tile of which we would like to get the colour.
 * @param t    Effective tile type of the tile (see #SmallMapWindow::GetTileColours).
 * @return The colour of tile in the small map in mode "Contour"
 */
static inline uint32_t GetSmallMapContoursPixels(TileIndex tile, TileType t)
{
	const SmallMapColourScheme *cs = &_heightmap_schemes[_settings_client.gui.smallmap_land_colour];
	return ApplyMask(cs->height_colours[TileHeight(tile)], &_smallmap_contours_andor[GetSmallMapTileType(tile, t)]);
}

/**
 * Return the colour a tile would be displayed with in the small map in mode "Vehicles".
 *
 * @param tile The tile of which we would like to get the colour.
 * @param t    Effective tile type of the tile (see #SmallMapWindow::GetTileColours).
 * @return The colour of tile in the small map in mode "Vehicles"
 */
static inline uint32_t GetSmallMapVehiclesPixels(TileIndex tile, TileType t)
{
	const SmallMapColourScheme *cs = &_heightmap_schemes[_settings_client.gui.smallmap_land_colour];
	return ApplyMask(cs->default_colour, &_smallmap_vehicles_andor[GetSmallMapTileType(tile, t)]);
}

/**
 * Return the colour a tile would be displayed with in the small map in mode "Industries".
 *
 * @param tile The tile of which we would like to get the colour.
 * @param t    Effective tile type of the tile (see #SmallMapWindow::GetTileColours).
 * @return The colour of tile in the small map in mode "Industries"
 */
static inline uint32_t GetSmallMapIndustriesPixels(TileIndex tile, TileType t)
{
	const SmallMapColourScheme *cs = &_heightmap_schemes[_settings_client.gui.smallmap_land_colour];
	return ApplyMask(_smallmap_show_heightmap ? cs->height_colours[TileHeight(tile)] : cs->default_colour, &_smallmap_vehicles_andor[GetSmallMapTileType(tile, t)]);
}

/**
 * Return the colour a tile would be displayed with in the small map in mode "Routes".
 *
 * @param tile The tile of which we would like to get the colour.
 * @param t    Effective tile type of the tile (see #SmallMapWindow::GetTileColours).
 * @return The colour of tile  in the small map in mode "Routes"
 */
static inline uint32_t GetSmallMapRoutesPixels(TileIndex tile, TileType t)
{
	switch (t) {
		case MP_STATION:
			switch (GetStationType(tile)) {
				case StationType::Rail:    return MKCOLOUR_XXXX(PC_VERY_DARK_BROWN);
				case StationType::Airport: return MKCOLOUR_XXXX(PC_RED);
				case StationType::Truck:   return MKCOLOUR_XXXX(PC_ORANGE);
				case StationType::Bus:     return MKCOLOUR_XXXX(PC_YELLOW);
				case StationType::Dock:    return MKCOLOUR_XXXX(PC_LIGHT_BLUE);
				default:              return MKCOLOUR_FFFF;
			}

		case MP_RAILWAY: {
			AndOr andor = {
				MKCOLOUR_0XX0(GetRailTypeInfo(GetRailType(tile))->map_colour),
				_smallmap_contours_andor[t].mand
			};

			const SmallMapColourScheme *cs = &_heightmap_schemes[_settings_client.gui.smallmap_land_colour];
			return ApplyMask(cs->default_colour, &andor);
		}

		case MP_ROAD: {
			const RoadTypeInfo *rti = nullptr;
			if (GetRoadTypeRoad(tile) != INVALID_ROADTYPE) {
				rti = GetRoadTypeInfo(GetRoadTypeRoad(tile));
			} else {
				rti = GetRoadTypeInfo(GetRoadTypeTram(tile));
			}
			if (rti != nullptr) {
				AndOr andor = {
					MKCOLOUR_0XX0(rti->map_colour),
					_smallmap_contours_andor[t].mand
				};

				const SmallMapColourScheme *cs = &_heightmap_schemes[_settings_client.gui.smallmap_land_colour];
				return ApplyMask(cs->default_colour, &andor);
			}
			[[fallthrough]];
		}

		default:
			/* Ground colour */
			const SmallMapColourScheme *cs = &_heightmap_schemes[_settings_client.gui.smallmap_land_colour];
			return ApplyMask(cs->default_colour, &_smallmap_contours_andor[GetSmallMapTileType(tile, t)]);
	}
}

/**
 * Return the colour a tile would be displayed with in the small map in mode "link stats".
 *
 * @param tile The tile of which we would like to get the colour.
 * @param t    Effective tile type of the tile (see #SmallMapWindow::GetTileColours).
 * @return The colour of tile in the small map in mode "link stats"
 */
static inline uint32_t GetSmallMapLinkStatsPixels(TileIndex tile, TileType t)
{
	return _smallmap_show_heightmap ? GetSmallMapContoursPixels(tile, t) : GetSmallMapRoutesPixels(tile, t);
}

/**
 * Return the colour a tile would be displayed with in the smallmap in mode "Vegetation".
 *
 * @param tile The tile of which we would like to get the colour.
 * @param t    Effective tile type of the tile (see #SmallMapWindow::GetTileColours).
 * @return The colour of tile  in the smallmap in mode "Vegetation"
 */
static inline uint32_t GetSmallMapVegetationPixels(TileIndex tile, TileType t)
{
	switch (t) {
		case MP_CLEAR:
			if (IsClearGround(tile, CLEAR_GRASS)) {
				if (GetClearDensity(tile) < 3) return MKCOLOUR_XXXX(PC_BARE_LAND);
				if (GetTropicZone(tile) == TROPICZONE_RAINFOREST) return MKCOLOUR_XXXX(PC_RAINFOREST);
			}
			return _vegetation_clear_bits[IsSnowTile(tile) ? CLEAR_SNOW : GetClearGround(tile)];

		case MP_INDUSTRY:
			return IsTileForestIndustry(tile) ? MKCOLOUR_XXXX(PC_GREEN) : MKCOLOUR_XXXX(PC_DARK_RED);

		case MP_TREES:
			if (GetTreeGround(tile) == TREE_GROUND_SNOW_DESERT || GetTreeGround(tile) == TREE_GROUND_ROUGH_SNOW) {
				return (_settings_game.game_creation.landscape == LandscapeType::Arctic) ? MKCOLOUR_XYYX(PC_LIGHT_BLUE, PC_TREES) : MKCOLOUR_XYYX(PC_ORANGE, PC_TREES);
			}
			return (GetTropicZone(tile) == TROPICZONE_RAINFOREST) ? MKCOLOUR_XYYX(PC_RAINFOREST, PC_TREES) : MKCOLOUR_XYYX(PC_GRASS_LAND, PC_TREES);

		case MP_OBJECT: {
			if (!GetObjectHasViewportMapViewOverride(tile)) return ApplyMask(MKCOLOUR_XXXX(PC_GRASS_LAND), &_smallmap_vehicles_andor[t]);
			ObjectViewportMapType vmtype = OVMT_DEFAULT;
			const ObjectSpec *spec = ObjectSpec::GetByTile(tile);
			if (spec->ctrl_flags.Test(ObjectCtrlFlag::ViewportMapTypeSet)) vmtype = spec->vport_map_type;

			switch (vmtype) {
				case OVMT_CLEAR:
					if (spec->ctrl_flags.Test(ObjectCtrlFlag::UseLandGround)) {
						if (IsTileOnWater(tile) && GetObjectGroundType(tile) != OBJECT_GROUND_SHORE) {
							t = MP_WATER;
						} else {
							switch (GetObjectGroundType(tile)) {
								case OBJECT_GROUND_GRASS:
									if (GetObjectGroundDensity(tile) < 3) return MKCOLOUR_XXXX(PC_BARE_LAND);
									if (GetTropicZone(tile) == TROPICZONE_RAINFOREST) return MKCOLOUR_XXXX(PC_RAINFOREST);
									return _vegetation_clear_bits[CLEAR_GRASS];

								case OBJECT_GROUND_SNOW_DESERT:
									return _vegetation_clear_bits[_settings_game.game_creation.landscape == LandscapeType::Tropic ? CLEAR_DESERT : CLEAR_SNOW];

								case OBJECT_GROUND_SHORE:
									t = MP_WATER;
									break;

								default:
									/* This should never be reached, just draw as normal as a fallback */
									break;
							}
						}
					} else {
						return MKCOLOUR_XXXX(PC_BARE_LAND);
					}
					break;
				case OVMT_GRASS:
					if (GetTropicZone(tile) == TROPICZONE_RAINFOREST) return MKCOLOUR_XXXX(PC_RAINFOREST);
					return _vegetation_clear_bits[CLEAR_GRASS];
				case OVMT_ROUGH:
					return _vegetation_clear_bits[CLEAR_ROUGH];
				case OVMT_ROCKS:
					return _vegetation_clear_bits[CLEAR_ROCKS];
				case OVMT_FIELDS:
					return _vegetation_clear_bits[CLEAR_FIELDS];
				case OVMT_SNOW:
					return _vegetation_clear_bits[CLEAR_SNOW];
				case OVMT_DESERT:
					return _vegetation_clear_bits[CLEAR_DESERT];
				case OVMT_TREES: {
					const TreeGround tg = (TreeGround)GB(spec->vport_map_subtype, 0, 4);
					if (tg == TREE_GROUND_SNOW_DESERT || tg == TREE_GROUND_ROUGH_SNOW) {
						return (_settings_game.game_creation.landscape == LandscapeType::Arctic) ? MKCOLOUR_XYYX(PC_LIGHT_BLUE, PC_TREES) : MKCOLOUR_XYYX(PC_ORANGE, PC_TREES);
					}
					return (GetTropicZone(tile) == TROPICZONE_RAINFOREST) ? MKCOLOUR_XYYX(PC_RAINFOREST, PC_TREES) : MKCOLOUR_XYYX(PC_GRASS_LAND, PC_TREES);
				}
				case OVMT_HOUSE:
					t = MP_HOUSE;
					break;
				case OVMT_WATER:
					t = MP_WATER;
					break;

				default:
					break;
			}
			return ApplyMask(MKCOLOUR_XXXX(PC_GRASS_LAND), &_smallmap_vehicles_andor[t]);
		}

		default:
			return ApplyMask(MKCOLOUR_XXXX(PC_GRASS_LAND), &_smallmap_vehicles_andor[t]);
	}
}

/**
 * Return the colour a tile would be displayed with in the small map in mode "Owner".
 *
 * @param tile The tile of which we would like to get the colour.
 * @param t    Effective tile type of the tile (see #SmallMapWindow::GetTileColours).
 * @return The colour of tile in the small map in mode "Owner"
 */
static inline uint32_t GetSmallMapOwnerPixels(TileIndex tile, TileType t)
{
	Owner o;

	switch (t) {
		case MP_INDUSTRY: return MKCOLOUR_XXXX(PC_DARK_GREY);
		case MP_HOUSE:    return MKCOLOUR_XXXX(PC_DARK_RED);
		default:          o = GetTileOwner(tile); break;
		/* FIXME: For MP_ROAD there are multiple owners.
		 * GetTileOwner returns the rail owner (level crossing) resp. the owner of ROADTYPE_ROAD (normal road),
		 * even if there are no ROADTYPE_ROAD bits on the tile.
		 */
	}

	if ((o < MAX_COMPANIES && !_legend_land_owners[_company_to_list_pos[o]].show_on_map) || o == OWNER_NONE || o == OWNER_WATER) {
		if (t == MP_WATER) return MKCOLOUR_XXXX(PC_WATER);
		const SmallMapColourScheme *cs = &_heightmap_schemes[_settings_client.gui.smallmap_land_colour];
		return _smallmap_show_heightmap ? cs->height_colours[TileHeight(tile)] : cs->default_colour;
	} else if (o == OWNER_TOWN) {
		return MKCOLOUR_XXXX(PC_DARK_RED);
	}

	return MKCOLOUR_XXXX(_legend_land_owners[_company_to_list_pos[o]].colour);
}

/** Vehicle colours in #SMT_VEHICLES mode. Indexed by #VehicleType. */
static const uint8_t _vehicle_type_colours[6] = {
	PC_RED, PC_YELLOW, PC_LIGHT_BLUE, PC_WHITE, PC_BLACK, PC_RED
};


/** Notify the industry chain window to stop sending newly selected industries. */
/* static */ void SmallMapWindow::BreakIndustryChainLink()
{
	InvalidateWindowClassesData(WC_INDUSTRY_CARGOES, NUM_INDUSTRYTYPES);
}

inline Point SmallMapWindow::TileToPixel(int tx, int ty) const
{
	return {
		(ty - tx) * 2 / this->zoom + this->scroll_x,
		(ty + tx) / this->zoom + this->scroll_y,
	};
}

/**
 * Determine the tile relative to the base tile of the smallmap, and the pixel position at
 * that tile for a point in the smallmap.
 * @param px       Horizontal coordinate of the pixel.
 * @param py       Vertical coordinate of the pixel.
 */
inline Point SmallMapWindow::PixelToTile(int px, int py) const
{
	px -= this->scroll_x;
	py -= this->scroll_y;

	return {
		(py * 2 - px) * this->zoom / 4,
		(py * 2 + px) * this->zoom / 4,
	};
}

/**
 * Initialize or change the zoom level.
 * @param change  Way to change the zoom level.
 * @param zoom_pt Position to keep fixed while zooming.
 * @pre \c *zoom_pt should contain a point in the smallmap display when zooming in or out.
 */
void SmallMapWindow::SetZoomLevel(ZoomLevelChange change, const Point *zoom_pt)
{
	static const int tile_zoomlevels[] = {1, 1, 1, 2, 4, 6, 8}; // Available zoom levels. Bigger number means more zoom-out (further away).
	static const int ui_zoomlevels[] = {4, 2, 1, 1, 1, 1, 1};
	static const int MIN_ZOOM_INDEX = 0;
	static const int MAX_ZOOM_INDEX = lengthof(tile_zoomlevels) - 1;

	int new_index, cur_index;
	Point tile;
	switch (change) {
		case ZLC_INITIALIZE:
			cur_index = - 1; // Definitely different from new_index.
			new_index = Clamp((int)ZOOM_LVL_GUI, MIN_ZOOM_INDEX, MAX_ZOOM_INDEX);
			tile.x = tile.y = 0;
			break;

		case ZLC_ZOOM_IN:
		case ZLC_ZOOM_OUT:
			for (cur_index = MIN_ZOOM_INDEX; cur_index <= MAX_ZOOM_INDEX; cur_index++) {
				if (this->tile_zoom == tile_zoomlevels[cur_index] && this->ui_zoom == ui_zoomlevels[cur_index]) break;
			}
			assert(cur_index <= MAX_ZOOM_INDEX);

			tile = this->PixelToTile(zoom_pt->x, zoom_pt->y);
			new_index = Clamp(cur_index + ((change == ZLC_ZOOM_IN) ? -1 : 1), MIN_ZOOM_INDEX, MAX_ZOOM_INDEX);
			break;

		default: NOT_REACHED();
	}

	if (new_index != cur_index) {
		this->tile_zoom = tile_zoomlevels[new_index];
		this->ui_zoom = ui_zoomlevels[new_index];
		this->zoom = this->tile_zoom * TILE_SIZE / this->ui_zoom;
		if (cur_index >= 0) {
			Point new_tile = this->TileToPixel(tile.x, tile.y);
			this->scroll_x += zoom_pt->x - new_tile.x;
			this->scroll_y += zoom_pt->y - new_tile.y;
		}
		this->SetWidgetDisabledState(WID_SM_ZOOM_IN,  this->ui_zoom == ui_zoomlevels[MIN_ZOOM_INDEX]);
		this->SetWidgetDisabledState(WID_SM_ZOOM_OUT, this->tile_zoom == tile_zoomlevels[MAX_ZOOM_INDEX]);
		this->SetDirty();
	}
}

/**
 * Decide which colours to show to the user for a group of tiles.
 * @param ta Tile area to investigate.
 * @return Colours to display.
 */
inline uint32_t SmallMapWindow::GetTileColours(const TileArea &ta) const
{
	int importance = 0;
	TileIndex tile = INVALID_TILE; // Position of the most important tile.
	TileType et = MP_VOID;         // Effective tile type at that position.

	for (TileIndex ti : ta) {
		TileType ttype = GetTileType(ti);

		switch (ttype) {
			case MP_TUNNELBRIDGE: {
				TransportType tt = GetTunnelBridgeTransportType(ti);

				switch (tt) {
					case TRANSPORT_RAIL: ttype = MP_RAILWAY; break;
					case TRANSPORT_ROAD: ttype = MP_ROAD;    break;
					default:             ttype = MP_WATER;   break;
				}
				break;
			}

			case MP_INDUSTRY:
				/* Special handling of industries while in "Industries" smallmap view. */
				if (this->map_type == SMT_INDUSTRY) {
					/* If industry is allowed to be seen, use its colour on the map.
					 * This has the highest priority above any value in _tiletype_importance. */
					IndustryType type = Industry::GetByTile(ti)->type;
					if (_legend_from_industries[_industry_to_list_pos[type]].show_on_map) {
						if (type == _smallmap_industry_highlight) {
							if (_smallmap_industry_highlight_state) return MKCOLOUR_XXXX(PC_WHITE);
						} else {
							return GetIndustrySpec(type)->map_colour * 0x01010101;
						}
					}
					/* Otherwise make it disappear */
					ttype = IsTileOnWater(ti) ? MP_WATER : MP_CLEAR;
				}
				break;

			default:
				break;
		}

		if (_tiletype_importance[ttype] > importance) {
			importance = _tiletype_importance[ttype];
			tile = ti;
			et = ttype;
		}
	}

	switch (this->map_type) {
		case SMT_CONTOUR:
			return GetSmallMapContoursPixels(tile, et);

		case SMT_VEHICLES:
			return GetSmallMapVehiclesPixels(tile, et);

		case SMT_INDUSTRY:
			return GetSmallMapIndustriesPixels(tile, et);

		case SMT_LINKSTATS:
			return GetSmallMapLinkStatsPixels(tile, et);

		case SMT_ROUTES:
			return GetSmallMapRoutesPixels(tile, et);

		case SMT_VEGETATION:
			return GetSmallMapVegetationPixels(tile, et);

		case SMT_OWNER:
			return GetSmallMapOwnerPixels(tile, et);

		default: NOT_REACHED();
	}
}

/**
 * Draws one column of tiles of the small map in a certain mode onto the screen buffer, skipping the shifted rows in between.
 *
 * @param dst Pointer to a part of the screen buffer to write to.
 * @param xc The X coordinate of the first tile in the column.
 * @param yc The Y coordinate of the first tile in the column
 * @param pitch Number of pixels to advance in the screen buffer each time a pixel is written.
 * @param reps Number of lines to draw
 * @param start_pos Position of first pixel to draw.
 * @param end_pos Position of last pixel to draw (exclusive).
 * @param blitter current blitter
 * @note If pixel position is below \c 0, skip drawing.
 */
void SmallMapWindow::DrawSmallMapColumn(void *dst, uint xc, uint yc, int pitch, int reps, int start_pos, int end_pos, int y, int end_y, Blitter *blitter) const
{
	void *dst_ptr_abs_end = blitter->MoveTo(_screen.dst_ptr, 0, _screen.height);
	uint min_xy = _settings_game.construction.freeform_edges ? 1 : 0;

	int hidden_x = std::max(0, -start_pos);
	int hidden_idx = hidden_x / this->ui_zoom;
	int hidden_mod = hidden_x % this->ui_zoom;

	do {
		/* Check if the tile (xc,yc) is within the map range */
		if (xc >= Map::MaxX() || yc >= Map::MaxY()) continue;

		/* Check if the dst pointer points to a pixel inside the screen buffer */
		if (dst < _screen.dst_ptr) continue;
		if (dst >= dst_ptr_abs_end) continue;

		/* Construct tilearea covered by (xc, yc, xc + this->zoom, yc + this->zoom) such that it is within min_xy limits. */
		TileArea ta;
		if (min_xy == 1 && (xc == 0 || yc == 0)) {
			if (this->tile_zoom == 1) continue; // The tile area is empty, don't draw anything.
			ta = TileArea(TileXY(std::max(min_xy, xc), std::max(min_xy, yc)), this->tile_zoom - (xc == 0), this->tile_zoom - (yc == 0));
		} else {
			ta = TileArea(TileXY(xc, yc), this->tile_zoom, this->tile_zoom);
		}
		ta.ClampToMap(); // Clamp to map boundaries (may contain MP_VOID tiles!).

		uint32_t val = this->GetTileColours(ta);
		uint8_t *val8 = (uint8_t *)&val;
		if (this->ui_zoom == 1) {
			int idx = std::max(0, -start_pos);
			if (y >= 0 && y < end_y) {
				for (int pos = std::max(0, start_pos); pos < end_pos; pos++) {
					blitter->SetPixel(dst, idx, 0, val8[idx]);
					idx++;
				}
			}
		} else {
			auto ndst = dst;
			auto ny = y;
			for (auto i = 0; i < this->ui_zoom; i++) {
				if (ny >= 0 && ny < end_y) {
					int idx = hidden_idx;
					int j = hidden_mod;
					int x = hidden_x;
					for (int pos = std::max(0, start_pos); pos < end_pos; pos++) {
						blitter->SetPixel(ndst, x, 0, val8[idx]);
						j++;
						x++;
						if (j == this->ui_zoom) {
							idx++;
							j = 0;
						}
					}
				}
				ndst = blitter->MoveTo(ndst, pitch, 0);
				ny++;
			}
		}
	/* Switch to next tile in the column */
	} while (xc += this->tile_zoom, yc += this->tile_zoom, dst = blitter->MoveTo(dst, pitch * this->ui_zoom * 2, 0), y += 2 * this->ui_zoom, --reps != 0);
}

/**
 * Adds vehicles to the smallmap.
 * @param dpi the part of the smallmap to be drawn into
 * @param blitter current blitter
 */
void SmallMapWindow::DrawVehicles(const DrawPixelInfo *dpi, Blitter *blitter) const
{
	for (const Vehicle *v : Vehicle::Iterate()) {
		if (v->type == VEH_EFFECT) continue;
		if (v->vehstatus & (VS_HIDDEN | VS_UNCLICKABLE)) continue;

		/* Remap into flat coordinates. */
		Point pt = this->TileToPixel(v->x_pos & ~TILE_UNIT_MASK, v->y_pos & ~TILE_UNIT_MASK);

		int y = pt.y - dpi->top;
		int x = pt.x - 1 * this->ui_zoom - dpi->left; // Offset X coordinate.
		if (!IsInsideMM(y, -this->ui_zoom + 1, dpi->height)) continue; // y is out of bounds.

		/* Calculate pointer to pixel and the colour */
		uint8_t colour = (this->map_type == SMT_VEHICLES) ? _vehicle_type_colours[v->type] : PC_WHITE;

		/* And draw either one or two pixels depending on clipping */
		auto min_i = std::max(0, -y);
		auto max_i = std::min(this->ui_zoom, dpi->height - y);
		auto min_j = std::max(0, -x);
		auto max_j = std::min(2 * this->ui_zoom, dpi->width - x);
		if (min_i < max_i && min_j < max_j) {
			blitter->DrawRectAt(dpi->dst_ptr, x + min_j, y + min_i, max_j - min_j, max_i - min_i, colour);
		}
	}
}

/**
 * Adds town names to the smallmap.
 * @param dpi the part of the smallmap to be drawn into
 */
void SmallMapWindow::DrawTowns(const DrawPixelInfo *dpi, const int vertical_padding) const
{
	for (const Town *t : Town::Iterate()) {
		/* Remap the town coordinate */
		Point pt = this->TileToPixel(TileX(t->xy) * TILE_SIZE, TileY(t->xy) * TILE_SIZE);
		int x = pt.x - (t->cache.sign.width_small >> 1);
		int y = pt.y + vertical_padding;

		/* Check if the town sign is within bounds */
		if (x + t->cache.sign.width_small > dpi->left &&
				x < dpi->left + dpi->width &&
				y + GetCharacterHeight(FS_SMALL) > dpi->top &&
				y < dpi->top + dpi->height) {
			/* And draw it. */
			SetDParam(0, t->index);
			DrawString(x, x + t->cache.sign.width_small, y, STR_SMALLMAP_TOWN);
		}
	}
}

/**
 * Adds industry names to the smallmap.
 * @param dpi the part of the smallmap to be drawn into
 */
void SmallMapWindow::DrawIndustryNames(const DrawPixelInfo *dpi, const int vertical_padding) const
{
	if (this->map_type != SMT_INDUSTRY) return;

	for (const Industry *i : Industry::Iterate()) {
		const LegendAndColour &tbl = _legend_from_industries[_industry_to_list_pos[i->type]];
		if (!tbl.show_on_map) continue;

		/* Industry names blink together with their blobs in the smallmap. */
		const bool is_blinking = i->type == _smallmap_industry_highlight && !_smallmap_industry_highlight_state;
		if (is_blinking) continue;

		if (_industry_to_name_string_width[i->type] == 0) {
			_industry_to_name_string_width[i->type] = GetStringBoundingBox(tbl.legend, FS_SMALL).width;
		}
		const uint16_t &legend_text_width = _industry_to_name_string_width[i->type];

		/* Remap the industry coordinate */
		const TileIndex &tile = i->location.GetCenterTile();
		const Point pt = this->TileToPixel(TileX(tile) * TILE_SIZE, TileY(tile) * TILE_SIZE);
		const int x = pt.x - (legend_text_width / 2);
		const int y = pt.y + vertical_padding;

		/* Check if the industry name is within bounds */
		if (x + legend_text_width > dpi->left &&
				x < dpi->left + dpi->width &&
				y + GetCharacterHeight(FS_SMALL) > dpi->top &&
				y < dpi->top + dpi->height) {

			/* And draw it. */
			DrawString(x, x + legend_text_width, y, tbl.legend, TC_WHITE, SA_LEFT, false, FS_SMALL);
		}
	}
}

/**
 * Adds map indicators to the smallmap.
 */
void SmallMapWindow::DrawMapIndicators() const
{
	/* Find main viewport. */
	const Viewport *vp = GetMainWindow()->viewport;

	Point upper_left_smallmap_coord  = InverseRemapCoords2(vp->virtual_left, vp->virtual_top);
	Point lower_right_smallmap_coord = InverseRemapCoords2(vp->virtual_left + vp->virtual_width - 1, vp->virtual_top + vp->virtual_height - 1);

	Point upper_left = this->TileToPixel(upper_left_smallmap_coord.x, upper_left_smallmap_coord.y);
	Point lower_right = this->TileToPixel(lower_right_smallmap_coord.x, lower_right_smallmap_coord.y);

	SmallMapWindow::DrawVertMapIndicator(upper_left.x, upper_left.y, lower_right.y);
	SmallMapWindow::DrawVertMapIndicator(lower_right.x, upper_left.y, lower_right.y);

	SmallMapWindow::DrawHorizMapIndicator(upper_left.x, lower_right.x, upper_left.y);
	SmallMapWindow::DrawHorizMapIndicator(upper_left.x, lower_right.x, lower_right.y);
}

/**
 * Draws the small map.
 *
 * Basically, the small map is draw column of pixels by column of pixels. The pixels
 * are drawn directly into the screen buffer. The final map is drawn in multiple passes.
 * The passes are:
 * <ol><li>The colours of tiles in the different modes.</li>
 * <li>Town names (optional)</li></ol>
 *
 * @param dpi pointer to pixel to write onto
 */
void SmallMapWindow::DrawSmallMap(DrawPixelInfo *dpi, bool draw_indicators) const
{
	Blitter *blitter = BlitterFactory::GetCurrentBlitter();
	AutoRestoreBackup dpi_backup(_cur_dpi, dpi);

	/* Clear it */
	GfxFillRect(dpi->left, dpi->top, dpi->left + dpi->width - 1, dpi->top + dpi->height - 1, PC_BLACK);

	/* Which tile is displayed at (dpi->left, dpi->top)? */
	Point tile = this->PixelToTile(dpi->left, dpi->top);
	int tile_x = tile.x / (int)TILE_SIZE + this->tile_zoom;
	int tile_y = tile.y / (int)TILE_SIZE - 2 * this->tile_zoom;
	tile_x -= tile_x % this->tile_zoom;
	tile_y -= tile_y % this->tile_zoom;
	Point tile_pos = this->TileToPixel(tile_x * TILE_SIZE, tile_y * TILE_SIZE);
	int dx = tile_pos.x - dpi->left;
	int dy = tile_pos.y - dpi->top;

	int x = dx - 2 * this->ui_zoom;
	int y = dy;
	void *ptr = blitter->MoveTo(dpi->dst_ptr, x, y);
	bool even = true;

	for (;;) {
		/* Distance from left edge */
		if (x > -4 * this->ui_zoom) {
			if (x >= dpi->width) break; // Exit the loop.

			int end_pos = std::min(dpi->width, x + 4 * this->ui_zoom);
			int reps = (dpi->height - y + 3 * this->ui_zoom - 1) / 2 / this->ui_zoom; // Number of lines.
			if (reps > 0) {
				this->DrawSmallMapColumn(ptr, tile_x, tile_y, dpi->pitch, reps, x, end_pos, y, dpi->height, blitter);
			}
		}
		if (even) {
			tile_y += this->tile_zoom;
			y += this->ui_zoom;
			ptr = blitter->MoveTo(ptr, 0, this->ui_zoom);
		} else {
			tile_x -= this->tile_zoom;
			y -= this->ui_zoom;
			ptr = blitter->MoveTo(ptr, 0, -this->ui_zoom);
		}
		even = !even;
		ptr = blitter->MoveTo(ptr, 2 * this->ui_zoom, 0);
		x += 2 * this->ui_zoom;
	}

	/* Draw vehicles */
	if (this->map_type == SMT_CONTOUR || this->map_type == SMT_VEHICLES) this->DrawVehicles(dpi, blitter);

	/* Draw link stat overlay */
	if (this->map_type == SMT_LINKSTATS) {
		this->overlay->PrepareDraw();
		this->overlay->Draw(BlitterFactory::GetCurrentBlitter(), dpi);
	}

	const int map_labels_vertical_padding = ScaleGUITrad(2);

	/* Draw town names */
	if (this->show_towns) this->DrawTowns(dpi, map_labels_vertical_padding);

	/* Draw industry names */
	if (this->show_ind_names) this->DrawIndustryNames(dpi, map_labels_vertical_padding);

	/* Draw map indicators */
	if (draw_indicators) this->DrawMapIndicators();
}

/**
 * Function to set up widgets depending on the information being shown on the smallmap.
 */
void SmallMapWindow::SetupWidgetData()
{
	StringID legend_tooltip;
	StringID enable_all_tooltip;
	StringID disable_all_tooltip;
	int industry_names_select_plane;
	int select_buttons_plane;
	switch (this->map_type) {
		case SMT_INDUSTRY:
			legend_tooltip = STR_SMALLMAP_TOOLTIP_INDUSTRY_SELECTION;
			enable_all_tooltip = STR_SMALLMAP_TOOLTIP_ENABLE_ALL_INDUSTRIES;
			disable_all_tooltip = STR_SMALLMAP_TOOLTIP_DISABLE_ALL_INDUSTRIES;
			industry_names_select_plane = 0;
			select_buttons_plane = 0;
			break;

		case SMT_OWNER:
			legend_tooltip = STR_SMALLMAP_TOOLTIP_COMPANY_SELECTION;
			enable_all_tooltip = STR_SMALLMAP_TOOLTIP_ENABLE_ALL_COMPANIES;
			disable_all_tooltip = STR_SMALLMAP_TOOLTIP_DISABLE_ALL_COMPANIES;
			industry_names_select_plane = SZSP_NONE;
			select_buttons_plane = 0;
			break;

		case SMT_LINKSTATS:
			legend_tooltip = STR_SMALLMAP_TOOLTIP_CARGO_SELECTION;
			enable_all_tooltip = STR_SMALLMAP_TOOLTIP_ENABLE_ALL_CARGOS;
			disable_all_tooltip = STR_SMALLMAP_TOOLTIP_DISABLE_ALL_CARGOS;
			industry_names_select_plane = SZSP_NONE;
			select_buttons_plane = 0;
			break;

		default:
			legend_tooltip = STR_NULL;
			enable_all_tooltip = STR_NULL;
			disable_all_tooltip = STR_NULL;
			industry_names_select_plane = SZSP_NONE;
			select_buttons_plane = 1;
			break;
	}

	this->GetWidget<NWidgetCore>(WID_SM_LEGEND)->SetToolTip(legend_tooltip);
	this->GetWidget<NWidgetCore>(WID_SM_ENABLE_ALL)->SetStringTip(STR_SMALLMAP_ENABLE_ALL, enable_all_tooltip);
	this->GetWidget<NWidgetCore>(WID_SM_DISABLE_ALL)->SetStringTip(STR_SMALLMAP_DISABLE_ALL, disable_all_tooltip);
	this->GetWidget<NWidgetStacked>(WID_SM_SHOW_IND_NAMES_SEL)->SetDisplayedPlane(industry_names_select_plane);
	this->GetWidget<NWidgetStacked>(WID_SM_SELECT_BUTTONS)->SetDisplayedPlane(select_buttons_plane);
}

SmallMapWindow::SmallMapWindow(WindowDesc &desc, int window_number) : Window(desc), refresh(GUITimer())
{
	_smallmap_industry_highlight = IT_INVALID;
	this->overlay = std::make_unique<LinkGraphOverlay>(this, WID_SM_MAP, 0, this->GetOverlayCompanyMask(), 1);
	this->CreateNestedTree();
	this->LowerWidget(WID_SM_CONTOUR + this->map_type);

	this->RebuildColourIndexIfNecessary();

	this->SetWidgetLoweredState(WID_SM_SHOW_HEIGHT, _smallmap_show_heightmap);

	this->SetWidgetLoweredState(WID_SM_TOGGLETOWNNAME, this->show_towns);
	this->SetWidgetLoweredState(WID_SM_SHOW_IND_NAMES, this->show_ind_names);

	this->SetupWidgetData();
	this->FinishInitNested(window_number);

	this->SetZoomLevel(ZLC_INITIALIZE, nullptr);
	this->SmallMapCenterOnCurrentPos();
	this->SetOverlayCargoMask();
	this->refresh.SetInterval(this->GetRefreshPeriod());
}

/* virtual */ void SmallMapWindow::Close([[maybe_unused]] int data)
{
	this->BreakIndustryChainLink();
	this->Window::Close();
}

/**
 * Rebuilds the colour indices used for fast access to the smallmap contour colours based on the heightlevel.
 */
void SmallMapWindow::RebuildColourIndexIfNecessary()
{
	/* Rebuild colour indices if necessary. */
	if (SmallMapWindow::map_height_limit == _settings_game.construction.map_height_limit) return;

	for (auto &heightmap_scheme : _heightmap_schemes) {
		/* The heights go from 0 up to and including maximum. */
		size_t heights = _settings_game.construction.map_height_limit + 1;
		heightmap_scheme.height_colours.resize(heights);

		for (size_t z = 0; z < heights; z++) {
			size_t access_index = (heightmap_scheme.height_colours_base.size() * z) / heights;

			/* Choose colour by mapping the range (0..max heightlevel) on the complete colour table. */
			heightmap_scheme.height_colours[z] = heightmap_scheme.height_colours_base[access_index];
		}
	}

	SmallMapWindow::map_height_limit = _settings_game.construction.map_height_limit;
	BuildLandLegend();
}

/* virtual */ void SmallMapWindow::SetStringParameters(WidgetID widget) const
{
	switch (widget) {
		case WID_SM_CAPTION:
			SetDParam(0, STR_SMALLMAP_TYPE_CONTOURS + this->map_type);
			break;
	}
}

/* virtual */ void SmallMapWindow::OnInit()
{
	uint min_width = 0;
	this->min_number_of_columns = INDUSTRY_MIN_NUMBER_OF_COLUMNS;
	this->min_number_of_fixed_rows = lengthof(_linkstat_colours_in_legenda);
	for (uint i = 0; i < lengthof(_legend_table); i++) {
		uint height = 0;
		uint num_columns = 1;
		for (const LegendAndColour *tbl = _legend_table[i]; !tbl->end; ++tbl) {
			StringID str;
			if (i == SMT_INDUSTRY) {
				SetDParam(0, tbl->legend);
				SetDParam(1, IndustryPool::MAX_SIZE);
				str = STR_SMALLMAP_INDUSTRY;
			} else if (i == SMT_LINKSTATS) {
				SetDParam(0, tbl->legend);
				str = STR_SMALLMAP_LINKSTATS;
			} else if (i == SMT_OWNER) {
				if (tbl->company != INVALID_COMPANY) {
					if (!Company::IsValidID(tbl->company)) {
						/* Rebuild the owner legend. */
						BuildOwnerLegend();
						this->OnInit();
						return;
					}
					/* Non-fixed legend entries for the owner view. */
					SetDParam(0, tbl->company);
					str = STR_SMALLMAP_COMPANY;
				} else {
					str = tbl->legend;
				}
			} else {
				if (tbl->col_break) {
					this->min_number_of_fixed_rows = std::max(this->min_number_of_fixed_rows, height);
					height = 0;
					num_columns++;
				}
				height++;
				str = tbl->legend;
				if (i == SMT_CONTOUR) SetDParam(0, tbl->height * TILE_HEIGHT_STEP);
			}
			min_width = std::max(GetStringBoundingBox(str).width, min_width);
		}
		this->min_number_of_fixed_rows = std::max(this->min_number_of_fixed_rows, height);
		this->min_number_of_columns = std::max(this->min_number_of_columns, num_columns);
	}

	/* Width of the legend blob. */
	this->legend_width = (GetCharacterHeight(FS_SMALL) - ScaleGUITrad(1)) * 9 / 6;

	/* The width of a column is the minimum width of all texts + the size of the blob + some spacing */
	this->column_width = min_width + WidgetDimensions::scaled.hsep_normal + this->legend_width + WidgetDimensions::scaled.framerect.Horizontal();

	/* Cached string widths of industry names in the smallmap. Calculation is deferred to DrawIndustryNames(). */
	std::fill(std::begin(_industry_to_name_string_width), std::end(_industry_to_name_string_width), 0);
}

/* virtual */ void SmallMapWindow::OnPaint()
{
	if (this->map_type == SMT_OWNER) {
		for (const LegendAndColour *tbl = _legend_table[this->map_type]; !tbl->end; ++tbl) {
			if (tbl->company != INVALID_COMPANY && !Company::IsValidID(tbl->company)) {
				/* Rebuild the owner legend. */
				BuildOwnerLegend();
				this->InvalidateData(1);
				break;
			}
		}
	}

	this->DrawWidgets();
}

/* virtual */ void SmallMapWindow::DrawWidget(const Rect &r, WidgetID widget) const
{
	switch (widget) {
		case WID_SM_MAP: {
			Rect ir = r.Shrink(WidgetDimensions::scaled.bevel);
			DrawPixelInfo new_dpi;
			if (!FillDrawPixelInfo(&new_dpi, ir)) return;
			this->DrawSmallMap(&new_dpi);
			break;
		}

		case WID_SM_LEGEND: {
			uint columns = this->GetNumberColumnsLegend(r.Width());
			uint number_of_rows = this->GetNumberRowsLegend(columns);
			bool rtl = _current_text_dir == TD_RTL;
			uint i = 0; // Row counter for industry legend.
			uint row_height = GetCharacterHeight(FS_SMALL);
			int padding = ScaleGUITrad(1);

			Rect origin = r.WithWidth(this->column_width, rtl).Shrink(WidgetDimensions::scaled.framerect).WithHeight(row_height);
			Rect text = origin.Indent(this->legend_width + WidgetDimensions::scaled.hsep_normal, rtl);
			Rect icon = origin.WithWidth(this->legend_width, rtl).Shrink(0, padding, 0, 0);

			StringID string = STR_NULL;
			switch (this->map_type) {
				case SMT_INDUSTRY:
					string = STR_SMALLMAP_INDUSTRY;
					break;
				case SMT_LINKSTATS:
					string = STR_SMALLMAP_LINKSTATS;
					break;
				case SMT_OWNER:
					string = STR_SMALLMAP_COMPANY;
					break;
				default:
					break;
			}

			for (const LegendAndColour *tbl = _legend_table[this->map_type]; !tbl->end; ++tbl) {
				if (tbl->col_break || ((this->map_type == SMT_INDUSTRY || this->map_type == SMT_OWNER || this->map_type == SMT_LINKSTATS) && i++ >= number_of_rows)) {
					/* Column break needed, continue at top, COLUMN_WIDTH pixels
					 * (one "row") to the right. */
					int x = rtl ? -(int)this->column_width : this->column_width;
					int y = origin.top - text.top;
					text = text.Translate(x, y);
					icon = icon.Translate(x, y);
					i = 1;
				}

				uint8_t legend_colour = tbl->colour;

				switch (this->map_type) {
					case SMT_INDUSTRY:
						/* Industry name must be formatted, since it's not in tiny font in the specs.
						 * So, draw with a parameter and use the STR_SMALLMAP_INDUSTRY string, which is tiny font */
						SetDParam(0, tbl->legend);
						SetDParam(1, Industry::GetIndustryTypeCount(tbl->type));
						if (tbl->show_on_map && tbl->type == _smallmap_industry_highlight) {
							legend_colour = _smallmap_industry_highlight_state ? PC_WHITE : PC_BLACK;
						}
						[[fallthrough]];

					case SMT_LINKSTATS:
						SetDParam(0, tbl->legend);
						[[fallthrough]];

					case SMT_OWNER:
						if (this->map_type != SMT_OWNER || tbl->company != INVALID_COMPANY) {
							if (this->map_type == SMT_OWNER) SetDParam(0, tbl->company);
							if (!tbl->show_on_map) {
								/* Simply draw the string, not the black border of the legend colour.
								 * This will enforce the idea of the disabled item */
								DrawString(text, string, TC_GREY);
							} else {
								DrawString(text, string, TC_BLACK);
								GfxFillRect(icon, PC_BLACK); // Outer border of the legend colour
							}
							break;
						}
						[[fallthrough]];

					default:
						if (this->map_type == SMT_CONTOUR) SetDParam(0, tbl->height * TILE_HEIGHT_STEP);
						/* Anything that is not an industry or a company is using normal process */
						GfxFillRect(icon, PC_BLACK);
						DrawString(text, tbl->legend);
						break;
				}
				GfxFillRect(icon.Shrink(WidgetDimensions::scaled.bevel), legend_colour); // Legend colour

				text = text.Translate(0, row_height);
				icon = icon.Translate(0, row_height);
			}
		}
	}
}

/**
 * Select a new map type.
 * @param map_type New map type.
 */
void SmallMapWindow::SwitchMapType(SmallMapType map_type)
{
	uint columns = this->GetNumberColumnsLegend(this->GetWidget<NWidgetCore>(WID_SM_LEGEND)->GetCurrentRect().Width());
	int old_height = this->GetLegendHeight(columns);

	this->RaiseWidget(WID_SM_CONTOUR + this->map_type);
	this->map_type = map_type;
	this->LowerWidget(WID_SM_CONTOUR + this->map_type);

	int new_height = this->GetLegendHeight(columns);

	if (new_height != old_height) {
		this->ReInit(0, new_height - old_height);
	}

	this->SetupWidgetData();

	if (map_type == SMT_LINKSTATS) this->overlay->SetDirty();
	if (map_type != SMT_INDUSTRY) this->BreakIndustryChainLink();
	this->ReInit();
	this->refresh.SetInterval(this->GetRefreshPeriod());
}

/**
 * Get the number of rows in the legend from the number of columns. Those
 * are at least min_number_of_fixed_rows and possibly more if there are so
 * many cargoes, industry types or companies that they won't fit in the
 * available space.
 * @param columns Number of columns in the legend.
 * @return Number of rows needed for everything to fit in.
 */
inline uint SmallMapWindow::GetNumberRowsLegend(uint columns) const
{
	/* Reserve one column for link colours */
	uint num_rows = this->min_number_of_fixed_rows;
	if (this->map_type == SMT_LINKSTATS) num_rows = std::max(num_rows, CeilDiv(_smallmap_cargo_count, columns - 1));
	if (this->map_type == SMT_INDUSTRY) num_rows = std::max(num_rows, CeilDiv(std::max(_smallmap_industry_count, _smallmap_company_count), columns));
	return num_rows;
}

/**
 * Select and toggle a legend item. When CTRL is pressed, disable all other
 * items in the group defined by begin_legend_item and end_legend_item and
 * keep the clicked one enabled even if it was already enabled before. If
 * the other items in the group are all disabled already and CTRL is pressed
 * enable them instead.
 * @param click_pos the index of the item being selected
 * @param legend the legend from which we select
 * @param end_legend_item index one past the last item in the group to be inverted
 * @param begin_legend_item index of the first item in the group to be inverted
 */
void SmallMapWindow::SelectLegendItem(int click_pos, LegendAndColour *legend, int end_legend_item, int begin_legend_item)
{
	if (_ctrl_pressed) {
		/* Disable all, except the clicked one */
		bool changes = false;
		for (int i = begin_legend_item; i != end_legend_item; i++) {
			bool new_state = (i == click_pos);
			if (legend[i].show_on_map != new_state) {
				changes = true;
				legend[i].show_on_map = new_state;
			}
		}
		if (!changes) {
			/* Nothing changed? Then show all (again). */
			for (int i = begin_legend_item; i != end_legend_item; i++) {
				legend[i].show_on_map = true;
			}
		}
	} else {
		legend[click_pos].show_on_map = !legend[click_pos].show_on_map;
	}

	if (this->map_type == SMT_INDUSTRY) this->BreakIndustryChainLink();
}

/**
 * Set the link graph overlay cargo mask from the legend.
 */
void SmallMapWindow::SetOverlayCargoMask()
{
	CargoTypes cargo_mask = 0;
	for (int i = 0; i != _smallmap_cargo_count; ++i) {
		if (_legend_linkstats[i].show_on_map) SetBit(cargo_mask, _legend_linkstats[i].type);
	}
	this->overlay->SetCargoMask(cargo_mask);
}

/**
 * Determines the mouse position on the legend.
 * @param pt Mouse position.
 * @return Legend item under the mouse.
 */
int SmallMapWindow::GetPositionOnLegend(Point pt)
{
	const NWidgetBase *wi = this->GetWidget<NWidgetBase>(WID_SM_LEGEND);
	uint line = (pt.y - wi->pos_y - WidgetDimensions::scaled.framerect.top) / GetCharacterHeight(FS_SMALL);
	uint columns = this->GetNumberColumnsLegend(wi->current_x);
	uint number_of_rows = this->GetNumberRowsLegend(columns);
	if (line >= number_of_rows) return -1;

	bool rtl = _current_text_dir == TD_RTL;
	int x = pt.x - wi->pos_x;
	if (rtl) x = wi->current_x - x;
	uint column = (x - WidgetDimensions::scaled.framerect.left) / this->column_width;

	return (column * number_of_rows) + line;
}

/* virtual */ void SmallMapWindow::OnMouseOver([[maybe_unused]] Point pt, WidgetID widget)
{
	IndustryType new_highlight = IT_INVALID;
	if (widget == WID_SM_LEGEND && this->map_type == SMT_INDUSTRY) {
		int industry_pos = GetPositionOnLegend(pt);
		if (industry_pos >= 0 && industry_pos < _smallmap_industry_count) {
			new_highlight = _legend_from_industries[industry_pos].type;
		}
	}
	if (new_highlight != _smallmap_industry_highlight) {
		_smallmap_industry_highlight = new_highlight;
		this->refresh.SetInterval(this->GetRefreshPeriod());
		_smallmap_industry_highlight_state = true;
		this->SetDirty();
	}
}

/* virtual */ void SmallMapWindow::OnClick([[maybe_unused]] Point pt, WidgetID widget, [[maybe_unused]] int click_count)
{
	switch (widget) {
		case WID_SM_MAP: { // Map window
			if (click_count > 0) this->mouse_capture_widget = widget;

			const NWidgetBase *wid = this->GetWidget<NWidgetBase>(WID_SM_MAP);
			Window *w = GetMainWindow();
			pt = this->PixelToTile(pt.x - wid->pos_x, pt.y - wid->pos_y);
			ScrollWindowTo(pt.x, pt.y, -1, w);
			this->SetDirty();
			break;
		}

		case WID_SM_ZOOM_IN:
		case WID_SM_ZOOM_OUT: {
			const NWidgetBase *wid = this->GetWidget<NWidgetBase>(WID_SM_MAP);
			Point zoom_pt = { (int)wid->current_x / 2, (int)wid->current_y / 2};
			this->SetZoomLevel((widget == WID_SM_ZOOM_IN) ? ZLC_ZOOM_IN : ZLC_ZOOM_OUT, &zoom_pt);
			if (_settings_client.sound.click_beep) SndPlayFx(SND_15_BEEP);
			break;
		}

		case WID_SM_CONTOUR:    // Show land contours
		case WID_SM_VEHICLES:   // Show vehicles
		case WID_SM_INDUSTRIES: // Show industries
		case WID_SM_LINKSTATS:  // Show route map
		case WID_SM_ROUTES:     // Show transport routes
		case WID_SM_VEGETATION: // Show vegetation
		case WID_SM_OWNERS:     // Show land owners
			this->SwitchMapType((SmallMapType)(widget - WID_SM_CONTOUR));
			if (_settings_client.sound.click_beep) SndPlayFx(SND_15_BEEP);
			break;

		case WID_SM_CENTERMAP: // Center the smallmap again
			this->SmallMapCenterOnCurrentPos();
			this->HandleButtonClick(WID_SM_CENTERMAP);
			if (_settings_client.sound.click_beep) SndPlayFx(SND_15_BEEP);
			break;

		case WID_SM_TOGGLETOWNNAME: // Toggle town names
			this->show_towns = !this->show_towns;
			this->SetWidgetLoweredState(WID_SM_TOGGLETOWNNAME, this->show_towns);

			this->SetDirty();
			if (_settings_client.sound.click_beep) SndPlayFx(SND_15_BEEP);
			break;

		case WID_SM_SHOW_IND_NAMES: // Toggle industry names
			this->show_ind_names = !this->show_ind_names;
			this->SetWidgetLoweredState(WID_SM_SHOW_IND_NAMES, this->show_ind_names);

<<<<<<< HEAD
			this->SetDirty();
			if (_settings_client.sound.click_beep) SndPlayFx(SND_15_BEEP);
			break;

		case WID_SM_LEGEND: // Legend
			if (this->map_type == SMT_INDUSTRY || this->map_type == SMT_LINKSTATS || this->map_type == SMT_OWNER) {
				int click_pos = this->GetPositionOnLegend(pt);
				if (click_pos < 0) break;

				/* If industry type small map*/
				if (this->map_type == SMT_INDUSTRY) {
					/* If click on industries label, find right industry type and enable/disable it. */
					if (click_pos < _smallmap_industry_count) {
						this->SelectLegendItem(click_pos, _legend_from_industries, _smallmap_industry_count);
						NotifyAllViewports(VPMT_INDUSTRY);
=======
	void OnInit() override
	{
		uint min_width = 0;
		this->min_number_of_columns = INDUSTRY_MIN_NUMBER_OF_COLUMNS;
		this->min_number_of_fixed_rows = lengthof(_linkstat_colours_in_legenda);
		for (uint i = 0; i < lengthof(_legend_table); i++) {
			uint height = 0;
			uint num_columns = 1;
			for (const LegendAndColour *tbl = _legend_table[i]; !tbl->end; ++tbl) {
				StringID str;
				if (i == SMT_INDUSTRY) {
					SetDParam(0, tbl->legend);
					SetDParam(1, IndustryPool::MAX_SIZE);
					str = STR_SMALLMAP_INDUSTRY;
				} else if (i == SMT_LINKSTATS) {
					SetDParam(0, tbl->legend);
					str = STR_SMALLMAP_LINKSTATS;
				} else if (i == SMT_OWNER) {
					if (tbl->company != CompanyID::Invalid()) {
						if (!Company::IsValidID(tbl->company)) {
							/* Rebuild the owner legend. */
							BuildOwnerLegend();
							this->OnInit();
							return;
						}
						/* Non-fixed legend entries for the owner view. */
						SetDParam(0, tbl->company);
						str = STR_SMALLMAP_COMPANY;
					} else {
						str = tbl->legend;
>>>>>>> 53dd1258
					}
				} else if (this->map_type == SMT_LINKSTATS) {
					if (click_pos < _smallmap_cargo_count) {
						this->SelectLegendItem(click_pos, _legend_linkstats, _smallmap_cargo_count);
						this->SetOverlayCargoMask();
					}
				} else if (this->map_type == SMT_OWNER) {
					if (click_pos < _smallmap_company_count) {
						this->SelectLegendItem(click_pos, _legend_land_owners, _smallmap_company_count, NUM_NO_COMPANY_ENTRIES);
						NotifyAllViewports(VPMT_OWNER);
					}
				}
				this->SetDirty();
			}
<<<<<<< HEAD
			break;

		case WID_SM_ENABLE_ALL:
		case WID_SM_DISABLE_ALL: {
			LegendAndColour *tbl = nullptr;
			switch (this->map_type) {
				case SMT_INDUSTRY:
					tbl = _legend_from_industries;
					NotifyAllViewports(VPMT_INDUSTRY);
					this->BreakIndustryChainLink();
=======
			this->min_number_of_fixed_rows = std::max(this->min_number_of_fixed_rows, height);
			this->min_number_of_columns = std::max(this->min_number_of_columns, num_columns);
		}

		/* Width of the legend blob. */
		this->legend_width = GetCharacterHeight(FS_SMALL) * 9 / 6;

		/* The width of a column is the minimum width of all texts + the size of the blob + some spacing */
		this->column_width = min_width + WidgetDimensions::scaled.hsep_normal + this->legend_width + WidgetDimensions::scaled.framerect.Horizontal();

		/* Cached string widths of industry names in the smallmap. Calculation is deferred to DrawIndustryNames(). */
		std::fill(std::begin(_industry_to_name_string_width), std::end(_industry_to_name_string_width), 0);
	}

	void OnPaint() override
	{
		if (this->map_type == SMT_OWNER) {
			for (const LegendAndColour *tbl = _legend_table[this->map_type]; !tbl->end; ++tbl) {
				if (tbl->company != CompanyID::Invalid() && !Company::IsValidID(tbl->company)) {
					/* Rebuild the owner legend. */
					BuildOwnerLegend();
					this->InvalidateData(1);
>>>>>>> 53dd1258
					break;
				case SMT_OWNER:
					tbl = &(_legend_land_owners[NUM_NO_COMPANY_ENTRIES]);
					NotifyAllViewports(VPMT_OWNER);
					break;
				case SMT_LINKSTATS:
					tbl = _legend_linkstats;
					break;
				default:
					NOT_REACHED();
			}
			for (;!tbl->end && tbl->legend != STR_LINKGRAPH_LEGEND_UNUSED; ++tbl) {
				tbl->show_on_map = (widget == WID_SM_ENABLE_ALL);
			}
			if (this->map_type == SMT_LINKSTATS) this->SetOverlayCargoMask();
			this->SetDirty();
			break;
		}

		case WID_SM_SHOW_HEIGHT: // Enable/disable showing of heightmap.
			_smallmap_show_heightmap = !_smallmap_show_heightmap;
			this->SetWidgetLoweredState(WID_SM_SHOW_HEIGHT, _smallmap_show_heightmap);
			this->SetDirty();
			break;

		case WID_SM_SCREENSHOT:
			TakeScreenshot();
			break;
	}
}

/**
 * Some data on this window has become invalid.
 * @param data Information about the changed data.
 * - data = 0: Displayed industries at the industry chain window have changed.
 * - data = 1: Companies have changed.
 * - data = 2: Cheat changing the maximum heightlevel has been used, rebuild our heightlevel-to-colour index
 * @param gui_scope Whether the call is done from GUI scope. You may not do everything when not in GUI scope. See #InvalidateWindowData() for details.
 */
/* virtual */ void SmallMapWindow::OnInvalidateData(int data, bool gui_scope)
{
	if (!gui_scope) return;

	switch (data) {
		case 1:
			/* The owner legend has already been rebuilt. */
			this->ReInit();
			break;

		case 0: {
			if (this->map_type != SMT_INDUSTRY) this->SwitchMapType(SMT_INDUSTRY);
			break;
		}

		case 2:
			this->RebuildColourIndexIfNecessary();
			break;

		default: NOT_REACHED();
	}
	this->SetDirty();
}

<<<<<<< HEAD
/* virtual */ bool SmallMapWindow::OnRightClick([[maybe_unused]] Point pt, WidgetID widget)
{
	if (widget != WID_SM_MAP || _scrolling_viewport) return false;
=======
					switch (this->map_type) {
						case SMT_INDUSTRY:
							/* Industry name must be formatted, since it's not in tiny font in the specs.
							 * So, draw with a parameter and use the STR_SMALLMAP_INDUSTRY string, which is tiny font */
							SetDParam(0, tbl->legend);
							SetDParam(1, Industry::GetIndustryTypeCount(tbl->type));
							if (tbl->show_on_map && tbl->type == _smallmap_industry_highlight) {
								legend_colour = _smallmap_industry_highlight_state ? PC_WHITE : PC_BLACK;
							}
							[[fallthrough]];

						case SMT_LINKSTATS:
							SetDParam(0, tbl->legend);
							[[fallthrough]];

						case SMT_OWNER:
							if (this->map_type != SMT_OWNER || tbl->company != CompanyID::Invalid()) {
								if (this->map_type == SMT_OWNER) SetDParam(0, tbl->company);
								if (!tbl->show_on_map) {
									/* Simply draw the string, not the black border of the legend colour.
									 * This will enforce the idea of the disabled item */
									DrawString(text, string, TC_GREY);
								} else {
									DrawString(text, string, TC_BLACK);
									GfxFillRect(icon, PC_BLACK); // Outer border of the legend colour
								}
								break;
							}
							[[fallthrough]];
>>>>>>> 53dd1258

	_scrolling_viewport = this;
	return true;
}

/* virtual */ void SmallMapWindow::OnMouseWheel(int wheel)
{
	if (_settings_client.gui.scrollwheel_scrolling != SWS_OFF) {
		const NWidgetBase *wid = this->GetWidget<NWidgetBase>(WID_SM_MAP);
		int cursor_x = _cursor.pos.x - this->left - wid->pos_x;
		int cursor_y = _cursor.pos.y - this->top  - wid->pos_y;
		if (IsInsideMM(cursor_x, 0, wid->current_x) && IsInsideMM(cursor_y, 0, wid->current_y)) {
			Point pt = {cursor_x, cursor_y};
			this->SetZoomLevel((wheel < 0) ? ZLC_ZOOM_IN : ZLC_ZOOM_OUT, &pt);
		}
	}
}

/* virtual */ void SmallMapWindow::OnRealtimeTick(uint delta_ms)
{
	if (_pause_mode.Any()) delta_ms = this->PausedAdjustRefreshTimeDelta(delta_ms);

	/* Update the window every now and then */
	if (!this->refresh.Elapsed(delta_ms)) return;

	if (this->map_type == SMT_LINKSTATS) {
		CompanyMask company_mask = this->GetOverlayCompanyMask();
		if (this->overlay->GetCompanyMask() != company_mask) {
			this->overlay->SetCompanyMask(company_mask);
		} else {
			this->overlay->SetDirty();
		}
	}
	_smallmap_industry_highlight_state = !_smallmap_industry_highlight_state;

	this->refresh.SetInterval(this->GetRefreshPeriod());
	this->SetDirty();
}

uint SmallMapWindow::GetRefreshPeriod() const
{
	if (_smallmap_industry_highlight != IT_INVALID) return BLINK_PERIOD;

	switch (map_type) {
		case SMT_CONTOUR:
		case SMT_VEHICLES:
			return FORCE_REFRESH_PERIOD_VEH * (1 + (this->tile_zoom / 2));

		case SMT_LINKSTATS:
			return FORCE_REFRESH_PERIOD_LINK_GRAPH * (1 + (this->tile_zoom / 6));

		default:
			return FORCE_REFRESH_PERIOD * (1 + (this->tile_zoom / 6));
	}
}

uint SmallMapWindow::PausedAdjustRefreshTimeDelta(uint delta_ms) const
{
	if (_smallmap_industry_highlight != IT_INVALID) return delta_ms;

	switch (map_type) {
		case SMT_CONTOUR:
		case SMT_VEHICLES:
			return CeilDivT<uint>(delta_ms, 4);

		case SMT_LINKSTATS:
			return delta_ms;

		default:
			return CeilDivT<uint>(delta_ms, 2);
	}
}

/* virtual */ void SmallMapWindow::OnScroll(Point delta)
{
	if (_settings_client.gui.scroll_mode == VSM_VIEWPORT_RMB_FIXED || _settings_client.gui.scroll_mode == VSM_MAP_RMB_FIXED) _cursor.fix_at = true;

	this->scroll_x -= delta.x;
	this->scroll_y -= delta.y;
	this->SetDirty();
}

/**
 * Center the small map on the current center of the viewport.
 */
void SmallMapWindow::SmallMapCenterOnCurrentPos()
{
	const Viewport *vp = GetMainWindow()->viewport;
	Point viewport_center = InverseRemapCoords2(vp->virtual_left + vp->virtual_width / 2, vp->virtual_top + vp->virtual_height / 2);

	const NWidgetBase *wid = this->GetWidget<NWidgetBase>(WID_SM_MAP);
	auto pt = this->TileToPixel(viewport_center.x, viewport_center.y);
	this->scroll_x += std::max(0, (int)wid->current_x / 2 - 2) - pt.x;
	this->scroll_y +=  wid->current_y / 2 - pt.y;
	this->SetDirty();
}

/**
 * Get the center of the given station as point on the screen in the smallmap window.
 * @param st Station to find in the smallmap.
 * @return Point with coordinates of the station.
 */
Point SmallMapWindow::GetStationMiddle(const Station *st) const
{
	int x = (st->rect.right + st->rect.left + 1) * TILE_SIZE / 2;
	int y = (st->rect.bottom + st->rect.top + 1) * TILE_SIZE / 2;
	Point ret = this->TileToPixel(x, y);

	/* Same magic 3 as in DrawVehicles; that's where I got it from.
	 * No idea what it is, but without it the result looks bad.
	 */
	ret.x -= 3;
	return ret;
}

/**
 * Take a screenshot of the contents of the smallmap window, at the current zoom level and mode
 * This calls MakeSmallMapScreenshot which uses ScreenshotCallbackHandler as the screenshot callback
 */
void SmallMapWindow::TakeScreenshot()
{
	int32_t width = (((Map::MaxX() + Map::MaxY()) * 2) * this->ui_zoom) / this->tile_zoom;
	int32_t height = ((Map::MaxX() + Map::MaxY() + 1) * this->ui_zoom) / this->tile_zoom;

	int32_t saved_scroll_x = this->scroll_x;
	int32_t saved_scroll_y = this->scroll_y;
	MakeSmallMapScreenshot(width, height, this);
	this->scroll_x = saved_scroll_x;
	this->scroll_y = saved_scroll_y;
}

/**
 * Callback called by the screenshot code to draw a section of the smallmap to the output buffer
 * @param buf Videobuffer with same bitdepth as current blitter
 * @param y First line to render
 * @param pitch Pitch of the videobuffer
 * @param n Number of lines to render
 */
void SmallMapWindow::ScreenshotCallbackHandler(void *buf, uint y, uint pitch, uint n)
{
	DrawPixelInfo dpi;
	AutoRestoreBackup dpi_backup(_cur_dpi, &dpi);

	/* We are no longer rendering to the screen */
	AutoRestoreBackup screen_backup(_screen, AutoRestoreBackupNoNewValueTag{});
	AutoRestoreBackup screen_disable_anim_backup(_screen_disable_anim, true);

	_screen.dst_ptr = buf;
	_screen.width = pitch;
	_screen.height = n;
	_screen.pitch = pitch;

	dpi.dst_ptr = buf;
	dpi.height = n;
	dpi.width = (((Map::MaxX() + Map::MaxY()) * 2) * this->ui_zoom) / this->tile_zoom;
	dpi.pitch = pitch;
	dpi.zoom = ZOOM_LVL_MIN;
	dpi.left = 0;
	dpi.top = y;

	this->scroll_x = (dpi.width / 2) - ((16 * ((int)Map::SizeY() - (int)Map::SizeX())) / this->zoom);
	this->scroll_y = 0;

	/* make the screenshot */
	this->DrawSmallMap(&dpi, false);
}

SmallMapType SmallMapWindow::map_type = SMT_CONTOUR;
bool SmallMapWindow::show_towns = true;
bool SmallMapWindow::show_ind_names = false;
int SmallMapWindow::map_height_limit = -1;

/**
 * Custom container class for displaying smallmap with a vertically resizing legend panel.
 * The legend panel has a smallest height that depends on its width. Standard containers cannot handle this case.
 *
 * @note The container assumes it has two children, the first is the display, the second is the bar with legends and selection image buttons.
 *       Both children should be both horizontally and vertically resizable and horizontally fillable.
 *       The bar should have a minimal size with a zero-size legends display. Child padding is not supported.
 */
class NWidgetSmallmapDisplay : public NWidgetContainer {
	const SmallMapWindow *smallmap_window; ///< Window manager instance.
public:
	NWidgetSmallmapDisplay() : NWidgetContainer(NWID_VERTICAL)
	{
		this->smallmap_window = nullptr;
	}

	void SetupSmallestSize(Window *w) override
	{
		assert(this->children.size() == 2);
		NWidgetBase *display = this->children.front().get();
		NWidgetBase *bar = this->children.back().get();

		display->SetupSmallestSize(w);
		bar->SetupSmallestSize(w);

		this->smallmap_window = dynamic_cast<SmallMapWindow *>(w);
		assert(this->smallmap_window != nullptr);
		this->smallest_x = std::max(display->smallest_x, bar->smallest_x + smallmap_window->GetMinLegendWidth());
		this->smallest_y = display->smallest_y + std::max(bar->smallest_y, smallmap_window->GetLegendHeight(smallmap_window->min_number_of_columns));
		this->fill_x = std::max(display->fill_x, bar->fill_x);
		this->fill_y = (display->fill_y == 0 && bar->fill_y == 0) ? 0 : std::min(display->fill_y, bar->fill_y);
		this->resize_x = std::max(display->resize_x, bar->resize_x);
		this->resize_y = std::min(display->resize_y, bar->resize_y);
		this->ApplyAspectRatio();
	}

	void AssignSizePosition(SizingType sizing, int x, int y, uint given_width, uint given_height, bool rtl) override
	{
		this->pos_x = x;
		this->pos_y = y;
		this->current_x = given_width;
		this->current_y = given_height;

		assert(this->children.size() == 2);
		NWidgetBase *display = this->children.front().get();
		NWidgetBase *bar = this->children.back().get();

		if (sizing == ST_SMALLEST) {
			this->smallest_x = given_width;
			this->smallest_y = given_height;
			/* Make display and bar exactly equal to their minimal size. */
			display->AssignSizePosition(ST_SMALLEST, x, y, display->smallest_x, display->smallest_y, rtl);
			bar->AssignSizePosition(ST_SMALLEST, x, y + display->smallest_y, bar->smallest_x, bar->smallest_y, rtl);
		}

		uint bar_height = std::max(bar->smallest_y, this->smallmap_window->GetLegendHeight(this->smallmap_window->GetNumberColumnsLegend(given_width - bar->smallest_x)));
		uint display_height = given_height - bar_height;
		display->AssignSizePosition(ST_RESIZE, x, y, given_width, display_height, rtl);
		bar->AssignSizePosition(ST_RESIZE, x, y + display_height, given_width, bar_height, rtl);
	}
};

/** Widget parts of the smallmap display. */
static constexpr NWidgetPart _nested_smallmap_display[] = {
	NWidget(WWT_PANEL, COLOUR_BROWN, WID_SM_MAP_BORDER),
		NWidget(WWT_INSET, COLOUR_BROWN, WID_SM_MAP), SetMinimalSize(346, 140), SetResize(1, 1), SetPadding(2, 2, 2, 2), EndContainer(),
	EndContainer(),
};

/** Widget parts of the smallmap legend bar + image buttons. */
static constexpr NWidgetPart _nested_smallmap_bar[] = {
	NWidget(WWT_PANEL, COLOUR_BROWN),
		NWidget(NWID_HORIZONTAL),
			NWidget(WWT_EMPTY, INVALID_COLOUR, WID_SM_LEGEND), SetResize(1, 1),
			NWidget(NWID_VERTICAL),
				/* Top button row. */
				NWidget(NWID_HORIZONTAL, NWidContainerFlag::EqualSize),
					NWidget(WWT_PUSHIMGBTN, COLOUR_BROWN, WID_SM_ZOOM_IN),
							SetSpriteTip(SPR_IMG_ZOOMIN, STR_TOOLBAR_TOOLTIP_ZOOM_THE_VIEW_IN), SetFill(1, 1),
					NWidget(WWT_PUSHIMGBTN, COLOUR_BROWN, WID_SM_CENTERMAP),
							SetSpriteTip(SPR_IMG_SMALLMAP, STR_SMALLMAP_CENTER_TOOLTIP), SetFill(1, 1),
					NWidget(WWT_IMGBTN, COLOUR_BROWN, WID_SM_BLANK),
							SetSpriteTip(SPR_EMPTY), SetFill(1, 1),
					NWidget(WWT_IMGBTN, COLOUR_BROWN, WID_SM_CONTOUR),
							SetSpriteTip(SPR_IMG_SHOW_COUNTOURS, STR_SMALLMAP_TOOLTIP_SHOW_LAND_CONTOURS_ON_MAP), SetFill(1, 1),
					NWidget(WWT_IMGBTN, COLOUR_BROWN, WID_SM_VEHICLES),
							SetSpriteTip(SPR_IMG_SHOW_VEHICLES, STR_SMALLMAP_TOOLTIP_SHOW_VEHICLES_ON_MAP), SetFill(1, 1),
					NWidget(WWT_IMGBTN, COLOUR_BROWN, WID_SM_INDUSTRIES),
							SetSpriteTip(SPR_IMG_INDUSTRY, STR_SMALLMAP_TOOLTIP_SHOW_INDUSTRIES_ON_MAP), SetFill(1, 1),
				EndContainer(),
				/* Bottom button row. */
				NWidget(NWID_HORIZONTAL, NWidContainerFlag::EqualSize),
					NWidget(WWT_PUSHIMGBTN, COLOUR_BROWN, WID_SM_ZOOM_OUT),
							SetSpriteTip(SPR_IMG_ZOOMOUT, STR_TOOLBAR_TOOLTIP_ZOOM_THE_VIEW_OUT), SetFill(1, 1),
					NWidget(WWT_IMGBTN, COLOUR_BROWN, WID_SM_TOGGLETOWNNAME),
							SetSpriteTip(SPR_IMG_TOWN, STR_SMALLMAP_TOOLTIP_TOGGLE_TOWN_NAMES_ON_OFF), SetFill(1, 1),
					NWidget(WWT_IMGBTN, COLOUR_BROWN, WID_SM_LINKSTATS),
							SetSpriteTip(SPR_IMG_CARGOFLOW, STR_SMALLMAP_TOOLTIP_SHOW_LINK_STATS_ON_MAP), SetFill(1, 1),
					NWidget(WWT_IMGBTN, COLOUR_BROWN, WID_SM_ROUTES),
							SetSpriteTip(SPR_IMG_SHOW_ROUTES, STR_SMALLMAP_TOOLTIP_SHOW_TRANSPORT_ROUTES_ON), SetFill(1, 1),
					NWidget(WWT_IMGBTN, COLOUR_BROWN, WID_SM_VEGETATION),
							SetSpriteTip(SPR_IMG_PLANTTREES, STR_SMALLMAP_TOOLTIP_SHOW_VEGETATION_ON_MAP), SetFill(1, 1),
					NWidget(WWT_IMGBTN, COLOUR_BROWN, WID_SM_OWNERS),
							SetSpriteTip(SPR_IMG_COMPANY_GENERAL, STR_SMALLMAP_TOOLTIP_SHOW_LAND_OWNERS_ON_MAP), SetFill(1, 1),
				EndContainer(),
				NWidget(NWID_SPACER), SetResize(0, 1),
			EndContainer(),
		EndContainer(),
	EndContainer(),
};

static std::unique_ptr<NWidgetBase> SmallMapDisplay()
{
	std::unique_ptr<NWidgetBase> map_display = std::make_unique<NWidgetSmallmapDisplay>();

	map_display = MakeNWidgets(_nested_smallmap_display, std::move(map_display));
	map_display = MakeNWidgets(_nested_smallmap_bar, std::move(map_display));
	return map_display;
}


static constexpr NWidgetPart _nested_smallmap_widgets[] = {
	NWidget(NWID_HORIZONTAL),
		NWidget(WWT_CLOSEBOX, COLOUR_BROWN),
		NWidget(WWT_CAPTION, COLOUR_BROWN, WID_SM_CAPTION), SetStringTip(STR_SMALLMAP_CAPTION, STR_TOOLTIP_WINDOW_TITLE_DRAG_THIS),
		NWidget(WWT_SHADEBOX, COLOUR_BROWN),
		NWidget(WWT_DEFSIZEBOX, COLOUR_BROWN),
		NWidget(WWT_STICKYBOX, COLOUR_BROWN),
	EndContainer(),
	NWidgetFunction(SmallMapDisplay), // Smallmap display and legend bar + image buttons.
	/* Bottom button row and resize box. */
	NWidget(NWID_HORIZONTAL),
		NWidget(WWT_PUSHTXTBTN, COLOUR_BROWN, WID_SM_SCREENSHOT), SetStringTip(STR_SMALLMAP_SCREENSHOT, STR_NULL),
		NWidget(NWID_SELECTION, INVALID_COLOUR, WID_SM_SELECT_BUTTONS),
			NWidget(NWID_HORIZONTAL, NWidContainerFlag::EqualSize),
				NWidget(WWT_PUSHTXTBTN, COLOUR_BROWN, WID_SM_ENABLE_ALL), SetStringTip(STR_SMALLMAP_ENABLE_ALL),
				NWidget(WWT_PUSHTXTBTN, COLOUR_BROWN, WID_SM_DISABLE_ALL), SetStringTip(STR_SMALLMAP_DISABLE_ALL),
				NWidget(WWT_TEXTBTN, COLOUR_BROWN, WID_SM_SHOW_HEIGHT), SetStringTip(STR_SMALLMAP_SHOW_HEIGHT, STR_SMALLMAP_TOOLTIP_SHOW_HEIGHT),

				/* 'show industry names' button and container. Only shown for the industry map type. */
				NWidget(NWID_SELECTION, INVALID_COLOUR, WID_SM_SHOW_IND_NAMES_SEL),
					NWidget(WWT_TEXTBTN, COLOUR_BROWN, WID_SM_SHOW_IND_NAMES), SetStringTip(STR_SMALLMAP_SHOW_INDUSTRY_NAMES, STR_SMALLMAP_TOOLTIP_SHOW_INDUSTRY_NAMES),
				EndContainer(),

				NWidget(WWT_PANEL, COLOUR_BROWN), SetFill(1, 0), SetResize(1, 0),
				EndContainer(),
			EndContainer(),
			NWidget(WWT_PANEL, COLOUR_BROWN), SetFill(1, 0), SetResize(1, 0),
			EndContainer(),
		EndContainer(),
		NWidget(WWT_RESIZEBOX, COLOUR_BROWN),
	EndContainer(),
};

static WindowDesc _smallmap_desc(__FILE__, __LINE__,
	WDP_AUTO, "smallmap", 484, 314,
	WC_SMALLMAP, WC_NONE,
	{},
	_nested_smallmap_widgets
);

/**
 * Show the smallmap window.
 */
void ShowSmallMap()
{
	AllocateWindowDescFront<SmallMapWindow>(_smallmap_desc, 0);
}

/**
 * Scrolls the main window to given coordinates.
 * @param x x coordinate
 * @param y y coordinate
 * @param z z coordinate; -1 to scroll to terrain height
 * @param instant scroll instantly (meaningful only when smooth_scrolling is active)
 * @return did the viewport position change?
 */
bool ScrollMainWindowTo(int x, int y, int z, bool instant)
{
	bool res = ScrollWindowTo(x, y, z, GetMainWindow(), instant);

	/* If a user scrolls to a tile (via what way what so ever) and already is on
	 * that tile (e.g.: pressed twice), move the smallmap to that location,
	 * so you directly see where you are on the smallmap. */

	if (res) return res;

	SmallMapWindow *w = dynamic_cast<SmallMapWindow*>(FindWindowById(WC_SMALLMAP, 0));
	if (w != nullptr) w->SmallMapCenterOnCurrentPos();

	return res;
}<|MERGE_RESOLUTION|>--- conflicted
+++ resolved
@@ -1199,7 +1199,7 @@
 				SetDParam(0, tbl->legend);
 				str = STR_SMALLMAP_LINKSTATS;
 			} else if (i == SMT_OWNER) {
-				if (tbl->company != INVALID_COMPANY) {
+				if (tbl->company != CompanyID::Invalid()) {
 					if (!Company::IsValidID(tbl->company)) {
 						/* Rebuild the owner legend. */
 						BuildOwnerLegend();
@@ -1242,7 +1242,7 @@
 {
 	if (this->map_type == SMT_OWNER) {
 		for (const LegendAndColour *tbl = _legend_table[this->map_type]; !tbl->end; ++tbl) {
-			if (tbl->company != INVALID_COMPANY && !Company::IsValidID(tbl->company)) {
+			if (tbl->company != CompanyID::Invalid() && !Company::IsValidID(tbl->company)) {
 				/* Rebuild the owner legend. */
 				BuildOwnerLegend();
 				this->InvalidateData(1);
@@ -1321,7 +1321,7 @@
 						[[fallthrough]];
 
 					case SMT_OWNER:
-						if (this->map_type != SMT_OWNER || tbl->company != INVALID_COMPANY) {
+						if (this->map_type != SMT_OWNER || tbl->company != CompanyID::Invalid()) {
 							if (this->map_type == SMT_OWNER) SetDParam(0, tbl->company);
 							if (!tbl->show_on_map) {
 								/* Simply draw the string, not the black border of the legend colour.
@@ -1533,7 +1533,6 @@
 			this->show_ind_names = !this->show_ind_names;
 			this->SetWidgetLoweredState(WID_SM_SHOW_IND_NAMES, this->show_ind_names);
 
-<<<<<<< HEAD
 			this->SetDirty();
 			if (_settings_client.sound.click_beep) SndPlayFx(SND_15_BEEP);
 			break;
@@ -1549,38 +1548,6 @@
 					if (click_pos < _smallmap_industry_count) {
 						this->SelectLegendItem(click_pos, _legend_from_industries, _smallmap_industry_count);
 						NotifyAllViewports(VPMT_INDUSTRY);
-=======
-	void OnInit() override
-	{
-		uint min_width = 0;
-		this->min_number_of_columns = INDUSTRY_MIN_NUMBER_OF_COLUMNS;
-		this->min_number_of_fixed_rows = lengthof(_linkstat_colours_in_legenda);
-		for (uint i = 0; i < lengthof(_legend_table); i++) {
-			uint height = 0;
-			uint num_columns = 1;
-			for (const LegendAndColour *tbl = _legend_table[i]; !tbl->end; ++tbl) {
-				StringID str;
-				if (i == SMT_INDUSTRY) {
-					SetDParam(0, tbl->legend);
-					SetDParam(1, IndustryPool::MAX_SIZE);
-					str = STR_SMALLMAP_INDUSTRY;
-				} else if (i == SMT_LINKSTATS) {
-					SetDParam(0, tbl->legend);
-					str = STR_SMALLMAP_LINKSTATS;
-				} else if (i == SMT_OWNER) {
-					if (tbl->company != CompanyID::Invalid()) {
-						if (!Company::IsValidID(tbl->company)) {
-							/* Rebuild the owner legend. */
-							BuildOwnerLegend();
-							this->OnInit();
-							return;
-						}
-						/* Non-fixed legend entries for the owner view. */
-						SetDParam(0, tbl->company);
-						str = STR_SMALLMAP_COMPANY;
-					} else {
-						str = tbl->legend;
->>>>>>> 53dd1258
 					}
 				} else if (this->map_type == SMT_LINKSTATS) {
 					if (click_pos < _smallmap_cargo_count) {
@@ -1595,7 +1562,6 @@
 				}
 				this->SetDirty();
 			}
-<<<<<<< HEAD
 			break;
 
 		case WID_SM_ENABLE_ALL:
@@ -1606,30 +1572,6 @@
 					tbl = _legend_from_industries;
 					NotifyAllViewports(VPMT_INDUSTRY);
 					this->BreakIndustryChainLink();
-=======
-			this->min_number_of_fixed_rows = std::max(this->min_number_of_fixed_rows, height);
-			this->min_number_of_columns = std::max(this->min_number_of_columns, num_columns);
-		}
-
-		/* Width of the legend blob. */
-		this->legend_width = GetCharacterHeight(FS_SMALL) * 9 / 6;
-
-		/* The width of a column is the minimum width of all texts + the size of the blob + some spacing */
-		this->column_width = min_width + WidgetDimensions::scaled.hsep_normal + this->legend_width + WidgetDimensions::scaled.framerect.Horizontal();
-
-		/* Cached string widths of industry names in the smallmap. Calculation is deferred to DrawIndustryNames(). */
-		std::fill(std::begin(_industry_to_name_string_width), std::end(_industry_to_name_string_width), 0);
-	}
-
-	void OnPaint() override
-	{
-		if (this->map_type == SMT_OWNER) {
-			for (const LegendAndColour *tbl = _legend_table[this->map_type]; !tbl->end; ++tbl) {
-				if (tbl->company != CompanyID::Invalid() && !Company::IsValidID(tbl->company)) {
-					/* Rebuild the owner legend. */
-					BuildOwnerLegend();
-					this->InvalidateData(1);
->>>>>>> 53dd1258
 					break;
 				case SMT_OWNER:
 					tbl = &(_legend_land_owners[NUM_NO_COMPANY_ENTRIES]);
@@ -1693,41 +1635,9 @@
 	this->SetDirty();
 }
 
-<<<<<<< HEAD
 /* virtual */ bool SmallMapWindow::OnRightClick([[maybe_unused]] Point pt, WidgetID widget)
 {
 	if (widget != WID_SM_MAP || _scrolling_viewport) return false;
-=======
-					switch (this->map_type) {
-						case SMT_INDUSTRY:
-							/* Industry name must be formatted, since it's not in tiny font in the specs.
-							 * So, draw with a parameter and use the STR_SMALLMAP_INDUSTRY string, which is tiny font */
-							SetDParam(0, tbl->legend);
-							SetDParam(1, Industry::GetIndustryTypeCount(tbl->type));
-							if (tbl->show_on_map && tbl->type == _smallmap_industry_highlight) {
-								legend_colour = _smallmap_industry_highlight_state ? PC_WHITE : PC_BLACK;
-							}
-							[[fallthrough]];
-
-						case SMT_LINKSTATS:
-							SetDParam(0, tbl->legend);
-							[[fallthrough]];
-
-						case SMT_OWNER:
-							if (this->map_type != SMT_OWNER || tbl->company != CompanyID::Invalid()) {
-								if (this->map_type == SMT_OWNER) SetDParam(0, tbl->company);
-								if (!tbl->show_on_map) {
-									/* Simply draw the string, not the black border of the legend colour.
-									 * This will enforce the idea of the disabled item */
-									DrawString(text, string, TC_GREY);
-								} else {
-									DrawString(text, string, TC_BLACK);
-									GfxFillRect(icon, PC_BLACK); // Outer border of the legend colour
-								}
-								break;
-							}
-							[[fallthrough]];
->>>>>>> 53dd1258
 
 	_scrolling_viewport = this;
 	return true;
