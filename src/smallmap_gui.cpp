--- conflicted
+++ resolved
@@ -403,11 +403,7 @@
  * @param t    Effective tile type of the tile (see #SmallMapWindow::GetTileColours).
  * @return The colour of tile in the small map in mode "Vehicles"
  */
-<<<<<<< HEAD
 static inline uint32 GetSmallMapVehiclesPixels(TileIndex tile, TileType t)
-=======
-static inline uint32_t GetSmallMapVehiclesPixels(TileIndex, TileType t)
->>>>>>> 077b08bb
 {
 	const SmallMapColourScheme *cs = &_heightmap_schemes[_settings_client.gui.smallmap_land_colour];
 	return ApplyMask(cs->default_colour, &_smallmap_vehicles_andor[GetSmallMapTileType(tile, t)]);
