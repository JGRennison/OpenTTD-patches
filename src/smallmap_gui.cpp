--- conflicted
+++ resolved
@@ -40,11 +40,6 @@
 /** Link stat colours shown in legenda. */
 static uint8 _linkstat_colours_in_legenda[] = {0, 1, 3, 5, 7, 9, 11};
 
-<<<<<<< HEAD
-=======
-static const int NUM_NO_COMPANY_ENTRIES = 4; ///< Number of entries in the owner legend that are not companies.
-
->>>>>>> 5b52f259
 /** Macro for ordinary entry of LegendAndColour */
 #define MK(a, b) {a, b, INVALID_INDUSTRYTYPE, 0, INVALID_COMPANY, true, false, false}
 
