--- conflicted
+++ resolved
@@ -57,10 +57,6 @@
 			si->name = stredup(text);
 		}
 		si->UpdateVirtCoord();
-<<<<<<< HEAD
-		if (_viewport_sign_kdtree_valid) _viewport_sign_kdtree.Insert(ViewportSignKdtreeItem::MakeSign(si->index));
-=======
->>>>>>> 35dc377a
 		InvalidateWindowData(WC_SIGN_LIST, 0, 0);
 		_new_sign_id = si->index;
 	}
@@ -102,11 +98,7 @@
 	} else { // Delete sign
 		if (flags & DC_EXEC) {
 			si->sign.MarkDirty();
-<<<<<<< HEAD
-			if (_viewport_sign_kdtree_valid) _viewport_sign_kdtree.Remove(ViewportSignKdtreeItem::MakeSign(si->index));
-=======
-			if (si->sign.kdtree_valid) _viewport_sign_kdtree.Remove(ViewportSignKdtreeItem::MakeSign(si->index));
->>>>>>> 35dc377a
+			if (_viewport_sign_kdtree_valid && si->sign.kdtree_valid) _viewport_sign_kdtree.Remove(ViewportSignKdtreeItem::MakeSign(si->index));
 			delete si;
 
 			InvalidateWindowData(WC_SIGN_LIST, 0, 0);
