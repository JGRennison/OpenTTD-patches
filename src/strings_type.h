/*
 * This file is part of OpenTTD.
 * OpenTTD is free software; you can redistribute it and/or modify it under the terms of the GNU General Public License as published by the Free Software Foundation, version 2.
 * OpenTTD is distributed in the hope that it will be useful, but WITHOUT ANY WARRANTY; without even the implied warranty of MERCHANTABILITY or FITNESS FOR A PARTICULAR PURPOSE.
 * See the GNU General Public License for more details. You should have received a copy of the GNU General Public License along with OpenTTD. If not, see <http://www.gnu.org/licenses/>.
 */

/** @file strings_type.h Types related to strings. */

#ifndef STRINGS_TYPE_H
#define STRINGS_TYPE_H

#include "core/strong_typedef_type.hpp"
#include <optional>

/**
 * Numeric value that represents a string, independent of the selected language.
 */
typedef uint32_t StringID;
static const StringID INVALID_STRING_ID = 0xFFFF; ///< Constant representing an invalid string (16bit in case it is used in savegames)
static const int MAX_CHAR_LENGTH        = 4;      ///< Max. length of UTF-8 encoded unicode character
static const uint MAX_LANG              = 0x7F;   ///< Maximum number of languages supported by the game, and the NewGRF specs

/** Directions a text can go to */
enum TextDirection {
	TD_LTR, ///< Text is written left-to-right by default
	TD_RTL, ///< Text is written right-to-left by default
};

/** StringTabs to group StringIDs */
enum StringTab {
	/* Tabs 0..1 for regular strings */
	TEXT_TAB_TOWN             =  4,
	TEXT_TAB_INDUSTRY         =  9,
	TEXT_TAB_STATION          = 12,
	TEXT_TAB_SPECIAL          = 14,
	TEXT_TAB_OLD_CUSTOM       = 15,
	TEXT_TAB_VEHICLE          = 16,
	/* Tab 17 for regular strings */
	TEXT_TAB_OLD_NEWGRF       = 26,
	TEXT_TAB_END              = 32, ///< End of language files.
	TEXT_TAB_GAMESCRIPT_START = 32, ///< Start of GameScript supplied strings.
	TEXT_TAB_NEWGRF_START     = 64, ///< Start of NewGRF supplied strings.
};

/** The index/offset of a string within a #StringTab. */
using StringIndexInTab = StrongType::Typedef<uint32_t, struct StringIndexInTabTag, StrongType::Compare, StrongType::Integer>;

/** Number of bits for the StringIndex within a StringTab */
static const uint TAB_SIZE_BITS       = 11;
/** Number of strings per StringTab */
static const uint TAB_SIZE            = 1 << TAB_SIZE_BITS;

/** Number of strings for GameScripts */
static const uint TAB_SIZE_GAMESCRIPT = TAB_SIZE * 32;

/** Number of strings for NewGRFs */
static const uint TAB_SIZE_NEWGRF     = TAB_SIZE * 256;

<<<<<<< HEAD
extern std::string _temp_special_strings[16];

/** Special string constants */
enum SpecialStrings {

	/* special strings for town names. the town name is generated dynamically on request. */
	SPECSTR_TOWNNAME_START     = 0x20C0,
	SPECSTR_TOWNNAME_ENGLISH   = SPECSTR_TOWNNAME_START,
	SPECSTR_TOWNNAME_FRENCH,
	SPECSTR_TOWNNAME_GERMAN,
	SPECSTR_TOWNNAME_AMERICAN,
	SPECSTR_TOWNNAME_LATIN,
	SPECSTR_TOWNNAME_SILLY,
	SPECSTR_TOWNNAME_SWEDISH,
	SPECSTR_TOWNNAME_DUTCH,
	SPECSTR_TOWNNAME_FINNISH,
	SPECSTR_TOWNNAME_POLISH,
	SPECSTR_TOWNNAME_SLOVAK,
	SPECSTR_TOWNNAME_NORWEGIAN,
	SPECSTR_TOWNNAME_HUNGARIAN,
	SPECSTR_TOWNNAME_AUSTRIAN,
	SPECSTR_TOWNNAME_ROMANIAN,
	SPECSTR_TOWNNAME_CZECH,
	SPECSTR_TOWNNAME_SWISS,
	SPECSTR_TOWNNAME_DANISH,
	SPECSTR_TOWNNAME_TURKISH,
	SPECSTR_TOWNNAME_ITALIAN,
	SPECSTR_TOWNNAME_CATALAN,
	SPECSTR_TOWNNAME_LAST      = SPECSTR_TOWNNAME_CATALAN,

	/* special strings for company names on the form "TownName transport". */
	SPECSTR_COMPANY_NAME_START = 0x70EA,
	SPECSTR_COMPANY_NAME_LAST  = SPECSTR_COMPANY_NAME_START + SPECSTR_TOWNNAME_LAST - SPECSTR_TOWNNAME_START,

	SPECSTR_SILLY_NAME         = 0x70E5,
	SPECSTR_ANDCO_NAME         = 0x70E6,
	SPECSTR_PRESIDENT_NAME     = 0x70E7,

	SPECSTR_TEMP_START         = 0x7000,
};
=======
/** The number of builtin generators for town names. */
static constexpr uint32_t BUILTIN_TOWNNAME_GENERATOR_COUNT = 21;

/** Special strings for town names. The town name is generated dynamically on request. */
static constexpr StringID SPECSTR_TOWNNAME_START = 0x20C0;
static constexpr StringID SPECSTR_TOWNNAME_END = SPECSTR_TOWNNAME_START + BUILTIN_TOWNNAME_GENERATOR_COUNT;

/** Special strings for company names on the form "TownName transport". */
static constexpr StringID SPECSTR_COMPANY_NAME_START = 0x70EA;
static constexpr StringID SPECSTR_COMPANY_NAME_END = SPECSTR_COMPANY_NAME_START + BUILTIN_TOWNNAME_GENERATOR_COUNT;

static constexpr StringID SPECSTR_SILLY_NAME = 0x70E5; ///< Special string for silly company names.
static constexpr StringID SPECSTR_ANDCO_NAME = 0x70E6; ///< Special string for Surname & Co company names.
static constexpr StringID SPECSTR_PRESIDENT_NAME = 0x70E7; ///< Special string for the president's name.
>>>>>>> bf02cb01

/** Data that is to be stored when backing up StringParameters. */
struct StringParameterBackup {
	uint64_t data; ///< The data field; valid *when* string has no value.
	std::optional<std::string> string; ///< The string value.

	/**
	 * Assign the numeric data with the given value, while clearing the stored string.
	 * @param data The new value of the data field.
	 * @return This object.
	 */
	StringParameterBackup &operator=(uint64_t data)
	{
		this->string.reset();
		this->data = data;
		return *this;
	}

	/**
	 * Assign a copy of the given string to the string field, while clearing the data field.
	 * @param string The new value of the string.
	 * @return This object.
	 */
	StringParameterBackup &operator=(const std::string_view string)
	{
		this->data = 0;
		this->string.emplace(string);
		return *this;
	}
};

#endif /* STRINGS_TYPE_H */<|MERGE_RESOLUTION|>--- conflicted
+++ resolved
@@ -57,48 +57,8 @@
 /** Number of strings for NewGRFs */
 static const uint TAB_SIZE_NEWGRF     = TAB_SIZE * 256;
 
-<<<<<<< HEAD
 extern std::string _temp_special_strings[16];
 
-/** Special string constants */
-enum SpecialStrings {
-
-	/* special strings for town names. the town name is generated dynamically on request. */
-	SPECSTR_TOWNNAME_START     = 0x20C0,
-	SPECSTR_TOWNNAME_ENGLISH   = SPECSTR_TOWNNAME_START,
-	SPECSTR_TOWNNAME_FRENCH,
-	SPECSTR_TOWNNAME_GERMAN,
-	SPECSTR_TOWNNAME_AMERICAN,
-	SPECSTR_TOWNNAME_LATIN,
-	SPECSTR_TOWNNAME_SILLY,
-	SPECSTR_TOWNNAME_SWEDISH,
-	SPECSTR_TOWNNAME_DUTCH,
-	SPECSTR_TOWNNAME_FINNISH,
-	SPECSTR_TOWNNAME_POLISH,
-	SPECSTR_TOWNNAME_SLOVAK,
-	SPECSTR_TOWNNAME_NORWEGIAN,
-	SPECSTR_TOWNNAME_HUNGARIAN,
-	SPECSTR_TOWNNAME_AUSTRIAN,
-	SPECSTR_TOWNNAME_ROMANIAN,
-	SPECSTR_TOWNNAME_CZECH,
-	SPECSTR_TOWNNAME_SWISS,
-	SPECSTR_TOWNNAME_DANISH,
-	SPECSTR_TOWNNAME_TURKISH,
-	SPECSTR_TOWNNAME_ITALIAN,
-	SPECSTR_TOWNNAME_CATALAN,
-	SPECSTR_TOWNNAME_LAST      = SPECSTR_TOWNNAME_CATALAN,
-
-	/* special strings for company names on the form "TownName transport". */
-	SPECSTR_COMPANY_NAME_START = 0x70EA,
-	SPECSTR_COMPANY_NAME_LAST  = SPECSTR_COMPANY_NAME_START + SPECSTR_TOWNNAME_LAST - SPECSTR_TOWNNAME_START,
-
-	SPECSTR_SILLY_NAME         = 0x70E5,
-	SPECSTR_ANDCO_NAME         = 0x70E6,
-	SPECSTR_PRESIDENT_NAME     = 0x70E7,
-
-	SPECSTR_TEMP_START         = 0x7000,
-};
-=======
 /** The number of builtin generators for town names. */
 static constexpr uint32_t BUILTIN_TOWNNAME_GENERATOR_COUNT = 21;
 
@@ -113,7 +73,8 @@
 static constexpr StringID SPECSTR_SILLY_NAME = 0x70E5; ///< Special string for silly company names.
 static constexpr StringID SPECSTR_ANDCO_NAME = 0x70E6; ///< Special string for Surname & Co company names.
 static constexpr StringID SPECSTR_PRESIDENT_NAME = 0x70E7; ///< Special string for the president's name.
->>>>>>> bf02cb01
+
+static constexpr StringID SPECSTR_TEMP_START = 0x7000; ///< First string ID for _temp_special_strings
 
 /** Data that is to be stored when backing up StringParameters. */
 struct StringParameterBackup {
