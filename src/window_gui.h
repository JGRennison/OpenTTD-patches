/*
 * This file is part of OpenTTD.
 * OpenTTD is free software; you can redistribute it and/or modify it under the terms of the GNU General Public License as published by the Free Software Foundation, version 2.
 * OpenTTD is distributed in the hope that it will be useful, but WITHOUT ANY WARRANTY; without even the implied warranty of MERCHANTABILITY or FITNESS FOR A PARTICULAR PURPOSE.
 * See the GNU General Public License for more details. You should have received a copy of the GNU General Public License along with OpenTTD. If not, see <http://www.gnu.org/licenses/>.
 */

/** @file window_gui.h Functions, definitions and such used only by the GUI. */

#ifndef WINDOW_GUI_H
#define WINDOW_GUI_H

#include "vehicle_type.h"
#include "viewport_type.h"
#include "company_type.h"
#include "tile_type.h"
#include "widget_type.h"
#include "string_type.h"
#include "3rdparty/cpp-btree/btree_map.h"

#include <algorithm>
#include <functional>
#include <vector>

/**
 * Flags to describe the look of the frame
 */
enum FrameFlags {
	FR_NONE         =  0,
	FR_TRANSPARENT  =  1 << 0,  ///< Makes the background transparent if set
	FR_BORDERONLY   =  1 << 4,  ///< Draw border only, no background
	FR_LOWERED      =  1 << 5,  ///< If set the frame is lowered and the background colour brighter (ie. buttons when pressed)
	FR_DARKENED     =  1 << 6,  ///< If set the background is darker, allows for lowered frames with normal background colour when used with FR_LOWERED (ie. dropdown boxes)
};

DECLARE_ENUM_AS_BIT_SET(FrameFlags)

class WidgetDimensions {
public:
	RectPadding imgbtn;        ///< Padding around image button image.
	RectPadding inset;         ///< Padding inside inset container.
	RectPadding vscrollbar;    ///< Padding inside vertical scrollbar buttons.
	RectPadding hscrollbar;    ///< Padding inside horizontal scrollbar buttons.
	RectPadding bevel;         ///< Bevel thickness, affected by "scaled bevels" game option.
	RectPadding fullbevel;     ///< Always-scaled bevel thickness.
	RectPadding framerect;     ///< Standard padding inside many panels.
	RectPadding frametext;     ///< Padding inside frame with text.
	RectPadding matrix;        ///< Padding of WWT_MATRIX items.
	RectPadding shadebox;      ///< Padding around image in shadebox widget.
	RectPadding stickybox;     ///< Padding around image in stickybox widget.
	RectPadding debugbox;      ///< Padding around image in debugbox widget.
	RectPadding defsizebox;    ///< Padding around image in defsizebox widget.
	RectPadding resizebox;     ///< Padding around image in resizebox widget.
	RectPadding closebox;      ///< Padding around image in closebox widget.
	RectPadding captiontext;   ///< Padding for text within caption widget.
	RectPadding dropdowntext;  ///< Padding of drop down list item.
	RectPadding dropdownlist;  ///< Padding of complete drop down list.
	RectPadding modalpopup;    ///< Spacing for popup warning/information windows.
	RectPadding picker;        ///< Padding for a picker (dock, station, etc) window.
	RectPadding sparse;        ///< Padding used for 'sparse' widget window, usually containing multiple frames.
	RectPadding sparse_resize; ///< Padding used for a resizeable 'sparse' widget window, usually containing multiple frames.

	int vsep_picker;          ///< Vertical spacing of picker-window widgets.
	int vsep_normal;          ///< Normal vertical spacing.
	int vsep_sparse;          ///< Normal vertical spacing for 'sparse' widget window.
	int vsep_wide;            ///< Wide vertical spacing.
	int hsep_normal;          ///< Normal horizontal spacing.
	int hsep_wide;            ///< Wide horizontal spacing.
	int hsep_indent;          ///< Width of identation for tree layouts.

	static const WidgetDimensions unscaled; ///< Unscaled widget dimensions.
	static WidgetDimensions scaled;         ///< Widget dimensions scaled for current zoom level.

	static constexpr float ASPECT_LOCATION = 12.f / 14.f;
	static constexpr float ASPECT_RENAME = 12.f / 14.f;
	static constexpr float ASPECT_SETTINGS_BUTTON = 21.f / 12.f;
	static constexpr float ASPECT_TOGGLE_SIZE = 12.f / 14.f;
	static constexpr float ASPECT_LEFT_RIGHT_BUTTON = 8.f / 12.f;
	static constexpr float ASPECT_UP_DOWN_BUTTON = 11.f / 12.f;
	static constexpr float ASPECT_VEHICLE_ICON = 15.f / 12.f;
	static constexpr float ASPECT_VEHICLE_FLAG = 11.f / 12.f;

private:
	/**
	 * Distances used in drawing widgets.
	 * These constants should not be used elsewhere, use scaled/unscaled WidgetDimensions instead.
	 */
	enum WidgetDrawDistances {
		WD_SHADEBOX_WIDTH   = 12, ///< Minimum width of a standard shade box widget.
		WD_STICKYBOX_WIDTH  = 12, ///< Minimum width of a standard sticky box widget.
		WD_DEBUGBOX_WIDTH   = 12, ///< Minimum width of a standard debug box widget.
		WD_DEFSIZEBOX_WIDTH = 12, ///< Minimum width of a standard defsize box widget.
		WD_RESIZEBOX_WIDTH  = 12, ///< Minimum width of a resize box widget.
		WD_CLOSEBOX_WIDTH   = 11, ///< Minimum width of a close box widget.

		WD_CAPTION_HEIGHT   = 14, ///< Minimum height of a title bar.
		WD_DROPDOWN_HEIGHT  = 12, ///< Minimum height of a drop down widget.
	};

	friend NWidgetLeaf;
};

inline constexpr WidgetDimensions WidgetDimensions::unscaled = {
	.imgbtn        = { .left =  1, .top =  1, .right =  1, .bottom =  1},
	.inset         = { .left =  2, .top =  1, .right =  2, .bottom =  1},
	.vscrollbar    = { .left =  2, .top =  3, .right =  2, .bottom =  3},
	.hscrollbar    = { .left =  3, .top =  2, .right =  3, .bottom =  2},
	.bevel         = { .left =  1, .top =  1, .right =  1, .bottom =  1},
	.fullbevel     = { .left =  1, .top =  1, .right =  1, .bottom =  1},
	.framerect     = { .left =  2, .top =  1, .right =  2, .bottom =  1},
	.frametext     = { .left =  6, .top =  6, .right =  6, .bottom =  6},
	.matrix        = { .left =  2, .top =  3, .right =  2, .bottom =  1},
	.shadebox      = { .left =  2, .top =  3, .right =  2, .bottom =  3},
	.stickybox     = { .left =  2, .top =  3, .right =  2, .bottom =  3},
	.debugbox      = { .left =  2, .top =  3, .right =  2, .bottom =  3},
	.defsizebox    = { .left =  2, .top =  3, .right =  2, .bottom =  3},
	.resizebox     = { .left =  2, .top =  2, .right =  2, .bottom =  2},
	.closebox      = { .left =  2, .top =  2, .right =  1, .bottom =  2},
	.captiontext   = { .left =  2, .top =  2, .right =  2, .bottom =  2},
	.dropdowntext  = { .left =  2, .top =  1, .right =  2, .bottom =  1},
	.dropdownlist  = { .left =  1, .top =  2, .right =  1, .bottom =  2},
	.modalpopup    = { .left = 20, .top = 10, .right = 20, .bottom = 10},
	.picker        = { .left =  3, .top =  3, .right =  3, .bottom =  3},
	.sparse        = { .left = 10, .top =  8, .right = 10, .bottom =  8},
	.sparse_resize = { .left = 10, .top =  8, .right = 10, .bottom =  0},
	.vsep_picker   = 1,
	.vsep_normal   = 2,
	.vsep_sparse   = 4,
	.vsep_wide     = 8,
	.hsep_normal   = 2,
	.hsep_wide     = 6,
	.hsep_indent   = 10,
};

/* widget.cpp */
void DrawFrameRect(int left, int top, int right, int bottom, Colours colour, FrameFlags flags);

inline void DrawFrameRect(const Rect &r, Colours colour, FrameFlags flags)
{
	DrawFrameRect(r.left, r.top, r.right, r.bottom, colour, flags);
}

void DrawCaption(const Rect &r, Colours colour, Owner owner, TextColour text_colour, StringID str, StringAlignment align, FontSize fs);

/* window.cpp */
extern Window *_z_front_window;
extern Window *_z_back_window;
extern Window *_first_window;
extern Window *_focused_window;

inline uint64_t GetWindowUpdateNumber()
{
	extern uint64_t _window_update_number;
	return _window_update_number;
}

inline void IncrementWindowUpdateNumber()
{
	extern uint64_t _window_update_number;
	_window_update_number++;
}


/** How do we the window to be placed? */
enum WindowPosition {
	WDP_MANUAL,        ///< Manually align the window (so no automatic location finding)
	WDP_AUTO,          ///< Find a place automatically
	WDP_CENTER,        ///< Center the window
	WDP_ALIGN_TOOLBAR, ///< Align toward the toolbar
};

Point GetToolbarAlignedWindowPosition(int window_width);

struct HotkeyList;

struct WindowDescPreferences {
	bool pref_sticky;              ///< Preferred stickyness.
	int16_t pref_width;            ///< User-preferred width of the window. Zero if unset.
	int16_t pref_height;           ///< User-preferred height of the window. Zero if unset.
};

/**
 * High level window description
 */
struct WindowDesc {

	WindowDesc(const char * const file, const int line, WindowPosition default_pos, const char *ini_key, int16_t def_width_trad, int16_t def_height_trad,
			WindowClass window_class, WindowClass parent_class, uint32_t flags,
<<<<<<< HEAD
			const NWidgetPart *nwid_begin, const NWidgetPart *nwid_end, HotkeyList *hotkeys = nullptr, WindowDesc *ini_parent = nullptr);
=======
			const std::span<const NWidgetPart> nwid_parts, HotkeyList *hotkeys = nullptr,
			const std::source_location location = std::source_location::current());
>>>>>>> 7116f143

	~WindowDesc();

	const char * const file; ///< Source file of this definition
	const int line; ///< Source line of this definition
	WindowPosition default_pos;    ///< Preferred position of the window. @see WindowPosition()
	WindowClass cls;               ///< Class of the window, @see WindowClass.
	WindowClass parent_cls;        ///< Class of the parent window. @see WindowClass
	const char *ini_key;           ///< Key to store window defaults in openttd.cfg. \c nullptr if nothing shall be stored.
<<<<<<< HEAD
	uint32_t flags;                ///< Flags. @see WindowDefaultFlag
	const NWidgetPart *nwid_begin; ///< Beginning of nested widget parts describing the window.
	const NWidgetPart *nwid_end;   ///< Ending of nested widget parts describing the window.
=======
	uint32_t flags;                  ///< Flags. @see WindowDefaultFlag
	const std::span<const NWidgetPart> nwid_parts; ///< Span of nested widget parts describing the window.
>>>>>>> 7116f143
	HotkeyList *hotkeys;           ///< Hotkeys for the window.
	WindowDesc *ini_parent;        ///< Other window desc to use for WindowDescPreferences.

	WindowDescPreferences prefs;   ///< Preferences for this window

	const WindowDescPreferences &GetPreferences() const;
	WindowDescPreferences &GetPreferences() { return const_cast<WindowDescPreferences &>(const_cast<const WindowDesc*>(this)->GetPreferences()); }

	int16_t GetDefaultWidth() const;
	int16_t GetDefaultHeight() const;

	static void LoadFromConfig();
	static void SaveToConfig();

private:
	int16_t default_width_trad;      ///< Preferred initial width of the window (pixels at 1x zoom).
	int16_t default_height_trad;     ///< Preferred initial height of the window (pixels at 1x zoom).

	/**
	 * Dummy private copy constructor to prevent compilers from
	 * copying the structure, which fails due to _window_descs.
	 */
	WindowDesc(const WindowDesc &other);
};

/**
 * Window default widget/window handling flags
 */
enum WindowDefaultFlag {
	WDF_CONSTRUCTION    =   1 << 0, ///< This window is used for construction; close it whenever changing company.
	WDF_MODAL           =   1 << 1, ///< The window is a modal child of some other window, meaning the parent is 'inactive'
	WDF_NO_FOCUS        =   1 << 2, ///< This window won't get focus/make any other window lose focus when click
	WDF_NO_CLOSE        =   1 << 3, ///< This window can't be interactively closed
	WDF_NETWORK         =   1 << 4, ///< This window is used for network client functionality
};

/**
 * Data structure for resizing a window
 */
struct ResizeInfo {
	uint step_width;  ///< Step-size of width resize changes
	uint step_height; ///< Step-size of height resize changes
};

/** State of a sort direction button. */
enum SortButtonState {
	SBS_OFF,  ///< Do not sort (with this button).
	SBS_DOWN, ///< Sort ascending.
	SBS_UP,   ///< Sort descending.
};

/**
 * Window flags.
 */
enum WindowFlags : uint16_t {
	WF_TIMEOUT           = 1 <<  0, ///< Window timeout counter.

	WF_DRAGGING          = 1 <<  3, ///< Window is being dragged.
	WF_SIZING_RIGHT      = 1 <<  4, ///< Window is being resized towards the right.
	WF_SIZING_LEFT       = 1 <<  5, ///< Window is being resized towards the left.
	WF_SIZING            = WF_SIZING_RIGHT | WF_SIZING_LEFT, ///< Window is being resized.
	WF_STICKY            = 1 <<  6, ///< Window is made sticky by user
	WF_DISABLE_VP_SCROLL = 1 <<  7, ///< Window does not do autoscroll, @see HandleAutoscroll().
	WF_WHITE_BORDER      = 1 <<  8, ///< Window white border counter bit mask.
	WF_HIGHLIGHTED       = 1 <<  9, ///< Window has a widget that has a highlight.
	WF_CENTERED          = 1 << 10, ///< Window is centered and shall stay centered after ReInit.
	WF_DIRTY             = 1 << 11, ///< Whole window is dirty, and requires repainting.
	WF_WIDGETS_DIRTY     = 1 << 12, ///< One or more widgets are dirty, and require repainting.
	WF_DRAG_DIRTIED      = 1 << 13, ///< The window has already been marked dirty as blocks as part of the current drag operation
};
DECLARE_ENUM_AS_BIT_SET(WindowFlags)

static const int TIMEOUT_DURATION = 7; ///< The initial timeout value for WF_TIMEOUT.
static const int WHITE_BORDER_DURATION = 3; ///< The initial timeout value for WF_WHITE_BORDER.

/**
 * Data structure for a window viewport.
 * A viewport is either following a vehicle (its id in then in #follow_vehicle), or it aims to display a specific
 * location #dest_scrollpos_x, #dest_scrollpos_y (#follow_vehicle is then #INVALID_VEHICLE).
 * The actual location being shown is #scrollpos_x, #scrollpos_y.
 * @see InitializeViewport(), UpdateNextViewportPosition(), ApplyNextViewportPosition(), UpdateViewportCoordinates().
 */
struct ViewportData : Viewport {
	VehicleID follow_vehicle;          ///< VehicleID to follow if following a vehicle, #INVALID_VEHICLE otherwise.
	int32_t scrollpos_x;               ///< Currently shown x coordinate (virtual screen coordinate of topleft corner of the viewport).
	int32_t scrollpos_y;               ///< Currently shown y coordinate (virtual screen coordinate of topleft corner of the viewport).
	int32_t dest_scrollpos_x;          ///< Current destination x coordinate to display (virtual screen coordinate of topleft corner of the viewport).
	int32_t dest_scrollpos_y;          ///< Current destination y coordinate to display (virtual screen coordinate of topleft corner of the viewport).
	int32_t next_scrollpos_x;          ///< Next x coordinate to display (virtual screen coordinate of topleft corner of the viewport).
	int32_t next_scrollpos_y;          ///< Next y coordinate to display (virtual screen coordinate of topleft corner of the viewport).
	bool force_update_overlay_pending; ///< Forced overlay update is pending (see SetViewportPosition)
};

struct QueryString;

/* misc_gui.cpp */
enum TooltipCloseCondition {
	TCC_RIGHT_CLICK,
	TCC_HOVER,
	TCC_NONE,
	TCC_HOVER_VIEWPORT,
	TCC_NEXT_LOOP,
	TCC_EXIT_VIEWPORT,
};

typedef std::vector<const Vehicle *> VehicleList;

/**
 * Data structure for an opened window
 */
struct Window : ZeroedMemoryAllocator {
	Window *z_front;             ///< The window in front of us in z-order.
	Window *z_back;              ///< The window behind us in z-order.
	Window *next_window;         ///< The next window in arbitrary iteration order.
	WindowClass window_class;        ///< Window class

private:
	WindowToken window_token;

	/**
	 * Helper allocation function to disallow something.
	 * Don't allow arrays; arrays of Windows are pointless as you need
	 * to destruct them all at the same time too, which is kinda hard.
	 * @param size the amount of space not to allocate
	 */
	inline void *operator new[](size_t size) { NOT_REACHED(); }
	inline void operator delete[](void *ptr) { NOT_REACHED(); }

protected:
	void InitializeData(WindowNumber window_number);
	void InitializePositionSize(int x, int y, int min_width, int min_height);
	virtual void FindWindowPlacementAndResize(int def_width, int def_height);

	std::vector<int> scheduled_invalidation_data;  ///< Data of scheduled OnInvalidateData() calls.
	bool scheduled_resize; ///< Set if window has been resized.

	virtual ~Window();

public:
	Window(WindowDesc &desc);

	virtual void Close(int data = 0);
	static void DeleteClosedWindows();

	WindowDesc &window_desc;    ///< Window description
	WindowFlags flags;          ///< Window flags
	WindowNumber window_number; ///< Window number within the window class

	int scale; ///< Scale of this window -- used to determine how to resize.

	uint8_t timeout_timer;      ///< Timer value of the WF_TIMEOUT for flags.
	uint8_t white_border_timer; ///< Timer value of the WF_WHITE_BORDER for flags.

	int left;   ///< x position of left edge of the window
	int top;    ///< y position of top edge of the window
	int width;  ///< width of the window (number of pixels to the right in x direction)
	int height; ///< Height of the window (number of pixels down in y direction)

	ResizeInfo resize;  ///< Resize information

	Owner owner;        ///< The owner of the content shown in this window. Company colour is acquired from this variable.

	ViewportData *viewport;          ///< Pointer to viewport data, if present.
	NWidgetViewport *viewport_widget; ///< Pointer to viewport widget, if present.
	NWidgetCore *nested_focus;       ///< Currently focused nested widget, or \c nullptr if no nested widget has focus.
	btree::btree_map<WidgetID, QueryString*> querystrings; ///< QueryString associated to WWT_EDITBOX widgets.
	std::unique_ptr<NWidgetBase> nested_root; ///< Root of the nested tree.
	WidgetLookup widget_lookup; ///< Indexed access to the nested widget tree. Do not access directly, use #Window::GetWidget() instead.
	NWidgetStacked *shade_select;    ///< Selection widget (#NWID_SELECTION) to use for shading the window. If \c nullptr, window cannot shade.
	Dimension unshaded_size;         ///< Last known unshaded size (only valid while shaded).

	WidgetID mouse_capture_widget;   ///< ID of current mouse capture widget (e.g. dragged scrollbar). -1 if no widget has mouse capture.

	Window *parent;                  ///< Parent window.

	template <class NWID>
	inline const NWID *GetWidget(WidgetID widnum) const;
	template <class NWID>
	inline NWID *GetWidget(WidgetID widnum);

	const Scrollbar *GetScrollbar(WidgetID widnum) const;
	Scrollbar *GetScrollbar(WidgetID widnum);

	const QueryString *GetQueryString(WidgetID widnum) const;
	QueryString *GetQueryString(WidgetID widnum);
	void UpdateQueryStringSize();

	virtual const struct Textbuf *GetFocusedTextbuf() const;
	virtual Point GetCaretPosition() const;
	virtual Rect GetTextBoundingRect(const char *from, const char *to) const;
	virtual ptrdiff_t GetTextCharacterAtPosition(const Point &pt) const;

	void InitNested(WindowNumber number = 0);
	void CreateNestedTree();
	void FinishInitNested(WindowNumber window_number = 0);

	void ChangeWindowClass(WindowClass cls);

	WindowToken GetWindowToken() const { return this->window_token; }

	/**
	 * Set the timeout flag of the window and initiate the timer.
	 */
	inline void SetTimeout()
	{
		this->flags |= WF_TIMEOUT;
		this->timeout_timer = TIMEOUT_DURATION;
	}

	/**
	 * Set the timeout flag of the window and initiate the timer.
	 */
	inline void SetWhiteBorder()
	{
		this->flags |= WF_WHITE_BORDER;
		this->white_border_timer = WHITE_BORDER_DURATION;
	}

	void DisableAllWidgetHighlight();
	void SetWidgetHighlight(WidgetID widget_index, TextColour highlighted_colour);
	bool IsWidgetHighlighted(WidgetID widget_index) const;

	/**
	 * Sets the enabled/disabled status of a widget.
	 * By default, widgets are enabled.
	 * On certain conditions, they have to be disabled.
	 * @param widget_index index of this widget in the window
	 * @param disab_stat status to use ie: disabled = true, enabled = false
	 */
	inline void SetWidgetDisabledState(WidgetID widget_index, bool disab_stat)
	{
		NWidgetCore *nwid = this->GetWidget<NWidgetCore>(widget_index);
		if (nwid != nullptr) nwid->SetDisabled(disab_stat);
	}

	/**
	 * Sets a widget to disabled.
	 * @param widget_index index of this widget in the window
	 */
	inline void DisableWidget(WidgetID widget_index)
	{
		SetWidgetDisabledState(widget_index, true);
	}

	/**
	 * Sets a widget to Enabled.
	 * @param widget_index index of this widget in the window
	 */
	inline void EnableWidget(WidgetID widget_index)
	{
		SetWidgetDisabledState(widget_index, false);
	}

	/**
	 * Gets the enabled/disabled status of a widget.
	 * @param widget_index index of this widget in the window
	 * @return status of the widget ie: disabled = true, enabled = false
	 */
	inline bool IsWidgetDisabled(WidgetID widget_index) const
	{
		return this->GetWidget<NWidgetCore>(widget_index)->IsDisabled();
	}

	/**
	 * Check if given widget is focused within this window
	 * @param widget_index : index of the widget in the window to check
	 * @return true if given widget is the focused window in this window
	 */
	inline bool IsWidgetFocused(WidgetID widget_index) const
	{
		return this->nested_focus != nullptr && this->nested_focus->index == widget_index;
	}

	/**
	 * Check if given widget has user input focus. This means that both the window
	 * has focus and that the given widget has focus within the window.
	 * @param widget_index : index of the widget in the window to check
	 * @return true if given widget is the focused window in this window and this window has focus
	 */
	inline bool IsWidgetGloballyFocused(WidgetID widget_index) const
	{
		return _focused_window == this && IsWidgetFocused(widget_index);
	}

	/**
	 * Check if given widget is active in the current window layout.
	 * This means that the widget exists, is not disabled and is not in a non-selected NWidgetStacked sub-tree.
	 * @param widget_index : index of the widget in the window to check
	 * @return true if given widget is active in the current window layout
	 */
	inline bool IsWidgetActiveInLayout(WidgetID widget_index) const
	{
		const NWidgetCore *nwid = this->GetWidget<NWidgetCore>(widget_index);
		if (nwid == nullptr) return false;

		return nwid->IsActiveInLayout();
	}

	/**
	 * Sets the lowered/raised status of a widget.
	 * @param widget_index index of this widget in the window
	 * @param lowered_stat status to use ie: lowered = true, raised = false
	 */
	inline void SetWidgetLoweredState(WidgetID widget_index, bool lowered_stat)
	{
		this->GetWidget<NWidgetCore>(widget_index)->SetLowered(lowered_stat);
	}

	/**
	 * Invert the lowered/raised  status of a widget.
	 * @param widget_index index of this widget in the window
	 */
	inline void ToggleWidgetLoweredState(WidgetID widget_index)
	{
		bool lowered_state = this->GetWidget<NWidgetCore>(widget_index)->IsLowered();
		this->GetWidget<NWidgetCore>(widget_index)->SetLowered(!lowered_state);
	}

	/**
	 * Marks a widget as lowered.
	 * @param widget_index index of this widget in the window
	 */
	inline void LowerWidget(WidgetID widget_index)
	{
		SetWidgetLoweredState(widget_index, true);
	}

	/**
	 * Marks a widget as raised.
	 * @param widget_index index of this widget in the window
	 */
	inline void RaiseWidget(WidgetID widget_index)
	{
		SetWidgetLoweredState(widget_index, false);
	}

	/**
	 * Marks a widget as raised and dirty (redraw), when it is marked as lowered.
	 * @param widget_index index of this widget in the window
	 */
	inline void RaiseWidgetWhenLowered(WidgetID widget_index)
	{
		if (this->IsWidgetLowered(widget_index)) {
			this->RaiseWidget(widget_index);
			this->SetWidgetDirty(widget_index);
		}
	}

	/**
	 * Gets the lowered state of a widget.
	 * @param widget_index index of this widget in the window
	 * @return status of the widget ie: lowered = true, raised= false
	 */
	inline bool IsWidgetLowered(WidgetID widget_index) const
	{
		return this->GetWidget<NWidgetCore>(widget_index)->IsLowered();
	}

	void UnfocusFocusedWidget();
	bool SetFocusedWidget(WidgetID widget_index);

	EventState HandleEditBoxKey(WidgetID wid, char32_t key, uint16_t keycode);
	bool ClearEditBox(WidgetID wid);
	virtual void InsertTextString(WidgetID wid, const char *str, bool marked, const char *caret, const char *insert_location, const char *replacement_end);

	void HandleButtonClick(WidgetID widget);
	int GetRowFromWidget(int clickpos, WidgetID widget, int padding, int line_height = -1) const;

	void RaiseButtons(bool autoraise = false);

	/**
	 * Sets the enabled/disabled status of a list of widgets.
	 * By default, widgets are enabled.
	 * On certain conditions, they have to be disabled.
	 * @param disab_stat status to use ie: disabled = true, enabled = false
	 * @param widgets list of widgets
	 */
	template<typename... Args>
	void SetWidgetsDisabledState(bool disab_stat, Args... widgets)
	{
		(SetWidgetDisabledState(widgets, disab_stat), ...);
	}

	/**
	 * Sets the lowered/raised status of a list of widgets.
	 * @param lowered_stat status to use ie: lowered = true, raised = false
	 * @param widgets list of widgets
	 */
	template<typename... Args>
	void SetWidgetsLoweredState(bool lowered_stat, Args... widgets)
	{
		(SetWidgetLoweredState(widgets, lowered_stat), ...);
	}

	/**
	 * Raises the widgets and sets widgets dirty that are lowered.
	 * @param widgets list of widgets
	 */
	template<typename... Args>
	void RaiseWidgetsWhenLowered(Args... widgets)
	{
		(this->RaiseWidgetWhenLowered(widgets), ...);
	}

	void SetWidgetDirty(WidgetID widget_index);

	void DrawWidgets() const;
	void DrawViewport(uint8_t display_flags) const;
	void DrawSortButtonState(WidgetID widget, SortButtonState state) const;
	static int SortButtonWidth();

	Window *FindChildWindow(WindowClass wc = WC_INVALID) const;
	void CloseChildWindows(WindowClass wc = WC_INVALID) const;

	void SetDirty();
	void SetDirtyAsBlocks();
	void ReInit(int rx = 0, int ry = 0, bool reposition = false);

	/** Is window shaded currently? */
	inline bool IsShaded() const
	{
		return this->shade_select != nullptr && this->shade_select->shown_plane == SZSP_HORIZONTAL;
	}

	void SetShaded(bool make_shaded);

	void ScheduleResize();
	void ProcessScheduledResize();
	void InvalidateData(int data = 0, bool gui_scope = true);
	void ProcessScheduledInvalidations();
	void ProcessHighlightedInvalidations();

	/*** Event handling ***/

	/**
	 * Notification that the nested widget tree gets initialized. The event can be used to perform general computations.
	 * @note #nested_root and/or #widget_lookup (normally accessed via #GetWidget()) may not exist during this call.
	 */
	virtual void OnInit() { }

	virtual void ApplyDefaults();

	/**
	 * Compute the initial position of the window.
	 * @param sm_width      Smallest width of the window.
	 * @param sm_height     Smallest height of the window.
	 * @param window_number The window number of the new window.
	 * @return Initial position of the top-left corner of the window.
	 */
	virtual Point OnInitialPosition(int16_t sm_width, int16_t sm_height, int window_number);

	/**
	 * The window must be repainted.
	 * @note This method should not change any state, it should only use drawing functions.
	 */
	virtual void OnPaint()
	{
		this->DrawWidgets();
	}

	/**
	 * Draw the contents of a nested widget.
	 * @param r      Rectangle occupied by the widget.
	 * @param widget Number of the widget to draw.
	 * @note This method may not change any state, it may only use drawing functions.
	 */
	virtual void DrawWidget([[maybe_unused]] const Rect &r, [[maybe_unused]] WidgetID widget) const {}

	/**
	 * Update size and resize step of a widget in the window.
	 * After retrieval of the minimal size and the resize-steps of a widget, this function is called to allow further refinement,
	 * typically by computing the real maximal size of the content. Afterwards, \a size is taken to be the minimal size of the widget
	 * and \a resize is taken to contain the resize steps. For the convenience of the callee, \a padding contains the amount of
	 * padding between the content and the edge of the widget. This should be added to the returned size.
	 * @param widget  Widget number.
	 * @param[in,out] size Size of the widget.
	 * @param padding Recommended amount of space between the widget content and the widget edge.
	 * @param[in,out] fill Fill step of the widget.
	 * @param[in,out] resize Resize step of the widget.
	 */
	virtual void UpdateWidgetSize([[maybe_unused]] WidgetID widget, [[maybe_unused]] Dimension &size, [[maybe_unused]] const Dimension &padding, [[maybe_unused]] Dimension &fill, [[maybe_unused]] Dimension &resize) {}

	/**
	 * Initialize string parameters for a widget.
	 * Calls to this function are made during initialization to measure the size (that is as part of #InitNested()), during drawing,
	 * and while re-initializing the window. Only for widgets that render text initializing is requested.
	 * @param widget  Widget number.
	 */
	virtual void SetStringParameters([[maybe_unused]] WidgetID widget) const {}

	virtual void OnFocus(Window *previously_focused_window);

	virtual void OnFocusLost(bool closing, Window *newly_focused_window);

	/**
	 * A key has been pressed.
	 * @param key     the Unicode value of the key.
	 * @param keycode the untranslated key code including shift state.
	 * @return #ES_HANDLED if the key press has been handled and no other
	 *         window should receive the event.
	 */
	virtual EventState OnKeyPress(char32_t key, uint16_t keycode) { return ES_NOT_HANDLED; }

	virtual EventState OnHotkey(int hotkey);

	/**
	 * The state of the control key has changed
	 * @return #ES_HANDLED if the change has been handled and no other
	 *         window should receive the event.
	 */
	virtual EventState OnCTRLStateChange() { return ES_NOT_HANDLED; }

	/**
	 * The state of the control key has changed, this is sent even if an OnCTRLStateChange handler has return ES_HANDLED
	 */
	virtual void OnCTRLStateChangeAlways() {}

	/**
	 * The state of the shift key has changed
	 */
	virtual void OnShiftStateChange() {}

	/**
	 * A click with the left mouse button has been made on the window.
	 * @param pt     the point inside the window that has been clicked.
	 * @param widget the clicked widget.
	 * @param click_count Number of fast consecutive clicks at same position
	 */
	virtual void OnClick([[maybe_unused]] Point pt, [[maybe_unused]] WidgetID widget, [[maybe_unused]] int click_count) {}

	/**
	 * A click with the right mouse button has been made on the window.
	 * @param pt     the point inside the window that has been clicked.
	 * @param widget the clicked widget.
	 * @return true if the click was actually handled, i.e. do not show a
	 *         tooltip if tooltip-on-right-click is enabled.
	 */
	virtual bool OnRightClick([[maybe_unused]] Point pt, [[maybe_unused]] WidgetID widget) { return false; }

	/**
	 * The mouse is hovering over a widget in the window, perform an action for it.
	 * @param pt     The point where the mouse is hovering.
	 * @param widget The widget where the mouse is hovering.
	 */
	virtual void OnHover([[maybe_unused]] Point pt, [[maybe_unused]] WidgetID widget) {}

	/**
	 * Event to display a custom tooltip.
	 * @param pt     The point where the mouse is located.
	 * @param widget The widget where the mouse is located.
	 * @return True if the event is handled, false if it is ignored.
	 */
	virtual bool OnTooltip([[maybe_unused]] Point pt, [[maybe_unused]] WidgetID widget, [[maybe_unused]] TooltipCloseCondition close_cond) { return false; }

	/**
	 * An 'object' is being dragged at the provided position, highlight the target if possible.
	 * @param pt     The point inside the window that the mouse hovers over.
	 * @param widget The widget the mouse hovers over.
	 */
	virtual void OnMouseDrag([[maybe_unused]] Point pt, [[maybe_unused]] WidgetID widget) {}

	/**
	 * A dragged 'object' has been released.
	 * @param pt     the point inside the window where the release took place.
	 * @param widget the widget where the release took place.
	 */
	virtual void OnDragDrop([[maybe_unused]] Point pt, [[maybe_unused]] WidgetID widget) {}

	/**
	 * Handle the request for (viewport) scrolling.
	 * @param delta the amount the viewport must be scrolled.
	 */
	virtual void OnScroll([[maybe_unused]] Point delta) {}

	/**
	 * The mouse is currently moving over the window or has just moved outside
	 * of the window. In the latter case pt is (-1, -1).
	 * @param pt     the point inside the window that the mouse hovers over.
	 * @param widget the widget the mouse hovers over.
	 */
	virtual void OnMouseOver([[maybe_unused]] Point pt, [[maybe_unused]] WidgetID widget) {}

	/**
	 * The mouse wheel has been turned.
	 * @param wheel the amount of movement of the mouse wheel.
	 */
	virtual void OnMouseWheel([[maybe_unused]] int wheel) {}


	/**
	 * Called for every mouse loop run, which is at least once per (game) tick.
	 */
	virtual void OnMouseLoop() {}

	/**
	 * Called once per (game) tick.
	 */
	virtual void OnGameTick() {}

	/**
	 * Called once every 100 (game) ticks, or once every 3s, whichever comes last.
	 * In normal game speed the frequency is 1 call every 100 ticks (can be more than 3s).
	 * In fast-forward the frequency is 1 call every ~3s (can be more than 100 ticks).
	 */
	virtual void OnHundredthTick() {}

	/**
	 * Called periodically.
	 */
	virtual void OnRealtimeTick([[maybe_unused]] uint delta_ms) {}

	/**
	 * Called when this window's timeout has been reached.
	 */
	virtual void OnTimeout() {}


	/**
	 * Called after the window got resized.
	 * For nested windows with a viewport, call NWidgetViewport::UpdateViewportCoordinates.
	 */
	virtual void OnResize() {}

	/**
	 * A dropdown option associated to this window has been selected.
	 * @param widget the widget (button) that the dropdown is associated with.
	 * @param index  the element in the dropdown that is selected.
	 */
	virtual void OnDropdownSelect([[maybe_unused]] WidgetID widget, [[maybe_unused]] int index) {}

	virtual void OnDropdownClose(Point pt, WidgetID widget, int index, bool instant_close);

	/**
	 * The text in an editbox has been edited.
	 * @param widget The widget of the editbox.
	 */
	virtual void OnEditboxChanged([[maybe_unused]] WidgetID widget) {}

	/**
	 * The query window opened from this window has closed.
	 * @param str the new value of the string, nullptr if the window
	 *            was cancelled or an empty string when the default
	 *            button was pressed, i.e. StrEmpty(str).
	 */
	virtual void OnQueryTextFinished([[maybe_unused]] char *str) {}

	/**
	 * Some data on this window has become invalid.
	 * @param data information about the changed data.
	 * @param gui_scope Whether the call is done from GUI scope. You may not do everything when not in GUI scope. See #InvalidateWindowData() for details.
	 */
	virtual void OnInvalidateData([[maybe_unused]] int data = 0, [[maybe_unused]] bool gui_scope = true) {}

	/**
	 * The user clicked some place on the map when a tile highlight mode
	 * has been set.
	 * @param pt   the exact point on the map that has been clicked.
	 * @param tile the tile on the map that has been clicked.
	 */
	virtual void OnPlaceObject([[maybe_unused]] Point pt, [[maybe_unused]] TileIndex tile) {}

	/**
	 * The user clicked on a vehicle while HT_VEHICLE has been set.
	 * @param v clicked vehicle
	 * @return true if the click is handled, false if it is ignored
	 * @pre v->IsPrimaryVehicle() == true
	 */
	virtual bool OnVehicleSelect([[maybe_unused]] const struct Vehicle *v) { return false; }

	/**
	 * The user clicked on a vehicle while HT_VEHICLE has been set.
	 * @param v clicked vehicle
	 * @return True if the click is handled, false if it is ignored
	 * @pre v->IsPrimaryVehicle() == true
	 */
	virtual bool OnVehicleSelect([[maybe_unused]] VehicleList::const_iterator begin, [[maybe_unused]] VehicleList::const_iterator end) { return false; }

	/**
	 * The user clicked on a template vehicle while HT_VEHICLE has been set.
	 * @param v clicked vehicle. It is guaranteed to be v->IsPrimaryVehicle() == true
	 * @return True if the click is handled, false if it is ignored.
	 */
	virtual bool OnTemplateVehicleSelect(const struct TemplateVehicle *v) { return false; }

	/**
	 * The user cancelled a tile highlight mode that has been set.
	 */
	virtual void OnPlaceObjectAbort() {}


	/**
	 * The user is dragging over the map when the tile highlight mode
	 * has been set.
	 * @param select_method the method of selection (allowed directions)
	 * @param select_proc   what will be created when the drag is over.
	 * @param pt            the exact point on the map where the mouse is.
	 */
	virtual void OnPlaceDrag([[maybe_unused]] ViewportPlaceMethod select_method, [[maybe_unused]] ViewportDragDropSelectionProcess select_proc, [[maybe_unused]] Point pt) {}

	/**
	 * The user has dragged over the map when the tile highlight mode
	 * has been set.
	 * @param select_method the method of selection (allowed directions)
	 * @param select_proc   what should be created.
	 * @param pt            the exact point on the map where the mouse was released.
	 * @param start_tile    the begin tile of the drag.
	 * @param end_tile      the end tile of the drag.
	 */
	virtual void OnPlaceMouseUp([[maybe_unused]] ViewportPlaceMethod select_method, [[maybe_unused]] ViewportDragDropSelectionProcess select_proc, [[maybe_unused]] Point pt, [[maybe_unused]] TileIndex start_tile, [[maybe_unused]] TileIndex end_tile) {}

	/**
	 * The user moves over the map when a tile highlight mode has been set
	 * when the special mouse mode has been set to 'PRESIZE' mode. An
	 * example of this is the tile highlight for dock building.
	 * @param pt   the exact point on the map where the mouse is.
	 * @param tile the tile on the map where the mouse is.
	 */
	virtual void OnPlacePresize([[maybe_unused]] Point pt, [[maybe_unused]] TileIndex tile) {}

	/*** End of the event handling ***/

	/**
	 * Is the data related to this window NewGRF inspectable?
	 * @return true iff it is inspectable.
	 */
	virtual bool IsNewGRFInspectable() const { return false; }

	/**
	 * Show the NewGRF inspection window. When this function is called it is
	 * up to the window to call and pass the right parameters to the
	 * ShowInspectWindow function.
	 * @pre this->IsNewGRFInspectable()
	 */
	virtual void ShowNewGRFInspectWindow() const { NOT_REACHED(); }

	template<class T>
	using window_type = std::conditional_t<std::is_const<T>{}, Window const, Window>;

	enum IterationMode {
		IM_FROM_FRONT,
		IM_FROM_BACK,
		IM_ARBITRARY,
	};

	/**
	 * Iterator to iterate all valid Windows
	 * @tparam T Type of the class/struct that is going to be iterated
	 * @tparam Tmode Iteration mode
	 */
	template <class T, IterationMode Tmode>
	struct WindowIterator {
		typedef T value_type;
		typedef T *pointer;
		typedef T &reference;
		typedef size_t difference_type;
		typedef std::forward_iterator_tag iterator_category;

		explicit WindowIterator(window_type<T> *start) : w(start)
		{
			this->Validate();
		}

		bool operator==(const WindowIterator &other) const { return this->w == other.w; }
		bool operator!=(const WindowIterator &other) const { return !(*this == other); }
		T * operator*() const { return static_cast<T *>(this->w); }
		WindowIterator & operator++() { this->Next(); this->Validate(); return *this; }

	private:
		window_type<T> *w;
		void Validate() { while (this->w != nullptr && this->w->window_class == WC_INVALID) this->Next(); }

		void Next()
		{
			if (this->w != nullptr) {
				switch (Tmode) {
					case IM_FROM_FRONT:
						this->w = this->w->z_back;
						break;
					case IM_FROM_BACK:
						this->w = this->w->z_front;
						break;
					case IM_ARBITRARY:
						this->w = this->w->next_window;
						break;
				}
			}
		}
	};

	/**
	 * Iterable ensemble of all valid Windows
	 * @tparam T Type of the class/struct that is going to be iterated
	 * @tparam Tmode Iteration mode
	 */
	template <class T, IterationMode Tmode>
	struct IterateCommon {
		IterateCommon(window_type<T> *from) : from(from) {}
		WindowIterator<T, Tmode> begin() { return WindowIterator<T, Tmode>(this->from); }
		WindowIterator<T, Tmode> end() { return WindowIterator<T, Tmode>(nullptr); }
		bool empty() { return this->begin() == this->end(); }
	private:
		window_type<T> *from;
	};

	/**
	 * Returns an iterable ensemble of all valid Window from back to front
	 * @tparam T Type of the class/struct that is going to be iterated
	 * @param from index of the first Window to consider
	 * @return an iterable ensemble of all valid Window
	 */
	template <class T = Window>
	static IterateCommon<T, IM_FROM_BACK> IterateFromBack(window_type<T> *from = _z_back_window) { return IterateCommon<T, IM_FROM_BACK>(from); }

	/**
	 * Returns an iterable ensemble of all valid Window from front to back
	 * @tparam T Type of the class/struct that is going to be iterated
	 * @param from index of the first Window to consider
	 * @return an iterable ensemble of all valid Window
	 */
	template <class T = Window>
	static IterateCommon<T, IM_FROM_FRONT> IterateFromFront(window_type<T> *from = _z_front_window) { return IterateCommon<T, IM_FROM_FRONT>(from); }

	/**
	 * Returns an iterable ensemble of all valid Window in an arbitrary order which is safe to use when deleting
	 * @tparam T Type of the class/struct that is going to be iterated
	 * @param from index of the first Window to consider
	 * @return an iterable ensemble of all valid Window
	 */
	template <class T = Window>
	static IterateCommon<T, IM_ARBITRARY> Iterate(window_type<T> *from = _first_window) { return IterateCommon<T, IM_ARBITRARY>(from); }
};

/**
 * Generic helper function that checks if all elements of the range are equal with respect to the given predicate.
 * @param begin The start of the range.
 * @param end The end of the range.
 * @param pred The predicate to use.
 * @return True if all elements are equal, false otherwise.
 */
template <class It, class Pred>
inline bool AllEqual(It begin, It end, Pred pred)
{
	return std::adjacent_find(begin, end, std::not_fn(pred)) == end;
}

/**
 * Get the nested widget with number \a widnum from the nested widget tree.
 * @tparam NWID Type of the nested widget.
 * @param widnum Widget number of the widget to retrieve.
 * @return The requested widget if it is instantiated, \c nullptr otherwise.
 */
template <class NWID>
inline NWID *Window::GetWidget(WidgetID widnum)
{
	auto it = this->widget_lookup.find(widnum);
	if (it == std::end(this->widget_lookup)) return nullptr;
	NWID *nwid = dynamic_cast<NWID *>(it->second);
	assert(nwid != nullptr);
	return nwid;
}

/** Specialized case of #Window::GetWidget for the nested widget base class. */
template <>
inline const NWidgetBase *Window::GetWidget<NWidgetBase>(WidgetID widnum) const
{
	auto it = this->widget_lookup.find(widnum);
	if (it == std::end(this->widget_lookup)) return nullptr;
	return it->second;
}

/**
 * Get the nested widget with number \a widnum from the nested widget tree.
 * @tparam NWID Type of the nested widget.
 * @param widnum Widget number of the widget to retrieve.
 * @return The requested widget if it is instantiated, \c nullptr otherwise.
 */
template <class NWID>
inline const NWID *Window::GetWidget(WidgetID widnum) const
{
	return const_cast<Window *>(this)->GetWidget<NWID>(widnum);
}


/**
 * Base class for windows opened from a toolbar.
 */
class PickerWindowBase : public Window {

public:
	PickerWindowBase(WindowDesc &desc, Window *parent) : Window(desc)
	{
		this->parent = parent;
	}

	void Close([[maybe_unused]] int data = 0) override;
};

Window *BringWindowToFrontById(WindowClass cls, WindowNumber number);
Window *FindWindowFromPt(int x, int y);

/**
 * Open a new window.
 * @tparam Wcls %Window class to use if the window does not exist.
 * @param desc The pointer to the WindowDesc to be created
 * @param window_number the window number of the new window
 * @param return_existing If set, also return the window if it already existed.
 * @return %Window pointer of the newly created window, or the existing one if \a return_existing is set, or \c nullptr.
 */
template <typename Wcls>
Wcls *AllocateWindowDescFront(WindowDesc &desc, int window_number, bool return_existing = false)
{
	Wcls *w = static_cast<Wcls *>(BringWindowToFrontById(desc.cls, window_number));
	if (w != nullptr) return return_existing ? w : nullptr;
	return new Wcls(desc, window_number);
}

void RelocateAllWindows(int neww, int newh);

void GuiShowTooltips(Window *parent, StringID str, TooltipCloseCondition close_tooltip, uint paramcount = 0);

/* widget.cpp */
WidgetID GetWidgetFromPos(const Window *w, int x, int y);

extern Point _cursorpos_drag_start;

extern int _scrollbar_start_pos;
extern int _scrollbar_size;
extern uint8_t _scroller_click_timeout;

extern Window *_scrolling_viewport;
extern Rect _scrolling_viewport_bound;
extern bool _mouse_hovering;

/** Mouse modes. */
enum SpecialMouseMode {
	WSM_NONE,     ///< No special mouse mode.
	WSM_DRAGDROP, ///< Drag&drop an object.
	WSM_SIZING,   ///< Sizing mode.
	WSM_PRESIZE,  ///< Presizing mode (docks, tunnels).
	WSM_DRAGGING, ///< Dragging mode (trees).
};
extern SpecialMouseMode _special_mouse_mode;

void SetFocusedWindow(Window *w);

void ScrollbarClickHandler(Window *w, NWidgetCore *nw, int x, int y);

/**
 * Returns whether a window may be shown or not.
 * @param w The window to consider.
 * @return True iff it may be shown, otherwise false.
 */
inline bool MayBeShown(const Window *w)
{
	/* If we're not modal, everything is okay. */
	extern bool _in_modal_progress;
	if (likely(!_in_modal_progress)) return true;

	switch (w->window_class) {
		case WC_MAIN_WINDOW:    ///< The background, i.e. the game.
		case WC_MODAL_PROGRESS: ///< The actual progress window.
		case WC_CONFIRM_POPUP_QUERY: ///< The abort window.
			return true;

		default:
			return false;
	}
}

struct GeneralVehicleWindow : public Window {
	const Vehicle *vehicle;

	GeneralVehicleWindow(WindowDesc *desc, const Vehicle *v) : Window(desc), vehicle(v) {}
};

#endif /* WINDOW_GUI_H */<|MERGE_RESOLUTION|>--- conflicted
+++ resolved
@@ -186,12 +186,7 @@
 
 	WindowDesc(const char * const file, const int line, WindowPosition default_pos, const char *ini_key, int16_t def_width_trad, int16_t def_height_trad,
 			WindowClass window_class, WindowClass parent_class, uint32_t flags,
-<<<<<<< HEAD
-			const NWidgetPart *nwid_begin, const NWidgetPart *nwid_end, HotkeyList *hotkeys = nullptr, WindowDesc *ini_parent = nullptr);
-=======
-			const std::span<const NWidgetPart> nwid_parts, HotkeyList *hotkeys = nullptr,
-			const std::source_location location = std::source_location::current());
->>>>>>> 7116f143
+			const std::span<const NWidgetPart> nwid_parts, HotkeyList *hotkeys = nullptr, WindowDesc *ini_parent = nullptr);
 
 	~WindowDesc();
 
@@ -201,14 +196,8 @@
 	WindowClass cls;               ///< Class of the window, @see WindowClass.
 	WindowClass parent_cls;        ///< Class of the parent window. @see WindowClass
 	const char *ini_key;           ///< Key to store window defaults in openttd.cfg. \c nullptr if nothing shall be stored.
-<<<<<<< HEAD
 	uint32_t flags;                ///< Flags. @see WindowDefaultFlag
-	const NWidgetPart *nwid_begin; ///< Beginning of nested widget parts describing the window.
-	const NWidgetPart *nwid_end;   ///< Ending of nested widget parts describing the window.
-=======
-	uint32_t flags;                  ///< Flags. @see WindowDefaultFlag
 	const std::span<const NWidgetPart> nwid_parts; ///< Span of nested widget parts describing the window.
->>>>>>> 7116f143
 	HotkeyList *hotkeys;           ///< Hotkeys for the window.
 	WindowDesc *ini_parent;        ///< Other window desc to use for WindowDescPreferences.
 
@@ -1181,7 +1170,7 @@
 struct GeneralVehicleWindow : public Window {
 	const Vehicle *vehicle;
 
-	GeneralVehicleWindow(WindowDesc *desc, const Vehicle *v) : Window(desc), vehicle(v) {}
+	GeneralVehicleWindow(WindowDesc &desc, const Vehicle *v) : Window(desc), vehicle(v) {}
 };
 
 #endif /* WINDOW_GUI_H */