/*
 * This file is part of OpenTTD.
 * OpenTTD is free software; you can redistribute it and/or modify it under the terms of the GNU General Public License as published by the Free Software Foundation, version 2.
 * OpenTTD is distributed in the hope that it will be useful, but WITHOUT ANY WARRANTY; without even the implied warranty of MERCHANTABILITY or FITNESS FOR A PARTICULAR PURPOSE.
 * See the GNU General Public License for more details. You should have received a copy of the GNU General Public License along with OpenTTD. If not, see <http://www.gnu.org/licenses/>.
 */

/** @file window_gui.h Functions, definitions and such used only by the GUI. */

#ifndef WINDOW_GUI_H
#define WINDOW_GUI_H

#include "vehicle_type.h"
#include "viewport_type.h"
#include "company_type.h"
#include "tile_type.h"
#include "widget_type.h"
#include "string_type.h"
#include "3rdparty/cpp-btree/btree_map.h"

#include <algorithm>
#include <functional>
#include <vector>

/**
 * Flags to describe the look of the frame
 */
enum class FrameFlag : uint8_t {
	Transparent, ///< Makes the background transparent if set
	BorderOnly, ///< Draw border only, no background
	Lowered, ///< If set the frame is lowered and the background colour brighter (ie. buttons when pressed)
	Darkened, ///< If set the background is darker, allows for lowered frames with normal background colour when used with FrameFlag::Lowered (ie. dropdown boxes)
};
using FrameFlags = EnumBitSet<FrameFlag, uint8_t>;

class WidgetDimensions {
public:
	RectPadding imgbtn;        ///< Padding around image button image.
	RectPadding inset;         ///< Padding inside inset container.
	RectPadding vscrollbar;    ///< Padding inside vertical scrollbar buttons.
	RectPadding hscrollbar;    ///< Padding inside horizontal scrollbar buttons.
	RectPadding bevel;         ///< Bevel thickness, affected by "scaled bevels" game option.
	RectPadding fullbevel;     ///< Always-scaled bevel thickness.
	RectPadding framerect;     ///< Standard padding inside many panels.
	RectPadding frametext;     ///< Padding inside frame with text.
	RectPadding matrix;        ///< Padding of WWT_MATRIX items.
	RectPadding shadebox;      ///< Padding around image in shadebox widget.
	RectPadding stickybox;     ///< Padding around image in stickybox widget.
	RectPadding debugbox;      ///< Padding around image in debugbox widget.
	RectPadding defsizebox;    ///< Padding around image in defsizebox widget.
	RectPadding resizebox;     ///< Padding around image in resizebox widget.
	RectPadding closebox;      ///< Padding around image in closebox widget.
	RectPadding captiontext;   ///< Padding for text within caption widget.
	RectPadding dropdowntext;  ///< Padding of drop down list item.
	RectPadding dropdownlist;  ///< Padding of complete drop down list.
	RectPadding modalpopup;    ///< Spacing for popup warning/information windows.
	RectPadding picker;        ///< Padding for a picker (dock, station, etc) window.
	RectPadding sparse;        ///< Padding used for 'sparse' widget window, usually containing multiple frames.
	RectPadding sparse_resize; ///< Padding used for a resizeable 'sparse' widget window, usually containing multiple frames.

	int vsep_picker;          ///< Vertical spacing of picker-window widgets.
	int vsep_normal;          ///< Normal vertical spacing.
	int vsep_sparse;          ///< Normal vertical spacing for 'sparse' widget window.
	int vsep_wide;            ///< Wide vertical spacing.
	int hsep_normal;          ///< Normal horizontal spacing.
	int hsep_wide;            ///< Wide horizontal spacing.
	int hsep_indent;          ///< Width of indentation for tree layouts.

	static const WidgetDimensions unscaled; ///< Unscaled widget dimensions.
	static WidgetDimensions scaled;         ///< Widget dimensions scaled for current zoom level.

	static constexpr float ASPECT_LOCATION = 12.f / 14.f;
	static constexpr float ASPECT_RENAME = 12.f / 14.f;
	static constexpr float ASPECT_SETTINGS_BUTTON = 21.f / 12.f;
	static constexpr float ASPECT_TOGGLE_SIZE = 12.f / 14.f;
	static constexpr float ASPECT_LEFT_RIGHT_BUTTON = 8.f / 12.f;
	static constexpr float ASPECT_UP_DOWN_BUTTON = 11.f / 12.f;
	static constexpr float ASPECT_VEHICLE_ICON = 15.f / 12.f;
	static constexpr float ASPECT_VEHICLE_FLAG = 11.f / 12.f;

private:
	/**
	 * Distances used in drawing widgets.
	 * These constants should not be used elsewhere, use scaled/unscaled WidgetDimensions instead.
	 */
	static constexpr uint WD_SHADEBOX_WIDTH = 12; ///< Minimum width of a standard shade box widget.
	static constexpr uint WD_STICKYBOX_WIDTH = 12; ///< Minimum width of a standard sticky box widget.
	static constexpr uint WD_DEBUGBOX_WIDTH = 12; ///< Minimum width of a standard debug box widget.
	static constexpr uint WD_DEFSIZEBOX_WIDTH = 12; ///< Minimum width of a standard defsize box widget.
	static constexpr uint WD_RESIZEBOX_WIDTH = 12; ///< Minimum width of a resize box widget.
	static constexpr uint WD_CLOSEBOX_WIDTH = 11; ///< Minimum width of a close box widget.
	static constexpr uint WD_CAPTION_HEIGHT = 14; ///< Minimum height of a title bar.
	static constexpr uint WD_DROPDOWN_HEIGHT = 12; ///< Minimum height of a drop down widget.

	friend NWidgetLeaf;
};

inline constexpr WidgetDimensions WidgetDimensions::unscaled = {
	.imgbtn        = { .left =  1, .top =  1, .right =  1, .bottom =  1},
	.inset         = { .left =  2, .top =  1, .right =  2, .bottom =  1},
	.vscrollbar    = { .left =  2, .top =  3, .right =  2, .bottom =  3},
	.hscrollbar    = { .left =  3, .top =  2, .right =  3, .bottom =  2},
	.bevel         = { .left =  1, .top =  1, .right =  1, .bottom =  1},
	.fullbevel     = { .left =  1, .top =  1, .right =  1, .bottom =  1},
	.framerect     = { .left =  2, .top =  1, .right =  2, .bottom =  1},
	.frametext     = { .left =  6, .top =  6, .right =  6, .bottom =  6},
	.matrix        = { .left =  2, .top =  3, .right =  2, .bottom =  1},
	.shadebox      = { .left =  2, .top =  3, .right =  2, .bottom =  3},
	.stickybox     = { .left =  2, .top =  3, .right =  2, .bottom =  3},
	.debugbox      = { .left =  2, .top =  3, .right =  2, .bottom =  3},
	.defsizebox    = { .left =  2, .top =  3, .right =  2, .bottom =  3},
	.resizebox     = { .left =  2, .top =  2, .right =  2, .bottom =  2},
	.closebox      = { .left =  2, .top =  2, .right =  1, .bottom =  2},
	.captiontext   = { .left =  2, .top =  2, .right =  2, .bottom =  2},
	.dropdowntext  = { .left =  2, .top =  1, .right =  2, .bottom =  1},
	.dropdownlist  = { .left =  1, .top =  2, .right =  1, .bottom =  2},
	.modalpopup    = { .left = 20, .top = 10, .right = 20, .bottom = 10},
	.picker        = { .left =  3, .top =  3, .right =  3, .bottom =  3},
	.sparse        = { .left = 10, .top =  8, .right = 10, .bottom =  8},
	.sparse_resize = { .left = 10, .top =  8, .right = 10, .bottom =  0},
	.vsep_picker   = 1,
	.vsep_normal   = 2,
	.vsep_sparse   = 4,
	.vsep_wide     = 8,
	.hsep_normal   = 2,
	.hsep_wide     = 6,
	.hsep_indent   = 10,
};

/* widget.cpp */
void DrawFrameRect(int left, int top, int right, int bottom, Colours colour, FrameFlags flags);

inline void DrawFrameRect(const Rect &r, Colours colour, FrameFlags flags)
{
	DrawFrameRect(r.left, r.top, r.right, r.bottom, colour, flags);
}

void DrawCaption(const Rect &r, Colours colour, Owner owner, TextColour text_colour, StringID str, StringAlignment align, FontSize fs);

/* window.cpp */
extern Window *_z_front_window;
extern Window *_z_back_window;
extern Window *_first_window;
extern Window *_focused_window;

inline uint64_t GetWindowUpdateNumber()
{
	extern uint64_t _window_update_number;
	return _window_update_number;
}

inline void IncrementWindowUpdateNumber()
{
	extern uint64_t _window_update_number;
	_window_update_number++;
}


/** How do we the window to be placed? */
enum WindowPosition : uint8_t {
	WDP_MANUAL,        ///< Manually align the window (so no automatic location finding)
	WDP_AUTO,          ///< Find a place automatically
	WDP_CENTER,        ///< Center the window
	WDP_ALIGN_TOOLBAR, ///< Align toward the toolbar
};

/**
 * Window default widget/window handling flags
 */
enum class WindowDefaultFlag : uint8_t {
	Construction, ///< This window is used for construction; close it whenever changing company.
	Modal, ///< The window is a modal child of some other window, meaning the parent is 'inactive'
	NoFocus, ///< This window won't get focus/make any other window lose focus when click
	NoClose, ///< This window can't be interactively closed
	Network, ///< This window is used for network client functionality
};
using WindowDefaultFlags = EnumBitSet<WindowDefaultFlag, uint8_t>;

Point GetToolbarAlignedWindowPosition(int window_width);

struct HotkeyList;

struct WindowDescPreferences {
	bool pref_sticky;              ///< Preferred stickyness.
	int16_t pref_width;            ///< User-preferred width of the window. Zero if unset.
	int16_t pref_height;           ///< User-preferred height of the window. Zero if unset.
};

/**
 * High level window description
 */
struct WindowDesc {

	WindowDesc(const char * const file, const int line, WindowPosition default_pos, const char *ini_key, int16_t def_width_trad, int16_t def_height_trad,
			WindowClass window_class, WindowClass parent_class, WindowDefaultFlags flags,
			const std::span<const NWidgetPart> nwid_parts, HotkeyList *hotkeys = nullptr, WindowDesc *ini_parent = nullptr);

	~WindowDesc();

	const char * const file; ///< Source file of this definition
	const int line; ///< Source line of this definition
	WindowPosition default_pos;    ///< Preferred position of the window. @see WindowPosition()
	WindowClass cls;               ///< Class of the window, @see WindowClass.
	WindowClass parent_cls;        ///< Class of the parent window. @see WindowClass
	const char *ini_key;           ///< Key to store window defaults in openttd.cfg. \c nullptr if nothing shall be stored.
	const WindowDefaultFlags flags; ///< Flags. @see WindowDefaultFlag
	const std::span<const NWidgetPart> nwid_parts; ///< Span of nested widget parts describing the window.
	HotkeyList *hotkeys;           ///< Hotkeys for the window.
	WindowDesc *ini_parent;        ///< Other window desc to use for WindowDescPreferences.

	WindowDescPreferences prefs;   ///< Preferences for this window

	const WindowDescPreferences &GetPreferences() const;
	WindowDescPreferences &GetPreferences() { return const_cast<WindowDescPreferences &>(const_cast<const WindowDesc*>(this)->GetPreferences()); }

	int16_t GetDefaultWidth() const;
	int16_t GetDefaultHeight() const;

	static void LoadFromConfig();
	static void SaveToConfig();

private:
	int16_t default_width_trad;      ///< Preferred initial width of the window (pixels at 1x zoom).
	int16_t default_height_trad;     ///< Preferred initial height of the window (pixels at 1x zoom).

	/**
	 * Dummy private copy constructor to prevent compilers from
	 * copying the structure, which fails due to _window_descs.
	 */
	WindowDesc(const WindowDesc &other);
};

/**
 * Data structure for resizing a window
 */
struct ResizeInfo {
	uint step_width;  ///< Step-size of width resize changes
	uint step_height; ///< Step-size of height resize changes
};

/** State of a sort direction button. */
enum SortButtonState : uint8_t {
	SBS_OFF,  ///< Do not sort (with this button).
	SBS_DOWN, ///< Sort ascending.
	SBS_UP,   ///< Sort descending.
};

/**
 * Window flags.
 */
enum class WindowFlag : uint8_t {
	Timeout,          ///< Window timeout counter.

	Dragging,         ///< Window is being dragged.
	SizingRight,      ///< Window is being resized towards the right.
	SizingLeft,       ///< Window is being resized towards the left.

	Sticky,           ///< Window is made sticky by user
	DisableVpScroll,  ///< Window does not do autoscroll, @see HandleAutoscroll().
	WhiteBorder,      ///< Window white border counter bit mask.
	Highlighted,      ///< Window has a widget that has a highlight.
	Centred,          ///< Window is centered and shall stay centered after ReInit.

	Dirty,            ///< Whole window is dirty, and requires repainting.
	WidgetsDirty,     ///< One or more widgets are dirty, and require repainting.
	DragDirtied,      ///< The window has already been marked dirty as blocks as part of the current drag operation

	NoTabFastForward, ///< Suppress tab to fast-forward if this window is focused
};
using WindowFlags = EnumBitSet<WindowFlag, uint16_t>;

static const int TIMEOUT_DURATION = 7; ///< The initial timeout value for WindowFlag::Timeout.
static const int WHITE_BORDER_DURATION = 3; ///< The initial timeout value for WindowFlag::WhiteBorder.

/**
 * Data structure for a window viewport.
 * A viewport is either following a vehicle (its id in then in #follow_vehicle), or it aims to display a specific
 * location #dest_scrollpos_x, #dest_scrollpos_y (#follow_vehicle is then #VehicleID::Invalid()).
 * The actual location being shown is #scrollpos_x, #scrollpos_y.
 * @see InitializeViewport(), UpdateNextViewportPosition(), ApplyNextViewportPosition(), UpdateViewportCoordinates().
 */
struct ViewportData : Viewport {
<<<<<<< HEAD
	VehicleID follow_vehicle;          ///< VehicleID to follow if following a vehicle, #INVALID_VEHICLE otherwise.
	int32_t scrollpos_x;               ///< Currently shown x coordinate (virtual screen coordinate of topleft corner of the viewport).
	int32_t scrollpos_y;               ///< Currently shown y coordinate (virtual screen coordinate of topleft corner of the viewport).
	int32_t dest_scrollpos_x;          ///< Current destination x coordinate to display (virtual screen coordinate of topleft corner of the viewport).
	int32_t dest_scrollpos_y;          ///< Current destination y coordinate to display (virtual screen coordinate of topleft corner of the viewport).
	int32_t next_scrollpos_x;          ///< Next x coordinate to display (virtual screen coordinate of topleft corner of the viewport).
	int32_t next_scrollpos_y;          ///< Next y coordinate to display (virtual screen coordinate of topleft corner of the viewport).
	bool force_update_overlay_pending; ///< Forced overlay update is pending (see SetViewportPosition)

	void CancelFollow(const Window &viewport_window);
=======
	VehicleID follow_vehicle; ///< VehicleID to follow if following a vehicle, #VehicleID::Invalid() otherwise.
	int32_t scrollpos_x;        ///< Currently shown x coordinate (virtual screen coordinate of topleft corner of the viewport).
	int32_t scrollpos_y;        ///< Currently shown y coordinate (virtual screen coordinate of topleft corner of the viewport).
	int32_t dest_scrollpos_x;   ///< Current destination x coordinate to display (virtual screen coordinate of topleft corner of the viewport).
	int32_t dest_scrollpos_y;   ///< Current destination y coordinate to display (virtual screen coordinate of topleft corner of the viewport).
>>>>>>> 53dd1258
};

struct QueryString;

/* misc_gui.cpp */
enum TooltipCloseCondition : uint8_t {
	TCC_RIGHT_CLICK,
	TCC_HOVER,
	TCC_NONE,
	TCC_HOVER_VIEWPORT,
	TCC_NEXT_LOOP,
	TCC_EXIT_VIEWPORT,
};

typedef std::vector<const Vehicle *> VehicleList;

/**
 * Data structure for an opened window
 */
struct Window : ZeroedMemoryAllocator {
	Window *z_front;             ///< The window in front of us in z-order.
	Window *z_back;              ///< The window behind us in z-order.
	Window *next_window;         ///< The next window in arbitrary iteration order.
	WindowClass window_class;        ///< Window class

private:
	WindowToken window_token;

	/**
	 * Helper allocation function to disallow something.
	 * Don't allow arrays; arrays of Windows are pointless as you need
	 * to destruct them all at the same time too, which is kinda hard.
	 * @param size the amount of space not to allocate
	 */
	inline void *operator new[](size_t size) { NOT_REACHED(); }
	inline void operator delete[](void *ptr) { NOT_REACHED(); }

protected:
	void InitializeData(WindowNumber window_number);
	void InitializePositionSize(int x, int y, int min_width, int min_height);
	virtual void FindWindowPlacementAndResize(int def_width, int def_height);

	std::vector<int> scheduled_invalidation_data;  ///< Data of scheduled OnInvalidateData() calls.
	bool scheduled_resize; ///< Set if window has been resized.

	virtual ~Window();

public:
	Window(WindowDesc &desc);

	virtual void Close(int data = 0);
	static void DeleteClosedWindows();

	WindowDesc &window_desc;    ///< Window description
	WindowFlags flags;          ///< Window flags
	WindowNumber window_number; ///< Window number within the window class

	int scale; ///< Scale of this window -- used to determine how to resize.

	uint8_t timeout_timer;      ///< Timer value of the WindowFlag::Timeout for flags.
	uint8_t white_border_timer; ///< Timer value of the WindowFlag::WhiteBorder for flags.

	int left;   ///< x position of left edge of the window
	int top;    ///< y position of top edge of the window
	int width;  ///< width of the window (number of pixels to the right in x direction)
	int height; ///< Height of the window (number of pixels down in y direction)

	ResizeInfo resize;  ///< Resize information

	Owner owner;        ///< The owner of the content shown in this window. Company colour is acquired from this variable.

	ViewportData *viewport;          ///< Pointer to viewport data, if present.
	NWidgetViewport *viewport_widget; ///< Pointer to viewport widget, if present.
	NWidgetCore *nested_focus;       ///< Currently focused nested widget, or \c nullptr if no nested widget has focus.
	btree::btree_map<WidgetID, QueryString*> querystrings; ///< QueryString associated to WWT_EDITBOX widgets.
	std::unique_ptr<NWidgetBase> nested_root; ///< Root of the nested tree.
	WidgetLookup widget_lookup; ///< Indexed access to the nested widget tree. Do not access directly, use #Window::GetWidget() instead.
	NWidgetStacked *shade_select;    ///< Selection widget (#NWID_SELECTION) to use for shading the window. If \c nullptr, window cannot shade.
	Dimension unshaded_size;         ///< Last known unshaded size (only valid while shaded).

	WidgetID mouse_capture_widget;   ///< ID of current mouse capture widget (e.g. dragged scrollbar). -1 if no widget has mouse capture.

	Window *parent;                  ///< Parent window.

	template <class NWID>
	inline const NWID *GetWidget(WidgetID widnum) const;
	template <class NWID>
	inline NWID *GetWidget(WidgetID widnum);

	const Scrollbar *GetScrollbar(WidgetID widnum) const;
	Scrollbar *GetScrollbar(WidgetID widnum);

	const QueryString *GetQueryString(WidgetID widnum) const;
	QueryString *GetQueryString(WidgetID widnum);
	void UpdateQueryStringSize();

	virtual const struct Textbuf *GetFocusedTextbuf() const;
	virtual Point GetCaretPosition() const;
	virtual Rect GetTextBoundingRect(const char *from, const char *to) const;
	virtual ptrdiff_t GetTextCharacterAtPosition(const Point &pt) const;

	void InitNested(WindowNumber number = 0);
	void CreateNestedTree();
	void FinishInitNested(WindowNumber window_number = 0);

	void ChangeWindowClass(WindowClass cls);

	WindowToken GetWindowToken() const { return this->window_token; }

	/**
	 * Set the timeout flag of the window and initiate the timer.
	 */
	inline void SetTimeout()
	{
		this->flags.Set(WindowFlag::Timeout);
		this->timeout_timer = TIMEOUT_DURATION;
	}

	/**
	 * Set the timeout flag of the window and initiate the timer.
	 */
	inline void SetWhiteBorder()
	{
		this->flags.Set(WindowFlag::WhiteBorder);
		this->white_border_timer = WHITE_BORDER_DURATION;
	}

	void DisableAllWidgetHighlight();
	void SetWidgetHighlight(WidgetID widget_index, TextColour highlighted_colour);
	bool IsWidgetHighlighted(WidgetID widget_index) const;

	/**
	 * Sets the enabled/disabled status of a widget.
	 * By default, widgets are enabled.
	 * On certain conditions, they have to be disabled.
	 * @param widget_index index of this widget in the window
	 * @param disab_stat status to use ie: disabled = true, enabled = false
	 */
	inline void SetWidgetDisabledState(WidgetID widget_index, bool disab_stat)
	{
		NWidgetCore *nwid = this->GetWidget<NWidgetCore>(widget_index);
		if (nwid != nullptr) nwid->SetDisabled(disab_stat);
	}

	/**
	 * Sets a widget to disabled.
	 * @param widget_index index of this widget in the window
	 */
	inline void DisableWidget(WidgetID widget_index)
	{
		SetWidgetDisabledState(widget_index, true);
	}

	/**
	 * Sets a widget to Enabled.
	 * @param widget_index index of this widget in the window
	 */
	inline void EnableWidget(WidgetID widget_index)
	{
		SetWidgetDisabledState(widget_index, false);
	}

	/**
	 * Gets the enabled/disabled status of a widget.
	 * @param widget_index index of this widget in the window
	 * @return status of the widget ie: disabled = true, enabled = false
	 */
	inline bool IsWidgetDisabled(WidgetID widget_index) const
	{
		return this->GetWidget<NWidgetCore>(widget_index)->IsDisabled();
	}

	/**
	 * Check if given widget is focused within this window
	 * @param widget_index : index of the widget in the window to check
	 * @return true if given widget is the focused window in this window
	 */
	inline bool IsWidgetFocused(WidgetID widget_index) const
	{
		return this->nested_focus != nullptr && this->nested_focus->GetIndex() == widget_index;
	}

	/**
	 * Check if given widget has user input focus. This means that both the window
	 * has focus and that the given widget has focus within the window.
	 * @param widget_index : index of the widget in the window to check
	 * @return true if given widget is the focused window in this window and this window has focus
	 */
	inline bool IsWidgetGloballyFocused(WidgetID widget_index) const
	{
		return _focused_window == this && IsWidgetFocused(widget_index);
	}

	/**
	 * Check if given widget is active in the current window layout.
	 * This means that the widget exists, is not disabled and is not in a non-selected NWidgetStacked sub-tree.
	 * @param widget_index : index of the widget in the window to check
	 * @return true if given widget is active in the current window layout
	 */
	inline bool IsWidgetActiveInLayout(WidgetID widget_index) const
	{
		const NWidgetCore *nwid = this->GetWidget<NWidgetCore>(widget_index);
		if (nwid == nullptr) return false;

		return nwid->IsActiveInLayout();
	}

	/**
	 * Sets the lowered/raised status of a widget.
	 * @param widget_index index of this widget in the window
	 * @param lowered_stat status to use ie: lowered = true, raised = false
	 */
	inline void SetWidgetLoweredState(WidgetID widget_index, bool lowered_stat)
	{
		this->GetWidget<NWidgetCore>(widget_index)->SetLowered(lowered_stat);
	}

	/**
	 * Invert the lowered/raised  status of a widget.
	 * @param widget_index index of this widget in the window
	 */
	inline void ToggleWidgetLoweredState(WidgetID widget_index)
	{
		NWidgetCore *nwid = this->GetWidget<NWidgetCore>(widget_index);
		bool lowered_state = nwid->IsLowered();
		nwid->SetLowered(!lowered_state);
	}

	/**
	 * Marks a widget as lowered.
	 * @param widget_index index of this widget in the window
	 */
	inline void LowerWidget(WidgetID widget_index)
	{
		this->SetWidgetLoweredState(widget_index, true);
	}

	/**
	 * Marks a widget as raised.
	 * @param widget_index index of this widget in the window
	 */
	inline void RaiseWidget(WidgetID widget_index)
	{
		this->SetWidgetLoweredState(widget_index, false);
	}

	/**
	 * Marks a widget as raised and dirty (redraw), when it is marked as lowered.
	 * @param widget_index index of this widget in the window
	 */
	inline void RaiseWidgetWhenLowered(WidgetID widget_index)
	{
		NWidgetCore *nwid = this->GetWidget<NWidgetCore>(widget_index);
		if (nwid->IsLowered()) {
			nwid->SetLowered(false);
			nwid->SetDirty(this);
		}
	}

	/**
	 * Gets the lowered state of a widget.
	 * @param widget_index index of this widget in the window
	 * @return status of the widget ie: lowered = true, raised= false
	 */
	inline bool IsWidgetLowered(WidgetID widget_index) const
	{
		return this->GetWidget<NWidgetCore>(widget_index)->IsLowered();
	}

	void UnfocusFocusedWidget();
	bool SetFocusedWidget(WidgetID widget_index);

	EventState HandleEditBoxKey(WidgetID wid, char32_t key, uint16_t keycode);
	bool ClearEditBox(WidgetID wid);
	virtual void InsertTextString(WidgetID wid, const char *str, bool marked, const char *caret, const char *insert_location, const char *replacement_end);

	void HandleButtonClick(WidgetID widget);
	int GetRowFromWidget(int clickpos, WidgetID widget, int padding, int line_height = -1) const;

	void RaiseButtons(bool autoraise = false);

	/**
	 * Sets the enabled/disabled status of a list of widgets.
	 * By default, widgets are enabled.
	 * On certain conditions, they have to be disabled.
	 * @param disab_stat status to use ie: disabled = true, enabled = false
	 * @param widgets list of widgets
	 */
	template <typename... Args>
	void SetWidgetsDisabledState(bool disab_stat, Args... widgets)
	{
		(SetWidgetDisabledState(widgets, disab_stat), ...);
	}

	/**
	 * Sets the lowered/raised status of a list of widgets.
	 * @param lowered_stat status to use ie: lowered = true, raised = false
	 * @param widgets list of widgets
	 */
	template <typename... Args>
	void SetWidgetsLoweredState(bool lowered_stat, Args... widgets)
	{
		(SetWidgetLoweredState(widgets, lowered_stat), ...);
	}

	/**
	 * Raises the widgets and sets widgets dirty that are lowered.
	 * @param widgets list of widgets
	 */
	template <typename... Args>
	void RaiseWidgetsWhenLowered(Args... widgets)
	{
		(this->RaiseWidgetWhenLowered(widgets), ...);
	}

	void SetWidgetDirty(WidgetID widget_index);

	void DrawWidgets() const;
	void DrawViewport(NWidgetDisplayFlags display_flags) const;
	void DrawSortButtonState(WidgetID widget, SortButtonState state) const;
	static int SortButtonWidth();

	Window *FindChildWindow(WindowClass wc = WC_INVALID) const;
	void CloseChildWindows(WindowClass wc = WC_INVALID) const;

	void SetDirty();
	void SetDirtyAsBlocks();
	void ReInit(int rx = 0, int ry = 0, bool reposition = false);

	/** Is window shaded currently? */
	inline bool IsShaded() const
	{
		return this->shade_select != nullptr && this->shade_select->shown_plane == SZSP_HORIZONTAL;
	}

	void SetShaded(bool make_shaded);

	void ScheduleResize();
	void ProcessScheduledResize();
	void InvalidateData(int data = 0, bool gui_scope = true);
	void ProcessScheduledInvalidations();
	void ProcessHighlightedInvalidations();

	template <typename T> requires std::is_base_of_v<struct PoolIDBase, T>
	void InvalidateData(T data, bool gui_scope = true) { this->InvalidateData(data.base(), gui_scope); }

	/*** Event handling ***/

	/**
	 * Notification that the nested widget tree gets initialized. The event can be used to perform general computations.
	 * @note #nested_root and/or #widget_lookup (normally accessed via #GetWidget()) may not exist during this call.
	 */
	virtual void OnInit() { }

	virtual void ApplyDefaults();

	/**
	 * Compute the initial position of the window.
	 * @param sm_width      Smallest width of the window.
	 * @param sm_height     Smallest height of the window.
	 * @param window_number The window number of the new window.
	 * @return Initial position of the top-left corner of the window.
	 */
	virtual Point OnInitialPosition(int16_t sm_width, int16_t sm_height, int window_number);

	/**
	 * The window must be repainted.
	 * @note This method should not change any state, it should only use drawing functions.
	 */
	virtual void OnPaint()
	{
		this->DrawWidgets();
	}

	/**
	 * Draw the contents of a nested widget.
	 * @param r      Rectangle occupied by the widget.
	 * @param widget Number of the widget to draw.
	 * @note This method may not change any state, it may only use drawing functions.
	 */
	virtual void DrawWidget([[maybe_unused]] const Rect &r, [[maybe_unused]] WidgetID widget) const {}

	/**
	 * Update size and resize step of a widget in the window.
	 * After retrieval of the minimal size and the resize-steps of a widget, this function is called to allow further refinement,
	 * typically by computing the real maximal size of the content. Afterwards, \a size is taken to be the minimal size of the widget
	 * and \a resize is taken to contain the resize steps. For the convenience of the callee, \a padding contains the amount of
	 * padding between the content and the edge of the widget. This should be added to the returned size.
	 * @param widget  Widget number.
	 * @param[in,out] size Size of the widget.
	 * @param padding Recommended amount of space between the widget content and the widget edge.
	 * @param[in,out] fill Fill step of the widget.
	 * @param[in,out] resize Resize step of the widget.
	 */
	virtual void UpdateWidgetSize([[maybe_unused]] WidgetID widget, [[maybe_unused]] Dimension &size, [[maybe_unused]] const Dimension &padding, [[maybe_unused]] Dimension &fill, [[maybe_unused]] Dimension &resize) {}

	/**
	 * Initialize string parameters for a widget.
	 * Calls to this function are made during initialization to measure the size (that is as part of #InitNested()), during drawing,
	 * and while re-initializing the window. Only for widgets that render text initializing is requested.
	 * @param widget  Widget number.
	 */
	virtual void SetStringParameters([[maybe_unused]] WidgetID widget) const {}

	virtual void OnFocus(Window *previously_focused_window);

	virtual void OnFocusLost(bool closing, Window *newly_focused_window);

	/**
	 * A key has been pressed.
	 * @param key     the Unicode value of the key.
	 * @param keycode the untranslated key code including shift state.
	 * @return #ES_HANDLED if the key press has been handled and no other
	 *         window should receive the event.
	 */
	virtual EventState OnKeyPress(char32_t key, uint16_t keycode) { return ES_NOT_HANDLED; }

	virtual EventState OnHotkey(int hotkey);

	/**
	 * The state of the control key has changed
	 * @return #ES_HANDLED if the change has been handled and no other
	 *         window should receive the event.
	 */
	virtual EventState OnCTRLStateChange() { return ES_NOT_HANDLED; }

	/**
	 * The state of the control key has changed, this is sent even if an OnCTRLStateChange handler has return ES_HANDLED
	 */
	virtual void OnCTRLStateChangeAlways() {}

	/**
	 * The state of the shift key has changed
	 */
	virtual void OnShiftStateChange() {}

	/**
	 * A click with the left mouse button has been made on the window.
	 * @param pt     the point inside the window that has been clicked.
	 * @param widget the clicked widget.
	 * @param click_count Number of fast consecutive clicks at same position
	 */
	virtual void OnClick([[maybe_unused]] Point pt, [[maybe_unused]] WidgetID widget, [[maybe_unused]] int click_count) {}

	/**
	 * A click with the right mouse button has been made on the window.
	 * @param pt     the point inside the window that has been clicked.
	 * @param widget the clicked widget.
	 * @return true if the click was actually handled, i.e. do not show a
	 *         tooltip if tooltip-on-right-click is enabled.
	 */
	virtual bool OnRightClick([[maybe_unused]] Point pt, [[maybe_unused]] WidgetID widget) { return false; }

	/**
	 * The mouse is hovering over a widget in the window, perform an action for it.
	 * @param pt     The point where the mouse is hovering.
	 * @param widget The widget where the mouse is hovering.
	 */
	virtual void OnHover([[maybe_unused]] Point pt, [[maybe_unused]] WidgetID widget) {}

	/**
	 * Event to display a custom tooltip.
	 * @param pt     The point where the mouse is located.
	 * @param widget The widget where the mouse is located.
	 * @return True if the event is handled, false if it is ignored.
	 */
	virtual bool OnTooltip([[maybe_unused]] Point pt, [[maybe_unused]] WidgetID widget, [[maybe_unused]] TooltipCloseCondition close_cond) { return false; }

	/**
	 * An 'object' is being dragged at the provided position, highlight the target if possible.
	 * @param pt     The point inside the window that the mouse hovers over.
	 * @param widget The widget the mouse hovers over.
	 */
	virtual void OnMouseDrag([[maybe_unused]] Point pt, [[maybe_unused]] WidgetID widget) {}

	/**
	 * A dragged 'object' has been released.
	 * @param pt     the point inside the window where the release took place.
	 * @param widget the widget where the release took place.
	 */
	virtual void OnDragDrop([[maybe_unused]] Point pt, [[maybe_unused]] WidgetID widget) {}

	/**
	 * Handle the request for (viewport) scrolling.
	 * @param delta the amount the viewport must be scrolled.
	 */
	virtual void OnScroll([[maybe_unused]] Point delta) {}

	/**
	 * The mouse is currently moving over the window or has just moved outside
	 * of the window. In the latter case pt is (-1, -1).
	 * @param pt     the point inside the window that the mouse hovers over.
	 * @param widget the widget the mouse hovers over.
	 */
	virtual void OnMouseOver([[maybe_unused]] Point pt, [[maybe_unused]] WidgetID widget) {}

	/**
	 * The mouse wheel has been turned.
	 * @param wheel the amount of movement of the mouse wheel.
	 */
	virtual void OnMouseWheel([[maybe_unused]] int wheel) {}


	/**
	 * Called for every mouse loop run, which is at least once per (game) tick.
	 */
	virtual void OnMouseLoop() {}

	/**
	 * Called once per (game) tick.
	 */
	virtual void OnGameTick() {}

	/**
	 * Called once every 100 (game) ticks, or once every 3s, whichever comes last.
	 * In normal game speed the frequency is 1 call every 100 ticks (can be more than 3s).
	 * In fast-forward the frequency is 1 call every ~3s (can be more than 100 ticks).
	 */
	virtual void OnHundredthTick() {}

	/**
	 * Called periodically.
	 */
	virtual void OnRealtimeTick([[maybe_unused]] uint delta_ms) {}

	/**
	 * Called when this window's timeout has been reached.
	 */
	virtual void OnTimeout() {}


	/**
	 * Called after the window got resized.
	 * For nested windows with a viewport, call NWidgetViewport::UpdateViewportCoordinates.
	 */
	virtual void OnResize() {}

	/**
	 * A dropdown option associated to this window has been selected.
	 * @param widget the widget (button) that the dropdown is associated with.
	 * @param index  the element in the dropdown that is selected.
	 */
	virtual void OnDropdownSelect([[maybe_unused]] WidgetID widget, [[maybe_unused]] int index) {}

	virtual void OnDropdownClose(Point pt, WidgetID widget, int index, bool instant_close);

	/**
	 * The text in an editbox has been edited.
	 * @param widget The widget of the editbox.
	 */
	virtual void OnEditboxChanged([[maybe_unused]] WidgetID widget) {}

	/**
	 * The query window opened from this window has closed.
	 * @param str the new value of the string, \c std::nullopt if the window
	 *            was cancelled or an empty string when the default
	 *            button was pressed, i.e. \c str->empty().
	 */
	virtual void OnQueryTextFinished([[maybe_unused]] std::optional<std::string> str) {}

	/** Same, for two-string query windows. */
	virtual void OnQueryTextFinished([[maybe_unused]] std::optional<std::string> str1, [[maybe_unused]] std::optional<std::string> str2) {}

	/**
	 * Some data on this window has become invalid.
	 * @param data information about the changed data.
	 * @param gui_scope Whether the call is done from GUI scope. You may not do everything when not in GUI scope. See #InvalidateWindowData() for details.
	 */
	virtual void OnInvalidateData([[maybe_unused]] int data = 0, [[maybe_unused]] bool gui_scope = true) {}

	/**
	 * The user clicked some place on the map when a tile highlight mode
	 * has been set.
	 * @param pt   the exact point on the map that has been clicked.
	 * @param tile the tile on the map that has been clicked.
	 */
	virtual void OnPlaceObject([[maybe_unused]] Point pt, [[maybe_unused]] TileIndex tile) {}

	/**
	 * The user clicked on a vehicle while HT_VEHICLE has been set.
	 * @param v clicked vehicle
	 * @return true if the click is handled, false if it is ignored
	 * @pre v->IsPrimaryVehicle() == true
	 */
	virtual bool OnVehicleSelect([[maybe_unused]] const struct Vehicle *v) { return false; }

	/**
	 * The user clicked on a vehicle while HT_VEHICLE has been set.
	 * @param v clicked vehicle
	 * @return True if the click is handled, false if it is ignored
	 * @pre v->IsPrimaryVehicle() == true
	 */
	virtual bool OnVehicleSelect([[maybe_unused]] VehicleList::const_iterator begin, [[maybe_unused]] VehicleList::const_iterator end) { return false; }

	/**
	 * The user clicked on a template vehicle while HT_VEHICLE has been set.
	 * @param v clicked vehicle. It is guaranteed to be v->IsPrimaryVehicle() == true
	 * @return True if the click is handled, false if it is ignored.
	 */
	virtual bool OnTemplateVehicleSelect(const struct TemplateVehicle *v) { return false; }

	/**
	 * The user cancelled a tile highlight mode that has been set.
	 */
	virtual void OnPlaceObjectAbort() {}


	/**
	 * The user is dragging over the map when the tile highlight mode
	 * has been set.
	 * @param select_method the method of selection (allowed directions)
	 * @param select_proc   what will be created when the drag is over.
	 * @param pt            the exact point on the map where the mouse is.
	 */
	virtual void OnPlaceDrag([[maybe_unused]] ViewportPlaceMethod select_method, [[maybe_unused]] ViewportDragDropSelectionProcess select_proc, [[maybe_unused]] Point pt) {}

	/**
	 * The user has dragged over the map when the tile highlight mode
	 * has been set.
	 * @param select_method the method of selection (allowed directions)
	 * @param select_proc   what should be created.
	 * @param pt            the exact point on the map where the mouse was released.
	 * @param start_tile    the begin tile of the drag.
	 * @param end_tile      the end tile of the drag.
	 */
	virtual void OnPlaceMouseUp([[maybe_unused]] ViewportPlaceMethod select_method, [[maybe_unused]] ViewportDragDropSelectionProcess select_proc, [[maybe_unused]] Point pt, [[maybe_unused]] TileIndex start_tile, [[maybe_unused]] TileIndex end_tile) {}

	/**
	 * The user moves over the map when a tile highlight mode has been set
	 * when the special mouse mode has been set to 'PRESIZE' mode. An
	 * example of this is the tile highlight for dock building.
	 * @param pt   the exact point on the map where the mouse is.
	 * @param tile the tile on the map where the mouse is.
	 */
	virtual void OnPlacePresize([[maybe_unused]] Point pt, [[maybe_unused]] TileIndex tile) {}

	/*** End of the event handling ***/

	/**
	 * Is the data related to this window NewGRF inspectable?
	 * @return true iff it is inspectable.
	 */
	virtual bool IsNewGRFInspectable() const { return false; }

	/**
	 * Show the NewGRF inspection window. When this function is called it is
	 * up to the window to call and pass the right parameters to the
	 * ShowInspectWindow function.
	 * @pre this->IsNewGRFInspectable()
	 */
	virtual void ShowNewGRFInspectWindow() const { NOT_REACHED(); }

	template <class T>
	using window_type = std::conditional_t<std::is_const<T>{}, Window const, Window>;

	enum IterationMode {
		IM_FROM_FRONT,
		IM_FROM_BACK,
		IM_ARBITRARY,
	};

	/**
	 * Iterator to iterate all valid Windows
	 * @tparam T Type of the class/struct that is going to be iterated
	 * @tparam Tmode Iteration mode
	 */
	template <class T, IterationMode Tmode>
	struct WindowIterator {
		typedef T value_type;
		typedef T *pointer;
		typedef T &reference;
		typedef size_t difference_type;
		typedef std::forward_iterator_tag iterator_category;

		explicit WindowIterator(window_type<T> *start) : w(start)
		{
			this->Validate();
		}

		bool operator==(const WindowIterator &other) const { return this->w == other.w; }
		T * operator*() const { return static_cast<T *>(this->w); }
		WindowIterator & operator++() { this->Next(); this->Validate(); return *this; }

	private:
		window_type<T> *w;
		void Validate() { while (this->w != nullptr && this->w->window_class == WC_INVALID) this->Next(); }

		void Next()
		{
			if (this->w != nullptr) {
				switch (Tmode) {
					case IM_FROM_FRONT:
						this->w = this->w->z_back;
						break;
					case IM_FROM_BACK:
						this->w = this->w->z_front;
						break;
					case IM_ARBITRARY:
						this->w = this->w->next_window;
						break;
				}
			}
		}
	};

	/**
	 * Iterable ensemble of all valid Windows
	 * @tparam T Type of the class/struct that is going to be iterated
	 * @tparam Tmode Iteration mode
	 */
	template <class T, IterationMode Tmode>
	struct IterateCommon {
		IterateCommon(window_type<T> *from) : from(from) {}
		WindowIterator<T, Tmode> begin() { return WindowIterator<T, Tmode>(this->from); }
		WindowIterator<T, Tmode> end() { return WindowIterator<T, Tmode>(nullptr); }
		bool empty() { return this->begin() == this->end(); }
	private:
		window_type<T> *from;
	};

	/**
	 * Returns an iterable ensemble of all valid Window from back to front
	 * @tparam T Type of the class/struct that is going to be iterated
	 * @param from index of the first Window to consider
	 * @return an iterable ensemble of all valid Window
	 */
	template <class T = Window>
	static IterateCommon<T, IM_FROM_BACK> IterateFromBack(window_type<T> *from = _z_back_window) { return IterateCommon<T, IM_FROM_BACK>(from); }

	/**
	 * Returns an iterable ensemble of all valid Window from front to back
	 * @tparam T Type of the class/struct that is going to be iterated
	 * @param from index of the first Window to consider
	 * @return an iterable ensemble of all valid Window
	 */
	template <class T = Window>
	static IterateCommon<T, IM_FROM_FRONT> IterateFromFront(window_type<T> *from = _z_front_window) { return IterateCommon<T, IM_FROM_FRONT>(from); }

	/**
	 * Returns an iterable ensemble of all valid Window in an arbitrary order which is safe to use when deleting
	 * @tparam T Type of the class/struct that is going to be iterated
	 * @param from index of the first Window to consider
	 * @return an iterable ensemble of all valid Window
	 */
	template <class T = Window>
	static IterateCommon<T, IM_ARBITRARY> Iterate(window_type<T> *from = _first_window) { return IterateCommon<T, IM_ARBITRARY>(from); }
};

/**
 * Generic helper function that checks if all elements of the range are equal with respect to the given predicate.
 * @param begin The start of the range.
 * @param end The end of the range.
 * @param pred The predicate to use.
 * @return True if all elements are equal, false otherwise.
 */
template <class It, class Pred>
inline bool AllEqual(It begin, It end, Pred pred)
{
	return std::adjacent_find(begin, end, std::not_fn(pred)) == end;
}

/**
 * Get the nested widget with number \a widnum from the nested widget tree.
 * @tparam NWID Type of the nested widget.
 * @param widnum Widget number of the widget to retrieve.
 * @return The requested widget if it is instantiated, \c nullptr otherwise.
 */
template <class NWID>
inline NWID *Window::GetWidget(WidgetID widnum)
{
	auto it = this->widget_lookup.find(widnum);
	if (it == std::end(this->widget_lookup)) return nullptr;
	NWID *nwid = dynamic_cast<NWID *>(it->second);
	assert(nwid != nullptr);
	return nwid;
}

/** Specialized case of #Window::GetWidget for the nested widget base class. */
template <>
inline const NWidgetBase *Window::GetWidget<NWidgetBase>(WidgetID widnum) const
{
	auto it = this->widget_lookup.find(widnum);
	if (it == std::end(this->widget_lookup)) return nullptr;
	return it->second;
}

/**
 * Get the nested widget with number \a widnum from the nested widget tree.
 * @tparam NWID Type of the nested widget.
 * @param widnum Widget number of the widget to retrieve.
 * @return The requested widget if it is instantiated, \c nullptr otherwise.
 */
template <class NWID>
inline const NWID *Window::GetWidget(WidgetID widnum) const
{
	return const_cast<Window *>(this)->GetWidget<NWID>(widnum);
}


/**
 * Base class for windows opened from a toolbar.
 */
class PickerWindowBase : public Window {

public:
	PickerWindowBase(WindowDesc &desc, Window *parent) : Window(desc)
	{
		this->parent = parent;
	}

	void Close([[maybe_unused]] int data = 0) override;
};

void BringWindowToFront(Window *w);
Window *BringWindowToFrontById(WindowClass cls, WindowNumber number);
Window *FindWindowFromPt(int x, int y);

/**
 * Open a new window.
 * @tparam Twindow %Window class to use if the window does not exist.
 * @tparam Treturn_existing If set, also return the window if it already existed.
 * @param desc The pointer to the WindowDesc to be created
 * @param window_number the window number of the new window
 * @param extra_arguments optional extra arguments to pass to the window's constructor.
 * @return %Window pointer of the newly created window, or the existing one if \a Treturn_existing is set, or \c nullptr.
 */
template <typename Twindow, bool Treturn_existing = false, typename... Targs>
Twindow *AllocateWindowDescFront(WindowDesc &desc, WindowNumber window_number, Targs... extra_arguments)
{
	Twindow *w = static_cast<Twindow *>(BringWindowToFrontById(desc.cls, window_number));
	if (w != nullptr) return Treturn_existing ? w : nullptr;
	return new Twindow(desc, window_number, std::forward<Targs>(extra_arguments)...);
}

void RelocateAllWindows(int neww, int newh);

void GuiShowTooltips(Window *parent, EncodedString &&text, TooltipCloseCondition close_tooltip);

/* widget.cpp */
WidgetID GetWidgetFromPos(const Window *w, int x, int y);

extern Point _cursorpos_drag_start;

extern int _scrollbar_start_pos;
extern int _scrollbar_size;
extern uint8_t _scroller_click_timeout;

extern Window *_scrolling_viewport;
extern Rect _scrolling_viewport_bound;
extern bool _mouse_hovering;

/** Mouse modes. */
enum SpecialMouseMode : uint8_t {
	WSM_NONE,     ///< No special mouse mode.
	WSM_DRAGDROP, ///< Drag&drop an object.
	WSM_SIZING,   ///< Sizing mode.
	WSM_PRESIZE,  ///< Presizing mode (docks, tunnels).
	WSM_DRAGGING, ///< Dragging mode (trees).
};
extern SpecialMouseMode _special_mouse_mode;

void SetFocusedWindow(Window *w);

void ScrollbarClickHandler(Window *w, NWidgetCore *nw, int x, int y);
Rect ScrollRect(Rect r, const Scrollbar &sb, int resize_step = 1);

/**
 * Returns whether a window may be shown or not.
 * @param w The window to consider.
 * @return True iff it may be shown, otherwise false.
 */
inline bool MayBeShown(const Window *w)
{
	/* If we're not modal, everything is okay. */
	extern bool _in_modal_progress;
	if (likely(!_in_modal_progress)) return true;

	switch (w->window_class) {
		case WC_MAIN_WINDOW:    ///< The background, i.e. the game.
		case WC_MODAL_PROGRESS: ///< The actual progress window.
		case WC_CONFIRM_POPUP_QUERY: ///< The abort window.
			return true;

		default:
			return false;
	}
}

struct GeneralVehicleWindow : public Window {
	const Vehicle *vehicle;

	GeneralVehicleWindow(WindowDesc &desc, const Vehicle *v) : Window(desc), vehicle(v) {}
};

#endif /* WINDOW_GUI_H */<|MERGE_RESOLUTION|>--- conflicted
+++ resolved
@@ -280,8 +280,7 @@
  * @see InitializeViewport(), UpdateNextViewportPosition(), ApplyNextViewportPosition(), UpdateViewportCoordinates().
  */
 struct ViewportData : Viewport {
-<<<<<<< HEAD
-	VehicleID follow_vehicle;          ///< VehicleID to follow if following a vehicle, #INVALID_VEHICLE otherwise.
+	VehicleID follow_vehicle;          ///< VehicleID to follow if following a vehicle, #VehicleID::Invalid() otherwise.
 	int32_t scrollpos_x;               ///< Currently shown x coordinate (virtual screen coordinate of topleft corner of the viewport).
 	int32_t scrollpos_y;               ///< Currently shown y coordinate (virtual screen coordinate of topleft corner of the viewport).
 	int32_t dest_scrollpos_x;          ///< Current destination x coordinate to display (virtual screen coordinate of topleft corner of the viewport).
@@ -291,13 +290,6 @@
 	bool force_update_overlay_pending; ///< Forced overlay update is pending (see SetViewportPosition)
 
 	void CancelFollow(const Window &viewport_window);
-=======
-	VehicleID follow_vehicle; ///< VehicleID to follow if following a vehicle, #VehicleID::Invalid() otherwise.
-	int32_t scrollpos_x;        ///< Currently shown x coordinate (virtual screen coordinate of topleft corner of the viewport).
-	int32_t scrollpos_y;        ///< Currently shown y coordinate (virtual screen coordinate of topleft corner of the viewport).
-	int32_t dest_scrollpos_x;   ///< Current destination x coordinate to display (virtual screen coordinate of topleft corner of the viewport).
-	int32_t dest_scrollpos_y;   ///< Current destination y coordinate to display (virtual screen coordinate of topleft corner of the viewport).
->>>>>>> 53dd1258
 };
 
 struct QueryString;
