/*
 * This file is part of OpenTTD.
 * OpenTTD is free software; you can redistribute it and/or modify it under the terms of the GNU General Public License as published by the Free Software Foundation, version 2.
 * OpenTTD is distributed in the hope that it will be useful, but WITHOUT ANY WARRANTY; without even the implied warranty of MERCHANTABILITY or FITNESS FOR A PARTICULAR PURPOSE.
 * See the GNU General Public License for more details. You should have received a copy of the GNU General Public License along with OpenTTD. If not, see <http://www.gnu.org/licenses/>.
 */

/** @file window_gui.h Functions, definitions and such used only by the GUI. */

#ifndef WINDOW_GUI_H
#define WINDOW_GUI_H

#include "vehicle_type.h"
#include "viewport_type.h"
#include "company_type.h"
#include "tile_type.h"
#include "widget_type.h"
#include "string_type.h"
#include "3rdparty/cpp-btree/btree_map.h"

#include <algorithm>
#include <functional>
#include <vector>

/**
 * Flags to describe the look of the frame
 */
enum FrameFlags {
	FR_NONE         =  0,
	FR_TRANSPARENT  =  1 << 0,  ///< Makes the background transparent if set
	FR_BORDERONLY   =  1 << 4,  ///< Draw border only, no background
	FR_LOWERED      =  1 << 5,  ///< If set the frame is lowered and the background colour brighter (ie. buttons when pressed)
	FR_DARKENED     =  1 << 6,  ///< If set the background is darker, allows for lowered frames with normal background colour when used with FR_LOWERED (ie. dropdown boxes)
};

DECLARE_ENUM_AS_BIT_SET(FrameFlags)

class WidgetDimensions {
public:
	RectPadding imgbtn;        ///< Padding around image button image.
	RectPadding inset;         ///< Padding inside inset container.
	RectPadding vscrollbar;    ///< Padding inside vertical scrollbar buttons.
	RectPadding hscrollbar;    ///< Padding inside horizontal scrollbar buttons.
	RectPadding bevel;         ///< Bevel thickness, affected by "scaled bevels" game option.
	RectPadding fullbevel;     ///< Always-scaled bevel thickness.
	RectPadding framerect;     ///< Standard padding inside many panels.
	RectPadding frametext;     ///< Padding inside frame with text.
	RectPadding matrix;        ///< Padding of WWT_MATRIX items.
	RectPadding shadebox;      ///< Padding around image in shadebox widget.
	RectPadding stickybox;     ///< Padding around image in stickybox widget.
	RectPadding debugbox;      ///< Padding around image in debugbox widget.
	RectPadding defsizebox;    ///< Padding around image in defsizebox widget.
	RectPadding resizebox;     ///< Padding around image in resizebox widget.
	RectPadding closebox;      ///< Padding around image in closebox widget.
	RectPadding captiontext;   ///< Padding for text within caption widget.
	RectPadding dropdowntext;  ///< Padding of drop down list item.
	RectPadding dropdownlist;  ///< Padding of complete drop down list.
	RectPadding modalpopup;    ///< Spacing for popup warning/information windows.
	RectPadding picker;        ///< Padding for a picker (dock, station, etc) window.
	RectPadding sparse;        ///< Padding used for 'sparse' widget window, usually containing multiple frames.
	RectPadding sparse_resize; ///< Padding used for a resizeable 'sparse' widget window, usually containing multiple frames.

	int vsep_picker;          ///< Vertical spacing of picker-window widgets.
	int vsep_normal;          ///< Normal vertical spacing.
	int vsep_sparse;          ///< Normal vertical spacing for 'sparse' widget window.
	int vsep_wide;            ///< Wide vertical spacing.
	int hsep_normal;          ///< Normal horizontal spacing.
	int hsep_wide;            ///< Wide horizontal spacing.
	int hsep_indent;          ///< Width of identation for tree layouts.

	static const WidgetDimensions unscaled; ///< Unscaled widget dimensions.
	static WidgetDimensions scaled;         ///< Widget dimensions scaled for current zoom level.

private:
	/**
	 * Distances used in drawing widgets.
	 * These constants should not be used elsewhere, use scaled/unscaled WidgetDimensions instead.
	 */
	enum WidgetDrawDistances {
		WD_SHADEBOX_WIDTH   = 12, ///< Minimum width of a standard shade box widget.
		WD_STICKYBOX_WIDTH  = 12, ///< Minimum width of a standard sticky box widget.
		WD_DEBUGBOX_WIDTH   = 12, ///< Minimum width of a standard debug box widget.
		WD_DEFSIZEBOX_WIDTH = 12, ///< Minimum width of a standard defsize box widget.
		WD_RESIZEBOX_WIDTH  = 12, ///< Minimum width of a resize box widget.
		WD_CLOSEBOX_WIDTH   = 11, ///< Minimum width of a close box widget.

		WD_CAPTION_HEIGHT   = 14, ///< Minimum height of a title bar.
		WD_DROPDOWN_HEIGHT  = 12, ///< Minimum height of a drop down widget.
	};

	friend NWidgetLeaf;
};

inline constexpr WidgetDimensions WidgetDimensions::unscaled = {
	.imgbtn        = { .left =  1, .top =  1, .right =  1, .bottom =  1},
	.inset         = { .left =  2, .top =  1, .right =  2, .bottom =  1},
	.vscrollbar    = { .left =  2, .top =  3, .right =  2, .bottom =  3},
	.hscrollbar    = { .left =  3, .top =  2, .right =  3, .bottom =  2},
	.bevel         = { .left =  1, .top =  1, .right =  1, .bottom =  1},
	.fullbevel     = { .left =  1, .top =  1, .right =  1, .bottom =  1},
	.framerect     = { .left =  2, .top =  1, .right =  2, .bottom =  1},
	.frametext     = { .left =  6, .top =  6, .right =  6, .bottom =  6},
	.matrix        = { .left =  2, .top =  3, .right =  2, .bottom =  1},
	.shadebox      = { .left =  2, .top =  3, .right =  2, .bottom =  3},
	.stickybox     = { .left =  2, .top =  3, .right =  2, .bottom =  3},
	.debugbox      = { .left =  2, .top =  3, .right =  2, .bottom =  3},
	.defsizebox    = { .left =  2, .top =  3, .right =  2, .bottom =  3},
	.resizebox     = { .left =  2, .top =  2, .right =  2, .bottom =  2},
	.closebox      = { .left =  2, .top =  2, .right =  1, .bottom =  2},
	.captiontext   = { .left =  2, .top =  2, .right =  2, .bottom =  2},
	.dropdowntext  = { .left =  2, .top =  1, .right =  2, .bottom =  1},
	.dropdownlist  = { .left =  1, .top =  2, .right =  1, .bottom =  2},
	.modalpopup    = { .left = 20, .top = 10, .right = 20, .bottom = 10},
	.picker        = { .left =  3, .top =  3, .right =  3, .bottom =  3},
	.sparse        = { .left = 10, .top =  8, .right = 10, .bottom =  8},
	.sparse_resize = { .left = 10, .top =  8, .right = 10, .bottom =  0},
	.vsep_picker   = 1,
	.vsep_normal   = 2,
	.vsep_sparse   = 4,
	.vsep_wide     = 8,
	.hsep_normal   = 2,
	.hsep_wide     = 6,
	.hsep_indent   = 10,
};

/* widget.cpp */
void DrawFrameRect(int left, int top, int right, int bottom, Colours colour, FrameFlags flags);

inline void DrawFrameRect(const Rect &r, Colours colour, FrameFlags flags)
{
	DrawFrameRect(r.left, r.top, r.right, r.bottom, colour, flags);
}

void DrawCaption(const Rect &r, Colours colour, Owner owner, TextColour text_colour, StringID str, StringAlignment align, FontSize fs);

/* window.cpp */
extern Window *_z_front_window;
extern Window *_z_back_window;
extern Window *_first_window;
extern Window *_focused_window;

inline uint64_t GetWindowUpdateNumber()
{
	extern uint64_t _window_update_number;
	return _window_update_number;
}

inline void IncrementWindowUpdateNumber()
{
	extern uint64_t _window_update_number;
	_window_update_number++;
}


/** How do we the window to be placed? */
enum WindowPosition {
	WDP_MANUAL,        ///< Manually align the window (so no automatic location finding)
	WDP_AUTO,          ///< Find a place automatically
	WDP_CENTER,        ///< Center the window
	WDP_ALIGN_TOOLBAR, ///< Align toward the toolbar
};

Point GetToolbarAlignedWindowPosition(int window_width);

struct HotkeyList;

struct WindowDescPreferences {
	bool pref_sticky;              ///< Preferred stickyness.
	int16_t pref_width;            ///< User-preferred width of the window. Zero if unset.
	int16_t pref_height;           ///< User-preferred height of the window. Zero if unset.
};

/**
 * High level window description
 */
struct WindowDesc {

	WindowDesc(const char * const file, const int line, WindowPosition default_pos, const char *ini_key, int16_t def_width_trad, int16_t def_height_trad,
			WindowClass window_class, WindowClass parent_class, uint32_t flags,
			const NWidgetPart *nwid_begin, const NWidgetPart *nwid_end, HotkeyList *hotkeys = nullptr, WindowDesc *ini_parent = nullptr);

	~WindowDesc();

	const char * const file; ///< Source file of this definition
	const int line; ///< Source line of this definition
	WindowPosition default_pos;    ///< Preferred position of the window. @see WindowPosition()
	WindowClass cls;               ///< Class of the window, @see WindowClass.
	WindowClass parent_cls;        ///< Class of the parent window. @see WindowClass
	const char *ini_key;           ///< Key to store window defaults in openttd.cfg. \c nullptr if nothing shall be stored.
	uint32_t flags;                ///< Flags. @see WindowDefaultFlag
	const NWidgetPart *nwid_begin; ///< Beginning of nested widget parts describing the window.
	const NWidgetPart *nwid_end;   ///< Ending of nested widget parts describing the window.
	HotkeyList *hotkeys;           ///< Hotkeys for the window.
	WindowDesc *ini_parent;        ///< Other window desc to use for WindowDescPreferences.

	WindowDescPreferences prefs;   ///< Preferences for this window

	const WindowDescPreferences &GetPreferences() const;
	WindowDescPreferences &GetPreferences() { return const_cast<WindowDescPreferences &>(const_cast<const WindowDesc*>(this)->GetPreferences()); }

	int16_t GetDefaultWidth() const;
	int16_t GetDefaultHeight() const;

	static void LoadFromConfig();
	static void SaveToConfig();

private:
	int16_t default_width_trad;      ///< Preferred initial width of the window (pixels at 1x zoom).
	int16_t default_height_trad;     ///< Preferred initial height of the window (pixels at 1x zoom).

	/**
	 * Dummy private copy constructor to prevent compilers from
	 * copying the structure, which fails due to _window_descs.
	 */
	WindowDesc(const WindowDesc &other);
};

/**
 * Window default widget/window handling flags
 */
enum WindowDefaultFlag {
	WDF_CONSTRUCTION    =   1 << 0, ///< This window is used for construction; close it whenever changing company.
	WDF_MODAL           =   1 << 1, ///< The window is a modal child of some other window, meaning the parent is 'inactive'
	WDF_NO_FOCUS        =   1 << 2, ///< This window won't get focus/make any other window lose focus when click
	WDF_NO_CLOSE        =   1 << 3, ///< This window can't be interactively closed
	WDF_NETWORK         =   1 << 4, ///< This window is used for network client functionality
};

/**
 * Data structure for resizing a window
 */
struct ResizeInfo {
	uint step_width;  ///< Step-size of width resize changes
	uint step_height; ///< Step-size of height resize changes
};

/** State of a sort direction button. */
enum SortButtonState {
	SBS_OFF,  ///< Do not sort (with this button).
	SBS_DOWN, ///< Sort ascending.
	SBS_UP,   ///< Sort descending.
};

/**
 * Window flags.
 */
enum WindowFlags : uint16_t {
	WF_TIMEOUT           = 1 <<  0, ///< Window timeout counter.

	WF_DRAGGING          = 1 <<  3, ///< Window is being dragged.
	WF_SIZING_RIGHT      = 1 <<  4, ///< Window is being resized towards the right.
	WF_SIZING_LEFT       = 1 <<  5, ///< Window is being resized towards the left.
	WF_SIZING            = WF_SIZING_RIGHT | WF_SIZING_LEFT, ///< Window is being resized.
	WF_STICKY            = 1 <<  6, ///< Window is made sticky by user
	WF_DISABLE_VP_SCROLL = 1 <<  7, ///< Window does not do autoscroll, @see HandleAutoscroll().
	WF_WHITE_BORDER      = 1 <<  8, ///< Window white border counter bit mask.
	WF_HIGHLIGHTED       = 1 <<  9, ///< Window has a widget that has a highlight.
	WF_CENTERED          = 1 << 10, ///< Window is centered and shall stay centered after ReInit.
	WF_DIRTY             = 1 << 11, ///< Whole window is dirty, and requires repainting.
	WF_WIDGETS_DIRTY     = 1 << 12, ///< One or more widgets are dirty, and require repainting.
	WF_DRAG_DIRTIED      = 1 << 13, ///< The window has already been marked dirty as blocks as part of the current drag operation
};
DECLARE_ENUM_AS_BIT_SET(WindowFlags)

static const int TIMEOUT_DURATION = 7; ///< The initial timeout value for WF_TIMEOUT.
static const int WHITE_BORDER_DURATION = 3; ///< The initial timeout value for WF_WHITE_BORDER.

/**
 * Data structure for a window viewport.
 * A viewport is either following a vehicle (its id in then in #follow_vehicle), or it aims to display a specific
 * location #dest_scrollpos_x, #dest_scrollpos_y (#follow_vehicle is then #INVALID_VEHICLE).
 * The actual location being shown is #scrollpos_x, #scrollpos_y.
 * @see InitializeViewport(), UpdateNextViewportPosition(), ApplyNextViewportPosition(), UpdateViewportCoordinates().
 */
struct ViewportData : Viewport {
	VehicleID follow_vehicle;          ///< VehicleID to follow if following a vehicle, #INVALID_VEHICLE otherwise.
	int32_t scrollpos_x;               ///< Currently shown x coordinate (virtual screen coordinate of topleft corner of the viewport).
	int32_t scrollpos_y;               ///< Currently shown y coordinate (virtual screen coordinate of topleft corner of the viewport).
	int32_t dest_scrollpos_x;          ///< Current destination x coordinate to display (virtual screen coordinate of topleft corner of the viewport).
	int32_t dest_scrollpos_y;          ///< Current destination y coordinate to display (virtual screen coordinate of topleft corner of the viewport).
	int32_t next_scrollpos_x;          ///< Next x coordinate to display (virtual screen coordinate of topleft corner of the viewport).
	int32_t next_scrollpos_y;          ///< Next y coordinate to display (virtual screen coordinate of topleft corner of the viewport).
	bool force_update_overlay_pending; ///< Forced overlay update is pending (see SetViewportPosition)
};

struct QueryString;

/* misc_gui.cpp */
enum TooltipCloseCondition {
	TCC_RIGHT_CLICK,
	TCC_HOVER,
	TCC_NONE,
	TCC_HOVER_VIEWPORT,
	TCC_NEXT_LOOP,
	TCC_EXIT_VIEWPORT,
};

typedef std::vector<const Vehicle *> VehicleList;

/**
 * Data structure for an opened window
 */
struct Window : ZeroedMemoryAllocator {
	Window *z_front;             ///< The window in front of us in z-order.
	Window *z_back;              ///< The window behind us in z-order.
	Window *next_window;         ///< The next window in arbitrary iteration order.
	WindowClass window_class;        ///< Window class

private:
	WindowToken window_token;

	/**
	 * Helper allocation function to disallow something.
	 * Don't allow arrays; arrays of Windows are pointless as you need
	 * to destruct them all at the same time too, which is kinda hard.
	 * @param size the amount of space not to allocate
	 */
	inline void *operator new[](size_t size) { NOT_REACHED(); }
	inline void operator delete[](void *ptr) { NOT_REACHED(); }

protected:
	void InitializeData(WindowNumber window_number);
	void InitializePositionSize(int x, int y, int min_width, int min_height);
	virtual void FindWindowPlacementAndResize(int def_width, int def_height);

	std::vector<int> scheduled_invalidation_data;  ///< Data of scheduled OnInvalidateData() calls.
	bool scheduled_resize; ///< Set if window has been resized.

	virtual ~Window();

public:
	Window(WindowDesc *desc);

	virtual void Close(int data = 0);
	static void DeleteClosedWindows();

	WindowDesc *window_desc;    ///< Window description
	WindowFlags flags;          ///< Window flags
	WindowNumber window_number; ///< Window number within the window class

	int scale; ///< Scale of this window -- used to determine how to resize.

	uint8_t timeout_timer;      ///< Timer value of the WF_TIMEOUT for flags.
	uint8_t white_border_timer; ///< Timer value of the WF_WHITE_BORDER for flags.

	int left;   ///< x position of left edge of the window
	int top;    ///< y position of top edge of the window
	int width;  ///< width of the window (number of pixels to the right in x direction)
	int height; ///< Height of the window (number of pixels down in y direction)

	ResizeInfo resize;  ///< Resize information

	Owner owner;        ///< The owner of the content shown in this window. Company colour is acquired from this variable.

	ViewportData *viewport;          ///< Pointer to viewport data, if present.
	NWidgetViewport *viewport_widget; ///< Pointer to viewport widget, if present.
	NWidgetCore *nested_focus;       ///< Currently focused nested widget, or \c nullptr if no nested widget has focus.
	btree::btree_map<WidgetID, QueryString*> querystrings; ///< QueryString associated to WWT_EDITBOX widgets.
	std::unique_ptr<NWidgetBase> nested_root; ///< Root of the nested tree.
	WidgetLookup widget_lookup; ///< Indexed access to the nested widget tree. Do not access directly, use #Window::GetWidget() instead.
	NWidgetStacked *shade_select;    ///< Selection widget (#NWID_SELECTION) to use for shading the window. If \c nullptr, window cannot shade.
	Dimension unshaded_size;         ///< Last known unshaded size (only valid while shaded).

	WidgetID mouse_capture_widget;   ///< ID of current mouse capture widget (e.g. dragged scrollbar). -1 if no widget has mouse capture.

	Window *parent;                  ///< Parent window.

	template <class NWID>
	inline const NWID *GetWidget(WidgetID widnum) const;
	template <class NWID>
	inline NWID *GetWidget(WidgetID widnum);

	const Scrollbar *GetScrollbar(WidgetID widnum) const;
	Scrollbar *GetScrollbar(WidgetID widnum);

	const QueryString *GetQueryString(WidgetID widnum) const;
	QueryString *GetQueryString(WidgetID widnum);
	void UpdateQueryStringSize();

	virtual const struct Textbuf *GetFocusedTextbuf() const;
	virtual Point GetCaretPosition() const;
	virtual Rect GetTextBoundingRect(const char *from, const char *to) const;
	virtual ptrdiff_t GetTextCharacterAtPosition(const Point &pt) const;

	void InitNested(WindowNumber number = 0);
	void CreateNestedTree();
	void FinishInitNested(WindowNumber window_number = 0);

	void ChangeWindowClass(WindowClass cls);

	WindowToken GetWindowToken() const { return this->window_token; }

	/**
	 * Set the timeout flag of the window and initiate the timer.
	 */
	inline void SetTimeout()
	{
		this->flags |= WF_TIMEOUT;
		this->timeout_timer = TIMEOUT_DURATION;
	}

	/**
	 * Set the timeout flag of the window and initiate the timer.
	 */
	inline void SetWhiteBorder()
	{
		this->flags |= WF_WHITE_BORDER;
		this->white_border_timer = WHITE_BORDER_DURATION;
	}

	void DisableAllWidgetHighlight();
	void SetWidgetHighlight(WidgetID widget_index, TextColour highlighted_colour);
	bool IsWidgetHighlighted(WidgetID widget_index) const;

	/**
	 * Sets the enabled/disabled status of a widget.
	 * By default, widgets are enabled.
	 * On certain conditions, they have to be disabled.
	 * @param widget_index index of this widget in the window
	 * @param disab_stat status to use ie: disabled = true, enabled = false
	 */
	inline void SetWidgetDisabledState(WidgetID widget_index, bool disab_stat)
	{
		NWidgetCore *nwid = this->GetWidget<NWidgetCore>(widget_index);
		if (nwid != nullptr) nwid->SetDisabled(disab_stat);
	}

	/**
	 * Sets a widget to disabled.
	 * @param widget_index index of this widget in the window
	 */
	inline void DisableWidget(WidgetID widget_index)
	{
		SetWidgetDisabledState(widget_index, true);
	}

	/**
	 * Sets a widget to Enabled.
	 * @param widget_index index of this widget in the window
	 */
	inline void EnableWidget(WidgetID widget_index)
	{
		SetWidgetDisabledState(widget_index, false);
	}

	/**
	 * Gets the enabled/disabled status of a widget.
	 * @param widget_index index of this widget in the window
	 * @return status of the widget ie: disabled = true, enabled = false
	 */
	inline bool IsWidgetDisabled(WidgetID widget_index) const
	{
		return this->GetWidget<NWidgetCore>(widget_index)->IsDisabled();
	}

	/**
	 * Check if given widget is focused within this window
	 * @param widget_index : index of the widget in the window to check
	 * @return true if given widget is the focused window in this window
	 */
	inline bool IsWidgetFocused(WidgetID widget_index) const
	{
		return this->nested_focus != nullptr && this->nested_focus->index == widget_index;
	}

	/**
	 * Check if given widget has user input focus. This means that both the window
	 * has focus and that the given widget has focus within the window.
	 * @param widget_index : index of the widget in the window to check
	 * @return true if given widget is the focused window in this window and this window has focus
	 */
	inline bool IsWidgetGloballyFocused(WidgetID widget_index) const
	{
		return _focused_window == this && IsWidgetFocused(widget_index);
	}

	/**
	 * Sets the lowered/raised status of a widget.
	 * @param widget_index index of this widget in the window
	 * @param lowered_stat status to use ie: lowered = true, raised = false
	 */
	inline void SetWidgetLoweredState(WidgetID widget_index, bool lowered_stat)
	{
		this->GetWidget<NWidgetCore>(widget_index)->SetLowered(lowered_stat);
	}

	/**
	 * Invert the lowered/raised  status of a widget.
	 * @param widget_index index of this widget in the window
	 */
	inline void ToggleWidgetLoweredState(WidgetID widget_index)
	{
		bool lowered_state = this->GetWidget<NWidgetCore>(widget_index)->IsLowered();
		this->GetWidget<NWidgetCore>(widget_index)->SetLowered(!lowered_state);
	}

	/**
	 * Marks a widget as lowered.
	 * @param widget_index index of this widget in the window
	 */
	inline void LowerWidget(WidgetID widget_index)
	{
		SetWidgetLoweredState(widget_index, true);
	}

	/**
	 * Marks a widget as raised.
	 * @param widget_index index of this widget in the window
	 */
	inline void RaiseWidget(WidgetID widget_index)
	{
		SetWidgetLoweredState(widget_index, false);
	}

	/**
	 * Marks a widget as raised and dirty (redraw), when it is marked as lowered.
	 * @param widget_index index of this widget in the window
	 */
<<<<<<< HEAD
	inline void RaiseWidgetWhenLowered(WidgetID widget_index)
=======
	inline void RaiseWidgetWhenLowered(uint8_t widget_index)
>>>>>>> 6c5a8f55
	{
		if (this->IsWidgetLowered(widget_index)) {
			this->RaiseWidget(widget_index);
			this->SetWidgetDirty(widget_index);
		}
	}

	/**
	 * Gets the lowered state of a widget.
	 * @param widget_index index of this widget in the window
	 * @return status of the widget ie: lowered = true, raised= false
	 */
	inline bool IsWidgetLowered(WidgetID widget_index) const
	{
		return this->GetWidget<NWidgetCore>(widget_index)->IsLowered();
	}

	void UnfocusFocusedWidget();
	bool SetFocusedWidget(WidgetID widget_index);

	EventState HandleEditBoxKey(WidgetID wid, char32_t key, uint16_t keycode);
	bool ClearEditBox(WidgetID wid);
	virtual void InsertTextString(WidgetID wid, const char *str, bool marked, const char *caret, const char *insert_location, const char *replacement_end);

	void HandleButtonClick(WidgetID widget);
	int GetRowFromWidget(int clickpos, WidgetID widget, int padding, int line_height = -1) const;

	void RaiseButtons(bool autoraise = false);

	/**
	 * Sets the enabled/disabled status of a list of widgets.
	 * By default, widgets are enabled.
	 * On certain conditions, they have to be disabled.
	 * @param disab_stat status to use ie: disabled = true, enabled = false
	 * @param widgets list of widgets
	 */
	template<typename... Args>
	void SetWidgetsDisabledState(bool disab_stat, Args... widgets)
	{
		(SetWidgetDisabledState(widgets, disab_stat), ...);
	}

	/**
	 * Sets the lowered/raised status of a list of widgets.
	 * @param lowered_stat status to use ie: lowered = true, raised = false
	 * @param widgets list of widgets
	 */
	template<typename... Args>
	void SetWidgetsLoweredState(bool lowered_stat, Args... widgets)
	{
		(SetWidgetLoweredState(widgets, lowered_stat), ...);
	}

	/**
	 * Raises the widgets and sets widgets dirty that are lowered.
	 * @param widgets list of widgets
	 */
	template<typename... Args>
	void RaiseWidgetsWhenLowered(Args... widgets)
	{
		(this->RaiseWidgetWhenLowered(widgets), ...);
	}

	void SetWidgetDirty(WidgetID widget_index);

	void DrawWidgets() const;
	void DrawViewport(uint8_t display_flags) const;
	void DrawSortButtonState(WidgetID widget, SortButtonState state) const;
	static int SortButtonWidth();

	Window *FindChildWindow(WindowClass wc = WC_INVALID) const;
	void CloseChildWindows(WindowClass wc = WC_INVALID) const;

	void SetDirty();
	void SetDirtyAsBlocks();
	void ReInit(int rx = 0, int ry = 0, bool reposition = false);

	/** Is window shaded currently? */
	inline bool IsShaded() const
	{
		return this->shade_select != nullptr && this->shade_select->shown_plane == SZSP_HORIZONTAL;
	}

	void SetShaded(bool make_shaded);

	void ScheduleResize();
	void ProcessScheduledResize();
	void InvalidateData(int data = 0, bool gui_scope = true);
	void ProcessScheduledInvalidations();
	void ProcessHighlightedInvalidations();

	/*** Event handling ***/

	/**
	 * Notification that the nested widget tree gets initialized. The event can be used to perform general computations.
	 * @note #nested_root and/or #widget_lookup (normally accessed via #GetWidget()) may not exist during this call.
	 */
	virtual void OnInit() { }

	virtual void ApplyDefaults();

	/**
	 * Compute the initial position of the window.
	 * @param sm_width      Smallest width of the window.
	 * @param sm_height     Smallest height of the window.
	 * @param window_number The window number of the new window.
	 * @return Initial position of the top-left corner of the window.
	 */
	virtual Point OnInitialPosition(int16_t sm_width, int16_t sm_height, int window_number);

	/**
	 * The window must be repainted.
	 * @note This method should not change any state, it should only use drawing functions.
	 */
	virtual void OnPaint()
	{
		this->DrawWidgets();
	}

	/**
	 * Draw the contents of a nested widget.
	 * @param r      Rectangle occupied by the widget.
	 * @param widget Number of the widget to draw.
	 * @note This method may not change any state, it may only use drawing functions.
	 */
	virtual void DrawWidget([[maybe_unused]] const Rect &r, [[maybe_unused]] WidgetID widget) const {}

	/**
	 * Update size and resize step of a widget in the window.
	 * After retrieval of the minimal size and the resize-steps of a widget, this function is called to allow further refinement,
	 * typically by computing the real maximal size of the content. Afterwards, \a size is taken to be the minimal size of the widget
	 * and \a resize is taken to contain the resize steps. For the convenience of the callee, \a padding contains the amount of
	 * padding between the content and the edge of the widget. This should be added to the returned size.
	 * @param widget  Widget number.
	 * @param size    Size of the widget.
	 * @param padding Recommended amount of space between the widget content and the widget edge.
	 * @param fill    Fill step of the widget.
	 * @param resize  Resize step of the widget.
	 */
	virtual void UpdateWidgetSize([[maybe_unused]] WidgetID widget, [[maybe_unused]] Dimension *size, [[maybe_unused]] const Dimension &padding, [[maybe_unused]] Dimension *fill, [[maybe_unused]] Dimension *resize) {}

	/**
	 * Initialize string parameters for a widget.
	 * Calls to this function are made during initialization to measure the size (that is as part of #InitNested()), during drawing,
	 * and while re-initializing the window. Only for widgets that render text initializing is requested.
	 * @param widget  Widget number.
	 */
	virtual void SetStringParameters([[maybe_unused]] WidgetID widget) const {}

	virtual void OnFocus(Window *previously_focused_window);

	virtual void OnFocusLost(bool closing, Window *newly_focused_window);

	/**
	 * A key has been pressed.
	 * @param key     the Unicode value of the key.
	 * @param keycode the untranslated key code including shift state.
	 * @return #ES_HANDLED if the key press has been handled and no other
	 *         window should receive the event.
	 */
	virtual EventState OnKeyPress(char32_t key, uint16_t keycode) { return ES_NOT_HANDLED; }

	virtual EventState OnHotkey(int hotkey);

	/**
	 * The state of the control key has changed
	 * @return #ES_HANDLED if the change has been handled and no other
	 *         window should receive the event.
	 */
	virtual EventState OnCTRLStateChange() { return ES_NOT_HANDLED; }

	/**
	 * The state of the control key has changed, this is sent even if an OnCTRLStateChange handler has return ES_HANDLED
	 */
	virtual void OnCTRLStateChangeAlways() {}

	/**
	 * The state of the shift key has changed
	 */
	virtual void OnShiftStateChange() {}

	/**
	 * A click with the left mouse button has been made on the window.
	 * @param pt     the point inside the window that has been clicked.
	 * @param widget the clicked widget.
	 * @param click_count Number of fast consecutive clicks at same position
	 */
	virtual void OnClick([[maybe_unused]] Point pt, [[maybe_unused]] WidgetID widget, [[maybe_unused]] int click_count) {}

	/**
	 * A click with the right mouse button has been made on the window.
	 * @param pt     the point inside the window that has been clicked.
	 * @param widget the clicked widget.
	 * @return true if the click was actually handled, i.e. do not show a
	 *         tooltip if tooltip-on-right-click is enabled.
	 */
	virtual bool OnRightClick([[maybe_unused]] Point pt, [[maybe_unused]] WidgetID widget) { return false; }

	/**
	 * The mouse is hovering over a widget in the window, perform an action for it.
	 * @param pt     The point where the mouse is hovering.
	 * @param widget The widget where the mouse is hovering.
	 */
	virtual void OnHover([[maybe_unused]] Point pt, [[maybe_unused]] WidgetID widget) {}

	/**
	 * Event to display a custom tooltip.
	 * @param pt     The point where the mouse is located.
	 * @param widget The widget where the mouse is located.
	 * @return True if the event is handled, false if it is ignored.
	 */
	virtual bool OnTooltip([[maybe_unused]] Point pt, [[maybe_unused]] WidgetID widget, [[maybe_unused]] TooltipCloseCondition close_cond) { return false; }

	/**
	 * An 'object' is being dragged at the provided position, highlight the target if possible.
	 * @param pt     The point inside the window that the mouse hovers over.
	 * @param widget The widget the mouse hovers over.
	 */
	virtual void OnMouseDrag([[maybe_unused]] Point pt, [[maybe_unused]] WidgetID widget) {}

	/**
	 * A dragged 'object' has been released.
	 * @param pt     the point inside the window where the release took place.
	 * @param widget the widget where the release took place.
	 */
	virtual void OnDragDrop([[maybe_unused]] Point pt, [[maybe_unused]] WidgetID widget) {}

	/**
	 * Handle the request for (viewport) scrolling.
	 * @param delta the amount the viewport must be scrolled.
	 */
	virtual void OnScroll([[maybe_unused]] Point delta) {}

	/**
	 * The mouse is currently moving over the window or has just moved outside
	 * of the window. In the latter case pt is (-1, -1).
	 * @param pt     the point inside the window that the mouse hovers over.
	 * @param widget the widget the mouse hovers over.
	 */
	virtual void OnMouseOver([[maybe_unused]] Point pt, [[maybe_unused]] WidgetID widget) {}

	/**
	 * The mouse wheel has been turned.
	 * @param wheel the amount of movement of the mouse wheel.
	 */
	virtual void OnMouseWheel([[maybe_unused]] int wheel) {}


	/**
	 * Called for every mouse loop run, which is at least once per (game) tick.
	 */
	virtual void OnMouseLoop() {}

	/**
	 * Called once per (game) tick.
	 */
	virtual void OnGameTick() {}

	/**
	 * Called once every 100 (game) ticks, or once every 3s, whichever comes last.
	 * In normal game speed the frequency is 1 call every 100 ticks (can be more than 3s).
	 * In fast-forward the frequency is 1 call every ~3s (can be more than 100 ticks).
	 */
	virtual void OnHundredthTick() {}

	/**
	 * Called periodically.
	 */
	virtual void OnRealtimeTick([[maybe_unused]] uint delta_ms) {}

	/**
	 * Called when this window's timeout has been reached.
	 */
	virtual void OnTimeout() {}


	/**
	 * Called after the window got resized.
	 * For nested windows with a viewport, call NWidgetViewport::UpdateViewportCoordinates.
	 */
	virtual void OnResize() {}

	/**
	 * A dropdown option associated to this window has been selected.
	 * @param widget the widget (button) that the dropdown is associated with.
	 * @param index  the element in the dropdown that is selected.
	 */
	virtual void OnDropdownSelect([[maybe_unused]] WidgetID widget, [[maybe_unused]] int index) {}

	virtual void OnDropdownClose(Point pt, WidgetID widget, int index, bool instant_close);

	/**
	 * The text in an editbox has been edited.
	 * @param widget The widget of the editbox.
	 */
	virtual void OnEditboxChanged([[maybe_unused]] WidgetID widget) {}

	/**
	 * The query window opened from this window has closed.
	 * @param str the new value of the string, nullptr if the window
	 *            was cancelled or an empty string when the default
	 *            button was pressed, i.e. StrEmpty(str).
	 */
	virtual void OnQueryTextFinished([[maybe_unused]] char *str) {}

	/**
	 * Some data on this window has become invalid.
	 * @param data information about the changed data.
	 * @param gui_scope Whether the call is done from GUI scope. You may not do everything when not in GUI scope. See #InvalidateWindowData() for details.
	 */
	virtual void OnInvalidateData([[maybe_unused]] int data = 0, [[maybe_unused]] bool gui_scope = true) {}

	/**
	 * The user clicked some place on the map when a tile highlight mode
	 * has been set.
	 * @param pt   the exact point on the map that has been clicked.
	 * @param tile the tile on the map that has been clicked.
	 */
	virtual void OnPlaceObject([[maybe_unused]] Point pt, [[maybe_unused]] TileIndex tile) {}

	/**
	 * The user clicked on a vehicle while HT_VEHICLE has been set.
	 * @param v clicked vehicle
	 * @return true if the click is handled, false if it is ignored
	 * @pre v->IsPrimaryVehicle() == true
	 */
	virtual bool OnVehicleSelect([[maybe_unused]] const struct Vehicle *v) { return false; }

	/**
	 * The user clicked on a vehicle while HT_VEHICLE has been set.
	 * @param v clicked vehicle
	 * @return True if the click is handled, false if it is ignored
	 * @pre v->IsPrimaryVehicle() == true
	 */
	virtual bool OnVehicleSelect([[maybe_unused]] VehicleList::const_iterator begin, [[maybe_unused]] VehicleList::const_iterator end) { return false; }

	/**
	 * The user clicked on a template vehicle while HT_VEHICLE has been set.
	 * @param v clicked vehicle. It is guaranteed to be v->IsPrimaryVehicle() == true
	 * @return True if the click is handled, false if it is ignored.
	 */
	virtual bool OnTemplateVehicleSelect(const struct TemplateVehicle *v) { return false; }

	/**
	 * The user cancelled a tile highlight mode that has been set.
	 */
	virtual void OnPlaceObjectAbort() {}


	/**
	 * The user is dragging over the map when the tile highlight mode
	 * has been set.
	 * @param select_method the method of selection (allowed directions)
	 * @param select_proc   what will be created when the drag is over.
	 * @param pt            the exact point on the map where the mouse is.
	 */
	virtual void OnPlaceDrag([[maybe_unused]] ViewportPlaceMethod select_method, [[maybe_unused]] ViewportDragDropSelectionProcess select_proc, [[maybe_unused]] Point pt) {}

	/**
	 * The user has dragged over the map when the tile highlight mode
	 * has been set.
	 * @param select_method the method of selection (allowed directions)
	 * @param select_proc   what should be created.
	 * @param pt            the exact point on the map where the mouse was released.
	 * @param start_tile    the begin tile of the drag.
	 * @param end_tile      the end tile of the drag.
	 */
	virtual void OnPlaceMouseUp([[maybe_unused]] ViewportPlaceMethod select_method, [[maybe_unused]] ViewportDragDropSelectionProcess select_proc, [[maybe_unused]] Point pt, [[maybe_unused]] TileIndex start_tile, [[maybe_unused]] TileIndex end_tile) {}

	/**
	 * The user moves over the map when a tile highlight mode has been set
	 * when the special mouse mode has been set to 'PRESIZE' mode. An
	 * example of this is the tile highlight for dock building.
	 * @param pt   the exact point on the map where the mouse is.
	 * @param tile the tile on the map where the mouse is.
	 */
	virtual void OnPlacePresize([[maybe_unused]] Point pt, [[maybe_unused]] TileIndex tile) {}

	/*** End of the event handling ***/

	/**
	 * Is the data related to this window NewGRF inspectable?
	 * @return true iff it is inspectable.
	 */
	virtual bool IsNewGRFInspectable() const { return false; }

	/**
	 * Show the NewGRF inspection window. When this function is called it is
	 * up to the window to call and pass the right parameters to the
	 * ShowInspectWindow function.
	 * @pre this->IsNewGRFInspectable()
	 */
	virtual void ShowNewGRFInspectWindow() const { NOT_REACHED(); }

	template<class T>
	using window_type = std::conditional_t<std::is_const<T>{}, Window const, Window>;

	enum IterationMode {
		IM_FROM_FRONT,
		IM_FROM_BACK,
		IM_ARBITRARY,
	};

	/**
	 * Iterator to iterate all valid Windows
	 * @tparam T Type of the class/struct that is going to be iterated
	 * @tparam Tmode Iteration mode
	 */
	template <class T, IterationMode Tmode>
	struct WindowIterator {
		typedef T value_type;
		typedef T *pointer;
		typedef T &reference;
		typedef size_t difference_type;
		typedef std::forward_iterator_tag iterator_category;

		explicit WindowIterator(window_type<T> *start) : w(start)
		{
			this->Validate();
		}

		bool operator==(const WindowIterator &other) const { return this->w == other.w; }
		bool operator!=(const WindowIterator &other) const { return !(*this == other); }
		T * operator*() const { return static_cast<T *>(this->w); }
		WindowIterator & operator++() { this->Next(); this->Validate(); return *this; }

	private:
		window_type<T> *w;
		void Validate() { while (this->w != nullptr && this->w->window_class == WC_INVALID) this->Next(); }

		void Next()
		{
			if (this->w != nullptr) {
				switch (Tmode) {
					case IM_FROM_FRONT:
						this->w = this->w->z_back;
						break;
					case IM_FROM_BACK:
						this->w = this->w->z_front;
						break;
					case IM_ARBITRARY:
						this->w = this->w->next_window;
						break;
				}
			}
		}
	};

	/**
	 * Iterable ensemble of all valid Windows
	 * @tparam T Type of the class/struct that is going to be iterated
	 * @tparam Tmode Iteration mode
	 */
	template <class T, IterationMode Tmode>
	struct IterateCommon {
		IterateCommon(window_type<T> *from) : from(from) {}
		WindowIterator<T, Tmode> begin() { return WindowIterator<T, Tmode>(this->from); }
		WindowIterator<T, Tmode> end() { return WindowIterator<T, Tmode>(nullptr); }
		bool empty() { return this->begin() == this->end(); }
	private:
		window_type<T> *from;
	};

	/**
	 * Returns an iterable ensemble of all valid Window from back to front
	 * @tparam T Type of the class/struct that is going to be iterated
	 * @param from index of the first Window to consider
	 * @return an iterable ensemble of all valid Window
	 */
	template <class T = Window>
	static IterateCommon<T, IM_FROM_BACK> IterateFromBack(window_type<T> *from = _z_back_window) { return IterateCommon<T, IM_FROM_BACK>(from); }

	/**
	 * Returns an iterable ensemble of all valid Window from front to back
	 * @tparam T Type of the class/struct that is going to be iterated
	 * @param from index of the first Window to consider
	 * @return an iterable ensemble of all valid Window
	 */
	template <class T = Window>
	static IterateCommon<T, IM_FROM_FRONT> IterateFromFront(window_type<T> *from = _z_front_window) { return IterateCommon<T, IM_FROM_FRONT>(from); }

	/**
	 * Returns an iterable ensemble of all valid Window in an arbitrary order which is safe to use when deleting
	 * @tparam T Type of the class/struct that is going to be iterated
	 * @param from index of the first Window to consider
	 * @return an iterable ensemble of all valid Window
	 */
	template <class T = Window>
	static IterateCommon<T, IM_ARBITRARY> Iterate(window_type<T> *from = _first_window) { return IterateCommon<T, IM_ARBITRARY>(from); }
};

/**
 * Generic helper function that checks if all elements of the range are equal with respect to the given predicate.
 * @param begin The start of the range.
 * @param end The end of the range.
 * @param pred The predicate to use.
 * @return True if all elements are equal, false otherwise.
 */
template <class It, class Pred>
inline bool AllEqual(It begin, It end, Pred pred)
{
	return std::adjacent_find(begin, end, std::not_fn(pred)) == end;
}

/**
 * Get the nested widget with number \a widnum from the nested widget tree.
 * @tparam NWID Type of the nested widget.
 * @param widnum Widget number of the widget to retrieve.
 * @return The requested widget if it is instantiated, \c nullptr otherwise.
 */
template <class NWID>
inline NWID *Window::GetWidget(WidgetID widnum)
{
	auto it = this->widget_lookup.find(widnum);
	if (it == std::end(this->widget_lookup)) return nullptr;
	NWID *nwid = dynamic_cast<NWID *>(it->second);
	assert(nwid != nullptr);
	return nwid;
}

/** Specialized case of #Window::GetWidget for the nested widget base class. */
template <>
inline const NWidgetBase *Window::GetWidget<NWidgetBase>(WidgetID widnum) const
{
	auto it = this->widget_lookup.find(widnum);
	if (it == std::end(this->widget_lookup)) return nullptr;
	return it->second;
}

/**
 * Get the nested widget with number \a widnum from the nested widget tree.
 * @tparam NWID Type of the nested widget.
 * @param widnum Widget number of the widget to retrieve.
 * @return The requested widget if it is instantiated, \c nullptr otherwise.
 */
template <class NWID>
inline const NWID *Window::GetWidget(WidgetID widnum) const
{
	return const_cast<Window *>(this)->GetWidget<NWID>(widnum);
}


/**
 * Base class for windows opened from a toolbar.
 */
class PickerWindowBase : public Window {

public:
	PickerWindowBase(WindowDesc *desc, Window *parent) : Window(desc)
	{
		this->parent = parent;
	}

	void Close([[maybe_unused]] int data = 0) override;
};

Window *BringWindowToFrontById(WindowClass cls, WindowNumber number);
Window *FindWindowFromPt(int x, int y);

/**
 * Open a new window.
 * @tparam Wcls %Window class to use if the window does not exist.
 * @param desc The pointer to the WindowDesc to be created
 * @param window_number the window number of the new window
 * @param return_existing If set, also return the window if it already existed.
 * @return %Window pointer of the newly created window, or the existing one if \a return_existing is set, or \c nullptr.
 */
template <typename Wcls>
Wcls *AllocateWindowDescFront(WindowDesc *desc, int window_number, bool return_existing = false)
{
	Wcls *w = static_cast<Wcls *>(BringWindowToFrontById(desc->cls, window_number));
	if (w != nullptr) return return_existing ? w : nullptr;
	return new Wcls(desc, window_number);
}

void RelocateAllWindows(int neww, int newh);

void GuiShowTooltips(Window *parent, StringID str, TooltipCloseCondition close_tooltip, uint paramcount = 0);

/* widget.cpp */
WidgetID GetWidgetFromPos(const Window *w, int x, int y);

extern Point _cursorpos_drag_start;

extern int _scrollbar_start_pos;
extern int _scrollbar_size;
extern uint8_t _scroller_click_timeout;

extern Window *_scrolling_viewport;
extern Rect _scrolling_viewport_bound;
extern bool _mouse_hovering;

/** Mouse modes. */
enum SpecialMouseMode {
	WSM_NONE,     ///< No special mouse mode.
	WSM_DRAGDROP, ///< Drag&drop an object.
	WSM_SIZING,   ///< Sizing mode.
	WSM_PRESIZE,  ///< Presizing mode (docks, tunnels).
	WSM_DRAGGING, ///< Dragging mode (trees).
};
extern SpecialMouseMode _special_mouse_mode;

void SetFocusedWindow(Window *w);

void ScrollbarClickHandler(Window *w, NWidgetCore *nw, int x, int y);

/**
 * Returns whether a window may be shown or not.
 * @param w The window to consider.
 * @return True iff it may be shown, otherwise false.
 */
inline bool MayBeShown(const Window *w)
{
	/* If we're not modal, everything is okay. */
	extern bool _in_modal_progress;
	if (likely(!_in_modal_progress)) return true;

	switch (w->window_class) {
		case WC_MAIN_WINDOW:    ///< The background, i.e. the game.
		case WC_MODAL_PROGRESS: ///< The actual progress window.
		case WC_CONFIRM_POPUP_QUERY: ///< The abort window.
			return true;

		default:
			return false;
	}
}

struct GeneralVehicleWindow : public Window {
	const Vehicle *vehicle;

	GeneralVehicleWindow(WindowDesc *desc, const Vehicle *v) : Window(desc), vehicle(v) {}
};

#endif /* WINDOW_GUI_H */<|MERGE_RESOLUTION|>--- conflicted
+++ resolved
@@ -516,11 +516,7 @@
 	 * Marks a widget as raised and dirty (redraw), when it is marked as lowered.
 	 * @param widget_index index of this widget in the window
 	 */
-<<<<<<< HEAD
 	inline void RaiseWidgetWhenLowered(WidgetID widget_index)
-=======
-	inline void RaiseWidgetWhenLowered(uint8_t widget_index)
->>>>>>> 6c5a8f55
 	{
 		if (this->IsWidgetLowered(widget_index)) {
 			this->RaiseWidget(widget_index);
