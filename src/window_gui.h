--- conflicted
+++ resolved
@@ -966,14 +966,8 @@
 			this->Validate();
 		}
 
-<<<<<<< HEAD
 		bool operator==(const WindowIterator &other) const { return this->w == other.w; }
-		bool operator!=(const WindowIterator &other) const { return !(*this == other); }
 		T * operator*() const { return static_cast<T *>(this->w); }
-=======
-		bool operator==(const WindowIterator &other) const { return this->it == other.it; }
-		Window * operator*() const { return *this->it; }
->>>>>>> 82c5e37b
 		WindowIterator & operator++() { this->Next(); this->Validate(); return *this; }
 
 	private:
