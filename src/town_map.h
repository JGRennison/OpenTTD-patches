--- conflicted
+++ resolved
@@ -306,17 +306,10 @@
  * @param triggers the activated triggers
  * @pre IsTileType(t, MP_HOUSE)
  */
-<<<<<<< HEAD
-inline void SetHouseTriggers(TileIndex t, uint8_t triggers)
-{
-	dbg_assert_tile(IsTileType(t, MP_HOUSE), t);
-	SB(_m[t].m3, 0, 5, triggers);
-=======
-inline void SetHouseRandomTriggers(Tile t, HouseRandomTriggers triggers)
-{
-	assert(IsTileType(t, MP_HOUSE));
-	SB(t.m3(), 0, 5, triggers.base());
->>>>>>> 12118b20
+inline void SetHouseRandomTriggers(TileIndex t, HouseRandomTriggers triggers)
+{
+	dbg_assert_tile(IsTileType(t, MP_HOUSE), t);
+	SB(_m[t].m3, 0, 5, triggers.base());
 }
 
 /**
@@ -326,17 +319,10 @@
  * @pre IsTileType(t, MP_HOUSE)
  * @return triggers
  */
-<<<<<<< HEAD
-inline uint8_t GetHouseTriggers(TileIndex t)
-{
-	dbg_assert_tile(IsTileType(t, MP_HOUSE), t);
-	return GB(_m[t].m3, 0, 5);
-=======
-inline HouseRandomTriggers GetHouseRandomTriggers(Tile t)
-{
-	assert(IsTileType(t, MP_HOUSE));
-	return static_cast<HouseRandomTriggers>(GB(t.m3(), 0, 5));
->>>>>>> 12118b20
+inline HouseRandomTriggers GetHouseRandomTriggers(TileIndex t)
+{
+	dbg_assert_tile(IsTileType(t, MP_HOUSE), t);
+	return static_cast<HouseRandomTriggers>(GB(_m[t].m3, 0, 5));
 }
 
 /**
