--- conflicted
+++ resolved
@@ -247,13 +247,8 @@
  */
 inline CalTime::Year GetHouseAge(TileIndex t)
 {
-<<<<<<< HEAD
-	dbg_assert_tile(IsTileType(t, MP_HOUSE), t);
-	return IsHouseCompleted(t) ? _m[t].m5 : 0;
-=======
-	assert(IsTileType(t, MP_HOUSE));
-	return TimerGameCalendar::Year{IsHouseCompleted(t) ? t.m5() : 0};
->>>>>>> 666f7bfe
+	dbg_assert_tile(IsTileType(t, MP_HOUSE), t);
+	return CalTime::Year{IsHouseCompleted(t) ? _m[t].m5 : 0};
 }
 
 /**
