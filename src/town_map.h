--- conflicted
+++ resolved
@@ -21,13 +21,8 @@
  */
 inline TownID GetTownIndex(TileIndex t)
 {
-<<<<<<< HEAD
 	dbg_assert_tile(IsTileType(t, MP_HOUSE) || (IsTileType(t, MP_ROAD) && !IsRoadDepot(t)), t);
-	return _m[t].m2;
-=======
-	assert(IsTileType(t, MP_HOUSE) || (IsTileType(t, MP_ROAD) && !IsRoadDepot(t)));
-	return static_cast<TownID>(t.m2());
->>>>>>> e972033e
+	return static_cast<TownID>(_m[t].m2);
 }
 
 /**
