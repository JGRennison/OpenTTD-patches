/*
 * This file is part of OpenTTD.
 * OpenTTD is free software; you can redistribute it and/or modify it under the terms of the GNU General Public License as published by the Free Software Foundation, version 2.
 * OpenTTD is distributed in the hope that it will be useful, but WITHOUT ANY WARRANTY; without even the implied warranty of MERCHANTABILITY or FITNESS FOR A PARTICULAR PURPOSE.
 * See the GNU General Public License for more details. You should have received a copy of the GNU General Public License along with OpenTTD. If not, see <http://www.gnu.org/licenses/>.
 */

/** @file settingsgen.cpp Tool to create computer-readable settings. */

#include "../stdafx.h"
#include "../string_func.h"
#include "../strings_type.h"
#include "../misc/getoptdata.h"
#include "../ini_type.h"
#include "../core/mem_func.hpp"

#include <stdarg.h>

#if !defined(_WIN32) || defined(__CYGWIN__)
#include <unistd.h>
#include <sys/stat.h>
#endif

#include "../safeguards.h"

/**
 * Report a fatal error.
 * @param s Format string.
 * @note Function does not return.
 */
void NORETURN CDECL error(const char *s, ...)
{
	char buf[1024];
	va_list va;
	va_start(va, s);
	vseprintf(buf, lastof(buf), s, va);
	va_end(va);
	fprintf(stderr, "settingsgen: FATAL: %s\n", buf);
	exit(1);
}

static const size_t OUTPUT_BLOCK_SIZE = 16000; ///< Block size of the buffer in #OutputBuffer.

/** Output buffer for a block of data. */
class OutputBuffer {
public:
	/** Prepare buffer for use. */
	void Clear()
	{
		this->size = 0;
	}

	/**
	 * Add text to the output buffer.
	 * @param text   Text to store.
	 * @param length Length of the text in bytes.
	 * @return Number of bytes actually stored.
	 */
	size_t Add(const char *text, size_t length)
	{
		size_t store_size = std::min(length, OUTPUT_BLOCK_SIZE - this->size);
		assert(store_size <= OUTPUT_BLOCK_SIZE);
		MemCpyT(this->data + this->size, text, store_size);
		this->size += store_size;
		return store_size;
	}

	/**
	 * Dump buffer to the output stream.
	 * @param out_fp Stream to write the \a data to.
	 */
	void Write(FILE *out_fp) const
	{
		if (fwrite(this->data, 1, this->size, out_fp) != this->size) {
			error("Cannot write output");
		}
	}

	/**
	 * Does the block have room for more data?
	 * @return \c true if room is available, else \c false.
	 */
	bool HasRoom() const
	{
		return this->size < OUTPUT_BLOCK_SIZE;
	}

	size_t size;                  ///< Number of bytes stored in \a data.
	char data[OUTPUT_BLOCK_SIZE]; ///< Stored data.
};

/** Temporarily store output. */
class OutputStore {
public:
	OutputStore()
	{
		this->Clear();
	}

	/** Clear the temporary storage. */
	void Clear()
	{
		this->output_buffer.clear();
	}

	/**
	 * Add text to the output storage.
	 * @param text   Text to store.
	 * @param length Length of the text in bytes, \c 0 means 'length of the string'.
	 */
	void Add(const char *text, size_t length = 0)
	{
		if (length == 0) length = strlen(text);

		if (length > 0 && this->BufferHasRoom()) {
			size_t stored_size = this->output_buffer[this->output_buffer.size() - 1].Add(text, length);
			length -= stored_size;
			text += stored_size;
		}
		while (length > 0) {
			OutputBuffer &block = this->output_buffer.emplace_back();
			block.Clear(); // Initialize the new block.
			size_t stored_size = block.Add(text, length);
			length -= stored_size;
			text += stored_size;
		}
	}

	/**
	 * Write all stored output to the output stream.
	 * @param out_fp Stream to write the \a data to.
	 */
	void Write(FILE *out_fp) const
	{
		for (const OutputBuffer &out_data : output_buffer) {
			out_data.Write(out_fp);
		}
	}

private:
	/**
	 * Does the buffer have room without adding a new #OutputBuffer block?
	 * @return \c true if room is available, else \c false.
	 */
	bool BufferHasRoom() const
	{
		size_t num_blocks = this->output_buffer.size();
		return num_blocks > 0 && this->output_buffer[num_blocks - 1].HasRoom();
	}

	typedef std::vector<OutputBuffer> OutputBufferVector; ///< Vector type for output buffers.
	OutputBufferVector output_buffer; ///< Vector of blocks containing the stored output.
};


/** Derived class for loading INI files without going through Fio stuff. */
struct SettingsIniFile : IniLoadFile {
	/**
	 * Construct a new ini loader.
	 * @param list_group_names A list with group names that should be loaded as lists instead of variables. @see IGT_LIST
	 * @param seq_group_names  A list with group names that should be loaded as lists of names. @see IGT_SEQUENCE
	 */
	SettingsIniFile(const IniGroupNameList &list_group_names = {}, const IniGroupNameList &seq_group_names = {}) :
			IniLoadFile(list_group_names, seq_group_names)
	{
	}

	FILE *OpenFile(const std::string &filename, Subdirectory, size_t *size) override
	{
		/* Open the text file in binary mode to prevent end-of-line translations
		 * done by ftell() and friends, as defined by K&R. */
		FILE *in = fopen(filename.c_str(), "rb");
		if (in == nullptr) return nullptr;

		fseek(in, 0L, SEEK_END);
		*size = ftell(in);

		fseek(in, 0L, SEEK_SET); // Seek back to the start of the file.
		return in;
	}

	void ReportFileError(const char * const pre, const char * const buffer, const char * const post) override
	{
		error("%s%s%s", pre, buffer, post);
	}
};

OutputStore _stored_output; ///< Temporary storage of the output, until all processing is done.
OutputStore _post_amble_output; ///< Similar to _stored_output, but for the post amble.

static const char *PREAMBLE_GROUP_NAME  = "pre-amble"; ///< Name of the group containing the pre amble.
static const char *POSTAMBLE_GROUP_NAME = "post-amble"; ///< Name of the group containing the post amble.
static const char *TEMPLATES_GROUP_NAME = "templates"; ///< Name of the group containing the templates.
static const char *VALIDATION_GROUP_NAME = "validation"; ///< Name of the group containing the validation statements.
static const char *DEFAULTS_GROUP_NAME  = "defaults"; ///< Name of the group containing default values for the template variables.

/**
 * Dump a #IGT_SEQUENCE group into #_stored_output.
 * @param ifile      Loaded INI data.
 * @param group_name Name of the group to copy.
 */
static void DumpGroup(const IniLoadFile &ifile, const char * const group_name)
{
	const IniGroup *grp = ifile.GetGroup(group_name);
	if (grp != nullptr && grp->type == IGT_SEQUENCE) {
		for (const IniItem &item : grp->items) {
			if (!item.name.empty()) {
				_stored_output.Add(item.name.c_str());
				_stored_output.Add("\n", 1);
			}
		}
	}
}

/**
 * Find the value of a template variable.
 * @param name Name of the item to find.
 * @param grp  Group currently being expanded (searched first).
 * @param defaults Fallback group to search, \c nullptr skips the search.
 * @return Text of the item if found, else \c nullptr.
 */
static const char *FindItemValue(const char *name, const IniGroup *grp, const IniGroup *defaults)
{
	const IniItem *item = grp->GetItem(name);
	if (item == nullptr && defaults != nullptr) item = defaults->GetItem(name);
	if (item == nullptr || !item->value.has_value()) return nullptr;
	return item->value->c_str();
}

/**
 * Parse a single entry via a template and output this.
 * @param item The template to use for the output.
 * @param grp Group current being used for template rendering.
 * @param default_grp Default values for items not set in @grp.
 * @param output Output to use for result.
 */
static void DumpLine(const IniItem *item, const IniGroup *grp, const IniGroup *default_grp, OutputStore &output)
{
	static const int MAX_VAR_LENGTH = 64;

	/* Prefix with #if/#ifdef/#ifndef */
	static const auto pp_lines = {"if", "ifdef", "ifndef"};
	int count = 0;
	for (const auto &name : pp_lines) {
		const char *condition = FindItemValue(name, grp, default_grp);
		if (condition != nullptr) {
			output.Add("#", 1);
			output.Add(name);
			output.Add(" ", 1);
			output.Add(condition);
			output.Add("\n", 1);
			count++;
		}
	}

	/* Output text of the template, except template variables of the form '$[_a-z0-9]+' which get replaced by their value. */
	const char *txt = item->value->c_str();
	while (*txt != '\0') {
		if (*txt != '$') {
			output.Add(txt, 1);
			txt++;
			continue;
		}
		txt++;
		if (*txt == '$') { // Literal $
			output.Add(txt, 1);
			txt++;
			continue;
		}

		/* Read variable. */
		char variable[MAX_VAR_LENGTH];
		int i = 0;
		while (i < MAX_VAR_LENGTH - 1) {
			if (!(txt[i] == '_' || (txt[i] >= 'a' && txt[i] <= 'z') || (txt[i] >= '0' && txt[i] <= '9'))) break;
			variable[i] = txt[i];
			i++;
		}
		variable[i] = '\0';
		txt += i;

		if (i > 0) {
			/* Find the text to output. */
			const char *valitem = FindItemValue(variable, grp, default_grp);
			if (valitem != nullptr) output.Add(valitem);
		} else {
			output.Add("$", 1);
		}
	}
	output.Add("\n", 1); // \n after the expanded template.
	while (count > 0) {
		output.Add("#endif\n");
		count--;
	}
}

/**
 * Output all non-special sections through the template / template variable expansion system.
 * @param ifile Loaded INI data.
 */
static void DumpSections(const IniLoadFile &ifile)
{
	static const auto special_group_names = {PREAMBLE_GROUP_NAME, POSTAMBLE_GROUP_NAME, DEFAULTS_GROUP_NAME, TEMPLATES_GROUP_NAME, VALIDATION_GROUP_NAME};

	const IniGroup *default_grp = ifile.GetGroup(DEFAULTS_GROUP_NAME);
	const IniGroup *templates_grp = ifile.GetGroup(TEMPLATES_GROUP_NAME);
	const IniGroup *validation_grp = ifile.GetGroup(VALIDATION_GROUP_NAME);
	if (templates_grp == nullptr) return;

	/* Output every group, using its name as template name. */
	for (const IniGroup &grp : ifile.groups) {
		/* Exclude special group names. */
		if (std::find(std::begin(special_group_names), std::end(special_group_names), grp.name) != std::end(special_group_names)) continue;

		const IniItem *template_item = templates_grp->GetItem(grp.name); // Find template value.
		if (template_item == nullptr || !template_item->value.has_value()) {
<<<<<<< HEAD
			error("Cannot find template %s", grp->name.c_str());
=======
			FatalError("Cannot find template {}", grp.name);
>>>>>>> 37f84b73
		}
		DumpLine(template_item, &grp, default_grp, _stored_output);

		if (validation_grp != nullptr) {
			const IniItem *validation_item = validation_grp->GetItem(grp.name); // Find template value.
			if (validation_item != nullptr && validation_item->value.has_value()) {
				DumpLine(validation_item, &grp, default_grp, _post_amble_output);
			}
		}
	}
}

/**
 * Copy a file to the output.
 * @param fname Filename of file to copy.
 * @param out_fp Output stream to write to.
 */
static void CopyFile(const char *fname, FILE *out_fp)
{
	if (fname == nullptr) return;

	FILE *in_fp = fopen(fname, "r");
	if (in_fp == nullptr) {
		error("Cannot open file %s for copying", fname);
	}

	char buffer[4096];
	size_t length;
	do {
		length = fread(buffer, 1, lengthof(buffer), in_fp);
		if (fwrite(buffer, 1, length, out_fp) != length) {
			error("Cannot copy file");
		}
	} while (length == lengthof(buffer));

	fclose(in_fp);
}

/**
 * Compare two files for identity.
 * @param n1 First file.
 * @param n2 Second file.
 * @return True if both files are identical.
 */
static bool CompareFiles(const char *n1, const char *n2)
{
	FILE *f2 = fopen(n2, "rb");
	if (f2 == nullptr) return false;

	FILE *f1 = fopen(n1, "rb");
	if (f1 == nullptr) {
		fclose(f2);
		error("can't open %s", n1);
	}

	size_t l1, l2;
	do {
		char b1[4096];
		char b2[4096];
		l1 = fread(b1, 1, sizeof(b1), f1);
		l2 = fread(b2, 1, sizeof(b2), f2);

		if (l1 != l2 || memcmp(b1, b2, l1) != 0) {
			fclose(f2);
			fclose(f1);
			return false;
		}
	} while (l1 != 0);

	fclose(f2);
	fclose(f1);
	return true;
}

/** Options of settingsgen. */
static const OptionData _opts[] = {
	  GETOPT_NOVAL(     'h', "--help"),
	GETOPT_GENERAL('h', '?', nullptr, ODF_NO_VALUE),
	  GETOPT_VALUE(     'o', "--output"),
	  GETOPT_VALUE(     'b', "--before"),
	  GETOPT_VALUE(     'a', "--after"),
	GETOPT_END(),
};

/**
 * Process a single INI file.
 * The file should have a [templates] group, where each item is one template.
 * Variables in a template have the form '\$[_a-z0-9]+' (a literal '$' followed
 * by one or more '_', lowercase letters, or lowercase numbers).
 *
 * After loading, the [pre-amble] group is copied verbatim if it exists.
 *
 * For every group with a name that matches a template name the template is written.
 * It starts with a optional \c \#if line if an 'if' item exists in the group. The item
 * value is used as condition. Similarly, \c \#ifdef and \c \#ifndef lines are also written.
 * Below the macro processor directives, the value of the template is written
 * at a line with its variables replaced by item values of the group being written.
 * If the group has no item for the variable, the [defaults] group is tried as fall back.
 * Finally, \c \#endif lines are written to match the macro processor lines.
 *
 * Last but not least, the [post-amble] group is copied verbatim.
 *
 * @param fname  Ini file to process. @return Exit status of the processing.
 */
static void ProcessIniFile(const char *fname)
{
	static const IniLoadFile::IniGroupNameList seq_groups = {PREAMBLE_GROUP_NAME, POSTAMBLE_GROUP_NAME};

	SettingsIniFile ini{{}, seq_groups};
	ini.LoadFromDisk(fname, NO_DIRECTORY);

	DumpGroup(ini, PREAMBLE_GROUP_NAME);
	DumpSections(ini);
	DumpGroup(ini, POSTAMBLE_GROUP_NAME);
}

/**
 * And the main program (what else?)
 * @param argc Number of command-line arguments including the program name itself.
 * @param argv Vector of the command-line arguments.
 */
int CDECL main(int argc, char *argv[])
{
	const char *output_file = nullptr;
	const char *before_file = nullptr;
	const char *after_file = nullptr;

	GetOptData mgo(argc - 1, argv + 1, _opts);
	for (;;) {
		int i = mgo.GetOpt();
		if (i == -1) break;

		switch (i) {
			case 'h':
				puts("settingsgen\n"
						"Usage: settingsgen [options] ini-file...\n"
						"with options:\n"
						"   -h, -?, --help          Print this help message and exit\n"
						"   -b FILE, --before FILE  Copy FILE before all settings\n"
						"   -a FILE, --after FILE   Copy FILE after all settings\n"
						"   -o FILE, --output FILE  Write output to FILE\n");
				return 0;

			case 'o':
				output_file = mgo.opt;
				break;

			case 'a':
				after_file = mgo.opt;
				break;

			case 'b':
				before_file = mgo.opt;
				break;

			case -2:
				fprintf(stderr, "Invalid arguments\n");
				return 1;
		}
	}

	_stored_output.Clear();
	_post_amble_output.Clear();

	for (int i = 0; i < mgo.numleft; i++) ProcessIniFile(mgo.argv[i]);

	/* Write output. */
	if (output_file == nullptr) {
		CopyFile(before_file, stdout);
		_stored_output.Write(stdout);
		_post_amble_output.Write(stdout);
		CopyFile(after_file, stdout);
	} else {
		static const char * const tmp_output = "tmp2.xxx";

		FILE *fp = fopen(tmp_output, "w");
		if (fp == nullptr) {
			error("Cannot open file %s", tmp_output);
		}
		CopyFile(before_file, fp);
		_stored_output.Write(fp);
		_post_amble_output.Write(fp);
		CopyFile(after_file, fp);
		fclose(fp);

		if (CompareFiles(tmp_output, output_file)) {
			/* Files are equal. tmp2.xxx is not needed. */
			unlink(tmp_output);
		} else {
			/* Rename tmp2.xxx to output file. */
#if defined(_WIN32)
			unlink(output_file);
#endif
			if (rename(tmp_output, output_file) == -1) error("rename() failed");
		}
	}
	return 0;
}<|MERGE_RESOLUTION|>--- conflicted
+++ resolved
@@ -314,11 +314,7 @@
 
 		const IniItem *template_item = templates_grp->GetItem(grp.name); // Find template value.
 		if (template_item == nullptr || !template_item->value.has_value()) {
-<<<<<<< HEAD
-			error("Cannot find template %s", grp->name.c_str());
-=======
-			FatalError("Cannot find template {}", grp.name);
->>>>>>> 37f84b73
+			error("Cannot find template %s", grp.name.c_str());
 		}
 		DumpLine(template_item, &grp, default_grp, _stored_output);
 
