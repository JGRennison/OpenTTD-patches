cmake_minimum_required(VERSION 3.16)

if (NOT HOST_BINARY_DIR)
    project(settingsgen)

    set(sourcefiles
            settingsgen.cpp
            ../core/alloc_func.cpp
            ../core/format.cpp
            ../core/utf8.cpp
            ../misc/getoptdata.cpp
            ../error.cpp
            ../ini_load.cpp
            ../string.cpp
<<<<<<< HEAD
            ../3rdparty/fmt/format.cc
=======
            ../core/string_builder.cpp
            ../core/string_consumer.cpp
            ../core/string_inplace.cpp
            ../core/utf8.cpp
>>>>>>> 47f0f4dd
    )
    add_definitions(-DSETTINGSGEN)
    add_executable(settingsgen ${sourcefiles})

    export(TARGETS settingsgen NAMESPACE host FILE ${CMAKE_BINARY_DIR}/settingsgen.cmake)
    add_dependencies(tools settingsgen)
endif()<|MERGE_RESOLUTION|>--- conflicted
+++ resolved
@@ -7,19 +7,13 @@
             settingsgen.cpp
             ../core/alloc_func.cpp
             ../core/format.cpp
+            ../core/string_consumer.cpp
             ../core/utf8.cpp
             ../misc/getoptdata.cpp
             ../error.cpp
             ../ini_load.cpp
             ../string.cpp
-<<<<<<< HEAD
             ../3rdparty/fmt/format.cc
-=======
-            ../core/string_builder.cpp
-            ../core/string_consumer.cpp
-            ../core/string_inplace.cpp
-            ../core/utf8.cpp
->>>>>>> 47f0f4dd
     )
     add_definitions(-DSETTINGSGEN)
     add_executable(settingsgen ${sourcefiles})
