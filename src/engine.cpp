/*
 * This file is part of OpenTTD.
 * OpenTTD is free software; you can redistribute it and/or modify it under the terms of the GNU General Public License as published by the Free Software Foundation, version 2.
 * OpenTTD is distributed in the hope that it will be useful, but WITHOUT ANY WARRANTY; without even the implied warranty of MERCHANTABILITY or FITNESS FOR A PARTICULAR PURPOSE.
 * See the GNU General Public License for more details. You should have received a copy of the GNU General Public License along with OpenTTD. If not, see <http://www.gnu.org/licenses/>.
 */

/** @file engine.cpp Base for all engine handling. */

#include "stdafx.h"
#include "company_func.h"
#include "command_func.h"
#include "news_func.h"
#include "aircraft.h"
#include "newgrf.h"
#include "newgrf_engine.h"
#include "strings_func.h"
#include "core/random_func.hpp"
#include "window_func.h"
#include "date_func.h"
#include "autoreplace_gui.h"
#include "string_func.h"
#include "ai/ai.hpp"
#include "core/pool_func.hpp"
#include "engine_gui.h"
#include "engine_func.h"
#include "engine_base.h"
#include "company_base.h"
#include "vehicle_func.h"
#include "articulated_vehicles.h"
#include "settings_type.h"
#include "error.h"

#include "table/strings.h"
#include "table/engines.h"

#include "safeguards.h"

EnginePool _engine_pool("Engine");
INSTANTIATE_POOL_METHODS(Engine)

EngineOverrideManager _engine_mngr;

/**
 * Year that engine aging stops. Engines will not reduce in reliability
 * and no more engines will be introduced
 */
static Year _year_engine_aging_stops;

/** Number of engines of each vehicle type in original engine data */
const uint8 _engine_counts[4] = {
	lengthof(_orig_rail_vehicle_info),
	lengthof(_orig_road_vehicle_info),
	lengthof(_orig_ship_vehicle_info),
	lengthof(_orig_aircraft_vehicle_info),
};

/** Offset of the first engine of each vehicle type in original engine data */
const uint8 _engine_offsets[4] = {
	0,
	lengthof(_orig_rail_vehicle_info),
	lengthof(_orig_rail_vehicle_info) + lengthof(_orig_road_vehicle_info),
	lengthof(_orig_rail_vehicle_info) + lengthof(_orig_road_vehicle_info) + lengthof(_orig_ship_vehicle_info),
};

static_assert(lengthof(_orig_rail_vehicle_info) + lengthof(_orig_road_vehicle_info) + lengthof(_orig_ship_vehicle_info) + lengthof(_orig_aircraft_vehicle_info) == lengthof(_orig_engine_info));

const uint EngineOverrideManager::NUM_DEFAULT_ENGINES = _engine_counts[VEH_TRAIN] + _engine_counts[VEH_ROAD] + _engine_counts[VEH_SHIP] + _engine_counts[VEH_AIRCRAFT];

Engine::Engine(VehicleType type, EngineID base)
{
	this->type = type;
	this->grf_prop.local_id = base;
	this->list_position = base;
	this->preview_company = INVALID_COMPANY;
	this->display_last_variant = INVALID_ENGINE;

	/* Check if this base engine is within the original engine data range */
	if (base >= _engine_counts[type]) {
		/* 'power' defaults to zero, so we also have to default to 'wagon' */
		if (type == VEH_TRAIN) this->u.rail.railveh_type = RAILVEH_WAGON;
		/* Set model life to maximum to make wagons available */
		this->info.base_life = 0xFF;
		/* Set road vehicle tractive effort to the default value */
		if (type == VEH_ROAD) this->u.road.tractive_effort = 0x4C;
		/* Aircraft must have CT_INVALID as default, as there is no property */
		if (type == VEH_AIRCRAFT) this->info.cargo_type = CT_INVALID;
		/* Set visual effect to the default value */
		switch (type) {
			case VEH_TRAIN: this->u.rail.visual_effect = VE_DEFAULT; break;
			case VEH_ROAD:  this->u.road.visual_effect = VE_DEFAULT; break;
			case VEH_SHIP:  this->u.ship.visual_effect = VE_DEFAULT; break;
			default: break; // The aircraft, disasters and especially visual effects have no NewGRF configured visual effects
		}
		/* Set cargo aging period to the default value. */
		this->info.cargo_age_period = CARGO_AGING_TICKS;
		/* Not a variant */
		this->info.variant_id = INVALID_ENGINE;
		return;
	}

	/* Copy the original engine info for this slot */
	this->info = _orig_engine_info[_engine_offsets[type] + base];

	/* Copy the original engine data for this slot */
	switch (type) {
		default: NOT_REACHED();

		case VEH_TRAIN:
			this->u.rail = _orig_rail_vehicle_info[base];
			this->original_image_index = this->u.rail.image_index;
			this->info.string_id = STR_VEHICLE_NAME_TRAIN_ENGINE_RAIL_KIRBY_PAUL_TANK_STEAM + base;

			/* Set the default model life of original wagons to "infinite" */
			if (this->u.rail.railveh_type == RAILVEH_WAGON) this->info.base_life = 0xFF;

			break;

		case VEH_ROAD:
			this->u.road = _orig_road_vehicle_info[base];
			this->original_image_index = this->u.road.image_index;
			this->info.string_id = STR_VEHICLE_NAME_ROAD_VEHICLE_MPS_REGAL_BUS + base;
			break;

		case VEH_SHIP:
			this->u.ship = _orig_ship_vehicle_info[base];
			this->original_image_index = this->u.ship.image_index;
			this->info.string_id = STR_VEHICLE_NAME_SHIP_MPS_OIL_TANKER + base;
			break;

		case VEH_AIRCRAFT:
			this->u.air = _orig_aircraft_vehicle_info[base];
			this->original_image_index = this->u.air.image_index;
			this->info.string_id = STR_VEHICLE_NAME_AIRCRAFT_SAMPSON_U52 + base;
			break;
	}
}

/**
 * Checks whether the engine is a valid (non-articulated part of an) engine.
 * @return true if enabled
 */
bool Engine::IsEnabled() const
{
	return this->info.string_id != STR_NEWGRF_INVALID_ENGINE && HasBit(this->info.climates, _settings_game.game_creation.landscape);
}

/**
 * Retrieve the GRF ID of the NewGRF the engine is tied to.
 * This is the GRF providing the Action 3.
 * @return GRF ID of the associated NewGRF.
 */
uint32 Engine::GetGRFID() const
{
	const GRFFile *file = this->GetGRF();
	return file == nullptr ? 0 : file->grfid;
}

/**
 * Determines whether an engine can carry something.
 * A vehicle cannot carry anything if its capacity is zero, or none of the possible cargoes is available in the climate.
 * @return true if the vehicle can carry something.
 */
bool Engine::CanCarryCargo() const
{
	/* For engines that can appear in a consist (i.e. rail vehicles and (articulated) road vehicles), a capacity
	 * of zero is a special case, to define the vehicle to not carry anything. The default cargotype is still used
	 * for livery selection etc.
	 * Note: Only the property is tested. A capacity callback returning 0 does not have the same effect.
	 */
	switch (this->type) {
		case VEH_TRAIN:
			if (this->u.rail.capacity == 0) return false;
			break;

		case VEH_ROAD:
			if (this->u.road.capacity == 0) return false;
			break;

		case VEH_SHIP:
		case VEH_AIRCRAFT:
			break;

		default: NOT_REACHED();
	}
	return this->GetDefaultCargoType() != CT_INVALID;
}

bool Engine::CanPossiblyCarryCargo() const
{
	if (this->IsArticulatedCallbackVehicleType() && HasBit(this->info.callback_mask, CBM_VEHICLE_ARTIC_ENGINE)) return true;

	switch (this->type) {
		case VEH_TRAIN:
			if (HasBit(this->cb36_properties_used, PROP_TRAIN_CARGO_CAPACITY)) return true;
			break;

		case VEH_ROAD:
			if (HasBit(this->cb36_properties_used, PROP_ROADVEH_CARGO_CAPACITY)) return true;
			break;

		case VEH_SHIP:
			if (HasBit(this->cb36_properties_used, PROP_SHIP_CARGO_CAPACITY)) return true;
			break;

		case VEH_AIRCRAFT:
			if (HasBit(this->cb36_properties_used, PROP_AIRCRAFT_PASSENGER_CAPACITY)) return true;
			if (HasBit(this->cb36_properties_used, PROP_AIRCRAFT_MAIL_CAPACITY)) return true;
			break;

		default:
			NOT_REACHED();
	}

	return this->CanCarryCargo();
}


/**
 * Determines capacity of a given vehicle from scratch.
 * For aircraft the main capacity is determined. Mail might be present as well.
 * @param v Vehicle of interest; nullptr in purchase list
 * @param mail_capacity returns secondary cargo (mail) capacity of aircraft
 * @return Capacity
 */
uint Engine::DetermineCapacity(const Vehicle *v, uint16 *mail_capacity) const
{
	assert(v == nullptr || this->index == v->engine_type);
	if (mail_capacity != nullptr) *mail_capacity = 0;

	if (!this->CanCarryCargo()) return 0;

	bool new_multipliers = HasBit(this->info.misc_flags, EF_NO_DEFAULT_CARGO_MULTIPLIER);
	CargoID default_cargo = this->GetDefaultCargoType();
	CargoID cargo_type = (v != nullptr) ? v->cargo_type : default_cargo;

	if (mail_capacity != nullptr && this->type == VEH_AIRCRAFT && IsCargoInClass(cargo_type, CC_PASSENGERS)) {
		*mail_capacity = GetEngineProperty(this->index, PROP_AIRCRAFT_MAIL_CAPACITY, this->u.air.mail_capacity, v);
	}

	/* Check the refit capacity callback if we are not in the default configuration, or if we are using the new multiplier algorithm. */
	if (HasBit(this->info.callback_mask, CBM_VEHICLE_REFIT_CAPACITY) &&
			(new_multipliers || default_cargo != cargo_type || (v != nullptr && v->cargo_subtype != 0))) {
		uint16 callback;
		if (this->refit_capacity_values != nullptr) {
			const EngineRefitCapacityValue *caps = this->refit_capacity_values.get();
			while (true) {
				if (HasBit(caps->cargoes, cargo_type)) {
					callback = caps->capacity;
					break;
				}
				caps++;
			}
		} else {
			callback = GetVehicleCallback(CBID_VEHICLE_REFIT_CAPACITY, 0, 0, this->index, v);
		}
		if (callback != CALLBACK_FAILED) return callback;
	}

	/* Get capacity according to property resp. CB */
	uint capacity;
	uint extra_mail_cap = 0;
	switch (this->type) {
		case VEH_TRAIN:
			capacity = GetEngineProperty(this->index, PROP_TRAIN_CARGO_CAPACITY,        this->u.rail.capacity, v);

			/* In purchase list add the capacity of the second head. Always use the plain property for this. */
			if (v == nullptr && this->u.rail.railveh_type == RAILVEH_MULTIHEAD) capacity += this->u.rail.capacity;
			break;

		case VEH_ROAD:
			capacity = GetEngineProperty(this->index, PROP_ROADVEH_CARGO_CAPACITY,      this->u.road.capacity, v);
			break;

		case VEH_SHIP:
			capacity = GetEngineProperty(this->index, PROP_SHIP_CARGO_CAPACITY,         this->u.ship.capacity, v);
			break;

		case VEH_AIRCRAFT:
			capacity = GetEngineProperty(this->index, PROP_AIRCRAFT_PASSENGER_CAPACITY, this->u.air.passenger_capacity, v);
			if (!IsCargoInClass(cargo_type, CC_PASSENGERS)) {
				extra_mail_cap = GetEngineProperty(this->index, PROP_AIRCRAFT_MAIL_CAPACITY, this->u.air.mail_capacity, v);
			}
			if (!new_multipliers && cargo_type == CT_MAIL) return capacity + extra_mail_cap;
			default_cargo = CT_PASSENGERS; // Always use 'passengers' wrt. cargo multipliers
			break;

		default: NOT_REACHED();
	}

	if (!new_multipliers) {
		/* Use the passenger multiplier for mail as well */
		capacity += extra_mail_cap;
		extra_mail_cap = 0;
	}

	/* Apply multipliers depending on cargo- and vehicletype. */
	if (new_multipliers || (this->type != VEH_SHIP && default_cargo != cargo_type)) {
		uint16 default_multiplier = new_multipliers ? 0x100 : CargoSpec::Get(default_cargo)->multiplier;
		uint16 cargo_multiplier = CargoSpec::Get(cargo_type)->multiplier;
		capacity *= cargo_multiplier;
		if (extra_mail_cap > 0) {
			uint mail_multiplier = CargoSpec::Get(CT_MAIL)->multiplier;
			capacity += (default_multiplier * extra_mail_cap * cargo_multiplier + mail_multiplier / 2) / mail_multiplier;
		}
		capacity = (capacity + default_multiplier / 2) / default_multiplier;
	}

	return capacity;
}

/**
 * Return display value of how much the running costs of this engine are.
 * @return Yearly running cost of the engine.
 */
Money Engine::GetDisplayRunningCost() const
{
	return this->GetRunningCost() * _settings_game.economy.day_length_factor;
}

/**
 * Return how much the running costs of this engine are.
 * @return Yearly running cost of the engine.
 */
Money Engine::GetRunningCost() const
{
	Price base_price;
	uint cost_factor;
	switch (this->type) {
		case VEH_ROAD:
			base_price = this->u.road.running_cost_class;
			if (base_price == INVALID_PRICE) return 0;
			cost_factor = GetEngineProperty(this->index, PROP_ROADVEH_RUNNING_COST_FACTOR, this->u.road.running_cost);
			break;

		case VEH_TRAIN:
			base_price = this->u.rail.running_cost_class;
			if (base_price == INVALID_PRICE) return 0;
			cost_factor = GetEngineProperty(this->index, PROP_TRAIN_RUNNING_COST_FACTOR, this->u.rail.running_cost);
			break;

		case VEH_SHIP:
			base_price = PR_RUNNING_SHIP;
			cost_factor = GetEngineProperty(this->index, PROP_SHIP_RUNNING_COST_FACTOR, this->u.ship.running_cost);
			break;

		case VEH_AIRCRAFT:
			base_price = PR_RUNNING_AIRCRAFT;
			cost_factor = GetEngineProperty(this->index, PROP_AIRCRAFT_RUNNING_COST_FACTOR, this->u.air.running_cost);
			break;

		default: NOT_REACHED();
	}

	return GetPrice(base_price, cost_factor, this->GetGRF(), -8);
}

/**
 * Return how much a new engine costs.
 * @return Cost of the engine.
 */
Money Engine::GetCost() const
{
	Price base_price;
	uint cost_factor;
	switch (this->type) {
		case VEH_ROAD:
			base_price = PR_BUILD_VEHICLE_ROAD;
			cost_factor = GetEngineProperty(this->index, PROP_ROADVEH_COST_FACTOR, this->u.road.cost_factor);
			break;

		case VEH_TRAIN:
			if (this->u.rail.railveh_type == RAILVEH_WAGON) {
				base_price = PR_BUILD_VEHICLE_WAGON;
				cost_factor = GetEngineProperty(this->index, PROP_TRAIN_COST_FACTOR, this->u.rail.cost_factor);
			} else {
				base_price = PR_BUILD_VEHICLE_TRAIN;
				cost_factor = GetEngineProperty(this->index, PROP_TRAIN_COST_FACTOR, this->u.rail.cost_factor);
			}
			break;

		case VEH_SHIP:
			base_price = PR_BUILD_VEHICLE_SHIP;
			cost_factor = GetEngineProperty(this->index, PROP_SHIP_COST_FACTOR, this->u.ship.cost_factor);
			break;

		case VEH_AIRCRAFT:
			base_price = PR_BUILD_VEHICLE_AIRCRAFT;
			cost_factor = GetEngineProperty(this->index, PROP_AIRCRAFT_COST_FACTOR, this->u.air.cost_factor);
			break;

		default: NOT_REACHED();
	}

	return GetPrice(base_price, cost_factor, this->GetGRF(), -8);
}

/**
 * Returns max speed of the engine for display purposes
 * @return max speed in km-ish/h
 */
uint Engine::GetDisplayMaxSpeed() const
{
	switch (this->type) {
		case VEH_TRAIN:
			return GetEngineProperty(this->index, PROP_TRAIN_SPEED, this->u.rail.max_speed);

		case VEH_ROAD: {
			uint max_speed = GetEngineProperty(this->index, PROP_ROADVEH_SPEED, 0);
			return (max_speed != 0) ? max_speed * 2 : this->u.road.max_speed / 2;
		}

		case VEH_SHIP:
			return GetEngineProperty(this->index, PROP_SHIP_SPEED, this->u.ship.max_speed) / 2;

		case VEH_AIRCRAFT: {
			uint max_speed = GetEngineProperty(this->index, PROP_AIRCRAFT_SPEED, 0);
			if (max_speed != 0) {
				return (max_speed * 128) / 10;
			}
			return this->u.air.max_speed;
		}

		default: NOT_REACHED();
	}
}

/**
 * Returns the power of the engine for display
 * and sorting purposes.
 * Only trains and road vehicles have power
 * @return power in display units hp
 */
uint Engine::GetPower() const
{
	/* Only trains and road vehicles have 'power'. */
	switch (this->type) {
		case VEH_TRAIN:
			return GetEngineProperty(this->index, PROP_TRAIN_POWER, this->u.rail.power);
		case VEH_ROAD:
			return GetEngineProperty(this->index, PROP_ROADVEH_POWER, this->u.road.power) * 10;

		default: NOT_REACHED();
	}
}

/**
 * Returns the weight of the engine for display purposes.
 * For dual-headed train-engines this is the weight of both heads
 * @return weight in display units metric tons
 */
uint Engine::GetDisplayWeight() const
{
	/* Only trains and road vehicles have 'weight'. */
	switch (this->type) {
		case VEH_TRAIN:
			return GetEngineProperty(this->index, PROP_TRAIN_WEIGHT, this->u.rail.weight) << (this->u.rail.railveh_type == RAILVEH_MULTIHEAD ? 1 : 0);
		case VEH_ROAD:
			return GetEngineProperty(this->index, PROP_ROADVEH_WEIGHT, this->u.road.weight) / 4;

		default: NOT_REACHED();
	}
}

/**
 * Returns the tractive effort of the engine for display purposes.
 * For dual-headed train-engines this is the tractive effort of both heads
 * @return tractive effort in display units kN
 */
uint Engine::GetDisplayMaxTractiveEffort() const
{
	/* Only trains and road vehicles have 'tractive effort'. */
	switch (this->type) {
		case VEH_TRAIN:
			return (GROUND_ACCELERATION * this->GetDisplayWeight() * GetEngineProperty(this->index, PROP_TRAIN_TRACTIVE_EFFORT, this->u.rail.tractive_effort)) / 256;
		case VEH_ROAD:
			return (GROUND_ACCELERATION * this->GetDisplayWeight() * GetEngineProperty(this->index, PROP_ROADVEH_TRACTIVE_EFFORT, this->u.road.tractive_effort)) / 256;

		default: NOT_REACHED();
	}
}

/**
 * Returns the vehicle's (not model's!) life length in days.
 * @return the life length
 */
Date Engine::GetLifeLengthInDays() const
{
<<<<<<< HEAD
	return DateAtStartOfYear(this->info.lifelength + _settings_game.vehicle.extend_vehicle_life);
=======
	/* Assume leap years; this gives the player a bit more than the given amount of years, but never less. */
	return static_cast<int32_t>(this->info.lifelength + _settings_game.vehicle.extend_vehicle_life) * CalendarTime::DAYS_IN_LEAP_YEAR;
>>>>>>> 37f84b73
}

/**
 * Get the range of an aircraft type.
 * @return Range of the aircraft type in tiles or 0 if unlimited range.
 */
uint16 Engine::GetRange() const
{
	switch (this->type) {
		case VEH_AIRCRAFT:
			return GetEngineProperty(this->index, PROP_AIRCRAFT_RANGE, this->u.air.max_range);

		default: NOT_REACHED();
	}
}

/**
 * Get the name of the aircraft type for display purposes.
 * @return Aircraft type string.
 */
StringID Engine::GetAircraftTypeText() const
{
	switch (this->type) {
		case VEH_AIRCRAFT:
			switch (this->u.air.subtype) {
				case AIR_HELI: return STR_LIVERY_HELICOPTER;
				case AIR_CTOL: return STR_LIVERY_SMALL_PLANE;
				case AIR_CTOL | AIR_FAST: return STR_LIVERY_LARGE_PLANE;
				default: NOT_REACHED();
			}

		default: NOT_REACHED();
	}
}

/**
 * Check whether the engine variant chain is hidden in the GUI for the given company.
 * @param c Company to check.
 * @return \c true iff the engine variant chain is hidden in the GUI for the given company.
 */
bool Engine::IsVariantHidden(CompanyID c) const
{
	/* In case company is spectator. */
	if (c >= MAX_COMPANIES) return false;

	/* Shortcut if this engine is explicitly hidden. */
	if (this->IsHidden(c)) return true;

	/* Check for hidden parent variants. This is a bit convoluted as we must check hidden status of
	 * the last display variant rather than the actual parent variant. */
	const Engine *re = this;
	const Engine *ve = re->GetDisplayVariant();
	while (!(ve->IsHidden(c)) && re->info.variant_id != INVALID_ENGINE) {
		re = Engine::Get(re->info.variant_id);
		ve = re->GetDisplayVariant();
	}
	return ve->IsHidden(c);
}

/**
 * Initializes the #EngineOverrideManager with the default engines.
 */
void EngineOverrideManager::ResetToDefaultMapping()
{
	this->clear();
	for (VehicleType type = VEH_TRAIN; type <= VEH_AIRCRAFT; type++) {
		for (uint internal_id = 0; internal_id < _engine_counts[type]; internal_id++) {
			EngineIDMapping &eid = this->emplace_back();
			eid.type            = type;
			eid.grfid           = INVALID_GRFID;
			eid.internal_id     = internal_id;
			eid.substitute_id   = internal_id;
		}
	}
}

/**
 * Looks up an EngineID in the EngineOverrideManager
 * @param type Vehicle type
 * @param grf_local_id The local id in the newgrf
 * @param grfid The GrfID that defines the scope of grf_local_id.
 *              If a newgrf overrides the engines of another newgrf, the "scope grfid" is the ID of the overridden newgrf.
 *              If dynnamic_engines is disabled, all newgrf share the same ID scope identified by INVALID_GRFID.
 * @return The engine ID if present, or INVALID_ENGINE if not.
 */
EngineID EngineOverrideManager::GetID(VehicleType type, uint16 grf_local_id, uint32 grfid)
{
	EngineID index = 0;
	for (const EngineIDMapping &eid : *this) {
		if (eid.type == type && eid.grfid == grfid && eid.internal_id == grf_local_id) {
			return index;
		}
		index++;
	}
	return INVALID_ENGINE;
}

/**
 * Tries to reset the engine mapping to match the current NewGRF configuration.
 * This is only possible when there are currently no vehicles in the game.
 * @return false if resetting failed due to present vehicles.
 */
bool EngineOverrideManager::ResetToCurrentNewGRFConfig()
{
	for (const Vehicle *v : Vehicle::Iterate()) {
		if (IsCompanyBuildableVehicleType(v)) return false;
	}

	/* Reset the engines, they will get new EngineIDs */
	_engine_mngr.ResetToDefaultMapping();
	ReloadNewGRFData();

	return true;
}

/**
 * Initialise the engine pool with the data from the original vehicles.
 */
void SetupEngines()
{
	CloseWindowByClass(WC_ENGINE_PREVIEW);
	_engine_pool.CleanPool();

	assert(_engine_mngr.size() >= _engine_mngr.NUM_DEFAULT_ENGINES);
	[[maybe_unused]] uint index = 0;
	for (const EngineIDMapping &eid : _engine_mngr) {
		/* Assert is safe; there won't be more than 256 original vehicles
		 * in any case, and we just cleaned the pool. */
		assert(Engine::CanAllocateItem());
		[[maybe_unused]] const Engine *e = new Engine(eid.type, eid.internal_id);
		assert(e->index == index);
		index++;
	}
}

void ShowEnginePreviewWindow(EngineID engine);

/**
 * Determine whether an engine type is a wagon (and not a loco).
 * @param index %Engine getting queried.
 * @return Whether the queried engine is a wagon.
 */
static bool IsWagon(EngineID index)
{
	const Engine *e = Engine::Get(index);
	return e->type == VEH_TRAIN && e->u.rail.railveh_type == RAILVEH_WAGON;
}

/**
 * Ensure engine is not set as the last used variant for any other engine.
 * @param engine_id Engine being removed.
 * @param type      Type of engine.
 */
static void ClearLastVariant(EngineID engine_id, VehicleType type)
{
	for (Engine *e : Engine::IterateType(type)) {
		if (e->display_last_variant == engine_id) e->display_last_variant = INVALID_ENGINE;
	}
}

static void RetireEngineIfPossible(Engine *e, int age_threshold)
{
	if (_settings_game.vehicle.no_expire_vehicles_after > 0) {
		YearMonthDay ymd;
		ConvertDateToYMD(e->intro_date, &ymd);
		if ((ymd.year * 12) + ymd.month + age_threshold >= _settings_game.vehicle.no_expire_vehicles_after * 12) return;
	}

	e->company_avail = 0;
	ClearLastVariant(e->index, e->type);
	AddRemoveEngineFromAutoreplaceAndBuildWindows(e->type);
}

/**
 * Update #Engine::reliability and (if needed) update the engine GUIs.
 * @param e %Engine to update.
 */
void CalcEngineReliability(Engine *e, bool new_month)
{
	/* Get source engine for reliability age. This is normally our engine unless variant reliability syncing is requested. */
	Engine *re = e;
	while (re->info.variant_id != INVALID_ENGINE && (re->info.extra_flags & ExtraEngineFlags::SyncReliability) != ExtraEngineFlags::None) {
		re = Engine::Get(re->info.variant_id);
	}

	uint32 age = re->age;
	if (new_month && re->index > e->index && age != INT32_MAX) age++; /* parent variant's age has not yet updated. */

	/* Check for early retirement */
	if (e->company_avail != 0 && !_settings_game.vehicle.never_expire_vehicles && e->info.base_life != 0xFF) {
		int retire_early = e->info.retire_early;
		uint retire_early_max_age = std::max(0, e->duration_phase_1 + e->duration_phase_2 - retire_early * 12);
		if (retire_early != 0 && age >= retire_early_max_age) {
			/* Early retirement is enabled and we're past the date... */

			RetireEngineIfPossible(e, retire_early_max_age);
		}
	}

	if (age < e->duration_phase_1) {
		uint start = e->reliability_start;
		e->reliability = age * (e->reliability_max - start) / e->duration_phase_1 + start;
	} else if ((age -= e->duration_phase_1) < e->duration_phase_2 || _settings_game.vehicle.never_expire_vehicles || e->info.base_life == 0xFF) {
		/* We are at the peak of this engines life. It will have max reliability.
		 * This is also true if the engines never expire. They will not go bad over time */
		e->reliability = e->reliability_max;
	} else if ((age -= e->duration_phase_2) < e->duration_phase_3) {
		uint max = e->reliability_max;
		e->reliability = (int)age * (int)(e->reliability_final - max) / e->duration_phase_3 + max;
	} else {
		e->reliability = e->reliability_final;
		/* time's up for this engine.
		 * We will now completely retire this design */
		/* Kick this engine out of the lists */
		RetireEngineIfPossible(e, e->duration_phase_1 + e->duration_phase_2 + e->duration_phase_3);
	}

	SetWindowClassesDirty(WC_BUILD_VEHICLE); // Update to show the new reliability
	SetWindowClassesDirty(WC_BUILD_VIRTUAL_TRAIN);

	SetWindowClassesDirty(WC_REPLACE_VEHICLE);
}

/** Compute the value for #_year_engine_aging_stops. */
void SetYearEngineAgingStops()
{
	/* Determine last engine aging year, default to 2050 as previously. */
	_year_engine_aging_stops = 2050;

	for (const Engine *e : Engine::Iterate()) {
		const EngineInfo *ei = &e->info;

		/* Exclude certain engines */
		if (!HasBit(ei->climates, _settings_game.game_creation.landscape)) continue;
		if (e->type == VEH_TRAIN && e->u.rail.railveh_type == RAILVEH_WAGON) continue;

		/* Base year ending date on half the model life */
<<<<<<< HEAD
		YearMonthDay ymd;
		ConvertDateToYMD(ei->base_intro + DateAtStartOfYear(ei->lifelength) / 2, &ymd);
=======
		TimerGameCalendar::YearMonthDay ymd;
		TimerGameCalendar::ConvertDateToYMD(ei->base_intro + (static_cast<int32_t>(ei->lifelength) * CalendarTime::DAYS_IN_LEAP_YEAR) / 2, &ymd);
>>>>>>> 37f84b73

		_year_engine_aging_stops = std::max(_year_engine_aging_stops, ymd.year);
	}
}

/**
 * Start/initialise one engine.
 * @param e The engine to initialise.
 * @param aging_date The date used for age calculations.
 * @param seed Random seed.
 */
void StartupOneEngine(Engine *e, Date aging_date, uint32 seed, Date no_introduce_after_date)
{
	const EngineInfo *ei = &e->info;

	e->age = 0;
	e->flags = 0;
	e->company_avail = 0;
	e->company_hidden = 0;

	/* Vehicles with the same base_intro date shall be introduced at the same time.
	 * Make sure they use the same randomisation of the date. */
	SavedRandomSeeds saved_seeds;
	SaveRandomSeeds(&saved_seeds);
	SetRandomSeed(_settings_game.game_creation.generation_seed ^ seed ^
	              ei->base_intro ^
	              e->type ^
	              e->GetGRFID());
	uint32 r = Random();

	/* Don't randomise the start-date in the first two years after gamestart to ensure availability
	 * of engines in early starting games.
	 * Note: TTDP uses fixed 1922 */
	e->intro_date = ei->base_intro <= ConvertYMDToDate(_settings_game.game_creation.starting_year + 2, 0, 1) ? ei->base_intro : (Date)GB(r, 0, 9) + ei->base_intro;
	if (e->intro_date <= _date && e->intro_date <= no_introduce_after_date) {
		e->age = (aging_date - e->intro_date) >> 5;
		e->company_avail = MAX_UVALUE(CompanyMask);
		e->flags |= ENGINE_AVAILABLE;
	}

	/* Get parent variant index for syncing reliability via random seed. */
	const Engine *re = e;
	while (re->info.variant_id != INVALID_ENGINE && (re->info.extra_flags & ExtraEngineFlags::SyncReliability) != ExtraEngineFlags::None) {
		re = Engine::Get(re->info.variant_id);
	}

	SetRandomSeed(_settings_game.game_creation.generation_seed ^ seed ^
	              (re->index << 16) ^ (re->info.base_intro << 12) ^ (re->info.decay_speed << 8) ^
	              (re->info.lifelength << 4) ^ re->info.retire_early ^
	              e->type ^
	              e->GetGRFID());

	r = Random();
	e->reliability_start = GB(r, 16, 14) + 0x7AE0;
	e->reliability_max   = GB(r,  0, 14) + 0xBFFF;

	r = Random();
	e->reliability_final = GB(r, 16, 14) + 0x3FFF;
	e->duration_phase_1 = GB(r, 0, 5) + 7;
	e->duration_phase_2 = GB(r, 5, 4) + ei->base_life * 12 - 96;
	e->duration_phase_3 = GB(r, 9, 7) + 120;

	RestoreRandomSeeds(saved_seeds);

	e->reliability_spd_dec = ei->decay_speed << 2;

	/* prevent certain engines from ever appearing. */
	if (!HasBit(ei->climates, _settings_game.game_creation.landscape)) {
		e->flags |= ENGINE_AVAILABLE;
		e->company_avail = 0;
	}
}

/**
 * Start/initialise all our engines. Must be called whenever there are changes
 * to the NewGRF config.
 */
void StartupEngines()
{
	/* Aging of vehicles stops, so account for that when starting late */
	Year aging_stop_year = _year_engine_aging_stops;
	if (_settings_game.vehicle.no_introduce_vehicles_after > 0 && _settings_game.vehicle.no_expire_vehicles_after > 0) {
		aging_stop_year = std::min<Year>(aging_stop_year, std::max<Year>(_settings_game.vehicle.no_introduce_vehicles_after, _settings_game.vehicle.no_expire_vehicles_after));
	}
	const Date aging_date = std::min(_date, ConvertYMDToDate(aging_stop_year, 0, 1));

	Date no_introduce_after_date = INT_MAX;
	if (_settings_game.vehicle.no_introduce_vehicles_after > 0) {
		no_introduce_after_date = ConvertYMDToDate(_settings_game.vehicle.no_introduce_vehicles_after, 0, 1) - 1;
	}

	uint32 seed = Random();

	for (Engine *e : Engine::Iterate()) {
		StartupOneEngine(e, aging_date, seed, no_introduce_after_date);
	}
	for (Engine *e : Engine::Iterate()) {
		CalcEngineReliability(e, false);
	}

	/* Update the bitmasks for the vehicle lists */
	for (Company *c : Company::Iterate()) {
		c->avail_railtypes = GetCompanyRailTypes(c->index);
		c->avail_roadtypes = GetCompanyRoadTypes(c->index);
	}

	/* Invalidate any open purchase lists */
	InvalidateWindowClassesData(WC_BUILD_VEHICLE);
	InvalidateWindowClassesData(WC_BUILD_VIRTUAL_TRAIN);

	SetWindowClassesDirty(WC_BUILD_VEHICLE);
	SetWindowClassesDirty(WC_REPLACE_VEHICLE);
}

/**
 * Allows engine \a eid to be used by a company \a company.
 * @param eid The engine to enable.
 * @param company The company to allow using the engine.
 */
static void EnableEngineForCompany(EngineID eid, CompanyID company)
{
	Engine *e = Engine::Get(eid);
	Company *c = Company::Get(company);

	SetBit(e->company_avail, company);
	if (e->type == VEH_TRAIN) {
		c->avail_railtypes = GetCompanyRailTypes(c->index);
	} else if (e->type == VEH_ROAD) {
		c->avail_roadtypes = GetCompanyRoadTypes(c->index);
	}

	if (company == _local_company) {
		AddRemoveEngineFromAutoreplaceAndBuildWindows(e->type);

		/* Update the toolbar. */
		InvalidateWindowData(WC_MAIN_TOOLBAR, 0);
		if (e->type == VEH_ROAD) InvalidateWindowData(WC_BUILD_TOOLBAR, TRANSPORT_ROAD);
		if (e->type == VEH_SHIP) InvalidateWindowData(WC_BUILD_TOOLBAR, TRANSPORT_WATER);
		if (e->type == VEH_AIRCRAFT) InvalidateWindowData(WC_BUILD_TOOLBAR, TRANSPORT_AIR);
	}
}

/**
 * Forbids engine \a eid to be used by a company \a company.
 * @param eid The engine to disable.
 * @param company The company to forbid using the engine.
 */
static void DisableEngineForCompany(EngineID eid, CompanyID company)
{
	Engine *e = Engine::Get(eid);
	Company *c = Company::Get(company);

	ClrBit(e->company_avail, company);
	if (e->type == VEH_TRAIN) {
		c->avail_railtypes = GetCompanyRailTypes(c->index);
	} else if (e->type == VEH_ROAD) {
		c->avail_roadtypes = GetCompanyRoadTypes(c->index);
	}

	if (company == _local_company) {
		ClearLastVariant(e->index, e->type);
		AddRemoveEngineFromAutoreplaceAndBuildWindows(e->type);
	}
}

/**
 * Company \a company accepts engine \a eid for preview.
 * @param eid Engine being accepted (is under preview).
 * @param company Current company previewing the engine.
 * @param recursion_depth Recursion depth to avoid infinite loop.
 */
static void AcceptEnginePreview(EngineID eid, CompanyID company, int recursion_depth = 0)
{
	Engine *e = Engine::Get(eid);

	e->preview_company = INVALID_COMPANY;
	e->preview_asked = MAX_UVALUE(CompanyMask);

	EnableEngineForCompany(eid, company);

	/* Notify preview window, that it might want to close.
	 * Note: We cannot directly close the window.
	 *       In singleplayer this function is called from the preview window, so
	 *       we have to use the GUI-scope scheduling of InvalidateWindowData.
	 */
	InvalidateWindowData(WC_ENGINE_PREVIEW, eid);

	/* Don't search for variants to include if we are 10 levels deep already. */
	if (recursion_depth >= 10) return;

	/* Find variants to be included in preview. */
	for (Engine *ve : Engine::IterateType(e->type)) {
		if (ve->index != eid && ve->info.variant_id == eid && (ve->info.extra_flags & ExtraEngineFlags::JoinPreview) != ExtraEngineFlags::None) {
			AcceptEnginePreview(ve->index, company, recursion_depth + 1);
		}
	}
}

/**
 * Get the best company for an engine preview.
 * @param e Engine to preview.
 * @return Best company if it exists, #INVALID_COMPANY otherwise.
 */
static CompanyID GetPreviewCompany(Engine *e)
{
	CompanyID best_company = INVALID_COMPANY;

	/* For trains the cargomask has no useful meaning, since you can attach other wagons */
	CargoTypes cargomask = e->type != VEH_TRAIN ? GetUnionOfArticulatedRefitMasks(e->index, true) : ALL_CARGOTYPES;

	int32 best_hist = -1;
	for (const Company *c : Company::Iterate()) {
		if (c->block_preview == 0 && !HasBit(e->preview_asked, c->index) &&
				c->old_economy[0].performance_history > best_hist) {

			/* Check whether the company uses similar vehicles */
			for (const Vehicle *v : Vehicle::Iterate()) {
				if (v->owner != c->index || v->type != e->type || HasBit(v->subtype, GVSF_VIRTUAL)) continue;
				if (!v->GetEngine()->CanCarryCargo() || !HasBit(cargomask, v->cargo_type)) continue;

				best_hist = c->old_economy[0].performance_history;
				best_company = c->index;
				break;
			}
		}
	}

	return best_company;
}

/**
 * Checks if a vehicle type is disabled for all/ai companies.
 * @param type The vehicle type which shall be checked.
 * @param ai If true, check if the type is disabled for AI companies, otherwise check if
 *           the vehicle type is disabled for human companies.
 * @return Whether or not a vehicle type is disabled.
 */
static bool IsVehicleTypeDisabled(VehicleType type, bool ai)
{
	switch (type) {
		case VEH_TRAIN:    return _settings_game.vehicle.max_trains == 0   || (ai && _settings_game.ai.ai_disable_veh_train);
		case VEH_ROAD:     return _settings_game.vehicle.max_roadveh == 0  || (ai && _settings_game.ai.ai_disable_veh_roadveh);
		case VEH_SHIP:     return _settings_game.vehicle.max_ships == 0    || (ai && _settings_game.ai.ai_disable_veh_ship);
		case VEH_AIRCRAFT: return _settings_game.vehicle.max_aircraft == 0 || (ai && _settings_game.ai.ai_disable_veh_aircraft);

		default: NOT_REACHED();
	}
}

/** Daily check to offer an exclusive engine preview to the companies. */
void EnginesDailyLoop()
{
	for (Company *c : Company::Iterate()) {
		c->avail_railtypes = AddDateIntroducedRailTypes(c->avail_railtypes, _date);
		c->avail_roadtypes = AddDateIntroducedRoadTypes(c->avail_roadtypes, _date);
	}

	if (_cur_year >= _year_engine_aging_stops) return;

	for (Engine *e : Engine::Iterate()) {
		EngineID i = e->index;
		if (e->flags & ENGINE_EXCLUSIVE_PREVIEW) {
			if (e->preview_company != INVALID_COMPANY) {
				if (!--e->preview_wait) {
					CloseWindowById(WC_ENGINE_PREVIEW, i);
					e->preview_company = INVALID_COMPANY;
				}
			} else if (CountBits(e->preview_asked) < MAX_COMPANIES) {
				e->preview_company = GetPreviewCompany(e);

				if (e->preview_company == INVALID_COMPANY) {
					e->preview_asked = MAX_UVALUE(CompanyMask);
					continue;
				}

				SetBit(e->preview_asked, e->preview_company);
				e->preview_wait = 20;
				/* AIs are intentionally not skipped for preview even if they cannot build a certain
				 * vehicle type. This is done to not give poor performing human companies an "unfair"
				 * boost that they wouldn't have gotten against other human companies. The check on
				 * the line below is just to make AIs not notice that they have a preview if they
				 * cannot build the vehicle. */
				if (!IsVehicleTypeDisabled(e->type, true)) AI::NewEvent(e->preview_company, new ScriptEventEnginePreview(i));
				if (IsInteractiveCompany(e->preview_company)) ShowEnginePreviewWindow(i);
			}
		}
	}
}

/**
 * Clear the 'hidden' flag for all engines of a new company.
 * @param cid Company being created.
 */
void ClearEnginesHiddenFlagOfCompany(CompanyID cid)
{
	for (Engine *e : Engine::Iterate()) {
		SB(e->company_hidden, cid, 1, 0);
	}
}

/**
 * Set the visibility of an engine.
 * @param tile Unused.
 * @param flags Operation to perform.
 * @param p1 Unused.
 * @param p2 Bit 31: 0=visible, 1=hidden, other bits for the #EngineID.
 * @param text Unused.
 * @return The cost of this operation or an error.
 */
CommandCost CmdSetVehicleVisibility(TileIndex tile, DoCommandFlag flags, uint32 p1, uint32 p2, const char *text)
{
	Engine *e = Engine::GetIfValid(GB(p2, 0, 31));
	if (e == nullptr || _current_company >= MAX_COMPANIES) return CMD_ERROR;
	if (!IsEngineBuildable(e->index, e->type, _current_company)) return CMD_ERROR;

	if ((flags & DC_EXEC) != 0) {
		SB(e->company_hidden, _current_company, 1, GB(p2, 31, 1));
		AddRemoveEngineFromAutoreplaceAndBuildWindows(e->type);
	}

	return CommandCost();
}

/**
 * Accept an engine prototype. XXX - it is possible that the top-company
 * changes while you are waiting to accept the offer? Then it becomes invalid
 * @param tile unused
 * @param flags operation to perform
 * @param p1 engine-prototype offered
 * @param p2 unused
 * @param text unused
 * @return the cost of this operation or an error
 */
CommandCost CmdWantEnginePreview(TileIndex tile, DoCommandFlag flags, uint32 p1, uint32 p2, const char *text)
{
	Engine *e = Engine::GetIfValid(p1);
	if (e == nullptr || !(e->flags & ENGINE_EXCLUSIVE_PREVIEW) || e->preview_company != _current_company) return CMD_ERROR;

	if (flags & DC_EXEC) AcceptEnginePreview(p1, _current_company);

	return CommandCost();
}

/**
 * Allow or forbid a specific company to use an engine
 * @param tile unused
 * @param flags operation to perform
 * @param p1 engine id
 * @param p2 various bitstuffed elements
 * - p2 = (bit  0 - 7) - Company to allow/forbid the use of an engine.
 * - p2 = (bit 31) - 0 to forbid, 1 to allow.
 * @param text unused
 * @return the cost of this operation or an error
 */
CommandCost CmdEngineCtrl(TileIndex tile, DoCommandFlag flags, uint32 p1, uint32 p2, const char *text)
{
	if (_current_company != OWNER_DEITY) return CMD_ERROR;
	EngineID engine_id = (EngineID)p1;
	CompanyID company_id = (CompanyID)GB(p2, 0, 8);
	bool allow = HasBit(p2, 31);

	if (!Engine::IsValidID(engine_id) || !Company::IsValidID(company_id)) return CMD_ERROR;

	if (flags & DC_EXEC) {
		if (allow) {
			EnableEngineForCompany(engine_id, company_id);
		} else {
			DisableEngineForCompany(engine_id, company_id);
		}
	}

	return CommandCost();
}

/**
 * An engine has become available for general use.
 * Also handle the exclusive engine preview contract.
 * @param e Engine generally available as of now.
 */
static void NewVehicleAvailable(Engine *e)
{
	EngineID index = e->index;

	/* In case the company didn't build the vehicle during the intro period,
	 * prevent that company from getting future intro periods for a while. */
	if (e->flags & ENGINE_EXCLUSIVE_PREVIEW) {
		for (Company *c : Company::Iterate()) {
			uint block_preview = c->block_preview;

			if (!HasBit(e->company_avail, c->index)) continue;

			/* We assume the user did NOT build it.. prove me wrong ;) */
			c->block_preview = 20;

			for (const Vehicle *v : Vehicle::Iterate()) {
				if ((v->type == VEH_TRAIN && !HasBit(v->subtype, GVSF_VIRTUAL)) || v->type == VEH_ROAD || v->type == VEH_SHIP ||
						(v->type == VEH_AIRCRAFT && Aircraft::From(v)->IsNormalAircraft())) {
					if (v->owner == c->index && v->engine_type == index) {
						/* The user did prove me wrong, so restore old value */
						c->block_preview = block_preview;
						break;
					}
				}
			}
		}
	}

	e->flags = (e->flags & ~ENGINE_EXCLUSIVE_PREVIEW) | ENGINE_AVAILABLE;
	AddRemoveEngineFromAutoreplaceAndBuildWindows(e->type);

	/* Now available for all companies */
	e->company_avail = MAX_UVALUE(CompanyMask);

	/* Do not introduce new rail wagons */
	if (IsWagon(index)) return;

	if (e->type == VEH_TRAIN) {
		/* maybe make another rail type available */
		assert(e->u.rail.railtype < RAILTYPE_END);
		for (Company *c : Company::Iterate()) c->avail_railtypes = AddDateIntroducedRailTypes(c->avail_railtypes | GetRailTypeInfo(e->u.rail.railtype)->introduces_railtypes, _date);
	} else if (e->type == VEH_ROAD) {
		/* maybe make another road type available */
		assert(e->u.road.roadtype < ROADTYPE_END);
		for (Company* c : Company::Iterate()) c->avail_roadtypes = AddDateIntroducedRoadTypes(c->avail_roadtypes | GetRoadTypeInfo(e->u.road.roadtype)->introduces_roadtypes, _date);
	}

	/* Only broadcast event if AIs are able to build this vehicle type. */
	if (!IsVehicleTypeDisabled(e->type, true)) AI::BroadcastNewEvent(new ScriptEventEngineAvailable(index));

	/* Only provide the "New Vehicle available" news paper entry, if engine can be built. */
	if (!IsVehicleTypeDisabled(e->type, false) && (e->info.extra_flags & ExtraEngineFlags::NoNews) == ExtraEngineFlags::None) {
		SetDParam(0, GetEngineCategoryName(index));
		SetDParam(1, PackEngineNameDParam(index, EngineNameContext::PreviewNews));
		AddNewsItem(STR_NEWS_NEW_VEHICLE_NOW_AVAILABLE_WITH_TYPE, NT_NEW_VEHICLES, NF_VEHICLE, NR_ENGINE, index);
	}

	/* Update the toolbar. */
	if (e->type == VEH_ROAD) InvalidateWindowData(WC_BUILD_TOOLBAR, TRANSPORT_ROAD);
	if (e->type == VEH_SHIP) InvalidateWindowData(WC_BUILD_TOOLBAR, TRANSPORT_WATER);
	if (e->type == VEH_AIRCRAFT) InvalidateWindowData(WC_BUILD_TOOLBAR, TRANSPORT_AIR);

	/* Close pending preview windows */
	CloseWindowById(WC_ENGINE_PREVIEW, index);
}

/** Monthly update of the availability, reliability, and preview offers of the engines. */
void EnginesMonthlyLoop()
{
	if (_cur_year < _year_engine_aging_stops) {
		Date no_introduce_after = INT_MAX;
		if (_settings_game.vehicle.no_introduce_vehicles_after > 0) {
			if (_settings_game.vehicle.no_expire_vehicles_after > 0 && _cur_year >= std::max<Year>(_settings_game.vehicle.no_introduce_vehicles_after, _settings_game.vehicle.no_expire_vehicles_after)) {
				return;
			}
			no_introduce_after = ConvertYMDToDate(_settings_game.vehicle.no_introduce_vehicles_after, 0, 1) - 1;
		}

		bool refresh = false;
		for (Engine *e : Engine::Iterate()) {
			/* Age the vehicle */
			if ((e->flags & ENGINE_AVAILABLE) && e->age != INT32_MAX) {
				e->age++;
				CalcEngineReliability(e, true);
				refresh = true;
			}

			/* Do not introduce invalid engines */
			if (!e->IsEnabled()) continue;

			if (e->intro_date > no_introduce_after) continue;

			if (!(e->flags & ENGINE_AVAILABLE) && _date >= (e->intro_date + DAYS_IN_YEAR)) {
				/* Introduce it to all companies */
				NewVehicleAvailable(e);
			} else if (!(e->flags & (ENGINE_AVAILABLE | ENGINE_EXCLUSIVE_PREVIEW)) && _date >= e->intro_date) {
				/* Introduction date has passed...
				 * Check if it is allowed to build this vehicle type at all
				 * based on the current game settings. If not, it does not
				 * make sense to show the preview dialog to any company. */
				if (IsVehicleTypeDisabled(e->type, false)) continue;

				/* Do not introduce new rail wagons */
				if (IsWagon(e->index)) continue;

				/* Engine has no preview */
				if ((e->info.extra_flags & ExtraEngineFlags::NoPreview) != ExtraEngineFlags::None) continue;

				/* Show preview dialog to one of the companies. */
				e->flags |= ENGINE_EXCLUSIVE_PREVIEW;
				e->preview_company = INVALID_COMPANY;
				e->preview_asked = 0;
			}
		}

		InvalidateWindowClassesData(WC_BUILD_VEHICLE); // rebuild the purchase list (esp. when sorted by reliability)
		InvalidateWindowClassesData(WC_BUILD_VIRTUAL_TRAIN);

		if (refresh) {
			SetWindowClassesDirty(WC_BUILD_VEHICLE);
			SetWindowClassesDirty(WC_BUILD_VIRTUAL_TRAIN);
			SetWindowClassesDirty(WC_REPLACE_VEHICLE);
		}
	}
}

/**
 * Is \a name still free as name for an engine?
 * @param name New name of an engine.
 * @return \c false if the name is being used already, else \c true.
 */
static bool IsUniqueEngineName(const char *name)
{
	for (const Engine *e : Engine::Iterate()) {
		if (!e->name.empty() && e->name == name) return false;
	}

	return true;
}

/**
 * Rename an engine.
 * @param tile unused
 * @param flags operation to perform
 * @param p1 engine ID to rename
 * @param p2 unused
 * @param text the new name or an empty string when resetting to the default
 * @return the cost of this operation or an error
 */
CommandCost CmdRenameEngine(TileIndex tile, DoCommandFlag flags, uint32 p1, uint32 p2, const char *text)
{
	Engine *e = Engine::GetIfValid(p1);
	if (e == nullptr) return CMD_ERROR;

	bool reset = StrEmpty(text);

	if (!reset) {
		if (Utf8StringLength(text) >= MAX_LENGTH_ENGINE_NAME_CHARS) return CMD_ERROR;
		if (!IsUniqueEngineName(text)) return_cmd_error(STR_ERROR_NAME_MUST_BE_UNIQUE);
	}

	if (flags & DC_EXEC) {
		if (reset) {
			e->name.clear();
		} else {
			e->name = text;
		}

		MarkWholeScreenDirty();
	}

	return CommandCost();
}


/**
 * Check if an engine is buildable.
 * @param engine  index of the engine to check.
 * @param type    the type the engine should be.
 * @param company index of the company.
 * @return True if an engine is valid, of the specified type, and buildable by
 *              the given company.
 */
bool IsEngineBuildable(EngineID engine, VehicleType type, CompanyID company)
{
	const Engine *e = Engine::GetIfValid(engine);

	/* check if it's an engine that is in the engine array */
	if (e == nullptr) return false;

	/* check if it's an engine of specified type */
	if (e->type != type) return false;

	/* check if it's available ... */
	if (company == OWNER_DEITY) {
		/* ... for any company (preview does not count) */
		if (!(e->flags & ENGINE_AVAILABLE) || e->company_avail == 0) return false;
	} else {
		/* ... for this company */
		if (!HasBit(e->company_avail, company)) return false;
	}

	if (!e->IsEnabled()) return false;

	if (type == VEH_TRAIN && company != OWNER_DEITY) {
		/* Check if the rail type is available to this company */
		const Company *c = Company::Get(company);
		if (((GetRailTypeInfo(e->u.rail.railtype))->compatible_railtypes & c->avail_railtypes) == 0) return false;
	}
	if (type == VEH_ROAD && company != OWNER_DEITY) {
		/* Check if the road type is available to this company */
		const Company *c = Company::Get(company);
		if ((GetRoadTypeInfo(e->u.road.roadtype)->powered_roadtypes & c->avail_roadtypes) == ROADTYPES_NONE) return false;
	}

	return true;
}

/**
 * Check if an engine is refittable.
 * Note: Likely you want to use IsArticulatedVehicleRefittable().
 * @param engine index of the engine to check.
 * @return true if the engine is refittable.
 */
bool IsEngineRefittable(EngineID engine)
{
	const Engine *e = Engine::GetIfValid(engine);

	/* check if it's an engine that is in the engine array */
	if (e == nullptr) return false;

	if (!e->CanCarryCargo()) return false;

	const EngineInfo *ei = &e->info;
	if (ei->refit_mask == 0) return false;

	/* Are there suffixes?
	 * Note: This does not mean the suffixes are actually available for every consist at any time. */
	if (HasBit(ei->callback_mask, CBM_VEHICLE_CARGO_SUFFIX)) return true;

	/* Is there any cargo except the default cargo? */
	CargoID default_cargo = e->GetDefaultCargoType();
	CargoTypes default_cargo_mask = 0;
	SetBit(default_cargo_mask, default_cargo);
	return default_cargo != CT_INVALID && ei->refit_mask != default_cargo_mask;
}

/**
 * Check for engines that have an appropriate availability.
 */
void CheckEngines()
{
	Date min_date = INT32_MAX;

	for (const Engine *e : Engine::Iterate()) {
		if (!e->IsEnabled()) continue;

		/* Don't consider train wagons, we need a powered engine available. */
		if (e->type == VEH_TRAIN && e->u.rail.railveh_type == RAILVEH_WAGON) continue;

		/* We have an available engine... yay! */
		if ((e->flags & ENGINE_AVAILABLE) != 0 && e->company_avail != 0) return;

		/* Okay, try to find the earliest date. */
		min_date = std::min(min_date, e->info.base_intro);
	}

	if (min_date < INT32_MAX) {
		SetDParam(0, min_date);
		ShowErrorMessage(STR_ERROR_NO_VEHICLES_AVAILABLE_YET, STR_ERROR_NO_VEHICLES_AVAILABLE_YET_EXPLANATION, WL_WARNING);
	} else {
		ShowErrorMessage(STR_ERROR_NO_VEHICLES_AVAILABLE_AT_ALL, STR_ERROR_NO_VEHICLES_AVAILABLE_AT_ALL_EXPLANATION, WL_WARNING);
	}
}<|MERGE_RESOLUTION|>--- conflicted
+++ resolved
@@ -486,12 +486,8 @@
  */
 Date Engine::GetLifeLengthInDays() const
 {
-<<<<<<< HEAD
-	return DateAtStartOfYear(this->info.lifelength + _settings_game.vehicle.extend_vehicle_life);
-=======
 	/* Assume leap years; this gives the player a bit more than the given amount of years, but never less. */
-	return static_cast<int32_t>(this->info.lifelength + _settings_game.vehicle.extend_vehicle_life) * CalendarTime::DAYS_IN_LEAP_YEAR;
->>>>>>> 37f84b73
+	return static_cast<int32_t>(this->info.lifelength + _settings_game.vehicle.extend_vehicle_life) * DAYS_IN_LEAP_YEAR;
 }
 
 /**
@@ -729,13 +725,8 @@
 		if (e->type == VEH_TRAIN && e->u.rail.railveh_type == RAILVEH_WAGON) continue;
 
 		/* Base year ending date on half the model life */
-<<<<<<< HEAD
 		YearMonthDay ymd;
-		ConvertDateToYMD(ei->base_intro + DateAtStartOfYear(ei->lifelength) / 2, &ymd);
-=======
-		TimerGameCalendar::YearMonthDay ymd;
-		TimerGameCalendar::ConvertDateToYMD(ei->base_intro + (static_cast<int32_t>(ei->lifelength) * CalendarTime::DAYS_IN_LEAP_YEAR) / 2, &ymd);
->>>>>>> 37f84b73
+		ConvertDateToYMD(ei->base_intro + (static_cast<int32_t>(ei->lifelength) * DAYS_IN_LEAP_YEAR) / 2, &ymd);
 
 		_year_engine_aging_stops = std::max(_year_engine_aging_stops, ymd.year);
 	}
