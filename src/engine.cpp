--- conflicted
+++ resolved
@@ -571,19 +571,10 @@
  */
 void EngineOverrideManager::ResetToDefaultMapping()
 {
-<<<<<<< HEAD
 	this->mappings.clear();
 	for (VehicleType type = VEH_TRAIN; type <= VEH_AIRCRAFT; type++) {
 		for (uint8_t internal_id = 0; internal_id < _engine_counts[type]; internal_id++) {
 			this->mappings.push_back({ INVALID_GRFID, internal_id, type, internal_id });
-=======
-	EngineID id = EngineID::Begin();
-	for (VehicleType type = VEH_TRAIN; type <= VEH_AIRCRAFT; type++) {
-		auto &map = this->mappings[type];
-		map.clear();
-		for (uint internal_id = 0; internal_id < _engine_counts[type]; internal_id++, ++id) {
-			map.emplace_back(INVALID_GRFID, internal_id, type, internal_id, id);
->>>>>>> 70c9f396
 		}
 	}
 	this->ReIndex();
@@ -648,10 +639,10 @@
 void EngineOverrideManager::ReIndex()
 {
 	this->mapping_index.clear();
-	EngineID index = 0;
+	EngineID index = EngineID::Begin();
 	for (const EngineIDMapping &eid : this->mappings) {
 		this->mapping_index.insert({ HashKey(eid), index });
-		index++;
+		++index;
 	}
 }
 
@@ -663,27 +654,15 @@
 	CloseWindowByClass(WC_ENGINE_PREVIEW);
 	_engine_pool.CleanPool();
 
-<<<<<<< HEAD
 	assert(_engine_mngr.mappings.size() >= EngineOverrideManager::NUM_DEFAULT_ENGINES);
-	[[maybe_unused]] uint index = 0;
+	[[maybe_unused]] EngineID index = EngineID::Begin();
 	for (const EngineIDMapping &eid : _engine_mngr.mappings) {
 		/* Assert is safe; there won't be more than 256 original vehicles
 		 * in any case, and we just cleaned the pool. */
 		assert(Engine::CanAllocateItem());
 		[[maybe_unused]] const Engine *e = new Engine(eid.type, eid.internal_id);
 		assert(e->index == index);
-		index++;
-=======
-	for (VehicleType type = VEH_BEGIN; type != VEH_COMPANY_END; type++) {
-		const auto &mapping = _engine_mngr.mappings[type];
-
-		/* Verify that the engine override manager has at least been set up with the default engines. */
-		assert(std::size(mapping) >= _engine_counts[type]);
-
-		for (const EngineIDMapping &eid : mapping) {
-			new (eid.engine.base()) Engine(type, eid.internal_id);
-		}
->>>>>>> 70c9f396
+		++index;
 	}
 }
 
