##name Latvian
##ownname Latviešu
##isocode lv_LV
##plural 3
##textdir ltr
##digitsep .
##digitsepcur .
##decimalsep ,
##winlangid 0x0426
##grflangid 0x2a
##gender m f
##case kas


# This file is part of OpenTTD.
# OpenTTD is free software; you can redistribute it and/or modify it under the terms of the GNU General Public License as published by the Free Software Foundation, version 2.
# OpenTTD is distributed in the hope that it will be useful, but WITHOUT ANY WARRANTY; without even the implied warranty of MERCHANTABILITY or FITNESS FOR A PARTICULAR PURPOSE.
# See the GNU General Public License for more details. You should have received a copy of the GNU General Public License along with OpenTTD. If not, see <http://www.gnu.org/licenses/>.


##id 0x0000
STR_NULL                                                        :
STR_EMPTY                                                       :
STR_UNDEFINED                                                   :(nedefinēta virkne)
STR_JUST_NOTHING                                                :Neko

# Cargo related strings
# Plural cargo name
STR_CARGO_PLURAL_NOTHING                                        :
STR_CARGO_PLURAL_PASSENGERS                                     :Pasažieri
STR_CARGO_PLURAL_COAL                                           :Ogles
STR_CARGO_PLURAL_MAIL                                           :Pasts
STR_CARGO_PLURAL_OIL                                            :Nafta
STR_CARGO_PLURAL_LIVESTOCK                                      :Mājlopi
STR_CARGO_PLURAL_GOODS                                          :Preces
STR_CARGO_PLURAL_GRAIN                                          :Graudi
STR_CARGO_PLURAL_WOOD                                           :Koksne
STR_CARGO_PLURAL_IRON_ORE                                       :Dzelzsrūda
STR_CARGO_PLURAL_STEEL                                          :Tērauds
STR_CARGO_PLURAL_VALUABLES                                      :Vērtslietas
STR_CARGO_PLURAL_COPPER_ORE                                     :Vara rūda
STR_CARGO_PLURAL_MAIZE                                          :Kukurūza
STR_CARGO_PLURAL_FRUIT                                          :Augļi
STR_CARGO_PLURAL_DIAMONDS                                       :Dimanti
STR_CARGO_PLURAL_FOOD                                           :Pārtika
STR_CARGO_PLURAL_PAPER                                          :Papīrs
STR_CARGO_PLURAL_GOLD                                           :Zelts
STR_CARGO_PLURAL_WATER                                          :Ūdens
STR_CARGO_PLURAL_WHEAT                                          :Kvieši
STR_CARGO_PLURAL_RUBBER                                         :Kaučuks
STR_CARGO_PLURAL_SUGAR                                          :Cukurs
STR_CARGO_PLURAL_TOYS                                           :Rotaļlietas
STR_CARGO_PLURAL_SWEETS                                         :Saldumi
STR_CARGO_PLURAL_COLA                                           :Kola
STR_CARGO_PLURAL_CANDYFLOSS                                     :Cukurvate
STR_CARGO_PLURAL_BUBBLES                                        :Burbuļi
STR_CARGO_PLURAL_TOFFEE                                         :Īriss
STR_CARGO_PLURAL_BATTERIES                                      :Baterijas
STR_CARGO_PLURAL_PLASTIC                                        :Plastmasas
STR_CARGO_PLURAL_FIZZY_DRINKS                                   :Limonādes

# Singular cargo name
STR_CARGO_SINGULAR_NOTHING                                      :
STR_CARGO_SINGULAR_PASSENGER                                    :Pasažieris
STR_CARGO_SINGULAR_COAL                                         :Ogles
STR_CARGO_SINGULAR_MAIL                                         :Pasts
STR_CARGO_SINGULAR_OIL                                          :Nafta
STR_CARGO_SINGULAR_LIVESTOCK                                    :Mājlops
STR_CARGO_SINGULAR_GOODS                                        :Preces
STR_CARGO_SINGULAR_GRAIN                                        :Graudi
STR_CARGO_SINGULAR_WOOD                                         :Koksne
STR_CARGO_SINGULAR_IRON_ORE                                     :Dzelzsrūda
STR_CARGO_SINGULAR_STEEL                                        :Tērauds
STR_CARGO_SINGULAR_VALUABLES                                    :Vērtslieta
STR_CARGO_SINGULAR_COPPER_ORE                                   :Vara rūda
STR_CARGO_SINGULAR_MAIZE                                        :Kukurūza
STR_CARGO_SINGULAR_FRUIT                                        :Augļi
STR_CARGO_SINGULAR_DIAMOND                                      :Dimants
STR_CARGO_SINGULAR_FOOD                                         :Pārtika
STR_CARGO_SINGULAR_PAPER                                        :Papīrs
STR_CARGO_SINGULAR_GOLD                                         :Zelts
STR_CARGO_SINGULAR_WATER                                        :Ūdens
STR_CARGO_SINGULAR_WHEAT                                        :Kvieši
STR_CARGO_SINGULAR_RUBBER                                       :Kaučuks
STR_CARGO_SINGULAR_SUGAR                                        :Cukurs
STR_CARGO_SINGULAR_TOY                                          :Rotaļlieta
STR_CARGO_SINGULAR_SWEETS                                       :Saldumi
STR_CARGO_SINGULAR_COLA                                         :Kola
STR_CARGO_SINGULAR_CANDYFLOSS                                   :Cukurvate
STR_CARGO_SINGULAR_BUBBLE                                       :Burbuļi
STR_CARGO_SINGULAR_TOFFEE                                       :Īriss
STR_CARGO_SINGULAR_BATTERY                                      :Baterija
STR_CARGO_SINGULAR_PLASTIC                                      :Plastmasa
STR_CARGO_SINGULAR_FIZZY_DRINK                                  :Limonāde

# Quantity of cargo
STR_QUANTITY_NOTHING                                            :
STR_QUANTITY_PASSENGERS                                         :{COMMA}{NBSP}pasažier{P is i u}
STR_QUANTITY_COAL                                               :{WEIGHT_LONG} ogļu
STR_QUANTITY_MAIL                                               :{COMMA}{NBSP}pasta mais{P s i u}
STR_QUANTITY_OIL                                                :{VOLUME_LONG} naftas
STR_QUANTITY_LIVESTOCK                                          :{COMMA}{NBSP}mājlop{P s i u}
STR_QUANTITY_GOODS                                              :{COMMA}{NBSP}preču kast{P e es u}
STR_QUANTITY_GRAIN                                              :{WEIGHT_LONG} graudu
STR_QUANTITY_WOOD                                               :{WEIGHT_LONG} kokmateriālu
STR_QUANTITY_IRON_ORE                                           :{WEIGHT_LONG} dzelzsrūdas
STR_QUANTITY_STEEL                                              :{WEIGHT_LONG} tērauda
STR_QUANTITY_VALUABLES                                          :{COMMA}{NBSP}mais{P s i u} ar vērtslietām
STR_QUANTITY_COPPER_ORE                                         :{WEIGHT_LONG} vara rūdas
STR_QUANTITY_MAIZE                                              :{WEIGHT_LONG} kukurūzas
STR_QUANTITY_FRUIT                                              :{WEIGHT_LONG} augļu
STR_QUANTITY_DIAMONDS                                           :{COMMA}{NBSP}mais{P s i u} ar dimantiem
STR_QUANTITY_FOOD                                               :{WEIGHT_LONG} pārtikas preču
STR_QUANTITY_PAPER                                              :{WEIGHT_LONG} papīra
STR_QUANTITY_GOLD                                               :{COMMA}{NBSP}zelta mais{P s i u}
STR_QUANTITY_WATER                                              :{VOLUME_LONG} ūdens
STR_QUANTITY_WHEAT                                              :{WEIGHT_LONG} kviešu
STR_QUANTITY_RUBBER                                             :{VOLUME_LONG} kaučuka
STR_QUANTITY_SUGAR                                              :{WEIGHT_LONG} cukura
STR_QUANTITY_TOYS                                               :{COMMA}{NBSP}rotaļliet{P a as u}
STR_QUANTITY_SWEETS                                             :{COMMA}{NBSP}saldumu mais{P s i u}
STR_QUANTITY_COLA                                               :{VOLUME_LONG} kolas
STR_QUANTITY_CANDYFLOSS                                         :{WEIGHT_LONG} cukurvates
STR_QUANTITY_BUBBLES                                            :{COMMA} burbu{P lis ļi ļu}
STR_QUANTITY_TOFFEE                                             :{WEIGHT_LONG} īrisa konfekšu
STR_QUANTITY_BATTERIES                                          :{COMMA} baterij{P a as u}
STR_QUANTITY_PLASTIC                                            :{VOLUME_LONG} plastmasu
STR_QUANTITY_FIZZY_DRINKS                                       :{COMMA} limonād{P e s žu}
STR_QUANTITY_N_A                                                :nav informācijas

# Two letter abbreviation of cargo name
STR_ABBREV_NOTHING                                              :
STR_ABBREV_PASSENGERS                                           :{TINY_FONT}PA
STR_ABBREV_COAL                                                 :{TINY_FONT}OG
STR_ABBREV_MAIL                                                 :{TINY_FONT}PT
STR_ABBREV_OIL                                                  :{TINY_FONT}NF
STR_ABBREV_LIVESTOCK                                            :{TINY_FONT}LL
STR_ABBREV_GOODS                                                :{TINY_FONT}PR
STR_ABBREV_GRAIN                                                :{TINY_FONT}GR
STR_ABBREV_WOOD                                                 :{TINY_FONT}KM
STR_ABBREV_IRON_ORE                                             :{TINY_FONT}DZ
STR_ABBREV_STEEL                                                :{TINY_FONT}TR
STR_ABBREV_VALUABLES                                            :{TINY_FONT}VL
STR_ABBREV_COPPER_ORE                                           :{TINY_FONT}VR
STR_ABBREV_MAIZE                                                :{TINY_FONT}KU
STR_ABBREV_FRUIT                                                :{TINY_FONT}AU
STR_ABBREV_DIAMONDS                                             :{TINY_FONT}DM
STR_ABBREV_FOOD                                                 :{TINY_FONT}PP
STR_ABBREV_PAPER                                                :{TINY_FONT}PR
STR_ABBREV_GOLD                                                 :{TINY_FONT}ZE
STR_ABBREV_WATER                                                :{TINY_FONT}ŪD
STR_ABBREV_WHEAT                                                :{TINY_FONT}KV
STR_ABBREV_RUBBER                                               :{TINY_FONT}KČ
STR_ABBREV_SUGAR                                                :{TINY_FONT}CU
STR_ABBREV_TOYS                                                 :{TINY_FONT}RT
STR_ABBREV_SWEETS                                               :{TINY_FONT}SA
STR_ABBREV_COLA                                                 :{TINY_FONT}KO
STR_ABBREV_CANDYFLOSS                                           :{TINY_FONT}CV
STR_ABBREV_BUBBLES                                              :{TINY_FONT}BB
STR_ABBREV_TOFFEE                                               :{TINY_FONT}CP
STR_ABBREV_BATTERIES                                            :{TINY_FONT}BT
STR_ABBREV_PLASTIC                                              :{TINY_FONT}PL
STR_ABBREV_FIZZY_DRINKS                                         :{TINY_FONT}LM
STR_ABBREV_NONE                                                 :{TINY_FONT}NAV
STR_ABBREV_ALL                                                  :{TINY_FONT}VISI

# 'Mode' of transport for cargoes
STR_PASSENGERS                                                  :{COMMA}{NBSP}pasažier{P is i u}
STR_BAGS                                                        :{COMMA}{NBSP}mais{P s i u}
STR_TONS                                                        :{COMMA}{NBSP}tonn{P a as u}
STR_LITERS                                                      :{COMMA}{NBSP}litr{P s i u}
STR_ITEMS                                                       :{COMMA}{NBSP}vienīb{P a as u}
STR_CRATES                                                      :{COMMA}{NBSP}kast{P e es u}

STR_COLOUR_DEFAULT                                              :Noklusējuma
###length 17
STR_COLOUR_DARK_BLUE                                            :Tumši zila
STR_COLOUR_PALE_GREEN                                           :Gaiši zaļa
STR_COLOUR_PINK                                                 :Sārta
STR_COLOUR_YELLOW                                               :Dzeltena
STR_COLOUR_RED                                                  :Sarkana
STR_COLOUR_LIGHT_BLUE                                           :Gaiši zila
STR_COLOUR_GREEN                                                :Zaļa
STR_COLOUR_DARK_GREEN                                           :Tumši zaļa
STR_COLOUR_BLUE                                                 :Zila
STR_COLOUR_CREAM                                                :Krēmkrāsa
STR_COLOUR_MAUVE                                                :Gaišsārti violeta
STR_COLOUR_PURPLE                                               :Purpura
STR_COLOUR_ORANGE                                               :Oranža
STR_COLOUR_BROWN                                                :Brūna
STR_COLOUR_GREY                                                 :Pelēka
STR_COLOUR_WHITE                                                :Balta
STR_COLOUR_RANDOM                                               :Nejaušs

# Units used in OpenTTD
STR_UNITS_VELOCITY_IMPERIAL                                     :{COMMA}{NBSP}jūdzes stundā
STR_UNITS_VELOCITY_METRIC                                       :{COMMA}{NBSP}km/h
STR_UNITS_VELOCITY_SI                                           :{COMMA}{NBSP}m/s
STR_UNITS_VELOCITY_GAMEUNITS                                    :{DECIMAL}{NBSP}lauciņi/diena

STR_UNIT_NAME_VELOCITY_IMPERIAL                                 :jūdzes stundā
STR_UNIT_NAME_VELOCITY_METRIC                                   :km/h
STR_UNIT_NAME_VELOCITY_SI                                       :m/s
STR_UNIT_NAME_VELOCITY_GAMEUNITS                                :lauciņi/diena

STR_UNITS_POWER_IMPERIAL                                        :{COMMA}{NBSP}ZS
STR_UNITS_POWER_METRIC                                          :{COMMA}{NBSP}ZS
STR_UNITS_POWER_SI                                              :{COMMA}{NBSP}kW

STR_UNITS_POWER_IMPERIAL_TO_WEIGHT_IMPERIAL                     :{DECIMAL}{NBSP}zs/t
STR_UNITS_POWER_IMPERIAL_TO_WEIGHT_METRIC                       :{DECIMAL}{NBSP}zs/l
STR_UNITS_POWER_IMPERIAL_TO_WEIGHT_SI                           :{DECIMAL}{NBSP}zs/Mg
STR_UNITS_POWER_METRIC_TO_WEIGHT_IMPERIAL                       :{DECIMAL}{NBSP}zs/l
STR_UNITS_POWER_METRIC_TO_WEIGHT_METRIC                         :{DECIMAL}{NBSP}zs/l
STR_UNITS_POWER_METRIC_TO_WEIGHT_SI                             :{DECIMAL}{NBSP}zs/Mg
STR_UNITS_POWER_SI_TO_WEIGHT_IMPERIAL                           :{DECIMAL}{NBSP}kW/l
STR_UNITS_POWER_SI_TO_WEIGHT_METRIC                             :{DECIMAL}{NBSP}kW/t
STR_UNITS_POWER_SI_TO_WEIGHT_SI                                 :{DECIMAL}{NBSP}W/kg

STR_UNITS_WEIGHT_SHORT_IMPERIAL                                 :{COMMA}{NBSP}t
STR_UNITS_WEIGHT_SHORT_METRIC                                   :{COMMA}{NBSP}t
STR_UNITS_WEIGHT_SHORT_SI                                       :{COMMA}{NBSP}kg

STR_UNITS_WEIGHT_LONG_IMPERIAL                                  :{COMMA}{NBSP}tonn{P a as u}
STR_UNITS_WEIGHT_LONG_METRIC                                    :{COMMA}{NBSP}tonn{P a as u}
STR_UNITS_WEIGHT_LONG_SI                                        :{COMMA}{NBSP}kg

STR_UNITS_VOLUME_SHORT_IMPERIAL                                 :{COMMA}{NBSP}gal
STR_UNITS_VOLUME_SHORT_METRIC                                   :{COMMA}{NBSP}l
STR_UNITS_VOLUME_SHORT_SI                                       :{COMMA}{NBSP}m³

STR_UNITS_VOLUME_LONG_IMPERIAL                                  :{COMMA}{NBSP}galon{P s i u}
STR_UNITS_VOLUME_LONG_METRIC                                    :{COMMA}{NBSP}litr{P s i u}
STR_UNITS_VOLUME_LONG_SI                                        :{COMMA}{NBSP}m³

STR_UNITS_FORCE_IMPERIAL                                        :{COMMA}{NBSP}lbf
STR_UNITS_FORCE_METRIC                                          :{COMMA}{NBSP}kgf
STR_UNITS_FORCE_SI                                              :{COMMA}{NBSP}kN

STR_UNITS_HEIGHT_IMPERIAL                                       :{COMMA}{NBSP}pēdas
STR_UNITS_HEIGHT_METRIC                                         :{COMMA}{NBSP}m
STR_UNITS_HEIGHT_SI                                             :{COMMA}{NBSP}m

# Common window strings
STR_LIST_FILTER_TITLE                                           :{BLACK}Filters:
STR_LIST_FILTER_OSKTITLE                                        :{BLACK}Ievadiet vienu vai vairākus atslēgvārdus, lai filtrētu sarakstu
STR_LIST_FILTER_TOOLTIP                                         :{BLACK}Ievadiet vienu vai vairākus atslēgvārdus, lai filtrētu sarakstu

STR_TOOLTIP_GROUP_ORDER                                         :{BLACK}Izvēlēties grupēšanas kārtību
STR_TOOLTIP_SORT_ORDER                                          :{BLACK}Izvēlēties kārtošanas secību (dilstoša/augoša)
STR_TOOLTIP_SORT_CRITERIA                                       :{BLACK}Izvēlēties kārtošanas pazīmes
STR_TOOLTIP_FILTER_CRITERIA                                     :{BLACK}Izvēlēties filtrēšanas pazīmes
STR_BUTTON_SORT_BY                                              :{BLACK}Kārtot pēc
STR_BUTTON_RENAME                                               :{BLACK}Pārdēvēt
STR_BUTTON_CATCHMENT                                            :{BLACK}Pārklājums
STR_TOOLTIP_CATCHMENT                                           :{BLACK}Pārslēgt pārklājuma laukuma rādīšanu

STR_TOOLTIP_CLOSE_WINDOW                                        :{BLACK}Aizvērt logu
STR_TOOLTIP_WINDOW_TITLE_DRAG_THIS                              :{BLACK}Loga virsraksts - vilkt to, lai pārvietotu logu
STR_TOOLTIP_SHADE                                               :{BLACK}Aizēnot logu - rādīt tikai virsrakstu
STR_TOOLTIP_DEBUG                                               :{BLACK}Rādīt NewGRF atkļūdošanas informāciju
STR_TOOLTIP_DEFSIZE                                             :{BLACK}Mainīt loga izmēru uz tā noklusējuma izmēru. Ctrl+klikšķis, lai saglabātu esošo izmēru kā noklusējuma
STR_TOOLTIP_STICKY                                              :{BLACK}Atzīmēt šo logu kā neaizveramu ar "Aizvērt visus logus" taustiņu. Ctrl+klikšķis, lai saglabātu stāvokli kā noklusējumu
STR_TOOLTIP_RESIZE                                              :{BLACK}Klikšķināt un vilkt, lai mainītu šī loga lielumu
STR_TOOLTIP_TOGGLE_LARGE_SMALL_WINDOW                           :{BLACK}Pārslēgties starp lielu/mazu loga izmēru
STR_TOOLTIP_VSCROLL_BAR_SCROLLS_LIST                            :{BLACK}Ritjosla - ritina sarakstu augšup/lejup
STR_TOOLTIP_HSCROLL_BAR_SCROLLS_LIST                            :{BLACK}Ritjosla - ritina sarakstu pa kreisi/pa labi
STR_TOOLTIP_DEMOLISH_BUILDINGS_ETC                              :{BLACK}Nojaukt celtnes u.c. objektus no zemes platības. Ctrl iezīmē diagonālu laukumu. Shift pārslēdz nojaukšanu/izmaksu tāmes attēlošanu

# Show engines button
###length VEHICLE_TYPES
STR_SHOW_HIDDEN_ENGINES_VEHICLE_TRAIN                           :{BLACK}Parādīt paslēptos
STR_SHOW_HIDDEN_ENGINES_VEHICLE_ROAD_VEHICLE                    :{BLACK}Parādīt paslēptos
STR_SHOW_HIDDEN_ENGINES_VEHICLE_SHIP                            :{BLACK}Parādīt paslēptos
STR_SHOW_HIDDEN_ENGINES_VEHICLE_AIRCRAFT                        :{BLACK}Parādīt paslēptos

###length VEHICLE_TYPES
STR_SHOW_HIDDEN_ENGINES_VEHICLE_TRAIN_TOOLTIP                   :{BLACK}Ieslēdzot šo iestatījumu tiks parādīti arī paslēptie vilcieni
STR_SHOW_HIDDEN_ENGINES_VEHICLE_ROAD_VEHICLE_TOOLTIP            :{BLACK}Ieslēdzot šo iestatījumu tiks parādīti arī paslēptie autotransporta līdzekļi
STR_SHOW_HIDDEN_ENGINES_VEHICLE_SHIP_TOOLTIP                    :{BLACK}Ieslēdzot šo iestatījumu tiks parādīti arī paslēptie kuģi
STR_SHOW_HIDDEN_ENGINES_VEHICLE_AIRCRAFT_TOOLTIP                :{BLACK}Ieslēdzot šo iestatījumu tiks parādīti arī paslēptie lidaparāti

# Query window
STR_BUTTON_DEFAULT                                              :{BLACK}Noklusējums
STR_BUTTON_CANCEL                                               :{BLACK}Atcelt
STR_BUTTON_OK                                                   :{BLACK}Labi
STR_WARNING_PASSWORD_SECURITY                                   :{YELLOW}Brīdinājums: servera administrators var izlasīt jebkuru tekstu, kas šeit tiek ievadīts.

# On screen keyboard window
STR_OSK_KEYBOARD_LAYOUT                                         :`1234567890-=\qwertyuiop[]asdfghjkl;'  zxcvbnm,./ .
STR_OSK_KEYBOARD_LAYOUT_CAPS                                    :~!@#$%^&*()_+|QWERTYUIOP{{}}ASDFGHJKL:"  ZXCVBNM<>? .

# Measurement tooltip
STR_MEASURE_LENGTH                                              :{BLACK}Garums: {NUM}
STR_MEASURE_AREA                                                :{BLACK}Laukums: {NUM} x {NUM}
STR_MEASURE_LENGTH_HEIGHTDIFF                                   :{BLACK}Garums: {NUM}{}Augstuma atšķirība: {HEIGHT}
STR_MEASURE_AREA_HEIGHTDIFF                                     :{BLACK}Laukums: {NUM} x {NUM}{}Augstuma atšķirība: {HEIGHT}


# These are used in buttons
STR_SORT_BY_CAPTION_NAME                                        :{BLACK}Nosaukums
STR_SORT_BY_CAPTION_DATE                                        :{BLACK}Datums
# These are used in dropdowns
STR_SORT_BY_NAME                                                :nosaukuma
STR_SORT_BY_PRODUCTION                                          :ražojumiem
STR_SORT_BY_TYPE                                                :veida
STR_SORT_BY_TRANSPORTED                                         :pārvadājuma
STR_SORT_BY_NUMBER                                              :numura
STR_SORT_BY_PROFIT_LAST_YEAR                                    :peļņas pērn
STR_SORT_BY_PROFIT_THIS_YEAR                                    :peļņas šogad
STR_SORT_BY_AGE                                                 :vecuma
STR_SORT_BY_RELIABILITY                                         :uzticamības
STR_SORT_BY_TOTAL_CAPACITY_PER_CARGOTYPE                        :kravu veidu kopējās ietilpības
STR_SORT_BY_MAX_SPEED                                           :maksimālā ātruma
STR_SORT_BY_MODEL                                               :modeļa
STR_SORT_BY_VALUE                                               :vērtības
STR_SORT_BY_LENGTH                                              :garuma
STR_SORT_BY_LIFE_TIME                                           :atlikušā kalpošanas laika
STR_SORT_BY_TIMETABLE_DELAY                                     :saraksta kavējuma
STR_SORT_BY_FACILITY                                            :stacijas veida
STR_SORT_BY_WAITING_TOTAL                                       :Gaidošā krava kopā
STR_SORT_BY_WAITING_AVAILABLE                                   :Piejamā gaidošā krava
STR_SORT_BY_RATING_MAX                                          :augstākā kravu vērtējuma
STR_SORT_BY_RATING_MIN                                          :zemākā kravu vērtējuma
STR_SORT_BY_ENGINE_ID                                           :dzinēja ID (klasiskais veids)
STR_SORT_BY_COST                                                :izmaksas
STR_SORT_BY_POWER                                               :jaudas
STR_SORT_BY_TRACTIVE_EFFORT                                     :vilcējspēka
STR_SORT_BY_INTRO_DATE                                          :ieviešanas datuma
STR_SORT_BY_RUNNING_COST                                        :kārtējām izmaksām
STR_SORT_BY_POWER_VS_RUNNING_COST                               :jaudas/kārtējām izmaksām
STR_SORT_BY_CARGO_CAPACITY                                      :kravnesības
STR_SORT_BY_RANGE                                               :apgabala
STR_SORT_BY_POPULATION                                          :iedzīvotāju skaita
STR_SORT_BY_RATING                                              :vērtējuma
STR_SORT_BY_NUM_VEHICLES                                        :Autotransporta līdzekļu skaits
STR_SORT_BY_TOTAL_PROFIT_LAST_YEAR                              :Kopējā peļņa pagājušajā gadā
STR_SORT_BY_TOTAL_PROFIT_THIS_YEAR                              :Kopējā peļņa šogad
STR_SORT_BY_AVERAGE_PROFIT_LAST_YEAR                            :Vidējā peļņa iepriekšējā gadā
STR_SORT_BY_AVERAGE_PROFIT_THIS_YEAR                            :Vidējā peļņa šajā gadā

# Group by options for vehicle list
STR_GROUP_BY_NONE                                               :Nav
STR_GROUP_BY_SHARED_ORDERS                                      :Koplietojamie rīkojumi

# Order button in shared orders vehicle list
STR_GOTO_ORDER_VIEW                                             :{BLACK}Pasūtījumi
STR_GOTO_ORDER_VIEW_TOOLTIP                                     :{BLACK}Atvērt pasūtījumu skatu

# Tooltips for the main toolbar
###length 31
STR_TOOLBAR_TOOLTIP_PAUSE_GAME                                  :{BLACK}Pauzēt spēli
STR_TOOLBAR_TOOLTIP_FORWARD                                     :{BLACK}Paātrināta spēle
STR_TOOLBAR_TOOLTIP_OPTIONS                                     :{BLACK}Opcijas
STR_TOOLBAR_TOOLTIP_SAVE_GAME_ABANDON_GAME                      :{BLACK}Saglabāt spēli, pamest spēli, iziet
STR_TOOLBAR_TOOLTIP_DISPLAY_MAP                                 :{BLACK}Rādīt karti, papildu skatvietu vai zīmju sarakstu
STR_TOOLBAR_TOOLTIP_DISPLAY_TOWN_DIRECTORY                      :{BLACK}Rādīt pilsētu sarakstu
STR_TOOLBAR_TOOLTIP_DISPLAY_SUBSIDIES                           :{BLACK}Rādīt subsīdijas
STR_TOOLBAR_TOOLTIP_DISPLAY_LIST_OF_COMPANY_STATIONS            :{BLACK}Rādīt uzņēmuma staciju sarakstu
STR_TOOLBAR_TOOLTIP_DISPLAY_COMPANY_FINANCES                    :{BLACK}Rādīt uzņēmuma finanšu stāvokli
STR_TOOLBAR_TOOLTIP_DISPLAY_COMPANY_GENERAL                     :{BLACK}Rādīt uzņēmuma vispārējo informāciju
STR_TOOLBAR_TOOLTIP_DISPLAY_STORY_BOOK                          :{BLACK}Rādīt stāstu grāmatu
STR_TOOLBAR_TOOLTIP_DISPLAY_GOALS_LIST                          :{BLACK}Rādīt mērķu sarakstu
STR_TOOLBAR_TOOLTIP_DISPLAY_GRAPHS                              :{BLACK}Rādīt diagrammas
STR_TOOLBAR_TOOLTIP_DISPLAY_COMPANY_LEAGUE                      :{BLACK}Rādīt uzņēmumu rangu sarakstu
STR_TOOLBAR_TOOLTIP_FUND_CONSTRUCTION_OF_NEW                    :{BLACK}Finansēt jaunas ražotnes būvniecību vai uzskaitīt visas ražotnes
STR_TOOLBAR_TOOLTIP_DISPLAY_LIST_OF_COMPANY_TRAINS              :{BLACK}Rādīt uzņēmuma vilcienu sarakstu. Ctrl+klikšķis pārslēdz grupu/transportlīdzekļu saraksta atvēršanu
STR_TOOLBAR_TOOLTIP_DISPLAY_LIST_OF_COMPANY_ROAD_VEHICLES       :{BLACK}Rādīt uzņēmuma autotransporta sarakstu. Ctrl+klikšķis pārslēdz grupu/transportlīdzekļu saraksta atvēršanu
STR_TOOLBAR_TOOLTIP_DISPLAY_LIST_OF_COMPANY_SHIPS               :{BLACK}Rādīt uzņēmuma kuģu sarakstu. Ctrl+klikšķis pārslēdz grupu/transportlīdzekļu saraksta atvēršanu
STR_TOOLBAR_TOOLTIP_DISPLAY_LIST_OF_COMPANY_AIRCRAFT            :{BLACK}Rādīt uzņēmuma lidaparātu sarakstu. Ctrl+klikšķis pārslēdz grupu/transportlīdzekļu saraksta atvēršanu
STR_TOOLBAR_TOOLTIP_ZOOM_THE_VIEW_IN                            :{BLACK}Pietuvināt skatu
STR_TOOLBAR_TOOLTIP_ZOOM_THE_VIEW_OUT                           :{BLACK}Attālināt skatu
STR_TOOLBAR_TOOLTIP_BUILD_RAILROAD_TRACK                        :{BLACK}Būvēt sliežu ceļu
STR_TOOLBAR_TOOLTIP_BUILD_ROADS                                 :{BLACK}Būvēt ceļus
STR_TOOLBAR_TOOLTIP_BUILD_TRAMWAYS                              :{BLACK}Būvēt tramvajus
STR_TOOLBAR_TOOLTIP_BUILD_SHIP_DOCKS                            :{BLACK}Būvēt kuģu piestātnes
STR_TOOLBAR_TOOLTIP_BUILD_AIRPORTS                              :{BLACK}Būvēt lidostas
STR_TOOLBAR_TOOLTIP_LANDSCAPING                                 :{BLACK}Atvērt ainavas rīkjoslu, lai paceltu/nolaistu zemes līmeni, stādītu kokus utt.
STR_TOOLBAR_TOOLTIP_SHOW_SOUND_MUSIC_WINDOW                     :{BLACK}Rādīt skaņas/mūzikas logu
STR_TOOLBAR_TOOLTIP_SHOW_LAST_MESSAGE_NEWS                      :{BLACK}Rādīt pēdējos ziņojumus/avīžu ziņas, ziņojumu rādīšanas opcijas
STR_TOOLBAR_TOOLTIP_LAND_BLOCK_INFORMATION                      :{BLACK}Informācija par zemes platību, konsole, skriptu atkļūdošana, ekrānuzņēmumi, par OpenTTD
STR_TOOLBAR_TOOLTIP_SWITCH_TOOLBAR                              :{BLACK}Pārslēgt rīkjoslas

# Extra tooltips for the scenario editor toolbar
STR_SCENEDIT_TOOLBAR_TOOLTIP_SAVE_SCENARIO_LOAD_SCENARIO        :{BLACK}Saglabāt scenāriju, ielādēt scenāriju, pamest scenāriju redaktoru, iziet
STR_SCENEDIT_TOOLBAR_OPENTTD                                    :{YELLOW}OpenTTD
STR_SCENEDIT_TOOLBAR_SCENARIO_EDITOR                            :{YELLOW}scenāriju redaktors
STR_SCENEDIT_TOOLBAR_TOOLTIP_MOVE_THE_STARTING_DATE_BACKWARD    :{BLACK}Pārvietot sākuma datumu 1 gadu atpakaļ
STR_SCENEDIT_TOOLBAR_TOOLTIP_MOVE_THE_STARTING_DATE_FORWARD     :{BLACK}Pārvietot sākuma datumu 1 gadu uz priekšu
STR_SCENEDIT_TOOLBAR_TOOLTIP_SET_DATE                           :{BLACK}Klikšķināt, lai ievadītu sākuma gadu
STR_SCENEDIT_TOOLBAR_TOOLTIP_DISPLAY_MAP_TOWN_DIRECTORY         :{BLACK}Rādīt karti, pilsētu sarakstu
STR_SCENEDIT_TOOLBAR_LANDSCAPE_GENERATION                       :{BLACK}Ainavas radīšana
STR_SCENEDIT_TOOLBAR_TOWN_GENERATION                            :{BLACK}Pilsētu radīšana
STR_SCENEDIT_TOOLBAR_INDUSTRY_GENERATION                        :{BLACK}Ražotņu radīšana
STR_SCENEDIT_TOOLBAR_ROAD_CONSTRUCTION                          :{BLACK}Ceļu būvēšana
STR_SCENEDIT_TOOLBAR_TRAM_CONSTRUCTION                          :{BLACK}Tramvaju sliežu ceļu būvniecība
STR_SCENEDIT_TOOLBAR_PLANT_TREES                                :{BLACK}Stādīt kokus. Shift pārslēdz būvēšanu/izmaksu tāmes rādīšanu
STR_SCENEDIT_TOOLBAR_PLACE_SIGN                                 :{BLACK}Novietot zīmi
STR_SCENEDIT_TOOLBAR_PLACE_OBJECT                               :{BLACK}Novietojiet objektu. Ctrl atlasa apgabalu pa diagonāli. Shift pārslēdz ēku/rāda izmaksu tāmi

# Scenario editor file menu
###length 7
STR_SCENEDIT_FILE_MENU_SAVE_SCENARIO                            :Saglabāt scenāriju
STR_SCENEDIT_FILE_MENU_LOAD_SCENARIO                            :Ielādēt scenāriju
STR_SCENEDIT_FILE_MENU_SAVE_HEIGHTMAP                           :Saglabāt augstumu karti
STR_SCENEDIT_FILE_MENU_LOAD_HEIGHTMAP                           :Ielādēt augstumu karti
STR_SCENEDIT_FILE_MENU_QUIT_EDITOR                              :Pamest scenāriju redaktoru
STR_SCENEDIT_FILE_MENU_SEPARATOR                                :
STR_SCENEDIT_FILE_MENU_QUIT                                     :Iziet

# Settings menu
###length 15
STR_SETTINGS_MENU_GAME_OPTIONS                                  :Spēles opcijas
STR_SETTINGS_MENU_CONFIG_SETTINGS_TREE                          :Iestatījumi
STR_SETTINGS_MENU_AI_SETTINGS                                   :AI iestatījumi
STR_SETTINGS_MENU_GAMESCRIPT_SETTINGS                           :Spēles skripta iestatījumi
STR_SETTINGS_MENU_NEWGRF_SETTINGS                               :NewGRF iestatījumi
STR_SETTINGS_MENU_TRANSPARENCY_OPTIONS                          :Caurspīdības opcijas
STR_SETTINGS_MENU_TOWN_NAMES_DISPLAYED                          :Rādīt pilsētu nosaukumus
STR_SETTINGS_MENU_STATION_NAMES_DISPLAYED                       :Rādīt staciju nosaukumus
STR_SETTINGS_MENU_WAYPOINTS_DISPLAYED                           :Rādīt pieturas punktu nosaukumus
STR_SETTINGS_MENU_SIGNS_DISPLAYED                               :Rādīt zīmes
STR_SETTINGS_MENU_SHOW_COMPETITOR_SIGNS                         :Rādīt sāncenšu zīmes un nosaukumus
STR_SETTINGS_MENU_FULL_ANIMATION                                :Pilna animācija
STR_SETTINGS_MENU_FULL_DETAIL                                   :Visas detaļas
STR_SETTINGS_MENU_TRANSPARENT_BUILDINGS                         :Caurspīdīgas ēkas
STR_SETTINGS_MENU_TRANSPARENT_SIGNS                             :Caurspīdīgas zīmes

# File menu
###length 5
STR_FILE_MENU_SAVE_GAME                                         :Saglabāt spēli
STR_FILE_MENU_LOAD_GAME                                         :Ielādēt spēli
STR_FILE_MENU_QUIT_GAME                                         :Pamest spēli
STR_FILE_MENU_SEPARATOR                                         :
STR_FILE_MENU_EXIT                                              :Iziet

# Map menu
###length 4
STR_MAP_MENU_MAP_OF_WORLD                                       :Pasaules karte
STR_MAP_MENU_EXTRA_VIEWPORT                                     :Papildu skatvieta
STR_MAP_MENU_LINGRAPH_LEGEND                                    :Kravu plūsmas apzīmējumi
STR_MAP_MENU_SIGN_LIST                                          :Zīmju saraksts

# Town menu
###length 2
STR_TOWN_MENU_TOWN_DIRECTORY                                    :Pilsētu saraksts
STR_TOWN_MENU_FOUND_TOWN                                        :Dibināt pilsētu

# Subsidies menu
###length 1
STR_SUBSIDIES_MENU_SUBSIDIES                                    :Subsīdijas

# Graph menu
###length 6
STR_GRAPH_MENU_OPERATING_PROFIT_GRAPH                           :Darbības peļņas diagramma
STR_GRAPH_MENU_INCOME_GRAPH                                     :Ienākumu diagramma
STR_GRAPH_MENU_DELIVERED_CARGO_GRAPH                            :Piegādāto kravu diagramma
STR_GRAPH_MENU_PERFORMANCE_HISTORY_GRAPH                        :Uzņēmējdarbības vēstures diagramma
STR_GRAPH_MENU_COMPANY_VALUE_GRAPH                              :Uzņēmuma vērtības diagramma
STR_GRAPH_MENU_CARGO_PAYMENT_RATES                              :Kravas apmaksas cenas

# Company league menu
###length 3
STR_GRAPH_MENU_COMPANY_LEAGUE_TABLE                             :Uzņēmumu rangu saraksts
STR_GRAPH_MENU_DETAILED_PERFORMANCE_RATING                      :Detalizēts uzņēmējdarbības vērtējums
STR_GRAPH_MENU_HIGHSCORE                                        :Sasniegumu tabula

# Industry menu
###length 3
STR_INDUSTRY_MENU_INDUSTRY_DIRECTORY                            :Ražotņu saraksts
STR_INDUSTRY_MENU_INDUSTRY_CHAIN                                :Ražotņu ķēdes
STR_INDUSTRY_MENU_FUND_NEW_INDUSTRY                             :Finansēt jaunu ražotni

# URailway construction menu
###length 4
STR_RAIL_MENU_RAILROAD_CONSTRUCTION                             :Dzelzceļa būvniecība
STR_RAIL_MENU_ELRAIL_CONSTRUCTION                               :Elektrificētā dzelzceļa būvniecība
STR_RAIL_MENU_MONORAIL_CONSTRUCTION                             :Viensliedes būvniecība
STR_RAIL_MENU_MAGLEV_CONSTRUCTION                               :Magleva būvniecība

# Road construction menu
###length 2
STR_ROAD_MENU_ROAD_CONSTRUCTION                                 :Ceļu būvēšana
STR_ROAD_MENU_TRAM_CONSTRUCTION                                 :Tramvaju ceļa būvniecība

# Waterways construction menu
###length 1
STR_WATERWAYS_MENU_WATERWAYS_CONSTRUCTION                       :Ūdensceļu būvniecība

# Aairport construction menu
###length 1
STR_AIRCRAFT_MENU_AIRPORT_CONSTRUCTION                          :Lidostas būvniecība

# Landscaping menu
###length 3
STR_LANDSCAPING_MENU_LANDSCAPING                                :Ainavas veidošana
STR_LANDSCAPING_MENU_PLANT_TREES                                :Stādīt kokus
STR_LANDSCAPING_MENU_PLACE_SIGN                                 :Novietot zīmi

# Music menu
###length 1
STR_TOOLBAR_SOUND_MUSIC                                         :Skaņa/mūzika

# Message menu
###length 3
STR_NEWS_MENU_LAST_MESSAGE_NEWS_REPORT                          :Pēdējais ziņojums/avīzes raksts
STR_NEWS_MENU_MESSAGE_HISTORY_MENU                              :Ziņojumu vēsture
STR_NEWS_MENU_DELETE_ALL_MESSAGES                               :Dzēst visus ziņojumus

# About menu
###length 10
STR_ABOUT_MENU_LAND_BLOCK_INFO                                  :Zemes platības informācija
STR_ABOUT_MENU_SEPARATOR                                        :
STR_ABOUT_MENU_TOGGLE_CONSOLE                                   :Atvērt/aizvērt konsoli
STR_ABOUT_MENU_AI_DEBUG                                         :MI/spēles skriptu atkļūdošana
STR_ABOUT_MENU_SCREENSHOT                                       :Ekrānuzņēmums
STR_ABOUT_MENU_SHOW_FRAMERATE                                   :Rādīt kadru ātrumu
STR_ABOUT_MENU_ABOUT_OPENTTD                                    :Par 'OpenTTD'
STR_ABOUT_MENU_SPRITE_ALIGNER                                   :Gariņu līdzinātājs
STR_ABOUT_MENU_TOGGLE_BOUNDING_BOXES                            :Pārslēgt saistītās kastes
STR_ABOUT_MENU_TOGGLE_DIRTY_BLOCKS                              :Pārslēgt netīru bloku krāsojumu

# Place in highscore window
###length 15
STR_ORDINAL_NUMBER_1ST                                          :1.
STR_ORDINAL_NUMBER_2ND                                          :2.
STR_ORDINAL_NUMBER_3RD                                          :3.
STR_ORDINAL_NUMBER_4TH                                          :4.
STR_ORDINAL_NUMBER_5TH                                          :5.
STR_ORDINAL_NUMBER_6TH                                          :6.
STR_ORDINAL_NUMBER_7TH                                          :7.
STR_ORDINAL_NUMBER_8TH                                          :8.
STR_ORDINAL_NUMBER_9TH                                          :9.
STR_ORDINAL_NUMBER_10TH                                         :10.
STR_ORDINAL_NUMBER_11TH                                         :11.
STR_ORDINAL_NUMBER_12TH                                         :12.
STR_ORDINAL_NUMBER_13TH                                         :13.
STR_ORDINAL_NUMBER_14TH                                         :14.
STR_ORDINAL_NUMBER_15TH                                         :15.

###length 31
STR_DAY_NUMBER_1ST                                              :1.
STR_DAY_NUMBER_2ND                                              :2.
STR_DAY_NUMBER_3RD                                              :3.
STR_DAY_NUMBER_4TH                                              :4.
STR_DAY_NUMBER_5TH                                              :5.
STR_DAY_NUMBER_6TH                                              :6.
STR_DAY_NUMBER_7TH                                              :7.
STR_DAY_NUMBER_8TH                                              :8.
STR_DAY_NUMBER_9TH                                              :9.
STR_DAY_NUMBER_10TH                                             :10.
STR_DAY_NUMBER_11TH                                             :11.
STR_DAY_NUMBER_12TH                                             :12.
STR_DAY_NUMBER_13TH                                             :13.
STR_DAY_NUMBER_14TH                                             :14.
STR_DAY_NUMBER_15TH                                             :15.
STR_DAY_NUMBER_16TH                                             :16.
STR_DAY_NUMBER_17TH                                             :17.
STR_DAY_NUMBER_18TH                                             :18.
STR_DAY_NUMBER_19TH                                             :19.
STR_DAY_NUMBER_20TH                                             :20.
STR_DAY_NUMBER_21ST                                             :21.
STR_DAY_NUMBER_22ND                                             :22.
STR_DAY_NUMBER_23RD                                             :23.
STR_DAY_NUMBER_24TH                                             :24.
STR_DAY_NUMBER_25TH                                             :25.
STR_DAY_NUMBER_26TH                                             :26.
STR_DAY_NUMBER_27TH                                             :27.
STR_DAY_NUMBER_28TH                                             :28.
STR_DAY_NUMBER_29TH                                             :29.
STR_DAY_NUMBER_30TH                                             :30.
STR_DAY_NUMBER_31ST                                             :31.

###length 12
STR_MONTH_ABBREV_JAN                                            :Jan
STR_MONTH_ABBREV_FEB                                            :Feb
STR_MONTH_ABBREV_MAR                                            :Mar
STR_MONTH_ABBREV_APR                                            :Apr
STR_MONTH_ABBREV_MAY                                            :Mai
STR_MONTH_ABBREV_JUN                                            :Jūn
STR_MONTH_ABBREV_JUL                                            :Jūl
STR_MONTH_ABBREV_AUG                                            :Aug
STR_MONTH_ABBREV_SEP                                            :Sep
STR_MONTH_ABBREV_OCT                                            :Okt
STR_MONTH_ABBREV_NOV                                            :Nov
STR_MONTH_ABBREV_DEC                                            :Dec

###length 12
STR_MONTH_JAN                                                   :Janvāris
STR_MONTH_FEB                                                   :Februāris
STR_MONTH_MAR                                                   :Marts
STR_MONTH_APR                                                   :Aprīlis
STR_MONTH_MAY                                                   :Maijs
STR_MONTH_JUN                                                   :Jūnijs
STR_MONTH_JUL                                                   :Jūlijs
STR_MONTH_AUG                                                   :Augusts
STR_MONTH_SEP                                                   :Septembris
STR_MONTH_OCT                                                   :Oktobris
STR_MONTH_NOV                                                   :Novembris
STR_MONTH_DEC                                                   :Decembris

###length VEHICLE_TYPES
STR_VEHICLE_TYPE_TRAINS                                         :Vilcieni
STR_VEHICLE_TYPE_ROAD_VEHICLES                                  :Autotransporta līdzekļi
STR_VEHICLE_TYPE_SHIPS                                          :Kuģi
STR_VEHICLE_TYPE_AIRCRAFT                                       :Lidaparāti

# Graph window
STR_GRAPH_KEY_BUTTON                                            :{BLACK}Apzīmējumu atslēga
STR_GRAPH_KEY_TOOLTIP                                           :{BLACK}Diagrammās rādīt apzīmējumu atslēgas
STR_GRAPH_X_LABEL_MONTH                                         :{TINY_FONT}{STRING}
STR_GRAPH_X_LABEL_MONTH_YEAR                                    :{TINY_FONT}{STRING}{}{NUM}
STR_GRAPH_Y_LABEL                                               :{TINY_FONT}{STRING}
STR_GRAPH_Y_LABEL_NUMBER                                        :{TINY_FONT}{COMMA}

STR_GRAPH_OPERATING_PROFIT_CAPTION                              :{WHITE}Darbības peļņas diagramma
STR_GRAPH_INCOME_CAPTION                                        :{WHITE}Ienākumu diagramma
STR_GRAPH_CARGO_DELIVERED_CAPTION                               :{WHITE}Pārvadātās kravas vienības
STR_GRAPH_COMPANY_PERFORMANCE_RATINGS_CAPTION                   :{WHITE}Uzņēmuma darbības vērtējumi (maksimālais ir 1000)
STR_GRAPH_COMPANY_VALUES_CAPTION                                :{WHITE}Uzņēmuma vērtības

STR_GRAPH_CARGO_PAYMENT_RATES_CAPTION                           :{WHITE}Kravas apmaksas cenas
STR_GRAPH_CARGO_PAYMENT_RATES_X_LABEL                           :{TINY_FONT}{BLACK}Dienas pārvadājumos
STR_GRAPH_CARGO_PAYMENT_RATES_TITLE                             :{TINY_FONT}{BLACK}Izmaksas par 10 vienību (vai 10,000 litru) kravas pārvadāšanu par 20 lauciņiem
STR_GRAPH_CARGO_ENABLE_ALL                                      :{TINY_FONT}{BLACK}Iespējot visu
STR_GRAPH_CARGO_DISABLE_ALL                                     :{TINY_FONT}{BLACK}Atspējot visu
STR_GRAPH_CARGO_TOOLTIP_ENABLE_ALL                              :{BLACK}Rādīt visas kravas samaksu salīdzināšanas diagrammā
STR_GRAPH_CARGO_TOOLTIP_DISABLE_ALL                             :{BLACK}Nerādīt nevienu kravu samaksu salīdzināšanas diagrammā
STR_GRAPH_CARGO_PAYMENT_TOGGLE_CARGO                            :{BLACK}Ieslēgt/izslēgt kravu veidu diagrammu
STR_GRAPH_CARGO_PAYMENT_CARGO                                   :{TINY_FONT}{BLACK}{STRING}

STR_GRAPH_PERFORMANCE_DETAIL_TOOLTIP                            :{BLACK}Rādīt detalizētus uzņēmējdarbības vērtējumus

# Graph key window
STR_GRAPH_KEY_CAPTION                                           :{WHITE}Apzīmējumu atslēgas uzņēmumu diagrammās
STR_GRAPH_KEY_COMPANY_SELECTION_TOOLTIP                         :{BLACK}Klikšķināt šeit, lai ieslēgtu/izslēgtu uzņēmuma attēlošanu diagrammā

# Company league window
STR_COMPANY_LEAGUE_TABLE_CAPTION                                :{WHITE}Uzņēmumu rangu saraksts
STR_COMPANY_LEAGUE_COMPANY_NAME                                 :{ORANGE}{COMPANY} {BLACK}{COMPANY_NUM} '{STRING}'
STR_COMPANY_LEAGUE_PERFORMANCE_TITLE_ENGINEER                   :Inženieris
STR_COMPANY_LEAGUE_PERFORMANCE_TITLE_TRAFFIC_MANAGER            :Satiksmes vadītājs
STR_COMPANY_LEAGUE_PERFORMANCE_TITLE_TRANSPORT_COORDINATOR      :Pārvadājumu koordinators
STR_COMPANY_LEAGUE_PERFORMANCE_TITLE_ROUTE_SUPERVISOR           :Maršrutu uzraugs
STR_COMPANY_LEAGUE_PERFORMANCE_TITLE_DIRECTOR                   :Direktors
STR_COMPANY_LEAGUE_PERFORMANCE_TITLE_CHIEF_EXECUTIVE            :Rīkotājdirektors
STR_COMPANY_LEAGUE_PERFORMANCE_TITLE_CHAIRMAN                   :Priekšsēdētājs
STR_COMPANY_LEAGUE_PERFORMANCE_TITLE_PRESIDENT                  :Prezidents
STR_COMPANY_LEAGUE_PERFORMANCE_TITLE_TYCOON                     :Magnāts

# Performance detail window
STR_PERFORMANCE_DETAIL                                          :{WHITE}Detalizēts uzņēmējdarbības vērtējums
STR_PERFORMANCE_DETAIL_KEY                                      :{BLACK}Detalizēti
STR_PERFORMANCE_DETAIL_AMOUNT_CURRENCY                          :{BLACK}({CURRENCY_SHORT}/{CURRENCY_SHORT})
STR_PERFORMANCE_DETAIL_AMOUNT_INT                               :{BLACK}({COMMA}/{COMMA})
STR_PERFORMANCE_DETAIL_PERCENT                                  :{WHITE}{NUM}%
STR_PERFORMANCE_DETAIL_SELECT_COMPANY_TOOLTIP                   :{BLACK}Apskatīt šā uzņēmuma informāciju

###length 10
STR_PERFORMANCE_DETAIL_VEHICLES                                 :{BLACK}Transportlīdzekļi:
STR_PERFORMANCE_DETAIL_STATIONS                                 :{BLACK}Stacijas:
STR_PERFORMANCE_DETAIL_MIN_PROFIT                               :{BLACK}Min. pelņa
STR_PERFORMANCE_DETAIL_MIN_INCOME                               :{BLACK}Min. ienākumi:
STR_PERFORMANCE_DETAIL_MAX_INCOME                               :{BLACK}Maks. ienākumi:
STR_PERFORMANCE_DETAIL_DELIVERED                                :{BLACK}Piegādāts:
STR_PERFORMANCE_DETAIL_CARGO                                    :{BLACK}Krava:
STR_PERFORMANCE_DETAIL_MONEY                                    :{BLACK}Nauda:
STR_PERFORMANCE_DETAIL_LOAN                                     :{BLACK}Aizdevums:
STR_PERFORMANCE_DETAIL_TOTAL                                    :{BLACK}Kopā:

###length 10
STR_PERFORMANCE_DETAIL_VEHICLES_TOOLTIP                         :{BLACK}Transportlīdzekļi, kuri iepriekšējā gadā ir nesuši peļņu. Ietver autotransporta līdzekļus, vilcienus, kuģus un lidaparātus
STR_PERFORMANCE_DETAIL_STATIONS_TOOLTIP                         :{BLACK}Nesen apkalpoto staciju skaits. Dzelzceļa stacijas, autoostas, lidostas un tamlīdzīgas tiek skaitītas kā atsevišķas, pat ja tās ir savienotas kā viena stacija
STR_PERFORMANCE_DETAIL_MIN_PROFIT_TOOLTIP                       :{BLACK}Transportlīdzekļa, kuram ir mazākie ienākumi, peļņa (ņemti vērā tikai transportlīdzekļi, kuri vecāki par 2 gadiem)
STR_PERFORMANCE_DETAIL_MIN_INCOME_TOOLTIP                       :{BLACK}Nopelnītās naudas daudzums ceturksnī ar vismazāko peļņu pēdējos 12 ceturkšņos
STR_PERFORMANCE_DETAIL_MAX_INCOME_TOOLTIP                       :{BLACK}Nopelnītās naudas daudzums ceturksnī ar vislielāko peļņu pēdējos 12 ceturkšņos
STR_PERFORMANCE_DETAIL_DELIVERED_TOOLTIP                        :{BLACK}Kravu vienības , kas piegādātas pēdējos četros ceturkšņos
STR_PERFORMANCE_DETAIL_CARGO_TOOLTIP                            :{BLACK}Kravu veidu daudzums, kas piegādāti pēdējā ceturksnī
STR_PERFORMANCE_DETAIL_MONEY_TOOLTIP                            :{BLACK}Šā uzņēmuma naudas daudzums bankā
STR_PERFORMANCE_DETAIL_LOAN_TOOLTIP                             :{BLACK}Naudas daudzums, ko šis uzņēmums ir aizņēmies
STR_PERFORMANCE_DETAIL_TOTAL_TOOLTIP                            :{BLACK}Iespējamie punkti kopā

# Music window
STR_MUSIC_JAZZ_JUKEBOX_CAPTION                                  :{WHITE}Džeza mūzikas automāts
STR_MUSIC_PLAYLIST_ALL                                          :{TINY_FONT}{BLACK}Visi
STR_MUSIC_PLAYLIST_OLD_STYLE                                    :{TINY_FONT}{BLACK}Vecā stila
STR_MUSIC_PLAYLIST_NEW_STYLE                                    :{TINY_FONT}{BLACK}Jaunā stila
STR_MUSIC_PLAYLIST_EZY_STREET                                   :{TINY_FONT}{BLACK}Ezy ielas
STR_MUSIC_PLAYLIST_CUSTOM_1                                     :{TINY_FONT}{BLACK}Pielāgotā 1
STR_MUSIC_PLAYLIST_CUSTOM_2                                     :{TINY_FONT}{BLACK}Pielāgotā 2
STR_MUSIC_MUSIC_VOLUME                                          :{TINY_FONT}{BLACK}Mūzikas skaļums
STR_MUSIC_EFFECTS_VOLUME                                        :{TINY_FONT}{BLACK}Efektu skaļums
STR_MUSIC_TRACK_NONE                                            :{TINY_FONT}{DKGREEN}--
STR_MUSIC_TRACK_DIGIT                                           :{TINY_FONT}{DKGREEN}{ZEROFILL_NUM}
STR_MUSIC_TITLE_NONE                                            :{TINY_FONT}{DKGREEN}------
STR_MUSIC_TITLE_NOMUSIC                                         :{TINY_FONT}{DKGREEN}Mūzika nav pieejama
STR_MUSIC_TITLE_NAME                                            :{TINY_FONT}{DKGREEN}"{STRING}"
STR_MUSIC_TRACK                                                 :{TINY_FONT}{BLACK}Celiņš
STR_MUSIC_XTITLE                                                :{TINY_FONT}{BLACK}Nosaukums
STR_MUSIC_SHUFFLE                                               :{TINY_FONT}{BLACK}Sajaukt
STR_MUSIC_PROGRAM                                               :{TINY_FONT}{BLACK}Programma
STR_MUSIC_TOOLTIP_SKIP_TO_PREVIOUS_TRACK                        :{BLACK}Pārlekt uz iepriekšējo celiņu
STR_MUSIC_TOOLTIP_SKIP_TO_NEXT_TRACK_IN_SELECTION               :{BLACK}Pārlekt uz nākamo celiņu
STR_MUSIC_TOOLTIP_STOP_PLAYING_MUSIC                            :{BLACK}Apturēt mūzikas atskaņošanu
STR_MUSIC_TOOLTIP_START_PLAYING_MUSIC                           :{BLACK}Sākt mūzikas atskaņošanu
STR_MUSIC_TOOLTIP_DRAG_SLIDERS_TO_SET_MUSIC                     :{BLACK}Bīdīt slīdņus, lai mainītu mūzikas un skaņas efektu skaļumu
STR_MUSIC_TOOLTIP_SELECT_ALL_TRACKS_PROGRAM                     :{BLACK}Izvēlēties programmu 'visi celiņi'
STR_MUSIC_TOOLTIP_SELECT_OLD_STYLE_MUSIC                        :{BLACK}Izvēlēties programmu 'vecā stila mūzika'
STR_MUSIC_TOOLTIP_SELECT_NEW_STYLE_MUSIC                        :{BLACK}Izvēlēties programmu 'jaunā stila mūzika'
STR_MUSIC_TOOLTIP_SELECT_EZY_STREET_STYLE                       :{BLACK}Izvēlēties programmu 'Ezy Ielas stila mūzika'
STR_MUSIC_TOOLTIP_SELECT_CUSTOM_1_USER_DEFINED                  :{BLACK}Izvēlēties programmu 'Pielāgotā 1' (lietotāja sastādīto)
STR_MUSIC_TOOLTIP_SELECT_CUSTOM_2_USER_DEFINED                  :{BLACK}Izvēlēties programmu 'Pielāgotā 2' (lietotāja sastādīto)
STR_MUSIC_TOOLTIP_TOGGLE_PROGRAM_SHUFFLE                        :{BLACK}Ieslēgt/izslēgt mūzikas saraksta jaukšanu
STR_MUSIC_TOOLTIP_SHOW_MUSIC_TRACK_SELECTION                    :{BLACK}Rādīt mūzikas celiņu atlases logu

# Playlist window
STR_PLAYLIST_MUSIC_SELECTION_SETNAME                            :{WHITE}Mūzikas programma - “{STRING}”
STR_PLAYLIST_TRACK_NAME                                         :{TINY_FONT}{LTBLUE}{ZEROFILL_NUM} "{STRING}"
STR_PLAYLIST_TRACK_INDEX                                        :{TINY_FONT}{BLACK}Celiņu rādītājs
STR_PLAYLIST_PROGRAM                                            :{TINY_FONT}{BLACK}Programma - '{STRING}'
STR_PLAYLIST_CLEAR                                              :{TINY_FONT}{BLACK}Notīrīt
STR_PLAYLIST_CHANGE_SET                                         :{BLACK}Mainīt kopu
STR_PLAYLIST_TOOLTIP_CLEAR_CURRENT_PROGRAM_CUSTOM1              :{BLACK}Dzēst pašreizējo programmu (tikai Pielāgoto 1 vai Pielāgoto 2)
STR_PLAYLIST_TOOLTIP_CHANGE_SET                                 :{BLACK}Mainīt mūzikas atlasi uz citu instalēto kopu
STR_PLAYLIST_TOOLTIP_CLICK_TO_ADD_TRACK                         :{BLACK}Klikšķināt uz mūzikas celiņa, lai to pievienotu pašreizējai programmai (tikai Pielāgotā 1 vai Pielāgotā 2)
STR_PLAYLIST_TOOLTIP_CLICK_TO_REMOVE_TRACK                      :{BLACK}Klikšķināt uz mūzikas celiņa, lai to izdzēstu no pašreizējās programmas (tikai Pielāgotā1 un Pielāgotā2)

# Highscore window
STR_HIGHSCORE_TOP_COMPANIES_WHO_REACHED                         :{BIG_FONT}{BLACK}Labākie uzņēmumi, kuri sasnieguši {NUM}
STR_HIGHSCORE_TOP_COMPANIES_NETWORK_GAME                        :{BIG_FONT}{BLACK}Uzņēmumu rangu sarakstā {NUM}
STR_HIGHSCORE_POSITION                                          :{BIG_FONT}{BLACK}{COMMA}.
STR_HIGHSCORE_PERFORMANCE_TITLE_BUSINESSMAN                     :Darījumu cilvēks
STR_HIGHSCORE_PERFORMANCE_TITLE_ENTREPRENEUR                    :Uzņēmējs
STR_HIGHSCORE_PERFORMANCE_TITLE_INDUSTRIALIST                   :Industriālists
STR_HIGHSCORE_PERFORMANCE_TITLE_CAPITALIST                      :Kapitālists
STR_HIGHSCORE_PERFORMANCE_TITLE_MAGNATE                         :Magnāts
STR_HIGHSCORE_PERFORMANCE_TITLE_MOGUL                           :Moguls
STR_HIGHSCORE_PERFORMANCE_TITLE_TYCOON_OF_THE_CENTURY           :Gadsimta biržas magnāts
STR_HIGHSCORE_NAME                                              :{PRESIDENT_NAME}, {COMPANY}
STR_HIGHSCORE_STATS                                             :{BIG_FONT}'{STRING}'   ({COMMA})
STR_HIGHSCORE_COMPANY_ACHIEVES_STATUS                           :{BIG_FONT}{BLACK}{COMPANY} sasniedzis '{STRING}' stāvokli!
STR_HIGHSCORE_PRESIDENT_OF_COMPANY_ACHIEVES_STATUS              :{BIG_FONT}{WHITE}{PRESIDENT_NAME} no {COMPANY} sasnieguši '{STRING}' stāvokli!

# Smallmap window
STR_SMALLMAP_CAPTION                                            :{WHITE}Karte - {STRING}

###length 7
STR_SMALLMAP_TYPE_CONTOURS                                      :kontūras
STR_SMALLMAP_TYPE_VEHICLES                                      :transportlīdzekļi
STR_SMALLMAP_TYPE_INDUSTRIES                                    :ražotnes
STR_SMALLMAP_TYPE_ROUTEMAP                                      :kravas plūsma
STR_SMALLMAP_TYPE_ROUTES                                        :maršruti
STR_SMALLMAP_TYPE_VEGETATION                                    :augu valsts
STR_SMALLMAP_TYPE_OWNERS                                        :īpašnieki

STR_SMALLMAP_TOOLTIP_SHOW_LAND_CONTOURS_ON_MAP                  :{BLACK}Rādīt zemes kontūras uz kartes
STR_SMALLMAP_TOOLTIP_SHOW_VEHICLES_ON_MAP                       :{BLACK}Rādīt transportlīdzekļus uz kartes
STR_SMALLMAP_TOOLTIP_SHOW_INDUSTRIES_ON_MAP                     :{BLACK}Rādīt ražotnes uz kartes
STR_SMALLMAP_TOOLTIP_SHOW_LINK_STATS_ON_MAP                     :{BLACK}Rādīt kravas plūsmu uz kartes
STR_SMALLMAP_TOOLTIP_SHOW_TRANSPORT_ROUTES_ON                   :{BLACK}Rādīt pārvadājumu maršrutus uz kartes
STR_SMALLMAP_TOOLTIP_SHOW_VEGETATION_ON_MAP                     :{BLACK}Rādīt augu valsti uz kartes
STR_SMALLMAP_TOOLTIP_SHOW_LAND_OWNERS_ON_MAP                    :{BLACK}Rādīt zemes īpašniekus uz kartes
STR_SMALLMAP_TOOLTIP_INDUSTRY_SELECTION                         :{BLACK}Klikšķināt uz rūpnīcas veida, lai pārslēgtu tā atainošanu. Ctrl+klikšķis atslēdz visas rūpnīcas, izņemot izvēlēto veidu. Atkārtots Ctrl+klikšķis uz tā ieslēgs visus rūpnīcu veidus
STR_SMALLMAP_TOOLTIP_COMPANY_SELECTION                          :{BLACK}Klikšķināt uz uzņēmuma, lai pārslēgtu tā īpašumu attēlošanu. Ctrl+klikšķis atslēdz visus uzņēmumus, izņemot izvēlēto. Atkārtots Ctrl+klikšķis uz tā ieslēgs visus uzņēmumus
STR_SMALLMAP_TOOLTIP_CARGO_SELECTION                            :{BLACK}Spiediet uz kravas, lai pārslēgtu tā īpašību rādīšanu. Ctrl+klikšķis izslēdz visas kravas, izņemot izvēlēto. Atkārtots Ctrl+klikšķis uz tā ieslēgs visas kravas

STR_SMALLMAP_LEGENDA_ROADS                                      :{TINY_FONT}{BLACK}Ceļi
STR_SMALLMAP_LEGENDA_RAILROADS                                  :{TINY_FONT}{BLACK}Dzelzsceļi
STR_SMALLMAP_LEGENDA_STATIONS_AIRPORTS_DOCKS                    :{TINY_FONT}{BLACK}Stacijas/lidostas/piestātnes
STR_SMALLMAP_LEGENDA_BUILDINGS_INDUSTRIES                       :{TINY_FONT}{BLACK}Celtnes/ražotnes
STR_SMALLMAP_LEGENDA_VEHICLES                                   :{TINY_FONT}{BLACK}Transportlīdzekļi
STR_SMALLMAP_LEGENDA_TRAINS                                     :{TINY_FONT}{BLACK}Vilcieni
STR_SMALLMAP_LEGENDA_ROAD_VEHICLES                              :{TINY_FONT}{BLACK}Autotransporta līdzekļi
STR_SMALLMAP_LEGENDA_SHIPS                                      :{TINY_FONT}{BLACK}Kuģi
STR_SMALLMAP_LEGENDA_AIRCRAFT                                   :{TINY_FONT}{BLACK}Lidaparāti
STR_SMALLMAP_LEGENDA_TRANSPORT_ROUTES                           :{TINY_FONT}{BLACK}Pārvadājumu maršruti
STR_SMALLMAP_LEGENDA_FOREST                                     :{TINY_FONT}{BLACK}Mežs
STR_SMALLMAP_LEGENDA_RAILROAD_STATION                           :{TINY_FONT}{BLACK}Dzelzsceļa stacija
STR_SMALLMAP_LEGENDA_TRUCK_LOADING_BAY                          :{TINY_FONT}{BLACK}Kravas automobiļu iekrautuve
STR_SMALLMAP_LEGENDA_BUS_STATION                                :{TINY_FONT}{BLACK}Autobusa stacija
STR_SMALLMAP_LEGENDA_AIRPORT_HELIPORT                           :{TINY_FONT}{BLACK}Lidosta/Helikopteru osta
STR_SMALLMAP_LEGENDA_DOCK                                       :{TINY_FONT}{BLACK}Piestātne
STR_SMALLMAP_LEGENDA_ROUGH_LAND                                 :{TINY_FONT}{BLACK}Nelīdzena zeme
STR_SMALLMAP_LEGENDA_GRASS_LAND                                 :{TINY_FONT}{BLACK}Zālāju zeme
STR_SMALLMAP_LEGENDA_BARE_LAND                                  :{TINY_FONT}{BLACK}Kaila zeme
STR_SMALLMAP_LEGENDA_RAINFOREST                                 :{TINY_FONT} {BLACK} Lietus mežs
STR_SMALLMAP_LEGENDA_FIELDS                                     :{TINY_FONT}{BLACK}Lauki
STR_SMALLMAP_LEGENDA_TREES                                      :{TINY_FONT}{BLACK}Koki
STR_SMALLMAP_LEGENDA_ROCKS                                      :{TINY_FONT}{BLACK}Akmeņi
STR_SMALLMAP_LEGENDA_WATER                                      :{TINY_FONT}{BLACK}Ūdens
STR_SMALLMAP_LEGENDA_NO_OWNER                                   :{TINY_FONT}{BLACK}Nav īpašnieka
STR_SMALLMAP_LEGENDA_TOWNS                                      :{TINY_FONT}{BLACK}Pilsētas
STR_SMALLMAP_LEGENDA_INDUSTRIES                                 :{TINY_FONT}{BLACK}Ražotnes
STR_SMALLMAP_LEGENDA_DESERT                                     :{TINY_FONT}{BLACK}Tuksnesis
STR_SMALLMAP_LEGENDA_SNOW                                       :{TINY_FONT}{BLACK}Sniegs

STR_SMALLMAP_TOOLTIP_TOGGLE_TOWN_NAMES_ON_OFF                   :{BLACK}Rādīt/nerādīt pilsētu nosaukumus uz kartes
STR_SMALLMAP_CENTER                                             :{BLACK}Centrēt minikarti uz pašreizējo pozīciju
STR_SMALLMAP_INDUSTRY                                           :{TINY_FONT}{STRING} ({NUM})
STR_SMALLMAP_LINKSTATS                                          :{TINY_FONT}{STRING}
STR_SMALLMAP_COMPANY                                            :{TINY_FONT}{COMPANY}
STR_SMALLMAP_TOWN                                               :{TINY_FONT}{WHITE}{TOWN}
STR_SMALLMAP_DISABLE_ALL                                        :{BLACK}Atspējot visu
STR_SMALLMAP_ENABLE_ALL                                         :{BLACK}Iespējot visu
STR_SMALLMAP_SHOW_HEIGHT                                        :{BLACK}Rādīt augstumu
STR_SMALLMAP_TOOLTIP_DISABLE_ALL_INDUSTRIES                     :{BLACK}Nerādīt uz kartes ražotnes
STR_SMALLMAP_TOOLTIP_ENABLE_ALL_INDUSTRIES                      :{BLACK}Rādīt uz kartes visas ražotnes
STR_SMALLMAP_TOOLTIP_SHOW_HEIGHT                                :{BLACK}Pārslēgt augstumu kartes attēlošanu
STR_SMALLMAP_TOOLTIP_DISABLE_ALL_COMPANIES                      :{BLACK}Nerādīt neviena uzņēmuma īpašumus uz kartes
STR_SMALLMAP_TOOLTIP_ENABLE_ALL_COMPANIES                       :{BLACK}Rādīt visu uzņēmumu īpašumus uz kartes
STR_SMALLMAP_TOOLTIP_DISABLE_ALL_CARGOS                         :{BLACK}Nerādīt kravas uz kartes
STR_SMALLMAP_TOOLTIP_ENABLE_ALL_CARGOS                          :{BLACK}Rādīt visas kravas uz kartes

# Status bar messages
STR_STATUSBAR_TOOLTIP_SHOW_LAST_NEWS                            :{BLACK}Rādīt pēdējo ziņojumu vai avīzes rakstu
STR_STATUSBAR_COMPANY_NAME                                      :{SILVER}- -  {COMPANY}  - -
STR_STATUSBAR_PAUSED                                            :{YELLOW}* *  PAUZE  *  *
STR_STATUSBAR_PAUSED_LINK_GRAPH                                 :{ORANGE} * * PAUZE (gaida saites diagrammas atjaunināšanu) * *
STR_STATUSBAR_AUTOSAVE                                          :{RED}AUTOMĀTISKĀ SAGLABĀŠANA
STR_STATUSBAR_SAVING_GAME                                       :{RED}*  *  SPĒLE TIEK SAGLABĀTA *  *

STR_STATUSBAR_SPECTATOR                                         :{WHITE}(skatītājs)

# News message history
STR_MESSAGE_HISTORY                                             :{WHITE}Ziņojumu vēsture
STR_MESSAGE_HISTORY_TOOLTIP                                     :{BLACK}Neseno ziņojumu saraksts
STR_MESSAGE_NEWS_FORMAT                                         :{STRING}  -  {STRING}

STR_NEWS_MESSAGE_CAPTION                                        :{WHITE}Ziņojums
STR_NEWS_CUSTOM_ITEM                                            :{BIG_FONT}{BLACK}{STRING}

STR_NEWS_FIRST_TRAIN_ARRIVAL                                    :{BIG_FONT}{BLACK}Pilsētnieki līksmo . . .{}Pirmais vilciens ierodas {STATION}!
STR_NEWS_FIRST_BUS_ARRIVAL                                      :{BIG_FONT}{BLACK}Pilsētnieki līksmo . . .{}Pirmais autobuss ierodas {STATION}!
STR_NEWS_FIRST_TRUCK_ARRIVAL                                    :{BIG_FONT}{BLACK}Pilsētnieki līksmo . . .{}Pirmā kravas automašīna ierodas {STATION}!
STR_NEWS_FIRST_PASSENGER_TRAM_ARRIVAL                           :{BIG_FONT}{BLACK}Pilsētnieki līksmo . . .{}Pirmais pasažieru tramvajs ierodas {STATION}!
STR_NEWS_FIRST_CARGO_TRAM_ARRIVAL                               :{BIG_FONT}{BLACK}Pilsētnieki līksmo . . .{}Pirmais kravas tramvajs ierodas {STATION}!
STR_NEWS_FIRST_SHIP_ARRIVAL                                     :{BIG_FONT}{BLACK}Pilsētnieki līksmo . . .{}Pirmais kuģis ierodas {STATION}!
STR_NEWS_FIRST_AIRCRAFT_ARRIVAL                                 :{BIG_FONT}{BLACK}Pilsētnieki līksmo . . .{}Pirmais lidaparāts ierodas {STATION}!

STR_NEWS_TRAIN_CRASH                                            :{BIG_FONT}{BLACK}Vilciena avārija!{}Pēc sadursmei sekojoša sprādziena {COMMA} bojāgājušie
STR_NEWS_ROAD_VEHICLE_CRASH_DRIVER                              :{BIG_FONT}{BLACK}Autotransporta līdzekļa avārija!{}Vadītājs mirst sprādzienā pēc sadursmes ar vilcienu
STR_NEWS_ROAD_VEHICLE_CRASH                                     :{BIG_FONT}{BLACK}Autotransporta līdzekļa avārija!{}{COMMA} mirst sprādzienā pēc sadursmes ar vilcienu
STR_NEWS_AIRCRAFT_CRASH                                         :{BIG_FONT}{BLACK}Lidmašīna nogāzusies!{}{COMMA} iet bojā sprādzienā {STATION}
STR_NEWS_PLANE_CRASH_OUT_OF_FUEL                                :{BIG_FONT}{BLACK}Lidaparāta avārija!{}Lidaparātam beidzās degviela, {COMMA} bojāgājušie!

STR_NEWS_DISASTER_ZEPPELIN                                      :{BIG_FONT}{BLACK}Dirižabļa katastrofa {STATION}!
STR_NEWS_DISASTER_SMALL_UFO                                     :{BIG_FONT}{BLACK}Autotransporta līdzeklis ir gājis bojā sadursmē ar 'NLO'!
STR_NEWS_DISASTER_AIRPLANE_OIL_REFINERY                         :{BIG_FONT}{BLACK}Ir uzsprāgusi naftas pārstrādes rūpnīca netālu no {TOWN}!
STR_NEWS_DISASTER_HELICOPTER_FACTORY                            :{BIG_FONT}{BLACK}Netālu no {TOWN} mīklainos apstākļos ir iznīcināta rūpnīca!
STR_NEWS_DISASTER_BIG_UFO                                       :{BIG_FONT}{BLACK}'NLO' nolaižas netālu no {TOWN}!
STR_NEWS_DISASTER_COAL_MINE_SUBSIDENCE                          :{BIG_FONT}{BLACK}Ogļu raktuves iebrukšana atstāj bojājumu joslu netālu no {TOWN}!
STR_NEWS_DISASTER_FLOOD_VEHICLE                                 :{BIG_FONT}{BLACK}Plūdi!{}Vismaz {COMMA} pazuduši bez vēsts, iespējams gājuši bojā plūdos!

STR_NEWS_COMPANY_IN_TROUBLE_TITLE                               :{BIG_FONT}{BLACK}Transporta uzņēmumam ir grūtības!
STR_NEWS_COMPANY_IN_TROUBLE_DESCRIPTION                         :{BIG_FONT}{BLACK}{STRING} tiks izpārdots vai pasludināts bankrots, ja tuvākajā laikā neuzlabosies tā darbības rādītāji!
STR_NEWS_COMPANY_MERGER_TITLE                                   :{BIG_FONT}{BLACK}Transporta uzņēmumi apvienojas!
STR_NEWS_COMPANY_MERGER_DESCRIPTION                             :{BIG_FONT}{BLACK}{STRING} tika pārdots {STRING} par {CURRENCY_LONG}!
STR_NEWS_COMPANY_BANKRUPT_TITLE                                 :{BIG_FONT}{BLACK}Bankrots!
STR_NEWS_COMPANY_BANKRUPT_DESCRIPTION                           :{BIG_FONT}{BLACK}{STRING} kreditori slēdza un visi īpašumi tika izpārdoti!
STR_NEWS_COMPANY_LAUNCH_TITLE                                   :{BIG_FONT}{BLACK}Darbu sāk jauns transporta uzņēmums!
STR_NEWS_COMPANY_LAUNCH_DESCRIPTION                             :{BIG_FONT}{BLACK}{STRING} sāk būvdarbus netālu no {TOWN}!
STR_NEWS_MERGER_TAKEOVER_TITLE                                  :{BIG_FONT}{BLACK}{STRING} tiek pārņemts {STRING} izpildījumā!
STR_PRESIDENT_NAME_MANAGER                                      :{BLACK}{PRESIDENT_NAME}{}(vadītājs)

STR_NEWS_NEW_TOWN                                               :{BLACK}{BIG_FONT}{STRING} pabalstīja jaunas pilsētas - {TOWN} dibināšanu!
STR_NEWS_NEW_TOWN_UNSPONSORED                                   :{BLACK}{BIG_FONT}Ir uzbūvēta jauna pilsēta “{TOWN}”!

STR_NEWS_INDUSTRY_CONSTRUCTION                                  :{BIG_FONT}{BLACK}Tiek būvēta jauna {STRING} netālu no {TOWN}!
STR_NEWS_INDUSTRY_PLANTED                                       :{BIG_FONT}{BLACK}Jauns {STRING} tiek stādīts netālu no {TOWN}!

STR_NEWS_INDUSTRY_CLOSURE_GENERAL                               :{BIG_FONT}{BLACK}{STRING} paziņo par tūlītēju darbības pārtraukšanu!
STR_NEWS_INDUSTRY_CLOSURE_SUPPLY_PROBLEMS                       :{BIG_FONT}{BLACK}Piegādes problēmas {STRING} izraisa tūlītēju darbības pārtraukšanu!
STR_NEWS_INDUSTRY_CLOSURE_LACK_OF_TREES                         :{BIG_FONT}{BLACK}Tuvumā esošu koku trūkums ir iemesls paziņojumam par draudošu {STRING} darbības slēgšanu!

STR_NEWS_EURO_INTRODUCTION                                      :{BIG_FONT}{BLACK}Eiropas naudas apvienība!{}{}Eiro ir ieviests, kā vienīgā valūta jūsu valstī!
STR_NEWS_BEGIN_OF_RECESSION                                     :{BIG_FONT}{BLACK}Krīze pasaulē!{}{}Finanšu eksperti ekonomikai paredz sliktākos attīstības scenārijus!
STR_NEWS_END_OF_RECESSION                                       :{BIG_FONT}{BLACK}Krīze ir beigusies!{}{}Tirdzniecības apjomu pieaugums dod pārliecību par ekonomikas nostiprināšanos!

STR_NEWS_INDUSTRY_PRODUCTION_INCREASE_GENERAL                   :{BIG_FONT}{BLACK}{INDUSTRY} palielina ražošanas apjomu!
STR_NEWS_INDUSTRY_PRODUCTION_INCREASE_COAL                      :{BIG_FONT}{BLACK}Atklāts jauns ogļu slānis {INDUSTRY}!{}Paredzams ogļu ieguves apjoma dubultošanās!
STR_NEWS_INDUSTRY_PRODUCTION_INCREASE_OIL                       :{BIG_FONT}{BLACK}Atrastas jaunas naftas rezerves {INDUSTRY}!{}Paredzams naftas ieguves apjoma dubultošanās!
STR_NEWS_INDUSTRY_PRODUCTION_INCREASE_FARM                      :{BIG_FONT}{BLACK}Uzlaboti zemkopības paņēmieni {INDUSTRY} divkārtīgi palielinās saražoto!
STR_NEWS_INDUSTRY_PRODUCTION_INCREASE_SMOOTH                    :{BIG_FONT}{BLACK}{STRING} {INDUSTRY} ražošanas apjoms palielinās par {COMMA}%!
STR_NEWS_INDUSTRY_PRODUCTION_DECREASE_GENERAL                   :{BIG_FONT}{BLACK}{INDUSTRY} saražotā apjoms samazinās par 50%
STR_NEWS_INDUSTRY_PRODUCTION_DECREASE_FARM                      :{BIG_FONT}{BLACK}Kukaiņu uzbrukums {INDUSTRY}!{} Saražotā apjoms samazinās par 50%
STR_NEWS_INDUSTRY_PRODUCTION_DECREASE_SMOOTH                    :{BIG_FONT}{BLACK}{STRING} {INDUSTRY} ražošanas apjoms samazinās par {COMMA}%!

###length VEHICLE_TYPES
STR_NEWS_TRAIN_IS_WAITING                                       :{WHITE}{VEHICLE} gaida depo
STR_NEWS_ROAD_VEHICLE_IS_WAITING                                :{WHITE}{VEHICLE} gaida depo
STR_NEWS_SHIP_IS_WAITING                                        :{WHITE}{VEHICLE} gaida depo
STR_NEWS_AIRCRAFT_IS_WAITING                                    :{WHITE}{VEHICLE} gaida aviācijas angārā
###next-name-looks-similar

# Order review system / warnings
STR_NEWS_VEHICLE_HAS_TOO_FEW_ORDERS                             :{WHITE}{VEHICLE} sarakstā ir pārāk maz rīkojumu
STR_NEWS_VEHICLE_HAS_VOID_ORDER                                 :{WHITE}{VEHICLE} ir nederīgs maršruts
STR_NEWS_VEHICLE_HAS_DUPLICATE_ENTRY                            :{WHITE}{VEHICLE} ir divi vienādi maršruti
STR_NEWS_VEHICLE_HAS_INVALID_ENTRY                              :{WHITE}{VEHICLE} rīkojumā ir nederīga stacija
STR_NEWS_PLANE_USES_TOO_SHORT_RUNWAY                            :{WHITE}{VEHICLE} ir norīkojums uz lidostu, kurai ir pārāk īss skrejceļš

STR_NEWS_VEHICLE_IS_GETTING_OLD                                 :{WHITE}{VEHICLE} pamazām noveco
STR_NEWS_VEHICLE_IS_GETTING_VERY_OLD                            :{WHITE}{VEHICLE} ir kļuvis ļoti vecs
STR_NEWS_VEHICLE_IS_GETTING_VERY_OLD_AND                        :{WHITE}{VEHICLE} ir kļuvis ļoti vecs un tam steidzami nepieciešama nomaiņa
STR_NEWS_TRAIN_IS_STUCK                                         :{WHITE}{VEHICLE} nevar atrast ceļu, lai turpinātu
STR_NEWS_VEHICLE_IS_LOST                                        :{WHITE}{VEHICLE} ir apmaldījies
STR_NEWS_VEHICLE_IS_UNPROFITABLE                                :{WHITE}{VEHICLE} iepriekšējā gada peļņa bija {CURRENCY_LONG}
STR_NEWS_AIRCRAFT_DEST_TOO_FAR                                  :{WHITE}{VEHICLE} nevar doties uz nākamo galamērķi, jo tas ir ārpus apgabala

STR_NEWS_ORDER_REFIT_FAILED                                     :{WHITE}{VEHICLE} ir apstājies, jo neizdevās pasūtītā pielāgošana
STR_NEWS_VEHICLE_AUTORENEW_FAILED                               :{WHITE}Automātiskās atjaunošanas kļūda {VEHICLE}{}{STRING}

STR_NEWS_NEW_VEHICLE_NOW_AVAILABLE                              :{BIG_FONT}{BLACK}Tagad ir pieejams jauns {STRING}!
STR_NEWS_NEW_VEHICLE_TYPE                                       :{BIG_FONT}{BLACK}{ENGINE}
STR_NEWS_NEW_VEHICLE_NOW_AVAILABLE_WITH_TYPE                    :{BLACK}Tagad ir pieejams jauns {STRING}!  -  {ENGINE}

STR_NEWS_SHOW_VEHICLE_GROUP_TOOLTIP                             :{BLACK}Atvērt grupas logu, fokusēts uz transportlīdzekļu grupu

STR_NEWS_STATION_NO_LONGER_ACCEPTS_CARGO                        :{WHITE}{STATION} vairs nepieņem {STRING}
STR_NEWS_STATION_NO_LONGER_ACCEPTS_CARGO_OR_CARGO               :{WHITE}{STATION} vairs nepieņem {STRING} vai {STRING}
STR_NEWS_STATION_NOW_ACCEPTS_CARGO                              :{WHITE}{STATION} pieņem {STRING}
STR_NEWS_STATION_NOW_ACCEPTS_CARGO_AND_CARGO                    :{WHITE}{STATION} pieņem {STRING} un {STRING}

STR_NEWS_OFFER_OF_SUBSIDY_EXPIRED                               :{BIG_FONT}{BLACK}Subsīdijas piedāvājums beidzies:{}{}{STRING} no {STRING} uz {STRING} subsidēšana ir atcelta
STR_NEWS_SUBSIDY_WITHDRAWN_SERVICE                              :{BIG_FONT}{BLACK}Subsidēšana atcelta:{}{}{STRING} pārvadājumi no {STRING} uz {STRING} turpmāk vairs netiek subsidēti
STR_NEWS_SERVICE_SUBSIDY_OFFERED                                :{BIG_FONT}{BLACK}Līnijas subsīdijas piedāvājums:{}{}Sākot no {STRING} līdz {STRING} uz {STRING} piesaistīs {NUM} gadu subsīdijas no vietējās pašvaldības!
###length 4
STR_NEWS_SERVICE_SUBSIDY_AWARDED_HALF                           :{BIG_FONT}{BLACK}Līnijas subsīdija tiek piešķirta {STRING}!{}{}{STRING} no {STRING} uz {STRING} tiks maksāts 50% vairāk nākamos {NUM} gad{P u us us}!
STR_NEWS_SERVICE_SUBSIDY_AWARDED_DOUBLE                         :{BIG_FONT}{BLACK}Līnijas subsīdija tiek piešķrita {STRING}!{}{}{STRING} no {STRING} uz {STRING} tiks maksātas dubultās likmes nākamos {NUM} gad{P u us us}!
STR_NEWS_SERVICE_SUBSIDY_AWARDED_TRIPLE                         :{BIG_FONT}{BLACK}Līnijas subsīdija tiek piešķirta {STRING}!{}{}{STRING} no {STRING} uz {STRING} tiks maksātas trīskāršas likmes nākamos {NUM} gad{P u us us}!
STR_NEWS_SERVICE_SUBSIDY_AWARDED_QUADRUPLE                      :{BIG_FONT}{BLACK}Līnijas subsīdija tiek piešķirta {STRING}!{}{}{STRING} no {STRING} uz {STRING} tiks maksātas cetrkāršās likmes nākamos {NUM} gad{P u us us}!

STR_NEWS_ROAD_REBUILDING                                        :{BIG_FONT}{BLACK}Satiksmes haoss {TOWN}!{}{}{STRING} apmaksātie ielu pārbūves darbi rada vājprātu uz ielām pusgada garumā!
STR_NEWS_EXCLUSIVE_RIGHTS_TITLE                                 :{BIG_FONT}{BLACK}Pārvadājumu monopols!
STR_NEWS_EXCLUSIVE_RIGHTS_DESCRIPTION                           :{BIG_FONT}{BLACK}{TOWN} vietējā pašvaldība panāk vienošanos ar {STRING} par pārvadājumu izņēmuma tiesībām uz vienu gadu!

# Extra view window
STR_EXTRA_VIEWPORT_TITLE                                        :{WHITE}Skatvieta {COMMA}
STR_EXTRA_VIEW_MOVE_VIEW_TO_MAIN                                :{BLACK}Mainīt skatvietu
STR_EXTRA_VIEW_MOVE_VIEW_TO_MAIN_TT                             :{BLACK}Kopēt galvenā skata atrašanās vietu uz šo skatvietu
STR_EXTRA_VIEW_MOVE_MAIN_TO_VIEW                                :{BLACK}Mainīt galveno skatu
STR_EXTRA_VIEW_MOVE_MAIN_TO_VIEW_TT                             :{BLACK}Kopēt šīs skatvietas atrašanās vietu uz galveno skatu

# Game options window
STR_GAME_OPTIONS_CAPTION                                        :{WHITE}Spēles opcijas
STR_GAME_OPTIONS_CURRENCY_UNITS_FRAME                           :{BLACK}Naudas vienības
STR_GAME_OPTIONS_CURRENCY_UNITS_DROPDOWN_TOOLTIP                :{BLACK}Naudas vienību izvēle

###length 42
STR_GAME_OPTIONS_CURRENCY_GBP                                   :Lielbritānijas sterliņu mārciņas (GBP)
STR_GAME_OPTIONS_CURRENCY_USD                                   :ASV dolāri (USD)
STR_GAME_OPTIONS_CURRENCY_EUR                                   :Eiro (EUR)
STR_GAME_OPTIONS_CURRENCY_JPY                                   :Japānas jenas (JPY)
STR_GAME_OPTIONS_CURRENCY_ATS                                   :Austrijas šiliņi (ATS)
STR_GAME_OPTIONS_CURRENCY_BEF                                   :Beļģijas franki (BEF)
STR_GAME_OPTIONS_CURRENCY_CHF                                   :Šveices franki (CHF)
STR_GAME_OPTIONS_CURRENCY_CZK                                   :Čehijas kronas (CZK)
STR_GAME_OPTIONS_CURRENCY_DEM                                   :Vācijas markas (DEM)
STR_GAME_OPTIONS_CURRENCY_DKK                                   :Dānijas kronas (DKK)
STR_GAME_OPTIONS_CURRENCY_ESP                                   :Spānijas pesetas (ESP)
STR_GAME_OPTIONS_CURRENCY_FIM                                   :Somijas markas (FIM)
STR_GAME_OPTIONS_CURRENCY_FRF                                   :Francijas franki (FRF)
STR_GAME_OPTIONS_CURRENCY_GRD                                   :Grieķijas drahmas (GRD)
STR_GAME_OPTIONS_CURRENCY_HUF                                   :Ungārijas forinti (HUF)
STR_GAME_OPTIONS_CURRENCY_ISK                                   :Īslandes kronas (ISK)
STR_GAME_OPTIONS_CURRENCY_ITL                                   :Itālijas liras (ITL)
STR_GAME_OPTIONS_CURRENCY_NLG                                   :Nīderlandes guldeņi (NLG)
STR_GAME_OPTIONS_CURRENCY_NOK                                   :Norvēģijas kronas (NOK)
STR_GAME_OPTIONS_CURRENCY_PLN                                   :Polijas zloti (PLN)
STR_GAME_OPTIONS_CURRENCY_RON                                   :Rumānijas lejas (RON)
STR_GAME_OPTIONS_CURRENCY_RUR                                   :Krievijas rubļi (RUR)
STR_GAME_OPTIONS_CURRENCY_SIT                                   :Slovēnijas tolāri (SIT)
STR_GAME_OPTIONS_CURRENCY_SEK                                   :Zviedrijas kronas (SEK)
STR_GAME_OPTIONS_CURRENCY_TRY                                   :Turcijas liras (TRY)
STR_GAME_OPTIONS_CURRENCY_SKK                                   :Slovākijas kronas (SKK)
STR_GAME_OPTIONS_CURRENCY_BRL                                   :Brazīlijas reāli (BRL)
STR_GAME_OPTIONS_CURRENCY_EEK                                   :Igaunijas kronas (EEK)
STR_GAME_OPTIONS_CURRENCY_LTL                                   :Lietuvas liti (LTL)
STR_GAME_OPTIONS_CURRENCY_KRW                                   :Dienvidkorejas vonas (KRW)
STR_GAME_OPTIONS_CURRENCY_ZAR                                   :Dienvidāfrikas rendi (ZAR)
STR_GAME_OPTIONS_CURRENCY_CUSTOM                                :Cita...
STR_GAME_OPTIONS_CURRENCY_GEL                                   :Gruzijas lari (GEL)
STR_GAME_OPTIONS_CURRENCY_IRR                                   :Irānas riāli (IRR)
STR_GAME_OPTIONS_CURRENCY_RUB                                   :Jaunais Krievijas rublis (RUB)
STR_GAME_OPTIONS_CURRENCY_MXN                                   :Meksikas peso (MXN)
STR_GAME_OPTIONS_CURRENCY_NTD                                   :Jaunais Taivānas dolārs (NTD)
STR_GAME_OPTIONS_CURRENCY_CNY                                   :Ķīnas juaņa (CNY)
STR_GAME_OPTIONS_CURRENCY_HKD                                   :Honkongas dolārs (HKD)
STR_GAME_OPTIONS_CURRENCY_INR                                   :Indijas rūpija (INR)
STR_GAME_OPTIONS_CURRENCY_IDR                                   :Indonēzijas rūpija (IDR)
STR_GAME_OPTIONS_CURRENCY_MYR                                   :Malaizijas Ringits (MYR)

STR_GAME_OPTIONS_AUTOSAVE_FRAME                                 :{BLACK}Automātiskā saglabāšana
STR_GAME_OPTIONS_AUTOSAVE_DROPDOWN_TOOLTIP                      :{BLACK}Izvēlēties spēles automātiskās saglabāšanas starplaikus

# Autosave dropdown
###length 5
STR_GAME_OPTIONS_AUTOSAVE_DROPDOWN_OFF                          :Izslēgta
STR_GAME_OPTIONS_AUTOSAVE_DROPDOWN_EVERY_1_MONTH                :katru mēnesi
STR_GAME_OPTIONS_AUTOSAVE_DROPDOWN_EVERY_3_MONTHS               :katrus 3 mēnešus
STR_GAME_OPTIONS_AUTOSAVE_DROPDOWN_EVERY_6_MONTHS               :katrus 6 mēnešus
STR_GAME_OPTIONS_AUTOSAVE_DROPDOWN_EVERY_12_MONTHS              :katrus 12 mēnešus

STR_GAME_OPTIONS_LANGUAGE                                       :{BLACK}Valoda
STR_GAME_OPTIONS_LANGUAGE_TOOLTIP                               :{BLACK}Saskarnes valodas izvēle
STR_GAME_OPTIONS_LANGUAGE_PERCENTAGE                            :{STRING} ({NUM}% pabeigts)

STR_GAME_OPTIONS_FULLSCREEN                                     :{BLACK}Pilnekrāna spēle
STR_GAME_OPTIONS_FULLSCREEN_TOOLTIP                             :{BLACK}Noklikšķināt uz šīs pogas, lai spēlētu pilnekrāna OpenTTD

STR_GAME_OPTIONS_RESOLUTION                                     :{BLACK}Ekrāna izšķirtspēja
STR_GAME_OPTIONS_RESOLUTION_TOOLTIP                             :{BLACK}Ekrāna izšķirtspējas izvēle
STR_GAME_OPTIONS_RESOLUTION_OTHER                               :Cita
STR_GAME_OPTIONS_RESOLUTION_ITEM                                :{NUM}x{NUM}

STR_GAME_OPTIONS_VIDEO_ACCELERATION                             :{BLACK}Aparatūras pāatrinājums
STR_GAME_OPTIONS_VIDEO_ACCELERATION_TOOLTIP                     :{BLACK} Atzīmējiet šo izvēlni, lai ļautu OpenTTD izmantot aparatūras paātrinājumu. Mainīts iestatījums tiks piemērots tikai pēc spēles restartēšanas
STR_GAME_OPTIONS_VIDEO_ACCELERATION_RESTART                     :{WHITE}Šis iestatījums stāsies spēkā tikai pēc spēles restartēšanas

STR_GAME_OPTIONS_VIDEO_VSYNC                                    :{BLACK}VSync
STR_GAME_OPTIONS_VIDEO_VSYNC_TOOLTIP                            :{BLACK}Atzīmējiet šo izvēlni, lai sinhronizētu ekrānu. Mainīts iestatījums tiks piemērots tikai pēc spēles restartēšanas. Darbojas tikai ar iespējotu aparatūras paātrinājumu

STR_GAME_OPTIONS_VIDEO_DRIVER_INFO                              :{BLACK}Esošais vadītājs: {STRING}

STR_GAME_OPTIONS_GUI_SCALE_FRAME                                :{BLACK}Saskarnes izmērs
STR_GAME_OPTIONS_GUI_SCALE_TOOLTIP                              :{BLACK}Velciet slīdni, lai iestatītu interfeisa izmēru. Turiet nospiestu taustiņu Ctrl, lai veiktu nepārtrauktu regulēšanu
STR_GAME_OPTIONS_GUI_SCALE_AUTO                                 :{BLACK}Automātiski noteikt izmēru
STR_GAME_OPTIONS_GUI_SCALE_AUTO_TOOLTIP                         :{BLACK}Atzīmējiet šo izvēlni, lai automātiski noteiktu interfeisa izmēru

STR_GAME_OPTIONS_GUI_SCALE_BEVELS                               :{BLACK}Mēroga slīpumi
STR_GAME_OPTIONS_GUI_SCALE_BEVELS_TOOLTIP                       :{BLACK}Atzīmējiet šo izvēlni, lai mērogotu slīpumu pēc saskarnes lieluma

STR_GAME_OPTIONS_GUI_SCALE_1X                                   :1x
STR_GAME_OPTIONS_GUI_SCALE_2X                                   :2x
STR_GAME_OPTIONS_GUI_SCALE_3X                                   :3x
STR_GAME_OPTIONS_GUI_SCALE_4X                                   :4x
STR_GAME_OPTIONS_GUI_SCALE_5X                                   :5x

STR_GAME_OPTIONS_GRAPHICS                                       :{BLACK}Grafika

STR_GAME_OPTIONS_REFRESH_RATE                                   :{BLACK}Ekrāna atsvaidzes intensitāte
STR_GAME_OPTIONS_REFRESH_RATE_TOOLTIP                           :{BLACK}Izvēlieties izmantojamo ekrāna atsvaidzes intensitāti
STR_GAME_OPTIONS_REFRESH_RATE_ITEM                              :{NUM}Hz
STR_GAME_OPTIONS_REFRESH_RATE_WARNING                           :{WHITE}Atsvaidzes intensitāte, kas lielāka par 60 Hz, var ietekmēt veiktspēju.

STR_GAME_OPTIONS_BASE_GRF                                       :{BLACK}Pamata grafikas kopa
STR_GAME_OPTIONS_BASE_GRF_TOOLTIP                               :{BLACK}Atlasīt lietošanai pamata grafikas kopu
STR_GAME_OPTIONS_BASE_GRF_STATUS                                :{RED}{NUM} iztrūkstošs/bojāts fail{P s i ""}
STR_GAME_OPTIONS_BASE_GRF_DESCRIPTION_TOOLTIP                   :{BLACK}Papildinformācija par pamata grafikas kopu

STR_GAME_OPTIONS_BASE_SFX                                       :{BLACK}Pamata skaņas kopa
STR_GAME_OPTIONS_BASE_SFX_TOOLTIP                               :{BLACK}Atlasīt lietošanai pamata skaņas kopu
STR_GAME_OPTIONS_BASE_SFX_DESCRIPTION_TOOLTIP                   :{BLACK}Papildinformācija par pamata skaņas kopu

STR_GAME_OPTIONS_BASE_MUSIC                                     :{BLACK}Pamata mūzikas kopa
STR_GAME_OPTIONS_BASE_MUSIC_TOOLTIP                             :{BLACK}Atlasīt lietošanai pamata mūzikas kopu
STR_GAME_OPTIONS_BASE_MUSIC_STATUS                              :{RED}{NUM} bojāt{P s i u} fail{P s i u}
STR_GAME_OPTIONS_BASE_MUSIC_DESCRIPTION_TOOLTIP                 :{BLACK}Papildinformācija par pamata mūzikas kopu

STR_ERROR_RESOLUTION_LIST_FAILED                                :{WHITE}Neizdevās saņemt sarakstu ar atbalstītajām izšķirtspējām
STR_ERROR_FULLSCREEN_FAILED                                     :{WHITE}Pilnekrāna spēles iestatīšana neizdevās

# Custom currency window

STR_CURRENCY_WINDOW                                             :{WHITE}Pielāgota valūta
STR_CURRENCY_EXCHANGE_RATE                                      :{LTBLUE}Maiņas kurss: {ORANGE}{CURRENCY_LONG} = £ {COMMA}
STR_CURRENCY_DECREASE_EXCHANGE_RATE_TOOLTIP                     :{BLACK}Samazināt savas valūtas vienību daudzumu attiecībā pret vienu mārciņu (£)
STR_CURRENCY_INCREASE_EXCHANGE_RATE_TOOLTIP                     :{BLACK}Palielināt savas valūtas vienību daudzumu attiecībā pret vienu mārciņu (£)
STR_CURRENCY_SET_EXCHANGE_RATE_TOOLTIP                          :{BLACK}Uzstādīt savas valūtas maiņas kursu pret vienu mārciņu (£)

STR_CURRENCY_SEPARATOR                                          :{LTBLUE}Atdalītājs: {ORANGE}{STRING}
STR_CURRENCY_SET_CUSTOM_CURRENCY_SEPARATOR_TOOLTIP              :{BLACK}Uzstādīt savas valūtas atdalītājsimbolu

STR_CURRENCY_PREFIX                                             :{LTBLUE}Priedēklis: {ORANGE}{STRING}
STR_CURRENCY_SET_CUSTOM_CURRENCY_PREFIX_TOOLTIP                 :{BLACK}Uzstādīt priedēkli savai valūtai
STR_CURRENCY_SUFFIX                                             :{LTBLUE}Piedēklis: {ORANGE}{STRING}
STR_CURRENCY_SET_CUSTOM_CURRENCY_SUFFIX_TOOLTIP                 :{BLACK}Uzstādīt piedēkli savai valūtai

STR_CURRENCY_SWITCH_TO_EURO                                     :{LTBLUE}Pāriet uz eiro: {ORANGE}{NUM}
STR_CURRENCY_SWITCH_TO_EURO_NEVER                               :{LTBLUE}Pāriet uz eiro: {ORANGE}nekad
STR_CURRENCY_SET_CUSTOM_CURRENCY_TO_EURO_TOOLTIP                :{BLACK}Uzstādīt gadu, kad pāriet uz eiro
STR_CURRENCY_DECREASE_CUSTOM_CURRENCY_TO_EURO_TOOLTIP           :{BLACK}Pāriet uz eiro agrāk
STR_CURRENCY_INCREASE_CUSTOM_CURRENCY_TO_EURO_TOOLTIP           :{BLACK}Pāriet uz eiro vēlāk

STR_CURRENCY_PREVIEW                                            :{LTBLUE}Priekšskatījums: {ORANGE}{CURRENCY_LONG}
STR_CURRENCY_CUSTOM_CURRENCY_PREVIEW_TOOLTIP                    :{BLACK}10000 mārciņas (£) jūsu valūtā
STR_CURRENCY_CHANGE_PARAMETER                                   :{BLACK}Mainīt pielāgotās valūtas rādītāju

STR_NONE                                                        :Nav
STR_FUNDING_ONLY                                                :Tikai līdzekļu piešķiršana
STR_MINIMAL                                                     :Minimāls
STR_NUM_VERY_LOW                                                :Ļoti zems
STR_NUM_LOW                                                     :Zems
STR_NUM_NORMAL                                                  :Parasts
STR_NUM_HIGH                                                    :Augsts
STR_NUM_CUSTOM                                                  :Pielāgots
STR_NUM_CUSTOM_NUMBER                                           :Pielāgots ({NUM})

STR_VARIETY_NONE                                                :Nav
STR_VARIETY_VERY_LOW                                            :Ļoti zema
STR_VARIETY_LOW                                                 :Zema
STR_VARIETY_MEDIUM                                              :Vidēja
STR_VARIETY_HIGH                                                :Augsta
STR_VARIETY_VERY_HIGH                                           :Ļoti augsta

###length 5
STR_AI_SPEED_VERY_SLOW                                          :Ļoti lēns
STR_AI_SPEED_SLOW                                               :Lēns
STR_AI_SPEED_MEDIUM                                             :Vidējs
STR_AI_SPEED_FAST                                               :Ātrs
STR_AI_SPEED_VERY_FAST                                          :Ļoti ātrs

###length 6
STR_SEA_LEVEL_VERY_LOW                                          :Ļoti zems
STR_SEA_LEVEL_LOW                                               :Zems
STR_SEA_LEVEL_MEDIUM                                            :Vidējs
STR_SEA_LEVEL_HIGH                                              :Augsts
STR_SEA_LEVEL_CUSTOM                                            :Cits
STR_SEA_LEVEL_CUSTOM_PERCENTAGE                                 :Cits ({NUM}%)

###length 4
STR_RIVERS_NONE                                                 :Neviena
STR_RIVERS_FEW                                                  :Nedaudzas
STR_RIVERS_MODERATE                                             :Vidējs daudzums
STR_RIVERS_LOT                                                  :Daudzas

###length 3
STR_DISASTER_NONE                                               :Nav
STR_DISASTER_REDUCED                                            :samazināta
STR_DISASTER_NORMAL                                             :Parasta

###length 4
STR_SUBSIDY_X1_5                                                :x1.5
STR_SUBSIDY_X2                                                  :x2
STR_SUBSIDY_X3                                                  :x3
STR_SUBSIDY_X4                                                  :x4

###length 4
STR_CLIMATE_TEMPERATE_LANDSCAPE                                 :Mērena klimata ainava
STR_CLIMATE_SUB_ARCTIC_LANDSCAPE                                :Subarktikas klimata ainava
STR_CLIMATE_SUB_TROPICAL_LANDSCAPE                              :Subtropu klimata ainava
STR_CLIMATE_TOYLAND_LANDSCAPE                                   :Rotaļlietu zemes ainava

###length 7
STR_TERRAIN_TYPE_VERY_FLAT                                      :Ļoti līdzens
STR_TERRAIN_TYPE_FLAT                                           :Līdzens
STR_TERRAIN_TYPE_HILLY                                          :Paugurains
STR_TERRAIN_TYPE_MOUNTAINOUS                                    :Kalnains
STR_TERRAIN_TYPE_ALPINIST                                       :Alpu
STR_TERRAIN_TYPE_CUSTOM                                         :Pielāgots augstums
STR_TERRAIN_TYPE_CUSTOM_VALUE                                   :Pielāgots augstums ({NUM})

###length 4
STR_CITY_APPROVAL_LENIENT                                       :Mīksts
STR_CITY_APPROVAL_TOLERANT                                      :iecietīga
STR_CITY_APPROVAL_HOSTILE                                       :naidīga
STR_CITY_APPROVAL_PERMISSIVE                                    :Pieļaujoša (nav efekta kompānijas darbībām)

STR_WARNING_NO_SUITABLE_AI                                      :{WHITE}Nav pieejami derīgi MI...{}Jūs varat lejuplādēt dažādus MI, izmantojot sistēmu 'Tiešsaistes saturs'

# Settings tree window
STR_CONFIG_SETTING_TREE_CAPTION                                 :{WHITE}Iestatījumi
STR_CONFIG_SETTING_FILTER_TITLE                                 :{BLACK}Filtrs:
STR_CONFIG_SETTING_EXPAND_ALL                                   :{BLACK}Izvērst visu
STR_CONFIG_SETTING_COLLAPSE_ALL                                 :{BLACK}Sakļaut visu
STR_CONFIG_SETTING_RESET_ALL                                    :{BLACK}Atiestatīt visas vērtības
STR_CONFIG_SETTING_NO_EXPLANATION_AVAILABLE_HELPTEXT            :(skaidrojums nav pieejams)
STR_CONFIG_SETTING_DEFAULT_VALUE                                :{LTBLUE}Noklusējuma vērtība: {ORANGE}{STRING}
STR_CONFIG_SETTING_TYPE                                         :{LTBLUE}Iestatījuma veids: {ORANGE}{STRING}
STR_CONFIG_SETTING_TYPE_CLIENT                                  :lietotāja iestatījums (netiek iekļauts saglabājumos, ietekmē visas spēles)
STR_CONFIG_SETTING_TYPE_GAME_MENU                               :spēles iestatījums (tiek iekļauts saglabājumos, ietekmē tikai jaunās spēles)
STR_CONFIG_SETTING_TYPE_GAME_INGAME                             :spēles iestatījums (tiek iekļauts saglabājumā, ietekmē tikai pašreizējo spēli)
STR_CONFIG_SETTING_TYPE_COMPANY_MENU                            :uzņēmuma iestatījums (tiek iekļauts saglabājumos, ietekmē tikai jaunās spēles)
STR_CONFIG_SETTING_TYPE_COMPANY_INGAME                          :uzņēmuma iestatījums (tiek iekļauts saglabājumā, ietekmē tikai pašreizējo uzņēmumu)
STR_CONFIG_SETTING_RESET_ALL_CONFIRMATION_DIALOG_CAPTION        :{WHITE}Uzmanību!
STR_CONFIG_SETTING_RESET_ALL_CONFIRMATION_DIALOG_TEXT           :{WHITE} Šī darbība atjaunos visu spēles iestatījumu noklusējuma vērtības.{} Vai tiešām vēlaties turpināt?

STR_CONFIG_SETTING_RESTRICT_CATEGORY                            :{BLACK}Kategorija:
STR_CONFIG_SETTING_RESTRICT_TYPE                                :{BLACK}Veids:
STR_CONFIG_SETTING_RESTRICT_DROPDOWN_HELPTEXT                   :{BLACK}Ierobežo turpmāko sarakstu, rādot tikai izmainītos iestatījumus
STR_CONFIG_SETTING_RESTRICT_BASIC                               :Pamatiestatījumi (parādīt tikai svarīgākos iestatījumus)
STR_CONFIG_SETTING_RESTRICT_ADVANCED                            :Papildu iestatījumi (parādīt iestatījumu vairākumu)
STR_CONFIG_SETTING_RESTRICT_ALL                                 :Lietpratēju iestatījumi (parādīt visus iestatījumus, tai skaitā arī nestandarta)
STR_CONFIG_SETTING_RESTRICT_CHANGED_AGAINST_DEFAULT             :Iestatījumi ar atšķirīgu vērtību nekā noklusējuma
STR_CONFIG_SETTING_RESTRICT_CHANGED_AGAINST_NEW                 :Iestatījumi ar atšķirīgu vērtību nekā jūsu jaunajai spēlei

STR_CONFIG_SETTING_TYPE_DROPDOWN_HELPTEXT                       :{BLACK}Ierobežo zemāk esošo sarakstu ar noteiktiem iestatījumu veidiem
STR_CONFIG_SETTING_TYPE_DROPDOWN_ALL                            :Visi iestatījumu veidi
STR_CONFIG_SETTING_TYPE_DROPDOWN_CLIENT                         :Klienta programmas iestatījumi (netiek iekļauti saglabājumos, ietekmē visas spēles)
STR_CONFIG_SETTING_TYPE_DROPDOWN_GAME_MENU                      :Spēles iestatījumi (tiek iekļauti saglabājumos, ietekmē tikai jaunās spēles)
STR_CONFIG_SETTING_TYPE_DROPDOWN_GAME_INGAME                    :Spēles iestatījumi (tiek iekļauti saglabājumā, ietekmē tikai pašreizējo spēli)
STR_CONFIG_SETTING_TYPE_DROPDOWN_COMPANY_MENU                   :Uzņēmuma iestatījumi (tiek iekļauti saglabājumos, ietekmē tikai jaunās spēles)
STR_CONFIG_SETTING_TYPE_DROPDOWN_COMPANY_INGAME                 :Uzņēmuma iestatījumi (tiek iekļauti saglabājumā, ietekmē tikai pašreizējo uzņēmumu)

STR_CONFIG_SETTINGS_NONE                                        :{WHITE}-Nav-
###length 3
STR_CONFIG_SETTING_CATEGORY_HIDES                               :{BLACK}Rādīt visus meklēšanas rezultātus, iestatot{}{SILVER}Kategoriju {BLACK}uz {WHITE}{STRING}
STR_CONFIG_SETTING_TYPE_HIDES                                   :{BLACK}Rādīt visus meklēšanas rezultātus, iestatot{}{SILVER}Veidu {BLACK}uz {WHITE}Visi iestatījumu veidi
STR_CONFIG_SETTING_CATEGORY_AND_TYPE_HIDES                      :{BLACK}Rādīt visus meklēšanas rezultātus, iestatot{}{SILVER}Kategorija {BLACK}uz {WHITE}{STRING} {BLACK}un {SILVER}Tips {BLACK}uz {WHITE}Visi iestatījumu veidi

###length 3
STR_CONFIG_SETTING_OFF                                          :izslēgts
STR_CONFIG_SETTING_ON                                           :ieslēgts
STR_CONFIG_SETTING_DISABLED                                     :atspējots

###length 3
STR_CONFIG_SETTING_COMPANIES_OFF                                :izslēgts
STR_CONFIG_SETTING_COMPANIES_OWN                                :savam uzņēmumam
STR_CONFIG_SETTING_COMPANIES_ALL                                :visiem uzņēmumiem

###length 3
STR_CONFIG_SETTING_NONE                                         :nekāds
STR_CONFIG_SETTING_ORIGINAL                                     :sākotnējais
STR_CONFIG_SETTING_REALISTIC                                    :reālistiskais

###length 3
STR_CONFIG_SETTING_HORIZONTAL_POS_LEFT                          :pa kreisi
STR_CONFIG_SETTING_HORIZONTAL_POS_CENTER                        :centrā
STR_CONFIG_SETTING_HORIZONTAL_POS_RIGHT                         :pa labi

STR_CONFIG_SETTING_MAXIMUM_INITIAL_LOAN                         :Maksimālais sākotnējais aizdevums: {STRING}
STR_CONFIG_SETTING_MAXIMUM_INITIAL_LOAN_HELPTEXT                :Maksimālais aizdevuma daudzums, ko uzņēmums var izsniegt (neskaitot inflāciju)

STR_CONFIG_SETTING_INTEREST_RATE                                :Procentu likme: {STRING}
STR_CONFIG_SETTING_INTEREST_RATE_HELPTEXT                       :Aizdevumu procentu likme; ja ieslēgts, ietekmē arī inflāciju

STR_CONFIG_SETTING_RUNNING_COSTS                                :Kārtējās izmaksas: {STRING}
STR_CONFIG_SETTING_RUNNING_COSTS_HELPTEXT                       :Iestaties uzturēšanas un ekspluatācijas izmaksu līmeni transportlīdzekļiem un infrastruktūrai

STR_CONFIG_SETTING_CONSTRUCTION_SPEED                           :Būvēšanas ātrums: {STRING}
STR_CONFIG_SETTING_CONSTRUCTION_SPEED_HELPTEXT                  :MI (mākslīgā intelekta) būvniecības darbību daudzuma ierobežošana

STR_CONFIG_SETTING_VEHICLE_BREAKDOWNS                           :Transportlīdzekļu bojāšanās: {STRING}
STR_CONFIG_SETTING_VEHICLE_BREAKDOWNS_HELPTEXT                  :Nosaka, cik bieži var salūzt nepietiekami apkalpoti transportlīdzekļi

STR_CONFIG_SETTING_SUBSIDY_MULTIPLIER                           :Subsīdiju reizinātājs: {STRING}
STR_CONFIG_SETTING_SUBSIDY_MULTIPLIER_HELPTEXT                  :Iestatīt, cik daudz maksāt par subsidētajiem savienojumiem

STR_CONFIG_SETTING_SUBSIDY_DURATION                             :Subsīdiju ilgums: {STRING}
STR_CONFIG_SETTING_SUBSIDY_DURATION_HELPTEXT                    :Nosakiet gadu skaitu, par kuru tiek piešķirta subsīdija

STR_CONFIG_SETTING_SUBSIDY_DURATION_VALUE                       :{NUM} {P gads gadu gadus}
###setting-zero-is-special
STR_CONFIG_SETTING_SUBSIDY_DURATION_DISABLED                    :Bez subsīdijām

STR_CONFIG_SETTING_CONSTRUCTION_COSTS                           :Būvēšanas izmaksas: {STRING}
STR_CONFIG_SETTING_CONSTRUCTION_COSTS_HELPTEXT                  :Iestatīt būvēšanas un pirkumu izmaksas

STR_CONFIG_SETTING_RECESSIONS                                   :Lejupslīde: {STRING}
STR_CONFIG_SETTING_RECESSIONS_HELPTEXT                          :Ja ieslēgts, ik pa laikam var gadīties recesijas. To laikā visa ražošana būtiski samazinās (tā atgriežas sākotnējā līmenī pēc recesijas beigām).

STR_CONFIG_SETTING_TRAIN_REVERSING                              :Neatļaut vilcienu apgriešanos stacijās: {STRING}
STR_CONFIG_SETTING_TRAIN_REVERSING_HELPTEXT                     :Ja ieslēgts, stacijās vilcieni negriezīsies pretējā virzienā, pat ja braucot tādā veidā tie atrastu īsāku ceļu un nākamo pieturu; izņēmums ir gala stacijas

STR_CONFIG_SETTING_DISASTERS                                    :Katastrofas: {STRING}
STR_CONFIG_SETTING_DISASTERS_HELPTEXT                           :Pārslēgt katastrofas, kas laiku pa laikam var bloķēt vai iznīcināt transportlīdzekļus un infrastruktūru

STR_CONFIG_SETTING_CITY_APPROVAL                                :Vietējās pašvaldības attieksme: {STRING}
STR_CONFIG_SETTING_CITY_APPROVAL_HELPTEXT                       :Izvēlieties, cik lielā mērā trokšņi un vides bojājumi ietekmē uzņēmuma reitingu un turpmākās būvniecības darbības pilsētā

STR_CONFIG_SETTING_MAP_HEIGHT_LIMIT                             :Kartes augstuma ierobežojums: {STRING}
STR_CONFIG_SETTING_MAP_HEIGHT_LIMIT_HELPTEXT                    :Iestatiet kartes reljefa maksimālo augstumu. Izmantojot "(auto)", laba vērtība tiks izvēlēta pēc reljefa ģenerēšanas
STR_CONFIG_SETTING_MAP_HEIGHT_LIMIT_VALUE                       :{NUM}
###setting-zero-is-special
STR_CONFIG_SETTING_MAP_HEIGHT_LIMIT_AUTO                        :(auto)
STR_CONFIG_SETTING_TOO_HIGH_MOUNTAIN                            :{WHITE} Jūs nevarat iestatīt kartes augstuma ierobežojumu uz šo vērtību. Vismaz viens kalns kartē ir augstāks

STR_CONFIG_SETTING_AUTOSLOPE                                    :Atļaut ainavas veidošanu zem ekām, ceļiem, utt. (automāt. nogāzes): {STRING}
STR_CONFIG_SETTING_AUTOSLOPE_HELPTEXT                           :Atļauj ainavas veidošanu zem ekām un ceļiem bez to nojaukšanas

STR_CONFIG_SETTING_CATCHMENT                                    :Atļaut realistiskākas, palielinātas apkalpojamās platības: {STRING}
STR_CONFIG_SETTING_CATCHMENT_HELPTEXT                           :Atšķirīga lieluma apkalpojamās platības dažādu veidu stacijām un lidostām

STR_CONFIG_SETTING_SERVE_NEUTRAL_INDUSTRIES                     :Uzņēmumu stacijas var apkalpot industrijas, kurām ir pievienotas neitrālas stacijas: {STRING}
STR_CONFIG_SETTING_SERVE_NEUTRAL_INDUSTRIES_HELPTEXT            :Ja ieslēgts, industrijas ar pievienotām stacijām (piemēram, naftas ieguves platformas) var apkalpot arī netālu esošās uzņēmumumam piederošās stacijas. Ja izslēgts, šīs industrijas var apkalpot tikai to pašu stacijas. Tuvumā esošās uzņēmumu stacijas nevarēs tās apkalpot, un pievienotās stacijas neapkalpos preču veidus, kas nav atbilstošas attiecīgajai industrijai.

STR_CONFIG_SETTING_EXTRADYNAMITE                                :Atļaut pilsētai piederošo ceļu, tiltu un tuneļu nojaukšanu: {STRING}
STR_CONFIG_SETTING_EXTRADYNAMITE_HELPTEXT                       :Padara vieglāku pilsētai piederošas infrastruktūras un ēku nojaukšanu

STR_CONFIG_SETTING_TRAIN_LENGTH                                 :Maksimālais vilcienu garums: {STRING}
STR_CONFIG_SETTING_TRAIN_LENGTH_HELPTEXT                        :Izvēlēties vilcienu maksimālo garumu
STR_CONFIG_SETTING_TILE_LENGTH                                  :{COMMA} lauciņ{P 0 š i u}

STR_CONFIG_SETTING_SMOKE_AMOUNT                                 :Transportlīdzekļu izmešu efektu daudzums: {STRING}
STR_CONFIG_SETTING_SMOKE_AMOUNT_HELPTEXT                        :Nosaka transportlīdzekļu izmesto dūmu un dzirksteļu daudzumu

STR_CONFIG_SETTING_TRAIN_ACCELERATION_MODEL                     :Vilcienu paātrinājuma modelis: {STRING}
STR_CONFIG_SETTING_TRAIN_ACCELERATION_MODEL_HELPTEXT            :Vilcienu paātrinājuma fizikas modeļa izvēle. 'Sākotnējais' modelis apgrūtina pārvietošanos nogāzēs visiem transportlīdzekļiem vienādi. 'Reālistiskais' modelis apgrūtina pārvietošanos nogāzēs un līkumos atkarībā no dažādām sastāva īpašībām. Piemēram, no garuma un vilcējspēka

STR_CONFIG_SETTING_ROAD_VEHICLE_ACCELERATION_MODEL              :Autotransporta līdzekļu paātrinājuma modelis: {STRING}
STR_CONFIG_SETTING_ROAD_VEHICLE_ACCELERATION_MODEL_HELPTEXT     :Autotransporta līdzekļu paātrinājuma fizikas modeļa izvēle. 'Sākotnējais' modelis apgrūtina pārvietošanos nogāzēs visiem transportlīdzekļiem vienādi. 'Reālistiskais' modelis apgrūtina pārvietošanos nogāzēs un līkumos atkarībā no dažādām dzinēja īpašībām. Piemēram, no vilcējspēka

STR_CONFIG_SETTING_TRAIN_SLOPE_STEEPNESS                        :Nogāžu stāvums vilcieniem: {STRING}
STR_CONFIG_SETTING_TRAIN_SLOPE_STEEPNESS_HELPTEXT               :Slīpu lauciņu nogāžu stāvums vilcieniem. Augstākas vērtības apgrūtina uzbraukšanu uzkalnā
STR_CONFIG_SETTING_PERCENTAGE                                   :{COMMA}%

STR_CONFIG_SETTING_ROAD_VEHICLE_SLOPE_STEEPNESS                 :Nogāžu stāvums autotransporta līdzekļiem: {STRING}
STR_CONFIG_SETTING_ROAD_VEHICLE_SLOPE_STEEPNESS_HELPTEXT        :Slīpu lauciņu nogāžu stāvums autotransporta līdzekļiem. Augstākas vērtības apgrūtina uzbraukšanu uzkalnā

STR_CONFIG_SETTING_FORBID_90_DEG                                :Aizliegt vilcieniem veikt 90° pagriezienus: {STRING}
STR_CONFIG_SETTING_FORBID_90_DEG_HELPTEXT                       :90 grādu pagriezieni rodas, ja horizontālam sliežu ceļa posmam tieši seko vertikāls sliežu ceļa posms uz blakus esošā lauciņa. Tādējādi vilciens, šķērsojot lauciņu malas, veic 90 grādu pagriezienu, nevis parasto 45 grādu kā citām sliežu ceļu kombinācijām. Tas attiecas arī uz kuģu pagrieziena leņķiem. Tas arī attiecas uz kuģu pagriešanās rādiusu.

STR_CONFIG_SETTING_DISTANT_JOIN_STATIONS                        :Atļaut savienot stacijas, kas neatrodas tieši blakus: {STRING}
STR_CONFIG_SETTING_DISTANT_JOIN_STATIONS_HELPTEXT               :Atļaut pievienot staciju daļas, tām nesaskaroties ar jau esošajām. Novietojot jaunās daļas, ir nepieciešams nospiest Ctrl+klikšķis

STR_CONFIG_SETTING_INFLATION                                    :Inflācija: {STRING}
STR_CONFIG_SETTING_INFLATION_HELPTEXT                           :Atļaut inflāciju ekonomikā, kur izmaksu celšanās nedaudz apsteidz ienākumus

STR_CONFIG_SETTING_MAX_BRIDGE_LENGTH                            :Maksimālais tiltu garums: {STRING}
STR_CONFIG_SETTING_MAX_BRIDGE_LENGTH_HELPTEXT                   :Būvējamo tiltu maksimālais garums

STR_CONFIG_SETTING_MAX_BRIDGE_HEIGHT                            :Maksimālais tiltu augstums: {STRING}
STR_CONFIG_SETTING_MAX_BRIDGE_HEIGHT_HELPTEXT                   :Būvējamo tiltu maksimālais augstums

STR_CONFIG_SETTING_MAX_TUNNEL_LENGTH                            :Maksimālais tuneļu garums: {STRING}
STR_CONFIG_SETTING_MAX_TUNNEL_LENGTH_HELPTEXT                   :Būvējamo tuneļu maksimālais garums

STR_CONFIG_SETTING_RAW_INDUSTRY_CONSTRUCTION_METHOD             :Izejvielu ražotņu manuālā būvniecības metode: {STRING}
STR_CONFIG_SETTING_RAW_INDUSTRY_CONSTRUCTION_METHOD_HELPTEXT    :Izejvielu ražotņu finansēšanas metode. 'nav' nozīmē ka nav iespējams finansēt jebkuru ražotni. Izvēloties 'ģeoloģiskā izpēte' finansējums ir iespējams, bet būvniecība notiek nejaušās kartes vietās, un var arī neizdoties. Ja ir iestatīts 'kā citām ražotnēm', tad uzņēmumi būvē izejvielu ražotnes tāpat kā pārstrādes, izvēloties jebkuru vēlamo vietu
###length 3
STR_CONFIG_SETTING_RAW_INDUSTRY_CONSTRUCTION_METHOD_NONE        :nav
STR_CONFIG_SETTING_RAW_INDUSTRY_CONSTRUCTION_METHOD_NORMAL      :kā citām ražotnēm
STR_CONFIG_SETTING_RAW_INDUSTRY_CONSTRUCTION_METHOD_PROSPECTING :ģeoloģiskā izpēte

STR_CONFIG_SETTING_INDUSTRY_PLATFORM                            :Līdzens laukums ap ražotnēm: {STRING}
STR_CONFIG_SETTING_INDUSTRY_PLATFORM_HELPTEXT                   :Līdzenas platības lielums ap ražotni. Tas nodrošina ka ap ražotni būs pieejama tukša platība ceļu utt. būvniecībai

STR_CONFIG_SETTING_MULTIPINDTOWN                                :Atļaut vairākas līdzīgas ražotnes vienā pilsētā: {STRING}
STR_CONFIG_SETTING_MULTIPINDTOWN_HELPTEXT                       :Parasti pilsēta nevēlas vairāk par vienu ražotni no katra veida. Šis iestatījums atļaus vairākas vienāda veida ražotnes tajā pašā pilsētā

STR_CONFIG_SETTING_SIGNALSIDE                                   :Rādīt signālus: {STRING}
STR_CONFIG_SETTING_SIGNALSIDE_HELPTEXT                          :Izvēlēties kurā ceļa pusē izvietot signālierīces
###length 3
STR_CONFIG_SETTING_SIGNALSIDE_LEFT                              :kreisajā pusē
STR_CONFIG_SETTING_SIGNALSIDE_DRIVING_SIDE                      :braukšanas pusē
STR_CONFIG_SETTING_SIGNALSIDE_RIGHT                             :labajā pusē

STR_CONFIG_SETTING_SHOWFINANCES                                 :Gada beigās rādīt finanšu pārskatu: {STRING}
STR_CONFIG_SETTING_SHOWFINANCES_HELPTEXT                        :Ja ieslēgts, katra gada beigās uznirst finanšu logs, lai varētu viegli pārbaudīt uzņēmuma finansiālo stāvokli

STR_CONFIG_SETTING_NONSTOP_BY_DEFAULT                           :Jaunie rīkojumi noklusējumā ir 'bez pieturām': {STRING}
STR_CONFIG_SETTING_NONSTOP_BY_DEFAULT_HELPTEXT                  :Transportlīdzeklis parasti pietur pie katras caurbraucamās stacijas. Ieslēdzot šo iestatījumu, tas dosies cauri visām ceļa stacijām uz savu galamērķi bez pieturām. Ņemiet vērā, ka šis iestatījums nosaka noklusējuma vērtību tikai jaunajiem rīkojumiem. Tomēr ir iespējams katru rīkojumu iestatīt arī atsevišķi

STR_CONFIG_SETTING_STOP_LOCATION                                :Jaunie vilcienu rīkojumi noklusējumā liek apstāties perona {STRING}
STR_CONFIG_SETTING_STOP_LOCATION_HELPTEXT                       :Vieta, kur vilciens apstāsies pie perona noklusējumā. 'Sākumā' ir pie ieejas stacijā, 'vidū' nozīmē perona vidū, un 'beigās' ir tālu prom no ieejas. Ņemiet vērā, ka šis iestatījums nosaka noklusējuma vērtību tikai jaunajiem rīkojumiem. Taču individuālos rīkojumos var noteikt atšķirīgu rīcību
###length 3
STR_CONFIG_SETTING_STOP_LOCATION_NEAR_END                       :sākumā
STR_CONFIG_SETTING_STOP_LOCATION_MIDDLE                         :vidū
STR_CONFIG_SETTING_STOP_LOCATION_FAR_END                        :beigās

STR_CONFIG_SETTING_AUTOSCROLL                                   :Bīdīt logu, kad peles kursors atrodas tā malā: {STRING}
STR_CONFIG_SETTING_AUTOSCROLL_HELPTEXT                          :Ja iespējots, skatvieta sāk ritināties kad peles kursors ir pie loga malas
###length 4
STR_CONFIG_SETTING_AUTOSCROLL_DISABLED                          :atspējots
STR_CONFIG_SETTING_AUTOSCROLL_MAIN_VIEWPORT_FULLSCREEN          :galveno skatvietu, tikai pilnekrāna spēlei
STR_CONFIG_SETTING_AUTOSCROLL_MAIN_VIEWPORT                     :galveno skatvietu
STR_CONFIG_SETTING_AUTOSCROLL_EVERY_VIEWPORT                    :katru skatvietu

STR_CONFIG_SETTING_BRIBE                                        :Atļaut piekukuļot vietējās pašvaldības: {STRING}
STR_CONFIG_SETTING_BRIBE_HELPTEXT                               :Lauj uzņēmumiem mēģināt piekukuļot pilsētu vietējo pašvaldību. Ja inspektors paziņo par kukuli, tad uzņēmums pilsētā nevarēs darboties sešus mēnešus

STR_CONFIG_SETTING_ALLOW_EXCLUSIVE                              :Atļaut pirkt pārvadājumu izņēmuma tiesības: {STRING}
STR_CONFIG_SETTING_ALLOW_EXCLUSIVE_HELPTEXT                     :Ja uzņēmums pērk pārvadājumu izņēmuma tiesības pilsētā, pretinieku stacijas (pasažieru un kravas) veselu gadu nesaņems nekādu kravu

STR_CONFIG_SETTING_ALLOW_FUND_BUILDINGS                         :Atļaut ēku finansēšanu: {STRING}
STR_CONFIG_SETTING_ALLOW_FUND_BUILDINGS_HELPTEXT                :Atļauj uzņēmumiem dot naudu apdzīvotām vietām jaunu ēku finansēšanai

STR_CONFIG_SETTING_ALLOW_FUND_ROAD                              :Atļaut finansēt vietējo ceļu atjaunošanu: {STRING}
STR_CONFIG_SETTING_ALLOW_FUND_ROAD_HELPTEXT                     :Atļaut uzņēmumiem dot pilsētām naudu ceļu rekonstrukcijai, lai kaitētu ceļu pakalpojumiem pilsētās

STR_CONFIG_SETTING_ALLOW_GIVE_MONEY                             :Atļaut pārsūtīt naudu citiem uzņēmumiem: {STRING}
STR_CONFIG_SETTING_ALLOW_GIVE_MONEY_HELPTEXT                    :Atļauj naudas pārskaitījumus starp uzņēmumiem vairākspēlētāju spēlēs

STR_CONFIG_SETTING_FREIGHT_TRAINS                               :Svara koeficients kravām, lai simulētu smagus vilcienus: {STRING}
STR_CONFIG_SETTING_FREIGHT_TRAINS_HELPTEXT                      :Iestatīt pārvadājamo kravu ietekmi uz vilcieniem. Lielāka vērtība izvirza augstākas kravnesības prasības vilcieniem, sevišķi kalnos

STR_CONFIG_SETTING_PLANE_SPEED                                  :Lidmašīnu ātruma pakāpe: {STRING}
STR_CONFIG_SETTING_PLANE_SPEED_HELPTEXT                         :Iestatīt lidmašīnu nosacīto ātrumu salīdzinājumā ar citu veidu transportlīdzekļiem, lai samazinātu lidaparātu ienākumus
STR_CONFIG_SETTING_PLANE_SPEED_VALUE                            :1 / {COMMA}

STR_CONFIG_SETTING_PLANE_CRASHES                                :Lidmašīnu avāriju daudzums: {STRING}
STR_CONFIG_SETTING_PLANE_CRASHES_HELPTEXT                       :Iestatīt nejaušu lidaparātu avāriju iespējamību.{}* Lielām lidmašīnām vienmēr ir risks avarēt, kad piezemējas mazās lidostās
###length 3
STR_CONFIG_SETTING_PLANE_CRASHES_NONE                           :Nav*
STR_CONFIG_SETTING_PLANE_CRASHES_REDUCED                        :samazināts
STR_CONFIG_SETTING_PLANE_CRASHES_NORMAL                         :parasts

STR_CONFIG_SETTING_STOP_ON_TOWN_ROAD                            :Atļaut caurbraucamas pieturvietas uz pilsētai piederošiem ceļiem: {STRING}
STR_CONFIG_SETTING_STOP_ON_TOWN_ROAD_HELPTEXT                   :Ļauj būvēt caurbraucamas pieturvietas uz pilsētai piederošiem ceļiem
STR_CONFIG_SETTING_STOP_ON_COMPETITOR_ROAD                      :Atļaut caurbraucamas pieturvietas uz sāncenšu ceļiem: {STRING}
STR_CONFIG_SETTING_STOP_ON_COMPETITOR_ROAD_HELPTEXT             :Ļauj būvēt caurbraucamas pieturvietas uz citiem uzņēmumiem piederošiem ceļiem
STR_CONFIG_SETTING_DYNAMIC_ENGINES_EXISTING_VEHICLES            :{WHITE}Šo iestatījumu nav iespējams mainīt, kad tur ir transportlīdzekļi

STR_CONFIG_SETTING_INFRASTRUCTURE_MAINTENANCE                   :Infrastruktūras uzturēšana: {STRING}
STR_CONFIG_SETTING_INFRASTRUCTURE_MAINTENANCE_HELPTEXT          :Kad ieslēgts, infrastruktūras uzturēšana nav bezmaksas. Izmaksas pieaug proporcionāli tīkla izmēram, tādā veidā tas ietekmē lielākus uzņēmumus vairāk kā mazus.

STR_CONFIG_SETTING_COMPANY_STARTING_COLOUR                      :Sākotnējā uzņēmuma krāsa: {STRING}
STR_CONFIG_SETTING_COMPANY_STARTING_COLOUR_HELPTEXT             :Izvēlieties uzņēmuma sākotnējo krāsu

STR_CONFIG_SETTING_NEVER_EXPIRE_AIRPORTS                        :Lidostas darbosies mūžīgi: {STRING}
STR_CONFIG_SETTING_NEVER_EXPIRE_AIRPORTS_HELPTEXT               :Ieslēdzot šo iestatījumu, katrs lidostas veids pēc tā ieviešanas vienmēr ir pieejams

STR_CONFIG_SETTING_WARN_LOST_VEHICLE                            :Brīdināt, ja transportlīdzeklis ir noklīdis: {STRING}
STR_CONFIG_SETTING_WARN_LOST_VEHICLE_HELPTEXT                   :Ieslēdz ziņojumus par transportlīdzekļiem, kas nespēj atrast ceļu uz norīkoto galamērķi

STR_CONFIG_SETTING_ORDER_REVIEW                                 :Pārbaudīt transportlīdzekļu rīkojumus: {STRING}
STR_CONFIG_SETTING_ORDER_REVIEW_HELPTEXT                        :Ja ieslēgts, tad transportlīdzekļu rīkojumus pastāvīgi pārbauda, un par dažām atklātajām problēmām tiek saņemti ziņojumi
###length 3
STR_CONFIG_SETTING_ORDER_REVIEW_OFF                             :nē
STR_CONFIG_SETTING_ORDER_REVIEW_EXDEPOT                         :jā, izņemot apturētajiem
STR_CONFIG_SETTING_ORDER_REVIEW_ON                              :visiem transportlīdzekļiem

STR_CONFIG_SETTING_WARN_INCOME_LESS                             :Brīdināt, ja transportlīdzekļa ienākumi ir negatīvi: {STRING}
STR_CONFIG_SETTING_WARN_INCOME_LESS_HELPTEXT                    :Ja ieslēgts, tiks sūtīts ziņojums gadījumā kad transportlīdzeklis negūst nekādu peļņu kalendārā gada laikā

STR_CONFIG_SETTING_NEVER_EXPIRE_VEHICLES                        :Transportlīdzekļi nekad "nemirst": {STRING}
STR_CONFIG_SETTING_NEVER_EXPIRE_VEHICLES_HELPTEXT               :Kad ieslēgts, visi transportlīdzekļu modeļi pēc to ieviešanas vienmēr ir pieejami

STR_CONFIG_SETTING_AUTORENEW_VEHICLE                            :Automātiski atjaunot transportlīdzekļus, kad tie ir kļuvuši veci: {STRING}
STR_CONFIG_SETTING_AUTORENEW_VEHICLE_HELPTEXT                   :Ja ieslēgts, kad ir atbilstoši atjaunošanas apstākļi, automātiski tiek nomainīti transportlīdzekļi kuru kalpošanas laiks tuvojas beigām

STR_CONFIG_SETTING_AUTORENEW_MONTHS                             :Automātiski atjaunot transportlīdzekļus {STRING} maksimālā vecuma
STR_CONFIG_SETTING_AUTORENEW_MONTHS_HELPTEXT                    :Nosacītais vecums, kad transportlīdzeklis ir uzskatāms par automātiski atjaunojamu
###length 2
STR_CONFIG_SETTING_AUTORENEW_MONTHS_VALUE_BEFORE                :{COMMA} mēne{P 0 si šus šu} pirms
STR_CONFIG_SETTING_AUTORENEW_MONTHS_VALUE_AFTER                 :{COMMA} mēne{P 0 si šus šu} pēc

STR_CONFIG_SETTING_AUTORENEW_MONEY                              :Automātiski papildināt minimālo naudas daudzumu atjaunošanai: {STRING}
STR_CONFIG_SETTING_AUTORENEW_MONEY_HELPTEXT                     :Minimālais naudas atlikuma lielums bankā, pirms apsver transportlīdzekļu automātisko atjaunošanu

STR_CONFIG_SETTING_ERRMSG_DURATION                              :Kļūdas ziņojuma ilgums: {STRING}
STR_CONFIG_SETTING_ERRMSG_DURATION_HELPTEXT                     :Kļūdas ziņojuma sarkanā logā rādīšanas ilgums. Jāņem vērā ka daži (kritiskie) kļūdu ziņojumi pēc šī laika netiek slēgti automātiski, bet tos ir jāaizver manuāli
STR_CONFIG_SETTING_ERRMSG_DURATION_VALUE                        :{COMMA} sekun{P 0 di des žu}

STR_CONFIG_SETTING_HOVER_DELAY                                  :Rādīt rīku padomus: {STRING}
STR_CONFIG_SETTING_HOVER_DELAY_HELPTEXT                         :Aizkaves ilgums, pirms tiek rādīti rīku padomi, kad peles kursors atrodas virs kāda saskarnes elementa. Rīku padomu rādīšanu pārmaiņus var saistīt ar peles labās pogas klikšķi
STR_CONFIG_SETTING_HOVER_DELAY_VALUE                            :{COMMA} sekun{P 0 di des žu}
###setting-zero-is-special
STR_CONFIG_SETTING_HOVER_DELAY_DISABLED                         :labais klikšķis

STR_CONFIG_SETTING_POPULATION_IN_LABEL                          :Rādīt pilsētas iedzīvotāju skaitu pie tās nosaukuma apzīmējuma: {STRING}
STR_CONFIG_SETTING_POPULATION_IN_LABEL_HELPTEXT                 :Rāda pilsētu iedzīvotāju daudzumu pie to apzīmējumiem uz kartes

STR_CONFIG_SETTING_GRAPH_LINE_THICKNESS                         :Diagrammu līniju platums: {STRING}
STR_CONFIG_SETTING_GRAPH_LINE_THICKNESS_HELPTEXT                :Diagrammu līniju platums. Šauras līnijas ir precīzāk nolasāmas, platākas vieglāk saskatīt un atšķirt to krāsas

STR_CONFIG_SETTING_SHOW_NEWGRF_NAME                             :Rādīt jauno NewGRF paplašinājumu nosaukumus uzbūvēto transportlīdzekļu logā: {STRING}
STR_CONFIG_SETTING_SHOW_NEWGRF_NAME_HELPTEXT                    :Uzbūvēto transportlīdzekļu loga pievienot rindu, kurā būtu redzams, no kura NewGRF nāk izvēlētais transportlīdzeklis.
STR_CONFIG_SETTING_SHOW_CARGO_IN_LISTS                          :Rādīt kravas, ko transportlīdzekļi var pārvadāt saraksta logos {STRING}
STR_CONFIG_SETTING_SHOW_CARGO_IN_LISTS_HELPTEXT                 :Ja iespējots, transportlīdzekļa transportējamā krava parādīsies virs tās transportlīdzekļu sarakstos

STR_CONFIG_SETTING_LANDSCAPE                                    :Ainava: {STRING}
STR_CONFIG_SETTING_LANDSCAPE_HELPTEXT                           :Ainavas nosaka pamata spēles scenārijus ar dažādām kravām un pilsētu izaugsmes nosacījumiem. NewGRF un spēles skripti dod smalkākas kontroles iespējas

STR_CONFIG_SETTING_LAND_GENERATOR                               :Zemes radītājs: {STRING}
STR_CONFIG_SETTING_LAND_GENERATOR_HELPTEXT                      :Sākotnējais ģenerators ir atkarīgs no bāzes grafikas kopas, un veido fiksētas ainavas formas. TerraGenesis ir uz Perlina trokšņa balstīts ģenerators ar smalkākiem vadības iestatījumiem.
###length 2
STR_CONFIG_SETTING_LAND_GENERATOR_ORIGINAL                      :Sākotnējais
STR_CONFIG_SETTING_LAND_GENERATOR_TERRA_GENESIS                 :TerraGenesis

STR_CONFIG_SETTING_TERRAIN_TYPE                                 :Reljefa veids: {STRING}
STR_CONFIG_SETTING_TERRAIN_TYPE_HELPTEXT                        :(Tikai TerraGenesis) Ainavas kalnainība

STR_CONFIG_SETTING_INDUSTRY_DENSITY                             :Industriju blīvums: {STRING}
STR_CONFIG_SETTING_INDUSTRY_DENSITY_HELPTEXT                    :Iestatiet, cik industrijas jāģenerē un kāds līmenis jāuztur spēles laikā

STR_CONFIG_SETTING_OIL_REF_EDGE_DISTANCE                        :Naftas industriju maksimālais attālums no kartes malas: {STRING}
STR_CONFIG_SETTING_OIL_REF_EDGE_DISTANCE_HELPTEXT               :Limits, cik tālu no kartes malām drīkst taisīt naftas pārstrādes rūpnīcas un un naftas ieguves platformas. Uz salu kartēm tas nodrošina, ka šīs konstrukcijas tiek būvētas piekrastēs. Uz kartēm, kas ir lielākas par 256 lauciņiem šī vērtība tiek palielināta.

STR_CONFIG_SETTING_SNOWLINE_HEIGHT                              :Sniega līnijas augstums: {STRING}
STR_CONFIG_SETTING_SNOWLINE_HEIGHT_HELPTEXT                     :Kontrolē, kādā augstumā sākas sniegs subarktiskajā ainavā. Sniegs ietekmē arī nozares ražošanas un pilsētu izaugsmes prasības. Var mainīt tikai, izmantojot scenāriju redaktoru, vai citādi aprēķināts, izmantojot “sniega segumu”

STR_CONFIG_SETTING_SNOW_COVERAGE                                :Sniega pārklājums: {STRING}
STR_CONFIG_SETTING_SNOW_COVERAGE_HELPTEXT                       :Kontrolē aptuveno sniega daudzumu subarktiskajā ainavā. Sniegs ietekmē arī nozares ražošanas un pilsētu izaugsmes prasības. Izmanto tikai karšu ģenerēšanas laikā. Zeme tieši virs jūras līmeņa vienmēr ir bez sniega
STR_CONFIG_SETTING_SNOW_COVERAGE_VALUE                          :{NUM}%

STR_CONFIG_SETTING_DESERT_COVERAGE                              :Tuksneša pārklājums: {STRING}
STR_CONFIG_SETTING_DESERT_COVERAGE_HELPTEXT                     :Kontrolējiet aptuveno tuksneša daudzumu tropiskajā ainavā. Tuksnesis ietekmē arī nozaru veidošanos. Izmanto tikai karšu ģenerēšanas laikā
STR_CONFIG_SETTING_DESERT_COVERAGE_VALUE                        :{NUM}%

STR_CONFIG_SETTING_ROUGHNESS_OF_TERRAIN                         :Apvidus nelīdzenums: {STRING}
STR_CONFIG_SETTING_ROUGHNESS_OF_TERRAIN_HELPTEXT                :(Tikai TerraGenesis) Izvēlieties pauguru biežumu — gludās ainavās ir mazāk pauguru, bet tie ir plaši izvērsti. Nelīdzenā ainavā ir daudz pauguru, kas var izskatīties vienveidīgi.
###length 4
STR_CONFIG_SETTING_ROUGHNESS_OF_TERRAIN_VERY_SMOOTH             :Ļoti gluda
STR_CONFIG_SETTING_ROUGHNESS_OF_TERRAIN_SMOOTH                  :Gluda
STR_CONFIG_SETTING_ROUGHNESS_OF_TERRAIN_ROUGH                   :Nelīdzena
STR_CONFIG_SETTING_ROUGHNESS_OF_TERRAIN_VERY_ROUGH              :Ļoti nelīdzena

STR_CONFIG_SETTING_VARIETY                                      :Dažādības sadalījums: {STRING}
STR_CONFIG_SETTING_VARIETY_HELPTEXT                             :(Tikai TerraGenesis) Nosaka, vai karte satur gan kalnus, gan līdzenumus. Tā kā šis padara karti tikai plakanāku, citus iestatījumus vajadzētu pārslēgt uz kalnainumu

STR_CONFIG_SETTING_RIVER_AMOUNT                                 :Upju daudzums: {STRING}
STR_CONFIG_SETTING_RIVER_AMOUNT_HELPTEXT                        :Izvēlieties, cik daudz upju ģenerēt

STR_CONFIG_SETTING_TREE_PLACER                                  :Koku izvietošanas algoritms: {STRING}
STR_CONFIG_SETTING_TREE_PLACER_HELPTEXT                         :Izvēlieties koku izplatību uz kartes: 'Sākotnējais' iestāda kokus vienmērīgi, 'Uzlabotais' tos stāda grupās
###length 3
STR_CONFIG_SETTING_TREE_PLACER_NONE                             :Nav
STR_CONFIG_SETTING_TREE_PLACER_ORIGINAL                         :Sākotnējais
STR_CONFIG_SETTING_TREE_PLACER_IMPROVED                         :Uzlabotais

STR_CONFIG_SETTING_ROAD_SIDE                                    :Autotransporta līdzekļi: {STRING}
STR_CONFIG_SETTING_ROAD_SIDE_HELPTEXT                           :Izvēlieties braukšanas pusi

###length 2
STR_CONFIG_SETTING_ROAD_SIDE_LEFT                               :Brauc pa kreiso pusi
STR_CONFIG_SETTING_ROAD_SIDE_RIGHT                              :Brauc pa labo pusi

STR_CONFIG_SETTING_HEIGHTMAP_ROTATION                           :Augstumu kartes pagriešana: {STRING}
###length 2
STR_CONFIG_SETTING_HEIGHTMAP_ROTATION_COUNTER_CLOCKWISE         :Pret pulksteņa rādītāja virzienu
STR_CONFIG_SETTING_HEIGHTMAP_ROTATION_CLOCKWISE                 :Pulksteņa rādītāja virzienā

STR_CONFIG_SETTING_SE_FLAT_WORLD_HEIGHT                         :Augstuma līmenis līdzenai scenārija kartei: {STRING}
###length 2
STR_CONFIG_SETTING_EDGES_NOT_EMPTY                              :{WHITE}Viens vai vairāki lauciņi pie ziemeļu malas nav tukši
STR_CONFIG_SETTING_EDGES_NOT_WATER                              :{WHITE}Vienam vai vairākiem lauciņiem kādā malā nav ūdens

STR_CONFIG_SETTING_STATION_SPREAD                               :Maksimālais staciju lielums: {STRING}
STR_CONFIG_SETTING_STATION_SPREAD_HELPTEXT                      :Maksimālais laukums kuru var aizņemt atsevišķas stacijas izvietotās daļas. Jāņem vērā ka lielas vērtības palēninās spēli

STR_CONFIG_SETTING_SERVICEATHELIPAD                             :Veikt helikopteru automātisko apkopi nolaišanās laukumos: {STRING}
STR_CONFIG_SETTING_SERVICEATHELIPAD_HELPTEXT                    :Helikopteriem veikt apkopi pēc katras nolaišanās, arī ja lidostā nav helikopteru bāzes

STR_CONFIG_SETTING_LINK_TERRAFORM_TOOLBAR                       :Sasaitēt ainavas rīkjoslu ar sliežu/ceļu/ūdens/lidostu rīkjoslām: {STRING}
STR_CONFIG_SETTING_LINK_TERRAFORM_TOOLBAR_HELPTEXT              :Atverot būvniecības rīkjoslas transportlīdzekļu veidiem, tiek atvērta arī ainavu veidošanas rīkjosla

STR_CONFIG_SETTING_SMALLMAP_LAND_COLOUR                         :Kartes zemes krāsa: {STRING}
STR_CONFIG_SETTING_SMALLMAP_LAND_COLOUR_HELPTEXT                :Apvidus krāsa minikartē
###length 3
STR_CONFIG_SETTING_SMALLMAP_LAND_COLOUR_GREEN                   :zaļa
STR_CONFIG_SETTING_SMALLMAP_LAND_COLOUR_DARK_GREEN              :{G=f}tumši zaļa
STR_CONFIG_SETTING_SMALLMAP_LAND_COLOUR_VIOLET                  :{G=f}violeta

STR_CONFIG_SETTING_LINKGRAPH_COLOURS                            :Kravas plūsmu pārklājuma krāsas: {STRING}
STR_CONFIG_SETTING_LINKGRAPH_COLOURS_HELPTEXT                   :Iestatiet kravas plūsmu pārklājumam izmantoto krāsu shēmu.
###length 4
STR_CONFIG_SETTING_LINKGRAPH_COLOURS_GREEN_TO_RED               :Zaļš uz sarkanu (orģināli)
STR_CONFIG_SETTING_LINKGRAPH_COLOURS_GREEN_TO_BLUE              :Zaļš uz zilu
STR_CONFIG_SETTING_LINKGRAPH_COLOURS_GREY_TO_RED                :Pelēks uz sarkanu
STR_CONFIG_SETTING_LINKGRAPH_COLOURS_GREYSCALE                  :Pelēktonis

STR_CONFIG_SETTING_SCROLLMODE                                   :Skatvietas ritināšanas uzvedība: {STRING}
STR_CONFIG_SETTING_SCROLLMODE_HELPTEXT                          :Uzvedība, kad ritina karti
###length 4
STR_CONFIG_SETTING_SCROLLMODE_DEFAULT                           :Pārvietot skatvietu ar labo peles pogu, peles pozīcija ir fiksēta
STR_CONFIG_SETTING_SCROLLMODE_RMB_LOCKED                        :Pārvietot karti ar labo peles pogu, peles pozīcija ir fiksēta
STR_CONFIG_SETTING_SCROLLMODE_RMB                               :Pārvietot karti ar labo peles pogu
STR_CONFIG_SETTING_SCROLLMODE_LMB                               :Pārvietot karti ar kreiso peles pogu

STR_CONFIG_SETTING_SMOOTH_SCROLLING                             :Plūdena skatvietas ritināšana: {STRING}
STR_CONFIG_SETTING_SMOOTH_SCROLLING_HELPTEXT                    :Noteikt, kā galvenais skats ritina uz norādīto pozīciju, kad klikšķina uz mazās kartes vai kad dod komandu ritināt uz noteiktu kartes objektu. Ja ieslēgs, skatvieta ritinās gludi. Ja izslēgts, skats pārlec uz izvēlēto punktu.

STR_CONFIG_SETTING_MEASURE_TOOLTIP                              :Rādīt mērījumu rīkjoslu, izmantojot dažādus būvniecības rīkus: {STRING}
STR_CONFIG_SETTING_MEASURE_TOOLTIP_HELPTEXT                     :Rāda lauciņu attālumus un augstuma starpības, ar vilkšanu veicot būvniecības darbības

STR_CONFIG_SETTING_LIVERIES                                     :Rādīt uzņēmuma identitātes krāsas: {STRING}
STR_CONFIG_SETTING_LIVERIES_HELPTEXT                            :Atšķirīga krāsojuma izmantošana dažādiem transportlīdzekļu veidiem (pretēji uzņēmuma identifikācijas krāsām)
###length 3
STR_CONFIG_SETTING_LIVERIES_NONE                                :nerādīt
STR_CONFIG_SETTING_LIVERIES_OWN                                 :savam uzņēmumam
STR_CONFIG_SETTING_LIVERIES_ALL                                 :visiem uzņēmumiem

STR_CONFIG_SETTING_PREFER_TEAMCHAT                              :Dot priekšroku komandas tērzēšanai ar <ENTER>: {STRING}
STR_CONFIG_SETTING_PREFER_TEAMCHAT_HELPTEXT                     :Ieslēgt uzņēmuma iekšējās tērzēšanas piesaisti ar <ENTER> un publiskās ar <Ctrl+ENTER>

STR_CONFIG_SETTING_SCROLLWHEEL_MULTIPLIER                       :Peles ritenīša ātrums: {STRING}
STR_CONFIG_SETTING_SCROLLWHEEL_MULTIPLIER_HELPTEXT              :Vadīt peles ritenīša ritināšanas jutīgumu

STR_CONFIG_SETTING_SCROLLWHEEL_SCROLLING                        :Peles ritenīša funkcija: {STRING}
STR_CONFIG_SETTING_SCROLLWHEEL_SCROLLING_HELPTEXT               :Ieslēgt ritināšanu ar divdimensiju peles ritenīti
###length 3
STR_CONFIG_SETTING_SCROLLWHEEL_ZOOM                             :pietuvināt karti
STR_CONFIG_SETTING_SCROLLWHEEL_SCROLL                           :ritināt karti
STR_CONFIG_SETTING_SCROLLWHEEL_OFF                              :izslēgts

STR_CONFIG_SETTING_OSK_ACTIVATION                               :Ekrāntastatūra: {STRING}
STR_CONFIG_SETTING_OSK_ACTIVATION_HELPTEXT                      :Izvēlieties metodi, kas atvērs ekrnāna tastatūru, lai teksta lauciņos varētu ievadīt tekstu, izmantojot rādītājierīces. Tas ir domāts ierīcēm, kurām nav tastatūras.
###length 4
STR_CONFIG_SETTING_OSK_ACTIVATION_DISABLED                      :atspējota
STR_CONFIG_SETTING_OSK_ACTIVATION_DOUBLE_CLICK                  :dubultklikšķis
STR_CONFIG_SETTING_OSK_ACTIVATION_SINGLE_CLICK_FOCUS            :viens klikšķis (kad fokusēta)
STR_CONFIG_SETTING_OSK_ACTIVATION_SINGLE_CLICK                  :viens klikšķis (nekavējoties)

STR_CONFIG_SETTING_USE_RELAY_SERVICE                            :Izmantot releja servisu: {STRING}
STR_CONFIG_SETTING_USE_RELAY_SERVICE_HELPTEXT                   :Ja savienojuma izveide ar serveri neizdodas, savienojuma izveidei var izmantot pārsūtīšanas pakalpojumu. "Nekad" to neatļauj, vispirms jautā "jautāt", "atļaut" ļaus to nejautāt
###length 3
STR_CONFIG_SETTING_USE_RELAY_SERVICE_NEVER                      :Nekad
STR_CONFIG_SETTING_USE_RELAY_SERVICE_ASK                        :Jautāt
STR_CONFIG_SETTING_USE_RELAY_SERVICE_ALLOW                      :Atļaut

STR_CONFIG_SETTING_RIGHT_MOUSE_BTN_EMU                          :Labā klikšķa emulēšana: {STRING}
STR_CONFIG_SETTING_RIGHT_MOUSE_BTN_EMU_HELPTEXT                 :Izvēlēties peles labās pogas klikšķu emulēšanas paņēmienu
###length 3
STR_CONFIG_SETTING_RIGHT_MOUSE_BTN_EMU_COMMAND                  :Komanda+klikšķis
STR_CONFIG_SETTING_RIGHT_MOUSE_BTN_EMU_CONTROL                  :Ctrl+klikšķis
STR_CONFIG_SETTING_RIGHT_MOUSE_BTN_EMU_OFF                      :Izslēgta

STR_CONFIG_SETTING_RIGHT_MOUSE_WND_CLOSE                        :Aizvērt logu ar labo klikšķi: {STRING}
STR_CONFIG_SETTING_RIGHT_MOUSE_WND_CLOSE_HELPTEXT               :Labais klikšķis logā aizver logu. Izslēdz paskaidres parādīšanu ar labo klikšķi!

STR_CONFIG_SETTING_AUTOSAVE                                     :Automātiskā saglabāšana: {STRING}
STR_CONFIG_SETTING_AUTOSAVE_HELPTEXT                            :Izvēlēties spēles automātiskās saglabāšanas starplaikus

STR_CONFIG_SETTING_DATE_FORMAT_IN_SAVE_NAMES                    :Lietot {STRING} datuma formātu saglabāto spēļu nosaukumos
STR_CONFIG_SETTING_DATE_FORMAT_IN_SAVE_NAMES_HELPTEXT           :Datuma formāts spēļu saglabājuma failu nosaukumos
###length 3
STR_CONFIG_SETTING_DATE_FORMAT_IN_SAVE_NAMES_LONG               :garu (31. Dec 2008)
STR_CONFIG_SETTING_DATE_FORMAT_IN_SAVE_NAMES_SHORT              :īsu (31-12-2008)
STR_CONFIG_SETTING_DATE_FORMAT_IN_SAVE_NAMES_ISO                :ISO (2008-12-31)

STR_CONFIG_SETTING_PAUSE_ON_NEW_GAME                            :Automātiski pauzēt sākot jaunu spēli: {STRING}
STR_CONFIG_SETTING_PAUSE_ON_NEW_GAME_HELPTEXT                   :Ja ir ieslēgts, sākot jaunu spēli, tā tiek automātiski pauzēta. Tas ļauj rūpīgāk izpētīt karti

STR_CONFIG_SETTING_COMMAND_PAUSE_LEVEL                          :Pauzes režīmā atļaut: {STRING}
STR_CONFIG_SETTING_COMMAND_PAUSE_LEVEL_HELPTEXT                 :Izvēlēties veicamās darbības pauzētas spēles brīdī
###length 4
STR_CONFIG_SETTING_COMMAND_PAUSE_LEVEL_NO_ACTIONS               :nē, neatļaut darbības
STR_CONFIG_SETTING_COMMAND_PAUSE_LEVEL_ALL_NON_CONSTRUCTION     :visas, izņemot būvniecības darbības
STR_CONFIG_SETTING_COMMAND_PAUSE_LEVEL_ALL_NON_LANDSCAPING      :visas, izņemot ainavas pārveidošanas darbības
STR_CONFIG_SETTING_COMMAND_PAUSE_LEVEL_ALL_ACTIONS              :visas darbības

STR_CONFIG_SETTING_ADVANCED_VEHICLE_LISTS                       :Lietot papildināto transportlīdzekļu sarakstu: {STRING}
STR_CONFIG_SETTING_ADVANCED_VEHICLE_LISTS_HELPTEXT              :Ieslēgt papildināto transportlīdzekļu sarakstu grupētiem transportlīdzekļiem

STR_CONFIG_SETTING_LOADING_INDICATORS                           :Lietot piekraušanas rādītājus: {STRING}
STR_CONFIG_SETTING_LOADING_INDICATORS_HELPTEXT                  :Izvēlēties piekraušanas rādītāju attēlošanu virs iekraujamiem un izkraujamiem transportlīdzekļiem

STR_CONFIG_SETTING_TIMETABLE_IN_TICKS                           :Kustības sarakstu rādīt mirkļos nevis dienās: {STRING}
STR_CONFIG_SETTING_TIMETABLE_IN_TICKS_HELPTEXT                  :Kustības sarakstos laikus rādīt spēles mirkļos, nevis dienās

STR_CONFIG_SETTING_TIMETABLE_SHOW_ARRIVAL_DEPARTURE             :Kustības sarakstos rādīt pienākšanu un atiešanu: {STRING}
STR_CONFIG_SETTING_TIMETABLE_SHOW_ARRIVAL_DEPARTURE_HELPTEXT    :Kustības sarakstos rādīt paredzamos pienākšanas un atiešanas laikus

STR_CONFIG_SETTING_QUICKGOTO                                    :Transportlīdzekļu rīkojumu ātrā veidošana: {STRING}
STR_CONFIG_SETTING_QUICKGOTO_HELPTEXT                           :Iepriekš izvēlēties kursoru “doties uz”, kad atver rīkojumu logu

STR_CONFIG_SETTING_DEFAULT_RAIL_TYPE                            :Noklusējuma sliežu veids (pēc jaunas spēles/spēles ielādes): {STRING}
STR_CONFIG_SETTING_DEFAULT_RAIL_TYPE_HELPTEXT                   :Izvēlētais sliežu veids sākot vai ielādējot spēli. 'Pirmās pieejamās' ir vecākā veida, 'pēdējās pieejamās' ir jaunākā veida, un 'visbiežāk lietotās' ir pašlaik visvairāk lietoto sliežu ceļu izvēlnes
###length 3
STR_CONFIG_SETTING_DEFAULT_RAIL_TYPE_FIRST                      :pirmās pieejamās
STR_CONFIG_SETTING_DEFAULT_RAIL_TYPE_LAST                       :pēdējās pieejamās
STR_CONFIG_SETTING_DEFAULT_RAIL_TYPE_MOST_USED                  :visbiežāk lietotās

STR_CONFIG_SETTING_SHOW_TRACK_RESERVATION                       :Rādīt rezerves sliežu ceļus: {STRING}
STR_CONFIG_SETTING_SHOW_TRACK_RESERVATION_HELPTEXT              :Piešķirt rezerves sliežu ceļiem atšķirīgu krāsojumu, lai palīdzētu grūtībās ar atteikumiem vilcieniem iebraukt ceļu blokos

STR_CONFIG_SETTING_PERSISTENT_BUILDINGTOOLS                     :Būvniecības rīkus pēc lietošanas paturēt darbīgus: {STRING}
STR_CONFIG_SETTING_PERSISTENT_BUILDINGTOOLS_HELPTEXT            :Pēc lietošanas patur atvērtus tiltu, tuneļu un citus būvniecības rīkus

STR_CONFIG_SETTING_AUTO_REMOVE_SIGNALS                          :Automātiski noņemt signālus dzelzceļa būvniecības laikā: {STRING}
STR_CONFIG_SETTING_AUTO_REMOVE_SIGNALS_HELPTEXT                 :Automātiski noņemiet signālus dzelzceļa būvniecības laikā, ja signāli ir uz ceļa. Ņemiet vērā, ka tas var izraisīt vilcienu avārijas.

STR_CONFIG_SETTING_FAST_FORWARD_SPEED_LIMIT                     :Ātrās pārsniegšanas ātruma ierobežojums: {STRING}
STR_CONFIG_SETTING_FAST_FORWARD_SPEED_LIMIT_HELPTEXT            :Ierobežojiet spēles ātrumu, kad ir iespējota ātrā spēles gaita. 0 = nav ierobežojumu (tik ātri, cik ļauj jūsu dators). Vērtības, kas zemākas par 100%, palēnina spēli. Augšējā robeža ir atkarīga no jūsu datora specifikācijas un var atšķirties atkarībā no spēles.
STR_CONFIG_SETTING_FAST_FORWARD_SPEED_LIMIT_VAL                 :{NUM}% standarta spēles ātrums
###setting-zero-is-special
STR_CONFIG_SETTING_FAST_FORWARD_SPEED_LIMIT_ZERO                :Bez ierobežojumiem (tik ātri, cik ļauj jūsu dators)

STR_CONFIG_SETTING_SOUND_TICKER                                 :Jaunumu josla: {STRING}
STR_CONFIG_SETTING_SOUND_TICKER_HELPTEXT                        :Atskaņot apkopotu jaunumu ziņojumu skaņu

STR_CONFIG_SETTING_SOUND_NEWS                                   :Avīze: {STRING}
STR_CONFIG_SETTING_SOUND_NEWS_HELPTEXT                          :Atskaņot skaņu kad tiek rādītas avīzes

STR_CONFIG_SETTING_SOUND_NEW_YEAR                               :Gada beigas: {STRING}
STR_CONFIG_SETTING_SOUND_NEW_YEAR_HELPTEXT                      :Atskaņot skaņu gada beigās, apkopojot uzņēmuma darbības sasniegumus gada laikā salīdzinājumā ar iepriekšējo gadu

STR_CONFIG_SETTING_SOUND_CONFIRM                                :Būvniecība: {STRING}
STR_CONFIG_SETTING_SOUND_CONFIRM_HELPTEXT                       :Atskaņot skaņu pēc sekmīgas būvēšanas vai citām darbībām

STR_CONFIG_SETTING_SOUND_CLICK                                  :Pogu klikšķi: {STRING}
STR_CONFIG_SETTING_SOUND_CLICK_HELPTEXT                         :Skan signāls, kad noklikšķina uz pogas

STR_CONFIG_SETTING_SOUND_DISASTER                               :Katastrofas/negadījumi: {STRING}
STR_CONFIG_SETTING_SOUND_DISASTER_HELPTEXT                      :Atskaņot negadījumu un katastrofu skaņu efektus

STR_CONFIG_SETTING_SOUND_VEHICLE                                :Transportlīdzekļi: {STRING}
STR_CONFIG_SETTING_SOUND_VEHICLE_HELPTEXT                       :Atskaņot transportlīdzekļu skaņu efektus

STR_CONFIG_SETTING_SOUND_AMBIENT                                :Apkārtne: {STRING}
STR_CONFIG_SETTING_SOUND_AMBIENT_HELPTEXT                       :Atskaņot ainavas, ražotņu un pilsētu apkārtējās skaņas

STR_CONFIG_SETTING_MAX_TRAINS                                   :Maksimālais vilcienu skaits uzņēmumā: {STRING}
STR_CONFIG_SETTING_MAX_TRAINS_HELPTEXT                          :Maksimālais vilcienu skaits, kas var piederēt uzņēmumam

STR_CONFIG_SETTING_MAX_ROAD_VEHICLES                            :Maksimālais autotransporta līdzekļu skaits uzņēmumā: {STRING}
STR_CONFIG_SETTING_MAX_ROAD_VEHICLES_HELPTEXT                   :Maksimālais autotransporta līdzekļu skaits, kas var piederēt uzņēmumam

STR_CONFIG_SETTING_MAX_AIRCRAFT                                 :Maksimālais lidaparātu skaits uzņēmumā: {STRING}
STR_CONFIG_SETTING_MAX_AIRCRAFT_HELPTEXT                        :Maksimālais lidaparātu skaits, kas var piederēt uzņēmumam

STR_CONFIG_SETTING_MAX_SHIPS                                    :Maksimālais kuģu skaits uzņēmumā: {STRING}
STR_CONFIG_SETTING_MAX_SHIPS_HELPTEXT                           :Maksimālais kuģu skaits, kas var piederēt uzņēmumam

STR_CONFIG_SETTING_AI_BUILDS_TRAINS                             :Atspējot datoram vilcienus: {STRING}
STR_CONFIG_SETTING_AI_BUILDS_TRAINS_HELPTEXT                    :Šā iestatījuma ieslēgšana padara neiespējamu vilcienu būvēšanu datoram

STR_CONFIG_SETTING_AI_BUILDS_ROAD_VEHICLES                      :Atspējot datoram autotransporta līdzekļus: {STRING}
STR_CONFIG_SETTING_AI_BUILDS_ROAD_VEHICLES_HELPTEXT             :Šā iestatījuma ieslēgšana padara neiespējamu autotransporta līdzekļu būvēšanu datoram

STR_CONFIG_SETTING_AI_BUILDS_AIRCRAFT                           :Atspējot datoram lidaparātus: {STRING}
STR_CONFIG_SETTING_AI_BUILDS_AIRCRAFT_HELPTEXT                  :Šā iestatījuma ieslēgšana padara neiespējamu lidaparātu būvēšanu datoram

STR_CONFIG_SETTING_AI_BUILDS_SHIPS                              :Atspējot datoram kuģus: {STRING}
STR_CONFIG_SETTING_AI_BUILDS_SHIPS_HELPTEXT                     :Šā iestatījuma ieslēgšana padara neiespējamu kuģu būvēšanu datoram

STR_CONFIG_SETTING_AI_PROFILE                                   :Noklusējuma iestatījumu profils: {STRING}
STR_CONFIG_SETTING_AI_PROFILE_HELPTEXT                          :Izvēlieties, kuru iestatījumu profilu izmantot nejaušam MI, vai sākotnējās vērtības, kad pievieno jaunu MI vai spēles skriptu
###length 3
STR_CONFIG_SETTING_AI_PROFILE_EASY                              :viegls
STR_CONFIG_SETTING_AI_PROFILE_MEDIUM                            :vidējs
STR_CONFIG_SETTING_AI_PROFILE_HARD                              :smags

STR_CONFIG_SETTING_AI_IN_MULTIPLAYER                            :Atļaut MI vairākspēlētāju spēlēs: {STRING}
STR_CONFIG_SETTING_AI_IN_MULTIPLAYER_HELPTEXT                   :Atļaut MI (mākslīgā intelekta) nespēlētāju tēliem (datora vadītiem) piedalīties vairākspēlētāju spēlēs

STR_CONFIG_SETTING_SCRIPT_MAX_OPCODES                           :#darbību kodi, pirms skripti tiek apstādināti: {STRING}
STR_CONFIG_SETTING_SCRIPT_MAX_OPCODES_HELPTEXT                  :Maksimālais skaitļošanas soļu skaits, ko skripts var aizņemt vienā gājienā
STR_CONFIG_SETTING_SCRIPT_MAX_MEMORY                            :Maksimālā atmiņas izmantošana vienam skriptam: {STRING}
STR_CONFIG_SETTING_SCRIPT_MAX_MEMORY_HELPTEXT                   :Cik daudz atmiņas drīkst patērēt pirms tas tiek ar varu pārtraukts. Iespējams, šis limits ir jāpalielina uz lielākām kartēm.
STR_CONFIG_SETTING_SCRIPT_MAX_MEMORY_VALUE                      :{COMMA} MiB

STR_CONFIG_SETTING_SERVINT_ISPERCENT                            :Apkopju starplaiki procentos: {STRING}
STR_CONFIG_SETTING_SERVINT_ISPERCENT_HELPTEXT                   :Izvēlieties, vai transportlīdzekļu apkopi veikt pēc fiksēta laika kopš iepriekšējās apkopes vai, kad uzticamība nokrīt zem kāda noteiktas daļas no maksimālās uzticamības

STR_CONFIG_SETTING_SERVINT_TRAINS                               :Vilcienu apkopju noklusējuma starplaiks: {STRING}
STR_CONFIG_SETTING_SERVINT_TRAINS_HELPTEXT                      :Izvēlēties jaunajiem sliežu transportlīdzekļiem apkopju noklusējuma starplaiku, ja tiem tas nav noteikts
STR_CONFIG_SETTING_SERVINT_ROAD_VEHICLES                        :Autotransporta līdzekļu apkopju noklusējuma starplaiks: {STRING}
STR_CONFIG_SETTING_SERVINT_ROAD_VEHICLES_HELPTEXT               :Izvēlēties jauniem autotransporta līdzekļiem apkopju noklusējuma starplaiku, ja transportlīdzeklim tas nav noteikts
STR_CONFIG_SETTING_SERVINT_AIRCRAFT                             :Lidaparātu apkopju noklusējuma starplaiks: {STRING}
STR_CONFIG_SETTING_SERVINT_AIRCRAFT_HELPTEXT                    :Izvēlēties jauniem lidaparātiem apkopju noklusējuma starplaiku, ja transportlīdzeklim tas nav noteikts
STR_CONFIG_SETTING_SERVINT_SHIPS                                :Kuģu apkopju noklusējuma starplaiks: {STRING}
STR_CONFIG_SETTING_SERVINT_SHIPS_HELPTEXT                       :Izvēlēties jauniem kuģiem apkopju noklusējuma starplaiku, ja transportlīdzeklim tas nav noteikts
STR_CONFIG_SETTING_SERVINT_VALUE                                :{COMMA}{NBSP}dien{P 0 a as u}/%
###setting-zero-is-special
STR_CONFIG_SETTING_SERVINT_DISABLED                             :izslēgts

STR_CONFIG_SETTING_NOSERVICE                                    :Aizliegt apkopi, kad bojāšanās ir izslēgta: {STRING}
STR_CONFIG_SETTING_NOSERVICE_HELPTEXT                           :Ja ieslēgts, transportlīdzekļiem netiek veikta apkope. Jo tie nebojājas

STR_CONFIG_SETTING_WAGONSPEEDLIMITS                             :Ieslēgt vagonu ātruma ierobežojumus: {STRING}
STR_CONFIG_SETTING_WAGONSPEEDLIMITS_HELPTEXT                    :Ja ieslēgts, var izmantot vagonu ātruma ierobežojumus, lai lemtu par vilcienu maksimālo ātrumu

STR_CONFIG_SETTING_DISABLE_ELRAILS                              :Atspējot elektrificēto dzelzceļu: {STRING}
STR_CONFIG_SETTING_DISABLE_ELRAILS_HELPTEXT                     :Šī iestatījuma ieslēgšana atcels ceļu elektrifikācijas prasību, lai pa tiem varētu pārvietoties elektrolokomotīves

STR_CONFIG_SETTING_NEWS_ARRIVAL_FIRST_VEHICLE_OWN               :Spēlētaja stacijā ierodas pirmais transportlīdzeklis: {STRING}
STR_CONFIG_SETTING_NEWS_ARRIVAL_FIRST_VEHICLE_OWN_HELPTEXT      :Rādīt avīzi kad spēlētāja jaunajā stacijā ierodas pirmais transportlīdzeklis

STR_CONFIG_SETTING_NEWS_ARRIVAL_FIRST_VEHICLE_OTHER             :Sāncenša stacijā ierodas pirmais transportlīdzeklis: {STRING}
STR_CONFIG_SETTING_NEWS_ARRIVAL_FIRST_VEHICLE_OTHER_HELPTEXT    :Rādīt avīzi kad sāncenša jaunajā stacijā ierodas pirmais transportlīdzeklis

STR_CONFIG_SETTING_NEWS_ACCIDENTS_DISASTERS                     :Negadījumi / katastrofas: {STRING}
STR_CONFIG_SETTING_NEWS_ACCIDENTS_DISASTERS_HELPTEXT            :Rādīt avīzi, kad notiek nelaimes gadījumi vai katastrofas

STR_CONFIG_SETTING_NEWS_ACCIDENT_OTHER                          :Konkuretu transportlīdzekļu negadījumi: {STRING}
STR_CONFIG_SETTING_NEWS_ACCIDENT_OTHER_HELPTEXT                 :Rādīt avīzi par konkuretu transportlīdzekļu negadījumiem

STR_CONFIG_SETTING_NEWS_COMPANY_INFORMATION                     :Uzņēmuma informācija: {STRING}
STR_CONFIG_SETTING_NEWS_COMPANY_INFORMATION_HELPTEXT            :Rādīt avīzi kad darbību sāk jauns uzņēmums, vai kad uzņēmumi riskē bankrotēt

STR_CONFIG_SETTING_NEWS_INDUSTRY_OPEN                           :Ražotņu atklāšana: {STRING}
STR_CONFIG_SETTING_NEWS_INDUSTRY_OPEN_HELPTEXT                  :Rādīt avīzi, kad tiek atklāti jauni uzņēmumi

STR_CONFIG_SETTING_NEWS_INDUSTRY_CLOSE                          :Ražotņu slēgšana: {STRING}
STR_CONFIG_SETTING_NEWS_INDUSTRY_CLOSE_HELPTEXT                 :Rādīt avīzi, kad uzņēmumi tiek slēgti

STR_CONFIG_SETTING_NEWS_ECONOMY_CHANGES                         :Ekonomikas izmaiņas: {STRING}
STR_CONFIG_SETTING_NEWS_ECONOMY_CHANGES_HELPTEXT                :Rādīt avīzi par globālām izmaiņām ekonomikā

STR_CONFIG_SETTING_NEWS_INDUSTRY_CHANGES_COMPANY                :Ražošanas izmaiņas uzņēmuma apkalpotajās ražotnēs: {STRING}
STR_CONFIG_SETTING_NEWS_INDUSTRY_CHANGES_COMPANY_HELPTEXT       :Rādīt avīzi kad mainās uzņēmuma darbināto ražotņu ražošanas līmenis

STR_CONFIG_SETTING_NEWS_INDUSTRY_CHANGES_OTHER                  :Ražošanas izmaiņas sāncenšu apkalpotajās ražotnēs: {STRING}
STR_CONFIG_SETTING_NEWS_INDUSTRY_CHANGES_OTHER_HELPTEXT         :Rādīt avīzi kad mainās sāncenšu darbināto ražotņu ražošanas līmenis

STR_CONFIG_SETTING_NEWS_INDUSTRY_CHANGES_UNSERVED               :Citas ražošanas apjomu izmaiņas: {STRING}
STR_CONFIG_SETTING_NEWS_INDUSTRY_CHANGES_UNSERVED_HELPTEXT      :Rādīt avīzi kad mainās uzņēmuma vai sāncenšu nedarbināto ražotņu ražošanas līmenis

STR_CONFIG_SETTING_NEWS_ADVICE                                  :Padomi / informācija par uzņēmuma transportlīdzekļiem: {STRING}
STR_CONFIG_SETTING_NEWS_ADVICE_HELPTEXT                         :Rādīt ziņojumus par transportlīdzekļiem, kuriem ir jāpievērš uzmanību

STR_CONFIG_SETTING_NEWS_NEW_VEHICLES                            :Jauni transportlīdzekļi: {STRING}
STR_CONFIG_SETTING_NEWS_NEW_VEHICLES_HELPTEXT                   :Rādīt avīzi kad transportlīdzekļa veids ir kļuvis pieejams

STR_CONFIG_SETTING_NEWS_CHANGES_ACCEPTANCE                      :Izmaiņas kravu pieņemšanā: {STRING}
STR_CONFIG_SETTING_NEWS_CHANGES_ACCEPTANCE_HELPTEXT             :Rādīt ziņojumus par izmaiņām dažu kravu pieņemšanā stacijās

STR_CONFIG_SETTING_NEWS_SUBSIDIES                               :Subsīdijas: {STRING}
STR_CONFIG_SETTING_NEWS_SUBSIDIES_HELPTEXT                      :Rādīt avīzi par notikumiem, saistītiem ar subsīdijām

STR_CONFIG_SETTING_NEWS_GENERAL_INFORMATION                     :Vispārējā informācija: {STRING}
STR_CONFIG_SETTING_NEWS_GENERAL_INFORMATION_HELPTEXT            :Rādīt avīzi par vispārējiem pasākumiem, tādiem kā izņēmuma tiesību pirkšana vai ceļu rekonstrukcijas finansēšana
###length 3
STR_CONFIG_SETTING_NEWS_MESSAGES_OFF                            :izslēgts
STR_CONFIG_SETTING_NEWS_MESSAGES_SUMMARY                        :kopsavilkums
STR_CONFIG_SETTING_NEWS_MESSAGES_FULL                           :pilns

STR_CONFIG_SETTING_COLOURED_NEWS_YEAR                           :Krāsaini avīžu raksti parādās: {STRING} gadā
STR_CONFIG_SETTING_COLOURED_NEWS_YEAR_HELPTEXT                  :Gads kad sāk drukāt krāsainas avīzes. Pirms šā gada tās ir melnbaltas
STR_CONFIG_SETTING_STARTING_YEAR                                :Sākuma gads: {STRING}

STR_CONFIG_SETTING_ENDING_YEAR                                  :Vērtēšanas beigu gads: {STRING}
STR_CONFIG_SETTING_ENDING_YEAR_HELPTEXT                         :Spēles beigas gads (tiek izmantots rezultāta noteikšanai). Šī gada beigās uzņēmuma rezultāti tiek ierakstīti un uz ekrāna tiek parādīti labākie rezultāti, bet spēlētāji var turpināt spēlēt arī pēc šī datuma.{}Ja tas ir norādīts pirms spēles sākuma datuma, labākie rezultāti nekad netiek parādīti.
STR_CONFIG_SETTING_ENDING_YEAR_VALUE                            :{NUM}
###setting-zero-is-special
STR_CONFIG_SETTING_ENDING_YEAR_ZERO                             :Nekad

STR_CONFIG_SETTING_ECONOMY_TYPE                                 :Ekonomikas tips: {STRING}
STR_CONFIG_SETTING_ECONOMY_TYPE_HELPTEXT                        :Vienmērīga ekonomika liek mainīt ražošanas apjomus biežāk un mazākos soļos. Saldēta ekonomika aptur ražošanas izmaiņas un nozaru slēgšanu. Šim iestatījumam var nebūt ietekmes, ja nozares veidus nodrošina NewGRF.
###length 3
STR_CONFIG_SETTING_ECONOMY_TYPE_ORIGINAL                        :Orģināls
STR_CONFIG_SETTING_ECONOMY_TYPE_SMOOTH                          :Gluds
STR_CONFIG_SETTING_ECONOMY_TYPE_FROZEN                          :Saldēts

STR_CONFIG_SETTING_ALLOW_SHARES                                 :Atļaut akciju pirkšanu no citiem uzņēmumiem: {STRING}
STR_CONFIG_SETTING_ALLOW_SHARES_HELPTEXT                        :Ja iespējots, ir atļauts pirkt un pārdodot uzņēmumu akcijas. Akcijas būs pieejamas tikai atbilstošu vecumu sasniegušiem uzņēmumiem

STR_CONFIG_SETTING_MIN_YEARS_FOR_SHARES                         :Minimālais uzņēmuma vecums, lai tirgotos ar akcijām: {STRING}
STR_CONFIG_SETTING_MIN_YEARS_FOR_SHARES_HELPTEXT                :Iestatīt minimālo uzņēmuma vecums, lai citi varētu pirkt un pārdod to akcijas.

STR_CONFIG_SETTING_FEEDER_PAYMENT_SHARE                         :Procenti no kopējās peļņas, ko maksā tranzītstacijās: {STRING}
STR_CONFIG_SETTING_FEEDER_PAYMENT_SHARE_HELPTEXT                :Procenti no ienākumiem, kas tiek doti starpposmiem padeves sistēmās, kas dod lielāku kontroli pār ienākumiem

STR_CONFIG_SETTING_DRAG_SIGNALS_DENSITY                         :Velkot izvietot signālierīces uz katra: {STRING}
STR_CONFIG_SETTING_DRAG_SIGNALS_DENSITY_HELPTEXT                :Iestatīt attālumus, kādos līdz nākamajam šķērslim (signālierīcei, dzelzceļa mezglam) uz ceļa tiks būvētas signālierīces, ja tās tiek vilktas
STR_CONFIG_SETTING_DRAG_SIGNALS_DENSITY_VALUE                   :{COMMA} lauciņ{P 0 a a a}
STR_CONFIG_SETTING_DRAG_SIGNALS_FIXED_DISTANCE                  :Velkot paturēt vienādu attālumu starp signālierīcēm: {STRING}
STR_CONFIG_SETTING_DRAG_SIGNALS_FIXED_DISTANCE_HELPTEXT         :Signālierīču izvietošanas uzvedības izvēle, kad to veic ar Ctrl+velkot. Ja izslēgts, signālierīces tiek novietotas pie tuneļiem un tiltiem, lai izvairītos no gariem posmiem bez signālierīcēm. Ja ieslēgts, signālierīces tiek izvietotas uz katra N lauciņa, atvieglojot to izkārtošanu uz paralēliem sliežu ceļiem

STR_CONFIG_SETTING_SEMAPHORE_BUILD_BEFORE_DATE                  :Automātiski būvēt semaforus pirms: {STRING} gada
STR_CONFIG_SETTING_SEMAPHORE_BUILD_BEFORE_DATE_HELPTEXT         :Izvēlēties gadu, kad ceļiem sāks izmantot elektriskās signālierīces. Pirms šā gada tiks izmantotas neelektriskās signālierīces (kam ir tieši tāda pati funkcija, bet ar atšķirīgu izskatu)

STR_CONFIG_SETTING_CYCLE_SIGNAL_TYPES                           :Braukt garām signālu veidiem: {STRING}
STR_CONFIG_SETTING_CYCLE_SIGNAL_TYPES_HELPTEXT                  :Atlasiet, kādus signālu veidus izmantot, izmantojot Ctrl+noklikšķinot uz izveidotā signāla, izmantojot signāla rīku
###length 2
STR_CONFIG_SETTING_CYCLE_SIGNAL_PBS                             :tikai ceļa signāliem
STR_CONFIG_SETTING_CYCLE_SIGNAL_ALL                             :Redzami visi

STR_CONFIG_SETTING_SIGNAL_GUI_MODE                              :Rādīt signāla tipus: {STRING}
STR_CONFIG_SETTING_SIGNAL_GUI_MODE_HELPTEXT                     :Izvēlieties signālu veidus, kas tiek parādīti signālu rīkjoslā
###length 2
STR_CONFIG_SETTING_SIGNAL_GUI_MODE_PATH                         :Tikai ceļa signāli
STR_CONFIG_SETTING_SIGNAL_GUI_MODE_ALL_CYCLE_PATH               :Visi signāli

STR_CONFIG_SETTING_TOWN_LAYOUT                                  :Ceļu izkārtojums jaunajām pilsētām: {STRING}
STR_CONFIG_SETTING_TOWN_LAYOUT_HELPTEXT                         :Pilsētu ceļu tīkla izkārtojums
###length 5
STR_CONFIG_SETTING_TOWN_LAYOUT_DEFAULT                          :sākotnējais
STR_CONFIG_SETTING_TOWN_LAYOUT_BETTER_ROADS                     :labāki ceļi
STR_CONFIG_SETTING_TOWN_LAYOUT_2X2_GRID                         :2x2 režģis
STR_CONFIG_SETTING_TOWN_LAYOUT_3X3_GRID                         :3x3 režģis
STR_CONFIG_SETTING_TOWN_LAYOUT_RANDOM                           :nejaušs

STR_CONFIG_SETTING_ALLOW_TOWN_ROADS                             :Pilsētām ir atļauts būvēt ceļus: {STRING}
STR_CONFIG_SETTING_ALLOW_TOWN_ROADS_HELPTEXT                    :Ļauj pilsētām būvēt ceļus izaugsmes sekmēšanai. Izslēgt, lai pilsētu vietējās pašvaldības pašas nebūvētu ceļus
STR_CONFIG_SETTING_ALLOW_TOWN_LEVEL_CROSSINGS                   :Pilsētam ir atļauts būvēt vienlīmeņa krustojumus: {STRING}
STR_CONFIG_SETTING_ALLOW_TOWN_LEVEL_CROSSINGS_HELPTEXT          :Šā iestatījuma ieslēgšana pilsētām atļauj būvēt vienlīmeņa krustojumus

STR_CONFIG_SETTING_NOISE_LEVEL                                  :Atļaut pilsētām kontrolēt trokšņu līmeni lidostās: {STRING}
STR_CONFIG_SETTING_NOISE_LEVEL_HELPTEXT                         :Ja šis iestatījums ir izslēgts, tad katrā pilsētā var būt divas lidostas. Ja šis iestatījums ir ieslēgts, tad lidostu daudzums pilsētā ir ierobežots ar pilsētas piekrišanu troksnim, kas ir atkarīga no iedzīvotāju skaita, lidostas lieluma un attāluma

STR_CONFIG_SETTING_TOWN_FOUNDING                                :Pilsētu dibināšana: {STRING}
STR_CONFIG_SETTING_TOWN_FOUNDING_HELPTEXT                       :Šā iestatījuma ieslēgšana atļauj spēlētājiem spēlē nodibināt jaunas pilsētas
###length 3
STR_CONFIG_SETTING_TOWN_FOUNDING_FORBIDDEN                      :aizliegta
STR_CONFIG_SETTING_TOWN_FOUNDING_ALLOWED                        :atļauta
STR_CONFIG_SETTING_TOWN_FOUNDING_ALLOWED_CUSTOM_LAYOUT          :atļauta, ar brīvi izvēlētu izkārtojumu

STR_CONFIG_SETTING_TOWN_CARGOGENMODE                            :Pilsētas kravu radīšana: {STRING}
STR_CONFIG_SETTING_TOWN_CARGOGENMODE_HELPTEXT                   :Cik daudz kravas rada pilsētu mājas, attiecībā pret kopējo pilsētas iedzīvotāju skaitu.{}Kvadrātisks pieaugums: divas reizes lielāka pilsēta rada četras reizes vairāk pasažieru.{}Lineārs pieaugums: divas reizes lielāka pilsēta rada divas reizes vairāk pasažieru.
###length 2
STR_CONFIG_SETTING_TOWN_CARGOGENMODE_ORIGINAL                   :Kvadrātisks (sākotnējais)
STR_CONFIG_SETTING_TOWN_CARGOGENMODE_BITCOUNT                   :Lineārs

STR_CONFIG_SETTING_EXTRA_TREE_PLACEMENT                         :Koku izvietojums spēlē: {STRING}
STR_CONFIG_SETTING_EXTRA_TREE_PLACEMENT_HELPTEXT                :Vadīt nejaušu koku parādīšanos spēles laikā. Tas var ietekmēt no kokaudzēšanas atkarīgas ražotnes, piemēram kokzāģētavas
###length 4
STR_CONFIG_SETTING_EXTRA_TREE_PLACEMENT_NO_SPREAD               :Augt, bet neizplatās {RED} (salauž kokzāģētavas)
STR_CONFIG_SETTING_EXTRA_TREE_PLACEMENT_SPREAD_RAINFOREST       :Aug, bet izplatās tikai lietus mežos
STR_CONFIG_SETTING_EXTRA_TREE_PLACEMENT_SPREAD_ALL              :Aug un izplatās visur
STR_CONFIG_SETTING_EXTRA_TREE_PLACEMENT_NO_GROWTH_NO_SPREAD     :Augt, bet neizplatās {RED} (salauž kokzāģētavas)

STR_CONFIG_SETTING_TOOLBAR_POS                                  :Galvenās rīkjoslas novietojums: {STRING}
STR_CONFIG_SETTING_TOOLBAR_POS_HELPTEXT                         :Galvenās rīkjoslas horizontālais novietojums ekrāna augšējā daļā
STR_CONFIG_SETTING_STATUSBAR_POS                                :Stāvokļa joslas novietojums: {STRING}
STR_CONFIG_SETTING_STATUSBAR_POS_HELPTEXT                       :Stāvokļa joslas horizontālais novietojums ekrāna apakšējā daļā
STR_CONFIG_SETTING_SNAP_RADIUS                                  :Logu pielipšanas rādiuss: {STRING}
STR_CONFIG_SETTING_SNAP_RADIUS_HELPTEXT                         :Attālums starp logiem, kad pārvietojamais logs tiek automātiski pielīdzināts tuvākajiem
STR_CONFIG_SETTING_SNAP_RADIUS_VALUE                            :{COMMA} pikse{P 0 lis ļi ļu}
###setting-zero-is-special
STR_CONFIG_SETTING_SNAP_RADIUS_DISABLED                         :izslēgts
STR_CONFIG_SETTING_SOFT_LIMIT                                   :Maksimālais logu skaits: {STRING}
STR_CONFIG_SETTING_SOFT_LIMIT_HELPTEXT                          :Atvērtu nepielipušo logu skaits, pirms tie tiek automātiski aizvērti lai atbrīvotu vietu jauniem logiem
STR_CONFIG_SETTING_SOFT_LIMIT_VALUE                             :{COMMA}
###setting-zero-is-special
STR_CONFIG_SETTING_SOFT_LIMIT_DISABLED                          :izslēgts

STR_CONFIG_SETTING_ZOOM_MIN                                     :Maksimālais pietuvinājuma līmenis: {STRING}
STR_CONFIG_SETTING_ZOOM_MIN_HELPTEXT                            :Maksimālais pietuvinājuma līmenis skatvietām. Ir jāievēro ka paaugstinot pietuvinājuma līmeni, pieaug operatīvās atmiņas izlietojums
STR_CONFIG_SETTING_ZOOM_MAX                                     :Maksimālais attālinājuma līmenis: {STRING}
STR_CONFIG_SETTING_ZOOM_MAX_HELPTEXT                            :Maksimālais attālinājuma līmenis skatvietām. Lielāka attālinājuma līmeņa pielietošana var būt iemesls aizkavējumiem
###length 6
STR_CONFIG_SETTING_ZOOM_LVL_MIN                                 :4x
STR_CONFIG_SETTING_ZOOM_LVL_IN_2X                               :2x
STR_CONFIG_SETTING_ZOOM_LVL_NORMAL                              :Parasts
STR_CONFIG_SETTING_ZOOM_LVL_OUT_2X                              :2x
STR_CONFIG_SETTING_ZOOM_LVL_OUT_4X                              :4x
STR_CONFIG_SETTING_ZOOM_LVL_OUT_8X                              :8x

STR_CONFIG_SETTING_SPRITE_ZOOM_MIN                              :Izmantojamie augstākās izšķirtspējas spriti: {STRING}
STR_CONFIG_SETTING_SPRITE_ZOOM_MIN_HELPTEXT                     :Ierobežojiet sprites maksimālo izšķirtspēju. Ierobežojot sprite izšķirtspēju, netiks izmantota augstas izšķirtspējas grafika, pat ja tā ir pieejama. Tas var palīdzēt saglabāt spēles vienotu izskatu, izmantojot GRF failu kombināciju ar augstas izšķirtspējas grafiku un bez tās.
###length 3
STR_CONFIG_SETTING_SPRITE_ZOOM_LVL_MIN                          :4x
STR_CONFIG_SETTING_SPRITE_ZOOM_LVL_IN_2X                        :2x
STR_CONFIG_SETTING_SPRITE_ZOOM_LVL_NORMAL                       :1x

STR_CONFIG_SETTING_TOWN_GROWTH                                  :Pilsētu attīstības ātrums: {STRING}
STR_CONFIG_SETTING_TOWN_GROWTH_HELPTEXT                         :Ātrums ar kuru attīstīsies pilsētas
###length 5
STR_CONFIG_SETTING_TOWN_GROWTH_NONE                             :nav
STR_CONFIG_SETTING_TOWN_GROWTH_SLOW                             :mazs
STR_CONFIG_SETTING_TOWN_GROWTH_NORMAL                           :vidējs
STR_CONFIG_SETTING_TOWN_GROWTH_FAST                             :liels
STR_CONFIG_SETTING_TOWN_GROWTH_VERY_FAST                        :ļoti liels

STR_CONFIG_SETTING_LARGER_TOWNS                                 :Apdzīvotu vietu proporcija, kas kļūs par pilsētām: {STRING}
STR_CONFIG_SETTING_LARGER_TOWNS_HELPTEXT                        :Apdzīvotu vietu daudzums kas kļūs par pilsētām; tādēļ apdzīvota vieta, kas sākumā ir lielāka, augs straujāk
STR_CONFIG_SETTING_LARGER_TOWNS_VALUE                           :1 pret {COMMA}
###setting-zero-is-special
STR_CONFIG_SETTING_LARGER_TOWNS_DISABLED                        :neviena
STR_CONFIG_SETTING_CITY_SIZE_MULTIPLIER                         :Pilsētu sākuma lieluma reizinātājs: {STRING}
STR_CONFIG_SETTING_CITY_SIZE_MULTIPLIER_HELPTEXT                :Pilsētu vidējais lielums attiecībā pret parastām apdzīvotām vietām spēles sākumā

STR_CONFIG_SETTING_LINKGRAPH_INTERVAL                           :Atjaunināt sadales grafu ik pa {STRING}{NBSP}dien{P 0:2 ai ām ām}
STR_CONFIG_SETTING_LINKGRAPH_INTERVAL_HELPTEXT                  :Laiks starp secīgām saišu grafa pārrēķināšanām. Katra pārrēķināšana izskaitļo plānos vienai grafa komponentei. Tas nozīmē, ka šim iestatījumam vērtība X nenozīmē, ka viss grafs tiks atjaunināts ir pēc X dienām. Tikai dažas komponentes tiks pārrēķinātas. Jo mazāka iestatītā vērtība, jo vairāk laika CPU pavadīs rēķinot. Jo lielāka iestatītā vērtība, jo ilgāk nevarēs sākties kravu izplatīšana jaunos maršrutos.
STR_CONFIG_SETTING_LINKGRAPH_TIME                               :Dot {STRING}{NBSP}dien{P 0:2 u as u} izplatīšanas grafa pārrēķināšanai
STR_CONFIG_SETTING_LINKGRAPH_TIME_HELPTEXT                      :Laiks, ko aizņem katra saišu grafa komponenšu pārrēķināšana. Kad sākas pārrēķināšana, tiek izveidots pavediens, kuram ir atļauts darboties norādīto dienu skaitu. Jo īsāku skaitli šeit ievadīsiet, jo lielāka iespēja, ka pavediens nebūs laicīgi paveicis savu darbu. Tādā gadījumā spēle apstāsies (“iebremzēs”) līdz darbs būs pabeigts. Jo lielāku skaitli šeit iestatīsiet, jo ilgāk aizņems izplatīšanas atjaunināšana, kad tiks mainīti maršruti.

STR_CONFIG_SETTING_DISTRIBUTION_PAX                             :Pasažieru izplatīšanas režīms: {STRING}
STR_CONFIG_SETTING_DISTRIBUTION_PAX_HELPTEXT                    :"simetriska" nozīmē, ka apmēram vienāds daudzums pasažieri vēlēsies doties virzienā no stacijas A uz B, cik no B uz A. "asimetriska" nozīmē, ka patvaļīgs pasažieru daudzums var vēlēties nokļūt katrā no virzieniem. "manuāli" nozīmē, ka pasažieriem netiks veikta automātiska izplatīšana.
STR_CONFIG_SETTING_DISTRIBUTION_MAIL                            :Pasta izplatīšanas režīms: {STRING}
STR_CONFIG_SETTING_DISTRIBUTION_MAIL_HELPTEXT                   :"simetriska" nozīmē, ka apmēram vienāds daudzums pasta tiks nosūtīts virzienā no stacijas A uz B, cik no B uz A. "asimetriska" nozīmē, ka patvaļīgs pasta daudzums var tikt nosūtīts katrā no virzieniem. "manuāli" nozīmē, ka pastam netiks veikta automātiska izplatīšana.
STR_CONFIG_SETTING_DISTRIBUTION_ARMOURED                        :Izplatīšanas režīms APSARGĀJAMAI preču klasei: {STRING}
STR_CONFIG_SETTING_DISTRIBUTION_ARMOURED_HELPTEXT               :APSARGĀJAMĀ kravas klase satur vērtslietas mērenajā joslā, dimantus subtropu joslā un zeltu subarktiskajā joslā. NewGRF paplašinājumi var to mainīt. "simetriska" nozīmē, ka apmēram vienāds daudzums kravas tiks nosūtīts virzienā no stacijas A uz B, cik no B uz A. "asimetriska" nozīmē, ka patvaļīgs kravas daudzums var tikt nosūtīts katrā no virzieniem. "manuāli" nozīmē, ka pastam netiks veikta automātiska izplatīšana. Šo vērtību vēlams iestatīt kā asimetrisku vai manuālu, kad spēlē subarktiskajā joslā, jo bankas nesūta zeltu atpakaļ uz zelta raktuvēm. Mērenajā un subtropu joslā var izvēlēties simetrisku, jo bankas sūtīs vērtslietas atpakaļ uz izcelsmes banku, kad saņems vērtslietu pievedumu.
STR_CONFIG_SETTING_DISTRIBUTION_DEFAULT                         :Izplatīšanas modelis citām kravu klasēm: {STRING}
STR_CONFIG_SETTING_DISTRIBUTION_DEFAULT_HELPTEXT                :"asimetriska" nozīmē, ka patvaļīgu kravas daudzumu var nosūtīt abos virzienos."manuāli" nozīmē, ka šīm kravām netiks veikta automātiska izplatīšana.
###length 3
STR_CONFIG_SETTING_DISTRIBUTION_MANUAL                          :manuāli
STR_CONFIG_SETTING_DISTRIBUTION_ASYMMETRIC                      :asimetriska
STR_CONFIG_SETTING_DISTRIBUTION_SYMMETRIC                       :simetriska

STR_CONFIG_SETTING_LINKGRAPH_ACCURACY                           :Sadales precizitāte: {STRING}
STR_CONFIG_SETTING_LINKGRAPH_ACCURACY_HELPTEXT                  :Jo lielāku vērtību iestatīsiet, jo vairāk CPU laika aizies saišu grafa aprēķināšanai. Ja tas aizņem pārāk daudz laika, jūs varētu pamanīt spēles iebremzēšanos. Ja iestatīsiet pārāk mazu, izplatīšana būs neprecīza un jūs varētu pamanīt, ka krava tiek nosūtīta uz negaidītām vietām.

STR_CONFIG_SETTING_DEMAND_DISTANCE                              :Attāluma ietekme uz pieprasījumu: {STRING}
STR_CONFIG_SETTING_DEMAND_DISTANCE_HELPTEXT                     :Ja iestatīsiet šo vērtību lielāku kā 0, attālums starp kravas izcelsmes staciju A un iespējamo galastaciju B ietekmēs sūtāmās kravas apjomu. Jo tālāk no stacijas A ir stacija B, jo mazāk kravas tiks nosūtīts. Jo augstāka vērtība, jo mazāk kravas tiks nosūtīts uz tālo staciju un vairāk kravu uz tuvo staciju.
STR_CONFIG_SETTING_DEMAND_SIZE                                  :Atpakaļceļa kravas daudzums simetriskajā režīmā: {STRING}
STR_CONFIG_SETTING_DEMAND_SIZE_HELPTEXT                         :Uzstādod šo mazāk par 100% liks simetriskajai sadalei izturēties vairāk kā asimetriskajai. Mazāk kravas ar varu tiks sūtīts atpakaļ ja noteikts daudzums tiks sūtīts uz piestātni. Ja jūs uzstādīsiet to uz 0% simetriskā sadale izturēsies tā pat kā asimetriskā.

STR_CONFIG_SETTING_SHORT_PATH_SATURATION                        :Īso ceļu piesātinājums pirms sākt izmantot augstas ietilpības ceļus: {STRING}
STR_CONFIG_SETTING_SHORT_PATH_SATURATION_HELPTEXT               :Nereti starp divām stacijām ir vairāki ceļi. Kravu sadale vispirms piesātinās īsāko maršrutu, pēc tam izmantos nākamo īsāko maršrutu līdz tas būs piesātināts, un tā tālāk. Piesātinājumu nosaka novērtējot ietilpību un plānoto izmantojumu. Kad visi ceļi ir piesātināti un vēl ir palicis pieprasījumus, tas pārslogos visus ceļus, dodot priekšroku ceļiem ar lielāko ietilpību. Algoritms visbiežāk nepareizi novērtēs ietilpību. Šis iestatījums jums atļaus norādīt, līdz cik procentiem īsākais ceļš ir jāpiesātina pirmajā piegājienā pirms izvēlēties garāku ceļu. Iestatiet to uz mazāk kā 100%, lai izvairītos no pārpildītām stacijām, ja kapacitāte ir pārvērtēta.

STR_CONFIG_SETTING_LOCALISATION_UNITS_VELOCITY                  :Ātruma mērvienības: {STRING}
STR_CONFIG_SETTING_LOCALISATION_UNITS_VELOCITY_HELPTEXT         :Vai lietotāja saskarnē rāda ātrumu, rādīt norādītajās mērvienībās
###length 4
STR_CONFIG_SETTING_LOCALISATION_UNITS_VELOCITY_IMPERIAL         :impērijas, britu (jūdzes stundā)
STR_CONFIG_SETTING_LOCALISATION_UNITS_VELOCITY_METRIC           :metriskās (km/h)
STR_CONFIG_SETTING_LOCALISATION_UNITS_VELOCITY_SI               :SI, starptautiskās (m/s)
STR_CONFIG_SETTING_LOCALISATION_UNITS_VELOCITY_GAMEUNITS        :Spēles vienības (lauciņi/dienas)

STR_CONFIG_SETTING_LOCALISATION_UNITS_POWER                     :Transportlīdzekļu jaudas mērvienības: {STRING}
STR_CONFIG_SETTING_LOCALISATION_UNITS_POWER_HELPTEXT            :Vai lietotāja saskarnē rāda transporta līdzekļa jaudu, rādīt norādītajās mērvienībās
###length 3
STR_CONFIG_SETTING_LOCALISATION_UNITS_POWER_IMPERIAL            :impērijas, britu (ZS)
STR_CONFIG_SETTING_LOCALISATION_UNITS_POWER_METRIC              :metriskās (ZS)
STR_CONFIG_SETTING_LOCALISATION_UNITS_POWER_SI                  :SI, starptautiskās (kW)

STR_CONFIG_SETTING_LOCALISATION_UNITS_WEIGHT                    :Svara mērvienības: {STRING}
STR_CONFIG_SETTING_LOCALISATION_UNITS_WEIGHT_HELPTEXT           :Kad lietotāja saskarnē rāda svaru, uzrādīt to norādītajās mērvienībās
###length 3
STR_CONFIG_SETTING_LOCALISATION_UNITS_WEIGHT_IMPERIAL           :impērijas, britu (t/tonna)
STR_CONFIG_SETTING_LOCALISATION_UNITS_WEIGHT_METRIC             :metriskās (t/tonna)
STR_CONFIG_SETTING_LOCALISATION_UNITS_WEIGHT_SI                 :SI, starptautiskās (kg)

STR_CONFIG_SETTING_LOCALISATION_UNITS_VOLUME                    :Tilpuma mērvienības: {STRING}
STR_CONFIG_SETTING_LOCALISATION_UNITS_VOLUME_HELPTEXT           :Kad lietotāja saskarnē rāda tilpumu, uzrādīt to norādītajās mērvienībās
###length 3
STR_CONFIG_SETTING_LOCALISATION_UNITS_VOLUME_IMPERIAL           :impērijas, britu (galons)
STR_CONFIG_SETTING_LOCALISATION_UNITS_VOLUME_METRIC             :metriskās (l)
STR_CONFIG_SETTING_LOCALISATION_UNITS_VOLUME_SI                 :SI, starptautiskās (m³)
STR_CONFIG_SETTING_LOCALISATION_UNITS_VOLUME_SI.kas             :SI, starptautiskās (m³)

STR_CONFIG_SETTING_LOCALISATION_UNITS_FORCE                     :Vilces spēka mērvienības: {STRING}
STR_CONFIG_SETTING_LOCALISATION_UNITS_FORCE.kas                 :Vilces spēka mērvienības: {STRING}
STR_CONFIG_SETTING_LOCALISATION_UNITS_FORCE_HELPTEXT            :Kad lietotāja saskarnē rāda vilcējspēku, uzrādīt to norādītajās mērvienībās
###length 3
STR_CONFIG_SETTING_LOCALISATION_UNITS_FORCE_IMPERIAL            :impērijas, britu (mārciņa)
STR_CONFIG_SETTING_LOCALISATION_UNITS_FORCE_METRIC              :metriskās (spēka kilograms)
STR_CONFIG_SETTING_LOCALISATION_UNITS_FORCE_SI                  :SI, starptautiskās (kN)

STR_CONFIG_SETTING_LOCALISATION_UNITS_HEIGHT                    :Augstuma mērvienības: {STRING}
STR_CONFIG_SETTING_LOCALISATION_UNITS_HEIGHT_HELPTEXT           :Kad lietotāja saskarnē rāda augstumu, uzrādīt to norādītajās mērvienībās
###length 3
STR_CONFIG_SETTING_LOCALISATION_UNITS_HEIGHT_IMPERIAL           :impērijas, britu (pēda)
STR_CONFIG_SETTING_LOCALISATION_UNITS_HEIGHT_METRIC             :metriskās (m)
STR_CONFIG_SETTING_LOCALISATION_UNITS_HEIGHT_SI                 :SI, starptautiskās (m)

STR_CONFIG_SETTING_LOCALISATION                                 :{ORANGE}Lokalizēšana
STR_CONFIG_SETTING_GRAPHICS                                     :{ORANGE}Grafika
STR_CONFIG_SETTING_SOUND                                        :{ORANGE}Skaņa
STR_CONFIG_SETTING_INTERFACE                                    :{ORANGE}Saskarne
STR_CONFIG_SETTING_INTERFACE_GENERAL                            :{ORANGE}Vispārīgi
STR_CONFIG_SETTING_INTERFACE_VIEWPORTS                          :{ORANGE}Skatvietas
STR_CONFIG_SETTING_INTERFACE_CONSTRUCTION                       :{ORANGE}Būvniecība
STR_CONFIG_SETTING_ADVISORS                                     :{ORANGE}Avīžu raksti / padomnieki
STR_CONFIG_SETTING_COMPANY                                      :{ORANGE}Uzņēmums
STR_CONFIG_SETTING_ACCOUNTING                                   :{ORANGE}Grāmatvedība
STR_CONFIG_SETTING_VEHICLES                                     :{ORANGE}Transportlīdzekļi
STR_CONFIG_SETTING_VEHICLES_PHYSICS                             :{ORANGE}Fizika
STR_CONFIG_SETTING_VEHICLES_ROUTING                             :{ORANGE}Pārvietošanās
STR_CONFIG_SETTING_LIMITATIONS                                  :{ORANGE}Ierobežojumi
STR_CONFIG_SETTING_ACCIDENTS                                    :{ORANGE}Katastrofas / negadījumi
STR_CONFIG_SETTING_GENWORLD                                     :{ORANGE}Pasaules radīšana
STR_CONFIG_SETTING_ENVIRONMENT                                  :{ORANGE}Apkārtējā vide
STR_CONFIG_SETTING_ENVIRONMENT_AUTHORITIES                      :{ORANGE}Pašvaldības
STR_CONFIG_SETTING_ENVIRONMENT_TOWNS                            :{ORANGE}Pilsētas
STR_CONFIG_SETTING_ENVIRONMENT_INDUSTRIES                       :{ORANGE}Ražotnes
STR_CONFIG_SETTING_ENVIRONMENT_CARGODIST                        :{ORANGE}Kravu sadale
STR_CONFIG_SETTING_AI                                           :{ORANGE}Sāncenši
STR_CONFIG_SETTING_AI_NPC                                       :{ORANGE}Nespēlētāju tēli (datora vadīti)
STR_CONFIG_SETTING_NETWORK                                      :{ORANGE}Tīkls

STR_CONFIG_SETTING_PATHFINDER_FOR_TRAINS                        :Vilcienu ceļa meklētājs: {STRING}
STR_CONFIG_SETTING_PATHFINDER_FOR_TRAINS_HELPTEXT               :Vilcieniem pielietotais ceļa meklētājs
STR_CONFIG_SETTING_PATHFINDER_FOR_ROAD_VEHICLES                 :Autotransporta līdzekļu ceļa meklētājs: {STRING}
STR_CONFIG_SETTING_PATHFINDER_FOR_ROAD_VEHICLES_HELPTEXT        :Autotransporta līdzekļiem pielietotais ceļa meklētājs
STR_CONFIG_SETTING_PATHFINDER_FOR_SHIPS                         :Kuģu ceļa meklētājs: {STRING}
STR_CONFIG_SETTING_PATHFINDER_FOR_SHIPS_HELPTEXT                :Kuģiem pielietotais ceļa meklētājs
STR_CONFIG_SETTING_REVERSE_AT_SIGNALS                           :Automātiska apgriešanās pie luksoforiem: {STRING}
STR_CONFIG_SETTING_REVERSE_AT_SIGNALS_HELPTEXT                  :Atļauj vilcieniem apgriezties pie signālierīcēm, ja tie te ir gaidījuši ilgu laiku
###length 2
STR_CONFIG_SETTING_PATHFINDER_NPF                               :NPF
STR_CONFIG_SETTING_PATHFINDER_YAPF                              :YAPF {BLUE}(ieteicamais)

STR_CONFIG_SETTING_QUERY_CAPTION                                :{WHITE}Mainīt iestatījuma vērtību

# Config errors
STR_CONFIG_ERROR                                                :{WHITE}Kļūda konfigurācijas failā...
STR_CONFIG_ERROR_ARRAY                                          :{WHITE}... kļūda masīvā '{STRING}'
STR_CONFIG_ERROR_INVALID_VALUE                                  :{WHITE}... nederīga vērtība '{STRING}' priekš '{STRING}'
STR_CONFIG_ERROR_TRAILING_CHARACTERS                            :{WHITE}... sekojošās rakstzīmes iestatījuma '{STRING}' beigās
STR_CONFIG_ERROR_DUPLICATE_GRFID                                :{WHITE}... ignorē NewGRF '{STRING}': dublējošs GRF ID ar '{STRING}'
STR_CONFIG_ERROR_INVALID_GRF                                    :{WHITE}... ignorē nederīgu NewGRF '{STRING}': {STRING}
STR_CONFIG_ERROR_INVALID_GRF_NOT_FOUND                          :nav atrasts
STR_CONFIG_ERROR_INVALID_GRF_UNSAFE                             :nav drošs statiskai lietošanai
STR_CONFIG_ERROR_INVALID_GRF_SYSTEM                             :sistēmas NewGRF
STR_CONFIG_ERROR_INVALID_GRF_INCOMPATIBLE                       :nav savietojams ar šo OpenTTD versiju
STR_CONFIG_ERROR_INVALID_GRF_UNKNOWN                            :nezināms
STR_CONFIG_ERROR_INVALID_SAVEGAME_COMPRESSION_LEVEL             :{WHITE}... saspiešanas līmenis '{STRING}' ir nederīgs
STR_CONFIG_ERROR_INVALID_SAVEGAME_COMPRESSION_ALGORITHM         :{WHITE}... spēles saglabāšanas formāts '{STRING}' nav pieejams. Atkāpjas uz '{STRING}'
STR_CONFIG_ERROR_INVALID_BASE_GRAPHICS_NOT_FOUND                :{WHITE}... ignorē pamata grafikas kopu '{STRING}': nav atrasta
STR_CONFIG_ERROR_INVALID_BASE_SOUNDS_NOT_FOUND                  :{WHITE}... ignorē pamata skaņas kopu '{STRING}': nav atrasta
STR_CONFIG_ERROR_INVALID_BASE_MUSIC_NOT_FOUND                   :{WHITE}... ignorē pamata mūzikas kopu '{STRING}': nav atrasta
STR_CONFIG_ERROR_OUT_OF_MEMORY                                  :{WHITE}Nepietiek atmiņas
STR_CONFIG_ERROR_SPRITECACHE_TOO_BIG                            :{WHITE}Neizdevās piešķirt {BYTES} spraitu kešam. Spraitu kešs tika samazināts uz {BYTES}. Tas samazinās OpenTTD veiktspēju. Lai samazinātu prasības pret atmiņu, varat mēģināt izslēgt 32bpp grafiku un/vai tuvināšanas līmeņus

# Video initalization errors
STR_VIDEO_DRIVER_ERROR                                          :{WHITE}Kļūda ar video iestatījumiem
STR_VIDEO_DRIVER_ERROR_NO_HARDWARE_ACCELERATION                 :{WHITE}... nav atrasts saderīgs GPU. Aparatūras paātrinājums ir atspējots

# Intro window
STR_INTRO_CAPTION                                               :{WHITE}OpenTTD {REV}

STR_INTRO_NEW_GAME                                              :{BLACK}Jauna spēle
STR_INTRO_LOAD_GAME                                             :{BLACK}Ielādēt spēli
STR_INTRO_PLAY_SCENARIO                                         :{BLACK}Spēlēt scenāriju
STR_INTRO_PLAY_HEIGHTMAP                                        :{BLACK}Spēlēt augstumu karti
STR_INTRO_SCENARIO_EDITOR                                       :{BLACK}Scenāriju redaktors
STR_INTRO_MULTIPLAYER                                           :{BLACK}Vairākspēlētāju spēle

STR_INTRO_GAME_OPTIONS                                          :{BLACK}Spēles opcijas
STR_INTRO_HIGHSCORE                                             :{BLACK}Sasniegumu tabula
STR_INTRO_CONFIG_SETTINGS_TREE                                  :{BLACK}Iestatījumi
STR_INTRO_NEWGRF_SETTINGS                                       :{BLACK}NewGRF iestatījumi
STR_INTRO_ONLINE_CONTENT                                        :{BLACK}Pārbaudīt tiešsaistes saturu
STR_INTRO_AI_SETTINGS                                           :{BLACK}AI Iestatījumi
STR_INTRO_GAMESCRIPT_SETTINGS                                   :{BLACK}Spēles Skripta Iestatījumi
STR_INTRO_QUIT                                                  :{BLACK}Iziet

STR_INTRO_TOOLTIP_NEW_GAME                                      :{BLACK}Sākt jaunu spēli. Ctrl+klikšķis izlaiž kartes konfigurēšanu
STR_INTRO_TOOLTIP_LOAD_GAME                                     :{BLACK}Ielādēt saglabāto spēli
STR_INTRO_TOOLTIP_PLAY_HEIGHTMAP                                :{BLACK}Sākt jaunu spēli, ainavai izmantojot augstumu karti
STR_INTRO_TOOLTIP_PLAY_SCENARIO                                 :{BLACK}Sākt jaunu spēli ar pielāgotu scenāriju
STR_INTRO_TOOLTIP_SCENARIO_EDITOR                               :{BLACK}Izveidot pielāgotu spēles pasauli/scenāriju
STR_INTRO_TOOLTIP_MULTIPLAYER                                   :{BLACK}Sākt vairākspēlētāju spēli

STR_INTRO_TOOLTIP_TEMPERATE                                     :{BLACK}Izvēlēties 'mērena klimata' ainavas stilu
STR_INTRO_TOOLTIP_SUB_ARCTIC_LANDSCAPE                          :{BLACK}Izvēlēties 'subarktikas klimata' ainavas stilu
STR_INTRO_TOOLTIP_SUB_TROPICAL_LANDSCAPE                        :{BLACK}Izvēlēties 'subtropu klimata' ainavas stilu
STR_INTRO_TOOLTIP_TOYLAND_LANDSCAPE                             :{BLACK}Izvēlēties 'rotaļlietu zemes' ainavas stilu

STR_INTRO_TOOLTIP_GAME_OPTIONS                                  :{BLACK}Rādīt spēles opcijas
STR_INTRO_TOOLTIP_HIGHSCORE                                     :{BLACK}Rādīt sasniegumu tabulu
STR_INTRO_TOOLTIP_CONFIG_SETTINGS_TREE                          :{BLACK}Displeja iestatījumi
STR_INTRO_TOOLTIP_NEWGRF_SETTINGS                               :{BLACK}Rādīt NewGRF iestatījumus
STR_INTRO_TOOLTIP_ONLINE_CONTENT                                :{BLACK}Pārbaudīt vai lejupielādei nav pieejams jauns un atjaunināts saturs
STR_INTRO_TOOLTIP_AI_SETTINGS                                   :{BLACK}Parādīt AI iestatījumus
STR_INTRO_TOOLTIP_GAMESCRIPT_SETTINGS                           :{BLACK}Displeja spēles skripta iestatījumi
STR_INTRO_TOOLTIP_QUIT                                          :{BLACK}Iziet no 'OpenTTD'

STR_INTRO_BASESET                                               :{BLACK}Pašlaik izvēlētajai bāzes grafikas kopai trūkst  {NUM} sprait{P s i u}. Lūdzu, pārbaudiet, vai bāzes kopai ir atjauninājumi.
STR_INTRO_TRANSLATION                                           :{BLACK}Šim tulkojumam trūkst {NUM} virk{P ne nes ņu}. Lūdzu palīdziet OpenTTD veidot labāku piesakoties par tulkotāju. Informācijai skatīt readme.txt.

# Quit window
STR_QUIT_CAPTION                                                :{WHITE}Iziet
STR_QUIT_ARE_YOU_SURE_YOU_WANT_TO_EXIT_OPENTTD                  :{YELLOW}Vai esat pārliecināts ka vēlaties iziet no OpenTTD?
STR_QUIT_YES                                                    :{BLACK}Jā
STR_QUIT_NO                                                     :{BLACK}Nē

# Abandon game
STR_ABANDON_GAME_CAPTION                                        :{WHITE}Pamest spēli
STR_ABANDON_GAME_QUERY                                          :{YELLOW}Vai tiešām vēlaties pamest šo spēli?
STR_ABANDON_SCENARIO_QUERY                                      :{YELLOW}Vai tiešām vēlaties pamest šo scenāriju?

# Cheat window
STR_CHEATS                                                      :{WHITE}Blēdības
STR_CHEATS_TOOLTIP                                              :{BLACK}Atzīmētās rūtiņas norāda uz to, vai esat jau izmantojis šo blēdību
STR_CHEATS_NOTE                                                 :{BLACK}Piezīme: Šo iestatījumu lietojums tiks ierakstīs arī spēles saglabājumā
STR_CHEAT_MONEY                                                 :{LTBLUE}Palielināt naudas līdzekļus par {CURRENCY_LONG}
STR_CHEAT_CHANGE_COMPANY                                        :{LTBLUE}Spēlēt kā uzņēmumam: {ORANGE}{COMMA}
STR_CHEAT_EXTRA_DYNAMITE                                        :{LTBLUE}Burvju buldozers (nojauc ražotnes, nepārvietojamus objektus): {ORANGE}{STRING}
STR_CHEAT_CROSSINGTUNNELS                                       :{LTBLUE}Tuneļi drīkst krustoties: {ORANGE}{STRING}
STR_CHEAT_NO_JETCRASH                                           :{LTBLUE}Reaktīvās lidmašīnas mazajās lidostās neavarēs (bieži): {ORANGE}{STRING}
STR_CHEAT_EDIT_MAX_HL                                           :{LTBLUE}Izmainīt maksimālo kartes augstumu: {ORANGE}{NUM}
STR_CHEAT_EDIT_MAX_HL_QUERY_CAPT                                :{WHITE}Izmainīt kalnu maksimālo augstumu kartē
STR_CHEAT_CHANGE_DATE                                           :{LTBLUE}Nomainīt datumu: {ORANGE} {DATE_SHORT}
STR_CHEAT_CHANGE_DATE_QUERY_CAPT                                :{WHITE}Mainīt pašreizējo gadu
STR_CHEAT_SETUP_PROD                                            :{LTBLUE}Ieslēgt ražojumu vērtības maiņu: {ORANGE}{STRING}

# Livery window
STR_LIVERY_CAPTION                                              :{WHITE}{COMPANY} - krāsu shēma

STR_LIVERY_GENERAL_TOOLTIP                                      :{BLACK}Rādīt vispārējo identitates krāsu shēmas
STR_LIVERY_TRAIN_TOOLTIP                                        :{BLACK}Rādīt vilcienu identitātes krāsu shēmas
STR_LIVERY_ROAD_VEHICLE_TOOLTIP                                 :{BLACK}Rādīt autotransporta identitātes krāsu shēmas
STR_LIVERY_SHIP_TOOLTIP                                         :{BLACK}Rādīt kuģu identitātes krāsu shēmas
STR_LIVERY_AIRCRAFT_TOOLTIP                                     :{BLACK}Rādīt lidaparātu identitātes krāsu shēmas
STR_LIVERY_PRIMARY_TOOLTIP                                      :{BLACK}Izvēlēties galveno identitātes krāsu atlasītajai shēmai. Ctrl+klikšķis iestatīs šo krāsu katrai shēmai
STR_LIVERY_SECONDARY_TOOLTIP                                    :{BLACK}Izvēlēties papildu identitātes krāsu atlasītajai shēmai. Ctrl+klikšķis iestatīs šo krāsu katrai shēmai
STR_LIVERY_PANEL_TOOLTIP                                        :{BLACK}Izvēlēties kuru identitātes krāsu shēmu mainīt, vai vairākas ar Ctrl+klikšķi. Klikšķināt uz rūtiņas, lai pārslēgtu shēmas izmantošanu

###length 23
STR_LIVERY_DEFAULT                                              :Vispārpieņemtā identitātes krāsa
STR_LIVERY_STEAM                                                :Tvaika lokomotīve
STR_LIVERY_DIESEL                                               :Dīzeļlokomotīve
STR_LIVERY_ELECTRIC                                             :Elektrolokomotīve
STR_LIVERY_MONORAIL                                             :Viensliedes lokomotīve
STR_LIVERY_MAGLEV                                               :Magleva lokomotīve
STR_LIVERY_DMU                                                  :Dīzeļvilciens
STR_LIVERY_EMU                                                  :Elektrovilciens
STR_LIVERY_PASSENGER_WAGON_STEAM                                :Pasažieru vagons (tvaika)
STR_LIVERY_PASSENGER_WAGON_DIESEL                               :Pasažieru vagons (dīzeļa)
STR_LIVERY_PASSENGER_WAGON_ELECTRIC                             :Pasažieru vagons (elektriskais)
STR_LIVERY_PASSENGER_WAGON_MONORAIL                             :Pasažieru vagons (viensliedes)
STR_LIVERY_PASSENGER_WAGON_MAGLEV                               :Pasažieru vagons (magleva)
STR_LIVERY_FREIGHT_WAGON                                        :Kravas vagons
STR_LIVERY_BUS                                                  :Autobuss
STR_LIVERY_TRUCK                                                :Smagā mašīna
STR_LIVERY_PASSENGER_SHIP                                       :Pasažieru prāmis
STR_LIVERY_FREIGHT_SHIP                                         :Kravas kuģis
STR_LIVERY_HELICOPTER                                           :Helikopters
STR_LIVERY_SMALL_PLANE                                          :Maza lidmašīna
STR_LIVERY_LARGE_PLANE                                          :Liela lidmašīna
STR_LIVERY_PASSENGER_TRAM                                       :Pasažieru tramvajs
STR_LIVERY_FREIGHT_TRAM                                         :Kravas tramvajs

# Face selection window
STR_FACE_CAPTION                                                :{WHITE}Sejas izvēle
STR_FACE_CANCEL_TOOLTIP                                         :{BLACK}Pārtraukt jaunas sejas izvēli
STR_FACE_OK_TOOLTIP                                             :{BLACK}Apstiprināt izvēlēto seju
STR_FACE_RANDOM                                                 :{BLACK}Nejaušs

STR_FACE_MALE_BUTTON                                            :{BLACK}Vīrietis
STR_FACE_MALE_TOOLTIP                                           :{BLACK}Izvēlēties vīriešu sejas
STR_FACE_FEMALE_BUTTON                                          :{BLACK}Sieviete
STR_FACE_FEMALE_TOOLTIP                                         :{BLACK}Izvēlēties sieviešu sejas
STR_FACE_NEW_FACE_BUTTON                                        :{BLACK}Jauna seja
STR_FACE_NEW_FACE_TOOLTIP                                       :{BLACK}Radīt nejaušu seju
STR_FACE_ADVANCED                                               :{BLACK}Papildu
STR_FACE_ADVANCED_TOOLTIP                                       :{BLACK}Papildu seju izvēle
STR_FACE_SIMPLE                                                 :{BLACK}Vienkāršs
STR_FACE_SIMPLE_TOOLTIP                                         :{BLACK}Vienkārša seju izvēle
STR_FACE_LOAD                                                   :{BLACK}Ielādēt
STR_FACE_LOAD_TOOLTIP                                           :{BLACK}Ielādēt iecienīto seju
STR_FACE_LOAD_DONE                                              :{WHITE}Jūsu iecienītā seja tika ielādēta no OpenTDD konfigurācijas faila
STR_FACE_FACECODE                                               :{BLACK}Spēlētāja sejas nr.
STR_FACE_FACECODE_TOOLTIP                                       :{BLACK}Skatīt un/vai pielikt uzņēmuma prezidenta sejas numuru
STR_FACE_FACECODE_CAPTION                                       :{WHITE}Skatīt un/vai pielikt prezidenta sejas numuru
STR_FACE_FACECODE_SET                                           :{WHITE}Jauns sejas numurs ir pielikts
STR_FACE_FACECODE_ERR                                           :{WHITE}Nevar pielikt numuru spēlētāja sejai - tam ir jābūt skaitlim no 0 līdz 4,294,967,295!
STR_FACE_SAVE                                                   :{BLACK}Saglabāt
STR_FACE_SAVE_TOOLTIP                                           :{BLACK}Saglabāt iecienīto seju
STR_FACE_SAVE_DONE                                              :{WHITE}Šī seja tiks saglabāta OpenTDD konfigurācijas failā kā iecienītā seja
STR_FACE_EUROPEAN                                               :{BLACK}Eiropietis
STR_FACE_SELECT_EUROPEAN                                        :{BLACK}Izvēlēties eiropiešu sejas
STR_FACE_AFRICAN                                                :{BLACK}Afrikānis
STR_FACE_SELECT_AFRICAN                                         :{BLACK}Izvēlēties afrikāņu sejas
STR_FACE_YES                                                    :Ir
STR_FACE_NO                                                     :Nav
STR_FACE_MOUSTACHE_EARRING_TOOLTIP                              :{BLACK}Iespējot ūsas vai auskarus
STR_FACE_HAIR                                                   :Mati:
STR_FACE_HAIR_TOOLTIP                                           :{BLACK}Mainīt matus
STR_FACE_EYEBROWS                                               :Uzacis:
STR_FACE_EYEBROWS_TOOLTIP                                       :{BLACK}Mainīt uzacis
STR_FACE_EYECOLOUR                                              :Acu krāsa:
STR_FACE_EYECOLOUR_TOOLTIP                                      :{BLACK}Mainīt acu krāsu
STR_FACE_GLASSES                                                :Brilles:
STR_FACE_GLASSES_TOOLTIP                                        :{BLACK}Iespējot brilles
STR_FACE_GLASSES_TOOLTIP_2                                      :{BLACK}Mainīt brilles
STR_FACE_NOSE                                                   :Deguns:
STR_FACE_NOSE_TOOLTIP                                           :{BLACK}Mainīt degunu
STR_FACE_LIPS                                                   :Lūpas:
STR_FACE_MOUSTACHE                                              :Ūsas:
STR_FACE_LIPS_MOUSTACHE_TOOLTIP                                 :{BLACK}Mainīt lūpas vai ūsas
STR_FACE_CHIN                                                   :Zods:
STR_FACE_CHIN_TOOLTIP                                           :{BLACK}Mainīt zodu
STR_FACE_JACKET                                                 :Jaka:
STR_FACE_JACKET_TOOLTIP                                         :{BLACK}Mainīt jaku
STR_FACE_COLLAR                                                 :Apkakle:
STR_FACE_COLLAR_TOOLTIP                                         :{BLACK}Mainīt apkakli
STR_FACE_TIE                                                    :Kaklasaite:
STR_FACE_EARRING                                                :Auskars:
STR_FACE_TIE_EARRING_TOOLTIP                                    :{BLACK}Mainīt kaklasaiti vai auskarus

# Matches ServerGameType
###length 3
STR_NETWORK_SERVER_VISIBILITY_LOCAL                             :Vietējs
STR_NETWORK_SERVER_VISIBILITY_PUBLIC                            :Publisks
STR_NETWORK_SERVER_VISIBILITY_INVITE_ONLY                       :Tikai uzaicinājums

# Network server list
STR_NETWORK_SERVER_LIST_CAPTION                                 :{WHITE}Vairākspēlētāju spēle
STR_NETWORK_SERVER_LIST_PLAYER_NAME                             :{BLACK}Spēlētāja vārds:
STR_NETWORK_SERVER_LIST_ENTER_NAME_TOOLTIP                      :{BLACK}Pēc šā vārda jūs atpazīs citi spēlētāji

STR_NETWORK_SERVER_LIST_GAME_NAME                               :{BLACK}Nosaukums
STR_NETWORK_SERVER_LIST_GAME_NAME_TOOLTIP                       :{BLACK}Spēles nosaukums
STR_NETWORK_SERVER_LIST_GENERAL_ONLINE                          :{BLACK}{COMMA}/{COMMA} - {COMMA}/{COMMA}
STR_NETWORK_SERVER_LIST_CLIENTS_CAPTION                         :{BLACK}Spēlētāji
STR_NETWORK_SERVER_LIST_CLIENTS_CAPTION_TOOLTIP                 :{BLACK}Spēlētāji tiešsaistē / maksimālais spēlētāju skaits{}Uzņēmumi tiešsaistē / maksimālais uzņēmumu skaits
STR_NETWORK_SERVER_LIST_MAP_SIZE_SHORT                          :{BLACK}{COMMA}x{COMMA}
STR_NETWORK_SERVER_LIST_MAP_SIZE_CAPTION                        :{BLACK}Kartes izmēri
STR_NETWORK_SERVER_LIST_MAP_SIZE_CAPTION_TOOLTIP                :{BLACK}Spēles kartes izmērs{}Klikšķināt, lai šķirotu laukumos
STR_NETWORK_SERVER_LIST_DATE_CAPTION                            :{BLACK}Datums
STR_NETWORK_SERVER_LIST_DATE_CAPTION_TOOLTIP                    :{BLACK}Šībrīža datums
STR_NETWORK_SERVER_LIST_YEARS_CAPTION                           :{BLACK}Gadi
STR_NETWORK_SERVER_LIST_YEARS_CAPTION_TOOLTIP                   :{BLACK}Gadu skaits{}spēle ir palaista
STR_NETWORK_SERVER_LIST_INFO_ICONS_TOOLTIP                      :{BLACK}Valoda, servera versija utt.

STR_NETWORK_SERVER_LIST_CLICK_GAME_TO_SELECT                    :{BLACK}Klikšķināt sarakstā uz spēles, lai to izvēlētos
STR_NETWORK_SERVER_LIST_LAST_JOINED_SERVER                      :{BLACK}Serveris, kuram jūs pievienojāties pēdējoreiz:
STR_NETWORK_SERVER_LIST_CLICK_TO_SELECT_LAST                    :{BLACK}Klikšķis, lai izvēlētos serveri kurā jūs spēlējāt pēdējoreiz

STR_NETWORK_SERVER_LIST_GAME_INFO                               :{SILVER}SPĒLES INFORMĀCIJA
STR_NETWORK_SERVER_LIST_CLIENTS                                 :{SILVER}Spēlētāji: {WHITE}{COMMA} / {COMMA} - {COMMA} / {COMMA}
STR_NETWORK_SERVER_LIST_LANDSCAPE                               :{SILVER}Ainava: {WHITE}{STRING}
STR_NETWORK_SERVER_LIST_MAP_SIZE                                :{SILVER}Kartes izmērs: {WHITE}{COMMA}x{COMMA}
STR_NETWORK_SERVER_LIST_SERVER_VERSION                          :{SILVER}Servera versija: {WHITE}{STRING}
STR_NETWORK_SERVER_LIST_SERVER_ADDRESS                          :{SILVER}Servera adrese: {WHITE}{STRING}
STR_NETWORK_SERVER_LIST_INVITE_CODE                             :{SILVER}Uzaicinājuma kods: {WHITE}{STRING}
STR_NETWORK_SERVER_LIST_START_DATE                              :{SILVER}Sākuma datums: {WHITE}{DATE_SHORT}
STR_NETWORK_SERVER_LIST_CURRENT_DATE                            :{SILVER}Šībrīža datums: {WHITE}{DATE_SHORT}
STR_NETWORK_SERVER_LIST_GAMESCRIPT                              :{SILVER}Spēles Skripts: {WHITE}{STRING} (v{NUM})
STR_NETWORK_SERVER_LIST_PASSWORD                                :{SILVER}Aizsargāts ar paroli!
STR_NETWORK_SERVER_LIST_SERVER_OFFLINE                          :{SILVER}SERVERIS NAV TIEŠSAISTĒ
STR_NETWORK_SERVER_LIST_SERVER_FULL                             :{SILVER}SERVERIS IR PILNS
STR_NETWORK_SERVER_LIST_SERVER_BANNED                           :{SILVER}SERVERIS JŪS BLOĶĒJA
STR_NETWORK_SERVER_LIST_SERVER_TOO_OLD                          :{SILVER}SERVERIS PĀRĀK VECS
STR_NETWORK_SERVER_LIST_VERSION_MISMATCH                        :{SILVER}VERSIJU NEATBILSTĪBA
STR_NETWORK_SERVER_LIST_GRF_MISMATCH                            :{SILVER}NEWGRF NEATBILSTĪBA

STR_NETWORK_SERVER_LIST_JOIN_GAME                               :{BLACK}Pievienoties spēlei
STR_NETWORK_SERVER_LIST_REFRESH                                 :{BLACK}Atsvaidzināt serveri
STR_NETWORK_SERVER_LIST_REFRESH_TOOLTIP                         :{BLACK}Atsvaidzināt servera informāciju

STR_NETWORK_SERVER_LIST_SEARCH_SERVER_INTERNET                  :Meklēt internetā
STR_NETWORK_SERVER_LIST_SEARCH_SERVER_INTERNET_TOOLTIP          :{BLACK}Meklēt publiskos serverus internetā
STR_NETWORK_SERVER_LIST_SEARCH_SERVER_LAN                       :{BLACK}Meklēt LAN
STR_NETWORK_SERVER_LIST_SEARCH_SERVER_LAN_TOOLTIP               :{BLACK}Meklēt serverus lokālajā tīklā
STR_NETWORK_SERVER_LIST_ADD_SERVER                              :{BLACK}Pievienot serveri
STR_NETWORK_SERVER_LIST_ADD_SERVER_TOOLTIP                      :{BLACK}Pievieno serveri sarakstam. Tā var būt servera adrese vai uzaicinājuma kods
STR_NETWORK_SERVER_LIST_START_SERVER                            :{BLACK}Palaist serveri
STR_NETWORK_SERVER_LIST_START_SERVER_TOOLTIP                    :{BLACK}Palaist jūsu personīgo serveri

STR_NETWORK_SERVER_LIST_PLAYER_NAME_OSKTITLE                    :{BLACK}Ievadīt savu vārdu
STR_NETWORK_SERVER_LIST_ENTER_SERVER_ADDRESS                    :{BLACK}Ierakstīt servera adresi vai uzaizinājuma kodu

# Start new multiplayer server
STR_NETWORK_START_SERVER_CAPTION                                :{WHITE}Sākt jaunu vairākspēlētāju spēli

STR_NETWORK_START_SERVER_NEW_GAME_NAME                          :{BLACK}Spēles nosaukums:
STR_NETWORK_START_SERVER_NEW_GAME_NAME_TOOLTIP                  :{BLACK}Spēles nosaukums, kas tiks attēlots citiem spēlētajiem vairākspēlētāju spēļu izvēlnē
STR_NETWORK_START_SERVER_SET_PASSWORD                           :{BLACK}Uzstādīt paroli
STR_NETWORK_START_SERVER_PASSWORD_TOOLTIP                       :{BLACK}Aizsargā jūsu spēli ar paroli, ja nevēlaties lai tā būtu publiski pieejama

STR_NETWORK_START_SERVER_VISIBILITY_LABEL                       :{BLACK}Redzamība
STR_NETWORK_START_SERVER_VISIBILITY_TOOLTIP                     :{BLACK} Vai citi lietotāji var redzēt jūsu serveri publiskajā sarakstā
STR_NETWORK_START_SERVER_CLIENTS_SELECT                         :{BLACK}{NUM} spēlētāj{P s i u}
STR_NETWORK_START_SERVER_NUMBER_OF_CLIENTS                      :{BLACK}Maksimālais spēlētāju skaits:
STR_NETWORK_START_SERVER_NUMBER_OF_CLIENTS_TOOLTIP              :{BLACK}Izvēlēties maksimālo spēlētāju skaitu. Ne visiem slotiem ir jābūt aizpildītiem
STR_NETWORK_START_SERVER_COMPANIES_SELECT                       :{BLACK}{NUM} uzņēmum{P s i u}
STR_NETWORK_START_SERVER_NUMBER_OF_COMPANIES                    :{BLACK}Maksimālais uzņēmumu skaits:
STR_NETWORK_START_SERVER_NUMBER_OF_COMPANIES_TOOLTIP            :{BLACK}Ierobežo serveri noteiktam uzņēmumu skaitam

STR_NETWORK_START_SERVER_NEW_GAME_NAME_OSKTITLE                 :{BLACK}Ievadīt tīkla spēles nosaukumu

# Network connecting window
STR_NETWORK_CONNECTING_CAPTION                                  :{WHITE}Savienojas...

STR_NETWORK_CONNECTING_WAITING                                  :{BLACK}{NUM} klient{P s i u} ir jūsu priekšā
STR_NETWORK_CONNECTING_DOWNLOADING_1                            :{BLACK}Līdz šim lejupielādēti {BYTES}
STR_NETWORK_CONNECTING_DOWNLOADING_2                            :{BLACK}{BYTES} / {BYTES} lejuplādēti līdz šim

###length 8
STR_NETWORK_CONNECTING_1                                        :{BLACK}(1/6) Savienojas...
STR_NETWORK_CONNECTING_2                                        :{BLACK}(2/6) Autorizējas...
STR_NETWORK_CONNECTING_3                                        :{BLACK}(3/6) Gaida...
STR_NETWORK_CONNECTING_4                                        :{BLACK}(4/6) Lejupielādē karti...
STR_NETWORK_CONNECTING_5                                        :{BLACK}(5/6) Apstrādā datus...
STR_NETWORK_CONNECTING_6                                        :{BLACK}(6/6) Reģistrējas...
STR_NETWORK_CONNECTING_SPECIAL_1                                :{BLACK}Pieņem spēles informāciju...
STR_NETWORK_CONNECTING_SPECIAL_2                                :{BLACK}Pieņem uzņēmuma informāciju...

STR_NETWORK_CONNECTION_DISCONNECT                               :{BLACK}Atvienoties

STR_NETWORK_NEED_GAME_PASSWORD_CAPTION                          :{WHITE}Serveris ir aizsargāts. Ievadiet paroli
STR_NETWORK_NEED_COMPANY_PASSWORD_CAPTION                       :{WHITE}Uzņēmums ir aizsargāts. Ievadiet paroli

# Network company list added strings
STR_NETWORK_COMPANY_LIST_CLIENT_LIST                            :Spēlētāji tiešsaistē
STR_NETWORK_COMPANY_LIST_SPECTATE                               :Skatīt

# Network client list
STR_NETWORK_CLIENT_LIST_CAPTION                                 :{WHITE}Tiešsaistes spēlētāji
STR_NETWORK_CLIENT_LIST_SERVER                                  :{BLACK}Serveris
STR_NETWORK_CLIENT_LIST_SERVER_NAME                             :{BLACK}Nosaukums
STR_NETWORK_CLIENT_LIST_SERVER_NAME_TOOLTIP                     :{BLACK}Servera nosaukums kurā Jūs spēlējat
STR_NETWORK_CLIENT_LIST_SERVER_NAME_EDIT_TOOLTIP                :{BLACK}Rediģēt Jūsu servera nosaukumu
STR_NETWORK_CLIENT_LIST_SERVER_NAME_QUERY_CAPTION               :Servera nosaukums
STR_NETWORK_CLIENT_LIST_SERVER_VISIBILITY                       :{BLACK}Redzmība
STR_NETWORK_CLIENT_LIST_SERVER_VISIBILITY_TOOLTIP               :{BLACK}Vai citi lietotāji var redzēt jūsu serveri publiskajā sarakstā
STR_NETWORK_CLIENT_LIST_SERVER_INVITE_CODE                      :{BLACK}Uzaicinājuma kods
STR_NETWORK_CLIENT_LIST_SERVER_INVITE_CODE_TOOLTIP              :{BLACK}Ielūguma kods, kuru var izmantot citi spēlētāji, lai pievienotos serverim
STR_NETWORK_CLIENT_LIST_SERVER_CONNECTION_TYPE                  :{BLACK}Savienojuma tips
STR_NETWORK_CLIENT_LIST_SERVER_CONNECTION_TYPE_TOOLTIP          :{BLACK}Vai un kā citi var sasniegt jūsu serveri
STR_NETWORK_CLIENT_LIST_PLAYER                                  :{BLACK}Spēlētājs
STR_NETWORK_CLIENT_LIST_PLAYER_NAME                             :{BLACK}Nosaukums
STR_NETWORK_CLIENT_LIST_PLAYER_NAME_TOOLTIP                     :{BLACK}Jūsu spēlētāja vārds
STR_NETWORK_CLIENT_LIST_PLAYER_NAME_EDIT_TOOLTIP                :{BLACK}Rediģēt jūsu spēlētāja vārdu
STR_NETWORK_CLIENT_LIST_PLAYER_NAME_QUERY_CAPTION               :Jūsu spēlētāja vārds
STR_NETWORK_CLIENT_LIST_ADMIN_CLIENT_TOOLTIP                    :{BLACK} Administratīvās darbības, kas jāveic šim klientam
STR_NETWORK_CLIENT_LIST_ADMIN_COMPANY_TOOLTIP                   :{BLACK}Administratīvās darbības, kuras jāveic šai kompānijai
STR_NETWORK_CLIENT_LIST_JOIN_TOOLTIP                            :{BLACK}Pievienoties šai kompānijai
STR_NETWORK_CLIENT_LIST_CHAT_CLIENT_TOOLTIP                     :{BLACK}Sūtīt ziņu šim spēlētājam
STR_NETWORK_CLIENT_LIST_CHAT_COMPANY_TOOLTIP                    :{BLACK}Sūtīt ziņu visiem šīs kompānijas spēlētājiem
STR_NETWORK_CLIENT_LIST_CHAT_SPECTATOR_TOOLTIP                  :{BLACK}Sūtīt ziņu visiem skatītājiem
STR_NETWORK_CLIENT_LIST_SPECTATORS                              :Novērotāji
STR_NETWORK_CLIENT_LIST_NEW_COMPANY                             :(Jauna kompānija)
STR_NETWORK_CLIENT_LIST_NEW_COMPANY_TOOLTIP                     :{BLACK}Izveidot jaunu kompāniju un pievienoties tai
STR_NETWORK_CLIENT_LIST_PLAYER_ICON_SELF_TOOLTIP                :{BLACK}Tas esat jūs
STR_NETWORK_CLIENT_LIST_PLAYER_ICON_HOST_TOOLTIP                :{BLACK}Šis ir spēles īpašnieks
STR_NETWORK_CLIENT_LIST_CLIENT_COMPANY_COUNT                    :{BLACK}{NUM} klient{P s а u} / {NUM} kompānij{P a u as}

# Matches ConnectionType
###length 5
STR_NETWORK_CLIENT_LIST_SERVER_CONNECTION_TYPE_UNKNOWN          :{BLACK}Vietējs
STR_NETWORK_CLIENT_LIST_SERVER_CONNECTION_TYPE_ISOLATED         :{RED}Attalinātie spēlētāji nevar pievienoties
STR_NETWORK_CLIENT_LIST_SERVER_CONNECTION_TYPE_DIRECT           :{BLACK}Publisks
STR_NETWORK_CLIENT_LIST_SERVER_CONNECTION_TYPE_STUN             :{BLACK}Aiz NAT
STR_NETWORK_CLIENT_LIST_SERVER_CONNECTION_TYPE_TURN             :{BLACK}Caur releju

STR_NETWORK_CLIENT_LIST_ADMIN_CLIENT_KICK                       :Izmest
STR_NETWORK_CLIENT_LIST_ADMIN_CLIENT_BAN                        :Bloķēt
STR_NETWORK_CLIENT_LIST_ADMIN_COMPANY_RESET                     :Dzēst
STR_NETWORK_CLIENT_LIST_ADMIN_COMPANY_UNLOCK                    :Paroles atbloķēšana

STR_NETWORK_CLIENT_LIST_ASK_CAPTION                             :{WHITE}Administratīvās darbības
STR_NETWORK_CLIENT_LIST_ASK_CLIENT_KICK                         :{YELLOW}Vai esat pārliecināts, ka vēlaties atslēgt spēlētāju '{STRING}'?
STR_NETWORK_CLIENT_LIST_ASK_CLIENT_BAN                          :{YELLOW}Vai tiešām vēlaties bloķēt šo spēlētāju '{STRING}'?
STR_NETWORK_CLIENT_LIST_ASK_COMPANY_RESET                       :{YELLOW}Vai tiešām vēlaties dzēst kompāniju '{COMPANY}'?
STR_NETWORK_CLIENT_LIST_ASK_COMPANY_UNLOCK                      :{YELLOW}Vai esat pārliecināts, ka vēlaties atiestatīt paroli komānijai '{COMPANY}'?

STR_NETWORK_ASK_RELAY_CAPTION                                   :{WHITE}Izmantot translāciju?
STR_NETWORK_ASK_RELAY_TEXT                                      :{YELLOW} Neizdevās izveidot savienojumu starp jums un serveri “{STRING}”.{} Vai vēlaties pārraidīt šo sesiju, izmantojot “{STRING}”?
STR_NETWORK_ASK_RELAY_NO                                        :{BLACK}Nē
STR_NETWORK_ASK_RELAY_YES_ONCE                                  :{BLACK}Jā, vienreiz
STR_NETWORK_ASK_RELAY_YES_ALWAYS                                :{BLACK}Jā, vairs nejautāt

STR_NETWORK_SPECTATORS                                          :Novērotāji

# Network set password
STR_COMPANY_PASSWORD_CANCEL                                     :{BLACK}Nesaglabāt ievadīto paroli
STR_COMPANY_PASSWORD_OK                                         :{BLACK}Piešķirt uzņēmumam jaunu paroli
STR_COMPANY_PASSWORD_CAPTION                                    :{WHITE}Uzņēmuma parole
STR_COMPANY_PASSWORD_MAKE_DEFAULT                               :{BLACK}Uzņēmuma noklusējuma parole
STR_COMPANY_PASSWORD_MAKE_DEFAULT_TOOLTIP                       :{BLACK}Izmantot šo paroli kā noklusējuma jauniem uzņēmumiem

# Network company info join/password
STR_COMPANY_VIEW_JOIN                                           :{BLACK}Pievienoties
STR_COMPANY_VIEW_JOIN_TOOLTIP                                   :{BLACK}Pievienoties un spēlēt ar šo uzņēmumu
STR_COMPANY_VIEW_PASSWORD                                       :{BLACK}Parole
STR_COMPANY_VIEW_PASSWORD_TOOLTIP                               :{BLACK}Aizsargājiet savu uzņēmumu ar paroli, lai novērstu neatļautu lietotāju pievienošanos
STR_COMPANY_VIEW_SET_PASSWORD                                   :{BLACK}Iestatīt uzņēmuma paroli

# Network chat
STR_NETWORK_CHAT_SEND                                           :{BLACK}Sūtīt
STR_NETWORK_CHAT_COMPANY_CAPTION                                :[Komanda] :
STR_NETWORK_CHAT_CLIENT_CAPTION                                 :[Privāti] {STRING}:
STR_NETWORK_CHAT_ALL_CAPTION                                    :[Visiem] :

STR_NETWORK_CHAT_COMPANY                                        :[Komanda] {STRING}: {WHITE}{STRING}
STR_NETWORK_CHAT_TO_COMPANY                                     :[Komanda] Uz {STRING}: {WHITE}{STRING}
STR_NETWORK_CHAT_CLIENT                                         :[Privāti] {STRING}: {WHITE}{STRING}
STR_NETWORK_CHAT_TO_CLIENT                                      :[Privāti] Uz {STRING}: {WHITE}{STRING}
STR_NETWORK_CHAT_ALL                                            :[Visiem] {STRING}: {WHITE}{STRING}
STR_NETWORK_CHAT_EXTERNAL                                       :[{3:STRING}] {0:STRING}: {WHITE}{1:STRING}
STR_NETWORK_CHAT_OSKTITLE                                       :{BLACK}Ievadīt tekstu tīkla tērzēšanai

# Network messages
STR_NETWORK_ERROR_NOTAVAILABLE                                  :{WHITE}Nav atrasta neviena tīkla ierīce
STR_NETWORK_ERROR_NOCONNECTION                                  :{WHITE}Savienojumam ar serveri iestājās noildze vai tas tika atteikts
STR_NETWORK_ERROR_NEWGRF_MISMATCH                               :{WHITE}Nevar pieslēgties sakarā ar NewGRF neatbilstību
STR_NETWORK_ERROR_DESYNC                                        :{WHITE}Tīkla spēles sinhronizācija neizdevās
STR_NETWORK_ERROR_LOSTCONNECTION                                :{WHITE}Tīkla spēlei zudis savienojums
STR_NETWORK_ERROR_SAVEGAMEERROR                                 :{WHITE}Nevar ielādēt saglabāto spēli
STR_NETWORK_ERROR_SERVER_START                                  :{WHITE}Nevar uzsākt servera darbību
STR_NETWORK_ERROR_SERVER_ERROR                                  :{WHITE}Tika pielaista protokola kļūda un savienojums tika slēgts
STR_NETWORK_ERROR_BAD_PLAYER_NAME                               :{WHITE} Jūsu spēlētāja vārds nav iestatīts. Nosaukumu var iestatīt vMultiplayer loga augšdaļā
STR_NETWORK_ERROR_BAD_SERVER_NAME                               :{WHITE} Jūsu servera nosaukums nav iestatīts. Nosaukumu var iestatīt Multiplayer loga augšdaļā
STR_NETWORK_ERROR_WRONG_REVISION                                :{WHITE}Klienta pārskats neatbilst servera pārskatam
STR_NETWORK_ERROR_WRONG_PASSWORD                                :{WHITE}Nepareiza parole
STR_NETWORK_ERROR_SERVER_FULL                                   :{WHITE}Serveris ir pilns
STR_NETWORK_ERROR_SERVER_BANNED                                 :{WHITE}Šajā serverī jums ir aizliegums
STR_NETWORK_ERROR_KICKED                                        :{WHITE}Jūs esat izmests no šīs spēles
STR_NETWORK_ERROR_KICK_MESSAGE                                  :{WHITE}Iemesls: {STRING}
STR_NETWORK_ERROR_CHEATER                                       :{WHITE}Uz šī servera blēdības nav atļautas
STR_NETWORK_ERROR_TOO_MANY_COMMANDS                             :{WHITE}Jūs sūtījāt uz serveri pārak daudz rīkojumu
STR_NETWORK_ERROR_TIMEOUT_PASSWORD                              :{WHITE}Jūs pārāk ilgi neievadījāt paroli
STR_NETWORK_ERROR_TIMEOUT_COMPUTER                              :{WHITE}Jūsu dators ir pārāk lēns lai turētos līdzi servera ātrumam
STR_NETWORK_ERROR_TIMEOUT_MAP                                   :{WHITE}Jūsu dators pārāk ilgi lejupielādēja karti
STR_NETWORK_ERROR_TIMEOUT_JOIN                                  :{WHITE}Jūsu dators pārāk ilgi pievienojās serverim
STR_NETWORK_ERROR_INVALID_CLIENT_NAME                           :{WHITE}Jūsu spēlētāja vārds nav derīgs

STR_NETWORK_ERROR_CLIENT_GUI_LOST_CONNECTION_CAPTION            :{WHITE}Iespējams savienojuma zudums
STR_NETWORK_ERROR_CLIENT_GUI_LOST_CONNECTION                    :{WHITE}Nav datu no servera jau {NUM} sekund{P i es ""}

###length 21
STR_NETWORK_ERROR_CLIENT_GENERAL                                :galvenā kļūda
STR_NETWORK_ERROR_CLIENT_DESYNC                                 :asinhronizācijas kļūda
STR_NETWORK_ERROR_CLIENT_SAVEGAME                               :nevar ielādēt karti
STR_NETWORK_ERROR_CLIENT_CONNECTION_LOST                        :pazudis savienojums
STR_NETWORK_ERROR_CLIENT_PROTOCOL_ERROR                         :protokola kļūda
STR_NETWORK_ERROR_CLIENT_NEWGRF_MISMATCH                        :NewGRF neatbilstība
STR_NETWORK_ERROR_CLIENT_NOT_AUTHORIZED                         :nav autorizēts
STR_NETWORK_ERROR_CLIENT_NOT_EXPECTED                           :saņemta nederīga vai neparedzēta pakete
STR_NETWORK_ERROR_CLIENT_WRONG_REVISION                         :nepareiza versija
STR_NETWORK_ERROR_CLIENT_NAME_IN_USE                            :šo vārdu jau lieto
STR_NETWORK_ERROR_CLIENT_WRONG_PASSWORD                         :nepareiza parole
STR_NETWORK_ERROR_CLIENT_COMPANY_MISMATCH                       :VeiktKomandā nepareizs uzņēmums
STR_NETWORK_ERROR_CLIENT_KICKED                                 :serveris jūs izmeta
STR_NETWORK_ERROR_CLIENT_CHEATER                                :mēģināja blēdīties
STR_NETWORK_ERROR_CLIENT_SERVER_FULL                            :serveris pilns
STR_NETWORK_ERROR_CLIENT_TOO_MANY_COMMANDS                      :sūtīja pārak daudz rīkojumu
STR_NETWORK_ERROR_CLIENT_TIMEOUT_PASSWORD                       :parole nav saņemta laikā
STR_NETWORK_ERROR_CLIENT_TIMEOUT_COMPUTER                       :vispārējā noildze
STR_NETWORK_ERROR_CLIENT_TIMEOUT_MAP                            :kartes lejupielāde bija pārāk ilga
STR_NETWORK_ERROR_CLIENT_TIMEOUT_JOIN                           :kartes apstrāde bija pārāk ilga
STR_NETWORK_ERROR_CLIENT_INVALID_CLIENT_NAME                    :Nederīgs klienta nosaukums

# Network related errors
STR_NETWORK_SERVER_MESSAGE                                      :*** {1:STRING}

###length 12
STR_NETWORK_SERVER_MESSAGE_GAME_PAUSED                          :Spēle pauzēta ({STRING})
STR_NETWORK_SERVER_MESSAGE_GAME_STILL_PAUSED_1                  :Spēle joprojām pauzēta ({STRING})
STR_NETWORK_SERVER_MESSAGE_GAME_STILL_PAUSED_2                  :Spēle joprojām pauzēta ({STRING}, {STRING})
STR_NETWORK_SERVER_MESSAGE_GAME_STILL_PAUSED_3                  :Spēle joprojām pauzēta ({STRING}, {STRING}, {STRING})
STR_NETWORK_SERVER_MESSAGE_GAME_STILL_PAUSED_4                  :Spēle vēl aizvien ir pauzēta ({STRING}, {STRING}, {STRING}, {STRING})
STR_NETWORK_SERVER_MESSAGE_GAME_STILL_PAUSED_5                  :Spēle joprojām pauzēta ({STRING}, {STRING}, {STRING}, {STRING}, {STRING})
STR_NETWORK_SERVER_MESSAGE_GAME_UNPAUSED                        :Spēle atsākta ({STRING})
STR_NETWORK_SERVER_MESSAGE_GAME_REASON_NOT_ENOUGH_PLAYERS       :spēlētāju skaits
STR_NETWORK_SERVER_MESSAGE_GAME_REASON_CONNECTING_CLIENTS       :savieno spēlētājus
STR_NETWORK_SERVER_MESSAGE_GAME_REASON_MANUAL                   :manuālā
STR_NETWORK_SERVER_MESSAGE_GAME_REASON_GAME_SCRIPT              :spēles skripts
STR_NETWORK_SERVER_MESSAGE_GAME_REASON_LINK_GRAPH               :gaida uz saišu grafika atjaunošanu

STR_NETWORK_MESSAGE_CLIENT_LEAVING                              :aizeju
STR_NETWORK_MESSAGE_CLIENT_JOINED                               :*** {STRING} ir pievienojies spēlei
STR_NETWORK_MESSAGE_CLIENT_JOINED_ID                            :*** {0:STRING} ir pievienojies spēlei (Klients #{2:NUM})
STR_NETWORK_MESSAGE_CLIENT_COMPANY_JOIN                         :*** {0:STRING} ir pievienojies uzņēmumam Nr. {2:NUM}
STR_NETWORK_MESSAGE_CLIENT_COMPANY_SPECTATE                     :*** {STRING} ir pievienojies novērotājiem
STR_NETWORK_MESSAGE_CLIENT_COMPANY_NEW                          :*** {0:STRING} ir nodibinājis jaunu uzņēmumu (#{2:NUM})
STR_NETWORK_MESSAGE_CLIENT_LEFT                                 :*** {0:STRING} ir pametis spēli ({2:STRING})
STR_NETWORK_MESSAGE_NAME_CHANGE                                 :*** {STRING} ir mainījis nosaukumu uz {STRING}
STR_NETWORK_MESSAGE_GIVE_MONEY                                  :*** {0:STRING} piešķīra {2:CURRENCY_LONG} uz {1:STRING}
STR_NETWORK_MESSAGE_SERVER_SHUTDOWN                             :{WHITE}Serveris beidza sesiju
STR_NETWORK_MESSAGE_SERVER_REBOOT                               :{WHITE}Serveris pārstartējas...{}Lūdzu uzgaidiet...
STR_NETWORK_MESSAGE_KICKED                                      :*** {STRING} tika izmests. Iemesls: ({STRING})

STR_NETWORK_ERROR_COORDINATOR_REGISTRATION_FAILED               :{WHITE}Notikusi kļūda servera reģistrācijā
STR_NETWORK_ERROR_COORDINATOR_REUSE_OF_INVITE_CODE              :{WHITE} Cits serveris ar tādu pašu ielūguma kodu reģistrējās pats. Pāreja uz "vietējo" spēles veidu.
STR_NETWORK_ERROR_COORDINATOR_ISOLATED                          :{WHITE}Jūsu serveris neatļauj attālinātus savienojumus
STR_NETWORK_ERROR_COORDINATOR_ISOLATED_DETAIL                   :{WHITE}Citiem spēlētājiem nebūs iespējas pievienoties serverim

# Content downloading window
STR_CONTENT_TITLE                                               :{WHITE}Satura lejupielāde
STR_CONTENT_TYPE_CAPTION                                        :{BLACK}Tips
STR_CONTENT_TYPE_CAPTION_TOOLTIP                                :{BLACK}Satura tips
STR_CONTENT_NAME_CAPTION                                        :{BLACK}Nosaukums
STR_CONTENT_NAME_CAPTION_TOOLTIP                                :{BLACK}Satura nosaukums
STR_CONTENT_MATRIX_TOOLTIP                                      :{BLACK}Klikšķināt uz rindiņas, lai redzētu īpašības{}Klikšķināt uz izvēles rūtiņas, lai to atzīmētu lejupielādei
STR_CONTENT_SELECT_ALL_CAPTION                                  :{BLACK}Atlasīt visu
STR_CONTENT_SELECT_ALL_CAPTION_TOOLTIP                          :{BLACK}Atzīmēt visu saturu lejupielādei
STR_CONTENT_SELECT_UPDATES_CAPTION                              :{BLACK}Atlasīt jauninājumus
STR_CONTENT_SELECT_UPDATES_CAPTION_TOOLTIP                      :{BLACK}Atzīmēt visu saturu lejupielādei, lai tas ir jauninājums jau esošajam
STR_CONTENT_UNSELECT_ALL_CAPTION                                :{BLACK}Atcelt visu atlasi
STR_CONTENT_UNSELECT_ALL_CAPTION_TOOLTIP                        :{BLACK}Noņemt visas satura lejupielādes atzīmes
STR_CONTENT_SEARCH_EXTERNAL                                     :{BLACK}Meklēt ārējās vietnēs
STR_CONTENT_SEARCH_EXTERNAL_TOOLTIP                             :{BLACK}Meklēt OpenTTD pakalpojumos nepieejamu saturu ar OpenTTD nesaistītās vietnēs
STR_CONTENT_SEARCH_EXTERNAL_DISCLAIMER_CAPTION                  :{WHITE}Jūs aizejat no OpenTTD!
STR_CONTENT_SEARCH_EXTERNAL_DISCLAIMER                          :{WHITE}Lietošanas noteikumi no ārpuses lejupielādētam saturam var būt dažāi.{}Jums būs jāskatās ārējās saites ārējā satura instalēšanai uz OpenTTD.{}Vai vēlaties turpināt?
STR_CONTENT_FILTER_TITLE                                        :{BLACK}Atzīmju/nosaukumu filtrs:
STR_CONTENT_OPEN_URL                                            :{BLACK}Apmeklēt tīmekļa vietni
STR_CONTENT_OPEN_URL_TOOLTIP                                    :{BLACK}Apmeklēt tīmekļa vietni, lai tiktu pie šī satura
STR_CONTENT_DOWNLOAD_CAPTION                                    :{BLACK}Lejupielādēt
STR_CONTENT_DOWNLOAD_CAPTION_TOOLTIP                            :{BLACK}Sākt atlasītā lejupielādi
STR_CONTENT_TOTAL_DOWNLOAD_SIZE                                 :{SILVER}Lejupielādes kopējais lielums: {WHITE}{BYTES}
STR_CONTENT_DETAIL_TITLE                                        :{SILVER}SATURA INFORMĀCIJA

###length 5
STR_CONTENT_DETAIL_SUBTITLE_UNSELECTED                          :{SILVER}Šo jūs neesat atlasījis lejupielādei
STR_CONTENT_DETAIL_SUBTITLE_SELECTED                            :{SILVER}Šo jūs esat atlasījis lejupielādei
STR_CONTENT_DETAIL_SUBTITLE_AUTOSELECTED                        :{SILVER}Šis atkarīgais materiāls ir iezīmēts lejupielādei.
STR_CONTENT_DETAIL_SUBTITLE_ALREADY_HERE                        :{SILVER}Šis jums jau ir
STR_CONTENT_DETAIL_SUBTITLE_DOES_NOT_EXIST                      :{SILVER}Šī materiāla saturs ir nezināms, tādēļ to nav iespejams lejupielādēt OpenTTD

STR_CONTENT_DETAIL_UPDATE                                       :{SILVER}Šis ir jau esoša {STRING} aizstāšanai
STR_CONTENT_DETAIL_NAME                                         :{SILVER}Nosaukums: {WHITE}{STRING}
STR_CONTENT_DETAIL_VERSION                                      :{SILVER}Versija: {WHITE}{STRING}
STR_CONTENT_DETAIL_DESCRIPTION                                  :{SILVER}Apraksts: {WHITE}{STRING}
STR_CONTENT_DETAIL_URL                                          :{SILVER}Tīmekļa adrese: {WHITE}{STRING}
STR_CONTENT_DETAIL_TYPE                                         :{SILVER}Tips: {WHITE}{STRING}
STR_CONTENT_DETAIL_FILESIZE                                     :{SILVER}Lejupielādes lielums: {WHITE}{BYTES}
STR_CONTENT_DETAIL_SELECTED_BECAUSE_OF                          :{SILVER}Atlasīts, jo: {WHITE}{STRING}
STR_CONTENT_DETAIL_DEPENDENCIES                                 :{SILVER}Atkarības: {WHITE}{STRING}
STR_CONTENT_DETAIL_TAGS                                         :{SILVER}Atzīmes: {WHITE}{STRING}
STR_CONTENT_NO_ZLIB                                             :{WHITE}OpenTTD ir būvēta bez ''zlib'' atbalsta...
STR_CONTENT_NO_ZLIB_SUB                                         :{WHITE}... lejuplādēt saturu nav iespējams!

# Order of these is important!
STR_CONTENT_TYPE_BASE_GRAPHICS                                  :Pamata grafika
STR_CONTENT_TYPE_NEWGRF                                         :NewGRF
STR_CONTENT_TYPE_AI                                             :MI
STR_CONTENT_TYPE_AI_LIBRARY                                     :MI bibliotēka
STR_CONTENT_TYPE_SCENARIO                                       :Scenārijs
STR_CONTENT_TYPE_HEIGHTMAP                                      :Augstumu karte
STR_CONTENT_TYPE_BASE_SOUNDS                                    :Pamata skaņas efekti
STR_CONTENT_TYPE_BASE_MUSIC                                     :Pamata mūzika
STR_CONTENT_TYPE_GAME_SCRIPT                                    :Spēles skripts
STR_CONTENT_TYPE_GS_LIBRARY                                     :SS bibliotēka

# Content downloading progress window
STR_CONTENT_DOWNLOAD_TITLE                                      :{WHITE}Lejupielādē saturu...
STR_CONTENT_DOWNLOAD_INITIALISE                                 :{WHITE}Pieprasa failus...
STR_CONTENT_DOWNLOAD_FILE                                       :{WHITE}Šobrīd lejupielādē {STRING} ({NUM} no {NUM})
STR_CONTENT_DOWNLOAD_COMPLETE                                   :{WHITE}Lejupielāde pabeigta
STR_CONTENT_DOWNLOAD_PROGRESS_SIZE                              :{WHITE}{BYTES} no {BYTES} lejupielādēts ({NUM} %)

# Content downloading error messages
STR_CONTENT_ERROR_COULD_NOT_CONNECT                             :{WHITE}Nav iespējams savienoties ar satura serveri...
STR_CONTENT_ERROR_COULD_NOT_DOWNLOAD                            :{WHITE}Lejupielāde neizdevās...
STR_CONTENT_ERROR_COULD_NOT_DOWNLOAD_FILE_NOT_WRITABLE          :{WHITE}... fails nav rakstāms
STR_CONTENT_ERROR_COULD_NOT_EXTRACT                             :{WHITE}Neizdevās atspiest lejupielādēto failu

STR_MISSING_GRAPHICS_SET_CAPTION                                :{WHITE}Trūkst grafikas
STR_MISSING_GRAPHICS_SET_MESSAGE                                :{BLACK}OpenTTD darbībai nepieciešama grafika, bet tāda nav atrodama. Vai ļaut OpenTTD lejupielādēt un instalēt šo grafiku?
STR_MISSING_GRAPHICS_YES_DOWNLOAD                               :{BLACK}Jā, lejupielādēt grafiku
STR_MISSING_GRAPHICS_NO_QUIT                                    :{BLACK}Nē, iziet no OpenTTD

STR_MISSING_GRAPHICS_ERROR_TITLE                                :{WHITE}Lejupielādes kļūda
STR_MISSING_GRAPHICS_ERROR                                      :{BLACK}Grafikas lejupielāde neizdevās.{}Lūzu lejupielādējiet grafiku manuāli.
STR_MISSING_GRAPHICS_ERROR_QUIT                                 :{BLACK}Iziet no OpenTTD

# Transparency settings window
STR_TRANSPARENCY_CAPTION                                        :{WHITE}Caurspīdības opcijas
STR_TRANSPARENT_SIGNS_TOOLTIP                                   :{BLACK}Pārslēgt zīmju caurspīdību. Ctrl+klikšķis lai slēgtu
STR_TRANSPARENT_TREES_TOOLTIP                                   :{BLACK}Pārslēgt koku caurspīdību. Ctrl+klikšķis lai slēgtu
STR_TRANSPARENT_HOUSES_TOOLTIP                                  :{BLACK}Pārslēgt ēku caurspīdību. Ctrl+klikšķis lai slēgtu
STR_TRANSPARENT_INDUSTRIES_TOOLTIP                              :{BLACK}Pārslēgt ražotņu caurspīdību. Ctrl+klikšķis lai slēgtu
STR_TRANSPARENT_BUILDINGS_TOOLTIP                               :{BLACK}Pārslēgt caurspīdību tādām ēkām kā depo, stacijas un pieturas punkti. Ctrl+klikšķis lai slēgtu.
STR_TRANSPARENT_BRIDGES_TOOLTIP                                 :{BLACK}Pārslēgt tiltu caurspīdību. Ctrl+klikšķis, lai slēgtu
STR_TRANSPARENT_STRUCTURES_TOOLTIP                              :{BLACK}Pārslēgt caurspīdību tādām celtnēm kā bākas un antenas. Ctrl+klikšķis, lai slēgtu
STR_TRANSPARENT_CATENARY_TOOLTIP                                :{BLACK}Pārslēgt piekartroses caurspīdību. Ctrl+klikšķis, lai slēgtu
STR_TRANSPARENT_LOADING_TOOLTIP                                 :{BLACK}Pārslēgt piekraušanas rādītāju caurspīdību. Ctrl+klikšķis, lai slēgtu
STR_TRANSPARENT_INVISIBLE_TOOLTIP                               :{BLACK}Caurspīdības vietā objektus padarīt neredzamus

# Linkgraph legend window
STR_LINKGRAPH_LEGEND_CAPTION                                    :{BLACK}Kravas plūsmas apzīmējumi
STR_LINKGRAPH_LEGEND_ALL                                        :{BLACK}Visi
STR_LINKGRAPH_LEGEND_NONE                                       :{BLACK}Neviens
STR_LINKGRAPH_LEGEND_SELECT_COMPANIES                           :{BLACK}Izvēlēties attēlojamos uzņēmumus
STR_LINKGRAPH_LEGEND_COMPANY_TOOLTIP                            :{BLACK}{STRING}{}{COMPANY}

# Linkgraph legend window and linkgraph legend in smallmap
STR_LINKGRAPH_LEGEND_UNUSED                                     :{TINY_FONT}{BLACK}nelietots
STR_LINKGRAPH_LEGEND_SATURATED                                  :{TINY_FONT}{BLACK}piesātināts
STR_LINKGRAPH_LEGEND_OVERLOADED                                 :{TINY_FONT}{BLACK}pārslogots

# Linkgraph tooltip
STR_LINKGRAPH_STATS_TOOLTIP                                     :{BLACK}{CARGO_LONG}, kas jāpārvadā mēnesī no {STATION} uz {STATION} ({COMMA}% no parvadājuma){STRING}
STR_LINKGRAPH_STATS_TOOLTIP_RETURN_EXTENSION                    :{}{CARGO_LONG} jātransportē atpakaļ ({COMMA}% no pārvadājuma)
STR_LINKGRAPH_STATS_TOOLTIP_TIME_EXTENSION                      :{}Vidējais ceļojuma laiks: {NUM}{NBSP}dienas

# Base for station construction window(s)
STR_STATION_BUILD_COVERAGE_AREA_TITLE                           :{BLACK}Pārklājuma iezīmēšana
STR_STATION_BUILD_COVERAGE_OFF                                  :{BLACK}Nav
STR_STATION_BUILD_COVERAGE_ON                                   :{BLACK}Ir
STR_STATION_BUILD_COVERAGE_AREA_OFF_TOOLTIP                     :{BLACK}Neiezīmēt jaunceļamā objekta pārklājumu
STR_STATION_BUILD_COVERAGE_AREA_ON_TOOLTIP                      :{BLACK}Iezīmēt jaunceļamā objekta pārklājumu
STR_STATION_BUILD_ACCEPTS_CARGO                                 :{BLACK}Pieņem: {GOLD}{CARGO_LIST}
STR_STATION_BUILD_SUPPLIES_CARGO                                :{BLACK}Piegādā: {GOLD}{CARGO_LIST}
STR_STATION_BUILD_INFRASTRUCTURE_COST                           :{BLACK}Uzturēšanas izmaksas: {GOLD}{CURRENCY_SHORT}/gadā

# Join station window
STR_JOIN_STATION_CAPTION                                        :{WHITE}Pievienot staciju
STR_JOIN_STATION_CREATE_SPLITTED_STATION                        :{YELLOW}Būvēt atdalītu staciju

STR_JOIN_WAYPOINT_CAPTION                                       :{WHITE}Pievienot pieturas punktu
STR_JOIN_WAYPOINT_CREATE_SPLITTED_WAYPOINT                      :{YELLOW}Uzbūvēt jaunu maršruta punktu

# Generic toolbar
STR_TOOLBAR_DISABLED_NO_VEHICLE_AVAILABLE                       :{BLACK}Atspējots, jo pašlaik šai infrastruktūrai nav pieejami transportlīdzekļi

# Rail construction toolbar
STR_RAIL_TOOLBAR_RAILROAD_CONSTRUCTION_CAPTION                  :Dzelzceļa būvniecība
STR_RAIL_TOOLBAR_ELRAIL_CONSTRUCTION_CAPTION                    :Elektrificētā dzelzceļa būvniecība
STR_RAIL_TOOLBAR_MONORAIL_CONSTRUCTION_CAPTION                  :Viensliedes būvniecība
STR_RAIL_TOOLBAR_MAGLEV_CONSTRUCTION_CAPTION                    :Magleva būvēšana

STR_RAIL_TOOLBAR_TOOLTIP_BUILD_RAILROAD_TRACK                   :{BLACK}Būvēt sliedes. Ctrl pārslēdz sliežu būvniecību/nojaukšanu. Shift pārslēdz būve/rādīt izmaksu tāmi
STR_RAIL_TOOLBAR_TOOLTIP_BUILD_AUTORAIL                         :{BLACK}Būvēt dzelzceļu, izmantojot automātisko sliežu režīmu. Ctrl pārslēdz sliežu būvniecību/demolēšanu
STR_RAIL_TOOLBAR_TOOLTIP_BUILD_TRAIN_DEPOT_FOR_BUILDING         :{BLACK}Būvēt vilcienu depo (vilcienu pirkšanai un apkopei). Shift pārslēdz būvi/rādīt izmaksu tāmi
STR_RAIL_TOOLBAR_TOOLTIP_CONVERT_RAIL_TO_WAYPOINT               :{BLACK}Pārveidot sliedes par pieturas punktu. Ctrl iespējo pieturas punktu apvienošanu. Shift pārslēdz būvēšanu/izmaksu tāmes rādīšanu
STR_RAIL_TOOLBAR_TOOLTIP_BUILD_RAILROAD_STATION                 :{BLACK}Būvēt dzelzceļa staciju. Ctrl iespējo staciju apvienošanu. Shift pārslēdz būve/rādīt izmaksu tāmi
STR_RAIL_TOOLBAR_TOOLTIP_BUILD_RAILROAD_SIGNALS                 :{BLACK}Būvēt dzelzceļa signālus. Ctrl pārslēdz semaforus/luksoforus{}Vilkšana uzbūvē signālus uz taisna sliežu posma. Ctrl uzbūvē signālus līdz nākamajam sazarojumam vai signālam{}Ctrl+Klikšķis pārslēdz signālu izvēles loga atvēršanu. Shift pārslēdz starp būvet/rādīt izmaksu tāmi
STR_RAIL_TOOLBAR_TOOLTIP_BUILD_RAILROAD_BRIDGE                  :{BLACK}Būvēt dzelzceļa tiltu. Shift pārslēdz būvēšanu/izmaksu tāmes rādīšanu
STR_RAIL_TOOLBAR_TOOLTIP_BUILD_RAILROAD_TUNNEL                  :{BLACK}Būvēt dzelzceļa tuneli. Shift pārslēdz būvēšanu/izmaksu tāmes rādīšanu
STR_RAIL_TOOLBAR_TOOLTIP_TOGGLE_BUILD_REMOVE_FOR                :{BLACK}Pārslēgties starp sliežu, signālierīču, pieturas punktu būvēšanu/noņemšanu. Aizturēt Ctrl, lai noņemtu arī sliedes no pieturas punktiem un stacijām
STR_RAIL_TOOLBAR_TOOLTIP_CONVERT_RAIL                           :{BLACK}Pārveidot/uzlabot sliežu veidu. Shift pārslēdz būvēšanu/izmaksu novērtējumu rādīšanu

STR_RAIL_NAME_RAILROAD                                          :Dzelzceļš
STR_RAIL_NAME_ELRAIL                                            :Elektrificēts dzelzceļš
STR_RAIL_NAME_MONORAIL                                          :Viensliedes
STR_RAIL_NAME_MAGLEV                                            :Maglevs

# Rail depot construction window
STR_BUILD_DEPOT_TRAIN_ORIENTATION_CAPTION                       :{WHITE}Vilcienu depo virziens
STR_BUILD_DEPOT_TRAIN_ORIENTATION_TOOLTIP                       :{BLACK}Izvēlēties vilcienu depo virzienu

# Rail waypoint construction window
STR_WAYPOINT_CAPTION                                            :{WHITE}Pieturas punkts
STR_WAYPOINT_GRAPHICS_TOOLTIP                                   :{BLACK}Izvēlēties pieturas punkta veidu

# Rail station construction window
STR_STATION_BUILD_RAIL_CAPTION                                  :{WHITE}Dzelzceļa stacijas izvēle
STR_STATION_BUILD_ORIENTATION                                   :{BLACK}Virziens
STR_STATION_BUILD_RAILROAD_ORIENTATION_TOOLTIP                  :{BLACK}Izvēlēties dzelzceļa stacijas virzienu
STR_STATION_BUILD_NUMBER_OF_TRACKS                              :{BLACK}Platformu skaits
STR_STATION_BUILD_NUMBER_OF_TRACKS_TOOLTIP                      :{BLACK}Izvēlēties platformu skaitu dzelzceļa stacijai
STR_STATION_BUILD_PLATFORM_LENGTH                               :{BLACK}Platformas garums
STR_STATION_BUILD_PLATFORM_LENGTH_TOOLTIP                       :{BLACK}Izvēlēties dzelzceļa stacijas garumu
STR_STATION_BUILD_DRAG_DROP                                     :{BLACK}Vilkt un nomest
STR_STATION_BUILD_DRAG_DROP_TOOLTIP                             :{BLACK}Būvēt staciju izmantojot "vilkt un nomest"

STR_STATION_BUILD_STATION_CLASS_TOOLTIP                         :{BLACK}Izvēlēties kuru stacijas klasi rādīt
STR_STATION_BUILD_STATION_TYPE_TOOLTIP                          :{BLACK}Izvēlēties kuru stacijas veidu būvēt

STR_STATION_CLASS_DFLT                                          :Noklusējuma stacija
STR_STATION_CLASS_WAYP                                          :Pieturas punkti

# Signal window
STR_BUILD_SIGNAL_CAPTION                                        :{WHITE}Signāla izvēle
STR_BUILD_SIGNAL_TOGGLE_ADVANCED_SIGNAL_TOOLTIP                 :{BLACK}Pārslēdziet papildu signālu veidu rādīšanu
STR_BUILD_SIGNAL_SEMAPHORE_NORM_TOOLTIP                         :{BLACK}Bloka signālierīce (semafors){}Šis ir pats vienkāršākais signālierīces veids, kas ļauj uz bloka vienlaicīgi atrasties tikai vienam vilcienam
STR_BUILD_SIGNAL_SEMAPHORE_ENTRY_TOOLTIP                        :{BLACK}Ieejas signālierīce (semafors){}Zaļš kamēr ir viens vai vairāki zaļi izejas signāli no sekojošās sliežu sekcijas. Citādi signāls būs sarkans
STR_BUILD_SIGNAL_SEMAPHORE_EXIT_TOOLTIP                         :{BLACK}Izejas signālierīce (semafors){}Uzvedas tāpat kā bloka signālierīce, bet tā ir nepieciešama, lai pirmssignālu ierīces rādītu pareizās krāsas
STR_BUILD_SIGNAL_SEMAPHORE_COMBO_TOOLTIP                        :{BLACK}Kombinētā signālierīce (semafors){} Kombinētā signālierīce darbojas gan kā izejas, gan ieejas signāls. Tas ļauj radīt lielus pirmssignālu tīklus
STR_BUILD_SIGNAL_SEMAPHORE_PBS_TOOLTIP                          :{BLACK}Ceļa signāls (semafors){}Ceļa signāls ļauj vairāk kā vienam vilcienam iebraukt signāla blokā vienlaicīgi, ja vien vilciens var rezervēt drošu apstāšanās punktu. Parastiem ceļa signāliem var pabraukt garām no aizmugures
STR_BUILD_SIGNAL_SEMAPHORE_PBS_OWAY_TOOLTIP                     :{BLACK}Viena virziena ceļa signālierīce (semafors){}Viena virziena ceļa signāls ļauj vairāk kā vienam vilcienam iebraukt signāla blokā vienlaicīgi, ja vien vilciens var rezervēt drošu apstāšanās punktu. Šai signālierīcei nevar pabraukt garām no aizmugures
STR_BUILD_SIGNAL_ELECTRIC_NORM_TOOLTIP                          :{BLACK}Bloka signāls (luksofors){}Šis ir vienkāršākais, kas ļauj atrasties uz bloka vienlaicīgi tikai vienam vilcienam
STR_BUILD_SIGNAL_ELECTRIC_ENTRY_TOOLTIP                         :{BLACK}Ieejas signāls (luksofors){}Zaļš līdz parādās vēl viens vai vairāki zaļi izejas signāli no šīs sliežu sekcijas. Citādi tas parādās sarkans
STR_BUILD_SIGNAL_ELECTRIC_EXIT_TOOLTIP                          :{BLACK}Izejas signālierīce (luksofors){}Uzvedas tāpat kā bloka signālierīce, bet tā ir nepieciešama, lai pirmssignālu ierīces rādītu pareizās krāsas
STR_BUILD_SIGNAL_ELECTRIC_COMBO_TOOLTIP                         :{BLACK}Kombinētā signālierīce (luksofors){} Kombinētā signālierīce darbojas gan kā izejas, gan ieejas signāls. Tas ļauj radīt lielus pirmssignālu tīklus
STR_BUILD_SIGNAL_ELECTRIC_PBS_TOOLTIP                           :{BLACK}Ceļa signāls (luksofors){}Ceļa signāls ļauj vairāk kā vienam vilcienam iebraukt signāla blokā vienlaicīgi, ja vien vilciens var rezervēt drošu apstāšanās punktu. Parastiem ceļa signāliem var pabraukt garām no aizmugures
STR_BUILD_SIGNAL_ELECTRIC_PBS_OWAY_TOOLTIP                      :{BLACK}Vienvirziena ceļa signālierīce (elektriska){}Ceļa signāls ļauj iebraukt signāla blokā vairāk kā vienam vilcienam vienlaicīgi, ja vien vilciens var rezervēt drošu apstāšanās punktu. Vienvirziena ceļa signālierīcēm nevar pabraukt garām no aizmugures
STR_BUILD_SIGNAL_CONVERT_TOOLTIP                                :{BLACK}Signālierīču pārveidotājs{}Kad ieslēgts, klikšķis uz jau esošas signālierīces pārveidos to uz norādīto signāla tipu un variantu. Ctrl+klikšķis pārslēgs pašreizējo variantu. Shift+klikšķis rāda pārveidošanas tāmes vērtību
STR_BUILD_SIGNAL_DRAG_SIGNALS_DENSITY_TOOLTIP                   :{BLACK}Vilkto signālu attālums
STR_BUILD_SIGNAL_DRAG_SIGNALS_DENSITY_DECREASE_TOOLTIP          :{BLACK}Samazināt signālierīču attālumu
STR_BUILD_SIGNAL_DRAG_SIGNALS_DENSITY_INCREASE_TOOLTIP          :{BLACK}Palielināt signālierīču atstatumu

# Bridge selection window
STR_SELECT_RAIL_BRIDGE_CAPTION                                  :{WHITE}Izvēlēties dzelzceļa tiltu
STR_SELECT_ROAD_BRIDGE_CAPTION                                  :{WHITE}Izvēlēties tiltu
STR_SELECT_BRIDGE_SELECTION_TOOLTIP                             :{BLACK}Tiltu izvēle - klikšķināt uz vēlamo tiltu, lai to uzbūvētu
STR_SELECT_BRIDGE_INFO                                          :{GOLD}{STRING},{} {VELOCITY} {WHITE}{CURRENCY_LONG}
STR_SELECT_BRIDGE_SCENEDIT_INFO                                 :{GOLD}{STRING},{} {VELOCITY}
STR_BRIDGE_NAME_SUSPENSION_STEEL                                :Vanšu, tērauda
STR_BRIDGE_NAME_GIRDER_STEEL                                    :Siju, tērauda
STR_BRIDGE_NAME_CANTILEVER_STEEL                                :Izgriežamais, tērauda
STR_BRIDGE_NAME_SUSPENSION_CONCRETE                             :Vanšu, betona
STR_BRIDGE_NAME_WOODEN                                          :Koka
STR_BRIDGE_NAME_CONCRETE                                        :Betona
STR_BRIDGE_NAME_TUBULAR_STEEL                                   :Cauruļveida, tērauda
STR_BRIDGE_TUBULAR_SILICON                                      :Cauruļveida, silīcija


# Road construction toolbar
STR_ROAD_TOOLBAR_ROAD_CONSTRUCTION_CAPTION                      :{WHITE}Ceļu būvniecība
STR_ROAD_TOOLBAR_TRAM_CONSTRUCTION_CAPTION                      :{WHITE}Tramvaju sliežu ceļu būvniecība
STR_ROAD_TOOLBAR_TOOLTIP_BUILD_ROAD_SECTION                     :{BLACK}Ceļu būves izvēle. Ctrl pārslēdz ceļa būvešanu/nojaukšanu. Shift pārslēdz būvēšanu/izmaksu tāmes rādīšanu
STR_ROAD_TOOLBAR_TOOLTIP_BUILD_TRAMWAY_SECTION                  :{BLACK}Tramvaju sliežu būves izvēle. Ctrl pārslēdz tramvaju sliežu būvešanu/nojaukšanu. Shift pārslēdz būvēšanu/izmaksu tāmes rādīšanu
STR_ROAD_TOOLBAR_TOOLTIP_BUILD_AUTOROAD                         :{BLACK}Būvēt ceļu izmantojot automātiskā ceļa paņēmienu. Ctrl pārslēdz ceļu būvēšanu/nojaukšanu. Shift pārslēdz būvēšanu/izmaksu tāmes rādīšanu
STR_ROAD_TOOLBAR_TOOLTIP_BUILD_AUTOTRAM                         :{BLACK}Būvēt tramvaju sliedes izmantojot automātisko paņēmienu. Ctrl pārslēdz tramvaju sliežu būvēšanu/nojaukšanu. Shift pārslēdz būvēšanu/izmaksu tāmes rādīšanu
STR_ROAD_TOOLBAR_TOOLTIP_BUILD_ROAD_VEHICLE_DEPOT               :{BLACK}Būvēt autotransporta depo (autotransporta līdzekļu pirkšanai un apkopei). Shift pārslēdz būvēšanu/izmaksu tāmes rādīšanu
STR_ROAD_TOOLBAR_TOOLTIP_BUILD_TRAM_VEHICLE_DEPOT               :{BLACK}Būvēt tramvaju depo (tramvaju pirkšanai un apkopei). Shift pārslēdz būvēšanu/izmaksu tāmes rādīšanu
STR_ROAD_TOOLBAR_TOOLTIP_BUILD_BUS_STATION                      :{BLACK}Būvēt autobusu pieturvietu. Ctrl ieslēdz pieturvietu apvienošanu. Shift pārslēdz būvēšanu/izmaksu tāmes rādīšanu
STR_ROAD_TOOLBAR_TOOLTIP_BUILD_PASSENGER_TRAM_STATION           :{BLACK}Būvēt pasažieru tramvaju pieturvietu. Ctrl ieslēdz pieturvietu apvienošanu. Shift pārslēdz būvēšanu/izmaksu tāmes rādīšanu
STR_ROAD_TOOLBAR_TOOLTIP_BUILD_TRUCK_LOADING_BAY                :{BLACK}Būvēt kravas automobiļu iekraušanas laukumu. Ctrl ieslēdz iekraušanas laukumu apvienošanu. Shift pārslēdz būvēšanu/izmaksu tāmes rādīšanu
STR_ROAD_TOOLBAR_TOOLTIP_BUILD_CARGO_TRAM_STATION               :{BLACK}Būvēt kravas tramvaju pieturvietu. Ctrl ieslēdz pieturvietu apvienošanu. Shift pārslēdz būvēšanu/izmaksu tāmes rādīšanu
STR_ROAD_TOOLBAR_TOOLTIP_TOGGLE_ONE_WAY_ROAD                    :{BLACK}Ieslēgt/izslēgt vienvirziena ceļus
STR_ROAD_TOOLBAR_TOOLTIP_BUILD_ROAD_BRIDGE                      :{BLACK}Būvēt ceļa tiltu. Shift pārslēdz būvēšanu/izmaksu tāmes rādīšanu
STR_ROAD_TOOLBAR_TOOLTIP_BUILD_TRAMWAY_BRIDGE                   :{BLACK}Būvēt tramvaju tiltu. Shift pārslēdz būvēšanu/izmaksu tāmes rādīšanu
STR_ROAD_TOOLBAR_TOOLTIP_BUILD_ROAD_TUNNEL                      :{BLACK}Būvēt ceļa tuneli. Shift pārslēdz būvēšanu/izmaksu tāmes rādīšanu
STR_ROAD_TOOLBAR_TOOLTIP_BUILD_TRAMWAY_TUNNEL                   :{BLACK}Būvēt tramvaju tuneli. Shift pārslēdz būvēšanu/izmaksu tāmes rādīšanu
STR_ROAD_TOOLBAR_TOOLTIP_TOGGLE_BUILD_REMOVE_FOR_ROAD           :{BLACK}Pārslēgties starp ceļa būvēšanas/nojaukšanas režīmiem
STR_ROAD_TOOLBAR_TOOLTIP_TOGGLE_BUILD_REMOVE_FOR_TRAMWAYS       :{BLACK}Pārslēgt būvēt/novākt tramvaju būvei
STR_ROAD_TOOLBAR_TOOLTIP_CONVERT_ROAD                           :{BLACK}Pārveidot/uzlabot ceļa veidu. Shift pārslēdz būvēšanu/izmaksu novērtējumu rādīšanu
STR_ROAD_TOOLBAR_TOOLTIP_CONVERT_TRAM                           :{BLACK}Pārveidot/uzlabot tramvaju veidu. Shift pārslēdz būvēšanu/izmaksu novērtējumu rādīšanu

STR_ROAD_NAME_ROAD                                              :Ceļš
STR_ROAD_NAME_TRAM                                              :Tramvaja ceļš

# Road depot construction window
STR_BUILD_DEPOT_ROAD_ORIENTATION_CAPTION                        :{WHITE}Autotransporta depo virziens
STR_BUILD_DEPOT_ROAD_ORIENTATION_SELECT_TOOLTIP                 :{BLACK}Izvēlēties autotransporta depo virzienu
STR_BUILD_DEPOT_TRAM_ORIENTATION_CAPTION                        :{WHITE}Tramvaju depo virziens
STR_BUILD_DEPOT_TRAM_ORIENTATION_SELECT_TOOLTIP                 :{BLACK}Izvēlēties tramvaju depo virzienu

# Road vehicle station construction window
STR_STATION_BUILD_BUS_ORIENTATION                               :{WHITE}Autoostas virziens
STR_STATION_BUILD_BUS_ORIENTATION_TOOLTIP                       :{BLACK}Izvēlēties autoostas virzienu
STR_STATION_BUILD_TRUCK_ORIENTATION                             :{WHITE}Kravas stacijas virziens
STR_STATION_BUILD_TRUCK_ORIENTATION_TOOLTIP                     :{BLACK}Izvēlēties kravas iekraušanas laukuma virzienu
STR_STATION_BUILD_PASSENGER_TRAM_ORIENTATION                    :{WHITE}Pasažieru tramvaju pieturvietasas virziens
STR_STATION_BUILD_PASSENGER_TRAM_ORIENTATION_TOOLTIP            :{BLACK}Izvēlēties pasažieru tramvaju pieturvietas virzienu
STR_STATION_BUILD_CARGO_TRAM_ORIENTATION                        :{WHITE}Kravas tramvaju pieturvietas virziens
STR_STATION_BUILD_CARGO_TRAM_ORIENTATION_TOOLTIP                :{BLACK}Izvēlēties kravas tramvaju pieturvietas virzienu

# Waterways toolbar (last two for SE only)
STR_WATERWAYS_TOOLBAR_CAPTION                                   :{WHITE}Ūdensceļu būvniecība
STR_WATERWAYS_TOOLBAR_CAPTION_SE                                :{WHITE}Ūdensceļi
STR_WATERWAYS_TOOLBAR_BUILD_CANALS_TOOLTIP                      :{BLACK}Būvēt kanālus. Shift pārslēdz būvēšanu/izmaksu tāmes rādīšanu
STR_WATERWAYS_TOOLBAR_BUILD_LOCKS_TOOLTIP                       :{BLACK}Būvēt slūžas. Shift pārslēdz būvēšanu/izmaksu tāmes rādīšanu
STR_WATERWAYS_TOOLBAR_BUILD_DEPOT_TOOLTIP                       :{BLACK}Būvēt kuģu depo (kuģu būvēšanai un apkopei). Shift pārslēdz būvēšanu/izmaksu novērtējuma rādīšanu
STR_WATERWAYS_TOOLBAR_BUILD_DOCK_TOOLTIP                        :{BLACK}Būvēt kuģu piestātni. Ctrl ieslēdz staciju apvienošanu. Shift pārslēdz būvēšanu/izmaksu novērtējuma rādīšanu
STR_WATERWAYS_TOOLBAR_BUOY_TOOLTIP                              :{BLACK}Izvietot boju, kura var kalpot kā pieturas punkts. Shift pārslēdz būvēšanu/izmaksu tāmes rādīšanu
STR_WATERWAYS_TOOLBAR_BUILD_AQUEDUCT_TOOLTIP                    :{BLACK}Būvēt akveduktu. Shift pārslēdz būvēšanu/izmaksu tāmes rādīšanu
STR_WATERWAYS_TOOLBAR_CREATE_LAKE_TOOLTIP                       :{BLACK}Norādīt ūdens laukumu.{}Būvēt kanālu. Ja tur nospiestu Ctrl jūras līmenī, tad appludinās apkārtni
STR_WATERWAYS_TOOLBAR_CREATE_RIVER_TOOLTIP                      :{BLACK}Pievienot updes. Ctrl pievieno apgabalu diagonāli

# Ship depot construction window
STR_DEPOT_BUILD_SHIP_CAPTION                                    :{WHITE}Kuģu depo virziens
STR_DEPOT_BUILD_SHIP_ORIENTATION_TOOLTIP                        :{BLACK}Izvēlēties kuģu depo virzienu

# Dock construction window
STR_STATION_BUILD_DOCK_CAPTION                                  :{WHITE}Piestātne

# Airport toolbar
STR_TOOLBAR_AIRCRAFT_CAPTION                                    :{WHITE}Lidostas
STR_TOOLBAR_AIRCRAFT_BUILD_AIRPORT_TOOLTIP                      :{BLACK}Būvēt lidostu. Ctrl ieslēdz staciju apvienošanu. Shift pārslēdz būvēšanu/izmaksu novērtējuma rādīšanu

# Airport construction window
STR_STATION_BUILD_AIRPORT_CAPTION                               :{WHITE}Lidostas izvēle
STR_STATION_BUILD_AIRPORT_TOOLTIP                               :{BLACK}Izvēlēties lidostas lielumu/veidu
STR_STATION_BUILD_AIRPORT_CLASS_LABEL                           :{BLACK}Lidostas klase
STR_STATION_BUILD_AIRPORT_LAYOUT_NAME                           :{BLACK}{NUM}. izkārtojums

STR_AIRPORT_SMALL                                               :Maza
STR_AIRPORT_CITY                                                :Pilsēta
STR_AIRPORT_METRO                                               :Metropolitēns
STR_AIRPORT_INTERNATIONAL                                       :Starptautiskā lidosta
STR_AIRPORT_COMMUTER                                            :Ikdienas satiksme
STR_AIRPORT_INTERCONTINENTAL                                    :Starpkontinentālā
STR_AIRPORT_HELIPORT                                            :Helikopteru lidosta
STR_AIRPORT_HELIDEPOT                                           :Helikopteru depo
STR_AIRPORT_HELISTATION                                         :Helikopteru stacija

STR_AIRPORT_CLASS_SMALL                                         :Mazas lidostas
STR_AIRPORT_CLASS_LARGE                                         :Lielās lidostas
STR_AIRPORT_CLASS_HUB                                           :Centra lidostas
STR_AIRPORT_CLASS_HELIPORTS                                     :Helikopteru lidostas

STR_STATION_BUILD_NOISE                                         :{BLACK}Radītais troksnis: {GOLD}{COMMA}

# Landscaping toolbar
STR_LANDSCAPING_TOOLBAR                                         :{WHITE}Ainavas veidošana
STR_LANDSCAPING_TOOLTIP_LOWER_A_CORNER_OF_LAND                  :{BLACK}Pazemināt zemes stūri. Vilkšana pazemina pirmo izvēlēto stūri un nolīdzina izvēlēto laukumu uz stūra jauno augstumu. Ctrl iezīmē laukumu diagonāli. Shift pārslēdz būvēšanu/izmaksu novērtējuma rādīšanu
STR_LANDSCAPING_TOOLTIP_RAISE_A_CORNER_OF_LAND                  :{BLACK}Pacelt zemes stūri. Vilkšana paceļ pirmo izvēlēto stūri un nolīdzina izvēlēto laukumu uz stūra jauno augstumu. Ctrl iezīmē laukumu diagonāli. Shift pārslēdz būvēšanu/izmaksu novērtējuma rādīšanu
STR_LANDSCAPING_LEVEL_LAND_TOOLTIP                              :{BLACK}Izlīdzināt zemes laukumu pirmā izvēlētā stūra augstumā. Ctrl iezīmē laukumu diagonāli. Shift pārslēdz būvēšanu/izmaksu novērtējuma rādīšanu
STR_LANDSCAPING_TOOLTIP_PURCHASE_LAND                           :{BLACK}Iegādājieties zemi turpmākai lietošanai. Ctrl atlasa apgabalu pa diagonāli. Shift pārslēdz ēku/rāda izmaksu tāmi

# Object construction window
STR_OBJECT_BUILD_CAPTION                                        :{WHITE}Objektu izvēle
STR_OBJECT_BUILD_TOOLTIP                                        :{BLACK}Izvēlēlaties buvējamo objektu. Ctrl atlasa apgabalu pa diagonāli. Shift pārslēdz ēku/rāda izmaksu tāmi
STR_OBJECT_BUILD_CLASS_TOOLTIP                                  :{BLACK}Izvēlēties būvējamā objekta klasi
STR_OBJECT_BUILD_PREVIEW_TOOLTIP                                :{BLACK}Objekta priekšskatījums
STR_OBJECT_BUILD_SIZE                                           :{BLACK}Izmērs: {GOLD}{NUM} x {NUM} lauciņi

STR_OBJECT_CLASS_LTHS                                           :Bākas
STR_OBJECT_CLASS_TRNS                                           :Raidītāji

# Tree planting window (last eight for SE only)
STR_PLANT_TREE_CAPTION                                          :{WHITE}Koki
STR_PLANT_TREE_TOOLTIP                                          :{BLACK}Izvēlēties koka veidu stādīšanai. Ja lauciņš jau ir koks, tas pievienos vairāk jauktu veidu kokus neatkarīgi no izvēlētā veida
STR_TREES_RANDOM_TYPE                                           :{BLACK}Nejauši izvēlēta veida koki
STR_TREES_RANDOM_TYPE_TOOLTIP                                   :{BLACK}Izvietot nejaušus kokus. Shift pārslēdz būve/rādīt izmaksu tāmi
STR_TREES_RANDOM_TREES_BUTTON                                   :{BLACK}Nejauši koki
STR_TREES_RANDOM_TREES_TOOLTIP                                  :{BLACK}Stādīt nejaušus kokus visā ainavā
STR_TREES_MODE_NORMAL_BUTTON                                    :{BLACK}Normāls
STR_TREES_MODE_NORMAL_TOOLTIP                                   :{BLACK}Stādiet atsevišķus kokus, velkot pāri ainavai.
STR_TREES_MODE_FOREST_SM_BUTTON                                 :{BLACK}Birze
STR_TREES_MODE_FOREST_SM_TOOLTIP                                :{BLACK}Stādiet mazus mežus, velkot pāri ainavai.
STR_TREES_MODE_FOREST_LG_BUTTON                                 :{BLACK}Mežs
STR_TREES_MODE_FOREST_LG_TOOLTIP                                :{BLACK}Stādiet lielos mežus, velkot pāri ainavai.

# Land generation window (SE)
STR_TERRAFORM_TOOLBAR_LAND_GENERATION_CAPTION                   :{WHITE}Zemes radīšana
STR_TERRAFORM_TOOLTIP_PLACE_ROCKY_AREAS_ON_LANDSCAPE            :{BLACK}Ainavā novietot akmeņainus apvidus
STR_TERRAFORM_TOOLTIP_DEFINE_DESERT_AREA                        :{BLACK}Norādīt tuksneša laukumu.{}Turēt nospiestu Ctrl, lai to noņemtu
STR_TERRAFORM_TOOLTIP_INCREASE_SIZE_OF_LAND_AREA                :{BLACK}Palielināt zemes apgabalu pazemināšanai/paaugstināšanai
STR_TERRAFORM_TOOLTIP_DECREASE_SIZE_OF_LAND_AREA                :{BLACK}Samazināt zemes apgabalu pazemināšanai/paaugstināšanai
STR_TERRAFORM_TOOLTIP_GENERATE_RANDOM_LAND                      :{BLACK}Radīt nejaušu zemi
STR_TERRAFORM_SE_NEW_WORLD                                      :{BLACK}Izveidot jaunu scenāriju
STR_TERRAFORM_RESET_LANDSCAPE                                   :{BLACK}Atiestatīt ainavu
STR_TERRAFORM_RESET_LANDSCAPE_TOOLTIP                           :{BLACK}Noņemt visus spēlētājam piederošos īpašumus no kartes

STR_QUERY_RESET_LANDSCAPE_CAPTION                               :{WHITE}Atiestatīt ainavu
STR_RESET_LANDSCAPE_CONFIRMATION_TEXT                           :{WHITE}Vai tiešām vēlaties noņemt visus uzņēmumam piederošos īpašumus?

# Town generation window (SE)
STR_FOUND_TOWN_CAPTION                                          :{WHITE}Pilsētu radīšana
STR_FOUND_TOWN_NEW_TOWN_BUTTON                                  :{BLACK}Jauna pilsēta
STR_FOUND_TOWN_NEW_TOWN_TOOLTIP                                 :{BLACK}Dibināt jaunu pilsētu. Shift+klikšķis rāda tikai izmaksu tāmi
STR_FOUND_TOWN_RANDOM_TOWN_BUTTON                               :{BLACK}Nejauša pilsēta
STR_FOUND_TOWN_RANDOM_TOWN_TOOLTIP                              :{BLACK}Dibināt pilsētu nejaušā vietā
STR_FOUND_TOWN_MANY_RANDOM_TOWNS                                :{BLACK}Daudz nejauši izveidotu pilsētu
STR_FOUND_TOWN_RANDOM_TOWNS_TOOLTIP                             :{BLACK}Pārklāt karti ar nejauši izvietotām pilsētām
STR_FOUND_TOWN_EXPAND_ALL_TOWNS                                 :{BLACK}Palielināt visas pilsētas
STR_FOUND_TOWN_EXPAND_ALL_TOWNS_TOOLTIP                         :{BLACK}Likt visām pilsētām nedaudz palielināties

STR_FOUND_TOWN_NAME_TITLE                                       :{YELLOW} Pilsētas nosaukums:
STR_FOUND_TOWN_NAME_EDITOR_TITLE                                :{BLACK}Ievadīt pilsētas nosaukumu
STR_FOUND_TOWN_NAME_EDITOR_HELP                                 :{BLACK}Klikšķināt, lai ievadītu pilsētas nosaukumu
STR_FOUND_TOWN_NAME_RANDOM_BUTTON                               :{BLACK}Gadījuma nosaukums
STR_FOUND_TOWN_NAME_RANDOM_TOOLTIP                              :{BLACK}Radīt jaunu gadījuma nosaukumu

STR_FOUND_TOWN_INITIAL_SIZE_TITLE                               :{YELLOW}Pilsētas izmēri:
STR_FOUND_TOWN_INITIAL_SIZE_SMALL_BUTTON                        :{BLACK}Mazs
STR_FOUND_TOWN_INITIAL_SIZE_MEDIUM_BUTTON                       :{BLACK}Vidējs
STR_FOUND_TOWN_INITIAL_SIZE_LARGE_BUTTON                        :{BLACK}Liels
STR_FOUND_TOWN_SIZE_RANDOM                                      :{BLACK}Nejaušs
STR_FOUND_TOWN_INITIAL_SIZE_TOOLTIP                             :{BLACK}Izvēlēties pilsētas izmērus
STR_FOUND_TOWN_CITY                                             :{BLACK}Pilsēta
STR_FOUND_TOWN_CITY_TOOLTIP                                     :{BLACK}Pilsētas aug straujāk kā parastas apdzīvotās vietas{}Atkarībā no iestatījumiem, dibināšanas brīdī pilsētas ir lielākas

STR_FOUND_TOWN_ROAD_LAYOUT                                      :{YELLOW}Pilsētas ceļu izskats:
STR_FOUND_TOWN_SELECT_TOWN_ROAD_LAYOUT                          :{BLACK}Atlasīt šajā pilsētā lietojamo ceļu izkārtojumu
STR_FOUND_TOWN_SELECT_LAYOUT_ORIGINAL                           :{BLACK}Sākotnēji
STR_FOUND_TOWN_SELECT_LAYOUT_BETTER_ROADS                       :{BLACK}Labāki ceļi
STR_FOUND_TOWN_SELECT_LAYOUT_2X2_GRID                           :{BLACK}2x2 režģis
STR_FOUND_TOWN_SELECT_LAYOUT_3X3_GRID                           :{BLACK}3x3 režģis
STR_FOUND_TOWN_SELECT_LAYOUT_RANDOM                             :{BLACK}Nejaušs

# Fund new industry window
STR_FUND_INDUSTRY_CAPTION                                       :{WHITE}Finansēt jaunu ražotni
STR_FUND_INDUSTRY_SELECTION_TOOLTIP                             :{BLACK}Izvēlēties no saraksta atbilstošu ražotni
STR_FUND_INDUSTRY_MANY_RANDOM_INDUSTRIES                        :{BLACK}Izveidot nejaušas nozares
STR_FUND_INDUSTRY_MANY_RANDOM_INDUSTRIES_TOOLTIP                :{BLACK}Pārklāt karti ar nejauši izvietotām ražotnēm
STR_FUND_INDUSTRY_MANY_RANDOM_INDUSTRIES_CAPTION                :{WHITE}Izveidot nejaušas nozares
STR_FUND_INDUSTRY_MANY_RANDOM_INDUSTRIES_QUERY                  :{YELLOW} Vai tiešām vēlaties izveidot daudzas nejaušas nozares?
STR_FUND_INDUSTRY_INDUSTRY_BUILD_COST                           :{BLACK}Izmaksā: {YELLOW}{CURRENCY_LONG}
STR_FUND_INDUSTRY_PROSPECT_NEW_INDUSTRY                         :{BLACK}Pētīt
STR_FUND_INDUSTRY_BUILD_NEW_INDUSTRY                            :{BLACK}Būvēt
STR_FUND_INDUSTRY_FUND_NEW_INDUSTRY                             :{BLACK}Finansēt
STR_FUND_INDUSTRY_REMOVE_ALL_INDUSTRIES                         :{BLACK}Noņemt visas nozares
STR_FUND_INDUSTRY_REMOVE_ALL_INDUSTRIES_TOOLTIP                 :{BLACK} Noņemt visas kartē pašlaik esošās nozares
STR_FUND_INDUSTRY_REMOVE_ALL_INDUSTRIES_CAPTION                 :{WHITE} Noņemt visas nozares
STR_FUND_INDUSTRY_REMOVE_ALL_INDUSTRIES_QUERY                   :{YELLOW}Vai tiešām vēlaties noņemt visas nozares?

# Industry cargoes window
STR_INDUSTRY_CARGOES_INDUSTRY_CAPTION                           :{WHITE}Ražotnes '{STRING}' kravu ķēde
STR_INDUSTRY_CARGOES_CARGO_CAPTION                              :{WHITE}{STRING} kravas ražotņu ķēde
STR_INDUSTRY_CARGOES_PRODUCERS                                  :{WHITE}Ražotāji
STR_INDUSTRY_CARGOES_CUSTOMERS                                  :{WHITE}Patērētāji
STR_INDUSTRY_CARGOES_HOUSES                                     :{WHITE}Mājas
STR_INDUSTRY_CARGOES_INDUSTRY_TOOLTIP                           :{BLACK}Klikšķināt uz ražotnes, lai redzētu tās piegādātājus un patērētājus
STR_INDUSTRY_CARGOES_CARGO_TOOLTIP                              :{BLACK}{STRING}{}Klikšķināt uz kravas, lai redzētu tās piegādātājus un patērētājus
STR_INDUSTRY_DISPLAY_CHAIN                                      :{BLACK}Rādīt ķēdi
STR_INDUSTRY_DISPLAY_CHAIN_TOOLTIP                              :{BLACK}Rādīt kravas ražojošās un patērējošās ražotnes
STR_INDUSTRY_CARGOES_NOTIFY_SMALLMAP                            :{BLACK}Piesaistīt minikartei
STR_INDUSTRY_CARGOES_NOTIFY_SMALLMAP_TOOLTIP                    :{BLACK}Izvēlēties arī minikartē attēlotās rūpnīcas
STR_INDUSTRY_CARGOES_SELECT_CARGO                               :{BLACK}Atlasīt kravu
STR_INDUSTRY_CARGOES_SELECT_CARGO_TOOLTIP                       :{BLACK}Izvēlēties, kuru kravu ir jāattēlo
STR_INDUSTRY_CARGOES_SELECT_INDUSTRY                            :{BLACK}Atlasīt ražotni
STR_INDUSTRY_CARGOES_SELECT_INDUSTRY_TOOLTIP                    :{BLACK}Izvēlēties, kuru ražotni ir jāattēlo

# Land area window
STR_LAND_AREA_INFORMATION_CAPTION                               :{WHITE}Zemes platības informācija
STR_LAND_AREA_INFORMATION_LOCATION_TOOLTIP                      :{BLACK} Centrējiet galveno skatu uz lauciņa atrašanās vietu. Ctrl + klikšķis atver jaunu skatu logu lauciņa atrašanās vietā
STR_LAND_AREA_INFORMATION_COST_TO_CLEAR_N_A                     :{BLACK}Notīrīšanas izmaksa: {LTBLUE}nav zināma
STR_LAND_AREA_INFORMATION_COST_TO_CLEAR                         :{BLACK}Notīrīšanas izmaksa: {RED}{CURRENCY_LONG}
STR_LAND_AREA_INFORMATION_REVENUE_WHEN_CLEARED                  :{BLACK}Ieņēmumi pēc notīrīšanas: {LTBLUE}{CURRENCY_LONG}
STR_LAND_AREA_INFORMATION_OWNER_N_A                             :Nav
STR_LAND_AREA_INFORMATION_OWNER                                 :{BLACK}Īpašnieks: {LTBLUE}{STRING}
STR_LAND_AREA_INFORMATION_ROAD_OWNER                            :{BLACK}Ceļa īpašnieks: {LTBLUE}{STRING}
STR_LAND_AREA_INFORMATION_TRAM_OWNER                            :{BLACK}Tramvaju ceļa īpašnieks: {LTBLUE}{STRING}
STR_LAND_AREA_INFORMATION_RAIL_OWNER                            :{BLACK}Dzelzceļa īpašnieks: {LTBLUE}{STRING}
STR_LAND_AREA_INFORMATION_RAIL_OWNER.kas                        :{BLACK}Dzelzceļa īpašniece: {LTBLUE}{STRING}
STR_LAND_AREA_INFORMATION_LOCAL_AUTHORITY                       :{BLACK}Pašvaldība: {LTBLUE}{STRING}
STR_LAND_AREA_INFORMATION_LOCAL_AUTHORITY_NONE                  :Neviena
STR_LAND_AREA_INFORMATION_LANDINFO_COORDS                       :{BLACK}Koordinātes: {LTBLUE}{NUM} x {NUM} x {NUM} ({STRING})
STR_LAND_AREA_INFORMATION_BUILD_DATE                            :{BLACK}Uzbūvēts: {LTBLUE}{DATE_LONG}
STR_LAND_AREA_INFORMATION_STATION_CLASS                         :{BLACK}Stacijas klase: {LTBLUE}{STRING}
STR_LAND_AREA_INFORMATION_STATION_TYPE                          :{BLACK}Stacijas tips: {LTBLUE}{STRING}
STR_LAND_AREA_INFORMATION_AIRPORT_CLASS                         :{BLACK}Lidostas klase: {LTBLUE}{STRING}
STR_LAND_AREA_INFORMATION_AIRPORT_NAME                          :{BLACK}Lidostas nosaukums: {LTBLUE}{STRING}
STR_LAND_AREA_INFORMATION_AIRPORTTILE_NAME                      :{BLACK}Lidostas lauciņa nosaukums: {LTBLUE}{STRING}
STR_LAND_AREA_INFORMATION_NEWGRF_NAME                           :{BLACK}NewGRF: {LTBLUE}{STRING}
STR_LAND_AREA_INFORMATION_CARGO_ACCEPTED                        :{BLACK}Pieņem kravu: {LTBLUE}
STR_LAND_AREA_INFORMATION_CARGO_EIGHTS                          :({COMMA}/8 {STRING})
STR_LANG_AREA_INFORMATION_RAIL_TYPE                             :{BLACK}Sliežu veids: {LTBLUE}{STRING}
STR_LANG_AREA_INFORMATION_ROAD_TYPE                             :{BLACK}Ceļu tips: {LTBLUE}{STRING}
STR_LANG_AREA_INFORMATION_TRAM_TYPE                             :{BLACK}Tramvaja veids: {LTBLUE}{STRING}
STR_LANG_AREA_INFORMATION_RAIL_SPEED_LIMIT                      :{BLACK}Sliežu ātruma ierobežojums: {LTBLUE}{VELOCITY}
STR_LANG_AREA_INFORMATION_ROAD_SPEED_LIMIT                      :{BLACK}Ceļa ātruma ierobežojums: {LTBLUE}{VELOCITY}
STR_LANG_AREA_INFORMATION_TRAM_SPEED_LIMIT                      :{BLACK}Tramvaja ātruma ierobežojums: {LTBLUE}{VELOCITY}

# Description of land area of different tiles
STR_LAI_CLEAR_DESCRIPTION_ROCKS                                 :Akmeņi
STR_LAI_CLEAR_DESCRIPTION_ROUGH_LAND                            :Nelīdzena zeme
STR_LAI_CLEAR_DESCRIPTION_BARE_LAND                             :Kaila zeme
STR_LAI_CLEAR_DESCRIPTION_GRASS                                 :Zālājs
STR_LAI_CLEAR_DESCRIPTION_FIELDS                                :Lauki
STR_LAI_CLEAR_DESCRIPTION_SNOW_COVERED_LAND                     :Apsnigusi zeme
STR_LAI_CLEAR_DESCRIPTION_DESERT                                :Tuksnesis

STR_LAI_RAIL_DESCRIPTION_TRACK                                  :Dzelzceļa sliedes
STR_LAI_RAIL_DESCRIPTION_TRACK_WITH_NORMAL_SIGNALS              :Dzelzceļa sliedes ar bloku signālierīcēm
STR_LAI_RAIL_DESCRIPTION_TRACK_WITH_PRESIGNALS                  :Dzelzceļa sliedes ar pirmssignālierīcēm
STR_LAI_RAIL_DESCRIPTION_TRACK_WITH_EXITSIGNALS                 :Dzelzceļa sliedes ar izejas signālierīcēm
STR_LAI_RAIL_DESCRIPTION_TRACK_WITH_COMBOSIGNALS                :Dzelzceļa sliedes ar kombinētajām signālierīcēm
STR_LAI_RAIL_DESCRIPTION_TRACK_WITH_PBSSIGNALS                  :Dzelzceļa sliedes ar ceļa signālierīcēm
STR_LAI_RAIL_DESCRIPTION_TRACK_WITH_NOENTRYSIGNALS              :Dzelzceļa sliedes ar vienvirziena ceļa signālierīcēm
STR_LAI_RAIL_DESCRIPTION_TRACK_WITH_NORMAL_PRESIGNALS           :Dzelzceļa sliedes ar bloku un pirmssignālierīcēm
STR_LAI_RAIL_DESCRIPTION_TRACK_WITH_NORMAL_EXITSIGNALS          :Dzelzceļa sliedes ar bloku un izejas signālierīcēm
STR_LAI_RAIL_DESCRIPTION_TRACK_WITH_NORMAL_COMBOSIGNALS         :Dzelzceļa sliedes ar bloku un kombinētajām signālierīcēm
STR_LAI_RAIL_DESCRIPTION_TRACK_WITH_NORMAL_PBSSIGNALS           :Dzelzceļa sliedes ar bloku un ceļu signālierīcēm
STR_LAI_RAIL_DESCRIPTION_TRACK_WITH_NORMAL_NOENTRYSIGNALS       :Dzelzceļa sliedes ar bloka un vienvirziena ceļa signālierīcēm
STR_LAI_RAIL_DESCRIPTION_TRACK_WITH_PRE_EXITSIGNALS             :Dzelzceļa sliedes ar izejas un pirmssignālierīcēm
STR_LAI_RAIL_DESCRIPTION_TRACK_WITH_PRE_COMBOSIGNALS            :Dzelzceļa sliedes ar kombinētajām un pirmssignālierīcēm
STR_LAI_RAIL_DESCRIPTION_TRACK_WITH_PRE_PBSSIGNALS              :Dzelzceļa sliedes ar ceļu un pirmssignālierīcēm
STR_LAI_RAIL_DESCRIPTION_TRACK_WITH_PRE_NOENTRYSIGNALS          :Dzelzceļa sliedes ar vienvirziena un pirmssignālierīcēm
STR_LAI_RAIL_DESCRIPTION_TRACK_WITH_EXIT_COMBOSIGNALS           :Dzelzceļa sliedes ar izejas un kombinētajām signālierīcēm
STR_LAI_RAIL_DESCRIPTION_TRACK_WITH_EXIT_PBSSIGNALS             :Dzelzceļa sliedes ar izejas un ceļa signālierīcēm
STR_LAI_RAIL_DESCRIPTION_TRACK_WITH_EXIT_NOENTRYSIGNALS         :Dzelzceļa sliedes ar izejas un vienvirziena ceļa signālierīcēm
STR_LAI_RAIL_DESCRIPTION_TRACK_WITH_COMBO_PBSSIGNALS            :Dzelzceļa sliedes ar kombinētajām un ceļa signālierīcēm
STR_LAI_RAIL_DESCRIPTION_TRACK_WITH_COMBO_NOENTRYSIGNALS        :Dzelzceļa sliedes ar kombinētajām un vienvirziena ceļa signālierīcēm
STR_LAI_RAIL_DESCRIPTION_TRACK_WITH_PBS_NOENTRYSIGNALS          :Dzelzceļa sliedes ar ceļu un vienvirziena ceļu signālierīcēm
STR_LAI_RAIL_DESCRIPTION_TRAIN_DEPOT                            :Dzelzceļa vilcienu depo

STR_LAI_ROAD_DESCRIPTION_ROAD                                   :Ceļš
STR_LAI_ROAD_DESCRIPTION_ROAD_WITH_STREETLIGHTS                 :Ceļš ar ielu apgaismojumu
STR_LAI_ROAD_DESCRIPTION_TREE_LINED_ROAD                        :Aleja
STR_LAI_ROAD_DESCRIPTION_ROAD_VEHICLE_DEPOT                     :Autotransporta depo
STR_LAI_ROAD_DESCRIPTION_ROAD_RAIL_LEVEL_CROSSING               :Dzelzceļa pārbrauktuve
STR_LAI_ROAD_DESCRIPTION_TRAMWAY                                :Tramvajs

# Houses come directly from their building names
STR_LAI_TOWN_INDUSTRY_DESCRIPTION_UNDER_CONSTRUCTION            :{STRING} (notiek būvdarbi)

STR_LAI_TREE_NAME_TREES                                         :Koki
STR_LAI_TREE_NAME_RAINFOREST                                    :Lietus meži
STR_LAI_TREE_NAME_CACTUS_PLANTS                                 :Kaktusi

STR_LAI_STATION_DESCRIPTION_RAILROAD_STATION                    :Dzelzceļa stacija
STR_LAI_STATION_DESCRIPTION_AIRCRAFT_HANGAR                     :Lidaparātu angārs
STR_LAI_STATION_DESCRIPTION_AIRPORT                             :Lidosta
STR_LAI_STATION_DESCRIPTION_TRUCK_LOADING_AREA                  :Kravas iekraušanas zona
STR_LAI_STATION_DESCRIPTION_BUS_STATION                         :Autoosta
STR_LAI_STATION_DESCRIPTION_SHIP_DOCK                           :Kuģu piestātne
STR_LAI_STATION_DESCRIPTION_BUOY                                :Boja
STR_LAI_STATION_DESCRIPTION_WAYPOINT                            :Pieturas punkts

STR_LAI_WATER_DESCRIPTION_WATER                                 :Ūdens
STR_LAI_WATER_DESCRIPTION_CANAL                                 :Kanāls
STR_LAI_WATER_DESCRIPTION_LOCK                                  :Slūžas
STR_LAI_WATER_DESCRIPTION_RIVER                                 :Upe
STR_LAI_WATER_DESCRIPTION_COAST_OR_RIVERBANK                    :Jūras vai upes krasts
STR_LAI_WATER_DESCRIPTION_SHIP_DEPOT                            :Kuģu depo

# Industries come directly from their industry names

STR_LAI_TUNNEL_DESCRIPTION_RAILROAD                             :Dzelzceļa tunelis
STR_LAI_TUNNEL_DESCRIPTION_ROAD                                 :Autoceļa tunelis

STR_LAI_BRIDGE_DESCRIPTION_RAIL_SUSPENSION_STEEL                :Tērauda vanšu dzelzceļa tilts
STR_LAI_BRIDGE_DESCRIPTION_RAIL_GIRDER_STEEL                    :Tērauda dzelzceļa tilts
STR_LAI_BRIDGE_DESCRIPTION_RAIL_CANTILEVER_STEEL                :Tērauda konsoles dzelzceļa tilts
STR_LAI_BRIDGE_DESCRIPTION_RAIL_SUSPENSION_CONCRETE             :Dzelzbetona vanšu dzelzceļa tilts
STR_LAI_BRIDGE_DESCRIPTION_RAIL_WOODEN                          :Koka dzelzeļa tilts
STR_LAI_BRIDGE_DESCRIPTION_RAIL_CONCRETE                        :Betona dzelzceļa tilts
STR_LAI_BRIDGE_DESCRIPTION_RAIL_TUBULAR_STEEL                   :Cauruļveida dzelzceļa tilts

STR_LAI_BRIDGE_DESCRIPTION_ROAD_SUSPENSION_STEEL                :Tērauda vanšu tilts
STR_LAI_BRIDGE_DESCRIPTION_ROAD_GIRDER_STEEL                    :Tērauda tilts
STR_LAI_BRIDGE_DESCRIPTION_ROAD_CANTILEVER_STEEL                :Tērauda konsoles tilts
STR_LAI_BRIDGE_DESCRIPTION_ROAD_SUSPENSION_CONCRETE             :Dzelzbetona vanšu tilts
STR_LAI_BRIDGE_DESCRIPTION_ROAD_WOODEN                          :Koka tilts
STR_LAI_BRIDGE_DESCRIPTION_ROAD_CONCRETE                        :Betona tilts
STR_LAI_BRIDGE_DESCRIPTION_ROAD_TUBULAR_STEEL                   :Cauruļveida tilts

STR_LAI_BRIDGE_DESCRIPTION_AQUEDUCT                             :Akvadukts

STR_LAI_OBJECT_DESCRIPTION_TRANSMITTER                          :Raidītājs
STR_LAI_OBJECT_DESCRIPTION_LIGHTHOUSE                           :Bāka
STR_LAI_OBJECT_DESCRIPTION_COMPANY_HEADQUARTERS                 :Uzņēmuma birojs
STR_LAI_OBJECT_DESCRIPTION_COMPANY_OWNED_LAND                   :Uzņēmumam piederoša zeme

# About OpenTTD window
STR_ABOUT_OPENTTD                                               :{WHITE}Par OpenTTD
STR_ABOUT_ORIGINAL_COPYRIGHT                                    :{BLACK}Oriģināla autortiesības {COPYRIGHT} 1995 Kriss Sojers. Visas tiesības paturētas
STR_ABOUT_VERSION                                               :{BLACK}OpenTTD versija {REV}
STR_ABOUT_COPYRIGHT_OPENTTD                                     :{BLACK}OpenTTD {COPYRIGHT} 2002-{STRING} OpenTTD darba grupa

# Framerate display window
STR_FRAMERATE_CAPTION                                           :{WHITE}Kadru biežums
STR_FRAMERATE_CAPTION_SMALL                                     :{STRING}{WHITE} ({DECIMAL}x)
STR_FRAMERATE_RATE_GAMELOOP                                     :{BLACK}Simulācijas ātrums: {STRING}
STR_FRAMERATE_RATE_GAMELOOP_TOOLTIP                             :{BLACK}Spēles tikšķu skaits, ko simulēt vienā sekundē.
STR_FRAMERATE_RATE_BLITTER                                      :{BLACK}Grafikas kadru ātrums: {STRING}
STR_FRAMERATE_RATE_BLITTER_TOOLTIP                              :{BLACK}Sekundē renderēto video kadru skaits.
STR_FRAMERATE_SPEED_FACTOR                                      :{BLACK}Pašreizējās spēles ātruma pakāpe: {DECIMAL}×
STR_FRAMERATE_SPEED_FACTOR_TOOLTIP                              :{BLACK}Cik ātri spēle šobrīd iet salīdzinot ar standarta ātrumu.
STR_FRAMERATE_CURRENT                                           :{WHITE}Pašreizējais
STR_FRAMERATE_AVERAGE                                           :{WHITE}Vidējais
STR_FRAMERATE_MEMORYUSE                                         :{WHITE}Atmiņa
STR_FRAMERATE_DATA_POINTS                                       :{BLACK}Dati ir balstīti uz {COMMA} mērījumiem
STR_FRAMERATE_MS_GOOD                                           :{LTBLUE}{DECIMAL} ms
STR_FRAMERATE_MS_WARN                                           :{YELLOW}{DECIMAL} ms
STR_FRAMERATE_MS_BAD                                            :{RED}{DECIMAL} ms
STR_FRAMERATE_FPS_GOOD                                          :{LTBLUE}{DECIMAL} kadrs/i
STR_FRAMERATE_FPS_WARN                                          :{YELLOW}{DECIMAL} kadri/s
STR_FRAMERATE_FPS_BAD                                           :{RED}{DECIMAL} kadri/s
STR_FRAMERATE_BYTES_GOOD                                        :{LTBLUE}{BYTES}
STR_FRAMERATE_GRAPH_MILLISECONDS                                :{TINY_FONT}{COMMA} ms
STR_FRAMERATE_GRAPH_SECONDS                                     :{TINY_FONT}{COMMA} m

###length 15
STR_FRAMERATE_GAMELOOP                                          :{BLACK}Spēles cikls kopā:
STR_FRAMERATE_GL_ECONOMY                                        :{BLACK}  Kravu iekraušana un izkraušana:
STR_FRAMERATE_GL_TRAINS                                         :{BLACK}  Vilcienu tikšķi:
STR_FRAMERATE_GL_ROADVEHS                                       :{BLACK}  Autotransporta tikšķi:
STR_FRAMERATE_GL_SHIPS                                          :{BLACK}  Kuģu tikšķi:
STR_FRAMERATE_GL_AIRCRAFT                                       :{BLACK}  Lidaparātu tikšķi:
STR_FRAMERATE_GL_LANDSCAPE                                      :{BLACK}  Pasaules tikšķi:
STR_FRAMERATE_GL_LINKGRAPH                                      :{BLACK}  Saišu grafika aizture:
STR_FRAMERATE_DRAWING                                           :{BLACK}Grafikas renderēšana:
STR_FRAMERATE_DRAWING_VIEWPORTS                                 :{BLACK}  Pasaules skatvietas:
STR_FRAMERATE_VIDEO                                             :{BLACK}Video izvade:
STR_FRAMERATE_SOUND                                             :{BLACK}Skaņas miksēšana:
STR_FRAMERATE_ALLSCRIPTS                                        :{BLACK}  GS/MI kopā:
STR_FRAMERATE_GAMESCRIPT                                        :{BLACK}   Spēles skripts:
STR_FRAMERATE_AI                                                :{BLACK}   MI {NUM} {STRING}

###length 15
STR_FRAMETIME_CAPTION_GAMELOOP                                  :Spēles cikls
STR_FRAMETIME_CAPTION_GL_ECONOMY                                : Kravu iekraušana un izkraušana
STR_FRAMETIME_CAPTION_GL_TRAINS                                 :Vilcienu tikšķi
STR_FRAMETIME_CAPTION_GL_ROADVEHS                               :Autotransporta tikšķi
STR_FRAMETIME_CAPTION_GL_SHIPS                                  :Kuģu tikšķi
STR_FRAMETIME_CAPTION_GL_AIRCRAFT                               :Lidaparātu tikšķi
STR_FRAMETIME_CAPTION_GL_LANDSCAPE                              :Pasaules tikšķi
STR_FRAMETIME_CAPTION_GL_LINKGRAPH                              :Saišu grafa aizture
STR_FRAMETIME_CAPTION_DRAWING                                   :Grafiku attēlošana
STR_FRAMETIME_CAPTION_DRAWING_VIEWPORTS                         :Pasaules skatvietas attēlošanu
STR_FRAMETIME_CAPTION_VIDEO                                     :{WHITE}video izeja
STR_FRAMETIME_CAPTION_SOUND                                     :Skaņas miksēšana
STR_FRAMETIME_CAPTION_ALLSCRIPTS                                :GS/MI skripti kopā
STR_FRAMETIME_CAPTION_GAMESCRIPT                                :Spēles skripts
STR_FRAMETIME_CAPTION_AI                                        :MI {NUM} {STRING}


# Save/load game/scenario
STR_SAVELOAD_SAVE_CAPTION                                       :{WHITE}Saglabāt spēli
STR_SAVELOAD_LOAD_CAPTION                                       :{WHITE}Ielādēt spēli
STR_SAVELOAD_SAVE_SCENARIO                                      :{WHITE}Saglabāt scenāriju
STR_SAVELOAD_LOAD_SCENARIO                                      :{WHITE}Ielādēt scenāriju
STR_SAVELOAD_LOAD_HEIGHTMAP                                     :{WHITE}Ielādēt augstumu karti
STR_SAVELOAD_SAVE_HEIGHTMAP                                     :{WHITE}Saglabāt augstumu karti
STR_SAVELOAD_HOME_BUTTON                                        :{BLACK}Klikšķināt šeit, lai pārietu uz pašreizējo saglabāšanas/ielādēšanas mapi
STR_SAVELOAD_BYTES_FREE                                         :{BLACK}{BYTES} brīv{P s i u}
STR_SAVELOAD_LIST_TOOLTIP                                       :{BLACK}Disku, mapju un saglabāto spēļu failu saraksts
STR_SAVELOAD_EDITBOX_TOOLTIP                                    :{BLACK}Šobrīd izvēlētais saglabājamās spēles nosaukums
STR_SAVELOAD_DELETE_BUTTON                                      :{BLACK}Dzēst
STR_SAVELOAD_DELETE_TOOLTIP                                     :{BLACK}Dzēst šobrīd atlasīto saglabāto spēli
STR_SAVELOAD_SAVE_BUTTON                                        :{BLACK}Saglabāt
STR_SAVELOAD_SAVE_TOOLTIP                                       :{BLACK}Saglabāt šo spēli izmantojot izvēlēto nosaukumu
STR_SAVELOAD_LOAD_BUTTON                                        :{BLACK}Ielādēt
STR_SAVELOAD_LOAD_TOOLTIP                                       :{BLACK}Ielādēt izvēlēto spēli
STR_SAVELOAD_LOAD_HEIGHTMAP_TOOLTIP                             :{BLACK}Ielādēt atlasīto augstumu karti
STR_SAVELOAD_DETAIL_CAPTION                                     :{BLACK}Spēles īpašības
STR_SAVELOAD_DETAIL_NOT_AVAILABLE                               :{BLACK}Nav pieejamas informācijas
STR_SAVELOAD_DETAIL_COMPANY_INDEX                               :{SILVER}{COMMA}: {WHITE}{STRING}
STR_SAVELOAD_DETAIL_GRFSTATUS                                   :{SILVER}NewGRF: {WHITE}{STRING}
STR_SAVELOAD_FILTER_TITLE                                       :{BLACK}Filtrs:
STR_SAVELOAD_OVERWRITE_TITLE                                    :{WHITE}Pārrakstīt datni
STR_SAVELOAD_OVERWRITE_WARNING                                  :{YELLOW}Vai tiešām vēlaties pārrakstīt esošās datnes?
STR_SAVELOAD_DIRECTORY                                          :{STRING} (Vietne)
STR_SAVELOAD_PARENT_DIRECTORY                                   :{STRING} (Īpašnieka katalogs)

STR_SAVELOAD_OSKTITLE                                           :{BLACK}Ievadīt saglabātās spēles nosaukumu

# World generation
STR_MAPGEN_WORLD_GENERATION_CAPTION                             :{WHITE}Pasaules radīšana
STR_MAPGEN_MAPSIZE                                              :{BLACK}Kartes izmēri:
STR_MAPGEN_MAPSIZE_TOOLTIP                                      :{BLACK}Izvēlieties kartes izmēru, izteikts lauciņos. Pieejamo lauciņu skaits var būt nedaudz mazāks
STR_MAPGEN_BY                                                   :{BLACK}*
STR_MAPGEN_NUMBER_OF_TOWNS                                      :{BLACK}Pilsētu daudzums:
STR_MAPGEN_TOWN_NAME_LABEL                                      :{BLACK}Pilsētu nosaukumi:
STR_MAPGEN_TOWN_NAME_DROPDOWN_TOOLTIP                           :{BLACK}Pilsētu nosaukumu stila izvēle
STR_MAPGEN_DATE                                                 :{BLACK}Datums:
STR_MAPGEN_NUMBER_OF_INDUSTRIES                                 :{BLACK}Ražotņu daudzums:
STR_MAPGEN_HEIGHTMAP_HEIGHT                                     :{BLACK}Augstākā virsotne:
STR_MAPGEN_HEIGHTMAP_HEIGHT_UP                                  :{BLACK}Palielināt augstāko punktu virsotnes pa vienai
STR_MAPGEN_HEIGHTMAP_HEIGHT_DOWN                                :{BLACK}Pa vienai samazināt kartes augstākās virsotnes maksimālo augstumu
STR_MAPGEN_SNOW_COVERAGE                                        :{BLACK}Sniega pārklājums:
STR_MAPGEN_SNOW_COVERAGE_UP                                     :{BLACK}Palielināt sniega segumu par desmit procentiem
STR_MAPGEN_SNOW_COVERAGE_DOWN                                   :{BLACK}Samazināt sniega pārklājumu par desmit procentiem
STR_MAPGEN_SNOW_COVERAGE_TEXT                                   :{BLACK}{NUM}%
STR_MAPGEN_DESERT_COVERAGE                                      :{BLACK}Tuksneša pārklājums:
STR_MAPGEN_DESERT_COVERAGE_UP                                   :{BLACK}Palielināt tuksneša pārklājumu par desmit procentiem
STR_MAPGEN_DESERT_COVERAGE_DOWN                                 :{BLACK}Samazināt tuksneša pārklājumu par desmit procentiem
STR_MAPGEN_DESERT_COVERAGE_TEXT                                 :{BLACK}{NUM}%
<<<<<<< HEAD
STR_MAPGEN_SNOW_LINE_HEIGHT                                     :{BLACK}Sniega līnijas augstums
STR_MAPGEN_SNOW_LINE_UP                                         :{BLACK}Paaugstināt sniega līnijas augstumu
STR_MAPGEN_SNOW_LINE_DOWN                                       :{BLACK}Pazemināt sniega līnijas augstumu
STR_MAPGEN_LAND_GENERATOR                                       :{BLACK}Zemes radītājs:
=======
>>>>>>> dced2d8c
STR_MAPGEN_TERRAIN_TYPE                                         :{BLACK}Apvidus reljefs:
STR_MAPGEN_SEA_LEVEL                                            :{BLACK}Jūras līmenis:
STR_MAPGEN_QUANTITY_OF_RIVERS                                   :{BLACK}Upes:
STR_MAPGEN_SMOOTHNESS                                           :{BLACK}Gludums:
STR_MAPGEN_VARIETY                                              :{BLACK}Dažādības sadalījums:
STR_MAPGEN_GENERATE                                             :{WHITE}Radīt
STR_MAPGEN_NEWGRF_SETTINGS                                      :{BLACK}NewGRF Iestatījumi
STR_MAPGEN_NEWGRF_SETTINGS_TOOLTIP                              :{BLACK}Rādīt NewGRF iestatījumus
STR_MAPGEN_AI_SETTINGS                                          :{BLACK}AI iestatījumi
STR_MAPGEN_AI_SETTINGS_TOOLTIP                                  :{BLACK}Parādīt AI iestatījumus
STR_MAPGEN_GS_SETTINGS                                          :{BLACK}Spēles skripta iestatījumi
STR_MAPGEN_GS_SETTINGS_TOOLTIP                                  :{BLACK}Rādīt spēles skripta iestatījumus

###length 21
STR_MAPGEN_TOWN_NAME_ORIGINAL_ENGLISH                           :Angļu (sākotnējie)
STR_MAPGEN_TOWN_NAME_FRENCH                                     :Franču
STR_MAPGEN_TOWN_NAME_GERMAN                                     :Vācu
STR_MAPGEN_TOWN_NAME_ADDITIONAL_ENGLISH                         :Angļu (papildu)
STR_MAPGEN_TOWN_NAME_LATIN_AMERICAN                             :Latīņamerikāņu
STR_MAPGEN_TOWN_NAME_SILLY                                      :Muļķīgie
STR_MAPGEN_TOWN_NAME_SWEDISH                                    :Zviedru
STR_MAPGEN_TOWN_NAME_DUTCH                                      :Holandiešu
STR_MAPGEN_TOWN_NAME_FINNISH                                    :Somu
STR_MAPGEN_TOWN_NAME_POLISH                                     :Poļu
STR_MAPGEN_TOWN_NAME_SLOVAK                                     :Slovāku
STR_MAPGEN_TOWN_NAME_NORWEGIAN                                  :Norvēģu
STR_MAPGEN_TOWN_NAME_HUNGARIAN                                  :Ungāru
STR_MAPGEN_TOWN_NAME_AUSTRIAN                                   :Austriešu
STR_MAPGEN_TOWN_NAME_ROMANIAN                                   :Rumāņu
STR_MAPGEN_TOWN_NAME_CZECH                                      :Čehu
STR_MAPGEN_TOWN_NAME_SWISS                                      :Šveiciešu
STR_MAPGEN_TOWN_NAME_DANISH                                     :Dāņu
STR_MAPGEN_TOWN_NAME_TURKISH                                    :Turku
STR_MAPGEN_TOWN_NAME_ITALIAN                                    :Itāļu
STR_MAPGEN_TOWN_NAME_CATALAN                                    :Katalāņu

# Strings for map borders at game generation
STR_MAPGEN_BORDER_TYPE                                          :{BLACK}Kartes malas:
STR_MAPGEN_NORTHWEST                                            :{BLACK}Ziemeļrietumi
STR_MAPGEN_NORTHEAST                                            :{BLACK}Ziemeļaustrumi
STR_MAPGEN_SOUTHEAST                                            :{BLACK}Dienvidaustrumi
STR_MAPGEN_SOUTHWEST                                            :{BLACK}Dienvidrietumi
STR_MAPGEN_BORDER_FREEFORM                                      :{BLACK}Brīvā forma
STR_MAPGEN_BORDER_WATER                                         :{BLACK}Ūdens
STR_MAPGEN_BORDER_RANDOM                                        :{BLACK}Nejauša
STR_MAPGEN_BORDER_RANDOMIZE                                     :{BLACK}Nejaušas
STR_MAPGEN_BORDER_MANUAL                                        :{BLACK}Manuāli

STR_MAPGEN_HEIGHTMAP_ROTATION                                   :{BLACK}Augstumu kartes pagriešana:
STR_MAPGEN_HEIGHTMAP_NAME                                       :{BLACK}Augstumu kartes nosaukums:
STR_MAPGEN_HEIGHTMAP_SIZE_LABEL                                 :{BLACK}Lielums:
STR_MAPGEN_HEIGHTMAP_SIZE                                       :{ORANGE}{NUM} x {NUM}

STR_MAPGEN_TERRAIN_TYPE_QUERY_CAPT                              :{WHITE}Vēlamā augtākā virsotne
STR_MAPGEN_HEIGHTMAP_HEIGHT_QUERY_CAPT                          :{WHITE} Augstākā virsotne
STR_MAPGEN_SNOW_COVERAGE_QUERY_CAPT                             :{WHITE}Sniega pārklājums (iekš %)
STR_MAPGEN_DESERT_COVERAGE_QUERY_CAPT                           :{WHITE}Tuksneša pārklājums (iekš %)
STR_MAPGEN_SNOW_LINE_QUERY_CAPT                                 :{WHITE}Mainīt sniega līnijas augstumu
STR_MAPGEN_START_DATE_QUERY_CAPT                                :{WHITE}Mainīt sākuma gadu

# SE Map generation
STR_SE_MAPGEN_CAPTION                                           :{WHITE}Scenārija veids
STR_SE_MAPGEN_FLAT_WORLD                                        :{WHITE}Līdzena zeme
STR_SE_MAPGEN_FLAT_WORLD_TOOLTIP                                :{BLACK}Radīt līdzenu zemi
STR_SE_MAPGEN_RANDOM_LAND                                       :{WHITE}Nejauša zeme
STR_SE_MAPGEN_FLAT_WORLD_HEIGHT                                 :{BLACK}Līdzenas zemes augstums:
STR_SE_MAPGEN_FLAT_WORLD_HEIGHT_DOWN                            :{BLACK}Par vienu līmeni samazināt līdzenas zemes augstumu
STR_SE_MAPGEN_FLAT_WORLD_HEIGHT_UP                              :{BLACK}Par vienu līmeni palielināt līdzenas zemes augstumu

STR_SE_MAPGEN_FLAT_WORLD_HEIGHT_QUERY_CAPT                      :{WHITE}Mainīt zemes augstumu

# Map generation progress
STR_GENERATION_WORLD                                            :{WHITE}Pasaules radīšana...
STR_GENERATION_ABORT                                            :{BLACK}Atcelt
STR_GENERATION_ABORT_CAPTION                                    :{WHITE}Atcelt pasaules radīšanu
STR_GENERATION_ABORT_MESSAGE                                    :{YELLOW}Vai jūs patiešām vēlaties atcelt radīšanu?
STR_GENERATION_PROGRESS                                         :{WHITE}{NUM}% pabeigti
STR_GENERATION_PROGRESS_NUM                                     :{BLACK}{NUM} / {NUM}
STR_GENERATION_WORLD_GENERATION                                 :{BLACK}Pasaules radīšana
STR_GENERATION_RIVER_GENERATION                                 :{BLACK}Upes radīšana
STR_GENERATION_TREE_GENERATION                                  :{BLACK}Koka radīšana
STR_GENERATION_OBJECT_GENERATION                                :{BLACK}Objekta radīšana
STR_GENERATION_CLEARING_TILES                                   :{BLACK}Nelīdzena un akmeņaina apvidus radīšana
STR_GENERATION_SETTINGUP_GAME                                   :{BLACK}Iestatīt spēli
STR_GENERATION_PREPARING_TILELOOP                               :{BLACK}Skrejošs nosaukums
STR_GENERATION_PREPARING_SCRIPT                                 :{BLACK}Strādājošs skripts
STR_GENERATION_PREPARING_GAME                                   :{BLACK}Sagatavo spēli

# NewGRF settings
STR_NEWGRF_SETTINGS_CAPTION                                     :{WHITE}NewGRF iestatījumi
STR_NEWGRF_SETTINGS_INFO_TITLE                                  :{WHITE}NewGRF detalizēta informācija
STR_NEWGRF_SETTINGS_ACTIVE_LIST                                 :{WHITE}Aktīvie NewGRF faili
STR_NEWGRF_SETTINGS_INACTIVE_LIST                               :{WHITE}Neaktīvie NewGRF faili
STR_NEWGRF_SETTINGS_SELECT_PRESET                               :{ORANGE}Izvēlēties paraugu:
STR_NEWGRF_FILTER_TITLE                                         :{ORANGE}Filtrs:
STR_NEWGRF_SETTINGS_PRESET_LIST_TOOLTIP                         :{BLACK}Ielādēt atlasīto iepriekšiestatījumu
STR_NEWGRF_SETTINGS_PRESET_SAVE                                 :{BLACK}Saglabāt iepriekšiestatījumu
STR_NEWGRF_SETTINGS_PRESET_SAVE_TOOLTIP                         :{BLACK}Saglabāt šo sarakstu kā iepriekšiestatījumu
STR_NEWGRF_SETTINGS_PRESET_DELETE                               :{BLACK}Dzēst iepriekšiestatījumu
STR_NEWGRF_SETTINGS_PRESET_DELETE_TOOLTIP                       :{BLACK}Dzēst šobrīd atlasīto iepriekšiestatījumu
STR_NEWGRF_SETTINGS_ADD                                         :{BLACK}Pievienot
STR_NEWGRF_SETTINGS_ADD_FILE_TOOLTIP                            :{BLACK}Pievienot atlasītos NewGRF failus jūsu konfigurācijai
STR_NEWGRF_SETTINGS_RESCAN_FILES                                :{BLACK}Pārskenēt failus
STR_NEWGRF_SETTINGS_RESCAN_FILES_TOOLTIP                        :{BLACK}Atjaunināt pieejamo NewGRF failu sarakstu
STR_NEWGRF_SETTINGS_REMOVE                                      :{BLACK}Noņemt
STR_NEWGRF_SETTINGS_REMOVE_TOOLTIP                              :{BLACK}Noņemt atlasīto NewGRF failu no saraksta
STR_NEWGRF_SETTINGS_MOVEUP                                      :{BLACK}Uz augšu
STR_NEWGRF_SETTINGS_MOVEUP_TOOLTIP                              :{BLACK}Pārvietot atlasīto NewGRF failu saraksta augšā
STR_NEWGRF_SETTINGS_MOVEDOWN                                    :{BLACK}Uz leju
STR_NEWGRF_SETTINGS_MOVEDOWN_TOOLTIP                            :{BLACK}Pārvietot atlasīto NewGRF failu saraksta apakšā
STR_NEWGRF_SETTINGS_UPGRADE                                     :{BLACK}Atjaunināt
STR_NEWGRF_SETTINGS_UPGRADE_TOOLTIP                             :{BLACK}Atjaunināt NewGRF datnes, kurām esat uzinstalējuši jaunākas versijas
STR_NEWGRF_SETTINGS_FILE_TOOLTIP                                :{BLACK}Instalēto NewGRF failu saraksts.

STR_NEWGRF_SETTINGS_SET_PARAMETERS                              :{BLACK}Iestatīt parametrus
STR_NEWGRF_SETTINGS_SHOW_PARAMETERS                             :{BLACK}Rādīt parametrus
STR_NEWGRF_SETTINGS_TOGGLE_PALETTE                              :{BLACK}Pārslēgt paleti
STR_NEWGRF_SETTINGS_TOGGLE_PALETTE_TOOLTIP                      :{BLACK}Mainīt atlasītā New GRF paleti.{}Tas jādara ja NewGRF grafika izskatās sārta
STR_NEWGRF_SETTINGS_APPLY_CHANGES                               :{BLACK}Lietot izmaiņas

STR_NEWGRF_SETTINGS_FIND_MISSING_CONTENT_BUTTON                 :{BLACK}Meklēt pazudušo saturu tiešaisaistē
STR_NEWGRF_SETTINGS_FIND_MISSING_CONTENT_TOOLTIP                :{BLACK}Pārbaudīt vai pazudušais saturs nav atrodams tiešsaistē.

STR_NEWGRF_SETTINGS_FILENAME                                    :{BLACK}Faila nosaukums: {SILVER}{STRING}
STR_NEWGRF_SETTINGS_GRF_ID                                      :{BLACK}GRF ID: {SILVER}{STRING}
STR_NEWGRF_SETTINGS_VERSION                                     :{BLACK}Versija: {SILVER}{NUM}
STR_NEWGRF_SETTINGS_MIN_VERSION                                 :{BLACK}Zemākā savietojamā versija: {SILVER}{NUM}
STR_NEWGRF_SETTINGS_MD5SUM                                      :{BLACK}MD5sum: {SILVER}{STRING}
STR_NEWGRF_SETTINGS_PALETTE                                     :{BLACK}Palete: {SILVER}{STRING}
STR_NEWGRF_SETTINGS_PALETTE_DEFAULT                             :Noklusējuma (D)
STR_NEWGRF_SETTINGS_PALETTE_DEFAULT_32BPP                       :Noklusējuma (D) / 32 bpp
STR_NEWGRF_SETTINGS_PALETTE_LEGACY                              :Mantotais (W)
STR_NEWGRF_SETTINGS_PALETTE_LEGACY_32BPP                        :Mantotais (W) / 32 bpp
STR_NEWGRF_SETTINGS_PARAMETER                                   :{BLACK}Parametri: {SILVER}{STRING}
STR_NEWGRF_SETTINGS_PARAMETER_NONE                              :Nav

STR_NEWGRF_SETTINGS_NO_INFO                                     :{BLACK}Informācija nav pieejama
STR_NEWGRF_SETTINGS_NOT_FOUND                                   :{RED}Nevar atrast saskanīgu failu
STR_NEWGRF_SETTINGS_DISABLED                                    :{RED}Atspējots
STR_NEWGRF_SETTINGS_INCOMPATIBLE                                :{RED}Nav savietojams ar šo OpenTTD versiju

# NewGRF save preset window
STR_SAVE_PRESET_CAPTION                                         :{WHITE}Iepriekšiestatījuma saglabāšana
STR_SAVE_PRESET_LIST_TOOLTIP                                    :{BLACK}Saraksts ar pieejamajiem priekšiestatījumiem, izvēlieties vienu, kuru kopēt uz zemāk esošo nosaukumu
STR_SAVE_PRESET_TITLE                                           :{BLACK}Ievadiet priekšiestatījuma nosaukumu
STR_SAVE_PRESET_EDITBOX_TOOLTIP                                 :{BLACK}Pašlaik izvēlētā iepriekšiestatījuma nosaukums saglabāšanai
STR_SAVE_PRESET_CANCEL                                          :{BLACK}Atcelt
STR_SAVE_PRESET_CANCEL_TOOLTIP                                  :{BLACK}Nemainīt iepriekšiestatījumu
STR_SAVE_PRESET_SAVE                                            :{BLACK}Saglabāt
STR_SAVE_PRESET_SAVE_TOOLTIP                                    :{BLACK}pašreizējos iestatījumus saglābāt kā sākontnējos iestatījumus

# NewGRF parameters window
STR_NEWGRF_PARAMETERS_CAPTION                                   :{WHITE}Mainīt NewGRF parametrus
STR_NEWGRF_PARAMETERS_CLOSE                                     :{BLACK}Aizvērt
STR_NEWGRF_PARAMETERS_RESET                                     :{BLACK}Atjaunot
STR_NEWGRF_PARAMETERS_RESET_TOOLTIP                             :{BLACK}Iestatīt visiem parametriem to noklusējuma vērtības
STR_NEWGRF_PARAMETERS_DEFAULT_NAME                              :{NUM}. parametrs
STR_NEWGRF_PARAMETERS_SETTING                                   :{STRING}: {ORANGE}{STRING}
STR_NEWGRF_PARAMETERS_NUM_PARAM                                 :{LTBLUE}Parametru skaits: {ORANGE}{NUM}

# NewGRF inspect window
STR_NEWGRF_INSPECT_CAPTION                                      :{WHITE}Pārbaude - {STRING}
STR_NEWGRF_INSPECT_PARENT_BUTTON                                :{BLACK}Īpašnieks
STR_NEWGRF_INSPECT_PARENT_TOOLTIP                               :{BLACK}Pārbaudīt objektu no īpašnieka līmeņa

STR_NEWGRF_INSPECT_CAPTION_OBJECT_AT                            :{STRING} adresē {HEX}
STR_NEWGRF_INSPECT_CAPTION_OBJECT_AT_OBJECT                     :Objekts
STR_NEWGRF_INSPECT_CAPTION_OBJECT_AT_RAIL_TYPE                  :Sliežu veids

STR_NEWGRF_INSPECT_QUERY_CAPTION                                :{WHITE}NewGRF mainīgā 60+x parametrs (heksadecimāls)

# Sprite aligner window
STR_SPRITE_ALIGNER_CAPTION                                      :{WHITE}Gariņa līdzināšana {COMMA} ({STRING})
STR_SPRITE_ALIGNER_NEXT_BUTTON                                  :{BLACK}Nākamais gariņš
STR_SPRITE_ALIGNER_NEXT_TOOLTIP                                 :{BLACK}Pāriet uz nākamo parasto gariņu, izlaižot visus pseido/pārkrāsotos/fonta gariņus
STR_SPRITE_ALIGNER_GOTO_BUTTON                                  :{BLACK}Iet pie gariņa
STR_SPRITE_ALIGNER_GOTO_TOOLTIP                                 :{BLACK}Iet pie dotā gariņa. Ja tas nav parastais gariņš, tad pāriet pie nākamā
STR_SPRITE_ALIGNER_PREVIOUS_BUTTON                              :{BLACK}Iepriekšējais gariņš
STR_SPRITE_ALIGNER_PREVIOUS_TOOLTIP                             :{BLACK}Iet pie iepriekšējā parastā gariņa, izlaižot visus pseido/pārkrāsotos/fonta gariņus
STR_SPRITE_ALIGNER_SPRITE_TOOLTIP                               :{BLACK}Atlasītā gariņa attēlojums. To attēlojot, izkārtojums netiek ievērots
STR_SPRITE_ALIGNER_MOVE_TOOLTIP                                 :{BLACK}Pārvietot gariņu, lai mainītu X un Y vērtības. Ctrl+klikšķis, lai vienā piegājienā pārvietotu gariņu par astoņām vienībām

###length 2
STR_SPRITE_ALIGNER_CENTRE_OFFSET                                :{BLACK}Nobīde centrēta
STR_SPRITE_ALIGNER_CENTRE_SPRITE                                :{BLACK}Spraits centrēts

STR_SPRITE_ALIGNER_CROSSHAIR                                    :{BLACK}Krustpunkts

STR_SPRITE_ALIGNER_RESET_BUTTON                                 :{BLACK}Atiestatīt relatīvi
STR_SPRITE_ALIGNER_RESET_TOOLTIP                                :{BLACK}Pāriestatīt paršreizējo relatīvo nobīdi
STR_SPRITE_ALIGNER_OFFSETS_ABS                                  :{BLACK}X nobīde: {NUM}, Y nobīde: {NUM} (absolūta)
STR_SPRITE_ALIGNER_OFFSETS_REL                                  :{BLACK}X nobīde: {NUM}, Y nobīde: {NUM} (relatīvi)
STR_SPRITE_ALIGNER_PICKER_BUTTON                                :{BLACK}Paņemt gariņu
STR_SPRITE_ALIGNER_PICKER_TOOLTIP                               :{BLACK}Paņemt gariņu no jebkuras vietas ekrānā

STR_SPRITE_ALIGNER_GOTO_CAPTION                                 :{WHITE}Iet pie gariņa

# NewGRF (self) generated warnings/errors
STR_NEWGRF_ERROR_MSG_INFO                                       :{SILVER}{STRING}
STR_NEWGRF_ERROR_MSG_WARNING                                    :{RED}Brīdinājums: {SILVER}{STRING}
STR_NEWGRF_ERROR_MSG_ERROR                                      :{RED}Kļūda: {SILVER}{STRING}
STR_NEWGRF_ERROR_MSG_FATAL                                      :{RED}Fatāls: {SILVER}{STRING}
STR_NEWGRF_ERROR_FATAL_POPUP                                    :{WHITE}Notikusi fatāla NewGRF kļūda:{}{STRING}
STR_NEWGRF_ERROR_POPUP                                          :{WHITE}Radusies NewGRF kļūda:{}{STRING}
STR_NEWGRF_ERROR_VERSION_NUMBER                                 :{1:STRING} nedarbosies kopā ar TTDPatch versiju (par ko ziņoja OpenTTD).
STR_NEWGRF_ERROR_DOS_OR_WINDOWS                                 :{1:STRING} ir paredzēts TTD versijai {2:STRING}
STR_NEWGRF_ERROR_UNSET_SWITCH                                   :{1:STRING} ir paredzēts lietošanai ar {2:STRING}
STR_NEWGRF_ERROR_INVALID_PARAMETER                              :Nederīgs parametrs {1:STRING}: parametrs {2:STRING} ({3:NUM})
STR_NEWGRF_ERROR_LOAD_BEFORE                                    :{1:STRING} ir jāielādē pirms {2:STRING}
STR_NEWGRF_ERROR_LOAD_BEFORE.kas                                :{1:STRING} jābūt ielādētai pirms {STRING}.
STR_NEWGRF_ERROR_LOAD_AFTER                                     :{1:STRING} jābūt ielādētam pēc {2:STRING}
STR_NEWGRF_ERROR_LOAD_AFTER.kas                                 :{1:STRING} jābūt ielādētai pēc {STRING}.
STR_NEWGRF_ERROR_OTTD_VERSION_NUMBER                            :Lietotnei {1:STRING} ir nepieciešama OpenTTD versija {2:STRING} vai jaunāka
STR_NEWGRF_ERROR_AFTER_TRANSLATED_FILE                          :GRF fails radīts tulkošanai
STR_NEWGRF_ERROR_TOO_MANY_NEWGRFS_LOADED                        :Ir ielādēti pārāk daudzi NewGRF
STR_NEWGRF_ERROR_STATIC_GRF_CAUSES_DESYNC                       :Ielādējot {1:STRING} kā statisku NewGRF ar {2:STRING}, var rasties desinhronizācija
STR_NEWGRF_ERROR_UNEXPECTED_SPRITE                              :Neparedzēts gariņš (gariņš {3:NUM})
STR_NEWGRF_ERROR_UNKNOWN_PROPERTY                               :Nezināma Action 0 īpašība {4:HEX} (gariņš {3:NUM})
STR_NEWGRF_ERROR_INVALID_ID                                     :Mēģinājums izmantot nederīgu ID (gariņš {3:NUM})
STR_NEWGRF_ERROR_CORRUPT_SPRITE                                 :{YELLOW}{STRING} satur bojātu gariņu. Visi bojātie gariņi tiks parādīti ar sarkanu jautājuma zīmi (?)
STR_NEWGRF_ERROR_MULTIPLE_ACTION_8                              :Satur vairākus Action 8 ierakstus (gariņš {3:NUM})
STR_NEWGRF_ERROR_READ_BOUNDS                                    :Lasīt aiz pseidogariņa beigām (gariņš {3:NUM})
STR_NEWGRF_ERROR_GRM_FAILED                                     :Pieprasītie GRF resursi nav pieejami (gariņš {3:NUM})
STR_NEWGRF_ERROR_FORCEFULLY_DISABLED                            :{1:STRING} ar {2:STRING} tika atspējots
STR_NEWGRF_ERROR_INVALID_SPRITE_LAYOUT                          :Nederīgs/nezināms gariņa izkārtojuma formāts (gariņš {3:NUM})
STR_NEWGRF_ERROR_LIST_PROPERTY_TOO_LONG                         :Pārāk daudz elementu īpašību sarakstā (spraits {3:NUM}, īpašība {4:HEX})
STR_NEWGRF_ERROR_INDPROD_CALLBACK                               :Nederīgs industrijas ražošanas  izsaukums (spraits) {3:NUM}, "{2:STRING}")

# NewGRF related 'general' warnings
STR_NEWGRF_POPUP_CAUTION_CAPTION                                :{WHITE}Uzmanību!
STR_NEWGRF_CONFIRMATION_TEXT                                    :{YELLOW}Jūs grasāties veikt izmaiņas palaistai spēlei. Tas var izraisīt OpenTTD avāriju vai salauzt spēles stāvokli. Par šīm problēmām kļūdu ziņojumus nesūtiet.{}Vai jūs esat par to pilnībā pārliecināts?

STR_NEWGRF_DUPLICATE_GRFID                                      :{WHITE}Nevar pievienot failu: vienādi GRF ID
STR_NEWGRF_COMPATIBLE_LOADED                                    :{ORANGE}Atbilstošs fails nav atrasts (ielādēts saderīgs GRF)
STR_NEWGRF_TOO_MANY_NEWGRFS                                     :{WHITE}Nevar pievienot datni: sasniegts NewGRF datņu limits

STR_NEWGRF_COMPATIBLE_LOAD_WARNING                              :{WHITE}Saderīgs GRF(s) ielādēts pazudušajiem failiem
STR_NEWGRF_DISABLED_WARNING                                     :{WHITE}Trūkstošie GRF faili tikuši atspējoti
STR_NEWGRF_UNPAUSE_WARNING_TITLE                                :{YELLOW}Trūkst GRF fails(i)
STR_NEWGRF_UNPAUSE_WARNING                                      :{WHITE}Atpauzēšana var izraisīt OpenTTD avāriju. Neziņot izstrādātājiem par šo kļudu.{}Vai patiešām vēlies atpauzēt?

# NewGRF status
STR_NEWGRF_LIST_NONE                                            :Nekas
###length 3
STR_NEWGRF_LIST_ALL_FOUND                                       :Visi faili ir pieejami
STR_NEWGRF_LIST_COMPATIBLE                                      :{YELLOW}Atrasti savietojami faili
STR_NEWGRF_LIST_MISSING                                         :{RED}Trūkst faili

# NewGRF 'it's broken' warnings
STR_NEWGRF_BROKEN                                               :{WHITE}NewGRF uzvedība '{0:STRING}' visticamāk izraisīs desinhronizācijas vai avārijas
STR_NEWGRF_BROKEN_POWERED_WAGON                                 :{WHITE}Tas mainīja '{1:ENGINE}' vilcējvagona stāvokli ārpus depo
STR_NEWGRF_BROKEN_VEHICLE_LENGTH                                :{WHITE}Tas mainīja transportlīdzekļa '{1:ENGINE}' garumu, kad tas neatradās depo
STR_NEWGRF_BROKEN_CAPACITY                                      :{WHITE}Tas mainīja transportlīdzekļa ietilpību '{1:ENGINE}', kad neatrodas depo vai netiek pielāgots
STR_BROKEN_VEHICLE_LENGTH                                       :{WHITE}Vilciens '{VEHICLE}', kas pieder '{COMPANY}' ir ar nepareizu garumu. Iespējams, vainīga problēma ar NewGRF. Spēle var desinhronizēties vai avarēt

STR_NEWGRF_BUGGY                                                :{WHITE}NewGRF '{0:STRING}' sniedz nepareizu informāciju
STR_NEWGRF_BUGGY_ARTICULATED_CARGO                              :{WHITE}'{1:ENGINE}' kravas pielāgošanas informācija pēc izbūves atšķiras no pārdošanas sarakstā norādītās. Tas var liegt automātiskai atjaunošanai/aizvietošanai pareizi pielāgot kravas
STR_NEWGRF_BUGGY_ENDLESS_PRODUCTION_CALLBACK                    :{WHITE}'{1:STRING}' izraisīja bezgalīgu ražošanas izsaukumu ciklu
STR_NEWGRF_BUGGY_UNKNOWN_CALLBACK_RESULT                        :{WHITE}Izsaukums {1:HEX} atgrieza nezināmu vai nederīgu rezultātu {2:HEX}
STR_NEWGRF_BUGGY_INVALID_CARGO_PRODUCTION_CALLBACK              :{WHITE}“{1:STRING}” atgrieza nederīgu kravas veidu ražošanas atgriezeniskajā funkcijā punktā {2:HEX}

# 'User removed essential NewGRFs'-placeholders for stuff without specs
STR_NEWGRF_INVALID_CARGO                                        :<nederīga krava>
STR_NEWGRF_INVALID_CARGO_ABBREV                                 :??
STR_NEWGRF_INVALID_CARGO_QUANTITY                               :{COMMA} <nederīgas kravas>
STR_NEWGRF_INVALID_ENGINE                                       :<nederīgs transportlīdzekļa modelis>
STR_NEWGRF_INVALID_INDUSTRYTYPE                                 :<nederīga ražotne>

# Placeholders for other invalid stuff, e.g. vehicles that have gone (Game Script).
STR_INVALID_VEHICLE                                             :<nederīgs transportlīdzeklis>

# NewGRF scanning window
STR_NEWGRF_SCAN_CAPTION                                         :{WHITE}Skenē NewGRF
STR_NEWGRF_SCAN_MESSAGE                                         :{BLACK}Skenē NewGRF. Atkarībā no apjoma, tas var aizņemt kādu brīdi...
STR_NEWGRF_SCAN_STATUS                                          :{BLACK}{NUM} NewGRF noskenēja apmēram {NUM} NewGRF
STR_NEWGRF_SCAN_ARCHIVES                                        :Skenē arhīvus

# Sign list window
STR_SIGN_LIST_CAPTION                                           :{WHITE}Zīmju saraksts - {COMMA} zīm{P e es ju}
STR_SIGN_LIST_MATCH_CASE                                        :{BLACK}Saskaņot lielos/mazos burtus
STR_SIGN_LIST_MATCH_CASE_TOOLTIP                                :{BLACK}Pārslēgt lielo/mazo burtu ievērošanu, filtrējot zīmju nosaukumus

# Sign window
STR_EDIT_SIGN_CAPTION                                           :{WHITE}Labot zīmi
STR_EDIT_SIGN_LOCATION_TOOLTIP                                  :{BLACK}Centrējiet norādes atrašanās vietas galveno skatu. Ctrl + klikšķis atver jaunu skata zīmi uz zīmes atrašanās vietas
STR_EDIT_SIGN_NEXT_SIGN_TOOLTIP                                 :{BLACK}Doties uz nākamo zīmi
STR_EDIT_SIGN_PREVIOUS_SIGN_TOOLTIP                             :{BLACK}Doties uz iepriekšējo zīmi

STR_EDIT_SIGN_SIGN_OSKTITLE                                     :{BLACK}Ievadīt zīmes nosaukumu

# Town directory window
STR_TOWN_DIRECTORY_CAPTION                                      :{WHITE}Pilsētas
STR_TOWN_DIRECTORY_NONE                                         :{G=m}{ORANGE}- Neviens -
STR_TOWN_DIRECTORY_NONE.kas                                     :{ORANGE}- Neviena -
STR_TOWN_DIRECTORY_TOWN                                         :{ORANGE}{TOWN}{BLACK} ({COMMA})
STR_TOWN_DIRECTORY_CITY                                         :{ORANGE}{TOWN}{YELLOW} (Pilsēta){BLACK} ({COMMA})
STR_TOWN_DIRECTORY_LIST_TOOLTIP                                 :{BLACK}Pilsētu nosaukumi - klikšķināt uz nosaukuma, lai centrētu skatu uz to. Ctrl+klikšķis atvērs jaunu skatu lauku uz pilsētu
STR_TOWN_POPULATION                                             :{BLACK}Pasaules iedzīvotāju skaits: {COMMA}

# Town view window
STR_TOWN_VIEW_TOWN_CAPTION                                      :{WHITE}{TOWN}
STR_TOWN_VIEW_CITY_CAPTION                                      :{WHITE}{TOWN} (pilsēta)
STR_TOWN_VIEW_POPULATION_HOUSES                                 :{BLACK}Iedzīvotāji: {ORANGE}{COMMA}{BLACK}  Mājas: {ORANGE}{COMMA}
STR_TOWN_VIEW_CARGO_LAST_MONTH_MAX                              :{BLACK}{CARGO_LIST} iepriekšējā mēnesī: {ORANGE}{COMMA}{BLACK}  maks.: {ORANGE}{COMMA}
STR_TOWN_VIEW_CARGO_FOR_TOWNGROWTH                              :{BLACK}Krava nepieciešama pilsētas attīstībai:
STR_TOWN_VIEW_CARGO_FOR_TOWNGROWTH_REQUIRED_GENERAL             :{ORANGE}{STRING}{RED} nepieciešams
STR_TOWN_VIEW_CARGO_FOR_TOWNGROWTH_REQUIRED_WINTER              :{ORANGE}{STRING}{BLACK} nepieciešams ziemā
STR_TOWN_VIEW_CARGO_FOR_TOWNGROWTH_DELIVERED_GENERAL            :{ORANGE}{STRING}{GREEN} piegādāts
STR_TOWN_VIEW_CARGO_FOR_TOWNGROWTH_REQUIRED                     :{ORANGE}{CARGO_TINY} / {CARGO_LONG}{RED} (joprojām pieprasīts)
STR_TOWN_VIEW_CARGO_FOR_TOWNGROWTH_DELIVERED                    :{ORANGE}{CARGO_TINY} / {CARGO_LONG}{GREEN} (piegādāts)
STR_TOWN_VIEW_TOWN_GROWS_EVERY                                  :{BLACK}Pilsēta aug katr{P 0 u as u} {ORANGE}{COMMA}{BLACK}{NBSP}dien{P u as u}
STR_TOWN_VIEW_TOWN_GROWS_EVERY_FUNDED                           :{BLACK}Pilsēta aug katr{P 0 u as u} {ORANGE}{COMMA}{BLACK}{NBSP}dien{P u as u} (finansēta)
STR_TOWN_VIEW_TOWN_GROW_STOPPED                                 :{BLACK}Pilsēta {RED}neattīstās{BLACK}
STR_TOWN_VIEW_NOISE_IN_TOWN                                     :{BLACK}Trokšņu ierobežojums pilsētā: {ORANGE}{COMMA}{BLACK}  maks.: {ORANGE}{COMMA}
STR_TOWN_VIEW_CENTER_TOOLTIP                                    :{BLACK}Centrēt galveno skatu uz pilsētu. Ctrl+klikšķis atvērs skatu uz pilsētu jaunā skatlaukā
STR_TOWN_VIEW_LOCAL_AUTHORITY_BUTTON                            :{BLACK}Pašvaldība
STR_TOWN_VIEW_LOCAL_AUTHORITY_TOOLTIP                           :{BLACK}Rādīt informāciju par pašvaldību
STR_TOWN_VIEW_RENAME_TOOLTIP                                    :{BLACK}Pārdēvēt pilsētu

STR_TOWN_VIEW_EXPAND_BUTTON                                     :{BLACK}Paplašināt
STR_TOWN_VIEW_EXPAND_TOOLTIP                                    :{BLACK}Palielināt pilsētas izmērus
STR_TOWN_VIEW_DELETE_BUTTON                                     :{BLACK}Izdzēst
STR_TOWN_VIEW_DELETE_TOOLTIP                                    :{BLACK}Pilnībā dzēst šo pilsētu

STR_TOWN_VIEW_RENAME_TOWN_BUTTON                                :Pārdēvēt pilsētu

# Town local authority window
STR_LOCAL_AUTHORITY_CAPTION                                     :{WHITE}{TOWN} pašvaldība
STR_LOCAL_AUTHORITY_ZONE                                        :{BLACK}Zona
STR_LOCAL_AUTHORITY_ZONE_TOOLTIP                                :{BLACK}Rādīt zonu pašvaldības robežās
STR_LOCAL_AUTHORITY_COMPANY_RATINGS                             :{BLACK}Transporta uzņēmumu vērtējumi:
STR_LOCAL_AUTHORITY_COMPANY_RATING                              :{YELLOW}{COMPANY} {COMPANY_NUM}: {ORANGE}{STRING}
STR_LOCAL_AUTHORITY_ACTIONS_TITLE                               :{BLACK}Pieejamās darbības:
STR_LOCAL_AUTHORITY_ACTIONS_TOOLTIP                             :{BLACK}Šajā pilsētā atļauto darbību saraksts - klikšķināt uz atsevišķa priekšmeta, lai uzzinātu vairāk
STR_LOCAL_AUTHORITY_DO_IT_BUTTON                                :{BLACK}Darīt
STR_LOCAL_AUTHORITY_DO_IT_TOOLTIP                               :{BLACK}Veikt iezīmēto darbību no augstāk esošā saraksta

###length 8
STR_LOCAL_AUTHORITY_ACTION_SMALL_ADVERTISING_CAMPAIGN           :Maza reklāmas kampaņa
STR_LOCAL_AUTHORITY_ACTION_MEDIUM_ADVERTISING_CAMPAIGN          :Vidēja reklāmas kampaņa
STR_LOCAL_AUTHORITY_ACTION_LARGE_ADVERTISING_CAMPAIGN           :Liela reklāmas kampaņa
STR_LOCAL_AUTHORITY_ACTION_ROAD_RECONSTRUCTION                  :Finansēt vietējo ceļu rekonstrukciju
STR_LOCAL_AUTHORITY_ACTION_STATUE_OF_COMPANY                    :Uzbūvēt uzņēmuma vadītāja statuju
STR_LOCAL_AUTHORITY_ACTION_NEW_BUILDINGS                        :Finansēt jaunas ēkas
STR_LOCAL_AUTHORITY_ACTION_EXCLUSIVE_TRANSPORT                  :Pirkt pārvadājumu izņēmuma tiesības
STR_LOCAL_AUTHORITY_ACTION_BRIBE                                :Dot kukuli pašvaldībai

###length 8
STR_LOCAL_AUTHORITY_ACTION_TOOLTIP_SMALL_ADVERTISING            :{PUSH_COLOUR}{YELLOW}Sāciet nelielu vietējo reklāmas kampaņu, lai piesaistītu vairāk pasažieru un kravas saviem transporta pakalpojumiem.{}Nodrošina īslaicīgu staciju vērtējuma palielinājumu nelielā rādiusā ap pilsētas centru.{}{POP_COLOUR}Izmaksas: {CURRENCY_LONG}
STR_LOCAL_AUTHORITY_ACTION_TOOLTIP_MEDIUM_ADVERTISING           :{PUSH_COLOUR}{YELLOW}Veiciet vidējo reklāmas kampaņu lai palielinātu pasažieru un kravu parvadājumu savās stacijās.{}Tas īslaicīgi palielinās to staciju vērtējumu, kuras atrodas netālu no pilsētas centra.{}{POP_COLOUR}Izmaksas: {CURRENCY_LONG}
STR_LOCAL_AUTHORITY_ACTION_TOOLTIP_LARGE_ADVERTISING            :{PUSH_COLOUR}{YELLOW}Sāciet lielu vietējo reklāmas kampaņu lai piesaistītu vairāk pasažieru un kravas saviem transporta pakalpojumiem.{}Nodrošina īslaicīgu staciju vērtējuma palielinājumu lielā rādiusā ap pilsētas centru.{}{POP_COLOUR}Izmaksas: {CURRENCY_LONG}
STR_LOCAL_AUTHORITY_ACTION_TOOLTIP_ROAD_RECONSTRUCTION          :{PUSH_COLOUR}{YELLOW}Finansējiet pilsētas ceļu tīkla rekonstrukciju.{}Līdz 6 mēnešiem rada ievērojamus ceļu satiksmes traucējumus.{}{POP_COLOUR}Izmaksas: {CURRENCY_LONG}
STR_LOCAL_AUTHORITY_ACTION_TOOLTIP_STATUE_OF_COMPANY            :{PUSH_COLOUR}{YELLOW}Uzceliet statuju par godu savam uzņēmumam.{}Nodrošina pastāvīgu staciju vērtējuma palielinājumu šajā pilsētā.{}{POP_COLOUR}Izmaksas: {CURRENCY_LONG}
STR_LOCAL_AUTHORITY_ACTION_TOOLTIP_NEW_BUILDINGS                :{PUSH_COLOUR}{YELLOW}Finansējiet jaunu ēku celtniecību pilsētā.{}Nodrošina īslaicīgu stimulu pilsētas izaugsmei šajā pilsētā.{}{POP_COLOUR}Izmaksas: {CURRENCY_LONG}
STR_LOCAL_AUTHORITY_ACTION_TOOLTIP_EXCLUSIVE_TRANSPORT          :{PUSH_COLOUR}{YELLOW}Iegādājieties 1 gada ekskluzīvas transporta tiesības pilsētā.{}Pašvaldība neļaus pasažieriem un kravai izmantot jūsu konkurentu stacijas.{}{POP_COLOUR}Izmaksas: {CURRENCY_LONG}
STR_LOCAL_AUTHORITY_ACTION_TOOLTIP_BRIBE                        :{PUSH_COLOUR}{YELLOW}Piekukuļojiet vietējo pašvaldību, lai paaugstinātu savu vērtējumu, riskējot saņemt bargu sodu.{}{POP_COLOUR}Izmaksas: {CURRENCY_LONG}

# Goal window
STR_GOALS_CAPTION                                               :{WHITE}{COMPANY} mērķi
STR_GOALS_SPECTATOR_CAPTION                                     :{WHITE}Globālie mērķi
STR_GOALS_SPECTATOR                                             :Globālie mērķi
STR_GOALS_GLOBAL_BUTTON                                         :{BLACK}Globāli
STR_GOALS_GLOBAL_BUTTON_HELPTEXT                                :{BLACK}Rādīt gobālus mēķus
STR_GOALS_COMPANY_BUTTON                                        :{BLACK}Kompānija
STR_GOALS_COMPANY_BUTTON_HELPTEXT                               :{BLACK}Parādīt komānijas mērķus
STR_GOALS_TEXT                                                  :{ORANGE}{STRING}
STR_GOALS_NONE                                                  :{ORANGE}- Nav -
STR_GOALS_PROGRESS                                              :{ORANGE}{STRING}
STR_GOALS_PROGRESS_COMPLETE                                     :{GREEN}{STRING}
STR_GOALS_TOOLTIP_CLICK_ON_SERVICE_TO_CENTER                    :{BLACK}Klikšķināt uz mērķa, lai centrētu galveno skatu uz ražotni/pilsētu/lauciņu. Ctrl+klikšķis atver jaunu skatvietu uz ražotni/pilsētu/lauciņu

# Goal question window
STR_GOAL_QUESTION_CAPTION_QUESTION                              :{BLACK}Jautājums
STR_GOAL_QUESTION_CAPTION_INFORMATION                           :{BLACK}Informācija
STR_GOAL_QUESTION_CAPTION_WARNING                               :{BLACK}Brīdinājums
STR_GOAL_QUESTION_CAPTION_ERROR                                 :{YELLOW}Kļūda

# Goal Question button list
###length 18
STR_GOAL_QUESTION_BUTTON_CANCEL                                 :Atcelt
STR_GOAL_QUESTION_BUTTON_OK                                     :Labi
STR_GOAL_QUESTION_BUTTON_NO                                     :Nē
STR_GOAL_QUESTION_BUTTON_YES                                    :Jā
STR_GOAL_QUESTION_BUTTON_DECLINE                                :Noraidīt
STR_GOAL_QUESTION_BUTTON_ACCEPT                                 :Pieņemt
STR_GOAL_QUESTION_BUTTON_IGNORE                                 :Neievērot
STR_GOAL_QUESTION_BUTTON_RETRY                                  :Mēģināt vēl
STR_GOAL_QUESTION_BUTTON_PREVIOUS                               :Iepriekšējais
STR_GOAL_QUESTION_BUTTON_PREVIOUS.kas                           :Iepriekšējā
STR_GOAL_QUESTION_BUTTON_NEXT                                   :Nākamais
STR_GOAL_QUESTION_BUTTON_NEXT.kas                               :Nākamā
STR_GOAL_QUESTION_BUTTON_STOP                                   :Apturēt
STR_GOAL_QUESTION_BUTTON_START                                  :Sākt
STR_GOAL_QUESTION_BUTTON_GO                                     :Doties
STR_GOAL_QUESTION_BUTTON_CONTINUE                               :Turpināt
STR_GOAL_QUESTION_BUTTON_RESTART                                :Pārstartēt
STR_GOAL_QUESTION_BUTTON_POSTPONE                               :Atlikt
STR_GOAL_QUESTION_BUTTON_SURRENDER                              :Padoties
STR_GOAL_QUESTION_BUTTON_CLOSE                                  :Aizvērt

# Subsidies window
STR_SUBSIDIES_CAPTION                                           :{WHITE}Subsīdijas
STR_SUBSIDIES_OFFERED_TITLE                                     :{BLACK}Piedāvājumā esošās subsīdijas par pakalpojumu nodrošināšanu:
STR_SUBSIDIES_OFFERED_FROM_TO                                   :{ORANGE}{STRING} no {STRING} līdz {STRING}{YELLOW} (no {DATE_SHORT})
STR_SUBSIDIES_NONE                                              :{ORANGE}- Neviens -
STR_SUBSIDIES_SUBSIDISED_TITLE                                  :{BLACK}Pašlaik subsidētie pakalpojumi:
STR_SUBSIDIES_SUBSIDISED_FROM_TO                                :{ORANGE}{STRING} no {STRING} uz {STRING}{YELLOW} ({COMPANY}{YELLOW}, līdz {DATE_SHORT})
STR_SUBSIDIES_TOOLTIP_CLICK_ON_SERVICE_TO_CENTER                :{BLACK}Klikšķināt uz servisa, lai iecentrētu skatu uz rūpnīcu/pilsētu. Ctrl+klikšķis atvērs jaunu skatu lauku uz pilsētu/rūpnīcu

# Story book window
STR_STORY_BOOK_CAPTION                                          :{WHITE}{COMPANY} Stāstu grāmata
STR_STORY_BOOK_SPECTATOR_CAPTION                                :{WHITE}Globālā stāstu grāmata
STR_STORY_BOOK_SPECTATOR                                        :Globālā stāstu grāmata
STR_STORY_BOOK_TITLE                                            :{YELLOW}{STRING}
STR_STORY_BOOK_GENERIC_PAGE_ITEM                                :{NUM} lapa
STR_STORY_BOOK_SEL_PAGE_TOOLTIP                                 :{BLACK}Pārlēkt uz specifisku lapu spiežot to zemāk esošajā sarakstā.
STR_STORY_BOOK_PREV_PAGE                                        :{BLACK}Iepriekšējā
STR_STORY_BOOK_PREV_PAGE_TOOLTIP                                :{BLACK}Doties uz iepriekšējo lapu
STR_STORY_BOOK_NEXT_PAGE                                        :{BLACK}Nākamā
STR_STORY_BOOK_NEXT_PAGE_TOOLTIP                                :{BLACK}Doties uz nākamo lapu
STR_STORY_BOOK_INVALID_GOAL_REF                                 :{RED}Mērķa norāde ir nederīga

# Station list window
STR_STATION_LIST_TOOLTIP                                        :{BLACK}Staciju nosaukumi - klikšķināt uz nosaukuma, lai centrētu galveno skatu uz staciju. Ctrl+klikšķis atvērs jaunu skatvietu pie stacijas
STR_STATION_LIST_USE_CTRL_TO_SELECT_MORE                        :{BLACK}Aizturēt Ctrl, lai izvēlētos vairākus
STR_STATION_LIST_CAPTION                                        :{WHITE}{COMPANY} - {COMMA} stacij{P a as u}
STR_STATION_LIST_STATION                                        :{YELLOW}{STATION} {STATION_FEATURES}
STR_STATION_LIST_WAYPOINT                                       :{YELLOW}{WAYPOINT}
STR_STATION_LIST_NONE                                           :{YELLOW}- Nav -
STR_STATION_LIST_SELECT_ALL_FACILITIES                          :{BLACK}Izvēlēties visu aprīkojumu
STR_STATION_LIST_SELECT_ALL_TYPES                               :{BLACK}Izvēlēties visus kravas veidus (ieskaitot tos kas negaida)
STR_STATION_LIST_NO_WAITING_CARGO                               :{BLACK}Neviena veida krava negaida

# Station view window
STR_STATION_VIEW_CAPTION                                        :{WHITE}{STATION} {STATION_FEATURES}
STR_STATION_VIEW_WAITING_CARGO                                  :{WHITE}{CARGO_LONG}
STR_STATION_VIEW_RESERVED                                       :{YELLOW}({CARGO_SHORT} rezervēts iekraušanai)

STR_STATION_VIEW_ACCEPTS_BUTTON                                 :{BLACK}Pieņem
STR_STATION_VIEW_ACCEPTS_TOOLTIP                                :{BLACK}Rādīt pieņemamo kravu sarakstu
STR_STATION_VIEW_ACCEPTS_CARGO                                  :{BLACK}Pieņem: {WHITE}{CARGO_LIST}

STR_STATION_VIEW_EXCLUSIVE_RIGHTS_SELF                          :{BLACK}Šai stacijai pieder izņēmuma pārvadājumu tiesības šajā pilsētā.
STR_STATION_VIEW_EXCLUSIVE_RIGHTS_COMPANY                       :{YELLOW}{COMPANY}{BLACK} ir nopirktas izņēmuma pārvadājumu tiesības šajā pilsētā.

STR_STATION_VIEW_RATINGS_BUTTON                                 :{BLACK}Vērtējumi
STR_STATION_VIEW_RATINGS_TOOLTIP                                :{BLACK}Rādīt stacijas vērtējumus
STR_STATION_VIEW_SUPPLY_RATINGS_TITLE                           :{BLACK}Mēneša apgāde un vietējais vērtējums:
STR_STATION_VIEW_CARGO_SUPPLY_RATING                            :{WHITE}{STRING}: {YELLOW}{COMMA} / {STRING} ({COMMA}%)

STR_STATION_VIEW_GROUP                                          :{BLACK}Grupēt pēc
STR_STATION_VIEW_WAITING_STATION                                :Piestātne: Gaida
STR_STATION_VIEW_WAITING_AMOUNT                                 :Daudzums: Gaida
STR_STATION_VIEW_PLANNED_STATION                                :Stacija: plānots
STR_STATION_VIEW_PLANNED_AMOUNT                                 :Apjoms: plānots
STR_STATION_VIEW_FROM                                           :{YELLOW}{CARGO_SHORT} no {STATION}
STR_STATION_VIEW_VIA                                            :{YELLOW}{CARGO_SHORT} caur {STATION}
STR_STATION_VIEW_TO                                             :{YELLOW}{CARGO_SHORT} uz {STATION}
STR_STATION_VIEW_FROM_ANY                                       :{RED}{CARGO_SHORT} no nezināmas piestātnes
STR_STATION_VIEW_TO_ANY                                         :{RED}{CARGO_SHORT} uz jebkuru staciju
STR_STATION_VIEW_VIA_ANY                                        :{RED}{CARGO_SHORT} caur jebkuru piestātni
STR_STATION_VIEW_FROM_HERE                                      :{GREEN}{CARGO_SHORT} no šīs stacijas
STR_STATION_VIEW_VIA_HERE                                       :{GREEN}{CARGO_SHORT} stājas šajā piestātnē
STR_STATION_VIEW_TO_HERE                                        :{GREEN}{CARGO_SHORT} uz šo piestātni
STR_STATION_VIEW_NONSTOP                                        :{YELLOW}{CARGO_SHORT} bez apstājas

STR_STATION_VIEW_GROUP_S_V_D                                    :Sākums-Caur-Mērķis
STR_STATION_VIEW_GROUP_S_D_V                                    :Sākums-Mērķis-Caur
STR_STATION_VIEW_GROUP_V_S_D                                    :Caur-Sākums-Mērķis
STR_STATION_VIEW_GROUP_V_D_S                                    :Caur-Mērķis-Sākums
STR_STATION_VIEW_GROUP_D_S_V                                    :Mērķis-Sākums-Caur
STR_STATION_VIEW_GROUP_D_V_S                                    :Mērķis-Caur-Sākums

###length 8
STR_CARGO_RATING_APPALLING                                      :drausmīgs
STR_CARGO_RATING_VERY_POOR                                      :ļoti vājš
STR_CARGO_RATING_POOR                                           :vājš
STR_CARGO_RATING_MEDIOCRE                                       :viduvējs
STR_CARGO_RATING_GOOD                                           :labs
STR_CARGO_RATING_VERY_GOOD                                      :ļoti labs
STR_CARGO_RATING_EXCELLENT                                      :lielisks
STR_CARGO_RATING_OUTSTANDING                                    :izcils

STR_STATION_VIEW_CENTER_TOOLTIP                                 :{BLACK}Centrēt galveno skatu uz staciju. Ctrl+klikšķis atvērs skatu uz staciju jaunā skatlaukā
STR_STATION_VIEW_RENAME_TOOLTIP                                 :{BLACK}Pārdēvēt staciju

STR_STATION_VIEW_SCHEDULED_TRAINS_TOOLTIP                       :{BLACK}Rādīt vilcienus, kuru rīkojumu sarakstos ir šī stacija
STR_STATION_VIEW_SCHEDULED_ROAD_VEHICLES_TOOLTIP                :{BLACK}Rādīt autotransporta līdzekļus, kuru rīkojumu sarakstos ir šī stacija
STR_STATION_VIEW_SCHEDULED_AIRCRAFT_TOOLTIP                     :{BLACK}Rādīt lidaparātus, kuru rīkojumu sarakstos ir šī stacija
STR_STATION_VIEW_SCHEDULED_SHIPS_TOOLTIP                        :{BLACK}Rādīt kuģus, kuru rīkojumu sarakstos ir šī stacija

STR_STATION_VIEW_RENAME_STATION_CAPTION                         :Pārdēvēt staciju/iekraušanas zonu

STR_STATION_VIEW_CLOSE_AIRPORT                                  :{BLACK}Slēgt lidostu
STR_STATION_VIEW_CLOSE_AIRPORT_TOOLTIP                          :{BLACK}Novērst lidaparātu nolaišanos šajā lidostā

# Waypoint/buoy view window
STR_WAYPOINT_VIEW_CAPTION                                       :{WHITE}{WAYPOINT}
STR_WAYPOINT_VIEW_CENTER_TOOLTIP                                :{BLACK}Centrēt galveno skatu uz pieturas punktu. Ctrl+klikšķis atvērs skatu uz pieturas punktu jaunā skatlaukā
STR_WAYPOINT_VIEW_CHANGE_WAYPOINT_NAME                          :{BLACK}Mainīt pieturas punkta nosaukumu
STR_BUOY_VIEW_CENTER_TOOLTIP                                    :{BLACK}Centrēt galveno skatu uz boju. Ctrl+klikšķis atvērs skatu uz boju jaunā skatlaukā
STR_BUOY_VIEW_CHANGE_BUOY_NAME                                  :{BLACK}Mainīt bojas nosaukumu

STR_EDIT_WAYPOINT_NAME                                          :{WHITE}Labot pieturas punkta nosaukumu

# Finances window
STR_FINANCES_CAPTION                                            :{WHITE}{COMPANY} finanses {BLACK}{COMPANY_NUM}
STR_FINANCES_YEAR                                               :{WHITE}{NUM}

###length 3
STR_FINANCES_REVENUE_TITLE                                      :{WHITE}Ieņēmumi
STR_FINANCES_OPERATING_EXPENSES_TITLE                           :{WHITE}Ekspluatācijas izdevumi
STR_FINANCES_CAPITAL_EXPENSES_TITLE                             :{WHITE}Kapitāla Izdevumi


###length 13
STR_FINANCES_SECTION_CONSTRUCTION                               :{GOLD}Būvniecība
STR_FINANCES_SECTION_NEW_VEHICLES                               :{GOLD}Jauni transportlīdzekļi
STR_FINANCES_SECTION_TRAIN_RUNNING_COSTS                        :{GOLD}Vilcieni
STR_FINANCES_SECTION_ROAD_VEHICLE_RUNNING_COSTS                 :{GOLD}Autotransportlīdzekļi
STR_FINANCES_SECTION_AIRCRAFT_RUNNING_COSTS                     :{GOLD}Lidaparāts
STR_FINANCES_SECTION_SHIP_RUNNING_COSTS                         :{GOLD}Kuģi
STR_FINANCES_SECTION_INFRASTRUCTURE                             :{GOLD}Infrastruktūra
STR_FINANCES_SECTION_TRAIN_REVENUE                              :{GOLD}Vilcieni
STR_FINANCES_SECTION_ROAD_VEHICLE_REVENUE                       :{GOLD}Autotransportlīdzekļi
STR_FINANCES_SECTION_AIRCRAFT_REVENUE                           :{GOLD}Lidaparāts
STR_FINANCES_SECTION_SHIP_REVENUE                               :{GOLD}Kuģi
STR_FINANCES_SECTION_LOAN_INTEREST                              :{GOLD}Aizdevuma procents
STR_FINANCES_SECTION_OTHER                                      :{GOLD}Citi

STR_FINANCES_TOTAL_CAPTION                                      :{WHITE}Kopā
STR_FINANCES_NEGATIVE_INCOME                                    :-{CURRENCY_LONG}
STR_FINANCES_ZERO_INCOME                                        :{CURRENCY_LONG}
STR_FINANCES_POSITIVE_INCOME                                    :+{CURRENCY_LONG}
STR_FINANCES_PROFIT                                             :{WHITE}Peļņa
STR_FINANCES_BANK_BALANCE_TITLE                                 :{WHITE}Bankas bilance
STR_FINANCES_OWN_FUNDS_TITLE                                    :{WHITE}Pašu līdzekļi
STR_FINANCES_LOAN_TITLE                                         :{WHITE}Aizdevums
STR_FINANCES_INTEREST_RATE                                      :{WHITE}Aizdevuma procenti: {BLACK}{NUM}%
STR_FINANCES_MAX_LOAN                                           :{WHITE}Maksimālais aizdevums: {BLACK}{CURRENCY_LONG}
STR_FINANCES_TOTAL_CURRENCY                                     :{BLACK}{CURRENCY_LONG}
STR_FINANCES_BANK_BALANCE                                       :{WHITE}{CURRENCY_LONG}
STR_FINANCES_BORROW_BUTTON                                      :{BLACK}Aizņemties {CURRENCY_LONG}
STR_FINANCES_BORROW_TOOLTIP                                     :{BLACK}Palielināt aizdevuma apmēru. Ctrl+klikšķis lai aizņemtos cik daudz vien iespējams
STR_FINANCES_REPAY_BUTTON                                       :{BLACK}Atmaksāt {CURRENCY_LONG}
STR_FINANCES_REPAY_TOOLTIP                                      :{BLACK}Atmaksāt daļu aizdevuma. Ctrl+klikšķis atmaksā cik daudz vien iespējams
STR_FINANCES_INFRASTRUCTURE_BUTTON                              :{BLACK}Infrastruktūra

# Company view
STR_COMPANY_VIEW_CAPTION                                        :{WHITE}{COMPANY} {BLACK}{COMPANY_NUM}
STR_COMPANY_VIEW_PRESIDENT_MANAGER_TITLE                        :{WHITE}{PRESIDENT_NAME}{}{GOLD}(vadītājs)

STR_COMPANY_VIEW_INAUGURATED_TITLE                              :{GOLD}Dibināts: {WHITE}{NUM}
STR_COMPANY_VIEW_COLOUR_SCHEME_TITLE                            :{GOLD}Identitātes krāsu shēma
STR_COMPANY_VIEW_VEHICLES_TITLE                                 :{GOLD}Transportlīdzekļi:
STR_COMPANY_VIEW_TRAINS                                         :{WHITE}{COMMA} vilcien{P s i u}
STR_COMPANY_VIEW_ROAD_VEHICLES                                  :{WHITE}{COMMA} mašīn{P a as u}
STR_COMPANY_VIEW_AIRCRAFT                                       :{WHITE}{COMMA} lidaparāt{P s i u}
STR_COMPANY_VIEW_SHIPS                                          :{WHITE}{COMMA} kuģ{P is i u}
STR_COMPANY_VIEW_VEHICLES_NONE                                  :{WHITE}Neviens
STR_COMPANY_VIEW_COMPANY_VALUE                                  :{GOLD}Uzņēmuma vērtība: {WHITE}{CURRENCY_LONG}
STR_COMPANY_VIEW_SHARES_OWNED_BY                                :{WHITE}({COMMA}% piederoši {COMPANY})
STR_COMPANY_VIEW_INFRASTRUCTURE                                 :{GOLD}Infrastruktūra:
STR_COMPANY_VIEW_INFRASTRUCTURE_RAIL                            :{WHITE}{COMMA} sliežu gabal{P s i u}
STR_COMPANY_VIEW_INFRASTRUCTURE_ROAD                            :{WHITE}{COMMA} ceļa gabal{P s i u}
STR_COMPANY_VIEW_INFRASTRUCTURE_WATER                           :{WHITE}{COMMA} ūdens lauciņ{P š i u}
STR_COMPANY_VIEW_INFRASTRUCTURE_STATION                         :{WHITE}{COMMA} stacijas lauciņ{P š i u}
STR_COMPANY_VIEW_INFRASTRUCTURE_AIRPORT                         :{WHITE}{COMMA} lidosta{P "" s u}
STR_COMPANY_VIEW_INFRASTRUCTURE_NONE                            :{WHITE}Nav

STR_COMPANY_VIEW_BUILD_HQ_BUTTON                                :{BLACK}Būvēt biroju
STR_COMPANY_VIEW_BUILD_HQ_TOOLTIP                               :{BLACK}Būvēt uzņēmuma vadības ēku
STR_COMPANY_VIEW_VIEW_HQ_BUTTON                                 :{BLACK}Skatīt biroju
STR_COMPANY_VIEW_VIEW_HQ_TOOLTIP                                :{BLACK}Rādīt uzņēmuma vadības ēku
STR_COMPANY_VIEW_RELOCATE_HQ                                    :{BLACK}Pārvietot biroju
STR_COMPANY_VIEW_RELOCATE_COMPANY_HEADQUARTERS                  :{BLACK}Pārcelt uzņēmuma centrālo biroju uz citu vietu samaksājot 1% no uzņēmuma vērtības. Shift+klikšķis parāda izmaksu novērtējumu, nemainot biroja atrašanās vietu
STR_COMPANY_VIEW_INFRASTRUCTURE_BUTTON                          :{BLACK}Sīkāk
STR_COMPANY_VIEW_INFRASTRUCTURE_TOOLTIP                         :{BLACK}Skatīt detalizētāku infrastruktūras uzskaiti
STR_COMPANY_VIEW_GIVE_MONEY_BUTTON                              :{BLACK}Iedot naudu
STR_COMPANY_VIEW_GIVE_MONEY_TOOLTIP                             :{BLACK}Iedot naudu šai kompānijai

STR_COMPANY_VIEW_NEW_FACE_BUTTON                                :{BLACK}Jauna seja
STR_COMPANY_VIEW_NEW_FACE_TOOLTIP                               :{BLACK}Izvēlēties jaunu seju vadītājam
STR_COMPANY_VIEW_COLOUR_SCHEME_BUTTON                           :{BLACK}Identitātes krāsu shēma
STR_COMPANY_VIEW_COLOUR_SCHEME_TOOLTIP                          :{BLACK}Mainīt uzņēmuma transportlīdzekļu identitātes krāsas
STR_COMPANY_VIEW_COMPANY_NAME_BUTTON                            :{BLACK}Uzņēmuma nosaukums
STR_COMPANY_VIEW_COMPANY_NAME_TOOLTIP                           :{BLACK}Mainīt uzņēmuma nosaukumu
STR_COMPANY_VIEW_PRESIDENT_NAME_BUTTON                          :{BLACK}Vadītāja vārds
STR_COMPANY_VIEW_PRESIDENT_NAME_TOOLTIP                         :{BLACK}Mainīt vadītāja vārdu

STR_COMPANY_VIEW_BUY_SHARE_BUTTON                               :{BLACK}Nopirkt 25% daļu uzņēmumā
STR_COMPANY_VIEW_SELL_SHARE_BUTTON                              :{BLACK}Pārdot 25% daļu uzņēmumā
STR_COMPANY_VIEW_BUY_SHARE_TOOLTIP                              :{BLACK}Nopirkt 25% daļu šajā uzņēmumā. Shift+klikšķis rāda izmaksu novērtējumu, nepērkot akcijas
STR_COMPANY_VIEW_SELL_SHARE_TOOLTIP                             :{BLACK}Pārdot 25% daļu uzņēmumā. Shift+Ctrl rāda izmaksu novērtējumu, nepārdodot nevienu akciju

STR_COMPANY_VIEW_COMPANY_NAME_QUERY_CAPTION                     :Uzņēmuma nosaukums
STR_COMPANY_VIEW_PRESIDENT_S_NAME_QUERY_CAPTION                 :Vadītāja vārds
STR_COMPANY_VIEW_GIVE_MONEY_QUERY_CAPTION                       :Ievadiet naudas daudzumu, kuru vēlaties atdot

STR_BUY_COMPANY_MESSAGE                                         :{WHITE}Mēs meklējam transporta uzņēmumu, kurš vēlētos pārņemt mūsējo.{}{}Vai Jūs vēlaties pirkt {COMPANY} par {CURRENCY_LONG}?

# Company infrastructure window
STR_COMPANY_INFRASTRUCTURE_VIEW_CAPTION                         :{WHITE}{COMPANY} infrastruktūra
STR_COMPANY_INFRASTRUCTURE_VIEW_RAIL_SECT                       :{GOLD}Sliežu posmi:
STR_COMPANY_INFRASTRUCTURE_VIEW_SIGNALS                         :{WHITE}Signālierīces
STR_COMPANY_INFRASTRUCTURE_VIEW_ROAD_SECT                       :{GOLD}Ceļu posmi:
STR_COMPANY_INFRASTRUCTURE_VIEW_TRAM_SECT                       :{GOLD}Tramvaja posmi:
STR_COMPANY_INFRASTRUCTURE_VIEW_WATER_SECT                      :{GOLD}Ūdens lauciņi:
STR_COMPANY_INFRASTRUCTURE_VIEW_CANALS                          :{WHITE}Kanāli
STR_COMPANY_INFRASTRUCTURE_VIEW_STATION_SECT                    :{GOLD}Stacijas:
STR_COMPANY_INFRASTRUCTURE_VIEW_STATIONS                        :{WHITE}Staciju lauciņi
STR_COMPANY_INFRASTRUCTURE_VIEW_AIRPORTS                        :{WHITE}Lidostas
STR_COMPANY_INFRASTRUCTURE_VIEW_TOTAL                           :{WHITE}{CURRENCY_LONG} gadā

# Industry directory
STR_INDUSTRY_DIRECTORY_CAPTION                                  :{WHITE}Ražotnes
STR_INDUSTRY_DIRECTORY_NONE                                     :{G=m}{ORANGE}- Neviens -
STR_INDUSTRY_DIRECTORY_NONE.kas                                 :{ORANGE}- Neviena -
STR_INDUSTRY_DIRECTORY_ITEM_INFO                                :{BLACK}{CARGO_LONG}{STRING}{YELLOW} (pārvadāti {COMMA}%){BLACK}
STR_INDUSTRY_DIRECTORY_ITEM_NOPROD                              :{ORANGE}{INDUSTRY}
STR_INDUSTRY_DIRECTORY_ITEM_PROD1                               :{ORANGE}{INDUSTRY} {STRING}
STR_INDUSTRY_DIRECTORY_ITEM_PROD2                               :{ORANGE}{INDUSTRY} {STRING}, {STRING}
STR_INDUSTRY_DIRECTORY_ITEM_PROD3                               :{ORANGE}{INDUSTRY} {STRING}, {STRING}, {STRING}
STR_INDUSTRY_DIRECTORY_ITEM_PRODMORE                            :{ORANGE}{INDUSTRY} {STRING}, {STRING}, {STRING} un vēl {NUM}...
STR_INDUSTRY_DIRECTORY_LIST_CAPTION                             :{BLACK}Ražotņu nosaukumi - klikšķināt uz nosaukuma, lai centrētu skatu uz ražotni. Ctrl+klikšķis atvērs jaunu skatvietu pie ražotnes
STR_INDUSTRY_DIRECTORY_ACCEPTED_CARGO_FILTER                    :{BLACK}Pieņemamā krava: {SILVER}{STRING}
STR_INDUSTRY_DIRECTORY_PRODUCED_CARGO_FILTER                    :{BLACK}Saražotā krava: {SILVER}{STRING}
STR_INDUSTRY_DIRECTORY_FILTER_ALL_TYPES                         :Visi kravu veidi
STR_INDUSTRY_DIRECTORY_FILTER_NONE                              :Nav

# Industry view
STR_INDUSTRY_VIEW_CAPTION                                       :{WHITE}{INDUSTRY}
STR_INDUSTRY_VIEW_PRODUCTION_LAST_MONTH_TITLE                   :{BLACK}Iepriekšējā mēnesī saražots:
STR_INDUSTRY_VIEW_TRANSPORTED                                   :{YELLOW}{CARGO_LONG}{STRING}{BLACK} (pārvadāti {COMMA}%)
STR_INDUSTRY_VIEW_LOCATION_TOOLTIP                              :{BLACK}Centrēt galveno skatu uz ražotni. Ctrl+klikšķis atvērs skatu uz ražotni jaunā skatlaukā
STR_INDUSTRY_VIEW_PRODUCTION_LEVEL                              :{BLACK}Ražošanas līmenis: {YELLOW}{COMMA}%
STR_INDUSTRY_VIEW_INDUSTRY_ANNOUNCED_CLOSURE                    :{YELLOW}Nozare ir paziņojusi par nenovēršamu slēgšanu!

STR_INDUSTRY_VIEW_REQUIRES_N_CARGO                              :{BLACK}Pieprasa: {YELLOW}{STRING}{STRING}
STR_INDUSTRY_VIEW_PRODUCES_N_CARGO                              :{BLACK}Ražo: {YELLOW}{STRING}{STRING}
STR_INDUSTRY_VIEW_CARGO_LIST_EXTENSION                          :, {STRING}{STRING}

STR_INDUSTRY_VIEW_REQUIRES                                      :{BLACK}Pieprasa:
STR_INDUSTRY_VIEW_ACCEPT_CARGO                                  :{YELLOW}{0:STRING}{BLACK}{3:STRING}
STR_INDUSTRY_VIEW_ACCEPT_CARGO_AMOUNT                           :{YELLOW}{STRING}{BLACK}: {CARGO_SHORT} gaida{STRING}

STR_CONFIG_GAME_PRODUCTION                                      :{WHITE}Mainīt ražošanu (dalāmais ar 8, līdz pat 2040)
STR_CONFIG_GAME_PRODUCTION_LEVEL                                :{WHITE}Mainīt ražošanas līmeni (procentos, līdz 800%)

# Vehicle lists
###length VEHICLE_TYPES
STR_VEHICLE_LIST_TRAIN_CAPTION                                  :{WHITE}{STRING} - {COMMA} vilcien{P s i u}
STR_VEHICLE_LIST_ROAD_VEHICLE_CAPTION                           :{WHITE}{STRING} - {COMMA} autotransporta līdzek{P lis ļi ļu}
STR_VEHICLE_LIST_SHIP_CAPTION                                   :{WHITE}{STRING} - {COMMA} kuģ{P is i u}
STR_VEHICLE_LIST_AIRCRAFT_CAPTION                               :{WHITE}{STRING} - {COMMA} lidaparāt{P s i u}

###length VEHICLE_TYPES
STR_VEHICLE_LIST_TRAIN_LIST_TOOLTIP                             :{BLACK}Vilcieni - klikšķināt uz vilciena, lai uzzinātu vairāk
STR_VEHICLE_LIST_ROAD_VEHICLE_TOOLTIP                           :{BLACK}Autotransporta līdzekļi - klikšķināt uz transportlīdzekļa, lai uzzinātu vairāk
STR_VEHICLE_LIST_SHIP_TOOLTIP                                   :{BLACK}Kuģi - klikšķināt uz kuģa, lai uzzinātu vairāk
STR_VEHICLE_LIST_AIRCRAFT_TOOLTIP                               :{BLACK}Lidaparāts - klikšķināt uz lidaparāta, lai uzzinātu vairāk

###length VEHICLE_TYPES
STR_VEHICLE_LIST_AVAILABLE_TRAINS                               :Pieejamie vilcieni
STR_VEHICLE_LIST_AVAILABLE_ROAD_VEHICLES                        :Pieejamie transportlīdzekļi
STR_VEHICLE_LIST_AVAILABLE_SHIPS                                :Pieejamie kuģi
STR_VEHICLE_LIST_AVAILABLE_AIRCRAFT                             :Pieejamie lidaparāti

STR_VEHICLE_LIST_MANAGE_LIST                                    :{BLACK}Pārvaldīt sarakstu
STR_VEHICLE_LIST_MANAGE_LIST_TOOLTIP                            :{BLACK}Sūtīt norādījumus visiem transportlīdzekļiem, kas ir šajā sarakstā
STR_VEHICLE_LIST_REPLACE_VEHICLES                               :Nomainīt transportlīdzekļus
STR_VEHICLE_LIST_SEND_FOR_SERVICING                             :Sūtīt uz apkopi
STR_VEHICLE_LIST_PROFIT_THIS_YEAR_LAST_YEAR                     :{TINY_FONT}{BLACK}Peļņa šogad: {CURRENCY_LONG} (pērn: {CURRENCY_LONG})
STR_VEHICLE_LIST_CARGO                                          :{TINY_FONT}{BLACK}[{CARGO_LIST}]
STR_VEHICLE_LIST_NAME_AND_CARGO                                 :{TINY_FONT}{BLACK}{STRING} {STRING}

STR_VEHICLE_LIST_SEND_TRAIN_TO_DEPOT                            :Sūtīt uz depo
STR_VEHICLE_LIST_SEND_ROAD_VEHICLE_TO_DEPOT                     :Sūtīt uz depo
STR_VEHICLE_LIST_SEND_SHIP_TO_DEPOT                             :Sūtīt uz depo
STR_VEHICLE_LIST_SEND_AIRCRAFT_TO_HANGAR                        :Sūtīt uz angāru

STR_VEHICLE_LIST_MASS_STOP_LIST_TOOLTIP                         :{BLACK}Klikšķināt, lai apstādinātu visas mašīnas, kas ir sarakstā
STR_VEHICLE_LIST_MASS_START_LIST_TOOLTIP                        :{BLACK}Klikšķināt, lai iedarbinātu visas mašīnas, kas ir saraks
STR_VEHICLE_LIST_AVAILABLE_ENGINES_TOOLTIP                      :{BLACK}Apskatīties visus dzinējus projektējumus, kas pieejami šim transportlīdzekļu veidam.

STR_VEHICLE_LIST_SHARED_ORDERS_LIST_CAPTION                     :{WHITE}Koplietojamie rīkojumi {COMMA} transportlīdzek{P lim ļiem ļiem}

# Group window
###length VEHICLE_TYPES
STR_GROUP_ALL_TRAINS                                            :Visi vilcieni
STR_GROUP_ALL_ROAD_VEHICLES                                     :Visi autotransporta līdzekļi
STR_GROUP_ALL_SHIPS                                             :Visi kuģi
STR_GROUP_ALL_AIRCRAFTS                                         :Visi lidaparāti

###length VEHICLE_TYPES
STR_GROUP_DEFAULT_TRAINS                                        :Negrupēti vilcieni
STR_GROUP_DEFAULT_ROAD_VEHICLES                                 :Negrupēti autotransporta līdzekļi
STR_GROUP_DEFAULT_SHIPS                                         :Negrupēti kuģi
STR_GROUP_DEFAULT_AIRCRAFTS                                     :Negrupēti lidaparāti

STR_GROUP_COUNT_WITH_SUBGROUP                                   :{TINY_FONT}{COMMA} (+{COMMA})

STR_GROUPS_CLICK_ON_GROUP_FOR_TOOLTIP                           :{BLACK}Grupas - klikšķināt uz grupas, lai iegūtu tās transportlīdzekļu sarakstu
STR_GROUP_CREATE_TOOLTIP                                        :{BLACK}Klikšķināt, lai izveidotu grupu
STR_GROUP_DELETE_TOOLTIP                                        :{BLACK}Dzēst izvēlēto grupu
STR_GROUP_RENAME_TOOLTIP                                        :{BLACK}Pārdēvēt izvēlēto grupu
STR_GROUP_LIVERY_TOOLTIP                                        :{BLACK}Mainīt izvēlētās grupas krāsu
STR_GROUP_REPLACE_PROTECTION_TOOLTIP                            :{BLACK} Noklikšķiniet, lai aizsargātu šo grupu no globālās automātiskās aizstāšanas. Ctrl+Noklikšķiniet, lai aizsargātu arī apakšgrupas.

STR_QUERY_GROUP_DELETE_CAPTION                                  :{WHITE}Grupas dzēšana
STR_GROUP_DELETE_QUERY_TEXT                                     :{WHITE}Vai tiešām vēlaties dzēst šo grupu un tās atvases (ja ir)?

STR_GROUP_ADD_SHARED_VEHICLE                                    :Pievienot kopīgos transportlīdzekļus
STR_GROUP_REMOVE_ALL_VEHICLES                                   :Novākt visus transportlīdzekļus

STR_GROUP_RENAME_CAPTION                                        :{BLACK}Pārdēvēt grupu

STR_GROUP_PROFIT_THIS_YEAR                                      :Ienākumi šajā gadā:
STR_GROUP_PROFIT_LAST_YEAR                                      :Peļņa pērn:
STR_GROUP_OCCUPANCY                                             :Pašreizējais lietojums:
STR_GROUP_OCCUPANCY_VALUE                                       :{NUM}%

# Build vehicle window
###length 4
STR_BUY_VEHICLE_TRAIN_RAIL_CAPTION                              :Jauni dzelzceļa transportlīdzekļi
STR_BUY_VEHICLE_TRAIN_ELRAIL_CAPTION                            :Jauni elektrificētā dzelzceļa transportlīdzekļi
STR_BUY_VEHICLE_TRAIN_MONORAIL_CAPTION                          :Jauni viensliedes vilcieni
STR_BUY_VEHICLE_TRAIN_MAGLEV_CAPTION                            :Jauni magleva vilcieni

STR_BUY_VEHICLE_ROAD_VEHICLE_CAPTION                            :Jauni autotransporta līdzekļi
STR_BUY_VEHICLE_TRAM_VEHICLE_CAPTION                            :Jauni tramvaji

# Vehicle availability
###length VEHICLE_TYPES
STR_BUY_VEHICLE_TRAIN_ALL_CAPTION                               :Jauni vilcieni
STR_BUY_VEHICLE_ROAD_VEHICLE_ALL_CAPTION                        :Jauni autotransportlīdzekļi
STR_BUY_VEHICLE_SHIP_CAPTION                                    :Jauni kuģi
STR_BUY_VEHICLE_AIRCRAFT_CAPTION                                :Jauns lidaparāts

STR_PURCHASE_INFO_COST_WEIGHT                                   :{BLACK}Cena: {GOLD}{CURRENCY_LONG}{BLACK} Svars: {GOLD}{WEIGHT_SHORT}
STR_PURCHASE_INFO_COST_REFIT_WEIGHT                             :{BLACK}Cena: {GOLD}{CURRENCY_LONG}{BLACK} (Pielāgošanas izmaksas: {GOLD}{CURRENCY_LONG}{BLACK}) Svars: {GOLD}{WEIGHT_SHORT}
STR_PURCHASE_INFO_SPEED_POWER                                   :{BLACK}Ātrums: {GOLD}{VELOCITY}{BLACK} Jauda: {GOLD}{POWER}
STR_PURCHASE_INFO_SPEED                                         :{BLACK}Ātrums: {GOLD}{VELOCITY}
STR_PURCHASE_INFO_SPEED_OCEAN                                   :{BLACK}Ātrums okeānā: {GOLD}{VELOCITY}
STR_PURCHASE_INFO_SPEED_CANAL                                   :{BLACK}Ātrums kanālā/upē: {GOLD}{VELOCITY}
STR_PURCHASE_INFO_RUNNINGCOST                                   :{BLACK}Kārtējās izmaksas: {GOLD}{CURRENCY_LONG} gadā
STR_PURCHASE_INFO_CAPACITY                                      :{BLACK}Ietilpība: {GOLD}{CARGO_LONG} {STRING}
STR_PURCHASE_INFO_REFITTABLE                                    :(pielāgojams)
STR_PURCHASE_INFO_DESIGNED_LIFE                                 :{BLACK}Projektēts: {GOLD}{NUM}{BLACK} Kalpošanas laiks: {GOLD}{COMMA} gad{P s i u}
STR_PURCHASE_INFO_DESIGNED                                      :{BLACK}Projektēts: {GOLD}{NUM}
STR_PURCHASE_INFO_RELIABILITY                                   :{BLACK}Maksimālā uzticamība: {GOLD}{COMMA}%
STR_PURCHASE_INFO_COST                                          :{BLACK}Cena: {GOLD}{CURRENCY_LONG}
STR_PURCHASE_INFO_COST_REFIT                                    :{BLACK}Izmaksas: {GOLD}{CURRENCY_LONG}{BLACK} (Pielāgošanas izmaksas: {GOLD}{CURRENCY_LONG}{BLACK})
STR_PURCHASE_INFO_WEIGHT_CWEIGHT                                :{BLACK}Svars: {GOLD}{WEIGHT_SHORT} ({WEIGHT_SHORT})
STR_PURCHASE_INFO_COST_SPEED                                    :{BLACK}Cena: {GOLD}{CURRENCY_LONG}{BLACK} Ātrums: {GOLD}{VELOCITY}
STR_PURCHASE_INFO_COST_REFIT_SPEED                              :{BLACK}Cena: {GOLD}{CURRENCY_LONG}{BLACK} (Pielāgošanas maksa: {GOLD}{CURRENCY_LONG}{BLACK}) Ātrums: {GOLD}{VELOCITY}
STR_PURCHASE_INFO_AIRCRAFT_CAPACITY                             :{BLACK}Ietilpība: {GOLD}{CARGO_LONG}, {CARGO_LONG}
STR_PURCHASE_INFO_PWAGPOWER_PWAGWEIGHT                          :{BLACK}Motorvagoni: {GOLD}+{POWER}zs{BLACK} Svars: {GOLD}+{WEIGHT_SHORT}
STR_PURCHASE_INFO_REFITTABLE_TO                                 :{BLACK}Pielāgojams uz: {GOLD}{STRING}
STR_PURCHASE_INFO_ALL_TYPES                                     :Visi kravu veidi
STR_PURCHASE_INFO_NONE                                          :Nav
STR_PURCHASE_INFO_ENGINES_ONLY                                  :Tikai dzinēji
STR_PURCHASE_INFO_ALL_BUT                                       :visu, izņemot {CARGO_LIST}
STR_PURCHASE_INFO_MAX_TE                                        :{BLACK}Maksimālais vilces spēks: {GOLD}{FORCE}
STR_PURCHASE_INFO_AIRCRAFT_RANGE                                :{BLACK}Apgabas: {GOLD}{COMMA} lauciņi
STR_PURCHASE_INFO_AIRCRAFT_TYPE                                 :{BLACK}Lidaparāta veids: {GOLD}{STRING}

###length 3
STR_CARGO_TYPE_FILTER_ALL                                       :Visi kravu veidi
STR_CARGO_TYPE_FILTER_FREIGHT                                   :Krava
STR_CARGO_TYPE_FILTER_NONE                                      :Nav

###length VEHICLE_TYPES
STR_BUY_VEHICLE_TRAIN_LIST_TOOLTIP                              :{BLACK}Vilciena vagonu atlasīšanas saraksts - klikšķināt uz transportlīdzekļa, lai iegūtu informāciju
STR_BUY_VEHICLE_ROAD_VEHICLE_LIST_TOOLTIP                       :{BLACK}Autotransporta atlasīšanas saraksts - klikšķināt uz transportlīdzekļa, lai iegūtu informāciju
STR_BUY_VEHICLE_SHIP_LIST_TOOLTIP                               :{BLACK}Kuģu atlasīšanas saraksts - klikšķināt uz transportlīdzekļa, lai iegūtu informāciju
STR_BUY_VEHICLE_AIRCRAFT_LIST_TOOLTIP                           :{BLACK}Lidaparātu atlasīšanas saraksts - klikšķināt uz transportlīdzekļa, lai iegūtu informāciju

###length VEHICLE_TYPES
STR_BUY_VEHICLE_TRAIN_BUY_VEHICLE_BUTTON                        :{BLACK}Pirkt transportlīdzekli
STR_BUY_VEHICLE_ROAD_VEHICLE_BUY_VEHICLE_BUTTON                 :{BLACK}Pirkt autotransporta līdzekli
STR_BUY_VEHICLE_SHIP_BUY_VEHICLE_BUTTON                         :{BLACK}Pirkt kuģi
STR_BUY_VEHICLE_AIRCRAFT_BUY_VEHICLE_BUTTON                     :{BLACK}Pirkt lidaparātu

###length VEHICLE_TYPES
STR_BUY_VEHICLE_TRAIN_BUY_REFIT_VEHICLE_BUTTON                  :{BLACK} Pirkt un pielāgot transporta līdzekli
STR_BUY_VEHICLE_ROAD_VEHICLE_BUY_REFIT_VEHICLE_BUTTON           :{BLACK}Pirkt un pielāgot transportlīdzekli
STR_BUY_VEHICLE_SHIP_BUY_REFIT_VEHICLE_BUTTON                   :{BLACK}Pirkt un pielāgot kuģi
STR_BUY_VEHICLE_AIRCRAFT_BUY_REFIT_VEHICLE_BUTTON               :{BLACK}Pirkt un pielāgot lidaparātu

###length VEHICLE_TYPES
STR_BUY_VEHICLE_TRAIN_BUY_VEHICLE_TOOLTIP                       :{BLACK}Pirkt atzīmēto vilciena vagonu. Shift+klikšķis rāda izmaksu novērtējumu, neveicot pirkumu
STR_BUY_VEHICLE_ROAD_VEHICLE_BUY_VEHICLE_TOOLTIP                :{BLACK}Pirkt atzīmēto transportlīdzekli. Shift+klikšķis rāda izmaksu novērtējumu, neveicot pirkumu
STR_BUY_VEHICLE_SHIP_BUY_VEHICLE_TOOLTIP                        :{BLACK}Pirkt atzīmēto kuģi. Shift+klikšķis rāda izmaksu novērtējumu, neveicot pirkumu
STR_BUY_VEHICLE_AIRCRAFT_BUY_VEHICLE_TOOLTIP                    :{BLACK}Pirkt izvēlēto lidaparātu. Shift+klikšķis rāda izmaksu novērtējumu, neveicot pirkumu

###length VEHICLE_TYPES
STR_BUY_VEHICLE_TRAIN_BUY_REFIT_VEHICLE_TOOLTIP                 :{BLACK}Pirkt un pielāgot izcelto vilcienu. Shift+klikšķis parāda novērtētās izmaksas, neveicot iegādi
STR_BUY_VEHICLE_ROAD_VEHICLE_BUY_REFIT_VEHICLE_TOOLTIP          :{BLACK}Pirkt un pielāgot izcelto ceļa transportlīdzekli. Shift+klikšķis parāda novērtētās izmaksas, neveicot iegādi
STR_BUY_VEHICLE_SHIP_BUY_REFIT_VEHICLE_TOOLTIP                  :{BLACK}Pirkt un pielāgot izcelto kuģi. Shift+klikšķis parāda novērtētās izmaksas, neveicot iegādi
STR_BUY_VEHICLE_AIRCRAFT_BUY_REFIT_VEHICLE_TOOLTIP              :{BLACK}Pirkt un pielāgot izcelto lidaparātu. Shift+klikšķis parāda novērtētās izmaksas, neveicot iegādi

###length VEHICLE_TYPES
STR_BUY_VEHICLE_TRAIN_RENAME_BUTTON                             :{BLACK}Pārdēvēt
STR_BUY_VEHICLE_ROAD_VEHICLE_RENAME_BUTTON                      :{BLACK}Pārdēvēt
STR_BUY_VEHICLE_SHIP_RENAME_BUTTON                              :{BLACK}Pārdēvēt
STR_BUY_VEHICLE_AIRCRAFT_RENAME_BUTTON                          :{BLACK}Pārdēvēt

###length VEHICLE_TYPES
STR_BUY_VEHICLE_TRAIN_RENAME_TOOLTIP                            :{BLACK}Pārdēvēt vilciena vagona tipu
STR_BUY_VEHICLE_ROAD_VEHICLE_RENAME_TOOLTIP                     :{BLACK}Pārdēvēt autotransporta līdzekļa tipu
STR_BUY_VEHICLE_SHIP_RENAME_TOOLTIP                             :{BLACK}Pārdēvēt kuģa tipu
STR_BUY_VEHICLE_AIRCRAFT_RENAME_TOOLTIP                         :{BLACK}Pārdēvēt lidaparāta tipu

###length VEHICLE_TYPES
STR_BUY_VEHICLE_TRAIN_HIDE_TOGGLE_BUTTON                        :{BLACK}Paslēpt
STR_BUY_VEHICLE_ROAD_VEHICLE_HIDE_TOGGLE_BUTTON                 :{BLACK}Paslēpt
STR_BUY_VEHICLE_SHIP_HIDE_TOGGLE_BUTTON                         :{BLACK}Paslēpt
STR_BUY_VEHICLE_AIRCRAFT_HIDE_TOGGLE_BUTTON                     :{BLACK}Paslēpt

###length VEHICLE_TYPES
STR_BUY_VEHICLE_TRAIN_SHOW_TOGGLE_BUTTON                        :{BLACK}Rādīt
STR_BUY_VEHICLE_ROAD_VEHICLE_SHOW_TOGGLE_BUTTON                 :{BLACK}Rādīt
STR_BUY_VEHICLE_SHIP_SHOW_TOGGLE_BUTTON                         :{BLACK}Rādīt
STR_BUY_VEHICLE_AIRCRAFT_SHOW_TOGGLE_BUTTON                     :{BLACK}Rādīt

###length VEHICLE_TYPES
STR_BUY_VEHICLE_TRAIN_HIDE_SHOW_TOGGLE_TOOLTIP                  :{BLACK}Pārslēgt starp rādīt/nerādīt vilciena tipu
STR_BUY_VEHICLE_ROAD_VEHICLE_HIDE_SHOW_TOGGLE_TOOLTIP           :{BLACK}Pārslēgt starp rādīt/nerādīt autotransporta līdzekļu tipu
STR_BUY_VEHICLE_SHIP_HIDE_SHOW_TOGGLE_TOOLTIP                   :{BLACK}Pārslēgt starp rādīt/nerādīt kuģa tipu
STR_BUY_VEHICLE_AIRCRAFT_HIDE_SHOW_TOGGLE_TOOLTIP               :{BLACK}Pārslēgt starp rādīt/nerādīt lidaparāta tipu

###length VEHICLE_TYPES
STR_QUERY_RENAME_TRAIN_TYPE_CAPTION                             :{WHITE}Pārdēvēt vilciena vagona tipu
STR_QUERY_RENAME_ROAD_VEHICLE_TYPE_CAPTION                      :{WHITE}Pārdēvēt autotransporta līdzekļa tipu
STR_QUERY_RENAME_SHIP_TYPE_CAPTION                              :{WHITE}Pārdēvēt kuģa tipu
STR_QUERY_RENAME_AIRCRAFT_TYPE_CAPTION                          :{WHITE}Pārdēvēt lidaparāta tipu

# Depot window
STR_DEPOT_CAPTION                                               :{WHITE}{DEPOT}

STR_DEPOT_RENAME_TOOLTIP                                        :{BLACK}Nomainīt depo nosaukumu
STR_DEPOT_RENAME_DEPOT_CAPTION                                  :Pārdēvēt depo

STR_DEPOT_NO_ENGINE                                             :{BLACK}-
STR_DEPOT_VEHICLE_TOOLTIP                                       :{BLACK}{ENGINE}{STRING}
STR_DEPOT_VEHICLE_TOOLTIP_CHAIN                                 :{BLACK}{NUM} transportlīdzek{P lis ļi ļu}{STRING}
STR_DEPOT_VEHICLE_TOOLTIP_CARGO                                 :{}{CARGO_LONG} ({CARGO_SHORT})

###length VEHICLE_TYPES
STR_DEPOT_TRAIN_LIST_TOOLTIP                                    :{BLACK}Vilcieni - villkt sastāva daļu, lai pievienotu/atvienotu no vilciena. Klikšķināt uz vilciena, lai iegūtu informāciju. Turēt piespiestu Ctrl, lai attiecinātu abas funkcijas sekojošajai ķēdei
STR_DEPOT_ROAD_VEHICLE_LIST_TOOLTIP                             :{BLACK}Transportlīdzekļi - labais klikšķis uz transportlīdzekļa, lai uzzinātu vairāk
STR_DEPOT_SHIP_LIST_TOOLTIP                                     :{BLACK}Kuģi - labais klikšķis uz kuģa, lai uzzinātu vairāk
STR_DEPOT_AIRCRAFT_LIST_TOOLTIP                                 :{BLACK}Lidaparāti - labais klikšķis uz lidaparāta, lai uzzinātu vairāk

###length VEHICLE_TYPES
STR_DEPOT_TRAIN_SELL_TOOLTIP                                    :{BLACK}Pārvilkt vilciena vagonu uz šejieni, lai to pārdotu
STR_DEPOT_ROAD_VEHICLE_SELL_TOOLTIP                             :{BLACK}Pārvilkt autotransporta līdzekli uz šejieni, lai to pārdotu
STR_DEPOT_SHIP_SELL_TOOLTIP                                     :{BLACK}Pārvilkt kuģi uz šejieni, lai to pārdotu
STR_DEPOT_AIRCRAFT_SELL_TOOLTIP                                 :{BLACK}Pārvilkt lidaparātu uz šejieni, lai to pārdotu

###length VEHICLE_TYPES
STR_DEPOT_SELL_ALL_BUTTON_TRAIN_TOOLTIP                         :{BLACK}Pārdot visus vilcienus, kas atrodas depo
STR_DEPOT_SELL_ALL_BUTTON_ROAD_VEHICLE_TOOLTIP                  :{BLACK}Pārdot visu autotransportu, kas atrodas depo
STR_DEPOT_SELL_ALL_BUTTON_SHIP_TOOLTIP                          :{BLACK}Pārdot visus kuģus, kas atrodas depo
STR_DEPOT_SELL_ALL_BUTTON_AIRCRAFT_TOOLTIP                      :{BLACK}Pārdot visus lidaparātus, kas atrodas angārā

###length VEHICLE_TYPES
STR_DEPOT_AUTOREPLACE_TRAIN_TOOLTIP                             :{BLACK}Automātiski nomainīt visus vilcienu depo
STR_DEPOT_AUTOREPLACE_ROAD_VEHICLE_TOOLTIP                      :{BLACK}Automātiski nomainīt visus transportus depo
STR_DEPOT_AUTOREPLACE_SHIP_TOOLTIP                              :{BLACK}Automātiski nomainīt visus kuģus depo
STR_DEPOT_AUTOREPLACE_AIRCRAFT_TOOLTIP                          :{BLACK}Automātiski nomainīt visus lidaparātus angārā

###length VEHICLE_TYPES
STR_DEPOT_TRAIN_NEW_VEHICLES_BUTTON                             :{BLACK}Jauni transportlīdzekļi
STR_DEPOT_ROAD_VEHICLE_NEW_VEHICLES_BUTTON                      :{BLACK}Jauni transportlīdzekļi
STR_DEPOT_SHIP_NEW_VEHICLES_BUTTON                              :{BLACK}Jauni kuģi
STR_DEPOT_AIRCRAFT_NEW_VEHICLES_BUTTON                          :{BLACK}Jauns lidaparāts

###length VEHICLE_TYPES
STR_DEPOT_TRAIN_NEW_VEHICLES_TOOLTIP                            :{BLACK}Pirkt jaunu vilciena vagonu
STR_DEPOT_ROAD_VEHICLE_NEW_VEHICLES_TOOLTIP                     :{BLACK}Pirkt jaunu autortansporta līdzekli
STR_DEPOT_SHIP_NEW_VEHICLES_TOOLTIP                             :{BLACK}Pirkt jaunu kuģi
STR_DEPOT_AIRCRAFT_NEW_VEHICLES_TOOLTIP                         :{BLACK}Pirkt jaunu lidaparātu

###length VEHICLE_TYPES
STR_DEPOT_CLONE_TRAIN                                           :{BLACK}Klonēt vilcienu
STR_DEPOT_CLONE_ROAD_VEHICLE                                    :{BLACK}Klonēt transportīdzekli
STR_DEPOT_CLONE_SHIP                                            :{BLACK}Klonēt kuģi
STR_DEPOT_CLONE_AIRCRAFT                                        :{BLACK}Klonēt lidaparātu

###length VEHICLE_TYPES
STR_DEPOT_CLONE_TRAIN_DEPOT_INFO                                :{BLACK}Nopirkt vilciena kopiju ar visiem vagoniem. Spiediet šo pogu, un pēc tam uz vilciena, kas atrodas depo vai ārpus tā. Ctrl+Klikšķis, lai koplietotu rīkojumus. Shift+Klikšķis rāda izmaksu novērtējumu, neveicot pirkumu
STR_DEPOT_CLONE_ROAD_VEHICLE_DEPOT_INFO                         :{BLACK}Tas nopirks autotransporta kopiju. Spiediet uz pogas un pēc tam uz autotransporta, kas atrodas depo vai ārpus tā. Ctrl+klikšķis, lai koplietotu rīkojumus. Shift+klikšķis rāda izmaksu novērtējumu, neveicot pirkumu
STR_DEPOT_CLONE_SHIP_DEPOT_INFO                                 :{BLACK}Tas nopirks kuģa kopiju. Spiediet šo pogu un pēc tam uz kuģa, kas atrodas depo vai ārpus tā. Ctrl+klikšķis, lai koplietotu rīkojumus. Shift+klikšķis rāda izmaksu novērtējumu, neveicot pirkumu
STR_DEPOT_CLONE_AIRCRAFT_INFO_HANGAR_WINDOW                     :{BLACK}Tas pirks lidaparāta kopiju. Spiediet uz pogas un pēc tam uz lidaparāta, kas atrodas angārā vai ārpus tā. Ctrl+klikšķis, lai koplietotu rīkojumus. Shift+klikšķis rāda izmaksu novērtējumu, neveicot pirkumu

###length VEHICLE_TYPES
STR_DEPOT_TRAIN_LOCATION_TOOLTIP                                :{BLACK}Centrēt galveno skatu uz vilcienu depo. Ctrl+klikšķis atvērs skatu uz depo jaunā skatlaukā
STR_DEPOT_ROAD_VEHICLE_LOCATION_TOOLTIP                         :{BLACK}Centrēt galveno skatu uz autotransporta depo. Ctrl+klikšķis atvērs skatu uz depo jaunā skatlaukā
STR_DEPOT_SHIP_LOCATION_TOOLTIP                                 :{BLACK}Centrēt galveno skatu uz kuģu depo. Ctrl+klikšķis atvērs skatu uz depo jaunā skatlaukā
STR_DEPOT_AIRCRAFT_LOCATION_TOOLTIP                             :{BLACK}Centrēt galveno skatu uz angāru. Ctrl+klikšķis atvērs skatu uz angāru jaunā skatlaukā

###length VEHICLE_TYPES
STR_DEPOT_VEHICLE_ORDER_LIST_TRAIN_TOOLTIP                      :{BLACK}Iegūt visu vilcienu sarakstu, kuru rīkojumos ir pašreizējais depo
STR_DEPOT_VEHICLE_ORDER_LIST_ROAD_VEHICLE_TOOLTIP               :{BLACK}Iegūt visu autotransporta līdzekļu sarakstu, kuru rīkojumos ir pašreizējais depo
STR_DEPOT_VEHICLE_ORDER_LIST_SHIP_TOOLTIP                       :{BLACK}Iegūt visu kuģu sarakstu, kuru rīkojumos ir pašreizējais depo
STR_DEPOT_VEHICLE_ORDER_LIST_AIRCRAFT_TOOLTIP                   :{BLACK}Iegūt visu lidaparātu sarakstu, kuru rīkojumos ir šīs lidostas angāri

###length VEHICLE_TYPES
STR_DEPOT_MASS_STOP_DEPOT_TRAIN_TOOLTIP                         :{BLACK}Klikšķināt lai apturētu visus vilcienus, kas atrodas depo
STR_DEPOT_MASS_STOP_DEPOT_ROAD_VEHICLE_TOOLTIP                  :{BLACK}Klikšķināt lai apturētu visus autotransporta līdzekļus, kas atrodas depo
STR_DEPOT_MASS_STOP_DEPOT_SHIP_TOOLTIP                          :{BLACK}Klikšķināt lai apturētu visus kuģus, kas atrodas depo
STR_DEPOT_MASS_STOP_HANGAR_TOOLTIP                              :{BLACK}Klikšķināt lai apturētu visus lidaparātus, kas atrodas angārā

###length VEHICLE_TYPES
STR_DEPOT_MASS_START_DEPOT_TRAIN_TOOLTIP                        :{BLACK}Klikšķināt lai palaistu visus vilcienus, kas atrodas depo
STR_DEPOT_MASS_START_DEPOT_ROAD_VEHICLE_TOOLTIP                 :{BLACK}Klikšķināt lai palaistu visus autotransporta līdzekļus, kas atrodas depo
STR_DEPOT_MASS_START_DEPOT_SHIP_TOOLTIP                         :{BLACK}Klikšķināt lai palaistu visus kuģus, kas atrodas depo
STR_DEPOT_MASS_START_HANGAR_TOOLTIP                             :{BLACK}Klikšķināt lai palaistu visus lidaparātus, kas atrodas angārā

STR_DEPOT_DRAG_WHOLE_TRAIN_TO_SELL_TOOLTIP                      :{BLACK}Pārvilkt vilciena lokomotīvi uz šejieni, lai pārdotu visu vilcienu
STR_DEPOT_SELL_CONFIRMATION_TEXT                                :{YELLOW}Jūs grasāties pārdot visus transportlīdzekļus, kas atrodas depo. Vai esat pārliecināts?

# Engine preview window
STR_ENGINE_PREVIEW_CAPTION                                      :{WHITE}Ziņojums no transportlīdzekļu ražotāja
STR_ENGINE_PREVIEW_MESSAGE                                      :{GOLD}Mēs tikko esam izstrādājuši jaunu transportlīdzekli - {STRING}. Vai esat ieinteresēts iegūt izņēmuma tiesības izmantot šo transportlīdzekli uz vienu gadu, lai mēs redzētu tā iespējas pirms padaram pieejamu visiem?

STR_ENGINE_PREVIEW_RAILROAD_LOCOMOTIVE                          :dzelzceļa lokomotīve
STR_ENGINE_PREVIEW_ELRAIL_LOCOMOTIVE                            :elektrificēta dzelzceļa lokomotīve
STR_ENGINE_PREVIEW_MONORAIL_LOCOMOTIVE                          :viensliedes lokomotīve
STR_ENGINE_PREVIEW_MAGLEV_LOCOMOTIVE                            :magleva lokomotīve

STR_ENGINE_PREVIEW_ROAD_VEHICLE                                 :autotransporta līdzeklis
STR_ENGINE_PREVIEW_TRAM_VEHICLE                                 :tramvajs

STR_ENGINE_PREVIEW_AIRCRAFT                                     :lidaparāts
STR_ENGINE_PREVIEW_SHIP                                         :kuģis

STR_ENGINE_PREVIEW_COST_WEIGHT_SPEED_POWER                      :{BLACK}Cena: {CURRENCY_LONG} Svars: {WEIGHT_SHORT}{}Ātrums: {VELOCITY} Jauda: {POWER}{}Kārtējās izmaksas: {CURRENCY_LONG} gadā{}Ietilpība:  {CARGO_LONG}
STR_ENGINE_PREVIEW_COST_WEIGHT_SPEED_POWER_MAX_TE               :{BLACK}Maksa: {0:CURRENCY_LONG} Svars: {1:WEIGHT_SHORT}{}Ātrums: {2:VELOCITY} Jauda: {3:POWER} Maks. T.E.: {6:FORCE}{}Darbības izmaksas: {4:CURRENCY_LONG}/gadā{}ietilpība: {5:CARGO_LONG}
STR_ENGINE_PREVIEW_COST_MAX_SPEED_CAP_RUNCOST                   :{BLACK}Cena: {CURRENCY_LONG} Maks. ātrums: {VELOCITY}{}Ietilpība: {CARGO_LONG}{}Kārtējās izmaksas: {CURRENCY_LONG} gadā
STR_ENGINE_PREVIEW_COST_MAX_SPEED_TYPE_CAP_CAP_RUNCOST          :{BLACK}Cena: {CURRENCY_LONG} Maks. ātrums: {VELOCITY}{}Lidaparāta veids: {STRING}{}Ietilpība: {CARGO_LONG}, {CARGO_LONG}{}Izmaksas: {CURRENCY_LONG} gadā
STR_ENGINE_PREVIEW_COST_MAX_SPEED_TYPE_CAP_RUNCOST              :{BLACK}Cena: {CURRENCY_LONG} Maks. ātrums: {VELOCITY}{}Lidaparāta veids: {STRING}{}Ietilpība: {CARGO_LONG}{}Izmaksas: {CURRENCY_LONG}/gadā
STR_ENGINE_PREVIEW_COST_MAX_SPEED_TYPE_RANGE_CAP_CAP_RUNCOST    :{BLACK}Cena: {CURRENCY_LONG} Maks. ātrums: {VELOCITY}{}Lidaparāta veids: {STRING} Attālums: {COMMA} lauciņi{}Ietilpība: {CARGO_LONG}, {CARGO_LONG}{}Izmaksas: {CURRENCY_LONG}/gadā
STR_ENGINE_PREVIEW_COST_MAX_SPEED_TYPE_RANGE_CAP_RUNCOST        :{BLACK}Cena: {CURRENCY_LONG} Maks. ātrums: {VELOCITY}{}Lidaparāta veids: {STRING} Attālums: {COMMA} lauciņi{}Ietilpība: {CARGO_LONG}{}Izmaksas: {CURRENCY_LONG}/gadā

# Autoreplace window
STR_REPLACE_VEHICLES_WHITE                                      :{WHITE}Nomainīt {STRING} - {STRING}

STR_REPLACE_VEHICLE_VEHICLES_IN_USE                             :{YELLOW}Lietošanā esošie transportlīdzekļi
STR_REPLACE_VEHICLE_VEHICLES_IN_USE_TOOLTIP                     :{BLACK}Kolonna ar jums piederošajiem transportlīdzekļiem
STR_REPLACE_VEHICLE_AVAILABLE_VEHICLES                          :{YELLOW}Pieejamie transportlīdzekļi
STR_REPLACE_VEHICLE_AVAILABLE_VEHICLES_TOOLTIP                  :{BLACK}Kolonna ar transportlīdzekļiem, kurus var aizvietot

###length VEHICLE_TYPES
STR_REPLACE_VEHICLE_TRAIN                                       :Vilciens
STR_REPLACE_VEHICLE_ROAD_VEHICLE                                :Autotransporta līdzeklis
STR_REPLACE_VEHICLE_SHIP                                        :Kuģis
STR_REPLACE_VEHICLE_AIRCRAFT                                    :Lidaparāts

STR_REPLACE_HELP_LEFT_ARRAY                                     :{BLACK}Izvēlēties lokomotīves veidu, kuru vēlaties mainīt
STR_REPLACE_HELP_RIGHT_ARRAY                                    :{BLACK}Izvēlēties jaunu lokomotīves veidu, kuru vēlaties lietot kreisajā pusē atlasītās lokomotīves vietā

STR_REPLACE_VEHICLES_START                                      :{BLACK}Sākt transportlīdzekļu nomaiņu
STR_REPLACE_VEHICLES_NOW                                        :Nomainīt visus transportlīdzekļus
STR_REPLACE_VEHICLES_WHEN_OLD                                   :Nomainīt tikai vecos transportlīdzekļus
STR_REPLACE_HELP_START_BUTTON                                   :{BLACK}Nospiest, lai sāktu kreisajā pusē atlasītās lokomotīves aizstāšanu ar labajā pusē atlasīto lokomotīvi
STR_REPLACE_NOT_REPLACING                                       :{BLACK}Netiks nomainīts
STR_REPLACE_NOT_REPLACING_VEHICLE_SELECTED                      :{BLACK}Nav atlasītu transportlīdzekļu
STR_REPLACE_REPLACING_WHEN_OLD                                  :{ENGINE} kad vecs
STR_REPLACE_VEHICLES_STOP                                       :{BLACK}Pārtraukt transportlīdzekļu nomaiņu
STR_REPLACE_HELP_STOP_BUTTON                                    :{BLACK}Nospiest, lai apturētu kreisajā pusē atlasītās lokomotīves aizstāšanu

STR_REPLACE_ENGINE_WAGON_SELECT_HELP                            :{BLACK}Parslēgties starp lokomotīves un vagona aizstāšanas logiem
STR_REPLACE_ENGINES                                             :Lokomotīves
STR_REPLACE_WAGONS                                              :Vagoni
STR_REPLACE_ALL_RAILTYPE                                        :Visi dzelzceļa transporta līdzekļi
STR_REPLACE_ALL_ROADTYPE                                        :Visi ceļu transportlīdzekļi

###length 2
STR_REPLACE_HELP_RAILTYPE                                       :{BLACK}Izvēlēties sliežu veidu, kuram vēlaties nomainīt lokomotīves
STR_REPLACE_HELP_ROADTYPE                                       :{BLACK}Izvēlēties ceļu veidu, kuram vēlaties nomainīt dzinējus
###next-name-looks-similar

STR_REPLACE_HELP_REPLACE_INFO_TAB                               :{BLACK}Parāda kura lokomotīve no kreisajā pusē atlasītajām tiek nomainīta, ja vien kāda ir
STR_REPLACE_RAIL_VEHICLES                                       :Sliežu transportlīdzekļi
STR_REPLACE_ELRAIL_VEHICLES                                     :Elektrificētā dzelzceļa transportlīdzekļi
STR_REPLACE_MONORAIL_VEHICLES                                   :Viensliedes transportlīdzekļi
STR_REPLACE_MAGLEV_VEHICLES                                     :Magleva transportlīdzekļi

STR_REPLACE_ROAD_VEHICLES                                       :Autotransporta līdzekļi
STR_REPLACE_TRAM_VEHICLES                                       :Tramvaji

STR_REPLACE_REMOVE_WAGON                                        :{BLACK}Vagona noņemšana ({STRING}): {ORANGE}{STRING}
STR_REPLACE_REMOVE_WAGON_HELP                                   :{BLACK}Automātiskā aizvietošana saglabās esošo vilciena garumu noņemot vagonus (sākot no priekšgala), ja mainot lokomotīvi tas kļūtu garāks
STR_REPLACE_REMOVE_WAGON_GROUP_HELP                             :{STRING}. Klikšķiniet Ctrl+Click lai iestatītu arī apakšgrupas

# Vehicle view
STR_VEHICLE_VIEW_CAPTION                                        :{WHITE}{VEHICLE}

###length VEHICLE_TYPES
STR_VEHICLE_VIEW_TRAIN_CENTER_TOOLTIP                           :{BLACK} Centra galvenais skats uz vilciena atrašanās vietu. Veicot dubultklikšķi, vilcienam sekos galvenais skats. Ctrl + Click atver jaunu skata punktu vilciena atrašanās vietā
STR_VEHICLE_VIEW_ROAD_VEHICLE_CENTER_TOOLTIP                    :{BLACK} Centrēt transportlīdzekļa atrašanās vietas galveno skatu. Veicot dubultklikšķi, galvenais skats sekos transportlīdzeklim. Ctrl + klikšķis atver jaunu skatu uz transportlīdzekļa atrašanās vietu
STR_VEHICLE_VIEW_SHIP_CENTER_TOOLTIP                            :{BLACK}Centrēt galveno skatu uz kuģa atrašanās vietas. Dubultais klikšķis sekos kuģim galvenajā skatlaukā. Ctrl+klikšķis atvers jaunu boju kuģa lokācijā
STR_VEHICLE_VIEW_AIRCRAFT_CENTER_TOOLTIP                        :{BLACK}Centrēt lidmašīnas atrašanās vietas galveno skatu. Veicot dubultklikšķi, galvenajais skats sekos lidmašīnai. Ctrl + klikšķis atver jaunu skatu uz lidmašīnas atrašanās vietu

###length VEHICLE_TYPES
STR_VEHICLE_VIEW_TRAIN_SEND_TO_DEPOT_TOOLTIP                    :{BLACK}Sūtīt vilcienu uz depo. Ctrl+klikšķis - izvēlēties tikai apkopi
STR_VEHICLE_VIEW_ROAD_VEHICLE_SEND_TO_DEPOT_TOOLTIP             :{BLACK}Sūtīt autotransporta līdzekli uz depo. Ctrl+klikšķis - izvēlēties tikai apkopi
STR_VEHICLE_VIEW_SHIP_SEND_TO_DEPOT_TOOLTIP                     :{BLACK}Sūtīt kuģi uz depo. Ctrl+klikšķis - izvēlēties tikai apkopi
STR_VEHICLE_VIEW_AIRCRAFT_SEND_TO_DEPOT_TOOLTIP                 :{BLACK}Sūtīt lidaparātu uz angāru. Ctrl+klikšķis - izvēlēties tikai apkopi

###length VEHICLE_TYPES
STR_VEHICLE_VIEW_CLONE_TRAIN_INFO                               :{BLACK}Tas nopirks vilciena kopiju ar visiem vagoniem. Izmantojot Ctrl+klikšķis, vilcieni rīkojumus lietos kopīgi. Shift+klikšķis rāda izmaksu vērtību, neveicot pirkumu
STR_VEHICLE_VIEW_CLONE_ROAD_VEHICLE_INFO                        :{BLACK}Tas nopirks autotransporta līdzekļa kopiju. Izmantojot Ctrl+klikšķis, autotransporta līdzekļi rīkojumus lietos kopīgi. Shift+klikšķis rāda izmaksu novērtējumu, neveicot pirkumu
STR_VEHICLE_VIEW_CLONE_SHIP_INFO                                :{BLACK}Tas nopirks kuģa kopiju. Izmantojot Ctrl+klikšķis, kuģi rīkojumus lietos kopīgi. Shift+klikšķis rāda izmaksu novērtējumu, neveicot pirkumu
STR_VEHICLE_VIEW_CLONE_AIRCRAFT_INFO                            :{BLACK}Tas nopirks lidaparāta kopiju. Izmantojot Ctrl+klikšķis, lidaparāti rīkojumus lietos kopīgi. Shift+klikšķis rāda izmaksu novērtējumu, neveicot pirkumu

STR_VEHICLE_VIEW_TRAIN_IGNORE_SIGNAL_TOOLTIP                    :{BLACK}Piespiest vilcienu doties tālāk, neievērojot signālu
STR_VEHICLE_VIEW_TRAIN_REVERSE_TOOLTIP                          :{BLACK}Apgriezt vilcienu pretējā virzienā
STR_VEHICLE_VIEW_ROAD_VEHICLE_REVERSE_TOOLTIP                   :{BLACK}Piespiest transportlīdzekli apgriezties
STR_VEHICLE_VIEW_ORDER_LOCATION_TOOLTIP                         :{BLACK} Centrēt pasūtījuma galamērķa galveno skatu. Ctrl + klikšķis atver jaunu skata punktu pasūtījuma galamērķa atrašanās vietā

###length VEHICLE_TYPES
STR_VEHICLE_VIEW_TRAIN_REFIT_TOOLTIP                            :{BLACK}Pielāgot vilcienu citam kravas veidam
STR_VEHICLE_VIEW_ROAD_VEHICLE_REFIT_TOOLTIP                     :{BLACK}Pielāgot autotransporta līdzekli citam kravas veidam
STR_VEHICLE_VIEW_SHIP_REFIT_TOOLTIP                             :{BLACK}Pielāgot kuģi citam kravas veidam
STR_VEHICLE_VIEW_AIRCRAFT_REFIT_TOOLTIP                         :{BLACK}Pielāgot lidaparātu citam kravas veidam

###length VEHICLE_TYPES
STR_VEHICLE_VIEW_TRAIN_ORDERS_TOOLTIP                           :{BLACK}Rādīt vilcienu rīkojumus. Ctrl+klikšķis, lai rādītu vilcienu kustības sarakstu
STR_VEHICLE_VIEW_ROAD_VEHICLE_ORDERS_TOOLTIP                    :{BLACK}Rādīt transportīdzekļu rīkojumus. Ctrl+klikšķis, lai rādītu transportlīdzekļu kustības sarakstu
STR_VEHICLE_VIEW_SHIP_ORDERS_TOOLTIP                            :{BLACK}Rādīt kuģu rīkojumus. Ctrl+klikšķis, lai rādītu kuģu kustības sarakstu
STR_VEHICLE_VIEW_AIRCRAFT_ORDERS_TOOLTIP                        :{BLACK}Rādīt lidaparātu rīkojumus. Ctrl+klikšķis, lai rādītu lidaparātu lidojumu sarakstu

###length VEHICLE_TYPES
STR_VEHICLE_VIEW_TRAIN_SHOW_DETAILS_TOOLTIP                     :{BLACK}Rādīt vilciena informāciju
STR_VEHICLE_VIEW_ROAD_VEHICLE_SHOW_DETAILS_TOOLTIP              :{BLACK}Rādīt autotransporta līdzekļa informāciju
STR_VEHICLE_VIEW_SHIP_SHOW_DETAILS_TOOLTIP                      :{BLACK}Rādīt kuģa informāciju
STR_VEHICLE_VIEW_AIRCRAFT_SHOW_DETAILS_TOOLTIP                  :{BLACK}Rādīt lidaparāta informāciju

###length VEHICLE_TYPES
STR_VEHICLE_VIEW_TRAIN_STATUS_START_STOP_TOOLTIP                :{BLACK}Pašreizējā vilciena darbība - noklikšķiniet, lai apturētu/palaist vilcienu
STR_VEHICLE_VIEW_ROAD_VEHICLE_STATUS_START_STOP_TOOLTIP         :{BLACK}Pašreizējā transportlīdzekļa darbība - noklikšķiniet, lai apturētu/palaist transportlīdzekli
STR_VEHICLE_VIEW_SHIP_STATE_STATUS_STOP_TOOLTIP                 :{BLACK}Esoša kuģa darbība - spiediet lai apturētu/palaist kuģi
STR_VEHICLE_VIEW_AIRCRAFT_STATUS_START_STOP_TOOLTIP             :{BLACK}Pašreizējā lidmašīnas darbība - noklikšķiniet, lai apturētu/palaist lidmašīnu

# Messages in the start stop button in the vehicle view
STR_VEHICLE_STATUS_LOADING_UNLOADING                            :{LTBLUE}Iekraušana / Izkraušana
STR_VEHICLE_STATUS_LEAVING                                      :{LTBLUE}Aizbrauc
STR_VEHICLE_STATUS_CRASHED                                      :{RED}Cietis avārijā!
STR_VEHICLE_STATUS_BROKEN_DOWN                                  :{RED}Salūzis
STR_VEHICLE_STATUS_STOPPED                                      :{RED}Apstādināts
STR_VEHICLE_STATUS_TRAIN_STOPPING_VEL                           :{RED}Apstājas, {VELOCITY}
STR_VEHICLE_STATUS_TRAIN_NO_POWER                               :{RED} Nav jaudas
STR_VEHICLE_STATUS_TRAIN_STUCK                                  :{ORANGE}Gaida brīvu ceļu
STR_VEHICLE_STATUS_AIRCRAFT_TOO_FAR                             :{ORANGE}Pārāk tālu līdz nākamajam galamērķim

STR_VEHICLE_STATUS_HEADING_FOR_STATION_VEL                      :{LTBLUE}Dodas uz {STATION}, {VELOCITY}
STR_VEHICLE_STATUS_NO_ORDERS_VEL                                :{LTBLUE}Nav rīkojumu, {VELOCITY}
STR_VEHICLE_STATUS_HEADING_FOR_WAYPOINT_VEL                     :{LTBLUE}Dodas uz {WAYPOINT}, {VELOCITY}
STR_VEHICLE_STATUS_HEADING_FOR_DEPOT_VEL                        :{ORANGE}Dodas uz {DEPOT}, {VELOCITY}
STR_VEHICLE_STATUS_HEADING_FOR_DEPOT_SERVICE_VEL                :{LTBLUE}Veikt apkopi {DEPOT}, {VELOCITY}

STR_VEHICLE_STATUS_CANNOT_REACH_STATION_VEL                     :{LTBLUE}Nevar sasniegt {STATION}, {VELOCITY}
STR_VEHICLE_STATUS_CANNOT_REACH_WAYPOINT_VEL                    :{LTBLUE}Nevar sasniegt {WAYPOINT}, {VELOCITY}
STR_VEHICLE_STATUS_CANNOT_REACH_DEPOT_VEL                       :{ORANGE}Nevar sasniegt {DEPOT}, {VELOCITY}
STR_VEHICLE_STATUS_CANNOT_REACH_DEPOT_SERVICE_VEL               :{LTBLUE}Nevar sasniegt {DEPOT}, {VELOCITY}

# Vehicle stopped/started animations
###length 2
STR_VEHICLE_COMMAND_STOPPED_SMALL                               :{TINY_FONT}{RED}Apturēts
STR_VEHICLE_COMMAND_STOPPED                                     :{RED}Apturēts

###length 2
STR_VEHICLE_COMMAND_STARTED_SMALL                               :{TINY_FONT}{GREEN}Iedarbināts
STR_VEHICLE_COMMAND_STARTED                                     :{GREEN}Iedarbināts

# Vehicle details
STR_VEHICLE_DETAILS_CAPTION                                     :{WHITE}{VEHICLE} (Sīkāka informācija)

###length VEHICLE_TYPES
STR_VEHICLE_DETAILS_TRAIN_RENAME                                :{BLACK}Nosaukt vilcienu
STR_VEHICLE_DETAILS_ROAD_VEHICLE_RENAME                         :{BLACK}Nosaukt autotransporta līdzekli
STR_VEHICLE_DETAILS_SHIP_RENAME                                 :{BLACK}Nosaukt kuģi
STR_VEHICLE_DETAILS_AIRCRAFT_RENAME                             :{BLACK}Nosaukt lidaparātu

STR_VEHICLE_INFO_AGE_RUNNING_COST_YR                            :{BLACK}Vecums: {LTBLUE}{STRING}{BLACK}   Izmaksas: {LTBLUE}{CURRENCY_LONG} gadā
STR_VEHICLE_INFO_AGE                                            :{COMMA} gad{P s i u} ({COMMA})
STR_VEHICLE_INFO_AGE_RED                                        :{RED}{COMMA} gad{P s i u} ({COMMA})

STR_VEHICLE_INFO_MAX_SPEED                                      :{BLACK}Maks. ātrums: {LTBLUE}{VELOCITY}
STR_VEHICLE_INFO_MAX_SPEED_TYPE                                 :{BLACK}Maks. ātrums: {LTBLUE}{VELOCITY} {BLACK}Lidaparāta veids: {LTBLUE}{STRING}
STR_VEHICLE_INFO_MAX_SPEED_TYPE_RANGE                           :{BLACK}Maks. ātrums: {LTBLUE}{VELOCITY} {BLACK}Lidaparāta veids: {LTBLUE}{STRING} {BLACK}Attālums: {LTBLUE}{COMMA} lauciņi
STR_VEHICLE_INFO_WEIGHT_POWER_MAX_SPEED                         :{BLACK}Svars: {LTBLUE}{WEIGHT_SHORT} {BLACK}Jauda: {LTBLUE}{POWER}{BLACK} Maks. ātrums: {LTBLUE}{VELOCITY}
STR_VEHICLE_INFO_WEIGHT_POWER_MAX_SPEED_MAX_TE                  :{BLACK}Svars: {LTBLUE}{WEIGHT_SHORT} {BLACK}Jauda: {LTBLUE}{POWER}{BLACK} Maks. ātrums: {LTBLUE}{VELOCITY} {BLACK}Maks. spēks: {LTBLUE}{FORCE}

STR_VEHICLE_INFO_PROFIT_THIS_YEAR_LAST_YEAR                     :{BLACK}Peļņa šogad: {LTBLUE}{CURRENCY_LONG} (pagājušajā gadā: {CURRENCY_LONG})
STR_VEHICLE_INFO_PROFIT_THIS_YEAR_LAST_YEAR_MIN_PERFORMANCE     :{BLACK}Peļņa šogad: {LTBLUE}{CURRENCY_LONG} (pagājušajā gadā: {CURRENCY_LONG}) {BLACK}Min. veiktspēja: {LTBLUE}{POWER_TO_WEIGHT}
STR_VEHICLE_INFO_RELIABILITY_BREAKDOWNS                         :{BLACK}Drošums: {LTBLUE}{COMMA}%  {BLACK}Ķibeles kopš pēdējās apkopes: {LTBLUE}{COMMA}

STR_VEHICLE_INFO_BUILT_VALUE                                    :{LTBLUE}{ENGINE} {BLACK}Uzbūvēts: {LTBLUE}{NUM}{BLACK} Vērtība: {LTBLUE}{CURRENCY_LONG}
STR_VEHICLE_INFO_NO_CAPACITY                                    :{BLACK}Ietilpība: {LTBLUE}Nav{STRING}
STR_VEHICLE_INFO_CAPACITY                                       :{BLACK}Ietilpība: {LTBLUE}{0:CARGO_LONG}{3:STRING}
STR_VEHICLE_INFO_CAPACITY_MULT                                  :{BLACK}Ietilpība: {LTBLUE}{0:CARGO_LONG}{3:STRING} (x{4:NUM})
STR_VEHICLE_INFO_CAPACITY_CAPACITY                              :{BLACK}Ietilpība: {LTBLUE}{CARGO_LONG}, {CARGO_LONG}{STRING}

STR_VEHICLE_INFO_FEEDER_CARGO_VALUE                             :{BLACK}Pārvadājumu ieņēmumi: {LTBLUE}{CURRENCY_LONG}

STR_VEHICLE_DETAILS_SERVICING_INTERVAL_DAYS                     :{BLACK}Apkopes starplaiks: {LTBLUE}{COMMA}{NBSP}dienas{BLACK}   Pēdējā apkope: {LTBLUE}{DATE_LONG}
STR_VEHICLE_DETAILS_SERVICING_INTERVAL_PERCENT                  :{BLACK}Apkopes starplaiks: {LTBLUE}{COMMA}%{BLACK}   Pēdējā apkope: {LTBLUE}{DATE_LONG}
STR_VEHICLE_DETAILS_INCREASE_SERVICING_INTERVAL_TOOLTIP         :{BLACK}Palielināt apkopes starplaiku par 10. Ctrl+klikšķis palielina apkopes starplaiku par 5
STR_VEHICLE_DETAILS_DECREASE_SERVICING_INTERVAL_TOOLTIP         :{BLACK}Samazināt apkopes starplaiku par 10. Ctrl+klikšķis samazina apkopes starplaiku par 5

STR_SERVICE_INTERVAL_DROPDOWN_TOOLTIP                           :{BLACK}Mainīt apkopes starplaiku veidu
STR_VEHICLE_DETAILS_DEFAULT                                     :Noklusējuma
STR_VEHICLE_DETAILS_DAYS                                        :Dienas
STR_VEHICLE_DETAILS_PERCENT                                     :Procenti

###length VEHICLE_TYPES
STR_QUERY_RENAME_TRAIN_CAPTION                                  :{WHITE}Nosaukt vilcienu
STR_QUERY_RENAME_ROAD_VEHICLE_CAPTION                           :{WHITE}Nosaukt autotransporta līdzekli
STR_QUERY_RENAME_SHIP_CAPTION                                   :{WHITE}Nosaukt kuģi
STR_QUERY_RENAME_AIRCRAFT_CAPTION                               :{WHITE}Nosaukt lidaparātu

# Extra buttons for train details windows
STR_VEHICLE_DETAILS_TRAIN_ENGINE_BUILT_AND_VALUE                :{LTBLUE}{ENGINE}{BLACK}  Uzbūvēts: {LTBLUE}{NUM}{BLACK} Vērtība: {LTBLUE}{CURRENCY_LONG}
STR_VEHICLE_DETAILS_TRAIN_WAGON_VALUE                           :{LTBLUE}{ENGINE}{BLACK}   Vērtība: {LTBLUE}{CURRENCY_LONG}

STR_VEHICLE_DETAILS_TRAIN_TOTAL_CAPACITY_TEXT                   :{BLACK}Kopējā kravas ietilpība:
STR_VEHICLE_DETAILS_TRAIN_TOTAL_CAPACITY                        :{LTBLUE}{CARGO_LONG} ({CARGO_SHORT})
STR_VEHICLE_DETAILS_TRAIN_TOTAL_CAPACITY_MULT                   :{LTBLUE}{CARGO_LONG} ({CARGO_SHORT}) (x{NUM})

STR_VEHICLE_DETAILS_CARGO_EMPTY                                 :{LTBLUE}Tukšs
STR_VEHICLE_DETAILS_CARGO_FROM                                  :{LTBLUE}{CARGO_LONG} no {STATION}
STR_VEHICLE_DETAILS_CARGO_FROM_MULT                             :{LTBLUE}{CARGO_LONG} no {STATION} (x{NUM})

STR_VEHICLE_DETAIL_TAB_CARGO                                    :{BLACK}Krava
STR_VEHICLE_DETAILS_TRAIN_CARGO_TOOLTIP                         :{BLACK}Rādīt informāciju par pārvadājamo kravu
STR_VEHICLE_DETAIL_TAB_INFORMATION                              :{BLACK}Informācija
STR_VEHICLE_DETAILS_TRAIN_INFORMATION_TOOLTIP                   :{BLACK}Rādīt informāciju par vilciena sastāvu
STR_VEHICLE_DETAIL_TAB_CAPACITIES                               :{BLACK}Ietilpība
STR_VEHICLE_DETAILS_TRAIN_CAPACITIES_TOOLTIP                    :{BLACK}Rādīt katra vagona ietilpību
STR_VEHICLE_DETAIL_TAB_TOTAL_CARGO                              :{BLACK}Krava kopā
STR_VEHICLE_DETAILS_TRAIN_TOTAL_CARGO_TOOLTIP                   :{BLACK}Rādīt kopējo vilciena ietilpību, sadalīt to kravu veidos

STR_VEHICLE_DETAILS_TRAIN_ARTICULATED_RV_CAPACITY               :{BLACK}Ietilpība: {LTBLUE}

# Vehicle refit
STR_REFIT_CAPTION                                               :{WHITE}{VEHICLE} (Pielāgot)
STR_REFIT_TITLE                                                 :{GOLD}Izvēlēties pārvadājamās kravas veidu:
STR_REFIT_NEW_CAPACITY_COST_OF_REFIT                            :{BLACK}Jaunā ietilpība: {GOLD}{CARGO_LONG}{}{BLACK}Pielāgošanas izmaksas: {RED}{CURRENCY_LONG}
STR_REFIT_NEW_CAPACITY_INCOME_FROM_REFIT                        :{BLACK}Jaunā ietilpība: {GOLD}{CARGO_LONG}{}{BLACK}Ienākumi no pielāgošanas: {GREEN}{CURRENCY_LONG}
STR_REFIT_NEW_CAPACITY_COST_OF_AIRCRAFT_REFIT                   :{BLACK}Jaunā ietilpība: {GOLD}{CARGO_LONG}, {GOLD}{CARGO_LONG}{}{BLACK}Pielāgošanas izmaksas: {RED}{CURRENCY_LONG}
STR_REFIT_NEW_CAPACITY_INCOME_FROM_AIRCRAFT_REFIT               :{BLACK}Jaunā ietilpība: {GOLD}{CARGO_LONG}, {GOLD}{CARGO_LONG}{}{BLACK}Ienākumi no pielāgošanas: {GREEN}{CURRENCY_LONG}
STR_REFIT_SELECT_VEHICLES_TOOLTIP                               :{BLACK}Izvēlēties transportlīdzekļus pielāgošanai. Vilkšana ar peli ļauj izvēlēties vairākus transportlīdzekļus. Klikšķināšana tukšumā atzīmēs visus transportlīdzekļus. Ctrl+klikšķis atzīmēs izvēlēto un visus tam sekojošus transportlīdzekļus

###length VEHICLE_TYPES
STR_REFIT_TRAIN_LIST_TOOLTIP                                    :{BLACK}Izvēlēties, kuru kravas veidu vilciens pārvadās
STR_REFIT_ROAD_VEHICLE_LIST_TOOLTIP                             :{BLACK}Izvēlēties, kuru kravas veidu autotransports pārvadās
STR_REFIT_SHIP_LIST_TOOLTIP                                     :{BLACK}Izvēlēties, kuru kravas veidu kuģis pārvadās
STR_REFIT_AIRCRAFT_LIST_TOOLTIP                                 :{BLACK}Izvēlēties, kuru kravas veidu lidaparāts pārvadās

###length VEHICLE_TYPES
STR_REFIT_TRAIN_REFIT_BUTTON                                    :{BLACK}Pielāgot vilcienu
STR_REFIT_ROAD_VEHICLE_REFIT_BUTTON                             :{BLACK}Pielāgot autotransporta līdzekli
STR_REFIT_SHIP_REFIT_BUTTON                                     :{BLACK}Pielāgot kuģi
STR_REFIT_AIRCRAFT_REFIT_BUTTON                                 :{BLACK}Pielāgot lidaparātu

###length VEHICLE_TYPES
STR_REFIT_TRAIN_REFIT_TOOLTIP                                   :{BLACK}Pielāgot vilcienu iezīmētā kravas veida pārvadāšanai
STR_REFIT_ROAD_VEHICLE_REFIT_TOOLTIP                            :{BLACK}Pielāgot autotransporta līdzekli iezīmētā kravas veida pārvadāšanai
STR_REFIT_SHIP_REFIT_TOOLTIP                                    :{BLACK}Pielāgot kuģi iezīmētā kravas veida pārvadāšanai
STR_REFIT_AIRCRAFT_REFIT_TOOLTIP                                :{BLACK}Pielāgot lidaparātu iezīmētā kravas veida pārvadāšanai

# Order view
STR_ORDERS_CAPTION                                              :{WHITE}{VEHICLE} (Rīkojumi)
STR_ORDERS_TIMETABLE_VIEW                                       :{BLACK}Saraksts
STR_ORDERS_TIMETABLE_VIEW_TOOLTIP                               :{BLACK}Pārslēgt uz saraksta skatu

STR_ORDERS_LIST_TOOLTIP                                         :{BLACK}Rīkojumu saraksts - klikšķināt uz rīkojuma, lai to atzīmētu. Ctrl+klikšķis ritina uz rīkojuma galamērķi
STR_ORDER_INDEX                                                 :{COMMA}:{NBSP}
STR_ORDER_TEXT                                                  :{STRING} {STRING} {STRING}

STR_ORDERS_END_OF_ORDERS                                        :- - Rīkojumu beigas - -
STR_ORDERS_END_OF_SHARED_ORDERS                                 :- - Koplietojamo rīkojumu beigas - -

# Order bottom buttons
STR_ORDER_NON_STOP                                              :{BLACK}Nestāties
STR_ORDER_GO_TO                                                 :Doties uz
STR_ORDER_GO_NON_STOP_TO                                        :Braukt bez pieturām uz
STR_ORDER_GO_VIA                                                :Braukt caur
STR_ORDER_GO_NON_STOP_VIA                                       :Braukt bez pieturām caur
STR_ORDER_TOOLTIP_NON_STOP                                      :{BLACK}Mainīt apstāšanās veidu atlasītajā rīkojumā

STR_ORDER_TOGGLE_FULL_LOAD                                      :{BLACK}Piekraut pilnu ar jebkuru kravu
STR_ORDER_DROP_LOAD_IF_POSSIBLE                                 :Piekraut, ja ir pieejams
STR_ORDER_DROP_FULL_LOAD_ALL                                    :Visu kravu pilna piekraušana
STR_ORDER_DROP_FULL_LOAD_ANY                                    :Piekraut pilnu ar jebkuru kravu
STR_ORDER_DROP_NO_LOADING                                       :Bez iekraušanas
STR_ORDER_TOOLTIP_FULL_LOAD                                     :{BLACK}Mainīt iekraušanas veidu atlasītajā rīkojumā

STR_ORDER_TOGGLE_UNLOAD                                         :{BLACK}Izkraut visu
STR_ORDER_DROP_UNLOAD_IF_ACCEPTED                               :Izkraut, ja kravu pieņem
STR_ORDER_DROP_UNLOAD                                           :Izkraut visu
STR_ORDER_DROP_TRANSFER                                         :Pārkraut
STR_ORDER_DROP_NO_UNLOADING                                     :Bez izkraušanas
STR_ORDER_TOOLTIP_UNLOAD                                        :{BLACK}Mainīt izkraušanas veidu atlasītajā rīkojumā

STR_ORDER_REFIT                                                 :{BLACK}Pielāgot
STR_ORDER_REFIT_TOOLTIP                                         :{BLACK}Izvēlēties, uz kuru kravas veidu pārveidot rīkojumu. Ctrl+klikšķis, lai atceltu pārveidošanas norādījumu
STR_ORDER_REFIT_AUTO                                            :{BLACK}Automātiska pielāgošana
STR_ORDER_REFIT_AUTO_TOOLTIP                                    :{BLACK}Izvēlēties kravas veidu, ko automātiski pielāgot šim rīkojumam. Ctrl+klikšķis, lai noņemtu pielāgošanas norādījumu. Automātiskā pielāgošana tiks veikta tikai tad, ja transportlīdzeklis to pieļauj
STR_ORDER_DROP_REFIT_AUTO                                       :Pastāvīga krava
STR_ORDER_DROP_REFIT_AUTO_ANY                                   :Pieejamā krava

STR_ORDER_SERVICE                                               :{BLACK}Apkope
STR_ORDER_DROP_GO_ALWAYS_DEPOT                                  :Vienmēr doties
STR_ORDER_DROP_SERVICE_DEPOT                                    :Apkope, ja nepieciešama
STR_ORDER_DROP_HALT_DEPOT                                       :Apstādināt
STR_ORDER_SERVICE_TOOLTIP                                       :{BLACK}Izlaist šo rīkojumu, izņemot ja vajadzīga apkope

STR_ORDER_CONDITIONAL_VARIABLE_TOOLTIP                          :{BLACK}Vehicle data to base jumping on

# Conditional order variables, must follow order of OrderConditionVariable enum
###length 8
STR_ORDER_CONDITIONAL_LOAD_PERCENTAGE                           :Iekraušanas procenti
STR_ORDER_CONDITIONAL_RELIABILITY                               :Uzticamība
STR_ORDER_CONDITIONAL_MAX_SPEED                                 :Maksimālais ātrums
STR_ORDER_CONDITIONAL_AGE                                       :Vecums (gadi)
STR_ORDER_CONDITIONAL_REQUIRES_SERVICE                          :Nepieciešama apkope
STR_ORDER_CONDITIONAL_UNCONDITIONALLY                           :Vienmēr
STR_ORDER_CONDITIONAL_REMAINING_LIFETIME                        :Atlikušais kalpošanas laiks (gadi)
STR_ORDER_CONDITIONAL_MAX_RELIABILITY                           :Maksimālā uzticamība
###next-name-looks-similar

STR_ORDER_CONDITIONAL_COMPARATOR_TOOLTIP                        :{BLACK}Kā salīdzināt transportlīdzekļa datus ar norādītajām vērtībām
STR_ORDER_CONDITIONAL_COMPARATOR_EQUALS                         :ir vienāds ar
STR_ORDER_CONDITIONAL_COMPARATOR_NOT_EQUALS                     :nav vienāds ar
STR_ORDER_CONDITIONAL_COMPARATOR_LESS_THAN                      :ir mazāks par
STR_ORDER_CONDITIONAL_COMPARATOR_LESS_EQUALS                    :ir mazāks vai vienāds ar
STR_ORDER_CONDITIONAL_COMPARATOR_MORE_THAN                      :ir lielāks par
STR_ORDER_CONDITIONAL_COMPARATOR_MORE_EQUALS                    :ir lielāks vai vienāds ar
STR_ORDER_CONDITIONAL_COMPARATOR_IS_TRUE                        :ir patiess
STR_ORDER_CONDITIONAL_COMPARATOR_IS_FALSE                       :ir nepatiess

STR_ORDER_CONDITIONAL_VALUE_TOOLTIP                             :{BLACK}Vērtība transportlīdzekļa datu salīdzināšanai pret
STR_ORDER_CONDITIONAL_VALUE_CAPT                                :{WHITE}Ievadīt vērtību ar kuru salīdzināt

STR_ORDERS_SKIP_BUTTON                                          :{BLACK}Izlaist
STR_ORDERS_SKIP_TOOLTIP                                         :{BLACK}Izlaist pašreizējo rīkojumu un doties pie nākamā. Ctrl+klikšķis izlaiž līdz atlasītajam rīkojumam

STR_ORDERS_DELETE_BUTTON                                        :{BLACK}Izdzēst
STR_ORDERS_DELETE_TOOLTIP                                       :{BLACK}Dzēst atzīmēto rīkojumu
STR_ORDERS_DELETE_ALL_TOOLTIP                                   :{BLACK}Dzēst visus rīkojumus
STR_ORDERS_STOP_SHARING_BUTTON                                  :{BLACK}Pārtraukt koplietošanu
STR_ORDERS_STOP_SHARING_TOOLTIP                                 :{BLACK}Pārtraukt rīkojumu koplietošanu. Ctrl+klikšķis papildus dzēš arī šī transportlīdzekļa rīkojumus

STR_ORDERS_GO_TO_BUTTON                                         :{BLACK}Doties uz
STR_ORDER_GO_TO_NEAREST_DEPOT                                   :Doties uz tuvāko depo
STR_ORDER_GO_TO_NEAREST_HANGAR                                  :Doties uz tuvāko angāru
STR_ORDER_CONDITIONAL                                           :Nosacītais rīkojuma lēciens
STR_ORDER_SHARE                                                 :Koplietot rīkojumus
STR_ORDERS_GO_TO_TOOLTIP                                        :{BLACK}Ievietot jaunu rīkojumu pirms iezīmētā rīkojuma vai saraksta beigās. Ctrl izveido stacijas rīkojumu 'piekraut pilnu ar jebkuru kravu', liek braukt cauri pieturas punktam 'neapstājoties' un depo veikt 'apkopi'. 'Koplietot rīkojumus' vai Ctrl ļauj šim transportlīdzeklim lietot rīkojumus kopīgi ar atlasīto transportlīdzekli. Klikšķināšana uz transportlīdzekļa kopēs tā rīkojumus. Depo rīkojums izslēdz automātisko apkopi.

STR_ORDERS_VEH_WITH_SHARED_ORDERS_LIST_TOOLTIP                  :{BLACK}Rādīt visus ar šo plānu saistītos transportlīdzekļus

# String parts to build the order string
STR_ORDER_GO_TO_WAYPOINT                                        :Dodas caur {WAYPOINT}
STR_ORDER_GO_NON_STOP_TO_WAYPOINT                               :Dodas caur {WAYPOINT} bez apstāšanās

STR_ORDER_SERVICE_AT                                            :Veikt apkopi
STR_ORDER_SERVICE_NON_STOP_AT                                   :Bezapstājas apkope

STR_ORDER_NEAREST_DEPOT                                         :tuvākais
STR_ORDER_NEAREST_HANGAR                                        :tuvākais angārs
###length 3
STR_ORDER_TRAIN_DEPOT                                           :Vilcienu depo
STR_ORDER_ROAD_VEHICLE_DEPOT                                    :Autotransporta depo
STR_ORDER_SHIP_DEPOT                                            :Kuģu depo
###next-name-looks-similar

STR_ORDER_GO_TO_NEAREST_DEPOT_FORMAT                            :{STRING} {STRING} {STRING}
STR_ORDER_GO_TO_DEPOT_FORMAT                                    :{STRING} {DEPOT}

STR_ORDER_REFIT_ORDER                                           :(Pielāgot uz {STRING})
STR_ORDER_REFIT_STOP_ORDER                                      :(Pielāgot uz {STRING} un apstāties)
STR_ORDER_STOP_ORDER                                            :(Apstādināt)

STR_ORDER_GO_TO_STATION                                         :{STRING} {STATION} {STRING}
STR_ORDER_GO_TO_STATION_CAN_T_USE_STATION                       :{PUSH_COLOUR}{RED}(Nevar izmantot staciju){POP_COLOUR} {STRING} {STATION} {STRING}

STR_ORDER_IMPLICIT                                              :(Netieši)

STR_ORDER_FULL_LOAD                                             :(Piekraut pilnu)
STR_ORDER_FULL_LOAD_ANY                                         :(Piekraut pilnu ar jebkuru kravu)
STR_ORDER_NO_LOAD                                               :(Bez iekraušanas)
STR_ORDER_UNLOAD                                                :(Izkraut un paņemt kravu)
STR_ORDER_UNLOAD_FULL_LOAD                                      :(Izkraut un gaidīt pilnu piekraušanu)
STR_ORDER_UNLOAD_FULL_LOAD_ANY                                  :(Izkraut un gaidīt jebkuru pilnu piekraušanu)
STR_ORDER_UNLOAD_NO_LOAD                                        :(Izkraut un atstāt tukšu)
STR_ORDER_TRANSFER                                              :(Pārkraut un paņemt kravu)
STR_ORDER_TRANSFER_FULL_LOAD                                    :(Pārkraut un gaidīt pilnu piekraušanu)
STR_ORDER_TRANSFER_FULL_LOAD_ANY                                :(Pārcelt un gaidīt jebkuru pilnu piekraušanu)
STR_ORDER_TRANSFER_NO_LOAD                                      :(Pārkraut un atstāt tukšu)
STR_ORDER_NO_UNLOAD                                             :(Neizkraut un paņemt kravu)
STR_ORDER_NO_UNLOAD_FULL_LOAD                                   :(Neizkraut un gaidīt pilnu kravu)
STR_ORDER_NO_UNLOAD_FULL_LOAD_ANY                               :(Neizkraut un gaidīt jebkuru pilnu kravu)
STR_ORDER_NO_UNLOAD_NO_LOAD                                     :(Bez izkraušanas un bez iekraušanas)

STR_ORDER_AUTO_REFIT                                            :(Automātiski pielāgot uz {STRING})
STR_ORDER_FULL_LOAD_REFIT                                       :(Piekraut pilnu, ar automātisku pielāgošanu uz {STRING})
STR_ORDER_FULL_LOAD_ANY_REFIT                                   :(Piekraut pilnu ar jebkuru kravu, ar automātisku pielāgošanu uz {STRING})
STR_ORDER_UNLOAD_REFIT                                          :(Izkraut un paņemt kravu ar automātisku pielāgošanu uz {STRING})
STR_ORDER_UNLOAD_FULL_LOAD_REFIT                                :(Izkraut un gaidīt pilnu iekraušanu ar automātisku pielāgošanu uz {STRING})
STR_ORDER_UNLOAD_FULL_LOAD_ANY_REFIT                            :(Izkraut un gaidīt jebkuru pilnu iekraušanu ar automātisku pielāgošanu uz {STRING})
STR_ORDER_TRANSFER_REFIT                                        :(Pārsūtīt un paņemt kravu ar automātisku pielāgošanu uz {STRING})
STR_ORDER_TRANSFER_FULL_LOAD_REFIT                              :(Pārsūtīt un gaidīt pilnu iekraušanu ar automātisku pielāgošanu uz {STRING})
STR_ORDER_TRANSFER_FULL_LOAD_ANY_REFIT                          :(Izkraut un gaidīt pilnu iekraušanu ar automātisku pielāgošanu uz {STRING})
STR_ORDER_NO_UNLOAD_REFIT                                       :(Neizkraut un ņemt kravu ar automātisku pielāgošanu uz {STRING})
STR_ORDER_NO_UNLOAD_FULL_LOAD_REFIT                             :(Neizkraut un gaidīt pilnu iekraušanu ar automātisku pielāgošanu uz {STRING})
STR_ORDER_NO_UNLOAD_FULL_LOAD_ANY_REFIT                         :(Neizkraut un gaidīt jebkuru pilnu iekraušanu ar automātisku pielāgošanu uz {STRING})

STR_ORDER_AUTO_REFIT_ANY                                        :pieejamā krava

###length 3
STR_ORDER_STOP_LOCATION_NEAR_END                                :[tuvākais gals]
STR_ORDER_STOP_LOCATION_MIDDLE                                  :[vidus]
STR_ORDER_STOP_LOCATION_FAR_END                                 :[tālākais gals]

STR_ORDER_OUT_OF_RANGE                                          :{RED} (Nākamais galamērķis ir ārpus apgabala)

STR_ORDER_CONDITIONAL_UNCONDITIONAL                             :Lekt uz rīkojumu nr. {COMMA}
STR_ORDER_CONDITIONAL_NUM                                       :Lekt uz rīkojumu nr. {COMMA}, kad {STRING} {STRING} {COMMA}
STR_ORDER_CONDITIONAL_TRUE_FALSE                                :Lekt uz rīkojumu nr. {COMMA}, kad {STRING} {STRING}

STR_INVALID_ORDER                                               :{RED} (Nederīgs rīkojums)

# Time table window
STR_TIMETABLE_TITLE                                             :{WHITE}{VEHICLE} (Laiku saraksts)
STR_TIMETABLE_ORDER_VIEW                                        :{BLACK}Rīkojumi
STR_TIMETABLE_ORDER_VIEW_TOOLTIP                                :{BLACK}Pārslēgt uz rīkojumu skatu

STR_TIMETABLE_TOOLTIP                                           :{BLACK}Saraksts - klikšķināt uz rīkojuma, lai to atlasītu

STR_TIMETABLE_NO_TRAVEL                                         :Bez braukšanas
STR_TIMETABLE_NOT_TIMETABLEABLE                                 :Ceļot (automātiski; pēc nākamā manuālā rīkojuma saraksta)
STR_TIMETABLE_TRAVEL_NOT_TIMETABLED                             :Braukšana (nav sarakstā)
STR_TIMETABLE_TRAVEL_NOT_TIMETABLED_SPEED                       :Braukt ar ne vairāk kā {2:VELOCITY} (nav sarakstā)
STR_TIMETABLE_TRAVEL_FOR                                        :Braukt līdz {STRING}
STR_TIMETABLE_TRAVEL_FOR_SPEED                                  :Braukt uz {STRING} ar ne vairāk kā {VELOCITY}
STR_TIMETABLE_TRAVEL_FOR_ESTIMATED                              :Ceļot (priekš {STRING}, nav sarakstā)
STR_TIMETABLE_TRAVEL_FOR_SPEED_ESTIMATED                        :Ceļot (ilgums {STRING}, nav sarakstā) ne ātrāk kā {VELOCITY}
STR_TIMETABLE_STAY_FOR_ESTIMATED                                :(stāvēt {STRING}, nav sarakstā)
STR_TIMETABLE_AND_TRAVEL_FOR_ESTIMATED                          :(ceļot uz {STRING}, nav sarakstā)
STR_TIMETABLE_STAY_FOR                                          :un palikt līdz {STRING}
STR_TIMETABLE_AND_TRAVEL_FOR                                    :un braukt līdz {STRING}
STR_TIMETABLE_DAYS                                              :{COMMA}{NBSP}dien{P a as u}
STR_TIMETABLE_TICKS                                             :{COMMA}{NBSP}tik{P s i u}

STR_TIMETABLE_TOTAL_TIME                                        :{BLACK}Šis saraksts aizņems {STRING}, lai pabeigtu
STR_TIMETABLE_TOTAL_TIME_INCOMPLETE                             :{BLACK}Šis saraksts aizņems vismaz {STRING} lai pabeigtu (nav viss pēc saraksta)

STR_TIMETABLE_STATUS_ON_TIME                                    :{BLACK}Šis transportlīdzeklis pašlaik iekļaujas laikā
STR_TIMETABLE_STATUS_LATE                                       :{BLACK}Šis transportlīdzeklis pašlaik {STRING} kavē
STR_TIMETABLE_STATUS_EARLY                                      :{BLACK}Šis transportlīdzeklis pašlaik {STRING} par agru
STR_TIMETABLE_STATUS_NOT_STARTED                                :{BLACK}Šis saraksts vēl nav sācies
STR_TIMETABLE_STATUS_START_AT                                   :{BLACK}Šis saraksts sāksies {STRING}

STR_TIMETABLE_STARTING_DATE                                     :{BLACK}Sākuma datums
STR_TIMETABLE_STARTING_DATE_TOOLTIP                             :{BLACK}Izvēlieties datumu kā šī kustību saraksta sākuma punktu. Ctrl+Click vienmērīgi sadala visus transportlīdzekļus, kas koplieto šo pasūtījumu no norādītā datuma, pamatojoties uz to plānoto pasūtījumu, ja pasūtījums pilnībā izmanto kustību sarakstu

STR_TIMETABLE_CHANGE_TIME                                       :{BLACK}Mainīt laiku
STR_TIMETABLE_WAIT_TIME_TOOLTIP                                 :{BLACK}Mainiet laiku, kas nepieciešams iezīmētajam pasūtījumam. Ctrl+Click iestata laiku visiem pasūtījumiem

STR_TIMETABLE_CLEAR_TIME                                        :{BLACK}Notīrīt laiku
STR_TIMETABLE_CLEAR_TIME_TOOLTIP                                :{BLACK}Dzēst iezīmētā pasūtījuma laiku. Ctrl+klikšķis notīra laiku visiem pasūtījumiem

STR_TIMETABLE_CHANGE_SPEED                                      :{BLACK}Mainīt ātruma ierobežojumu
STR_TIMETABLE_CHANGE_SPEED_TOOLTIP                              :{BLACK}Mainiet izceltā pasūtījuma maksimālo braukšanas ātrumu. Ctrl+Click iestata ātrumu visiem pasūtījumiem

STR_TIMETABLE_CLEAR_SPEED                                       :{BLACK}Nodzēst ātruma ierobežojumu
STR_TIMETABLE_CLEAR_SPEED_TOOLTIP                               :{BLACK}Dzēst iezīmētā pasūtījuma maksimālo braukšanas ātrumu. Ctrl+klikšķis notīra ātrumu visiem pasūtījumiem

STR_TIMETABLE_RESET_LATENESS                                    :{BLACK}Atiestatīt kavējuma skaitītāju
STR_TIMETABLE_RESET_LATENESS_TOOLTIP                            :{BLACK}Atslēgt skaitītāju, lai transportlīdzeklis būtu laikā

STR_TIMETABLE_AUTOFILL                                          :{BLACK}Automātiska aizpildīšana
STR_TIMETABLE_AUTOFILL_TOOLTIP                                  :{BLACK}Automātiski aizpildiet kustības grafiku ar vērtībām no nākamā brauciena. Ctrl+noklikšķiniet, lai mēģinātu saglabāt gaidīšanas laiku

STR_TIMETABLE_EXPECTED                                          :{BLACK}Paredzēts
STR_TIMETABLE_SCHEDULED                                         :{BLACK}Ieplānots
STR_TIMETABLE_EXPECTED_TOOLTIP                                  :{BLACK}Pārslēgties starp sagaidāmo un ieplānoto

STR_TIMETABLE_ARRIVAL_ABBREVIATION                              :Ie:
STR_TIMETABLE_DEPARTURE_ABBREVIATION                            :Iz:


# Date window (for timetable)
STR_DATE_CAPTION                                                :{WHITE}Uzlikt datumu
STR_DATE_SET_DATE                                               :{BLACK}Uzlikt datumu
STR_DATE_SET_DATE_TOOLTIP                                       :{BLACK}Lietot izvēlēto datumu kā sākuma datumu sarakstam
STR_DATE_DAY_TOOLTIP                                            :{BLACK}Izvēlēties dienu
STR_DATE_MONTH_TOOLTIP                                          :{BLACK}Izvēlēties mēnesi
STR_DATE_YEAR_TOOLTIP                                           :{BLACK}Izvēlēties gadu


# AI debug window
STR_AI_DEBUG                                                    :{WHITE}MI/spēles skriptu atkļūdošana
STR_AI_DEBUG_NAME_AND_VERSION                                   :{BLACK}{STRING} (v{NUM})
STR_AI_DEBUG_NAME_TOOLTIP                                       :{BLACK}Skripta nosaukums
STR_AI_DEBUG_SETTINGS                                           :{BLACK}Iestatījumi
STR_AI_DEBUG_SETTINGS_TOOLTIP                                   :{BLACK}Mainīt skripta iestatījumus
STR_AI_DEBUG_RELOAD                                             :{BLACK}Pārlādēt MI
STR_AI_DEBUG_RELOAD_TOOLTIP                                     :{BLACK}Apturēt MI, pārlādēt skriptu, un restartēt MI
STR_AI_DEBUG_BREAK_STR_ON_OFF_TOOLTIP                           :{BLACK}Pārslēgt slēgšanu, kad MI ziņojums saskan ar slēgšanas ziņojumu
STR_AI_DEBUG_BREAK_ON_LABEL                                     :{BLACK}Slēgt, kad:
STR_AI_DEBUG_BREAK_STR_OSKTITLE                                 :{BLACK}Slēgt, kad
STR_AI_DEBUG_BREAK_STR_TOOLTIP                                  :{BLACK}Kad MI ziņojums saskanēs ar šo tekstu, spēle tiks pauzēta
STR_AI_DEBUG_MATCH_CASE                                         :{BLACK}Ievērot reģistru
STR_AI_DEBUG_MATCH_CASE_TOOLTIP                                 :{BLACK}Pārslēgt lielo/mazo burtu ievērošanu, kad salīdzināt MI ziņojumus ar slēgšanas tekstu
STR_AI_DEBUG_CONTINUE                                           :{BLACK}Turpināt
STR_AI_DEBUG_CONTINUE_TOOLTIP                                   :{BLACK}Atsākt un turpināt šo MI
STR_AI_DEBUG_SELECT_AI_TOOLTIP                                  :{BLACK}Attēlot šī MI atkļūdošanas izvadu
STR_AI_GAME_SCRIPT                                              :{BLACK}Spēles skripts
STR_AI_GAME_SCRIPT_TOOLTIP                                      :{BLACK}Pārbaudīt spēles skriptu žurnālu

STR_ERROR_AI_NO_AI_FOUND                                        :Nav atrasts ielādei piemērots MI.{}Šis ir MI makets un spēlē tas neko nedarīs.{}Jūs varat lejupielādēt dažus MI no 'Tiešsaistes satura' sistēmas
STR_ERROR_AI_PLEASE_REPORT_CRASH                                :{WHITE}Viens no strādājošiem skriptiem nobruka. Lūdzu, paziņojiet par šo gadījumu skripta autoram, pievienojot ekrānuzņēmumu ar MI/spēles skriptu atkļūdošanas logu
STR_ERROR_AI_DEBUG_SERVER_ONLY                                  :{YELLOW}MI/spēles skriptu atkļūdošanas logs ir pieejams tikai serverim

# AI configuration window
STR_AI_CONFIG_CAPTION_AI                                        :{WHITE}AI Konfigurācija
STR_AI_CONFIG_CAPTION_GAMESCRIPT                                :{WHITE}Spēles skripta konfigurācija
STR_AI_CONFIG_GAMELIST_TOOLTIP                                  :{BLACK}Spēles skripts, kas tiks ielādēts nākamajā spēlē
STR_AI_CONFIG_AILIST_TOOLTIP                                    :{BLACK}MI, kas tiks ielādēts nākamajā spēlē
STR_AI_CONFIG_HUMAN_PLAYER                                      :Spēlētājs (cilvēks)
STR_AI_CONFIG_RANDOM_AI                                         :Nejaušs MI
STR_AI_CONFIG_NONE                                              :(nav)
STR_AI_CONFIG_MAX_COMPETITORS                                   :{LTBLUE}Maksimālais sāncenšu daudzums: {ORANGE}{COMMA}

STR_AI_CONFIG_MOVE_UP                                           :{BLACK}Pacelt uz augšu
STR_AI_CONFIG_MOVE_UP_TOOLTIP                                   :{BLACK}Pacelt izvēlētos MI sarakstā uz augšu
STR_AI_CONFIG_MOVE_DOWN                                         :{BLACK}Nolaist uz leju
STR_AI_CONFIG_MOVE_DOWN_TOOLTIP                                 :{BLACK}Nolaist izvēlētos MI sarakstā uz leju

STR_AI_CONFIG_GAMESCRIPT                                        :{SILVER}Spēles skripti
STR_AI_CONFIG_GAMESCRIPT_PARAM                                  :{SILVER}Parametri
STR_AI_CONFIG_AI                                                :{SILVER}MI

STR_AI_CONFIG_CHANGE_AI                                         :{BLACK}Izvēlēties MI
STR_AI_CONFIG_CHANGE_GAMESCRIPT                                 :{BLACK}Atlasiet spēles skriptu
STR_AI_CONFIG_CHANGE_TOOLTIP                                    :{BLACK}Ielādēt citu skriptu
STR_AI_CONFIG_CONFIGURE                                         :{BLACK}Konfigurēt
STR_AI_CONFIG_CONFIGURE_TOOLTIP                                 :{BLACK}Konfigurēt skripta parametrus

# Available AIs window
STR_AI_LIST_CAPTION                                             :{WHITE}Pieejamie {STRING}
STR_AI_LIST_CAPTION_AI                                          :MI
STR_AI_LIST_CAPTION_GAMESCRIPT                                  :Spēles skripti
STR_AI_LIST_TOOLTIP                                             :{BLACK}Klikšķināt, lai izvēlētos skriptu

STR_AI_LIST_AUTHOR                                              :{LTBLUE}Autors: {ORANGE}{STRING}
STR_AI_LIST_VERSION                                             :{LTBLUE}Versija: {ORANGE}{NUM}
STR_AI_LIST_URL                                                 :{LTBLUE}Tīmekļa adrese: {ORANGE}{STRING}

STR_AI_LIST_ACCEPT                                              :{BLACK}Apstiprināt
STR_AI_LIST_ACCEPT_TOOLTIP                                      :{BLACK}Izvēlēties izcelto skriptu
STR_AI_LIST_CANCEL                                              :{BLACK}Atcelt
STR_AI_LIST_CANCEL_TOOLTIP                                      :{BLACK}Nemainīt skriptu

STR_SCREENSHOT_CAPTION                                          :{WHITE}Uzņemt ekrānuzņēmumu
STR_SCREENSHOT_SCREENSHOT                                       :{BLACK}Normāls ekrānuzņēmums
STR_SCREENSHOT_ZOOMIN_SCREENSHOT                                :{BLACK}Pilnībā pietuvināts ekrānuzņēmums
STR_SCREENSHOT_DEFAULTZOOM_SCREENSHOT                           :{BLACK}Noklusējuma tuvinājuma ekrānuzņēmums
STR_SCREENSHOT_WORLD_SCREENSHOT                                 :{BLACK}Visas kartes ekrānuzņēmums
STR_SCREENSHOT_HEIGHTMAP_SCREENSHOT                             :{BLACK}Augstumkartes ekrānuzņēmums
STR_SCREENSHOT_MINIMAP_SCREENSHOT                               :{BLACK}Minikartes ekrānuzņēmums

# AI Parameters
STR_AI_SETTINGS_CAPTION_AI                                      :{WHITE}MI Parametri
STR_AI_SETTINGS_CLOSE                                           :{BLACK}Aizvērt
STR_AI_SETTINGS_RESET                                           :{BLACK}Atiestatīt
STR_AI_SETTINGS_SETTING                                         :{STRING}: {ORANGE}{STRING}
STR_AI_SETTINGS_START_DELAY                                     :Aptuvenais dienu skaits, līdz palaist šo MI pēc iepriekšējā: {ORANGE}{STRING}


# Textfile window
STR_TEXTFILE_WRAP_TEXT                                          :{WHITE}Aplauzt tekstu
STR_TEXTFILE_WRAP_TEXT_TOOLTIP                                  :{BLACK}Aplauzt tekstu logā, lai tas viss iekļautos un nevajadzētu ritināt
STR_TEXTFILE_VIEW_README                                        :{BLACK}Skatīt failu Lasi_mani
STR_TEXTFILE_VIEW_CHANGELOG                                     :{BLACK}Izmaiņu žurnāls
STR_TEXTFILE_VIEW_LICENCE                                       :{BLACK}Licence
###length 3
STR_TEXTFILE_README_CAPTION                                     :{WHITE}{STRING} kopas {STRING} fails Lasi_mani
STR_TEXTFILE_CHANGELOG_CAPTION                                  :{WHITE}{STRING} kopas {STRING} izmaiņu žurnāls
STR_TEXTFILE_LICENCE_CAPTION                                    :{WHITE}{STRING} kopas {STRING} licence


# Vehicle loading indicators
STR_PERCENT_UP_SMALL                                            :{TINY_FONT}{WHITE}{NUM}%{UP_ARROW}
STR_PERCENT_UP                                                  :{WHITE}{NUM}%{UP_ARROW}
STR_PERCENT_DOWN_SMALL                                          :{TINY_FONT}{WHITE}{NUM}%{DOWN_ARROW}
STR_PERCENT_DOWN                                                :{WHITE}{NUM}%{DOWN_ARROW}
STR_PERCENT_UP_DOWN_SMALL                                       :{TINY_FONT}{WHITE}{NUM}%{UP_ARROW}{DOWN_ARROW}
STR_PERCENT_UP_DOWN                                             :{WHITE}{NUM}%{UP_ARROW}{DOWN_ARROW}
STR_PERCENT_NONE_SMALL                                          :{TINY_FONT}{WHITE}{NUM}%
STR_PERCENT_NONE                                                :{WHITE}{NUM}%

# Income 'floats'
STR_INCOME_FLOAT_COST_SMALL                                     :{TINY_FONT}{RED}Izmaksas: {CURRENCY_LONG}
STR_INCOME_FLOAT_COST                                           :{RED}Izmaksas: {CURRENCY_LONG}
STR_INCOME_FLOAT_INCOME_SMALL                                   :{TINY_FONT}{GREEN}Ienākumi: {CURRENCY_LONG}
STR_INCOME_FLOAT_INCOME                                         :{GREEN}Ienākumi: {CURRENCY_LONG}
STR_FEEDER_TINY                                                 :{TINY_FONT}{YELLOW}Pārskaita: {CURRENCY_LONG}
STR_FEEDER                                                      :{YELLOW}Pārskaita: {CURRENCY_LONG}
STR_FEEDER_INCOME_TINY                                          :{TINY_FONT}{YELLOW}Pārkraušana: {CURRENCY_LONG}{WHITE} / {GREEN}Ienākumi: {CURRENCY_LONG}
STR_FEEDER_INCOME                                               :{YELLOW}Pārkraušana: {CURRENCY_LONG}{WHITE} / {GREEN}Ienākumi: {CURRENCY_LONG}
STR_FEEDER_COST_TINY                                            :{TINY_FONT}{YELLOW}Pārkraušana: {CURRENCY_LONG}{WHITE} / {RED}Izmaksas: {CURRENCY_LONG}
STR_FEEDER_COST                                                 :{YELLOW}Pārkraušana: {CURRENCY_LONG}{WHITE} / {RED}Izmaksas: {CURRENCY_LONG}
STR_MESSAGE_ESTIMATED_COST                                      :{WHITE}Plānotās izmaksas: {CURRENCY_LONG}
STR_MESSAGE_ESTIMATED_INCOME                                    :{WHITE}Plānotie ienākumi: {CURRENCY_LONG}

# Saveload messages
STR_ERROR_SAVE_STILL_IN_PROGRESS                                :{WHITE}Notiek saglabāšana,{}lLūdzu uzgaidiet!
STR_ERROR_AUTOSAVE_FAILED                                       :{WHITE}Automātiskā saglabāšana neizdevās
STR_ERROR_UNABLE_TO_READ_DRIVE                                  :{BLACK}Nevar lasīt disku
STR_ERROR_GAME_SAVE_FAILED                                      :{WHITE}Spēles saglabāšana neizdevās{}{STRING}
STR_ERROR_UNABLE_TO_DELETE_FILE                                 :{WHITE}Nevar dzēst failu
STR_ERROR_GAME_LOAD_FAILED                                      :{WHITE}Spēles ielādēšana neizdevās{}{STRING}
STR_GAME_SAVELOAD_ERROR_BROKEN_INTERNAL_ERROR                   :Iekšēja kļūda: {STRING}
STR_GAME_SAVELOAD_ERROR_BROKEN_SAVEGAME                         :Bojāts saglabātās spēles fails - {STRING}
STR_GAME_SAVELOAD_ERROR_TOO_NEW_SAVEGAME                        :Spēle ir saglabāta ar jaunāku versiju
STR_GAME_SAVELOAD_ERROR_FILE_NOT_READABLE                       :Failu nevar nolasīt
STR_GAME_SAVELOAD_ERROR_FILE_NOT_WRITEABLE                      :Failā nevar ierakstīt
STR_GAME_SAVELOAD_ERROR_DATA_INTEGRITY_CHECK_FAILED             :Datu integritātes pārbaude neizdevās
STR_GAME_SAVELOAD_ERROR_PATCHPACK                               :Saglabāšana notiek ar modificētu versiju
STR_GAME_SAVELOAD_NOT_AVAILABLE                                 :<nav pieejams>
STR_WARNING_LOADGAME_REMOVED_TRAMS                              :{WHITE}Spēle tika saglabāta bez tramvaju atbalsta. Visi tramvaji tika aizvākti.

# Map generation messages
STR_ERROR_COULD_NOT_CREATE_TOWN                                 :{WHITE}Kartes radīšana ir pārtraukta...{}... nav piemērotas atrašanās vietas pilsētām
STR_ERROR_NO_TOWN_IN_SCENARIO                                   :{WHITE}... šajā scenārijā nav pilsētu

STR_ERROR_PNGMAP                                                :{WHITE}Nevar ielādēt ainavu no PNG...
STR_ERROR_PNGMAP_FILE_NOT_FOUND                                 :{WHITE}... fails nav atrasts
STR_ERROR_PNGMAP_IMAGE_TYPE                                     :{WHITE}... nevarēja pārveidot šo attēla veidu. Vajadzīgs 8 vai 24 bitu PNG attēls
STR_ERROR_PNGMAP_MISC                                           :{WHITE}... kautkas nogāja greizi (iespējams ka fails ir bojāts)

STR_ERROR_BMPMAP                                                :{WHITE}Nevar ielādēt ainavu no BMP...
STR_ERROR_BMPMAP_IMAGE_TYPE                                     :{WHITE}... nevarēja pārveidot attēla veidu

STR_ERROR_HEIGHTMAP_TOO_LARGE                                   :{WHITE}... attēls ir pārāk liels

STR_WARNING_HEIGHTMAP_SCALE_CAPTION                             :{WHITE}Līmeņa brīdinājums
STR_WARNING_HEIGHTMAP_SCALE_MESSAGE                             :{YELLOW}Nav ieteicams pārāk palielināt pamatkarti. Vai turpināt radīšanu?

# Soundset messages
STR_WARNING_FALLBACK_SOUNDSET                                   :{WHITE}Atrasts tikai iestrādātais skaņu komplekts. Ja vēlaties skaņas, instalējiet komplektu no satura lejupielādes sistēmas

# Screenshot related messages
STR_WARNING_SCREENSHOT_SIZE_CAPTION                             :{WHITE}Milzīgs ekrānuzņēmums
STR_WARNING_SCREENSHOT_SIZE_MESSAGE                             :{YELLOW}Ekrānuzņēmumam būs {COMMA} x {COMMA} pikseļu liela izšķirtspēja. Ekrānuzņēmuma uzņemšana var aizņemt kādu brīdi. Vai jūs vēlaties turpināt?

STR_MESSAGE_HEIGHTMAP_SUCCESSFULLY                              :{WHITE} Kartes augstums veiksmīgi saglabāts kā “{STRING}”. Augstākā virsotne ir {NUM}
STR_MESSAGE_SCREENSHOT_SUCCESSFULLY                             :{WHITE}Ekrānuzņēmums veiksmīgi saglabāts kā '{STRING}'
STR_ERROR_SCREENSHOT_FAILED                                     :{WHITE}Ekrānuzņēmums neizdevās!

# Error message titles
STR_ERROR_MESSAGE_CAPTION                                       :{YELLOW}Ziņojums
STR_ERROR_MESSAGE_CAPTION_OTHER_COMPANY                         :{YELLOW}Ziņojums no {STRING}

# Generic construction errors
STR_ERROR_OFF_EDGE_OF_MAP                                       :{WHITE}Ārpus kartes robežām
STR_ERROR_TOO_CLOSE_TO_EDGE_OF_MAP                              :{WHITE}Pārāk tuvu kartes malai
STR_ERROR_NOT_ENOUGH_CASH_REQUIRES_CURRENCY                     :{WHITE}Nepietiek naudas - nepieciešams {CURRENCY_LONG}
STR_ERROR_FLAT_LAND_REQUIRED                                    :{WHITE}Nepieciešama līdzena zeme
STR_ERROR_LAND_SLOPED_IN_WRONG_DIRECTION                        :{WHITE}Nogāze ir uz nepareizo pusi
STR_ERROR_CAN_T_DO_THIS                                         :{WHITE}Nav iespējams tā izdarīt...
STR_ERROR_BUILDING_MUST_BE_DEMOLISHED                           :{WHITE}Vispirms ir jānojauc ēku
STR_ERROR_CAN_T_CLEAR_THIS_AREA                                 :{WHITE}Šo laukumu nevar nolīdzināt...
STR_ERROR_SITE_UNSUITABLE                                       :{WHITE}... vieta nav piemērota
STR_ERROR_ALREADY_BUILT                                         :{WHITE}... jau ir uzbūvēts
STR_ERROR_OWNED_BY                                              :{WHITE}... pieder {STRING}
STR_ERROR_AREA_IS_OWNED_BY_ANOTHER                              :{WHITE}... zemes gabals pieder citam uzņēmumam
STR_ERROR_TERRAFORM_LIMIT_REACHED                               :{WHITE}... sasniegts ainavu ierobežojums
STR_ERROR_CLEARING_LIMIT_REACHED                                :{WHITE}... sasniegts lauciņu attīrīšanas ierobežojums
STR_ERROR_TREE_PLANT_LIMIT_REACHED                              :{WHITE}... sasniegts koku stādīšanas ierobežojums
STR_ERROR_NAME_MUST_BE_UNIQUE                                   :{WHITE}Vārdam ir jābūt unikālam
STR_ERROR_GENERIC_OBJECT_IN_THE_WAY                             :{WHITE}Traucē {1:STRING}
STR_ERROR_NOT_ALLOWED_WHILE_PAUSED                              :{WHITE}Nav atļauts pauzes režīmā

# Local authority errors
STR_ERROR_LOCAL_AUTHORITY_REFUSES_TO_ALLOW_THIS                 :{WHITE}{TOWN} vietējā pašvaldība neatļauj šādu rīcību
STR_ERROR_LOCAL_AUTHORITY_REFUSES_AIRPORT                       :{WHITE}{TOWN} vietējā pašvaldība aizliedz būvēt vēl vienu lidostu šajā pilsetā
STR_ERROR_LOCAL_AUTHORITY_REFUSES_NOISE                         :{WHITE}{TOWN} vietējā pašvaldība atsaka atļauju lidostai sakarā ar paaugstinātu trokšņa līmeni
STR_ERROR_BRIBE_FAILED                                          :{WHITE}Jūsu kukuļošanas mēģinājumus ir atklājis apgabala izmeklētājs

# Levelling errors
STR_ERROR_CAN_T_RAISE_LAND_HERE                                 :{WHITE}Šeit nevar uzbērt augstāk...
STR_ERROR_CAN_T_LOWER_LAND_HERE                                 :{WHITE}Šeit nevar norakt zemāk...
STR_ERROR_CAN_T_LEVEL_LAND_HERE                                 :{WHITE}Šeit nevar izlīdzīnāt zemi...
STR_ERROR_EXCAVATION_WOULD_DAMAGE                               :{WHITE}Rakšana sabojās tuneli
STR_ERROR_ALREADY_AT_SEA_LEVEL                                  :{WHITE}... jau ir jūras līmenī
STR_ERROR_TOO_HIGH                                              :{WHITE}... pārāk augstu
STR_ERROR_ALREADY_LEVELLED                                      :{WHITE}... jau ir līdzens
STR_ERROR_BRIDGE_TOO_HIGH_AFTER_LOWER_LAND                      :{WHITE}Tilta otrs gals ir pārāk augstu.

# Company related errors
STR_ERROR_CAN_T_CHANGE_COMPANY_NAME                             :{WHITE}Uzņēmuma nosaukumu nevar mainīt...
STR_ERROR_CAN_T_CHANGE_PRESIDENT                                :{WHITE}Vadītāja vārdu nevar mainīt...

STR_ERROR_MAXIMUM_PERMITTED_LOAN                                :{WHITE}... maksimāli pieļaujamais aizdevuma apjoms ir {CURRENCY_LONG}
STR_ERROR_CAN_T_BORROW_ANY_MORE_MONEY                           :{WHITE}Nevar aizņemties vairāk naudas...
STR_ERROR_LOAN_ALREADY_REPAYED                                  :{WHITE}... nav atmaksājamu aizdevumu
STR_ERROR_CURRENCY_REQUIRED                                     :{WHITE}...{CURRENCY_LONG} nepieciešams
STR_ERROR_CAN_T_REPAY_LOAN                                      :{WHITE}Nevar atmaksāt aizdevumu...
STR_ERROR_INSUFFICIENT_FUNDS                                    :{WHITE}Bankas aizdoto naudu nevar dot projām...
STR_ERROR_CAN_T_GIVE_MONEY                                      :{WHITE}Nav iespējams atdot naudu šai kompānijai...
STR_ERROR_CAN_T_BUY_COMPANY                                     :{WHITE}Nevar nopirkt uzņēmumu...
STR_ERROR_CAN_T_BUILD_COMPANY_HEADQUARTERS                      :{WHITE}Nevar uzbūvēt uzņēmuma biroju...
STR_ERROR_CAN_T_BUY_25_SHARE_IN_THIS                            :{WHITE}Nevar nopirkt 25% daļu šajā uzņēmumā...
STR_ERROR_CAN_T_SELL_25_SHARE_IN                                :{WHITE}Nevar pārdot 25% daļu šajā uzņēmumā...
STR_ERROR_PROTECTED                                             :{WHITE}Šis uzņēmums ir par jaunu lai tirgotu akcijas...

# Town related errors
STR_ERROR_CAN_T_GENERATE_TOWN                                   :{WHITE}Nevar būvēt pilsētas
STR_ERROR_CAN_T_RENAME_TOWN                                     :{WHITE}Nevar pārdēvēt pilsētu...
STR_ERROR_CAN_T_FOUND_TOWN_HERE                                 :{WHITE}Šeit nevar būvēt jaunu pilsētu...
STR_ERROR_CAN_T_EXPAND_TOWN                                     :{WHITE}Nevar paplašināt pilsētu...
STR_ERROR_TOO_CLOSE_TO_EDGE_OF_MAP_SUB                          :{WHITE}... pārāk tuvu kartes malai
STR_ERROR_TOO_CLOSE_TO_ANOTHER_TOWN                             :{WHITE}... pārāk tuvu citai pilsētai
STR_ERROR_TOO_MANY_TOWNS                                        :{WHITE}... pārāk daudz pilsētu
STR_ERROR_NO_SPACE_FOR_TOWN                                     :{WHITE}... uz kartes nav vairāk vietas
STR_ERROR_TOWN_EXPAND_WARN_NO_ROADS                             :{WHITE}Pilsēta ceļus nebūvēs. Jūs varat ieslēgt ceļu būvi caur Papildu iestatījumi->Ekonomika->Pilsētas
STR_ERROR_ROAD_WORKS_IN_PROGRESS                                :{WHITE}Notiek ceļa remonts
STR_ERROR_TOWN_CAN_T_DELETE                                     :{WHITE}Šo pilsētu nevar dzēst...{}Kāda stacija vai depo attiecas uz pilsētu. Vai pilsētai pieder nenoņemams lauciņš
STR_ERROR_STATUE_NO_SUITABLE_PLACE                              :{WHITE}... šās pilsētas centrā statujai nav piemērotas vietas

# Industry related errors
STR_ERROR_TOO_MANY_INDUSTRIES                                   :{WHITE}... pārāk daudz ražotņu
STR_ERROR_CAN_T_GENERATE_INDUSTRIES                             :{WHITE}Nevar radīt ražotnes...
STR_ERROR_CAN_T_BUILD_HERE                                      :{WHITE}Šeit nevar būvēt {STRING}...
STR_ERROR_CAN_T_CONSTRUCT_THIS_INDUSTRY                         :{WHITE}Šeit nevar būvēt šī veida ražotni...
STR_ERROR_CAN_T_PROSPECT_INDUSTRY                               :{WHITE}Nozari nevar izredzēt...
STR_ERROR_INDUSTRY_TOO_CLOSE                                    :{WHITE}... pārāk tuvu citai ražotnei
STR_ERROR_MUST_FOUND_TOWN_FIRST                                 :{WHITE}... vispirms ir jāuzceļ pilsētu
STR_ERROR_ONLY_ONE_ALLOWED_PER_TOWN                             :{WHITE}... pilsētā atļauts tikai viens(a)
STR_ERROR_CAN_ONLY_BE_BUILT_IN_TOWNS_WITH_POPULATION_OF_1200    :{WHITE}... var būvēt tikai pilsētās ar iedzīvotāju skaitu vismaz 1200
STR_ERROR_CAN_ONLY_BE_BUILT_IN_RAINFOREST                       :{WHITE}... var būvēt tikai lietus mežu apvidos
STR_ERROR_CAN_ONLY_BE_BUILT_IN_DESERT                           :{WHITE}... var būvēt tikai tuksnešu apvidos
STR_ERROR_CAN_ONLY_BE_BUILT_IN_TOWNS                            :{WHITE}... var būvēt tikai pilsētās (aizvietojot ēkas)
STR_ERROR_CAN_ONLY_BE_BUILT_NEAR_TOWN_CENTER                    :{WHITE}... var būvēt tikai blakus pilsētu centriem
STR_ERROR_CAN_ONLY_BE_BUILT_IN_LOW_AREAS                        :{WHITE}... var būvēt tikai zemos apvidos
STR_ERROR_CAN_ONLY_BE_POSITIONED                                :{WHITE}... var tikt izvietots tikai pie kartes malām
STR_ERROR_FOREST_CAN_ONLY_BE_PLANTED                            :{WHITE}... mežus var stādīt tikai virs sniega līnijas
STR_ERROR_CAN_ONLY_BE_BUILT_ABOVE_SNOW_LINE                     :{WHITE}... var būvēt tikai sniegotajos apgabalos
STR_ERROR_CAN_ONLY_BE_BUILT_BELOW_SNOW_LINE                     :{WHITE}... var būvēt tikai bezsniega apgabalos

STR_ERROR_PROSPECTING_WAS_UNLUCKY                               :{WHITE}Neizdevās iegūt finansējumu dēļ neveiksmes; mēģiniet vēlreiz
STR_ERROR_NO_SUITABLE_PLACES_FOR_PROSPECTING                    :{WHITE}Šai nozarei nav piemērotu vietu, kur attīstīties
STR_ERROR_NO_SUITABLE_PLACES_FOR_INDUSTRIES                     :{WHITE}Neatradās piemērotas vietas '{STRING}' tipa industrijām
STR_ERROR_NO_SUITABLE_PLACES_FOR_INDUSTRIES_EXPLANATION         :{WHITE}Mainīt kartes ģenerēšanas parametrus, lai iegūtu labāku karti

# Station construction related errors
STR_ERROR_CAN_T_BUILD_RAILROAD_STATION                          :{WHITE}Šeit nevar būvēt dzelzceļa staciju...
STR_ERROR_CAN_T_BUILD_BUS_STATION                               :{WHITE}Nevar būvēt autobusu pieturvietu...
STR_ERROR_CAN_T_BUILD_TRUCK_STATION                             :{WHITE}Nevar būvēt kravas automobiļu staciju...
STR_ERROR_CAN_T_BUILD_PASSENGER_TRAM_STATION                    :{WHITE}Nevar būvēt pasažieru tramvaju pieturvietu...
STR_ERROR_CAN_T_BUILD_CARGO_TRAM_STATION                        :{WHITE}Nevar būvēt kravas tramvaju pieturvietu...
STR_ERROR_CAN_T_BUILD_DOCK_HERE                                 :{WHITE}Šeit nevar būvēt piestātni...
STR_ERROR_CAN_T_BUILD_AIRPORT_HERE                              :{WHITE}Šeit nevar būvēt lidostu...

STR_ERROR_ADJOINS_MORE_THAN_ONE_EXISTING                        :{WHITE}Blakus atrodas vairāk nekā viena stacija/iekraušanas zona
STR_ERROR_STATION_TOO_SPREAD_OUT                                :{WHITE}... stacija ir pārāk izplesta
STR_ERROR_TOO_MANY_STATIONS_LOADING                             :{WHITE}Pārāk daudz staciju/iekraušanas zonu
STR_ERROR_TOO_MANY_STATION_SPECS                                :{WHITE}Pārāk daudz dzelzceļa stacijas daļu
STR_ERROR_TOO_MANY_BUS_STOPS                                    :{WHITE}Pārāk daudz autobusu pieturvietu
STR_ERROR_TOO_MANY_TRUCK_STOPS                                  :{WHITE}Pārāk daudz kravas automobiļu staciju
STR_ERROR_TOO_CLOSE_TO_ANOTHER_DOCK                             :{WHITE}Pārāk tuvu citai piestātnei
STR_ERROR_TOO_CLOSE_TO_ANOTHER_AIRPORT                          :{WHITE}Pārāk tuvu citai lidostai
STR_ERROR_CAN_T_RENAME_STATION                                  :{WHITE}Nevar pārdēvēt staciju...
STR_ERROR_DRIVE_THROUGH_ON_TOWN_ROAD                            :{WHITE}... šis ceļš pieder pilsētai
STR_ERROR_DRIVE_THROUGH_DIRECTION                               :{WHITE}... ceļš novietots nepareizā virzienā
STR_ERROR_DRIVE_THROUGH_CORNER                                  :{WHITE}... caurbraucamās stacijās nevar būt stūru
STR_ERROR_DRIVE_THROUGH_JUNCTION                                :{WHITE}... caurbraucamās stacijās nevar būt sazarojumu

# Station destruction related errors
STR_ERROR_CAN_T_REMOVE_PART_OF_STATION                          :{WHITE}Nevar noņemt daļu stacijas...
STR_ERROR_MUST_REMOVE_RAILWAY_STATION_FIRST                     :{WHITE}Virspirms ir jānoņem staciju
STR_ERROR_CAN_T_REMOVE_BUS_STATION                              :{WHITE}Nevar noņemt autobusu pieturvietu...
STR_ERROR_CAN_T_REMOVE_TRUCK_STATION                            :{WHITE}Nevar noņemt kravas automobiļu staciju...
STR_ERROR_CAN_T_REMOVE_PASSENGER_TRAM_STATION                   :{WHITE}Nevar noņemt pasažieru tramvaju pieturvietu...
STR_ERROR_CAN_T_REMOVE_CARGO_TRAM_STATION                       :{WHITE}Nevar noņemt kravas tramvaju pieturvietu...
STR_ERROR_MUST_REMOVE_ROAD_STOP_FIRST                           :{WHITE}Vispirms ir jānoņem pieturvietu
STR_ERROR_THERE_IS_NO_STATION                                   :{WHITE}... tur nav stacijas

STR_ERROR_MUST_DEMOLISH_RAILROAD                                :{WHITE}Vispirms ir jānojauc dzelzceļa staciju
STR_ERROR_MUST_DEMOLISH_BUS_STATION_FIRST                       :{WHITE}Virpirms ir jānojauc autoostu
STR_ERROR_MUST_DEMOLISH_TRUCK_STATION_FIRST                     :{WHITE}Vispirms ir jānojauc kravas staciju
STR_ERROR_MUST_DEMOLISH_PASSENGER_TRAM_STATION_FIRST            :{WHITE}Vispirms ir jānojauc pasažieru tramvaju pieturvietu
STR_ERROR_MUST_DEMOLISH_CARGO_TRAM_STATION_FIRST                :{WHITE}Vispirms ir jānojauc kravas tramvaju pieturvietu
STR_ERROR_MUST_DEMOLISH_DOCK_FIRST                              :{WHITE}Vispirms ir jānojauc piestātni
STR_ERROR_MUST_DEMOLISH_AIRPORT_FIRST                           :{WHITE}Vispirms ir jānojauc lidostu

# Waypoint related errors
STR_ERROR_WAYPOINT_ADJOINS_MORE_THAN_ONE_EXISTING               :{WHITE}Blakus atrodas vairāk nekā viens pieturas punkts
STR_ERROR_TOO_CLOSE_TO_ANOTHER_WAYPOINT                         :{WHITE}Pārāk tuvu citam pieturas punktam

STR_ERROR_CAN_T_BUILD_TRAIN_WAYPOINT                            :{WHITE}Šeit nevar uzbūvēt vilcienu pieturas punktu...
STR_ERROR_CAN_T_POSITION_BUOY_HERE                              :{WHITE}Šeit nevar novietot boju...
STR_ERROR_CAN_T_CHANGE_WAYPOINT_NAME                            :{WHITE}Nevar pārdēvēt pieturas punktu...

STR_ERROR_CAN_T_REMOVE_TRAIN_WAYPOINT                           :{WHITE}Seit nevar noņemt vilcienu pieturas punktu...
STR_ERROR_MUST_REMOVE_RAILWAYPOINT_FIRST                        :{WHITE}Vispirms ir jānoņem dzelzceļa pieturas punktu
STR_ERROR_BUOY_IN_THE_WAY                                       :{WHITE}... ceļā boja
STR_ERROR_BUOY_IS_IN_USE                                        :{WHITE}... boju jau izmanto cits uzņēmums!

# Depot related errors
STR_ERROR_CAN_T_BUILD_TRAIN_DEPOT                               :{WHITE}Šeit nevar būvēt vilcienu depo...
STR_ERROR_CAN_T_BUILD_ROAD_DEPOT                                :{WHITE}Šeit nevar būvēt autotransporta depo...
STR_ERROR_CAN_T_BUILD_TRAM_DEPOT                                :{WHITE}Šeit nevar būvēt tramvaju depo...
STR_ERROR_CAN_T_BUILD_SHIP_DEPOT                                :{WHITE}Šeit nevar būvēt kuģu depo...

STR_ERROR_CAN_T_RENAME_DEPOT                                    :{WHITE}Nevar pārdēvēt depo...

STR_ERROR_TRAIN_MUST_BE_STOPPED_INSIDE_DEPOT                    :{WHITE}...nepieciešams apturēt depo iekšpusē
STR_ERROR_ROAD_VEHICLE_MUST_BE_STOPPED_INSIDE_DEPOT             :{WHITE}...nepieciešams apturēt depo iekšpusē
STR_ERROR_SHIP_MUST_BE_STOPPED_INSIDE_DEPOT                     :{WHITE}...nepieciešams apturēt depo iekšpusē
STR_ERROR_AIRCRAFT_MUST_BE_STOPPED_INSIDE_HANGAR                :{WHITE}...nepieciešams apturēt angāra iekšpusē

STR_ERROR_TRAINS_CAN_ONLY_BE_ALTERED_INSIDE_A_DEPOT             :{WHITE}Vilcienus ir iespējams pārveidot tikai tad, kad tie ir apturēti depo iekšpusē
STR_ERROR_TRAIN_TOO_LONG                                        :{WHITE}Vilciens ir pārāk garš
STR_ERROR_CAN_T_REVERSE_DIRECTION_RAIL_VEHICLE                  :{WHITE}Nevar apgriezt transportlīdzekli...
STR_ERROR_CAN_T_REVERSE_DIRECTION_RAIL_VEHICLE_MULTIPLE_UNITS   :{WHITE}... sastāv no vairākām vienībām
STR_ERROR_INCOMPATIBLE_RAIL_TYPES                               :Nesaderīgi sliežu veidi

STR_ERROR_CAN_T_MOVE_VEHICLE                                    :{WHITE}Transportlīdzekli nevar pārvietot...
STR_ERROR_REAR_ENGINE_FOLLOW_FRONT                              :{WHITE}Aizmugurējā lokomotīve vienmēr seko priekšējai dubultniecei
STR_ERROR_UNABLE_TO_FIND_ROUTE_TO                               :{WHITE}Nevar atrast ceļu uz vietējo depo
STR_ERROR_UNABLE_TO_FIND_LOCAL_DEPOT                            :{WHITE}Nevar atrast vietējo depo

STR_ERROR_DEPOT_WRONG_DEPOT_TYPE                                :Nepareizs depo veids

# Autoreplace related errors
STR_ERROR_TRAIN_TOO_LONG_AFTER_REPLACEMENT                      :{WHITE}{VEHICLE} pēc aizstāšanas ir pārāk garš
STR_ERROR_AUTOREPLACE_NOTHING_TO_DO                             :{WHITE}Automātiskā aizstāšana/atjaunošana nav pielietota
STR_ERROR_AUTOREPLACE_MONEY_LIMIT                               :(naudas limits)
STR_ERROR_AUTOREPLACE_INCOMPATIBLE_CARGO                        :{WHITE} Jauns transportlīdzeklis nevar pārvadāt {STRING}
STR_ERROR_AUTOREPLACE_INCOMPATIBLE_REFIT                        :{WHITE} Jauns transportlīdzeklis nevar atjaunot pasūtījumu {NUM}

# Rail construction errors
STR_ERROR_IMPOSSIBLE_TRACK_COMBINATION                          :{WHITE}Neiespējama sliežu kombinācija
STR_ERROR_MUST_REMOVE_SIGNALS_FIRST                             :{WHITE}Vispirms ir jānoņem signālierīces
STR_ERROR_NO_SUITABLE_RAILROAD_TRACK                            :{WHITE}Nav piemērota sliežu ceļa
STR_ERROR_MUST_REMOVE_RAILROAD_TRACK                            :{WHITE}Vispirms ir jānoņem dzelzceļa sliedes
STR_ERROR_CROSSING_ON_ONEWAY_ROAD                               :{WHITE}Ceļs ir bloķēts vai vienvirziena
STR_ERROR_CROSSING_DISALLOWED_RAIL                              :{WHITE}Vienlīmeņa krustojumi šīm sliedēm nav atļauti
STR_ERROR_CROSSING_DISALLOWED_ROAD                              :{WHITE}Vienlīmeņa krustojumi nav atļauti šādam ceļu veidam
STR_ERROR_CAN_T_BUILD_SIGNALS_HERE                              :{WHITE}Šeit nevar būvēt signālierīces...
STR_ERROR_CAN_T_BUILD_RAILROAD_TRACK                            :{WHITE}Šeit nevar būvēt dzelzceļa posmu...
STR_ERROR_CAN_T_REMOVE_RAILROAD_TRACK                           :{WHITE}Šeit nevar nojaukt dzelzceļa posmu...
STR_ERROR_CAN_T_REMOVE_SIGNALS_FROM                             :{WHITE}Šeit nevar nojaukt signālierīces...
STR_ERROR_SIGNAL_CAN_T_CONVERT_SIGNALS_HERE                     :{WHITE}Šeit nevar pārveidot signālus,,,
STR_ERROR_THERE_IS_NO_RAILROAD_TRACK                            :{WHITE}... tur nav dzelzsceļa sliežu
STR_ERROR_THERE_ARE_NO_SIGNALS                                  :{WHITE}... tur nav signālu

STR_ERROR_CAN_T_CONVERT_RAIL                                    :{WHITE}Šeit nevar pārveidot sliežu veidu...

# Road construction errors
STR_ERROR_MUST_REMOVE_ROAD_FIRST                                :{WHITE}Vispirms ir jānoņem ceļu
STR_ERROR_ONEWAY_ROADS_CAN_T_HAVE_JUNCTION                      :{WHITE}... vienvirziena ceļiem nevar būt krustojumi
STR_ERROR_CAN_T_BUILD_ROAD_HERE                                 :{WHITE}Šeit nevar būvēt ceļu...
STR_ERROR_CAN_T_BUILD_TRAMWAY_HERE                              :{WHITE}Šeit nevar būvēt tramvaju sliežu ceļu...
STR_ERROR_CAN_T_REMOVE_ROAD_FROM                                :{WHITE}Šeit nevar nojaukt ceļu...
STR_ERROR_CAN_T_REMOVE_TRAMWAY_FROM                             :{WHITE}Šeit nevar nojaukt tramvaju sliežu ceļu...
STR_ERROR_THERE_IS_NO_ROAD                                      :{WHITE}... tur nav ceļa
STR_ERROR_THERE_IS_NO_TRAMWAY                                   :{WHITE}... tur nav tramvaju sliežu ceļa
STR_ERROR_CAN_T_CONVERT_ROAD                                    :{WHITE}Šeit nevar mainīt ceļa veidu...
STR_ERROR_CAN_T_CONVERT_TRAMWAY                                 :{WHITE}Šeit nevar pārveidot tramvaja veidu...
STR_ERROR_NO_SUITABLE_ROAD                                      :{WHITE}Nav piemērota ceļa
STR_ERROR_NO_SUITABLE_TRAMWAY                                   :{WHITE}Nav piemērotu tramvaju

# Waterway construction errors
STR_ERROR_CAN_T_BUILD_CANALS                                    :{WHITE}Šeit nevar būvēt kanālus...
STR_ERROR_CAN_T_BUILD_LOCKS                                     :{WHITE}Šeit nevar būvēt slūžas...
STR_ERROR_CAN_T_PLACE_RIVERS                                    :{WHITE}Šeit nevar novietot upes...
STR_ERROR_MUST_BE_BUILT_ON_WATER                                :{WHITE}... jābūvē uz ūdens
STR_ERROR_CAN_T_BUILD_ON_WATER                                  :{WHITE}... uz ūdens būvēt nevar
STR_ERROR_CAN_T_BUILD_ON_SEA                                    :{WHITE}... atklātā jūrā būvēt nevar
STR_ERROR_CAN_T_BUILD_ON_CANAL                                  :{WHITE}... uz kanāla būvēt nevar
STR_ERROR_CAN_T_BUILD_ON_RIVER                                  :{WHITE}... uz upes būvēt nevar
STR_ERROR_MUST_DEMOLISH_CANAL_FIRST                             :{WHITE}Vispirms ir jānojauc kanālu
STR_ERROR_CAN_T_BUILD_AQUEDUCT_HERE                             :{WHITE}Šeit nevar būvēt akveduktu...

# Tree related errors
STR_ERROR_TREE_ALREADY_HERE                                     :{WHITE}... šeit jau aug koks
STR_ERROR_TREE_WRONG_TERRAIN_FOR_TREE_TYPE                      :{WHITE}... koka veidam nepiemērota zeme
STR_ERROR_CAN_T_PLANT_TREE_HERE                                 :{WHITE}Šeit nevar stādīt koku...

# Bridge related errors
STR_ERROR_CAN_T_BUILD_BRIDGE_HERE                               :{WHITE}Šeit nevar būvēt tiltu...
STR_ERROR_MUST_DEMOLISH_BRIDGE_FIRST                            :{WHITE}Vispirms ir jānojauc tiltu
STR_ERROR_CAN_T_START_AND_END_ON                                :{WHITE}Nevar sākties un beigties tajā paša vietā
STR_ERROR_BRIDGEHEADS_NOT_SAME_HEIGHT                           :{WHITE}Tilta gali nav vienā līmenī
STR_ERROR_BRIDGE_TOO_LOW_FOR_TERRAIN                            :{WHITE}Tilts ir pārāk zems šim zemes apvidum
STR_ERROR_BRIDGE_TOO_HIGH_FOR_TERRAIN                           :{WHITE}Tilts ir pārāk augsts šim zemes apvidum.
STR_ERROR_START_AND_END_MUST_BE_IN                              :{WHITE}Sākumam un beigām jābūt uz vienas līnijas
STR_ERROR_ENDS_OF_BRIDGE_MUST_BOTH                              :{WHITE}... abiem tilta galiem jābūt uz zemes
STR_ERROR_BRIDGE_TOO_LONG                                       :{WHITE}... tilts ir pārāk garš
STR_ERROR_BRIDGE_THROUGH_MAP_BORDER                             :{WHITE}Tilts beigtos ārpus kartes

# Tunnel related errors
STR_ERROR_CAN_T_BUILD_TUNNEL_HERE                               :{WHITE}Šeit nevar būvēt tuneli...
STR_ERROR_SITE_UNSUITABLE_FOR_TUNNEL                            :{WHITE}Nederīga vieta tuneļa sākumam
STR_ERROR_MUST_DEMOLISH_TUNNEL_FIRST                            :{WHITE}Vispirms ir jānojauc tuneli
STR_ERROR_ANOTHER_TUNNEL_IN_THE_WAY                             :{WHITE}Traucē cits tunelis
STR_ERROR_TUNNEL_THROUGH_MAP_BORDER                             :{WHITE}Tunelis beigsies ārpus kartes
STR_ERROR_UNABLE_TO_EXCAVATE_LAND                               :{WHITE}Nevar izrakt citu tuneli
STR_ERROR_TUNNEL_TOO_LONG                                       :{WHITE}... tunelis ir pārāk garš

# Object related errors
STR_ERROR_TOO_MANY_OBJECTS                                      :{WHITE}... pārak daudz objektu
STR_ERROR_CAN_T_BUILD_OBJECT                                    :{WHITE}Nevar uzbūvēt objektu...
STR_ERROR_OBJECT_IN_THE_WAY                                     :{WHITE}Traucējošs objekts
STR_ERROR_COMPANY_HEADQUARTERS_IN                               :{WHITE}... traucē uzņēmuma birojs
STR_ERROR_CAN_T_PURCHASE_THIS_LAND                              :{WHITE}Nevar nopirkt šo zemes platību...
STR_ERROR_YOU_ALREADY_OWN_IT                                    :{WHITE}... tā jums jau pieder!
STR_ERROR_BUILD_OBJECT_LIMIT_REACHED                            :{WHITE}... sasniegts objektu būvniecības limits

# Group related errors
STR_ERROR_GROUP_CAN_T_CREATE                                    :{WHITE}Nevar izveidot grupu...
STR_ERROR_GROUP_CAN_T_DELETE                                    :{WHITE}Nevar izdzēst šo grupu...
STR_ERROR_GROUP_CAN_T_RENAME                                    :{WHITE}Nevar pārdēvēt grupu...
STR_ERROR_GROUP_CAN_T_SET_PARENT                                :nevar iestatīt vecāku grupu...
STR_ERROR_GROUP_CAN_T_SET_PARENT_RECURSION                      :{WHITE}... grupu hierarhijās cikli nav atļauti
STR_ERROR_GROUP_CAN_T_REMOVE_ALL_VEHICLES                       :{WHITE}Nevar noņemt no šīs grupas visus transportlīdzekļus...
STR_ERROR_GROUP_CAN_T_ADD_VEHICLE                               :{WHITE}Nevar pievienot transportlīdzekļus šai grupai...
STR_ERROR_GROUP_CAN_T_ADD_SHARED_VEHICLE                        :{WHITE}Nevar pievienot koplietojamos transportlīdzekļus šai grupai...

# Generic vehicle errors

###length VEHICLE_TYPES
STR_ERROR_TRAIN_IN_THE_WAY                                      :{WHITE}Vilciens ir ceļā
STR_ERROR_ROAD_VEHICLE_IN_THE_WAY                               :{WHITE}Autotransporta līdzeklis ir ceļā
STR_ERROR_SHIP_IN_THE_WAY                                       :{WHITE}Kuģis ir ceļā
STR_ERROR_AIRCRAFT_IN_THE_WAY                                   :{WHITE}Lidaparāts ir ceļā

###length VEHICLE_TYPES
STR_ERROR_RAIL_VEHICLE_NOT_AVAILABLE                            :{WHITE}Tranportlīdzeklis nav pieejams
STR_ERROR_ROAD_VEHICLE_NOT_AVAILABLE                            :{WHITE}Autotransporta līdzeklis nav pieejams
STR_ERROR_SHIP_NOT_AVAILABLE                                    :{WHITE}Kuģis nav pieejams
STR_ERROR_AIRCRAFT_NOT_AVAILABLE                                :{WHITE}Lidaparāts nav pieejams

###length VEHICLE_TYPES
STR_ERROR_CAN_T_REFIT_TRAIN                                     :{WHITE}Nevar pielāgot vilcienu...
STR_ERROR_CAN_T_REFIT_ROAD_VEHICLE                              :{WHITE}Nevar pielāgot autotransporta līdzekli...
STR_ERROR_CAN_T_REFIT_SHIP                                      :{WHITE}Nevar pielāgot kuģi...
STR_ERROR_CAN_T_REFIT_AIRCRAFT                                  :{WHITE}Nevar pielāgot lidaparātu...

###length VEHICLE_TYPES
STR_ERROR_CAN_T_RENAME_TRAIN                                    :{WHITE}Nevar nosaukt vilcienu...
STR_ERROR_CAN_T_RENAME_ROAD_VEHICLE                             :{WHITE}Nevar nosaukt autotransporta līdzekli...
STR_ERROR_CAN_T_RENAME_SHIP                                     :{WHITE}Nevar nosaukt kuģi...
STR_ERROR_CAN_T_RENAME_AIRCRAFT                                 :{WHITE}Nevar nosaukt lidaparātu...

###length VEHICLE_TYPES
STR_ERROR_CAN_T_STOP_START_TRAIN                                :{WHITE}Nevar apturēt/palaist vilcienu...
STR_ERROR_CAN_T_STOP_START_ROAD_VEHICLE                         :{WHITE}Nevar apturēt/palaist autotransportu...
STR_ERROR_CAN_T_STOP_START_SHIP                                 :{WHITE}Nevar apturēt/palaist kuģi...
STR_ERROR_CAN_T_STOP_START_AIRCRAFT                             :{WHITE}Nevar apturēt/palaist lidaparātu...

###length VEHICLE_TYPES
STR_ERROR_CAN_T_SEND_TRAIN_TO_DEPOT                             :{WHITE}Nevar aizsūtīt vilcienu uz depo...
STR_ERROR_CAN_T_SEND_ROAD_VEHICLE_TO_DEPOT                      :{WHITE}Automobili nevar aizsūtīt uz depo...
STR_ERROR_CAN_T_SEND_SHIP_TO_DEPOT                              :{WHITE}Nevar aizsūtīt kuģi uz depo...
STR_ERROR_CAN_T_SEND_AIRCRAFT_TO_HANGAR                         :{WHITE}Lidaparātu nevar aizsūtīt uz angāru...

###length VEHICLE_TYPES
STR_ERROR_CAN_T_BUY_TRAIN                                       :{WHITE}Dzelzceļa transportlīdzekli nevar nopirkt...
STR_ERROR_CAN_T_BUY_ROAD_VEHICLE                                :{WHITE}Automobili nevar nopirkt...
STR_ERROR_CAN_T_BUY_SHIP                                        :{WHITE}Nevar nopirkt kuģi...
STR_ERROR_CAN_T_BUY_AIRCRAFT                                    :{WHITE}Nevar nopirkt lidaparātu...

###length VEHICLE_TYPES
STR_ERROR_CAN_T_RENAME_TRAIN_TYPE                               :{WHITE}Nevar pārdēvēt vilciena vagona tipu...
STR_ERROR_CAN_T_RENAME_ROAD_VEHICLE_TYPE                        :{WHITE}Nevar pārdēvēt autotransporta līdzekļa tipu...
STR_ERROR_CAN_T_RENAME_SHIP_TYPE                                :{WHITE}Nevar pārdēvēt kuģa tipu...
STR_ERROR_CAN_T_RENAME_AIRCRAFT_TYPE                            :{WHITE}Nevar pārdēvēt lidaparāta tipu...

###length VEHICLE_TYPES
STR_ERROR_CAN_T_SELL_TRAIN                                      :{WHITE}Vilcienu nevar pārdot...
STR_ERROR_CAN_T_SELL_ROAD_VEHICLE                               :{WHITE}Autotransporta līdzekli nevar pārdot...
STR_ERROR_CAN_T_SELL_SHIP                                       :{WHITE}Nevar pārdot kuģi...
STR_ERROR_CAN_T_SELL_AIRCRAFT                                   :{WHITE}Nevar pārdot lidaparātu...

STR_ERROR_TOO_MANY_VEHICLES_IN_GAME                             :{WHITE}Spēlē ir pārāk daudz transportlīdzekļu
STR_ERROR_CAN_T_CHANGE_SERVICING                                :{WHITE}Nevar mainīt apkopes starplaiku...

STR_ERROR_VEHICLE_IS_DESTROYED                                  :{WHITE}... transportlīdzeklis ir iznīcināts

STR_ERROR_CAN_T_CLONE_VEHICLE_LIST                              :{WHITE}... ne visi transportlīdzekļi ir identiski

STR_ERROR_NO_VEHICLES_AVAILABLE_AT_ALL                          :{WHITE}Vispār nebūs pieejami transporta līdzekļi
STR_ERROR_NO_VEHICLES_AVAILABLE_AT_ALL_EXPLANATION              :{WHITE}Mainiet jūsu NewGRF konfogurāciju
STR_ERROR_NO_VEHICLES_AVAILABLE_YET                             :{WHITE}Transportlīdzekļi vēl nav pieejami
STR_ERROR_NO_VEHICLES_AVAILABLE_YET_EXPLANATION                 :{WHITE}Sākt jaunu spēli pēc {DATE_SHORT} vai izmantot NewGRF, kas nodrošina agrīnus transporta līdzekļus

# Specific vehicle errors
STR_ERROR_CAN_T_MAKE_TRAIN_PASS_SIGNAL                          :{WHITE}Vilciens nevar šķērsot signālu briesmās...
STR_ERROR_CAN_T_REVERSE_DIRECTION_TRAIN                         :{WHITE}Vilcienu nevar apgriezt...
STR_ERROR_TRAIN_START_NO_POWER                                  :Vilcienam trūkst jaudas

STR_ERROR_CAN_T_MAKE_ROAD_VEHICLE_TURN                          :{WHITE}Autotransporta līdzekli nevar apgriezt apkārt...

STR_ERROR_AIRCRAFT_IS_IN_FLIGHT                                 :{WHITE}Lidaparāts pašlaik lido

# Order related errors
STR_ERROR_NO_MORE_SPACE_FOR_ORDERS                              :{WHITE}Pietrūkst vietas rīkojumiem
STR_ERROR_TOO_MANY_ORDERS                                       :{WHITE}Pārāk daudz rīkojumu
STR_ERROR_CAN_T_INSERT_NEW_ORDER                                :{WHITE}Nevar ievietot jaunu rīkojumu...
STR_ERROR_CAN_T_DELETE_THIS_ORDER                               :{WHITE}Šo rīkojumu nevar izdzēst...
STR_ERROR_CAN_T_MODIFY_THIS_ORDER                               :{WHITE}Šo rīkojumu nevar pārveidot...
STR_ERROR_CAN_T_MOVE_THIS_ORDER                                 :{WHITE}Šo rīkojumu nevar pārvietot...
STR_ERROR_CAN_T_SKIP_ORDER                                      :{WHITE}Pašreizējo rīkojumu nevar izlaist...
STR_ERROR_CAN_T_SKIP_TO_ORDER                                   :{WHITE}Izvēlēto rīkojumu nevar izlaist...
STR_ERROR_CAN_T_COPY_SHARE_ORDER                                :{WHITE}... transportlīdzeklis netiek uz visām stacijām
STR_ERROR_CAN_T_ADD_ORDER                                       :{WHITE}... transportlīdzeklis netiek uz šo staciju
STR_ERROR_CAN_T_ADD_ORDER_SHARED                                :{WHITE}... transportlīdzeklis, kam kopīgs šis rīkojums, nespēj doties uz norādīto staciju
STR_ERROR_CAN_T_COPY_ORDER_VEHICLE_LIST                         :{WHITE}...ne visiem transportlīdzekļiem ir vienādi pasūtījumi
STR_ERROR_CAN_T_SHARE_ORDER_VEHICLE_LIST                        :{WHITE}... ne visi transportlīdzekļi koplieto pasūtījumus

STR_ERROR_CAN_T_SHARE_ORDER_LIST                                :{WHITE}Nevar koplietot rīkojumu sarakstu...
STR_ERROR_CAN_T_STOP_SHARING_ORDER_LIST                         :{WHITE}Nevar pārtraukt koplietot rīkojumus...
STR_ERROR_CAN_T_COPY_ORDER_LIST                                 :{WHITE}Nevar kopēt rīkojumu sarakstu...
STR_ERROR_TOO_FAR_FROM_PREVIOUS_DESTINATION                     :{WHITE}... pārāk tālu no iepriekšējā galamērķa
STR_ERROR_AIRCRAFT_NOT_ENOUGH_RANGE                             :{WHITE}... lidaparātam ir nepietiekams apgabals

# Timetable related errors
STR_ERROR_CAN_T_TIMETABLE_VEHICLE                               :{WHITE}Nevar panākt transportalīdzekļa iekļaušanos sarakstā
STR_ERROR_TIMETABLE_ONLY_WAIT_AT_STATIONS                       :{WHITE}Transportlīdzekļus var gaidīt tikai stacijās
STR_ERROR_TIMETABLE_NOT_STOPPING_HERE                           :{WHITE}Šis transportlīdzeklis šajā stacijā nepieturēs

# Sign related errors
STR_ERROR_TOO_MANY_SIGNS                                        :{WHITE}... pārāk daudz zīmju
STR_ERROR_CAN_T_PLACE_SIGN_HERE                                 :{WHITE}Šeit nevar novietot zīmi...
STR_ERROR_CAN_T_CHANGE_SIGN_NAME                                :{WHITE}Zīmes nosaukumu nevar mainīt...
STR_ERROR_CAN_T_DELETE_SIGN                                     :{WHITE}Nevar dzēst zīmi...

# Translatable comment for OpenTTD's desktop shortcut
###external 1
STR_DESKTOP_SHORTCUT_COMMENT                                    :Uz 'Transport Tycoon Deluxe' balstīta simulācijas spēle

# Translatable descriptions in media/baseset/*.ob* files
###external 10
STR_BASEGRAPHICS_DOS_DESCRIPTION                                :Oriģinālā Transport Tycoon Deluxe DOS izdevuma grafika.
STR_BASEGRAPHICS_DOS_DE_DESCRIPTION                             :Oriģinālā Transport Tycoon Deluxe DOS (vācu) izdevuma grafika.
STR_BASEGRAPHICS_WIN_DESCRIPTION                                :Oriģinālā Transport Tycoon Deluxe Windows izdevuma grafika.
STR_BASESOUNDS_DOS_DESCRIPTION                                  :Oriģinālās Transport Tycoon Deluxe DOS laidiena skaņas.
STR_BASESOUNDS_WIN_DESCRIPTION                                  :Oriģinālās Transport Tycoon Deluxe Windows laidiena skaņas.
STR_BASESOUNDS_NONE_DESCRIPTION                                 :Skaņu kopa bez skaņas.
STR_BASEMUSIC_WIN_DESCRIPTION                                   :Oriģinālā Transport Tycoon Deluxe Windows izdevuma mūzika.
STR_BASEMUSIC_DOS_DESCRIPTION                                   :Oriģinālā Transport Tycoon Deluxe DOS laidiena mūzika.
STR_BASEMUSIC_TTO_DESCRIPTION                                   :Oriģinālā Transport Tycoon (Original/World Editor) DOS laidiena mūzika.
STR_BASEMUSIC_NONE_DESCRIPTION                                  :Mūzikas kopa bez mūzikas

STR_TRADITIONAL_TRAIN_NAME                                      :Vilciens {COMMA}
STR_TRADITIONAL_ROAD_VEHICLE_NAME                               :Autotransporta līdzeklis {COMMA}
STR_TRADITIONAL_SHIP_NAME                                       :Kuģis {COMMA}
STR_TRADITIONAL_AIRCRAFT_NAME                                   :Lidaparāts {COMMA}

##id 0x2000
# Town building names
STR_TOWN_BUILDING_NAME_TALL_OFFICE_BLOCK_1                      :Biroju augstceltne
STR_TOWN_BUILDING_NAME_OFFICE_BLOCK_1                           :Biroju ēka
STR_TOWN_BUILDING_NAME_SMALL_BLOCK_OF_FLATS_1                   :Maza dzīvokļu māja
STR_TOWN_BUILDING_NAME_CHURCH_1                                 :Baznīca
STR_TOWN_BUILDING_NAME_LARGE_OFFICE_BLOCK_1                     :Liela biroju ēka
STR_TOWN_BUILDING_NAME_TOWN_HOUSES_1                            :Dzīvojamās mājas
STR_TOWN_BUILDING_NAME_HOTEL_1                                  :Viesnīca
STR_TOWN_BUILDING_NAME_STATUE_1                                 :Statuja
STR_TOWN_BUILDING_NAME_FOUNTAIN_1                               :Strūklaka
STR_TOWN_BUILDING_NAME_PARK_1                                   :Parks
STR_TOWN_BUILDING_NAME_OFFICE_BLOCK_2                           :Biroju ēka
STR_TOWN_BUILDING_NAME_SHOPS_AND_OFFICES_1                      :Veikali un biroji
STR_TOWN_BUILDING_NAME_MODERN_OFFICE_BUILDING_1                 :Moderna biroju ēka
STR_TOWN_BUILDING_NAME_WAREHOUSE_1                              :Noliktava
STR_TOWN_BUILDING_NAME_OFFICE_BLOCK_3                           :Biroju ēka
STR_TOWN_BUILDING_NAME_STADIUM_1                                :Stadions
STR_TOWN_BUILDING_NAME_OLD_HOUSES_1                             :Senas mājas
STR_TOWN_BUILDING_NAME_COTTAGES_1                               :Vasarnīcas
STR_TOWN_BUILDING_NAME_HOUSES_1                                 :Mājas
STR_TOWN_BUILDING_NAME_FLATS_1                                  :Daudzdzīvokļu māja
STR_TOWN_BUILDING_NAME_TALL_OFFICE_BLOCK_2                      :Augsta biroju ēka
STR_TOWN_BUILDING_NAME_SHOPS_AND_OFFICES_2                      :Veikali un biroji
STR_TOWN_BUILDING_NAME_SHOPS_AND_OFFICES_3                      :Veikali un biroji
STR_TOWN_BUILDING_NAME_THEATER_1                                :Teātris
STR_TOWN_BUILDING_NAME_STADIUM_2                                :Stadions
STR_TOWN_BUILDING_NAME_OFFICES_1                                :Biroji
STR_TOWN_BUILDING_NAME_HOUSES_2                                 :Mājas
STR_TOWN_BUILDING_NAME_CINEMA_1                                 :Kinoteātris
STR_TOWN_BUILDING_NAME_SHOPPING_MALL_1                          :Tirdzniecības centrs
STR_TOWN_BUILDING_NAME_IGLOO_1                                  :Igla
STR_TOWN_BUILDING_NAME_TEPEES_1                                 :Tipi
STR_TOWN_BUILDING_NAME_TEAPOT_HOUSE_1                           :Tējkannas namiņš
STR_TOWN_BUILDING_NAME_PIGGY_BANK_1                             :Cūciņas banka

##id 0x4800
# industry names
STR_INDUSTRY_NAME_COAL_MINE                                     :Ogļu raktuves
STR_INDUSTRY_NAME_POWER_STATION                                 :Spēkstacija
STR_INDUSTRY_NAME_SAWMILL                                       :Kokzāģētava
STR_INDUSTRY_NAME_FOREST                                        :Mežs
STR_INDUSTRY_NAME_OIL_REFINERY                                  :Naftas pārstrādes rūpnīca
STR_INDUSTRY_NAME_OIL_RIG                                       :Naftas ieguves platforma
STR_INDUSTRY_NAME_FACTORY                                       :Rūpnīca
STR_INDUSTRY_NAME_PRINTING_WORKS                                :Tipogrāfija
STR_INDUSTRY_NAME_STEEL_MILL                                    :Tēraudlietuve
STR_INDUSTRY_NAME_FARM                                          :Zemnieku saimniecība
STR_INDUSTRY_NAME_COPPER_ORE_MINE                               :Vara rūdas raktuves
STR_INDUSTRY_NAME_OIL_WELLS                                     :Naftas urbumi
STR_INDUSTRY_NAME_BANK                                          :Banka
STR_INDUSTRY_NAME_FOOD_PROCESSING_PLANT                         :Pārtikas pārstrādes rūpnīca
STR_INDUSTRY_NAME_PAPER_MILL                                    :Papīrfabrika
STR_INDUSTRY_NAME_GOLD_MINE                                     :Zelta raktuves
STR_INDUSTRY_NAME_BANK_TROPIC_ARCTIC                            :Banka
STR_INDUSTRY_NAME_DIAMOND_MINE                                  :Dimantu raktuves
STR_INDUSTRY_NAME_IRON_ORE_MINE                                 :Dzelzsrūdas raktuves
STR_INDUSTRY_NAME_FRUIT_PLANTATION                              :Augļu plantācija
STR_INDUSTRY_NAME_RUBBER_PLANTATION                             :Kaučuka plantācija
STR_INDUSTRY_NAME_WATER_SUPPLY                                  :Ūdens ieguve
STR_INDUSTRY_NAME_WATER_TOWER                                   :Ūdenstornis
STR_INDUSTRY_NAME_FACTORY_2                                     :Rūpnīca
STR_INDUSTRY_NAME_FARM_2                                        :Zemnieku saimniecība
STR_INDUSTRY_NAME_LUMBER_MILL                                   :Kokzāģētava
STR_INDUSTRY_NAME_COTTON_CANDY_FOREST                           :Cukurvates mežs
STR_INDUSTRY_NAME_CANDY_FACTORY                                 :Saldumu fabrika
STR_INDUSTRY_NAME_BATTERY_FARM                                  :Bateriju ferma
STR_INDUSTRY_NAME_COLA_WELLS                                    :Kolas avoti
STR_INDUSTRY_NAME_TOY_SHOP                                      :Rotaļlietu veikals
STR_INDUSTRY_NAME_TOY_FACTORY                                   :Rotaļlietu fabrika
STR_INDUSTRY_NAME_PLASTIC_FOUNTAINS                             :Plastmasu strūklakas
STR_INDUSTRY_NAME_FIZZY_DRINK_FACTORY                           :Limonādes ražotne
STR_INDUSTRY_NAME_BUBBLE_GENERATOR                              :Burbuļu ģenerators
STR_INDUSTRY_NAME_TOFFEE_QUARRY                                 :Īrisu lauztuves
STR_INDUSTRY_NAME_SUGAR_MINE                                    :Cukura raktuve

############ WARNING, using range 0x6000 for strings that are stored in the savegame
############ These strings may never get a new id, or savegames will break!

##id 0x6000
STR_SV_EMPTY                                                    :
STR_SV_UNNAMED                                                  :Bez nosaukuma
STR_SV_TRAIN_NAME                                               :Vilciens {COMMA}
STR_SV_ROAD_VEHICLE_NAME                                        :Autotransporta līdzeklis {COMMA}
STR_SV_SHIP_NAME                                                :Kuģis {COMMA}
STR_SV_AIRCRAFT_NAME                                            :Lidaparāts {COMMA}

###length 27
STR_SV_STNAME                                                   :{STRING}
STR_SV_STNAME_NORTH                                             :{STRING} Ziemeļi
STR_SV_STNAME_SOUTH                                             :{STRING} Dienvidi
STR_SV_STNAME_EAST                                              :{STRING} Austrumi
STR_SV_STNAME_WEST                                              :{STRING} Rietumi
STR_SV_STNAME_CENTRAL                                           :{STRING} Centrs
STR_SV_STNAME_TRANSFER                                          :{STRING} Pārcelšana
STR_SV_STNAME_HALT                                              :{STRING} Galapunkts
STR_SV_STNAME_VALLEY                                            :{STRING} Ieleja
STR_SV_STNAME_HEIGHTS                                           :{STRING} Augstiene
STR_SV_STNAME_WOODS                                             :{STRING} Meži
STR_SV_STNAME_LAKESIDE                                          :{STRING} Ezerkrasts
STR_SV_STNAME_EXCHANGE                                          :{STRING} Pārsēšanās
STR_SV_STNAME_AIRPORT                                           :{STRING} Lidosta
STR_SV_STNAME_OILFIELD                                          :{STRING} Naftas lauks
STR_SV_STNAME_MINES                                             :{STRING} Raktuves
STR_SV_STNAME_DOCKS                                             :{STRING} Piestātne
STR_SV_STNAME_BUOY                                              :{STRING}
STR_SV_STNAME_WAYPOINT                                          :{STRING}
##id 0x6020
STR_SV_STNAME_ANNEXE                                            :{STRING} Piebūve
STR_SV_STNAME_SIDINGS                                           :{STRING} Rezerves ceļš
STR_SV_STNAME_BRANCH                                            :{STRING} Atzars
STR_SV_STNAME_UPPER                                             :Augšējais {STRING}
STR_SV_STNAME_LOWER                                             :Apakšējais {STRING}
STR_SV_STNAME_HELIPORT                                          :{STRING} helikopteru osta
STR_SV_STNAME_FOREST                                            :{STRING} Mežs
STR_SV_STNAME_FALLBACK                                          :{STRING} Stacija #{NUM}

############ end of savegame specific region!

##id 0x8000
###length 116
# Vehicle names
STR_VEHICLE_NAME_TRAIN_ENGINE_RAIL_KIRBY_PAUL_TANK_STEAM        :Kirby Paul Tank (tvaika)
STR_VEHICLE_NAME_TRAIN_ENGINE_RAIL_MJS_250_DIESEL               :MJS 250 (dīzeļa)
STR_VEHICLE_NAME_TRAIN_ENGINE_RAIL_PLODDYPHUT_CHOO_CHOO         :Ploddyphut čukčukbānītis
STR_VEHICLE_NAME_TRAIN_ENGINE_RAIL_POWERNAUT_CHOO_CHOO          :Powernaut čukčukbānis
STR_VEHICLE_NAME_TRAIN_ENGINE_RAIL_MIGHTYMOVER_CHOO_CHOO        :MightyMover čukčukbānis
STR_VEHICLE_NAME_TRAIN_ENGINE_RAIL_PLODDYPHUT_DIESEL            :Ploddyphut dīzelītis
STR_VEHICLE_NAME_TRAIN_ENGINE_RAIL_POWERNAUT_DIESEL             :Powernaut dīzelis
STR_VEHICLE_NAME_TRAIN_ENGINE_RAIL_WILLS_2_8_0_STEAM            :Wills 2-8-0 (tvaika)
STR_VEHICLE_NAME_TRAIN_ENGINE_RAIL_CHANEY_JUBILEE_STEAM         :Chaney 'Jubilee' (tvaika)
STR_VEHICLE_NAME_TRAIN_ENGINE_RAIL_GINZU_A4_STEAM               :Ginzu 'A4' (tvaika)
STR_VEHICLE_NAME_TRAIN_ENGINE_RAIL_SH_8P_STEAM                  :SH '8P' (tvaika)
STR_VEHICLE_NAME_TRAIN_ENGINE_RAIL_MANLEY_MOREL_DMU_DIESEL      :Manley-Morel DMU (dīzeļa)
STR_VEHICLE_NAME_TRAIN_ENGINE_RAIL_DASH_DIESEL                  :'Dash' (dīzeļa)
STR_VEHICLE_NAME_TRAIN_ENGINE_RAIL_SH_HENDRY_25_DIESEL          :SH/Hendry '25' (dīzeļa)
STR_VEHICLE_NAME_TRAIN_ENGINE_RAIL_UU_37_DIESEL                 :UU '37' (dīzeļa)
STR_VEHICLE_NAME_TRAIN_ENGINE_RAIL_FLOSS_47_DIESEL              :Floss '47' (dīzeļa)
STR_VEHICLE_NAME_TRAIN_ENGINE_RAIL_CS_4000_DIESEL               :CS 4000 (dīzeļa)
STR_VEHICLE_NAME_TRAIN_ENGINE_RAIL_CS_2400_DIESEL               :CS 2400 (dīzeļa)
STR_VEHICLE_NAME_TRAIN_ENGINE_RAIL_CENTENNIAL_DIESEL            :Centennial (dīzeļa)
STR_VEHICLE_NAME_TRAIN_ENGINE_RAIL_KELLING_3100_DIESEL          :Kelling 3100 (dīzeļa)
STR_VEHICLE_NAME_TRAIN_ENGINE_RAIL_TURNER_TURBO_DIESEL          :Turner Turbo (dīzeļa)
STR_VEHICLE_NAME_TRAIN_ENGINE_RAIL_MJS_1000_DIESEL              :MJS 1000 (dīzeļa)
STR_VEHICLE_NAME_TRAIN_ENGINE_RAIL_SH_125_DIESEL                :SH '125' (dīzeļa)
STR_VEHICLE_NAME_TRAIN_ENGINE_RAIL_SH_30_ELECTRIC               :SH '30' (elektriskā)
STR_VEHICLE_NAME_TRAIN_ENGINE_RAIL_SH_40_ELECTRIC               :SH '40' (elektriskā)
STR_VEHICLE_NAME_TRAIN_ENGINE_RAIL_T_I_M_ELECTRIC               :'T.I.M.' (elektriskā)
STR_VEHICLE_NAME_TRAIN_ENGINE_RAIL_ASIASTAR_ELECTRIC            :'AsiaStar' (elektriskā)
STR_VEHICLE_NAME_TRAIN_WAGON_RAIL_PASSENGER_CAR                 :Pasažieru vagons
STR_VEHICLE_NAME_TRAIN_WAGON_RAIL_MAIL_VAN                      :Pasta vagons
STR_VEHICLE_NAME_TRAIN_WAGON_RAIL_COAL_CAR                      :Ogļu vagons
STR_VEHICLE_NAME_TRAIN_WAGON_RAIL_OIL_TANKER                    :Naftas cisterna
STR_VEHICLE_NAME_TRAIN_WAGON_RAIL_LIVESTOCK_VAN                 :Lopu vagons
STR_VEHICLE_NAME_TRAIN_WAGON_RAIL_GOODS_VAN                     :Preču vagons
STR_VEHICLE_NAME_TRAIN_WAGON_RAIL_GRAIN_HOPPER                  :Graudu vagons
STR_VEHICLE_NAME_TRAIN_WAGON_RAIL_WOOD_TRUCK                    :Kokmateriālu platforma
STR_VEHICLE_NAME_TRAIN_WAGON_RAIL_IRON_ORE_HOPPER               :Dzelzsrūdas vagons
STR_VEHICLE_NAME_TRAIN_WAGON_RAIL_STEEL_TRUCK                   :Tērauda platforma
STR_VEHICLE_NAME_TRAIN_WAGON_RAIL_ARMORED_VAN                   :Bruņu vagons
STR_VEHICLE_NAME_TRAIN_WAGON_RAIL_FOOD_VAN                      :Pārtikas vagons
STR_VEHICLE_NAME_TRAIN_WAGON_RAIL_PAPER_TRUCK                   :Papīra platforma
STR_VEHICLE_NAME_TRAIN_WAGON_RAIL_COPPER_ORE_HOPPER             :Vara rūdas vagons
STR_VEHICLE_NAME_TRAIN_WAGON_RAIL_WATER_TANKER                  :Ūdens cisterna
STR_VEHICLE_NAME_TRAIN_WAGON_RAIL_FRUIT_TRUCK                   :Augļu vagons
STR_VEHICLE_NAME_TRAIN_WAGON_RAIL_RUBBER_TRUCK                  :Kaučuka vagons
STR_VEHICLE_NAME_TRAIN_WAGON_RAIL_SUGAR_TRUCK                   :Cukura vagons
STR_VEHICLE_NAME_TRAIN_WAGON_RAIL_COTTON_CANDY_HOPPER           :Cukurvates vagons
STR_VEHICLE_NAME_TRAIN_WAGON_RAIL_TOFFEE_HOPPER                 :Īrisu vagons
STR_VEHICLE_NAME_TRAIN_WAGON_RAIL_BUBBLE_VAN                    :Burbuļu vagons
STR_VEHICLE_NAME_TRAIN_WAGON_RAIL_COLA_TANKER                   :Kolas cisterna
STR_VEHICLE_NAME_TRAIN_WAGON_RAIL_CANDY_VAN                     :Saldumu vagons
STR_VEHICLE_NAME_TRAIN_WAGON_RAIL_TOY_VAN                       :Rotaļlietu vagons
STR_VEHICLE_NAME_TRAIN_WAGON_RAIL_BATTERY_TRUCK                 :Bateriju vagons
STR_VEHICLE_NAME_TRAIN_WAGON_RAIL_FIZZY_DRINK_TRUCK             :Limonādes vagons
STR_VEHICLE_NAME_TRAIN_WAGON_RAIL_PLASTIC_TRUCK                 :Plastmasu vagons
STR_VEHICLE_NAME_TRAIN_ENGINE_MONORAIL_X2001_ELECTRIC           :'X2001' (elektriskā)
STR_VEHICLE_NAME_TRAIN_ENGINE_MONORAIL_MILLENNIUM_Z1_ELECTRIC   :'Millennium Z1' (elektriskā)
STR_VEHICLE_NAME_TRAIN_ENGINE_MONORAIL_WIZZOWOW_Z99             :Wizzowow Z99
STR_VEHICLE_NAME_TRAIN_WAGON_MONORAIL_PASSENGER_CAR             :Pasažieru vagons
STR_VEHICLE_NAME_TRAIN_WAGON_MONORAIL_MAIL_VAN                  :Pasta vagons
STR_VEHICLE_NAME_TRAIN_WAGON_MONORAIL_COAL_CAR                  :Ogļu vagons
STR_VEHICLE_NAME_TRAIN_WAGON_MONORAIL_OIL_TANKER                :Naftas cisterna
STR_VEHICLE_NAME_TRAIN_WAGON_MONORAIL_LIVESTOCK_VAN             :Lopu vagons
STR_VEHICLE_NAME_TRAIN_WAGON_MONORAIL_GOODS_VAN                 :Preču vagons
STR_VEHICLE_NAME_TRAIN_WAGON_MONORAIL_GRAIN_HOPPER              :Graudu vagons
STR_VEHICLE_NAME_TRAIN_WAGON_MONORAIL_WOOD_TRUCK                :Kokmateriālu platforma
STR_VEHICLE_NAME_TRAIN_WAGON_MONORAIL_IRON_ORE_HOPPER           :Dzelzsrūdas vagons
STR_VEHICLE_NAME_TRAIN_WAGON_MONORAIL_STEEL_TRUCK               :Tērauda platforma
STR_VEHICLE_NAME_TRAIN_WAGON_MONORAIL_ARMORED_VAN               :Bruņots vagons
STR_VEHICLE_NAME_TRAIN_WAGON_MONORAIL_FOOD_VAN                  :Pārtikas vagons
STR_VEHICLE_NAME_TRAIN_WAGON_MONORAIL_PAPER_TRUCK               :Papīra platforma
STR_VEHICLE_NAME_TRAIN_WAGON_MONORAIL_COPPER_ORE_HOPPER         :Vara rūdas vagonete
STR_VEHICLE_NAME_TRAIN_WAGON_MONORAIL_WATER_TANKER              :Ūdens cisterna
STR_VEHICLE_NAME_TRAIN_WAGON_MONORAIL_FRUIT_TRUCK               :Augļu vagons
STR_VEHICLE_NAME_TRAIN_WAGON_MONORAIL_RUBBER_TRUCK              :Kaučuka vagons
STR_VEHICLE_NAME_TRAIN_WAGON_MONORAIL_SUGAR_TRUCK               :Cukura vagons
STR_VEHICLE_NAME_TRAIN_WAGON_MONORAIL_COTTON_CANDY_HOPPER       :Cukurvates vagons
STR_VEHICLE_NAME_TRAIN_WAGON_MONORAIL_TOFFEE_HOPPER             :Īrisa vagons
STR_VEHICLE_NAME_TRAIN_WAGON_MONORAIL_BUBBLE_VAN                :Burbuļu vagons
STR_VEHICLE_NAME_TRAIN_WAGON_MONORAIL_COLA_TANKER               :Kolas cisterna
STR_VEHICLE_NAME_TRAIN_WAGON_MONORAIL_CANDY_VAN                 :Saldumu vagons
STR_VEHICLE_NAME_TRAIN_WAGON_MONORAIL_TOY_VAN                   :Rotaļlietu vagons
STR_VEHICLE_NAME_TRAIN_WAGON_MONORAIL_BATTERY_TRUCK             :Bateriju platforma
STR_VEHICLE_NAME_TRAIN_WAGON_MONORAIL_FIZZY_DRINK_TRUCK         :Limonādes vagons
STR_VEHICLE_NAME_TRAIN_WAGON_MONORAIL_PLASTIC_TRUCK             :Plastmasu vagons
STR_VEHICLE_NAME_TRAIN_ENGINE_MAGLEV_LEV1_LEVIATHAN_ELECTRIC    :Lev1 'Leviathan' (elektriskā)
STR_VEHICLE_NAME_TRAIN_ENGINE_MAGLEV_LEV2_CYCLOPS_ELECTRIC      :Lev2 'Cyclops' (elektriskā)
STR_VEHICLE_NAME_TRAIN_ENGINE_MAGLEV_LEV3_PEGASUS_ELECTRIC      :Lev3 'Pegasus' (elektriskā)
STR_VEHICLE_NAME_TRAIN_ENGINE_MAGLEV_LEV4_CHIMAERA_ELECTRIC     :Lev4 'Chimaera' (elektriskā)
STR_VEHICLE_NAME_TRAIN_ENGINE_MAGLEV_WIZZOWOW_ROCKETEER         :Wizzowow Rocketeer
STR_VEHICLE_NAME_TRAIN_WAGON_MAGLEV_PASSENGER_CAR               :Pasažieru vagons
STR_VEHICLE_NAME_TRAIN_WAGON_MAGLEV_MAIL_VAN                    :Pasta vagons
STR_VEHICLE_NAME_TRAIN_WAGON_MAGLEV_COAL_CAR                    :Ogļu vagons
STR_VEHICLE_NAME_TRAIN_WAGON_MAGLEV_OIL_TANKER                  :Naftas cisterna
STR_VEHICLE_NAME_TRAIN_WAGON_MAGLEV_LIVESTOCK_VAN               :Lopu vagons
STR_VEHICLE_NAME_TRAIN_WAGON_MAGLEV_GOODS_VAN                   :Preču vagons
STR_VEHICLE_NAME_TRAIN_WAGON_MAGLEV_GRAIN_HOPPER                :Graudu vagons
STR_VEHICLE_NAME_TRAIN_WAGON_MAGLEV_WOOD_TRUCK                  :Kokmateriālu platforma
STR_VEHICLE_NAME_TRAIN_WAGON_MAGLEV_IRON_ORE_HOPPER             :Dzelzsrūdas vagons
STR_VEHICLE_NAME_TRAIN_WAGON_MAGLEV_STEEL_TRUCK                 :Tērauda platforma
STR_VEHICLE_NAME_TRAIN_WAGON_MAGLEV_ARMORED_VAN                 :Bruņu vagons
STR_VEHICLE_NAME_TRAIN_WAGON_MAGLEV_FOOD_VAN                    :Pārtikas vagons
STR_VEHICLE_NAME_TRAIN_WAGON_MAGLEV_PAPER_TRUCK                 :Papīra platforma
STR_VEHICLE_NAME_TRAIN_WAGON_MAGLEV_COPPER_ORE_HOPPER           :Vara rūdas vagons
STR_VEHICLE_NAME_TRAIN_WAGON_MAGLEV_WATER_TANKER                :Ūdens cisterna
STR_VEHICLE_NAME_TRAIN_WAGON_MAGLEV_FRUIT_TRUCK                 :Augļu vagons
STR_VEHICLE_NAME_TRAIN_WAGON_MAGLEV_RUBBER_TRUCK                :Kaučuka vagons
STR_VEHICLE_NAME_TRAIN_WAGON_MAGLEV_SUGAR_TRUCK                 :Cukura vagons
STR_VEHICLE_NAME_TRAIN_WAGON_MAGLEV_COTTON_CANDY_HOPPER         :Cukurvates vagons
STR_VEHICLE_NAME_TRAIN_WAGON_MAGLEV_TOFFEE_HOPPER               :Īrisa vagons
STR_VEHICLE_NAME_TRAIN_WAGON_MAGLEV_BUBBLE_VAN                  :Burbuļu vagons
STR_VEHICLE_NAME_TRAIN_WAGON_MAGLEV_COLA_TANKER                 :Kolas vagons
STR_VEHICLE_NAME_TRAIN_WAGON_MAGLEV_CANDY_VAN                   :Saldumu vagons
STR_VEHICLE_NAME_TRAIN_WAGON_MAGLEV_TOY_VAN                     :Rotaļlietu vagons
STR_VEHICLE_NAME_TRAIN_WAGON_MAGLEV_BATTERY_TRUCK               :Bateriju vagons
STR_VEHICLE_NAME_TRAIN_WAGON_MAGLEV_FIZZY_DRINK_TRUCK           :Limonādes vagons
STR_VEHICLE_NAME_TRAIN_WAGON_MAGLEV_PLASTIC_TRUCK               :Plastmasu vagons

###length 88
STR_VEHICLE_NAME_ROAD_VEHICLE_MPS_REGAL_BUS                     :MPS Regal autobuss
STR_VEHICLE_NAME_ROAD_VEHICLE_HEREFORD_LEOPARD_BUS              :Hereford Leopard autobuss
STR_VEHICLE_NAME_ROAD_VEHICLE_FOSTER_BUS                        :Foster autobuss
STR_VEHICLE_NAME_ROAD_VEHICLE_FOSTER_MKII_SUPERBUS              :Foster MkII superbuss
STR_VEHICLE_NAME_ROAD_VEHICLE_PLODDYPHUT_MKI_BUS                :Ploddyphut MkI autobuss
STR_VEHICLE_NAME_ROAD_VEHICLE_PLODDYPHUT_MKII_BUS               :Ploddyphut MkII autobuss
STR_VEHICLE_NAME_ROAD_VEHICLE_PLODDYPHUT_MKIII_BUS              :Ploddyphut MkIII autobuss
STR_VEHICLE_NAME_ROAD_VEHICLE_BALOGH_COAL_TRUCK                 :Balogh ogļu pašizgāzējs
STR_VEHICLE_NAME_ROAD_VEHICLE_UHL_COAL_TRUCK                    :Uhl ogļu pašizgāzējs
STR_VEHICLE_NAME_ROAD_VEHICLE_DW_COAL_TRUCK                     :DW ogļu pašizgāzējs
STR_VEHICLE_NAME_ROAD_VEHICLE_MPS_MAIL_TRUCK                    :MPS pasta vedējs
STR_VEHICLE_NAME_ROAD_VEHICLE_REYNARD_MAIL_TRUCK                :Reynard pasta vedējs
STR_VEHICLE_NAME_ROAD_VEHICLE_PERRY_MAIL_TRUCK                  :Perry pasta vedējs
STR_VEHICLE_NAME_ROAD_VEHICLE_MIGHTYMOVER_MAIL_TRUCK            :MightyMover pasta vedējs
STR_VEHICLE_NAME_ROAD_VEHICLE_POWERNAUGHT_MAIL_TRUCK            :Powernaught pasta vedējs
STR_VEHICLE_NAME_ROAD_VEHICLE_WIZZOWOW_MAIL_TRUCK               :Wizzowow pasta vedējs
STR_VEHICLE_NAME_ROAD_VEHICLE_WITCOMBE_OIL_TANKER               :Witcombe naftas cisterna
STR_VEHICLE_NAME_ROAD_VEHICLE_FOSTER_OIL_TANKER                 :Foster naftas cisterna
STR_VEHICLE_NAME_ROAD_VEHICLE_PERRY_OIL_TANKER                  :Perry naftas cisterna
STR_VEHICLE_NAME_ROAD_VEHICLE_TALBOTT_LIVESTOCK_VAN             :Talbott lopu furgons
STR_VEHICLE_NAME_ROAD_VEHICLE_UHL_LIVESTOCK_VAN                 :Uhl lopu furgons
STR_VEHICLE_NAME_ROAD_VEHICLE_FOSTER_LIVESTOCK_VAN              :Foster lopu furgons
STR_VEHICLE_NAME_ROAD_VEHICLE_BALOGH_GOODS_TRUCK                :Balogh preču vedējs
STR_VEHICLE_NAME_ROAD_VEHICLE_CRAIGHEAD_GOODS_TRUCK             :Craighead preču vedējs
STR_VEHICLE_NAME_ROAD_VEHICLE_GOSS_GOODS_TRUCK                  :Goss preču vedējs
STR_VEHICLE_NAME_ROAD_VEHICLE_HEREFORD_GRAIN_TRUCK              :Hereford graudu pašizgāzējs
STR_VEHICLE_NAME_ROAD_VEHICLE_THOMAS_GRAIN_TRUCK                :Thomas graudu pašizgāzējs
STR_VEHICLE_NAME_ROAD_VEHICLE_GOSS_GRAIN_TRUCK                  :Goss graudu pašizgāzējs
STR_VEHICLE_NAME_ROAD_VEHICLE_WITCOMBE_WOOD_TRUCK               :Witcombe koku vedējs
STR_VEHICLE_NAME_ROAD_VEHICLE_FOSTER_WOOD_TRUCK                 :Foster koku vedējs
STR_VEHICLE_NAME_ROAD_VEHICLE_MORELAND_WOOD_TRUCK               :Moreland koku vedējs
STR_VEHICLE_NAME_ROAD_VEHICLE_MPS_IRON_ORE_TRUCK                :MPS dzelzsrūdas pašizgāzējs
STR_VEHICLE_NAME_ROAD_VEHICLE_UHL_IRON_ORE_TRUCK                :Uhl dzelzsrūdas pašizgāzējs
STR_VEHICLE_NAME_ROAD_VEHICLE_CHIPPY_IRON_ORE_TRUCK             :Chippy dzelzsrūdas pašizgāzējs
STR_VEHICLE_NAME_ROAD_VEHICLE_BALOGH_STEEL_TRUCK                :Balogh tērauda vedējs
STR_VEHICLE_NAME_ROAD_VEHICLE_UHL_STEEL_TRUCK                   :Uhl tērauda vedējs
STR_VEHICLE_NAME_ROAD_VEHICLE_KELLING_STEEL_TRUCK               :Kelling tērauda vedējs
STR_VEHICLE_NAME_ROAD_VEHICLE_BALOGH_ARMORED_TRUCK              :Balogh bruņu automobilis
STR_VEHICLE_NAME_ROAD_VEHICLE_UHL_ARMORED_TRUCK                 :Uhl bruņu automobilis
STR_VEHICLE_NAME_ROAD_VEHICLE_FOSTER_ARMORED_TRUCK              :Foster bruņu automobilis
STR_VEHICLE_NAME_ROAD_VEHICLE_FOSTER_FOOD_VAN                   :Foster pārtikas furgons
STR_VEHICLE_NAME_ROAD_VEHICLE_PERRY_FOOD_VAN                    :Perry pārtikas furgons
STR_VEHICLE_NAME_ROAD_VEHICLE_CHIPPY_FOOD_VAN                   :Chippy pārtikas furgons
STR_VEHICLE_NAME_ROAD_VEHICLE_UHL_PAPER_TRUCK                   :Uhl papīra vedējs
STR_VEHICLE_NAME_ROAD_VEHICLE_BALOGH_PAPER_TRUCK                :Balogh papīra vedējs
STR_VEHICLE_NAME_ROAD_VEHICLE_MPS_PAPER_TRUCK                   :MPS papīra vedējs
STR_VEHICLE_NAME_ROAD_VEHICLE_MPS_COPPER_ORE_TRUCK              :MPS vara rūdas pašizgāzējs
STR_VEHICLE_NAME_ROAD_VEHICLE_UHL_COPPER_ORE_TRUCK              :Uhl vara rūdas pašizgāzējs
STR_VEHICLE_NAME_ROAD_VEHICLE_GOSS_COPPER_ORE_TRUCK             :Goss vara rūdas pašizgāzējs
STR_VEHICLE_NAME_ROAD_VEHICLE_UHL_WATER_TANKER                  :Uhl ūdens cisterna
STR_VEHICLE_NAME_ROAD_VEHICLE_BALOGH_WATER_TANKER               :Balogh ūdens cisterna
STR_VEHICLE_NAME_ROAD_VEHICLE_MPS_WATER_TANKER                  :MPS ūdens cisterna
STR_VEHICLE_NAME_ROAD_VEHICLE_BALOGH_FRUIT_TRUCK                :Balogh augļu vedējs
STR_VEHICLE_NAME_ROAD_VEHICLE_UHL_FRUIT_TRUCK                   :Uhl augļu vedējs
STR_VEHICLE_NAME_ROAD_VEHICLE_KELLING_FRUIT_TRUCK               :Kelling augļu vedējs
STR_VEHICLE_NAME_ROAD_VEHICLE_BALOGH_RUBBER_TRUCK               :Balogh kaučuka vedējs
STR_VEHICLE_NAME_ROAD_VEHICLE_UHL_RUBBER_TRUCK                  :Uhl kaučuka vedējs
STR_VEHICLE_NAME_ROAD_VEHICLE_RMT_RUBBER_TRUCK                  :RMT kaučuka vedējs
STR_VEHICLE_NAME_ROAD_VEHICLE_MIGHTYMOVER_SUGAR_TRUCK           :MightyMover cukura vedējs
STR_VEHICLE_NAME_ROAD_VEHICLE_POWERNAUGHT_SUGAR_TRUCK           :Powernaught cukura vedējs
STR_VEHICLE_NAME_ROAD_VEHICLE_WIZZOWOW_SUGAR_TRUCK              :Wizzowow cukura vedējs
STR_VEHICLE_NAME_ROAD_VEHICLE_MIGHTYMOVER_COLA_TRUCK            :MightyMover kolas vedējs
STR_VEHICLE_NAME_ROAD_VEHICLE_POWERNAUGHT_COLA_TRUCK            :Powernaught kolas vedējs
STR_VEHICLE_NAME_ROAD_VEHICLE_WIZZOWOW_COLA_TRUCK               :Wizzowow kolas vedējs
STR_VEHICLE_NAME_ROAD_VEHICLE_MIGHTYMOVER_COTTON_CANDY          :MightyMover cukurvates vedējs
STR_VEHICLE_NAME_ROAD_VEHICLE_POWERNAUGHT_COTTON_CANDY          :Powernaught cukurvates vedējs
STR_VEHICLE_NAME_ROAD_VEHICLE_WIZZOWOW_COTTON_CANDY_TRUCK       :Wizzowow cukurvates vedējs
STR_VEHICLE_NAME_ROAD_VEHICLE_MIGHTYMOVER_TOFFEE_TRUCK          :MightyMover īrisu vedējs
STR_VEHICLE_NAME_ROAD_VEHICLE_POWERNAUGHT_TOFFEE_TRUCK          :Powernaught īrisu vedējs
STR_VEHICLE_NAME_ROAD_VEHICLE_WIZZOWOW_TOFFEE_TRUCK             :Wizzowow īrisu vedējs
STR_VEHICLE_NAME_ROAD_VEHICLE_MIGHTYMOVER_TOY_VAN               :MightyMover rotaļlietu furgons
STR_VEHICLE_NAME_ROAD_VEHICLE_POWERNAUGHT_TOY_VAN               :Powernaught rotaļlietu furgons
STR_VEHICLE_NAME_ROAD_VEHICLE_WIZZOWOW_TOY_VAN                  :Wizzowow rotaļlietu furgons
STR_VEHICLE_NAME_ROAD_VEHICLE_MIGHTYMOVER_CANDY_TRUCK           :MightyMover saldumu vedējs
STR_VEHICLE_NAME_ROAD_VEHICLE_POWERNAUGHT_CANDY_TRUCK           :Powernaught saldumu vedējs
STR_VEHICLE_NAME_ROAD_VEHICLE_WIZZOWOW_CANDY_TRUCK              :Wizzowow saldumu vedējs
STR_VEHICLE_NAME_ROAD_VEHICLE_MIGHTYMOVER_BATTERY_TRUCK         :MightyMover bateriju vedējs
STR_VEHICLE_NAME_ROAD_VEHICLE_POWERNAUGHT_BATTERY_TRUCK         :Powernaught bateriju vedējs
STR_VEHICLE_NAME_ROAD_VEHICLE_WIZZOWOW_BATTERY_TRUCK            :Wizzowow bateriju vedējs
STR_VEHICLE_NAME_ROAD_VEHICLE_MIGHTYMOVER_FIZZY_DRINK           :MightyMover limonādes vedējs
STR_VEHICLE_NAME_ROAD_VEHICLE_POWERNAUGHT_FIZZY_DRINK           :Powernaught limonādes vedējs
STR_VEHICLE_NAME_ROAD_VEHICLE_WIZZOWOW_FIZZY_DRINK_TRUCK        :Wizzowow limonādes vedējs
STR_VEHICLE_NAME_ROAD_VEHICLE_MIGHTYMOVER_PLASTIC_TRUCK         :MightyMover plastmasu vedējs
STR_VEHICLE_NAME_ROAD_VEHICLE_POWERNAUGHT_PLASTIC_TRUCK         :Powernaught plastmasu vedējs
STR_VEHICLE_NAME_ROAD_VEHICLE_WIZZOWOW_PLASTIC_TRUCK            :Wizzowow plastmasu vedējs
STR_VEHICLE_NAME_ROAD_VEHICLE_MIGHTYMOVER_BUBBLE_TRUCK          :MightyMover burbuļu vedējs
STR_VEHICLE_NAME_ROAD_VEHICLE_POWERNAUGHT_BUBBLE_TRUCK          :Powernaught burbuļu vedējs
STR_VEHICLE_NAME_ROAD_VEHICLE_WIZZOWOW_BUBBLE_TRUCK             :Wizzowow burbuļu vedējs

###length 11
STR_VEHICLE_NAME_SHIP_MPS_OIL_TANKER                            :MPS naftas tankeris
STR_VEHICLE_NAME_SHIP_CS_INC_OIL_TANKER                         :CS-Inc. naftas tankeris
STR_VEHICLE_NAME_SHIP_MPS_PASSENGER_FERRY                       :MPS pasažieru prāmis
STR_VEHICLE_NAME_SHIP_FFP_PASSENGER_FERRY                       :FFP pasažieru prāmis
STR_VEHICLE_NAME_SHIP_BAKEWELL_300_HOVERCRAFT                   :Bakewell 300 kuģis uz gaisa spilvena
STR_VEHICLE_NAME_SHIP_CHUGGER_CHUG_PASSENGER                    :Chugger-Chug pasažieru prāmis
STR_VEHICLE_NAME_SHIP_SHIVERSHAKE_PASSENGER_FERRY               :Shivershake pasažieru prāmis
STR_VEHICLE_NAME_SHIP_YATE_CARGO_SHIP                           :Yate kravas kuģis
STR_VEHICLE_NAME_SHIP_BAKEWELL_CARGO_SHIP                       :Bakewell kravas kuģis
STR_VEHICLE_NAME_SHIP_MIGHTYMOVER_CARGO_SHIP                    :MightyMover kravas kuģis
STR_VEHICLE_NAME_SHIP_POWERNAUT_CARGO_SHIP                      :Powernaut kravas kuģis

###length 41
STR_VEHICLE_NAME_AIRCRAFT_SAMPSON_U52                           :Sampson U52
STR_VEHICLE_NAME_AIRCRAFT_COLEMAN_COUNT                         :Coleman Count
STR_VEHICLE_NAME_AIRCRAFT_FFP_DART                              :FFP Dart
STR_VEHICLE_NAME_AIRCRAFT_YATE_HAUGAN                           :Yate Haugan
STR_VEHICLE_NAME_AIRCRAFT_BAKEWELL_COTSWALD_LB_3                :Bakewell Cotswald LB-3
STR_VEHICLE_NAME_AIRCRAFT_BAKEWELL_LUCKETT_LB_8                 :Bakewell Luckett LB-8
STR_VEHICLE_NAME_AIRCRAFT_BAKEWELL_LUCKETT_LB_9                 :Bakewell Luckett LB-9
STR_VEHICLE_NAME_AIRCRAFT_BAKEWELL_LUCKETT_LB80                 :Bakewell Luckett LB80
STR_VEHICLE_NAME_AIRCRAFT_BAKEWELL_LUCKETT_LB_10                :Bakewell Luckett LB-10
STR_VEHICLE_NAME_AIRCRAFT_BAKEWELL_LUCKETT_LB_11                :Bakewell Luckett LB-11
STR_VEHICLE_NAME_AIRCRAFT_YATE_AEROSPACE_YAC_1_11               :Yate Aerospace YAC 1-11
STR_VEHICLE_NAME_AIRCRAFT_DARWIN_100                            :Darwin 100
STR_VEHICLE_NAME_AIRCRAFT_DARWIN_200                            :Darwin 200
STR_VEHICLE_NAME_AIRCRAFT_DARWIN_300                            :Darwin 300
STR_VEHICLE_NAME_AIRCRAFT_DARWIN_400                            :Darwin 400
STR_VEHICLE_NAME_AIRCRAFT_DARWIN_500                            :Darwin 500
STR_VEHICLE_NAME_AIRCRAFT_DARWIN_600                            :Darwin 600
STR_VEHICLE_NAME_AIRCRAFT_GURU_GALAXY                           :Guru Galaxy
STR_VEHICLE_NAME_AIRCRAFT_AIRTAXI_A21                           :Airtaxi A21
STR_VEHICLE_NAME_AIRCRAFT_AIRTAXI_A31                           :Airtaxi A31
STR_VEHICLE_NAME_AIRCRAFT_AIRTAXI_A32                           :Airtaxi A32
STR_VEHICLE_NAME_AIRCRAFT_AIRTAXI_A33                           :Airtaxi A33
STR_VEHICLE_NAME_AIRCRAFT_YATE_AEROSPACE_YAE46                  :Yate Aerospace YAe46
STR_VEHICLE_NAME_AIRCRAFT_DINGER_100                            :Dinger 100
STR_VEHICLE_NAME_AIRCRAFT_AIRTAXI_A34_1000                      :AirTaxi A34-1000
STR_VEHICLE_NAME_AIRCRAFT_YATE_Z_SHUTTLE                        :Yate Z-Shuttlle
STR_VEHICLE_NAME_AIRCRAFT_KELLING_K1                            :Kelling K1
STR_VEHICLE_NAME_AIRCRAFT_KELLING_K6                            :Kelling K6
STR_VEHICLE_NAME_AIRCRAFT_KELLING_K7                            :Kelling K7
STR_VEHICLE_NAME_AIRCRAFT_DARWIN_700                            :Darwin 700
STR_VEHICLE_NAME_AIRCRAFT_FFP_HYPERDART_2                       :FFP Hyperdart 2
STR_VEHICLE_NAME_AIRCRAFT_DINGER_200                            :Dinger 200
STR_VEHICLE_NAME_AIRCRAFT_DINGER_1000                           :Dinger 1000
STR_VEHICLE_NAME_AIRCRAFT_PLODDYPHUT_100                        :Ploddyphut 100
STR_VEHICLE_NAME_AIRCRAFT_PLODDYPHUT_500                        :Ploddyphut 500
STR_VEHICLE_NAME_AIRCRAFT_FLASHBANG_X1                          :Flashbang X1
STR_VEHICLE_NAME_AIRCRAFT_JUGGERPLANE_M1                        :Juggerplane M1
STR_VEHICLE_NAME_AIRCRAFT_FLASHBANG_WIZZER                      :Flashbang Wizzzer
STR_VEHICLE_NAME_AIRCRAFT_TRICARIO_HELICOPTER                   :Tricario helikopters
STR_VEHICLE_NAME_AIRCRAFT_GURU_X2_HELICOPTER                    :Guru X2 helikopters
STR_VEHICLE_NAME_AIRCRAFT_POWERNAUT_HELICOPTER                  :Powernaut helikopters

##id 0x8800
# Formatting of some strings
STR_FORMAT_DATE_TINY                                            :{STRING}-{STRING}-{NUM}
STR_FORMAT_DATE_SHORT                                           :{STRING} {NUM}
STR_FORMAT_DATE_LONG                                            :{STRING} {STRING} {NUM}
STR_FORMAT_DATE_ISO                                             :{2:NUM}-{1:STRING}-{0:STRING}

STR_FORMAT_COMPANY_NUM                                          :({COMMA}. uzņēmums)
STR_FORMAT_GROUP_NAME                                           :Grupa {COMMA}
STR_FORMAT_GROUP_VEHICLE_NAME                                   :{GROUP} #{COMMA}
STR_FORMAT_INDUSTRY_NAME                                        :{1:STRING} {0:TOWN}

###length 2
STR_FORMAT_BUOY_NAME                                            :{TOWN} boja
STR_FORMAT_BUOY_NAME_SERIAL                                     :{TOWN} boja Nr. #{COMMA}

###length 2
STR_FORMAT_WAYPOINT_NAME                                        :Pieturas punkts {TOWN}
STR_FORMAT_WAYPOINT_NAME_SERIAL                                 :Pieturas punkts {TOWN} #{COMMA}

###length 6
STR_FORMAT_DEPOT_NAME_TRAIN                                     :{TOWN}s Vilcienu depo
STR_FORMAT_DEPOT_NAME_TRAIN_SERIAL                              :{TOWN}s vilcienu depo #{COMMA}
STR_FORMAT_DEPOT_NAME_ROAD_VEHICLE                              :{TOWN}s Autotransporta depo
STR_FORMAT_DEPOT_NAME_ROAD_VEHICLE_SERIAL                       :{TOWN}s {COMMA}. Autotransporta depo
STR_FORMAT_DEPOT_NAME_SHIP                                      :{TOWN}s kuģu depo
STR_FORMAT_DEPOT_NAME_SHIP_SERIAL                               :{TOWN}s kuģu depo #{COMMA}
###next-name-looks-similar

STR_FORMAT_DEPOT_NAME_AIRCRAFT                                  :{STATION} Angārs
# _SERIAL version of AIRACRAFT doesn't exist

STR_UNKNOWN_STATION                                             :nezināma stacija
STR_DEFAULT_SIGN_NAME                                           :Zīme
STR_COMPANY_SOMEONE                                             :kāds

STR_SAVEGAME_NAME_DEFAULT                                       :{COMPANY}, {STRING}
STR_SAVEGAME_NAME_SPECTATOR                                     :Novērotājs, {1:STRING}

# Viewport strings
STR_VIEWPORT_TOWN_POP                                           :{WHITE}{TOWN} ({COMMA})
STR_VIEWPORT_TOWN                                               :{WHITE}{TOWN}
STR_VIEWPORT_TOWN_TINY_BLACK                                    :{TINY_FONT}{BLACK}{TOWN}
STR_VIEWPORT_TOWN_TINY_WHITE                                    :{TINY_FONT}{WHITE}{TOWN}

STR_VIEWPORT_SIGN_SMALL_BLACK                                   :{TINY_FONT}{BLACK}{SIGN}
STR_VIEWPORT_SIGN_SMALL_WHITE                                   :{TINY_FONT}{WHITE}{SIGN}

STR_VIEWPORT_STATION                                            :{STATION} {STATION_FEATURES}
STR_VIEWPORT_STATION_TINY                                       :{TINY_FONT}{STATION}

STR_VIEWPORT_WAYPOINT                                           :{WAYPOINT}
STR_VIEWPORT_WAYPOINT_TINY                                      :{TINY_FONT}{WAYPOINT}

# Simple strings to get specific types of data
STR_COMPANY_NAME                                                :{COMPANY}
STR_COMPANY_NAME_COMPANY_NUM                                    :{COMPANY} {COMPANY_NUM}
STR_DEPOT_NAME                                                  :{DEPOT}
STR_ENGINE_NAME                                                 :{ENGINE}
STR_HIDDEN_ENGINE_NAME                                          :{ENGINE} (paslēpts)
STR_GROUP_NAME                                                  :{GROUP}
STR_INDUSTRY_NAME                                               :{INDUSTRY}
STR_PRESIDENT_NAME                                              :{PRESIDENT_NAME}
STR_SIGN_NAME                                                   :{SIGN}
STR_STATION_NAME                                                :{STATION}
STR_TOWN_NAME                                                   :{TOWN}
STR_VEHICLE_NAME                                                :{VEHICLE}
STR_WAYPOINT_NAME                                               :{WAYPOINT}

STR_JUST_CARGO                                                  :{CARGO_LONG}
STR_JUST_CHECKMARK                                              :{CHECKMARK}
STR_JUST_COMMA                                                  :{COMMA}
STR_JUST_CURRENCY_SHORT                                         :{CURRENCY_SHORT}
STR_JUST_CURRENCY_LONG                                          :{CURRENCY_LONG}
STR_JUST_CARGO_LIST                                             :{CARGO_LIST}
STR_JUST_INT                                                    :{NUM}
STR_JUST_DATE_TINY                                              :{DATE_TINY}
STR_JUST_DATE_SHORT                                             :{DATE_SHORT}
STR_JUST_DATE_LONG                                              :{DATE_LONG}
STR_JUST_DATE_ISO                                               :{DATE_ISO}
STR_JUST_STRING                                                 :{STRING}
STR_JUST_STRING_STRING                                          :{STRING}{STRING}
STR_JUST_RAW_STRING                                             :{STRING}
STR_JUST_BIG_RAW_STRING                                         :{BIG_FONT}{STRING}

# Slightly 'raw' stringcodes with colour or size
STR_BLACK_COMMA                                                 :{BLACK}{COMMA}
STR_TINY_BLACK_COMA                                             :{TINY_FONT}{BLACK}{COMMA}
STR_TINY_COMMA                                                  :{TINY_FONT}{COMMA}
STR_BLUE_COMMA                                                  :{BLUE}{COMMA}
STR_RED_COMMA                                                   :{RED}{COMMA}
STR_WHITE_COMMA                                                 :{WHITE}{COMMA}
STR_TINY_BLACK_DECIMAL                                          :{TINY_FONT}{BLACK}{DECIMAL}
STR_COMPANY_MONEY                                               :{WHITE}{CURRENCY_LONG}
STR_BLACK_DATE_LONG                                             :{BLACK}{DATE_LONG}
STR_WHITE_DATE_LONG                                             :{WHITE}{DATE_LONG}
STR_SHORT_DATE                                                  :{WHITE}{DATE_TINY}
STR_DATE_LONG_SMALL                                             :{TINY_FONT}{BLACK}{DATE_LONG}
STR_TINY_GROUP                                                  :{TINY_FONT}{GROUP}
STR_BLACK_INT                                                   :{BLACK}{NUM}
STR_ORANGE_INT                                                  :{ORANGE}{NUM}
STR_WHITE_SIGN                                                  :{WHITE}{SIGN}
STR_TINY_BLACK_STATION                                          :{TINY_FONT}{BLACK}{STATION}
STR_BLACK_STRING                                                :{BLACK}{STRING}
STR_BLACK_RAW_STRING                                            :{BLACK}{STRING}
STR_ORANGE_STRING                                               :{ORANGE}{STRING}
STR_LTBLUE_STRING                                               :{LTBLUE}{STRING}
STR_WHITE_STRING                                                :{WHITE}{STRING}
STR_ORANGE_STRING1_WHITE                                        :{ORANGE}{STRING}{WHITE}
STR_ORANGE_STRING1_LTBLUE                                       :{ORANGE}{STRING}{LTBLUE}
STR_TINY_BLACK_HEIGHT                                           :{TINY_FONT}{BLACK}{HEIGHT}
STR_TINY_BLACK_VEHICLE                                          :{TINY_FONT}{BLACK}{VEHICLE}
STR_TINY_RIGHT_ARROW                                            :{TINY_FONT}{RIGHT_ARROW}

STR_BLACK_1                                                     :{BLACK}1
STR_BLACK_2                                                     :{BLACK}2
STR_BLACK_3                                                     :{BLACK}3
STR_BLACK_4                                                     :{BLACK}4
STR_BLACK_5                                                     :{BLACK}5
STR_BLACK_6                                                     :{BLACK}6
STR_BLACK_7                                                     :{BLACK}7

STR_TRAIN                                                       :{BLACK}{TRAIN}
STR_BUS                                                         :{BLACK}{BUS}
STR_LORRY                                                       :{BLACK}{LORRY}
STR_PLANE                                                       :{BLACK}{PLANE}
STR_SHIP                                                        :{BLACK}{SHIP}

STR_TOOLBAR_RAILTYPE_VELOCITY                                   :{STRING} ({VELOCITY})<|MERGE_RESOLUTION|>--- conflicted
+++ resolved
@@ -3163,13 +3163,9 @@
 STR_MAPGEN_DESERT_COVERAGE_UP                                   :{BLACK}Palielināt tuksneša pārklājumu par desmit procentiem
 STR_MAPGEN_DESERT_COVERAGE_DOWN                                 :{BLACK}Samazināt tuksneša pārklājumu par desmit procentiem
 STR_MAPGEN_DESERT_COVERAGE_TEXT                                 :{BLACK}{NUM}%
-<<<<<<< HEAD
 STR_MAPGEN_SNOW_LINE_HEIGHT                                     :{BLACK}Sniega līnijas augstums
 STR_MAPGEN_SNOW_LINE_UP                                         :{BLACK}Paaugstināt sniega līnijas augstumu
 STR_MAPGEN_SNOW_LINE_DOWN                                       :{BLACK}Pazemināt sniega līnijas augstumu
-STR_MAPGEN_LAND_GENERATOR                                       :{BLACK}Zemes radītājs:
-=======
->>>>>>> dced2d8c
 STR_MAPGEN_TERRAIN_TYPE                                         :{BLACK}Apvidus reljefs:
 STR_MAPGEN_SEA_LEVEL                                            :{BLACK}Jūras līmenis:
 STR_MAPGEN_QUANTITY_OF_RIVERS                                   :{BLACK}Upes:
