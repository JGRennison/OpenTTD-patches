--- conflicted
+++ resolved
@@ -2092,12 +2092,6 @@
 STR_NETWORK_SERVER                                              :Servidor
 STR_NETWORK_CLIENT                                              :Cliente
 STR_NETWORK_SPECTATORS                                          :Espectadores
-
-<<<<<<< HEAD
-STR_NETWORK_TOOLBAR_LIST_SPECTATOR                              :{BLACK}Espectador
-=======
-STR_NETWORK_GIVE_MONEY_CAPTION                                  :{WHITE}Entre a quantia a ser dada
->>>>>>> ba55f93f
 
 # Network set password
 STR_COMPANY_PASSWORD_CANCEL                                     :{BLACK}Não salvar a senha digitada
