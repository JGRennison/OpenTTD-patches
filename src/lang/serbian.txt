--- conflicted
+++ resolved
@@ -422,12 +422,9 @@
 STR_TOOLTIP_SORT_CRITERIA                                       :{BLACK}Odaberite kriterijum za sortiranje
 STR_TOOLTIP_FILTER_CRITERIA                                     :{BLACK}Izaberite način filtriranja
 STR_BUTTON_SORT_BY                                              :{BLACK}Sortiraj po
-<<<<<<< HEAD
 STR_BUTTON_RENAME                                               :{BLACK}Preimenuj
-=======
 STR_BUTTON_CATCHMENT                                            :{BLACK}Pokrivenost
 STR_TOOLTIP_CATCHMENT                                           :{BLACK}Uključi/isključi prikaz zahvaćenog područja
->>>>>>> 0243ae46
 
 STR_TOOLTIP_CLOSE_WINDOW                                        :{BLACK}Zatvori prozor
 STR_TOOLTIP_WINDOW_TITLE_DRAG_THIS                              :{BLACK}Naslov - povucite mišem da biste pomerili prozor
@@ -3582,10 +3579,7 @@
 STR_COMPANY_VIEW_INFRASTRUCTURE_BUTTON                          :{BLACK}Detalji
 STR_COMPANY_VIEW_INFRASTRUCTURE_TOOLTIP                         :{BLACK}Detaljni pregled računa za infrastrukturu
 STR_COMPANY_VIEW_GIVE_MONEY_BUTTON                              :{BLACK}Daj novac
-<<<<<<< HEAD
-=======
 STR_COMPANY_VIEW_GIVE_MONEY_TOOLTIP                             :{BLACK}Daj novac ovoj kompaniji
->>>>>>> 0243ae46
 
 STR_COMPANY_VIEW_NEW_FACE_BUTTON                                :{BLACK}Novo lice
 STR_COMPANY_VIEW_NEW_FACE_TOOLTIP                               :{BLACK}Izbor novog lica za vlasnika
@@ -3603,11 +3597,7 @@
 
 STR_COMPANY_VIEW_COMPANY_NAME_QUERY_CAPTION                     :Ime Preduzeća
 STR_COMPANY_VIEW_PRESIDENT_S_NAME_QUERY_CAPTION                 :Ime vlasnika
-<<<<<<< HEAD
-STR_COMPANY_VIEW_GIVE_MONEY_QUERY_CAPTION                       :Unesite svotu novca koju želite dati
-=======
 STR_COMPANY_VIEW_GIVE_MONEY_QUERY_CAPTION                       :Unesi iznos novca koji želiš da daš
->>>>>>> 0243ae46
 
 STR_BUY_COMPANY_MESSAGE                                         :{WHITE}U potrazi smo za preduzećem koje bi preuzelo naše.{}{}Da li biste kupili {COMPANY} za {CURRENCY_LONG}?
 
