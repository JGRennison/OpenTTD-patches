--- conflicted
+++ resolved
@@ -3420,12 +3420,8 @@
 STR_COMPANY_VIEW_RELOCATE_COMPANY_HEADQUARTERS                  :{BLACK}Chuyển trụ sở công ty đi nơi khác sẽ cần chi phí là 1% giá trị công ty. . Shift+Click để xem chi phí dự tính
 STR_COMPANY_VIEW_INFRASTRUCTURE_BUTTON                          :{BLACK}Chi tiết
 STR_COMPANY_VIEW_INFRASTRUCTURE_TOOLTIP                         :{BLACK}Xem chi tiết thống kê hạ tầng
-<<<<<<< HEAD
-STR_COMPANY_VIEW_GIVE_MONEY_BUTTON                              :{BLACK}Cho tiền
-=======
 STR_COMPANY_VIEW_GIVE_MONEY_BUTTON                              :{BLACK}Tặng tiền
 STR_COMPANY_VIEW_GIVE_MONEY_TOOLTIP                             :{BLACK}Tặng tiền cho công ty này
->>>>>>> 7a886cb4
 
 STR_COMPANY_VIEW_NEW_FACE_BUTTON                                :{BLACK}Chọn khuôn mặt khác
 STR_COMPANY_VIEW_NEW_FACE_TOOLTIP                               :{BLACK}Chọn khuôn mặt của người điều hành
@@ -3443,11 +3439,7 @@
 
 STR_COMPANY_VIEW_COMPANY_NAME_QUERY_CAPTION                     :Tên Công Ty
 STR_COMPANY_VIEW_PRESIDENT_S_NAME_QUERY_CAPTION                 :Tên Giám Đốc
-<<<<<<< HEAD
-STR_COMPANY_VIEW_GIVE_MONEY_QUERY_CAPTION                       :Nhập số tiền muốn cho đi
-=======
 STR_COMPANY_VIEW_GIVE_MONEY_QUERY_CAPTION                       :Nhập số tiền bạn muốn tặng
->>>>>>> 7a886cb4
 
 STR_BUY_COMPANY_MESSAGE                                         :{WHITE}Chúng tôi tìm một công ty để chuyển nhượng công việc kinh doanh và tài sản công ty chúng tôi.{}{}Bạn có muốn mua công ty {COMPANY} của chúng tôi với giá {CURRENCY_LONG}?
 
