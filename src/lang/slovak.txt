--- conflicted
+++ resolved
@@ -2971,11 +2971,6 @@
 STR_MAPGEN_NUMBER_OF_TOWNS                                      :{BLACK}Počet miest:
 STR_MAPGEN_DATE                                                 :{BLACK}Rok:
 STR_MAPGEN_NUMBER_OF_INDUSTRIES                                 :{BLACK}Počet priemyslu:
-<<<<<<< HEAD
-STR_MAPGEN_SNOW_LINE_HEIGHT                                     :{BLACK}Výška hranice snehu:
-STR_MAPGEN_SNOW_LINE_UP                                         :{BLACK}Zvýšiť výšku hranice snehu o jedno
-STR_MAPGEN_SNOW_LINE_DOWN                                       :{BLACK}Znížiť výšku hranice snehu o jedno
-=======
 STR_MAPGEN_HEIGHTMAP_HEIGHT                                     :{BLACK}Najvyšší vrchol:
 STR_MAPGEN_HEIGHTMAP_HEIGHT_UP                                  :{BLACK}Zvýšiť maximálnu výšku najvyššieho vrchola na mape o jeden
 STR_MAPGEN_HEIGHTMAP_HEIGHT_DOWN                                :{BLACK}Znížiť maximálnu výšku najvyššieho vrchola na mape o jeden
@@ -2987,7 +2982,9 @@
 STR_MAPGEN_DESERT_COVERAGE_UP                                   :{BLACK}Zvýšiť pokrytie púšťou o desať percent
 STR_MAPGEN_DESERT_COVERAGE_DOWN                                 :{BLACK}Znížiť pokrytie púšťou o desať percent
 STR_MAPGEN_DESERT_COVERAGE_TEXT                                 :{BLACK}{NUM}%
->>>>>>> 825867f2
+STR_MAPGEN_SNOW_LINE_HEIGHT                                     :{BLACK}Výška hranice snehu:
+STR_MAPGEN_SNOW_LINE_UP                                         :{BLACK}Zvýšiť výšku hranice snehu o jedno
+STR_MAPGEN_SNOW_LINE_DOWN                                       :{BLACK}Znížiť výšku hranice snehu o jedno
 STR_MAPGEN_LAND_GENERATOR                                       :{BLACK}Generátor krajiny:
 STR_MAPGEN_TERRAIN_TYPE                                         :{BLACK}Typ terénu:
 STR_MAPGEN_QUANTITY_OF_SEA_LAKES                                :{BLACK}Rozloha mora:
@@ -3013,14 +3010,11 @@
 STR_MAPGEN_HEIGHTMAP_SIZE_LABEL                                 :{BLACK}Veľkosť:
 STR_MAPGEN_HEIGHTMAP_SIZE                                       :{ORANGE}{NUM} x {NUM}
 
-<<<<<<< HEAD
-STR_MAPGEN_SNOW_LINE_QUERY_CAPT                                 :{WHITE}Zmeniť výšku hranice snehu
-=======
 STR_MAPGEN_TERRAIN_TYPE_QUERY_CAPT                              :{WHITE}Cieľová výška vrcholu
 STR_MAPGEN_HEIGHTMAP_HEIGHT_QUERY_CAPT                          :{WHITE}Najvyšší vrchol
 STR_MAPGEN_SNOW_COVERAGE_QUERY_CAPT                             :{WHITE}Pokrytie snehom (v %)
 STR_MAPGEN_DESERT_COVERAGE_QUERY_CAPT                           :{WHITE}Pokrytie púšťou (v %)
->>>>>>> 825867f2
+STR_MAPGEN_SNOW_LINE_QUERY_CAPT                                 :{WHITE}Zmeniť výšku hranice snehu
 STR_MAPGEN_START_DATE_QUERY_CAPT                                :{WHITE}Zmeniť rok začiatku hry
 
 # SE Map generation
