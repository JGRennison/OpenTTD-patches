--- conflicted
+++ resolved
@@ -1825,12 +1825,6 @@
 STR_NETWORK_SERVER                                              :சர்வர்
 STR_NETWORK_CLIENT                                              :Client
 STR_NETWORK_SPECTATORS                                          :கவனிப்பவர்கள்
-
-<<<<<<< HEAD
-STR_NETWORK_TOOLBAR_LIST_SPECTATOR                              :{BLACK}பார்வையாளர்
-=======
-STR_NETWORK_GIVE_MONEY_CAPTION                                  :{WHITE}கொடுக்கப்படும் பணத்தின் அளவினை இடவும்
->>>>>>> ba55f93f
 
 # Network set password
 STR_COMPANY_PASSWORD_CANCEL                                     :{BLACK}கடவுச்சொல்லினை நினைவில் வைத்திருக்காதே
