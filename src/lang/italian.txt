##name Italian
##ownname Italiano
##isocode it_IT
##plural 0
##textdir ltr
##digitsep .
##digitsepcur .
##decimalsep ,
##winlangid 0x0410
##grflangid 0x27
##gender m ma f
##case ms mp fs fp


# This file is part of OpenTTD.
# OpenTTD is free software; you can redistribute it and/or modify it under the terms of the GNU General Public License as published by the Free Software Foundation, version 2.
# OpenTTD is distributed in the hope that it will be useful, but WITHOUT ANY WARRANTY; without even the implied warranty of MERCHANTABILITY or FITNESS FOR A PARTICULAR PURPOSE.
# See the GNU General Public License for more details. You should have received a copy of the GNU General Public License along with OpenTTD. If not, see <http://www.gnu.org/licenses/>.


##id 0x0000
STR_NULL                                                        :
STR_EMPTY                                                       :
STR_UNDEFINED                                                   :(stringa non definita)
STR_JUST_NOTHING                                                :Nulla

# Cargo related strings
# Plural cargo name
STR_CARGO_PLURAL_NOTHING                                        :
STR_CARGO_PLURAL_PASSENGERS                                     :{G=m}Passeggeri
STR_CARGO_PLURAL_COAL                                           :{G=m}Carbone
STR_CARGO_PLURAL_MAIL                                           :{G=f}Posta
STR_CARGO_PLURAL_OIL                                            :{G=m}Petrolio
STR_CARGO_PLURAL_LIVESTOCK                                      :{G=m}Bestiame
STR_CARGO_PLURAL_GOODS                                          :{G=m}Beni
STR_CARGO_PLURAL_GRAIN                                          :{G=m}Grano
STR_CARGO_PLURAL_WOOD                                           :{G=m}Legname
STR_CARGO_PLURAL_IRON_ORE                                       :{G=m}Ferro
STR_CARGO_PLURAL_STEEL                                          :{G=m}Acciaio
STR_CARGO_PLURAL_VALUABLES                                      :{G=m}Valori
STR_CARGO_PLURAL_COPPER_ORE                                     :{G=m}Rame
STR_CARGO_PLURAL_MAIZE                                          :{G=m}Mais
STR_CARGO_PLURAL_FRUIT                                          :{G=f}Frutta
STR_CARGO_PLURAL_DIAMONDS                                       :{G=m}Diamanti
STR_CARGO_PLURAL_FOOD                                           :{G=m}Cibo
STR_CARGO_PLURAL_PAPER                                          :{G=f}Carta
STR_CARGO_PLURAL_GOLD                                           :{G=m}Oro
STR_CARGO_PLURAL_WATER                                          :{G=f}Acqua
STR_CARGO_PLURAL_WHEAT                                          :{G=m}Frumento
STR_CARGO_PLURAL_RUBBER                                         :{G=f}Gomma
STR_CARGO_PLURAL_SUGAR                                          :{G=m}Zucchero
STR_CARGO_PLURAL_TOYS                                           :{G=m}Giocattoli
STR_CARGO_PLURAL_SWEETS                                         :{G=f}Caramelle
STR_CARGO_PLURAL_COLA                                           :{G=f}Cola
STR_CARGO_PLURAL_CANDYFLOSS                                     :{G=m}Zucchero filato
STR_CARGO_PLURAL_BUBBLES                                        :{G=f}Bollicine
STR_CARGO_PLURAL_TOFFEE                                         :{G=m}Toffee
STR_CARGO_PLURAL_BATTERIES                                      :{G=f}Batterie
STR_CARGO_PLURAL_PLASTIC                                        :{G=f}Plastica
STR_CARGO_PLURAL_FIZZY_DRINKS                                   :{G=f}Bibite frizzanti

# Singular cargo name
STR_CARGO_SINGULAR_NOTHING                                      :
STR_CARGO_SINGULAR_PASSENGER                                    :{G=m}Passeggeri
STR_CARGO_SINGULAR_COAL                                         :{G=m}Carbone
STR_CARGO_SINGULAR_MAIL                                         :{G=f}Posta
STR_CARGO_SINGULAR_OIL                                          :{G=m}Petrolio
STR_CARGO_SINGULAR_LIVESTOCK                                    :{G=m}Bestiame
STR_CARGO_SINGULAR_GOODS                                        :{G=m}Beni
STR_CARGO_SINGULAR_GRAIN                                        :{G=m}Grano
STR_CARGO_SINGULAR_WOOD                                         :{G=m}Legname
STR_CARGO_SINGULAR_IRON_ORE                                     :{G=m}Ferro
STR_CARGO_SINGULAR_STEEL                                        :{G=m}Acciaio
STR_CARGO_SINGULAR_VALUABLES                                    :{G=m}Valori
STR_CARGO_SINGULAR_COPPER_ORE                                   :{G=m}Rame
STR_CARGO_SINGULAR_MAIZE                                        :{G=m}Mais
STR_CARGO_SINGULAR_FRUIT                                        :{G=f}Frutta
STR_CARGO_SINGULAR_DIAMOND                                      :{G=m}Diamante
STR_CARGO_SINGULAR_FOOD                                         :{G=m}Cibo
STR_CARGO_SINGULAR_PAPER                                        :{G=f}Carta
STR_CARGO_SINGULAR_GOLD                                         :{G=m}Oro
STR_CARGO_SINGULAR_WATER                                        :{G=f}Acqua
STR_CARGO_SINGULAR_WHEAT                                        :{G=m}Frumento
STR_CARGO_SINGULAR_RUBBER                                       :{G=f}Gomma
STR_CARGO_SINGULAR_SUGAR                                        :{G=m}Zucchero
STR_CARGO_SINGULAR_TOY                                          :{G=m}Giocattolo
STR_CARGO_SINGULAR_SWEETS                                       :{G=f}Caramella
STR_CARGO_SINGULAR_COLA                                         :{G=f}Cola
STR_CARGO_SINGULAR_CANDYFLOSS                                   :{G=m}Zucchero filato
STR_CARGO_SINGULAR_BUBBLE                                       :{G=f}Bollicine
STR_CARGO_SINGULAR_TOFFEE                                       :{G=m}Toffee
STR_CARGO_SINGULAR_BATTERY                                      :{G=f}Batterie
STR_CARGO_SINGULAR_PLASTIC                                      :{G=f}Plastica
STR_CARGO_SINGULAR_FIZZY_DRINK                                  :{G=f}Bevande frizzanti

# Quantity of cargo
STR_QUANTITY_NOTHING                                            :
STR_QUANTITY_PASSENGERS                                         :{COMMA}{NBSP}passegger{P o i}
STR_QUANTITY_COAL                                               :{WEIGHT_LONG} di carbone
STR_QUANTITY_MAIL                                               :{COMMA}{NBSP}sacc{P o hi} postal{P e i}
STR_QUANTITY_OIL                                                :{VOLUME_LONG} di petrolio
STR_QUANTITY_LIVESTOCK                                          :{COMMA}{NBSP}cap{P o i} di bestiame
STR_QUANTITY_GOODS                                              :{COMMA}{NBSP}cass{P a e} di beni
STR_QUANTITY_GRAIN                                              :{WEIGHT_LONG} di grano
STR_QUANTITY_WOOD                                               :{WEIGHT_LONG} di legname
STR_QUANTITY_IRON_ORE                                           :{WEIGHT_LONG} di ferro
STR_QUANTITY_STEEL                                              :{WEIGHT_LONG} di acciaio
STR_QUANTITY_VALUABLES                                          :{COMMA}{NBSP}bors{P a e} di valori
STR_QUANTITY_COPPER_ORE                                         :{WEIGHT_LONG} di rame
STR_QUANTITY_MAIZE                                              :{WEIGHT_LONG} di mais
STR_QUANTITY_FRUIT                                              :{WEIGHT_LONG} di frutta
STR_QUANTITY_DIAMONDS                                           :{COMMA}{NBSP}sacc{P o hi} di diamanti
STR_QUANTITY_FOOD                                               :{WEIGHT_LONG} di cibo
STR_QUANTITY_PAPER                                              :{WEIGHT_LONG} di carta
STR_QUANTITY_GOLD                                               :{COMMA}{NBSP}sacc{P o hi} di oro
STR_QUANTITY_WATER                                              :{VOLUME_LONG} di acqua
STR_QUANTITY_WHEAT                                              :{WEIGHT_LONG} di frumento
STR_QUANTITY_RUBBER                                             :{VOLUME_LONG} di gomma
STR_QUANTITY_SUGAR                                              :{WEIGHT_LONG} di zucchero
STR_QUANTITY_TOYS                                               :{COMMA}{NBSP}giocattol{P o i}
STR_QUANTITY_SWEETS                                             :{COMMA}{NBSP}sacc{P o hi} di caramelle
STR_QUANTITY_COLA                                               :{VOLUME_LONG} di Cola
STR_QUANTITY_CANDYFLOSS                                         :{WEIGHT_LONG} di zucchero filato
STR_QUANTITY_BUBBLES                                            :{COMMA} bollicin{P a e}
STR_QUANTITY_TOFFEE                                             :{WEIGHT_LONG} di toffee
STR_QUANTITY_BATTERIES                                          :{COMMA} batteri{P a e}
STR_QUANTITY_PLASTIC                                            :{VOLUME_LONG} di plastica
STR_QUANTITY_FIZZY_DRINKS                                       :{COMMA} bibit{P a e} frizzant{P e i}
STR_QUANTITY_N_A                                                :N/A

# Two letter abbreviation of cargo name
STR_ABBREV_NOTHING                                              :
STR_ABBREV_PASSENGERS                                           :{TINY_FONT}PA
STR_ABBREV_COAL                                                 :{TINY_FONT}CA
STR_ABBREV_MAIL                                                 :{TINY_FONT}PT
STR_ABBREV_OIL                                                  :{TINY_FONT}PE
STR_ABBREV_LIVESTOCK                                            :{TINY_FONT}BE
STR_ABBREV_GOODS                                                :{TINY_FONT}BN
STR_ABBREV_GRAIN                                                :{TINY_FONT}GR
STR_ABBREV_WOOD                                                 :{TINY_FONT}LE
STR_ABBREV_IRON_ORE                                             :{TINY_FONT}FE
STR_ABBREV_STEEL                                                :{TINY_FONT}AC
STR_ABBREV_VALUABLES                                            :{TINY_FONT}VA
STR_ABBREV_COPPER_ORE                                           :{TINY_FONT}RM
STR_ABBREV_MAIZE                                                :{TINY_FONT}MA
STR_ABBREV_FRUIT                                                :{TINY_FONT}FT
STR_ABBREV_DIAMONDS                                             :{TINY_FONT}DM
STR_ABBREV_FOOD                                                 :{TINY_FONT}CB
STR_ABBREV_PAPER                                                :{TINY_FONT}CT
STR_ABBREV_GOLD                                                 :{TINY_FONT}OR
STR_ABBREV_WATER                                                :{TINY_FONT}AQ
STR_ABBREV_WHEAT                                                :{TINY_FONT}FR
STR_ABBREV_RUBBER                                               :{TINY_FONT}GM
STR_ABBREV_SUGAR                                                :{TINY_FONT}ZU
STR_ABBREV_TOYS                                                 :{TINY_FONT}GI
STR_ABBREV_SWEETS                                               :{TINY_FONT}CM
STR_ABBREV_COLA                                                 :{TINY_FONT}CL
STR_ABBREV_CANDYFLOSS                                           :{TINY_FONT}ZF
STR_ABBREV_BUBBLES                                              :{TINY_FONT}BO
STR_ABBREV_TOFFEE                                               :{TINY_FONT}TF
STR_ABBREV_BATTERIES                                            :{TINY_FONT}BA
STR_ABBREV_PLASTIC                                              :{TINY_FONT}PL
STR_ABBREV_FIZZY_DRINKS                                         :{TINY_FONT}BF
STR_ABBREV_NONE                                                 :{TINY_FONT}NO
STR_ABBREV_ALL                                                  :{TINY_FONT}TUT

# 'Mode' of transport for cargoes
STR_PASSENGERS                                                  :{COMMA}{NBSP}passegger{P o i}
STR_BAGS                                                        :{COMMA}{NBSP}sacc{P o hi}
STR_TONS                                                        :{COMMA}{NBSP}tonnellat{P a e}
STR_LITERS                                                      :{COMMA}{NBSP}litr{P o i}
STR_ITEMS                                                       :{COMMA}{NBSP}oggett{P o i}
STR_CRATES                                                      :{COMMA}{NBSP}cass{P a e}

# Colours, do not shuffle
STR_COLOUR_DARK_BLUE                                            :Blu scuro
STR_COLOUR_PALE_GREEN                                           :Verde chiaro
STR_COLOUR_PINK                                                 :Rosa
STR_COLOUR_YELLOW                                               :Giallo
STR_COLOUR_RED                                                  :Rosso
STR_COLOUR_LIGHT_BLUE                                           :Azzurro
STR_COLOUR_GREEN                                                :Verde
STR_COLOUR_DARK_GREEN                                           :Verde scuro
STR_COLOUR_BLUE                                                 :Blu
STR_COLOUR_CREAM                                                :Crema
STR_COLOUR_MAUVE                                                :Malva
STR_COLOUR_PURPLE                                               :Viola
STR_COLOUR_ORANGE                                               :Arancio
STR_COLOUR_BROWN                                                :Marrone
STR_COLOUR_GREY                                                 :Grigio
STR_COLOUR_WHITE                                                :Bianco
STR_COLOUR_RANDOM                                               :Casuale
STR_COLOUR_DEFAULT                                              :Predefinito

# Units used in OpenTTD
STR_UNITS_VELOCITY_IMPERIAL                                     :{COMMA}{NBSP}mph
STR_UNITS_VELOCITY_METRIC                                       :{COMMA}{NBSP}km/h
STR_UNITS_VELOCITY_SI                                           :{COMMA}{NBSP}m/s
STR_UNITS_VELOCITY_GAMEUNITS                                    :{DECIMAL}{NBSP}riquadri/giorno

STR_UNITS_POWER_IMPERIAL                                        :{COMMA}{NBSP}hp
STR_UNITS_POWER_METRIC                                          :{COMMA}{NBSP}hp
STR_UNITS_POWER_SI                                              :{COMMA}{NBSP}kW

STR_UNITS_WEIGHT_SHORT_IMPERIAL                                 :{COMMA}{NBSP}t
STR_UNITS_WEIGHT_SHORT_METRIC                                   :{COMMA}{NBSP}t
STR_UNITS_WEIGHT_SHORT_SI                                       :{COMMA}{NBSP}kg

STR_UNITS_WEIGHT_LONG_IMPERIAL                                  :{COMMA}{NBSP}ton
STR_UNITS_WEIGHT_LONG_METRIC                                    :{COMMA}{NBSP}tonnellat{P a e}
STR_UNITS_WEIGHT_LONG_SI                                        :{COMMA}{NBSP}kg

STR_UNITS_VOLUME_SHORT_IMPERIAL                                 :{COMMA}{NBSP}gal
STR_UNITS_VOLUME_SHORT_METRIC                                   :{COMMA}{NBSP}l
STR_UNITS_VOLUME_SHORT_SI                                       :{COMMA}{NBSP}m³

STR_UNITS_VOLUME_LONG_IMPERIAL                                  :{COMMA}{NBSP}gallon{P e i}
STR_UNITS_VOLUME_LONG_METRIC                                    :{COMMA}{NBSP}litr{P o i}
STR_UNITS_VOLUME_LONG_SI                                        :{COMMA}{NBSP}m³

STR_UNITS_FORCE_IMPERIAL                                        :{COMMA}{NBSP}lbf
STR_UNITS_FORCE_METRIC                                          :{COMMA}{NBSP}kgf
STR_UNITS_FORCE_SI                                              :{COMMA}{NBSP}kN

STR_UNITS_HEIGHT_IMPERIAL                                       :{COMMA}{NBSP}piedi
STR_UNITS_HEIGHT_METRIC                                         :{COMMA}{NBSP}m
STR_UNITS_HEIGHT_SI                                             :{COMMA}{NBSP}m

# Common window strings
STR_LIST_FILTER_TITLE                                           :{BLACK}Filtro:
STR_LIST_FILTER_OSKTITLE                                        :{BLACK}Inserire il filtro
STR_LIST_FILTER_TOOLTIP                                         :{BLACK}Inserire una parola da utilizzare per filtrare la lista

STR_TOOLTIP_GROUP_ORDER                                         :{BLACK}Seleziona il criterio di raggruppamento
STR_TOOLTIP_SORT_ORDER                                          :{BLACK}Seleziona l'ordinamento (decrescente/crescente)
STR_TOOLTIP_SORT_CRITERIA                                       :{BLACK}Seleziona il criterio di ordinamento
STR_TOOLTIP_FILTER_CRITERIA                                     :{BLACK}Seleziona il criterio di filtraggio
STR_BUTTON_SORT_BY                                              :{BLACK}Ordina per
STR_BUTTON_RENAME                                               :{BLACK}Rinomina
STR_BUTTON_CATCHMENT                                            :{BLACK}Copertura
STR_TOOLTIP_CATCHMENT                                           :{BLACK}Attiva/disattiva la visualizzazione dell'area di copertura

STR_TOOLTIP_CLOSE_WINDOW                                        :{BLACK}Chiude la finestra
STR_TOOLTIP_WINDOW_TITLE_DRAG_THIS                              :{BLACK}Titolo della finestra - trascinarlo per muovere la finestra
STR_TOOLTIP_SHADE                                               :{BLACK}Comprimi finestra - Mostra solo il titolo
STR_TOOLTIP_DEBUG                                               :{BLACK}Mostra le informazioni di debug NewGRF
STR_TOOLTIP_DEFSIZE                                             :{BLACK}Riporta la finestra alle dimensioni predefinite. CTRL+clic memorizza le dimensioni correnti come predefinite
STR_TOOLTIP_STICKY                                              :{BLACK}Marca questa finestra in modo che non venga chiusa quando si preme il tasto 'Chiudi tutte le finestre'. CTRL+clic salva lo scelta come predefinita
STR_TOOLTIP_RESIZE                                              :{BLACK}Fare clic e trascinare per ridimensionare questa finestra
STR_TOOLTIP_TOGGLE_LARGE_SMALL_WINDOW                           :{BLACK}Seleziona dimensione grande/piccola della finestra
STR_TOOLTIP_VSCROLL_BAR_SCROLLS_LIST                            :{BLACK}Barra di scorrimento - scorre l'elenco su/giù
STR_TOOLTIP_HSCROLL_BAR_SCROLLS_LIST                            :{BLACK}Barra di scorrimento - scorre l'elenco a sinistra/destra
STR_TOOLTIP_DEMOLISH_BUILDINGS_ETC                              :{BLACK}Demolisce edifici etc. su un riquadro di terra. CTRL seleziona l'area diagonalmente. MAIUSC alterna fra costruzione e stima dei costi

# Show engines button
STR_SHOW_HIDDEN_ENGINES_VEHICLE_TRAIN                           :{BLACK}Mostra nascosti
STR_SHOW_HIDDEN_ENGINES_VEHICLE_ROAD_VEHICLE                    :{BLACK}Mostra nascosti
STR_SHOW_HIDDEN_ENGINES_VEHICLE_SHIP                            :{BLACK}Mostra nascosti
STR_SHOW_HIDDEN_ENGINES_VEHICLE_AIRCRAFT                        :{BLACK}Mostra nascosti

STR_SHOW_HIDDEN_ENGINES_VEHICLE_TRAIN_TOOLTIP                   :{BLACK}Mostra anche i tipi di veicolo ferroviario che sono stati nascosti
STR_SHOW_HIDDEN_ENGINES_VEHICLE_ROAD_VEHICLE_TOOLTIP            :{BLACK}Mostra anche i tipi di automezzo che sono stati nascosti
STR_SHOW_HIDDEN_ENGINES_VEHICLE_SHIP_TOOLTIP                    :{BLACK}Mostra anche i tipi di nave che sono stati nascosti
STR_SHOW_HIDDEN_ENGINES_VEHICLE_AIRCRAFT_TOOLTIP                :{BLACK}Mostra anche i tipi di aeromobile che sono stati nascosti

# Query window
STR_BUTTON_DEFAULT                                              :{BLACK}Predefinito
STR_BUTTON_CANCEL                                               :{BLACK}Annulla
STR_BUTTON_OK                                                   :{BLACK}OK
STR_WARNING_PASSWORD_SECURITY                                   :{YELLOW}Attenzione: gli amministratori del server potrebbero leggere il testo inserito qui.

# On screen keyboard window
STR_OSK_KEYBOARD_LAYOUT                                         :\1234567890'ì qwertyuiopè+asdfghjklòàù<zxcvbnm,.- .
STR_OSK_KEYBOARD_LAYOUT_CAPS                                    :|!"£$%&/()=?^ QWERTYUIOPé*ASDFGHJKLç°§>ZXCVBNM;:_ .

# Measurement tooltip
STR_MEASURE_LENGTH                                              :{BLACK}Lunghezza: {NUM}
STR_MEASURE_AREA                                                :{BLACK}Area: {NUM} x {NUM}
STR_MEASURE_LENGTH_HEIGHTDIFF                                   :{BLACK}Lunghezza: {NUM}{}Differenza in altezza: {HEIGHT}
STR_MEASURE_AREA_HEIGHTDIFF                                     :{BLACK}Area: {NUM} x {NUM}{}Differenza in altezza: {HEIGHT}


# These are used in buttons
STR_SORT_BY_CAPTION_NAME                                        :{BLACK}Nome
STR_SORT_BY_CAPTION_DATE                                        :{BLACK}Data
# These are used in dropdowns
STR_SORT_BY_NAME                                                :Nome
STR_SORT_BY_PRODUCTION                                          :Produzione
STR_SORT_BY_TYPE                                                :Tipo
STR_SORT_BY_TRANSPORTED                                         :Trasportato
STR_SORT_BY_NUMBER                                              :Numero
STR_SORT_BY_PROFIT_LAST_YEAR                                    :Profitto dell'anno scorso
STR_SORT_BY_PROFIT_THIS_YEAR                                    :Profitto di quest'anno
STR_SORT_BY_AGE                                                 :Età
STR_SORT_BY_RELIABILITY                                         :Affidabilità
STR_SORT_BY_TOTAL_CAPACITY_PER_CARGOTYPE                        :Capacità per tipo di carico
STR_SORT_BY_MAX_SPEED                                           :Velocità massima
STR_SORT_BY_MODEL                                               :Modello
STR_SORT_BY_VALUE                                               :Valore
STR_SORT_BY_LENGTH                                              :Lunghezza
STR_SORT_BY_LIFE_TIME                                           :Vita rimanente
STR_SORT_BY_TIMETABLE_DELAY                                     :Ritardo sull'orario
STR_SORT_BY_FACILITY                                            :Tipo di stazione
STR_SORT_BY_WAITING_TOTAL                                       :Carichi in attesa totali
STR_SORT_BY_WAITING_AVAILABLE                                   :Carichi in attesa disponibili
STR_SORT_BY_RATING_MAX                                          :Valutazione maggiore
STR_SORT_BY_RATING_MIN                                          :Valutazione minore
STR_SORT_BY_ENGINE_ID                                           :EngineID (ordine classico)
STR_SORT_BY_COST                                                :Costo
STR_SORT_BY_POWER                                               :Potenza
STR_SORT_BY_TRACTIVE_EFFORT                                     :Sforzo di trazione
STR_SORT_BY_INTRO_DATE                                          :Data introduzione
STR_SORT_BY_RUNNING_COST                                        :Costo d'esercizio
STR_SORT_BY_POWER_VS_RUNNING_COST                               :Potenza / Costo d'esercizio
STR_SORT_BY_CARGO_CAPACITY                                      :Capacità di carico
STR_SORT_BY_RANGE                                               :{G=f}Autonomia
STR_SORT_BY_POPULATION                                          :Popolazione
STR_SORT_BY_RATING                                              :Valutazione
STR_SORT_BY_NUM_VEHICLES                                        :Numero di veicoli
STR_SORT_BY_TOTAL_PROFIT_LAST_YEAR                              :Profitto totale dell'anno scorso
STR_SORT_BY_TOTAL_PROFIT_THIS_YEAR                              :Profitto totale di quest'anno
STR_SORT_BY_AVERAGE_PROFIT_LAST_YEAR                            :Profitto medio dell'anno scorso
STR_SORT_BY_AVERAGE_PROFIT_THIS_YEAR                            :Profitto medio di quest'anno

# Group by options for vehicle list
STR_GROUP_BY_NONE                                               :Nessuno
STR_GROUP_BY_SHARED_ORDERS                                      :Ordini condivisi

# Tooltips for the main toolbar
STR_TOOLBAR_TOOLTIP_PAUSE_GAME                                  :{BLACK}Pausa
STR_TOOLBAR_TOOLTIP_FORWARD                                     :{BLACK}Aumenta la velocità di gioco
STR_TOOLBAR_TOOLTIP_OPTIONS                                     :{BLACK}Opzioni
STR_TOOLBAR_TOOLTIP_SAVE_GAME_ABANDON_GAME                      :{BLACK}Salva la partita, abbandona la partita, esci
STR_TOOLBAR_TOOLTIP_DISPLAY_MAP                                 :{BLACK}Mostra la mappa, apre una mini visuale extra o mostra l'elenco dei cartelli
STR_TOOLBAR_TOOLTIP_DISPLAY_TOWN_DIRECTORY                      :{BLACK}Mostra l'elenco delle città
STR_TOOLBAR_TOOLTIP_DISPLAY_SUBSIDIES                           :{BLACK}Mostra i sussidi
STR_TOOLBAR_TOOLTIP_DISPLAY_LIST_OF_COMPANY_STATIONS            :{BLACK}Mostra l'elenco delle stazioni di una compagnia
STR_TOOLBAR_TOOLTIP_DISPLAY_COMPANY_FINANCES                    :{BLACK}Mostra informazioni finanziare sulle compagnie
STR_TOOLBAR_TOOLTIP_DISPLAY_COMPANY_GENERAL                     :{BLACK}Mostra informazioni generali sulle compagnie
STR_TOOLBAR_TOOLTIP_DISPLAY_STORY_BOOK                          :{BLACK}Mostra la storia delle compagnie
STR_TOOLBAR_TOOLTIP_DISPLAY_GOALS_LIST                          :{BLACK}Mostra le liste degli obiettivi
STR_TOOLBAR_TOOLTIP_DISPLAY_GRAPHS                              :{BLACK}Mostra i grafici
STR_TOOLBAR_TOOLTIP_DISPLAY_COMPANY_LEAGUE                      :{BLACK}Mostra la classifica delle compagnie
STR_TOOLBAR_TOOLTIP_FUND_CONSTRUCTION_OF_NEW                    :{BLACK}Finanzia la costruzione di una nuova industria o mostra l'elenco delle industrie
STR_TOOLBAR_TOOLTIP_DISPLAY_LIST_OF_COMPANY_TRAINS              :{BLACK}Mostra l'elenco dei treni di una compagnia. CTRL+clic non apre la lista gruppi.
STR_TOOLBAR_TOOLTIP_DISPLAY_LIST_OF_COMPANY_ROAD_VEHICLES       :{BLACK}Mostra l'elenco degli automezzi di una compagnia. CTRL+clic non apre la lista gruppi.
STR_TOOLBAR_TOOLTIP_DISPLAY_LIST_OF_COMPANY_SHIPS               :{BLACK}Mostra l'elenco delle navi di una compagnia. CTRL+clic non apre la lista gruppi.
STR_TOOLBAR_TOOLTIP_DISPLAY_LIST_OF_COMPANY_AIRCRAFT            :{BLACK}Mostra l'elenco degli aeromobili di una compagnia. CTRL+clic non apre la lista gruppi.
STR_TOOLBAR_TOOLTIP_ZOOM_THE_VIEW_IN                            :{BLACK}Zooma la visuale in avanti
STR_TOOLBAR_TOOLTIP_ZOOM_THE_VIEW_OUT                           :{BLACK}Zooma la visuale indietro
STR_TOOLBAR_TOOLTIP_BUILD_RAILROAD_TRACK                        :{BLACK}Costruisci ferrovie
STR_TOOLBAR_TOOLTIP_BUILD_ROADS                                 :{BLACK}Costruisci strade
STR_TOOLBAR_TOOLTIP_BUILD_TRAMWAYS                              :{BLACK}Costruisci tranvie
STR_TOOLBAR_TOOLTIP_BUILD_SHIP_DOCKS                            :{BLACK}Costruisci trasporti su acqua
STR_TOOLBAR_TOOLTIP_BUILD_AIRPORTS                              :{BLACK}Costruisci aeroporti
STR_TOOLBAR_TOOLTIP_LANDSCAPING                                 :{BLACK}Apre la barra di modellazione del terreno per alzare/abbassare il terreno, piantare alberi, etc.
STR_TOOLBAR_TOOLTIP_SHOW_SOUND_MUSIC_WINDOW                     :{BLACK}Mostra la finestra suoni/musica
STR_TOOLBAR_TOOLTIP_SHOW_LAST_MESSAGE_NEWS                      :{BLACK}Mostra l'ultimo messaggio/notizia, mostra le opzioni dei messaggi
STR_TOOLBAR_TOOLTIP_LAND_BLOCK_INFORMATION                      :{BLACK}Informazioni area terreno, console, debug degli script, screenshot, informazioni su OpenTTD
STR_TOOLBAR_TOOLTIP_SWITCH_TOOLBAR                              :{BLACK}Alterna barre degli strumenti

# Extra tooltips for the scenario editor toolbar
STR_SCENEDIT_TOOLBAR_TOOLTIP_SAVE_SCENARIO_LOAD_SCENARIO        :{BLACK}Salva scenario, carica scenario, abbandona l'editor di scenari, esci
STR_SCENEDIT_TOOLBAR_OPENTTD                                    :{YELLOW}OpenTTD
STR_SCENEDIT_TOOLBAR_SCENARIO_EDITOR                            :{YELLOW}Editor di scenari
STR_SCENEDIT_TOOLBAR_TOOLTIP_MOVE_THE_STARTING_DATE_BACKWARD    :{BLACK}Sposta la data d'inizio indietro di 1 anno
STR_SCENEDIT_TOOLBAR_TOOLTIP_MOVE_THE_STARTING_DATE_FORWARD     :{BLACK}Sposta la data d'inizio avanti di 1 anno
STR_SCENEDIT_TOOLBAR_TOOLTIP_SET_DATE                           :{BLACK}Fare clic per inserire l'anno d'inizio
STR_SCENEDIT_TOOLBAR_TOOLTIP_DISPLAY_MAP_TOWN_DIRECTORY         :{BLACK}Mostra la mappa, l'elenco delle città
STR_SCENEDIT_TOOLBAR_LANDSCAPE_GENERATION                       :{BLACK}Generazione paesaggio
STR_SCENEDIT_TOOLBAR_TOWN_GENERATION                            :{BLACK}Generazione città
STR_SCENEDIT_TOOLBAR_INDUSTRY_GENERATION                        :{BLACK}Generazione industrie
STR_SCENEDIT_TOOLBAR_ROAD_CONSTRUCTION                          :{BLACK}Costruzione strade
STR_SCENEDIT_TOOLBAR_TRAM_CONSTRUCTION                          :{BLACK}Costruzione tranvie
STR_SCENEDIT_TOOLBAR_PLANT_TREES                                :{BLACK}Pianta alberi. MAIUSC alterna fra costruzione e stima dei costi
STR_SCENEDIT_TOOLBAR_PLACE_SIGN                                 :{BLACK}Posiziona cartello
STR_SCENEDIT_TOOLBAR_PLACE_OBJECT                               :{BLACK}Posiziona oggetto. MAIUSC alterna fra costruzione e stima dei costi

############ range for SE file menu starts
STR_SCENEDIT_FILE_MENU_SAVE_SCENARIO                            :Salva scenario
STR_SCENEDIT_FILE_MENU_LOAD_SCENARIO                            :Carica scenario
STR_SCENEDIT_FILE_MENU_SAVE_HEIGHTMAP                           :Salva heightmap
STR_SCENEDIT_FILE_MENU_LOAD_HEIGHTMAP                           :Carica heightmap
STR_SCENEDIT_FILE_MENU_QUIT_EDITOR                              :Esci dall'editor
STR_SCENEDIT_FILE_MENU_SEPARATOR                                :
STR_SCENEDIT_FILE_MENU_QUIT                                     :Esci
############ range for SE file menu starts

############ range for settings menu starts
STR_SETTINGS_MENU_GAME_OPTIONS                                  :Opzioni gioco
STR_SETTINGS_MENU_CONFIG_SETTINGS_TREE                          :Impostazioni
STR_SETTINGS_MENU_SCRIPT_SETTINGS                               :Impostazioni IA e Script
STR_SETTINGS_MENU_NEWGRF_SETTINGS                               :Impostazioni NewGRF
STR_SETTINGS_MENU_TRANSPARENCY_OPTIONS                          :Opzioni trasparenza
STR_SETTINGS_MENU_TOWN_NAMES_DISPLAYED                          :Mostra nomi città
STR_SETTINGS_MENU_STATION_NAMES_DISPLAYED                       :Mostra nomi stazioni
STR_SETTINGS_MENU_WAYPOINTS_DISPLAYED                           :Mostra nomi waypoint
STR_SETTINGS_MENU_SIGNS_DISPLAYED                               :Mostra cartelli
STR_SETTINGS_MENU_SHOW_COMPETITOR_SIGNS                         :Mostra nomi e cartelli degli avversari
STR_SETTINGS_MENU_FULL_ANIMATION                                :Animazione completa
STR_SETTINGS_MENU_FULL_DETAIL                                   :Massimo dettaglio
STR_SETTINGS_MENU_TRANSPARENT_BUILDINGS                         :Edifici trasparenti
STR_SETTINGS_MENU_TRANSPARENT_SIGNS                             :Cartelli trasparenti
############ range ends here

############ range for file menu starts
STR_FILE_MENU_SAVE_GAME                                         :Salva partita
STR_FILE_MENU_LOAD_GAME                                         :Carica partita
STR_FILE_MENU_QUIT_GAME                                         :Abbandona partita
STR_FILE_MENU_SEPARATOR                                         :
STR_FILE_MENU_EXIT                                              :Esci
############ range ends here

# map menu
STR_MAP_MENU_MAP_OF_WORLD                                       :Mappa del mondo
STR_MAP_MENU_EXTRA_VIEWPORT                                     :Mini visuale extra
STR_MAP_MENU_LINGRAPH_LEGEND                                    :Legenda rotte commerciali
STR_MAP_MENU_SIGN_LIST                                          :Elenco cartelli

############ range for town menu starts
STR_TOWN_MENU_TOWN_DIRECTORY                                    :Elenco città
STR_TOWN_MENU_FOUND_TOWN                                        :Fonda città
############ range ends here

############ range for subsidies menu starts
STR_SUBSIDIES_MENU_SUBSIDIES                                    :Sussidi
############ range ends here

############ range for graph menu starts
STR_GRAPH_MENU_OPERATING_PROFIT_GRAPH                           :Grafico margine operativo
STR_GRAPH_MENU_INCOME_GRAPH                                     :Grafico ricavi
STR_GRAPH_MENU_DELIVERED_CARGO_GRAPH                            :Grafico carichi consegnati
STR_GRAPH_MENU_PERFORMANCE_HISTORY_GRAPH                        :Grafico storico prestazioni
STR_GRAPH_MENU_COMPANY_VALUE_GRAPH                              :Grafico valore compagnie
STR_GRAPH_MENU_CARGO_PAYMENT_RATES                              :Grafico tariffe carichi
############ range ends here

############ range for company league menu starts
STR_GRAPH_MENU_COMPANY_LEAGUE_TABLE                             :Classifica compagnie
STR_GRAPH_MENU_DETAILED_PERFORMANCE_RATING                      :Valutazione dettagliata prestazioni
STR_GRAPH_MENU_HIGHSCORE                                        :Punteggi migliori
############ range ends here

############ range for industry menu starts
STR_INDUSTRY_MENU_INDUSTRY_DIRECTORY                            :Elenco industrie
STR_INDUSTRY_MENU_INDUSTRY_CHAIN                                :Catene di distribuzione
STR_INDUSTRY_MENU_FUND_NEW_INDUSTRY                             :Finanzia nuova industria
############ range ends here

############ range for railway construction menu starts
STR_RAIL_MENU_RAILROAD_CONSTRUCTION                             :Costruzione ferrovie
STR_RAIL_MENU_ELRAIL_CONSTRUCTION                               :Costruzione ferrovie elettrificate
STR_RAIL_MENU_MONORAIL_CONSTRUCTION                             :Costruzione monorotaia
STR_RAIL_MENU_MAGLEV_CONSTRUCTION                               :Costruzione maglev
############ range ends here

############ range for road construction menu starts
STR_ROAD_MENU_ROAD_CONSTRUCTION                                 :Costruzione strade
STR_ROAD_MENU_TRAM_CONSTRUCTION                                 :Costruzione tranvie
############ range ends here

############ range for waterways construction menu starts
STR_WATERWAYS_MENU_WATERWAYS_CONSTRUCTION                       :Costruisci trasporti su acqua
############ range ends here

############ range for airport construction menu starts
STR_AIRCRAFT_MENU_AIRPORT_CONSTRUCTION                          :Costruzione aeroporto
############ range ends here

############ range for landscaping menu starts
STR_LANDSCAPING_MENU_LANDSCAPING                                :Modellazione terreno
STR_LANDSCAPING_MENU_PLANT_TREES                                :Pianta alberi
STR_LANDSCAPING_MENU_PLACE_SIGN                                 :Posiziona cartello
############ range ends here

############ range for music menu starts
STR_TOOLBAR_SOUND_MUSIC                                         :Suoni/musica
############ range ends here

############ range for message menu starts
STR_NEWS_MENU_LAST_MESSAGE_NEWS_REPORT                          :Ultimo messaggio/notizia
STR_NEWS_MENU_MESSAGE_HISTORY_MENU                              :Cronologia messaggi
STR_NEWS_MENU_DELETE_ALL_MESSAGES                               :Elimina tutti i messaggi
############ range ends here

############ range for about menu starts
STR_ABOUT_MENU_LAND_BLOCK_INFO                                  :Informazioni sull'area di terreno
STR_ABOUT_MENU_SEPARATOR                                        :
STR_ABOUT_MENU_TOGGLE_CONSOLE                                   :Apri/chiudi console
STR_ABOUT_MENU_AI_DEBUG                                         :Debug IA/Script
STR_ABOUT_MENU_SCREENSHOT                                       :Screenshot
STR_ABOUT_MENU_SHOW_FRAMERATE                                   :Mostra frame rate
STR_ABOUT_MENU_ABOUT_OPENTTD                                    :Informazioni su 'OpenTTD'
STR_ABOUT_MENU_SPRITE_ALIGNER                                   :Strumento allineamento sprite
STR_ABOUT_MENU_TOGGLE_BOUNDING_BOXES                            :Attiva/disattiva bounding box
STR_ABOUT_MENU_TOGGLE_DIRTY_BLOCKS                              :Attiva/disattiva colorazione blocchi invalidati
############ range ends here

############ range for ordinal numbers used for the place in the highscore window
STR_ORDINAL_NUMBER_1ST                                          :1*
STR_ORDINAL_NUMBER_2ND                                          :2*
STR_ORDINAL_NUMBER_3RD                                          :3*
STR_ORDINAL_NUMBER_4TH                                          :4*
STR_ORDINAL_NUMBER_5TH                                          :5*
STR_ORDINAL_NUMBER_6TH                                          :6*
STR_ORDINAL_NUMBER_7TH                                          :7*
STR_ORDINAL_NUMBER_8TH                                          :8*
STR_ORDINAL_NUMBER_9TH                                          :9*
STR_ORDINAL_NUMBER_10TH                                         :10*
STR_ORDINAL_NUMBER_11TH                                         :11*
STR_ORDINAL_NUMBER_12TH                                         :12*
STR_ORDINAL_NUMBER_13TH                                         :13*
STR_ORDINAL_NUMBER_14TH                                         :14*
STR_ORDINAL_NUMBER_15TH                                         :15*
############ range for ordinal numbers ends

############ range for days starts
STR_DAY_NUMBER_1ST                                              :1
STR_DAY_NUMBER_2ND                                              :2
STR_DAY_NUMBER_3RD                                              :3
STR_DAY_NUMBER_4TH                                              :4
STR_DAY_NUMBER_5TH                                              :5
STR_DAY_NUMBER_6TH                                              :6
STR_DAY_NUMBER_7TH                                              :7
STR_DAY_NUMBER_8TH                                              :8
STR_DAY_NUMBER_9TH                                              :9
STR_DAY_NUMBER_10TH                                             :10
STR_DAY_NUMBER_11TH                                             :11
STR_DAY_NUMBER_12TH                                             :12
STR_DAY_NUMBER_13TH                                             :13
STR_DAY_NUMBER_14TH                                             :14
STR_DAY_NUMBER_15TH                                             :15
STR_DAY_NUMBER_16TH                                             :16
STR_DAY_NUMBER_17TH                                             :17
STR_DAY_NUMBER_18TH                                             :18
STR_DAY_NUMBER_19TH                                             :19
STR_DAY_NUMBER_20TH                                             :20
STR_DAY_NUMBER_21ST                                             :21
STR_DAY_NUMBER_22ND                                             :22
STR_DAY_NUMBER_23RD                                             :23
STR_DAY_NUMBER_24TH                                             :24
STR_DAY_NUMBER_25TH                                             :25
STR_DAY_NUMBER_26TH                                             :26
STR_DAY_NUMBER_27TH                                             :27
STR_DAY_NUMBER_28TH                                             :28
STR_DAY_NUMBER_29TH                                             :29
STR_DAY_NUMBER_30TH                                             :30
STR_DAY_NUMBER_31ST                                             :31
############ range for days ends

############ range for months starts
STR_MONTH_ABBREV_JAN                                            :Gen
STR_MONTH_ABBREV_FEB                                            :Feb
STR_MONTH_ABBREV_MAR                                            :Mar
STR_MONTH_ABBREV_APR                                            :Apr
STR_MONTH_ABBREV_MAY                                            :Mag
STR_MONTH_ABBREV_JUN                                            :Giu
STR_MONTH_ABBREV_JUL                                            :Lug
STR_MONTH_ABBREV_AUG                                            :Ago
STR_MONTH_ABBREV_SEP                                            :Set
STR_MONTH_ABBREV_OCT                                            :Ott
STR_MONTH_ABBREV_NOV                                            :Nov
STR_MONTH_ABBREV_DEC                                            :Dic

STR_MONTH_JAN                                                   :Gennaio
STR_MONTH_FEB                                                   :Febbraio
STR_MONTH_MAR                                                   :Marzo
STR_MONTH_APR                                                   :Aprile
STR_MONTH_MAY                                                   :Maggio
STR_MONTH_JUN                                                   :Giugno
STR_MONTH_JUL                                                   :Luglio
STR_MONTH_AUG                                                   :Agosto
STR_MONTH_SEP                                                   :Settembre
STR_MONTH_OCT                                                   :Ottobre
STR_MONTH_NOV                                                   :Novembre
STR_MONTH_DEC                                                   :Dicembre
############ range for months ends

# Graph window
STR_GRAPH_KEY_BUTTON                                            :{BLACK}Legenda
STR_GRAPH_KEY_TOOLTIP                                           :{BLACK}Mostra la legenda del grafico
STR_GRAPH_X_LABEL_MONTH                                         :{TINY_FONT}{STRING}
STR_GRAPH_X_LABEL_MONTH_YEAR                                    :{TINY_FONT}{STRING}{}{NUM}
STR_GRAPH_Y_LABEL                                               :{TINY_FONT}{STRING}
STR_GRAPH_Y_LABEL_NUMBER                                        :{TINY_FONT}{COMMA}

STR_GRAPH_OPERATING_PROFIT_CAPTION                              :{WHITE}Grafico margine operativo
STR_GRAPH_INCOME_CAPTION                                        :{WHITE}Grafico ricavi
STR_GRAPH_CARGO_DELIVERED_CAPTION                               :{WHITE}Unità di carico consegnate
STR_GRAPH_COMPANY_PERFORMANCE_RATINGS_CAPTION                   :{WHITE}Valutazione prestazioni compagnie (massima valutazione=1000)
STR_GRAPH_COMPANY_VALUES_CAPTION                                :{WHITE}Valore delle compagnie

STR_GRAPH_CARGO_PAYMENT_RATES_CAPTION                           :{WHITE}Tariffe di pagamento carichi
STR_GRAPH_CARGO_PAYMENT_RATES_X_LABEL                           :{TINY_FONT}{BLACK}Giorni di viaggio
STR_GRAPH_CARGO_PAYMENT_RATES_TITLE                             :{TINY_FONT}{BLACK}Pagamento per la consegna di 10 unità (o 10.000 litri) di carico alla distanza di 20 riquadri
STR_GRAPH_CARGO_ENABLE_ALL                                      :{TINY_FONT}{BLACK}Abilita tutti
STR_GRAPH_CARGO_DISABLE_ALL                                     :{TINY_FONT}{BLACK}Disabilita tutti
STR_GRAPH_CARGO_TOOLTIP_ENABLE_ALL                              :{BLACK}Mostra tutti i tipi di carico sul grafico delle tariffe
STR_GRAPH_CARGO_TOOLTIP_DISABLE_ALL                             :{BLACK}Non mostra alcun tipo di carico sul grafico delle tariffe
STR_GRAPH_CARGO_PAYMENT_TOGGLE_CARGO                            :{BLACK}Attiva/disattiva il grafico per il tipo di carico
STR_GRAPH_CARGO_PAYMENT_CARGO                                   :{TINY_FONT}{BLACK}{STRING}

STR_GRAPH_PERFORMANCE_DETAIL_TOOLTIP                            :{BLACK}Mostra valutazione dettagliata prestazioni

# Graph key window
STR_GRAPH_KEY_CAPTION                                           :{WHITE}Legenda grafico compagnie
STR_GRAPH_KEY_COMPANY_SELECTION_TOOLTIP                         :{BLACK}Fare clic per attivare/disattivare la visualizzazione di una compagnia sul grafico

# Company league window
STR_COMPANY_LEAGUE_TABLE_CAPTION                                :{WHITE}Classifica compagnie
STR_COMPANY_LEAGUE_COMPANY_NAME                                 :{ORANGE}{COMPANY} {BLACK}{COMPANY_NUM} '{STRING}'
STR_COMPANY_LEAGUE_PERFORMANCE_TITLE_ENGINEER                   :Ingegnere
STR_COMPANY_LEAGUE_PERFORMANCE_TITLE_TRAFFIC_MANAGER            :Direttore del traffico
STR_COMPANY_LEAGUE_PERFORMANCE_TITLE_TRANSPORT_COORDINATOR      :Coordinatore dei trasporti
STR_COMPANY_LEAGUE_PERFORMANCE_TITLE_ROUTE_SUPERVISOR           :Supervisore degli itinerari
STR_COMPANY_LEAGUE_PERFORMANCE_TITLE_DIRECTOR                   :Direttore
STR_COMPANY_LEAGUE_PERFORMANCE_TITLE_CHIEF_EXECUTIVE            :Amministratore delegato
STR_COMPANY_LEAGUE_PERFORMANCE_TITLE_CHAIRMAN                   :Presidente del consiglio di amministazione
STR_COMPANY_LEAGUE_PERFORMANCE_TITLE_PRESIDENT                  :Presidente
STR_COMPANY_LEAGUE_PERFORMANCE_TITLE_TYCOON                     :Magnate

# Performance detail window
STR_PERFORMANCE_DETAIL                                          :{WHITE}Valutazione dettagliata prestazioni
STR_PERFORMANCE_DETAIL_KEY                                      :{BLACK}Dettagli
STR_PERFORMANCE_DETAIL_AMOUNT_CURRENCY                          :{BLACK}({CURRENCY_SHORT}/{CURRENCY_SHORT})
STR_PERFORMANCE_DETAIL_AMOUNT_INT                               :{BLACK}({COMMA}/{COMMA})
STR_PERFORMANCE_DETAIL_PERCENT                                  :{WHITE}{NUM}%
STR_PERFORMANCE_DETAIL_SELECT_COMPANY_TOOLTIP                   :{BLACK}Visualizza i dettagli su questa compagnia
############ Those following lines need to be in this order!!
STR_PERFORMANCE_DETAIL_VEHICLES                                 :{BLACK}Veicoli:
STR_PERFORMANCE_DETAIL_STATIONS                                 :{BLACK}Stazioni:
STR_PERFORMANCE_DETAIL_MIN_PROFIT                               :{BLACK}Profitto min:
STR_PERFORMANCE_DETAIL_MIN_INCOME                               :{BLACK}Ricavo min:
STR_PERFORMANCE_DETAIL_MAX_INCOME                               :{BLACK}Ricavo max:
STR_PERFORMANCE_DETAIL_DELIVERED                                :{BLACK}Consegnato:
STR_PERFORMANCE_DETAIL_CARGO                                    :{BLACK}Carichi:
STR_PERFORMANCE_DETAIL_MONEY                                    :{BLACK}Denaro:
STR_PERFORMANCE_DETAIL_LOAN                                     :{BLACK}Prestito:
STR_PERFORMANCE_DETAIL_TOTAL                                    :{BLACK}Totale:
############ End of order list
STR_PERFORMANCE_DETAIL_VEHICLES_TOOLTIP                         :{BLACK}Numero di veicoli che hanno realizzato un profitto lo scorso anno. Sono inclusi automezzi, treni, navi e aeromobili.
STR_PERFORMANCE_DETAIL_STATIONS_TOOLTIP                         :{BLACK}Numero di blocchi stazione serviti di recente. Sono contate tutte le parti di una stazione (es. stazione ferroviaria, stazione autobus, aeroporto), anche se connesse insieme a formare un'unica stazione
STR_PERFORMANCE_DETAIL_MIN_PROFIT_TOOLTIP                       :{BLACK}Profitto del veicolo con ricavi minori (sono considerati solo i veicoli più vecchi di due anni)
STR_PERFORMANCE_DETAIL_MIN_INCOME_TOOLTIP                       :{BLACK}Ammontare di denaro guadagnato nel trimestre con il minimo profitto degli ultimi 12 trimestri
STR_PERFORMANCE_DETAIL_MAX_INCOME_TOOLTIP                       :{BLACK}Ammontare di denaro guadagnato nel trimestre con il massimo profitto degli ultimi 12 trimestri
STR_PERFORMANCE_DETAIL_DELIVERED_TOOLTIP                        :{BLACK}Unità di carico consegnate negli ultimi quattro trimestri
STR_PERFORMANCE_DETAIL_CARGO_TOOLTIP                            :{BLACK}Tipi di carico consegnati nell'ultimo trimestre
STR_PERFORMANCE_DETAIL_MONEY_TOOLTIP                            :{BLACK}Ammontare di denaro di questa compagnia in banca
STR_PERFORMANCE_DETAIL_LOAN_TOOLTIP                             :{BLACK}L'ammontare di denaro che questa compagnia ha preso in prestito
STR_PERFORMANCE_DETAIL_TOTAL_TOOLTIP                            :{BLACK}Punteggio totale rispetto al massimo realizzabile

# Music window
STR_MUSIC_JAZZ_JUKEBOX_CAPTION                                  :{WHITE}Jazz Jukebox
STR_MUSIC_PLAYLIST_ALL                                          :{TINY_FONT}{BLACK}Tutte
STR_MUSIC_PLAYLIST_OLD_STYLE                                    :{TINY_FONT}{BLACK}Vecchio stile
STR_MUSIC_PLAYLIST_NEW_STYLE                                    :{TINY_FONT}{BLACK}Nuovo stile
STR_MUSIC_PLAYLIST_EZY_STREET                                   :{TINY_FONT}{BLACK}Ezy street
STR_MUSIC_PLAYLIST_CUSTOM_1                                     :{TINY_FONT}{BLACK}Personale 1
STR_MUSIC_PLAYLIST_CUSTOM_2                                     :{TINY_FONT}{BLACK}Personale 2
STR_MUSIC_MUSIC_VOLUME                                          :{TINY_FONT}{BLACK}Volume musica
STR_MUSIC_EFFECTS_VOLUME                                        :{TINY_FONT}{BLACK}Volume effetti
STR_MUSIC_TRACK_NONE                                            :{TINY_FONT}{DKGREEN}--
STR_MUSIC_TRACK_DIGIT                                           :{TINY_FONT}{DKGREEN}{ZEROFILL_NUM}
STR_MUSIC_TITLE_NONE                                            :{TINY_FONT}{DKGREEN}------
STR_MUSIC_TITLE_NOMUSIC                                         :{TINY_FONT}{DKGREEN}Musica non disponibile
STR_MUSIC_TITLE_NAME                                            :{TINY_FONT}{DKGREEN}"{STRING}"
STR_MUSIC_TRACK                                                 :{TINY_FONT}{BLACK}Brano
STR_MUSIC_XTITLE                                                :{TINY_FONT}{BLACK}Titolo
STR_MUSIC_SHUFFLE                                               :{TINY_FONT}{BLACK}Casuale
STR_MUSIC_PROGRAM                                               :{TINY_FONT}{BLACK}Programma
STR_MUSIC_TOOLTIP_SKIP_TO_PREVIOUS_TRACK                        :{BLACK}Salta al brano precedente
STR_MUSIC_TOOLTIP_SKIP_TO_NEXT_TRACK_IN_SELECTION               :{BLACK}Salta al brano successivo
STR_MUSIC_TOOLTIP_STOP_PLAYING_MUSIC                            :{BLACK}Ferma la musica
STR_MUSIC_TOOLTIP_START_PLAYING_MUSIC                           :{BLACK}Avvia la musica
STR_MUSIC_TOOLTIP_DRAG_SLIDERS_TO_SET_MUSIC                     :{BLACK}Trascina i selettori per regolare il volume della musica e degli effetti sonori
STR_MUSIC_TOOLTIP_SELECT_ALL_TRACKS_PROGRAM                     :{BLACK}Seleziona il programma 'Tutti i brani'
STR_MUSIC_TOOLTIP_SELECT_OLD_STYLE_MUSIC                        :{BLACK}Seleziona il programma 'Musica vecchio stile'
STR_MUSIC_TOOLTIP_SELECT_NEW_STYLE_MUSIC                        :{BLACK}Seleziona il programma 'Musica nuovo stile'
STR_MUSIC_TOOLTIP_SELECT_EZY_STREET_STYLE                       :{BLACK}Seleziona il programma 'Musica ezy street'
STR_MUSIC_TOOLTIP_SELECT_CUSTOM_1_USER_DEFINED                  :{BLACK}Seleziona il programma 'Personale 1' (definito dall'utente)
STR_MUSIC_TOOLTIP_SELECT_CUSTOM_2_USER_DEFINED                  :{BLACK}Seleziona il programma 'Personale 2' (definito dall'utente)
STR_MUSIC_TOOLTIP_TOGGLE_PROGRAM_SHUFFLE                        :{BLACK}Attiva/disattiva la riproduzione in ordine casuale
STR_MUSIC_TOOLTIP_SHOW_MUSIC_TRACK_SELECTION                    :{BLACK}Mostra la finestra di selezione dei brani musicali

# Playlist window
STR_PLAYLIST_MUSIC_SELECTION_SETNAME                            :{WHITE}Programma musicale - '{STRING}'
STR_PLAYLIST_TRACK_NAME                                         :{TINY_FONT}{LTBLUE}{ZEROFILL_NUM} "{STRING}"
STR_PLAYLIST_TRACK_INDEX                                        :{TINY_FONT}{BLACK}Indice brani
STR_PLAYLIST_PROGRAM                                            :{TINY_FONT}{BLACK}Programma - '{STRING}'
STR_PLAYLIST_CLEAR                                              :{TINY_FONT}{BLACK}Elimina
STR_PLAYLIST_CHANGE_SET                                         :{BLACK}Cambia pacchetto
STR_PLAYLIST_TOOLTIP_CLEAR_CURRENT_PROGRAM_CUSTOM1              :{BLACK}Elimina il programma corrente (solo Personale1 e Personale2)
STR_PLAYLIST_TOOLTIP_CHANGE_SET                                 :{BLACK}Seleziona un altro pacchetto musicale installato
STR_PLAYLIST_TOOLTIP_CLICK_TO_ADD_TRACK                         :{BLACK}Fare clic su un brano per aggiungerlo al programma corrente (solo Personale1 o Personale2)
STR_PLAYLIST_TOOLTIP_CLICK_TO_REMOVE_TRACK                      :{BLACK}Fare clic su un brano per rimuoverlo dal programma corrente (solo Personale1 o Personale2)

# Highscore window
STR_HIGHSCORE_TOP_COMPANIES_WHO_REACHED                         :{BIG_FONT}{BLACK}Le migliori compagnie che hanno raggiunto il {NUM}
STR_HIGHSCORE_TOP_COMPANIES_NETWORK_GAME                        :{BIG_FONT}{BLACK}Classifica compagnie nel {NUM}
STR_HIGHSCORE_POSITION                                          :{BIG_FONT}{BLACK}{COMMA}.
STR_HIGHSCORE_PERFORMANCE_TITLE_BUSINESSMAN                     :Affarista
STR_HIGHSCORE_PERFORMANCE_TITLE_ENTREPRENEUR                    :Imprenditore
STR_HIGHSCORE_PERFORMANCE_TITLE_INDUSTRIALIST                   :Industriale
STR_HIGHSCORE_PERFORMANCE_TITLE_CAPITALIST                      :Capitalista
STR_HIGHSCORE_PERFORMANCE_TITLE_MAGNATE                         :Finanziere
STR_HIGHSCORE_PERFORMANCE_TITLE_MOGUL                           :Magnate
STR_HIGHSCORE_PERFORMANCE_TITLE_TYCOON_OF_THE_CENTURY           :Magnate del secolo
STR_HIGHSCORE_NAME                                              :{PRESIDENT_NAME}, {COMPANY}
STR_HIGHSCORE_STATS                                             :{BIG_FONT}'{STRING}'   ({COMMA})
STR_HIGHSCORE_COMPANY_ACHIEVES_STATUS                           :{BIG_FONT}{BLACK}{COMPANY} raggiunge lo status di '{STRING}'!
STR_HIGHSCORE_PRESIDENT_OF_COMPANY_ACHIEVES_STATUS              :{BIG_FONT}{WHITE}{PRESIDENT_NAME} della {COMPANY} raggiunge lo status di '{STRING}'!

# Smallmap window
STR_SMALLMAP_CAPTION                                            :{WHITE}Mappa - {STRING}

STR_SMALLMAP_TYPE_CONTOURS                                      :Territorio
STR_SMALLMAP_TYPE_VEHICLES                                      :Veicoli
STR_SMALLMAP_TYPE_INDUSTRIES                                    :Industrie
STR_SMALLMAP_TYPE_ROUTEMAP                                      :Rotte commerciali
STR_SMALLMAP_TYPE_ROUTES                                        :Percorsi
STR_SMALLMAP_TYPE_VEGETATION                                    :Vegetazione
STR_SMALLMAP_TYPE_OWNERS                                        :Proprietari
STR_SMALLMAP_TOOLTIP_SHOW_LAND_CONTOURS_ON_MAP                  :{BLACK}Mostra la conformazione del terreno sulla mappa
STR_SMALLMAP_TOOLTIP_SHOW_VEHICLES_ON_MAP                       :{BLACK}Mostra i veicoli sulla mappa
STR_SMALLMAP_TOOLTIP_SHOW_INDUSTRIES_ON_MAP                     :{BLACK}Mostra le industrie sulla mappa
STR_SMALLMAP_TOOLTIP_SHOW_LINK_STATS_ON_MAP                     :{BLACK}Mostra le rotte commerciali sulla mappa
STR_SMALLMAP_TOOLTIP_SHOW_TRANSPORT_ROUTES_ON                   :{BLACK}Mostra i percorsi di trasporto sulla mappa
STR_SMALLMAP_TOOLTIP_SHOW_VEGETATION_ON_MAP                     :{BLACK}Mostra la vegetazione sulla mappa
STR_SMALLMAP_TOOLTIP_SHOW_LAND_OWNERS_ON_MAP                    :{BLACK}Mostra i proprietari dei terreni sulla mappa
STR_SMALLMAP_TOOLTIP_INDUSTRY_SELECTION                         :{BLACK}Fare clic su un tipo di industria per attivare/disattivare la visualizzazione.CTRL+clic disabilita tutti i tipi tranne quello selezionato. CTRL+clic nuovamente abilita tutti i tipi
STR_SMALLMAP_TOOLTIP_COMPANY_SELECTION                          :{BLACK}Fare clic su una compagnia per attivare/disattivare la visualizzazione delle sue proprietà. CTRL+clic disabilita tutte le compagnie tranne quella selezionata. CTRL+clic nuovamente abilita tutte le compagnie
STR_SMALLMAP_TOOLTIP_CARGO_SELECTION                            :{BLACK}Fare clic su un carico per attivare/disattivare la visualizzazione delle sue proprietà. CTRL+clic disabilita tutti i carichi tranne quello selezionato. CTRL+clic nuovamente abilita tutti i carichi

STR_SMALLMAP_LEGENDA_ROADS                                      :{TINY_FONT}{BLACK}Strade
STR_SMALLMAP_LEGENDA_RAILROADS                                  :{TINY_FONT}{BLACK}Ferrovie
STR_SMALLMAP_LEGENDA_STATIONS_AIRPORTS_DOCKS                    :{TINY_FONT}{BLACK}Stazioni/Aeroporti/Moli
STR_SMALLMAP_LEGENDA_BUILDINGS_INDUSTRIES                       :{TINY_FONT}{BLACK}Edifici/Industrie
STR_SMALLMAP_LEGENDA_VEHICLES                                   :{TINY_FONT}{BLACK}Veicoli
STR_SMALLMAP_LEGENDA_TRAINS                                     :{TINY_FONT}{BLACK}Treni
STR_SMALLMAP_LEGENDA_ROAD_VEHICLES                              :{TINY_FONT}{BLACK}Automezzi
STR_SMALLMAP_LEGENDA_SHIPS                                      :{TINY_FONT}{BLACK}Navi
STR_SMALLMAP_LEGENDA_AIRCRAFT                                   :{TINY_FONT}{BLACK}Aeromobili
STR_SMALLMAP_LEGENDA_TRANSPORT_ROUTES                           :{TINY_FONT}{BLACK}Percorsi di trasporto
STR_SMALLMAP_LEGENDA_FOREST                                     :{TINY_FONT}{BLACK}Foresta
STR_SMALLMAP_LEGENDA_RAILROAD_STATION                           :{TINY_FONT}{BLACK}Stazione ferroviaria
STR_SMALLMAP_LEGENDA_TRUCK_LOADING_BAY                          :{TINY_FONT}{BLACK}Area di carico camion
STR_SMALLMAP_LEGENDA_BUS_STATION                                :{TINY_FONT}{BLACK}Stazione autobus
STR_SMALLMAP_LEGENDA_AIRPORT_HELIPORT                           :{TINY_FONT}{BLACK}Aeroporto/Eliporto
STR_SMALLMAP_LEGENDA_DOCK                                       :{TINY_FONT}{BLACK}Molo
STR_SMALLMAP_LEGENDA_ROUGH_LAND                                 :{TINY_FONT}{BLACK}Terreno accidentato
STR_SMALLMAP_LEGENDA_GRASS_LAND                                 :{TINY_FONT}{BLACK}Terreno erboso
STR_SMALLMAP_LEGENDA_BARE_LAND                                  :{TINY_FONT}{BLACK}Terreno spoglio
STR_SMALLMAP_LEGENDA_RAINFOREST                                 :{TINY_FONT}{BLACK}Foresta pluviale
STR_SMALLMAP_LEGENDA_FIELDS                                     :{TINY_FONT}{BLACK}Campi
STR_SMALLMAP_LEGENDA_TREES                                      :{TINY_FONT}{BLACK}Alberi
STR_SMALLMAP_LEGENDA_ROCKS                                      :{TINY_FONT}{BLACK}Rocce
STR_SMALLMAP_LEGENDA_WATER                                      :{TINY_FONT}{BLACK}Acqua
STR_SMALLMAP_LEGENDA_NO_OWNER                                   :{TINY_FONT}{BLACK}Senza proprietario
STR_SMALLMAP_LEGENDA_TOWNS                                      :{TINY_FONT}{BLACK}Città
STR_SMALLMAP_LEGENDA_INDUSTRIES                                 :{TINY_FONT}{BLACK}Industrie
STR_SMALLMAP_LEGENDA_DESERT                                     :{TINY_FONT}{BLACK}Deserto
STR_SMALLMAP_LEGENDA_SNOW                                       :{TINY_FONT}{BLACK}Neve

STR_SMALLMAP_TOOLTIP_TOGGLE_TOWN_NAMES_ON_OFF                   :{BLACK}Attiva/disattiva la visualizzazione dei nomi delle città sulla mappa
STR_SMALLMAP_CENTER                                             :{BLACK}Centra la minimappa sulla posizione corrente
STR_SMALLMAP_INDUSTRY                                           :{TINY_FONT}{STRING} ({NUM})
STR_SMALLMAP_LINKSTATS                                          :{TINY_FONT}{STRING}
STR_SMALLMAP_COMPANY                                            :{TINY_FONT}{COMPANY}
STR_SMALLMAP_TOWN                                               :{TINY_FONT}{WHITE}{TOWN}
STR_SMALLMAP_DISABLE_ALL                                        :{BLACK}Disabilita tutti
STR_SMALLMAP_ENABLE_ALL                                         :{BLACK}Abilita tutti
STR_SMALLMAP_SHOW_HEIGHT                                        :{BLACK}Mostra altitudine
STR_SMALLMAP_TOOLTIP_DISABLE_ALL_INDUSTRIES                     :{BLACK}Nasconde tutte le industrie dalla mappa
STR_SMALLMAP_TOOLTIP_ENABLE_ALL_INDUSTRIES                      :{BLACK}Mostra tutte le industrie sulla mappa
STR_SMALLMAP_TOOLTIP_SHOW_HEIGHT                                :{BLACK}Attiva/disattiva la visualizzazione della mappa altimetrica
STR_SMALLMAP_TOOLTIP_DISABLE_ALL_COMPANIES                      :{BLACK}Nasconde le proprietà di tutte le compagnie dalla mappa
STR_SMALLMAP_TOOLTIP_ENABLE_ALL_COMPANIES                       :{BLACK}Mostra le proprietà di tutte le compagnie sulla mappa
STR_SMALLMAP_TOOLTIP_DISABLE_ALL_CARGOS                         :{BLACK}Nasconde tutti i carichi dalla mappa
STR_SMALLMAP_TOOLTIP_ENABLE_ALL_CARGOS                          :{BLACK}Mostra tutti i carichi sulla mappa

# Status bar messages
STR_STATUSBAR_TOOLTIP_SHOW_LAST_NEWS                            :{BLACK}Mostra l'ultimo messaggio o notizia
STR_STATUSBAR_COMPANY_NAME                                      :{SILVER}- -  {COMPANY}  - -
STR_STATUSBAR_PAUSED                                            :{YELLOW}* *  IN PAUSA  *  *
STR_STATUSBAR_PAUSED_LINK_GRAPH                                 :{ORANGE}*  *  IN PAUSA (in attesa di aggiornamento del grafo delle rotte) *  *
STR_STATUSBAR_AUTOSAVE                                          :{RED}SALVATAGGIO AUTOMATICO
STR_STATUSBAR_SAVING_GAME                                       :{RED}*  *  SALVATAGGIO PARTITA  *  *

# News message history
STR_MESSAGE_HISTORY                                             :{WHITE}Cronologia messaggi
STR_MESSAGE_HISTORY_TOOLTIP                                     :{BLACK}Elenco delle notizie recenti
STR_MESSAGE_NEWS_FORMAT                                         :{STRING}  -  {STRING}

STR_NEWS_MESSAGE_CAPTION                                        :{WHITE}Messaggio
STR_NEWS_CUSTOM_ITEM                                            :{BIG_FONT}{BLACK}{STRING}

STR_NEWS_FIRST_TRAIN_ARRIVAL                                    :{BIG_FONT}{BLACK}I cittadini festeggiano . . .{}Il primo treno arriva {G "a " all' "alla "}{STATION}!
STR_NEWS_FIRST_BUS_ARRIVAL                                      :{BIG_FONT}{BLACK}I cittadini festeggiano . . .{}Il primo autobus arriva {G "a " all' "alla "}{STATION}!
STR_NEWS_FIRST_TRUCK_ARRIVAL                                    :{BIG_FONT}{BLACK}I cittadini festeggiano . . .{}Il primo camion arriva {G "a " all' "alla "}{STATION}!
STR_NEWS_FIRST_PASSENGER_TRAM_ARRIVAL                           :{BIG_FONT}{BLACK}I cittadini festeggiano . . .{}Il primo tram passeggeri arriva {G "a " all' "alla "}{STATION}!
STR_NEWS_FIRST_CARGO_TRAM_ARRIVAL                               :{BIG_FONT}{BLACK}I cittadini festeggiano . . .{}Il primo tram merci arriva {G "a " all' "alla "}{STATION}!
STR_NEWS_FIRST_SHIP_ARRIVAL                                     :{BIG_FONT}{BLACK}I cittadini festeggiano . . .{}La prima nave attracca {G "a " all' "alla "}{STATION}!
STR_NEWS_FIRST_AIRCRAFT_ARRIVAL                                 :{BIG_FONT}{BLACK}I cittadini festeggiano . . .{}Il primo aeromobile atterra {G "a " all' "alla "}{STATION}!

STR_NEWS_TRAIN_CRASH                                            :{BIG_FONT}{BLACK}Incidente ferroviario!{}In {COMMA} muoiono nell'incendio seguito alla collisione
STR_NEWS_ROAD_VEHICLE_CRASH_DRIVER                              :{BIG_FONT}{BLACK}Incidente stradale!{}Il conducente muore nell'incendio seguito alla collisione con un treno
STR_NEWS_ROAD_VEHICLE_CRASH                                     :{BIG_FONT}{BLACK}Incidente stradale!{}In {COMMA} muoiono nell'incendio seguito alla collisione con un treno
STR_NEWS_AIRCRAFT_CRASH                                         :{BIG_FONT}{BLACK}Aereo precipitato!{}In {COMMA} muoiono nell'incendio {G "a " all' "alla "}{STATION}
STR_NEWS_PLANE_CRASH_OUT_OF_FUEL                                :{BIG_FONT}{BLACK}Incidente aereo!{}L'aeromobile resta senza carburante: in {COMMA} muoiono fra le fiamme!

STR_NEWS_DISASTER_ZEPPELIN                                      :{BIG_FONT}{BLACK}Zeppelin distrutto! Disastro {G "a " all' "alla "}{STATION}!
STR_NEWS_DISASTER_SMALL_UFO                                     :{BIG_FONT}{BLACK}Automezzo distrutto in una collisione con un 'UFO'!
STR_NEWS_DISASTER_AIRPLANE_OIL_REFINERY                         :{BIG_FONT}{BLACK}Esplosione in una raffineria vicino a {TOWN}!
STR_NEWS_DISASTER_HELICOPTER_FACTORY                            :{BIG_FONT}{BLACK}Fabbrica distrutta in circostanze sospette vicino a {TOWN}!
STR_NEWS_DISASTER_BIG_UFO                                       :{BIG_FONT}{BLACK}Un 'UFO' atterra vicino a {TOWN}!
STR_NEWS_DISASTER_COAL_MINE_SUBSIDENCE                          :{BIG_FONT}{BLACK}Cedimento in una miniera di carbone lascia una scia di distruzione vicino a {TOWN}!
STR_NEWS_DISASTER_FLOOD_VEHICLE                                 :{BIG_FONT}{BLACK}Alluvione!{}Almeno {COMMA} dispersi, presunti morti, in una imponente alluvione!

STR_NEWS_COMPANY_IN_TROUBLE_TITLE                               :{BIG_FONT}{BLACK}Compagnia di trasporti in difficoltà!
STR_NEWS_COMPANY_IN_TROUBLE_DESCRIPTION                         :{BIG_FONT}{BLACK}La {STRING} verrà venduta o dichiarerà bancarotta se non otterrà presto risultati migliori!
STR_NEWS_COMPANY_MERGER_TITLE                                   :{BIG_FONT}{BLACK}Fusione tra compagnie di trasporti!
STR_NEWS_COMPANY_MERGER_DESCRIPTION                             :{BIG_FONT}{BLACK}La {STRING} è stata venduta alla {STRING} per {CURRENCY_LONG}!
STR_NEWS_COMPANY_BANKRUPT_TITLE                                 :{BIG_FONT}{BLACK}Bancarotta!
STR_NEWS_COMPANY_BANKRUPT_DESCRIPTION                           :{BIG_FONT}{BLACK}La {STRING} è stata liquidata dai creditori e tutti i suoi beni sono stati venduti!
STR_NEWS_COMPANY_LAUNCH_TITLE                                   :{BIG_FONT}{BLACK}Nuova compagnia di trasporti!
STR_NEWS_COMPANY_LAUNCH_DESCRIPTION                             :{BIG_FONT}{BLACK}La {STRING} inizia a costruire vicino a {TOWN}!
STR_NEWS_MERGER_TAKEOVER_TITLE                                  :{BIG_FONT}{BLACK}La {STRING} è stata rilevata dalla {STRING}!
STR_PRESIDENT_NAME_MANAGER                                      :{BLACK}{PRESIDENT_NAME}{}(Presidente)

STR_NEWS_NEW_TOWN                                               :{BLACK}{BIG_FONT}La {STRING} finanzia la costruzione della nuova cittadina di {TOWN}!
STR_NEWS_NEW_TOWN_UNSPONSORED                                   :{BLACK}{BIG_FONT}È stata fondata una nuova città chiamata {TOWN}!

STR_NEWS_INDUSTRY_CONSTRUCTION                                  :{BIG_FONT}{BLACK}Nuov{G o o a} {STRING} in costruzione vicino a {TOWN}!
STR_NEWS_INDUSTRY_PLANTED                                       :{BIG_FONT}{BLACK}Nuov{G 0 o o a} {STRING} piantat{G 0 o o a} vicino a {TOWN}!

STR_NEWS_INDUSTRY_CLOSURE_GENERAL                               :{BIG_FONT}{BLACK}{G Il L' La} {STRING} annuncia imminente chiusura!!
STR_NEWS_INDUSTRY_CLOSURE_SUPPLY_PROBLEMS                       :{BIG_FONT}{BLACK}Per problemi di rifornimenti {G il l' la} {STRING} annuncia imminente chiusura!
STR_NEWS_INDUSTRY_CLOSURE_LACK_OF_TREES                         :{BIG_FONT}{BLACK}La mancanza di alberi vicini costringe la {STRING} ad imminente chiusura!

STR_NEWS_EURO_INTRODUCTION                                      :{BIG_FONT}{BLACK}Unione Monetaria Europea!{}{}È stato introdotto l'Euro come unica moneta per le transazioni quotidiane nel nostro Paese!
STR_NEWS_BEGIN_OF_RECESSION                                     :{BIG_FONT}{BLACK}Recessione globale!{}{}Il crollo dell'economia porta gli analisti a temere il peggio!
STR_NEWS_END_OF_RECESSION                                       :{BIG_FONT}{BLACK}Recessione finita!{}{}La ripresa del commercio da fiducia alle industrie e rafforza l'economia!

STR_NEWS_INDUSTRY_PRODUCTION_INCREASE_GENERAL                   :{BIG_FONT}{BLACK}{INDUSTRY} incrementa la produzione!
STR_NEWS_INDUSTRY_PRODUCTION_INCREASE_COAL                      :{BIG_FONT}{BLACK}Trovato nuovo giacimento di carbone alla {INDUSTRY}!{}Atteso un raddoppio della produzione!
STR_NEWS_INDUSTRY_PRODUCTION_INCREASE_OIL                       :{BIG_FONT}{BLACK}Trovato nuovo giacimento di petrolio al {INDUSTRY}!{}Atteso un raddoppio della produzione!
STR_NEWS_INDUSTRY_PRODUCTION_INCREASE_FARM                      :{BIG_FONT}{BLACK}Migliori tecniche di coltivazione alla {INDUSTRY} raddoppieranno la produzione!
STR_NEWS_INDUSTRY_PRODUCTION_INCREASE_SMOOTH                    :{BIG_FONT}{BLACK}La produzione di {STRING} a {INDUSTRY} è aumentata del {COMMA}%!
STR_NEWS_INDUSTRY_PRODUCTION_DECREASE_GENERAL                   :{BIG_FONT}{BLACK}La produzione a {INDUSTRY} scende del 50%
STR_NEWS_INDUSTRY_PRODUCTION_DECREASE_FARM                      :{BIG_FONT}{BLACK}Infestazione di insetti devasta la {INDUSTRY}!{}Produzione scesa del 50%
STR_NEWS_INDUSTRY_PRODUCTION_DECREASE_SMOOTH                    :{BIG_FONT}{BLACK}La produzione di {STRING} a {INDUSTRY} è diminuita del {COMMA}%!

STR_NEWS_TRAIN_IS_WAITING                                       :{WHITE}{VEHICLE} ha raggiunto il deposito
STR_NEWS_ROAD_VEHICLE_IS_WAITING                                :{WHITE}{VEHICLE} ha raggiunto il deposito
STR_NEWS_SHIP_IS_WAITING                                        :{WHITE}{VEHICLE} ha raggiunto il deposito
STR_NEWS_AIRCRAFT_IS_WAITING                                    :{WHITE}{VEHICLE} ha raggiunto l'hangar

# Order review system / warnings
STR_NEWS_VEHICLE_HAS_TOO_FEW_ORDERS                             :{WHITE}{VEHICLE} non ha abbastanza ordini pianificati
STR_NEWS_VEHICLE_HAS_VOID_ORDER                                 :{WHITE}{VEHICLE} ha un ordine vuoto
STR_NEWS_VEHICLE_HAS_DUPLICATE_ENTRY                            :{WHITE}{VEHICLE} ha alcuni ordini duplicati
STR_NEWS_VEHICLE_HAS_INVALID_ENTRY                              :{WHITE}{VEHICLE} ha una stazione non valida nei suoi ordini
STR_NEWS_PLANE_USES_TOO_SHORT_RUNWAY                            :{WHITE}{VEHICLE} ha nei suoi ordini un aeroporto con una pista troppo corta

STR_NEWS_VEHICLE_IS_GETTING_OLD                                 :{WHITE}{VEHICLE} sta invecchiando
STR_NEWS_VEHICLE_IS_GETTING_VERY_OLD                            :{WHITE}{VEHICLE} sta invecchiando molto
STR_NEWS_VEHICLE_IS_GETTING_VERY_OLD_AND                        :{WHITE}{VEHICLE} sta invecchiando molto e richiede urgentemente sostituzione
STR_NEWS_TRAIN_IS_STUCK                                         :{WHITE}{VEHICLE} non trova un percorso per proseguire
STR_NEWS_VEHICLE_IS_LOST                                        :{WHITE}{VEHICLE} si è perso
STR_NEWS_VEHICLE_IS_UNPROFITABLE                                :{WHITE}Il profitto di {VEHICLE} per l'anno scorso è stato {CURRENCY_LONG}
STR_NEWS_AIRCRAFT_DEST_TOO_FAR                                  :{WHITE}{VEHICLE} non può raggiungere la destinazione successiva perché è fuori portata

STR_NEWS_ORDER_REFIT_FAILED                                     :{WHITE}{VEHICLE} è stato fermato perché un ordine di riadattamento non è riuscito
STR_NEWS_VEHICLE_AUTORENEW_FAILED                               :{WHITE}Rinnovo automatico di {VEHICLE}{}{STRING} non riuscito

STR_NEWS_NEW_VEHICLE_NOW_AVAILABLE                              :{BIG_FONT}{BLACK}Nuov{G o o a} {STRING} disponibile!
STR_NEWS_NEW_VEHICLE_TYPE                                       :{BIG_FONT}{BLACK}{ENGINE}
STR_NEWS_NEW_VEHICLE_NOW_AVAILABLE_WITH_TYPE                    :{BLACK}Nuov{G o o a} {STRING} disponibile! -  {ENGINE}

STR_NEWS_SHOW_VEHICLE_GROUP_TOOLTIP                             :{BLACK}Apri la finestra del gruppo focalizzata sul gruppo del veicolo

STR_NEWS_STATION_NO_LONGER_ACCEPTS_CARGO                        :{WHITE}{STATION} non accetta più {STRING}
STR_NEWS_STATION_NO_LONGER_ACCEPTS_CARGO_OR_CARGO               :{WHITE}{STATION} non accetta più {STRING} né {STRING}
STR_NEWS_STATION_NOW_ACCEPTS_CARGO                              :{WHITE}{STATION} adesso accetta {STRING}
STR_NEWS_STATION_NOW_ACCEPTS_CARGO_AND_CARGO                    :{WHITE}{STATION} adesso accetta {STRING} e {STRING}

STR_NEWS_OFFER_OF_SUBSIDY_EXPIRED                               :{BIG_FONT}{BLACK}Offerta di sussidio scaduta:{}{}Il trasporto di {STRING} da {STRING} a {STRING} non darà più diritto a sovvenzioni
STR_NEWS_SUBSIDY_WITHDRAWN_SERVICE                              :{BIG_FONT}{BLACK}Sussidio terminato:{}{}Il trasporto di {STRING} da {STRING} a {STRING} non è più sovvenzionato
STR_NEWS_SERVICE_SUBSIDY_OFFERED                                :{BIG_FONT}{BLACK}Offerta di sussidio:{}{}Il primo servizio {STRING} da {STRING} a {STRING} riceverà un anno di sovvenzioni dall'autorità locale!
STR_NEWS_SERVICE_SUBSIDY_AWARDED_HALF                           :{BIG_FONT}{BLACK}Sussidio aggiudicato alla {STRING}!{}{}Il trasporto di {STRING} da {STRING} a {STRING} verrà pagato il 50% in più per il prossimo anno!
STR_NEWS_SERVICE_SUBSIDY_AWARDED_DOUBLE                         :{BIG_FONT}{BLACK}Sussidio aggiudicato alla {STRING}!{}{}Il trasporto di {STRING} da {STRING} a {STRING} verrà pagato il doppio per il prossimo anno!
STR_NEWS_SERVICE_SUBSIDY_AWARDED_TRIPLE                         :{BIG_FONT}{BLACK}Sussidio aggiudicato alla {STRING}!{}{}Il trasporto di {STRING} da {STRING} a {STRING} verrà pagato il triplo per il prossimo anno!
STR_NEWS_SERVICE_SUBSIDY_AWARDED_QUADRUPLE                      :{BIG_FONT}{BLACK}Sussidio aggiudicato alla {STRING}!{}{}Il trasporto di {STRING} da {STRING} a {STRING} verrà pagato il quadruplo per il prossimo anno!

STR_NEWS_ROAD_REBUILDING                                        :{BIG_FONT}{BLACK}Traffico nel caos a {TOWN}!{}{}La ricostruzione delle strade finanziata dalla {STRING} porterà 6 mesi di disagio agli automobilisti!
STR_NEWS_EXCLUSIVE_RIGHTS_TITLE                                 :{BIG_FONT}{BLACK}Monopolio dei trasporti!
STR_NEWS_EXCLUSIVE_RIGHTS_DESCRIPTION                           :{BIG_FONT}{BLACK}L'autorità locale di {TOWN} firma un accordo con la {STRING} per un anno di diritti di trasporto esclusivi!

# Extra view window
STR_EXTRA_VIEWPORT_TITLE                                        :{WHITE}Mini visuale {COMMA}
STR_EXTRA_VIEW_MOVE_VIEW_TO_MAIN                                :{BLACK}Cambia mini visuale
STR_EXTRA_VIEW_MOVE_VIEW_TO_MAIN_TT                             :{BLACK}Copia la posizione della visuale principale in questa mini visuale
STR_EXTRA_VIEW_MOVE_MAIN_TO_VIEW                                :{BLACK}Cambia vis. principale
STR_EXTRA_VIEW_MOVE_MAIN_TO_VIEW_TT                             :{BLACK}Copia la posizione di questa mini visuale nella visuale principale

# Game options window
STR_GAME_OPTIONS_CAPTION                                        :{WHITE}Opzioni di gioco
STR_GAME_OPTIONS_CURRENCY_UNITS_FRAME                           :{BLACK}Valuta
STR_GAME_OPTIONS_CURRENCY_UNITS_DROPDOWN_TOOLTIP                :{BLACK}Selezione della valuta

############ start of currency region
STR_GAME_OPTIONS_CURRENCY_GBP                                   :Sterlina britannica (GBP)
STR_GAME_OPTIONS_CURRENCY_USD                                   :Dollaro americano (USD)
STR_GAME_OPTIONS_CURRENCY_EUR                                   :Euro (EUR)
STR_GAME_OPTIONS_CURRENCY_JPY                                   :Yen giapponese (JPY)
STR_GAME_OPTIONS_CURRENCY_ATS                                   :Scellino austriaco (ATS)
STR_GAME_OPTIONS_CURRENCY_BEF                                   :Franco belga (BEF)
STR_GAME_OPTIONS_CURRENCY_CHF                                   :Franco svizzero (CHF)
STR_GAME_OPTIONS_CURRENCY_CZK                                   :Corona ceca (CZK)
STR_GAME_OPTIONS_CURRENCY_DEM                                   :Marco tedesco (DEM)
STR_GAME_OPTIONS_CURRENCY_DKK                                   :Corona danese (DKK)
STR_GAME_OPTIONS_CURRENCY_ESP                                   :Peseta spagnola (ESP)
STR_GAME_OPTIONS_CURRENCY_FIM                                   :Marco finlandese (FIM)
STR_GAME_OPTIONS_CURRENCY_FRF                                   :Franco francese (FRF)
STR_GAME_OPTIONS_CURRENCY_GRD                                   :Dracma greca (GRD)
STR_GAME_OPTIONS_CURRENCY_HUF                                   :Forint ungherese (HUF)
STR_GAME_OPTIONS_CURRENCY_ISK                                   :Corona islandese (ISK)
STR_GAME_OPTIONS_CURRENCY_ITL                                   :Lira italiana (ITL)
STR_GAME_OPTIONS_CURRENCY_NLG                                   :Fiorino olandese (NLG)
STR_GAME_OPTIONS_CURRENCY_NOK                                   :Corona norvegese (NOK)
STR_GAME_OPTIONS_CURRENCY_PLN                                   :Zloty polacco (PLN)
STR_GAME_OPTIONS_CURRENCY_RON                                   :Leu rumeno (RON)
STR_GAME_OPTIONS_CURRENCY_RUR                                   :Rublo russo (RUR)
STR_GAME_OPTIONS_CURRENCY_SIT                                   :Tolar sloveno (SIT)
STR_GAME_OPTIONS_CURRENCY_SEK                                   :Corona svedese (SEK)
STR_GAME_OPTIONS_CURRENCY_TRY                                   :Lira turca (TRY)
STR_GAME_OPTIONS_CURRENCY_SKK                                   :Corona slovacca (SKK)
STR_GAME_OPTIONS_CURRENCY_BRL                                   :Real brasiliano (BRL)
STR_GAME_OPTIONS_CURRENCY_EEK                                   :Corona éstone (EEK)
STR_GAME_OPTIONS_CURRENCY_LTL                                   :Litas lituano (LTL)
STR_GAME_OPTIONS_CURRENCY_KRW                                   :Won sudcoreano (KRW)
STR_GAME_OPTIONS_CURRENCY_ZAR                                   :Rand sudafricano (ZAR)
STR_GAME_OPTIONS_CURRENCY_CUSTOM                                :Personalizzata...
STR_GAME_OPTIONS_CURRENCY_GEL                                   :Lari georgiano (GEL)
STR_GAME_OPTIONS_CURRENCY_IRR                                   :Rial iraniano (IRR)
STR_GAME_OPTIONS_CURRENCY_RUB                                   :Nuovo rublo russo (RUB)
STR_GAME_OPTIONS_CURRENCY_MXN                                   :Peso messicano (MXN)
STR_GAME_OPTIONS_CURRENCY_NTD                                   :Nuovo dollaro taiwanese (NTD)
STR_GAME_OPTIONS_CURRENCY_CNY                                   :Renminbi cinese (CNY)
STR_GAME_OPTIONS_CURRENCY_HKD                                   :Dollaro di Hong Kong (HKD)
STR_GAME_OPTIONS_CURRENCY_INR                                   :Rupia indiana (INR)
STR_GAME_OPTIONS_CURRENCY_IDR                                   :Rupia indonesiana (IDR)
############ end of currency region

STR_GAME_OPTIONS_ROAD_VEHICLES_DROPDOWN_LEFT                    :Guida a sinistra
STR_GAME_OPTIONS_ROAD_VEHICLES_DROPDOWN_RIGHT                   :Guida a destra

STR_GAME_OPTIONS_TOWN_NAMES_FRAME                               :{BLACK}Nomi città
STR_GAME_OPTIONS_TOWN_NAMES_DROPDOWN_TOOLTIP                    :{BLACK}Seleziona lo stile per i nomi delle città

############ start of townname region
STR_GAME_OPTIONS_TOWN_NAME_ORIGINAL_ENGLISH                     :Inglesi (originali)
STR_GAME_OPTIONS_TOWN_NAME_FRENCH                               :Francesi
STR_GAME_OPTIONS_TOWN_NAME_GERMAN                               :Tedeschi
STR_GAME_OPTIONS_TOWN_NAME_ADDITIONAL_ENGLISH                   :Inglesi (aggiuntivi)
STR_GAME_OPTIONS_TOWN_NAME_LATIN_AMERICAN                       :Latino-americani
STR_GAME_OPTIONS_TOWN_NAME_SILLY                                :Sciocchi
STR_GAME_OPTIONS_TOWN_NAME_SWEDISH                              :Svedesi
STR_GAME_OPTIONS_TOWN_NAME_DUTCH                                :Olandesi
STR_GAME_OPTIONS_TOWN_NAME_FINNISH                              :Finlandesi
STR_GAME_OPTIONS_TOWN_NAME_POLISH                               :Polacchi
STR_GAME_OPTIONS_TOWN_NAME_SLOVAK                               :Slovacchi
STR_GAME_OPTIONS_TOWN_NAME_NORWEGIAN                            :Norvegesi
STR_GAME_OPTIONS_TOWN_NAME_HUNGARIAN                            :Ungheresi
STR_GAME_OPTIONS_TOWN_NAME_AUSTRIAN                             :Austriaci
STR_GAME_OPTIONS_TOWN_NAME_ROMANIAN                             :Rumeni
STR_GAME_OPTIONS_TOWN_NAME_CZECH                                :Cechi
STR_GAME_OPTIONS_TOWN_NAME_SWISS                                :Svizzeri
STR_GAME_OPTIONS_TOWN_NAME_DANISH                               :Danesi
STR_GAME_OPTIONS_TOWN_NAME_TURKISH                              :Turchi
STR_GAME_OPTIONS_TOWN_NAME_ITALIAN                              :Italiani
STR_GAME_OPTIONS_TOWN_NAME_CATALAN                              :Catalani
############ end of townname region

STR_GAME_OPTIONS_AUTOSAVE_FRAME                                 :{BLACK}Salvataggi automatici
STR_GAME_OPTIONS_AUTOSAVE_DROPDOWN_TOOLTIP                      :{BLACK}Seleziona l'intervallo fra i salvataggi automatici della partita

############ start of autosave dropdown
STR_GAME_OPTIONS_AUTOSAVE_DROPDOWN_OFF                          :No
STR_GAME_OPTIONS_AUTOSAVE_DROPDOWN_EVERY_1_MONTH                :Ogni mese
STR_GAME_OPTIONS_AUTOSAVE_DROPDOWN_EVERY_3_MONTHS               :Ogni 3 mesi
STR_GAME_OPTIONS_AUTOSAVE_DROPDOWN_EVERY_6_MONTHS               :Ogni 6 mesi
STR_GAME_OPTIONS_AUTOSAVE_DROPDOWN_EVERY_12_MONTHS              :Ogni 12 mesi
############ end of autosave dropdown

STR_GAME_OPTIONS_LANGUAGE                                       :{BLACK}Lingua
STR_GAME_OPTIONS_LANGUAGE_TOOLTIP                               :{BLACK}Seleziona la lingua da utilizzare per l'interfaccia

STR_GAME_OPTIONS_FULLSCREEN                                     :{BLACK}Schermo intero
STR_GAME_OPTIONS_FULLSCREEN_TOOLTIP                             :{BLACK}Attiva questa casella per giocate a OpenTTD in modalità schermo intero

STR_GAME_OPTIONS_RESOLUTION                                     :{BLACK}Risoluzione schermo
STR_GAME_OPTIONS_RESOLUTION_TOOLTIP                             :{BLACK}Seleziona la risoluzione dello schermo da utilizzare
STR_GAME_OPTIONS_RESOLUTION_OTHER                               :Altra

STR_GAME_OPTIONS_GUI_ZOOM_FRAME                                 :{BLACK}Dimensione interfaccia
STR_GAME_OPTIONS_GUI_ZOOM_DROPDOWN_TOOLTIP                      :{BLACK}Seleziona la dimensione deglie elementi dell'interfaccia grafica

STR_GAME_OPTIONS_GUI_ZOOM_DROPDOWN_AUTO                         :(rileva automaticamente)
STR_GAME_OPTIONS_GUI_ZOOM_DROPDOWN_NORMAL                       :Normale
STR_GAME_OPTIONS_GUI_ZOOM_DROPDOWN_2X_ZOOM                      :Doppia
STR_GAME_OPTIONS_GUI_ZOOM_DROPDOWN_4X_ZOOM                      :Quadrupla

STR_GAME_OPTIONS_FONT_ZOOM                                      :{BLACK}Dimensione caratteri
STR_GAME_OPTIONS_FONT_ZOOM_DROPDOWN_TOOLTIP                     :{BLACK}Seleziona la dimensione dei caratteri dell'interfaccia

STR_GAME_OPTIONS_FONT_ZOOM_DROPDOWN_AUTO                        :(rileva automaticamente)
STR_GAME_OPTIONS_FONT_ZOOM_DROPDOWN_NORMAL                      :Normale
STR_GAME_OPTIONS_FONT_ZOOM_DROPDOWN_2X_ZOOM                     :Doppia
STR_GAME_OPTIONS_FONT_ZOOM_DROPDOWN_4X_ZOOM                     :Quadrupla

STR_GAME_OPTIONS_BASE_GRF                                       :{BLACK}Pacchetto grafico di base
STR_GAME_OPTIONS_BASE_GRF_TOOLTIP                               :{BLACK}Seleziona il pacchetto grafico di base da utilizzare
STR_GAME_OPTIONS_BASE_GRF_STATUS                                :{RED}{NUM} file mancant{P e i}/corrott{P o i}
STR_GAME_OPTIONS_BASE_GRF_DESCRIPTION_TOOLTIP                   :{BLACK}Informazioni aggiuntive sul pacchetto grafico di base

STR_GAME_OPTIONS_BASE_SFX                                       :{BLACK}Pacchetto sonoro di base
STR_GAME_OPTIONS_BASE_SFX_TOOLTIP                               :{BLACK}Seleziona il pacchetto sonoro di base da utilizzare
STR_GAME_OPTIONS_BASE_SFX_DESCRIPTION_TOOLTIP                   :{BLACK}Informazioni aggiuntive sul pacchetto sonoro di base

STR_GAME_OPTIONS_BASE_MUSIC                                     :{BLACK}Pacchetto musicale di base
STR_GAME_OPTIONS_BASE_MUSIC_TOOLTIP                             :{BLACK}Seleziona il pacchetto musicale di base da utilizzare
STR_GAME_OPTIONS_BASE_MUSIC_STATUS                              :{RED}{NUM} file corrott{P o i}
STR_GAME_OPTIONS_BASE_MUSIC_DESCRIPTION_TOOLTIP                 :{BLACK}Informazioni aggiuntive sul pacchetto musicale di base

STR_ERROR_RESOLUTION_LIST_FAILED                                :{WHITE}Errore nel recupero della lista delle risoluzioni supportate
STR_ERROR_FULLSCREEN_FAILED                                     :{WHITE}Attivazione modalità schermo intero non riuscita

# Custom currency window

STR_CURRENCY_WINDOW                                             :{WHITE}Valuta personalizzata
STR_CURRENCY_EXCHANGE_RATE                                      :{LTBLUE}Cambio: {ORANGE}{CURRENCY_LONG} = £ {COMMA}
STR_CURRENCY_DECREASE_EXCHANGE_RATE_TOOLTIP                     :{BLACK}Riduce l'ammontare della valuta per una Sterlina (£)
STR_CURRENCY_INCREASE_EXCHANGE_RATE_TOOLTIP                     :{BLACK}Aumenta l'ammontare della valuta per una Sterlina (£)
STR_CURRENCY_SET_EXCHANGE_RATE_TOOLTIP                          :{BLACK}Imposta il tasso di cambio della valuta per una Sterlina (£)

STR_CURRENCY_SEPARATOR                                          :{LTBLUE}Separatore: {ORANGE}{STRING}
STR_CURRENCY_SET_CUSTOM_CURRENCY_SEPARATOR_TOOLTIP              :{BLACK}Imposta il separatore delle migliaia utilizzato dalla valuta

STR_CURRENCY_PREFIX                                             :{LTBLUE}Prefisso: {ORANGE}{STRING}
STR_CURRENCY_SET_CUSTOM_CURRENCY_PREFIX_TOOLTIP                 :{BLACK}Imposta il prefisso per la valuta
STR_CURRENCY_SUFFIX                                             :{LTBLUE}Suffisso: {ORANGE}{STRING}
STR_CURRENCY_SET_CUSTOM_CURRENCY_SUFFIX_TOOLTIP                 :{BLACK}Imposta il suffisso per la valuta

STR_CURRENCY_SWITCH_TO_EURO                                     :{LTBLUE}Passa all'Euro: {ORANGE}{NUM}
STR_CURRENCY_SWITCH_TO_EURO_NEVER                               :{LTBLUE}Passa all'Euro: {ORANGE}Mai
STR_CURRENCY_SET_CUSTOM_CURRENCY_TO_EURO_TOOLTIP                :{BLACK}Imposta l'anno in cui passare all'Euro
STR_CURRENCY_DECREASE_CUSTOM_CURRENCY_TO_EURO_TOOLTIP           :{BLACK}Anticipa l'anno di passaggio all'Euro
STR_CURRENCY_INCREASE_CUSTOM_CURRENCY_TO_EURO_TOOLTIP           :{BLACK}Posticipa l'anno di passaggio all'Euro

STR_CURRENCY_PREVIEW                                            :{LTBLUE}Anteprima: {ORANGE}{CURRENCY_LONG}
STR_CURRENCY_CUSTOM_CURRENCY_PREVIEW_TOOLTIP                    :{BLACK}L'equivalente di 10.000 Sterline (£) nella valuta
STR_CURRENCY_CHANGE_PARAMETER                                   :{BLACK}Cambia i parametri della valuta personalizzata

STR_DIFFICULTY_LEVEL_SETTING_MAXIMUM_NO_COMPETITORS             :{LTBLUE}Numero massimo di avversari: {ORANGE}{COMMA}

STR_NONE                                                        :Nessuno
STR_FUNDING_ONLY                                                :Solo finanziate
STR_MINIMAL                                                     :Minimo
STR_NUM_VERY_LOW                                                :Molto basso
STR_NUM_LOW                                                     :Basso
STR_NUM_NORMAL                                                  :Normale
STR_NUM_HIGH                                                    :Alto
STR_NUM_CUSTOM                                                  :Personalizzati
STR_NUM_CUSTOM_NUMBER                                           :Personalizzati ({NUM})

STR_VARIETY_NONE                                                :Nessuna
STR_VARIETY_VERY_LOW                                            :Molto bassa
STR_VARIETY_LOW                                                 :Bassa
STR_VARIETY_MEDIUM                                              :Media
STR_VARIETY_HIGH                                                :Alta
STR_VARIETY_VERY_HIGH                                           :Molto alta

STR_AI_SPEED_VERY_SLOW                                          :Molto lenta
STR_AI_SPEED_SLOW                                               :Lenta
STR_AI_SPEED_MEDIUM                                             :Media
STR_AI_SPEED_FAST                                               :Veloce
STR_AI_SPEED_VERY_FAST                                          :Molto veloce

STR_SEA_LEVEL_VERY_LOW                                          :Molto basso
STR_SEA_LEVEL_LOW                                               :Basso
STR_SEA_LEVEL_MEDIUM                                            :Medio
STR_SEA_LEVEL_HIGH                                              :Alto
STR_SEA_LEVEL_CUSTOM                                            :Personalizzato
STR_SEA_LEVEL_CUSTOM_PERCENTAGE                                 :Personalizzato ({NUM}%)

STR_RIVERS_NONE                                                 :Nessuno
STR_RIVERS_FEW                                                  :Pochi
STR_RIVERS_MODERATE                                             :Normali
STR_RIVERS_LOT                                                  :Molti

STR_DISASTER_NONE                                               :Nessuno
STR_DISASTER_REDUCED                                            :Ridotti
STR_DISASTER_NORMAL                                             :Normali

STR_SUBSIDY_X1_5                                                :x1,5
STR_SUBSIDY_X2                                                  :x2
STR_SUBSIDY_X3                                                  :x3
STR_SUBSIDY_X4                                                  :x4

STR_TERRAIN_TYPE_VERY_FLAT                                      :Molto pianeggiante
STR_TERRAIN_TYPE_FLAT                                           :Pianeggiante
STR_TERRAIN_TYPE_HILLY                                          :Collinare
STR_TERRAIN_TYPE_MOUNTAINOUS                                    :Montuoso
STR_TERRAIN_TYPE_ALPINIST                                       :Alpino

STR_CITY_APPROVAL_PERMISSIVE                                    :Permissivo
STR_CITY_APPROVAL_TOLERANT                                      :Tollerante
STR_CITY_APPROVAL_HOSTILE                                       :Ostile

STR_WARNING_NO_SUITABLE_AI                                      :{WHITE}Nessuna IA adatta disponibile...{}È possibile scaricare numerose IA tramite il sistema 'Contenuti online'

# Settings tree window
STR_CONFIG_SETTING_TREE_CAPTION                                 :{WHITE}Impostazioni
STR_CONFIG_SETTING_FILTER_TITLE                                 :{BLACK}Filtro:
STR_CONFIG_SETTING_EXPAND_ALL                                   :{BLACK}Espandi tutti
STR_CONFIG_SETTING_COLLAPSE_ALL                                 :{BLACK}Comprimi tutti
STR_CONFIG_SETTING_NO_EXPLANATION_AVAILABLE_HELPTEXT            :(descrizione non disponibile)
STR_CONFIG_SETTING_DEFAULT_VALUE                                :{LTBLUE}Valore predefinito: {ORANGE}{STRING}
STR_CONFIG_SETTING_TYPE                                         :{LTBLUE}Tipo impostazione: {ORANGE}{STRING}
STR_CONFIG_SETTING_TYPE_CLIENT                                  :Impostazione del client (non conservata nei salvataggi; influenza tutte le partite)
STR_CONFIG_SETTING_TYPE_GAME_MENU                               :Impostazione di gioco (conservata nei salvataggi; influenza solo le nuove partite)
STR_CONFIG_SETTING_TYPE_GAME_INGAME                             :Impostazione di gioco (conservata nel salvataggio; influenza solo la partita corrente)
STR_CONFIG_SETTING_TYPE_COMPANY_MENU                            :Impostazione della compagnia (conservata nei salvataggi; influenza solo le nuove partite)
STR_CONFIG_SETTING_TYPE_COMPANY_INGAME                          :Impostazione della compagnia (conservata nel salvataggio; influenza solo la compagnia corrente)

STR_CONFIG_SETTING_RESTRICT_CATEGORY                            :{BLACK}Categoria:
STR_CONFIG_SETTING_RESTRICT_TYPE                                :{BLACK}Tipo:
STR_CONFIG_SETTING_RESTRICT_DROPDOWN_HELPTEXT                   :{BLACK}Limita la lista sottostante usando i filtri predefiniti
STR_CONFIG_SETTING_RESTRICT_BASIC                               :Di base (solo le impostazioni principali)
STR_CONFIG_SETTING_RESTRICT_ADVANCED                            :Avanzate (la maggior parte delle impostazioni)
STR_CONFIG_SETTING_RESTRICT_ALL                                 :Per esperti (tutte le impostazioni, incluse quelle speciali)
STR_CONFIG_SETTING_RESTRICT_CHANGED_AGAINST_DEFAULT             :Impostazioni con un valore diverso da quello predefinito
STR_CONFIG_SETTING_RESTRICT_CHANGED_AGAINST_NEW                 :Impostazioni con un valore diverso di quello impostato a inizio partita

STR_CONFIG_SETTING_TYPE_DROPDOWN_HELPTEXT                       :{BLACK}Limita la lista sottostante alle impostazioni di un tipo specifico
STR_CONFIG_SETTING_TYPE_DROPDOWN_ALL                            :Tutti i tipi di impostazioni
STR_CONFIG_SETTING_TYPE_DROPDOWN_CLIENT                         :Impostazioni del client (non conservate nei salvataggi; influenzano tutte le partite)
STR_CONFIG_SETTING_TYPE_DROPDOWN_GAME_MENU                      :Impostazioni di gioco (conservate nei salvataggi; influenzano solo le nuove partite)
STR_CONFIG_SETTING_TYPE_DROPDOWN_GAME_INGAME                    :Impostazioni di gioco (conservate nel salvataggio; influenzano solo la partita corrente)
STR_CONFIG_SETTING_TYPE_DROPDOWN_COMPANY_MENU                   :Impostazioni della compagnia (conservate nei salvataggi; influenzano solo le nuove partite)
STR_CONFIG_SETTING_TYPE_DROPDOWN_COMPANY_INGAME                 :Impostazioni della compagnia (conservate nel salvataggio; influenzano solo la compagnia corrente)
STR_CONFIG_SETTING_CATEGORY_HIDES                               :{BLACK}Per mostrare tutti i risultati impostare la{}{SILVER}Categoria {BLACK}su {WHITE}{STRING}
STR_CONFIG_SETTING_TYPE_HIDES                                   :{BLACK}Per mostrare tutti i risultati impostare il{}{SILVER}Tipo {BLACK}su {WHITE}Tutti i tipi di impostazioni
STR_CONFIG_SETTING_CATEGORY_AND_TYPE_HIDES                      :{BLACK}Per mostrare tutti i risultati impostare la{}{SILVER}Categoria {BLACK}su {WHITE}{STRING} {BLACK}e il {SILVER}Tipo {BLACK}su {WHITE}Tutti i tipi di impostazioni
STR_CONFIG_SETTINGS_NONE                                        :{WHITE}- Nessuna -

STR_CONFIG_SETTING_OFF                                          :No
STR_CONFIG_SETTING_OFF.ms                                       :No
STR_CONFIG_SETTING_OFF.mp                                       :No
STR_CONFIG_SETTING_OFF.fs                                       :No
STR_CONFIG_SETTING_OFF.fp                                       :No
STR_CONFIG_SETTING_ON                                           :Sì
STR_CONFIG_SETTING_ON.ms                                        :Sì
STR_CONFIG_SETTING_ON.mp                                        :Sì
STR_CONFIG_SETTING_ON.fs                                        :Sì
STR_CONFIG_SETTING_ON.fp                                        :Sì
STR_CONFIG_SETTING_DISABLED                                     :Disabilitato
STR_CONFIG_SETTING_DISABLED.ms                                  :Disabilitato
STR_CONFIG_SETTING_DISABLED.mp                                  :Disabilitati
STR_CONFIG_SETTING_DISABLED.fs                                  :Disabilitata
STR_CONFIG_SETTING_DISABLED.fp                                  :Disabilitate

STR_CONFIG_SETTING_COMPANIES_OFF                                :Off
STR_CONFIG_SETTING_COMPANIES_OWN                                :Propria compagnia
STR_CONFIG_SETTING_COMPANIES_ALL                                :Tutte le compagnie

STR_CONFIG_SETTING_NONE                                         :Nessuno
STR_CONFIG_SETTING_NONE.ms                                      :Nessuno
STR_CONFIG_SETTING_NONE.fs                                      :Nessuna
STR_CONFIG_SETTING_ORIGINAL                                     :Originale
STR_CONFIG_SETTING_ORIGINAL.ms                                  :Originale
STR_CONFIG_SETTING_ORIGINAL.mp                                  :Originali
STR_CONFIG_SETTING_ORIGINAL.fs                                  :Originale
STR_CONFIG_SETTING_ORIGINAL.fp                                  :Originali
STR_CONFIG_SETTING_REALISTIC                                    :Realistico
STR_CONFIG_SETTING_REALISTIC.ms                                 :Realistico
STR_CONFIG_SETTING_REALISTIC.mp                                 :Realistici
STR_CONFIG_SETTING_REALISTIC.fs                                 :Realistica
STR_CONFIG_SETTING_REALISTIC.fp                                 :Realistiche

STR_CONFIG_SETTING_HORIZONTAL_POS_LEFT                          :Sinistra
STR_CONFIG_SETTING_HORIZONTAL_POS_CENTER                        :Centro
STR_CONFIG_SETTING_HORIZONTAL_POS_RIGHT                         :Destra

STR_CONFIG_SETTING_MAXIMUM_INITIAL_LOAN                         :Prestito massimo iniziale: {STRING}
STR_CONFIG_SETTING_MAXIMUM_INITIAL_LOAN_HELPTEXT                :Ammontare massimo di denaro che una compagnia può chiedere in prestito (senza tenere conto dell'inflazione)
STR_CONFIG_SETTING_INTEREST_RATE                                :Tasso d'interesse: {STRING}
STR_CONFIG_SETTING_INTEREST_RATE_HELPTEXT                       :Tasso d'interesse sul prestito; controlla anche l'abilitazione dell'inflazione
STR_CONFIG_SETTING_RUNNING_COSTS                                :Costi d'esercizio: {STRING.mp}
STR_CONFIG_SETTING_RUNNING_COSTS_HELPTEXT                       :Imposta il livello dei costi di manutenzione ed esercizio di veicoli e infrastrutture
STR_CONFIG_SETTING_CONSTRUCTION_SPEED                           :Velocità di costruzione: {STRING.fs}
STR_CONFIG_SETTING_CONSTRUCTION_SPEED_HELPTEXT                  :Limita la frequenza delle azioni di costruzione delle IA
STR_CONFIG_SETTING_VEHICLE_BREAKDOWNS                           :Guasti dei veicoli: {STRING}
STR_CONFIG_SETTING_VEHICLE_BREAKDOWNS_HELPTEXT                  :Controlla quanto frequentemente si guastano i veicoli non adeguatamente manutenuti
STR_CONFIG_SETTING_SUBSIDY_MULTIPLIER                           :Moltiplicatore sussidi: {STRING}
STR_CONFIG_SETTING_SUBSIDY_MULTIPLIER_HELPTEXT                  :Imposta quanto viene pagato per i collegamenti sovvenzionati
STR_CONFIG_SETTING_CONSTRUCTION_COSTS                           :Costi di costruzione: {STRING.mp}
STR_CONFIG_SETTING_CONSTRUCTION_COSTS_HELPTEXT                  :Imposta il livello dei costi di costruzione e acquisto
STR_CONFIG_SETTING_RECESSIONS                                   :Recessioni: {STRING}
STR_CONFIG_SETTING_RECESSIONS_HELPTEXT                          :Se abilitato, a intervalli di qualche anno possono verificarsi delle recessioni. Durante una recessione i livelli di produzione sono considerevolmente ridotti (per tornare al livello precedente una volta finita la recessione)
STR_CONFIG_SETTING_TRAIN_REVERSING                              :Non consentire inversione dei treni alle stazioni: {STRING}
STR_CONFIG_SETTING_TRAIN_REVERSING_HELPTEXT                     :Se abilitato, i treni non invertono la marcia nelle stazioni passanti, neanche nel caso in cui invertendo la marcia sia possibile raggiungere la destinazione successiva con un percorso più breve
STR_CONFIG_SETTING_DISASTERS                                    :Disastri: {STRING}
STR_CONFIG_SETTING_DISASTERS_HELPTEXT                           :Controlla l'attivazione dei disastri che, occasionalmente, possono bloccare o distruggere i veicoli e le infrastrutture
STR_CONFIG_SETTING_CITY_APPROVAL                                :Atteggiamento della città in merito alle modifiche: {STRING}
STR_CONFIG_SETTING_CITY_APPROVAL_HELPTEXT                       :Seleziona il modo in cui il rumore e i danni all'ambiente da parte delle compagnie possono influenzare la valutazione delle città e le successive operazioni di costruzione nell'area controllata

STR_CONFIG_SETTING_MAX_HEIGHTLEVEL                              :Altezza massima mappa: {STRING}
STR_CONFIG_SETTING_MAX_HEIGHTLEVEL_HELPTEXT                     :Imposta l'altezza massima consentita per le montagne sulla mappa
STR_CONFIG_SETTING_TOO_HIGH_MOUNTAIN                            :{WHITE}Impossibile impostare l'altezza massima della mappa a questo valore. Almeno una delle montagne della mappa è più alta
STR_CONFIG_SETTING_AUTOSLOPE                                    :Consenti rimodellazione terreno sotto a edifici, rotaie, etc.: {STRING}
STR_CONFIG_SETTING_AUTOSLOPE_HELPTEXT                           :Consente la rimodellazione del terreno sotto edifici e rotaie senza doverli rimuovere
STR_CONFIG_SETTING_CATCHMENT                                    :Consenti aree di copertura più realistiche: {STRING}
STR_CONFIG_SETTING_CATCHMENT_HELPTEXT                           :Usa aree di copertura di dimensioni differenti a seconda del tipo di stazione o aeroporto
STR_CONFIG_SETTING_SERVE_NEUTRAL_INDUSTRIES                     :Le stazioni delle compagnie possono servire le industrie con stazioni neutrali: {STRING}
STR_CONFIG_SETTING_SERVE_NEUTRAL_INDUSTRIES_HELPTEXT            :Se abilitato, le industrie con una stazione incorporata (come le piattaforme petrolifere) possono essere servite anche dalle stazioni di proprietà delle compagnie costruite nelle vicinanze. Se disabilitato, queste industrie possono essere servite dalla loro stazione incorporata. Nessuna stazione vicina potrà servirle, né la stazione incorporata potrà servire altro che la sua industria.
STR_CONFIG_SETTING_EXTRADYNAMITE                                :Consenti la rimozione di strade, ponti, etc. delle città: {STRING}
STR_CONFIG_SETTING_EXTRADYNAMITE_HELPTEXT                       :Rende più facile la rimozione di infrastrutture ed edifici di proprietà delle città
STR_CONFIG_SETTING_TRAIN_LENGTH                                 :Lunghezza massima dei treni: {STRING}
STR_CONFIG_SETTING_TRAIN_LENGTH_HELPTEXT                        :Imposta la lunghezza massima dei treni
STR_CONFIG_SETTING_TILE_LENGTH                                  :{COMMA} riquadr{P 0 o i}
STR_CONFIG_SETTING_SMOKE_AMOUNT                                 :Quantità di fumo/scintille dai veicoli: {STRING.fs}
STR_CONFIG_SETTING_SMOKE_AMOUNT_HELPTEXT                        :Imposta la quantità di fumo o scintille emessi dai veicoli
STR_CONFIG_SETTING_TRAIN_ACCELERATION_MODEL                     :Modello accelerazione dei treni: {STRING.ms}
STR_CONFIG_SETTING_TRAIN_ACCELERATION_MODEL_HELPTEXT            :Seleziona il modello per l'accelerazione dei treni. Il modello "Originale" introduce penalità sui pendii in modo uguale per tutti i veicoli. Il modello "Realistico" introduce penalità sui pendii e in curva in base a varie proprietà della composizione, come la lunghezza e lo sforzo di trazione
STR_CONFIG_SETTING_ROAD_VEHICLE_ACCELERATION_MODEL              :Modello accelerazione automezzi: {STRING.ms}
STR_CONFIG_SETTING_ROAD_VEHICLE_ACCELERATION_MODEL_HELPTEXT     :Seleziona il modello della fisica per l'accelerazione degli automezzi. Il modello "Originale" introduce penalità sui pendii in modo uguale per tutti i veicoli. Il modello "Realistico" introduce penalità sui pendii in base a varie proprietà del mezzo, come lo 'sforzo di trazione'
STR_CONFIG_SETTING_TRAIN_SLOPE_STEEPNESS                        :Pendenza salite per i treni: {STRING}
STR_CONFIG_SETTING_TRAIN_SLOPE_STEEPNESS_HELPTEXT               :Pendenza dei riquadri inclinati percepita dai treni. I valori più elevati rendono più difficile risalire le colline
STR_CONFIG_SETTING_PERCENTAGE                                   :{COMMA}%
STR_CONFIG_SETTING_ROAD_VEHICLE_SLOPE_STEEPNESS                 :Pendenza salite per gli automezzi: {STRING}
STR_CONFIG_SETTING_ROAD_VEHICLE_SLOPE_STEEPNESS_HELPTEXT        :Pendenza dei riquadri inclinati percepita dagli automezzi. I valori più elevati rendono più difficile risalire le colline
STR_CONFIG_SETTING_FORBID_90_DEG                                :Impedisci ai treni di curvare a 90 gradi: {STRING}
STR_CONFIG_SETTING_FORBID_90_DEG_HELPTEXT                       :Le curve a 90 gradi avvengono quando un binario orizzontale è seguito direttamente da un binario verticale nel riquadro adiacente, facendo sì che un treno che attraversa il bordo fra i riquadri curvi di 90 gradi invece dei 45 gradi delle altre combinazioni di binari
STR_CONFIG_SETTING_DISTANT_JOIN_STATIONS                        :Consenti di unire stazioni non direttamente adiacenti: {STRING}
STR_CONFIG_SETTING_DISTANT_JOIN_STATIONS_HELPTEXT               :Consente di aggiungere nuove parti a una stazione senza toccare direttamente le parti esistenti. Richiede l'uso di CTRL+clic per posizionare le nuove parti
STR_CONFIG_SETTING_INFLATION                                    :Inflazione: {STRING}
STR_CONFIG_SETTING_INFLATION_HELPTEXT                           :Abilita l'inflazione nell'economia, facendo crescere i costi leggermente più in fretta dei compensi
STR_CONFIG_SETTING_MAX_BRIDGE_LENGTH                            :Lunghezza massima dei ponti: {STRING}
STR_CONFIG_SETTING_MAX_BRIDGE_LENGTH_HELPTEXT                   :Lunghezza massima per la costruzione dei ponti
STR_CONFIG_SETTING_MAX_BRIDGE_HEIGHT                            :Altezza massima dei ponti: {STRING}
STR_CONFIG_SETTING_MAX_BRIDGE_HEIGHT_HELPTEXT                   :Altezza massima per la costruzione dei ponti
STR_CONFIG_SETTING_MAX_TUNNEL_LENGTH                            :Lunghezza massima dei tunnel: {STRING}
STR_CONFIG_SETTING_MAX_TUNNEL_LENGTH_HELPTEXT                   :Lunghezza massima per la costruzione dei tunnel
STR_CONFIG_SETTING_RAW_INDUSTRY_CONSTRUCTION_METHOD             :Costruzione delle industrie primarie: {STRING}
STR_CONFIG_SETTING_RAW_INDUSTRY_CONSTRUCTION_METHOD_HELPTEXT    :Metodo per il finanziamento di un'industria primaria. 'Non permessa' rende impossibile finanziarle, 'Previa prospezione' rende possibile il finanziamento, ma la costruzione avviene in un punto a caso della mappa e può anche fallire, 'Come le altre industrie' rende possibile per le compagnie costruire le industrie di materiali grezzi in qualsiasi posizione, come le industrie di trasformazione
STR_CONFIG_SETTING_RAW_INDUSTRY_CONSTRUCTION_METHOD_NONE        :Non permessa
STR_CONFIG_SETTING_RAW_INDUSTRY_CONSTRUCTION_METHOD_NORMAL      :Come le altre industrie
STR_CONFIG_SETTING_RAW_INDUSTRY_CONSTRUCTION_METHOD_PROSPECTING :Previa prospezione
STR_CONFIG_SETTING_INDUSTRY_PLATFORM                            :Area pianeggiante attorno alle industrie: {STRING}
STR_CONFIG_SETTING_INDUSTRY_PLATFORM_HELPTEXT                   :Quantità di spazio pianeggiante attorno a un'industria. In questo modo si assicura che resterà attorno alle industrie dello spazio vuoto disponibile per costruire binari, etc.
STR_CONFIG_SETTING_MULTIPINDTOWN                                :Consenti più industrie dello stesso tipo nella stessa città: {STRING}
STR_CONFIG_SETTING_MULTIPINDTOWN_HELPTEXT                       :Normalmente, le città non desiderano più di un'industria per ogni tipo. Con questa impostazione, nella stessa città possono essere presenti più industrie dello stesso tipo
STR_CONFIG_SETTING_SIGNALSIDE                                   :Mostra i segnali: {STRING}
STR_CONFIG_SETTING_SIGNALSIDE_HELPTEXT                          :Seleziona il lato dei binari su cui piazzare i segnali
STR_CONFIG_SETTING_SIGNALSIDE_LEFT                              :Sulla sinistra
STR_CONFIG_SETTING_SIGNALSIDE_DRIVING_SIDE                      :Sul lato di guida
STR_CONFIG_SETTING_SIGNALSIDE_RIGHT                             :Sulla destra
STR_CONFIG_SETTING_SHOWFINANCES                                 :Mostra la finestra delle finanze alla fine dell'anno: {STRING}
STR_CONFIG_SETTING_SHOWFINANCES_HELPTEXT                        :Se abilitato, la finestra delle finanze si apre automaticamente alla fine di ogni anno, in modo da facilitare la revisione dello stato delle finanze della compagnia
STR_CONFIG_SETTING_NONSTOP_BY_DEFAULT                           :Crea sempre i nuovi ordini 'no-stop': {STRING}
STR_CONFIG_SETTING_NONSTOP_BY_DEFAULT_HELPTEXT                  :Normalmente, i veicoli si fermano a tutte le stazioni sul percorso. Abilitando questa impostazione, il veicolo transiterà attraverso tutte le stazioni senza fermarsi fino a destinazione. Nota: questa impostazione definisce solo il valore predefinito per i nuovi ordini. I singoli ordini possono essere regolati esplicitamente per uno quasiasi dei due comportamenti, a prescindere da questa impostazione
STR_CONFIG_SETTING_STOP_LOCATION                                :Crea i nuovi ordini dei treni con arresto {STRING} della banchina
STR_CONFIG_SETTING_STOP_LOCATION_HELPTEXT                       :Seleziona il valore predefinito per il punto della banchina dove i treni si fermeranno. 'All'inizio' significa vicino al punto di ingresso, 'al centro' significa nel mezzo della banchina, e 'alla fine' significa lontano dal punto di ingresso. Nota: questa impostazione definisce solo il valore predefinito per i nuovi ordini. I singoli ordini possono essere regolati esplicitamente per uno quasiasi dei tre comportamenti, a prescindere da questa impostazione
STR_CONFIG_SETTING_STOP_LOCATION_NEAR_END                       :all'inizio
STR_CONFIG_SETTING_STOP_LOCATION_MIDDLE                         :al centro
STR_CONFIG_SETTING_STOP_LOCATION_FAR_END                        :alla fine
STR_CONFIG_SETTING_AUTOSCROLL                                   :Scorri visuali quando il mouse è su un bordo: {STRING}
STR_CONFIG_SETTING_AUTOSCROLL_HELPTEXT                          :Se abilitato, le visuali iniziano a scorrere quando il mouse è vicino al bordo della finestra
STR_CONFIG_SETTING_AUTOSCROLL_DISABLED                          :Disabilitato
STR_CONFIG_SETTING_AUTOSCROLL_MAIN_VIEWPORT_FULLSCREEN          :Visuale principale, solo a schermo intero
STR_CONFIG_SETTING_AUTOSCROLL_MAIN_VIEWPORT                     :Visuale principale
STR_CONFIG_SETTING_AUTOSCROLL_EVERY_VIEWPORT                    :Tutte le visuali
STR_CONFIG_SETTING_BRIBE                                        :Consenti la corruzione dell'autorità locale: {STRING}
STR_CONFIG_SETTING_BRIBE_HELPTEXT                               :Consente alle compagnie di provare a corrompere l'autorità locale delle città. Se il tentativo viene notato da un ispettore, la compagnia è interdetta dall'operare nella città per sei mesi
STR_CONFIG_SETTING_ALLOW_EXCLUSIVE                              :Consenti l'acquisto dell'esclusiva sui trasporti: {STRING}
STR_CONFIG_SETTING_ALLOW_EXCLUSIVE_HELPTEXT                     :Se una compagnia acquista i diritti esclusivi di trasporto in una città, le stazioni degli avversari (passeggeri e merci) non ricevono alcun carico per un anno intero
STR_CONFIG_SETTING_ALLOW_FUND_BUILDINGS                         :Consenti finanziamento di nuove costruzioni: {STRING}
STR_CONFIG_SETTING_ALLOW_FUND_BUILDINGS_HELPTEXT                :Consente alle compagnie di fornire denaro alle città per il finanziamento di nuove abitazioni
STR_CONFIG_SETTING_ALLOW_FUND_ROAD                              :Consenti finanziamento della riscostruzione delle strade: {STRING}
STR_CONFIG_SETTING_ALLOW_FUND_ROAD_HELPTEXT                     :Consente alle compagnie di fornire denaro alle città per la ricostruzione delle strade, in modo da sabotare i servizi di trasporto su strada presenti nella città
STR_CONFIG_SETTING_ALLOW_GIVE_MONEY                             :Consenti l'invio di denaro ad altre compagnie: {STRING}
STR_CONFIG_SETTING_ALLOW_GIVE_MONEY_HELPTEXT                    :Consente il trasferimento di denaro fra le compagnie in modalità multigiocatore
STR_CONFIG_SETTING_FREIGHT_TRAINS                               :Moltiplicatore di peso per simulare treni merci pesanti: {STRING}
STR_CONFIG_SETTING_FREIGHT_TRAINS_HELPTEXT                      :Seleziona l'impatto del trasporto di merci nei treni. I valori elevati rendono il trasporto di merci più impegnativo per i treni, specialmente in collina
STR_CONFIG_SETTING_PLANE_SPEED                                  :Fattore di velocità degli aerei: {STRING}
STR_CONFIG_SETTING_PLANE_SPEED_HELPTEXT                         :Imposta la velocità relativa degli aeroplani in confronto agli altri tipi di veicolo, in modo da ridurre i ricavi del trasporto via aria
STR_CONFIG_SETTING_PLANE_SPEED_VALUE                            :1 / {COMMA}
STR_CONFIG_SETTING_PLANE_CRASHES                                :Numero di incidenti aerei: {STRING}
STR_CONFIG_SETTING_PLANE_CRASHES_HELPTEXT                       :Imposta la probabilità del verificarsi di un incidente aereo casuale.{}* Gli aerei grandi corrono comunque il rischio di schiantarsi quando atterrano nei piccoli aeroporti
STR_CONFIG_SETTING_PLANE_CRASHES_NONE                           :Nessuno*
STR_CONFIG_SETTING_PLANE_CRASHES_REDUCED                        :Ridotto
STR_CONFIG_SETTING_PLANE_CRASHES_NORMAL                         :Normale
STR_CONFIG_SETTING_STOP_ON_TOWN_ROAD                            :Consenti fermate passanti sulle strade delle città: {STRING}
STR_CONFIG_SETTING_STOP_ON_TOWN_ROAD_HELPTEXT                   :Consente la costruzione di fermate stradali passanti sulle strade di proprietà della città
STR_CONFIG_SETTING_STOP_ON_COMPETITOR_ROAD                      :Consenti fermate passanti sulle strade di proprietà degli avversari: {STRING}
STR_CONFIG_SETTING_STOP_ON_COMPETITOR_ROAD_HELPTEXT             :Consente la costruzione di fermate stradali passanti sulle strade di proprietà delle altre compagnie
STR_CONFIG_SETTING_DYNAMIC_ENGINES_EXISTING_VEHICLES            :{WHITE}Non è possibile modificare questa impostazione quando esistono veicoli
STR_CONFIG_SETTING_INFRASTRUCTURE_MAINTENANCE                   :Manutenzione infrastrutture: {STRING}
STR_CONFIG_SETTING_INFRASTRUCTURE_MAINTENANCE_HELPTEXT          :Se abilitata, le infrastrutture causano dei costi di manutenzione. I costi crescono in modo più che proporzionale alla dimensione della rete, influenzando maggiormente le compagnie più grandi rispetto alle piccole

STR_CONFIG_SETTING_COMPANY_STARTING_COLOUR                      :Colore iniziale compagnia: {STRING}
STR_CONFIG_SETTING_COMPANY_STARTING_COLOUR_HELPTEXT             :Sceglie il colore iniziale della compagnia

STR_CONFIG_SETTING_NEVER_EXPIRE_AIRPORTS                        :Non rendere mai obsoleti i tipi di aeroporto: {STRING}
STR_CONFIG_SETTING_NEVER_EXPIRE_AIRPORTS_HELPTEXT               :Abilitando questa impostazione, tutti i tipi di aeroporto rimangono disponibili indefinitamente dopo essere stati introdotti

STR_CONFIG_SETTING_WARN_LOST_VEHICLE                            :Avvisa se un veicolo si perde: {STRING}
STR_CONFIG_SETTING_WARN_LOST_VEHICLE_HELPTEXT                   :Mostra un messaggio quando un veicolo non è in grado di trovare un percorso per la destinazione successiva
STR_CONFIG_SETTING_ORDER_REVIEW                                 :Controlla gli ordini dei veicoli: {STRING}
STR_CONFIG_SETTING_ORDER_REVIEW_HELPTEXT                        :Se abilitata, gli ordini dei veicoli sono controllati periodicamente, e gli eventuali problemi riconosciuti sono riportati in un messaggio
STR_CONFIG_SETTING_ORDER_REVIEW_OFF                             :No
STR_CONFIG_SETTING_ORDER_REVIEW_EXDEPOT                         :Sì, ma escludi i veicoli fermi
STR_CONFIG_SETTING_ORDER_REVIEW_ON                              :Sì, per tutti i veicoli
STR_CONFIG_SETTING_WARN_INCOME_LESS                             :Avvisa se il profitto di un veicolo è in negativo: {STRING}
STR_CONFIG_SETTING_WARN_INCOME_LESS_HELPTEXT                    :Se abilitata, viene inviato un messaggio quando un veicolo non ha ottenuto alcun profitto per un anno
STR_CONFIG_SETTING_NEVER_EXPIRE_VEHICLES                        :I veicoli non diventano mai obsoleti: {STRING}
STR_CONFIG_SETTING_NEVER_EXPIRE_VEHICLES_HELPTEXT               :Se abilitata, tutti i modelli di veicolo rimangono disponibili indefinitamente dopo essere stati introdotti
STR_CONFIG_SETTING_AUTORENEW_VEHICLE                            :Rinnova un veicolo quando diventa vecchio: {STRING}
STR_CONFIG_SETTING_AUTORENEW_VEHICLE_HELPTEXT                   :Se abilitata, un veicolo vicino alla sua età massima viene automaticamente sostituito quando si verificano le condizioni richieste per il rinnovo
STR_CONFIG_SETTING_AUTORENEW_MONTHS                             :Rinnova un veicolo {STRING} l'età massima
STR_CONFIG_SETTING_AUTORENEW_MONTHS_HELPTEXT                    :Età relativa alla quale predere in considerazione un veicolo per il rinnovo automatico
STR_CONFIG_SETTING_AUTORENEW_MONTHS_VALUE_BEFORE                :{COMMA} mes{P 0 e i} prima
STR_CONFIG_SETTING_AUTORENEW_MONTHS_VALUE_AFTER                 :{COMMA} mes{P 0 e i} dopo
STR_CONFIG_SETTING_AUTORENEW_MONEY                              :Rinnova solo se disponibile il fondo minimo di {STRING}
STR_CONFIG_SETTING_AUTORENEW_MONEY_HELPTEXT                     :Ammontare minimo di denaro che deve rimanere nel saldo bancario prima prendere in considerazione il rinnovo automatico dei veicoli
STR_CONFIG_SETTING_ERRMSG_DURATION                              :Durata dei messaggi d'errore: {STRING}
STR_CONFIG_SETTING_ERRMSG_DURATION_HELPTEXT                     :Durata di visualizzazione dei messaggi d'errore nelle finestre rosse. Note: alcuni messaggi d'errore (critici) non sono chiusi automaticamente anche allo scadere del tempo, ma devono essere chiusi manualmente
STR_CONFIG_SETTING_ERRMSG_DURATION_VALUE                        :{COMMA} second{P 0 o i}
STR_CONFIG_SETTING_HOVER_DELAY                                  :Mostra suggerimenti: {STRING}
STR_CONFIG_SETTING_HOVER_DELAY_HELPTEXT                         :Ritardo con cui i suggerimenti sono mostrati al passaggio del mouse su un elemento del'interfaccia. In alternativa, i messaggi possono essere attivati col pulsante destro del mouse impostando questo valore a 0.
STR_CONFIG_SETTING_HOVER_DELAY_VALUE                            :Al passaggio del mouse dopo {COMMA} millisecond{P 0 o i}
STR_CONFIG_SETTING_HOVER_DELAY_DISABLED                         :Al clic col pulsante destro
STR_CONFIG_SETTING_POPULATION_IN_LABEL                          :Mostra la popolazione di una città nell'etichetta del nome: {STRING}
STR_CONFIG_SETTING_POPULATION_IN_LABEL_HELPTEXT                 :Mosta la popolazione delle città nella loro etichetta sulla mappa
STR_CONFIG_SETTING_GRAPH_LINE_THICKNESS                         :Spessore delle linee nei grafici: {STRING}
STR_CONFIG_SETTING_GRAPH_LINE_THICKNESS_HELPTEXT                :Larghezza delle linee nei grafici. Le linee sottili sono più leggibili, quelle più spesse sono più facili da vedere e i colori più facili da distinguere
STR_CONFIG_SETTING_SHOW_NEWGRF_NAME                             :Mostra il nome dei NewGRF nella finestra di costruzione dei veicoli: {STRING}
STR_CONFIG_SETTING_SHOW_NEWGRF_NAME_HELPTEXT                    :Aggiungi una linea alla finestra di costruzione dei veicoli, in modo da mostrare da quale NewGRF proviene il veicolo selezionato.

STR_CONFIG_SETTING_LANDSCAPE                                    :Paesaggio: {STRING}
STR_CONFIG_SETTING_LANDSCAPE_HELPTEXT                           :I paesaggi definiscono scenari di gioco di base che differiscono per i carichi disponibili e per i requisiti di crescita delle città. NewGRF e Script offrono tuttavia un controllo più fine su questi aspetti
STR_CONFIG_SETTING_LAND_GENERATOR                               :Generatore terreno: {STRING}
STR_CONFIG_SETTING_LAND_GENERATOR_HELPTEXT                      :Il generatore originale dipende dal pacchetto grafico di base e si limita a comporre insieme frammenti di paesaggio di forma fissa. TerraGenesis è un generatore basato sul Rumore di Perlin che offre impostazioni più fini
STR_CONFIG_SETTING_LAND_GENERATOR_ORIGINAL                      :Originale
STR_CONFIG_SETTING_LAND_GENERATOR_TERRA_GENESIS                 :TerraGenesis
STR_CONFIG_SETTING_TERRAIN_TYPE                                 :Tipo di terreno: {STRING}
STR_CONFIG_SETTING_TERRAIN_TYPE_HELPTEXT                        :(Solo TerraGenesis) Tipo di dislivelli presenti nel paesaggio
STR_CONFIG_SETTING_INDUSTRY_DENSITY                             :Densità delle industrie: {STRING}
STR_CONFIG_SETTING_INDUSTRY_DENSITY_HELPTEXT                    :Determina quante industrie sono generate e attorno a quale livello sono mantenute nel corso della partita
STR_CONFIG_SETTING_OIL_REF_EDGE_DISTANCE                        :Massima distanza delle industrie petrolifere dal bordo della mappa: {STRING}
STR_CONFIG_SETTING_OIL_REF_EDGE_DISTANCE_HELPTEXT               :Limita la distanza dal bordo della mappa entro cui possono essere costruite raffinerie e piattaforme petrolifere. Nelle mappe insulari sono comunque sempre vicino alla costa. Su mappe più grandi di 256 riquadri il valore è aumentato in proporzione.
STR_CONFIG_SETTING_SNOWLINE_HEIGHT                              :Altezza delle nevi perenni: {STRING}
STR_CONFIG_SETTING_SNOWLINE_HEIGHT_HELPTEXT                     :Determina la quota alla quale appare la neve nei paesaggi sub-artici. La neve ha anche l'effetto di influenzare la generazione delle industrie e i requisiti per la crescita delle città
STR_CONFIG_SETTING_ROUGHNESS_OF_TERRAIN                         :Irregolarità del terreno: {STRING}
STR_CONFIG_SETTING_ROUGHNESS_OF_TERRAIN_HELPTEXT                :(Solo TerraGenesis) Seleziona la frequenza delle colline. I paesaggi morbidi presentano poche colline di forma allargata. I paesaggi accidentati hanno molte colline, che potrebbero apparire ripetitive
STR_CONFIG_SETTING_ROUGHNESS_OF_TERRAIN_VERY_SMOOTH             :Molto morbido
STR_CONFIG_SETTING_ROUGHNESS_OF_TERRAIN_SMOOTH                  :Morbido
STR_CONFIG_SETTING_ROUGHNESS_OF_TERRAIN_ROUGH                   :Accidentato
STR_CONFIG_SETTING_ROUGHNESS_OF_TERRAIN_VERY_ROUGH              :Molto accidentato
STR_CONFIG_SETTING_VARIETY                                      :Varietà del terreno: {STRING}
STR_CONFIG_SETTING_VARIETY_HELPTEXT                             :(Solo TerraGenesis) Determina in quale misura la mappa affianca aree montuose ed aree pianeggianti. Poiché questa impostazione agisce abbassando progressivamente la quota del terreno, le altre impostazioni dovrebbero essere impostate per un terreno montuoso
STR_CONFIG_SETTING_RIVER_AMOUNT                                 :Quantità di fiumi: {STRING}
STR_CONFIG_SETTING_RIVER_AMOUNT_HELPTEXT                        :Seleziona la quantità di fiumi generati
STR_CONFIG_SETTING_TREE_PLACER                                  :Algoritmo di piazzamento degli alberi: {STRING}
STR_CONFIG_SETTING_TREE_PLACER_HELPTEXT                         :Seleziona la modalità di distribuzione degli alberi sulla mappa: 'Originale' pianta gli alberi spargendoli in modo uniforme, 'Migliorato' li pianta in gruppi
STR_CONFIG_SETTING_TREE_PLACER_NONE                             :Nessuno
STR_CONFIG_SETTING_TREE_PLACER_ORIGINAL                         :Originale
STR_CONFIG_SETTING_TREE_PLACER_IMPROVED                         :Migliorato
STR_CONFIG_SETTING_ROAD_SIDE                                    :Automezzi: {STRING}
STR_CONFIG_SETTING_ROAD_SIDE_HELPTEXT                           :Seleziona il lato di guida
STR_CONFIG_SETTING_HEIGHTMAP_ROTATION                           :Rotazione heightmap: {STRING}
STR_CONFIG_SETTING_HEIGHTMAP_ROTATION_COUNTER_CLOCKWISE         :Antioraria
STR_CONFIG_SETTING_HEIGHTMAP_ROTATION_CLOCKWISE                 :Oraria
STR_CONFIG_SETTING_SE_FLAT_WORLD_HEIGHT                         :Altitudine delle mappe pianeggianti: {STRING}
STR_CONFIG_SETTING_EDGES_NOT_EMPTY                              :{WHITE}Uno o più riquadri sul lato nord non sono vuoti
STR_CONFIG_SETTING_EDGES_NOT_WATER                              :{WHITE}Uno o più riquadri su uno dei bordi non sono d'acqua

STR_CONFIG_SETTING_STATION_SPREAD                               :Massima estensione delle stazioni: {STRING}
STR_CONFIG_SETTING_STATION_SPREAD_HELPTEXT                      :Area massima su cui possono essere distribuite le parti di una singola stazione. Nota: valori elevati rallentano il gioco
STR_CONFIG_SETTING_SERVICEATHELIPAD                             :Manutieni automaticamente gli elicotteri presso gli eliporti: {STRING}
STR_CONFIG_SETTING_SERVICEATHELIPAD_HELPTEXT                    :Effettua la manutenzione degli elicotteri dopo ogni atterraggio, anche se l'aeroporto non ha un deposito
STR_CONFIG_SETTING_LINK_TERRAFORM_TOOLBAR                       :Apri strumenti terreno assieme a quelli di costruzione: {STRING}
STR_CONFIG_SETTING_LINK_TERRAFORM_TOOLBAR_HELPTEXT              :All'apertura degli strumenti di costruzione per un tipo di trasporto, apre anche la barra degli strumenti di modellazione del terreno
STR_CONFIG_SETTING_SMALLMAP_LAND_COLOUR                         :Colore del terreno della mappa: {STRING}
STR_CONFIG_SETTING_SMALLMAP_LAND_COLOUR_HELPTEXT                :Colore del terreno sulla minimappa
STR_CONFIG_SETTING_SMALLMAP_LAND_COLOUR_GREEN                   :Verde
STR_CONFIG_SETTING_SMALLMAP_LAND_COLOUR_DARK_GREEN              :Verde scuro
STR_CONFIG_SETTING_SMALLMAP_LAND_COLOUR_VIOLET                  :Viola
STR_CONFIG_SETTING_SCROLLMODE                                   :Scorrimento delle visuali: {STRING}
STR_CONFIG_SETTING_SCROLLMODE_HELPTEXT                          :Comportamento dello scorrimento della mappa
STR_CONFIG_SETTING_SCROLLMODE_DEFAULT                           :Muovi visuale col pulsante destro, puntatore bloccato
STR_CONFIG_SETTING_SCROLLMODE_RMB_LOCKED                        :Muovi mappa col pulsante destro, puntatore bloccato
STR_CONFIG_SETTING_SCROLLMODE_RMB                               :Muovi mappa col pulsante destro
STR_CONFIG_SETTING_SCROLLMODE_LMB                               :Muovi mappa col pulsante sinistro
STR_CONFIG_SETTING_SMOOTH_SCROLLING                             :Scorrimento morbido delle visuali: {STRING}
STR_CONFIG_SETTING_SMOOTH_SCROLLING_HELPTEXT                    :Controlla il modo in cui la visuale principale scorre verso una specifica posizione quando si fa clic sulla minimappa o si ordina di visualizzare un oggetto specifico sulla mappa. Se abilitata, la visuale scorre in modo morbido. Se disabilitata, salta direttamente al punto prescelto
STR_CONFIG_SETTING_MEASURE_TOOLTIP                              :Mostra un tooltip di misura durante la costruzione: {STRING}
STR_CONFIG_SETTING_MEASURE_TOOLTIP_HELPTEXT                     :Mostra le distanze in riquadri e le differenze di altezza quando si trascina durante le operazioni di costruzione
STR_CONFIG_SETTING_LIVERIES                                     :Mostra le livree specifiche per tipo di veicolo: {STRING}
STR_CONFIG_SETTING_LIVERIES_HELPTEXT                            :Controlla l'utilizzo delle livree specifiche per il tipo di veicolo (invece di quelle specifiche della compagnia)
STR_CONFIG_SETTING_LIVERIES_NONE                                :Nessuna
STR_CONFIG_SETTING_LIVERIES_OWN                                 :Propria compagnia
STR_CONFIG_SETTING_LIVERIES_ALL                                 :Tutte le compagnie
STR_CONFIG_SETTING_PREFER_TEAMCHAT                              :Chatta con la squadra premendo INVIO: {STRING}
STR_CONFIG_SETTING_PREFER_TEAMCHAT_HELPTEXT                     :Sposta l'associazione della chat pubblica e di compagnia al tasto INVIO rispetto a CTRL+INVIO
STR_CONFIG_SETTING_SCROLLWHEEL_SCROLLING                        :Funzione della rotellina: {STRING}
STR_CONFIG_SETTING_SCROLLWHEEL_SCROLLING_HELPTEXT               :Abilita lo scorrimento con le rotelline del mouse a due assi
STR_CONFIG_SETTING_SCROLLWHEEL_ZOOM                             :Zoom mappa
STR_CONFIG_SETTING_SCROLLWHEEL_SCROLL                           :Scorrimento mappa
STR_CONFIG_SETTING_SCROLLWHEEL_OFF                              :Nessuna
STR_CONFIG_SETTING_SCROLLWHEEL_MULTIPLIER                       :Velocità rotellina mappa: {STRING}
STR_CONFIG_SETTING_SCROLLWHEEL_MULTIPLIER_HELPTEXT              :Controlla la sensibilità dello scorrimento con rotelilna del mouse
STR_CONFIG_SETTING_OSK_ACTIVATION                               :Tastiera su schermo: {STRING}
STR_CONFIG_SETTING_OSK_ACTIVATION_HELPTEXT                      :Seleziona il metodo di apertura della tastiera su schermo per l'inserimento di testo col solo uso del dispsitivo di puntamento. Adatto per i dispositivi portatili, privi di tastiera fisica
STR_CONFIG_SETTING_OSK_ACTIVATION_DISABLED                      :Disabilitata
STR_CONFIG_SETTING_OSK_ACTIVATION_DOUBLE_CLICK                  :Doppio clic
STR_CONFIG_SETTING_OSK_ACTIVATION_SINGLE_CLICK_FOCUS            :Clic (con casella di testo attiva)
STR_CONFIG_SETTING_OSK_ACTIVATION_SINGLE_CLICK                  :Clic (immediato)

STR_CONFIG_SETTING_RIGHT_MOUSE_BTN_EMU                          :Emulazione clic destro: {STRING}
STR_CONFIG_SETTING_RIGHT_MOUSE_BTN_EMU_HELPTEXT                 :Seleziona il metodo per emulare i clic con il tasto destro del mouse
STR_CONFIG_SETTING_RIGHT_MOUSE_BTN_EMU_COMMAND                  :COMANDO+clic
STR_CONFIG_SETTING_RIGHT_MOUSE_BTN_EMU_CONTROL                  :CTRL+clic
STR_CONFIG_SETTING_RIGHT_MOUSE_BTN_EMU_OFF                      :Nessuna

STR_CONFIG_SETTING_RIGHT_MOUSE_WND_CLOSE                        :Chiudi finestra con clic destro: {STRING}
STR_CONFIG_SETTING_RIGHT_MOUSE_WND_CLOSE_HELPTEXT               :Consente di chiudere una finestra facendo clic col pulsante destro al suo interno. Disabilita i suggerimenti attivati al clic col pulsante destro!

STR_CONFIG_SETTING_AUTOSAVE                                     :Salvataggi automatici: {STRING}
STR_CONFIG_SETTING_AUTOSAVE_HELPTEXT                            :Seleziona l'intervallo fra i salvataggi automatici della partita

STR_CONFIG_SETTING_DATE_FORMAT_IN_SAVE_NAMES                    :Formato data nei nomi dei salvataggi: {STRING}
STR_CONFIG_SETTING_DATE_FORMAT_IN_SAVE_NAMES_HELPTEXT           :Formato della data nei nomi dei file delle partite salvate
STR_CONFIG_SETTING_DATE_FORMAT_IN_SAVE_NAMES_LONG               :Lungo (31 Dic 2008)
STR_CONFIG_SETTING_DATE_FORMAT_IN_SAVE_NAMES_SHORT              :Corto (31-12-2008)
STR_CONFIG_SETTING_DATE_FORMAT_IN_SAVE_NAMES_ISO                :ISO (2008-12-31)

STR_CONFIG_SETTING_PAUSE_ON_NEW_GAME                            :Metti in pausa all'inizio di una nuova partita: {STRING}
STR_CONFIG_SETTING_PAUSE_ON_NEW_GAME_HELPTEXT                   :Se abilitata, il gioco andrà automaticamente in pausa all'inizio di una nuova partita, permettendo di esaminare meglio la mappa
STR_CONFIG_SETTING_COMMAND_PAUSE_LEVEL                          :Azioni consentite durante la pausa: {STRING}
STR_CONFIG_SETTING_COMMAND_PAUSE_LEVEL_HELPTEXT                 :Seleziona quali azioni possono essere svolte mentre la partita è in pausa
STR_CONFIG_SETTING_COMMAND_PAUSE_LEVEL_NO_ACTIONS               :Nessuna
STR_CONFIG_SETTING_COMMAND_PAUSE_LEVEL_ALL_NON_CONSTRUCTION     :Tutte tranne quelle di costruzione
STR_CONFIG_SETTING_COMMAND_PAUSE_LEVEL_ALL_NON_LANDSCAPING      :Tutte tranne quelle di modifica del terreno
STR_CONFIG_SETTING_COMMAND_PAUSE_LEVEL_ALL_ACTIONS              :Tutte
STR_CONFIG_SETTING_ADVANCED_VEHICLE_LISTS                       :Utilizza i gruppi nella lista veicoli: {STRING}
STR_CONFIG_SETTING_ADVANCED_VEHICLE_LISTS_HELPTEXT              :Abilita l'utilizzo delle liste veicoli avanzate per raggruppare i veicoli
STR_CONFIG_SETTING_LOADING_INDICATORS                           :Utilizza gli indicatori di caricamento: {STRING}
STR_CONFIG_SETTING_LOADING_INDICATORS_HELPTEXT                  :Determina se gli indicatori di caricamento sono mostrati sopra i veicoli in caricamento o scaricamento
STR_CONFIG_SETTING_TIMETABLE_IN_TICKS                           :Mostra le tabelle orarie in tick piuttosto che in giorni: {STRING}
STR_CONFIG_SETTING_TIMETABLE_IN_TICKS_HELPTEXT                  :Mostra il tempo di viaggio in tick del simulatore invece che in giorni
STR_CONFIG_SETTING_TIMETABLE_SHOW_ARRIVAL_DEPARTURE             :Mostra gli arrivi e le partenze nelle tabelle orarie: {STRING}
STR_CONFIG_SETTING_TIMETABLE_SHOW_ARRIVAL_DEPARTURE_HELPTEXT    :Mostra gli orari di arrivo e partenza previsti nelle tabelle orarie
STR_CONFIG_SETTING_QUICKGOTO                                    :Creazione rapida degli ordini dei veicoli: {STRING}
STR_CONFIG_SETTING_QUICKGOTO_HELPTEXT                           :Pre-seleziona il comando 'Vai a' quando si apre la finestra degli ordini
STR_CONFIG_SETTING_DEFAULT_RAIL_TYPE                            :Tipo di rotaie predefinito (a inizio/ripresa partita): {STRING}
STR_CONFIG_SETTING_DEFAULT_RAIL_TYPE_HELPTEXT                   :Tipo di rotaie da selezionare dopo l'inizio o il caricamento di una partita. 'Il primo disponibile' seleziona il tipo più vecchio di binari, 'L'ultimo disponibile' seleziona il tipo più nuovo di binari, e 'Il più usato' seleziona il tipo più utilizzato al momento
STR_CONFIG_SETTING_DEFAULT_RAIL_TYPE_FIRST                      :Il primo disponibile
STR_CONFIG_SETTING_DEFAULT_RAIL_TYPE_LAST                       :L'ultimo disponibile
STR_CONFIG_SETTING_DEFAULT_RAIL_TYPE_MOST_USED                  :Il più usato
STR_CONFIG_SETTING_SHOW_TRACK_RESERVATION                       :Mostra i percorsi riservati sui binari: {STRING}
STR_CONFIG_SETTING_SHOW_TRACK_RESERVATION_HELPTEXT              :Dà ai binari riservati un colore differente, aiutando a correggere problemi di treni che si rifiutano di entrare in blocchi protetti con segnali a percorso
STR_CONFIG_SETTING_PERSISTENT_BUILDINGTOOLS                     :Mantieni aperte le finestre di costruzione dopo l'uso: {STRING}
STR_CONFIG_SETTING_PERSISTENT_BUILDINGTOOLS_HELPTEXT            :Mantiene aperti dopo l'uso gli strumenti di costruzione di ponti, tunnel, etc.
STR_CONFIG_SETTING_EXPENSES_LAYOUT                              :Raggruppa voci nella finestra delle finanze: {STRING}
STR_CONFIG_SETTING_EXPENSES_LAYOUT_HELPTEXT                     :Determina l'orginalizzazione della finestra delle finanze della compagnia
STR_CONFIG_SETTING_AUTO_REMOVE_SIGNALS                          :Rimuove automaticamente i segnali durante la costruzione di binari: {STRING}
STR_CONFIG_SETTING_AUTO_REMOVE_SIGNALS_HELPTEXT                 :Rimuove automaticamente i segnali d'intralcio durante la costruzione di binari. Notare che questo può potenzialmente causare incidenti ferroviari.

STR_CONFIG_SETTING_SOUND_TICKER                                 :Notiziari: {STRING}
STR_CONFIG_SETTING_SOUND_TICKER_HELPTEXT                        :Emette un suono per i messaggi di riepilogo delle notizie
STR_CONFIG_SETTING_SOUND_NEWS                                   :{G=m}Giornali: {STRING}
STR_CONFIG_SETTING_SOUND_NEWS_HELPTEXT                          :Emette un suono alla comparsa dei giornali
STR_CONFIG_SETTING_SOUND_NEW_YEAR                               :Fine anno: {STRING}
STR_CONFIG_SETTING_SOUND_NEW_YEAR_HELPTEXT                      :Emette un suono alla fine di un anno, al riepilogo dei risultati di gestione dell'anno paragonati a quelli dell'anno passato
STR_CONFIG_SETTING_SOUND_CONFIRM                                :Costruzione: {STRING}
STR_CONFIG_SETTING_SOUND_CONFIRM_HELPTEXT                       :Emette un suono al termine di costruzioni o altre azioni
STR_CONFIG_SETTING_SOUND_CLICK                                  :Clic sui pulsanti: {STRING}
STR_CONFIG_SETTING_SOUND_CLICK_HELPTEXT                         :Emette un segnale acustico quando si fa clic sui pulsanti
STR_CONFIG_SETTING_SOUND_DISASTER                               :Disastri/incidenti: {STRING}
STR_CONFIG_SETTING_SOUND_DISASTER_HELPTEXT                      :Emette gli effetti sonori degli incidenti e dei disastri
STR_CONFIG_SETTING_SOUND_VEHICLE                                :Veicoli: {STRING}
STR_CONFIG_SETTING_SOUND_VEHICLE_HELPTEXT                       :Emette gli effetti sonori dei veicoli
STR_CONFIG_SETTING_SOUND_AMBIENT                                :Ambientazione: {STRING}
STR_CONFIG_SETTING_SOUND_AMBIENT_HELPTEXT                       :Emette i suoni ambientali del paesaggio, delle industrie e delle città

STR_CONFIG_SETTING_DISABLE_UNSUITABLE_BUILDING                  :Disabilita costruzione delle infrastrutture quando non sono disponibili veicoli adatti: {STRING}
STR_CONFIG_SETTING_DISABLE_UNSUITABLE_BUILDING_HELPTEXT         :Se abilitata, le infrastrutture sono disponibili solo se ci sono veicoli adatta disponibili, evitando così lo spreco di tempo e denaro in infrastrutture inutilizzabili
STR_CONFIG_SETTING_MAX_TRAINS                                   :Numero massimo di treni per compagnia: {STRING}
STR_CONFIG_SETTING_MAX_TRAINS_HELPTEXT                          :Numero massimo di treni che una compagnia può possedere
STR_CONFIG_SETTING_MAX_ROAD_VEHICLES                            :Numero massimo di automezzi per compagnia: {STRING}
STR_CONFIG_SETTING_MAX_ROAD_VEHICLES_HELPTEXT                   :Numero massimo di automezzi che una compagnia può possedere
STR_CONFIG_SETTING_MAX_AIRCRAFT                                 :Numero massimo di aeromobili per compagnia: {STRING}
STR_CONFIG_SETTING_MAX_AIRCRAFT_HELPTEXT                        :Numero massimo di aeromobili che una compagnia può possedere
STR_CONFIG_SETTING_MAX_SHIPS                                    :Numero massimo di navi per compagnia: {STRING}
STR_CONFIG_SETTING_MAX_SHIPS_HELPTEXT                           :Numero massimo di navi che una compagnia può possedere

STR_CONFIG_SETTING_AI_BUILDS_TRAINS                             :Disabilita treni delle IA: {STRING}
STR_CONFIG_SETTING_AI_BUILDS_TRAINS_HELPTEXT                    :Abilitando questa impostazione si rende impossibile la costruzione di treni da parte di un giocatore controllato dal computer
STR_CONFIG_SETTING_AI_BUILDS_ROAD_VEHICLES                      :Disabilita automezzi delle IA: {STRING}
STR_CONFIG_SETTING_AI_BUILDS_ROAD_VEHICLES_HELPTEXT             :Abilitando questa impostazione si rende impossibile la costruzione di automezzi da parte di un giocatore controllato dal computer
STR_CONFIG_SETTING_AI_BUILDS_AIRCRAFT                           :Disabilita aeromobili delle IA: {STRING}
STR_CONFIG_SETTING_AI_BUILDS_AIRCRAFT_HELPTEXT                  :Abilitando questa impostazione si rende impossibile la costruzione di aeromobili da parte di un giocatore controllato dal computer
STR_CONFIG_SETTING_AI_BUILDS_SHIPS                              :Disabilita navi delle IA: {STRING}
STR_CONFIG_SETTING_AI_BUILDS_SHIPS_HELPTEXT                     :Abilitando questa impostazione si rende impossibile la costruzione di navi da parte di un giocatore controllato dal computer

STR_CONFIG_SETTING_AI_PROFILE                                   :Profilo impostazioni predefinito: {STRING}
STR_CONFIG_SETTING_AI_PROFILE_HELPTEXT                          :Seleziona quale profilo di impostazioni utilizzare per le IA casuali o da usare come predefinito quando si aggiunge una nuova IA o Script
STR_CONFIG_SETTING_AI_PROFILE_EASY                              :Facile
STR_CONFIG_SETTING_AI_PROFILE_MEDIUM                            :Medio
STR_CONFIG_SETTING_AI_PROFILE_HARD                              :Difficile

STR_CONFIG_SETTING_AI_IN_MULTIPLAYER                            :Consenti le IA nelle partite multigiocatore: {STRING}
STR_CONFIG_SETTING_AI_IN_MULTIPLAYER_HELPTEXT                   :Consente ai giocatori controllati dal computer di partecipare alle partite multigiocatore
STR_CONFIG_SETTING_SCRIPT_MAX_OPCODES                           :Numero massimo di opcode prima della sospensione degli script: {STRING}
STR_CONFIG_SETTING_SCRIPT_MAX_OPCODES_HELPTEXT                  :Numero massimo di passi elementari che uno script può eseguire in una volta sola
STR_CONFIG_SETTING_SCRIPT_MAX_MEMORY                            :Uso massimo di memoria per gli script: {STRING}
STR_CONFIG_SETTING_SCRIPT_MAX_MEMORY_HELPTEXT                   :Quantità massima di memoria che un singolo script può consumare prima di essere terminato forzatamente. Può essere necessario aumentarla per le mappe grandi
STR_CONFIG_SETTING_SCRIPT_MAX_MEMORY_VALUE                      :{COMMA} MiB

STR_CONFIG_SETTING_SERVINT_ISPERCENT                            :Gli intervalli di manutenzione sono in percentuale: {STRING}
STR_CONFIG_SETTING_SERVINT_ISPERCENT_HELPTEXT                   :Determina se la manutenzione dei veicoli è controllata dal tempo trascorso dall'ultima manutenzione piuttosto che dalla riduzione dell'affidabilità di una certa frazione di quella massima
STR_CONFIG_SETTING_SERVINT_TRAINS                               :Intervallo manutenzione predefinito treni: {STRING}
STR_CONFIG_SETTING_SERVINT_TRAINS_HELPTEXT                      :Imposta l'intervallo di manutenzione predefinito per i nuovi veicoli ferroviari, quando non viene impostato nessun intervallo esplicito
STR_CONFIG_SETTING_SERVINT_VALUE                                :{COMMA}{NBSP}giorn{P 0 o i}/%
STR_CONFIG_SETTING_SERVINT_DISABLED                             :Disabilitato
STR_CONFIG_SETTING_SERVINT_ROAD_VEHICLES                        :Intervallo manutenzione predefinito automezzi: {STRING}
STR_CONFIG_SETTING_SERVINT_ROAD_VEHICLES_HELPTEXT               :Imposta l'intervallo di manutenzione predefinito per i nuovi automezzi, quando non viene impostato nessun intervallo esplicito
STR_CONFIG_SETTING_SERVINT_AIRCRAFT                             :Intervallo manutenzione predefinito aeromobili: {STRING}
STR_CONFIG_SETTING_SERVINT_AIRCRAFT_HELPTEXT                    :Imposta l'intervallo di manutenzione predefinito per i nuovi aeromobili, quando non viene impostato nessun intervallo esplicito
STR_CONFIG_SETTING_SERVINT_SHIPS                                :Intervallo manutenzione predefinito navi: {STRING}
STR_CONFIG_SETTING_SERVINT_SHIPS_HELPTEXT                       :Imposta l'intervallo di manutenzione predefinito per le nuove navi, quando non viene impostato nessun intervallo esplicito
STR_CONFIG_SETTING_NOSERVICE                                    :Disabilita manutenzione con i guasti veicoli disattivati: {STRING}
STR_CONFIG_SETTING_NOSERVICE_HELPTEXT                           :Se abilitata, non vengono manutenuti i veicoli se non possono guastarsi
STR_CONFIG_SETTING_WAGONSPEEDLIMITS                             :Abilita limiti di velocità dei vagoni: {STRING}
STR_CONFIG_SETTING_WAGONSPEEDLIMITS_HELPTEXT                    :Se abilitata, utilizza anche i limiti di velocità dei vagono per determinare la velocità massima di un treno
STR_CONFIG_SETTING_DISABLE_ELRAILS                              :Disabilita ferrovie elettrificate: {STRING}
STR_CONFIG_SETTING_DISABLE_ELRAILS_HELPTEXT                     :Abilitando questa impostazione si rimuove l'obbligo di elettrificare i binari per utilizzarli con le locomotive elettriche

STR_CONFIG_SETTING_NEWS_ARRIVAL_FIRST_VEHICLE_OWN               :Arrivo del primo veicolo alle stazioni della compagnia: {STRING}
STR_CONFIG_SETTING_NEWS_ARRIVAL_FIRST_VEHICLE_OWN_HELPTEXT      :Mostra un giornale quando un veicolo arriva per la prima volta a una nuova stazione della compagnia
STR_CONFIG_SETTING_NEWS_ARRIVAL_FIRST_VEHICLE_OTHER             :Arrivo del primo veicolo alle stazioni di un avversario: {STRING}
STR_CONFIG_SETTING_NEWS_ARRIVAL_FIRST_VEHICLE_OTHER_HELPTEXT    :Mostra un giornale quando un veicolo arriva per la prima volta a una nuova stazione di un avversario
STR_CONFIG_SETTING_NEWS_ACCIDENTS_DISASTERS                     :Incidenti / disastri: {STRING}
STR_CONFIG_SETTING_NEWS_ACCIDENTS_DISASTERS_HELPTEXT            :Mostra un giornale quando si verificano incidenti o disastri
STR_CONFIG_SETTING_NEWS_COMPANY_INFORMATION                     :Informazioni sulla compagnia: {STRING}
STR_CONFIG_SETTING_NEWS_COMPANY_INFORMATION_HELPTEXT            :Mostra un giornale quando una compagnia viene lanciata, o quando rischia il fallimento
STR_CONFIG_SETTING_NEWS_INDUSTRY_OPEN                           :Apertura di industrie: {STRING}
STR_CONFIG_SETTING_NEWS_INDUSTRY_OPEN_HELPTEXT                  :Mostra un giornale quando aprono nuove industrie
STR_CONFIG_SETTING_NEWS_INDUSTRY_CLOSE                          :Chiusura di industrie: {STRING}
STR_CONFIG_SETTING_NEWS_INDUSTRY_CLOSE_HELPTEXT                 :Mostra un giornale quando le industrie chiudono
STR_CONFIG_SETTING_NEWS_ECONOMY_CHANGES                         :Cambiamenti economici: {STRING}
STR_CONFIG_SETTING_NEWS_ECONOMY_CHANGES_HELPTEXT                :Mostra un giornale quando si verificano cambiamenti nell'economia globale
STR_CONFIG_SETTING_NEWS_INDUSTRY_CHANGES_COMPANY                :Cambiamenti produzione industrie servite dalla compagnia: {STRING}
STR_CONFIG_SETTING_NEWS_INDUSTRY_CHANGES_COMPANY_HELPTEXT       :Mostra un giornale quando cambia il livello di produzione di un'industria servita dalla compagnia
STR_CONFIG_SETTING_NEWS_INDUSTRY_CHANGES_OTHER                  :Cambiamenti produzione industrie servite dagli avversari: {STRING}
STR_CONFIG_SETTING_NEWS_INDUSTRY_CHANGES_OTHER_HELPTEXT         :Mostra un giornale quando cambia il livello di produzione di un'industria servita da un avversario
STR_CONFIG_SETTING_NEWS_INDUSTRY_CHANGES_UNSERVED               :Altri cambiamenti di produzione industrie: {STRING}
STR_CONFIG_SETTING_NEWS_INDUSTRY_CHANGES_UNSERVED_HELPTEXT      :Mostra un giornale quando cambia il livello di produzione di un'industria non servita da nessuna compagnia
STR_CONFIG_SETTING_NEWS_ADVICE                                  :Consigli / informazioni sui veicoli della compagnia: {STRING}
STR_CONFIG_SETTING_NEWS_ADVICE_HELPTEXT                         :Mostra messaggi sui veicoli che richiedono attenzione
STR_CONFIG_SETTING_NEWS_NEW_VEHICLES                            :Nuovi veicoli: {STRING}
STR_CONFIG_SETTING_NEWS_NEW_VEHICLES_HELPTEXT                   :Mostra un giornale quando un nuovo tipo di veicolo diventa disponibile
STR_CONFIG_SETTING_NEWS_CHANGES_ACCEPTANCE                      :Cambiamenti dei carichi accettati: {STRING}
STR_CONFIG_SETTING_NEWS_CHANGES_ACCEPTANCE_HELPTEXT             :Mostra messaggi sui cambiamenti delle carichi accettati dalle stazioni
STR_CONFIG_SETTING_NEWS_SUBSIDIES                               :Sussidi: {STRING}
STR_CONFIG_SETTING_NEWS_SUBSIDIES_HELPTEXT                      :Mostra un giornale su avvenimenti relativi ai sussidi
STR_CONFIG_SETTING_NEWS_GENERAL_INFORMATION                     :Informazioni generali: {STRING}
STR_CONFIG_SETTING_NEWS_GENERAL_INFORMATION_HELPTEXT            :Mostra un giornale su eventi generali, come l'acquisto di diritti esclusivi o lo stanziamento di fondi per la ricostruzione delle strade

STR_CONFIG_SETTING_NEWS_MESSAGES_OFF                            :No
STR_CONFIG_SETTING_NEWS_MESSAGES_SUMMARY                        :Sommario
STR_CONFIG_SETTING_NEWS_MESSAGES_FULL                           :Completo

STR_CONFIG_SETTING_COLOURED_NEWS_YEAR                           :Giornali a colori dal: {STRING}
STR_CONFIG_SETTING_COLOURED_NEWS_YEAR_HELPTEXT                  :Anno a partire dal quale le notizie di giornale vengono stampate a colori. Prima di quest'anno, viene utilizzata la monocromia in bianco e nero
STR_CONFIG_SETTING_STARTING_YEAR                                :Anno di inizio: {STRING}
STR_CONFIG_SETTING_ENDING_YEAR                                  :Punteggi a fine anno: {STRING}
STR_CONFIG_SETTING_ENDING_YEAR_HELPTEXT                         :Anno in cui il gioco finisce per poter calcolare i punteggi. Alla fine di ques'tanno il punteggio della compagnia viene registrato e viene mostrata la schermata con i punteggi più alti, ma il giocatore può continuare a giocare anche dopo.{}Se quest'anno precede quello di inizio, la schermata dei punteggi non verrà mai mostrata.
STR_CONFIG_SETTING_ENDING_YEAR_VALUE                            :{NUM}
STR_CONFIG_SETTING_ENDING_YEAR_ZERO                             :Mai
STR_CONFIG_SETTING_ECONOMY_TYPE                                 :Tipo di economia: {STRING}
STR_CONFIG_SETTING_ECONOMY_TYPE_HELPTEXT                        :Un'economia morbida fa cambiare la produzione più spesso, ma a piccoli step. Un'economia congelata impedisce cambiamenti di produzione e chiusure di industrie. Questa impostazione potrebbe non avere effetto per le tipologie industriali introdotte da NewGRF.
STR_CONFIG_SETTING_ECONOMY_TYPE_ORIGINAL                        :Originale
STR_CONFIG_SETTING_ECONOMY_TYPE_SMOOTH                          :Morbida
STR_CONFIG_SETTING_ECONOMY_TYPE_FROZEN                          :Congelata
STR_CONFIG_SETTING_ALLOW_SHARES                                 :Permetti l'acquisto di azioni di altre compagnie: {STRING}
STR_CONFIG_SETTING_ALLOW_SHARES_HELPTEXT                        :Se abilitata, consente l'acquisto e la vendita di azioni delle compagnie. Le azioni sono disponibili solo per le compagnie che hanno raggiunto una certa età minima
STR_CONFIG_SETTING_MIN_YEARS_FOR_SHARES                         :Età minima della compagnia per lo scambio delle sue azioni: {STRING}
STR_CONFIG_SETTING_MIN_YEARS_FOR_SHARES_HELPTEXT                :Imposta l'età minima di una compagnia affinchè sia possibile acquistarne o venderne le azioni.
STR_CONFIG_SETTING_FEEDER_PAYMENT_SHARE                         :Percentuale profitto da pagare per una tappa di trasferimento: {STRING}
STR_CONFIG_SETTING_FEEDER_PAYMENT_SHARE_HELPTEXT                :Percentuale di ricavi assegnata ai tratti secondari di una catena di trasferimenti. In questo viene dato un maggiore controllo sulla situazione dei ricavi
STR_CONFIG_SETTING_DRAG_SIGNALS_DENSITY                         :Trascinando il cursore, piazza i segnali ogni: {STRING}
STR_CONFIG_SETTING_DRAG_SIGNALS_DENSITY_HELPTEXT                :Imposta la distanza da utilizzare, quando si trascina, per costruire i segnali su un binario separandoli dall'ostacolo successivo (segnale, scambio)
STR_CONFIG_SETTING_DRAG_SIGNALS_DENSITY_VALUE                   :{COMMA} riquadr{P 0 o i}
STR_CONFIG_SETTING_DRAG_SIGNALS_FIXED_DISTANCE                  :Trascinando il cursore, mantieni una distanza fissa fra i segnali: {STRING}
STR_CONFIG_SETTING_DRAG_SIGNALS_FIXED_DISTANCE_HELPTEXT         :Seleziona il comportamento del piazzamento dei segnali quando si trascina con il tasto CTRL. Se disabilitata, i segnali sono posti alle estremità di tunnel e ponti, in modo da evitare lunghi tratti senza segnali. Se abilitata, i segnali sono posti a distanza fissa, facilitando l'allineamento dei segnali su binari paralleli
STR_CONFIG_SETTING_SEMAPHORE_BUILD_BEFORE_DATE                  :Costruisci segnali semaforici prima del: {STRING}
STR_CONFIG_SETTING_SEMAPHORE_BUILD_BEFORE_DATE_HELPTEXT         :Imposta l'anno a partire dal quale vengono utilizzati i segnali luminosi. Prima di quest'anno vengono utilizzati segnali meccanici (che hanno identiche funzionalità, sebbene un aspetto diverso)
STR_CONFIG_SETTING_ENABLE_SIGNAL_GUI                            :Abilita l'interfaccia di selezione segnali: {STRING}
STR_CONFIG_SETTING_ENABLE_SIGNAL_GUI_HELPTEXT                   :Mostra una finestra per scegliere il tipo di segnale da costruire, invece di alternare fra i tipi di segnale con CTRL+clic sui segnali costruiti
STR_CONFIG_SETTING_DEFAULT_SIGNAL_TYPE                          :Tipo di segnale predefinito: {STRING}
STR_CONFIG_SETTING_DEFAULT_SIGNAL_TYPE_HELPTEXT                 :Tipo predefinito di segnale da utilizzare
STR_CONFIG_SETTING_DEFAULT_SIGNAL_NORMAL                        :Segnale di blocco
STR_CONFIG_SETTING_DEFAULT_SIGNAL_PBS                           :Segnale a percorso
STR_CONFIG_SETTING_DEFAULT_SIGNAL_PBSOWAY                       :Segnale a percorso a senso unico
STR_CONFIG_SETTING_CYCLE_SIGNAL_TYPES                           :Tipi di segnale fra cui alternare: {STRING}
STR_CONFIG_SETTING_CYCLE_SIGNAL_TYPES_HELPTEXT                  :Seleziona fra quali tipi di segnale alternare quando si usa CTRL+clic su un segnale costruito
STR_CONFIG_SETTING_CYCLE_SIGNAL_NORMAL                          :Solo segnali di blocco
STR_CONFIG_SETTING_CYCLE_SIGNAL_PBS                             :Solo segnali a percorso
STR_CONFIG_SETTING_CYCLE_SIGNAL_ALL                             :Tutti

STR_CONFIG_SETTING_TOWN_LAYOUT                                  :Disposizione delle strade per le nuove città: {STRING}
STR_CONFIG_SETTING_TOWN_LAYOUT_HELPTEXT                         :Orgnalizzazione della rete stradale delle città
STR_CONFIG_SETTING_TOWN_LAYOUT_DEFAULT                          :Predefinita
STR_CONFIG_SETTING_TOWN_LAYOUT_BETTER_ROADS                     :Migliorata
STR_CONFIG_SETTING_TOWN_LAYOUT_2X2_GRID                         :Griglia 2x2
STR_CONFIG_SETTING_TOWN_LAYOUT_3X3_GRID                         :Griglia 3x3
STR_CONFIG_SETTING_TOWN_LAYOUT_RANDOM                           :Casuale
STR_CONFIG_SETTING_ALLOW_TOWN_ROADS                             :Consenti alle città di costruire strade: {STRING}
STR_CONFIG_SETTING_ALLOW_TOWN_ROADS_HELPTEXT                    :Consente alle città di costruire strade per crescere. Disabilitarla per impedire alle autorità locali delle città di costruire autonomamente strade
STR_CONFIG_SETTING_ALLOW_TOWN_LEVEL_CROSSINGS                   :Consenti alle città di costruire passaggi a livello: {STRING}
STR_CONFIG_SETTING_ALLOW_TOWN_LEVEL_CROSSINGS_HELPTEXT          :Abilitando questa impostazione si consente alle città di costruire passaggi a livello
STR_CONFIG_SETTING_NOISE_LEVEL                                  :Consenti controllo rumore aeroporti da parte delle città: {STRING}
STR_CONFIG_SETTING_NOISE_LEVEL_HELPTEXT                         :Se disabilitata, ci possono essere al massimo due aeroporti in ogni città. Se abilitata, il numero di aeroporti in città è limitato dal rumore tollerato dalla città, dipendendo così dalla popolazione, dalla distanza e dalla dimensione degli aeroporti
STR_CONFIG_SETTING_TOWN_FOUNDING                                :Fondazione città durante la partita: {STRING}
STR_CONFIG_SETTING_TOWN_FOUNDING_HELPTEXT                       :Abilitando questa impostazione si consente ai giocatori di fondare nuove città durante una partita
STR_CONFIG_SETTING_TOWN_FOUNDING_FORBIDDEN                      :Non permessa
STR_CONFIG_SETTING_TOWN_FOUNDING_ALLOWED                        :Permessa
STR_CONFIG_SETTING_TOWN_FOUNDING_ALLOWED_CUSTOM_LAYOUT          :Permessa, disposizione strade personalizzata
STR_CONFIG_SETTING_TOWN_CARGOGENMODE                            :Generazione passeggeri e posta: {STRING}
STR_CONFIG_SETTING_TOWN_CARGOGENMODE_HELPTEXT                   :Quantità di carichi (passeggeri e posta) prodotta dalle case in relazione alla popolazione della città.{}Quadratica: Una città grande il doppio genera il quadruplo di passeggeri.{}Lineare: Una città grande il doppio genera il doppio di passeggeri.
STR_CONFIG_SETTING_TOWN_CARGOGENMODE_ORIGINAL                   :Quadratica (originale)
STR_CONFIG_SETTING_TOWN_CARGOGENMODE_BITCOUNT                   :Lineare

STR_CONFIG_SETTING_EXTRA_TREE_PLACEMENT                         :Collocazione di alberi durante la partita: {STRING}
STR_CONFIG_SETTING_EXTRA_TREE_PLACEMENT_HELPTEXT                :Controlla la comparsa casuale di alberi durante una partita. Può influenzare le industrie che dipendono dalla crescita degli alberi, come le segherie
STR_CONFIG_SETTING_EXTRA_TREE_PLACEMENT_NO_SPREAD               :Cresce ma non si diffonde {RED}(distrugge la falegnameria)
STR_CONFIG_SETTING_EXTRA_TREE_PLACEMENT_SPREAD_RAINFOREST       :Cresce ma si diffonde solo in foreste pluviali
STR_CONFIG_SETTING_EXTRA_TREE_PLACEMENT_SPREAD_ALL              :Cresce e si diffonde ovunque
STR_CONFIG_SETTING_EXTRA_TREE_PLACEMENT_NO_GROWTH_NO_SPREAD     :Non cresce e non si diffonde {RED}(distrugge la falegnameria)

STR_CONFIG_SETTING_TOOLBAR_POS                                  :Posizione barra degli strumenti principale: {STRING}
STR_CONFIG_SETTING_TOOLBAR_POS_HELPTEXT                         :Posizione orizzontale della barra degli strumenti principale sul bordo superiore dello schermo
STR_CONFIG_SETTING_STATUSBAR_POS                                :Posizione barra di stato: {STRING}
STR_CONFIG_SETTING_STATUSBAR_POS_HELPTEXT                       :Posizione orizzontale della barra di stato sul bordo inferiore dello schermo
STR_CONFIG_SETTING_SNAP_RADIUS                                  :Raggio di aggancio delle finestre: {STRING}
STR_CONFIG_SETTING_SNAP_RADIUS_HELPTEXT                         :Distanza fra le finestre prima che una finestra spostata venga automaticamente allineata alle finestre vicine
STR_CONFIG_SETTING_SNAP_RADIUS_VALUE                            :{COMMA} pixel{P 0 "" ""}
STR_CONFIG_SETTING_SNAP_RADIUS_DISABLED                         :Disabilitato
STR_CONFIG_SETTING_SOFT_LIMIT                                   :Numero massimo di finestre non persistenti: {STRING}
STR_CONFIG_SETTING_SOFT_LIMIT_HELPTEXT                          :Numero di finestre non persistenti apribili prima che le vecchie finestre vengano automaticamente chiuse per fare spazio alle nuove finestre
STR_CONFIG_SETTING_SOFT_LIMIT_VALUE                             :{COMMA}
STR_CONFIG_SETTING_SOFT_LIMIT_DISABLED                          :Disabilitato
STR_CONFIG_SETTING_ZOOM_MIN                                     :Massimo livello di zoom avanti: {STRING}
STR_CONFIG_SETTING_ZOOM_MIN_HELPTEXT                            :Livello massimo di zoom in avanti per le visuali. Nota: abilitare alti livelli di zoom avanti aumenta la memoria richiesta
STR_CONFIG_SETTING_ZOOM_MAX                                     :Massimo livello di zoom indietro: {STRING}
STR_CONFIG_SETTING_ZOOM_MAX_HELPTEXT                            :Livello massimo di zoom all'indietro per le visuali. Nota: i livelli alti di zoom indietro possono causare rallentamenti durante l'uso
STR_CONFIG_SETTING_ZOOM_LVL_MIN                                 :4x
STR_CONFIG_SETTING_ZOOM_LVL_IN_2X                               :2x
STR_CONFIG_SETTING_ZOOM_LVL_NORMAL                              :Normale
STR_CONFIG_SETTING_ZOOM_LVL_OUT_2X                              :2x
STR_CONFIG_SETTING_ZOOM_LVL_OUT_4X                              :4x
STR_CONFIG_SETTING_ZOOM_LVL_OUT_8X                              :8x
STR_CONFIG_SETTING_TOWN_GROWTH                                  :Velocità di crescita delle città: {STRING}
STR_CONFIG_SETTING_TOWN_GROWTH_HELPTEXT                         :Velocità di crescita delle città
STR_CONFIG_SETTING_TOWN_GROWTH_NONE                             :Nessuna
STR_CONFIG_SETTING_TOWN_GROWTH_SLOW                             :Lenta
STR_CONFIG_SETTING_TOWN_GROWTH_NORMAL                           :Normale
STR_CONFIG_SETTING_TOWN_GROWTH_FAST                             :Veloce
STR_CONFIG_SETTING_TOWN_GROWTH_VERY_FAST                        :Molto veloce
STR_CONFIG_SETTING_LARGER_TOWNS                                 :Città che diventano metropoli: {STRING}
STR_CONFIG_SETTING_LARGER_TOWNS_HELPTEXT                        :Numero di città che diventeranno metropoli, ovvero città che sono inizialmente più grandi e crescono più velocemente
STR_CONFIG_SETTING_LARGER_TOWNS_VALUE                           :1 su {COMMA}
STR_CONFIG_SETTING_LARGER_TOWNS_DISABLED                        :Nessuna
STR_CONFIG_SETTING_CITY_SIZE_MULTIPLIER                         :Moltiplicatore iniziale dimensioni metropoli: {STRING}
STR_CONFIG_SETTING_CITY_SIZE_MULTIPLIER_HELPTEXT                :Dimensione media delle metropoli in rapporto alle normali città all'inizio della partita

STR_CONFIG_SETTING_LINKGRAPH_INTERVAL                           :Aggiorna il grafo di distribuzione ogni {STRING}{NBSP}giorn{P 0:2 o i}
STR_CONFIG_SETTING_LINKGRAPH_INTERVAL_HELPTEXT                  :Tempo fra due ricalcoli consecutivi del grafo delle rotte. Ad ogni ricalcolo vengono generati i piani per una sola componente del grafo. Ciò significa che una valore X per questa impostazione non causa il ricalcolo dell'intero grafo ogni X giorni, ma solo di una componente. Più breve l'intervallo impostato, più tempo la CPU consuma per calcolare il grafo. Più lungo l'intervallo, più a lungo bisogna attendere prima che la distribuzione abbia inizio su nuovi percorsi.
STR_CONFIG_SETTING_LINKGRAPH_TIME                               :Impiega {STRING}{NBSP}giorn{P 0:2 o i} per il ricalcolo del grafo di distribuzione
STR_CONFIG_SETTING_LINKGRAPH_TIME_HELPTEXT                      :Tempo impiegato per il ricalcolo di una singola componente del grafo. All'avvio di un ricalcolo viene creato un thread che è mantenuto in esecuzione per il numero di giorni impostato. Più corto è l'intervallo impostato, più è probabile che il thread non termini in tempo. In questo caso, il gioco si interrompe attendendo la fine del thread (causando un rallentamento). Più l'intervallo impostato è lungo, più tempo è necessario affinché la distribuzione venga aggiornata quando le rotte cambiano.
STR_CONFIG_SETTING_DISTRIBUTION_MANUAL                          :Manuale
STR_CONFIG_SETTING_DISTRIBUTION_ASYMMETRIC                      :Asimmetrica
STR_CONFIG_SETTING_DISTRIBUTION_SYMMETRIC                       :Simmetrica
STR_CONFIG_SETTING_DISTRIBUTION_PAX                             :Modalità di distribuzione dei passeggeri: {STRING}
STR_CONFIG_SETTING_DISTRIBUTION_PAX_HELPTEXT                    :In modalità "Simmetrica" il numero di passeggeri che viaggiano da una stazione A ad una B è approssimativamente lo stesso di quelli che viaggiano da B ad A. In modalità "Asimmetrica" è consentito il viaggio di un numero di passeggeri arbitrario in entrambe le direzioni. In modalità "Manuale" non viene effettuata alcuna distribuzione automatica dei passeggeri.
STR_CONFIG_SETTING_DISTRIBUTION_MAIL                            :Modalità di distribuzione della posta: {STRING}
STR_CONFIG_SETTING_DISTRIBUTION_MAIL_HELPTEXT                   :In modalità "Simmetrica" la quantità di posta spedita da una stazione A ad una B è approssimativamente la stessa di quella spedita da B ad A. In modalità "Asimmetrica" è consentita la spedizione di quantità di posta arbitrarie in entrambe le direzioni. In modalità "Manuale" non viene effettuata alcuna distribuzione automatica della posta.
STR_CONFIG_SETTING_DISTRIBUTION_ARMOURED                        :Modalità di distribuzione dei carichi della classe ARMOURED: {STRING}
STR_CONFIG_SETTING_DISTRIBUTION_ARMOURED_HELPTEXT               :La classe di carico ARMOURED contiene i Valori nel clima temperato, i Diamanti nel clima sub-tropicale e l'Oro nel clima sub-artico. I NewGRF possono modificare questa impostazione. In modalità "Simmetrica" la quantità di carico inviata da una stazione A ad una B è approssimativamente la stessa di quella inviata da B ad A. In modalità "Asimmetrica" è consentito l'invio di quantità di carico arbitrarie in entrambe le direzioni. In modalità "Manuale" non viene effettuata alcuna distribuzione automatica dei carichi interessati. Si raccomanda di impostare su "Asimmetrica" o "Manuale" per le partite nel clima sub-artico, in quanto le banche non restituiscono Oro alle miniere. Per i climi temperato e sub-tropicale è possibile scegliere "Simmetrica" poiché le banche restituiscono un carico di valori equivalente a quello ricevuto dalla banca di origine.
STR_CONFIG_SETTING_DISTRIBUTION_DEFAULT                         :Modalità di distribuzione dei carichi delle altre classi: {STRING}
STR_CONFIG_SETTING_DISTRIBUTION_DEFAULT_HELPTEXT                :In modalità "Asimmetrica" è consentito l'invio di quantità di carico arbitrarie in entrambe le direzioni. In modalità "Manuale" non viene effettuata alcuna distribuzione automatica dei carichi interessati. L'impostazione tipica è "Asimmetrica" o "Manuale".
STR_CONFIG_SETTING_LINKGRAPH_ACCURACY                           :Precisione della distribuzione: {STRING}
STR_CONFIG_SETTING_LINKGRAPH_ACCURACY_HELPTEXT                  :Più alta l'impostazione, più tempo impiega la CPU per calcolare il grafo delle rotte. Nel caso sia richiesto molto tempo, potrebbero verificarsi rallentamenti. Tuttavia, impostando un valore basso, la distribuzione potrebbe essere imprecisa e i carichi potrebbero essere inviati a destinazioni inattese.
STR_CONFIG_SETTING_DEMAND_DISTANCE                              :Effetto della distanza sulla domanda: {STRING}
STR_CONFIG_SETTING_DEMAND_DISTANCE_HELPTEXT                     :Impostando a un valore maggiore di 0, la distanza fra una stazione di origine A e una possibile destinazione B per uno dei carichi prodotti ha effetto sulla quantità di carico effettivamente inviata da A a B. Più B si trova lontano da A, più piccola è la quantità inviata. Aumentando il valore dell'impostazione si aumenta anche lo squilibrio fra le stazioni lontane (che ricevono meno carico) e le stazioni più vicine (che ne ricevono di più).
STR_CONFIG_SETTING_DEMAND_SIZE                                  :Quantità di carico restituita in modalità simmetrica: {STRING}
STR_CONFIG_SETTING_DEMAND_SIZE_HELPTEXT                         :Impostando a meno di 100% fa sì che la distribuzione simmetrica si comporti più come quella asimmetrica. Viene consentito il ritorno indietro di un carico inferiore rispetto alla quantità inviata ad una stazione. A 0% la distribuzione simmetrica si comporta come quella asimmetrica.
STR_CONFIG_SETTING_SHORT_PATH_SATURATION                        :Saturazione dei percorsi corti prima di utilizzare quelli a più alta capacità: {STRING}
STR_CONFIG_SETTING_SHORT_PATH_SATURATION_HELPTEXT               :È frequente che esistano più percorsi fra due stazioni. L'algoritmo Cargodist cercherà di saturare innanzi tutto il percorso più corto, quindi il secondo più corto fino a saturazione e così via. Il grado di saturazione è determinato dalla stima della capacità e dell'utilizo programmato. Se con tutti i percorsi saturi permane ancora domanda, l'algoritmo sovraccaricherà i percorsi indipendentemente dalla lunghezza, preferendo quelli a più alta capacità. Tuttavia, il più delle volte l'algoritmo non stimerà la capacità in modo accurato. Questa impostazione permette di specificare fino a quale percentuale saturare un percorso corto durante il primo passaggio dell'algoritmo prima di sceglierne uno più lungo. Impostarlo a meno di 100% in modo da evitare sovraffollamento delle stazioni in caso di capcità sovrastimata.

STR_CONFIG_SETTING_LOCALISATION_UNITS_VELOCITY                  :Unità di velocità: {STRING}
STR_CONFIG_SETTING_LOCALISATION_UNITS_VELOCITY_HELPTEXT         :Seleziona le unità di misura da utilizzare per mostrare le velocità nell'interfaccia utente
STR_CONFIG_SETTING_LOCALISATION_UNITS_VELOCITY_IMPERIAL         :Imperiali (mph)
STR_CONFIG_SETTING_LOCALISATION_UNITS_VELOCITY_METRIC           :Metriche (km/h)
STR_CONFIG_SETTING_LOCALISATION_UNITS_VELOCITY_SI               :SI (m/s)
STR_CONFIG_SETTING_LOCALISATION_UNITS_VELOCITY_GAMEUNITS        :Unità di gioco (riquadri/giorno)

STR_CONFIG_SETTING_LOCALISATION_UNITS_POWER                     :Unità di potenza veicoli: {STRING}
STR_CONFIG_SETTING_LOCALISATION_UNITS_POWER_HELPTEXT            :Seleziona le unità di misura da utilizzare per mostrare i valori di potenza dei veicoli nell'interfaccia utente
STR_CONFIG_SETTING_LOCALISATION_UNITS_POWER_IMPERIAL            :Imperiali (hp)
STR_CONFIG_SETTING_LOCALISATION_UNITS_POWER_METRIC              :Metriche (hp)
STR_CONFIG_SETTING_LOCALISATION_UNITS_POWER_SI                  :SI (kW)

STR_CONFIG_SETTING_LOCALISATION_UNITS_WEIGHT                    :Unità di peso: {STRING}
STR_CONFIG_SETTING_LOCALISATION_UNITS_WEIGHT_HELPTEXT           :Seleziona le unità di misura da utilizzare per mostrare i pesi nell'interfaccia utente
STR_CONFIG_SETTING_LOCALISATION_UNITS_WEIGHT_IMPERIAL           :Imperiali (t/ton corti)
STR_CONFIG_SETTING_LOCALISATION_UNITS_WEIGHT_METRIC             :Metriche (t/tonnellate)
STR_CONFIG_SETTING_LOCALISATION_UNITS_WEIGHT_SI                 :SI (kg)

STR_CONFIG_SETTING_LOCALISATION_UNITS_VOLUME                    :Unità di volume: {STRING}
STR_CONFIG_SETTING_LOCALISATION_UNITS_VOLUME_HELPTEXT           :Seleziona le unità di misura da utilizzare per mostrare i volumi nell'interfaccia utente
STR_CONFIG_SETTING_LOCALISATION_UNITS_VOLUME_IMPERIAL           :Imperiali (gal)
STR_CONFIG_SETTING_LOCALISATION_UNITS_VOLUME_METRIC             :Metriche (l)
STR_CONFIG_SETTING_LOCALISATION_UNITS_VOLUME_SI                 :SI (m³)

STR_CONFIG_SETTING_LOCALISATION_UNITS_FORCE                     :Unità di sforzo di trazione: {STRING}
STR_CONFIG_SETTING_LOCALISATION_UNITS_FORCE_HELPTEXT            :Seleziona le unità di misura da utilizzare per mostrare i valori di sforzo di trazione (o forza di trazione) nell'interfaccia utente
STR_CONFIG_SETTING_LOCALISATION_UNITS_FORCE_IMPERIAL            :Imperiali (lbf)
STR_CONFIG_SETTING_LOCALISATION_UNITS_FORCE_METRIC              :Metriche (kgf)
STR_CONFIG_SETTING_LOCALISATION_UNITS_FORCE_SI                  :SI (kN)

STR_CONFIG_SETTING_LOCALISATION_UNITS_HEIGHT                    :Unità di altezza: {STRING}
STR_CONFIG_SETTING_LOCALISATION_UNITS_HEIGHT_HELPTEXT           :Seleziona le unità di misura da utilizzare per mostrare le altezze nell'interfaccia utente
STR_CONFIG_SETTING_LOCALISATION_UNITS_HEIGHT_IMPERIAL           :Imperiali (piedi)
STR_CONFIG_SETTING_LOCALISATION_UNITS_HEIGHT_METRIC             :Metriche (m)
STR_CONFIG_SETTING_LOCALISATION_UNITS_HEIGHT_SI                 :SI (m)

STR_CONFIG_SETTING_LOCALISATION                                 :{ORANGE}Localizzazione
STR_CONFIG_SETTING_GRAPHICS                                     :{ORANGE}Grafica
STR_CONFIG_SETTING_SOUND                                        :{ORANGE}Effetti sonori
STR_CONFIG_SETTING_INTERFACE                                    :{ORANGE}Interfaccia
STR_CONFIG_SETTING_INTERFACE_GENERAL                            :{ORANGE}Generale
STR_CONFIG_SETTING_INTERFACE_VIEWPORTS                          :{ORANGE}Visuali
STR_CONFIG_SETTING_INTERFACE_CONSTRUCTION                       :{ORANGE}Costruzione
STR_CONFIG_SETTING_ADVISORS                                     :{ORANGE}Notizie / consigli
STR_CONFIG_SETTING_COMPANY                                      :{ORANGE}Compagnia
STR_CONFIG_SETTING_ACCOUNTING                                   :{ORANGE}Economia
STR_CONFIG_SETTING_VEHICLES                                     :{ORANGE}Veicoli
STR_CONFIG_SETTING_VEHICLES_PHYSICS                             :{ORANGE}Fisica
STR_CONFIG_SETTING_VEHICLES_ROUTING                             :{ORANGE}Instradamento
STR_CONFIG_SETTING_LIMITATIONS                                  :{ORANGE}Limiti
STR_CONFIG_SETTING_ACCIDENTS                                    :{ORANGE}Disastri / incidenti
STR_CONFIG_SETTING_GENWORLD                                     :{ORANGE}Generazione del mondo
STR_CONFIG_SETTING_ENVIRONMENT                                  :{ORANGE}Ambiente
STR_CONFIG_SETTING_ENVIRONMENT_AUTHORITIES                      :{ORANGE}Autorià
STR_CONFIG_SETTING_ENVIRONMENT_TOWNS                            :{ORANGE}Città
STR_CONFIG_SETTING_ENVIRONMENT_INDUSTRIES                       :{ORANGE}Industrie
STR_CONFIG_SETTING_ENVIRONMENT_CARGODIST                        :{ORANGE}Distribuzione dei carichi
STR_CONFIG_SETTING_AI                                           :{ORANGE}Avversari
STR_CONFIG_SETTING_AI_NPC                                       :{ORANGE}Giocatori controllati dal computer

STR_CONFIG_SETTING_PATHFINDER_NPF                               :NPF
STR_CONFIG_SETTING_PATHFINDER_YAPF_RECOMMENDED                  :YAPF {BLUE}(raccomandato)

STR_CONFIG_SETTING_PATHFINDER_FOR_TRAINS                        :Pathfinder per i treni: {STRING}
STR_CONFIG_SETTING_PATHFINDER_FOR_TRAINS_HELPTEXT               :Pathfinder da utilizzare per i treni
STR_CONFIG_SETTING_PATHFINDER_FOR_ROAD_VEHICLES                 :Pathfinder per gli automezzi: {STRING}
STR_CONFIG_SETTING_PATHFINDER_FOR_ROAD_VEHICLES_HELPTEXT        :Pathfinder da utilizzare per gli automezzi
STR_CONFIG_SETTING_PATHFINDER_FOR_SHIPS                         :Pathfinder per le navi: {STRING}
STR_CONFIG_SETTING_PATHFINDER_FOR_SHIPS_HELPTEXT                :Pathfinder da utilizzare per le navi
STR_CONFIG_SETTING_REVERSE_AT_SIGNALS                           :Inversione automatica ai segnali: {STRING}
STR_CONFIG_SETTING_REVERSE_AT_SIGNALS_HELPTEXT                  :Consente ai treni di invertire la marcia dopo aver atteso a lungo a un segnale

STR_CONFIG_SETTING_QUERY_CAPTION                                :{WHITE}Cambia impostazione

# Config errors
STR_CONFIG_ERROR                                                :{WHITE}Errore nel file di configurazione...
STR_CONFIG_ERROR_ARRAY                                          :{WHITE}... errore nell'array '{STRING}'
STR_CONFIG_ERROR_INVALID_VALUE                                  :{WHITE}... valore '{STRING}' non valido per '{STRING}'
STR_CONFIG_ERROR_TRAILING_CHARACTERS                            :{WHITE}... caratteri aggiuntivi alla fine dell'impostazione '{STRING}'
STR_CONFIG_ERROR_DUPLICATE_GRFID                                :{WHITE}... ignorato NewGRF '{STRING}': GRF ID in conflitto con '{STRING}'
STR_CONFIG_ERROR_INVALID_GRF                                    :{WHITE}... ignorato NewGRF non valido '{STRING}': {STRING}
STR_CONFIG_ERROR_INVALID_GRF_NOT_FOUND                          :non trovato
STR_CONFIG_ERROR_INVALID_GRF_UNSAFE                             :non sicuro per uso continuato
STR_CONFIG_ERROR_INVALID_GRF_SYSTEM                             :NewGRF di sistema
STR_CONFIG_ERROR_INVALID_GRF_INCOMPATIBLE                       :non compatibile con questa versione di OpenTTD
STR_CONFIG_ERROR_INVALID_GRF_UNKNOWN                            :motivo sconosciuto
STR_CONFIG_ERROR_INVALID_SAVEGAME_COMPRESSION_LEVEL             :{WHITE}... il livello di compressione '{STRING}' non è valido
STR_CONFIG_ERROR_INVALID_SAVEGAME_COMPRESSION_ALGORITHM         :{WHITE}... formato di salvataggio '{STRING}' non disponibile. Ritorno a '{STRING}'
STR_CONFIG_ERROR_INVALID_BASE_GRAPHICS_NOT_FOUND                :{WHITE}... ignorato pacchetto grafico di base '{STRING}': non trovato
STR_CONFIG_ERROR_INVALID_BASE_SOUNDS_NOT_FOUND                  :{WHITE}... ignorato pacchetto sonoro di base '{STRING}': non trovato
STR_CONFIG_ERROR_INVALID_BASE_MUSIC_NOT_FOUND                   :{WHITE}... ignorato pachetto musicale di base '{STRING}': non trovato
STR_CONFIG_ERROR_OUT_OF_MEMORY                                  :{WHITE}Memoria esaurita
STR_CONFIG_ERROR_SPRITECACHE_TOO_BIG                            :{WHITE}Impossibile allocare {BYTES} della cache degli sprite. La cache degli sprite è stata limitata a {BYTES}; questo comporterà una riduzione delle prestazioni di OpenTTD. Per ridurre la quantità di memoria richiesta è possibile disabilitare la grafica a 32 bit e/o i livelli di zoom

# Intro window
STR_INTRO_CAPTION                                               :{WHITE}OpenTTD {REV}

STR_INTRO_NEW_GAME                                              :{BLACK}Nuova partita
STR_INTRO_LOAD_GAME                                             :{BLACK}Carica partita
STR_INTRO_PLAY_SCENARIO                                         :{BLACK}Gioca scenario
STR_INTRO_PLAY_HEIGHTMAP                                        :{BLACK}Gioca con heightmap
STR_INTRO_SCENARIO_EDITOR                                       :{BLACK}Editor di scenari
STR_INTRO_MULTIPLAYER                                           :{BLACK}Multigiocatore

STR_INTRO_GAME_OPTIONS                                          :{BLACK}Opzioni di gioco
STR_INTRO_HIGHSCORE                                             :{BLACK}Punteggi migliori
STR_INTRO_CONFIG_SETTINGS_TREE                                  :{BLACK}Impostazioni
STR_INTRO_NEWGRF_SETTINGS                                       :{BLACK}Impostazioni NewGRF
STR_INTRO_ONLINE_CONTENT                                        :{BLACK}Contenuti online
STR_INTRO_SCRIPT_SETTINGS                                       :{BLACK}Impostazioni IA e Script
STR_INTRO_QUIT                                                  :{BLACK}Esci

STR_INTRO_TOOLTIP_NEW_GAME                                      :{BLACK}Inizia una nuova partita. CTRL salta la configurazione della mappa.
STR_INTRO_TOOLTIP_LOAD_GAME                                     :{BLACK}Carica una partita salvata
STR_INTRO_TOOLTIP_PLAY_HEIGHTMAP                                :{BLACK}Inizia una nuova partita, utilizzando una heightmap per definire il terreno
STR_INTRO_TOOLTIP_PLAY_SCENARIO                                 :{BLACK}Inizia una nuova partita, utilizzando uno scenario personalizzato
STR_INTRO_TOOLTIP_SCENARIO_EDITOR                               :{BLACK}Crea uno scenario personalizzato
STR_INTRO_TOOLTIP_MULTIPLAYER                                   :{BLACK}Inizia una partita multigiocatore

STR_INTRO_TOOLTIP_TEMPERATE                                     :{BLACK}Seleziona il paesaggio 'temperato'
STR_INTRO_TOOLTIP_SUB_ARCTIC_LANDSCAPE                          :{BLACK}Seleziona il paesaggio 'sub-artico'
STR_INTRO_TOOLTIP_SUB_TROPICAL_LANDSCAPE                        :{BLACK}Seleziona il paesaggio 'sub-tropicale'
STR_INTRO_TOOLTIP_TOYLAND_LANDSCAPE                             :{BLACK}Seleziona il paesaggio 'città dei giocattoli'

STR_INTRO_TOOLTIP_GAME_OPTIONS                                  :{BLACK}Mostra le opzioni di gioco
STR_INTRO_TOOLTIP_HIGHSCORE                                     :{BLACK}Mostra la tabella dei punteggi migliori
STR_INTRO_TOOLTIP_CONFIG_SETTINGS_TREE                          :{BLACK}Mostra le impostazioni
STR_INTRO_TOOLTIP_NEWGRF_SETTINGS                               :{BLACK}Mostra le impostazioni NewGRF
STR_INTRO_TOOLTIP_ONLINE_CONTENT                                :{BLACK}Controlla la disponibilità di contenuti nuovi o aggiornati da scaricare
STR_INTRO_TOOLTIP_SCRIPT_SETTINGS                               :{BLACK}Mostra le impostazioni delle IA e degli Script
STR_INTRO_TOOLTIP_QUIT                                          :{BLACK}Esci da 'OpenTTD'

STR_INTRO_BASESET                                               :{BLACK}Nel pacchetto grafico di base attualmente selezionato mancano {NUM} sprite. È consigliabile controllare gli aggiornamenti del pacchetto.
STR_INTRO_TRANSLATION                                           :{BLACK}A questa traduzione mancano {NUM} string{P a he}. Aiutaci a migliorare OpenTTD iscrivendoti come traduttore. Vedi readme.txt per dettagli.

# Quit window
STR_QUIT_CAPTION                                                :{WHITE}Esci
STR_QUIT_ARE_YOU_SURE_YOU_WANT_TO_EXIT_OPENTTD                  :{YELLOW}Si è sicuri di voler uscire da OpenTTD?
STR_QUIT_YES                                                    :{BLACK}Sì
STR_QUIT_NO                                                     :{BLACK}No

# Abandon game
STR_ABANDON_GAME_CAPTION                                        :{WHITE}Abbandona partita
STR_ABANDON_GAME_QUERY                                          :{YELLOW}Si è sicuri di voler abbandonare la partita in corso?
STR_ABANDON_SCENARIO_QUERY                                      :{YELLOW}Si è sicuri di voler abbandonare questo scenario?

# Cheat window
STR_CHEATS                                                      :{WHITE}Trucchi
STR_CHEATS_TOOLTIP                                              :{BLACK}Le caselle indicano se un trucco è già stato usato una volta
STR_CHEATS_NOTE                                                 :{BLACK}Nota: qualsiasi utilizzo di queste impostazioni sarà registrato nel salvataggio
STR_CHEAT_MONEY                                                 :{LTBLUE}Aumenta denaro di {CURRENCY_LONG}
STR_CHEAT_CHANGE_COMPANY                                        :{LTBLUE}Compagnia controllata: {ORANGE}{COMMA}
STR_CHEAT_EXTRA_DYNAMITE                                        :{LTBLUE}Bulldozer magico (rimuove industrie e oggetti fissi): {ORANGE}{STRING}
STR_CHEAT_CROSSINGTUNNELS                                       :{LTBLUE}I tunnel possono incrociarsi tra loro: {ORANGE}{STRING}
STR_CHEAT_NO_JETCRASH                                           :{LTBLUE}I jet non si schiantano (frequentemente) nei piccoli aeroporti: {ORANGE} {STRING}
STR_CHEAT_EDIT_MAX_HL                                           :{LTBLUE}Modifica l'altezza massima della mappa: {ORANGE}{NUM}
STR_CHEAT_EDIT_MAX_HL_QUERY_CAPT                                :{WHITE}Modifica l'altezza massima delle montagne sulla mappa
STR_CHEAT_SWITCH_CLIMATE_TEMPERATE_LANDSCAPE                    :Paesaggio 'temperato'
STR_CHEAT_SWITCH_CLIMATE_SUB_ARCTIC_LANDSCAPE                   :Paesaggio 'sub-artico'
STR_CHEAT_SWITCH_CLIMATE_SUB_TROPICAL_LANDSCAPE                 :Paesaggio 'sub-tropicale'
STR_CHEAT_SWITCH_CLIMATE_TOYLAND_LANDSCAPE                      :Paesaggio 'città dei giocattoli'
STR_CHEAT_CHANGE_DATE                                           :{LTBLUE}Cambia data: {ORANGE} {DATE_SHORT}
STR_CHEAT_CHANGE_DATE_QUERY_CAPT                                :{WHITE}Cambia l'anno corrente
STR_CHEAT_SETUP_PROD                                            :{LTBLUE}Permetti la modifica dei valori di produzione: {ORANGE}{STRING}

# Livery window
STR_LIVERY_CAPTION                                              :{WHITE}{COMPANY} - Schema colori

STR_LIVERY_GENERAL_TOOLTIP                                      :{BLACK}Mostra gli schemi di colorazione generali
STR_LIVERY_TRAIN_TOOLTIP                                        :{BLACK}Mostra gli schemi di colorazione dei treni
STR_LIVERY_ROAD_VEHICLE_TOOLTIP                                 :{BLACK}Mostra gli schemi di colorazione degli automezzi
STR_LIVERY_SHIP_TOOLTIP                                         :{BLACK}Mostra gli schemi di colorazione delle navi
STR_LIVERY_AIRCRAFT_TOOLTIP                                     :{BLACK}Mostra gli schemi di colorazione degli aeromobili
STR_LIVERY_PRIMARY_TOOLTIP                                      :{BLACK}Sceglie il colore primario per lo schema selezionato. CTRL+clic imposta il colore per tutti gli schemi
STR_LIVERY_SECONDARY_TOOLTIP                                    :{BLACK}Sceglie il colore secondario per lo schema selezionato. CTRL+clic imposta il colore per tutti gli schemi
STR_LIVERY_PANEL_TOOLTIP                                        :{BLACK}Selezionare uno schema colori da cambiare, o schemi multipli con CTRL+clic. Fare clic sulla casella per attivare/disattivare uno schema

STR_LIVERY_DEFAULT                                              :Livrea standard
STR_LIVERY_STEAM                                                :Locomotiva a vapore
STR_LIVERY_DIESEL                                               :Locomotiva diesel
STR_LIVERY_ELECTRIC                                             :Locomotiva elettrica
STR_LIVERY_MONORAIL                                             :Locomotiva monorotaia
STR_LIVERY_MAGLEV                                               :Locomotiva maglev
STR_LIVERY_DMU                                                  :DMU
STR_LIVERY_EMU                                                  :EMU
STR_LIVERY_PASSENGER_WAGON_STEAM                                :Carrozza passeggeri (V)
STR_LIVERY_PASSENGER_WAGON_DIESEL                               :Carrozza passeggeri (D)
STR_LIVERY_PASSENGER_WAGON_ELECTRIC                             :Carrozza passeggeri (E)
STR_LIVERY_PASSENGER_WAGON_MONORAIL                             :Carrozza passeggeri (MR)
STR_LIVERY_PASSENGER_WAGON_MAGLEV                               :Carrozza passeggeri (ML)
STR_LIVERY_FREIGHT_WAGON                                        :Vagone merci
STR_LIVERY_BUS                                                  :Autobus
STR_LIVERY_TRUCK                                                :Camion
STR_LIVERY_PASSENGER_SHIP                                       :Traghetto
STR_LIVERY_FREIGHT_SHIP                                         :Mercantile
STR_LIVERY_HELICOPTER                                           :Elicottero
STR_LIVERY_SMALL_PLANE                                          :Aereo piccolo
STR_LIVERY_LARGE_PLANE                                          :Aereo grande
STR_LIVERY_PASSENGER_TRAM                                       :Tram passeggeri
STR_LIVERY_FREIGHT_TRAM                                         :Tram merci

# Face selection window
STR_FACE_CAPTION                                                :{WHITE}Seleziona faccia
STR_FACE_CANCEL_TOOLTIP                                         :{BLACK}Annulla la selezione della nuova faccia
STR_FACE_OK_TOOLTIP                                             :{BLACK}Accetta la selezione della nuova faccia
STR_FACE_RANDOM                                                 :{BLACK}Scegli a caso

STR_FACE_MALE_BUTTON                                            :{BLACK}Maschio
STR_FACE_MALE_TOOLTIP                                           :{BLACK}Seleziona fra volti maschili
STR_FACE_FEMALE_BUTTON                                          :{BLACK}Femmina
STR_FACE_FEMALE_TOOLTIP                                         :{BLACK}Seleziona fra volti femminili
STR_FACE_NEW_FACE_BUTTON                                        :{BLACK}Nuova faccia
STR_FACE_NEW_FACE_TOOLTIP                                       :{BLACK}Genera una nuova faccia a caso
STR_FACE_ADVANCED                                               :{BLACK}Avanzata
STR_FACE_ADVANCED_TOOLTIP                                       :{BLACK}Selezione avanzata della faccia
STR_FACE_SIMPLE                                                 :{BLACK}Semplice
STR_FACE_SIMPLE_TOOLTIP                                         :{BLACK}Selezione semplice della faccia
STR_FACE_LOAD                                                   :{BLACK}Carica
STR_FACE_LOAD_TOOLTIP                                           :{BLACK}Carica la faccia preferita
STR_FACE_LOAD_DONE                                              :{WHITE}La faccia preferita è stata caricata dal file di configurazione di OpenTTD
STR_FACE_FACECODE                                               :{BLACK}Numero faccia
STR_FACE_FACECODE_TOOLTIP                                       :{BLACK}Visualizza e/o imposta il numero della faccia del presidente della compagnia
STR_FACE_FACECODE_CAPTION                                       :{WHITE}Visualizza e/o imposta il numero della faccia
STR_FACE_FACECODE_SET                                           :{WHITE}Nuovo codice numerico faccia impostato
STR_FACE_FACECODE_ERR                                           :{WHITE}Impossibile impostare il numero della faccia - deve essere un numero fra 0 e 4.294.967.295!
STR_FACE_SAVE                                                   :{BLACK}Salva
STR_FACE_SAVE_TOOLTIP                                           :{BLACK}Salva come faccia preferita
STR_FACE_SAVE_DONE                                              :{WHITE}La faccia corrente è stata salvata come preferita nel file di configurazione di OpenTTD
STR_FACE_EUROPEAN                                               :{BLACK}Europea
STR_FACE_SELECT_EUROPEAN                                        :{BLACK}Seleziona le facce europee
STR_FACE_AFRICAN                                                :{BLACK}Africana
STR_FACE_SELECT_AFRICAN                                         :{BLACK}Seleziona le facce africane
STR_FACE_YES                                                    :Sì
STR_FACE_NO                                                     :No
STR_FACE_MOUSTACHE_EARRING_TOOLTIP                              :{BLACK}Abilita i baffi o l'orecchino
STR_FACE_HAIR                                                   :Capelli:
STR_FACE_HAIR_TOOLTIP                                           :{BLACK}Cambia i capelli
STR_FACE_EYEBROWS                                               :Sopracciglia:
STR_FACE_EYEBROWS_TOOLTIP                                       :{BLACK}Cambia le sopracciglia
STR_FACE_EYECOLOUR                                              :Colore occhi:
STR_FACE_EYECOLOUR_TOOLTIP                                      :{BLACK}Cambia il colore degli occhi
STR_FACE_GLASSES                                                :Occhiali:
STR_FACE_GLASSES_TOOLTIP                                        :{BLACK}Abilita gli occhiali
STR_FACE_GLASSES_TOOLTIP_2                                      :{BLACK}Cambia gli occhiali
STR_FACE_NOSE                                                   :Naso:
STR_FACE_NOSE_TOOLTIP                                           :{BLACK}Cambia il naso
STR_FACE_LIPS                                                   :Labbra:
STR_FACE_MOUSTACHE                                              :Baffi:
STR_FACE_LIPS_MOUSTACHE_TOOLTIP                                 :{BLACK}Cambia le labbra o i baffi
STR_FACE_CHIN                                                   :Mento:
STR_FACE_CHIN_TOOLTIP                                           :{BLACK}Cambia il mento
STR_FACE_JACKET                                                 :Giacca:
STR_FACE_JACKET_TOOLTIP                                         :{BLACK}Cambia la giacca
STR_FACE_COLLAR                                                 :Colletto:
STR_FACE_COLLAR_TOOLTIP                                         :{BLACK}Cambia il colletto
STR_FACE_TIE                                                    :Cravatta:
STR_FACE_EARRING                                                :Orecchino:
STR_FACE_TIE_EARRING_TOOLTIP                                    :{BLACK}Cambia la cravatta o l'orecchino

# Network server list
STR_NETWORK_SERVER_LIST_CAPTION                                 :{WHITE}Multigiocatore
STR_NETWORK_SERVER_LIST_PLAYER_NAME                             :{BLACK}Nome giocatore:
STR_NETWORK_SERVER_LIST_ENTER_NAME_TOOLTIP                      :{BLACK}Questo è il nome con cui si verrà identificati dagli altri giocatori

STR_NETWORK_SERVER_LIST_GAME_NAME                               :{BLACK}Nome
STR_NETWORK_SERVER_LIST_GAME_NAME_TOOLTIP                       :{BLACK}Nome della partita
STR_NETWORK_SERVER_LIST_GENERAL_ONLINE                          :{BLACK}{COMMA}/{COMMA} - {COMMA}/{COMMA}
STR_NETWORK_SERVER_LIST_CLIENTS_CAPTION                         :{BLACK}Client
STR_NETWORK_SERVER_LIST_CLIENTS_CAPTION_TOOLTIP                 :{BLACK}Client online / client max{}Compagnie online / compagnie max
STR_NETWORK_SERVER_LIST_MAP_SIZE_SHORT                          :{BLACK}{COMMA}x{COMMA}
STR_NETWORK_SERVER_LIST_MAP_SIZE_CAPTION                        :{BLACK}Dim. mappa
STR_NETWORK_SERVER_LIST_MAP_SIZE_CAPTION_TOOLTIP                :{BLACK}Dimensione della mappa in uso - fare clic per ordinare per area
STR_NETWORK_SERVER_LIST_DATE_CAPTION                            :{BLACK}Data
STR_NETWORK_SERVER_LIST_DATE_CAPTION_TOOLTIP                    :{BLACK}Data corrente
STR_NETWORK_SERVER_LIST_YEARS_CAPTION                           :{BLACK}Anni
STR_NETWORK_SERVER_LIST_YEARS_CAPTION_TOOLTIP                   :{BLACK}Numero di anni{}da cui la partita è in corso
STR_NETWORK_SERVER_LIST_INFO_ICONS_TOOLTIP                      :{BLACK}Lingua, versione del server, etc.

STR_NETWORK_SERVER_LIST_CLICK_GAME_TO_SELECT                    :{BLACK}Fare clic su una partita in elenco per selezionarla
STR_NETWORK_SERVER_LIST_LAST_JOINED_SERVER                      :{BLACK}Ultimo server utilizzato:
STR_NETWORK_SERVER_LIST_CLICK_TO_SELECT_LAST                    :{BLACK}Fare clic per selezionare il server su cui si è giocato l'ultima volta

STR_NETWORK_SERVER_LIST_GAME_INFO                               :{SILVER}INFORMAZIONI PARTITA
STR_NETWORK_SERVER_LIST_CLIENTS                                 :{SILVER}Client: {WHITE}{COMMA} / {COMMA} - {COMMA} / {COMMA}
STR_NETWORK_SERVER_LIST_LANGUAGE                                :{SILVER}Lingua: {WHITE}{STRING}
STR_NETWORK_SERVER_LIST_LANDSCAPE                               :{SILVER}Paesaggio: {WHITE}{STRING}
STR_NETWORK_SERVER_LIST_MAP_SIZE                                :{SILVER}Dimensione mappa: {WHITE}{COMMA}x{COMMA}
STR_NETWORK_SERVER_LIST_SERVER_VERSION                          :{SILVER}Versione server: {WHITE}{STRING}
STR_NETWORK_SERVER_LIST_SERVER_ADDRESS                          :{SILVER}Indirizzo del server: {WHITE}{STRING}
STR_NETWORK_SERVER_LIST_START_DATE                              :{SILVER}Data di inizio: {WHITE}{DATE_SHORT}
STR_NETWORK_SERVER_LIST_CURRENT_DATE                            :{SILVER}Data corrente: {WHITE}{DATE_SHORT}
STR_NETWORK_SERVER_LIST_PASSWORD                                :{SILVER}Protetto da password!
STR_NETWORK_SERVER_LIST_SERVER_OFFLINE                          :{SILVER}SERVER OFFLINE
STR_NETWORK_SERVER_LIST_SERVER_FULL                             :{SILVER}SERVER PIENO
STR_NETWORK_SERVER_LIST_VERSION_MISMATCH                        :{SILVER}VERSIONE DIFFERENTE
STR_NETWORK_SERVER_LIST_GRF_MISMATCH                            :{SILVER}NEWGRF DIFFERENTI

STR_NETWORK_SERVER_LIST_JOIN_GAME                               :{BLACK}Entra nella partita
STR_NETWORK_SERVER_LIST_REFRESH                                 :{BLACK}Aggiorna
STR_NETWORK_SERVER_LIST_REFRESH_TOOLTIP                         :{BLACK}Aggiorna le informazioni sul server

STR_NETWORK_SERVER_LIST_SEARCH_SERVER_INTERNET                  :{BLACK}Cerca su Internet
STR_NETWORK_SERVER_LIST_SEARCH_SERVER_INTERNET_TOOLTIP          :{BLACK}Cerca server pubblici su Internet
STR_NETWORK_SERVER_LIST_SEARCH_SERVER_LAN                       :{BLACK}Cerca nella LAN
STR_NETWORK_SERVER_LIST_SEARCH_SERVER_LAN_TOOLTIP               :{BLACK}Cerca server nella LAN
STR_NETWORK_SERVER_LIST_ADD_SERVER                              :{BLACK}Aggiungi server
STR_NETWORK_SERVER_LIST_ADD_SERVER_TOOLTIP                      :{BLACK}Aggiunge un server alla lista di server in cui cercare sempre partite in corso
STR_NETWORK_SERVER_LIST_START_SERVER                            :{BLACK}Avvia server
STR_NETWORK_SERVER_LIST_START_SERVER_TOOLTIP                    :{BLACK}Avvia il proprio server

STR_NETWORK_SERVER_LIST_PLAYER_NAME_OSKTITLE                    :{BLACK}Inserire il nome del giocatore
STR_NETWORK_SERVER_LIST_ENTER_IP                                :{BLACK}Digitare l'indirizzo del server

# Start new multiplayer server
STR_NETWORK_START_SERVER_CAPTION                                :{WHITE}Avvia nuova partita multigiocatore

STR_NETWORK_START_SERVER_NEW_GAME_NAME                          :{BLACK}Nome partita:
STR_NETWORK_START_SERVER_NEW_GAME_NAME_TOOLTIP                  :{BLACK}Il nome della partita sarà mostrato dagli altri giocatori nel menu di selezione delle partite multigiocatore
STR_NETWORK_START_SERVER_SET_PASSWORD                           :{BLACK}Imposta password
STR_NETWORK_START_SERVER_PASSWORD_TOOLTIP                       :{BLACK}Protegge la partita con una password in modo che non sia accessibile pubblicamente

STR_NETWORK_START_SERVER_ADVERTISED_LABEL                       :{BLACK}Pubblico
STR_NETWORK_START_SERVER_ADVERTISED_TOOLTIP                     :{BLACK}Sceglie fra partita pubblica (su Internet) o privata (su rete locale, LAN)
STR_NETWORK_START_SERVER_UNADVERTISED                           :No
STR_NETWORK_START_SERVER_ADVERTISED                             :Sì
STR_NETWORK_START_SERVER_CLIENTS_SELECT                         :{BLACK}{NUM} client
STR_NETWORK_START_SERVER_NUMBER_OF_CLIENTS                      :{BLACK}Limite client:
STR_NETWORK_START_SERVER_NUMBER_OF_CLIENTS_TOOLTIP              :{BLACK}Imposta il numero massimo di client. Non tutti i posti dovranno essere occupati
STR_NETWORK_START_SERVER_COMPANIES_SELECT                       :{BLACK}{NUM} compagni{P a e}
STR_NETWORK_START_SERVER_NUMBER_OF_COMPANIES                    :{BLACK}Limite compagnie:
STR_NETWORK_START_SERVER_NUMBER_OF_COMPANIES_TOOLTIP            :{BLACK}Limita il server a un certo numero di compagnie
STR_NETWORK_START_SERVER_SPECTATORS_SELECT                      :{BLACK}{NUM} spettator{P e i}
STR_NETWORK_START_SERVER_NUMBER_OF_SPECTATORS                   :{BLACK}Limite spettatori:
STR_NETWORK_START_SERVER_NUMBER_OF_SPECTATORS_TOOLTIP           :{BLACK}Limita il server a un certo numero di spettatori
STR_NETWORK_START_SERVER_LANGUAGE_SPOKEN                        :{BLACK}Lingua parlata:
STR_NETWORK_START_SERVER_LANGUAGE_TOOLTIP                       :{BLACK}Fa sapere agli altri giocatori quale lingua è parlata sul server

STR_NETWORK_START_SERVER_NEW_GAME_NAME_OSKTITLE                 :{BLACK}Inserire il nome della partita

# Network game languages
############ Leave those lines in this order!!
STR_NETWORK_LANG_ANY                                            :Qualsiasi
STR_NETWORK_LANG_ENGLISH                                        :Inglese
STR_NETWORK_LANG_GERMAN                                         :Tedesco
STR_NETWORK_LANG_FRENCH                                         :Francese
STR_NETWORK_LANG_BRAZILIAN                                      :Brasiliano
STR_NETWORK_LANG_BULGARIAN                                      :Bùlgaro
STR_NETWORK_LANG_CHINESE                                        :Cinese
STR_NETWORK_LANG_CZECH                                          :Ceco
STR_NETWORK_LANG_DANISH                                         :Danese
STR_NETWORK_LANG_DUTCH                                          :Olandese
STR_NETWORK_LANG_ESPERANTO                                      :Esperanto
STR_NETWORK_LANG_FINNISH                                        :Finlandese
STR_NETWORK_LANG_HUNGARIAN                                      :Ungherese
STR_NETWORK_LANG_ICELANDIC                                      :Islandese
STR_NETWORK_LANG_ITALIAN                                        :Italiano
STR_NETWORK_LANG_JAPANESE                                       :Giapponese
STR_NETWORK_LANG_KOREAN                                         :Coreano
STR_NETWORK_LANG_LITHUANIAN                                     :Lituano
STR_NETWORK_LANG_NORWEGIAN                                      :Norvegese
STR_NETWORK_LANG_POLISH                                         :Polacco
STR_NETWORK_LANG_PORTUGUESE                                     :Portoghese
STR_NETWORK_LANG_ROMANIAN                                       :Rumeno
STR_NETWORK_LANG_RUSSIAN                                        :Russo
STR_NETWORK_LANG_SLOVAK                                         :Slovacco
STR_NETWORK_LANG_SLOVENIAN                                      :Sloveno
STR_NETWORK_LANG_SPANISH                                        :Spagnolo
STR_NETWORK_LANG_SWEDISH                                        :Svedese
STR_NETWORK_LANG_TURKISH                                        :Turco
STR_NETWORK_LANG_UKRAINIAN                                      :Ucraino
STR_NETWORK_LANG_AFRIKAANS                                      :Afrikaans
STR_NETWORK_LANG_CROATIAN                                       :Croato
STR_NETWORK_LANG_CATALAN                                        :Catalano
STR_NETWORK_LANG_ESTONIAN                                       :Estone
STR_NETWORK_LANG_GALICIAN                                       :Galiziano
STR_NETWORK_LANG_GREEK                                          :Greco
STR_NETWORK_LANG_LATVIAN                                        :Lèttone
############ End of leave-in-this-order

# Network game lobby
STR_NETWORK_GAME_LOBBY_CAPTION                                  :{WHITE}Stanza principale partita multigiocatore

STR_NETWORK_GAME_LOBBY_PREPARE_TO_JOIN                          :{BLACK}Preparazione all'ingresso in: {ORANGE}{STRING}
STR_NETWORK_GAME_LOBBY_COMPANY_LIST_TOOLTIP                     :{BLACK}Elenco di tutte le compagnie attualmente nella partita. È possibile unirsi ad una di esse o fondarne una nuova se è disponibile un posto

STR_NETWORK_GAME_LOBBY_COMPANY_INFO                             :{SILVER}INFORMAZIONI COMPAGNIA
STR_NETWORK_GAME_LOBBY_COMPANY_NAME                             :{SILVER}Nome compagnia: {WHITE}{STRING}
STR_NETWORK_GAME_LOBBY_INAUGURATION_YEAR                        :{SILVER}Inaugurazione: {WHITE}{NUM}
STR_NETWORK_GAME_LOBBY_VALUE                                    :{SILVER}Valore compagnia: {WHITE}{CURRENCY_LONG}
STR_NETWORK_GAME_LOBBY_CURRENT_BALANCE                          :{SILVER}Saldo corrente: {WHITE}{CURRENCY_LONG}
STR_NETWORK_GAME_LOBBY_LAST_YEARS_INCOME                        :{SILVER}Ricavi anno scorso: {WHITE}{CURRENCY_LONG}
STR_NETWORK_GAME_LOBBY_PERFORMANCE                              :{SILVER}Prestazioni: {WHITE}{NUM}

STR_NETWORK_GAME_LOBBY_VEHICLES                                 :{SILVER}Veicoli: {WHITE}{NUM} {TRAIN}, {NUM} {LORRY}, {NUM} {BUS}, {NUM} {SHIP}, {NUM} {PLANE}
STR_NETWORK_GAME_LOBBY_STATIONS                                 :{SILVER}Stazioni: {WHITE}{NUM} {TRAIN}, {NUM} {LORRY}, {NUM} {BUS}, {NUM} {SHIP}, {NUM} {PLANE}
STR_NETWORK_GAME_LOBBY_PLAYERS                                  :{SILVER}Giocatori: {WHITE}{STRING}

STR_NETWORK_GAME_LOBBY_NEW_COMPANY                              :{BLACK}Nuova compagnia
STR_NETWORK_GAME_LOBBY_NEW_COMPANY_TOOLTIP                      :{BLACK}Crea una nuova compagnia
STR_NETWORK_GAME_LOBBY_SPECTATE_GAME                            :{BLACK}Assisti alla partita
STR_NETWORK_GAME_LOBBY_SPECTATE_GAME_TOOLTIP                    :{BLACK}Osserva la partita come spettatore
STR_NETWORK_GAME_LOBBY_JOIN_COMPANY                             :{BLACK}Usa compagnia
STR_NETWORK_GAME_LOBBY_JOIN_COMPANY_TOOLTIP                     :{BLACK}Aiuta a controllare questa compagnia

# Network connecting window
STR_NETWORK_CONNECTING_CAPTION                                  :{WHITE}Connessione...

############ Leave those lines in this order!!
STR_NETWORK_CONNECTING_1                                        :{BLACK}(1/6) Connessione...
STR_NETWORK_CONNECTING_2                                        :{BLACK}(2/6) Autorizzazione...
STR_NETWORK_CONNECTING_3                                        :{BLACK}(3/6) In attesa...
STR_NETWORK_CONNECTING_4                                        :{BLACK}(4/6) Download della mappa...
STR_NETWORK_CONNECTING_5                                        :{BLACK}(5/6) Elaborazione dei dati...
STR_NETWORK_CONNECTING_6                                        :{BLACK}(6/6) Registrazione...

STR_NETWORK_CONNECTING_SPECIAL_1                                :{BLACK}Recupero informazioni partita...
STR_NETWORK_CONNECTING_SPECIAL_2                                :{BLACK}Recupero informazioni compagnie..
############ End of leave-in-this-order
STR_NETWORK_CONNECTING_WAITING                                  :{BLACK}{NUM} client in attesa
STR_NETWORK_CONNECTING_DOWNLOADING_1                            :{BLACK}{BYTES} scaricati
STR_NETWORK_CONNECTING_DOWNLOADING_2                            :{BLACK}{BYTES} / {BYTES} scaricati

STR_NETWORK_CONNECTION_DISCONNECT                               :{BLACK}Disconnetti

STR_NETWORK_NEED_GAME_PASSWORD_CAPTION                          :{WHITE}Server protetto. Inserire la password
STR_NETWORK_NEED_COMPANY_PASSWORD_CAPTION                       :{WHITE}Compagnia protetta. Inserire la password
STR_NETWORK_COMPANY_LIST_CLIENT_LIST_CAPTION                    :{WHITE}Elenco dei client

# Network company list added strings
STR_NETWORK_COMPANY_LIST_CLIENT_LIST                            :Elenco dei client
STR_NETWORK_COMPANY_LIST_SPECTATE                               :Diventa spettatore
STR_NETWORK_COMPANY_LIST_NEW_COMPANY                            :Nuova compagnia

# Network client list
STR_NETWORK_CLIENTLIST_KICK                                     :Espelli
STR_NETWORK_CLIENTLIST_BAN                                      :Bandisci
STR_NETWORK_CLIENTLIST_SPEAK_TO_ALL                             :Parla a tutti
STR_NETWORK_CLIENTLIST_SPEAK_TO_COMPANY                         :Parla alla compagnia
STR_NETWORK_CLIENTLIST_SPEAK_TO_CLIENT                          :Messaggio privato

STR_NETWORK_SERVER                                              :Server
STR_NETWORK_CLIENT                                              :Client
STR_NETWORK_SPECTATORS                                          :Spettatori

# Network set password
STR_COMPANY_PASSWORD_CANCEL                                     :{BLACK}Non salvare la password inserita
STR_COMPANY_PASSWORD_OK                                         :{BLACK}Assegna la nuova password alla compagnia
STR_COMPANY_PASSWORD_CAPTION                                    :{WHITE}Password della compagnia
STR_COMPANY_PASSWORD_MAKE_DEFAULT                               :{BLACK}Password predefinita compagnia
STR_COMPANY_PASSWORD_MAKE_DEFAULT_TOOLTIP                       :{BLACK}Usa questa password come predefinita per le nuove compagnie

# Network company info join/password
STR_COMPANY_VIEW_JOIN                                           :{BLACK}Controlla
STR_COMPANY_VIEW_JOIN_TOOLTIP                                   :{BLACK}Gioca controllando questa compagnia
STR_COMPANY_VIEW_PASSWORD                                       :{BLACK}Password
STR_COMPANY_VIEW_PASSWORD_TOOLTIP                               :{BLACK}Protegge la compagnia con una password per impedire ad utenti non autorizzati di accedervi
STR_COMPANY_VIEW_SET_PASSWORD                                   :{BLACK}Imposta password compagnia

# Network chat
STR_NETWORK_CHAT_SEND                                           :{BLACK}Invia
STR_NETWORK_CHAT_COMPANY_CAPTION                                :[Squadra] :
STR_NETWORK_CHAT_CLIENT_CAPTION                                 :[Privato] {STRING}:
STR_NETWORK_CHAT_ALL_CAPTION                                    :[Tutti] :

STR_NETWORK_CHAT_COMPANY                                        :[Squadra] {STRING}: {WHITE}{STRING}
STR_NETWORK_CHAT_TO_COMPANY                                     :[Squadra] A {STRING}: {WHITE}{STRING}
STR_NETWORK_CHAT_CLIENT                                         :[Privato] {STRING}: {WHITE}{STRING}
STR_NETWORK_CHAT_TO_CLIENT                                      :[Privato] A {STRING}: {WHITE}{STRING}
STR_NETWORK_CHAT_ALL                                            :[Tutti] {STRING}: {WHITE}{STRING}
STR_NETWORK_CHAT_OSKTITLE                                       :{BLACK}Inserire il messaggio

# Network messages
STR_NETWORK_ERROR_NOTAVAILABLE                                  :{WHITE}Nessun dispositivo di rete trovato
STR_NETWORK_ERROR_NOSERVER                                      :{WHITE}Impossibile trovare partite in rete
STR_NETWORK_ERROR_NOCONNECTION                                  :{WHITE}Il server non ha risposto alla richiesta
STR_NETWORK_ERROR_NEWGRF_MISMATCH                               :{WHITE}Impossibile connettersi a causa di file NewGRF differenti
STR_NETWORK_ERROR_DESYNC                                        :{WHITE}Sincronizzazione alla partita in rete non riuscita
STR_NETWORK_ERROR_LOSTCONNECTION                                :{WHITE}Connessione alla partita in rete persa.
STR_NETWORK_ERROR_SAVEGAMEERROR                                 :{WHITE}Impossibile caricare la partita salvata
STR_NETWORK_ERROR_SERVER_START                                  :{WHITE}Impossibile avviare il server
STR_NETWORK_ERROR_CLIENT_START                                  :{WHITE}Impossibile connettersi
STR_NETWORK_ERROR_TIMEOUT                                       :{WHITE}Tempo scaduto per la connessione #{NUM}
STR_NETWORK_ERROR_SERVER_ERROR                                  :{WHITE}Un errore di protocollo ha chiuso la connessione
STR_NETWORK_ERROR_WRONG_REVISION                                :{WHITE}La revisione di questo client non corrisponde a quella del server
STR_NETWORK_ERROR_WRONG_PASSWORD                                :{WHITE}Password errata
STR_NETWORK_ERROR_SERVER_FULL                                   :{WHITE}Il server è pieno
STR_NETWORK_ERROR_SERVER_BANNED                                 :{WHITE}Sei stato bandito da questo server
STR_NETWORK_ERROR_KICKED                                        :{WHITE}Sei stato espulso dalla partita
STR_NETWORK_ERROR_KICK_MESSAGE                                  :{WHITE}Motivo: {STRING}
STR_NETWORK_ERROR_CHEATER                                       :{WHITE}I trucchi non sono ammessi su questo server
STR_NETWORK_ERROR_TOO_MANY_COMMANDS                             :{WHITE}Stavano venendo inviati troppi comandi al server
STR_NETWORK_ERROR_TIMEOUT_PASSWORD                              :{WHITE}Si è impiegato troppo tempo ad inserire la password
STR_NETWORK_ERROR_TIMEOUT_COMPUTER                              :{WHITE}Il computer è troppo lento per restare al passo col server
STR_NETWORK_ERROR_TIMEOUT_MAP                                   :{WHITE}Il compiuter ha impiegato troppo tempo per il download della mappa
STR_NETWORK_ERROR_TIMEOUT_JOIN                                  :{WHITE}Il computer ha impiegato troppo tempo per l'ingresso al server

############ Leave those lines in this order!!
STR_NETWORK_ERROR_CLIENT_GENERAL                                :errore generale
STR_NETWORK_ERROR_CLIENT_DESYNC                                 :errore di sincronizzazione
STR_NETWORK_ERROR_CLIENT_SAVEGAME                               :impossibile caricare la mappa
STR_NETWORK_ERROR_CLIENT_CONNECTION_LOST                        :connessione persa
STR_NETWORK_ERROR_CLIENT_PROTOCOL_ERROR                         :errore di protocollo
STR_NETWORK_ERROR_CLIENT_NEWGRF_MISMATCH                        :file NewGRF non corrispondenti
STR_NETWORK_ERROR_CLIENT_NOT_AUTHORIZED                         :non autorizzato
STR_NETWORK_ERROR_CLIENT_NOT_EXPECTED                           :ricevuto un pacchetto non validto o inatteso
STR_NETWORK_ERROR_CLIENT_WRONG_REVISION                         :revisione differente
STR_NETWORK_ERROR_CLIENT_NAME_IN_USE                            :nome già in uso
STR_NETWORK_ERROR_CLIENT_WRONG_PASSWORD                         :password errata
STR_NETWORK_ERROR_CLIENT_COMPANY_MISMATCH                       :company-id errato in DoCommand
STR_NETWORK_ERROR_CLIENT_KICKED                                 :espulso dal server
STR_NETWORK_ERROR_CLIENT_CHEATER                                :ha provato a usare un trucco
STR_NETWORK_ERROR_CLIENT_SERVER_FULL                            :server pieno
STR_NETWORK_ERROR_CLIENT_TOO_MANY_COMMANDS                      :stava inviando troppi comandi
STR_NETWORK_ERROR_CLIENT_TIMEOUT_PASSWORD                       :nessuna password ricevuta in tempo
STR_NETWORK_ERROR_CLIENT_TIMEOUT_COMPUTER                       :timeout generico
STR_NETWORK_ERROR_CLIENT_TIMEOUT_MAP                            :il download della mappa ha richiesto troppo tempo
STR_NETWORK_ERROR_CLIENT_TIMEOUT_JOIN                           :l'elaborazione della mappa ha richiesto troppo tempo
############ End of leave-in-this-order

STR_NETWORK_ERROR_CLIENT_GUI_LOST_CONNECTION_CAPTION            :{WHITE}Possibile perdita di connessione
STR_NETWORK_ERROR_CLIENT_GUI_LOST_CONNECTION                    :{WHITE}Per {NUM} second{P o i} non sono stati ricevuti dati dal server

# Network related errors
STR_NETWORK_SERVER_MESSAGE                                      :*** {1:STRING}
############ Leave those lines in this order!!
STR_NETWORK_SERVER_MESSAGE_GAME_PAUSED                          :Partita in pausa ({STRING})
STR_NETWORK_SERVER_MESSAGE_GAME_STILL_PAUSED_1                  :Partita ancora in pausa ({STRING})
STR_NETWORK_SERVER_MESSAGE_GAME_STILL_PAUSED_2                  :Partita ancora in pausa ({STRING}, {STRING})
STR_NETWORK_SERVER_MESSAGE_GAME_STILL_PAUSED_3                  :Partita ancora in pausa ({STRING}, {STRING}, {STRING})
STR_NETWORK_SERVER_MESSAGE_GAME_STILL_PAUSED_4                  :Partita ancora in pausa ({STRING}, {STRING}, {STRING}, {STRING})
STR_NETWORK_SERVER_MESSAGE_GAME_STILL_PAUSED_5                  :Partita ancora in pausa ({STRING}, {STRING}, {STRING}, {STRING}, {STRING})
STR_NETWORK_SERVER_MESSAGE_GAME_UNPAUSED                        :Partita ripresa ({STRING})
STR_NETWORK_SERVER_MESSAGE_GAME_REASON_NOT_ENOUGH_PLAYERS       :numero di giocatori
STR_NETWORK_SERVER_MESSAGE_GAME_REASON_CONNECTING_CLIENTS       :connessione client in corso
STR_NETWORK_SERVER_MESSAGE_GAME_REASON_MANUAL                   :manuale
STR_NETWORK_SERVER_MESSAGE_GAME_REASON_GAME_SCRIPT              :script
STR_NETWORK_SERVER_MESSAGE_GAME_REASON_LINK_GRAPH               :in attesa di aggiornamento del grafo delle rotte
############ End of leave-in-this-order
STR_NETWORK_MESSAGE_CLIENT_LEAVING                              :abbandono della partita
STR_NETWORK_MESSAGE_CLIENT_JOINED                               :*** {STRING} è entrato nella partita
STR_NETWORK_MESSAGE_CLIENT_JOINED_ID                            :*** {STRING} è entrato nella partita (Client #{2:NUM})
STR_NETWORK_MESSAGE_CLIENT_COMPANY_JOIN                         :*** {STRING} ha iniziato a controllare la compagnia #{2:NUM}
STR_NETWORK_MESSAGE_CLIENT_COMPANY_SPECTATE                     :*** {STRING} è diventato spettatore
STR_NETWORK_MESSAGE_CLIENT_COMPANY_NEW                          :*** {STRING} ha avviato una nuova compagnia (#{2:NUM})
STR_NETWORK_MESSAGE_CLIENT_LEFT                                 :*** {STRING} ha abbandonato la partita ({2:STRING})
STR_NETWORK_MESSAGE_NAME_CHANGE                                 :*** {STRING} ha cambiato nome in {STRING}
STR_NETWORK_MESSAGE_GIVE_MONEY                                  :*** {STRING} ha dato {2:CURRENCY_LONG} a {1:STRING}
STR_NETWORK_MESSAGE_SERVER_SHUTDOWN                             :{WHITE}Il server ha chiuso la sessione
STR_NETWORK_MESSAGE_SERVER_REBOOT                               :{WHITE}Il server si sta riavviando...{}Attendere prego...
STR_NETWORK_MESSAGE_KICKED                                      :*** {STRING} è stato espulso. Motivo: ({STRING})

# Content downloading window
STR_CONTENT_TITLE                                               :{WHITE}Download contenuti
STR_CONTENT_TYPE_CAPTION                                        :{BLACK}Tipo
STR_CONTENT_TYPE_CAPTION_TOOLTIP                                :{BLACK}Tipo del contenuto
STR_CONTENT_NAME_CAPTION                                        :{BLACK}Nome
STR_CONTENT_NAME_CAPTION_TOOLTIP                                :{BLACK}Nome del contenuto
STR_CONTENT_MATRIX_TOOLTIP                                      :{BLACK}Fare clic su un elemento per i dettagli.{}Selezionarlo per includerlo nel download.
STR_CONTENT_SELECT_ALL_CAPTION                                  :{BLACK}Seleziona tutti
STR_CONTENT_SELECT_ALL_CAPTION_TOOLTIP                          :{BLACK}Include nel download tutti i contenuti
STR_CONTENT_SELECT_UPDATES_CAPTION                              :{BLACK}Sel. aggiornamenti
STR_CONTENT_SELECT_UPDATES_CAPTION_TOOLTIP                      :{BLACK}Include nel download tutte le versioni aggiornate di contenuti esistenti
STR_CONTENT_UNSELECT_ALL_CAPTION                                :{BLACK}Deseleziona tutti
STR_CONTENT_UNSELECT_ALL_CAPTION_TOOLTIP                        :{BLACK}Esclude dal download tutti gli elementi
STR_CONTENT_SEARCH_EXTERNAL                                     :{BLACK}Cerca in siti web esterni
STR_CONTENT_SEARCH_EXTERNAL_TOOLTIP                             :{BLACK}Cerca contenuti non disponibili sul servizio contenuti di OpenTTD in siti esterni non direttamente associati a OpenTTD
STR_CONTENT_SEARCH_EXTERNAL_DISCLAIMER_CAPTION                  :{WHITE}Si sta lasciando OpenTTD
STR_CONTENT_SEARCH_EXTERNAL_DISCLAIMER                          :{WHITE}I termini e le condizioni per lo scaricamento di contenuti da siti web esterni possono variare.{}Fare riferimento ai siti esterni per istruzioni su come installare il contenuto in OpenTTD.{}Si desidera proseguire?
STR_CONTENT_FILTER_TITLE                                        :{BLACK}Filtra per nome/tag:
STR_CONTENT_OPEN_URL                                            :{BLACK}Visita sito web
STR_CONTENT_OPEN_URL_TOOLTIP                                    :{BLACK}Visita il sito web di questo contenuto
STR_CONTENT_DOWNLOAD_CAPTION                                    :{BLACK}Scarica
STR_CONTENT_DOWNLOAD_CAPTION_TOOLTIP                            :{BLACK}Avvia il download dei contenuti selezionati
STR_CONTENT_TOTAL_DOWNLOAD_SIZE                                 :{SILVER}Dimensione totale download: {WHITE}{BYTES}
STR_CONTENT_DETAIL_TITLE                                        :{SILVER}INFORMAZIONI CONTENUTO
STR_CONTENT_DETAIL_SUBTITLE_UNSELECTED                          :{SILVER}Non incluso nel download
STR_CONTENT_DETAIL_SUBTITLE_SELECTED                            :{SILVER}Incluso nel download
STR_CONTENT_DETAIL_SUBTITLE_AUTOSELECTED                        :{SILVER}Dipendenza inclusa nel download
STR_CONTENT_DETAIL_SUBTITLE_ALREADY_HERE                        :{SILVER}Già installato
STR_CONTENT_DETAIL_SUBTITLE_DOES_NOT_EXIST                      :{SILVER}Contenuto sconosciuto: non può essere scaricato da OpenTTD
STR_CONTENT_DETAIL_UPDATE                                       :{SILVER}Questo contenuto sostituisce {G 0 "un " un' "una "}{STRING} esistente
STR_CONTENT_DETAIL_NAME                                         :{SILVER}Nome: {WHITE}{STRING}
STR_CONTENT_DETAIL_VERSION                                      :{SILVER}Versione: {WHITE}{STRING}
STR_CONTENT_DETAIL_DESCRIPTION                                  :{SILVER}Descrizione: {WHITE}{STRING}
STR_CONTENT_DETAIL_URL                                          :{SILVER}URL: {WHITE}{STRING}
STR_CONTENT_DETAIL_TYPE                                         :{SILVER}Tipo: {WHITE}{STRING}
STR_CONTENT_DETAIL_FILESIZE                                     :{SILVER}Dimensione download: {WHITE}{BYTES}
STR_CONTENT_DETAIL_SELECTED_BECAUSE_OF                          :{SILVER}Richiesto da: {WHITE}{STRING}
STR_CONTENT_DETAIL_DEPENDENCIES                                 :{SILVER}Dipendenze: {WHITE}{STRING}
STR_CONTENT_DETAIL_TAGS                                         :{SILVER}Tag: {WHITE}{STRING}
STR_CONTENT_NO_ZLIB                                             :{WHITE}OpenTTD non include il supporto "zlib"...
STR_CONTENT_NO_ZLIB_SUB                                         :{WHITE}... impossibile scaricare il contenuto!

# Order of these is important!
STR_CONTENT_TYPE_BASE_GRAPHICS                                  :{G=f}Grafica base
STR_CONTENT_TYPE_NEWGRF                                         :{G=m}NewGRF
STR_CONTENT_TYPE_AI                                             :{G=f}IA
STR_CONTENT_TYPE_AI_LIBRARY                                     :{G=f}Libreria IA
STR_CONTENT_TYPE_SCENARIO                                       :{G=m}Scenario
STR_CONTENT_TYPE_HEIGHTMAP                                      :{G=f}Heightmap
STR_CONTENT_TYPE_BASE_SOUNDS                                    :{G=m}Suoni base
STR_CONTENT_TYPE_BASE_MUSIC                                     :{G=f}Musica base
STR_CONTENT_TYPE_GAME_SCRIPT                                    :Script
STR_CONTENT_TYPE_GS_LIBRARY                                     :Libreria script

# Content downloading progress window
STR_CONTENT_DOWNLOAD_TITLE                                      :{WHITE}Download dei contenuti...
STR_CONTENT_DOWNLOAD_INITIALISE                                 :{WHITE}Richiesta file...
STR_CONTENT_DOWNLOAD_FILE                                       :{WHITE}Download in corso di {STRING} ({NUM} di {NUM})
STR_CONTENT_DOWNLOAD_COMPLETE                                   :{WHITE}Download completato
STR_CONTENT_DOWNLOAD_PROGRESS_SIZE                              :{WHITE}{BYTES} su {BYTES} scaricati ({NUM} %)

# Content downloading error messages
STR_CONTENT_ERROR_COULD_NOT_CONNECT                             :{WHITE}Impossibile connettersi al server contenuti...
STR_CONTENT_ERROR_COULD_NOT_DOWNLOAD                            :{WHITE}Download non riuscito...
STR_CONTENT_ERROR_COULD_NOT_DOWNLOAD_CONNECTION_LOST            :{WHITE}... connessione persa
STR_CONTENT_ERROR_COULD_NOT_DOWNLOAD_FILE_NOT_WRITABLE          :{WHITE}... impossibile scrivere il file
STR_CONTENT_ERROR_COULD_NOT_EXTRACT                             :{WHITE}Impossibile decomprimere il file scaricato

STR_MISSING_GRAPHICS_SET_CAPTION                                :{WHITE}Pacchetto grafico mancante
STR_MISSING_GRAPHICS_SET_MESSAGE                                :{BLACK}OpenTTD richiede un pacchetto grafico per funzionare, ma non è stato possibile trovarne alcuno. Consentire a OpenTTD di scaricare e installare un pacchetto grafico?
STR_MISSING_GRAPHICS_YES_DOWNLOAD                               :{BLACK}Sì, scarica il pacchetto
STR_MISSING_GRAPHICS_NO_QUIT                                    :{BLACK}No, esci da OpenTTD

# Transparency settings window
STR_TRANSPARENCY_CAPTION                                        :{WHITE}Opzioni trasparenza
STR_TRANSPARENT_SIGNS_TOOLTIP                                   :{BLACK}Attiva/disattiva la trasparenza dei cartelli. CTRL+clic per bloccare
STR_TRANSPARENT_TREES_TOOLTIP                                   :{BLACK}Attiva/disattiva la trasparenza degli alberi. CTRL+clic per bloccare
STR_TRANSPARENT_HOUSES_TOOLTIP                                  :{BLACK}Attiva/disattiva la trasparenza degli edifici. CTRL+clic per bloccare
STR_TRANSPARENT_INDUSTRIES_TOOLTIP                              :{BLACK}Attiva/disattiva la trasparenza delle industrie. CTRL+clic per bloccare
STR_TRANSPARENT_BUILDINGS_TOOLTIP                               :{BLACK}Attiva/disattiva la trasparenza delle strutture edificabili come stazioni, depositi e waypoint. CTRL+clic per bloccare
STR_TRANSPARENT_BRIDGES_TOOLTIP                                 :{BLACK}Attiva/disattiva la trasparenza dei ponti. CTRL+clic per bloccare
STR_TRANSPARENT_STRUCTURES_TOOLTIP                              :{BLACK}Attiva/disattiva la trasparenza di strutture come fari e antenne. CTRL+clic per bloccare
STR_TRANSPARENT_CATENARY_TOOLTIP                                :{BLACK}Attiva/disattiva la trasparenza delle catenarie. CTRL+clic per bloccare
STR_TRANSPARENT_LOADING_TOOLTIP                                 :{BLACK}Attiva/disattiva la trasparenza degli indicatori di caricamento. CTRL+clic per bloccare
STR_TRANSPARENT_INVISIBLE_TOOLTIP                               :{BLACK}Rendi gli oggetti invisibili invece che trasparenti

# Linkgraph legend window
STR_LINKGRAPH_LEGEND_CAPTION                                    :{BLACK}Legenda rotte commerciali
STR_LINKGRAPH_LEGEND_ALL                                        :{BLACK}Tutti
STR_LINKGRAPH_LEGEND_NONE                                       :{BLACK}Nessuno
STR_LINKGRAPH_LEGEND_NONE.ms                                    :{BLACK}Nessuno
STR_LINKGRAPH_LEGEND_NONE.fs                                    :{BLACK}Nessuna
STR_LINKGRAPH_LEGEND_SELECT_COMPANIES                           :{BLACK}Seleziona le compagnie da mostrare
STR_LINKGRAPH_LEGEND_COMPANY_TOOLTIP                            :{BLACK}{STRING}{}{COMPANY}

# Linkgraph legend window and linkgraph legend in smallmap
STR_LINKGRAPH_LEGEND_UNUSED                                     :{TINY_FONT}{BLACK}inutilizzata
STR_LINKGRAPH_LEGEND_SATURATED                                  :{TINY_FONT}{BLACK}satura
STR_LINKGRAPH_LEGEND_OVERLOADED                                 :{TINY_FONT}{BLACK}sovraccarica

# Base for station construction window(s)
STR_STATION_BUILD_COVERAGE_AREA_TITLE                           :{BLACK}Evidenzia area coperta
STR_STATION_BUILD_COVERAGE_OFF                                  :{BLACK}Off
STR_STATION_BUILD_COVERAGE_ON                                   :{BLACK}On
STR_STATION_BUILD_COVERAGE_AREA_OFF_TOOLTIP                     :{BLACK}Non evidenziare l'area di copertura del sito proposto
STR_STATION_BUILD_COVERAGE_AREA_ON_TOOLTIP                      :{BLACK}Evidenzia l'area di copertura del sito proposto
STR_STATION_BUILD_ACCEPTS_CARGO                                 :{BLACK}Accetta: {GOLD}{CARGO_LIST}
STR_STATION_BUILD_SUPPLIES_CARGO                                :{BLACK}Fornisce: {GOLD}{CARGO_LIST}

# Join station window
STR_JOIN_STATION_CAPTION                                        :{WHITE}Unisci stazione
STR_JOIN_STATION_CREATE_SPLITTED_STATION                        :{YELLOW}Costruisci stazione separata

STR_JOIN_WAYPOINT_CAPTION                                       :{WHITE}Unisci waypoint
STR_JOIN_WAYPOINT_CREATE_SPLITTED_WAYPOINT                      :{YELLOW}Costruisci waypoint separato

# Generic toolbar
STR_TOOLBAR_DISABLED_NO_VEHICLE_AVAILABLE                       :{BLACK}Disabilitato perché non ci sono veicoli disponibili per questa infrastruttura

# Rail construction toolbar
STR_RAIL_TOOLBAR_RAILROAD_CONSTRUCTION_CAPTION                  :Costruzione ferrovie
STR_RAIL_TOOLBAR_ELRAIL_CONSTRUCTION_CAPTION                    :Costruzione ferrovie elettrificate
STR_RAIL_TOOLBAR_MONORAIL_CONSTRUCTION_CAPTION                  :Costruzione monorotaia
STR_RAIL_TOOLBAR_MAGLEV_CONSTRUCTION_CAPTION                    :Costruzione maglev

STR_RAIL_TOOLBAR_TOOLTIP_BUILD_RAILROAD_TRACK                   :{BLACK}Costruisce binari. CTRL alterna costruzione/rimozione. MAIUSC alterna fra costruzione e stima dei costi
STR_RAIL_TOOLBAR_TOOLTIP_BUILD_AUTORAIL                         :{BLACK}Costruisce binari usando la modalità automatica. CTRL alterna costruzione/rimozione. MAIUSC alterna fra costruzione e stima dei costi
STR_RAIL_TOOLBAR_TOOLTIP_BUILD_TRAIN_DEPOT_FOR_BUILDING         :{BLACK}Costruisce un deposito ferroviario (per comprare e manutenere i treni). MAIUSC alterna fra costruzione e stima dei costi
STR_RAIL_TOOLBAR_TOOLTIP_CONVERT_RAIL_TO_WAYPOINT               :{BLACK}Trasforma la rotaia in un waypoint. CTRL abilita l'unione con altri waypoint. MAIUSC alterna fra costruzione e stima dei costi
STR_RAIL_TOOLBAR_TOOLTIP_BUILD_RAILROAD_STATION                 :{BLACK}Costruisce una stazione ferroviaria. CTRL abilita l'unione con altre stazioni. MAIUSC alterna fra costruzione e stima dei costi
STR_RAIL_TOOLBAR_TOOLTIP_BUILD_RAILROAD_SIGNALS                 :{BLACK}Costruisce i segnali ferroviari. CTRL alterna segnali semaforici/luminosi.{}Trascinare il cursore per costruire segnali su un tratto rettilineo di rotaie, con CTRL per andare automaticamente fino al raccordo successivo.{}Tenere premuto CTRL mentre si attiva il pulsante per non aprire la finestra segnali. MAIUSC alterna fra costruzione e stima dei costi
STR_RAIL_TOOLBAR_TOOLTIP_BUILD_RAILROAD_BRIDGE                  :{BLACK}Costruisce un ponte ferroviario. MAIUSC alterna fra costruzione e stima dei costi
STR_RAIL_TOOLBAR_TOOLTIP_BUILD_RAILROAD_TUNNEL                  :{BLACK}Costruisce un tunnel ferroviario. MAIUSC alterna fra costruzione e stima dei costi
STR_RAIL_TOOLBAR_TOOLTIP_TOGGLE_BUILD_REMOVE_FOR                :{BLACK}Alterna costruzione/rimozione di binari, segnali, waypoint e stazioni. Tenere premuto CTRL per rimuovere anche i binari.
STR_RAIL_TOOLBAR_TOOLTIP_CONVERT_RAIL                           :{BLACK}Converte/aggiorna il tipo di rotaie. MAIUSC alterna fra costruzione e stima dei costi

STR_RAIL_NAME_RAILROAD                                          :Ferrovia
STR_RAIL_NAME_RAILROAD.ms                                       :ferroviario
STR_RAIL_NAME_ELRAIL                                            :Ferrovia elettrificata
STR_RAIL_NAME_ELRAIL.ms                                         :ferroviario elettrificato
STR_RAIL_NAME_MONORAIL                                          :Monorotaia
STR_RAIL_NAME_MONORAIL.ms                                       :monorotaia
STR_RAIL_NAME_MAGLEV                                            :Guidovia maglev
STR_RAIL_NAME_MAGLEV.ms                                         :maglev

# Rail depot construction window
STR_BUILD_DEPOT_TRAIN_ORIENTATION_CAPTION                       :{WHITE}Orientamento deposito
STR_BUILD_DEPOT_TRAIN_ORIENTATION_TOOLTIP                       :{BLACK}Seleziona l'orientamento del deposito ferroviario

# Rail waypoint construction window
STR_WAYPOINT_CAPTION                                            :{WHITE}Waypoint
STR_WAYPOINT_GRAPHICS_TOOLTIP                                   :{BLACK}Seleziona il tipo di waypoint

# Rail station construction window
STR_STATION_BUILD_RAIL_CAPTION                                  :{WHITE}Selezione stazione
STR_STATION_BUILD_ORIENTATION                                   :{BLACK}Orientamento
STR_STATION_BUILD_RAILROAD_ORIENTATION_TOOLTIP                  :{BLACK}Seleziona l'orientamento della stazione ferroviaria
STR_STATION_BUILD_NUMBER_OF_TRACKS                              :{BLACK}Numero di binari
STR_STATION_BUILD_NUMBER_OF_TRACKS_TOOLTIP                      :{BLACK}Seleziona il numero di binari della stazione ferroviaria
STR_STATION_BUILD_PLATFORM_LENGTH                               :{BLACK}Lunghezza banchina
STR_STATION_BUILD_PLATFORM_LENGTH_TOOLTIP                       :{BLACK}Seleziona la lunghezza della stazione ferroviaria
STR_STATION_BUILD_DRAG_DROP                                     :{BLACK}Drag & drop
STR_STATION_BUILD_DRAG_DROP_TOOLTIP                             :{BLACK}Costruisce una stazione con il drag & drop

STR_STATION_BUILD_STATION_CLASS_TOOLTIP                         :{BLACK}Seleziona il tipo di stazioni da mostrare
STR_STATION_BUILD_STATION_TYPE_TOOLTIP                          :{BLACK}Seleziona il tipo di stazione da costruire

STR_STATION_CLASS_DFLT                                          :Stazione predefinita
STR_STATION_CLASS_WAYP                                          :Waypoint

# Signal window
STR_BUILD_SIGNAL_CAPTION                                        :{WHITE}Selezione segnale
STR_BUILD_SIGNAL_SEMAPHORE_NORM_TOOLTIP                         :{BLACK}Segnale di blocco (semaforico){}I segnali sono necessari per impedire ai convogli di scontrarsi su reti ferroviarie dove viaggia più di un treno
STR_BUILD_SIGNAL_SEMAPHORE_ENTRY_TOOLTIP                        :{BLACK}Pre-segnale (semaforico){}Via libera se è presente almeno un segnale di uscita su via libera al termine della sezione di blocco successiva. Altrimenti presenta via impedita
STR_BUILD_SIGNAL_SEMAPHORE_EXIT_TOOLTIP                         :{BLACK}Segnale di uscita (semaforico){}Si comporta come un segnale di blocco, ma è necessario per far funzionare correttamente i pre-segnali e i segnali combinati all'ingresso della sezione
STR_BUILD_SIGNAL_SEMAPHORE_COMBO_TOOLTIP                        :{BLACK}Segnale combinato (semaforico){}Un segnale combinato funziona contemporaneamente da segnale d'uscita e da pre-segnale. In questo modo è possibile costruire "alberi" di pre-segnali
STR_BUILD_SIGNAL_SEMAPHORE_PBS_TOOLTIP                          :{BLACK}Segnale a percorso (semaforico){}Un segnale a percorso consente a più di un treno alla volta di entrare in una sezione di blocco, ammesso che ognuno possa riservarsi un percorso attraverso la sezione. Può essere superato al contrario
STR_BUILD_SIGNAL_SEMAPHORE_PBS_OWAY_TOOLTIP                     :{BLACK}Segnale a percorso s. u. (semaforico){}Un segnale a percorso consente a più di un treno alla volta di entrare in una sezione di blocco, ammesso che ognuno possa riservarsi un percorso attraverso la sezione. Non può essere superato al contrario
STR_BUILD_SIGNAL_ELECTRIC_NORM_TOOLTIP                          :{BLACK}Segnale di blocco (luminoso){}I segnali sono necessari per impedire ai convogli di scontrarsi su reti ferroviarie dove viaggia più di un treno
STR_BUILD_SIGNAL_ELECTRIC_ENTRY_TOOLTIP                         :{BLACK}Pre-segnale (luminoso){}Via libera se è presente almeno un segnale di uscita su via libera al termine della sezione di blocco successiva. Altrimenti presenta via impedita
STR_BUILD_SIGNAL_ELECTRIC_EXIT_TOOLTIP                          :{BLACK}Segnale di uscita (luminoso){}Si comporta come un segnale di blocco, ma è necessario per far funzionare correttamente i pre-segnali e i segnali combinati all'ingresso della sezione
STR_BUILD_SIGNAL_ELECTRIC_COMBO_TOOLTIP                         :{BLACK}Segnale combinato (luminoso){}Un segnale combinato funziona contemporaneamente da segnale d'uscita e da pre-segnale. In questo modo è possibile costruire "alberi" di pre-segnali
STR_BUILD_SIGNAL_ELECTRIC_PBS_TOOLTIP                           :{BLACK}Segnale a percorso (luminoso){}Un segnale a percorso consente a più di un treno alla volta di entrare in una sezione di blocco, ammesso che ognuno possa riservarsi un percorso attraverso la sezione. Può essere superato al contrario
STR_BUILD_SIGNAL_ELECTRIC_PBS_OWAY_TOOLTIP                      :{BLACK}Segnale a percorso s. u. (luminoso){}Un segnale a percorso consente a più di un treno alla volta di entrare in una sezione di blocco, ammesso che ognuno possa riservarsi un percorso attraverso la sezione. Non può essere superato al contrario
STR_BUILD_SIGNAL_CONVERT_TOOLTIP                                :{BLACK}Conversione segnali - Se attivato, facendo clic su un segnale esistente lo si converte nel tipo selezionato, mentre con CTRL+clic se ne modifica la variante. MAIUSC+clic mostra il costo stimato della conversione
STR_BUILD_SIGNAL_DRAG_SIGNALS_DENSITY_TOOLTIP                   :{BLACK}Distanza fra i segnali costruiti automaticamente trascinando il cursore
STR_BUILD_SIGNAL_DRAG_SIGNALS_DENSITY_DECREASE_TOOLTIP          :{BLACK}Riduce la distanza fra i segnali costruiti
STR_BUILD_SIGNAL_DRAG_SIGNALS_DENSITY_INCREASE_TOOLTIP          :{BLACK}Aumenta la distanza fra i segnali costruiti

# Bridge selection window
STR_SELECT_RAIL_BRIDGE_CAPTION                                  :{WHITE}Seleziona ponte ferroviario
STR_SELECT_ROAD_BRIDGE_CAPTION                                  :{WHITE}Seleziona ponte stradale
STR_SELECT_BRIDGE_SELECTION_TOOLTIP                             :{BLACK}Selezione ponte - fare clic sul ponte desiderato per costruirlo
STR_SELECT_BRIDGE_INFO                                          :{GOLD}{STRING},{} {VELOCITY} {WHITE}{CURRENCY_LONG}
STR_SELECT_BRIDGE_SCENEDIT_INFO                                 :{GOLD}{STRING},{} {VELOCITY}
STR_BRIDGE_NAME_SUSPENSION_STEEL                                :Sospeso, Acciaio
STR_BRIDGE_NAME_GIRDER_STEEL                                    :A travatura, Acciaio
STR_BRIDGE_NAME_CANTILEVER_STEEL                                :A mensola, Acciaio
STR_BRIDGE_NAME_SUSPENSION_CONCRETE                             :Sospeso, Cemento
STR_BRIDGE_NAME_WOODEN                                          :Legno
STR_BRIDGE_NAME_CONCRETE                                        :Cemento
STR_BRIDGE_NAME_TUBULAR_STEEL                                   :Tubolare, Acciaio
STR_BRIDGE_TUBULAR_SILICON                                      :Tubolare, Silicio


# Road construction toolbar
STR_ROAD_TOOLBAR_ROAD_CONSTRUCTION_CAPTION                      :{WHITE}Costruzione strade
STR_ROAD_TOOLBAR_TRAM_CONSTRUCTION_CAPTION                      :{WHITE}Costruzione tranvie
STR_ROAD_TOOLBAR_TOOLTIP_BUILD_ROAD_SECTION                     :{BLACK}Costruisce una sezione di strada. CTRL alterna costruzione/rimozione. MAIUSC alterna fra costruzione e stima dei costi
STR_ROAD_TOOLBAR_TOOLTIP_BUILD_TRAMWAY_SECTION                  :{BLACK}Costruisce una sezione di tranvia. CTRL alterna costruzione/rimozione. MAIUSC alterna fra costruzione e stima dei costi
STR_ROAD_TOOLBAR_TOOLTIP_BUILD_AUTOROAD                         :{BLACK}Costruisce sezioni di strada usando la modalità automatica. CTRL alterna costruzione/rimozione. MAIUSC alterna fra costruzione e stima dei costi
STR_ROAD_TOOLBAR_TOOLTIP_BUILD_AUTOTRAM                         :{BLACK}Costruisce sezioni di tranvia usando la modalità automatica. CTRL alterna costruzione/rimozione. MAIUSC alterna fra costruzione e stima dei costi
STR_ROAD_TOOLBAR_TOOLTIP_BUILD_ROAD_VEHICLE_DEPOT               :{BLACK}Costruisce un deposito automezzi (per comprare e manutenere i veicoli). MAIUSC alterna fra costruzione e stima dei costi
STR_ROAD_TOOLBAR_TOOLTIP_BUILD_TRAM_VEHICLE_DEPOT               :{BLACK}Costruisce un deposito tranviario (per comprare e manutenere i veicoli). MAIUSC alterna fra costruzione e stima dei costi
STR_ROAD_TOOLBAR_TOOLTIP_BUILD_BUS_STATION                      :{BLACK}Costruisce una stazione degli autobus. CTRL abilita l'unione con altre stazioni. MAIUSC alterna fra costruzione e stima dei costi
STR_ROAD_TOOLBAR_TOOLTIP_BUILD_PASSENGER_TRAM_STATION           :{BLACK}Costruisce una stazione tram passeggeri. CTRL abilita l'unione con altre stazioni. MAIUSC alterna fra costruzione e stima dei costi
STR_ROAD_TOOLBAR_TOOLTIP_BUILD_TRUCK_LOADING_BAY                :{BLACK}Costruisce un'area di carico per camion. CTRL abilita l'unione con altre stazioni. MAIUSC alterna fra costruzione e stima dei costi
STR_ROAD_TOOLBAR_TOOLTIP_BUILD_CARGO_TRAM_STATION               :{BLACK}Costruisce una stazione tram merci. CTRL abilita l'unione con altre stazioni. MAIUSC alterna fra costruzione e stima dei costi
STR_ROAD_TOOLBAR_TOOLTIP_TOGGLE_ONE_WAY_ROAD                    :{BLACK}Attiva/disattiva strade a senso unico
STR_ROAD_TOOLBAR_TOOLTIP_BUILD_ROAD_BRIDGE                      :{BLACK}Costruisce un ponte stradale. MAIUSC alterna fra costruzione e stima dei costi
STR_ROAD_TOOLBAR_TOOLTIP_BUILD_TRAMWAY_BRIDGE                   :{BLACK}Costruisce un ponte tranviario. MAIUSC alterna fra costruzione e stima dei costi
STR_ROAD_TOOLBAR_TOOLTIP_BUILD_ROAD_TUNNEL                      :{BLACK}Costruisce un tunnel stradale. MAIUSC alterna fra costruzione e stima dei costi
STR_ROAD_TOOLBAR_TOOLTIP_BUILD_TRAMWAY_TUNNEL                   :{BLACK}Costruisce un tunnel tranviario. MAIUSC alterna fra costruzione e stima dei costi
STR_ROAD_TOOLBAR_TOOLTIP_TOGGLE_BUILD_REMOVE_FOR_ROAD           :{BLACK}Seleziona fra costruzione/rimozione di strade
STR_ROAD_TOOLBAR_TOOLTIP_TOGGLE_BUILD_REMOVE_FOR_TRAMWAYS       :{BLACK}Seleziona fra costruzione/rimozione di tranvie
STR_ROAD_TOOLBAR_TOOLTIP_CONVERT_ROAD                           :{BLACK}Converte/aggiorna il tipo di strada. MAIUSC alterna fra costruzione e stima dei costi
STR_ROAD_TOOLBAR_TOOLTIP_CONVERT_TRAM                           :{BLACK}Converte/aggiorna il tipo di tram. MAIUSC alterna fra costruzione e stima dei costi

STR_ROAD_NAME_ROAD                                              :Strada
STR_ROAD_NAME_TRAM                                              :Tranvia

# Road depot construction window
STR_BUILD_DEPOT_ROAD_ORIENTATION_CAPTION                        :{WHITE}Orientamento deposito
STR_BUILD_DEPOT_ROAD_ORIENTATION_SELECT_TOOLTIP                 :{BLACK}Seleziona l'orientamento del deposito automezzi
STR_BUILD_DEPOT_TRAM_ORIENTATION_CAPTION                        :{WHITE}Orientamento deposito
STR_BUILD_DEPOT_TRAM_ORIENTATION_SELECT_TOOLTIP                 :{BLACK}Seleziona l'orientamento del deposito tranviario

# Road vehicle station construction window
STR_STATION_BUILD_BUS_ORIENTATION                               :{WHITE}Orientamento stazione
STR_STATION_BUILD_BUS_ORIENTATION_TOOLTIP                       :{BLACK}Seleziona l'orientamento della stazione degli autobus
STR_STATION_BUILD_TRUCK_ORIENTATION                             :{WHITE}Orientamento area carico
STR_STATION_BUILD_TRUCK_ORIENTATION_TOOLTIP                     :{BLACK}Seleziona l'orientamento dell'area di carico per camion
STR_STATION_BUILD_PASSENGER_TRAM_ORIENTATION                    :{WHITE}Orient. stazione tram passeggeri
STR_STATION_BUILD_PASSENGER_TRAM_ORIENTATION_TOOLTIP            :{BLACK}Seleziona l'orientamento della stazione tram passeggeri
STR_STATION_BUILD_CARGO_TRAM_ORIENTATION                        :{WHITE}Orient. stazione tram merci
STR_STATION_BUILD_CARGO_TRAM_ORIENTATION_TOOLTIP                :{BLACK}Seleziona l'orientamento della stazione tram merci

# Waterways toolbar (last two for SE only)
STR_WATERWAYS_TOOLBAR_CAPTION                                   :{WHITE}Costr. trasporti su acqua
STR_WATERWAYS_TOOLBAR_CAPTION_SE                                :{WHITE}Trasporti su acqua
STR_WATERWAYS_TOOLBAR_BUILD_CANALS_TOOLTIP                      :{BLACK}Costruisce canali. MAIUSC alterna fra costruzione e stima dei costi
STR_WATERWAYS_TOOLBAR_BUILD_LOCKS_TOOLTIP                       :{BLACK}Costruisce chiuse per i canali. MAIUSC alterna fra costruzione e stima dei costi
STR_WATERWAYS_TOOLBAR_BUILD_DEPOT_TOOLTIP                       :{BLACK}Costruisce un deposito navale (per comprare e manutenere le navi). MAIUSC alterna fra costruzione e stima dei costi
STR_WATERWAYS_TOOLBAR_BUILD_DOCK_TOOLTIP                        :{BLACK}Costruisce un molo per le navi. CTRL abilita l'unione con altre stazioni. MAIUSC alterna fra costruzione e stima dei costi
STR_WATERWAYS_TOOLBAR_BUOY_TOOLTIP                              :{BLACK}Posiziona una boa che può essere usata come waypoint. MAIUSC alterna fra costruzione e stima dei costi
STR_WATERWAYS_TOOLBAR_BUILD_AQUEDUCT_TOOLTIP                    :{BLACK}Costruisce un acquedotto. MAIUSC alterna fra costruzione e stima dei costi
STR_WATERWAYS_TOOLBAR_CREATE_LAKE_TOOLTIP                       :{BLACK}Definisce una zona d'acqua.{}Costruisce un canale, a meno che non si tenga premuto CTRL mentre si fa clic al livello del mare, provocando l'allagamento dei dintorni
STR_WATERWAYS_TOOLBAR_CREATE_RIVER_TOOLTIP                      :{BLACK}Crea fiumi

# Ship depot construction window
STR_DEPOT_BUILD_SHIP_CAPTION                                    :{WHITE}Orientamento deposito navale
STR_DEPOT_BUILD_SHIP_ORIENTATION_TOOLTIP                        :{BLACK}Seleziona l'orientamento del deposito navale

# Dock construction window
STR_STATION_BUILD_DOCK_CAPTION                                  :{WHITE}Molo

# Airport toolbar
STR_TOOLBAR_AIRCRAFT_CAPTION                                    :{WHITE}Aeroporti
STR_TOOLBAR_AIRCRAFT_BUILD_AIRPORT_TOOLTIP                      :{BLACK}Costruisce un aeroporto. CTRL abilita l'unione con altre stazioni. MAIUSC alterna fra costruzione e stima dei costi

# Airport construction window
STR_STATION_BUILD_AIRPORT_CAPTION                               :{WHITE}Selezione aeroporto
STR_STATION_BUILD_AIRPORT_TOOLTIP                               :{BLACK}Seleziona dimensione/tipo di aeroporto
STR_STATION_BUILD_AIRPORT_CLASS_LABEL                           :{BLACK}Tipo aeroporto
STR_STATION_BUILD_AIRPORT_LAYOUT_NAME                           :{BLACK}Disposizione {NUM}

STR_AIRPORT_SMALL                                               :Piccolo
STR_AIRPORT_CITY                                                :Cittadino
STR_AIRPORT_METRO                                               :Metropolitano
STR_AIRPORT_INTERNATIONAL                                       :Internazionale
STR_AIRPORT_COMMUTER                                            :Minore
STR_AIRPORT_INTERCONTINENTAL                                    :Intercontinentale
STR_AIRPORT_HELIPORT                                            :Eliporto
STR_AIRPORT_HELIDEPOT                                           :Elideposito
STR_AIRPORT_HELISTATION                                         :Elistazione

STR_AIRPORT_CLASS_SMALL                                         :Aeroporti piccoli
STR_AIRPORT_CLASS_LARGE                                         :Aeroporti grandi
STR_AIRPORT_CLASS_HUB                                           :Aeroporti hub
STR_AIRPORT_CLASS_HELIPORTS                                     :Eliporti

STR_STATION_BUILD_NOISE                                         :{BLACK}Rumore generato: {GOLD}{COMMA}

# Landscaping toolbar
STR_LANDSCAPING_TOOLBAR                                         :{WHITE}Modellazione terreno
STR_LANDSCAPING_TOOLTIP_LOWER_A_CORNER_OF_LAND                  :{BLACK}Abbassa un angolo di terreno. Trascinando, l'area selezionata viene livellata alla nuova quota del primo angolo. CTRL seleziona l'area diagonalmente. MAIUSC alterna fra costruzione e stima dei costi
STR_LANDSCAPING_TOOLTIP_RAISE_A_CORNER_OF_LAND                  :{BLACK}Alza un angolo di terreno. Trascinando, l'area selezionata viene livellata alla nuova quota del primo angolo. CTRL seleziona l'area diagonalmente. MAIUSC alterna fra costruzione e stima dei costi
STR_LANDSCAPING_LEVEL_LAND_TOOLTIP                              :{BLACK}Livella un'area di terreno alla quota del primo angolo selezionato. CTRL seleziona l'area diagonalmente. MAIUSC alterna fra costruzione e stima dei costi
STR_LANDSCAPING_TOOLTIP_PURCHASE_LAND                           :{BLACK}Acquista terreno per usi futuri. MAIUSC alterna fra costruzione e stima dei costi

# Object construction window
STR_OBJECT_BUILD_CAPTION                                        :{WHITE}Selezione oggetto
STR_OBJECT_BUILD_TOOLTIP                                        :{BLACK}Seleziona l'oggetto da costruire. MAIUSC alterna fra costruzione e stima dei costi
STR_OBJECT_BUILD_CLASS_TOOLTIP                                  :{BLACK}Seleziona la classe dell'oggetto da costruire
STR_OBJECT_BUILD_PREVIEW_TOOLTIP                                :{BLACK}Anteprima dell'oggetto
STR_OBJECT_BUILD_SIZE                                           :{BLACK}Dimensione: {GOLD}{NUM} x {NUM} riquadri

STR_OBJECT_CLASS_LTHS                                           :Fari
STR_OBJECT_CLASS_TRNS                                           :Trasmettitori

# Tree planting window (last eight for SE only)
STR_PLANT_TREE_CAPTION                                          :{WHITE}Alberi
STR_PLANT_TREE_TOOLTIP                                          :{BLACK}Seleziona il tipo di albero da piantare. Se nel riquadro sono già presenti alberi, ne aggiunge altri di vari tipi, indipendentemente dal tipo selezionato
STR_TREES_RANDOM_TYPE                                           :{BLACK}Alberi casuali
STR_TREES_RANDOM_TYPE_TOOLTIP                                   :{BLACK}Pianta alberi di specie a caso. MAIUSC alterna fra costruzione e stima dei costi
STR_TREES_RANDOM_TREES_BUTTON                                   :{BLACK}Alberi casuali
STR_TREES_RANDOM_TREES_TOOLTIP                                  :{BLACK}Pianta alberi casualmente nel paesaggio
STR_TREES_MODE_NORMAL_BUTTON                                    :{BLACK}Normale
STR_TREES_MODE_NORMAL_TOOLTIP                                   :{BLACK}Pianta singoli alberi trascinando il mouse sopra il paesaggio.
STR_TREES_MODE_FOREST_SM_BUTTON                                 :{BLACK}Bosco
STR_TREES_MODE_FOREST_SM_TOOLTIP                                :{BLACK}Pianta piccole foreste trascinando il mouse sopra il paesaggio.
STR_TREES_MODE_FOREST_LG_BUTTON                                 :{BLACK}Foresta
STR_TREES_MODE_FOREST_LG_TOOLTIP                                :{BLACK}Pianta grandi foreste trascinando il mouse sopra il paesaggio.

# Land generation window (SE)
STR_TERRAFORM_TOOLBAR_LAND_GENERATION_CAPTION                   :{WHITE}Generazione terreno
STR_TERRAFORM_TOOLTIP_PLACE_ROCKY_AREAS_ON_LANDSCAPE            :{BLACK}Piazza terreno roccioso nel paesaggio
STR_TERRAFORM_TOOLTIP_DEFINE_DESERT_AREA                        :{BLACK}Definisce un'area desertica.{}Tenere premuto CTRL per rimuoverla
STR_TERRAFORM_TOOLTIP_INCREASE_SIZE_OF_LAND_AREA                :{BLACK}Aumenta l'ampiezza del terreno da abbassare/alzare
STR_TERRAFORM_TOOLTIP_DECREASE_SIZE_OF_LAND_AREA                :{BLACK}Riduce l'ampiezza del terreno da abbassare/alzare
STR_TERRAFORM_TOOLTIP_GENERATE_RANDOM_LAND                      :{BLACK}Genera terreno casuale
STR_TERRAFORM_SE_NEW_WORLD                                      :{BLACK}Crea nuovo scenario
STR_TERRAFORM_RESET_LANDSCAPE                                   :{BLACK}Azzera paesaggio
STR_TERRAFORM_RESET_LANDSCAPE_TOOLTIP                           :{BLACK}Rimuove dalla mappa tutte le strutture di proprietà delle compagnie

STR_QUERY_RESET_LANDSCAPE_CAPTION                               :{WHITE}Azzera paesaggio
STR_RESET_LANDSCAPE_CONFIRMATION_TEXT                           :{WHITE}Si è sicuri di voler rimuovere tutte le proprietà delle compagnie?

# Town generation window (SE)
STR_FOUND_TOWN_CAPTION                                          :{WHITE}Generazione città
STR_FOUND_TOWN_NEW_TOWN_BUTTON                                  :{BLACK}Nuova città
STR_FOUND_TOWN_NEW_TOWN_TOOLTIP                                 :{BLACK}Fonda una nuova città. MAIUSC+clic mostra solo il costo stimato
STR_FOUND_TOWN_RANDOM_TOWN_BUTTON                               :{BLACK}Città casuale
STR_FOUND_TOWN_RANDOM_TOWN_TOOLTIP                              :{BLACK}Fonda una città in una posizione casuale
STR_FOUND_TOWN_MANY_RANDOM_TOWNS                                :{BLACK}Alcune città casuali
STR_FOUND_TOWN_RANDOM_TOWNS_TOOLTIP                             :{BLACK}Copre la mappa con città posizionate casualmente

STR_FOUND_TOWN_NAME_TITLE                                       :{YELLOW}Nome città:
STR_FOUND_TOWN_NAME_EDITOR_TITLE                                :{BLACK}Inserire il nome della città
STR_FOUND_TOWN_NAME_EDITOR_HELP                                 :{BLACK}Fare clic per inserire il nome della città
STR_FOUND_TOWN_NAME_RANDOM_BUTTON                               :{BLACK}Nome casuale
STR_FOUND_TOWN_NAME_RANDOM_TOOLTIP                              :{BLACK}Genera un nuovo nome casuale

STR_FOUND_TOWN_INITIAL_SIZE_TITLE                               :{YELLOW}Dimensione città:
STR_FOUND_TOWN_INITIAL_SIZE_SMALL_BUTTON                        :{BLACK}Piccola
STR_FOUND_TOWN_INITIAL_SIZE_MEDIUM_BUTTON                       :{BLACK}Media
STR_FOUND_TOWN_INITIAL_SIZE_LARGE_BUTTON                        :{BLACK}Grande
STR_FOUND_TOWN_SIZE_RANDOM                                      :{BLACK}Casuale
STR_FOUND_TOWN_INITIAL_SIZE_TOOLTIP                             :{BLACK}Seleziona la dimensione della città
STR_FOUND_TOWN_CITY                                             :{BLACK}Metropoli
STR_FOUND_TOWN_CITY_TOOLTIP                                     :{BLACK}Le metropoli crescono più rapidamente delle normali città.{}A seconda delle impostazioni, sono più grandi quando vengono fondate.

STR_FOUND_TOWN_ROAD_LAYOUT                                      :{YELLOW}Disposizione strade:
STR_FOUND_TOWN_SELECT_TOWN_ROAD_LAYOUT                          :{BLACK}Seleziona la disposizione delle strade per questa città
STR_FOUND_TOWN_SELECT_LAYOUT_ORIGINAL                           :{BLACK}Originale
STR_FOUND_TOWN_SELECT_LAYOUT_BETTER_ROADS                       :{BLACK}Migliorata
STR_FOUND_TOWN_SELECT_LAYOUT_2X2_GRID                           :{BLACK}Griglia 2x2
STR_FOUND_TOWN_SELECT_LAYOUT_3X3_GRID                           :{BLACK}Griglia 3x3
STR_FOUND_TOWN_SELECT_LAYOUT_RANDOM                             :{BLACK}Casuale

# Fund new industry window
STR_FUND_INDUSTRY_CAPTION                                       :{WHITE}Finanzia nuova industria
STR_FUND_INDUSTRY_SELECTION_TOOLTIP                             :{BLACK}Selezionare l'industria appropriata dalla lista
STR_FUND_INDUSTRY_MANY_RANDOM_INDUSTRIES                        :{BLACK}Crea industrie casuali
STR_FUND_INDUSTRY_MANY_RANDOM_INDUSTRIES_TOOLTIP                :{BLACK}Copre la mappa con industrie posizionate casualmente
STR_FUND_INDUSTRY_MANY_RANDOM_INDUSTRIES_CAPTION                :{WHITE}Crea industrie casuali
STR_FUND_INDUSTRY_MANY_RANDOM_INDUSTRIES_QUERY                  :{YELLOW}Si è sicuri di voler creare casualmente molte industrie?
STR_FUND_INDUSTRY_INDUSTRY_BUILD_COST                           :{BLACK}Costo: {YELLOW}{CURRENCY_LONG}
STR_FUND_INDUSTRY_PROSPECT_NEW_INDUSTRY                         :{BLACK}Esegui prospezione
STR_FUND_INDUSTRY_BUILD_NEW_INDUSTRY                            :{BLACK}Costruisci
STR_FUND_INDUSTRY_FUND_NEW_INDUSTRY                             :{BLACK}Finanzia
STR_FUND_INDUSTRY_REMOVE_ALL_INDUSTRIES                         :{BLACK}Rimuovi tutte le industrie
STR_FUND_INDUSTRY_REMOVE_ALL_INDUSTRIES_TOOLTIP                 :{BLACK}Rimuove tutte le industrie presenti sulla mappa
STR_FUND_INDUSTRY_REMOVE_ALL_INDUSTRIES_CAPTION                 :{WHITE}Rimuovi tutte le industrie
STR_FUND_INDUSTRY_REMOVE_ALL_INDUSTRIES_QUERY                   :{YELLOW}Si è sicuri di voler rimuovere tutte le industrie?

# Industry cargoes window
STR_INDUSTRY_CARGOES_INDUSTRY_CAPTION                           :{WHITE}Catena di distribuzione di {G un un' una} {STRING}
STR_INDUSTRY_CARGOES_CARGO_CAPTION                              :{WHITE}Catena di distribuzione dei carichi di {STRING}
STR_INDUSTRY_CARGOES_PRODUCERS                                  :{WHITE}Produttori
STR_INDUSTRY_CARGOES_CUSTOMERS                                  :{WHITE}Consumatori
STR_INDUSTRY_CARGOES_HOUSES                                     :{WHITE}Case
STR_INDUSTRY_CARGOES_INDUSTRY_TOOLTIP                           :{BLACK}Fare clic sull'industria per visualizzarne fornitori e clienti
STR_INDUSTRY_CARGOES_CARGO_TOOLTIP                              :{BLACK}{STRING}{}Fare clic sul carico per visualizzarne fornitori e clienti
STR_INDUSTRY_DISPLAY_CHAIN                                      :{BLACK}Catena distributiva
STR_INDUSTRY_DISPLAY_CHAIN_TOOLTIP                              :{BLACK}Mostra la catena di industrie fornitrici e clienti
STR_INDUSTRY_CARGOES_NOTIFY_SMALLMAP                            :{BLACK}Collega alla minimappa
STR_INDUSTRY_CARGOES_NOTIFY_SMALLMAP_TOOLTIP                    :{BLACK}Seleziona le industrie visualizzate anche sulla minimappa
STR_INDUSTRY_CARGOES_SELECT_CARGO                               :{BLACK}Seleziona carico
STR_INDUSTRY_CARGOES_SELECT_CARGO_TOOLTIP                       :{BLACK}Seleziona il carico da mostrare
STR_INDUSTRY_CARGOES_SELECT_INDUSTRY                            :{BLACK}Seleziona industria
STR_INDUSTRY_CARGOES_SELECT_INDUSTRY_TOOLTIP                    :{BLACK}Seleziona l'industria da mostrare

# Land area window
STR_LAND_AREA_INFORMATION_CAPTION                               :{WHITE}Informazioni sull'area di terreno
STR_LAND_AREA_INFORMATION_LOCATION_TOOLTIP                      :{BLACK}Centra la visuale principale sulla posizione del riquadro. CTRL+clic la mostra in una mini visuale
STR_LAND_AREA_INFORMATION_COST_TO_CLEAR_N_A                     :{BLACK}Costo di demolizione: {LTBLUE}N/A
STR_LAND_AREA_INFORMATION_COST_TO_CLEAR                         :{BLACK}Costo di demolizione: {RED}{CURRENCY_LONG}
STR_LAND_AREA_INFORMATION_REVENUE_WHEN_CLEARED                  :{BLACK}Ricavo da demolizione: {LTBLUE}{CURRENCY_LONG}
STR_LAND_AREA_INFORMATION_OWNER_N_A                             :N/A
STR_LAND_AREA_INFORMATION_OWNER                                 :{BLACK}Proprietario: {LTBLUE}{STRING}
STR_LAND_AREA_INFORMATION_ROAD_OWNER                            :{BLACK}Proprietario strada: {LTBLUE}{STRING}
STR_LAND_AREA_INFORMATION_TRAM_OWNER                            :{BLACK}Proprietario tranvia: {LTBLUE}{STRING}
STR_LAND_AREA_INFORMATION_RAIL_OWNER                            :{BLACK}Proprietario ferrovia: {LTBLUE}{STRING}
STR_LAND_AREA_INFORMATION_LOCAL_AUTHORITY                       :{BLACK}Autorità locale: {LTBLUE}{STRING}
STR_LAND_AREA_INFORMATION_LOCAL_AUTHORITY_NONE                  :Nessuna
STR_LAND_AREA_INFORMATION_LANDINFO_COORDS                       :{BLACK}Coordinate: {LTBLUE}{NUM} x {NUM} x {NUM} ({STRING})
STR_LAND_AREA_INFORMATION_BUILD_DATE                            :{BLACK}Costruito il: {LTBLUE}{DATE_LONG}
STR_LAND_AREA_INFORMATION_STATION_CLASS                         :{BLACK}Tipo stazione: {LTBLUE}{STRING}
STR_LAND_AREA_INFORMATION_STATION_TYPE                          :{BLACK}Tipo stazione: {LTBLUE}{STRING}
STR_LAND_AREA_INFORMATION_AIRPORT_CLASS                         :{BLACK}Tipo aeroporto: {LTBLUE}{STRING}
STR_LAND_AREA_INFORMATION_AIRPORT_NAME                          :{BLACK}Nome aeroporto: {LTBLUE}{STRING}
STR_LAND_AREA_INFORMATION_AIRPORTTILE_NAME                      :{BLACK}Nome blocco aeroporto: {LTBLUE}{STRING}
STR_LAND_AREA_INFORMATION_NEWGRF_NAME                           :{BLACK}NewGRF: {LTBLUE}{STRING}
STR_LAND_AREA_INFORMATION_CARGO_ACCEPTED                        :{BLACK}Carichi accettati: {LTBLUE}
STR_LAND_AREA_INFORMATION_CARGO_EIGHTS                          :({COMMA}/8 {STRING})
STR_LANG_AREA_INFORMATION_RAIL_TYPE                             :{BLACK}Tipo di rotaie: {LTBLUE}{STRING}
STR_LANG_AREA_INFORMATION_ROAD_TYPE                             :{BLACK}Tipo di strada: {LTBLUE}{STRING}
STR_LANG_AREA_INFORMATION_TRAM_TYPE                             :{BLACK}Tipo di tram: {LTBLUE}{STRING}
STR_LANG_AREA_INFORMATION_RAIL_SPEED_LIMIT                      :{BLACK}Limite di velocità rotaie: {LTBLUE}{VELOCITY}
STR_LANG_AREA_INFORMATION_ROAD_SPEED_LIMIT                      :{BLACK}Limite di velocità strada: {LTBLUE}{VELOCITY}
STR_LANG_AREA_INFORMATION_TRAM_SPEED_LIMIT                      :{BLACK}Limite di velocità tram: {LTBLUE}{VELOCITY}

# Description of land area of different tiles
STR_LAI_CLEAR_DESCRIPTION_ROCKS                                 :Rocce
STR_LAI_CLEAR_DESCRIPTION_ROUGH_LAND                            :Terreno accidentato
STR_LAI_CLEAR_DESCRIPTION_BARE_LAND                             :Terreno spoglio
STR_LAI_CLEAR_DESCRIPTION_GRASS                                 :Erba
STR_LAI_CLEAR_DESCRIPTION_FIELDS                                :Campi
STR_LAI_CLEAR_DESCRIPTION_SNOW_COVERED_LAND                     :Terreno innevato
STR_LAI_CLEAR_DESCRIPTION_DESERT                                :Deserto

STR_LAI_RAIL_DESCRIPTION_TRACK                                  :Ferrovia
STR_LAI_RAIL_DESCRIPTION_TRACK_WITH_NORMAL_SIGNALS              :Ferrovia con segnali di blocco
STR_LAI_RAIL_DESCRIPTION_TRACK_WITH_PRESIGNALS                  :Ferrovia con pre-segnali
STR_LAI_RAIL_DESCRIPTION_TRACK_WITH_EXITSIGNALS                 :Ferrovia con segnali di uscita
STR_LAI_RAIL_DESCRIPTION_TRACK_WITH_COMBOSIGNALS                :Ferrovia con segnali combinati
STR_LAI_RAIL_DESCRIPTION_TRACK_WITH_PBSSIGNALS                  :Ferrovia con segnali a percorso
STR_LAI_RAIL_DESCRIPTION_TRACK_WITH_NOENTRYSIGNALS              :Ferrovia con segnali a percorso s.u.
STR_LAI_RAIL_DESCRIPTION_TRACK_WITH_NORMAL_PRESIGNALS           :Ferrovia con segnali di blocco e pre-segnali
STR_LAI_RAIL_DESCRIPTION_TRACK_WITH_NORMAL_EXITSIGNALS          :Ferrovia con segnali di blocco e di uscita
STR_LAI_RAIL_DESCRIPTION_TRACK_WITH_NORMAL_COMBOSIGNALS         :Ferrovia con segnali di blocco e combinati
STR_LAI_RAIL_DESCRIPTION_TRACK_WITH_NORMAL_PBSSIGNALS           :Ferrovia con segnali di blocco e a percorso
STR_LAI_RAIL_DESCRIPTION_TRACK_WITH_NORMAL_NOENTRYSIGNALS       :Ferrovia con segnali di blocco e a percorso s.u.
STR_LAI_RAIL_DESCRIPTION_TRACK_WITH_PRE_EXITSIGNALS             :Ferrovia con pre-segnali e segnali di uscita
STR_LAI_RAIL_DESCRIPTION_TRACK_WITH_PRE_COMBOSIGNALS            :Ferrovia con pre-segnali e segnali combinati
STR_LAI_RAIL_DESCRIPTION_TRACK_WITH_PRE_PBSSIGNALS              :Ferrovia con pre-segnali e segnali a percorso
STR_LAI_RAIL_DESCRIPTION_TRACK_WITH_PRE_NOENTRYSIGNALS          :Ferrovia con pre-segnali e segnali a percorso s.u.
STR_LAI_RAIL_DESCRIPTION_TRACK_WITH_EXIT_COMBOSIGNALS           :Ferrovia con segnali di uscita e combinati
STR_LAI_RAIL_DESCRIPTION_TRACK_WITH_EXIT_PBSSIGNALS             :Ferrovia con segnali di uscita e a percorso
STR_LAI_RAIL_DESCRIPTION_TRACK_WITH_EXIT_NOENTRYSIGNALS         :Ferrovia con segnali di uscita e a percorso s.u.
STR_LAI_RAIL_DESCRIPTION_TRACK_WITH_COMBO_PBSSIGNALS            :Ferrovia con segnali combinati e a percorso
STR_LAI_RAIL_DESCRIPTION_TRACK_WITH_COMBO_NOENTRYSIGNALS        :Ferrovia con segnali combinati e a percorso s.u.
STR_LAI_RAIL_DESCRIPTION_TRACK_WITH_PBS_NOENTRYSIGNALS          :Ferrovia con segnali a percorso e a percorso s.u.
STR_LAI_RAIL_DESCRIPTION_TRAIN_DEPOT                            :Deposito ferroviario

STR_LAI_ROAD_DESCRIPTION_ROAD                                   :Strada
STR_LAI_ROAD_DESCRIPTION_ROAD_WITH_STREETLIGHTS                 :Strada con lampioni
STR_LAI_ROAD_DESCRIPTION_TREE_LINED_ROAD                        :Strada alberata
STR_LAI_ROAD_DESCRIPTION_ROAD_VEHICLE_DEPOT                     :Deposito automezzi
STR_LAI_ROAD_DESCRIPTION_ROAD_RAIL_LEVEL_CROSSING               :Passaggio a livello
STR_LAI_ROAD_DESCRIPTION_TRAMWAY                                :Tranvia

# Houses come directly from their building names
STR_LAI_TOWN_INDUSTRY_DESCRIPTION_UNDER_CONSTRUCTION            :{STRING} (in costruzione)

STR_LAI_TREE_NAME_TREES                                         :Alberi
STR_LAI_TREE_NAME_RAINFOREST                                    :Foresta pluviale
STR_LAI_TREE_NAME_CACTUS_PLANTS                                 :Cactus

STR_LAI_STATION_DESCRIPTION_RAILROAD_STATION                    :Stazione ferroviaria
STR_LAI_STATION_DESCRIPTION_AIRCRAFT_HANGAR                     :Hangar
STR_LAI_STATION_DESCRIPTION_AIRPORT                             :Aeroporto
STR_LAI_STATION_DESCRIPTION_TRUCK_LOADING_AREA                  :Area di carico per camion
STR_LAI_STATION_DESCRIPTION_BUS_STATION                         :Stazione degli autobus
STR_LAI_STATION_DESCRIPTION_SHIP_DOCK                           :Molo
STR_LAI_STATION_DESCRIPTION_BUOY                                :Boa
STR_LAI_STATION_DESCRIPTION_WAYPOINT                            :Waypoint

STR_LAI_WATER_DESCRIPTION_WATER                                 :Acqua
STR_LAI_WATER_DESCRIPTION_CANAL                                 :Canale
STR_LAI_WATER_DESCRIPTION_LOCK                                  :Chiuse
STR_LAI_WATER_DESCRIPTION_RIVER                                 :Fiume
STR_LAI_WATER_DESCRIPTION_COAST_OR_RIVERBANK                    :Costa
STR_LAI_WATER_DESCRIPTION_SHIP_DEPOT                            :Deposito navale

# Industries come directly from their industry names

STR_LAI_TUNNEL_DESCRIPTION_RAILROAD                             :Tunnel ferroviario
STR_LAI_TUNNEL_DESCRIPTION_ROAD                                 :Tunnel stradale

STR_LAI_BRIDGE_DESCRIPTION_RAIL_SUSPENSION_STEEL                :Ponte ferroviario sospeso in acciaio
STR_LAI_BRIDGE_DESCRIPTION_RAIL_GIRDER_STEEL                    :Ponte ferroviario a travatura in acciaio
STR_LAI_BRIDGE_DESCRIPTION_RAIL_CANTILEVER_STEEL                :Ponte ferroviario a mensola in acciaio
STR_LAI_BRIDGE_DESCRIPTION_RAIL_SUSPENSION_CONCRETE             :Ponte ferroviario sospeso in cemento armato
STR_LAI_BRIDGE_DESCRIPTION_RAIL_WOODEN                          :Ponte ferroviario in legno
STR_LAI_BRIDGE_DESCRIPTION_RAIL_CONCRETE                        :Ponte ferroviario in cemento
STR_LAI_BRIDGE_DESCRIPTION_RAIL_TUBULAR_STEEL                   :Ponte ferroviario tubolare

STR_LAI_BRIDGE_DESCRIPTION_ROAD_SUSPENSION_STEEL                :Ponte stradale sospeso in acciaio
STR_LAI_BRIDGE_DESCRIPTION_ROAD_GIRDER_STEEL                    :Ponte stradale a travatura in acciaio
STR_LAI_BRIDGE_DESCRIPTION_ROAD_CANTILEVER_STEEL                :Ponte stradale a mensola in acciaio
STR_LAI_BRIDGE_DESCRIPTION_ROAD_SUSPENSION_CONCRETE             :Ponte stradale sospeso in cemento armato
STR_LAI_BRIDGE_DESCRIPTION_ROAD_WOODEN                          :Ponte stradale in legno
STR_LAI_BRIDGE_DESCRIPTION_ROAD_CONCRETE                        :Ponte stradale in cemento
STR_LAI_BRIDGE_DESCRIPTION_ROAD_TUBULAR_STEEL                   :Ponte stradale tubolare

STR_LAI_BRIDGE_DESCRIPTION_AQUEDUCT                             :Acquedotto

STR_LAI_OBJECT_DESCRIPTION_TRANSMITTER                          :Trasmettitore
STR_LAI_OBJECT_DESCRIPTION_LIGHTHOUSE                           :Faro
STR_LAI_OBJECT_DESCRIPTION_COMPANY_HEADQUARTERS                 :Sede della compagnia
STR_LAI_OBJECT_DESCRIPTION_COMPANY_OWNED_LAND                   :Terreno posseduto dalla compagnia

# About OpenTTD window
STR_ABOUT_OPENTTD                                               :{WHITE}Informazioni su OpenTTD
STR_ABOUT_ORIGINAL_COPYRIGHT                                    :{BLACK}Copyright originale {COPYRIGHT} 1995 Chris Sawyer, Tutti i diritti riservati
STR_ABOUT_VERSION                                               :{BLACK}OpenTTD versione {REV}
STR_ABOUT_COPYRIGHT_OPENTTD                                     :{BLACK}OpenTTD {COPYRIGHT} 2002-{STRING} Il team OpenTTD

# Framerate display window
STR_FRAMERATE_CAPTION                                           :{WHITE}Frame rate
STR_FRAMERATE_CAPTION_SMALL                                     :{STRING}{WHITE} ({DECIMAL}x)
STR_FRAMERATE_RATE_GAMELOOP                                     :{BLACK}Velocità simulazione: {STRING}
STR_FRAMERATE_RATE_GAMELOOP_TOOLTIP                             :{BLACK}Numero di cicli di simulazione della partita in un secondo
STR_FRAMERATE_RATE_BLITTER                                      :{BLACK}Frame rate grafica: {STRING}
STR_FRAMERATE_RATE_BLITTER_TOOLTIP                              :{BLACK}Numero di fotogrammi video renderizzati in un secondo
STR_FRAMERATE_SPEED_FACTOR                                      :{BLACK}Fattore di velocità corrente della partita: {DECIMAL}x
STR_FRAMERATE_SPEED_FACTOR_TOOLTIP                              :{BLACK}Prestazioni correnti della partita, confrontate con le prestazioni attese alla velocità di giorno normale.
STR_FRAMERATE_CURRENT                                           :{WHITE}Corrente
STR_FRAMERATE_AVERAGE                                           :{WHITE}Media
STR_FRAMERATE_MEMORYUSE                                         :{WHITE}Memoria
STR_FRAMERATE_DATA_POINTS                                       :{BLACK}Dati basati su {COMMA} misurazioni
STR_FRAMERATE_MS_GOOD                                           :{LTBLUE}{DECIMAL} ms
STR_FRAMERATE_MS_WARN                                           :{YELLOW}{DECIMAL} ms
STR_FRAMERATE_MS_BAD                                            :{RED}{DECIMAL} ms
STR_FRAMERATE_FPS_GOOD                                          :{LTBLUE}{DECIMAL} frame/s
STR_FRAMERATE_FPS_WARN                                          :{YELLOW}{DECIMAL} frame/s
STR_FRAMERATE_FPS_BAD                                           :{RED}{DECIMAL} frame/s
STR_FRAMERATE_BYTES_GOOD                                        :{LTBLUE}{BYTES}
STR_FRAMERATE_BYTES_WARN                                        :{YELLOW}{BYTES}
STR_FRAMERATE_BYTES_BAD                                         :{RED}{BYTES}
STR_FRAMERATE_GRAPH_MILLISECONDS                                :{TINY_FONT}{COMMA} ms
STR_FRAMERATE_GRAPH_SECONDS                                     :{TINY_FONT}{COMMA} s
############ Leave those lines in this order!!
STR_FRAMERATE_GAMELOOP                                          :{BLACK}Totale ciclo simulazione:
STR_FRAMERATE_GL_ECONOMY                                        :{BLACK}  Gestione carichi:
STR_FRAMERATE_GL_TRAINS                                         :{BLACK}  Aggiornamento treni:
STR_FRAMERATE_GL_ROADVEHS                                       :{BLACK}  Aggiornamento automezzi:
STR_FRAMERATE_GL_SHIPS                                          :{BLACK}  Aggiornamento navi:
STR_FRAMERATE_GL_AIRCRAFT                                       :{BLACK}  Aggiornamento aeromobili:
STR_FRAMERATE_GL_LANDSCAPE                                      :{BLACK}  Aggiornamento mondo:
STR_FRAMERATE_GL_LINKGRAPH                                      :{BLACK}  Ritardo grafo di distribuzione:
STR_FRAMERATE_DRAWING                                           :{BLACK}Renderizzazione grafica:
STR_FRAMERATE_DRAWING_VIEWPORTS                                 :{BLACK}  Visuali mondo:
STR_FRAMERATE_VIDEO                                             :{BLACK}Output video:
STR_FRAMERATE_SOUND                                             :{BLACK}Missaggio suoni:
STR_FRAMERATE_ALLSCRIPTS                                        :{BLACK}  Totale IA/Script:
STR_FRAMERATE_GAMESCRIPT                                        :{BLACK}   Script:
STR_FRAMERATE_AI                                                :{BLACK}   IA {NUM} {STRING}
############ End of leave-in-this-order
############ Leave those lines in this order!!
STR_FRAMETIME_CAPTION_GAMELOOP                                  :Ciclo simulazione
STR_FRAMETIME_CAPTION_GL_ECONOMY                                :Gestione carichi
STR_FRAMETIME_CAPTION_GL_TRAINS                                 :Aggiornamento treni
STR_FRAMETIME_CAPTION_GL_ROADVEHS                               :Aggiornamento automezzi
STR_FRAMETIME_CAPTION_GL_SHIPS                                  :Aggiornamento navi
STR_FRAMETIME_CAPTION_GL_AIRCRAFT                               :Aggiornamento aeromobili
STR_FRAMETIME_CAPTION_GL_LANDSCAPE                              :Aggiornamento mondo
STR_FRAMETIME_CAPTION_GL_LINKGRAPH                              :Ritardo grafo di distribuzione
STR_FRAMETIME_CAPTION_DRAWING                                   :Renderizzazione grafica
STR_FRAMETIME_CAPTION_DRAWING_VIEWPORTS                         :Renderizzazione visuali mondo
STR_FRAMETIME_CAPTION_VIDEO                                     :Output video
STR_FRAMETIME_CAPTION_SOUND                                     :Missaggio suoni
STR_FRAMETIME_CAPTION_ALLSCRIPTS                                :Totale IA/Script
STR_FRAMETIME_CAPTION_GAMESCRIPT                                :Script
STR_FRAMETIME_CAPTION_AI                                        :IA {NUM} {STRING}
############ End of leave-in-this-order


# Save/load game/scenario
STR_SAVELOAD_SAVE_CAPTION                                       :{WHITE}Salva partita
STR_SAVELOAD_LOAD_CAPTION                                       :{WHITE}Carica partita
STR_SAVELOAD_SAVE_SCENARIO                                      :{WHITE}Salva scenario
STR_SAVELOAD_LOAD_SCENARIO                                      :{WHITE}Carica scenario
STR_SAVELOAD_LOAD_HEIGHTMAP                                     :{WHITE}Carica heightmap
STR_SAVELOAD_SAVE_HEIGHTMAP                                     :{WHITE}Salva Heightmap
STR_SAVELOAD_HOME_BUTTON                                        :{BLACK}Fare clic qui per spostarsi nella cartella di salvataggio predefinita
STR_SAVELOAD_BYTES_FREE                                         :{BLACK}{BYTES} liber{P o i}
STR_SAVELOAD_LIST_TOOLTIP                                       :{BLACK}Elenco delle unità, delle cartelle e dei file delle partite salvate
STR_SAVELOAD_EDITBOX_TOOLTIP                                    :{BLACK}Nome del salvataggio selezionato
STR_SAVELOAD_DELETE_BUTTON                                      :{BLACK}Elimina
STR_SAVELOAD_DELETE_TOOLTIP                                     :{BLACK}Elimina il salvataggio selezionato
STR_SAVELOAD_SAVE_BUTTON                                        :{BLACK}Salva
STR_SAVELOAD_SAVE_TOOLTIP                                       :{BLACK}Salva la partita corrente, usando il nome scelto
STR_SAVELOAD_LOAD_BUTTON                                        :{BLACK}Carica
STR_SAVELOAD_LOAD_TOOLTIP                                       :{BLACK}Carica la partita selezionata
STR_SAVELOAD_LOAD_HEIGHTMAP_TOOLTIP                             :{BLACK}Carica l'heightmap selezionata
STR_SAVELOAD_DETAIL_CAPTION                                     :{BLACK}Dettagli partita
STR_SAVELOAD_DETAIL_NOT_AVAILABLE                               :{BLACK}Informazioni non disponibili
STR_SAVELOAD_DETAIL_COMPANY_INDEX                               :{SILVER}{COMMA}: {WHITE}{STRING}
STR_SAVELOAD_DETAIL_GRFSTATUS                                   :{SILVER}NewGRF: {WHITE}{STRING}
STR_SAVELOAD_FILTER_TITLE                                       :{BLACK}Filtro:
STR_SAVELOAD_OVERWRITE_TITLE                                    :{WHITE}Sovrascrivi file
STR_SAVELOAD_OVERWRITE_WARNING                                  :{YELLOW}Si è sicuri di voler sovrascrivere il file esistente?
STR_SAVELOAD_DIRECTORY                                          :{STRING} (Cartella)
STR_SAVELOAD_PARENT_DIRECTORY                                   :{STRING} (Cartella superiore)

STR_SAVELOAD_OSKTITLE                                           :{BLACK}Inserire un nome per il salvataggio

# World generation
STR_MAPGEN_WORLD_GENERATION_CAPTION                             :{WHITE}Generazione mondo
STR_MAPGEN_MAPSIZE                                              :{BLACK}Area mappa:
STR_MAPGEN_MAPSIZE_TOOLTIP                                      :{BLACK}Seleziona l'area della mappa espressa in riquadri. Il numero effettivo di riquadri disponibili sarà leggermente inferiore
STR_MAPGEN_BY                                                   :{BLACK}*
STR_MAPGEN_NUMBER_OF_TOWNS                                      :{BLACK}Numero città:
STR_MAPGEN_DATE                                                 :{BLACK}Data:
STR_MAPGEN_NUMBER_OF_INDUSTRIES                                 :{BLACK}Numero industrie:
STR_MAPGEN_MAX_HEIGHTLEVEL                                      :{BLACK}Altezza massima mappa:
STR_MAPGEN_MAX_HEIGHTLEVEL_UP                                   :{BLACK}Aumenta di uno l'altezza massima delle montagne sulla mappa
STR_MAPGEN_MAX_HEIGHTLEVEL_DOWN                                 :{BLACK}Riduce di uno l'altezza massima delle montagne sulla mappa
STR_MAPGEN_SNOW_LINE_HEIGHT                                     :{BLACK}Altezza delle nevi:
STR_MAPGEN_SNOW_LINE_UP                                         :{BLACK}Sposta in su di uno l'altezza delle nevi perenni
STR_MAPGEN_SNOW_LINE_DOWN                                       :{BLACK}Sposta in giù di uno l'altezza delle nevi perenni
STR_MAPGEN_LAND_GENERATOR                                       :{BLACK}Generatore:
STR_MAPGEN_TERRAIN_TYPE                                         :{BLACK}Tipo di terreno:
STR_MAPGEN_QUANTITY_OF_SEA_LAKES                                :{BLACK}Livello del mare:
STR_MAPGEN_QUANTITY_OF_RIVERS                                   :{BLACK}Fiumi:
STR_MAPGEN_SMOOTHNESS                                           :{BLACK}Levigatezza:
STR_MAPGEN_VARIETY                                              :{BLACK}Varietà del terreno:
STR_MAPGEN_GENERATE                                             :{WHITE}Genera

# Strings for map borders at game generation
STR_MAPGEN_BORDER_TYPE                                          :{BLACK}Bordi della mappa:
STR_MAPGEN_NORTHWEST                                            :{BLACK}Nord-ovest
STR_MAPGEN_NORTHEAST                                            :{BLACK}Nord-est
STR_MAPGEN_SOUTHEAST                                            :{BLACK}Sud-est
STR_MAPGEN_SOUTHWEST                                            :{BLACK}Sud-ovest
STR_MAPGEN_BORDER_FREEFORM                                      :{BLACK}Variabile
STR_MAPGEN_BORDER_WATER                                         :{BLACK}Acqua
STR_MAPGEN_BORDER_RANDOM                                        :{BLACK}Casuale
STR_MAPGEN_BORDER_RANDOMIZE                                     :{BLACK}Casuale
STR_MAPGEN_BORDER_MANUAL                                        :{BLACK}Manuale

STR_MAPGEN_HEIGHTMAP_ROTATION                                   :{BLACK}Rotazione heightmap:
STR_MAPGEN_HEIGHTMAP_NAME                                       :{BLACK}Nome heightmap:
STR_MAPGEN_HEIGHTMAP_SIZE_LABEL                                 :{BLACK}Dim.:
STR_MAPGEN_HEIGHTMAP_SIZE                                       :{ORANGE}{NUM} x {NUM}

STR_MAPGEN_MAX_HEIGHTLEVEL_QUERY_CAPT                           :{WHITE}Cambia l'altezza massima della mappa
STR_MAPGEN_SNOW_LINE_QUERY_CAPT                                 :{WHITE}Cambia l'altezza delle nevi perenni
STR_MAPGEN_START_DATE_QUERY_CAPT                                :{WHITE}Cambia l'anno di inizio

# SE Map generation
STR_SE_MAPGEN_CAPTION                                           :{WHITE}Tipo di scenario
STR_SE_MAPGEN_FLAT_WORLD                                        :{WHITE}Pianeggiante
STR_SE_MAPGEN_FLAT_WORLD_TOOLTIP                                :{BLACK}Genera un terreno pianeggiante
STR_SE_MAPGEN_RANDOM_LAND                                       :{WHITE}Casuale
STR_SE_MAPGEN_FLAT_WORLD_HEIGHT                                 :{BLACK}Altezza terreno pianeggiante:
STR_SE_MAPGEN_FLAT_WORLD_HEIGHT_DOWN                            :{BLACK}Sposta in giù di uno l'altezza del terreno pianeggiante
STR_SE_MAPGEN_FLAT_WORLD_HEIGHT_UP                              :{BLACK}Sposta in su di uno l'altezza del terreno pianeggiante

STR_SE_MAPGEN_FLAT_WORLD_HEIGHT_QUERY_CAPT                      :{WHITE}Cambia l'altezza del terreno pianeggiante

# Map generation progress
STR_GENERATION_WORLD                                            :{WHITE}Generazione del mondo...
STR_GENERATION_ABORT                                            :{BLACK}Interrompi
STR_GENERATION_ABORT_CAPTION                                    :{WHITE}Interrompi generazione mondo
STR_GENERATION_ABORT_MESSAGE                                    :{YELLOW}Si è sicuri di voler interrompere la generazione?
STR_GENERATION_PROGRESS                                         :{WHITE}{NUM}% completato
STR_GENERATION_PROGRESS_NUM                                     :{BLACK}{NUM} / {NUM}
STR_GENERATION_WORLD_GENERATION                                 :{BLACK}Generazione mondo
STR_GENERATION_RIVER_GENERATION                                 :{BLACK}Generazione fiumi
STR_GENERATION_TREE_GENERATION                                  :{BLACK}Generazione alberi
STR_GENERATION_OBJECT_GENERATION                                :{BLACK}Generazione oggetti inamovibili
STR_GENERATION_CLEARING_TILES                                   :{BLACK}Generazione aree brulle e rocciose
STR_GENERATION_SETTINGUP_GAME                                   :{BLACK}Impostazione partita
STR_GENERATION_PREPARING_TILELOOP                               :{BLACK}Generazione riquadri del terreno
STR_GENERATION_PREPARING_SCRIPT                                 :{BLACK}Esecuzione script
STR_GENERATION_PREPARING_GAME                                   :{BLACK}Preparazione della partita

# NewGRF settings
STR_NEWGRF_SETTINGS_CAPTION                                     :{WHITE}Impostazioni NewGRF
STR_NEWGRF_SETTINGS_INFO_TITLE                                  :{WHITE}Informazioni dettagliate NewGRF
STR_NEWGRF_SETTINGS_ACTIVE_LIST                                 :{WHITE}File NewGRF attivi
STR_NEWGRF_SETTINGS_INACTIVE_LIST                               :{WHITE}File NewGRF inattivi
STR_NEWGRF_SETTINGS_SELECT_PRESET                               :{ORANGE}Seleziona profilo:
STR_NEWGRF_FILTER_TITLE                                         :{ORANGE}Filtro:
STR_NEWGRF_SETTINGS_PRESET_LIST_TOOLTIP                         :{BLACK}Carica il profilo selezionato
STR_NEWGRF_SETTINGS_PRESET_SAVE                                 :{BLACK}Salva profilo
STR_NEWGRF_SETTINGS_PRESET_SAVE_TOOLTIP                         :{BLACK}Salva la lista corrente in un profilo
STR_NEWGRF_SETTINGS_PRESET_SAVE_QUERY                           :{BLACK}Inserire il nome del profilo
STR_NEWGRF_SETTINGS_PRESET_DELETE                               :{BLACK}Elimina profilo
STR_NEWGRF_SETTINGS_PRESET_DELETE_TOOLTIP                       :{BLACK}Elimina il profilo attualmente selezionato
STR_NEWGRF_SETTINGS_ADD                                         :{BLACK}Aggiungi
STR_NEWGRF_SETTINGS_ADD_FILE_TOOLTIP                            :{BLACK}Aggiunge il file NewGRF selezionato alla configurazione
STR_NEWGRF_SETTINGS_RESCAN_FILES                                :{BLACK}Aggiorna file
STR_NEWGRF_SETTINGS_RESCAN_FILES_TOOLTIP                        :{BLACK}Aggiorna la lista dei file NewGRF disponibili
STR_NEWGRF_SETTINGS_REMOVE                                      :{BLACK}Rimuovi
STR_NEWGRF_SETTINGS_REMOVE_TOOLTIP                              :{BLACK}Rimuove il file NewGRF selezionato dall'elenco
STR_NEWGRF_SETTINGS_MOVEUP                                      :{BLACK}Sposta su
STR_NEWGRF_SETTINGS_MOVEUP_TOOLTIP                              :{BLACK}Sposta il file NewGRF selezionato più in alto nell'elenco
STR_NEWGRF_SETTINGS_MOVEDOWN                                    :{BLACK}Sposta giù
STR_NEWGRF_SETTINGS_MOVEDOWN_TOOLTIP                            :{BLACK}Sposta il file NewGRF selezionato più in basso nell'elenco
STR_NEWGRF_SETTINGS_UPGRADE                                     :{BLACK}Aggiorna
STR_NEWGRF_SETTINGS_UPGRADE_TOOLTIP                             :{BLACK}Aggiorna i file NewGRF per i quali è stata installata una versione più recente
STR_NEWGRF_SETTINGS_FILE_TOOLTIP                                :{BLACK}Elenco dei file NewGRF installati.

STR_NEWGRF_SETTINGS_SET_PARAMETERS                              :{BLACK}Imposta parametri
STR_NEWGRF_SETTINGS_SHOW_PARAMETERS                             :{BLACK}Mostra parametri
STR_NEWGRF_SETTINGS_TOGGLE_PALETTE                              :{BLACK}Alterna tavolozze
STR_NEWGRF_SETTINGS_TOGGLE_PALETTE_TOOLTIP                      :{BLACK}Alterna la tavolozza colori utilizzata dal NewGRF selezionato.{}Utilizzare questa impostazione se la grafica di questo NewGRF durante il gioco appare rosa.
STR_NEWGRF_SETTINGS_APPLY_CHANGES                               :{BLACK}Applica modifiche

STR_NEWGRF_SETTINGS_FIND_MISSING_CONTENT_BUTTON                 :{BLACK}Trova contenuti mancanti online
STR_NEWGRF_SETTINGS_FIND_MISSING_CONTENT_TOOLTIP                :{BLACK}Controlla se i contenuti mancanti possono essere recuperati online

STR_NEWGRF_SETTINGS_FILENAME                                    :{BLACK}Nome file: {SILVER}{STRING}
STR_NEWGRF_SETTINGS_GRF_ID                                      :{BLACK}GRF ID: {SILVER}{STRING}
STR_NEWGRF_SETTINGS_VERSION                                     :{BLACK}Versione: {SILVER}{NUM}
STR_NEWGRF_SETTINGS_MIN_VERSION                                 :{BLACK}Versione minima compatibile: {SILVER}{NUM}
STR_NEWGRF_SETTINGS_MD5SUM                                      :{BLACK}Somma MD5: {SILVER}{STRING}
STR_NEWGRF_SETTINGS_PALETTE                                     :{BLACK}Tavolozza: {SILVER}{STRING}
STR_NEWGRF_SETTINGS_PALETTE_DEFAULT                             :Predefinita (D)
STR_NEWGRF_SETTINGS_PALETTE_DEFAULT_32BPP                       :Predefinita (D) / 32 bpp
STR_NEWGRF_SETTINGS_PALETTE_LEGACY                              :Legacy (W)
STR_NEWGRF_SETTINGS_PALETTE_LEGACY_32BPP                        :Legacy (W) / 32 bpp
STR_NEWGRF_SETTINGS_PARAMETER                                   :{BLACK}Parametri: {SILVER}{STRING}
STR_NEWGRF_SETTINGS_PARAMETER_NONE                              :Nessuno

STR_NEWGRF_SETTINGS_NO_INFO                                     :{BLACK}Informazioni non disponibili
STR_NEWGRF_SETTINGS_NOT_FOUND                                   :{RED}File corrispondente non trovato
STR_NEWGRF_SETTINGS_DISABLED                                    :{RED}Disabilitato
STR_NEWGRF_SETTINGS_INCOMPATIBLE                                :{RED}Incompatibile con questa versione di OpenTTD

# NewGRF save preset window
STR_SAVE_PRESET_CAPTION                                         :{WHITE}Salva profilo
STR_SAVE_PRESET_LIST_TOOLTIP                                    :{BLACK}Lista dei profili disponibili, selezionarne uno per copiarlo nella casella del nome del salvataggio
STR_SAVE_PRESET_TITLE                                           :{BLACK}Inserire il nome del profilo
STR_SAVE_PRESET_EDITBOX_TOOLTIP                                 :{BLACK}Nome scelto per il profilo da salvare
STR_SAVE_PRESET_CANCEL                                          :{BLACK}Annulla
STR_SAVE_PRESET_CANCEL_TOOLTIP                                  :{BLACK}Non modifica il profilo
STR_SAVE_PRESET_SAVE                                            :{BLACK}Salva
STR_SAVE_PRESET_SAVE_TOOLTIP                                    :{BLACK}Salva il profilo utilizzando il nome inserito

# NewGRF parameters window
STR_NEWGRF_PARAMETERS_CAPTION                                   :{WHITE}Cambia parametri NewGRF
STR_NEWGRF_PARAMETERS_CLOSE                                     :{BLACK}Chiudi
STR_NEWGRF_PARAMETERS_RESET                                     :{BLACK}Reimposta
STR_NEWGRF_PARAMETERS_RESET_TOOLTIP                             :{BLACK}Imposta tutti i parametri al loro valore predefinito
STR_NEWGRF_PARAMETERS_DEFAULT_NAME                              :Parametro {NUM}
STR_NEWGRF_PARAMETERS_SETTING                                   :{STRING}: {ORANGE}{STRING}
STR_NEWGRF_PARAMETERS_NUM_PARAM                                 :{LTBLUE}Numero di parametri: {ORANGE}{NUM}

# NewGRF inspect window
STR_NEWGRF_INSPECT_CAPTION                                      :{WHITE}Ispeziona - {STRING}
STR_NEWGRF_INSPECT_PARENT_BUTTON                                :{BLACK}Superiore
STR_NEWGRF_INSPECT_PARENT_TOOLTIP                               :{BLACK}Ispeziona l'oggetto dell'ambito superiore

STR_NEWGRF_INSPECT_CAPTION_OBJECT_AT                            :{STRING} a {HEX}
STR_NEWGRF_INSPECT_CAPTION_OBJECT_AT_OBJECT                     :Oggetto
STR_NEWGRF_INSPECT_CAPTION_OBJECT_AT_RAIL_TYPE                  :Tipo di rotaie

STR_NEWGRF_INSPECT_QUERY_CAPTION                                :{WHITE}Parametro variabile NewGRF 60+x (esadecimale)

# Sprite aligner window
STR_SPRITE_ALIGNER_CAPTION                                      :{WHITE}Allineamento sprite {COMMA} ({STRING})
STR_SPRITE_ALIGNER_NEXT_BUTTON                                  :{BLACK}Successivo
STR_SPRITE_ALIGNER_NEXT_TOOLTIP                                 :{BLACK}Procede al successivo sprite normale, saltanto qualsiasi sprite speciale, di ricoloramento o carattere e tornando al primo se viene raggiunto l'ultimo della lista
STR_SPRITE_ALIGNER_GOTO_BUTTON                                  :{BLACK}Vai a
STR_SPRITE_ALIGNER_GOTO_TOOLTIP                                 :{BLACK}Va allo sprite specificato. Se lo sprite non è uno sprite normale, procede allo sprite normale immediatamente successivo
STR_SPRITE_ALIGNER_PREVIOUS_BUTTON                              :{BLACK}Precedente
STR_SPRITE_ALIGNER_PREVIOUS_TOOLTIP                             :{BLACK}Procede al precedente sprite normale, saltanto qualsiasi sprite speciale, di ricoloramento o carattere e tornando all'ultimo se viene raggiunto il primo della lista
STR_SPRITE_ALIGNER_SPRITE_TOOLTIP                               :{BLACK}Rappresentazione dello sprite corrente. L'allineamento viene ignorato in questa casella.
STR_SPRITE_ALIGNER_MOVE_TOOLTIP                                 :{BLACK}Sposta lo sprite, cambiando gli spiazzamenti X e Y. CTRL+clic sposta lo sprite di otto unità alla volta
STR_SPRITE_ALIGNER_RESET_BUTTON                                 :{BLACK}Reimposta posizione relativa
STR_SPRITE_ALIGNER_RESET_TOOLTIP                                :{BLACK}Reimposta gli spiazzamenti relativi attuali
STR_SPRITE_ALIGNER_OFFSETS_ABS                                  :{BLACK}Posizione X: {NUM}, Y: {NUM} (assoluto)
STR_SPRITE_ALIGNER_OFFSETS_REL                                  :{BLACK}Posizione X: {NUM}, Y: {NUM} (relativo)
STR_SPRITE_ALIGNER_PICKER_BUTTON                                :{BLACK}Scegli sprite
STR_SPRITE_ALIGNER_PICKER_TOOLTIP                               :{BLACK}Sceglie uno o più sprite da un qualsiasi punto dello schermo

STR_SPRITE_ALIGNER_GOTO_CAPTION                                 :{WHITE}Vai a

# NewGRF (self) generated warnings/errors
STR_NEWGRF_ERROR_MSG_INFO                                       :{SILVER}{STRING}
STR_NEWGRF_ERROR_MSG_WARNING                                    :{RED}Attenzione: {SILVER}{STRING}
STR_NEWGRF_ERROR_MSG_ERROR                                      :{RED}Errore: {SILVER}{STRING}
STR_NEWGRF_ERROR_MSG_FATAL                                      :{RED}Errore irreversibile: {SILVER}{STRING}
STR_NEWGRF_ERROR_FATAL_POPUP                                    :{WHITE}Si è verificato un errore irreversibile nel NewGRF:{}{STRING}
STR_NEWGRF_ERROR_VERSION_NUMBER                                 :{1:STRING} non funziona con la versione di TTDPatch riferita da OpenTTD
STR_NEWGRF_ERROR_DOS_OR_WINDOWS                                 :{1:STRING} è per la versione {STRING} di TTD
STR_NEWGRF_ERROR_UNSET_SWITCH                                   :{1:STRING} è progettato per essere usato con {STRING}
STR_NEWGRF_ERROR_INVALID_PARAMETER                              :Parametro non valido per {1:STRING}: parametro {STRING} ({NUM})
STR_NEWGRF_ERROR_LOAD_BEFORE                                    :{1:STRING} deve essere caricato prima di {STRING}
STR_NEWGRF_ERROR_LOAD_AFTER                                     :{1:STRING} deve essere caricato dopo {STRING}
STR_NEWGRF_ERROR_OTTD_VERSION_NUMBER                            :{1:STRING} richiede OpenTTD versione {STRING} o superiore
STR_NEWGRF_ERROR_AFTER_TRANSLATED_FILE                          :il file GRF che era progettato per tradurre
STR_NEWGRF_ERROR_TOO_MANY_NEWGRFS_LOADED                        :Troppi NewGRF caricati
STR_NEWGRF_ERROR_STATIC_GRF_CAUSES_DESYNC                       :Caricare {1:STRING} come NewGRF statico insieme a {STRING} può causare errori di sincronizzazione
STR_NEWGRF_ERROR_UNEXPECTED_SPRITE                              :Sprite inatteso (sprite {3:NUM})
STR_NEWGRF_ERROR_UNKNOWN_PROPERTY                               :Proprietà {4:HEX} sconosciuta per l'azione 0 (sprite {3:NUM})
STR_NEWGRF_ERROR_INVALID_ID                                     :Tentativo di utilizzare un ID non valido (sprite {3:NUM})
STR_NEWGRF_ERROR_CORRUPT_SPRITE                                 :{YELLOW}{STRING} contiene degli sprite corrotti. Tutti gli sprite corrotti saranno mostrati come punti interrogativi (?) rossi
STR_NEWGRF_ERROR_MULTIPLE_ACTION_8                              :Contiene occorrenze multiple dell'azione 8 (sprite {3:NUM})
STR_NEWGRF_ERROR_READ_BOUNDS                                    :Lettura oltre la fine dello pseudo-sprite (sprite {3:NUM})
STR_NEWGRF_ERROR_GRM_FAILED                                     :Risorsa GRF richiesta non disponibile (sprite {3:NUM})
STR_NEWGRF_ERROR_FORCEFULLY_DISABLED                            :{1:STRING} è stato disabilitato da {STRING}
STR_NEWGRF_ERROR_INVALID_SPRITE_LAYOUT                          :Formato di layout dello sprite sconosciuto o non valido (sprite {3:NUM})
STR_NEWGRF_ERROR_LIST_PROPERTY_TOO_LONG                         :Troppi elementi nella lista valori di una proprietà (sprite {3:NUM}, proprietà {4:HEX})
STR_NEWGRF_ERROR_INDPROD_CALLBACK                               :Callback di produzione industria non valido (sprite {3:NUM}, "{2:STRING}")

# NewGRF related 'general' warnings
STR_NEWGRF_POPUP_CAUTION_CAPTION                                :{WHITE}Attenzione!
STR_NEWGRF_CONFIRMATION_TEXT                                    :{YELLOW}Si stanno per apportare cambiamenti a una partita in corso. Questa operazione potrebbe causare un crash di OpenTTD o corrompere lo stato della partita. Si prega di non inviare segnalazioni di bug al verificarsi di tali problemi.{}Si è assolutamente sicuri di voler procedere?

STR_NEWGRF_DUPLICATE_GRFID                                      :{WHITE}Impossibile aggiungere il file: GRF ID duplicato
STR_NEWGRF_COMPATIBLE_LOADED                                    :{ORANGE}File corrispondente non trovato (caricato file GRF compatibile)
STR_NEWGRF_TOO_MANY_NEWGRFS                                     :{WHITE}Impossibile aggiungere il file: si è raggiunto il limite per i file NewGRF

STR_NEWGRF_COMPATIBLE_LOAD_WARNING                              :{WHITE}File GRF compatibili caricati al posto dei file mancanti
STR_NEWGRF_DISABLED_WARNING                                     :{WHITE}I file GRF mancanti sono stati disabilitati
STR_NEWGRF_UNPAUSE_WARNING_TITLE                                :{YELLOW}File GRF mancanti
STR_NEWGRF_UNPAUSE_WARNING                                      :{WHITE}Uscire dalla pausa può causare un crash: nel caso, si prega di non inviare segnalazioni bug al riguardo.{}Uscire dalla pausa?

# NewGRF status
STR_NEWGRF_LIST_NONE                                            :Nessuno
STR_NEWGRF_LIST_ALL_FOUND                                       :Tutti i file presenti
STR_NEWGRF_LIST_COMPATIBLE                                      :{YELLOW}Trovati file compatibili
STR_NEWGRF_LIST_MISSING                                         :{RED}File mancanti

# NewGRF 'it's broken' warnings
STR_NEWGRF_BROKEN                                               :{WHITE}Il comportamento del NewGRF '{0:STRING}' può causare errori di sincronizzazione e/o crash
STR_NEWGRF_BROKEN_POWERED_WAGON                                 :{WHITE}Ha modificato lo stato di vagone motorizzato di '{1:ENGINE}' al di fuori del deposito
STR_NEWGRF_BROKEN_VEHICLE_LENGTH                                :{WHITE}Ha modificato la lunghezza del veicolo '{1:ENGINE}' fuori dal deposito
STR_NEWGRF_BROKEN_CAPACITY                                      :{WHITE}Ha modificato la capacità del veicolo '{1:ENGINE}' fuori dal deposito o mentre non era in corso un riadattamento
STR_BROKEN_VEHICLE_LENGTH                                       :{WHITE}Il treno '{VEHICLE}' della '{COMPANY}' ha una lunghezza non valida, probabilmente a causa di problemi con un NewGRF. È possibile che si verifichino errori di sincronizzazione o crash

STR_NEWGRF_BUGGY                                                :{WHITE}Informazioni scorrette fornite dal NewGRF '{0:STRING}'
STR_NEWGRF_BUGGY_ARTICULATED_CARGO                              :{WHITE}I dati su carico e riadattamento di '{1:ENGINE}' sono diversi da quelli indicati prima della costruzione. Il rinnovo/rimpiazzo automatico potrebbe non riuscire
STR_NEWGRF_BUGGY_ENDLESS_PRODUCTION_CALLBACK                    :{WHITE}'{1:STRING}' ha causato un ciclo infinito nel callback di produzione
STR_NEWGRF_BUGGY_UNKNOWN_CALLBACK_RESULT                        :{WHITE}Il callback {1:HEX} ha restituito il risultato sconosciuto o non valido {2:HEX}
STR_NEWGRF_BUGGY_INVALID_CARGO_PRODUCTION_CALLBACK              :{WHITE}'{1:STRING}' ha restituito un tipo di carico non valido nel callback di produzione a {2:HEX}

# 'User removed essential NewGRFs'-placeholders for stuff without specs
STR_NEWGRF_INVALID_CARGO                                        :<carico non valido>
STR_NEWGRF_INVALID_CARGO_ABBREV                                 :??
STR_NEWGRF_INVALID_CARGO_QUANTITY                               :{COMMA} di <carico non valido>
STR_NEWGRF_INVALID_ENGINE                                       :<modello di veicolo non valido>
STR_NEWGRF_INVALID_INDUSTRYTYPE                                 :<industria non valida>

# Placeholders for other invalid stuff, e.g. vehicles that have gone (Game Script).
STR_INVALID_VEHICLE                                             :<veicolo non valido>

# NewGRF scanning window
STR_NEWGRF_SCAN_CAPTION                                         :{WHITE}Scansione NewGRF
STR_NEWGRF_SCAN_MESSAGE                                         :{BLACK}Scansione dei NewGRF in corso. A seconda della quantità, questa operazione può richiedere molto tempo...
STR_NEWGRF_SCAN_STATUS                                          :{BLACK}{NUM} NewGRF esaminat{P o i} su un totale stimato di {NUM} NewGRF
STR_NEWGRF_SCAN_ARCHIVES                                        :Ricerca di archivi

# Sign list window
STR_SIGN_LIST_CAPTION                                           :{WHITE}Elenco cartelli - {COMMA} cartell{P o i}
STR_SIGN_LIST_MATCH_CASE                                        :{BLACK}Maiuscole/minuscole
STR_SIGN_LIST_MATCH_CASE_TOOLTIP                                :{BLACK}Attiva/disattiva la corrispondenza di lettere maiuscole/minuscole nel confronto fra i nomi dei cartelli e il filtro

# Sign window
STR_EDIT_SIGN_CAPTION                                           :{WHITE}Modifica testo del cartello
STR_EDIT_SIGN_LOCATION_TOOLTIP                                  :{BLACK}Centra la visuale principale sulla posizione del cartello. CTRL+clic lo mostra in una mini visuale
STR_EDIT_SIGN_NEXT_SIGN_TOOLTIP                                 :{BLACK}Va al cartello successivo
STR_EDIT_SIGN_PREVIOUS_SIGN_TOOLTIP                             :{BLACK}Va al cartello precedente

STR_EDIT_SIGN_SIGN_OSKTITLE                                     :{BLACK}Inserire il testo del cartello

# Town directory window
STR_TOWN_DIRECTORY_CAPTION                                      :{WHITE}Città
STR_TOWN_DIRECTORY_NONE                                         :{ORANGE}- Nessuna -
STR_TOWN_DIRECTORY_TOWN                                         :{ORANGE}{TOWN}{BLACK} ({COMMA})
STR_TOWN_DIRECTORY_CITY                                         :{ORANGE}{TOWN}{YELLOW} (Metropoli){BLACK} ({COMMA})
STR_TOWN_DIRECTORY_LIST_TOOLTIP                                 :{BLACK}Nomi delle città - fare clic su un nome per centrare la visuale principale sulla città. CTRL+clic la mostra in una mini visuale.
STR_TOWN_POPULATION                                             :{BLACK}Popolazione mondiale: {COMMA}

# Town view window
STR_TOWN_VIEW_TOWN_CAPTION                                      :{WHITE}{TOWN}
STR_TOWN_VIEW_CITY_CAPTION                                      :{WHITE}{TOWN} (Metropoli)
STR_TOWN_VIEW_POPULATION_HOUSES                                 :{BLACK}Popolazione: {ORANGE}{COMMA}{BLACK}  Case: {ORANGE}{COMMA}
STR_TOWN_VIEW_CARGO_LAST_MONTH_MAX                              :{BLACK}{CARGO_LIST} il mese scorso: {ORANGE}{COMMA}{BLACK}  max: {ORANGE}{COMMA}
STR_TOWN_VIEW_CARGO_FOR_TOWNGROWTH                              :{BLACK}Carichi richiesti per la crescita della città:
STR_TOWN_VIEW_CARGO_FOR_TOWNGROWTH_REQUIRED_GENERAL             :{ORANGE}{STRING}{RED} richiest{G 0 o o a}
STR_TOWN_VIEW_CARGO_FOR_TOWNGROWTH_REQUIRED_WINTER              :{ORANGE}{STRING}{BLACK} richiest{G 0 o o a} in inverno
STR_TOWN_VIEW_CARGO_FOR_TOWNGROWTH_DELIVERED_GENERAL            :{ORANGE}{STRING}{GREEN} consegnato
STR_TOWN_VIEW_CARGO_FOR_TOWNGROWTH_REQUIRED                     :{ORANGE}{CARGO_TINY} / {CARGO_LONG}{RED} (ancora richiest{G 1 o o a})
STR_TOWN_VIEW_CARGO_FOR_TOWNGROWTH_DELIVERED                    :{ORANGE}{CARGO_TINY} / {CARGO_LONG}{GREEN} (consegnat{G 1 o o a})
STR_TOWN_VIEW_TOWN_GROWS_EVERY                                  :{BLACK}La città cresce ogni {ORANGE}{COMMA}{BLACK}{NBSP}giorn{P o i}
STR_TOWN_VIEW_TOWN_GROWS_EVERY_FUNDED                           :{BLACK}La città cresce ogni {ORANGE}{COMMA}{BLACK}{NBSP}giorn{P o i} (finanziata)
STR_TOWN_VIEW_TOWN_GROW_STOPPED                                 :{BLACK}La città {RED}non{BLACK} sta crescendo
STR_TOWN_VIEW_NOISE_IN_TOWN                                     :{BLACK}Limite di rumore in città: {ORANGE}{COMMA}{BLACK}  max: {ORANGE}{COMMA}
STR_TOWN_VIEW_CENTER_TOOLTIP                                    :{BLACK}Centra la visuale principale sulla posizione della città. CTRL+clic la mostra in una mini visuale.
STR_TOWN_VIEW_LOCAL_AUTHORITY_BUTTON                            :{BLACK}Autorità locale
STR_TOWN_VIEW_LOCAL_AUTHORITY_TOOLTIP                           :{BLACK}Mostra informazioni sull'autorità locale
STR_TOWN_VIEW_RENAME_TOOLTIP                                    :{BLACK}Cambia il nome della città

STR_TOWN_VIEW_EXPAND_BUTTON                                     :{BLACK}Espandi
STR_TOWN_VIEW_EXPAND_TOOLTIP                                    :{BLACK}Aumenta la dimensione della città
STR_TOWN_VIEW_DELETE_BUTTON                                     :{BLACK}Elimina
STR_TOWN_VIEW_DELETE_TOOLTIP                                    :{BLACK}Elimina completamente questa città

STR_TOWN_VIEW_RENAME_TOWN_BUTTON                                :Rinomina città

# Town local authority window
STR_LOCAL_AUTHORITY_CAPTION                                     :{WHITE}Autorità locale di {TOWN}
STR_LOCAL_AUTHORITY_ZONE                                        :{BLACK}Zona
STR_LOCAL_AUTHORITY_ZONE_TOOLTIP                                :{BLACK}Mostra la zona di competenza dall'autorità locale
STR_LOCAL_AUTHORITY_COMPANY_RATINGS                             :{BLACK}Valutazione delle compagnie di trasporto:
STR_LOCAL_AUTHORITY_COMPANY_RATING                              :{YELLOW}{COMPANY} {COMPANY_NUM}: {ORANGE}{STRING}
STR_LOCAL_AUTHORITY_ACTIONS_TITLE                               :{BLACK}Azioni disponibili:
STR_LOCAL_AUTHORITY_ACTIONS_TOOLTIP                             :{BLACK}Elenco delle azioni eseguibili in questa città - fare clic su una di esse per maggiori dettagli
STR_LOCAL_AUTHORITY_DO_IT_BUTTON                                :{BLACK}Fallo
STR_LOCAL_AUTHORITY_DO_IT_TOOLTIP                               :{BLACK}Esegue l'azione selezionata nell'elenco sovrastante

STR_LOCAL_AUTHORITY_ACTION_SMALL_ADVERTISING_CAMPAIGN           :Piccola campagna pubblicitaria
STR_LOCAL_AUTHORITY_ACTION_MEDIUM_ADVERTISING_CAMPAIGN          :Campagna pubblicitaria media
STR_LOCAL_AUTHORITY_ACTION_LARGE_ADVERTISING_CAMPAIGN           :Grande campagna pubblicitaria
STR_LOCAL_AUTHORITY_ACTION_ROAD_RECONSTRUCTION                  :Finanzia ricostruzione delle strade
STR_LOCAL_AUTHORITY_ACTION_STATUE_OF_COMPANY                    :Costruisci statua del proprietario della compagnia
STR_LOCAL_AUTHORITY_ACTION_NEW_BUILDINGS                        :Finanzia nuove costruzioni
STR_LOCAL_AUTHORITY_ACTION_EXCLUSIVE_TRANSPORT                  :Acquista esclusiva sui trasporti
STR_LOCAL_AUTHORITY_ACTION_BRIBE                                :Corrompi l'autorità locale

STR_LOCAL_AUTHORITY_ACTION_TOOLTIP_SMALL_ADVERTISING            :{YELLOW}Inizia una piccola campagna pubblicitaria, per attirare più passeggeri e merci ai servizi di trasporto della compagnia.{}Costo: {CURRENCY_LONG}
STR_LOCAL_AUTHORITY_ACTION_TOOLTIP_MEDIUM_ADVERTISING           :{YELLOW}Inizia una campagna pubblicitaria moderata, per attirare più passeggeri e merci ai servizi di trasporto della compagnia.{}Costo: {CURRENCY_LONG}
STR_LOCAL_AUTHORITY_ACTION_TOOLTIP_LARGE_ADVERTISING            :{YELLOW}Inizia una grande campagna pubblicitaria locale, per attirare più passeggeri e merci ai servizi di trasporto della compagnia.{}Costo: {CURRENCY_LONG}
STR_LOCAL_AUTHORITY_ACTION_TOOLTIP_ROAD_RECONSTRUCTION          :{YELLOW}Finanzia la ricostruzione della rete stradale cittadina. Causa un considerevole disagio al traffico stradale per 6 mesi.{}Costo: {CURRENCY_LONG}
STR_LOCAL_AUTHORITY_ACTION_TOOLTIP_STATUE_OF_COMPANY            :{YELLOW}Costruisce una statua in onore della compagnia.{}Costo: {CURRENCY_LONG}
STR_LOCAL_AUTHORITY_ACTION_TOOLTIP_NEW_BUILDINGS                :{YELLOW}Finanzia la costruzione di nuovi edifici commerciali nella città.{}Costo: {CURRENCY_LONG}
STR_LOCAL_AUTHORITY_ACTION_TOOLTIP_EXCLUSIVE_TRANSPORT          :{YELLOW}Acquista un anno di diritti di trasporto esclusivi in città. L'autorità cittadina permetterà a passeggeri e merci di usare solo le stazioni della compagnia.{}Costo: {CURRENCY_LONG}
STR_LOCAL_AUTHORITY_ACTION_TOOLTIP_BRIBE                        :{YELLOW}Corrompi l'autorità locale per aumentare la tua valutazione, con il rischio di una severa multa se scoperto.{}Costo: {CURRENCY_LONG}

# Goal window
STR_GOALS_CAPTION                                               :{WHITE}Obiettivi della {COMPANY}
STR_GOALS_SPECTATOR_CAPTION                                     :{WHITE}Obiettivi globali
STR_GOALS_SPECTATOR                                             :Obiettivi globali
STR_GOALS_GLOBAL_TITLE                                          :{BLACK}Obiettivi globali:
STR_GOALS_TEXT                                                  :{ORANGE}{STRING}
STR_GOALS_NONE                                                  :{ORANGE}- Nessuno -
STR_GOALS_SPECTATOR_NONE                                        :{ORANGE}- Non applicabile -
STR_GOALS_PROGRESS                                              :{ORANGE}{STRING}
STR_GOALS_PROGRESS_COMPLETE                                     :{GREEN}{STRING}
STR_GOALS_COMPANY_TITLE                                         :{BLACK}Obiettivi della compagnia:
STR_GOALS_TOOLTIP_CLICK_ON_SERVICE_TO_CENTER                    :{BLACK}Fare clic su un obiettivo per centrare la visuale principale sull'industria, città o riquadro. CTRL+clic mostra l'industria/città/riquadro in una mini visuale

# Goal question window
STR_GOAL_QUESTION_CAPTION_QUESTION                              :{BLACK}Domanda
STR_GOAL_QUESTION_CAPTION_INFORMATION                           :{BLACK}Informazioni
STR_GOAL_QUESTION_CAPTION_WARNING                               :{BLACK}Avviso
STR_GOAL_QUESTION_CAPTION_ERROR                                 :{YELLOW}Errore

############ Start of Goal Question button list
STR_GOAL_QUESTION_BUTTON_CANCEL                                 :Annulla
STR_GOAL_QUESTION_BUTTON_OK                                     :OK
STR_GOAL_QUESTION_BUTTON_NO                                     :No
STR_GOAL_QUESTION_BUTTON_YES                                    :Sì
STR_GOAL_QUESTION_BUTTON_DECLINE                                :Rifiuta
STR_GOAL_QUESTION_BUTTON_ACCEPT                                 :Accetta
STR_GOAL_QUESTION_BUTTON_IGNORE                                 :Ignora
STR_GOAL_QUESTION_BUTTON_RETRY                                  :Riprova
STR_GOAL_QUESTION_BUTTON_PREVIOUS                               :Precedente
STR_GOAL_QUESTION_BUTTON_NEXT                                   :Successivo
STR_GOAL_QUESTION_BUTTON_STOP                                   :Termina
STR_GOAL_QUESTION_BUTTON_START                                  :Inizia
STR_GOAL_QUESTION_BUTTON_GO                                     :Vai
STR_GOAL_QUESTION_BUTTON_CONTINUE                               :Continua
STR_GOAL_QUESTION_BUTTON_RESTART                                :Ricomincia
STR_GOAL_QUESTION_BUTTON_POSTPONE                               :Rimanda
STR_GOAL_QUESTION_BUTTON_SURRENDER                              :Rinuncia
STR_GOAL_QUESTION_BUTTON_CLOSE                                  :Chiudi
############ End of Goal Question button list

# Subsidies window
STR_SUBSIDIES_CAPTION                                           :{WHITE}Sussidi
STR_SUBSIDIES_OFFERED_TITLE                                     :{BLACK}Sussidi offerti per la realizzazione di servizi:
STR_SUBSIDIES_OFFERED_FROM_TO                                   :{ORANGE}{STRING} da {STRING} a {STRING}{YELLOW} (entro {DATE_SHORT})
STR_SUBSIDIES_NONE                                              :{ORANGE}- Nessuno -
STR_SUBSIDIES_SUBSIDISED_TITLE                                  :{BLACK}Servizi già sovvenzionati:
STR_SUBSIDIES_SUBSIDISED_FROM_TO                                :{ORANGE}{STRING} da {STRING} a {STRING}{YELLOW} ({COMPANY}{YELLOW}, fino al {DATE_SHORT})
STR_SUBSIDIES_TOOLTIP_CLICK_ON_SERVICE_TO_CENTER                :{BLACK}Fare clic su un servizio per centrare la visuale principale sull'industria o città. CTRL+clic mostra l'industria/città in una mini visuale

# Story book window
STR_STORY_BOOK_CAPTION                                          :{WHITE}Storia della {COMPANY}
STR_STORY_BOOK_SPECTATOR_CAPTION                                :{WHITE}Storia globale
STR_STORY_BOOK_SPECTATOR                                        :Storia globale
STR_STORY_BOOK_TITLE                                            :{YELLOW}{STRING}
STR_STORY_BOOK_GENERIC_PAGE_ITEM                                :Pagina {NUM}
STR_STORY_BOOK_SEL_PAGE_TOOLTIP                                 :{BLACK}Salta a una pagina specifica selezionandola dall'elenco
STR_STORY_BOOK_PREV_PAGE                                        :{BLACK}Indietro
STR_STORY_BOOK_PREV_PAGE_TOOLTIP                                :{BLACK}Va alla pagina precedente
STR_STORY_BOOK_NEXT_PAGE                                        :{BLACK}Avanti
STR_STORY_BOOK_NEXT_PAGE_TOOLTIP                                :{BLACK}Va alla pagina successiva
STR_STORY_BOOK_INVALID_GOAL_REF                                 :{RED}Riferimento obiettivo non valido

# Station list window
STR_STATION_LIST_TOOLTIP                                        :{BLACK}Nomi delle stazioni - fare clic su un nome per centrare la visuale principale sulla stazione. CTRL+clic la mostra in una mini visuale.
STR_STATION_LIST_USE_CTRL_TO_SELECT_MORE                        :{BLACK}Tenere premuto CTRL per selezionare più di un elemento
STR_STATION_LIST_CAPTION                                        :{WHITE}{COMPANY} - {COMMA} stazion{P 1 e i}
STR_STATION_LIST_STATION                                        :{YELLOW}{STATION} {STATION_FEATURES}
STR_STATION_LIST_WAYPOINT                                       :{YELLOW}{WAYPOINT}
STR_STATION_LIST_NONE                                           :{YELLOW}- Nessuna -
STR_STATION_LIST_SELECT_ALL_FACILITIES                          :{BLACK}Seleziona tutti i fabbricati
STR_STATION_LIST_SELECT_ALL_TYPES                               :{BLACK}Seleziona tutti i tipi di carico (inclusi i carichi non in attesa)
STR_STATION_LIST_NO_WAITING_CARGO                               :{BLACK}Non c'è nessun tipo di carico in attesa

# Station view window
STR_STATION_VIEW_CAPTION                                        :{WHITE}{STATION} {STATION_FEATURES}
STR_STATION_VIEW_WAITING_CARGO                                  :{WHITE}{CARGO_LONG}
STR_STATION_VIEW_EN_ROUTE_FROM                                  :{YELLOW}({CARGO_SHORT} {G "da " dall' "dalla "}{STATION})
STR_STATION_VIEW_RESERVED                                       :{YELLOW}({CARGO_SHORT} riservati per il caricamento)

STR_STATION_VIEW_ACCEPTS_BUTTON                                 :{BLACK}Accetta
STR_STATION_VIEW_ACCEPTS_TOOLTIP                                :{BLACK}Mostra la lista dei carichi accettati
STR_STATION_VIEW_ACCEPTS_CARGO                                  :{BLACK}Accetta: {WHITE}{CARGO_LIST}

STR_STATION_VIEW_EXCLUSIVE_RIGHTS_SELF                          :{BLACK}Questa stazione gode di diritti di trasporto esclusivi in questa città.
STR_STATION_VIEW_EXCLUSIVE_RIGHTS_COMPANY                       :{YELLOW}La {COMPANY}{BLACK} ha acquistato diritti di trasporto esclusivi in questa città.

STR_STATION_VIEW_RATINGS_BUTTON                                 :{BLACK}Valutazione
STR_STATION_VIEW_RATINGS_TOOLTIP                                :{BLACK}Mostra la valutazione della stazione
STR_STATION_VIEW_SUPPLY_RATINGS_TITLE                           :{BLACK}Forniture mensili e valutazione locale:
STR_STATION_VIEW_CARGO_SUPPLY_RATING                            :{WHITE}{STRING}: {YELLOW}{COMMA} / {STRING} ({COMMA}%)

STR_STATION_VIEW_GROUP                                          :{BLACK}Raggruppa per
STR_STATION_VIEW_WAITING_STATION                                :Stazione: In attesa
STR_STATION_VIEW_WAITING_AMOUNT                                 :Quantità: In attesa
STR_STATION_VIEW_PLANNED_STATION                                :Stazione: Pianificato
STR_STATION_VIEW_PLANNED_AMOUNT                                 :Quantità: Pianificato
STR_STATION_VIEW_FROM                                           :{YELLOW}{CARGO_SHORT} da {STATION}
STR_STATION_VIEW_VIA                                            :{YELLOW}{CARGO_SHORT} via {STATION}
STR_STATION_VIEW_TO                                             :{YELLOW}{CARGO_SHORT} a {STATION}
STR_STATION_VIEW_FROM_ANY                                       :{RED}{CARGO_SHORT} da stazione sconosciuta
STR_STATION_VIEW_TO_ANY                                         :{RED}{CARGO_SHORT} a qualsiasi stazione
STR_STATION_VIEW_VIA_ANY                                        :{RED}{CARGO_SHORT} via qualsiasi stazione
STR_STATION_VIEW_FROM_HERE                                      :{GREEN}{CARGO_SHORT} da questa stazione
STR_STATION_VIEW_VIA_HERE                                       :{GREEN}{CARGO_SHORT} in fermata a questa stazione
STR_STATION_VIEW_TO_HERE                                        :{GREEN}{CARGO_SHORT} a questa stazione
STR_STATION_VIEW_NONSTOP                                        :{YELLOW}{CARGO_SHORT} no-stop

STR_STATION_VIEW_GROUP_S_V_D                                    :Origine, Via, Destinazione
STR_STATION_VIEW_GROUP_S_D_V                                    :Origine, Destinazione, Via
STR_STATION_VIEW_GROUP_V_S_D                                    :Via, Origine, Destinazione
STR_STATION_VIEW_GROUP_V_D_S                                    :Via, Destinazione, Origine
STR_STATION_VIEW_GROUP_D_S_V                                    :Destinazione, Origine, Via
STR_STATION_VIEW_GROUP_D_V_S                                    :Destinazione, Via, Origine

############ range for rating starts
STR_CARGO_RATING_APPALLING                                      :Terribile
STR_CARGO_RATING_VERY_POOR                                      :Molto scarso
STR_CARGO_RATING_POOR                                           :Scarso
STR_CARGO_RATING_MEDIOCRE                                       :Mediocre
STR_CARGO_RATING_GOOD                                           :Buono
STR_CARGO_RATING_VERY_GOOD                                      :Molto buono
STR_CARGO_RATING_EXCELLENT                                      :Eccellente
STR_CARGO_RATING_OUTSTANDING                                    :Eccezionale
############ range for rating ends

STR_STATION_VIEW_CENTER_TOOLTIP                                 :{BLACK}Centra la visuale principale sulla posizione della stazione. CTRL+clic la mostra in una mini visuale.
STR_STATION_VIEW_RENAME_TOOLTIP                                 :{BLACK}Cambia il nome della stazione

STR_STATION_VIEW_SCHEDULED_TRAINS_TOOLTIP                       :{BLACK}Mostra tutti i treni che hanno questa stazione pianificata
STR_STATION_VIEW_SCHEDULED_ROAD_VEHICLES_TOOLTIP                :{BLACK}Mostra tutti gli automezzi che hanno questa stazione pianificata
STR_STATION_VIEW_SCHEDULED_AIRCRAFT_TOOLTIP                     :{BLACK}Mostra tutti gli aeromobili che hanno questa stazione pianificata
STR_STATION_VIEW_SCHEDULED_SHIPS_TOOLTIP                        :{BLACK}Mostra tutte le navi che hanno questa stazione pianificata

STR_STATION_VIEW_RENAME_STATION_CAPTION                         :Rinomina stazione/area di carico

STR_STATION_VIEW_CLOSE_AIRPORT                                  :{BLACK}Chiudi aeroporto
STR_STATION_VIEW_CLOSE_AIRPORT_TOOLTIP                          :{BLACK}Impedisce agli aeromobili di atterrare in questo aeroporto

# Waypoint/buoy view window
STR_WAYPOINT_VIEW_CAPTION                                       :{WHITE}{WAYPOINT}
STR_WAYPOINT_VIEW_CENTER_TOOLTIP                                :{BLACK}Centra la visuale principale sulla posizione del waypoint. CTRL+clic lo mostra in una mini visuale.
STR_WAYPOINT_VIEW_CHANGE_WAYPOINT_NAME                          :{BLACK}Cambia il nome del waypoint
STR_BUOY_VIEW_CENTER_TOOLTIP                                    :{BLACK}Centra la visuale principale sulla posizione della boa. CTRL+clic la mostra in una mini visuale
STR_BUOY_VIEW_CHANGE_BUOY_NAME                                  :{BLACK}Cambia il nome della boa

STR_EDIT_WAYPOINT_NAME                                          :{WHITE}Rinomina il waypoint

# Finances window
STR_FINANCES_CAPTION                                            :{WHITE}Finanze della {COMPANY} {BLACK}{COMPANY_NUM}
STR_FINANCES_EXPENDITURE_INCOME_TITLE                           :{WHITE}Spese/ricavi
STR_FINANCES_YEAR                                               :{WHITE}{NUM}
STR_FINANCES_SECTION_CONSTRUCTION                               :{GOLD}Costruzioni
STR_FINANCES_SECTION_NEW_VEHICLES                               :{GOLD}Nuovi veicoli
STR_FINANCES_SECTION_TRAIN_RUNNING_COSTS                        :{GOLD}Costi d'esercizio treni
STR_FINANCES_SECTION_ROAD_VEHICLE_RUNNING_COSTS                 :{GOLD}Costi d'esercizio automezzi
STR_FINANCES_SECTION_AIRCRAFT_RUNNING_COSTS                     :{GOLD}Costi d'esercizio aeromobili
STR_FINANCES_SECTION_SHIP_RUNNING_COSTS                         :{GOLD}Costi d'esercizio navi
STR_FINANCES_SECTION_PROPERTY_MAINTENANCE                       :{GOLD}Manutenzione proprietà
STR_FINANCES_SECTION_TRAIN_INCOME                               :{GOLD}Ricavi treni
STR_FINANCES_SECTION_ROAD_VEHICLE_INCOME                        :{GOLD}Ricavi automezzi
STR_FINANCES_SECTION_AIRCRAFT_INCOME                            :{GOLD}Ricavi aeromobili
STR_FINANCES_SECTION_SHIP_INCOME                                :{GOLD}Ricavi navi
STR_FINANCES_SECTION_LOAN_INTEREST                              :{GOLD}Interessi sul prestito
STR_FINANCES_SECTION_OTHER                                      :{GOLD}Altro
STR_FINANCES_NEGATIVE_INCOME                                    :{BLACK}-{CURRENCY_LONG}
STR_FINANCES_POSITIVE_INCOME                                    :{BLACK}+{CURRENCY_LONG}
STR_FINANCES_TOTAL_CAPTION                                      :{WHITE}Totale:
STR_FINANCES_BANK_BALANCE_TITLE                                 :{WHITE}Saldo bancario
STR_FINANCES_LOAN_TITLE                                         :{WHITE}Prestito
STR_FINANCES_MAX_LOAN                                           :{WHITE}Prestito massimo: {BLACK}{CURRENCY_LONG}
STR_FINANCES_TOTAL_CURRENCY                                     :{BLACK}{CURRENCY_LONG}
STR_FINANCES_BORROW_BUTTON                                      :{BLACK}Chiedi in prestito {CURRENCY_LONG}
STR_FINANCES_BORROW_TOOLTIP                                     :{BLACK}Aumenta l'ammontare del prestito, CTRL+clic chiede in prestito il più possibile
STR_FINANCES_REPAY_BUTTON                                       :{BLACK}Ripaga {CURRENCY_LONG}
STR_FINANCES_REPAY_TOOLTIP                                      :{BLACK}Ripaga parte del prestito. CTRL+clic ne ripaga il più possibile
STR_FINANCES_INFRASTRUCTURE_BUTTON                              :{BLACK}Infrastrutture

# Company view
STR_COMPANY_VIEW_CAPTION                                        :{WHITE}{COMPANY} {BLACK}{COMPANY_NUM}
STR_COMPANY_VIEW_PRESIDENT_MANAGER_TITLE                        :{WHITE}{PRESIDENT_NAME}{}{GOLD}(Presidente)

STR_COMPANY_VIEW_INAUGURATED_TITLE                              :{GOLD}Inaugurata nel: {WHITE}{NUM}
STR_COMPANY_VIEW_COLOUR_SCHEME_TITLE                            :{GOLD}Schema colori:
STR_COMPANY_VIEW_VEHICLES_TITLE                                 :{GOLD}Veicoli:
STR_COMPANY_VIEW_TRAINS                                         :{WHITE}{COMMA} tren{P o i}
STR_COMPANY_VIEW_ROAD_VEHICLES                                  :{WHITE}{COMMA} automezz{P o i}
STR_COMPANY_VIEW_AIRCRAFT                                       :{WHITE}{COMMA} aeromobil{P e i}
STR_COMPANY_VIEW_SHIPS                                          :{WHITE}{COMMA} nav{P e i}
STR_COMPANY_VIEW_VEHICLES_NONE                                  :{WHITE}Nessuno
STR_COMPANY_VIEW_COMPANY_VALUE                                  :{GOLD}Valore compagnia: {WHITE}{CURRENCY_LONG}
STR_COMPANY_VIEW_SHARES_OWNED_BY                                :{WHITE}({COMMA}% posseduto dalla {COMPANY})
STR_COMPANY_VIEW_INFRASTRUCTURE                                 :{GOLD}Infrastrutture:
STR_COMPANY_VIEW_INFRASTRUCTURE_RAIL                            :{WHITE}{COMMA} segment{P o i} ferroviari{P o ""}
STR_COMPANY_VIEW_INFRASTRUCTURE_ROAD                            :{WHITE}{COMMA} segment{P o i} stradal{P e i}
STR_COMPANY_VIEW_INFRASTRUCTURE_WATER                           :{WHITE}{COMMA} riquadr{P o i} d'acqua
STR_COMPANY_VIEW_INFRASTRUCTURE_STATION                         :{WHITE}{COMMA} riquadr{P o i} stazione
STR_COMPANY_VIEW_INFRASTRUCTURE_AIRPORT                         :{WHITE}{COMMA} aeroport{P o i}
STR_COMPANY_VIEW_INFRASTRUCTURE_NONE                            :{WHITE}Nessuna

STR_COMPANY_VIEW_BUILD_HQ_BUTTON                                :{BLACK}Costr. sede
STR_COMPANY_VIEW_BUILD_HQ_TOOLTIP                               :{BLACK}Costruisce la sede della compagnia
STR_COMPANY_VIEW_VIEW_HQ_BUTTON                                 :{BLACK}Vedi sede
STR_COMPANY_VIEW_VIEW_HQ_TOOLTIP                                :{BLACK}Visualizza la sede della compagnia
STR_COMPANY_VIEW_RELOCATE_HQ                                    :{BLACK}Sposta sede
STR_COMPANY_VIEW_RELOCATE_COMPANY_HEADQUARTERS                  :{BLACK}Ricostruisce la sede della compagnia in un altro luogo pagando l'1% del valore della compagnia. MAIUSC+clic mostra il costo stimato senza ricostruire la sede
STR_COMPANY_VIEW_INFRASTRUCTURE_BUTTON                          :{BLACK}Dettagli
STR_COMPANY_VIEW_INFRASTRUCTURE_TOOLTIP                         :{BLACK}Visualizza i conteggi dettagliati delle infrastrutture
<<<<<<< HEAD
STR_COMPANY_VIEW_GIVE_MONEY_BUTTON                              :{BLACK}Dona denaro
=======
STR_COMPANY_VIEW_GIVE_MONEY_BUTTON                              :{BLACK}Trasferisci denaro
STR_COMPANY_VIEW_GIVE_MONEY_TOOLTIP                             :{BLACK}Trasferisci denaro a questa compagnia
>>>>>>> f30f4b68

STR_COMPANY_VIEW_NEW_FACE_BUTTON                                :{BLACK}Nuova faccia
STR_COMPANY_VIEW_NEW_FACE_TOOLTIP                               :{BLACK}Seleziona una nuova faccia per il presidente
STR_COMPANY_VIEW_COLOUR_SCHEME_BUTTON                           :{BLACK}Colori compagnia
STR_COMPANY_VIEW_COLOUR_SCHEME_TOOLTIP                          :{BLACK}Cambia la livrea dei veicoli della compagnia
STR_COMPANY_VIEW_COMPANY_NAME_BUTTON                            :{BLACK}Nome compagnia
STR_COMPANY_VIEW_COMPANY_NAME_TOOLTIP                           :{BLACK}Cambia il nome della compagnia
STR_COMPANY_VIEW_PRESIDENT_NAME_BUTTON                          :{BLACK}Nome presidente
STR_COMPANY_VIEW_PRESIDENT_NAME_TOOLTIP                         :{BLACK}Cambia il nome del presidente

STR_COMPANY_VIEW_BUY_SHARE_BUTTON                               :{BLACK}Compra il 25% delle azioni
STR_COMPANY_VIEW_SELL_SHARE_BUTTON                              :{BLACK}Vendi il 25% delle azioni
STR_COMPANY_VIEW_BUY_SHARE_TOOLTIP                              :{BLACK}Compra una quota del 25% di questa compagnia. MAIUSC+clic mostra il costo stimato senza comprare azioni
STR_COMPANY_VIEW_SELL_SHARE_TOOLTIP                             :{BLACK}Vende una quota pari al 25% di questa compagnia. MAIUSC+clic mostra il ricavo stimato senza vendere azioni

STR_COMPANY_VIEW_COMPANY_NAME_QUERY_CAPTION                     :Nome della compagnia
STR_COMPANY_VIEW_PRESIDENT_S_NAME_QUERY_CAPTION                 :Nome del presidente
<<<<<<< HEAD
STR_COMPANY_VIEW_GIVE_MONEY_QUERY_CAPTION                       :Inserire la quantità di denaro da donare
=======
STR_COMPANY_VIEW_GIVE_MONEY_QUERY_CAPTION                       :Inserisci l'ammontare di denaro che vuoi trasferire
>>>>>>> f30f4b68

STR_BUY_COMPANY_MESSAGE                                         :{WHITE}Stiamo cercando una società di trasporti disposta a rilevare la nostra compagnia.{}{} Vorrebbe acquistare {COMPANY} per {CURRENCY_LONG}?

# Company infrastructure window
STR_COMPANY_INFRASTRUCTURE_VIEW_CAPTION                         :{WHITE}Infrastrutture della {COMPANY}
STR_COMPANY_INFRASTRUCTURE_VIEW_RAIL_SECT                       :{GOLD}Segmenti ferroviari:
STR_COMPANY_INFRASTRUCTURE_VIEW_SIGNALS                         :{WHITE}Segnali
STR_COMPANY_INFRASTRUCTURE_VIEW_ROAD_SECT                       :{GOLD}Segmenti stradali:
STR_COMPANY_INFRASTRUCTURE_VIEW_TRAM_SECT                       :{GOLD}Segmenti tram:
STR_COMPANY_INFRASTRUCTURE_VIEW_WATER_SECT                      :{GOLD}Riquadri d'acqua:
STR_COMPANY_INFRASTRUCTURE_VIEW_CANALS                          :{WHITE}Canali
STR_COMPANY_INFRASTRUCTURE_VIEW_STATION_SECT                    :{GOLD}Stazioni:
STR_COMPANY_INFRASTRUCTURE_VIEW_STATIONS                        :{WHITE}Riquadri stazione
STR_COMPANY_INFRASTRUCTURE_VIEW_AIRPORTS                        :{WHITE}Aeroporti
STR_COMPANY_INFRASTRUCTURE_VIEW_TOTAL                           :{WHITE}{CURRENCY_LONG}/anno

# Industry directory
STR_INDUSTRY_DIRECTORY_CAPTION                                  :{WHITE}Industrie
STR_INDUSTRY_DIRECTORY_NONE                                     :{ORANGE}- Nessuna -
STR_INDUSTRY_DIRECTORY_ITEM_INFO                                :{BLACK}{CARGO_LONG}{STRING}{YELLOW} ({COMMA}% trasportato){BLACK}
STR_INDUSTRY_DIRECTORY_ITEM_NOPROD                              :{ORANGE}{INDUSTRY}
STR_INDUSTRY_DIRECTORY_ITEM_PROD1                               :{ORANGE}{INDUSTRY} {STRING}
STR_INDUSTRY_DIRECTORY_ITEM_PROD2                               :{ORANGE}{INDUSTRY} {STRING}, {STRING}
STR_INDUSTRY_DIRECTORY_ITEM_PROD3                               :{ORANGE}{INDUSTRY} {STRING}, {STRING}, {STRING}
STR_INDUSTRY_DIRECTORY_ITEM_PRODMORE                            :{ORANGE}{INDUSTRY} {STRING}, {STRING}, {STRING} e {NUM} ancora...
STR_INDUSTRY_DIRECTORY_LIST_CAPTION                             :{BLACK}Nomi delle industrie - fare clic su un nome per centrare la visuale sull'industria. CTRL+clic la mostra in una mini visuale.
STR_INDUSTRY_DIRECTORY_ACCEPTED_CARGO_FILTER                    :{BLACK}Carichi accettati: {SILVER}{STRING}
STR_INDUSTRY_DIRECTORY_PRODUCED_CARGO_FILTER                    :{BLACK}Carico prodotto: {SILVER}{STRING}
STR_INDUSTRY_DIRECTORY_FILTER_ALL_TYPES                         :Tutti i tipi di carico
STR_INDUSTRY_DIRECTORY_FILTER_NONE                              :Nessuno

# Industry view
STR_INDUSTRY_VIEW_CAPTION                                       :{WHITE}{INDUSTRY}
STR_INDUSTRY_VIEW_PRODUCTION_LAST_MONTH_TITLE                   :{BLACK}Produzione il mese scorso:
STR_INDUSTRY_VIEW_TRANSPORTED                                   :{YELLOW}{CARGO_LONG}{STRING}{BLACK} ({COMMA}% trasportato)
STR_INDUSTRY_VIEW_LOCATION_TOOLTIP                              :{BLACK}Centra la visuale principale sulla posizione dell'industria. CTRL+clic la mostra in una mini visuale.
STR_INDUSTRY_VIEW_PRODUCTION_LEVEL                              :{BLACK}Livello di produzione: {YELLOW}{COMMA}%
STR_INDUSTRY_VIEW_INDUSTRY_ANNOUNCED_CLOSURE                    :{YELLOW}L'industria ha annunciato che a breve chiuderà!

STR_INDUSTRY_VIEW_REQUIRES_N_CARGO                              :{BLACK}Richiede: {YELLOW}{STRING}{STRING}
STR_INDUSTRY_VIEW_PRODUCES_N_CARGO                              :{BLACK}Produce: {YELLOW}{STRING}{STRING}
STR_INDUSTRY_VIEW_CARGO_LIST_EXTENSION                          :, {STRING}{STRING}

STR_INDUSTRY_VIEW_REQUIRES                                      :{BLACK}Richiede:
STR_INDUSTRY_VIEW_ACCEPT_CARGO                                  :{YELLOW}{STRING}{BLACK}{3:STRING}
STR_INDUSTRY_VIEW_ACCEPT_CARGO_AMOUNT                           :{YELLOW}{STRING}{BLACK}: {CARGO_SHORT} in attesa{STRING}

STR_CONFIG_GAME_PRODUCTION                                      :{WHITE}Cambia produzione (multiplo di 8, fino a 2040)
STR_CONFIG_GAME_PRODUCTION_LEVEL                                :{WHITE}Cambia livello di produzione (percentuale, fino a 800%)

# Vehicle lists
STR_VEHICLE_LIST_TRAIN_CAPTION                                  :{WHITE}{STRING} - {COMMA} tren{P 1 o i}
STR_VEHICLE_LIST_ROAD_VEHICLE_CAPTION                           :{WHITE}{STRING} - {COMMA} automezz{P 1 o i}
STR_VEHICLE_LIST_SHIP_CAPTION                                   :{WHITE}{STRING} - {COMMA} nav{P 1 e i}
STR_VEHICLE_LIST_AIRCRAFT_CAPTION                               :{WHITE}{STRING} - {COMMA} aeromobil{P 1 e i}

STR_VEHICLE_LIST_TRAIN_LIST_TOOLTIP                             :{BLACK}Treni - fare clic su un treno per informazioni
STR_VEHICLE_LIST_ROAD_VEHICLE_TOOLTIP                           :{BLACK}Automezzi - fare clic su un veicolo per informazioni
STR_VEHICLE_LIST_SHIP_TOOLTIP                                   :{BLACK}Navi - fare clic su una nave per informazioni
STR_VEHICLE_LIST_AIRCRAFT_TOOLTIP                               :{BLACK}Aeromobili - fare clic su un aeromobile per informazioni

STR_VEHICLE_LIST_PROFIT_THIS_YEAR_LAST_YEAR                     :{TINY_FONT}{BLACK}Profitto quest'anno: {CURRENCY_LONG} (anno scorso: {CURRENCY_LONG})

STR_VEHICLE_LIST_AVAILABLE_TRAINS                               :Treni disponibili
STR_VEHICLE_LIST_AVAILABLE_ROAD_VEHICLES                        :Automezzi disponibili
STR_VEHICLE_LIST_AVAILABLE_SHIPS                                :Navi disponibili
STR_VEHICLE_LIST_AVAILABLE_AIRCRAFT                             :Aeromobili disponibili
STR_VEHICLE_LIST_AVAILABLE_ENGINES_TOOLTIP                      :{BLACK}Mostra un elenco di veicoli disponibili in questa categoria di mezzi di trasporto

STR_VEHICLE_LIST_MANAGE_LIST                                    :{BLACK}Gestione veicoli
STR_VEHICLE_LIST_MANAGE_LIST_TOOLTIP                            :{BLACK}Invia istruzioni a tutti i veicoli di questo elenco
STR_VEHICLE_LIST_REPLACE_VEHICLES                               :Rimpiazza veicoli
STR_VEHICLE_LIST_SEND_FOR_SERVICING                             :Manutenzione

STR_VEHICLE_LIST_SEND_TRAIN_TO_DEPOT                            :Manda al deposito
STR_VEHICLE_LIST_SEND_ROAD_VEHICLE_TO_DEPOT                     :Manda al deposito
STR_VEHICLE_LIST_SEND_SHIP_TO_DEPOT                             :Manda al deposito
STR_VEHICLE_LIST_SEND_AIRCRAFT_TO_HANGAR                        :Manda all'hangar

STR_VEHICLE_LIST_MASS_STOP_LIST_TOOLTIP                         :{BLACK}Fare clic per fermare tutti i veicoli nell'elenco
STR_VEHICLE_LIST_MASS_START_LIST_TOOLTIP                        :{BLACK}Fare clic per avviare tutti i veicoli nell'elenco

STR_VEHICLE_LIST_SHARED_ORDERS_LIST_CAPTION                     :{WHITE}Ordini condivisi da {COMMA} veicol{P o i}

# Group window
STR_GROUP_ALL_TRAINS                                            :Tutti i treni
STR_GROUP_ALL_ROAD_VEHICLES                                     :Tutti gli automezzi
STR_GROUP_ALL_SHIPS                                             :Tutte le navi
STR_GROUP_ALL_AIRCRAFTS                                         :Tutti gli aeromobili

STR_GROUP_DEFAULT_TRAINS                                        :Treni senza gruppo
STR_GROUP_DEFAULT_ROAD_VEHICLES                                 :Automezzi senza gruppo
STR_GROUP_DEFAULT_SHIPS                                         :Navi senza gruppo
STR_GROUP_DEFAULT_AIRCRAFTS                                     :Aeromobili senza gruppo

STR_GROUP_COUNT_WITH_SUBGROUP                                   :{TINY_FONT}{COMMA} (+{COMMA})

STR_GROUPS_CLICK_ON_GROUP_FOR_TOOLTIP                           :{BLACK}Gruppi - fare clic su un gruppo per elencare tutti i suoi veicoli. Trascinare i gruppi per organizzarli in gerarchia.
STR_GROUP_CREATE_TOOLTIP                                        :{BLACK}Fare clic per creare un gruppo
STR_GROUP_DELETE_TOOLTIP                                        :{BLACK}Elimina il gruppo selezionato
STR_GROUP_RENAME_TOOLTIP                                        :{BLACK}Rinomina il gruppo selezionato
STR_GROUP_LIVERY_TOOLTIP                                        :{BLACK}Cambia la livrea del gruppo selezionato
STR_GROUP_REPLACE_PROTECTION_TOOLTIP                            :{BLACK}Fare clic per proteggere questo gruppo dal rimpiazzo automatico

STR_QUERY_GROUP_DELETE_CAPTION                                  :{WHITE}Elimina Gruppo
STR_GROUP_DELETE_QUERY_TEXT                                     :{WHITE}Si è sicuri di voler eliminare questo gruppo e tutti i gruppi contenuti?

STR_GROUP_ADD_SHARED_VEHICLE                                    :Aggiungi veicoli condivisi
STR_GROUP_REMOVE_ALL_VEHICLES                                   :Rimuovi tutti i veicoli

STR_GROUP_RENAME_CAPTION                                        :{BLACK}Rinomina un gruppo

STR_GROUP_PROFIT_THIS_YEAR                                      :Profitto di quest'anno:
STR_GROUP_PROFIT_LAST_YEAR                                      :Profitto dell'anno scorso:
STR_GROUP_OCCUPANCY                                             :Utilizzo corrente:
STR_GROUP_OCCUPANCY_VALUE                                       :{NUM}%

# Build vehicle window
STR_BUY_VEHICLE_TRAIN_RAIL_CAPTION                              :Nuovi veicoli ferroviari
STR_BUY_VEHICLE_TRAIN_ELRAIL_CAPTION                            :Nuovi veicoli ferroviari elettrici
STR_BUY_VEHICLE_TRAIN_MONORAIL_CAPTION                          :Nuovi veicoli monorotaia
STR_BUY_VEHICLE_TRAIN_MAGLEV_CAPTION                            :Nuovi veicoli maglev

STR_BUY_VEHICLE_ROAD_VEHICLE_CAPTION                            :Nuovi veicoli stradali
STR_BUY_VEHICLE_TRAM_VEHICLE_CAPTION                            :Nuovi veicoli tranviari

############ range for vehicle availability starts
STR_BUY_VEHICLE_TRAIN_ALL_CAPTION                               :Nuovi veicoli ferroviari
STR_BUY_VEHICLE_ROAD_VEHICLE_ALL_CAPTION                        :Nuovi veicoli stradali
STR_BUY_VEHICLE_SHIP_CAPTION                                    :Nuove navi
STR_BUY_VEHICLE_AIRCRAFT_CAPTION                                :Nuovo aeromobile
############ range for vehicle availability ends

STR_PURCHASE_INFO_COST_WEIGHT                                   :{BLACK}Costo: {GOLD}{CURRENCY_LONG}{BLACK} Peso: {GOLD}{WEIGHT_SHORT}
STR_PURCHASE_INFO_COST_REFIT_WEIGHT                             :{BLACK}Costo: {GOLD}{CURRENCY_LONG}{BLACK} (Costo riadattamento: {GOLD}{CURRENCY_LONG}{BLACK}) Peso: {GOLD}{WEIGHT_SHORT}
STR_PURCHASE_INFO_SPEED_POWER                                   :{BLACK}Velocità: {GOLD}{VELOCITY}{BLACK} Potenza: {GOLD}{POWER}
STR_PURCHASE_INFO_SPEED                                         :{BLACK}Velocità: {GOLD}{VELOCITY}
STR_PURCHASE_INFO_SPEED_OCEAN                                   :{BLACK}Velocità sull'oceano: {GOLD}{VELOCITY}
STR_PURCHASE_INFO_SPEED_CANAL                                   :{BLACK}Velocità su canali/fiumi: {GOLD}{VELOCITY}
STR_PURCHASE_INFO_RUNNINGCOST                                   :{BLACK}Costo d'esercizio: {GOLD}{CURRENCY_LONG}/anno
STR_PURCHASE_INFO_CAPACITY                                      :{BLACK}Capacità: {GOLD}{CARGO_LONG} {STRING}
STR_PURCHASE_INFO_REFITTABLE                                    :(riadattabile)
STR_PURCHASE_INFO_DESIGNED_LIFE                                 :{BLACK}Progettato nel: {GOLD}{NUM}{BLACK} Vita: {GOLD}{COMMA} ann{P o i}
STR_PURCHASE_INFO_RELIABILITY                                   :{BLACK}Affidabilità massima: {GOLD}{COMMA}%
STR_PURCHASE_INFO_COST                                          :{BLACK}Costo: {GOLD}{CURRENCY_LONG}
STR_PURCHASE_INFO_COST_REFIT                                    :{BLACK}Costo: {GOLD}{CURRENCY_LONG}{BLACK} (Costo riadattamento: {GOLD}{CURRENCY_LONG}{BLACK})
STR_PURCHASE_INFO_WEIGHT_CWEIGHT                                :{BLACK}Peso: {GOLD}{WEIGHT_SHORT} ({WEIGHT_SHORT})
STR_PURCHASE_INFO_COST_SPEED                                    :{BLACK}Costo: {GOLD}{CURRENCY_LONG}{BLACK} Velocità: {GOLD}{VELOCITY}
STR_PURCHASE_INFO_COST_REFIT_SPEED                              :{BLACK}Costo: {GOLD}{CURRENCY_LONG}{BLACK} (Costo riadattamento: {GOLD}{CURRENCY_LONG}{BLACK}) Velocità: {GOLD}{VELOCITY}
STR_PURCHASE_INFO_AIRCRAFT_CAPACITY                             :{BLACK}Capacità: {GOLD}{CARGO_LONG}, {CARGO_LONG}
STR_PURCHASE_INFO_PWAGPOWER_PWAGWEIGHT                          :{BLACK}Vagoni motorizzati: {GOLD}+{POWER}{BLACK} Peso: {GOLD}+{WEIGHT_SHORT}
STR_PURCHASE_INFO_REFITTABLE_TO                                 :{BLACK}Riadattabile per: {GOLD}{STRING}
STR_PURCHASE_INFO_ALL_TYPES                                     :Tutti i tipi di carico
STR_PURCHASE_INFO_NONE                                          :Niente
STR_PURCHASE_INFO_ALL_BUT                                       :Tutto tranne {CARGO_LIST}
STR_PURCHASE_INFO_MAX_TE                                        :{BLACK}Sforzo di trazione massimo: {GOLD}{FORCE}
STR_PURCHASE_INFO_AIRCRAFT_RANGE                                :{BLACK}Autonomia: {GOLD}{COMMA} riquadr{P o i}
STR_PURCHASE_INFO_AIRCRAFT_TYPE                                 :{BLACK}Tipo di aeromobile: {GOLD}{STRING}

STR_BUY_VEHICLE_TRAIN_LIST_TOOLTIP                              :{BLACK}Elenco di selezione dei veicoli ferroviari - fare clic su un veicolo per informazioni. CTRL+clic mostra/nasconde il tipo di veicolo
STR_BUY_VEHICLE_ROAD_VEHICLE_LIST_TOOLTIP                       :{BLACK}Elenco selezione automezzi - fare clic su un veicolo per informazioni. CTRL+clic mostra/nasconde il tipo di automezzo
STR_BUY_VEHICLE_SHIP_LIST_TOOLTIP                               :{BLACK}Elenco selezione navi - fare clic su una nave per informazioni. CTRL+clic mostra/nasconde il tipo di nave
STR_BUY_VEHICLE_AIRCRAFT_LIST_TOOLTIP                           :{BLACK}Elenco selezione aeromobili - fare clic su un aeromobile per informazioni. CTRL+clic mostra/nasconde il tipo di aeromobile

STR_BUY_VEHICLE_TRAIN_BUY_VEHICLE_BUTTON                        :{BLACK}Compra veicolo
STR_BUY_VEHICLE_ROAD_VEHICLE_BUY_VEHICLE_BUTTON                 :{BLACK}Compra veicolo
STR_BUY_VEHICLE_SHIP_BUY_VEHICLE_BUTTON                         :{BLACK}Compra nave
STR_BUY_VEHICLE_AIRCRAFT_BUY_VEHICLE_BUTTON                     :{BLACK}Compra aeromobile

STR_BUY_VEHICLE_TRAIN_BUY_REFIT_VEHICLE_BUTTON                  :{BLACK}Compra e riadatta veicolo
STR_BUY_VEHICLE_ROAD_VEHICLE_BUY_REFIT_VEHICLE_BUTTON           :{BLACK}Compra e riadatta veicolo
STR_BUY_VEHICLE_SHIP_BUY_REFIT_VEHICLE_BUTTON                   :{BLACK}Compra e riadatta nave
STR_BUY_VEHICLE_AIRCRAFT_BUY_REFIT_VEHICLE_BUTTON               :{BLACK}Compra e riadatta aeromobile

STR_BUY_VEHICLE_TRAIN_BUY_VEHICLE_TOOLTIP                       :{BLACK}Compra il veicolo ferroviario selezionato. MAIUSC+clic mostra il costo stimato senza comprare
STR_BUY_VEHICLE_ROAD_VEHICLE_BUY_VEHICLE_TOOLTIP                :{BLACK}Compra l'automezzo selezionato. MAIUSC+clic mostra il costo stimato senza comprare
STR_BUY_VEHICLE_SHIP_BUY_VEHICLE_TOOLTIP                        :{BLACK}Compra la nave selezionata. MAIUSC+clic mostra il costo stimato senza comprare
STR_BUY_VEHICLE_AIRCRAFT_BUY_VEHICLE_TOOLTIP                    :{BLACK}Compra l'aeromobile selezionato. MAIUSC+clic mostra il costo stimato senza comprare

STR_BUY_VEHICLE_TRAIN_BUY_REFIT_VEHICLE_TOOLTIP                 :{BLACK}Compra e riadatta il veicolo ferroviario selezionato. MAIUSC+clic mostra il costo stimato senza comprare
STR_BUY_VEHICLE_ROAD_VEHICLE_BUY_REFIT_VEHICLE_TOOLTIP          :{BLACK}Compra e riadatta l'automezzo selezionato. MAIUSC+clic mostra il costo stimato senza comprare
STR_BUY_VEHICLE_SHIP_BUY_REFIT_VEHICLE_TOOLTIP                  :{BLACK}Compra e riadatta la nave selezionata. MAIUSC+clic mostra il costo stimato senza comprare
STR_BUY_VEHICLE_AIRCRAFT_BUY_REFIT_VEHICLE_TOOLTIP              :{BLACK}Compra e riadatta l'aeromobile selezionato. MAIUSC+clic mostra il costo stimato senza comprare

STR_BUY_VEHICLE_TRAIN_RENAME_BUTTON                             :{BLACK}Rinomina
STR_BUY_VEHICLE_ROAD_VEHICLE_RENAME_BUTTON                      :{BLACK}Rinomina
STR_BUY_VEHICLE_SHIP_RENAME_BUTTON                              :{BLACK}Rinomina
STR_BUY_VEHICLE_AIRCRAFT_RENAME_BUTTON                          :{BLACK}Rinomina

STR_BUY_VEHICLE_TRAIN_RENAME_TOOLTIP                            :{BLACK}Rinomina il tipo di veicolo ferroviario
STR_BUY_VEHICLE_ROAD_VEHICLE_RENAME_TOOLTIP                     :{BLACK}Rinomina il tipo di automezzo
STR_BUY_VEHICLE_SHIP_RENAME_TOOLTIP                             :{BLACK}Rinomina il tipo di nave
STR_BUY_VEHICLE_AIRCRAFT_RENAME_TOOLTIP                         :{BLACK}Rinomina il tipo di aeromobile

STR_BUY_VEHICLE_TRAIN_HIDE_TOGGLE_BUTTON                        :{BLACK}Nascondi
STR_BUY_VEHICLE_ROAD_VEHICLE_HIDE_TOGGLE_BUTTON                 :{BLACK}Nascondi
STR_BUY_VEHICLE_SHIP_HIDE_TOGGLE_BUTTON                         :{BLACK}Nascondi
STR_BUY_VEHICLE_AIRCRAFT_HIDE_TOGGLE_BUTTON                     :{BLACK}Nascondi

STR_BUY_VEHICLE_TRAIN_SHOW_TOGGLE_BUTTON                        :{BLACK}Mostra
STR_BUY_VEHICLE_ROAD_VEHICLE_SHOW_TOGGLE_BUTTON                 :{BLACK}Mostra
STR_BUY_VEHICLE_SHIP_SHOW_TOGGLE_BUTTON                         :{BLACK}Mostra
STR_BUY_VEHICLE_AIRCRAFT_SHOW_TOGGLE_BUTTON                     :{BLACK}Mostra

STR_BUY_VEHICLE_TRAIN_HIDE_SHOW_TOGGLE_TOOLTIP                  :{BLACK}Mosta/nasconde il tipo di veicolo ferroviario
STR_BUY_VEHICLE_ROAD_VEHICLE_HIDE_SHOW_TOGGLE_TOOLTIP           :{BLACK}Mosta/nasconde il tipo di automezzo
STR_BUY_VEHICLE_SHIP_HIDE_SHOW_TOGGLE_TOOLTIP                   :{BLACK}Mosta/nasconde il tipo di nave
STR_BUY_VEHICLE_AIRCRAFT_HIDE_SHOW_TOGGLE_TOOLTIP               :{BLACK}Mosta/nasconde il tipo di aeromobile

STR_QUERY_RENAME_TRAIN_TYPE_CAPTION                             :{WHITE}Rinomina tipo di veicolo ferroviario
STR_QUERY_RENAME_ROAD_VEHICLE_TYPE_CAPTION                      :{WHITE}Rinomina tipo automezzo
STR_QUERY_RENAME_SHIP_TYPE_CAPTION                              :{WHITE}Rinomina tipo di nave
STR_QUERY_RENAME_AIRCRAFT_TYPE_CAPTION                          :{WHITE}Rinomina tipo di aeromobile

# Depot window
STR_DEPOT_CAPTION                                               :{WHITE}{DEPOT}

STR_DEPOT_RENAME_TOOLTIP                                        :{BLACK}Cambia il nome del deposito
STR_DEPOT_RENAME_DEPOT_CAPTION                                  :Rinomina deposito

STR_DEPOT_NO_ENGINE                                             :{BLACK}-
STR_DEPOT_VEHICLE_TOOLTIP                                       :{BLACK}{ENGINE}{STRING}
STR_DEPOT_VEHICLE_TOOLTIP_CHAIN                                 :{BLACK}{NUM} component{P e i}{STRING}
STR_DEPOT_VEHICLE_TOOLTIP_CARGO                                 :{}{CARGO_LONG} ({CARGO_SHORT})

STR_DEPOT_TRAIN_LIST_TOOLTIP                                    :{BLACK}Treni - trascinare i veicoli col pulsante sinistro per aggiungerli/rimuoverli dal treno, fare clic col pulsante destro per informazioni, tenere premuto CTRL per operare anche sulla parte successiva della composizione
STR_DEPOT_ROAD_VEHICLE_LIST_TOOLTIP                             :{BLACK}Veicoli - fare clic col pulsante destro su un veicolo per informazioni
STR_DEPOT_SHIP_LIST_TOOLTIP                                     :{BLACK}Navi - fare clic col pulsante destro su una nave per informazioni
STR_DEPOT_AIRCRAFT_LIST_TOOLTIP                                 :{BLACK}Aeromobili - fare clic col pulsante destro su un aeromobile per informazioni

STR_DEPOT_TRAIN_SELL_TOOLTIP                                    :{BLACK}Trascinare qui un veicolo ferroviario per venderlo
STR_DEPOT_ROAD_VEHICLE_SELL_TOOLTIP                             :{BLACK}Trascinare qui un automezzo per venderlo
STR_DEPOT_SHIP_SELL_TOOLTIP                                     :{BLACK}Trascinare qui una nave per venderla
STR_DEPOT_AIRCRAFT_SELL_TOOLTIP                                 :{BLACK}Trascinare qui un aeromobile per venderlo

STR_DEPOT_DRAG_WHOLE_TRAIN_TO_SELL_TOOLTIP                      :{BLACK}Trascinare qui la locomotiva di un treno per vendere l'intero treno

STR_DEPOT_SELL_ALL_BUTTON_TRAIN_TOOLTIP                         :{BLACK}Vende tutti i treni nel deposito
STR_DEPOT_SELL_ALL_BUTTON_ROAD_VEHICLE_TOOLTIP                  :{BLACK}Vende tutti gli automezzi nel deposito
STR_DEPOT_SELL_ALL_BUTTON_SHIP_TOOLTIP                          :{BLACK}Vende tute le navi nel deposito
STR_DEPOT_SELL_ALL_BUTTON_AIRCRAFT_TOOLTIP                      :{BLACK}Vende tutti gli aeromobili nell'hangar

STR_DEPOT_AUTOREPLACE_TRAIN_TOOLTIP                             :{BLACK}Rimpiazza automaticamente tutti i treni nel deposito
STR_DEPOT_AUTOREPLACE_ROAD_VEHICLE_TOOLTIP                      :{BLACK}Rimpiazza automaticamente gli automezzi nel deposito
STR_DEPOT_AUTOREPLACE_SHIP_TOOLTIP                              :{BLACK}Rimpiazza automaticamente tutte le navi nel deposito
STR_DEPOT_AUTOREPLACE_AIRCRAFT_TOOLTIP                          :{BLACK}Rimpiazza automaticamente tutti gli aeromobili nell'hangar

STR_DEPOT_TRAIN_NEW_VEHICLES_BUTTON                             :{BLACK}Nuovi veicoli
STR_DEPOT_ROAD_VEHICLE_NEW_VEHICLES_BUTTON                      :{BLACK}Nuovi veicoli
STR_DEPOT_SHIP_NEW_VEHICLES_BUTTON                              :{BLACK}Nuove navi
STR_DEPOT_AIRCRAFT_NEW_VEHICLES_BUTTON                          :{BLACK}Nuovo aeromobile

STR_DEPOT_TRAIN_NEW_VEHICLES_TOOLTIP                            :{BLACK}Compra un nuovo veicolo ferroviario
STR_DEPOT_ROAD_VEHICLE_NEW_VEHICLES_TOOLTIP                     :{BLACK}Compra un nuovo automezzo
STR_DEPOT_SHIP_NEW_VEHICLES_TOOLTIP                             :{BLACK}Compra una nuova nave
STR_DEPOT_AIRCRAFT_NEW_VEHICLES_TOOLTIP                         :{BLACK}Compra un nuovo aeromobile

STR_DEPOT_CLONE_TRAIN                                           :{BLACK}Clona treno
STR_DEPOT_CLONE_ROAD_VEHICLE                                    :{BLACK}Clona automezzo
STR_DEPOT_CLONE_SHIP                                            :{BLACK}Clona nave
STR_DEPOT_CLONE_AIRCRAFT                                        :{BLACK}Clona aeromobile

STR_DEPOT_CLONE_TRAIN_DEPOT_INFO                                :{BLACK}Compra una copia di un treno, inclusi tutti i vagoni. Fare clic su questo pulsante e quindi su un treno dentro o fuori dal deposito. Tenere premuto CTRL per condividere gli ordini. MAIUSC+clic mostra il costo stimato senza comprare
STR_DEPOT_CLONE_ROAD_VEHICLE_DEPOT_INFO                         :{BLACK}Compra una copia di un automezzo. Fare clic su questo pulsante e quindi su un automezzo dentro o fuori dal deposito. Tenere premuto CTRL per condividere gli ordini. MAIUSC+clic mostra il costo stimato senza comprare
STR_DEPOT_CLONE_SHIP_DEPOT_INFO                                 :{BLACK}Compra una copia di una nave. Fare clic su questo pulsante e quindi su una nave dentro o fuori dal deposito. Tenere premuto CTRL per condividere gli ordini. MAIUSC+clic mostra il costo stimato senza comprare
STR_DEPOT_CLONE_AIRCRAFT_INFO_HANGAR_WINDOW                     :{BLACK}Compra una copia di un aeromobile. Fare clic su questo pulsante e quindi su un aeromobile dentro o fuori dall'hangar. Tenere premuto CTRL per condividere gli ordini. MAIUSC+clic mostra il costo stimato senza comprare

STR_DEPOT_TRAIN_LOCATION_TOOLTIP                                :{BLACK}Centra la visuale principale sulla posizione del deposito ferroviario. CTRL+clic lo mostra in una mini visuale
STR_DEPOT_ROAD_VEHICLE_LOCATION_TOOLTIP                         :{BLACK}Centra la visuale principale sulla posizione del deposito automezzi. CTRL+clic lo mostra in una mini visuale
STR_DEPOT_SHIP_LOCATION_TOOLTIP                                 :{BLACK}Centra la visuale principale sulla posizione del deposito navale. CTRL+clic lo mostra in una mini visuale
STR_DEPOT_AIRCRAFT_LOCATION_TOOLTIP                             :{BLACK}Centra la visuale principale sulla posizione dell'hangar. CTRL+clic lo mostra in una mini visuale

STR_DEPOT_VEHICLE_ORDER_LIST_TRAIN_TOOLTIP                      :{BLACK}Elenca tutti i treni che hanno questo deposito nei loro ordini
STR_DEPOT_VEHICLE_ORDER_LIST_ROAD_VEHICLE_TOOLTIP               :{BLACK}Elenca tutti gli automezzi che hanno questo deposito nei loro ordini
STR_DEPOT_VEHICLE_ORDER_LIST_SHIP_TOOLTIP                       :{BLACK}Elenca tutte le navi che hanno questo deposito nei loro ordini
STR_DEPOT_VEHICLE_ORDER_LIST_AIRCRAFT_TOOLTIP                   :{BLACK}Elenca tutti gli aeromobili che hanno un hangar di questo aeroporto nei loro ordini

STR_DEPOT_MASS_STOP_DEPOT_TRAIN_TOOLTIP                         :{BLACK}Fare clic per fermare tutti i treni nel deposito
STR_DEPOT_MASS_STOP_DEPOT_ROAD_VEHICLE_TOOLTIP                  :{BLACK}Fare clic per fermare tutti gli automezzi nel deposito
STR_DEPOT_MASS_STOP_DEPOT_SHIP_TOOLTIP                          :{BLACK}Fare clic per fermare tutte le navi nel deposito
STR_DEPOT_MASS_STOP_HANGAR_TOOLTIP                              :{BLACK}Fare clic per fermare tutti gli aeromobili nell'hangar

STR_DEPOT_MASS_START_DEPOT_TRAIN_TOOLTIP                        :{BLACK}Fare clic per avviare tutti i treni nel deposito
STR_DEPOT_MASS_START_DEPOT_ROAD_VEHICLE_TOOLTIP                 :{BLACK}Fare clic per avviare tutti gli automezzi nel deposito
STR_DEPOT_MASS_START_DEPOT_SHIP_TOOLTIP                         :{BLACK}Fare clic per avviare tutte le navi nel deposito
STR_DEPOT_MASS_START_HANGAR_TOOLTIP                             :{BLACK}Fare clic per avviare tutti gli aeromobili nell'hangar

STR_DEPOT_SELL_CONFIRMATION_TEXT                                :{YELLOW}Si stano per vendere tutti i veicoli nel deposito. Si è sicuri?

# Engine preview window
STR_ENGINE_PREVIEW_CAPTION                                      :{WHITE}Messaggio da un costruttore di veicoli
STR_ENGINE_PREVIEW_MESSAGE                                      :{GOLD}Abbiamo appena progettato un{G "" "" a} nuov{G o o a} {STRING} - È interessato ad un anno di uso esclusivo di questo veicolo, in modo da permetterci di valutarne le prestazioni prima di renderlo disponibile sul mercato?

STR_ENGINE_PREVIEW_RAILROAD_LOCOMOTIVE                          :{G=f}locomotiva
STR_ENGINE_PREVIEW_ELRAIL_LOCOMOTIVE                            :{G=f}locomotiva elettrica
STR_ENGINE_PREVIEW_MONORAIL_LOCOMOTIVE                          :{G=f}motrice monorotaia
STR_ENGINE_PREVIEW_MAGLEV_LOCOMOTIVE                            :{G=f}motrice maglev

STR_ENGINE_PREVIEW_ROAD_VEHICLE                                 :{G=m}veicolo stradale
STR_ENGINE_PREVIEW_TRAM_VEHICLE                                 :{G=m}veicolo tranviario

STR_ENGINE_PREVIEW_AIRCRAFT                                     :{G=m}aeromobile
STR_ENGINE_PREVIEW_SHIP                                         :{G=f}nave

STR_ENGINE_PREVIEW_COST_WEIGHT_SPEED_POWER                      :{BLACK}Costo: {CURRENCY_LONG} Peso: {WEIGHT_SHORT}{}Velocità: {VELOCITY}  Potenza: {POWER}{}Costo d'esercizio: {CURRENCY_LONG}/anno{}Capacità: {CARGO_LONG}
STR_ENGINE_PREVIEW_COST_WEIGHT_SPEED_POWER_MAX_TE               :{BLACK}Costo: {CURRENCY_LONG} Peso: {WEIGHT_SHORT}{}Velocità: {VELOCITY}  Potenza: {POWER}{}  S.T. max.: {6:FORCE}{}Costo d'esercizio: {4:CURRENCY_LONG}/anno{}Capacità: {5:CARGO_LONG}
STR_ENGINE_PREVIEW_COST_MAX_SPEED_CAP_RUNCOST                   :{BLACK}Costo: {CURRENCY_LONG} Velocità max.: {VELOCITY}{}Capacità: {CARGO_LONG}{}Costo d'esercizio: {CURRENCY_LONG}/anno
STR_ENGINE_PREVIEW_COST_MAX_SPEED_TYPE_CAP_CAP_RUNCOST          :{BLACK}Costo: {CURRENCY_LONG} Velocità max.: {VELOCITY}{}Tipo aeromobile: {STRING}{}Capacità: {CARGO_LONG}, {CARGO_LONG}{}Costo d'esercizio: {CURRENCY_LONG}/anno
STR_ENGINE_PREVIEW_COST_MAX_SPEED_TYPE_CAP_RUNCOST              :{BLACK}Costo: {CURRENCY_LONG} Velocità max.: {VELOCITY}{}Tipo aeromobile: {STRING}{}Capacità: {CARGO_LONG}{}Costo d'esercizio: {CURRENCY_LONG}/anno
STR_ENGINE_PREVIEW_COST_MAX_SPEED_TYPE_RANGE_CAP_CAP_RUNCOST    :{BLACK}Costo: {CURRENCY_LONG} Velocità max.: {VELOCITY}{}Tipo aeromobile: {STRING} Autonomia: {COMMA} riquadr{P o i}{}Capacità: {CARGO_LONG}, {CARGO_LONG}{}Costo d'esercizio: {CURRENCY_LONG}/anno
STR_ENGINE_PREVIEW_COST_MAX_SPEED_TYPE_RANGE_CAP_RUNCOST        :{BLACK}Costo: {CURRENCY_LONG} Velocità max.: {VELOCITY}{}Tipo aeromobile: {STRING} Autonomia: {COMMA} riquadr{P o i}{}Capacità: {CARGO_LONG}{}Costo d'esercizio: {CURRENCY_LONG}/anno

# Autoreplace window
STR_REPLACE_VEHICLES_WHITE                                      :{WHITE}Rimpiazza {STRING} - {STRING}
STR_REPLACE_VEHICLE_TRAIN                                       :Treno
STR_REPLACE_VEHICLE_ROAD_VEHICLE                                :Automezzo
STR_REPLACE_VEHICLE_SHIP                                        :Nave
STR_REPLACE_VEHICLE_AIRCRAFT                                    :Aeromobile

STR_REPLACE_VEHICLE_VEHICLES_IN_USE                             :{YELLOW}Veicoli in uso
STR_REPLACE_VEHICLE_VEHICLES_IN_USE_TOOLTIP                     :{BLACK}Colonna dei veicoli posseduti
STR_REPLACE_VEHICLE_AVAILABLE_VEHICLES                          :{YELLOW}Veicoli disponibili
STR_REPLACE_VEHICLE_AVAILABLE_VEHICLES_TOOLTIP                  :{BLACK}Colonna dei veicoli disponibili per il rimpiazzo

STR_REPLACE_HELP_LEFT_ARRAY                                     :{BLACK}Selezionare il tipo di locomotiva da rimpiazzare
STR_REPLACE_HELP_RIGHT_ARRAY                                    :{BLACK}Selezionare il nuovo modello di locomotiva che si desidera usare al posto di quello selezionato a sinistra

STR_REPLACE_VEHICLES_START                                      :{BLACK}Inizia rimpiazzamento
STR_REPLACE_VEHICLES_NOW                                        :Rimpiazza tutti i veicoli adesso
STR_REPLACE_VEHICLES_WHEN_OLD                                   :Rimpiazza solo i veicoli vecchi
STR_REPLACE_HELP_START_BUTTON                                   :{BLACK}Premere per iniziare il rimpiazzamento del modello di locomotiva selezionato a sinistra con quello selezionato a destra
STR_REPLACE_NOT_REPLACING                                       :{BLACK}Nessun rimpiazzo
STR_REPLACE_NOT_REPLACING_VEHICLE_SELECTED                      :{BLACK}Nessun veicolo selezionato
STR_REPLACE_REPLACING_WHEN_OLD                                  :{ENGINE} una volta vecchio
STR_REPLACE_VEHICLES_STOP                                       :{BLACK}Interrompi rimpiazzamento
STR_REPLACE_HELP_STOP_BUTTON                                    :{BLACK}Premere per interrompere il rimpiazzamento del modello di locomotiva selezionato a sinistra

STR_REPLACE_ENGINE_WAGON_SELECT_HELP                            :{BLACK}Scambia tra loro le finestre di rimpiazzamento delle locomotive e dei vagoni
STR_REPLACE_ENGINES                                             :Locomotive
STR_REPLACE_WAGONS                                              :Vagoni
STR_REPLACE_ALL_RAILTYPE                                        :Tutti i veicoli ferroviari
STR_REPLACE_ALL_ROADTYPE                                        :Tutti i veicoli stradali

STR_REPLACE_HELP_RAILTYPE                                       :{BLACK}Selezionare il tipo di rotaie per il quale si desidera rimpiazzare le locomotive
STR_REPLACE_HELP_ROADTYPE                                       :{BLACK}Selezionare il tipo di strada per il quale si desidera rimpiazzare i veicoli
STR_REPLACE_HELP_REPLACE_INFO_TAB                               :{BLACK}Mostra con quale locomotiva sarà rimpiazzato il modello eventualmente selezionato a sinistra
STR_REPLACE_RAIL_VEHICLES                                       :Veicoli ferroviari
STR_REPLACE_ELRAIL_VEHICLES                                     :Veicoli ferroviari elettrici
STR_REPLACE_MONORAIL_VEHICLES                                   :Veicoli monorotaia
STR_REPLACE_MAGLEV_VEHICLES                                     :Veicoli maglev

STR_REPLACE_ROAD_VEHICLES                                       :Veicoli stradali
STR_REPLACE_TRAM_VEHICLES                                       :Veicoli tranviari

STR_REPLACE_REMOVE_WAGON                                        :{BLACK}Rimozione vagoni: {ORANGE}{STRING}
STR_REPLACE_REMOVE_WAGON_HELP                                   :{BLACK}Fa sì che il rimpiazzamento automatico mantenga costante la lunghezza dei treni rimuovendo vagoni (iniziando dalla testa) nel caso in cui la sostituzione della locomotiva rendesse il treno più lungo

# Vehicle view
STR_VEHICLE_VIEW_CAPTION                                        :{WHITE}{VEHICLE}

STR_VEHICLE_VIEW_TRAIN_CENTER_TOOLTIP                           :{BLACK}Centra la visuale principale sulla posizione del treno. Doppio clic lo segue nella visuale principale. CTRL+clic lo mostra in una mini visuale
STR_VEHICLE_VIEW_ROAD_VEHICLE_CENTER_TOOLTIP                    :{BLACK}Centra la visuale principale sulla posizione del veicolo. Doppio click lo segue nella visuale principale. CTRL+Click lo mostra in una mini visuale
STR_VEHICLE_VIEW_SHIP_CENTER_TOOLTIP                            :{BLACK}Centra la visuale principale sulla posizione della nave. Doppio clic la segue nella visuale principale. CTRL+clic la mostra in una mini visuale
STR_VEHICLE_VIEW_AIRCRAFT_CENTER_TOOLTIP                        :{BLACK}Centra la visuale principale sulla posizione dell'aeromobile. Doppio click lo segue nella visuale principale. CTRL+Click lo mostra in una mini visuale

STR_VEHICLE_VIEW_TRAIN_SEND_TO_DEPOT_TOOLTIP                    :{BLACK}Manda il treno al deposito. CTRL+clic per eseguire solo una manutenzione
STR_VEHICLE_VIEW_ROAD_VEHICLE_SEND_TO_DEPOT_TOOLTIP             :{BLACK}Manda l'automezzo al deposito. CTRL+clic per eseguire solo una manutenzione
STR_VEHICLE_VIEW_SHIP_SEND_TO_DEPOT_TOOLTIP                     :{BLACK}Manda la nave al deposito. CTRL+clic per eseguire solo una manutenzione
STR_VEHICLE_VIEW_AIRCRAFT_SEND_TO_DEPOT_TOOLTIP                 :{BLACK}Manda l'aeromobile all'hangar. CTRL+clic per eseguire solo una manutenzione

STR_VEHICLE_VIEW_CLONE_TRAIN_INFO                               :{BLACK}Compra una copia del treno, inclusi tutti i vagoni. Tenere premuto CTRL per condividere gli ordini. MAIUSC+clic mostra il costo stimato senza comprare
STR_VEHICLE_VIEW_CLONE_ROAD_VEHICLE_INFO                        :{BLACK}Compra una copia dell'automezzo. Tenere premuto CTRL per condividere gli ordini. . MAIUSC+clic mostra il costo stimato senza comprare
STR_VEHICLE_VIEW_CLONE_SHIP_INFO                                :{BLACK}Compra una copia della nave. Tenere premuto CTRL per condividere gli ordini. MAIUSC+clic mostra il costo stimato senza comprare
STR_VEHICLE_VIEW_CLONE_AIRCRAFT_INFO                            :{BLACK}Compra una copia dell'aeromobile. Tenere premuto CTRL per condividere gli ordini. MAIUSC+clic mostra il costo stimato senza comprare

STR_VEHICLE_VIEW_TRAIN_IGNORE_SIGNAL_TOOLTIP                    :{BLACK}Forza il treno a proseguire senza aspettare il segnale di via libera

STR_VEHICLE_VIEW_TRAIN_REFIT_TOOLTIP                            :{BLACK}Riadatta il treno per trasportare un carico differente
STR_VEHICLE_VIEW_ROAD_VEHICLE_REFIT_TOOLTIP                     :{BLACK}Riadatta l'automezzo per trasportare un tipo di carico differente
STR_VEHICLE_VIEW_SHIP_REFIT_TOOLTIP                             :{BLACK}Riadatta la nave per permettere il trasporto di un tipo di carico differente
STR_VEHICLE_VIEW_AIRCRAFT_REFIT_TOOLTIP                         :{BLACK}Riadatta l'aeromobile per trasportare un tipo di carico differente

STR_VEHICLE_VIEW_TRAIN_REVERSE_TOOLTIP                          :{BLACK}Inverte la direzione del treno
STR_VEHICLE_VIEW_ROAD_VEHICLE_REVERSE_TOOLTIP                   :{BLACK}Fa fare un'inversione al veicolo

STR_VEHICLE_VIEW_TRAIN_ORDERS_TOOLTIP                           :{BLACK}Mostra gli ordini del treno. CTRL+clic mostra la tabella oraria.
STR_VEHICLE_VIEW_ROAD_VEHICLE_ORDERS_TOOLTIP                    :{BLACK}Mostra gli ordini del veicolo. CTRL+clic mostra la tabella oraria.
STR_VEHICLE_VIEW_SHIP_ORDERS_TOOLTIP                            :{BLACK}Mostra gli ordini della nave. CTRL+clic mostra la tabella oraria.
STR_VEHICLE_VIEW_AIRCRAFT_ORDERS_TOOLTIP                        :{BLACK}Mostra gli ordini dell'aeromobile. CTRL+clic mostra la tabella oraria.

STR_VEHICLE_VIEW_TRAIN_SHOW_DETAILS_TOOLTIP                     :{BLACK}Mostra i dettagli sul treno
STR_VEHICLE_VIEW_ROAD_VEHICLE_SHOW_DETAILS_TOOLTIP              :{BLACK}Mostra i dettagli sull'automezzo
STR_VEHICLE_VIEW_SHIP_SHOW_DETAILS_TOOLTIP                      :{BLACK}Mostra i dettagli sulla nave
STR_VEHICLE_VIEW_AIRCRAFT_SHOW_DETAILS_TOOLTIP                  :{BLACK}Mostra i dettagli sull'aeromobile

STR_VEHICLE_VIEW_TRAIN_STATUS_START_STOP_TOOLTIP                :{BLACK}Azione in corso del treno - clicca per fermare o far partire il treno
STR_VEHICLE_VIEW_ROAD_VEHICLE_STATUS_START_STOP_TOOLTIP         :{BLACK}Azione in corso del veicolo - clicca per fermare o far partire il veicolo
STR_VEHICLE_VIEW_SHIP_STATE_STATUS_STOP_TOOLTIP                 :{BLACK}Azione in corso della nave - clicca per fermare o far partire la nave
STR_VEHICLE_VIEW_AIRCRAFT_STATUS_START_STOP_TOOLTIP             :{BLACK}Azione in corso dell'aeromobile - clicca per fermare o far partire l'aeromobile

STR_VEHICLE_VIEW_ORDER_LOCATION_TOOLTIP                         :{BLACK}Centra la visuale principale sulla destinazione dell'ordine. CTRL+clic la mostra in una mini visuale.

# Messages in the start stop button in the vehicle view
STR_VEHICLE_STATUS_LOADING_UNLOADING                            :{LTBLUE}Caricamento / Scaricamento
STR_VEHICLE_STATUS_LEAVING                                      :{LTBLUE}In partenza
STR_VEHICLE_STATUS_CRASHED                                      :{RED}Distrutto!
STR_VEHICLE_STATUS_BROKEN_DOWN                                  :{RED}Guasto
STR_VEHICLE_STATUS_STOPPED                                      :{RED}Fermo
STR_VEHICLE_STATUS_TRAIN_STOPPING_VEL                           :{RED}In frenata, {VELOCITY}
STR_VEHICLE_STATUS_TRAIN_NO_POWER                               :{RED}Alimentazione mancante
STR_VEHICLE_STATUS_TRAIN_STUCK                                  :{ORANGE}In attesa di un percorso libero
STR_VEHICLE_STATUS_AIRCRAFT_TOO_FAR                             :{ORANGE}Destinazione successiva troppo lontana

STR_VEHICLE_STATUS_HEADING_FOR_STATION_VEL                      :{LTBLUE}Diretto {G "a " all' "alla "}{STATION}, {VELOCITY}
STR_VEHICLE_STATUS_NO_ORDERS_VEL                                :{LTBLUE}Nessun ordine, {VELOCITY}
STR_VEHICLE_STATUS_HEADING_FOR_WAYPOINT_VEL                     :{LTBLUE}Diretto a {WAYPOINT}, {VELOCITY}
STR_VEHICLE_STATUS_HEADING_FOR_DEPOT_VEL                        :{ORANGE}Diretto {G "al " all' "alla "}{DEPOT}, {VELOCITY}
STR_VEHICLE_STATUS_HEADING_FOR_DEPOT_SERVICE_VEL                :{LTBLUE}Manutenzione {G "al " all' "alla "}{DEPOT}, {VELOCITY}

# Vehicle stopped/started animations
STR_VEHICLE_COMMAND_STOPPED_SMALL                               :{TINY_FONT}{RED}Fermato
STR_VEHICLE_COMMAND_STOPPED                                     :{RED}Fermato
STR_VEHICLE_COMMAND_STARTED_SMALL                               :{TINY_FONT}{GREEN}Avviato
STR_VEHICLE_COMMAND_STARTED                                     :{GREEN}Avviato

# Vehicle details
STR_VEHICLE_DETAILS_CAPTION                                     :{WHITE}{VEHICLE} (Dettagli)
STR_VEHICLE_NAME_BUTTON                                         :{BLACK}Nome

STR_VEHICLE_DETAILS_TRAIN_RENAME                                :{BLACK}Rinomina il treno
STR_VEHICLE_DETAILS_ROAD_VEHICLE_RENAME                         :{BLACK}Rinomina l'automezzo
STR_VEHICLE_DETAILS_SHIP_RENAME                                 :{BLACK}Rinomina la nave
STR_VEHICLE_DETAILS_AIRCRAFT_RENAME                             :{BLACK}Rinomina l'aeromobile

STR_VEHICLE_INFO_AGE_RUNNING_COST_YR                            :{BLACK}Età: {LTBLUE}{STRING}{BLACK}   Costo d'esercizio: {LTBLUE}{CURRENCY_LONG}/anno
# The next two need to stay in this order
STR_VEHICLE_INFO_AGE                                            :{COMMA} ann{P o i} ({COMMA})
STR_VEHICLE_INFO_AGE_RED                                        :{RED}{COMMA} ann{P o i} ({COMMA})

STR_VEHICLE_INFO_MAX_SPEED                                      :{BLACK}Velocità max.: {LTBLUE}{VELOCITY}
STR_VEHICLE_INFO_MAX_SPEED_TYPE                                 :{BLACK}Velocità max.: {LTBLUE}{VELOCITY} {BLACK}Tipo aeromobile: {LTBLUE}{STRING}
STR_VEHICLE_INFO_MAX_SPEED_TYPE_RANGE                           :{BLACK}elocità max.: {LTBLUE}{VELOCITY} {BLACK}Tipo aeromobile: {LTBLUE}{STRING} {BLACK}Autonomia: {LTBLUE}{COMMA} riquadr{P o i}
STR_VEHICLE_INFO_WEIGHT_POWER_MAX_SPEED                         :{BLACK}Peso: {LTBLUE}{WEIGHT_SHORT} {BLACK}Potenza: {LTBLUE}{POWER}{BLACK} Velocità max.: {LTBLUE}{VELOCITY}
STR_VEHICLE_INFO_WEIGHT_POWER_MAX_SPEED_MAX_TE                  :{BLACK}Peso: {LTBLUE}{WEIGHT_SHORT} {BLACK}Potenza: {LTBLUE}{POWER}{BLACK} Velocità max.: {LTBLUE}{VELOCITY} {BLACK}S.T. max.: {LTBLUE}{FORCE}

STR_VEHICLE_INFO_PROFIT_THIS_YEAR_LAST_YEAR                     :{BLACK}Profitto quest'anno: {LTBLUE}{CURRENCY_LONG} (anno scorso: {CURRENCY_LONG})
STR_VEHICLE_INFO_RELIABILITY_BREAKDOWNS                         :{BLACK}Affidabilità: {LTBLUE}{COMMA}%  {BLACK}Guasti dall'ultima manutenzione: {LTBLUE}{COMMA}

STR_VEHICLE_INFO_BUILT_VALUE                                    :{LTBLUE}{ENGINE} {BLACK}Costruito nel: {LTBLUE}{NUM}{BLACK} Valore: {LTBLUE}{CURRENCY_LONG}
STR_VEHICLE_INFO_NO_CAPACITY                                    :{BLACK}Capacità: {LTBLUE}Nessuna{STRING}
STR_VEHICLE_INFO_CAPACITY                                       :{BLACK}Capacità: {LTBLUE}{CARGO_LONG}{3:STRING}
STR_VEHICLE_INFO_CAPACITY_MULT                                  :{BLACK}Capacità: {LTBLUE}{CARGO_LONG}{3:STRING} (x{4:NUM})
STR_VEHICLE_INFO_CAPACITY_CAPACITY                              :{BLACK}Capacità: {LTBLUE}{CARGO_LONG}, {CARGO_LONG}{STRING}

STR_VEHICLE_INFO_FEEDER_CARGO_VALUE                             :{BLACK}Crediti di trasferimento: {LTBLUE}{CURRENCY_LONG}

STR_VEHICLE_DETAILS_SERVICING_INTERVAL_DAYS                     :{BLACK}Manutenzione ogni: {LTBLUE}{COMMA}{NBSP}giorni{BLACK}   Ultima volta: {LTBLUE}{DATE_LONG}
STR_VEHICLE_DETAILS_SERVICING_INTERVAL_PERCENT                  :{BLACK}Intervallo manutenzione: {LTBLUE}{COMMA}%{BLACK}   Ultima il: {LTBLUE}{DATE_LONG}
STR_VEHICLE_DETAILS_INCREASE_SERVICING_INTERVAL_TOOLTIP         :{BLACK}Aumenta l'intervallo di manutenzione di 10. CTRL+clic lo aumenta di 5.
STR_VEHICLE_DETAILS_DECREASE_SERVICING_INTERVAL_TOOLTIP         :{BLACK}Riduce l'intervallo di manutenzione di 10. CTRL+clic lo riduce di 5.

STR_SERVICE_INTERVAL_DROPDOWN_TOOLTIP                           :{BLACK}Cambia il tipo di intervallo di manutenzione
STR_VEHICLE_DETAILS_DEFAULT                                     :Predefinito
STR_VEHICLE_DETAILS_DAYS                                        :Giorni
STR_VEHICLE_DETAILS_PERCENT                                     :Percentuale

STR_QUERY_RENAME_TRAIN_CAPTION                                  :{WHITE}Nome del treno
STR_QUERY_RENAME_ROAD_VEHICLE_CAPTION                           :{WHITE}Rinomina l'automezzo
STR_QUERY_RENAME_SHIP_CAPTION                                   :{WHITE}Rinomina nave
STR_QUERY_RENAME_AIRCRAFT_CAPTION                               :{WHITE}Rinomina aeromobile

# Extra buttons for train details windows
STR_VEHICLE_DETAILS_TRAIN_ENGINE_BUILT_AND_VALUE                :{LTBLUE}{ENGINE}{BLACK}   Costruito nel: {LTBLUE}{NUM}{BLACK} Valore: {LTBLUE}{CURRENCY_LONG}
STR_VEHICLE_DETAILS_TRAIN_WAGON_VALUE                           :{LTBLUE}{ENGINE}{BLACK}   Valore: {LTBLUE}{CURRENCY_LONG}

STR_VEHICLE_DETAILS_TRAIN_TOTAL_CAPACITY_TEXT                   :{BLACK}Capacità di carico totale di questo treno:
STR_VEHICLE_DETAILS_TRAIN_TOTAL_CAPACITY                        :{LTBLUE}- {CARGO_LONG} ({CARGO_SHORT})
STR_VEHICLE_DETAILS_TRAIN_TOTAL_CAPACITY_MULT                   :{LTBLUE}- {CARGO_LONG} ({CARGO_SHORT}) (x{NUM})

STR_VEHICLE_DETAILS_CARGO_EMPTY                                 :{LTBLUE}Vuoto
STR_VEHICLE_DETAILS_CARGO_FROM                                  :{LTBLUE}{CARGO_LONG} {G "da " dall' "dalla "}{STATION}
STR_VEHICLE_DETAILS_CARGO_FROM_MULT                             :{LTBLUE}{CARGO_LONG} {G "da " dall' "dalla "}{STATION} (x{NUM})

STR_VEHICLE_DETAIL_TAB_CARGO                                    :{BLACK}Carico
STR_VEHICLE_DETAILS_TRAIN_CARGO_TOOLTIP                         :{BLACK}Mostra i dettagli sul carico trasportato
STR_VEHICLE_DETAIL_TAB_INFORMATION                              :{BLACK}Informazioni
STR_VEHICLE_DETAILS_TRAIN_INFORMATION_TOOLTIP                   :{BLACK}Mostra i dettagli sui veicoli che compongono il treno
STR_VEHICLE_DETAIL_TAB_CAPACITIES                               :{BLACK}Capacità
STR_VEHICLE_DETAILS_TRAIN_CAPACITIES_TOOLTIP                    :{BLACK}Mostra la capacità di ogni veicolo
STR_VEHICLE_DETAIL_TAB_TOTAL_CARGO                              :{BLACK}Carico totale
STR_VEHICLE_DETAILS_TRAIN_TOTAL_CARGO_TOOLTIP                   :{BLACK}Mostra la capacità totale del treno, suddivisa per tipo di carico

STR_VEHICLE_DETAILS_TRAIN_ARTICULATED_RV_CAPACITY               :{BLACK}Capacità: {LTBLUE}

# Vehicle refit
STR_REFIT_CAPTION                                               :{WHITE}{VEHICLE} (Riadatta)
STR_REFIT_TITLE                                                 :{GOLD}Selezionare il tipo di carico da trasportare:
STR_REFIT_NEW_CAPACITY_COST_OF_REFIT                            :{BLACK}Nuova capacità: {GOLD}{CARGO_LONG}{}{BLACK}Costo riadattamento: {RED}{CURRENCY_LONG}
STR_REFIT_NEW_CAPACITY_INCOME_FROM_REFIT                        :{BLACK}Nuova capacità: {GOLD}{CARGO_LONG}{}{BLACK}Ricavo dal riadattamento: {GREEN}{CURRENCY_LONG}
STR_REFIT_NEW_CAPACITY_COST_OF_AIRCRAFT_REFIT                   :{BLACK}Nuova capacità: {GOLD}{CARGO_LONG}, {GOLD}{CARGO_LONG}{}{BLACK}Costo riadattamento: {RED}{CURRENCY_LONG}
STR_REFIT_NEW_CAPACITY_INCOME_FROM_AIRCRAFT_REFIT               :{BLACK}Nuova capacità: {GOLD}{CARGO_LONG}, {GOLD}{CARGO_LONG}{}{BLACK}Ricavo dal riadattamento: {GREEN}{CURRENCY_LONG}
STR_REFIT_SELECT_VEHICLES_TOOLTIP                               :{BLACK}Seleziona i veicoli da riadattare. Trascinare col mouse per selezionare più veicoli. Fare clic sullo spazio vuoto per selezionarli tutti. CTRL+clic seleziona anche la parte successiva della composizione

STR_REFIT_TRAIN_LIST_TOOLTIP                                    :{BLACK}Selezionare il tipo di carico da far trasportare al treno
STR_REFIT_ROAD_VEHICLE_LIST_TOOLTIP                             :{BLACK}Selezionare il tipo di carico da far trasportare all'automezzo
STR_REFIT_SHIP_LIST_TOOLTIP                                     :{BLACK}Seleziona il tipo di carico da far trasportare alla nave
STR_REFIT_AIRCRAFT_LIST_TOOLTIP                                 :{BLACK}Seleziona il tipo di carico da far trasportare all'aeromobile

STR_REFIT_TRAIN_REFIT_BUTTON                                    :{BLACK}Riadatta treno
STR_REFIT_ROAD_VEHICLE_REFIT_BUTTON                             :{BLACK}Riadatta l'automezzo
STR_REFIT_SHIP_REFIT_BUTTON                                     :{BLACK}Riadatta nave
STR_REFIT_AIRCRAFT_REFIT_BUTTON                                 :{BLACK}Riadatta aeromobile

STR_REFIT_TRAIN_REFIT_TOOLTIP                                   :{BLACK}Riadatta il treno per trasportare il tipo di carico selezionato
STR_REFIT_ROAD_VEHICLE_REFIT_TOOLTIP                            :{BLACK}Riadatta l'automezzo per trasportare il tipo di carico selezionato
STR_REFIT_SHIP_REFIT_TOOLTIP                                    :{BLACK}Riadatta la nave per permettere il trasporto del tipo di carico selezionato
STR_REFIT_AIRCRAFT_REFIT_TOOLTIP                                :{BLACK}Riadatta l'aeromobile per permettere il trasporto del tipo di carico selezionato

# Order view
STR_ORDERS_CAPTION                                              :{WHITE}{VEHICLE} (Ordini)
STR_ORDERS_TIMETABLE_VIEW                                       :{BLACK}Orario
STR_ORDERS_TIMETABLE_VIEW_TOOLTIP                               :{BLACK}Passa alla visualizzazione della tabella oraria

STR_ORDERS_LIST_TOOLTIP                                         :{BLACK}Lista degli ordini - fare clic su un ordine per selezionarlo e CTRL+clic per portarsi sulla destinazione corrispondente
STR_ORDER_INDEX                                                 :{COMMA}:{NBSP}
STR_ORDER_TEXT                                                  :{STRING} {STRING} {STRING}

STR_ORDERS_END_OF_ORDERS                                        :- - Fine degli ordini - -
STR_ORDERS_END_OF_SHARED_ORDERS                                 :- - Fine degli ordini condivisi - -

# Order bottom buttons
STR_ORDER_NON_STOP                                              :{BLACK}No-stop
STR_ORDER_GO_TO                                                 :Vai a
STR_ORDER_GO_NON_STOP_TO                                        :Vai no-stop a
STR_ORDER_GO_VIA                                                :Passa per
STR_ORDER_GO_NON_STOP_VIA                                       :Passa no-stop per
STR_ORDER_TOOLTIP_NON_STOP                                      :{BLACK}Cambia la modalità di fermata alle stazioni intermedie relativa all'ordine selezionato

STR_ORDER_TOGGLE_FULL_LOAD                                      :{BLACK}Attendi qualsiasi pieno carico
STR_ORDER_DROP_LOAD_IF_POSSIBLE                                 :Carica se possibile
STR_ORDER_DROP_FULL_LOAD_ALL                                    :Attendi pieno carico
STR_ORDER_DROP_FULL_LOAD_ANY                                    :Attendi qualsiasi pieno carico
STR_ORDER_DROP_NO_LOADING                                       :Non caricare
STR_ORDER_TOOLTIP_FULL_LOAD                                     :{BLACK}Cambia la modalità di caricamento alla stazione indicata nell'ordine selezionato

STR_ORDER_TOGGLE_UNLOAD                                         :{BLACK}Scarica tutto
STR_ORDER_DROP_UNLOAD_IF_ACCEPTED                               :Scarica se accettato
STR_ORDER_DROP_UNLOAD                                           :Scarica tutto
STR_ORDER_DROP_TRANSFER                                         :Trasferisci
STR_ORDER_DROP_NO_UNLOADING                                     :Non scaricare
STR_ORDER_TOOLTIP_UNLOAD                                        :{BLACK}Cambia la modalità di scaricamento alla stazione indicata nell'ordine selezionato

STR_ORDER_REFIT                                                 :{BLACK}Riadatta
STR_ORDER_REFIT_TOOLTIP                                         :{BLACK}Selezionare il tipo di carico per il quale riadattare in questo ordine. Premere CTRL+clic per rimuovere l'istruzione di riadattamento
STR_ORDER_REFIT_AUTO                                            :{BLACK}Riadatta
STR_ORDER_REFIT_AUTO_TOOLTIP                                    :{BLACK}Selezionare il tipo di carico per il quale riadattare in questo ordine. Premere CTRL+clic per rimuovere l'istruzione di riadattamento. Il riadattamento presso le stazioni sarà eseguito solo se il veicolo lo consente
STR_ORDER_DROP_REFIT_AUTO                                       :Carico prefissato
STR_ORDER_DROP_REFIT_AUTO_ANY                                   :Carico in attesa

STR_ORDER_SERVICE                                               :{BLACK}Manutieni
STR_ORDER_DROP_GO_ALWAYS_DEPOT                                  :Sempre
STR_ORDER_DROP_SERVICE_DEPOT                                    :Solo se necessario
STR_ORDER_DROP_HALT_DEPOT                                       :Ferma in deposito
STR_ORDER_SERVICE_TOOLTIP                                       :{BLACK}Ignora quest'ordine a meno che non sia necessaria una manutenzione

STR_ORDER_CONDITIONAL_VARIABLE_TOOLTIP                          :{BLACK}Dato del veicolo sul quale basare il salto

# Conditional order variables, must follow order of OrderConditionVariable enum
STR_ORDER_CONDITIONAL_LOAD_PERCENTAGE                           :Percentuale di carico
STR_ORDER_CONDITIONAL_RELIABILITY                               :Affidabilità
STR_ORDER_CONDITIONAL_MAX_SPEED                                 :Velocità massima
STR_ORDER_CONDITIONAL_AGE                                       :Età (anni)
STR_ORDER_CONDITIONAL_REQUIRES_SERVICE                          :Manutenzione richiesta
STR_ORDER_CONDITIONAL_UNCONDITIONALLY                           :Sempre
STR_ORDER_CONDITIONAL_REMAINING_LIFETIME                        :Vita rimanente (anni)
STR_ORDER_CONDITIONAL_MAX_RELIABILITY                           :Affidabilità massima

STR_ORDER_CONDITIONAL_COMPARATOR_TOOLTIP                        :{BLACK}Modalità di confronto del dato del veicolo con il valore inserito
STR_ORDER_CONDITIONAL_COMPARATOR_EQUALS                         :è uguale a
STR_ORDER_CONDITIONAL_COMPARATOR_NOT_EQUALS                     :è diversa da
STR_ORDER_CONDITIONAL_COMPARATOR_LESS_THAN                      :è minore di
STR_ORDER_CONDITIONAL_COMPARATOR_LESS_EQUALS                    :è minore o uguale a
STR_ORDER_CONDITIONAL_COMPARATOR_MORE_THAN                      :è maggiore di
STR_ORDER_CONDITIONAL_COMPARATOR_MORE_EQUALS                    :è maggiore o uguale a
STR_ORDER_CONDITIONAL_COMPARATOR_IS_TRUE                        :è vero
STR_ORDER_CONDITIONAL_COMPARATOR_IS_FALSE                       :è falso

STR_ORDER_CONDITIONAL_VALUE_TOOLTIP                             :{BLACK}Valore col quale confrontare il dato del veicolo
STR_ORDER_CONDITIONAL_VALUE_CAPT                                :{WHITE}Inserire il valore da confrontare

STR_ORDERS_SKIP_BUTTON                                          :{BLACK}Salta
STR_ORDERS_SKIP_TOOLTIP                                         :{BLACK}Salta l'ordine corrente e inizia il successivo. Tenere premuto CTRL per saltare all'ordine selezionato

STR_ORDERS_DELETE_BUTTON                                        :{BLACK}Elimina
STR_ORDERS_DELETE_TOOLTIP                                       :{BLACK}Elimina l'ordine selezionato
STR_ORDERS_DELETE_ALL_TOOLTIP                                   :{BLACK}Elimina tutti gli ordini
STR_ORDERS_STOP_SHARING_BUTTON                                  :{BLACK}Termina condivisione
STR_ORDERS_STOP_SHARING_TOOLTIP                                 :{BLACK}Termina la condivisione degli ordini. CTRL+clic elimina inoltre tutti gli ordini di questo veicolo

STR_ORDERS_GO_TO_BUTTON                                         :{BLACK}Vai a
STR_ORDER_GO_TO_NEAREST_DEPOT                                   :Deposito più vicino
STR_ORDER_GO_TO_NEAREST_HANGAR                                  :Hangar più vicino
STR_ORDER_CONDITIONAL                                           :Salto condizionale
STR_ORDER_SHARE                                                 :Condividi ordini
STR_ORDERS_GO_TO_TOOLTIP                                        :{BLACK}Inserisce un nuovo ordine prima di quello selezionato, o lo aggiunge alla fine della lista. Facendo clic con CTRL gli ordini verso le stazioni diventano 'attendi qualsiasi pieno carico', quelli verso waypoint 'no-stop' e quelli verso depositi 'manutenzione'. L'opzione 'Condividi ordini' o il tasto CTRL consentono a questo veicolo di condividere gli ordini con un veicolo selezionato. Cliccando su un veicolo gli ordini vengono copiati dallo stesso. Gli ordini verso i depositi disattivano la manutenzione automatica del veicolo

STR_ORDERS_VEH_WITH_SHARED_ORDERS_LIST_TOOLTIP                  :{BLACK}Mostra tutti i veicoli che condividono questa lista ordini

# String parts to build the order string
STR_ORDER_GO_TO_WAYPOINT                                        :Passa per {WAYPOINT}
STR_ORDER_GO_NON_STOP_TO_WAYPOINT                               :Passa no-stop per {WAYPOINT}

STR_ORDER_SERVICE_AT                                            :Manutenzione a
STR_ORDER_SERVICE_NON_STOP_AT                                   :Manutenzione no-stop a

STR_ORDER_NEAREST_DEPOT                                         :più vicino
STR_ORDER_NEAREST_HANGAR                                        :più vicino Hangar
STR_ORDER_TRAIN_DEPOT                                           :Deposito ferroviario
STR_ORDER_ROAD_VEHICLE_DEPOT                                    :Deposito automezzi
STR_ORDER_SHIP_DEPOT                                            :Deposito navale
STR_ORDER_GO_TO_NEAREST_DEPOT_FORMAT                            :{STRING}l {STRING} {STRING}
STR_ORDER_GO_TO_DEPOT_FORMAT                                    :{STRING} {DEPOT}

STR_ORDER_REFIT_ORDER                                           :(Riadatta per {STRING})
STR_ORDER_REFIT_STOP_ORDER                                      :(Riadatta per {STRING} e ferma)
STR_ORDER_STOP_ORDER                                            :(Ferma)

STR_ORDER_GO_TO_STATION                                         :{STRING} {STATION} {STRING}
STR_ORDER_GO_TO_STATION_CAN_T_USE_STATION                       :{PUSH_COLOUR}{RED}(Impossibile usare la stazione){POP_COLOUR} {STRING} {STATION} {STRING}

STR_ORDER_IMPLICIT                                              :(Implicito)

STR_ORDER_FULL_LOAD                                             :(Attendi pieno carico)
STR_ORDER_FULL_LOAD_ANY                                         :(Attendi qualsiasi pieno carico)
STR_ORDER_NO_LOAD                                               :(Non caricare)
STR_ORDER_UNLOAD                                                :(Scarica e carica)
STR_ORDER_UNLOAD_FULL_LOAD                                      :(Scarica e attendi pieno carico)
STR_ORDER_UNLOAD_FULL_LOAD_ANY                                  :(Scarica e attendi qualsiasi pieno carico)
STR_ORDER_UNLOAD_NO_LOAD                                        :(Scarica e parti vuoto)
STR_ORDER_TRANSFER                                              :(Trasferisci e carica)
STR_ORDER_TRANSFER_FULL_LOAD                                    :(Trasferisci e attendi pieno carico)
STR_ORDER_TRANSFER_FULL_LOAD_ANY                                :(Trasferisci e attendi qualsiasi pieno carico)
STR_ORDER_TRANSFER_NO_LOAD                                      :(Trasferisci e parti vuoto)
STR_ORDER_NO_UNLOAD                                             :(Non scaricare e carica)
STR_ORDER_NO_UNLOAD_FULL_LOAD                                   :(Non scaricare e attendi pieno carico)
STR_ORDER_NO_UNLOAD_FULL_LOAD_ANY                               :(Non scaricare e attendi qualsiasi pieno carico)
STR_ORDER_NO_UNLOAD_NO_LOAD                                     :(Non scaricare e non caricare)

STR_ORDER_AUTO_REFIT                                            :(Riadatta per {STRING})
STR_ORDER_FULL_LOAD_REFIT                                       :(Attendi pieno carico, riadatta per {STRING})
STR_ORDER_FULL_LOAD_ANY_REFIT                                   :(Attendi qualsiasi pieno carico, riadatta per {STRING})
STR_ORDER_UNLOAD_REFIT                                          :(Scarica e carica, riadatta per {STRING})
STR_ORDER_UNLOAD_FULL_LOAD_REFIT                                :(Scarica e attendi pieno carico, riadatta per {STRING})
STR_ORDER_UNLOAD_FULL_LOAD_ANY_REFIT                            :(Scarica e attendi qualsiasi pieno carico, riadatta per {STRING})
STR_ORDER_TRANSFER_REFIT                                        :(Trasferisci e carica, riadatta per {STRING})
STR_ORDER_TRANSFER_FULL_LOAD_REFIT                              :(Trasferisci e attendi pieno carico, riadatta per {STRING})
STR_ORDER_TRANSFER_FULL_LOAD_ANY_REFIT                          :(Trasferisci e attendi qualsiasi pieno carico, riadatta per {STRING})
STR_ORDER_NO_UNLOAD_REFIT                                       :(Non scaricare e carica, riadatta per {STRING})
STR_ORDER_NO_UNLOAD_FULL_LOAD_REFIT                             :(Non scaricare e attendi pieno carico, riadatta per {STRING})
STR_ORDER_NO_UNLOAD_FULL_LOAD_ANY_REFIT                         :(Non scaricare e attendi qualsiasi pieno carico, riadatta per {STRING})

STR_ORDER_AUTO_REFIT_ANY                                        :il carico in attesa

STR_ORDER_STOP_LOCATION_NEAR_END                                :(inizio)
STR_ORDER_STOP_LOCATION_MIDDLE                                  :(centro)
STR_ORDER_STOP_LOCATION_FAR_END                                 :(fine)

STR_ORDER_OUT_OF_RANGE                                          :{RED} (Destinazione successiva fuori portata)

STR_ORDER_CONDITIONAL_UNCONDITIONAL                             :Salta all'ordine {COMMA}
STR_ORDER_CONDITIONAL_NUM                                       :Salta all'ordine {COMMA} se {STRING} {STRING} {COMMA}
STR_ORDER_CONDITIONAL_TRUE_FALSE                                :Salta all'ordine {COMMA} se {STRING} {STRING}

STR_INVALID_ORDER                                               :{RED} (Ordine non valido)

# Time table window
STR_TIMETABLE_TITLE                                             :{WHITE}{VEHICLE} (Tabella oraria)
STR_TIMETABLE_ORDER_VIEW                                        :{BLACK}Ordini
STR_TIMETABLE_ORDER_VIEW_TOOLTIP                                :{BLACK}Passa alla visualizzazione degli ordini

STR_TIMETABLE_TOOLTIP                                           :{BLACK}Tabella oraria - fare clic su un ordine per selezionarlo

STR_TIMETABLE_NO_TRAVEL                                         :Nessun viaggio
STR_TIMETABLE_NOT_TIMETABLEABLE                                 :Viaggia (automatico; orario basato sul successivo ordine manuale)
STR_TIMETABLE_TRAVEL_NOT_TIMETABLED                             :Viaggia (senza orario)
STR_TIMETABLE_TRAVEL_NOT_TIMETABLED_SPEED                       :Viaggia (senza orario) a non più di {2:VELOCITY}
STR_TIMETABLE_TRAVEL_FOR                                        :Viaggia per {STRING}
STR_TIMETABLE_TRAVEL_FOR_SPEED                                  :Viaggia per {STRING} a non più di {VELOCITY}
STR_TIMETABLE_TRAVEL_FOR_ESTIMATED                              :Viaggia (per {STRING}, senza orario)
STR_TIMETABLE_TRAVEL_FOR_SPEED_ESTIMATED                        :Viaggia (per {STRING}, senza orario) a non più di {VELOCITY}
STR_TIMETABLE_STAY_FOR_ESTIMATED                                :(ferma per {STRING}, senza orario)
STR_TIMETABLE_AND_TRAVEL_FOR_ESTIMATED                          :(viaggia per {STRING}, senza orario)
STR_TIMETABLE_STAY_FOR                                          :e sosta per {STRING}
STR_TIMETABLE_AND_TRAVEL_FOR                                    :e viaggia per {STRING}
STR_TIMETABLE_DAYS                                              :{COMMA}{NBSP}giorn{P o i}
STR_TIMETABLE_TICKS                                             :{COMMA}{NBSP}tick

STR_TIMETABLE_TOTAL_TIME                                        :{BLACK}Gli ordini richiedono complessivamente {STRING}
STR_TIMETABLE_TOTAL_TIME_INCOMPLETE                             :{BLACK}Gli ordini richiedono almeno {STRING} (non tutti i tempi specificati)

STR_TIMETABLE_STATUS_ON_TIME                                    :{BLACK}Il veicolo viaggia in orario
STR_TIMETABLE_STATUS_LATE                                       :{BLACK}Il veicolo viaggia con un ritardo di {STRING}
STR_TIMETABLE_STATUS_EARLY                                      :{BLACK}Il veicolo viaggia con un anticipo di {STRING}
STR_TIMETABLE_STATUS_NOT_STARTED                                :{BLACK}Il viaggio non è ancora iniziato
STR_TIMETABLE_STATUS_START_AT                                   :{BLACK}Il viaggio inizierà in data {STRING}

STR_TIMETABLE_STARTING_DATE                                     :{BLACK}Data iniziale
STR_TIMETABLE_STARTING_DATE_TOOLTIP                             :{BLACK}Seleziona una data come punto di partenza della tabella oraria. CTRL+clic imposta la data iniziale di questa tabella oraria per tutti i veicoli che condividono gli ordini, distribuendole equamente in base in base al loro ordinamento relativo, ammesso che i tempi siano tutti specificati

STR_TIMETABLE_CHANGE_TIME                                       :{BLACK}Cambia tempo
STR_TIMETABLE_WAIT_TIME_TOOLTIP                                 :{BLACK}Cambia la quantità di tempo che dovrebbe essere impiegata per l'ordine selezionato

STR_TIMETABLE_CLEAR_TIME                                        :{BLACK}Elimina tempo
STR_TIMETABLE_CLEAR_TIME_TOOLTIP                                :{BLACK}Elimina l'impostazione della quantità di tempo per l'ordine selezionato

STR_TIMETABLE_CHANGE_SPEED                                      :{BLACK}Cambia limite di velocità
STR_TIMETABLE_CHANGE_SPEED_TOOLTIP                              :{BLACK}Cambia l'impostazione del limite di velocità per l'ordine selezionato

STR_TIMETABLE_CLEAR_SPEED                                       :{BLACK}Elimina limite di velocità
STR_TIMETABLE_CLEAR_SPEED_TOOLTIP                               :{BLACK}Elimina l'impostazione del limite di velocità per l'ordine selezionato

STR_TIMETABLE_RESET_LATENESS                                    :{BLACK}Azzera ritardo
STR_TIMETABLE_RESET_LATENESS_TOOLTIP                            :{BLACK}Azzera il contatore del ritardo, in modo che il veicolo sia considerato in orario

STR_TIMETABLE_AUTOFILL                                          :{BLACK}Auto
STR_TIMETABLE_AUTOFILL_TOOLTIP                                  :{BLACK}Riempie automaticamente la tabella oraria con i tempi del prossimo viaggio (CTRL+clic per cercare di mantenere i tempi di attesa)

STR_TIMETABLE_EXPECTED                                          :{BLACK}Orari attesi
STR_TIMETABLE_SCHEDULED                                         :{BLACK}Orari programmati
STR_TIMETABLE_EXPECTED_TOOLTIP                                  :{BLACK}Alterna fra la visualizzazione degli orari attesi e degli orari programmati

STR_TIMETABLE_ARRIVAL_ABBREVIATION                              :A:
STR_TIMETABLE_DEPARTURE_ABBREVIATION                            :P:


# Date window (for timetable)
STR_DATE_CAPTION                                                :{WHITE}Impostazione data
STR_DATE_SET_DATE                                               :{BLACK}Imposta
STR_DATE_SET_DATE_TOOLTIP                                       :{BLACK}Usa la data selezionata come punto di partenza della tabella oraria
STR_DATE_DAY_TOOLTIP                                            :{BLACK}Seleziona il giorno
STR_DATE_MONTH_TOOLTIP                                          :{BLACK}Seleziona il mese
STR_DATE_YEAR_TOOLTIP                                           :{BLACK}Seleziona l'anno


# AI debug window
STR_AI_DEBUG                                                    :{WHITE}Debug IA/Script
STR_AI_DEBUG_NAME_AND_VERSION                                   :{BLACK}{STRING} (v{NUM})
STR_AI_DEBUG_NAME_TOOLTIP                                       :{BLACK}Nome dello script
STR_AI_DEBUG_SETTINGS                                           :{BLACK}Impostazioni
STR_AI_DEBUG_SETTINGS_TOOLTIP                                   :{BLACK}Cambia le impostazioni dello script
STR_AI_DEBUG_RELOAD                                             :{BLACK}Ricarica IA
STR_AI_DEBUG_RELOAD_TOOLTIP                                     :{BLACK}Termina la IA, ricarica lo script, e riavvia la IA
STR_AI_DEBUG_BREAK_STR_ON_OFF_TOOLTIP                           :{BLACK}Attiva/disattiva l'interruzione dell'esecuzione quando un messaggio di log della IA corrisponde alla stringa
STR_AI_DEBUG_BREAK_ON_LABEL                                     :{BLACK}Stringa interruzione:
STR_AI_DEBUG_BREAK_STR_OSKTITLE                                 :{BLACK}Attiva interruzione
STR_AI_DEBUG_BREAK_STR_TOOLTIP                                  :{BLACK}Mette in pausa il gioco quando viene loggato un messaggio della IA corrispondente alla stringa
STR_AI_DEBUG_MATCH_CASE                                         :{BLACK}Maiuscole/minuscole
STR_AI_DEBUG_MATCH_CASE_TOOLTIP                                 :{BLACK}Attiva/disattiva la corrispondenza di lettere maiuscole/minuscole nel confronto fra i messaggi di log della IA e la stringa di interruzione
STR_AI_DEBUG_CONTINUE                                           :{BLACK}Continua
STR_AI_DEBUG_CONTINUE_TOOLTIP                                   :{BLACK}Esce dalla pausa e continua l'esecuzione della IA
STR_AI_DEBUG_SELECT_AI_TOOLTIP                                  :{BLACK}Visualizza l'output di debug di questa IA
STR_AI_GAME_SCRIPT                                              :{BLACK}Script
STR_AI_GAME_SCRIPT_TOOLTIP                                      :{BLACK}Visualizza il log degli script

STR_ERROR_AI_NO_AI_FOUND                                        :Impossibile trovare una IA adatta da caricare.{}La IA caricata è solo un abbozzo e resterà semplicemente passiva.{}È possibile scaricare numerose IA tramite il sistema 'Contenuti online'
STR_ERROR_AI_PLEASE_REPORT_CRASH                                :{WHITE}Uno degli script in funzione è andato in crash. Si prega di inviare una segnalazione all'autore dello script con uno screenshot della finestra Debug IA/Script
STR_ERROR_AI_DEBUG_SERVER_ONLY                                  :{YELLOW}La finestra di debug IA/Script è disponibile soltanto per il server

# AI configuration window
STR_AI_CONFIG_CAPTION                                           :{WHITE}Configurazione IA e Script
STR_AI_CONFIG_GAMELIST_TOOLTIP                                  :{BLACK}Lista degli Script che saranno caricati nella prossima partita
STR_AI_CONFIG_AILIST_TOOLTIP                                    :{BLACK}Lista delle IA che saranno caricate nella prossima partita
STR_AI_CONFIG_HUMAN_PLAYER                                      :Giocatore umano
STR_AI_CONFIG_RANDOM_AI                                         :IA casuale
STR_AI_CONFIG_NONE                                              :(nessuno)

STR_AI_CONFIG_MOVE_UP                                           :{BLACK}Sposta su
STR_AI_CONFIG_MOVE_UP_TOOLTIP                                   :{BLACK}Sposta l'IA selezionata più in alto nell'elenco
STR_AI_CONFIG_MOVE_DOWN                                         :{BLACK}Sposta giù
STR_AI_CONFIG_MOVE_DOWN_TOOLTIP                                 :{BLACK}Sposta l'IA selezionata più in basso nell'elenco

STR_AI_CONFIG_GAMESCRIPT                                        :{SILVER}Script
STR_AI_CONFIG_AI                                                :{SILVER}IA

STR_AI_CONFIG_CHANGE                                            :{BLACK}Seleziona {STRING}
STR_AI_CONFIG_CHANGE_NONE                                       :
STR_AI_CONFIG_CHANGE_AI                                         :IA
STR_AI_CONFIG_CHANGE_GAMESCRIPT                                 :Script
STR_AI_CONFIG_CHANGE_TOOLTIP                                    :{BLACK}Carica un altro script
STR_AI_CONFIG_CONFIGURE                                         :{BLACK}Configura
STR_AI_CONFIG_CONFIGURE_TOOLTIP                                 :{BLACK}Configura i parametri dello script

# Available AIs window
STR_AI_LIST_CAPTION                                             :{WHITE}{STRING} disponibili
STR_AI_LIST_CAPTION_AI                                          :IA
STR_AI_LIST_CAPTION_GAMESCRIPT                                  :Script
STR_AI_LIST_TOOLTIP                                             :{BLACK}Fare clic per selezionare uno script

STR_AI_LIST_AUTHOR                                              :{LTBLUE}Autore: {ORANGE}{STRING}
STR_AI_LIST_VERSION                                             :{LTBLUE}Versione: {ORANGE}{NUM}
STR_AI_LIST_URL                                                 :{LTBLUE}URL: {ORANGE}{STRING}

STR_AI_LIST_ACCEPT                                              :{BLACK}Accetta
STR_AI_LIST_ACCEPT_TOOLTIP                                      :{BLACK}Sceglie lo script selezionato
STR_AI_LIST_CANCEL                                              :{BLACK}Annulla
STR_AI_LIST_CANCEL_TOOLTIP                                      :{BLACK}Non modifica lo script utilizzato

STR_SCREENSHOT_CAPTION                                          :{WHITE}Cattura uno screenshot
STR_SCREENSHOT_SCREENSHOT                                       :{BLACK}Screenshot normale
STR_SCREENSHOT_ZOOMIN_SCREENSHOT                                :{BLACK}Livello di zoom massimo nello screenshot
STR_SCREENSHOT_DEFAULTZOOM_SCREENSHOT                           :{BLACK}Livello di zoom normale nello screenshot
STR_SCREENSHOT_WORLD_SCREENSHOT                                 :{BLACK}Screenshot di tutta la mappa
STR_SCREENSHOT_HEIGHTMAP_SCREENSHOT                             :{BLACK}Screenshot della heightmap
STR_SCREENSHOT_MINIMAP_SCREENSHOT                               :{BLACK}Screenshot della minimappa

# AI Parameters
STR_AI_SETTINGS_CAPTION                                         :{WHITE}Parametri {STRING}
STR_AI_SETTINGS_CAPTION_AI                                      :AI
STR_AI_SETTINGS_CAPTION_GAMESCRIPT                              :Script
STR_AI_SETTINGS_CLOSE                                           :{BLACK}Chiudi
STR_AI_SETTINGS_RESET                                           :{BLACK}Reimposta
STR_AI_SETTINGS_SETTING                                         :{STRING}: {ORANGE}{STRING}
STR_AI_SETTINGS_START_DELAY                                     :Giorni da attendere per l'avvio di questa IA dopo la precedente (approssimativo): {ORANGE}{STRING}


# Textfile window
STR_TEXTFILE_README_CAPTION                                     :{WHITE}File leggimi del {STRING} {STRING}
STR_TEXTFILE_CHANGELOG_CAPTION                                  :{WHITE}Changelog del {STRING} {STRING}
STR_TEXTFILE_LICENCE_CAPTION                                    :{WHITE}Licenza del {STRING} {STRING}
STR_TEXTFILE_WRAP_TEXT                                          :{WHITE}A capo automatico
STR_TEXTFILE_WRAP_TEXT_TOOLTIP                                  :{BLACK}Manda automaticamente a capo il testo della finestra in modo che sia visibile senza doverlo scorrere
STR_TEXTFILE_VIEW_README                                        :{BLACK}Visualizza file leggimi
STR_TEXTFILE_VIEW_CHANGELOG                                     :{BLACK}Changelog
STR_TEXTFILE_VIEW_LICENCE                                       :{BLACK}Licenza


# Vehicle loading indicators
STR_PERCENT_UP_SMALL                                            :{TINY_FONT}{WHITE}{NUM}%{UP_ARROW}
STR_PERCENT_UP                                                  :{WHITE}{NUM}%{UP_ARROW}
STR_PERCENT_DOWN_SMALL                                          :{TINY_FONT}{WHITE}{NUM}%{DOWN_ARROW}
STR_PERCENT_DOWN                                                :{WHITE}{NUM}%{DOWN_ARROW}
STR_PERCENT_UP_DOWN_SMALL                                       :{TINY_FONT}{WHITE}{NUM}%{UP_ARROW}{DOWN_ARROW}
STR_PERCENT_UP_DOWN                                             :{WHITE}{NUM}%{UP_ARROW}{DOWN_ARROW}
STR_PERCENT_NONE_SMALL                                          :{TINY_FONT}{WHITE}{NUM}%
STR_PERCENT_NONE                                                :{WHITE}{NUM}%

# Income 'floats'
STR_INCOME_FLOAT_COST_SMALL                                     :{TINY_FONT}{RED}Costo: {CURRENCY_LONG}
STR_INCOME_FLOAT_COST                                           :{RED}Costo: {CURRENCY_LONG}
STR_INCOME_FLOAT_INCOME_SMALL                                   :{TINY_FONT}{GREEN}Ricavo: {CURRENCY_LONG}
STR_INCOME_FLOAT_INCOME                                         :{GREEN}Ricavo: {CURRENCY_LONG}
STR_FEEDER_TINY                                                 :{TINY_FONT}{YELLOW}Trasferiti: {CURRENCY_LONG}
STR_FEEDER                                                      :{YELLOW}Trasferiti: {CURRENCY_LONG}
STR_FEEDER_INCOME_TINY                                          :{TINY_FONT}{YELLOW}Trasferiti: {CURRENCY_LONG}{WHITE} / {GREEN}Ricavo: {CURRENCY_LONG}
STR_FEEDER_INCOME                                               :{YELLOW}Trasferiti: {CURRENCY_LONG}{WHITE} / {GREEN}Ricavo: {CURRENCY_LONG}
STR_FEEDER_COST_TINY                                            :{TINY_FONT}{YELLOW}Trasferiti: {CURRENCY_LONG}{WHITE} / {RED}Costo: {CURRENCY_LONG}
STR_FEEDER_COST                                                 :{YELLOW}Trasferiti: {CURRENCY_LONG}{WHITE} / {RED}Costo: {CURRENCY_LONG}
STR_MESSAGE_ESTIMATED_COST                                      :{WHITE}Costo stimato: {CURRENCY_LONG}
STR_MESSAGE_ESTIMATED_INCOME                                    :{WHITE}Ricavo stimato: {CURRENCY_LONG}

# Saveload messages
STR_ERROR_SAVE_STILL_IN_PROGRESS                                :{WHITE}Salvataggio in corso,{}prego attenderne la fine!
STR_ERROR_AUTOSAVE_FAILED                                       :{WHITE}Salvataggio automatico non riuscito
STR_ERROR_UNABLE_TO_READ_DRIVE                                  :{BLACK}Impossibile leggere dall'unità
STR_ERROR_GAME_SAVE_FAILED                                      :{WHITE}Salvataggio non riuscito{}{STRING}
STR_ERROR_UNABLE_TO_DELETE_FILE                                 :{WHITE}Impossibile eliminare il file
STR_ERROR_GAME_LOAD_FAILED                                      :{WHITE}Caricamento non riuscito{}{STRING}
STR_GAME_SAVELOAD_ERROR_BROKEN_INTERNAL_ERROR                   :Errore interno: {STRING}
STR_GAME_SAVELOAD_ERROR_BROKEN_SAVEGAME                         :Salvataggio danneggiato - {STRING}
STR_GAME_SAVELOAD_ERROR_TOO_NEW_SAVEGAME                        :Salvataggio creato con una versione più recente
STR_GAME_SAVELOAD_ERROR_FILE_NOT_READABLE                       :File non leggibile
STR_GAME_SAVELOAD_ERROR_FILE_NOT_WRITEABLE                      :File non scrivibile
STR_GAME_SAVELOAD_ERROR_DATA_INTEGRITY_CHECK_FAILED             :Controllo integrità dati non riuscito
STR_GAME_SAVELOAD_ERROR_PATCHPACK                               :Salvataggio creato con una versione modificata
STR_GAME_SAVELOAD_NOT_AVAILABLE                                 :<non disponibile>
STR_WARNING_LOADGAME_REMOVED_TRAMS                              :{WHITE}La partita è stata salvata in una versione senza il supporto per i tram. Tutti i tram sono stati rimossi

# Map generation messages
STR_ERROR_COULD_NOT_CREATE_TOWN                                 :{WHITE}Generazione mondo interrotta...{}... nessuna posizione adatta per le città
STR_ERROR_NO_TOWN_IN_SCENARIO                                   :{WHITE}... non ci sono città in questo scenario

STR_ERROR_PNGMAP                                                :{WHITE}Impossibile caricare il terreno dal file PNG...
STR_ERROR_PNGMAP_FILE_NOT_FOUND                                 :{WHITE}... file non trovato
STR_ERROR_PNGMAP_IMAGE_TYPE                                     :{WHITE}... impossibile convertire il tipo di immagine. È richiesta un'immagine PNG a 8 o 24 bit
STR_ERROR_PNGMAP_MISC                                           :{WHITE}... qualcosa non ha funzionato (probabilmente il file è corrotto)

STR_ERROR_BMPMAP                                                :{WHITE}Impossibile caricare il terreno dal file BMP...
STR_ERROR_BMPMAP_IMAGE_TYPE                                     :{WHITE}... impossibile convertire il tipo di immagine

STR_ERROR_HEIGHTMAP_TOO_LARGE                                   :{WHITE}... l'immagine è troppo ampia

STR_WARNING_HEIGHTMAP_SCALE_CAPTION                             :{WHITE}Avviso scala
STR_WARNING_HEIGHTMAP_SCALE_MESSAGE                             :{YELLOW}Ridimensionare di molto l'heightmap sorgente non è consigliabile. Continuare con la generazione?

# Soundset messages
STR_WARNING_FALLBACK_SOUNDSET                                   :{WHITE}È stato trovato soltanto il pacchetto sonoro predefinito. Per i suoni, installare un pacchetto sonoro tramite il sistema di download contenuti

# Screenshot related messages
STR_WARNING_SCREENSHOT_SIZE_CAPTION                             :{WHITE}Screenshot di grandi dimensioni
STR_WARNING_SCREENSHOT_SIZE_MESSAGE                             :{YELLOW}Lo screenshot avrà una risoluzione di {COMMA} x {COMMA} pixel. La creazione dello screenshot può richiedere molto tempo. Continuare?

STR_MESSAGE_SCREENSHOT_SUCCESSFULLY                             :{WHITE}Screenshot salvato con successo come '{STRING}'
STR_ERROR_SCREENSHOT_FAILED                                     :{WHITE}Screenshot non riuscito!

# Error message titles
STR_ERROR_MESSAGE_CAPTION                                       :{YELLOW}Messaggio
STR_ERROR_MESSAGE_CAPTION_OTHER_COMPANY                         :{YELLOW}Messaggio dalla {STRING}

# Generic construction errors
STR_ERROR_OFF_EDGE_OF_MAP                                       :{WHITE}Fuori dal bordo della mappa
STR_ERROR_TOO_CLOSE_TO_EDGE_OF_MAP                              :{WHITE}Troppo vicino al bordo della mappa
STR_ERROR_NOT_ENOUGH_CASH_REQUIRES_CURRENCY                     :{WHITE}Denaro insufficiente - servono {CURRENCY_LONG}
STR_ERROR_FLAT_LAND_REQUIRED                                    :{WHITE}Richiesto terreno pianeggiante
STR_ERROR_LAND_SLOPED_IN_WRONG_DIRECTION                        :{WHITE}Terreno inclinato nella direzione sbagliata
STR_ERROR_CAN_T_DO_THIS                                         :{WHITE}Impossibile farlo...
STR_ERROR_BUILDING_MUST_BE_DEMOLISHED                           :{WHITE}L'edificio deve essere demolito prima
STR_ERROR_CAN_T_CLEAR_THIS_AREA                                 :{WHITE}Impossibile ripulire l'area...
STR_ERROR_SITE_UNSUITABLE                                       :{WHITE}... sito inadatto
STR_ERROR_ALREADY_BUILT                                         :{WHITE}... già costruito
STR_ERROR_OWNED_BY                                              :{WHITE}... posseduto da {STRING}
STR_ERROR_AREA_IS_OWNED_BY_ANOTHER                              :{WHITE}... l'area appartiene a un'altra compagnia
STR_ERROR_TERRAFORM_LIMIT_REACHED                               :{WHITE}... raggiunto limite rimodellazione terreno
STR_ERROR_CLEARING_LIMIT_REACHED                                :{WHITE}... raggiunto limite ripulitura aree
STR_ERROR_TREE_PLANT_LIMIT_REACHED                              :{WHITE}... raggiunto limite alberi piantabili
STR_ERROR_NAME_MUST_BE_UNIQUE                                   :{WHITE}Il nome deve essere univoco
STR_ERROR_GENERIC_OBJECT_IN_THE_WAY                             :{WHITE}{1:STRING} di mezzo
STR_ERROR_NOT_ALLOWED_WHILE_PAUSED                              :{WHITE}Non consentito durante la pausa

# Local authority errors
STR_ERROR_LOCAL_AUTHORITY_REFUSES_TO_ALLOW_THIS                 :{WHITE}L'autorità locale di {TOWN} non lo autorizza
STR_ERROR_LOCAL_AUTHORITY_REFUSES_AIRPORT                       :{WHITE}L'autorità locale di {TOWN} rifiuta la costruzione di un altro aeroporto nella città
STR_ERROR_LOCAL_AUTHORITY_REFUSES_NOISE                         :{WHITE}L'autorità locale di {TOWN} rifiuta il permesso per motivi di inquinamento acustico
STR_ERROR_BRIBE_FAILED                                          :{WHITE}Il tentativo di corruzione è stato scoperto da un ispettore regionale

# Levelling errors
STR_ERROR_CAN_T_RAISE_LAND_HERE                                 :{WHITE}Impossibile alzare il terreno qui...
STR_ERROR_CAN_T_LOWER_LAND_HERE                                 :{WHITE}Impossibile abbassare il terreno qui...
STR_ERROR_CAN_T_LEVEL_LAND_HERE                                 :{WHITE}Impossibile livellare il terreno qui...
STR_ERROR_EXCAVATION_WOULD_DAMAGE                               :{WHITE}Gli scavi danneggerebbero il tunnel
STR_ERROR_ALREADY_AT_SEA_LEVEL                                  :{WHITE}... già al livello del mare
STR_ERROR_TOO_HIGH                                              :{WHITE}... troppo alto
STR_ERROR_ALREADY_LEVELLED                                      :{WHITE}... già pianeggiante
STR_ERROR_BRIDGE_TOO_HIGH_AFTER_LOWER_LAND                      :{WHITE}Il ponte sovrastante si troverebbe troppo in alto

# Company related errors
STR_ERROR_CAN_T_CHANGE_COMPANY_NAME                             :{WHITE}Impossibile cambiare il nome della compagnia...
STR_ERROR_CAN_T_CHANGE_PRESIDENT                                :{WHITE}Impossibile cambiare il nome del presidente...

STR_ERROR_MAXIMUM_PERMITTED_LOAN                                :{WHITE}... il prestito massimo concesso è di {CURRENCY_LONG}
STR_ERROR_CAN_T_BORROW_ANY_MORE_MONEY                           :{WHITE}Impossibile chiedere in prestito altro denaro...
STR_ERROR_LOAN_ALREADY_REPAYED                                  :{WHITE}... debito già estinto
STR_ERROR_CURRENCY_REQUIRED                                     :{WHITE}... {CURRENCY_LONG} richiesti
STR_ERROR_CAN_T_REPAY_LOAN                                      :{WHITE}Impossibile ripagare il prestito...
STR_ERROR_INSUFFICIENT_FUNDS                                    :{WHITE}Impossibile trasferire denaro prestato dalla banca...
STR_ERROR_CAN_T_GIVE_MONEY                                      :{WHITE}Impossibile trasferire denaro a questa compagnia...
STR_ERROR_CAN_T_BUY_COMPANY                                     :{WHITE}Impossibile comprare la compagnia...
STR_ERROR_CAN_T_BUILD_COMPANY_HEADQUARTERS                      :{WHITE}Impossibile costruire la sede della compagnia...
STR_ERROR_CAN_T_BUY_25_SHARE_IN_THIS                            :{WHITE}Impossibile comprare il 25% delle azioni...
STR_ERROR_CAN_T_SELL_25_SHARE_IN                                :{WHITE}Impossibile vendere il 25% delle azioni...
STR_ERROR_PROTECTED                                             :{WHITE}Questa compagnia non è abbastanza vecchia per scambiare azioni...

# Town related errors
STR_ERROR_CAN_T_GENERATE_TOWN                                   :{WHITE}Impossibile costruire città
STR_ERROR_CAN_T_RENAME_TOWN                                     :{WHITE}Impossibile rinominare la città...
STR_ERROR_CAN_T_FOUND_TOWN_HERE                                 :{WHITE}Impossibile fondare una città qui...
STR_ERROR_CAN_T_EXPAND_TOWN                                     :{WHITE}Impossibile espandere la città...
STR_ERROR_TOO_CLOSE_TO_EDGE_OF_MAP_SUB                          :{WHITE}... troppo vicino al bordo della mappa
STR_ERROR_TOO_CLOSE_TO_ANOTHER_TOWN                             :{WHITE}... troppo vicino ad un'altra città
STR_ERROR_TOO_MANY_TOWNS                                        :{WHITE}... troppe città
STR_ERROR_NO_SPACE_FOR_TOWN                                     :{WHITE}... non c'è altro spazio sulla mappa
STR_ERROR_TOWN_EXPAND_WARN_NO_ROADS                             :{WHITE}Alla città non è permesso costruire strade. È possibile abilitare la costruzione di strade in Impostazioni -> Ambiente -> Città
STR_ERROR_ROAD_WORKS_IN_PROGRESS                                :{WHITE}Lavori stradali in corso
STR_ERROR_TOWN_CAN_T_DELETE                                     :{WHITE}Impossibile eliminare la città...{}Una stazione o un deposito fa ancora riferimento alla città o un riquadro di proprietà della città non può essere rimosso
STR_ERROR_STATUE_NO_SUITABLE_PLACE                              :{WHITE}... non ci sono spazi adeguati per una statua nel centro di questa città

# Industry related errors
STR_ERROR_TOO_MANY_INDUSTRIES                                   :{WHITE}... troppe industrie
STR_ERROR_CAN_T_GENERATE_INDUSTRIES                             :{WHITE}Impossibile generare industrie...
STR_ERROR_CAN_T_BUILD_HERE                                      :{WHITE}Impossibile costruire {STRING} qui...
STR_ERROR_CAN_T_CONSTRUCT_THIS_INDUSTRY                         :{WHITE}Impossibile costruire l'industria qui...
STR_ERROR_INDUSTRY_TOO_CLOSE                                    :{WHITE}... troppo vicina ad un'altra industria
STR_ERROR_MUST_FOUND_TOWN_FIRST                                 :{WHITE}... bisogna fondare una città prima
STR_ERROR_ONLY_ONE_ALLOWED_PER_TOWN                             :{WHITE}... ne è ammessa solo una per città
STR_ERROR_CAN_ONLY_BE_BUILT_IN_TOWNS_WITH_POPULATION_OF_1200    :{WHITE}... può essere costruita solo in città con almeno 1.200 abitanti
STR_ERROR_CAN_ONLY_BE_BUILT_IN_RAINFOREST                       :{WHITE}... può essere costruita solo nella foresta pluviale
STR_ERROR_CAN_ONLY_BE_BUILT_IN_DESERT                           :{WHITE}... può essere costruita solo in aree desertiche
STR_ERROR_CAN_ONLY_BE_BUILT_IN_TOWNS                            :{WHITE}... può essere costruito solo in città (sostituendo le case)
STR_ERROR_CAN_ONLY_BE_BUILT_NEAR_TOWN_CENTER                    :{WHITE}... può essere costruito solo vicino al centro delle città
STR_ERROR_CAN_ONLY_BE_BUILT_IN_LOW_AREAS                        :{WHITE}... può essere costruito solo a basse quote
STR_ERROR_CAN_ONLY_BE_POSITIONED                                :{WHITE}... può essere posizionata solo vicino ai bordi della mappa
STR_ERROR_FOREST_CAN_ONLY_BE_PLANTED                            :{WHITE}... una foresta può essere piantata solo al di sopra della linea delle nevi perenni
STR_ERROR_CAN_ONLY_BE_BUILT_ABOVE_SNOW_LINE                     :{WHITE}... può essere costruita solo al di sopra della linea delle nevi perenni
STR_ERROR_CAN_ONLY_BE_BUILT_BELOW_SNOW_LINE                     :{WHITE}... può essere costruita solo al di sotto della linea delle nevi perenni

STR_ERROR_NO_SUITABLE_PLACES_FOR_INDUSTRIES                     :{WHITE}Nessun luogo adatto per le industrie '{STRING}'
STR_ERROR_NO_SUITABLE_PLACES_FOR_INDUSTRIES_EXPLANATION         :{WHITE}Modificare i parametri di generazione delle mappa in modo da ottenerne una migliore

# Station construction related errors
STR_ERROR_CAN_T_BUILD_RAILROAD_STATION                          :{WHITE}Impossibile costruire la stazione qui...
STR_ERROR_CAN_T_BUILD_BUS_STATION                               :{WHITE}Impossibile costruire la stazione degli autobus qui...
STR_ERROR_CAN_T_BUILD_TRUCK_STATION                             :{WHITE}Impossibile costruire la stazione dei camion qui...
STR_ERROR_CAN_T_BUILD_PASSENGER_TRAM_STATION                    :{WHITE}Impossibile costruire la stazione tram passeggeri...
STR_ERROR_CAN_T_BUILD_CARGO_TRAM_STATION                        :{WHITE}Impossibile costruire la stazione tram merci...
STR_ERROR_CAN_T_BUILD_DOCK_HERE                                 :{WHITE}Impossibile costruire il molo qui...
STR_ERROR_CAN_T_BUILD_AIRPORT_HERE                              :{WHITE}Impossibile costruire un aeroporto qui...

STR_ERROR_ADJOINS_MORE_THAN_ONE_EXISTING                        :{WHITE}Farebbe parte di due o più stazioni/aree di carico
STR_ERROR_STATION_TOO_SPREAD_OUT                                :{WHITE}... stazione troppo estesa
STR_ERROR_TOO_MANY_STATIONS_LOADING                             :{WHITE}Troppe stazioni/aree di carico
STR_ERROR_TOO_MANY_STATION_SPECS                                :{WHITE}Stazione composta da troppe parti
STR_ERROR_TOO_MANY_BUS_STOPS                                    :{WHITE}Troppe stazioni degli autobus
STR_ERROR_TOO_MANY_TRUCK_STOPS                                  :{WHITE}Troppe aree di carico per camion
STR_ERROR_TOO_CLOSE_TO_ANOTHER_DOCK                             :{WHITE}Troppo vicino ad un altro molo
STR_ERROR_TOO_CLOSE_TO_ANOTHER_AIRPORT                          :{WHITE}Troppo vicino ad un altro aeroporto
STR_ERROR_CAN_T_RENAME_STATION                                  :{WHITE}Impossibile rinominare la stazione...
STR_ERROR_DRIVE_THROUGH_ON_TOWN_ROAD                            :{WHITE}... questa è una strada di proprietà della città
STR_ERROR_DRIVE_THROUGH_DIRECTION                               :{WHITE}... strada rivolta nella direzione sbagliata
STR_ERROR_DRIVE_THROUGH_CORNER                                  :{WHITE}... le fermate passanti non possono trovarsi in curva
STR_ERROR_DRIVE_THROUGH_JUNCTION                                :{WHITE}... le fermate passanti non possono avere raccordi

# Station destruction related errors
STR_ERROR_CAN_T_REMOVE_PART_OF_STATION                          :{WHITE}Impossibile rimuovere parte della stazione...
STR_ERROR_MUST_REMOVE_RAILWAY_STATION_FIRST                     :{WHITE}Bisogna rimuovere la stazione prima
STR_ERROR_CAN_T_REMOVE_BUS_STATION                              :{WHITE}Impossibile rimuovere la stazione degli autobus...
STR_ERROR_CAN_T_REMOVE_TRUCK_STATION                            :{WHITE}Impossibile rimuovere l'area di carico per camion...
STR_ERROR_CAN_T_REMOVE_PASSENGER_TRAM_STATION                   :{WHITE}Impossibile rimuovere la stazione tram passeggeri...
STR_ERROR_CAN_T_REMOVE_CARGO_TRAM_STATION                       :{WHITE}Impossibile rimuovere la stazione tram merci...
STR_ERROR_MUST_REMOVE_ROAD_STOP_FIRST                           :{WHITE}Bisogna rimuovere la fermata prima
STR_ERROR_THERE_IS_NO_STATION                                   :{WHITE}... stazione non presente

STR_ERROR_MUST_DEMOLISH_RAILROAD                                :{WHITE}Bisogna demolire la stazione ferroviaria prima
STR_ERROR_MUST_DEMOLISH_BUS_STATION_FIRST                       :{WHITE}Bisogna demolire la stazione degli autobus prima
STR_ERROR_MUST_DEMOLISH_TRUCK_STATION_FIRST                     :{WHITE}Bisogna demolire l'area di carico per camion prima
STR_ERROR_MUST_DEMOLISH_PASSENGER_TRAM_STATION_FIRST            :{WHITE}Bisogna demolire la stazione tram passeggeri prima
STR_ERROR_MUST_DEMOLISH_CARGO_TRAM_STATION_FIRST                :{WHITE}Bisogna demolire la stazione tram merci prima
STR_ERROR_MUST_DEMOLISH_DOCK_FIRST                              :{WHITE}Bisogna demolire il molo prima
STR_ERROR_MUST_DEMOLISH_AIRPORT_FIRST                           :{WHITE}Bisogna demolire l'aeroporto prima

# Waypoint related errors
STR_ERROR_WAYPOINT_ADJOINS_MORE_THAN_ONE_EXISTING               :{WHITE}Farebbe parte di due o più waypoint
STR_ERROR_TOO_CLOSE_TO_ANOTHER_WAYPOINT                         :{WHITE}Troppo vicino a un altro waypoint

STR_ERROR_CAN_T_BUILD_TRAIN_WAYPOINT                            :{WHITE}Impossibile costruire qui un waypoint ferroviario...
STR_ERROR_CAN_T_POSITION_BUOY_HERE                              :{WHITE}Impossibile posizionare una boa qui...
STR_ERROR_CAN_T_CHANGE_WAYPOINT_NAME                            :{WHITE}Impossibile rinominare il waypoint...

STR_ERROR_CAN_T_REMOVE_TRAIN_WAYPOINT                           :{WHITE}Impossibile rimuovere il waypoint ferroviario da qui...
STR_ERROR_MUST_REMOVE_RAILWAYPOINT_FIRST                        :{WHITE}Bisogna rimuovere il waypoint ferroviario prima
STR_ERROR_BUOY_IN_THE_WAY                                       :{WHITE}... boa di mezzo
STR_ERROR_BUOY_IS_IN_USE                                        :{WHITE}... boa utilizzata da un'altra compagnia!

# Depot related errors
STR_ERROR_CAN_T_BUILD_TRAIN_DEPOT                               :{WHITE}Impossibile costruire il deposito qui...
STR_ERROR_CAN_T_BUILD_ROAD_DEPOT                                :{WHITE}Impossibile costruire il deposito qui...
STR_ERROR_CAN_T_BUILD_TRAM_DEPOT                                :{WHITE}Impossibile costruire il deposito qui...
STR_ERROR_CAN_T_BUILD_SHIP_DEPOT                                :{WHITE}Impossibile costruire il deposito navale qui...

STR_ERROR_CAN_T_RENAME_DEPOT                                    :{WHITE}Impossibile rinominare il deposito...

STR_ERROR_TRAIN_MUST_BE_STOPPED_INSIDE_DEPOT                    :{WHITE}... deve essere fermo in un deposito
STR_ERROR_ROAD_VEHICLE_MUST_BE_STOPPED_INSIDE_DEPOT             :{WHITE}... deve essere fermo in un deposito
STR_ERROR_SHIP_MUST_BE_STOPPED_INSIDE_DEPOT                     :{WHITE}... deve essere ferma in un deposito
STR_ERROR_AIRCRAFT_MUST_BE_STOPPED_INSIDE_HANGAR                :{WHITE}... deve essere fermo in un hangar

STR_ERROR_TRAINS_CAN_ONLY_BE_ALTERED_INSIDE_A_DEPOT             :{WHITE}Un treno può essere modificato solo quando è fermo in un deposito
STR_ERROR_TRAIN_TOO_LONG                                        :{WHITE}Treno troppo lungo
STR_ERROR_CAN_T_REVERSE_DIRECTION_RAIL_VEHICLE                  :{WHITE}Impossibile invertire la direzione del veicolo...
STR_ERROR_CAN_T_REVERSE_DIRECTION_RAIL_VEHICLE_MULTIPLE_UNITS   :{WHITE}... è composto da più unità
STR_ERROR_INCOMPATIBLE_RAIL_TYPES                               :Tipi di rotaia non compatibili

STR_ERROR_CAN_T_MOVE_VEHICLE                                    :{WHITE}Impossibile spostare il veicolo...
STR_ERROR_REAR_ENGINE_FOLLOW_FRONT                              :{WHITE}La locomotiva di coda segue sempre quella di testa
STR_ERROR_UNABLE_TO_FIND_ROUTE_TO                               :{WHITE}Impossibile determinare il tragitto verso il deposito più vicino
STR_ERROR_UNABLE_TO_FIND_LOCAL_DEPOT                            :{WHITE}Impossibile trovare il deposito più vicino

STR_ERROR_DEPOT_WRONG_DEPOT_TYPE                                :Tipo di deposito errato

# Autoreplace related errors
STR_ERROR_TRAIN_TOO_LONG_AFTER_REPLACEMENT                      :{WHITE}{VEHICLE} è diventato troppo lungo dopo la sostituzione
STR_ERROR_AUTOREPLACE_NOTHING_TO_DO                             :{WHITE}Nessuna regola di rimpiazzo/rinnovo automatico applicata
STR_ERROR_AUTOREPLACE_MONEY_LIMIT                               :(limite denaro)
STR_ERROR_AUTOREPLACE_INCOMPATIBLE_CARGO                        :{WHITE}Il nuovo veicolo non può trasportare {STRING}
STR_ERROR_AUTOREPLACE_INCOMPATIBLE_REFIT                        :{WHITE}Il nuovo veicolo non può riadattare il carico nell'ordine {NUM}

# Rail construction errors
STR_ERROR_IMPOSSIBLE_TRACK_COMBINATION                          :{WHITE}Combinazione di binari impossibile
STR_ERROR_MUST_REMOVE_SIGNALS_FIRST                             :{WHITE}Bisogna rimuovere i segnali prima
STR_ERROR_NO_SUITABLE_RAILROAD_TRACK                            :{WHITE}Tipo di binari non adatti
STR_ERROR_MUST_REMOVE_RAILROAD_TRACK                            :{WHITE}Bisogna rimuovere i binari prima
STR_ERROR_CROSSING_ON_ONEWAY_ROAD                               :{WHITE}La strada è bloccata o a senso unico
STR_ERROR_CROSSING_DISALLOWED_RAIL                              :{WHITE}Passaggi a livello non consentiti per questo tipo di rotaia
STR_ERROR_CROSSING_DISALLOWED_ROAD                              :{WHITE}Passaggi a livello non consentiti per questo tipo di strada
STR_ERROR_CAN_T_BUILD_SIGNALS_HERE                              :{WHITE}Impossibile costruire i segnali qui...
STR_ERROR_CAN_T_BUILD_RAILROAD_TRACK                            :{WHITE}Impossibile costruire i binari qui...
STR_ERROR_CAN_T_REMOVE_RAILROAD_TRACK                           :{WHITE}Impossibile rimuovere i binari da qui...
STR_ERROR_CAN_T_REMOVE_SIGNALS_FROM                             :{WHITE}Impossibile rimuovere i segnali da qui...
STR_ERROR_SIGNAL_CAN_T_CONVERT_SIGNALS_HERE                     :{WHITE}Impossibile convertire i segnali qui...
STR_ERROR_THERE_IS_NO_RAILROAD_TRACK                            :{WHITE}... ferrovia non presente
STR_ERROR_THERE_ARE_NO_SIGNALS                                  :{WHITE}... segnali non presenti

STR_ERROR_CAN_T_CONVERT_RAIL                                    :{WHITE}Impossibile convertire il tipo di rotaie qui...

# Road construction errors
STR_ERROR_MUST_REMOVE_ROAD_FIRST                                :{WHITE}Bisogna rimuovere la strada prima
STR_ERROR_ONEWAY_ROADS_CAN_T_HAVE_JUNCTION                      :{WHITE}... le strade a senso unico non possono avere raccordi
STR_ERROR_CAN_T_BUILD_ROAD_HERE                                 :{WHITE}Impossibile costruire la strada qui...
STR_ERROR_CAN_T_BUILD_TRAMWAY_HERE                              :{WHITE}Impossibile costruire la tranvia qui...
STR_ERROR_CAN_T_REMOVE_ROAD_FROM                                :{WHITE}Impossibile rimuovere la strada da qui...
STR_ERROR_CAN_T_REMOVE_TRAMWAY_FROM                             :{WHITE}Impossibile rimuovere la tranvia da qui...
STR_ERROR_THERE_IS_NO_ROAD                                      :{WHITE}... strada non presente
STR_ERROR_THERE_IS_NO_TRAMWAY                                   :{WHITE}... tranvia non presente
STR_ERROR_CAN_T_CONVERT_ROAD                                    :{WHITE}Impossibile convertire il tipo di strada qui...
STR_ERROR_CAN_T_CONVERT_TRAMWAY                                 :{WHITE}Impossibile convertire il tipo di tram qui...
STR_ERROR_NO_SUITABLE_ROAD                                      :{WHITE}Nessuna strada adatta
STR_ERROR_NO_SUITABLE_TRAMWAY                                   :{WHITE}Nessuna tranvia adatta
STR_ERROR_INCOMPATIBLE_TRAMWAY                                  :{WHITE}... tranvia non compatibile

# Waterway construction errors
STR_ERROR_CAN_T_BUILD_CANALS                                    :{WHITE}Impossibile costruire qui il canale...
STR_ERROR_CAN_T_BUILD_LOCKS                                     :{WHITE}Impossibile costruire qui le chiuse...
STR_ERROR_CAN_T_PLACE_RIVERS                                    :{WHITE}Impossibile creare un fiume qui...
STR_ERROR_MUST_BE_BUILT_ON_WATER                                :{WHITE}... deve essere costruito sull'acqua
STR_ERROR_CAN_T_BUILD_ON_WATER                                  :{WHITE}... impossibile costruire sull'acqua
STR_ERROR_CAN_T_BUILD_ON_SEA                                    :{WHITE}... impossibile costruire in mare aperto
STR_ERROR_CAN_T_BUILD_ON_CANAL                                  :{WHITE}... impossibile costruire su un canale
STR_ERROR_CAN_T_BUILD_ON_RIVER                                  :{WHITE}... impossibile costruire su un fiume
STR_ERROR_MUST_DEMOLISH_CANAL_FIRST                             :{WHITE}Bisogna demolire il canale prima
STR_ERROR_CAN_T_BUILD_AQUEDUCT_HERE                             :{WHITE}Impossibile costruire un acquedotto qui...

# Tree related errors
STR_ERROR_TREE_ALREADY_HERE                                     :{WHITE}... albero già presente
STR_ERROR_TREE_WRONG_TERRAIN_FOR_TREE_TYPE                      :{WHITE}... terreno inadatto per il tipo di albero
STR_ERROR_CAN_T_PLANT_TREE_HERE                                 :{WHITE}Impossibile piantare l'albero qui...

# Bridge related errors
STR_ERROR_CAN_T_BUILD_BRIDGE_HERE                               :{WHITE}Impossibile costruire il ponte qui...
STR_ERROR_MUST_DEMOLISH_BRIDGE_FIRST                            :{WHITE}Bisogna demolire il ponte prima
STR_ERROR_CAN_T_START_AND_END_ON                                :{WHITE}Impossibile partire e finire nello stesso punto
STR_ERROR_BRIDGEHEADS_NOT_SAME_HEIGHT                           :{WHITE}Le estremità del ponte non sono allo stesso livello
STR_ERROR_BRIDGE_TOO_LOW_FOR_TERRAIN                            :{WHITE}Il ponte è troppo basso per il terreno
STR_ERROR_BRIDGE_TOO_HIGH_FOR_TERRAIN                           :{WHITE}Il ponte è troppo alto per il terreno
STR_ERROR_START_AND_END_MUST_BE_IN                              :{WHITE}Inizio e fine devono essere allineati
STR_ERROR_ENDS_OF_BRIDGE_MUST_BOTH                              :{WHITE}... gli estremi del ponte devono trovarsi entrambi sul terreno
STR_ERROR_BRIDGE_TOO_LONG                                       :{WHITE}... ponte troppo lungo
STR_ERROR_BRIDGE_THROUGH_MAP_BORDER                             :{WHITE}Il ponte terminerebbe fuori dalla mappa

# Tunnel related errors
STR_ERROR_CAN_T_BUILD_TUNNEL_HERE                               :{WHITE}Impossibile costruire il tunnel qui...
STR_ERROR_SITE_UNSUITABLE_FOR_TUNNEL                            :{WHITE}Sito inadatto per l'entrata del tunnel
STR_ERROR_MUST_DEMOLISH_TUNNEL_FIRST                            :{WHITE}Bisogna demolire il tunnel prima
STR_ERROR_ANOTHER_TUNNEL_IN_THE_WAY                             :{WHITE}Altro tunnel di mezzo
STR_ERROR_TUNNEL_THROUGH_MAP_BORDER                             :{WHITE}Il tunnel terminerebbe fuori dalla mappa
STR_ERROR_UNABLE_TO_EXCAVATE_LAND                               :{WHITE}Impossibile scavare il terreno all'altra estremità del tunnel
STR_ERROR_TUNNEL_TOO_LONG                                       :{WHITE}... tunnel troppo lungo

# Object related errors
STR_ERROR_TOO_MANY_OBJECTS                                      :{WHITE}... troppi oggetti
STR_ERROR_CAN_T_BUILD_OBJECT                                    :{WHITE}Impossibile costruire l'oggetto...
STR_ERROR_OBJECT_IN_THE_WAY                                     :{WHITE}Oggetto di mezzo
STR_ERROR_COMPANY_HEADQUARTERS_IN                               :{WHITE}... sede della compagnia di mezzo
STR_ERROR_CAN_T_PURCHASE_THIS_LAND                              :{WHITE}Impossibile acquistare quest'area di terreno...
STR_ERROR_YOU_ALREADY_OWN_IT                                    :{WHITE}... già posseduto!

# Group related errors
STR_ERROR_GROUP_CAN_T_CREATE                                    :{WHITE}Impossibile creare il gruppo...
STR_ERROR_GROUP_CAN_T_DELETE                                    :{WHITE}Impossibile eliminare il gruppo...
STR_ERROR_GROUP_CAN_T_RENAME                                    :{WHITE}Impossibile rinominare il gruppo...
STR_ERROR_GROUP_CAN_T_SET_PARENT                                :{WHITE}Impossibile impostare il gruppo superiore...
STR_ERROR_GROUP_CAN_T_SET_PARENT_RECURSION                      :{WHITE}... non sono ammessi cicli nella gerarchia dei gruppi
STR_ERROR_GROUP_CAN_T_REMOVE_ALL_VEHICLES                       :{WHITE}Impossibile rimuovere tutti i veicoli del gruppo...
STR_ERROR_GROUP_CAN_T_ADD_VEHICLE                               :{WHITE}Impossibile aggiungere il veicolo al gruppo...
STR_ERROR_GROUP_CAN_T_ADD_SHARED_VEHICLE                        :{WHITE}Impossibile aggiungere veicoli condivisi al gruppo...

# Generic vehicle errors
STR_ERROR_TRAIN_IN_THE_WAY                                      :{WHITE}Treno di mezzo
STR_ERROR_ROAD_VEHICLE_IN_THE_WAY                               :{WHITE}Automezzo di mezzo
STR_ERROR_SHIP_IN_THE_WAY                                       :{WHITE}Nave di mezzo
STR_ERROR_AIRCRAFT_IN_THE_WAY                                   :{WHITE}Aeromobile di mezzo

STR_ERROR_CAN_T_REFIT_TRAIN                                     :{WHITE}Impossibile riadattare il treno...
STR_ERROR_CAN_T_REFIT_ROAD_VEHICLE                              :{WHITE}Impossibile riadattare l'automezzo...
STR_ERROR_CAN_T_REFIT_SHIP                                      :{WHITE}Impossibile riadattare la nave...
STR_ERROR_CAN_T_REFIT_AIRCRAFT                                  :{WHITE}Impossibile riadattare l'aeromobile...

STR_ERROR_CAN_T_RENAME_TRAIN                                    :{WHITE}Impossibile rinominare il treno...
STR_ERROR_CAN_T_RENAME_ROAD_VEHICLE                             :{WHITE}Impossibile rinominare l'automezzo...
STR_ERROR_CAN_T_RENAME_SHIP                                     :{WHITE}Impossibile rinominare la nave...
STR_ERROR_CAN_T_RENAME_AIRCRAFT                                 :{WHITE}Impossibile rinominare l'aeromobile...

STR_ERROR_CAN_T_STOP_START_TRAIN                                :{WHITE}Impossibile fermare/avviare il treno...
STR_ERROR_CAN_T_STOP_START_ROAD_VEHICLE                         :{WHITE}Impossibile fermare/avviare l'automezzo...
STR_ERROR_CAN_T_STOP_START_SHIP                                 :{WHITE}Impossibile fermare/avviare la nave...
STR_ERROR_CAN_T_STOP_START_AIRCRAFT                             :{WHITE}Impossibile fermare/avviare l'aeromobile...

STR_ERROR_CAN_T_SEND_TRAIN_TO_DEPOT                             :{WHITE}Impossibile mandare il treno al deposito...
STR_ERROR_CAN_T_SEND_ROAD_VEHICLE_TO_DEPOT                      :{WHITE}Impossibile mandare l'automezzo al deposito...
STR_ERROR_CAN_T_SEND_SHIP_TO_DEPOT                              :{WHITE}Impossibile mandare la nave al deposito...
STR_ERROR_CAN_T_SEND_AIRCRAFT_TO_HANGAR                         :{WHITE}Impossibile mandare l'aeromobile all'hangar...

STR_ERROR_CAN_T_BUY_TRAIN                                       :{WHITE}Impossibile comprare il veicolo ferroviario...
STR_ERROR_CAN_T_BUY_ROAD_VEHICLE                                :{WHITE}Impossibile comprare l'automezzo...
STR_ERROR_CAN_T_BUY_SHIP                                        :{WHITE}Impossibile comprare la nave...
STR_ERROR_CAN_T_BUY_AIRCRAFT                                    :{WHITE}Impossibile comprare l'aeromobile...

STR_ERROR_CAN_T_RENAME_TRAIN_TYPE                               :{WHITE}Impossibile rinominare il tipo di veicolo ferroviario...
STR_ERROR_CAN_T_RENAME_ROAD_VEHICLE_TYPE                        :{WHITE}Impossibile rinominare il tipo di automezzo...
STR_ERROR_CAN_T_RENAME_SHIP_TYPE                                :{WHITE}Impossibile rinominare il tipo di nave...
STR_ERROR_CAN_T_RENAME_AIRCRAFT_TYPE                            :{WHITE}Impossibile rinominare il tipo di aeromobile...

STR_ERROR_CAN_T_SELL_TRAIN                                      :{WHITE}Impossibile vendere il veicolo ferroviario...
STR_ERROR_CAN_T_SELL_ROAD_VEHICLE                               :{WHITE}Impossibile vendere l'automezzo...
STR_ERROR_CAN_T_SELL_SHIP                                       :{WHITE}Impossibile vendere la nave...
STR_ERROR_CAN_T_SELL_AIRCRAFT                                   :{WHITE}Impossibile vendere l'aeromobile...

STR_ERROR_RAIL_VEHICLE_NOT_AVAILABLE                            :{WHITE}Il veicolo non è disponibile
STR_ERROR_ROAD_VEHICLE_NOT_AVAILABLE                            :{WHITE}L'automezzo non è disponibile
STR_ERROR_SHIP_NOT_AVAILABLE                                    :{WHITE}La nave non è disponibile
STR_ERROR_AIRCRAFT_NOT_AVAILABLE                                :{WHITE}L'aeromobile non è disponibile

STR_ERROR_TOO_MANY_VEHICLES_IN_GAME                             :{WHITE}Troppi veicoli nel gioco
STR_ERROR_CAN_T_CHANGE_SERVICING                                :{WHITE}Impossibile cambiare l'intervallo di manutenzione...

STR_ERROR_VEHICLE_IS_DESTROYED                                  :{WHITE}... il veicolo è distrutto

STR_ERROR_NO_VEHICLES_AVAILABLE_AT_ALL                          :{WHITE}Non sarà disponibile alcun veicolo
STR_ERROR_NO_VEHICLES_AVAILABLE_AT_ALL_EXPLANATION              :{WHITE}Cambiare i NewGRF configurati
STR_ERROR_NO_VEHICLES_AVAILABLE_YET                             :{WHITE}Non sono ancora disponibili veicoli
STR_ERROR_NO_VEHICLES_AVAILABLE_YET_EXPLANATION                 :{WHITE}Iniziare una nuova partita dopo il {DATE_SHORT} o utilizzare un NewGRF che fornisca veicoli a partire da date antecedenti

# Specific vehicle errors
STR_ERROR_CAN_T_MAKE_TRAIN_PASS_SIGNAL                          :{WHITE}Impossibile far passare al treno un segnale di pericolo...
STR_ERROR_CAN_T_REVERSE_DIRECTION_TRAIN                         :{WHITE}Impossibile invertire la direzione del treno...
STR_ERROR_TRAIN_START_NO_POWER                                  :Il treno non ha alimentazione

STR_ERROR_CAN_T_MAKE_ROAD_VEHICLE_TURN                          :{WHITE}Impossibile far fare inversione all'automezzo...

STR_ERROR_AIRCRAFT_IS_IN_FLIGHT                                 :{WHITE}L'aeromobile è in volo

# Order related errors
STR_ERROR_NO_MORE_SPACE_FOR_ORDERS                              :{WHITE}Spazio per gli ordini terminato
STR_ERROR_TOO_MANY_ORDERS                                       :{WHITE}Troppi ordini
STR_ERROR_CAN_T_INSERT_NEW_ORDER                                :{WHITE}Impossibile inserire un nuovo ordine...
STR_ERROR_CAN_T_DELETE_THIS_ORDER                               :{WHITE}Impossibile cancellare questo ordine...
STR_ERROR_CAN_T_MODIFY_THIS_ORDER                               :{WHITE}Impossibile modificare questo ordine...
STR_ERROR_CAN_T_MOVE_THIS_ORDER                                 :{WHITE}Impossibile spostare questo ordine...
STR_ERROR_CAN_T_SKIP_ORDER                                      :{WHITE}Impossibile saltare l'ordine corrente...
STR_ERROR_CAN_T_SKIP_TO_ORDER                                   :{WHITE}Impossibile saltare all'ordine selezionato...
STR_ERROR_CAN_T_COPY_SHARE_ORDER                                :{WHITE}... il veicolo non può utilizzare tutte le stazioni
STR_ERROR_CAN_T_ADD_ORDER                                       :{WHITE}... il veicolo non può utilizzare questa stazione
STR_ERROR_CAN_T_ADD_ORDER_SHARED                                :{WHITE}... un veicolo che condivide l'ordine non può utilizzare questa stazione

STR_ERROR_CAN_T_SHARE_ORDER_LIST                                :{WHITE}Impossibile condividere la lista degli ordini...
STR_ERROR_CAN_T_STOP_SHARING_ORDER_LIST                         :{WHITE}Impossibile terminare la condivisione degli ordini...
STR_ERROR_CAN_T_COPY_ORDER_LIST                                 :{WHITE}Impossibile copiare la lista degli ordini...
STR_ERROR_TOO_FAR_FROM_PREVIOUS_DESTINATION                     :{WHITE}... troppo lontano dalla destinazione precedente
STR_ERROR_AIRCRAFT_NOT_ENOUGH_RANGE                             :{WHITE}... l'aeromobile non ha sufficiente autonomia

# Timetable related errors
STR_ERROR_CAN_T_TIMETABLE_VEHICLE                               :{WHITE}Impossibile dare un orario al veicolo...
STR_ERROR_TIMETABLE_ONLY_WAIT_AT_STATIONS                       :{WHITE}I veicoli possono attendere solo alle stazioni
STR_ERROR_TIMETABLE_NOT_STOPPING_HERE                           :{WHITE}Il veicolo non ferma a questa stazione

# Sign related errors
STR_ERROR_TOO_MANY_SIGNS                                        :{WHITE}... troppi cartelli
STR_ERROR_CAN_T_PLACE_SIGN_HERE                                 :{WHITE}Impossibile piazzare il cartello qui...
STR_ERROR_CAN_T_CHANGE_SIGN_NAME                                :{WHITE}Impossibile modificare il testo del cartello...
STR_ERROR_CAN_T_DELETE_SIGN                                     :{WHITE}Impossibile eliminare il cartello...

# Translatable comment for OpenTTD's desktop shortcut
STR_DESKTOP_SHORTCUT_COMMENT                                    :Gioco di simulazione basato su Transport Tycoon Deluxe

# Translatable descriptions in media/baseset/*.ob* files
STR_BASEGRAPHICS_DOS_DESCRIPTION                                :Grafica originale di Transport Tycoon Deluxe, edizione DOS.
STR_BASEGRAPHICS_DOS_DE_DESCRIPTION                             :Grafica originale di Transport Tycoon Deluxe (tedesco), edizione DOS.
STR_BASEGRAPHICS_WIN_DESCRIPTION                                :Grafica originale di Transport Tycoon Deluxe, edizione Windows.
STR_BASESOUNDS_DOS_DESCRIPTION                                  :Suoni originali di Transport Tycoon Deluxe, edizione DOS.
STR_BASESOUNDS_WIN_DESCRIPTION                                  :Suoni originali di Transport Tycoon Deluxe, edizione Windows.
STR_BASESOUNDS_NONE_DESCRIPTION                                 :Un pacchetto sonoro non contenente alcun suono.
STR_BASEMUSIC_WIN_DESCRIPTION                                   :Musica originale di Transport Tycoon Deluxe, edizione Windows.
STR_BASEMUSIC_DOS_DESCRIPTION                                   :Musica originale di Transport Tycoon Deluxe, edizione DOS.
STR_BASEMUSIC_TTO_DESCRIPTION                                   :Musica originale di Transport Tycoon (edizione Original/World).
STR_BASEMUSIC_NONE_DESCRIPTION                                  :Un pacchetto musicale non contenente alcuna musica.

STR_TRADITIONAL_TRAIN_NAME                                      :Treno {COMMA}
STR_TRADITIONAL_ROAD_VEHICLE_NAME                               :Automezzo {COMMA}
STR_TRADITIONAL_SHIP_NAME                                       :Nave {COMMA}
STR_TRADITIONAL_AIRCRAFT_NAME                                   :Aeromobile {COMMA}

##id 0x2000
# Town building names
STR_TOWN_BUILDING_NAME_TALL_OFFICE_BLOCK_1                      :Grattacielo di uffici
STR_TOWN_BUILDING_NAME_OFFICE_BLOCK_1                           :Palazzo di uffici
STR_TOWN_BUILDING_NAME_SMALL_BLOCK_OF_FLATS_1                   :Piccolo condominio
STR_TOWN_BUILDING_NAME_CHURCH_1                                 :Chiesa
STR_TOWN_BUILDING_NAME_LARGE_OFFICE_BLOCK_1                     :Grande palazzo di uffici
STR_TOWN_BUILDING_NAME_TOWN_HOUSES_1                            :Case
STR_TOWN_BUILDING_NAME_HOTEL_1                                  :Albergo
STR_TOWN_BUILDING_NAME_STATUE_1                                 :Statua
STR_TOWN_BUILDING_NAME_FOUNTAIN_1                               :Fontana
STR_TOWN_BUILDING_NAME_PARK_1                                   :Parco
STR_TOWN_BUILDING_NAME_OFFICE_BLOCK_2                           :Palazzo di uffici
STR_TOWN_BUILDING_NAME_SHOPS_AND_OFFICES_1                      :Negozi e uffici
STR_TOWN_BUILDING_NAME_MODERN_OFFICE_BUILDING_1                 :Palazzo di uffici moderno
STR_TOWN_BUILDING_NAME_WAREHOUSE_1                              :Magazzino
STR_TOWN_BUILDING_NAME_OFFICE_BLOCK_3                           :Palazzo di uffici
STR_TOWN_BUILDING_NAME_STADIUM_1                                :Stadio
STR_TOWN_BUILDING_NAME_OLD_HOUSES_1                             :Case vecchie
STR_TOWN_BUILDING_NAME_COTTAGES_1                               :Cottage
STR_TOWN_BUILDING_NAME_HOUSES_1                                 :Case
STR_TOWN_BUILDING_NAME_FLATS_1                                  :Appartamenti
STR_TOWN_BUILDING_NAME_TALL_OFFICE_BLOCK_2                      :Grattacielo di uffici
STR_TOWN_BUILDING_NAME_SHOPS_AND_OFFICES_2                      :Negozi e uffici
STR_TOWN_BUILDING_NAME_SHOPS_AND_OFFICES_3                      :Negozi e uffici
STR_TOWN_BUILDING_NAME_THEATER_1                                :Teatro
STR_TOWN_BUILDING_NAME_STADIUM_2                                :Stadio
STR_TOWN_BUILDING_NAME_OFFICES_1                                :Uffici
STR_TOWN_BUILDING_NAME_HOUSES_2                                 :Case
STR_TOWN_BUILDING_NAME_CINEMA_1                                 :Cinema
STR_TOWN_BUILDING_NAME_SHOPPING_MALL_1                          :Centro commerciale
STR_TOWN_BUILDING_NAME_IGLOO_1                                  :Igloo
STR_TOWN_BUILDING_NAME_TEPEES_1                                 :Tepee
STR_TOWN_BUILDING_NAME_TEAPOT_HOUSE_1                           :Casa-teiera
STR_TOWN_BUILDING_NAME_PIGGY_BANK_1                             :Banca-porcellino

##id 0x4800
# industry names
STR_INDUSTRY_NAME_COAL_MINE                                     :{G=f}Miniera di carbone
STR_INDUSTRY_NAME_POWER_STATION                                 :{G=f}Centrale elettrica
STR_INDUSTRY_NAME_SAWMILL                                       :{G=f}Segheria
STR_INDUSTRY_NAME_FOREST                                        :{G=f}Foresta
STR_INDUSTRY_NAME_OIL_REFINERY                                  :{G=f}Raffineria
STR_INDUSTRY_NAME_OIL_RIG                                       :{G=f}Piattaforma petrolifera
STR_INDUSTRY_NAME_FACTORY                                       :{G=f}Fabbrica
STR_INDUSTRY_NAME_PRINTING_WORKS                                :{G=f}Tipografia
STR_INDUSTRY_NAME_STEEL_MILL                                    :{G=f}Acciaieria
STR_INDUSTRY_NAME_FARM                                          :{G=f}Fattoria
STR_INDUSTRY_NAME_COPPER_ORE_MINE                               :{G=f}Miniera di rame
STR_INDUSTRY_NAME_OIL_WELLS                                     :{G=m}Pozzo petrolifero
STR_INDUSTRY_NAME_BANK                                          :{G=f}Banca
STR_INDUSTRY_NAME_FOOD_PROCESSING_PLANT                         :{G=f}Azienda alimentare
STR_INDUSTRY_NAME_PAPER_MILL                                    :{G=f}Cartiera
STR_INDUSTRY_NAME_GOLD_MINE                                     :{G=f}Miniera d'oro
STR_INDUSTRY_NAME_BANK_TROPIC_ARCTIC                            :{G=f}Banca
STR_INDUSTRY_NAME_DIAMOND_MINE                                  :{G=f}Miniera di diamanti
STR_INDUSTRY_NAME_IRON_ORE_MINE                                 :{G=f}Miniera di ferro
STR_INDUSTRY_NAME_FRUIT_PLANTATION                              :{G=m}Frutteto
STR_INDUSTRY_NAME_RUBBER_PLANTATION                             :{G=f}Piantagione di gomma
STR_INDUSTRY_NAME_WATER_SUPPLY                                  :{G=f}Falda acquifera
STR_INDUSTRY_NAME_WATER_TOWER                                   :{G=f}Cisterna idrica
STR_INDUSTRY_NAME_FACTORY_2                                     :{G=f}Fabbrica
STR_INDUSTRY_NAME_FARM_2                                        :{G=f}Fattoria
STR_INDUSTRY_NAME_LUMBER_MILL                                   :{G=f}Falegnameria
STR_INDUSTRY_NAME_COTTON_CANDY_FOREST                           :{G=f}Foresta di zucchero filato
STR_INDUSTRY_NAME_CANDY_FACTORY                                 :{G=f}Fabbrica di caramelle
STR_INDUSTRY_NAME_BATTERY_FARM                                  :{G=f}Fattoria delle batterie
STR_INDUSTRY_NAME_COLA_WELLS                                    :{G=m}Pozzo di Cola
STR_INDUSTRY_NAME_TOY_SHOP                                      :{G=m}Negozio di giocattoli
STR_INDUSTRY_NAME_TOY_FACTORY                                   :{G=f}Fabbrica di giocattoli
STR_INDUSTRY_NAME_PLASTIC_FOUNTAINS                             :{G=f}Sorgente di plastica
STR_INDUSTRY_NAME_FIZZY_DRINK_FACTORY                           :{G=f}Fabbrica di bibite frizzanti
STR_INDUSTRY_NAME_BUBBLE_GENERATOR                              :{G=m}Generatore di bollicine
STR_INDUSTRY_NAME_TOFFEE_QUARRY                                 :{G=f}Cava di toffee
STR_INDUSTRY_NAME_SUGAR_MINE                                    :{G=f}Miniera di zucchero

############ WARNING, using range 0x6000 for strings that are stored in the savegame
############ These strings may never get a new id, or savegames will break!
##id 0x6000
STR_SV_EMPTY                                                    :
STR_SV_UNNAMED                                                  :Senza nome
STR_SV_TRAIN_NAME                                               :Treno #{COMMA}
STR_SV_ROAD_VEHICLE_NAME                                        :Automezzo #{COMMA}
STR_SV_SHIP_NAME                                                :Nave #{COMMA}
STR_SV_AIRCRAFT_NAME                                            :Aeromobile #{COMMA}

STR_SV_STNAME                                                   :{STRING}
STR_SV_STNAME_NORTH                                             :{STRING} Nord
STR_SV_STNAME_SOUTH                                             :{STRING} Sud
STR_SV_STNAME_EAST                                              :{STRING} Est
STR_SV_STNAME_WEST                                              :{STRING} Ovest
STR_SV_STNAME_CENTRAL                                           :{STRING} Centrale
STR_SV_STNAME_TRANSFER                                          :{STRING} Interscambio
STR_SV_STNAME_HALT                                              :{STRING} Fermata
STR_SV_STNAME_VALLEY                                            :{STRING} Valle
STR_SV_STNAME_HEIGHTS                                           :Alture di {STRING}
STR_SV_STNAME_WOODS                                             :{STRING} Bosco
STR_SV_STNAME_LAKESIDE                                          :{STRING} Lago
STR_SV_STNAME_EXCHANGE                                          :{STRING} Scambio
STR_SV_STNAME_AIRPORT                                           :{G=ma}Aeroporto di {STRING}
STR_SV_STNAME_OILFIELD                                          :{G=m}Campo petrolifero di {STRING}
STR_SV_STNAME_MINES                                             :{STRING} Miniere
STR_SV_STNAME_DOCKS                                             :{G=m}Porto di {STRING}
STR_SV_STNAME_BUOY                                              :{STRING}
STR_SV_STNAME_WAYPOINT                                          :{STRING}
##id 0x6020
STR_SV_STNAME_ANNEXE                                            :{STRING} Distaccata
STR_SV_STNAME_SIDINGS                                           :{STRING} Raccordo
STR_SV_STNAME_BRANCH                                            :{STRING} Ramificata
STR_SV_STNAME_UPPER                                             :Alta {STRING}
STR_SV_STNAME_LOWER                                             :Bassa {STRING}
STR_SV_STNAME_HELIPORT                                          :{G=ma}Eliporto di {STRING}
STR_SV_STNAME_FOREST                                            :{STRING} Foresta
STR_SV_STNAME_FALLBACK                                          :{STRING}, Stazione #{NUM}
############ end of savegame specific region!

##id 0x8000
# Vehicle names
STR_VEHICLE_NAME_TRAIN_ENGINE_RAIL_KIRBY_PAUL_TANK_STEAM        :Kirby Paul Tank (Vapore)
STR_VEHICLE_NAME_TRAIN_ENGINE_RAIL_MJS_250_DIESEL               :MJS 250 (Diesel)
STR_VEHICLE_NAME_TRAIN_ENGINE_RAIL_PLODDYPHUT_CHOO_CHOO         :Ploddyphut Choo-Choo
STR_VEHICLE_NAME_TRAIN_ENGINE_RAIL_POWERNAUT_CHOO_CHOO          :Powernaut Choo-Choo
STR_VEHICLE_NAME_TRAIN_ENGINE_RAIL_MIGHTYMOVER_CHOO_CHOO        :MightyMover Choo-Choo
STR_VEHICLE_NAME_TRAIN_ENGINE_RAIL_PLODDYPHUT_DIESEL            :Ploddyphut Diesel
STR_VEHICLE_NAME_TRAIN_ENGINE_RAIL_POWERNAUT_DIESEL             :Powernaut Diesel
STR_VEHICLE_NAME_TRAIN_ENGINE_RAIL_WILLS_2_8_0_STEAM            :Wills 2-8-0 (Vapore)
STR_VEHICLE_NAME_TRAIN_ENGINE_RAIL_CHANEY_JUBILEE_STEAM         :Chaney 'Jubilee' (Vapore)
STR_VEHICLE_NAME_TRAIN_ENGINE_RAIL_GINZU_A4_STEAM               :Ginzu 'A4' (Vapore)
STR_VEHICLE_NAME_TRAIN_ENGINE_RAIL_SH_8P_STEAM                  :SH '8P' (Vapore)
STR_VEHICLE_NAME_TRAIN_ENGINE_RAIL_MANLEY_MOREL_DMU_DIESEL      :DMU Manley-Morel (Diesel)
STR_VEHICLE_NAME_TRAIN_ENGINE_RAIL_DASH_DIESEL                  :'Dash' (Diesel)
STR_VEHICLE_NAME_TRAIN_ENGINE_RAIL_SH_HENDRY_25_DIESEL          :SH/Hendry '25' (Diesel)
STR_VEHICLE_NAME_TRAIN_ENGINE_RAIL_UU_37_DIESEL                 :UU '37' (Diesel)
STR_VEHICLE_NAME_TRAIN_ENGINE_RAIL_FLOSS_47_DIESEL              :Floss '47' (Diesel)
STR_VEHICLE_NAME_TRAIN_ENGINE_RAIL_CS_4000_DIESEL               :CS 4000 (Diesel)
STR_VEHICLE_NAME_TRAIN_ENGINE_RAIL_CS_2400_DIESEL               :CS 2400 (Diesel)
STR_VEHICLE_NAME_TRAIN_ENGINE_RAIL_CENTENNIAL_DIESEL            :Centennial (Diesel)
STR_VEHICLE_NAME_TRAIN_ENGINE_RAIL_KELLING_3100_DIESEL          :Kelling 3100 (Diesel)
STR_VEHICLE_NAME_TRAIN_ENGINE_RAIL_TURNER_TURBO_DIESEL          :Turner Turbo (Diesel)
STR_VEHICLE_NAME_TRAIN_ENGINE_RAIL_MJS_1000_DIESEL              :MJS 1000 (Diesel)
STR_VEHICLE_NAME_TRAIN_ENGINE_RAIL_SH_125_DIESEL                :SH '125' (Diesel)
STR_VEHICLE_NAME_TRAIN_ENGINE_RAIL_SH_30_ELECTRIC               :SH '30' (Elettrica)
STR_VEHICLE_NAME_TRAIN_ENGINE_RAIL_SH_40_ELECTRIC               :SH '40' (Elettrica)
STR_VEHICLE_NAME_TRAIN_ENGINE_RAIL_T_I_M_ELECTRIC               :'T.I.M.' (Elettrica)
STR_VEHICLE_NAME_TRAIN_ENGINE_RAIL_ASIASTAR_ELECTRIC            :'AsiaStar' (Elettrica)
STR_VEHICLE_NAME_TRAIN_WAGON_RAIL_PASSENGER_CAR                 :Carrozza passeggeri
STR_VEHICLE_NAME_TRAIN_WAGON_RAIL_MAIL_VAN                      :Vagone postale
STR_VEHICLE_NAME_TRAIN_WAGON_RAIL_COAL_CAR                      :Carro per carbone
STR_VEHICLE_NAME_TRAIN_WAGON_RAIL_OIL_TANKER                    :Vagone cisterna per petrolio
STR_VEHICLE_NAME_TRAIN_WAGON_RAIL_LIVESTOCK_VAN                 :Vagone bestiame
STR_VEHICLE_NAME_TRAIN_WAGON_RAIL_GOODS_VAN                     :Vagone beni
STR_VEHICLE_NAME_TRAIN_WAGON_RAIL_GRAIN_HOPPER                  :Tramoggia per grano
STR_VEHICLE_NAME_TRAIN_WAGON_RAIL_WOOD_TRUCK                    :Carro per legname
STR_VEHICLE_NAME_TRAIN_WAGON_RAIL_IRON_ORE_HOPPER               :Tramoggia per ferro
STR_VEHICLE_NAME_TRAIN_WAGON_RAIL_STEEL_TRUCK                   :Carro per acciaio
STR_VEHICLE_NAME_TRAIN_WAGON_RAIL_ARMORED_VAN                   :Vagone blindato
STR_VEHICLE_NAME_TRAIN_WAGON_RAIL_FOOD_VAN                      :Vagone alimentari
STR_VEHICLE_NAME_TRAIN_WAGON_RAIL_PAPER_TRUCK                   :Carro per carta
STR_VEHICLE_NAME_TRAIN_WAGON_RAIL_COPPER_ORE_HOPPER             :Tramoggia per rame
STR_VEHICLE_NAME_TRAIN_WAGON_RAIL_WATER_TANKER                  :Vagone cisterna per acqua
STR_VEHICLE_NAME_TRAIN_WAGON_RAIL_FRUIT_TRUCK                   :Carro per frutta
STR_VEHICLE_NAME_TRAIN_WAGON_RAIL_RUBBER_TRUCK                  :Carro per gomma
STR_VEHICLE_NAME_TRAIN_WAGON_RAIL_SUGAR_TRUCK                   :Carro per zucchero
STR_VEHICLE_NAME_TRAIN_WAGON_RAIL_COTTON_CANDY_HOPPER           :Tramoggia per zucchero filato
STR_VEHICLE_NAME_TRAIN_WAGON_RAIL_TOFFEE_HOPPER                 :Tramoggia per toffee
STR_VEHICLE_NAME_TRAIN_WAGON_RAIL_BUBBLE_VAN                    :Vagone bollicine
STR_VEHICLE_NAME_TRAIN_WAGON_RAIL_COLA_TANKER                   :Vagone cisterna per Cola
STR_VEHICLE_NAME_TRAIN_WAGON_RAIL_CANDY_VAN                     :Vagone caramelle
STR_VEHICLE_NAME_TRAIN_WAGON_RAIL_TOY_VAN                       :Vagone giocattoli
STR_VEHICLE_NAME_TRAIN_WAGON_RAIL_BATTERY_TRUCK                 :Carro per batterie
STR_VEHICLE_NAME_TRAIN_WAGON_RAIL_FIZZY_DRINK_TRUCK             :Carro per bibite frizzanti
STR_VEHICLE_NAME_TRAIN_WAGON_RAIL_PLASTIC_TRUCK                 :Carro per plastica
STR_VEHICLE_NAME_TRAIN_ENGINE_MONORAIL_X2001_ELECTRIC           :'X2001' (Elettrica)
STR_VEHICLE_NAME_TRAIN_ENGINE_MONORAIL_MILLENNIUM_Z1_ELECTRIC   :'Millennium Z1' (Elettrica)
STR_VEHICLE_NAME_TRAIN_ENGINE_MONORAIL_WIZZOWOW_Z99             :Wizzowow Z99
STR_VEHICLE_NAME_TRAIN_WAGON_MONORAIL_PASSENGER_CAR             :Carrozza passeggeri
STR_VEHICLE_NAME_TRAIN_WAGON_MONORAIL_MAIL_VAN                  :Vagone postale
STR_VEHICLE_NAME_TRAIN_WAGON_MONORAIL_COAL_CAR                  :Carro per carbone
STR_VEHICLE_NAME_TRAIN_WAGON_MONORAIL_OIL_TANKER                :Vagone cisterna per petrolio
STR_VEHICLE_NAME_TRAIN_WAGON_MONORAIL_LIVESTOCK_VAN             :Vagone bestiame
STR_VEHICLE_NAME_TRAIN_WAGON_MONORAIL_GOODS_VAN                 :Vagone beni
STR_VEHICLE_NAME_TRAIN_WAGON_MONORAIL_GRAIN_HOPPER              :Tramoggia per grano
STR_VEHICLE_NAME_TRAIN_WAGON_MONORAIL_WOOD_TRUCK                :Carro per legname
STR_VEHICLE_NAME_TRAIN_WAGON_MONORAIL_IRON_ORE_HOPPER           :Tramoggia per ferro
STR_VEHICLE_NAME_TRAIN_WAGON_MONORAIL_STEEL_TRUCK               :Carro per acciaio
STR_VEHICLE_NAME_TRAIN_WAGON_MONORAIL_ARMORED_VAN               :Vagone blindato
STR_VEHICLE_NAME_TRAIN_WAGON_MONORAIL_FOOD_VAN                  :Vagone alimentari
STR_VEHICLE_NAME_TRAIN_WAGON_MONORAIL_PAPER_TRUCK               :Carro per carta
STR_VEHICLE_NAME_TRAIN_WAGON_MONORAIL_COPPER_ORE_HOPPER         :Tramoggia per rame
STR_VEHICLE_NAME_TRAIN_WAGON_MONORAIL_WATER_TANKER              :Vagone cisterna per acqua
STR_VEHICLE_NAME_TRAIN_WAGON_MONORAIL_FRUIT_TRUCK               :Carro per frutta
STR_VEHICLE_NAME_TRAIN_WAGON_MONORAIL_RUBBER_TRUCK              :Carro per gomma
STR_VEHICLE_NAME_TRAIN_WAGON_MONORAIL_SUGAR_TRUCK               :Carro per zucchero
STR_VEHICLE_NAME_TRAIN_WAGON_MONORAIL_COTTON_CANDY_HOPPER       :Tramoggia per zucchero filato
STR_VEHICLE_NAME_TRAIN_WAGON_MONORAIL_TOFFEE_HOPPER             :Tramoggia per toffee
STR_VEHICLE_NAME_TRAIN_WAGON_MONORAIL_BUBBLE_VAN                :Vagone bollicine
STR_VEHICLE_NAME_TRAIN_WAGON_MONORAIL_COLA_TANKER               :Vagone cisterna per Cola
STR_VEHICLE_NAME_TRAIN_WAGON_MONORAIL_CANDY_VAN                 :Vagone caramelle
STR_VEHICLE_NAME_TRAIN_WAGON_MONORAIL_TOY_VAN                   :Vagone giocattoli
STR_VEHICLE_NAME_TRAIN_WAGON_MONORAIL_BATTERY_TRUCK             :Carro per batterie
STR_VEHICLE_NAME_TRAIN_WAGON_MONORAIL_FIZZY_DRINK_TRUCK         :Carro per bibite frizzanti
STR_VEHICLE_NAME_TRAIN_WAGON_MONORAIL_PLASTIC_TRUCK             :Carro per plastica
STR_VEHICLE_NAME_TRAIN_ENGINE_MAGLEV_LEV1_LEVIATHAN_ELECTRIC    :Lev1 'Leviathan' (Elettrica)
STR_VEHICLE_NAME_TRAIN_ENGINE_MAGLEV_LEV2_CYCLOPS_ELECTRIC      :Lev2 'Cyclops' (Elettrica)
STR_VEHICLE_NAME_TRAIN_ENGINE_MAGLEV_LEV3_PEGASUS_ELECTRIC      :Lev3 'Pegasus' (Elettrica)
STR_VEHICLE_NAME_TRAIN_ENGINE_MAGLEV_LEV4_CHIMAERA_ELECTRIC     :Lev4 'Chimaera' (Elettrica)
STR_VEHICLE_NAME_TRAIN_ENGINE_MAGLEV_WIZZOWOW_ROCKETEER         :Wizzowow Rocketeer
STR_VEHICLE_NAME_TRAIN_WAGON_MAGLEV_PASSENGER_CAR               :Carrozza passeggeri
STR_VEHICLE_NAME_TRAIN_WAGON_MAGLEV_MAIL_VAN                    :Vagone postale
STR_VEHICLE_NAME_TRAIN_WAGON_MAGLEV_COAL_CAR                    :Carro per carbone
STR_VEHICLE_NAME_TRAIN_WAGON_MAGLEV_OIL_TANKER                  :Vagone cisterna per petrolio
STR_VEHICLE_NAME_TRAIN_WAGON_MAGLEV_LIVESTOCK_VAN               :Vagone bestiame
STR_VEHICLE_NAME_TRAIN_WAGON_MAGLEV_GOODS_VAN                   :Vagone beni
STR_VEHICLE_NAME_TRAIN_WAGON_MAGLEV_GRAIN_HOPPER                :Tramoggia per grano
STR_VEHICLE_NAME_TRAIN_WAGON_MAGLEV_WOOD_TRUCK                  :Carro per legname
STR_VEHICLE_NAME_TRAIN_WAGON_MAGLEV_IRON_ORE_HOPPER             :Tramoggia per ferro
STR_VEHICLE_NAME_TRAIN_WAGON_MAGLEV_STEEL_TRUCK                 :Carro per acciaio
STR_VEHICLE_NAME_TRAIN_WAGON_MAGLEV_ARMORED_VAN                 :Vagone blindato
STR_VEHICLE_NAME_TRAIN_WAGON_MAGLEV_FOOD_VAN                    :Vagone alimentari
STR_VEHICLE_NAME_TRAIN_WAGON_MAGLEV_PAPER_TRUCK                 :Carro per carta
STR_VEHICLE_NAME_TRAIN_WAGON_MAGLEV_COPPER_ORE_HOPPER           :Tramoggia per rame
STR_VEHICLE_NAME_TRAIN_WAGON_MAGLEV_WATER_TANKER                :Vagone cisterna per acqua
STR_VEHICLE_NAME_TRAIN_WAGON_MAGLEV_FRUIT_TRUCK                 :Carro per frutta
STR_VEHICLE_NAME_TRAIN_WAGON_MAGLEV_RUBBER_TRUCK                :Carro per gomma
STR_VEHICLE_NAME_TRAIN_WAGON_MAGLEV_SUGAR_TRUCK                 :Carro per zucchero
STR_VEHICLE_NAME_TRAIN_WAGON_MAGLEV_COTTON_CANDY_HOPPER         :Tramoggia per zucchero filato
STR_VEHICLE_NAME_TRAIN_WAGON_MAGLEV_TOFFEE_HOPPER               :Tramoggia per toffee
STR_VEHICLE_NAME_TRAIN_WAGON_MAGLEV_BUBBLE_VAN                  :Vagone bollicine
STR_VEHICLE_NAME_TRAIN_WAGON_MAGLEV_COLA_TANKER                 :Vagone cisterna per Cola
STR_VEHICLE_NAME_TRAIN_WAGON_MAGLEV_CANDY_VAN                   :Vagone caramelle
STR_VEHICLE_NAME_TRAIN_WAGON_MAGLEV_TOY_VAN                     :Vagone giocattoli
STR_VEHICLE_NAME_TRAIN_WAGON_MAGLEV_BATTERY_TRUCK               :Carro per batterie
STR_VEHICLE_NAME_TRAIN_WAGON_MAGLEV_FIZZY_DRINK_TRUCK           :Carro per bibite frizzanti
STR_VEHICLE_NAME_TRAIN_WAGON_MAGLEV_PLASTIC_TRUCK               :Carro per plastica
STR_VEHICLE_NAME_ROAD_VEHICLE_MPS_REGAL_BUS                     :Bus MPS Regal
STR_VEHICLE_NAME_ROAD_VEHICLE_HEREFORD_LEOPARD_BUS              :Bus Hereford Leopard
STR_VEHICLE_NAME_ROAD_VEHICLE_FOSTER_BUS                        :Bus Foster
STR_VEHICLE_NAME_ROAD_VEHICLE_FOSTER_MKII_SUPERBUS              :Superbus Foster MkII
STR_VEHICLE_NAME_ROAD_VEHICLE_PLODDYPHUT_MKI_BUS                :Bus Ploddyphut MkI
STR_VEHICLE_NAME_ROAD_VEHICLE_PLODDYPHUT_MKII_BUS               :Bus Ploddyphut MkII
STR_VEHICLE_NAME_ROAD_VEHICLE_PLODDYPHUT_MKIII_BUS              :Bus Ploddyphut MkIII
STR_VEHICLE_NAME_ROAD_VEHICLE_BALOGH_COAL_TRUCK                 :Autocarro carbone Balogh
STR_VEHICLE_NAME_ROAD_VEHICLE_UHL_COAL_TRUCK                    :Autocarro carbone Uhl
STR_VEHICLE_NAME_ROAD_VEHICLE_DW_COAL_TRUCK                     :Autocarro carbone DW
STR_VEHICLE_NAME_ROAD_VEHICLE_MPS_MAIL_TRUCK                    :Furgone postale MPS
STR_VEHICLE_NAME_ROAD_VEHICLE_REYNARD_MAIL_TRUCK                :Furgone postale Reynard
STR_VEHICLE_NAME_ROAD_VEHICLE_PERRY_MAIL_TRUCK                  :Furgone postale Perry
STR_VEHICLE_NAME_ROAD_VEHICLE_MIGHTYMOVER_MAIL_TRUCK            :Furgone postale MightyMover
STR_VEHICLE_NAME_ROAD_VEHICLE_POWERNAUGHT_MAIL_TRUCK            :Furgone postale Powernaught
STR_VEHICLE_NAME_ROAD_VEHICLE_WIZZOWOW_MAIL_TRUCK               :Furgone postale Wizzowow
STR_VEHICLE_NAME_ROAD_VEHICLE_WITCOMBE_OIL_TANKER               :Autocisterna Witcombe
STR_VEHICLE_NAME_ROAD_VEHICLE_FOSTER_OIL_TANKER                 :Autocisterna Foster
STR_VEHICLE_NAME_ROAD_VEHICLE_PERRY_OIL_TANKER                  :Autocisterna Perry
STR_VEHICLE_NAME_ROAD_VEHICLE_TALBOTT_LIVESTOCK_VAN             :Carro bestiame Talbott
STR_VEHICLE_NAME_ROAD_VEHICLE_UHL_LIVESTOCK_VAN                 :Carro bestiame Uhl
STR_VEHICLE_NAME_ROAD_VEHICLE_FOSTER_LIVESTOCK_VAN              :Carro bestiame Foster
STR_VEHICLE_NAME_ROAD_VEHICLE_BALOGH_GOODS_TRUCK                :Camion beni Balogh
STR_VEHICLE_NAME_ROAD_VEHICLE_CRAIGHEAD_GOODS_TRUCK             :Camion beni Craighead
STR_VEHICLE_NAME_ROAD_VEHICLE_GOSS_GOODS_TRUCK                  :Camion beni Goss
STR_VEHICLE_NAME_ROAD_VEHICLE_HEREFORD_GRAIN_TRUCK              :Autocarro grano Hereford
STR_VEHICLE_NAME_ROAD_VEHICLE_THOMAS_GRAIN_TRUCK                :Autocarro grano Thomas
STR_VEHICLE_NAME_ROAD_VEHICLE_GOSS_GRAIN_TRUCK                  :Autocarro grano Goss
STR_VEHICLE_NAME_ROAD_VEHICLE_WITCOMBE_WOOD_TRUCK               :Autocarro legname Witcombe
STR_VEHICLE_NAME_ROAD_VEHICLE_FOSTER_WOOD_TRUCK                 :Autocarro legname Foster
STR_VEHICLE_NAME_ROAD_VEHICLE_MORELAND_WOOD_TRUCK               :Autocarro legname Moreland
STR_VEHICLE_NAME_ROAD_VEHICLE_MPS_IRON_ORE_TRUCK                :Autocarro ferro MPS
STR_VEHICLE_NAME_ROAD_VEHICLE_UHL_IRON_ORE_TRUCK                :Autocarro ferro Uhl
STR_VEHICLE_NAME_ROAD_VEHICLE_CHIPPY_IRON_ORE_TRUCK             :Autocarro ferro Chippy
STR_VEHICLE_NAME_ROAD_VEHICLE_BALOGH_STEEL_TRUCK                :Autocarro acciaio Balogh
STR_VEHICLE_NAME_ROAD_VEHICLE_UHL_STEEL_TRUCK                   :Autocarro acciaio Uhl
STR_VEHICLE_NAME_ROAD_VEHICLE_KELLING_STEEL_TRUCK               :Autocarro acciaio Kelling
STR_VEHICLE_NAME_ROAD_VEHICLE_BALOGH_ARMORED_TRUCK              :Autoblindo Balogh
STR_VEHICLE_NAME_ROAD_VEHICLE_UHL_ARMORED_TRUCK                 :Autoblindo Uhl
STR_VEHICLE_NAME_ROAD_VEHICLE_FOSTER_ARMORED_TRUCK              :Autoblindo Foster
STR_VEHICLE_NAME_ROAD_VEHICLE_FOSTER_FOOD_VAN                   :Furgone alimentari Foster
STR_VEHICLE_NAME_ROAD_VEHICLE_PERRY_FOOD_VAN                    :Furgone alimentari Perry
STR_VEHICLE_NAME_ROAD_VEHICLE_CHIPPY_FOOD_VAN                   :Furgone alimentari Chippy
STR_VEHICLE_NAME_ROAD_VEHICLE_UHL_PAPER_TRUCK                   :Autocarro carta Uhl
STR_VEHICLE_NAME_ROAD_VEHICLE_BALOGH_PAPER_TRUCK                :Autocarro carta Balogh
STR_VEHICLE_NAME_ROAD_VEHICLE_MPS_PAPER_TRUCK                   :Autocarro carta MPS
STR_VEHICLE_NAME_ROAD_VEHICLE_MPS_COPPER_ORE_TRUCK              :Autocarro rame MPS
STR_VEHICLE_NAME_ROAD_VEHICLE_UHL_COPPER_ORE_TRUCK              :Autocarro rame Uhl
STR_VEHICLE_NAME_ROAD_VEHICLE_GOSS_COPPER_ORE_TRUCK             :Autocarro rame Goss
STR_VEHICLE_NAME_ROAD_VEHICLE_UHL_WATER_TANKER                  :Autobotte Uhl
STR_VEHICLE_NAME_ROAD_VEHICLE_BALOGH_WATER_TANKER               :Autobotte Balogh
STR_VEHICLE_NAME_ROAD_VEHICLE_MPS_WATER_TANKER                  :Autobotte MPS
STR_VEHICLE_NAME_ROAD_VEHICLE_BALOGH_FRUIT_TRUCK                :Autocarro frutta Balogh
STR_VEHICLE_NAME_ROAD_VEHICLE_UHL_FRUIT_TRUCK                   :Autocarro frutta Uhl
STR_VEHICLE_NAME_ROAD_VEHICLE_KELLING_FRUIT_TRUCK               :Autocarro frutta Kelling
STR_VEHICLE_NAME_ROAD_VEHICLE_BALOGH_RUBBER_TRUCK               :Autocarro gomma Balogh
STR_VEHICLE_NAME_ROAD_VEHICLE_UHL_RUBBER_TRUCK                  :Autocarro gomma Uhl
STR_VEHICLE_NAME_ROAD_VEHICLE_RMT_RUBBER_TRUCK                  :Autocarro gomma RMT
STR_VEHICLE_NAME_ROAD_VEHICLE_MIGHTYMOVER_SUGAR_TRUCK           :Autocarro zucchero MightyMover
STR_VEHICLE_NAME_ROAD_VEHICLE_POWERNAUGHT_SUGAR_TRUCK           :Autocarro zucchero Powernaught
STR_VEHICLE_NAME_ROAD_VEHICLE_WIZZOWOW_SUGAR_TRUCK              :Autocarro zucchero Wizzowow
STR_VEHICLE_NAME_ROAD_VEHICLE_MIGHTYMOVER_COLA_TRUCK            :Autobotte per Cola MightyMover
STR_VEHICLE_NAME_ROAD_VEHICLE_POWERNAUGHT_COLA_TRUCK            :Autobotte per Cola Powernaught
STR_VEHICLE_NAME_ROAD_VEHICLE_WIZZOWOW_COLA_TRUCK               :Autobotte per Cola Wizzowow
STR_VEHICLE_NAME_ROAD_VEHICLE_MIGHTYMOVER_COTTON_CANDY          :Autocarro zucch. filato MightyMover
STR_VEHICLE_NAME_ROAD_VEHICLE_POWERNAUGHT_COTTON_CANDY          :Autocarro zucch. filato Powernaught
STR_VEHICLE_NAME_ROAD_VEHICLE_WIZZOWOW_COTTON_CANDY_TRUCK       :Autocarro zucch. filato Wizzowow
STR_VEHICLE_NAME_ROAD_VEHICLE_MIGHTYMOVER_TOFFEE_TRUCK          :Autocarro toffee MightyMover
STR_VEHICLE_NAME_ROAD_VEHICLE_POWERNAUGHT_TOFFEE_TRUCK          :Autocarro toffee Powernaught
STR_VEHICLE_NAME_ROAD_VEHICLE_WIZZOWOW_TOFFEE_TRUCK             :Autocarro toffee Wizzowow
STR_VEHICLE_NAME_ROAD_VEHICLE_MIGHTYMOVER_TOY_VAN               :Furgone giocattoli MightyMover
STR_VEHICLE_NAME_ROAD_VEHICLE_POWERNAUGHT_TOY_VAN               :Furgone giocattoli Powernaught
STR_VEHICLE_NAME_ROAD_VEHICLE_WIZZOWOW_TOY_VAN                  :Furgone giocattoli Wizzowow
STR_VEHICLE_NAME_ROAD_VEHICLE_MIGHTYMOVER_CANDY_TRUCK           :Autocarro caramelle MightyMover
STR_VEHICLE_NAME_ROAD_VEHICLE_POWERNAUGHT_CANDY_TRUCK           :Autocarro caramelle Powernaught
STR_VEHICLE_NAME_ROAD_VEHICLE_WIZZOWOW_CANDY_TRUCK              :Autocarro caramelle Wizzowow
STR_VEHICLE_NAME_ROAD_VEHICLE_MIGHTYMOVER_BATTERY_TRUCK         :Carro batterie MightyMover
STR_VEHICLE_NAME_ROAD_VEHICLE_POWERNAUGHT_BATTERY_TRUCK         :Carro batterie Powernaught
STR_VEHICLE_NAME_ROAD_VEHICLE_WIZZOWOW_BATTERY_TRUCK            :Carro batterie Wizzowow
STR_VEHICLE_NAME_ROAD_VEHICLE_MIGHTYMOVER_FIZZY_DRINK           :Autocarro bibite frizz. MightyMover
STR_VEHICLE_NAME_ROAD_VEHICLE_POWERNAUGHT_FIZZY_DRINK           :Autocarro bibite frizz. Powernaught
STR_VEHICLE_NAME_ROAD_VEHICLE_WIZZOWOW_FIZZY_DRINK_TRUCK        :Autocarro bibite frizz. Wizzowow
STR_VEHICLE_NAME_ROAD_VEHICLE_MIGHTYMOVER_PLASTIC_TRUCK         :Autocarro plastica MightyMover
STR_VEHICLE_NAME_ROAD_VEHICLE_POWERNAUGHT_PLASTIC_TRUCK         :Autocarro plastica Powernaught
STR_VEHICLE_NAME_ROAD_VEHICLE_WIZZOWOW_PLASTIC_TRUCK            :Autocarro plastica Wizzowow
STR_VEHICLE_NAME_ROAD_VEHICLE_MIGHTYMOVER_BUBBLE_TRUCK          :Autocarro bollicine MightyMover
STR_VEHICLE_NAME_ROAD_VEHICLE_POWERNAUGHT_BUBBLE_TRUCK          :Autocarro bollicine Powernaught
STR_VEHICLE_NAME_ROAD_VEHICLE_WIZZOWOW_BUBBLE_TRUCK             :Autocarro bollicine Wizzowow
STR_VEHICLE_NAME_SHIP_MPS_OIL_TANKER                            :Petroliera MPS
STR_VEHICLE_NAME_SHIP_CS_INC_OIL_TANKER                         :Petroliera CS-Inc.
STR_VEHICLE_NAME_SHIP_MPS_PASSENGER_FERRY                       :Traghetto MPS
STR_VEHICLE_NAME_SHIP_FFP_PASSENGER_FERRY                       :Traghetto FFP
STR_VEHICLE_NAME_SHIP_BAKEWELL_300_HOVERCRAFT                   :Hovercraft Bakewell 300
STR_VEHICLE_NAME_SHIP_CHUGGER_CHUG_PASSENGER                    :Traghetto Chugger-Chug
STR_VEHICLE_NAME_SHIP_SHIVERSHAKE_PASSENGER_FERRY               :Traghetto Shivershake
STR_VEHICLE_NAME_SHIP_YATE_CARGO_SHIP                           :Mercantile Yate
STR_VEHICLE_NAME_SHIP_BAKEWELL_CARGO_SHIP                       :Mercantile Bakewell
STR_VEHICLE_NAME_SHIP_MIGHTYMOVER_CARGO_SHIP                    :Mercantile MightyMover
STR_VEHICLE_NAME_SHIP_POWERNAUT_CARGO_SHIP                      :Mercantile Powernaut
STR_VEHICLE_NAME_AIRCRAFT_SAMPSON_U52                           :Sampson U52
STR_VEHICLE_NAME_AIRCRAFT_COLEMAN_COUNT                         :Coleman Count
STR_VEHICLE_NAME_AIRCRAFT_FFP_DART                              :FFP Dart
STR_VEHICLE_NAME_AIRCRAFT_YATE_HAUGAN                           :Yate Haugan
STR_VEHICLE_NAME_AIRCRAFT_BAKEWELL_COTSWALD_LB_3                :Bakewell Cotswald LB-3
STR_VEHICLE_NAME_AIRCRAFT_BAKEWELL_LUCKETT_LB_8                 :Bakewell Luckett LB-8
STR_VEHICLE_NAME_AIRCRAFT_BAKEWELL_LUCKETT_LB_9                 :Bakewell Luckett LB-9
STR_VEHICLE_NAME_AIRCRAFT_BAKEWELL_LUCKETT_LB80                 :Bakewell Luckett LB80
STR_VEHICLE_NAME_AIRCRAFT_BAKEWELL_LUCKETT_LB_10                :Bakewell Luckett LB-10
STR_VEHICLE_NAME_AIRCRAFT_BAKEWELL_LUCKETT_LB_11                :Bakewell Luckett LB-11
STR_VEHICLE_NAME_AIRCRAFT_YATE_AEROSPACE_YAC_1_11               :Yate Aerospace YAC 1-11
STR_VEHICLE_NAME_AIRCRAFT_DARWIN_100                            :Darwin 100
STR_VEHICLE_NAME_AIRCRAFT_DARWIN_200                            :Darwin 200
STR_VEHICLE_NAME_AIRCRAFT_DARWIN_300                            :Darwin 300
STR_VEHICLE_NAME_AIRCRAFT_DARWIN_400                            :Darwin 400
STR_VEHICLE_NAME_AIRCRAFT_DARWIN_500                            :Darwin 500
STR_VEHICLE_NAME_AIRCRAFT_DARWIN_600                            :Darwin 600
STR_VEHICLE_NAME_AIRCRAFT_GURU_GALAXY                           :Guru Galaxy
STR_VEHICLE_NAME_AIRCRAFT_AIRTAXI_A21                           :Airtaxi A21
STR_VEHICLE_NAME_AIRCRAFT_AIRTAXI_A31                           :Airtaxi A31
STR_VEHICLE_NAME_AIRCRAFT_AIRTAXI_A32                           :Airtaxi A32
STR_VEHICLE_NAME_AIRCRAFT_AIRTAXI_A33                           :Airtaxi A33
STR_VEHICLE_NAME_AIRCRAFT_YATE_AEROSPACE_YAE46                  :Yate Aerospace YAe46
STR_VEHICLE_NAME_AIRCRAFT_DINGER_100                            :Dinger 100
STR_VEHICLE_NAME_AIRCRAFT_AIRTAXI_A34_1000                      :Airtaxi A34-1000
STR_VEHICLE_NAME_AIRCRAFT_YATE_Z_SHUTTLE                        :Yate Z-Shuttle
STR_VEHICLE_NAME_AIRCRAFT_KELLING_K1                            :Kelling K1
STR_VEHICLE_NAME_AIRCRAFT_KELLING_K6                            :Kelling K6
STR_VEHICLE_NAME_AIRCRAFT_KELLING_K7                            :Kelling K7
STR_VEHICLE_NAME_AIRCRAFT_DARWIN_700                            :Darwin 700
STR_VEHICLE_NAME_AIRCRAFT_FFP_HYPERDART_2                       :FFP Hyperdart 2
STR_VEHICLE_NAME_AIRCRAFT_DINGER_200                            :Dinger 200
STR_VEHICLE_NAME_AIRCRAFT_DINGER_1000                           :Dinger 1000
STR_VEHICLE_NAME_AIRCRAFT_PLODDYPHUT_100                        :Ploddyphut 100
STR_VEHICLE_NAME_AIRCRAFT_PLODDYPHUT_500                        :Ploddyphut 500
STR_VEHICLE_NAME_AIRCRAFT_FLASHBANG_X1                          :Flashbang X1
STR_VEHICLE_NAME_AIRCRAFT_JUGGERPLANE_M1                        :Juggerplane M1
STR_VEHICLE_NAME_AIRCRAFT_FLASHBANG_WIZZER                      :Flashbang Wizzer
STR_VEHICLE_NAME_AIRCRAFT_TRICARIO_HELICOPTER                   :Elicottero Tricario
STR_VEHICLE_NAME_AIRCRAFT_GURU_X2_HELICOPTER                    :Elicottero Guru X2
STR_VEHICLE_NAME_AIRCRAFT_POWERNAUT_HELICOPTER                  :Elicottero Powernaut

##id 0x8800
# Formatting of some strings
STR_FORMAT_DATE_TINY                                            :{STRING}-{STRING}-{NUM}
STR_FORMAT_DATE_SHORT                                           :{STRING} {NUM}
STR_FORMAT_DATE_LONG                                            :{STRING} {STRING} {NUM}
STR_FORMAT_DATE_ISO                                             :{2:NUM}-{1:STRING}-{0:STRING}

STR_FORMAT_BUOY_NAME                                            :Boa di {TOWN}
STR_FORMAT_BUOY_NAME_SERIAL                                     :{TOWN} Boa #{COMMA}
STR_FORMAT_COMPANY_NUM                                          :(Compagnia {COMMA})
STR_FORMAT_GROUP_NAME                                           :Gruppo {COMMA}
STR_FORMAT_GROUP_VEHICLE_NAME                                   :{GROUP} #{COMMA}
STR_FORMAT_INDUSTRY_NAME                                        :{1:STRING} di {0:TOWN}
STR_FORMAT_WAYPOINT_NAME                                        :Waypoint di {TOWN}
STR_FORMAT_WAYPOINT_NAME_SERIAL                                 :Waypoint di {TOWN} #{COMMA}

STR_FORMAT_DEPOT_NAME_TRAIN                                     :{G=m}Deposito ferroviario di {TOWN}
STR_FORMAT_DEPOT_NAME_TRAIN_SERIAL                              :{G=m}Deposito ferroviario #{1:COMMA} di {0:TOWN}
STR_FORMAT_DEPOT_NAME_ROAD_VEHICLE                              :{G=m}Deposito automezzi di {TOWN}
STR_FORMAT_DEPOT_NAME_ROAD_VEHICLE_SERIAL                       :{G=m}Deposito automezzi #{1:COMMA} di {0:TOWN}
STR_FORMAT_DEPOT_NAME_SHIP                                      :{G=m}Deposito navale di {TOWN}
STR_FORMAT_DEPOT_NAME_SHIP_SERIAL                               :{G=m}Deposito navale #{1:COMMA} di {0:TOWN}
STR_FORMAT_DEPOT_NAME_AIRCRAFT                                  :{G=ma}Hangar {G "di " dell' "della "}{STATION}

STR_UNKNOWN_STATION                                             :stazione sconosciuta
STR_DEFAULT_SIGN_NAME                                           :Cartello
STR_COMPANY_SOMEONE                                             :qualcuno

STR_SAVEGAME_NAME_DEFAULT                                       :{COMPANY}, {STRING}
STR_SAVEGAME_NAME_SPECTATOR                                     :Spettatore, {1:STRING}

# Viewport strings
STR_VIEWPORT_TOWN_POP                                           :{WHITE}{TOWN} ({COMMA})
STR_VIEWPORT_TOWN                                               :{WHITE}{TOWN}
STR_VIEWPORT_TOWN_TINY_BLACK                                    :{TINY_FONT}{BLACK}{TOWN}
STR_VIEWPORT_TOWN_TINY_WHITE                                    :{TINY_FONT}{WHITE}{TOWN}

STR_VIEWPORT_SIGN_SMALL_BLACK                                   :{TINY_FONT}{BLACK}{SIGN}
STR_VIEWPORT_SIGN_SMALL_WHITE                                   :{TINY_FONT}{WHITE}{SIGN}

STR_VIEWPORT_STATION                                            :{STATION} {STATION_FEATURES}
STR_VIEWPORT_STATION_TINY                                       :{TINY_FONT}{STATION}

STR_VIEWPORT_WAYPOINT                                           :{WAYPOINT}
STR_VIEWPORT_WAYPOINT_TINY                                      :{TINY_FONT}{WAYPOINT}

# Simple strings to get specific types of data
STR_COMPANY_NAME                                                :{COMPANY}
STR_COMPANY_NAME_COMPANY_NUM                                    :{COMPANY} {COMPANY_NUM}
STR_DEPOT_NAME                                                  :{DEPOT}
STR_ENGINE_NAME                                                 :{ENGINE}
STR_HIDDEN_ENGINE_NAME                                          :{ENGINE} (nascosto)
STR_GROUP_NAME                                                  :{GROUP}
STR_INDUSTRY_NAME                                               :{INDUSTRY}
STR_PRESIDENT_NAME                                              :{PRESIDENT_NAME}
STR_SIGN_NAME                                                   :{SIGN}
STR_STATION_NAME                                                :{STATION}
STR_TOWN_NAME                                                   :{TOWN}
STR_VEHICLE_NAME                                                :{VEHICLE}
STR_WAYPOINT_NAME                                               :{WAYPOINT}

STR_JUST_CARGO                                                  :{CARGO_LONG}
STR_JUST_CHECKMARK                                              :{CHECKMARK}
STR_JUST_COMMA                                                  :{COMMA}
STR_JUST_CURRENCY_SHORT                                         :{CURRENCY_SHORT}
STR_JUST_CURRENCY_LONG                                          :{CURRENCY_LONG}
STR_JUST_CARGO_LIST                                             :{CARGO_LIST}
STR_JUST_INT                                                    :{NUM}
STR_JUST_DATE_TINY                                              :{DATE_TINY}
STR_JUST_DATE_SHORT                                             :{DATE_SHORT}
STR_JUST_DATE_LONG                                              :{DATE_LONG}
STR_JUST_DATE_ISO                                               :{DATE_ISO}
STR_JUST_STRING                                                 :{STRING}
STR_JUST_STRING_STRING                                          :{STRING}{STRING}
STR_JUST_RAW_STRING                                             :{STRING}
STR_JUST_BIG_RAW_STRING                                         :{BIG_FONT}{STRING}

# Slightly 'raw' stringcodes with colour or size
STR_BLACK_COMMA                                                 :{BLACK}{COMMA}
STR_TINY_BLACK_COMA                                             :{TINY_FONT}{BLACK}{COMMA}
STR_TINY_COMMA                                                  :{TINY_FONT}{COMMA}
STR_BLUE_COMMA                                                  :{BLUE}{COMMA}
STR_RED_COMMA                                                   :{RED}{COMMA}
STR_WHITE_COMMA                                                 :{WHITE}{COMMA}
STR_TINY_BLACK_DECIMAL                                          :{TINY_FONT}{BLACK}{DECIMAL}
STR_COMPANY_MONEY                                               :{WHITE}{CURRENCY_LONG}
STR_BLACK_DATE_LONG                                             :{BLACK}{DATE_LONG}
STR_WHITE_DATE_LONG                                             :{WHITE}{DATE_LONG}
STR_SHORT_DATE                                                  :{WHITE}{DATE_TINY}
STR_DATE_LONG_SMALL                                             :{TINY_FONT}{BLACK}{DATE_LONG}
STR_TINY_GROUP                                                  :{TINY_FONT}{GROUP}
STR_BLACK_INT                                                   :{BLACK}{NUM}
STR_ORANGE_INT                                                  :{ORANGE}{NUM}
STR_WHITE_SIGN                                                  :{WHITE}{SIGN}
STR_TINY_BLACK_STATION                                          :{TINY_FONT}{BLACK}{STATION}
STR_BLACK_STRING                                                :{BLACK}{STRING}
STR_BLACK_RAW_STRING                                            :{BLACK}{STRING}
STR_ORANGE_STRING                                               :{ORANGE}{STRING}
STR_LTBLUE_STRING                                               :{LTBLUE}{STRING}
STR_WHITE_STRING                                                :{WHITE}{STRING}
STR_ORANGE_STRING1_WHITE                                        :{ORANGE}{STRING}{WHITE}
STR_ORANGE_STRING1_LTBLUE                                       :{ORANGE}{STRING}{LTBLUE}
STR_TINY_BLACK_HEIGHT                                           :{TINY_FONT}{BLACK}{HEIGHT}
STR_TINY_BLACK_VEHICLE                                          :{TINY_FONT}{BLACK}{VEHICLE}
STR_TINY_RIGHT_ARROW                                            :{TINY_FONT}{RIGHT_ARROW}

STR_BLACK_1                                                     :{BLACK}1
STR_BLACK_2                                                     :{BLACK}2
STR_BLACK_3                                                     :{BLACK}3
STR_BLACK_4                                                     :{BLACK}4
STR_BLACK_5                                                     :{BLACK}5
STR_BLACK_6                                                     :{BLACK}6
STR_BLACK_7                                                     :{BLACK}7

STR_TRAIN                                                       :{BLACK}{TRAIN}
STR_BUS                                                         :{BLACK}{BUS}
STR_LORRY                                                       :{BLACK}{LORRY}
STR_PLANE                                                       :{BLACK}{PLANE}
STR_SHIP                                                        :{BLACK}{SHIP}

STR_TOOLBAR_RAILTYPE_VELOCITY                                   :{STRING} ({VELOCITY})<|MERGE_RESOLUTION|>--- conflicted
+++ resolved
@@ -3418,13 +3418,8 @@
 STR_COMPANY_VIEW_RELOCATE_COMPANY_HEADQUARTERS                  :{BLACK}Ricostruisce la sede della compagnia in un altro luogo pagando l'1% del valore della compagnia. MAIUSC+clic mostra il costo stimato senza ricostruire la sede
 STR_COMPANY_VIEW_INFRASTRUCTURE_BUTTON                          :{BLACK}Dettagli
 STR_COMPANY_VIEW_INFRASTRUCTURE_TOOLTIP                         :{BLACK}Visualizza i conteggi dettagliati delle infrastrutture
-<<<<<<< HEAD
-STR_COMPANY_VIEW_GIVE_MONEY_BUTTON                              :{BLACK}Dona denaro
-=======
 STR_COMPANY_VIEW_GIVE_MONEY_BUTTON                              :{BLACK}Trasferisci denaro
 STR_COMPANY_VIEW_GIVE_MONEY_TOOLTIP                             :{BLACK}Trasferisci denaro a questa compagnia
->>>>>>> f30f4b68
-
 STR_COMPANY_VIEW_NEW_FACE_BUTTON                                :{BLACK}Nuova faccia
 STR_COMPANY_VIEW_NEW_FACE_TOOLTIP                               :{BLACK}Seleziona una nuova faccia per il presidente
 STR_COMPANY_VIEW_COLOUR_SCHEME_BUTTON                           :{BLACK}Colori compagnia
@@ -3441,11 +3436,7 @@
 
 STR_COMPANY_VIEW_COMPANY_NAME_QUERY_CAPTION                     :Nome della compagnia
 STR_COMPANY_VIEW_PRESIDENT_S_NAME_QUERY_CAPTION                 :Nome del presidente
-<<<<<<< HEAD
-STR_COMPANY_VIEW_GIVE_MONEY_QUERY_CAPTION                       :Inserire la quantità di denaro da donare
-=======
 STR_COMPANY_VIEW_GIVE_MONEY_QUERY_CAPTION                       :Inserisci l'ammontare di denaro che vuoi trasferire
->>>>>>> f30f4b68
 
 STR_BUY_COMPANY_MESSAGE                                         :{WHITE}Stiamo cercando una società di trasporti disposta a rilevare la nostra compagnia.{}{} Vorrebbe acquistare {COMPANY} per {CURRENCY_LONG}?
 
