##name Irish
##ownname Gaeilge
##isocode ga_IE
##plural 4
##textdir ltr
##digitsep ,
##digitsepcur ,
##decimalsep .
##winlangid 0x083c
##grflangid 0x08


# This file is part of OpenTTD.
# OpenTTD is free software; you can redistribute it and/or modify it under the terms of the GNU General Public License as published by the Free Software Foundation, version 2.
# OpenTTD is distributed in the hope that it will be useful, but WITHOUT ANY WARRANTY; without even the implied warranty of MERCHANTABILITY or FITNESS FOR A PARTICULAR PURPOSE.
# See the GNU General Public License for more details. You should have received a copy of the GNU General Public License along with OpenTTD. If not, see <http://www.gnu.org/licenses/>.


##id 0x0000
STR_NULL                                                        :
STR_EMPTY                                                       :
STR_UNDEFINED                                                   :(teaghrán gan sainmhíniú)
STR_JUST_NOTHING                                                :Tada

# Cargo related strings
# Plural cargo name
STR_CARGO_PLURAL_NOTHING                                        :
STR_CARGO_PLURAL_PASSENGERS                                     :Paisinéirí
STR_CARGO_PLURAL_COAL                                           :Gual
STR_CARGO_PLURAL_MAIL                                           :Post
STR_CARGO_PLURAL_OIL                                            :Ola
STR_CARGO_PLURAL_LIVESTOCK                                      :Beo-stoc
STR_CARGO_PLURAL_GOODS                                          :Earraí
STR_CARGO_PLURAL_GRAIN                                          :Arbhar
STR_CARGO_PLURAL_WOOD                                           :Adhmad
STR_CARGO_PLURAL_IRON_ORE                                       :Amhiarann
STR_CARGO_PLURAL_STEEL                                          :Cruach
STR_CARGO_PLURAL_VALUABLES                                      :Earraí luachmhara
STR_CARGO_PLURAL_COPPER_ORE                                     :Mian Chopair
STR_CARGO_PLURAL_MAIZE                                          :Arbhar Indiach
STR_CARGO_PLURAL_FRUIT                                          :Torthaí
STR_CARGO_PLURAL_DIAMONDS                                       :Diamaint
STR_CARGO_PLURAL_FOOD                                           :Bianna
STR_CARGO_PLURAL_PAPER                                          :Páipéir
STR_CARGO_PLURAL_GOLD                                           :Ór
STR_CARGO_PLURAL_WATER                                          :Uiscí
STR_CARGO_PLURAL_WHEAT                                          :Cruinneacht
STR_CARGO_PLURAL_RUBBER                                         :Rubar
STR_CARGO_PLURAL_SUGAR                                          :Siúcra
STR_CARGO_PLURAL_TOYS                                           :Bréagáin
STR_CARGO_PLURAL_SWEETS                                         :Milseáin
STR_CARGO_PLURAL_COLA                                           :Cóla
STR_CARGO_PLURAL_CANDYFLOSS                                     :Scamall siúcra
STR_CARGO_PLURAL_BUBBLES                                        :Súilíní
STR_CARGO_PLURAL_TOFFEE                                         :Taifí
STR_CARGO_PLURAL_BATTERIES                                      :Cadhnraí
STR_CARGO_PLURAL_PLASTIC                                        :Plaistigh
STR_CARGO_PLURAL_FIZZY_DRINKS                                   :Deochanna Súilíneacha

# Singular cargo name
STR_CARGO_SINGULAR_NOTHING                                      :
STR_CARGO_SINGULAR_PASSENGER                                    :Paisinéir
STR_CARGO_SINGULAR_COAL                                         :Gual
STR_CARGO_SINGULAR_MAIL                                         :Post
STR_CARGO_SINGULAR_OIL                                          :Ola
STR_CARGO_SINGULAR_LIVESTOCK                                    :Beostoc
STR_CARGO_SINGULAR_GOODS                                        :Earraí
STR_CARGO_SINGULAR_GRAIN                                        :Arbhar
STR_CARGO_SINGULAR_WOOD                                         :Adhmad
STR_CARGO_SINGULAR_IRON_ORE                                     :Iarnmhian
STR_CARGO_SINGULAR_STEEL                                        :Cruach
STR_CARGO_SINGULAR_VALUABLES                                    :Earraí luachmhara
STR_CARGO_SINGULAR_COPPER_ORE                                   :Mian Chopair
STR_CARGO_SINGULAR_MAIZE                                        :Arbhar Indiach
STR_CARGO_SINGULAR_FRUIT                                        :Torthaí
STR_CARGO_SINGULAR_DIAMOND                                      :Diamant
STR_CARGO_SINGULAR_FOOD                                         :Bia
STR_CARGO_SINGULAR_PAPER                                        :Páipéar
STR_CARGO_SINGULAR_GOLD                                         :Ór
STR_CARGO_SINGULAR_WATER                                        :Uisce
STR_CARGO_SINGULAR_WHEAT                                        :Cruithneacht
STR_CARGO_SINGULAR_RUBBER                                       :Rubar
STR_CARGO_SINGULAR_SUGAR                                        :Siúcra
STR_CARGO_SINGULAR_TOY                                          :Bréagán
STR_CARGO_SINGULAR_SWEETS                                       :Milseán
STR_CARGO_SINGULAR_COLA                                         :Cóla
STR_CARGO_SINGULAR_CANDYFLOSS                                   :Scamall siúcra
STR_CARGO_SINGULAR_BUBBLE                                       :Súilín
STR_CARGO_SINGULAR_TOFFEE                                       :Taifí
STR_CARGO_SINGULAR_BATTERY                                      :Ceallra
STR_CARGO_SINGULAR_PLASTIC                                      :Plaisteach
STR_CARGO_SINGULAR_FIZZY_DRINK                                  :Deoch Súilíneach

# Quantity of cargo
STR_QUANTITY_NOTHING                                            :
STR_QUANTITY_PASSENGERS                                         :{COMMA}{NBSP}paisinéir{P amháin "" í í ""}
STR_QUANTITY_COAL                                               :{WEIGHT_LONG} guail
STR_QUANTITY_MAIL                                               :{COMMA}{NBSP}{P mh mh mh m m}ála poist
STR_QUANTITY_OIL                                                :{VOLUME_LONG} ola
STR_QUANTITY_LIVESTOCK                                          :{COMMA}{NBSP}{P m mh m m m}ír de bheo-stoc
STR_QUANTITY_GOODS                                              :{COMMA}{NBSP}{P ch ch ch gc c}ráta earraí
STR_QUANTITY_GRAIN                                              :{WEIGHT_LONG} arbhair
STR_QUANTITY_WOOD                                               :{WEIGHT_LONG} adhmaid
STR_QUANTITY_IRON_ORE                                           :{WEIGHT_LONG} amhiarainn
STR_QUANTITY_STEEL                                              :{WEIGHT_LONG} de chruach
STR_QUANTITY_VALUABLES                                          :{COMMA}{NBSP}{P mh mh mh m m}ála d'earraí luachmhara
STR_QUANTITY_COPPER_ORE                                         :{WEIGHT_LONG} de mhian chopair
STR_QUANTITY_MAIZE                                              :{WEIGHT_LONG} d'arbhar Indiach
STR_QUANTITY_FRUIT                                              :{WEIGHT_LONG} de thorthaí
STR_QUANTITY_DIAMONDS                                           :{COMMA}{NBSP}{P mh mh mh m m}ála de dhiamaint
STR_QUANTITY_FOOD                                               :{WEIGHT_LONG} de bhia
STR_QUANTITY_PAPER                                              :{WEIGHT_LONG} de pháipéar
STR_QUANTITY_GOLD                                               :{COMMA}{NBSP}{P mh mh mh m m}ála d'ór
STR_QUANTITY_WATER                                              :{VOLUME_LONG} d'uisce
STR_QUANTITY_WHEAT                                              :{WEIGHT_LONG} de chruinneacht
STR_QUANTITY_RUBBER                                             :{VOLUME_LONG} de rubar
STR_QUANTITY_SUGAR                                              :{WEIGHT_LONG} de shiúcra
STR_QUANTITY_TOYS                                               :{COMMA}{NBSP}{P bh bh bh mb b}réagán
STR_QUANTITY_SWEETS                                             :{COMMA}{NBSP}{P mh mh mh m m}ála de mhilseáin
STR_QUANTITY_COLA                                               :{VOLUME_LONG} de chóla
STR_QUANTITY_CANDYFLOSS                                         :{WEIGHT_LONG} de scamall siúcra
STR_QUANTITY_BUBBLES                                            :{COMMA} {P sh sh sh s s}úilín
STR_QUANTITY_TOFFEE                                             :{WEIGHT_LONG} de thaifí
STR_QUANTITY_BATTERIES                                          :{COMMA} {P ch ch ch gc c}eallra{P "" "" "" "" ""}
STR_QUANTITY_PLASTIC                                            :{VOLUME_LONG} de phlaisteach
STR_QUANTITY_FIZZY_DRINKS                                       :{COMMA} {P dh dh dh nd d}eoch súilíneach
STR_QUANTITY_N_A                                                :N/B

# Two letter abbreviation of cargo name
STR_ABBREV_NOTHING                                              :
STR_ABBREV_PASSENGERS                                           :{TINY_FONT}P
STR_ABBREV_COAL                                                 :{TINY_FONT}GL
STR_ABBREV_MAIL                                                 :{TINY_FONT}PT
STR_ABBREV_OIL                                                  :{TINY_FONT}OL
STR_ABBREV_LIVESTOCK                                            :{TINY_FONT}BS
STR_ABBREV_GOODS                                                :{TINY_FONT}EA
STR_ABBREV_GRAIN                                                :{TINY_FONT}AR
STR_ABBREV_WOOD                                                 :{TINY_FONT}AD
STR_ABBREV_IRON_ORE                                             :{TINY_FONT}IA
STR_ABBREV_STEEL                                                :{TINY_FONT}CR
STR_ABBREV_VALUABLES                                            :{TINY_FONT}EL
STR_ABBREV_COPPER_ORE                                           :{TINY_FONT}CO
STR_ABBREV_MAIZE                                                :{TINY_FONT}AI
STR_ABBREV_FRUIT                                                :{TINY_FONT}TO
STR_ABBREV_DIAMONDS                                             :{TINY_FONT}DM
STR_ABBREV_FOOD                                                 :{TINY_FONT}BI
STR_ABBREV_PAPER                                                :{TINY_FONT}PR
STR_ABBREV_GOLD                                                 :{TINY_FONT}ÓR
STR_ABBREV_WATER                                                :{TINY_FONT}UI
STR_ABBREV_WHEAT                                                :{TINY_FONT}CR
STR_ABBREV_RUBBER                                               :{TINY_FONT}RB
STR_ABBREV_SUGAR                                                :{TINY_FONT}SI
STR_ABBREV_TOYS                                                 :{TINY_FONT}BR
STR_ABBREV_SWEETS                                               :{TINY_FONT}MI
STR_ABBREV_COLA                                                 :{TINY_FONT}CL
STR_ABBREV_CANDYFLOSS                                           :{TINY_FONT}SS
STR_ABBREV_BUBBLES                                              :{TINY_FONT}SÚ
STR_ABBREV_TOFFEE                                               :{TINY_FONT}TF
STR_ABBREV_BATTERIES                                            :{TINY_FONT}CE
STR_ABBREV_PLASTIC                                              :{TINY_FONT}PL
STR_ABBREV_FIZZY_DRINKS                                         :{TINY_FONT}DS
STR_ABBREV_NONE                                                 :{TINY_FONT}TD
STR_ABBREV_ALL                                                  :{TINY_FONT}GACH

# 'Mode' of transport for cargoes
STR_PASSENGERS                                                  :{COMMA}{NBSP}{P ph ph ph bp p}aisinéir
STR_BAGS                                                        :{COMMA}{NBSP}{P m mh m m m}álaí
STR_TONS                                                        :{COMMA}{NBSP}{P th th th dt t}ona
STR_LITERS                                                      :{COMMA}{NBSP}lítear
STR_ITEMS                                                       :{COMMA}{NBSP}{P m mh m m m}ír
STR_CRATES                                                      :{COMMA}{NBSP}{P ch ch ch gc c}ráta

STR_COLOUR_DEFAULT                                              :Réamhshocraithe
###length 17
STR_COLOUR_DARK_BLUE                                            :Gorm Dorcha
STR_COLOUR_PALE_GREEN                                           :Liathuaine
STR_COLOUR_PINK                                                 :Bándearg
STR_COLOUR_YELLOW                                               :Buí
STR_COLOUR_RED                                                  :Dearg
STR_COLOUR_LIGHT_BLUE                                           :Bánghorm
STR_COLOUR_GREEN                                                :Uaine
STR_COLOUR_DARK_GREEN                                           :Ciaruaine
STR_COLOUR_BLUE                                                 :Gorm
STR_COLOUR_CREAM                                                :Uachtar
STR_COLOUR_MAUVE                                                :Liathchorcra
STR_COLOUR_PURPLE                                               :Corcra
STR_COLOUR_ORANGE                                               :Oráiste
STR_COLOUR_BROWN                                                :Donn
STR_COLOUR_GREY                                                 :Liath
STR_COLOUR_WHITE                                                :Bán
STR_COLOUR_RANDOM                                               :Randamach

# Units used in OpenTTD
STR_UNITS_VELOCITY_IMPERIAL                                     :{COMMA}{NBSP}m/u
STR_UNITS_VELOCITY_METRIC                                       :{COMMA}{NBSP}km/u
STR_UNITS_VELOCITY_SI                                           :{COMMA}{NBSP}m/s
STR_UNITS_VELOCITY_GAMEUNITS                                    :{DECIMAL}{NBSP}{P th th th dt t}íl/lá

STR_UNIT_NAME_VELOCITY_IMPERIAL                                 :m/u
STR_UNIT_NAME_VELOCITY_METRIC                                   :km/h
STR_UNIT_NAME_VELOCITY_SI                                       :m/s

STR_UNITS_POWER_IMPERIAL                                        :{COMMA}hp
STR_UNITS_POWER_METRIC                                          :{COMMA}hp
STR_UNITS_POWER_SI                                              :{COMMA}{NBSP}kW

STR_UNITS_WEIGHT_SHORT_IMPERIAL                                 :{COMMA}{NBSP}t
STR_UNITS_WEIGHT_SHORT_METRIC                                   :{COMMA}t
STR_UNITS_WEIGHT_SHORT_SI                                       :{COMMA}kg

STR_UNITS_WEIGHT_LONG_IMPERIAL                                  :{COMMA}{NBSP}tona
STR_UNITS_WEIGHT_LONG_METRIC                                    :{COMMA}{NBSP}{P "th" "th" "th" "dt" "th"}ona
STR_UNITS_WEIGHT_LONG_SI                                        :{COMMA}{NBSP}kg

STR_UNITS_VOLUME_SHORT_IMPERIAL                                 :{COMMA}{NBSP}gal
STR_UNITS_VOLUME_SHORT_METRIC                                   :{COMMA}{NBSP}l
STR_UNITS_VOLUME_SHORT_SI                                       :{COMMA}{NBSP}m³

STR_UNITS_VOLUME_LONG_IMPERIAL                                  :{COMMA}{NBSP}galún
STR_UNITS_VOLUME_LONG_METRIC                                    :{COMMA}{NBSP}lítear
STR_UNITS_VOLUME_LONG_SI                                        :{COMMA}{NBSP}m³

STR_UNITS_FORCE_IMPERIAL                                        :{COMMA}{NBSP}lbf
STR_UNITS_FORCE_METRIC                                          :{COMMA}{NBSP}kgf
STR_UNITS_FORCE_SI                                              :{COMMA}{NBSP}kN

STR_UNITS_HEIGHT_IMPERIAL                                       :{COMMA}{NBSP}tr
STR_UNITS_HEIGHT_METRIC                                         :{COMMA}{NBSP}m
STR_UNITS_HEIGHT_SI                                             :{COMMA}{NBSP}m

# Common window strings
STR_LIST_FILTER_TITLE                                           :{BLACK}Teaghrán scagtha:
STR_LIST_FILTER_OSKTITLE                                        :{BLACK}Iontráil teaghráin scagaire
STR_LIST_FILTER_TOOLTIP                                         :{BLACK}Iontráil eochairfhocal chun an liosta a scagadh di

STR_TOOLTIP_GROUP_ORDER                                         :{BLACK}Roghnaigh an t-ord grúpála
STR_TOOLTIP_SORT_ORDER                                          :{BLACK}Roghnaigh ord sórtála (ardaitheach/íslitheach)
STR_TOOLTIP_SORT_CRITERIA                                       :{BLACK}Roghnaigh critéir sórtála
STR_TOOLTIP_FILTER_CRITERIA                                     :{BLACK}Roghnaigh critéir scagtha
STR_BUTTON_SORT_BY                                              :{BLACK}Sórtáil de réir
<<<<<<< HEAD
STR_BUTTON_RENAME                                               :{BLACK}Athainmnigh
=======
STR_BUTTON_CATCHMENT                                            :{BLACK}Clúdach
STR_TOOLTIP_CATCHMENT                                           :{BLACK}Scoránaigh taispeáint an limistéir chlúdaigh
>>>>>>> 9edb75ec

STR_TOOLTIP_CLOSE_WINDOW                                        :{BLACK}Dún an fhuinneog
STR_TOOLTIP_WINDOW_TITLE_DRAG_THIS                              :{BLACK}Teideal fuinneoige - tarraing é seo chun fuinneog a bhogadh
STR_TOOLTIP_SHADE                                               :{BLACK}Cuir fuinneog faoi scáth - ná taispeáin ach an barra teidil
STR_TOOLTIP_DEBUG                                               :{BLACK}Taispeáin faisnéis dífhabhtaithe NewGRF
STR_TOOLTIP_DEFSIZE                                             :{BLACK}Athraigh méid na fuinneoige chuig an méid réamhshocraithe. Ctrl+Cliceáil chun an méid reatha a stóráil mar réamhshocrú
STR_TOOLTIP_STICKY                                              :{BLACK}Marcáil an fhuinneog seo mar cheann nach féidir a dhúnadh leis an eochair 'Dún gach fuinneog'. Ctrl+Cliceáil chun an staid a shábháil mar réamhshocrú freisin
STR_TOOLTIP_RESIZE                                              :{BLACK}Cliceáil agus tarraing chun méid na fuinneoige seo a athrú
STR_TOOLTIP_TOGGLE_LARGE_SMALL_WINDOW                           :{BLACK}Scoránaigh méid fuinneoige mór/beag
STR_TOOLTIP_VSCROLL_BAR_SCROLLS_LIST                            :{BLACK}Scrollbharraí - déantar liosta a scrollú suas/síos
STR_TOOLTIP_HSCROLL_BAR_SCROLLS_LIST                            :{BLACK}Scrollbharraí - déantar liosta a scrollú ar dheis/ar chlé
STR_TOOLTIP_DEMOLISH_BUILDINGS_ETC                              :{BLACK}Leag foirgnimh msh. ar chearnóg talún

# Show engines button
###length VEHICLE_TYPES
STR_SHOW_HIDDEN_ENGINES_VEHICLE_TRAIN                           :{BLACK}Taispeáin cinn fholaithe
STR_SHOW_HIDDEN_ENGINES_VEHICLE_ROAD_VEHICLE                    :{BLACK}Taispeáin cinn fholaithe
STR_SHOW_HIDDEN_ENGINES_VEHICLE_SHIP                            :{BLACK}Taispeáin cinn fholaithe
STR_SHOW_HIDDEN_ENGINES_VEHICLE_AIRCRAFT                        :{BLACK}Taispeáin cinn fholaithe

###length VEHICLE_TYPES
STR_SHOW_HIDDEN_ENGINES_VEHICLE_TRAIN_TOOLTIP                   :{BLACK}Ach an cnaipe seo a chumasú, taispeántar na feithiclí traenach folaithe freisin
STR_SHOW_HIDDEN_ENGINES_VEHICLE_ROAD_VEHICLE_TOOLTIP            :{BLACK}Ach an cnaipe seo a chumasú, taispeántar na feithiclí bóthair folaithe freisin
STR_SHOW_HIDDEN_ENGINES_VEHICLE_SHIP_TOOLTIP                    :{BLACK}Ach an cnaipe seo a chumasú, taispeántar na loing fholaithe freisin
STR_SHOW_HIDDEN_ENGINES_VEHICLE_AIRCRAFT_TOOLTIP                :{BLACK}Ach an cnaipe seo a chumasú, taispeántar na haerárthaigh folaithe freisin

# Query window
STR_BUTTON_DEFAULT                                              :{BLACK}Réamhshocrú
STR_BUTTON_CANCEL                                               :{BLACK}Cuir ar ceal
STR_BUTTON_OK                                                   :{BLACK}OK
STR_WARNING_PASSWORD_SECURITY                                   :{YELLOW}Rabhadh: D'fhéadfadh sé go mbeidh riarthóirí an fhreastalaí in ann aon téacs a chuirtear isteach anseo a léamh

# On screen keyboard window
STR_OSK_KEYBOARD_LAYOUT                                         :`1234567890-=\qwertyuiop[]asdfghjkl;'  zxcvbnm,./ .
STR_OSK_KEYBOARD_LAYOUT_CAPS                                    :~!@#$%^&*()_+|QWERTYUIOP{{}}ASDFGHJKL:"  ZXCVBNM<>? .

# Measurement tooltip
STR_MEASURE_LENGTH                                              :{BLACK}Fad: {NUM}
STR_MEASURE_AREA                                                :{BLACK}Achar: {NUM} x {NUM}
STR_MEASURE_LENGTH_HEIGHTDIFF                                   :{BLACK}Fad: {NUM}{}Difríocht san airde: {HEIGHT}
STR_MEASURE_AREA_HEIGHTDIFF                                     :{BLACK}Achar: {NUM}x {NUM}{}Difríocht san airde: {HEIGHT}


# These are used in buttons
STR_SORT_BY_CAPTION_NAME                                        :{BLACK}Ainm
STR_SORT_BY_CAPTION_DATE                                        :{BLACK}Dáta
# These are used in dropdowns
STR_SORT_BY_NAME                                                :Ainm
STR_SORT_BY_PRODUCTION                                          :Ag táirgeadh
STR_SORT_BY_TYPE                                                :Cineál
STR_SORT_BY_TRANSPORTED                                         :Á Iompar
STR_SORT_BY_NUMBER                                              :Líon
STR_SORT_BY_PROFIT_LAST_YEAR                                    :Brabús anuraidh
STR_SORT_BY_PROFIT_THIS_YEAR                                    :Brabús i mbliana
STR_SORT_BY_AGE                                                 :Aois
STR_SORT_BY_RELIABILITY                                         :Iontaofacht
STR_SORT_BY_TOTAL_CAPACITY_PER_CARGOTYPE                        :Méid iomlán in aghaidh an chineáil lastais
STR_SORT_BY_MAX_SPEED                                           :Luas uasta
STR_SORT_BY_MODEL                                               :Múnla
STR_SORT_BY_VALUE                                               :Luach
STR_SORT_BY_LENGTH                                              :Fad
STR_SORT_BY_LIFE_TIME                                           :Saolré fágtha
STR_SORT_BY_TIMETABLE_DELAY                                     :Moill san amchlár
STR_SORT_BY_FACILITY                                            :Cineál stáisiúin
STR_SORT_BY_WAITING_TOTAL                                       :Lasta iomlán ag fanacht
STR_SORT_BY_WAITING_AVAILABLE                                   :Lasta ar fáil atá ag fanacht
STR_SORT_BY_RATING_MAX                                          :Rátáil lastais is airde
STR_SORT_BY_RATING_MIN                                          :Rátáil lastais is ísle
STR_SORT_BY_ENGINE_ID                                           :ID an Innill (sórtáil chlaisiceach)
STR_SORT_BY_COST                                                :Costas
STR_SORT_BY_POWER                                               :Cumhacht
STR_SORT_BY_TRACTIVE_EFFORT                                     :Iarracht tarraingthe
STR_SORT_BY_INTRO_DATE                                          :Dáta a tugadh isteach é
STR_SORT_BY_RUNNING_COST                                        :Costas le Rith
STR_SORT_BY_POWER_VS_RUNNING_COST                               :Cumhacht/Costas coinneála
STR_SORT_BY_CARGO_CAPACITY                                      :Méid an Lastais
STR_SORT_BY_RANGE                                               :Raon
STR_SORT_BY_POPULATION                                          :Daonra
STR_SORT_BY_RATING                                              :Rátáil
STR_SORT_BY_NUM_VEHICLES                                        :Líon na bhfeithiclí
STR_SORT_BY_TOTAL_PROFIT_LAST_YEAR                              :Brabús iomlán anuraidh
STR_SORT_BY_TOTAL_PROFIT_THIS_YEAR                              :Brabús iomlán i mbliana
STR_SORT_BY_AVERAGE_PROFIT_LAST_YEAR                            :Meán-bhrabús anuraidh
STR_SORT_BY_AVERAGE_PROFIT_THIS_YEAR                            :Meáb-bhrabús i mbliana

# Group by options for vehicle list
STR_GROUP_BY_NONE                                               :Rud ar bith
STR_GROUP_BY_SHARED_ORDERS                                      :Orduithe comhroinnte

# Order button in shared orders vehicle list
STR_GOTO_ORDER_VIEW                                             :{BLACK}Orduithe
STR_GOTO_ORDER_VIEW_TOOLTIP                                     :{BLACK}Oscail amharc na n-orduite

# Tooltips for the main toolbar
###length 31
STR_TOOLBAR_TOOLTIP_PAUSE_GAME                                  :{BLACK}Cuir an cluiche ar sos
STR_TOOLBAR_TOOLTIP_FORWARD                                     :{BLACK}Bog an cluiche ar aghaidh go scioptha
STR_TOOLBAR_TOOLTIP_OPTIONS                                     :{BLACK}Roghanna
STR_TOOLBAR_TOOLTIP_SAVE_GAME_ABANDON_GAME                      :{BLACK}Sábháil cluiche, fág cluiche, scoir
STR_TOOLBAR_TOOLTIP_DISPLAY_MAP                                 :{BLACK}Taispeáin léarscáil, amharc breise nó liosta comharthaí
STR_TOOLBAR_TOOLTIP_DISPLAY_TOWN_DIRECTORY                      :{BLACK}Taispeáin liosta na mbailte
STR_TOOLBAR_TOOLTIP_DISPLAY_SUBSIDIES                           :{BLACK}Taispeáin fóirdheontais
STR_TOOLBAR_TOOLTIP_DISPLAY_LIST_OF_COMPANY_STATIONS            :{BLACK}Taispeáin liosta de stáisiúin na cuideachta
STR_TOOLBAR_TOOLTIP_DISPLAY_COMPANY_FINANCES                    :{BLACK}Taispeáin faisnéis airgeadais faoin gcuideachta
STR_TOOLBAR_TOOLTIP_DISPLAY_COMPANY_GENERAL                     :{BLACK}Taispeáin faisnéis ginearálta faoin gcuideachta
STR_TOOLBAR_TOOLTIP_DISPLAY_STORY_BOOK                          :{BLACK}Taispeáin an leabhar scéalta
STR_TOOLBAR_TOOLTIP_DISPLAY_GOALS_LIST                          :{BLACK}Taispeáin an liosta spriocanna
STR_TOOLBAR_TOOLTIP_DISPLAY_GRAPHS                              :{BLACK}Taispeáin graif
STR_TOOLBAR_TOOLTIP_DISPLAY_COMPANY_LEAGUE                      :{BLACK}Taispeáin tábla sraithe na gcuideachtaí
STR_TOOLBAR_TOOLTIP_FUND_CONSTRUCTION_OF_NEW                    :{BLACK}Tabhair maoiniú do thionscal nua nó liosta de gach tionscal
STR_TOOLBAR_TOOLTIP_DISPLAY_LIST_OF_COMPANY_TRAINS              :{BLACK}Taispeáin liosta de thraenacha na cuideachta. Déantar scoránú ar liosta na ngrúpaí/bhfeithiclí a oscailt le Ctrl+Cliceáil
STR_TOOLBAR_TOOLTIP_DISPLAY_LIST_OF_COMPANY_ROAD_VEHICLES       :{BLACK}Taispeáin liosta d'fheithiclí bóithre na cuideachta. Déantar scoránú ar liosta na ngrúpaí/bhfeithiclí a oscailt le Ctrl+Cliceáil
STR_TOOLBAR_TOOLTIP_DISPLAY_LIST_OF_COMPANY_SHIPS               :{BLACK}Taispeáin liosta de longa na cuideachta. Déantar scoránú ar liosta na ngrúpaí/bhfeithiclí a oscailt le Ctrl+Cliceáil
STR_TOOLBAR_TOOLTIP_DISPLAY_LIST_OF_COMPANY_AIRCRAFT            :{BLACK}Taispeáin liosta d'aerárthaigh na cuideachta. Déantar scoránú ar liosta na ngrúpaí/bhfeithiclí a oscailt le Ctrl+Cliceáil
STR_TOOLBAR_TOOLTIP_ZOOM_THE_VIEW_IN                            :{BLACK}Zúmáil isteach
STR_TOOLBAR_TOOLTIP_ZOOM_THE_VIEW_OUT                           :{BLACK}Zúmáil amach
STR_TOOLBAR_TOOLTIP_BUILD_RAILROAD_TRACK                        :{BLACK}Tóg iarnród
STR_TOOLBAR_TOOLTIP_BUILD_ROADS                                 :{BLACK}Tóg bóithre
STR_TOOLBAR_TOOLTIP_BUILD_TRAMWAYS                              :{BLACK}Tóg trambhealaí
STR_TOOLBAR_TOOLTIP_BUILD_SHIP_DOCKS                            :{BLACK}Tóg duganna
STR_TOOLBAR_TOOLTIP_BUILD_AIRPORTS                              :{BLACK}Tóg aerfoirt
STR_TOOLBAR_TOOLTIP_LANDSCAPING                                 :{BLACK}Oscail an barra uirlisí tírdhreacha chun talamh a ardú/ísliú, crainnte a chur, srl.
STR_TOOLBAR_TOOLTIP_SHOW_SOUND_MUSIC_WINDOW                     :{BLACK}Taispeáin an fhuinneoig fuaime/ceoil
STR_TOOLBAR_TOOLTIP_SHOW_LAST_MESSAGE_NEWS                      :{BLACK}Taispeáin an teachtaireacht/tuairisc nuachta deiridh, taispeáin roghanna do theachtaireachtaí
STR_TOOLBAR_TOOLTIP_LAND_BLOCK_INFORMATION                      :{BLACK}Faisnéis faoin bpíosa talún, consól, dífhabhtú scripteanna, seatanna scáileáin, maidir le OpenTTD
STR_TOOLBAR_TOOLTIP_SWITCH_TOOLBAR                              :{BLACK}Athraigh barraí uirlisí

# Extra tooltips for the scenario editor toolbar
STR_SCENEDIT_TOOLBAR_TOOLTIP_SAVE_SCENARIO_LOAD_SCENARIO        :{BLACK}Sábháil scéal, lódáil scéal, fág eagarthóir na scéalta, scoir
STR_SCENEDIT_TOOLBAR_OPENTTD                                    :{YELLOW}OpenTTD
STR_SCENEDIT_TOOLBAR_SCENARIO_EDITOR                            :{YELLOW}Eagarthóir Scéalta
STR_SCENEDIT_TOOLBAR_TOOLTIP_MOVE_THE_STARTING_DATE_BACKWARD    :{BLACK}Cuir an dáta tosaigh siar bliain amháin
STR_SCENEDIT_TOOLBAR_TOOLTIP_MOVE_THE_STARTING_DATE_FORWARD     :{BLACK}Cuir an dáta tosaigh ar aghaidh bliain amháin
STR_SCENEDIT_TOOLBAR_TOOLTIP_SET_DATE                           :{BLACK}Cliceáil chun an dáta tosaigh a iontráil
STR_SCENEDIT_TOOLBAR_TOOLTIP_DISPLAY_MAP_TOWN_DIRECTORY         :{BLACK}Taispeáin léarscáil, liosta na mbailte
STR_SCENEDIT_TOOLBAR_LANDSCAPE_GENERATION                       :{BLACK}Tírdhreach a chruthú
STR_SCENEDIT_TOOLBAR_TOWN_GENERATION                            :{BLACK}Baile a chruthú
STR_SCENEDIT_TOOLBAR_INDUSTRY_GENERATION                        :{BLACK}Tionscal a chruthú
STR_SCENEDIT_TOOLBAR_ROAD_CONSTRUCTION                          :{BLACK}Bóithre a thógáil
STR_SCENEDIT_TOOLBAR_TRAM_CONSTRUCTION                          :{BLACK}Tógáil trambhealaí
STR_SCENEDIT_TOOLBAR_PLANT_TREES                                :{BLACK}Crainnte a chur
STR_SCENEDIT_TOOLBAR_PLACE_SIGN                                 :{BLACK}Comhartha a chur
STR_SCENEDIT_TOOLBAR_PLACE_OBJECT                               :{BLACK}Cuir síos oibiacht

# Scenario editor file menu
###length 7
STR_SCENEDIT_FILE_MENU_SAVE_SCENARIO                            :Sábháil scéal
STR_SCENEDIT_FILE_MENU_LOAD_SCENARIO                            :Lódáil scéal
STR_SCENEDIT_FILE_MENU_SAVE_HEIGHTMAP                           :Sábháil mapa airde
STR_SCENEDIT_FILE_MENU_LOAD_HEIGHTMAP                           :Lódáil léarscáil airde
STR_SCENEDIT_FILE_MENU_QUIT_EDITOR                              :Fág eagarthóir na scéalta
STR_SCENEDIT_FILE_MENU_SEPARATOR                                :
STR_SCENEDIT_FILE_MENU_QUIT                                     :Scoir

# Settings menu
###length 14
STR_SETTINGS_MENU_GAME_OPTIONS                                  :Roghanna an chluiche
STR_SETTINGS_MENU_CONFIG_SETTINGS_TREE                          :Socruithe
STR_SETTINGS_MENU_SCRIPT_SETTINGS                               :Socruithe AI/Scripteanna cluiche
STR_SETTINGS_MENU_NEWGRF_SETTINGS                               :Socruithe NewGRF
STR_SETTINGS_MENU_TRANSPARENCY_OPTIONS                          :Roghanna trédhearcachta
STR_SETTINGS_MENU_TOWN_NAMES_DISPLAYED                          :Taispeántar ainmneacha bailte
STR_SETTINGS_MENU_STATION_NAMES_DISPLAYED                       :Taispeántar ainmneacha na stáisiún
STR_SETTINGS_MENU_WAYPOINTS_DISPLAYED                           :Taispeántar ainmneacha na bpointí bealaigh
STR_SETTINGS_MENU_SIGNS_DISPLAYED                               :Taispeántar comharthaí
STR_SETTINGS_MENU_SHOW_COMPETITOR_SIGNS                         :Taispeántar comharthaí agus ainmneacha iomaitheoirí
STR_SETTINGS_MENU_FULL_ANIMATION                                :Míreanna beochana iomlán
STR_SETTINGS_MENU_FULL_DETAIL                                   :Sonraí iomlán
STR_SETTINGS_MENU_TRANSPARENT_BUILDINGS                         :Foignimh trédhearcacha
STR_SETTINGS_MENU_TRANSPARENT_SIGNS                             :Comharthaí trédhearcacha

# File menu
###length 5
STR_FILE_MENU_SAVE_GAME                                         :Sábháil an cluiche
STR_FILE_MENU_LOAD_GAME                                         :Lódáil cluiche
STR_FILE_MENU_QUIT_GAME                                         :Fág an cluiche
STR_FILE_MENU_SEPARATOR                                         :
STR_FILE_MENU_EXIT                                              :Scoir

# Map menu
###length 4
STR_MAP_MENU_MAP_OF_WORLD                                       :Léarscáil den domhan
STR_MAP_MENU_EXTRA_VIEWPORT                                     :Fuinneog amhairc bhreise
STR_MAP_MENU_LINGRAPH_LEGEND                                    :Eochair an tSreafa Lastais
STR_MAP_MENU_SIGN_LIST                                          :Liosta na gcomharthaí

# Town menu
###length 2
STR_TOWN_MENU_TOWN_DIRECTORY                                    :Liosta bailte
STR_TOWN_MENU_FOUND_TOWN                                        :Aimsíodh baile

# Subsidies menu
###length 1
STR_SUBSIDIES_MENU_SUBSIDIES                                    :Fóirdheontais

# Graph menu
###length 6
STR_GRAPH_MENU_OPERATING_PROFIT_GRAPH                           :Graf den bhrabús oibriúcháin
STR_GRAPH_MENU_INCOME_GRAPH                                     :Graf den ioncam
STR_GRAPH_MENU_DELIVERED_CARGO_GRAPH                            :Graf den lastas a seachadadh
STR_GRAPH_MENU_PERFORMANCE_HISTORY_GRAPH                        :Graf den stair feidhmíochta
STR_GRAPH_MENU_COMPANY_VALUE_GRAPH                              :Graf de luach na cuideachta
STR_GRAPH_MENU_CARGO_PAYMENT_RATES                              :Rátaí íocaíochta do lastas

# Company league menu
###length 3
STR_GRAPH_MENU_COMPANY_LEAGUE_TABLE                             :Tábla sraithe na gcuideachtaí
STR_GRAPH_MENU_DETAILED_PERFORMANCE_RATING                      :Rátáil feidhmíochta mionsonraithe
STR_GRAPH_MENU_HIGHSCORE                                        :Tábla na n-ardscór

# Industry menu
###length 3
STR_INDUSTRY_MENU_INDUSTRY_DIRECTORY                            :Liosta de na tionscail
STR_INDUSTRY_MENU_INDUSTRY_CHAIN                                :Slabhraí na dtionscal
STR_INDUSTRY_MENU_FUND_NEW_INDUSTRY                             :Déan maoiniú ar thionscal nua

# URailway construction menu
###length 4
STR_RAIL_MENU_RAILROAD_CONSTRUCTION                             :Tógáil iarnróid
STR_RAIL_MENU_ELRAIL_CONSTRUCTION                               :Tógáil iarnróid leictrithe
STR_RAIL_MENU_MONORAIL_CONSTRUCTION                             :Tógáil iarnród aonráille
STR_RAIL_MENU_MAGLEV_CONSTRUCTION                               :Tógáil maglev

# Road construction menu
###length 2
STR_ROAD_MENU_ROAD_CONSTRUCTION                                 :Tógáil bóithre
STR_ROAD_MENU_TRAM_CONSTRUCTION                                 :Tógáil trambhealaigh

# Waterways construction menu
###length 1
STR_WATERWAYS_MENU_WATERWAYS_CONSTRUCTION                       :Tógáil uiscebhealaí

# Aairport construction menu
###length 1
STR_AIRCRAFT_MENU_AIRPORT_CONSTRUCTION                          :Tógáil aerfoirt

# Landscaping menu
###length 3
STR_LANDSCAPING_MENU_LANDSCAPING                                :Tírdhreachú
STR_LANDSCAPING_MENU_PLANT_TREES                                :Crainnte a chur
STR_LANDSCAPING_MENU_PLACE_SIGN                                 :Comhartha a chur

# Music menu
###length 1
STR_TOOLBAR_SOUND_MUSIC                                         :Fuaim/ceol

# Message menu
###length 3
STR_NEWS_MENU_LAST_MESSAGE_NEWS_REPORT                          :Teachtaireacht/tuairisc nuachta deiridh
STR_NEWS_MENU_MESSAGE_HISTORY_MENU                              :Stair na dteachtaireachtaí
STR_NEWS_MENU_DELETE_ALL_MESSAGES                               :Scrios gach teachtaireacht

# About menu
###length 10
STR_ABOUT_MENU_LAND_BLOCK_INFO                                  :Faisnéis faoin limistéar talún
STR_ABOUT_MENU_SEPARATOR                                        :
STR_ABOUT_MENU_TOGGLE_CONSOLE                                   :Scoránaigh consól
STR_ABOUT_MENU_AI_DEBUG                                         :Dífhabhtú AI/Scripteanna Cluiche
STR_ABOUT_MENU_SCREENSHOT                                       :Seat scáileáin
STR_ABOUT_MENU_SHOW_FRAMERATE                                   :Taispeáin an ráta frámaí
STR_ABOUT_MENU_ABOUT_OPENTTD                                    :Maidir le 'OpenTTD'
STR_ABOUT_MENU_SPRITE_ALIGNER                                   :Ailínóir spriteanna
STR_ABOUT_MENU_TOGGLE_BOUNDING_BOXES                            :Scoránaigh boscaí imill
STR_ABOUT_MENU_TOGGLE_DIRTY_BLOCKS                              :Scor anaigh dath na mbloc salacha

# Place in highscore window
###length 15
STR_ORDINAL_NUMBER_1ST                                          :1ú
STR_ORDINAL_NUMBER_2ND                                          :2ú
STR_ORDINAL_NUMBER_3RD                                          :3ú
STR_ORDINAL_NUMBER_4TH                                          :4ú
STR_ORDINAL_NUMBER_5TH                                          :5ú
STR_ORDINAL_NUMBER_6TH                                          :6ú
STR_ORDINAL_NUMBER_7TH                                          :7ú
STR_ORDINAL_NUMBER_8TH                                          :8ú
STR_ORDINAL_NUMBER_9TH                                          :9ú
STR_ORDINAL_NUMBER_10TH                                         :10ú
STR_ORDINAL_NUMBER_11TH                                         :11ú
STR_ORDINAL_NUMBER_12TH                                         :12ú
STR_ORDINAL_NUMBER_13TH                                         :13ú
STR_ORDINAL_NUMBER_14TH                                         :14ú
STR_ORDINAL_NUMBER_15TH                                         :15ú

###length 31
STR_DAY_NUMBER_1ST                                              :1ú
STR_DAY_NUMBER_2ND                                              :2ú
STR_DAY_NUMBER_3RD                                              :3ú
STR_DAY_NUMBER_4TH                                              :4ú
STR_DAY_NUMBER_5TH                                              :5ú
STR_DAY_NUMBER_6TH                                              :6ú
STR_DAY_NUMBER_7TH                                              :7ú
STR_DAY_NUMBER_8TH                                              :8ú
STR_DAY_NUMBER_9TH                                              :9ú
STR_DAY_NUMBER_10TH                                             :10ú
STR_DAY_NUMBER_11TH                                             :11ú
STR_DAY_NUMBER_12TH                                             :12ú
STR_DAY_NUMBER_13TH                                             :13ú
STR_DAY_NUMBER_14TH                                             :14ú
STR_DAY_NUMBER_15TH                                             :15ú
STR_DAY_NUMBER_16TH                                             :16ú
STR_DAY_NUMBER_17TH                                             :17ú
STR_DAY_NUMBER_18TH                                             :18ú
STR_DAY_NUMBER_19TH                                             :19ú
STR_DAY_NUMBER_20TH                                             :20ú
STR_DAY_NUMBER_21ST                                             :21ú
STR_DAY_NUMBER_22ND                                             :22ú
STR_DAY_NUMBER_23RD                                             :23ú
STR_DAY_NUMBER_24TH                                             :24ú
STR_DAY_NUMBER_25TH                                             :25ú
STR_DAY_NUMBER_26TH                                             :26ú
STR_DAY_NUMBER_27TH                                             :27ú
STR_DAY_NUMBER_28TH                                             :28ú
STR_DAY_NUMBER_29TH                                             :29ú
STR_DAY_NUMBER_30TH                                             :30ú
STR_DAY_NUMBER_31ST                                             :31ú

###length 12
STR_MONTH_ABBREV_JAN                                            :Ean
STR_MONTH_ABBREV_FEB                                            :Fea
STR_MONTH_ABBREV_MAR                                            :Már
STR_MONTH_ABBREV_APR                                            :Aib
STR_MONTH_ABBREV_MAY                                            :Bea
STR_MONTH_ABBREV_JUN                                            :Mei
STR_MONTH_ABBREV_JUL                                            :Iúil
STR_MONTH_ABBREV_AUG                                            :Lún
STR_MONTH_ABBREV_SEP                                            :M.Fómh
STR_MONTH_ABBREV_OCT                                            :D.Fómh
STR_MONTH_ABBREV_NOV                                            :Samh
STR_MONTH_ABBREV_DEC                                            :Noll

###length 12
STR_MONTH_JAN                                                   :Eanáir
STR_MONTH_FEB                                                   :Feabhra
STR_MONTH_MAR                                                   :Márta
STR_MONTH_APR                                                   :Aibreán
STR_MONTH_MAY                                                   :Bealtaine
STR_MONTH_JUN                                                   :Meitheamh
STR_MONTH_JUL                                                   :Iúil
STR_MONTH_AUG                                                   :Lúnasa
STR_MONTH_SEP                                                   :Meán Fómhair
STR_MONTH_OCT                                                   :Deireadh Fómhair
STR_MONTH_NOV                                                   :Samhain
STR_MONTH_DEC                                                   :Nollaig

# Graph window
STR_GRAPH_KEY_BUTTON                                            :{BLACK}Eochair
STR_GRAPH_KEY_TOOLTIP                                           :{BLACK}Taispeáin eochair na ngraf
STR_GRAPH_X_LABEL_MONTH                                         :{TINY_FONT}{STRING}
STR_GRAPH_X_LABEL_MONTH_YEAR                                    :{TINY_FONT}{STRING}{}{NUM}
STR_GRAPH_Y_LABEL                                               :{TINY_FONT}{STRING}
STR_GRAPH_Y_LABEL_NUMBER                                        :{TINY_FONT}{COMMA}

STR_GRAPH_OPERATING_PROFIT_CAPTION                              :{WHITE}Graf den bhrabús oibriúcháin
STR_GRAPH_INCOME_CAPTION                                        :{WHITE}Graf den Ioncam
STR_GRAPH_CARGO_DELIVERED_CAPTION                               :{WHITE}Aonad lastais a seachadadh
STR_GRAPH_COMPANY_PERFORMANCE_RATINGS_CAPTION                   :{WHITE}Rátálacha feidhmíochta cuideachtaí (uasrátáil=1000)
STR_GRAPH_COMPANY_VALUES_CAPTION                                :{WHITE}Luachanna cuideachta

STR_GRAPH_CARGO_PAYMENT_RATES_CAPTION                           :{WHITE}Rátaí íocaíochta do lastas
STR_GRAPH_CARGO_PAYMENT_RATES_X_LABEL                           :{TINY_FONT}{BLACK}Laethanta faoi bhealach
STR_GRAPH_CARGO_PAYMENT_RATES_TITLE                             :{TINY_FONT}{BLACK}Íocaíocht as 10 n-aonad (nó 10,000 lítear) de lastas a sheachadadh fad 20 cearnóg
STR_GRAPH_CARGO_ENABLE_ALL                                      :{TINY_FONT}{BLACK}Cumasaigh gach
STR_GRAPH_CARGO_DISABLE_ALL                                     :{TINY_FONT}{BLACK}Díchumasaigh gach
STR_GRAPH_CARGO_TOOLTIP_ENABLE_ALL                              :{BLACK}Taispeáin gach lastas ar ghraf na rátaí íocaíochta lastais
STR_GRAPH_CARGO_TOOLTIP_DISABLE_ALL                             :{BLACK}Ná taispeáin lastas ar bith ar ghraf na rátaí íocaíochta lastais
STR_GRAPH_CARGO_PAYMENT_TOGGLE_CARGO                            :{BLACK}Scoránaigh an graf don chineál lastais air/as
STR_GRAPH_CARGO_PAYMENT_CARGO                                   :{TINY_FONT}{BLACK}{STRING}

STR_GRAPH_PERFORMANCE_DETAIL_TOOLTIP                            :{BLACK}Taispeáin rátálacha feidhmíochta mionsonraithe

# Graph key window
STR_GRAPH_KEY_CAPTION                                           :{WHITE}Eochair do ghraif na gcuideachtaí
STR_GRAPH_KEY_COMPANY_SELECTION_TOOLTIP                         :{BLACK}Cliceáil anseo chun iontráil cuideachta ar ghraf a scoránú air/as

# Company league window
STR_COMPANY_LEAGUE_TABLE_CAPTION                                :{WHITE}Tábla Sraithe na gCuideachtaí
STR_COMPANY_LEAGUE_COMPANY_NAME                                 :{ORANGE}{COMPANY} {BLACK}{COMPANY_NUM} '{STRING}'
STR_COMPANY_LEAGUE_PERFORMANCE_TITLE_ENGINEER                   :Innealtóir
STR_COMPANY_LEAGUE_PERFORMANCE_TITLE_TRAFFIC_MANAGER            :Bainisteoir Tráchta
STR_COMPANY_LEAGUE_PERFORMANCE_TITLE_TRANSPORT_COORDINATOR      :Comhordaitheoir Iompair
STR_COMPANY_LEAGUE_PERFORMANCE_TITLE_ROUTE_SUPERVISOR           :Maoirseoir Bealach
STR_COMPANY_LEAGUE_PERFORMANCE_TITLE_DIRECTOR                   :Stiúrthóir
STR_COMPANY_LEAGUE_PERFORMANCE_TITLE_CHIEF_EXECUTIVE            :Príomhfheidhmeannach
STR_COMPANY_LEAGUE_PERFORMANCE_TITLE_CHAIRMAN                   :Cathaoirleach
STR_COMPANY_LEAGUE_PERFORMANCE_TITLE_PRESIDENT                  :Uachtarán
STR_COMPANY_LEAGUE_PERFORMANCE_TITLE_TYCOON                     :Toicí

# Performance detail window
STR_PERFORMANCE_DETAIL                                          :{WHITE}Rátáil feidhmíochta mionsonraithe
STR_PERFORMANCE_DETAIL_KEY                                      :{BLACK}Sonraí
STR_PERFORMANCE_DETAIL_AMOUNT_CURRENCY                          :{BLACK}({CURRENCY_SHORT}/{CURRENCY_SHORT})
STR_PERFORMANCE_DETAIL_AMOUNT_INT                               :{BLACK}({COMMA}/{COMMA})
STR_PERFORMANCE_DETAIL_PERCENT                                  :{WHITE}{NUM}%
STR_PERFORMANCE_DETAIL_SELECT_COMPANY_TOOLTIP                   :{BLACK}Féach ar na sonraí faoin gcuideachta seo

###length 10
STR_PERFORMANCE_DETAIL_VEHICLES                                 :{BLACK}Feithiclí:
STR_PERFORMANCE_DETAIL_STATIONS                                 :{BLACK}Stáisiúin:
STR_PERFORMANCE_DETAIL_MIN_PROFIT                               :{BLACK}Brabús íosta:
STR_PERFORMANCE_DETAIL_MIN_INCOME                               :{BLACK}Ioncam íosta:
STR_PERFORMANCE_DETAIL_MAX_INCOME                               :{BLACK}Ioncam uasta:
STR_PERFORMANCE_DETAIL_DELIVERED                                :{BLACK}Seachadta:
STR_PERFORMANCE_DETAIL_CARGO                                    :{BLACK}Lastas:
STR_PERFORMANCE_DETAIL_MONEY                                    :{BLACK}Airgead:
STR_PERFORMANCE_DETAIL_LOAN                                     :{BLACK}Iasacht:
STR_PERFORMANCE_DETAIL_TOTAL                                    :{BLACK}Iomlán:

###length 10
STR_PERFORMANCE_DETAIL_VEHICLES_TOOLTIP                         :{BLACK}Líon na bhfeithiclí a rinne brabús anuraidh, Áirítear leis seo feithiclí bóithre, traenacha, longa agus aerárthaigh
STR_PERFORMANCE_DETAIL_STATIONS_TOOLTIP                         :{BLACK}Líon na stáisiún ar tugadh lastas chomh fada leo le déanaí. Áirítear stáisiún traenach, stadanna bus, aerfort agus mar sin de ar leithligh, fiú amháin más cuid d'aon stáisiún amháin iad
STR_PERFORMANCE_DETAIL_MIN_PROFIT_TOOLTIP                       :{BLACK}Brabús na feithicle a bhfuil an t-ioncam is ísle aici (ní thógtar san áireamh ach feithiclí atá níos mó ná 2 bhliain d'aois)
STR_PERFORMANCE_DETAIL_MIN_INCOME_TOOLTIP                       :{BLACK}An méid airgead a rinneadh sa ráithe ina raibh an brabús is ísle le 12 ráithe anuas
STR_PERFORMANCE_DETAIL_MAX_INCOME_TOOLTIP                       :{BLACK}An méid airgid a rinneadh sa ráithe ina raibh an brabús is airde le 12 ráithe anuas
STR_PERFORMANCE_DETAIL_DELIVERED_TOOLTIP                        :{BLACK}Aonaid lastais a seachadadh le ceithre ráithe anuas
STR_PERFORMANCE_DETAIL_CARGO_TOOLTIP                            :{BLACK}Líon na gcineálacha lastais a seachadadh sa ráithe deiridh
STR_PERFORMANCE_DETAIL_MONEY_TOOLTIP                            :{BLACK}An méid airgid atá ag an gcuideachta seo sa bhanc
STR_PERFORMANCE_DETAIL_LOAN_TOOLTIP                             :{BLACK}An méid airgid atá glactha ag an gcuideachta seo mar iasacht
STR_PERFORMANCE_DETAIL_TOTAL_TOOLTIP                            :{BLACK}Pointí iomlán as na pointí féideartha

# Music window
STR_MUSIC_JAZZ_JUKEBOX_CAPTION                                  :{WHITE}Júcbhosca Snagcheoil
STR_MUSIC_PLAYLIST_ALL                                          :{TINY_FONT}{BLACK}Gach
STR_MUSIC_PLAYLIST_OLD_STYLE                                    :{TINY_FONT}{BLACK}Sean-stíl
STR_MUSIC_PLAYLIST_NEW_STYLE                                    :{TINY_FONT}{BLACK}Stíl nua
STR_MUSIC_PLAYLIST_EZY_STREET                                   :{TINY_FONT}{BLACK}Ezy Street
STR_MUSIC_PLAYLIST_CUSTOM_1                                     :{TINY_FONT}{BLACK}Saincheaptha 1
STR_MUSIC_PLAYLIST_CUSTOM_2                                     :{TINY_FONT}{BLACK}Saincheaptha 2
STR_MUSIC_MUSIC_VOLUME                                          :{TINY_FONT}{BLACK}Airde Ceoil
STR_MUSIC_EFFECTS_VOLUME                                        :{TINY_FONT}{BLACK}Airde na maisíochtaí
STR_MUSIC_TRACK_NONE                                            :{TINY_FONT}{DKGREEN}--
STR_MUSIC_TRACK_DIGIT                                           :{TINY_FONT}{DKGREEN}{ZEROFILL_NUM}
STR_MUSIC_TITLE_NONE                                            :{TINY_FONT}{DKGREEN}------
STR_MUSIC_TITLE_NOMUSIC                                         :{TINY_FONT}{DKGREEN}Níl aon cheol ar fáil
STR_MUSIC_TITLE_NAME                                            :{TINY_FONT}{DKGREEN}"{STRING}"
STR_MUSIC_TRACK                                                 :{TINY_FONT}{BLACK}Rian
STR_MUSIC_XTITLE                                                :{TINY_FONT}{BLACK}Teideal
STR_MUSIC_SHUFFLE                                               :{TINY_FONT}{BLACK}Ord randamach
STR_MUSIC_PROGRAM                                               :{TINY_FONT}{BLACK}Clár
STR_MUSIC_TOOLTIP_SKIP_TO_PREVIOUS_TRACK                        :{BLACK}Scipeáil chuig an rian roimhe sa roghnúchán
STR_MUSIC_TOOLTIP_SKIP_TO_NEXT_TRACK_IN_SELECTION               :{BLACK}Scipeáil chuig an gcéad rian eile sa roghnúchán
STR_MUSIC_TOOLTIP_STOP_PLAYING_MUSIC                            :{BLACK}Stop ag seinm ceoil
STR_MUSIC_TOOLTIP_START_PLAYING_MUSIC                           :{BLACK}Tosaigh ag seinm ceoil
STR_MUSIC_TOOLTIP_DRAG_SLIDERS_TO_SET_MUSIC                     :{BLACK}Tarraing na sleamhnáin chun airdí a shocrú don cheol agus do mhaisíochtaí fuaime
STR_MUSIC_TOOLTIP_SELECT_ALL_TRACKS_PROGRAM                     :{BLACK}Roghnaigh an clár 'gach rian'
STR_MUSIC_TOOLTIP_SELECT_OLD_STYLE_MUSIC                        :{BLACK}Roghnaigh an clár 'ceol seanstíle'
STR_MUSIC_TOOLTIP_SELECT_NEW_STYLE_MUSIC                        :{BLACK}Roghnaigh an clár 'ceol sa stíl nua'
STR_MUSIC_TOOLTIP_SELECT_EZY_STREET_STYLE                       :{BLACK}Roghnaigh an clár 'ceol sa stíl Ezy Street'
STR_MUSIC_TOOLTIP_SELECT_CUSTOM_1_USER_DEFINED                  :{BLACK}Roghnaigh an clár 'Saincheaptha 1' (sainithe ag an úsáideoir)
STR_MUSIC_TOOLTIP_SELECT_CUSTOM_2_USER_DEFINED                  :{BLACK}Roghnaigh an clár 'Saincheaptha 2' (sainithe ag an úsáideoir)
STR_MUSIC_TOOLTIP_TOGGLE_PROGRAM_SHUFFLE                        :{BLACK}Scoránaigh ord randamach clár air/as
STR_MUSIC_TOOLTIP_SHOW_MUSIC_TRACK_SELECTION                    :{BLACK}Taispeáin an fhuinneogh chun rianta ceoil a roghnú

# Playlist window
STR_PLAYLIST_MUSIC_SELECTION_SETNAME                            :{WHITE}An Clár Ceoil - '{STRING}'
STR_PLAYLIST_TRACK_NAME                                         :{TINY_FONT}{LTBLUE}{ZEROFILL_NUM} "{STRING}"
STR_PLAYLIST_TRACK_INDEX                                        :{TINY_FONT}{BLACK}Innéacs na Rianta
STR_PLAYLIST_PROGRAM                                            :{TINY_FONT}{BLACK}Clár - '{STRING}'
STR_PLAYLIST_CLEAR                                              :{TINY_FONT}{BLACK}Glan
STR_PLAYLIST_CHANGE_SET                                         :{BLACK}Tacar athruithe
STR_PLAYLIST_TOOLTIP_CLEAR_CURRENT_PROGRAM_CUSTOM1              :{BLACK}Glan an clár reatha (Saincheaptha1 nó Saincheaptha2 amháin)
STR_PLAYLIST_TOOLTIP_CHANGE_SET                                 :{BLACK}Athraigh an rogha cheoil chuig tacar eile atá suiteáilte
STR_PLAYLIST_TOOLTIP_CLICK_TO_ADD_TRACK                         :{BLACK}Cliceáil ar rian ceoil chun é a chur leis an gclár reatha (Saincheaptha1 nó Saincheaptha2 amháin)
STR_PLAYLIST_TOOLTIP_CLICK_TO_REMOVE_TRACK                      :{BLACK}Cliceáil ar rian ceoil chun é a bhaint ón gclár reatha (Saincheaptha1 nó Sainche

# Highscore window
STR_HIGHSCORE_TOP_COMPANIES_WHO_REACHED                         :{BIG_FONT}{BLACK}Cuideachtaí is fearr a bhain amach {NUM}
STR_HIGHSCORE_TOP_COMPANIES_NETWORK_GAME                        :{BIG_FONT}{BLACK}Tábla Sraithe na gCuideachtaí in {NUM}
STR_HIGHSCORE_POSITION                                          :{BIG_FONT}{BLACK}{COMMA}.
STR_HIGHSCORE_PERFORMANCE_TITLE_BUSINESSMAN                     :Fear gnó
STR_HIGHSCORE_PERFORMANCE_TITLE_ENTREPRENEUR                    :Fiontraí
STR_HIGHSCORE_PERFORMANCE_TITLE_INDUSTRIALIST                   :Tionsclaí
STR_HIGHSCORE_PERFORMANCE_TITLE_CAPITALIST                      :Caipitlí
STR_HIGHSCORE_PERFORMANCE_TITLE_MAGNATE                         :Móruasal
STR_HIGHSCORE_PERFORMANCE_TITLE_MOGUL                           :Mógal
STR_HIGHSCORE_PERFORMANCE_TITLE_TYCOON_OF_THE_CENTURY           :Toicí an Chéid
STR_HIGHSCORE_NAME                                              :{PRESIDENT_NAME}, {COMPANY}
STR_HIGHSCORE_STATS                                             :{BIG_FONT}'{STRING}'   ({COMMA})
STR_HIGHSCORE_COMPANY_ACHIEVES_STATUS                           :{BIG_FONT}{BLACK}Baineann {COMPANY} an stádas '{STRING}' amach!
STR_HIGHSCORE_PRESIDENT_OF_COMPANY_ACHIEVES_STATUS              :{BIG_FONT}{WHITE}Baineann {PRESIDENT_NAME} ó {COMPANY} an stádas '{STRING}' amach!

# Smallmap window
STR_SMALLMAP_CAPTION                                            :{WHITE}Léarscáil - {STRING}

###length 7
STR_SMALLMAP_TYPE_CONTOURS                                      :Camchuair
STR_SMALLMAP_TYPE_VEHICLES                                      :Feithiclí
STR_SMALLMAP_TYPE_INDUSTRIES                                    :Tionscail
STR_SMALLMAP_TYPE_ROUTEMAP                                      :Sreabhadh Lastais
STR_SMALLMAP_TYPE_ROUTES                                        :Bealaí
STR_SMALLMAP_TYPE_VEGETATION                                    :Fásra
STR_SMALLMAP_TYPE_OWNERS                                        :Úinéirí

STR_SMALLMAP_TOOLTIP_SHOW_LAND_CONTOURS_ON_MAP                  :{BLACK}Taispeáin camchuaireanna na talún ar an léarscáil
STR_SMALLMAP_TOOLTIP_SHOW_VEHICLES_ON_MAP                       :{BLACK}Taispeáin feithiclí ar an léarscáil
STR_SMALLMAP_TOOLTIP_SHOW_INDUSTRIES_ON_MAP                     :{BLACK}Taispeáin tionscail ar an léarscáil
STR_SMALLMAP_TOOLTIP_SHOW_LINK_STATS_ON_MAP                     :{BLACK}Taispeáin an sreabhadh lastais ar an léarscáil
STR_SMALLMAP_TOOLTIP_SHOW_TRANSPORT_ROUTES_ON                   :{BLACK}Taispeáin bealaí iompair ar an léarscáil
STR_SMALLMAP_TOOLTIP_SHOW_VEGETATION_ON_MAP                     :{BLACK}Taispeáin fásra ar an léarscáil
STR_SMALLMAP_TOOLTIP_SHOW_LAND_OWNERS_ON_MAP                    :{BLACK}Taispeáin úinéirí talún ar an léarscáil
STR_SMALLMAP_TOOLTIP_INDUSTRY_SELECTION                         :{BLACK}Cliceáil ar thionscail lena thaispeáint/folú. Déanann Ctrl+Cliceáil gach tionscal seachas an ceann roghnaithe a dhíchumasú. Ctrl+Cliceáil arís air chun gach cineál tionscail a chumasú
STR_SMALLMAP_TOOLTIP_COMPANY_SELECTION                          :{BLACK}Cliceáil ar chuideachta chun a maoine a thaispeáint nó gan a thaispeáint. Ctrl+Cliceáil chun gach cuideachta seachas an ceann roghnaithe a dhíchumasú. Ctrl+Cliceáil air arís chun gach cuideachta a chumasú
STR_SMALLMAP_TOOLTIP_CARGO_SELECTION                            :{BLACK}{BLACK}Cliceáil ar lastas chun a maoine a thaispeáint nó gan a thaispeáint. Ctrl+Cliceáil chun gach lastas seachas an ceann roghnaithe a dhíchumasú. Ctrl+Cliceáil air arís chun gach lastas a chumasú

STR_SMALLMAP_LEGENDA_ROADS                                      :{TINY_FONT}{BLACK}Bóithre
STR_SMALLMAP_LEGENDA_RAILROADS                                  :{TINY_FONT}{BLACK}Iarnróid
STR_SMALLMAP_LEGENDA_STATIONS_AIRPORTS_DOCKS                    :{TINY_FONT}{BLACK}Stáisiúin/Aerfoirt/Duganna
STR_SMALLMAP_LEGENDA_BUILDINGS_INDUSTRIES                       :{TINY_FONT}{BLACK}Foirgnimh/Tionscail
STR_SMALLMAP_LEGENDA_VEHICLES                                   :{TINY_FONT}{BLACK}Feithiclí
STR_SMALLMAP_LEGENDA_TRAINS                                     :{TINY_FONT}{BLACK}Traenacha
STR_SMALLMAP_LEGENDA_ROAD_VEHICLES                              :{TINY_FONT}{BLACK}Feithiclí Bóithre
STR_SMALLMAP_LEGENDA_SHIPS                                      :{TINY_FONT}{BLACK}Longa
STR_SMALLMAP_LEGENDA_AIRCRAFT                                   :{TINY_FONT}{BLACK}Aerárthaigh
STR_SMALLMAP_LEGENDA_TRANSPORT_ROUTES                           :{TINY_FONT}{BLACK}Bealaí Iompair
STR_SMALLMAP_LEGENDA_FOREST                                     :{TINY_FONT}{BLACK}Foraois
STR_SMALLMAP_LEGENDA_RAILROAD_STATION                           :{TINY_FONT}{BLACK}Stáisiún Iarnróid
STR_SMALLMAP_LEGENDA_TRUCK_LOADING_BAY                          :{TINY_FONT}{BLACK}Bá Lódála Leoraithe
STR_SMALLMAP_LEGENDA_BUS_STATION                                :{TINY_FONT}{BLACK}Stáisiún Bus
STR_SMALLMAP_LEGENDA_AIRPORT_HELIPORT                           :{TINY_FONT}{BLACK}Aerfort/Héileaport
STR_SMALLMAP_LEGENDA_DOCK                                       :{TINY_FONT}{BLACK}Dug
STR_SMALLMAP_LEGENDA_ROUGH_LAND                                 :{TINY_FONT}{BLACK}Talamh Garbh
STR_SMALLMAP_LEGENDA_GRASS_LAND                                 :{TINY_FONT}{BLACK}Talamh Féir
STR_SMALLMAP_LEGENDA_BARE_LAND                                  :{TINY_FONT}{BLACK}Talamh Lom
STR_SMALLMAP_LEGENDA_RAINFOREST                                 :{TINY_FONT}{BLACK}Foraois bháistí
STR_SMALLMAP_LEGENDA_FIELDS                                     :{TINY_FONT}{BLACK}Garrantaí
STR_SMALLMAP_LEGENDA_TREES                                      :{TINY_FONT}{BLACK}Crainnte
STR_SMALLMAP_LEGENDA_ROCKS                                      :{TINY_FONT}{BLACK}Carraigeacha
STR_SMALLMAP_LEGENDA_WATER                                      :{TINY_FONT}{BLACK}Uisce
STR_SMALLMAP_LEGENDA_NO_OWNER                                   :{TINY_FONT}{BLACK}Gan Úinéir
STR_SMALLMAP_LEGENDA_TOWNS                                      :{TINY_FONT}{BLACK}Bailte
STR_SMALLMAP_LEGENDA_INDUSTRIES                                 :{TINY_FONT}{BLACK}Tionscail
STR_SMALLMAP_LEGENDA_DESERT                                     :{TINY_FONT}{BLACK}Fásach
STR_SMALLMAP_LEGENDA_SNOW                                       :{TINY_FONT}{BLACK}Sneachta

STR_SMALLMAP_TOOLTIP_TOGGLE_TOWN_NAMES_ON_OFF                   :{BLACK}Scoránaigh ainmneacha na mbailte air/as ar an léarscáil
STR_SMALLMAP_CENTER                                             :{BLACK}Láraigh an léarscáil beag ar an suíomh reatha
STR_SMALLMAP_INDUSTRY                                           :{TINY_FONT}{STRING} ({NUM})
STR_SMALLMAP_LINKSTATS                                          :{TINY_FONT}{STRING}
STR_SMALLMAP_COMPANY                                            :{TINY_FONT}{COMPANY}
STR_SMALLMAP_TOWN                                               :{TINY_FONT}{WHITE}{TOWN}
STR_SMALLMAP_DISABLE_ALL                                        :{BLACK}Díchumasaigh gach
STR_SMALLMAP_ENABLE_ALL                                         :{BLACK}Cumasaigh gach
STR_SMALLMAP_SHOW_HEIGHT                                        :{BLACK}Taispeáin airde
STR_SMALLMAP_TOOLTIP_DISABLE_ALL_INDUSTRIES                     :{BLACK}Ná taispeáin aon tionscal ar an léarscáil
STR_SMALLMAP_TOOLTIP_ENABLE_ALL_INDUSTRIES                      :{BLACK}Taispeáin gach tionscal ar an léarscáil
STR_SMALLMAP_TOOLTIP_SHOW_HEIGHT                                :{BLACK}Scoránaigh an mapa airde a thaipeáint
STR_SMALLMAP_TOOLTIP_DISABLE_ALL_COMPANIES                      :{BLACK}Ná taispeáin maoin ar bith na cuideachta ar an léarscáil
STR_SMALLMAP_TOOLTIP_ENABLE_ALL_COMPANIES                       :{BLACK}Taispeáin maoin uile na cuideachta ar an léarscáil
STR_SMALLMAP_TOOLTIP_DISABLE_ALL_CARGOS                         :{BLACK}Ná taispeáin aon lastas ar an léarscáil
STR_SMALLMAP_TOOLTIP_ENABLE_ALL_CARGOS                          :{BLACK}Taispeáin gach lastas ar an léarscáil

# Status bar messages
STR_STATUSBAR_TOOLTIP_SHOW_LAST_NEWS                            :{BLACK}Taispeáin an teachtaireacht nó an tuairic nuachta deiridh
STR_STATUSBAR_COMPANY_NAME                                      :{SILVER}- -  {COMPANY}  - -
STR_STATUSBAR_PAUSED                                            :{YELLOW}*  *  AR SOS *  *
STR_STATUSBAR_PAUSED_LINK_GRAPH                                 :{ORANGE}*  *  AR SOS (ag fanacht ar nuashonrú ar ghraf na nasc) *  *
STR_STATUSBAR_AUTOSAVE                                          :{RED}UATHSHÁBHÁIL
STR_STATUSBAR_SAVING_GAME                                       :{RED}*  *  CLUICHE Á SHÁBHÁIL  *  *

STR_STATUSBAR_SPECTATOR                                         :{WHITE}(ag féachaint)

# News message history
STR_MESSAGE_HISTORY                                             :{WHITE}Stair na dteachtaireachtaí
STR_MESSAGE_HISTORY_TOOLTIP                                     :{BLACK}Liosta de gach teachtaireacht nuachta le déanaí
STR_MESSAGE_NEWS_FORMAT                                         :{STRING}  -  {STRING}

STR_NEWS_MESSAGE_CAPTION                                        :{WHITE}Teachtaireacht
STR_NEWS_CUSTOM_ITEM                                            :{BIG_FONT}{BLACK}{STRING}

STR_NEWS_FIRST_TRAIN_ARRIVAL                                    :{BIG_FONT}{BLACK}Saoránaigh ag ceiliúradh . . .{}Tagann an chéad traein isteach ag {STATION}!
STR_NEWS_FIRST_BUS_ARRIVAL                                      :{BIG_FONT}{BLACK}Saoránaigh ag ceiliúradh . . .{}Tagann an chéad bus isteach ag {STATION}!
STR_NEWS_FIRST_TRUCK_ARRIVAL                                    :{BIG_FONT}{BLACK}Saoránaigh ag ceiliúradh . . .{}Tagann an chéad trucail isteach ag {STATION}!
STR_NEWS_FIRST_PASSENGER_TRAM_ARRIVAL                           :{BIG_FONT}{BLACK}Saoránaigh ag ceiliúradh . . .{}Tagann an chéad tram paisinéirí isteach ag {STATION}!
STR_NEWS_FIRST_CARGO_TRAM_ARRIVAL                               :{BIG_FONT}{BLACK}Saoránaigh ag ceiliúradh . . .{}Tagann an chéad tram lastais isteach ag {STATION}!
STR_NEWS_FIRST_SHIP_ARRIVAL                                     :{BIG_FONT}{BLACK}Saoránaigh ag ceiliúradh . . .{}Tagann an chéad long isteach ag {STATION}!
STR_NEWS_FIRST_AIRCRAFT_ARRIVAL                                 :{BIG_FONT}{BLACK}Saoránaigh ag ceiliúradh . . .{}Tagann an chéad aerárthach isteach ag {STATION}!

STR_NEWS_TRAIN_CRASH                                            :{BIG_FONT}{BLACK}Tubaiste Traenach!{}Maraítear {COMMA} i liathróid tine tar éis imbhuailte
STR_NEWS_ROAD_VEHICLE_CRASH_DRIVER                              :{BIG_FONT}{BLACK}Tubaiste Feithicle Bóthair!{}Maraítear an tiománaí i liathróid tine tar éis imbhuailte
STR_NEWS_ROAD_VEHICLE_CRASH                                     :{BIG_FONT}{BLACK}Tubaiste Feithicle Bóthair!{}Maraítear {COMMA} i liathróid tine tar éis imbhuailte
STR_NEWS_AIRCRAFT_CRASH                                         :{BIG_FONT}{BLACK}Tubaiste Eitleáin!{}Maraítear {COMMA} i liathróid tine ag {STATION}
STR_NEWS_PLANE_CRASH_OUT_OF_FUEL                                :{BIG_FONT}{BLACK}Timpiste Eitleáin!{}Rith an t-aerártha amach as breosla, maraítear {COMMA} i liathróid tine

STR_NEWS_DISASTER_ZEPPELIN                                      :{BIG_FONT}{BLACK}Tubaiste Seipilín ag {STATION}!
STR_NEWS_DISASTER_SMALL_UFO                                     :{BIG_FONT}{BLACK}Scriostar feithicil bóthair in imbhualadh le 'UFO'!
STR_NEWS_DISASTER_AIRPLANE_OIL_REFINERY                         :{BIG_FONT}{BLACK}Pléascann scaglann ola in aice le {TOWN}!
STR_NEWS_DISASTER_HELICOPTER_FACTORY                            :{BIG_FONT}{BLACK}Scriostar monarcha in imthosca amhrasacha in aice le {TOWN}!
STR_NEWS_DISASTER_BIG_UFO                                       :{BIG_FONT}{BLACK}Tagann 'UFO' i dtír in aice le {TOWN}!
STR_NEWS_DISASTER_COAL_MINE_SUBSIDENCE                          :{BIG_FONT}{BLACK}Déantar léirscrios nuair a thiteann sloc mianaigh isteach in aice le {TOWN}!
STR_NEWS_DISASTER_FLOOD_VEHICLE                                 :{BIG_FONT}{BLACK}Tuillte!{}Ar a laghad {COMMA} ar iarraidh, glactar leis iad a bheith marbh tar éis tuilte!

STR_NEWS_COMPANY_IN_TROUBLE_TITLE                               :{BIG_FONT}{BLACK}Cuideachta iompar faoi bhrú!
STR_NEWS_COMPANY_IN_TROUBLE_DESCRIPTION                         :{BIG_FONT}{BLACK}Díolfar {STRING} nó fógrófar go bhfuil sé féimheach mura dtagann feabhas ar a fheidhmíocht go luath!
STR_NEWS_COMPANY_MERGER_TITLE                                   :{BIG_FONT}{BLACK}Cumasc idir cuideachtaí iompair!
STR_NEWS_COMPANY_MERGER_DESCRIPTION                             :{BIG_FONT}{BLACK}Díoladh {STRING} le {STRING} ar {CURRENCY_LONG}!
STR_NEWS_COMPANY_BANKRUPT_TITLE                                 :{BIG_FONT}{BLACK}Féimheach!
STR_NEWS_COMPANY_BANKRUPT_DESCRIPTION                           :{BIG_FONT}{BLACK}{STRING} dúnta síos ag creidiúnaithe agus gach sócmhainn díolta!
STR_NEWS_COMPANY_LAUNCH_TITLE                                   :{BIG_FONT}{BLACK}Seoladh cuideachta iompair nua!
STR_NEWS_COMPANY_LAUNCH_DESCRIPTION                             :{BIG_FONT}{BLACK}Téann {STRING} i mbun tógála in aice le {TOWN}!
STR_NEWS_MERGER_TAKEOVER_TITLE                                  :{BIG_FONT}{BLACK}Seilbh ar {STRING} glactha ag {STRING}!
STR_PRESIDENT_NAME_MANAGER                                      :{BLACK}{PRESIDENT_NAME}{}(Bainisteoir)

STR_NEWS_NEW_TOWN                                               :{BLACK}{BIG_FONT}Rinne {STRING} urraíocht chun baile nua a thógáil, {TOWN}!
STR_NEWS_NEW_TOWN_UNSPONSORED                                   :{BLACK}{BIG_FONT}Tógadh baile nua darb ainm {TOWN}!

STR_NEWS_INDUSTRY_CONSTRUCTION                                  :{BIG_FONT}{BLACK}{STRING} nua á thógáil in aice le {TOWN}!
STR_NEWS_INDUSTRY_PLANTED                                       :{BIG_FONT}{BLACK}{STRING} nua á chur in aice le {TOWN}!

STR_NEWS_INDUSTRY_CLOSURE_GENERAL                               :{BIG_FONT}{BLACK}Fógraíonn {STRING} go bhfuil sé ar tí dúnadh!
STR_NEWS_INDUSTRY_CLOSURE_SUPPLY_PROBLEMS                       :{BIG_FONT}{BLACK}Fógraíonn {STRING} go bhfuil sé ar tí dúnadh de bharr fadhbanna leis an soláthar!
STR_NEWS_INDUSTRY_CLOSURE_LACK_OF_TREES                         :{BIG_FONT}{BLACK}Fógraíonn {STRING} go bhfuil sé ar tí dúnadh mar gheall nach bhfuil aon chrainnte in aice leis!

STR_NEWS_EURO_INTRODUCTION                                      :{BIG_FONT}{BLACK}An tAontas Airgeadaíochta Eorpach!{}{}Tugtar isteach an Euro mar an t-aon airgeadra i gcomhair idirbhearta laethúla i do thír!
STR_NEWS_BEGIN_OF_RECESSION                                     :{BIG_FONT}{BLACK}Cúlú Domhanda!{}{}Saineolaithe airgeadais an-bhuartha faoin tobthitim sa gheilleagar!
STR_NEWS_END_OF_RECESSION                                       :{BIG_FONT}{BLACK}Cúlú Thart!{}{}Ardú meanman i measc lucht tionscail de bharr an chora chun feabhais sa trádáil agus an geilleagar ag neartú!

STR_NEWS_INDUSTRY_PRODUCTION_INCREASE_GENERAL                   :{BIG_FONT}{BLACK}Tháinig méadú ar tháirgeadh {INDUSTRY}!
STR_NEWS_INDUSTRY_PRODUCTION_INCREASE_COAL                      :{BIG_FONT}{BLACK}Aimsítear síog ghuail nua ag {INDUSTRY}!{}Meastar go dtiocfaidh méadú faoi dhó ar tháirgeadh!
STR_NEWS_INDUSTRY_PRODUCTION_INCREASE_OIL                       :{BIG_FONT}{BLACK}Aimsítear stoc ola nua ag {INDUSTRY}!{}Meastar go dtiocfaidh méadú faoi dhó ar tháirgeadh!
STR_NEWS_INDUSTRY_PRODUCTION_INCREASE_FARM                      :{BIG_FONT}{BLACK}Meastar go dtiocfaidh méadú faoi dhó ar tháirgeadh ag {INDUSTRY} mar gheall ar feabhsuithe sna modhanna feirmeoireachta!
STR_NEWS_INDUSTRY_PRODUCTION_INCREASE_SMOOTH                    :{BIG_FONT}{BLACK}Tagann méadú ar tháirgeadh {STRING} ag {INDUSTRY} de {COMMA}%!
STR_NEWS_INDUSTRY_PRODUCTION_DECREASE_GENERAL                   :{BIG_FONT}{BLACK}Tagann laghdú 50% ar tháirgeadh ag {INDUSTRY}
STR_NEWS_INDUSTRY_PRODUCTION_DECREASE_FARM                      :{BIG_FONT}{BLACK}Déantar robach de bharr inmhíolú feithidí ag {INDUSTRY}!{}Lagdhú 50% ar tháirgeadh
STR_NEWS_INDUSTRY_PRODUCTION_DECREASE_SMOOTH                    :{BIG_FONT}{BLACK}Tagann laghdú ar tháirgeadh {STRING} ag {INDUSTRY} de {COMMA}%!

###length VEHICLE_TYPES
STR_NEWS_TRAIN_IS_WAITING                                       :{WHITE}Tá {VEHICLE} ag fanacht san iosta
STR_NEWS_ROAD_VEHICLE_IS_WAITING                                :{WHITE}Tá {VEHICLE} ag fanacht san iosta
STR_NEWS_SHIP_IS_WAITING                                        :{WHITE}Tá {VEHICLE} ag fanacht san iosta
STR_NEWS_AIRCRAFT_IS_WAITING                                    :{WHITE}Tá {VEHICLE} ag fanacht san haingear
###next-name-looks-similar

# Order review system / warnings
STR_NEWS_VEHICLE_HAS_TOO_FEW_ORDERS                             :{WHITE}Níl a ndóthain orduithe ag {VEHICLE} sa sceideal
STR_NEWS_VEHICLE_HAS_VOID_ORDER                                 :{WHITE}Tá ordú folamh ag {VEHICLE}
STR_NEWS_VEHICLE_HAS_DUPLICATE_ENTRY                            :{WHITE}Tá orduithe dúbailte ag {VEHICLE}
STR_NEWS_VEHICLE_HAS_INVALID_ENTRY                              :{WHITE}Tá stáisiún neamhbhailí ag {VEHICLE} ina chuid orduithe
STR_NEWS_PLANE_USES_TOO_SHORT_RUNWAY                            :{WHITE}Tá aerfort a bhfuil rúidbhealach róghearr aige in orduithe {VEHICLE}

STR_NEWS_VEHICLE_IS_GETTING_OLD                                 :{WHITE}Tá {VEHICLE} ag fáil sean
STR_NEWS_VEHICLE_IS_GETTING_VERY_OLD                            :{WHITE}Tá {VEHICLE} ag fáil an-sean
STR_NEWS_VEHICLE_IS_GETTING_VERY_OLD_AND                        :{WHITE}Tá {VEHICLE} ag fáil an-sean agus ní mór é a ionadú go práinneach
STR_NEWS_TRAIN_IS_STUCK                                         :{WHITE}Ní féidir le {VEHICLE} bealach a aimsiú le leanúint ar aghaidh.
STR_NEWS_VEHICLE_IS_LOST                                        :{WHITE}Tá {VEHICLE} caillte.
STR_NEWS_VEHICLE_IS_UNPROFITABLE                                :{WHITE}Rinne {VEHICLE} brabús de {CURRENCY_LONG} anuraidh
STR_NEWS_AIRCRAFT_DEST_TOO_FAR                                  :{WHITE}Ní féidir le {VEHICLE} an chéad cheann scríbe eile a bhaint amach mar tá sé as raon

STR_NEWS_ORDER_REFIT_FAILED                                     :{WHITE}Stop {VEHICLE} mar gheall gur theip ar athfheistiú a ordaíodh
STR_NEWS_VEHICLE_AUTORENEW_FAILED                               :{WHITE}Theip ar uath-athnuachan ar {VEHICLE}{}{STRING}

STR_NEWS_NEW_VEHICLE_NOW_AVAILABLE                              :{BIG_FONT}{BLACK}Tá {STRING} nua ar fáil anois!
STR_NEWS_NEW_VEHICLE_TYPE                                       :{BIG_FONT}{BLACK}{ENGINE}
STR_NEWS_NEW_VEHICLE_NOW_AVAILABLE_WITH_TYPE                    :{BLACK}Tá {STRING} nua ar fáil anois!  -  {ENGINE}

STR_NEWS_SHOW_VEHICLE_GROUP_TOOLTIP                             :{BLACK}Oscail fuinneog an ghrúpa atá dírithe ar ghrúpa na feithicle

STR_NEWS_STATION_NO_LONGER_ACCEPTS_CARGO                        :{WHITE}Ní ghlacann {STATION} le {STRING} a thuilleadh
STR_NEWS_STATION_NO_LONGER_ACCEPTS_CARGO_OR_CARGO               :{WHITE}Ní ghlacann {STATION} le {STRING} ná le {STRING} a thuilleadh
STR_NEWS_STATION_NOW_ACCEPTS_CARGO                              :{WHITE}Glacann {STATION} le {STRING} anois
STR_NEWS_STATION_NOW_ACCEPTS_CARGO_AND_CARGO                    :{WHITE}Glacann {STATION} le {STRING} agus le {STRING} anois

STR_NEWS_OFFER_OF_SUBSIDY_EXPIRED                               :{BIG_FONT}{BLACK}Fóirdheontas a tairiscíodh imithe as dáta:{}{}Ní thabharfar fóirdheontas ar {STRING} ó {STRING} go {STRING} anois.
STR_NEWS_SUBSIDY_WITHDRAWN_SERVICE                              :{BIG_FONT}{BLACK}Fóirdheontas tarraingte siar:{}{}Ní thabharfar fóirdheontas ar sheirbhís {STRING} ó {STRING} go {STRING} a thuilleadh.
STR_NEWS_SERVICE_SUBSIDY_OFFERED                                :{BIG_FONT}{BLACK}Déantar fóirdheontas seirbhíse a thairiscint:{}{}Tabharfaidh an t-údarás aitiúil fóirdheontas don chéad seirbhís {STRING} ó {STRING} go {STRING} ar feadh {NUM} {P "bhliain amháin" "bhliain" "bliana" "mbliana" "bliain" }!
###length 4
STR_NEWS_SERVICE_SUBSIDY_AWARDED_HALF                           :{BIG_FONT}{BLACK}Bronnadh fóirdheontas seirbhíse ar {STRING}!{}{}Tabharfar 50% breise  don tseirbhís {STRING} ó {STRING} go {STRING} ar feadh {NUM} {P "bhliain amháin" "bhliain eile" "bliana eile" "mbliana eile" "bliain eile"}!
STR_NEWS_SERVICE_SUBSIDY_AWARDED_DOUBLE                         :{BIG_FONT}{BLACK}Bronnadh fóirdheontas seirbhíse ar {STRING}!{}{}Íocfar rátaí dúbailte ar feadh bliana don tseirbhís {STRING} ó {STRING} go {STRING} as seo go ceann {NUM} {P "bhliain amháin" "bhliain" "bliana" "mbliana" "bliain"}!
STR_NEWS_SERVICE_SUBSIDY_AWARDED_TRIPLE                         :{BIG_FONT}{BLACK}Bronnadh fóirdheontas seirbhíse ar {STRING}!{}{}Íocfar rátaí trí oiread níos mó don tseirbhís {STRING} ó {STRING} go {STRING} ar feadh {NUM} {P "bhliain amháin" "bhliain" "bliana" "mbliana" "bliain" } eile!
STR_NEWS_SERVICE_SUBSIDY_AWARDED_QUADRUPLE                      :{BIG_FONT}{BLACK}Bronnadh fóirdheontas seirbhíse ar {STRING}!{}{}Íocfar rátaí ceithre oiread níos mó don tseirbhís {STRING} ó {STRING} go {STRING} ar feadh {NUM} {P "bhliain amháin" "bhliain" "bliana" "mbliana" "bliain" } eile!

STR_NEWS_ROAD_REBUILDING                                        :{BIG_FONT}{BLACK}Anord tráchta in {TOWN}!{}{}Beidh 6 mhí de chrá croí do thiománaithe de bharr clár atógáil bóithre arna maoiniú ag {STRING}!
STR_NEWS_EXCLUSIVE_RIGHTS_TITLE                                 :{BIG_FONT}{BLACK}Monaplacht ar iompar!
STR_NEWS_EXCLUSIVE_RIGHTS_DESCRIPTION                           :{BIG_FONT}{BLACK}Síníonn údarás áitiúil {TOWN} conradh le {STRING} le haghaidh cearta eisiacha iompair ar feadh bliana!

# Extra view window
STR_EXTRA_VIEWPORT_TITLE                                        :{WHITE}Amharc {COMMA}
STR_EXTRA_VIEW_MOVE_VIEW_TO_MAIN                                :{BLACK}Cóipeáil chuig amharc
STR_EXTRA_VIEW_MOVE_VIEW_TO_MAIN_TT                             :{BLACK}Cóipeáil suíomh an phríomh-amhairc chuig an amharc seo
STR_EXTRA_VIEW_MOVE_MAIN_TO_VIEW                                :{BLACK}Greamaigh ón amharc
STR_EXTRA_VIEW_MOVE_MAIN_TO_VIEW_TT                             :{BLACK}Gramaigh suíomh an amhairc seo chuig an bpríomh-amharc

# Game options window
STR_GAME_OPTIONS_CAPTION                                        :{WHITE}Roghanna Cluiche
STR_GAME_OPTIONS_CURRENCY_UNITS_FRAME                           :{BLACK}Aonaid airgeadra
STR_GAME_OPTIONS_CURRENCY_UNITS_DROPDOWN_TOOLTIP                :{BLACK}Aonaid airgeadra a roghnú

###length 42
STR_GAME_OPTIONS_CURRENCY_GBP                                   :Punt na Breataine (GBP)
STR_GAME_OPTIONS_CURRENCY_USD                                   :Dollar Mheiriceá (USD)
STR_GAME_OPTIONS_CURRENCY_EUR                                   :Euro (EUR)
STR_GAME_OPTIONS_CURRENCY_JPY                                   :Yen na Seapáine (JPY)
STR_GAME_OPTIONS_CURRENCY_ATS                                   :Scilling na hOstaire (ATS)
STR_GAME_OPTIONS_CURRENCY_BEF                                   :Franc na Beilge (BEF)
STR_GAME_OPTIONS_CURRENCY_CHF                                   :Franc na hEilbhéise (CHF)
STR_GAME_OPTIONS_CURRENCY_CZK                                   :Koruna Phoblacht na Seice (CZK)
STR_GAME_OPTIONS_CURRENCY_DEM                                   :Deutschmark (DEM)
STR_GAME_OPTIONS_CURRENCY_DKK                                   :Krone na Danmhairge (DKK)
STR_GAME_OPTIONS_CURRENCY_ESP                                   :Peseta na Spáinne (ESP)
STR_GAME_OPTIONS_CURRENCY_FIM                                   :Markka na Fionlainne (FIM)
STR_GAME_OPTIONS_CURRENCY_FRF                                   :Franc na Fraince (FRF)
STR_GAME_OPTIONS_CURRENCY_GRD                                   :Drachma na Gréige (GRD)
STR_GAME_OPTIONS_CURRENCY_HUF                                   :Forint na hUngáire (HUF)
STR_GAME_OPTIONS_CURRENCY_ISK                                   :Krona na hÍoslainne (ISK)
STR_GAME_OPTIONS_CURRENCY_ITL                                   :Lira na hIodáile (ITL)
STR_GAME_OPTIONS_CURRENCY_NLG                                   :Guilder na hÍsiltíre (NLG)
STR_GAME_OPTIONS_CURRENCY_NOK                                   :Krone na hIorua (NOK)
STR_GAME_OPTIONS_CURRENCY_PLN                                   :Złoty na Polainne (PLN)
STR_GAME_OPTIONS_CURRENCY_RON                                   :Leu na Rómáine (RON)
STR_GAME_OPTIONS_CURRENCY_RUR                                   :Rúbal na Rúise (RUR)
STR_GAME_OPTIONS_CURRENCY_SIT                                   :Tolar na Slóivéine (SIT)
STR_GAME_OPTIONS_CURRENCY_SEK                                   :Krona na Sualainne (SEK)
STR_GAME_OPTIONS_CURRENCY_TRY                                   :Lira na Tuirce (TRY)
STR_GAME_OPTIONS_CURRENCY_SKK                                   :Koruna na Slováice (SKK)
STR_GAME_OPTIONS_CURRENCY_BRL                                   :Real na Brasaíle (BRL)
STR_GAME_OPTIONS_CURRENCY_EEK                                   :Krooni na hEastóine (EEK)
STR_GAME_OPTIONS_CURRENCY_LTL                                   :Litas na Liotuáine (LTL)
STR_GAME_OPTIONS_CURRENCY_KRW                                   :Won na Cóiré Theas (KRW)
STR_GAME_OPTIONS_CURRENCY_ZAR                                   :Rand na hAfraice Theas (ZAR)
STR_GAME_OPTIONS_CURRENCY_CUSTOM                                :Saincheaptha...
STR_GAME_OPTIONS_CURRENCY_GEL                                   :Lari na Seoirsia (GEL)
STR_GAME_OPTIONS_CURRENCY_IRR                                   :Rial na hIaráine (IRR)
STR_GAME_OPTIONS_CURRENCY_RUB                                   :Rúbal Nua na Rúise (RUB)
STR_GAME_OPTIONS_CURRENCY_MXN                                   :Peso Mheicsiceo (MXN)
STR_GAME_OPTIONS_CURRENCY_NTD                                   :Dollar Nua na Téaváine (NTD)
STR_GAME_OPTIONS_CURRENCY_CNY                                   :Renminbi na Síne (CNY)
STR_GAME_OPTIONS_CURRENCY_HKD                                   :Dollar Hong Cong (HKD)
STR_GAME_OPTIONS_CURRENCY_INR                                   :Rúipí na hIndia (INR)
STR_GAME_OPTIONS_CURRENCY_IDR                                   :Rupiah na hIndinéise (IDR)
STR_GAME_OPTIONS_CURRENCY_MYR                                   :Ringgit na Malaeisia (MYR)

###length 2
STR_GAME_OPTIONS_ROAD_VEHICLES_DROPDOWN_LEFT                    :Tiomáin ar chlé
STR_GAME_OPTIONS_ROAD_VEHICLES_DROPDOWN_RIGHT                   :Tiomáin ar dheis

STR_GAME_OPTIONS_TOWN_NAMES_FRAME                               :{BLACK}Ainmneacha na mbailte:
STR_GAME_OPTIONS_TOWN_NAMES_DROPDOWN_TOOLTIP                    :{BLACK}Roghnaigh stíl d'ainmneacha na mbailte

###length 21
STR_GAME_OPTIONS_TOWN_NAME_ORIGINAL_ENGLISH                     :Béarla (Bunaidh)
STR_GAME_OPTIONS_TOWN_NAME_FRENCH                               :Fraincis
STR_GAME_OPTIONS_TOWN_NAME_GERMAN                               :Gearmáinis
STR_GAME_OPTIONS_TOWN_NAME_ADDITIONAL_ENGLISH                   :Béarla (Breise)
STR_GAME_OPTIONS_TOWN_NAME_LATIN_AMERICAN                       :Meiriceá Laidineach
STR_GAME_OPTIONS_TOWN_NAME_SILLY                                :Áiféiseach
STR_GAME_OPTIONS_TOWN_NAME_SWEDISH                              :Sualainnis
STR_GAME_OPTIONS_TOWN_NAME_DUTCH                                :Ollainnis
STR_GAME_OPTIONS_TOWN_NAME_FINNISH                              :Fionlainnis
STR_GAME_OPTIONS_TOWN_NAME_POLISH                               :Polainnis
STR_GAME_OPTIONS_TOWN_NAME_SLOVAK                               :Slováicis
STR_GAME_OPTIONS_TOWN_NAME_NORWEGIAN                            :Ioruais
STR_GAME_OPTIONS_TOWN_NAME_HUNGARIAN                            :Ungárach
STR_GAME_OPTIONS_TOWN_NAME_AUSTRIAN                             :Ostarach
STR_GAME_OPTIONS_TOWN_NAME_ROMANIAN                             :Rómánach
STR_GAME_OPTIONS_TOWN_NAME_CZECH                                :Seiceach
STR_GAME_OPTIONS_TOWN_NAME_SWISS                                :Eilvéiseach
STR_GAME_OPTIONS_TOWN_NAME_DANISH                               :Danmhargach
STR_GAME_OPTIONS_TOWN_NAME_TURKISH                              :Turcach
STR_GAME_OPTIONS_TOWN_NAME_ITALIAN                              :Iodálach
STR_GAME_OPTIONS_TOWN_NAME_CATALAN                              :Catalónach

STR_GAME_OPTIONS_AUTOSAVE_FRAME                                 :{BLACK}Uathshábháil
STR_GAME_OPTIONS_AUTOSAVE_DROPDOWN_TOOLTIP                      :{BLACK}Roghnaigh eatramh idir uathshábhálacha an chluiche

# Autosave dropdown
###length 5
STR_GAME_OPTIONS_AUTOSAVE_DROPDOWN_OFF                          :As
STR_GAME_OPTIONS_AUTOSAVE_DROPDOWN_EVERY_1_MONTH                :Gach mí
STR_GAME_OPTIONS_AUTOSAVE_DROPDOWN_EVERY_3_MONTHS               :Gach 3 mí
STR_GAME_OPTIONS_AUTOSAVE_DROPDOWN_EVERY_6_MONTHS               :Gach 6 mí
STR_GAME_OPTIONS_AUTOSAVE_DROPDOWN_EVERY_12_MONTHS              :Gach 12 mí

STR_GAME_OPTIONS_LANGUAGE                                       :{BLACK}Teanga
STR_GAME_OPTIONS_LANGUAGE_TOOLTIP                               :{BLACK}Roghnaigh an teanga comhéadain le húsáid
STR_GAME_OPTIONS_LANGUAGE_PERCENTAGE                            :{STRING} ({NUM}% críochnaithe)

STR_GAME_OPTIONS_FULLSCREEN                                     :{BLACK}Lánscáileán
STR_GAME_OPTIONS_FULLSCREEN_TOOLTIP                             :{BLACK}Cuir tic sa bhosca seo chun OpenTTD a imirt sa mhód lánscáileáin

STR_GAME_OPTIONS_RESOLUTION                                     :{BLACK}Taifeach scáileáin
STR_GAME_OPTIONS_RESOLUTION_TOOLTIP                             :{BLACK}Roghnaigh an taifeach scáileáin le húsáid
STR_GAME_OPTIONS_RESOLUTION_OTHER                               :eile
STR_GAME_OPTIONS_RESOLUTION_ITEM                                :{NUM}x{NUM}

STR_GAME_OPTIONS_VIDEO_ACCELERATION                             :{BLACK}Luasghéarú crua-earraí
STR_GAME_OPTIONS_VIDEO_ACCELERATION_TOOLTIP                     :{BLACK}Cuir tic sa bhosca seo chun cead a thabhairt do OpenTTD iarracht a dhéanamh luasghéarú crua-earraí a úsáid. Má athraítear an socrú seo, ní chuirfear i bhfeidhm é ach tar éis an cluiche a atosú.
STR_GAME_OPTIONS_VIDEO_ACCELERATION_RESTART                     :{WHITE}Ní chuirfear an socrú i bhfeidhm go dtí go ndéanfar an cluiche a atosú

STR_GAME_OPTIONS_VIDEO_VSYNC                                    :{BLACK}VSync
STR_GAME_OPTIONS_VIDEO_VSYNC_TOOLTIP                            :{BLACK}Cuir tic sa bhosca seo chun v-shioncronú (v-sync) a úsáid ar an scáileán. Má athraítear an socrú seo, ní chuirfear i bhfeidhm é ach tar éis an cluiche a atosú. Ní oibríonn seo ach amháin má tá luasghéarú crua-earraí cumasaithe

STR_GAME_OPTIONS_GUI_ZOOM_FRAME                                 :{BLACK}Méid an chomhéadain
STR_GAME_OPTIONS_GUI_ZOOM_DROPDOWN_TOOLTIP                      :{BLACK}Roghnaigh méid na heiliminte comhéadain a úsáidfear

STR_GAME_OPTIONS_GUI_ZOOM_DROPDOWN_AUTO                         :(uath-aimsiú)
STR_GAME_OPTIONS_GUI_ZOOM_DROPDOWN_NORMAL                       :Gnáth
STR_GAME_OPTIONS_GUI_ZOOM_DROPDOWN_2X_ZOOM                      :Méid dúbailte
STR_GAME_OPTIONS_GUI_ZOOM_DROPDOWN_4X_ZOOM                      :Méid cheathrúil

STR_GAME_OPTIONS_FONT_ZOOM                                      :{BLACK}Méid na clófhoirne
STR_GAME_OPTIONS_FONT_ZOOM_DROPDOWN_TOOLTIP                     :{BLACK}Roghnaigh méid na clófhoirne don chomhéadan a úsáidfear

STR_GAME_OPTIONS_FONT_ZOOM_DROPDOWN_AUTO                        :(uath-aimsiú)
STR_GAME_OPTIONS_FONT_ZOOM_DROPDOWN_NORMAL                      :Gnáthmhéid
STR_GAME_OPTIONS_FONT_ZOOM_DROPDOWN_2X_ZOOM                     :Méid dúbailte
STR_GAME_OPTIONS_FONT_ZOOM_DROPDOWN_4X_ZOOM                     :4x

STR_GAME_OPTIONS_GRAPHICS                                       :{BLACK}Grafaicí

STR_GAME_OPTIONS_REFRESH_RATE                                   :{BLACK}Ráta athnuachana na taispeána
STR_GAME_OPTIONS_REFRESH_RATE_TOOLTIP                           :{BLACK}Roghnaigh ráta athnuachana an scáileán atá le húsáid
STR_GAME_OPTIONS_REFRESH_RATE_ITEM                              :{NUM}Hz
STR_GAME_OPTIONS_REFRESH_RATE_WARNING                           :{WHITE}D'fhéadfadh rátaí athnuacha os cionn 60Hz tionchar a bheith acu ar an bhfeidhmíocht.

STR_GAME_OPTIONS_BASE_GRF                                       :{BLACK}Sraith graifice bunaidh
STR_GAME_OPTIONS_BASE_GRF_TOOLTIP                               :{BLACK}Roghnaigh an sraith grafaice bunaidh le húsáid
STR_GAME_OPTIONS_BASE_GRF_STATUS                                :{RED}{NUM} {P ch ch ch gc c}omhad ar iarraidh/truaillithe
STR_GAME_OPTIONS_BASE_GRF_DESCRIPTION_TOOLTIP                   :{BLACK}Faisnéis breise faoin sraith grafaice bunaidh

STR_GAME_OPTIONS_BASE_SFX                                       :{BLACK}Sraith fuaimeanna bunaidh
STR_GAME_OPTIONS_BASE_SFX_TOOLTIP                               :{BLACK}Roghnaigh an tsraithe fuaimeanna bunaidh le húsáid
STR_GAME_OPTIONS_BASE_SFX_DESCRIPTION_TOOLTIP                   :{BLACK}Faisnéis breise faoin tsraith fuaimeanna bunaidh

STR_GAME_OPTIONS_BASE_MUSIC                                     :{BLACK}Sraith ceoil bunaidh
STR_GAME_OPTIONS_BASE_MUSIC_TOOLTIP                             :{BLACK}Roghnaigh an tsraith ceoil bunaidh le húsáid
STR_GAME_OPTIONS_BASE_MUSIC_STATUS                              :{RED}{NUM} {P ch ch ch gc c}omhad truaillithe
STR_GAME_OPTIONS_BASE_MUSIC_DESCRIPTION_TOOLTIP                 :{BLACK}Faisnéis breise faoin tsraith ceoil bunaidh

STR_ERROR_RESOLUTION_LIST_FAILED                                :{WHITE}Teipeadh liosta de na taifigh a dtacaítear leo a fháil
STR_ERROR_FULLSCREEN_FAILED                                     :{WHITE}Theip ar an mód lánscáileáin

# Custom currency window

STR_CURRENCY_WINDOW                                             :{WHITE}Airgeadra saincheaptha
STR_CURRENCY_EXCHANGE_RATE                                      :{LTBLUE}Ráta malairte: {ORANGE}{CURRENCY_LONG} = € {COMMA}
STR_CURRENCY_DECREASE_EXCHANGE_RATE_TOOLTIP                     :{BLACK}Laghdaigh méid d'airgeadra ar Euro (€) amháin
STR_CURRENCY_INCREASE_EXCHANGE_RATE_TOOLTIP                     :{BLACK}Méadaigh méid d'airgeadra ar Euro (€) amháin
STR_CURRENCY_SET_EXCHANGE_RATE_TOOLTIP                          :{BLACK}Socraigh ráta malairte d'airgeadra ar Euro (€) amháin

STR_CURRENCY_SEPARATOR                                          :{LTBLUE}Deighilteoir: {ORANGE}{STRING}
STR_CURRENCY_SET_CUSTOM_CURRENCY_SEPARATOR_TOOLTIP              :{BLACK}Socraigh an deighilteoir dod' airgeadra

STR_CURRENCY_PREFIX                                             :{LTBLUE}Réimír: {ORANGE}{STRING}
STR_CURRENCY_SET_CUSTOM_CURRENCY_PREFIX_TOOLTIP                 :{BLACK}Socraigh an teaghrán réimíre dod' airgeadra
STR_CURRENCY_SUFFIX                                             :{LTBLUE}Iarmhír: {ORANGE}{STRING}
STR_CURRENCY_SET_CUSTOM_CURRENCY_SUFFIX_TOOLTIP                 :{BLACK}Socraigh an teaghrán iarmhíre dod' airgeadra

STR_CURRENCY_SWITCH_TO_EURO                                     :{LTBLUE}Athraigh go Euro: {ORANGE}{NUM}
STR_CURRENCY_SWITCH_TO_EURO_NEVER                               :{LTBLUE}Athraigh go Euro: {ORANGE}riamh
STR_CURRENCY_SET_CUSTOM_CURRENCY_TO_EURO_TOOLTIP                :{BLACK}Socraigh an bhliain ina n-athrófar chuig an Euro
STR_CURRENCY_DECREASE_CUSTOM_CURRENCY_TO_EURO_TOOLTIP           :{BLACK}Athraigh chuig an Euro níos luaithe
STR_CURRENCY_INCREASE_CUSTOM_CURRENCY_TO_EURO_TOOLTIP           :{BLACK}Athraigh chuig an Euro níos déanaí

STR_CURRENCY_PREVIEW                                            :{LTBLUE}Réamhamharc: {ORANGE}{CURRENCY_LONG}
STR_CURRENCY_CUSTOM_CURRENCY_PREVIEW_TOOLTIP                    :{BLACK}10000 Punt (£) i d'airgeadra
STR_CURRENCY_CHANGE_PARAMETER                                   :{BLACK}Athraigh paraiméadar d'airgeadra saincheaptha

STR_DIFFICULTY_LEVEL_SETTING_MAXIMUM_NO_COMPETITORS             :{LTBLUE}Uaslíon na n-iomaitheoirí: {ORANGE}{COMMA}

STR_NONE                                                        :Ceann ar bith
STR_FUNDING_ONLY                                                :Maoiniú amháin
STR_MINIMAL                                                     :Íosmhéid
STR_NUM_VERY_LOW                                                :An íseal
STR_NUM_LOW                                                     :Íseal
STR_NUM_NORMAL                                                  :Gnáth
STR_NUM_HIGH                                                    :Ard
STR_NUM_CUSTOM                                                  :Saincheaptha
STR_NUM_CUSTOM_NUMBER                                           :Saincheaptha ({NUM})

STR_VARIETY_NONE                                                :Gan éagsúlacht
STR_VARIETY_VERY_LOW                                            :An-íseal
STR_VARIETY_LOW                                                 :Íseal
STR_VARIETY_MEDIUM                                              :Meánach
STR_VARIETY_HIGH                                                :Ard
STR_VARIETY_VERY_HIGH                                           :An-ard

###length 5
STR_AI_SPEED_VERY_SLOW                                          :An-mhall
STR_AI_SPEED_SLOW                                               :Mall
STR_AI_SPEED_MEDIUM                                             :Meánach
STR_AI_SPEED_FAST                                               :Scioptha
STR_AI_SPEED_VERY_FAST                                          :An-scioptha

###length 6
STR_SEA_LEVEL_VERY_LOW                                          :An-íseal
STR_SEA_LEVEL_LOW                                               :Íseal
STR_SEA_LEVEL_MEDIUM                                            :Meánach
STR_SEA_LEVEL_HIGH                                              :Ard
STR_SEA_LEVEL_CUSTOM                                            :Saincheaptha
STR_SEA_LEVEL_CUSTOM_PERCENTAGE                                 :Saincheaptha ({NUM}%)

###length 4
STR_RIVERS_NONE                                                 :Ceann ar bith
STR_RIVERS_FEW                                                  :Cúpla ceann
STR_RIVERS_MODERATE                                             :Meánach
STR_RIVERS_LOT                                                  :Go leor

###length 3
STR_DISASTER_NONE                                               :Gan tubaistí
STR_DISASTER_REDUCED                                            :Laghdaithe
STR_DISASTER_NORMAL                                             :Gnáth

###length 4
STR_SUBSIDY_X1_5                                                :x1.5
STR_SUBSIDY_X2                                                  :x2
STR_SUBSIDY_X3                                                  :x3
STR_SUBSIDY_X4                                                  :x4

###length 7
STR_TERRAIN_TYPE_VERY_FLAT                                      :An-réidh
STR_TERRAIN_TYPE_FLAT                                           :Réidh
STR_TERRAIN_TYPE_HILLY                                          :Cnocach
STR_TERRAIN_TYPE_MOUNTAINOUS                                    :Sléibhtiúil
STR_TERRAIN_TYPE_ALPINIST                                       :Ailpíneach
STR_TERRAIN_TYPE_CUSTOM                                         :Airde shaincheaptha
STR_TERRAIN_TYPE_CUSTOM_VALUE                                   :Airde shaincheaptha ({NUM})

###length 3
STR_CITY_APPROVAL_PERMISSIVE                                    :Tugtar cead
STR_CITY_APPROVAL_TOLERANT                                      :Fulangach
STR_CITY_APPROVAL_HOSTILE                                       :Naimhdeach

STR_WARNING_NO_SUITABLE_AI                                      :{WHITE}Níl aon AI oiriúnach ar fáil...{}Is féidir leat roinnt AI a íoslódáil tríd an gcóras 'Inneachar Ar Líne'

# Settings tree window
STR_CONFIG_SETTING_TREE_CAPTION                                 :{WHITE}Socruithe
STR_CONFIG_SETTING_FILTER_TITLE                                 :{BLACK}Teaghrán scagtha:
STR_CONFIG_SETTING_EXPAND_ALL                                   :{BLACK}Fairsingigh gach ceann
STR_CONFIG_SETTING_COLLAPSE_ALL                                 :{BLACK}Leacaigh gach ceann
STR_CONFIG_SETTING_RESET_ALL                                    :{BLACK}Athshocraigh gach luach
STR_CONFIG_SETTING_NO_EXPLANATION_AVAILABLE_HELPTEXT            :(níl aon mhíniú ar fáil)
STR_CONFIG_SETTING_DEFAULT_VALUE                                :{LTBLUE}Luach réamhshocraithe: {ORANGE}{STRING}
STR_CONFIG_SETTING_TYPE                                         :{LTBLUE}Cineál socrú: {ORANGE}{STRING}
STR_CONFIG_SETTING_TYPE_CLIENT                                  :Socrú cliaint (ní sábháiltear nuair a sábháiltear cluiche; tá feidhm aige ar gach cluiche)
STR_CONFIG_SETTING_TYPE_GAME_MENU                               :Socrú cluiche (sábháiltear i gcluichí sábháilte; tionchar ar chluichí nua amháin)
STR_CONFIG_SETTING_TYPE_GAME_INGAME                             :Socrú cluiche (stóráilte i gcluiche sábháilte; tionchar ar an gcluiche reatha amháin)
STR_CONFIG_SETTING_TYPE_COMPANY_MENU                            :Socrú cuideachta (stóráilte i gcluiche sábháilte; tionchar ar chluichí nua amháin)
STR_CONFIG_SETTING_TYPE_COMPANY_INGAME                          :Socrú cuideachta (stóráilte i gcluiche sábháilte; tionchar ar an gcuideachta reatha amháin)
STR_CONFIG_SETTING_RESET_ALL_CONFIRMATION_DIALOG_CAPTION        :{WHITE}Rabhadh!
STR_CONFIG_SETTING_RESET_ALL_CONFIRMATION_DIALOG_TEXT           :{WHITE}Leis an mbeart seo athshocrófar gach socrú cluiche chuig a réamhshocrú.{}An bhfuil tú cinnte gur mhaith leat leanúint ar aghaidh?

STR_CONFIG_SETTING_RESTRICT_CATEGORY                            :{BLACK}Catagóir:
STR_CONFIG_SETTING_RESTRICT_TYPE                                :{BLACK}Cineál:
STR_CONFIG_SETTING_RESTRICT_DROPDOWN_HELPTEXT                   :{BLACK}Cuirtear srian ar an liosta thíos ag úsáid scagairí réamhshocraithe
STR_CONFIG_SETTING_RESTRICT_BASIC                               :Bunúsach (ná taispeáin ach socruithe tábhachtacha)
STR_CONFIG_SETTING_RESTRICT_ADVANCED                            :Ardleibhéil (taispeáin formhór na socruithe)
STR_CONFIG_SETTING_RESTRICT_ALL                                 :Saineolaí (taispeáin gach socrú, cinn aisteacha ina measc)
STR_CONFIG_SETTING_RESTRICT_CHANGED_AGAINST_DEFAULT             :Socruithe a bhfuil luach acu nach é an réamhshocrú é
STR_CONFIG_SETTING_RESTRICT_CHANGED_AGAINST_NEW                 :Socruithe a bhfuil luach acu nach é an luach atá ag do shocruithe do chluiche nua

STR_CONFIG_SETTING_TYPE_DROPDOWN_HELPTEXT                       :{BLACK}Déantar an liosta thíos a theorannú go cineálacha áirithe socruithe
STR_CONFIG_SETTING_TYPE_DROPDOWN_ALL                            :Gach cineál socrú
STR_CONFIG_SETTING_TYPE_DROPDOWN_CLIENT                         :Socruithe Cliant (níl siad stóráilte i gcluiche sábháilte; tionchar ar gach cluiche)
STR_CONFIG_SETTING_TYPE_DROPDOWN_GAME_MENU                      :Socruithe cluiche (stóráilte i gcluichí sábháilte; tionchar ar cluichí nua amháin)
STR_CONFIG_SETTING_TYPE_DROPDOWN_GAME_INGAME                    :Socruithe Cluichte (stóráilte i gcluiche sábháilte; tionchar ar an gcluiche reatha amháin)
STR_CONFIG_SETTING_TYPE_DROPDOWN_COMPANY_MENU                   :Socruithe Cuideachta (stóráilte i gcluiche sábháilte; tionchar ar chluichí nua amháin)
STR_CONFIG_SETTING_TYPE_DROPDOWN_COMPANY_INGAME                 :Socruithe Cuideachta (stóráilte i gcluiche sábháilte; tionchar acu ar an gcuideachta reatha amháin)

STR_CONFIG_SETTINGS_NONE                                        :{WHITE}- Ceann ar bith -
###length 3
STR_CONFIG_SETTING_CATEGORY_HIDES                               :{BLACK}Taispeáin gach toradh cuardaigh de réir socrú{}{SILVER}Catagóir {BLACK}go {WHITE}{STRING}
STR_CONFIG_SETTING_TYPE_HIDES                                   :{BLACK}Taispeáin gach toradh cuardaigh de réir socrú{}{SILVER}Cineál {BLACK}go {WHITE}Gach cineál socrú
STR_CONFIG_SETTING_CATEGORY_AND_TYPE_HIDES                      :{BLACK}Taispeáin gach toradh cuardaigh de réir socrú{}{SILVER}Catagóir {BLACK}go {WHITE}{STRING} {BLACK}agus {SILVER}Cineál {BLACK}go {WHITE}Gach cineál socrú

###length 3
STR_CONFIG_SETTING_OFF                                          :As
STR_CONFIG_SETTING_ON                                           :Air
STR_CONFIG_SETTING_DISABLED                                     :Díchumasaithe

###length 3
STR_CONFIG_SETTING_COMPANIES_OFF                                :As
STR_CONFIG_SETTING_COMPANIES_OWN                                :Do chuideachta féin
STR_CONFIG_SETTING_COMPANIES_ALL                                :Gach cuideachta

###length 3
STR_CONFIG_SETTING_NONE                                         :Deatach ar bith
STR_CONFIG_SETTING_ORIGINAL                                     :Bunaidh
STR_CONFIG_SETTING_REALISTIC                                    :Réalaíoch

###length 3
STR_CONFIG_SETTING_HORIZONTAL_POS_LEFT                          :Ar chlé
STR_CONFIG_SETTING_HORIZONTAL_POS_CENTER                        :Sa lár
STR_CONFIG_SETTING_HORIZONTAL_POS_RIGHT                         :Ar dheis

STR_CONFIG_SETTING_MAXIMUM_INITIAL_LOAN                         :Iasacht tosaigh uasta: {STRING}
STR_CONFIG_SETTING_MAXIMUM_INITIAL_LOAN_HELPTEXT                :Uasmhéid is féidir le cuideachta a chur ar iasacht (gan boilsciú a chur san áireamh)

STR_CONFIG_SETTING_INTEREST_RATE                                :Ráta úis: {STRING}
STR_CONFIG_SETTING_INTEREST_RATE_HELPTEXT                       :Ráta úis ar iasachtaí; rialaíonn sé seo boilsciú freisin, má tá sé cumasaithe

STR_CONFIG_SETTING_RUNNING_COSTS                                :Costais choinneála: {STRING}
STR_CONFIG_SETTING_RUNNING_COSTS_HELPTEXT                       :Socraigh leibhéal na gcostas cothabhála agus coinneála atá ag feithiclí agus bonneagar

STR_CONFIG_SETTING_CONSTRUCTION_SPEED                           :Luas tógála: {STRING}
STR_CONFIG_SETTING_CONSTRUCTION_SPEED_HELPTEXT                  :Cuir teorainn le líon na ngníomhartha tógála atá ag AInna

STR_CONFIG_SETTING_VEHICLE_BREAKDOWNS                           :Cliseadh feithiclí: {STRING}
STR_CONFIG_SETTING_VEHICLE_BREAKDOWNS_HELPTEXT                  :Rialaigh chomh minic agus a fhéadfaidh feithiclí nach ndéantar seirbhísiú ceart ort cliseadh

STR_CONFIG_SETTING_SUBSIDY_MULTIPLIER                           :Iolraitheoir na bhfóirdheontas: {STRING}
STR_CONFIG_SETTING_SUBSIDY_MULTIPLIER_HELPTEXT                  :Socraigh an méid a íoctar ar naisc atá faoi fhóirdheontas

STR_CONFIG_SETTING_SUBSIDY_DURATION                             :Fad na bhfóirdheontas: {STRING}
STR_CONFIG_SETTING_SUBSIDY_DURATION_HELPTEXT                    :Socraigh líon na mblianta a bhronnfar fóirdheontas ina leith

STR_CONFIG_SETTING_SUBSIDY_DURATION_VALUE                       :{NUM} {P "bliain amháin" "bhliain" "bliana" "mbliana" "bliain"}
###setting-zero-is-special
STR_CONFIG_SETTING_SUBSIDY_DURATION_DISABLED                    :Gan fóirdheontas

STR_CONFIG_SETTING_CONSTRUCTION_COSTS                           :Costais tógála: {STRING}
STR_CONFIG_SETTING_CONSTRUCTION_COSTS_HELPTEXT                  :Socraigh leibhéal na gcostas tógála agus ceannaigh

STR_CONFIG_SETTING_RECESSIONS                                   :Cúluithe eacnamaíochta: {STRING}
STR_CONFIG_SETTING_RECESSIONS_HELPTEXT                          :Má dhéantar seo a chumasú, féadfaidh cúluithe a bheith ann gach cúpla bliain. Le linn cúlú, bíonn an táirgeadh ar fad cuid mhaith níos ísle (téann sé ar ais chuig an leibhéal roimhe sin nuair a bheidh an cúlú thart)

STR_CONFIG_SETTING_TRAIN_REVERSING                              :Ná ceadaigh cúlú traenacha i stáisiúin: {STRING}
STR_CONFIG_SETTING_TRAIN_REVERSING_HELPTEXT                     :Má tá sé cumasaithe, ní rachaidh traenacha ar cúl i stáisiúin nach ceannstáisiúin iad, fiú má tá bealach níos giorra chuig an chéad cheann scríbe eile má dhéanann siad sin

STR_CONFIG_SETTING_DISASTERS                                    :Tubaistí: {STRING}
STR_CONFIG_SETTING_DISASTERS_HELPTEXT                           :Cuir tubaistí, ar féidir leo feithiclí nó bonneagar a bhlocáil nó a scriosadh anois is arís, ar siúl nó as

STR_CONFIG_SETTING_CITY_APPROVAL                                :Dearcadh chomhairle an bhaile i leith athstruchtúrú limistéir: {STRING}
STR_CONFIG_SETTING_CITY_APPROVAL_HELPTEXT                       :Roghnaigh a mhéid a mbeidh tionchar ag torann agus damáiste don chomhshaol a dhéanann cuideachtaí ar a rátáil sa bhaile agus ar imeachtaí tógála eile sa cheantar

STR_CONFIG_SETTING_MAP_HEIGHT_LIMIT                             :Teorainn uasta na léarscáile: {STRING}
STR_CONFIG_SETTING_MAP_HEIGHT_LIMIT_HELPTEXT                    :Socraigh airde uasta tír-raon na léarscáile. Le "(uathoibríoch)" roghnófar luach maith tar éis an tír-raon a bheith cruthaithe
STR_CONFIG_SETTING_MAP_HEIGHT_LIMIT_VALUE                       :{NUM}
###setting-zero-is-special
STR_CONFIG_SETTING_MAP_HEIGHT_LIMIT_AUTO                        :(uath-theorainn)
STR_CONFIG_SETTING_TOO_HIGH_MOUNTAIN                            :{WHITE}Ní féidir leat teorainn airde na léarscáile a shocrú ag an luach seo. Tá sliabh amháin ar a laghad ar an léarscáil níos airde

STR_CONFIG_SETTING_AUTOSLOPE                                    :Ceadaigh athrú talún faoi fhoirgnimh, ráillí iarnróid srl.: {STRING}
STR_CONFIG_SETTING_AUTOSLOPE_HELPTEXT                           :Ceadaigh tírdhreachú faoi fhoirgneamh agus ráillí gan iad a bhaint

STR_CONFIG_SETTING_CATCHMENT                                    :Ceadaigh ceantair stáisiún ar mhéid níos realaíoch: {STRING}
STR_CONFIG_SETTING_CATCHMENT_HELPTEXT                           :Bíodh an ceantar máguaird a bhaineann le cineálacha éagsúla stáisiún agus aerfort ar mhéideanna éagsúla

STR_CONFIG_SETTING_SERVE_NEUTRAL_INDUSTRIES                     :Is féidir le stáisiúin cuideachtaí freastal ar thionscail a bhfuil stáisiúin neodracha ceangailte díobh: {STRING}
STR_CONFIG_SETTING_SERVE_NEUTRAL_INDUSTRIES_HELPTEXT            :Má tá seo cumasaithe, is féidir freastal ar thionscail a bhufil stáisiúin ceangailte díobh (Rigí Ola, mar shampla) le stáisiúin atá i seilbh cuideachtaí a thógtar in aice láimhe. Má tá seo díchumasaithe, ní féidir freastal orthu ach leis na stáisiúin atá ceangailte díobh. Ní bheidh aon stáisiúin atá ag cuideachtaí in aice láimhe a bheith in ann freastal orthu, ná ní bheidh an stáisiún ceangailte ag freastal ar aon rud eile seachas an tionscal

STR_CONFIG_SETTING_EXTRADYNAMITE                                :Ceadaigh tuilleadh bóithre, droichid agus tolláin ar le baile iad a bhaint: {STRING}
STR_CONFIG_SETTING_EXTRADYNAMITE_HELPTEXT                       :Fág go mbeidh sé níos éasca bonneagar agus foirgnimh ar le bailte iad a bhaint

STR_CONFIG_SETTING_TRAIN_LENGTH                                 :Uasfhad na dtraenacha: {STRING}
STR_CONFIG_SETTING_TRAIN_LENGTH_HELPTEXT                        :Socraigh uasfhad na dtraenacha
STR_CONFIG_SETTING_TILE_LENGTH                                  :{COMMA} tíl

STR_CONFIG_SETTING_SMOKE_AMOUNT                                 :Méid deataigh/splancacha na bhfeithiclí: {STRING}
STR_CONFIG_SETTING_SMOKE_AMOUNT_HELPTEXT                        :Socraigh cé mhéid deataigh nó líon na splancacha a thabharfaidh feithiclí uathu

STR_CONFIG_SETTING_TRAIN_ACCELERATION_MODEL                     :Samhail luasghéaraithe do thraenacha: {STRING}
STR_CONFIG_SETTING_TRAIN_ACCELERATION_MODEL_HELPTEXT            :Roghnaigh samhail fisice do luasghéarú na dtraenacha. Faoin mód 'bunaidh', gearrtar an pionós céanna ar fhánaí do gach feithicil. Faoin mód 'réalaíoch' bíonn an pionós a ghearrtar as fánaí agus cuair ag brath ar airíonna éagsúla, amhail fad agus iarracht na tarraingthe

STR_CONFIG_SETTING_ROAD_VEHICLE_ACCELERATION_MODEL              :Samhail luasghéaraithe d'fheithiclí bóthair: {STRING}
STR_CONFIG_SETTING_ROAD_VEHICLE_ACCELERATION_MODEL_HELPTEXT     :Roghnaigh samhail fisice do luasghéarú na bhfeithiclí bóthair. Faoin mód 'bunaidh' gearrtar an pionós céanna ar gach feithicil ar fhánaí. Faoin mód 'réalaíoch' bíonn an pionós a ghearrtar ar fhánaí ag brath ar airíonna éagsúla an innill, 'iarracht na tarraingthe' mar shampla

STR_CONFIG_SETTING_TRAIN_SLOPE_STEEPNESS                        :Géire na fána i gcás traenacha: {STRING}
STR_CONFIG_SETTING_TRAIN_SLOPE_STEEPNESS_HELPTEXT               :A ghéire agus atá tíl ar a bhfuil fána i gcás traenach. Fagfaidh luachanna níos airde go mbeidh sé níos deacra cnoc a dhreapadh
STR_CONFIG_SETTING_PERCENTAGE                                   :{COMMA}%

STR_CONFIG_SETTING_ROAD_VEHICLE_SLOPE_STEEPNESS                 :Géire na fána i gcás feithiclí bóthair: {STRING}
STR_CONFIG_SETTING_ROAD_VEHICLE_SLOPE_STEEPNESS_HELPTEXT        :A ghéire agus atá tíl ar a bhfuil fána i gcás feithicle bóthair. Fagfaidh luachanna níos airde go mbeidh sé níos deacra cnoc a dhreapadh

STR_CONFIG_SETTING_FORBID_90_DEG                                :Cuir cosc ar thraenacha agus ar longa casadh 90° a dhéanamh: {STRING}
STR_CONFIG_SETTING_FORBID_90_DEG_HELPTEXT                       :Tarlaíonn casadh 90 céim nuair atá píosa iarnróid ingearach ag teacht díreach tar éis píosa iarnróid cothrománach ar an tíl in aice leis, rud a chiallaíonn go gcasann an traein 90 céim ag dul thar thaobh na tíle, seachas 45 céim mar a dhéantar nuair a chuirtea tíleanna le chéile ar chaíonna eile. Bíonn sé seo i gceist maidir leis an spás a thógann sé ar longa casadh freisin

STR_CONFIG_SETTING_DISTANT_JOIN_STATIONS                        :Ceadaigh stáisiúin a changal nach bhfuil taobh lena gcéile: {STRING}
STR_CONFIG_SETTING_DISTANT_JOIN_STATIONS_HELPTEXT               :Tabhair cead codanna a chur le stáisiún gan teagmháil dhíreach a bheith acu leis na codanna atá ann cheana. Is gá Ctrl+Cliceáil a dhéanamh agus na codanna nua á gcur síos

STR_CONFIG_SETTING_INFLATION                                    :Boilsciú: {STRING}
STR_CONFIG_SETTING_INFLATION_HELPTEXT                           :Cumasaigh boilsciú sa gheilleagar, áit ina mbeidh costais ag méadú beagán níos tapúla ná íocaíochtaí

STR_CONFIG_SETTING_MAX_BRIDGE_LENGTH                            :Uasfhad na ndroichead: {STRING}
STR_CONFIG_SETTING_MAX_BRIDGE_LENGTH_HELPTEXT                   :Uasfhad i dtaca le droichid a thógáil

STR_CONFIG_SETTING_MAX_BRIDGE_HEIGHT                            :Airde uasta na ndroichead: {STRING}
STR_CONFIG_SETTING_MAX_BRIDGE_HEIGHT_HELPTEXT                   :Airde uasta i dtaca le droichid a thógáil

STR_CONFIG_SETTING_MAX_TUNNEL_LENGTH                            :Uasfhad na dtollán: {STRING}
STR_CONFIG_SETTING_MAX_TUNNEL_LENGTH_HELPTEXT                   :Uasfhad i dtaca le tolláin a thógáil

STR_CONFIG_SETTING_RAW_INDUSTRY_CONSTRUCTION_METHOD             :An modh chun tionscail phríomhúla a thógáil de láimh: {STRING}
STR_CONFIG_SETTING_RAW_INDUSTRY_CONSTRUCTION_METHOD_HELPTEXT    :An modh a úsáidfear chun tionscal príomhúil a mhaoiniú. Ciallaíonn 'ceann ar bith' nach féidir aon cheann a mhaoiniú, ciallaíonn 'taiscéaladh' gur féidir maoiniú a dhéanamh, ach go ndéanfar an tógáil ar áit randamach ar an léarscáil, agus d'fhéadfadh teip a bheith ann freisin, ciallaíonn 'cosúil le tionscail eile' gur féidir le cuideachtaí tionscail na n-amhábhar a thógáil cosúil le tionscail phróiseála aon áit is mian leo
###length 3
STR_CONFIG_SETTING_RAW_INDUSTRY_CONSTRUCTION_METHOD_NONE        :Ceann ar bith
STR_CONFIG_SETTING_RAW_INDUSTRY_CONSTRUCTION_METHOD_NORMAL      :Cosúil le tionscail eile
STR_CONFIG_SETTING_RAW_INDUSTRY_CONSTRUCTION_METHOD_PROSPECTING :Taiscéaladh

STR_CONFIG_SETTING_INDUSTRY_PLATFORM                            :Limistéar réidh thart ar thionscail: {STRING}
STR_CONFIG_SETTING_INDUSTRY_PLATFORM_HELPTEXT                   :Méid na talún réidh thart timpeall ar thionscal. Cinntíonn sé seo go mbeidh spás folamh ann fós thart timpeall ar thionscal chun ráillí, srl. a thógáil

STR_CONFIG_SETTING_MULTIPINDTOWN                                :Ceadaigh tionscail cosúla iolracha in aon bhaile amháin: {STRING}
STR_CONFIG_SETTING_MULTIPINDTOWN_HELPTEXT                       :Go hiondúil, ní bhíonn comhairle baile ag iarraidh go mbeidh níos mó ná tionscal amháin de gach cineál ann. Leis an socrú seo, ceadófar roinnt tionscail den chineál céanna a bheith in aon bhaile amháin

STR_CONFIG_SETTING_SIGNALSIDE                                   :Taispeáin comharthaí: {STRING}
STR_CONFIG_SETTING_SIGNALSIDE_HELPTEXT                          :Roghnaigh cén taobh den iarnród ar a chuirfear comharthaí
###length 3
STR_CONFIG_SETTING_SIGNALSIDE_LEFT                              :Ar chlé
STR_CONFIG_SETTING_SIGNALSIDE_DRIVING_SIDE                      :Ar thaobh na tiomána
STR_CONFIG_SETTING_SIGNALSIDE_RIGHT                             :Ar dheis

STR_CONFIG_SETTING_SHOWFINANCES                                 :Taispeáin an fhuinneoig airgeadais ag deireadh na bliana: {STRING}
STR_CONFIG_SETTING_SHOWFINANCES_HELPTEXT                        :Má tá sé cumasaithe, preabann an fhuinneog airgeadais aníos ag deireadh gach bliana le gur féidir stádas airgeadais na cuideachta a scrúdú go héasca

STR_CONFIG_SETTING_NONSTOP_BY_DEFAULT                           :Bíonn orduithe nua 'gan-stad' mar réamhshocrú: {STRING}
STR_CONFIG_SETTING_NONSTOP_BY_DEFAULT_HELPTEXT                  :Go hiondúil, stopfaidh feithicil ag gach stáisiún a rachaidh sé tharais. Má dhéantar an socrú seo a chumasú, tiománfaidh sí trí gach stáisiún ar an mbealach chuig an gceann scríbe deiridh gan stopadh. Tabhair faoi deara nach socraítear leis an socrú seo ach an luach tosaigh a bheidh ann d'orduithe nua. Is féidir orduithe aonair a shocrú go sainráite go ceachtar den dá rogha mar sin féin

STR_CONFIG_SETTING_STOP_LOCATION                                :Stopann orduithe traenach nua ag {STRING} an ardáin mar reamhshocrú
STR_CONFIG_SETTING_STOP_LOCATION_HELPTEXT                       :An áit ag a stopfaidh traein ar an ardán mar réamhshocrú. Ciallaíonn 'taobh is gaire' in aice leis an pointe iontrála, ciallaíonn 'an lár' lár an ardáin, agus ciallaíonn 'taobh is faide' an áit is faide ón bpointe iontrála. Tabhair faoi deara nach bhfuil i gceist leis an socrú seo ach réamhshocrú d'orduithe nua. Is féidir orduithe aonair a shocrú go sainráite ag aon cheann de na socruithe
###length 3
STR_CONFIG_SETTING_STOP_LOCATION_NEAR_END                       :taobh abhus
STR_CONFIG_SETTING_STOP_LOCATION_MIDDLE                         :lár
STR_CONFIG_SETTING_STOP_LOCATION_FAR_END                        :taobh thall

STR_CONFIG_SETTING_AUTOSCROLL                                   :Peanáil an fhuinneog agus an luch ag an taobh: {STRING}
STR_CONFIG_SETTING_AUTOSCROLL_HELPTEXT                          :Má tá sé cumasaithe, tosóidh fuinneoga amhair ag scrollú nuair atá cursóir na luchóige in aice le taobh na fuinneoige
###length 4
STR_CONFIG_SETTING_AUTOSCROLL_DISABLED                          :Díchumasaithe
STR_CONFIG_SETTING_AUTOSCROLL_MAIN_VIEWPORT_FULLSCREEN          :Príomhfhuinneog amhairc, lánscáileán amháin
STR_CONFIG_SETTING_AUTOSCROLL_MAIN_VIEWPORT                     :Príomhfhuinneog amhairc
STR_CONFIG_SETTING_AUTOSCROLL_EVERY_VIEWPORT                    :Gach fuinneog amhairc

STR_CONFIG_SETTING_BRIBE                                        :Ceadaigh breabanna a thabhairt don údarás áitiúil: {STRING}
STR_CONFIG_SETTING_BRIBE_HELPTEXT                               :Tabhair cead do chuideachtaí iarracht a dhéanamh breab a thabhairt d'údarás áitiúil baile. Má thugann cigire an breab faoi dearra, ní bheidh an chuideachta in ann aon ghníomh a dhéanamh sa bhaile ar feadh sé mhí

STR_CONFIG_SETTING_ALLOW_EXCLUSIVE                              :Ceadaigh cearta eisiach iompair a cheannach: {STRING}
STR_CONFIG_SETTING_ALLOW_EXCLUSIVE_HELPTEXT                     :Má cheannaíonn cuideachta cearta eisiacha iompair i mbaile, ní gheobhaidh stáisiúin iomaitheoirí (idir stáisiúin phaisinéirí agus lastais) lastas ar bith ar feadh bliain iomlán

STR_CONFIG_SETTING_ALLOW_FUND_BUILDINGS                         :Ceadaigh maoiniú foirgneamh: {STRING}
STR_CONFIG_SETTING_ALLOW_FUND_BUILDINGS_HELPTEXT                :Tabhair cead do chuideachtaí airgead a thabhairt do bhailte chun tithe nua a mhaoiniú

STR_CONFIG_SETTING_ALLOW_FUND_ROAD                              :Ceadaigh maoiniú do thógáil bóithre áitiúla: {STRING}
STR_CONFIG_SETTING_ALLOW_FUND_ROAD_HELPTEXT                     :Tabhair cead do chuideachtaí airgead a thabhairt do bhailte chun atógáil a dhéanamh ar bhóithre chun sabaitéireacht a dhéanamh ar sheirbhísí ar bhóthar sa bhaile

STR_CONFIG_SETTING_ALLOW_GIVE_MONEY                             :Ceadaigh airgead a sheoladh chuig cuideachtaí eile: {STRING}
STR_CONFIG_SETTING_ALLOW_GIVE_MONEY_HELPTEXT                    :Tabhair cead airgead a aistriú idir chuideachtaí sa mhód ilimreoirí

STR_CONFIG_SETTING_FREIGHT_TRAINS                               :Iolraitheoir meáchain don lastas le traenacha troma a ionsamhladh: {STRING}
STR_CONFIG_SETTING_FREIGHT_TRAINS_HELPTEXT                      :Socraigh an tionchar a bhíonn ag iompar lastais ar thraenacha. Dá airde an luach, is é is deacra a bheidh sé ar thraenacha lastas a iompar, go háirithe ar chnoic

STR_CONFIG_SETTING_PLANE_SPEED                                  :Fachtóir luais na n-eitleán: {STRING}
STR_CONFIG_SETTING_PLANE_SPEED_HELPTEXT                         :Socraigh luas coimhneasta na n-aerárthach i gcomparáid le cineálacha eile feithiclí, chun an méid ioncaim ó iompar aerárthaigh a laghdú
STR_CONFIG_SETTING_PLANE_SPEED_VALUE                            :1 / {COMMA}

STR_CONFIG_SETTING_PLANE_CRASHES                                :Líon na dtimpistí eitleáin: {STRING}
STR_CONFIG_SETTING_PLANE_CRASHES_HELPTEXT                       :Socraigh an dóchúlacht go dtarlóidh timpiste aerárthaigh
###length 3
STR_CONFIG_SETTING_PLANE_CRASHES_NONE                           :Ceann ar bith
STR_CONFIG_SETTING_PLANE_CRASHES_REDUCED                        :Laghdaithe
STR_CONFIG_SETTING_PLANE_CRASHES_NORMAL                         :Gnáth

STR_CONFIG_SETTING_STOP_ON_TOWN_ROAD                            :Ceadaigh stadanna bóthair 'tiomáin tríd' ar bhóithre ar le bailte iad: {STRING}
STR_CONFIG_SETTING_STOP_ON_TOWN_ROAD_HELPTEXT                   :Ceadaigh stopann bóthair 'tiomáin tríd' a thógáil ar bhóithre ar le bailte iad
STR_CONFIG_SETTING_STOP_ON_COMPETITOR_ROAD                      :Ceadaigh stopanna bóthair 'tiomáin tríd' ar bhóithre ar le hiomaitheoirí iad: {STRING}
STR_CONFIG_SETTING_STOP_ON_COMPETITOR_ROAD_HELPTEXT             :Tabhair cead stadanna bóthair 'tiomáin tríd' a thógáil ar bhóithre atá faoi úinéireacht cuideachtaí eile
STR_CONFIG_SETTING_DYNAMIC_ENGINES_EXISTING_VEHICLES            :{WHITE}Ní féidir an socrú seo a athrú nuair atá feithiclí ann

STR_CONFIG_SETTING_INFRASTRUCTURE_MAINTENANCE                   :Cothabháil bonneagair: {STRING}
STR_CONFIG_SETTING_INFRASTRUCTURE_MAINTENANCE_HELPTEXT          :Má tá sé cumasaithe, bíonn costais chothabhála ar bhonneagar. Méadaíonn an costas níos tapúla ná méid an líonra, rad a fhágann go mbíonn tionchar níos mó aige ar chuideachtaí móra ná ar chuideachtaí beaga

STR_CONFIG_SETTING_COMPANY_STARTING_COLOUR                      :Dath tosaigh na cuideachta: {STRING}
STR_CONFIG_SETTING_COMPANY_STARTING_COLOUR_HELPTEXT             :Roghnaigh dath tosaigh don chuideachta

STR_CONFIG_SETTING_NEVER_EXPIRE_AIRPORTS                        :Ní imíonn aerfoirt as dáta riamh: {STRING}
STR_CONFIG_SETTING_NEVER_EXPIRE_AIRPORTS_HELPTEXT               :Má dhéantar an socrú seo a chumasú beidh gach cineál aerfoirt ar fáil go deo tar éis é a thabhairt isteach

STR_CONFIG_SETTING_WARN_LOST_VEHICLE                            :Tabhair rabhadh má tá an fheithicil caillte: {STRING}
STR_CONFIG_SETTING_WARN_LOST_VEHICLE_HELPTEXT                   :Taispeáin teachtaireachtaí maidir le feithiclí nach bhfuil in ann bealach a aimsiú chuig an gceann scríbe ar ordaíodh dóibh dul ann

STR_CONFIG_SETTING_ORDER_REVIEW                                 :Féach ar orduithe feithicile: {STRING}
STR_CONFIG_SETTING_ORDER_REVIEW_HELPTEXT                        :Má dhéantar é a chumasú, déantear orduithe na bhfeithiclí a sheiceáil go tráthrialta, agus tuairiscítear fadhbanna soiléire i dteachtaireacht nuachta má aimsítear iad
###length 3
STR_CONFIG_SETTING_ORDER_REVIEW_OFF                             :Níl
STR_CONFIG_SETTING_ORDER_REVIEW_EXDEPOT                         :Déan é, ach ná tóg feiticlí stoptha san áireamh
STR_CONFIG_SETTING_ORDER_REVIEW_ON                              :ar gach feithicil

STR_CONFIG_SETTING_WARN_INCOME_LESS                             :Tabhair rabhadh má tá ioncam feithicile diúltach: {STRING}
STR_CONFIG_SETTING_WARN_INCOME_LESS_HELPTEXT                    :Má dhéantar é a chumasú, seoltar teachtaireacht nuachta más rud é nach ndearna feithicil brabús ar bith i mbliain féilire

STR_CONFIG_SETTING_NEVER_EXPIRE_VEHICLES                        :Ní imíonn feithiclí as dáta riamh: {STRING}
STR_CONFIG_SETTING_NEVER_EXPIRE_VEHICLES_HELPTEXT               :Má dhéantar é a chumasú beidh gach cineál feithicle ar fáil go deo tar éis é a thabhairt isteach

STR_CONFIG_SETTING_AUTORENEW_VEHICLE                            :Déan uathathnuachan ar an bhfeithicil nuair a éiríonn sé sean: {STRING}
STR_CONFIG_SETTING_AUTORENEW_VEHICLE_HELPTEXT                   :Má tá sé cumasaithe, déantar feithicil atá ag teacht chuig deireadh a ré a ionadú go huathoibríoch má tá na coinníollacha athnuachana comhlíonta

STR_CONFIG_SETTING_AUTORENEW_MONTHS                             :Uath-athnuaigh nuair atá feithicil {STRING} den aois uasta
STR_CONFIG_SETTING_AUTORENEW_MONTHS_HELPTEXT                    :An aois choibhneasta nuair is ceart feithicil a chur san áireamh chun uath-athnuachan a dhéanamh uirthi
###length 2
STR_CONFIG_SETTING_AUTORENEW_MONTHS_VALUE_BEFORE                :{COMMA} {P mh mh mh m m}í roimh
STR_CONFIG_SETTING_AUTORENEW_MONTHS_VALUE_AFTER                 :{COMMA} {P mh mh mh m m}í tar éis

STR_CONFIG_SETTING_AUTORENEW_MONEY                              :Uathathnuachan: uasmhéid airgead a theastaíonn le hathnuachan: {STRING}
STR_CONFIG_SETTING_AUTORENEW_MONEY_HELPTEXT                     :An t-íosmhéid airgead nach mór a bheith sa bhanc fós sula seiceálfar ar cheart feithiclí a athnuachan

STR_CONFIG_SETTING_ERRMSG_DURATION                              :Fad ama na teachtaireachta earráide: {STRING}
STR_CONFIG_SETTING_ERRMSG_DURATION_HELPTEXT                     :An fad a thaispeánfar teachtaireachtaí earráide i bhfuinneog dhearg. Tabhair faoi deara nach ndúnfar teachtaireachtaí (criticiúla) áirithe go huathoibríoch tar éis an fad ama se, agus nach mór iad a dhúnadh de láimh
STR_CONFIG_SETTING_ERRMSG_DURATION_VALUE                        :{COMMA} {P sh sh sh s s}oicind

STR_CONFIG_SETTING_HOVER_DELAY                                  :Taispeáin leideanna uirlise: {STRING}
STR_CONFIG_SETTING_HOVER_DELAY_HELPTEXT                         :An mhoill sula dtaispeántar leideanna uirlise agus an luchóg os cionn eilimint den chomhéadan. Mar mhalairt, ceanglaítear leideanna uirlise don deaschlic luchóige má shocraítear an luach seo ag 0.
STR_CONFIG_SETTING_HOVER_DELAY_VALUE                            :Ainligh ar feadh {COMMA} {P mh mh mh m m}illisoicind
###setting-zero-is-special
STR_CONFIG_SETTING_HOVER_DELAY_DISABLED                         :Deaschlic

STR_CONFIG_SETTING_POPULATION_IN_LABEL                          :Taispéain daonra an bhaile i lipéad ainm an bhaile: {STRING}
STR_CONFIG_SETTING_POPULATION_IN_LABEL_HELPTEXT                 :Taispeáin daonra bailte sa lipéad atá acu ar an léarscáil

STR_CONFIG_SETTING_GRAPH_LINE_THICKNESS                         :Tiús na línte sna graif: {STRING}
STR_CONFIG_SETTING_GRAPH_LINE_THICKNESS_HELPTEXT                :Leithead na líne sna graif. Is féidir líne thanaí a léamh go beacht, agus tá líne níos tiubhe níos éasca le feiceáil agus tá sé níos éasca na dathanna a idirdhealú óna gcéile

STR_CONFIG_SETTING_SHOW_NEWGRF_NAME                             :Taispeáin ainm an NewGRF i bhfuinneog tógála na bhfeithiclí: {STRING}
STR_CONFIG_SETTING_SHOW_NEWGRF_NAME_HELPTEXT                    :Cuir líne nua leis an bhfuinneog "Tóg feithiclí", ina dtaispeánfar cén NewGRF as a dtagann an fheithicil roghnaithe.

STR_CONFIG_SETTING_LANDSCAPE                                    :Tírdhreach: {STRING}
STR_CONFIG_SETTING_LANDSCAPE_HELPTEXT                           :Sonraíonn na tírdhreacha an cúlra bunúsach don imirt, le lastais éagsúla agus riachtanais éagsúla d'fhás na mbailte. Is féidir é sin a mhionathrú tuilleadh le NewGRFanna agus Scripteanna Cluiche mar sin féin

STR_CONFIG_SETTING_LAND_GENERATOR                               :Gineadóir talún: {STRING}
STR_CONFIG_SETTING_LAND_GENERATOR_HELPTEXT                      :Tá an gineadóir bunaidh ag brath ar an tacar grafaicí bunaidh, agus cruthaíonn sé limistéir réamhshocraithe tírdhreacha. Is gineadóir bunaithe ar thorann Perlin é TerraGenesis agus tá socruithe níos míne ar fáil dó
###length 2
STR_CONFIG_SETTING_LAND_GENERATOR_ORIGINAL                      :Bunaidh
STR_CONFIG_SETTING_LAND_GENERATOR_TERRA_GENESIS                 :TerraGenesis

STR_CONFIG_SETTING_TERRAIN_TYPE                                 :Cineál tír-raoin: {STRING}
STR_CONFIG_SETTING_TERRAIN_TYPE_HELPTEXT                        :(TerraGenesis amháin) Chomh cnocach agus atá an tír-raon

STR_CONFIG_SETTING_INDUSTRY_DENSITY                             :Dlús na dtionscal: {STRING}
STR_CONFIG_SETTING_INDUSTRY_DENSITY_HELPTEXT                    :Socraigh líon na dtionscal is ceart a ghiniúint agus cén leibhéal is ceart a choinneáil i rith an chluiche

STR_CONFIG_SETTING_OIL_REF_EDGE_DISTANCE                        :Uasfhad ón taobh i gcás Scaglanna ola: {STRING}
STR_CONFIG_SETTING_OIL_REF_EDGE_DISTANCE_HELPTEXT               :Ní thógtar scaglanna ola ach in aice le teorainn na léarscáile, sé sin ag an gcósta i gcás léarscáileanna ar oileán iad

STR_CONFIG_SETTING_SNOWLINE_HEIGHT                              :Airde na líne sneachta: {STRING}
STR_CONFIG_SETTING_SNOWLINE_HEIGHT_HELPTEXT                     :Rialaigh an leibhéal ar a dtosaíonn sneachta ar thírdhreach fo-artach. Bíonn tionchar ag sneachta freisin ar ghiniúint tionscail agus riachtanais bailte ó thaobh fáis de. Ní féidir é a athrú ach in Eagarthóir na Scéalta nó murach sin déantar é a ríomh le "clúdach sneachta"

STR_CONFIG_SETTING_SNOW_COVERAGE                                :Clúdach sneachta: {STRING}
STR_CONFIG_SETTING_SNOW_COVERAGE_VALUE                          :{NUM}%

STR_CONFIG_SETTING_DESERT_COVERAGE                              :Clúdach an fhásaigh: {STRING}
STR_CONFIG_SETTING_DESERT_COVERAGE_VALUE                        :{NUM}%

STR_CONFIG_SETTING_ROUGHNESS_OF_TERRAIN                         :Chomh garbh agus atá an tír-raon: {STRING}
STR_CONFIG_SETTING_ROUGHNESS_OF_TERRAIN_HELPTEXT                :(TerraGenesis amháin) Roghnaigh minicíocht na gcnoc: Tá níos lú cnoic ag tírdhreacha míne, agus iad níos scaipthe amach. Bíonn go leor cnoic ar thírdhreacha garbha, agus d'fhéadfadh an chuma a bheith air go bhfuil an tírdhreach ar fad mar a chéile
###length 4
STR_CONFIG_SETTING_ROUGHNESS_OF_TERRAIN_VERY_SMOOTH             :An-mhín
STR_CONFIG_SETTING_ROUGHNESS_OF_TERRAIN_SMOOTH                  :Mín
STR_CONFIG_SETTING_ROUGHNESS_OF_TERRAIN_ROUGH                   :Garbh
STR_CONFIG_SETTING_ROUGHNESS_OF_TERRAIN_VERY_ROUGH              :An-gharbh

STR_CONFIG_SETTING_VARIETY                                      :Dáileadh éagsúlachta: {STRING}
STR_CONFIG_SETTING_VARIETY_HELPTEXT                             :(TerraGenesis amháin) Rialaigh an mbeidh limistéir sléibhtiúla agus réidh araon ar an léarscáil. Toisc nach ndéantar an léarscáil ach níos cothroime leis an socrú seo, ba cheart na socruithe eile a shocrú go sléibhtiúil

STR_CONFIG_SETTING_RIVER_AMOUNT                                 :Méid na n-aibhneacha: {STRING}
STR_CONFIG_SETTING_RIVER_AMOUNT_HELPTEXT                        :Roghnaigh líon na n-aibhneacha a chruthófar

STR_CONFIG_SETTING_TREE_PLACER                                  :Algartam le crainnte a chur: {STRING}
STR_CONFIG_SETTING_TREE_PLACER_HELPTEXT                         :Roghnaigh an chaoi a scaipfear crainnte ar an léarscáil: Le 'bunaidh' cuirfear crainnte agus iad scaipthe go haonfhoirmeach. le 'feabhsaithe' cuirtear iad i ngrúpaí
###length 3
STR_CONFIG_SETTING_TREE_PLACER_NONE                             :Ceann ar bith
STR_CONFIG_SETTING_TREE_PLACER_ORIGINAL                         :Bunaidh
STR_CONFIG_SETTING_TREE_PLACER_IMPROVED                         :Feabhsaithe

STR_CONFIG_SETTING_ROAD_SIDE                                    :Feithiclí bóthair: {STRING}
STR_CONFIG_SETTING_ROAD_SIDE_HELPTEXT                           :Roghnaigh taobh na tiomána

STR_CONFIG_SETTING_HEIGHTMAP_ROTATION                           :Rothlú an mhapa airde: {STRING}
###length 2
STR_CONFIG_SETTING_HEIGHTMAP_ROTATION_COUNTER_CLOCKWISE         :Tuathal
STR_CONFIG_SETTING_HEIGHTMAP_ROTATION_CLOCKWISE                 :Deiseal

STR_CONFIG_SETTING_SE_FLAT_WORLD_HEIGHT                         :Leibhéal airde a fhaighann léarscáil scéil réidh: {STRING}
###length 2
STR_CONFIG_SETTING_EDGES_NOT_EMPTY                              :{WHITE}Tá tíl amháin nó níos mó ag an taobh thuaidh nach bhfuil folamh
STR_CONFIG_SETTING_EDGES_NOT_WATER                              :{WHITE}Tá tíl amháin nó níos mó ag ceann de na taobhanna nach uisce é

STR_CONFIG_SETTING_STATION_SPREAD                               :Leathadh amach uasta na stáisiún: {STRING}
STR_CONFIG_SETTING_STATION_SPREAD_HELPTEXT                      :An limistéar uasta ar féidir codanna de stáisiún amháin a leathadh amach air. Tabhair faoi deara go gcuirfidh luachanna móra moill ar an gcluiche

STR_CONFIG_SETTING_SERVICEATHELIPAD                             :Déan seirbhísiú ar héileacaptair ag héileapadanna go huathoibríoch: {STRING}
STR_CONFIG_SETTING_SERVICEATHELIPAD_HELPTEXT                    :Déan seirbhísiú ar heileacaptair tar éis gach tuirlingte, fiú mura bhfuil iosta ag an aerfort

STR_CONFIG_SETTING_LINK_TERRAFORM_TOOLBAR                       :Ceangail an barra uirlisí tírdhreacha leis na barraí uirlisí iarnróid/bóíthre/uisce/aerfort: {STRING}
STR_CONFIG_SETTING_LINK_TERRAFORM_TOOLBAR_HELPTEXT              :Nuair a osclaítear barra uirlisí tógála do chineál iompair, oscail an barra uirlisí do chóiriú na talún freisin

STR_CONFIG_SETTING_SMALLMAP_LAND_COLOUR                         :Dath na talún a úsáidtear sa léarscáil bheag: {STRING}
STR_CONFIG_SETTING_SMALLMAP_LAND_COLOUR_HELPTEXT                :Dath an tír-raoin ar an léarscáil bheag
###length 3
STR_CONFIG_SETTING_SMALLMAP_LAND_COLOUR_GREEN                   :Uaine
STR_CONFIG_SETTING_SMALLMAP_LAND_COLOUR_DARK_GREEN              :Ciaruaine
STR_CONFIG_SETTING_SMALLMAP_LAND_COLOUR_VIOLET                  :Corcairghorm

STR_CONFIG_SETTING_SCROLLMODE                                   :An cineál scrollála san fhuinneog amhairc: {STRING}
STR_CONFIG_SETTING_SCROLLMODE_HELPTEXT                          :An rud a dhéantar agus an léarscáil á scrollú
###length 4
STR_CONFIG_SETTING_SCROLLMODE_DEFAULT                           :Bog an léarscáil le cnaipe deas na luchóige, suíomh na luchóige faoi ghlas
STR_CONFIG_SETTING_SCROLLMODE_RMB_LOCKED                        :Bog an léarscáil le cnaipe deas na luchóige, suíomh na luchóige faoi ghlas
STR_CONFIG_SETTING_SCROLLMODE_RMB                               :Bog an léarscáil le cnaipe deas na luchóige
STR_CONFIG_SETTING_SCROLLMODE_LMB                               :Bog an léarscáil le cnaipe clé na luchóige

STR_CONFIG_SETTING_SMOOTH_SCROLLING                             :Scrollú mín do na fuinneoga amhairc: {STRING}
STR_CONFIG_SETTING_SMOOTH_SCROLLING_HELPTEXT                    :Roghnaigh an chaoi a scrollóidh an príomhamharc chuig suíomh ar leith má chliceálann tú ar an léarscáil bheag nó má thugann tú ordú scrollú chuig oibiacht ar leith ar an léarscáil. Má tá sé cumasaithe, scrollóidh an fhuinneog amhairc go mín, má tá sé díchumasaithe léimfidh sé go díreach chuig an suíomh sin.

STR_CONFIG_SETTING_MEASURE_TOOLTIP                              :Taispeáin leid uirlise tomhais agu uirlisí tógála áirithe in úsáid: {STRING}
STR_CONFIG_SETTING_MEASURE_TOOLTIP_HELPTEXT                     :Taispeánfar faid na dtíleanna agus difríochtaí san airde agus tú ag tarraingt le linn duit a bheith i mbun tógála

STR_CONFIG_SETTING_LIVERIES                                     :Taispeáin libhréithe sonracha d'fheithiclí: {STRING}
STR_CONFIG_SETTING_LIVERIES_HELPTEXT                            :Rialaigh úsáid libhréithe a bhaineann go sonrach leis an gcineál feithicle d'fheithiclí (seachas libhréithe a bhaineann go sonrach le cuideachta)
###length 3
STR_CONFIG_SETTING_LIVERIES_NONE                                :Ná taispeáin
STR_CONFIG_SETTING_LIVERIES_OWN                                 :Do chuideachta féin
STR_CONFIG_SETTING_LIVERIES_ALL                                 :Gach cuideachta

STR_CONFIG_SETTING_PREFER_TEAMCHAT                              :Tús áite do chomhrá foirne le <ENTER>: {STRING}
STR_CONFIG_SETTING_PREFER_TEAMCHAT_HELPTEXT                     :Usáid <ENTER> don chomhrá laistigh den chuideachta agus úsáid <Ctrl+ENTER> don chomhrá poiblí.

STR_CONFIG_SETTING_SCROLLWHEEL_MULTIPLIER                       :Luas roth scrollaithe an léarscáil: {STRING}
STR_CONFIG_SETTING_SCROLLWHEEL_MULTIPLIER_HELPTEXT              :Rialaigh íogaireacht scrollú an rotha luchóige

STR_CONFIG_SETTING_SCROLLWHEEL_SCROLLING                        :Feidhm an rotha scrollaithe: {STRING}
STR_CONFIG_SETTING_SCROLLWHEEL_SCROLLING_HELPTEXT               :Cumasaigh scrollú le rothaí luchóige déthoiseacha
###length 3
STR_CONFIG_SETTING_SCROLLWHEEL_ZOOM                             :Zúmáil an léarscáil
STR_CONFIG_SETTING_SCROLLWHEEL_SCROLL                           :Scrollaigh an léarscáil
STR_CONFIG_SETTING_SCROLLWHEEL_OFF                              :As

STR_CONFIG_SETTING_OSK_ACTIVATION                               :Méarchlár scáileáin: {STRING}
STR_CONFIG_SETTING_OSK_ACTIVATION_HELPTEXT                      :Roghnaigh an modh a úsáidfear chun an méarchlár scáileáin a oscailt chun téacs a chlóscríobh i mboscaí téacs gan ach an gléas pointeála a úsáid. Tá an socrú seo le húsáid i gcás gléasanna beaga nach bhfuil méarchlár dá gcuid féin acu
###length 4
STR_CONFIG_SETTING_OSK_ACTIVATION_DISABLED                      :Díchumasaithe
STR_CONFIG_SETTING_OSK_ACTIVATION_DOUBLE_CLICK                  :Cliceáil dhúbailte
STR_CONFIG_SETTING_OSK_ACTIVATION_SINGLE_CLICK_FOCUS            :Cliceáil amháin (agus fócas aige)
STR_CONFIG_SETTING_OSK_ACTIVATION_SINGLE_CLICK                  :Cliceáil amháin (láithreach)

STR_CONFIG_SETTING_USE_RELAY_SERVICE                            :Úsáid seirbhís athsheachadta: {STRING}
STR_CONFIG_SETTING_USE_RELAY_SERVICE_HELPTEXT                   :Má theipeann ar chruthú an naisc leis an bhfreastalaí, is féidir seirbhís athsheachadadh a úsáid chun nasc a chruthú. Le "ná húsáid riamh" díchumasófar sin, le "iarr" iarrfar ort ar dtús, agus le "ceadaigh" ceadófar é gan iarraidh ort
###length 3
STR_CONFIG_SETTING_USE_RELAY_SERVICE_NEVER                      :Ná húsáid riamh
STR_CONFIG_SETTING_USE_RELAY_SERVICE_ASK                        :Iarr
STR_CONFIG_SETTING_USE_RELAY_SERVICE_ALLOW                      :Ceadaigh

STR_CONFIG_SETTING_RIGHT_MOUSE_BTN_EMU                          :Aithris deaschliceála: {STRING}
STR_CONFIG_SETTING_RIGHT_MOUSE_BTN_EMU_HELPTEXT                 :Roghnaigh an modh a úsáidfear chun athris a dhéanamh ar dheaschliceáil an chnaipe luchóige
###length 3
STR_CONFIG_SETTING_RIGHT_MOUSE_BTN_EMU_COMMAND                  :Ordú+Cliceáil
STR_CONFIG_SETTING_RIGHT_MOUSE_BTN_EMU_CONTROL                  :Ctrl+Cliceáil
STR_CONFIG_SETTING_RIGHT_MOUSE_BTN_EMU_OFF                      :As

STR_CONFIG_SETTING_RIGHT_MOUSE_WND_CLOSE                        :Dún an fhuinneog le deas-chliceáil: {STRING}
STR_CONFIG_SETTING_RIGHT_MOUSE_WND_CLOSE_HELPTEXT               :Dúntar fuinneog trí dheas-chliceáil laistigh de. Díchumasaítear leis seo na leideanna uirlise deas-cliceála!

STR_CONFIG_SETTING_AUTOSAVE                                     :Uathshábháil: {STRING}
STR_CONFIG_SETTING_AUTOSAVE_HELPTEXT                            :Roghnaigh an t-eatramh idir uathshábhálacha cluichí

STR_CONFIG_SETTING_DATE_FORMAT_IN_SAVE_NAMES                    :Úsáid an formáid dáta {STRING} d'ainmneacha na gcluichí sábháilte
STR_CONFIG_SETTING_DATE_FORMAT_IN_SAVE_NAMES_HELPTEXT           :Formáid an dáta i gcomhadainmneacha na gcluichí sábháilte
###length 3
STR_CONFIG_SETTING_DATE_FORMAT_IN_SAVE_NAMES_LONG               :fada (31 Noll 2008)
STR_CONFIG_SETTING_DATE_FORMAT_IN_SAVE_NAMES_SHORT              :gearr (31-12-2008)
STR_CONFIG_SETTING_DATE_FORMAT_IN_SAVE_NAMES_ISO                :ISO (2008-12-31)

STR_CONFIG_SETTING_PAUSE_ON_NEW_GAME                            :Cuir cluiche ar sos go huathoibríoch agus cluiche nua á thosú: {STRING}
STR_CONFIG_SETTING_PAUSE_ON_NEW_GAME_HELPTEXT                   :Má tá sé cumasaithe, cuirfear an cluiche ar sos go huathoibríoch nuair a thosófar cluiche nua, chun deis a thabhairt staidéar níos grinne a dhéanamh ar an léarscáil

STR_CONFIG_SETTING_COMMAND_PAUSE_LEVEL                          :Agus an cluiche ar sos, ceadaigh: {STRING}
STR_CONFIG_SETTING_COMMAND_PAUSE_LEVEL_HELPTEXT                 :Roghnaigh cad iad na gníomhaíochta atá ceadaithe agus an cluiche ar sos
###length 4
STR_CONFIG_SETTING_COMMAND_PAUSE_LEVEL_NO_ACTIONS               :Gníomh ar bith
STR_CONFIG_SETTING_COMMAND_PAUSE_LEVEL_ALL_NON_CONSTRUCTION     :Gach gníomh neamh-thógála
STR_CONFIG_SETTING_COMMAND_PAUSE_LEVEL_ALL_NON_LANDSCAPING      :Gach rud ach gníomhartha a mhionathraíonn an tírdhreach
STR_CONFIG_SETTING_COMMAND_PAUSE_LEVEL_ALL_ACTIONS              :Gach gníomh

STR_CONFIG_SETTING_ADVANCED_VEHICLE_LISTS                       :Úsáid grúpaí i liosta na bhfeithiclí {STRING}
STR_CONFIG_SETTING_ADVANCED_VEHICLE_LISTS_HELPTEXT              :Cumasaigh úsáid a bhaint as na liostaí ardleibhéil feithiclí chun feithiclí a ghrúpáil

STR_CONFIG_SETTING_LOADING_INDICATORS                           :Úsáid táscairí lódála: {STRING}
STR_CONFIG_SETTING_LOADING_INDICATORS_HELPTEXT                  :Roghnaigh cibé acu an dtaispeánfar táscairí lódála os cionn feithiclí atá ag lódáil nó ag dílódáil nó nach dtaispeánfar

STR_CONFIG_SETTING_TIMETABLE_IN_TICKS                           :Taispeáin an t-amchlár i dticeanna seachas i laethanta: {STRING}
STR_CONFIG_SETTING_TIMETABLE_IN_TICKS_HELPTEXT                  :Taispeáin amanna taistil i dtáblaí ama i dticeanna cluiche seachas laethanta

STR_CONFIG_SETTING_TIMETABLE_SHOW_ARRIVAL_DEPARTURE             :Taispeáin am teacht isteach agus fágála in amchláir: {STRING}
STR_CONFIG_SETTING_TIMETABLE_SHOW_ARRIVAL_DEPARTURE_HELPTEXT    :Taispeáin na hamanna teacht isteach agus imeachta a bhfuiltear ag súil leo sna hamchláir

STR_CONFIG_SETTING_QUICKGOTO                                    :Orduithe feithiclí a chruthú go scioptha: {STRING}
STR_CONFIG_SETTING_QUICKGOTO_HELPTEXT                           :Réamh-roghnaigh 'téigh chuig cursóir' nuair a dhéantar fuinneog na n-orduithe a oscailt

STR_CONFIG_SETTING_DEFAULT_RAIL_TYPE                            :Cineál ráille réamhshocraithe (tar éis cluiche nua/cluiche a lódáil): {STRING}
STR_CONFIG_SETTING_DEFAULT_RAIL_TYPE_HELPTEXT                   :An cineál iarnróid a roghnófar tar éis cluiche a thosú nó a lodáil. 'an chéad cheann atá ar fáil': roghnaíonn seo an cineál iarnróid is sine. 'an ceann deireanach atá ar fáil': roghnaíonn seo an cineál iarnróid is nuaí. 'an ceann is mó úsáide': roghnaíonn seo an cineál is mó atá in úsáid faoi láthair
###length 3
STR_CONFIG_SETTING_DEFAULT_RAIL_TYPE_FIRST                      :An chéad cheann atá ar fáil
STR_CONFIG_SETTING_DEFAULT_RAIL_TYPE_LAST                       :An cheann deiridh atá ar fáil
STR_CONFIG_SETTING_DEFAULT_RAIL_TYPE_MOST_USED                  :Ceann is mó a úsáidtear

STR_CONFIG_SETTING_SHOW_TRACK_RESERVATION                       :Taispeáin cosáin forchoimeádta iarnróid: {STRING}
STR_CONFIG_SETTING_SHOW_TRACK_RESERVATION_HELPTEXT              :Tabhair dath difriúil ar iarnróid forchoimeádta le cabhrú le fadhbanna le traenacha a dhiúltaíonn dul isteach i mbloic atá bunaithe ar chosáin

STR_CONFIG_SETTING_PERSISTENT_BUILDINGTOOLS                     :Fág uirlisí tógála gníomhach i ndiaidh úsáide: {STRING}
STR_CONFIG_SETTING_PERSISTENT_BUILDINGTOOLS_HELPTEXT            :Coinnigh na huirlisí tógála do dhroichid, tolláin srl. oscailte tar éis a n-úsáide

STR_CONFIG_SETTING_EXPENSES_LAYOUT                              :Speansais an ghrúpa i bhfuinneog airgeadais cuideachta: {STRING}
STR_CONFIG_SETTING_EXPENSES_LAYOUT_HELPTEXT                     :Sainigh an leagan amach a bheidh ar fhuinneog speansais chuideachta

STR_CONFIG_SETTING_AUTO_REMOVE_SIGNALS                          :Bain comharthaí go huathoibríoch agus iarnróid á dtógáil: {STRING}

STR_CONFIG_SETTING_FAST_FORWARD_SPEED_LIMIT                     :Teorainn luais le bogadh ar aghaidh go scioptha: {STRING}
STR_CONFIG_SETTING_FAST_FORWARD_SPEED_LIMIT_VAL                 :{NUM}% de ghnáthluas an chluiche
###setting-zero-is-special
STR_CONFIG_SETTING_FAST_FORWARD_SPEED_LIMIT_ZERO                :Gan teorainn (chomh tapa agus a ligeann do ríomhaire duit é)

STR_CONFIG_SETTING_SOUND_TICKER                                 :Ticear nuachta: {STRING}
STR_CONFIG_SETTING_SOUND_TICKER_HELPTEXT                        :Seinn fuaim do na teachtaireachtaí nuachta achomair

STR_CONFIG_SETTING_SOUND_NEWS                                   :Nuachtán: {STRING}
STR_CONFIG_SETTING_SOUND_NEWS_HELPTEXT                          :Seinn fuiam nuair a thaispeántar nuachtáin

STR_CONFIG_SETTING_SOUND_NEW_YEAR                               :Deireadh na bliana: {STRING}
STR_CONFIG_SETTING_SOUND_NEW_YEAR_HELPTEXT                      :Seinn fuaim ag deireadh na bliana nuair a thugtar achoimre ar fheidhmíocht cuideachta i rith na bliana sin i gcomparáid leis an mbliain roimhe

STR_CONFIG_SETTING_SOUND_CONFIRM                                :foirgníochta: {STRING}
STR_CONFIG_SETTING_SOUND_CONFIRM_HELPTEXT                       :Seinn éifeacht fuaime ar tógálacha rathúil nó gníomhartha eile

STR_CONFIG_SETTING_SOUND_CLICK                                  :cnaipe brúite: {STRING}
STR_CONFIG_SETTING_SOUND_CLICK_HELPTEXT                         :bíp nuair ata cnaipe brúite

STR_CONFIG_SETTING_SOUND_DISASTER                               :Tubaistí / timpistí: {STRING}
STR_CONFIG_SETTING_SOUND_DISASTER_HELPTEXT                      :Seinn maisíochtaí fuaime timpistí agus tubaistí

STR_CONFIG_SETTING_SOUND_VEHICLE                                :Feithiclí: {STRING}
STR_CONFIG_SETTING_SOUND_VEHICLE_HELPTEXT                       :Seinn maisíochtaí fuaime feithiclí

STR_CONFIG_SETTING_SOUND_AMBIENT                                :comhthimpeallach: {STRING}
STR_CONFIG_SETTING_SOUND_AMBIENT_HELPTEXT                       :Seinn maisíochtaí fuaime comhthimpeallach tírdhreacha, tionscail agus bailte

STR_CONFIG_SETTING_MAX_TRAINS                                   :Uaslíon na dtraenacha in aghaidh na cuideachta: {STRING}
STR_CONFIG_SETTING_MAX_TRAINS_HELPTEXT                          :Uaslíon na dtraenacha is féidir a bheith ag cuideachta

STR_CONFIG_SETTING_MAX_ROAD_VEHICLES                            :Uaslíon na bhfeithiclí bóthair in aghaidh na cuideachta: {STRING}
STR_CONFIG_SETTING_MAX_ROAD_VEHICLES_HELPTEXT                   :Uaslíon na bhfeithiclí bóthair is féidir a bheith ag cuideachta

STR_CONFIG_SETTING_MAX_AIRCRAFT                                 :Uaslíon na n-eitleán in aghaidh na cuideachta: {STRING}
STR_CONFIG_SETTING_MAX_AIRCRAFT_HELPTEXT                        :Uaslíon na n-aerárthach is féidir a bheith ag cuideachta

STR_CONFIG_SETTING_MAX_SHIPS                                    :Uaslíon na long in aghaidh na cuideachta: {STRING}
STR_CONFIG_SETTING_MAX_SHIPS_HELPTEXT                           :Uaslíon na long is féidir a bheith ag cuideachta

STR_CONFIG_SETTING_AI_BUILDS_TRAINS                             :Díchumasaigh traenacha don ríomhare: {STRING}
STR_CONFIG_SETTING_AI_BUILDS_TRAINS_HELPTEXT                    :Má dhéantar an socrú seo a chumasú ní bheidh ríomhimreoir in ann traenacha a thógáil

STR_CONFIG_SETTING_AI_BUILDS_ROAD_VEHICLES                      :Díchumasaigh feithiclí bóthair don ríomhaire: {STRING}
STR_CONFIG_SETTING_AI_BUILDS_ROAD_VEHICLES_HELPTEXT             :Má dhéantar an socrú seo a chumasú ní bheidh ríomhimreoir in ann feithiclí bóthair a thógáil

STR_CONFIG_SETTING_AI_BUILDS_AIRCRAFT                           :Díchumasaigh aerárthaigh don ríomhare: {STRING}
STR_CONFIG_SETTING_AI_BUILDS_AIRCRAFT_HELPTEXT                  :Má dhéantar an socrú seo a chumasú ní bheidh ríomhimreoir in ann aerárthaigh a thógáil

STR_CONFIG_SETTING_AI_BUILDS_SHIPS                              :Díchumasaigh longa don ríomhare: {STRING}
STR_CONFIG_SETTING_AI_BUILDS_SHIPS_HELPTEXT                     :Má dhéantar an socrú seo a chumasú ní bheidh ríomhimreoir in ann longa a thógáil

STR_CONFIG_SETTING_AI_PROFILE                                   :Próifíl socruithe réamhshocraithe: {STRING}
STR_CONFIG_SETTING_AI_PROFILE_HELPTEXT                          :Roghnaigh cén próifíl socruithe a úsáidfear do AInna fánacha nó na luachanna tosaigh nuair a chuirfear AI nó Script Cluiche nua leis
###length 3
STR_CONFIG_SETTING_AI_PROFILE_EASY                              :Éasca
STR_CONFIG_SETTING_AI_PROFILE_MEDIUM                            :Méanach
STR_CONFIG_SETTING_AI_PROFILE_HARD                              :Deacair

STR_CONFIG_SETTING_AI_IN_MULTIPLAYER                            :Ceadaigh AIanna i gcluiche ilimreora: {STRING}
STR_CONFIG_SETTING_AI_IN_MULTIPLAYER_HELPTEXT                   :Ceadaigh do ríomhimreoirí AI a bheith páirteach i gcluichí ilimreora

STR_CONFIG_SETTING_SCRIPT_MAX_OPCODES                           :tá #opcodes roimh scripteanna curtha ar fionraí: {STRING}
STR_CONFIG_SETTING_SCRIPT_MAX_OPCODES_HELPTEXT                  :Uaslíon na gcéimeanna ríofa is féidir le script a dhéanamh in aon chasadh amháin
STR_CONFIG_SETTING_SCRIPT_MAX_MEMORY                            :Úsáid uasta cuimhne in aghaidh na scripte: {STRING}
STR_CONFIG_SETTING_SCRIPT_MAX_MEMORY_HELPTEXT                   :An méid cuimhne is féidir le haon script amháin a ídiú sula gcuirfear stop leis d'éigean. Seans go mbeidh gá an luach seo a mhéadú i gcás léarscáileanna móra.
STR_CONFIG_SETTING_SCRIPT_MAX_MEMORY_VALUE                      :{COMMA} MiB

STR_CONFIG_SETTING_SERVINT_ISPERCENT                            :Eatraimh seirbhísithe i gcéatadán: {STRING}
STR_CONFIG_SETTING_SERVINT_ISPERCENT_HELPTEXT                   :Roghnaigh an ndéanfar seirbhísiú feithiclí bunaithe ar an am atá imithe thart ón seirbhísiú deireanach nó bunaithe ar iontaofacht a bheith tite céatadán áirithe ón iontaofacht uasta

STR_CONFIG_SETTING_SERVINT_TRAINS                               :Eatramh seirbhísithe réamhshocraithe do thraenacha: {STRING}
STR_CONFIG_SETTING_SERVINT_TRAINS_HELPTEXT                      :Socraigh an t-eatramh seirbhísithe réamhshocraithe d'fheithiclí iarnróid nua, mura bhfuil eatramh seirbhísithe sainráite socraithe don fheithicil
STR_CONFIG_SETTING_SERVINT_ROAD_VEHICLES                        :Eatramh seirbhísithe réamhshocraithe d'fheithiclí bóthair: {STRING}
STR_CONFIG_SETTING_SERVINT_ROAD_VEHICLES_HELPTEXT               :Socraigh an t-eatramh seirbhísithe réamhshocraithe d'fheithiclí bóthair nua, mura bhfuil eatramh seirbhísithe sainráite socraithe don fheithicil
STR_CONFIG_SETTING_SERVINT_AIRCRAFT                             :Eatramh seirbhíse réamhshocraithe d'aerárthaigh: {STRING}
STR_CONFIG_SETTING_SERVINT_AIRCRAFT_HELPTEXT                    :Socraigh an t-eatramh seirbhísithe réamhshocraithe d'aerárthaigh nua, mura bhfuil eatramh seirbhísithe sainráite socraithe don fheithicil
STR_CONFIG_SETTING_SERVINT_SHIPS                                :Eatramh seirbhíse réamhshocraithe do longa: {STRING}
STR_CONFIG_SETTING_SERVINT_SHIPS_HELPTEXT                       :Socraigh an t-eatramh seirbhísithe réamhshocraithe do longa nua, mura bhfuil eatramh seirbhísithe sainráite socraithe don fheithicil
STR_CONFIG_SETTING_SERVINT_VALUE                                :{COMMA}{NBSP}lá/%
###setting-zero-is-special
STR_CONFIG_SETTING_SERVINT_DISABLED                             :Díchumasaithe

STR_CONFIG_SETTING_NOSERVICE                                    :Díchumasaigh seirbhísiú nuair nach mbíonn aon bhriseadh síos: {STRING}
STR_CONFIG_SETTING_NOSERVICE_HELPTEXT                           :Má tá sé cumasaithe, ní dhéantar feithiclí a sheirbhísí má rud é nach féidir leo briseadh síos

STR_CONFIG_SETTING_WAGONSPEEDLIMITS                             :Cumasaigh teorainneacha luais vaigíní: {STRING}
STR_CONFIG_SETTING_WAGONSPEEDLIMITS_HELPTEXT                    :Má tá sé cumasaithe, úsáid teorainneacha luais na vaigíní freisin chun luas uasta traenacha a shocrú

STR_CONFIG_SETTING_DISABLE_ELRAILS                              :Díchumasaigh ráillí leictreacha: {STRING}
STR_CONFIG_SETTING_DISABLE_ELRAILS_HELPTEXT                     :Má dhéantar an socrú seo a chumasú ní bheidh sé riachtanach iarnróid a leictriú chun go mbeidh traenacha leictreacha in ann taisteal orthu

STR_CONFIG_SETTING_NEWS_ARRIVAL_FIRST_VEHICLE_OWN               :Tagann an chéad fheiticil isteach i stáisiún imreora: {STRING}
STR_CONFIG_SETTING_NEWS_ARRIVAL_FIRST_VEHICLE_OWN_HELPTEXT      :Taispeáin nuachtán nuair a thagann an chéad traein isteach ag stáisiún imreora nua

STR_CONFIG_SETTING_NEWS_ARRIVAL_FIRST_VEHICLE_OTHER             :Tagann an chéad fheithicil isteach i stáisiún iomaitheora: {STRING}
STR_CONFIG_SETTING_NEWS_ARRIVAL_FIRST_VEHICLE_OTHER_HELPTEXT    :Taispeáin nuachtán nuair a thagann an chéad fheithicil isteach ag stáisiún nua iomaitheora

STR_CONFIG_SETTING_NEWS_ACCIDENTS_DISASTERS                     :Timpistí / tubaistí: {STRING}
STR_CONFIG_SETTING_NEWS_ACCIDENTS_DISASTERS_HELPTEXT            :Taispeáin nuachtán nuair a thiteann timpistí nó tubaistí amach

STR_CONFIG_SETTING_NEWS_COMPANY_INFORMATION                     :Faisnéis cuideachta: {STRING}
STR_CONFIG_SETTING_NEWS_COMPANY_INFORMATION_HELPTEXT            :Taispeáin nuachtán nuair a thosaíonn cuideachta nua, nó nuair atá cuideachta i mbaol féimheachta

STR_CONFIG_SETTING_NEWS_INDUSTRY_OPEN                           :Tionscail ag oscailt: {STRING}
STR_CONFIG_SETTING_NEWS_INDUSTRY_OPEN_HELPTEXT                  :Taispeáin nuachtán nuair a osclaítear tionscal nua

STR_CONFIG_SETTING_NEWS_INDUSTRY_CLOSE                          :Tionscail ag dúnadh: {STRING}
STR_CONFIG_SETTING_NEWS_INDUSTRY_CLOSE_HELPTEXT                 :Taispeáin nuachtán nuair a dhúnann tionscal

STR_CONFIG_SETTING_NEWS_ECONOMY_CHANGES                         :Athruithe sa gheilleagar: {STRING}
STR_CONFIG_SETTING_NEWS_ECONOMY_CHANGES_HELPTEXT                :Taispeáin nuachtán maidir le hathruithe domhanda ar an ngeilleagar

STR_CONFIG_SETTING_NEWS_INDUSTRY_CHANGES_COMPANY                :Athruithe sa táirgeadh i measc tionscail a mbíonn an chuideachta ag freastal orthu: {STRING}
STR_CONFIG_SETTING_NEWS_INDUSTRY_CHANGES_COMPANY_HELPTEXT       :Taispeáin nuachtán nuair a athraíonn leibhéal táirgeachta tionscail a mbíonn an chuideachta ag freastal orthu

STR_CONFIG_SETTING_NEWS_INDUSTRY_CHANGES_OTHER                  :Athruithe sa táirgeadh i measc tionscail a mbíonn iomaitheoir(í) ag freastal orthu: {STRING}
STR_CONFIG_SETTING_NEWS_INDUSTRY_CHANGES_OTHER_HELPTEXT         :Taispeáin nuachtán nuair a athraíonn leibhéal táirgeachta tionscail a mbíonn iomaitheoirí ag freastal orthu

STR_CONFIG_SETTING_NEWS_INDUSTRY_CHANGES_UNSERVED               :Athruithe eile i dtáirgeadh tionscail: {STRING}
STR_CONFIG_SETTING_NEWS_INDUSTRY_CHANGES_UNSERVED_HELPTEXT      :Taispeáin nuachtán nuair a athraíonn leibhéal táirgeachta tionscail nach mbíonn an chuideachta ná a hiomaitheoirí ag freastal orthu

STR_CONFIG_SETTING_NEWS_ADVICE                                  :Comhairle / faisnéis maidir le feithiclí na cuideachta: {STRING}
STR_CONFIG_SETTING_NEWS_ADVICE_HELPTEXT                         :Taispeáin teachtaireachtaí maidir le feithiclí ar gá aire a thabhairt dóibh

STR_CONFIG_SETTING_NEWS_NEW_VEHICLES                            :Feithiclí nua: {STRING}
STR_CONFIG_SETTING_NEWS_NEW_VEHICLES_HELPTEXT                   :Taispeáin nuachtán nuair a bhíonn cineál nua feithicle ar fáil den chéad uair

STR_CONFIG_SETTING_NEWS_CHANGES_ACCEPTANCE                      :Athruithe ar an lastas a nglactar leis: {STRING}
STR_CONFIG_SETTING_NEWS_CHANGES_ACCEPTANCE_HELPTEXT             :Taispeáin teachtaireachtaí maidir le stáisiúin a athraíonn na lastais a nglacann siad leo

STR_CONFIG_SETTING_NEWS_SUBSIDIES                               :Fóirdheontais: {STRING}
STR_CONFIG_SETTING_NEWS_SUBSIDIES_HELPTEXT                      :Taispeáin nuachtáin maidir le cúrsaí a bhaineann le fóirdheontais

STR_CONFIG_SETTING_NEWS_GENERAL_INFORMATION                     :Faisnéis ghinearálta: {STRING}
STR_CONFIG_SETTING_NEWS_GENERAL_INFORMATION_HELPTEXT            :Taispeáin nuachtán maidir le himeachtaí ginearálta, mar shampla cearta eisiacha a cheannach nó maoiniú a thabhairt chun bóithre a thógáil
###length 3
STR_CONFIG_SETTING_NEWS_MESSAGES_OFF                            :As
STR_CONFIG_SETTING_NEWS_MESSAGES_SUMMARY                        :Achoimre
STR_CONFIG_SETTING_NEWS_MESSAGES_FULL                           :Iomlán

STR_CONFIG_SETTING_COLOURED_NEWS_YEAR                           :Bíonn nuacht daite ann don chéad uair in: {STRING}
STR_CONFIG_SETTING_COLOURED_NEWS_YEAR_HELPTEXT                  :An bhliain a thosaítear ar fhógraí nuachtáin daite a chlóbhualadh. Roimh an bhliain sin, úsáidtear dubh/bán monacrómach
STR_CONFIG_SETTING_STARTING_YEAR                                :Bliain tosaigh: {STRING}

STR_CONFIG_SETTING_ENDING_YEAR                                  :Bliain deiridh na scórála: {STRING}
STR_CONFIG_SETTING_ENDING_YEAR_VALUE                            :{NUM}
###setting-zero-is-special
STR_CONFIG_SETTING_ENDING_YEAR_ZERO                             :Riamh

STR_CONFIG_SETTING_ECONOMY_TYPE                                 :Cineál geilleagair: {STRING}
###length 3
STR_CONFIG_SETTING_ECONOMY_TYPE_ORIGINAL                        :Bunaidh
STR_CONFIG_SETTING_ECONOMY_TYPE_SMOOTH                          :Mín
STR_CONFIG_SETTING_ECONOMY_TYPE_FROZEN                          :Reoite

STR_CONFIG_SETTING_ALLOW_SHARES                                 :Ceadaigh scaireanna a cheannach ó chuideachtaí eile: {STRING}
STR_CONFIG_SETTING_ALLOW_SHARES_HELPTEXT                        :Má tá sé cumasaithe, tá cead scaireanna i gcuideachta a cheannach agus a dhíol. Ní bheidh scaireanna ar fáil ach do chuideachtaí a bhfuil aois áirithe bainte amach acu

STR_CONFIG_SETTING_MIN_YEARS_FOR_SHARES                         :Aois íosta na gcuideachtaí le bheith in ann scaireanna a thrádáil: {STRING}
STR_CONFIG_SETTING_MIN_YEARS_FOR_SHARES_HELPTEXT                :Socraigh aois íosta na gcuideachtaí sula mbeidh daoine eile in ann scaireanna iontu a cheannach agus a dhíol.

STR_CONFIG_SETTING_FEEDER_PAYMENT_SHARE                         :An céatadán den bhrabús a íocfar ar chuid den turas i gcórais fhriothálacha: {STRING}
STR_CONFIG_SETTING_FEEDER_PAYMENT_SHARE_HELPTEXT                :An céatadán den bhrabús a thugtar as lastais a thabhairt cuid den bhealach i gcórais fhriothálacha, rud a fhágann go bhfuil tuilleadh smachta agat ar an ioncam

STR_CONFIG_SETTING_DRAG_SIGNALS_DENSITY                         :Agus tú ag tarraingt, cuir síos comharthaí gach: {STRING}
STR_CONFIG_SETTING_DRAG_SIGNALS_DENSITY_HELPTEXT                :Socraigh an fad ag a dtógfar comharthaí ar iarnród suas go dtí an chéad chonstaic eile (comhartha, acomhal), agus comharthaí á dtarraingt
STR_CONFIG_SETTING_DRAG_SIGNALS_DENSITY_VALUE                   :{COMMA} {P thíl thíl thíl dtíl tíl}
STR_CONFIG_SETTING_DRAG_SIGNALS_FIXED_DISTANCE                  :Agus tú ag tarraingt, coinnigh fad seasta idir comharthaí: {STRING}
STR_CONFIG_SETTING_DRAG_SIGNALS_FIXED_DISTANCE_HELPTEXT         :Roghnaigh an chaoi a chuirfear síos comharthaí agus comhartaí á dtarraingt le Ctrl coinnithe síos. Má tá sé cumasaithe, cuirfear comharthaí thart timpeall ar tholláin nó droicid sa chaoi nach mbeidh píosaí fada ann gan aon chomhartha orthu. Má tá sé cumasaithe, cuirfear síos comhartha gach n tíl, rud a fhágann go mbeidh sé níos éasca comharthaí ar iarnróid chomhthreomhara a ailíniú

STR_CONFIG_SETTING_SEMAPHORE_BUILD_BEFORE_DATE                  :Tóg séamafóir go huathoibríoch roimh: {STRING}
STR_CONFIG_SETTING_SEMAPHORE_BUILD_BEFORE_DATE_HELPTEXT         :Socraigh an bliain ina n-úsáidfear comharthaí leictreacha ar iarnróid. Roimh an bhliain sin, úsáidfear comharthaí nach comharthaí leictreacha iad (tá an fheidhm cheanainn céanna acu, ach cuma dhifriúil orthu)

STR_CONFIG_SETTING_CYCLE_SIGNAL_TYPES                           :Téigh trí na cineálacha comharthaí in ord: {STRING}
STR_CONFIG_SETTING_CYCLE_SIGNAL_TYPES_HELPTEXT                  :Roghnaigh cad iad na cineálacha comharthaí a rachfar tríd, nuair a dhéánfar Ctrl+cliceáil ar chomhartha atá tógtha le huirlis na gcomharthaí
###length 2
STR_CONFIG_SETTING_CYCLE_SIGNAL_PBS                             :Comharthaí cosán amháin
STR_CONFIG_SETTING_CYCLE_SIGNAL_ALL                             :Gach ceann infheicthe

STR_CONFIG_SETTING_SIGNAL_GUI_MODE                              :Taispeáin cineálacha comharthaí: {STRING}
STR_CONFIG_SETTING_SIGNAL_GUI_MODE_HELPTEXT                     :Roghnaigh cad iad na cineálacha comharthaí a thaispeánfar i mbarra uirlisí na gcomharthaí
###length 2
STR_CONFIG_SETTING_SIGNAL_GUI_MODE_PATH                         :Comharthaí cosán amháin
STR_CONFIG_SETTING_SIGNAL_GUI_MODE_ALL_CYCLE_PATH               :Gach comhartha

STR_CONFIG_SETTING_TOWN_LAYOUT                                  :Leagan amach na mbóithre do bhailte nua: {STRING}
STR_CONFIG_SETTING_TOWN_LAYOUT_HELPTEXT                         :Leagan amach an ghréasáin bóithre i mbailte
###length 5
STR_CONFIG_SETTING_TOWN_LAYOUT_DEFAULT                          :bunaidh
STR_CONFIG_SETTING_TOWN_LAYOUT_BETTER_ROADS                     :bóithre níos fearr
STR_CONFIG_SETTING_TOWN_LAYOUT_2X2_GRID                         :greille 2x2
STR_CONFIG_SETTING_TOWN_LAYOUT_3X3_GRID                         :greille 3x3
STR_CONFIG_SETTING_TOWN_LAYOUT_RANDOM                           :randamach

STR_CONFIG_SETTING_ALLOW_TOWN_ROADS                             :Ceadaítear do bhailte bóithre a thógáil: {STRING}
STR_CONFIG_SETTING_ALLOW_TOWN_ROADS_HELPTEXT                    :Ceadaigh do bhailte bóithre a thógáil le bheith ag fás. Díchumasaigh seo chun cosc a chur ar údaráis na mbailte bóithre a thógáil iad féin
STR_CONFIG_SETTING_ALLOW_TOWN_LEVEL_CROSSINGS                   :Ceadaítear do bhailte crosairí comhréidh a thógáil: {STRING}
STR_CONFIG_SETTING_ALLOW_TOWN_LEVEL_CROSSINGS_HELPTEXT          :Má dhéantar an socrú seo a chumasú, beidh bailte in ann crosairí comhréidh a thógáil

STR_CONFIG_SETTING_NOISE_LEVEL                                  :Ceadaigh leibhéal fuaime rialaithe ag an mbaile d'aerfoirt: {STRING}
STR_CONFIG_SETTING_NOISE_LEVEL_HELPTEXT                         :Má tá an socrú seo díchumasaithe, ní féidir dhá aerfort a bheith in aon bhaile. Má tá an socrú seo cumasaithe, beidh líon na n-aerfort i mbaile teoranta ag an méid torainn a ghlactar leis sa bhaile, a bhíonn ag brath ar an daonra agus ar mhéid an aerfoirt agus an fad ón mbaile

STR_CONFIG_SETTING_TOWN_FOUNDING                                :Bailte a bhunú sa chluiche: {STRING}
STR_CONFIG_SETTING_TOWN_FOUNDING_HELPTEXT                       :Má dhéantar an socrú seo a chumasú beidh imreoirí in ann bailte nua a bhunú sa chluiche
###length 3
STR_CONFIG_SETTING_TOWN_FOUNDING_FORBIDDEN                      :coiscthe
STR_CONFIG_SETTING_TOWN_FOUNDING_ALLOWED                        :ceadaithe
STR_CONFIG_SETTING_TOWN_FOUNDING_ALLOWED_CUSTOM_LAYOUT          :ceadaithe, leagan amach bailte saincheaptha

STR_CONFIG_SETTING_TOWN_CARGOGENMODE                            :Giniúint lastais na mbailte: {STRING}
STR_CONFIG_SETTING_TOWN_CARGOGENMODE_HELPTEXT                   :An méid lastais a chruthaíonn tithe sna bailte, i gcomparáid le daonra iomlán an bhaile.{}Fás cearnach: Cruthaíonn baile atá dhá oiread níos mó ceithre oiread líon na bpaisinéirí.{}Fás líneach: Cruthaíonn baile atá dhá oiread níos mó dhá oiread líon na bpaisinéirí.
###length 2
STR_CONFIG_SETTING_TOWN_CARGOGENMODE_ORIGINAL                   :Cearnach (bunaidh)
STR_CONFIG_SETTING_TOWN_CARGOGENMODE_BITCOUNT                   :Líneach

STR_CONFIG_SETTING_EXTRA_TREE_PLACEMENT                         :Áit a chuirtear crainnte sa chluiche: {STRING}
STR_CONFIG_SETTING_EXTRA_TREE_PLACEMENT_HELPTEXT                :Rialaigh an áit a gcuirfear na crainn go fánach i rith an chluiche. D'fhéadfadh tionchar a bheith aige seo ar thionscail a bhíonn ag brath ar fhás na gcrann, muilte adhmaid mar shampla
###length 4
STR_CONFIG_SETTING_EXTRA_TREE_PLACEMENT_NO_SPREAD               :Fás ach ná leathnaigh amach {RED}(bristear an muileann adhmaid)
STR_CONFIG_SETTING_EXTRA_TREE_PLACEMENT_SPREAD_RAINFOREST       :Fás agus ná leathnaigh amach ach i bhforaoisí báistí
STR_CONFIG_SETTING_EXTRA_TREE_PLACEMENT_SPREAD_ALL              :Fás agus leathnaigh gach áit
STR_CONFIG_SETTING_EXTRA_TREE_PLACEMENT_NO_GROWTH_NO_SPREAD     :Ná fás, ná leathnaigh amach {RED}(bristear an muileann adhmaid)

STR_CONFIG_SETTING_TOOLBAR_POS                                  :Suíomh an phríomhbharra uirlisí: {STRING}
STR_CONFIG_SETTING_TOOLBAR_POS_HELPTEXT                         :Suíomh cothrománach an phríomhbharra uirlise ag barr an scáileáin
STR_CONFIG_SETTING_STATUSBAR_POS                                :Suíomh an bharra stádais: {STRING}
STR_CONFIG_SETTING_STATUSBAR_POS_HELPTEXT                       :Suíomh cothrománach an bharra stádais ag bun an scáileáin
STR_CONFIG_SETTING_SNAP_RADIUS                                  :Ga léime na bhfuinneog: {STRING}
STR_CONFIG_SETTING_SNAP_RADIUS_HELPTEXT                         :An fad idir fhuinneoga sula ndéanfar an fhuinneog atá á bogadh a ailíniú le fuinneoga in aice léi go huathoibríoch
STR_CONFIG_SETTING_SNAP_RADIUS_VALUE                            :{COMMA} {P ph ph ph bp p}icteilín
###setting-zero-is-special
STR_CONFIG_SETTING_SNAP_RADIUS_DISABLED                         :Díchumasaithe
STR_CONFIG_SETTING_SOFT_LIMIT                                   :Uaslíon na bhfuinneog neamh-ghreamaitheach: {STRING}
STR_CONFIG_SETTING_SOFT_LIMIT_HELPTEXT                          :Líon na bhfuinneog neamhghreamaitheach is féidir a bheith oscailte sula ndúnfar seanfhuinneoga go huathoibríoch chun spás a dhéanamh d'fhuinneoga nua
STR_CONFIG_SETTING_SOFT_LIMIT_VALUE                             :{COMMA}
###setting-zero-is-special
STR_CONFIG_SETTING_SOFT_LIMIT_DISABLED                          :díchumasaithe

STR_CONFIG_SETTING_ZOOM_MIN                                     :Zúmáil uasta i leibhéil: {STRING}
STR_CONFIG_SETTING_ZOOM_MIN_HELPTEXT                            :An leibhéal uasta zúmála isteach d'fhuinneoga amhairc. Tabhair faoi deara go dtiocfaidh méadú ar an méid cuimhne a bheidh ag teastáil má dhéantar leibhéil níos airde don zúmáil isteach a chumasú
STR_CONFIG_SETTING_ZOOM_MAX                                     :Leibhéal uasta zúmala amach: {STRING}
STR_CONFIG_SETTING_ZOOM_MAX_HELPTEXT                            :An leibhéal uasta zúmála amach d'fhuinneoga amhairc. D'fhéadfaí leibhéil arda zúmála amach moilleanna a chruthú nuair a úsáidtear iad
###length 6
STR_CONFIG_SETTING_ZOOM_LVL_MIN                                 :4x
STR_CONFIG_SETTING_ZOOM_LVL_IN_2X                               :2x
STR_CONFIG_SETTING_ZOOM_LVL_NORMAL                              :Gnáth
STR_CONFIG_SETTING_ZOOM_LVL_OUT_2X                              :2x
STR_CONFIG_SETTING_ZOOM_LVL_OUT_4X                              :4x
STR_CONFIG_SETTING_ZOOM_LVL_OUT_8X                              :8x

STR_CONFIG_SETTING_SPRITE_ZOOM_MIN                              :Taifeach is airde le húsáid le haghaidh spríteanna: {STRING}
STR_CONFIG_SETTING_SPRITE_ZOOM_MIN_HELPTEXT                     :Cuir teorainn leis an taifeach uasta a úsáidfear le haghaidh spríteanna. Má chuirtear teorainn le taifeach na spríteanna ní úsáidfear grafaicí ard-taifigh fiú má bhíonn siad ar fáil. Is féidir leis sin cabhrú chun cuma aontaithe a bheith ar an gcluichle má bhíonn meascán de comhaid GRF a bhfuil agus nach bhfuil grafaicí ard-taifigh acu in úsáid.
###length 3
STR_CONFIG_SETTING_SPRITE_ZOOM_LVL_MIN                          :4x
STR_CONFIG_SETTING_SPRITE_ZOOM_LVL_IN_2X                        :2x
STR_CONFIG_SETTING_SPRITE_ZOOM_LVL_NORMAL                       :1x

STR_CONFIG_SETTING_TOWN_GROWTH                                  :Ráta fáis na mbailte: {STRING}
STR_CONFIG_SETTING_TOWN_GROWTH_HELPTEXT                         :Ráta ag a bhfásann baile
###length 5
STR_CONFIG_SETTING_TOWN_GROWTH_NONE                             :Ceann ar bith
STR_CONFIG_SETTING_TOWN_GROWTH_SLOW                             :Mall
STR_CONFIG_SETTING_TOWN_GROWTH_NORMAL                           :Gnáth
STR_CONFIG_SETTING_TOWN_GROWTH_FAST                             :Scioptha
STR_CONFIG_SETTING_TOWN_GROWTH_VERY_FAST                        :An-scioptha

STR_CONFIG_SETTING_LARGER_TOWNS                                 :Líon na mbailte a ndéanfar cathratha díobh: {STRING}
STR_CONFIG_SETTING_LARGER_TOWNS_HELPTEXT                        :Líon na mbailte a bheidh ina gcathracha, sé sin baile a thosaíonn amach níos mó agus a fhásann níos tapúla
STR_CONFIG_SETTING_LARGER_TOWNS_VALUE                           :1 as {COMMA}
###setting-zero-is-special
STR_CONFIG_SETTING_LARGER_TOWNS_DISABLED                        :Ceann ar bith
STR_CONFIG_SETTING_CITY_SIZE_MULTIPLIER                         :Iolraitheoir tosaigh mhéid na gcathracha: {STRING}
STR_CONFIG_SETTING_CITY_SIZE_MULTIPLIER_HELPTEXT                :Meánmhéid na gcathracha i gcomórtas le gnáthbhailte ag tús an chluiche

STR_CONFIG_SETTING_LINKGRAPH_INTERVAL                           :Nuashonraigh an graf dáileacháin gach {STRING}{NBSP}lá
STR_CONFIG_SETTING_LINKGRAPH_INTERVAL_HELPTEXT                  :An t-aga idir gach athríomh ina dhiadh sin ar ghraf na nasc. Déantar na pleananna a ríomh do chomhpháirt amháin den ghraf gach uair a dhéantar athríomh. Mar sin, má shocraíonn tú luach X don socrú seo, ní chiallaíonn sé go ndéanfar an graf iomlá a thabhairt cothrom le dáta gach X lá, ní thabharfar ach comhpháirteanna áirithe de cothrom le dáta. Dá ghiorra an luach a shocraíonn tú is é is mó ama CPU a thógfaidh sé chun é a ríomh. Dá fhaide a shocraíonn tú é is é is faide a thógfaidh sé chun an dáileadh lastais a thosú ar bhealaí nua.
STR_CONFIG_SETTING_LINKGRAPH_TIME                               :Tóg {STRING}{NBSP}lá chun an graf dáileacháin a athríomh
STR_CONFIG_SETTING_LINKGRAPH_TIME_HELPTEXT                      :An t-am a thógfar ar gach athríomh ar chomhpháirt de ghraf na nasc. Nuair a thosaítear ar athríomh, gintear snáithe agus ligfear don snáithe sin rith ar feadh an líon sin laethanta. Dá ghiorra an luach a shocróidh tú anseo is mó an seans nach mbeidh an snáithe críochnaithe nuair atá sé in ainm is a bheith. Ansin stopfaidh an cluiche go dtí go mbeidh sé críochnaithe (i.e. beidh "moill" ann). Dá fhaide a shocraíonn tú é is é is faide a thógfaidh sé chun an dáileachán a thabhairt cothrom le dáta nuair nuair a athraíonn na bealaí.

STR_CONFIG_SETTING_DISTRIBUTION_PAX                             :An mód dáileacháin do phaisinéirí: {STRING}
STR_CONFIG_SETTING_DISTRIBUTION_PAX_HELPTEXT                    :Ciallaíonn "siméadrach" go rachaidh thart ar an méid céanna paisinéirí ó stáisiún A go stáisiún B agus a rachaidh ó B go A. Ciallaíonn "neamhshiméadrach" gur féidir méideanna neamhshrianta paisinéiri dul i gceachtar den dá threo. Ciallaíonn "de láimh" nach ndéanfar dáileadh uathoibríoch ar phaisinéirí.
STR_CONFIG_SETTING_DISTRIBUTION_MAIL                            :An mód dáileacháin do phost: {STRING}
STR_CONFIG_SETTING_DISTRIBUTION_MAIL_HELPTEXT                   :Ciallaíonn "siméadrach" go seolfar thart ar an méid céanna postais ó stáisiún A go stáisiún B agus a sheoltar ó B go A. Ciallaíonn "neamhshiméadrach" gur féidir méideanna neamhshrianta postais a sheoladh i gceachtar den dá threo. Ciallaíonn "de láimh" nach ndéanfar dáileadh uathoibríoch ar an bpostas
STR_CONFIG_SETTING_DISTRIBUTION_ARMOURED                        :An mód dáileacháin don aicme lastais ARMÚRTHA: {STRING}
STR_CONFIG_SETTING_DISTRIBUTION_ARMOURED_HELPTEXT               :San aicme lastais ARMÚRTHA, bíonn earraí luachmhara san aeráid mheasartha, diamaint san aeráid fho-theochreasach nó ór san aeráid fho-artach. Is féidir é sin a athrú le NewGRFanna. Ciallaíonn "siméadrach" go seolfar thart ar an méid céanna den lastas sin ó stáisiún A go stáisiún B agus a sheoltar ó B go A. Ciallaíonn "neamhshiméadrach" gur féidir méideanna neamhshrianta den lastas sin a sheoladh i gceachtar den dá threo. Ciallaíonn "de láimh" nach ndéanfar dáileadh uathoibríoch don lastas sin. Moltar é seo a shocrú go neamhshiméadrach nó de láimh má bhíonn tú ag imirt leis an aeráid fho-artach, toisc nach seolann bainc aon ór ar ais chuig na mianach óir. Sna haeráidí measartha agus fo-theochreasach is féidir leat siméadrach a roghnú freisin, toisc go seolfaidh na bainc earraí luachmhara ar ais chuig an mbanc tosaigh i gcás lastas earraí luachmhara.
STR_CONFIG_SETTING_DISTRIBUTION_DEFAULT                         :An mód dáileacháin d'aicmí eile lastais: {STRING}
STR_CONFIG_SETTING_DISTRIBUTION_DEFAULT_HELPTEXT                :Ciallaíonn "neamhshiméadrach" gur féidir méideanna neamhshrianta lastais a sheoladh i gceachtar den dá threo. Ciallaíonn "de láimh" nach ndéanfar dáileadh uathoibríoch do na lastais sin.
###length 3
STR_CONFIG_SETTING_DISTRIBUTION_MANUAL                          :de láimh
STR_CONFIG_SETTING_DISTRIBUTION_ASYMMETRIC                      :neamhshiméadrach
STR_CONFIG_SETTING_DISTRIBUTION_SYMMETRIC                       :siméadrach

STR_CONFIG_SETTING_LINKGRAPH_ACCURACY                           :Cruinneas an dáileacháin: {STRING}
STR_CONFIG_SETTING_LINKGRAPH_ACCURACY_HELPTEXT                  :Dá airde a shocraíonn tú é seo is mó am CPU a thógfaidh sé chun graf na nasc a ríomh. Má thógann sé rófhada seans go bhfeicfidh tú moilleanna. Má shocraíonn tú é seo go luach íseal, áfach, ní bheidh an dáileachán cruinn, agus seans go bhfeicfidh tú nach bhfuil lastas á sheoladh chuig na háiteacha a mbeidh tú ag súil leis go rachaidh sé.

STR_CONFIG_SETTING_DEMAND_DISTANCE                              :An tionchar atá ag fad ar éilimh: {STRING}
STR_CONFIG_SETTING_DEMAND_DISTANCE_HELPTEXT                     :Má shocraíonn tú é seo ag luach níos airde ná 0, beidh tionchar ag an bhfad idir an stáisiún tosaigh A agus stáisiún ceann scríbe féideartha B ar an méid lastais a chuirfear ó A go B. Dá fhaide B ó A, is é is lú an méid lastais a chuirfear. Dá airde a shocraíonn tú an luach seo, is é is lú an méid lastais a chuirfear chuig stáisiúin atá i bhfad ar siúl agus is é is mó an méid lastais a chuirfear chuig stáisiúin atá níos gaire.
STR_CONFIG_SETTING_DEMAND_SIZE                                  :Méid den lastas a thagann ar ais don mhód siméadrach: {STRING}
STR_CONFIG_SETTING_DEMAND_SIZE_HELPTEXT                         :Má shocraíonn tú é seo go luach níos lú ná 100% beidh an chaoi a fheidhmíonn an dáileadh siméadrach níos cosúla leis an dáileadh neamhshiméadrach. Beidh an méid den lastas a sheoltar ar ais ó stáisiún níos lú ná an méid a sheoltar chuige. Má shocraítear an luach seo ag 0% beidh an dáileadh siméadrach díreach ar aon dul leis an dáileadh neamhshiméarach.

STR_CONFIG_SETTING_SHORT_PATH_SATURATION                        :Líonadh na gconar gearra sula n-úsáidfear na conair a bhfuil acmhainn mhór iompair acu: {STRING}
STR_CONFIG_SETTING_SHORT_PATH_SATURATION_HELPTEXT               :Go minic bíonn cosáin éagsúla idir dhá stáisiún. Líonfaidh Cargodist an cosán is giorra ar dtús, ansin úsáidfear an dara cosán is giorra go dtí go mbeidh sé sin líonta agus mar sin de. Tá líonadh an chosáin bunaithe ar mheastachán den acmhainn iompair agus den úsáid atá pleanáilte. Nuair a bheidh gach cosán líonta, má tá éileamh fós ann, déanfar ró-ualú ar gach cosán, ag tabhairt tús áite dóibh siúd a bhfuil acmhainn mhór iompair acu. Mar sin féin, formhór an ama ní dhéanfaidh an t-algartam meastachán cruinn ar an acmhainn iompair. Ligeann an socrú seo duit céatadán a shonrú don mhéid is gá go mbeadh cosán níos giorra líonta ar dtús sula roghnófar an chéad cheann níos faide eile. Is é is fearr é luach níos lú ná 100% a roghnú le nach ndéanfar stáisiúin a róphlódú sa chás go ndéantar rómheastachán ar an acmhainn iompair.

STR_CONFIG_SETTING_LOCALISATION_UNITS_VELOCITY                  :Aonaid luais: {STRING}
STR_CONFIG_SETTING_LOCALISATION_UNITS_VELOCITY_HELPTEXT         :Aon áit a thaispeántar luas sa chomhéadan úsáideora, taispeain sna haonaid roghnaithe é
###length 4
STR_CONFIG_SETTING_LOCALISATION_UNITS_VELOCITY_IMPERIAL         :Impiriúil (msu)
STR_CONFIG_SETTING_LOCALISATION_UNITS_VELOCITY_METRIC           :Méadrach (km/u)
STR_CONFIG_SETTING_LOCALISATION_UNITS_VELOCITY_SI               :SI (m/s)
STR_CONFIG_SETTING_LOCALISATION_UNITS_VELOCITY_GAMEUNITS        :Aonaid an chluiche (tíleanna/lá)

STR_CONFIG_SETTING_LOCALISATION_UNITS_POWER                     :Aonaid chumhachta feithiclí: {STRING}
STR_CONFIG_SETTING_LOCALISATION_UNITS_POWER_HELPTEXT            :Aon áit a thaispeántar cumhacht feithicle sa chomhéadan úsáideora, taispeain sna haonaid roghnaithe í
###length 3
STR_CONFIG_SETTING_LOCALISATION_UNITS_POWER_IMPERIAL            :Impiriúil (ec)
STR_CONFIG_SETTING_LOCALISATION_UNITS_POWER_METRIC              :Méadrach (ec)
STR_CONFIG_SETTING_LOCALISATION_UNITS_POWER_SI                  :SI (kW)

STR_CONFIG_SETTING_LOCALISATION_UNITS_WEIGHT                    :Aonaid mheáchain: {STRING}
STR_CONFIG_SETTING_LOCALISATION_UNITS_WEIGHT_HELPTEXT           :Aon áit a thaispeántar meáchan sa chomhéadan úsáideora, taispeain sna haonaid roghnaithe é
###length 3
STR_CONFIG_SETTING_LOCALISATION_UNITS_WEIGHT_IMPERIAL           :Impiriúil (t/tonna gearr)
STR_CONFIG_SETTING_LOCALISATION_UNITS_WEIGHT_METRIC             :Méadrach (t/tonna)
STR_CONFIG_SETTING_LOCALISATION_UNITS_WEIGHT_SI                 :SI (kg)

STR_CONFIG_SETTING_LOCALISATION_UNITS_VOLUME                    :Aonaid toirte: {STRING}
STR_CONFIG_SETTING_LOCALISATION_UNITS_VOLUME_HELPTEXT           :Aon áit a thaispeántar toirt sa chomhéadan úsáideora, taispeain sna haonaid roghnaithe í
###length 3
STR_CONFIG_SETTING_LOCALISATION_UNITS_VOLUME_IMPERIAL           :Impiriúil (gal)
STR_CONFIG_SETTING_LOCALISATION_UNITS_VOLUME_METRIC             :Méadrach (l)
STR_CONFIG_SETTING_LOCALISATION_UNITS_VOLUME_SI                 :SI (m³)

STR_CONFIG_SETTING_LOCALISATION_UNITS_FORCE                     :Aonaid iarracht na tarraingthe: {STRING}
STR_CONFIG_SETTING_LOCALISATION_UNITS_FORCE_HELPTEXT            :Aon áit a thaispeántar iarracht na tarraingthe (ar a dtugtar fórsa tarraingthe freisin) sa chomhéadan úsáideora, taispeain sna haonaid roghnaithe í
###length 3
STR_CONFIG_SETTING_LOCALISATION_UNITS_FORCE_IMPERIAL            :Impiriúil (lbf)
STR_CONFIG_SETTING_LOCALISATION_UNITS_FORCE_METRIC              :Méadrach (kgf)
STR_CONFIG_SETTING_LOCALISATION_UNITS_FORCE_SI                  :SI (kN)

STR_CONFIG_SETTING_LOCALISATION_UNITS_HEIGHT                    :Aonaid airde: {STRING}
STR_CONFIG_SETTING_LOCALISATION_UNITS_HEIGHT_HELPTEXT           :Aon áit a thaispeántar airde sa chomhéadan úsáideora, taispeain sna haonaid roghnaithe í
###length 3
STR_CONFIG_SETTING_LOCALISATION_UNITS_HEIGHT_IMPERIAL           :Impiriúil (tr)
STR_CONFIG_SETTING_LOCALISATION_UNITS_HEIGHT_METRIC             :Méadrach (m)
STR_CONFIG_SETTING_LOCALISATION_UNITS_HEIGHT_SI                 :SI (m)

STR_CONFIG_SETTING_LOCALISATION                                 :{ORANGE}Logánú
STR_CONFIG_SETTING_GRAPHICS                                     :{ORANGE}Grafaicí
STR_CONFIG_SETTING_SOUND                                        :{ORANGE}Fuaim
STR_CONFIG_SETTING_INTERFACE                                    :{ORANGE}Comhéadan
STR_CONFIG_SETTING_INTERFACE_GENERAL                            :{ORANGE}Ginearálta
STR_CONFIG_SETTING_INTERFACE_VIEWPORTS                          :{ORANGE}Painéil amhairc
STR_CONFIG_SETTING_INTERFACE_CONSTRUCTION                       :{ORANGE}Tógáil
STR_CONFIG_SETTING_ADVISORS                                     :{ORANGE}Nuacht / Comhairleoirí
STR_CONFIG_SETTING_COMPANY                                      :{ORANGE}Cuideachta
STR_CONFIG_SETTING_ACCOUNTING                                   :{ORANGE}Cuntasaíocht
STR_CONFIG_SETTING_VEHICLES                                     :{ORANGE}Feithiclí
STR_CONFIG_SETTING_VEHICLES_PHYSICS                             :{ORANGE}Fisic
STR_CONFIG_SETTING_VEHICLES_ROUTING                             :{ORANGE}Ródú
STR_CONFIG_SETTING_LIMITATIONS                                  :{ORANGE}Teorainneacha
STR_CONFIG_SETTING_ACCIDENTS                                    :{ORANGE}Tubaistí / Timpistí
STR_CONFIG_SETTING_GENWORLD                                     :{ORANGE}Domhan a chruthú
STR_CONFIG_SETTING_ENVIRONMENT                                  :{ORANGE}Timpeallacht
STR_CONFIG_SETTING_ENVIRONMENT_AUTHORITIES                      :{ORANGE}Údaráis
STR_CONFIG_SETTING_ENVIRONMENT_TOWNS                            :{ORANGE}Bailte
STR_CONFIG_SETTING_ENVIRONMENT_INDUSTRIES                       :{ORANGE}Tionscail
STR_CONFIG_SETTING_ENVIRONMENT_CARGODIST                        :{ORANGE}Dáileadh lastais
STR_CONFIG_SETTING_AI                                           :{ORANGE}Iomaitheoirí
STR_CONFIG_SETTING_AI_NPC                                       :{ORANGE}Ríomh-imreoirí
STR_CONFIG_SETTING_NETWORK                                      :{ORANGE}Líonra

STR_CONFIG_SETTING_PATHFINDER_FOR_TRAINS                        :Aimsitheoir bealaigh do thraenacha: {STRING}
STR_CONFIG_SETTING_PATHFINDER_FOR_TRAINS_HELPTEXT               :An t-aimsitheoir bealaigh a úsáidfear do thraenacha
STR_CONFIG_SETTING_PATHFINDER_FOR_ROAD_VEHICLES                 :Aimsitheoir bealaigh d'fheithiclí bóthair: {STRING}
STR_CONFIG_SETTING_PATHFINDER_FOR_ROAD_VEHICLES_HELPTEXT        :An t-aimsitheoir bealaigh a úsáidfear d'fheithiclí bóthair
STR_CONFIG_SETTING_PATHFINDER_FOR_SHIPS                         :Aimsitheoir bealaigh do longa: {STRING}
STR_CONFIG_SETTING_PATHFINDER_FOR_SHIPS_HELPTEXT                :An t-aimsitheoir bealaigh a úsáidfear do longa
STR_CONFIG_SETTING_REVERSE_AT_SIGNALS                           :Aisiompú uathoibríoch ag comharthaí: {STRING}
STR_CONFIG_SETTING_REVERSE_AT_SIGNALS_HELPTEXT                  :Ceadaigh do thraenacha aisiompú ag comhartha, más rud é go raibh siad ag fanacht ann píosa fada
###length 2
STR_CONFIG_SETTING_PATHFINDER_NPF                               :NPF
STR_CONFIG_SETTING_PATHFINDER_YAPF_RECOMMENDED                  :YAPF {BLUE}(Molta)

STR_CONFIG_SETTING_QUERY_CAPTION                                :{WHITE}Athraigh luach an tsocraithe

# Config errors
STR_CONFIG_ERROR                                                :{WHITE}Earráid leis an gcomhad cumraíochta...
STR_CONFIG_ERROR_ARRAY                                          :{WHITE}... earráid san eagar '{STRING}'
STR_CONFIG_ERROR_INVALID_VALUE                                  :{WHITE}... luach neamhbhailí '{STRING}' ag '{STRING}'
STR_CONFIG_ERROR_TRAILING_CHARACTERS                            :{WHITE}... carachtair chun deiridh ag deireadh an socraithe '{STRING}'
STR_CONFIG_ERROR_DUPLICATE_GRFID                                :{WHITE}... ag déanamh neamhaird den NewGRF '{STRING}': ID GRF dúbailte le '{STRING}'
STR_CONFIG_ERROR_INVALID_GRF                                    :{WHITE}... ag tabhairt neamhaird ar NewGRF neamhbhailí '{STRING}': {STRING}
STR_CONFIG_ERROR_INVALID_GRF_NOT_FOUND                          :níor aimsíodh é
STR_CONFIG_ERROR_INVALID_GRF_UNSAFE                             :neamhshábháilte don úsáid statach
STR_CONFIG_ERROR_INVALID_GRF_SYSTEM                             :córas NewGRF
STR_CONFIG_ERROR_INVALID_GRF_INCOMPATIBLE                       :neamh-chomhoiriúnach leis an leagan OpenTTD seo
STR_CONFIG_ERROR_INVALID_GRF_UNKNOWN                            :anaithnid
STR_CONFIG_ERROR_INVALID_SAVEGAME_COMPRESSION_LEVEL             :{WHITE}... níl leibheál comhbhrú '{STRING}' bailí
STR_CONFIG_ERROR_INVALID_SAVEGAME_COMPRESSION_ALGORITHM         :{WHITE}... níl formáid an chluiche sábháilte '{STRING}' ar fáil. Ag tiontú ar '{STRING}'
STR_CONFIG_ERROR_INVALID_BASE_GRAPHICS_NOT_FOUND                :{WHITE}... ag tabhairt neamhaird ar an tsraith Bhunghrafaice '{STRING}': níor aimsíodh í
STR_CONFIG_ERROR_INVALID_BASE_SOUNDS_NOT_FOUND                  :{WHITE}... ag tabhairt neamhaird ar an tsraith Bhunfhuaimeanna '{STRING}': níor aimsíodh í
STR_CONFIG_ERROR_INVALID_BASE_MUSIC_NOT_FOUND                   :{WHITE}... ag tabhairt neamhaird ar an tsraith Bhuncheoil '{STRING}': níor aimsíodh í
STR_CONFIG_ERROR_OUT_OF_MEMORY                                  :{WHITE}Easpa chuimhne
STR_CONFIG_ERROR_SPRITECACHE_TOO_BIG                            :{WHITE}Teipeadh {BYTES} a shannadh don taisce sprideanna. Laghdaíodh an taisce sprideanna go {BYTES}. Laghdófar feidhmíocht OpenTTD dá bharr. Chun an méid cuimhne atá riachtanach a laghdú, is féidir leat grafaicí 32bpp agus/nó leibhéil zúmála isteach a dhíchumasú

# Video initalization errors
STR_VIDEO_DRIVER_ERROR                                          :{WHITE}Earráid leis na socruithe físeáin...
STR_VIDEO_DRIVER_ERROR_NO_HARDWARE_ACCELERATION                 :{WHITE}... níor aimsaíodh GPU comhoiriúnach. Luasghéarú cura-earraí díchumasaithe

# Intro window
STR_INTRO_CAPTION                                               :{WHITE}OpenTTD {REV}

STR_INTRO_NEW_GAME                                              :{BLACK}Cluiche Nua
STR_INTRO_LOAD_GAME                                             :{BLACK}Lódáil Cluiche
STR_INTRO_PLAY_SCENARIO                                         :{BLACK}Imir Scéal
STR_INTRO_PLAY_HEIGHTMAP                                        :{BLACK}Imir Mapa airde
STR_INTRO_SCENARIO_EDITOR                                       :{BLACK}Eagarthóir na Scéalta
STR_INTRO_MULTIPLAYER                                           :{BLACK}Ilimreoirí

STR_INTRO_GAME_OPTIONS                                          :{BLACK}Roghanna an Chluiche
STR_INTRO_HIGHSCORE                                             :{BLACK}Tábla na nArdscór
STR_INTRO_CONFIG_SETTINGS_TREE                                  :{BLACK}Socruithe
STR_INTRO_NEWGRF_SETTINGS                                       :{BLACK}Socruithe NewGRF
STR_INTRO_ONLINE_CONTENT                                        :{BLACK}Seiceáil Inneachar Ar Líne
STR_INTRO_SCRIPT_SETTINGS                                       :{BLACK}Socruithe AI/Script Cluiche
STR_INTRO_QUIT                                                  :{BLACK}Scoir

STR_INTRO_TOOLTIP_NEW_GAME                                      :{BLACK}Tosaigh cluiche nua. Scipeáltar cumrú an léarscáil le Ctrl+Cliceáil
STR_INTRO_TOOLTIP_LOAD_GAME                                     :{BLACK}Lódáil cluiche sábháilte
STR_INTRO_TOOLTIP_PLAY_HEIGHTMAP                                :{BLACK}Tosaigh cluiche nua, ag úsáid mapa airde mar thír-raon
STR_INTRO_TOOLTIP_PLAY_SCENARIO                                 :{BLACK}Tosaigh cluiche nua, ag úsáid scéal saincheaptha
STR_INTRO_TOOLTIP_SCENARIO_EDITOR                               :{BLACK}Cruthaigh domhan/scéal saincheaptha don chluiche
STR_INTRO_TOOLTIP_MULTIPLAYER                                   :{BLACK}Tosaigh cluiche ilimreoirí

STR_INTRO_TOOLTIP_TEMPERATE                                     :{BLACK}Roghnaigh stíl tírdhreacha 'measartha'
STR_INTRO_TOOLTIP_SUB_ARCTIC_LANDSCAPE                          :{BLACK}Roghnaigh stíl tírdhreacha 'fo-artach'
STR_INTRO_TOOLTIP_SUB_TROPICAL_LANDSCAPE                        :{BLACK}Roghnaigh stíl tírdhreacha 'fo-theochriosach'
STR_INTRO_TOOLTIP_TOYLAND_LANDSCAPE                             :{BLACK}Roghnaigh stíl tírdhreacha 'tír na mbréagán'

STR_INTRO_TOOLTIP_GAME_OPTIONS                                  :{BLACK}Taispeáin roghanna an chluiche
STR_INTRO_TOOLTIP_HIGHSCORE                                     :{BLACK}Taispeáin tábla na n-ardscór
STR_INTRO_TOOLTIP_CONFIG_SETTINGS_TREE                          :{BLACK}Socruithe taispeána
STR_INTRO_TOOLTIP_NEWGRF_SETTINGS                               :{BLACK}Taispeáin socruithe NewGRF
STR_INTRO_TOOLTIP_ONLINE_CONTENT                                :{BLACK}Seiceáil le haghaidh inneachar nua agus nuashonruithe le híoslódáil
STR_INTRO_TOOLTIP_SCRIPT_SETTINGS                               :{BLACK}Taispeáin socruithe AI/Script cluiche
STR_INTRO_TOOLTIP_QUIT                                          :{BLACK}Téigh amach as 'OpenTTD'

STR_INTRO_BASESET                                               :{BLACK}Tá {NUM} sprít in easnamh sa bhuntacar grafaicí. Seiceáil an bhfuil nuashonruithe ar fáil don bhuntacar.
STR_INTRO_TRANSLATION                                           :{BLACK}Tá {NUM} {P th th th dt t}eaghrán in easnamh san aistriúchán seo. Is féidir leat cabhrú chun OpenTTD a fheabhsú má chláraíonn tú mar aistritheoir. Féach léighmé.txt chun mionsonraí a fháil.

# Quit window
STR_QUIT_CAPTION                                                :{WHITE}Scoir
STR_QUIT_ARE_YOU_SURE_YOU_WANT_TO_EXIT_OPENTTD                  :{YELLOW}An bhfuil tú cinnte gur mhaith leat dul amach as OpenTTD?
STR_QUIT_YES                                                    :{BLACK}Tá
STR_QUIT_NO                                                     :{BLACK}Níl

# Abandon game
STR_ABANDON_GAME_CAPTION                                        :{WHITE}Fág an Cluiche
STR_ABANDON_GAME_QUERY                                          :{YELLOW}An bhfuil tú cinnte gur mhaith leat an cluiche seo a fhágáil?
STR_ABANDON_SCENARIO_QUERY                                      :{YELLOW}An bhfuil tú cinnte gur mhaith leat an scéal seo a fhágáil?

# Cheat window
STR_CHEATS                                                      :{WHITE}Caimiléireacht
STR_CHEATS_TOOLTIP                                              :{BLACK}Tugann ticbhoscaí le fios más rud é gur úsáid tú an chaimiléireacht seo roimhe seo
STR_CHEATS_NOTE                                                 :{BLACK}Tabhair faoi deara: taifeadfar aon úsáid a bhainfear as na socruithe seo sa chluiche sábháilte
STR_CHEAT_MONEY                                                 :{LTBLUE}Méadaigh airgead de {CURRENCY_LONG}
STR_CHEAT_CHANGE_COMPANY                                        :{LTBLUE}Ag imirt mar chuideachta: {ORANGE}{COMMA}
STR_CHEAT_EXTRA_DYNAMITE                                        :{LTBLUE}Ollscartaire draíochta (bain tionscail, nithe dobhogtha): {ORANGE}{STRING}
STR_CHEAT_CROSSINGTUNNELS                                       :{LTBLUE}Is féidir le tolláin dul trasna a gcéile: {ORANGE}{STRING}
STR_CHEAT_NO_JETCRASH                                           :{LTBLUE}Ní bheidh timpistí ag scairdeitleáin (go minic) ag aerfoirt bheaga: {ORANGE}{STRING}
STR_CHEAT_EDIT_MAX_HL                                           :{LTBLUE}Cuir airde uasta na léarscáile in eagar: {ORANGE}{NUM}
STR_CHEAT_EDIT_MAX_HL_QUERY_CAPT                                :{WHITE}Cuir leibhéal uasta na sléibhte ar an léarscáil in eagar
STR_CHEAT_CHANGE_DATE                                           :{LTBLUE}Athraigh an dáta: {ORANGE}{DATE_SHORT}
STR_CHEAT_CHANGE_DATE_QUERY_CAPT                                :{WHITE}Athraigh an bhliain reatha
STR_CHEAT_SETUP_PROD                                            :{LTBLUE}Cumasaigh luachanna táirgeachta a athrú: {ORANGE}{STRING}

###length 4
STR_CHEAT_SWITCH_CLIMATE_TEMPERATE_LANDSCAPE                    :Tírdhreach measartha
STR_CHEAT_SWITCH_CLIMATE_SUB_ARCTIC_LANDSCAPE                   :Tírdhreach fo-artach
STR_CHEAT_SWITCH_CLIMATE_SUB_TROPICAL_LANDSCAPE                 :Tírdhreach fo-theochriosach
STR_CHEAT_SWITCH_CLIMATE_TOYLAND_LANDSCAPE                      :Tírdhreach thír na mbréagán

# Livery window
STR_LIVERY_CAPTION                                              :{WHITE}{COMPANY} - Scéim Dathanna

STR_LIVERY_GENERAL_TOOLTIP                                      :{BLACK}Taispeáin scéimeanna dathanna ginearálta
STR_LIVERY_TRAIN_TOOLTIP                                        :{BLACK}Taispeáin scéimeanna dathanna na dtraenacha
STR_LIVERY_ROAD_VEHICLE_TOOLTIP                                 :{BLACK}Taispeáin scéimeanna dathanna na bhfeithiclí bóthair
STR_LIVERY_SHIP_TOOLTIP                                         :{BLACK}Taispeáin scéimeanna dathanna na long
STR_LIVERY_AIRCRAFT_TOOLTIP                                     :{BLACK}Taispeáin scéimeanna dathanna na n-aerárthach
STR_LIVERY_PRIMARY_TOOLTIP                                      :{BLACK}Pioc an dath príomhúil don scéim roghnaithe
STR_LIVERY_SECONDARY_TOOLTIP                                    :{BLACK}Pioc an dath tánaisteach don scéim roghnaithe
STR_LIVERY_PANEL_TOOLTIP                                        :{BLACK}Roghnaigh scéim dathanna le hathrú, nó scéimeanna iolracha le Ctrl+Cliceáil. Cliceáil ar an mbosca chun úsáid na scéime a scoránú

###length 23
STR_LIVERY_DEFAULT                                              :Libhré caighdeánach
STR_LIVERY_STEAM                                                :Inneall Gaile
STR_LIVERY_DIESEL                                               :Inneall Díosail
STR_LIVERY_ELECTRIC                                             :Inneall Leictreach
STR_LIVERY_MONORAIL                                             :Inneall Aonráille
STR_LIVERY_MAGLEV                                               :Inneall Maglev
STR_LIVERY_DMU                                                  :DMU
STR_LIVERY_EMU                                                  :EMU
STR_LIVERY_PASSENGER_WAGON_STEAM                                :Carráiste Paisinéirí (Gal)
STR_LIVERY_PASSENGER_WAGON_DIESEL                               :Carráiste Paisinéirí (Díosal)
STR_LIVERY_PASSENGER_WAGON_ELECTRIC                             :Carráiste Paisinéirí (Leictreach)
STR_LIVERY_PASSENGER_WAGON_MONORAIL                             :Carráiste Paisinéirí (Aonráille)
STR_LIVERY_PASSENGER_WAGON_MAGLEV                               :Carráiste Paisinéirí (Maglev)
STR_LIVERY_FREIGHT_WAGON                                        :Vaigín Lastais
STR_LIVERY_BUS                                                  :Bus
STR_LIVERY_TRUCK                                                :Learaí
STR_LIVERY_PASSENGER_SHIP                                       :Bád Farantóireachta Paisinéirí
STR_LIVERY_FREIGHT_SHIP                                         :Long Lastais
STR_LIVERY_HELICOPTER                                           :Héileacaptar
STR_LIVERY_SMALL_PLANE                                          :Eitleán Beag
STR_LIVERY_LARGE_PLANE                                          :Eitleán Mór
STR_LIVERY_PASSENGER_TRAM                                       :Tram Paisinéirí
STR_LIVERY_FREIGHT_TRAM                                         :Tram Lastais

# Face selection window
STR_FACE_CAPTION                                                :{WHITE}Aghaidh a Roghnú
STR_FACE_CANCEL_TOOLTIP                                         :{BLACK}Cuir roghnúchán aghaidhe nua ar ceal
STR_FACE_OK_TOOLTIP                                             :{BLACK}Glac leis an aghaidh nua
STR_FACE_RANDOM                                                 :{BLACK}Déan randamú

STR_FACE_MALE_BUTTON                                            :{BLACK}Fear
STR_FACE_MALE_TOOLTIP                                           :{BLACK}Roghnaigh aghaidheanna fir
STR_FACE_FEMALE_BUTTON                                          :{BLACK}Bean
STR_FACE_FEMALE_TOOLTIP                                         :{BLACK}Roghnaigh aghaidhanna ban
STR_FACE_NEW_FACE_BUTTON                                        :{BLACK}Aghaidh Nua
STR_FACE_NEW_FACE_TOOLTIP                                       :{BLACK}Cruthaigh aghaidh nua randamach
STR_FACE_ADVANCED                                               :{BLACK}Ardsocruithe
STR_FACE_ADVANCED_TOOLTIP                                       :{BLACK}Ardroghnú aghaidhe
STR_FACE_SIMPLE                                                 :{BLACK}Simplí
STR_FACE_SIMPLE_TOOLTIP                                         :{BLACK}Roghnú aghaidhe simplí
STR_FACE_LOAD                                                   :{BLACK}Lódáil
STR_FACE_LOAD_TOOLTIP                                           :{BLACK}Lódáil an aghaidh is fearr leat
STR_FACE_LOAD_DONE                                              :{WHITE}Lódáladh an aghaidh is fearr leat ó chomhad cumraíochta OpenTTD
STR_FACE_FACECODE                                               :{BLACK}Uimh. aghaidh an imreora
STR_FACE_FACECODE_TOOLTIP                                       :{BLACK}Amharc ar agus/nó socraigh uimhir aghaidh uachtarán na cuideachta
STR_FACE_FACECODE_CAPTION                                       :{WHITE}Amharc ar agus/nó socraigh uimhir aghaidh an uachtaráin
STR_FACE_FACECODE_SET                                           :{WHITE}Socraíodh uimhir aghaidh nua
STR_FACE_FACECODE_ERR                                           :{WHITE}Níorbh fhéidir uimhir aghaidhe an imreora a shocrú - ní mór dó a bheith ina uimhir idir 0 agus 4,294,967,295!
STR_FACE_SAVE                                                   :{BLACK}Sábháil
STR_FACE_SAVE_TOOLTIP                                           :{BLACK}Sábháil aghaidh is fearr leat
STR_FACE_SAVE_DONE                                              :{WHITE}Sábhálfar an aghaidh mar an ceann is fearr leat i gcomhad cumraíochta OpenTTD
STR_FACE_EUROPEAN                                               :{BLACK}Eorpach
STR_FACE_SELECT_EUROPEAN                                        :{BLACK}Roghnaigh aghaidheanna Eorpacha
STR_FACE_AFRICAN                                                :{BLACK}Afraiceach
STR_FACE_SELECT_AFRICAN                                         :{BLACK}Roghnaigh aghaidheanna Afraiceacha
STR_FACE_YES                                                    :Tá
STR_FACE_NO                                                     :Níl
STR_FACE_MOUSTACHE_EARRING_TOOLTIP                              :{BLACK}Cumasaigh croiméal nó fáinne cluasa
STR_FACE_HAIR                                                   :Gruaig:
STR_FACE_HAIR_TOOLTIP                                           :{BLACK}Athraigh gruaig
STR_FACE_EYEBROWS                                               :Malaí:
STR_FACE_EYEBROWS_TOOLTIP                                       :{BLACK}Athraigh malaí
STR_FACE_EYECOLOUR                                              :Dath na súl:
STR_FACE_EYECOLOUR_TOOLTIP                                      :{BLACK}Athraigh dath na súl
STR_FACE_GLASSES                                                :Spéaclaí:
STR_FACE_GLASSES_TOOLTIP                                        :{BLACK}Cumasaigh spéaclaí
STR_FACE_GLASSES_TOOLTIP_2                                      :{BLACK}Athraigh spéaclaí
STR_FACE_NOSE                                                   :Nose:
STR_FACE_NOSE_TOOLTIP                                           :{BLACK}Athraigh an srón
STR_FACE_LIPS                                                   :Beolaí:
STR_FACE_MOUSTACHE                                              :Croiméal:
STR_FACE_LIPS_MOUSTACHE_TOOLTIP                                 :{BLACK}Athraigh beola nó croiméal
STR_FACE_CHIN                                                   :Smig:
STR_FACE_CHIN_TOOLTIP                                           :{BLACK}Athraigh an smig
STR_FACE_JACKET                                                 :Seaicéad:
STR_FACE_JACKET_TOOLTIP                                         :{BLACK}Athraigh an seaicéad
STR_FACE_COLLAR                                                 :Bóna:
STR_FACE_COLLAR_TOOLTIP                                         :{BLACK}Athraigh an bóna
STR_FACE_TIE                                                    :Carbhat:
STR_FACE_EARRING                                                :Fáinne cluaise:
STR_FACE_TIE_EARRING_TOOLTIP                                    :{BLACK}Athraigh carbhat nó fáinne cluaise

# Matches ServerGameType
###length 3
STR_NETWORK_SERVER_VISIBILITY_LOCAL                             :Logánta
STR_NETWORK_SERVER_VISIBILITY_PUBLIC                            :Poiblí
STR_NETWORK_SERVER_VISIBILITY_INVITE_ONLY                       :Le cuireadh amháin

# Network server list
STR_NETWORK_SERVER_LIST_CAPTION                                 :{WHITE}Ilimreoirí
STR_NETWORK_SERVER_LIST_PLAYER_NAME                             :{BLACK}Ainm imreora:
STR_NETWORK_SERVER_LIST_ENTER_NAME_TOOLTIP                      :{BLACK}Seo an t-ainm faoina mbeidh imreoirí eile in ann tú a aithint

STR_NETWORK_SERVER_LIST_GAME_NAME                               :{BLACK}Ainm
STR_NETWORK_SERVER_LIST_GAME_NAME_TOOLTIP                       :{BLACK}Ainm an chluiche
STR_NETWORK_SERVER_LIST_GENERAL_ONLINE                          :{BLACK}{COMMA}/{COMMA} - {COMMA}/{COMMA}
STR_NETWORK_SERVER_LIST_CLIENTS_CAPTION                         :{BLACK}Cliaint
STR_NETWORK_SERVER_LIST_CLIENTS_CAPTION_TOOLTIP                 :{BLACK}Cliaint ar líne / cliaint uasta{}Cuideachtaí ar líne / cuideachtaí uasta
STR_NETWORK_SERVER_LIST_MAP_SIZE_SHORT                          :{BLACK}{COMMA}x{COMMA}
STR_NETWORK_SERVER_LIST_MAP_SIZE_CAPTION                        :{BLACK}Méid na léarscáile
STR_NETWORK_SERVER_LIST_MAP_SIZE_CAPTION_TOOLTIP                :{BLACK}Méid léarscáile an chluiche{}Cliceáil le sortáil de réir achair
STR_NETWORK_SERVER_LIST_DATE_CAPTION                            :{BLACK}Dáta
STR_NETWORK_SERVER_LIST_DATE_CAPTION_TOOLTIP                    :{BLACK}Dáta reatha
STR_NETWORK_SERVER_LIST_YEARS_CAPTION                           :{BLACK}Blianta
STR_NETWORK_SERVER_LIST_YEARS_CAPTION_TOOLTIP                   :{BLACK}Líon blianta a{}bhfuil an cluiche ar rith
STR_NETWORK_SERVER_LIST_INFO_ICONS_TOOLTIP                      :{BLACK}Teanga, leagan an fhreastalaí, srl.

STR_NETWORK_SERVER_LIST_CLICK_GAME_TO_SELECT                    :{BLACK}Cliceáil ar chluiche ón liosta lena roghnú
STR_NETWORK_SERVER_LIST_LAST_JOINED_SERVER                      :{BLACK}An freastalaí a ndeachaidh tú isteach ann an uair deiridh:
STR_NETWORK_SERVER_LIST_CLICK_TO_SELECT_LAST                    :{BLACK}Cliceáil chun an freastalaí ina raibh tú ag imirt an uair deiridh a roghnú

STR_NETWORK_SERVER_LIST_GAME_INFO                               :{SILVER}FAISNÉIS FAOIN gCLUICHE
STR_NETWORK_SERVER_LIST_CLIENTS                                 :{SILVER}Cliaint: {WHITE}{COMMA} / {COMMA} - {COMMA} / {COMMA}
STR_NETWORK_SERVER_LIST_LANDSCAPE                               :{SILVER}Tírdhreach: {WHITE}{STRING}
STR_NETWORK_SERVER_LIST_MAP_SIZE                                :{SILVER}Méid na léarscáile: {WHITE}{COMMA}x{COMMA}
STR_NETWORK_SERVER_LIST_SERVER_VERSION                          :{SILVER}Leagan an fhreastalaí: {WHITE}{STRING}
STR_NETWORK_SERVER_LIST_SERVER_ADDRESS                          :{SILVER}Seoladh an fhreastalaí: {WHITE}{STRING}
STR_NETWORK_SERVER_LIST_START_DATE                              :{SILVER}Dáta tosaigh: {WHITE}{DATE_SHORT}
STR_NETWORK_SERVER_LIST_CURRENT_DATE                            :{SILVER}Dáta reatha: {WHITE}{DATE_SHORT}
STR_NETWORK_SERVER_LIST_GAMESCRIPT                              :{SILVER}Script Cluiche: {WHITE}{STRING} (v{NUM})
STR_NETWORK_SERVER_LIST_PASSWORD                                :{SILVER}Faoi chosaint ag pasfhocal!
STR_NETWORK_SERVER_LIST_SERVER_OFFLINE                          :{SILVER}FREASTALAÍ AS LÍNE
STR_NETWORK_SERVER_LIST_SERVER_FULL                             :{SILVER}FREASTALAÍ LÁN
STR_NETWORK_SERVER_LIST_SERVER_BANNED                           :{SILVER}CUIREADH COSC ORT ÓN bhFREASTALAÍ
STR_NETWORK_SERVER_LIST_SERVER_TOO_OLD                          :{SILVER}FREASTALAÍ RÓSHEAN
STR_NETWORK_SERVER_LIST_VERSION_MISMATCH                        :{SILVER}MÍMHEAITSEÁIL LEAGAIN
STR_NETWORK_SERVER_LIST_GRF_MISMATCH                            :{SILVER}MÍMHEAITSEÁIL NEWGRF

STR_NETWORK_SERVER_LIST_JOIN_GAME                               :{BLACK}Téigh isteach sa chluiche
STR_NETWORK_SERVER_LIST_REFRESH                                 :{BLACK}Athnuaigh an freastalaí
STR_NETWORK_SERVER_LIST_REFRESH_TOOLTIP                         :{BLACK}Athnuaigh faisnéis an fhreastalaí

STR_NETWORK_SERVER_LIST_SEARCH_SERVER_INTERNET                  :{BLACK}Cuardaigh ar an Idirlíon
STR_NETWORK_SERVER_LIST_SEARCH_SERVER_INTERNET_TOOLTIP          :{BLACK}Cuardaigh ar an idirlíon le haghaidh freastalaithe poiblí
STR_NETWORK_SERVER_LIST_SEARCH_SERVER_LAN                       :{BLACK}Cuardaigh LAN
STR_NETWORK_SERVER_LIST_SEARCH_SERVER_LAN_TOOLTIP               :{BLACK}Cuardaigh ar an líonra achair logánta le haghaidh freastalaithe
STR_NETWORK_SERVER_LIST_ADD_SERVER                              :{BLACK}Cuir freastalaí leis
STR_NETWORK_SERVER_LIST_ADD_SERVER_TOOLTIP                      :{BLACK}Cuirtear freastalaí leis an liosta a sheiceálfar i gcónaí le haghaidh cluichí ar rith.
STR_NETWORK_SERVER_LIST_START_SERVER                            :{BLACK}Tosaigh freastalaí
STR_NETWORK_SERVER_LIST_START_SERVER_TOOLTIP                    :{BLACK}Tosaigh d'fhreastalaí féin

STR_NETWORK_SERVER_LIST_PLAYER_NAME_OSKTITLE                    :{BLACK}Iontráil d'ainm
STR_NETWORK_SERVER_LIST_ENTER_SERVER_ADDRESS                    :{BLACK}Iontráil seoladh an fhreastalaí nó cód an chuiridh

# Start new multiplayer server
STR_NETWORK_START_SERVER_CAPTION                                :{WHITE}Tosaigh cluiche ilimreora nua

STR_NETWORK_START_SERVER_NEW_GAME_NAME                          :{BLACK}Ainm an chluiche:
STR_NETWORK_START_SERVER_NEW_GAME_NAME_TOOLTIP                  :{BLACK}Taispeánfar ainm an chluiche d'imreoirí eile sa roghchlár le cluiche ilimreorí a roghnú
STR_NETWORK_START_SERVER_SET_PASSWORD                           :{BLACK}Socraigh pasfhocal
STR_NETWORK_START_SERVER_PASSWORD_TOOLTIP                       :{BLACK}Cosain do chluiche le pasfhocal más mian leat nach mbeidh rochtain phoiblí air

STR_NETWORK_START_SERVER_VISIBILITY_LABEL                       :{BLACK}Infheictheacht
STR_NETWORK_START_SERVER_VISIBILITY_TOOLTIP                     :{BLACK}Cibé an féidir nó nach féidir le daoine eile d'fhreastalaí a fheiceáil sa liosta poiblí
STR_NETWORK_START_SERVER_CLIENTS_SELECT                         :{BLACK}{NUM} {P ch ch ch gc c}lia{P "" "" "" "" i}nt
STR_NETWORK_START_SERVER_NUMBER_OF_CLIENTS                      :{BLACK}Cliaint uasta:
STR_NETWORK_START_SERVER_NUMBER_OF_CLIENTS_TOOLTIP              :{BLACK}Roghnaigh uaslíon na gcliant. Ní gá gach áit a líonadh
STR_NETWORK_START_SERVER_COMPANIES_SELECT                       :{BLACK}{NUM} {P ch ch ch gc c}uideachta
STR_NETWORK_START_SERVER_NUMBER_OF_COMPANIES                    :{BLACK}Uaslíon na gcuideachtaí:
STR_NETWORK_START_SERVER_NUMBER_OF_COMPANIES_TOOLTIP            :{BLACK}Déan an freastalaí a theorannú go líon áirithe cuideachtaí

STR_NETWORK_START_SERVER_NEW_GAME_NAME_OSKTITLE                 :{BLACK}Iontráil ainm don chluiche líonra

# Network connecting window
STR_NETWORK_CONNECTING_CAPTION                                  :{WHITE}Ag nascadh...

STR_NETWORK_CONNECTING_WAITING                                  :{BLACK}{NUM} {P ch ch ch gc c}liant romhat
STR_NETWORK_CONNECTING_DOWNLOADING_1                            :{BLACK}{BYTES} íoslódáilte go dtí seo
STR_NETWORK_CONNECTING_DOWNLOADING_2                            :{BLACK}{BYTES} / {BYTES} íoslódáilte go dtí seo

###length 8
STR_NETWORK_CONNECTING_1                                        :{BLACK}(1/6) Ag nascadh..
STR_NETWORK_CONNECTING_2                                        :{BLACK}(2/6) Ag údarú..
STR_NETWORK_CONNECTING_3                                        :{BLACK}(3/6) Ag fanacht..
STR_NETWORK_CONNECTING_4                                        :{BLACK}(4/6) Ag íoslódáil na léarscáile..
STR_NETWORK_CONNECTING_5                                        :{BLACK}(5/6) Ag próiseáil sonraí..
STR_NETWORK_CONNECTING_6                                        :{BLACK}(6/6) Ag clárú..
STR_NETWORK_CONNECTING_SPECIAL_1                                :{BLACK}Ag fáil faisnéis an chluiche..
STR_NETWORK_CONNECTING_SPECIAL_2                                :{BLACK}Ag fáil faisnéis cuideachtaí..

STR_NETWORK_CONNECTION_DISCONNECT                               :{BLACK}Dínasc

STR_NETWORK_NEED_GAME_PASSWORD_CAPTION                          :{WHITE}Tá an freastalaí faoi chosaint. Iontráil pasfhocal
STR_NETWORK_NEED_COMPANY_PASSWORD_CAPTION                       :{WHITE}Tá an chuideachta faoi chosaint. Iontráil pasfhocal

# Network company list added strings
STR_NETWORK_COMPANY_LIST_CLIENT_LIST                            :Liosta na gcliant
STR_NETWORK_COMPANY_LIST_SPECTATE                               :Féach air

# Network client list
STR_NETWORK_CLIENT_LIST_CAPTION                                 :{WHITE}Imreoirí Ar Líne
STR_NETWORK_CLIENT_LIST_SERVER                                  :{BLACK}Freastalaí
STR_NETWORK_CLIENT_LIST_SERVER_NAME                             :{BLACK}Ainm
STR_NETWORK_CLIENT_LIST_SERVER_NAME_TOOLTIP                     :{BLACK}Ainm an fhreastalaí ar an bhfuil tú ag imirt
STR_NETWORK_CLIENT_LIST_SERVER_NAME_EDIT_TOOLTIP                :{BLACK}Ainm d'fhreastalaí a chur in eagar
STR_NETWORK_CLIENT_LIST_SERVER_NAME_QUERY_CAPTION               :Ainm an fhreastalaí
STR_NETWORK_CLIENT_LIST_SERVER_VISIBILITY                       :{BLACK}Infheictheacht
STR_NETWORK_CLIENT_LIST_SERVER_VISIBILITY_TOOLTIP               :{BLACK}Cibé an féidir nó nach féidir le daoine eile d'fhreastalaí a fheiceáil sa liosta poiblí
STR_NETWORK_CLIENT_LIST_SERVER_INVITE_CODE                      :{BLACK}Cód an chuiridh
STR_NETWORK_CLIENT_LIST_SERVER_INVITE_CODE_TOOLTIP              :{BLACK}Cód an chuiridh a mbeidh imreoirí eile in ann é a úsáid le dul isteach sa fhreastalaí seo
STR_NETWORK_CLIENT_LIST_SERVER_CONNECTION_TYPE                  :{BLACK}An cineál naisc
STR_NETWORK_CLIENT_LIST_SERVER_CONNECTION_TYPE_TOOLTIP          :{BLACK}An féidir le daoine eile teacht ar d'fhreastalaí, agus an chaoi le sin a dhéanamh
STR_NETWORK_CLIENT_LIST_PLAYER                                  :{BLACK}Imreoir
STR_NETWORK_CLIENT_LIST_PLAYER_NAME                             :{BLACK}Ainm
STR_NETWORK_CLIENT_LIST_PLAYER_NAME_TOOLTIP                     :{BLACK}D'ainm imreora
STR_NETWORK_CLIENT_LIST_PLAYER_NAME_EDIT_TOOLTIP                :{BLACK}D'ainm imreora a chur in eagar
STR_NETWORK_CLIENT_LIST_PLAYER_NAME_QUERY_CAPTION               :D'ainm imreora
STR_NETWORK_CLIENT_LIST_ADMIN_CLIENT_TOOLTIP                    :{BLACK}Na bearta riaracháin atá le déanamh don chliant seo
STR_NETWORK_CLIENT_LIST_ADMIN_COMPANY_TOOLTIP                   :{BLACK}Bearta riaracháin is féidir a dhéanamh don chuideachta seo
STR_NETWORK_CLIENT_LIST_JOIN_TOOLTIP                            :{BLACK}Téigh isteach sa chuideachta seo
STR_NETWORK_CLIENT_LIST_CHAT_CLIENT_TOOLTIP                     :{BLACK}Teachtaireacht a sheoladh chuig an imreoir seo
STR_NETWORK_CLIENT_LIST_CHAT_COMPANY_TOOLTIP                    :{BLACK}Teachtaireacht a sheoladh chuig gach imreoir sa chuideachta seo
STR_NETWORK_CLIENT_LIST_CHAT_SPECTATOR_TOOLTIP                  :{BLACK}Seol teachtaireacht chuig gach duine sa lucht féachana
STR_NETWORK_CLIENT_LIST_SPECTATORS                              :Lucht féachana
STR_NETWORK_CLIENT_LIST_NEW_COMPANY                             :(Cuideachta nua)
STR_NETWORK_CLIENT_LIST_NEW_COMPANY_TOOLTIP                     :{BLACK}Cruthaigh cuideachta nua agus téigh isteach ann
STR_NETWORK_CLIENT_LIST_PLAYER_ICON_SELF_TOOLTIP                :{BLACK}Seo tusa
STR_NETWORK_CLIENT_LIST_PLAYER_ICON_HOST_TOOLTIP                :{BLACK}Is é seo óstach an chluiche
STR_NETWORK_CLIENT_LIST_CLIENT_COMPANY_COUNT                    :{BLACK}{NUM} {P ch ch ch gc c}liant / {NUM} {P ch ch ch gc c}uideachta

# Matches ConnectionType
###length 5
STR_NETWORK_CLIENT_LIST_SERVER_CONNECTION_TYPE_UNKNOWN          :{BLACK}Logánta
STR_NETWORK_CLIENT_LIST_SERVER_CONNECTION_TYPE_ISOLATED         :{RED}Ní féidir le himreoirí cianda nascadh
STR_NETWORK_CLIENT_LIST_SERVER_CONNECTION_TYPE_DIRECT           :{BLACK}Poiblí
STR_NETWORK_CLIENT_LIST_SERVER_CONNECTION_TYPE_STUN             :{BLACK}Taobh thiar de NAT
STR_NETWORK_CLIENT_LIST_SERVER_CONNECTION_TYPE_TURN             :{BLACK}Trí athsheachadadh

STR_NETWORK_CLIENT_LIST_ADMIN_CLIENT_KICK                       :Ciceáil
STR_NETWORK_CLIENT_LIST_ADMIN_CLIENT_BAN                        :Cuir cosc air
STR_NETWORK_CLIENT_LIST_ADMIN_COMPANY_RESET                     :Scrios
STR_NETWORK_CLIENT_LIST_ADMIN_COMPANY_UNLOCK                    :Díghlasáil le pasfhocal

STR_NETWORK_CLIENT_LIST_ASK_CAPTION                             :{WHITE}Beart riaracháin
STR_NETWORK_CLIENT_LIST_ASK_CLIENT_KICK                         :{YELLOW}An bhfuil tú cinnte gur mhaith leat an t-imreoir '{STRING}' a chiceáil?
STR_NETWORK_CLIENT_LIST_ASK_CLIENT_BAN                          :{YELLOW}An bhfuil tú cinnte gur mian leat cosc a chur ar an imreoir '{STRING}'?
STR_NETWORK_CLIENT_LIST_ASK_COMPANY_RESET                       :{YELLOW}An bhfuil tú cinnte gur mhaith leat an chuideachta '{COMPANY}' a scriosadh?
STR_NETWORK_CLIENT_LIST_ASK_COMPANY_UNLOCK                      :{YELLOW}An bhfuil tú cinnte gur mhaith leat pasfhocal na cuideachta '{COMPANY}' a athshocrú?

STR_NETWORK_ASK_RELAY_CAPTION                                   :{WHITE}Úsáid athsheachadadh?
STR_NETWORK_ASK_RELAY_TEXT                                      :{YELLOW}Níorbh fhéidir nasc a bhunú idir tú féin agus an freastaláí '{STRING}'.{}Ar mhaith leat an seisiún seo a athsheachadadh trí '{STRING}'?
STR_NETWORK_ASK_RELAY_NO                                        :{BLACK}Níl
STR_NETWORK_ASK_RELAY_YES_ONCE                                  :{BLACK}Tá, an uair seo
STR_NETWORK_ASK_RELAY_YES_ALWAYS                                :{BLACK}Tá, ná fiafraigh díom arís

STR_NETWORK_SPECTATORS                                          :Féachadóirí

# Network set password
STR_COMPANY_PASSWORD_CANCEL                                     :{BLACK}Ná sábháil an pasfhocal a iontráladh
STR_COMPANY_PASSWORD_OK                                         :{BLACK}Tabhair an pasfhocal nua don chuideachta
STR_COMPANY_PASSWORD_CAPTION                                    :{WHITE}Pasfhocal cuideachta
STR_COMPANY_PASSWORD_MAKE_DEFAULT                               :{BLACK}Pasfhocal cuideachta réamhshocraithe
STR_COMPANY_PASSWORD_MAKE_DEFAULT_TOOLTIP                       :{BLACK}Úsáid an pasfhocal cuideachta seo mar réamhshocrú do chuideachtaí nua

# Network company info join/password
STR_COMPANY_VIEW_JOIN                                           :{BLACK}Téigh isteach
STR_COMPANY_VIEW_JOIN_TOOLTIP                                   :{BLACK}Téigh isteach agus bí ag imirt leis an gcuideachta seo
STR_COMPANY_VIEW_PASSWORD                                       :{BLACK}Pasfhocal
STR_COMPANY_VIEW_PASSWORD_TOOLTIP                               :{BLACK}Cosain do chuideachta le pasfhocal le nach mbeidh úsáideoirí neamhúdaraithe in ann dul isteach.
STR_COMPANY_VIEW_SET_PASSWORD                                   :{BLACK}Socraigh pasfhocal cuideachta

# Network chat
STR_NETWORK_CHAT_SEND                                           :{BLACK}Seol
STR_NETWORK_CHAT_COMPANY_CAPTION                                :[Foireann] :
STR_NETWORK_CHAT_CLIENT_CAPTION                                 :[Príobháideach] {STRING}:
STR_NETWORK_CHAT_ALL_CAPTION                                    :[Gach] :

STR_NETWORK_CHAT_COMPANY                                        :[Foireann] {STRING}: {WHITE}{STRING}
STR_NETWORK_CHAT_TO_COMPANY                                     :[Foireann] Chuig {STRING}: {WHITE}{STRING}
STR_NETWORK_CHAT_CLIENT                                         :[Príobháideach] {STRING}: {WHITE}{STRING}
STR_NETWORK_CHAT_TO_CLIENT                                      :[Príobháideach] Chuig {STRING}: {WHITE}{STRING}
STR_NETWORK_CHAT_ALL                                            :[Gach duine] {STRING}: {WHITE}{STRING}
STR_NETWORK_CHAT_EXTERNAL                                       :[{3:STRING}] {0:STRING}: {WHITE}{1:STRING}
STR_NETWORK_CHAT_OSKTITLE                                       :{BLACK}Iontráil téacs don chomhrá líonra

# Network messages
STR_NETWORK_ERROR_NOTAVAILABLE                                  :{WHITE}Níor aimsíodh aon ghléas líonra nó tiomsaíodh gan ENABLE_NETWORK é
STR_NETWORK_ERROR_NOCONNECTION                                  :{WHITE}Níor thug an freastalaí freagra don iarratas
STR_NETWORK_ERROR_NEWGRF_MISMATCH                               :{WHITE}Níorbh fhéidir nascadh de bharr mímheaitseáil NewGRF
STR_NETWORK_ERROR_DESYNC                                        :{WHITE}Theip ar sioncronú Líonra-Cluiche
STR_NETWORK_ERROR_LOSTCONNECTION                                :{WHITE}Cailleadh an nasc idir an líonra agus an cluiche
STR_NETWORK_ERROR_SAVEGAMEERROR                                 :{WHITE}Níorbh fhéidir cluiche sábháilte a lódáil
STR_NETWORK_ERROR_SERVER_START                                  :{WHITE}Níorbh fhéidir an freastalaí a thosú
STR_NETWORK_ERROR_SERVER_ERROR                                  :{WHITE}Aimsíodh earráid prótacail agus dúnadh an nasc
STR_NETWORK_ERROR_BAD_PLAYER_NAME                               :{WHITE}Níor socraíodh d'ainm imreora. Is féidir an t-ainm a shocrú ag barr na fuinneoige Ilimreoirí
STR_NETWORK_ERROR_BAD_SERVER_NAME                               :{WHITE}Níor socraíodh ainm d'fhreastalaí. Is féidir an t-ainm a shocrú ag barr na fuinneoige Ilimreoirí
STR_NETWORK_ERROR_WRONG_REVISION                                :{WHITE}Ní hionann leasú an chliaint seo agus leasú an fhreastalaí
STR_NETWORK_ERROR_WRONG_PASSWORD                                :{WHITE}Pasfhocal mícheart
STR_NETWORK_ERROR_SERVER_FULL                                   :{WHITE}Tá an freastalaí lán
STR_NETWORK_ERROR_SERVER_BANNED                                 :{WHITE}Tá cosc ort ón bhfreastalaí seo
STR_NETWORK_ERROR_KICKED                                        :{WHITE}Ciceáladh amach as an gcluiche thú
STR_NETWORK_ERROR_KICK_MESSAGE                                  :{WHITE}An chúis: {STRING}
STR_NETWORK_ERROR_CHEATER                                       :{WHITE}Ní cheadaítear caimiléireacht ar an bhfreastalaí seo
STR_NETWORK_ERROR_TOO_MANY_COMMANDS                             :{WHITE}Bhí tú ag seoladh an iomarca orduithe chuig an bhfreastalaí
STR_NETWORK_ERROR_TIMEOUT_PASSWORD                              :{WHITE}Thóg tú an iomarca ama an pasfhocal a chur isteach
STR_NETWORK_ERROR_TIMEOUT_COMPUTER                              :{WHITE}Tá do ríomhaire rómhall le coinneáil suas leis an bhfreastalaí
STR_NETWORK_ERROR_TIMEOUT_MAP                                   :{WHITE}Thóg do ríomhaire rófhada chun an léarscáil a íoslódáil
STR_NETWORK_ERROR_TIMEOUT_JOIN                                  :{WHITE}Thóg do ríomhaire rófhada chun dul isteach sa fhreastalaí
STR_NETWORK_ERROR_INVALID_CLIENT_NAME                           :{WHITE}Níl d'ainm imreora bailí

STR_NETWORK_ERROR_CLIENT_GUI_LOST_CONNECTION_CAPTION            :{WHITE}Seans gur cailleadh an nasc
STR_NETWORK_ERROR_CLIENT_GUI_LOST_CONNECTION                    :{WHITE}Le {NUM} {P sh sh s s s} ní bhfuarthas aon sonraí ón bhfreastalaí

###length 21
STR_NETWORK_ERROR_CLIENT_GENERAL                                :earráid ghinearálta
STR_NETWORK_ERROR_CLIENT_DESYNC                                 :earráid dísioncronaithe
STR_NETWORK_ERROR_CLIENT_SAVEGAME                               :níorbh fhéidir an léarscáil a lódáil
STR_NETWORK_ERROR_CLIENT_CONNECTION_LOST                        :cailleadh an nasc
STR_NETWORK_ERROR_CLIENT_PROTOCOL_ERROR                         :earráid prótacail
STR_NETWORK_ERROR_CLIENT_NEWGRF_MISMATCH                        :Mímheaiseáil NewGRF
STR_NETWORK_ERROR_CLIENT_NOT_AUTHORIZED                         :gan údarú
STR_NETWORK_ERROR_CLIENT_NOT_EXPECTED                           :fuarthas paicéad neamhbhailí nó gan choinne
STR_NETWORK_ERROR_CLIENT_WRONG_REVISION                         :leasú mícheart
STR_NETWORK_ERROR_CLIENT_NAME_IN_USE                            :ainm in úsáid cheana féin
STR_NETWORK_ERROR_CLIENT_WRONG_PASSWORD                         :pasfhocal mícheart
STR_NETWORK_ERROR_CLIENT_COMPANY_MISMATCH                       :cuideachta mícheart in DoCommand
STR_NETWORK_ERROR_CLIENT_KICKED                                 :ciceáilte ag an bhfreastalaí
STR_NETWORK_ERROR_CLIENT_CHEATER                                :ag iarraidh caimiléireacht a úsáid
STR_NETWORK_ERROR_CLIENT_SERVER_FULL                            :freastalaí lán
STR_NETWORK_ERROR_CLIENT_TOO_MANY_COMMANDS                      :ag seoladh an iomarca orduithe
STR_NETWORK_ERROR_CLIENT_TIMEOUT_PASSWORD                       :ní bhfuarthas pasfhocal in am
STR_NETWORK_ERROR_CLIENT_TIMEOUT_COMPUTER                       :am istigh ginearálta
STR_NETWORK_ERROR_CLIENT_TIMEOUT_MAP                            :thóg sé rófhada chun an léarscáil a íoslódáil
STR_NETWORK_ERROR_CLIENT_TIMEOUT_JOIN                           :thóg sé rófhada chun an léarscáil a phróiseáil
STR_NETWORK_ERROR_CLIENT_INVALID_CLIENT_NAME                    :ainm an chliaint neamhbhailí

# Network related errors
STR_NETWORK_SERVER_MESSAGE                                      :*** {1:STRING}

###length 12
STR_NETWORK_SERVER_MESSAGE_GAME_PAUSED                          :Cluiche ar sos ({STRING})
STR_NETWORK_SERVER_MESSAGE_GAME_STILL_PAUSED_1                  :Cluiche fós ar sos ({STRING})
STR_NETWORK_SERVER_MESSAGE_GAME_STILL_PAUSED_2                  :Cluiche fós ar sos ({STRING}, {STRING})
STR_NETWORK_SERVER_MESSAGE_GAME_STILL_PAUSED_3                  :Cluiche fós ar sos ({STRING}, {STRING}, {STRING})
STR_NETWORK_SERVER_MESSAGE_GAME_STILL_PAUSED_4                  :Tá an cluiche fós ar sos ({STRING}, {STRING}, {STRING}, {STRING})
STR_NETWORK_SERVER_MESSAGE_GAME_STILL_PAUSED_5                  :Cluiche fós ar sos ({STRING}, {STRING}, {STRING}, {STRING}, {STRING})
STR_NETWORK_SERVER_MESSAGE_GAME_UNPAUSED                        :Deireadh an tsosa ({STRING})
STR_NETWORK_SERVER_MESSAGE_GAME_REASON_NOT_ENOUGH_PLAYERS       :líon na n-imreoirí
STR_NETWORK_SERVER_MESSAGE_GAME_REASON_CONNECTING_CLIENTS       :cliaint á nascadh
STR_NETWORK_SERVER_MESSAGE_GAME_REASON_MANUAL                   :de láimh
STR_NETWORK_SERVER_MESSAGE_GAME_REASON_GAME_SCRIPT              :script an chluiche
STR_NETWORK_SERVER_MESSAGE_GAME_REASON_LINK_GRAPH               :ag fanacht ar nuashonrú ar ghraf na nasc

STR_NETWORK_MESSAGE_CLIENT_LEAVING                              :ag fágáil
STR_NETWORK_MESSAGE_CLIENT_JOINED                               :*** Tháinig {STRING} isteach sa chluiche
STR_NETWORK_MESSAGE_CLIENT_JOINED_ID                            :*** Tháinig {STRING} isteach sa chluiche (Cliant #{2:NUM})
STR_NETWORK_MESSAGE_CLIENT_COMPANY_JOIN                         :*** Chuaigh {STRING} isteach i gcuideachta #{2:NUM}
STR_NETWORK_MESSAGE_CLIENT_COMPANY_SPECTATE                     :*** Tá {STRING} i measc na bhféachadóirí anois
STR_NETWORK_MESSAGE_CLIENT_COMPANY_NEW                          :*** Thosaigh {STRING} cuideachta nua (#{2:NUM})
STR_NETWORK_MESSAGE_CLIENT_LEFT                                 :*** D'fhág {STRING} an cluiche ({2:STRING})
STR_NETWORK_MESSAGE_NAME_CHANGE                                 :*** D'athraigh {STRING} a (h)ainm go {STRING}
STR_NETWORK_MESSAGE_GIVE_MONEY                                  :*** Thug {STRING} {2:CURRENCY_LONG} do {1:STRING}
STR_NETWORK_MESSAGE_SERVER_SHUTDOWN                             :{WHITE}Dhún an freastalaí an seisiún
STR_NETWORK_MESSAGE_SERVER_REBOOT                               :{WHITE}Tá an freastalaí á atosú...{}Fan go fóill...
STR_NETWORK_MESSAGE_KICKED                                      :*** Ciceáladh {STRING}. An chúis: ({STRING})

STR_NETWORK_ERROR_COORDINATOR_REGISTRATION_FAILED               :{WHITE}Níorbh fhéidir an freastalaí a chlárú
STR_NETWORK_ERROR_COORDINATOR_REUSE_OF_INVITE_CODE              :{WHITE}Chláraigh freastalaí eile a bhfuil an cód cuiridh céanna aige é féin. Ag athrú go "logánta" mar chineál cluiche.
STR_NETWORK_ERROR_COORDINATOR_ISOLATED                          :{WHITE}Ní cheadaíonn d'fhreastalaí naisc chianda
STR_NETWORK_ERROR_COORDINATOR_ISOLATED_DETAIL                   :{WHITE}Ní bheidh imreoirí eile in ann nascadh le d'fhreastalaí

# Content downloading window
STR_CONTENT_TITLE                                               :{WHITE}Inneachar á íoslódáil
STR_CONTENT_TYPE_CAPTION                                        :{BLACK}Cineál
STR_CONTENT_TYPE_CAPTION_TOOLTIP                                :{BLACK}Cineál inneachair
STR_CONTENT_NAME_CAPTION                                        :{BLACK}Ainm
STR_CONTENT_NAME_CAPTION_TOOLTIP                                :{BLACK}Ainm an inneachair
STR_CONTENT_MATRIX_TOOLTIP                                      :{BLACK}Cliceáil ar líne chun na sonraí a fheiceáil{}Cliceáil ar an ticbhosca chun é a roghnú le híoslódáil
STR_CONTENT_SELECT_ALL_CAPTION                                  :{BLACK}Roghnaigh gach
STR_CONTENT_SELECT_ALL_CAPTION_TOOLTIP                          :{BLACK}Marcáil an t-inneachar ar fad mar inneachar le híoslódáil
STR_CONTENT_SELECT_UPDATES_CAPTION                              :{BLACK}Roghnaigh uasghráduithe
STR_CONTENT_SELECT_UPDATES_CAPTION_TOOLTIP                      :{BLACK}Marcáil an t-inneachar ar fad atá ina uasghrádú d'inneachar reatha mar inneachar le híoslódáil
STR_CONTENT_UNSELECT_ALL_CAPTION                                :{BLACK}Díroghnaigh gach
STR_CONTENT_UNSELECT_ALL_CAPTION_TOOLTIP                        :{BLACK}Marcáil an t-inneachar ar fad le nach n-íoslódálfar é
STR_CONTENT_SEARCH_EXTERNAL                                     :{BLACK}Cuardaigh suíomhanna gréasáin seachtracha
STR_CONTENT_SEARCH_EXTERNAL_TOOLTIP                             :{BLACK}Cuardaigh inneachar nach bhfuil ar fáil ar sheirbhís inneachair OpenTTD ar shuíomhanna gréasáin nach bhfuil baint acu le OpenTTD
STR_CONTENT_SEARCH_EXTERNAL_DISCLAIMER_CAPTION                  :{WHITE}Tá tú ag imeacht ó OpenTTD!
STR_CONTENT_SEARCH_EXTERNAL_DISCLAIMER                          :{WHITE}Bíonn téarmaí agus cionníolacha éagsúla i bhfeidhm maidir le hinneachar a íoslódáil ó shuíomhanna gréasáin seachtracha.{}Beidh ort féachaint sna suíomhanna seachtracha chun treoracha a fháil conas an t-inneachar a shuiteáil in OpenTTD.{}An mian leat leanúint ar aghaidh?
STR_CONTENT_FILTER_TITLE                                        :{BLACK}Scagaire clibe/ainm:
STR_CONTENT_OPEN_URL                                            :{BLACK}Tabhair cuairt ar an suíomh gréasáin
STR_CONTENT_OPEN_URL_TOOLTIP                                    :{BLACK}Tabhair cuairt ar an suíomh gréasáin don inneachar seo
STR_CONTENT_DOWNLOAD_CAPTION                                    :{BLACK}Íoslódáil
STR_CONTENT_DOWNLOAD_CAPTION_TOOLTIP                            :{BLACK}Toaigh ag íoslódáil an t-inneachar roghnaithe
STR_CONTENT_TOTAL_DOWNLOAD_SIZE                                 :{SILVER}Méid iomlán na híoslódála: {WHITE}{BYTES}
STR_CONTENT_DETAIL_TITLE                                        :{SILVER}FAISNÉIS FAOIN INNEACHAR

###length 5
STR_CONTENT_DETAIL_SUBTITLE_UNSELECTED                          :{SILVER}Roghnaigh tú gan é seo a íoslódáil
STR_CONTENT_DETAIL_SUBTITLE_SELECTED                            :{SILVER}Roghnaigh tú é seo a íoslódáil
STR_CONTENT_DETAIL_SUBTITLE_AUTOSELECTED                        :{SILVER}Roghnaíodh go bhfuil an spleáchas seo le híoslódáil
STR_CONTENT_DETAIL_SUBTITLE_ALREADY_HERE                        :{SILVER}Tá sé seo agat cheana féin
STR_CONTENT_DETAIL_SUBTITLE_DOES_NOT_EXIST                      :{SILVER}Is inneachar anaithnid é seo agus ní féidir é a íoslódáil in OpenTTD

STR_CONTENT_DETAIL_UPDATE                                       :{SILVER}Téann sé seo in ionad {STRING} reatha
STR_CONTENT_DETAIL_NAME                                         :{SILVER}Ainm: {WHITE}{STRING}
STR_CONTENT_DETAIL_VERSION                                      :{SILVER}Leagan: {WHITE}{STRING}
STR_CONTENT_DETAIL_DESCRIPTION                                  :{SILVER}Cur Síos: {WHITE}{STRING}
STR_CONTENT_DETAIL_URL                                          :{SILVER}URL: {WHITE}{STRING}
STR_CONTENT_DETAIL_TYPE                                         :{SILVER}Cineál: {WHITE}{STRING}
STR_CONTENT_DETAIL_FILESIZE                                     :{SILVER}Méid íoslódála: {WHITE}{BYTES}
STR_CONTENT_DETAIL_SELECTED_BECAUSE_OF                          :{SILVER}Roghnaithe mar gheall ar: {WHITE}{STRING}
STR_CONTENT_DETAIL_DEPENDENCIES                                 :{SILVER}Nithe atá spleách air: {WHITE}{STRING}
STR_CONTENT_DETAIL_TAGS                                         :{SILVER}Clibeanna: {WHITE}{STRING}
STR_CONTENT_NO_ZLIB                                             :{WHITE}Tá OpenTTD tógtha gan tacaíocht "zlib"...
STR_CONTENT_NO_ZLIB_SUB                                         :{WHITE}... ní féidir inneachar a íoslódáil!

# Order of these is important!
STR_CONTENT_TYPE_BASE_GRAPHICS                                  :Grafaicí bunaidh
STR_CONTENT_TYPE_NEWGRF                                         :NewGRF
STR_CONTENT_TYPE_AI                                             :AI
STR_CONTENT_TYPE_AI_LIBRARY                                     :Leabharlann AI
STR_CONTENT_TYPE_SCENARIO                                       :Scéal
STR_CONTENT_TYPE_HEIGHTMAP                                      :Mapa airde
STR_CONTENT_TYPE_BASE_SOUNDS                                    :Fuaimeanna bunaidh
STR_CONTENT_TYPE_BASE_MUSIC                                     :Ceol bunaidh
STR_CONTENT_TYPE_GAME_SCRIPT                                    :Script cluiche
STR_CONTENT_TYPE_GS_LIBRARY                                     :Leabharlann scripteanna cluiche

# Content downloading progress window
STR_CONTENT_DOWNLOAD_TITLE                                      :{WHITE}Ag íoslódáil inneachar...
STR_CONTENT_DOWNLOAD_INITIALISE                                 :{WHITE}Comhaid á n-iarraidh...
STR_CONTENT_DOWNLOAD_FILE                                       :{WHITE}Ag íoslódáil {STRING} faoi láthair ({NUM} de {NUM})
STR_CONTENT_DOWNLOAD_COMPLETE                                   :{WHITE}Íoslódail curtha i gcrích
STR_CONTENT_DOWNLOAD_PROGRESS_SIZE                              :{WHITE}{BYTES} de {BYTES} íoslódáilte ({NUM} %)

# Content downloading error messages
STR_CONTENT_ERROR_COULD_NOT_CONNECT                             :{WHITE}Níorbh fhéidir nascadh leis an bhfreastalaí inneachair...
STR_CONTENT_ERROR_COULD_NOT_DOWNLOAD                            :{WHITE}Theip ar an íoslódáil...
STR_CONTENT_ERROR_COULD_NOT_DOWNLOAD_FILE_NOT_WRITABLE          :{WHITE}... níl an comhad inscríofa
STR_CONTENT_ERROR_COULD_NOT_EXTRACT                             :{WHITE}Níorbh fhéidir an comhad íoslódáilte a dhíchomhbhrú

STR_MISSING_GRAPHICS_SET_CAPTION                                :{WHITE}Grafaicí ar lár
STR_MISSING_GRAPHICS_SET_MESSAGE                                :{BLACK}Tá grafaicí ag teastáil le go n-oibreoidh OpenTTD ach níorbh fhéidir teacht orthu. An dtugann tú cead do OpenTTD na grafaicí seo a íoslódáil agus a shuiteáil?
STR_MISSING_GRAPHICS_YES_DOWNLOAD                               :{BLACK}Tugann, íoslódáil na grafaicí
STR_MISSING_GRAPHICS_NO_QUIT                                    :{BLACK}Ní thugann, scoir de OpenTTD

STR_MISSING_GRAPHICS_ERROR_TITLE                                :{WHITE}Theip ar an íoslódáil
STR_MISSING_GRAPHICS_ERROR                                      :{BLACK}Níorbh fhéidir na grafaicí a íoslódáil.{}Íoslódáil na grafaicí de láimh.
STR_MISSING_GRAPHICS_ERROR_QUIT                                 :{BLACK}Téigh amach as OpenTTD

# Transparency settings window
STR_TRANSPARENCY_CAPTION                                        :{WHITE}Roghanna Trédhearcachta
STR_TRANSPARENT_SIGNS_TOOLTIP                                   :{BLACK}Scoránaigh trédhearcacht do chomharthaí stáisiún. Ctrl+Cliceáil le glasáil.
STR_TRANSPARENT_TREES_TOOLTIP                                   :{BLACK}Scoránaigh trédhearcacht do chrainnte. Ctrl+Cliceáil le glasáil.
STR_TRANSPARENT_HOUSES_TOOLTIP                                  :{BLACK}Scoránaigh trédhearcacht do thithe. Ctrl+Cliceáil le glasáil.
STR_TRANSPARENT_INDUSTRIES_TOOLTIP                              :{BLACK}Scoránaigh trédhearcacht do thionscail. Ctrl+Cliceáil le glasáil.
STR_TRANSPARENT_BUILDINGS_TOOLTIP                               :{BLACK}Scoránaigh trédhearcacht do nithe i féidir a thógáil, cosúil le stáisiúin, iostaí agus pointí bealaigh. Ctrl+Cliceáil le glasáil.
STR_TRANSPARENT_BRIDGES_TOOLTIP                                 :{BLACK}Scoránaigh trédhearcacht do dhroichid. Ctrl+Cliceáil le glasáil.
STR_TRANSPARENT_STRUCTURES_TOOLTIP                              :{BLACK}Scoránaigh trédhearcacht do struchtúir cosúil le tithe solais agus aeróga. Ctrl+Cliceáil le glasáil.
STR_TRANSPARENT_CATENARY_TOOLTIP                                :{BLACK}Scoránaigh trédhearcacht do chuair. Ctrl+Cliceáil le glasáil.
STR_TRANSPARENT_LOADING_TOOLTIP                                 :{BLACK}Scoránaigh trédhearcacht do tháscairí lódála. Ctrl+Cliceáil le glasáil.
STR_TRANSPARENT_INVISIBLE_TOOLTIP                               :{BLACK}Socraigh go bhfuil nithe dofheicthe seachas trédhearcach

# Linkgraph legend window
STR_LINKGRAPH_LEGEND_CAPTION                                    :{BLACK}Eochair an tSreafa Lastais
STR_LINKGRAPH_LEGEND_ALL                                        :{BLACK}Gach ceann
STR_LINKGRAPH_LEGEND_NONE                                       :{BLACK}Ceann ar bith
STR_LINKGRAPH_LEGEND_SELECT_COMPANIES                           :{BLACK}Roghnaigh na cuideachtaí a thaispeánfar
STR_LINKGRAPH_LEGEND_COMPANY_TOOLTIP                            :{BLACK}{STRING}{}{COMPANY}

# Linkgraph legend window and linkgraph legend in smallmap
STR_LINKGRAPH_LEGEND_UNUSED                                     :{TINY_FONT}{BLACK}neamhúsáidte
STR_LINKGRAPH_LEGEND_SATURATED                                  :{TINY_FONT}{BLACK}ar maos
STR_LINKGRAPH_LEGEND_OVERLOADED                                 :{TINY_FONT}{BLACK}thar acmhainn

# Base for station construction window(s)
STR_STATION_BUILD_COVERAGE_AREA_TITLE                           :{BLACK}Aibhsigh an limistéar clúdaigh
STR_STATION_BUILD_COVERAGE_OFF                                  :{BLACK}As
STR_STATION_BUILD_COVERAGE_ON                                   :{BLACK}Ar siúl
STR_STATION_BUILD_COVERAGE_AREA_OFF_TOOLTIP                     :{BLACK}Ná haibhsigh an limistéar clúdaigh don suíomh beartaithe
STR_STATION_BUILD_COVERAGE_AREA_ON_TOOLTIP                      :{BLACK}Aibhsigh an limistéar clúdaigh don suíomh beartaithe
STR_STATION_BUILD_ACCEPTS_CARGO                                 :{BLACK}Glactar le: {GOLD}{CARGO_LIST}
STR_STATION_BUILD_SUPPLIES_CARGO                                :{BLACK}Soláthar: {GOLD}{CARGO_LIST}

# Join station window
STR_JOIN_STATION_CAPTION                                        :{WHITE}Ceangail stáisiún
STR_JOIN_STATION_CREATE_SPLITTED_STATION                        :{YELLOW}Tóg stáisiún ar leithligh

STR_JOIN_WAYPOINT_CAPTION                                       :{WHITE}Ceangail pointe bealaigh
STR_JOIN_WAYPOINT_CREATE_SPLITTED_WAYPOINT                      :{YELLOW}Tóg pointe bealaigh ar leithligh

# Generic toolbar
STR_TOOLBAR_DISABLED_NO_VEHICLE_AVAILABLE                       :{BLACK}Díchumasaithe toisc nach bhfuil aon fheithicil ar fáil faoi láthair don bhonneagar seo

# Rail construction toolbar
STR_RAIL_TOOLBAR_RAILROAD_CONSTRUCTION_CAPTION                  :Tógáil Iarnróid
STR_RAIL_TOOLBAR_ELRAIL_CONSTRUCTION_CAPTION                    :Tógáil Iarnróid Leicrithe
STR_RAIL_TOOLBAR_MONORAIL_CONSTRUCTION_CAPTION                  :Tógáil Iarnróid Aonráille
STR_RAIL_TOOLBAR_MAGLEV_CONSTRUCTION_CAPTION                    :Tógáil Maglev

STR_RAIL_TOOLBAR_TOOLTIP_BUILD_RAILROAD_TRACK                   :{BLACK}Tóg ráillí iarnróid. Déanann Ctrl tóg/bain a scoránú agus tú ag tógáil iarnróid
STR_RAIL_TOOLBAR_TOOLTIP_BUILD_AUTORAIL                         :{BLACK}Tóg ráille iarnróid ag úsáid an mód Uathráillí. Déanann Ctrl tóg/bain a scoránú do thógail iarnróid
STR_RAIL_TOOLBAR_TOOLTIP_BUILD_TRAIN_DEPOT_FOR_BUILDING         :{BLACK}Tóg iosta traenach (chun traenacha a cheannach agus a sheirbhísiú)
STR_RAIL_TOOLBAR_TOOLTIP_CONVERT_RAIL_TO_WAYPOINT               :{BLACK}Athraigh ráille go pointe bealaigh. Is féidir pointí bealaí a chur le chéile le Ctrl
STR_RAIL_TOOLBAR_TOOLTIP_BUILD_RAILROAD_STATION                 :{BLACK}Tóg stáisiún iarnróid. Is féidir stáisiúin a chur le chéile le Ctrl
STR_RAIL_TOOLBAR_TOOLTIP_BUILD_RAILROAD_SIGNALS                 :{BLACK}Tóg comharthaí iarnróid. Déantar comharthaí séamafóir/solais a scoránú le Ctrl{}Is féidir tarraingt le comharthaí a thógáil feadh píosa díreach iarnróid. Tógtar comharthaí chomh fada leis an gcéad acomhal eile le Ctrl{}Déantar fuinneog roghnú na gcomharthaí a oscailt nó gan oscailt le Ctrl
STR_RAIL_TOOLBAR_TOOLTIP_BUILD_RAILROAD_BRIDGE                  :{BLACK}Tóg droichead iarnróid
STR_RAIL_TOOLBAR_TOOLTIP_BUILD_RAILROAD_TUNNEL                  :{BLACK}Tóg tollán iarnróid
STR_RAIL_TOOLBAR_TOOLTIP_TOGGLE_BUILD_REMOVE_FOR                :{BLACK}Athraigh idir tógáil/baint le haghaidh ráillí iarnróid, comharthaí, pointí bealaigh agus stáisiúin. Coinnigh síos Ctrl chun ráillí a bhaint ó phointí bealaigh agus ó stáisiúin freisin
STR_RAIL_TOOLBAR_TOOLTIP_CONVERT_RAIL                           :{BLACK}Tiontaigh/Uasghrádaigh an cineál ráille

STR_RAIL_NAME_RAILROAD                                          :Iarnród
STR_RAIL_NAME_ELRAIL                                            :Iarnród leictrithe
STR_RAIL_NAME_MONORAIL                                          :Aonráille
STR_RAIL_NAME_MAGLEV                                            :Maglev

# Rail depot construction window
STR_BUILD_DEPOT_TRAIN_ORIENTATION_CAPTION                       :{WHITE}Treoshuíomh an Iosta Traenach
STR_BUILD_DEPOT_TRAIN_ORIENTATION_TOOLTIP                       :{BLACK}Roghnaigh treosuíomh an iosta iarnróid

# Rail waypoint construction window
STR_WAYPOINT_CAPTION                                            :{WHITE}Pointe bealaigh
STR_WAYPOINT_GRAPHICS_TOOLTIP                                   :{BLACK}Roghnaigh an cineál pointe bealaigh

# Rail station construction window
STR_STATION_BUILD_RAIL_CAPTION                                  :{WHITE}Stáisiún Iarnróid a Thógáil
STR_STATION_BUILD_ORIENTATION                                   :{BLACK}Treosuíomh
STR_STATION_BUILD_RAILROAD_ORIENTATION_TOOLTIP                  :{BLACK}Roghnaigh treosuíomh an stáisiúin iarnróid
STR_STATION_BUILD_NUMBER_OF_TRACKS                              :{BLACK}Líon na ráillí
STR_STATION_BUILD_NUMBER_OF_TRACKS_TOOLTIP                      :{BLACK}Roghnaigh líon na n-ardán don stáisiún iarnróid
STR_STATION_BUILD_PLATFORM_LENGTH                               :{BLACK}Fad an ardáin
STR_STATION_BUILD_PLATFORM_LENGTH_TOOLTIP                       :{BLACK}Roghnaigh fad an stáisiúin iarnróid
STR_STATION_BUILD_DRAG_DROP                                     :{BLACK}Tarraing & Scaoil
STR_STATION_BUILD_DRAG_DROP_TOOLTIP                             :{BLACK}Tóg stáisiún ag úsáid tarraing & scaoil

STR_STATION_BUILD_STATION_CLASS_TOOLTIP                         :{BLACK}Roghnaigh aicme stáisiúin le taispeáint
STR_STATION_BUILD_STATION_TYPE_TOOLTIP                          :{BLACK}Roghnaigh an cineál stáisiúin le tógáil

STR_STATION_CLASS_DFLT                                          :Stáisiún réamhshocraithe
STR_STATION_CLASS_WAYP                                          :Pointí bealaigh

# Signal window
STR_BUILD_SIGNAL_CAPTION                                        :{WHITE}Comharthaí a Roghnú
STR_BUILD_SIGNAL_SEMAPHORE_NORM_TOOLTIP                         :{BLACK}Bloc-comhartha (séamafór){}Is é seo an cineál comhartha is bunúsáí, agus ní cheadaítear ach do thraein amháin a bheith sa bhloc céanna ag aon am amháin
STR_BUILD_SIGNAL_SEMAPHORE_ENTRY_TOOLTIP                        :{BLACK}Comhartha Isteach (séamafór){}Uaine chomh fada agus go bhfuil comhartha amach uaine amháin ar a laghad sa chuid den iarnróid ina dhiaidh. Mura bhfuil, bíonn sé dearg.
STR_BUILD_SIGNAL_SEMAPHORE_EXIT_TOOLTIP                         :{BLACK}Comhartha Amach (séamafór){}Feidhmíonn sé seo ar an mbealach céanna leis an gcomhartha bloic ach tá sé ag teastáil mar thruicear don dath ceart ar réamhchomharthaí isteach & teaglama.
STR_BUILD_SIGNAL_SEMAPHORE_COMBO_TOOLTIP                        :{BLACK}Comhartha teaglama (séamafór){}Feidhmíonn an comhartha teaglama mar chomhartha isteach agus amach araon, go simplí. Cuireann sé seo ar do chumas "crainn" mhóra de réamhchomharthaí a thógáil.
STR_BUILD_SIGNAL_SEMAPHORE_PBS_TOOLTIP                          :{BLACK}Comhartha cosán (séamafór){}Ligeann comhartha cosán do níos mó ná traein amháin dul isteach i mbloc comharthaí in aon am amháin, más féidir leis an traein bealach a chur in áirithe chuig pointe stoptha sábháilte. Is féidir dul thar gnáthchomharthaí cosán ón gcúl..
STR_BUILD_SIGNAL_SEMAPHORE_PBS_OWAY_TOOLTIP                     :{BLACK}Comhartha cosán aonbhealaigh (séamafór){}Ligeann comhartha cosán do níos mó ná traein amháin dul isteach i mbloc comharthaí in aon am amháin, más féidir leis an traein bealach a chur in áirithe chuig pointe stoptha sábháilte. Ní féidir dul thar comharthaí cosán aonbhealaigh ón gcúl.
STR_BUILD_SIGNAL_ELECTRIC_NORM_TOOLTIP                          :{BLACK}Bloc-chomhartha (leictreach){}Is é seo an cineál comhartha is bunúsaí, agus ní cheadaítear ach do thraein amháin a bheith sa bhloc céanna ag aon am amháin
STR_BUILD_SIGNAL_ELECTRIC_ENTRY_TOOLTIP                         :{BLACK}Comhartha Isteach (leictreach){}Uaine chomh fada agus go bhfuil comhartha amach uaine amháin ar a laghad sa chuid den iarnróid ina dhiaidh. Mura bhfuil, bíonn sé dearg.
STR_BUILD_SIGNAL_ELECTRIC_EXIT_TOOLTIP                          :{BLACK}Comhartha Amach (leictreach){}Feidhmíonn sé seo ar an mbealach céanna leis an mbloc-chomhartha ach tá sé ag teastáil mar thruicear don dath ceart ar réamhchomharthaí isteach & teaglama.
STR_BUILD_SIGNAL_ELECTRIC_COMBO_TOOLTIP                         :{BLACK}Comhartha teaglama (leictreach){}Feidhmíonn an comhartha teaglama mar chomhartha isteach agus amach araon, go simplí. Cuireann sé seo ar do chumas "crainn" mhóra de réamhchomharthaí a thógáil.
STR_BUILD_SIGNAL_ELECTRIC_PBS_TOOLTIP                           :{BLACK}Comhartha cosán (leictreach){}Ligeann comhartha cosán do níos mó ná traein amháin dul isteach i mbloc comharthaí in aon am amháin, más féidir leis an traein bealach a chur in áirithe chuig pointe stoptha sábháilte. Is féidir dul thar gnáthchomharthaí cosán ón gcúl.
STR_BUILD_SIGNAL_ELECTRIC_PBS_OWAY_TOOLTIP                      :{BLACK}Comhartha cosán aonbhealaigh (leictreach){}Ligeann comhartha cosán do níos mó ná traein amháin dul isteach i mbloc comharthaí in aon am amháin, más féidir leis an traein bealach a chur in áirithe chuig pointe stoptha sábháilte. Ní féidir dul thar comharthaí cosán aonbhealaigh ón gcúl.
STR_BUILD_SIGNAL_CONVERT_TOOLTIP                                :{BLACK}Comharthaí a Thiontú{}Agus é seo roghnaithe, má chliceáiltear ar chomhartha atá ann cheana déanfar é a thiontú chuig an cineál comhartha agus an leagan den chomhartha atá roghnaithe, Déanfar an leagan atá ann cheana féin a scoránú le Ctrl+Cliceáil.
STR_BUILD_SIGNAL_DRAG_SIGNALS_DENSITY_TOOLTIP                   :{BLACK}Eatramh comharthaí agus tú ag tarraingt
STR_BUILD_SIGNAL_DRAG_SIGNALS_DENSITY_DECREASE_TOOLTIP          :{BLACK}Laghdaigh an spás idir na comharthaí agus tú ag tarraingt
STR_BUILD_SIGNAL_DRAG_SIGNALS_DENSITY_INCREASE_TOOLTIP          :{BLACK}Méadaigh an spás idir na comharthaí agus tú ag tarraingt

# Bridge selection window
STR_SELECT_RAIL_BRIDGE_CAPTION                                  :{WHITE}Roghnaigh Droichead Iarnróid
STR_SELECT_ROAD_BRIDGE_CAPTION                                  :{WHITE}Roghnaigh Droichead Bóthair
STR_SELECT_BRIDGE_SELECTION_TOOLTIP                             :{BLACK}Droichead a roghnú - cliceáil ar an droichead is rogha leat chun é a thógáil
STR_SELECT_BRIDGE_INFO                                          :{GOLD}{STRING},{} {VELOCITY} {WHITE}{CURRENCY_LONG}
STR_SELECT_BRIDGE_SCENEDIT_INFO                                 :{GOLD}{STRING},{} {VELOCITY}
STR_BRIDGE_NAME_SUSPENSION_STEEL                                :Crochta, Cruach
STR_BRIDGE_NAME_GIRDER_STEEL                                    :Cearchaill, Cruach
STR_BRIDGE_NAME_CANTILEVER_STEEL                                :Starrmhaide, Cruach
STR_BRIDGE_NAME_SUSPENSION_CONCRETE                             :Crochta, Coincréite
STR_BRIDGE_NAME_WOODEN                                          :Adhmaid
STR_BRIDGE_NAME_CONCRETE                                        :Coincréite
STR_BRIDGE_NAME_TUBULAR_STEEL                                   :Feadánach, Cruach
STR_BRIDGE_TUBULAR_SILICON                                      :Feadánach, Sileacan


# Road construction toolbar
STR_ROAD_TOOLBAR_ROAD_CONSTRUCTION_CAPTION                      :{WHITE}Bóithre a thógáil
STR_ROAD_TOOLBAR_TRAM_CONSTRUCTION_CAPTION                      :{WHITE}Tógáil Trambhealaigh
STR_ROAD_TOOLBAR_TOOLTIP_BUILD_ROAD_SECTION                     :{BLACK}Tóg cuid de bhóthar. Déantar tógáil/baint a scoránú le Ctrl agus tú ag tógáil bóithre
STR_ROAD_TOOLBAR_TOOLTIP_BUILD_TRAMWAY_SECTION                  :{BLACK}Tóg an chuid den trambhealach. Déantar tóg/bain a scoránú le Ctrl agus trambhealach á thógáil
STR_ROAD_TOOLBAR_TOOLTIP_BUILD_AUTOROAD                         :{BLACK}Tóg cuid den bhóthar ag úsáid an mód Uathbhóithre. Athraítear idir tógáil agus baint le Ctrl agus bóithre á dtógáil
STR_ROAD_TOOLBAR_TOOLTIP_BUILD_AUTOTRAM                         :{BLACK}Tóg cuid den Trambhealach ag úsáid an mhóid Uath-tramanna. Déantar tógáil/baint a scoránú don tógáil trambhealaí le Ctrl
STR_ROAD_TOOLBAR_TOOLTIP_BUILD_ROAD_VEHICLE_DEPOT               :{BLACK}Tóg iosta feithiclí bóthair (chun feithiclí a cheannach agus a sheirbhísiú)
STR_ROAD_TOOLBAR_TOOLTIP_BUILD_TRAM_VEHICLE_DEPOT               :{BLACK}Tóg iosta tramanna (chun feithiclí a cheananch agus a sheirbhísiú)
STR_ROAD_TOOLBAR_TOOLTIP_BUILD_BUS_STATION                      :{BLACK}Tóg stáisiún bus. Is féidir stáisiúin a chur le chéile le Ctrl
STR_ROAD_TOOLBAR_TOOLTIP_BUILD_PASSENGER_TRAM_STATION           :{BLACK}Tóg stáisiún tramanna paisinéirí. Is féidir stáisiúin a chur le chéile le Ctrl
STR_ROAD_TOOLBAR_TOOLTIP_BUILD_TRUCK_LOADING_BAY                :{BLACK}Tóg bá lódála leoraithe. Is féidir stáisiúin a chur le chéile le Ctrl
STR_ROAD_TOOLBAR_TOOLTIP_BUILD_CARGO_TRAM_STATION               :{BLACK}Tóg stáisiún tramanna lastais. Is féidir stáisiúin a chur le chéile le Ctrl
STR_ROAD_TOOLBAR_TOOLTIP_TOGGLE_ONE_WAY_ROAD                    :{BLACK}Déan bóithre aonbhealaigh a ghníomhachtú/dhíghníomhachtú
STR_ROAD_TOOLBAR_TOOLTIP_BUILD_ROAD_BRIDGE                      :{BLACK}Tóg droichead bóthair
STR_ROAD_TOOLBAR_TOOLTIP_BUILD_TRAMWAY_BRIDGE                   :{BLACK}Tóg droichead trambhealaigh
STR_ROAD_TOOLBAR_TOOLTIP_BUILD_ROAD_TUNNEL                      :{BLACK}Tóg tollán bóthair
STR_ROAD_TOOLBAR_TOOLTIP_BUILD_TRAMWAY_TUNNEL                   :{BLACK}Tóg tollán trambhealaigh
STR_ROAD_TOOLBAR_TOOLTIP_TOGGLE_BUILD_REMOVE_FOR_ROAD           :{BLACK}Athraigh idir tógáil/baint agus bóithre á dtógáil
STR_ROAD_TOOLBAR_TOOLTIP_TOGGLE_BUILD_REMOVE_FOR_TRAMWAYS       :{BLACK}Athraigh idir tógáil/baint agus trambhealaí á dtógáil
STR_ROAD_TOOLBAR_TOOLTIP_CONVERT_ROAD                           :{BLACK}Tiontaigh/Uasghrádaigh an cineál bóthair. Le Shift is féidir athrú idir bheith ag tógáil agus an costas measta a thaispeáint
STR_ROAD_TOOLBAR_TOOLTIP_CONVERT_TRAM                           :{BLACK}Tiontaigh/Uasghrádaigh an cineál tram. Le Shift is féidir athrú idir bheith ag tógáil agus an costas measta a thaispeáint

STR_ROAD_NAME_ROAD                                              :Bóthar
STR_ROAD_NAME_TRAM                                              :Trambhealach

# Road depot construction window
STR_BUILD_DEPOT_ROAD_ORIENTATION_CAPTION                        :{WHITE}Treosuíomh an Iosta Bhóthair
STR_BUILD_DEPOT_ROAD_ORIENTATION_SELECT_TOOLTIP                 :{BLACK}Roghnaigh treosuíomh an iosta feithiclí bóthair
STR_BUILD_DEPOT_TRAM_ORIENTATION_CAPTION                        :{WHITE}Treosuíomh Iosta Tramanna
STR_BUILD_DEPOT_TRAM_ORIENTATION_SELECT_TOOLTIP                 :{BLACK}Roghnaigh treosuíomh an iosta tramfheithiclí

# Road vehicle station construction window
STR_STATION_BUILD_BUS_ORIENTATION                               :{WHITE}Treosuíomh Stáisiún Bus
STR_STATION_BUILD_BUS_ORIENTATION_TOOLTIP                       :{BLACK}Roghnaigh treosuíomh an stáisiúin bus
STR_STATION_BUILD_TRUCK_ORIENTATION                             :{WHITE}Treosuíomh Stáisiún Leoraithe
STR_STATION_BUILD_TRUCK_ORIENTATION_TOOLTIP                     :{BLACK}Roghnaigh treosuíomh don bhá lódála leoraithe
STR_STATION_BUILD_PASSENGER_TRAM_ORIENTATION                    :{WHITE}Treosuíomh Stáisiún Tram Paisinéirí
STR_STATION_BUILD_PASSENGER_TRAM_ORIENTATION_TOOLTIP            :{BLACK}Roghnaigh treosuíomh an stáisiúin tramanna paisinéirí
STR_STATION_BUILD_CARGO_TRAM_ORIENTATION                        :{WHITE}Treosuíomh Stáisiún Tram Lastais
STR_STATION_BUILD_CARGO_TRAM_ORIENTATION_TOOLTIP                :{BLACK}Roghnaigh treosuíomh an stáisiúin tramanna lastais

# Waterways toolbar (last two for SE only)
STR_WATERWAYS_TOOLBAR_CAPTION                                   :{WHITE}Uiscebhealaí a Thógáil
STR_WATERWAYS_TOOLBAR_CAPTION_SE                                :{WHITE}Uiscebhealaí
STR_WATERWAYS_TOOLBAR_BUILD_CANALS_TOOLTIP                      :{BLACK}Tóg canálacha.
STR_WATERWAYS_TOOLBAR_BUILD_LOCKS_TOOLTIP                       :{BLACK}Tóg loic
STR_WATERWAYS_TOOLBAR_BUILD_DEPOT_TOOLTIP                       :{BLACK}Tóg iosta long (le longa a cheannach agus a sheirbhísiú)
STR_WATERWAYS_TOOLBAR_BUILD_DOCK_TOOLTIP                        :{BLACK}Tóg dug long. Is féidir stáisiúin a chur le chéile le Ctrl
STR_WATERWAYS_TOOLBAR_BUOY_TOOLTIP                              :{BLACK}Cuir síos baoi is féidir a úsáid mar phointe bealaigh
STR_WATERWAYS_TOOLBAR_BUILD_AQUEDUCT_TOOLTIP                    :{BLACK}Tóg uiscerian
STR_WATERWAYS_TOOLBAR_CREATE_LAKE_TOOLTIP                       :{BLACK}Sainigh limistéar uisce.{}Déan canáil, ach amháin má dhéantar Ctrl a choinneáil síos ag leibhéal na farraige. Sa chás sin, déanfar tuilleadh mórthimpeall ina áit
STR_WATERWAYS_TOOLBAR_CREATE_RIVER_TOOLTIP                      :{BLACK}Cuir síos aibhneacha. Le Ctrl roghnaítear an limistéar ar fiar

# Ship depot construction window
STR_DEPOT_BUILD_SHIP_CAPTION                                    :{WHITE}Treosuíomh an Iosta Long
STR_DEPOT_BUILD_SHIP_ORIENTATION_TOOLTIP                        :{BLACK}Roghnaigh treosuíomh an iosta long

# Dock construction window
STR_STATION_BUILD_DOCK_CAPTION                                  :{WHITE}Dug

# Airport toolbar
STR_TOOLBAR_AIRCRAFT_CAPTION                                    :{WHITE}Aerfoirt
STR_TOOLBAR_AIRCRAFT_BUILD_AIRPORT_TOOLTIP                      :{BLACK}Tóg aerfort. Is féidir stáisiúin a chur le chéile le Ctrl

# Airport construction window
STR_STATION_BUILD_AIRPORT_CAPTION                               :{WHITE}Roghnú Aerfoirt
STR_STATION_BUILD_AIRPORT_TOOLTIP                               :{BLACK}Rognaigh cineál/méid an aerfoirt
STR_STATION_BUILD_AIRPORT_CLASS_LABEL                           :{BLACK}Aicme an aerfoirt
STR_STATION_BUILD_AIRPORT_LAYOUT_NAME                           :{BLACK}Leagan amach {NUM}

STR_AIRPORT_SMALL                                               :Beag
STR_AIRPORT_CITY                                                :Cathrach
STR_AIRPORT_METRO                                               :Cathrach
STR_AIRPORT_INTERNATIONAL                                       :Idirnáisiúnta
STR_AIRPORT_COMMUTER                                            :Comaitéireachta
STR_AIRPORT_INTERCONTINENTAL                                    :Idir-ilchríochach
STR_AIRPORT_HELIPORT                                            :Héileaport
STR_AIRPORT_HELIDEPOT                                           :Héilea-iosta
STR_AIRPORT_HELISTATION                                         :Héileastáisiún

STR_AIRPORT_CLASS_SMALL                                         :Aerfoirt bheaga
STR_AIRPORT_CLASS_LARGE                                         :Aerfoirt mhóra
STR_AIRPORT_CLASS_HUB                                           :Aerfoirt moil
STR_AIRPORT_CLASS_HELIPORTS                                     :Aerfoirt héileacaptair

STR_STATION_BUILD_NOISE                                         :{BLACK}Torann a ghintear: {GOLD}{COMMA}

# Landscaping toolbar
STR_LANDSCAPING_TOOLBAR                                         :{WHITE}Tírdhreachú
STR_LANDSCAPING_TOOLTIP_LOWER_A_CORNER_OF_LAND                  :{BLACK}Ísligh cúinne talún
STR_LANDSCAPING_TOOLTIP_RAISE_A_CORNER_OF_LAND                  :{BLACK}Ardaigh cúinne talún
STR_LANDSCAPING_LEVEL_LAND_TOOLTIP                              :{BLACK}Cothromaigh talamh
STR_LANDSCAPING_TOOLTIP_PURCHASE_LAND                           :{BLACK}Ceannaigh talamh le húsáid amach anseo

# Object construction window
STR_OBJECT_BUILD_CAPTION                                        :{WHITE}Roghnú oibiachta
STR_OBJECT_BUILD_TOOLTIP                                        :{BLACK}Roghnaigh oibiacht le tógáil
STR_OBJECT_BUILD_CLASS_TOOLTIP                                  :{BLACK}Roghnaigh aicme na hoibiachta le tógáil
STR_OBJECT_BUILD_PREVIEW_TOOLTIP                                :{BLACK}Réamhamharc ar an oibiacht
STR_OBJECT_BUILD_SIZE                                           :{BLACK}Méid: {GOLD}{NUM} x {NUM} tíl

STR_OBJECT_CLASS_LTHS                                           :Tithe solais
STR_OBJECT_CLASS_TRNS                                           :Tarchuradóirí

# Tree planting window (last eight for SE only)
STR_PLANT_TREE_CAPTION                                          :{WHITE}Crainnte
STR_PLANT_TREE_TOOLTIP                                          :{BLACK}Roghnaigh an cineál crainn le cur
STR_TREES_RANDOM_TYPE                                           :{BLACK}Crainnte randamacha
STR_TREES_RANDOM_TYPE_TOOLTIP                                   :{BLACK}Cuir crainnte de chineálacha randamacha
STR_TREES_RANDOM_TREES_BUTTON                                   :{BLACK}Crainnte Randamacha
STR_TREES_RANDOM_TREES_TOOLTIP                                  :{BLACK}Cuir crainnte go randamacha ar an tírdhreach
STR_TREES_MODE_NORMAL_BUTTON                                    :{BLACK}Mar is gnáth
STR_TREES_MODE_NORMAL_TOOLTIP                                   :{BLACK}Crainnte aonair a chur tríd an cursóir a tharraingt thar an tírdhreach.
STR_TREES_MODE_FOREST_SM_BUTTON                                 :{BLACK}Garrán
STR_TREES_MODE_FOREST_SM_TOOLTIP                                :{BLACK}Foraisí beaga a chur tríd an cursóir a tharraingt thar an tírdhreach.
STR_TREES_MODE_FOREST_LG_BUTTON                                 :{BLACK}Foraois
STR_TREES_MODE_FOREST_LG_TOOLTIP                                :{BLACK}Foraisí móra a chur tríd an cursóir a tharraingt thar an tírdhreach.

# Land generation window (SE)
STR_TERRAFORM_TOOLBAR_LAND_GENERATION_CAPTION                   :{WHITE}Talamh a Chruthú
STR_TERRAFORM_TOOLTIP_PLACE_ROCKY_AREAS_ON_LANDSCAPE            :{BLACK}Cuir ceantair charraige ar an tírdhreach
STR_TERRAFORM_TOOLTIP_DEFINE_DESERT_AREA                        :{BLACK}Sainigh limistéar fásaigh.{}Coinnigh síos Ctrl chun é a bhaint
STR_TERRAFORM_TOOLTIP_INCREASE_SIZE_OF_LAND_AREA                :{BLACK}Méadaigh an limistéar talún atá le hardú/le hísliú
STR_TERRAFORM_TOOLTIP_DECREASE_SIZE_OF_LAND_AREA                :{BLACK}Laghdaigh an limistéar talún atá le hardú/le hísliú
STR_TERRAFORM_TOOLTIP_GENERATE_RANDOM_LAND                      :{BLACK}Cruthaigh talamh randamach
STR_TERRAFORM_SE_NEW_WORLD                                      :{BLACK}Cruthaigh scéal nua
STR_TERRAFORM_RESET_LANDSCAPE                                   :{BLACK}Athshocraigh an tírdhreach
STR_TERRAFORM_RESET_LANDSCAPE_TOOLTIP                           :{BLACK}Bain na maoine ar fad ar le cuideachtaí iad ón léarscáil

STR_QUERY_RESET_LANDSCAPE_CAPTION                               :{WHITE}Athshocraigh an Tírdhreach
STR_RESET_LANDSCAPE_CONFIRMATION_TEXT                           :{WHITE}An bhfuil tú cinnte gur mian leat na maoine uile atá faoi úinéireacht cuideachtaí a bhaint?

# Town generation window (SE)
STR_FOUND_TOWN_CAPTION                                          :{WHITE}Bailte a Chruthú
STR_FOUND_TOWN_NEW_TOWN_BUTTON                                  :{BLACK}Baile Nua
STR_FOUND_TOWN_NEW_TOWN_TOOLTIP                                 :{BLACK}Bunaigh baile nua
STR_FOUND_TOWN_RANDOM_TOWN_BUTTON                               :{BLACK}Baile Randamach
STR_FOUND_TOWN_RANDOM_TOWN_TOOLTIP                              :{BLACK}Bunaigh baile i suíomh fánach
STR_FOUND_TOWN_MANY_RANDOM_TOWNS                                :{BLACK}Go leor bailte randamacha
STR_FOUND_TOWN_RANDOM_TOWNS_TOOLTIP                             :{BLACK}Clúdaigh an léarscáil le bailte a chuirtear in áiteanna fánacha

STR_FOUND_TOWN_NAME_TITLE                                       :{YELLOW}Ainm an bhaile:
STR_FOUND_TOWN_NAME_EDITOR_TITLE                                :{BLACK}Ionchur ainm an bhaile
STR_FOUND_TOWN_NAME_EDITOR_HELP                                 :{BLACK}Cliceáil chun ainm an bhaile a ionchur
STR_FOUND_TOWN_NAME_RANDOM_BUTTON                               :{BLACK}Ainm fánach
STR_FOUND_TOWN_NAME_RANDOM_TOOLTIP                              :{BLACK}Cruthaigh ainm fánach nua

STR_FOUND_TOWN_INITIAL_SIZE_TITLE                               :{YELLOW}Méid an bhaile:
STR_FOUND_TOWN_INITIAL_SIZE_SMALL_BUTTON                        :{BLACK}Beag
STR_FOUND_TOWN_INITIAL_SIZE_MEDIUM_BUTTON                       :{BLACK}Meánach
STR_FOUND_TOWN_INITIAL_SIZE_LARGE_BUTTON                        :{BLACK}Mór
STR_FOUND_TOWN_SIZE_RANDOM                                      :{BLACK}Randamach
STR_FOUND_TOWN_INITIAL_SIZE_TOOLTIP                             :{BLACK}Roghnaigh méid na mbailte
STR_FOUND_TOWN_CITY                                             :{BLACK}Cathair
STR_FOUND_TOWN_CITY_TOOLTIP                                     :{BLACK}Fásann cathracha níos mó ná gnáthbhailte{}Ag brath ar na socruithe, bíonn siad níos mó nuair a bhunaítear iad

STR_FOUND_TOWN_ROAD_LAYOUT                                      :{YELLOW}Leagan amach bóithre an bhaile:
STR_FOUND_TOWN_SELECT_TOWN_ROAD_LAYOUT                          :{BLACK}Roghnaigh leagan amach na mbóithre don bhaile seo
STR_FOUND_TOWN_SELECT_LAYOUT_ORIGINAL                           :{BLACK}Bunaidh
STR_FOUND_TOWN_SELECT_LAYOUT_BETTER_ROADS                       :{BLACK}Bóithre níos fearr
STR_FOUND_TOWN_SELECT_LAYOUT_2X2_GRID                           :{BLACK}greille 2x2
STR_FOUND_TOWN_SELECT_LAYOUT_3X3_GRID                           :{BLACK}greille 3x3
STR_FOUND_TOWN_SELECT_LAYOUT_RANDOM                             :{BLACK}Randamach

# Fund new industry window
STR_FUND_INDUSTRY_CAPTION                                       :{WHITE}Tabhair maoiniú do thionscal nua
STR_FUND_INDUSTRY_SELECTION_TOOLTIP                             :{BLACK}Roghnaigh an tionscal is mian leat ón liosta seo
STR_FUND_INDUSTRY_MANY_RANDOM_INDUSTRIES                        :{BLACK}Cruthaigh tionscail randamacha
STR_FUND_INDUSTRY_MANY_RANDOM_INDUSTRIES_TOOLTIP                :{BLACK}Clúdaigh an léarscáil le tionscail a chuirtear síos go randamach
STR_FUND_INDUSTRY_MANY_RANDOM_INDUSTRIES_CAPTION                :{WHITE}Cruthaigh tionscail randamacha
STR_FUND_INDUSTRY_MANY_RANDOM_INDUSTRIES_QUERY                  :{YELLOW}An bhfuil tú cinnte gur mhaith leat go leor tionscal randamach a chruthú?
STR_FUND_INDUSTRY_INDUSTRY_BUILD_COST                           :{BLACK}Costas: {YELLOW}{CURRENCY_LONG}
STR_FUND_INDUSTRY_PROSPECT_NEW_INDUSTRY                         :{BLACK}Dóigh
STR_FUND_INDUSTRY_BUILD_NEW_INDUSTRY                            :{BLACK}Tóg
STR_FUND_INDUSTRY_FUND_NEW_INDUSTRY                             :{BLACK}Maoinigh
STR_FUND_INDUSTRY_REMOVE_ALL_INDUSTRIES                         :{BLACK}Bain gach tionscal
STR_FUND_INDUSTRY_REMOVE_ALL_INDUSTRIES_TOOLTIP                 :{BLACK}Bain gach tionscal atá ar an léarscáil faoi láthair
STR_FUND_INDUSTRY_REMOVE_ALL_INDUSTRIES_CAPTION                 :{WHITE}Bain gach tionscal
STR_FUND_INDUSTRY_REMOVE_ALL_INDUSTRIES_QUERY                   :An bhfuil tú cinnte gur mhaith leat gach tionscail a bhaint?

# Industry cargoes window
STR_INDUSTRY_CARGOES_INDUSTRY_CAPTION                           :{WHITE}Slabhra na dtionscal don tionscal {STRING}
STR_INDUSTRY_CARGOES_CARGO_CAPTION                              :{WHITE}Slabhra na dtionscal le haghaidh lastas {STRING}
STR_INDUSTRY_CARGOES_PRODUCERS                                  :{WHITE}Tionscail á tháirgeadh
STR_INDUSTRY_CARGOES_CUSTOMERS                                  :{WHITE}Tionscail a ghlacann leis
STR_INDUSTRY_CARGOES_HOUSES                                     :{WHITE}Tithe
STR_INDUSTRY_CARGOES_INDUSTRY_TOOLTIP                           :{BLACK}Cliceáil ar an tionscal chun a sholáthróirí agus a chustaiméirí a fheiceáil
STR_INDUSTRY_CARGOES_CARGO_TOOLTIP                              :{BLACK}{STRING}{}Cliceáil ar an lastas chun a soláthróirí agus a chustaiméirí a fheiceáil
STR_INDUSTRY_DISPLAY_CHAIN                                      :{BLACK}Taispeáin an slabhra
STR_INDUSTRY_DISPLAY_CHAIN_TOOLTIP                              :{BLACK}Taispeáin na tionscadail a dhéanann lastas a sholáthar agus a ghlacann leis
STR_INDUSTRY_CARGOES_NOTIFY_SMALLMAP                            :{BLACK}Nasc leis an léarscáil bheag
STR_INDUSTRY_CARGOES_NOTIFY_SMALLMAP_TOOLTIP                    :{BLACK}Roghnaigh na tionscail a thaispeántar ar an léarscáil bheag chomh maith
STR_INDUSTRY_CARGOES_SELECT_CARGO                               :{BLACK}Roghnaigh lastas
STR_INDUSTRY_CARGOES_SELECT_CARGO_TOOLTIP                       :{BLACK}Roghnaigh an lastas is mian leat a thaispeáint
STR_INDUSTRY_CARGOES_SELECT_INDUSTRY                            :{BLACK}Roghnaigh tionscal
STR_INDUSTRY_CARGOES_SELECT_INDUSTRY_TOOLTIP                    :{BLACK}Roghnaigh an tionscal is mian leat a thaispeáint

# Land area window
STR_LAND_AREA_INFORMATION_CAPTION                               :{WHITE}Faisnéis faoin bPíosa Talún
STR_LAND_AREA_INFORMATION_LOCATION_TOOLTIP                      :{BLACK}Láraigh an príomh-amharc ar shuíomh na tíle. Ctrl+Cliceáil chun fuinneog amhairc nua a oscailt ar shuíomh na tíle
STR_LAND_AREA_INFORMATION_COST_TO_CLEAR_N_A                     :{BLACK}Costas le glanadh: {LTBLUE}N/B
STR_LAND_AREA_INFORMATION_COST_TO_CLEAR                         :{BLACK}Costas le glanadh: {RED}{CURRENCY_LONG}
STR_LAND_AREA_INFORMATION_REVENUE_WHEN_CLEARED                  :{BLACK}Ioncam má ghlantar: {LTBLUE}{CURRENCY_LONG}
STR_LAND_AREA_INFORMATION_OWNER_N_A                             :N/B
STR_LAND_AREA_INFORMATION_OWNER                                 :{BLACK}Úinéir: {LTBLUE}{STRING}
STR_LAND_AREA_INFORMATION_ROAD_OWNER                            :{BLACK}Úinéir an bhóthair: {LTBLUE}{STRING}
STR_LAND_AREA_INFORMATION_TRAM_OWNER                            :{BLACK}Úinéir an trambhealaigh: {LTBLUE}{STRING}
STR_LAND_AREA_INFORMATION_RAIL_OWNER                            :{BLACK}Úinéir an iarnróid: {LTBLUE}{STRING}
STR_LAND_AREA_INFORMATION_LOCAL_AUTHORITY                       :{BLACK}Údarás áitiúil: {LTBLUE}{STRING}
STR_LAND_AREA_INFORMATION_LOCAL_AUTHORITY_NONE                  :Ceann ar bith
STR_LAND_AREA_INFORMATION_LANDINFO_COORDS                       :{BLACK}Comhordanáidí: {LTBLUE}{NUM} x {NUM} x {NUM} ({STRING})
STR_LAND_AREA_INFORMATION_BUILD_DATE                            :{BLACK}Tógtha: {LTBLUE}{DATE_LONG}
STR_LAND_AREA_INFORMATION_STATION_CLASS                         :{BLACK}Aicme an stáisiúin: {LTBLUE}{STRING}
STR_LAND_AREA_INFORMATION_STATION_TYPE                          :{BLACK}Cineál stáisiúin: {LTBLUE}{STRING}
STR_LAND_AREA_INFORMATION_AIRPORT_CLASS                         :{BLACK}Aicme an aerfoirt: {LTBLUE}{STRING}
STR_LAND_AREA_INFORMATION_AIRPORT_NAME                          :{BLACK}Ainm an aerfoirt: {LTBLUE}{STRING}
STR_LAND_AREA_INFORMATION_AIRPORTTILE_NAME                      :{BLACK}Ainm tíl aerfoirt: {LTBLUE}{STRING}
STR_LAND_AREA_INFORMATION_NEWGRF_NAME                           :{BLACK}NewGRF: {LTBLUE}{STRING}
STR_LAND_AREA_INFORMATION_CARGO_ACCEPTED                        :{BLACK}Lastas a ghlactar leis: {LTBLUE}
STR_LAND_AREA_INFORMATION_CARGO_EIGHTS                          :({COMMA}/8 {STRING})
STR_LANG_AREA_INFORMATION_RAIL_TYPE                             :{BLACK}Cineál ráillí: {LTBLUE}{STRING}
STR_LANG_AREA_INFORMATION_ROAD_TYPE                             :{BLACK}Cineál bóthair: {LTBLUE}{STRING}
STR_LANG_AREA_INFORMATION_TRAM_TYPE                             :{BLACK}Cineál tram: {LTBLUE}{STRING}
STR_LANG_AREA_INFORMATION_RAIL_SPEED_LIMIT                      :{BLACK}Teorainn luais iarnróid: {LTBLUE}{VELOCITY}
STR_LANG_AREA_INFORMATION_ROAD_SPEED_LIMIT                      :{BLACK}Teorainn luais na mbóithre: {LTBLUE}{VELOCITY}
STR_LANG_AREA_INFORMATION_TRAM_SPEED_LIMIT                      :{BLACK}Teorainn luais tramanna: {LTBLUE}{VELOCITY}

# Description of land area of different tiles
STR_LAI_CLEAR_DESCRIPTION_ROCKS                                 :Carraigeacha
STR_LAI_CLEAR_DESCRIPTION_ROUGH_LAND                            :Talamh garbh
STR_LAI_CLEAR_DESCRIPTION_BARE_LAND                             :Talamh lom
STR_LAI_CLEAR_DESCRIPTION_GRASS                                 :Féar
STR_LAI_CLEAR_DESCRIPTION_FIELDS                                :Garrantaí
STR_LAI_CLEAR_DESCRIPTION_SNOW_COVERED_LAND                     :Talamh faoi shneachta
STR_LAI_CLEAR_DESCRIPTION_DESERT                                :Fásach

STR_LAI_RAIL_DESCRIPTION_TRACK                                  :Iarnród ráille
STR_LAI_RAIL_DESCRIPTION_TRACK_WITH_NORMAL_SIGNALS              :Iarnród ráille ar a bhfuil comharthaí bloc
STR_LAI_RAIL_DESCRIPTION_TRACK_WITH_PRESIGNALS                  :Iarnród ráille ar a bhfuil réamhchomharthaí
STR_LAI_RAIL_DESCRIPTION_TRACK_WITH_EXITSIGNALS                 :Iarnród ráille ar a bhfuil comharthaí amach
STR_LAI_RAIL_DESCRIPTION_TRACK_WITH_COMBOSIGNALS                :Iarnród ráille ar a bhfuil comharthaí teaglama
STR_LAI_RAIL_DESCRIPTION_TRACK_WITH_PBSSIGNALS                  :Iarnród ráille ar a bhfuil comharthaí cosáin
STR_LAI_RAIL_DESCRIPTION_TRACK_WITH_NOENTRYSIGNALS              :Iarnród ráille ar a bhfuil comharthaí cosáin aonbhealaigh
STR_LAI_RAIL_DESCRIPTION_TRACK_WITH_NORMAL_PRESIGNALS           :Iarnród ráille ar a bhfuil comharthaí bloic agus réamhchomharthaí
STR_LAI_RAIL_DESCRIPTION_TRACK_WITH_NORMAL_EXITSIGNALS          :Iarnród ráille ar a bhfuil comharthaí bloic agus amach
STR_LAI_RAIL_DESCRIPTION_TRACK_WITH_NORMAL_COMBOSIGNALS         :Iarnród ráille ar a bhfuil comharthaí bloic agus teaglama
STR_LAI_RAIL_DESCRIPTION_TRACK_WITH_NORMAL_PBSSIGNALS           :Iarnród ráille ar a bhfuil comharthaí bloic agus cosáin
STR_LAI_RAIL_DESCRIPTION_TRACK_WITH_NORMAL_NOENTRYSIGNALS       :Iarnród ráille ar a bhfuil comharthaí bloic agus cosáin aonbhealaigh
STR_LAI_RAIL_DESCRIPTION_TRACK_WITH_PRE_EXITSIGNALS             :Iarnród ráille ar a bhfuil réamhchomharthaí agus comharthaí amach
STR_LAI_RAIL_DESCRIPTION_TRACK_WITH_PRE_COMBOSIGNALS            :Iarnród ráille ar a bhfuil réamhchomharthaí agus comharthaí teaglama
STR_LAI_RAIL_DESCRIPTION_TRACK_WITH_PRE_PBSSIGNALS              :Iarnród ráille ar a bhfuil réamhchomharthaí agus comharthaí cosáin
STR_LAI_RAIL_DESCRIPTION_TRACK_WITH_PRE_NOENTRYSIGNALS          :Iarnród ráille ar a bhfuil réamhchomharthaí agus comharthaí cosáin aonbhealaigh
STR_LAI_RAIL_DESCRIPTION_TRACK_WITH_EXIT_COMBOSIGNALS           :Iarnród ráille ar a bhfuil comharthaí amach agus teaglama
STR_LAI_RAIL_DESCRIPTION_TRACK_WITH_EXIT_PBSSIGNALS             :Iarnród ráille ar a bhfuil comharthaí amach agus cosáin
STR_LAI_RAIL_DESCRIPTION_TRACK_WITH_EXIT_NOENTRYSIGNALS         :Iarnród ráille ar a bhfuil comharthaí amach agus cosáin aonbhealaigh
STR_LAI_RAIL_DESCRIPTION_TRACK_WITH_COMBO_PBSSIGNALS            :Iarnród ráille ar a bhfuil comharthaí teaglama agus cosáin
STR_LAI_RAIL_DESCRIPTION_TRACK_WITH_COMBO_NOENTRYSIGNALS        :Iarnród ráille ar a bhfuil comharthaí teaglama agus cosáin aonbhealaigh
STR_LAI_RAIL_DESCRIPTION_TRACK_WITH_PBS_NOENTRYSIGNALS          :Iarnród ráille ar a bhfuil comharthaí cosáin agus cosáin aonbhealaigh
STR_LAI_RAIL_DESCRIPTION_TRAIN_DEPOT                            :Iarnród iosta traenach

STR_LAI_ROAD_DESCRIPTION_ROAD                                   :Bóthair
STR_LAI_ROAD_DESCRIPTION_ROAD_WITH_STREETLIGHTS                 :Bóthair le soilse sráide
STR_LAI_ROAD_DESCRIPTION_TREE_LINED_ROAD                        :Bóthair le crainn ar gach taobh
STR_LAI_ROAD_DESCRIPTION_ROAD_VEHICLE_DEPOT                     :Iosta feithiclí bóthair
STR_LAI_ROAD_DESCRIPTION_ROAD_RAIL_LEVEL_CROSSING               :Crosaire comhréidh bóthair/iarnróid
STR_LAI_ROAD_DESCRIPTION_TRAMWAY                                :Trambhealach

# Houses come directly from their building names
STR_LAI_TOWN_INDUSTRY_DESCRIPTION_UNDER_CONSTRUCTION            :{STRING} (á thógáil)

STR_LAI_TREE_NAME_TREES                                         :Crainn
STR_LAI_TREE_NAME_RAINFOREST                                    :Foraois bháistí
STR_LAI_TREE_NAME_CACTUS_PLANTS                                 :Plandaí cachtais

STR_LAI_STATION_DESCRIPTION_RAILROAD_STATION                    :Stáisiún iarnróid
STR_LAI_STATION_DESCRIPTION_AIRCRAFT_HANGAR                     :Haingear aerárthaigh
STR_LAI_STATION_DESCRIPTION_AIRPORT                             :Aerfort
STR_LAI_STATION_DESCRIPTION_TRUCK_LOADING_AREA                  :Limistéar lódála leoraithe
STR_LAI_STATION_DESCRIPTION_BUS_STATION                         :Stáisiún bus
STR_LAI_STATION_DESCRIPTION_SHIP_DOCK                           :Dug long
STR_LAI_STATION_DESCRIPTION_BUOY                                :Baoi
STR_LAI_STATION_DESCRIPTION_WAYPOINT                            :Pointe bealaigh

STR_LAI_WATER_DESCRIPTION_WATER                                 :Uisce
STR_LAI_WATER_DESCRIPTION_CANAL                                 :Canáil
STR_LAI_WATER_DESCRIPTION_LOCK                                  :Loc
STR_LAI_WATER_DESCRIPTION_RIVER                                 :Abhainn
STR_LAI_WATER_DESCRIPTION_COAST_OR_RIVERBANK                    :Cósta nó bruach
STR_LAI_WATER_DESCRIPTION_SHIP_DEPOT                            :Iosta long

# Industries come directly from their industry names

STR_LAI_TUNNEL_DESCRIPTION_RAILROAD                             :Tollán iarnróid
STR_LAI_TUNNEL_DESCRIPTION_ROAD                                 :Tollán bóthair

STR_LAI_BRIDGE_DESCRIPTION_RAIL_SUSPENSION_STEEL                :Droichead iarnróid crochta cruach
STR_LAI_BRIDGE_DESCRIPTION_RAIL_GIRDER_STEEL                    :Droichead iarnróid cearchaillí cruach
STR_LAI_BRIDGE_DESCRIPTION_RAIL_CANTILEVER_STEEL                :Droichead iarnróid cruach starrmhaide
STR_LAI_BRIDGE_DESCRIPTION_RAIL_SUSPENSION_CONCRETE             :Droichead iarnróid crochta de choincréit threisithe
STR_LAI_BRIDGE_DESCRIPTION_RAIL_WOODEN                          :Droichead iarnróid adhmaid
STR_LAI_BRIDGE_DESCRIPTION_RAIL_CONCRETE                        :Droichead iarnróid coincréite
STR_LAI_BRIDGE_DESCRIPTION_RAIL_TUBULAR_STEEL                   :Droichead iarnróid feadánach

STR_LAI_BRIDGE_DESCRIPTION_ROAD_SUSPENSION_STEEL                :Droichead bóthair crochta cruach
STR_LAI_BRIDGE_DESCRIPTION_ROAD_GIRDER_STEEL                    :Droichead bóthair cearchaillí cruach
STR_LAI_BRIDGE_DESCRIPTION_ROAD_CANTILEVER_STEEL                :Droicheadh bóthair starrmhaide cruach
STR_LAI_BRIDGE_DESCRIPTION_ROAD_SUSPENSION_CONCRETE             :Droichead bóthair crochta de choincréit threisithe
STR_LAI_BRIDGE_DESCRIPTION_ROAD_WOODEN                          :Droichead bóthair adhmaid
STR_LAI_BRIDGE_DESCRIPTION_ROAD_CONCRETE                        :Droichead bóthair coincréite
STR_LAI_BRIDGE_DESCRIPTION_ROAD_TUBULAR_STEEL                   :Droichead bóthair feadánach

STR_LAI_BRIDGE_DESCRIPTION_AQUEDUCT                             :Uiscerian

STR_LAI_OBJECT_DESCRIPTION_TRANSMITTER                          :Tarchuradóir
STR_LAI_OBJECT_DESCRIPTION_LIGHTHOUSE                           :Teach solais
STR_LAI_OBJECT_DESCRIPTION_COMPANY_HEADQUARTERS                 :Ceanncheathrú cuideachta
STR_LAI_OBJECT_DESCRIPTION_COMPANY_OWNED_LAND                   :Talamh faoi úinéireacht cuideachta

# About OpenTTD window
STR_ABOUT_OPENTTD                                               :{WHITE}Maidir le OpenTTD
STR_ABOUT_ORIGINAL_COPYRIGHT                                    :{BLACK}Cóipcheart bunaidh {COPYRIGHT} 1995 Chris Sawyer, Gach ceart ar cosaint
STR_ABOUT_VERSION                                               :{BLACK}OpenTTD leagan {REV}
STR_ABOUT_COPYRIGHT_OPENTTD                                     :{BLACK}OpenTTD {COPYRIGHT} 2002-{STRING} An fhoireann OpenTTD

# Framerate display window
STR_FRAMERATE_CAPTION                                           :{WHITE}Ráta frámaí
STR_FRAMERATE_CAPTION_SMALL                                     :{STRING}{WHITE} ({DECIMAL}x)
STR_FRAMERATE_RATE_GAMELOOP                                     :{BLACK}Ráta ionsamhlúcháin: {STRING}
STR_FRAMERATE_RATE_GAMELOOP_TOOLTIP                             :{BLACK}Líon ticeanna an chluiche a dhéantar a ionshamhlú in aghaidh an tsoicind.
STR_FRAMERATE_RATE_BLITTER                                      :{BLACK}Ráta frámaí na ngraificí: {STRING}
STR_FRAMERATE_RATE_BLITTER_TOOLTIP                              :{BLACK}Líon na bhfrámaí físe a rindreáiltear in aghaidh an tsoicind.
STR_FRAMERATE_SPEED_FACTOR                                      :{BLACK}FAchtóir luais an chluiche reatha: {DECIMAL}x
STR_FRAMERATE_CURRENT                                           :{WHITE}Faoi láthair
STR_FRAMERATE_AVERAGE                                           :{WHITE}Meán-ráta
STR_FRAMERATE_MEMORYUSE                                         :{WHITE}Cuimhne
STR_FRAMERATE_DATA_POINTS                                       :{BLACK}Sonraí bunaithe ar thomhaiseanna {COMMA}
STR_FRAMERATE_MS_GOOD                                           :{LTBLUE}{DECIMAL} ms
STR_FRAMERATE_MS_WARN                                           :{YELLOW}{DECIMAL} ms
STR_FRAMERATE_MS_BAD                                            :{RED}{DECIMAL} ms
STR_FRAMERATE_FPS_GOOD                                          :{LTBLUE}{DECIMAL} fráma/s
STR_FRAMERATE_FPS_WARN                                          :{YELLOW}{DECIMAL} fráma/s
STR_FRAMERATE_FPS_BAD                                           :{RED}{DECIMAL} fráma/s
STR_FRAMERATE_BYTES_GOOD                                        :{LTBLUE}{BYTES}
STR_FRAMERATE_GRAPH_MILLISECONDS                                :{TINY_FONT}{COMMA} ms
STR_FRAMERATE_GRAPH_SECONDS                                     :{TINY_FONT}{COMMA} s

###length 15
STR_FRAMERATE_GAMELOOP                                          :{BLACK}Iomlán lúb an chluiche:
STR_FRAMERATE_GL_ECONOMY                                        :{BLACK}  Láimhseáil lastais:
STR_FRAMERATE_GL_TRAINS                                         :{BLACK}  Ticeanna na dtraenacha:
STR_FRAMERATE_GL_ROADVEHS                                       :{BLACK}  Ticeanna na bhfeithiclí bóthair:
STR_FRAMERATE_GL_SHIPS                                          :{BLACK}  Ticeanna na long:
STR_FRAMERATE_GL_AIRCRAFT                                       :{BLACK}  Ticeanna na n-aerárthach:
STR_FRAMERATE_GL_LANDSCAPE                                      :{BLACK}  Ticeanna an domhain:
STR_FRAMERATE_GL_LINKGRAPH                                      :{BLACK}  An moill ar ghraf an dáileacháin:
STR_FRAMERATE_DRAWING                                           :{BLACK}Rindreáil grafaicí:
STR_FRAMERATE_DRAWING_VIEWPORTS                                 :{BLACK}  Fuinneoga amhairc an domhain:
STR_FRAMERATE_VIDEO                                             :{BLACK}Aschur físe:
STR_FRAMERATE_SOUND                                             :{BLACK}Meascadh fuaime:
STR_FRAMERATE_ALLSCRIPTS                                        :{BLACK}  Scripteanna cluiche/AInna iomlán:
STR_FRAMERATE_GAMESCRIPT                                        :{BLACK}   Script cluiche:
STR_FRAMERATE_AI                                                :{BLACK}   AI {NUM} {STRING}

###length 15
STR_FRAMETIME_CAPTION_GAMELOOP                                  :Lúb an chluiche
STR_FRAMETIME_CAPTION_GL_ECONOMY                                :Láimhseáil lastais
STR_FRAMETIME_CAPTION_GL_TRAINS                                 :Ticeanna na dtraenacha
STR_FRAMETIME_CAPTION_GL_ROADVEHS                               :Ticeanna na bhfeithiclí bóthair
STR_FRAMETIME_CAPTION_GL_SHIPS                                  :Ticeanna na long
STR_FRAMETIME_CAPTION_GL_AIRCRAFT                               :Ticeanna na n-aerárthach
STR_FRAMETIME_CAPTION_GL_LANDSCAPE                              :Ticeanna an domhain
STR_FRAMETIME_CAPTION_GL_LINKGRAPH                              :An moill ar ghraf an dáileacháin
STR_FRAMETIME_CAPTION_DRAWING                                   :Rindreáil na ngrafaicí
STR_FRAMETIME_CAPTION_DRAWING_VIEWPORTS                         :Rindreáil fhuinneog amhairc an domhain
STR_FRAMETIME_CAPTION_VIDEO                                     :Aschur físe:
STR_FRAMETIME_CAPTION_SOUND                                     :Meascán fuaime
STR_FRAMETIME_CAPTION_ALLSCRIPTS                                :# iomlán na scripteanna cluichí/AI
STR_FRAMETIME_CAPTION_GAMESCRIPT                                :Script an chluiche
STR_FRAMETIME_CAPTION_AI                                        :AI {NUM} {STRING}


# Save/load game/scenario
STR_SAVELOAD_SAVE_CAPTION                                       :{WHITE}Sábháil an Cluiche
STR_SAVELOAD_LOAD_CAPTION                                       :{WHITE}Lódáil Cluiche
STR_SAVELOAD_SAVE_SCENARIO                                      :{WHITE}Sábháil Scéal
STR_SAVELOAD_LOAD_SCENARIO                                      :{WHITE}Lódáil Scéal
STR_SAVELOAD_LOAD_HEIGHTMAP                                     :{WHITE}Lódáil Mapa airde
STR_SAVELOAD_SAVE_HEIGHTMAP                                     :{WHITE}Sábháil Mapa airde
STR_SAVELOAD_HOME_BUTTON                                        :{BLACK}Cliceáil anseo le léim chuig an comhadlann réamhshocraithe sábhála/lódála reatha
STR_SAVELOAD_BYTES_FREE                                         :{BLACK}{BYTES} saor
STR_SAVELOAD_LIST_TOOLTIP                                       :{BLACK}Liosta na dtiomántán, na gcomhadlann agus na gcomhad cluichí sábháilte
STR_SAVELOAD_EDITBOX_TOOLTIP                                    :{BLACK}Ainm atá roghnaithe faoi láthair don chluiche sábháilte
STR_SAVELOAD_DELETE_BUTTON                                      :{BLACK}Scrios
STR_SAVELOAD_DELETE_TOOLTIP                                     :{BLACK}Scrios an cluiche sábháilte atá roghnaithe faoi láthair
STR_SAVELOAD_SAVE_BUTTON                                        :{BLACK}Sábháil
STR_SAVELOAD_SAVE_TOOLTIP                                       :{BLACK}Sábháil an cluiche reatha, ag úsáid an t-ainm roghnaithe
STR_SAVELOAD_LOAD_BUTTON                                        :{BLACK}Lódáil
STR_SAVELOAD_LOAD_TOOLTIP                                       :{BLACK}Lódáil an cluiche roghnaithe
STR_SAVELOAD_LOAD_HEIGHTMAP_TOOLTIP                             :{BLACK}Lódáil an mapa airde roghnaithe
STR_SAVELOAD_DETAIL_CAPTION                                     :{BLACK}Sonraí an Chluiche
STR_SAVELOAD_DETAIL_NOT_AVAILABLE                               :{BLACK}Níl aon fhaisnéis le fáil.
STR_SAVELOAD_DETAIL_COMPANY_INDEX                               :{SILVER}{COMMA}: {WHITE}{STRING}
STR_SAVELOAD_DETAIL_GRFSTATUS                                   :{SILVER}NewGRF: {WHITE}{STRING}
STR_SAVELOAD_FILTER_TITLE                                       :{BLACK}Teaghrán scagtha:
STR_SAVELOAD_OVERWRITE_TITLE                                    :{WHITE}Comhad a Fhorscríobh
STR_SAVELOAD_OVERWRITE_WARNING                                  :{YELLOW}An bhfuil tú cinnte gur mian leat an comhad atá ann cheana féin a fhorscríobh?
STR_SAVELOAD_PARENT_DIRECTORY                                   :{STRING} (Máthair-chomhadlann)

STR_SAVELOAD_OSKTITLE                                           :{BLACK}Iontráil ainm don chluiche sábháilte

# World generation
STR_MAPGEN_WORLD_GENERATION_CAPTION                             :{WHITE}Domhan a Chruthú
STR_MAPGEN_MAPSIZE                                              :{BLACK}Méid na léarscáile:
STR_MAPGEN_MAPSIZE_TOOLTIP                                      :{BLACK}Roghnaigh an méid de na léarscáile i tíleanna. Beidh líon na tíleanna ar fáil a bheith beagán níos lú
STR_MAPGEN_BY                                                   :{BLACK}*
STR_MAPGEN_NUMBER_OF_TOWNS                                      :{BLACK}Líon na mbailte:
STR_MAPGEN_DATE                                                 :{BLACK}Dáta:
STR_MAPGEN_NUMBER_OF_INDUSTRIES                                 :{BLACK}Líon na dtionscal:
<<<<<<< HEAD
STR_MAPGEN_SNOW_LINE_HEIGHT                                     :{BLACK}Airde na líne sneachta:
STR_MAPGEN_SNOW_LINE_UP                                         :{BLACK}Bog airde na líne sneachta suas ceann amháin
STR_MAPGEN_SNOW_LINE_DOWN                                       :{BLACK}Bog airde na líne sneachta síos ceann amháin
=======
STR_MAPGEN_HEIGHTMAP_HEIGHT                                     :{BLACK}An beann is airde:
STR_MAPGEN_HEIGHTMAP_HEIGHT_UP                                  :{BLACK}Méadaigh airde uasta an bhinn is airde ar an léarscáil d'aon leibhéal amháin
STR_MAPGEN_HEIGHTMAP_HEIGHT_DOWN                                :{BLACK}Laghdaigh airde uasta an bhinn is airde ar an léarscáil d'aon leibhéal amháin
STR_MAPGEN_SNOW_COVERAGE                                        :{BLACK}Clúdach sneachta:
STR_MAPGEN_SNOW_COVERAGE_UP                                     :{BLACK}éadaigh clúdach an tsneachta deich faoin gcéad
STR_MAPGEN_SNOW_COVERAGE_DOWN                                   :{BLACK}Laghdaigh clúdach an tsneachta deich faoin gcéad
STR_MAPGEN_SNOW_COVERAGE_TEXT                                   :{BLACK}{NUM}%
STR_MAPGEN_DESERT_COVERAGE                                      :{BLACK}Clúdach an fhásaigh:
STR_MAPGEN_DESERT_COVERAGE_UP                                   :{BLACK}Méadaigh clúdach an fhásaigh deich faoin gcéad
STR_MAPGEN_DESERT_COVERAGE_DOWN                                 :{BLACK}Laghdaigh clúdach an fhásaigh deich faoin gcéad
STR_MAPGEN_DESERT_COVERAGE_TEXT                                 :{BLACK}{NUM}%
>>>>>>> 9edb75ec
STR_MAPGEN_LAND_GENERATOR                                       :{BLACK}Talamh a chruthú:
STR_MAPGEN_TERRAIN_TYPE                                         :{BLACK}Cineál tír-raoin:
STR_MAPGEN_QUANTITY_OF_SEA_LAKES                                :{BLACK}Leibhéal na farraige:
STR_MAPGEN_QUANTITY_OF_RIVERS                                   :{BLACK}Aibhneacha:
STR_MAPGEN_SMOOTHNESS                                           :{BLACK}Míne:
STR_MAPGEN_VARIETY                                              :{BLACK}Éagsúlacht:
STR_MAPGEN_GENERATE                                             :{WHITE}Cruthaigh

# Strings for map borders at game generation
STR_MAPGEN_BORDER_TYPE                                          :{BLACK}Taobhanna na léarscáile:
STR_MAPGEN_NORTHWEST                                            :{BLACK}Iarthuaisceart
STR_MAPGEN_NORTHEAST                                            :{BLACK}Oirthuaisceart
STR_MAPGEN_SOUTHEAST                                            :{BLACK}Oirdheisceart
STR_MAPGEN_SOUTHWEST                                            :{BLACK}Iardheisceart
STR_MAPGEN_BORDER_FREEFORM                                      :{BLACK}Saorfhoirme
STR_MAPGEN_BORDER_WATER                                         :{BLACK}Uisce
STR_MAPGEN_BORDER_RANDOM                                        :{BLACK}Randamach
STR_MAPGEN_BORDER_RANDOMIZE                                     :{BLACK}Randamach
STR_MAPGEN_BORDER_MANUAL                                        :{BLACK}De láimh

STR_MAPGEN_HEIGHTMAP_ROTATION                                   :{BLACK}Rothlú an mhapa airde:
STR_MAPGEN_HEIGHTMAP_NAME                                       :{BLACK}Ainm an mhapa airde:
STR_MAPGEN_HEIGHTMAP_SIZE_LABEL                                 :{BLACK}Méid:
STR_MAPGEN_HEIGHTMAP_SIZE                                       :{ORANGE}{NUM} x {NUM}

<<<<<<< HEAD
STR_MAPGEN_SNOW_LINE_QUERY_CAPT                                 :{WHITE}Athraigh airde na líne sneachta
=======
STR_MAPGEN_TERRAIN_TYPE_QUERY_CAPT                              :{WHITE}Airde sprice na mbeann
STR_MAPGEN_HEIGHTMAP_HEIGHT_QUERY_CAPT                          :{WHITE}An beann is airde
STR_MAPGEN_SNOW_COVERAGE_QUERY_CAPT                             :{WHITE}Clúdach sneachta (i %)
STR_MAPGEN_DESERT_COVERAGE_QUERY_CAPT                           :{WHITE}Clúdach an fhásaigh (i %)
>>>>>>> 9edb75ec
STR_MAPGEN_START_DATE_QUERY_CAPT                                :{WHITE}Athraigh an bhliain tosaigh

# SE Map generation
STR_SE_MAPGEN_CAPTION                                           :{WHITE}Cineál Scéil
STR_SE_MAPGEN_FLAT_WORLD                                        :{WHITE}Talamh réidh
STR_SE_MAPGEN_FLAT_WORLD_TOOLTIP                                :{BLACK}Cruthaigh talamh réidh
STR_SE_MAPGEN_RANDOM_LAND                                       :{WHITE}Talamh randamach
STR_SE_MAPGEN_FLAT_WORLD_HEIGHT                                 :{BLACK}Airde na talún réidh:
STR_SE_MAPGEN_FLAT_WORLD_HEIGHT_DOWN                            :{BLACK}Bog airde na talún réidh síos ceann amháin
STR_SE_MAPGEN_FLAT_WORLD_HEIGHT_UP                              :{BLACK}Bog airde na talún réidh suas ceann amháin

STR_SE_MAPGEN_FLAT_WORLD_HEIGHT_QUERY_CAPT                      :{WHITE}Athraigh airde na talún réidh

# Map generation progress
STR_GENERATION_WORLD                                            :{WHITE}Domhan á Chruthú...
STR_GENERATION_ABORT                                            :{BLACK}Tobscoir
STR_GENERATION_ABORT_CAPTION                                    :{WHITE}Tobscoir Cruthú Domhain
STR_GENERATION_ABORT_MESSAGE                                    :{YELLOW}An bhfuil tú cinnte gur mhaith leat an ghiniúit a thobscor?
STR_GENERATION_PROGRESS                                         :{WHITE}{NUM}% críochnaithe
STR_GENERATION_PROGRESS_NUM                                     :{BLACK}{NUM} / {NUM}
STR_GENERATION_WORLD_GENERATION                                 :{BLACK}Domhan a chruthú
STR_GENERATION_RIVER_GENERATION                                 :{BLACK}Giniúint aibhneacha
STR_GENERATION_TREE_GENERATION                                  :{BLACK}Crainn a chruthú
STR_GENERATION_OBJECT_GENERATION                                :{BLACK}Cruthú oibiachtaí
STR_GENERATION_CLEARING_TILES                                   :{BLACK}Limistear garbh agus carraigeach a chruthú
STR_GENERATION_SETTINGUP_GAME                                   :{BLACK}Cluiche á chumrú
STR_GENERATION_PREPARING_TILELOOP                               :{BLACK}Lúb tíleanna á rith
STR_GENERATION_PREPARING_SCRIPT                                 :{BLACK}Script reatha
STR_GENERATION_PREPARING_GAME                                   :{BLACK}Cluiche á ullmhú

# NewGRF settings
STR_NEWGRF_SETTINGS_CAPTION                                     :{WHITE}Socruithe NewGRF
STR_NEWGRF_SETTINGS_INFO_TITLE                                  :{WHITE}Faisnéis NewGRF mionsonraithe
STR_NEWGRF_SETTINGS_ACTIVE_LIST                                 :{WHITE}Comhaid NewGRF ghníomhacha
STR_NEWGRF_SETTINGS_INACTIVE_LIST                               :{WHITE}Comhaid NewGRF neamhghníomhacha
STR_NEWGRF_SETTINGS_SELECT_PRESET                               :{ORANGE}Roghnaigh réamhshocrú
STR_NEWGRF_FILTER_TITLE                                         :{ORANGE}Teaghrán scagtha:
STR_NEWGRF_SETTINGS_PRESET_LIST_TOOLTIP                         :{BLACK}Lódáil an réamhshocrú roghnaithe
STR_NEWGRF_SETTINGS_PRESET_SAVE                                 :{BLACK}Sábháil réamhshocrú
STR_NEWGRF_SETTINGS_PRESET_SAVE_TOOLTIP                         :{BLACK}Sábháil an liosta reatha mar réamhshocrú
STR_NEWGRF_SETTINGS_PRESET_DELETE                               :{BLACK}Scrios réamhshocrú
STR_NEWGRF_SETTINGS_PRESET_DELETE_TOOLTIP                       :{BLACK}Scrios an réamhshocrú atá roghnaithe faoi láthair
STR_NEWGRF_SETTINGS_ADD                                         :{BLACK}Cuir leis
STR_NEWGRF_SETTINGS_ADD_FILE_TOOLTIP                            :{BLACK}Cuir an comhad NewGRF roghnaithe le do chumraíocht
STR_NEWGRF_SETTINGS_RESCAN_FILES                                :{BLACK}Athscan na comhaid
STR_NEWGRF_SETTINGS_RESCAN_FILES_TOOLTIP                        :{BLACK}Nuashonraigh liosta na gcomhad NewGRF atá ar fáil
STR_NEWGRF_SETTINGS_REMOVE                                      :{BLACK}Bain
STR_NEWGRF_SETTINGS_REMOVE_TOOLTIP                              :{BLACK}Bain an comhad NewGRF roghnaith ón liosta
STR_NEWGRF_SETTINGS_MOVEUP                                      :{BLACK}Bog Suas
STR_NEWGRF_SETTINGS_MOVEUP_TOOLTIP                              :{BLACK}Bog an comhad NewGRF roghnaithe suas an liosta
STR_NEWGRF_SETTINGS_MOVEDOWN                                    :{BLACK}Bog Síos
STR_NEWGRF_SETTINGS_MOVEDOWN_TOOLTIP                            :{BLACK}Bog an comhad NewGRF roghnaithe síos an liosta
STR_NEWGRF_SETTINGS_UPGRADE                                     :{BLACK}Uasghrádaigh
STR_NEWGRF_SETTINGS_UPGRADE_TOOLTIP                             :{BLACK}Nuashonraigh comhaid NewGRF a bhfuil leagan níos nuaí díobh suiteáilte agat
STR_NEWGRF_SETTINGS_FILE_TOOLTIP                                :{BLACK}Liosta de na comhaid NewGRF atá suiteáilte. Cliceáil ar chomhad chun a pharaiméadair a athrú

STR_NEWGRF_SETTINGS_SET_PARAMETERS                              :{BLACK}Socraigh paraiméadair
STR_NEWGRF_SETTINGS_SHOW_PARAMETERS                             :{BLACK}Taispeáin paraiméadair
STR_NEWGRF_SETTINGS_TOGGLE_PALETTE                              :{BLACK}Scoránaigh an pailéad
STR_NEWGRF_SETTINGS_TOGGLE_PALETTE_TOOLTIP                      :{BLACK}Déan an pailéad den NewGRF roghnaithe a scoránú.{}Déan é seo má bhíonn cuma bhándearg ar na grafaicí ón NewGRF seo sa chluiche
STR_NEWGRF_SETTINGS_APPLY_CHANGES                               :{BLACK}Cuir athruithe i bhfeidhm

STR_NEWGRF_SETTINGS_FIND_MISSING_CONTENT_BUTTON                 :{BLACK}Aimsigh inneachar atá ar iarraidh ar líne
STR_NEWGRF_SETTINGS_FIND_MISSING_CONTENT_TOOLTIP                :{BLACK}Seiceáil an féidir an t-inneachar atá ar iarraidh a aimsiú ar líne

STR_NEWGRF_SETTINGS_FILENAME                                    :{BLACK}Comhadainm: {SILVER}{STRING}
STR_NEWGRF_SETTINGS_GRF_ID                                      :{BLACK}ID an GRF: {SILVER}{STRING}
STR_NEWGRF_SETTINGS_VERSION                                     :{BLACK}Leagan: {SILVER}{NUM}
STR_NEWGRF_SETTINGS_MIN_VERSION                                 :{BLACK}Leagan is lú atá comhoiriúnach: {SILVER}{NUM}
STR_NEWGRF_SETTINGS_MD5SUM                                      :{BLACK}MD5sum: {SILVER}{STRING}
STR_NEWGRF_SETTINGS_PALETTE                                     :{BLACK}Pailéad: {SILVER}{STRING}
STR_NEWGRF_SETTINGS_PALETTE_DEFAULT                             :Réamhshocrú (R)
STR_NEWGRF_SETTINGS_PALETTE_DEFAULT_32BPP                       :Réamhshocrú (D) / 32 bpp
STR_NEWGRF_SETTINGS_PALETTE_LEGACY                              :Oidhreachta (W)
STR_NEWGRF_SETTINGS_PALETTE_LEGACY_32BPP                        :Oidhreachta (L) / 32 bpp
STR_NEWGRF_SETTINGS_PARAMETER                                   :{BLACK}Paraiméadair: {SILVER}{STRING}
STR_NEWGRF_SETTINGS_PARAMETER_NONE                              :Ceann ar bith

STR_NEWGRF_SETTINGS_NO_INFO                                     :{BLACK}Níl aon fhaisnéis ar fáil
STR_NEWGRF_SETTINGS_NOT_FOUND                                   :{RED}Níor aimsíodh comhad a mheaitseálann
STR_NEWGRF_SETTINGS_DISABLED                                    :{RED}Díchumasaithe
STR_NEWGRF_SETTINGS_INCOMPATIBLE                                :{RED}Neamhchomhoiriúnach leis an leagan seo de OpenTTD

# NewGRF save preset window
STR_SAVE_PRESET_CAPTION                                         :{WHITE}Sábháil réamhshocrú
STR_SAVE_PRESET_LIST_TOOLTIP                                    :{BLACK}Liosta de na réamhshocraithe atá ar fáil, roghnaigh ceann chun é a chóipeáil chuig an t-ainm sábháilte thíos
STR_SAVE_PRESET_TITLE                                           :{BLACK}Iontráil ainm don réamhshocrú
STR_SAVE_PRESET_EDITBOX_TOOLTIP                                 :{BLACK}An t-ainm atá roghnaithe faoi láthair don réamhshocrú a shábhálfar
STR_SAVE_PRESET_CANCEL                                          :{BLACK}Cuir ar ceal
STR_SAVE_PRESET_CANCEL_TOOLTIP                                  :{BLACK}Ná hathraigh an réamhshocrú
STR_SAVE_PRESET_SAVE                                            :{BLACK}Sábháil
STR_SAVE_PRESET_SAVE_TOOLTIP                                    :{BLACK}Sábháil an réamhshocrú faoin ainm atá roghnaithe faoi láthair

# NewGRF parameters window
STR_NEWGRF_PARAMETERS_CAPTION                                   :{WHITE}Athraigh na paraiméadair NewGRF
STR_NEWGRF_PARAMETERS_CLOSE                                     :{BLACK}Dún
STR_NEWGRF_PARAMETERS_RESET                                     :{BLACK}Athshocraigh
STR_NEWGRF_PARAMETERS_RESET_TOOLTIP                             :{BLACK}Socraigh go mbeidh a réamhshocrú ag gach paraiméadair
STR_NEWGRF_PARAMETERS_DEFAULT_NAME                              :Paraiméadar{NUM}
STR_NEWGRF_PARAMETERS_SETTING                                   :{STRING}: {ORANGE}{STRING}
STR_NEWGRF_PARAMETERS_NUM_PARAM                                 :{LTBLUE}Líon na bparaiméadar: {ORANGE}{NUM}

# NewGRF inspect window
STR_NEWGRF_INSPECT_CAPTION                                      :{WHITE}Déan iniúchadh - {STRING}
STR_NEWGRF_INSPECT_PARENT_BUTTON                                :{BLACK}Máthair
STR_NEWGRF_INSPECT_PARENT_TOOLTIP                               :{BLACK}Déan iniúchadh ar an oibiacht de scóip na máthar

STR_NEWGRF_INSPECT_CAPTION_OBJECT_AT                            :{STRING} ag {HEX}
STR_NEWGRF_INSPECT_CAPTION_OBJECT_AT_OBJECT                     :Oibiacht
STR_NEWGRF_INSPECT_CAPTION_OBJECT_AT_RAIL_TYPE                  :Cineál iarnróid

STR_NEWGRF_INSPECT_QUERY_CAPTION                                :{WHITE}Athróg NewGRF paraiméadar 60+x (heicsidheachúil)

# Sprite aligner window
STR_SPRITE_ALIGNER_CAPTION                                      :{WHITE}Ag ailíniú sprite {COMMA} ({STRING})
STR_SPRITE_ALIGNER_NEXT_BUTTON                                  :{BLACK}An chéad sprite eile
STR_SPRITE_ALIGNER_NEXT_TOOLTIP                                 :{BLACK}Téigh chuig an chéad gnáth-sprite eile, ag scipeáil thar aon bhréag-sprite nó sprite athdhathaithe/clófhoirne agus ag timfhilleadh ag an deireadh
STR_SPRITE_ALIGNER_GOTO_BUTTON                                  :{BLACK}Téigh chuig sprite
STR_SPRITE_ALIGNER_GOTO_TOOLTIP                                 :{BLACK}Téigh chuig an sprite sonraithe. Más rud é nach gnáth-sprite atá ann, téigh ar aghaidh chuig an chéad gnáth-sprite eile
STR_SPRITE_ALIGNER_PREVIOUS_BUTTON                              :{BLACK}Sprite roimhe
STR_SPRITE_ALIGNER_PREVIOUS_TOOLTIP                             :{BLACK}Téigh ar aghaigh chuig an gnáth-sprite roimhe, ag scipeáil thar aon bhréag-sprite nó sprite athdathaithe/clófhoirne agus ag timfhilleadh ag an tús
STR_SPRITE_ALIGNER_SPRITE_TOOLTIP                               :{BLACK}Léiriú den sprite atá roghnaithe faoi láthair. Déantar neamhaird den ailíniú agus an sprite seo á tharraingt
STR_SPRITE_ALIGNER_MOVE_TOOLTIP                                 :{BLACK}Bog an sprid timpeall, ag athrú an seach-chur X agus Y. Ctrl+Cliceáil chun an sprid a bhogadh ocht n-aonad ag an am céanna
STR_SPRITE_ALIGNER_RESET_BUTTON                                 :{BLACK}Athshocraigh coibhneasta
STR_SPRITE_ALIGNER_RESET_TOOLTIP                                :{BLACK}Athshocraigh na seach-chuir choibhneasta reatha
STR_SPRITE_ALIGNER_OFFSETS_ABS                                  :{BLACK}Seach-chur X: {NUM}, Seach-chur Y: {NUM} (Dearbh-shuíomh)
STR_SPRITE_ALIGNER_OFFSETS_REL                                  :{BLACK}Seach-chur X: {NUM}, Seach-chur Y: {NUM} (Coibhneasta)
STR_SPRITE_ALIGNER_PICKER_BUTTON                                :{BLACK}Roghnaigh sprite
STR_SPRITE_ALIGNER_PICKER_TOOLTIP                               :{BLACK}Roghnaigh sprite ó áit ar bith ar an scáileán

STR_SPRITE_ALIGNER_GOTO_CAPTION                                 :{WHITE}Téigh chuig sprite

# NewGRF (self) generated warnings/errors
STR_NEWGRF_ERROR_MSG_INFO                                       :{SILVER}{STRING}
STR_NEWGRF_ERROR_MSG_WARNING                                    :{RED}Rabhadh: {SILVER}{STRING}
STR_NEWGRF_ERROR_MSG_ERROR                                      :{RED}Earráid: {SILVER}{STRING}
STR_NEWGRF_ERROR_MSG_FATAL                                      :{RED}Marfach: {SILVER}{STRING}
STR_NEWGRF_ERROR_FATAL_POPUP                                    :{WHITE}Tharla earráid mharfach NewGRF:{}{STRING}
STR_NEWGRF_ERROR_POPUP                                          :{WHITE}Tharla earráid NewGRF:{}{STRING}
STR_NEWGRF_ERROR_VERSION_NUMBER                                 :Ní oibreoidh {1:STRING} leis an leagan de TTDPatch a thuairiscigh OpenTTD.
STR_NEWGRF_ERROR_DOS_OR_WINDOWS                                 :{1:STRING}: Is don leagan {STRING} de TTD é
STR_NEWGRF_ERROR_UNSET_SWITCH                                   :Tá {1:STRING} deartha le húsáid le {STRING}
STR_NEWGRF_ERROR_INVALID_PARAMETER                              :Paraiméadar neamhbhailí le haghaidh {1:STRING}: paraiméadar {STRING} ({NUM})
STR_NEWGRF_ERROR_LOAD_BEFORE                                    :Ní mór {1:STRING} a lódáil roimh {STRING}.
STR_NEWGRF_ERROR_LOAD_AFTER                                     :Ní mór {1:STRING} a lódáil tar éis {STRING}.
STR_NEWGRF_ERROR_OTTD_VERSION_NUMBER                            :{1:STRING}: Tá an leagan {STRING} nó níos fearr de OpenTTD de dhíth uaidh
STR_NEWGRF_ERROR_AFTER_TRANSLATED_FILE                          :an comhad GRF a bhí sé deartha a aistriú
STR_NEWGRF_ERROR_TOO_MANY_NEWGRFS_LOADED                        :Tá an iomarca NewGRF lódáilte.
STR_NEWGRF_ERROR_STATIC_GRF_CAUSES_DESYNC                       :D'fhéadfaí go mbeidh díshioncronú ann má dhéantar {1:STRING} a lódáil mar NewGRF statach le {STRING}.
STR_NEWGRF_ERROR_UNEXPECTED_SPRITE                              :Sprid nach rabhthas ag súil léi (sprid {3:NUM})
STR_NEWGRF_ERROR_UNKNOWN_PROPERTY                               :Airí Ghmíomhaíocht 0 anaithnid {4:HEX} (sprid {3:NUM})
STR_NEWGRF_ERROR_INVALID_ID                                     :Iarracht ID neamhbhailí a úsáid (sprid {3:NUM})
STR_NEWGRF_ERROR_CORRUPT_SPRITE                                 :{YELLOW}Tá sprite truaillithe in {STRING}. Taispeánfar gach sprite truaillithe mar chomhartha ceiste (?) dearg.
STR_NEWGRF_ERROR_MULTIPLE_ACTION_8                              :Tá iontrálacha iolraccha Ghníomhaíocht 8 ann (sprid {3:NUM})
STR_NEWGRF_ERROR_READ_BOUNDS                                    :Léadh tar éis deireadh an pseudo-sprid (sprid {3:NUM})
STR_NEWGRF_ERROR_GRM_FAILED                                     :Níl na hacmhainní GRF a iarradh ar fáil (sprid {3:NUM})
STR_NEWGRF_ERROR_FORCEFULLY_DISABLED                            :Bhí {1:STRING} díchumasaithe ag {2:STRING}
STR_NEWGRF_ERROR_INVALID_SPRITE_LAYOUT                          :Formáid neamhbhailí/anaithnid do leagan amach na spride (sprid {3:NUM})
STR_NEWGRF_ERROR_LIST_PROPERTY_TOO_LONG                         :An iomarca eilimintí i liosta luachanna an airí (sprít {3:NUM}, airí {4:HEX})
STR_NEWGRF_ERROR_INDPROD_CALLBACK                               :Aisghlach neamhbhailí le haghaidh táirgeadh tionscail (sprít {3:NUM}, "{2:STRING}")

# NewGRF related 'general' warnings
STR_NEWGRF_POPUP_CAUTION_CAPTION                                :{WHITE}Rabhadh!
STR_NEWGRF_CONFIRMATION_TEXT                                    :{YELLOW}Tá tú ar tí athruithe a dhéanamh ar chluiche atá ar rith. D'fhéadfadh sé go gclisfidh OpenTTD dá bharr. Ná seol isteach tuairiscí ar fhabhtanna maidir leis na ceisteanna seo.{}An bhfuil tú cinnte dearfa faoi seo?

STR_NEWGRF_DUPLICATE_GRFID                                      :{WHITE}Ní féidir comhad a chur leis: ID GRF dúbailte
STR_NEWGRF_COMPATIBLE_LOADED                                    :{ORANGE}Níor aimsíodh comhad a mheaitseálann (GRF comhoiriúnach lódáilte)
STR_NEWGRF_TOO_MANY_NEWGRFS                                     :{WHITE}Ní féidir cuir comhaid: Teorainn comhad NewGRF bainte amach

STR_NEWGRF_COMPATIBLE_LOAD_WARNING                              :{WHITE}Lódáladh GRF(anna) comhoiriúnacha do na comhaid atá ar lár
STR_NEWGRF_DISABLED_WARNING                                     :{WHITE}Díchumasaíodh na comha(i)d GRF atá ar lár
STR_NEWGRF_UNPAUSE_WARNING_TITLE                                :{YELLOW}Comha(i)d GRF ar lár
STR_NEWGRF_UNPAUSE_WARNING                                      :{WHITE}Is féidir go ndéanfar OpenTTD a thuairteáil má chuirtear deireadh leis an sos. Ná seol isteach tuairiscí ar fabhtanna le haghaidh tuairteálacha ina dhiaidh seo.{}An bhfuil tú cinnte gur mian leat deireadh a chur leis an sos?

# NewGRF status
STR_NEWGRF_LIST_NONE                                            :Ceann ar bith
###length 3
STR_NEWGRF_LIST_ALL_FOUND                                       :Gach comhad ann
STR_NEWGRF_LIST_COMPATIBLE                                      :{YELLOW}Aimsíodh comhaid comhoiriúnacha
STR_NEWGRF_LIST_MISSING                                         :{RED}Comhaid ar lár

# NewGRF 'it's broken' warnings
STR_NEWGRF_BROKEN                                               :{WHITE}Tá seans maith ann go mbeidh díshioncronú agus/nó tuairteálacha de thoradh ar iompar an NewGRF '{0:STRING}'.
STR_NEWGRF_BROKEN_POWERED_WAGON                                 :{WHITE}D'athraigh sé an staid vaigín cumhachtaithe le haghaidh '{1:ENGINE}' nuair nach bhfuil sé in iosta.
STR_NEWGRF_BROKEN_VEHICLE_LENGTH                                :{WHITE}D'athraigh sé fad na feithicle le haghaidh '{1:ENGINE}' nuair nach bhfuil sé laistigh d'iosta.
STR_NEWGRF_BROKEN_CAPACITY                                      :{WHITE}D'athraigh sé toilleadh na feithicle i gcomhair '{1:ENGINE}' nuair nach raibh sí laistigh d'iosta ná á hathfheistiú
STR_BROKEN_VEHICLE_LENGTH                                       :{WHITE}Tá fad neamhbhailí ag '{VEHICLE}' le '{COMPANY}'. Is dócha gur fadhbanna le NewGRFanna is cúis leis. Is féidir go ndíshioncronófar an cluiche nó go gclisfidh sé

STR_NEWGRF_BUGGY                                                :{WHITE}Cuireann an NewGRF '{0:STRING}' faisnéis mícheart ar fáil.
STR_NEWGRF_BUGGY_ARTICULATED_CARGO                              :{WHITE}Tá an fhaisnéis lastais/athfheistithe le haghaidh '{1:ENGINE}' difriúil ón liosta ceannacháin i ndiaidh tógála. B'fhéidir go dteipfidh uath-athnuachan/uath-ionadú athfheistiú i gceart dá bharr.
STR_NEWGRF_BUGGY_ENDLESS_PRODUCTION_CALLBACK                    :{WHITE}Chruthaigh '{1:STRING}' lúb éigríochta san aisghlaoch táirgeachta.
STR_NEWGRF_BUGGY_UNKNOWN_CALLBACK_RESULT                        :{WHITE}Tháinig toradh anaithnid/neamhbhailí {2:HEX} ón aisghlaoch {1:HEX}

# 'User removed essential NewGRFs'-placeholders for stuff without specs
STR_NEWGRF_INVALID_CARGO                                        :<lastas neamhbhailí>
STR_NEWGRF_INVALID_CARGO_ABBREV                                 :??
STR_NEWGRF_INVALID_CARGO_QUANTITY                               :{COMMA} de <lastas neamhbhailí>
STR_NEWGRF_INVALID_ENGINE                                       :<samhail feithicle neamhbhailí>
STR_NEWGRF_INVALID_INDUSTRYTYPE                                 :<tionscal neamhbhailí>

# Placeholders for other invalid stuff, e.g. vehicles that have gone (Game Script).
STR_INVALID_VEHICLE                                             :<feithicil neamhbhailí>

# NewGRF scanning window
STR_NEWGRF_SCAN_CAPTION                                         :{WHITE}NewGRFanna á scanadh
STR_NEWGRF_SCAN_MESSAGE                                         :{BLACK}NewGRFanna á scanadh. Ag brath ar an líon acu atá ann, seans go dtógfaidh sé tamall...
STR_NEWGRF_SCAN_STATUS                                          :{BLACK}Scanadh {NUM} NewGRF as líon measta {NUM} NewGRF{P "" anna anna anna anna}
STR_NEWGRF_SCAN_ARCHIVES                                        :Cartlanna á scanadh

# Sign list window
STR_SIGN_LIST_CAPTION                                           :{WHITE}Liosta Comhartaí - {COMMA} {P Ch Ch Ch gC C}omhartha
STR_SIGN_LIST_MATCH_CASE                                        :{BLACK}Meaitseáil an cás
STR_SIGN_LIST_MATCH_CASE_TOOLTIP                                :{BLACK}Scoránaigh idir an cás a mheaitseáil agus ainmneacha comharthaí á gcur i gcomparáid leis an teaghrán scagtha

# Sign window
STR_EDIT_SIGN_CAPTION                                           :{WHITE}Cuir téacs an chomhartha in eagar
STR_EDIT_SIGN_LOCATION_TOOLTIP                                  :{BLACK}Láraigh an príomhamharc ar shuíomh an chomhartha. Osclaítear amharc nua ar shuíomh an chomhartha le Ctrl+Cliceáil
STR_EDIT_SIGN_NEXT_SIGN_TOOLTIP                                 :{BLACK}Gabh chuig an chéad chomhartha eile
STR_EDIT_SIGN_PREVIOUS_SIGN_TOOLTIP                             :{BLACK}Gabh chuig an comhartha roimhe

STR_EDIT_SIGN_SIGN_OSKTITLE                                     :{BLACK}Iontráil ainm don chomhartha

# Town directory window
STR_TOWN_DIRECTORY_CAPTION                                      :{WHITE}Bailte
STR_TOWN_DIRECTORY_NONE                                         :{ORANGE}- Ceann ar bith -
STR_TOWN_DIRECTORY_TOWN                                         :{ORANGE}{TOWN}{BLACK} ({COMMA})
STR_TOWN_DIRECTORY_CITY                                         :{ORANGE}{TOWN}{YELLOW} (Cathair){BLACK} ({COMMA})
STR_TOWN_DIRECTORY_LIST_TOOLTIP                                 :{BLACK}Ainmneacha bailte - cliceáil ar ainm le go mbeidh an baile i lár an scáileán. Osclaítear amharc nua ar shuíomh an bhaile le Ctrl+Cliceáil
STR_TOWN_POPULATION                                             :{BLACK}Daonra domhanda: {COMMA}

# Town view window
STR_TOWN_VIEW_TOWN_CAPTION                                      :{WHITE}{TOWN}
STR_TOWN_VIEW_CITY_CAPTION                                      :{WHITE}{TOWN} (Cathair)
STR_TOWN_VIEW_POPULATION_HOUSES                                 :{BLACK}Daonra: {ORANGE}{COMMA}{BLACK}  Tithe: {ORANGE}{COMMA}
STR_TOWN_VIEW_CARGO_LAST_MONTH_MAX                              :{BLACK}{CARGO_LIST} an mhí seo caite: {ORANGE}{COMMA}{BLACK}  uasta: {ORANGE}{COMMA}
STR_TOWN_VIEW_CARGO_FOR_TOWNGROWTH                              :{BLACK}Lastas atá ag teastáil le go bhfásfaidh an baile:
STR_TOWN_VIEW_CARGO_FOR_TOWNGROWTH_REQUIRED_GENERAL             :{ORANGE}{STRING}{RED} ag teastáil
STR_TOWN_VIEW_CARGO_FOR_TOWNGROWTH_REQUIRED_WINTER              :{ORANGE}{STRING}{BLACK} ag teastáil sa Gheimhreadh
STR_TOWN_VIEW_CARGO_FOR_TOWNGROWTH_DELIVERED_GENERAL            :{ORANGE}{STRING}{GREEN} seachadta
STR_TOWN_VIEW_CARGO_FOR_TOWNGROWTH_REQUIRED                     :{ORANGE}{CARGO_TINY} / {CARGO_LONG}{RED} (fós ag teastáil)
STR_TOWN_VIEW_CARGO_FOR_TOWNGROWTH_DELIVERED                    :{ORANGE}{CARGO_TINY} / {CARGO_LONG}{GREEN} (seachadta)
STR_TOWN_VIEW_TOWN_GROWS_EVERY                                  :{BLACK}Fásann an baile gach {ORANGE}{COMMA}{BLACK}{NBSP}lá{P "" "" "" "" ""}
STR_TOWN_VIEW_TOWN_GROWS_EVERY_FUNDED                           :{BLACK}Fásann an baile gach {ORANGE}{COMMA}{BLACK}{NBSP}lá{P "" "" "" "" ""} (maoinithe)
STR_TOWN_VIEW_TOWN_GROW_STOPPED                                 :{BLACK}{RED}Níl{BLACK} an baile ag fás
STR_TOWN_VIEW_NOISE_IN_TOWN                                     :{BLACK}Teorainn torainn sa bhaile: {ORANGE}{COMMA}{BLACK}  uasmhéid: {ORANGE}{COMMA}
STR_TOWN_VIEW_CENTER_TOOLTIP                                    :{BLACK}Cuir suíomh an bhaile i lár an phríomh-amhairc. Osclaítar amharc nua ar shuíomh an bhaile le Ctrl+Cliceáil
STR_TOWN_VIEW_LOCAL_AUTHORITY_BUTTON                            :{BLACK}Údarás áitiúil
STR_TOWN_VIEW_LOCAL_AUTHORITY_TOOLTIP                           :{BLACK}Taispeáin faisnéís faoin údarás áitiúil
STR_TOWN_VIEW_RENAME_TOOLTIP                                    :{BLACK}Athraigh ainm an bhaile

STR_TOWN_VIEW_EXPAND_BUTTON                                     :{BLACK}Leathnaigh
STR_TOWN_VIEW_EXPAND_TOOLTIP                                    :{BLACK}Méadaigh méid an bhaile
STR_TOWN_VIEW_DELETE_BUTTON                                     :{BLACK}Scrios
STR_TOWN_VIEW_DELETE_TOOLTIP                                    :{BLACK}Scrios an baile seo go hiomlán

STR_TOWN_VIEW_RENAME_TOWN_BUTTON                                :Athainmnigh baile

# Town local authority window
STR_LOCAL_AUTHORITY_CAPTION                                     :{WHITE}Údarás áitiúil {TOWN}
STR_LOCAL_AUTHORITY_ZONE                                        :{BLACK}Crios
STR_LOCAL_AUTHORITY_ZONE_TOOLTIP                                :{BLACK}Taispeáin an limistéar laistigh de theorainneacha an údaráis áitiúil
STR_LOCAL_AUTHORITY_COMPANY_RATINGS                             :{BLACK}Rátálacha cuideachtaí iompair:
STR_LOCAL_AUTHORITY_COMPANY_RATING                              :{YELLOW}{COMPANY} {COMPANY_NUM}: {ORANGE}{STRING}
STR_LOCAL_AUTHORITY_ACTIONS_TITLE                               :{BLACK}Gníomhartha atá ar fáil:
STR_LOCAL_AUTHORITY_ACTIONS_TOOLTIP                             :{BLACK}Liosta de na rudaí is féidir a dhéanamh sa bhaile seo - cliceáil ar mhír le tuilleadh sonraí a fháil
STR_LOCAL_AUTHORITY_DO_IT_BUTTON                                :{BLACK}Déan é
STR_LOCAL_AUTHORITY_DO_IT_TOOLTIP                               :{BLACK}Déan an gníomh atá aibhsithe sa liosta thuas

###length 8
STR_LOCAL_AUTHORITY_ACTION_SMALL_ADVERTISING_CAMPAIGN           :Feachtas beag fógraíochta
STR_LOCAL_AUTHORITY_ACTION_MEDIUM_ADVERTISING_CAMPAIGN          :Feachtas meánach fógraíochta
STR_LOCAL_AUTHORITY_ACTION_LARGE_ADVERTISING_CAMPAIGN           :Feachtas mór fógraíochta
STR_LOCAL_AUTHORITY_ACTION_ROAD_RECONSTRUCTION                  :Tabhair maoiniú le bóithre áitiúla a thógáil
STR_LOCAL_AUTHORITY_ACTION_STATUE_OF_COMPANY                    :Tóg dealbh d'úinéir na cuideachta
STR_LOCAL_AUTHORITY_ACTION_NEW_BUILDINGS                        :Tabhair maoiniú d'fhoirgnimh nua
STR_LOCAL_AUTHORITY_ACTION_EXCLUSIVE_TRANSPORT                  :Ceannaigh cearta eisiacha iompair
STR_LOCAL_AUTHORITY_ACTION_BRIBE                                :Tabhair breab don údarás áitiúil

###length 8
STR_LOCAL_AUTHORITY_ACTION_TOOLTIP_SMALL_ADVERTISING            :{YELLOW}Cuir tús le feachtas beag áitiúil fógraíochta, chun tuilleadh paisinéirí agus lastais a mhealladh chuig do sheirbhísí iompair.{}Costas: {CURRENCY_LONG}
STR_LOCAL_AUTHORITY_ACTION_TOOLTIP_MEDIUM_ADVERTISING           :{YELLOW}Cuir tús le feachtas meánach áitiúil fógraíochta, chun tuilleadh paisinéirí agus lastais a mhealladh chuig do sheirbhísí iompair.{}Costas: {CURRENCY_LONG}
STR_LOCAL_AUTHORITY_ACTION_TOOLTIP_LARGE_ADVERTISING            :{YELLOW}Cuir tús le feachtas mór áitiúil fógraíochta, chun tuilleadh paisinéirí agus lastais a mhealladh chuig do sheirbhísí iompair.{}Costas: {CURRENCY_LONG}
STR_LOCAL_AUTHORITY_ACTION_TOOLTIP_ROAD_RECONSTRUCTION          :{YELLOW}Tabhair maoiniú chun atógáil a dhéanamh ar an líonra bóithre uirbeach. Cuirtear isteach go mór ar thrácht ar bhóithre ar feadh suas le 6 mhí.{}Costas: {CURRENCY_LONG}
STR_LOCAL_AUTHORITY_ACTION_TOOLTIP_STATUE_OF_COMPANY            :{YELLOW}Tóg dealbh le comóradh a dhéanamh ar do chuideachta.{}Costas: {CURRENCY_LONG}
STR_LOCAL_AUTHORITY_ACTION_TOOLTIP_NEW_BUILDINGS                :{YELLOW}Tabhair maoiniú chun foirgnimh tráchtála nua a thógáil sa bhaile.{}Costas: {CURRENCY_LONG}
STR_LOCAL_AUTHORITY_ACTION_TOOLTIP_EXCLUSIVE_TRANSPORT          :{YELLOW}Ceannaigh cearta eisiacha iompair ar feadh bliana sa bhaile seo. Ní cheadóidh údarás an bhaile do phaisinéirí agus lastas ach na stáisiúin atá agatsa a úsáid.{}Costas: {CURRENCY_LONG}
STR_LOCAL_AUTHORITY_ACTION_TOOLTIP_BRIBE                        :{YELLOW}Tabhair breab don údarás áitiúil chun do rátáil a mhéadú, leis an mbaol ann go mbeidh pionós trom ort má bheirtear ort.{}Costas: {CURRENCY_LONG}

# Goal window
STR_GOALS_CAPTION                                               :{WHITE}Spriocanna {COMPANY}
STR_GOALS_SPECTATOR_CAPTION                                     :{WHITE}Spriocanna Uilíocha
STR_GOALS_SPECTATOR                                             :Spriocanna Uilíocha
STR_GOALS_GLOBAL_BUTTON                                         :{BLACK}Domhanda
STR_GOALS_GLOBAL_BUTTON_HELPTEXT                                :{BLACK}Taispeáin na spriocanna uilíocha
STR_GOALS_COMPANY_BUTTON                                        :{BLACK}Cuideachta
STR_GOALS_COMPANY_BUTTON_HELPTEXT                               :{BLACK}Spriocanna na cuideachta a thaispeáint
STR_GOALS_TEXT                                                  :{ORANGE}{STRING}
STR_GOALS_NONE                                                  :{ORANGE}- Ceann ar bith -
STR_GOALS_PROGRESS                                              :{ORANGE}{STRING}
STR_GOALS_PROGRESS_COMPLETE                                     :{GREEN}{STRING}
STR_GOALS_TOOLTIP_CLICK_ON_SERVICE_TO_CENTER                    :{BLACK}Cliceáil ar an sprioc chun an príomhamharc a lárú ar an tionscal/baile/tíle. Ctrl+Cliceáil chun fuinneog amhairc nua a oscailt ar shuíomh an tionscail/an bhaile/na tíle

# Goal question window
STR_GOAL_QUESTION_CAPTION_QUESTION                              :{BLACK}Ceist
STR_GOAL_QUESTION_CAPTION_INFORMATION                           :{BLACK}Faisnéis
STR_GOAL_QUESTION_CAPTION_WARNING                               :{BLACK}Rabhadh
STR_GOAL_QUESTION_CAPTION_ERROR                                 :{YELLOW}Earráid

# Goal Question button list
###length 18
STR_GOAL_QUESTION_BUTTON_CANCEL                                 :Cuir ar ceal
STR_GOAL_QUESTION_BUTTON_OK                                     :OK
STR_GOAL_QUESTION_BUTTON_NO                                     :Níl
STR_GOAL_QUESTION_BUTTON_YES                                    :Tá
STR_GOAL_QUESTION_BUTTON_DECLINE                                :Diúltaigh
STR_GOAL_QUESTION_BUTTON_ACCEPT                                 :Glac leis
STR_GOAL_QUESTION_BUTTON_IGNORE                                 :Déan neamhaird de
STR_GOAL_QUESTION_BUTTON_RETRY                                  :Atriail
STR_GOAL_QUESTION_BUTTON_PREVIOUS                               :Roimhe
STR_GOAL_QUESTION_BUTTON_NEXT                                   :Ar aghaidh
STR_GOAL_QUESTION_BUTTON_STOP                                   :Stop
STR_GOAL_QUESTION_BUTTON_START                                  :Tosaigh
STR_GOAL_QUESTION_BUTTON_GO                                     :Téigh
STR_GOAL_QUESTION_BUTTON_CONTINUE                               :Lean ar aghaidh
STR_GOAL_QUESTION_BUTTON_RESTART                                :Atosaigh
STR_GOAL_QUESTION_BUTTON_POSTPONE                               :Cuir siar
STR_GOAL_QUESTION_BUTTON_SURRENDER                              :Géill
STR_GOAL_QUESTION_BUTTON_CLOSE                                  :Dún

# Subsidies window
STR_SUBSIDIES_CAPTION                                           :{WHITE}Fóirdheontais
STR_SUBSIDIES_OFFERED_TITLE                                     :{BLACK}Fóirdheontais le fáil do sheirbhísí chun:
STR_SUBSIDIES_OFFERED_FROM_TO                                   :{ORANGE}{STRING} a thabhairt ó {STRING} go {STRING}{YELLOW} (roimh {DATE_SHORT})
STR_SUBSIDIES_NONE                                              :{ORANGE}- Ceann ar bith -
STR_SUBSIDIES_SUBSIDISED_TITLE                                  :{BLACK}Seirbhísí a fhaigheann fóirdheontas:
STR_SUBSIDIES_SUBSIDISED_FROM_TO                                :{ORANGE}{STRING} a thabhairt ó {STRING} go {STRING}{YELLOW} ({COMPANY}{YELLOW}, go dtí {DATE_SHORT})
STR_SUBSIDIES_TOOLTIP_CLICK_ON_SERVICE_TO_CENTER                :{BLACK}Cliceáil ar sheirbhís chun an t-amharc a lárú ar thionscal/bhaile. Déantar amharc nua a oscailt ar shuíomh an tionscail/bhaile le Ctrl+Cliceáil

# Story book window
STR_STORY_BOOK_CAPTION                                          :{WHITE}Leabhar Scéalta {COMPANY}
STR_STORY_BOOK_SPECTATOR_CAPTION                                :{WHITE}Leabhar Scéalta Uilíoch
STR_STORY_BOOK_SPECTATOR                                        :Leabhar Scéalta Uilíoch
STR_STORY_BOOK_TITLE                                            :{YELLOW}{STRING}
STR_STORY_BOOK_GENERIC_PAGE_ITEM                                :Leathanach {NUM}
STR_STORY_BOOK_SEL_PAGE_TOOLTIP                                 :{BLACK}Léim chuig leathanach ar leith trína roghnú sa liosta anuas seo.
STR_STORY_BOOK_PREV_PAGE                                        :{BLACK}Roimhe
STR_STORY_BOOK_PREV_PAGE_TOOLTIP                                :{BLACK}Gabh chuig an leathanach roimhe
STR_STORY_BOOK_NEXT_PAGE                                        :{BLACK}Ar aghaidh
STR_STORY_BOOK_NEXT_PAGE_TOOLTIP                                :{BLACK}Gabh chuig an chéad leathanach eile
STR_STORY_BOOK_INVALID_GOAL_REF                                 :{RED}Tagairt neamhbhailí spriocanna

# Station list window
STR_STATION_LIST_TOOLTIP                                        :{BLACK}Ainmneacha na stáisiún - cliceáil ar ainm chun an t-amharc a lárú ar stáisiún. Osclaítear amharc nua ar shuíomh an stáisiúin le Ctrl+Cliceáil
STR_STATION_LIST_USE_CTRL_TO_SELECT_MORE                        :{BLACK}Coinnigh síos Ctrl le níos mó ná rud amháin a roghnú
STR_STATION_LIST_CAPTION                                        :{WHITE}{COMPANY} - {COMMA} Stáisiú{P "" "" "" "" ""}n
STR_STATION_LIST_STATION                                        :{YELLOW}{STATION} {STATION_FEATURES}
STR_STATION_LIST_WAYPOINT                                       :{YELLOW}{WAYPOINT}
STR_STATION_LIST_NONE                                           :{YELLOW}- Ceann ar bith -
STR_STATION_LIST_SELECT_ALL_FACILITIES                          :{BLACK}Roghnaigh gach áis
STR_STATION_LIST_SELECT_ALL_TYPES                               :{BLACK}Roghnaigh gach cineál lastais (lena n-áirítear lastas ar bith ag feitheamh)
STR_STATION_LIST_NO_WAITING_CARGO                               :{BLACK}Níl lastas de chineál ar bith ag fanacht

# Station view window
STR_STATION_VIEW_CAPTION                                        :{WHITE}{STATION} {STATION_FEATURES}
STR_STATION_VIEW_WAITING_CARGO                                  :{WHITE}{CARGO_LONG}
STR_STATION_VIEW_RESERVED                                       :{YELLOW}({CARGO_SHORT} forchoimeádta i gcomhair lódála)

STR_STATION_VIEW_ACCEPTS_BUTTON                                 :{BLACK}Glactar le
STR_STATION_VIEW_ACCEPTS_TOOLTIP                                :{BLACK}Taispeáin liosta den lastas a ghlactar leis
STR_STATION_VIEW_ACCEPTS_CARGO                                  :{BLACK}Glactar le: {WHITE}{CARGO_LIST}

STR_STATION_VIEW_EXCLUSIVE_RIGHTS_SELF                          :{BLACK}Tá cearta eisiacha iompair ag an stáisiún seo sa bhaile seo.
STR_STATION_VIEW_EXCLUSIVE_RIGHTS_COMPANY                       :{BLACK}Cheannaigh {YELLOW}{COMPANY}{BLACK} cearta eisiacha iompair sa bhaile seo..

STR_STATION_VIEW_RATINGS_BUTTON                                 :{BLACK}Rátálacha
STR_STATION_VIEW_RATINGS_TOOLTIP                                :{BLACK}Taispeáin rátálacha na stáisiún
STR_STATION_VIEW_SUPPLY_RATINGS_TITLE                           :{BLACK}Soláthar míosúil agus rátáil áitiúil:
STR_STATION_VIEW_CARGO_SUPPLY_RATING                            :{WHITE}{STRING}: {YELLOW}{COMMA} / {STRING} ({COMMA}%)

STR_STATION_VIEW_GROUP                                          :{BLACK}Grúpáil de réir
STR_STATION_VIEW_WAITING_STATION                                :Stáisiún: Ag fanacht
STR_STATION_VIEW_WAITING_AMOUNT                                 :Méid: Ag fanacht
STR_STATION_VIEW_PLANNED_STATION                                :Stáisiún: Beartaithe
STR_STATION_VIEW_PLANNED_AMOUNT                                 :Méid: Beartaithe
STR_STATION_VIEW_FROM                                           :{YELLOW}{CARGO_SHORT} ó {STATION}
STR_STATION_VIEW_VIA                                            :{YELLOW}{CARGO_SHORT} via {STATION}
STR_STATION_VIEW_TO                                             :{YELLOW}{CARGO_SHORT} chuig {STATION}
STR_STATION_VIEW_FROM_ANY                                       :{RED}{CARGO_SHORT} ó stáisiún anaithnid
STR_STATION_VIEW_TO_ANY                                         :{RED}{CARGO_SHORT} chuig stáisiún ar bith
STR_STATION_VIEW_VIA_ANY                                        :{RED}{CARGO_SHORT} via stáisiún ar bith
STR_STATION_VIEW_FROM_HERE                                      :{GREEN}{CARGO_SHORT} ón stáisiún seo
STR_STATION_VIEW_VIA_HERE                                       :{GREEN}{CARGO_SHORT} a stopann ag an stáisiún seo
STR_STATION_VIEW_TO_HERE                                        :{GREEN}{CARGO_SHORT} chuig an stáisiún seo
STR_STATION_VIEW_NONSTOP                                        :{YELLOW}{CARGO_SHORT} gan stad

STR_STATION_VIEW_GROUP_S_V_D                                    :Foinse-Via-Ceann scríbe
STR_STATION_VIEW_GROUP_S_D_V                                    :Foinse-Ceann scríbe-Via
STR_STATION_VIEW_GROUP_V_S_D                                    :Via-Foinse-Ceann scríbe
STR_STATION_VIEW_GROUP_V_D_S                                    :Via-Ceann scríbe-Foinse
STR_STATION_VIEW_GROUP_D_S_V                                    :Ceann scríbe-Foinse-Via
STR_STATION_VIEW_GROUP_D_V_S                                    :Ceann scríbe-Via-Foinse

###length 8
STR_CARGO_RATING_APPALLING                                      :Uafásach
STR_CARGO_RATING_VERY_POOR                                      :An-dona
STR_CARGO_RATING_POOR                                           :Go dona
STR_CARGO_RATING_MEDIOCRE                                       :Meánach
STR_CARGO_RATING_GOOD                                           :Go maith
STR_CARGO_RATING_VERY_GOOD                                      :An-mhaith
STR_CARGO_RATING_EXCELLENT                                      :Ar fheabhas
STR_CARGO_RATING_OUTSTANDING                                    :Go hiontach

STR_STATION_VIEW_CENTER_TOOLTIP                                 :{BLACK}Láraigh an príomhamharc ar shuíomh an stáisiúin. Osclaítear amharc nua ar shuíomh an stáisiúin le Ctrl+Cliceáil
STR_STATION_VIEW_RENAME_TOOLTIP                                 :{BLACK}Athraigh ainm an stásiúin

STR_STATION_VIEW_SCHEDULED_TRAINS_TOOLTIP                       :{BLACK}Taispeáin gach traein a bhfuil an stáisiún seo ar a sceideal
STR_STATION_VIEW_SCHEDULED_ROAD_VEHICLES_TOOLTIP                :{BLACK}Taispeáin gach feithicil bóthair a bhfuil an stáisiún seo ar a sceideal
STR_STATION_VIEW_SCHEDULED_AIRCRAFT_TOOLTIP                     :{BLACK}Taispeáin gach aerárthach a bhfuil an stáisiún seo ar a sceideal
STR_STATION_VIEW_SCHEDULED_SHIPS_TOOLTIP                        :{BLACK}Taispeáin gach long a bhfuil an stáisiún seo ar a sceideal

STR_STATION_VIEW_RENAME_STATION_CAPTION                         :Athainmnigh stáisiún/limistéar lódála

STR_STATION_VIEW_CLOSE_AIRPORT                                  :{BLACK}Dún an t-aerfort
STR_STATION_VIEW_CLOSE_AIRPORT_TOOLTIP                          :{BLACK}Cuir cosc ar aerárthaigh tuirlingt ag an aerfort seo

# Waypoint/buoy view window
STR_WAYPOINT_VIEW_CAPTION                                       :{WHITE}{WAYPOINT}
STR_WAYPOINT_VIEW_CENTER_TOOLTIP                                :{BLACK}Láraigh an príomhamharc ar shuíomh an phointe bealaigh. Osclaítear amharc nua ar shuíomh an phointe bealaigh le Ctrl+Cliceáil
STR_WAYPOINT_VIEW_CHANGE_WAYPOINT_NAME                          :{BLACK}Athraigh ainm an phointe bealaigh
STR_BUOY_VIEW_CENTER_TOOLTIP                                    :{BLACK}Láraigh an príomhamharc ar shuíomh an bhaoi. Osclaítear amharc nua ar shuíomh an bhaoi le Ctrl+Cliceáil
STR_BUOY_VIEW_CHANGE_BUOY_NAME                                  :{BLACK}Athraigh ainm an bhaoi

STR_EDIT_WAYPOINT_NAME                                          :{WHITE}Cuir ainm an phointe bealaigh in eagar

# Finances window
STR_FINANCES_CAPTION                                            :{WHITE}Airgeadas {COMPANY} {BLACK}{COMPANY_NUM}
STR_FINANCES_EXPENDITURE_INCOME_TITLE                           :{WHITE}Caiteachas/Ioncam
STR_FINANCES_YEAR                                               :{WHITE}{NUM}

###length 13
STR_FINANCES_SECTION_CONSTRUCTION                               :{GOLD}Tógáil
STR_FINANCES_SECTION_NEW_VEHICLES                               :{GOLD}Feithiclí Nua
STR_FINANCES_SECTION_TRAIN_RUNNING_COSTS                        :{GOLD}Costais Choinneála Traenacha
STR_FINANCES_SECTION_ROAD_VEHICLE_RUNNING_COSTS                 :{GOLD}Costais Choinneála Feithiclí Bóthair
STR_FINANCES_SECTION_AIRCRAFT_RUNNING_COSTS                     :{GOLD}Costais Choinneála Aerárthach
STR_FINANCES_SECTION_SHIP_RUNNING_COSTS                         :{GOLD}Costais Choinneála na Long
STR_FINANCES_SECTION_PROPERTY_MAINTENANCE                       :{GOLD}Cothabháil na nÁitreabh
STR_FINANCES_SECTION_TRAIN_INCOME                               :{GOLD}Ioncam ó Thraenacha
STR_FINANCES_SECTION_ROAD_VEHICLE_INCOME                        :{GOLD}Ioncam ó Fheithiclí Bóthair
STR_FINANCES_SECTION_AIRCRAFT_INCOME                            :{GOLD}Ioncam ó Aerárthaigh
STR_FINANCES_SECTION_SHIP_INCOME                                :{GOLD}Ioncam ó Longa
STR_FINANCES_SECTION_LOAN_INTEREST                              :{GOLD}Ús ar Iasacht
STR_FINANCES_SECTION_OTHER                                      :{GOLD}Eile

STR_FINANCES_NEGATIVE_INCOME                                    :{BLACK}-{CURRENCY_LONG}
STR_FINANCES_POSITIVE_INCOME                                    :{BLACK}+{CURRENCY_LONG}
STR_FINANCES_TOTAL_CAPTION                                      :{WHITE}Iomlán:
STR_FINANCES_BANK_BALANCE_TITLE                                 :{WHITE}Iarmhéid Bainc
STR_FINANCES_LOAN_TITLE                                         :{WHITE}Iasacht
STR_FINANCES_MAX_LOAN                                           :{WHITE}Iasacht Uasta: {BLACK}{CURRENCY_LONG}
STR_FINANCES_TOTAL_CURRENCY                                     :{BLACK}{CURRENCY_LONG}
STR_FINANCES_BORROW_BUTTON                                      :{BLACK}Faigh {CURRENCY_LONG} ar iasacht
STR_FINANCES_BORROW_TOOLTIP                                     :{BLACK}Méadaigh méid na hiasachta. Ctrl+Cliceáil chun an oiread agus is féidir a fháil ar iasacht
STR_FINANCES_REPAY_BUTTON                                       :{BLACK}Aisíoc {CURRENCY_LONG}
STR_FINANCES_REPAY_TOOLTIP                                      :{BLACK}Aisíoc cuid den íosacht. Ctrl+Cliceáil chun an oiread agus is féidir den iasacht a aisíoc
STR_FINANCES_INFRASTRUCTURE_BUTTON                              :{BLACK}Bonneagar

# Company view
STR_COMPANY_VIEW_CAPTION                                        :{WHITE}{COMPANY} {BLACK}{COMPANY_NUM}
STR_COMPANY_VIEW_PRESIDENT_MANAGER_TITLE                        :{WHITE}{PRESIDENT_NAME}{}{GOLD}(Bainisteoir)

STR_COMPANY_VIEW_INAUGURATED_TITLE                              :{GOLD}Bunaithe: {WHITE}{NUM}
STR_COMPANY_VIEW_COLOUR_SCHEME_TITLE                            :{GOLD}Scéim Dathanna:
STR_COMPANY_VIEW_VEHICLES_TITLE                                 :{GOLD}Feithiclí:
STR_COMPANY_VIEW_TRAINS                                         :{WHITE}{COMMA} {P th th th dt t}raein
STR_COMPANY_VIEW_ROAD_VEHICLES                                  :{WHITE}{COMMA} {P fh fh fh bhf f}eithicil bóthair
STR_COMPANY_VIEW_AIRCRAFT                                       :{WHITE}{COMMA} {P "" "" "" n- ""}aerárthach
STR_COMPANY_VIEW_SHIPS                                          :{WHITE}{COMMA} {P "" "" "" "" ""}long
STR_COMPANY_VIEW_VEHICLES_NONE                                  :{WHITE}Ceann ar bith
STR_COMPANY_VIEW_COMPANY_VALUE                                  :{GOLD}Luach na cuideachta: {WHITE}{CURRENCY_LONG}
STR_COMPANY_VIEW_SHARES_OWNED_BY                                :{WHITE}(is le {1:COMPANY} {0:COMMA}%)
STR_COMPANY_VIEW_INFRASTRUCTURE                                 :{GOLD}Bonneagar:
STR_COMPANY_VIEW_INFRASTRUCTURE_RAIL                            :{WHITE}{COMMA} {P ph ph ph bp p}íosa iarnróid
STR_COMPANY_VIEW_INFRASTRUCTURE_ROAD                            :{WHITE}{COMMA} {P ph ph ph bp p}íosa bóthair
STR_COMPANY_VIEW_INFRASTRUCTURE_WATER                           :{WHITE}{COMMA} {P th th th dt t}íl uisce
STR_COMPANY_VIEW_INFRASTRUCTURE_STATION                         :{WHITE}{COMMA} {P th th th dt t}íl stáisiúin
STR_COMPANY_VIEW_INFRASTRUCTURE_AIRPORT                         :{WHITE}{COMMA} {P "" "" "" n- ""}aerfort
STR_COMPANY_VIEW_INFRASTRUCTURE_NONE                            :{WHITE}Rud ar bith

STR_COMPANY_VIEW_BUILD_HQ_BUTTON                                :{BLACK}Tóg CC
STR_COMPANY_VIEW_BUILD_HQ_TOOLTIP                               :{BLACK}Tóg ceanncheathrú na cuideachta
STR_COMPANY_VIEW_VIEW_HQ_BUTTON                                 :{BLACK}Breathanaigh ar CC
STR_COMPANY_VIEW_VIEW_HQ_TOOLTIP                                :{BLACK}Breathnaigh ar cheanncheathrú na cuideachta
STR_COMPANY_VIEW_RELOCATE_HQ                                    :{BLACK}Athlonnaigh an CC
STR_COMPANY_VIEW_RELOCATE_COMPANY_HEADQUARTERS                  :{BLACK}Tóg ceanncheathrú na cuideachta in áit eile ar chostas 1% de luach na cuideachta
STR_COMPANY_VIEW_INFRASTRUCTURE_BUTTON                          :{BLACK}Sonraí
STR_COMPANY_VIEW_INFRASTRUCTURE_TOOLTIP                         :{BLACK}Taispeáin líon mionsonraithe na bpíosaí bonneagair
STR_COMPANY_VIEW_GIVE_MONEY_BUTTON                              :{BLACK}Tabhair airgead
<<<<<<< HEAD
=======
STR_COMPANY_VIEW_GIVE_MONEY_TOOLTIP                             :{BLACK}Tabhair airgead don chuideachta seo
>>>>>>> 9edb75ec

STR_COMPANY_VIEW_NEW_FACE_BUTTON                                :{BLACK}Aghaigh Nua
STR_COMPANY_VIEW_NEW_FACE_TOOLTIP                               :{BLACK}Roghnaigh aghaidh nua don bhainisteoir
STR_COMPANY_VIEW_COLOUR_SCHEME_BUTTON                           :{BLACK}Scéim Dathanna
STR_COMPANY_VIEW_COLOUR_SCHEME_TOOLTIP                          :{BLACK}Athraigh libhré fheithiclí na cuideachta
STR_COMPANY_VIEW_COMPANY_NAME_BUTTON                            :{BLACK}Ainm na Cuideachta
STR_COMPANY_VIEW_COMPANY_NAME_TOOLTIP                           :{BLACK}Athraigh ainm na cuideachta
STR_COMPANY_VIEW_PRESIDENT_NAME_BUTTON                          :{BLACK}Ainm an Bhainisteora
STR_COMPANY_VIEW_PRESIDENT_NAME_TOOLTIP                         :{BLACK}Athraigh ainm an bhainisteora

STR_COMPANY_VIEW_BUY_SHARE_BUTTON                               :{BLACK}Ceannaigh sciar 25% sa chuideachta
STR_COMPANY_VIEW_SELL_SHARE_BUTTON                              :{BLACK}Díol sciar 25% sa chuideachta
STR_COMPANY_VIEW_BUY_SHARE_TOOLTIP                              :{BLACK}Ceannaigh sciar 25% sa chuideachta seo
STR_COMPANY_VIEW_SELL_SHARE_TOOLTIP                             :{BLACK}Díol sciar 25% sa chuideachta seo

STR_COMPANY_VIEW_COMPANY_NAME_QUERY_CAPTION                     :Ainm na Cuideachta
STR_COMPANY_VIEW_PRESIDENT_S_NAME_QUERY_CAPTION                 :Ainm an Bhainisteora
<<<<<<< HEAD
STR_COMPANY_VIEW_GIVE_MONEY_QUERY_CAPTION                       :Iontráil an méid airgid is mian leat a thabhairt
=======
STR_COMPANY_VIEW_GIVE_MONEY_QUERY_CAPTION                       :Cuir isteach an méid airgid is mian leat a thabhairt
>>>>>>> 9edb75ec

STR_BUY_COMPANY_MESSAGE                                         :{WHITE}Tá cuideachta iompair á lorg againn chun seilbh a ghlacadh ar ár gcuideachta.{}{}An bhfuil fonn ort seilbh a ghlacadh ar {COMPANY} ar chostas {CURRENCY_LONG}?

# Company infrastructure window
STR_COMPANY_INFRASTRUCTURE_VIEW_CAPTION                         :{WHITE}Bonneagar {COMPANY}
STR_COMPANY_INFRASTRUCTURE_VIEW_RAIL_SECT                       :{GOLD}Píosaí iarnróid:
STR_COMPANY_INFRASTRUCTURE_VIEW_SIGNALS                         :{WHITE}Comharthaí
STR_COMPANY_INFRASTRUCTURE_VIEW_ROAD_SECT                       :{GOLD}Píosaí bóthair:
STR_COMPANY_INFRASTRUCTURE_VIEW_TRAM_SECT                       :{GOLD}Píosaí tram:
STR_COMPANY_INFRASTRUCTURE_VIEW_WATER_SECT                      :{GOLD}Tíleanna uisce:
STR_COMPANY_INFRASTRUCTURE_VIEW_CANALS                          :{WHITE}Canálacha
STR_COMPANY_INFRASTRUCTURE_VIEW_STATION_SECT                    :{GOLD}Stáisiúin:
STR_COMPANY_INFRASTRUCTURE_VIEW_STATIONS                        :{WHITE}Tíleanna stáisiúin
STR_COMPANY_INFRASTRUCTURE_VIEW_AIRPORTS                        :{WHITE}Aerfoirt
STR_COMPANY_INFRASTRUCTURE_VIEW_TOTAL                           :{WHITE}{CURRENCY_LONG}/bl

# Industry directory
STR_INDUSTRY_DIRECTORY_CAPTION                                  :{WHITE}Tionscail
STR_INDUSTRY_DIRECTORY_NONE                                     :{ORANGE}- Ceann ar bith -
STR_INDUSTRY_DIRECTORY_ITEM_INFO                                :{BLACK}{CARGO_LONG}{STRING}{YELLOW} (Iompraíodh {COMMA}%){BLACK}
STR_INDUSTRY_DIRECTORY_ITEM_NOPROD                              :{ORANGE}{INDUSTRY}
STR_INDUSTRY_DIRECTORY_ITEM_PROD1                               :{ORANGE}{INDUSTRY} {STRING}
STR_INDUSTRY_DIRECTORY_ITEM_PROD2                               :{ORANGE}{INDUSTRY} {STRING}, {STRING}
STR_INDUSTRY_DIRECTORY_ITEM_PROD3                               :{ORANGE}{INDUSTRY} {STRING}, {STRING}, {STRING}
STR_INDUSTRY_DIRECTORY_ITEM_PRODMORE                            :{ORANGE}{INDUSTRY} {STRING}, {STRING}, {STRING} agus {NUM} sa bhreis...
STR_INDUSTRY_DIRECTORY_LIST_CAPTION                             :{BLACK}Ainmneacha na dtionscal - cliceáil ar ainm chun an príomh-amharc a lárú ar thionscal. Osclaítear amharc nua ar shuíomh an tionscail le Ctrl+Cliceáil
STR_INDUSTRY_DIRECTORY_ACCEPTED_CARGO_FILTER                    :{BLACK}Lastas a ghlactar leis: {SILVER}{STRING}
STR_INDUSTRY_DIRECTORY_PRODUCED_CARGO_FILTER                    :{BLACK}Lastas a tháirgtear: {SILVER}{STRING}
STR_INDUSTRY_DIRECTORY_FILTER_ALL_TYPES                         :Gach cineál lastais
STR_INDUSTRY_DIRECTORY_FILTER_NONE                              :Ceann ar bith

# Industry view
STR_INDUSTRY_VIEW_CAPTION                                       :{WHITE}{INDUSTRY}
STR_INDUSTRY_VIEW_PRODUCTION_LAST_MONTH_TITLE                   :{BLACK}Táirgeacht an mhí seo caite:
STR_INDUSTRY_VIEW_TRANSPORTED                                   :{YELLOW}{CARGO_LONG}{STRING}{BLACK} (iompraíodh {COMMA}%)
STR_INDUSTRY_VIEW_LOCATION_TOOLTIP                              :{BLACK}Láraigh an príomhamharc ar shuíomh an tionscail. Osclaítear amharc nua ar shuíomh an tionscail le Ctrl+Cliceáil
STR_INDUSTRY_VIEW_PRODUCTION_LEVEL                              :{BLACK}Leibhéal táirgeachta: {YELLOW}{COMMA}%
STR_INDUSTRY_VIEW_INDUSTRY_ANNOUNCED_CLOSURE                    :{YELLOW}D'fhógair an tionscal go ndúnfaidh sé gan mhoill!

STR_INDUSTRY_VIEW_REQUIRES_N_CARGO                              :{BLACK}Ag teastáil: {YELLOW}{STRING}{STRING}
STR_INDUSTRY_VIEW_PRODUCES_N_CARGO                              :{BLACK}Táirgtear: {YELLOW}{STRING}{STRING}
STR_INDUSTRY_VIEW_CARGO_LIST_EXTENSION                          :, {STRING}{STRING}

STR_INDUSTRY_VIEW_REQUIRES                                      :{BLACK}Ag teastáil:
STR_INDUSTRY_VIEW_ACCEPT_CARGO                                  :{YELLOW}{STRING}{BLACK}{3:STRING}
STR_INDUSTRY_VIEW_ACCEPT_CARGO_AMOUNT                           :{YELLOW}{STRING}{BLACK}: {CARGO_SHORT} ag fanacht{STRING}

STR_CONFIG_GAME_PRODUCTION                                      :{WHITE}Athraigh táirgeacht (iolra de 8, suas go 2040)
STR_CONFIG_GAME_PRODUCTION_LEVEL                                :{WHITE}Athraigh an ráta táirgeachta (céatadán, suas go 800%)

# Vehicle lists
###length VEHICLE_TYPES
STR_VEHICLE_LIST_TRAIN_CAPTION                                  :{WHITE}{STRING} - {COMMA} {P Th Th Th dT T}raein
STR_VEHICLE_LIST_ROAD_VEHICLE_CAPTION                           :{WHITE}{STRING} - {COMMA} {P Fh Fh Fh bhF F}eithicil Bóthair
STR_VEHICLE_LIST_SHIP_CAPTION                                   :{WHITE}{STRING} - {COMMA} {P "" "" "" "" ""}Long
STR_VEHICLE_LIST_AIRCRAFT_CAPTION                               :{WHITE}{STRING} - {COMMA} {P A A A nA A}erárthach

###length VEHICLE_TYPES
STR_VEHICLE_LIST_TRAIN_LIST_TOOLTIP                             :{BLACK}Traenacha - cliceáil ar thraein le faisnéis a fháil
STR_VEHICLE_LIST_ROAD_VEHICLE_TOOLTIP                           :{BLACK}Feithiclí bóthair - cliceáil ar fheithicil le faisnéis a fháil
STR_VEHICLE_LIST_SHIP_TOOLTIP                                   :{BLACK}Longa - Cliceáil ar long le faisnéis a fháil
STR_VEHICLE_LIST_AIRCRAFT_TOOLTIP                               :{BLACK}Aerárthaigh - cliceáil ar aerárthach le faisnéis a fháil

###length VEHICLE_TYPES
STR_VEHICLE_LIST_AVAILABLE_TRAINS                               :Traenacha atá ar fáil
STR_VEHICLE_LIST_AVAILABLE_ROAD_VEHICLES                        :Feithiclí atá le fáil
STR_VEHICLE_LIST_AVAILABLE_SHIPS                                :Longa atá le fáil
STR_VEHICLE_LIST_AVAILABLE_AIRCRAFT                             :Aerárthaigh atá le fáil

STR_VEHICLE_LIST_MANAGE_LIST                                    :{BLACK}Bainistigh liosta
STR_VEHICLE_LIST_MANAGE_LIST_TOOLTIP                            :{BLACK}Seol treoracha le gach feithicil sa liosta seo
STR_VEHICLE_LIST_REPLACE_VEHICLES                               :Athchuir feithiclí
STR_VEHICLE_LIST_SEND_FOR_SERVICING                             :Seol i gcomhair Seirbhísithe
STR_VEHICLE_LIST_PROFIT_THIS_YEAR_LAST_YEAR                     :{TINY_FONT}{BLACK}Brabús i mbliana: {CURRENCY_LONG} (anuraidh: {CURRENCY_LONG})

STR_VEHICLE_LIST_SEND_TRAIN_TO_DEPOT                            :Seol chuig Iosta
STR_VEHICLE_LIST_SEND_ROAD_VEHICLE_TO_DEPOT                     :Seol chuig Iosta
STR_VEHICLE_LIST_SEND_SHIP_TO_DEPOT                             :Seol chuig Iosta
STR_VEHICLE_LIST_SEND_AIRCRAFT_TO_HANGAR                        :Seol chuig Haingear

STR_VEHICLE_LIST_MASS_STOP_LIST_TOOLTIP                         :{BLACK}Cliceáil le gach feithicil sa liosta a stopadh
STR_VEHICLE_LIST_MASS_START_LIST_TOOLTIP                        :{BLACK}Cliceáil le gach feithicil sa liosta a thosú
STR_VEHICLE_LIST_AVAILABLE_ENGINES_TOOLTIP                      :{BLACK}Féach liosta de na dearthaí innill atá ar fáil don chineál feithicle seo.

STR_VEHICLE_LIST_SHARED_ORDERS_LIST_CAPTION                     :{WHITE}Orduithe comhroinnte de {COMMA} {P Fh Fh Fh bhF F}eithicil

# Group window
###length VEHICLE_TYPES
STR_GROUP_ALL_TRAINS                                            :Gach traein
STR_GROUP_ALL_ROAD_VEHICLES                                     :Gach feithicil bóthair
STR_GROUP_ALL_SHIPS                                             :Gach long
STR_GROUP_ALL_AIRCRAFTS                                         :Gach aerárthach

###length VEHICLE_TYPES
STR_GROUP_DEFAULT_TRAINS                                        :Traenacha nach bhfuil i ngrúpa
STR_GROUP_DEFAULT_ROAD_VEHICLES                                 :Feithiclí bóthair nach bhfuil i ngrúpa
STR_GROUP_DEFAULT_SHIPS                                         :Longa nach bhfuil i ngrúpa
STR_GROUP_DEFAULT_AIRCRAFTS                                     :Aerárthaigh nach bhfuil i ngrúpa

STR_GROUP_COUNT_WITH_SUBGROUP                                   :{TINY_FONT}{COMMA} (+{COMMA})

STR_GROUPS_CLICK_ON_GROUP_FOR_TOOLTIP                           :{BLACK}Grúpaí - cliceáil ar ghrúpa le gach feithicil sa ghrúpa seo a liostú
STR_GROUP_CREATE_TOOLTIP                                        :{BLACK}Cliceáil le grúpa a chruthú
STR_GROUP_DELETE_TOOLTIP                                        :{BLACK}Scrios an grúpa roghnaithe
STR_GROUP_RENAME_TOOLTIP                                        :{BLACK}Athainmnigh an grúpa roghnaithe
STR_GROUP_LIVERY_TOOLTIP                                        :{BLACK}Athraigh libhré an ghrúpa roghnaithe
STR_GROUP_REPLACE_PROTECTION_TOOLTIP                            :{BLACK}Cliceáil chun an grúpa seo a chosaint ón uathionadú uilíoch

STR_QUERY_GROUP_DELETE_CAPTION                                  :{WHITE}Scrios Grúpa
STR_GROUP_DELETE_QUERY_TEXT                                     :{WHITE}Am bhfuil tú cinnte gur mhaith leat an grúpa seo agus aon fhoghrúpaí a scriosadh??

STR_GROUP_ADD_SHARED_VEHICLE                                    :Cuir le feithiclí comhroinnte
STR_GROUP_REMOVE_ALL_VEHICLES                                   :Bain gach feithicil

STR_GROUP_RENAME_CAPTION                                        :{BLACK}Athainmnigh grúpa

STR_GROUP_PROFIT_THIS_YEAR                                      :Brabús i mbliana:
STR_GROUP_PROFIT_LAST_YEAR                                      :Brabús anuraidh:
STR_GROUP_OCCUPANCY                                             :Úsáid reatha:
STR_GROUP_OCCUPANCY_VALUE                                       :{NUM}%

# Build vehicle window
###length 4
STR_BUY_VEHICLE_TRAIN_RAIL_CAPTION                              :Feithiclí Iarnróid Nua
STR_BUY_VEHICLE_TRAIN_ELRAIL_CAPTION                            :Feithiclí Iarnróid Leictreacha Nua
STR_BUY_VEHICLE_TRAIN_MONORAIL_CAPTION                          :Feithiclí Aonráille Nua
STR_BUY_VEHICLE_TRAIN_MAGLEV_CAPTION                            :Feithiclí Maglev Nua

STR_BUY_VEHICLE_ROAD_VEHICLE_CAPTION                            :Feithiclí Bóthair Nua
STR_BUY_VEHICLE_TRAM_VEHICLE_CAPTION                            :Feithiclí Nua Tram

# Vehicle availability
###length VEHICLE_TYPES
STR_BUY_VEHICLE_TRAIN_ALL_CAPTION                               :Feithiclí Iarnróid Nua
STR_BUY_VEHICLE_ROAD_VEHICLE_ALL_CAPTION                        :Feithiclí Bóthair Nua
STR_BUY_VEHICLE_SHIP_CAPTION                                    :Longa Nua
STR_BUY_VEHICLE_AIRCRAFT_CAPTION                                :Aerárthaigh Nua

STR_PURCHASE_INFO_COST_WEIGHT                                   :{BLACK}Costas: {GOLD}{CURRENCY_LONG}{BLACK} Meáchan: {GOLD}{WEIGHT_SHORT}
STR_PURCHASE_INFO_COST_REFIT_WEIGHT                             :{BLACK}Costas: {GOLD}{CURRENCY_LONG}{BLACK} (Costas Athfheistithe: {GOLD}{CURRENCY_LONG}{BLACK}) Meáchan: {GOLD}{WEIGHT_SHORT}
STR_PURCHASE_INFO_SPEED_POWER                                   :{BLACK}Luas: {GOLD}{VELOCITY}{BLACK} Cumhacht: {GOLD}{POWER}
STR_PURCHASE_INFO_SPEED                                         :{BLACK}Luas: {GOLD}{VELOCITY}
STR_PURCHASE_INFO_SPEED_OCEAN                                   :{BLACK}Luas ar aigéan: {GOLD}{VELOCITY}
STR_PURCHASE_INFO_SPEED_CANAL                                   :{BLACK}Luas ar chanáil/abhainn: {GOLD}{VELOCITY}
STR_PURCHASE_INFO_RUNNINGCOST                                   :{BLACK}Costas Coinneála: {GOLD}{CURRENCY_LONG}/bl
STR_PURCHASE_INFO_CAPACITY                                      :{BLACK}Toilleadh: {GOLD}{CARGO_LONG} {STRING}
STR_PURCHASE_INFO_REFITTABLE                                    :(is féidir athfheistiú)
STR_PURCHASE_INFO_DESIGNED_LIFE                                 :{BLACK}Deartha: {GOLD}{NUM}{BLACK} Saolré: {GOLD}{COMMA} bliain
STR_PURCHASE_INFO_RELIABILITY                                   :{BLACK}Iontaofacht uasta: {GOLD}{COMMA}%
STR_PURCHASE_INFO_COST                                          :{BLACK}Costas: {GOLD}{CURRENCY_LONG}
STR_PURCHASE_INFO_COST_REFIT                                    :{BLACK}Costas: {GOLD}{CURRENCY_LONG}{BLACK} (Costas athfheistithe: {GOLD}{CURRENCY_LONG}{BLACK})
STR_PURCHASE_INFO_WEIGHT_CWEIGHT                                :{BLACK}Meáchan: {GOLD}{WEIGHT_SHORT} ({WEIGHT_SHORT})
STR_PURCHASE_INFO_COST_SPEED                                    :{BLACK}Costas: {GOLD}{CURRENCY_LONG}{BLACK} Luas: {GOLD}{VELOCITY}
STR_PURCHASE_INFO_COST_REFIT_SPEED                              :{BLACK}Costas: {GOLD}{CURRENCY_LONG}{BLACK} (Costas Athfheistithe: {GOLD}{CURRENCY_LONG}{BLACK}) Luas: {GOLD}{VELOCITY}
STR_PURCHASE_INFO_AIRCRAFT_CAPACITY                             :{BLACK}Toilleadh: {GOLD}{CARGO_LONG}, {CARGO_LONG}
STR_PURCHASE_INFO_PWAGPOWER_PWAGWEIGHT                          :{BLACK}Vaigíní faoi Chumhacht: {GOLD}+{POWER}{BLACK} Meáchan: {GOLD}+{WEIGHT_SHORT}
STR_PURCHASE_INFO_REFITTABLE_TO                                 :{BLACK}Is féidir athfheistiú go: {GOLD}{STRING}
STR_PURCHASE_INFO_ALL_TYPES                                     :Gach cineál lastais
STR_PURCHASE_INFO_NONE                                          :Rud ar bith
STR_PURCHASE_INFO_ENGINES_ONLY                                  :Innill amháin
STR_PURCHASE_INFO_ALL_BUT                                       :Gach rud seachas {CARGO_LIST}
STR_PURCHASE_INFO_MAX_TE                                        :{BLACK}Iarracht uasta tarraingthe: {GOLD}{FORCE}
STR_PURCHASE_INFO_AIRCRAFT_RANGE                                :{BLACK}Raon: {GOLD}{COMMA} tíl
STR_PURCHASE_INFO_AIRCRAFT_TYPE                                 :{BLACK}Cineál aerárthaigh: {GOLD}{STRING}

###length VEHICLE_TYPES
STR_BUY_VEHICLE_TRAIN_LIST_TOOLTIP                              :{BLACK}Liosta chun feithicil traenach a roghnú - cliceáil ar fheithicil le faisnéis a fháil
STR_BUY_VEHICLE_ROAD_VEHICLE_LIST_TOOLTIP                       :{BLACK}Liosta chun feithicil bóthair a roghnú - cliceáil ar fheithicil le faisnéis a fháil
STR_BUY_VEHICLE_SHIP_LIST_TOOLTIP                               :{BLACK}Liosta chun long a roghnú - cliceáil ar long le faisnéis a fháil
STR_BUY_VEHICLE_AIRCRAFT_LIST_TOOLTIP                           :{BLACK}Liosta chun aerárthach a roghnú - cliceáil ar aerárthach le faisnéis a fháil

###length VEHICLE_TYPES
STR_BUY_VEHICLE_TRAIN_BUY_VEHICLE_BUTTON                        :{BLACK}Ceannaigh Feithicil
STR_BUY_VEHICLE_ROAD_VEHICLE_BUY_VEHICLE_BUTTON                 :{BLACK}Ceannaigh Feithicil
STR_BUY_VEHICLE_SHIP_BUY_VEHICLE_BUTTON                         :{BLACK}Ceannaigh Long
STR_BUY_VEHICLE_AIRCRAFT_BUY_VEHICLE_BUTTON                     :{BLACK}Ceannaigh Aerárthach

###length VEHICLE_TYPES
STR_BUY_VEHICLE_TRAIN_BUY_REFIT_VEHICLE_BUTTON                  :{BLACK}Ceannaigh agus Athfheistigh Feithicil
STR_BUY_VEHICLE_ROAD_VEHICLE_BUY_REFIT_VEHICLE_BUTTON           :{BLACK}Ceannaigh agus Athfheistigh Feithicil
STR_BUY_VEHICLE_SHIP_BUY_REFIT_VEHICLE_BUTTON                   :{BLACK}Ceannaigh agus Athfheistigh Long
STR_BUY_VEHICLE_AIRCRAFT_BUY_REFIT_VEHICLE_BUTTON               :{BLACK}Ceannaigh agus Athfheitigh Aerárthach

###length VEHICLE_TYPES
STR_BUY_VEHICLE_TRAIN_BUY_VEHICLE_TOOLTIP                       :{BLACK}Ceannaigh an fheithicil traenach aibhsithe
STR_BUY_VEHICLE_ROAD_VEHICLE_BUY_VEHICLE_TOOLTIP                :{BLACK}Ceannaigh an fheithicil bóthair aibhsithe
STR_BUY_VEHICLE_SHIP_BUY_VEHICLE_TOOLTIP                        :{BLACK}Ceannaigh an long aibhsithe
STR_BUY_VEHICLE_AIRCRAFT_BUY_VEHICLE_TOOLTIP                    :{BLACK}Ceannaigh an t-aerárthach aibhsithe

###length VEHICLE_TYPES
STR_BUY_VEHICLE_TRAIN_BUY_REFIT_VEHICLE_TOOLTIP                 :{BLACK}Ceannaigh agus athfheistigh an feithicil traenach aibhsithe. Le Shift+Cliceáil taispeántar an costas measta gan í a cheannach
STR_BUY_VEHICLE_ROAD_VEHICLE_BUY_REFIT_VEHICLE_TOOLTIP          :{BLACK}Ceannaigh agus athfheistigh an fheithicil bóthair aibhsithe. Le Shift+Cliceáil taispeántar an costas measta gan í a cheannach
STR_BUY_VEHICLE_SHIP_BUY_REFIT_VEHICLE_TOOLTIP                  :{BLACK}Ceannaigh agus athfheistigh an long aibhsithe. Le Shift+Cliceáil taispeántar an costas measta gan í a cheannach
STR_BUY_VEHICLE_AIRCRAFT_BUY_REFIT_VEHICLE_TOOLTIP              :{BLACK}Ceannaigh agus athfheistigh an t-aerárthach aibhsithe. Le Shift+Cliceáil taispeántar an costas measta gan é a cheannach

###length VEHICLE_TYPES
STR_BUY_VEHICLE_TRAIN_RENAME_BUTTON                             :{BLACK}Athainmnigh
STR_BUY_VEHICLE_ROAD_VEHICLE_RENAME_BUTTON                      :{BLACK}Athainmnigh
STR_BUY_VEHICLE_SHIP_RENAME_BUTTON                              :{BLACK}Athainmnigh
STR_BUY_VEHICLE_AIRCRAFT_RENAME_BUTTON                          :{BLACK}Athainmnigh

###length VEHICLE_TYPES
STR_BUY_VEHICLE_TRAIN_RENAME_TOOLTIP                            :{BLACK}Athainmnigh an cineál feithicle traenach
STR_BUY_VEHICLE_ROAD_VEHICLE_RENAME_TOOLTIP                     :{BLACK}Athainmnigh an cineál feithicle bóthair
STR_BUY_VEHICLE_SHIP_RENAME_TOOLTIP                             :{BLACK}Athainmnigh an cineál loinge
STR_BUY_VEHICLE_AIRCRAFT_RENAME_TOOLTIP                         :{BLACK}Athainmnigh an cineál aerárthaigh

###length VEHICLE_TYPES
STR_BUY_VEHICLE_TRAIN_HIDE_TOGGLE_BUTTON                        :{BLACK}Folaigh
STR_BUY_VEHICLE_ROAD_VEHICLE_HIDE_TOGGLE_BUTTON                 :{BLACK}Folaigh
STR_BUY_VEHICLE_SHIP_HIDE_TOGGLE_BUTTON                         :{BLACK}Folaigh
STR_BUY_VEHICLE_AIRCRAFT_HIDE_TOGGLE_BUTTON                     :{BLACK}Folaigh

###length VEHICLE_TYPES
STR_BUY_VEHICLE_TRAIN_SHOW_TOGGLE_BUTTON                        :{BLACK}Taispeáin
STR_BUY_VEHICLE_ROAD_VEHICLE_SHOW_TOGGLE_BUTTON                 :{BLACK}Taispeáin
STR_BUY_VEHICLE_SHIP_SHOW_TOGGLE_BUTTON                         :{BLACK}Taispeáin
STR_BUY_VEHICLE_AIRCRAFT_SHOW_TOGGLE_BUTTON                     :{BLACK}Taispeáin

###length VEHICLE_TYPES
STR_BUY_VEHICLE_TRAIN_HIDE_SHOW_TOGGLE_TOOLTIP                  :{BLACK}Athraigh idir an cineál feithicle traenacha a fholú nó a thaispeáint
STR_BUY_VEHICLE_ROAD_VEHICLE_HIDE_SHOW_TOGGLE_TOOLTIP           :{BLACK}Athraigh idir an cineál feithicle bóthair a fholú nó a thaispeáint
STR_BUY_VEHICLE_SHIP_HIDE_SHOW_TOGGLE_TOOLTIP                   :{BLACK}Athraigh idir an cineál loinge a fholú nó a thaispeáint
STR_BUY_VEHICLE_AIRCRAFT_HIDE_SHOW_TOGGLE_TOOLTIP               :{BLACK}Athraigh idir an cineál aerárthaigh a fholú nó a thaispeáint

###length VEHICLE_TYPES
STR_QUERY_RENAME_TRAIN_TYPE_CAPTION                             :{WHITE}Athainmnigh an cineál feithicle traenach
STR_QUERY_RENAME_ROAD_VEHICLE_TYPE_CAPTION                      :{WHITE}Athainmnigh an cineál feithicle bóthair
STR_QUERY_RENAME_SHIP_TYPE_CAPTION                              :{WHITE}Athainmnigh an cineál loinge
STR_QUERY_RENAME_AIRCRAFT_TYPE_CAPTION                          :{WHITE}Athainmnigh an cineál aerárthaigh

# Depot window
STR_DEPOT_CAPTION                                               :{WHITE}{DEPOT}

STR_DEPOT_RENAME_TOOLTIP                                        :{BLACK}Athraigh ainm iosta
STR_DEPOT_RENAME_DEPOT_CAPTION                                  :Athainmnigh iosta

STR_DEPOT_NO_ENGINE                                             :{BLACK}-
STR_DEPOT_VEHICLE_TOOLTIP                                       :{BLACK}{ENGINE}{STRING}
STR_DEPOT_VEHICLE_TOOLTIP_CHAIN                                 :{BLACK}{NUM} {P fh fh fh bhf f}eithicil{STRING}
STR_DEPOT_VEHICLE_TOOLTIP_CARGO                                 :{}{CARGO_LONG} ({CARGO_SHORT})

###length VEHICLE_TYPES
STR_DEPOT_TRAIN_LIST_TOOLTIP                                    :{BLACK}Traenacha - tarraing feithicil le cléchlicáil le cur leis an traein nó le baint de, deaschliceáil le haghaidh faisnéise. Coinnigh síos Ctrl agus cuirfear an dá rud i bhfeidhm ar an slabhra a leanas
STR_DEPOT_ROAD_VEHICLE_LIST_TOOLTIP                             :{BLACK}Feithiclí - deaschliceáil ar fheithicil le faisnéis a fháil
STR_DEPOT_SHIP_LIST_TOOLTIP                                     :{BLACK}Longa - deaschliceáil ar long le faisnéis a fháil
STR_DEPOT_AIRCRAFT_LIST_TOOLTIP                                 :{BLACK}Aerárthaigh - deaschliceáil ar aerárthach le faisnéis a fháil

###length VEHICLE_TYPES
STR_DEPOT_TRAIN_SELL_TOOLTIP                                    :{BLACK}Tarraing feithicil traenach anseo chun í a dhíol
STR_DEPOT_ROAD_VEHICLE_SELL_TOOLTIP                             :{BLACK}Tarraing feithicil bóthair anseo chun í a dhíol
STR_DEPOT_SHIP_SELL_TOOLTIP                                     :{BLACK}Tarraing long anseo chun í a dhíol
STR_DEPOT_AIRCRAFT_SELL_TOOLTIP                                 :{BLACK}Tarraing aerárthach anseo chun é a dhíol

###length VEHICLE_TYPES
STR_DEPOT_SELL_ALL_BUTTON_TRAIN_TOOLTIP                         :{BLACK}Díol gach traein san iosta seo
STR_DEPOT_SELL_ALL_BUTTON_ROAD_VEHICLE_TOOLTIP                  :{BLACK}Díol gach feithicil bóthair san iosta seo
STR_DEPOT_SELL_ALL_BUTTON_SHIP_TOOLTIP                          :{BLACK}Díol gach long san iosta seo
STR_DEPOT_SELL_ALL_BUTTON_AIRCRAFT_TOOLTIP                      :{BLACK}Díol gach aerárthach sa haingear

###length VEHICLE_TYPES
STR_DEPOT_AUTOREPLACE_TRAIN_TOOLTIP                             :{BLACK}Uathionadaigh gach traein san iosta
STR_DEPOT_AUTOREPLACE_ROAD_VEHICLE_TOOLTIP                      :{BLACK}Uathionadaigh gach feithicil bóthair san iosta
STR_DEPOT_AUTOREPLACE_SHIP_TOOLTIP                              :{BLACK}Uathionadaigh gach long san iosta
STR_DEPOT_AUTOREPLACE_AIRCRAFT_TOOLTIP                          :{BLACK}Uathionadaigh gach aerárthach sa haingear

###length VEHICLE_TYPES
STR_DEPOT_TRAIN_NEW_VEHICLES_BUTTON                             :{BLACK}Feithiclí Nua
STR_DEPOT_ROAD_VEHICLE_NEW_VEHICLES_BUTTON                      :{BLACK}Feithiclí Nua
STR_DEPOT_SHIP_NEW_VEHICLES_BUTTON                              :{BLACK}Longa Nua
STR_DEPOT_AIRCRAFT_NEW_VEHICLES_BUTTON                          :{BLACK}Aerárthaigh Nua

###length VEHICLE_TYPES
STR_DEPOT_TRAIN_NEW_VEHICLES_TOOLTIP                            :{BLACK}Ceannaigh feithicil traenach nua
STR_DEPOT_ROAD_VEHICLE_NEW_VEHICLES_TOOLTIP                     :{BLACK}Ceannaigh feithicil bóthair nua
STR_DEPOT_SHIP_NEW_VEHICLES_TOOLTIP                             :{BLACK}Ceannaigh long nua
STR_DEPOT_AIRCRAFT_NEW_VEHICLES_TOOLTIP                         :{BLACK}Ceannaigh aerárthach nua

###length VEHICLE_TYPES
STR_DEPOT_CLONE_TRAIN                                           :{BLACK}Clónáil Traein
STR_DEPOT_CLONE_ROAD_VEHICLE                                    :{BLACK}Clónáil Feithicil
STR_DEPOT_CLONE_SHIP                                            :{BLACK}Clónáil Long
STR_DEPOT_CLONE_AIRCRAFT                                        :{BLACK}Clónáil Aerárthach

###length VEHICLE_TYPES
STR_DEPOT_CLONE_TRAIN_DEPOT_INFO                                :{BLACK}Ceannóidh sé seo cóip de thraein lena n-áirítear gach vaigín. Cliceáil ar an gcnaipe seo agus ansin ar thraein laistigh nó lasmuigh den iosta. Déantar na horduithe a chomhroinnt le Ctrl+Cliceáil
STR_DEPOT_CLONE_ROAD_VEHICLE_DEPOT_INFO                         :{BLACK}Ceannóidh sé seo cóip d'fheithicil bóthair. Cliceáil ar an gcnaipe seo agus ansin ar fheithicil bóthair laistigh nó lasmuigh den iosta. Déantar na horduithe a chomhroinnt le Ctrl+Cliceáil
STR_DEPOT_CLONE_SHIP_DEPOT_INFO                                 :{BLACK}Ceannóidh sé seo cóip de long. Cliceáil ar an gcnaipe seo agus ansin ar long laistigh nó lasmuigh den iosta. Déantar na horduithe a chomhroinnt le Ctrl+Cliceáil
STR_DEPOT_CLONE_AIRCRAFT_INFO_HANGAR_WINDOW                     :{BLACK}Ceannóidh sé seo cóip d'aerárthach. Cliceáil ar an gcnaipe seo agus ansin ar aerárthach laistigh nó lasmuigh den iosta. Déantar na horduithe a chomhroinnt le Ctrl+Cliceáil

###length VEHICLE_TYPES
STR_DEPOT_TRAIN_LOCATION_TOOLTIP                                :{BLACK}Láraigh an príomhamharc ar shuíomh an iosta traenach. Osclaítear amharc nua ar shuíomh an iosta traenach le Ctrl+Cliceáil
STR_DEPOT_ROAD_VEHICLE_LOCATION_TOOLTIP                         :{BLACK}Láraigh an príomhamharc ar shuíomh an iosta feithiclí bóthair. Osclaítear amharc nua ar shuíomh an iosta feithiclí bóthair le Ctrl+Cliceáil
STR_DEPOT_SHIP_LOCATION_TOOLTIP                                 :{BLACK}Láraigh an príomhamharc ar shuíomh an iosta loinge. Osclaítear amharc nua ar shuíomh an iosta loinge le Ctrl+Cliceáil
STR_DEPOT_AIRCRAFT_LOCATION_TOOLTIP                             :{BLACK}Láraigh an príomhamharc ar shuíomh an haingir. Osclaítear amharc nua ar shuíomh an haingir le Ctrl+Cliceáil

###length VEHICLE_TYPES
STR_DEPOT_VEHICLE_ORDER_LIST_TRAIN_TOOLTIP                      :{BLACK}Faigh liosta de gach traein a bhfuil an t-iosta reatha ina n-orduithe
STR_DEPOT_VEHICLE_ORDER_LIST_ROAD_VEHICLE_TOOLTIP               :{BLACK}Faigh liosta de gach feithicil bóthair a bhfuil an t-iosta reatha ina n-orduithe
STR_DEPOT_VEHICLE_ORDER_LIST_SHIP_TOOLTIP                       :{BLACK}Faigh liosta de gach long a bhfuil an t-iosta reatha ina n-orduithe
STR_DEPOT_VEHICLE_ORDER_LIST_AIRCRAFT_TOOLTIP                   :{BLACK}Faigh liosta de gach aerárthach a bhfuil haingear ar bith san aerfort seo ina n-orduithe

###length VEHICLE_TYPES
STR_DEPOT_MASS_STOP_DEPOT_TRAIN_TOOLTIP                         :{BLACK}Cliceáil chun gach traein laistigh den iosta a stopadh
STR_DEPOT_MASS_STOP_DEPOT_ROAD_VEHICLE_TOOLTIP                  :{BLACK}Cliceáil chun gach feithicil bóthair laistigh den iosta a stopadh
STR_DEPOT_MASS_STOP_DEPOT_SHIP_TOOLTIP                          :{BLACK}Cliceáil chun gach long laistigh den iosta a stopadh
STR_DEPOT_MASS_STOP_HANGAR_TOOLTIP                              :{BLACK}Cliceáil chun gach aerárthach laistigh den haingear a stopadh

###length VEHICLE_TYPES
STR_DEPOT_MASS_START_DEPOT_TRAIN_TOOLTIP                        :{BLACK}Cliceáil chun gach traein laistigh den iosta a thosú
STR_DEPOT_MASS_START_DEPOT_ROAD_VEHICLE_TOOLTIP                 :{BLACK}Cliceáil chun gach feithicil bóthair laistaigh den iosta a thosú
STR_DEPOT_MASS_START_DEPOT_SHIP_TOOLTIP                         :{BLACK}Cliceáil chun gach long laistigh den iosta a thosú
STR_DEPOT_MASS_START_HANGAR_TOOLTIP                             :{BLACK}Cliceáil chun gach aerárthach laistigh den haingear a thosú

STR_DEPOT_DRAG_WHOLE_TRAIN_TO_SELL_TOOLTIP                      :{BLACK}Tarraing inneall traenach anseo chun an traein iomlán a dhíol
STR_DEPOT_SELL_CONFIRMATION_TEXT                                :{YELLOW}Tá tú ar tí gach feithicil san iosta a dhíol. An bhfuil tú cinnte?

# Engine preview window
STR_ENGINE_PREVIEW_CAPTION                                      :{WHITE}Teachtaireacht ó dhéantóir feithiclí
STR_ENGINE_PREVIEW_MESSAGE                                      :{GOLD}Táimid díreach tar éis {STRING} nua a dhearadh - an mbeadh suim agat úsáid eisiach a bhaint as ar feadh bliana, le go mbeimid in ann a fheiceáil mar a fheidhmíonn sé sula gcuirfimid ar fáil do chách é?

STR_ENGINE_PREVIEW_RAILROAD_LOCOMOTIVE                          :inneall gluaiste iarnróid
STR_ENGINE_PREVIEW_ELRAIL_LOCOMOTIVE                            :inneall gluaiste iarnróid leictrithe
STR_ENGINE_PREVIEW_MONORAIL_LOCOMOTIVE                          :inneall gluaiste aonráille
STR_ENGINE_PREVIEW_MAGLEV_LOCOMOTIVE                            :inneall gluaiste maglev

STR_ENGINE_PREVIEW_ROAD_VEHICLE                                 :feithicil bóthair
STR_ENGINE_PREVIEW_TRAM_VEHICLE                                 :feithicil trambhealaigh

STR_ENGINE_PREVIEW_AIRCRAFT                                     :aerárthach
STR_ENGINE_PREVIEW_SHIP                                         :long

STR_ENGINE_PREVIEW_COST_WEIGHT_SPEED_POWER                      :{BLACK}Costas {CURRENCY_LONG} Meáchan: {WEIGHT_SHORT}{}Luas: {VELOCITY}  Cumhacht: {POWER}{}Costas Coinneála {CURRENCY_LONG}/bl{}Toilleadh: {CARGO_LONG}
STR_ENGINE_PREVIEW_COST_WEIGHT_SPEED_POWER_MAX_TE               :{BLACK}Costas: {CURRENCY_LONG} Meáchan: {WEIGHT_SHORT}{}Luas: {VELOCITY}  Cumhacht: {POWER}  T.E. uasta: {6:FORCE}{}Costas Coinneála: {4:CURRENCY_LONG}/bl{}Toilleadh: {5:CARGO_LONG}
STR_ENGINE_PREVIEW_COST_MAX_SPEED_CAP_RUNCOST                   :{BLACK}Costas: {CURRENCY_LONG} Luas Uasta: {VELOCITY}{}Toilleadh: {CARGO_LONG}{}Costas Coinneála: {CURRENCY_LONG}/bl
STR_ENGINE_PREVIEW_COST_MAX_SPEED_TYPE_CAP_CAP_RUNCOST          :{BLACK}Costas: {CURRENCY_LONG} Luas Uasta: {VELOCITY}{}Cineál aerárthaigh: {STRING}{}Toilleadh: {CARGO_LONG}, {CARGO_LONG}{}Costas Coinneála: {CURRENCY_LONG}/bl
STR_ENGINE_PREVIEW_COST_MAX_SPEED_TYPE_CAP_RUNCOST              :{BLACK}Costas: {CURRENCY_LONG} Luas Uasta: {VELOCITY}{}Cineál aerárthaigh: {STRING}{}Capacity: {CARGO_LONG}{}Costas Coinneála: {CURRENCY_LONG}/bl
STR_ENGINE_PREVIEW_COST_MAX_SPEED_TYPE_RANGE_CAP_CAP_RUNCOST    :{BLACK}Costas: {CURRENCY_LONG} Luas Uasta: {VELOCITY}{}Cineál aerárthaigh: {STRING} Raon: {COMMA} tíl{}Toilleadh: {CARGO_LONG}, {CARGO_LONG}{}Costas Coinneála: {CURRENCY_LONG}/bl
STR_ENGINE_PREVIEW_COST_MAX_SPEED_TYPE_RANGE_CAP_RUNCOST        :{BLACK}Costas: {CURRENCY_LONG} Luas Uasta: {VELOCITY}{}Cineál aerárthaigh: {STRING} Raon: {COMMA} tíl{}Toilleadh: {CARGO_LONG}{}Costas Coinneála: {CURRENCY_LONG}/bl

# Autoreplace window
STR_REPLACE_VEHICLES_WHITE                                      :{WHITE}Ionadaigh{STRING} - {STRING}

STR_REPLACE_VEHICLE_VEHICLES_IN_USE                             :{YELLOW}Feithiclí atá in úsáid
STR_REPLACE_VEHICLE_VEHICLES_IN_USE_TOOLTIP                     :{BLACK}Colún le feithiclí ar leatsa iad
STR_REPLACE_VEHICLE_AVAILABLE_VEHICLES                          :{YELLOW}Feithiclí atá ar fáil
STR_REPLACE_VEHICLE_AVAILABLE_VEHICLES_TOOLTIP                  :{BLACK}Colún leis na feithiclí atá ar fáil chun ionadú a dhéanamh

###length VEHICLE_TYPES
STR_REPLACE_VEHICLE_TRAIN                                       :Traein
STR_REPLACE_VEHICLE_ROAD_VEHICLE                                :Feithicil Bóthair
STR_REPLACE_VEHICLE_SHIP                                        :Long
STR_REPLACE_VEHICLE_AIRCRAFT                                    :Aerárthach

STR_REPLACE_HELP_LEFT_ARRAY                                     :{BLACK}Roghnaigh an cineál innill le hathsholáthar
STR_REPLACE_HELP_RIGHT_ARRAY                                    :{BLACK}Roghnaigh an cineál nua innill is mian leat a úsáid in ionad an chineáil innill atá roghnaithe ar chlé

STR_REPLACE_VEHICLES_START                                      :{BLACK}Tosaigh ag athsholáthar Feithiclí
STR_REPLACE_VEHICLES_NOW                                        :Ionadaigh gach feithicil anois
STR_REPLACE_VEHICLES_WHEN_OLD                                   :Ionadaigh seanfheithiclí amháin
STR_REPLACE_HELP_START_BUTTON                                   :{BLACK}Brúigh le tús a chur leis an gcineál innill atá roghnaithe ar chlé a athsholáthar leis an gcineál innill atá roghnaithe ar dheis
STR_REPLACE_NOT_REPLACING                                       :{BLACK}Níl athsholáthar ar bun
STR_REPLACE_NOT_REPLACING_VEHICLE_SELECTED                      :{BLACK}Níl aon fheithicil roghnaithe
STR_REPLACE_REPLACING_WHEN_OLD                                  :{ENGINE} má tá sé sean
STR_REPLACE_VEHICLES_STOP                                       :{BLACK}Stad ag athsholáthar Feithiclí
STR_REPLACE_HELP_STOP_BUTTON                                    :{BLACK}Brúigh chun deireadh a chur le hathsholáthar den chineál innill atá roghnaithe ar chlé

STR_REPLACE_ENGINE_WAGON_SELECT_HELP                            :{BLACK}Athraigh idir na fuinneoga athsholáthair innill agus vaigíní
STR_REPLACE_ENGINES                                             :Innill
STR_REPLACE_WAGONS                                              :Vaigíní
STR_REPLACE_ALL_RAILTYPE                                        :Gach feithicil iarnróid
STR_REPLACE_ALL_ROADTYPE                                        :Gach feithicil bóthair

###length 2
STR_REPLACE_HELP_RAILTYPE                                       :{BLACK}Roghnaigh an cineál ráille is mian leat innill a athsholáthar air
STR_REPLACE_HELP_ROADTYPE                                       :{BLACK}Roghnaigh an cineál bóthair is mian leat na hinnill a ionadú air
###next-name-looks-similar

STR_REPLACE_HELP_REPLACE_INFO_TAB                               :{BLACK}Taispeántar cén inneall a dhéanfar an t-inneall atá roghnaithe ar chlé a athsholáthar leis, má dhéanfar é a athsholáthar
STR_REPLACE_RAIL_VEHICLES                                       :Feithiclí Iarnróid
STR_REPLACE_ELRAIL_VEHICLES                                     :Feithiclí Iarnróid Leictreacha
STR_REPLACE_MONORAIL_VEHICLES                                   :Feithiclí Aonráille
STR_REPLACE_MAGLEV_VEHICLES                                     :Feithiclí Maglev

STR_REPLACE_ROAD_VEHICLES                                       :Feithiclí Bóthair
STR_REPLACE_TRAM_VEHICLES                                       :Feithiclí Trambhealaigh

STR_REPLACE_REMOVE_WAGON                                        :{BLACK}Vaigíní a bhaint ({STRING}): {ORANGE}{STRING}
STR_REPLACE_REMOVE_WAGON_HELP                                   :{BLACK}Ceangail ar uath-athsholáthar fad na traenach a choinneáil mar an gcéanna trí vaigíní a bhaint (ag tosú ag an tosach), má tharlaíonn sé go mbeadh an traein níos faide tar éis an t-inneall a athsholáthar.
STR_REPLACE_REMOVE_WAGON_GROUP_HELP                             :{STRING}. Ctrl+Cliceáil chun é a chur i bhfeidhm i leith foghrúpaí freisin

# Vehicle view
STR_VEHICLE_VIEW_CAPTION                                        :{WHITE}{VEHICLE}

###length VEHICLE_TYPES
STR_VEHICLE_VIEW_TRAIN_CENTER_TOOLTIP                           :{BLACK}Láraigh an príomh-amharc ar shuíomh na traenach. Má chliceáltar faoi dhó, leanfar an traein sa phríomh-amharc. Le Ctrl+Cliceáil oscailtear amharc nua ag suíomh na traenach
STR_VEHICLE_VIEW_ROAD_VEHICLE_CENTER_TOOLTIP                    :{BLACK}Láraigh an príomh-amharc ar shuíomh na feithicle. Má chliceáltar faoi dhó, leanfar an fheithicil sa phríomh-amharc. Le Ctrl+Cliceáil oscailtear amharc nua ag suíomh na feithicle
STR_VEHICLE_VIEW_SHIP_CENTER_TOOLTIP                            :{BLACK}Láraigh an príomh-amharc ar shuíomh na loinge. Má chliceáltar faoi dhó, leanfar an long sa phríomh-amharc. Le Ctrl+Cliceáil oscailtear fuinneog amhairc nua ag suíomh na loinge
STR_VEHICLE_VIEW_AIRCRAFT_CENTER_TOOLTIP                        :{BLACK}Láraigh an príomh-amharc ar shuíomh an aerárthaigh. Má chliceáltar faoi dhó, leanfar an t-aerárthach sa phríomh-amharc. Le Ctrl+Cliceáil oscailtear amharc nua ag suíomh an aerárthaigh

###length VEHICLE_TYPES
STR_VEHICLE_VIEW_TRAIN_SEND_TO_DEPOT_TOOLTIP                    :{BLACK}Seol an traein chuig an iosta. Ní dhéanfar ach seirbhísiú le Ctrl+Cliceáil
STR_VEHICLE_VIEW_ROAD_VEHICLE_SEND_TO_DEPOT_TOOLTIP             :{BLACK}Seol an fheithicil chuig an iosta. Ní dhéanfar ach seirbhísiú le Ctrl+Cliceáil
STR_VEHICLE_VIEW_SHIP_SEND_TO_DEPOT_TOOLTIP                     :{BLACK}Seol an long chuig an iosta. Ní dhéanfar ach seirbhísiú le Ctrl+Cliceáil
STR_VEHICLE_VIEW_AIRCRAFT_SEND_TO_DEPOT_TOOLTIP                 :{BLACK}Seol an t-aerárthach chuig an haingear. Ní dhéanfar ach seirbhísiú le Ctrl+Cliceáil

###length VEHICLE_TYPES
STR_VEHICLE_VIEW_CLONE_TRAIN_INFO                               :{BLACK}Ceannófar cóip den traein lena n-áirítear gach vaigín. Déanfar na horduithe a chomhroinnt le Ctrl+Cliceáil
STR_VEHICLE_VIEW_CLONE_ROAD_VEHICLE_INFO                        :{BLACK}Ceannófar cóip den fheithicil bóthair. Déanfar na horduithe a chomhroinnt le Ctrl+Cliceáil
STR_VEHICLE_VIEW_CLONE_SHIP_INFO                                :{BLACK}Ceannófar cóip den long. Déanfar na horduithe a chomhroinnt le Ctrl+Cliceáil
STR_VEHICLE_VIEW_CLONE_AIRCRAFT_INFO                            :{BLACK}Ceannófar cóip den aerárthach. Déanfar na horduithe a chomhroinnt le Ctrl+Cliceáil

STR_VEHICLE_VIEW_TRAIN_IGNORE_SIGNAL_TOOLTIP                    :{BLACK}Leag ar an traein dul ar aghaidh gan fanacht ar an gcomhartha
STR_VEHICLE_VIEW_TRAIN_REVERSE_TOOLTIP                          :{BLACK}Aisiompaigh treo na traenach
STR_VEHICLE_VIEW_ROAD_VEHICLE_REVERSE_TOOLTIP                   :{BLACK}Cuir iallach ar an bhfeithicil casadh timpeall
STR_VEHICLE_VIEW_ORDER_LOCATION_TOOLTIP                         :{BLACK}Láraigh an príomhamharc ar cheann scríbe an ordaithe. Osclaítear amharc nua ar shuíomh cheann scríbe an ordaithe le Ctrl+Cliceáil

###length VEHICLE_TYPES
STR_VEHICLE_VIEW_TRAIN_REFIT_TOOLTIP                            :{BLACK}Athfheistigh traein le cineál lastais eile a iompar
STR_VEHICLE_VIEW_ROAD_VEHICLE_REFIT_TOOLTIP                     :{BLACK}Athfheistigh feithicil bóthair le cineál lastais eile a iompar
STR_VEHICLE_VIEW_SHIP_REFIT_TOOLTIP                             :{BLACK}Athfheistigh long le cineál lastais eile a iompar
STR_VEHICLE_VIEW_AIRCRAFT_REFIT_TOOLTIP                         :{BLACK}Athfheistigh aerárthach le cineál lastais eile a iompar

###length VEHICLE_TYPES
STR_VEHICLE_VIEW_TRAIN_ORDERS_TOOLTIP                           :{BLACK}Taispeáin orduithe na traenach. Ctrl+Cliceáil chun amchlár na traenach a thaispeáint
STR_VEHICLE_VIEW_ROAD_VEHICLE_ORDERS_TOOLTIP                    :{BLACK}Taispeáin orduithe na feithicle. Ctrl+Cliceáil chun amchlár na feithicle a thaispeáint
STR_VEHICLE_VIEW_SHIP_ORDERS_TOOLTIP                            :{BLACK}Taispeáin orduithe na loinge. Ctrl+Cliceáil chun amchlár na loinge a thaispeáint
STR_VEHICLE_VIEW_AIRCRAFT_ORDERS_TOOLTIP                        :{BLACK}Taispeáin orduithe an aerárthaigh. Ctrl+Cliceáil chun amchlár an aerárthaigh a thaispeáint

###length VEHICLE_TYPES
STR_VEHICLE_VIEW_TRAIN_SHOW_DETAILS_TOOLTIP                     :{BLACK}Taispeáin sonraí na traenach
STR_VEHICLE_VIEW_ROAD_VEHICLE_SHOW_DETAILS_TOOLTIP              :{BLACK}Taispeáin sonraí na feithicle bóthair
STR_VEHICLE_VIEW_SHIP_SHOW_DETAILS_TOOLTIP                      :{BLACK}Taispeáin sonraí na loinge
STR_VEHICLE_VIEW_AIRCRAFT_SHOW_DETAILS_TOOLTIP                  :{BLACK}Taispeáin sonraí an aerárthaigh

###length VEHICLE_TYPES
STR_VEHICLE_VIEW_TRAIN_STATUS_START_STOP_TOOLTIP                :{BLACK}A bhfuil ar siúl ag an traein faoi láthair - cliceáil chun an traein a stopadh/a thosú
STR_VEHICLE_VIEW_ROAD_VEHICLE_STATUS_START_STOP_TOOLTIP         :{BLACK}A bhfuil ar siúl ag an bhfeithicil reatha - cliceáil chun an fheithicil a stopadh/a thosú
STR_VEHICLE_VIEW_SHIP_STATE_STATUS_STOP_TOOLTIP                 :{BLACK}A bhfuil ar siúl ag an long faoi láthair - cliceáil chun an long a stopadh/a thosú
STR_VEHICLE_VIEW_AIRCRAFT_STATUS_START_STOP_TOOLTIP             :{BLACK}A bhfuil ar siúl ag an aerárthach faoi láthair - cliceáil chun an t-aerárthach a stopadh/a thosú

# Messages in the start stop button in the vehicle view
STR_VEHICLE_STATUS_LOADING_UNLOADING                            :{LTBLUE}Ag Lódáil / Dílódáil
STR_VEHICLE_STATUS_LEAVING                                      :{LTBLUE}Ag fágáil
STR_VEHICLE_STATUS_CRASHED                                      :{RED}Tuairteáilte!
STR_VEHICLE_STATUS_BROKEN_DOWN                                  :{RED}Briste síos
STR_VEHICLE_STATUS_STOPPED                                      :{RED}Stoptha
STR_VEHICLE_STATUS_TRAIN_STOPPING_VEL                           :{RED}Ag stopadh, {VELOCITY}
STR_VEHICLE_STATUS_TRAIN_NO_POWER                               :{RED}Gan chumhacht
STR_VEHICLE_STATUS_TRAIN_STUCK                                  :{ORANGE}Ag fanacht ar chosán saor
STR_VEHICLE_STATUS_AIRCRAFT_TOO_FAR                             :{ORANGE}Rófhada chuig an chéad cheann scríbe eile

STR_VEHICLE_STATUS_HEADING_FOR_STATION_VEL                      :{LTBLUE}Ag déanamh ar {STATION}, {VELOCITY}
STR_VEHICLE_STATUS_NO_ORDERS_VEL                                :{LTBLUE}Gan ordú, {VELOCITY}
STR_VEHICLE_STATUS_HEADING_FOR_WAYPOINT_VEL                     :{LTBLUE}Ag déanamh ar {WAYPOINT}, {VELOCITY}
STR_VEHICLE_STATUS_HEADING_FOR_DEPOT_VEL                        :{ORANGE}Ag dul chuig {DEPOT}, {VELOCITY}
STR_VEHICLE_STATUS_HEADING_FOR_DEPOT_SERVICE_VEL                :{LTBLUE}Seirbhís ag {DEPOT}, {VELOCITY}

STR_VEHICLE_STATUS_CANNOT_REACH_STATION_VEL                     :{LTBLUE}Ní féidir {STATION} a bhaint amach, {VELOCITY}
STR_VEHICLE_STATUS_CANNOT_REACH_WAYPOINT_VEL                    :{LTBLUE}Ní féidir {WAYPOINT} a bhaint amach, {VELOCITY}
STR_VEHICLE_STATUS_CANNOT_REACH_DEPOT_VEL                       :{ORANGE}Ní féidir {DEPOT} a bhaint amach, {VELOCITY}
STR_VEHICLE_STATUS_CANNOT_REACH_DEPOT_SERVICE_VEL               :{LTBLUE}Ní féidir {DEPOT} a bhaint amach, {VELOCITY}

# Vehicle stopped/started animations
###length 2
STR_VEHICLE_COMMAND_STOPPED_SMALL                               :{TINY_FONT}{RED}Stoptha
STR_VEHICLE_COMMAND_STOPPED                                     :{RED}Stoptha

###length 2
STR_VEHICLE_COMMAND_STARTED_SMALL                               :{TINY_FONT}{GREEN}Tosaithe
STR_VEHICLE_COMMAND_STARTED                                     :{GREEN}Tosaithe

# Vehicle details
STR_VEHICLE_DETAILS_CAPTION                                     :{WHITE}{VEHICLE} (Sonraí)

###length VEHICLE_TYPES
STR_VEHICLE_DETAILS_TRAIN_RENAME                                :{BLACK}Ainmnith traein
STR_VEHICLE_DETAILS_ROAD_VEHICLE_RENAME                         :{BLACK}Ainmnigh feithicil bóthair
STR_VEHICLE_DETAILS_SHIP_RENAME                                 :{BLACK}Ainmnigh long
STR_VEHICLE_DETAILS_AIRCRAFT_RENAME                             :{BLACK}Ainmnigh aerárthach

STR_VEHICLE_INFO_AGE_RUNNING_COST_YR                            :{BLACK}Aois: {LTBLUE}{STRING}{BLACK}   Costas le Rith: {LTBLUE}{CURRENCY_LONG}/bl
STR_VEHICLE_INFO_AGE                                            :{COMMA} {P bhliain bhliain bliana mbliana bliana} ({COMMA})
STR_VEHICLE_INFO_AGE_RED                                        :{RED}{COMMA} {P bhliain bhliain bliana mbliana bliana} ({COMMA})

STR_VEHICLE_INFO_MAX_SPEED                                      :{BLACK}Luas uasta: {LTBLUE}{VELOCITY}
STR_VEHICLE_INFO_MAX_SPEED_TYPE                                 :{BLACK}Luas Uasta: {LTBLUE}{VELOCITY} {BLACK}Cineál aerárthaigh: {LTBLUE}{STRING}
STR_VEHICLE_INFO_MAX_SPEED_TYPE_RANGE                           :{BLACK}Luas Uasta: {LTBLUE}{VELOCITY} {BLACK}Cineál aerárthaigh: {LTBLUE}{STRING} {BLACK}Raon: {LTBLUE}{COMMA} {P th th th dt t}íl
STR_VEHICLE_INFO_WEIGHT_POWER_MAX_SPEED                         :{BLACK}Meáchan: {LTBLUE}{WEIGHT_SHORT} {BLACK}Cumhacht: {LTBLUE}{POWER}{BLACK}Luas uasta: {LTBLUE}{VELOCITY}
STR_VEHICLE_INFO_WEIGHT_POWER_MAX_SPEED_MAX_TE                  :{BLACK}Meáchan: {LTBLUE}{WEIGHT_SHORT} {BLACK}Cumhacht: {LTBLUE}{POWER}{BLACK} Uas-luas: {LTBLUE}{VELOCITY} {BLACK}T.E. Uasta: {LTBLUE}{FORCE}

STR_VEHICLE_INFO_PROFIT_THIS_YEAR_LAST_YEAR                     :{BLACK}Brabús i mbliana: {LTBLUE}{CURRENCY_LONG} (anuraidh: {CURRENCY_LONG})
STR_VEHICLE_INFO_RELIABILITY_BREAKDOWNS                         :{BLACK}Iontaofacht: {LTBLUE}{COMMA}%  {BLACK}Líon na gcliseadh ón seirbhísiú deiridh: {LTBLUE}{COMMA}

STR_VEHICLE_INFO_BUILT_VALUE                                    :{LTBLUE}{ENGINE} {BLACK}Tógtha: {LTBLUE}{NUM}{BLACK} Luach: {LTBLUE}{CURRENCY_LONG}
STR_VEHICLE_INFO_NO_CAPACITY                                    :{BLACK}Lastas: {LTBLUE}Gan lastas{STRING}
STR_VEHICLE_INFO_CAPACITY                                       :{BLACK}Toileadh: {LTBLUE}{CARGO_LONG}{3:STRING}
STR_VEHICLE_INFO_CAPACITY_MULT                                  :{BLACK}Toilleadh: {LTBLUE}{CARGO_LONG}{3:STRING} (x{4:NUM})
STR_VEHICLE_INFO_CAPACITY_CAPACITY                              :{BLACK}Toilleadh: {LTBLUE}{CARGO_LONG}, {CARGO_LONG}{STRING}

STR_VEHICLE_INFO_FEEDER_CARGO_VALUE                             :{BLACK}Creidmheasanna Aistrithe: {LTBLUE}{CURRENCY_LONG}

STR_VEHICLE_DETAILS_SERVICING_INTERVAL_DAYS                     :{BLACK}Eatramh seirbhísithe: {LTBLUE}{COMMA}lá{BLACK}   Seirbhísiú deiridh: {LTBLUE}{DATE_LONG}
STR_VEHICLE_DETAILS_SERVICING_INTERVAL_PERCENT                  :{BLACK}Eatramh seirbhísithe: {LTBLUE}{COMMA}%{BLACK}   Seirbhísiú deiridh: {LTBLUE}{DATE_LONG}
STR_VEHICLE_DETAILS_INCREASE_SERVICING_INTERVAL_TOOLTIP         :{BLACK}Méadaigh an t-eatramh seirbhísithe de 10. Méadaítear an t-eatramh seirbhísithe de 5 le Ctrl+Cliceáil
STR_VEHICLE_DETAILS_DECREASE_SERVICING_INTERVAL_TOOLTIP         :{BLACK}Laghdaigh an t-eatramh seirbhísithe d 10. Laghdaítear an t-eatramh seirbhísithe de 5 le Ctrl+Cliceáil

STR_SERVICE_INTERVAL_DROPDOWN_TOOLTIP                           :{BLACK}Athraigh cineál eatramh seirbhísithe
STR_VEHICLE_DETAILS_DEFAULT                                     :Réamhshocrú
STR_VEHICLE_DETAILS_DAYS                                        :Laethanta
STR_VEHICLE_DETAILS_PERCENT                                     :Céatadán

###length VEHICLE_TYPES
STR_QUERY_RENAME_TRAIN_CAPTION                                  :{WHITE}Ainmnigh traein
STR_QUERY_RENAME_ROAD_VEHICLE_CAPTION                           :{WHITE}Ainmnigh feithicil bóthair
STR_QUERY_RENAME_SHIP_CAPTION                                   :{WHITE}Ainmnigh long
STR_QUERY_RENAME_AIRCRAFT_CAPTION                               :{WHITE}Ainmnigh aerárthach

# Extra buttons for train details windows
STR_VEHICLE_DETAILS_TRAIN_ENGINE_BUILT_AND_VALUE                :{LTBLUE}{ENGINE}{BLACK}   Tógtha: {LTBLUE}{NUM}{BLACK} Luach: {LTBLUE}{CURRENCY_LONG}
STR_VEHICLE_DETAILS_TRAIN_WAGON_VALUE                           :{LTBLUE}{ENGINE}{BLACK}   Luach: {LTBLUE}{CURRENCY_LONG}

STR_VEHICLE_DETAILS_TRAIN_TOTAL_CAPACITY_TEXT                   :{BLACK}Toilleadh iomlán lastais na traenach seo:
STR_VEHICLE_DETAILS_TRAIN_TOTAL_CAPACITY                        :{LTBLUE}- {CARGO_LONG} ({CARGO_SHORT})
STR_VEHICLE_DETAILS_TRAIN_TOTAL_CAPACITY_MULT                   :{LTBLUE}- {CARGO_LONG} ({CARGO_SHORT}) (x{NUM})

STR_VEHICLE_DETAILS_CARGO_EMPTY                                 :{LTBLUE}Folamh
STR_VEHICLE_DETAILS_CARGO_FROM                                  :{LTBLUE}{CARGO_LONG} ó {STATION}
STR_VEHICLE_DETAILS_CARGO_FROM_MULT                             :{LTBLUE}{CARGO_LONG} ó {STATION} (x{NUM})

STR_VEHICLE_DETAIL_TAB_CARGO                                    :{BLACK}Lastas
STR_VEHICLE_DETAILS_TRAIN_CARGO_TOOLTIP                         :{BLACK}Taispeáin sonraí faoin lastas atá á iompar
STR_VEHICLE_DETAIL_TAB_INFORMATION                              :{BLACK}Faisnéis
STR_VEHICLE_DETAILS_TRAIN_INFORMATION_TOOLTIP                   :{BLACK}Taispeáin sonraí na bhfeithiclí traenach
STR_VEHICLE_DETAIL_TAB_CAPACITIES                               :{BLACK}Toilleadh
STR_VEHICLE_DETAILS_TRAIN_CAPACITIES_TOOLTIP                    :{BLACK}Taispeáin an toilleadh do gach feithicil
STR_VEHICLE_DETAIL_TAB_TOTAL_CARGO                              :{BLACK}Lastas Iomlán
STR_VEHICLE_DETAILS_TRAIN_TOTAL_CARGO_TOOLTIP                   :{BLACK}Taispeántar toilleadh iomlán traenach, roinnte ina gcineálacha lastais

STR_VEHICLE_DETAILS_TRAIN_ARTICULATED_RV_CAPACITY               :{BLACK}Toilleadh: {LTBLUE}

# Vehicle refit
STR_REFIT_CAPTION                                               :{WHITE}{VEHICLE} (Athfeistigh)
STR_REFIT_TITLE                                                 :{GOLD}Roghnaigh an lastas le hiompar:
STR_REFIT_NEW_CAPACITY_COST_OF_REFIT                            :{BLACK}Toilleadh nua: {GOLD}{CARGO_LONG}{}{BLACK}Costas an aisfheistithe: {RED}{CURRENCY_LONG}
STR_REFIT_NEW_CAPACITY_INCOME_FROM_REFIT                        :{BLACK}Toilleadh nua: {GOLD}{CARGO_LONG}{}{BLACK}Ioncam ón athfheistiú: {GREEN}{CURRENCY_LONG}
STR_REFIT_NEW_CAPACITY_COST_OF_AIRCRAFT_REFIT                   :{BLACK}Toilleadh nua: {GOLD}{CARGO_LONG}, {GOLD}{CARGO_LONG}{}{BLACK}Costas athfheistithe: {RED}{CURRENCY_LONG}
STR_REFIT_NEW_CAPACITY_INCOME_FROM_AIRCRAFT_REFIT               :{BLACK}Toilleadh nua: {GOLD}{CARGO_LONG}, {GOLD}{CARGO_LONG}{}{BLACK}Ioncam ón athfheistiú: {GREEN}{CURRENCY_LONG}
STR_REFIT_SELECT_VEHICLES_TOOLTIP                               :{BLACK}Roghnaigh na feithiclí le hathfheistiú. Is féidir níos mó ná feithicil amháin a roghnú trí tharraingt leis an luch. Roghnófar an fheithicil iomlán má chliceáltar ar spás folamh. Roghnófar feithicil agus an slabhra ina dhiaidh le Ctrl+Cliceáil

###length VEHICLE_TYPES
STR_REFIT_TRAIN_LIST_TOOLTIP                                    :{BLACK}Roghnaigh an cineál lastais a iompróidh an traein
STR_REFIT_ROAD_VEHICLE_LIST_TOOLTIP                             :{BLACK}Roghnaigh an cineál lastais a iompróidh an fheithicil bóthair
STR_REFIT_SHIP_LIST_TOOLTIP                                     :{BLACK}Roghnaigh an cineál lastais a iompróidh an long
STR_REFIT_AIRCRAFT_LIST_TOOLTIP                                 :{BLACK}Roghnaigh an cineál lastais a iompróidh an t-aerárthach

###length VEHICLE_TYPES
STR_REFIT_TRAIN_REFIT_BUTTON                                    :{BLACK}Athfheistigh traein
STR_REFIT_ROAD_VEHICLE_REFIT_BUTTON                             :{BLACK}Athfheistigh feithicil bóthair
STR_REFIT_SHIP_REFIT_BUTTON                                     :{BLACK}Athfheistigh long
STR_REFIT_AIRCRAFT_REFIT_BUTTON                                 :{BLACK}Athfheistigh aerárthach

###length VEHICLE_TYPES
STR_REFIT_TRAIN_REFIT_TOOLTIP                                   :{BLACK}Athfheistigh traein chun an cineál lastais atá aibhsithe a iompar
STR_REFIT_ROAD_VEHICLE_REFIT_TOOLTIP                            :{BLACK}Athfheistigh feithicil bóthair chun an cineál lastais atá aibhsithe a iompar
STR_REFIT_SHIP_REFIT_TOOLTIP                                    :{BLACK}Athfheistigh long chun an cineál lastais atá aibhsithe a iompar
STR_REFIT_AIRCRAFT_REFIT_TOOLTIP                                :{BLACK}Athfheistigh aerárthach chun an cineál lastais atá aibhsithe a iompar

# Order view
STR_ORDERS_CAPTION                                              :{WHITE}{VEHICLE} (Orduithe)
STR_ORDERS_TIMETABLE_VIEW                                       :{BLACK}Amchlár
STR_ORDERS_TIMETABLE_VIEW_TOOLTIP                               :{BLACK}Athraigh chuig amharc an amchláir

STR_ORDERS_LIST_TOOLTIP                                         :{BLACK}Liosta na n-orduithe - cliceáil ar ordú chun é a aibhisiú. Is féidir scrollú chuig an stáisiún le Ctrl+Cliceáil
STR_ORDER_INDEX                                                 :{COMMA}:{NBSP}
STR_ORDER_TEXT                                                  :{STRING} {STRING} {STRING}

STR_ORDERS_END_OF_ORDERS                                        :- - Deireadh na nOrduithe - -
STR_ORDERS_END_OF_SHARED_ORDERS                                 :- - Deireadh na nOrduithe Comhroinnte - -

# Order bottom buttons
STR_ORDER_NON_STOP                                              :{BLACK}Gan stad
STR_ORDER_GO_TO                                                 :Gabh chuig
STR_ORDER_GO_NON_STOP_TO                                        :Gabh gan stad chuig
STR_ORDER_GO_VIA                                                :Gabh trí
STR_ORDER_GO_NON_STOP_VIA                                       :Gabh gan stad trí
STR_ORDER_TOOLTIP_NON_STOP                                      :{BLACK}Athraigh an chaoi a stoptar san ordú aibhsithe

STR_ORDER_TOGGLE_FULL_LOAD                                      :{BLACK}Lasta iomlán de lastas ar bith
STR_ORDER_DROP_LOAD_IF_POSSIBLE                                 :Lódáil má tá fáil air
STR_ORDER_DROP_FULL_LOAD_ALL                                    :Lasta iomlán de gach lastas
STR_ORDER_DROP_FULL_LOAD_ANY                                    :Lasta iomlán de lastas ar bith
STR_ORDER_DROP_NO_LOADING                                       :Ná lódáil
STR_ORDER_TOOLTIP_FULL_LOAD                                     :{BLACK}Athraigh an chaoi a lódáiltear san ordú aibhsithe

STR_ORDER_TOGGLE_UNLOAD                                         :{BLACK}Dílódáil gach rud
STR_ORDER_DROP_UNLOAD_IF_ACCEPTED                               :Dílódáil má ghlactar leis
STR_ORDER_DROP_UNLOAD                                           :Dílódáil gach rud
STR_ORDER_DROP_TRANSFER                                         :Aistrigh
STR_ORDER_DROP_NO_UNLOADING                                     :Ná dílódáil
STR_ORDER_TOOLTIP_UNLOAD                                        :{BLACK}Athraigh an chaoil a dílódáiltear san ordú aibhsithe

STR_ORDER_REFIT                                                 :{BLACK}Athfheistigh
STR_ORDER_REFIT_TOOLTIP                                         :{BLACK}Roghnaigh an cineál lastais le hathfheistiú chuig san ordú seo. Bainfear an t-ordú athfheistithe le Ctrl+Cliceáil
STR_ORDER_REFIT_AUTO                                            :{BLACK}Athfheistigh ag stáisiún
STR_ORDER_REFIT_AUTO_TOOLTIP                                    :{BLACK}Roghnaigh an cineál lastais a ndéanfar athfeistiú chuige san ordú seo. Ctrl+Cliceáil chun an t-ordú athfheistithe a bhaint. Ní dhéanfar athfheistiú ag stáisiún ach amháin má cheadaíonn an fheithicil sin
STR_ORDER_DROP_REFIT_AUTO                                       :Lastas seasta
STR_ORDER_DROP_REFIT_AUTO_ANY                                   :Lastas atá ar fáil

STR_ORDER_SERVICE                                               :{BLACK}Seirbhísigh
STR_ORDER_DROP_GO_ALWAYS_DEPOT                                  :Téigh i gcónaí
STR_ORDER_DROP_SERVICE_DEPOT                                    :Seirbhísigh más gá
STR_ORDER_DROP_HALT_DEPOT                                       :Stop
STR_ORDER_SERVICE_TOOLTIP                                       :{BLACK}Téigh thar an t-ordú seo ach amháin má theastaíonn seirbhísiú

STR_ORDER_CONDITIONAL_VARIABLE_TOOLTIP                          :{BLACK}Sonraí feithicle a bhunófar an léim air

# Conditional order variables, must follow order of OrderConditionVariable enum
###length 8
STR_ORDER_CONDITIONAL_LOAD_PERCENTAGE                           :Céatadán lódáilte
STR_ORDER_CONDITIONAL_RELIABILITY                               :Iontaofacht
STR_ORDER_CONDITIONAL_MAX_SPEED                                 :Luas uasta
STR_ORDER_CONDITIONAL_AGE                                       :Aois na feithicle (blianta)
STR_ORDER_CONDITIONAL_REQUIRES_SERVICE                          :Seirbhís ag teastáil
STR_ORDER_CONDITIONAL_UNCONDITIONALLY                           :I gcónaí
STR_ORDER_CONDITIONAL_REMAINING_LIFETIME                        :Saolré fágtha (blianta)
STR_ORDER_CONDITIONAL_MAX_RELIABILITY                           :Iontaofacht uasta
###next-name-looks-similar

STR_ORDER_CONDITIONAL_COMPARATOR_TOOLTIP                        :{BLACK}Conas sonraí na feithicle a chur i gcomparáid leis an luach a tugadh
STR_ORDER_CONDITIONAL_COMPARATOR_EQUALS                         :cothrom le
STR_ORDER_CONDITIONAL_COMPARATOR_NOT_EQUALS                     :gan a bheith cothrom le
STR_ORDER_CONDITIONAL_COMPARATOR_LESS_THAN                      :níos lú ná
STR_ORDER_CONDITIONAL_COMPARATOR_LESS_EQUALS                    :níos lú nó cothrom le
STR_ORDER_CONDITIONAL_COMPARATOR_MORE_THAN                      :níos mó ná
STR_ORDER_CONDITIONAL_COMPARATOR_MORE_EQUALS                    :níos mó nó cothrom le
STR_ORDER_CONDITIONAL_COMPARATOR_IS_TRUE                        :fíor
STR_ORDER_CONDITIONAL_COMPARATOR_IS_FALSE                       :bréagach

STR_ORDER_CONDITIONAL_VALUE_TOOLTIP                             :{BLACK}An luach a chuirfear sonraí na feithicle i gcomparáid leis
STR_ORDER_CONDITIONAL_VALUE_CAPT                                :{WHITE}Iontráil luach le comparáid a dhéanamh leis

STR_ORDERS_SKIP_BUTTON                                          :{BLACK}Téigh thar
STR_ORDERS_SKIP_TOOLTIP                                         :{BLACK}Téigh thar an t-ordú reatha, agus tosaigh ag an chéad cheann eile. Is féidir scipeáil chuig an ordú roghnaithe le Ctrl+Cliceáil

STR_ORDERS_DELETE_BUTTON                                        :{BLACK}Scrios
STR_ORDERS_DELETE_TOOLTIP                                       :{BLACK}Scrios an t-ordú aibhsithe
STR_ORDERS_DELETE_ALL_TOOLTIP                                   :{BLACK}Scrios gach ordú
STR_ORDERS_STOP_SHARING_BUTTON                                  :{BLACK}Cuir deireadh le comhroinnt
STR_ORDERS_STOP_SHARING_TOOLTIP                                 :{BLACK}Cuir deireadh le comhroinnt liosta na n-orduithe. Scriostar gach ordú don fheithicil seo chomh maith le Ctrl+Cliceáil

STR_ORDERS_GO_TO_BUTTON                                         :{BLACK}Gabh Chuig
STR_ORDER_GO_TO_NEAREST_DEPOT                                   :Gabh chuig an iosta is gaire
STR_ORDER_GO_TO_NEAREST_HANGAR                                  :Gabh chuig an haingear is gaire
STR_ORDER_CONDITIONAL                                           :Léim choinníollach ordaithe
STR_ORDER_SHARE                                                 :Comhroinn orduithe
STR_ORDERS_GO_TO_TOOLTIP                                        :{BLACK}Ionsáigh ordú nua roimh an ordú aibhsithe, nó cuir le deireadh an liosta é. Le Ctrl, beidh orduithe stáisiúin 'lasta iomlán de lastas ar bith', beidh orduithe do phointí bealaigh 'gan stad' agus beidh orduithe d'iostaí 'déan seirbhísiú'

STR_ORDERS_VEH_WITH_SHARED_ORDERS_LIST_TOOLTIP                  :{BLACK}Taispeáin gach feithicil a dhéanann an sceideal seo a chomhroinnt

# String parts to build the order string
STR_ORDER_GO_TO_WAYPOINT                                        :Gabh trí {WAYPOINT}
STR_ORDER_GO_NON_STOP_TO_WAYPOINT                               :Gabh gan stad trí {WAYPOINT}

STR_ORDER_SERVICE_AT                                            :Seirbhísigh ag
STR_ORDER_SERVICE_NON_STOP_AT                                   :Seirbhísigh gan stad ag

STR_ORDER_NEAREST_DEPOT                                         :is gaire
STR_ORDER_NEAREST_HANGAR                                        :an Haingear is gaire
###length 3
STR_ORDER_TRAIN_DEPOT                                           :Iosta Traenach
STR_ORDER_ROAD_VEHICLE_DEPOT                                    :Iosta Feithiclí Bóthair
STR_ORDER_SHIP_DEPOT                                            :Iosta Traenach
###next-name-looks-similar

STR_ORDER_GO_TO_NEAREST_DEPOT_FORMAT                            :{STRING} {STRING} {STRING}
STR_ORDER_GO_TO_DEPOT_FORMAT                                    :{STRING} {DEPOT}

STR_ORDER_REFIT_ORDER                                           :(Athfheistigh go {STRING})
STR_ORDER_REFIT_STOP_ORDER                                      :(Athfheistigh go {STRING} agus stop)
STR_ORDER_STOP_ORDER                                            :(Stop)

STR_ORDER_GO_TO_STATION                                         :{STRING} {STATION} {STRING}
STR_ORDER_GO_TO_STATION_CAN_T_USE_STATION                       :{PUSH_COLOUR}{RED}(Ní féidir an stáisiún a úsáid){POP_COLOUR} {STRING} {STATION} {STRING}

STR_ORDER_IMPLICIT                                              :(Uathoibríoch)

STR_ORDER_FULL_LOAD                                             :(Lasta iomlán)
STR_ORDER_FULL_LOAD_ANY                                         :(Lasta iomlán de lastas ar bith)
STR_ORDER_NO_LOAD                                               :(Ná lódáil)
STR_ORDER_UNLOAD                                                :(Dílódáil agus tóg lastas)
STR_ORDER_UNLOAD_FULL_LOAD                                      :(Dílódáil agus fan ar lasta iomlán)
STR_ORDER_UNLOAD_FULL_LOAD_ANY                                  :(Dílódáil agus fan ar lasta iomlán ar bith)
STR_ORDER_UNLOAD_NO_LOAD                                        :(Dílódáil agus fág folamh)
STR_ORDER_TRANSFER                                              :(Aistrigh agus tóg lastas)
STR_ORDER_TRANSFER_FULL_LOAD                                    :(Aistrigh agus fan ar lasta iomlán)
STR_ORDER_TRANSFER_FULL_LOAD_ANY                                :(Aistrigh agus fan ar lasta iomlán ar bith)
STR_ORDER_TRANSFER_NO_LOAD                                      :(Aistrigh agus fág folamh)
STR_ORDER_NO_UNLOAD                                             :(Ná dílódáil agus tóg lastas)
STR_ORDER_NO_UNLOAD_FULL_LOAD                                   :(Ná dílódáil agus fan ar lasta iomlán)
STR_ORDER_NO_UNLOAD_FULL_LOAD_ANY                               :(Ná dílódáil agus fan ar lasta iomlán ar bith)
STR_ORDER_NO_UNLOAD_NO_LOAD                                     :(Ná dílódáil agus ná lódáil)

STR_ORDER_AUTO_REFIT                                            :(Athfheistigh go {STRING})
STR_ORDER_FULL_LOAD_REFIT                                       :(Lastas iomlán le hathfheistiú go {STRING})
STR_ORDER_FULL_LOAD_ANY_REFIT                                   :(Lastas iomlán de lastas ar bith le hathfheistiú go {STRING})
STR_ORDER_UNLOAD_REFIT                                          :(Dílódáil agus tóg lastas le hathfheistiú go {STRING})
STR_ORDER_UNLOAD_FULL_LOAD_REFIT                                :(Dílódáil agus fan ar lastas iomlán le hathfheistiú go {STRING})
STR_ORDER_UNLOAD_FULL_LOAD_ANY_REFIT                            :(Dílódáil agus fan ar aon lód iomlán le hathfheistiú go {STRING})
STR_ORDER_TRANSFER_REFIT                                        :(Aistrigh agus tóg lastas le hathfheistiú go {STRING})
STR_ORDER_TRANSFER_FULL_LOAD_REFIT                              :(Aistrigh agus fan ar lód iomlán le hathfeistiú go {STRING})
STR_ORDER_TRANSFER_FULL_LOAD_ANY_REFIT                          :(Aistrigh agus fan ar aon lód iomlán le hathfheistiú go {STRING})
STR_ORDER_NO_UNLOAD_REFIT                                       :(Ná dílódáil agus tóg lastas le hathfeistiú go {STRING})
STR_ORDER_NO_UNLOAD_FULL_LOAD_REFIT                             :(Ná dílódáil agus fan ar lód iomlán le hathfheistiú go {STRING})
STR_ORDER_NO_UNLOAD_FULL_LOAD_ANY_REFIT                         :(Ná dílódáil agus fan ar aon lód iomlán le hathfeistiú go {STRING})

STR_ORDER_AUTO_REFIT_ANY                                        :lastas atá ar fáil

###length 3
STR_ORDER_STOP_LOCATION_NEAR_END                                :[taobh is gaire]
STR_ORDER_STOP_LOCATION_MIDDLE                                  :[lár]
STR_ORDER_STOP_LOCATION_FAR_END                                 :[taobh is faide]

STR_ORDER_OUT_OF_RANGE                                          :{RED} (Tá an chéad cheann scríbe eile as raon)

STR_ORDER_CONDITIONAL_UNCONDITIONAL                             :Léim chuig ordú {COMMA}
STR_ORDER_CONDITIONAL_NUM                                       :Léim chuig ordú {COMMA} nuair {STRING} {STRING} {COMMA}
STR_ORDER_CONDITIONAL_TRUE_FALSE                                :Léim chuig ordú {COMMA} nuair {STRING} {STRING}

STR_INVALID_ORDER                                               :{RED} (Ordú neamhbhailí)

# Time table window
STR_TIMETABLE_TITLE                                             :{WHITE}{VEHICLE} (Amchlár)
STR_TIMETABLE_ORDER_VIEW                                        :{BLACK}Orduithe
STR_TIMETABLE_ORDER_VIEW_TOOLTIP                                :{BLACK}Athraigh chuig amharc na n-orduithe

STR_TIMETABLE_TOOLTIP                                           :{BLACK}Amchlár - cliceáil ar ordú chun é a aibhsiú

STR_TIMETABLE_NO_TRAVEL                                         :Ná taisteal
STR_TIMETABLE_NOT_TIMETABLEABLE                                 :Taisteal (uathoibríoch; curtha ar an gclár ama ag an chéad ordú de láimh eile)
STR_TIMETABLE_TRAVEL_NOT_TIMETABLED                             :Taisteal (gan amchlár)
STR_TIMETABLE_TRAVEL_NOT_TIMETABLED_SPEED                       :Taisteal (gan amchlár) ag {2:VELOCITY} ar a mhéad
STR_TIMETABLE_TRAVEL_FOR                                        :Taisteal ar feadh {STRING}
STR_TIMETABLE_TRAVEL_FOR_SPEED                                  :Taisteal ar feadh {STRING} le {VELOCITY} ar a mhéad
STR_TIMETABLE_TRAVEL_FOR_ESTIMATED                              :Taisteal (ar feadh {STRING}, gan amchlár)
STR_TIMETABLE_TRAVEL_FOR_SPEED_ESTIMATED                        :Taisteal (ar feadh {STRING}, gan amchlár) ag {VELOCITY} ar a mhéad
STR_TIMETABLE_STAY_FOR_ESTIMATED                                :(fan ar feadh {STRING}, gan amchlár)
STR_TIMETABLE_AND_TRAVEL_FOR_ESTIMATED                          :(taisteal ar feadh {STRING}, gan amchlár)
STR_TIMETABLE_STAY_FOR                                          :agus fan ar feadh {STRING}
STR_TIMETABLE_AND_TRAVEL_FOR                                    :agus taisteal ar feadh {STRING}
STR_TIMETABLE_DAYS                                              :{COMMA} lá{P "" "" "" "" ""}
STR_TIMETABLE_TICKS                                             :{COMMA} {P th th th dt t}ic

STR_TIMETABLE_TOTAL_TIME                                        :{BLACK}Tógfaidh sé {STRING} an t-amchlár seo a chur i gcrích
STR_TIMETABLE_TOTAL_TIME_INCOMPLETE                             :{BLACK}Glacfaidh sé ar a laghad {STRING} chun an t-amhchlár seo a chur i gcrích (níl gach rud ar an amchlár)

STR_TIMETABLE_STATUS_ON_TIME                                    :{BLACK}Tá an fheithicil seo ag rith ar am faoi láthair
STR_TIMETABLE_STATUS_LATE                                       :{BLACK}Tá an fheithicil seo ag rith {STRING} mall faoi láthair
STR_TIMETABLE_STATUS_EARLY                                      :{BLACK}Tá an fheithicil seo ag rith {STRING} luath faoi láthair
STR_TIMETABLE_STATUS_NOT_STARTED                                :{BLACK}Níor thosaigh an t-amchlár seo fós
STR_TIMETABLE_STATUS_START_AT                                   :{BLACK}Tosóidh an t-amchlár seo ag {STRING}

STR_TIMETABLE_STARTING_DATE                                     :{BLACK}Dáta tosaigh
STR_TIMETABLE_STARTING_DATE_TOOLTIP                             :{BLACK}Roghnaigh dáta mar phointe tosaigh don amchlár seo. Ctrl+Cliceáil chun pointe tosaigh an amchlár a shocrú agus gach feithicil a chomhroinneann an t-ordú seo a dháileadh go cothrom bunaithe ar a hordú coibhneasta, fiú má tá amchlár iomlán ann don ordú sin

STR_TIMETABLE_CHANGE_TIME                                       :{BLACK}Athraigh Am
STR_TIMETABLE_WAIT_TIME_TOOLTIP                                 :{BLACK}Athraigh an méid ama ar chóir don ordú aibhsithe a thógáil

STR_TIMETABLE_CLEAR_TIME                                        :{BLACK}Glan Am
STR_TIMETABLE_CLEAR_TIME_TOOLTIP                                :{BLACK}Glan an méid ama don ordú aibhsithe

STR_TIMETABLE_CHANGE_SPEED                                      :{BLACK}Athraigh Teorainn Luais
STR_TIMETABLE_CHANGE_SPEED_TOOLTIP                              :{BLACK}Athraigh uas-luas taistil an ordaithe aibhsithe

STR_TIMETABLE_CLEAR_SPEED                                       :{BLACK}Glan Teorainn Luais
STR_TIMETABLE_CLEAR_SPEED_TOOLTIP                               :{BLACK}Glan uas-luas taistil an ordaithe aibhsithe

STR_TIMETABLE_RESET_LATENESS                                    :{BLACK}Athshocraigh an tAmadóir Moille
STR_TIMETABLE_RESET_LATENESS_TOOLTIP                            :{BLACK}Athshocraigh an t-amadóir moille, le go mbeidh an fheithicil ar am

STR_TIMETABLE_AUTOFILL                                          :{BLACK}Uathlíon
STR_TIMETABLE_AUTOFILL_TOOLTIP                                  :{BLACK}Líon an amchlár go huathoibríoch leis na luachanna ón gcéad aistear eile (Ctrl+Cliceáil chun iarracht a dhéanamh amanna feithimh a choinneáil)

STR_TIMETABLE_EXPECTED                                          :{BLACK}Ag súil leis
STR_TIMETABLE_SCHEDULED                                         :{BLACK}Sceidealta
STR_TIMETABLE_EXPECTED_TOOLTIP                                  :{BLACK}Athraigh idir an t-am a bhfuil súil leis agus an t-am sceidealta

STR_TIMETABLE_ARRIVAL_ABBREVIATION                              :I:
STR_TIMETABLE_DEPARTURE_ABBREVIATION                            :F:


# Date window (for timetable)
STR_DATE_CAPTION                                                :{WHITE}Socraigh dáta
STR_DATE_SET_DATE                                               :{BLACK}Socraigh dáta
STR_DATE_SET_DATE_TOOLTIP                                       :{BLACK}Úsáid an dáta roghnaithe mar dáta tosaigh don amchlár
STR_DATE_DAY_TOOLTIP                                            :{BLACK}Roghnaigh lá
STR_DATE_MONTH_TOOLTIP                                          :{BLACK}Roghnaigh mí
STR_DATE_YEAR_TOOLTIP                                           :{BLACK}Roghnaigh bliain


# AI debug window
STR_AI_DEBUG                                                    :{WHITE}Dífhabhtú AI/Scripteanna Cluiche
STR_AI_DEBUG_NAME_AND_VERSION                                   :{BLACK}{STRING} (v{NUM})
STR_AI_DEBUG_NAME_TOOLTIP                                       :{BLACK}Ainm na scripte
STR_AI_DEBUG_SETTINGS                                           :{BLACK}Socruithe an AI
STR_AI_DEBUG_SETTINGS_TOOLTIP                                   :{BLACK}Athraigh socruithe an AI
STR_AI_DEBUG_RELOAD                                             :{BLACK}Athlódáil an AI
STR_AI_DEBUG_RELOAD_TOOLTIP                                     :{BLACK}Maraigh an AI, athlódáil an script agus atosaigh an AI
STR_AI_DEBUG_BREAK_STR_ON_OFF_TOOLTIP                           :{BLACK}Cumasaigh/díchumasaigh briseadh nuair is ionann teachtaireacht loga an AI agus teaghrán an bhriste
STR_AI_DEBUG_BREAK_ON_LABEL                                     :{BLACK}Briseadh ar:
STR_AI_DEBUG_BREAK_STR_OSKTITLE                                 :{BLACK}Briseadh air
STR_AI_DEBUG_BREAK_STR_TOOLTIP                                  :{BLACK}Nuair a bheidh teachtaireacht loga AI mar an gcéanna leis an teaghrán seo, cuirtear an cluiche ar sos.
STR_AI_DEBUG_MATCH_CASE                                         :{BLACK}Meaitseáil an cás
STR_AI_DEBUG_MATCH_CASE_TOOLTIP                                 :{BLACK}Déan scoránú idir an cás a mheaitseáil agus teachtaireachtaí loga an AI á gcur i gcomparáid le teaghrán an bhriste
STR_AI_DEBUG_CONTINUE                                           :{BLACK}Lean ar aghaidh
STR_AI_DEBUG_CONTINUE_TOOLTIP                                   :{BLACK}Cuir deireadh leis an sos agus lean leis an AI
STR_AI_DEBUG_SELECT_AI_TOOLTIP                                  :{BLACK}Amharc ar aschur dífhabhtaithe an AI seo
STR_AI_GAME_SCRIPT                                              :{BLACK}Script Cluiche
STR_AI_GAME_SCRIPT_TOOLTIP                                      :{BLACK}Seiceáil loga na Scripte Cluiche

STR_ERROR_AI_NO_AI_FOUND                                        :Níor aimsíodh AI feiliúnach le lódáil.{}Is AI caoch é an AI seo agus ní dhéanfaidh sé aon rud.{}Is féidir leat roinnt AI a íoslódáil leis an gcóras 'Inneachar Ar Líne'..
STR_ERROR_AI_PLEASE_REPORT_CRASH                                :{WHITE}Thuairteáil ceann de na AIanna atá ar rith. Déan é seo a thuairisciú d'údar an AI le do thoil, le seat scáileáin den Fhuinneog Dífhabhtaithe AI ag gabháil leis.
STR_ERROR_AI_DEBUG_SERVER_ONLY                                  :{YELLOW}Níl an fhuinneog Dífhabhtú AI ar fáil ach don fhreastalaí amháin

# AI configuration window
STR_AI_CONFIG_CAPTION                                           :{WHITE}Cumrú AI
STR_AI_CONFIG_GAMELIST_TOOLTIP                                  :{BLACK}An Script Cluiche a lódálfar sa chéad chluiche eile
STR_AI_CONFIG_AILIST_TOOLTIP                                    :{BLACK}Na AInna a lódálfar sa chéad chluiche eile
STR_AI_CONFIG_HUMAN_PLAYER                                      :Imreoir Daonna
STR_AI_CONFIG_RANDOM_AI                                         :AI Randamach
STR_AI_CONFIG_NONE                                              :(ceann ar bith)

STR_AI_CONFIG_MOVE_UP                                           :{BLACK}Bog Suas
STR_AI_CONFIG_MOVE_UP_TOOLTIP                                   :{BLACK}Bog an AI roghnaithe suas an liosta
STR_AI_CONFIG_MOVE_DOWN                                         :{BLACK}Bog Síos
STR_AI_CONFIG_MOVE_DOWN_TOOLTIP                                 :{BLACK}Bog an AI roghnaithe síos sa liosta

STR_AI_CONFIG_GAMESCRIPT                                        :{SILVER}Script Cluiche
STR_AI_CONFIG_AI                                                :{SILVER}AInna

STR_AI_CONFIG_CHANGE                                            :{BLACK}Roghnaigh {STRING}
STR_AI_CONFIG_CHANGE_NONE                                       :
STR_AI_CONFIG_CHANGE_AI                                         :AI
STR_AI_CONFIG_CHANGE_GAMESCRIPT                                 :Script Cluiche
STR_AI_CONFIG_CHANGE_TOOLTIP                                    :{BLACK}Lódáil script eile
STR_AI_CONFIG_CONFIGURE                                         :{BLACK}Cumraigh
STR_AI_CONFIG_CONFIGURE_TOOLTIP                                 :{BLACK}Cumraigh paraiméadair an AI

# Available AIs window
STR_AI_LIST_CAPTION                                             :{WHITE}{STRING} atá ar fáil
STR_AI_LIST_CAPTION_AI                                          :AInna
STR_AI_LIST_CAPTION_GAMESCRIPT                                  :Scripteanna Cluichí
STR_AI_LIST_TOOLTIP                                             :{BLACK}Cliceáil chun AI a roghnú

STR_AI_LIST_AUTHOR                                              :{LTBLUE}Údar: {ORANGE}{STRING}
STR_AI_LIST_VERSION                                             :{LTBLUE}Leagan: {ORANGE}{NUM}
STR_AI_LIST_URL                                                 :{LTBLUE}URL: {ORANGE}{STRING}

STR_AI_LIST_ACCEPT                                              :{BLACK}Glac leis
STR_AI_LIST_ACCEPT_TOOLTIP                                      :{BLACK}Roghnaigh an AI aibhsithe
STR_AI_LIST_CANCEL                                              :{BLACK}Cuir ar ceal
STR_AI_LIST_CANCEL_TOOLTIP                                      :{BLACK}Ná hathraigh an AI

STR_SCREENSHOT_CAPTION                                          :{WHITE}Seat scáileáin a thógáil
STR_SCREENSHOT_SCREENSHOT                                       :{BLACK}Gnáth-seat scáileáin
STR_SCREENSHOT_ZOOMIN_SCREENSHOT                                :{BLACK}Seat scáileáin zúmáilte isteach go hiomlán
STR_SCREENSHOT_DEFAULTZOOM_SCREENSHOT                           :{BLACK}Seat scáileáin le zúmáil réamhshocraithe
STR_SCREENSHOT_WORLD_SCREENSHOT                                 :{BLACK}Seat scáileáin den léarscáil iomlán
STR_SCREENSHOT_HEIGHTMAP_SCREENSHOT                             :{BLACK}Seat scáileáin den mhapa airde
STR_SCREENSHOT_MINIMAP_SCREENSHOT                               :{BLACK}Seat scáileáin den mhion-léarscáil

# AI Parameters
STR_AI_SETTINGS_CAPTION                                         :{WHITE}Paraiméadair {STRING}
STR_AI_SETTINGS_CAPTION_AI                                      :AI
STR_AI_SETTINGS_CAPTION_GAMESCRIPT                              :Script an Chluiche
STR_AI_SETTINGS_CLOSE                                           :{BLACK}Dún
STR_AI_SETTINGS_RESET                                           :{BLACK}Athshocraigh
STR_AI_SETTINGS_SETTING                                         :{STRING}: {ORANGE}{STRING}
STR_AI_SETTINGS_START_DELAY                                     :Líon na laethanta a thógfaidh sé chun an AI seo a thosú tar éis an ceann roimhe (a bheag nó a mhór): {ORANGE}{STRING}


# Textfile window
STR_TEXTFILE_WRAP_TEXT                                          :{WHITE}Timthriall téacs
STR_TEXTFILE_WRAP_TEXT_TOOLTIP                                  :{BLACK}Timthriall téacs na fuinneoige sa chaoi go mbeidh sé ar fad ann gan gá duit scrollú
STR_TEXTFILE_VIEW_README                                        :{BLACK}Amharc ar léigh mé
STR_TEXTFILE_VIEW_CHANGELOG                                     :{BLACK}Loga na n-athruithe
STR_TEXTFILE_VIEW_LICENCE                                       :{BLACK}Ceadúnas
###length 3
STR_TEXTFILE_README_CAPTION                                     :{WHITE}{STRING} léigh mé de {STRING}
STR_TEXTFILE_CHANGELOG_CAPTION                                  :{WHITE}{STRING} loga athruithe de {STRING}
STR_TEXTFILE_LICENCE_CAPTION                                    :{WHITE}{STRING} ceadúnas de {STRING}


# Vehicle loading indicators
STR_PERCENT_UP_SMALL                                            :{TINY_FONT}{WHITE}{NUM}%{UP_ARROW}
STR_PERCENT_UP                                                  :{WHITE}{NUM}%{UP_ARROW}
STR_PERCENT_DOWN_SMALL                                          :{TINY_FONT}{WHITE}{NUM}%{DOWN_ARROW}
STR_PERCENT_DOWN                                                :{WHITE}{NUM}%{DOWN_ARROW}
STR_PERCENT_UP_DOWN_SMALL                                       :{TINY_FONT}{WHITE}{NUM}%{UP_ARROW}{DOWN_ARROW}
STR_PERCENT_UP_DOWN                                             :{WHITE}{NUM}%{UP_ARROW}{DOWN_ARROW}
STR_PERCENT_NONE_SMALL                                          :{TINY_FONT}{WHITE}{NUM}%
STR_PERCENT_NONE                                                :{WHITE}{NUM}%

# Income 'floats'
STR_INCOME_FLOAT_COST_SMALL                                     :{TINY_FONT}{RED}Costas: {CURRENCY_LONG}
STR_INCOME_FLOAT_COST                                           :{RED}Costas: {CURRENCY_LONG}
STR_INCOME_FLOAT_INCOME_SMALL                                   :{TINY_FONT}{GREEN}Ioncam: {CURRENCY_LONG}
STR_INCOME_FLOAT_INCOME                                         :{GREEN}Ioncam: {CURRENCY_LONG}
STR_FEEDER_TINY                                                 :{TINY_FONT}{YELLOW}Aistrigh: {CURRENCY_LONG}
STR_FEEDER                                                      :{YELLOW}Aistrigh: {CURRENCY_LONG}
STR_FEEDER_INCOME_TINY                                          :{TINY_FONT}{YELLOW}Aistriú: {CURRENCY_LONG}{WHITE} / {GREEN}Ioncam: {CURRENCY_LONG}
STR_FEEDER_INCOME                                               :{YELLOW}Aistriú: {CURRENCY_LONG}{WHITE} / {GREEN}Ioncam: {CURRENCY_LONG}
STR_FEEDER_COST_TINY                                            :{TINY_FONT}{YELLOW}Aistriú: {CURRENCY_LONG}{WHITE} / {RED}Costas: {CURRENCY_LONG}
STR_FEEDER_COST                                                 :{YELLOW}Aistriú: {CURRENCY_LONG}{WHITE} / {RED}Costas: {CURRENCY_LONG}
STR_MESSAGE_ESTIMATED_COST                                      :{WHITE}Costas Measta: {CURRENCY_LONG}
STR_MESSAGE_ESTIMATED_INCOME                                    :{WHITE}Ioncam Measta: {CURRENCY_LONG}

# Saveload messages
STR_ERROR_SAVE_STILL_IN_PROGRESS                                :{WHITE}Fós ag sábháil,{}fan go mbeidh sé críochnaithe!
STR_ERROR_AUTOSAVE_FAILED                                       :{WHITE}Theip ar uathshábháil
STR_ERROR_UNABLE_TO_READ_DRIVE                                  :{BLACK}Ní féidir an tiomántán a léamh
STR_ERROR_GAME_SAVE_FAILED                                      :{WHITE}Theip ar Shábháil Cluiche{}{STRING}
STR_ERROR_UNABLE_TO_DELETE_FILE                                 :{WHITE}Ní féidir comhad a scriosadh
STR_ERROR_GAME_LOAD_FAILED                                      :{WHITE}Theip ar Lódáil Cluiche{}{STRING}
STR_GAME_SAVELOAD_ERROR_BROKEN_INTERNAL_ERROR                   :Earráid inmheánach: {STRING}
STR_GAME_SAVELOAD_ERROR_BROKEN_SAVEGAME                         :Cluiche sábháilte briste - {STRING}
STR_GAME_SAVELOAD_ERROR_TOO_NEW_SAVEGAME                        :Rinneadh an cluiche sábháilte le leagan níos nuaí
STR_GAME_SAVELOAD_ERROR_FILE_NOT_READABLE                       :Níl an comhad inléite
STR_GAME_SAVELOAD_ERROR_FILE_NOT_WRITEABLE                      :Níl an comhad inscríofa
STR_GAME_SAVELOAD_ERROR_DATA_INTEGRITY_CHECK_FAILED             :Theip ar seiceáil sláine na sonraí
STR_GAME_SAVELOAD_ERROR_PATCHPACK                               :Rinneadh an cluiche sábháilte le leagan a modhnaíodh
STR_GAME_SAVELOAD_NOT_AVAILABLE                                 :<níl sé ar fáil>
STR_WARNING_LOADGAME_REMOVED_TRAMS                              :{WHITE}Sábháladh an cluiche i leagan gan tacaíocht do thramanna. Baineadh gach tram.

# Map generation messages
STR_ERROR_COULD_NOT_CREATE_TOWN                                 :{WHITE}Tobscoireadh den chruthú léarscáile...{}... níl aon suíomh oiriúnach do bhailte
STR_ERROR_NO_TOWN_IN_SCENARIO                                   :{WHITE}... níl aon bhaile sa scéal seo

STR_ERROR_PNGMAP                                                :{WHITE}Ní féidir tírdhreach a lódáil ó PNG...
STR_ERROR_PNGMAP_FILE_NOT_FOUND                                 :{WHITE}... níor aimsíodh an comhad.
STR_ERROR_PNGMAP_IMAGE_TYPE                                     :{WHITE}... níorbh fhéidir an cineál íomhá a thiontú. íomhá PNG 8 nó 24 giotán ag teastáil.
STR_ERROR_PNGMAP_MISC                                           :{WHITE}... chuaigh rud éigin mícheart, sin a bhfuil le rá. Ár leithscéal. (gach seans go bhfuil comhad truaillithe)

STR_ERROR_BMPMAP                                                :{WHITE}Ní féidir tírdhreach a lódáil ó BMP...
STR_ERROR_BMPMAP_IMAGE_TYPE                                     :{WHITE}... níorbh fhéidir an cineál íomhá a thiontú.

STR_ERROR_HEIGHTMAP_TOO_LARGE                                   :{WHITE}... tá an íomhá rómhór

STR_WARNING_HEIGHTMAP_SCALE_CAPTION                             :{WHITE}Rabhadh faoin scála
STR_WARNING_HEIGHTMAP_SCALE_MESSAGE                             :{YELLOW}Ní mholtar duit méid na léarscáile foinsí a athrú an iomarca. Lean leis an nginiúint?

# Soundset messages
STR_WARNING_FALLBACK_SOUNDSET                                   :{WHITE}Níor aimsíodh ach sraith fuaimeanna tacachumais. Má tá fuaimeanna uait, suiteáil sraith fuaimeanna sa chóras íoslódála inneachair.

# Screenshot related messages
STR_WARNING_SCREENSHOT_SIZE_CAPTION                             :{WHITE}Seat scáileán ollmhór
STR_WARNING_SCREENSHOT_SIZE_MESSAGE                             :{YELLOW}Beidh taifeach {COMMA} x {COMMA} pictilín ag an seat scáileáin. D'fhéadfadh sé go dtógfaidh sé píosa an seat scáileáin a thógáil. An mian leat leanúint ar aghaidh?

STR_MESSAGE_HEIGHTMAP_SUCCESSFULLY                              :{WHITE}Sábháladh an léarscáil airde mar '{STRING}'. Is é {NUM} an airde atá ag an mbeann is airde
STR_MESSAGE_SCREENSHOT_SUCCESSFULLY                             :{WHITE}Sábháladh an seat scáileáin mar '{STRING}'
STR_ERROR_SCREENSHOT_FAILED                                     :{WHITE}Theip ar an seat scáileáin!

# Error message titles
STR_ERROR_MESSAGE_CAPTION                                       :{YELLOW}Teachtaireacht
STR_ERROR_MESSAGE_CAPTION_OTHER_COMPANY                         :{YELLOW}Teachtaireacht ó {STRING}

# Generic construction errors
STR_ERROR_OFF_EDGE_OF_MAP                                       :{WHITE}Thar taobh na léarscáile
STR_ERROR_TOO_CLOSE_TO_EDGE_OF_MAP                              :{WHITE}Roghearr do thaobh na léarscáile
STR_ERROR_NOT_ENOUGH_CASH_REQUIRES_CURRENCY                     :{WHITE}Níl a ndóthain airgead agat - {CURRENCY_LONG} ag teastáil
STR_ERROR_FLAT_LAND_REQUIRED                                    :{WHITE}Tá talamh réidh ag teastáil
STR_ERROR_LAND_SLOPED_IN_WRONG_DIRECTION                        :{WHITE}Tá fána na talún sa treo mícheart
STR_ERROR_CAN_T_DO_THIS                                         :{WHITE}Ní féidir é seo a dhéanamh...
STR_ERROR_BUILDING_MUST_BE_DEMOLISHED                           :{WHITE}Ní mór an foirgneamh a leagan ar dtús
STR_ERROR_CAN_T_CLEAR_THIS_AREA                                 :{WHITE}Ní féidir an limistéar seo a ghlanadh...
STR_ERROR_SITE_UNSUITABLE                                       :{WHITE}... níl an suíomh oiriúnach
STR_ERROR_ALREADY_BUILT                                         :{WHITE}... tógtha cheana féin
STR_ERROR_OWNED_BY                                              :{WHITE}... is le {STRING} é
STR_ERROR_AREA_IS_OWNED_BY_ANOTHER                              :{WHITE}... is le cuideachta eile an limistéar
STR_ERROR_TERRAFORM_LIMIT_REACHED                               :{WHITE}... baineadh an teorainn tírdhreachaithe amach
STR_ERROR_CLEARING_LIMIT_REACHED                                :{WHITE}... baineadh teorainn glanta na dtíleanna amach
STR_ERROR_TREE_PLANT_LIMIT_REACHED                              :{WHITE}... teorainn chun crainnte a chur bainte amach
STR_ERROR_NAME_MUST_BE_UNIQUE                                   :{WHITE}Caithfidh ainm uathúil a bheith ann
STR_ERROR_GENERIC_OBJECT_IN_THE_WAY                             :{WHITE}Tá {1:STRING} sa bhealach
STR_ERROR_NOT_ALLOWED_WHILE_PAUSED                              :{WHITE}Ní cheadaítear é seo le linn sosa

# Local authority errors
STR_ERROR_LOCAL_AUTHORITY_REFUSES_TO_ALLOW_THIS                 :{WHITE}Ní cheadaíonn údarás áitiúil {TOWN} é seo
STR_ERROR_LOCAL_AUTHORITY_REFUSES_AIRPORT                       :{WHITE}Diúltaíonn údarás áitiúil {TOWN} cead a thabhairt chun aerfort eile a thógáil sa bhaile seo
STR_ERROR_LOCAL_AUTHORITY_REFUSES_NOISE                         :{WHITE}Diúltaíonn údarás áitiúil {TOWN} cead don aerfort mar gheall ar imní faoi thorann
STR_ERROR_BRIBE_FAILED                                          :{WHITE}Fuair cigire réigiúnach amach faoin iarracht a rinne tú breab a thabhairt

# Levelling errors
STR_ERROR_CAN_T_RAISE_LAND_HERE                                 :{WHITE}Ní féidir talamh a ardú anseo...
STR_ERROR_CAN_T_LOWER_LAND_HERE                                 :{WHITE}Ní féidir talamh a ísliú anseo...
STR_ERROR_CAN_T_LEVEL_LAND_HERE                                 :{WHITE}Ní féidir talamh a chothromú anseo...
STR_ERROR_EXCAVATION_WOULD_DAMAGE                               :{WHITE}Dhéanfadh an tochailt damáiste don tollán
STR_ERROR_ALREADY_AT_SEA_LEVEL                                  :{WHITE}... ag leibhéal na farraige cheana féin
STR_ERROR_TOO_HIGH                                              :{WHITE}... ró-ard
STR_ERROR_ALREADY_LEVELLED                                      :{WHITE}... tá sé réidh cheana féin
STR_ERROR_BRIDGE_TOO_HIGH_AFTER_LOWER_LAND                      :{WHITE}Ina dhiaidh sin bheadh an droichead os a chionn ró-ard.

# Company related errors
STR_ERROR_CAN_T_CHANGE_COMPANY_NAME                             :{WHITE}Ní féidir ainm na cuideachta a athrú...
STR_ERROR_CAN_T_CHANGE_PRESIDENT                                :{WHITE}Ní féidir ainm an bhainisteora a athrú...

STR_ERROR_MAXIMUM_PERMITTED_LOAN                                :{WHITE}... is é uasmhéid na hiasachta a cheadaítear ná {CURRENCY_LONG}
STR_ERROR_CAN_T_BORROW_ANY_MORE_MONEY                           :{WHITE}Ní féidir a thuilleadh airgid a fháil ar iasacht...
STR_ERROR_LOAN_ALREADY_REPAYED                                  :{WHITE}... níl aon iasacht le haisíoc
STR_ERROR_CURRENCY_REQUIRED                                     :{WHITE}... {CURRENCY_LONG} ag teastáil
STR_ERROR_CAN_T_REPAY_LOAN                                      :{WHITE}Ní féidir an iasacht a aisíoc...
STR_ERROR_INSUFFICIENT_FUNDS                                    :{WHITE}Ní féidir airgead a thabhairt uait atá ar iasacht ón mbanc...
STR_ERROR_CAN_T_GIVE_MONEY                                      :{WHITE}Ní féidir airgead a thabhairt uait chuig an gcuideachta seo...
STR_ERROR_CAN_T_BUY_COMPANY                                     :{WHITE}Ní féidir an chuideachta a cheannach...
STR_ERROR_CAN_T_BUILD_COMPANY_HEADQUARTERS                      :{WHITE}Ní féidir ceanncheathrú na cuideachta a thógáil...
STR_ERROR_CAN_T_BUY_25_SHARE_IN_THIS                            :{WHITE}Ní féidir sciar 25% a cheannach sa chuideachta seo...
STR_ERROR_CAN_T_SELL_25_SHARE_IN                                :{WHITE}Ní féidir sciar 25% a dhíol sa chuideachta seo...
STR_ERROR_PROTECTED                                             :{WHITE}Níl an chuideachta seo sean go leor le scaireanna a thrádáil fós...

# Town related errors
STR_ERROR_CAN_T_GENERATE_TOWN                                   :{WHITE}Ní féidir baile ar bith a thógáil
STR_ERROR_CAN_T_RENAME_TOWN                                     :{WHITE}Ní féidir an baile a athainmniú...
STR_ERROR_CAN_T_FOUND_TOWN_HERE                                 :{WHITE}Ní féidir baile a bhunú anseo...
STR_ERROR_CAN_T_EXPAND_TOWN                                     :{WHITE}Ní féidir an baile a fhairsingiú...
STR_ERROR_TOO_CLOSE_TO_EDGE_OF_MAP_SUB                          :{WHITE}... roghearr to thaobh na léarscáile
STR_ERROR_TOO_CLOSE_TO_ANOTHER_TOWN                             :{WHITE}... roghearr do bhaile eile
STR_ERROR_TOO_MANY_TOWNS                                        :{WHITE}... an iomarca bailte
STR_ERROR_NO_SPACE_FOR_TOWN                                     :{WHITE}... níl a thuilleadh spáis ar an léarscáil
STR_ERROR_TOWN_EXPAND_WARN_NO_ROADS                             :{WHITE}Ní thógfaidh an baile seo bóithre. Is féidir leat tógáil bóithre a chumasú in Ardsocruithe->Geilleagar->Bailte.
STR_ERROR_ROAD_WORKS_IN_PROGRESS                                :{WHITE}Tá oibreacha bóthair ar bun
STR_ERROR_TOWN_CAN_T_DELETE                                     :{WHITE}Ní féidir an baile seo a scriosadh...{}Ní féidir stáisiún nó iosta atá ag tagairt don bhaile nó do thíle atá faoi úinéireacht an bhaile a bhaint
STR_ERROR_STATUE_NO_SUITABLE_PLACE                              :{WHITE}... níl aon suíomh oiriúnach do dhealbh i lár an bhaile seo

# Industry related errors
STR_ERROR_TOO_MANY_INDUSTRIES                                   :{WHITE}... an iomarca tionscal
STR_ERROR_CAN_T_GENERATE_INDUSTRIES                             :{WHITE}Ní féidir tionscail a chruthú...
STR_ERROR_CAN_T_BUILD_HERE                                      :{WHITE}Ní féidir {STRING} a thógáil anseo...
STR_ERROR_CAN_T_CONSTRUCT_THIS_INDUSTRY                         :{WHITE}Ní féidir an cineál tionscail seo a thógáil anseo...
STR_ERROR_INDUSTRY_TOO_CLOSE                                    :{WHITE}... roghearr do thionscal eile
STR_ERROR_MUST_FOUND_TOWN_FIRST                                 :{WHITE}... is gá baile a bhunú ar dtús
STR_ERROR_ONLY_ONE_ALLOWED_PER_TOWN                             :{WHITE}... ní cheadaítear ach ceann amháin in aghaidh an bhaile
STR_ERROR_CAN_ONLY_BE_BUILT_IN_TOWNS_WITH_POPULATION_OF_1200    :{WHITE}... ní féidir é a thógáil ach i mbailte a bhfuil daonra de 1200 ar a laghad iontu
STR_ERROR_CAN_ONLY_BE_BUILT_IN_RAINFOREST                       :{WHITE}... ní féidir é a thógáil ach i limistéar foraois bháistí
STR_ERROR_CAN_ONLY_BE_BUILT_IN_DESERT                           :{WHITE}... ní féidir é a thógáil ach i limistéar fásaigh
STR_ERROR_CAN_ONLY_BE_BUILT_IN_TOWNS                            :{WHITE}... ní féidir é a thógáil ach i mbailte
STR_ERROR_CAN_ONLY_BE_BUILT_NEAR_TOWN_CENTER                    :{WHITE}... ní féidir é a thógáil ach i lár na mbailte
STR_ERROR_CAN_ONLY_BE_BUILT_IN_LOW_AREAS                        :{WHITE}... ní féidir é a thógáil ach i gceantar íseal
STR_ERROR_CAN_ONLY_BE_POSITIONED                                :{WHITE}... ní féidir é a chur ach in aice le taobhanna na léarscáile
STR_ERROR_FOREST_CAN_ONLY_BE_PLANTED                            :{WHITE}... ní féidir foraois a chur ach taobh thuas den líne sneachta amháin
STR_ERROR_CAN_ONLY_BE_BUILT_ABOVE_SNOW_LINE                     :{WHITE}... ní féidir iad a thógáil ach os cionn na líne sneachta
STR_ERROR_CAN_ONLY_BE_BUILT_BELOW_SNOW_LINE                     :{WHITE}... ní féidir iad a thógáil ach faoin líne sneachta

STR_ERROR_NO_SUITABLE_PLACES_FOR_INDUSTRIES                     :{WHITE}Ní raibh aon áit oiriúnach i gcomhair tionscail '{STRING}'
STR_ERROR_NO_SUITABLE_PLACES_FOR_INDUSTRIES_EXPLANATION         :{WHITE}Athraigh na paraiméadair don ghiniúint léarscáile chun léarscáil níos fearr a fháil

# Station construction related errors
STR_ERROR_CAN_T_BUILD_RAILROAD_STATION                          :{WHITE}Ní féidir stáisiún iarnróid a thógáil anseo...
STR_ERROR_CAN_T_BUILD_BUS_STATION                               :{WHITE}Ní féidir stáisiún busanna a thógáil...
STR_ERROR_CAN_T_BUILD_TRUCK_STATION                             :{WHITE}Ní féidir stáisiún leoraithe a thógáil...
STR_ERROR_CAN_T_BUILD_PASSENGER_TRAM_STATION                    :{WHITE}Ní féidir stáisiún tramanna paisinéirí a thógáil anseo...
STR_ERROR_CAN_T_BUILD_CARGO_TRAM_STATION                        :{WHITE}Ní féidir stáisiún tramanna lastais a thógáil anseo...
STR_ERROR_CAN_T_BUILD_DOCK_HERE                                 :{WHITE}Ní féidir dug a thógáil anseo...
STR_ERROR_CAN_T_BUILD_AIRPORT_HERE                              :{WHITE}Ní féidir aerfort a thógáil anseo...

STR_ERROR_ADJOINS_MORE_THAN_ONE_EXISTING                        :{WHITE}Tá sé taobh le níos mó ná stáisiún/limistéar lódála amháin eile atá ann cheana
STR_ERROR_STATION_TOO_SPREAD_OUT                                :{WHITE}... tá an stáisiún ró-leata amach
STR_ERROR_TOO_MANY_STATIONS_LOADING                             :{WHITE}An iomarca stáisiún/limistéar lódála
STR_ERROR_TOO_MANY_STATION_SPECS                                :{WHITE}An iomarca codanna stáisiún iarnróid
STR_ERROR_TOO_MANY_BUS_STOPS                                    :{WHITE}An iomarca stadanna bus
STR_ERROR_TOO_MANY_TRUCK_STOPS                                  :{WHITE}An iomarca stáisiúin leoraithe
STR_ERROR_TOO_CLOSE_TO_ANOTHER_DOCK                             :{WHITE}Roghearr do dug eile
STR_ERROR_TOO_CLOSE_TO_ANOTHER_AIRPORT                          :{WHITE}Roghearr d'aerfort eile
STR_ERROR_CAN_T_RENAME_STATION                                  :{WHITE}Ní féidir an stáisiún a athainmniú...
STR_ERROR_DRIVE_THROUGH_ON_TOWN_ROAD                            :{WHITE}... seo bóthair faoi úinéireacht an bhaile
STR_ERROR_DRIVE_THROUGH_DIRECTION                               :{WHITE}... tá an bóthair ag dul sa treo mícheart
STR_ERROR_DRIVE_THROUGH_CORNER                                  :{WHITE}... ní féidir cúinní a bheith ag stadanna tiomáin tríd
STR_ERROR_DRIVE_THROUGH_JUNCTION                                :{WHITE}... ní féidir acomhal a bheith ag stadanna tiomáin tríd

# Station destruction related errors
STR_ERROR_CAN_T_REMOVE_PART_OF_STATION                          :{WHITE}Ní féidir cuid den stáisiún a bhaint...
STR_ERROR_MUST_REMOVE_RAILWAY_STATION_FIRST                     :{WHITE}Ní mór an stáisiún iarnróid a bhaint ar dtús
STR_ERROR_CAN_T_REMOVE_BUS_STATION                              :{WHITE}Ní féidir an stáisiún busanna a bhaint...
STR_ERROR_CAN_T_REMOVE_TRUCK_STATION                            :{WHITE}Ní féidir an stáisiún leoraithe a bhaint...
STR_ERROR_CAN_T_REMOVE_PASSENGER_TRAM_STATION                   :{WHITE}Ní féidir an stáisiún tramanna paisinéirí a bhaint...
STR_ERROR_CAN_T_REMOVE_CARGO_TRAM_STATION                       :{WHITE}Ní féidir an stáisiún tramanna lastais a bhaint...
STR_ERROR_MUST_REMOVE_ROAD_STOP_FIRST                           :{WHITE}Ní mór an stad bóthair a bhaint ar dtús
STR_ERROR_THERE_IS_NO_STATION                                   :{WHITE}... níl aon stáisiún anseo

STR_ERROR_MUST_DEMOLISH_RAILROAD                                :{WHITE}Ní mór an stáisiún iarnróid a leagan ar dtús
STR_ERROR_MUST_DEMOLISH_BUS_STATION_FIRST                       :{WHITE}Ní mór an stáisiún busanna a leagan ar dtús
STR_ERROR_MUST_DEMOLISH_TRUCK_STATION_FIRST                     :{WHITE}Ní mór an stáisiún leoraithe a leagan ar dtús
STR_ERROR_MUST_DEMOLISH_PASSENGER_TRAM_STATION_FIRST            :{WHITE}Ní mór an stáisiún tramanna paisinéirí a leagan ar dtús
STR_ERROR_MUST_DEMOLISH_CARGO_TRAM_STATION_FIRST                :{WHITE}Ní mór an stáisiún tramanna lastais a leagan ar dtús
STR_ERROR_MUST_DEMOLISH_DOCK_FIRST                              :{WHITE}Ní mór an dug a leagan ar dtús
STR_ERROR_MUST_DEMOLISH_AIRPORT_FIRST                           :{WHITE}Ní mór an t-aerfort a leagan ar dtús

# Waypoint related errors
STR_ERROR_WAYPOINT_ADJOINS_MORE_THAN_ONE_EXISTING               :{WHITE}Tá sé taobh le níos mó ná pointe bealaigh amháin eile atá ann cheana
STR_ERROR_TOO_CLOSE_TO_ANOTHER_WAYPOINT                         :{WHITE}Roghearr do phointe bealaigh eile

STR_ERROR_CAN_T_BUILD_TRAIN_WAYPOINT                            :{WHITE}Ní féidir pointe bealaigh traenach a thógáil anseo...
STR_ERROR_CAN_T_POSITION_BUOY_HERE                              :{WHITE}Ní féidir baoi a chur anseo...
STR_ERROR_CAN_T_CHANGE_WAYPOINT_NAME                            :{WHITE}Ní féidir ainm an phointe bealaigh a athrú...

STR_ERROR_CAN_T_REMOVE_TRAIN_WAYPOINT                           :{WHITE}Ní féidir an pointe bealaigh traenach a bhaint anseo...
STR_ERROR_MUST_REMOVE_RAILWAYPOINT_FIRST                        :{WHITE}Ní mór an pointe bealaigh iarnróid a bhait ar dtús
STR_ERROR_BUOY_IN_THE_WAY                                       :{WHITE}... tá baoi sa mbealach
STR_ERROR_BUOY_IS_IN_USE                                        :{WHITE}... tá an baoi in úsáid ag cuideachta eile!

# Depot related errors
STR_ERROR_CAN_T_BUILD_TRAIN_DEPOT                               :{WHITE}Ní féidir iosta traenacha a thógáil anseo...
STR_ERROR_CAN_T_BUILD_ROAD_DEPOT                                :{WHITE}Ní féidir iosta feithiclí bóthair a thógáil anseo...
STR_ERROR_CAN_T_BUILD_TRAM_DEPOT                                :{WHITE}Ní féidir iosta tramfheithiclí a thógáil anseo...
STR_ERROR_CAN_T_BUILD_SHIP_DEPOT                                :{WHITE}Ní féidir iosta long a thógáil anseo...

STR_ERROR_CAN_T_RENAME_DEPOT                                    :{WHITE}Ní féidir an t-iosta a athainmniú...

STR_ERROR_TRAIN_MUST_BE_STOPPED_INSIDE_DEPOT                    :{WHITE}... ní mór go mbeadh sé stoptha in iosta
STR_ERROR_ROAD_VEHICLE_MUST_BE_STOPPED_INSIDE_DEPOT             :{WHITE}... ní mór go mbeadh sé stoptha in iosta
STR_ERROR_SHIP_MUST_BE_STOPPED_INSIDE_DEPOT                     :{WHITE}... ní mór dó a bheith stoptha in iosta
STR_ERROR_AIRCRAFT_MUST_BE_STOPPED_INSIDE_HANGAR                :{WHITE}... ní mór dó a bheith stoptha i haingear

STR_ERROR_TRAINS_CAN_ONLY_BE_ALTERED_INSIDE_A_DEPOT             :{WHITE}Ní féidir traenacha a athrú ach amháin nuair atá siad in iosta
STR_ERROR_TRAIN_TOO_LONG                                        :{WHITE}Tá an traein rófhada
STR_ERROR_CAN_T_REVERSE_DIRECTION_RAIL_VEHICLE                  :{WHITE}Ní féidir treo na feithicle a aisiompú...
STR_ERROR_CAN_T_REVERSE_DIRECTION_RAIL_VEHICLE_MULTIPLE_UNITS   :{WHITE}... tá níos mó ná aonad amháin ann
STR_ERROR_INCOMPATIBLE_RAIL_TYPES                               :Cineálacha ráillí neamh-chomhoiriúnacha

STR_ERROR_CAN_T_MOVE_VEHICLE                                    :{WHITE}Ní féidir feithicil a bhogadh...
STR_ERROR_REAR_ENGINE_FOLLOW_FRONT                              :{WHITE}Leanfaidh an t-inneall cúil an ceann atá chun tosaigh i gcónaí
STR_ERROR_UNABLE_TO_FIND_ROUTE_TO                               :{WHITE}Ní féidir bealach a aimsiú chuig iosta áitiúil
STR_ERROR_UNABLE_TO_FIND_LOCAL_DEPOT                            :{WHITE}Ní féidir iosta a aimsiú i gcóngar

STR_ERROR_DEPOT_WRONG_DEPOT_TYPE                                :Cineál iosta mícheart

# Autoreplace related errors
STR_ERROR_TRAIN_TOO_LONG_AFTER_REPLACEMENT                      :{WHITE}Tá {VEHICLE} rófhada tar éis athsholáthair
STR_ERROR_AUTOREPLACE_NOTHING_TO_DO                             :{WHITE}Níor cuireadh aon riail uathionadú/athnuachan i bhfeidhm.
STR_ERROR_AUTOREPLACE_MONEY_LIMIT                               :(teorainn airgid)
STR_ERROR_AUTOREPLACE_INCOMPATIBLE_CARGO                        :{WHITE}Ní féidir leis an bhfeithicil nua {STRING} a iompar
STR_ERROR_AUTOREPLACE_INCOMPATIBLE_REFIT                        :{WHITE}Ní féidir le feithicil nua athfheistiú a dhéanamh in ordú {NUM}

# Rail construction errors
STR_ERROR_IMPOSSIBLE_TRACK_COMBINATION                          :{WHITE}Comhcheangal ráillí dodhéanta
STR_ERROR_MUST_REMOVE_SIGNALS_FIRST                             :{WHITE}Ní mór na comharthaí a bhaint ar dtús
STR_ERROR_NO_SUITABLE_RAILROAD_TRACK                            :{WHITE}Níl ráillí iarnróid feiliúnacha ann
STR_ERROR_MUST_REMOVE_RAILROAD_TRACK                            :{WHITE}Ní mór na ráillí iarnróid a bhaint ar dtús
STR_ERROR_CROSSING_ON_ONEWAY_ROAD                               :{WHITE}Is bóthar aonbhealaigh nó blocáilte é
STR_ERROR_CROSSING_DISALLOWED_RAIL                              :{WHITE}Ní cheadaítear crosairí comhréidh don chineál ráille seo
STR_ERROR_CROSSING_DISALLOWED_ROAD                              :{WHITE}Ní cheadaítear crosairí comhréidh don chineál bóthair seo
STR_ERROR_CAN_T_BUILD_SIGNALS_HERE                              :{WHITE}Ní féidir comharthaí a thógáil anseo...
STR_ERROR_CAN_T_BUILD_RAILROAD_TRACK                            :{WHITE}Ní féidir ráillí iarnróid a thógáil anseo...
STR_ERROR_CAN_T_REMOVE_RAILROAD_TRACK                           :{WHITE}Ní féidir ráillí iarnróid a bhaint as seo...
STR_ERROR_CAN_T_REMOVE_SIGNALS_FROM                             :{WHITE}Ní féidir comharthaí a bhaint as seo...
STR_ERROR_SIGNAL_CAN_T_CONVERT_SIGNALS_HERE                     :{WHITE}Ní féidir comharthaí a thiontú anseo...
STR_ERROR_THERE_IS_NO_RAILROAD_TRACK                            :{WHITE}... níl aon ráille iarnróid ann
STR_ERROR_THERE_ARE_NO_SIGNALS                                  :{WHITE}... níl aon chomhartha ann

STR_ERROR_CAN_T_CONVERT_RAIL                                    :{WHITE}Ní féidir an cineál ráillí a thiontú anseo...

# Road construction errors
STR_ERROR_MUST_REMOVE_ROAD_FIRST                                :{WHITE}Ní mór an bóthair a bhaint ar dtús
STR_ERROR_ONEWAY_ROADS_CAN_T_HAVE_JUNCTION                      :{WHITE}... ní féidir acomhail a bheith ag bóithre aonbhealaigh
STR_ERROR_CAN_T_BUILD_ROAD_HERE                                 :{WHITE}Ní féidir bóthair a thógáil anseo...
STR_ERROR_CAN_T_BUILD_TRAMWAY_HERE                              :{WHITE}Ní féidir trambhealach a thógáil anseo...
STR_ERROR_CAN_T_REMOVE_ROAD_FROM                                :{WHITE}Ní féidir bóthair a bhaint as seo...
STR_ERROR_CAN_T_REMOVE_TRAMWAY_FROM                             :{WHITE}Ní féidir trambhealach a bhaint as seo...
STR_ERROR_THERE_IS_NO_ROAD                                      :{WHITE}... níl aon bhóthar ann
STR_ERROR_THERE_IS_NO_TRAMWAY                                   :{WHITE}... níl aon trambhealach ann
STR_ERROR_CAN_T_CONVERT_ROAD                                    :{WHITE}Ní féidir an cineál bóthair a thiontú anseo...
STR_ERROR_CAN_T_CONVERT_TRAMWAY                                 :{WHITE}Ní féidir an cineál tram a thiontú anseo...
STR_ERROR_NO_SUITABLE_ROAD                                      :{WHITE}Níl aon bhóthar oiriúnach ann
STR_ERROR_NO_SUITABLE_TRAMWAY                                   :{WHITE}Níl aon trambhealach oiriúnach

# Waterway construction errors
STR_ERROR_CAN_T_BUILD_CANALS                                    :{WHITE}Ní féidir canálacha a thógáil anseo...
STR_ERROR_CAN_T_BUILD_LOCKS                                     :{WHITE}Ní féidir loic a thógáil anseo...
STR_ERROR_CAN_T_PLACE_RIVERS                                    :{WHITE}Ní féidir aibhneacha a chur anseo...
STR_ERROR_MUST_BE_BUILT_ON_WATER                                :{WHITE}... ní mór é a thógáil ar uisce
STR_ERROR_CAN_T_BUILD_ON_WATER                                  :{WHITE}... ní féidir tógáil ar uisce
STR_ERROR_CAN_T_BUILD_ON_SEA                                    :{WHITE}... ní féidir tógáil ar an bhfarraige mhór
STR_ERROR_CAN_T_BUILD_ON_CANAL                                  :{WHITE}... ní féidir tógáil ar chanáil
STR_ERROR_CAN_T_BUILD_ON_RIVER                                  :{WHITE}... Nil tu abalta togadh ar an uise
STR_ERROR_MUST_DEMOLISH_CANAL_FIRST                             :{WHITE}Ní mór canáil a scriosadh ar dtús
STR_ERROR_CAN_T_BUILD_AQUEDUCT_HERE                             :{WHITE}Ní féidir uiscerian a thógáil anseo...

# Tree related errors
STR_ERROR_TREE_ALREADY_HERE                                     :{WHITE}... crann anseo cheana féin
STR_ERROR_TREE_WRONG_TERRAIN_FOR_TREE_TYPE                      :{WHITE}... tír-raon mícheart do chrann den chineál sin
STR_ERROR_CAN_T_PLANT_TREE_HERE                                 :{WHITE}Ní féidir crann a chur anseo...

# Bridge related errors
STR_ERROR_CAN_T_BUILD_BRIDGE_HERE                               :{WHITE}Ní féidir droichead a thógáil anseo...
STR_ERROR_MUST_DEMOLISH_BRIDGE_FIRST                            :{WHITE}Ní mór droichead a leagadh ar dtús
STR_ERROR_CAN_T_START_AND_END_ON                                :{WHITE}Ní féidir tosú agus críochnú san áit céanna
STR_ERROR_BRIDGEHEADS_NOT_SAME_HEIGHT                           :{WHITE}Níl cinn an droichid ag an leibhéal céanna
STR_ERROR_BRIDGE_TOO_LOW_FOR_TERRAIN                            :{WHITE}Tá an droichead ró-íseal don tír-raon
STR_ERROR_BRIDGE_TOO_HIGH_FOR_TERRAIN                           :{WHITE}Tá an droichead ró-ard don tír-raon seo.
STR_ERROR_START_AND_END_MUST_BE_IN                              :{WHITE}Ní mór an tús agus an deireadh a bheith i líne
STR_ERROR_ENDS_OF_BRIDGE_MUST_BOTH                              :{WHITE}... ní mór go mbeadh an dá thaobh den droichead ar thalamh
STR_ERROR_BRIDGE_TOO_LONG                                       :{WHITE}... droichead rófhada
STR_ERROR_BRIDGE_THROUGH_MAP_BORDER                             :{WHITE}Bheadh deireadh an droichid taobh amuigh den léarscáil

# Tunnel related errors
STR_ERROR_CAN_T_BUILD_TUNNEL_HERE                               :{WHITE}Ní féidir tollán a thógáil anseo...
STR_ERROR_SITE_UNSUITABLE_FOR_TUNNEL                            :{WHITE}Níl an suíomh oiriúnach do bhealach isteach tolláin
STR_ERROR_MUST_DEMOLISH_TUNNEL_FIRST                            :{WHITE}Ní mór tollán a scriosadh ar dtús
STR_ERROR_ANOTHER_TUNNEL_IN_THE_WAY                             :{WHITE}Tá tollán eile sa bhealach
STR_ERROR_TUNNEL_THROUGH_MAP_BORDER                             :{WHITE}Bheadh deireadh an tollán taobh amuigh den léarscáil
STR_ERROR_UNABLE_TO_EXCAVATE_LAND                               :{WHITE}Ní féidir an talamh a thochailt don taobh eile den tollán
STR_ERROR_TUNNEL_TOO_LONG                                       :{WHITE}... tollán rófhada

# Object related errors
STR_ERROR_TOO_MANY_OBJECTS                                      :{WHITE}... an iomarca oibiachtaí
STR_ERROR_CAN_T_BUILD_OBJECT                                    :{WHITE}Ní féidir an oibiacht a thógáil...
STR_ERROR_OBJECT_IN_THE_WAY                                     :{WHITE}Tá rud sa bhealach
STR_ERROR_COMPANY_HEADQUARTERS_IN                               :{WHITE}... tá ceanncheathrú na cuideachta sa bhealach
STR_ERROR_CAN_T_PURCHASE_THIS_LAND                              :{WHITE}Ní féidir leat an píosa talún seo a cheannach...
STR_ERROR_YOU_ALREADY_OWN_IT                                    :{WHITE}... is leatsa é cheana féin!

# Group related errors
STR_ERROR_GROUP_CAN_T_CREATE                                    :{WHITE}Ní féidir an grúpa a chruthú...
STR_ERROR_GROUP_CAN_T_DELETE                                    :{WHITE}Ní féidir an grúpa seo a scriosadh...
STR_ERROR_GROUP_CAN_T_RENAME                                    :{WHITE}Ní féidir an grúpa a athainmniú...
STR_ERROR_GROUP_CAN_T_SET_PARENT                                :{WHITE}Ní féidir máthairghrúpa a shocrú...
STR_ERROR_GROUP_CAN_T_SET_PARENT_RECURSION                      :{WHITE}... ní cheadaítear lúba in ordlathas an ghrúpa
STR_ERROR_GROUP_CAN_T_REMOVE_ALL_VEHICLES                       :{WHITE}Ní féidir gach feithicil a bhaint ón ngrúpa seo...
STR_ERROR_GROUP_CAN_T_ADD_VEHICLE                               :{WHITE}Ní féidir an fheithicil a chur leis an ngrúpa seo...
STR_ERROR_GROUP_CAN_T_ADD_SHARED_VEHICLE                        :{WHITE}Ní féidir feithiclí comhroinnte a chur le grúpa...

# Generic vehicle errors

###length VEHICLE_TYPES
STR_ERROR_TRAIN_IN_THE_WAY                                      :{WHITE}Traein sa mbealach
STR_ERROR_ROAD_VEHICLE_IN_THE_WAY                               :{WHITE}Feithicil bóthair sa mbealach
STR_ERROR_SHIP_IN_THE_WAY                                       :{WHITE}Long sa mbealach
STR_ERROR_AIRCRAFT_IN_THE_WAY                                   :{WHITE}Aerárthach sa mbealach

###length VEHICLE_TYPES
STR_ERROR_RAIL_VEHICLE_NOT_AVAILABLE                            :{WHITE}Níl an fheiticil ar fáil
STR_ERROR_ROAD_VEHICLE_NOT_AVAILABLE                            :{WHITE}Níl an fheithicil ar fáil
STR_ERROR_SHIP_NOT_AVAILABLE                                    :{WHITE}Níl an long ar fáil
STR_ERROR_AIRCRAFT_NOT_AVAILABLE                                :{WHITE}Níl an t-aerárthach ar fáil

###length VEHICLE_TYPES
STR_ERROR_CAN_T_REFIT_TRAIN                                     :{WHITE}Ní féidir an traein a athfheistiú...
STR_ERROR_CAN_T_REFIT_ROAD_VEHICLE                              :{WHITE}Ní féidir an fheithicil bóthair a athfheistiú...
STR_ERROR_CAN_T_REFIT_SHIP                                      :{WHITE}Ní féidir an long a athfheistiú...
STR_ERROR_CAN_T_REFIT_AIRCRAFT                                  :{WHITE}Ní féidir an t-aerárthach a athfheistiú...

###length VEHICLE_TYPES
STR_ERROR_CAN_T_RENAME_TRAIN                                    :{WHITE}Ní féidir an traein a ainmniú...
STR_ERROR_CAN_T_RENAME_ROAD_VEHICLE                             :{WHITE}Ní féidir an fheithicil bóthair a ainmniú...
STR_ERROR_CAN_T_RENAME_SHIP                                     :{WHITE}Ní féidir an long a ainmniú...
STR_ERROR_CAN_T_RENAME_AIRCRAFT                                 :{WHITE}Ní féidir an t-aerárthach a ainmniú...

###length VEHICLE_TYPES
STR_ERROR_CAN_T_STOP_START_TRAIN                                :{WHITE}Ní féidir an traein a thosú/stopadh...
STR_ERROR_CAN_T_STOP_START_ROAD_VEHICLE                         :{WHITE}Ní féidir an fheithicil bóthair a thosú/stopadh...
STR_ERROR_CAN_T_STOP_START_SHIP                                 :{WHITE}Ní féidir an long a thosú/stopadh...
STR_ERROR_CAN_T_STOP_START_AIRCRAFT                             :{WHITE}Ní féidir an t-aerárthach a thosú/stopadh...

###length VEHICLE_TYPES
STR_ERROR_CAN_T_SEND_TRAIN_TO_DEPOT                             :{WHITE}Ní féidir an traein a chur chuig iosta...
STR_ERROR_CAN_T_SEND_ROAD_VEHICLE_TO_DEPOT                      :{WHITE}Ní féidir an fheithicil bóthair a chur chuig iosta...
STR_ERROR_CAN_T_SEND_SHIP_TO_DEPOT                              :{WHITE}Ní féidir an long a chur chuig iosta...
STR_ERROR_CAN_T_SEND_AIRCRAFT_TO_HANGAR                         :{WHITE}Ní féidir an t-aerárthach a chur chuig haingear...

###length VEHICLE_TYPES
STR_ERROR_CAN_T_BUY_TRAIN                                       :{WHITE}Ní féidir an fheithicil iarnróid a cheannach...
STR_ERROR_CAN_T_BUY_ROAD_VEHICLE                                :{WHITE}Ní féidir an fheithicil bóthair a cheannach...
STR_ERROR_CAN_T_BUY_SHIP                                        :{WHITE}Ní féidir an long a cheannach...
STR_ERROR_CAN_T_BUY_AIRCRAFT                                    :{WHITE}Ní féidir an t-aerárthach a cheannach...

###length VEHICLE_TYPES
STR_ERROR_CAN_T_RENAME_TRAIN_TYPE                               :{WHITE}Ní féidir an cineál feithicle traenach a athainmniú...
STR_ERROR_CAN_T_RENAME_ROAD_VEHICLE_TYPE                        :{WHITE}Ní féidir an cineál feithicle bóthair a athainmniú...
STR_ERROR_CAN_T_RENAME_SHIP_TYPE                                :{WHITE}Ní féidir an cineál loing a athainmniú...
STR_ERROR_CAN_T_RENAME_AIRCRAFT_TYPE                            :{WHITE}Ní féidir an cineál aerárthaigh a athainmniú...

###length VEHICLE_TYPES
STR_ERROR_CAN_T_SELL_TRAIN                                      :{WHITE}Ní féidir an fheithicil iarnróid a dhíol...
STR_ERROR_CAN_T_SELL_ROAD_VEHICLE                               :{WHITE}Ní féidir an fheithicil bóthair a dhíol...
STR_ERROR_CAN_T_SELL_SHIP                                       :{WHITE}Ní féidir an long a dhíol...
STR_ERROR_CAN_T_SELL_AIRCRAFT                                   :{WHITE}Ní féidir an t-aerárthach a dhíol...

STR_ERROR_TOO_MANY_VEHICLES_IN_GAME                             :{WHITE}An iomarca feithiclí sa chluiche
STR_ERROR_CAN_T_CHANGE_SERVICING                                :{WHITE}Ní féidir an t-eatramh seirbhísithe a athrú...

STR_ERROR_VEHICLE_IS_DESTROYED                                  :{WHITE}... tá an fheithicil scriosta

STR_ERROR_NO_VEHICLES_AVAILABLE_AT_ALL                          :{WHITE}Ní bheidh aon fheithicil ar fáil ar chor ar bith
STR_ERROR_NO_VEHICLES_AVAILABLE_AT_ALL_EXPLANATION              :{WHITE}Athraigh do chumraíocht NewGRF
STR_ERROR_NO_VEHICLES_AVAILABLE_YET                             :{WHITE}Níl aon fheithicil ar fáil fós
STR_ERROR_NO_VEHICLES_AVAILABLE_YET_EXPLANATION                 :{WHITE}Tosaigh cluiche nua ó {DATE_SHORT} ar aghaidh nó úsáid NewGRF lena gcuirtear feithiclí luath ar fáil

# Specific vehicle errors
STR_ERROR_CAN_T_MAKE_TRAIN_PASS_SIGNAL                          :{WHITE}Ní féidir iallach a chur ar thraein dul thar comhartha agus contúirt ann...
STR_ERROR_CAN_T_REVERSE_DIRECTION_TRAIN                         :{WHITE}Ní féidir treo na traenach a aisiompú...
STR_ERROR_TRAIN_START_NO_POWER                                  :Níl aon chumhacht ag an traein

STR_ERROR_CAN_T_MAKE_ROAD_VEHICLE_TURN                          :{WHITE}Ní féidir iallach a chur ar fheithicil bóthair casadh timpeall...

STR_ERROR_AIRCRAFT_IS_IN_FLIGHT                                 :{WHITE}Tá an t-aerárthach i mbun eitilte

# Order related errors
STR_ERROR_NO_MORE_SPACE_FOR_ORDERS                              :{WHITE}Níl a thuilleadh spáis ann d'orduithe
STR_ERROR_TOO_MANY_ORDERS                                       :{WHITE}An iomarca orduithe
STR_ERROR_CAN_T_INSERT_NEW_ORDER                                :{WHITE}Ní féidir ordú nua a chur isteach...
STR_ERROR_CAN_T_DELETE_THIS_ORDER                               :{WHITE}Ní féidir an t-ordú seo a scriosadh...
STR_ERROR_CAN_T_MODIFY_THIS_ORDER                               :{WHITE}Ní féidir an t-ordú seo a athrú...
STR_ERROR_CAN_T_MOVE_THIS_ORDER                                 :{WHITE}Ní féidir an t-ordú seo a bhogadh...
STR_ERROR_CAN_T_SKIP_ORDER                                      :{WHITE}Ní féidir an t-ordú reatha a scipeáil...
STR_ERROR_CAN_T_SKIP_TO_ORDER                                   :{WHITE}Ní féidir scipeáil chuig an ordú roghnaith...
STR_ERROR_CAN_T_COPY_SHARE_ORDER                                :{WHITE}... ní féidir leis an bhfeithicil dul chuig gach stáisiún
STR_ERROR_CAN_T_ADD_ORDER                                       :{WHITE}... ní féidir leis an bhfeithicil dul chuig an stáisiún sin
STR_ERROR_CAN_T_ADD_ORDER_SHARED                                :{WHITE}... ní féidir le feithicil a bhfuil an t-ordú seo á chomhroinnt aige dul chuig an stáisiún sin

STR_ERROR_CAN_T_SHARE_ORDER_LIST                                :{WHITE}Ní féidir liosta orduithe a chomhroinnt...
STR_ERROR_CAN_T_STOP_SHARING_ORDER_LIST                         :{WHITE}Ní féidir comhroinnt liosta na n-orduithe a stopadh...
STR_ERROR_CAN_T_COPY_ORDER_LIST                                 :{WHITE}Ní féidir liosta orduithe a chóipeáil...
STR_ERROR_TOO_FAR_FROM_PREVIOUS_DESTINATION                     :{WHITE}... rófhada ón gceann scríbe roimhe seo
STR_ERROR_AIRCRAFT_NOT_ENOUGH_RANGE                             :{WHITE}... níl raon fada go leor ag an aerárthach

# Timetable related errors
STR_ERROR_CAN_T_TIMETABLE_VEHICLE                               :{WHITE}Ní féidir amchlár a thabhairt d'fheithicil...
STR_ERROR_TIMETABLE_ONLY_WAIT_AT_STATIONS                       :{WHITE}Ní féidir le feithiclí fanacht ach ag stáisiúin.
STR_ERROR_TIMETABLE_NOT_STOPPING_HERE                           :{WHITE}Níl an fheithicil seo ag stopadh ag an stáisiún seo.

# Sign related errors
STR_ERROR_TOO_MANY_SIGNS                                        :{WHITE}... an iomarca comharthaí
STR_ERROR_CAN_T_PLACE_SIGN_HERE                                 :{WHITE}Ní féidir comhartha a chur anseo...
STR_ERROR_CAN_T_CHANGE_SIGN_NAME                                :{WHITE}Ní féidir ainm an chomhartha a athrú...
STR_ERROR_CAN_T_DELETE_SIGN                                     :{WHITE}Ní féidir an comhartha a scriosadh...

# Translatable comment for OpenTTD's desktop shortcut
###external 1
STR_DESKTOP_SHORTCUT_COMMENT                                    :Cluiche ionsamhlúcháin bunaithe ar Transport Tycoon Deluxe

# Translatable descriptions in media/baseset/*.ob* files
###external 10
STR_BASEGRAPHICS_DOS_DESCRIPTION                                :Grafaicí bunaidhTransport Tycoon Deluxe, eagrán DOS.
STR_BASEGRAPHICS_DOS_DE_DESCRIPTION                             :Grafaicí bunaidhTransport Tycoon Deluxe, eagrán DOS (Gearmánach).
STR_BASEGRAPHICS_WIN_DESCRIPTION                                :Grafaicí bunaidhTransport Tycoon Deluxe, eagrán Windows.
STR_BASESOUNDS_DOS_DESCRIPTION                                  :Fuaimeanna bunaidh Transport Tycoon Deluxe, eagrán DOS.
STR_BASESOUNDS_WIN_DESCRIPTION                                  :Fuaimeanna bunaidh Transport Tycoon Deluxe, eagrán Windows.
STR_BASESOUNDS_NONE_DESCRIPTION                                 :Pacáiste fuaimeanna gan aon fhuaimeanna ann.
STR_BASEMUSIC_WIN_DESCRIPTION                                   :Ceol bunaidh Transport Tycoon Deluxe, eagrán Windows.
STR_BASEMUSIC_DOS_DESCRIPTION                                   :Ceol bunaidh Transport Tycoon Deluxe, eagrán DOS.
STR_BASEMUSIC_TTO_DESCRIPTION                                   :Ceol bunaidh Transport Tycoon (Bunaidh/Eagarthóir an Domhain), eagrán DOS
STR_BASEMUSIC_NONE_DESCRIPTION                                  :Pacáiste ceoil gan aon cheol iarbhír ann.

STR_TRADITIONAL_TRAIN_NAME                                      :Traein {COMMA}
STR_TRADITIONAL_ROAD_VEHICLE_NAME                               :Feithicil Bóthair {COMMA}
STR_TRADITIONAL_SHIP_NAME                                       :Long {COMMA}
STR_TRADITIONAL_AIRCRAFT_NAME                                   :Aerárthach {COMMA}

##id 0x2000
# Town building names
STR_TOWN_BUILDING_NAME_TALL_OFFICE_BLOCK_1                      :Bloc oifigí ard
STR_TOWN_BUILDING_NAME_OFFICE_BLOCK_1                           :Bloc oifigí
STR_TOWN_BUILDING_NAME_SMALL_BLOCK_OF_FLATS_1                   :Bloc beag d'árasán
STR_TOWN_BUILDING_NAME_CHURCH_1                                 :Séipéal
STR_TOWN_BUILDING_NAME_LARGE_OFFICE_BLOCK_1                     :Bloc oifigí mór
STR_TOWN_BUILDING_NAME_TOWN_HOUSES_1                            :Tithe cathrach
STR_TOWN_BUILDING_NAME_HOTEL_1                                  :Óstán
STR_TOWN_BUILDING_NAME_STATUE_1                                 :Dealbh
STR_TOWN_BUILDING_NAME_FOUNTAIN_1                               :Scairdeán
STR_TOWN_BUILDING_NAME_PARK_1                                   :Páirc
STR_TOWN_BUILDING_NAME_OFFICE_BLOCK_2                           :Bloc oifigí
STR_TOWN_BUILDING_NAME_SHOPS_AND_OFFICES_1                      :Siopaí agus oifigí
STR_TOWN_BUILDING_NAME_MODERN_OFFICE_BUILDING_1                 :Foirgneamh oifige nua-aimseartha
STR_TOWN_BUILDING_NAME_WAREHOUSE_1                              :Stóras
STR_TOWN_BUILDING_NAME_OFFICE_BLOCK_3                           :Bloc oifigí
STR_TOWN_BUILDING_NAME_STADIUM_1                                :Staid
STR_TOWN_BUILDING_NAME_OLD_HOUSES_1                             :Seantithe
STR_TOWN_BUILDING_NAME_COTTAGES_1                               :Teachíní
STR_TOWN_BUILDING_NAME_HOUSES_1                                 :Tithe
STR_TOWN_BUILDING_NAME_FLATS_1                                  :Árasáin
STR_TOWN_BUILDING_NAME_TALL_OFFICE_BLOCK_2                      :Bloc oifigí ard
STR_TOWN_BUILDING_NAME_SHOPS_AND_OFFICES_2                      :Siopaí agu oifigí
STR_TOWN_BUILDING_NAME_SHOPS_AND_OFFICES_3                      :Siopaí agus oifigí
STR_TOWN_BUILDING_NAME_THEATER_1                                :Amharclann
STR_TOWN_BUILDING_NAME_STADIUM_2                                :Staid
STR_TOWN_BUILDING_NAME_OFFICES_1                                :Oifigí
STR_TOWN_BUILDING_NAME_HOUSES_2                                 :Tithe
STR_TOWN_BUILDING_NAME_CINEMA_1                                 :Pictiúrlann
STR_TOWN_BUILDING_NAME_SHOPPING_MALL_1                          :Ionad Siopadóireachta
STR_TOWN_BUILDING_NAME_IGLOO_1                                  :Ioglú
STR_TOWN_BUILDING_NAME_TEPEES_1                                 :Típíonna
STR_TOWN_BUILDING_NAME_TEAPOT_HOUSE_1                           :Teach Taephota
STR_TOWN_BUILDING_NAME_PIGGY_BANK_1                             :Muicín Taisce

##id 0x4800
# industry names
STR_INDUSTRY_NAME_COAL_MINE                                     :Mianach Guail
STR_INDUSTRY_NAME_POWER_STATION                                 :Stáisiún Cumhachta
STR_INDUSTRY_NAME_SAWMILL                                       :Muileann Sábhadóireachta
STR_INDUSTRY_NAME_FOREST                                        :Foraois
STR_INDUSTRY_NAME_OIL_REFINERY                                  :Scaglann Ola
STR_INDUSTRY_NAME_OIL_RIG                                       :Rige Ola
STR_INDUSTRY_NAME_FACTORY                                       :Monarcha
STR_INDUSTRY_NAME_PRINTING_WORKS                                :Oibreacha Clódóireachta
STR_INDUSTRY_NAME_STEEL_MILL                                    :Muileann Cruaiche
STR_INDUSTRY_NAME_FARM                                          :Feirm
STR_INDUSTRY_NAME_COPPER_ORE_MINE                               :Mianach Mian Chopair
STR_INDUSTRY_NAME_OIL_WELLS                                     :Toibreacha Ola
STR_INDUSTRY_NAME_BANK                                          :Banc
STR_INDUSTRY_NAME_FOOD_PROCESSING_PLANT                         :Monarcha Próiseála Bia
STR_INDUSTRY_NAME_PAPER_MILL                                    :Muileann Páipéir
STR_INDUSTRY_NAME_GOLD_MINE                                     :Mianach Óir
STR_INDUSTRY_NAME_BANK_TROPIC_ARCTIC                            :Banc
STR_INDUSTRY_NAME_DIAMOND_MINE                                  :Mianach Diamant
STR_INDUSTRY_NAME_IRON_ORE_MINE                                 :Mianach Iarnmhéine
STR_INDUSTRY_NAME_FRUIT_PLANTATION                              :Fáschoill Torthaí
STR_INDUSTRY_NAME_RUBBER_PLANTATION                             :Fáschoill Rubair
STR_INDUSTRY_NAME_WATER_SUPPLY                                  :Soláthar Uisce
STR_INDUSTRY_NAME_WATER_TOWER                                   :Túr Uisce
STR_INDUSTRY_NAME_FACTORY_2                                     :Monarcha
STR_INDUSTRY_NAME_FARM_2                                        :Feirm
STR_INDUSTRY_NAME_LUMBER_MILL                                   :Muileann Adhmaid
STR_INDUSTRY_NAME_COTTON_CANDY_FOREST                           :Foraois Scamaill Siúcra
STR_INDUSTRY_NAME_CANDY_FACTORY                                 :Monarcha Milseán
STR_INDUSTRY_NAME_BATTERY_FARM                                  :Feirm Ceallraí
STR_INDUSTRY_NAME_COLA_WELLS                                    :Toibreacha Cóla
STR_INDUSTRY_NAME_TOY_SHOP                                      :Siopa Bréagán
STR_INDUSTRY_NAME_TOY_FACTORY                                   :Monarcha Bréagán
STR_INDUSTRY_NAME_PLASTIC_FOUNTAINS                             :Scairdeáin Plaisteach
STR_INDUSTRY_NAME_FIZZY_DRINK_FACTORY                           :Monarcha Deochanna Súilíneacha
STR_INDUSTRY_NAME_BUBBLE_GENERATOR                              :Gineadóir Súilíní
STR_INDUSTRY_NAME_TOFFEE_QUARRY                                 :Cairéal Taifí
STR_INDUSTRY_NAME_SUGAR_MINE                                    :Mianach Siúcra

############ WARNING, using range 0x6000 for strings that are stored in the savegame
############ These strings may never get a new id, or savegames will break!

##id 0x6000
STR_SV_EMPTY                                                    :
STR_SV_UNNAMED                                                  :Gan ainm
STR_SV_TRAIN_NAME                                               :Traein #{COMMA}
STR_SV_ROAD_VEHICLE_NAME                                        :Feithicil Bóthair #{COMMA}
STR_SV_SHIP_NAME                                                :Long #{COMMA}
STR_SV_AIRCRAFT_NAME                                            :Aerárthach #{COMMA}

###length 27
STR_SV_STNAME                                                   :{STRING}
STR_SV_STNAME_NORTH                                             :{STRING} Thuaidh
STR_SV_STNAME_SOUTH                                             :{STRING} Theas
STR_SV_STNAME_EAST                                              :{STRING} Thoir
STR_SV_STNAME_WEST                                              :{STRING} Thiar
STR_SV_STNAME_CENTRAL                                           :{STRING} Láir
STR_SV_STNAME_TRANSFER                                          :Aistriú {STRING}
STR_SV_STNAME_HALT                                              :Áit Stoptha {STRING}
STR_SV_STNAME_VALLEY                                            :Gleann {STRING}
STR_SV_STNAME_HEIGHTS                                           :Arda {STRING}
STR_SV_STNAME_WOODS                                             :Coillte {STRING}
STR_SV_STNAME_LAKESIDE                                          :{STRING} Cois Locha
STR_SV_STNAME_EXCHANGE                                          :Malartán {STRING}
STR_SV_STNAME_AIRPORT                                           :Aerfort {STRING}
STR_SV_STNAME_OILFIELD                                          :Olacheantar {STRING}
STR_SV_STNAME_MINES                                             :Mianaigh {STRING}
STR_SV_STNAME_DOCKS                                             :Duganna {STRING}
STR_SV_STNAME_BUOY                                              :{STRING}
STR_SV_STNAME_WAYPOINT                                          :{STRING}
##id 0x6020
STR_SV_STNAME_ANNEXE                                            :For-Stáisiún {STRING}
STR_SV_STNAME_SIDINGS                                           :Slioslach {STRING}
STR_SV_STNAME_BRANCH                                            :Brainse {STRING}
STR_SV_STNAME_UPPER                                             :{STRING} Uachtarach
STR_SV_STNAME_LOWER                                             :{STRING} Íochtarach
STR_SV_STNAME_HELIPORT                                          :Héileaport {STRING}
STR_SV_STNAME_FOREST                                            :Foraois {STRING}
STR_SV_STNAME_FALLBACK                                          :Stáisiún {STRING} #{NUM}

############ end of savegame specific region!

##id 0x8000
###length 116
# Vehicle names
STR_VEHICLE_NAME_TRAIN_ENGINE_RAIL_KIRBY_PAUL_TANK_STEAM        :Kirby Paul Tank (Gal)
STR_VEHICLE_NAME_TRAIN_ENGINE_RAIL_MJS_250_DIESEL               :MJS 250 (Díosal)
STR_VEHICLE_NAME_TRAIN_ENGINE_RAIL_PLODDYPHUT_CHOO_CHOO         :Choo-Choo Ploddyphut
STR_VEHICLE_NAME_TRAIN_ENGINE_RAIL_POWERNAUT_CHOO_CHOO          :Choo-Choo Powernaut
STR_VEHICLE_NAME_TRAIN_ENGINE_RAIL_MIGHTYMOVER_CHOO_CHOO        :Choo-Choo MightyMover
STR_VEHICLE_NAME_TRAIN_ENGINE_RAIL_PLODDYPHUT_DIESEL            :Ploddyphut Díosail
STR_VEHICLE_NAME_TRAIN_ENGINE_RAIL_POWERNAUT_DIESEL             :Powernaut Díosail
STR_VEHICLE_NAME_TRAIN_ENGINE_RAIL_WILLS_2_8_0_STEAM            :Wills 2-8-0 (Gal)
STR_VEHICLE_NAME_TRAIN_ENGINE_RAIL_CHANEY_JUBILEE_STEAM         :Chaney 'Jubilee' (Gal)
STR_VEHICLE_NAME_TRAIN_ENGINE_RAIL_GINZU_A4_STEAM               :Ginzu 'A4' (Gal)
STR_VEHICLE_NAME_TRAIN_ENGINE_RAIL_SH_8P_STEAM                  :SH '8P' (Gal)
STR_VEHICLE_NAME_TRAIN_ENGINE_RAIL_MANLEY_MOREL_DMU_DIESEL      :Manley-Morel DMU (Díosal)
STR_VEHICLE_NAME_TRAIN_ENGINE_RAIL_DASH_DIESEL                  :'Dash' (Díosal)
STR_VEHICLE_NAME_TRAIN_ENGINE_RAIL_SH_HENDRY_25_DIESEL          :SH/Hendry '25' (Díosal)
STR_VEHICLE_NAME_TRAIN_ENGINE_RAIL_UU_37_DIESEL                 :UU '37' (Díosal)
STR_VEHICLE_NAME_TRAIN_ENGINE_RAIL_FLOSS_47_DIESEL              :Floss '47' (Díosal)
STR_VEHICLE_NAME_TRAIN_ENGINE_RAIL_CS_4000_DIESEL               :CS 4000 (Díosal)
STR_VEHICLE_NAME_TRAIN_ENGINE_RAIL_CS_2400_DIESEL               :CS 2400 (Díosal)
STR_VEHICLE_NAME_TRAIN_ENGINE_RAIL_CENTENNIAL_DIESEL            :Centennial (Díosal)
STR_VEHICLE_NAME_TRAIN_ENGINE_RAIL_KELLING_3100_DIESEL          :Kelling 3100 (Díosal)
STR_VEHICLE_NAME_TRAIN_ENGINE_RAIL_TURNER_TURBO_DIESEL          :Turner Turbo (Díosal)
STR_VEHICLE_NAME_TRAIN_ENGINE_RAIL_MJS_1000_DIESEL              :MJS 1000 (Díosal)
STR_VEHICLE_NAME_TRAIN_ENGINE_RAIL_SH_125_DIESEL                :SH '125' (Díosal)
STR_VEHICLE_NAME_TRAIN_ENGINE_RAIL_SH_30_ELECTRIC               :SH '30' (Leictreach)
STR_VEHICLE_NAME_TRAIN_ENGINE_RAIL_SH_40_ELECTRIC               :SH '40' (Leictreach)
STR_VEHICLE_NAME_TRAIN_ENGINE_RAIL_T_I_M_ELECTRIC               :'T.I.M.' (Leictreach)
STR_VEHICLE_NAME_TRAIN_ENGINE_RAIL_ASIASTAR_ELECTRIC            :'AsiaStar' (Leictreach)
STR_VEHICLE_NAME_TRAIN_WAGON_RAIL_PASSENGER_CAR                 :Caráiste Paisinéirí
STR_VEHICLE_NAME_TRAIN_WAGON_RAIL_MAIL_VAN                      :Veain Poist
STR_VEHICLE_NAME_TRAIN_WAGON_RAIL_COAL_CAR                      :Trucail Guail
STR_VEHICLE_NAME_TRAIN_WAGON_RAIL_OIL_TANKER                    :Tancaer Ola
STR_VEHICLE_NAME_TRAIN_WAGON_RAIL_LIVESTOCK_VAN                 :Veain Beo-stoic
STR_VEHICLE_NAME_TRAIN_WAGON_RAIL_GOODS_VAN                     :Veain Earraí
STR_VEHICLE_NAME_TRAIN_WAGON_RAIL_GRAIN_HOPPER                  :Crannóg Arbhair
STR_VEHICLE_NAME_TRAIN_WAGON_RAIL_WOOD_TRUCK                    :Trucail Adhmaid
STR_VEHICLE_NAME_TRAIN_WAGON_RAIL_IRON_ORE_HOPPER               :Crannóg Iarnmhéine
STR_VEHICLE_NAME_TRAIN_WAGON_RAIL_STEEL_TRUCK                   :Trucail Cruaiche
STR_VEHICLE_NAME_TRAIN_WAGON_RAIL_ARMORED_VAN                   :Veain Armúrtha
STR_VEHICLE_NAME_TRAIN_WAGON_RAIL_FOOD_VAN                      :Veain Bia
STR_VEHICLE_NAME_TRAIN_WAGON_RAIL_PAPER_TRUCK                   :Trucail Páipéir
STR_VEHICLE_NAME_TRAIN_WAGON_RAIL_COPPER_ORE_HOPPER             :Crannóg Mian Chopair
STR_VEHICLE_NAME_TRAIN_WAGON_RAIL_WATER_TANKER                  :Tancaer Uisce
STR_VEHICLE_NAME_TRAIN_WAGON_RAIL_FRUIT_TRUCK                   :Trucail Torthaí
STR_VEHICLE_NAME_TRAIN_WAGON_RAIL_RUBBER_TRUCK                  :Trucail Rubair
STR_VEHICLE_NAME_TRAIN_WAGON_RAIL_SUGAR_TRUCK                   :Trucail Siúcra
STR_VEHICLE_NAME_TRAIN_WAGON_RAIL_COTTON_CANDY_HOPPER           :Crannóg Scamaill Siúcra
STR_VEHICLE_NAME_TRAIN_WAGON_RAIL_TOFFEE_HOPPER                 :Crannóg Taifí
STR_VEHICLE_NAME_TRAIN_WAGON_RAIL_BUBBLE_VAN                    :Veain Súilíní
STR_VEHICLE_NAME_TRAIN_WAGON_RAIL_COLA_TANKER                   :Tancaer Cóla
STR_VEHICLE_NAME_TRAIN_WAGON_RAIL_CANDY_VAN                     :Veain Milseán
STR_VEHICLE_NAME_TRAIN_WAGON_RAIL_TOY_VAN                       :Veain Bréagán
STR_VEHICLE_NAME_TRAIN_WAGON_RAIL_BATTERY_TRUCK                 :Trucail Ceallraí
STR_VEHICLE_NAME_TRAIN_WAGON_RAIL_FIZZY_DRINK_TRUCK             :Trucail Deochanna Súilíneacha
STR_VEHICLE_NAME_TRAIN_WAGON_RAIL_PLASTIC_TRUCK                 :Trucail Plaisteach
STR_VEHICLE_NAME_TRAIN_ENGINE_MONORAIL_X2001_ELECTRIC           :'X2001' (Leictreach)
STR_VEHICLE_NAME_TRAIN_ENGINE_MONORAIL_MILLENNIUM_Z1_ELECTRIC   :'Z1 Mílaoise' (Leictreach)
STR_VEHICLE_NAME_TRAIN_ENGINE_MONORAIL_WIZZOWOW_Z99             :Wizzowow Z99
STR_VEHICLE_NAME_TRAIN_WAGON_MONORAIL_PASSENGER_CAR             :Caráiste Paisinéirí
STR_VEHICLE_NAME_TRAIN_WAGON_MONORAIL_MAIL_VAN                  :Veain Poist
STR_VEHICLE_NAME_TRAIN_WAGON_MONORAIL_COAL_CAR                  :Trucail Guail
STR_VEHICLE_NAME_TRAIN_WAGON_MONORAIL_OIL_TANKER                :Tancaer Ola
STR_VEHICLE_NAME_TRAIN_WAGON_MONORAIL_LIVESTOCK_VAN             :Veain Beo-stoic
STR_VEHICLE_NAME_TRAIN_WAGON_MONORAIL_GOODS_VAN                 :Veain Earraí
STR_VEHICLE_NAME_TRAIN_WAGON_MONORAIL_GRAIN_HOPPER              :Crannóg Arbhair
STR_VEHICLE_NAME_TRAIN_WAGON_MONORAIL_WOOD_TRUCK                :Trucail Adhmaid
STR_VEHICLE_NAME_TRAIN_WAGON_MONORAIL_IRON_ORE_HOPPER           :Crannóg Iarnmhéine
STR_VEHICLE_NAME_TRAIN_WAGON_MONORAIL_STEEL_TRUCK               :Trucail Cruaiche
STR_VEHICLE_NAME_TRAIN_WAGON_MONORAIL_ARMORED_VAN               :Veain Armúrtha
STR_VEHICLE_NAME_TRAIN_WAGON_MONORAIL_FOOD_VAN                  :Veain Bia
STR_VEHICLE_NAME_TRAIN_WAGON_MONORAIL_PAPER_TRUCK               :Trucail Páipéir
STR_VEHICLE_NAME_TRAIN_WAGON_MONORAIL_COPPER_ORE_HOPPER         :Crannóg Mian Chopair
STR_VEHICLE_NAME_TRAIN_WAGON_MONORAIL_WATER_TANKER              :Tancaer Uisce
STR_VEHICLE_NAME_TRAIN_WAGON_MONORAIL_FRUIT_TRUCK               :Trucail Torthaí
STR_VEHICLE_NAME_TRAIN_WAGON_MONORAIL_RUBBER_TRUCK              :Trucail Rubair
STR_VEHICLE_NAME_TRAIN_WAGON_MONORAIL_SUGAR_TRUCK               :Trucail Siúcra
STR_VEHICLE_NAME_TRAIN_WAGON_MONORAIL_COTTON_CANDY_HOPPER       :Crannóg Scamaill Siúcra
STR_VEHICLE_NAME_TRAIN_WAGON_MONORAIL_TOFFEE_HOPPER             :Crannóg Taifí
STR_VEHICLE_NAME_TRAIN_WAGON_MONORAIL_BUBBLE_VAN                :Veain Súilíní
STR_VEHICLE_NAME_TRAIN_WAGON_MONORAIL_COLA_TANKER               :Tancaer Cóla
STR_VEHICLE_NAME_TRAIN_WAGON_MONORAIL_CANDY_VAN                 :Veain Milseán
STR_VEHICLE_NAME_TRAIN_WAGON_MONORAIL_TOY_VAN                   :Veain Bréagán
STR_VEHICLE_NAME_TRAIN_WAGON_MONORAIL_BATTERY_TRUCK             :Trucail Ceallraí
STR_VEHICLE_NAME_TRAIN_WAGON_MONORAIL_FIZZY_DRINK_TRUCK         :Trucail Deochanna Súilíneacha
STR_VEHICLE_NAME_TRAIN_WAGON_MONORAIL_PLASTIC_TRUCK             :Trucail Plaisteach
STR_VEHICLE_NAME_TRAIN_ENGINE_MAGLEV_LEV1_LEVIATHAN_ELECTRIC    :Leibh1 'Leviathan' (Leictreach)
STR_VEHICLE_NAME_TRAIN_ENGINE_MAGLEV_LEV2_CYCLOPS_ELECTRIC      :Leibh2 'Cioclóp' (Leictreach)
STR_VEHICLE_NAME_TRAIN_ENGINE_MAGLEV_LEV3_PEGASUS_ELECTRIC      :Leibh4 'Peigeasas' (Leictreach)
STR_VEHICLE_NAME_TRAIN_ENGINE_MAGLEV_LEV4_CHIMAERA_ELECTRIC     :Leibh4 'Ciméara' (Leictreach)
STR_VEHICLE_NAME_TRAIN_ENGINE_MAGLEV_WIZZOWOW_ROCKETEER         :Roicéadóir Wizzowow
STR_VEHICLE_NAME_TRAIN_WAGON_MAGLEV_PASSENGER_CAR               :Caráiste Paisinéirí
STR_VEHICLE_NAME_TRAIN_WAGON_MAGLEV_MAIL_VAN                    :Veain Poist
STR_VEHICLE_NAME_TRAIN_WAGON_MAGLEV_COAL_CAR                    :Trucail Guail
STR_VEHICLE_NAME_TRAIN_WAGON_MAGLEV_OIL_TANKER                  :Tancaer Ola
STR_VEHICLE_NAME_TRAIN_WAGON_MAGLEV_LIVESTOCK_VAN               :Veain Beo-stoic
STR_VEHICLE_NAME_TRAIN_WAGON_MAGLEV_GOODS_VAN                   :Veain Earraí
STR_VEHICLE_NAME_TRAIN_WAGON_MAGLEV_GRAIN_HOPPER                :Crannóg Arbhair
STR_VEHICLE_NAME_TRAIN_WAGON_MAGLEV_WOOD_TRUCK                  :Trucail Adhmaid
STR_VEHICLE_NAME_TRAIN_WAGON_MAGLEV_IRON_ORE_HOPPER             :Crannóg Iarnmhéine
STR_VEHICLE_NAME_TRAIN_WAGON_MAGLEV_STEEL_TRUCK                 :Trucail Cruaiche
STR_VEHICLE_NAME_TRAIN_WAGON_MAGLEV_ARMORED_VAN                 :Veain Armúrtha
STR_VEHICLE_NAME_TRAIN_WAGON_MAGLEV_FOOD_VAN                    :Veain Bia
STR_VEHICLE_NAME_TRAIN_WAGON_MAGLEV_PAPER_TRUCK                 :Trucail Páipéir
STR_VEHICLE_NAME_TRAIN_WAGON_MAGLEV_COPPER_ORE_HOPPER           :Crannóg Mian Chopair
STR_VEHICLE_NAME_TRAIN_WAGON_MAGLEV_WATER_TANKER                :Tancaer Uisce
STR_VEHICLE_NAME_TRAIN_WAGON_MAGLEV_FRUIT_TRUCK                 :Trucail Torthaí
STR_VEHICLE_NAME_TRAIN_WAGON_MAGLEV_RUBBER_TRUCK                :Trucail Rubair
STR_VEHICLE_NAME_TRAIN_WAGON_MAGLEV_SUGAR_TRUCK                 :Trucail Siúcra
STR_VEHICLE_NAME_TRAIN_WAGON_MAGLEV_COTTON_CANDY_HOPPER         :Crannóg Scamaill Siúcra
STR_VEHICLE_NAME_TRAIN_WAGON_MAGLEV_TOFFEE_HOPPER               :Crannóg Taifí
STR_VEHICLE_NAME_TRAIN_WAGON_MAGLEV_BUBBLE_VAN                  :Veain Súilíní
STR_VEHICLE_NAME_TRAIN_WAGON_MAGLEV_COLA_TANKER                 :Tancaer Cóla
STR_VEHICLE_NAME_TRAIN_WAGON_MAGLEV_CANDY_VAN                   :Veain Milseán
STR_VEHICLE_NAME_TRAIN_WAGON_MAGLEV_TOY_VAN                     :Veain Bréagán
STR_VEHICLE_NAME_TRAIN_WAGON_MAGLEV_BATTERY_TRUCK               :Trucail Ceallraí
STR_VEHICLE_NAME_TRAIN_WAGON_MAGLEV_FIZZY_DRINK_TRUCK           :Trucail Deochanna Súilíneacha
STR_VEHICLE_NAME_TRAIN_WAGON_MAGLEV_PLASTIC_TRUCK               :Trucail Plaisteach

###length 88
STR_VEHICLE_NAME_ROAD_VEHICLE_MPS_REGAL_BUS                     :Bus 'Regal' MPS
STR_VEHICLE_NAME_ROAD_VEHICLE_HEREFORD_LEOPARD_BUS              :Bus 'Liopard' Hereford
STR_VEHICLE_NAME_ROAD_VEHICLE_FOSTER_BUS                        :Bus Foster
STR_VEHICLE_NAME_ROAD_VEHICLE_FOSTER_MKII_SUPERBUS              :Ollbhus Foster MkII
STR_VEHICLE_NAME_ROAD_VEHICLE_PLODDYPHUT_MKI_BUS                :Bus Ploddyphut MkI
STR_VEHICLE_NAME_ROAD_VEHICLE_PLODDYPHUT_MKII_BUS               :Bus Ploddyphut MkII
STR_VEHICLE_NAME_ROAD_VEHICLE_PLODDYPHUT_MKIII_BUS              :Bus Ploddyphut MkIII
STR_VEHICLE_NAME_ROAD_VEHICLE_BALOGH_COAL_TRUCK                 :Trucail Guail Balogh
STR_VEHICLE_NAME_ROAD_VEHICLE_UHL_COAL_TRUCK                    :Trucail Guail Uhl
STR_VEHICLE_NAME_ROAD_VEHICLE_DW_COAL_TRUCK                     :Trucail Guail DW
STR_VEHICLE_NAME_ROAD_VEHICLE_MPS_MAIL_TRUCK                    :Trucail Poist MPS
STR_VEHICLE_NAME_ROAD_VEHICLE_REYNARD_MAIL_TRUCK                :Trucail Poist Reynard
STR_VEHICLE_NAME_ROAD_VEHICLE_PERRY_MAIL_TRUCK                  :Trucail Poist Perry
STR_VEHICLE_NAME_ROAD_VEHICLE_MIGHTYMOVER_MAIL_TRUCK            :Trucail Poist MightyMover
STR_VEHICLE_NAME_ROAD_VEHICLE_POWERNAUGHT_MAIL_TRUCK            :Trucail Poist Powernaught
STR_VEHICLE_NAME_ROAD_VEHICLE_WIZZOWOW_MAIL_TRUCK               :Trucail Poist Wizzowow
STR_VEHICLE_NAME_ROAD_VEHICLE_WITCOMBE_OIL_TANKER               :Tancaer Ola Witcombe
STR_VEHICLE_NAME_ROAD_VEHICLE_FOSTER_OIL_TANKER                 :Tancaer Ola Foster
STR_VEHICLE_NAME_ROAD_VEHICLE_PERRY_OIL_TANKER                  :Tancaer Ola Perry
STR_VEHICLE_NAME_ROAD_VEHICLE_TALBOTT_LIVESTOCK_VAN             :Veain Beo-stoic Talbott
STR_VEHICLE_NAME_ROAD_VEHICLE_UHL_LIVESTOCK_VAN                 :Veain Beo-stoic Uhl
STR_VEHICLE_NAME_ROAD_VEHICLE_FOSTER_LIVESTOCK_VAN              :Veain Beo-stoic Foster
STR_VEHICLE_NAME_ROAD_VEHICLE_BALOGH_GOODS_TRUCK                :Trucail Earraí Balogh
STR_VEHICLE_NAME_ROAD_VEHICLE_CRAIGHEAD_GOODS_TRUCK             :Trucail Earraí Craighead
STR_VEHICLE_NAME_ROAD_VEHICLE_GOSS_GOODS_TRUCK                  :Trucail Earraí Goss
STR_VEHICLE_NAME_ROAD_VEHICLE_HEREFORD_GRAIN_TRUCK              :Trucail Arbhair Hereford
STR_VEHICLE_NAME_ROAD_VEHICLE_THOMAS_GRAIN_TRUCK                :Trucail Arbhair Thomas
STR_VEHICLE_NAME_ROAD_VEHICLE_GOSS_GRAIN_TRUCK                  :Trucail Arbhair Goss
STR_VEHICLE_NAME_ROAD_VEHICLE_WITCOMBE_WOOD_TRUCK               :Trucail Adhmaid Witcombe
STR_VEHICLE_NAME_ROAD_VEHICLE_FOSTER_WOOD_TRUCK                 :Trucail Adhmaid Foster
STR_VEHICLE_NAME_ROAD_VEHICLE_MORELAND_WOOD_TRUCK               :Trucail Adhmaid Moreland
STR_VEHICLE_NAME_ROAD_VEHICLE_MPS_IRON_ORE_TRUCK                :Trucail Iarnmhéine MPS
STR_VEHICLE_NAME_ROAD_VEHICLE_UHL_IRON_ORE_TRUCK                :Trucail Iarnmhéine Uhl
STR_VEHICLE_NAME_ROAD_VEHICLE_CHIPPY_IRON_ORE_TRUCK             :Trucail Iarnmhéine Chippy
STR_VEHICLE_NAME_ROAD_VEHICLE_BALOGH_STEEL_TRUCK                :Trucail Cruaiche Balogh
STR_VEHICLE_NAME_ROAD_VEHICLE_UHL_STEEL_TRUCK                   :Trucail Cruaiche Uhl
STR_VEHICLE_NAME_ROAD_VEHICLE_KELLING_STEEL_TRUCK               :Trucail Cruaiche Kelling
STR_VEHICLE_NAME_ROAD_VEHICLE_BALOGH_ARMORED_TRUCK              :Trucail Armúrtha Balogh
STR_VEHICLE_NAME_ROAD_VEHICLE_UHL_ARMORED_TRUCK                 :Trucail Armúrtha Uhl
STR_VEHICLE_NAME_ROAD_VEHICLE_FOSTER_ARMORED_TRUCK              :Trucail Armúrtha Foster
STR_VEHICLE_NAME_ROAD_VEHICLE_FOSTER_FOOD_VAN                   :Veain Bia Foster
STR_VEHICLE_NAME_ROAD_VEHICLE_PERRY_FOOD_VAN                    :Veain Bia Perry
STR_VEHICLE_NAME_ROAD_VEHICLE_CHIPPY_FOOD_VAN                   :Veain Bia Chippy
STR_VEHICLE_NAME_ROAD_VEHICLE_UHL_PAPER_TRUCK                   :Trucail Páipéir Uhl
STR_VEHICLE_NAME_ROAD_VEHICLE_BALOGH_PAPER_TRUCK                :Trucail Páipéir Balogh
STR_VEHICLE_NAME_ROAD_VEHICLE_MPS_PAPER_TRUCK                   :Trucail Páipéir MPS
STR_VEHICLE_NAME_ROAD_VEHICLE_MPS_COPPER_ORE_TRUCK              :Trucail Mian Chopair MPS
STR_VEHICLE_NAME_ROAD_VEHICLE_UHL_COPPER_ORE_TRUCK              :Trucail Mian Chopair Uhl
STR_VEHICLE_NAME_ROAD_VEHICLE_GOSS_COPPER_ORE_TRUCK             :Trucail Mian Chopair Goss
STR_VEHICLE_NAME_ROAD_VEHICLE_UHL_WATER_TANKER                  :Tancaer Uisce Uhl
STR_VEHICLE_NAME_ROAD_VEHICLE_BALOGH_WATER_TANKER               :Tancaer Uisce Balogh
STR_VEHICLE_NAME_ROAD_VEHICLE_MPS_WATER_TANKER                  :Tancaer Uisce MPS
STR_VEHICLE_NAME_ROAD_VEHICLE_BALOGH_FRUIT_TRUCK                :Trucail Torthaí Balogh
STR_VEHICLE_NAME_ROAD_VEHICLE_UHL_FRUIT_TRUCK                   :Trucail Torthaí Uhl
STR_VEHICLE_NAME_ROAD_VEHICLE_KELLING_FRUIT_TRUCK               :Trucail Torthaí Kelling
STR_VEHICLE_NAME_ROAD_VEHICLE_BALOGH_RUBBER_TRUCK               :Trucail Rubair Balogh
STR_VEHICLE_NAME_ROAD_VEHICLE_UHL_RUBBER_TRUCK                  :Trucail Rubair Uhl
STR_VEHICLE_NAME_ROAD_VEHICLE_RMT_RUBBER_TRUCK                  :Trucail Rubair RMT
STR_VEHICLE_NAME_ROAD_VEHICLE_MIGHTYMOVER_SUGAR_TRUCK           :Trucail Siúcra MightyMover
STR_VEHICLE_NAME_ROAD_VEHICLE_POWERNAUGHT_SUGAR_TRUCK           :Trucail Siúcra Powernaught
STR_VEHICLE_NAME_ROAD_VEHICLE_WIZZOWOW_SUGAR_TRUCK              :Trucail Siúchra Wizzowow
STR_VEHICLE_NAME_ROAD_VEHICLE_MIGHTYMOVER_COLA_TRUCK            :Trucail Cóla MightyMover
STR_VEHICLE_NAME_ROAD_VEHICLE_POWERNAUGHT_COLA_TRUCK            :Trucail Cóla Powernaught
STR_VEHICLE_NAME_ROAD_VEHICLE_WIZZOWOW_COLA_TRUCK               :Trucail Cóla Wizzowow
STR_VEHICLE_NAME_ROAD_VEHICLE_MIGHTYMOVER_COTTON_CANDY          :Trucail Scamaill Siúcra MightyMover
STR_VEHICLE_NAME_ROAD_VEHICLE_POWERNAUGHT_COTTON_CANDY          :Trucail Scamaill Siúcra Powernaught
STR_VEHICLE_NAME_ROAD_VEHICLE_WIZZOWOW_COTTON_CANDY_TRUCK       :Trucail Scamaill Siúcra Wizzowow
STR_VEHICLE_NAME_ROAD_VEHICLE_MIGHTYMOVER_TOFFEE_TRUCK          :Trucail Taifí MightyMover
STR_VEHICLE_NAME_ROAD_VEHICLE_POWERNAUGHT_TOFFEE_TRUCK          :Trucail Taifí Powernaught
STR_VEHICLE_NAME_ROAD_VEHICLE_WIZZOWOW_TOFFEE_TRUCK             :Trucail Taifí Wizzowow
STR_VEHICLE_NAME_ROAD_VEHICLE_MIGHTYMOVER_TOY_VAN               :Veain Bréagán MightyMover
STR_VEHICLE_NAME_ROAD_VEHICLE_POWERNAUGHT_TOY_VAN               :Veain Milseán Powernaught
STR_VEHICLE_NAME_ROAD_VEHICLE_WIZZOWOW_TOY_VAN                  :Veain Bréagán Wizzowow
STR_VEHICLE_NAME_ROAD_VEHICLE_MIGHTYMOVER_CANDY_TRUCK           :Trucail Milseán MightyMover
STR_VEHICLE_NAME_ROAD_VEHICLE_POWERNAUGHT_CANDY_TRUCK           :Trucail Milseán Powernaught
STR_VEHICLE_NAME_ROAD_VEHICLE_WIZZOWOW_CANDY_TRUCK              :Trucail Milseán Wizzowow
STR_VEHICLE_NAME_ROAD_VEHICLE_MIGHTYMOVER_BATTERY_TRUCK         :Trucail Ceallraí MightyMover
STR_VEHICLE_NAME_ROAD_VEHICLE_POWERNAUGHT_BATTERY_TRUCK         :Trucail Ceallraí Powernaught
STR_VEHICLE_NAME_ROAD_VEHICLE_WIZZOWOW_BATTERY_TRUCK            :Trucail Ceallraí Wizzowow
STR_VEHICLE_NAME_ROAD_VEHICLE_MIGHTYMOVER_FIZZY_DRINK           :Trucail Deochanna Súilíneacha MightyMover
STR_VEHICLE_NAME_ROAD_VEHICLE_POWERNAUGHT_FIZZY_DRINK           :Trucail Deochanna Súilíneacha Powernaught
STR_VEHICLE_NAME_ROAD_VEHICLE_WIZZOWOW_FIZZY_DRINK_TRUCK        :Trucail Deochanna Súilíneacha Wizzowow
STR_VEHICLE_NAME_ROAD_VEHICLE_MIGHTYMOVER_PLASTIC_TRUCK         :Trucail do Phlaisteach MightyMover
STR_VEHICLE_NAME_ROAD_VEHICLE_POWERNAUGHT_PLASTIC_TRUCK         :Trucail do Phlaisteach Powernaught
STR_VEHICLE_NAME_ROAD_VEHICLE_WIZZOWOW_PLASTIC_TRUCK            :Trucail do Phlaisteach Wizzowow
STR_VEHICLE_NAME_ROAD_VEHICLE_MIGHTYMOVER_BUBBLE_TRUCK          :Trucail Súilíní MightyMover
STR_VEHICLE_NAME_ROAD_VEHICLE_POWERNAUGHT_BUBBLE_TRUCK          :Trucail Súilíní Powernaught
STR_VEHICLE_NAME_ROAD_VEHICLE_WIZZOWOW_BUBBLE_TRUCK             :Trucail Súilíní Wizzowow

###length 11
STR_VEHICLE_NAME_SHIP_MPS_OIL_TANKER                            :Tancaer Ola MPS
STR_VEHICLE_NAME_SHIP_CS_INC_OIL_TANKER                         :Tancaer Ola CS-Inc.
STR_VEHICLE_NAME_SHIP_MPS_PASSENGER_FERRY                       :Bád Farantóireachta MPS
STR_VEHICLE_NAME_SHIP_FFP_PASSENGER_FERRY                       :Bád Farantóireachta FFP
STR_VEHICLE_NAME_SHIP_BAKEWELL_300_HOVERCRAFT                   :Sciorrárthach Bakewell 300
STR_VEHICLE_NAME_SHIP_CHUGGER_CHUG_PASSENGER                    :Bád Farantóireachta Chugger-Chug
STR_VEHICLE_NAME_SHIP_SHIVERSHAKE_PASSENGER_FERRY               :Bád Farantóireachta Shivershake
STR_VEHICLE_NAME_SHIP_YATE_CARGO_SHIP                           :Lastlong Yate
STR_VEHICLE_NAME_SHIP_BAKEWELL_CARGO_SHIP                       :Lastlong Bakewell
STR_VEHICLE_NAME_SHIP_MIGHTYMOVER_CARGO_SHIP                    :Lastlong MightyMover
STR_VEHICLE_NAME_SHIP_POWERNAUT_CARGO_SHIP                      :Lastlong Powernaut

###length 41
STR_VEHICLE_NAME_AIRCRAFT_SAMPSON_U52                           :Sampson U52
STR_VEHICLE_NAME_AIRCRAFT_COLEMAN_COUNT                         :Coleman Count
STR_VEHICLE_NAME_AIRCRAFT_FFP_DART                              :FFP Dart
STR_VEHICLE_NAME_AIRCRAFT_YATE_HAUGAN                           :Yate Haugan
STR_VEHICLE_NAME_AIRCRAFT_BAKEWELL_COTSWALD_LB_3                :Bakewell Cotswald LB-3
STR_VEHICLE_NAME_AIRCRAFT_BAKEWELL_LUCKETT_LB_8                 :Bakewell Luckett LB-8
STR_VEHICLE_NAME_AIRCRAFT_BAKEWELL_LUCKETT_LB_9                 :Bakewell Luckett LB-9
STR_VEHICLE_NAME_AIRCRAFT_BAKEWELL_LUCKETT_LB80                 :Bakewell Luckett LB80
STR_VEHICLE_NAME_AIRCRAFT_BAKEWELL_LUCKETT_LB_10                :Bakewell Luckett LB-10
STR_VEHICLE_NAME_AIRCRAFT_BAKEWELL_LUCKETT_LB_11                :Bakewell Luckett LB-11
STR_VEHICLE_NAME_AIRCRAFT_YATE_AEROSPACE_YAC_1_11               :Aeraspás Yate YAC 1-11
STR_VEHICLE_NAME_AIRCRAFT_DARWIN_100                            :Darwin 100
STR_VEHICLE_NAME_AIRCRAFT_DARWIN_200                            :Darwin 200
STR_VEHICLE_NAME_AIRCRAFT_DARWIN_300                            :Darwin 300
STR_VEHICLE_NAME_AIRCRAFT_DARWIN_400                            :Darwin 400
STR_VEHICLE_NAME_AIRCRAFT_DARWIN_500                            :Darwin 500
STR_VEHICLE_NAME_AIRCRAFT_DARWIN_600                            :Darwin 600
STR_VEHICLE_NAME_AIRCRAFT_GURU_GALAXY                           :Guru Galaxy
STR_VEHICLE_NAME_AIRCRAFT_AIRTAXI_A21                           :Aerthacsaí A21
STR_VEHICLE_NAME_AIRCRAFT_AIRTAXI_A31                           :Aerthacsaí A31
STR_VEHICLE_NAME_AIRCRAFT_AIRTAXI_A32                           :Aerthacsaí A32
STR_VEHICLE_NAME_AIRCRAFT_AIRTAXI_A33                           :Aerthacsaí A33
STR_VEHICLE_NAME_AIRCRAFT_YATE_AEROSPACE_YAE46                  :Aeraspás Yate YAe46
STR_VEHICLE_NAME_AIRCRAFT_DINGER_100                            :Dinger 100
STR_VEHICLE_NAME_AIRCRAFT_AIRTAXI_A34_1000                      :Aerthacsaí A34-1000
STR_VEHICLE_NAME_AIRCRAFT_YATE_Z_SHUTTLE                        :Z-Tointeáil Yate
STR_VEHICLE_NAME_AIRCRAFT_KELLING_K1                            :Kelling K1
STR_VEHICLE_NAME_AIRCRAFT_KELLING_K6                            :Kelling K6
STR_VEHICLE_NAME_AIRCRAFT_KELLING_K7                            :Kelling K7
STR_VEHICLE_NAME_AIRCRAFT_DARWIN_700                            :Darwin 700
STR_VEHICLE_NAME_AIRCRAFT_FFP_HYPERDART_2                       :FFP Hyperdart 2
STR_VEHICLE_NAME_AIRCRAFT_DINGER_200                            :Dinger 200
STR_VEHICLE_NAME_AIRCRAFT_DINGER_1000                           :Dinger 1000
STR_VEHICLE_NAME_AIRCRAFT_PLODDYPHUT_100                        :Ploddyphut 100
STR_VEHICLE_NAME_AIRCRAFT_PLODDYPHUT_500                        :Ploddyphut 500
STR_VEHICLE_NAME_AIRCRAFT_FLASHBANG_X1                          :Flashbang X1
STR_VEHICLE_NAME_AIRCRAFT_JUGGERPLANE_M1                        :Juggerplane M1
STR_VEHICLE_NAME_AIRCRAFT_FLASHBANG_WIZZER                      :Flashbang Wizzer
STR_VEHICLE_NAME_AIRCRAFT_TRICARIO_HELICOPTER                   :Héileacaptar Tricario
STR_VEHICLE_NAME_AIRCRAFT_GURU_X2_HELICOPTER                    :Héileacaptar Guru X2
STR_VEHICLE_NAME_AIRCRAFT_POWERNAUT_HELICOPTER                  :Héileacaptar Powernaut

##id 0x8800
# Formatting of some strings
STR_FORMAT_DATE_TINY                                            :{STRING}-{STRING}-{NUM}
STR_FORMAT_DATE_SHORT                                           :{STRING} {NUM}
STR_FORMAT_DATE_LONG                                            :{STRING} {STRING} {NUM}
STR_FORMAT_DATE_ISO                                             :{2:NUM}-{1:STRING}-{0:STRING}

STR_FORMAT_COMPANY_NUM                                          :(Cuideachta {COMMA})
STR_FORMAT_GROUP_NAME                                           :Grúpa {COMMA}
STR_FORMAT_GROUP_VEHICLE_NAME                                   :{GROUP} #{COMMA}
STR_FORMAT_INDUSTRY_NAME                                        :{1:STRING} {0:TOWN}

###length 2
STR_FORMAT_BUOY_NAME                                            :Baoi {TOWN}
STR_FORMAT_BUOY_NAME_SERIAL                                     :Baoi {TOWN} #{COMMA}

###length 2
STR_FORMAT_WAYPOINT_NAME                                        :Pointe bealaigh {TOWN}
STR_FORMAT_WAYPOINT_NAME_SERIAL                                 :Pointe bealaigh {TOWN} #{COMMA}

###length 6
STR_FORMAT_DEPOT_NAME_TRAIN                                     :Iosta Traenacha {TOWN}
STR_FORMAT_DEPOT_NAME_TRAIN_SERIAL                              :Iosta Traenacha {TOWN} #{COMMA}
STR_FORMAT_DEPOT_NAME_ROAD_VEHICLE                              :Iosta Feithiclí Bóthair {TOWN}
STR_FORMAT_DEPOT_NAME_ROAD_VEHICLE_SERIAL                       :Iosta Feithiclí Bóthair {TOWN} #{COMMA}
STR_FORMAT_DEPOT_NAME_SHIP                                      :Iosta Long {TOWN}
STR_FORMAT_DEPOT_NAME_SHIP_SERIAL                               :Iosta Long {TOWN} #{COMMA}
###next-name-looks-similar

STR_FORMAT_DEPOT_NAME_AIRCRAFT                                  :Haingear {STATION}
# _SERIAL version of AIRACRAFT doesn't exist

STR_UNKNOWN_STATION                                             :stáisiún anaithnid
STR_DEFAULT_SIGN_NAME                                           :Comhartha
STR_COMPANY_SOMEONE                                             :duine éigean

STR_SAVEGAME_NAME_DEFAULT                                       :{COMPANY}, {STRING}
STR_SAVEGAME_NAME_SPECTATOR                                     :Duine ag féachaint, {1:STRING}

# Viewport strings
STR_VIEWPORT_TOWN_POP                                           :{WHITE}{TOWN} ({COMMA})
STR_VIEWPORT_TOWN                                               :{WHITE}{TOWN}
STR_VIEWPORT_TOWN_TINY_BLACK                                    :{TINY_FONT}{BLACK}{TOWN}
STR_VIEWPORT_TOWN_TINY_WHITE                                    :{TINY_FONT}{WHITE}{TOWN}

STR_VIEWPORT_SIGN_SMALL_BLACK                                   :{TINY_FONT}{BLACK}{SIGN}
STR_VIEWPORT_SIGN_SMALL_WHITE                                   :{TINY_FONT}{WHITE}{SIGN}

STR_VIEWPORT_STATION                                            :{STATION} {STATION_FEATURES}
STR_VIEWPORT_STATION_TINY                                       :{TINY_FONT}{STATION}

STR_VIEWPORT_WAYPOINT                                           :{WAYPOINT}
STR_VIEWPORT_WAYPOINT_TINY                                      :{TINY_FONT}{WAYPOINT}

# Simple strings to get specific types of data
STR_COMPANY_NAME                                                :{COMPANY}
STR_COMPANY_NAME_COMPANY_NUM                                    :{COMPANY} {COMPANY_NUM}
STR_DEPOT_NAME                                                  :{DEPOT}
STR_ENGINE_NAME                                                 :{ENGINE}
STR_HIDDEN_ENGINE_NAME                                          :{ENGINE} (folaithe)
STR_GROUP_NAME                                                  :{GROUP}
STR_INDUSTRY_NAME                                               :{INDUSTRY}
STR_PRESIDENT_NAME                                              :{PRESIDENT_NAME}
STR_SIGN_NAME                                                   :{SIGN}
STR_STATION_NAME                                                :{STATION}
STR_TOWN_NAME                                                   :{TOWN}
STR_VEHICLE_NAME                                                :{VEHICLE}
STR_WAYPOINT_NAME                                               :{WAYPOINT}

STR_JUST_CARGO                                                  :{CARGO_LONG}
STR_JUST_CHECKMARK                                              :{CHECKMARK}
STR_JUST_COMMA                                                  :{COMMA}
STR_JUST_CURRENCY_SHORT                                         :{CURRENCY_SHORT}
STR_JUST_CURRENCY_LONG                                          :{CURRENCY_LONG}
STR_JUST_CARGO_LIST                                             :{CARGO_LIST}
STR_JUST_INT                                                    :{NUM}
STR_JUST_DATE_TINY                                              :{DATE_TINY}
STR_JUST_DATE_SHORT                                             :{DATE_SHORT}
STR_JUST_DATE_LONG                                              :{DATE_LONG}
STR_JUST_DATE_ISO                                               :{DATE_ISO}
STR_JUST_STRING                                                 :{STRING}
STR_JUST_STRING_STRING                                          :{STRING}{STRING}
STR_JUST_RAW_STRING                                             :{STRING}
STR_JUST_BIG_RAW_STRING                                         :{BIG_FONT}{STRING}

# Slightly 'raw' stringcodes with colour or size
STR_BLACK_COMMA                                                 :{BLACK}{COMMA}
STR_TINY_BLACK_COMA                                             :{TINY_FONT}{BLACK}{COMMA}
STR_TINY_COMMA                                                  :{TINY_FONT}{COMMA}
STR_BLUE_COMMA                                                  :{BLUE}{COMMA}
STR_RED_COMMA                                                   :{RED}{COMMA}
STR_WHITE_COMMA                                                 :{WHITE}{COMMA}
STR_TINY_BLACK_DECIMAL                                          :{TINY_FONT}{BLACK}{DECIMAL}
STR_COMPANY_MONEY                                               :{WHITE}{CURRENCY_LONG}
STR_BLACK_DATE_LONG                                             :{BLACK}{DATE_LONG}
STR_WHITE_DATE_LONG                                             :{WHITE}{DATE_LONG}
STR_SHORT_DATE                                                  :{WHITE}{DATE_TINY}
STR_DATE_LONG_SMALL                                             :{TINY_FONT}{BLACK}{DATE_LONG}
STR_TINY_GROUP                                                  :{TINY_FONT}{GROUP}
STR_BLACK_INT                                                   :{BLACK}{NUM}
STR_ORANGE_INT                                                  :{ORANGE}{NUM}
STR_WHITE_SIGN                                                  :{WHITE}{SIGN}
STR_TINY_BLACK_STATION                                          :{TINY_FONT}{BLACK}{STATION}
STR_BLACK_STRING                                                :{BLACK}{STRING}
STR_BLACK_RAW_STRING                                            :{BLACK}{STRING}
STR_ORANGE_STRING                                               :{ORANGE}{STRING}
STR_LTBLUE_STRING                                               :{LTBLUE}{STRING}
STR_WHITE_STRING                                                :{WHITE}{STRING}
STR_ORANGE_STRING1_WHITE                                        :{ORANGE}{STRING}{WHITE}
STR_ORANGE_STRING1_LTBLUE                                       :{ORANGE}{STRING}{LTBLUE}
STR_TINY_BLACK_HEIGHT                                           :{TINY_FONT}{BLACK}{HEIGHT}
STR_TINY_BLACK_VEHICLE                                          :{TINY_FONT}{BLACK}{VEHICLE}
STR_TINY_RIGHT_ARROW                                            :{TINY_FONT}{RIGHT_ARROW}

STR_BLACK_1                                                     :{BLACK}1
STR_BLACK_2                                                     :{BLACK}2
STR_BLACK_3                                                     :{BLACK}3
STR_BLACK_4                                                     :{BLACK}4
STR_BLACK_5                                                     :{BLACK}5
STR_BLACK_6                                                     :{BLACK}6
STR_BLACK_7                                                     :{BLACK}7

STR_TRAIN                                                       :{BLACK}{TRAIN}
STR_BUS                                                         :{BLACK}{BUS}
STR_LORRY                                                       :{BLACK}{LORRY}
STR_PLANE                                                       :{BLACK}{PLANE}
STR_SHIP                                                        :{BLACK}{SHIP}

STR_TOOLBAR_RAILTYPE_VELOCITY                                   :{STRING} ({VELOCITY})<|MERGE_RESOLUTION|>--- conflicted
+++ resolved
@@ -238,12 +238,9 @@
 STR_TOOLTIP_SORT_CRITERIA                                       :{BLACK}Roghnaigh critéir sórtála
 STR_TOOLTIP_FILTER_CRITERIA                                     :{BLACK}Roghnaigh critéir scagtha
 STR_BUTTON_SORT_BY                                              :{BLACK}Sórtáil de réir
-<<<<<<< HEAD
-STR_BUTTON_RENAME                                               :{BLACK}Athainmnigh
-=======
 STR_BUTTON_CATCHMENT                                            :{BLACK}Clúdach
 STR_TOOLTIP_CATCHMENT                                           :{BLACK}Scoránaigh taispeáint an limistéir chlúdaigh
->>>>>>> 9edb75ec
+STR_BUTTON_RENAME                                               :{BLACK}Athainmnigh
 
 STR_TOOLTIP_CLOSE_WINDOW                                        :{BLACK}Dún an fhuinneog
 STR_TOOLTIP_WINDOW_TITLE_DRAG_THIS                              :{BLACK}Teideal fuinneoige - tarraing é seo chun fuinneog a bhogadh
@@ -3127,11 +3124,6 @@
 STR_MAPGEN_NUMBER_OF_TOWNS                                      :{BLACK}Líon na mbailte:
 STR_MAPGEN_DATE                                                 :{BLACK}Dáta:
 STR_MAPGEN_NUMBER_OF_INDUSTRIES                                 :{BLACK}Líon na dtionscal:
-<<<<<<< HEAD
-STR_MAPGEN_SNOW_LINE_HEIGHT                                     :{BLACK}Airde na líne sneachta:
-STR_MAPGEN_SNOW_LINE_UP                                         :{BLACK}Bog airde na líne sneachta suas ceann amháin
-STR_MAPGEN_SNOW_LINE_DOWN                                       :{BLACK}Bog airde na líne sneachta síos ceann amháin
-=======
 STR_MAPGEN_HEIGHTMAP_HEIGHT                                     :{BLACK}An beann is airde:
 STR_MAPGEN_HEIGHTMAP_HEIGHT_UP                                  :{BLACK}Méadaigh airde uasta an bhinn is airde ar an léarscáil d'aon leibhéal amháin
 STR_MAPGEN_HEIGHTMAP_HEIGHT_DOWN                                :{BLACK}Laghdaigh airde uasta an bhinn is airde ar an léarscáil d'aon leibhéal amháin
@@ -3143,7 +3135,9 @@
 STR_MAPGEN_DESERT_COVERAGE_UP                                   :{BLACK}Méadaigh clúdach an fhásaigh deich faoin gcéad
 STR_MAPGEN_DESERT_COVERAGE_DOWN                                 :{BLACK}Laghdaigh clúdach an fhásaigh deich faoin gcéad
 STR_MAPGEN_DESERT_COVERAGE_TEXT                                 :{BLACK}{NUM}%
->>>>>>> 9edb75ec
+STR_MAPGEN_SNOW_LINE_HEIGHT                                     :{BLACK}Airde na líne sneachta:
+STR_MAPGEN_SNOW_LINE_UP                                         :{BLACK}Bog airde na líne sneachta suas ceann amháin
+STR_MAPGEN_SNOW_LINE_DOWN                                       :{BLACK}Bog airde na líne sneachta síos ceann amháin
 STR_MAPGEN_LAND_GENERATOR                                       :{BLACK}Talamh a chruthú:
 STR_MAPGEN_TERRAIN_TYPE                                         :{BLACK}Cineál tír-raoin:
 STR_MAPGEN_QUANTITY_OF_SEA_LAKES                                :{BLACK}Leibhéal na farraige:
@@ -3169,14 +3163,11 @@
 STR_MAPGEN_HEIGHTMAP_SIZE_LABEL                                 :{BLACK}Méid:
 STR_MAPGEN_HEIGHTMAP_SIZE                                       :{ORANGE}{NUM} x {NUM}
 
-<<<<<<< HEAD
-STR_MAPGEN_SNOW_LINE_QUERY_CAPT                                 :{WHITE}Athraigh airde na líne sneachta
-=======
 STR_MAPGEN_TERRAIN_TYPE_QUERY_CAPT                              :{WHITE}Airde sprice na mbeann
 STR_MAPGEN_HEIGHTMAP_HEIGHT_QUERY_CAPT                          :{WHITE}An beann is airde
 STR_MAPGEN_SNOW_COVERAGE_QUERY_CAPT                             :{WHITE}Clúdach sneachta (i %)
 STR_MAPGEN_DESERT_COVERAGE_QUERY_CAPT                           :{WHITE}Clúdach an fhásaigh (i %)
->>>>>>> 9edb75ec
+STR_MAPGEN_SNOW_LINE_QUERY_CAPT                                 :{WHITE}Athraigh airde na líne sneachta
 STR_MAPGEN_START_DATE_QUERY_CAPT                                :{WHITE}Athraigh an bhliain tosaigh
 
 # SE Map generation
@@ -3675,10 +3666,7 @@
 STR_COMPANY_VIEW_INFRASTRUCTURE_BUTTON                          :{BLACK}Sonraí
 STR_COMPANY_VIEW_INFRASTRUCTURE_TOOLTIP                         :{BLACK}Taispeáin líon mionsonraithe na bpíosaí bonneagair
 STR_COMPANY_VIEW_GIVE_MONEY_BUTTON                              :{BLACK}Tabhair airgead
-<<<<<<< HEAD
-=======
 STR_COMPANY_VIEW_GIVE_MONEY_TOOLTIP                             :{BLACK}Tabhair airgead don chuideachta seo
->>>>>>> 9edb75ec
 
 STR_COMPANY_VIEW_NEW_FACE_BUTTON                                :{BLACK}Aghaigh Nua
 STR_COMPANY_VIEW_NEW_FACE_TOOLTIP                               :{BLACK}Roghnaigh aghaidh nua don bhainisteoir
@@ -3696,11 +3684,7 @@
 
 STR_COMPANY_VIEW_COMPANY_NAME_QUERY_CAPTION                     :Ainm na Cuideachta
 STR_COMPANY_VIEW_PRESIDENT_S_NAME_QUERY_CAPTION                 :Ainm an Bhainisteora
-<<<<<<< HEAD
-STR_COMPANY_VIEW_GIVE_MONEY_QUERY_CAPTION                       :Iontráil an méid airgid is mian leat a thabhairt
-=======
 STR_COMPANY_VIEW_GIVE_MONEY_QUERY_CAPTION                       :Cuir isteach an méid airgid is mian leat a thabhairt
->>>>>>> 9edb75ec
 
 STR_BUY_COMPANY_MESSAGE                                         :{WHITE}Tá cuideachta iompair á lorg againn chun seilbh a ghlacadh ar ár gcuideachta.{}{}An bhfuil fonn ort seilbh a ghlacadh ar {COMPANY} ar chostas {CURRENCY_LONG}?
 
