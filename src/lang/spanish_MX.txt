--- conflicted
+++ resolved
@@ -2904,11 +2904,6 @@
 STR_MAPGEN_NUMBER_OF_TOWNS                                      :{BLACK}Núm. de pueblos:
 STR_MAPGEN_DATE                                                 :{BLACK}Fecha:
 STR_MAPGEN_NUMBER_OF_INDUSTRIES                                 :{BLACK}Núm. de industrias:
-<<<<<<< HEAD
-STR_MAPGEN_SNOW_LINE_HEIGHT                                     :{BLACK}Nivel de nieve:
-STR_MAPGEN_SNOW_LINE_UP                                         :{BLACK}Mover el nivel de inicio de nieve hacia arriba
-STR_MAPGEN_SNOW_LINE_DOWN                                       :{BLACK}Mover el nivel de inicio de nieve hacia abajo
-=======
 STR_MAPGEN_HEIGHTMAP_HEIGHT                                     :{BLACK}Cima más alta:
 STR_MAPGEN_HEIGHTMAP_HEIGHT_UP                                  :{BLACK}Incrementar altura de cima más alta en 1
 STR_MAPGEN_HEIGHTMAP_HEIGHT_DOWN                                :{BLACK}Disminuir altura de cima más alta en 1
@@ -2920,7 +2915,9 @@
 STR_MAPGEN_DESERT_COVERAGE_UP                                   :{BLACK}Incrementar extensión de desierto un 10%
 STR_MAPGEN_DESERT_COVERAGE_DOWN                                 :{BLACK}Disminuir extensión de desierto un 10%
 STR_MAPGEN_DESERT_COVERAGE_TEXT                                 :{BLACK}{NUM}%
->>>>>>> 825867f2
+STR_MAPGEN_SNOW_LINE_HEIGHT                                     :{BLACK}Nivel de nieve:
+STR_MAPGEN_SNOW_LINE_UP                                         :{BLACK}Mover el nivel de inicio de nieve hacia arriba
+STR_MAPGEN_SNOW_LINE_DOWN                                       :{BLACK}Mover el nivel de inicio de nieve hacia abajo
 STR_MAPGEN_LAND_GENERATOR                                       :{BLACK}Generador de terreno:
 STR_MAPGEN_TERRAIN_TYPE                                         :{BLACK}Tipo de terreno
 STR_MAPGEN_QUANTITY_OF_SEA_LAKES                                :{BLACK}Nivel del mar:
@@ -2946,14 +2943,11 @@
 STR_MAPGEN_HEIGHTMAP_SIZE_LABEL                                 :{BLACK}Tamaño:
 STR_MAPGEN_HEIGHTMAP_SIZE                                       :{ORANGE}{NUM}×{NUM}
 
-<<<<<<< HEAD
-STR_MAPGEN_SNOW_LINE_QUERY_CAPT                                 :{WHITE}Cambiar el nivel de inicio de nieve
-=======
 STR_MAPGEN_TERRAIN_TYPE_QUERY_CAPT                              :{WHITE}Altura de cima
 STR_MAPGEN_HEIGHTMAP_HEIGHT_QUERY_CAPT                          :{WHITE}Cima más alta
 STR_MAPGEN_SNOW_COVERAGE_QUERY_CAPT                             :{WHITE}Extensión de nieve (en %)
 STR_MAPGEN_DESERT_COVERAGE_QUERY_CAPT                           :{WHITE}Extensión de desierto (en %)
->>>>>>> 825867f2
+STR_MAPGEN_SNOW_LINE_QUERY_CAPT                                 :{WHITE}Cambiar el nivel de inicio de nieve
 STR_MAPGEN_START_DATE_QUERY_CAPT                                :{WHITE}Cambiar año de inicio
 
 # SE Map generation
