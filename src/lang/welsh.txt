--- conflicted
+++ resolved
@@ -2830,13 +2830,9 @@
 STR_MAPGEN_TOWN_NAME_DROPDOWN_TOOLTIP                           :{BLACK}Dewis arddull yr enwau trefi
 STR_MAPGEN_DATE                                                 :{BLACK}Dyddiad:
 STR_MAPGEN_NUMBER_OF_INDUSTRIES                                 :{BLACK}Nifer diwydiannau:
-<<<<<<< HEAD
 STR_MAPGEN_SNOW_LINE_HEIGHT                                     :{BLACK}Uchder Llinell Eira:
 STR_MAPGEN_SNOW_LINE_UP                                         :{BLACK}Symud y llinell eira un yn uwch
 STR_MAPGEN_SNOW_LINE_DOWN                                       :{BLACK}Symud y llinell eira un yn is
-STR_MAPGEN_LAND_GENERATOR                                       :{BLACK}Cynhyrchydd Tir:
-=======
->>>>>>> dced2d8c
 STR_MAPGEN_TERRAIN_TYPE                                         :{BLACK}Math Tirwedd:
 STR_MAPGEN_SEA_LEVEL                                            :{BLACK}Lefel y Môr:
 STR_MAPGEN_QUANTITY_OF_RIVERS                                   :{BLACK}Afonydd:
