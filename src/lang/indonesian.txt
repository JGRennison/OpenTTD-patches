##name Indonesian
##ownname Bahasa Indonesia
##isocode id_ID
##plural 1
##textdir ltr
##digitsep .
##digitsepcur .
##decimalsep ,
##winlangid 0x0421
##grflangid 0x5a


# This file is part of OpenTTD.
# OpenTTD is free software; you can redistribute it and/or modify it under the terms of the GNU General Public License as published by the Free Software Foundation, version 2.
# OpenTTD is distributed in the hope that it will be useful, but WITHOUT ANY WARRANTY; without even the implied warranty of MERCHANTABILITY or FITNESS FOR A PARTICULAR PURPOSE.
# See the GNU General Public License for more details. You should have received a copy of the GNU General Public License along with OpenTTD. If not, see <http://www.gnu.org/licenses/>.


##id 0x0000
STR_NULL                                                        :
STR_EMPTY                                                       :
STR_UNDEFINED                                                   :(tidak terdefinisi)
STR_JUST_NOTHING                                                :Tidak ada

# Cargo related strings
# Plural cargo name
STR_CARGO_PLURAL_NOTHING                                        :
STR_CARGO_PLURAL_PASSENGERS                                     :Penumpang
STR_CARGO_PLURAL_COAL                                           :Batubara
STR_CARGO_PLURAL_MAIL                                           :Surat
STR_CARGO_PLURAL_OIL                                            :Minyak
STR_CARGO_PLURAL_LIVESTOCK                                      :Ternak
STR_CARGO_PLURAL_GOODS                                          :Barang Jadi
STR_CARGO_PLURAL_GRAIN                                          :Gandum
STR_CARGO_PLURAL_WOOD                                           :Kayu
STR_CARGO_PLURAL_IRON_ORE                                       :Bijih Besi
STR_CARGO_PLURAL_STEEL                                          :Baja
STR_CARGO_PLURAL_VALUABLES                                      :Barang Berharga
STR_CARGO_PLURAL_COPPER_ORE                                     :Bijih Tembaga
STR_CARGO_PLURAL_MAIZE                                          :Jagung
STR_CARGO_PLURAL_FRUIT                                          :Buah
STR_CARGO_PLURAL_DIAMONDS                                       :Intan
STR_CARGO_PLURAL_FOOD                                           :Makanan
STR_CARGO_PLURAL_PAPER                                          :Kertas
STR_CARGO_PLURAL_GOLD                                           :Emas
STR_CARGO_PLURAL_WATER                                          :Air
STR_CARGO_PLURAL_WHEAT                                          :Gandum
STR_CARGO_PLURAL_RUBBER                                         :Karet
STR_CARGO_PLURAL_SUGAR                                          :Gula
STR_CARGO_PLURAL_TOYS                                           :Mainan
STR_CARGO_PLURAL_SWEETS                                         :Gula-gula
STR_CARGO_PLURAL_COLA                                           :Kola
STR_CARGO_PLURAL_CANDYFLOSS                                     :Arum Manis
STR_CARGO_PLURAL_BUBBLES                                        :Gelembung
STR_CARGO_PLURAL_TOFFEE                                         :Permen
STR_CARGO_PLURAL_BATTERIES                                      :Baterai
STR_CARGO_PLURAL_PLASTIC                                        :Plastik
STR_CARGO_PLURAL_FIZZY_DRINKS                                   :Minuman Ringan

# Singular cargo name
STR_CARGO_SINGULAR_NOTHING                                      :
STR_CARGO_SINGULAR_PASSENGER                                    :Penumpang
STR_CARGO_SINGULAR_COAL                                         :Batubara
STR_CARGO_SINGULAR_MAIL                                         :Surat
STR_CARGO_SINGULAR_OIL                                          :Minyak
STR_CARGO_SINGULAR_LIVESTOCK                                    :Ternak
STR_CARGO_SINGULAR_GOODS                                        :Barang Jadi
STR_CARGO_SINGULAR_GRAIN                                        :Gandum
STR_CARGO_SINGULAR_WOOD                                         :Kayu
STR_CARGO_SINGULAR_IRON_ORE                                     :Bijih Besi
STR_CARGO_SINGULAR_STEEL                                        :Baja
STR_CARGO_SINGULAR_VALUABLES                                    :Barang Berharga
STR_CARGO_SINGULAR_COPPER_ORE                                   :Bijih Tembaga
STR_CARGO_SINGULAR_MAIZE                                        :Jagung
STR_CARGO_SINGULAR_FRUIT                                        :Buah
STR_CARGO_SINGULAR_DIAMOND                                      :Intan
STR_CARGO_SINGULAR_FOOD                                         :Makanan
STR_CARGO_SINGULAR_PAPER                                        :Kertas
STR_CARGO_SINGULAR_GOLD                                         :Emas
STR_CARGO_SINGULAR_WATER                                        :Air
STR_CARGO_SINGULAR_WHEAT                                        :Gandum
STR_CARGO_SINGULAR_RUBBER                                       :Karet
STR_CARGO_SINGULAR_SUGAR                                        :Gula
STR_CARGO_SINGULAR_TOY                                          :Mainan
STR_CARGO_SINGULAR_SWEETS                                       :Gula-gula
STR_CARGO_SINGULAR_COLA                                         :Kola
STR_CARGO_SINGULAR_CANDYFLOSS                                   :Arum Manis
STR_CARGO_SINGULAR_BUBBLE                                       :Gelembung
STR_CARGO_SINGULAR_TOFFEE                                       :Permen
STR_CARGO_SINGULAR_BATTERY                                      :Baterai
STR_CARGO_SINGULAR_PLASTIC                                      :Plastik
STR_CARGO_SINGULAR_FIZZY_DRINK                                  :Minuman Ringan

# Quantity of cargo
STR_QUANTITY_NOTHING                                            :
STR_QUANTITY_PASSENGERS                                         :{COMMA}{NBSP}penumpang
STR_QUANTITY_COAL                                               :{WEIGHT_LONG} batubara
STR_QUANTITY_MAIL                                               :{COMMA}{NBSP}kantong surat
STR_QUANTITY_OIL                                                :{VOLUME_LONG} minyak
STR_QUANTITY_LIVESTOCK                                          :{COMMA}{NBSP}ekor ternak
STR_QUANTITY_GOODS                                              :{COMMA}{NBSP}peti barang jadi
STR_QUANTITY_GRAIN                                              :{WEIGHT_LONG} gandum
STR_QUANTITY_WOOD                                               :{WEIGHT_LONG} kayu
STR_QUANTITY_IRON_ORE                                           :{WEIGHT_LONG} bijih besi
STR_QUANTITY_STEEL                                              :{WEIGHT_LONG} baja
STR_QUANTITY_VALUABLES                                          :{COMMA}{NBSP}kantong barang berharga
STR_QUANTITY_COPPER_ORE                                         :{WEIGHT_LONG} bijih tembaga
STR_QUANTITY_MAIZE                                              :{WEIGHT_LONG} jagung
STR_QUANTITY_FRUIT                                              :{WEIGHT_LONG} buah-buahan
STR_QUANTITY_DIAMONDS                                           :{COMMA}{NBSP}kantong intan
STR_QUANTITY_FOOD                                               :{WEIGHT_LONG} makanan
STR_QUANTITY_PAPER                                              :{WEIGHT_LONG} kertas
STR_QUANTITY_GOLD                                               :{COMMA}{NBSP}kantong emas
STR_QUANTITY_WATER                                              :{VOLUME_LONG} air
STR_QUANTITY_WHEAT                                              :{WEIGHT_LONG} gandum
STR_QUANTITY_RUBBER                                             :{VOLUME_LONG} karet
STR_QUANTITY_SUGAR                                              :{WEIGHT_LONG} gula
STR_QUANTITY_TOYS                                               :{COMMA}{NBSP}mainan
STR_QUANTITY_SWEETS                                             :{COMMA}{NBSP}kantong gula-gula
STR_QUANTITY_COLA                                               :{VOLUME_LONG} kola
STR_QUANTITY_CANDYFLOSS                                         :{WEIGHT_LONG} arum manis
STR_QUANTITY_BUBBLES                                            :{COMMA} gelembung
STR_QUANTITY_TOFFEE                                             :{WEIGHT_LONG} permen
STR_QUANTITY_BATTERIES                                          :{COMMA} baterai
STR_QUANTITY_PLASTIC                                            :{VOLUME_LONG} plastik
STR_QUANTITY_FIZZY_DRINKS                                       :{COMMA} minuman ringan
STR_QUANTITY_N_A                                                :N/A

# Two letter abbreviation of cargo name
STR_ABBREV_NOTHING                                              :
STR_ABBREV_PASSENGERS                                           :{TINY_FONT}PN
STR_ABBREV_COAL                                                 :{TINY_FONT}BB
STR_ABBREV_MAIL                                                 :{TINY_FONT}SR
STR_ABBREV_OIL                                                  :{TINY_FONT}MY
STR_ABBREV_LIVESTOCK                                            :{TINY_FONT}TR
STR_ABBREV_GOODS                                                :{TINY_FONT}BR
STR_ABBREV_GRAIN                                                :{TINY_FONT}GD
STR_ABBREV_WOOD                                                 :{TINY_FONT}KY
STR_ABBREV_IRON_ORE                                             :{TINY_FONT}BS
STR_ABBREV_STEEL                                                :{TINY_FONT}BJ
STR_ABBREV_VALUABLES                                            :{TINY_FONT}BB
STR_ABBREV_COPPER_ORE                                           :{TINY_FONT}TB
STR_ABBREV_MAIZE                                                :{TINY_FONT}JG
STR_ABBREV_FRUIT                                                :{TINY_FONT}BH
STR_ABBREV_DIAMONDS                                             :{TINY_FONT}IN
STR_ABBREV_FOOD                                                 :{TINY_FONT}MK
STR_ABBREV_PAPER                                                :{TINY_FONT}KR
STR_ABBREV_GOLD                                                 :{TINY_FONT}EM
STR_ABBREV_WATER                                                :{TINY_FONT}AR
STR_ABBREV_WHEAT                                                :{TINY_FONT}TG
STR_ABBREV_RUBBER                                               :{TINY_FONT}KR
STR_ABBREV_SUGAR                                                :{TINY_FONT}GL
STR_ABBREV_TOYS                                                 :{TINY_FONT}MA
STR_ABBREV_SWEETS                                               :{TINY_FONT}GG
STR_ABBREV_COLA                                                 :{TINY_FONT}KL
STR_ABBREV_CANDYFLOSS                                           :{TINY_FONT}AM
STR_ABBREV_BUBBLES                                              :{TINY_FONT}GL
STR_ABBREV_TOFFEE                                               :{TINY_FONT}PM
STR_ABBREV_BATTERIES                                            :{TINY_FONT}BA
STR_ABBREV_PLASTIC                                              :{TINY_FONT}PL
STR_ABBREV_FIZZY_DRINKS                                         :{TINY_FONT}MR
STR_ABBREV_NONE                                                 :{TINY_FONT}TANPA
STR_ABBREV_ALL                                                  :{TINY_FONT}SMA

# 'Mode' of transport for cargoes
STR_PASSENGERS                                                  :{COMMA}{NBSP}penumpang
STR_BAGS                                                        :{COMMA}{NBSP}kantong
STR_TONS                                                        :{COMMA}{NBSP}ton
STR_LITERS                                                      :{COMMA}{NBSP}liter
STR_ITEMS                                                       :{COMMA}{NBSP}unit
STR_CRATES                                                      :{COMMA}{NBSP}peti

STR_COLOUR_DEFAULT                                              :Standar
###length 17
STR_COLOUR_DARK_BLUE                                            :Biru Tua
STR_COLOUR_PALE_GREEN                                           :Hijau Pucat
STR_COLOUR_PINK                                                 :Merah Muda
STR_COLOUR_YELLOW                                               :Kuning
STR_COLOUR_RED                                                  :Merah
STR_COLOUR_LIGHT_BLUE                                           :Biru Muda
STR_COLOUR_GREEN                                                :Hijau
STR_COLOUR_DARK_GREEN                                           :Hijau Tua
STR_COLOUR_BLUE                                                 :Biru
STR_COLOUR_CREAM                                                :Krim
STR_COLOUR_MAUVE                                                :Ungu Muda
STR_COLOUR_PURPLE                                               :Ungu
STR_COLOUR_ORANGE                                               :Oranye
STR_COLOUR_BROWN                                                :Coklat
STR_COLOUR_GREY                                                 :Abu-abu
STR_COLOUR_WHITE                                                :Putih
STR_COLOUR_RANDOM                                               :Acak

# Units used in OpenTTD
STR_UNITS_VELOCITY_IMPERIAL                                     :{COMMA}{NBSP}mil/j
STR_UNITS_VELOCITY_METRIC                                       :{COMMA}{NBSP}km/jam
STR_UNITS_VELOCITY_SI                                           :{COMMA}{NBSP}meter/detik
STR_UNITS_VELOCITY_GAMEUNITS                                    :{DECIMAL}{NBSP}ubin/hari

STR_UNIT_NAME_VELOCITY_IMPERIAL                                 :mil/j
STR_UNIT_NAME_VELOCITY_METRIC                                   :km/jam
STR_UNIT_NAME_VELOCITY_SI                                       :meter/detik
STR_UNIT_NAME_VELOCITY_GAMEUNITS                                :ubin/hari

STR_UNITS_POWER_IMPERIAL                                        :{COMMA}{NBSP}dk
STR_UNITS_POWER_METRIC                                          :{COMMA}{NBSP}dk
STR_UNITS_POWER_SI                                              :{COMMA}{NBSP}kW

STR_UNITS_POWER_IMPERIAL_TO_WEIGHT_IMPERIAL                     :{DECIMAL}{NBSP}hp/t
STR_UNITS_POWER_IMPERIAL_TO_WEIGHT_METRIC                       :{DECIMAL}{NBSP}hp/t
STR_UNITS_POWER_IMPERIAL_TO_WEIGHT_SI                           :{DECIMAL}{NBSP}hp/Mg
STR_UNITS_POWER_METRIC_TO_WEIGHT_IMPERIAL                       :{DECIMAL}{NBSP}hp/t
STR_UNITS_POWER_METRIC_TO_WEIGHT_METRIC                         :{DECIMAL}{NBSP}hp/t
STR_UNITS_POWER_METRIC_TO_WEIGHT_SI                             :{DECIMAL}{NBSP}hp/Mg
STR_UNITS_POWER_SI_TO_WEIGHT_IMPERIAL                           :{DECIMAL}{NBSP}kW/t
STR_UNITS_POWER_SI_TO_WEIGHT_METRIC                             :{DECIMAL}{NBSP}kW/waktu
STR_UNITS_POWER_SI_TO_WEIGHT_SI                                 :{DECIMAL}{NBSP}W/kg

STR_UNITS_WEIGHT_SHORT_IMPERIAL                                 :{COMMA}{NBSP}t
STR_UNITS_WEIGHT_SHORT_METRIC                                   :{COMMA}{NBSP}t
STR_UNITS_WEIGHT_SHORT_SI                                       :{COMMA}{NBSP}kg

STR_UNITS_WEIGHT_LONG_IMPERIAL                                  :{COMMA}{NBSP}ton
STR_UNITS_WEIGHT_LONG_METRIC                                    :{COMMA} ton
STR_UNITS_WEIGHT_LONG_SI                                        :{COMMA}{NBSP}kg

STR_UNITS_VOLUME_SHORT_IMPERIAL                                 :{COMMA}{NBSP}gal
STR_UNITS_VOLUME_SHORT_METRIC                                   :{COMMA}{NBSP}l
STR_UNITS_VOLUME_SHORT_SI                                       :{COMMA}{NBSP}m³

STR_UNITS_VOLUME_LONG_IMPERIAL                                  :{COMMA}{NBSP}galon
STR_UNITS_VOLUME_LONG_METRIC                                    :{COMMA}{NBSP}liter
STR_UNITS_VOLUME_LONG_SI                                        :{COMMA}{NBSP}m³

STR_UNITS_FORCE_IMPERIAL                                        :{COMMA}{NBSP}lbf
STR_UNITS_FORCE_METRIC                                          :{COMMA}{NBSP}kgf
STR_UNITS_FORCE_SI                                              :{COMMA}{NBSP}kN

STR_UNITS_HEIGHT_IMPERIAL                                       :{COMMA}{NBSP}kaki
STR_UNITS_HEIGHT_METRIC                                         :{COMMA}{NBSP}m
STR_UNITS_HEIGHT_SI                                             :{COMMA}{NBSP}m

# Common window strings
STR_LIST_FILTER_TITLE                                           :{BLACK}Saring:
STR_LIST_FILTER_OSKTITLE                                        :{BLACK}Masukkan satu atau lebih kata kunci untuk penyaringan pada list
STR_LIST_FILTER_TOOLTIP                                         :{BLACK}Masukkan 1 atau lebih kata kunci untuk menyaring daftar

STR_TOOLTIP_GROUP_ORDER                                         :{BLACK}Pilihkan urutan kelompok
STR_TOOLTIP_SORT_ORDER                                          :{BLACK}Pilih modus pengurutan (menurun/menaik)
STR_TOOLTIP_SORT_CRITERIA                                       :{BLACK}Pilih kriteria pengurutan
STR_TOOLTIP_FILTER_CRITERIA                                     :{BLACK}Pilih kriteria
STR_BUTTON_SORT_BY                                              :{BLACK}Urutkan
STR_BUTTON_RENAME                                               :{BLACK}Ubah nama
STR_BUTTON_CATCHMENT                                            :{BLACK}Jangkauan
STR_TOOLTIP_CATCHMENT                                           :{BLACK}Tombol tampilan area cakupan

STR_TOOLTIP_CLOSE_WINDOW                                        :{BLACK}Tutup window
STR_TOOLTIP_WINDOW_TITLE_DRAG_THIS                              :{BLACK}Judul Jendela - klik dan tahan disini untuk memindahkan jendela
STR_TOOLTIP_SHADE                                               :{BLACK}Gulung jendela - Hanya tampilkan judulnya
STR_TOOLTIP_DEBUG                                               :{BLACK}Tampilkan informasi debug NewGRF
STR_TOOLTIP_DEFSIZE                                             :{BLACK}Mengubah ukuran jendela ke ukuran standar. Ctrl+Click untuk menyimpan ukuran sekarang sebagai standar
STR_TOOLTIP_STICKY                                              :{BLACK}Tandai jendela ini agar tidak tertutup dengan perintah "Tutup Semua Jendela". Ctrl+klik untuk menjadikannya tetap
STR_TOOLTIP_RESIZE                                              :{BLACK}Klik dan Geser untuk mengubah ukuran jendela ini.
STR_TOOLTIP_TOGGLE_LARGE_SMALL_WINDOW                           :{BLACK}Tandai besar/kecil ukuran jendela
STR_TOOLTIP_VSCROLL_BAR_SCROLLS_LIST                            :{BLACK}Batang Geser - Geser daftar ke atas/bawah
STR_TOOLTIP_HSCROLL_BAR_SCROLLS_LIST                            :{BLACK}Batang Geser - Geser daftar ke kiri/kanan
STR_TOOLTIP_DEMOLISH_BUILDINGS_ETC                              :{BLACK}Runtuhkan bangunan, dll dalam area kotak. Ctrl untuk memilih secara diagonal. Shift untuk menampilkan perkiraan biaya

# Show engines button
###length VEHICLE_TYPES
STR_SHOW_HIDDEN_ENGINES_VEHICLE_TRAIN                           :{BLACK}Tampilkan yang tersembunyi
STR_SHOW_HIDDEN_ENGINES_VEHICLE_ROAD_VEHICLE                    :{BLACK}Tampilkan yang tersembunyi
STR_SHOW_HIDDEN_ENGINES_VEHICLE_SHIP                            :{BLACK}Tampilkan yang tersembunyi
STR_SHOW_HIDDEN_ENGINES_VEHICLE_AIRCRAFT                        :{BLACK}Tampilkan yang tersembunyi

###length VEHICLE_TYPES
STR_SHOW_HIDDEN_ENGINES_VEHICLE_TRAIN_TOOLTIP                   :{BLACK}Mengaktifkan tombol ini akan menampilkan juga kereta yang tersembunyi
STR_SHOW_HIDDEN_ENGINES_VEHICLE_ROAD_VEHICLE_TOOLTIP            :{BLACK}Mengaktifkan tombol ini akan menampilkan juga kendaraan yang tersembunyi
STR_SHOW_HIDDEN_ENGINES_VEHICLE_SHIP_TOOLTIP                    :{BLACK}Mengaktifkan tombol ini akan menampilkan juga kapal yang tersembunyi
STR_SHOW_HIDDEN_ENGINES_VEHICLE_AIRCRAFT_TOOLTIP                :{BLACK}Mengaktifkan tombol ini akan menampilkan juga pesawat yang tersembunyi

# Query window
STR_BUTTON_DEFAULT                                              :{BLACK}Standar
STR_BUTTON_CANCEL                                               :{BLACK}Batal
STR_BUTTON_OK                                                   :{BLACK}OK
STR_WARNING_PASSWORD_SECURITY                                   :{YELLOW}Peringatan: Administrator server mungkin dapat membaca teks apa pun yang dimasukkan di sini.

# On screen keyboard window
STR_OSK_KEYBOARD_LAYOUT                                         :`1234567890-=\qwertyuiop[]asdfghjkl;'  zxcvbnm,./ .
STR_OSK_KEYBOARD_LAYOUT_CAPS                                    :~!@#$%^&*()_+|QWERTYUIOP{{}}ASDFGHJKL:"  ZXCVBNM<>? .

# Measurement tooltip
STR_MEASURE_LENGTH                                              :{BLACK}Panjang: {NUM}
STR_MEASURE_AREA                                                :{BLACK}Area: {NUM} x {NUM}
STR_MEASURE_LENGTH_HEIGHTDIFF                                   :{BLACK}Panjang: {NUM}{}beda tinggi: {HEIGHT}
STR_MEASURE_AREA_HEIGHTDIFF                                     :{BLACK}Area: {NUM} x {NUM}{}beda tinggi: {HEIGHT}


# These are used in buttons
STR_SORT_BY_CAPTION_NAME                                        :{BLACK}Nama
STR_SORT_BY_CAPTION_DATE                                        :{BLACK}Tanggal
# These are used in dropdowns
STR_SORT_BY_NAME                                                :Nama
STR_SORT_BY_PRODUCTION                                          :Produksi
STR_SORT_BY_TYPE                                                :Jenis
STR_SORT_BY_TRANSPORTED                                         :Terkirim
STR_SORT_BY_NUMBER                                              :Nomer
STR_SORT_BY_PROFIT_LAST_YEAR                                    :Keuntungan tahun lalu
STR_SORT_BY_PROFIT_THIS_YEAR                                    :Keuntungan Tahun Ini
STR_SORT_BY_AGE                                                 :Usia
STR_SORT_BY_RELIABILITY                                         :Kehandalan
STR_SORT_BY_TOTAL_CAPACITY_PER_CARGOTYPE                        :Kapasitas Total tiap jenis kargo
STR_SORT_BY_MAX_SPEED                                           :Kecepatan maksimum
STR_SORT_BY_MODEL                                               :Model
STR_SORT_BY_VALUE                                               :Nilai
STR_SORT_BY_LENGTH                                              :Panjang
STR_SORT_BY_LIFE_TIME                                           :Sisa masa pakai
STR_SORT_BY_TIMETABLE_DELAY                                     :Penundaan jadwal
STR_SORT_BY_FACILITY                                            :Tipe Stasiun
STR_SORT_BY_WAITING_TOTAL                                       :Total kargo menunggu
STR_SORT_BY_WAITING_AVAILABLE                                   :Kargo menunggu yang tersedia
STR_SORT_BY_RATING_MAX                                          :Rating kargo tertinggi
STR_SORT_BY_RATING_MIN                                          :Rating kargo terendah
STR_SORT_BY_ENGINE_ID                                           :IDMesin (klasik)
STR_SORT_BY_COST                                                :Biaya
STR_SORT_BY_POWER                                               :Daya
STR_SORT_BY_TRACTIVE_EFFORT                                     :Gaya traksi
STR_SORT_BY_INTRO_DATE                                          :Tanggal perkenalan
STR_SORT_BY_RUNNING_COST                                        :Biaya Operasional
STR_SORT_BY_POWER_VS_RUNNING_COST                               :Daya/Biaya operasional
STR_SORT_BY_CARGO_CAPACITY                                      :Kapasitas muatan
STR_SORT_BY_RANGE                                               :Jangkauan
STR_SORT_BY_POPULATION                                          :Populasi
STR_SORT_BY_RATING                                              :Peringkat
STR_SORT_BY_NUM_VEHICLES                                        :Jumlah kendaraan
STR_SORT_BY_TOTAL_PROFIT_LAST_YEAR                              :Total laba tahun lalu
STR_SORT_BY_TOTAL_PROFIT_THIS_YEAR                              :Total laba tahun ini
STR_SORT_BY_AVERAGE_PROFIT_LAST_YEAR                            :Laba rata-rata tahun lalu
STR_SORT_BY_AVERAGE_PROFIT_THIS_YEAR                            :Laba rata-rata tahun ini

# Group by options for vehicle list
STR_GROUP_BY_NONE                                               :Tidak ada
STR_GROUP_BY_SHARED_ORDERS                                      :Perintah bersama

# Order button in shared orders vehicle list
STR_GOTO_ORDER_VIEW                                             :{BLACK}Perintah
STR_GOTO_ORDER_VIEW_TOOLTIP                                     :{BLACK}Buka tampilan perintah

# Tooltips for the main toolbar
###length 31
STR_TOOLBAR_TOOLTIP_PAUSE_GAME                                  :{BLACK}Hentikan sementara permainan
STR_TOOLBAR_TOOLTIP_FORWARD                                     :{BLACK}Percepat maju waktu permainan
STR_TOOLBAR_TOOLTIP_OPTIONS                                     :{BLACK}Opsi
STR_TOOLBAR_TOOLTIP_SAVE_GAME_ABANDON_GAME                      :{BLACK}Simpan, batalkan, keluar permainan
STR_TOOLBAR_TOOLTIP_DISPLAY_MAP                                 :{BLACK}Tampilkan peta, tambahan viewport atau daftar pengenal
STR_TOOLBAR_TOOLTIP_DISPLAY_TOWN_DIRECTORY                      :{BLACK}Tampilkan daftar kota
STR_TOOLBAR_TOOLTIP_DISPLAY_SUBSIDIES                           :{BLACK}Tampilkan subsidi
STR_TOOLBAR_TOOLTIP_DISPLAY_LIST_OF_COMPANY_STATIONS            :{BLACK}Tampilkan daftar stasiun perusahaan
STR_TOOLBAR_TOOLTIP_DISPLAY_COMPANY_FINANCES                    :{BLACK}Tampilkan informasi keuangan perusahaan
STR_TOOLBAR_TOOLTIP_DISPLAY_COMPANY_GENERAL                     :{BLACK}Tampilkan informasi umum perusahaan
STR_TOOLBAR_TOOLTIP_DISPLAY_STORY_BOOK                          :{BLACK}Tampilkan buku cerita
STR_TOOLBAR_TOOLTIP_DISPLAY_GOALS_LIST                          :{BLACK}Tampilkan daftar sasaran
STR_TOOLBAR_TOOLTIP_DISPLAY_GRAPHS                              :{BLACK}Tampilkan grafik
STR_TOOLBAR_TOOLTIP_DISPLAY_COMPANY_LEAGUE                      :{BLACK}Tampilkan daftar perusahaan
STR_TOOLBAR_TOOLTIP_FUND_CONSTRUCTION_OF_NEW                    :{BLACK}Danai pembangunan industri baru atau daftar semua industri
STR_TOOLBAR_TOOLTIP_DISPLAY_LIST_OF_COMPANY_TRAINS              :{BLACK}Tampilkan daftar kereta perusahaan. Ctrl-klik untuk membuka-tutup daftar kendaraan.
STR_TOOLBAR_TOOLTIP_DISPLAY_LIST_OF_COMPANY_ROAD_VEHICLES       :{BLACK}Tampilkan daftar kendaraan jalan raya perusahaan. Ctrl-Klik untuk menampilkan daftar group atau kendaraan
STR_TOOLBAR_TOOLTIP_DISPLAY_LIST_OF_COMPANY_SHIPS               :{BLACK}Tampilkan daftar kapal perusahaan.Ctrl-Klik untuk menampilkan daftar group atau kendaraan
STR_TOOLBAR_TOOLTIP_DISPLAY_LIST_OF_COMPANY_AIRCRAFT            :{BLACK}Tampilkan daftar pesawat perusahaan. Ctrl-Klik untuk menampilkan daftar group atau kendaraan
STR_TOOLBAR_TOOLTIP_ZOOM_THE_VIEW_IN                            :{BLACK}Perbesar tampilan
STR_TOOLBAR_TOOLTIP_ZOOM_THE_VIEW_OUT                           :{BLACK}Perkecil tampilan
STR_TOOLBAR_TOOLTIP_BUILD_RAILROAD_TRACK                        :{BLACK}Membangun rel kereta
STR_TOOLBAR_TOOLTIP_BUILD_ROADS                                 :{BLACK}Membangun jalan
STR_TOOLBAR_TOOLTIP_BUILD_TRAMWAYS                              :{BLACK}Bangun jalur trem
STR_TOOLBAR_TOOLTIP_BUILD_SHIP_DOCKS                            :{BLACK}Membangun pelabuhan kapal
STR_TOOLBAR_TOOLTIP_BUILD_AIRPORTS                              :{BLACK}Membangun bandara
STR_TOOLBAR_TOOLTIP_LANDSCAPING                                 :{BLACK}Buka toolbar lansekap untuk menaik-turunkan tanah, menanam pohon, dsb.
STR_TOOLBAR_TOOLTIP_SHOW_SOUND_MUSIC_WINDOW                     :{BLACK}Tampilkan jendela suara/musik
STR_TOOLBAR_TOOLTIP_SHOW_LAST_MESSAGE_NEWS                      :{BLACK}Tampilkan pesan/berita terkini, tampilkan pilihan berita
STR_TOOLBAR_TOOLTIP_LAND_BLOCK_INFORMATION                      :{BLACK}Informasi area daratan, konsol, AI debug, pengambilan gambar, dan tentang OpenTTD
STR_TOOLBAR_TOOLTIP_SWITCH_TOOLBAR                              :{BLACK}Berpindah toolbar

# Extra tooltips for the scenario editor toolbar
STR_SCENEDIT_TOOLBAR_TOOLTIP_SAVE_SCENARIO_LOAD_SCENARIO        :{BLACK}Simpan skenario, buka skenario, batalkan skenario editor, keluar
STR_SCENEDIT_TOOLBAR_OPENTTD                                    :{YELLOW}OpenTTD
STR_SCENEDIT_TOOLBAR_SCENARIO_EDITOR                            :{YELLOW}Editor Skenario
STR_SCENEDIT_TOOLBAR_TOOLTIP_MOVE_THE_STARTING_DATE_BACKWARD    :{BLACK}Mundurkan tanggal mulai sejauh 1 tahun
STR_SCENEDIT_TOOLBAR_TOOLTIP_MOVE_THE_STARTING_DATE_FORWARD     :{BLACK}Majukan tanggal mulai sejauh 1 tahun
STR_SCENEDIT_TOOLBAR_TOOLTIP_SET_DATE                           :{BLACK}Klik untuk mengisi tahun mulai
STR_SCENEDIT_TOOLBAR_TOOLTIP_DISPLAY_MAP_TOWN_DIRECTORY         :{BLACK}Tampilkan peta, daftar kota
STR_SCENEDIT_TOOLBAR_LANDSCAPE_GENERATION                       :{BLACK}Pertumbuhan Lansekap
STR_SCENEDIT_TOOLBAR_TOWN_GENERATION                            :{BLACK}Pertumbuhan Kota
STR_SCENEDIT_TOOLBAR_INDUSTRY_GENERATION                        :{BLACK}Membuat Industri
STR_SCENEDIT_TOOLBAR_ROAD_CONSTRUCTION                          :{BLACK}Pembangunan Jalan
STR_SCENEDIT_TOOLBAR_TRAM_CONSTRUCTION                          :{BLACK}Pembangunan Jalur Tram
STR_SCENEDIT_TOOLBAR_PLANT_TREES                                :{BLACK}Menanam Pohon. Shift untuk menampilkan perkiraan biaya
STR_SCENEDIT_TOOLBAR_PLACE_SIGN                                 :{BLACK}Memasang pengenal
STR_SCENEDIT_TOOLBAR_PLACE_OBJECT                               :{BLACK}Tempatkan Obyek. Ctrl untuk memilih area secara diagonal. Shift untuk menampilkan perkiraan biaya

# Scenario editor file menu
###length 7
STR_SCENEDIT_FILE_MENU_SAVE_SCENARIO                            :Simpan Skenario
STR_SCENEDIT_FILE_MENU_LOAD_SCENARIO                            :Buka Skenario
STR_SCENEDIT_FILE_MENU_SAVE_HEIGHTMAP                           :Simpan heightmap
STR_SCENEDIT_FILE_MENU_LOAD_HEIGHTMAP                           :Buka heightmap
STR_SCENEDIT_FILE_MENU_QUIT_EDITOR                              :Batalkan skenario editor
STR_SCENEDIT_FILE_MENU_SEPARATOR                                :
STR_SCENEDIT_FILE_MENU_QUIT                                     :Keluar

# Settings menu
###length 15
STR_SETTINGS_MENU_GAME_OPTIONS                                  :Pengaturan permainan
STR_SETTINGS_MENU_CONFIG_SETTINGS_TREE                          :Pengaturan
STR_SETTINGS_MENU_AI_SETTINGS                                   :Pengaturan AI
STR_SETTINGS_MENU_GAMESCRIPT_SETTINGS                           :Pengaturan Game script
STR_SETTINGS_MENU_NEWGRF_SETTINGS                               :Pengaturan NewGRF
STR_SETTINGS_MENU_TRANSPARENCY_OPTIONS                          :Pengaturan Transparansi
STR_SETTINGS_MENU_TOWN_NAMES_DISPLAYED                          :Nama kota ditampilkan
STR_SETTINGS_MENU_STATION_NAMES_DISPLAYED                       :Nama stasiun ditampilkan
STR_SETTINGS_MENU_WAYPOINTS_DISPLAYED                           :Tampilkan daftar waypoint
STR_SETTINGS_MENU_SIGNS_DISPLAYED                               :Tanda ditampilkan
STR_SETTINGS_MENU_SHOW_COMPETITOR_SIGNS                         :Tampilan penanda dan nama pesaing
STR_SETTINGS_MENU_FULL_ANIMATION                                :Animasi penuh
STR_SETTINGS_MENU_FULL_DETAIL                                   :Detail penuh
STR_SETTINGS_MENU_TRANSPARENT_BUILDINGS                         :Transparankan bangunan
STR_SETTINGS_MENU_TRANSPARENT_SIGNS                             :Transparankan tanda-tanda

# File menu
###length 5
STR_FILE_MENU_SAVE_GAME                                         :Simpan permainan
STR_FILE_MENU_LOAD_GAME                                         :Buka Permainan
STR_FILE_MENU_QUIT_GAME                                         :Batalkan permainan
STR_FILE_MENU_SEPARATOR                                         :
STR_FILE_MENU_EXIT                                              :Keluar

# Map menu
###length 4
STR_MAP_MENU_MAP_OF_WORLD                                       :Peta Dunia
STR_MAP_MENU_EXTRA_VIEWPORT                                     :Viewport ekstra
STR_MAP_MENU_LINGRAPH_LEGEND                                    :Legenda aliran kargo
STR_MAP_MENU_SIGN_LIST                                          :Daftar Tanda

# Town menu
###length 2
STR_TOWN_MENU_TOWN_DIRECTORY                                    :Daftar kota
STR_TOWN_MENU_FOUND_TOWN                                        :Bangun Kota

# Subsidies menu
###length 1
STR_SUBSIDIES_MENU_SUBSIDIES                                    :Subsidi

# Graph menu
###length 6
STR_GRAPH_MENU_OPERATING_PROFIT_GRAPH                           :Grafik keuntungan operasional
STR_GRAPH_MENU_INCOME_GRAPH                                     :Grafik Pendapatan
STR_GRAPH_MENU_DELIVERED_CARGO_GRAPH                            :Grafik kargo terkirim
STR_GRAPH_MENU_PERFORMANCE_HISTORY_GRAPH                        :Grafik Kinerja
STR_GRAPH_MENU_COMPANY_VALUE_GRAPH                              :Grafik Aset Perusahaan
STR_GRAPH_MENU_CARGO_PAYMENT_RATES                              :Daftar biaya kargo

# Company league menu
###length 3
STR_GRAPH_MENU_COMPANY_LEAGUE_TABLE                             :Tabel Perusahaan
STR_GRAPH_MENU_DETAILED_PERFORMANCE_RATING                      :Penilaian terperinci kinerja
STR_GRAPH_MENU_HIGHSCORE                                        :Tabel Skor

# Industry menu
###length 3
STR_INDUSTRY_MENU_INDUSTRY_DIRECTORY                            :Daftar Industri
STR_INDUSTRY_MENU_INDUSTRY_CHAIN                                :Rantai industri
STR_INDUSTRY_MENU_FUND_NEW_INDUSTRY                             :Danai industri baru

# URailway construction menu
###length 4
STR_RAIL_MENU_RAILROAD_CONSTRUCTION                             :Pembangunan Rel
STR_RAIL_MENU_ELRAIL_CONSTRUCTION                               :Pembangunan Rel Kereta Listrik
STR_RAIL_MENU_MONORAIL_CONSTRUCTION                             :Pembangunan Monorel
STR_RAIL_MENU_MAGLEV_CONSTRUCTION                               :Pembangunan Maglev

# Road construction menu
###length 2
STR_ROAD_MENU_ROAD_CONSTRUCTION                                 :Pembangunan jalan
STR_ROAD_MENU_TRAM_CONSTRUCTION                                 :Pembangunan Jalur Tram

# Waterways construction menu
###length 1
STR_WATERWAYS_MENU_WATERWAYS_CONSTRUCTION                       :Konstruksi Perairan.

# Aairport construction menu
###length 1
STR_AIRCRAFT_MENU_AIRPORT_CONSTRUCTION                          :Konstruksi Bandara

# Landscaping menu
###length 3
STR_LANDSCAPING_MENU_LANDSCAPING                                :Proses Landsekap
STR_LANDSCAPING_MENU_PLANT_TREES                                :Menanam pohon
STR_LANDSCAPING_MENU_PLACE_SIGN                                 :Memasang pengenal

# Music menu
###length 1
STR_TOOLBAR_SOUND_MUSIC                                         :Suara/musik

# Message menu
###length 3
STR_NEWS_MENU_LAST_MESSAGE_NEWS_REPORT                          :Pesan/Berita terakhir
STR_NEWS_MENU_MESSAGE_HISTORY_MENU                              :Berita Lampau
STR_NEWS_MENU_DELETE_ALL_MESSAGES                               :Hapus semua pesan

# About menu
###length 10
STR_ABOUT_MENU_LAND_BLOCK_INFO                                  :Informasi area daratan
STR_ABOUT_MENU_SEPARATOR                                        :
STR_ABOUT_MENU_TOGGLE_CONSOLE                                   :Hidup/matikan Layar Konsol
STR_ABOUT_MENU_AI_DEBUG                                         :Debug skrip AI/Permainan
STR_ABOUT_MENU_SCREENSHOT                                       :Ambil gambar
STR_ABOUT_MENU_SHOW_FRAMERATE                                   :Tampilkan laju bingkai
STR_ABOUT_MENU_ABOUT_OPENTTD                                    :Tentang 'OpenTTD'
STR_ABOUT_MENU_SPRITE_ALIGNER                                   :Penjajar Sprite
STR_ABOUT_MENU_TOGGLE_BOUNDING_BOXES                            :Hidup/Matikan kotak batas
STR_ABOUT_MENU_TOGGLE_DIRTY_BLOCKS                              :Menampilkan pewarnaan dari area kotor

# Place in highscore window
###length 15
STR_ORDINAL_NUMBER_1ST                                          :1
STR_ORDINAL_NUMBER_2ND                                          :2
STR_ORDINAL_NUMBER_3RD                                          :3
STR_ORDINAL_NUMBER_4TH                                          :4
STR_ORDINAL_NUMBER_5TH                                          :5
STR_ORDINAL_NUMBER_6TH                                          :6
STR_ORDINAL_NUMBER_7TH                                          :7
STR_ORDINAL_NUMBER_8TH                                          :8
STR_ORDINAL_NUMBER_9TH                                          :9
STR_ORDINAL_NUMBER_10TH                                         :10
STR_ORDINAL_NUMBER_11TH                                         :11
STR_ORDINAL_NUMBER_12TH                                         :12
STR_ORDINAL_NUMBER_13TH                                         :13
STR_ORDINAL_NUMBER_14TH                                         :14
STR_ORDINAL_NUMBER_15TH                                         :15

###length 31
STR_DAY_NUMBER_1ST                                              :1
STR_DAY_NUMBER_2ND                                              :2
STR_DAY_NUMBER_3RD                                              :3
STR_DAY_NUMBER_4TH                                              :4
STR_DAY_NUMBER_5TH                                              :5
STR_DAY_NUMBER_6TH                                              :6
STR_DAY_NUMBER_7TH                                              :7
STR_DAY_NUMBER_8TH                                              :8
STR_DAY_NUMBER_9TH                                              :9
STR_DAY_NUMBER_10TH                                             :10
STR_DAY_NUMBER_11TH                                             :11
STR_DAY_NUMBER_12TH                                             :12
STR_DAY_NUMBER_13TH                                             :13
STR_DAY_NUMBER_14TH                                             :14
STR_DAY_NUMBER_15TH                                             :15
STR_DAY_NUMBER_16TH                                             :16
STR_DAY_NUMBER_17TH                                             :17
STR_DAY_NUMBER_18TH                                             :18
STR_DAY_NUMBER_19TH                                             :19
STR_DAY_NUMBER_20TH                                             :20
STR_DAY_NUMBER_21ST                                             :21
STR_DAY_NUMBER_22ND                                             :22
STR_DAY_NUMBER_23RD                                             :23
STR_DAY_NUMBER_24TH                                             :24
STR_DAY_NUMBER_25TH                                             :25
STR_DAY_NUMBER_26TH                                             :26
STR_DAY_NUMBER_27TH                                             :27
STR_DAY_NUMBER_28TH                                             :28
STR_DAY_NUMBER_29TH                                             :29
STR_DAY_NUMBER_30TH                                             :30
STR_DAY_NUMBER_31ST                                             :31

###length 12
STR_MONTH_ABBREV_JAN                                            :Jan
STR_MONTH_ABBREV_FEB                                            :Feb
STR_MONTH_ABBREV_MAR                                            :Mar
STR_MONTH_ABBREV_APR                                            :Apr
STR_MONTH_ABBREV_MAY                                            :Mei
STR_MONTH_ABBREV_JUN                                            :Jun
STR_MONTH_ABBREV_JUL                                            :Jul
STR_MONTH_ABBREV_AUG                                            :Agt
STR_MONTH_ABBREV_SEP                                            :Sep
STR_MONTH_ABBREV_OCT                                            :Okt
STR_MONTH_ABBREV_NOV                                            :Nop
STR_MONTH_ABBREV_DEC                                            :Des

###length 12
STR_MONTH_JAN                                                   :Januari
STR_MONTH_FEB                                                   :Februari
STR_MONTH_MAR                                                   :Maret
STR_MONTH_APR                                                   :April
STR_MONTH_MAY                                                   :Mei
STR_MONTH_JUN                                                   :Juni
STR_MONTH_JUL                                                   :Juli
STR_MONTH_AUG                                                   :Agustus
STR_MONTH_SEP                                                   :September
STR_MONTH_OCT                                                   :Oktober
STR_MONTH_NOV                                                   :Nopember
STR_MONTH_DEC                                                   :Desember

###length VEHICLE_TYPES
STR_VEHICLE_TYPE_TRAINS                                         :Kereta
STR_VEHICLE_TYPE_ROAD_VEHICLES                                  :Kendaraan Jalan Raya
STR_VEHICLE_TYPE_SHIPS                                          :Kapal
STR_VEHICLE_TYPE_AIRCRAFT                                       :Pesawat

# Graph window
STR_GRAPH_KEY_BUTTON                                            :{BLACK}Item
STR_GRAPH_KEY_TOOLTIP                                           :{BLACK}Tampilkan grafik item
STR_GRAPH_X_LABEL_MONTH                                         :{TINY_FONT}{STRING}
STR_GRAPH_X_LABEL_MONTH_YEAR                                    :{TINY_FONT}{STRING}{}{NUM}
STR_GRAPH_Y_LABEL                                               :{TINY_FONT}{STRING}
STR_GRAPH_Y_LABEL_NUMBER                                        :{TINY_FONT}{COMMA}

STR_GRAPH_OPERATING_PROFIT_CAPTION                              :{WHITE}Grafik keuntungan operasional
STR_GRAPH_INCOME_CAPTION                                        :{WHITE}Grafik Pendapatan
STR_GRAPH_CARGO_DELIVERED_CAPTION                               :{WHITE}Jumlah kargo terkirim
STR_GRAPH_COMPANY_PERFORMANCE_RATINGS_CAPTION                   :{WHITE}Peringkat kinerja perusahaan (peringkat maksimal=1000)
STR_GRAPH_COMPANY_VALUES_CAPTION                                :{WHITE}Nilai Perusahaan

STR_GRAPH_CARGO_PAYMENT_RATES_CAPTION                           :{WHITE}Daftar tarif kargo
STR_GRAPH_CARGO_PAYMENT_RATES_X_LABEL                           :{TINY_FONT}{BLACK}Hari transit
STR_GRAPH_CARGO_PAYMENT_RATES_TITLE                             :{TINY_FONT}{BLACK}Pembayaran untuk mengirimkan 10 unit ( atau 10,000 liter ) untuk jarak 20 kotak
STR_GRAPH_CARGO_ENABLE_ALL                                      :{TINY_FONT}{BLACK}Aktifkan semua
STR_GRAPH_CARGO_DISABLE_ALL                                     :{TINY_FONT}{BLACK}Non-aktifkan semua
STR_GRAPH_CARGO_TOOLTIP_ENABLE_ALL                              :{BLACK}Tampilkan semua kargo pada grafik tarif pembayaran kargo
STR_GRAPH_CARGO_TOOLTIP_DISABLE_ALL                             :{BLACK}menampilkan tidak ada kargo pada grafik tingkat pembayaran kargo
STR_GRAPH_CARGO_PAYMENT_TOGGLE_CARGO                            :{BLACK}Pilih jenis kargo yang akan ditampilkan
STR_GRAPH_CARGO_PAYMENT_CARGO                                   :{TINY_FONT}{BLACK}{STRING}

STR_GRAPH_PERFORMANCE_DETAIL_TOOLTIP                            :{BLACK}Tampilkan rincian penilaian kinerja

# Graph key window
STR_GRAPH_KEY_CAPTION                                           :{WHITE}Grafik item perusahaan
STR_GRAPH_KEY_COMPANY_SELECTION_TOOLTIP                         :{BLACK}Klik disini untuk menandai daftar perusahaan pada grafik

# Company league window
STR_COMPANY_LEAGUE_TABLE_CAPTION                                :{WHITE}Tabel Liga Perusahaan
STR_COMPANY_LEAGUE_COMPANY_NAME                                 :{ORANGE}{COMPANY} {BLACK}{COMPANY_NUM} '{STRING}'
STR_COMPANY_LEAGUE_PERFORMANCE_TITLE_ENGINEER                   :Insinyur
STR_COMPANY_LEAGUE_PERFORMANCE_TITLE_TRAFFIC_MANAGER            :Manajer Lalu lintas
STR_COMPANY_LEAGUE_PERFORMANCE_TITLE_TRANSPORT_COORDINATOR      :Koordinator trasportasi
STR_COMPANY_LEAGUE_PERFORMANCE_TITLE_ROUTE_SUPERVISOR           :Supervisor Rute
STR_COMPANY_LEAGUE_PERFORMANCE_TITLE_DIRECTOR                   :Direktur
STR_COMPANY_LEAGUE_PERFORMANCE_TITLE_CHIEF_EXECUTIVE            :Kepala Eksekutif
STR_COMPANY_LEAGUE_PERFORMANCE_TITLE_CHAIRMAN                   :Pimpinan
STR_COMPANY_LEAGUE_PERFORMANCE_TITLE_PRESIDENT                  :Presiden
STR_COMPANY_LEAGUE_PERFORMANCE_TITLE_TYCOON                     :Tycoon

# Performance detail window
STR_PERFORMANCE_DETAIL                                          :{WHITE}Penilaian terperinci kinerja
STR_PERFORMANCE_DETAIL_KEY                                      :{BLACK}Detail
STR_PERFORMANCE_DETAIL_AMOUNT_CURRENCY                          :{BLACK}({CURRENCY_SHORT}/{CURRENCY_SHORT})
STR_PERFORMANCE_DETAIL_AMOUNT_INT                               :{BLACK}({COMMA}/{COMMA})
STR_PERFORMANCE_DETAIL_PERCENT                                  :{WHITE}{NUM}%
STR_PERFORMANCE_DETAIL_SELECT_COMPANY_TOOLTIP                   :{BLACK}Lihat penuh informasi perusahaan ini

###length 10
STR_PERFORMANCE_DETAIL_VEHICLES                                 :{BLACK}Kendaraan:
STR_PERFORMANCE_DETAIL_STATIONS                                 :{BLACK}Stasiun:
STR_PERFORMANCE_DETAIL_MIN_PROFIT                               :{BLACK}Laba Min.:
STR_PERFORMANCE_DETAIL_MIN_INCOME                               :{BLACK}Omzet Min.:
STR_PERFORMANCE_DETAIL_MAX_INCOME                               :{BLACK}Omzet Maks.:
STR_PERFORMANCE_DETAIL_DELIVERED                                :{BLACK}Terkirim:
STR_PERFORMANCE_DETAIL_CARGO                                    :{BLACK}Kargo:
STR_PERFORMANCE_DETAIL_MONEY                                    :{BLACK}Kekayaan:
STR_PERFORMANCE_DETAIL_LOAN                                     :{BLACK}Hutang:
STR_PERFORMANCE_DETAIL_TOTAL                                    :{BLACK}Total:

###length 10
STR_PERFORMANCE_DETAIL_VEHICLES_TOOLTIP                         :{BLACK}Jumlah kendaraan yang menghasilkan keuntungan tahun lalu. Termasuk bus/truk, kereta, kapal dan pesawat
STR_PERFORMANCE_DETAIL_STATIONS_TOOLTIP                         :{BLACK}Jumlah bagian dari stasiun yang diperbaiki baru-baru ini. Setiap bagian dari stasiun (misal: stasiun kereta, terminal bus, bandara) dihitung, meskipun mereka dihubungkan menjadi satu kesatuan stasiun
STR_PERFORMANCE_DETAIL_MIN_PROFIT_TOOLTIP                       :{BLACK}Keuntungan dari kendaraan dengan pendapatan terendah (hanya kendaraan yang usianya melebihi 2 tahun yang diperhitungkan)
STR_PERFORMANCE_DETAIL_MIN_INCOME_TOOLTIP                       :{BLACK}Banyaknya uang yang dihasilkan dalam satu kuartal dengan keuntungan terendah pada 12 kuartal terakhir
STR_PERFORMANCE_DETAIL_MAX_INCOME_TOOLTIP                       :{BLACK}Banyaknya uang tunai yang dihasilkan dalam satu kuartal dengan keuntungan tertinggi pada 12 kuartal terakhir
STR_PERFORMANCE_DETAIL_DELIVERED_TOOLTIP                        :{BLACK}Jumlah kargo yang terkirim selama kuartal terakhir
STR_PERFORMANCE_DETAIL_CARGO_TOOLTIP                            :{BLACK}Jumlah jenis kargo yang terkirim selama kuartal terakhir
STR_PERFORMANCE_DETAIL_MONEY_TOOLTIP                            :{BLACK}Banyaknya uang yang dimiliki perusahaan ini yang tersimpan di bank
STR_PERFORMANCE_DETAIL_LOAN_TOOLTIP                             :{BLACK}Banyaknya uang perusahaan ini yang digunakan untuk membayar pinjaman
STR_PERFORMANCE_DETAIL_TOTAL_TOOLTIP                            :{BLACK}Total Nilai Keluar dari nilai-nilai yang mungin

# Music window
STR_MUSIC_JAZZ_JUKEBOX_CAPTION                                  :{WHITE}Kotak musik Jazz
STR_MUSIC_PLAYLIST_ALL                                          :{TINY_FONT}{BLACK}Semua
STR_MUSIC_PLAYLIST_OLD_STYLE                                    :{TINY_FONT}{BLACK}Model lama
STR_MUSIC_PLAYLIST_NEW_STYLE                                    :{TINY_FONT}{BLACK}Model Baru
STR_MUSIC_PLAYLIST_EZY_STREET                                   :{TINY_FONT}{BLACK}Jalan Ezy
STR_MUSIC_PLAYLIST_CUSTOM_1                                     :{TINY_FONT}{BLACK}Bebas 1
STR_MUSIC_PLAYLIST_CUSTOM_2                                     :{TINY_FONT}{BLACK}Bebas 2
STR_MUSIC_MUSIC_VOLUME                                          :{TINY_FONT}{BLACK}Volume Musik
STR_MUSIC_EFFECTS_VOLUME                                        :{TINY_FONT}{BLACK}Volume Efek
STR_MUSIC_TRACK_NONE                                            :{TINY_FONT}{DKGREEN}--
STR_MUSIC_TRACK_DIGIT                                           :{TINY_FONT}{DKGREEN}{ZEROFILL_NUM}
STR_MUSIC_TITLE_NONE                                            :{TINY_FONT}{DKGREEN}------
STR_MUSIC_TITLE_NOMUSIC                                         :{TINY_FONT}{DKGREEN}Tidak ada musik yang tersedia
STR_MUSIC_TITLE_NAME                                            :{TINY_FONT}{DKGREEN}"{STRING}"
STR_MUSIC_TRACK                                                 :{TINY_FONT}{BLACK}Track
STR_MUSIC_XTITLE                                                :{TINY_FONT}{BLACK}Titel
STR_MUSIC_SHUFFLE                                               :{TINY_FONT}{BLACK}Acak
STR_MUSIC_PROGRAM                                               :{TINY_FONT}{BLACK}Program
STR_MUSIC_TOOLTIP_SKIP_TO_PREVIOUS_TRACK                        :{BLACK}Kembali ke musik sebelumnya
STR_MUSIC_TOOLTIP_SKIP_TO_NEXT_TRACK_IN_SELECTION               :{BLACK}Lewati ke musik berikutnya
STR_MUSIC_TOOLTIP_STOP_PLAYING_MUSIC                            :{BLACK}Hentikan musik
STR_MUSIC_TOOLTIP_START_PLAYING_MUSIC                           :{BLACK}Mulai mainkan musik
STR_MUSIC_TOOLTIP_DRAG_SLIDERS_TO_SET_MUSIC                     :{BLACK}Geser slider untuk mengatur volume musik dan efek suara
STR_MUSIC_TOOLTIP_SELECT_ALL_TRACKS_PROGRAM                     :{BLACK}Pilih program 'semua track'
STR_MUSIC_TOOLTIP_SELECT_OLD_STYLE_MUSIC                        :{BLACK}Pilih program 'gaya musik lama'
STR_MUSIC_TOOLTIP_SELECT_NEW_STYLE_MUSIC                        :{BLACK}Pilih program 'gaya musik masa kini'
STR_MUSIC_TOOLTIP_SELECT_EZY_STREET_STYLE                       :{BLACK}Pilih program 'gaya music Ezy Street'
STR_MUSIC_TOOLTIP_SELECT_CUSTOM_1_USER_DEFINED                  :{BLACK}Pilih 'Bebas 1' (program buatan pengguna)
STR_MUSIC_TOOLTIP_SELECT_CUSTOM_2_USER_DEFINED                  :{BLACK}Pilih 'Bebas 2' (program buatan pengguna)
STR_MUSIC_TOOLTIP_TOGGLE_PROGRAM_SHUFFLE                        :{BLACK}Acak/Urut program
STR_MUSIC_TOOLTIP_SHOW_MUSIC_TRACK_SELECTION                    :{BLACK}Tampilkan jendela pemilihan judul musik

# Playlist window
STR_PLAYLIST_MUSIC_SELECTION_SETNAME                            :{WHITE}Program Musik - '{STRING}'
STR_PLAYLIST_TRACK_NAME                                         :{TINY_FONT}{LTBLUE}{ZEROFILL_NUM} "{STRING}"
STR_PLAYLIST_TRACK_INDEX                                        :{TINY_FONT}{BLACK}Daftar rel
STR_PLAYLIST_PROGRAM                                            :{TINY_FONT}{BLACK}Program - '{STRING}'
STR_PLAYLIST_CLEAR                                              :{TINY_FONT}{BLACK}Kosong
STR_PLAYLIST_CHANGE_SET                                         :{BLACK}Gantikan set
STR_PLAYLIST_TOOLTIP_CLEAR_CURRENT_PROGRAM_CUSTOM1              :{BLACK}Hapus program saat ini (hanya Bebas 1 atau Bebas 2)
STR_PLAYLIST_TOOLTIP_CHANGE_SET                                 :{BLACK}Mengubah pilihan musik ke set yang terinstal lainnya
STR_PLAYLIST_TOOLTIP_CLICK_TO_ADD_TRACK                         :{BLACK}Klik pada musik track untuk menambah pada program sekarang (hanya Bebas 1 atau Bebas 2)
STR_PLAYLIST_TOOLTIP_CLICK_TO_REMOVE_TRACK                      :{BLACK}Klik pada track musik untuk menghapusnya dari program saat ini. (Bebas 1 atau Bebas 2 saja)

# Highscore window
STR_HIGHSCORE_TOP_COMPANIES_WHO_REACHED                         :{BIG_FONT}{BLACK}Perusahaan tertinggi yang mencapai tahun {NUM}
STR_HIGHSCORE_TOP_COMPANIES_NETWORK_GAME                        :{BIG_FONT}{BLACK}Tabel Liga Perusahaan {NUM}
STR_HIGHSCORE_POSITION                                          :{BIG_FONT}{BLACK}{COMMA}.
STR_HIGHSCORE_PERFORMANCE_TITLE_BUSINESSMAN                     :Pebisnis
STR_HIGHSCORE_PERFORMANCE_TITLE_ENTREPRENEUR                    :Pengusaha
STR_HIGHSCORE_PERFORMANCE_TITLE_INDUSTRIALIST                   :Industrialis
STR_HIGHSCORE_PERFORMANCE_TITLE_CAPITALIST                      :Kapitalis
STR_HIGHSCORE_PERFORMANCE_TITLE_MAGNATE                         :Tokoh terkemuka
STR_HIGHSCORE_PERFORMANCE_TITLE_MOGUL                           :Jutawan
STR_HIGHSCORE_PERFORMANCE_TITLE_TYCOON_OF_THE_CENTURY           :Tycoon abad ini
STR_HIGHSCORE_NAME                                              :{PRESIDENT_NAME}, {COMPANY}
STR_HIGHSCORE_STATS                                             :{BIG_FONT}'{STRING}'   ({COMMA})
STR_HIGHSCORE_COMPANY_ACHIEVES_STATUS                           :{BIG_FONT}{BLACK}{COMPANY} mencapai status '{STRING}' !
STR_HIGHSCORE_PRESIDENT_OF_COMPANY_ACHIEVES_STATUS              :{BIG_FONT}{WHITE}{PRESIDENT_NAME} dari {COMPANY} mencapai status '{STRING}' !

# Smallmap window
STR_SMALLMAP_CAPTION                                            :{WHITE}Peta - {STRING}

###length 7
STR_SMALLMAP_TYPE_CONTOURS                                      :Kontur
STR_SMALLMAP_TYPE_VEHICLES                                      :Kendaraan
STR_SMALLMAP_TYPE_INDUSTRIES                                    :Industri
STR_SMALLMAP_TYPE_ROUTEMAP                                      :Aliran kargo
STR_SMALLMAP_TYPE_ROUTES                                        :Rute
STR_SMALLMAP_TYPE_VEGETATION                                    :Vegetasi
STR_SMALLMAP_TYPE_OWNERS                                        :Pemilik

STR_SMALLMAP_TOOLTIP_SHOW_LAND_CONTOURS_ON_MAP                  :{BLACK}Tampilkan kontur tanah pada peta
STR_SMALLMAP_TOOLTIP_SHOW_VEHICLES_ON_MAP                       :{BLACK}Tampilkan kendaraan dalam peta
STR_SMALLMAP_TOOLTIP_SHOW_INDUSTRIES_ON_MAP                     :{BLACK}Tampilkan industri dalam peta
STR_SMALLMAP_TOOLTIP_SHOW_LINK_STATS_ON_MAP                     :{BLACK}Tampilkan aliran kargo di peta
STR_SMALLMAP_TOOLTIP_SHOW_TRANSPORT_ROUTES_ON                   :{BLACK}Tampilkan rute kendaraan di peta
STR_SMALLMAP_TOOLTIP_SHOW_VEGETATION_ON_MAP                     :{BLACK}Tampilkan vegetasi di peta
STR_SMALLMAP_TOOLTIP_SHOW_LAND_OWNERS_ON_MAP                    :{BLACK}Tampilkan pemilik area di peta
STR_SMALLMAP_TOOLTIP_INDUSTRY_SELECTION                         :{BLACK}Klik di tipe industri untuk menampilkannya. Ctrl+klik untuk mematikan semuanya, kecuali yang terpilih. Ctrl+klik lagi untuk menyalakannya kembali.
STR_SMALLMAP_TOOLTIP_COMPANY_SELECTION                          :{BLACK}Klik pada nama perusahaan untuk menampilkan propertinya, Ctrl+klik untuk mematikan semuanya, kecuali yang terpilih. Ctrl+klik lagi untuk menyalakannya kembali
STR_SMALLMAP_TOOLTIP_CARGO_SELECTION                            :{BLACK}Tekan di kargo untuk mengganti tampilan propertinya. Ctrl+Click akan mematikan semua kargo selain yang terpilih. Ctrl+Click sekali lagi akan menghidupkan kembali semua kargo

STR_SMALLMAP_LEGENDA_ROADS                                      :{TINY_FONT}{BLACK}Jalan raya
STR_SMALLMAP_LEGENDA_RAILROADS                                  :{TINY_FONT}{BLACK}Rel kereta
STR_SMALLMAP_LEGENDA_STATIONS_AIRPORTS_DOCKS                    :{TINY_FONT}{BLACK}Stasiun/Bandara/Pelabuhan
STR_SMALLMAP_LEGENDA_BUILDINGS_INDUSTRIES                       :{TINY_FONT}{BLACK}Bangunan/Industri
STR_SMALLMAP_LEGENDA_VEHICLES                                   :{TINY_FONT}{BLACK}Kendaraan
STR_SMALLMAP_LEGENDA_TRAINS                                     :{TINY_FONT}{BLACK}Kereta
STR_SMALLMAP_LEGENDA_ROAD_VEHICLES                              :{TINY_FONT}{BLACK}Kendaraan Jalan Raya
STR_SMALLMAP_LEGENDA_SHIPS                                      :{TINY_FONT}{BLACK}Kapal
STR_SMALLMAP_LEGENDA_AIRCRAFT                                   :{TINY_FONT}{BLACK}Pesawat
STR_SMALLMAP_LEGENDA_TRANSPORT_ROUTES                           :{TINY_FONT}{BLACK}Jalur Transportasi
STR_SMALLMAP_LEGENDA_FOREST                                     :{TINY_FONT}{BLACK}Hutan
STR_SMALLMAP_LEGENDA_RAILROAD_STATION                           :{TINY_FONT}{BLACK}Station Kereta
STR_SMALLMAP_LEGENDA_TRUCK_LOADING_BAY                          :{TINY_FONT}{BLACK}Terminal bongkar muat
STR_SMALLMAP_LEGENDA_BUS_STATION                                :{TINY_FONT}{BLACK}Terminal Bus
STR_SMALLMAP_LEGENDA_AIRPORT_HELIPORT                           :{TINY_FONT}{BLACK}Bandara/Heliport
STR_SMALLMAP_LEGENDA_DOCK                                       :{TINY_FONT}{BLACK}Pelabuhan
STR_SMALLMAP_LEGENDA_ROUGH_LAND                                 :{TINY_FONT}{BLACK}Daratan terjal
STR_SMALLMAP_LEGENDA_GRASS_LAND                                 :{TINY_FONT}{BLACK}Daratan berumput
STR_SMALLMAP_LEGENDA_BARE_LAND                                  :{TINY_FONT}{BLACK}Lahan kritis
STR_SMALLMAP_LEGENDA_RAINFOREST                                 :{TINY_FONT}{BLACK}Hutan hujan
STR_SMALLMAP_LEGENDA_FIELDS                                     :{TINY_FONT}{BLACK}Ladang
STR_SMALLMAP_LEGENDA_TREES                                      :{TINY_FONT}{BLACK}Pepohonan
STR_SMALLMAP_LEGENDA_ROCKS                                      :{TINY_FONT}{BLACK}Bebatuan
STR_SMALLMAP_LEGENDA_WATER                                      :{TINY_FONT}{BLACK}Perairan
STR_SMALLMAP_LEGENDA_NO_OWNER                                   :{TINY_FONT}{BLACK}Tanpa Pemilik
STR_SMALLMAP_LEGENDA_TOWNS                                      :{TINY_FONT}{BLACK}Perkotaan
STR_SMALLMAP_LEGENDA_INDUSTRIES                                 :{TINY_FONT}{BLACK}Perindustrian
STR_SMALLMAP_LEGENDA_DESERT                                     :{TINY_FONT}{BLACK}Gurun Pasir
STR_SMALLMAP_LEGENDA_SNOW                                       :{TINY_FONT}{BLACK}Salju

STR_SMALLMAP_TOOLTIP_TOGGLE_TOWN_NAMES_ON_OFF                   :{BLACK}Hidup/matikan tampilan nama kota di peta
STR_SMALLMAP_CENTER                                             :{BLACK}Tengahkan peta kecil pada posisi ini
STR_SMALLMAP_INDUSTRY                                           :{TINY_FONT}{STRING} ({NUM})
STR_SMALLMAP_LINKSTATS                                          :{TINY_FONT}{STRING}
STR_SMALLMAP_COMPANY                                            :{TINY_FONT}{COMPANY}
STR_SMALLMAP_TOWN                                               :{TINY_FONT}{WHITE}{TOWN}
STR_SMALLMAP_DISABLE_ALL                                        :{BLACK}Matikan semua
STR_SMALLMAP_ENABLE_ALL                                         :{BLACK}Aktifkan semua
STR_SMALLMAP_SHOW_HEIGHT                                        :{BLACK}Tampilkan tinggi
STR_SMALLMAP_TOOLTIP_DISABLE_ALL_INDUSTRIES                     :{BLACK}Tidak menampilkan industri pada peta
STR_SMALLMAP_TOOLTIP_ENABLE_ALL_INDUSTRIES                      :{BLACK}Tampilkan semua industri pada peta
STR_SMALLMAP_TOOLTIP_SHOW_HEIGHT                                :{BLACK}tampilkan/sembunyikan heightmap
STR_SMALLMAP_TOOLTIP_DISABLE_ALL_COMPANIES                      :{BLACK}Hilangkan semua properti perusahaan di peta
STR_SMALLMAP_TOOLTIP_ENABLE_ALL_COMPANIES                       :{BLACK}Tampilkan semua properti perusahaan di peta
STR_SMALLMAP_TOOLTIP_DISABLE_ALL_CARGOS                         :{BLACK}Jangan tampilkan kargo di peta
STR_SMALLMAP_TOOLTIP_ENABLE_ALL_CARGOS                          :{BLACK}Tampilkan semua kargo di peta

# Status bar messages
STR_STATUSBAR_TOOLTIP_SHOW_LAST_NEWS                            :{BLACK}Tampilkan pesan atau laporan berita terakhir
STR_STATUSBAR_COMPANY_NAME                                      :{SILVER}- -  {COMPANY}  - -
STR_STATUSBAR_PAUSED                                            :{YELLOW}* * DIJEDA *  *
STR_STATUSBAR_PAUSED_LINK_GRAPH                                 :{ORANGE}* * DIJEDA (menunggu pembaruan grafik tautan) * *
STR_STATUSBAR_AUTOSAVE                                          :{RED}SIMPAN OTOMATIS
STR_STATUSBAR_SAVING_GAME                                       :{RED}*  *  MENYIMPAN PERMAINAN  *  *

STR_STATUSBAR_SPECTATOR                                         :{WHITE}(Penonton)

# News message history
STR_MESSAGE_HISTORY                                             :{WHITE}Pesan Lampau
STR_MESSAGE_HISTORY_TOOLTIP                                     :{BLACK}Daftar pesan berita-berita yang ada
STR_MESSAGE_NEWS_FORMAT                                         :{STRING}  -  {STRING}

STR_NEWS_MESSAGE_CAPTION                                        :{WHITE}Pesan
STR_NEWS_CUSTOM_ITEM                                            :{BIG_FONT}{BLACK}{STRING}

STR_NEWS_FIRST_TRAIN_ARRIVAL                                    :{BIG_FONT}{BLACK}Masyarakat bergembira . . .{}Kereta pertama tiba di {STATION}!
STR_NEWS_FIRST_BUS_ARRIVAL                                      :{BIG_FONT}{BLACK}Masyarakat bergembira . . .{}Bus pertama tiba di {STATION}!
STR_NEWS_FIRST_TRUCK_ARRIVAL                                    :{BIG_FONT}{BLACK}Masyarakat bergembira . . .{}Truk pertama tiba di {STATION}!
STR_NEWS_FIRST_PASSENGER_TRAM_ARRIVAL                           :{BIG_FONT}{BLACK}Masyarakat bergembira . . .{}Trem Penumpang pertama tiba di {STATION}!
STR_NEWS_FIRST_CARGO_TRAM_ARRIVAL                               :{BIG_FONT}{BLACK}Masyarakat bergembira . . .{}Trem Barang pertama tiba di {STATION}!
STR_NEWS_FIRST_SHIP_ARRIVAL                                     :{BIG_FONT}{BLACK}Masyarakat bergembira . . .{}Kapal pertama tiba di {STATION}!
STR_NEWS_FIRST_AIRCRAFT_ARRIVAL                                 :{BIG_FONT}{BLACK}Masyarakat bergembira . . .{}Pesawat pertama tiba di {STATION}!

STR_NEWS_TRAIN_CRASH                                            :{BIG_FONT}{BLACK}Kecelakaan Kereta!{}{COMMA} tewas dalam ledakan setelah kecelakaan
STR_NEWS_ROAD_VEHICLE_CRASH_DRIVER                              :{BIG_FONT}{BLACK}Terjadi Tabrakan Kendaraan!{}Seorang sopir tewas dalam ledakan setelah ditabrak kereta
STR_NEWS_ROAD_VEHICLE_CRASH                                     :{BIG_FONT}{BLACK}Terjadi Tabrakan Kendaraan!{}{COMMA} orang meninggal dalam ledakan setelah ditabrak kereta
STR_NEWS_AIRCRAFT_CRASH                                         :{BIG_FONT}{BLACK}Kecelakaan Pesawat!{}{COMMA} orang tewas dalam kebakaran di {STATION}
STR_NEWS_PLANE_CRASH_OUT_OF_FUEL                                :{BIG_FONT}{BLACK}Kecelakaan Pesawat!{}Pesawat kehabisan bahan bakar, {COMMA}orang tewas dalam lautan api!

STR_NEWS_DISASTER_ZEPPELIN                                      :{BIG_FONT}{BLACK}Bencana Zeppelin di {STATION}!
STR_NEWS_DISASTER_SMALL_UFO                                     :{BIG_FONT}{BLACK}Kendaraan hancur dalam kecelakaan 'UFO'!
STR_NEWS_DISASTER_AIRPLANE_OIL_REFINERY                         :{BIG_FONT}{BLACK}Kilang minyak meledak didekat {TOWN}!
STR_NEWS_DISASTER_HELICOPTER_FACTORY                            :{BIG_FONT}{BLACK}Pabrik hancur akibat hubungan pendek arus listik di dekat {TOWN}!
STR_NEWS_DISASTER_BIG_UFO                                       :{BIG_FONT}{BLACK}'UFO' mendarat di dekat {TOWN}!
STR_NEWS_DISASTER_COAL_MINE_SUBSIDENCE                          :{BIG_FONT}{BLACK}Tambang batubara mengalami kerusakan di dekat {TOWN}!
STR_NEWS_DISASTER_FLOOD_VEHICLE                                 :{BIG_FONT}{BLACK}Banjir!{}Sedikitnya {COMMA} hilang, diduga meninggal akibat banjir!

STR_NEWS_COMPANY_IN_TROUBLE_TITLE                               :{BIG_FONT}{BLACK}Perusahaan transportasi bermasalah!
STR_NEWS_COMPANY_IN_TROUBLE_DESCRIPTION                         :{BIG_FONT}{BLACK}{STRING} akan dijual atau dinyatakan bangkrut kecuali jika dapat meningkatkan nilainya segera!
STR_NEWS_COMPANY_MERGER_TITLE                                   :{BIG_FONT}{BLACK} Perusahaan transportasi bergabung!
STR_NEWS_COMPANY_MERGER_DESCRIPTION                             :{BIG_FONT}{BLACK}{STRING} telah dijual kepada {STRING} senilai {CURRENCY_LONG}!
STR_NEWS_COMPANY_BANKRUPT_TITLE                                 :{BIG_FONT}{BLACK}Bangkrut!
STR_NEWS_COMPANY_BANKRUPT_DESCRIPTION                           :{BIG_FONT}{BLACK}{STRING} telah ditutup oleh pemilik modal dan segala asetnya dijual!
STR_NEWS_COMPANY_LAUNCH_TITLE                                   :{BIG_FONT}{BLACK}Perusahaan baru telah didirikan!
STR_NEWS_COMPANY_LAUNCH_DESCRIPTION                             :{BIG_FONT}{BLACK}{STRING} memulai pembangunan di dekat {TOWN}!
STR_NEWS_MERGER_TAKEOVER_TITLE                                  :{BIG_FONT}{BLACK}{STRING} telah diambil alih oleh {STRING}!
STR_PRESIDENT_NAME_MANAGER                                      :{BLACK}{PRESIDENT_NAME}{}(Pimpinan)

STR_NEWS_NEW_TOWN                                               :{BLACK}{BIG_FONT}{STRING} menjadi sponsor pembangunan kota baru {TOWN}!
STR_NEWS_NEW_TOWN_UNSPONSORED                                   :{BLACK}{BIG_FONT}Kota baru yang bernama {TOWN} baru dibuatkan!

STR_NEWS_INDUSTRY_CONSTRUCTION                                  :{BIG_FONT}{BLACK}Ada pembangunan {STRING} baru di dekat {TOWN}!
STR_NEWS_INDUSTRY_PLANTED                                       :{BIG_FONT}{BLACK}{STRING} baru sedang ditanam di dekat {TOWN}!

STR_NEWS_INDUSTRY_CLOSURE_GENERAL                               :{BIG_FONT}{BLACK}{STRING} akan segera ditutup!
STR_NEWS_INDUSTRY_CLOSURE_SUPPLY_PROBLEMS                       :{BIG_FONT}{BLACK}{STRING} akan segera ditutup karena kekurangan suplai!
STR_NEWS_INDUSTRY_CLOSURE_LACK_OF_TREES                         :{BIG_FONT}{BLACK}Ketiadaan pepohonan didekatnya menyebabkan {STRING} akan segera ditutup!

STR_NEWS_EURO_INTRODUCTION                                      :{BIG_FONT}{BLACK}Moneter Eropa Bersatu!{}{}Euro, diperkenalkan sebagai satu-satunya mata uang untuk bertransaksi di negara anda!
STR_NEWS_BEGIN_OF_RECESSION                                     :{BIG_FONT}{BLACK}Resesi Global!{}{}Ahli Finansial takut ekonomi jatuh pada posisi terburuk!
STR_NEWS_END_OF_RECESSION                                       :{BIG_FONT}{BLACK}Resesi Berakhir!{}{}Perbaikan di sektor dagang memberikan kepercayaan diri sektor industri untuk memperkuat pertumbuhan ekonomi!

STR_NEWS_INDUSTRY_PRODUCTION_INCREASE_GENERAL                   :{BIG_FONT}{BLACK}Produksi {INDUSTRY} meningkat!
STR_NEWS_INDUSTRY_PRODUCTION_INCREASE_COAL                      :{BIG_FONT}{BLACK}Lapisan baru ditemukan pada {INDUSTRY}!{}Produksi diperkirakan akan meningkat dua kali lipat!
STR_NEWS_INDUSTRY_PRODUCTION_INCREASE_OIL                       :{BIG_FONT}{BLACK}Cadangan baru ditemukan pada {INDUSTRY}!{}Produksi diperkirakan akan meningkat dua kali lipat!
STR_NEWS_INDUSTRY_PRODUCTION_INCREASE_FARM                      :{BIG_FONT}{BLACK}Peningkatan metode pertanian pada {INDUSTRY} diperkirakan produksi akan meningkat dua kali lipat!
STR_NEWS_INDUSTRY_PRODUCTION_INCREASE_SMOOTH                    :{BIG_FONT}{BLACK}Produksi {STRING} di {INDUSTRY} meningkat hingga {COMMA}%!
STR_NEWS_INDUSTRY_PRODUCTION_DECREASE_GENERAL                   :{BIG_FONT}{BLACK}Produksi {INDUSTRY} menurun hingga 50%
STR_NEWS_INDUSTRY_PRODUCTION_DECREASE_FARM                      :{BIG_FONT}{BLACK}Serangan serangga menyebabkan malapetaka pada {INDUSTRY}!{}Produksi menurun hingga 50%
STR_NEWS_INDUSTRY_PRODUCTION_DECREASE_SMOOTH                    :{BIG_FONT}{BLACK}Produksi {STRING} di {INDUSTRY} turun hingga {COMMA}%!

###length VEHICLE_TYPES
STR_NEWS_TRAIN_IS_WAITING                                       :{WHITE}{VEHICLE} sedang menunggu di depo
STR_NEWS_ROAD_VEHICLE_IS_WAITING                                :{WHITE}{VEHICLE} sedang menunggu di bengkel
STR_NEWS_SHIP_IS_WAITING                                        :{WHITE}{VEHICLE} sedang menunggu di galangan
STR_NEWS_AIRCRAFT_IS_WAITING                                    :{WHITE}{VEHICLE} sedang menunggu di hangar
###next-name-looks-similar

# Order review system / warnings
STR_NEWS_VEHICLE_HAS_TOO_FEW_ORDERS                             :{WHITE}Daftar perintah {VEHICLE} terlalu sedikit
STR_NEWS_VEHICLE_HAS_VOID_ORDER                                 :{WHITE}{VEHICLE} memiliki perintah yang terabaikan
STR_NEWS_VEHICLE_HAS_DUPLICATE_ENTRY                            :{WHITE}{VEHICLE} memiliki perintah ganda
STR_NEWS_VEHICLE_HAS_INVALID_ENTRY                              :{WHITE}{VEHICLE} memiliki perintah menuju stasiun yg salah
STR_NEWS_PLANE_USES_TOO_SHORT_RUNWAY                            :{WHITE}{VEHICLE} memiliki dalam perintahnya sebuah bandara berlandasan yang terlalu pendek

STR_NEWS_VEHICLE_IS_GETTING_OLD                                 :{WHITE}{VEHICLE} mulai menua
STR_NEWS_VEHICLE_IS_GETTING_VERY_OLD                            :{WHITE}{VEHICLE} menjadi sangat tua
STR_NEWS_VEHICLE_IS_GETTING_VERY_OLD_AND                        :{WHITE}{VEHICLE} menjadi sangat tua dan perlu segera diganti
STR_NEWS_TRAIN_IS_STUCK                                         :{WHITE}{VEHICLE} tidak menemukan arah selanjutnya
STR_NEWS_VEHICLE_IS_LOST                                        :{WHITE}{VEHICLE} kehilangan arah
STR_NEWS_VEHICLE_IS_UNPROFITABLE                                :{WHITE}Tahun lalu {VEHICLE} merugi sebanyak {CURRENCY_LONG}
STR_NEWS_AIRCRAFT_DEST_TOO_FAR                                  :{WHITE}{VEHICLE} tidak dapat melanjutkan tujuan karena diluar jangkauan

STR_NEWS_ORDER_REFIT_FAILED                                     :{WHITE}{VEHICLE} berhenti karena proses ubah kargonya gagal
STR_NEWS_VEHICLE_AUTORENEW_FAILED                               :{WHITE}Peremajaan {VEHICLE} gagal{}{STRING}

STR_NEWS_NEW_VEHICLE_NOW_AVAILABLE                              :{BIG_FONT}{BLACK}{STRING} jenis baru telah diluncurkan!
STR_NEWS_NEW_VEHICLE_TYPE                                       :{BIG_FONT}{BLACK}{ENGINE}
STR_NEWS_NEW_VEHICLE_NOW_AVAILABLE_WITH_TYPE                    :{BLACK}{STRING} jenis baru telah diluncurkan!  -  {ENGINE}

STR_NEWS_SHOW_VEHICLE_GROUP_TOOLTIP                             :{BLACK}Membuka jendela grup yang berfokus pada rombongan kendaraan

STR_NEWS_STATION_NO_LONGER_ACCEPTS_CARGO                        :{WHITE}{STATION} tidak lagi menerima {STRING}
STR_NEWS_STATION_NO_LONGER_ACCEPTS_CARGO_OR_CARGO               :{WHITE}{STATION} tidak lagi menerima {STRING} atau {STRING}
STR_NEWS_STATION_NOW_ACCEPTS_CARGO                              :{WHITE}{STATION} Sekarang menerima {STRING}
STR_NEWS_STATION_NOW_ACCEPTS_CARGO_AND_CARGO                    :{WHITE}{STATION} Sekarang menerima {STRING} dan {STRING}

STR_NEWS_OFFER_OF_SUBSIDY_EXPIRED                               :{BIG_FONT}{BLACK}Penawaran subsidi berakhir:{}{}Jasa transportasi {STRING} dari {STRING} ke {STRING} mulai sekarang tidak lagi mendapat subsidi
STR_NEWS_SUBSIDY_WITHDRAWN_SERVICE                              :{BIG_FONT}{BLACK}Subsidi berakhir:{}{}Jasa transportasi {STRING} dari {STRING} ke {STRING} tidak lagi mendapat subsidi
STR_NEWS_SERVICE_SUBSIDY_OFFERED                                :{BIG_FONT}{BLACK}Penawaran subsidi:{}{}{STRING} pertama dari {STRING} ke {STRING} akan mendapat subsidi selama {NUM} tahun dari pemkot setempat!
###length 4
STR_NEWS_SERVICE_SUBSIDY_AWARDED_HALF                           :{BIG_FONT}{BLACK}Subsidi diberikan kepada {STRING}!{}{}{STRING} dari {STRING} ke {STRING} akan dibayar 50% lebih banyak hingga {NUM} tahun kedepan!
STR_NEWS_SERVICE_SUBSIDY_AWARDED_DOUBLE                         :{BIG_FONT}{BLACK}Subsidi diberikan kepada {STRING}!{}{}{STRING} dari {STRING} ke {STRING} akan dibayar dua kali lipat hingga {NUM} tahun kedepan!
STR_NEWS_SERVICE_SUBSIDY_AWARDED_TRIPLE                         :{BIG_FONT}{BLACK}Subsidi diberikan kepada {STRING}!{}{}{STRING} dari {STRING} ke {STRING} akan dibayar tiga kali lipat hingga {NUM} tahun kedepan!
STR_NEWS_SERVICE_SUBSIDY_AWARDED_QUADRUPLE                      :{BIG_FONT}{BLACK}Subsidi diberikan kepada {STRING}!{}{}{STRING} dari {STRING} ke {STRING} akan dibayar empat kali lipat hingga {NUM} tahun!

STR_NEWS_ROAD_REBUILDING                                        :{BIG_FONT}{BLACK}Kekacauan lalu lintas di {TOWN}!{}{}Program perbaikan jalan yang dibiayai oleh {STRING} mengakibat kesengsaraan bagi pengendara selama 6 bulan!
STR_NEWS_EXCLUSIVE_RIGHTS_TITLE                                 :{BIG_FONT}{BLACK}Monopoli transportasi!
STR_NEWS_EXCLUSIVE_RIGHTS_DESCRIPTION                           :{BIG_FONT}{BLACK}Pemkot Kota {TOWN} menandatangani kontrak dengan {STRING} untuk hak transportasi eksklusif selama 1 tahun!

# Extra view window
STR_EXTRA_VIEWPORT_TITLE                                        :{WHITE}Viewport {COMMA}
STR_EXTRA_VIEW_MOVE_VIEW_TO_MAIN                                :{BLACK}Simpan ke viewport
STR_EXTRA_VIEW_MOVE_VIEW_TO_MAIN_TT                             :{BLACK}Simpan lokasi peta sekarang ke viewport
STR_EXTRA_VIEW_MOVE_MAIN_TO_VIEW                                :{BLACK}Tampilan dari viewport
STR_EXTRA_VIEW_MOVE_MAIN_TO_VIEW_TT                             :{BLACK}Perlihatkan di peta lokasi yang terlihat di viewport

# Game options window
STR_GAME_OPTIONS_CAPTION                                        :{WHITE}Opsi permainan
STR_GAME_OPTIONS_CURRENCY_UNITS_FRAME                           :{BLACK}Mata uang
STR_GAME_OPTIONS_CURRENCY_UNITS_DROPDOWN_TOOLTIP                :{BLACK}Pilih mata uang

###length 42
STR_GAME_OPTIONS_CURRENCY_GBP                                   :Poundsterling (GBP)
STR_GAME_OPTIONS_CURRENCY_USD                                   :Dollar (USD)
STR_GAME_OPTIONS_CURRENCY_EUR                                   :Euro (EUR)
STR_GAME_OPTIONS_CURRENCY_JPY                                   :Yen Jepang (JPY)
STR_GAME_OPTIONS_CURRENCY_ATS                                   :Shilling Austria (ATS)
STR_GAME_OPTIONS_CURRENCY_BEF                                   :Franc Belgia (BEF)
STR_GAME_OPTIONS_CURRENCY_CHF                                   :Franc Swiss (CHF)
STR_GAME_OPTIONS_CURRENCY_CZK                                   :Koruna Ceko (CZK)
STR_GAME_OPTIONS_CURRENCY_DEM                                   :Deutschmark (DEM)
STR_GAME_OPTIONS_CURRENCY_DKK                                   :Krone Denmark (DKK)
STR_GAME_OPTIONS_CURRENCY_ESP                                   :Peseta Spanyol (ESP)
STR_GAME_OPTIONS_CURRENCY_FIM                                   :Markka Finlandia (FIM)
STR_GAME_OPTIONS_CURRENCY_FRF                                   :Franc Prancis (FRF)
STR_GAME_OPTIONS_CURRENCY_GRD                                   :Drachma Yunani (GRD)
STR_GAME_OPTIONS_CURRENCY_HUF                                   :Forint Hungaria (HUF)
STR_GAME_OPTIONS_CURRENCY_ISK                                   :Krona Islandia (ISK)
STR_GAME_OPTIONS_CURRENCY_ITL                                   :Lira Italian (ITL)
STR_GAME_OPTIONS_CURRENCY_NLG                                   :Dutch Guilder (NLG)
STR_GAME_OPTIONS_CURRENCY_NOK                                   :Krone Norwegia (NOK)
STR_GAME_OPTIONS_CURRENCY_PLN                                   :Zloty Polandia (PLN)
STR_GAME_OPTIONS_CURRENCY_RON                                   :Leu Romania (RON)
STR_GAME_OPTIONS_CURRENCY_RUR                                   :Rubel Rusia (RUR)
STR_GAME_OPTIONS_CURRENCY_SIT                                   :Tolar Slovenia (SIT)
STR_GAME_OPTIONS_CURRENCY_SEK                                   :Krona Swedia (SEK)
STR_GAME_OPTIONS_CURRENCY_TRY                                   :Lira Turki (TRY)
STR_GAME_OPTIONS_CURRENCY_SKK                                   :Koruna Slovakia (SKK)
STR_GAME_OPTIONS_CURRENCY_BRL                                   :Real Brazilia (BRL)
STR_GAME_OPTIONS_CURRENCY_EEK                                   :Krooni Estonia (EEK)
STR_GAME_OPTIONS_CURRENCY_LTL                                   :Litas Lithuania (LTL)
STR_GAME_OPTIONS_CURRENCY_KRW                                   :Won Korea Selatan (KRW)
STR_GAME_OPTIONS_CURRENCY_ZAR                                   :Rand Afrika Selatan (ZAR)
STR_GAME_OPTIONS_CURRENCY_CUSTOM                                :Atur sendiri...
STR_GAME_OPTIONS_CURRENCY_GEL                                   :Lari Georgia (GEL)
STR_GAME_OPTIONS_CURRENCY_IRR                                   :Rial Iran (IRR)
STR_GAME_OPTIONS_CURRENCY_RUB                                   :Rubel Rusia Baru (RUB)
STR_GAME_OPTIONS_CURRENCY_MXN                                   :Peso Mexiko(MXN)
STR_GAME_OPTIONS_CURRENCY_NTD                                   :Dollar Taiwan Baru (NTD)
STR_GAME_OPTIONS_CURRENCY_CNY                                   :Renminbi Cina (CNY)
STR_GAME_OPTIONS_CURRENCY_HKD                                   :Dollar Hong Kong (HKD)
STR_GAME_OPTIONS_CURRENCY_INR                                   :India Rupee (INR)
STR_GAME_OPTIONS_CURRENCY_IDR                                   :Rupiah Indonesia (IDR)
STR_GAME_OPTIONS_CURRENCY_MYR                                   :Ringgit Malaysia (MYR)

STR_GAME_OPTIONS_AUTOSAVE_FRAME                                 :{BLACK}Simpan Otomatis
STR_GAME_OPTIONS_AUTOSAVE_DROPDOWN_TOOLTIP                      :{BLACK}Pilih selang waktu permainan otomatis disimpan

# Autosave dropdown
###length 5
STR_GAME_OPTIONS_AUTOSAVE_DROPDOWN_OFF                          :Mati
STR_GAME_OPTIONS_AUTOSAVE_DROPDOWN_EVERY_1_MONTH                :Setiap bulan
STR_GAME_OPTIONS_AUTOSAVE_DROPDOWN_EVERY_3_MONTHS               :Setiap 3 bulan
STR_GAME_OPTIONS_AUTOSAVE_DROPDOWN_EVERY_6_MONTHS               :Setiap 6 bulan
STR_GAME_OPTIONS_AUTOSAVE_DROPDOWN_EVERY_12_MONTHS              :Setiap 12 bulan

STR_GAME_OPTIONS_LANGUAGE                                       :{BLACK}Bahasa
STR_GAME_OPTIONS_LANGUAGE_TOOLTIP                               :{BLACK}Pilih antar muka bahasa yang akan dipergunakan
STR_GAME_OPTIONS_LANGUAGE_PERCENTAGE                            :{STRING} ({NUM}% selesai)

STR_GAME_OPTIONS_FULLSCREEN                                     :{BLACK}Layar Penuh
STR_GAME_OPTIONS_FULLSCREEN_TOOLTIP                             :{BLACK}Klik cek box ini untuk memainkan OpenTTD dalam layar penuh

STR_GAME_OPTIONS_RESOLUTION                                     :{BLACK}Resolusi Layar
STR_GAME_OPTIONS_RESOLUTION_TOOLTIP                             :{BLACK}Pilih resolusi layar yang diinginkan
STR_GAME_OPTIONS_RESOLUTION_OTHER                               :lainnya
STR_GAME_OPTIONS_RESOLUTION_ITEM                                :{NUM}x{NUM}

STR_GAME_OPTIONS_VIDEO_ACCELERATION                             :{BLACK}Akselerasi perangkat keras
STR_GAME_OPTIONS_VIDEO_ACCELERATION_TOOLTIP                     :{BLACK} Centang kotak ini untuk mengizinkan OpenTTD mencoba menggunakan akselerasi perangkat keras. Pengaturan yang diubah hanya akan diterapkan saat permainan dimulai ulang.
STR_GAME_OPTIONS_VIDEO_ACCELERATION_RESTART                     :{WHITE}Pengaturan hanya akan berlaku setelah game dimulai ulang

STR_GAME_OPTIONS_VIDEO_VSYNC                                    :{BLACK}VSync
STR_GAME_OPTIONS_VIDEO_VSYNC_TOOLTIP                            :{BLACK}Centang kotak ini untuk melakukan sinkronisasi layar (v-sync). Pengaturan yang diubah hanya akan diterapkan saat game dimulai ulang. Hanya berfungsi dengan akselerasi perangkat keras diaktifkan.

STR_GAME_OPTIONS_VIDEO_DRIVER_INFO                              :{BLACK}Pengendali piranti: {STRING}

STR_GAME_OPTIONS_GUI_SCALE_FRAME                                :{BLACK}Ukuran antarmuka
STR_GAME_OPTIONS_GUI_SCALE_TOOLTIP                              :{BLACK}Geser slider untuk mengatur ukuran antarmuka. Tekan tombol Ctrl untuk pengaturan terus menerus
STR_GAME_OPTIONS_GUI_SCALE_AUTO                                 :{BLACK}Otomatis deteksi ukuran
STR_GAME_OPTIONS_GUI_SCALE_AUTO_TOOLTIP                         :{BLACK}Pilih kotak ini untuk mendeteksi ukuran antarmuka secara otomatis

STR_GAME_OPTIONS_GUI_SCALE_BEVELS                               :{BLACK}Skala bevel
STR_GAME_OPTIONS_GUI_SCALE_BEVELS_TOOLTIP                       :{BLACK}Pilih kotak ini untuk pengaturan perbandingan ukuran bevel dengan ukuran antarmuka

STR_GAME_OPTIONS_GUI_SCALE_1X                                   :1x
STR_GAME_OPTIONS_GUI_SCALE_2X                                   :2x
STR_GAME_OPTIONS_GUI_SCALE_3X                                   :3x
STR_GAME_OPTIONS_GUI_SCALE_4X                                   :4x
STR_GAME_OPTIONS_GUI_SCALE_5X                                   :5x

STR_GAME_OPTIONS_GRAPHICS                                       :{BLACK}Grafik

STR_GAME_OPTIONS_REFRESH_RATE                                   :{BLACK}Menampilkan kecepatan refresh
STR_GAME_OPTIONS_REFRESH_RATE_TOOLTIP                           :{BLACK}Pilih laju penyegaran layar yang akan digunakan
STR_GAME_OPTIONS_REFRESH_RATE_ITEM                              :{NUM}Hz
STR_GAME_OPTIONS_REFRESH_RATE_WARNING                           :{WHITE}Kecepatan refresh yang lebih tinggi dari 60Hz dapat memengaruhi kinerja.

STR_GAME_OPTIONS_BASE_GRF                                       :{BLACK}Set Grafik Dasar
STR_GAME_OPTIONS_BASE_GRF_TOOLTIP                               :{BLACK}Pilih grafik dasar yang digunakan
STR_GAME_OPTIONS_BASE_GRF_STATUS                                :{RED}{NUM} berkas hilang atau rusak
STR_GAME_OPTIONS_BASE_GRF_DESCRIPTION_TOOLTIP                   :{BLACK}Informasi tambahan tentang set grafik dasar

STR_GAME_OPTIONS_BASE_SFX                                       :{BLACK}Set suara dasar
STR_GAME_OPTIONS_BASE_SFX_TOOLTIP                               :{BLACK}Pilih set suara dasar yang digunakan
STR_GAME_OPTIONS_BASE_SFX_DESCRIPTION_TOOLTIP                   :{BLACK}Informasi tambahan tentang set suara dasar

STR_GAME_OPTIONS_BASE_MUSIC                                     :{BLACK}Set Musik Dasar
STR_GAME_OPTIONS_BASE_MUSIC_TOOLTIP                             :{BLACK}Pilih musik dasar yang akan digunakan
STR_GAME_OPTIONS_BASE_MUSIC_STATUS                              :{RED}{NUM} berkas rusak
STR_GAME_OPTIONS_BASE_MUSIC_DESCRIPTION_TOOLTIP                 :{BLACK}Informasi tambahan tentang musik dasar

STR_ERROR_RESOLUTION_LIST_FAILED                                :{WHITE}Tidak bisa mendapatkan daftar resolusi layak
STR_ERROR_FULLSCREEN_FAILED                                     :{WHITE}Modus layar penuh gagal

# Custom currency window

STR_CURRENCY_WINDOW                                             :{WHITE}Atur Mata Uang
STR_CURRENCY_EXCHANGE_RATE                                      :{LTBLUE}Nilai tukar: {ORANGE}{CURRENCY_LONG} = £ {COMMA}
STR_CURRENCY_DECREASE_EXCHANGE_RATE_TOOLTIP                     :{BLACK}Menurunkan nilai mata uang satu Pound (£)
STR_CURRENCY_INCREASE_EXCHANGE_RATE_TOOLTIP                     :{BLACK}Meningkatkan nilai mata uang satu Pound (£)
STR_CURRENCY_SET_EXCHANGE_RATE_TOOLTIP                          :{BLACK}Atur penukaran nilai mata uang per satu Pound (£)

STR_CURRENCY_SEPARATOR                                          :{LTBLUE}Pemisah: {ORANGE}{STRING}
STR_CURRENCY_SET_CUSTOM_CURRENCY_SEPARATOR_TOOLTIP              :{BLACK}Atur pemisah nilai mata uang Anda

STR_CURRENCY_PREFIX                                             :{LTBLUE}Awalan: {ORANGE}{STRING}
STR_CURRENCY_SET_CUSTOM_CURRENCY_PREFIX_TOOLTIP                 :{BLACK}Masukkan awalan untuk mata uang
STR_CURRENCY_SUFFIX                                             :{LTBLUE}Akhiran: {ORANGE}{STRING}
STR_CURRENCY_SET_CUSTOM_CURRENCY_SUFFIX_TOOLTIP                 :{BLACK}Masukkan akhiran untuk mata uang

STR_CURRENCY_SWITCH_TO_EURO                                     :{LTBLUE}Berganti ke Euro: {ORANGE}{NUM}
STR_CURRENCY_SWITCH_TO_EURO_NEVER                               :{LTBLUE}Menggunakan Euro: {ORANGE}tidak pernah
STR_CURRENCY_SET_CUSTOM_CURRENCY_TO_EURO_TOOLTIP                :{BLACK}Masukkan tahun perpindahan ke Euro
STR_CURRENCY_DECREASE_CUSTOM_CURRENCY_TO_EURO_TOOLTIP           :{BLACK}Berpindah ke Euro lebih awal
STR_CURRENCY_INCREASE_CUSTOM_CURRENCY_TO_EURO_TOOLTIP           :{BLACK}Berpindah ke Eurolebih akhir

STR_CURRENCY_PREVIEW                                            :{LTBLUE}Contoh: {ORANGE}{CURRENCY_LONG}
STR_CURRENCY_CUSTOM_CURRENCY_PREVIEW_TOOLTIP                    :{BLACK}10000 Pound (£) pada mata uang Anda
STR_CURRENCY_CHANGE_PARAMETER                                   :{BLACK}Ubah sendiri parameter mata uang

STR_NONE                                                        :Tidak ada
STR_FUNDING_ONLY                                                :Hanya pendanaan
STR_MINIMAL                                                     :Minimal
STR_NUM_VERY_LOW                                                :Sangat Sedikit
STR_NUM_LOW                                                     :Sedikit
STR_NUM_NORMAL                                                  :Normal
STR_NUM_HIGH                                                    :Padat
STR_NUM_CUSTOM                                                  :Bebas
STR_NUM_CUSTOM_NUMBER                                           :Custom ({NUM})

STR_VARIETY_NONE                                                :Tidak ada
STR_VARIETY_VERY_LOW                                            :Sangat Rendah
STR_VARIETY_LOW                                                 :Rendah
STR_VARIETY_MEDIUM                                              :Sedang
STR_VARIETY_HIGH                                                :Tinggi
STR_VARIETY_VERY_HIGH                                           :Sangat Tinggi

###length 5
STR_AI_SPEED_VERY_SLOW                                          :Sangat Lambat
STR_AI_SPEED_SLOW                                               :Lambat
STR_AI_SPEED_MEDIUM                                             :Sedang
STR_AI_SPEED_FAST                                               :Cepat
STR_AI_SPEED_VERY_FAST                                          :Sangat Cepat

###length 6
STR_SEA_LEVEL_VERY_LOW                                          :Sangat Rendah
STR_SEA_LEVEL_LOW                                               :Rendah
STR_SEA_LEVEL_MEDIUM                                            :Sedang
STR_SEA_LEVEL_HIGH                                              :Tinggi
STR_SEA_LEVEL_CUSTOM                                            :Custom
STR_SEA_LEVEL_CUSTOM_PERCENTAGE                                 :Custom ({NUM}%)

###length 4
STR_RIVERS_NONE                                                 :Nihil
STR_RIVERS_FEW                                                  :Sedikit
STR_RIVERS_MODERATE                                             :Sedang
STR_RIVERS_LOT                                                  :Banyak

###length 3
STR_DISASTER_NONE                                               :Tidak pernah
STR_DISASTER_REDUCED                                            :Dikurangi
STR_DISASTER_NORMAL                                             :Normal

###length 4
STR_SUBSIDY_X1_5                                                :x1.5
STR_SUBSIDY_X2                                                  :x2
STR_SUBSIDY_X3                                                  :x3
STR_SUBSIDY_X4                                                  :x4

###length 4
STR_CLIMATE_TEMPERATE_LANDSCAPE                                 :Lanskap 'Sedang'
STR_CLIMATE_SUB_ARCTIC_LANDSCAPE                                :Lansekap 'Sub Arktik'
STR_CLIMATE_SUB_TROPICAL_LANDSCAPE                              :Lansekap 'Sub Tropis'
STR_CLIMATE_TOYLAND_LANDSCAPE                                   :Lansekap 'Taman Bermain'

###length 7
STR_TERRAIN_TYPE_VERY_FLAT                                      :Sangat Datar
STR_TERRAIN_TYPE_FLAT                                           :Datar
STR_TERRAIN_TYPE_HILLY                                          :Berbukit
STR_TERRAIN_TYPE_MOUNTAINOUS                                    :Pegunungan
STR_TERRAIN_TYPE_ALPINIST                                       :Pemanjat Gunung
STR_TERRAIN_TYPE_CUSTOM                                         :Ketinggian Kustom
STR_TERRAIN_TYPE_CUSTOM_VALUE                                   :Ketinggian Kustom ({NUM})

###length 4
STR_CITY_APPROVAL_LENIENT                                       :Ringan
STR_CITY_APPROVAL_TOLERANT                                      :Toleran
STR_CITY_APPROVAL_HOSTILE                                       :Bermusuhan
STR_CITY_APPROVAL_PERMISSIVE                                    :Permisif (tidak ada efek apapun pada aksi perusahaan)

STR_WARNING_NO_SUITABLE_AI                                      :{WHITE}Tidak terdapat pemain AI ...{}anda dapat mengunduh beberapa macam AI lewat "Cari Konten"

# Settings tree window
STR_CONFIG_SETTING_TREE_CAPTION                                 :{WHITE}Pengaturan
STR_CONFIG_SETTING_FILTER_TITLE                                 :{BLACK}Saring:
STR_CONFIG_SETTING_EXPAND_ALL                                   :{BLACK}Perluas semua
STR_CONFIG_SETTING_COLLAPSE_ALL                                 :{BLACK}Persempit semua
STR_CONFIG_SETTING_RESET_ALL                                    :{BLACK}Atur ulang semua pengaturan
STR_CONFIG_SETTING_NO_EXPLANATION_AVAILABLE_HELPTEXT            :(penjelasan belum tersedia)
STR_CONFIG_SETTING_DEFAULT_VALUE                                :{LTBLUE}Nilai standar: {ORANGE}{STRING}
STR_CONFIG_SETTING_TYPE                                         :{LTBLUE}Tipe setting: {ORANGE}{STRING}
STR_CONFIG_SETTING_TYPE_CLIENT                                  :Setting klien (tidak disimpan di penyimpanan; mempengaruhi semua permainan)
STR_CONFIG_SETTING_TYPE_GAME_MENU                               :Setting permainan (disimpan dalam penyimpanan; hanya mempengaruhi permainan baru)
STR_CONFIG_SETTING_TYPE_GAME_INGAME                             :Pengaturan permainan (disimpan dalam penyimpanan; hanya mempengaruhi permainan saat ini)
STR_CONFIG_SETTING_TYPE_COMPANY_MENU                            :Setting perusahaan (disimpan dalam penyimpanan; hanya mempengaruhi permainan baru)
STR_CONFIG_SETTING_TYPE_COMPANY_INGAME                          :Setting perusahaan (disimpan dalam penyimpanan; hanya mempengaruhi permainan saat ini)
STR_CONFIG_SETTING_RESET_ALL_CONFIRMATION_DIALOG_CAPTION        :{WHITE}Peringatan!
STR_CONFIG_SETTING_RESET_ALL_CONFIRMATION_DIALOG_TEXT           :{WHITE}Tindakan ini akan mengembalikan semua pengaturan gim ke nilai awalnya.{} Anda yakin ingin melanjutkan?

STR_CONFIG_SETTING_RESTRICT_CATEGORY                            :{BLACK}Kategori:
STR_CONFIG_SETTING_RESTRICT_TYPE                                :{BLACK}Jenis:
STR_CONFIG_SETTING_RESTRICT_DROPDOWN_HELPTEXT                   :{BLACK}Batasi daftar dibawah ini menggunakan filter yang telah ditetapkan
STR_CONFIG_SETTING_RESTRICT_BASIC                               :Pengaturan dasar (hanya pengaturan yang penting)
STR_CONFIG_SETTING_RESTRICT_ADVANCED                            :Pengaturan lanjut (lebih banyak pengaturan)
STR_CONFIG_SETTING_RESTRICT_ALL                                 :Pengaturan mahir (tampilkan semua, termasuk yang tak biasa)
STR_CONFIG_SETTING_RESTRICT_CHANGED_AGAINST_DEFAULT             :Pengaturan dengan nilai berbeda dari nilai asli
STR_CONFIG_SETTING_RESTRICT_CHANGED_AGAINST_NEW                 :Pengaturan dengan nilai berbeda dari pengaturan permainan baru

STR_CONFIG_SETTING_TYPE_DROPDOWN_HELPTEXT                       :{BLACK}Membatasi urutan / tabel di bawah ke setting tertentu
STR_CONFIG_SETTING_TYPE_DROPDOWN_ALL                            :Semua setting
STR_CONFIG_SETTING_TYPE_DROPDOWN_CLIENT                         :Pengaturan klien (tidak disimpan di penyimpanan; mempengaruhi semua permainan)
STR_CONFIG_SETTING_TYPE_DROPDOWN_GAME_MENU                      :Pengaturan permainan (ikut tersimpan; hanya memiliki efek pada permainan baru)
STR_CONFIG_SETTING_TYPE_DROPDOWN_GAME_INGAME                    :Pengaturan permainan (ikut tersimpan; hanya memiliki efek pada permainan saat ini)
STR_CONFIG_SETTING_TYPE_DROPDOWN_COMPANY_MENU                   :Pengaturan perusahaan (ikut tersimpan; hanya memiliki efek pada permainan baru)
STR_CONFIG_SETTING_TYPE_DROPDOWN_COMPANY_INGAME                 :Pengaturan perusahaan (ikut tersimpan; hanya memiliki efek pada perusahaan aktif)

STR_CONFIG_SETTINGS_NONE                                        :{WHITE}- Tidak ada -
###length 3
STR_CONFIG_SETTING_CATEGORY_HIDES                               :{BLACK}Tampilkan semua pencarian berdasarkan pengaturan{}{SILVER}Kategori {BLACK}sampai {WHITE}{STRING}
STR_CONFIG_SETTING_TYPE_HIDES                                   :{BLACK}Tampilkan semua hasil pencarian dengan pengaturan{}{SILVER}Jenis {BLACK}ke {WHITE} Semua jenis pengaturan
STR_CONFIG_SETTING_CATEGORY_AND_TYPE_HIDES                      :{BLACK}Tampilkan semua hasil pencarian berdasarkan pengaturan{}{SILVER}Kategori {BLACK}sampai {WHITE}{STRING} {BLACK}dan {SILVER}Jenis {BLACK}sampai {WHITE}Semua jenis pengaturan

###length 3
STR_CONFIG_SETTING_OFF                                          :Tidak
STR_CONFIG_SETTING_ON                                           :Ya
STR_CONFIG_SETTING_DISABLED                                     :Non-aktifkan

###length 3
STR_CONFIG_SETTING_COMPANIES_OFF                                :Non-aktifkan
STR_CONFIG_SETTING_COMPANIES_OWN                                :Perusahaan sendiri
STR_CONFIG_SETTING_COMPANIES_ALL                                :Semua perusahaan

###length 3
STR_CONFIG_SETTING_NONE                                         :Tidak ada
STR_CONFIG_SETTING_ORIGINAL                                     :Orisinil
STR_CONFIG_SETTING_REALISTIC                                    :Realistis

###length 3
STR_CONFIG_SETTING_HORIZONTAL_POS_LEFT                          :Kiri
STR_CONFIG_SETTING_HORIZONTAL_POS_CENTER                        :Tengah
STR_CONFIG_SETTING_HORIZONTAL_POS_RIGHT                         :Kanan

STR_CONFIG_SETTING_MAXIMUM_INITIAL_LOAN                         :Maksimum pinjaman awal: {STRING}
STR_CONFIG_SETTING_MAXIMUM_INITIAL_LOAN_HELPTEXT                :Jumlah maksimum yang dapat dipinjam (tanpa menghitung inflasi)

STR_CONFIG_SETTING_INTEREST_RATE                                :Bunga pinjaman: {STRING}
STR_CONFIG_SETTING_INTEREST_RATE_HELPTEXT                       :Bunga pinjaman; juga mengendalikan inflasi jika dinyalakan

STR_CONFIG_SETTING_RUNNING_COSTS                                :Biaya pemeliharaan: {STRING}
STR_CONFIG_SETTING_RUNNING_COSTS_HELPTEXT                       :Menetapkan tingkat biaya pemeliharaan dan biaya untuk menjalankan kendaraan dan infrastruktur

STR_CONFIG_SETTING_CONSTRUCTION_SPEED                           :Kecepatan konstruksi: {STRING}
STR_CONFIG_SETTING_CONSTRUCTION_SPEED_HELPTEXT                  :Membatasi jumlah kegiatan konstruksi untuk AI

STR_CONFIG_SETTING_VEHICLE_BREAKDOWNS                           :Kendaraan mogok: {STRING}
STR_CONFIG_SETTING_VEHICLE_BREAKDOWNS_HELPTEXT                  :Mengontrol seberapa sering kendaraan yang tidak diservis dapat rusak

STR_CONFIG_SETTING_SUBSIDY_MULTIPLIER                           :Pengalian jumlah subsidi: {STRING}
STR_CONFIG_SETTING_SUBSIDY_MULTIPLIER_HELPTEXT                  :Menetapkan banyaknya pembayaran untuk koneksi yang disubsidi

STR_CONFIG_SETTING_SUBSIDY_DURATION                             :Durasi subsidi: {STRING}
STR_CONFIG_SETTING_SUBSIDY_DURATION_HELPTEXT                    :Atur jumlah tahun di mana subsidi diberikan

STR_CONFIG_SETTING_SUBSIDY_DURATION_VALUE                       :{NUM} tahun
###setting-zero-is-special
STR_CONFIG_SETTING_SUBSIDY_DURATION_DISABLED                    :Tidak ada subsidi

STR_CONFIG_SETTING_CONSTRUCTION_COSTS                           :Biaya konstruksi: {STRING}
STR_CONFIG_SETTING_CONSTRUCTION_COSTS_HELPTEXT                  :Menetapkan tingkat biaya konstruksi dan pembelian

STR_CONFIG_SETTING_RECESSIONS                                   :Resesi : {STRING}
STR_CONFIG_SETTING_RECESSIONS_HELPTEXT                          :Jika dinyalakan, resesi akan terjadi dalam beberapa tahun sekali. Saat resesi semua produksi produk akan berkurang (kembali normal saat resesi selesai)

STR_CONFIG_SETTING_TRAIN_REVERSING                              :Melarang pemutaran kereta di stasiun: {STRING}
STR_CONFIG_SETTING_TRAIN_REVERSING_HELPTEXT                     :Jika diaktifkan, kereta tidak akan berputar selain di stasiun ujung, termasuk jika ada jalan yang lebih pendek kalau berbalik

STR_CONFIG_SETTING_DISASTERS                                    :Bencana: {STRING}
STR_CONFIG_SETTING_DISASTERS_HELPTEXT                           :Mengaktifkan bencana yang mungkin dapat menghalangi atau menghancurkan kendaraan / infrastruktur

STR_CONFIG_SETTING_CITY_APPROVAL                                :Sikap otoritas lokal: {STRING}
STR_CONFIG_SETTING_CITY_APPROVAL_HELPTEXT                       :Pilih seberapa banyak dampak kebisingan dan lingkungan oleh perusahaan terhadap peringkat kota dan aksi konstruksi selanjutnya di kota tersebut.

STR_CONFIG_SETTING_MAP_HEIGHT_LIMIT                             :Ketinggian peta maksimum: {STRING}
STR_CONFIG_SETTING_MAP_HEIGHT_LIMIT_HELPTEXT                    :Tetapkan ketinggian maksimum medan peta. Dengan "(otomatis)" nilai yang baik akan diambil setelah pembuatan medan
STR_CONFIG_SETTING_MAP_HEIGHT_LIMIT_VALUE                       :{NUM}
###setting-zero-is-special
STR_CONFIG_SETTING_MAP_HEIGHT_LIMIT_AUTO                        :(automatis)
STR_CONFIG_SETTING_TOO_HIGH_MOUNTAIN                            :{WHITE}Anda tidak dapat menyetel batas ketinggian peta ke nilai ini. Setidaknya harus ada satu gunung di peta yang lebih tinggi

STR_CONFIG_SETTING_AUTOSLOPE                                    :Ijinkan pembentukan slop dibawah bangunan, rel, dsb.: {STRING}
STR_CONFIG_SETTING_AUTOSLOPE_HELPTEXT                           :Ijinkan pembentukan tanah dibawah bangunan dan trek tanpa merusaknya

STR_CONFIG_SETTING_CATCHMENT                                    :Ijinkan ukuran jangkauan wilayah lebih realistik: {STRING}
STR_CONFIG_SETTING_CATCHMENT_HELPTEXT                           :Gunakan area penarikan berbeda untuk tipe stasiun dan airport yang berbeda

STR_CONFIG_SETTING_SERVE_NEUTRAL_INDUSTRIES                     :Stasiun perusahaan dapat melayani pabrik dengan stasiun netral terpasang: {STRING}
STR_CONFIG_SETTING_SERVE_NEUTRAL_INDUSTRIES_HELPTEXT            :Jika diaktifkan, industri dengan stasiun terlampir (seperti Rig Minyak) juga dapat dilayani oleh stasiun milik perusahaan yang dibangun di dekatnya. Saat dinonaktifkan, industri ini hanya dapat dilayani oleh stasiun yang terhubung. Stasiun perusahaan terdekat mana pun tidak akan dapat melayani mereka, dan stasiun terlampir tidak akan melayani hal lain selain industri

STR_CONFIG_SETTING_EXTRADYNAMITE                                :Ijinkan menggusur lebih banyak jalan, jembatan, terowongan milik kota, dsb: {STRING}
STR_CONFIG_SETTING_EXTRADYNAMITE_HELPTEXT                       :Permudah membuang infrasturktur yang dimiliki kota

STR_CONFIG_SETTING_TRAIN_LENGTH                                 :Panjang kereta maksimum: {STRING}
STR_CONFIG_SETTING_TRAIN_LENGTH_HELPTEXT                        :Atur panjang kereta maksimum
STR_CONFIG_SETTING_TILE_LENGTH                                  :{COMMA} ubin

STR_CONFIG_SETTING_SMOKE_AMOUNT                                 :Banyaknya asap / percikan lokomotif: {STRING}
STR_CONFIG_SETTING_SMOKE_AMOUNT_HELPTEXT                        :Atur berapa banyak asap dan api dari kendaraan

STR_CONFIG_SETTING_TRAIN_ACCELERATION_MODEL                     :Model akselerasi kereta: {STRING}
STR_CONFIG_SETTING_TRAIN_ACCELERATION_MODEL_HELPTEXT            :Pilih model fisika dari percepatan kereta. Model asli mengurangi kecepatan kendaraan dalam tikungan/tanjakan jumlah sama. Model realistis mengurangi kecepatan dalam tikungan/tanjakan berdasarkan berbagai hal seperti panjang kendaraan dan kekuatan traksi.

STR_CONFIG_SETTING_ROAD_VEHICLE_ACCELERATION_MODEL              :Model kendaraan percepatan: {STRING}
STR_CONFIG_SETTING_ROAD_VEHICLE_ACCELERATION_MODEL_HELPTEXT     :Pilih model fisik untuk asklerasi kendaraan. Model asli mengurangi kecepatan kendaraan dalam tikungan/tanjakan jumlah sama. Model realistis mengurangi kecepatan dalam tikungan/tanjakan berdasarkan berbagai hal seperti panjang kendaraan dan kekuatan traksi.

STR_CONFIG_SETTING_TRAIN_SLOPE_STEEPNESS                        :Kemiringan untuk kereta: {STRING}
STR_CONFIG_SETTING_TRAIN_SLOPE_STEEPNESS_HELPTEXT               :Kemiringan untuk kereta. Nilai yang lebih tinggi membuat lebih sulit menaiki bukit
STR_CONFIG_SETTING_PERCENTAGE                                   :{COMMA}%

STR_CONFIG_SETTING_ROAD_VEHICLE_SLOPE_STEEPNESS                 :Kemiringan untuk kendaraan: {STRING}
STR_CONFIG_SETTING_ROAD_VEHICLE_SLOPE_STEEPNESS_HELPTEXT        :Kemiringan untuk kendaraan. Nilai yang lebih tinggi membuat lebih sulit menaiki bukit

STR_CONFIG_SETTING_FORBID_90_DEG                                :Kereta dan kapal dilarang belok 90 derajat: {STRING}
STR_CONFIG_SETTING_FORBID_90_DEG_HELPTEXT                       :Belokan 90 derajat terjadi ketika rel horizontal diikuti langsung oleh rel vertikal di ubin berikutnya, jadi membuatnya berputar balik di ujung ubin daripada memutar 45 derajat di kombinasi rel lain. Ini juga berlaku pada radius belokan kapal.

STR_CONFIG_SETTING_DISTANT_JOIN_STATIONS                        :Ijinkan menggabung stasiun meski tidak menempel: {STRING}
STR_CONFIG_SETTING_DISTANT_JOIN_STATIONS_HELPTEXT               :Ijinkan penambahan bagian dari stasiun tanpa menyentuh bagian yang sudah ada. Perlu Ctrl+Klik ketika menambahkan bagian baru.

STR_CONFIG_SETTING_INFLATION                                    :Inflasi: {STRING}
STR_CONFIG_SETTING_INFLATION_HELPTEXT                           :Perbolehkan inflasi dalam ekonomi, dimana biaya naik sedikit lebih cepat daripada pembayaran

STR_CONFIG_SETTING_MAX_BRIDGE_LENGTH                            :Panjang maksimum jembatan: {STRING}
STR_CONFIG_SETTING_MAX_BRIDGE_LENGTH_HELPTEXT                   :Panjang maksimum untuk membuat jembatan

STR_CONFIG_SETTING_MAX_BRIDGE_HEIGHT                            :Maksimum tinggi jembatan: {STRING}
STR_CONFIG_SETTING_MAX_BRIDGE_HEIGHT_HELPTEXT                   :Tinggi maksimum untuk pembangunan jembatan

STR_CONFIG_SETTING_MAX_TUNNEL_LENGTH                            :Panjang maksimum terowongan: {STRING}
STR_CONFIG_SETTING_MAX_TUNNEL_LENGTH_HELPTEXT                   :Panjang maksimum untuk membangun terowongan

STR_CONFIG_SETTING_RAW_INDUSTRY_CONSTRUCTION_METHOD             :Metode pembangunan Industri primer : {STRING}
STR_CONFIG_SETTING_RAW_INDUSTRY_CONSTRUCTION_METHOD_HELPTEXT    :Cara menemukan industri primer. 'tidak ada' berarti tidak mungkin menemukan industri primer pada permainan. 'prospektif' berarti industri primer hanya ditemukan di tempat tertentu. 'seperti industri lainnya' berarti industri primer ditemukan seperti industri lainnya
###length 3
STR_CONFIG_SETTING_RAW_INDUSTRY_CONSTRUCTION_METHOD_NONE        :Tidak ada
STR_CONFIG_SETTING_RAW_INDUSTRY_CONSTRUCTION_METHOD_NORMAL      :Seperti industri lainnya
STR_CONFIG_SETTING_RAW_INDUSTRY_CONSTRUCTION_METHOD_PROSPECTING :Prospektif

STR_CONFIG_SETTING_INDUSTRY_PLATFORM                            :Luas area datar disekitar industri: {STRING}
STR_CONFIG_SETTING_INDUSTRY_PLATFORM_HELPTEXT                   :Jumlah dataran kosong di sekitar industri. Ini bisa digunakan untuk membangun rel,dll

STR_CONFIG_SETTING_MULTIPINDTOWN                                :Ijinkan lebih dari satu industri sejenis dalam satu kota: {STRING}
STR_CONFIG_SETTING_MULTIPINDTOWN_HELPTEXT                       :Normalnya, sebuah kota tidak mau ada lebih dari satu industri sejenis. Dengan setelan ini, kota membolehkan ada industri sejenis lebih dari satu

STR_CONFIG_SETTING_SIGNALSIDE                                   :Tunjukan sinyal: {STRING}
STR_CONFIG_SETTING_SIGNALSIDE_HELPTEXT                          :Pilih sisi rel yang akan diletakkan sinyal
###length 3
STR_CONFIG_SETTING_SIGNALSIDE_LEFT                              :Di kiri
STR_CONFIG_SETTING_SIGNALSIDE_DRIVING_SIDE                      :Di sisi mengemudi
STR_CONFIG_SETTING_SIGNALSIDE_RIGHT                             :Di kanan

STR_CONFIG_SETTING_SHOWFINANCES                                 :Tampilkan laporan keuangan pada akhir tahun: {STRING}
STR_CONFIG_SETTING_SHOWFINANCES_HELPTEXT                        :Jika diaktifkan, jendela keuangan akan ditampilkan setiap akhir tahun untuk lebih mudah memeriksa keadaan keuangan

STR_CONFIG_SETTING_NONSTOP_BY_DEFAULT                           :Tujuan baru standarnya adalah 'non-stop': {STRING}
STR_CONFIG_SETTING_NONSTOP_BY_DEFAULT_HELPTEXT                  :Biasanya, kendaraan akan berhenti di setiap stasiun yang di lewati. Dengan mengaktifkan pengaturan ini, maka kendaraan akan melewati semua stasiun dalam perjalanan ke tujuan akhir. Perhatikan, bahwa pengaturan ini hanya mendefinisikan nilai default. Perintah individu dapat diatur

STR_CONFIG_SETTING_STOP_LOCATION                                :Order kereta yang baru aslinya berhenti {STRING} dari stasiun
STR_CONFIG_SETTING_STOP_LOCATION_HELPTEXT                       :Tempat kereta akan berhenti di peron stasiun. 'Dekat akhir' berarti dekat dengan titik masuk, 'tengah' berarti di tengah-tengah peron, dan 'jauh dari akhir' berarti jauh dari titik masuk
###length 3
STR_CONFIG_SETTING_STOP_LOCATION_NEAR_END                       :tepi terdekat
STR_CONFIG_SETTING_STOP_LOCATION_MIDDLE                         :tengah
STR_CONFIG_SETTING_STOP_LOCATION_FAR_END                        :jauh di belakang

STR_CONFIG_SETTING_AUTOSCROLL                                   :Geser tampilan saat mouse ada di tepi: {STRING}
STR_CONFIG_SETTING_AUTOSCROLL_HELPTEXT                          :Ketika diaktifkan, viewport akan bergeser saat mouse berada pada tepi viewport
###length 4
STR_CONFIG_SETTING_AUTOSCROLL_DISABLED                          :Dimatikan
STR_CONFIG_SETTING_AUTOSCROLL_MAIN_VIEWPORT_FULLSCREEN          :Viewport utama, hanya layar penuh
STR_CONFIG_SETTING_AUTOSCROLL_MAIN_VIEWPORT                     :Viewport utama
STR_CONFIG_SETTING_AUTOSCROLL_EVERY_VIEWPORT                    :Semua viewport

STR_CONFIG_SETTING_BRIBE                                        :Ijinkan kolusi pada penguasa setempat: {STRING}
STR_CONFIG_SETTING_BRIBE_HELPTEXT                               :Membolehkan perusahaan untuk menyuap pemerintah kota. Jika tertangkap, perusahaan tidak bisa berinteraksi dengan kota selama 6 bulan

STR_CONFIG_SETTING_ALLOW_EXCLUSIVE                              :Ijinkan pembelian hak ekslusif pengelolaan transportasi: {STRING}
STR_CONFIG_SETTING_ALLOW_EXCLUSIVE_HELPTEXT                     :Jika perusahaan membeli hak monopoli transportasi for sebuah kota, stasiun lawan (penumpang dan kargo) tidak akan menerima apapun selama setahun

STR_CONFIG_SETTING_ALLOW_FUND_BUILDINGS                         :Ijinkan mendanai bangunan: {STRING}
STR_CONFIG_SETTING_ALLOW_FUND_BUILDINGS_HELPTEXT                :Perbolehkan perusahaan untuk memberi dana kepada kota untuk membangun bangunan baru

STR_CONFIG_SETTING_ALLOW_FUND_ROAD                              :Ijinkan pendanaan rekonstruksi jalan lokal: {STRING}
STR_CONFIG_SETTING_ALLOW_FUND_ROAD_HELPTEXT                     :Membolehkan perusahaan memberi uang ke kota untuk re-konstuksi jalan untuk menyabotase kendaraan jalan raya

STR_CONFIG_SETTING_ALLOW_GIVE_MONEY                             :Ijinkan pengiriman uang ke perusahaan lain: {STRING}
STR_CONFIG_SETTING_ALLOW_GIVE_MONEY_HELPTEXT                    :Perbolehkan pemindahan uang antar perusahaan di mode multiplayer

STR_CONFIG_SETTING_FREIGHT_TRAINS                               :Faktor kali muatan untuk simulasi kereta yang berat: {STRING}
STR_CONFIG_SETTING_FREIGHT_TRAINS_HELPTEXT                      :Tetapkan dampak dari barang bawaan terhadap kereta. Nilai lebih tinggi membuat kereta barang membutuhkan lebih banyak tenaga, terutama di perbukitan

STR_CONFIG_SETTING_PLANE_SPEED                                  :Faktor kecepatan pesawat: {STRING}
STR_CONFIG_SETTING_PLANE_SPEED_HELPTEXT                         :Menyesuaikan kecepatan relatif pesawat dengan kendaraan lain,untuk mereduksi pendapatan melalui pesawat
STR_CONFIG_SETTING_PLANE_SPEED_VALUE                            :1 / {COMMA}

STR_CONFIG_SETTING_PLANE_CRASHES                                :Frekuensi kecelakaan pesawat: {STRING}
STR_CONFIG_SETTING_PLANE_CRASHES_HELPTEXT                       :Atur jumlah kecelakaan pesawat yang terjadi
###length 3
STR_CONFIG_SETTING_PLANE_CRASHES_NONE                           :Nihil
STR_CONFIG_SETTING_PLANE_CRASHES_REDUCED                        :Dikurangi
STR_CONFIG_SETTING_PLANE_CRASHES_NORMAL                         :Normal

STR_CONFIG_SETTING_STOP_ON_TOWN_ROAD                            :Ijinkan terminal drive-thru pada jalan milik kota: {STRING}
STR_CONFIG_SETTING_STOP_ON_TOWN_ROAD_HELPTEXT                   :Membolehkan konstruksi halte di jalan kota
STR_CONFIG_SETTING_STOP_ON_COMPETITOR_ROAD                      :Ijinkan terminal drive-thru pada jalan milik pesaing: {STRING}
STR_CONFIG_SETTING_STOP_ON_COMPETITOR_ROAD_HELPTEXT             :Membolehkan konstruksi halte di jalan yang dimiliki perusahaan lain
STR_CONFIG_SETTING_DYNAMIC_ENGINES_EXISTING_VEHICLES            :{WHITE}Tidak diijinkan mengubah setting ini karena kendaraan sudah ada

STR_CONFIG_SETTING_INFRASTRUCTURE_MAINTENANCE                   :Pemeliharaan Infrastruktur: {STRING}
STR_CONFIG_SETTING_INFRASTRUCTURE_MAINTENANCE_HELPTEXT          :Jika dinyalakan, infrastruktur membutuhkan biaya pemeliharaan. Biaya berkembang secara proporsional sesuai dengan ukuran jaringan, lebih berdampak pada perusahaan besar dari pada perusahaan kecil

STR_CONFIG_SETTING_COMPANY_STARTING_COLOUR                      :Memulai warna perusahaan: {STRING}
STR_CONFIG_SETTING_COMPANY_STARTING_COLOUR_HELPTEXT             :Pilih warna awal perusahaan

STR_CONFIG_SETTING_NEVER_EXPIRE_AIRPORTS                        :Bandara tidak kedaluarsa: {STRING}
STR_CONFIG_SETTING_NEVER_EXPIRE_AIRPORTS_HELPTEXT               :Menyalakan setelan ini membuat semua jenis bandara tetap ada selamanya sejak pendesainanya

STR_CONFIG_SETTING_WARN_LOST_VEHICLE                            :Ingatkan saat kendaraan tersesat: {STRING}
STR_CONFIG_SETTING_WARN_LOST_VEHICLE_HELPTEXT                   :Menampilkan pesan tentang kendaraan yang tidak menemukan arah selanjutnya

STR_CONFIG_SETTING_ORDER_REVIEW                                 :Tinjau pemberhentian kendaraan: {STRING}
STR_CONFIG_SETTING_ORDER_REVIEW_HELPTEXT                        :Jika dinyalakan, perintah kendaraan akan sewaktu-waktu diperiksa, dan beberapa masalah akan dilaporkan dengan surat kabar when jika dideteksi
###length 3
STR_CONFIG_SETTING_ORDER_REVIEW_OFF                             :Tidak
STR_CONFIG_SETTING_ORDER_REVIEW_EXDEPOT                         :Ya, tetapi selain kendaraan yang berhenti
STR_CONFIG_SETTING_ORDER_REVIEW_ON                              :Semua kendaraan

STR_CONFIG_SETTING_WARN_INCOME_LESS                             :Ingatkan jika ada kendaraan yg merugi: {STRING}
STR_CONFIG_SETTING_WARN_INCOME_LESS_HELPTEXT                    :Jika dinyalakan,sebuah surat kabar akan dikirim jika kendaraan tidak mendapat keuntungan dalam satu tahun

STR_CONFIG_SETTING_NEVER_EXPIRE_VEHICLES                        :Kendaraan tidak pernah kadaluarsa: {STRING}
STR_CONFIG_SETTING_NEVER_EXPIRE_VEHICLES_HELPTEXT               :Jika dinyalakan,semua model kendaraan akan ada selamanya sejak pendesainanya

STR_CONFIG_SETTING_AUTORENEW_VEHICLE                            :Perbarui otomatis kendaraan yang telah tua: {STRING}
STR_CONFIG_SETTING_AUTORENEW_VEHICLE_HELPTEXT                   :Jika dinyalakan, kendaraan mendekati akhir usianya akan secara otomatis diperbarui jika masih tersedia kendaraan itu

STR_CONFIG_SETTING_AUTORENEW_MONTHS                             :Perbarui otomatis jika kendaraan {STRING} umur maksimal
STR_CONFIG_SETTING_AUTORENEW_MONTHS_HELPTEXT                    :Umur relatif saat sebuah kendaraan akan diperbarui otomatis
###length 2
STR_CONFIG_SETTING_AUTORENEW_MONTHS_VALUE_BEFORE                :{COMMA} bulan sebelumnya
STR_CONFIG_SETTING_AUTORENEW_MONTHS_VALUE_AFTER                 :{COMMA} bulan sesudahnya

STR_CONFIG_SETTING_AUTORENEW_MONEY                              :Minimal dana tersedia untuk perbaruan otomatis: {STRING}
STR_CONFIG_SETTING_AUTORENEW_MONEY_HELPTEXT                     :Jumlah uang minimal yang harus ada di bank sebelum mamperbarui otomatis kendaraan

STR_CONFIG_SETTING_ERRMSG_DURATION                              :Durasi pesan kesalahan: {STRING}
STR_CONFIG_SETTING_ERRMSG_DURATION_HELPTEXT                     :Durasi penampilan pesan kesalahan di jendela merah. Beberapa pesan kesalahan tidak ditutup secara otomatis setelah ini, tapi harus ditutup secara manual
STR_CONFIG_SETTING_ERRMSG_DURATION_VALUE                        :{COMMA} detik

STR_CONFIG_SETTING_HOVER_DELAY                                  :Tampilkan tooltips: {STRING}
STR_CONFIG_SETTING_HOVER_DELAY_HELPTEXT                         :Delay sebelum bantuan peralatan ditampilkan saat mouse diatas sebuah ikon. Selain itu bantuan peralatan juga dapat ditampilkan dengan klik kanan
STR_CONFIG_SETTING_HOVER_DELAY_VALUE                            :Melayang untuk {COMMA} mili detik
###setting-zero-is-special
STR_CONFIG_SETTING_HOVER_DELAY_DISABLED                         :Klik kanan

STR_CONFIG_SETTING_POPULATION_IN_LABEL                          :Tampilkan populasi kota di label nama kota: {STRING}
STR_CONFIG_SETTING_POPULATION_IN_LABEL_HELPTEXT                 :Tampilkan populasi kota di label nama kota pada peta

STR_CONFIG_SETTING_GRAPH_LINE_THICKNESS                         :Ketebalan garis pada grafik: {STRING}
STR_CONFIG_SETTING_GRAPH_LINE_THICKNESS_HELPTEXT                :Tebalnya garis pada grafis. Garis tipis akan mudah dibaca ,garis tipis juga lebih terlihat

STR_CONFIG_SETTING_SHOW_NEWGRF_NAME                             :Tampilkan nama NewGRF di jendela beli kendaraan: {STRING}
STR_CONFIG_SETTING_SHOW_NEWGRF_NAME_HELPTEXT                    :Tambahkan garis ke jendela beli kendaraan, yang menunjukkan NewGRF kendaraan yang dipilih berasal.
STR_CONFIG_SETTING_SHOW_CARGO_IN_LISTS                          :Tampilkan di windows senarai jenis kargo yang bisa diangkut oleh kendaraan {STRING}
STR_CONFIG_SETTING_SHOW_CARGO_IN_LISTS_HELPTEXT                 :Jika aktif maka beban transportasi kendaraan akan terlihat diatasnya di daftar kendaraan

STR_CONFIG_SETTING_LANDSCAPE                                    :Bentang Darat: {STRING}
STR_CONFIG_SETTING_LANDSCAPE_HELPTEXT                           :Lanskap mendefinisikan skenario gameplay dasar dengan kargo yang berbeda dan persyaratan pertumbuhan kota. NewGRF dan Game Scripts memungkinkan kontrol yang lebih halus

STR_CONFIG_SETTING_LAND_GENERATOR                               :Pembangkit dataran: {STRING}
STR_CONFIG_SETTING_LAND_GENERATOR_HELPTEXT                      :Pembuat yang orisinil tergantung pada kelompok grafik yang dasar, dan membuat bentang darat yang tertentu. TerraGenesis adalah pembuat yang berbasis Perlin Noise, dengan pengaturan kuasa yang lebih spesifik
###length 2
STR_CONFIG_SETTING_LAND_GENERATOR_ORIGINAL                      :Asli
STR_CONFIG_SETTING_LAND_GENERATOR_TERRA_GENESIS                 :TerraGenesis

STR_CONFIG_SETTING_TERRAIN_TYPE                                 :Jenis medan: {STRING}
STR_CONFIG_SETTING_TERRAIN_TYPE_HELPTEXT                        :(hanya TerraGenesis) Kondisi pegunungan bentang darat

STR_CONFIG_SETTING_INDUSTRY_DENSITY                             :Kepadatan industri: {STRING}
STR_CONFIG_SETTING_INDUSTRY_DENSITY_HELPTEXT                    :Mengatur berapa banyak industri seharusnya diperbuat and tingkat yang harus dipertahankan selama permainan

STR_CONFIG_SETTING_OIL_REF_EDGE_DISTANCE                        :Jarak maksimal kilang minyak dari batas: {STRING}
STR_CONFIG_SETTING_OIL_REF_EDGE_DISTANCE_HELPTEXT               :Kilang minyak hanya dibangun pada tepi peta atau pantai

STR_CONFIG_SETTING_SNOWLINE_HEIGHT                              :Tinggi garis salju: {STRING}
STR_CONFIG_SETTING_SNOWLINE_HEIGHT_HELPTEXT                     :Mengontrol di ketinggian mana salju dimulai pada lanskap sub-arktik. Salju juga berpengaruh pada generasi industri dan syarat pertumbuhan kota. Hanya dapat dimodifikasi melalui Editor Skenario atau dihitung melalui "cakupan salju"

STR_CONFIG_SETTING_SNOW_COVERAGE                                :Cakupan salju: {STRING}
STR_CONFIG_SETTING_SNOW_COVERAGE_HELPTEXT                       :Mengontrol perkiraan jumlah salju di lanskap sub-arktik. Salju juga berpengaruh pada generasi industri dan syarat pertumbuhan kota. Hanya digunakan selama pembuatan peta. Tanah yang berada tepat di atas permukaan laut selalu tanpa salju
STR_CONFIG_SETTING_SNOW_COVERAGE_VALUE                          :{NUM}%

STR_CONFIG_SETTING_DESERT_COVERAGE                              :Cakupan gurun: {STRING}
STR_CONFIG_SETTING_DESERT_COVERAGE_HELPTEXT                     :Kontrol perkiraan jumlah gurun di lanskap tropis. Gurun juga mempengaruhi generasi industri. Hanya digunakan selama pembuatan peta
STR_CONFIG_SETTING_DESERT_COVERAGE_VALUE                        :{NUM}%

STR_CONFIG_SETTING_ROUGHNESS_OF_TERRAIN                         :Kekasaran daratan: {STRING}
STR_CONFIG_SETTING_ROUGHNESS_OF_TERRAIN_HELPTEXT                :(hanya TerraGenesis) Memilih frekuensi bukit: Bentang darat rata punya bukit yang lebih sedikit dan lebih lebar. Bentang darat bergunung punya lebih banyak bukit, dan ini mungkin akan terlihat lebih membosankan
###length 4
STR_CONFIG_SETTING_ROUGHNESS_OF_TERRAIN_VERY_SMOOTH             :Sangat Halus
STR_CONFIG_SETTING_ROUGHNESS_OF_TERRAIN_SMOOTH                  :Halus
STR_CONFIG_SETTING_ROUGHNESS_OF_TERRAIN_ROUGH                   :Kasar
STR_CONFIG_SETTING_ROUGHNESS_OF_TERRAIN_VERY_ROUGH              :Sangat Kasar

STR_CONFIG_SETTING_VARIETY                                      :Distribusi variasi: {STRING}
STR_CONFIG_SETTING_VARIETY_HELPTEXT                             :(hanya TerraGenesis) Menentukan apakah bentang darat berisi area bergunung dan rata. Karena ini hanya akan mengakibatkan bentang darat yang lebih rata, pengaturan yang lain seharusnya ditetap 'bergunung'

STR_CONFIG_SETTING_RIVER_AMOUNT                                 :Jumlahnya sungai: {STRING}
STR_CONFIG_SETTING_RIVER_AMOUNT_HELPTEXT                        :Memilih berapa banyak sungai untuk membuat

STR_CONFIG_SETTING_TREE_PLACER                                  :Algoritma penempatan pepohonan: {STRING}
STR_CONFIG_SETTING_TREE_PLACER_HELPTEXT                         :Memilih distribusi pohon-pohon di bentang darat: 'Orisinil' menanam pohon-pohon tersebar rata-rata, 'Telah ditingkatkan' menanam pohon-pohon berkelompok-kelompok
###length 3
STR_CONFIG_SETTING_TREE_PLACER_NONE                             :Tidak ada
STR_CONFIG_SETTING_TREE_PLACER_ORIGINAL                         :Orisinil
STR_CONFIG_SETTING_TREE_PLACER_IMPROVED                         :Telah ditingkatkan

STR_CONFIG_SETTING_ROAD_SIDE                                    :Kendaraan jalan raya: {STRING}
STR_CONFIG_SETTING_ROAD_SIDE_HELPTEXT                           :Memilih sisi mengemudi

###length 2
STR_CONFIG_SETTING_ROAD_SIDE_LEFT                               :Berkendara di lajur kiri
STR_CONFIG_SETTING_ROAD_SIDE_RIGHT                              :Berkendara di lajur kanan

STR_CONFIG_SETTING_HEIGHTMAP_ROTATION                           :Perputaran peta Heightmap: {STRING}
###length 2
STR_CONFIG_SETTING_HEIGHTMAP_ROTATION_COUNTER_CLOCKWISE         :Melawan arah jam
STR_CONFIG_SETTING_HEIGHTMAP_ROTATION_CLOCKWISE                 :Searah jam

STR_CONFIG_SETTING_SE_FLAT_WORLD_HEIGHT                         :Tinggi dataran pada peta skenario datar : {STRING}
###length 2
STR_CONFIG_SETTING_EDGES_NOT_EMPTY                              :{WHITE}Kotak pada ujung utara tidak kosong
STR_CONFIG_SETTING_EDGES_NOT_WATER                              :{WHITE}Kotak pada salah satu ujung peta bukanlah perairan

STR_CONFIG_SETTING_STATION_SPREAD                               :Penyebaran stasiun maksimal: {STRING}
STR_CONFIG_SETTING_STATION_SPREAD_HELPTEXT                      :Area maksimal dari sebuah stasiun yang menyebar. Semakin luas semakin memperlambat permainan

STR_CONFIG_SETTING_SERVICEATHELIPAD                             :Perbaikan helikopter di helipad secara otomatis: {STRING}
STR_CONFIG_SETTING_SERVICEATHELIPAD_HELPTEXT                    :Perbaiki helikopter setelah mendarat, bahkan jika di bandara tidak ada dipo

STR_CONFIG_SETTING_LINK_TERRAFORM_TOOLBAR                       :Tempel toolbar Landsekap ke toolbar rel/jalan/air/bandara: {STRING}
STR_CONFIG_SETTING_LINK_TERRAFORM_TOOLBAR_HELPTEXT              :Saat membuka toolbar konstruksi untuk jenis transportasi, akan membuka toolbar proses lansekap

STR_CONFIG_SETTING_SMALLMAP_LAND_COLOUR                         :Warna daratan pada peta kecil: {STRING}
STR_CONFIG_SETTING_SMALLMAP_LAND_COLOUR_HELPTEXT                :Warna daratan di peta dunia
###length 3
STR_CONFIG_SETTING_SMALLMAP_LAND_COLOUR_GREEN                   :Hijau
STR_CONFIG_SETTING_SMALLMAP_LAND_COLOUR_DARK_GREEN              :Hijau Gelap
STR_CONFIG_SETTING_SMALLMAP_LAND_COLOUR_VIOLET                  :Violet

STR_CONFIG_SETTING_LINKGRAPH_COLOURS                            :Warna pelapisan aliran kargo: {STRING}
STR_CONFIG_SETTING_LINKGRAPH_COLOURS_HELPTEXT                   :Atur pelapisan warna untuk aliran kargo
###length 4
STR_CONFIG_SETTING_LINKGRAPH_COLOURS_GREEN_TO_RED               :Hijau ke merah (orisinil)
STR_CONFIG_SETTING_LINKGRAPH_COLOURS_GREEN_TO_BLUE              :Hijau ke biru
STR_CONFIG_SETTING_LINKGRAPH_COLOURS_GREY_TO_RED                :Abu-abu ke merah
STR_CONFIG_SETTING_LINKGRAPH_COLOURS_GREYSCALE                  :Derajat keabuan

STR_CONFIG_SETTING_SCROLLMODE                                   :Perilaku pergeseran area viewport: {STRING}
STR_CONFIG_SETTING_SCROLLMODE_HELPTEXT                          :Kelakuan waktu menggerakkan peta
###length 4
STR_CONFIG_SETTING_SCROLLMODE_DEFAULT                           :Gerakan viewport memakai tombol kanan tetikus, posisi tetikus terkunci
STR_CONFIG_SETTING_SCROLLMODE_RMB_LOCKED                        :Gerakan peta memakai tombol kanan tetikus, posisi tetikus terkunci
STR_CONFIG_SETTING_SCROLLMODE_RMB                               :Gerakan peta memakai tombol kanan tetikus
STR_CONFIG_SETTING_SCROLLMODE_LMB                               :Pindahkan peta dengan klik kiri tetikus

STR_CONFIG_SETTING_SMOOTH_SCROLLING                             :Pergeseran pandangan viewport secara halus: {STRING}
STR_CONFIG_SETTING_SMOOTH_SCROLLING_HELPTEXT                    :Menyetel bagaimana tampilan utama menggeser posisi di peta kecil. Jika dinyalakan, peta akan bergeser secara halus. Jika dimatikan, peta langsung menuju tempat yang di klik

STR_CONFIG_SETTING_MEASURE_TOOLTIP                              :Tampilkan ukuran ketika menggunakan alat pembangun: {STRING}
STR_CONFIG_SETTING_MEASURE_TOOLTIP_HELPTEXT                     :Tampilkan perbedaan jarak dan tinggi ubin saat proses pembangunan

STR_CONFIG_SETTING_LIVERIES                                     :Tampilkan warna tergantung jenis kendaraan: {STRING}
STR_CONFIG_SETTING_LIVERIES_HELPTEXT                            :Kontrol penggunaan tipe kendaraan spesifik untuk kendaraan (dalam perusahaan tertentu)
###length 3
STR_CONFIG_SETTING_LIVERIES_NONE                                :Tidak ada
STR_CONFIG_SETTING_LIVERIES_OWN                                 :Perusahaan milik sendiri
STR_CONFIG_SETTING_LIVERIES_ALL                                 :Semua Perusahaan

STR_CONFIG_SETTING_PREFER_TEAMCHAT                              :Lebih suka Tim Chat dengan <ENTER>: {STRING}
STR_CONFIG_SETTING_PREFER_TEAMCHAT_HELPTEXT                     :Ubah ikatan obrolan internal dan awam dari perusahaan ke <ENTER> resp. <Ctrl+ENTER>

STR_CONFIG_SETTING_SCROLLWHEEL_MULTIPLIER                       :Kecepatan pergeseran Peta: {STRING}
STR_CONFIG_SETTING_SCROLLWHEEL_MULTIPLIER_HELPTEXT              :Mengatur sensitif nya penggeseran dengan mouse

STR_CONFIG_SETTING_SCROLLWHEEL_SCROLLING                        :Fungsi tombol scroll mouse: {STRING}
STR_CONFIG_SETTING_SCROLLWHEEL_SCROLLING_HELPTEXT               :Membolehkan menggeser dengan ban mouse 2 dimensi
###length 3
STR_CONFIG_SETTING_SCROLLWHEEL_ZOOM                             :Perbesar Peta
STR_CONFIG_SETTING_SCROLLWHEEL_SCROLL                           :Geser Peta
STR_CONFIG_SETTING_SCROLLWHEEL_OFF                              :Non-aktifkan

STR_CONFIG_SETTING_OSK_ACTIVATION                               :Keyboard di layar: {STRING}
STR_CONFIG_SETTING_OSK_ACTIVATION_HELPTEXT                      :Pilih metoda membuka keyboard di layar untuk memasukkan teks ke dalam editbox menggunakan perangkat berujung. Berguna untuk perangkat-perangkat kecil tak ber-keyboard.
###length 4
STR_CONFIG_SETTING_OSK_ACTIVATION_DISABLED                      :Non-aktifkan
STR_CONFIG_SETTING_OSK_ACTIVATION_DOUBLE_CLICK                  :Klik ganda
STR_CONFIG_SETTING_OSK_ACTIVATION_SINGLE_CLICK_FOCUS            :Klik sekali (saat tersorot)
STR_CONFIG_SETTING_OSK_ACTIVATION_SINGLE_CLICK                  :Klik sekali (langsung)

STR_CONFIG_SETTING_USE_RELAY_SERVICE                            :Gunakan layanan relai: {STRING}
STR_CONFIG_SETTING_USE_RELAY_SERVICE_HELPTEXT                   :Jika membuat koneksi ke server gagal, seseorang dapat menggunakan layanan relay untuk membuat koneksi. "Jangan pernah" melarang ini, "tanyakan" akan bertanya terlebih dahulu, "izinkan" akan mengizinkannya tanpa bertanya
###length 3
STR_CONFIG_SETTING_USE_RELAY_SERVICE_NEVER                      :Tidak Pernah
STR_CONFIG_SETTING_USE_RELAY_SERVICE_ASK                        :Tanya
STR_CONFIG_SETTING_USE_RELAY_SERVICE_ALLOW                      :Mengizinkan

STR_CONFIG_SETTING_RIGHT_MOUSE_BTN_EMU                          :Emulasikan klik kanan: {STRING}
STR_CONFIG_SETTING_RIGHT_MOUSE_BTN_EMU_HELPTEXT                 :Pilih metode untuk meng-emulasi klik kanan mouse
###length 3
STR_CONFIG_SETTING_RIGHT_MOUSE_BTN_EMU_COMMAND                  :Perintah-klik
STR_CONFIG_SETTING_RIGHT_MOUSE_BTN_EMU_CONTROL                  :Kontrol-klik
STR_CONFIG_SETTING_RIGHT_MOUSE_BTN_EMU_OFF                      :Non-aktifkan

STR_CONFIG_SETTING_RIGHT_MOUSE_WND_CLOSE                        :Tutup jendela dengan klik kanan: {STRING}
STR_CONFIG_SETTING_RIGHT_MOUSE_WND_CLOSE_HELPTEXT               :Menutup jendela dengan mengklik kanan di dalamnya. Menonaktifkan keterangan alat saat klik kanan!

STR_CONFIG_SETTING_AUTOSAVE                                     :Simpan otomatis: {STRING}
STR_CONFIG_SETTING_AUTOSAVE_HELPTEXT                            :Memilih jarak waktu antara menyimpan data game

STR_CONFIG_SETTING_DATE_FORMAT_IN_SAVE_NAMES                    :Gunakan format tanggal {STRING} untuk berkas simpanan
STR_CONFIG_SETTING_DATE_FORMAT_IN_SAVE_NAMES_HELPTEXT           :Format tanggal di nama berkas permainan tersimpan
###length 3
STR_CONFIG_SETTING_DATE_FORMAT_IN_SAVE_NAMES_LONG               :panjang (31st Dec 2008)
STR_CONFIG_SETTING_DATE_FORMAT_IN_SAVE_NAMES_SHORT              :pendek (31-12-2008)
STR_CONFIG_SETTING_DATE_FORMAT_IN_SAVE_NAMES_ISO                :ISO (2008-12-31)

STR_CONFIG_SETTING_PAUSE_ON_NEW_GAME                            :Selalu hentikan sementara permainan saat memulai : {STRING}
STR_CONFIG_SETTING_PAUSE_ON_NEW_GAME_HELPTEXT                   :Jika diaktifkan, permainan akan berhenti sejenak secara otomatis ketika permainan baru dimulai, memungkinkan untuk lebih mempelajari peta

STR_CONFIG_SETTING_COMMAND_PAUSE_LEVEL                          :Saat berhenti, ijinkan: {STRING}
STR_CONFIG_SETTING_COMMAND_PAUSE_LEVEL_HELPTEXT                 :Pilih tindakan yang mungkin dilakukan saat permainan berhenti sejenak
###length 4
STR_CONFIG_SETTING_COMMAND_PAUSE_LEVEL_NO_ACTIONS               :Tidak ada tindakan
STR_CONFIG_SETTING_COMMAND_PAUSE_LEVEL_ALL_NON_CONSTRUCTION     :Semua tindakan kecuali pembangunan
STR_CONFIG_SETTING_COMMAND_PAUSE_LEVEL_ALL_NON_LANDSCAPING      :Semua kecuali mengubah dataran
STR_CONFIG_SETTING_COMMAND_PAUSE_LEVEL_ALL_ACTIONS              :Semua tindakan

STR_CONFIG_SETTING_ADVANCED_VEHICLE_LISTS                       :Gunakan grup dalam daftar kendaraan: {STRING}
STR_CONFIG_SETTING_ADVANCED_VEHICLE_LISTS_HELPTEXT              :Mengaktifkan penggunaan daftar kendaraan lebih lanjut dalam pengelompokkan kendaraan

STR_CONFIG_SETTING_LOADING_INDICATORS                           :Tampilkan indikator pengangkutan: {STRING}
STR_CONFIG_SETTING_LOADING_INDICATORS_HELPTEXT                  :Pilih apakah petunjuk beban ditayangkan di atas kendaran yang sedang mengisi atau menurunkan beban

STR_CONFIG_SETTING_TIMETABLE_IN_TICKS                           :Penjadwalan menggunakan satuan titik , bukan satuan hari: {STRING}
STR_CONFIG_SETTING_TIMETABLE_IN_TICKS_HELPTEXT                  :Menunjukan waktu perjalanan dalam titik permainan daripada dalam hari

STR_CONFIG_SETTING_TIMETABLE_SHOW_ARRIVAL_DEPARTURE             :Tampilkan keberangkatan dan kedatangan pada jadwal: {STRING}
STR_CONFIG_SETTING_TIMETABLE_SHOW_ARRIVAL_DEPARTURE_HELPTEXT    :Tampilkan waktu diantisipasi kedatangan dan keberangkatan di jadwal

STR_CONFIG_SETTING_QUICKGOTO                                    :Buat pemberhentian kendaraan secara cepat: {STRING}
STR_CONFIG_SETTING_QUICKGOTO_HELPTEXT                           :Pra-pilih kursor 'pergi ke' ketika jendela perintah dibuka

STR_CONFIG_SETTING_DEFAULT_RAIL_TYPE                            :Jenis rel saat baru bermain/memuat permainan: {STRING}
STR_CONFIG_SETTING_DEFAULT_RAIL_TYPE_HELPTEXT                   :Jenis rel yang dipilih setelah memulai atau pemuatan permainan. 'tersedia pertama' pilihkan jenis rel paling tua, 'tersedia terakhir' pilihkan jenis rel paling baru, dan 'sering dipakai' pilihkan jenis yang sekarang paling sering dipakai
###length 3
STR_CONFIG_SETTING_DEFAULT_RAIL_TYPE_FIRST                      :Tersedia pertama
STR_CONFIG_SETTING_DEFAULT_RAIL_TYPE_LAST                       :Tersedia terakhir
STR_CONFIG_SETTING_DEFAULT_RAIL_TYPE_MOST_USED                  :Sering dipakai

STR_CONFIG_SETTING_SHOW_TRACK_RESERVATION                       :Tampilkan rel yang akan terpakai: {STRING}
STR_CONFIG_SETTING_SHOW_TRACK_RESERVATION_HELPTEXT              :Beri warna yang berbeda untuk jalur-jalur yang dicadangkan untuk menolong ketika terdapat kereta yang menolak masuk ke blok menurut jalurnya

STR_CONFIG_SETTING_PERSISTENT_BUILDINGTOOLS                     :Toolbar tetap aktif setelah dipakai: {STRING}
STR_CONFIG_SETTING_PERSISTENT_BUILDINGTOOLS_HELPTEXT            :Menjagakan alat pembangunan untuk jembatan, terowongan, etc. buka setelah dipakai

STR_CONFIG_SETTING_AUTO_REMOVE_SIGNALS                          :Secara otomatis menghapus sinyal selama konstruksi rel: {STRING}
STR_CONFIG_SETTING_AUTO_REMOVE_SIGNALS_HELPTEXT                 :Menghapus sinyal secara otomatis selama konstruksi rel jika sinyal menghalangi. Perhatikan bahwa hal ini berpotensi menyebabkan kecelakaan kereta api.

STR_CONFIG_SETTING_FAST_FORWARD_SPEED_LIMIT                     :Batas kecepatan maju cepat: {STRING}
STR_CONFIG_SETTING_FAST_FORWARD_SPEED_LIMIT_HELPTEXT            :Batasi secepat apa permainan melaju saat maju cepat diaktifkan. 0 = tanpa batas (secepat yang bisa diatasi komputermu). Nilai di bawah 100% memperlambat gim. Batas maksimal tergantung pada spesifikasi komputer dan dapat bervariasi tergantung pada gim.
STR_CONFIG_SETTING_FAST_FORWARD_SPEED_LIMIT_VAL                 :{NUM}% kecepatan normal
###setting-zero-is-special
STR_CONFIG_SETTING_FAST_FORWARD_SPEED_LIMIT_ZERO                :Tanpa batas (secepat komputer Anda memungkinkan)

STR_CONFIG_SETTING_SOUND_TICKER                                 :Ticker berita: {STRING}
STR_CONFIG_SETTING_SOUND_TICKER_HELPTEXT                        :Mainkan suara untuk pesanan berita yang diringkas

STR_CONFIG_SETTING_SOUND_NEWS                                   :Koran: {STRING}
STR_CONFIG_SETTING_SOUND_NEWS_HELPTEXT                          :Mainkan suara saat penampilan koran

STR_CONFIG_SETTING_SOUND_NEW_YEAR                               :Akhir tahun: {STRING}
STR_CONFIG_SETTING_SOUND_NEW_YEAR_HELPTEXT                      :Mainkan suara di akhir tahun ringkaskan prestasi perusahaan selama tahun dibandingkan tahun terakhir

STR_CONFIG_SETTING_SOUND_CONFIRM                                :Pembangunan: {STRING}
STR_CONFIG_SETTING_SOUND_CONFIRM_HELPTEXT                       :Mainkan suara waktu pembangunan yang berhasil atau aksi lain

STR_CONFIG_SETTING_SOUND_CLICK                                  :Klik tombol: {STRING}
STR_CONFIG_SETTING_SOUND_CLICK_HELPTEXT                         :Berbunyi waktu mengklik tombol

STR_CONFIG_SETTING_SOUND_DISASTER                               :Bencana/kecelakaan: {STRING}
STR_CONFIG_SETTING_SOUND_DISASTER_HELPTEXT                      :Mainkan efek suara kecelakaan dan bencana

STR_CONFIG_SETTING_SOUND_VEHICLE                                :Kendaraan: {STRING}
STR_CONFIG_SETTING_SOUND_VEHICLE_HELPTEXT                       :Mainkan efek suara kendaraan

STR_CONFIG_SETTING_SOUND_AMBIENT                                :Ambien: {STRING}
STR_CONFIG_SETTING_SOUND_AMBIENT_HELPTEXT                       :Mainkan suara ambien pemandangan, industri dan kota

STR_CONFIG_SETTING_MAX_TRAINS                                   :Maks. kereta tiap pemain: {STRING}
STR_CONFIG_SETTING_MAX_TRAINS_HELPTEXT                          :Batas jumlah kereta yang boleh dimiliki satu perusahaan

STR_CONFIG_SETTING_MAX_ROAD_VEHICLES                            :Maks. kendaraan jalan raya tiap perusahaan: {STRING}
STR_CONFIG_SETTING_MAX_ROAD_VEHICLES_HELPTEXT                   :Batas jumlah kendaraan jalan raya yang boleh dimiliki satu perusahaan

STR_CONFIG_SETTING_MAX_AIRCRAFT                                 :Maks. pesawat tiap perusahaan: {STRING}
STR_CONFIG_SETTING_MAX_AIRCRAFT_HELPTEXT                        :Batas jumlah pesawat yang boleh dimiliki satu perusahaan

STR_CONFIG_SETTING_MAX_SHIPS                                    :Maks. kapal tiap perusahaan: {STRING}
STR_CONFIG_SETTING_MAX_SHIPS_HELPTEXT                           :Jumlah maximum kapal yang boleh dimilki sebuah perusahaan

STR_CONFIG_SETTING_AI_BUILDS_TRAINS                             :Non-aktifkan kereta bagi pemain komputer: {STRING}
STR_CONFIG_SETTING_AI_BUILDS_TRAINS_HELPTEXT                    :Mengaktifkan pengaturan ini membuat pemain komputer (AI) tidak dapat membangun kereta

STR_CONFIG_SETTING_AI_BUILDS_ROAD_VEHICLES                      :Non-aktifkan kendaraan jalan raya bagi pemain komputer: {STRING}
STR_CONFIG_SETTING_AI_BUILDS_ROAD_VEHICLES_HELPTEXT             :Mengaktifkan pengaturan ini membuat pemain komputer (AI) tidak dapat membangun kendaraan jalan raya

STR_CONFIG_SETTING_AI_BUILDS_AIRCRAFT                           :Non-aktifkan pesawat bagi pemain komputer: {STRING}
STR_CONFIG_SETTING_AI_BUILDS_AIRCRAFT_HELPTEXT                  :Mengaktifkan pengaturan ini membuat pemain komputer (AI) tidak dapat membangun pesawat

STR_CONFIG_SETTING_AI_BUILDS_SHIPS                              :Non-aktifkan kapal bagi pemain komputer: {STRING}
STR_CONFIG_SETTING_AI_BUILDS_SHIPS_HELPTEXT                     :Mengaktifkan pengaturan ini membuat pemain komputer (AI) tidak dapat membangun kapal

STR_CONFIG_SETTING_AI_PROFILE                                   :Profil pengaturan standar: {STRING}
STR_CONFIG_SETTING_AI_PROFILE_HELPTEXT                          :Pilih profil yang digunakan untuk pengaturan AI acak atau nilai awal saat menambahkan AI atau Game Script baru
###length 3
STR_CONFIG_SETTING_AI_PROFILE_EASY                              :Gampang
STR_CONFIG_SETTING_AI_PROFILE_MEDIUM                            :Sedang
STR_CONFIG_SETTING_AI_PROFILE_HARD                              :Susah

STR_CONFIG_SETTING_AI_IN_MULTIPLAYER                            :Ijinkan kecerdasan pada modus banyak pemain: {STRING}
STR_CONFIG_SETTING_AI_IN_MULTIPLAYER_HELPTEXT                   :Bolehkan pemain komputer AI untuk ikut permainan multiplayer

STR_CONFIG_SETTING_SCRIPT_MAX_OPCODES                           :#opcodes sebelum scripts di-tahan: {STRING}
STR_CONFIG_SETTING_SCRIPT_MAX_OPCODES_HELPTEXT                  :Batas maksimal langkah perhitungan yang boleh ambil oleh skript dalam satu putaran
STR_CONFIG_SETTING_SCRIPT_MAX_MEMORY                            :Maximal memory yang digunakan per script: {STRING}
STR_CONFIG_SETTING_SCRIPT_MAX_MEMORY_HELPTEXT                   :Berapa banyak memori yang dapat dikonsumsi satu skrip sebelum dihentikan secara paksa. Ini mungkin perlu ditingkatkan untuk peta besar.
STR_CONFIG_SETTING_SCRIPT_MAX_MEMORY_VALUE                      :{COMMA} MiB

STR_CONFIG_SETTING_SERVINT_ISPERCENT                            :Jangka waktu perbaikan dalam persen: {STRING}
STR_CONFIG_SETTING_SERVINT_ISPERCENT_HELPTEXT                   :Pilih apakah servis kendaraan dipicu oleh waktu terlewat sejak servis terakhir atau dari kehandalan menjatuh beberapa persentase dari kehandalan maximum

STR_CONFIG_SETTING_SERVINT_TRAINS                               :Interval dasar untuk kereta: {STRING}
STR_CONFIG_SETTING_SERVINT_TRAINS_HELPTEXT                      :Setel interval dasar untuk kereta, jika tidak ada interval tetap
STR_CONFIG_SETTING_SERVINT_ROAD_VEHICLES                        :Interval dasar untuk kendaraan jalan raya: {STRING}
STR_CONFIG_SETTING_SERVINT_ROAD_VEHICLES_HELPTEXT               :Setel Interval perbaikan untuk kendaraan jalan raya baru, jika tidak ada interval tetap
STR_CONFIG_SETTING_SERVINT_AIRCRAFT                             :Interval perbaikan untuk pesawat: {STRING}
STR_CONFIG_SETTING_SERVINT_AIRCRAFT_HELPTEXT                    :Setel interval perbaikan untuk pesawat baru, jika tidak ada interval asli yang disetel
STR_CONFIG_SETTING_SERVINT_SHIPS                                :Interval dasar untuk kapal: {STRING}
STR_CONFIG_SETTING_SERVINT_SHIPS_HELPTEXT                       :Mengatur interval perbaikan untuk kapal baru, jika tidak ada interval perbaikan, setelan dasar akan diatur untuk kendaraan
STR_CONFIG_SETTING_SERVINT_VALUE                                :{COMMA}{NBSP}hari/%
###setting-zero-is-special
STR_CONFIG_SETTING_SERVINT_DISABLED                             :Di non-aktifkan

STR_CONFIG_SETTING_NOSERVICE                                    :Tidak perlu perbaikan jika tidak pernah mogok: {STRING}
STR_CONFIG_SETTING_NOSERVICE_HELPTEXT                           :Jika diaktifkan, kendaraan tidak akan diperbaiki jika tidak pernah mogok

STR_CONFIG_SETTING_WAGONSPEEDLIMITS                             :Aktifkan batas kecepatan gerbong: {STRING}
STR_CONFIG_SETTING_WAGONSPEEDLIMITS_HELPTEXT                    :Jika diaktifkan, batas kecepatan gerbong juga digunakan untuk menentukan kecepatan maksimum kereta

STR_CONFIG_SETTING_DISABLE_ELRAILS                              :Non-aktifkan rel listrik: {STRING}
STR_CONFIG_SETTING_DISABLE_ELRAILS_HELPTEXT                     :Mengaktifkan setelan ini mematikan kebutuhan kereta listrik untuk berjalan di rel elektris

STR_CONFIG_SETTING_NEWS_ARRIVAL_FIRST_VEHICLE_OWN               :Kedatangan kendaraan pertama pada stasiun pemain: {STRING}
STR_CONFIG_SETTING_NEWS_ARRIVAL_FIRST_VEHICLE_OWN_HELPTEXT      :Tampilkan koran saat kendaraan pertama datang di stasiun pemain

STR_CONFIG_SETTING_NEWS_ARRIVAL_FIRST_VEHICLE_OTHER             :Kedatangan kendaraan pertama pada stasiun lawan: {STRING}
STR_CONFIG_SETTING_NEWS_ARRIVAL_FIRST_VEHICLE_OTHER_HELPTEXT    :Tampilkan koran saat kendaraan pertama datang di stasiun kompetitor

STR_CONFIG_SETTING_NEWS_ACCIDENTS_DISASTERS                     :Kecelakaan / bencana: {STRING}
STR_CONFIG_SETTING_NEWS_ACCIDENTS_DISASTERS_HELPTEXT            :Tampilkan berita saat ada kecelakaan atau bencana

STR_CONFIG_SETTING_NEWS_ACCIDENT_OTHER                          :Kecelakaan pada moda transportasi kompetitor: {STRING}
STR_CONFIG_SETTING_NEWS_ACCIDENT_OTHER_HELPTEXT                 :Tampilkan surat kabar jika kompetitor mengalami kecelakaan

STR_CONFIG_SETTING_NEWS_COMPANY_INFORMATION                     :Informasi Perusahaan: {STRING}
STR_CONFIG_SETTING_NEWS_COMPANY_INFORMATION_HELPTEXT            :Tampilkan koran saat ada perusahaan yang baru berdiri, atau jika ada perusahaan yang akan bangkrut

STR_CONFIG_SETTING_NEWS_INDUSTRY_OPEN                           :Pembukaan Industri Baru: {STRING}
STR_CONFIG_SETTING_NEWS_INDUSTRY_OPEN_HELPTEXT                  :Tampilkan koran jika ada industri baru

STR_CONFIG_SETTING_NEWS_INDUSTRY_CLOSE                          :Penutupan Industri: {STRING}
STR_CONFIG_SETTING_NEWS_INDUSTRY_CLOSE_HELPTEXT                 :Tampilkan surat kabar jika industri ditutup

STR_CONFIG_SETTING_NEWS_ECONOMY_CHANGES                         :Perubahan ekonomi: {STRING}
STR_CONFIG_SETTING_NEWS_ECONOMY_CHANGES_HELPTEXT                :Tampilkan koran/surat kabar tentang pergantian ekonomi dunia

STR_CONFIG_SETTING_NEWS_INDUSTRY_CHANGES_COMPANY                :Perubahan produksi pada industri yang ditangani oleh pemain: {STRING}
STR_CONFIG_SETTING_NEWS_INDUSTRY_CHANGES_COMPANY_HELPTEXT       :Tampilkan perubahan produksi industri yang dilayani pemain

STR_CONFIG_SETTING_NEWS_INDUSTRY_CHANGES_OTHER                  :Perubahan produksi pada industri yang ditangani oleh para pesaing: {STRING}
STR_CONFIG_SETTING_NEWS_INDUSTRY_CHANGES_OTHER_HELPTEXT         :Tampilkan koran ketika produksi industri yang di layani kompetitor naik/turun

STR_CONFIG_SETTING_NEWS_INDUSTRY_CHANGES_UNSERVED               :Perubahan pada produksi industri lainnya: {STRING}
STR_CONFIG_SETTING_NEWS_INDUSTRY_CHANGES_UNSERVED_HELPTEXT      :Tampilkan koran ketika produksi industri yang tidak di layani oleh sebuah perusahaan berubak

STR_CONFIG_SETTING_NEWS_ADVICE                                  :Saran / informasi pada kendaraan pemain.: {STRING}
STR_CONFIG_SETTING_NEWS_ADVICE_HELPTEXT                         :Tampilkan pesan kendaraan yang membutuhkan perawatan

STR_CONFIG_SETTING_NEWS_NEW_VEHICLES                            :Kendaraan baru: {STRING}
STR_CONFIG_SETTING_NEWS_NEW_VEHICLES_HELPTEXT                   :Tampilkan koran/surat kabar saat kendaraan baru menjadi ada

STR_CONFIG_SETTING_NEWS_CHANGES_ACCEPTANCE                      :Perubahan penerimaan kargo: {STRING}
STR_CONFIG_SETTING_NEWS_CHANGES_ACCEPTANCE_HELPTEXT             :Tampilkan pesan tentang stasiun yang mengganti penerimaan kargo

STR_CONFIG_SETTING_NEWS_SUBSIDIES                               :Subsidi: {STRING}
STR_CONFIG_SETTING_NEWS_SUBSIDIES_HELPTEXT                      :Tampilkan koran tentang kejadian yg berhubungan dengan subsidi

STR_CONFIG_SETTING_NEWS_GENERAL_INFORMATION                     :Informasi umum: {STRING}
STR_CONFIG_SETTING_NEWS_GENERAL_INFORMATION_HELPTEXT            :Tampilkan koran/surat kabar untuk berita umum, seperti pembelian perusahaan,dll
###length 3
STR_CONFIG_SETTING_NEWS_MESSAGES_OFF                            :Mati
STR_CONFIG_SETTING_NEWS_MESSAGES_SUMMARY                        :Ringkasan
STR_CONFIG_SETTING_NEWS_MESSAGES_FULL                           :Penuh

STR_CONFIG_SETTING_COLOURED_NEWS_YEAR                           :Berita berwarna tampil pada: {STRING}
STR_CONFIG_SETTING_COLOURED_NEWS_YEAR_HELPTEXT                  :Tahun saat surat kabar/koran menjadi berwarna. Sebelum tahun ini, koran menggunakan warna hitam-putih
STR_CONFIG_SETTING_STARTING_YEAR                                :Tahun mulai: {STRING}

STR_CONFIG_SETTING_ENDING_YEAR                                  :Penilaian akhir tahun: {STRING}
STR_CONFIG_SETTING_ENDING_YEAR_HELPTEXT                         :Tahun pertandingan berakhir untuk tujuan mencetak gol. Pada akhir tahun ini, skor perusahaan dicatat dan layar skor tertinggi ditampilkan, tetapi para pemain dapat terus bermain setelah itu.{} Jika ini sebelum tahun mulai, layar skor tinggi tidak pernah ditampilkan.
STR_CONFIG_SETTING_ENDING_YEAR_VALUE                            :{NUM}
###setting-zero-is-special
STR_CONFIG_SETTING_ENDING_YEAR_ZERO                             :Tidak pernah

STR_CONFIG_SETTING_ECONOMY_TYPE                                 :Tipe ekonomi: {STRING}
STR_CONFIG_SETTING_ECONOMY_TYPE_HELPTEXT                        :Ekonomi yang lancar membuat perubahan produksi lebih sering, dan dalam langkah yang lebih kecil. Ekonomi beku menghentikan perubahan produksi dan penutupan industri. Pengaturan ini mungkin tidak berpengaruh jika jenis industri disediakan oleh NewGRF.
###length 3
STR_CONFIG_SETTING_ECONOMY_TYPE_ORIGINAL                        :Asli
STR_CONFIG_SETTING_ECONOMY_TYPE_SMOOTH                          :Halus
STR_CONFIG_SETTING_ECONOMY_TYPE_FROZEN                          :Beku

STR_CONFIG_SETTING_ALLOW_SHARES                                 :Ijinkan pembelian saham perusahaan lain: {STRING}
STR_CONFIG_SETTING_ALLOW_SHARES_HELPTEXT                        :Jika diaktifkan, pemain dibolehkan membeli saham suatu perusahaan. Saham hanya bisa dibeli saat perusahaan memasuki umur tertentu

STR_CONFIG_SETTING_MIN_YEARS_FOR_SHARES                         :Usia minimum perusahaan untuk memperdagangkan saham: {STRING}
STR_CONFIG_SETTING_MIN_YEARS_FOR_SHARES_HELPTEXT                :Set umur minimal perusahaan saat sahamnya dapat dibeli atau dijual.

STR_CONFIG_SETTING_FEEDER_PAYMENT_SHARE                         :Persentase keuntungan akhir dari sistem pengisi: {STRING}
STR_CONFIG_SETTING_FEEDER_PAYMENT_SHARE_HELPTEXT                :Persentase pendapatan yang diberikan dari sistem pengisi, memberikan lebih banyak kendali pendapatan

STR_CONFIG_SETTING_DRAG_SIGNALS_DENSITY                         :Saat menyeret, tempatkan sinyal setiap: {STRING}
STR_CONFIG_SETTING_DRAG_SIGNALS_DENSITY_HELPTEXT                :Setel jarak sinyal yang akan dibuat di rel sampai obyek lain (sinyal, belokan,dll), jika sinyal di seret
STR_CONFIG_SETTING_DRAG_SIGNALS_DENSITY_VALUE                   :{COMMA} kotak
STR_CONFIG_SETTING_DRAG_SIGNALS_FIXED_DISTANCE                  :Saat menyeret, buat jarak antara sinyal: {STRING}
STR_CONFIG_SETTING_DRAG_SIGNALS_FIXED_DISTANCE_HELPTEXT         :Pilih perilaku penempatan sinyal ketika Ctrl + menyeret sinyal. Jika dinonaktifkan, sinyal ditempatkan di sekitar terowongan atau jembatan untuk menghindari membentang panjang tanpa sinyal. Jika diaktifkan, sinyal ditempatkan pada setiap ubin, sehingga penyelarasan sinyal pada trek paralel menjadilebih mudah.

STR_CONFIG_SETTING_SEMAPHORE_BUILD_BEFORE_DATE                  :Gunakan sinyal semaphore sebelum: {STRING}
STR_CONFIG_SETTING_SEMAPHORE_BUILD_BEFORE_DATE_HELPTEXT         :Setel tahun saat sinyal elektris digunakan untuk kereta. Sebelum tahun ini, sinyal non-elektris akan digunakan (fungsinya sama, tapi dengan penampilan berbeda)

STR_CONFIG_SETTING_CYCLE_SIGNAL_TYPES                           :Pergantian jenis sinyal: {STRING}
STR_CONFIG_SETTING_CYCLE_SIGNAL_TYPES_HELPTEXT                  :Pilih jenis sinyal mana yang akan digilir saat Ctrl+klik pada sinyal yang dibangun dengan alat sinyal
###length 2
STR_CONFIG_SETTING_CYCLE_SIGNAL_PBS                             :Hanya sinyal jalur
STR_CONFIG_SETTING_CYCLE_SIGNAL_ALL                             :Semua

STR_CONFIG_SETTING_SIGNAL_GUI_MODE                              :Tampilkan jenis sinyal: {STRING}
STR_CONFIG_SETTING_SIGNAL_GUI_MODE_HELPTEXT                     :Pilih jenis sinyal yang ditampilkan di bilah alat sinyal
###length 2
STR_CONFIG_SETTING_SIGNAL_GUI_MODE_PATH                         :Hanya sinyal jalur
STR_CONFIG_SETTING_SIGNAL_GUI_MODE_ALL_CYCLE_PATH               :Semua sinyal

STR_CONFIG_SETTING_TOWN_LAYOUT                                  :Tampilan jalan untuk kota baru: {STRING}
STR_CONFIG_SETTING_TOWN_LAYOUT_HELPTEXT                         :Rancangan bentuk jaringan jalan di kota
###length 5
STR_CONFIG_SETTING_TOWN_LAYOUT_DEFAULT                          :Asli
STR_CONFIG_SETTING_TOWN_LAYOUT_BETTER_ROADS                     :Jalan raya yang lebih baik
STR_CONFIG_SETTING_TOWN_LAYOUT_2X2_GRID                         :kotak 2x2
STR_CONFIG_SETTING_TOWN_LAYOUT_3X3_GRID                         :kotak 3x3
STR_CONFIG_SETTING_TOWN_LAYOUT_RANDOM                           :Acak

STR_CONFIG_SETTING_ALLOW_TOWN_ROADS                             :Kota mengijinkan untuk membuat jalan: {STRING}
STR_CONFIG_SETTING_ALLOW_TOWN_ROADS_HELPTEXT                    :Perbolehkan kota untuk membangun jalan. Matikan untuk mencegah kota membangun jalan
STR_CONFIG_SETTING_ALLOW_TOWN_LEVEL_CROSSINGS                   :Kota yang diperbolehkan untuk membangun perlintasan tingkat: {STRING}
STR_CONFIG_SETTING_ALLOW_TOWN_LEVEL_CROSSINGS_HELPTEXT          :Mengaktifkan setelan ini akan memperbolehkan kota membuat perlintasan rel kereta

STR_CONFIG_SETTING_NOISE_LEVEL                                  :Ijinkan kota mengatur tingkat kebisingan bandara : {STRING}
STR_CONFIG_SETTING_NOISE_LEVEL_HELPTEXT                         :Jika dimatikan, di setiap kota hanya boleh ada dua bandara. Jika diaktifkan, pembuatan bandara di kota dibatasi oleh batas kebisingan bandara, yang bergantung pada populasi kota, juga jarak dan ukuran bandara.

STR_CONFIG_SETTING_TOWN_FOUNDING                                :Mendirikan kota pada permainan: {STRING}
STR_CONFIG_SETTING_TOWN_FOUNDING_HELPTEXT                       :Mengaktifkan setting ini akan membolehkan pemain mendirikan kota dalam permainan
###length 3
STR_CONFIG_SETTING_TOWN_FOUNDING_FORBIDDEN                      :Dilarang
STR_CONFIG_SETTING_TOWN_FOUNDING_ALLOWED                        :Diijinkan
STR_CONFIG_SETTING_TOWN_FOUNDING_ALLOWED_CUSTOM_LAYOUT          :Diijinkan, layout kota sendiri

STR_CONFIG_SETTING_TOWN_CARGOGENMODE                            :Generasi Kargo Kota: {STRING}
STR_CONFIG_SETTING_TOWN_CARGOGENMODE_HELPTEXT                   :Seberapa banyak kargo dihasilkan oleh rumah di kota , relatif terhadap keseluruhan populasi kota.{}Pertumbuhan kuadrat: Kota yang membesar dua kali menghasilkan penumpang empat kali lipat.{}Pertumbuhan linier: Kota yang membesar dua kali menghasilkan penumpang dua kali lipat.
###length 2
STR_CONFIG_SETTING_TOWN_CARGOGENMODE_ORIGINAL                   :Kuadrat (asli)
STR_CONFIG_SETTING_TOWN_CARGOGENMODE_BITCOUNT                   :Linier

STR_CONFIG_SETTING_EXTRA_TREE_PLACEMENT                         :Penempatan pohon dalam permainan: {STRING}
STR_CONFIG_SETTING_EXTRA_TREE_PLACEMENT_HELPTEXT                :Mengendalikan kemunculan pohon dalam permainan. Ini akan berefek pada industri yang memerlukan pohon, contohnya pengolahan kayu gelondongan
###length 4
STR_CONFIG_SETTING_EXTRA_TREE_PLACEMENT_NO_SPREAD               :Tumbuh tapi jangan menyebar {RED}(memecahkan pabrik kayu)
STR_CONFIG_SETTING_EXTRA_TREE_PLACEMENT_SPREAD_RAINFOREST       :Tumbuh tetapi hanya tersebar di hutan hujan
STR_CONFIG_SETTING_EXTRA_TREE_PLACEMENT_SPREAD_ALL              :Tumbuh dan menyebar ke mana-mana
STR_CONFIG_SETTING_EXTRA_TREE_PLACEMENT_NO_GROWTH_NO_SPREAD     :Jangan tumbuh, jangan menyebar {RED}(menghancurkan pabrik kayu)

STR_CONFIG_SETTING_TOOLBAR_POS                                  :Posisi toolbar utama: {STRING}
STR_CONFIG_SETTING_TOOLBAR_POS_HELPTEXT                         :Posisi horizontal toolbar utama di bagian atas layar
STR_CONFIG_SETTING_STATUSBAR_POS                                :Posisi status bar: {STRING}
STR_CONFIG_SETTING_STATUSBAR_POS_HELPTEXT                       :Posisi horizontal bar status di bagian bawah layar
STR_CONFIG_SETTING_SNAP_RADIUS                                  :Radius snap jendela: {STRING}
STR_CONFIG_SETTING_SNAP_RADIUS_HELPTEXT                         :Jarak jendela sebelum jendela direkatkan dengan jendela lain
STR_CONFIG_SETTING_SNAP_RADIUS_VALUE                            :{COMMA} piksel
###setting-zero-is-special
STR_CONFIG_SETTING_SNAP_RADIUS_DISABLED                         :Non-aktifkan
STR_CONFIG_SETTING_SOFT_LIMIT                                   :Batas jumlah jendela (tak lekat): {STRING}
STR_CONFIG_SETTING_SOFT_LIMIT_HELPTEXT                          :Banyaknya jendela sebelum jendela (yang tidak sticky) lama otomatis ditutup
STR_CONFIG_SETTING_SOFT_LIMIT_VALUE                             :{COMMA}
###setting-zero-is-special
STR_CONFIG_SETTING_SOFT_LIMIT_DISABLED                          :Non-aktifkan

STR_CONFIG_SETTING_ZOOM_MIN                                     :Tingkat Perbesaran Maksimal: {STRING}
STR_CONFIG_SETTING_ZOOM_MIN_HELPTEXT                            :Perbesaran viewport maksimal. Semakin besar semakin banyak memori yang dibutuhkan
STR_CONFIG_SETTING_ZOOM_MAX                                     :Tingkat zoom out Maksimal: {STRING}
STR_CONFIG_SETTING_ZOOM_MAX_HELPTEXT                            :Pengecilan maksimum untuk viewport. Semakin kecil semakin tidak jelas
###length 6
STR_CONFIG_SETTING_ZOOM_LVL_MIN                                 :4x
STR_CONFIG_SETTING_ZOOM_LVL_IN_2X                               :2x
STR_CONFIG_SETTING_ZOOM_LVL_NORMAL                              :Normal
STR_CONFIG_SETTING_ZOOM_LVL_OUT_2X                              :2x
STR_CONFIG_SETTING_ZOOM_LVL_OUT_4X                              :4x
STR_CONFIG_SETTING_ZOOM_LVL_OUT_8X                              :8x

STR_CONFIG_SETTING_SPRITE_ZOOM_MIN                              :Sprite resolusi tertinggi untuk digunakan: {STRING}
STR_CONFIG_SETTING_SPRITE_ZOOM_MIN_HELPTEXT                     :Batas resolusi maksimum yang digunakan sprite. Membatasi resolusi sprite akan menghindari penggunaan grafik resolusi tinggi meskipun tersedia. Ini dapat membantu menjaga tampilan gim tetap menyatu saat menggunakan campuran file GRF dengan atau tanpa grafik resolusi tinggi.
###length 3
STR_CONFIG_SETTING_SPRITE_ZOOM_LVL_MIN                          :4x
STR_CONFIG_SETTING_SPRITE_ZOOM_LVL_IN_2X                        :2x
STR_CONFIG_SETTING_SPRITE_ZOOM_LVL_NORMAL                       :1x

STR_CONFIG_SETTING_TOWN_GROWTH                                  :Kecepatan pertumbuhan kota: {STRING}
STR_CONFIG_SETTING_TOWN_GROWTH_HELPTEXT                         :Kecepatan pertumbuhan kota
###length 5
STR_CONFIG_SETTING_TOWN_GROWTH_NONE                             :Tidak tumbuh
STR_CONFIG_SETTING_TOWN_GROWTH_SLOW                             :Pelan
STR_CONFIG_SETTING_TOWN_GROWTH_NORMAL                           :Normal
STR_CONFIG_SETTING_TOWN_GROWTH_FAST                             :Cepat
STR_CONFIG_SETTING_TOWN_GROWTH_VERY_FAST                        :Sangat cepat

STR_CONFIG_SETTING_LARGER_TOWNS                                 :Proporsi desa yang akan menjadi kota: {STRING}
STR_CONFIG_SETTING_LARGER_TOWNS_HELPTEXT                        :Jumlah desa yang akan berubah menjadi kota, lalu kota mulai tumbuh besar dan cepat
STR_CONFIG_SETTING_LARGER_TOWNS_VALUE                           :1 dalam {COMMA}
###setting-zero-is-special
STR_CONFIG_SETTING_LARGER_TOWNS_DISABLED                        :Tidak ada
STR_CONFIG_SETTING_CITY_SIZE_MULTIPLIER                         :Faktor kali ukuran kota awal: {STRING}
STR_CONFIG_SETTING_CITY_SIZE_MULTIPLIER_HELPTEXT                :Ukuran rata-rata kota besar terhadap kota kecil saat permainan dimulai

STR_CONFIG_SETTING_LINKGRAPH_INTERVAL                           :Perbarui grafik distribusi setiap {STRING}{NBSP}hari
STR_CONFIG_SETTING_LINKGRAPH_INTERVAL_HELPTEXT                  :Waktu diantara dua penghitungan linkgraph berurutan. Setiap penghitungan hanya menghitung satu komponen perencanaan dari grafik. Namun, angka yang diberikan untuk seting ini bukan berarti seluruh grafik akan diperbaharui dalam angka hari yang sama, hanya beberapa bagian. Semakin sedikit semakin banyak proses CPU yang diperlukan untuk menghitung. Semakin banyak semakin lama waktu sebelum cargo distribution dimulai pada rute baru.
STR_CONFIG_SETTING_LINKGRAPH_TIME                               :Ambil {STRING}{NBSP}hari untuk menghitung grafik distribusi
STR_CONFIG_SETTING_LINKGRAPH_TIME_HELPTEXT                      :Waktu dibutuhkan untuk setiap perhitungan dari komponen 'linkgraph'. Ketika perhitungan dimulai, ada utas 'dibuat' yang boleh dijalankan untuk jumlah hari ini. Semakin pendek anda mengatur ini lebih mungkin utas ini belum selesai ketika itu seharusnya. Kemudian permainan berhenti sampai itu ("lag"). Semakin lama anda mengatur semakin lama itu untuk distribusinya untuk memperbarui ketika rute mengganti.

STR_CONFIG_SETTING_DISTRIBUTION_PAX                             :Modus distribusi untuk penumpang: {STRING}
STR_CONFIG_SETTING_DISTRIBUTION_PAX_HELPTEXT                    :"simetris" berarti kira-kira jumlah penumpang yang sama akan pergi dari stasiun A ke stasiun B sebagaimana dari B ke A. "asimetris" berarti jumlah penumpang yang pergi ke kedua arah bisa berbeda-beda. "manual" berarti bahwa tidak ada distribusi otomatis akan dilakukan untuk penumpang.
STR_CONFIG_SETTING_DISTRIBUTION_MAIL                            :Modus distribusi untuk surat: {STRING}
STR_CONFIG_SETTING_DISTRIBUTION_MAIL_HELPTEXT                   :"simetris" berarti kira-kira jumlah surat yang sama akan pergi dari stasiun A ke stasiun B sebagaimana dari B ke A. "asimetris" berarti jumlah surat yang pergi ke kedua arah bisa berbeda-beda. "manual" berarti bahwa tidak ada distribusi otomatis akan dilakukan untuk surat.
STR_CONFIG_SETTING_DISTRIBUTION_ARMOURED                        :Modus distribusi untuk kelas kargo BERLAPIS BAJA: {STRING}
STR_CONFIG_SETTING_DISTRIBUTION_ARMOURED_HELPTEXT               :Kelas kargo BERLAPIS BAJA meliputi barang berharga pada iklim sedang, intan pada sub tropis atau emas pada iklim sub arktik. NewGRF mungkin mengubah itu. "simetris" berarti bahwa jumlah kargo kira-kira akan terkirim sama dari stasiun A ke stasiun B sebagaimana dari B ke A. "asimetris" berarti jumlah kargo terkirim bisa berbeda pada kedua arah. "manual" berarti bahwa tidak ada distribusi otomatis akan dilakukan untuk kargo itu. Disarankan untuk memilih asimetris atau manual ketika bermain sub arktik, karena bank tidak mengirim emas kembali ke tambang emas. Untuk iklim tropis dan sub tropis anda juga bisah pilih simetris karena bank akan mengirim kembali beberapa barang berharga ke bank asalnya.
STR_CONFIG_SETTING_DISTRIBUTION_DEFAULT                         :Modus distribusi untuk kelas kargo yang lain: {STRING}
STR_CONFIG_SETTING_DISTRIBUTION_DEFAULT_HELPTEXT                :"asimetris" berarti jumlah kargo yang pergi ke kedua arah bisa berbeda-beda. "manual" berarti bahwa tidak ada distribusi otomatis akan dilakukan untuk kargo.
###length 3
STR_CONFIG_SETTING_DISTRIBUTION_MANUAL                          :manual
STR_CONFIG_SETTING_DISTRIBUTION_ASYMMETRIC                      :asimetris
STR_CONFIG_SETTING_DISTRIBUTION_SYMMETRIC                       :simetris

STR_CONFIG_SETTING_LINKGRAPH_ACCURACY                           :Ketepatan distribusi: {STRING}
STR_CONFIG_SETTING_LINKGRAPH_ACCURACY_HELPTEXT                  :Semakin tinggi anda mengatur ini semakin banyak waktu CPU perhitungan "linkgraph" akan mengambil. Jika waktu terlalu lama anda mungkin melihat "lag".Jika anda mengatur itu ke nilai rendah, tetapi, distribusi akan menjadi tidak akurat, dan anda mungkin melihat kargo tidak dikirim ke tempat anda berharap untuk pergi.

STR_CONFIG_SETTING_DEMAND_DISTANCE                              :Efek jarak kepada permintaan : {STRING}
STR_CONFIG_SETTING_DEMAND_DISTANCE_HELPTEXT                     :Jika anda mengatur nilai lebih tinggi daripada 0, jarak antara stasiun asal A untuk sebagian kargo dan tujuan mungkin B akan dapat efek untuk jumlah kargo dikirim dari A ke B. Semakin jauh B dari A semakin kurang kargo akan dikirim. Semakin tinggi anda mengatur itu, semakin kurang kargo akan dikirim ke stasiun jauh dan semakin banyak kargo akan dikirim ke stasiun dekat.
STR_CONFIG_SETTING_DEMAND_SIZE                                  :Jumlah kargo yang akan kembali untuk modus simetris: {STRING}
STR_CONFIG_SETTING_DEMAND_SIZE_HELPTEXT                         :Mengaturkan ini kurang dari 100% membuat distribusi simetris bertindak lebih seperti yang asimetris. Lebih kurang kargo akan di paksa dikirim kembali jika jumlah tertentu dikirim ke stasiun. Jika anda mengatur itu ke 0% distribusi simetris bertindak seperti yang asimetris.

STR_CONFIG_SETTING_SHORT_PATH_SATURATION                        :Penjenuhan lintasan pendek sebelum menggunakan lintasan besar: {STRING}
STR_CONFIG_SETTING_SHORT_PATH_SATURATION_HELPTEXT               :Biasanya terdapat banyak lintasan antara dua stasiun. Cargodist akan mengisi hingga penuh lintasan yang paling pendek terlebih dahulu, kemudian memenuhkan lintasan terpendek berikutnya dan seterusnya. Penuhnya suatu lintasan akan ditentukan mengikuti perkiraan kapasitas dan penggunaan terencana. Jika semua lintasan sudah penuh, sementara masih ada permintaan, Cargodist akan membebankannya kepada sebarang lintasan, terutama lintasan-lintasan berkapasitas besar. Walau demikian, sering kali algoritma tidak akan memperkirakan kapasitas dengan akurat. Setting ini memungkinkanmu untuk menentukan prosentase maksimum isian sebuah lintasan sebelum mengisi lintasan berikutnya. Aturlah nilainya di bawah 100% untuk menghindarkan stasiun dari kelebihan pengunjung manakala ada kesalahan perkiraan kapasitas.

STR_CONFIG_SETTING_LOCALISATION_UNITS_VELOCITY                  :Satuan kecepatan: {STRING}
STR_CONFIG_SETTING_LOCALISATION_UNITS_VELOCITY_HELPTEXT         :Apabila kecepatan ditampilkan di antarmuka, nyatakan di satuan yang dipilih
###length 4
STR_CONFIG_SETTING_LOCALISATION_UNITS_VELOCITY_IMPERIAL         :Imperial (mpj)
STR_CONFIG_SETTING_LOCALISATION_UNITS_VELOCITY_METRIC           :Metrik (km/j)
STR_CONFIG_SETTING_LOCALISATION_UNITS_VELOCITY_SI               :SI (m/d)
STR_CONFIG_SETTING_LOCALISATION_UNITS_VELOCITY_GAMEUNITS        :Unit permainan (ubin/hari)

STR_CONFIG_SETTING_LOCALISATION_UNITS_POWER                     :Satuan daya kendaraan: {STRING}
STR_CONFIG_SETTING_LOCALISATION_UNITS_POWER_HELPTEXT            :Apabila daya kendaraan ditampilkan di antarmuka, nyatakan di satuan yang dipilih
###length 3
STR_CONFIG_SETTING_LOCALISATION_UNITS_POWER_IMPERIAL            :Imperial (hp)
STR_CONFIG_SETTING_LOCALISATION_UNITS_POWER_METRIC              :Metrik (hp)
STR_CONFIG_SETTING_LOCALISATION_UNITS_POWER_SI                  :SI (kW)

STR_CONFIG_SETTING_LOCALISATION_UNITS_WEIGHT                    :Satuan keberatan: {STRING}
STR_CONFIG_SETTING_LOCALISATION_UNITS_WEIGHT_HELPTEXT           :Apabila keberatan ditampilkan di antarmuka, nyatakan di satuan yang dipilih
###length 3
STR_CONFIG_SETTING_LOCALISATION_UNITS_WEIGHT_IMPERIAL           :Imperial (short t/ton)
STR_CONFIG_SETTING_LOCALISATION_UNITS_WEIGHT_METRIC             :Metrik (t/ton)
STR_CONFIG_SETTING_LOCALISATION_UNITS_WEIGHT_SI                 :SI (kg)

STR_CONFIG_SETTING_LOCALISATION_UNITS_VOLUME                    :Satuan volume: {STRING}
STR_CONFIG_SETTING_LOCALISATION_UNITS_VOLUME_HELPTEXT           :Apabila volume ditampilkan di antarmuka, nyatakan di satuan yang dipilih
###length 3
STR_CONFIG_SETTING_LOCALISATION_UNITS_VOLUME_IMPERIAL           :Imperial (gal)
STR_CONFIG_SETTING_LOCALISATION_UNITS_VOLUME_METRIC             :Metrik (l)
STR_CONFIG_SETTING_LOCALISATION_UNITS_VOLUME_SI                 :SI (m³)

STR_CONFIG_SETTING_LOCALISATION_UNITS_FORCE                     :Satuan gaya traksi: {STRING}
STR_CONFIG_SETTING_LOCALISATION_UNITS_FORCE_HELPTEXT            :Apabila gaya traksi ditampilkan di antarmuka, nyatakan di satuan yang dipilih
###length 3
STR_CONFIG_SETTING_LOCALISATION_UNITS_FORCE_IMPERIAL            :Imperial (lbf)
STR_CONFIG_SETTING_LOCALISATION_UNITS_FORCE_METRIC              :Metrik (kgf)
STR_CONFIG_SETTING_LOCALISATION_UNITS_FORCE_SI                  :SI (kN)

STR_CONFIG_SETTING_LOCALISATION_UNITS_HEIGHT                    :Satuan ketinggian: {STRING}
STR_CONFIG_SETTING_LOCALISATION_UNITS_HEIGHT_HELPTEXT           :Apabila ketinggian ditampilkan di antarmuka, nyatakan di satuan yang dipilih
###length 3
STR_CONFIG_SETTING_LOCALISATION_UNITS_HEIGHT_IMPERIAL           :Imperial (ft)
STR_CONFIG_SETTING_LOCALISATION_UNITS_HEIGHT_METRIC             :Metrik (m)
STR_CONFIG_SETTING_LOCALISATION_UNITS_HEIGHT_SI                 :SI (m)

STR_CONFIG_SETTING_LOCALISATION                                 :{ORANGE}Lokalisasi
STR_CONFIG_SETTING_GRAPHICS                                     :{ORANGE}Grafik
STR_CONFIG_SETTING_SOUND                                        :{ORANGE}Suara
STR_CONFIG_SETTING_INTERFACE                                    :{ORANGE}Antaramuka
STR_CONFIG_SETTING_INTERFACE_GENERAL                            :{ORANGE}Umum
STR_CONFIG_SETTING_INTERFACE_VIEWPORTS                          :{ORANGE}Jendela
STR_CONFIG_SETTING_INTERFACE_CONSTRUCTION                       :{ORANGE}Konstruksi
STR_CONFIG_SETTING_ADVISORS                                     :{ORANGE}Berita / Penasihat
STR_CONFIG_SETTING_COMPANY                                      :{ORANGE}Perusahaan
STR_CONFIG_SETTING_ACCOUNTING                                   :{ORANGE}Akuntansi
STR_CONFIG_SETTING_VEHICLES                                     :{ORANGE}Kendaraan
STR_CONFIG_SETTING_VEHICLES_PHYSICS                             :{ORANGE}Fisika
STR_CONFIG_SETTING_VEHICLES_ROUTING                             :{ORANGE}Pengarahan
STR_CONFIG_SETTING_LIMITATIONS                                  :{ORANGE}Keterbatasan
STR_CONFIG_SETTING_ACCIDENTS                                    :{ORANGE}Bencana / Kecelakaan
STR_CONFIG_SETTING_GENWORLD                                     :{ORANGE}Pembuatan Bentang Darat
STR_CONFIG_SETTING_ENVIRONMENT                                  :{ORANGE}Linkungan Dunia
STR_CONFIG_SETTING_ENVIRONMENT_AUTHORITIES                      :{ORANGE}Berwenang
STR_CONFIG_SETTING_ENVIRONMENT_TOWNS                            :{ORANGE}Kota
STR_CONFIG_SETTING_ENVIRONMENT_INDUSTRIES                       :{ORANGE}Industri
STR_CONFIG_SETTING_ENVIRONMENT_CARGODIST                        :{ORANGE}Distribusi kargo
STR_CONFIG_SETTING_AI                                           :{ORANGE}Pesaing
STR_CONFIG_SETTING_AI_NPC                                       :{ORANGE}Pemain Komputer
STR_CONFIG_SETTING_NETWORK                                      :{ORANGE}Jaringan

STR_CONFIG_SETTING_PATHFINDER_FOR_TRAINS                        :Pencari jejak untuk kereta: {STRING}
STR_CONFIG_SETTING_PATHFINDER_FOR_TRAINS_HELPTEXT               :Pencari jejak untuk kereta
STR_CONFIG_SETTING_PATHFINDER_FOR_ROAD_VEHICLES                 :Pencari jejak untuk kendaraan jalan raya: {STRING}
STR_CONFIG_SETTING_PATHFINDER_FOR_ROAD_VEHICLES_HELPTEXT        :Pencari jejak untuk kendaraan jalan raya
STR_CONFIG_SETTING_PATHFINDER_FOR_SHIPS                         :Pencari jejak untuk kapal : {STRING}
STR_CONFIG_SETTING_PATHFINDER_FOR_SHIPS_HELPTEXT                :Pencari jejak untuk kapal
STR_CONFIG_SETTING_REVERSE_AT_SIGNALS                           :Berputar otomatis di sinyal: {STRING}
STR_CONFIG_SETTING_REVERSE_AT_SIGNALS_HELPTEXT                  :Perbolehkan kereta berputar di sinyal, jika telah menunggu lama
###length 2
STR_CONFIG_SETTING_PATHFINDER_NPF                               :NPF
STR_CONFIG_SETTING_PATHFINDER_YAPF                              :YAPF {BLUE}(Recommended)

STR_CONFIG_SETTING_QUERY_CAPTION                                :{WHITE}Ganti nilai tetapan

# Config errors
STR_CONFIG_ERROR                                                :{WHITE}Kesalahan pada file konfigurasi...
STR_CONFIG_ERROR_ARRAY                                          :{WHITE}... kesalahan pada array '{STRING}'
STR_CONFIG_ERROR_INVALID_VALUE                                  :{WHITE}... nilai '{STRING}' tidak sah untuk '{STRING}'
STR_CONFIG_ERROR_TRAILING_CHARACTERS                            :{WHITE}... karakter pengisi di akhir setelan '{STRING}'
STR_CONFIG_ERROR_DUPLICATE_GRFID                                :{WHITE}... mengabaikan NewGRF '{STRING}': GRF ID kembar sama '{STRING}'
STR_CONFIG_ERROR_INVALID_GRF                                    :{WHITE}... mengabaikan NewGRF tidak valid '{STRING}': {STRING}
STR_CONFIG_ERROR_INVALID_GRF_NOT_FOUND                          :tidak ditemukan
STR_CONFIG_ERROR_INVALID_GRF_UNSAFE                             :tidak aman untuk pemakaian statis
STR_CONFIG_ERROR_INVALID_GRF_SYSTEM                             :sistem NewGRF
STR_CONFIG_ERROR_INVALID_GRF_INCOMPATIBLE                       :tidak kompatibel dengan OpenTTD versi ini
STR_CONFIG_ERROR_INVALID_GRF_UNKNOWN                            :tidak diketahui
STR_CONFIG_ERROR_INVALID_SAVEGAME_COMPRESSION_LEVEL             :{WHITE}... tingkat kompresi '{STRING}' tidak sah
STR_CONFIG_ERROR_INVALID_SAVEGAME_COMPRESSION_ALGORITHM         :{WHITE}... format savegame '{STRING}' tidak tersedia. Kembali ke '{STRING}'
STR_CONFIG_ERROR_INVALID_BASE_GRAPHICS_NOT_FOUND                :{WHITE}... mengabaikan set grafis dasar '{STRING}': tak ditemukan
STR_CONFIG_ERROR_INVALID_BASE_SOUNDS_NOT_FOUND                  :{WHITE}... mengabaikan set suara dasar '{STRING}': tidak ditemukan
STR_CONFIG_ERROR_INVALID_BASE_MUSIC_NOT_FOUND                   :{WHITE}... mengabaikan set musik dasar '{STRING}': tidak ditemukan
STR_CONFIG_ERROR_OUT_OF_MEMORY                                  :{WHITE}Kehabisan memori
STR_CONFIG_ERROR_SPRITECACHE_TOO_BIG                            :{WHITE}Mengalokasikan {BYTES} 'spritecache' gagal. 'Spritecache' dikurangi ke {BYTES}. Ini akan kurangi kinerja OpenTTD. Untuk kurangi kebutuhan memori anda bisa coba matikan grafik 32bpp dan/atau tingkat pembesaran

# Video initalization errors
STR_VIDEO_DRIVER_ERROR                                          :{WHITE}Kesalahan dengan pengaturan video...
STR_VIDEO_DRIVER_ERROR_NO_HARDWARE_ACCELERATION                 :{WHITE}... tidak ditemukan GPU yang kompatibel. Akselerasi perangkat keras dinonaktifkan

# Intro window
STR_INTRO_CAPTION                                               :{WHITE}OpenTTD {REV}

STR_INTRO_NEW_GAME                                              :{BLACK}Permainan Baru
STR_INTRO_LOAD_GAME                                             :{BLACK}Buka Permainan
STR_INTRO_PLAY_SCENARIO                                         :{BLACK}Mainkan Skenario
STR_INTRO_PLAY_HEIGHTMAP                                        :{BLACK}Mainkan Heightmap
STR_INTRO_SCENARIO_EDITOR                                       :{BLACK}Editor Skenario
STR_INTRO_MULTIPLAYER                                           :{BLACK}Multi Pemain

STR_INTRO_GAME_OPTIONS                                          :{BLACK}Pengaturan Permainan
STR_INTRO_HIGHSCORE                                             :{BLACK}Tabel Nilai Tertinggi
STR_INTRO_CONFIG_SETTINGS_TREE                                  :{BLACK}Pengaturan
STR_INTRO_NEWGRF_SETTINGS                                       :{BLACK}Pengaturan NewGRF
STR_INTRO_ONLINE_CONTENT                                        :{BLACK}Cari Konten Daring
STR_INTRO_AI_SETTINGS                                           :{BLACK}Pengaturan AI
STR_INTRO_GAMESCRIPT_SETTINGS                                   :{BLACK}Pengaturan Game Script
STR_INTRO_QUIT                                                  :{BLACK}Keluar

STR_INTRO_TOOLTIP_NEW_GAME                                      :{BLACK}Mulai permainan baru. Ctrl-Klik melewatkan konfigurasi peta
STR_INTRO_TOOLTIP_LOAD_GAME                                     :{BLACK}Membuka permainan yang telah disimpan
STR_INTRO_TOOLTIP_PLAY_HEIGHTMAP                                :{BLACK}Mulai permainan baru, menggunakan heightmap sebagai datarannya
STR_INTRO_TOOLTIP_PLAY_SCENARIO                                 :{BLACK}Mulai permainan baru, menggunakan skenario kustomisasi
STR_INTRO_TOOLTIP_SCENARIO_EDITOR                               :{BLACK}Buat kustomisasi skenario permainan
STR_INTRO_TOOLTIP_MULTIPLAYER                                   :{BLACK}Memulai permainan multi pemain

STR_INTRO_TOOLTIP_TEMPERATE                                     :{BLACK}Pilih gaya lansekap 'sederhana'
STR_INTRO_TOOLTIP_SUB_ARCTIC_LANDSCAPE                          :{BLACK}Pilih gaya lansekap 'Sub Antartika'
STR_INTRO_TOOLTIP_SUB_TROPICAL_LANDSCAPE                        :{BLACK}Pilih gaya lansekap 'Sub Tropis'
STR_INTRO_TOOLTIP_TOYLAND_LANDSCAPE                             :{BLACK}Pilih gaya lansekap 'Taman Bermain'

STR_INTRO_TOOLTIP_GAME_OPTIONS                                  :{BLACK}Tampilkan opsi permainan
STR_INTRO_TOOLTIP_HIGHSCORE                                     :{BLACK}Tampilkan tabel nilai tertinggi
STR_INTRO_TOOLTIP_CONFIG_SETTINGS_TREE                          :{BLACK}Tampilkan pengaturan
STR_INTRO_TOOLTIP_NEWGRF_SETTINGS                               :{BLACK}Tampilkan pengaturan NewGRF
STR_INTRO_TOOLTIP_ONLINE_CONTENT                                :{BLACK}Cari konten baru dan pembaruan untuk diunduh
STR_INTRO_TOOLTIP_AI_SETTINGS                                   :{BLACK}Tampilkan pengaturan AI
STR_INTRO_TOOLTIP_GAMESCRIPT_SETTINGS                           :{BLACK}Tampilan pengaturan game script
STR_INTRO_TOOLTIP_QUIT                                          :{BLACK}Keluar OpenTTD

STR_INTRO_BASESET                                               :{BLACK}Kumpulan grafik dasar yang dipilih saat ini hilang {NUM} sprite {P ..}. Silakan periksa pembaruan untuk baseset.
STR_INTRO_TRANSLATION                                           :{BLACK}Terjemahan ini kurang {NUM} kalimat. Bantu Openttd dengan menjadi Penterjemah. lihat readme.txt lebih lanjut.

# Quit window
STR_QUIT_CAPTION                                                :{WHITE}Keluar
STR_QUIT_ARE_YOU_SURE_YOU_WANT_TO_EXIT_OPENTTD                  :{YELLOW}Anda yakin ingin keluar dari OpenTTD?
STR_QUIT_YES                                                    :{BLACK}Ya
STR_QUIT_NO                                                     :{BLACK}Tidak

# Abandon game
STR_ABANDON_GAME_CAPTION                                        :{WHITE}Batalkan Permainan
STR_ABANDON_GAME_QUERY                                          :{YELLOW}Apakah anda yakin untuk meninggalkan permainan?
STR_ABANDON_SCENARIO_QUERY                                      :{YELLOW}Apakan anda yakin untuk mengabaikan skenario ini ?

# Cheat window
STR_CHEATS                                                      :{WHITE}Kode Curang
STR_CHEATS_TOOLTIP                                              :{BLACK}Daftar cek ini mengindikasikan bahwa anda telah menggunakan kode curang ini sebelumnya
STR_CHEATS_NOTE                                                 :{BLACK}Catatan: setiap penggunaan pengaturan ini akan direkam oleh savegame
STR_CHEAT_MONEY                                                 :{LTBLUE}Tambah uang sebanyak {CURRENCY_LONG}
STR_CHEAT_CHANGE_COMPANY                                        :{LTBLUE}Bermain sebagai pemain: {ORANGE}{COMMA}
STR_CHEAT_EXTRA_DYNAMITE                                        :{LTBLUE}Buldozer ajaib (hancurkan industri, objek tidak bergerak): {ORANGE}{STRING}
STR_CHEAT_CROSSINGTUNNELS                                       :{LTBLUE}Terowongan boleh menerobos terowongan lain: {ORANGE}{STRING}
STR_CHEAT_NO_JETCRASH                                           :{LTBLUE}Pesawat tak akan (sering) celaka di bandara kecil: {ORANGE} {STRING}
STR_CHEAT_EDIT_MAX_HL                                           :{LTBLUE}Ubah ketinggian peta maksimum: {ORANGE}{NUM}
STR_CHEAT_EDIT_MAX_HL_QUERY_CAPT                                :{WHITE}Ubah ketinggian maksimum gunung di peta
STR_CHEAT_CHANGE_DATE                                           :{LTBLUE}Ganti tanggal: {ORANGE} {DATE_SHORT}
STR_CHEAT_CHANGE_DATE_QUERY_CAPT                                :{WHITE}Ubah tahun sekarang
STR_CHEAT_SETUP_PROD                                            :{LTBLUE}Aktifkan modifikasi nilai produksi: {ORANGE}{STRING}

# Livery window
STR_LIVERY_CAPTION                                              :{WHITE}{COMPANY} - Skema Warna

STR_LIVERY_GENERAL_TOOLTIP                                      :{BLACK}Tampilkan skema warna umum
STR_LIVERY_TRAIN_TOOLTIP                                        :{BLACK}Tampilkan skema warna kereta
STR_LIVERY_ROAD_VEHICLE_TOOLTIP                                 :{BLACK}Tampilkan skema warna kendaraan
STR_LIVERY_SHIP_TOOLTIP                                         :{BLACK}Tampilkan skema warna kapal
STR_LIVERY_AIRCRAFT_TOOLTIP                                     :{BLACK}Tampilkan skema warna pesawat
STR_LIVERY_PRIMARY_TOOLTIP                                      :{BLACK}Pilih warna utama untuk skema terpilih, Ctrl+Klik akan mengatur warna ini di semua skema
STR_LIVERY_SECONDARY_TOOLTIP                                    :{BLACK}Pilih warna kedua untuk skema terpilih. Ctrl+Klik akan mengatur warna ini di semua skema
STR_LIVERY_PANEL_TOOLTIP                                        :{BLACK}Pilih skema warna untuk diganti, atau banyak skema dengan CTRL+klik. Klik pada kotak untuk berganti dari skema warna yang digunakan

###length 23
STR_LIVERY_DEFAULT                                              :Warna Standar
STR_LIVERY_STEAM                                                :Mesin Uap
STR_LIVERY_DIESEL                                               :Mesin Diesel
STR_LIVERY_ELECTRIC                                             :Tenaga Listrik
STR_LIVERY_MONORAIL                                             :Monorel
STR_LIVERY_MAGLEV                                               :Maglev
STR_LIVERY_DMU                                                  :DMU
STR_LIVERY_EMU                                                  :EMU
STR_LIVERY_PASSENGER_WAGON_STEAM                                :Gerbong Penumpang(Uap)
STR_LIVERY_PASSENGER_WAGON_DIESEL                               :Gerbong Penumpang(Diesel)
STR_LIVERY_PASSENGER_WAGON_ELECTRIC                             :Gerbong Penumpang(Listrik)
STR_LIVERY_PASSENGER_WAGON_MONORAIL                             :Gerbong Penumpang(MonoRel)
STR_LIVERY_PASSENGER_WAGON_MAGLEV                               :Gerbong Penumpang(Maglev)
STR_LIVERY_FREIGHT_WAGON                                        :Gerbong Barang
STR_LIVERY_BUS                                                  :Bus
STR_LIVERY_TRUCK                                                :Truk
STR_LIVERY_PASSENGER_SHIP                                       :Kapal Penumpang
STR_LIVERY_FREIGHT_SHIP                                         :Kapal Barang
STR_LIVERY_HELICOPTER                                           :Helikopter
STR_LIVERY_SMALL_PLANE                                          :Pesawat Kecil
STR_LIVERY_LARGE_PLANE                                          :Pesawat Besar
STR_LIVERY_PASSENGER_TRAM                                       :Trem Penumpang
STR_LIVERY_FREIGHT_TRAM                                         :Trem Barang

# Face selection window
STR_FACE_CAPTION                                                :{WHITE}Pilihan Wajah
STR_FACE_CANCEL_TOOLTIP                                         :{BLACK}Batalkan pemilihan wajah baru
STR_FACE_OK_TOOLTIP                                             :{BLACK}Terima pilihan wajah baru
STR_FACE_RANDOM                                                 :{BLACK}Acak angka

STR_FACE_MALE_BUTTON                                            :{BLACK}Pria
STR_FACE_MALE_TOOLTIP                                           :{BLACK}Pilih wajah pria
STR_FACE_FEMALE_BUTTON                                          :{BLACK}Wanita
STR_FACE_FEMALE_TOOLTIP                                         :{BLACK}Pilih wajah wanita
STR_FACE_NEW_FACE_BUTTON                                        :{BLACK}Ganti Wajah
STR_FACE_NEW_FACE_TOOLTIP                                       :{BLACK}Buat wajah baru secara acak
STR_FACE_ADVANCED                                               :{BLACK}Lebih Lanjut
STR_FACE_ADVANCED_TOOLTIP                                       :{BLACK}Pengaturan wajah lebih lanjut
STR_FACE_SIMPLE                                                 :{BLACK}Sederhana
STR_FACE_SIMPLE_TOOLTIP                                         :{BLACK}Memilih wajah secara sederhana
STR_FACE_LOAD                                                   :{BLACK}Ambil simpanan
STR_FACE_LOAD_TOOLTIP                                           :{BLACK}Baca simpanan wajah terpilih
STR_FACE_LOAD_DONE                                              :{WHITE}Wajah favorit anda telah dimuat kembali dari berkas config OpenTTD.
STR_FACE_FACECODE                                               :{BLACK}Wajah pemain no.
STR_FACE_FACECODE_TOOLTIP                                       :{BLACK}Lihat/ubah nomor wajah pemain
STR_FACE_FACECODE_CAPTION                                       :{WHITE}Lihat/ubah nomer wajah pemain
STR_FACE_FACECODE_SET                                           :{WHITE}Tidak dapat mengubah nomer wajah pemain - nomer harus diantara 0 - 4,294,967,295!
STR_FACE_FACECODE_ERR                                           :{WHITE}Tidak dapat mengubah nomer wajah pemain - harus antara 0 - 4,294,967,295!
STR_FACE_SAVE                                                   :{BLACK}Simpan
STR_FACE_SAVE_TOOLTIP                                           :{BLACK}Simpan wajah kesukaanmu
STR_FACE_SAVE_DONE                                              :{WHITE}Wajah ini akan disimpan sebagai favorit dalam berkas config OpenTTD.
STR_FACE_EUROPEAN                                               :{BLACK}Eropa
STR_FACE_SELECT_EUROPEAN                                        :{BLACK}Pilih wajah Eropa
STR_FACE_AFRICAN                                                :{BLACK}Afrika
STR_FACE_SELECT_AFRICAN                                         :{BLACK}Pilih wajah afrika
STR_FACE_YES                                                    :Ya
STR_FACE_NO                                                     :Tanpa
STR_FACE_MOUSTACHE_EARRING_TOOLTIP                              :{BLACK}Punya kumis atau anting-anting
STR_FACE_HAIR                                                   :Rambut:
STR_FACE_HAIR_TOOLTIP                                           :{BLACK}Ganti model rambut
STR_FACE_EYEBROWS                                               :Alis:
STR_FACE_EYEBROWS_TOOLTIP                                       :{BLACK}Ubah Alis
STR_FACE_EYECOLOUR                                              :Warna Mata:
STR_FACE_EYECOLOUR_TOOLTIP                                      :{BLACK}Ubah Warna Mata
STR_FACE_GLASSES                                                :Kacamata:
STR_FACE_GLASSES_TOOLTIP                                        :{BLACK}Pakai Kacamata
STR_FACE_GLASSES_TOOLTIP_2                                      :{BLACK}Ganti Kacamata
STR_FACE_NOSE                                                   :Hidung:
STR_FACE_NOSE_TOOLTIP                                           :{BLACK}Ubah Hidung
STR_FACE_LIPS                                                   :Bibir:
STR_FACE_MOUSTACHE                                              :Kumis:
STR_FACE_LIPS_MOUSTACHE_TOOLTIP                                 :{BLACK}Ubah Bibir atau Kumis
STR_FACE_CHIN                                                   :Dagu:
STR_FACE_CHIN_TOOLTIP                                           :{BLACK}Ubah Dagu
STR_FACE_JACKET                                                 :Jaket:
STR_FACE_JACKET_TOOLTIP                                         :{BLACK}Ubah Jaket
STR_FACE_COLLAR                                                 :Kerah Baju:
STR_FACE_COLLAR_TOOLTIP                                         :{BLACK}Ubah Kerah Baju
STR_FACE_TIE                                                    :Dasi:
STR_FACE_EARRING                                                :Anting-anting:
STR_FACE_TIE_EARRING_TOOLTIP                                    :{BLACK}Ubah dasi atau anting-anting

# Matches ServerGameType
###length 3
STR_NETWORK_SERVER_VISIBILITY_LOCAL                             :Lokal
STR_NETWORK_SERVER_VISIBILITY_PUBLIC                            :Umum
STR_NETWORK_SERVER_VISIBILITY_INVITE_ONLY                       :Hanya diundang

# Network server list
STR_NETWORK_SERVER_LIST_CAPTION                                 :{WHITE}Bermain bersama
STR_NETWORK_SERVER_LIST_PLAYER_NAME                             :{BLACK}Nama pemain:
STR_NETWORK_SERVER_LIST_ENTER_NAME_TOOLTIP                      :{BLACK}Ini adalah nama yang akan terlihat oleh pemain lain

STR_NETWORK_SERVER_LIST_GAME_NAME                               :{BLACK}Nama
STR_NETWORK_SERVER_LIST_GAME_NAME_TOOLTIP                       :{BLACK}Nama dari permainan
STR_NETWORK_SERVER_LIST_GENERAL_ONLINE                          :{BLACK}{COMMA}/{COMMA} - {COMMA}/{COMMA}
STR_NETWORK_SERVER_LIST_CLIENTS_CAPTION                         :{BLACK}Klien
STR_NETWORK_SERVER_LIST_CLIENTS_CAPTION_TOOLTIP                 :{BLACK}Klien online / klien maks.{}Perusahaan yang online / perusahaan maks.
STR_NETWORK_SERVER_LIST_MAP_SIZE_SHORT                          :{BLACK}{COMMA}x{COMMA}
STR_NETWORK_SERVER_LIST_MAP_SIZE_CAPTION                        :{BLACK}Ukuran peta
STR_NETWORK_SERVER_LIST_MAP_SIZE_CAPTION_TOOLTIP                :{BLACK}Ukuran Peta dari permainan{}Klik untuk diurutkan berdasarkan area
STR_NETWORK_SERVER_LIST_DATE_CAPTION                            :{BLACK}Tanggal
STR_NETWORK_SERVER_LIST_DATE_CAPTION_TOOLTIP                    :{BLACK}Tanggal sekarang
STR_NETWORK_SERVER_LIST_YEARS_CAPTION                           :{BLACK}Tahun
STR_NETWORK_SERVER_LIST_YEARS_CAPTION_TOOLTIP                   :{BLACK}Jumlah tahun{}permainan telah berjalan
STR_NETWORK_SERVER_LIST_INFO_ICONS_TOOLTIP                      :{BLACK}Bahasa, versi server, dll.

STR_NETWORK_SERVER_LIST_CLICK_GAME_TO_SELECT                    :{BLACK}Klik untuk memilih sesi permainan dari daftar
STR_NETWORK_SERVER_LIST_LAST_JOINED_SERVER                      :{BLACK}Server yang diikuti dulu:
STR_NETWORK_SERVER_LIST_CLICK_TO_SELECT_LAST                    :{BLACK}Klik untuk memilih server yang digunakan sebelumnya

STR_NETWORK_SERVER_LIST_GAME_INFO                               :{SILVER}INFO PERMAINAN
STR_NETWORK_SERVER_LIST_CLIENTS                                 :{SILVER}Klien: {WHITE}{COMMA} / {COMMA} - {COMMA} / {COMMA}
STR_NETWORK_SERVER_LIST_LANDSCAPE                               :{SILVER}Ukuran "Tileset": {WHITE}{STRING}
STR_NETWORK_SERVER_LIST_MAP_SIZE                                :{SILVER}Ukuran Peta: {WHITE}{COMMA}x{COMMA}
STR_NETWORK_SERVER_LIST_SERVER_VERSION                          :{SILVER}Versi Server: {WHITE}{STRING}
STR_NETWORK_SERVER_LIST_SERVER_ADDRESS                          :{SILVER}Alamat Server: {WHITE}{STRING}
STR_NETWORK_SERVER_LIST_INVITE_CODE                             :{SILVER}Kode undangan: {WHITE}{STRING}
STR_NETWORK_SERVER_LIST_START_DATE                              :{SILVER}Tgl mulai: {WHITE}{DATE_SHORT}
STR_NETWORK_SERVER_LIST_CURRENT_DATE                            :{SILVER}Tgl sekarang: {WHITE}{DATE_SHORT}
STR_NETWORK_SERVER_LIST_GAMESCRIPT                              :{SILVER}Skrip Permainan: {WHITE}{STRING} (v{NUM})
STR_NETWORK_SERVER_LIST_PASSWORD                                :{SILVER}Terproteksi dengan kata kunci!
STR_NETWORK_SERVER_LIST_SERVER_OFFLINE                          :{SILVER}SERVER OFFLINE
STR_NETWORK_SERVER_LIST_SERVER_FULL                             :{SILVER}SERVER PENUH
STR_NETWORK_SERVER_LIST_SERVER_BANNED                           :{SILVER}SERVER MELARANG ANDA
STR_NETWORK_SERVER_LIST_SERVER_TOO_OLD                          :{SILVER}SERVER TERLALU TUA
STR_NETWORK_SERVER_LIST_VERSION_MISMATCH                        :{SILVER}VERSI TIDAK SESUAI
STR_NETWORK_SERVER_LIST_GRF_MISMATCH                            :{SILVER}NEWGRF TIDAK SESUAI

STR_NETWORK_SERVER_LIST_JOIN_GAME                               :{BLACK}Bergabung
STR_NETWORK_SERVER_LIST_REFRESH                                 :{BLACK}Cek server
STR_NETWORK_SERVER_LIST_REFRESH_TOOLTIP                         :{BLACK}Periksa lagi status server

STR_NETWORK_SERVER_LIST_SEARCH_SERVER_INTERNET                  :{BLACK}Cari di internet
STR_NETWORK_SERVER_LIST_SEARCH_SERVER_INTERNET_TOOLTIP          :{BLACK}Cari di internet untuk server publik
STR_NETWORK_SERVER_LIST_SEARCH_SERVER_LAN                       :{BLACK}CARI LAN
STR_NETWORK_SERVER_LIST_SEARCH_SERVER_LAN_TOOLTIP               :{BLACK}Cari jaringan area lokal untuk server
STR_NETWORK_SERVER_LIST_ADD_SERVER                              :{BLACK}Tambah server
STR_NETWORK_SERVER_LIST_ADD_SERVER_TOOLTIP                      :{BLACK}Menambahkan server ke daftar. Ini bisa berupa alamat server atau kode undangan
STR_NETWORK_SERVER_LIST_START_SERVER                            :{BLACK}Mulai server
STR_NETWORK_SERVER_LIST_START_SERVER_TOOLTIP                    :{BLACK}Mulai melayani

STR_NETWORK_SERVER_LIST_PLAYER_NAME_OSKTITLE                    :{BLACK}Masukkan nama anda
STR_NETWORK_SERVER_LIST_ENTER_SERVER_ADDRESS                    :{BLACK}Masukkan alamat server atau kode undangan

# Start new multiplayer server
STR_NETWORK_START_SERVER_CAPTION                                :{WHITE}Mulai permainan bersama baru

STR_NETWORK_START_SERVER_NEW_GAME_NAME                          :{BLACK}Nama Permainan:
STR_NETWORK_START_SERVER_NEW_GAME_NAME_TOOLTIP                  :{BLACK}Nama permainan akan ditampilkan kepada pemain lainnya didalam Menu seleksi dari "multiplayer game"
STR_NETWORK_START_SERVER_SET_PASSWORD                           :{BLACK}Atur kata sandi
STR_NETWORK_START_SERVER_PASSWORD_TOOLTIP                       :{BLACK}Lindungi permainan ini dengan kata kunci jika anda tidak ingin membiarkannya terbuka untuk umum

STR_NETWORK_START_SERVER_VISIBILITY_LABEL                       :{BLACK}Visibilitas
STR_NETWORK_START_SERVER_VISIBILITY_TOOLTIP                     :{BLACK}Orang lain bisa melihat server Anda di daftar umum
STR_NETWORK_START_SERVER_CLIENTS_SELECT                         :{BLACK}{NUM} klien
STR_NETWORK_START_SERVER_NUMBER_OF_CLIENTS                      :{BLACK}Maksimum jumlah klien:
STR_NETWORK_START_SERVER_NUMBER_OF_CLIENTS_TOOLTIP              :{BLACK}Pilih jumlah klien maksimal. Tidak semua slot harus diisi
STR_NETWORK_START_SERVER_COMPANIES_SELECT                       :{BLACK}{NUM} Perusahaan
STR_NETWORK_START_SERVER_NUMBER_OF_COMPANIES                    :{BLACK}Maksimum jumlah perusahaan:
STR_NETWORK_START_SERVER_NUMBER_OF_COMPANIES_TOOLTIP            :{BLACK}Batasi jumlah perusahaan pada server

STR_NETWORK_START_SERVER_NEW_GAME_NAME_OSKTITLE                 :{BLACK}Masukkan nama dari permainan di jaringan

# Network connecting window
STR_NETWORK_CONNECTING_CAPTION                                  :{WHITE}Menghubungkan...

STR_NETWORK_CONNECTING_WAITING                                  :{BLACK}{NUM} klien di depanmu
STR_NETWORK_CONNECTING_DOWNLOADING_1                            :{BLACK}{BYTES} sudah terunduh
STR_NETWORK_CONNECTING_DOWNLOADING_2                            :{BLACK}{BYTES} / {BYTES} sudah terunduh

###length 8
STR_NETWORK_CONNECTING_1                                        :{BLACK}(1/6) Menghubungkan...
STR_NETWORK_CONNECTING_2                                        :{BLACK}(2/6) Meminta kewenangan...
STR_NETWORK_CONNECTING_3                                        :{BLACK}(3/6) Menunggu...
STR_NETWORK_CONNECTING_4                                        :{BLACK}(4/6) Mengunduh peta...
STR_NETWORK_CONNECTING_5                                        :{BLACK}(5/6) Memroses data...
STR_NETWORK_CONNECTING_6                                        :{BLACK}(6/6) Mendaftarkan...
STR_NETWORK_CONNECTING_SPECIAL_1                                :{BLACK}Mengambil informasi permainan...
STR_NETWORK_CONNECTING_SPECIAL_2                                :{BLACK}Mengambil informasi perusahaan...

STR_NETWORK_CONNECTION_DISCONNECT                               :{BLACK}Putuskan

STR_NETWORK_NEED_GAME_PASSWORD_CAPTION                          :{WHITE}Server terkunci, masukkan kata kunci
STR_NETWORK_NEED_COMPANY_PASSWORD_CAPTION                       :{WHITE}Perusahaan terkunci, masukkan kata kunci

# Network company list added strings
STR_NETWORK_COMPANY_LIST_CLIENT_LIST                            :Pemain Dalam Jaringan
STR_NETWORK_COMPANY_LIST_SPECTATE                               :Menonton

# Network client list
STR_NETWORK_CLIENT_LIST_CAPTION                                 :{WHITE}Pemain Online
STR_NETWORK_CLIENT_LIST_SERVER                                  :{BLACK}Server
STR_NETWORK_CLIENT_LIST_SERVER_NAME                             :{BLACK}Nama
STR_NETWORK_CLIENT_LIST_SERVER_NAME_TOOLTIP                     :{BLACK}Nama server tempat Anda bermain
STR_NETWORK_CLIENT_LIST_SERVER_NAME_EDIT_TOOLTIP                :{BLACK}Mengubah nama server Anda
STR_NETWORK_CLIENT_LIST_SERVER_NAME_QUERY_CAPTION               :Nama server
STR_NETWORK_CLIENT_LIST_SERVER_VISIBILITY                       :{BLACK}Visibilitas
STR_NETWORK_CLIENT_LIST_SERVER_VISIBILITY_TOOLTIP               :{BLACK}Apakah orang lain dapat melihat server Anda di daftar publik
STR_NETWORK_CLIENT_LIST_SERVER_INVITE_CODE                      :{BLACK}Kode undangan
STR_NETWORK_CLIENT_LIST_SERVER_INVITE_CODE_TOOLTIP              :{BLACK}Mengundang kode yang dapat digunakan pemain lain untuk bergabung dengan server ini
STR_NETWORK_CLIENT_LIST_SERVER_CONNECTION_TYPE                  :{BLACK}Tipe koneksi
STR_NETWORK_CLIENT_LIST_SERVER_CONNECTION_TYPE_TOOLTIP          :{BLACK}Apakah dan bagaimana server Anda dapat dijangkau oleh orang lain
STR_NETWORK_CLIENT_LIST_PLAYER                                  :{BLACK}Pemain
STR_NETWORK_CLIENT_LIST_PLAYER_NAME                             :{BLACK}Nama
STR_NETWORK_CLIENT_LIST_PLAYER_NAME_TOOLTIP                     :{BLACK}Nama pemain Anda
STR_NETWORK_CLIENT_LIST_PLAYER_NAME_EDIT_TOOLTIP                :{BLACK}Mengubah nama pemain Anda
STR_NETWORK_CLIENT_LIST_PLAYER_NAME_QUERY_CAPTION               :Nama pemain
STR_NETWORK_CLIENT_LIST_ADMIN_CLIENT_TOOLTIP                    :{BLACK}Tindakan administratif yang harus dilakukan untuk klien ini
STR_NETWORK_CLIENT_LIST_ADMIN_COMPANY_TOOLTIP                   :{BLACK}Tindakan administratif yang harus dilakukan untuk perusahaan ini
STR_NETWORK_CLIENT_LIST_JOIN_TOOLTIP                            :{BLACK}Gabung perusahaan ini
STR_NETWORK_CLIENT_LIST_CHAT_CLIENT_TOOLTIP                     :{BLACK}Kirim pesan ke pemain ini
STR_NETWORK_CLIENT_LIST_CHAT_COMPANY_TOOLTIP                    :{BLACK}Kirim pesan ke semua pemain di perusahaan ini
STR_NETWORK_CLIENT_LIST_CHAT_SPECTATOR_TOOLTIP                  :{BLACK}Kirim pesan ke semua penonton
STR_NETWORK_CLIENT_LIST_SPECTATORS                              :Penonton
STR_NETWORK_CLIENT_LIST_NEW_COMPANY                             :(Perusahaan baru)
STR_NETWORK_CLIENT_LIST_NEW_COMPANY_TOOLTIP                     :{BLACK}Ciptakan perusahaan baru dan bergabung
STR_NETWORK_CLIENT_LIST_PLAYER_ICON_SELF_TOOLTIP                :{BLACK}Ini adalah Anda
STR_NETWORK_CLIENT_LIST_PLAYER_ICON_HOST_TOOLTIP                :{BLACK}Ini adalah hos permainan
STR_NETWORK_CLIENT_LIST_CLIENT_COMPANY_COUNT                    :{BLACK}{NUM} klien / {NUM} Perusahaan

# Matches ConnectionType
###length 5
STR_NETWORK_CLIENT_LIST_SERVER_CONNECTION_TYPE_UNKNOWN          :{BLACK}Lokal
STR_NETWORK_CLIENT_LIST_SERVER_CONNECTION_TYPE_ISOLATED         :{RED}Pemain jarak jauh tidak dapat terhubung
STR_NETWORK_CLIENT_LIST_SERVER_CONNECTION_TYPE_DIRECT           :{BLACK}Publik
STR_NETWORK_CLIENT_LIST_SERVER_CONNECTION_TYPE_STUN             :{BLACK}Di belakang NAT
STR_NETWORK_CLIENT_LIST_SERVER_CONNECTION_TYPE_TURN             :{BLACK}Melalui relay

STR_NETWORK_CLIENT_LIST_ADMIN_CLIENT_KICK                       :Diusir
STR_NETWORK_CLIENT_LIST_ADMIN_CLIENT_BAN                        :Melarang
STR_NETWORK_CLIENT_LIST_ADMIN_COMPANY_RESET                     :Hapus
STR_NETWORK_CLIENT_LIST_ADMIN_COMPANY_UNLOCK                    :Buka pakai kata sandi

STR_NETWORK_CLIENT_LIST_ASK_CAPTION                             :{WHITE}Tindakan Admin
STR_NETWORK_CLIENT_LIST_ASK_CLIENT_KICK                         :{YELLOW}Anda yakin ingin diusir pemain '{STRING}'?
STR_NETWORK_CLIENT_LIST_ASK_CLIENT_BAN                          :{YELLOW}Apakah Anda yakin ingin mencekal pemain '{STRING}'?
STR_NETWORK_CLIENT_LIST_ASK_COMPANY_RESET                       :{YELLOW}Anda yakin ingin menghapus perusahaan '{COMPANY}'?
STR_NETWORK_CLIENT_LIST_ASK_COMPANY_UNLOCK                      :{YELLOW}Anda yakin ingin menyetel ulang sandi perusahaan '{COMPANY}'?

STR_NETWORK_ASK_RELAY_CAPTION                                   :{WHITE}Gunakan relay?
STR_NETWORK_ASK_RELAY_TEXT                                      :{YELLOW} Gagal membuat koneksi antara Anda dan server '{STRING}'.{}Apakah Anda ingin menyampaikan sesi ini melalui '{STRING}'?
STR_NETWORK_ASK_RELAY_NO                                        :{BLACK}Tidak
STR_NETWORK_ASK_RELAY_YES_ONCE                                  :{BLACK}Ya, kali ini
STR_NETWORK_ASK_RELAY_YES_ALWAYS                                :{BLACK}Iya, Jangan tanya lagi

STR_NETWORK_SPECTATORS                                          :Penonton

# Network set password
STR_COMPANY_PASSWORD_CANCEL                                     :{BLACK}Jangan simpan kata sandi yang telah dimasukkan
STR_COMPANY_PASSWORD_OK                                         :{BLACK}Berikan perusahaan kata sandi baru
STR_COMPANY_PASSWORD_CAPTION                                    :{WHITE}Kata Sandi Perusahaan
STR_COMPANY_PASSWORD_MAKE_DEFAULT                               :{BLACK}Standar Kata Sandi Perusahaan
STR_COMPANY_PASSWORD_MAKE_DEFAULT_TOOLTIP                       :{BLACK}Pergunakan kata sandi perusahaan ini sebagai standar perusahaan baru

# Network company info join/password
STR_COMPANY_VIEW_JOIN                                           :{BLACK}Gabung
STR_COMPANY_VIEW_JOIN_TOOLTIP                                   :{BLACK}Gabung dan bermain sebagai perusahaan ini
STR_COMPANY_VIEW_PASSWORD                                       :{BLACK}Kata Sandi
STR_COMPANY_VIEW_PASSWORD_TOOLTIP                               :{BLACK}Kata Sandi-Melindungi perusahaanmu dari pemakai yang tidak bewenang untuk bergabung
STR_COMPANY_VIEW_SET_PASSWORD                                   :{BLACK}Atur Kata Sandi Perusahaan

# Network chat
STR_NETWORK_CHAT_SEND                                           :{BLACK}Kirim
STR_NETWORK_CHAT_COMPANY_CAPTION                                :[Tim] :
STR_NETWORK_CHAT_CLIENT_CAPTION                                 :[Privat] {STRING}:
STR_NETWORK_CHAT_ALL_CAPTION                                    :[Semua] :

STR_NETWORK_CHAT_COMPANY                                        :[Tim] {STRING}: {WHITE}{STRING}
STR_NETWORK_CHAT_TO_COMPANY                                     :[Tim] Ke {STRING}: {WHITE}{STRING}
STR_NETWORK_CHAT_CLIENT                                         :[Privat] {STRING}: {WHITE}{STRING}
STR_NETWORK_CHAT_TO_CLIENT                                      :[Privat] Ke {STRING}: {WHITE}{STRING}
STR_NETWORK_CHAT_ALL                                            :[Semua] {STRING}: {WHITE}{STRING}
STR_NETWORK_CHAT_EXTERNAL                                       :[{3:STRING}] {0:STRING}: {WHITE}{1:STRING}
STR_NETWORK_CHAT_OSKTITLE                                       :{BLACK}Masukkan teks untuk perbincangan jaringan

# Network messages
STR_NETWORK_ERROR_NOTAVAILABLE                                  :{WHITE}Tak menemukan perangkat jaringan atau kompilasi tanpa "ENABLE_NETWORK"
STR_NETWORK_ERROR_NOCONNECTION                                  :{WHITE}Sambungan ke server terputus atau ditolak
STR_NETWORK_ERROR_NEWGRF_MISMATCH                               :{WHITE}Tak dapat tersambung karena NewGRF tidak cocok
STR_NETWORK_ERROR_DESYNC                                        :{WHITE}Sinkronisasi permainan jaringan gagal
STR_NETWORK_ERROR_LOSTCONNECTION                                :{WHITE}Koneksi ke permainan jaringan terputus
STR_NETWORK_ERROR_SAVEGAMEERROR                                 :{WHITE}Tak dapat membuka game tersimpan
STR_NETWORK_ERROR_SERVER_START                                  :{WHITE}Tak dapat memulai server
STR_NETWORK_ERROR_SERVER_ERROR                                  :{WHITE}Kesalahan protokol, koneksi ditutup
STR_NETWORK_ERROR_BAD_PLAYER_NAME                               :{WHITE}Nama permainan belum disetel. Nama bisa diatur di bagian atas jendela Multiplayer
STR_NETWORK_ERROR_BAD_SERVER_NAME                               :{WHITE}Nama server Anda belum ditetapkan. Nama dapat diatur di bagian atas jendela Multiplayer
STR_NETWORK_ERROR_WRONG_REVISION                                :{WHITE}Revisi pada klien tidak sama dengan revisi pada server
STR_NETWORK_ERROR_WRONG_PASSWORD                                :{WHITE}Kata kunci salah
STR_NETWORK_ERROR_SERVER_FULL                                   :{WHITE}Server penuh
STR_NETWORK_ERROR_SERVER_BANNED                                 :{WHITE}Anda ditolak memasuki server ini
STR_NETWORK_ERROR_KICKED                                        :{WHITE}Anda diusir dari permainan
STR_NETWORK_ERROR_KICK_MESSAGE                                  :{WHITE}Alasan: {STRING}
STR_NETWORK_ERROR_CHEATER                                       :{WHITE}Tidak boleh curang di server ini
STR_NETWORK_ERROR_TOO_MANY_COMMANDS                             :{WHITE}Anda mengirim terlalu banyak perintah ke server
STR_NETWORK_ERROR_TIMEOUT_PASSWORD                              :{WHITE}Jangan terlalu lama memasukkan kata kunci
STR_NETWORK_ERROR_TIMEOUT_COMPUTER                              :{WHITE}Komputer anda terlalu lambat dalam mengikuti server
STR_NETWORK_ERROR_TIMEOUT_MAP                                   :{WHITE}Komputer anda terlalu lama untuk mengunduh peta
STR_NETWORK_ERROR_TIMEOUT_JOIN                                  :{WHITE}Komputer anda terlalu lama untuk bisa bergabung dengan server
STR_NETWORK_ERROR_INVALID_CLIENT_NAME                           :{WHITE}Nama pemain Anda tidak valid

STR_NETWORK_ERROR_CLIENT_GUI_LOST_CONNECTION_CAPTION            :{WHITE}Koneksi mungkin terputus
STR_NETWORK_ERROR_CLIENT_GUI_LOST_CONNECTION                    :{WHITE}Dalam {NUM} detik tak ada data diterima dari server

###length 21
STR_NETWORK_ERROR_CLIENT_GENERAL                                :Kesalahan umum
STR_NETWORK_ERROR_CLIENT_DESYNC                                 :Kesalahan de-sinkronisasi
STR_NETWORK_ERROR_CLIENT_SAVEGAME                               :Tak dapat memuat peta
STR_NETWORK_ERROR_CLIENT_CONNECTION_LOST                        :koneksi terputus
STR_NETWORK_ERROR_CLIENT_PROTOCOL_ERROR                         :Kesalahan protokol
STR_NETWORK_ERROR_CLIENT_NEWGRF_MISMATCH                        :NewGRF tidak cocok
STR_NETWORK_ERROR_CLIENT_NOT_AUTHORIZED                         :tidak sah
STR_NETWORK_ERROR_CLIENT_NOT_EXPECTED                           :menerima paket yang tidak sesuai
STR_NETWORK_ERROR_CLIENT_WRONG_REVISION                         :revisi salah
STR_NETWORK_ERROR_CLIENT_NAME_IN_USE                            :nama sudah digunakan
STR_NETWORK_ERROR_CLIENT_WRONG_PASSWORD                         :kata kunci salah
STR_NETWORK_ERROR_CLIENT_COMPANY_MISMATCH                       :kesalahan pada company-id dalam DoCommand
STR_NETWORK_ERROR_CLIENT_KICKED                                 :diusir oleh server
STR_NETWORK_ERROR_CLIENT_CHEATER                                :tadi mencoba curang
STR_NETWORK_ERROR_CLIENT_SERVER_FULL                            :server penuh
STR_NETWORK_ERROR_CLIENT_TOO_MANY_COMMANDS                      :terlalu banyak mengirim perintah
STR_NETWORK_ERROR_CLIENT_TIMEOUT_PASSWORD                       :tidak menerima password dalam batasan waktu
STR_NETWORK_ERROR_CLIENT_TIMEOUT_COMPUTER                       :waktu koneksi habis
STR_NETWORK_ERROR_CLIENT_TIMEOUT_MAP                            :pengunduhan peta memakan banyak waktu
STR_NETWORK_ERROR_CLIENT_TIMEOUT_JOIN                           :pengolahan peta memakan banyak waktu
STR_NETWORK_ERROR_CLIENT_INVALID_CLIENT_NAME                    :nama yang dihubungi tidak valid

# Network related errors
STR_NETWORK_SERVER_MESSAGE                                      :*** {1:STRING}

###length 12
STR_NETWORK_SERVER_MESSAGE_GAME_PAUSED                          :Permainan dijeda ({STRING})
STR_NETWORK_SERVER_MESSAGE_GAME_STILL_PAUSED_1                  :Permainan masih dijeda ({STRING})
STR_NETWORK_SERVER_MESSAGE_GAME_STILL_PAUSED_2                  :Permainan masih dijeda ({STRING}, {STRING})
STR_NETWORK_SERVER_MESSAGE_GAME_STILL_PAUSED_3                  :Permainan masih dijeda ({STRING}, {STRING}, {STRING})
STR_NETWORK_SERVER_MESSAGE_GAME_STILL_PAUSED_4                  :Permainan masih dijeda ({STRING}, {STRING}, {STRING}, {STRING})
STR_NETWORK_SERVER_MESSAGE_GAME_STILL_PAUSED_5                  :Permainan masih dijeda ({STRING}, {STRING}, {STRING}, {STRING}, {STRING})
STR_NETWORK_SERVER_MESSAGE_GAME_UNPAUSED                        :Permainan dilanjutkan ({STRING})
STR_NETWORK_SERVER_MESSAGE_GAME_REASON_NOT_ENOUGH_PLAYERS       :jumlah pemain
STR_NETWORK_SERVER_MESSAGE_GAME_REASON_CONNECTING_CLIENTS       :menghubungkan ke klien
STR_NETWORK_SERVER_MESSAGE_GAME_REASON_MANUAL                   :manual
STR_NETWORK_SERVER_MESSAGE_GAME_REASON_GAME_SCRIPT              :skrip permainan
STR_NETWORK_SERVER_MESSAGE_GAME_REASON_LINK_GRAPH               :menunggu pembaruan grafik link

STR_NETWORK_MESSAGE_CLIENT_LEAVING                              :pergi
STR_NETWORK_MESSAGE_CLIENT_JOINED                               :*** {STRING} telah bergabung
STR_NETWORK_MESSAGE_CLIENT_JOINED_ID                            :*** {0:STRING} sudah bergabung ke dalam permainan (Client #{2:NUM})
STR_NETWORK_MESSAGE_CLIENT_COMPANY_JOIN                         :*** {0:STRING} bergabung dengan perusahaan #{2:NUM}
STR_NETWORK_MESSAGE_CLIENT_COMPANY_SPECTATE                     :*** {STRING} bergabung menjadi penonton
STR_NETWORK_MESSAGE_CLIENT_COMPANY_NEW                          :*** {0:STRING} mulai mendirikan perusahaan (#{2:NUM})
STR_NETWORK_MESSAGE_CLIENT_LEFT                                 :*** {0:STRING} meninggalkan permainan ({2:STRING})
STR_NETWORK_MESSAGE_NAME_CHANGE                                 :*** {STRING} telah mengganti namanya menjadi {STRING}
STR_NETWORK_MESSAGE_GIVE_MONEY                                  :*** {0:STRING} memberikan {2:CURRENCY_LONG} kepada {1:STRING}
STR_NETWORK_MESSAGE_SERVER_SHUTDOWN                             :{WHITE}Server menutup sesi
STR_NETWORK_MESSAGE_SERVER_REBOOT                               :{WHITE}Server memulai ulang...{}Tunggulah...
STR_NETWORK_MESSAGE_KICKED                                      :*** {STRING} telah dikeluarkan. Alasan: ({STRING})

STR_NETWORK_ERROR_COORDINATOR_REGISTRATION_FAILED               :{WHITE}Gagal meregistrasi server
STR_NETWORK_ERROR_COORDINATOR_REUSE_OF_INVITE_CODE              :{WHITE}Server lain dengan kode undangan yang sama mendaftarkan dirinya. Beralih ke jenis permainan "lokal".
STR_NETWORK_ERROR_COORDINATOR_ISOLATED                          :{WHITE}Server Anda tidak mengizinkan koneksi jarak jauh
STR_NETWORK_ERROR_COORDINATOR_ISOLATED_DETAIL                   :{WHITE}Pemain lain tidak akan bisa tersambung ke severmu

# Content downloading window
STR_CONTENT_TITLE                                               :{WHITE}Mengunduh konten
STR_CONTENT_TYPE_CAPTION                                        :{BLACK}Tipe
STR_CONTENT_TYPE_CAPTION_TOOLTIP                                :{BLACK}Jenis konten
STR_CONTENT_NAME_CAPTION                                        :{BLACK}Nama
STR_CONTENT_NAME_CAPTION_TOOLTIP                                :{BLACK}Nama konten
STR_CONTENT_MATRIX_TOOLTIP                                      :{BLACK}Klik pada baris untuk menampilkan detail{}Klik pada kotak cek untuk mengunduhnya
STR_CONTENT_SELECT_ALL_CAPTION                                  :{BLACK}Pilih semua
STR_CONTENT_SELECT_ALL_CAPTION_TOOLTIP                          :{BLACK}Tandai semua konten untuk diunduh
STR_CONTENT_SELECT_UPDATES_CAPTION                              :{BLACK}Pilih pembaruan
STR_CONTENT_SELECT_UPDATES_CAPTION_TOOLTIP                      :{BLACK}Pilih semua konten yang tersedia pembaruannya untuk diunduh
STR_CONTENT_UNSELECT_ALL_CAPTION                                :{BLACK}Hps semua pilihan
STR_CONTENT_UNSELECT_ALL_CAPTION_TOOLTIP                        :{BLACK}Tandai semua untuk tidak diunduh
STR_CONTENT_SEARCH_EXTERNAL                                     :{BLACK}Cari di website luar
STR_CONTENT_SEARCH_EXTERNAL_TOOLTIP                             :{BLACK}Cari konten yang tidak tersedia dalam server konten OpenTTD di website yang tidak berhubungan dengan OpenTTD
STR_CONTENT_SEARCH_EXTERNAL_DISCLAIMER_CAPTION                  :{WHITE}Anda keluar dari OpenTTD!
STR_CONTENT_SEARCH_EXTERNAL_DISCLAIMER                          :{WHITE}Syarat dan ketentuan untuk menguduh konten dari situs web luar berbeda-beda.{}Anda harus merujuk ke situs web luar tersebut untuk petunjuk pemasangan kontennya ke OpenTTD.{} Apakah anda ingin melanjutkan?
STR_CONTENT_FILTER_TITLE                                        :{BLACK}Tanda/nama filter:
STR_CONTENT_OPEN_URL                                            :{BLACK}Kunjungi laman
STR_CONTENT_OPEN_URL_TOOLTIP                                    :{BLACK}Kunjungi laman untuk konten ini
STR_CONTENT_DOWNLOAD_CAPTION                                    :{BLACK}Unduh
STR_CONTENT_DOWNLOAD_CAPTION_TOOLTIP                            :{BLACK}Mulai unduh konten terpilih
STR_CONTENT_TOTAL_DOWNLOAD_SIZE                                 :{SILVER}Total ukuran terunduh: {WHITE}{BYTES}
STR_CONTENT_DETAIL_TITLE                                        :{SILVER}INFO KONTEN

###length 5
STR_CONTENT_DETAIL_SUBTITLE_UNSELECTED                          :{SILVER}Anda tidak memilih ini untuk diunduh
STR_CONTENT_DETAIL_SUBTITLE_SELECTED                            :{SILVER}Anda memilih ini untuk diunduh
STR_CONTENT_DETAIL_SUBTITLE_AUTOSELECTED                        :{SILVER}Keterkaitan ini terpilih untuk diunduh
STR_CONTENT_DETAIL_SUBTITLE_ALREADY_HERE                        :{SILVER}Sudah dimiliki
STR_CONTENT_DETAIL_SUBTITLE_DOES_NOT_EXIST                      :{SILVER}Konten ini tidak diketahui dan tidak dapat diunduh di OpenTTD

STR_CONTENT_DETAIL_UPDATE                                       :{SILVER}Ini adalah pengganti {STRING}
STR_CONTENT_DETAIL_NAME                                         :{SILVER}Nama: {WHITE}{STRING}
STR_CONTENT_DETAIL_VERSION                                      :{SILVER}Versi: {WHITE}{STRING}
STR_CONTENT_DETAIL_DESCRIPTION                                  :{SILVER}Deskripsi: {WHITE}{STRING}
STR_CONTENT_DETAIL_URL                                          :{SILVER}URL: {WHITE}{STRING}
STR_CONTENT_DETAIL_TYPE                                         :{SILVER}Tipe: {WHITE}{STRING}
STR_CONTENT_DETAIL_FILESIZE                                     :{SILVER}Ukuran: {WHITE}{BYTES}
STR_CONTENT_DETAIL_SELECTED_BECAUSE_OF                          :{SILVER}Terpilih karena: {WHITE}{STRING}
STR_CONTENT_DETAIL_DEPENDENCIES                                 :{SILVER}Memerlukan : {WHITE}{STRING}
STR_CONTENT_DETAIL_TAGS                                         :{SILVER}Kata kunci: {WHITE}{STRING}
STR_CONTENT_NO_ZLIB                                             :{WHITE}OpenTTD tidak dapat mendukung "zlib"...
STR_CONTENT_NO_ZLIB_SUB                                         :{WHITE}... pengunduhan konten tidak dimungkinkan!

# Order of these is important!
STR_CONTENT_TYPE_BASE_GRAPHICS                                  :Grafik dasar
STR_CONTENT_TYPE_NEWGRF                                         :NewGRF
STR_CONTENT_TYPE_AI                                             :AI
STR_CONTENT_TYPE_AI_LIBRARY                                     :Perpustakaan AI
STR_CONTENT_TYPE_SCENARIO                                       :Skenario
STR_CONTENT_TYPE_HEIGHTMAP                                      :Peta Ketinggian
STR_CONTENT_TYPE_BASE_SOUNDS                                    :Suara dasar
STR_CONTENT_TYPE_BASE_MUSIC                                     :Musik dasar
STR_CONTENT_TYPE_GAME_SCRIPT                                    :Skrip permainan
STR_CONTENT_TYPE_GS_LIBRARY                                     :Pustaka SP

# Content downloading progress window
STR_CONTENT_DOWNLOAD_TITLE                                      :{WHITE}Mengunduh konten...
STR_CONTENT_DOWNLOAD_INITIALISE                                 :{WHITE}Meminta berkas...
STR_CONTENT_DOWNLOAD_FILE                                       :{WHITE}Sedang mengunduh {STRING} ({NUM} dari {NUM})
STR_CONTENT_DOWNLOAD_COMPLETE                                   :{WHITE}Unduhan selesai
STR_CONTENT_DOWNLOAD_PROGRESS_SIZE                              :{WHITE}{BYTES} dari {BYTES} terunduh ({NUM} %)

# Content downloading error messages
STR_CONTENT_ERROR_COULD_NOT_CONNECT                             :{WHITE}Tak dapat tersambung ke server
STR_CONTENT_ERROR_COULD_NOT_DOWNLOAD                            :{WHITE}Gagal mengunduh...
STR_CONTENT_ERROR_COULD_NOT_DOWNLOAD_FILE_NOT_WRITABLE          :{WHITE}... berkas tak dapat ditulisi
STR_CONTENT_ERROR_COULD_NOT_EXTRACT                             :{WHITE}Tak dapat mengembangkan file terunduh

STR_MISSING_GRAPHICS_SET_CAPTION                                :{WHITE}Gambar tidak ada
STR_MISSING_GRAPHICS_SET_MESSAGE                                :{BLACK}OpenTTD tidak menemukan file gambar yang dibutuhkan berjalan. Ijinkan OpenTTD untuk mendownload file-file gambar?
STR_MISSING_GRAPHICS_YES_DOWNLOAD                               :{BLACK}Ya, download file gambar
STR_MISSING_GRAPHICS_NO_QUIT                                    :{BLACK}Tidak, tutup OpenTTD

STR_MISSING_GRAPHICS_ERROR_TITLE                                :{WHITE}Gagal Mendownload
STR_MISSING_GRAPHICS_ERROR                                      :{BLACK}Gagal mengunduh grafik.{}Silakan unduh grafik secara manual.
STR_MISSING_GRAPHICS_ERROR_QUIT                                 :{BLACK}Keluar OpenTTD

# Transparency settings window
STR_TRANSPARENCY_CAPTION                                        :{WHITE}Pengaturan Transparasi
STR_TRANSPARENT_SIGNS_TOOLTIP                                   :{BLACK}Hidup/matikan transparansi tanda-tanda. CTRL+klik untuk mengunci
STR_TRANSPARENT_TREES_TOOLTIP                                   :{BLACK}Hidup/matikan transparansi pepohonan. CTRL+klik untuk mengunci
STR_TRANSPARENT_HOUSES_TOOLTIP                                  :{BLACK}Hidup/matikan transparansi perumahan. CTRL+klik untuk mengunci
STR_TRANSPARENT_INDUSTRIES_TOOLTIP                              :{BLACK}Hidup/matikan transparansi industri. CTRL+klik untuk mengunci
STR_TRANSPARENT_BUILDINGS_TOOLTIP                               :{BLACK}Hidup/matikan transparansi bangunan seperti stasiun, depo dan waypoint. CTRL+klik untuk mengunci
STR_TRANSPARENT_BRIDGES_TOOLTIP                                 :{BLACK}Hidup/matikan transparansi jembatan. CTRL+klik untuk mengunci
STR_TRANSPARENT_STRUCTURES_TOOLTIP                              :{BLACK}Hidup/matikan transparansi struktur bangunan semacam mercusuar dan antena. CTRL+klik untuk mengunci
STR_TRANSPARENT_CATENARY_TOOLTIP                                :{BLACK}Hidup/matikan transparansi katenari CTRL+klik untuk mengunci
STR_TRANSPARENT_LOADING_TOOLTIP                                 :{BLACK}Hidup/matikan indikator proses pemuatan kargo. CTRL+klik untuk mengunci
STR_TRANSPARENT_INVISIBLE_TOOLTIP                               :{BLACK}Atur obyek menjadi sama sekali tidak nampak daripada transparan.

# Linkgraph legend window
STR_LINKGRAPH_LEGEND_CAPTION                                    :{BLACK}Legenda aliran kargo
STR_LINKGRAPH_LEGEND_ALL                                        :{BLACK}Semua
STR_LINKGRAPH_LEGEND_NONE                                       :{BLACK}Tidak ada
STR_LINKGRAPH_LEGEND_SELECT_COMPANIES                           :{BLACK}Pilih perusahaan yang akan ditampilkan
STR_LINKGRAPH_LEGEND_COMPANY_TOOLTIP                            :{BLACK}{STRING}{}{COMPANY}

# Linkgraph legend window and linkgraph legend in smallmap
STR_LINKGRAPH_LEGEND_UNUSED                                     :{TINY_FONT}{BLACK}tak terpakai
STR_LINKGRAPH_LEGEND_SATURATED                                  :{TINY_FONT}{BLACK}sudah penuh (jenuh)
STR_LINKGRAPH_LEGEND_OVERLOADED                                 :{TINY_FONT}{BLACK}kelebihan beban

# Linkgraph tooltip
STR_LINKGRAPH_STATS_TOOLTIP                                     :{BLACK}{CARGO_LONG} di transportasikan per bulan dari {STATION} ke {STATION} ({COMMA}% dari kapasitas){STRING}
STR_LINKGRAPH_STATS_TOOLTIP_RETURN_EXTENSION                    :{}{CARGO_LONG} akan dikirim kembali ({COMMA}% dari kapasitas)
STR_LINKGRAPH_STATS_TOOLTIP_TIME_EXTENSION                      :{}Rataan waktu tempuh: {NUM}{NBSP}hari{}

# Base for station construction window(s)
STR_STATION_BUILD_COVERAGE_AREA_TITLE                           :{BLACK}Jangkauan layanan
STR_STATION_BUILD_COVERAGE_OFF                                  :{BLACK}Non-aktifkan
STR_STATION_BUILD_COVERAGE_ON                                   :{BLACK}Aktif
STR_STATION_BUILD_COVERAGE_AREA_OFF_TOOLTIP                     :{BLACK}Jangan soroti area yang dapat dilayani dari lokasi yang hendak dibangun
STR_STATION_BUILD_COVERAGE_AREA_ON_TOOLTIP                      :{BLACK}Soroti area yang dapat dilayani dari lokasi yang hendak dibangun
STR_STATION_BUILD_ACCEPTS_CARGO                                 :{BLACK}Menerima: {GOLD}{CARGO_LIST}
STR_STATION_BUILD_SUPPLIES_CARGO                                :{BLACK}Suplai: {GOLD}{CARGO_LIST}
STR_STATION_BUILD_INFRASTRUCTURE_COST                           :{BLACK}Biaya perawatan: {GOLD}{CURRENCY_SHORT}/tahun

# Join station window
STR_JOIN_STATION_CAPTION                                        :{WHITE}Gabung stasiun
STR_JOIN_STATION_CREATE_SPLITTED_STATION                        :{YELLOW}Pisahkan stasiun

STR_JOIN_WAYPOINT_CAPTION                                       :{WHITE}Gabungkan waypoint
STR_JOIN_WAYPOINT_CREATE_SPLITTED_WAYPOINT                      :{YELLOW}Pisahkan waypoint

# Generic toolbar
STR_TOOLBAR_DISABLED_NO_VEHICLE_AVAILABLE                       :{BLACK}Dinonaktifkan karena saat ini tidak ada kendaraan yang tersedia untuk infrastruktur ini

# Rail construction toolbar
STR_RAIL_TOOLBAR_RAILROAD_CONSTRUCTION_CAPTION                  :Pembangunan Rel Kereta
STR_RAIL_TOOLBAR_ELRAIL_CONSTRUCTION_CAPTION                    :Pembangunan Rel Kereta Listrik
STR_RAIL_TOOLBAR_MONORAIL_CONSTRUCTION_CAPTION                  :Pembangunan Monorel
STR_RAIL_TOOLBAR_MAGLEV_CONSTRUCTION_CAPTION                    :Pembangunan Maglev

STR_RAIL_TOOLBAR_TOOLTIP_BUILD_RAILROAD_TRACK                   :{BLACK}Bangun rel. Ctrl untuk mengganti mode bangun/bongkar pada konstruksi rel. Shift untuk menampilkan perkiraan biaya
STR_RAIL_TOOLBAR_TOOLTIP_BUILD_AUTORAIL                         :{BLACK}Bangun rel kereta menggunakan mode Autorail. Ctrl untuk mengganti mode bangun/bongkar pada konstruksi rel. Shift untuk menampilkan perkiraan biaya
STR_RAIL_TOOLBAR_TOOLTIP_BUILD_TRAIN_DEPOT_FOR_BUILDING         :{BLACK}Bangun depo (untuk pembelian dan perbaikan kereta). Shift untuk menampilkan perkiraan biaya
STR_RAIL_TOOLBAR_TOOLTIP_CONVERT_RAIL_TO_WAYPOINT               :{BLACK}Ubah rel menjadi waypoint. Ctrl untuk mengaktifkan penggabungan waypoint. Shift untuk menampilkan perkiraan biaya
STR_RAIL_TOOLBAR_TOOLTIP_BUILD_RAILROAD_STATION                 :{BLACK}Bangun stasiun kereta. Ctrl untuk mengaktifkan penggabungan stasiun. Shift untuk menampilkan perkiraan biaya
STR_RAIL_TOOLBAR_TOOLTIP_BUILD_RAILROAD_SIGNALS                 :{BLACK}Membuat sinyal kereta. Ctrl - berganti sinyal bendera/lampu{}Drag - membuat sinyal sesuai arah sepanjang rel. Ctrl - membuat sinyal sampai persimpangan/sinyal berikutnya{}Ctrl+Klik - mengubah pemilihan sinyal di jendela. Shift - untuk menampilkan perkiraan biaya
STR_RAIL_TOOLBAR_TOOLTIP_BUILD_RAILROAD_BRIDGE                  :{BLACK}Membangun Jembatan kereta. Shift untuk menampilkan perkiraan biaya
STR_RAIL_TOOLBAR_TOOLTIP_BUILD_RAILROAD_TUNNEL                  :{BLACK}Membangun terowongan kereta. Shift untuk menampilkan perkiraan biaya
STR_RAIL_TOOLBAR_TOOLTIP_TOGGLE_BUILD_REMOVE_FOR                :{BLACK}Membangun/bongkar rel kereta, sinyal, waypoint, dan stasiun. Tekan Ctrl juga dapat membongkar rel pada waypoint dan stasiun
STR_RAIL_TOOLBAR_TOOLTIP_CONVERT_RAIL                           :{BLACK}Konversi jenis rel. Shift untuk menampilkan perkiraan biaya

STR_RAIL_NAME_RAILROAD                                          :Rel Kereta
STR_RAIL_NAME_ELRAIL                                            :Rel Kereta Listrik
STR_RAIL_NAME_MONORAIL                                          :Monorel
STR_RAIL_NAME_MAGLEV                                            :Maglev

# Rail depot construction window
STR_BUILD_DEPOT_TRAIN_ORIENTATION_CAPTION                       :{WHITE}Pilihan arah depo
STR_BUILD_DEPOT_TRAIN_ORIENTATION_TOOLTIP                       :{BLACK}Tentukan arah depo menghadap

# Rail waypoint construction window
STR_WAYPOINT_CAPTION                                            :{WHITE}Waypoint
STR_WAYPOINT_GRAPHICS_TOOLTIP                                   :{BLACK}Pilih jenis waypoint

# Rail station construction window
STR_STATION_BUILD_RAIL_CAPTION                                  :{WHITE}Pilih stasiun kereta
STR_STATION_BUILD_ORIENTATION                                   :{BLACK}Arah
STR_STATION_BUILD_RAILROAD_ORIENTATION_TOOLTIP                  :{BLACK}Pilih arah stasiun kereta
STR_STATION_BUILD_NUMBER_OF_TRACKS                              :{BLACK}Jumlah jalur
STR_STATION_BUILD_NUMBER_OF_TRACKS_TOOLTIP                      :{BLACK}Pilih jumlah jalur stasiun kereta
STR_STATION_BUILD_PLATFORM_LENGTH                               :{BLACK}Panjang peron
STR_STATION_BUILD_PLATFORM_LENGTH_TOOLTIP                       :{BLACK}Pilih panjang stasiun kereta
STR_STATION_BUILD_DRAG_DROP                                     :{BLACK}Drag & Drop
STR_STATION_BUILD_DRAG_DROP_TOOLTIP                             :{BLACK}Membangun stasiun dengan Drag & Drop

STR_STATION_BUILD_STATION_CLASS_TOOLTIP                         :{BLACK}Pilih kelas stasiun yang akan ditampilkan
STR_STATION_BUILD_STATION_TYPE_TOOLTIP                          :{BLACK}Pilih jenis stasiun yang akan dibangun

STR_STATION_CLASS_DFLT                                          :Stasiun standar
STR_STATION_CLASS_WAYP                                          :Waypoint

# Signal window
STR_BUILD_SIGNAL_CAPTION                                        :{WHITE}Pemilihan Sinyal
STR_BUILD_SIGNAL_TOGGLE_ADVANCED_SIGNAL_TOOLTIP                 :{BLACK} Beralih menampilkan jenis sinyal tingkat lanjut
STR_BUILD_SIGNAL_SEMAPHORE_NORM_TOOLTIP                         :{BLACK}Sinyal Blok (semaphore){}Ini adalah jenis sinyal yang umum, hanya memperbolehkan satu kereta berada pada satu blok yang sama dalam waktu yang sama
STR_BUILD_SIGNAL_SEMAPHORE_ENTRY_TOOLTIP                        :{BLACK}Sinyal Masuk(semaphore){}Akan berwarna hijau jika ada satu atau lebih Sinyal Keluar yang berwarna hijau pada jalur berikutnya. Jika tidak, akan berwarna merah
STR_BUILD_SIGNAL_SEMAPHORE_EXIT_TOOLTIP                         :{BLACK}Sinyal Keluar (semaphore){}Cara kerjanya sama dengan Sinyal Blok, akan tetapi penggunaanya lebih ditujukan untuk menghasilkan warna yang benar pada Sinyal Masuk dan Sinyal Kombo
STR_BUILD_SIGNAL_SEMAPHORE_COMBO_TOOLTIP                        :{BLACK}Sinyal Kombo (semaphore){}Sinyal Kombo berfungsi ganda, sebagai Sinyal Masuk sekaligus Sinyal keluar. Sehingga kita bisa membuat rangkaian sinyal-sinyal
STR_BUILD_SIGNAL_SEMAPHORE_PBS_TOOLTIP                          :{BLACK}Sinyal Jalur (semaphore){}Sinyal jalur dapat digunakan untuk memperbolehkan kereta memasuki sinyal blok pada saat yang sama, jika kereta bisa berbalik jalur ke area pemberhentian yang aman . Sinyal jalur standard bisa di lewati dari arah belakang
STR_BUILD_SIGNAL_SEMAPHORE_PBS_OWAY_TOOLTIP                     :{BLACK}Sinyal Jalur Searah (semaphore){}Sinyal jalur dapat digunakan untuk memperbolehkan kereta memasuki sinyal blok pada saat yang sama, jika kereta bisa berbalik jalur ke area pemberhentian yang aman . Sinyal jalur searah tidak bisa di lewati dari arah belakangnya
STR_BUILD_SIGNAL_ELECTRIC_NORM_TOOLTIP                          :{BLACK}Sinyal Blok (elektris){}Ini adalah jenis sinyal yang umum, hanya memperbolehkan satu kereta berada pada satu blok yang sama dalam waktu yang sama
STR_BUILD_SIGNAL_ELECTRIC_ENTRY_TOOLTIP                         :{BLACK}Sinyal Masuk (elektris){}Akan berwarna hijau jika, dan hanya jika ada satu atau lebih Sinyal Keluar yang berwarna hijau pada bagian jalur berikutnya. Jika tidak, akan berwarna merah
STR_BUILD_SIGNAL_ELECTRIC_EXIT_TOOLTIP                          :{BLACK}Sinyal Keluar (elektris){}Cara kerjanya sama dengan Sinyal Blok, akan tetapi penggunaannya lebih ditujukan untuk menghasilkan warna yang benar pada Sinyal Masuk dan Sinyal Kombo
STR_BUILD_SIGNAL_ELECTRIC_COMBO_TOOLTIP                         :{BLACK}Sinyal Kombo (elektris){}Sinyal Kombo berfungsi ganda, sebagai Sinyal masuk sekaligus Sinyal keluar. Sehingga kita bisa membuat rangkaian sinyal-sinyal
STR_BUILD_SIGNAL_ELECTRIC_PBS_TOOLTIP                           :{BLACK}Sinyal Jalur (elektris){}Sinyal jalur dapat digunakan untuk memperbolehkan kereta memasuki sinyal blok pada saat yang sama, jika kereta bisa berbalik jalur ke area pemberhentian yang aman . Sinyal jalur standard bisa di lewati dari arah belakang
STR_BUILD_SIGNAL_ELECTRIC_PBS_OWAY_TOOLTIP                      :{BLACK}Sinyal Jalur Searah (elektris){}Sinyal jalur dapat digunakan untuk memperbolehkan kereta memasuki sinyal blok pada saat yang sama, jika kereta bisa berbalik jalur ke area pemberhentian yang aman . Sinyal jalur searah tidak bisa di lewati dari arah belakangnya
STR_BUILD_SIGNAL_CONVERT_TOOLTIP                                :{BLACK}Konversi Sinyal{}Jika terpilih, klik pada sinyal yang telah ada akan mengakibatkan sinyal berubah jenisnya, CTRL-click untuk mengubah secara berturut-turut. Shift untuk menampilkan perkiraan biaya
STR_BUILD_SIGNAL_DRAG_SIGNALS_DENSITY_TOOLTIP                   :{BLACK}Kerapatan Sinyal
STR_BUILD_SIGNAL_DRAG_SIGNALS_DENSITY_DECREASE_TOOLTIP          :{BLACK}Kurangi kerapatan sinyal
STR_BUILD_SIGNAL_DRAG_SIGNALS_DENSITY_INCREASE_TOOLTIP          :{BLACK}Tambah kerapatan sinyal

# Bridge selection window
STR_SELECT_RAIL_BRIDGE_CAPTION                                  :{WHITE}Pilih Jembatan Rel
STR_SELECT_ROAD_BRIDGE_CAPTION                                  :{WHITE}Pilih Jembatan
STR_SELECT_BRIDGE_SELECTION_TOOLTIP                             :{BLACK}Pilihan jembatan - Klik pada jembatan yang ingin anda bangun
STR_SELECT_BRIDGE_INFO                                          :{GOLD}{STRING},{} {VELOCITY} {WHITE}{CURRENCY_LONG}
STR_SELECT_BRIDGE_SCENEDIT_INFO                                 :{GOLD}{STRING},{} {VELOCITY}
STR_BRIDGE_NAME_SUSPENSION_STEEL                                :Suspensi, Baja
STR_BRIDGE_NAME_GIRDER_STEEL                                    :Balok, Baja
STR_BRIDGE_NAME_CANTILEVER_STEEL                                :Beton, Baja
STR_BRIDGE_NAME_SUSPENSION_CONCRETE                             :Suspensi, Beton
STR_BRIDGE_NAME_WOODEN                                          :Kayu
STR_BRIDGE_NAME_CONCRETE                                        :Beton
STR_BRIDGE_NAME_TUBULAR_STEEL                                   :Pipa, Baja
STR_BRIDGE_TUBULAR_SILICON                                      :Pipa, Silikon


# Road construction toolbar
STR_ROAD_TOOLBAR_ROAD_CONSTRUCTION_CAPTION                      :{WHITE}Pembangunan Jalan
STR_ROAD_TOOLBAR_TRAM_CONSTRUCTION_CAPTION                      :{WHITE}Pembangunan Jalur Trem
STR_ROAD_TOOLBAR_TOOLTIP_BUILD_ROAD_SECTION                     :{BLACK}Bangun bagian jalan. Ctrl untuk mengganti mode bangun/bongkar pada konstruksi jalan. Shift untuk menampilkan perkiraan biaya
STR_ROAD_TOOLBAR_TOOLTIP_BUILD_TRAMWAY_SECTION                  :{BLACK}Bangun jalur trem. Ctrl untuk mengganti mode bangun/bongkar pada konstruksi jalur trem. Shift untuk menampilkan perkiraan biaya
STR_ROAD_TOOLBAR_TOOLTIP_BUILD_AUTOROAD                         :{BLACK}Bangun jalan menggunakan mode Autoroad. Ctrl untuk mengganti mode bangun/bongkar pada konstruksi jalan. Shift untuk menampilkan perkiraan biaya
STR_ROAD_TOOLBAR_TOOLTIP_BUILD_AUTOTRAM                         :{BLACK}Bangun jalur trem menggunakan mode Autotram. Ctrl untuk mengganti mode bangun/bongkar pada konstruksi jalur trem. Shift untuk menampilkan perkiraan biaya
STR_ROAD_TOOLBAR_TOOLTIP_BUILD_ROAD_VEHICLE_DEPOT               :{BLACK}Bangun bengkel (untuk pembelian dan perbaikan kendaraan). Shift untuk menampilkan perkiraan biaya
STR_ROAD_TOOLBAR_TOOLTIP_BUILD_TRAM_VEHICLE_DEPOT               :{BLACK}Bangun bengkel (untuk pembelian dan perbaikan trem). Shift untuk menampilkan perkiraan biaya
STR_ROAD_TOOLBAR_TOOLTIP_BUILD_BUS_STATION                      :{BLACK}Bangun terminal bus. Ctrl untuk mengaktifkan penggabungan terminal. Shift untuk menampilkan perkiraan biaya
STR_ROAD_TOOLBAR_TOOLTIP_BUILD_PASSENGER_TRAM_STATION           :{BLACK}Bangun halte trem penumpang. Ctrl untuk mengaktifkan penggabungan halte. Shift untuk menampilkan perkiraan biaya
STR_ROAD_TOOLBAR_TOOLTIP_BUILD_TRUCK_LOADING_BAY                :{BLACK}Bangun terminal bongkar muat. Ctrl untuk mengaktifkan penggabungan stasiun. Shift untuk menampilkan perkiraan biaya
STR_ROAD_TOOLBAR_TOOLTIP_BUILD_CARGO_TRAM_STATION               :{BLACK}Bangun stasiun trem. Ctrl untuk mengaktifkan penggabungan stasiun. Shift untuk menampilkan perkiraan biaya
STR_ROAD_TOOLBAR_TOOLTIP_TOGGLE_ONE_WAY_ROAD                    :{BLACK}Aktif/Non Aktifkan jalan satu arah
STR_ROAD_TOOLBAR_TOOLTIP_BUILD_ROAD_BRIDGE                      :{BLACK}Membangun jembatan. Shift untuk menampilkan perkiraan biaya
STR_ROAD_TOOLBAR_TOOLTIP_BUILD_TRAMWAY_BRIDGE                   :{BLACK}Membangun jembatan trem. Shift untuk menampilkan perkiraan biaya
STR_ROAD_TOOLBAR_TOOLTIP_BUILD_ROAD_TUNNEL                      :{BLACK}Membangun terowongan. Shift untuk menampilkan perkiraan biaya
STR_ROAD_TOOLBAR_TOOLTIP_BUILD_TRAMWAY_TUNNEL                   :{BLACK}Membangun terowongan trem. Shift untuk menampilkan perkiraan biaya
STR_ROAD_TOOLBAR_TOOLTIP_TOGGLE_BUILD_REMOVE_FOR_ROAD           :{BLACK}Bangun/Bongkar konstruksi jalanan
STR_ROAD_TOOLBAR_TOOLTIP_TOGGLE_BUILD_REMOVE_FOR_TRAMWAYS       :{BLACK}Membangun/bongkar konstruksi jalur trem
STR_ROAD_TOOLBAR_TOOLTIP_CONVERT_ROAD                           :{BLACK}Konversi/Upgrade jenis tram. Shift untuk menampilkan perkiraan biaya
STR_ROAD_TOOLBAR_TOOLTIP_CONVERT_TRAM                           :{BLACK}Konversi/Upgrade jenis tram. Shift untuk menampilkan perkiraan biaya

STR_ROAD_NAME_ROAD                                              :Jalan
STR_ROAD_NAME_TRAM                                              :Jalur trem

# Road depot construction window
STR_BUILD_DEPOT_ROAD_ORIENTATION_CAPTION                        :{WHITE}Arah Bengkel Kendaraan
STR_BUILD_DEPOT_ROAD_ORIENTATION_SELECT_TOOLTIP                 :{BLACK}Pilih arah bengkel kendaraan
STR_BUILD_DEPOT_TRAM_ORIENTATION_CAPTION                        :{WHITE}Arah bengkel trem
STR_BUILD_DEPOT_TRAM_ORIENTATION_SELECT_TOOLTIP                 :{BLACK}Tentukan arah bengkel trem menghadap

# Road vehicle station construction window
STR_STATION_BUILD_BUS_ORIENTATION                               :{WHITE}Orientasi Terminal Bus
STR_STATION_BUILD_BUS_ORIENTATION_TOOLTIP                       :{BLACK}Pilih arah terminal bus
STR_STATION_BUILD_TRUCK_ORIENTATION                             :{WHITE}Orientasi stasiun truk
STR_STATION_BUILD_TRUCK_ORIENTATION_TOOLTIP                     :{BLACK}Pilih arah terminal bongkar muat truk
STR_STATION_BUILD_PASSENGER_TRAM_ORIENTATION                    :{WHITE}Orientasi halte trem penumpang
STR_STATION_BUILD_PASSENGER_TRAM_ORIENTATION_TOOLTIP            :{BLACK}Pilih arah halte trem penumpang
STR_STATION_BUILD_CARGO_TRAM_ORIENTATION                        :{WHITE}Arah stasiun trem angkutan barang
STR_STATION_BUILD_CARGO_TRAM_ORIENTATION_TOOLTIP                :{BLACK}Pilih arah stasiun trem angkutan barang

# Waterways toolbar (last two for SE only)
STR_WATERWAYS_TOOLBAR_CAPTION                                   :{WHITE}Konstruksi Perairan.
STR_WATERWAYS_TOOLBAR_CAPTION_SE                                :{WHITE}Perairan
STR_WATERWAYS_TOOLBAR_BUILD_CANALS_TOOLTIP                      :{BLACK}Membangun kanal. Shift untuk menampilkan perkiraan biaya
STR_WATERWAYS_TOOLBAR_BUILD_LOCKS_TOOLTIP                       :{BLACK}Membangun pengunci kanal. Shift untuk menampilkan perkiraan biaya
STR_WATERWAYS_TOOLBAR_BUILD_DEPOT_TOOLTIP                       :{BLACK}Bangun galangan kapal (untuk pembelian dan perbaikan kapal). Shift untuk menampilkan perkiraan biaya
STR_WATERWAYS_TOOLBAR_BUILD_DOCK_TOOLTIP                        :{BLACK}Bangun pelabuhan. Ctrl untuk mengaktifkan penggabungan stasiun. Shift untuk menampilkan perkiraan biaya
STR_WATERWAYS_TOOLBAR_BUOY_TOOLTIP                              :{BLACK}Tempatkan pelampung yang dapat digunakan sebagai petunjuk arah. Shift untuk menampilkan perkiraan biaya
STR_WATERWAYS_TOOLBAR_BUILD_AQUEDUCT_TOOLTIP                    :{BLACK}Membangun jembatan air. Shift untuk menampilkan perkiraan biaya
STR_WATERWAYS_TOOLBAR_CREATE_LAKE_TOOLTIP                       :{BLACK}Membuat area perairan .{}Membuat kanal, kecuali jika CTRL ditekan pada level yang sejajar dengan laut, maka air akan memenuhi permukaan
STR_WATERWAYS_TOOLBAR_CREATE_RIVER_TOOLTIP                      :{BLACK}Membuat sungai. Ctrl untuk memilh area secara diagonal

# Ship depot construction window
STR_DEPOT_BUILD_SHIP_CAPTION                                    :{WHITE}Orientasi Galangan
STR_DEPOT_BUILD_SHIP_ORIENTATION_TOOLTIP                        :{BLACK}Pilih arah galangan kapal

# Dock construction window
STR_STATION_BUILD_DOCK_CAPTION                                  :{WHITE}Pelabuhan

# Airport toolbar
STR_TOOLBAR_AIRCRAFT_CAPTION                                    :{WHITE}Bandara
STR_TOOLBAR_AIRCRAFT_BUILD_AIRPORT_TOOLTIP                      :{BLACK}Bangun bandara. Ctrl untuk mengaktifkan penggabungan stasiun. Shift untuk menampilkan perkiraan biaya

# Airport construction window
STR_STATION_BUILD_AIRPORT_CAPTION                               :{WHITE}Pilih Bandara
STR_STATION_BUILD_AIRPORT_TOOLTIP                               :{BLACK}Pilih model bandara
STR_STATION_BUILD_AIRPORT_CLASS_LABEL                           :{BLACK}Kelas bandara
STR_STATION_BUILD_AIRPORT_LAYOUT_NAME                           :{BLACK}Tata letak{NUM}

STR_AIRPORT_SMALL                                               :Bandara Kecil
STR_AIRPORT_CITY                                                :Bandara Kota
STR_AIRPORT_METRO                                               :Metropolitan
STR_AIRPORT_INTERNATIONAL                                       :Internasional
STR_AIRPORT_COMMUTER                                            :Bandara Komuter
STR_AIRPORT_INTERCONTINENTAL                                    :Bandara Antar Benua
STR_AIRPORT_HELIPORT                                            :Helipad
STR_AIRPORT_HELIDEPOT                                           :Hangar Helipad
STR_AIRPORT_HELISTATION                                         :Bandara Helikopter

STR_AIRPORT_CLASS_SMALL                                         :Ukuran kecil
STR_AIRPORT_CLASS_LARGE                                         :Ukuran besar
STR_AIRPORT_CLASS_HUB                                           :Ukuran super
STR_AIRPORT_CLASS_HELIPORTS                                     :Helikopad

STR_STATION_BUILD_NOISE                                         :{BLACK}Tingkat Kebisingan: {GOLD}{COMMA}

# Landscaping toolbar
STR_LANDSCAPING_TOOLBAR                                         :{WHITE}Proses Lansekap
STR_LANDSCAPING_TOOLTIP_LOWER_A_CORNER_OF_LAND                  :{BLACK}Turunkan penjuru dataran. Drag untuk menurunkan penjuru pertama dan meratakan area setinggi penjuru yg baru. Ctrl untuk memilih secara diagonal. Shift untuk menampilkan perkiraan biaya
STR_LANDSCAPING_TOOLTIP_RAISE_A_CORNER_OF_LAND                  :{BLACK}Naikkan penjuru dataran. Drag untuk menaikkan penjuru pertama dan meratakan area setinggi penjuru yg baru. Ctrl untuk memilih secara diagonal. Shift untuk menampilkan perkiraan biaya
STR_LANDSCAPING_LEVEL_LAND_TOOLTIP                              :{BLACK}Ratakan permukaan setinggi ujung kotak terpilih. Ctrl untuk memilih area secara diagonal. Shift untuk menampilkan perkiraan biaya
STR_LANDSCAPING_TOOLTIP_PURCHASE_LAND                           :{BLACK}Beli tanah untuk digunakan pada masa depan. Ctrl memilih area secara diagonal. Shift untuk menampilkan perkiraan biaya

# Object construction window
STR_OBJECT_BUILD_CAPTION                                        :{WHITE}Pemilihan obyek
STR_OBJECT_BUILD_TOOLTIP                                        :{BLACK}Pilih obyek yg akan dibangun. Ctrl untuk memilih area secara diagonal. Shift untuk menampilkan perkiraan biaya
STR_OBJECT_BUILD_CLASS_TOOLTIP                                  :{BLACK}Pilih kelas dari objek yang dibangun
STR_OBJECT_BUILD_PREVIEW_TOOLTIP                                :{BLACK}Pra-tayang obyek
STR_OBJECT_BUILD_SIZE                                           :{BLACK}Ukuran: {GOLD}{NUM} x {NUM} kotak

STR_OBJECT_CLASS_LTHS                                           :Mercusuar
STR_OBJECT_CLASS_TRNS                                           :Pemancar

# Tree planting window (last eight for SE only)
STR_PLANT_TREE_CAPTION                                          :{WHITE}Pepohonan
STR_PLANT_TREE_TOOLTIP                                          :{BLACK}Pilih jenis pohon untuk ditanam. Jika pohon sudah tertanam, ini akan menambah jenis pohon secara acak dari tipe yang sama.
STR_TREES_RANDOM_TYPE                                           :{BLACK}Tanam pohon secara acak
STR_TREES_RANDOM_TYPE_TOOLTIP                                   :{BLACK}Tempatkan tipe tumbuhan secara acak. Shift untuk menampilkan perkiraan biaya
STR_TREES_RANDOM_TREES_BUTTON                                   :{BLACK}Pohon Acak
STR_TREES_RANDOM_TREES_TOOLTIP                                  :{BLACK}Menanam pohon secara acak pada lansekap
STR_TREES_MODE_NORMAL_BUTTON                                    :{BLACK}Normal
STR_TREES_MODE_NORMAL_TOOLTIP                                   :{BLACK}Tanam pohon tunggal dengan menyeret ke atas lanskap.
STR_TREES_MODE_FOREST_SM_BUTTON                                 :{BLACK}Kelompok Pohon
STR_TREES_MODE_FOREST_SM_TOOLTIP                                :{BLACK}Tanam hutan kecil dengan menyeret ke atas lanskap.
STR_TREES_MODE_FOREST_LG_BUTTON                                 :{BLACK}Hutan
STR_TREES_MODE_FOREST_LG_TOOLTIP                                :{BLACK}Tanam hutan besar dengan menyeret ke atas lanskap.

# Land generation window (SE)
STR_TERRAFORM_TOOLBAR_LAND_GENERATION_CAPTION                   :{WHITE}Pertumbuhan Wilayah
STR_TERRAFORM_TOOLTIP_PLACE_ROCKY_AREAS_ON_LANDSCAPE            :{BLACK}Meletakkan bebatuan pada lansekap
STR_TERRAFORM_TOOLTIP_DEFINE_DESERT_AREA                        :{BLACK}Membuat wilayah gurun.{}Tahan CTRL untuk membatalkannya
STR_TERRAFORM_TOOLTIP_INCREASE_SIZE_OF_LAND_AREA                :{BLACK}Tambah ukuran area untuk menurunkan/menaikkan
STR_TERRAFORM_TOOLTIP_DECREASE_SIZE_OF_LAND_AREA                :{BLACK}Kurangi ukuran area untuk menurunkan/menaikkan
STR_TERRAFORM_TOOLTIP_GENERATE_RANDOM_LAND                      :{BLACK}Buat wilayah secara acak
STR_TERRAFORM_SE_NEW_WORLD                                      :{BLACK}Ciptakan Skenario baru
STR_TERRAFORM_RESET_LANDSCAPE                                   :{BLACK}Kembalikan lansekap seperti semula
STR_TERRAFORM_RESET_LANDSCAPE_TOOLTIP                           :{BLACK}Hapus semua kekayaan/kepemilikan pemain dari permainan

STR_QUERY_RESET_LANDSCAPE_CAPTION                               :{WHITE}Kembalikan lansekap seperti semula
STR_RESET_LANDSCAPE_CONFIRMATION_TEXT                           :{WHITE}Apakah anda yakin untuk menghapus semua kekayaan para pemain?

# Town generation window (SE)
STR_FOUND_TOWN_CAPTION                                          :{WHITE}Pertumbuhan Kota
STR_FOUND_TOWN_NEW_TOWN_BUTTON                                  :{BLACK}Kota baru
STR_FOUND_TOWN_NEW_TOWN_TOOLTIP                                 :{BLACK}Membangun kota baru. Shift untuk menampilkan perkiraan biaya
STR_FOUND_TOWN_RANDOM_TOWN_BUTTON                               :{BLACK}Kota secara acak
STR_FOUND_TOWN_RANDOM_TOWN_TOOLTIP                              :{BLACK}Membangun kota di lokasi secara acak
STR_FOUND_TOWN_MANY_RANDOM_TOWNS                                :{BLACK}Buat kota secara acak
STR_FOUND_TOWN_RANDOM_TOWNS_TOOLTIP                             :{BLACK}Dukung Peta dengan penempatan kota secara otomatis
STR_FOUND_TOWN_EXPAND_ALL_TOWNS                                 :{BLACK}Perluas seluruh kota
STR_FOUND_TOWN_EXPAND_ALL_TOWNS_TOOLTIP                         :{BLACK}Buat seluruh kota sedikit berkembang

STR_FOUND_TOWN_NAME_TITLE                                       :{YELLOW}Nama kota:
STR_FOUND_TOWN_NAME_EDITOR_TITLE                                :{BLACK}Masukkan nama kota
STR_FOUND_TOWN_NAME_EDITOR_HELP                                 :{BLACK}Klik untuk mengisi nama kota
STR_FOUND_TOWN_NAME_RANDOM_BUTTON                               :{BLACK}Acak nama
STR_FOUND_TOWN_NAME_RANDOM_TOOLTIP                              :{BLACK}Buat nama baru secara acak

STR_FOUND_TOWN_INITIAL_SIZE_TITLE                               :{YELLOW}Ukuran kota:
STR_FOUND_TOWN_INITIAL_SIZE_SMALL_BUTTON                        :{BLACK}Kecil
STR_FOUND_TOWN_INITIAL_SIZE_MEDIUM_BUTTON                       :{BLACK}Sedang
STR_FOUND_TOWN_INITIAL_SIZE_LARGE_BUTTON                        :{BLACK}Besar
STR_FOUND_TOWN_SIZE_RANDOM                                      :{BLACK}Acak
STR_FOUND_TOWN_INITIAL_SIZE_TOOLTIP                             :{BLACK}Pilih ukuran kota
STR_FOUND_TOWN_CITY                                             :{BLACK}Kota
STR_FOUND_TOWN_CITY_TOOLTIP                                     :{BLACK}Kota tumbuh lebih cepat daripada biasanya{}Tergantung pengaturan, kota dapat lebih besar ketika di danai.

STR_FOUND_TOWN_ROAD_LAYOUT                                      :{YELLOW}Tampilan jalan kota:
STR_FOUND_TOWN_SELECT_TOWN_ROAD_LAYOUT                          :{BLACK}Pilihlah tampilan jalan yang digunakan utk kota ini
STR_FOUND_TOWN_SELECT_LAYOUT_ORIGINAL                           :{BLACK}Asli
STR_FOUND_TOWN_SELECT_LAYOUT_BETTER_ROADS                       :{BLACK}Jalan yang lebih baik
STR_FOUND_TOWN_SELECT_LAYOUT_2X2_GRID                           :{BLACK}grid 2x2
STR_FOUND_TOWN_SELECT_LAYOUT_3X3_GRID                           :{BLACK}grid 3x3
STR_FOUND_TOWN_SELECT_LAYOUT_RANDOM                             :{BLACK}Acak

# Fund new industry window
STR_FUND_INDUSTRY_CAPTION                                       :{WHITE}Danai industri baru
STR_FUND_INDUSTRY_SELECTION_TOOLTIP                             :{BLACK}Pilih jenis industri yang di inginkan dari daftar
STR_FUND_INDUSTRY_MANY_RANDOM_INDUSTRIES                        :{BLACK}Bangun industri secara acak
STR_FUND_INDUSTRY_MANY_RANDOM_INDUSTRIES_TOOLTIP                :{BLACK}Dukung Peta dengan penempatan industri secara otomatis
STR_FUND_INDUSTRY_MANY_RANDOM_INDUSTRIES_CAPTION                :{WHITE}Bangun industri secara acak
STR_FUND_INDUSTRY_MANY_RANDOM_INDUSTRIES_QUERY                  :{YELLOW}Yakin ingin membuat banyak industri acak?
STR_FUND_INDUSTRY_INDUSTRY_BUILD_COST                           :{BLACK}Biaya: {YELLOW}{CURRENCY_LONG}
STR_FUND_INDUSTRY_PROSPECT_NEW_INDUSTRY                         :{BLACK}Prospek
STR_FUND_INDUSTRY_BUILD_NEW_INDUSTRY                            :{BLACK}Bangun
STR_FUND_INDUSTRY_FUND_NEW_INDUSTRY                             :{BLACK}Danai
STR_FUND_INDUSTRY_REMOVE_ALL_INDUSTRIES                         :{BLACK}Hapus semua industri
STR_FUND_INDUSTRY_REMOVE_ALL_INDUSTRIES_TOOLTIP                 :{BLACK}Hapus semua industri yang ada saat ini di peta
STR_FUND_INDUSTRY_REMOVE_ALL_INDUSTRIES_CAPTION                 :{WHITE}Hapus semua industri
STR_FUND_INDUSTRY_REMOVE_ALL_INDUSTRIES_QUERY                   :{YELLOW}Yakin ingin menghapus semua industri?

# Industry cargoes window
STR_INDUSTRY_CARGOES_INDUSTRY_CAPTION                           :{WHITE}Hubungan industri untuk industri {STRING}
STR_INDUSTRY_CARGOES_CARGO_CAPTION                              :{WHITE}Hubungan industri untuk kargo {STRING}
STR_INDUSTRY_CARGOES_PRODUCERS                                  :{WHITE}Industri pemasok
STR_INDUSTRY_CARGOES_CUSTOMERS                                  :{WHITE}Industri penerima
STR_INDUSTRY_CARGOES_HOUSES                                     :{WHITE}Rumah
STR_INDUSTRY_CARGOES_INDUSTRY_TOOLTIP                           :{BLACK}Klik pada industri untuk melihat pemasok dan pelanggannya
STR_INDUSTRY_CARGOES_CARGO_TOOLTIP                              :{BLACK}{STRING}{}Klik pada kargo untuk melihat pemasok dan pelanggannya
STR_INDUSTRY_DISPLAY_CHAIN                                      :{BLACK}Tampilkan hubungan
STR_INDUSTRY_DISPLAY_CHAIN_TOOLTIP                              :{BLACK}Menampilkan industri yang menyediakan dan menerima kargo
STR_INDUSTRY_CARGOES_NOTIFY_SMALLMAP                            :{BLACK}Tautkan ke peta
STR_INDUSTRY_CARGOES_NOTIFY_SMALLMAP_TOOLTIP                    :{BLACK}Pilih agar industri ini diikutkan dalam peta mini
STR_INDUSTRY_CARGOES_SELECT_CARGO                               :{BLACK}Pilih kargo
STR_INDUSTRY_CARGOES_SELECT_CARGO_TOOLTIP                       :{BLACK}Pilih kargo yang akan ditampilkan
STR_INDUSTRY_CARGOES_SELECT_INDUSTRY                            :{BLACK}Pilih industri
STR_INDUSTRY_CARGOES_SELECT_INDUSTRY_TOOLTIP                    :{BLACK}Pilih industri yang akan ditampilkan

# Land area window
STR_LAND_AREA_INFORMATION_CAPTION                               :{WHITE}Informasi area daratan
STR_LAND_AREA_INFORMATION_LOCATION_TOOLTIP                      :{BLACK}Pusatkan tampilan utama pada lokasi ubin. Ctrl+Klik membuka viewport baru pada lokasi petak
STR_LAND_AREA_INFORMATION_COST_TO_CLEAR_N_A                     :{BLACK}Biaya penghancuran: {LTBLUE}tidak ada
STR_LAND_AREA_INFORMATION_COST_TO_CLEAR                         :{BLACK}Biaya penghancuran: {RED}{CURRENCY_LONG}
STR_LAND_AREA_INFORMATION_REVENUE_WHEN_CLEARED                  :{BLACK}Nilai jual kembali: {LTBLUE}{CURRENCY_LONG}
STR_LAND_AREA_INFORMATION_OWNER_N_A                             :-kosong-
STR_LAND_AREA_INFORMATION_OWNER                                 :{BLACK}Pemilik: {LTBLUE}{STRING}
STR_LAND_AREA_INFORMATION_ROAD_OWNER                            :{BLACK}Pemilik Jalan: {LTBLUE}{STRING}
STR_LAND_AREA_INFORMATION_TRAM_OWNER                            :{BLACK}Pemilik Jalur Trem: {LTBLUE}{STRING}
STR_LAND_AREA_INFORMATION_RAIL_OWNER                            :{BLACK}Pemilik Rel Kereta: {LTBLUE}{STRING}
STR_LAND_AREA_INFORMATION_LOCAL_AUTHORITY                       :{BLACK}Pemkot setempat: {LTBLUE}{STRING}
STR_LAND_AREA_INFORMATION_LOCAL_AUTHORITY_NONE                  :Kosong
STR_LAND_AREA_INFORMATION_LANDINFO_COORDS                       :{BLACK}Koordinat: {LTBLUE}{NUM} x {NUM} x {NUM} ({STRING})
STR_LAND_AREA_INFORMATION_BUILD_DATE                            :{BLACK}Dibuat: {LTBLUE}{DATE_LONG}
STR_LAND_AREA_INFORMATION_STATION_CLASS                         :{BLACK}Kelas Stasiun: {LTBLUE}{STRING}
STR_LAND_AREA_INFORMATION_STATION_TYPE                          :{BLACK}Tipe Stasiun: {LTBLUE}{STRING}
STR_LAND_AREA_INFORMATION_AIRPORT_CLASS                         :{BLACK}Kelas Bandara: {LTBLUE}{STRING}
STR_LAND_AREA_INFORMATION_AIRPORT_NAME                          :{BLACK}Nama Bandara: {LTBLUE}{STRING}
STR_LAND_AREA_INFORMATION_AIRPORTTILE_NAME                      :{BLACK}Nama area bandara: {LTBLUE}{STRING}
STR_LAND_AREA_INFORMATION_NEWGRF_NAME                           :{BLACK}NewGRF: {LTBLUE}{STRING}
STR_LAND_AREA_INFORMATION_CARGO_ACCEPTED                        :{BLACK}Muatan diterima: {LTBLUE}
STR_LAND_AREA_INFORMATION_CARGO_EIGHTS                          :({COMMA}/8 {STRING})
STR_LANG_AREA_INFORMATION_RAIL_TYPE                             :{BLACK}Tipe Rel: {LTBLUE}{STRING}
STR_LANG_AREA_INFORMATION_ROAD_TYPE                             :{BLACK}Tipe jalan: {LTBLUE}{STRING}
STR_LANG_AREA_INFORMATION_TRAM_TYPE                             :{BLACK}Tipe Trem: {LTBLUE}{STRING}
STR_LANG_AREA_INFORMATION_RAIL_SPEED_LIMIT                      :{BLACK}Batasan kecepatan rel: {LTBLUE}{VELOCITY}
STR_LANG_AREA_INFORMATION_ROAD_SPEED_LIMIT                      :{BLACK}Batasan kecepatan jalan: {LTBLUE}{VELOCITY}
STR_LANG_AREA_INFORMATION_TRAM_SPEED_LIMIT                      :{BLACK}Batas kecepatan trem: {LTBLUE}{VELOCITY}

# Description of land area of different tiles
STR_LAI_CLEAR_DESCRIPTION_ROCKS                                 :Bebatuan
STR_LAI_CLEAR_DESCRIPTION_ROUGH_LAND                            :Tanah Kasar
STR_LAI_CLEAR_DESCRIPTION_BARE_LAND                             :Lahan kritis
STR_LAI_CLEAR_DESCRIPTION_GRASS                                 :Rerumputan
STR_LAI_CLEAR_DESCRIPTION_FIELDS                                :Ladang
STR_LAI_CLEAR_DESCRIPTION_SNOW_COVERED_LAND                     :Daerah tertutup salju
STR_LAI_CLEAR_DESCRIPTION_DESERT                                :Gurun Pasir

STR_LAI_RAIL_DESCRIPTION_TRACK                                  :Rel Kereta track
STR_LAI_RAIL_DESCRIPTION_TRACK_WITH_NORMAL_SIGNALS              :Rel Kereta Lintasan dengan "block signals"
STR_LAI_RAIL_DESCRIPTION_TRACK_WITH_PRESIGNALS                  :Rel Kereta lintasan dengan "pre-signals"
STR_LAI_RAIL_DESCRIPTION_TRACK_WITH_EXITSIGNALS                 :Rel Kereta lintasan dengan "exit-signals"
STR_LAI_RAIL_DESCRIPTION_TRACK_WITH_COMBOSIGNALS                :Rel Keretalintasan dengan "combo-signals"
STR_LAI_RAIL_DESCRIPTION_TRACK_WITH_PBSSIGNALS                  :Rel Kereta lintasan dengan "path signals"
STR_LAI_RAIL_DESCRIPTION_TRACK_WITH_NOENTRYSIGNALS              :Rel Kereta lintasan dengan sinyal satu arah
STR_LAI_RAIL_DESCRIPTION_TRACK_WITH_NORMAL_PRESIGNALS           :Rel Kereta lintasan dengan "block and pre-signals"
STR_LAI_RAIL_DESCRIPTION_TRACK_WITH_NORMAL_EXITSIGNALS          :Rel Kereta lintasan dengan "block and exit-signals"
STR_LAI_RAIL_DESCRIPTION_TRACK_WITH_NORMAL_COMBOSIGNALS         :Rel Kereta lintasan dengan "block and combo-signals"
STR_LAI_RAIL_DESCRIPTION_TRACK_WITH_NORMAL_PBSSIGNALS           :Rel Kereta lintasan dengan "block and path signals"
STR_LAI_RAIL_DESCRIPTION_TRACK_WITH_NORMAL_NOENTRYSIGNALS       :Rel Kereta lintasan dengan "block and one-way path signals"
STR_LAI_RAIL_DESCRIPTION_TRACK_WITH_PRE_EXITSIGNALS             :Rel Kereta lintasan dengan "pre- and exit-signals"
STR_LAI_RAIL_DESCRIPTION_TRACK_WITH_PRE_COMBOSIGNALS            :Rel Kereta lintasan dengan "pre- and combo-signals"
STR_LAI_RAIL_DESCRIPTION_TRACK_WITH_PRE_PBSSIGNALS              :Rel Kereta lintasan dengan "pre- and path signals"
STR_LAI_RAIL_DESCRIPTION_TRACK_WITH_PRE_NOENTRYSIGNALS          :Rel Kereta lintasan dengan "pre- and one-way path signals"
STR_LAI_RAIL_DESCRIPTION_TRACK_WITH_EXIT_COMBOSIGNALS           :Rel Kereta lintasan dengan "exit- and combo-signals"
STR_LAI_RAIL_DESCRIPTION_TRACK_WITH_EXIT_PBSSIGNALS             :Rel Kereta lintasan dengan "exit- and path signals"
STR_LAI_RAIL_DESCRIPTION_TRACK_WITH_EXIT_NOENTRYSIGNALS         :Rel Kereta lintasan dengan "exit- and one-way path signals"
STR_LAI_RAIL_DESCRIPTION_TRACK_WITH_COMBO_PBSSIGNALS            :Rel Kereta lintasan dengan "combo- and path signals"
STR_LAI_RAIL_DESCRIPTION_TRACK_WITH_COMBO_NOENTRYSIGNALS        :Rel Kereta lintasan dengan "combo- and one-way path signals"
STR_LAI_RAIL_DESCRIPTION_TRACK_WITH_PBS_NOENTRYSIGNALS          :Rel Kereta lintasan dengan "path and one-way path signals"
STR_LAI_RAIL_DESCRIPTION_TRAIN_DEPOT                            :Rel Kereta depo kereta

STR_LAI_ROAD_DESCRIPTION_ROAD                                   :Jalan
STR_LAI_ROAD_DESCRIPTION_ROAD_WITH_STREETLIGHTS                 :Jalan raya dengan lampu
STR_LAI_ROAD_DESCRIPTION_TREE_LINED_ROAD                        :Jalan berbatas pohon
STR_LAI_ROAD_DESCRIPTION_ROAD_VEHICLE_DEPOT                     :Bengkel kendaraan
STR_LAI_ROAD_DESCRIPTION_ROAD_RAIL_LEVEL_CROSSING               :Persimpangan jalan/rel
STR_LAI_ROAD_DESCRIPTION_TRAMWAY                                :Jalur Trem

# Houses come directly from their building names
STR_LAI_TOWN_INDUSTRY_DESCRIPTION_UNDER_CONSTRUCTION            :{STRING} (dalam perbaikan)

STR_LAI_TREE_NAME_TREES                                         :Pepohonan
STR_LAI_TREE_NAME_RAINFOREST                                    :Hutan Hujan
STR_LAI_TREE_NAME_CACTUS_PLANTS                                 :Tanaman Kaktus

STR_LAI_STATION_DESCRIPTION_RAILROAD_STATION                    :Stasiun Kereta
STR_LAI_STATION_DESCRIPTION_AIRCRAFT_HANGAR                     :Hangar Pesawat
STR_LAI_STATION_DESCRIPTION_AIRPORT                             :Bandara
STR_LAI_STATION_DESCRIPTION_TRUCK_LOADING_AREA                  :Area bongkar muat truk
STR_LAI_STATION_DESCRIPTION_BUS_STATION                         :Terminal Bus
STR_LAI_STATION_DESCRIPTION_SHIP_DOCK                           :Pelabuhan
STR_LAI_STATION_DESCRIPTION_BUOY                                :Pelampung
STR_LAI_STATION_DESCRIPTION_WAYPOINT                            :Waypoint

STR_LAI_WATER_DESCRIPTION_WATER                                 :Air
STR_LAI_WATER_DESCRIPTION_CANAL                                 :Kanal
STR_LAI_WATER_DESCRIPTION_LOCK                                  :Kunci
STR_LAI_WATER_DESCRIPTION_RIVER                                 :Sungai
STR_LAI_WATER_DESCRIPTION_COAST_OR_RIVERBANK                    :Pantai atau tepi sungai
STR_LAI_WATER_DESCRIPTION_SHIP_DEPOT                            :Galangan Kapal

# Industries come directly from their industry names

STR_LAI_TUNNEL_DESCRIPTION_RAILROAD                             :Terowongan Kereta
STR_LAI_TUNNEL_DESCRIPTION_ROAD                                 :Terowongan jalan

STR_LAI_BRIDGE_DESCRIPTION_RAIL_SUSPENSION_STEEL                :Jembatan rel suspensi dan baja
STR_LAI_BRIDGE_DESCRIPTION_RAIL_GIRDER_STEEL                    :Jembatan rel balok dan baja
STR_LAI_BRIDGE_DESCRIPTION_RAIL_CANTILEVER_STEEL                :Jembatan rel beton dan baja
STR_LAI_BRIDGE_DESCRIPTION_RAIL_SUSPENSION_CONCRETE             :Jembatan rel suspensi beton bertulang
STR_LAI_BRIDGE_DESCRIPTION_RAIL_WOODEN                          :Jembatan rel kayu
STR_LAI_BRIDGE_DESCRIPTION_RAIL_CONCRETE                        :Jembatan rel beton
STR_LAI_BRIDGE_DESCRIPTION_RAIL_TUBULAR_STEEL                   :Jembatan rel berbentuk tabung

STR_LAI_BRIDGE_DESCRIPTION_ROAD_SUSPENSION_STEEL                :Jembatan jalan suspensi baja
STR_LAI_BRIDGE_DESCRIPTION_ROAD_GIRDER_STEEL                    :Jembatan jalan balok dan baja
STR_LAI_BRIDGE_DESCRIPTION_ROAD_CANTILEVER_STEEL                :Jembatan jalan beton dan baja
STR_LAI_BRIDGE_DESCRIPTION_ROAD_SUSPENSION_CONCRETE             :Jembatan jalan suspensi beton bertulang
STR_LAI_BRIDGE_DESCRIPTION_ROAD_WOODEN                          :Jembatan jalan kayu
STR_LAI_BRIDGE_DESCRIPTION_ROAD_CONCRETE                        :Jembatan jalan beton
STR_LAI_BRIDGE_DESCRIPTION_ROAD_TUBULAR_STEEL                   :Jembatan berbentuk tabung

STR_LAI_BRIDGE_DESCRIPTION_AQUEDUCT                             :Saluran air dari beton

STR_LAI_OBJECT_DESCRIPTION_TRANSMITTER                          :Pemancar
STR_LAI_OBJECT_DESCRIPTION_LIGHTHOUSE                           :Mercusuar
STR_LAI_OBJECT_DESCRIPTION_COMPANY_HEADQUARTERS                 :Kantor Utama Perusahaan
STR_LAI_OBJECT_DESCRIPTION_COMPANY_OWNED_LAND                   :Tanah milik Perusahaan

# About OpenTTD window
STR_ABOUT_OPENTTD                                               :{WHITE}Tentang OpenTTD
STR_ABOUT_ORIGINAL_COPYRIGHT                                    :{BLACK}Hak Cipta asli {COPYRIGHT} 1995 Chris Sawyer, Hak Cipta dilindungi
STR_ABOUT_VERSION                                               :{BLACK}OpenTTD versi {REV}
STR_ABOUT_COPYRIGHT_OPENTTD                                     :{BLACK}OpenTTD {COPYRIGHT} 2002-{STRING} Tim OpenTTD

# Framerate display window
STR_FRAMERATE_CAPTION                                           :{WHITE}laju bingkai
STR_FRAMERATE_CAPTION_SMALL                                     :{STRING}{WHITE} ({DECIMAL}x)
STR_FRAMERATE_RATE_GAMELOOP                                     :{WHITE}Rata simulasi: {STRING}
STR_FRAMERATE_RATE_GAMELOOP_TOOLTIP                             :{BLACK}Jumlah detak permainan tersimulasi per detik.
STR_FRAMERATE_RATE_BLITTER                                      :{BLACK}Tampilan laju bingkai: {STRING}
STR_FRAMERATE_RATE_BLITTER_TOOLTIP                              :{BLACK}Jumlah bingkai video yang dirender per detik.
STR_FRAMERATE_SPEED_FACTOR                                      :{BLACK}Faktor kecepatan permainan saat ini: {DECIMAL}x
STR_FRAMERATE_SPEED_FACTOR_TOOLTIP                              :{BLACK}Beberapa cepat permainan lagi berjalan, dibanding dengan kecepatan diharapkan memakai rata simulasi biasa.
STR_FRAMERATE_CURRENT                                           :{WHITE}Sekarang
STR_FRAMERATE_AVERAGE                                           :{WHITE}Rata-rata
STR_FRAMERATE_MEMORYUSE                                         :{WHITE}Memori
STR_FRAMERATE_DATA_POINTS                                       :{WHITE}Data tergantung oleh ukuran {COMMA}
STR_FRAMERATE_MS_GOOD                                           :{LTBLUE}{DECIMAL}{WHITE} ms
STR_FRAMERATE_MS_WARN                                           :{YELLOW}{DECIMAL}{WHITE} ms
STR_FRAMERATE_MS_BAD                                            :{RED}{DECIMAL}{WHITE} ms
STR_FRAMERATE_FPS_GOOD                                          :{LTBLUE}{DECIMAL} bingkai/dtk
STR_FRAMERATE_FPS_WARN                                          :{YELLOW}{DECIMAL} bingkai/detik
STR_FRAMERATE_FPS_BAD                                           :{RED}{DECIMAL} bingkai/dtk
STR_FRAMERATE_BYTES_GOOD                                        :{LTBLUE}{BYTES}
STR_FRAMERATE_GRAPH_MILLISECONDS                                :{TINY_FONT}{COMMA} ms
STR_FRAMERATE_GRAPH_SECONDS                                     :{TINY_FONT}{COMMA} s

###length 15
STR_FRAMERATE_GAMELOOP                                          :{BLACK}Total pengulangan permainan:
STR_FRAMERATE_GL_ECONOMY                                        :{WHITE} Penanganan kargo:
STR_FRAMERATE_GL_TRAINS                                         :{WHITE} Titik kereta:
STR_FRAMERATE_GL_ROADVEHS                                       :{WHITE} Titik kendaraan:
STR_FRAMERATE_GL_SHIPS                                          :{WHITE} Titik kapal:
STR_FRAMERATE_GL_AIRCRAFT                                       :{WHITE} Titik pesawat:
STR_FRAMERATE_GL_LANDSCAPE                                      :{WHITE} Titik dunia:
STR_FRAMERATE_GL_LINKGRAPH                                      :{BLACK}  Jarak tunda linkgraph:
STR_FRAMERATE_DRAWING                                           :{BLACK}Render grafis:
STR_FRAMERATE_DRAWING_VIEWPORTS                                 :{WHITE} Viewport dunia:
STR_FRAMERATE_VIDEO                                             :{BLACK}Keluaran Video:
STR_FRAMERATE_SOUND                                             :{WHITE}Mixing suara:
STR_FRAMERATE_ALLSCRIPTS                                        :{BLACK} Total GS/AI:
STR_FRAMERATE_GAMESCRIPT                                        :{BLACK}Script Permainan:
STR_FRAMERATE_AI                                                :{BLACK} Bot {NUM} {STRING}

###length 15
STR_FRAMETIME_CAPTION_GAMELOOP                                  :Pengulangan permainan
STR_FRAMETIME_CAPTION_GL_ECONOMY                                :Penanganan kargo
STR_FRAMETIME_CAPTION_GL_TRAINS                                 :Titik kereta
STR_FRAMETIME_CAPTION_GL_ROADVEHS                               :Titik kendaraan
STR_FRAMETIME_CAPTION_GL_SHIPS                                  :Titik kapal
STR_FRAMETIME_CAPTION_GL_AIRCRAFT                               :Titik pesawat
STR_FRAMETIME_CAPTION_GL_LANDSCAPE                              :Titik dunia
STR_FRAMETIME_CAPTION_GL_LINKGRAPH                              :Jarak tunda linkgraph
STR_FRAMETIME_CAPTION_DRAWING                                   :Render grafis
STR_FRAMETIME_CAPTION_DRAWING_VIEWPORTS                         :Rendering viewport dunia
STR_FRAMETIME_CAPTION_VIDEO                                     :Keluaran Video
STR_FRAMETIME_CAPTION_SOUND                                     :Mixing suara
STR_FRAMETIME_CAPTION_ALLSCRIPTS                                :totaI script GS/A
STR_FRAMETIME_CAPTION_GAMESCRIPT                                :Script Game
STR_FRAMETIME_CAPTION_AI                                        :AI {NUM} {STRING}


# Save/load game/scenario
STR_SAVELOAD_SAVE_CAPTION                                       :{WHITE}Simpan Permainan
STR_SAVELOAD_LOAD_CAPTION                                       :{WHITE}Buka Permainan
STR_SAVELOAD_SAVE_SCENARIO                                      :{WHITE}Simpan Skenario
STR_SAVELOAD_LOAD_SCENARIO                                      :{WHITE}Buka Skenario
STR_SAVELOAD_LOAD_HEIGHTMAP                                     :{WHITE}Buka peta Heightmap
STR_SAVELOAD_SAVE_HEIGHTMAP                                     :{WHITE}Simpan Heightmap
STR_SAVELOAD_HOME_BUTTON                                        :{BLACK}Klik disini untuk langsung mengarah ke folder asal simpan/buka saat ini.
STR_SAVELOAD_BYTES_FREE                                         :{BLACK}{BYTES} bebas
STR_SAVELOAD_LIST_TOOLTIP                                       :{BLACK}Daftar drive, direktori dan berkas permainan tersimpan
STR_SAVELOAD_EDITBOX_TOOLTIP                                    :{BLACK}Nama yang akan digunakan untuk menyimpan permainan
STR_SAVELOAD_DELETE_BUTTON                                      :{BLACK}Hapus
STR_SAVELOAD_DELETE_TOOLTIP                                     :{BLACK}Hapus nama simpanan permainan terpilih
STR_SAVELOAD_SAVE_BUTTON                                        :{BLACK}Simpan
STR_SAVELOAD_SAVE_TOOLTIP                                       :{BLACK}Simpan permainan saat ini, gunakan nama yang terpilih
STR_SAVELOAD_LOAD_BUTTON                                        :{BLACK}Muat
STR_SAVELOAD_LOAD_TOOLTIP                                       :{BLACK}Membuka permainan yang telah dipilih
STR_SAVELOAD_LOAD_HEIGHTMAP_TOOLTIP                             :{BLACK}Muat heightmap yang dipilih
STR_SAVELOAD_DETAIL_CAPTION                                     :{BLACK}Rincian Permainan
STR_SAVELOAD_DETAIL_NOT_AVAILABLE                               :{BLACK}Tidak ada informasi yang tersedia
STR_SAVELOAD_DETAIL_COMPANY_INDEX                               :{SILVER}{COMMA}: {WHITE}{STRING}
STR_SAVELOAD_DETAIL_GRFSTATUS                                   :{SILVER}NewGRF: {WHITE}{STRING}
STR_SAVELOAD_FILTER_TITLE                                       :{BLACK}Saring:
STR_SAVELOAD_OVERWRITE_TITLE                                    :{WHITE}Timpa Berkas
STR_SAVELOAD_OVERWRITE_WARNING                                  :{YELLOW}Yakin ingin menimpa berkas yang ada?
STR_SAVELOAD_DIRECTORY                                          :{STRING} (Direktori)
STR_SAVELOAD_PARENT_DIRECTORY                                   :{STRING} (Direktori induk)

STR_SAVELOAD_OSKTITLE                                           :{BLACK}Masukkan nama dari permainan tersimpan

# World generation
STR_MAPGEN_WORLD_GENERATION_CAPTION                             :{WHITE}Pembuatan Bentang Darat
STR_MAPGEN_MAPSIZE                                              :{BLACK}Ukuran Peta:
STR_MAPGEN_MAPSIZE_TOOLTIP                                      :{BLACK}Pilih ukuran peta dalam petak. Jumlah dari petak yang tersedia akan sedikit lebih kecil
STR_MAPGEN_BY                                                   :{BLACK}*
STR_MAPGEN_NUMBER_OF_TOWNS                                      :{BLACK}Jumlah Kota:
STR_MAPGEN_TOWN_NAME_LABEL                                      :{BLACK}Nama kota:
STR_MAPGEN_TOWN_NAME_DROPDOWN_TOOLTIP                           :{BLACK}Pilih model nama kota
STR_MAPGEN_DATE                                                 :{BLACK}Tgl:
STR_MAPGEN_NUMBER_OF_INDUSTRIES                                 :{BLACK}Jumlah industri:
STR_MAPGEN_HEIGHTMAP_HEIGHT                                     :{BLACK}Puncak tertinggi:
STR_MAPGEN_HEIGHTMAP_HEIGHT_UP                                  :{BLACK}Menambah satu ketinggian maksimum puncak tertinggi di peta
STR_MAPGEN_HEIGHTMAP_HEIGHT_DOWN                                :{BLACK}Kurangi satu ketinggian maksimum puncak tertinggi di peta
STR_MAPGEN_SNOW_COVERAGE                                        :{BLACK}Cakupan salju:
STR_MAPGEN_SNOW_COVERAGE_UP                                     :{BLACK}Meningkatkan cakupan salju sepuluh persen
STR_MAPGEN_SNOW_COVERAGE_DOWN                                   :{BLACK}Kurangi cakupan salju hingga sepuluh persen
STR_MAPGEN_SNOW_COVERAGE_TEXT                                   :{BLACK}{NUM}%
STR_MAPGEN_DESERT_COVERAGE                                      :{BLACK}Cakupan gurun:
STR_MAPGEN_DESERT_COVERAGE_UP                                   :{BLACK}Meningkatkan cakupan gurun sepuluh persen
STR_MAPGEN_DESERT_COVERAGE_DOWN                                 :{BLACK}Kurangi cakupan gurun pasir sebesar sepuluh persen
STR_MAPGEN_DESERT_COVERAGE_TEXT                                 :{BLACK}{NUM}%
<<<<<<< HEAD
STR_MAPGEN_SNOW_LINE_HEIGHT                                     :{BLACK}Tinggi garis salju:
STR_MAPGEN_SNOW_LINE_UP                                         :{BLACK}Naikkan ketinggian garis salju satu angka
STR_MAPGEN_SNOW_LINE_DOWN                                       :{BLACK}Turunkan ketinggian garis salju satu angka
STR_MAPGEN_LAND_GENERATOR                                       :{BLACK}Algoritma pulau:
=======
>>>>>>> dced2d8c
STR_MAPGEN_TERRAIN_TYPE                                         :{BLACK}Jenis dataran:
STR_MAPGEN_SEA_LEVEL                                            :{BLACK}Area perairan:
STR_MAPGEN_QUANTITY_OF_RIVERS                                   :{BLACK}Sungai:
STR_MAPGEN_SMOOTHNESS                                           :{BLACK}Kehalusan:
STR_MAPGEN_VARIETY                                              :{BLACK}Macam penyebaran:
STR_MAPGEN_GENERATE                                             :{WHITE}Buat Peta
STR_MAPGEN_NEWGRF_SETTINGS                                      :{BLACK}Pengaturan NewGRF
STR_MAPGEN_NEWGRF_SETTINGS_TOOLTIP                              :{BLACK}Tampilkan pengaturan NewGRF
STR_MAPGEN_AI_SETTINGS                                          :{BLACK}Pengaturan AI
STR_MAPGEN_AI_SETTINGS_TOOLTIP                                  :{BLACK}Tampilkan pengaturan AI
STR_MAPGEN_GS_SETTINGS                                          :{BLACK}Pengaturan Script Permainan
STR_MAPGEN_GS_SETTINGS_TOOLTIP                                  :{BLACK}Tampilkan pengaturan game script

###length 21
STR_MAPGEN_TOWN_NAME_ORIGINAL_ENGLISH                           :Inggris (Orisinil)
STR_MAPGEN_TOWN_NAME_FRENCH                                     :Perancis
STR_MAPGEN_TOWN_NAME_GERMAN                                     :Jerman
STR_MAPGEN_TOWN_NAME_ADDITIONAL_ENGLISH                         :Inggris (Tambahan)
STR_MAPGEN_TOWN_NAME_LATIN_AMERICAN                             :Amerika-Latin
STR_MAPGEN_TOWN_NAME_SILLY                                      :Lucu
STR_MAPGEN_TOWN_NAME_SWEDISH                                    :Swedia
STR_MAPGEN_TOWN_NAME_DUTCH                                      :Belanda
STR_MAPGEN_TOWN_NAME_FINNISH                                    :Finlandia
STR_MAPGEN_TOWN_NAME_POLISH                                     :Polandia
STR_MAPGEN_TOWN_NAME_SLOVAK                                     :Slovakia
STR_MAPGEN_TOWN_NAME_NORWEGIAN                                  :Norwegia
STR_MAPGEN_TOWN_NAME_HUNGARIAN                                  :Hungaria
STR_MAPGEN_TOWN_NAME_AUSTRIAN                                   :Austria
STR_MAPGEN_TOWN_NAME_ROMANIAN                                   :Romania
STR_MAPGEN_TOWN_NAME_CZECH                                      :Ceko
STR_MAPGEN_TOWN_NAME_SWISS                                      :Swiss
STR_MAPGEN_TOWN_NAME_DANISH                                     :Denmark
STR_MAPGEN_TOWN_NAME_TURKISH                                    :Turki
STR_MAPGEN_TOWN_NAME_ITALIAN                                    :Italia
STR_MAPGEN_TOWN_NAME_CATALAN                                    :Catalan

# Strings for map borders at game generation
STR_MAPGEN_BORDER_TYPE                                          :{BLACK}Jenis Tepi Peta:
STR_MAPGEN_NORTHWEST                                            :{BLACK}Barat Laut
STR_MAPGEN_NORTHEAST                                            :{BLACK}Timur Laut
STR_MAPGEN_SOUTHEAST                                            :{BLACK}Tenggara
STR_MAPGEN_SOUTHWEST                                            :{BLACK}Barat Daya
STR_MAPGEN_BORDER_FREEFORM                                      :{BLACK}Bebas
STR_MAPGEN_BORDER_WATER                                         :{BLACK}Perairan
STR_MAPGEN_BORDER_RANDOM                                        :{BLACK}Acak
STR_MAPGEN_BORDER_RANDOMIZE                                     :{BLACK}Acak
STR_MAPGEN_BORDER_MANUAL                                        :{BLACK}Manual

STR_MAPGEN_HEIGHTMAP_ROTATION                                   :{BLACK}Rotasi Heightmap:
STR_MAPGEN_HEIGHTMAP_NAME                                       :{BLACK}Nama Peta Heightmap:
STR_MAPGEN_HEIGHTMAP_SIZE_LABEL                                 :{BLACK}Luas:
STR_MAPGEN_HEIGHTMAP_SIZE                                       :{ORANGE}{NUM} x {NUM}

STR_MAPGEN_TERRAIN_TYPE_QUERY_CAPT                              :{WHITE}Target ketinggian puncak
STR_MAPGEN_HEIGHTMAP_HEIGHT_QUERY_CAPT                          :{WHITE}Puncak tertinggi
STR_MAPGEN_SNOW_COVERAGE_QUERY_CAPT                             :{WHITE}Cakupan salju (dalam %)
STR_MAPGEN_SNOW_LINE_QUERY_CAPT                                 :{WHITE}Ubah ketinggian garis salju
STR_MAPGEN_DESERT_COVERAGE_QUERY_CAPT                           :{WHITE}Cakupan gurun (dalam %)
STR_MAPGEN_START_DATE_QUERY_CAPT                                :{WHITE}Ganti Tahun Permulaan

# SE Map generation
STR_SE_MAPGEN_CAPTION                                           :{WHITE}Jenis Skenario
STR_SE_MAPGEN_FLAT_WORLD                                        :{WHITE}Pulau datar
STR_SE_MAPGEN_FLAT_WORLD_TOOLTIP                                :{BLACK}Membuat dataran yang datar
STR_SE_MAPGEN_RANDOM_LAND                                       :{WHITE}Pulau bergelombang
STR_SE_MAPGEN_FLAT_WORLD_HEIGHT                                 :{BLACK}Tinggi daratan:
STR_SE_MAPGEN_FLAT_WORLD_HEIGHT_DOWN                            :{BLACK}Turunkan ketinggian dataran satu level. (0 = laut)
STR_SE_MAPGEN_FLAT_WORLD_HEIGHT_UP                              :{BLACK}Naikkan ketinggian dataran satu level. (0 = laut)

STR_SE_MAPGEN_FLAT_WORLD_HEIGHT_QUERY_CAPT                      :{WHITE}Ubah ketinggian dataran

# Map generation progress
STR_GENERATION_WORLD                                            :{WHITE}Membuat Peta ...
STR_GENERATION_ABORT                                            :{BLACK}Batalkan
STR_GENERATION_ABORT_CAPTION                                    :{WHITE}Membatalkan Pembuatan Bentang Darat
STR_GENERATION_ABORT_MESSAGE                                    :{YELLOW}Apakah anda ingin membatalkan pembuatan?
STR_GENERATION_PROGRESS                                         :{WHITE}{NUM}% selesai
STR_GENERATION_PROGRESS_NUM                                     :{BLACK}{NUM} / {NUM}
STR_GENERATION_WORLD_GENERATION                                 :{BLACK}Pembuatan Bentang Darat
STR_GENERATION_RIVER_GENERATION                                 :{BLACK}Pembuatan Sungai
STR_GENERATION_TREE_GENERATION                                  :{BLACK}Membuat pepohonan
STR_GENERATION_OBJECT_GENERATION                                :{BLACK}Membuat objek tak bergerak
STR_GENERATION_CLEARING_TILES                                   :{BLACK}Membersihan area
STR_GENERATION_SETTINGUP_GAME                                   :{BLACK}Mengatur permainan
STR_GENERATION_PREPARING_TILELOOP                               :{BLACK}Menyiapkan area loop
STR_GENERATION_PREPARING_SCRIPT                                 :{BLACK}Menjalankan skrip
STR_GENERATION_PREPARING_GAME                                   :{BLACK}Menyiapkan permainan

# NewGRF settings
STR_NEWGRF_SETTINGS_CAPTION                                     :{WHITE}Pengaturan NewGRF
STR_NEWGRF_SETTINGS_INFO_TITLE                                  :{WHITE}Rincian Informasi NewGRF
STR_NEWGRF_SETTINGS_ACTIVE_LIST                                 :{WHITE}File NewGRF aktif
STR_NEWGRF_SETTINGS_INACTIVE_LIST                               :{WHITE}File NewGRF tidak aktif
STR_NEWGRF_SETTINGS_SELECT_PRESET                               :{ORANGE}Pilih preset:
STR_NEWGRF_FILTER_TITLE                                         :{ORANGE}Saring:
STR_NEWGRF_SETTINGS_PRESET_LIST_TOOLTIP                         :{BLACK}Baca kembali setingan terdahulu yang terpilih
STR_NEWGRF_SETTINGS_PRESET_SAVE                                 :{BLACK}Simpan
STR_NEWGRF_SETTINGS_PRESET_SAVE_TOOLTIP                         :{BLACK}Simpan daftar ini dalam daftar aturan
STR_NEWGRF_SETTINGS_PRESET_DELETE                               :{BLACK}Hapus
STR_NEWGRF_SETTINGS_PRESET_DELETE_TOOLTIP                       :{BLACK}Hapus daftar aturan yang terpilih
STR_NEWGRF_SETTINGS_ADD                                         :{BLACK}Tambahkan
STR_NEWGRF_SETTINGS_ADD_FILE_TOOLTIP                            :{BLACK}Tambahkan berkas NewGRF terpilih kedalam konfigurasi anda
STR_NEWGRF_SETTINGS_RESCAN_FILES                                :{BLACK}Telusuri ulang berkas
STR_NEWGRF_SETTINGS_RESCAN_FILES_TOOLTIP                        :{BLACK}Memperbarui daftar berkas NewGRF yang tersedia.
STR_NEWGRF_SETTINGS_REMOVE                                      :{BLACK}Buang
STR_NEWGRF_SETTINGS_REMOVE_TOOLTIP                              :{BLACK}Buang berkas NewGRF yang terpilih dari daftar
STR_NEWGRF_SETTINGS_MOVEUP                                      :{BLACK}Keatas
STR_NEWGRF_SETTINGS_MOVEUP_TOOLTIP                              :{BLACK}Pindahkan berkas NewGRF yang terpilih kebagian atas daftar
STR_NEWGRF_SETTINGS_MOVEDOWN                                    :{BLACK}Kebawah
STR_NEWGRF_SETTINGS_MOVEDOWN_TOOLTIP                            :{BLACK}Pindahkan berkas NewGRF yang terpilih kebagian bawah daftar
STR_NEWGRF_SETTINGS_UPGRADE                                     :{BLACK}Memperbarukan
STR_NEWGRF_SETTINGS_UPGRADE_TOOLTIP                             :{BLACK}Menatar data NewGRF bagi data yang sudah diperbarui
STR_NEWGRF_SETTINGS_FILE_TOOLTIP                                :{BLACK}Daftar file NewGRF yang terinstal

STR_NEWGRF_SETTINGS_SET_PARAMETERS                              :{BLACK}Atur parameter
STR_NEWGRF_SETTINGS_SHOW_PARAMETERS                             :{BLACK}Tampilkan parameter
STR_NEWGRF_SETTINGS_TOGGLE_PALETTE                              :{BLACK}Tandai palet
STR_NEWGRF_SETTINGS_TOGGLE_PALETTE_TOOLTIP                      :{BLACK}Tandai palet NewGRF terpilih.{}Lakukan ini ketika grafis NewGRF ini terlihat berwarna merah muda di dalam permainan
STR_NEWGRF_SETTINGS_APPLY_CHANGES                               :{BLACK}Terapkan Perubahan

STR_NEWGRF_SETTINGS_FIND_MISSING_CONTENT_BUTTON                 :{BLACK}Temukan konten yg blm ada
STR_NEWGRF_SETTINGS_FIND_MISSING_CONTENT_TOOLTIP                :{BLACK}Memeriksa apakah ada konten yg bisa ditemukan secara online

STR_NEWGRF_SETTINGS_FILENAME                                    :{BLACK}Nama File: {SILVER}{STRING}
STR_NEWGRF_SETTINGS_GRF_ID                                      :{BLACK}GRF ID: {SILVER}{STRING}
STR_NEWGRF_SETTINGS_VERSION                                     :{BLACK}Versi: {SILVER}{NUM}
STR_NEWGRF_SETTINGS_MIN_VERSION                                 :{BLACK}Versi kompatibel min.: {SILVER}{NUM}
STR_NEWGRF_SETTINGS_MD5SUM                                      :{BLACK}MD5sum: {SILVER}{STRING}
STR_NEWGRF_SETTINGS_PALETTE                                     :{BLACK}Palet/warna: {SILVER}{STRING}
STR_NEWGRF_SETTINGS_PALETTE_DEFAULT                             :Standar (D)
STR_NEWGRF_SETTINGS_PALETTE_DEFAULT_32BPP                       :Standar (D) / 32 bpp
STR_NEWGRF_SETTINGS_PALETTE_LEGACY                              :Warisan (W)
STR_NEWGRF_SETTINGS_PALETTE_LEGACY_32BPP                        :Legacy (W) / 32 bpp
STR_NEWGRF_SETTINGS_PARAMETER                                   :{BLACK}Parameter: {SILVER}{STRING}
STR_NEWGRF_SETTINGS_PARAMETER_NONE                              :(tidak ada)

STR_NEWGRF_SETTINGS_NO_INFO                                     :{BLACK}Tidak ada informasi yang tersedia
STR_NEWGRF_SETTINGS_NOT_FOUND                                   :{RED}Berkas yang cocok tidak diketemukan
STR_NEWGRF_SETTINGS_DISABLED                                    :{RED}Non-aktifkan
STR_NEWGRF_SETTINGS_INCOMPATIBLE                                :{RED}Tidak kompatibel dengan versi OpenTTD ini

# NewGRF save preset window
STR_SAVE_PRESET_CAPTION                                         :{WHITE}Menyimpan pengaturan
STR_SAVE_PRESET_LIST_TOOLTIP                                    :{BLACK}Daftar pengaturan yang tersedia, memilih salah satu untuk menyalin kepada nama penyimpanan di bawah
STR_SAVE_PRESET_TITLE                                           :{BLACK}Memasukkan nama untuk pengaturan
STR_SAVE_PRESET_EDITBOX_TOOLTIP                                 :{BLACK}Nama yang sedang dipilih bagi penyimpanan pengaturan
STR_SAVE_PRESET_CANCEL                                          :{BLACK}Batal
STR_SAVE_PRESET_CANCEL_TOOLTIP                                  :{BLACK}Jangan mengubah pengaturan awal
STR_SAVE_PRESET_SAVE                                            :{BLACK}Menyimpan
STR_SAVE_PRESET_SAVE_TOOLTIP                                    :{BLACK}Menyimpan presetnya pada nama yang sedang dipilih

# NewGRF parameters window
STR_NEWGRF_PARAMETERS_CAPTION                                   :{WHITE}Ubah parameter NewGRF
STR_NEWGRF_PARAMETERS_CLOSE                                     :{BLACK}Tutup
STR_NEWGRF_PARAMETERS_RESET                                     :{BLACK}Reset
STR_NEWGRF_PARAMETERS_RESET_TOOLTIP                             :{BLACK}Kembalikan setelan awal parameter
STR_NEWGRF_PARAMETERS_DEFAULT_NAME                              :Parameter {NUM}
STR_NEWGRF_PARAMETERS_SETTING                                   :{STRING}: {ORANGE}{STRING}
STR_NEWGRF_PARAMETERS_NUM_PARAM                                 :{LTBLUE}Jumlah parameter: {ORANGE}{NUM}

# NewGRF inspect window
STR_NEWGRF_INSPECT_CAPTION                                      :{WHITE}Memeriksa - {STRING}
STR_NEWGRF_INSPECT_PARENT_BUTTON                                :{BLACK}Induk
STR_NEWGRF_INSPECT_PARENT_TOOLTIP                               :{BLACK}Periksa objek dari parent scope

STR_NEWGRF_INSPECT_CAPTION_OBJECT_AT                            :{STRING} pada {HEX}
STR_NEWGRF_INSPECT_CAPTION_OBJECT_AT_OBJECT                     :Obyek
STR_NEWGRF_INSPECT_CAPTION_OBJECT_AT_RAIL_TYPE                  :Tipe rel

STR_NEWGRF_INSPECT_QUERY_CAPTION                                :{WHITE}Variabel NewGRF harus 60+x (hexadecimal)

# Sprite aligner window
STR_SPRITE_ALIGNER_CAPTION                                      :{WHITE}Menjajarkan sprite {COMMA} ({STRING})
STR_SPRITE_ALIGNER_NEXT_BUTTON                                  :{BLACK}Sprite berikutnya
STR_SPRITE_ALIGNER_NEXT_TOOLTIP                                 :{BLACK}Pergi ke sprite normal berikutnya, lewati sprite bayangan/warna ulang/huruf dan pembungkus saat mulai
STR_SPRITE_ALIGNER_GOTO_BUTTON                                  :{BLACK}Pergi ke sprite
STR_SPRITE_ALIGNER_GOTO_TOOLTIP                                 :{BLACK}Pergi ke sprite. Jika ini adalah sprite normal, lanjutkan ke sprite normal berikutnya
STR_SPRITE_ALIGNER_PREVIOUS_BUTTON                              :{BLACK}Sprite sebelumnya
STR_SPRITE_ALIGNER_PREVIOUS_TOOLTIP                             :{BLACK}Lanjutkan ke sprite normal sebelumnya, lewati sembarang sprite bayangan/warna ulang/huruf dan pembungkus saat mulai
STR_SPRITE_ALIGNER_SPRITE_TOOLTIP                               :{BLACK}Mewakili sprite yang sedang dipilih. Penjajaran diabaikan ketika sprite ini digambar
STR_SPRITE_ALIGNER_MOVE_TOOLTIP                                 :{BLACK}Pindahkan sprite, mengubah offset X dan Y

###length 2
STR_SPRITE_ALIGNER_CENTRE_OFFSET                                :{BLACK}Offset di tengah
STR_SPRITE_ALIGNER_CENTRE_SPRITE                                :{BLACK}Sprite di tengah

STR_SPRITE_ALIGNER_CROSSHAIR                                    :{BLACK}Crosshair

STR_SPRITE_ALIGNER_RESET_BUTTON                                 :{BLACK}Reset relatif
STR_SPRITE_ALIGNER_RESET_TOOLTIP                                :{BLACK}Reset offset relatif saat ini
STR_SPRITE_ALIGNER_OFFSETS_ABS                                  :{BLACK}X offset: {NUM}, Y offset: {NUM} (Absolute)
STR_SPRITE_ALIGNER_OFFSETS_REL                                  :{BLACK}X offset: {NUM}, Y offset: {NUM} (Relative)
STR_SPRITE_ALIGNER_PICKER_BUTTON                                :{BLACK}Pilih sprite
STR_SPRITE_ALIGNER_PICKER_TOOLTIP                               :{BLACK}Pilih sebuah sprite di manapun pada layar

STR_SPRITE_ALIGNER_GOTO_CAPTION                                 :{WHITE}Pergi ke sprite

# NewGRF (self) generated warnings/errors
STR_NEWGRF_ERROR_MSG_INFO                                       :{SILVER}{STRING}
STR_NEWGRF_ERROR_MSG_WARNING                                    :{RED}Peringatan: {SILVER}{STRING}
STR_NEWGRF_ERROR_MSG_ERROR                                      :{RED}Kesalahan: {SILVER}{STRING}
STR_NEWGRF_ERROR_MSG_FATAL                                      :{RED}Fatal: {SILVER}{STRING}
STR_NEWGRF_ERROR_FATAL_POPUP                                    :{WHITE}Kesalahan fatal NewGRF telah terjadi:{}{STRING}
STR_NEWGRF_ERROR_POPUP                                          :{WHITE}Terjadi galat pada NewGRF:{}{STRING}
STR_NEWGRF_ERROR_VERSION_NUMBER                                 :{1:STRING} tidak akan bekerja dengan versi TTDPatch yang telah dilaporkan oleh OpenTTD
STR_NEWGRF_ERROR_DOS_OR_WINDOWS                                 :{1:STRING} untuk TTD versi {2:STRING}
STR_NEWGRF_ERROR_UNSET_SWITCH                                   :{1:STRING} didesain untuk digunakan dengan {2:STRING}
STR_NEWGRF_ERROR_INVALID_PARAMETER                              :Parameter yang salah untuk {1:STRING}: parameter {2:STRING} ({3:NUM})
STR_NEWGRF_ERROR_LOAD_BEFORE                                    :{1:STRING} harus dimuat sebelum {2:STRING}
STR_NEWGRF_ERROR_LOAD_AFTER                                     :{1:STRING} harus dimuat sesudah {2:STRING}
STR_NEWGRF_ERROR_OTTD_VERSION_NUMBER                            :{1:STRING} membutuhkan OpenTTD versi {2:STRING} atau diatasnya
STR_NEWGRF_ERROR_AFTER_TRANSLATED_FILE                          :Berkas NewGRF telah didesain untuk diterjemahkan
STR_NEWGRF_ERROR_TOO_MANY_NEWGRFS_LOADED                        :Terlalu banyak berkas NewGRF yang dimuat
STR_NEWGRF_ERROR_STATIC_GRF_CAUSES_DESYNC                       :Memuat NewGRF {1:STRING} secara statis dengan {2:STRING} dapat menyebabkan de-sinkronisasi
STR_NEWGRF_ERROR_UNEXPECTED_SPRITE                              :Sprite salah / tidak terduga (sprite {3:NUM})
STR_NEWGRF_ERROR_UNKNOWN_PROPERTY                               :Properti Action 0 tidak diketahui {4:HEX} (sprite {3:NUM})
STR_NEWGRF_ERROR_INVALID_ID                                     :Mencoba menggunakan ID invalid (sprite {3:NUM})
STR_NEWGRF_ERROR_CORRUPT_SPRITE                                 :{YELLOW}{STRING} terdapat sprite yang rusak. Semua sprite rusak akan ditandai dengan tanda tanya merah (?)
STR_NEWGRF_ERROR_MULTIPLE_ACTION_8                              :Memuat beberapa entri Action 8 (sprite {3:NUM})
STR_NEWGRF_ERROR_READ_BOUNDS                                    :Baca akhir sprite palsu (sprite {3:NUM})
STR_NEWGRF_ERROR_GRM_FAILED                                     :Sumber GRF yang diminta tidak tersedia (sprite {3:NUM})
STR_NEWGRF_ERROR_FORCEFULLY_DISABLED                            :{1:STRING} dinonaktifkan oleh {STRING}
STR_NEWGRF_ERROR_INVALID_SPRITE_LAYOUT                          :Format sprite salah/tidak diketahui (sprite {3:NUM})
STR_NEWGRF_ERROR_LIST_PROPERTY_TOO_LONG                         :Terlalu banyak elemen dalam daftar nilai properti (sprite {3:NUM}, property {4:HEX})
STR_NEWGRF_ERROR_INDPROD_CALLBACK                               :Pemanggilan produksi industri tidak valid (sprite {3:NUM}, "{2:STRING}")

# NewGRF related 'general' warnings
STR_NEWGRF_POPUP_CAUTION_CAPTION                                :{WHITE}Peringatan!
STR_NEWGRF_CONFIRMATION_TEXT                                    :{YELLOW}Anda akan mengubah game yg sudah berjalan. Ini dapat menghentikan OpenTTD. Jangan melaporkan kesalahan tentang hal ini.{}Apakah anda yakin?

STR_NEWGRF_DUPLICATE_GRFID                                      :{WHITE}Tidak dapat menambahkan: GRF ID sudah ada
STR_NEWGRF_COMPATIBLE_LOADED                                    :{ORANGE}Berkas yang cocok tidak diketemukan (GRF kompatibel telah dimuat)
STR_NEWGRF_TOO_MANY_NEWGRFS                                     :{WHITE}Tidak dapat menambahkan NewGRF : Batas maksimal NewGRF tercapai

STR_NEWGRF_COMPATIBLE_LOAD_WARNING                              :{WHITE}GRF kompatibel telah dimuat untuk berkas yang hilang
STR_NEWGRF_DISABLED_WARNING                                     :{WHITE}Berkas GRF telah di non-aktifkan
STR_NEWGRF_UNPAUSE_WARNING_TITLE                                :{YELLOW}Berkas GRF yang hilang
STR_NEWGRF_UNPAUSE_WARNING                                      :{WHITE}Tidak menghentikan sementara dapat membuat OpenTTD menjadi crash. Jangan mengirimkan laporan bug dari crash tersebut.{}Apakah Anda sungguh tidak ingin menghentikan?

# NewGRF status
STR_NEWGRF_LIST_NONE                                            :Tidak Ada
###length 3
STR_NEWGRF_LIST_ALL_FOUND                                       :Semua berkas ada
STR_NEWGRF_LIST_COMPATIBLE                                      :{YELLOW}Berkas yang cocok ditemukan
STR_NEWGRF_LIST_MISSING                                         :{RED}Berkas hilang

# NewGRF 'it's broken' warnings
STR_NEWGRF_BROKEN                                               :{WHITE}Biasanya NewGRF '{0:STRING}' dapat menyebabkan de-sinkron dan atau crash
STR_NEWGRF_BROKEN_POWERED_WAGON                                 :{WHITE}Ini akan mengubah keadaan gerbong listrik '{1:ENGINE}' saat tidak berada di depo
STR_NEWGRF_BROKEN_VEHICLE_LENGTH                                :{WHITE}Ini akan mengubah panjang kereta sebanyak '{1:ENGINE}' ketika tidak berada di dalam depo
STR_NEWGRF_BROKEN_CAPACITY                                      :{WHITE}Mengubah kapasitas kendaraan '{1:ENGINE}' ketika tidak di dalam depot atau reparasi
STR_BROKEN_VEHICLE_LENGTH                                       :{WHITE}Kereta '{VEHICLE}' milik '{COMPANY}' memiliki ukuran yang tidak sesuai. Hal ini mungkin disebabkan oleh masalah dengan NewGRF. Permainan mungkin akan rusak atau macet

STR_NEWGRF_BUGGY                                                :{WHITE}NewGRF '{0:STRING}' memberikan informasi yang salah
STR_NEWGRF_BUGGY_ARTICULATED_CARGO                              :{WHITE}Informasi muat ulang untuk '{1:ENGINE}' berbeda dengan daftar beli setelah konstruksi. Ini menyebabkan pembaruan otomatis gagal memuat ulang dengan benar
STR_NEWGRF_BUGGY_ENDLESS_PRODUCTION_CALLBACK                    :{WHITE}'{1:STRING}' menyebabkan perulangan tanpa akhir di tingkat produksi
STR_NEWGRF_BUGGY_UNKNOWN_CALLBACK_RESULT                        :{WHITE}Callback {1:HEX} mengembalikan hasil tidak dikenal/salah {2:HEX}
STR_NEWGRF_BUGGY_INVALID_CARGO_PRODUCTION_CALLBACK              :{WHITE}'{1:STRING}' mengembalikan jenis kargo yang tidak valid dalam panggilan produksi {2:HEX}

# 'User removed essential NewGRFs'-placeholders for stuff without specs
STR_NEWGRF_INVALID_CARGO                                        :<kargo tidak valid>
STR_NEWGRF_INVALID_CARGO_ABBREV                                 :??
STR_NEWGRF_INVALID_CARGO_QUANTITY                               :{COMMA} dari <kargo tidak valid>
STR_NEWGRF_INVALID_ENGINE                                       :<model kendaraan tidak valid>
STR_NEWGRF_INVALID_INDUSTRYTYPE                                 :<industri tidak valid>

# Placeholders for other invalid stuff, e.g. vehicles that have gone (Game Script).
STR_INVALID_VEHICLE                                             :<kendaraan tidak berlaku>

# NewGRF scanning window
STR_NEWGRF_SCAN_CAPTION                                         :{WHITE}Memindai NewGRFs
STR_NEWGRF_SCAN_MESSAGE                                         :{BLACK}Memindai berkas NewGRF. Lamanya waktu tergantung dari jumlah berkas...
STR_NEWGRF_SCAN_STATUS                                          :{BLACK}{NUM} NewGRF dipindai dari kira2 {NUM} NewGRF
STR_NEWGRF_SCAN_ARCHIVES                                        :Memindai arsip

# Sign list window
STR_SIGN_LIST_CAPTION                                           :{WHITE}Daftar tanda - {COMMA} Tanda
STR_SIGN_LIST_MATCH_CASE                                        :{BLACK}Persis besar-kecil
STR_SIGN_LIST_MATCH_CASE_TOOLTIP                                :{BLACK}Hidup matikan pengecekan besar-kecil huruf pada pengenal dengan kotak pencarian

# Sign window
STR_EDIT_SIGN_CAPTION                                           :{WHITE}Ubah tulisan di tanda pengenal
STR_EDIT_SIGN_LOCATION_TOOLTIP                                  :{BLACK}Pusatkan tampilan utama pada lokasi tanda tangan. Ctrl+Klik membuka viewport baru pada lokasi tanda tangan
STR_EDIT_SIGN_NEXT_SIGN_TOOLTIP                                 :{BLACK}Pergi sampai rambu berikutnya
STR_EDIT_SIGN_PREVIOUS_SIGN_TOOLTIP                             :{BLACK}Pergi ke rambu sebelumnya

STR_EDIT_SIGN_SIGN_OSKTITLE                                     :{BLACK}Masukkan nama rambu

# Town directory window
STR_TOWN_DIRECTORY_CAPTION                                      :{WHITE}Kota
STR_TOWN_DIRECTORY_NONE                                         :{ORANGE}- Tidak Ada -
STR_TOWN_DIRECTORY_TOWN                                         :{ORANGE}{TOWN}{BLACK} ({COMMA})
STR_TOWN_DIRECTORY_CITY                                         :{ORANGE}{TOWN}{YELLOW} (Kota){BLACK} ({COMMA})
STR_TOWN_DIRECTORY_LIST_TOOLTIP                                 :{BLACK}Nama-nama kota - Klik pada nama untuk mengarahkan pandangan utama pada kota. Ctrl+Click akan membuka viewport baru pada lokasi kota
STR_TOWN_POPULATION                                             :{BLACK}Populasi Dunia: {COMMA}

# Town view window
STR_TOWN_VIEW_TOWN_CAPTION                                      :{WHITE}{TOWN}
STR_TOWN_VIEW_CITY_CAPTION                                      :{WHITE}{TOWN} (City)
STR_TOWN_VIEW_POPULATION_HOUSES                                 :{BLACK}Populasi: {ORANGE}{COMMA}{BLACK}  Rumah: {ORANGE}{COMMA}
STR_TOWN_VIEW_CARGO_LAST_MONTH_MAX                              :{BLACK}{CARGO_LIST} bulan lalu: {ORANGE}{COMMA}{BLACK} max: {ORANGE}{COMMA}
STR_TOWN_VIEW_CARGO_FOR_TOWNGROWTH                              :{BLACK}Kargo untuk pertumbuhan kota:
STR_TOWN_VIEW_CARGO_FOR_TOWNGROWTH_REQUIRED_GENERAL             :{RED} Butuh {ORANGE}{STRING}
STR_TOWN_VIEW_CARGO_FOR_TOWNGROWTH_REQUIRED_WINTER              :{ORANGE}{STRING}{BLACK} dibutuhkan saat musim dingin
STR_TOWN_VIEW_CARGO_FOR_TOWNGROWTH_DELIVERED_GENERAL            :{ORANGE}{STRING}{GREEN} terkirim
STR_TOWN_VIEW_CARGO_FOR_TOWNGROWTH_REQUIRED                     :{ORANGE}{CARGO_TINY} / {CARGO_LONG}{RED} (masih dibutuhkan)
STR_TOWN_VIEW_CARGO_FOR_TOWNGROWTH_DELIVERED                    :{ORANGE}{CARGO_TINY} / {CARGO_LONG}{GREEN} (terkirim)
STR_TOWN_VIEW_TOWN_GROWS_EVERY                                  :{BLACK}Kota tumbuh setiap {ORANGE}{COMMA}{BLACK}{NBSP}hari
STR_TOWN_VIEW_TOWN_GROWS_EVERY_FUNDED                           :{BLACK}Kota tumbuh setiap {ORANGE}{COMMA}{BLACK}{NBSP}hari (didanai)
STR_TOWN_VIEW_TOWN_GROW_STOPPED                                 :{BLACK}Kota {RED}tidak{BLACK} tumbuh
STR_TOWN_VIEW_NOISE_IN_TOWN                                     :{BLACK}Batas kebisingan di kota : {ORANGE}{COMMA}{BLACK}  maks.: {ORANGE}{COMMA}
STR_TOWN_VIEW_CENTER_TOOLTIP                                    :{BLACK}Arahkan pandangan utama pada lokasi kota. Ctrl+Click akan membuka viewport baru pada lokasi kota
STR_TOWN_VIEW_LOCAL_AUTHORITY_BUTTON                            :{BLACK}Pemkot
STR_TOWN_VIEW_LOCAL_AUTHORITY_TOOLTIP                           :{BLACK}Tampilkan Informasi pemerintah setempat
STR_TOWN_VIEW_RENAME_TOOLTIP                                    :{BLACK}Ubah nama kota

STR_TOWN_VIEW_EXPAND_BUTTON                                     :{BLACK}Memperluas
STR_TOWN_VIEW_EXPAND_TOOLTIP                                    :{BLACK}Tambah ukuran kota
STR_TOWN_VIEW_DELETE_BUTTON                                     :{BLACK}Hapus
STR_TOWN_VIEW_DELETE_TOOLTIP                                    :{BLACK}Hapus kota ini habis

STR_TOWN_VIEW_RENAME_TOWN_BUTTON                                :Ubah nama Kota

# Town local authority window
STR_LOCAL_AUTHORITY_CAPTION                                     :{WHITE}Pemerintah Kota {TOWN}
STR_LOCAL_AUTHORITY_ZONE                                        :{BLACK}Zona
STR_LOCAL_AUTHORITY_ZONE_TOOLTIP                                :{BLACK}Tunjukkan zona batas otoritas lokal
STR_LOCAL_AUTHORITY_COMPANY_RATINGS                             :{BLACK}Peringkat Perusahaan Transportasi:
STR_LOCAL_AUTHORITY_COMPANY_RATING                              :{YELLOW}{COMPANY} {COMPANY_NUM}: {ORANGE}{STRING}
STR_LOCAL_AUTHORITY_ACTIONS_TITLE                               :{BLACK}Tindakan yang tersedia:
STR_LOCAL_AUTHORITY_ACTIONS_TOOLTIP                             :{BLACK}Daftar tindakan yang bisa dilakukan di kota ini - klik pada item untuk menampilkan penjelasan detail
STR_LOCAL_AUTHORITY_DO_IT_BUTTON                                :{BLACK}Lakukan
STR_LOCAL_AUTHORITY_DO_IT_TOOLTIP                               :{BLACK}Hilangkan tindakan yang ditandai pada daftar dibawah ini

###length 8
STR_LOCAL_AUTHORITY_ACTION_SMALL_ADVERTISING_CAMPAIGN           :Kampanye iklan kecil
STR_LOCAL_AUTHORITY_ACTION_MEDIUM_ADVERTISING_CAMPAIGN          :Kampanye iklan sedang
STR_LOCAL_AUTHORITY_ACTION_LARGE_ADVERTISING_CAMPAIGN           :Kampanye iklan besar-besaran
STR_LOCAL_AUTHORITY_ACTION_ROAD_RECONSTRUCTION                  :Danai perbaikan jalan setempat
STR_LOCAL_AUTHORITY_ACTION_STATUE_OF_COMPANY                    :Bangun patung pemilik perusahaan
STR_LOCAL_AUTHORITY_ACTION_NEW_BUILDINGS                        :Danai pembangunan gedung baru
STR_LOCAL_AUTHORITY_ACTION_EXCLUSIVE_TRANSPORT                  :Beli hak transportasi eksklusif
STR_LOCAL_AUTHORITY_ACTION_BRIBE                                :Suap pemkot setempat

###length 8
STR_LOCAL_AUTHORITY_ACTION_TOOLTIP_SMALL_ADVERTISING            :{PUSH_COLOUR}{YELLOW}Prakarsai kampanye iklan singkat, agar penumpang dan kargo lebih mengutamakan jasa perusahaan transportasi anda.{}Memberikan peningkatan sementara pada peringkat stasiun dalam radius kecil disekitar pusat kota.{}{POP_COLOUR}Biaya: {CURRENCY_LONG}
STR_LOCAL_AUTHORITY_ACTION_TOOLTIP_MEDIUM_ADVERTISING           :{PUSH_COLOUR}{YELLOW}Prakarsai kampanye iklan sedang, agar penumpang dan kargo lebih mengutamakan jasa perusahaan transportasi anda.{}Memberikan peningkatan sementara pada peringkat stasiun dalam radius sedang di sekitar pusat kota.{}{POP_COLOUR}Biaya: {CURRENCY_LONG}
STR_LOCAL_AUTHORITY_ACTION_TOOLTIP_LARGE_ADVERTISING            :{PUSH_COLOUR}{YELLOW}Prakarsai kampanye iklan besar, agar penumpang dan kargo lebih mengutamakan jasa perusahaan transportasi anda.{}Memberikan penggalak sementara pada peringkat stasiun dalam radius besar di sekitar pusat kota..{}{POP_COLOUR}Biaya: {CURRENCY_LONG}
STR_LOCAL_AUTHORITY_ACTION_TOOLTIP_ROAD_RECONSTRUCTION          :{PUSH_COLOUR}{YELLOW}Danai perbaikan jalanan perkotaan.{}Akan menyebabkan kemacetan arus lalu lintas hingga 6 bulan.{}{POP_COLOUR}Biaya: {CURRENCY_LONG}
STR_LOCAL_AUTHORITY_ACTION_TOOLTIP_STATUE_OF_COMPANY            :{PUSH_COLOUR}{YELLOW}Bangun patung sebagai kebanggaan perusahaan anda.{}Memberikan peningkatan permanen pada mutu stasiun di kota ini.{}{POP_COLOUR}Biaya: {CURRENCY_LONG}
STR_LOCAL_AUTHORITY_ACTION_TOOLTIP_NEW_BUILDINGS                :{PUSH_COLOUR}{YELLOW}Biayai pembangunan gedung baru di kota.{}Memberikan penggalak sementara pada pertumbuhan kota di kota ini,{}{POP_COLOUR}Biaya: {CURRENCY_LONG}
STR_LOCAL_AUTHORITY_ACTION_TOOLTIP_EXCLUSIVE_TRANSPORT          :{PUSH_COLOUR}{YELLOW}Beli hak monopoli transportasi di kota ini untuk 1 tahun.{}Pemerintah kota tidak akan mengizinkan penumpang dan kargo untuk memakai stasiun pesaing Anda.{}{POP_COLOUR} Biaya: {CURRENCY_LONG}
STR_LOCAL_AUTHORITY_ACTION_TOOLTIP_BRIBE                        :{PUSH_COLOUR}{YELLOW}Lakukan suap pada pemkot untuk menaikan peringkat, beresiko denda jika tertangkap.{}{POP_COLOUR}Biaya: {CURRENCY_LONG}

# Goal window
STR_GOALS_CAPTION                                               :{WHITE}{COMPANY} Target
STR_GOALS_SPECTATOR_CAPTION                                     :{WHITE}Target Global
STR_GOALS_SPECTATOR                                             :Target Global
STR_GOALS_GLOBAL_BUTTON                                         :{BLACK}Global
STR_GOALS_GLOBAL_BUTTON_HELPTEXT                                :{BLACK}Tunjukkan target global
STR_GOALS_COMPANY_BUTTON                                        :{BLACK}Perusahaan
STR_GOALS_COMPANY_BUTTON_HELPTEXT                               :{BLACK}Tunjukkan target perusahaan
STR_GOALS_TEXT                                                  :{ORANGE}{STRING}
STR_GOALS_NONE                                                  :{ORANGE}- Tidak ada -
STR_GOALS_PROGRESS                                              :{ORANGE}{STRING}
STR_GOALS_PROGRESS_COMPLETE                                     :{GREEN}{STRING}
STR_GOALS_TOOLTIP_CLICK_ON_SERVICE_TO_CENTER                    :{BLACK}Klik pada tujuan untuk mengarahkan pandangan pada tengah industri/kota/kotak. Ctrl+klik untuk membuka jendela baru pada lokasi industri/kota/kotak

# Goal question window
STR_GOAL_QUESTION_CAPTION_QUESTION                              :{BLACK}Pertanyaan
STR_GOAL_QUESTION_CAPTION_INFORMATION                           :{BLACK}Informasi
STR_GOAL_QUESTION_CAPTION_WARNING                               :{BLACK}Peringatan
STR_GOAL_QUESTION_CAPTION_ERROR                                 :{YELLOW}Kesalahan

# Goal Question button list
###length 18
STR_GOAL_QUESTION_BUTTON_CANCEL                                 :Batal
STR_GOAL_QUESTION_BUTTON_OK                                     :Oke
STR_GOAL_QUESTION_BUTTON_NO                                     :Tidak
STR_GOAL_QUESTION_BUTTON_YES                                    :Ya
STR_GOAL_QUESTION_BUTTON_DECLINE                                :Batalkan
STR_GOAL_QUESTION_BUTTON_ACCEPT                                 :Setuju
STR_GOAL_QUESTION_BUTTON_IGNORE                                 :Abaikan
STR_GOAL_QUESTION_BUTTON_RETRY                                  :Ulangi
STR_GOAL_QUESTION_BUTTON_PREVIOUS                               :Sebelumnya
STR_GOAL_QUESTION_BUTTON_NEXT                                   :Berikutnya
STR_GOAL_QUESTION_BUTTON_STOP                                   :Berhenti
STR_GOAL_QUESTION_BUTTON_START                                  :Mulai
STR_GOAL_QUESTION_BUTTON_GO                                     :Lanjut
STR_GOAL_QUESTION_BUTTON_CONTINUE                               :Lanjutkan
STR_GOAL_QUESTION_BUTTON_RESTART                                :Restart
STR_GOAL_QUESTION_BUTTON_POSTPONE                               :Tunda
STR_GOAL_QUESTION_BUTTON_SURRENDER                              :Menyerah
STR_GOAL_QUESTION_BUTTON_CLOSE                                  :Tutup

# Subsidies window
STR_SUBSIDIES_CAPTION                                           :{WHITE}Subsidi
STR_SUBSIDIES_OFFERED_TITLE                                     :{BLACK}Penawaran subsidi jasa transportasi:
STR_SUBSIDIES_OFFERED_FROM_TO                                   :{ORANGE}{STRING} dari {STRING} ke {STRING}{YELLOW} (sebelum {DATE_SHORT})
STR_SUBSIDIES_NONE                                              :{ORANGE}- Tidak Ada -
STR_SUBSIDIES_SUBSIDISED_TITLE                                  :{BLACK}Jasa transportasi bersubsidi:
STR_SUBSIDIES_SUBSIDISED_FROM_TO                                :{ORANGE}{STRING} dari {STRING} ke {STRING}{YELLOW} ({COMPANY}{YELLOW}, hingga {DATE_SHORT})
STR_SUBSIDIES_TOOLTIP_CLICK_ON_SERVICE_TO_CENTER                :{BLACK}Klik pada layanan untuk mengarahkan pandangan utama pada industri/kota. Ctrl+Click akan membuka viewport baru pada lokasi industri/kota

# Story book window
STR_STORY_BOOK_CAPTION                                          :{WHITE}{COMPANY} Buku Cerita
STR_STORY_BOOK_SPECTATOR_CAPTION                                :{WHITE}Buku Cerita Global
STR_STORY_BOOK_SPECTATOR                                        :Buku Cerita Global
STR_STORY_BOOK_TITLE                                            :{YELLOW}{STRING}
STR_STORY_BOOK_GENERIC_PAGE_ITEM                                :Halaman {NUM}
STR_STORY_BOOK_SEL_PAGE_TOOLTIP                                 :{BLACK}Loncat ke halaman yang dipilih dari daftar drop-down ini
STR_STORY_BOOK_PREV_PAGE                                        :{BLACK}Sebelumnya
STR_STORY_BOOK_PREV_PAGE_TOOLTIP                                :{BLACK}Menuju ke halaman sebelumnya
STR_STORY_BOOK_NEXT_PAGE                                        :{BLACK}Berikutnya
STR_STORY_BOOK_NEXT_PAGE_TOOLTIP                                :{BLACK}Menuju ke halaman berikutnya
STR_STORY_BOOK_INVALID_GOAL_REF                                 :{RED}Referensi sasaran yang tidak berlaku

# Station list window
STR_STATION_LIST_TOOLTIP                                        :{BLACK}Nama-nama stasiun - klik pada nama untuk mengarahkan pandangan utama pada stasiun. Ctrl+Click akan membuka viewport baru pada lokasi stasiun
STR_STATION_LIST_USE_CTRL_TO_SELECT_MORE                        :{BLACK}Tekan CTRL untuk memilih lebih dari satu item
STR_STATION_LIST_CAPTION                                        :{WHITE}{COMPANY} - {COMMA} Stasiun
STR_STATION_LIST_STATION                                        :{YELLOW}{STATION} {STATION_FEATURES}
STR_STATION_LIST_WAYPOINT                                       :{YELLOW}{WAYPOINT}
STR_STATION_LIST_NONE                                           :{YELLOW}- Tidak ada -
STR_STATION_LIST_SELECT_ALL_FACILITIES                          :{BLACK}Pilih semua fasilitas
STR_STATION_LIST_SELECT_ALL_TYPES                               :{BLACK}Pilih semua jenis kargo (termasuk kargo tanpa jeda)
STR_STATION_LIST_NO_WAITING_CARGO                               :{BLACK}Tidak ada barang yang sedang menunggu

# Station view window
STR_STATION_VIEW_CAPTION                                        :{WHITE}{STATION} {STATION_FEATURES}
STR_STATION_VIEW_WAITING_CARGO                                  :{WHITE}{CARGO_LONG}
STR_STATION_VIEW_RESERVED                                       :{YELLOW}({CARGO_SHORT} direservasi untuk memuat)

STR_STATION_VIEW_ACCEPTS_BUTTON                                 :{BLACK}Menerima
STR_STATION_VIEW_ACCEPTS_TOOLTIP                                :{BLACK}Tampilkan daftar kargo yang bisa diterima
STR_STATION_VIEW_ACCEPTS_CARGO                                  :{BLACK}Menerima: {WHITE}{CARGO_LIST}

STR_STATION_VIEW_EXCLUSIVE_RIGHTS_SELF                          :{BLACK}Stasiun memiliki hak transportasi eksklusif di kota ini
STR_STATION_VIEW_EXCLUSIVE_RIGHTS_COMPANY                       :{YELLOW}{COMPANY}{BLACK} memiliki hak transportasi eksklusif di kota ini

STR_STATION_VIEW_RATINGS_BUTTON                                 :{BLACK}Peringkat
STR_STATION_VIEW_RATINGS_TOOLTIP                                :{BLACK}Tampilkna peringkat dari stasiun
STR_STATION_VIEW_SUPPLY_RATINGS_TITLE                           :{BLACK}Asupan bulanan dan peringkat layanan:
STR_STATION_VIEW_CARGO_SUPPLY_RATING                            :{WHITE}{STRING}: {YELLOW}{COMMA} / {STRING} ({COMMA}%)

STR_STATION_VIEW_GROUP                                          :{BLACK}Pengelompokkan
STR_STATION_VIEW_WAITING_STATION                                :Station: Menunggu
STR_STATION_VIEW_WAITING_AMOUNT                                 :Jumlah: Menunggu
STR_STATION_VIEW_PLANNED_STATION                                :Stasiun: Menurut Rencana
STR_STATION_VIEW_PLANNED_AMOUNT                                 :Jumlah: Menurut Rencana
STR_STATION_VIEW_FROM                                           :{YELLOW}{CARGO_SHORT} dari {STATION}
STR_STATION_VIEW_VIA                                            :{YELLOW}{CARGO_SHORT} via {STATION}
STR_STATION_VIEW_TO                                             :{YELLOW}{CARGO_SHORT} ke {STATION}
STR_STATION_VIEW_FROM_ANY                                       :{RED}{CARGO_SHORT} dari stasiun tidak diketahui
STR_STATION_VIEW_TO_ANY                                         :{RED}{CARGO_SHORT} ke stasiun manapun
STR_STATION_VIEW_VIA_ANY                                        :{RED}{CARGO_SHORT} melalui stasiun apapun
STR_STATION_VIEW_FROM_HERE                                      :{GREEN}{CARGO_SHORT} dari stasiun ini
STR_STATION_VIEW_VIA_HERE                                       :{GREEN}{CARGO_SHORT} berhenti pada stasiun ini
STR_STATION_VIEW_TO_HERE                                        :{GREEN}{CARGO_SHORT} ke stasiun ini
STR_STATION_VIEW_NONSTOP                                        :{YELLOW}{CARGO_SHORT} tanpa berhenti

STR_STATION_VIEW_GROUP_S_V_D                                    :Sumber-Lewat-Tujuan
STR_STATION_VIEW_GROUP_S_D_V                                    :Sumber-Tujuan-Lewat
STR_STATION_VIEW_GROUP_V_S_D                                    :Lewat-Sumber-Tujuan
STR_STATION_VIEW_GROUP_V_D_S                                    :Lewat-Tujuan-Sumber
STR_STATION_VIEW_GROUP_D_S_V                                    :Tujuan-Sumber-Lewat
STR_STATION_VIEW_GROUP_D_V_S                                    :Tujusn-Lewat-Sumber

###length 8
STR_CARGO_RATING_APPALLING                                      :Mengerikan
STR_CARGO_RATING_VERY_POOR                                      :Sangat Jelek
STR_CARGO_RATING_POOR                                           :Jelek
STR_CARGO_RATING_MEDIOCRE                                       :Sedang
STR_CARGO_RATING_GOOD                                           :Baik
STR_CARGO_RATING_VERY_GOOD                                      :Sangat Baik
STR_CARGO_RATING_EXCELLENT                                      :Sempurna
STR_CARGO_RATING_OUTSTANDING                                    :Luar Biasa

STR_STATION_VIEW_CENTER_TOOLTIP                                 :{BLACK}Arahkan pandangan utama pada lokasi stasiun. Ctrl+Click akan membuka viewport baru pada lokasi stasiun
STR_STATION_VIEW_RENAME_TOOLTIP                                 :{BLACK}Ganti nama stasiun

STR_STATION_VIEW_SCHEDULED_TRAINS_TOOLTIP                       :{BLACK}Tampilkan semua kereta yang memiliki jadwal menuju stasiun ini.
STR_STATION_VIEW_SCHEDULED_ROAD_VEHICLES_TOOLTIP                :{BLACK}Tampilkan semua kendaraan yang memiliki jadwal menuju terminal ini.
STR_STATION_VIEW_SCHEDULED_AIRCRAFT_TOOLTIP                     :{BLACK}Tampilkan semua Pesawat yang memiliki jadwal menuju bandara ini.
STR_STATION_VIEW_SCHEDULED_SHIPS_TOOLTIP                        :{BLACK}Tampilkan semua kapal yang memiliki jadwal menuju pelabuhan ini.

STR_STATION_VIEW_RENAME_STATION_CAPTION                         :Ubah nama stasiun/area bongkar muat

STR_STATION_VIEW_CLOSE_AIRPORT                                  :{BLACK}Tutup bandara
STR_STATION_VIEW_CLOSE_AIRPORT_TOOLTIP                          :{BLACK}Cegah pesawat mendarat di bandara ini

# Waypoint/buoy view window
STR_WAYPOINT_VIEW_CAPTION                                       :{WHITE}{WAYPOINT}
STR_WAYPOINT_VIEW_CENTER_TOOLTIP                                :{BLACK}Arahkan pandangan utama pada lokasi waypoint. Ctrl+Click akan membuka viewport baru pada lokasi waypoint
STR_WAYPOINT_VIEW_CHANGE_WAYPOINT_NAME                          :{BLACK}Ubah nama waypoint
STR_BUOY_VIEW_CENTER_TOOLTIP                                    :{BLACK}Arahkan pandangan utama pada lokasi pelampung. Ctrl+Click akan membuka viewport baru pada lokasi pelampung
STR_BUOY_VIEW_CHANGE_BUOY_NAME                                  :{BLACK}Ubah nama pelampung

STR_EDIT_WAYPOINT_NAME                                          :{WHITE}Ubah nama waypoint

# Finances window
STR_FINANCES_CAPTION                                            :{WHITE}Keuangan {COMPANY} {BLACK}{COMPANY_NUM}
STR_FINANCES_YEAR                                               :{WHITE}{NUM}

###length 3
STR_FINANCES_REVENUE_TITLE                                      :Pendapatan
STR_FINANCES_OPERATING_EXPENSES_TITLE                           :{WHITE}Biaya operasional
STR_FINANCES_CAPITAL_EXPENSES_TITLE                             :{WHITE}Belanja modal


###length 13
STR_FINANCES_SECTION_CONSTRUCTION                               :{GOLD}Konstruksi
STR_FINANCES_SECTION_NEW_VEHICLES                               :{GOLD}Beli Kendaraan Baru
STR_FINANCES_SECTION_TRAIN_RUNNING_COSTS                        :{GOLD}Kereta
STR_FINANCES_SECTION_ROAD_VEHICLE_RUNNING_COSTS                 :{GOLD}Kendaraan Darat
STR_FINANCES_SECTION_AIRCRAFT_RUNNING_COSTS                     :{GOLD}Pesawat
STR_FINANCES_SECTION_SHIP_RUNNING_COSTS                         :{GOLD}Kapal
STR_FINANCES_SECTION_INFRASTRUCTURE                             :{GOLD}Infrastruktur
STR_FINANCES_SECTION_TRAIN_REVENUE                              :{GOLD}Kereta
STR_FINANCES_SECTION_ROAD_VEHICLE_REVENUE                       :{GOLD}Kendaraan darat
STR_FINANCES_SECTION_AIRCRAFT_REVENUE                           :{GOLD}Pesawat
STR_FINANCES_SECTION_SHIP_REVENUE                               :{GOLD}Kapal
STR_FINANCES_SECTION_LOAN_INTEREST                              :{GOLD}Bunga Pinjaman
STR_FINANCES_SECTION_OTHER                                      :{GOLD}Lainnya

STR_FINANCES_TOTAL_CAPTION                                      :{WHITE}Total
STR_FINANCES_NEGATIVE_INCOME                                    :-{CURRENCY_LONG}
STR_FINANCES_ZERO_INCOME                                        :{CURRENCY_LONG}
STR_FINANCES_POSITIVE_INCOME                                    :+{CURRENCY_LONG}
STR_FINANCES_PROFIT                                             :{WHITE}Keuntungan
STR_FINANCES_BANK_BALANCE_TITLE                                 :{WHITE}Saldo Bank
STR_FINANCES_OWN_FUNDS_TITLE                                    :{WHITE}Dana Pribadi
STR_FINANCES_LOAN_TITLE                                         :{WHITE}Pinjaman
STR_FINANCES_INTEREST_RATE                                      :{WHITE}Bunga Pinjaman: {BLACK}{NUM}%
STR_FINANCES_MAX_LOAN                                           :{WHITE}Pinjaman maks.: {BLACK}{CURRENCY_LONG}
STR_FINANCES_TOTAL_CURRENCY                                     :{BLACK}{CURRENCY_LONG}
STR_FINANCES_BANK_BALANCE                                       :{WHITE}{CURRENCY_LONG}
STR_FINANCES_BORROW_BUTTON                                      :{BLACK}Pinjam {CURRENCY_LONG}
STR_FINANCES_BORROW_TOOLTIP                                     :{BLACK}Tambah jumlah pinjaman. Tekan Ctrl+Click untuk meminjam sebanyak mungkin.
STR_FINANCES_REPAY_BUTTON                                       :{BLACK}Bayar {CURRENCY_LONG}
STR_FINANCES_REPAY_TOOLTIP                                      :{BLACK}Bayar cicilan pinjaman. Tekan Ctrl+Click untuk membayar cicilan sebanyak mungkin.
STR_FINANCES_INFRASTRUCTURE_BUTTON                              :{BLACK}Infrastruktur

# Company view
STR_COMPANY_VIEW_CAPTION                                        :{WHITE}{COMPANY} {BLACK}{COMPANY_NUM}
STR_COMPANY_VIEW_PRESIDENT_MANAGER_TITLE                        :{WHITE}{PRESIDENT_NAME}{}{GOLD}(Manajer)

STR_COMPANY_VIEW_INAUGURATED_TITLE                              :{GOLD}Dilantik: {WHITE}{NUM}
STR_COMPANY_VIEW_COLOUR_SCHEME_TITLE                            :{GOLD}Tema Warna:
STR_COMPANY_VIEW_VEHICLES_TITLE                                 :{GOLD}Kendaraan:
STR_COMPANY_VIEW_TRAINS                                         :{WHITE}{COMMA} kereta
STR_COMPANY_VIEW_ROAD_VEHICLES                                  :{WHITE}{COMMA} kendaraan jalan raya
STR_COMPANY_VIEW_AIRCRAFT                                       :{WHITE}{COMMA} pesawat
STR_COMPANY_VIEW_SHIPS                                          :{WHITE}{COMMA} kapal
STR_COMPANY_VIEW_VEHICLES_NONE                                  :{WHITE}Tidak punya
STR_COMPANY_VIEW_COMPANY_VALUE                                  :{GOLD}Nilai Perusahaan: {WHITE}{CURRENCY_LONG}
STR_COMPANY_VIEW_SHARES_OWNED_BY                                :{WHITE}({COMMA}% saham dimiliki oleh {COMPANY})
STR_COMPANY_VIEW_INFRASTRUCTURE                                 :{GOLD}Infrastruktur:
STR_COMPANY_VIEW_INFRASTRUCTURE_RAIL                            :{WHITE}{COMMA} bagian rel
STR_COMPANY_VIEW_INFRASTRUCTURE_ROAD                            :{WHITE}{COMMA} bagian jalan
STR_COMPANY_VIEW_INFRASTRUCTURE_WATER                           :{WHITE}{COMMA} area perairan
STR_COMPANY_VIEW_INFRASTRUCTURE_STATION                         :{WHITE}{COMMA} area stasiun
STR_COMPANY_VIEW_INFRASTRUCTURE_AIRPORT                         :{WHITE}{COMMA} bandara
STR_COMPANY_VIEW_INFRASTRUCTURE_NONE                            :{WHITE}nihil

STR_COMPANY_VIEW_BUILD_HQ_BUTTON                                :{BLACK}Kantor Pusat
STR_COMPANY_VIEW_BUILD_HQ_TOOLTIP                               :{BLACK}Membangun kantor pusat
STR_COMPANY_VIEW_VIEW_HQ_BUTTON                                 :{BLACK}Lokasi Kantor Pusat
STR_COMPANY_VIEW_VIEW_HQ_TOOLTIP                                :{BLACK}Tampilkan kantor pusat perusahaan
STR_COMPANY_VIEW_RELOCATE_HQ                                    :{BLACK}Pindah Kantor Pusat
STR_COMPANY_VIEW_RELOCATE_COMPANY_HEADQUARTERS                  :{BLACK}Membangun kembali kantor pusat perusahaan di tempat lain dengan 1% ongkos dari nilai perusahaan. Shift untuk menampilkan perkiraan biaya
STR_COMPANY_VIEW_INFRASTRUCTURE_BUTTON                          :{BLACK}Detail
STR_COMPANY_VIEW_INFRASTRUCTURE_TOOLTIP                         :{BLACK}Lihat jumlah infrastruktur lebih detail
STR_COMPANY_VIEW_GIVE_MONEY_BUTTON                              :{BLACK}Berikan uang
STR_COMPANY_VIEW_GIVE_MONEY_TOOLTIP                             :{BLACK}Berikan uang kepada perusahaan ini

STR_COMPANY_VIEW_NEW_FACE_BUTTON                                :{BLACK}Ganti Wajah
STR_COMPANY_VIEW_NEW_FACE_TOOLTIP                               :{BLACK}Pilih wajah baru pimpinan
STR_COMPANY_VIEW_COLOUR_SCHEME_BUTTON                           :{BLACK}Tema Warna
STR_COMPANY_VIEW_COLOUR_SCHEME_TOOLTIP                          :{BLACK}Ubah warna kendaraan perusahaan
STR_COMPANY_VIEW_COMPANY_NAME_BUTTON                            :{BLACK}Nama Perusahaan
STR_COMPANY_VIEW_COMPANY_NAME_TOOLTIP                           :{BLACK}Ubah nama perusahaan
STR_COMPANY_VIEW_PRESIDENT_NAME_BUTTON                          :{BLACK}Nama Manajer
STR_COMPANY_VIEW_PRESIDENT_NAME_TOOLTIP                         :{BLACK}Ubah nama manajer

STR_COMPANY_VIEW_BUY_SHARE_BUTTON                               :{BLACK}Beli 25% saham perusahaan
STR_COMPANY_VIEW_SELL_SHARE_BUTTON                              :{BLACK}Jual 25% saham perusahaan
STR_COMPANY_VIEW_BUY_SHARE_TOOLTIP                              :{BLACK}Beli 25% saham perusahaan ini. Shift+klik untuk menampilkan perkiraan biaya tanpa membeli saham.
STR_COMPANY_VIEW_SELL_SHARE_TOOLTIP                             :{BLACK}Jual 25% saham perusahaan ini. Shift untuk menampilkan perkiraan biaya tanpa menjual saham

STR_COMPANY_VIEW_COMPANY_NAME_QUERY_CAPTION                     :Nama Perusahaan
STR_COMPANY_VIEW_PRESIDENT_S_NAME_QUERY_CAPTION                 :Nama Manajer
STR_COMPANY_VIEW_GIVE_MONEY_QUERY_CAPTION                       :Masukkan jumlah uang yang ingin anda berikan

STR_BUY_COMPANY_MESSAGE                                         :{WHITE}Kami mencari perusahaan transporasi untuk mengambil alih perusahaan kami.{}{}Anda ingin membeli {COMPANY} senilai {CURRENCY_LONG}?

# Company infrastructure window
STR_COMPANY_INFRASTRUCTURE_VIEW_CAPTION                         :{WHITE}Infrastruktur milik {COMPANY}
STR_COMPANY_INFRASTRUCTURE_VIEW_RAIL_SECT                       :{GOLD}Bagian rel:
STR_COMPANY_INFRASTRUCTURE_VIEW_SIGNALS                         :{WHITE}Sinyal
STR_COMPANY_INFRASTRUCTURE_VIEW_ROAD_SECT                       :{GOLD}Bagian jalan:
STR_COMPANY_INFRASTRUCTURE_VIEW_TRAM_SECT                       :{GOLD}Bagian Trem:
STR_COMPANY_INFRASTRUCTURE_VIEW_WATER_SECT                      :{GOLD}Perairan:
STR_COMPANY_INFRASTRUCTURE_VIEW_CANALS                          :{WHITE}Kanal
STR_COMPANY_INFRASTRUCTURE_VIEW_STATION_SECT                    :{GOLD}Stasiun:
STR_COMPANY_INFRASTRUCTURE_VIEW_STATIONS                        :{WHITE}area stasiun
STR_COMPANY_INFRASTRUCTURE_VIEW_AIRPORTS                        :{WHITE}Bandara
STR_COMPANY_INFRASTRUCTURE_VIEW_TOTAL                           :{WHITE}{CURRENCY_LONG}/thn

# Industry directory
STR_INDUSTRY_DIRECTORY_CAPTION                                  :{WHITE}Industri
STR_INDUSTRY_DIRECTORY_NONE                                     :{ORANGE}- Tidak Ada -
STR_INDUSTRY_DIRECTORY_ITEM_INFO                                :{BLACK}{CARGO_LONG}{STRING}{YELLOW} ({COMMA}% Terkirim){BLACK}
STR_INDUSTRY_DIRECTORY_ITEM_NOPROD                              :{ORANGE}{INDUSTRY}
STR_INDUSTRY_DIRECTORY_ITEM_PROD1                               :{ORANGE}{INDUSTRY} {STRING}
STR_INDUSTRY_DIRECTORY_ITEM_PROD2                               :{ORANGE}{INDUSTRY} {STRING}, {STRING}
STR_INDUSTRY_DIRECTORY_ITEM_PROD3                               :{ORANGE}{INDUSTRY} {STRING}, {STRING}, {STRING}
STR_INDUSTRY_DIRECTORY_ITEM_PRODMORE                            :{ORANGE}{INDUSTRY} {STRING}, {STRING}, {STRING} dan {NUM} banyak lagi...
STR_INDUSTRY_DIRECTORY_LIST_CAPTION                             :{BLACK}Nama-nama industri - klik di nama untuk mengarahkan pandangan utama pada industri. Ctrl+Click akan membuka viewport baru pada lokasi industri
STR_INDUSTRY_DIRECTORY_ACCEPTED_CARGO_FILTER                    :{BLACK}Muatan diterima: {SILVER}{STRING}
STR_INDUSTRY_DIRECTORY_PRODUCED_CARGO_FILTER                    :{BLACK}Kargo yang diproduksi: {SILVER}{STRING}
STR_INDUSTRY_DIRECTORY_FILTER_ALL_TYPES                         :Semua jenis kargo
STR_INDUSTRY_DIRECTORY_FILTER_NONE                              :Tidak ada

# Industry view
STR_INDUSTRY_VIEW_CAPTION                                       :{WHITE}{INDUSTRY}
STR_INDUSTRY_VIEW_PRODUCTION_LAST_MONTH_TITLE                   :{BLACK}Produksi bulan kemarin
STR_INDUSTRY_VIEW_TRANSPORTED                                   :{YELLOW}{CARGO_LONG}{STRING}{BLACK} ({COMMA}% terkirim)
STR_INDUSTRY_VIEW_LOCATION_TOOLTIP                              :{BLACK}Arahkan pandangan utama pada lokasi industri. Ctrl+Click akan membuka viewport baru pada lokasi industri
STR_INDUSTRY_VIEW_PRODUCTION_LEVEL                              :{BLACK}Tingkat produksi: {YELLOW}{COMMA}%
STR_INDUSTRY_VIEW_INDUSTRY_ANNOUNCED_CLOSURE                    :{YELLOW}Industri akan segera ditutup!

STR_INDUSTRY_VIEW_REQUIRES_N_CARGO                              :{BLACK}Membutuhkan: {YELLOW}{STRING}{STRING}
STR_INDUSTRY_VIEW_PRODUCES_N_CARGO                              :{BLACK}Produksi: {YELLOW}{STRING}{STRING}
STR_INDUSTRY_VIEW_CARGO_LIST_EXTENSION                          :, {STRING}{STRING}

STR_INDUSTRY_VIEW_REQUIRES                                      :{BLACK}Membutuhkan:
STR_INDUSTRY_VIEW_ACCEPT_CARGO                                  :{YELLOW}{0:STRING}{BLACK}{3:STRING}
STR_INDUSTRY_VIEW_ACCEPT_CARGO_AMOUNT                           :{YELLOW}{STRING}{BLACK}: {CARGO_SHORT} menunggu{STRING}

STR_CONFIG_GAME_PRODUCTION                                      :{WHITE}Perubahan produksi (kelipatan 8, hingga 2040)
STR_CONFIG_GAME_PRODUCTION_LEVEL                                :{WHITE}Ubah tingkat produksi (dalam persen, hingga 800%)

# Vehicle lists
###length VEHICLE_TYPES
STR_VEHICLE_LIST_TRAIN_CAPTION                                  :{WHITE}{STRING} - {COMMA} Kereta
STR_VEHICLE_LIST_ROAD_VEHICLE_CAPTION                           :{WHITE}{STRING} - {COMMA} Kendaraan Jalan Raya
STR_VEHICLE_LIST_SHIP_CAPTION                                   :{WHITE}{STRING} - {COMMA} Kapal
STR_VEHICLE_LIST_AIRCRAFT_CAPTION                               :{WHITE}{STRING} - {COMMA} Pesawat

###length VEHICLE_TYPES
STR_VEHICLE_LIST_TRAIN_LIST_TOOLTIP                             :{BLACK}Kereta - klik pada kereta untuk melihat informasi
STR_VEHICLE_LIST_ROAD_VEHICLE_TOOLTIP                           :{BLACK}Kendaraan jalan raya - klik pada kendaraan untuk menampilkan informasi
STR_VEHICLE_LIST_SHIP_TOOLTIP                                   :{BLACK}Kapal - klik pada kapal untuk menampilkan informasi
STR_VEHICLE_LIST_AIRCRAFT_TOOLTIP                               :{BLACK}Pesawat - klik pada pesawat untuk informasi

###length VEHICLE_TYPES
STR_VEHICLE_LIST_AVAILABLE_TRAINS                               :Kereta tersedia
STR_VEHICLE_LIST_AVAILABLE_ROAD_VEHICLES                        :Kendaraan tersedia
STR_VEHICLE_LIST_AVAILABLE_SHIPS                                :Kapal tersedia
STR_VEHICLE_LIST_AVAILABLE_AIRCRAFT                             :Pesawat tersedia

STR_VEHICLE_LIST_MANAGE_LIST                                    :{BLACK}Atur Daftar
STR_VEHICLE_LIST_MANAGE_LIST_TOOLTIP                            :{BLACK}Kirim perintah untuk semua kendaraan dalam daftar ini.
STR_VEHICLE_LIST_REPLACE_VEHICLES                               :Ganti kendaraan
STR_VEHICLE_LIST_SEND_FOR_SERVICING                             :Perintahkan untuk diperbaiki
STR_VEHICLE_LIST_PROFIT_THIS_YEAR_LAST_YEAR                     :{TINY_FONT}{BLACK}Laba tahun ini: {CURRENCY_LONG} (tahun lalu: {CURRENCY_LONG})
STR_VEHICLE_LIST_CARGO                                          :{TINY_FONT}{BLACK}[{CARGO_LIST}]
STR_VEHICLE_LIST_NAME_AND_CARGO                                 :{TINY_FONT}{BLACK}{STRING} {STRING}

STR_VEHICLE_LIST_SEND_TRAIN_TO_DEPOT                            :Perintahkan ke bengkel
STR_VEHICLE_LIST_SEND_ROAD_VEHICLE_TO_DEPOT                     :Perintahkan ke Bengkel
STR_VEHICLE_LIST_SEND_SHIP_TO_DEPOT                             :Perintahkan ke Galangan
STR_VEHICLE_LIST_SEND_AIRCRAFT_TO_HANGAR                        :Perintahkan ke Hangar

STR_VEHICLE_LIST_MASS_STOP_LIST_TOOLTIP                         :{BLACK}Klik untuk menghentikan semua kendaraan dalam daftar
STR_VEHICLE_LIST_MASS_START_LIST_TOOLTIP                        :{BLACK}Klik untuk menjalankan semua kendaraan dalam daftar
STR_VEHICLE_LIST_AVAILABLE_ENGINES_TOOLTIP                      :{BLACK}Lihat daftar desain mesin yang tersedia untuk jenis kendaraan ini

STR_VEHICLE_LIST_SHARED_ORDERS_LIST_CAPTION                     :{WHITE}Perintah bersama {COMMA} kendaraan

# Group window
###length VEHICLE_TYPES
STR_GROUP_ALL_TRAINS                                            :Semua Kereta
STR_GROUP_ALL_ROAD_VEHICLES                                     :Semua kendaraan
STR_GROUP_ALL_SHIPS                                             :Semua Kapal
STR_GROUP_ALL_AIRCRAFTS                                         :Semua Pesawat

###length VEHICLE_TYPES
STR_GROUP_DEFAULT_TRAINS                                        :Kereta tanpa kelompok
STR_GROUP_DEFAULT_ROAD_VEHICLES                                 :Kendaraan tanpa kelompok
STR_GROUP_DEFAULT_SHIPS                                         :Kapal tanpa kelompok
STR_GROUP_DEFAULT_AIRCRAFTS                                     :Pesawat tanpa kelompok

STR_GROUP_COUNT_WITH_SUBGROUP                                   :{TINY_FONT}{COMMA} (+{COMMA})

STR_GROUPS_CLICK_ON_GROUP_FOR_TOOLTIP                           :{BLACK}Kelompok - Klik salah satu untuk melihat daftar kendaraan pada kelompok tersebut
STR_GROUP_CREATE_TOOLTIP                                        :{BLACK}Klik untuk membuat kelompok
STR_GROUP_DELETE_TOOLTIP                                        :{BLACK}Hapus kelompok terpilih
STR_GROUP_RENAME_TOOLTIP                                        :{BLACK}Ubah nama kelompok terpilih
STR_GROUP_LIVERY_TOOLTIP                                        :{BLACK}Mengubah livery dari grup yang dipilih
STR_GROUP_REPLACE_PROTECTION_TOOLTIP                            :{BLACK}Klik untuk melindungi grup ini dari penggantian otomatis global. Ctrl+Klik untuk juga melindungi sub-grup.

STR_QUERY_GROUP_DELETE_CAPTION                                  :{WHITE}Hapus Kelompok
STR_GROUP_DELETE_QUERY_TEXT                                     :{WHITE}Apakah anda yakin untuk menghapus kelompok ini dan turunannya ?

STR_GROUP_ADD_SHARED_VEHICLE                                    :Tambah kendaraan dgn perintah bersama
STR_GROUP_REMOVE_ALL_VEHICLES                                   :Jual semua

STR_GROUP_RENAME_CAPTION                                        :{BLACK}Ubah nama kelompok

STR_GROUP_PROFIT_THIS_YEAR                                      :Keuntungan tahun ini:
STR_GROUP_PROFIT_LAST_YEAR                                      :Keuntungan tahun lalu:
STR_GROUP_OCCUPANCY                                             :Penggunaan sekarang:
STR_GROUP_OCCUPANCY_VALUE                                       :{NUM}%

# Build vehicle window
###length 4
STR_BUY_VEHICLE_TRAIN_RAIL_CAPTION                              :Kereta Baru
STR_BUY_VEHICLE_TRAIN_ELRAIL_CAPTION                            :Kereta listrik baru
STR_BUY_VEHICLE_TRAIN_MONORAIL_CAPTION                          :Monorel Baru
STR_BUY_VEHICLE_TRAIN_MAGLEV_CAPTION                            :Maglev Baru

STR_BUY_VEHICLE_ROAD_VEHICLE_CAPTION                            :Kendaraan Baru
STR_BUY_VEHICLE_TRAM_VEHICLE_CAPTION                            :Kendaraan Trem Baru

# Vehicle availability
###length VEHICLE_TYPES
STR_BUY_VEHICLE_TRAIN_ALL_CAPTION                               :Kereta Baru
STR_BUY_VEHICLE_ROAD_VEHICLE_ALL_CAPTION                        :Kendaraan Baru
STR_BUY_VEHICLE_SHIP_CAPTION                                    :Kapal Baru
STR_BUY_VEHICLE_AIRCRAFT_CAPTION                                :Buat Pesawat

STR_PURCHASE_INFO_COST_WEIGHT                                   :{BLACK}Biaya: {GOLD}{CURRENCY_LONG}{BLACK} Berat: {GOLD}{WEIGHT_SHORT}
STR_PURCHASE_INFO_COST_REFIT_WEIGHT                             :{BLACK}Biaya: {GOLD}{CURRENCY_LONG}{BLACK} (Biaya karoseri: {GOLD}{CURRENCY_LONG}{BLACK}) Beban: {GOLD}{WEIGHT_SHORT}
STR_PURCHASE_INFO_SPEED_POWER                                   :{BLACK}Kecepatan: {GOLD}{VELOCITY}{BLACK} Daya: {GOLD}{POWER}
STR_PURCHASE_INFO_SPEED                                         :{BLACK}Kecepatan: {GOLD}{VELOCITY}
STR_PURCHASE_INFO_SPEED_OCEAN                                   :{BLACK}Kecepatan di laut: {GOLD}{VELOCITY}
STR_PURCHASE_INFO_SPEED_CANAL                                   :{BLACK}Kecepatan di Kanal/Sungai: {GOLD}{VELOCITY}
STR_PURCHASE_INFO_RUNNINGCOST                                   :{BLACK}Biaya Operasional: {GOLD}{CURRENCY_LONG}/thn
STR_PURCHASE_INFO_CAPACITY                                      :{BLACK}Kapasitas: {GOLD}{CARGO_LONG} {STRING}
STR_PURCHASE_INFO_REFITTABLE                                    :(kargo dapat diubah)
STR_PURCHASE_INFO_DESIGNED_LIFE                                 :{BLACK}Desain: {GOLD}{NUM}{BLACK} Usia: {GOLD}{COMMA} tahun
STR_PURCHASE_INFO_DESIGNED                                      :{BLACK}Desain: {GOLD}{NUM}
STR_PURCHASE_INFO_RELIABILITY                                   :{BLACK}Kehandalan Maks.: {GOLD}{COMMA}%
STR_PURCHASE_INFO_COST                                          :{BLACK}Biaya: {GOLD}{CURRENCY_LONG}
STR_PURCHASE_INFO_COST_REFIT                                    :{BLACK}Biaya: {GOLD}{CURRENCY_LONG}{BLACK} (Biaya Karoseri: {GOLD}{CURRENCY_LONG}{BLACK})
STR_PURCHASE_INFO_WEIGHT_CWEIGHT                                :{BLACK}Berat: {GOLD}{WEIGHT_SHORT} ({WEIGHT_SHORT})
STR_PURCHASE_INFO_COST_SPEED                                    :{BLACK}Biaya: {GOLD}{CURRENCY_LONG}{BLACK} Kecepatan: {GOLD}{VELOCITY}
STR_PURCHASE_INFO_COST_REFIT_SPEED                              :{BLACK}Biaya: {GOLD}{CURRENCY_LONG}{BLACK} (Biaya Karoseri: {GOLD}{CURRENCY_LONG}{BLACK}) Kecepatan: {GOLD}{VELOCITY}
STR_PURCHASE_INFO_AIRCRAFT_CAPACITY                             :{BLACK}Daya Muat: {GOLD}{CARGO_LONG}, {CARGO_LONG}
STR_PURCHASE_INFO_PWAGPOWER_PWAGWEIGHT                          :{BLACK}Daya Gerbong: {GOLD}+{POWER}{BLACK} Berat: {GOLD}+{WEIGHT_SHORT}
STR_PURCHASE_INFO_REFITTABLE_TO                                 :{BLACK}Kargo dapat di ganti untuk: {GOLD}{STRING}
STR_PURCHASE_INFO_ALL_TYPES                                     :Semua jenis kargo
STR_PURCHASE_INFO_NONE                                          :Tidak Ada
STR_PURCHASE_INFO_ENGINES_ONLY                                  :Hanya Lokomotif
STR_PURCHASE_INFO_ALL_BUT                                       :Semua tapi tidak untuk {CARGO_LIST}
STR_PURCHASE_INFO_MAX_TE                                        :{BLACK}Traksi Maks.: {GOLD}{FORCE}
STR_PURCHASE_INFO_AIRCRAFT_RANGE                                :{BLACK}Jangkauan: {GOLD}{COMMA} kotak
STR_PURCHASE_INFO_AIRCRAFT_TYPE                                 :{BLACK}Jenis pesawat: {GOLD}{STRING}

###length 3
STR_CARGO_TYPE_FILTER_ALL                                       :Semua jenis kargo
STR_CARGO_TYPE_FILTER_FREIGHT                                   :Kargo
STR_CARGO_TYPE_FILTER_NONE                                      :Tidak ada

###length VEHICLE_TYPES
STR_BUY_VEHICLE_TRAIN_LIST_TOOLTIP                              :{BLACK}Daftar pilihan kereta - klik pada kereta untuk menampilkan informasi
STR_BUY_VEHICLE_ROAD_VEHICLE_LIST_TOOLTIP                       :{BLACK}Daftar pilihan kendaraan - klik pada kendaraan untuk menampilkan informasi
STR_BUY_VEHICLE_SHIP_LIST_TOOLTIP                               :{BLACK}Daftar kapal - klik pada kapal untuk informasi
STR_BUY_VEHICLE_AIRCRAFT_LIST_TOOLTIP                           :{BLACK}Daftar pilihan Pesawat - Klik pada pesawat untuk informasi

###length VEHICLE_TYPES
STR_BUY_VEHICLE_TRAIN_BUY_VEHICLE_BUTTON                        :{BLACK}Beli Kendaraan
STR_BUY_VEHICLE_ROAD_VEHICLE_BUY_VEHICLE_BUTTON                 :{BLACK}Beli Kendaraan
STR_BUY_VEHICLE_SHIP_BUY_VEHICLE_BUTTON                         :{BLACK}Beli Kapal
STR_BUY_VEHICLE_AIRCRAFT_BUY_VEHICLE_BUTTON                     :{BLACK}Beli Pesawat

###length VEHICLE_TYPES
STR_BUY_VEHICLE_TRAIN_BUY_REFIT_VEHICLE_BUTTON                  :{BLACK}Beli dan restorasi kendaraan
STR_BUY_VEHICLE_ROAD_VEHICLE_BUY_REFIT_VEHICLE_BUTTON           :{BLACK}Beli dan restorasi kendaraan
STR_BUY_VEHICLE_SHIP_BUY_REFIT_VEHICLE_BUTTON                   :{BLACK}Beli dan restorasi kapal yang dipilih
STR_BUY_VEHICLE_AIRCRAFT_BUY_REFIT_VEHICLE_BUTTON               :{BLACK}Beli dan ubah kargo pesawat

###length VEHICLE_TYPES
STR_BUY_VEHICLE_TRAIN_BUY_VEHICLE_TOOLTIP                       :{BLACK}Beli kereta yang dipilih. Shift untuk menampilkan perkiraan biaya
STR_BUY_VEHICLE_ROAD_VEHICLE_BUY_VEHICLE_TOOLTIP                :{BLACK}Beli kendaraan yang dipilih. Shift untuk menampilkan perkiraan biaya
STR_BUY_VEHICLE_SHIP_BUY_VEHICLE_TOOLTIP                        :{BLACK}Beli kapal yang dipilih. Shift untuk menampilkan perkiraan biaya
STR_BUY_VEHICLE_AIRCRAFT_BUY_VEHICLE_TOOLTIP                    :{BLACK}Beli pesawat yang dipilih. Shift untuk menampilkan perkiraan biaya

###length VEHICLE_TYPES
STR_BUY_VEHICLE_TRAIN_BUY_REFIT_VEHICLE_TOOLTIP                 :{BLACK}Beli lalu karoseri kereta yang dipilih. Shift+Klik untuk menampilkan perkiraan biaya tanpa membelinya
STR_BUY_VEHICLE_ROAD_VEHICLE_BUY_REFIT_VEHICLE_TOOLTIP          :{BLACK}Beli dan restorasi kendaraan yang dipilih. Shift+Klik untuk menampilkan perkiraan biaya pembelian
STR_BUY_VEHICLE_SHIP_BUY_REFIT_VEHICLE_TOOLTIP                  :{BLACK}Beli dan restorasi kapal yang dipilih. Shift+Klik untuk menampilkan perkiraan biaya pembelian
STR_BUY_VEHICLE_AIRCRAFT_BUY_REFIT_VEHICLE_TOOLTIP              :{BLACK}Beli dan restorasi pesawat yang dipilih. Shift+Klik untuk menampilkan perkiraan biaya pembelian

###length VEHICLE_TYPES
STR_BUY_VEHICLE_TRAIN_RENAME_BUTTON                             :{BLACK}Ubah Nama
STR_BUY_VEHICLE_ROAD_VEHICLE_RENAME_BUTTON                      :{BLACK}Ganti Nama
STR_BUY_VEHICLE_SHIP_RENAME_BUTTON                              :{BLACK}Ubah Nama
STR_BUY_VEHICLE_AIRCRAFT_RENAME_BUTTON                          :{BLACK}Ubah Nama

###length VEHICLE_TYPES
STR_BUY_VEHICLE_TRAIN_RENAME_TOOLTIP                            :{BLACK}Ganti nama tipe kereta yang dipilih
STR_BUY_VEHICLE_ROAD_VEHICLE_RENAME_TOOLTIP                     :{BLACK}Ganti nama jenis kendaraan
STR_BUY_VEHICLE_SHIP_RENAME_TOOLTIP                             :{BLACK}Ubah nama jenis kapal
STR_BUY_VEHICLE_AIRCRAFT_RENAME_TOOLTIP                         :{BLACK}Ubah nama jenis pesawat

###length VEHICLE_TYPES
STR_BUY_VEHICLE_TRAIN_HIDE_TOGGLE_BUTTON                        :{BLACK}Sembunyikan
STR_BUY_VEHICLE_ROAD_VEHICLE_HIDE_TOGGLE_BUTTON                 :{BLACK}Sembunyikan
STR_BUY_VEHICLE_SHIP_HIDE_TOGGLE_BUTTON                         :{BLACK}Sembunyikan
STR_BUY_VEHICLE_AIRCRAFT_HIDE_TOGGLE_BUTTON                     :{BLACK}Sembunyikan

###length VEHICLE_TYPES
STR_BUY_VEHICLE_TRAIN_SHOW_TOGGLE_BUTTON                        :{BLACK}Tampilkan
STR_BUY_VEHICLE_ROAD_VEHICLE_SHOW_TOGGLE_BUTTON                 :{BLACK}Tampilkan
STR_BUY_VEHICLE_SHIP_SHOW_TOGGLE_BUTTON                         :{BLACK}Tampilkan
STR_BUY_VEHICLE_AIRCRAFT_SHOW_TOGGLE_BUTTON                     :{BLACK}Tampilkan

###length VEHICLE_TYPES
STR_BUY_VEHICLE_TRAIN_HIDE_SHOW_TOGGLE_TOOLTIP                  :{BLACK}Menampilkan/Sembunyikan jenis kendaraan kereta
STR_BUY_VEHICLE_ROAD_VEHICLE_HIDE_SHOW_TOGGLE_TOOLTIP           :{BLACK}Menampilkan/Sembunyikan jenis kendaraan bus/truk
STR_BUY_VEHICLE_SHIP_HIDE_SHOW_TOGGLE_TOOLTIP                   :{BLACK}Menampilkan/Sembunyikan jenis kendaraan kapal
STR_BUY_VEHICLE_AIRCRAFT_HIDE_SHOW_TOGGLE_TOOLTIP               :{BLACK}Menampilkan/Sembunyikan jenis kendaraan pesawat

###length VEHICLE_TYPES
STR_QUERY_RENAME_TRAIN_TYPE_CAPTION                             :{WHITE}Ubah nama jenis kereta
STR_QUERY_RENAME_ROAD_VEHICLE_TYPE_CAPTION                      :{WHITE}Ganti nama jenis kendaraan
STR_QUERY_RENAME_SHIP_TYPE_CAPTION                              :{WHITE}Ubah nama jenis kapal
STR_QUERY_RENAME_AIRCRAFT_TYPE_CAPTION                          :{WHITE}Ubah nama jenis pesawat

# Depot window
STR_DEPOT_CAPTION                                               :{WHITE}{DEPOT}

STR_DEPOT_RENAME_TOOLTIP                                        :{BLACK}Ganti nama depo ini
STR_DEPOT_RENAME_DEPOT_CAPTION                                  :Ubah nama

STR_DEPOT_NO_ENGINE                                             :{BLACK}-
STR_DEPOT_VEHICLE_TOOLTIP                                       :{BLACK}{ENGINE}{STRING}
STR_DEPOT_VEHICLE_TOOLTIP_CHAIN                                 :{BLACK}{NUM} kendaraan{STRING}
STR_DEPOT_VEHICLE_TOOLTIP_CARGO                                 :{}{CARGO_LONG} ({CARGO_SHORT})

###length VEHICLE_TYPES
STR_DEPOT_TRAIN_LIST_TOOLTIP                                    :{BLACK}Kereta - tahan klik kiri untuk menambah/mengurangi dari kereta, klik kanan untuk informasi. Tahan Ctrl untuk membuat kedua fungsi berlaku pada rangkaian berikut
STR_DEPOT_ROAD_VEHICLE_LIST_TOOLTIP                             :{BLACK}Kendaraan - klik kanan pada kendaraan untuk informasi
STR_DEPOT_SHIP_LIST_TOOLTIP                                     :{BLACK}Kapal - klik kanan pada kapal untuk informasi
STR_DEPOT_AIRCRAFT_LIST_TOOLTIP                                 :{BLACK}Pesawat - klik kanan pada pesawat untuk informasi

###length VEHICLE_TYPES
STR_DEPOT_TRAIN_SELL_TOOLTIP                                    :{BLACK}Drag kereta ke sini untuk menjualnya
STR_DEPOT_ROAD_VEHICLE_SELL_TOOLTIP                             :{BLACK}Drag kendaraan ke sini untuk menjualnya
STR_DEPOT_SHIP_SELL_TOOLTIP                                     :{BLACK}Drag kapal kesini untuk menjualnya
STR_DEPOT_AIRCRAFT_SELL_TOOLTIP                                 :{BLACK}Drag pesawat kesini untuk menjualnya

###length VEHICLE_TYPES
STR_DEPOT_SELL_ALL_BUTTON_TRAIN_TOOLTIP                         :{BLACK}Jual semua kereta di dalam depo ini
STR_DEPOT_SELL_ALL_BUTTON_ROAD_VEHICLE_TOOLTIP                  :{BLACK}Jual semua kendaraan di bengkel
STR_DEPOT_SELL_ALL_BUTTON_SHIP_TOOLTIP                          :{BLACK}Jual semua kapal di galangan
STR_DEPOT_SELL_ALL_BUTTON_AIRCRAFT_TOOLTIP                      :{BLACK}Jual semua pesawat di hangar

###length VEHICLE_TYPES
STR_DEPOT_AUTOREPLACE_TRAIN_TOOLTIP                             :{BLACK}Peremajaan secara otomatis semua kereta di dalam depo ini
STR_DEPOT_AUTOREPLACE_ROAD_VEHICLE_TOOLTIP                      :{BLACK}Penggantian secara otomatis semua kendaraan di dalam bengkel
STR_DEPOT_AUTOREPLACE_SHIP_TOOLTIP                              :{BLACK}Penggantian secara otomatis semua kapal di dalam galangan
STR_DEPOT_AUTOREPLACE_AIRCRAFT_TOOLTIP                          :{BLACK}Penggantian secara otomatis semua Pesawat di dalam hangar

###length VEHICLE_TYPES
STR_DEPOT_TRAIN_NEW_VEHICLES_BUTTON                             :{BLACK}Buat Kendaraan
STR_DEPOT_ROAD_VEHICLE_NEW_VEHICLES_BUTTON                      :{BLACK}Kendaraan Baru
STR_DEPOT_SHIP_NEW_VEHICLES_BUTTON                              :{BLACK}Kapal Baru
STR_DEPOT_AIRCRAFT_NEW_VEHICLES_BUTTON                          :{BLACK}Buat Pesawat

###length VEHICLE_TYPES
STR_DEPOT_TRAIN_NEW_VEHICLES_TOOLTIP                            :{BLACK}Beli kereta baru
STR_DEPOT_ROAD_VEHICLE_NEW_VEHICLES_TOOLTIP                     :{BLACK}Beli kendaraan baru
STR_DEPOT_SHIP_NEW_VEHICLES_TOOLTIP                             :{BLACK}Beli kapal baru
STR_DEPOT_AIRCRAFT_NEW_VEHICLES_TOOLTIP                         :{BLACK}Beli pesawat baru

###length VEHICLE_TYPES
STR_DEPOT_CLONE_TRAIN                                           :{BLACK}Gandakan
STR_DEPOT_CLONE_ROAD_VEHICLE                                    :{BLACK}Gandakan
STR_DEPOT_CLONE_SHIP                                            :{BLACK}Gandakan
STR_DEPOT_CLONE_AIRCRAFT                                        :{BLACK}Gandakan

###length VEHICLE_TYPES
STR_DEPOT_CLONE_TRAIN_DEPOT_INFO                                :{BLACK}Ini akan menggandakan kereta yang sama termasuk gerbongnya. Klik tombol ini lalu klik kereta yang ingin digandakan baik didalam maupun diluar depo. Ctrl+Klik untuk berbagi perintah. Shift+Klik untuk menampilkan perkiraan biaya tanpa membelinya
STR_DEPOT_CLONE_ROAD_VEHICLE_DEPOT_INFO                         :{BLACK}Ini akan membeli satu unit kendaraan yang sama. Klik tombol ini lalu klik kendaraan yang ingin digandakan, baik didalam maupun diluar bengkel.Ctrl+Click untuk berbagi perintah. Shift untuk menampilkan perkiraan biaya tanpa membeli
STR_DEPOT_CLONE_SHIP_DEPOT_INFO                                 :{BLACK}Ini akan membeli satu unit kapal yang sama . Klik tombol ini dan kemudian pada satu kapal di dalam atau diluar galangan. Ctrl+Click untuk berbagi perintah. Shift untuk menampilkan perkiraan biaya
STR_DEPOT_CLONE_AIRCRAFT_INFO_HANGAR_WINDOW                     :{BLACK}Ini akan membeli satu unit pesawat yang sama. Klik tombol ini dan kemudian pada satu pesawat didalam atau diluar hangar. Ctrl+Click untuk berbagi perintah. Shift untuk menampilkan perkiraan biaya

###length VEHICLE_TYPES
STR_DEPOT_TRAIN_LOCATION_TOOLTIP                                :{BLACK}Arahkan pandangan utama pada lokasi depo. Ctrl+Click akan membuka viewport baru pada lokasi depo
STR_DEPOT_ROAD_VEHICLE_LOCATION_TOOLTIP                         :{BLACK}Arahkan pandangan utama pada lokasi bengkel kendaraan. Ctrl+Click akan membuka viewport baru pada lokasi bengkel kendaraan
STR_DEPOT_SHIP_LOCATION_TOOLTIP                                 :{BLACK}Arahkan pandangan utama pada lokasi galangan kapal. Ctrl+Click akan membuka viewport baru pada lokasi galangan kapal
STR_DEPOT_AIRCRAFT_LOCATION_TOOLTIP                             :{BLACK}Arahkan pandangan utama pada lokasi hangar. Ctrl+Click akan membuka viewport baru pada lokasi hangar

###length VEHICLE_TYPES
STR_DEPOT_VEHICLE_ORDER_LIST_TRAIN_TOOLTIP                      :{BLACK}Mendaftar semua kereta yang mempunyai jadwal berhenti di depo ini
STR_DEPOT_VEHICLE_ORDER_LIST_ROAD_VEHICLE_TOOLTIP               :{BLACK}Mendaftar semua kendaraan pada bengkel ini beserta perintahnya
STR_DEPOT_VEHICLE_ORDER_LIST_SHIP_TOOLTIP                       :{BLACK}Mendaftar semua kapal pada galangan ini beserta perintahnya
STR_DEPOT_VEHICLE_ORDER_LIST_AIRCRAFT_TOOLTIP                   :{BLACK}Mendaftar semua pesawat pada hangar ini beserta perintahnya

###length VEHICLE_TYPES
STR_DEPOT_MASS_STOP_DEPOT_TRAIN_TOOLTIP                         :{BLACK}Klik untuk menghentikan semua kereta di depo ini
STR_DEPOT_MASS_STOP_DEPOT_ROAD_VEHICLE_TOOLTIP                  :{BLACK}Klik untuk menghentikan semua kendaraan di dalam bengkel
STR_DEPOT_MASS_STOP_DEPOT_SHIP_TOOLTIP                          :{BLACK}Klik untuk menghentikan semua kapal di dalam galangan
STR_DEPOT_MASS_STOP_HANGAR_TOOLTIP                              :{BLACK}Klik untuk menghentikan semua Pesawat di dalam hangar

###length VEHICLE_TYPES
STR_DEPOT_MASS_START_DEPOT_TRAIN_TOOLTIP                        :{BLACK}Klik untuk menjalankan semua kereta di depo ini
STR_DEPOT_MASS_START_DEPOT_ROAD_VEHICLE_TOOLTIP                 :{BLACK}Klik untuk menjalankan semua kendaraan di dalam bengkel
STR_DEPOT_MASS_START_DEPOT_SHIP_TOOLTIP                         :{BLACK}Klik untuk menjalankan semua kapal di dalam galangan
STR_DEPOT_MASS_START_HANGAR_TOOLTIP                             :{BLACK}Klik untuk menjalankan semua Pesawat di dalam hangar

STR_DEPOT_DRAG_WHOLE_TRAIN_TO_SELL_TOOLTIP                      :{BLACK}Seret lokomotif ke sini untuk menjualnya (termasuk gerbong)
STR_DEPOT_SELL_CONFIRMATION_TEXT                                :{YELLOW}Anda akan menjual semua kendaraan di dalam depo. Anda yakin?

# Engine preview window
STR_ENGINE_PREVIEW_CAPTION                                      :{WHITE}Pesan dari pabrik kendaraan
STR_ENGINE_PREVIEW_MESSAGE                                      :{GOLD}Kami telah mendesain {STRING} baru - apakah anda tertarik mempergunakan kendaraan ini secara eksklusif , sehingga kami dapat melihat bagaimana kemampuannya sebelum dijual secara masal?

STR_ENGINE_PREVIEW_RAILROAD_LOCOMOTIVE                          :lokomotif kereta
STR_ENGINE_PREVIEW_ELRAIL_LOCOMOTIVE                            :lokomotif rel kereta listrik
STR_ENGINE_PREVIEW_MONORAIL_LOCOMOTIVE                          :lokomotif monorel
STR_ENGINE_PREVIEW_MAGLEV_LOCOMOTIVE                            :lokomotif maglev

STR_ENGINE_PREVIEW_ROAD_VEHICLE                                 :kendaraan jalan raya
STR_ENGINE_PREVIEW_TRAM_VEHICLE                                 :kendaraan jalan trem

STR_ENGINE_PREVIEW_AIRCRAFT                                     :pesawat
STR_ENGINE_PREVIEW_SHIP                                         :kapal

STR_ENGINE_PREVIEW_COST_WEIGHT_SPEED_POWER                      :{BLACK}Biaya: {CURRENCY_LONG} Berat: {WEIGHT_SHORT}{}Kecepatan: {VELOCITY}  Daya: {POWER}{}Biaya ops.: {CURRENCY_LONG}/thn{}Kapasitas: {CARGO_LONG}
STR_ENGINE_PREVIEW_COST_WEIGHT_SPEED_POWER_MAX_TE               :{BLACK}Biaya: {0:CURRENCY_LONG} Berat: {1:WEIGHT_SHORT}{}Kecepatan: {2:VELOCITY} Daya: {3:POWER} Max. T.E.: {6:FORCE}{}Biaya Operasional: {4:CURRENCY_LONG}/yr{}Kapasitas: {5:CARGO_LONG}
STR_ENGINE_PREVIEW_COST_MAX_SPEED_CAP_RUNCOST                   :{BLACK}Biaya: {CURRENCY_LONG} Kec. Max: {VELOCITY}{}Kapasitas: {CARGO_LONG}{}Bea Berjalan: {CURRENCY_LONG}/thn
STR_ENGINE_PREVIEW_COST_MAX_SPEED_TYPE_CAP_CAP_RUNCOST          :{BLACK}Biaya: {CURRENCY_LONG} Kec. Max.: {VELOCITY}{}Jenis pesawat: {STRING}{}Kapasitas: {CARGO_LONG}, {CARGO_LONG}{}Biaya operasi: {CURRENCY_LONG}/thn
STR_ENGINE_PREVIEW_COST_MAX_SPEED_TYPE_CAP_RUNCOST              :{BLACK}Biaya: {CURRENCY_LONG} Kec. Max.: {VELOCITY}{}Jenis pesawat: {STRING}{}Kapasitas: {CARGO_LONG}{}Biaya operasi: {CURRENCY_LONG}/thn
STR_ENGINE_PREVIEW_COST_MAX_SPEED_TYPE_RANGE_CAP_CAP_RUNCOST    :{BLACK}Biaya: {CURRENCY_LONG} Kec. Max.: {VELOCITY}{}Jenis pesawat: {STRING} Jangkauan: {COMMA} ubin{}Kapasitas: {CARGO_LONG}, {CARGO_LONG}{}Biaya Operasi: {CURRENCY_LONG}/thn
STR_ENGINE_PREVIEW_COST_MAX_SPEED_TYPE_RANGE_CAP_RUNCOST        :{BLACK}Biaya: {CURRENCY_LONG} Kec. Max.: {VELOCITY}{}Jenis pesawat: {STRING} Jangkauan: {COMMA} ubin{}Kapasitas: {CARGO_LONG}{}Biaya operasi: {CURRENCY_LONG}/thn

# Autoreplace window
STR_REPLACE_VEHICLES_WHITE                                      :{WHITE}Ganti {STRING} - {STRING}

STR_REPLACE_VEHICLE_VEHICLES_IN_USE                             :{YELLOW}Kendaraan sedang digunakan
STR_REPLACE_VEHICLE_VEHICLES_IN_USE_TOOLTIP                     :{BLACK}Kolom berisi kendaraan yang kamu miliki
STR_REPLACE_VEHICLE_AVAILABLE_VEHICLES                          :{YELLOW}Kendaraan tersedia
STR_REPLACE_VEHICLE_AVAILABLE_VEHICLES_TOOLTIP                  :{BLACK}Kolom berisi kendaraan yang tersedia untuk penggantian

###length VEHICLE_TYPES
STR_REPLACE_VEHICLE_TRAIN                                       :Kereta
STR_REPLACE_VEHICLE_ROAD_VEHICLE                                :Kendaraan Jalan Raya
STR_REPLACE_VEHICLE_SHIP                                        :Kapal
STR_REPLACE_VEHICLE_AIRCRAFT                                    :Pesawat

STR_REPLACE_HELP_LEFT_ARRAY                                     :{BLACK}Pilih jenis kendaraan yang akan diganti
STR_REPLACE_HELP_RIGHT_ARRAY                                    :{BLACK}Pilih jenis mesin yang ingin digunakan sebagai pengganti mesin terpilih di sisi kiri

STR_REPLACE_VEHICLES_START                                      :{BLACK}Mulai Mengganti
STR_REPLACE_VEHICLES_NOW                                        :Ganti semua kendaraan sekarang
STR_REPLACE_VEHICLES_WHEN_OLD                                   :Hanya mengganti kendaraan tua
STR_REPLACE_HELP_START_BUTTON                                   :{BLACK}Tekan untuk memulai penggantian jenis kendaraan terpilih di sisi kiri dengan di sisi kanan
STR_REPLACE_NOT_REPLACING                                       :{BLACK}Tidak Mengganti
STR_REPLACE_NOT_REPLACING_VEHICLE_SELECTED                      :{BLACK}Tidak Ada Kendaraan yang dipilih
STR_REPLACE_REPLACING_WHEN_OLD                                  :{ENGINE} saat tua
STR_REPLACE_VEHICLES_STOP                                       :{BLACK}Berhenti Mengganti
STR_REPLACE_HELP_STOP_BUTTON                                    :{BLACK}Tekan untuk menghentikan penggantian jenis kendaraan terpilih di sisi kiri

STR_REPLACE_ENGINE_WAGON_SELECT_HELP                            :{BLACK}Pindah tampilan penggantian lokomitif atau gerbong
STR_REPLACE_ENGINES                                             :Lokomotif
STR_REPLACE_WAGONS                                              :Gerbong
STR_REPLACE_ALL_RAILTYPE                                        :Semua kereta
STR_REPLACE_ALL_ROADTYPE                                        :Semua kendaraan jalan raya

###length 2
STR_REPLACE_HELP_RAILTYPE                                       :{BLACK}Pilih jenis kereta yang anda inginkan untuk diganti
STR_REPLACE_HELP_ROADTYPE                                       :{BLACK}Pilih jenis jalan yang anda inginkan untuk diganti
###next-name-looks-similar

STR_REPLACE_HELP_REPLACE_INFO_TAB                               :{BLACK}Menampilkan kendaraan terpilih di sisi kiri yang akan diganti, jika ada
STR_REPLACE_RAIL_VEHICLES                                       :Kereta
STR_REPLACE_ELRAIL_VEHICLES                                     :Kereta Listrik
STR_REPLACE_MONORAIL_VEHICLES                                   :Kereta Monorel
STR_REPLACE_MAGLEV_VEHICLES                                     :Kereta Maglev

STR_REPLACE_ROAD_VEHICLES                                       :Kendaraan Jalan Raya
STR_REPLACE_TRAM_VEHICLES                                       :Kendaraan Jalan Trem

STR_REPLACE_REMOVE_WAGON                                        :{BLACK}Membuang gerbong ({STRING}): {ORANGE}{STRING}
STR_REPLACE_REMOVE_WAGON_HELP                                   :{BLACK}Membuat panjang kereta tetap sama saat penggantian secara otomatis dengan cara membuang gerbong(dihitung dari bagian depan), jika penggantian lokomotif membuat kereta lebih panjang
STR_REPLACE_REMOVE_WAGON_GROUP_HELP                             :{STRING}. Ctrl+Klik juga untuk berlaku ke sub-grup

# Vehicle view
STR_VEHICLE_VIEW_CAPTION                                        :{WHITE}{VEHICLE}

###length VEHICLE_TYPES
STR_VEHICLE_VIEW_TRAIN_CENTER_TOOLTIP                           :{BLACK}Pandangan utama lokasi pusat kereta api. Klik ganda akan mengikuti kereta di tampilan utama. Ctrl+Click membuka viewport baru pada lokasi kereta
STR_VEHICLE_VIEW_ROAD_VEHICLE_CENTER_TOOLTIP                    :{BLACK}Pandangan utama lokasi kendaraan. Klik dua kali akan mengikuti kendaraan dalam tampilan utama. Ctrl+Click membuka viewport baru pada lokasi kendaraan
STR_VEHICLE_VIEW_SHIP_CENTER_TOOLTIP                            :{BLACK}Tampilan utama pusat di lokasi kapal. Klik ganda akan mengikuti kapal dalam tampilan utama. Ctrl+Click membuka viewport baru di lokasi kapal
STR_VEHICLE_VIEW_AIRCRAFT_CENTER_TOOLTIP                        :{BLACK}Pandangan utama pusat lokasi pesawat. Klik dua kali akan mengikuti pesawat dalam tampilan utama. Ctrl+Click membuka viewport baru pada lokasi pesawat

###length VEHICLE_TYPES
STR_VEHICLE_VIEW_TRAIN_SEND_TO_DEPOT_TOOLTIP                    :{BLACK}Perintahkan kereta berhenti di depo. CTRL+klik untuk memerintahkan perbaikan saja
STR_VEHICLE_VIEW_ROAD_VEHICLE_SEND_TO_DEPOT_TOOLTIP             :{BLACK}Perintahkan kendaraan berhenti di bengkel. CTRL+klik hanya akan memerintahkan perbaikan di bengkel
STR_VEHICLE_VIEW_SHIP_SEND_TO_DEPOT_TOOLTIP                     :{BLACK}Perintahkan kapal berhenti di galangan. CTRL+klik hanya akan memerintahkan perbaikan di galangan
STR_VEHICLE_VIEW_AIRCRAFT_SEND_TO_DEPOT_TOOLTIP                 :{BLACK}Perintahkan pesawat berhenti di hangar. CTRL+klik hanya akan memerintahkan perbaikan di hangar

###length VEHICLE_TYPES
STR_VEHICLE_VIEW_CLONE_TRAIN_INFO                               :{BLACK}Untuk membeli rangkaian kereta yang sama termasuk gerbongnya. Ctrl-Klik untuk berbagi perintah. Shift untuk menampilkan perkiraan biaya
STR_VEHICLE_VIEW_CLONE_ROAD_VEHICLE_INFO                        :{BLACK}Ini akan membeli satu unit kendaraan yang sama. Ctrl+Click akan berbagi perintah. Shift untuk menampilkan perkiraan biaya
STR_VEHICLE_VIEW_CLONE_SHIP_INFO                                :{BLACK}Ini akan membeli satu unit kapal yang sama. Ctrl+Click akan berbagi perintah. Shift untuk menampilkan perkiraan biaya
STR_VEHICLE_VIEW_CLONE_AIRCRAFT_INFO                            :{BLACK}Ini akan membali satu unit pesawat yang sama. Ctrl+Click untuk berbagi perintah. Shift untuk menampilkan perkiraan biaya

STR_VEHICLE_VIEW_TRAIN_IGNORE_SIGNAL_TOOLTIP                    :{BLACK}Paksa kereta terus berjalan tanpa menunggu sinyal hijau
STR_VEHICLE_VIEW_TRAIN_REVERSE_TOOLTIP                          :{BLACK}Balikkan arah laju kereta
STR_VEHICLE_VIEW_ROAD_VEHICLE_REVERSE_TOOLTIP                   :{BLACK}Paksa kendaraan untuk berbalik arah
STR_VEHICLE_VIEW_ORDER_LOCATION_TOOLTIP                         :{BLACK}Tampilan utama pusat pada tujuan pesanan. Ctrl+Click membuka viewport baru pada lokasi tujuan pesanan

###length VEHICLE_TYPES
STR_VEHICLE_VIEW_TRAIN_REFIT_TOOLTIP                            :{BLACK}Renovasi gerbong untuk membawa tipe kargo lain
STR_VEHICLE_VIEW_ROAD_VEHICLE_REFIT_TOOLTIP                     :{BLACK}Ubah karoseri truk untuk jenis kargo yang lain
STR_VEHICLE_VIEW_SHIP_REFIT_TOOLTIP                             :{BLACK}Renovasi kargo kapal untuk membawa barang yang berbeda jenis
STR_VEHICLE_VIEW_AIRCRAFT_REFIT_TOOLTIP                         :{BLACK}Renovasi kargo untuk membawa barang jenis lain

###length VEHICLE_TYPES
STR_VEHICLE_VIEW_TRAIN_ORDERS_TOOLTIP                           :{BLACK}Tampilkan order kereta. Ctrl+Click untuk menampilkan jadwal kereta.
STR_VEHICLE_VIEW_ROAD_VEHICLE_ORDERS_TOOLTIP                    :{BLACK}Tampilkan perintah kendaraan
STR_VEHICLE_VIEW_SHIP_ORDERS_TOOLTIP                            :{BLACK}Tampilkan order kapal. Ctrl+Click untuk menampilkan jadwal kapal.
STR_VEHICLE_VIEW_AIRCRAFT_ORDERS_TOOLTIP                        :{BLACK}Tampilkan order pesawat. Ctrl+Click untuk menampilkan jadwal pesawat

###length VEHICLE_TYPES
STR_VEHICLE_VIEW_TRAIN_SHOW_DETAILS_TOOLTIP                     :{BLACK}Tampilkan informasi kereta
STR_VEHICLE_VIEW_ROAD_VEHICLE_SHOW_DETAILS_TOOLTIP              :{BLACK}Tampilkan detail kendaraan
STR_VEHICLE_VIEW_SHIP_SHOW_DETAILS_TOOLTIP                      :{BLACK}Tampilkan detail kapal
STR_VEHICLE_VIEW_AIRCRAFT_SHOW_DETAILS_TOOLTIP                  :{BLACK}Tampilkan detail pesawat

###length VEHICLE_TYPES
STR_VEHICLE_VIEW_TRAIN_STATUS_START_STOP_TOOLTIP                :{BLACK}Aksi kereta saat ini - klik untuk menghentikan/memulai kereta
STR_VEHICLE_VIEW_ROAD_VEHICLE_STATUS_START_STOP_TOOLTIP         :{BLACK}Aksi kendaraan saat ini - klik untuk menghentikan/memulai kendaraan
STR_VEHICLE_VIEW_SHIP_STATE_STATUS_STOP_TOOLTIP                 :{BLACK}Aksi kapal saat ini - klik untuk menghentikan/menjalankan kapal
STR_VEHICLE_VIEW_AIRCRAFT_STATUS_START_STOP_TOOLTIP             :{BLACK}Aksi Pesawat saat ini - klik untuk menghentikan/memulai Pesawat

# Messages in the start stop button in the vehicle view
STR_VEHICLE_STATUS_LOADING_UNLOADING                            :{LTBLUE}Bongkar/Muat
STR_VEHICLE_STATUS_LEAVING                                      :{LTBLUE}Berangkat
STR_VEHICLE_STATUS_CRASHED                                      :{RED}Kecelakaan!
STR_VEHICLE_STATUS_BROKEN_DOWN                                  :{RED}Rusak
STR_VEHICLE_STATUS_STOPPED                                      :{RED}Berhenti
STR_VEHICLE_STATUS_TRAIN_STOPPING_VEL                           :{RED}Akan berhenti, {VELOCITY}
STR_VEHICLE_STATUS_TRAIN_NO_POWER                               :{RED}Tidak ada daya
STR_VEHICLE_STATUS_TRAIN_STUCK                                  :{ORANGE}Menunggu sampai jalur bebas
STR_VEHICLE_STATUS_AIRCRAFT_TOO_FAR                             :{ORANGE}Tujuan berikutnya terlalu jauh

STR_VEHICLE_STATUS_HEADING_FOR_STATION_VEL                      :{LTBLUE}Menuju ke {STATION}, {VELOCITY}
STR_VEHICLE_STATUS_NO_ORDERS_VEL                                :{LTBLUE}Belum ada perintah, {VELOCITY}
STR_VEHICLE_STATUS_HEADING_FOR_WAYPOINT_VEL                     :{LTBLUE}Menuju ke {WAYPOINT}, {VELOCITY}
STR_VEHICLE_STATUS_HEADING_FOR_DEPOT_VEL                        :{ORANGE}Menuju ke {DEPOT}, {VELOCITY}
STR_VEHICLE_STATUS_HEADING_FOR_DEPOT_SERVICE_VEL                :{LTBLUE}Perbaikan pada {DEPOT}, {VELOCITY}

STR_VEHICLE_STATUS_CANNOT_REACH_STATION_VEL                     :{LTBLUE}Tidak dapat mencapai {STATION}, {VELOCITY}
STR_VEHICLE_STATUS_CANNOT_REACH_WAYPOINT_VEL                    :{LTBLUE}Tidak dapat mencapai {WAYPOINT}, {VELOCITY}
STR_VEHICLE_STATUS_CANNOT_REACH_DEPOT_VEL                       :{ORANGE}Tidak dapat mencapai {DEPOT}, {VELOCITY}
STR_VEHICLE_STATUS_CANNOT_REACH_DEPOT_SERVICE_VEL               :{LTBLUE}Tidak dapat mencapai {DEPOT}, {VELOCITY}

# Vehicle stopped/started animations
###length 2
STR_VEHICLE_COMMAND_STOPPED_SMALL                               :{TINY_FONT}{RED}Berhenti
STR_VEHICLE_COMMAND_STOPPED                                     :{RED}Berhenti

###length 2
STR_VEHICLE_COMMAND_STARTED_SMALL                               :{TINY_FONT}{GREEN}Mulai
STR_VEHICLE_COMMAND_STARTED                                     :{GREEN}Mulai

# Vehicle details
STR_VEHICLE_DETAILS_CAPTION                                     :{WHITE}{VEHICLE} (Detail)

###length VEHICLE_TYPES
STR_VEHICLE_DETAILS_TRAIN_RENAME                                :{BLACK}Nama kereta
STR_VEHICLE_DETAILS_ROAD_VEHICLE_RENAME                         :{BLACK}Nama kendaraan
STR_VEHICLE_DETAILS_SHIP_RENAME                                 :{BLACK}Nama kapal
STR_VEHICLE_DETAILS_AIRCRAFT_RENAME                             :{BLACK}Nama pesawat

STR_VEHICLE_INFO_AGE_RUNNING_COST_YR                            :{BLACK}Umur: {LTBLUE}{STRING}{BLACK}   Biaya operasional: {LTBLUE}{CURRENCY_LONG}/thn
STR_VEHICLE_INFO_AGE                                            :{COMMA} tahun ({COMMA})
STR_VEHICLE_INFO_AGE_RED                                        :{RED}{COMMA} tahun ({COMMA})

STR_VEHICLE_INFO_MAX_SPEED                                      :{BLACK}Kec. Max: {LTBLUE}{VELOCITY}
STR_VEHICLE_INFO_MAX_SPEED_TYPE                                 :{BLACK}Kecepatan Maks.: {LTBLUE}{VELOCITY} {BLACK}Jenis pesawat: {LTBLUE}{STRING}
STR_VEHICLE_INFO_MAX_SPEED_TYPE_RANGE                           :{BLACK}Kec. max.: {LTBLUE}{VELOCITY} {BLACK}Jenis pesawat: {LTBLUE}{STRING} {BLACK}Jangkauan: {LTBLUE}{COMMA} ubin
STR_VEHICLE_INFO_WEIGHT_POWER_MAX_SPEED                         :{BLACK}Berat: {LTBLUE}{WEIGHT_SHORT} {BLACK}Tenaga: {LTBLUE}{POWER}{BLACK} Kec. Max: {LTBLUE}{VELOCITY}
STR_VEHICLE_INFO_WEIGHT_POWER_MAX_SPEED_MAX_TE                  :{BLACK}Berat: {LTBLUE}{WEIGHT_SHORT} {BLACK}Tenaga: {LTBLUE}{POWER}{BLACK} Kec. Max: {LTBLUE}{VELOCITY} {BLACK}Max. T.E.: {LTBLUE}{FORCE}

STR_VEHICLE_INFO_PROFIT_THIS_YEAR_LAST_YEAR                     :{BLACK}Keuntungan tahun ini: {LTBLUE}{CURRENCY_LONG} (tahun lalu: {CURRENCY_LONG})
STR_VEHICLE_INFO_PROFIT_THIS_YEAR_LAST_YEAR_MIN_PERFORMANCE     :{BLACK}Keuntungan tahun ini: {LTBLUE}{CURRENCY_LONG} (tahun kemarin: {CURRENCY_LONG}) {BLACK}Performa minimum: {LTBLUE}{POWER_TO_WEIGHT}
STR_VEHICLE_INFO_RELIABILITY_BREAKDOWNS                         :{BLACK}Reliabilitas: {LTBLUE}{COMMA}%  {BLACK}Mogok sejak perbaikan terakhir : {LTBLUE}{COMMA} kali

STR_VEHICLE_INFO_BUILT_VALUE                                    :{LTBLUE}{ENGINE} {BLACK}Dibuat: {LTBLUE}{NUM}{BLACK} Nilai: {LTBLUE}{CURRENCY_LONG}
STR_VEHICLE_INFO_NO_CAPACITY                                    :{BLACK}Kapasitas: {LTBLUE}Tidak ada{STRING}
STR_VEHICLE_INFO_CAPACITY                                       :{BLACK}Kapasitas: {LTBLUE}{0:CARGO_LONG}{3:STRING}
STR_VEHICLE_INFO_CAPACITY_MULT                                  :{BLACK}Daya Muat: {LTBLUE}{0:CARGO_LONG}{3:STRING} (x{4:NUM})
STR_VEHICLE_INFO_CAPACITY_CAPACITY                              :{BLACK}Daya Muat: {LTBLUE}{CARGO_LONG}, {CARGO_LONG}{STRING}

STR_VEHICLE_INFO_FEEDER_CARGO_VALUE                             :{BLACK}Nilai Transfer: {LTBLUE}{CURRENCY_LONG}

STR_VEHICLE_DETAILS_SERVICING_INTERVAL_DAYS                     :{BLACK}Jangka waktu perbaikan: {LTBLUE}{COMMA}{NBSP}hari{BLACK}   Perbaikan terakhir: {LTBLUE}{DATE_LONG}
STR_VEHICLE_DETAILS_SERVICING_INTERVAL_PERCENT                  :{BLACK}Jangka waktu perbaikan: {LTBLUE}{COMMA} %{BLACK}   Perbaikan terakhir: {LTBLUE}{DATE_LONG}
STR_VEHICLE_DETAILS_INCREASE_SERVICING_INTERVAL_TOOLTIP         :{BLACK}Tambah jarak waktu perbaikan dengan 10. Ctrl+Click menambah jarak waktu perbaikan dengan 5.
STR_VEHICLE_DETAILS_DECREASE_SERVICING_INTERVAL_TOOLTIP         :{BLACK}Kurangi jarak waktu perbaikan dengan 10. Ctrl+Click mengurangi jarak waktu perbaikan dengan 5

STR_SERVICE_INTERVAL_DROPDOWN_TOOLTIP                           :{BLACK}Ubah jenis interval perbaikan
STR_VEHICLE_DETAILS_DEFAULT                                     :Standar
STR_VEHICLE_DETAILS_DAYS                                        :Hari
STR_VEHICLE_DETAILS_PERCENT                                     :Persentase

###length VEHICLE_TYPES
STR_QUERY_RENAME_TRAIN_CAPTION                                  :{WHITE}Nama kereta
STR_QUERY_RENAME_ROAD_VEHICLE_CAPTION                           :{WHITE}Nama kendaraan
STR_QUERY_RENAME_SHIP_CAPTION                                   :{WHITE}Nama kapal
STR_QUERY_RENAME_AIRCRAFT_CAPTION                               :{WHITE}Nama pesawat

# Extra buttons for train details windows
STR_VEHICLE_DETAILS_TRAIN_ENGINE_BUILT_AND_VALUE                :{LTBLUE}{ENGINE}{BLACK} Buatan: {LTBLUE}{NUM}{BLACK} Nilai: {LTBLUE}{CURRENCY_LONG}
STR_VEHICLE_DETAILS_TRAIN_WAGON_VALUE                           :{LTBLUE}{ENGINE}{BLACK} Nilai: {LTBLUE}{CURRENCY_LONG}

STR_VEHICLE_DETAILS_TRAIN_TOTAL_CAPACITY_TEXT                   :{BLACK}Total kapasitas kargo untuk kereta:
STR_VEHICLE_DETAILS_TRAIN_TOTAL_CAPACITY                        :{LTBLUE}{CARGO_LONG} ({CARGO_SHORT})
STR_VEHICLE_DETAILS_TRAIN_TOTAL_CAPACITY_MULT                   :{LTBLUE}{CARGO_LONG} ({CARGO_SHORT}) (x{NUM})

STR_VEHICLE_DETAILS_CARGO_EMPTY                                 :{LTBLUE}Kosong
STR_VEHICLE_DETAILS_CARGO_FROM                                  :{LTBLUE}{CARGO_LONG} dari {STATION}
STR_VEHICLE_DETAILS_CARGO_FROM_MULT                             :{LTBLUE}{CARGO_LONG} dari {STATION} (x{NUM})

STR_VEHICLE_DETAIL_TAB_CARGO                                    :{BLACK}Muatan
STR_VEHICLE_DETAILS_TRAIN_CARGO_TOOLTIP                         :{BLACK}Tampilkan detail kargo terangkut
STR_VEHICLE_DETAIL_TAB_INFORMATION                              :{BLACK}Informasi
STR_VEHICLE_DETAILS_TRAIN_INFORMATION_TOOLTIP                   :{BLACK}Tampilkan detail kereta
STR_VEHICLE_DETAIL_TAB_CAPACITIES                               :{BLACK}Kapasitas
STR_VEHICLE_DETAILS_TRAIN_CAPACITIES_TOOLTIP                    :{BLACK}Tampilkan kapasitas setiap gerbong
STR_VEHICLE_DETAIL_TAB_TOTAL_CARGO                              :{BLACK}Total kargo
STR_VEHICLE_DETAILS_TRAIN_TOTAL_CARGO_TOOLTIP                   :{BLACK}Tampilkan kapasitas total Kereta , pisahkan dengan jenis kargo

STR_VEHICLE_DETAILS_TRAIN_ARTICULATED_RV_CAPACITY               :{BLACK}Kapasitas: {LTBLUE}

# Vehicle refit
STR_REFIT_CAPTION                                               :{WHITE}{VEHICLE} (Renovasi)
STR_REFIT_TITLE                                                 :{GOLD}Pilih jenis kargo yang akan dibawa:
STR_REFIT_NEW_CAPACITY_COST_OF_REFIT                            :{BLACK}Kapasitas baru: {GOLD}{CARGO_LONG}{}{BLACK}Biaya ubah kargo: {RED}{CURRENCY_LONG}
STR_REFIT_NEW_CAPACITY_INCOME_FROM_REFIT                        :{BLACK}Kapasitas baru: {GOLD}{CARGO_LONG}{}{BLACK}Hasil refit: {GREEN}{CURRENCY_LONG}
STR_REFIT_NEW_CAPACITY_COST_OF_AIRCRAFT_REFIT                   :{BLACK}Kapasitas baru: {GOLD}{CARGO_LONG}, {GOLD}{CARGO_LONG}{}{BLACK}Biaya modifikasi: {RED}{CURRENCY_LONG}
STR_REFIT_NEW_CAPACITY_INCOME_FROM_AIRCRAFT_REFIT               :{BLACK}Kapasitas baru: {GOLD}{CARGO_LONG}, {GOLD}{CARGO_LONG}{}{BLACK}Pendapatan dari refit: {GREEN}{CURRENCY_LONG}
STR_REFIT_SELECT_VEHICLES_TOOLTIP                               :{BLACK}Pilih kendaraan yg akan dimodifikasi. Drag untuk memilih sekaligus beberapa kendaraan. Klik pada ruang kosong untuk memilih semua kendaraan. Ctrl+Klik untuk memilih kendaraan berikut rangkaiannya

###length VEHICLE_TYPES
STR_REFIT_TRAIN_LIST_TOOLTIP                                    :{BLACK}Pilih jenis kargo yang akan dibawa kereta
STR_REFIT_ROAD_VEHICLE_LIST_TOOLTIP                             :{BLACK}Pilih jenis kargo truk yang akan dibawa
STR_REFIT_SHIP_LIST_TOOLTIP                                     :{BLACK}Pilih jenis kargo yang akan dibawa kapal
STR_REFIT_AIRCRAFT_LIST_TOOLTIP                                 :{BLACK}Pilih jenis kargo yang akan dibawa pesawat

###length VEHICLE_TYPES
STR_REFIT_TRAIN_REFIT_BUTTON                                    :{BLACK}Renovasi gerbong
STR_REFIT_ROAD_VEHICLE_REFIT_BUTTON                             :{BLACK}Karoseri truk
STR_REFIT_SHIP_REFIT_BUTTON                                     :{BLACK}Renovasi kapal
STR_REFIT_AIRCRAFT_REFIT_BUTTON                                 :{BLACK}Ubah kargo pesawat

###length VEHICLE_TYPES
STR_REFIT_TRAIN_REFIT_TOOLTIP                                   :{BLACK}Ubah kargo lokomotif untuk membawa kargo terpilih
STR_REFIT_ROAD_VEHICLE_REFIT_TOOLTIP                            :{BLACK}Ubah karoseri truk untuk mengangkut jenis kargo yang terpilih
STR_REFIT_SHIP_REFIT_TOOLTIP                                    :{BLACK}Ubah kargo kapal untuk membawa jenis kargo terpilih
STR_REFIT_AIRCRAFT_REFIT_TOOLTIP                                :{BLACK}Ubah kargo pesawat agar bisa membawa kargo terpilih

# Order view
STR_ORDERS_CAPTION                                              :{WHITE}{VEHICLE} (Perintah)
STR_ORDERS_TIMETABLE_VIEW                                       :{BLACK}Jadwal
STR_ORDERS_TIMETABLE_VIEW_TOOLTIP                               :{BLACK}Tampilkan daftar jadwal keberangkatan

STR_ORDERS_LIST_TOOLTIP                                         :{BLACK}Daftar perintah - klik pada perintah untuk menandainya. CTRL + klik untuk mengunjungi tujuan
STR_ORDER_INDEX                                                 :{COMMA}:{NBSP}
STR_ORDER_TEXT                                                  :{STRING} {STRING} {STRING}

STR_ORDERS_END_OF_ORDERS                                        :- - Akhir Perintah - -
STR_ORDERS_END_OF_SHARED_ORDERS                                 :- - Akhir Perintah Bersama - -

# Order bottom buttons
STR_ORDER_NON_STOP                                              :{BLACK}Non-stop
STR_ORDER_GO_TO                                                 :Pergi ke
STR_ORDER_GO_NON_STOP_TO                                        :Pergi non-stop ke
STR_ORDER_GO_VIA                                                :Pergi lewat
STR_ORDER_GO_NON_STOP_VIA                                       :Pergi non-stop lewat
STR_ORDER_TOOLTIP_NON_STOP                                      :{BLACK}Ubah model perintah berhenti pada tujuan terpilih

STR_ORDER_TOGGLE_FULL_LOAD                                      :{BLACK}Penuhi salah satu
STR_ORDER_DROP_LOAD_IF_POSSIBLE                                 :Muat seadanya
STR_ORDER_DROP_FULL_LOAD_ALL                                    :Penuhi semua
STR_ORDER_DROP_FULL_LOAD_ANY                                    :Penuhi salah satu
STR_ORDER_DROP_NO_LOADING                                       :Tidak memuat
STR_ORDER_TOOLTIP_FULL_LOAD                                     :{BLACK}Ubah model pengangkutan pada tujuan terpilih

STR_ORDER_TOGGLE_UNLOAD                                         :{BLACK}Bongkar semua
STR_ORDER_DROP_UNLOAD_IF_ACCEPTED                               :Bongkar jika diterima
STR_ORDER_DROP_UNLOAD                                           :Bongkar semua
STR_ORDER_DROP_TRANSFER                                         :Transfer
STR_ORDER_DROP_NO_UNLOADING                                     :Tidak membongkar
STR_ORDER_TOOLTIP_UNLOAD                                        :{BLACK}Ubah model pembongkaran pada tujuan terpilih

STR_ORDER_REFIT                                                 :{BLACK}Pasang
STR_ORDER_REFIT_TOOLTIP                                         :{BLACK}Mengubah jenis kargo ketika sampai di perintah terpilih. Kontrol klik untuk membatalkan pengubahan kargo
STR_ORDER_REFIT_AUTO                                            :{BLACK}Auto-refit
STR_ORDER_REFIT_AUTO_TOOLTIP                                    :{BLACK}Pilih auto-refit menjadi jenis kargo ke order. Ctrl+Click menghilangkan instruksi. Auto-refitting hanya dilakukan jika gerbong cocok
STR_ORDER_DROP_REFIT_AUTO                                       :Kargo tetap
STR_ORDER_DROP_REFIT_AUTO_ANY                                   :Kargo yang tersedia

STR_ORDER_SERVICE                                               :{BLACK}Perbaikan
STR_ORDER_DROP_GO_ALWAYS_DEPOT                                  :Selalu masuk
STR_ORDER_DROP_SERVICE_DEPOT                                    :Perbaikan jika diperlukan
STR_ORDER_DROP_HALT_DEPOT                                       :Berhenti
STR_ORDER_SERVICE_TOOLTIP                                       :{BLACK}Lewati pemberhentian ini kecuali jika dibutuhkan perbaikan

STR_ORDER_CONDITIONAL_VARIABLE_TOOLTIP                          :{BLACK}Kondisi yang diperiksa

# Conditional order variables, must follow order of OrderConditionVariable enum
###length 8
STR_ORDER_CONDITIONAL_LOAD_PERCENTAGE                           :% muatan
STR_ORDER_CONDITIONAL_RELIABILITY                               :Kehandalan
STR_ORDER_CONDITIONAL_MAX_SPEED                                 :Kecepatan maks.
STR_ORDER_CONDITIONAL_AGE                                       :Usia (thn)
STR_ORDER_CONDITIONAL_REQUIRES_SERVICE                          :Waktunya perbaikan
STR_ORDER_CONDITIONAL_UNCONDITIONALLY                           :Selalu
STR_ORDER_CONDITIONAL_REMAINING_LIFETIME                        :Sisa masa pakai (tahun)
STR_ORDER_CONDITIONAL_MAX_RELIABILITY                           :Keandalan Maximal
###next-name-looks-similar

STR_ORDER_CONDITIONAL_COMPARATOR_TOOLTIP                        :{BLACK}Jenis perbandingan kondisi dengan nilai yang diberikan
STR_ORDER_CONDITIONAL_COMPARATOR_EQUALS                         :sama dengan
STR_ORDER_CONDITIONAL_COMPARATOR_NOT_EQUALS                     :tidak sama dengan
STR_ORDER_CONDITIONAL_COMPARATOR_LESS_THAN                      :kurang dari
STR_ORDER_CONDITIONAL_COMPARATOR_LESS_EQUALS                    :kurang atau sama dengan
STR_ORDER_CONDITIONAL_COMPARATOR_MORE_THAN                      :lebih dari
STR_ORDER_CONDITIONAL_COMPARATOR_MORE_EQUALS                    :lebih atau sama dengan
STR_ORDER_CONDITIONAL_COMPARATOR_IS_TRUE                        :benar
STR_ORDER_CONDITIONAL_COMPARATOR_IS_FALSE                       :bukan

STR_ORDER_CONDITIONAL_VALUE_TOOLTIP                             :{BLACK}Nilai untuk dibandingkan dengan kondisi
STR_ORDER_CONDITIONAL_VALUE_CAPT                                :{WHITE}Masukkan nilai untuk perbandingan

STR_ORDERS_SKIP_BUTTON                                          :{BLACK}Lewati
STR_ORDERS_SKIP_TOOLTIP                                         :{BLACK}Lewati perintah saat ini, dan lanjutkan berikutnya. CTRL + klik lewati perintah yang dipilih

STR_ORDERS_DELETE_BUTTON                                        :{BLACK}Hapus
STR_ORDERS_DELETE_TOOLTIP                                       :{BLACK}Hapus perintah terpilih
STR_ORDERS_DELETE_ALL_TOOLTIP                                   :{BLACK}Hapus semua perintah
STR_ORDERS_STOP_SHARING_BUTTON                                  :{BLACK}Berhenti berbagi
STR_ORDERS_STOP_SHARING_TOOLTIP                                 :{BLACK}Hentikan pembagian daftar perintah. Ctrl+Klik untuk menghapus daftar perintah kendaraan

STR_ORDERS_GO_TO_BUTTON                                         :{BLACK}Pergi ke
STR_ORDER_GO_TO_NEAREST_DEPOT                                   :Pergi ke depo terdekat
STR_ORDER_GO_TO_NEAREST_HANGAR                                  :Hangar terdekat
STR_ORDER_CONDITIONAL                                           :Melompat ke perintah lain
STR_ORDER_SHARE                                                 :Berbagi perintah
STR_ORDERS_GO_TO_TOOLTIP                                        :{BLACK}Masukkan pemberhentian baru sebelum pemberhentian yang terpilih, atau tambahkan pada akhir daftar. Ctrl, akan membuat pemberhentian ke stasiun menjadi 'muat penuh sembarang', penunjuk jalan menjadi 'non-stop', dan pemberhentian di bengkel/depo/galangan/hangar menjadi 'perbaikan'. 'Berbagi Perintah' atau Ctrl akan membuat perintah berbagi dengan kendaraan yg terpilih. Klik pada kendaraan untuk menduplikat daftar perintah dari kendaraan tersebut

STR_ORDERS_VEH_WITH_SHARED_ORDERS_LIST_TOOLTIP                  :{BLACK}Tampilkan semua kendaraan yang mempunyai perintah bersama.

# String parts to build the order string
STR_ORDER_GO_TO_WAYPOINT                                        :Pergi lewat {WAYPOINT}
STR_ORDER_GO_NON_STOP_TO_WAYPOINT                               :Pergi non stop lewat {WAYPOINT}

STR_ORDER_SERVICE_AT                                            :Perbaikan di
STR_ORDER_SERVICE_NON_STOP_AT                                   :Perbaikan non-stop di

STR_ORDER_NEAREST_DEPOT                                         :terdekat
STR_ORDER_NEAREST_HANGAR                                        :Hangar terdekat
###length 3
STR_ORDER_TRAIN_DEPOT                                           :Depo Lokomotif
STR_ORDER_ROAD_VEHICLE_DEPOT                                    :Bengkel Kendaraan
STR_ORDER_SHIP_DEPOT                                            :Galangan Kapal
###next-name-looks-similar

STR_ORDER_GO_TO_NEAREST_DEPOT_FORMAT                            :{0:STRING} {2:STRING} {1:STRING}
STR_ORDER_GO_TO_DEPOT_FORMAT                                    :{STRING} {DEPOT}

STR_ORDER_REFIT_ORDER                                           :(Pasang ulang menjadi {STRING})
STR_ORDER_REFIT_STOP_ORDER                                      :(Pasang {STRING} dan berhenti)
STR_ORDER_STOP_ORDER                                            :(Berhenti)

STR_ORDER_GO_TO_STATION                                         :{STRING} {STATION} {STRING}
STR_ORDER_GO_TO_STATION_CAN_T_USE_STATION                       :{PUSH_COLOUR}{RED}(Tidak dapat menggunakan stasiun){POP_COLOUR} {STRING} {STATION} {STRING}

STR_ORDER_IMPLICIT                                              :(Terkandung)

STR_ORDER_FULL_LOAD                                             :(Penuhi Semua)
STR_ORDER_FULL_LOAD_ANY                                         :(Penuhi salah satu)
STR_ORDER_NO_LOAD                                               :(Jangan Memuat)
STR_ORDER_UNLOAD                                                :(Bongkar dan muat)
STR_ORDER_UNLOAD_FULL_LOAD                                      :(Bongkar dan muat sampai penuh semua)
STR_ORDER_UNLOAD_FULL_LOAD_ANY                                  :(Bongkar dan muat sampai ada yang penuh)
STR_ORDER_UNLOAD_NO_LOAD                                        :(Bongkar dan biarkan kosong)
STR_ORDER_TRANSFER                                              :(Transfer dan muat)
STR_ORDER_TRANSFER_FULL_LOAD                                    :(Transfer dan muat sampai penuh semua)
STR_ORDER_TRANSFER_FULL_LOAD_ANY                                :(Transfer dan muat sampai ada yang penuh)
STR_ORDER_TRANSFER_NO_LOAD                                      :(Transfer dan biarkan kosong)
STR_ORDER_NO_UNLOAD                                             :(Jangan bongkar tapi muat)
STR_ORDER_NO_UNLOAD_FULL_LOAD                                   :(Jangan bongkar tapi muat sampai penuh)
STR_ORDER_NO_UNLOAD_FULL_LOAD_ANY                               :(Jangan bongkar dan tunggu muat sampai ada yang penuh)
STR_ORDER_NO_UNLOAD_NO_LOAD                                     :(Jangan bongkar dan jangan muat)

STR_ORDER_AUTO_REFIT                                            :(Auto-refit menjadi {STRING})
STR_ORDER_FULL_LOAD_REFIT                                       :(Muat penuh dengan auto-refit ke {STRING})
STR_ORDER_FULL_LOAD_ANY_REFIT                                   :(Muat penuh salah satu kargo dengan auto-refit ke {STRING})
STR_ORDER_UNLOAD_REFIT                                          :(Bongkar dan ambil kargo dengan auto-refit ke {STRING})
STR_ORDER_UNLOAD_FULL_LOAD_REFIT                                :(Bongkar tunggu sampai penuh dengan auto-refit ke {STRING})
STR_ORDER_UNLOAD_FULL_LOAD_ANY_REFIT                            :(Bongkar dan tunggu salah satu kargo penuh dengan auto-refit ke {STRING})
STR_ORDER_TRANSFER_REFIT                                        :(Pindahkan dan ambil kargo dengan auto-refit ke {STRING})
STR_ORDER_TRANSFER_FULL_LOAD_REFIT                              :(Pindahkan dan tunggu sampai penuh dengan auto-refit ke {STRING})
STR_ORDER_TRANSFER_FULL_LOAD_ANY_REFIT                          :(Pindahkan dan tunggu sampai penuh semua dengan auto-refit ke {STRING})
STR_ORDER_NO_UNLOAD_REFIT                                       :(Tidak membongkar dan ambil kargo dengan auto-refit ke {STRING})
STR_ORDER_NO_UNLOAD_FULL_LOAD_REFIT                             :(Tidak dibongkar dan tunggu sampai penuh semua dengan auto-refit ke {STRING})
STR_ORDER_NO_UNLOAD_FULL_LOAD_ANY_REFIT                         :(Tidak dibongkar dan tunggu salah satu kargo penuh dengan auto-refit ke {STRING})

STR_ORDER_AUTO_REFIT_ANY                                        :kargo yang tersedia

###length 3
STR_ORDER_STOP_LOCATION_NEAR_END                                :[agak belakang]
STR_ORDER_STOP_LOCATION_MIDDLE                                  :[tengah]
STR_ORDER_STOP_LOCATION_FAR_END                                 :[Tepi terjauh]

STR_ORDER_OUT_OF_RANGE                                          :{RED} (Tujuan berikutnya diluar jangkauan)

STR_ORDER_CONDITIONAL_UNCONDITIONAL                             :Lompat ke perintah {COMMA}
STR_ORDER_CONDITIONAL_NUM                                       :Lompat ke perintah {COMMA} jika {STRING} {STRING} {COMMA}
STR_ORDER_CONDITIONAL_TRUE_FALSE                                :Lompat ke perintah {COMMA} jika {2:STRING} {1:STRING}

STR_INVALID_ORDER                                               :{RED} (Perintah keliru)

# Time table window
STR_TIMETABLE_TITLE                                             :{WHITE}{VEHICLE} (Sesuai dengan jadwal)
STR_TIMETABLE_ORDER_VIEW                                        :{BLACK}Perintah
STR_TIMETABLE_ORDER_VIEW_TOOLTIP                                :{BLACK}Tampilkan daftar Perintah

STR_TIMETABLE_TOOLTIP                                           :{BLACK}Daftar Jadwal Keberangkatan - Klik salah satu tujuan untuk memilihnya

STR_TIMETABLE_NO_TRAVEL                                         :Tidak berjalan
STR_TIMETABLE_NOT_TIMETABLEABLE                                 :Perjalanan (otomatis; akan dijadwalkan pada perintah manual berikutnya)
STR_TIMETABLE_TRAVEL_NOT_TIMETABLED                             :Perjalanan belum terjadwal
STR_TIMETABLE_TRAVEL_NOT_TIMETABLED_SPEED                       :Bergerak dengan kecepatan maks. {2:VELOCITY} (not timetabled)
STR_TIMETABLE_TRAVEL_FOR                                        :Berjalan selama {STRING}
STR_TIMETABLE_TRAVEL_FOR_SPEED                                  :Bergerak {STRING} dengan maks. kecepatan {VELOCITY}
STR_TIMETABLE_TRAVEL_FOR_ESTIMATED                              :Berjalan (untuk {STRING}, tidak berjadwal)
STR_TIMETABLE_TRAVEL_FOR_SPEED_ESTIMATED                        :Berjalan (untuk {STRING}, tidak berjadwal) dengan {VELOCITY} maksimum
STR_TIMETABLE_STAY_FOR_ESTIMATED                                :(menetap untuk {STRING}, tidak berjadwal)
STR_TIMETABLE_AND_TRAVEL_FOR_ESTIMATED                          :(perjalan untuk {STRING}, tidak berjadwal)
STR_TIMETABLE_STAY_FOR                                          :dan tinggal selama {STRING}
STR_TIMETABLE_AND_TRAVEL_FOR                                    :dan berjalan selama {STRING}
STR_TIMETABLE_DAYS                                              :{COMMA}{NBSP}hari
STR_TIMETABLE_TICKS                                             :{COMMA}{NBSP}titik

STR_TIMETABLE_TOTAL_TIME                                        :{BLACK}Total durasi seluruh perjalanan akan memakan waktu {STRING}
STR_TIMETABLE_TOTAL_TIME_INCOMPLETE                             :{BLACK}Total durasi seluruh perjalanan akan memakan waktu kurang lebih {STRING} untuk terpenuhi (blm semuanya terjadwal)

STR_TIMETABLE_STATUS_ON_TIME                                    :{BLACK}Kendaraan ini berjalan tepat waktu
STR_TIMETABLE_STATUS_LATE                                       :{BLACK}Kendaraaan ini berjalan terlambat {STRING}
STR_TIMETABLE_STATUS_EARLY                                      :{BLACK}Kendaraaan ini berjalan lebih awal {STRING}
STR_TIMETABLE_STATUS_NOT_STARTED                                :{BLACK}Jadwal masih belum dimulai
STR_TIMETABLE_STATUS_START_AT                                   :{BLACK}Jadwal ini akan dimulai pada {STRING}

STR_TIMETABLE_STARTING_DATE                                     :{BLACK}Tanggal mulai
STR_TIMETABLE_STARTING_DATE_TOOLTIP                             :{BLACK}Pilih tanggal titik mula timetable. Ctrl+Click untuk mendistribusikan semua kendaraan dengan instruksi sama secara merata dari tanggal yang telah dipilih berdasarkan instruksi relatif tiap kendaraan, hanya jika intruksi tersebut sepenuhnya terjadwal.

STR_TIMETABLE_CHANGE_TIME                                       :{BLACK}Ubah Durasi
STR_TIMETABLE_WAIT_TIME_TOOLTIP                                 :{BLACK}Ubah jumlah waktu yang seharusnya dibutuhkan, pada tujuan yang terpilih. Ctrl+Click untuk mengubah keseluruhan tujuan

STR_TIMETABLE_CLEAR_TIME                                        :{BLACK}Hapus waktu
STR_TIMETABLE_CLEAR_TIME_TOOLTIP                                :{BLACK}Hapus jumlah waktu pada tujuan yang terpilih. Ctrl+Click untuk menghapus keseluruan tujuan

STR_TIMETABLE_CHANGE_SPEED                                      :{BLACK}Ubah batas kecepatan
STR_TIMETABLE_CHANGE_SPEED_TOOLTIP                              :{BLACK}Ubah batas kecepatan maks pada tujuan terpilih. Ctrl+Click mengeset kecepatan di seluruh pilihan

STR_TIMETABLE_CLEAR_SPEED                                       :{BLACK}Hapus batas kecepatan
STR_TIMETABLE_CLEAR_SPEED_TOOLTIP                               :{BLACK}Hapus batas kecepatan maks pada tujuan terpilih. Ctrl+Click mengeset kecepatan di seluruh pilihan

STR_TIMETABLE_RESET_LATENESS                                    :{BLACK}Reset
STR_TIMETABLE_RESET_LATENESS_TOOLTIP                            :{BLACK}Kembalikan penghitung waktu keterlambatan seperti semula, sehingga kendaraan akan selalu tepat waktu

STR_TIMETABLE_AUTOFILL                                          :{BLACK}Otomatis
STR_TIMETABLE_AUTOFILL_TOOLTIP                                  :{BLACK}Isi jadwal keberangkatan secara otomatis berdasarkan perjalanan berikutnya. Ctrl+klik untuk mempertahankan waktu tunggu)

STR_TIMETABLE_EXPECTED                                          :{BLACK}Harapan
STR_TIMETABLE_SCHEDULED                                         :{BLACK}Dijadwalkan
STR_TIMETABLE_EXPECTED_TOOLTIP                                  :{BLACK}Ubah antara perkiraan dan jadwal

STR_TIMETABLE_ARRIVAL_ABBREVIATION                              :A:
STR_TIMETABLE_DEPARTURE_ABBREVIATION                            :D:


# Date window (for timetable)
STR_DATE_CAPTION                                                :{WHITE}Set Tanggal
STR_DATE_SET_DATE                                               :{BLACK}Set tanggal
STR_DATE_SET_DATE_TOOLTIP                                       :{BLACK}Gunakan tanggal terpilih sebagai tanggal mulai jadwal ini
STR_DATE_DAY_TOOLTIP                                            :{BLACK}Pilih hari
STR_DATE_MONTH_TOOLTIP                                          :{BLACK}Pilih bulan
STR_DATE_YEAR_TOOLTIP                                           :{BLACK}Pilih tahun


# AI debug window
STR_AI_DEBUG                                                    :{WHITE}Debug skrip AI
STR_AI_DEBUG_NAME_AND_VERSION                                   :{BLACK}{STRING} (versi {NUM})
STR_AI_DEBUG_NAME_TOOLTIP                                       :{BLACK}Nama skrip AI
STR_AI_DEBUG_SETTINGS                                           :{BLACK}Pengaturan
STR_AI_DEBUG_SETTINGS_TOOLTIP                                   :{BLACK}Ubah pengaturan skrip AI
STR_AI_DEBUG_RELOAD                                             :{BLACK}Muat ulang AI
STR_AI_DEBUG_RELOAD_TOOLTIP                                     :{BLACK}Matikan fitur AI, muat ulang script, dan restart AI
STR_AI_DEBUG_BREAK_STR_ON_OFF_TOOLTIP                           :{BLACK}mengaktifkan/mematikan peristirahatan ketika pesan AI sesuai dengan string istirahat
STR_AI_DEBUG_BREAK_ON_LABEL                                     :{BLACK}Berhenti saat:
STR_AI_DEBUG_BREAK_STR_OSKTITLE                                 :{BLACK}Berhenti pada
STR_AI_DEBUG_BREAK_STR_TOOLTIP                                  :{BLACK}Ketika pesan log AI sesuai dengan isi kotak, permainan dihentikan
STR_AI_DEBUG_MATCH_CASE                                         :{BLACK}Persis Besar-Kecil
STR_AI_DEBUG_MATCH_CASE_TOOLTIP                                 :{BLACK}Hidup matikan pengecekan besar-kecil huruf pada pesan AI dengan kotak pencarian
STR_AI_DEBUG_CONTINUE                                           :{BLACK}Lanjutkan
STR_AI_DEBUG_CONTINUE_TOOLTIP                                   :{BLACK}lanjutkan proses AI
STR_AI_DEBUG_SELECT_AI_TOOLTIP                                  :{BLACK}Lihat proses yang dilakukan AI
STR_AI_GAME_SCRIPT                                              :{BLACK}Skrip Permainan
STR_AI_GAME_SCRIPT_TOOLTIP                                      :{BLACK}Periksa catatan skrip permainan

STR_ERROR_AI_NO_AI_FOUND                                        :Tidak ada AI yang cocok digunakan.{}Ini adalah dummy AI yang tidak akan melakukan apapun.{}Anda bisa mengunduh AI melalui sistem 'Konten Online'.
STR_ERROR_AI_PLEASE_REPORT_CRASH                                :{WHITE}Salah satu AI gagal. Laporkan ini kepada pembuat AI dengan potongan layar dari Jendela Debug AI
STR_ERROR_AI_DEBUG_SERVER_ONLY                                  :{YELLOW}Jendela "Debug" skrip AI hanya tersedia untuk server

# AI configuration window
STR_AI_CONFIG_CAPTION_AI                                        :{WHITE}Konfigurasi AI
STR_AI_CONFIG_CAPTION_GAMESCRIPT                                :{WHITE}Konfigurasi Game Script
STR_AI_CONFIG_GAMELIST_TOOLTIP                                  :{BLACK}Skrip Permainan yang akan di jalankan di permainan berikutnya
STR_AI_CONFIG_AILIST_TOOLTIP                                    :{BLACK}AI yg akan dijalankan pada permainan berikutnya
STR_AI_CONFIG_HUMAN_PLAYER                                      :Pemain Manusia
STR_AI_CONFIG_RANDOM_AI                                         :AI Acak
STR_AI_CONFIG_NONE                                              :(tidak ada)
STR_AI_CONFIG_MAX_COMPETITORS                                   :{LTBLUE}Jumlah pesaing maksimal: {ORANGE}{COMMA}

STR_AI_CONFIG_MOVE_UP                                           :{BLACK}Naikkan
STR_AI_CONFIG_MOVE_UP_TOOLTIP                                   :{BLACK}Naikkan AI terpilih dalam daftar
STR_AI_CONFIG_MOVE_DOWN                                         :{BLACK}Turunkan
STR_AI_CONFIG_MOVE_DOWN_TOOLTIP                                 :{BLACK}Turunkan AI terpilih dalam daftar

STR_AI_CONFIG_GAMESCRIPT                                        :{SILVER}Skrip Permainan
STR_AI_CONFIG_GAMESCRIPT_PARAM                                  :{SILVER}Parameter
STR_AI_CONFIG_AI                                                :{SILVER}AI

STR_AI_CONFIG_CHANGE_AI                                         :{BLACK}Pilih AI
STR_AI_CONFIG_CHANGE_GAMESCRIPT                                 :{BLACK}Skrip Permainan
STR_AI_CONFIG_CHANGE_TOOLTIP                                    :{BLACK}Muat skrip yang lain
STR_AI_CONFIG_CONFIGURE                                         :{BLACK}Konfigurasikan
STR_AI_CONFIG_CONFIGURE_TOOLTIP                                 :{BLACK}Mengkonfigurasi parameter skrip AI

# Available AIs window
STR_AI_LIST_CAPTION                                             :{WHITE}Tersedia {STRING}
STR_AI_LIST_CAPTION_AI                                          :AI
STR_AI_LIST_CAPTION_GAMESCRIPT                                  :Skrip Permainan
STR_AI_LIST_TOOLTIP                                             :{BLACK}Klik untuk memilih skrip AI

STR_AI_LIST_AUTHOR                                              :{LTBLUE}Pembuat: {ORANGE}{STRING}
STR_AI_LIST_VERSION                                             :{LTBLUE}Versi: {ORANGE}{NUM}
STR_AI_LIST_URL                                                 :{LTBLUE}URL: {ORANGE}{STRING}

STR_AI_LIST_ACCEPT                                              :{BLACK}Terapkan
STR_AI_LIST_ACCEPT_TOOLTIP                                      :{BLACK}Pilih skrip AI yg disorot
STR_AI_LIST_CANCEL                                              :{BLACK}Batal
STR_AI_LIST_CANCEL_TOOLTIP                                      :{BLACK}Jangan mengubah skrip AI

STR_SCREENSHOT_CAPTION                                          :{WHITE}Ambil tangkapan layar
STR_SCREENSHOT_SCREENSHOT                                       :{BLACK}Tangkapan layar normal
STR_SCREENSHOT_ZOOMIN_SCREENSHOT                                :{BLACK}Sepenuhnya diperbesar di cuplikan layar
STR_SCREENSHOT_DEFAULTZOOM_SCREENSHOT                           :{BLACK}Tangkapan layar zoom default
STR_SCREENSHOT_WORLD_SCREENSHOT                                 :{BLACK} Tangkapan layar seluruh peta
STR_SCREENSHOT_HEIGHTMAP_SCREENSHOT                             :{BLACK}Tangkapan layar Peta Ketinggian
STR_SCREENSHOT_MINIMAP_SCREENSHOT                               :{BLACK}Tangkapan layar minimap

# AI Parameters
STR_AI_SETTINGS_CAPTION_AI                                      :{WHITE}Parameter AI
STR_AI_SETTINGS_CLOSE                                           :{BLACK}Tutup
STR_AI_SETTINGS_RESET                                           :{BLACK}Reset
STR_AI_SETTINGS_SETTING                                         :{STRING}: {ORANGE}{STRING}
STR_AI_SETTINGS_START_DELAY                                     :Jalankan AI setelah berapa hari : {ORANGE}{STRING}


# Textfile window
STR_TEXTFILE_WRAP_TEXT                                          :{WHITE}Mengebatkan teks
STR_TEXTFILE_WRAP_TEXT_TOOLTIP                                  :{BLACK}Mengebatkan teks dari jendela sehingga akan muat tanpa menggulir
STR_TEXTFILE_VIEW_README                                        :{BLACK}Lihat readme
STR_TEXTFILE_VIEW_CHANGELOG                                     :{BLACK}Catatan Perubahan
STR_TEXTFILE_VIEW_LICENCE                                       :{BLACK}Lisensi
###length 3
STR_TEXTFILE_README_CAPTION                                     :{WHITE}keterangan {STRING} dari {STRING}
STR_TEXTFILE_CHANGELOG_CAPTION                                  :{WHITE}Catatan perubahan {STRING} dari {STRING}
STR_TEXTFILE_LICENCE_CAPTION                                    :{WHITE}Lisensi {STRING} dari {STRING}


# Vehicle loading indicators
STR_PERCENT_UP_SMALL                                            :{TINY_FONT}{WHITE}{NUM}%{UP_ARROW}
STR_PERCENT_UP                                                  :{WHITE}{NUM}%{UP_ARROW}
STR_PERCENT_DOWN_SMALL                                          :{TINY_FONT}{WHITE}{NUM}%{DOWN_ARROW}
STR_PERCENT_DOWN                                                :{WHITE}{NUM}%{DOWN_ARROW}
STR_PERCENT_UP_DOWN_SMALL                                       :{TINY_FONT}{WHITE}{NUM}%{UP_ARROW}{DOWN_ARROW}
STR_PERCENT_UP_DOWN                                             :{WHITE}{NUM}%{UP_ARROW}{DOWN_ARROW}
STR_PERCENT_NONE_SMALL                                          :{TINY_FONT}{WHITE}{NUM}%
STR_PERCENT_NONE                                                :{WHITE}{NUM}%

# Income 'floats'
STR_INCOME_FLOAT_COST_SMALL                                     :{TINY_FONT}{RED}Biaya: {CURRENCY_LONG}
STR_INCOME_FLOAT_COST                                           :{RED}Biaya: {CURRENCY_LONG}
STR_INCOME_FLOAT_INCOME_SMALL                                   :{TINY_FONT}{GREEN}Pemasukan: {CURRENCY_LONG}
STR_INCOME_FLOAT_INCOME                                         :{GREEN}Pemasukan: {CURRENCY_LONG}
STR_FEEDER_TINY                                                 :{TINY_FONT}{YELLOW}Transfer: {CURRENCY_LONG}
STR_FEEDER                                                      :{YELLOW}Transfer: {CURRENCY_LONG}
STR_FEEDER_INCOME_TINY                                          :{TINY_FONT}{YELLOW}Transfer: {CURRENCY_LONG}{WHITE} / {GREEN}Pemasukan: {CURRENCY_LONG}
STR_FEEDER_INCOME                                               :{YELLOW}Transfer: {CURRENCY_LONG}{WHITE} / {GREEN}Pemasukan: {CURRENCY_LONG}
STR_FEEDER_COST_TINY                                            :{TINY_FONT}{YELLOW}Transfer: {CURRENCY_LONG}{WHITE} / {RED}Biaya: {CURRENCY_LONG}
STR_FEEDER_COST                                                 :{YELLOW}Transfer: {CURRENCY_LONG}{WHITE} / {RED}Biaya: {CURRENCY_LONG}
STR_MESSAGE_ESTIMATED_COST                                      :{WHITE}Perkiraan Biaya: {CURRENCY_LONG}
STR_MESSAGE_ESTIMATED_INCOME                                    :{WHITE}Perkiraan Pemasukan: {CURRENCY_LONG}

# Saveload messages
STR_ERROR_SAVE_STILL_IN_PROGRESS                                :{WHITE}Penyimpanan sedang berlangsung,{}mohon tunggu hingga selesai
STR_ERROR_AUTOSAVE_FAILED                                       :{WHITE}Simpan otomatis gagal
STR_ERROR_UNABLE_TO_READ_DRIVE                                  :{BLACK}Tidak dapat membaca drive
STR_ERROR_GAME_SAVE_FAILED                                      :{WHITE}Penyimpanan Game gagal{}{STRING}
STR_ERROR_UNABLE_TO_DELETE_FILE                                 :{WHITE}Tidak mampu untuk menghapus file/berkas
STR_ERROR_GAME_LOAD_FAILED                                      :{WHITE}Gagal membuka permainan{}{STRING}
STR_GAME_SAVELOAD_ERROR_BROKEN_INTERNAL_ERROR                   :Kesalahan Internal: {STRING}
STR_GAME_SAVELOAD_ERROR_BROKEN_SAVEGAME                         :Berkas simpanan permainan rusak - {STRING}
STR_GAME_SAVELOAD_ERROR_TOO_NEW_SAVEGAME                        :Berkas simpanan dibuat dari versi yang lebih baru
STR_GAME_SAVELOAD_ERROR_FILE_NOT_READABLE                       :Berkas tidak terbaca
STR_GAME_SAVELOAD_ERROR_FILE_NOT_WRITEABLE                      :Berkas tidak dapat ditulisi
STR_GAME_SAVELOAD_ERROR_DATA_INTEGRITY_CHECK_FAILED             :Pemeriksaan integritas data gagal
STR_GAME_SAVELOAD_ERROR_PATCHPACK                               :Simpanan permainan dibuat dengan versi yang dimodifikasi
STR_GAME_SAVELOAD_NOT_AVAILABLE                                 :<not available>
STR_WARNING_LOADGAME_REMOVED_TRAMS                              :{WHITE}Game telah disimpan pada versi tanpa dukungan trem. Semua Trem telah dihilangkan

# Map generation messages
STR_ERROR_COULD_NOT_CREATE_TOWN                                 :{WHITE}Pebuatan peta dibatalkan...{}... tak ada lokasi kota yang cocok
STR_ERROR_NO_TOWN_IN_SCENARIO                                   :{WHITE}... disana tidak ada kota dalam skenario ini

STR_ERROR_PNGMAP                                                :{WHITE}Tidak dapat memuat lansekap dari PNG...
STR_ERROR_PNGMAP_FILE_NOT_FOUND                                 :{WHITE}... berkas tidak ada
STR_ERROR_PNGMAP_IMAGE_TYPE                                     :{WHITE}... tak dapat mengkonversi. Diperlukan PNG 8 atau 24-bit
STR_ERROR_PNGMAP_MISC                                           :{WHITE}... maaf, terjadi kesalahan (mungkin berkasnya rusak)

STR_ERROR_BMPMAP                                                :{WHITE}Tidak dapat memuat lansekap dari BMP...
STR_ERROR_BMPMAP_IMAGE_TYPE                                     :{WHITE}... tak dapat mengkonversi jenis gambar

STR_ERROR_HEIGHTMAP_TOO_LARGE                                   :{WHITE}... gambar terlalu besar

STR_WARNING_HEIGHTMAP_SCALE_CAPTION                             :{WHITE}Peringatan Skala
STR_WARNING_HEIGHTMAP_SCALE_MESSAGE                             :{YELLOW}Ukuran peta terlalu besar dan tidak direkomendasikan. Lanjutkan?

# Soundset messages
STR_WARNING_FALLBACK_SOUNDSET                                   :{WHITE}Hanya efek suara standar yang ditemukan. Jika anda ingin efek suara, unduhlah dari "Cari Konten"

# Screenshot related messages
STR_WARNING_SCREENSHOT_SIZE_CAPTION                             :{WHITE}Tangkapan layar besar
STR_WARNING_SCREENSHOT_SIZE_MESSAGE                             :{YELLOW}Resolusi tangkapan layar {COMMA} x {COMMA} piksel. Membuat tangkapan layar akan memakan waktu. Anda ingin melanjutkan?

STR_MESSAGE_HEIGHTMAP_SUCCESSFULLY                              :{WHITE}Peta ketinggian sudah disimpan sebagai '{STRING}'. Puncak tertinggi adalah {NUM}
STR_MESSAGE_SCREENSHOT_SUCCESSFULLY                             :{WHITE}Pengambilan gambar telah berhasil disimpan sebagai '{STRING}'
STR_ERROR_SCREENSHOT_FAILED                                     :{WHITE}Pengambilan gambar gagal

# Error message titles
STR_ERROR_MESSAGE_CAPTION                                       :{YELLOW}Pesan
STR_ERROR_MESSAGE_CAPTION_OTHER_COMPANY                         :{YELLOW}Pesan dari {STRING}

# Generic construction errors
STR_ERROR_OFF_EDGE_OF_MAP                                       :{WHITE}Batas tepi peta
STR_ERROR_TOO_CLOSE_TO_EDGE_OF_MAP                              :{WHITE}Terlalu dekat dengan tepi peta
STR_ERROR_NOT_ENOUGH_CASH_REQUIRES_CURRENCY                     :{WHITE}Dana tidak cukup - dibutuhkan {CURRENCY_LONG}
STR_ERROR_FLAT_LAND_REQUIRED                                    :{WHITE}Daratan harus datar
STR_ERROR_LAND_SLOPED_IN_WRONG_DIRECTION                        :{WHITE}Kemiringan daratan tidak sesuai
STR_ERROR_CAN_T_DO_THIS                                         :{WHITE}Tidak bisa
STR_ERROR_BUILDING_MUST_BE_DEMOLISHED                           :{WHITE}Bangunan harus dihancurkan terlebih dahulu
STR_ERROR_CAN_T_CLEAR_THIS_AREA                                 :{WHITE}Tidak dapat menghancurkan area ini...
STR_ERROR_SITE_UNSUITABLE                                       :{WHITE}... lokasi tidak sesuai
STR_ERROR_ALREADY_BUILT                                         :{WHITE}... sudah dibangun
STR_ERROR_OWNED_BY                                              :{WHITE}... dimiliki oleh {STRING}
STR_ERROR_AREA_IS_OWNED_BY_ANOTHER                              :{WHITE}... area ini dimiliki oleh perusahaan lain
STR_ERROR_TERRAFORM_LIMIT_REACHED                               :{WHITE}... batas pengubahan lansekap terlampaui
STR_ERROR_CLEARING_LIMIT_REACHED                                :{WHITE}... batas penghapusan area terlampaui
STR_ERROR_TREE_PLANT_LIMIT_REACHED                              :{WHITE}... batas penanaman pohon tercapai
STR_ERROR_NAME_MUST_BE_UNIQUE                                   :{WHITE}Nama haruslah unik
STR_ERROR_GENERIC_OBJECT_IN_THE_WAY                             :terhalang {WHITE}{1:STRING}
STR_ERROR_NOT_ALLOWED_WHILE_PAUSED                              :{WHITE}Tidak diijinkan saat dijeda

# Local authority errors
STR_ERROR_LOCAL_AUTHORITY_REFUSES_TO_ALLOW_THIS                 :{WHITE}Pemkot {TOWN} tidak mengijinkan anda melakukan ini
STR_ERROR_LOCAL_AUTHORITY_REFUSES_AIRPORT                       :{WHITE}Pemkot {TOWN} menolak pemberian izin pembangunan bandara lain di kota ini
STR_ERROR_LOCAL_AUTHORITY_REFUSES_NOISE                         :{WHITE}{TOWN} Pihak Pemkot menolak izin pembangunan bandara karena masalah kebisingan
STR_ERROR_BRIBE_FAILED                                          :{WHITE}Sogokan ketahuan jaksa wilayah

# Levelling errors
STR_ERROR_CAN_T_RAISE_LAND_HERE                                 :{WHITE}Tidak dapat menaikkan tanah disini
STR_ERROR_CAN_T_LOWER_LAND_HERE                                 :{WHITE}Tidak dapat menurunkan tanah disini
STR_ERROR_CAN_T_LEVEL_LAND_HERE                                 :{WHITE}Dataran tak bisa diratakan...
STR_ERROR_EXCAVATION_WOULD_DAMAGE                               :{WHITE}Penggalian akan merusak terowongan
STR_ERROR_ALREADY_AT_SEA_LEVEL                                  :{WHITE}Telah sama dengan ketinggian laut
STR_ERROR_TOO_HIGH                                              :{WHITE}Terlalu tinggi
STR_ERROR_ALREADY_LEVELLED                                      :{WHITE}... sudah rata
STR_ERROR_BRIDGE_TOO_HIGH_AFTER_LOWER_LAND                      :{WHITE}Jembatan diatas situ akan terlalu tinggi pada akhirnya.

# Company related errors
STR_ERROR_CAN_T_CHANGE_COMPANY_NAME                             :{WHITE}Tidak dapat mengubah nama perusahaan
STR_ERROR_CAN_T_CHANGE_PRESIDENT                                :{WHITE}Tidak dapat mengubah nama pimpinan...

STR_ERROR_MAXIMUM_PERMITTED_LOAN                                :{WHITE}... besar pinjaman maksimal yang diizinkan adalah {CURRENCY_LONG}
STR_ERROR_CAN_T_BORROW_ANY_MORE_MONEY                           :{WHITE}Tidak dapat meminjam uang lagi...
STR_ERROR_LOAN_ALREADY_REPAYED                                  :{WHITE}... tidak ada hutang yang harus dibayar
STR_ERROR_CURRENCY_REQUIRED                                     :{WHITE}... dibutuhkan {CURRENCY_LONG}
STR_ERROR_CAN_T_REPAY_LOAN                                      :{WHITE}Tidak dapat membayar hutang...
STR_ERROR_INSUFFICIENT_FUNDS                                    :{WHITE}Tidak dapat memberikan uang yang berasal dari pinjaman bank...
STR_ERROR_CAN_T_GIVE_MONEY                                      :{WHITE}Tidak bisa memberikan uang kepada perusahaan ini...
STR_ERROR_CAN_T_BUY_COMPANY                                     :{WHITE}Tidak dapat membeli perusahaan...
STR_ERROR_CAN_T_BUILD_COMPANY_HEADQUARTERS                      :{WHITE}Tidak dapat membangun kantor pusat perusahaan...
STR_ERROR_CAN_T_BUY_25_SHARE_IN_THIS                            :{WHITE}Tidak dapat membeli 25% saham perusahaan ini...
STR_ERROR_CAN_T_SELL_25_SHARE_IN                                :{WHITE}Tidak dapat menjual 25% saham perusahaan ini...
STR_ERROR_PROTECTED                                             :{WHITE}Perusahaan ini terlalu muda untuk diperjualbelikan saham kepemilikannya...

# Town related errors
STR_ERROR_CAN_T_GENERATE_TOWN                                   :{WHITE}Tidak dapat membuat satu kota pun
STR_ERROR_CAN_T_RENAME_TOWN                                     :{WHITE}Tidak dapat mengubah nama kota...
STR_ERROR_CAN_T_FOUND_TOWN_HERE                                 :{WHITE}Tidak dapat membangun kota disini
STR_ERROR_CAN_T_EXPAND_TOWN                                     :{WHITE}Tidak dapat memperluas kota...
STR_ERROR_TOO_CLOSE_TO_EDGE_OF_MAP_SUB                          :{WHITE}... terlalu dekat dengan batas tepi peta
STR_ERROR_TOO_CLOSE_TO_ANOTHER_TOWN                             :{WHITE}... terlalu dekat dengan kota lain
STR_ERROR_TOO_MANY_TOWNS                                        :{WHITE}... terlalu banyak kota
STR_ERROR_NO_SPACE_FOR_TOWN                                     :{WHITE}... tidak ada lagi ruang tersisa dalam peta
STR_ERROR_TOWN_EXPAND_WARN_NO_ROADS                             :{WHITE}Kota tidak akan membangun jalan. Anda dapat mengaktifkan pembangunan jalan pada menu Pengaturan Lanjutan->Ekonomi->Kota
STR_ERROR_ROAD_WORKS_IN_PROGRESS                                :{WHITE}Jalan sedang dikerjakan
STR_ERROR_TOWN_CAN_T_DELETE                                     :{WHITE}Tidak dapat menghancurkan kota ini...{}Suatu stasiun atau depo tergantung pada kota ini atau kotak milik kota tidak dapat dihapus
STR_ERROR_STATUE_NO_SUITABLE_PLACE                              :{WHITE}... tidak ada tempat yang cocok untuk patung di tengah kota ini

# Industry related errors
STR_ERROR_TOO_MANY_INDUSTRIES                                   :{WHITE}... terlalu banyak industri
STR_ERROR_CAN_T_GENERATE_INDUSTRIES                             :{WHITE}Tidak dapat membangkitkan/membuat industri...
STR_ERROR_CAN_T_BUILD_HERE                                      :{WHITE}Tidak dapat membangun {STRING} disini...
STR_ERROR_CAN_T_CONSTRUCT_THIS_INDUSTRY                         :{WHITE}Tidak dapat membangun industri ini disini...
STR_ERROR_CAN_T_PROSPECT_INDUSTRY                               :{WHITE}Tidak mampu memprospek industri...
STR_ERROR_INDUSTRY_TOO_CLOSE                                    :{WHITE}... terlalu dekat dengan industri lain
STR_ERROR_MUST_FOUND_TOWN_FIRST                                 :{WHITE}... harus membangun kota terlebih dahulu
STR_ERROR_ONLY_ONE_ALLOWED_PER_TOWN                             :{WHITE}... hanya diizinkan satu di setiap kota
STR_ERROR_CAN_ONLY_BE_BUILT_IN_TOWNS_WITH_POPULATION_OF_1200    :{WHITE}... hanya dapat dibangun pada kota dengan populasi paling sedikit 1200
STR_ERROR_CAN_ONLY_BE_BUILT_IN_RAINFOREST                       :{WHITE}... hanya dapat dibangun di area hutan hujan
STR_ERROR_CAN_ONLY_BE_BUILT_IN_DESERT                           :{WHITE}... hanya dapat dibangun di area gurun
STR_ERROR_CAN_ONLY_BE_BUILT_IN_TOWNS                            :{WHITE}... hanya dapat dibangun di kota (menggantikan rumah)
STR_ERROR_CAN_ONLY_BE_BUILT_NEAR_TOWN_CENTER                    :{WHITE}... hanya dapat dibangun dekat dgn pusat kota
STR_ERROR_CAN_ONLY_BE_BUILT_IN_LOW_AREAS                        :{WHITE}... hanya dapat dibangun di daerah rendah
STR_ERROR_CAN_ONLY_BE_POSITIONED                                :{WHITE}... hanya dapat diletakkan didekat batas peta
STR_ERROR_FOREST_CAN_ONLY_BE_PLANTED                            :{WHITE}... hutan hanya dapat ditanam diatas batas salju
STR_ERROR_CAN_ONLY_BE_BUILT_ABOVE_SNOW_LINE                     :{WHITE}... hanya bisa dibangun diatas garis salju
STR_ERROR_CAN_ONLY_BE_BUILT_BELOW_SNOW_LINE                     :{WHITE}... hanya dapat dibangun di bawah batas salju

STR_ERROR_PROSPECTING_WAS_UNLUCKY                               :{WHITE}Rencana pendanaan mengalami kegagalan; mohon dicoba kembali
STR_ERROR_NO_SUITABLE_PLACES_FOR_PROSPECTING                    :{WHITE} Tidak ada tempat yang tepat untuk memprospek industri ini
STR_ERROR_NO_SUITABLE_PLACES_FOR_INDUSTRIES                     :{WHITE}Tidak ada tempat yang sesuai untuk industri '{STRING}'
STR_ERROR_NO_SUITABLE_PLACES_FOR_INDUSTRIES_EXPLANATION         :{WHITE}Ubah pembuatan peta untuk memperoleh peta yang lebih baik

# Station construction related errors
STR_ERROR_CAN_T_BUILD_RAILROAD_STATION                          :{WHITE}Tidak dapat membangun stasiun kereta disini
STR_ERROR_CAN_T_BUILD_BUS_STATION                               :{WHITE}Tidak dapat membangun terminal bus...
STR_ERROR_CAN_T_BUILD_TRUCK_STATION                             :{WHITE}Tidak dapat membangun stasiun bongkar-muat...
STR_ERROR_CAN_T_BUILD_PASSENGER_TRAM_STATION                    :{WHITE}Tidak dapat membangun halte trem disini...
STR_ERROR_CAN_T_BUILD_CARGO_TRAM_STATION                        :{WHITE}Tidak dapat membangun stasiun kargo trem...
STR_ERROR_CAN_T_BUILD_DOCK_HERE                                 :{WHITE}Tidak dapat membuat pelabuhan disini...
STR_ERROR_CAN_T_BUILD_AIRPORT_HERE                              :{WHITE}Tidak dapat membangun bandara disini...

STR_ERROR_ADJOINS_MORE_THAN_ONE_EXISTING                        :{WHITE}berdempetan dengan lebih dari satu stasiun yang telah ada
STR_ERROR_STATION_TOO_SPREAD_OUT                                :{WHITE}... stasiun terlalu membentang/melebar
STR_ERROR_TOO_MANY_STATIONS_LOADING                             :{WHITE}Terlalu banyak stasiun/area bongkar muat
STR_ERROR_TOO_MANY_STATION_SPECS                                :{WHITE}Terlalu banyak bag. stasiun
STR_ERROR_TOO_MANY_BUS_STOPS                                    :{WHITE}Terlalu banyak pemberhentian Bus
STR_ERROR_TOO_MANY_TRUCK_STOPS                                  :{WHITE}Terlalu banyak terminal truk
STR_ERROR_TOO_CLOSE_TO_ANOTHER_DOCK                             :{WHITE}Terlalu dekat dengan dok/galangan kapal lainnya
STR_ERROR_TOO_CLOSE_TO_ANOTHER_AIRPORT                          :{WHITE}Terlalu dekat dengan bandara lainnya
STR_ERROR_CAN_T_RENAME_STATION                                  :{WHITE}Tidak dapat mengganti nama stasiun...
STR_ERROR_DRIVE_THROUGH_ON_TOWN_ROAD                            :{WHITE}... jalan ini milik kota
STR_ERROR_DRIVE_THROUGH_DIRECTION                               :{WHITE}... menghadap pada arah yang salah
STR_ERROR_DRIVE_THROUGH_CORNER                                  :{WHITE}... terminal lintas-lalu tak bisa memiliki sudut
STR_ERROR_DRIVE_THROUGH_JUNCTION                                :{WHITE}... terminal lintas-lalu tak bisa memiliki simpangan

# Station destruction related errors
STR_ERROR_CAN_T_REMOVE_PART_OF_STATION                          :{WHITE}Tidak dapat menghapus bagian dari stasiun...
STR_ERROR_MUST_REMOVE_RAILWAY_STATION_FIRST                     :{WHITE}Harus menghapus stasiun dulu
STR_ERROR_CAN_T_REMOVE_BUS_STATION                              :{WHITE}Tidak dapat membongkar terminal Bus...
STR_ERROR_CAN_T_REMOVE_TRUCK_STATION                            :{WHITE}Tidak dapat membongkar stasiun bongkar-muat...
STR_ERROR_CAN_T_REMOVE_PASSENGER_TRAM_STATION                   :{WHITE}Tidak dapat membongkar halte trem...
STR_ERROR_CAN_T_REMOVE_CARGO_TRAM_STATION                       :{WHITE}Tidak dapat membongkar stasiun kargo trem...
STR_ERROR_MUST_REMOVE_ROAD_STOP_FIRST                           :{WHITE}Terminal harus di hancurkan dulu.
STR_ERROR_THERE_IS_NO_STATION                                   :{WHITE}...tidak ada stasiun di sini

STR_ERROR_MUST_DEMOLISH_RAILROAD                                :{WHITE}Harus menghancurkan jalur rel stasiun terlebih dahul
STR_ERROR_MUST_DEMOLISH_BUS_STATION_FIRST                       :{WHITE}Harus menghancurkan terminal bus terlebih dahulu
STR_ERROR_MUST_DEMOLISH_TRUCK_STATION_FIRST                     :{WHITE}Harus menghancurkan stasiun truk terlebih dahulu
STR_ERROR_MUST_DEMOLISH_PASSENGER_TRAM_STATION_FIRST            :{WHITE}Harus menghancurkan halte penumpang trem terlebih dahulu
STR_ERROR_MUST_DEMOLISH_CARGO_TRAM_STATION_FIRST                :{WHITE}Harus menghancurkan terminal kargo trem terlebih dahulu
STR_ERROR_MUST_DEMOLISH_DOCK_FIRST                              :{WHITE}Harus menghancurkan pelabuhan terlebih dahulu
STR_ERROR_MUST_DEMOLISH_AIRPORT_FIRST                           :{WHITE}Harus menghancurkan bandara terlebih dahulu

# Waypoint related errors
STR_ERROR_WAYPOINT_ADJOINS_MORE_THAN_ONE_EXISTING               :{WHITE}Berdempetan dengan lebih dari satu waypoint yang ada
STR_ERROR_TOO_CLOSE_TO_ANOTHER_WAYPOINT                         :{WHITE}Terlalu dekat dengan waypoint yang lain

STR_ERROR_CAN_T_BUILD_TRAIN_WAYPOINT                            :{WHITE}Tidak dapat membuat waypoint kereta disini...
STR_ERROR_CAN_T_POSITION_BUOY_HERE                              :{WHITE}Tidak dapat menempatkan pelampung disini...
STR_ERROR_CAN_T_CHANGE_WAYPOINT_NAME                            :{WHITE}Tidak dapat mengganti nama waypoint...

STR_ERROR_CAN_T_REMOVE_TRAIN_WAYPOINT                           :{WHITE}Tidak dapat menghapus waypoint kereta disini...
STR_ERROR_MUST_REMOVE_RAILWAYPOINT_FIRST                        :{WHITE}Harus membongkar rel waypoint terlebih dahulu
STR_ERROR_BUOY_IN_THE_WAY                                       :{WHITE}... terhalang pelampung
STR_ERROR_BUOY_IS_IN_USE                                        :{WHITE}... pelampung sedang dipakai oleh perusahaan lain!

# Depot related errors
STR_ERROR_CAN_T_BUILD_TRAIN_DEPOT                               :{WHITE}Tidak dapat membangun depo disini...
STR_ERROR_CAN_T_BUILD_ROAD_DEPOT                                :{WHITE}Tidak dapat membangun bengkel disini...
STR_ERROR_CAN_T_BUILD_TRAM_DEPOT                                :{WHITE}Tidak dapat membangun bengkel trem disini...
STR_ERROR_CAN_T_BUILD_SHIP_DEPOT                                :{WHITE}Tidak dapat membangun galangan kapal disini...

STR_ERROR_CAN_T_RENAME_DEPOT                                    :{WHITE}Tidak dapat mengubah nama bengkel...

STR_ERROR_TRAIN_MUST_BE_STOPPED_INSIDE_DEPOT                    :{WHITE}... harus dihentikan di depo
STR_ERROR_ROAD_VEHICLE_MUST_BE_STOPPED_INSIDE_DEPOT             :{WHITE}... harus dihentikan di bengkel
STR_ERROR_SHIP_MUST_BE_STOPPED_INSIDE_DEPOT                     :{WHITE}... harus dihentikan di galangan
STR_ERROR_AIRCRAFT_MUST_BE_STOPPED_INSIDE_HANGAR                :{WHITE}... harus dihentikan di hangar

STR_ERROR_TRAINS_CAN_ONLY_BE_ALTERED_INSIDE_A_DEPOT             :{WHITE}Kereta hanya dapat diubah ketika berhenti di dalam depo
STR_ERROR_TRAIN_TOO_LONG                                        :{WHITE}Kereta terlalu panjang
STR_ERROR_CAN_T_REVERSE_DIRECTION_RAIL_VEHICLE                  :{WHITE}Tidak dapat memutar balik arah kendaraan...
STR_ERROR_CAN_T_REVERSE_DIRECTION_RAIL_VEHICLE_MULTIPLE_UNITS   :{WHITE}... berisi unit berganda
STR_ERROR_INCOMPATIBLE_RAIL_TYPES                               :Jenis rel tidak sesuai

STR_ERROR_CAN_T_MOVE_VEHICLE                                    :{WHITE}Tidak dapat memindahkan kendaraan...
STR_ERROR_REAR_ENGINE_FOLLOW_FRONT                              :{WHITE}Bagian belakang mesin akan selalu mengikuti bagian depannya
STR_ERROR_UNABLE_TO_FIND_ROUTE_TO                               :{WHITE}Tidak menemukan rute menuju depo terdekat
STR_ERROR_UNABLE_TO_FIND_LOCAL_DEPOT                            :{WHITE}Tidak dapat menemukan bengkel terdekat

STR_ERROR_DEPOT_WRONG_DEPOT_TYPE                                :Jenis bengkel salah

# Autoreplace related errors
STR_ERROR_TRAIN_TOO_LONG_AFTER_REPLACEMENT                      :{WHITE}{VEHICLE} jadi terlalu panjang setelah diganti
STR_ERROR_AUTOREPLACE_NOTHING_TO_DO                             :{WHITE}Tidak ada aturan peremajaan otomatis yang berlaku
STR_ERROR_AUTOREPLACE_MONEY_LIMIT                               :(batas min. uang)
STR_ERROR_AUTOREPLACE_INCOMPATIBLE_CARGO                        :{WHITE}Kendaraan baru tidak bisa membawa {STRING}
STR_ERROR_AUTOREPLACE_INCOMPATIBLE_REFIT                        :{WHITE}Kendaraan baru tidak dapat melakukan perbaikan dalam urutan {NUM}

# Rail construction errors
STR_ERROR_IMPOSSIBLE_TRACK_COMBINATION                          :{WHITE}Kombinasi rel yang mustahil
STR_ERROR_MUST_REMOVE_SIGNALS_FIRST                             :{WHITE}Sinyal harus dihancurkan dulu
STR_ERROR_NO_SUITABLE_RAILROAD_TRACK                            :{WHITE}Tidak tersedia rel yang sesuai
STR_ERROR_MUST_REMOVE_RAILROAD_TRACK                            :{WHITE}Harus membongkar rel terlebih dahulu
STR_ERROR_CROSSING_ON_ONEWAY_ROAD                               :{WHITE}Jalannya satu arah atau terhalang
STR_ERROR_CROSSING_DISALLOWED_RAIL                              :{WHITE}Perlintasan tingkat tidak diperbolehkan pada tipe rel ini
STR_ERROR_CROSSING_DISALLOWED_ROAD                              :{WHITE}Perlintasan tingkat tidak diperbolehkan untuk jenis jalan ini
STR_ERROR_CAN_T_BUILD_SIGNALS_HERE                              :{WHITE}Tidak dapat membangun sinyal disini
STR_ERROR_CAN_T_BUILD_RAILROAD_TRACK                            :{WHITE}Tidak dapat membangun jalur rel disini
STR_ERROR_CAN_T_REMOVE_RAILROAD_TRACK                           :{WHITE}Tidak dapat menghapus jalur rel dari sini
STR_ERROR_CAN_T_REMOVE_SIGNALS_FROM                             :{WHITE}Tidak dapat menghapus sinyal dari sini
STR_ERROR_SIGNAL_CAN_T_CONVERT_SIGNALS_HERE                     :{WHITE}Tidak dapat mengubah sinyal ini...
STR_ERROR_THERE_IS_NO_RAILROAD_TRACK                            :{WHITE}... tidak ada rel
STR_ERROR_THERE_ARE_NO_SIGNALS                                  :{WHITE}...tidak ada sinyal

STR_ERROR_CAN_T_CONVERT_RAIL                                    :{WHITE}Tidak dapat mengubah tipe rel disini...

# Road construction errors
STR_ERROR_MUST_REMOVE_ROAD_FIRST                                :{WHITE}Harus membongkar jalan terlebih dahulu
STR_ERROR_ONEWAY_ROADS_CAN_T_HAVE_JUNCTION                      :{WHITE}... jalan satu arah tak bisa memiliki simpangan
STR_ERROR_CAN_T_BUILD_ROAD_HERE                                 :{WHITE}Tidak dapat membangun jalan disini...
STR_ERROR_CAN_T_BUILD_TRAMWAY_HERE                              :{WHITE}Tidak dapat membangun jalur trem disini...
STR_ERROR_CAN_T_REMOVE_ROAD_FROM                                :{WHITE}Tidak dapat membongkar jalan di sini...
STR_ERROR_CAN_T_REMOVE_TRAMWAY_FROM                             :{WHITE}Tidak dapat membongkar jalur trem disini...
STR_ERROR_THERE_IS_NO_ROAD                                      :{WHITE}... tidak ada jalan
STR_ERROR_THERE_IS_NO_TRAMWAY                                   :{WHITE}... tidak ada jalur trem
STR_ERROR_CAN_T_CONVERT_ROAD                                    :{WHITE}Tidak dapat mengubah tipe jalan disini...
STR_ERROR_CAN_T_CONVERT_TRAMWAY                                 :{WHITE}Tidak dapat mengubah tipe tram disini...
STR_ERROR_NO_SUITABLE_ROAD                                      :{WHITE}Tidak ada jalan yang cocok
STR_ERROR_NO_SUITABLE_TRAMWAY                                   :{WHITE}Jalur Tram tidak ada yang cocok

# Waterway construction errors
STR_ERROR_CAN_T_BUILD_CANALS                                    :{WHITE}Tidak dapat membangun kanal disini...
STR_ERROR_CAN_T_BUILD_LOCKS                                     :{WHITE}Tidak dapat membangun lock disini...
STR_ERROR_CAN_T_PLACE_RIVERS                                    :{WHITE}Tidak dapat menempatkan sungai disini...
STR_ERROR_MUST_BE_BUILT_ON_WATER                                :{WHITE}... harus dibangun di atas air
STR_ERROR_CAN_T_BUILD_ON_WATER                                  :{WHITE}... tidak dapat membangun di atas air
STR_ERROR_CAN_T_BUILD_ON_SEA                                    :{WHITE}... tidak dapat membangun di laut terbuka
STR_ERROR_CAN_T_BUILD_ON_CANAL                                  :{WHITE}... tidak dapat membangun di atas kanal
STR_ERROR_CAN_T_BUILD_ON_RIVER                                  :{WHITE}... tidak dapat membangun di atas sungai
STR_ERROR_MUST_DEMOLISH_CANAL_FIRST                             :{WHITE}Harus menghancurkan kanal terlebih dahulu
STR_ERROR_CAN_T_BUILD_AQUEDUCT_HERE                             :{WHITE}Tidak dapat membangun jembatan air disini...

# Tree related errors
STR_ERROR_TREE_ALREADY_HERE                                     :{WHITE}... pohon sudah ada disini
STR_ERROR_TREE_WRONG_TERRAIN_FOR_TREE_TYPE                      :{WHITE}... dataran tidak sesuai untuk jenis pohon ini
STR_ERROR_CAN_T_PLANT_TREE_HERE                                 :{WHITE}Tidak dapat menanam pohon disini...

# Bridge related errors
STR_ERROR_CAN_T_BUILD_BRIDGE_HERE                               :{WHITE}Tidak dapat membangun jembatan disini...
STR_ERROR_MUST_DEMOLISH_BRIDGE_FIRST                            :{WHITE}Harus menghancurkan jembatan terlebih dahulu
STR_ERROR_CAN_T_START_AND_END_ON                                :{WHITE}Tidak dapat awal dan akhir pada spot/titik lokasi yang sama
STR_ERROR_BRIDGEHEADS_NOT_SAME_HEIGHT                           :{WHITE}Ujung jembatan tidak pada level yang sama
STR_ERROR_BRIDGE_TOO_LOW_FOR_TERRAIN                            :{WHITE}Jembatan lebih rendah dari daratan
STR_ERROR_BRIDGE_TOO_HIGH_FOR_TERRAIN                           :{WHITE}Jembatan terlalu tinggi untuk medan ini.
STR_ERROR_START_AND_END_MUST_BE_IN                              :{WHITE}Awal dan akhir harus segaris
STR_ERROR_ENDS_OF_BRIDGE_MUST_BOTH                              :{WHITE}... kedua ujung jembatan harus berada di daratan
STR_ERROR_BRIDGE_TOO_LONG                                       :{WHITE}... jembatan terlalu panjang
STR_ERROR_BRIDGE_THROUGH_MAP_BORDER                             :{WHITE}Jembatan akan berakhir di luar peta

# Tunnel related errors
STR_ERROR_CAN_T_BUILD_TUNNEL_HERE                               :{WHITE}Tidak dapat membangun terowongan disini...
STR_ERROR_SITE_UNSUITABLE_FOR_TUNNEL                            :{WHITE}Lokasi tidak sesuai untuk jalur masuk terowongan
STR_ERROR_MUST_DEMOLISH_TUNNEL_FIRST                            :{WHITE}Harus menghancurkan terowongan terlebih dahul
STR_ERROR_ANOTHER_TUNNEL_IN_THE_WAY                             :{WHITE}Bersinggungan dengan terowongan lain
STR_ERROR_TUNNEL_THROUGH_MAP_BORDER                             :{WHITE}Terowongan boleh berakhir di luar peta
STR_ERROR_UNABLE_TO_EXCAVATE_LAND                               :{WHITE}Tidak dapat menyesuaikan kemiringan tanah di ujung terowongan
STR_ERROR_TUNNEL_TOO_LONG                                       :{WHITE}... terowongan terlalu panjang

# Object related errors
STR_ERROR_TOO_MANY_OBJECTS                                      :{WHITE}... terlalu banyak obyek
STR_ERROR_CAN_T_BUILD_OBJECT                                    :{WHITE}Tidak dapat membuat objek...
STR_ERROR_OBJECT_IN_THE_WAY                                     :{WHITE}terhalang obyek
STR_ERROR_COMPANY_HEADQUARTERS_IN                               :{WHITE}... terhalang kantor pusat perusahaan
STR_ERROR_CAN_T_PURCHASE_THIS_LAND                              :{WHITE}Tidak dapat membeli area ini
STR_ERROR_YOU_ALREADY_OWN_IT                                    :{WHITE}... anda sudah memilikinya!
STR_ERROR_BUILD_OBJECT_LIMIT_REACHED                            :{WHITE}... batas konstruksi objek telah tercapai

# Group related errors
STR_ERROR_GROUP_CAN_T_CREATE                                    :{WHITE}Tidak data membuat kelompok...
STR_ERROR_GROUP_CAN_T_DELETE                                    :{WHITE}Tidak dapat menghapus kelompok ini...
STR_ERROR_GROUP_CAN_T_RENAME                                    :{WHITE}Tidak dapat mengganti nama kelompok...
STR_ERROR_GROUP_CAN_T_SET_PARENT                                :{WHITE}Tidak dapat menetapkan kelompok induk...
STR_ERROR_GROUP_CAN_T_SET_PARENT_RECURSION                      :{WHITE}perulangan dalam grup hierarki tidak diperbolehkan
STR_ERROR_GROUP_CAN_T_REMOVE_ALL_VEHICLES                       :{WHITE}Tidak dapat memindahkan semua kendaraan dari kelompok ini...
STR_ERROR_GROUP_CAN_T_ADD_VEHICLE                               :{WHITE}Tidak dapat menambah Kendaraan dalam kelompok ini...
STR_ERROR_GROUP_CAN_T_ADD_SHARED_VEHICLE                        :{WHITE}Tidak dapat menambah Kendaraan yang dapat dipakai bersama ke dalam grup...

# Generic vehicle errors

###length VEHICLE_TYPES
STR_ERROR_TRAIN_IN_THE_WAY                                      :{WHITE}Kereta menghalangi jalan
STR_ERROR_ROAD_VEHICLE_IN_THE_WAY                               :{WHITE}Kendaraan jalan raya menghalangi jalan
STR_ERROR_SHIP_IN_THE_WAY                                       :{WHITE}Kapal menghalangi jalan
STR_ERROR_AIRCRAFT_IN_THE_WAY                                   :{WHITE}Pesawat menghalangi jalan

###length VEHICLE_TYPES
STR_ERROR_RAIL_VEHICLE_NOT_AVAILABLE                            :{WHITE}Kereta tidak tersedia
STR_ERROR_ROAD_VEHICLE_NOT_AVAILABLE                            :{WHITE}Bus/truk tidak tersedia
STR_ERROR_SHIP_NOT_AVAILABLE                                    :{WHITE}Kapal tidak tersedia
STR_ERROR_AIRCRAFT_NOT_AVAILABLE                                :{WHITE}Pesawat tidak tersedia

###length VEHICLE_TYPES
STR_ERROR_CAN_T_REFIT_TRAIN                                     :{WHITE}Tidak dapat mengubah kargo lokomotif...
STR_ERROR_CAN_T_REFIT_ROAD_VEHICLE                              :{WHITE}Tidak dapat meng-karoseri ulang truk.
STR_ERROR_CAN_T_REFIT_SHIP                                      :{WHITE}Tidak dapat mengubah kargo kapal...
STR_ERROR_CAN_T_REFIT_AIRCRAFT                                  :{WHITE}Tidak dapat mengubah kargo pesawat...

###length VEHICLE_TYPES
STR_ERROR_CAN_T_RENAME_TRAIN                                    :{WHITE}Tdak dapat menamai kereta...
STR_ERROR_CAN_T_RENAME_ROAD_VEHICLE                             :{WHITE}Tidak dapat menamai kendaraan...
STR_ERROR_CAN_T_RENAME_SHIP                                     :{WHITE}Tidak dapat memberi nama kapal...
STR_ERROR_CAN_T_RENAME_AIRCRAFT                                 :{WHITE}Tidak dapat memberi nama pesawat

###length VEHICLE_TYPES
STR_ERROR_CAN_T_STOP_START_TRAIN                                :{WHITE}Tidak dapat menghentikan/menjalankan kereta...
STR_ERROR_CAN_T_STOP_START_ROAD_VEHICLE                         :{WHITE}Tidak dapat menghentikan/menjalankan kendaraan...
STR_ERROR_CAN_T_STOP_START_SHIP                                 :{WHITE}Tidak dapat menghentikan / menjalankan kapal...
STR_ERROR_CAN_T_STOP_START_AIRCRAFT                             :{WHITE}Tidak dapat menghentikan / menjalankan pesawat...

###length VEHICLE_TYPES
STR_ERROR_CAN_T_SEND_TRAIN_TO_DEPOT                             :{WHITE}Tidak dapat memerintahkan kereta ke depo...
STR_ERROR_CAN_T_SEND_ROAD_VEHICLE_TO_DEPOT                      :{WHITE}Tidak dapat memerintahkan kendaraan ke bengkel...
STR_ERROR_CAN_T_SEND_SHIP_TO_DEPOT                              :{WHITE}Tidak dapat memerintahkan kapal ke galangan...
STR_ERROR_CAN_T_SEND_AIRCRAFT_TO_HANGAR                         :{WHITE}Tidak dapat memerintahkan pesawat ke hangar...

###length VEHICLE_TYPES
STR_ERROR_CAN_T_BUY_TRAIN                                       :{WHITE}Tidak dapat membeli kereta...
STR_ERROR_CAN_T_BUY_ROAD_VEHICLE                                :{WHITE}Tidak dapat membeli kendaraan...
STR_ERROR_CAN_T_BUY_SHIP                                        :{WHITE}Tidak dapat membeli kapal...
STR_ERROR_CAN_T_BUY_AIRCRAFT                                    :{WHITE}Tidak dapat membeli pesawat ...

###length VEHICLE_TYPES
STR_ERROR_CAN_T_RENAME_TRAIN_TYPE                               :{WHITE}Tidak dapat mengubah nama jenis kereta...
STR_ERROR_CAN_T_RENAME_ROAD_VEHICLE_TYPE                        :{WHITE}Tidak bisa mengganti nama jenis kendaraan...
STR_ERROR_CAN_T_RENAME_SHIP_TYPE                                :{WHITE}Tidak dapat mengubah nama jenis kapal...
STR_ERROR_CAN_T_RENAME_AIRCRAFT_TYPE                            :{WHITE}Tidak dapat mengubah nama jenis pesawat...

###length VEHICLE_TYPES
STR_ERROR_CAN_T_SELL_TRAIN                                      :{WHITE}Tidak dapat menjual kendaraan...
STR_ERROR_CAN_T_SELL_ROAD_VEHICLE                               :{WHITE}Tidak dapat menjual kendaraan...
STR_ERROR_CAN_T_SELL_SHIP                                       :{WHITE}Tidak dapat menjual kapal...
STR_ERROR_CAN_T_SELL_AIRCRAFT                                   :{WHITE}Tidak dapat menjual pesawat...

STR_ERROR_TOO_MANY_VEHICLES_IN_GAME                             :{WHITE}Terlalu banyak kendaraan dalam permainan
STR_ERROR_CAN_T_CHANGE_SERVICING                                :{WHITE}Tidak dapat mengubah waktu perbaikan...

STR_ERROR_VEHICLE_IS_DESTROYED                                  :{WHITE}... kendaraan hancur

STR_ERROR_CAN_T_CLONE_VEHICLE_LIST                              :{WHITE}... tidak semua kendaraan identik

STR_ERROR_NO_VEHICLES_AVAILABLE_AT_ALL                          :{WHITE}Tak satupun kendaraan tersedia
STR_ERROR_NO_VEHICLES_AVAILABLE_AT_ALL_EXPLANATION              :{WHITE}Tukarkan konfigurasi NewGRF anda
STR_ERROR_NO_VEHICLES_AVAILABLE_YET                             :{WHITE}Belum ada kendaraan yang tersedia saat ini
STR_ERROR_NO_VEHICLES_AVAILABLE_YET_EXPLANATION                 :{WHITE}Mulai permainan baru setelah {DATE_SHORT} atau gunakan NewGRF yang menyediakan kendaraan awal

# Specific vehicle errors
STR_ERROR_CAN_T_MAKE_TRAIN_PASS_SIGNAL                          :{WHITE}Tidak dapat memaksa kereta melanggar sinyal pada saat bahaya...
STR_ERROR_CAN_T_REVERSE_DIRECTION_TRAIN                         :{WHITE}Tidak dapat memutar balik arah kereta...
STR_ERROR_TRAIN_START_NO_POWER                                  :Kereta tidak bertenaga

STR_ERROR_CAN_T_MAKE_ROAD_VEHICLE_TURN                          :{WHITE}Tidak dapat memutar kendaraan...

STR_ERROR_AIRCRAFT_IS_IN_FLIGHT                                 :{WHITE}Pesawat sedang terbang

# Order related errors
STR_ERROR_NO_MORE_SPACE_FOR_ORDERS                              :{WHITE}Tidak ada tempat untuk perintah lagi
STR_ERROR_TOO_MANY_ORDERS                                       :{WHITE}Terlalu banyak perintah
STR_ERROR_CAN_T_INSERT_NEW_ORDER                                :{WHITE}Tidak dapat menambah perintah baru...
STR_ERROR_CAN_T_DELETE_THIS_ORDER                               :{WHITE}Tidak dapat menghapus perintah ini...
STR_ERROR_CAN_T_MODIFY_THIS_ORDER                               :{WHITE}Tidak dapat mengubah perintah ini...
STR_ERROR_CAN_T_MOVE_THIS_ORDER                                 :{WHITE}Tidak dapat memindah perintah ini...
STR_ERROR_CAN_T_SKIP_ORDER                                      :{WHITE}Tidak dapat melewatkan perintah terpakai...
STR_ERROR_CAN_T_SKIP_TO_ORDER                                   :{WHITE}Tidak dapat melewatkan perintah terpilih...
STR_ERROR_CAN_T_COPY_SHARE_ORDER                                :{WHITE}... kendaraan tidak dapat menuju ke semua stasiun
STR_ERROR_CAN_T_ADD_ORDER                                       :{WHITE}... kendaraan tidak dapat menuju ke stasiun tersebut
STR_ERROR_CAN_T_ADD_ORDER_SHARED                                :{WHITE}... kendaraan yang berbagi tujuan yang sama tidak dapat menuju stasiun tersebut
STR_ERROR_CAN_T_COPY_ORDER_VEHICLE_LIST                         :{WHITE}... Tidak semua kendaraan memiliki urutan yang sama
STR_ERROR_CAN_T_SHARE_ORDER_VEHICLE_LIST                        :{WHITE}... tidak semua kendaraan akan berbagi urutan.

STR_ERROR_CAN_T_SHARE_ORDER_LIST                                :{WHITE}Tidak dapat berbagi perintah...
STR_ERROR_CAN_T_STOP_SHARING_ORDER_LIST                         :{WHITE}Tidak dapat menghentikan pembagian daftar perintah...
STR_ERROR_CAN_T_COPY_ORDER_LIST                                 :{WHITE}Tidak dapat meniru perintah...
STR_ERROR_TOO_FAR_FROM_PREVIOUS_DESTINATION                     :{WHITE}... terlalu jauh dari tujuan sebelumnya
STR_ERROR_AIRCRAFT_NOT_ENOUGH_RANGE                             :{WHITE}... pesawat tidak dapat menjangkau

# Timetable related errors
STR_ERROR_CAN_T_TIMETABLE_VEHICLE                               :{WHITE}Tidak dapat membuat jadwal keberangkatan kendaraan...
STR_ERROR_TIMETABLE_ONLY_WAIT_AT_STATIONS                       :{WHITE}Kendaran hanya dapat menunggu di stasiun
STR_ERROR_TIMETABLE_NOT_STOPPING_HERE                           :{WHITE}Kendaraan tidak berhenti pada stasiun ini

# Sign related errors
STR_ERROR_TOO_MANY_SIGNS                                        :{WHITE}... terlalu banyak tanda
STR_ERROR_CAN_T_PLACE_SIGN_HERE                                 :{WHITE}Tidak dapat meletakkan tanda disini...
STR_ERROR_CAN_T_CHANGE_SIGN_NAME                                :{WHITE}Tidak dapat mengubah nama pengenal...
STR_ERROR_CAN_T_DELETE_SIGN                                     :{WHITE}Tidak dapat menghapus tanda...

# Translatable comment for OpenTTD's desktop shortcut
###external 1
STR_DESKTOP_SHORTCUT_COMMENT                                    :Permainan simulasi berdasarkan Transport Tycoon Deluxe

# Translatable descriptions in media/baseset/*.ob* files
###external 10
STR_BASEGRAPHICS_DOS_DESCRIPTION                                :Grafik orisinil Transport Tycoon Deluxe versi DOS.
STR_BASEGRAPHICS_DOS_DE_DESCRIPTION                             :Grafik orisinil Transport Tycoon Deluxe versi DOS (Jerman).
STR_BASEGRAPHICS_WIN_DESCRIPTION                                :Grafik orisinil Transport Tycoon Deluxe versi Windows.
STR_BASESOUNDS_DOS_DESCRIPTION                                  :Efek suara orisinil Transport Tycoon Deluxe versi DOS.
STR_BASESOUNDS_WIN_DESCRIPTION                                  :Efek suara orisinil Transport Tycoon Deluxe versi Windows.
STR_BASESOUNDS_NONE_DESCRIPTION                                 :Paket efek suara tanpa suara apapun.
STR_BASEMUSIC_WIN_DESCRIPTION                                   :Musik pengiring orisinil Transport Tycoon Deluxe versi Windows.
STR_BASEMUSIC_DOS_DESCRIPTION                                   :Musik orisinil Transport Tycoon Deluxe versi DOS.
STR_BASEMUSIC_TTO_DESCRIPTION                                   :Musik orisinil Transport Tycoon (Orisinil/Editor Dunia) versi DOS.
STR_BASEMUSIC_NONE_DESCRIPTION                                  :Paket musik tanpa musik sungguhan.

STR_TRADITIONAL_TRAIN_NAME                                      :Kereta {COMMA}
STR_TRADITIONAL_ROAD_VEHICLE_NAME                               :Kendaraan Jalan Raya {COMMA}
STR_TRADITIONAL_SHIP_NAME                                       :Kapal {COMMA}
STR_TRADITIONAL_AIRCRAFT_NAME                                   :Pesawat {COMMA}

##id 0x2000
# Town building names
STR_TOWN_BUILDING_NAME_TALL_OFFICE_BLOCK_1                      :Gedung perkantoran tinggi
STR_TOWN_BUILDING_NAME_OFFICE_BLOCK_1                           :Blok Perkantoran
STR_TOWN_BUILDING_NAME_SMALL_BLOCK_OF_FLATS_1                   :Blok kecil dari apartemen
STR_TOWN_BUILDING_NAME_CHURCH_1                                 :Gereja
STR_TOWN_BUILDING_NAME_LARGE_OFFICE_BLOCK_1                     :Blok perkantoran besar
STR_TOWN_BUILDING_NAME_TOWN_HOUSES_1                            :Perumahan
STR_TOWN_BUILDING_NAME_HOTEL_1                                  :Hotel
STR_TOWN_BUILDING_NAME_STATUE_1                                 :Patung
STR_TOWN_BUILDING_NAME_FOUNTAIN_1                               :Air Mancur
STR_TOWN_BUILDING_NAME_PARK_1                                   :Taman
STR_TOWN_BUILDING_NAME_OFFICE_BLOCK_2                           :Blok Perkantoran
STR_TOWN_BUILDING_NAME_SHOPS_AND_OFFICES_1                      :Toko dan Perkantoran
STR_TOWN_BUILDING_NAME_MODERN_OFFICE_BUILDING_1                 :Gedung perkantoran modern
STR_TOWN_BUILDING_NAME_WAREHOUSE_1                              :Gudang
STR_TOWN_BUILDING_NAME_OFFICE_BLOCK_3                           :Blok perkantoran
STR_TOWN_BUILDING_NAME_STADIUM_1                                :Stadion
STR_TOWN_BUILDING_NAME_OLD_HOUSES_1                             :Rumah tua
STR_TOWN_BUILDING_NAME_COTTAGES_1                               :Pondok
STR_TOWN_BUILDING_NAME_HOUSES_1                                 :Rumah
STR_TOWN_BUILDING_NAME_FLATS_1                                  :Apartemen
STR_TOWN_BUILDING_NAME_TALL_OFFICE_BLOCK_2                      :Blok perkantoran tinggi
STR_TOWN_BUILDING_NAME_SHOPS_AND_OFFICES_2                      :Toko dan Perkantoran
STR_TOWN_BUILDING_NAME_SHOPS_AND_OFFICES_3                      :Toko dan Perkantoran
STR_TOWN_BUILDING_NAME_THEATER_1                                :Gedung Bioskop
STR_TOWN_BUILDING_NAME_STADIUM_2                                :Stadion
STR_TOWN_BUILDING_NAME_OFFICES_1                                :Perkantoran
STR_TOWN_BUILDING_NAME_HOUSES_2                                 :Rumah
STR_TOWN_BUILDING_NAME_CINEMA_1                                 :Bioskop
STR_TOWN_BUILDING_NAME_SHOPPING_MALL_1                          :Pusat Perbelanjaan
STR_TOWN_BUILDING_NAME_IGLOO_1                                  :Igloo (rumah eskimo)
STR_TOWN_BUILDING_NAME_TEPEES_1                                 :Tepees (rumah penduduk amerika asli)
STR_TOWN_BUILDING_NAME_TEAPOT_HOUSE_1                           :Kedai teh
STR_TOWN_BUILDING_NAME_PIGGY_BANK_1                             :Bank-Piggy

##id 0x4800
# industry names
STR_INDUSTRY_NAME_COAL_MINE                                     :Tambang Batubara
STR_INDUSTRY_NAME_POWER_STATION                                 :Stasiun Pembangkit Listrik
STR_INDUSTRY_NAME_SAWMILL                                       :Penggergajian Kayu
STR_INDUSTRY_NAME_FOREST                                        :Hutan
STR_INDUSTRY_NAME_OIL_REFINERY                                  :Kilang Minyak
STR_INDUSTRY_NAME_OIL_RIG                                       :Pengeboran minyak lepas pantai
STR_INDUSTRY_NAME_FACTORY                                       :Pabrik
STR_INDUSTRY_NAME_PRINTING_WORKS                                :Percetakan
STR_INDUSTRY_NAME_STEEL_MILL                                    :Pabrik Peleburan Baja
STR_INDUSTRY_NAME_FARM                                          :Pertanian
STR_INDUSTRY_NAME_COPPER_ORE_MINE                               :Tambang Bijih Tembaga
STR_INDUSTRY_NAME_OIL_WELLS                                     :Sumur minyak
STR_INDUSTRY_NAME_BANK                                          :Bank
STR_INDUSTRY_NAME_FOOD_PROCESSING_PLANT                         :Pabrik Pengolahan Makanan
STR_INDUSTRY_NAME_PAPER_MILL                                    :Pabrik Pengolahan Kertas
STR_INDUSTRY_NAME_GOLD_MINE                                     :Tambang Emas
STR_INDUSTRY_NAME_BANK_TROPIC_ARCTIC                            :Bank
STR_INDUSTRY_NAME_DIAMOND_MINE                                  :Tambang Intan
STR_INDUSTRY_NAME_IRON_ORE_MINE                                 :Tambang Bijih Besi
STR_INDUSTRY_NAME_FRUIT_PLANTATION                              :Perkebunan Buah
STR_INDUSTRY_NAME_RUBBER_PLANTATION                             :Perkebunan Karet
STR_INDUSTRY_NAME_WATER_SUPPLY                                  :Sumber Air
STR_INDUSTRY_NAME_WATER_TOWER                                   :Menara Air
STR_INDUSTRY_NAME_FACTORY_2                                     :Pabrik
STR_INDUSTRY_NAME_FARM_2                                        :Pertanian
STR_INDUSTRY_NAME_LUMBER_MILL                                   :Pabrik Pengolahan Kayu Gelondongan
STR_INDUSTRY_NAME_COTTON_CANDY_FOREST                           :Hutan Arum Manis
STR_INDUSTRY_NAME_CANDY_FACTORY                                 :Pabrik Kembang Gula
STR_INDUSTRY_NAME_BATTERY_FARM                                  :Pertanian Baterai
STR_INDUSTRY_NAME_COLA_WELLS                                    :Sumur Cola
STR_INDUSTRY_NAME_TOY_SHOP                                      :Toko Mainan
STR_INDUSTRY_NAME_TOY_FACTORY                                   :Pabrik Mainan
STR_INDUSTRY_NAME_PLASTIC_FOUNTAINS                             :Sumber Mata Air Plastik
STR_INDUSTRY_NAME_FIZZY_DRINK_FACTORY                           :Pabrik Minuman Ringan
STR_INDUSTRY_NAME_BUBBLE_GENERATOR                              :Pembangkit Gelembung
STR_INDUSTRY_NAME_TOFFEE_QUARRY                                 :Tambang Permen
STR_INDUSTRY_NAME_SUGAR_MINE                                    :Tambang Gula

############ WARNING, using range 0x6000 for strings that are stored in the savegame
############ These strings may never get a new id, or savegames will break!

##id 0x6000
STR_SV_EMPTY                                                    :
STR_SV_UNNAMED                                                  :Tanpa nama
STR_SV_TRAIN_NAME                                               :Kereta #{COMMA}
STR_SV_ROAD_VEHICLE_NAME                                        :Kendaraan Jalan Raya #{COMMA}
STR_SV_SHIP_NAME                                                :Kapal #{COMMA}
STR_SV_AIRCRAFT_NAME                                            :Pesawat #{COMMA}

###length 27
STR_SV_STNAME                                                   :{STRING}
STR_SV_STNAME_NORTH                                             :{STRING} Utara
STR_SV_STNAME_SOUTH                                             :{STRING} Selatan
STR_SV_STNAME_EAST                                              :{STRING} Timur
STR_SV_STNAME_WEST                                              :{STRING} Barat
STR_SV_STNAME_CENTRAL                                           :{STRING} Pusat
STR_SV_STNAME_TRANSFER                                          :{STRING} Transfer
STR_SV_STNAME_HALT                                              :Halte {STRING}
STR_SV_STNAME_VALLEY                                            :Lembah {STRING}
STR_SV_STNAME_HEIGHTS                                           :Puncak {STRING}
STR_SV_STNAME_WOODS                                             :{STRING} Timur Laut
STR_SV_STNAME_LAKESIDE                                          :{STRING} Barat Laut
STR_SV_STNAME_EXCHANGE                                          :{STRING} Express
STR_SV_STNAME_AIRPORT                                           :Bandara {STRING}
STR_SV_STNAME_OILFIELD                                          :{STRING} Kota minyak
STR_SV_STNAME_MINES                                             :Tambang {STRING}
STR_SV_STNAME_DOCKS                                             :Pelabuhan {STRING}
STR_SV_STNAME_BUOY                                              :{STRING}
STR_SV_STNAME_WAYPOINT                                          :{STRING}
##id 0x6020
STR_SV_STNAME_ANNEXE                                            :{STRING} Tenggara
STR_SV_STNAME_SIDINGS                                           :Simpang {STRING}
STR_SV_STNAME_BRANCH                                            :{STRING} Baru
STR_SV_STNAME_UPPER                                             :{STRING} Atas
STR_SV_STNAME_LOWER                                             :{STRING} Bawah
STR_SV_STNAME_HELIPORT                                          :Helipad {STRING}
STR_SV_STNAME_FOREST                                            :{STRING} Barat Daya
STR_SV_STNAME_FALLBACK                                          :{STRING} Blok {NUM}

############ end of savegame specific region!

##id 0x8000
###length 116
# Vehicle names
STR_VEHICLE_NAME_TRAIN_ENGINE_RAIL_KIRBY_PAUL_TANK_STEAM        :Kirby Paul Tank (Uap)
STR_VEHICLE_NAME_TRAIN_ENGINE_RAIL_MJS_250_DIESEL               :MJS '250' (Diesel)
STR_VEHICLE_NAME_TRAIN_ENGINE_RAIL_PLODDYPHUT_CHOO_CHOO         :Ploddyphut Choo-Choo
STR_VEHICLE_NAME_TRAIN_ENGINE_RAIL_POWERNAUT_CHOO_CHOO          :Powernaut Choo-Choo
STR_VEHICLE_NAME_TRAIN_ENGINE_RAIL_MIGHTYMOVER_CHOO_CHOO        :MightyMover Choo-Choo
STR_VEHICLE_NAME_TRAIN_ENGINE_RAIL_PLODDYPHUT_DIESEL            :Ploddyphut Diesel
STR_VEHICLE_NAME_TRAIN_ENGINE_RAIL_POWERNAUT_DIESEL             :Powernaut Diesel
STR_VEHICLE_NAME_TRAIN_ENGINE_RAIL_WILLS_2_8_0_STEAM            :Wills 2-8-0 (Uap)
STR_VEHICLE_NAME_TRAIN_ENGINE_RAIL_CHANEY_JUBILEE_STEAM         :Chaney 'Jubilee' (Uap)
STR_VEHICLE_NAME_TRAIN_ENGINE_RAIL_GINZU_A4_STEAM               :Ginzu 'A4' (Uap)
STR_VEHICLE_NAME_TRAIN_ENGINE_RAIL_SH_8P_STEAM                  :SH '8P' (Uap)
STR_VEHICLE_NAME_TRAIN_ENGINE_RAIL_MANLEY_MOREL_DMU_DIESEL      :Manley-Morel DMU (Diesel)
STR_VEHICLE_NAME_TRAIN_ENGINE_RAIL_DASH_DIESEL                  :'Dash' (Diesel)
STR_VEHICLE_NAME_TRAIN_ENGINE_RAIL_SH_HENDRY_25_DIESEL          :SH/Hendry '25' (Diesel)
STR_VEHICLE_NAME_TRAIN_ENGINE_RAIL_UU_37_DIESEL                 :UU '37' (Diesel)
STR_VEHICLE_NAME_TRAIN_ENGINE_RAIL_FLOSS_47_DIESEL              :Floss '47' (Diesel)
STR_VEHICLE_NAME_TRAIN_ENGINE_RAIL_CS_4000_DIESEL               :CS 4000 (Diesel)
STR_VEHICLE_NAME_TRAIN_ENGINE_RAIL_CS_2400_DIESEL               :CS 2400 (Diesel)
STR_VEHICLE_NAME_TRAIN_ENGINE_RAIL_CENTENNIAL_DIESEL            :Centennial (Diesel)
STR_VEHICLE_NAME_TRAIN_ENGINE_RAIL_KELLING_3100_DIESEL          :Kelling 3100 (Diesel)
STR_VEHICLE_NAME_TRAIN_ENGINE_RAIL_TURNER_TURBO_DIESEL          :Turner Turbo (Diesel)
STR_VEHICLE_NAME_TRAIN_ENGINE_RAIL_MJS_1000_DIESEL              :MJS 1000 (Diesel)
STR_VEHICLE_NAME_TRAIN_ENGINE_RAIL_SH_125_DIESEL                :SH '125' (Diesel)
STR_VEHICLE_NAME_TRAIN_ENGINE_RAIL_SH_30_ELECTRIC               :SH '30' (Listrik)
STR_VEHICLE_NAME_TRAIN_ENGINE_RAIL_SH_40_ELECTRIC               :SH '40' (Listrik)
STR_VEHICLE_NAME_TRAIN_ENGINE_RAIL_T_I_M_ELECTRIC               :'T.I.M.' (Listrik)
STR_VEHICLE_NAME_TRAIN_ENGINE_RAIL_ASIASTAR_ELECTRIC            :'AsiaStar' (Listrik)
STR_VEHICLE_NAME_TRAIN_WAGON_RAIL_PASSENGER_CAR                 :Gerbong Penumpang
STR_VEHICLE_NAME_TRAIN_WAGON_RAIL_MAIL_VAN                      :Gerbong Surat
STR_VEHICLE_NAME_TRAIN_WAGON_RAIL_COAL_CAR                      :Gerbong Batubara
STR_VEHICLE_NAME_TRAIN_WAGON_RAIL_OIL_TANKER                    :Gerbong Tangki Minyak
STR_VEHICLE_NAME_TRAIN_WAGON_RAIL_LIVESTOCK_VAN                 :Gerbong Ternak
STR_VEHICLE_NAME_TRAIN_WAGON_RAIL_GOODS_VAN                     :Gerbong Barang
STR_VEHICLE_NAME_TRAIN_WAGON_RAIL_GRAIN_HOPPER                  :Gerbong Gandum
STR_VEHICLE_NAME_TRAIN_WAGON_RAIL_WOOD_TRUCK                    :Gerbong Kayu
STR_VEHICLE_NAME_TRAIN_WAGON_RAIL_IRON_ORE_HOPPER               :Gerbong Bijih Besi
STR_VEHICLE_NAME_TRAIN_WAGON_RAIL_STEEL_TRUCK                   :Gerbong Baja
STR_VEHICLE_NAME_TRAIN_WAGON_RAIL_ARMORED_VAN                   :Gerbong Berlapis baja
STR_VEHICLE_NAME_TRAIN_WAGON_RAIL_FOOD_VAN                      :Gerbong Makanan
STR_VEHICLE_NAME_TRAIN_WAGON_RAIL_PAPER_TRUCK                   :Gerbong Kertas
STR_VEHICLE_NAME_TRAIN_WAGON_RAIL_COPPER_ORE_HOPPER             :Gerbong Bijih Tembaga
STR_VEHICLE_NAME_TRAIN_WAGON_RAIL_WATER_TANKER                  :Gerbong Tangki Air
STR_VEHICLE_NAME_TRAIN_WAGON_RAIL_FRUIT_TRUCK                   :Gerbong Buah
STR_VEHICLE_NAME_TRAIN_WAGON_RAIL_RUBBER_TRUCK                  :Gerbong Karet
STR_VEHICLE_NAME_TRAIN_WAGON_RAIL_SUGAR_TRUCK                   :Gerbong Gula
STR_VEHICLE_NAME_TRAIN_WAGON_RAIL_COTTON_CANDY_HOPPER           :Gerbong Arum Manis
STR_VEHICLE_NAME_TRAIN_WAGON_RAIL_TOFFEE_HOPPER                 :Gerbong Permen
STR_VEHICLE_NAME_TRAIN_WAGON_RAIL_BUBBLE_VAN                    :Gerbong Gelembung
STR_VEHICLE_NAME_TRAIN_WAGON_RAIL_COLA_TANKER                   :Gerbong Tangki Cola
STR_VEHICLE_NAME_TRAIN_WAGON_RAIL_CANDY_VAN                     :Gerbong Kembang Gula
STR_VEHICLE_NAME_TRAIN_WAGON_RAIL_TOY_VAN                       :Gerbong Mainan
STR_VEHICLE_NAME_TRAIN_WAGON_RAIL_BATTERY_TRUCK                 :Gerbong Baterai
STR_VEHICLE_NAME_TRAIN_WAGON_RAIL_FIZZY_DRINK_TRUCK             :Gerbong Minuman Ringan
STR_VEHICLE_NAME_TRAIN_WAGON_RAIL_PLASTIC_TRUCK                 :Gerbong Plastik
STR_VEHICLE_NAME_TRAIN_ENGINE_MONORAIL_X2001_ELECTRIC           :'X2001' (Listrik)
STR_VEHICLE_NAME_TRAIN_ENGINE_MONORAIL_MILLENNIUM_Z1_ELECTRIC   :'Millennium Z1' (Listrik)
STR_VEHICLE_NAME_TRAIN_ENGINE_MONORAIL_WIZZOWOW_Z99             :Wizzowow Z99
STR_VEHICLE_NAME_TRAIN_WAGON_MONORAIL_PASSENGER_CAR             :Gerbong Penumpang
STR_VEHICLE_NAME_TRAIN_WAGON_MONORAIL_MAIL_VAN                  :Gerbong Surat
STR_VEHICLE_NAME_TRAIN_WAGON_MONORAIL_COAL_CAR                  :Gerbong Batubara
STR_VEHICLE_NAME_TRAIN_WAGON_MONORAIL_OIL_TANKER                :Gerbong Tangki Minyak
STR_VEHICLE_NAME_TRAIN_WAGON_MONORAIL_LIVESTOCK_VAN             :Gerbong Ternak
STR_VEHICLE_NAME_TRAIN_WAGON_MONORAIL_GOODS_VAN                 :Gerbong Barang
STR_VEHICLE_NAME_TRAIN_WAGON_MONORAIL_GRAIN_HOPPER              :Gerbong Gandum
STR_VEHICLE_NAME_TRAIN_WAGON_MONORAIL_WOOD_TRUCK                :Gerbong Kayu
STR_VEHICLE_NAME_TRAIN_WAGON_MONORAIL_IRON_ORE_HOPPER           :Gerbong Bijih Besi
STR_VEHICLE_NAME_TRAIN_WAGON_MONORAIL_STEEL_TRUCK               :Gerbong Baja
STR_VEHICLE_NAME_TRAIN_WAGON_MONORAIL_ARMORED_VAN               :Gerbong Berlapis baja
STR_VEHICLE_NAME_TRAIN_WAGON_MONORAIL_FOOD_VAN                  :Gerbong Makanan
STR_VEHICLE_NAME_TRAIN_WAGON_MONORAIL_PAPER_TRUCK               :Gerbong Kertas
STR_VEHICLE_NAME_TRAIN_WAGON_MONORAIL_COPPER_ORE_HOPPER         :Gerbong Bijih Tembaga
STR_VEHICLE_NAME_TRAIN_WAGON_MONORAIL_WATER_TANKER              :Gerbong Tangki Air
STR_VEHICLE_NAME_TRAIN_WAGON_MONORAIL_FRUIT_TRUCK               :Gerbong Buah
STR_VEHICLE_NAME_TRAIN_WAGON_MONORAIL_RUBBER_TRUCK              :Gerbong Karet
STR_VEHICLE_NAME_TRAIN_WAGON_MONORAIL_SUGAR_TRUCK               :Gerbong Gula
STR_VEHICLE_NAME_TRAIN_WAGON_MONORAIL_COTTON_CANDY_HOPPER       :Gerbong Arum Manis
STR_VEHICLE_NAME_TRAIN_WAGON_MONORAIL_TOFFEE_HOPPER             :Gerbong Permen
STR_VEHICLE_NAME_TRAIN_WAGON_MONORAIL_BUBBLE_VAN                :Gerbong Gelembung
STR_VEHICLE_NAME_TRAIN_WAGON_MONORAIL_COLA_TANKER               :Gerbong Cola
STR_VEHICLE_NAME_TRAIN_WAGON_MONORAIL_CANDY_VAN                 :Gerbong Kembang Gula
STR_VEHICLE_NAME_TRAIN_WAGON_MONORAIL_TOY_VAN                   :Gerbong Mainan
STR_VEHICLE_NAME_TRAIN_WAGON_MONORAIL_BATTERY_TRUCK             :Gerbong Baterai
STR_VEHICLE_NAME_TRAIN_WAGON_MONORAIL_FIZZY_DRINK_TRUCK         :Gerbong Minuman Ringan
STR_VEHICLE_NAME_TRAIN_WAGON_MONORAIL_PLASTIC_TRUCK             :Gerbong Plastik
STR_VEHICLE_NAME_TRAIN_ENGINE_MAGLEV_LEV1_LEVIATHAN_ELECTRIC    :Lev1 'Leviathan' (Listrik)
STR_VEHICLE_NAME_TRAIN_ENGINE_MAGLEV_LEV2_CYCLOPS_ELECTRIC      :Lev2 'Cyclops' (Listrik)
STR_VEHICLE_NAME_TRAIN_ENGINE_MAGLEV_LEV3_PEGASUS_ELECTRIC      :Lev3 'Pegasus' (Listrik)
STR_VEHICLE_NAME_TRAIN_ENGINE_MAGLEV_LEV4_CHIMAERA_ELECTRIC     :Lev4 'Chimaera' (Listrik)
STR_VEHICLE_NAME_TRAIN_ENGINE_MAGLEV_WIZZOWOW_ROCKETEER         :Wizzowow Rocketeer
STR_VEHICLE_NAME_TRAIN_WAGON_MAGLEV_PASSENGER_CAR               :Gerbong Penumpang
STR_VEHICLE_NAME_TRAIN_WAGON_MAGLEV_MAIL_VAN                    :Gerbong Surat
STR_VEHICLE_NAME_TRAIN_WAGON_MAGLEV_COAL_CAR                    :Gerbong Batubara
STR_VEHICLE_NAME_TRAIN_WAGON_MAGLEV_OIL_TANKER                  :Gerbong Tangki Minyak
STR_VEHICLE_NAME_TRAIN_WAGON_MAGLEV_LIVESTOCK_VAN               :Gerbong Ternak
STR_VEHICLE_NAME_TRAIN_WAGON_MAGLEV_GOODS_VAN                   :Gerbong Barang
STR_VEHICLE_NAME_TRAIN_WAGON_MAGLEV_GRAIN_HOPPER                :Gerbong Gandum
STR_VEHICLE_NAME_TRAIN_WAGON_MAGLEV_WOOD_TRUCK                  :Gerbong Kayu
STR_VEHICLE_NAME_TRAIN_WAGON_MAGLEV_IRON_ORE_HOPPER             :Gerbong Bijih Besi
STR_VEHICLE_NAME_TRAIN_WAGON_MAGLEV_STEEL_TRUCK                 :Gerbong Baja
STR_VEHICLE_NAME_TRAIN_WAGON_MAGLEV_ARMORED_VAN                 :Gerbong Berlapis baja
STR_VEHICLE_NAME_TRAIN_WAGON_MAGLEV_FOOD_VAN                    :Gerbong Makanan
STR_VEHICLE_NAME_TRAIN_WAGON_MAGLEV_PAPER_TRUCK                 :Gerbong Kertas
STR_VEHICLE_NAME_TRAIN_WAGON_MAGLEV_COPPER_ORE_HOPPER           :Gerbong Bijih Tembaga
STR_VEHICLE_NAME_TRAIN_WAGON_MAGLEV_WATER_TANKER                :Gerbong Tangki Air
STR_VEHICLE_NAME_TRAIN_WAGON_MAGLEV_FRUIT_TRUCK                 :Gerbong Buah
STR_VEHICLE_NAME_TRAIN_WAGON_MAGLEV_RUBBER_TRUCK                :Gerbong Karet
STR_VEHICLE_NAME_TRAIN_WAGON_MAGLEV_SUGAR_TRUCK                 :Gerbong Gula
STR_VEHICLE_NAME_TRAIN_WAGON_MAGLEV_COTTON_CANDY_HOPPER         :Gerbong Arum Manis
STR_VEHICLE_NAME_TRAIN_WAGON_MAGLEV_TOFFEE_HOPPER               :Gerbong Permen
STR_VEHICLE_NAME_TRAIN_WAGON_MAGLEV_BUBBLE_VAN                  :Gerbong Gelembung
STR_VEHICLE_NAME_TRAIN_WAGON_MAGLEV_COLA_TANKER                 :Gerbong Cola
STR_VEHICLE_NAME_TRAIN_WAGON_MAGLEV_CANDY_VAN                   :Gerbong Kembang Gula
STR_VEHICLE_NAME_TRAIN_WAGON_MAGLEV_TOY_VAN                     :Gerbong Mainan
STR_VEHICLE_NAME_TRAIN_WAGON_MAGLEV_BATTERY_TRUCK               :Gerbong Baterai
STR_VEHICLE_NAME_TRAIN_WAGON_MAGLEV_FIZZY_DRINK_TRUCK           :Gerbong Minuman Ringan
STR_VEHICLE_NAME_TRAIN_WAGON_MAGLEV_PLASTIC_TRUCK               :Gerbong Plastik

###length 88
STR_VEHICLE_NAME_ROAD_VEHICLE_MPS_REGAL_BUS                     :Bus MPS Regal
STR_VEHICLE_NAME_ROAD_VEHICLE_HEREFORD_LEOPARD_BUS              :Bus Hereford Leopard
STR_VEHICLE_NAME_ROAD_VEHICLE_FOSTER_BUS                        :Bus Foster
STR_VEHICLE_NAME_ROAD_VEHICLE_FOSTER_MKII_SUPERBUS              :Superbus Foster MkII
STR_VEHICLE_NAME_ROAD_VEHICLE_PLODDYPHUT_MKI_BUS                :Bus Ploddyphut MkI
STR_VEHICLE_NAME_ROAD_VEHICLE_PLODDYPHUT_MKII_BUS               :Bus Ploddyphut MkII
STR_VEHICLE_NAME_ROAD_VEHICLE_PLODDYPHUT_MKIII_BUS              :Bus Ploddyphut MkIII
STR_VEHICLE_NAME_ROAD_VEHICLE_BALOGH_COAL_TRUCK                 :Truk Batubara Balogh
STR_VEHICLE_NAME_ROAD_VEHICLE_UHL_COAL_TRUCK                    :Truk Batubara Uhl
STR_VEHICLE_NAME_ROAD_VEHICLE_DW_COAL_TRUCK                     :Truk Batubara DW
STR_VEHICLE_NAME_ROAD_VEHICLE_MPS_MAIL_TRUCK                    :Truk Surat MPS
STR_VEHICLE_NAME_ROAD_VEHICLE_REYNARD_MAIL_TRUCK                :Truk Surat Reynard
STR_VEHICLE_NAME_ROAD_VEHICLE_PERRY_MAIL_TRUCK                  :Truk Surat Perry
STR_VEHICLE_NAME_ROAD_VEHICLE_MIGHTYMOVER_MAIL_TRUCK            :Truk Surat MightyMover
STR_VEHICLE_NAME_ROAD_VEHICLE_POWERNAUGHT_MAIL_TRUCK            :Truk Surat Powernaught
STR_VEHICLE_NAME_ROAD_VEHICLE_WIZZOWOW_MAIL_TRUCK               :Truk Surat Wizzowow
STR_VEHICLE_NAME_ROAD_VEHICLE_WITCOMBE_OIL_TANKER               :Truk Tangki minyak Witcombe
STR_VEHICLE_NAME_ROAD_VEHICLE_FOSTER_OIL_TANKER                 :Truk Tangki minyak Foster
STR_VEHICLE_NAME_ROAD_VEHICLE_PERRY_OIL_TANKER                  :Truk Tangki minyak Perry
STR_VEHICLE_NAME_ROAD_VEHICLE_TALBOTT_LIVESTOCK_VAN             :Truk Ternak Talbott
STR_VEHICLE_NAME_ROAD_VEHICLE_UHL_LIVESTOCK_VAN                 :Truk Ternak Uhl
STR_VEHICLE_NAME_ROAD_VEHICLE_FOSTER_LIVESTOCK_VAN              :Truk Ternak Foster
STR_VEHICLE_NAME_ROAD_VEHICLE_BALOGH_GOODS_TRUCK                :Truk Barang Balogh
STR_VEHICLE_NAME_ROAD_VEHICLE_CRAIGHEAD_GOODS_TRUCK             :Truk Barang Craighead
STR_VEHICLE_NAME_ROAD_VEHICLE_GOSS_GOODS_TRUCK                  :Truk Barang Goss
STR_VEHICLE_NAME_ROAD_VEHICLE_HEREFORD_GRAIN_TRUCK              :Truk Gandum Hereford
STR_VEHICLE_NAME_ROAD_VEHICLE_THOMAS_GRAIN_TRUCK                :Truk Gandum Thomas
STR_VEHICLE_NAME_ROAD_VEHICLE_GOSS_GRAIN_TRUCK                  :Truk Gandum Goss
STR_VEHICLE_NAME_ROAD_VEHICLE_WITCOMBE_WOOD_TRUCK               :Truk Kayu Witcombe
STR_VEHICLE_NAME_ROAD_VEHICLE_FOSTER_WOOD_TRUCK                 :Truk Kayu Foster
STR_VEHICLE_NAME_ROAD_VEHICLE_MORELAND_WOOD_TRUCK               :Truk Kayu Moreland
STR_VEHICLE_NAME_ROAD_VEHICLE_MPS_IRON_ORE_TRUCK                :Truk Bijih Besi MPS
STR_VEHICLE_NAME_ROAD_VEHICLE_UHL_IRON_ORE_TRUCK                :Truk Bijih Besi Uhl
STR_VEHICLE_NAME_ROAD_VEHICLE_CHIPPY_IRON_ORE_TRUCK             :Truk Bijih Besi Chippy
STR_VEHICLE_NAME_ROAD_VEHICLE_BALOGH_STEEL_TRUCK                :Truk Baja Balogh
STR_VEHICLE_NAME_ROAD_VEHICLE_UHL_STEEL_TRUCK                   :Truk Baja Uhl
STR_VEHICLE_NAME_ROAD_VEHICLE_KELLING_STEEL_TRUCK               :Truk Baja Kelling
STR_VEHICLE_NAME_ROAD_VEHICLE_BALOGH_ARMORED_TRUCK              :Truk Berlapis baja Balogh
STR_VEHICLE_NAME_ROAD_VEHICLE_UHL_ARMORED_TRUCK                 :Truk Berlapis baja Uhl
STR_VEHICLE_NAME_ROAD_VEHICLE_FOSTER_ARMORED_TRUCK              :Truk Berlapis baja Foster
STR_VEHICLE_NAME_ROAD_VEHICLE_FOSTER_FOOD_VAN                   :Truk Makanan Foster
STR_VEHICLE_NAME_ROAD_VEHICLE_PERRY_FOOD_VAN                    :Truk Makanan Perry
STR_VEHICLE_NAME_ROAD_VEHICLE_CHIPPY_FOOD_VAN                   :Truk Makanan Chippy
STR_VEHICLE_NAME_ROAD_VEHICLE_UHL_PAPER_TRUCK                   :Truk Kertas Uhl
STR_VEHICLE_NAME_ROAD_VEHICLE_BALOGH_PAPER_TRUCK                :Truk Kertas Balogh
STR_VEHICLE_NAME_ROAD_VEHICLE_MPS_PAPER_TRUCK                   :Truk Kertas MPS
STR_VEHICLE_NAME_ROAD_VEHICLE_MPS_COPPER_ORE_TRUCK              :Truk Bijih Tembaga MPS
STR_VEHICLE_NAME_ROAD_VEHICLE_UHL_COPPER_ORE_TRUCK              :Truk Bijih Tembaga Uhl
STR_VEHICLE_NAME_ROAD_VEHICLE_GOSS_COPPER_ORE_TRUCK             :Truk Bijih Tembaga Goss
STR_VEHICLE_NAME_ROAD_VEHICLE_UHL_WATER_TANKER                  :Truk Tangki Air Uhl
STR_VEHICLE_NAME_ROAD_VEHICLE_BALOGH_WATER_TANKER               :Tangki Air Balogh
STR_VEHICLE_NAME_ROAD_VEHICLE_MPS_WATER_TANKER                  :Truk Tangki Air MPS
STR_VEHICLE_NAME_ROAD_VEHICLE_BALOGH_FRUIT_TRUCK                :Truk Buah Balogh
STR_VEHICLE_NAME_ROAD_VEHICLE_UHL_FRUIT_TRUCK                   :Truk Buah Uhl
STR_VEHICLE_NAME_ROAD_VEHICLE_KELLING_FRUIT_TRUCK               :Truk Buah Keling
STR_VEHICLE_NAME_ROAD_VEHICLE_BALOGH_RUBBER_TRUCK               :Truk Karet Balogh
STR_VEHICLE_NAME_ROAD_VEHICLE_UHL_RUBBER_TRUCK                  :Truk Karet Uhl
STR_VEHICLE_NAME_ROAD_VEHICLE_RMT_RUBBER_TRUCK                  :Truk Karet RMT
STR_VEHICLE_NAME_ROAD_VEHICLE_MIGHTYMOVER_SUGAR_TRUCK           :Truk Gula MightyMover
STR_VEHICLE_NAME_ROAD_VEHICLE_POWERNAUGHT_SUGAR_TRUCK           :Truk Gula Powernaught
STR_VEHICLE_NAME_ROAD_VEHICLE_WIZZOWOW_SUGAR_TRUCK              :Truk Gula Wizzowow
STR_VEHICLE_NAME_ROAD_VEHICLE_MIGHTYMOVER_COLA_TRUCK            :Truk Cola MightyMover
STR_VEHICLE_NAME_ROAD_VEHICLE_POWERNAUGHT_COLA_TRUCK            :Truk Cola Powernaught
STR_VEHICLE_NAME_ROAD_VEHICLE_WIZZOWOW_COLA_TRUCK               :Truk Cola Wizzowow
STR_VEHICLE_NAME_ROAD_VEHICLE_MIGHTYMOVER_COTTON_CANDY          :Truk Arum Manis MightyMover
STR_VEHICLE_NAME_ROAD_VEHICLE_POWERNAUGHT_COTTON_CANDY          :Truk Arum Manis Powernaught
STR_VEHICLE_NAME_ROAD_VEHICLE_WIZZOWOW_COTTON_CANDY_TRUCK       :Truk Arum Manis Wizzowow
STR_VEHICLE_NAME_ROAD_VEHICLE_MIGHTYMOVER_TOFFEE_TRUCK          :Truk Permen MightyMover
STR_VEHICLE_NAME_ROAD_VEHICLE_POWERNAUGHT_TOFFEE_TRUCK          :Truk Permen Powernaught
STR_VEHICLE_NAME_ROAD_VEHICLE_WIZZOWOW_TOFFEE_TRUCK             :Truk Permen Wizzowow
STR_VEHICLE_NAME_ROAD_VEHICLE_MIGHTYMOVER_TOY_VAN               :Truk Mainan MightyMover
STR_VEHICLE_NAME_ROAD_VEHICLE_POWERNAUGHT_TOY_VAN               :Truk Mainan Powernaught
STR_VEHICLE_NAME_ROAD_VEHICLE_WIZZOWOW_TOY_VAN                  :Truk Mainan Wizzowow
STR_VEHICLE_NAME_ROAD_VEHICLE_MIGHTYMOVER_CANDY_TRUCK           :Truk Kembang Gula MightyMover
STR_VEHICLE_NAME_ROAD_VEHICLE_POWERNAUGHT_CANDY_TRUCK           :Truk Kembang Gula Powernaught
STR_VEHICLE_NAME_ROAD_VEHICLE_WIZZOWOW_CANDY_TRUCK              :Truk Kembang Gula Wizzowow
STR_VEHICLE_NAME_ROAD_VEHICLE_MIGHTYMOVER_BATTERY_TRUCK         :Truk Baterai MightyMover
STR_VEHICLE_NAME_ROAD_VEHICLE_POWERNAUGHT_BATTERY_TRUCK         :Truk Baterai Powernaught
STR_VEHICLE_NAME_ROAD_VEHICLE_WIZZOWOW_BATTERY_TRUCK            :Truk Baterai Wizzowow
STR_VEHICLE_NAME_ROAD_VEHICLE_MIGHTYMOVER_FIZZY_DRINK           :Truk Minuman Ringan MightyMover
STR_VEHICLE_NAME_ROAD_VEHICLE_POWERNAUGHT_FIZZY_DRINK           :Truk Minuman Ringan Powernaught
STR_VEHICLE_NAME_ROAD_VEHICLE_WIZZOWOW_FIZZY_DRINK_TRUCK        :Truk Minuman Ringan Wizzowow
STR_VEHICLE_NAME_ROAD_VEHICLE_MIGHTYMOVER_PLASTIC_TRUCK         :Truk Plastik MightyMover
STR_VEHICLE_NAME_ROAD_VEHICLE_POWERNAUGHT_PLASTIC_TRUCK         :Truk Plastik Powernaught
STR_VEHICLE_NAME_ROAD_VEHICLE_WIZZOWOW_PLASTIC_TRUCK            :Truk Plastik Wizzowow
STR_VEHICLE_NAME_ROAD_VEHICLE_MIGHTYMOVER_BUBBLE_TRUCK          :Truk Gelembung MightyMover
STR_VEHICLE_NAME_ROAD_VEHICLE_POWERNAUGHT_BUBBLE_TRUCK          :Truk Gelembung Powernaught
STR_VEHICLE_NAME_ROAD_VEHICLE_WIZZOWOW_BUBBLE_TRUCK             :Truk Gelembung Wizzowow

###length 11
STR_VEHICLE_NAME_SHIP_MPS_OIL_TANKER                            :Kapal Tanker Minyak MPS
STR_VEHICLE_NAME_SHIP_CS_INC_OIL_TANKER                         :Kapal Tanker Minyak CS-Inc
STR_VEHICLE_NAME_SHIP_MPS_PASSENGER_FERRY                       :Ferry Penumpang MPS
STR_VEHICLE_NAME_SHIP_FFP_PASSENGER_FERRY                       :Ferry Penumpang FFP
STR_VEHICLE_NAME_SHIP_BAKEWELL_300_HOVERCRAFT                   :Kapal hovercraft Bakewell 300
STR_VEHICLE_NAME_SHIP_CHUGGER_CHUG_PASSENGER                    :Ferry Penumpang Chugger-Chug
STR_VEHICLE_NAME_SHIP_SHIVERSHAKE_PASSENGER_FERRY               :Ferry Penumpang Shivershake
STR_VEHICLE_NAME_SHIP_YATE_CARGO_SHIP                           :Kapal Kargo Yate
STR_VEHICLE_NAME_SHIP_BAKEWELL_CARGO_SHIP                       :Kapal Kargo Bakewell
STR_VEHICLE_NAME_SHIP_MIGHTYMOVER_CARGO_SHIP                    :Kapal Barang MightyMover
STR_VEHICLE_NAME_SHIP_POWERNAUT_CARGO_SHIP                      :Kapal Kargo Powernaught

###length 41
STR_VEHICLE_NAME_AIRCRAFT_SAMPSON_U52                           :Sampson U52
STR_VEHICLE_NAME_AIRCRAFT_COLEMAN_COUNT                         :Coleman Count
STR_VEHICLE_NAME_AIRCRAFT_FFP_DART                              :FFP Dart
STR_VEHICLE_NAME_AIRCRAFT_YATE_HAUGAN                           :Yate Haugan
STR_VEHICLE_NAME_AIRCRAFT_BAKEWELL_COTSWALD_LB_3                :Bakewell Cotswald LB-3
STR_VEHICLE_NAME_AIRCRAFT_BAKEWELL_LUCKETT_LB_8                 :Bakewell Luckett LB-8
STR_VEHICLE_NAME_AIRCRAFT_BAKEWELL_LUCKETT_LB_9                 :Bakewell Luckett LB-9
STR_VEHICLE_NAME_AIRCRAFT_BAKEWELL_LUCKETT_LB80                 :Bakewell Luckett LB80
STR_VEHICLE_NAME_AIRCRAFT_BAKEWELL_LUCKETT_LB_10                :Bakewell Luckett LB-10
STR_VEHICLE_NAME_AIRCRAFT_BAKEWELL_LUCKETT_LB_11                :Bakewell Luckett LB-11
STR_VEHICLE_NAME_AIRCRAFT_YATE_AEROSPACE_YAC_1_11               :Yate Aerospace YAC 1-11
STR_VEHICLE_NAME_AIRCRAFT_DARWIN_100                            :Darwin 100
STR_VEHICLE_NAME_AIRCRAFT_DARWIN_200                            :Darwin 200
STR_VEHICLE_NAME_AIRCRAFT_DARWIN_300                            :Darwin 300
STR_VEHICLE_NAME_AIRCRAFT_DARWIN_400                            :Darwin 400
STR_VEHICLE_NAME_AIRCRAFT_DARWIN_500                            :Darwin 500
STR_VEHICLE_NAME_AIRCRAFT_DARWIN_600                            :Darwin 600
STR_VEHICLE_NAME_AIRCRAFT_GURU_GALAXY                           :Guru Galaxy
STR_VEHICLE_NAME_AIRCRAFT_AIRTAXI_A21                           :Airtaxi A21
STR_VEHICLE_NAME_AIRCRAFT_AIRTAXI_A31                           :Airtaxi A31
STR_VEHICLE_NAME_AIRCRAFT_AIRTAXI_A32                           :Airtaxi A32
STR_VEHICLE_NAME_AIRCRAFT_AIRTAXI_A33                           :Airtaxi A33
STR_VEHICLE_NAME_AIRCRAFT_YATE_AEROSPACE_YAE46                  :Yate Aerospace YAe46
STR_VEHICLE_NAME_AIRCRAFT_DINGER_100                            :Dinger 100
STR_VEHICLE_NAME_AIRCRAFT_AIRTAXI_A34_1000                      :AirTaxi A34-1000
STR_VEHICLE_NAME_AIRCRAFT_YATE_Z_SHUTTLE                        :Yate Z-Shuttle
STR_VEHICLE_NAME_AIRCRAFT_KELLING_K1                            :Kelling K1
STR_VEHICLE_NAME_AIRCRAFT_KELLING_K6                            :Kelling K6
STR_VEHICLE_NAME_AIRCRAFT_KELLING_K7                            :Kelling K7
STR_VEHICLE_NAME_AIRCRAFT_DARWIN_700                            :Darwin 700
STR_VEHICLE_NAME_AIRCRAFT_FFP_HYPERDART_2                       :FFP Hyperdart 2
STR_VEHICLE_NAME_AIRCRAFT_DINGER_200                            :Dinger 200
STR_VEHICLE_NAME_AIRCRAFT_DINGER_1000                           :Dinger 1000
STR_VEHICLE_NAME_AIRCRAFT_PLODDYPHUT_100                        :Ploddyphut 100
STR_VEHICLE_NAME_AIRCRAFT_PLODDYPHUT_500                        :Ploddyphut 500
STR_VEHICLE_NAME_AIRCRAFT_FLASHBANG_X1                          :Flashbang X1
STR_VEHICLE_NAME_AIRCRAFT_JUGGERPLANE_M1                        :Juggerplane M1
STR_VEHICLE_NAME_AIRCRAFT_FLASHBANG_WIZZER                      :Flashbang Wizzer
STR_VEHICLE_NAME_AIRCRAFT_TRICARIO_HELICOPTER                   :Helikopter Tricario
STR_VEHICLE_NAME_AIRCRAFT_GURU_X2_HELICOPTER                    :Helikopter Guru X2
STR_VEHICLE_NAME_AIRCRAFT_POWERNAUT_HELICOPTER                  :Helikopter Powernaut

##id 0x8800
# Formatting of some strings
STR_FORMAT_DATE_TINY                                            :{STRING}-{STRING}-{NUM}
STR_FORMAT_DATE_SHORT                                           :{STRING} {NUM}
STR_FORMAT_DATE_LONG                                            :{STRING} {STRING} {NUM}
STR_FORMAT_DATE_ISO                                             :{2:NUM}-{1:STRING}-{0:STRING}

STR_FORMAT_COMPANY_NUM                                          :(Perusahaan {COMMA})
STR_FORMAT_GROUP_NAME                                           :Kelompok {COMMA}
STR_FORMAT_GROUP_VEHICLE_NAME                                   :{GROUP} #{COMMA}
STR_FORMAT_INDUSTRY_NAME                                        :{1:STRING} {0:TOWN}

###length 2
STR_FORMAT_BUOY_NAME                                            :Pelampung {TOWN}
STR_FORMAT_BUOY_NAME_SERIAL                                     :Pelampung {TOWN} #{COMMA}

###length 2
STR_FORMAT_WAYPOINT_NAME                                        :Waypoint {TOWN}
STR_FORMAT_WAYPOINT_NAME_SERIAL                                 :Waypoint {TOWN} #{COMMA}

###length 6
STR_FORMAT_DEPOT_NAME_TRAIN                                     :Depo kereta {TOWN}
STR_FORMAT_DEPOT_NAME_TRAIN_SERIAL                              :{TOWN} Depo kereta#{COMMA}
STR_FORMAT_DEPOT_NAME_ROAD_VEHICLE                              :{TOWN} Bengkel Kendaraan
STR_FORMAT_DEPOT_NAME_ROAD_VEHICLE_SERIAL                       :{TOWN} Bengkel Kendaraan #{COMMA}
STR_FORMAT_DEPOT_NAME_SHIP                                      :{TOWN} Galangan Kapal
STR_FORMAT_DEPOT_NAME_SHIP_SERIAL                               :{TOWN} Galangan Kapal #{COMMA}
###next-name-looks-similar

STR_FORMAT_DEPOT_NAME_AIRCRAFT                                  :{STATION} Hangar
# _SERIAL version of AIRACRAFT doesn't exist

STR_UNKNOWN_STATION                                             :stasiun tidak dikenal
STR_DEFAULT_SIGN_NAME                                           :Tanda
STR_COMPANY_SOMEONE                                             :seseorang

STR_SAVEGAME_NAME_DEFAULT                                       :{COMPANY}, {STRING}
STR_SAVEGAME_NAME_SPECTATOR                                     :Penonton, {1:STRING}

# Viewport strings
STR_VIEWPORT_TOWN_POP                                           :{WHITE}{TOWN} ({COMMA})
STR_VIEWPORT_TOWN                                               :{WHITE}{TOWN}
STR_VIEWPORT_TOWN_TINY_BLACK                                    :{TINY_FONT}{BLACK}{TOWN}
STR_VIEWPORT_TOWN_TINY_WHITE                                    :{TINY_FONT}{WHITE}{TOWN}

STR_VIEWPORT_SIGN_SMALL_BLACK                                   :{TINY_FONT}{BLACK}{SIGN}
STR_VIEWPORT_SIGN_SMALL_WHITE                                   :{TINY_FONT}{WHITE}{SIGN}

STR_VIEWPORT_STATION                                            :{STATION} {STATION_FEATURES}
STR_VIEWPORT_STATION_TINY                                       :{TINY_FONT}{STATION}

STR_VIEWPORT_WAYPOINT                                           :{WAYPOINT}
STR_VIEWPORT_WAYPOINT_TINY                                      :{TINY_FONT}{WAYPOINT}

# Simple strings to get specific types of data
STR_COMPANY_NAME                                                :{COMPANY}
STR_COMPANY_NAME_COMPANY_NUM                                    :{COMPANY} {COMPANY_NUM}
STR_DEPOT_NAME                                                  :{DEPOT}
STR_ENGINE_NAME                                                 :{ENGINE}
STR_HIDDEN_ENGINE_NAME                                          :{ENGINE} (tersembunyi)
STR_GROUP_NAME                                                  :{GROUP}
STR_INDUSTRY_NAME                                               :{INDUSTRY}
STR_PRESIDENT_NAME                                              :{PRESIDENT_NAME}
STR_SIGN_NAME                                                   :{SIGN}
STR_STATION_NAME                                                :{STATION}
STR_TOWN_NAME                                                   :{TOWN}
STR_VEHICLE_NAME                                                :{VEHICLE}
STR_WAYPOINT_NAME                                               :{WAYPOINT}

STR_JUST_CARGO                                                  :{CARGO_LONG}
STR_JUST_CHECKMARK                                              :{CHECKMARK}
STR_JUST_COMMA                                                  :{COMMA}
STR_JUST_CURRENCY_SHORT                                         :{CURRENCY_SHORT}
STR_JUST_CURRENCY_LONG                                          :{CURRENCY_LONG}
STR_JUST_CARGO_LIST                                             :{CARGO_LIST}
STR_JUST_INT                                                    :{NUM}
STR_JUST_DATE_TINY                                              :{DATE_TINY}
STR_JUST_DATE_SHORT                                             :{DATE_SHORT}
STR_JUST_DATE_LONG                                              :{DATE_LONG}
STR_JUST_DATE_ISO                                               :{DATE_ISO}
STR_JUST_STRING                                                 :{STRING}
STR_JUST_STRING_STRING                                          :{STRING}{STRING}
STR_JUST_RAW_STRING                                             :{STRING}
STR_JUST_BIG_RAW_STRING                                         :{BIG_FONT}{STRING}

# Slightly 'raw' stringcodes with colour or size
STR_BLACK_COMMA                                                 :{BLACK}{COMMA}
STR_TINY_BLACK_COMA                                             :{TINY_FONT}{BLACK}{COMMA}
STR_TINY_COMMA                                                  :{TINY_FONT}{COMMA}
STR_BLUE_COMMA                                                  :{BLUE}{COMMA}
STR_RED_COMMA                                                   :{RED}{COMMA}
STR_WHITE_COMMA                                                 :{WHITE}{COMMA}
STR_TINY_BLACK_DECIMAL                                          :{TINY_FONT}{BLACK}{DECIMAL}
STR_COMPANY_MONEY                                               :{WHITE}{CURRENCY_LONG}
STR_BLACK_DATE_LONG                                             :{BLACK}{DATE_LONG}
STR_WHITE_DATE_LONG                                             :{WHITE}{DATE_LONG}
STR_SHORT_DATE                                                  :{WHITE}{DATE_TINY}
STR_DATE_LONG_SMALL                                             :{TINY_FONT}{BLACK}{DATE_LONG}
STR_TINY_GROUP                                                  :{TINY_FONT}{GROUP}
STR_BLACK_INT                                                   :{BLACK}{NUM}
STR_ORANGE_INT                                                  :{ORANGE}{NUM}
STR_WHITE_SIGN                                                  :{WHITE}{SIGN}
STR_TINY_BLACK_STATION                                          :{TINY_FONT}{BLACK}{STATION}
STR_BLACK_STRING                                                :{BLACK}{STRING}
STR_BLACK_RAW_STRING                                            :{BLACK}{STRING}
STR_ORANGE_STRING                                               :{ORANGE}{STRING}
STR_LTBLUE_STRING                                               :{LTBLUE}{STRING}
STR_WHITE_STRING                                                :{WHITE}{STRING}
STR_ORANGE_STRING1_WHITE                                        :{ORANGE}{STRING}{WHITE}
STR_ORANGE_STRING1_LTBLUE                                       :{ORANGE}{STRING}{LTBLUE}
STR_TINY_BLACK_HEIGHT                                           :{TINY_FONT}{BLACK}{HEIGHT}
STR_TINY_BLACK_VEHICLE                                          :{TINY_FONT}{BLACK}{VEHICLE}
STR_TINY_RIGHT_ARROW                                            :{TINY_FONT}{RIGHT_ARROW}

STR_BLACK_1                                                     :{BLACK}1
STR_BLACK_2                                                     :{BLACK}2
STR_BLACK_3                                                     :{BLACK}3
STR_BLACK_4                                                     :{BLACK}4
STR_BLACK_5                                                     :{BLACK}5
STR_BLACK_6                                                     :{BLACK}6
STR_BLACK_7                                                     :{BLACK}7

STR_TRAIN                                                       :{BLACK}{TRAIN}
STR_BUS                                                         :{BLACK}{BUS}
STR_LORRY                                                       :{BLACK}{LORRY}
STR_PLANE                                                       :{BLACK}{PLANE}
STR_SHIP                                                        :{BLACK}{SHIP}

STR_TOOLBAR_RAILTYPE_VELOCITY                                   :{STRING} ({VELOCITY})<|MERGE_RESOLUTION|>--- conflicted
+++ resolved
@@ -3158,13 +3158,9 @@
 STR_MAPGEN_DESERT_COVERAGE_UP                                   :{BLACK}Meningkatkan cakupan gurun sepuluh persen
 STR_MAPGEN_DESERT_COVERAGE_DOWN                                 :{BLACK}Kurangi cakupan gurun pasir sebesar sepuluh persen
 STR_MAPGEN_DESERT_COVERAGE_TEXT                                 :{BLACK}{NUM}%
-<<<<<<< HEAD
 STR_MAPGEN_SNOW_LINE_HEIGHT                                     :{BLACK}Tinggi garis salju:
 STR_MAPGEN_SNOW_LINE_UP                                         :{BLACK}Naikkan ketinggian garis salju satu angka
 STR_MAPGEN_SNOW_LINE_DOWN                                       :{BLACK}Turunkan ketinggian garis salju satu angka
-STR_MAPGEN_LAND_GENERATOR                                       :{BLACK}Algoritma pulau:
-=======
->>>>>>> dced2d8c
 STR_MAPGEN_TERRAIN_TYPE                                         :{BLACK}Jenis dataran:
 STR_MAPGEN_SEA_LEVEL                                            :{BLACK}Area perairan:
 STR_MAPGEN_QUANTITY_OF_RIVERS                                   :{BLACK}Sungai:
