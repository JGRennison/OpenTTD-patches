--- conflicted
+++ resolved
@@ -2930,13 +2930,6 @@
 ############ End of leave-in-this-order
 
 
-# Framerate display window
-############ Leave those lines in this order!!
-############ End of leave-in-this-order
-############ Leave those lines in this order!!
-############ End of leave-in-this-order
-
-
 # Save/load game/scenario
 STR_SAVELOAD_SAVE_CAPTION                                       :{WHITE}Servare Ludum
 STR_SAVELOAD_LOAD_CAPTION                                       :{WHITE}Legere Ludum
@@ -3240,10 +3233,7 @@
 STR_TOWN_VIEW_TOWN_CAPTION                                      :{WHITE}{TOWN}
 STR_TOWN_VIEW_CITY_CAPTION                                      :{WHITE}{TOWN} (Urbs)
 STR_TOWN_VIEW_POPULATION_HOUSES                                 :{BLACK}Incolae: {ORANGE}{COMMA}{BLACK}  Aedificia: {ORANGE}{COMMA}
-<<<<<<< HEAD
-=======
 STR_TOWN_VIEW_CARGO_LAST_MONTH_MAX                              :{BLACK}{CARGO_LIST} mensis prioris: {ORANGE}{COMMA}{BLACK}  max: {ORANGE}{COMMA}
->>>>>>> 01261dae
 STR_TOWN_VIEW_CARGO_FOR_TOWNGROWTH                              :{BLACK}Onera mandata ad oppidum crescendum:
 STR_TOWN_VIEW_CARGO_FOR_TOWNGROWTH_REQUIRED_GENERAL             :{ORANGE}{STRING}{RED} mandatur
 STR_TOWN_VIEW_CARGO_FOR_TOWNGROWTH_REQUIRED_WINTER              :{ORANGE}{STRING}{BLACK} hieme mandatur
