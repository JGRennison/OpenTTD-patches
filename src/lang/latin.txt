--- conflicted
+++ resolved
@@ -2276,12 +2276,6 @@
 STR_NETWORK_SERVER                                              :Servatrum
 STR_NETWORK_CLIENT                                              :Cliens
 STR_NETWORK_SPECTATORS                                          :Spectatores
-
-<<<<<<< HEAD
-STR_NETWORK_TOOLBAR_LIST_SPECTATOR                              :{BLACK}Spectator
-=======
-STR_NETWORK_GIVE_MONEY_CAPTION                                  :{WHITE}Inscribe quantitatem pecuniae dandam
->>>>>>> ba55f93f
 
 # Network set password
 STR_COMPANY_PASSWORD_CANCEL                                     :{BLACK}Relinquere tesseram inscriptam
