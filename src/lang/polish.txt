##name Polish
##ownname Polski
##isocode pl_PL
##plural 7
##textdir ltr
##digitsep .
##digitsepcur .
##decimalsep ,
##winlangid 0x0415
##grflangid 0x30
##gender m f n
##case d c b n m w


# $Id$

# This file is part of OpenTTD.
# OpenTTD is free software; you can redistribute it and/or modify it under the terms of the GNU General Public License as published by the Free Software Foundation, version 2.
# OpenTTD is distributed in the hope that it will be useful, but WITHOUT ANY WARRANTY; without even the implied warranty of MERCHANTABILITY or FITNESS FOR A PARTICULAR PURPOSE.
# See the GNU General Public License for more details. You should have received a copy of the GNU General Public License along with OpenTTD. If not, see <http://www.gnu.org/licenses/>.


##id 0x0000
STR_NULL                                                        :
STR_EMPTY                                                       :
STR_UNDEFINED                                                   :(nieokreślony tekst)
STR_JUST_NOTHING                                                :Nic

# Cargo related strings
# Plural cargo name
STR_CARGO_PLURAL_NOTHING                                        :
STR_CARGO_PLURAL_PASSENGERS                                     :Pasażerowie
STR_CARGO_PLURAL_PASSENGERS.d                                   :pasażerów
STR_CARGO_PLURAL_PASSENGERS.c                                   :pasażerom
STR_CARGO_PLURAL_PASSENGERS.b                                   :pasażerów
STR_CARGO_PLURAL_PASSENGERS.n                                   :pasażerami
STR_CARGO_PLURAL_PASSENGERS.m                                   :pasażerach
STR_CARGO_PLURAL_PASSENGERS.w                                   :pasażerowie
STR_CARGO_PLURAL_COAL                                           :Węgiel
STR_CARGO_PLURAL_COAL.d                                         :węgla
STR_CARGO_PLURAL_COAL.c                                         :węglowi
STR_CARGO_PLURAL_COAL.b                                         :węgiel
STR_CARGO_PLURAL_COAL.n                                         :węglem
STR_CARGO_PLURAL_COAL.m                                         :węglu
STR_CARGO_PLURAL_COAL.w                                         :węglu
STR_CARGO_PLURAL_MAIL                                           :Poczta
STR_CARGO_PLURAL_MAIL.d                                         :poczty
STR_CARGO_PLURAL_MAIL.c                                         :poczcie
STR_CARGO_PLURAL_MAIL.b                                         :pocztę
STR_CARGO_PLURAL_MAIL.n                                         :pocztą
STR_CARGO_PLURAL_MAIL.m                                         :poczcie
STR_CARGO_PLURAL_MAIL.w                                         :poczto
STR_CARGO_PLURAL_OIL                                            :Ropa
STR_CARGO_PLURAL_OIL.d                                          :ropy
STR_CARGO_PLURAL_OIL.c                                          :ropie
STR_CARGO_PLURAL_OIL.b                                          :ropę
STR_CARGO_PLURAL_OIL.n                                          :ropą
STR_CARGO_PLURAL_OIL.m                                          :ropie
STR_CARGO_PLURAL_OIL.w                                          :ropo
STR_CARGO_PLURAL_LIVESTOCK                                      :Żywiec
STR_CARGO_PLURAL_LIVESTOCK.d                                    :żywca
STR_CARGO_PLURAL_LIVESTOCK.c                                    :żywcowi
STR_CARGO_PLURAL_LIVESTOCK.b                                    :żywiec
STR_CARGO_PLURAL_LIVESTOCK.n                                    :żywcem
STR_CARGO_PLURAL_LIVESTOCK.m                                    :żywcu
STR_CARGO_PLURAL_LIVESTOCK.w                                    :żywcze
STR_CARGO_PLURAL_GOODS                                          :Towary
STR_CARGO_PLURAL_GOODS.d                                        :towarów
STR_CARGO_PLURAL_GOODS.c                                        :towarom
STR_CARGO_PLURAL_GOODS.b                                        :towary
STR_CARGO_PLURAL_GOODS.n                                        :towarami
STR_CARGO_PLURAL_GOODS.m                                        :towarach
STR_CARGO_PLURAL_GOODS.w                                        :towary
STR_CARGO_PLURAL_GRAIN                                          :Zboże
STR_CARGO_PLURAL_GRAIN.d                                        :zboża
STR_CARGO_PLURAL_GRAIN.c                                        :zbożu
STR_CARGO_PLURAL_GRAIN.b                                        :zboże
STR_CARGO_PLURAL_GRAIN.n                                        :zbożem
STR_CARGO_PLURAL_GRAIN.m                                        :zbożu
STR_CARGO_PLURAL_GRAIN.w                                        :zboże
STR_CARGO_PLURAL_WOOD                                           :Drewno
STR_CARGO_PLURAL_WOOD.d                                         :drewna
STR_CARGO_PLURAL_WOOD.c                                         :drewnu
STR_CARGO_PLURAL_WOOD.b                                         :drewno
STR_CARGO_PLURAL_WOOD.n                                         :drewnem
STR_CARGO_PLURAL_WOOD.m                                         :drewnie
STR_CARGO_PLURAL_WOOD.w                                         :drewno
STR_CARGO_PLURAL_IRON_ORE                                       :Ruda żelaza
STR_CARGO_PLURAL_IRON_ORE.d                                     :rudy żelaza
STR_CARGO_PLURAL_IRON_ORE.c                                     :rudzie żelaza
STR_CARGO_PLURAL_IRON_ORE.b                                     :rudę żelaza
STR_CARGO_PLURAL_IRON_ORE.n                                     :rudą żelaza
STR_CARGO_PLURAL_IRON_ORE.m                                     :rudzie żelaza
STR_CARGO_PLURAL_IRON_ORE.w                                     :rudo żelaza
STR_CARGO_PLURAL_STEEL                                          :Stal
STR_CARGO_PLURAL_STEEL.d                                        :stali
STR_CARGO_PLURAL_STEEL.c                                        :stali
STR_CARGO_PLURAL_STEEL.b                                        :stal
STR_CARGO_PLURAL_STEEL.n                                        :stalą
STR_CARGO_PLURAL_STEEL.m                                        :stali
STR_CARGO_PLURAL_STEEL.w                                        :stali
STR_CARGO_PLURAL_VALUABLES                                      :Kosztowności
STR_CARGO_PLURAL_VALUABLES.d                                    :kosztowności
STR_CARGO_PLURAL_VALUABLES.c                                    :kosztownościom
STR_CARGO_PLURAL_VALUABLES.b                                    :kosztowności
STR_CARGO_PLURAL_VALUABLES.n                                    :kosztownościami
STR_CARGO_PLURAL_VALUABLES.m                                    :kosztownościach
STR_CARGO_PLURAL_VALUABLES.w                                    :kosztowności
STR_CARGO_PLURAL_COPPER_ORE                                     :Ruda miedzi
STR_CARGO_PLURAL_COPPER_ORE.d                                   :rudy miedzi
STR_CARGO_PLURAL_COPPER_ORE.c                                   :rudzie miedzi
STR_CARGO_PLURAL_COPPER_ORE.b                                   :rudę miedzi
STR_CARGO_PLURAL_COPPER_ORE.n                                   :rudą miedzi
STR_CARGO_PLURAL_COPPER_ORE.m                                   :rudzie miedzi
STR_CARGO_PLURAL_COPPER_ORE.w                                   :rudo miedzi
STR_CARGO_PLURAL_MAIZE                                          :Kukurydza
STR_CARGO_PLURAL_MAIZE.d                                        :kukurydzy
STR_CARGO_PLURAL_MAIZE.c                                        :kukurydzy
STR_CARGO_PLURAL_MAIZE.b                                        :kukurydzę
STR_CARGO_PLURAL_MAIZE.n                                        :kukurydzą
STR_CARGO_PLURAL_MAIZE.m                                        :kukurydzy
STR_CARGO_PLURAL_MAIZE.w                                        :kukurydzo
STR_CARGO_PLURAL_FRUIT                                          :Owoce
STR_CARGO_PLURAL_FRUIT.d                                        :owoców
STR_CARGO_PLURAL_FRUIT.c                                        :owocom
STR_CARGO_PLURAL_FRUIT.b                                        :owoce
STR_CARGO_PLURAL_FRUIT.n                                        :owocami
STR_CARGO_PLURAL_FRUIT.m                                        :owocach
STR_CARGO_PLURAL_FRUIT.w                                        :owoce
STR_CARGO_PLURAL_DIAMONDS                                       :Diamenty
STR_CARGO_PLURAL_DIAMONDS.d                                     :diamentów
STR_CARGO_PLURAL_DIAMONDS.c                                     :diamentom
STR_CARGO_PLURAL_DIAMONDS.b                                     :diamenty
STR_CARGO_PLURAL_DIAMONDS.n                                     :diamentami
STR_CARGO_PLURAL_DIAMONDS.m                                     :diamentach
STR_CARGO_PLURAL_DIAMONDS.w                                     :diamenty
STR_CARGO_PLURAL_FOOD                                           :Żywność
STR_CARGO_PLURAL_FOOD.d                                         :żywności
STR_CARGO_PLURAL_FOOD.c                                         :żywności
STR_CARGO_PLURAL_FOOD.b                                         :żywność
STR_CARGO_PLURAL_FOOD.n                                         :żywnością
STR_CARGO_PLURAL_FOOD.m                                         :żywności
STR_CARGO_PLURAL_FOOD.w                                         :żywności
STR_CARGO_PLURAL_PAPER                                          :Papier
STR_CARGO_PLURAL_PAPER.d                                        :papieru
STR_CARGO_PLURAL_PAPER.c                                        :papierowi
STR_CARGO_PLURAL_PAPER.b                                        :papier
STR_CARGO_PLURAL_PAPER.n                                        :papierem
STR_CARGO_PLURAL_PAPER.m                                        :papierze
STR_CARGO_PLURAL_PAPER.w                                        :papierze
STR_CARGO_PLURAL_GOLD                                           :Złoto
STR_CARGO_PLURAL_GOLD.d                                         :złota
STR_CARGO_PLURAL_GOLD.c                                         :złotu
STR_CARGO_PLURAL_GOLD.b                                         :złoto
STR_CARGO_PLURAL_GOLD.n                                         :złotem
STR_CARGO_PLURAL_GOLD.m                                         :złocie
STR_CARGO_PLURAL_GOLD.w                                         :złoto
STR_CARGO_PLURAL_WATER                                          :Woda
STR_CARGO_PLURAL_WATER.d                                        :wody
STR_CARGO_PLURAL_WATER.c                                        :wodzie
STR_CARGO_PLURAL_WATER.b                                        :wodę
STR_CARGO_PLURAL_WATER.n                                        :wodą
STR_CARGO_PLURAL_WATER.m                                        :wodzie
STR_CARGO_PLURAL_WATER.w                                        :wodo
STR_CARGO_PLURAL_WHEAT                                          :Pszenica
STR_CARGO_PLURAL_WHEAT.d                                        :pszenicy
STR_CARGO_PLURAL_WHEAT.c                                        :pszenicy
STR_CARGO_PLURAL_WHEAT.b                                        :pszenicę
STR_CARGO_PLURAL_WHEAT.n                                        :pszenicą
STR_CARGO_PLURAL_WHEAT.m                                        :pszenicy
STR_CARGO_PLURAL_WHEAT.w                                        :pszenico
STR_CARGO_PLURAL_RUBBER                                         :Kauczuk
STR_CARGO_PLURAL_RUBBER.d                                       :kauczuku
STR_CARGO_PLURAL_RUBBER.c                                       :kauczukowi
STR_CARGO_PLURAL_RUBBER.b                                       :kauczuk
STR_CARGO_PLURAL_RUBBER.n                                       :kauczukiem
STR_CARGO_PLURAL_RUBBER.m                                       :kauczuku
STR_CARGO_PLURAL_RUBBER.w                                       :kauczuku
STR_CARGO_PLURAL_SUGAR                                          :Cukier
STR_CARGO_PLURAL_SUGAR.d                                        :cukru
STR_CARGO_PLURAL_SUGAR.c                                        :cukrowi
STR_CARGO_PLURAL_SUGAR.b                                        :cukier
STR_CARGO_PLURAL_SUGAR.n                                        :cukrem
STR_CARGO_PLURAL_SUGAR.m                                        :cukrze
STR_CARGO_PLURAL_SUGAR.w                                        :cukrze
STR_CARGO_PLURAL_TOYS                                           :Zabawki
STR_CARGO_PLURAL_TOYS.d                                         :zabawek
STR_CARGO_PLURAL_TOYS.c                                         :zabawkom
STR_CARGO_PLURAL_TOYS.b                                         :zabawki
STR_CARGO_PLURAL_TOYS.n                                         :zabawkami
STR_CARGO_PLURAL_TOYS.m                                         :zabawkach
STR_CARGO_PLURAL_TOYS.w                                         :zabawki
STR_CARGO_PLURAL_CANDY                                          :Słodycze
STR_CARGO_PLURAL_CANDY.d                                        :słodyczy
STR_CARGO_PLURAL_CANDY.c                                        :słodyczom
STR_CARGO_PLURAL_CANDY.b                                        :słodycze
STR_CARGO_PLURAL_CANDY.n                                        :słodyczami
STR_CARGO_PLURAL_CANDY.m                                        :słodyczach
STR_CARGO_PLURAL_CANDY.w                                        :słodycze
STR_CARGO_PLURAL_COLA                                           :Cola
STR_CARGO_PLURAL_COLA.d                                         :coli
STR_CARGO_PLURAL_COLA.c                                         :coli
STR_CARGO_PLURAL_COLA.b                                         :colę
STR_CARGO_PLURAL_COLA.n                                         :colą
STR_CARGO_PLURAL_COLA.m                                         :coli
STR_CARGO_PLURAL_COLA.w                                         :colo
STR_CARGO_PLURAL_COTTON_CANDY                                   :Wata cukrowa
STR_CARGO_PLURAL_COTTON_CANDY.d                                 :waty cukrowej
STR_CARGO_PLURAL_COTTON_CANDY.c                                 :wacie cukrowej
STR_CARGO_PLURAL_COTTON_CANDY.b                                 :watę cukrową
STR_CARGO_PLURAL_COTTON_CANDY.n                                 :watą cukrową
STR_CARGO_PLURAL_COTTON_CANDY.m                                 :wacie cukrowej
STR_CARGO_PLURAL_COTTON_CANDY.w                                 :wato cukrowa
STR_CARGO_PLURAL_BUBBLES                                        :Bąbelki
STR_CARGO_PLURAL_BUBBLES.d                                      :bąbelków
STR_CARGO_PLURAL_BUBBLES.c                                      :bąbelkom
STR_CARGO_PLURAL_BUBBLES.b                                      :bąbelki
STR_CARGO_PLURAL_BUBBLES.n                                      :bąbelkami
STR_CARGO_PLURAL_BUBBLES.m                                      :bąbelkach
STR_CARGO_PLURAL_BUBBLES.w                                      :bąbelki
STR_CARGO_PLURAL_TOFFEE                                         :Toffi
STR_CARGO_PLURAL_TOFFEE.d                                       :toffi
STR_CARGO_PLURAL_TOFFEE.c                                       :toffi
STR_CARGO_PLURAL_TOFFEE.b                                       :toffi
STR_CARGO_PLURAL_TOFFEE.n                                       :toffi
STR_CARGO_PLURAL_TOFFEE.m                                       :toffi
STR_CARGO_PLURAL_TOFFEE.w                                       :toffi
STR_CARGO_PLURAL_BATTERIES                                      :Baterie
STR_CARGO_PLURAL_BATTERIES.d                                    :baterii
STR_CARGO_PLURAL_BATTERIES.c                                    :bateriom
STR_CARGO_PLURAL_BATTERIES.b                                    :baterie
STR_CARGO_PLURAL_BATTERIES.n                                    :bateriami
STR_CARGO_PLURAL_BATTERIES.m                                    :bateriach
STR_CARGO_PLURAL_BATTERIES.w                                    :baterie
STR_CARGO_PLURAL_PLASTIC                                        :Plastik
STR_CARGO_PLURAL_PLASTIC.d                                      :plastiku
STR_CARGO_PLURAL_PLASTIC.c                                      :plastikowi
STR_CARGO_PLURAL_PLASTIC.b                                      :plastik
STR_CARGO_PLURAL_PLASTIC.n                                      :plastikiem
STR_CARGO_PLURAL_PLASTIC.m                                      :plastiku
STR_CARGO_PLURAL_PLASTIC.w                                      :plastiku
STR_CARGO_PLURAL_FIZZY_DRINKS                                   :Napoje gazowane
STR_CARGO_PLURAL_FIZZY_DRINKS.d                                 :napoi gazowanych
STR_CARGO_PLURAL_FIZZY_DRINKS.c                                 :napojom gazowanym
STR_CARGO_PLURAL_FIZZY_DRINKS.b                                 :napoje gazowane
STR_CARGO_PLURAL_FIZZY_DRINKS.n                                 :napojami gazowanymi
STR_CARGO_PLURAL_FIZZY_DRINKS.m                                 :napojach gazowanych
STR_CARGO_PLURAL_FIZZY_DRINKS.w                                 :napoje gazowane

# Singular cargo name
STR_CARGO_SINGULAR_NOTHING                                      :
STR_CARGO_SINGULAR_PASSENGER                                    :Pasażer
STR_CARGO_SINGULAR_PASSENGER.d                                  :pasażera
STR_CARGO_SINGULAR_PASSENGER.c                                  :pasażerowi
STR_CARGO_SINGULAR_PASSENGER.b                                  :pasażera
STR_CARGO_SINGULAR_PASSENGER.n                                  :pasażerem
STR_CARGO_SINGULAR_PASSENGER.m                                  :pasażerze
STR_CARGO_SINGULAR_PASSENGER.w                                  :pasażerze
STR_CARGO_SINGULAR_COAL                                         :Węgiel
STR_CARGO_SINGULAR_COAL.d                                       :węgla
STR_CARGO_SINGULAR_COAL.c                                       :węglowi
STR_CARGO_SINGULAR_COAL.b                                       :węgiel
STR_CARGO_SINGULAR_COAL.n                                       :węglem
STR_CARGO_SINGULAR_COAL.m                                       :węglu
STR_CARGO_SINGULAR_COAL.w                                       :węglu
STR_CARGO_SINGULAR_MAIL                                         :Poczta
STR_CARGO_SINGULAR_MAIL.d                                       :poczty
STR_CARGO_SINGULAR_MAIL.c                                       :poczcie
STR_CARGO_SINGULAR_MAIL.b                                       :pocztę
STR_CARGO_SINGULAR_MAIL.n                                       :pocztą
STR_CARGO_SINGULAR_MAIL.m                                       :poczcie
STR_CARGO_SINGULAR_MAIL.w                                       :poczto
STR_CARGO_SINGULAR_OIL                                          :Ropa
STR_CARGO_SINGULAR_OIL.d                                        :ropy
STR_CARGO_SINGULAR_OIL.c                                        :ropie
STR_CARGO_SINGULAR_OIL.b                                        :ropę
STR_CARGO_SINGULAR_OIL.n                                        :ropą
STR_CARGO_SINGULAR_OIL.m                                        :ropie
STR_CARGO_SINGULAR_OIL.w                                        :ropo
STR_CARGO_SINGULAR_LIVESTOCK                                    :Żywiec
STR_CARGO_SINGULAR_LIVESTOCK.d                                  :żywca
STR_CARGO_SINGULAR_LIVESTOCK.c                                  :żywcowi
STR_CARGO_SINGULAR_LIVESTOCK.b                                  :żywiec
STR_CARGO_SINGULAR_LIVESTOCK.n                                  :żywcem
STR_CARGO_SINGULAR_LIVESTOCK.m                                  :żywcu
STR_CARGO_SINGULAR_LIVESTOCK.w                                  :żywcu
STR_CARGO_SINGULAR_GOODS                                        :Towar
STR_CARGO_SINGULAR_GOODS.d                                      :towaru
STR_CARGO_SINGULAR_GOODS.c                                      :towarowi
STR_CARGO_SINGULAR_GOODS.b                                      :towar
STR_CARGO_SINGULAR_GOODS.n                                      :towarem
STR_CARGO_SINGULAR_GOODS.m                                      :towarze
STR_CARGO_SINGULAR_GOODS.w                                      :towarze
STR_CARGO_SINGULAR_GRAIN                                        :Zboże
STR_CARGO_SINGULAR_GRAIN.d                                      :zboża
STR_CARGO_SINGULAR_GRAIN.c                                      :zbożu
STR_CARGO_SINGULAR_GRAIN.b                                      :zboże
STR_CARGO_SINGULAR_GRAIN.n                                      :zbożem
STR_CARGO_SINGULAR_GRAIN.m                                      :zbożu
STR_CARGO_SINGULAR_GRAIN.w                                      :zboże
STR_CARGO_SINGULAR_WOOD                                         :Drewno
STR_CARGO_SINGULAR_WOOD.d                                       :drewna
STR_CARGO_SINGULAR_WOOD.c                                       :drewnu
STR_CARGO_SINGULAR_WOOD.b                                       :drewno
STR_CARGO_SINGULAR_WOOD.n                                       :drewnem
STR_CARGO_SINGULAR_WOOD.m                                       :drewnie
STR_CARGO_SINGULAR_WOOD.w                                       :drewno
STR_CARGO_SINGULAR_IRON_ORE                                     :Ruda żelaza
STR_CARGO_SINGULAR_IRON_ORE.d                                   :rudy żelaza
STR_CARGO_SINGULAR_IRON_ORE.c                                   :rudzie żelaza
STR_CARGO_SINGULAR_IRON_ORE.b                                   :rudę żelaza
STR_CARGO_SINGULAR_IRON_ORE.n                                   :rudą żelaza
STR_CARGO_SINGULAR_IRON_ORE.m                                   :rudzie żelaza
STR_CARGO_SINGULAR_IRON_ORE.w                                   :rudo żelaza
STR_CARGO_SINGULAR_STEEL                                        :Stal
STR_CARGO_SINGULAR_STEEL.d                                      :stali
STR_CARGO_SINGULAR_STEEL.c                                      :stali
STR_CARGO_SINGULAR_STEEL.b                                      :stal
STR_CARGO_SINGULAR_STEEL.n                                      :stalą
STR_CARGO_SINGULAR_STEEL.m                                      :stali
STR_CARGO_SINGULAR_STEEL.w                                      :stali
STR_CARGO_SINGULAR_VALUABLES                                    :Kosztowność
STR_CARGO_SINGULAR_VALUABLES.d                                  :kosztowności
STR_CARGO_SINGULAR_VALUABLES.c                                  :kosztowności
STR_CARGO_SINGULAR_VALUABLES.b                                  :kosztowność
STR_CARGO_SINGULAR_VALUABLES.n                                  :kosztownością
STR_CARGO_SINGULAR_VALUABLES.m                                  :kosztowności
STR_CARGO_SINGULAR_VALUABLES.w                                  :kosztowności
STR_CARGO_SINGULAR_COPPER_ORE                                   :Ruda miedzi
STR_CARGO_SINGULAR_COPPER_ORE.d                                 :rudy miedzi
STR_CARGO_SINGULAR_COPPER_ORE.c                                 :rudzie miedzi
STR_CARGO_SINGULAR_COPPER_ORE.b                                 :rudę miedzi
STR_CARGO_SINGULAR_COPPER_ORE.n                                 :rudą miedzi
STR_CARGO_SINGULAR_COPPER_ORE.m                                 :rudzie miedzi
STR_CARGO_SINGULAR_COPPER_ORE.w                                 :rudo miedzi
STR_CARGO_SINGULAR_MAIZE                                        :Kukurydza
STR_CARGO_SINGULAR_MAIZE.d                                      :kukurydzy
STR_CARGO_SINGULAR_MAIZE.c                                      :kukurydzy
STR_CARGO_SINGULAR_MAIZE.b                                      :kukurydzę
STR_CARGO_SINGULAR_MAIZE.n                                      :kukurydzą
STR_CARGO_SINGULAR_MAIZE.m                                      :kukurydzy
STR_CARGO_SINGULAR_MAIZE.w                                      :kukurydzo
STR_CARGO_SINGULAR_FRUIT                                        :Owoc
STR_CARGO_SINGULAR_FRUIT.d                                      :owoca
STR_CARGO_SINGULAR_FRUIT.c                                      :owocowi
STR_CARGO_SINGULAR_FRUIT.b                                      :owoc
STR_CARGO_SINGULAR_FRUIT.n                                      :owocem
STR_CARGO_SINGULAR_FRUIT.m                                      :owocu
STR_CARGO_SINGULAR_FRUIT.w                                      :owocu
STR_CARGO_SINGULAR_DIAMOND                                      :Diament
STR_CARGO_SINGULAR_DIAMOND.d                                    :diamentu
STR_CARGO_SINGULAR_DIAMOND.c                                    :diamentowi
STR_CARGO_SINGULAR_DIAMOND.b                                    :diament
STR_CARGO_SINGULAR_DIAMOND.n                                    :diamentem
STR_CARGO_SINGULAR_DIAMOND.m                                    :diamencie
STR_CARGO_SINGULAR_DIAMOND.w                                    :diamencie
STR_CARGO_SINGULAR_FOOD                                         :Żywność
STR_CARGO_SINGULAR_FOOD.d                                       :żywności
STR_CARGO_SINGULAR_FOOD.c                                       :żywności
STR_CARGO_SINGULAR_FOOD.b                                       :żywność
STR_CARGO_SINGULAR_FOOD.n                                       :żywnością
STR_CARGO_SINGULAR_FOOD.m                                       :żywności
STR_CARGO_SINGULAR_FOOD.w                                       :żywności
STR_CARGO_SINGULAR_PAPER                                        :Papier
STR_CARGO_SINGULAR_PAPER.d                                      :papieru
STR_CARGO_SINGULAR_PAPER.c                                      :papierowi
STR_CARGO_SINGULAR_PAPER.b                                      :papier
STR_CARGO_SINGULAR_PAPER.n                                      :papierem
STR_CARGO_SINGULAR_PAPER.m                                      :papierze
STR_CARGO_SINGULAR_PAPER.w                                      :papierze
STR_CARGO_SINGULAR_GOLD                                         :Złoto
STR_CARGO_SINGULAR_GOLD.d                                       :złota
STR_CARGO_SINGULAR_GOLD.c                                       :złotu
STR_CARGO_SINGULAR_GOLD.b                                       :złoto
STR_CARGO_SINGULAR_GOLD.n                                       :złotem
STR_CARGO_SINGULAR_GOLD.m                                       :złocie
STR_CARGO_SINGULAR_GOLD.w                                       :złoto
STR_CARGO_SINGULAR_WATER                                        :Woda
STR_CARGO_SINGULAR_WATER.d                                      :wody
STR_CARGO_SINGULAR_WATER.c                                      :wodzie
STR_CARGO_SINGULAR_WATER.b                                      :wodę
STR_CARGO_SINGULAR_WATER.n                                      :wodą
STR_CARGO_SINGULAR_WATER.m                                      :wodzie
STR_CARGO_SINGULAR_WATER.w                                      :wodo
STR_CARGO_SINGULAR_WHEAT                                        :Pszenica
STR_CARGO_SINGULAR_WHEAT.d                                      :pszenicy
STR_CARGO_SINGULAR_WHEAT.c                                      :pszenicy
STR_CARGO_SINGULAR_WHEAT.b                                      :pszenicę
STR_CARGO_SINGULAR_WHEAT.n                                      :pszenicą
STR_CARGO_SINGULAR_WHEAT.m                                      :pszenicy
STR_CARGO_SINGULAR_WHEAT.w                                      :pszenico
STR_CARGO_SINGULAR_RUBBER                                       :Kauczuk
STR_CARGO_SINGULAR_RUBBER.d                                     :kauczuku
STR_CARGO_SINGULAR_RUBBER.c                                     :kauczukowi
STR_CARGO_SINGULAR_RUBBER.b                                     :kauczuk
STR_CARGO_SINGULAR_RUBBER.n                                     :kauczukiem
STR_CARGO_SINGULAR_RUBBER.m                                     :kauczuku
STR_CARGO_SINGULAR_RUBBER.w                                     :kauczuku
STR_CARGO_SINGULAR_SUGAR                                        :Cukier
STR_CARGO_SINGULAR_SUGAR.d                                      :cukru
STR_CARGO_SINGULAR_SUGAR.c                                      :cukrowi
STR_CARGO_SINGULAR_SUGAR.b                                      :cukier
STR_CARGO_SINGULAR_SUGAR.n                                      :cukrem
STR_CARGO_SINGULAR_SUGAR.m                                      :cukrze
STR_CARGO_SINGULAR_SUGAR.w                                      :cukrze
STR_CARGO_SINGULAR_TOY                                          :Zabawka
STR_CARGO_SINGULAR_TOY.d                                        :zabawki
STR_CARGO_SINGULAR_TOY.c                                        :zabawce
STR_CARGO_SINGULAR_TOY.b                                        :zabawkę
STR_CARGO_SINGULAR_TOY.n                                        :zabawką
STR_CARGO_SINGULAR_TOY.m                                        :zabawce
STR_CARGO_SINGULAR_TOY.w                                        :zabawko
STR_CARGO_SINGULAR_CANDY                                        :Słodycz
STR_CARGO_SINGULAR_CANDY.d                                      :słodyczy
STR_CARGO_SINGULAR_CANDY.c                                      :słodyczy
STR_CARGO_SINGULAR_CANDY.b                                      :słodycz
STR_CARGO_SINGULAR_CANDY.n                                      :słodyczą
STR_CARGO_SINGULAR_CANDY.m                                      :słodyczy
STR_CARGO_SINGULAR_COLA                                         :Cola
STR_CARGO_SINGULAR_COLA.d                                       :coli
STR_CARGO_SINGULAR_COLA.c                                       :coli
STR_CARGO_SINGULAR_COLA.b                                       :colę
STR_CARGO_SINGULAR_COLA.n                                       :colą
STR_CARGO_SINGULAR_COLA.m                                       :coli
STR_CARGO_SINGULAR_COLA.w                                       :colo
STR_CARGO_SINGULAR_COTTON_CANDY                                 :Wata cukrowa
STR_CARGO_SINGULAR_COTTON_CANDY.d                               :waty cukrowej
STR_CARGO_SINGULAR_COTTON_CANDY.c                               :wacie cukrowej
STR_CARGO_SINGULAR_COTTON_CANDY.b                               :watę cukrową
STR_CARGO_SINGULAR_COTTON_CANDY.n                               :watą cukrową
STR_CARGO_SINGULAR_COTTON_CANDY.m                               :wacie cukrowej
STR_CARGO_SINGULAR_COTTON_CANDY.w                               :wato cukrowa
STR_CARGO_SINGULAR_BUBBLE                                       :Bąbelek
STR_CARGO_SINGULAR_BUBBLE.d                                     :bąbelka
STR_CARGO_SINGULAR_BUBBLE.c                                     :bąbelkowi
STR_CARGO_SINGULAR_BUBBLE.b                                     :bąbelek
STR_CARGO_SINGULAR_BUBBLE.n                                     :bąbelkiem
STR_CARGO_SINGULAR_BUBBLE.m                                     :bąbelku
STR_CARGO_SINGULAR_BUBBLE.w                                     :bąbelku
STR_CARGO_SINGULAR_TOFFEE                                       :Toffi
STR_CARGO_SINGULAR_TOFFEE.d                                     :toffi
STR_CARGO_SINGULAR_TOFFEE.c                                     :toffi
STR_CARGO_SINGULAR_TOFFEE.b                                     :toffi
STR_CARGO_SINGULAR_TOFFEE.n                                     :toffi
STR_CARGO_SINGULAR_TOFFEE.m                                     :toffi
STR_CARGO_SINGULAR_TOFFEE.w                                     :toffi
STR_CARGO_SINGULAR_BATTERY                                      :Bateria
STR_CARGO_SINGULAR_BATTERY.d                                    :baterii
STR_CARGO_SINGULAR_BATTERY.c                                    :baterii
STR_CARGO_SINGULAR_BATTERY.b                                    :baterię
STR_CARGO_SINGULAR_BATTERY.n                                    :baterią
STR_CARGO_SINGULAR_BATTERY.m                                    :baterii
STR_CARGO_SINGULAR_BATTERY.w                                    :baterio
STR_CARGO_SINGULAR_PLASTIC                                      :Plastik
STR_CARGO_SINGULAR_PLASTIC.d                                    :plastiku
STR_CARGO_SINGULAR_PLASTIC.c                                    :plastikowi
STR_CARGO_SINGULAR_PLASTIC.b                                    :plastik
STR_CARGO_SINGULAR_PLASTIC.n                                    :plastikiem
STR_CARGO_SINGULAR_PLASTIC.m                                    :plastiku
STR_CARGO_SINGULAR_PLASTIC.w                                    :plastiku
STR_CARGO_SINGULAR_FIZZY_DRINK                                  :Napój gazowany
STR_CARGO_SINGULAR_FIZZY_DRINK.d                                :napoju gazowanego
STR_CARGO_SINGULAR_FIZZY_DRINK.c                                :napojowi gazowanemu
STR_CARGO_SINGULAR_FIZZY_DRINK.b                                :napój gazowany
STR_CARGO_SINGULAR_FIZZY_DRINK.n                                :napojem gazowanym
STR_CARGO_SINGULAR_FIZZY_DRINK.m                                :napoju gazowanym
STR_CARGO_SINGULAR_FIZZY_DRINK.w                                :napoju gazowany

# Quantity of cargo
STR_QUANTITY_NOTHING                                            :
STR_QUANTITY_PASSENGERS                                         :{COMMA}{NBSP}pasażer{P "" ów ów}
STR_QUANTITY_COAL                                               :{WEIGHT_LONG} węgla
STR_QUANTITY_MAIL                                               :{COMMA}{NBSP}pacz{P ka ki ek} poczty
STR_QUANTITY_OIL                                                :{VOLUME_LONG} ropy
STR_QUANTITY_LIVESTOCK                                          :{COMMA}{NBSP}sztuk{P a i ""} żywca
STR_QUANTITY_GOODS                                              :{COMMA}{NBSP}skrzy{P nia nie ń} towarów
STR_QUANTITY_GRAIN                                              :{WEIGHT_LONG} zboża
STR_QUANTITY_WOOD                                               :{WEIGHT_LONG} drewna
STR_QUANTITY_IRON_ORE                                           :{WEIGHT_LONG} rudy żelaza
STR_QUANTITY_STEEL                                              :{WEIGHT_LONG} stali
STR_QUANTITY_VALUABLES                                          :{COMMA}{NBSP}pacz{P ka ki ek} kosztowności
STR_QUANTITY_COPPER_ORE                                         :{WEIGHT_LONG} rudy miedzi
STR_QUANTITY_MAIZE                                              :{WEIGHT_LONG} kukurydzy
STR_QUANTITY_FRUIT                                              :{WEIGHT_LONG} owoców
STR_QUANTITY_DIAMONDS                                           :{COMMA}{NBSP}pacz{P ka ki ek} diamentów
STR_QUANTITY_FOOD                                               :{WEIGHT_LONG} żywności
STR_QUANTITY_PAPER                                              :{WEIGHT_LONG} papieru
STR_QUANTITY_GOLD                                               :{COMMA}{NBSP}wor{P ek ki ków} złota
STR_QUANTITY_WATER                                              :{VOLUME_LONG} wody
STR_QUANTITY_WHEAT                                              :{WEIGHT_LONG} pszenicy
STR_QUANTITY_RUBBER                                             :{VOLUME_LONG} kauczuku
STR_QUANTITY_SUGAR                                              :{WEIGHT_LONG} cukru
STR_QUANTITY_TOYS                                               :{COMMA}{NBSP}zabaw{P ka ki ek}
STR_QUANTITY_SWEETS                                             :{COMMA}{NBSP}pacz{P ka ki ek} słodyczy
STR_QUANTITY_COLA                                               :{VOLUME_LONG} coli
STR_QUANTITY_CANDYFLOSS                                         :{WEIGHT_LONG} waty cukrowej
STR_QUANTITY_BUBBLES                                            :{COMMA} bąbel{P ek ki ków}
STR_QUANTITY_TOFFEE                                             :{WEIGHT_LONG} toffi
STR_QUANTITY_BATTERIES                                          :{COMMA} bateri{P a e i}
STR_QUANTITY_PLASTIC                                            :{VOLUME_LONG} plastiku
STR_QUANTITY_FIZZY_DRINKS                                       :{COMMA} nap{P ój oje ojów} gazowan{P y e ych}
STR_QUANTITY_N_A                                                :N/D

# Two letter abbreviation of cargo name
STR_ABBREV_NOTHING                                              :
STR_ABBREV_PASSENGERS                                           :{TINY_FONT}PŻ
STR_ABBREV_COAL                                                 :{TINY_FONT}WG
STR_ABBREV_MAIL                                                 :{TINY_FONT}PC
STR_ABBREV_OIL                                                  :{TINY_FONT}RP
STR_ABBREV_LIVESTOCK                                            :{TINY_FONT}ŻC
STR_ABBREV_GOODS                                                :{TINY_FONT}TW
STR_ABBREV_GRAIN                                                :{TINY_FONT}ZB
STR_ABBREV_WOOD                                                 :{TINY_FONT}DR
STR_ABBREV_IRON_ORE                                             :{TINY_FONT}RŻ
STR_ABBREV_STEEL                                                :{TINY_FONT}ST
STR_ABBREV_VALUABLES                                            :{TINY_FONT}KS
STR_ABBREV_COPPER_ORE                                           :{TINY_FONT}RM
STR_ABBREV_MAIZE                                                :{TINY_FONT}KK
STR_ABBREV_FRUIT                                                :{TINY_FONT}OW
STR_ABBREV_DIAMONDS                                             :{TINY_FONT}DM
STR_ABBREV_FOOD                                                 :{TINY_FONT}ŻN
STR_ABBREV_PAPER                                                :{TINY_FONT}PP
STR_ABBREV_GOLD                                                 :{TINY_FONT}ZŁ
STR_ABBREV_WATER                                                :{TINY_FONT}WD
STR_ABBREV_WHEAT                                                :{TINY_FONT}PS
STR_ABBREV_RUBBER                                               :{TINY_FONT}KC
STR_ABBREV_SUGAR                                                :{TINY_FONT}CK
STR_ABBREV_TOYS                                                 :{TINY_FONT}ZA
STR_ABBREV_SWEETS                                               :{TINY_FONT}SŁ
STR_ABBREV_COLA                                                 :{TINY_FONT}CL
STR_ABBREV_CANDYFLOSS                                           :{TINY_FONT}WC
STR_ABBREV_BUBBLES                                              :{TINY_FONT}BB
STR_ABBREV_TOFFEE                                               :{TINY_FONT}TF
STR_ABBREV_BATTERIES                                            :{TINY_FONT}BT
STR_ABBREV_PLASTIC                                              :{TINY_FONT}PL
STR_ABBREV_FIZZY_DRINKS                                         :{TINY_FONT}NG
STR_ABBREV_NONE                                                 :{TINY_FONT}0
STR_ABBREV_ALL                                                  :{TINY_FONT}+

# 'Mode' of transport for cargoes
STR_PASSENGERS                                                  :{COMMA}{NBSP}pasażer{P "" ów ów}
STR_BAGS                                                        :{COMMA}{NBSP}wor{P ek ki ków}
STR_BAGS.d                                                      :{COMMA} worków
STR_BAGS.c                                                      :{COMMA} workom
STR_BAGS.b                                                      :{COMMA} worki
STR_BAGS.n                                                      :{COMMA} workami
STR_BAGS.m                                                      :{COMMA} workach
STR_BAGS.w                                                      :{COMMA} worki
STR_TONS                                                        :{COMMA}{NBSP}ton{P a y ""}
STR_LITERS                                                      :{COMMA}{NBSP}litr{P "" y ów}
STR_ITEMS                                                       :{COMMA}{NBSP}sztuk{P a i ""}
STR_CRATES                                                      :{COMMA}{NBSP}skrzy{P nia nie ń}

# Colours, do not shuffle
STR_COLOUR_DARK_BLUE                                            :Ciemnoniebieski
STR_COLOUR_PALE_GREEN                                           :Bladozielony
STR_COLOUR_PINK                                                 :Różowy
STR_COLOUR_YELLOW                                               :Żółty
STR_COLOUR_RED                                                  :Czerwony
STR_COLOUR_LIGHT_BLUE                                           :Jasnoniebieski
STR_COLOUR_GREEN                                                :Zielony
STR_COLOUR_DARK_GREEN                                           :Ciemnozielony
STR_COLOUR_BLUE                                                 :Niebieski
STR_COLOUR_CREAM                                                :Kremowy
STR_COLOUR_MAUVE                                                :Fiołkoworóżowy
STR_COLOUR_PURPLE                                               :Purpurowy
STR_COLOUR_ORANGE                                               :Pomarańczowy
STR_COLOUR_BROWN                                                :Brązowy
STR_COLOUR_GREY                                                 :Szary
STR_COLOUR_WHITE                                                :Biały
STR_COLOUR_RANDOM                                               :Losowy
STR_COLOUR_DEFAULT                                              :Domyślny

# Units used in OpenTTD
STR_UNITS_VELOCITY_IMPERIAL                                     :{COMMA}{NBSP}mph
STR_UNITS_VELOCITY_METRIC                                       :{COMMA}{NBSP}km/h
STR_UNITS_VELOCITY_SI                                           :{COMMA}{NBSP}m/s

STR_UNITS_POWER_IMPERIAL                                        :{COMMA}{NBSP}KM
STR_UNITS_POWER_METRIC                                          :{COMMA}{NBSP}KM
STR_UNITS_POWER_SI                                              :{COMMA}{NBSP}kW

STR_UNITS_WEIGHT_SHORT_IMPERIAL                                 :{COMMA}{NBSP}t
STR_UNITS_WEIGHT_SHORT_METRIC                                   :{COMMA}{NBSP}t
STR_UNITS_WEIGHT_SHORT_SI                                       :{COMMA}{NBSP}kg

STR_UNITS_WEIGHT_LONG_IMPERIAL                                  :{COMMA}{NBSP}ton{P a y ""}
STR_UNITS_WEIGHT_LONG_METRIC                                    :{COMMA}{NBSP}ton{P a y ""}
STR_UNITS_WEIGHT_LONG_SI                                        :{COMMA}{NBSP}kg

STR_UNITS_VOLUME_SHORT_IMPERIAL                                 :{COMMA}{NBSP}gal
STR_UNITS_VOLUME_SHORT_METRIC                                   :{COMMA}{NBSP}l
STR_UNITS_VOLUME_SHORT_SI                                       :{COMMA}{NBSP}m³

STR_UNITS_VOLUME_LONG_IMPERIAL                                  :{COMMA}{NBSP}galon{P "" y ów}
STR_UNITS_VOLUME_LONG_METRIC                                    :{COMMA}{NBSP}litr{P "" y ów}
STR_UNITS_VOLUME_LONG_SI                                        :{COMMA}{NBSP}m³

STR_UNITS_FORCE_IMPERIAL                                        :{COMMA}{NBSP}lbf
STR_UNITS_FORCE_METRIC                                          :{COMMA}{NBSP}kgf
STR_UNITS_FORCE_SI                                              :{COMMA}{NBSP}kN

STR_UNITS_HEIGHT_IMPERIAL                                       :{COMMA}{NBSP}st{P opa opy óp}
STR_UNITS_HEIGHT_METRIC                                         :{COMMA}{NBSP}m
STR_UNITS_HEIGHT_SI                                             :{COMMA}{NBSP}m

# Common window strings
STR_LIST_FILTER_TITLE                                           :{BLACK}Filtr:
STR_LIST_FILTER_OSKTITLE                                        :{BLACK}Wpisz słowo filtru
STR_LIST_FILTER_TOOLTIP                                         :{BLACK}Wpisz słowo, wg którego filtrować listę

STR_TOOLTIP_GROUP_ORDER                                         :{BLACK}Wybierz kolejność grupowania
STR_TOOLTIP_SORT_ORDER                                          :{BLACK}Wybierz kolejność sortowania (malejąco/rosnąco)
STR_TOOLTIP_SORT_CRITERIA                                       :{BLACK}Wybierz kryterium sortowania
STR_TOOLTIP_FILTER_CRITERIA                                     :{BLACK}Wybierz kryteria filtrowania
STR_BUTTON_SORT_BY                                              :{BLACK}Sortuj wg
STR_BUTTON_LOCATION                                             :{BLACK}Położenie
STR_BUTTON_RENAME                                               :{BLACK}Zmień nazwę

STR_TOOLTIP_CLOSE_WINDOW                                        :{BLACK}Zamknij okno
STR_TOOLTIP_WINDOW_TITLE_DRAG_THIS                              :{BLACK}Tytuł okna - przeciągnij, aby przesunąć okno
STR_TOOLTIP_SHADE                                               :{BLACK}Zwiń okno - pokaż tylko nagłówek
STR_TOOLTIP_DEBUG                                               :{BLACK}Pokaż informacje debugerra NewGRF
STR_TOOLTIP_DEFSIZE                                             :{BLACK}Zmień rozmiar okna na domyślny. Ctrl+klik zapisze obecne wymiary jako domyślne
STR_TOOLTIP_STICKY                                              :{BLACK}Zaznacz to okno jako niezamykalne przyciskiem 'Zamknij Wszystkie Okna'. Ctrl+klik dodatkowo zapisze to ustawienie jako domyślne
STR_TOOLTIP_RESIZE                                              :{BLACK}Kliknij i przeciągnij, by zmienić rozmiar okna
STR_TOOLTIP_TOGGLE_LARGE_SMALL_WINDOW                           :{BLACK}Przełącz na duży/mały rozmiar okna
STR_TOOLTIP_VSCROLL_BAR_SCROLLS_LIST                            :{BLACK}Suwak - przesuwa listę w górę/w dół
STR_TOOLTIP_HSCROLL_BAR_SCROLLS_LIST                            :{BLACK}Pasek przewijania - przewija listę w prawo/w lewo
STR_TOOLTIP_DEMOLISH_BUILDINGS_ETC                              :{BLACK}Niszczenie budynków itp. w danym kwadracie terenu. Ctrl zaznacza obszar po przekątnej. Shift przełącza pomiędzy trybem burzenia a szacowaniem jego kosztów

# Show engines button
STR_SHOW_HIDDEN_ENGINES_VEHICLE_TRAIN                           :{BLACK}Pokaż ukryte
STR_SHOW_HIDDEN_ENGINES_VEHICLE_ROAD_VEHICLE                    :{BLACK}Pokaż ukryte
STR_SHOW_HIDDEN_ENGINES_VEHICLE_SHIP                            :{BLACK}Pokaż ukryte
STR_SHOW_HIDDEN_ENGINES_VEHICLE_AIRCRAFT                        :{BLACK}Pokaż ukryte

STR_SHOW_HIDDEN_ENGINES_VEHICLE_TRAIN_TOOLTIP                   :{BLACK}Włączenie tego przycisku pokazuje wszystkie ukryte typy taboru
STR_SHOW_HIDDEN_ENGINES_VEHICLE_ROAD_VEHICLE_TOOLTIP            :{BLACK}Włączenie tego przycisku pokazuje wszystkie ukryte typy pojazdów
STR_SHOW_HIDDEN_ENGINES_VEHICLE_SHIP_TOOLTIP                    :{BLACK}Włączenie tego przycisku pokazuje wszystkie ukryte typy statków
STR_SHOW_HIDDEN_ENGINES_VEHICLE_AIRCRAFT_TOOLTIP                :{BLACK}Włączenie tego przycisku pokazuje wszystkie ukryte typy samolotów

# Query window
STR_BUTTON_DEFAULT                                              :{BLACK}Domyślna
STR_BUTTON_CANCEL                                               :{BLACK}Anuluj
STR_BUTTON_OK                                                   :{BLACK}OK

# On screen keyboard window
STR_OSK_KEYBOARD_LAYOUT                                         :`1234567890-=\qwertyuiop[]asdfghjkl;'  zxcvbnm,./ .
STR_OSK_KEYBOARD_LAYOUT_CAPS                                    :~!@#$%^&*()_+|QWERTYUIOP{{}}ASDFGHJKL:"  ZXCVBNM<>? .

# Measurement tooltip
STR_MEASURE_LENGTH                                              :{BLACK}Długość: {NUM}
STR_MEASURE_AREA                                                :{BLACK}Obszar: {NUM} x {NUM}
STR_MEASURE_LENGTH_HEIGHTDIFF                                   :{BLACK}Długość: {NUM}{}Różnica wysokości: {HEIGHT}
STR_MEASURE_AREA_HEIGHTDIFF                                     :{BLACK}Obszar: {NUM} x {NUM}{}Różnica wysokości: {HEIGHT}


# These are used in buttons
STR_SORT_BY_CAPTION_NAME                                        :{BLACK}Nazwa
STR_SORT_BY_CAPTION_DATE                                        :{BLACK}Data
# These are used in dropdowns
STR_SORT_BY_NAME                                                :Nazwa
STR_SORT_BY_PRODUCTION                                          :Produkcja
STR_SORT_BY_TYPE                                                :Typ
STR_SORT_BY_TRANSPORTED                                         :Przetransportowano
STR_SORT_BY_NUMBER                                              :Numer
STR_SORT_BY_PROFIT_LAST_YEAR                                    :Zysk w ostatnim roku
STR_SORT_BY_PROFIT_THIS_YEAR                                    :Zysk w tym roku
STR_SORT_BY_AGE                                                 :Wiek
STR_SORT_BY_RELIABILITY                                         :Niezawodność
STR_SORT_BY_TOTAL_CAPACITY_PER_CARGOTYPE                        :Całkowita ładowność po typie ładunku
STR_SORT_BY_MAX_SPEED                                           :Prędkość maksymalna
STR_SORT_BY_MODEL                                               :Model
STR_SORT_BY_VALUE                                               :Wartość
STR_SORT_BY_LENGTH                                              :Długość
STR_SORT_BY_LIFE_TIME                                           :Pozostały czas życia
STR_SORT_BY_TIMETABLE_DELAY                                     :Opóźnienie rozkładu jazdy
STR_SORT_BY_FACILITY                                            :Typ stacji
STR_SORT_BY_WAITING_TOTAL                                       :Cały czekający ładunek
STR_SORT_BY_WAITING_AVAILABLE                                   :Dostępny czekający ładunek
STR_SORT_BY_RATING_MAX                                          :Towar najwyżej oceniany
STR_SORT_BY_RATING_MIN                                          :Towar najniżej oceniany
STR_SORT_BY_ENGINE_ID                                           :ID pojazdu (klasyczne sortowanie)
STR_SORT_BY_COST                                                :Cena
STR_SORT_BY_POWER                                               :Moc
STR_SORT_BY_TRACTIVE_EFFORT                                     :Siła pociągowa
STR_SORT_BY_INTRO_DATE                                          :Data wprowadzenia
STR_SORT_BY_RUNNING_COST                                        :Koszt utrzymania
STR_SORT_BY_POWER_VS_RUNNING_COST                               :Moc/Koszt utrzymania
STR_SORT_BY_CARGO_CAPACITY                                      :Ładowność
STR_SORT_BY_RANGE                                               :Zasięg
STR_SORT_BY_POPULATION                                          :Liczba mieszkańców
STR_SORT_BY_RATING                                              :Ocena

# Tooltips for the main toolbar
STR_TOOLBAR_TOOLTIP_PAUSE_GAME                                  :{BLACK}Pauza
STR_TOOLBAR_TOOLTIP_FORWARD                                     :{BLACK}Szybkie przemijanie czasu w grze
STR_TOOLBAR_TOOLTIP_OPTIONS                                     :{BLACK}Opcje
STR_TOOLBAR_TOOLTIP_SAVE_GAME_ABANDON_GAME                      :{BLACK}Zapis gry, opuszczenie gry, wyjście
STR_TOOLBAR_TOOLTIP_DISPLAY_MAP                                 :{BLACK}Wyświetl mapę, dodatkowy podgląd lub listę napisów
STR_TOOLBAR_TOOLTIP_DISPLAY_TOWN_DIRECTORY                      :{BLACK}Wyświetl listę miast
STR_TOOLBAR_TOOLTIP_DISPLAY_SUBSIDIES                           :{BLACK}Wyświetl subsydia
STR_TOOLBAR_TOOLTIP_DISPLAY_LIST_OF_COMPANY_STATIONS            :{BLACK}Wyświetl listę stacji firmy
STR_TOOLBAR_TOOLTIP_DISPLAY_COMPANY_FINANCES                    :{BLACK}Wyświetl informacje finansowe firmy
STR_TOOLBAR_TOOLTIP_DISPLAY_COMPANY_GENERAL                     :{BLACK}Wyświetl informacje ogólne firmy
STR_TOOLBAR_TOOLTIP_DISPLAY_STORY_BOOK                          :{BLACK}Pokaż dziennik
STR_TOOLBAR_TOOLTIP_DISPLAY_GOALS_LIST                          :{BLACK}Pokaż listę celów
STR_TOOLBAR_TOOLTIP_DISPLAY_GRAPHS                              :{BLACK}Wyświetl wykresy
STR_TOOLBAR_TOOLTIP_DISPLAY_COMPANY_LEAGUE                      :{BLACK}Wyświetl ranking firm
STR_TOOLBAR_TOOLTIP_FUND_CONSTRUCTION_OF_NEW                    :{BLACK}Ufunduj budowę nowego przedsiębiorstwa
STR_TOOLBAR_TOOLTIP_DISPLAY_LIST_OF_COMPANY_TRAINS              :{BLACK}Wyświetl listę pociągów firmy. Ctrl+klik otwiera listę grup/pojazdów
STR_TOOLBAR_TOOLTIP_DISPLAY_LIST_OF_COMPANY_ROAD_VEHICLES       :{BLACK}Wyświetl listę pojazdów firmy. Ctrl+klik otwiera listę grup/pojazdów
STR_TOOLBAR_TOOLTIP_DISPLAY_LIST_OF_COMPANY_SHIPS               :{BLACK}Wyświetl listę statków firmy. Ctrl+klik otwiera listę grup/pojazdów
STR_TOOLBAR_TOOLTIP_DISPLAY_LIST_OF_COMPANY_AIRCRAFT            :{BLACK}Wyświetl listę samolotów firmy. Ctrl+klik otwiera listę grup/pojazdów
STR_TOOLBAR_TOOLTIP_ZOOM_THE_VIEW_IN                            :{BLACK}Przybliżenie
STR_TOOLBAR_TOOLTIP_ZOOM_THE_VIEW_OUT                           :{BLACK}Oddalenie
STR_TOOLBAR_TOOLTIP_BUILD_RAILROAD_TRACK                        :{BLACK}Budowa kolei
STR_TOOLBAR_TOOLTIP_BUILD_ROADS                                 :{BLACK}Budowa dróg
STR_TOOLBAR_TOOLTIP_BUILD_SHIP_DOCKS                            :{BLACK}Budowa portów
STR_TOOLBAR_TOOLTIP_BUILD_AIRPORTS                              :{BLACK}Budowa lotnisk
STR_TOOLBAR_TOOLTIP_LANDSCAPING                                 :{BLACK}Zmiana terenu, podwyższanie/obniżanie lądu, sadzenie drzew, itp.
STR_TOOLBAR_TOOLTIP_SHOW_SOUND_MUSIC_WINDOW                     :{BLACK}Pokaż okno dźwięk/muzyka
STR_TOOLBAR_TOOLTIP_SHOW_LAST_MESSAGE_NEWS                      :{BLACK}Pokaż ostatnią wiadomość/ogłoszenie, pokaż ustawienia wiadomości
STR_TOOLBAR_TOOLTIP_LAND_BLOCK_INFORMATION                      :{BLACK}Informacje o terenie, konsola, debugowanie skryptów, zrzut ekranu, o grze OpenTTD
STR_TOOLBAR_TOOLTIP_SWITCH_TOOLBAR                              :{BLACK}Przełącz paski narzędzi

# Extra tooltips for the scenario editor toolbar
STR_SCENEDIT_TOOLBAR_TOOLTIP_SAVE_SCENARIO_LOAD_SCENARIO        :{BLACK}Zapis scenariusza, wczytanie scenariusza, opuść edytor, wyjście
STR_SCENEDIT_TOOLBAR_OPENTTD                                    :{YELLOW}OpenTTD
STR_SCENEDIT_TOOLBAR_SCENARIO_EDITOR                            :{YELLOW}Edytor scenariuszy
STR_SCENEDIT_TOOLBAR_TOOLTIP_MOVE_THE_STARTING_DATE_BACKWARD    :{BLACK}Zmień datę początkową do tyłu o 1 rok
STR_SCENEDIT_TOOLBAR_TOOLTIP_MOVE_THE_STARTING_DATE_FORWARD     :{BLACK}Zmień datę początkową do przodu o 1 rok
STR_SCENEDIT_TOOLBAR_TOOLTIP_SET_DATE                           :{BLACK}Kliknij aby wpisać datę początkową
STR_SCENEDIT_TOOLBAR_TOOLTIP_DISPLAY_MAP_TOWN_DIRECTORY         :{BLACK}Wyświetl mapę, listę miast
STR_SCENEDIT_TOOLBAR_LANDSCAPE_GENERATION                       :{BLACK}Tworzenie krajobrazu
STR_SCENEDIT_TOOLBAR_TOWN_GENERATION                            :{BLACK}Tworzenie miast
STR_SCENEDIT_TOOLBAR_INDUSTRY_GENERATION                        :{BLACK}Tworzenie przedsiębiorstw
STR_SCENEDIT_TOOLBAR_ROAD_CONSTRUCTION                          :{BLACK}Konstrukcja dróg
STR_SCENEDIT_TOOLBAR_PLANT_TREES                                :{BLACK}Posadź drzewa. Shift przełącza pomiędzy trybem sadzenia a szacowaniem jego kosztów
STR_SCENEDIT_TOOLBAR_PLACE_SIGN                                 :{BLACK}Umieść napis
STR_SCENEDIT_TOOLBAR_PLACE_OBJECT                               :{BLACK}Umieść obiekt. Shift przełącza pomiędzy trybem budowania a szacowaniem jego kosztów

############ range for SE file menu starts
STR_SCENEDIT_FILE_MENU_SAVE_SCENARIO                            :Zapisz scenariusz
STR_SCENEDIT_FILE_MENU_LOAD_SCENARIO                            :Wczytaj scenariusz
STR_SCENEDIT_FILE_MENU_SAVE_HEIGHTMAP                           :Zapisz mapę wysokości
STR_SCENEDIT_FILE_MENU_LOAD_HEIGHTMAP                           :Wczytaj mapę wysokości
STR_SCENEDIT_FILE_MENU_QUIT_EDITOR                              :Opuść edytor scenariuszy
STR_SCENEDIT_FILE_MENU_SEPARATOR                                :
STR_SCENEDIT_FILE_MENU_QUIT                                     :Wyjście
############ range for SE file menu starts

############ range for settings menu starts
STR_SETTINGS_MENU_GAME_OPTIONS                                  :Opcje gry
STR_SETTINGS_MENU_CONFIG_SETTINGS_TREE                          :Ustawienia
STR_SETTINGS_MENU_SCRIPT_SETTINGS                               :Ustawienia SI / Game Script
STR_SETTINGS_MENU_NEWGRF_SETTINGS                               :Ustawienia NewGRF
STR_SETTINGS_MENU_TRANSPARENCY_OPTIONS                          :Opcje przeźroczystości
STR_SETTINGS_MENU_TOWN_NAMES_DISPLAYED                          :Wyświetlanie nazw miast
STR_SETTINGS_MENU_STATION_NAMES_DISPLAYED                       :Wyświetlanie nazw stacji
STR_SETTINGS_MENU_WAYPOINTS_DISPLAYED                           :Wyświetlanie nazw posterunków
STR_SETTINGS_MENU_SIGNS_DISPLAYED                               :Wyświetlanie napisów
STR_SETTINGS_MENU_SHOW_COMPETITOR_SIGNS                         :Znaki konkurentów i nazwy są wyświetlane
STR_SETTINGS_MENU_FULL_ANIMATION                                :Pełna animacja
STR_SETTINGS_MENU_FULL_DETAIL                                   :Wszystkie detale
STR_SETTINGS_MENU_TRANSPARENT_BUILDINGS                         :Przeźroczyste budynki
STR_SETTINGS_MENU_TRANSPARENT_SIGNS                             :Przeźroczyste znaki
############ range ends here

############ range for file menu starts
STR_FILE_MENU_SAVE_GAME                                         :Zapisz grę
STR_FILE_MENU_LOAD_GAME                                         :Wczytaj grę
STR_FILE_MENU_QUIT_GAME                                         :Opuść grę
STR_FILE_MENU_SEPARATOR                                         :
STR_FILE_MENU_EXIT                                              :Wyjście
############ range ends here

# map menu
STR_MAP_MENU_MAP_OF_WORLD                                       :Mapa świata
STR_MAP_MENU_EXTRA_VIEW_PORT                                    :Dodatkowy podgląd
STR_MAP_MENU_LINGRAPH_LEGEND                                    :Legenda przepływu towarów
STR_MAP_MENU_SIGN_LIST                                          :Lista napisów

############ range for town menu starts
STR_TOWN_MENU_TOWN_DIRECTORY                                    :Lista miast
STR_TOWN_MENU_FOUND_TOWN                                        :Załóż miasto
############ range ends here

############ range for subsidies menu starts
STR_SUBSIDIES_MENU_SUBSIDIES                                    :Subsydia
############ range ends here

############ range for graph menu starts
STR_GRAPH_MENU_OPERATING_PROFIT_GRAPH                           :Wykres dochodów
STR_GRAPH_MENU_INCOME_GRAPH                                     :Wykres przychodów
STR_GRAPH_MENU_DELIVERED_CARGO_GRAPH                            :Wykres przewożonego ładunku
STR_GRAPH_MENU_PERFORMANCE_HISTORY_GRAPH                        :Ocena działalności firmy
STR_GRAPH_MENU_COMPANY_VALUE_GRAPH                              :Wykres wartości firmy
STR_GRAPH_MENU_CARGO_PAYMENT_RATES                              :Stawki za ładunek
############ range ends here

############ range for company league menu starts
STR_GRAPH_MENU_COMPANY_LEAGUE_TABLE                             :Ranking Firm
STR_GRAPH_MENU_DETAILED_PERFORMANCE_RATING                      :Szczegółowa tabela efektywności
STR_GRAPH_MENU_HIGHSCORE                                        :Tabela wyników
############ range ends here

############ range for industry menu starts
STR_INDUSTRY_MENU_INDUSTRY_DIRECTORY                            :Spis przedsiębiorstw
STR_INDUSTRY_MENU_INDUSTRY_CHAIN                                :Łańcuchy produkcji
STR_INDUSTRY_MENU_FUND_NEW_INDUSTRY                             :Ufunduj nowe przedsiębiorstwo
############ range ends here

############ range for railway construction menu starts
STR_RAIL_MENU_RAILROAD_CONSTRUCTION                             :Konstrukcja linii kolejowej
STR_RAIL_MENU_ELRAIL_CONSTRUCTION                               :Konstrukcja linii zelektryfikowanej
STR_RAIL_MENU_MONORAIL_CONSTRUCTION                             :Konstrukcja linii jednoszynowej
STR_RAIL_MENU_MAGLEV_CONSTRUCTION                               :Konstrukcja linii Maglev
############ range ends here

############ range for road construction menu starts
STR_ROAD_MENU_ROAD_CONSTRUCTION                                 :Budowa drogi
STR_ROAD_MENU_TRAM_CONSTRUCTION                                 :Budowa linii tramwajowej
############ range ends here

############ range for waterways construction menu starts
STR_WATERWAYS_MENU_WATERWAYS_CONSTRUCTION                       :Konstrukcja kanału wodnego
############ range ends here

############ range for airport construction menu starts
STR_AIRCRAFT_MENU_AIRPORT_CONSTRUCTION                          :Konstrukcje lotnicze
############ range ends here

############ range for landscaping menu starts
STR_LANDSCAPING_MENU_LANDSCAPING                                :Krajobraz
STR_LANDSCAPING_MENU_PLANT_TREES                                :Posadź drzewa
STR_LANDSCAPING_MENU_PLACE_SIGN                                 :Umieść napis
############ range ends here

############ range for music menu starts
STR_TOOLBAR_SOUND_MUSIC                                         :Dźwięk/muzyka
############ range ends here

############ range for message menu starts
STR_NEWS_MENU_LAST_MESSAGE_NEWS_REPORT                          :Ostatnia wiadomość/ogłoszenie
STR_NEWS_MENU_MESSAGE_HISTORY_MENU                              :Poprzednie wiadomości
############ range ends here

############ range for about menu starts
STR_ABOUT_MENU_LAND_BLOCK_INFO                                  :Informacje o terenie
STR_ABOUT_MENU_SEPARATOR                                        :
STR_ABOUT_MENU_TOGGLE_CONSOLE                                   :Przełącz konsolę
STR_ABOUT_MENU_AI_DEBUG                                         :Debugowanie SI / Game Script
STR_ABOUT_MENU_SCREENSHOT                                       :Zrzut ekranu
STR_ABOUT_MENU_ZOOMIN_SCREENSHOT                                :Zrzut ekranu z pełnym przybliżeniem
STR_ABOUT_MENU_DEFAULTZOOM_SCREENSHOT                           :Zrzut ekranu z przybliżeniem domyślnym
STR_ABOUT_MENU_GIANT_SCREENSHOT                                 :Zrzut ekranu całej mapy
STR_ABOUT_MENU_SHOW_FRAMERATE                                   :Pokaż ilość klatek na sekundę
STR_ABOUT_MENU_ABOUT_OPENTTD                                    :Info o 'OpenTTD'
STR_ABOUT_MENU_SPRITE_ALIGNER                                   :Wyrównywanie sprite'ów
STR_ABOUT_MENU_TOGGLE_BOUNDING_BOXES                            :Włącz/wyłącz ramki
STR_ABOUT_MENU_TOGGLE_DIRTY_BLOCKS                              :Włącz/wyłącz kolorowanie brudnych bloków
############ range ends here

############ range for ordinal numbers used for the place in the highscore window
STR_ORDINAL_NUMBER_1ST                                          :1.
STR_ORDINAL_NUMBER_2ND                                          :2.
STR_ORDINAL_NUMBER_3RD                                          :3.
STR_ORDINAL_NUMBER_4TH                                          :4.
STR_ORDINAL_NUMBER_5TH                                          :5.
STR_ORDINAL_NUMBER_6TH                                          :6.
STR_ORDINAL_NUMBER_7TH                                          :7.
STR_ORDINAL_NUMBER_8TH                                          :8.
STR_ORDINAL_NUMBER_9TH                                          :9.
STR_ORDINAL_NUMBER_10TH                                         :10.
STR_ORDINAL_NUMBER_11TH                                         :11.
STR_ORDINAL_NUMBER_12TH                                         :12.
STR_ORDINAL_NUMBER_13TH                                         :13.
STR_ORDINAL_NUMBER_14TH                                         :14.
STR_ORDINAL_NUMBER_15TH                                         :15.
############ range for ordinal numbers ends

############ range for days starts
STR_DAY_NUMBER_1ST                                              :1
STR_DAY_NUMBER_2ND                                              :2
STR_DAY_NUMBER_3RD                                              :3
STR_DAY_NUMBER_4TH                                              :4
STR_DAY_NUMBER_5TH                                              :5
STR_DAY_NUMBER_6TH                                              :6
STR_DAY_NUMBER_7TH                                              :7
STR_DAY_NUMBER_8TH                                              :8
STR_DAY_NUMBER_9TH                                              :9
STR_DAY_NUMBER_10TH                                             :10
STR_DAY_NUMBER_11TH                                             :11
STR_DAY_NUMBER_12TH                                             :12
STR_DAY_NUMBER_13TH                                             :13
STR_DAY_NUMBER_14TH                                             :14
STR_DAY_NUMBER_15TH                                             :15
STR_DAY_NUMBER_16TH                                             :16
STR_DAY_NUMBER_17TH                                             :17
STR_DAY_NUMBER_18TH                                             :18
STR_DAY_NUMBER_19TH                                             :19
STR_DAY_NUMBER_20TH                                             :20
STR_DAY_NUMBER_21ST                                             :21
STR_DAY_NUMBER_22ND                                             :22
STR_DAY_NUMBER_23RD                                             :23
STR_DAY_NUMBER_24TH                                             :24
STR_DAY_NUMBER_25TH                                             :25
STR_DAY_NUMBER_26TH                                             :26
STR_DAY_NUMBER_27TH                                             :27
STR_DAY_NUMBER_28TH                                             :28
STR_DAY_NUMBER_29TH                                             :29
STR_DAY_NUMBER_30TH                                             :30
STR_DAY_NUMBER_31ST                                             :31
############ range for days ends

############ range for months starts
STR_MONTH_ABBREV_JAN                                            :sty
STR_MONTH_ABBREV_FEB                                            :lut
STR_MONTH_ABBREV_MAR                                            :mar
STR_MONTH_ABBREV_APR                                            :kwi
STR_MONTH_ABBREV_MAY                                            :maj
STR_MONTH_ABBREV_JUN                                            :cze
STR_MONTH_ABBREV_JUL                                            :lip
STR_MONTH_ABBREV_AUG                                            :sie
STR_MONTH_ABBREV_SEP                                            :wrz
STR_MONTH_ABBREV_OCT                                            :paź
STR_MONTH_ABBREV_NOV                                            :lis
STR_MONTH_ABBREV_DEC                                            :gru

STR_MONTH_JAN                                                   :Styczeń
STR_MONTH_FEB                                                   :Luty
STR_MONTH_MAR                                                   :Marzec
STR_MONTH_APR                                                   :Kwiecień
STR_MONTH_MAY                                                   :Maj
STR_MONTH_JUN                                                   :Czerwiec
STR_MONTH_JUL                                                   :Lipiec
STR_MONTH_AUG                                                   :Sierpień
STR_MONTH_SEP                                                   :Wrzesień
STR_MONTH_OCT                                                   :Październik
STR_MONTH_NOV                                                   :Listopad
STR_MONTH_DEC                                                   :Grudzień
############ range for months ends

# Graph window
STR_GRAPH_KEY_BUTTON                                            :{BLACK}Legenda
STR_GRAPH_KEY_TOOLTIP                                           :{BLACK}Pokaż legendę na wykresie
STR_GRAPH_X_LABEL_MONTH                                         :{TINY_FONT}{STRING}{} {STRING}
STR_GRAPH_X_LABEL_MONTH_YEAR                                    :{TINY_FONT}{STRING}{} {STRING}{}{NUM}
STR_GRAPH_Y_LABEL                                               :{TINY_FONT}{STRING}
STR_GRAPH_Y_LABEL_NUMBER                                        :{TINY_FONT}{COMMA}

STR_GRAPH_OPERATING_PROFIT_CAPTION                              :{WHITE}Wykres obrotów
STR_GRAPH_INCOME_CAPTION                                        :{WHITE}Wykres przychodów
STR_GRAPH_CARGO_DELIVERED_CAPTION                               :{WHITE}Dostarczonych jednostek ładunku
STR_GRAPH_COMPANY_PERFORMANCE_RATINGS_CAPTION                   :{WHITE}Ocena działalności firmy (maks. ocena=1000)
STR_GRAPH_COMPANY_VALUES_CAPTION                                :{WHITE}Wartości firm

STR_GRAPH_CARGO_PAYMENT_RATES_CAPTION                           :{WHITE}Stawki za ładunek
STR_GRAPH_CARGO_PAYMENT_RATES_X_LABEL                           :{TINY_FONT}{BLACK}Dni w transporcie
STR_GRAPH_CARGO_PAYMENT_RATES_TITLE                             :{TINY_FONT}{BLACK}Dochód z przewozu 10 jednostek (lub 10,000 litrów) ładunku na odległość 20 pól
STR_GRAPH_CARGO_ENABLE_ALL                                      :{TINY_FONT}{BLACK}Włącz wszystko
STR_GRAPH_CARGO_DISABLE_ALL                                     :{TINY_FONT}{BLACK}Wyłącz wszystko
STR_GRAPH_CARGO_TOOLTIP_ENABLE_ALL                              :{BLACK}Wyświetl wszystkie ładunki na wykresie cen za ładunek
STR_GRAPH_CARGO_TOOLTIP_DISABLE_ALL                             :{BLACK}Nie wyświetlaj towarów na wykresie cen towarów
STR_GRAPH_CARGO_PAYMENT_TOGGLE_CARGO                            :{BLACK}Przełącznik wykresu ładunku wł./wył.
STR_GRAPH_CARGO_PAYMENT_CARGO                                   :{TINY_FONT}{BLACK}{STRING}

STR_GRAPH_PERFORMANCE_DETAIL_TOOLTIP                            :{BLACK}Pokaż szczegóły wyników

# Graph key window
STR_GRAPH_KEY_CAPTION                                           :{WHITE}Legenda do wykresów firm
STR_GRAPH_KEY_COMPANY_SELECTION_TOOLTIP                         :{BLACK}Kliknij tutaj aby wł./wył. wyświetlanie danych firmy na wykresie

# Company league window
STR_COMPANY_LEAGUE_TABLE_CAPTION                                :{WHITE}Ranking Firm
STR_COMPANY_LEAGUE_COMPANY_NAME                                 :{ORANGE}{COMPANY} {BLACK}{COMPANY_NUM} '{STRING}'
STR_COMPANY_LEAGUE_PERFORMANCE_TITLE_ENGINEER                   :Inżynier
STR_COMPANY_LEAGUE_PERFORMANCE_TITLE_TRAFFIC_MANAGER            :Administrator Ruchu
STR_COMPANY_LEAGUE_PERFORMANCE_TITLE_TRANSPORT_COORDINATOR      :Koordynator Transportu
STR_COMPANY_LEAGUE_PERFORMANCE_TITLE_ROUTE_SUPERVISOR           :Nadzorca Dróg
STR_COMPANY_LEAGUE_PERFORMANCE_TITLE_DIRECTOR                   :Dyrektor
STR_COMPANY_LEAGUE_PERFORMANCE_TITLE_CHIEF_EXECUTIVE            :Dyrektor Wykonawczy
STR_COMPANY_LEAGUE_PERFORMANCE_TITLE_CHAIRMAN                   :Przewodniczący
STR_COMPANY_LEAGUE_PERFORMANCE_TITLE_PRESIDENT                  :Prezes
STR_COMPANY_LEAGUE_PERFORMANCE_TITLE_TYCOON                     :Magnat

# Performance detail window
STR_PERFORMANCE_DETAIL                                          :{WHITE}Szczegóły oceny działalności
STR_PERFORMANCE_DETAIL_KEY                                      :{BLACK}Szczegóły
STR_PERFORMANCE_DETAIL_AMOUNT_CURRENCY                          :{BLACK}({CURRENCY_SHORT}/{CURRENCY_SHORT})
STR_PERFORMANCE_DETAIL_AMOUNT_INT                               :{BLACK}({COMMA}/{COMMA})
STR_PERFORMANCE_DETAIL_PERCENT                                  :{WHITE}{NUM}%
STR_PERFORMANCE_DETAIL_SELECT_COMPANY_TOOLTIP                   :{BLACK}Pokaż szczegóły tej firmy
############ Those following lines need to be in this order!!
STR_PERFORMANCE_DETAIL_VEHICLES                                 :{BLACK}Pojazdy:
STR_PERFORMANCE_DETAIL_STATIONS                                 :{BLACK}Stacje:
STR_PERFORMANCE_DETAIL_MIN_PROFIT                               :{BLACK}Min. zysk:
STR_PERFORMANCE_DETAIL_MIN_INCOME                               :{BLACK}Min. przychód:
STR_PERFORMANCE_DETAIL_MAX_INCOME                               :{BLACK}Maks. przychód:
STR_PERFORMANCE_DETAIL_DELIVERED                                :{BLACK}Przewieziono:
STR_PERFORMANCE_DETAIL_CARGO                                    :{BLACK}Ładunek:
STR_PERFORMANCE_DETAIL_MONEY                                    :{BLACK}Pieniądze:
STR_PERFORMANCE_DETAIL_LOAN                                     :{BLACK}Pożyczka:
STR_PERFORMANCE_DETAIL_TOTAL                                    :{BLACK}Łącznie:
############ End of order list
STR_PERFORMANCE_DETAIL_VEHICLES_TOOLTIP                         :{BLACK}Liczba pojazdów, które przyniosły zysk w zeszłym roku: dotyczy pojazdów drogowych, pociągów, statków i samolotów
STR_PERFORMANCE_DETAIL_STATIONS_TOOLTIP                         :{BLACK}Liczba ostatnio obsłużonych stacji. Dworce, przystanki, lotniska itp. są liczone osobno, nawet jeśli są połączone w jedną stację
STR_PERFORMANCE_DETAIL_MIN_PROFIT_TOOLTIP                       :{BLACK}Zysk pojazdu o najniższym dochodzie (dotyczy pojazdów, które mają co najmniej 2 lata)
STR_PERFORMANCE_DETAIL_MIN_INCOME_TOOLTIP                       :{BLACK}Ilość zarobionych pieniędzy w kwartale z najmniejszym zyskiem z ostatnich 12 kwartałów
STR_PERFORMANCE_DETAIL_MAX_INCOME_TOOLTIP                       :{BLACK}Ilość zarobionych pieniędzy w kwartale z największym zyskiem z ostatnich 12 kwartałów
STR_PERFORMANCE_DETAIL_DELIVERED_TOOLTIP                        :{BLACK}Ilość ładunku przewiezionego w poprzednich 4 kwartałach
STR_PERFORMANCE_DETAIL_CARGO_TOOLTIP                            :{BLACK}Ilość różnych typów ładunku przewiezionych w ostatnim kwartale
STR_PERFORMANCE_DETAIL_MONEY_TOOLTIP                            :{BLACK}Ilość dostępnych środków pieniężnych
STR_PERFORMANCE_DETAIL_LOAN_TOOLTIP                             :{BLACK}Wielkość pożyczki wziętej przez firmę
STR_PERFORMANCE_DETAIL_TOTAL_TOOLTIP                            :{BLACK}Suma przyznanych punktów

# Music window
STR_MUSIC_JAZZ_JUKEBOX_CAPTION                                  :{WHITE}Jazz Jukebox
STR_MUSIC_PLAYLIST_ALL                                          :{TINY_FONT}{BLACK}Wszystko
STR_MUSIC_PLAYLIST_OLD_STYLE                                    :{TINY_FONT}{BLACK}Stary styl
STR_MUSIC_PLAYLIST_NEW_STYLE                                    :{TINY_FONT}{BLACK}Nowy styl
STR_MUSIC_PLAYLIST_EZY_STREET                                   :{TINY_FONT}{BLACK}Ezy Street
STR_MUSIC_PLAYLIST_CUSTOM_1                                     :{TINY_FONT}{BLACK}Własny 1
STR_MUSIC_PLAYLIST_CUSTOM_2                                     :{TINY_FONT}{BLACK}Własny 2
STR_MUSIC_MUSIC_VOLUME                                          :{TINY_FONT}{BLACK}Głośność muzyki
STR_MUSIC_EFFECTS_VOLUME                                        :{TINY_FONT}{BLACK}Głośność efektów
STR_MUSIC_RULER_MIN                                             :{TINY_FONT}{BLACK}MIN
STR_MUSIC_RULER_MAX                                             :{TINY_FONT}{BLACK}MAX
STR_MUSIC_RULER_MARKER                                          :{TINY_FONT}{BLACK}'
STR_MUSIC_TRACK_NONE                                            :{TINY_FONT}{DKGREEN}--
STR_MUSIC_TRACK_DIGIT                                           :{TINY_FONT}{DKGREEN}{ZEROFILL_NUM}
STR_MUSIC_TITLE_NONE                                            :{TINY_FONT}{DKGREEN}------
STR_MUSIC_TITLE_NOMUSIC                                         :{TINY_FONT}{DKGREEN}Brak dostępnej muzyki
STR_MUSIC_TITLE_NAME                                            :{TINY_FONT}{DKGREEN}"{STRING}"
STR_MUSIC_TRACK                                                 :{TINY_FONT}{BLACK}Ścieżka
STR_MUSIC_XTITLE                                                :{TINY_FONT}{BLACK}Tytuł
STR_MUSIC_SHUFFLE                                               :{TINY_FONT}{BLACK}Losowo
STR_MUSIC_PROGRAM                                               :{TINY_FONT}{BLACK}Program
STR_MUSIC_TOOLTIP_SKIP_TO_PREVIOUS_TRACK                        :{BLACK}Przejdź do następnej ścieżki
STR_MUSIC_TOOLTIP_SKIP_TO_NEXT_TRACK_IN_SELECTION               :{BLACK}Przejdź do następnej ścieżki
STR_MUSIC_TOOLTIP_STOP_PLAYING_MUSIC                            :{BLACK}Zatrzymaj muzykę
STR_MUSIC_TOOLTIP_START_PLAYING_MUSIC                           :{BLACK}Odgrywaj muzykę
STR_MUSIC_TOOLTIP_DRAG_SLIDERS_TO_SET_MUSIC                     :{BLACK}Przesuń suwaki żeby ustawić głośność dźwięków i muzyki
STR_MUSIC_TOOLTIP_SELECT_ALL_TRACKS_PROGRAM                     :{BLACK}Wybierz program 'Wszystko'
STR_MUSIC_TOOLTIP_SELECT_OLD_STYLE_MUSIC                        :{BLACK}Wybierz program 'Stary styl'
STR_MUSIC_TOOLTIP_SELECT_NEW_STYLE_MUSIC                        :{BLACK}Wybierz program 'Nowy styl'
STR_MUSIC_TOOLTIP_SELECT_EZY_STREET_STYLE                       :{BLACK}Wybierz program 'Ezy Street'
STR_MUSIC_TOOLTIP_SELECT_CUSTOM_1_USER_DEFINED                  :{BLACK}Wybierz program 'Własny 1' (definiowany)
STR_MUSIC_TOOLTIP_SELECT_CUSTOM_2_USER_DEFINED                  :{BLACK}Wybierz program 'Własny 2' (definiowany)
STR_MUSIC_TOOLTIP_TOGGLE_PROGRAM_SHUFFLE                        :{BLACK}Losowe odtwarzanie wł./wył.
STR_MUSIC_TOOLTIP_SHOW_MUSIC_TRACK_SELECTION                    :{BLACK}Pokaż okno wyboru ścieżek

# Playlist window
STR_PLAYLIST_TRACK_NAME                                         :{TINY_FONT}{LTBLUE}{ZEROFILL_NUM} "{STRING}"
STR_PLAYLIST_TRACK_INDEX                                        :{TINY_FONT}{BLACK}Wykaz ścieżek
STR_PLAYLIST_PROGRAM                                            :{TINY_FONT}{BLACK}Programuj - '{STRING}'
STR_PLAYLIST_CLEAR                                              :{TINY_FONT}{BLACK}Wyczyść
STR_PLAYLIST_CHANGE_SET                                         :{BLACK}Zmień zestaw
STR_PLAYLIST_TOOLTIP_CLEAR_CURRENT_PROGRAM_CUSTOM1              :{BLACK}Wyczyść obecny program (tylko Wlasny1 lub Wlasny2)
STR_PLAYLIST_TOOLTIP_CHANGE_SET                                 :{BLACK}Zmień wybór muzyki na następny zainstalowany zestaw
STR_PLAYLIST_TOOLTIP_CLICK_TO_ADD_TRACK                         :{BLACK}Klik na ścieżce aby dodać do obecnego programu (Wlasny1 i Wlasny2)
STR_PLAYLIST_TOOLTIP_CLICK_TO_REMOVE_TRACK                      :{BLACK}Kliknij na ścieżce muzycznej aby usunąć ją z wybranego programu (Wlasny1 lub Wlasny2)

# Highscore window
STR_HIGHSCORE_TOP_COMPANIES_WHO_REACHED                         :{BIG_FONT}{BLACK}Ranking firm, które osiągnęły rok {NUM}
STR_HIGHSCORE_TOP_COMPANIES_NETWORK_GAME                        :{BIG_FONT}{BLACK}Ranking Firm w {NUM}
STR_HIGHSCORE_POSITION                                          :{BIG_FONT}{BLACK}{COMMA}.
STR_HIGHSCORE_PERFORMANCE_TITLE_BUSINESSMAN                     :Biznesmen
STR_HIGHSCORE_PERFORMANCE_TITLE_ENTREPRENEUR                    :Przedsiębiorca
STR_HIGHSCORE_PERFORMANCE_TITLE_INDUSTRIALIST                   :Przemysłowiec
STR_HIGHSCORE_PERFORMANCE_TITLE_CAPITALIST                      :Kapitalista
STR_HIGHSCORE_PERFORMANCE_TITLE_MAGNATE                         :Magnat
STR_HIGHSCORE_PERFORMANCE_TITLE_MOGUL                           :Potentat
STR_HIGHSCORE_PERFORMANCE_TITLE_TYCOON_OF_THE_CENTURY           :Tycoon Stulecia
STR_HIGHSCORE_NAME                                              :{PRESIDENT_NAME}, {COMPANY}
STR_HIGHSCORE_STATS                                             :{BIG_FONT}'{STRING}'   ({COMMA})
STR_HIGHSCORE_COMPANY_ACHIEVES_STATUS                           :{BIG_FONT}{BLACK}{COMPANY} osiąga status: '{STRING}'!
STR_HIGHSCORE_PRESIDENT_OF_COMPANY_ACHIEVES_STATUS              :{BIG_FONT}{WHITE}{PRESIDENT_NAME} z {COMPANY} osiągnęło status '{STRING}'!

# Smallmap window
STR_SMALLMAP_CAPTION                                            :{WHITE}Mapa - {STRING}

STR_SMALLMAP_TYPE_CONTOURS                                      :Ukształtowanie
STR_SMALLMAP_TYPE_VEHICLES                                      :Pojazdy
STR_SMALLMAP_TYPE_INDUSTRIES                                    :Przedsiębiorstwa
STR_SMALLMAP_TYPE_ROUTEMAP                                      :Przepływ towarów
STR_SMALLMAP_TYPE_ROUTES                                        :Trasy
STR_SMALLMAP_TYPE_VEGETATION                                    :Roślinność
STR_SMALLMAP_TYPE_OWNERS                                        :Właściciele
STR_SMALLMAP_TOOLTIP_SHOW_LAND_CONTOURS_ON_MAP                  :{BLACK}Pokaż zarysy lądu na mapie
STR_SMALLMAP_TOOLTIP_SHOW_VEHICLES_ON_MAP                       :{BLACK}Pokaż pojazdy na mapie
STR_SMALLMAP_TOOLTIP_SHOW_INDUSTRIES_ON_MAP                     :{BLACK}Pokaż przedsiębiorstwa na mapie
STR_SMALLMAP_TOOLTIP_SHOW_LINK_STATS_ON_MAP                     :{BLACK}Pokaż przepływ towarów na mapie
STR_SMALLMAP_TOOLTIP_SHOW_TRANSPORT_ROUTES_ON                   :{BLACK}Pokaż drogi na mapie
STR_SMALLMAP_TOOLTIP_SHOW_VEGETATION_ON_MAP                     :{BLACK}Pokaż roślinność na mapie
STR_SMALLMAP_TOOLTIP_SHOW_LAND_OWNERS_ON_MAP                    :{BLACK}Pokaż teren mający właściciela
STR_SMALLMAP_TOOLTIP_INDUSTRY_SELECTION                         :{BLACK}Klik na typie przedsiębiorstwa żeby przełączyć jego wyświetlanie. Ctrl+klik wyłącza wszystkie typy prócz wybranego. Ponowne Ctrl+klik włącza wszystkie typy przedsiębiorstw
STR_SMALLMAP_TOOLTIP_COMPANY_SELECTION                          :{BLACK}Klik na firmie żeby wyświetlić jej posiadłości. Ctrl+klik wyłącza wszystkie firmy prócz wybranej. Ponowne Ctrl+klik włącza wszystkie firmy
STR_SMALLMAP_TOOLTIP_CARGO_SELECTION                            :{BLACK}Kliknij towar by przełączać wyświetlanie jego własności. Ctrl+klik wyłącza wszystkie towary oprócz zaznaczonego. Ponowny Ctrl+klik na nim włącza wszystkie towary

STR_SMALLMAP_LEGENDA_ROADS                                      :{TINY_FONT}{BLACK}Drogi
STR_SMALLMAP_LEGENDA_RAILROADS                                  :{TINY_FONT}{BLACK}Koleje
STR_SMALLMAP_LEGENDA_STATIONS_AIRPORTS_DOCKS                    :{TINY_FONT}{BLACK}Stacje/Lotniska/Porty
STR_SMALLMAP_LEGENDA_BUILDINGS_INDUSTRIES                       :{TINY_FONT}{BLACK}Budynki/Przedsiębiorstwa
STR_SMALLMAP_LEGENDA_VEHICLES                                   :{TINY_FONT}{BLACK}Pojazdy
STR_SMALLMAP_LEGENDA_TRAINS                                     :{TINY_FONT}{BLACK}Pociągi
STR_SMALLMAP_LEGENDA_ROAD_VEHICLES                              :{TINY_FONT}{BLACK}Samochody i tramwaje
STR_SMALLMAP_LEGENDA_SHIPS                                      :{TINY_FONT}{BLACK}Statki
STR_SMALLMAP_LEGENDA_AIRCRAFT                                   :{TINY_FONT}{BLACK}Samoloty
STR_SMALLMAP_LEGENDA_TRANSPORT_ROUTES                           :{TINY_FONT}{BLACK}Trasy transportowe
STR_SMALLMAP_LEGENDA_FOREST                                     :{G=m}{TINY_FONT}{BLACK}Las
STR_SMALLMAP_LEGENDA_FOREST.d                                   :{TINY_FONT}{BLACK}Lasu
STR_SMALLMAP_LEGENDA_RAILROAD_STATION                           :{TINY_FONT}{BLACK}Stacja kolejowa
STR_SMALLMAP_LEGENDA_TRUCK_LOADING_BAY                          :{TINY_FONT}{BLACK}Załadunek ciężarówek
STR_SMALLMAP_LEGENDA_BUS_STATION                                :{TINY_FONT}{BLACK}Przystanek
STR_SMALLMAP_LEGENDA_AIRPORT_HELIPORT                           :{TINY_FONT}{BLACK}Lotnisko
STR_SMALLMAP_LEGENDA_DOCK                                       :{TINY_FONT}{BLACK}Port
STR_SMALLMAP_LEGENDA_ROUGH_LAND                                 :{TINY_FONT}{BLACK}Wyboisty teren
STR_SMALLMAP_LEGENDA_GRASS_LAND                                 :{TINY_FONT}{BLACK}Trawa
STR_SMALLMAP_LEGENDA_BARE_LAND                                  :{TINY_FONT}{BLACK}Odsłonięta ziemia
STR_SMALLMAP_LEGENDA_FIELDS                                     :{TINY_FONT}{BLACK}Pola
STR_SMALLMAP_LEGENDA_TREES                                      :{TINY_FONT}{BLACK}Drzewa
STR_SMALLMAP_LEGENDA_ROCKS                                      :{TINY_FONT}{BLACK}Skały
STR_SMALLMAP_LEGENDA_WATER                                      :{TINY_FONT}{BLACK}Woda
STR_SMALLMAP_LEGENDA_NO_OWNER                                   :{TINY_FONT}{BLACK}Brak właściciela
STR_SMALLMAP_LEGENDA_TOWNS                                      :{TINY_FONT}{BLACK}Miasta
STR_SMALLMAP_LEGENDA_INDUSTRIES                                 :{TINY_FONT}{BLACK}Przedsiębiorstwa
STR_SMALLMAP_LEGENDA_DESERT                                     :{TINY_FONT}{BLACK}Pustynia
STR_SMALLMAP_LEGENDA_SNOW                                       :{TINY_FONT}{BLACK}Śnieg

STR_SMALLMAP_TOOLTIP_TOGGLE_TOWN_NAMES_ON_OFF                   :{BLACK}Pokaż nazwy miast na mapie
STR_SMALLMAP_CENTER                                             :{BLACK}Wyśrodkuj mapę na aktualnej lokalizacji
STR_SMALLMAP_INDUSTRY                                           :{TINY_FONT}{STRING} ({NUM})
STR_SMALLMAP_LINKSTATS                                          :{TINY_FONT}{STRING}
STR_SMALLMAP_COMPANY                                            :{TINY_FONT}{COMPANY}
STR_SMALLMAP_TOWN                                               :{TINY_FONT}{WHITE}{TOWN}
STR_SMALLMAP_DISABLE_ALL                                        :{BLACK}Wyłącz wszystko
STR_SMALLMAP_ENABLE_ALL                                         :{BLACK}Włącz wszystko
STR_SMALLMAP_SHOW_HEIGHT                                        :{BLACK}Pokaż wysokość
STR_SMALLMAP_TOOLTIP_DISABLE_ALL_INDUSTRIES                     :{BLACK}Nie pokazuj przedsiębiorstw na mapie
STR_SMALLMAP_TOOLTIP_ENABLE_ALL_INDUSTRIES                      :{BLACK}Pokaż wszystkie przedsiębiorstwa na mapie
STR_SMALLMAP_TOOLTIP_SHOW_HEIGHT                                :{BLACK}Przełącz wyświetlanie mapy wysokości
STR_SMALLMAP_TOOLTIP_DISABLE_ALL_COMPANIES                      :{BLACK}Nie wyświetlaj posiadłości firmy na mapie
STR_SMALLMAP_TOOLTIP_ENABLE_ALL_COMPANIES                       :{BLACK}Wyświetl wszystkie posiadłości firmy na mapie
STR_SMALLMAP_TOOLTIP_DISABLE_ALL_CARGOS                         :{BLACK}Nie wyświetlaj towarów na mapie
STR_SMALLMAP_TOOLTIP_ENABLE_ALL_CARGOS                          :{BLACK}Wyświetl wszystkie towary na mapie

# Status bar messages
STR_STATUSBAR_TOOLTIP_SHOW_LAST_NEWS                            :{BLACK}Pokaż ostatnią wiadomość lub ogłoszenie
STR_STATUSBAR_COMPANY_NAME                                      :{SILVER}- -  {COMPANY}  - -
STR_STATUSBAR_PAUSED                                            :{YELLOW}* *  PAUZA  *  *
STR_STATUSBAR_AUTOSAVE                                          :{RED}AUTOZAPIS
STR_STATUSBAR_SAVING_GAME                                       :{RED}*  *  ZAPISYWANIE GRY  *  *

# News message history
STR_MESSAGE_HISTORY                                             :{WHITE}Poprzednie wiadomości
STR_MESSAGE_HISTORY_TOOLTIP                                     :{BLACK}Lista ostatnich wiadomości
STR_MESSAGE_NEWS_FORMAT                                         :{STRING}  -  {STRING}

STR_NEWS_MESSAGE_CAPTION                                        :{WHITE}Wiadomość
STR_NEWS_CUSTOM_ITEM                                            :{BIG_FONT}{BLACK}{STRING}

STR_NEWS_FIRST_TRAIN_ARRIVAL                                    :{BIG_FONT}{BLACK}Mieszkańcy świętują . . .{}Pierwszy pociąg przybył do {STATION}!
STR_NEWS_FIRST_BUS_ARRIVAL                                      :{BIG_FONT}{BLACK}Mieszkańcy świętują . . .{}Pierwszy autobus przybył do {STATION}!
STR_NEWS_FIRST_TRUCK_ARRIVAL                                    :{BIG_FONT}{BLACK}Mieszkańcy świętują . . .{}Pierwsza ciężarówka przybyła do {STATION}!
STR_NEWS_FIRST_PASSENGER_TRAM_ARRIVAL                           :{BIG_FONT}{BLACK}Mieszkańcy świętują . . .{}Pierwszy tramwaj pasażerski przybył do {STATION}!
STR_NEWS_FIRST_CARGO_TRAM_ARRIVAL                               :{BIG_FONT}{BLACK}Mieszkańcy świętują . . .{}Pierwszy tramwaj towarowy przybył do {STATION}!
STR_NEWS_FIRST_SHIP_ARRIVAL                                     :{BIG_FONT}{BLACK}Mieszkańcy świętują . . .{}Pierwszy statek przybył do {STATION}!
STR_NEWS_FIRST_AIRCRAFT_ARRIVAL                                 :{BIG_FONT}{BLACK}Mieszkańcy świętują . . .{}Pierwszy samolot przyleciał na {STATION}!

STR_NEWS_TRAIN_CRASH                                            :{BIG_FONT}{BLACK}Wypadek kolejowy!{}{COMMA} ofiar{P a y ""} w kolizji
STR_NEWS_ROAD_VEHICLE_CRASH_DRIVER                              :{BIG_FONT}{BLACK}Wypadek samochodowy!{}Kierowca zginął w zderzeniu z pociągiem
STR_NEWS_ROAD_VEHICLE_CRASH                                     :{BIG_FONT}{BLACK}Wypadek samochodowy!{}{COMMA} ofiar{P a y ""} zderzenia z pociągiem
STR_NEWS_AIRCRAFT_CRASH                                         :{BIG_FONT}{BLACK}Katastrofa lotnicza!{}{COMMA} ofiar{P a y ""} na {STATION}
STR_NEWS_PLANE_CRASH_OUT_OF_FUEL                                :{BIG_FONT}{BLACK}Wypadek lotniczy!{}Samolot rozbił się z powodu braku paliwa, zginęł{P 0 a y o} {COMMA} os{P oba oby ób}!

STR_NEWS_DISASTER_ZEPPELIN                                      :{BIG_FONT}{BLACK}Katastrofa Zeppelina na {STATION}!
STR_NEWS_DISASTER_SMALL_UFO                                     :{BIG_FONT}{BLACK}Pojazd zniszczony w kolizji z 'UFO'!
STR_NEWS_DISASTER_AIRPLANE_OIL_REFINERY                         :{BIG_FONT}{BLACK}Eksplozja rafinerii w pobliżu {TOWN}!
STR_NEWS_DISASTER_HELICOPTER_FACTORY                            :{BIG_FONT}{BLACK}Fabryka zniszczona w podejrzanych okolicznościach w pobliżu {TOWN}!
STR_NEWS_DISASTER_BIG_UFO                                       :{BIG_FONT}{BLACK}'UFO' wylądowało w pobliżu {TOWN}!
STR_NEWS_DISASTER_COAL_MINE_SUBSIDENCE                          :{BIG_FONT}{BLACK}Tąpnięcie przy kopalni pozostawiło pas zniszczenia blisko {TOWN}!
STR_NEWS_DISASTER_FLOOD_VEHICLE                                 :{BIG_FONT}{BLACK}Powódź!{}Przynajmniej {COMMA} zaginęło lub utonęło w czasie powodzi!

STR_NEWS_COMPANY_IN_TROUBLE_TITLE                               :{BIG_FONT}{BLACK}Firma ma problemy!
STR_NEWS_COMPANY_IN_TROUBLE_DESCRIPTION                         :{BIG_FONT}{BLACK}{STRING} będzie odsprzedane lub ogłoszone upadłym jeżeli zysk firmy nie wzrośnie!
STR_NEWS_COMPANY_MERGER_TITLE                                   :{BIG_FONT}{BLACK}Połączenie firm transportowych!
STR_NEWS_COMPANY_MERGER_DESCRIPTION                             :{BIG_FONT}{BLACK}{STRING} został sprzedany {STRING} za {CURRENCY_LONG}!
STR_NEWS_COMPANY_BANKRUPT_TITLE                                 :{BIG_FONT}{BLACK}Bankrut!
STR_NEWS_COMPANY_BANKRUPT_DESCRIPTION                           :{BIG_FONT}{BLACK}{STRING} zostaje zamknięty przez wierzycieli i wszystkie udziały zostają sprzedane!
STR_NEWS_COMPANY_LAUNCH_TITLE                                   :{BIG_FONT}{BLACK}Nowa firma rozpoczęła działalność!
STR_NEWS_COMPANY_LAUNCH_DESCRIPTION                             :{BIG_FONT}{BLACK}{STRING} rozpoczyna budowę w pobliżu miasta {TOWN}!
STR_NEWS_MERGER_TAKEOVER_TITLE                                  :{BIG_FONT}{BLACK}{STRING} zostało przejęte przez {STRING}!
STR_PRESIDENT_NAME_MANAGER                                      :{BLACK}{PRESIDENT_NAME}{}(Prezes)

STR_NEWS_NEW_TOWN                                               :{BLACK}{BIG_FONT}{STRING} sponsoruje konstrukcję nowego miasta {TOWN}!
STR_NEWS_NEW_TOWN_UNSPONSORED                                   :{BLACK}{BIG_FONT}Zostało wybudowane nowe miasto o nazwie {TOWN}!

STR_NEWS_INDUSTRY_CONSTRUCTION                                  :{BIG_FONT}{BLACK}Rozpoczęto budowę nowe{G go j go} {STRING.d} blisko {TOWN}!
STR_NEWS_INDUSTRY_PLANTED                                       :{BIG_FONT}{BLACK}Now{G y a e} {STRING} został{G 0 "" a o} posadzon{G 0 y a e} blisko {TOWN}!

STR_NEWS_INDUSTRY_CLOSURE_GENERAL                               :{BIG_FONT}{BLACK}{STRING} ogłasza bliskie zamknięcie!
STR_NEWS_INDUSTRY_CLOSURE_SUPPLY_PROBLEMS                       :{BIG_FONT}{BLACK}Problemy z zaopatrzeniem {STRING} powodują ogłoszenie zamknięcia!
STR_NEWS_INDUSTRY_CLOSURE_LACK_OF_TREES                         :{BIG_FONT}{BLACK}Niedobór drzew powoduje ogłoszenie zamknięcia {STRING}!

STR_NEWS_EURO_INTRODUCTION                                      :{BIG_FONT}{BLACK}Europejska Unia Monetarna!{}{}Euro zostało wprowadzone jako jedyna waluta do wszystkich transakcji w twoim kraju!
STR_NEWS_BEGIN_OF_RECESSION                                     :{BIG_FONT}{BLACK}Światowa recesja!{}{}Eksperci finansowi obawiają się najgorszego z powodu kryzysu!
STR_NEWS_END_OF_RECESSION                                       :{BIG_FONT}{BLACK}Koniec recesji!{}{}Polepszenie się transakcji handlowych daje pewność przedsiębiorstwom dzięki umacniającej się ekonomii!

STR_NEWS_INDUSTRY_PRODUCTION_INCREASE_GENERAL                   :{BIG_FONT}{BLACK}{INDUSTRY} zwiększa produkcję!
STR_NEWS_INDUSTRY_PRODUCTION_INCREASE_COAL                      :{BIG_FONT}{BLACK}Odkryto nowy pokład węgla w {INDUSTRY}!{} Podwojenie produkcji!
STR_NEWS_INDUSTRY_PRODUCTION_INCREASE_OIL                       :{BIG_FONT}{BLACK}Odkryte nowe rezerwy ropy w {INDUSTRY}!{} Podwojenie produkcji!
STR_NEWS_INDUSTRY_PRODUCTION_INCREASE_FARM                      :{BIG_FONT}{BLACK}Polepszone metody rolne w {INDUSTRY} spowodują podwojenie produkcji!
STR_NEWS_INDUSTRY_PRODUCTION_INCREASE_SMOOTH                    :{BIG_FONT}{BLACK}Produkcja {STRING.d} w {INDUSTRY} wzrasta o {COMMA}%!
STR_NEWS_INDUSTRY_PRODUCTION_DECREASE_GENERAL                   :{BIG_FONT}{BLACK}produkcja w {INDUSTRY} maleje o 50%
STR_NEWS_INDUSTRY_PRODUCTION_DECREASE_FARM                      :{BIG_FONT}{BLACK}Plaga insektów w {INDUSTRY}!{}Produkcja maleje o 50%
STR_NEWS_INDUSTRY_PRODUCTION_DECREASE_SMOOTH                    :{BIG_FONT}{BLACK}Produkcja {STRING.d} w {INDUSTRY} maleje o {COMMA}%!

STR_NEWS_TRAIN_IS_WAITING                                       :{WHITE}{VEHICLE} czeka w warsztatach
STR_NEWS_ROAD_VEHICLE_IS_WAITING                                :{WHITE}{VEHICLE} czeka w zajezdni
STR_NEWS_SHIP_IS_WAITING                                        :{WHITE}{VEHICLE} czeka w stoczni
STR_NEWS_AIRCRAFT_IS_WAITING                                    :{WHITE}{VEHICLE} czeka w hangarze

# Order review system / warnings
STR_NEWS_VEHICLE_HAS_TOO_FEW_ORDERS                             :{WHITE}{VEHICLE} ma za mało poleceń w rozkładzie
STR_NEWS_VEHICLE_HAS_VOID_ORDER                                 :{WHITE}{VEHICLE} ma nieważne polecenie
STR_NEWS_VEHICLE_HAS_DUPLICATE_ENTRY                            :{WHITE}{VEHICLE} ma zdublowane polecenia
STR_NEWS_VEHICLE_HAS_INVALID_ENTRY                              :{WHITE}{VEHICLE} ma nieprawiodłową stację w poleceniach
STR_NEWS_PLANE_USES_TOO_SHORT_RUNWAY                            :{WHITE}{VEHICLE} ma w poleceniach lotnisko ze zbyt krótkim pasem startowym

STR_NEWS_VEHICLE_IS_GETTING_OLD                                 :{WHITE}{VEHICLE} starzeje się
STR_NEWS_VEHICLE_IS_GETTING_VERY_OLD                            :{WHITE}{VEHICLE} bardzo się starzeje
STR_NEWS_VEHICLE_IS_GETTING_VERY_OLD_AND                        :{WHITE}{VEHICLE} bardzo się starzeje i potrzebuje natychmiastowej wymiany
STR_NEWS_TRAIN_IS_STUCK                                         :{WHITE}{VEHICLE} nie potrafi znaleźć trasy, aby kontynuować
STR_NEWS_VEHICLE_IS_LOST                                        :{WHITE}{VEHICLE} się zgubił
STR_NEWS_VEHICLE_IS_UNPROFITABLE                                :{WHITE}Dochód {VEHICLE} w zeszłym roku to {CURRENCY_LONG}
STR_NEWS_AIRCRAFT_DEST_TOO_FAR                                  :{WHITE}{VEHICLE} nie może dotrzeć do kolejnego punktu docelowego, ponieważ jest on poza zasięgiem

STR_NEWS_ORDER_REFIT_FAILED                                     :{WHITE}Zaplanowane przeładowanie zatrzymane {VEHICLE}
STR_NEWS_VEHICLE_AUTORENEW_FAILED                               :{WHITE}Autoodnowa zawiodła przy {VEHICLE}{}{STRING}

STR_NEWS_NEW_VEHICLE_NOW_AVAILABLE                              :{BIG_FONT}{BLACK}Dostępn{G y a e} now{G y a e} {STRING}!
STR_NEWS_NEW_VEHICLE_TYPE                                       :{BIG_FONT}{BLACK}{ENGINE}
STR_NEWS_NEW_VEHICLE_NOW_AVAILABLE_WITH_TYPE                    :{BLACK}Dostępn{G y a e} now{G y a e} {STRING} - {ENGINE}!

STR_NEWS_STATION_NO_LONGER_ACCEPTS_CARGO                        :{WHITE}{STATION} nie akceptuje już {STRING.d}
STR_NEWS_STATION_NO_LONGER_ACCEPTS_CARGO_OR_CARGO               :{WHITE}{STATION} nie akceptuje już {STRING.d} ani {STRING.d}
STR_NEWS_STATION_NOW_ACCEPTS_CARGO                              :{WHITE}{STATION} już akceptuje {STRING.b}
STR_NEWS_STATION_NOW_ACCEPTS_CARGO_AND_CARGO                    :{WHITE}{STATION} już akceptuje {STRING.b} i {STRING.b}

STR_NEWS_OFFER_OF_SUBSIDY_EXPIRED                               :{BIG_FONT}{BLACK}Subsydiowanie wygasło:{}{}{STRING} z {STRING} do {STRING} nie będzie już dotowane
STR_NEWS_SUBSIDY_WITHDRAWN_SERVICE                              :{BIG_FONT}{BLACK}Koniec dotacji:{}{}Przewóz {STRING.d} z {STRING} do {STRING} nie jest już subsydiowany
STR_NEWS_SERVICE_SUBSIDY_OFFERED                                :{BIG_FONT}{BLACK}Oferta usługi dotowanej:{}{}Pierwszy przewóz {STRING.d} z {STRING} do {STRING} będzie dotowany przez rok przez lokalne władze!
STR_NEWS_SERVICE_SUBSIDY_AWARDED_HALF                           :{BIG_FONT}{BLACK}Przyznano subsydia dla {STRING}!{}{}Przewóz {STRING.d} z {STRING} do {STRING} będzie opłacany o 50% więcej przez następny rok!
STR_NEWS_SERVICE_SUBSIDY_AWARDED_DOUBLE                         :{BIG_FONT}{BLACK}Przyznano subsydia dla {STRING}!{}{}Przewóz {STRING.d} z {STRING} do {STRING} będzie opłacany podwójnie przez następny rok!
STR_NEWS_SERVICE_SUBSIDY_AWARDED_TRIPLE                         :{BIG_FONT}{BLACK}Przyznano subsydia dla {STRING}!{}{}Przewóz {STRING.d} z {STRING} do {STRING} będzie opłacany potrójnie przez następny rok!
STR_NEWS_SERVICE_SUBSIDY_AWARDED_QUADRUPLE                      :{BIG_FONT}{BLACK}Przyznano subsydia dla {STRING}!{}{}Przewóz {STRING.d} z {STRING} do {STRING} będzie opłacany poczwórnie przez następny rok!

STR_NEWS_ROAD_REBUILDING                                        :{BIG_FONT}{BLACK}Chaos na drogach w {TOWN}!{}{}Program przebudowy dróg ufundowany przez {STRING} przynosi 6 miesięcy męki dla kierowców!
STR_NEWS_EXCLUSIVE_RIGHTS_TITLE                                 :{BIG_FONT}{BLACK}Monopol transportowy!
STR_NEWS_EXCLUSIVE_RIGHTS_DESCRIPTION                           :{BIG_FONT}{BLACK}Lokalne władze miasta {TOWN} podpisują umowę z {STRING} na wyłączność usług transportowych!

# Extra view window
STR_EXTRA_VIEW_PORT_TITLE                                       :{WHITE}Podgląd {COMMA}
STR_EXTRA_VIEW_MOVE_VIEW_TO_MAIN                                :{BLACK}Kopiuj do podglądu
STR_EXTRA_VIEW_MOVE_VIEW_TO_MAIN_TT                             :{BLACK}Kopiuj pozycję głównego okna do podglądu
STR_EXTRA_VIEW_MOVE_MAIN_TO_VIEW                                :{BLACK}Wstaw z podglądu
STR_EXTRA_VIEW_MOVE_MAIN_TO_VIEW_TT                             :{BLACK}Przesuń główne okno na pozycję podglądu

# Game options window
STR_GAME_OPTIONS_CAPTION                                        :{WHITE}Opcje gry
STR_GAME_OPTIONS_CURRENCY_UNITS_FRAME                           :{BLACK}Waluta
STR_GAME_OPTIONS_CURRENCY_UNITS_DROPDOWN_TOOLTIP                :{BLACK}Wybór waluty

############ start of currency region
STR_GAME_OPTIONS_CURRENCY_GBP                                   :Funt brytyjski (£)
STR_GAME_OPTIONS_CURRENCY_USD                                   :Dolar amerykański ($)
STR_GAME_OPTIONS_CURRENCY_EUR                                   :Euro (€)
STR_GAME_OPTIONS_CURRENCY_JPY                                   :Jen japoński (¥)
STR_GAME_OPTIONS_CURRENCY_ATS                                   :Szyling austriacki (ATS)
STR_GAME_OPTIONS_CURRENCY_BEF                                   :Frank belgijski (BEF)
STR_GAME_OPTIONS_CURRENCY_CHF                                   :Frank szwajcarski (CHF)
STR_GAME_OPTIONS_CURRENCY_CZK                                   :Korona czeska (CZK)
STR_GAME_OPTIONS_CURRENCY_DEM                                   :Marki niemieckie (DEM)
STR_GAME_OPTIONS_CURRENCY_DKK                                   :Korona duńska (DKK)
STR_GAME_OPTIONS_CURRENCY_ESP                                   :Peseta hiszpańska (ESP)
STR_GAME_OPTIONS_CURRENCY_FIM                                   :Marka fińska (FIM)
STR_GAME_OPTIONS_CURRENCY_FRF                                   :Frank francuski (FRF)
STR_GAME_OPTIONS_CURRENCY_GRD                                   :Drachma grecka (GRD)
STR_GAME_OPTIONS_CURRENCY_HUF                                   :Forint węgierski (HUF)
STR_GAME_OPTIONS_CURRENCY_ISK                                   :Korona islandzka (ISK)
STR_GAME_OPTIONS_CURRENCY_ITL                                   :Lira włoska (ITL)
STR_GAME_OPTIONS_CURRENCY_NLG                                   :Gulden holenderski (NLG)
STR_GAME_OPTIONS_CURRENCY_NOK                                   :Korona norweska (NOK)
STR_GAME_OPTIONS_CURRENCY_PLN                                   :Polski złoty (PLN)
STR_GAME_OPTIONS_CURRENCY_RON                                   :Lej rumuński (RON)
STR_GAME_OPTIONS_CURRENCY_RUR                                   :Rubel rosyjski (RUR)
STR_GAME_OPTIONS_CURRENCY_SIT                                   :Tolar słowenski (SIT)
STR_GAME_OPTIONS_CURRENCY_SEK                                   :Korona szwedzka (SEK)
STR_GAME_OPTIONS_CURRENCY_TRY                                   :Lira turecka (TRY)
STR_GAME_OPTIONS_CURRENCY_SKK                                   :Korona słowacka (SKK)
STR_GAME_OPTIONS_CURRENCY_BRL                                   :Real brazylijski (BRL)
STR_GAME_OPTIONS_CURRENCY_EEK                                   :Korony estońskie (EEK)
STR_GAME_OPTIONS_CURRENCY_LTL                                   :Lit litewski (LTL)
STR_GAME_OPTIONS_CURRENCY_KRW                                   :Won południowokoreański (KRW)
STR_GAME_OPTIONS_CURRENCY_ZAR                                   :Rand Południowej Afryki (ZAR)
STR_GAME_OPTIONS_CURRENCY_CUSTOM                                :Własna...
STR_GAME_OPTIONS_CURRENCY_GEL                                   :Lari gruzińskie (GEL)
STR_GAME_OPTIONS_CURRENCY_IRR                                   :Rial irański (IRR)
STR_GAME_OPTIONS_CURRENCY_RUB                                   :Nowy rubel rosyjski (RUB)
STR_GAME_OPTIONS_CURRENCY_MXN                                   :Peso meksykańskie (MXN)
############ end of currency region

STR_GAME_OPTIONS_ROAD_VEHICLES_FRAME                            :{BLACK}Pojazdy drogowe
STR_GAME_OPTIONS_ROAD_VEHICLES_DROPDOWN_TOOLTIP                 :{BLACK}Wybierz stronę, po której będą jeździć samochody
STR_GAME_OPTIONS_ROAD_VEHICLES_DROPDOWN_LEFT                    :Jazda po lewej
STR_GAME_OPTIONS_ROAD_VEHICLES_DROPDOWN_RIGHT                   :Jazda po prawej

STR_GAME_OPTIONS_TOWN_NAMES_FRAME                               :{BLACK}Nazwy miast
STR_GAME_OPTIONS_TOWN_NAMES_DROPDOWN_TOOLTIP                    :{BLACK}Wybierz styl nazw miast

############ start of townname region
STR_GAME_OPTIONS_TOWN_NAME_ORIGINAL_ENGLISH                     :Angielskie (Oryginalne)
STR_GAME_OPTIONS_TOWN_NAME_FRENCH                               :Francuskie
STR_GAME_OPTIONS_TOWN_NAME_GERMAN                               :Niemieckie
STR_GAME_OPTIONS_TOWN_NAME_ADDITIONAL_ENGLISH                   :Angielskie (Rozszerzone)
STR_GAME_OPTIONS_TOWN_NAME_LATIN_AMERICAN                       :Południowoamerykańskie
STR_GAME_OPTIONS_TOWN_NAME_SILLY                                :Śmieszne
STR_GAME_OPTIONS_TOWN_NAME_SWEDISH                              :Szwedzkie
STR_GAME_OPTIONS_TOWN_NAME_DUTCH                                :Holenderskie
STR_GAME_OPTIONS_TOWN_NAME_FINNISH                              :Fińskie
STR_GAME_OPTIONS_TOWN_NAME_POLISH                               :Polskie
STR_GAME_OPTIONS_TOWN_NAME_SLOVAK                               :Słowackie
STR_GAME_OPTIONS_TOWN_NAME_NORWEGIAN                            :Norweskie
STR_GAME_OPTIONS_TOWN_NAME_HUNGARIAN                            :Węgierskie
STR_GAME_OPTIONS_TOWN_NAME_AUSTRIAN                             :Austriackie
STR_GAME_OPTIONS_TOWN_NAME_ROMANIAN                             :Rumuńskie
STR_GAME_OPTIONS_TOWN_NAME_CZECH                                :Czeskie
STR_GAME_OPTIONS_TOWN_NAME_SWISS                                :Szwajcarskie
STR_GAME_OPTIONS_TOWN_NAME_DANISH                               :Duńskie
STR_GAME_OPTIONS_TOWN_NAME_TURKISH                              :Tureckie
STR_GAME_OPTIONS_TOWN_NAME_ITALIAN                              :Włoskie
STR_GAME_OPTIONS_TOWN_NAME_CATALAN                              :Katalońskie
############ end of townname region

STR_GAME_OPTIONS_AUTOSAVE_FRAME                                 :{BLACK}Autozapis
STR_GAME_OPTIONS_AUTOSAVE_DROPDOWN_TOOLTIP                      :{BLACK}Częstotliwość automatycznego zapisu stanu gry

############ start of autosave dropdown
STR_GAME_OPTIONS_AUTOSAVE_DROPDOWN_OFF                          :Wył.
STR_GAME_OPTIONS_AUTOSAVE_DROPDOWN_EVERY_1_MONTH                :Co 1 miesiąc
STR_GAME_OPTIONS_AUTOSAVE_DROPDOWN_EVERY_3_MONTHS               :Co 3 miesiące
STR_GAME_OPTIONS_AUTOSAVE_DROPDOWN_EVERY_6_MONTHS               :Co 6 miesięcy
STR_GAME_OPTIONS_AUTOSAVE_DROPDOWN_EVERY_12_MONTHS              :Co 12 miesięcy
############ end of autosave dropdown

STR_GAME_OPTIONS_LANGUAGE                                       :{BLACK}Język
STR_GAME_OPTIONS_LANGUAGE_TOOLTIP                               :{BLACK}Wybierz język interfejsu

STR_GAME_OPTIONS_FULLSCREEN                                     :{BLACK}Pełny ekran
STR_GAME_OPTIONS_FULLSCREEN_TOOLTIP                             :{BLACK}Zaznacz, jeśli chcesz grać w OpenTTD w trybie pełnoekranowym

STR_GAME_OPTIONS_RESOLUTION                                     :{BLACK}Rozdzielczość ekranu
STR_GAME_OPTIONS_RESOLUTION_TOOLTIP                             :{BLACK}Wybierz rozdzielczość ekranu
STR_GAME_OPTIONS_RESOLUTION_OTHER                               :inna

STR_GAME_OPTIONS_GUI_ZOOM_FRAME                                 :{BLACK}Rozmiar interfejsu
STR_GAME_OPTIONS_GUI_ZOOM_DROPDOWN_TOOLTIP                      :{BLACK}Wybierz rozmiar elementów interfejsu

STR_GAME_OPTIONS_GUI_ZOOM_DROPDOWN_NORMAL                       :Normalne
STR_GAME_OPTIONS_GUI_ZOOM_DROPDOWN_2X_ZOOM                      :Podwójny
STR_GAME_OPTIONS_GUI_ZOOM_DROPDOWN_4X_ZOOM                      :Poczwórny

STR_GAME_OPTIONS_BASE_GRF                                       :{BLACK}Podstawowy zestaw grafik
STR_GAME_OPTIONS_BASE_GRF_TOOLTIP                               :{BLACK}Wybierz podstawowy zestaw grafik do użycia
STR_GAME_OPTIONS_BASE_GRF_STATUS                                :{RED}{NUM} brak/uszkodzony plik{P "" i ów}
STR_GAME_OPTIONS_BASE_GRF_DESCRIPTION_TOOLTIP                   :{BLACK}Dodatkowe informacje o grafice

STR_GAME_OPTIONS_BASE_SFX                                       :{BLACK}Podstawowy zestaw dźwięków
STR_GAME_OPTIONS_BASE_SFX_TOOLTIP                               :{BLACK}Wybierz podstawowy zestaw dźwięków do użycia
STR_GAME_OPTIONS_BASE_SFX_DESCRIPTION_TOOLTIP                   :{BLACK}Dodatkowe informacje o zestawie podstawowych dźwięków

STR_GAME_OPTIONS_BASE_MUSIC                                     :{BLACK}Podstawowy zestaw muzyki
STR_GAME_OPTIONS_BASE_MUSIC_TOOLTIP                             :{BLACK}Wybierz podstawowy zestaw muzyki do użycia
STR_GAME_OPTIONS_BASE_MUSIC_STATUS                              :{RED}{NUM} plik{P "" i ów} uszkodzony
STR_GAME_OPTIONS_BASE_MUSIC_DESCRIPTION_TOOLTIP                 :{BLACK}Dodatkowe informacje o muzyce podstawowej

STR_ERROR_RESOLUTION_LIST_FAILED                                :{WHITE}Nie udało się pobrać listy obsługiwanych rozdzielczości
STR_ERROR_FULLSCREEN_FAILED                                     :{WHITE}Uruchomienie trybu pełnoekranowego nie powiodło się

# Custom currency window

STR_CURRENCY_WINDOW                                             :{WHITE}Własna waluta
STR_CURRENCY_EXCHANGE_RATE                                      :{LTBLUE}Współczynnik wymiany: {ORANGE}{CURRENCY_LONG} = £ {COMMA}
STR_CURRENCY_DECREASE_EXCHANGE_RATE_TOOLTIP                     :{BLACK}Zmniejsz kurs wymiany za jednego funta (£)
STR_CURRENCY_INCREASE_EXCHANGE_RATE_TOOLTIP                     :{BLACK}Zwiększ kurs wymiany za jednego funta (£)
STR_CURRENCY_SET_EXCHANGE_RATE_TOOLTIP                          :{BLACK}Ustal kurs wymiany za jednego funta (£)

STR_CURRENCY_SEPARATOR                                          :{LTBLUE}Separator: {ORANGE}{STRING}
STR_CURRENCY_SET_CUSTOM_CURRENCY_SEPARATOR_TOOLTIP              :{BLACK}Ustaw znak oddzielający w twojej walucie

STR_CURRENCY_PREFIX                                             :{LTBLUE}Prefiks: {ORANGE}{STRING}
STR_CURRENCY_SET_CUSTOM_CURRENCY_PREFIX_TOOLTIP                 :{BLACK}Ustaw przedrostek dla swojej waluty
STR_CURRENCY_SUFFIX                                             :{LTBLUE}Sufiks: {ORANGE}{STRING}
STR_CURRENCY_SET_CUSTOM_CURRENCY_SUFFIX_TOOLTIP                 :{BLACK}Ustaw symbol dla twojej waluty

STR_CURRENCY_SWITCH_TO_EURO                                     :{LTBLUE}Przejście na euro: {ORANGE}w {NUM} roku
STR_CURRENCY_SWITCH_TO_EURO_NEVER                               :{LTBLUE}Przejście na euro: {ORANGE}nigdy
STR_CURRENCY_SET_CUSTOM_CURRENCY_TO_EURO_TOOLTIP                :{BLACK}Ustaw rok przełączenia na euro
STR_CURRENCY_DECREASE_CUSTOM_CURRENCY_TO_EURO_TOOLTIP           :{BLACK}Przełącz na euro wcześniej
STR_CURRENCY_INCREASE_CUSTOM_CURRENCY_TO_EURO_TOOLTIP           :{BLACK}Przełącz na euro później

STR_CURRENCY_PREVIEW                                            :{LTBLUE}Podgląd: {ORANGE}{CURRENCY_LONG}
STR_CURRENCY_CUSTOM_CURRENCY_PREVIEW_TOOLTIP                    :{BLACK}10000 funtów (£) w twojej walucie
STR_CURRENCY_CHANGE_PARAMETER                                   :{BLACK}Zmień parametr własnej waluty

STR_DIFFICULTY_LEVEL_SETTING_MAXIMUM_NO_COMPETITORS             :{LTBLUE}Maksymalna liczba przeciwników: {ORANGE}{COMMA}

STR_NONE                                                        :Brak
STR_FUNDING_ONLY                                                :Tylko sponsorowanie
STR_MINIMAL                                                     :Minimum
STR_NUM_VERY_LOW                                                :Bardzo mało
STR_NUM_LOW                                                     :Mało
STR_NUM_NORMAL                                                  :Średnio
STR_NUM_HIGH                                                    :Dużo
STR_NUM_CUSTOM                                                  :Własne
STR_NUM_CUSTOM_NUMBER                                           :Własna ({NUM})

STR_VARIETY_NONE                                                :Brak
STR_VARIETY_VERY_LOW                                            :Bardzo mała
STR_VARIETY_LOW                                                 :Mała
STR_VARIETY_MEDIUM                                              :Średnia
STR_VARIETY_HIGH                                                :Duża
STR_VARIETY_VERY_HIGH                                           :Bardzo duża

STR_AI_SPEED_VERY_SLOW                                          :Bardzo wolno
STR_AI_SPEED_SLOW                                               :Wolno
STR_AI_SPEED_MEDIUM                                             :Umiarkowanie
STR_AI_SPEED_FAST                                               :Szybko
STR_AI_SPEED_VERY_FAST                                          :Bardzo szybko

STR_SEA_LEVEL_VERY_LOW                                          :Bardzo niski
STR_SEA_LEVEL_LOW                                               :Niski
STR_SEA_LEVEL_MEDIUM                                            :Średni
STR_SEA_LEVEL_HIGH                                              :Wysoki
STR_SEA_LEVEL_CUSTOM                                            :Własny
STR_SEA_LEVEL_CUSTOM_PERCENTAGE                                 :Własny ({NUM}%)

STR_RIVERS_NONE                                                 :Brak
STR_RIVERS_FEW                                                  :Mało
STR_RIVERS_MODERATE                                             :Średnio
STR_RIVERS_LOT                                                  :Dużo

STR_DISASTER_NONE                                               :Brak
STR_DISASTER_REDUCED                                            :Zredukowane
STR_DISASTER_NORMAL                                             :Normalne

STR_SUBSIDY_X1_5                                                :x1.5
STR_SUBSIDY_X2                                                  :x2
STR_SUBSIDY_X3                                                  :x3
STR_SUBSIDY_X4                                                  :x4

STR_TERRAIN_TYPE_VERY_FLAT                                      :Bardzo płaski
STR_TERRAIN_TYPE_FLAT                                           :Płaski
STR_TERRAIN_TYPE_HILLY                                          :Pagórkowaty
STR_TERRAIN_TYPE_MOUNTAINOUS                                    :Górzysty
STR_TERRAIN_TYPE_ALPINIST                                       :Alpejski

STR_CITY_APPROVAL_PERMISSIVE                                    :Przyjazne
STR_CITY_APPROVAL_TOLERANT                                      :Tolerancyjne
STR_CITY_APPROVAL_HOSTILE                                       :Wrogie

STR_WARNING_NO_SUITABLE_AI                                      :{WHITE}Brak pasujących SI...{}Możesz pobrać wszystkie SI przez system "Zawartości online"

# Settings tree window
STR_CONFIG_SETTING_TREE_CAPTION                                 :{WHITE}Ustawienia
STR_CONFIG_SETTING_FILTER_TITLE                                 :{BLACK}Filtrowanie po frazie:
STR_CONFIG_SETTING_EXPAND_ALL                                   :{BLACK}Otwórz wszystko
STR_CONFIG_SETTING_COLLAPSE_ALL                                 :{BLACK}Zamknij wszystko
STR_CONFIG_SETTING_NO_EXPLANATION_AVAILABLE_HELPTEXT            :(wyjaśnienie niedostępne)
STR_CONFIG_SETTING_DEFAULT_VALUE                                :{LTBLUE}Domyślna wartość: {ORANGE}{STRING}
STR_CONFIG_SETTING_TYPE                                         :{LTBLUE}Typ ustawienia: {ORANGE}{STRING}
STR_CONFIG_SETTING_TYPE_CLIENT                                  :Ustawienie klienta (nie przechowywane w plikach zapisu; ma wpływ na wszystkie gry)
STR_CONFIG_SETTING_TYPE_GAME_MENU                               :Ustawienie gry (przechowywane w plikach zapisu; ma wpływ tylko na nowe gry)
STR_CONFIG_SETTING_TYPE_GAME_INGAME                             :Ustawienie gry (przechowywane w pliku zapisu; ma wpływ tylko na aktualną grę)
STR_CONFIG_SETTING_TYPE_COMPANY_MENU                            :Ustawienie firmy (przechowywane w plikach zapisu; ma wpływ tylko na nowe gry)
STR_CONFIG_SETTING_TYPE_COMPANY_INGAME                          :Ustawienie firmy (przechowywane w pliku zapisu; ma wpływ tylko na aktualną firmę)

STR_CONFIG_SETTING_RESTRICT_CATEGORY                            :{BLACK}Kategoria:
STR_CONFIG_SETTING_RESTRICT_TYPE                                :{BLACK}Typ:
STR_CONFIG_SETTING_RESTRICT_DROPDOWN_HELPTEXT                   :{BLACK}Ogranicza poniższą listę używając zdefiniowanych filtrów
STR_CONFIG_SETTING_RESTRICT_BASIC                               :Podstawowe (pokaż tylko ważne opcje)
STR_CONFIG_SETTING_RESTRICT_ADVANCED                            :Zaawansowane (pokaż większość opcji)
STR_CONFIG_SETTING_RESTRICT_ALL                                 :Ekspert (pokaż wszystkie opcje, włącznie z dziwnymi)
STR_CONFIG_SETTING_RESTRICT_CHANGED_AGAINST_DEFAULT             :Ustawienie z inną wartością niż domyślna
STR_CONFIG_SETTING_RESTRICT_CHANGED_AGAINST_NEW                 :Ustawienia z wartościami innymi niż twoje ustawienia dla nowej gry

STR_CONFIG_SETTING_TYPE_DROPDOWN_HELPTEXT                       :{BLACK}Ogranicza poniższą listę do pewnych typów ustawień
STR_CONFIG_SETTING_TYPE_DROPDOWN_ALL                            :Wszystkie typy ustawień
STR_CONFIG_SETTING_TYPE_DROPDOWN_CLIENT                         :Ustawienia klienta (nie przechowywane w plikach zapisu; wpływa na wszystkie gry)
STR_CONFIG_SETTING_TYPE_DROPDOWN_GAME_MENU                      :Ustawienia gry (przechowywane w pliku zapisu; wpływa tylko na nowo rozpoczęte gry)
STR_CONFIG_SETTING_TYPE_DROPDOWN_GAME_INGAME                    :Ustawienia gry (przechowywane w pliku zapisu; wpływa tylko na aktualną grę)
STR_CONFIG_SETTING_TYPE_DROPDOWN_COMPANY_MENU                   :Ustawienia firmy (przechowywane w pliku zapisu; wpływa tylko na nowo rozpoczęte gry)
STR_CONFIG_SETTING_TYPE_DROPDOWN_COMPANY_INGAME                 :Ustawienia firmy (przechowywane w pliku zapisu; wpływa tylko na aktualną firmę)
STR_CONFIG_SETTING_CATEGORY_HIDES                               :{BLACK}Pokaż wszystkie wyniki wyszukiwania według ustawień{}{SILVER}Kategoria {BLACK}do {WHITE}{STRING}
STR_CONFIG_SETTING_TYPE_HIDES                                   :{BLACK}Pokaż wszystkie wyniki wyszukiwania według ustawień{}{SILVER}Typ {BLACK}do {WHITE}Wszystkie typy ustawień
STR_CONFIG_SETTING_CATEGORY_AND_TYPE_HIDES                      :{BLACK}Pokaż wszystkie wyniki według ustawień{}{SILVER}Kategorii {BLACK} {WHITE}{STRING} {BLACK}i {SILVER} Typu {BLACK} {WHITE}Wszystkie typy ustawień
STR_CONFIG_SETTINGS_NONE                                        :{WHITE}- Żadne -

STR_CONFIG_SETTING_OFF                                          :wył.
STR_CONFIG_SETTING_ON                                           :wł.
STR_CONFIG_SETTING_DISABLED                                     :Wyłączone

STR_CONFIG_SETTING_COMPANIES_OFF                                :wył.
STR_CONFIG_SETTING_COMPANIES_OWN                                :dla własnej firmy
STR_CONFIG_SETTING_COMPANIES_ALL                                :dla wszystkich firm

STR_CONFIG_SETTING_NONE                                         :brak
STR_CONFIG_SETTING_ORIGINAL                                     :oryginalnie
STR_CONFIG_SETTING_REALISTIC                                    :realistycznie

STR_CONFIG_SETTING_HORIZONTAL_POS_LEFT                          :z lewej strony
STR_CONFIG_SETTING_HORIZONTAL_POS_CENTER                        :wyśrodkowany
STR_CONFIG_SETTING_HORIZONTAL_POS_RIGHT                         :z prawej strony

STR_CONFIG_SETTING_MAXIMUM_INITIAL_LOAN                         :Maksymalna wysokość początkowej pożyczki: {STRING}
STR_CONFIG_SETTING_MAXIMUM_INITIAL_LOAN_HELPTEXT                :Maksymalna wysokość pożyczki, jaką firma może zaciągnąć (bez uwzględnienia inflacji)
STR_CONFIG_SETTING_INTEREST_RATE                                :Oprocentowanie: {STRING}
STR_CONFIG_SETTING_INTEREST_RATE_HELPTEXT                       :Oprocentowanie pożyczki; kontroluje też inflację, jeśli jest włączona
STR_CONFIG_SETTING_RUNNING_COSTS                                :Koszty amortyzacji: {STRING}
STR_CONFIG_SETTING_RUNNING_COSTS_HELPTEXT                       :Ustaw poziom kosztów utrzymania i amortyzacji pojazdów i infrastruktury
STR_CONFIG_SETTING_CONSTRUCTION_SPEED                           :Szybkość budowy: {STRING}
STR_CONFIG_SETTING_CONSTRUCTION_SPEED_HELPTEXT                  :Ogranicz ilość czynności konstrukcyjnych wykonywanych przez SI
STR_CONFIG_SETTING_VEHICLE_BREAKDOWNS                           :Awarie pojazdów: {STRING}
STR_CONFIG_SETTING_VEHICLE_BREAKDOWNS_HELPTEXT                  :Kontroluj jak często nieodpowiednio serwisowane pojazdy mogą się psuć
STR_CONFIG_SETTING_SUBSIDY_MULTIPLIER                           :Mnożnik dofinansowania: {STRING}
STR_CONFIG_SETTING_SUBSIDY_MULTIPLIER_HELPTEXT                  :Ustaw wysokość zapłaty za połączenia dofinansowywane
STR_CONFIG_SETTING_CONSTRUCTION_COSTS                           :Koszty konstrukcji: {STRING}
STR_CONFIG_SETTING_CONSTRUCTION_COSTS_HELPTEXT                  :Ustaw poziom kosztów konstrukcji i kupna
STR_CONFIG_SETTING_RECESSIONS                                   :Kryzys: {STRING}
STR_CONFIG_SETTING_RECESSIONS_HELPTEXT                          :Jeśli włączone, kryzys może wystąpić co kilka lat. Podczas kryzysu produkcja jest znacznie niższa (powraca do poprzedniego poziomu, kiedy kryzys się kończy)
STR_CONFIG_SETTING_TRAIN_REVERSING                              :Nie pozwalaj pociągom zawracać na stacjach: {STRING}
STR_CONFIG_SETTING_TRAIN_REVERSING_HELPTEXT                     :Jeśli włączone, pociągi nie będą zawracać na stacjach dwu-wjazdowych, nawet jeśli droga do następnego celu jest krótsza po zawróceniu
STR_CONFIG_SETTING_DISASTERS                                    :Katastrofy: {STRING}
STR_CONFIG_SETTING_DISASTERS_HELPTEXT                           :Ustaw katastrofy, które mogą okazjonalnie zablokować lub zniszczyć pojazdy albo infrastrukturę
STR_CONFIG_SETTING_CITY_APPROVAL                                :Nastawienie władz miasta do przekształcania terenu: {STRING}
STR_CONFIG_SETTING_CITY_APPROVAL_HELPTEXT                       :Wybierz jak bardzo hałas i niszczenie środowiska przez firmy wpływa na ich ocenę przez miasto i dalsze konstrukcje na ich obszarze

STR_CONFIG_SETTING_MAX_HEIGHTLEVEL                              :Maksymalna wysokość mapy: {STRING}
STR_CONFIG_SETTING_MAX_HEIGHTLEVEL_HELPTEXT                     :Ustaw maksymalną możliwą wysokość dla gór na mapie
STR_CONFIG_SETTING_TOO_HIGH_MOUNTAIN                            :{WHITE}Nie możesz ustawić maksymalnej wysokości mapy na tę wartość. Conajmniej jedna góra na mapie jest wyższa
STR_CONFIG_SETTING_AUTOSLOPE                                    :Pozwól na zmiany terenu pod budynkami, torami itp.: {STRING}
STR_CONFIG_SETTING_AUTOSLOPE_HELPTEXT                           :Pozwalaj na modyfikowanie terenu pod budynkami i torami bez usuwania ich
STR_CONFIG_SETTING_CATCHMENT                                    :Pozwól na bardziej realistyczny zasięg obejmowania: {STRING}
STR_CONFIG_SETTING_CATCHMENT_HELPTEXT                           :Używaj różnych rozmiarów pokrywania obszaru dla różnych typów stacji i lotnisk
STR_CONFIG_SETTING_EXTRADYNAMITE                                :Pozwól usuwać drogi, mosty, tunele, itp. należące do miasta: {STRING}
STR_CONFIG_SETTING_EXTRADYNAMITE_HELPTEXT                       :Ułatwiaj usuwanie infrastruktury i budynków należących do miast
STR_CONFIG_SETTING_TRAIN_LENGTH                                 :Maksymalna długość pociągów: {STRING}
STR_CONFIG_SETTING_TRAIN_LENGTH_HELPTEXT                        :Ustaw maksymalną długość pociągów
STR_CONFIG_SETTING_TILE_LENGTH                                  :{COMMA} p{P ole ola ól}
STR_CONFIG_SETTING_SMOKE_AMOUNT                                 :Ilość dymu / iskier lokomotywy: {STRING}
STR_CONFIG_SETTING_SMOKE_AMOUNT_HELPTEXT                        :Ustaw jak dużo dymu lub iskier jest emitowanych przez pojazdy
STR_CONFIG_SETTING_TRAIN_ACCELERATION_MODEL                     :Model przyspieszania pociągu: {STRING}
STR_CONFIG_SETTING_TRAIN_ACCELERATION_MODEL_HELPTEXT            :Wybierz model fizyki dla przyspieszania pociągów. Oryginalny model daje takie same mandaty na stokach dla wszystkich pojazdów. Realistyczny model daje mandaty na stokach i zakrętach biorąc pod uwagę różne właściwości, takie jak długość i siłę pociągową
STR_CONFIG_SETTING_ROAD_VEHICLE_ACCELERATION_MODEL              :Model przyspieszania samochodów: {STRING}
STR_CONFIG_SETTING_ROAD_VEHICLE_ACCELERATION_MODEL_HELPTEXT     :Wybierz model fizyki dla przyspieszania pojazdów drogowych. Oryginalny model daje takie same mandaty na stokach dla wszystkich pojazdów. Realistyczny model daje mandaty na stokach biorąc pod uwagę właściwości silnika, np. 'siłę pociągową'
STR_CONFIG_SETTING_TRAIN_SLOPE_STEEPNESS                        :Nachylenie stoków dla pociągów: {STRING}
STR_CONFIG_SETTING_TRAIN_SLOPE_STEEPNESS_HELPTEXT               :Pochylenie pola stoku dla pociągów. Wyższa wartość utrudnia podjazd pod górę
STR_CONFIG_SETTING_PERCENTAGE                                   :{COMMA}%
STR_CONFIG_SETTING_ROAD_VEHICLE_SLOPE_STEEPNESS                 :Nachylenie stoków dla pojazdów drogowych: {STRING}
STR_CONFIG_SETTING_ROAD_VEHICLE_SLOPE_STEEPNESS_HELPTEXT        :Pochylenie pola stoku dla pojazdów drogowych. Wyższa wartość utrudnia podjazd pod górę
STR_CONFIG_SETTING_FORBID_90_DEG                                :Zabroń pociągom i statkom skręcać o 90 stopni: {STRING}
STR_CONFIG_SETTING_FORBID_90_DEG_HELPTEXT                       :90-stopniowy zakręt występuje wtedy, gdy bezpośrednio po poziomym odcinku toru występuje odcinek pionowy na sąsiadującym polu zmuszając pociąg do skrętu o 90 stopni pokonując krawędź pola zamiast normalnego, 45-stopniowego skrętu w innych kombinacjach torów. Dotyczy to również kąta skrętu dla statków
STR_CONFIG_SETTING_DISTANT_JOIN_STATIONS                        :Pozwól na łączenie stacji nie sąsiadujących bezpośrednio: {STRING}
STR_CONFIG_SETTING_DISTANT_JOIN_STATIONS_HELPTEXT               :Pozwalaj na dodawanie części stacji nie stykających się ze sobą. Naciśnij Ctrl przed postawieniem nowej części
STR_CONFIG_SETTING_INFLATION                                    :Inflacja: {STRING}
STR_CONFIG_SETTING_INFLATION_HELPTEXT                           :Włącz inflację w ekonomii, gdzie koszty rosną nieco szybciej niż zapłaty
STR_CONFIG_SETTING_MAX_BRIDGE_LENGTH                            :Maksymalna długość mostu: {STRING}
STR_CONFIG_SETTING_MAX_BRIDGE_LENGTH_HELPTEXT                   :Maksymalna długość budowanych mostów
STR_CONFIG_SETTING_MAX_BRIDGE_HEIGHT                            :Maksymalna wysokość mostu: {STRING}
STR_CONFIG_SETTING_MAX_BRIDGE_HEIGHT_HELPTEXT                   :Maksymalna wysokośc dla budowy mostów
STR_CONFIG_SETTING_MAX_TUNNEL_LENGTH                            :Maksymalna długość tunelu: {STRING}
STR_CONFIG_SETTING_MAX_TUNNEL_LENGTH_HELPTEXT                   :Maksymalna długość budowanych tuneli
STR_CONFIG_SETTING_RAW_INDUSTRY_CONSTRUCTION_METHOD             :Budowa przedsiębiorstw wydobywczych: {STRING}
STR_CONFIG_SETTING_RAW_INDUSTRY_CONSTRUCTION_METHOD_HELPTEXT    :Metoda finansowania podstawowego przemysłu. 'żadne' oznacza brak możliwości finansowania czegokolwiek, 'obiecujące' oznacza, że finansowanie jest możliwe, ale konstrukcja pojawi się w losowym miejscu na mapie oraz losowo budowa może zakończyć się porażką, 'jak inne gałęzi przemysłu' oznacza, że przemysł wydobywczy może być budowany tak jak fabryki przetwórcze, w dowolnym miejscu
STR_CONFIG_SETTING_RAW_INDUSTRY_CONSTRUCTION_METHOD_NONE        :Niedostępna
STR_CONFIG_SETTING_RAW_INDUSTRY_CONSTRUCTION_METHOD_NORMAL      :Jak inne przedsiębiorstwa
STR_CONFIG_SETTING_RAW_INDUSTRY_CONSTRUCTION_METHOD_PROSPECTING :Poszukiwania
STR_CONFIG_SETTING_INDUSTRY_PLATFORM                            :Płaska przestrzeń wokół przedsiębiorstw: {STRING}
STR_CONFIG_SETTING_INDUSTRY_PLATFORM_HELPTEXT                   :Ilość płaskiej przestrzeni wokół zakładu. To zapewnia puste miejsce dostępne przy zakładach do budowy torów itp.
STR_CONFIG_SETTING_MULTIPINDTOWN                                :Pozwól na wiele podobnych przedsiębiorstw w mieście: {STRING}
STR_CONFIG_SETTING_MULTIPINDTOWN_HELPTEXT                       :Normalnie każde miasto nie chce mieć więcej niż jedno przedsiębiorstwo jednego typu. Ta opcja pozwala na kilka takich samych przedsiębiorstw w jednym mieście
STR_CONFIG_SETTING_SIGNALSIDE                                   :Pokaż semafory: {STRING}
STR_CONFIG_SETTING_SIGNALSIDE_HELPTEXT                          :Wybierz po której stronie torów stawiać semafory
STR_CONFIG_SETTING_SIGNALSIDE_LEFT                              :Po lewej
STR_CONFIG_SETTING_SIGNALSIDE_DRIVING_SIDE                      :Po stronie kierunku jazdy
STR_CONFIG_SETTING_SIGNALSIDE_RIGHT                             :Po prawej
STR_CONFIG_SETTING_SHOWFINANCES                                 :Pokazuj okno finansów na koniec roku: {STRING}
STR_CONFIG_SETTING_SHOWFINANCES_HELPTEXT                        :Jeśli włączone, to okienko finansowe pokazuje się na zakończenie każdego roku, by ułatwić śledzenie sytuacji finansowej firmy
STR_CONFIG_SETTING_NONSTOP_BY_DEFAULT                           :Nowe polecenia są domyślnie 'bez zatrzymywania się': {STRING}
STR_CONFIG_SETTING_NONSTOP_BY_DEFAULT_HELPTEXT                  :Normalnie pojazd zatrzyma się na każdej stacji, przez którą przejeżdża. Włączając tę opcję, pojazd przejedzie do swojego celu bez zatrzymywania się. Zwróć uwagę na to, że to ustawienie ma wpływ tylko na nowe rozkazy. Indywidualne rozkazy mogą być ustalane bez względu na wartość tej opcji
STR_CONFIG_SETTING_STOP_LOCATION                                :Rozkazy nowego pociągu kończą się domyślnie na {STRING} peronu
STR_CONFIG_SETTING_STOP_LOCATION_HELPTEXT                       :Miejsce, w którym pociąg domyślnie zatrzyma się na peronie. 'Bliższy koniec' oznacza blisko kierunku przyjazdu, 'środek' oznacza środkową część peronu, a 'daleki koniec' oznacza daleko od kierunku przyjazdu. Zapamiętaj, że to ustawienie określa tylko domyślną wartość dla nowych rozkazów. Wszystkie rozkazy mogą być zmienione, bez względu na wartość ustawienia
STR_CONFIG_SETTING_STOP_LOCATION_NEAR_END                       :początku
STR_CONFIG_SETTING_STOP_LOCATION_MIDDLE                         :środku
STR_CONFIG_SETTING_STOP_LOCATION_FAR_END                        :końcu
STR_CONFIG_SETTING_AUTOSCROLL                                   :Przesuń okno, kiedy kursor jest przy krawędzi: {STRING}
STR_CONFIG_SETTING_AUTOSCROLL_HELPTEXT                          :Kiedy włączone, okna podglądu będą się przewijać, gdy kursor znajdzie się przy krańcu okna
STR_CONFIG_SETTING_AUTOSCROLL_DISABLED                          :Wyłączone
STR_CONFIG_SETTING_AUTOSCROLL_MAIN_VIEWPORT_FULLSCREEN          :Główne okno podglądu, tylko w trybie pełnego ekran
STR_CONFIG_SETTING_AUTOSCROLL_MAIN_VIEWPORT                     :Główne okno podglądu
STR_CONFIG_SETTING_AUTOSCROLL_EVERY_VIEWPORT                    :Wszystkie okna podglądu
STR_CONFIG_SETTING_BRIBE                                        :Pozwól dawać łapówki lokalnym władzom: {STRING}
STR_CONFIG_SETTING_BRIBE_HELPTEXT                               :Pozwalaj firmom na próby przekupienia lokalnych władz miast. Jeśli przekupstwo zostanie wykryte przez inspektora, firma nie będzie mogła działać w danym mieście przez 6 miesięcy
STR_CONFIG_SETTING_ALLOW_EXCLUSIVE                              :Pozwól na kupno wyłączności transportowej: {STRING}
STR_CONFIG_SETTING_ALLOW_EXCLUSIVE_HELPTEXT                     :Kiedy firma wykupuje wyłączność na transport w mieście, to stacje i przystanki przeciwników (pasażerskie i towarowe) nie otrzymają żadnego towaru przez cały rok
STR_CONFIG_SETTING_ALLOW_FUND_BUILDINGS                         :Pozwól na fundowywanie budynków: {STRING}
STR_CONFIG_SETTING_ALLOW_FUND_BUILDINGS_HELPTEXT                :Pozwalaj firmom na sponsorowanie budowy nowych budynków w miastach
STR_CONFIG_SETTING_ALLOW_FUND_ROAD                              :Pozwalaj na sponsorowanie odbudowy lokalnych dróg: {STRING}
STR_CONFIG_SETTING_ALLOW_FUND_ROAD_HELPTEXT                     :Pozwalaj firmom na przekazywanie miastom funduszy na rekonstrukcję dróg, by sabotować transport drogowy w mieście
STR_CONFIG_SETTING_ALLOW_GIVE_MONEY                             :Pozwól na wysyłanie pieniędzy do innych firm: {STRING}
STR_CONFIG_SETTING_ALLOW_GIVE_MONEY_HELPTEXT                    :Pozwalaj na przelewy pieniężne pomiędzy firmami w trybie gry dla wielu graczy
STR_CONFIG_SETTING_FREIGHT_TRAINS                               :Mnożnik wagi dla symulacji ciężkich pociągów towarowych: {STRING}
STR_CONFIG_SETTING_FREIGHT_TRAINS_HELPTEXT                      :Ustaw wpływ przewożenia towaru przez pociągi. Wyższa wartość utrudnia transport towarów przez pociągi, w szczególności na wzniesieniach
STR_CONFIG_SETTING_PLANE_SPEED                                  :Prędkość samolotów: {STRING}
STR_CONFIG_SETTING_PLANE_SPEED_HELPTEXT                         :Ustaw zależną prędkość samolotów w porównaniu do innych typów pojazdów, aby zmniejszyć przychód generowany przez transport samolotami
STR_CONFIG_SETTING_PLANE_SPEED_VALUE                            :1 / {COMMA}
STR_CONFIG_SETTING_PLANE_CRASHES                                :Liczba katastrof lotniczych: {STRING}
STR_CONFIG_SETTING_PLANE_CRASHES_HELPTEXT                       :Ustaw szanse na katastrofy lotnicze
STR_CONFIG_SETTING_PLANE_CRASHES_NONE                           :Brak
STR_CONFIG_SETTING_PLANE_CRASHES_REDUCED                        :Zredukowana
STR_CONFIG_SETTING_PLANE_CRASHES_NORMAL                         :Normalna
STR_CONFIG_SETTING_STOP_ON_TOWN_ROAD                            :Pozwól na budowę przystanków przelotowych na drogach miejskich: {STRING}
STR_CONFIG_SETTING_STOP_ON_TOWN_ROAD_HELPTEXT                   :Pozwalaj budować przystanki przelotowe na drogach własnościowych miast
STR_CONFIG_SETTING_STOP_ON_COMPETITOR_ROAD                      :Pozwól na przejazd przez przystanki należące do przeciwników: {STRING}
STR_CONFIG_SETTING_STOP_ON_COMPETITOR_ROAD_HELPTEXT             :Pozwalaj budować przystanki przelotowe na drogach własnościowych innych graczy
STR_CONFIG_SETTING_DYNAMIC_ENGINES_EXISTING_VEHICLES            :{WHITE}Zmiana tego ustawienia nie jest możliwa, gdy znajdują się tutaj pojazdy
STR_CONFIG_SETTING_INFRASTRUCTURE_MAINTENANCE                   :Utrzymywanie infrastruktury: {STRING}
STR_CONFIG_SETTING_INFRASTRUCTURE_MAINTENANCE_HELPTEXT          :Kiedy włączone, utrzymanie infrastruktury jest naliczane w kosztach. Koszty wzrastają nadproporcjonalnie do rozmiarów sieci połączeń, a więc dotykają bardziej duże niż małe firmy

STR_CONFIG_SETTING_COMPANY_STARTING_COLOUR                      :Początkowy kolor firmy: {STRING}
STR_CONFIG_SETTING_COMPANY_STARTING_COLOUR_HELPTEXT             :Wybierz początkowy kolor dla firmy

STR_CONFIG_SETTING_NEVER_EXPIRE_AIRPORTS                        :Pozwól budować stare lotniska: {STRING}
STR_CONFIG_SETTING_NEVER_EXPIRE_AIRPORTS_HELPTEXT               :Włączona opcja sprawia, że każdy typ lotniska będzie dostępny na zawsze od chwili wprowadzenia

STR_CONFIG_SETTING_WARN_LOST_VEHICLE                            :Ostrzeż, jeśli pojazd się zgubi: {STRING}
STR_CONFIG_SETTING_WARN_LOST_VEHICLE_HELPTEXT                   :Pokazuj wiadomości o pojazdach, które nie są w stanie znaleźć ścieżki do swoich wyznaczonych celów
STR_CONFIG_SETTING_ORDER_REVIEW                                 :Kontroluj polecenia pojazdów: {STRING}
STR_CONFIG_SETTING_ORDER_REVIEW_HELPTEXT                        :Kiedy włączone, rozkazy wszystkich pojazdów są sprawdzane co jakiś czas, a wykryte nieprawidłowości są zgłaszane w oknach wiadomości
STR_CONFIG_SETTING_ORDER_REVIEW_OFF                             :Nie
STR_CONFIG_SETTING_ORDER_REVIEW_EXDEPOT                         :Tak, ale wyklucz zatrzymane
STR_CONFIG_SETTING_ORDER_REVIEW_ON                              :Wszystkich pojazdów
STR_CONFIG_SETTING_WARN_INCOME_LESS                             :Powiadom, jeśli pojazd przynosi straty: {STRING}
STR_CONFIG_SETTING_WARN_INCOME_LESS_HELPTEXT                    :Kiedy włączone, otrzymasz wiadomość o tym, że pojazd nie przyniósł żadnych zysków w całym roku kalendarzowym
STR_CONFIG_SETTING_NEVER_EXPIRE_VEHICLES                        :Pojazdy nigdy nie są wycofywane: {STRING}
STR_CONFIG_SETTING_NEVER_EXPIRE_VEHICLES_HELPTEXT               :Kiedy włączone, wszystkie modele pojazdów pozostają dostępne na zawsze od daty ich wprowadzenia
STR_CONFIG_SETTING_AUTORENEW_VEHICLE                            :Autoodnawianie pojazdów gdy stają się stare: {STRING}
STR_CONFIG_SETTING_AUTORENEW_VEHICLE_HELPTEXT                   :Kiedy włączone, pojazd zbliżający się do końca swojej żywotności zostaje automatycznie zastąpiony, gdy warunki jego odnowienia są spełnione
STR_CONFIG_SETTING_AUTORENEW_MONTHS                             :Automatyczna odnowa, gdy pojazd ma {STRING} maksymalnym wieku
STR_CONFIG_SETTING_AUTORENEW_MONTHS_HELPTEXT                    :Odpowiedni wiek pojazdu, kiedy powinien on zostać automatycznie odnowiony
STR_CONFIG_SETTING_AUTORENEW_MONTHS_VALUE_BEFORE                :{COMMA} miesi{P ąc ące ęcy} do
STR_CONFIG_SETTING_AUTORENEW_MONTHS_VALUE_AFTER                 :{COMMA} miesi{P ąc ące ęcy} po
STR_CONFIG_SETTING_AUTORENEW_MONEY                              :Min. ilość pieniędzy potrzebna do autoodnowienia: {STRING}
STR_CONFIG_SETTING_AUTORENEW_MONEY_HELPTEXT                     :Minimalna ilość pieniędzy, która musi znajdować się w banku zanim auto-odnawianie będzie brane pod uwagę
STR_CONFIG_SETTING_ERRMSG_DURATION                              :Czas wyświetlania komunikatów o błędach: {STRING}
STR_CONFIG_SETTING_ERRMSG_DURATION_HELPTEXT                     :Czas wyświetlania komunikatów o błędach w czerwonym oknie. Niektóre (krytyczne) komunikaty o błędach nie zamykają się automatycznie po tym czasie, tylko muszą zostać zamknięte ręcznie
STR_CONFIG_SETTING_ERRMSG_DURATION_VALUE                        :{COMMA} sekund{P a y ""}
STR_CONFIG_SETTING_HOVER_DELAY                                  :Pokaż wskazówki: {STRING}
STR_CONFIG_SETTING_HOVER_DELAY_HELPTEXT                         :Opóźnienie, zanim wskazówka zostanie wyświetlona po najechaniu myszką na element interfejsu. Alternatywnie wskazówki mogą zostać przypisane do prawego przycisku myszki, kiedy ta wartość jest ustawiona na 0.
STR_CONFIG_SETTING_HOVER_DELAY_VALUE                            :Zatrzymaj kursor przez {COMMA} milisekund{P ę y ""}
STR_CONFIG_SETTING_HOVER_DELAY_DISABLED                         :prawy klik
STR_CONFIG_SETTING_POPULATION_IN_LABEL                          :Pokaż populację miasta w jego nazwie: {STRING}
STR_CONFIG_SETTING_POPULATION_IN_LABEL_HELPTEXT                 :Wyświetlaj populację miast w ich etykietach na mapie
STR_CONFIG_SETTING_GRAPH_LINE_THICKNESS                         :Grubość linii na wykresie: {STRING}
STR_CONFIG_SETTING_GRAPH_LINE_THICKNESS_HELPTEXT                :Grubość linii na wykresach. Cienka linia jest dokładniejsza, grubsza linia jest bardziej widoczna a kolory łatwiejsze do odróżnienia

STR_CONFIG_SETTING_LANDSCAPE                                    :Krajobraz: {STRING}
STR_CONFIG_SETTING_LANDSCAPE_HELPTEXT                           :Krajobrazy określają podstawowe scenariusze gry, które różnią się przedsiębiorstwami, towarami i wymogami dla rozwoju miast. Pliki NewGRF i skrypty umożliwiają dokładniejszą kontrolę warunków rozgrywki
STR_CONFIG_SETTING_LAND_GENERATOR                               :Generator krajobrazu: {STRING}
STR_CONFIG_SETTING_LAND_GENERATOR_HELPTEXT                      :Oryginalny generator tworzy tylko proste kształty krajobrazu i jest zależny od podstawowego zestawu grafiki. TerraGenesis jest oparty na generatorze szumu Perlina, który umożliwia precyzyjną kontrolę parametrów
STR_CONFIG_SETTING_LAND_GENERATOR_ORIGINAL                      :Oryginalny
STR_CONFIG_SETTING_LAND_GENERATOR_TERRA_GENESIS                 :TerraGenesis
STR_CONFIG_SETTING_TERRAIN_TYPE                                 :Typ terenu: {STRING}
STR_CONFIG_SETTING_TERRAIN_TYPE_HELPTEXT                        :Określa ukształtowanie terenu (tylko dla TerraGenesis)
STR_CONFIG_SETTING_INDUSTRY_DENSITY                             :Liczba przedsiębiorstw: {STRING}
STR_CONFIG_SETTING_INDUSTRY_DENSITY_HELPTEXT                    :Określa liczbę przedsiębiorstw na początku i w trakcie gry
STR_CONFIG_SETTING_OIL_REF_EDGE_DISTANCE                        :Maksymalna odległość od krawędzi dla rafinerii: {STRING}
STR_CONFIG_SETTING_OIL_REF_EDGE_DISTANCE_HELPTEXT               :Rafinerie są budowane tylko w pobliżu krawędzi map, to znaczy na wybrzeżach dla map wyspiarskich
STR_CONFIG_SETTING_SNOWLINE_HEIGHT                              :Wysokość granicy wiecznych śniegów: {STRING}
STR_CONFIG_SETTING_SNOWLINE_HEIGHT_HELPTEXT                     :Wysokość linii śniegu w klimacie arktycznym. Poziom pokrywy śnieżnej wpływa na rozmieszczenie przedsiębiorstw i na warunki rozwoju miast
STR_CONFIG_SETTING_ROUGHNESS_OF_TERRAIN                         :Gładkość terenu: {STRING}
STR_CONFIG_SETTING_ROUGHNESS_OF_TERRAIN_HELPTEXT                :(Tylko dla TerraGenesis) Określa liczbę wzgórz na mapie. Łagodne krajobrazy posiadają nieliczne, bardzo rozległe wzgórza, natomiast na terenach pofałdowanych jest ich znacznie więcej i mogą wyglądać podobnie
STR_CONFIG_SETTING_ROUGHNESS_OF_TERRAIN_VERY_SMOOTH             :Bardzo łagodny
STR_CONFIG_SETTING_ROUGHNESS_OF_TERRAIN_SMOOTH                  :Łagodny
STR_CONFIG_SETTING_ROUGHNESS_OF_TERRAIN_ROUGH                   :Pofałdowany
STR_CONFIG_SETTING_ROUGHNESS_OF_TERRAIN_VERY_ROUGH              :Bardzo pofałdowany
STR_CONFIG_SETTING_VARIETY                                      :Różnorodność terenu: {STRING}
STR_CONFIG_SETTING_VARIETY_HELPTEXT                             :(Tylko dla TerraGenesis) Umożliwia jednoczesne występowanie obszarów górskich i płaskich. Działa na zasadzie obniżania powierzchni, dlatego inny parametr powinien definiować teren górzysty
STR_CONFIG_SETTING_RIVER_AMOUNT                                 :Liczba rzek: {STRING}
STR_CONFIG_SETTING_RIVER_AMOUNT_HELPTEXT                        :Określa liczbę rzek na mapie
STR_CONFIG_SETTING_TREE_PLACER                                  :Algorytm rozmieszczenia drzew: {STRING}
STR_CONFIG_SETTING_TREE_PLACER_HELPTEXT                         :Metoda generowania terenów zalesionych. Algorytm "Oryginalny" rozmieszcza drzewa równomiernie na całej mapie, a "Ulepszony" gromadzi je w skupiska
STR_CONFIG_SETTING_TREE_PLACER_NONE                             :Brak
STR_CONFIG_SETTING_TREE_PLACER_ORIGINAL                         :Oryginalny
STR_CONFIG_SETTING_TREE_PLACER_IMPROVED                         :Ulepszony
STR_CONFIG_SETTING_ROAD_SIDE                                    :Pojazdy drogowe: {STRING}
STR_CONFIG_SETTING_ROAD_SIDE_HELPTEXT                           :Wybierz stronę, po której będą jeździć samochody
STR_CONFIG_SETTING_HEIGHTMAP_ROTATION                           :Obrót mapy wysokości: {STRING}
STR_CONFIG_SETTING_HEIGHTMAP_ROTATION_COUNTER_CLOCKWISE         :Przeciwnie do wsk. zegara
STR_CONFIG_SETTING_HEIGHTMAP_ROTATION_CLOCKWISE                 :Zgodnie ze wsk. zegara
STR_CONFIG_SETTING_SE_FLAT_WORLD_HEIGHT                         :Wysokość jaką dostaje płaska mapa: {STRING}
STR_CONFIG_SETTING_EDGES_NOT_EMPTY                              :{WHITE}Jedno lub więcej pól na północnej krawędzi nie jest puste
STR_CONFIG_SETTING_EDGES_NOT_WATER                              :{WHITE}Jedno lub więcej pól na krawędzi nie jest wodą

STR_CONFIG_SETTING_STATION_SPREAD                               :Maksymalna rozpiętość stacji: {STRING}
STR_CONFIG_SETTING_STATION_SPREAD_HELPTEXT                      :Maksymalny obszar na jakim mogą znajdować się poszczególne elementy stacji. Pamiętaj, że wysoka wartość spowalnia grę
STR_CONFIG_SETTING_SERVICEATHELIPAD                             :Automatycznie serwisuj helikoptery na lądowiskach: {STRING}
STR_CONFIG_SETTING_SERVICEATHELIPAD_HELPTEXT                    :Serwisuj helikoptery po każdym lądowaniu, nawet jeśli na lądowisku nie ma hangaru
STR_CONFIG_SETTING_LINK_TERRAFORM_TOOLBAR                       :Przyłącz narzędzia krajobrazu do okien środków transportu: {STRING}
STR_CONFIG_SETTING_LINK_TERRAFORM_TOOLBAR_HELPTEXT              :Otwierając pasek konstrukcji typu transportu, otwieraj też pasek formowania terenu
STR_CONFIG_SETTING_SMALLMAP_LAND_COLOUR                         :Kolor lądu używany w minimapie: {STRING}
STR_CONFIG_SETTING_SMALLMAP_LAND_COLOUR_HELPTEXT                :Kolor terenu na mini-mapie
STR_CONFIG_SETTING_SMALLMAP_LAND_COLOUR_GREEN                   :zielony
STR_CONFIG_SETTING_SMALLMAP_LAND_COLOUR_DARK_GREEN              :ciemnozielony
STR_CONFIG_SETTING_SMALLMAP_LAND_COLOUR_VIOLET                  :fioletowy
STR_CONFIG_SETTING_SCROLLMODE_HELPTEXT                          :Zachowanie podczas przeciągania mapy
STR_CONFIG_SETTING_SCROLLMODE_DEFAULT                           :Przeciągnij okno podglądu prawym przyciskiem myszy, pozycja myszy zablokowana
STR_CONFIG_SETTING_SCROLLMODE_RMB_LOCKED                        :Przeciągnij mapę prawym przyciskiem myszy, pozycja myszy zablokowana
STR_CONFIG_SETTING_SCROLLMODE_RMB                               :Przeciągnij mapę prawym przyciskiem myszy
STR_CONFIG_SETTING_SCROLLMODE_LMB                               :Przeciągnij mapę lewym przyciskiem myszy
STR_CONFIG_SETTING_SMOOTH_SCROLLING                             :Wygładź przesuwanie widoku: {STRING}
STR_CONFIG_SETTING_SMOOTH_SCROLLING_HELPTEXT                    :Zdecyduj, jak główny widok przesuwa się do konkretnej lokacji, gdy klikasz na mini-mapie lub gdy używasz komendy do przesunięcia do danego obiektu na mapie. Kiedy włączone, widok przesuwa się płynnie, kiedy wyłączone, następuje skok bezpośrednio do wybranego miejsca
STR_CONFIG_SETTING_MEASURE_TOOLTIP                              :Pokaż dymek z pomiarem podczas używania różnych narzędzi: {STRING}
STR_CONFIG_SETTING_MEASURE_TOOLTIP_HELPTEXT                     :Wyświetlaj długość budowanych odcinków i różnicę wysokości przy przeciąganiu w trakcie operacji budowlanych
STR_CONFIG_SETTING_LIVERIES                                     :Pokaż barwy firm wg typu pojazdu: {STRING}
STR_CONFIG_SETTING_LIVERIES_HELPTEXT                            :Kontrolka stosowania schematu kolorów pojazdów specyficznych dla typów pojazdów (w przeciwieństwie do specyfiki firmy)
STR_CONFIG_SETTING_LIVERIES_NONE                                :brak
STR_CONFIG_SETTING_LIVERIES_OWN                                 :własnej firmy
STR_CONFIG_SETTING_LIVERIES_ALL                                 :wszystkich firm
STR_CONFIG_SETTING_PREFER_TEAMCHAT                              :Preferuj czat drużynowy po użyciu <ENTER> lub <T>: {STRING}
STR_CONFIG_SETTING_PREFER_TEAMCHAT_HELPTEXT                     :Przypisz przyciski <ENTER> i <Ctrl+ENTER> odpowiednio do czatu firmowego i czatu publicznego
STR_CONFIG_SETTING_SCROLLWHEEL_SCROLLING                        :Funkcja rolki myszy: {STRING}
STR_CONFIG_SETTING_SCROLLWHEEL_SCROLLING_HELPTEXT               :Włączenie przewijania z użyciem dwuwymiarowych rolek myszy
STR_CONFIG_SETTING_SCROLLWHEEL_ZOOM                             :powiększ widok
STR_CONFIG_SETTING_SCROLLWHEEL_SCROLL                           :przesuń widok
STR_CONFIG_SETTING_SCROLLWHEEL_OFF                              :wył.
STR_CONFIG_SETTING_SCROLLWHEEL_MULTIPLIER                       :Prędkość przesuwania widoku: {STRING}
STR_CONFIG_SETTING_SCROLLWHEEL_MULTIPLIER_HELPTEXT              :Kontroluj czułość przewijania kółkiem myszki
STR_CONFIG_SETTING_OSK_ACTIVATION                               :Klawiatura ekranowa: {STRING}
STR_CONFIG_SETTING_OSK_ACTIVATION_HELPTEXT                      :Wybierz metodę włączania klawiatury ekranowej do wprowadzania tekstu do pól tekstowych używając tylko urządzenia wskazującego. Jest to dedykowane dla małych urządzeń bez klawiatury
STR_CONFIG_SETTING_OSK_ACTIVATION_DISABLED                      :Wyłączone
STR_CONFIG_SETTING_OSK_ACTIVATION_DOUBLE_CLICK                  :Podwójny klik
STR_CONFIG_SETTING_OSK_ACTIVATION_SINGLE_CLICK_FOCUS            :Pojedyncze kliknięcie (w przybliżeniu)
STR_CONFIG_SETTING_OSK_ACTIVATION_SINGLE_CLICK                  :Pojedyncze kliknięcie (natychmiast)

STR_CONFIG_SETTING_RIGHT_MOUSE_BTN_EMU                          :Emulacja prawego przycisku myszy: {STRING}
STR_CONFIG_SETTING_RIGHT_MOUSE_BTN_EMU_HELPTEXT                 :Wybierz metodę emulacji klikania prawym przyciskiem myszki
STR_CONFIG_SETTING_RIGHT_MOUSE_BTN_EMU_COMMAND                  :Command+klik
STR_CONFIG_SETTING_RIGHT_MOUSE_BTN_EMU_CONTROL                  :Ctrl+klik
STR_CONFIG_SETTING_RIGHT_MOUSE_BTN_EMU_OFF                      :Wyłączona

STR_CONFIG_SETTING_RIGHT_MOUSE_WND_CLOSE                        :Zamknij okno prawym przyciskiem: {STRING}
STR_CONFIG_SETTING_RIGHT_MOUSE_WND_CLOSE_HELPTEXT               :Zamyka okno poprzez kliknięcie prawym przyciskiem. Wyłącza pomoc kontekstową!

STR_CONFIG_SETTING_AUTOSAVE                                     :Autozapis: {STRING}
STR_CONFIG_SETTING_AUTOSAVE_HELPTEXT                            :Częstotliwość automatycznego zapisu stanu gry

STR_CONFIG_SETTING_DATE_FORMAT_IN_SAVE_NAMES                    :Użyj {STRING} formatu daty dla nazw zapisów gry
STR_CONFIG_SETTING_DATE_FORMAT_IN_SAVE_NAMES_HELPTEXT           :Format daty w nazwach plików zapisu gry
STR_CONFIG_SETTING_DATE_FORMAT_IN_SAVE_NAMES_LONG               :długiego (31 grudnia 2008)
STR_CONFIG_SETTING_DATE_FORMAT_IN_SAVE_NAMES_SHORT              :krótkiego (31-12-2008)
STR_CONFIG_SETTING_DATE_FORMAT_IN_SAVE_NAMES_ISO                :ISO (2008-12-31)

STR_CONFIG_SETTING_PAUSE_ON_NEW_GAME                            :Automatycznie włącz pauzę przy rozpoczęciu nowej gry: {STRING}
STR_CONFIG_SETTING_PAUSE_ON_NEW_GAME_HELPTEXT                   :Kiedy włączone, gra zostanie automatycznie zatrzymana na samym początku, pozwalając na lepsze rozpoznanie mapy
STR_CONFIG_SETTING_COMMAND_PAUSE_LEVEL                          :Zezwól w czasie wstrzymania gry na: {STRING}
STR_CONFIG_SETTING_COMMAND_PAUSE_LEVEL_HELPTEXT                 :Wybierz, jakich akcji można dokonywac, gdy gra jest wstrzymana
STR_CONFIG_SETTING_COMMAND_PAUSE_LEVEL_NO_ACTIONS               :Brak działań
STR_CONFIG_SETTING_COMMAND_PAUSE_LEVEL_ALL_NON_CONSTRUCTION     :Wszystkie niezwiązane z konstrukcją
STR_CONFIG_SETTING_COMMAND_PAUSE_LEVEL_ALL_NON_LANDSCAPING      :Wszystkie oprócz modyfikowania terenu
STR_CONFIG_SETTING_COMMAND_PAUSE_LEVEL_ALL_ACTIONS              :Wszystkie działania
STR_CONFIG_SETTING_ADVANCED_VEHICLE_LISTS                       :Używaj grup w liście pojazdów: {STRING}
STR_CONFIG_SETTING_ADVANCED_VEHICLE_LISTS_HELPTEXT              :Wlącz obsługę zaawansowanych list pojazdów do grupowania pojazdów
STR_CONFIG_SETTING_LOADING_INDICATORS                           :Pokazuj wskaźniki załadunku: {STRING}
STR_CONFIG_SETTING_LOADING_INDICATORS_HELPTEXT                  :Wybierz, czy wskaźnik załadunku pokazuje się nad ładowanym/rozładowywanym pojazdem
STR_CONFIG_SETTING_TIMETABLE_IN_TICKS                           :Pokazuj rozkłady jazdy w tickach, a nie w dniach: {STRING}
STR_CONFIG_SETTING_TIMETABLE_IN_TICKS_HELPTEXT                  :W tabelach czasu, czas podróży pokaż w tickach gry zamiast w dniach
STR_CONFIG_SETTING_TIMETABLE_SHOW_ARRIVAL_DEPARTURE             :Pokazuj przyjazdy i odjazdy w rozkładach: {STRING}
STR_CONFIG_SETTING_TIMETABLE_SHOW_ARRIVAL_DEPARTURE_HELPTEXT    :Wyświetlanie przewidywanego przyjazdu i odjazdu w rozkładach
STR_CONFIG_SETTING_QUICKGOTO                                    :Szybkie tworzenie poleceń pojazdu: {STRING}
STR_CONFIG_SETTING_QUICKGOTO_HELPTEXT                           :Po wybraniu stacji docelowej automatycznie włącz ponownie narzędzie 'idź do'
STR_CONFIG_SETTING_DEFAULT_RAIL_TYPE                            :Domyślny typ torów: {STRING}
STR_CONFIG_SETTING_DEFAULT_RAIL_TYPE_HELPTEXT                   :Rodzaj torów wybierany przy rozpoczęciu lub załadowaniu gry. 'Pierwszy dostępny' wybiera najstarszy rodzaj torów, 'najnowszy' wybiera najnowszy rodzaj torów, a 'najczęściej używany' wybiera ten, który jest używany najczęściej
STR_CONFIG_SETTING_DEFAULT_RAIL_TYPE_FIRST                      :pierwszy dostępny
STR_CONFIG_SETTING_DEFAULT_RAIL_TYPE_LAST                       :najnowszy
STR_CONFIG_SETTING_DEFAULT_RAIL_TYPE_MOST_USED                  :najczęściej używany
STR_CONFIG_SETTING_SHOW_TRACK_RESERVATION                       :Pokaż zarezerwowane tory: {STRING}
STR_CONFIG_SETTING_SHOW_TRACK_RESERVATION_HELPTEXT              :Nadaj inny kolor zarezerwowanym torom, aby pomóc w odnajdywaniu problemów z pociągami odmawiającymi wjazdu na blok trasy
STR_CONFIG_SETTING_PERSISTENT_BUILDINGTOOLS                     :Pozostaw aktywne narzędzia do budowania po ich użyciu: {STRING}
STR_CONFIG_SETTING_PERSISTENT_BUILDINGTOOLS_HELPTEXT            :Zachowaj narzędzia budowy mostów, tuneli, itp. po użyciu
STR_CONFIG_SETTING_EXPENSES_LAYOUT                              :Pogrupuj wydatki w oknie finsnasów firmy: {STRING}
STR_CONFIG_SETTING_EXPENSES_LAYOUT_HELPTEXT                     :Określa układ okienka wydatków firmy

STR_CONFIG_SETTING_SOUND_TICKER                                 :Pasek informacji: {STRING}
STR_CONFIG_SETTING_SOUND_TICKER_HELPTEXT                        :Odtwarzaj dźwięk dla podsumowania wiadomości
STR_CONFIG_SETTING_SOUND_NEWS                                   :Gazeta: {STRING}
STR_CONFIG_SETTING_SOUND_NEWS_HELPTEXT                          :Odtwarzaj dźwięk po wyświetleniu gazety
STR_CONFIG_SETTING_SOUND_NEW_YEAR                               :Koniec roku: {STRING}
STR_CONFIG_SETTING_SOUND_NEW_YEAR_HELPTEXT                      :Odtwarzaj dźwięk na koniec roku podsumowując roczną sytuację przedsiębiorstwa w porównaniu do roku poprzedniego
STR_CONFIG_SETTING_SOUND_CONFIRM                                :Budowa: {STRING}
STR_CONFIG_SETTING_SOUND_CONFIRM_HELPTEXT                       :Odtwarzaj dźwięk po udanej budowie lub innych działaniach
STR_CONFIG_SETTING_SOUND_CLICK                                  :Kliknięcia: {STRING}
STR_CONFIG_SETTING_SOUND_CLICK_HELPTEXT                         :Dźwięk przy kliknięciach
STR_CONFIG_SETTING_SOUND_DISASTER                               :Wypadki/katastrofy: {STRING}
STR_CONFIG_SETTING_SOUND_DISASTER_HELPTEXT                      :Odtwarzaj efekty dźwiękowe wypadków i katastrof
STR_CONFIG_SETTING_SOUND_VEHICLE                                :Pojazdy: {STRING}
STR_CONFIG_SETTING_SOUND_VEHICLE_HELPTEXT                       :Odtwarzaj efekty dźwiękowe pojazdów
STR_CONFIG_SETTING_SOUND_AMBIENT                                :Odgłosy: {STRING}
STR_CONFIG_SETTING_SOUND_AMBIENT_HELPTEXT                       :Odtwarzaj dźwięki otoczenia - środowisko, przedsiębiorstwa i miasta

STR_CONFIG_SETTING_DISABLE_UNSUITABLE_BUILDING                  :Zablokuj budowę infrastruktury, kiedy brak odpowiednich pojazdów: {STRING}
STR_CONFIG_SETTING_DISABLE_UNSUITABLE_BUILDING_HELPTEXT         :Kiedy włączone, rodzaj infrastruktury jest dostępny tylko wtedy, gdy są dostępne również pojazdy, zapobiegając marnowaniu czasu i pieniędzy na zbędną infrastrukturę
STR_CONFIG_SETTING_MAX_TRAINS                                   :Makymalna liczba pociągów na firmę: {STRING}
STR_CONFIG_SETTING_MAX_TRAINS_HELPTEXT                          :Maksymalna ilość pociągów, jakie firma może posiadać
STR_CONFIG_SETTING_MAX_ROAD_VEHICLES                            :Maksymalna liczba samochodów na firmę: {STRING}
STR_CONFIG_SETTING_MAX_ROAD_VEHICLES_HELPTEXT                   :Maksymalna ilość pojazdów drogowych, jakie firma może posiadać
STR_CONFIG_SETTING_MAX_AIRCRAFT                                 :Maksymalna liczba samolotów na firmę: {STRING}
STR_CONFIG_SETTING_MAX_AIRCRAFT_HELPTEXT                        :Maksymalna ilość maszyn latających, jakie firma może posiadać
STR_CONFIG_SETTING_MAX_SHIPS                                    :Maksymalna liczba statków na firmę: {STRING}
STR_CONFIG_SETTING_MAX_SHIPS_HELPTEXT                           :Maksymalna ilość statków, jakie firma może posiadać

STR_CONFIG_SETTING_AI_BUILDS_TRAINS                             :Pociągi niedostępne dla komputera: {STRING}
STR_CONFIG_SETTING_AI_BUILDS_TRAINS_HELPTEXT                    :Włączona opcja nie pozwala na budowanie pociągów graczom komputerowym
STR_CONFIG_SETTING_AI_BUILDS_ROAD_VEHICLES                      :Samochody niedostępne dla komputera: {STRING}
STR_CONFIG_SETTING_AI_BUILDS_ROAD_VEHICLES_HELPTEXT             :Włączona opcja nie pozwala na budowanie dróg graczom komputerowym
STR_CONFIG_SETTING_AI_BUILDS_AIRCRAFT                           :Samoloty niedostępne dla komputera: {STRING}
STR_CONFIG_SETTING_AI_BUILDS_AIRCRAFT_HELPTEXT                  :Włączona opcja nie pozwala na budowanie lotnisk graczom komputerowym
STR_CONFIG_SETTING_AI_BUILDS_SHIPS                              :Statki niedostępne dla komputera: {STRING}
STR_CONFIG_SETTING_AI_BUILDS_SHIPS_HELPTEXT                     :Włączona opcja nie pozwala na budowanie statków graczom komputerowym

STR_CONFIG_SETTING_AI_PROFILE                                   :Domyślny profil ustawień: {STRING}
STR_CONFIG_SETTING_AI_PROFILE_HELPTEXT                          :Wybierz, którego profilu ustawień używać dla losowych SI lub dla wartości początkowych przy dodawaniu nowych SI lub Game Script
STR_CONFIG_SETTING_AI_PROFILE_EASY                              :Łatwy
STR_CONFIG_SETTING_AI_PROFILE_MEDIUM                            :Średni
STR_CONFIG_SETTING_AI_PROFILE_HARD                              :Trudny

STR_CONFIG_SETTING_AI_IN_MULTIPLAYER                            :Pozwól na SI w grze wieloosobowej: {STRING}
STR_CONFIG_SETTING_AI_IN_MULTIPLAYER_HELPTEXT                   :Pozwól komputerowym graczom SI na udział w grach dla wielu graczy
STR_CONFIG_SETTING_SCRIPT_MAX_OPCODES                           :ilość #opcodes przed uśpieniem skryptu: {STRING}
STR_CONFIG_SETTING_SCRIPT_MAX_OPCODES_HELPTEXT                  :Maksymalna liczba kroków obliczeniowych, jakie skrypt może zrobić w jednej kolejce

STR_CONFIG_SETTING_SERVINT_ISPERCENT                            :Okres między serwisowaniami w procentach: {STRING}
STR_CONFIG_SETTING_SERVINT_ISPERCENT_HELPTEXT                   :Wybierz, czy serwisowanie pojazdów odbywa się na podstawie czasu od ostatniego serwisu, czy sprawności malejącej o pewien procent maksymalnej sprawności
STR_CONFIG_SETTING_SERVINT_TRAINS                               :Domyślny interwał serwisowania pociągów: {STRING}
STR_CONFIG_SETTING_SERVINT_TRAINS_HELPTEXT                      :Ustaw domyślny okres serwisowania dla nowych pojazdów kolejowych, jeśli takowy nie istnieje dla określonego pojazdu
STR_CONFIG_SETTING_SERVINT_VALUE                                :{COMMA}{NBSP}d{P zień ni ni}/%
STR_CONFIG_SETTING_SERVINT_DISABLED                             :Wyłączone
STR_CONFIG_SETTING_SERVINT_ROAD_VEHICLES                        :Domyślny interwał serwisowania pojazdów: {STRING}
STR_CONFIG_SETTING_SERVINT_ROAD_VEHICLES_HELPTEXT               :Ustaw domyślny okres serwisowania dla nowych pojazdów drogowych, jeśli takowy nie istnieje dla określonego pojazdu
STR_CONFIG_SETTING_SERVINT_AIRCRAFT                             :Domyślny interwał serwisowania samolotów: {STRING}
STR_CONFIG_SETTING_SERVINT_AIRCRAFT_HELPTEXT                    :Ustaw domyślny okres serwisowania dla nowych maszyn latających, jeśli takowy nie istnieje dla określonego pojazdu
STR_CONFIG_SETTING_SERVINT_SHIPS                                :Domyślny interwał serwisowania statków: {STRING}
STR_CONFIG_SETTING_SERVINT_SHIPS_HELPTEXT                       :Ustaw domyślny okres serwisowania dla nowych statków, jeśli takowy nie istnieje dla określonego pojazdu
STR_CONFIG_SETTING_NOSERVICE                                    :Wyłącz serwisowanie jeśli awarie pojazdów są wyłączone: {STRING}
STR_CONFIG_SETTING_NOSERVICE_HELPTEXT                           :Kiedy włączone, pojazdy nie są serwisowane, jeśli nie mogą się popsuć
STR_CONFIG_SETTING_WAGONSPEEDLIMITS                             :Włącz limity prędkości wagonów: {STRING}
STR_CONFIG_SETTING_WAGONSPEEDLIMITS_HELPTEXT                    :Kiedy włączone, użyj także ograniczenia prędkości dla wagonów do obliczenia maksymalnej prędkości pociągu
STR_CONFIG_SETTING_DISABLE_ELRAILS                              :Tylko jeden rodzaj torów: {STRING}
STR_CONFIG_SETTING_DISABLE_ELRAILS_HELPTEXT                     :Przy włączonym ustawieniu nie jest już wymagane elektryfikowanie torów, aby elektrowozy mogły po nich jeździć

STR_CONFIG_SETTING_NEWS_ARRIVAL_FIRST_VEHICLE_OWN               :Przybycie pierwszego pojazdu do stacji gracza: {STRING}
STR_CONFIG_SETTING_NEWS_ARRIVAL_FIRST_VEHICLE_OWN_HELPTEXT      :Wyświetl wiadomość w gazecie kiedy pierwszy pojazd dojedzie do stacji gracza
STR_CONFIG_SETTING_NEWS_ARRIVAL_FIRST_VEHICLE_OTHER             :Przybycie pierwszego pojazdu do stacji przeciwnika: {STRING}
STR_CONFIG_SETTING_NEWS_ARRIVAL_FIRST_VEHICLE_OTHER_HELPTEXT    :Wyświetl wiadomość w gazecie kiedy pierwszy pojazd dojedzie do stacji nowego konkurenta
STR_CONFIG_SETTING_NEWS_ACCIDENTS_DISASTERS                     :Wypadki / klęski: {STRING}
STR_CONFIG_SETTING_NEWS_ACCIDENTS_DISASTERS_HELPTEXT            :Wyświetl wiadomość w gazecie kiedy zdarzy się wypadek lub nastąpi katastrofa
STR_CONFIG_SETTING_NEWS_COMPANY_INFORMATION                     :Informacja firmy: {STRING}
STR_CONFIG_SETTING_NEWS_COMPANY_INFORMATION_HELPTEXT            :Wyświetl wiadomość w gazecie kiedy powstaje nowa firma lub kiedy istniejącym firmom grozi bankructwo
STR_CONFIG_SETTING_NEWS_INDUSTRY_OPEN                           :Otwarcie przedsiębiorstw: {STRING}
STR_CONFIG_SETTING_NEWS_INDUSTRY_OPEN_HELPTEXT                  :Wyświetl wiadomość w gazecie kiedy powstają nowe przedsiębiorstwa
STR_CONFIG_SETTING_NEWS_INDUSTRY_CLOSE                          :Zamknięcie przedsiębiorstw: {STRING}
STR_CONFIG_SETTING_NEWS_INDUSTRY_CLOSE_HELPTEXT                 :Wyświetl wiadomość w gazecie kiedy przedsiębiorstwa są likwidowane
STR_CONFIG_SETTING_NEWS_ECONOMY_CHANGES                         :Zmiany ekonomiczne: {STRING}
STR_CONFIG_SETTING_NEWS_ECONOMY_CHANGES_HELPTEXT                :Wyświetl wiadomość w gazecie o globalnych zmianach w ekonomii
STR_CONFIG_SETTING_NEWS_INDUSTRY_CHANGES_COMPANY                :Zmiany w produkcji przedsiębiorstw obsługiwanych przez firmę: {STRING}
STR_CONFIG_SETTING_NEWS_INDUSTRY_CHANGES_COMPANY_HELPTEXT       :Wyświetl wiadomość w gazecie kiedy zmieniają się poziomy produkcji przedsiębiorstw, które są obsługiwane przez firmę
STR_CONFIG_SETTING_NEWS_INDUSTRY_CHANGES_OTHER                  :Zmiany w produkcji przedsiębiorstw obsługiwanych przez przeciwników: {STRING}
STR_CONFIG_SETTING_NEWS_INDUSTRY_CHANGES_OTHER_HELPTEXT         :Wyświetl wiadomość w gazecie kiedy zmieniają się poziomy produkcji przedsiębiorstw, które są obsługiwane przez konkurencyjne firmy
STR_CONFIG_SETTING_NEWS_INDUSTRY_CHANGES_UNSERVED               :Zmiany w produkcji w pozostałych przedsiębiorstwach: {STRING}
STR_CONFIG_SETTING_NEWS_INDUSTRY_CHANGES_UNSERVED_HELPTEXT      :Wyświetl wiadomość w gazecie kiedy zmieniają się poziomy produkcji przedsiębiorstw, które nie są obsługiwane przez konkurencyjne firmy
STR_CONFIG_SETTING_NEWS_ADVICE                                  :Rada / informacja o pojazdach firmy: {STRING}
STR_CONFIG_SETTING_NEWS_ADVICE_HELPTEXT                         :Wyświetl wiadomość o pojazdach wymagających uwagi
STR_CONFIG_SETTING_NEWS_NEW_VEHICLES                            :Nowe pojazdy: {STRING}
STR_CONFIG_SETTING_NEWS_NEW_VEHICLES_HELPTEXT                   :Wyświetl wiadomość w gazecie o dostępnym nowym typie pojazdu
STR_CONFIG_SETTING_NEWS_CHANGES_ACCEPTANCE                      :Zmiany w akceptowaniu ładunku: {STRING}
STR_CONFIG_SETTING_NEWS_CHANGES_ACCEPTANCE_HELPTEXT             :Wyświetlaj wiadomości o zmianach w akceptowaniu towarów przez stacje
STR_CONFIG_SETTING_NEWS_SUBSIDIES                               :Subsydia: {STRING}
STR_CONFIG_SETTING_NEWS_SUBSIDIES_HELPTEXT                      :Wyświetl wiadomość w gazecie o wydarzeniach związanych z subsydiami
STR_CONFIG_SETTING_NEWS_GENERAL_INFORMATION                     :Ogólne informacje: {STRING}
STR_CONFIG_SETTING_NEWS_GENERAL_INFORMATION_HELPTEXT            :Wyświetl wiadomość w gazecie o wydarzeniach takich jak zakup ekskluzywnych praw lub fundowanie przebudowy dróg

STR_CONFIG_SETTING_NEWS_MESSAGES_OFF                            :Wyłączone
STR_CONFIG_SETTING_NEWS_MESSAGES_SUMMARY                        :Sumaryczne
STR_CONFIG_SETTING_NEWS_MESSAGES_FULL                           :Pełne

STR_CONFIG_SETTING_COLOURED_NEWS_YEAR                           :Pojawienie się kolorowych wiadomości w: {STRING}
STR_CONFIG_SETTING_COLOURED_NEWS_YEAR_HELPTEXT                  :Rok, w którym wiadomości w gazetach są drukowane w kolorze. Przed tym rokiem drukowane są monochromatyczne czarno-białe
STR_CONFIG_SETTING_STARTING_YEAR                                :Data rozpoczęcia gry: {STRING}
STR_CONFIG_SETTING_SMOOTH_ECONOMY                               :Pozwól na łagodną ekonomię (więcej małych zmian): {STRING}
STR_CONFIG_SETTING_SMOOTH_ECONOMY_HELPTEXT                      :Kiedy włączone, produkcja zakładów zmienia się częściej, ale mniejszymi krokami. To ustawienie zazwyczaj nie daje żadnego efektu, jeśli typy zakładów są pobierane z NewGRFów
STR_CONFIG_SETTING_ALLOW_SHARES                                 :Pozwól kupować udziały w innych firmach: {STRING}
STR_CONFIG_SETTING_ALLOW_SHARES_HELPTEXT                        :Kiedy włączone, pozwala na kupowanie i sprzedawanie udziałów w firmie. Udziały będą dostępne tylko dla firm z odpowiednim stażem
STR_CONFIG_SETTING_FEEDER_PAYMENT_SHARE                         :Podział przychodów w przypadku przeładunków: {STRING}
STR_CONFIG_SETTING_FEEDER_PAYMENT_SHARE_HELPTEXT                :Manipulowanie zrównoważeniem podziałów w łańcuchu dowozowym: przy 0% przychód zostanie zaksięgowany na konto wyłącznie ostatniego pojazdu w łańcuchu, wyższa wartość zwiększa zrównoważenie podziału
STR_CONFIG_SETTING_DRAG_SIGNALS_DENSITY                         :Podczas przeciągania ustaw semafor co: {STRING}
STR_CONFIG_SETTING_DRAG_SIGNALS_DENSITY_HELPTEXT                :Ustaw dystans, na jakim semafory będą budowane przy torach aż do następnej przeszkody (semafor, zwrotnica), przy przeciąganiu
STR_CONFIG_SETTING_DRAG_SIGNALS_DENSITY_VALUE                   :{COMMA} p{P ole ola ól}
STR_CONFIG_SETTING_DRAG_SIGNALS_FIXED_DISTANCE                  :Zachowaj stały odstęp między semaforami przy przeciąganiu: {STRING}
STR_CONFIG_SETTING_DRAG_SIGNALS_FIXED_DISTANCE_HELPTEXT         :Wybierz sposób budowania semaforów przy przeciąganiu z wciśniętym Ctrl. Kiedy wyłączone, semafory są stawiane przy tunelach lub mostach, by nie zostawiać długich odcinków bez sygnałów. Kiedy włączone, semafory są stawiane co X pól, sprawiając, że stawianie semaforów na rownoległych torach jest łatwiejsze
STR_CONFIG_SETTING_SEMAPHORE_BUILD_BEFORE_DATE                  :Automatycznie buduj semafory przed: {STRING}
STR_CONFIG_SETTING_SEMAPHORE_BUILD_BEFORE_DATE_HELPTEXT         :Ustaw rok, w którym semafory świetlne będą używane. Przed tym rokiem w użyciu będą semafory kształtowe (które mają te same właściwości, tylko inny wygląd)
STR_CONFIG_SETTING_ENABLE_SIGNAL_GUI                            :Uaktywnij okno budowania sygnałów: {STRING}
STR_CONFIG_SETTING_ENABLE_SIGNAL_GUI_HELPTEXT                   :Wyświetlaj okno wyboru typu semaforów do budowy, zamiast samego przełączania typu semafora bez okna z Ctrl+klik na zbudowanym semaforze
STR_CONFIG_SETTING_DEFAULT_SIGNAL_TYPE                          :Domyślny typ sygnalizatorów: {STRING}
STR_CONFIG_SETTING_DEFAULT_SIGNAL_TYPE_HELPTEXT                 :Domyślny typ semaforów
STR_CONFIG_SETTING_DEFAULT_SIGNAL_NORMAL                        :sygnalizatory blokowe
STR_CONFIG_SETTING_DEFAULT_SIGNAL_PBS                           :sygnalizatory jazdy
STR_CONFIG_SETTING_DEFAULT_SIGNAL_PBSOWAY                       :sygnalizatory jazdy - jednokierunkowe
STR_CONFIG_SETTING_CYCLE_SIGNAL_TYPES                           :Przełączaj typy sygnalizatorów: {STRING}
STR_CONFIG_SETTING_CYCLE_SIGNAL_TYPES_HELPTEXT                  :Wybierz, między jakimi typami semaforów przełączać, po naciśnięciu Ctrl+klik przy budowaniu semaforów
STR_CONFIG_SETTING_CYCLE_SIGNAL_NORMAL                          :tylko sygnalizatory blokowe
STR_CONFIG_SETTING_CYCLE_SIGNAL_PBS                             :tylko sygnalizatory jazdy
STR_CONFIG_SETTING_CYCLE_SIGNAL_ALL                             :wszystkie

STR_CONFIG_SETTING_TOWN_LAYOUT                                  :Układ dróg dla nowych miast: {STRING}
STR_CONFIG_SETTING_TOWN_LAYOUT_HELPTEXT                         :Układ sieci dróg w miastach
STR_CONFIG_SETTING_TOWN_LAYOUT_DEFAULT                          :Oryginalny
STR_CONFIG_SETTING_TOWN_LAYOUT_BETTER_ROADS                     :Lepsze drogi
STR_CONFIG_SETTING_TOWN_LAYOUT_2X2_GRID                         :siatka 2x2
STR_CONFIG_SETTING_TOWN_LAYOUT_3X3_GRID                         :siatka 3x3
STR_CONFIG_SETTING_TOWN_LAYOUT_RANDOM                           :Losowy
STR_CONFIG_SETTING_ALLOW_TOWN_ROADS                             :Miasta, które mogą budować drogi: {STRING}
STR_CONFIG_SETTING_ALLOW_TOWN_ROADS_HELPTEXT                    :Pozwalaj miastom na budowę dróg, by się rozrastać. Wyłącz, by miasta same nie mogły budować dróg
STR_CONFIG_SETTING_ALLOW_TOWN_LEVEL_CROSSINGS                   :Miasta, które mogą budować przejazdy kolejowe: {STRING}
STR_CONFIG_SETTING_ALLOW_TOWN_LEVEL_CROSSINGS_HELPTEXT          :Aktywacja tej opcji pozwala miastom budować przejazdy kolejowe
STR_CONFIG_SETTING_NOISE_LEVEL                                  :Pozwól miastom kontrolować poziom hałasu dla lotnisk: {STRING}
STR_CONFIG_SETTING_NOISE_LEVEL_HELPTEXT                         :Kiedy ta opcja jest wyłączona, w miastach można zbudować 2 lotniska. Kiedy ta opcja jest włączona, liczba lotnisk jest ograniczona przez tolerancję hałasu tego miasta, która zależna jest od populacji oraz rozmiaru lotniska i jego odległości
STR_CONFIG_SETTING_TOWN_FOUNDING                                :Zakładanie miast w grze: {STRING}
STR_CONFIG_SETTING_TOWN_FOUNDING_HELPTEXT                       :Aktywacja tej opcji umożliwia graczom zakładanie nowych miast w grze
STR_CONFIG_SETTING_TOWN_FOUNDING_FORBIDDEN                      :Zabronione
STR_CONFIG_SETTING_TOWN_FOUNDING_ALLOWED                        :Dozwolone
STR_CONFIG_SETTING_TOWN_FOUNDING_ALLOWED_CUSTOM_LAYOUT          :Dozwolone, dowolny układ miasta

STR_CONFIG_SETTING_EXTRA_TREE_PLACEMENT                         :Rozmieszczenie drzew w grze: {STRING}
STR_CONFIG_SETTING_EXTRA_TREE_PLACEMENT_HELPTEXT                :Losowe pojawianie się drzew podczas gry. Może mieć to wpływ na zakłady opierające się na wyrastaniu drzew, np. tartaki
STR_CONFIG_SETTING_EXTRA_TREE_PLACEMENT_NONE                    :Brak {RED}(tartaki nie działają)
STR_CONFIG_SETTING_EXTRA_TREE_PLACEMENT_RAINFOREST              :Tylko w lasach deszczowych
STR_CONFIG_SETTING_EXTRA_TREE_PLACEMENT_ALL                     :Wszędzie

STR_CONFIG_SETTING_TOOLBAR_POS                                  :Pozycja głównego paska narzędzi: {STRING}
STR_CONFIG_SETTING_TOOLBAR_POS_HELPTEXT                         :Pozioma pozycja głównego paska narzędzi na górze ekranu
STR_CONFIG_SETTING_STATUSBAR_POS                                :Pozycja paska stanu: {STRING}
STR_CONFIG_SETTING_STATUSBAR_POS_HELPTEXT                       :Pozioma pozycja paska statusu na dole ekranu
STR_CONFIG_SETTING_SNAP_RADIUS                                  :Promień przyciągania okna: {STRING}
STR_CONFIG_SETTING_SNAP_RADIUS_HELPTEXT                         :Odległość między okienkami zanim przesuwane okno zostanie automatycznie dosunięte do sąsiedniego okna
STR_CONFIG_SETTING_SNAP_RADIUS_VALUE                            :{COMMA} piksel{P "" e i}
STR_CONFIG_SETTING_SNAP_RADIUS_DISABLED                         :Wyłączone
STR_CONFIG_SETTING_SOFT_LIMIT                                   :Maksymalna liczba nie przyszpilonych okien: {STRING}
STR_CONFIG_SETTING_SOFT_LIMIT_HELPTEXT                          :Liczba nie przyklejonych okienek zanim stare okienka zostaną automatycznie zamknięte, by zrobić miejsce dla nowych
STR_CONFIG_SETTING_SOFT_LIMIT_VALUE                             :{COMMA}
STR_CONFIG_SETTING_SOFT_LIMIT_DISABLED                          :wyłączone
STR_CONFIG_SETTING_ZOOM_MIN                                     :Maksymalne przybliżenie: {STRING}
STR_CONFIG_SETTING_ZOOM_MIN_HELPTEXT                            :Maksymalne zbliżenie w dodatkowych oknach podglądu. Wyższa wartość oznacza większe zużycie pamięci
STR_CONFIG_SETTING_ZOOM_MAX                                     :Maksymalne oddalenie: {STRING}
STR_CONFIG_SETTING_ZOOM_MAX_HELPTEXT                            :Maksymalne oddalenie w dodatkowych oknach podglądu. Wyższa wartość może powodować opóźnienia (lagi) podczas ich używania
STR_CONFIG_SETTING_ZOOM_LVL_MIN                                 :4x
STR_CONFIG_SETTING_ZOOM_LVL_IN_2X                               :2x
STR_CONFIG_SETTING_ZOOM_LVL_NORMAL                              :normalne
STR_CONFIG_SETTING_ZOOM_LVL_OUT_2X                              :2x
STR_CONFIG_SETTING_ZOOM_LVL_OUT_4X                              :4x
STR_CONFIG_SETTING_ZOOM_LVL_OUT_8X                              :8x
STR_CONFIG_SETTING_TOWN_GROWTH                                  :Szybkość rozwoju miast: {STRING}
STR_CONFIG_SETTING_TOWN_GROWTH_HELPTEXT                         :Szybkość rozwoju miast
STR_CONFIG_SETTING_TOWN_GROWTH_NONE                             :brak
STR_CONFIG_SETTING_TOWN_GROWTH_SLOW                             :mała
STR_CONFIG_SETTING_TOWN_GROWTH_NORMAL                           :normalna
STR_CONFIG_SETTING_TOWN_GROWTH_FAST                             :duża
STR_CONFIG_SETTING_TOWN_GROWTH_VERY_FAST                        :bardzo duża
STR_CONFIG_SETTING_LARGER_TOWNS                                 :Proporcje miejscowości, które będą miastami: {STRING}
STR_CONFIG_SETTING_LARGER_TOWNS_HELPTEXT                        :Liczba miasteczek, które staną się miastami, czyli miasteczka od początku większe i rozwijające się szybciej
STR_CONFIG_SETTING_LARGER_TOWNS_VALUE                           :1 z {COMMA}
STR_CONFIG_SETTING_LARGER_TOWNS_DISABLED                        :Żadne
STR_CONFIG_SETTING_CITY_SIZE_MULTIPLIER                         :Początkowy mnożnik rozmiarów metropolii: {STRING}
STR_CONFIG_SETTING_CITY_SIZE_MULTIPLIER_HELPTEXT                :Średni rozmiar dużych miast w porównaniu do normalnych miast na początku gry

STR_CONFIG_SETTING_LINKGRAPH_INTERVAL                           :Aktualizuj wykres dystrybucji co {STRING}{NBSP}{P 0:2 dzień dni dni}
STR_CONFIG_SETTING_LINKGRAPH_INTERVAL_HELPTEXT                  :Czas pomiędzy kolejnymi rekalkulacjami komonentów wykresu połączeń. Każda rekalkulacja oblicza plany dla jednego komponentu wykresu. To oznacza, że wartość X dla tego ustawienia nie oznacza, że cały wykres będzie aktualizowany co X dni, tylko że niektóre komponenty będą. Im krótszy czas ustawisz, tym więcej czasu obliczeniowego (CPU) będzie potrzebne na te obliczenia. Im dłuższy czas ustawisz, tym więcej czasu minie zanim dystrybucja towarów rozpocznie się na nowych trasach.
STR_CONFIG_SETTING_LINKGRAPH_TIME                               :Przekalkulowanie wykresu dystrybucji zajmuje {STRING}{NBSP}{P 0:2 dzień dni dni}
STR_CONFIG_SETTING_LINKGRAPH_TIME_HELPTEXT                      :Czas potrzebny na każdą rekalkulację komponentu wykresu połączeń. Kiedy rekalkulacja startuje, powstaje proces, który może trwać określoną liczbę dni. Im krótszy czas ustawisz, tym większe prawdopodobieństwo, że ten proces nie zakończy się wtedy, kiedy powinien. Wtedy gra zatrzymuje się do czasu jego zakończenia ("lag"). Im dłuższy czas ustawisz, tym dłużej trwa aktualizacja dystrybucji, gdy zmieniają się trasy.
STR_CONFIG_SETTING_DISTRIBUTION_MANUAL                          :manualnie
STR_CONFIG_SETTING_DISTRIBUTION_ASYMMETRIC                      :asymetrycznie
STR_CONFIG_SETTING_DISTRIBUTION_SYMMETRIC                       :symetrycznie
STR_CONFIG_SETTING_DISTRIBUTION_PAX                             :Tryb dystrybucji dla pasażerów: {STRING}
STR_CONFIG_SETTING_DISTRIBUTION_PAX_HELPTEXT                    :"Symetryczna" oznacza, że mniej więcej tyle samo pasażerów będzie podróżowało ze stacji A do stacji B, co z B do A. "Asymetryczna" znaczy, że narzucone ilości pasażerów mogą podróżować w obu kierunkach. "Ręczna" oznacza, że nie będzie automatycznej dystrybucji dla pasażerów.
STR_CONFIG_SETTING_DISTRIBUTION_MAIL                            :Tryb dystrybucji dla poczty: {STRING}
STR_CONFIG_SETTING_DISTRIBUTION_MAIL_HELPTEXT                   :"Symetryczna" oznacza, że mniej więcej tyle samo poczty będzie wysłane ze stacji A do stacji B, co z B do A. "Asymetryczna" znaczy, że narzucone ilości poczty mogą być wysłane w obu kierunkach. "Ręczna" oznacza, że nie będzie automatycznej dystrybucji dla poczty.
STR_CONFIG_SETTING_DISTRIBUTION_ARMOURED                        :Typ dystrybucji dla CHRONIONEJ klasy towarów: {STRING}
STR_CONFIG_SETTING_DISTRIBUTION_ARMOURED_HELPTEXT               :CHRONIONA klasa towarów zawiera kosztowności w umiarkowanym, diamenty w tropikalnym lub złoto w arktycznym klimacie. NewGRF-y mogą to zmieniać. "Symetryczna" oznacza, że mniej więcej tyle samo towaru będzie wysłane ze stacji A do stacji B, co z B do A. "Asymetryczna" znaczy, że narzucone ilości towarów mogą być wysłane w obu kierunkach. "Ręczna" oznacza, że nie będzie automatycznej dystrybucji dla tych towarów. Rekomendowane ustawienie to asymetryczne lub ręczne dla klimatu arktycznego, ponieważ banki nie będą wysyłać złota spowrotem do kopalni złota. Dla umiarkowanego i tropikalnego klimatu możesz także wybrać symetryczne, ponieważ banki będą wysyłać kosztowności spowrotem do banku, z którego pochodzi część kosztowności.
STR_CONFIG_SETTING_DISTRIBUTION_DEFAULT                         :Tryb dystrybucji dla innych typów ładunku: {STRING}
STR_CONFIG_SETTING_DISTRIBUTION_DEFAULT_HELPTEXT                :"asymetrycznie" oznacza, że określone ilości ładunków mogą być wysłane w obu kierunkach. "manualnie" oznacza, że dystrybucja nie będzie odbywać się automatycznie.
STR_CONFIG_SETTING_LINKGRAPH_ACCURACY                           :Dokładność dystrybucji: {STRING}
STR_CONFIG_SETTING_LINKGRAPH_ACCURACY_HELPTEXT                  :Im wyżej ustawisz, tym wiecej czasu zajmie procesorowi obliczenie wykresu. Jeśli zajmuje zbyt dużo czasu, może pojawić sie lag. Natomiast zbyt mała ilość powoduje niedokładną dystrybucję, co można zauważyć gdy towar nie jest wysyłany do miejsc do których się spodziewasz aby dotarł.
STR_CONFIG_SETTING_DEMAND_DISTANCE                              :Wpływ odległości na dystrybucję: {STRING}
STR_CONFIG_SETTING_DEMAND_DISTANCE_HELPTEXT                     :Jeśli ładunki z jednej stacji trafiają na kilka różnych stacji, na ich dystrybucję wpływ ma odległość. Im wyższą wartość ustawisz, tym bliższe stacje będą preferowane. Zerowa wartość ustawienia sprawi, że odległość nie będzie wpływała na podział dystrybucji.
STR_CONFIG_SETTING_DEMAND_SIZE                                  :Ilość powracającego ładunku dla trybu symetrycznego: {STRING}
STR_CONFIG_SETTING_DEMAND_SIZE_HELPTEXT                         :Ustawiając to na mniej niż 100% powoduje, że symetryczna dystrybucja zachowuje się podobnie do asymetrycznej. Mniej towaru będzie zwróconego jeśli pewna ilość zostanie wysłana do stacji. Jeśli ustawisz to na 0%, to symetryczna dystrybucja zachowuje się jak asymetryczna.
STR_CONFIG_SETTING_SHORT_PATH_SATURATION                        :Zapełnienie krótkich tras przed wybraniem tras o dużej przepustowości: {STRING}
STR_CONFIG_SETTING_SHORT_PATH_SATURATION_HELPTEXT               :Często są różne trasy pomiędzy dwoma stacjami. Cargodist zapełni najpierw najkrótsza trasę, później wykorzystuje kolejną z najkrótszych tras aż ta jest pełna itd. Zapełnienie jest określone przez obliczenie pojemności wraz z planowanym użyciem. Kiedy już wszystkie trasy są zapełnione, a istnieje wciąż zapotrzebowanie, przepełni wszystkie trasy, preferując jednak te z dużą pojemnością.Jednak w większości algorytm oblicza pojemności niedokładnie. Te ustawienia pozwolą Ci sprecyzować, jaki ma być procent zapełnienia krótszych tras zanim zostaną wybrane dłuższe. Ustaw na mniej niż 100% w celu uniknięcia przepełnienia stacji w razie zawyżenia pojemności.

STR_CONFIG_SETTING_LOCALISATION_UNITS_VELOCITY                  :Jednostki prędkości: {STRING}
STR_CONFIG_SETTING_LOCALISATION_UNITS_VELOCITY_HELPTEXT         :Kiedy prędkość jest pokazywana w interfejsie użytkownika, wyświetl ją w wybranych jednostkach
STR_CONFIG_SETTING_LOCALISATION_UNITS_VELOCITY_IMPERIAL         :Imperialne (mph)
STR_CONFIG_SETTING_LOCALISATION_UNITS_VELOCITY_METRIC           :Metryczne (km/h)
STR_CONFIG_SETTING_LOCALISATION_UNITS_VELOCITY_SI               :SI (m/s)

STR_CONFIG_SETTING_LOCALISATION_UNITS_POWER                     :Jednostka mocy pojazdów: {STRING}
STR_CONFIG_SETTING_LOCALISATION_UNITS_POWER_HELPTEXT            :Kiedy moc pojazdu jest pokazywana w interfejsie użytkownika, wyświetl ją w wybranych jednostkach
STR_CONFIG_SETTING_LOCALISATION_UNITS_POWER_IMPERIAL            :Imperialne (hp)
STR_CONFIG_SETTING_LOCALISATION_UNITS_POWER_METRIC              :Metryczne (hp)
STR_CONFIG_SETTING_LOCALISATION_UNITS_POWER_SI                  :SI (kW)

STR_CONFIG_SETTING_LOCALISATION_UNITS_WEIGHT                    :Jednostki wagi: {STRING}
STR_CONFIG_SETTING_LOCALISATION_UNITS_WEIGHT_HELPTEXT           :Jeśli kiedykolwiek waga jest pokazywana w interfejsie użytkownika, wyświetl ją w wybranych jednostkach
STR_CONFIG_SETTING_LOCALISATION_UNITS_WEIGHT_IMPERIAL           :Imperialne (skrót t/tona)
STR_CONFIG_SETTING_LOCALISATION_UNITS_WEIGHT_METRIC             :Metryczne (t/tony)
STR_CONFIG_SETTING_LOCALISATION_UNITS_WEIGHT_SI                 :SI (kg)

STR_CONFIG_SETTING_LOCALISATION_UNITS_VOLUME                    :Jednostki objętości: {STRING}
STR_CONFIG_SETTING_LOCALISATION_UNITS_VOLUME_HELPTEXT           :Jeśli kiedykolwiek objętość jest pokazywana w interfejsie użytkownika, wyświetl ją w wybranych jednostkach
STR_CONFIG_SETTING_LOCALISATION_UNITS_VOLUME_IMPERIAL           :Imperialne (gal)
STR_CONFIG_SETTING_LOCALISATION_UNITS_VOLUME_METRIC             :Metryczne (l)
STR_CONFIG_SETTING_LOCALISATION_UNITS_VOLUME_SI                 :SI (m³)

STR_CONFIG_SETTING_LOCALISATION_UNITS_FORCE                     :Jednostka siły napędowej: {STRING}
STR_CONFIG_SETTING_LOCALISATION_UNITS_FORCE_HELPTEXT            :Jeśli kiedykolwiek siła napędowa jest pokazana w interfejsie użytkownika, pokaż ją w wybranych jednostkach
STR_CONFIG_SETTING_LOCALISATION_UNITS_FORCE_IMPERIAL            :Imperialna (lbf)
STR_CONFIG_SETTING_LOCALISATION_UNITS_FORCE_METRIC              :Metryczna (kgf)
STR_CONFIG_SETTING_LOCALISATION_UNITS_FORCE_SI                  :SI (kN)

STR_CONFIG_SETTING_LOCALISATION_UNITS_HEIGHT                    :Jednostki wysokości: {STRING}
STR_CONFIG_SETTING_LOCALISATION_UNITS_HEIGHT_HELPTEXT           :Jeśli kiedykolwiek wysokości są pokazywane w interfejsie użytkownika, pokaż je w wybranych jednostkach
STR_CONFIG_SETTING_LOCALISATION_UNITS_HEIGHT_IMPERIAL           :Imperialne (ft)
STR_CONFIG_SETTING_LOCALISATION_UNITS_HEIGHT_METRIC             :Metryczne (m)
STR_CONFIG_SETTING_LOCALISATION_UNITS_HEIGHT_SI                 :SI (m)

STR_CONFIG_SETTING_LOCALISATION                                 :{ORANGE}Lokalizacja
STR_CONFIG_SETTING_GRAPHICS                                     :{ORANGE}Grafika
STR_CONFIG_SETTING_SOUND                                        :{ORANGE}Dźwięk
STR_CONFIG_SETTING_INTERFACE                                    :{ORANGE}Interfejs
STR_CONFIG_SETTING_INTERFACE_GENERAL                            :{ORANGE}Ogólne
STR_CONFIG_SETTING_INTERFACE_VIEWPORTS                          :{ORANGE}Widok
STR_CONFIG_SETTING_INTERFACE_CONSTRUCTION                       :{ORANGE}Konstrukcje
STR_CONFIG_SETTING_ADVISORS                                     :{ORANGE}Wiadomości i porady
STR_CONFIG_SETTING_COMPANY                                      :{ORANGE}Firma
STR_CONFIG_SETTING_ACCOUNTING                                   :{ORANGE}Finanse
STR_CONFIG_SETTING_VEHICLES                                     :{ORANGE}Pojazdy
STR_CONFIG_SETTING_VEHICLES_PHYSICS                             :{ORANGE}Fizyka
STR_CONFIG_SETTING_VEHICLES_ROUTING                             :{ORANGE}Wyznaczanie trasy
STR_CONFIG_SETTING_LIMITATIONS                                  :{ORANGE}Ograniczenia
STR_CONFIG_SETTING_ACCIDENTS                                    :{ORANGE}Awarie i katastrofy
STR_CONFIG_SETTING_GENWORLD                                     :{ORANGE}Tworzenie mapy
STR_CONFIG_SETTING_ENVIRONMENT                                  :{ORANGE}Środowisko
STR_CONFIG_SETTING_ENVIRONMENT_AUTHORITIES                      :{ORANGE}Władze lokalne
STR_CONFIG_SETTING_ENVIRONMENT_TOWNS                            :{ORANGE}Miasta
STR_CONFIG_SETTING_ENVIRONMENT_INDUSTRIES                       :{ORANGE}Przedsiębiorstwa
STR_CONFIG_SETTING_ENVIRONMENT_CARGODIST                        :{ORANGE}Dystrybucja towarów
STR_CONFIG_SETTING_AI                                           :{ORANGE}Rywale
STR_CONFIG_SETTING_AI_NPC                                       :{ORANGE}Gracze komputerowi

STR_CONFIG_SETTING_PATHFINDER_OPF                               :Oryginalne
STR_CONFIG_SETTING_PATHFINDER_NPF                               :NPF
STR_CONFIG_SETTING_PATHFINDER_YAPF_RECOMMENDED                  :YAPF {BLUE}(Zalecane)

STR_CONFIG_SETTING_PATHFINDER_FOR_TRAINS                        :Wytyczanie drogi dla pociągów: {STRING}
STR_CONFIG_SETTING_PATHFINDER_FOR_TRAINS_HELPTEXT               :System wyszukiwania trasy dla pociągów
STR_CONFIG_SETTING_PATHFINDER_FOR_ROAD_VEHICLES                 :Wytyczanie drogi dla pojazdów: {STRING}
STR_CONFIG_SETTING_PATHFINDER_FOR_ROAD_VEHICLES_HELPTEXT        :System wyszukiwania trasy dla pojazdów drogowych
STR_CONFIG_SETTING_PATHFINDER_FOR_SHIPS                         :Wytyczanie drogi dla statków: {STRING}
STR_CONFIG_SETTING_PATHFINDER_FOR_SHIPS_HELPTEXT                :System wyszukiwania trasy dla statków
STR_CONFIG_SETTING_REVERSE_AT_SIGNALS                           :Automatycznie zawracaj przy sygnałach: {STRING}
STR_CONFIG_SETTING_REVERSE_AT_SIGNALS_HELPTEXT                  :Pozwól pociągom zawracać przed semaforem, jeśli czekają tam bardzo długo

STR_CONFIG_SETTING_QUERY_CAPTION                                :{WHITE}Zmiana wartości

# Config errors
STR_CONFIG_ERROR                                                :{WHITE}Błąd w pliku konfiguracyjnym
STR_CONFIG_ERROR_ARRAY                                          :{WHITE}... błąd w tablicy '{STRING}'
STR_CONFIG_ERROR_INVALID_VALUE                                  :{WHITE}... nieprawidłowa wartość '{STRING}' dla '{STRING}'
STR_CONFIG_ERROR_TRAILING_CHARACTERS                            :{WHITE}... zbędne znaki na końcu ustawienia '{STRING}'
STR_CONFIG_ERROR_DUPLICATE_GRFID                                :{WHITE}... ignorowanie NewGRFa '{STRING}': zduplikowany GRF ID z '{STRING}'
STR_CONFIG_ERROR_INVALID_GRF                                    :{WHITE}... pominięcie nieprawidłowych NewGRFów '{STRING}': {STRING}
STR_CONFIG_ERROR_INVALID_GRF_NOT_FOUND                          :nie znaleziono
STR_CONFIG_ERROR_INVALID_GRF_UNSAFE                             :{G=n}niebezpieczne w stałym użyciu
STR_CONFIG_ERROR_INVALID_GRF_SYSTEM                             :systemowe NewGRF
STR_CONFIG_ERROR_INVALID_GRF_INCOMPATIBLE                       :niezgodne z tą wersją OpenTTD
STR_CONFIG_ERROR_INVALID_GRF_UNKNOWN                            :nieznany
STR_CONFIG_ERROR_INVALID_SAVEGAME_COMPRESSION_LEVEL             :{WHITE}... poziom kompresji '{STRING}' nie jest poprawny
STR_CONFIG_ERROR_INVALID_SAVEGAME_COMPRESSION_ALGORITHM         :{WHITE}... format zapisu gry '{STRING}' jest niedostępny. Powracanie do '{STRING}'
STR_CONFIG_ERROR_INVALID_BASE_GRAPHICS_NOT_FOUND                :{WHITE}... ignoruję zestaw Base Graphics '{STRING}': nie odnaleziono
STR_CONFIG_ERROR_INVALID_BASE_SOUNDS_NOT_FOUND                  :{WHITE}... ignoruję zestaw Base Sounds '{STRING}': nie odnaleziono
STR_CONFIG_ERROR_INVALID_BASE_MUSIC_NOT_FOUND                   :{WHITE}... ignoruję zestaw Base Music '{STRING}': nie odnaleziono
STR_CONFIG_ERROR_OUT_OF_MEMORY                                  :{WHITE}Brak pamięci
STR_CONFIG_ERROR_SPRITECACHE_TOO_BIG                            :{WHITE}Nie powiodła się rezerwacja pamięci cache dla sprite'ów od wielkości {BYTES}. Pamięć cache sprite'ów została zredukowana do {BYTES}. Obniży to wydajność OpenTTD. By zmniejszyć zapotrzebowanie pamięci, możesz spróbować wyłączyć grafikę 32bpp i/lub poziomy zbliżenia

# Intro window
STR_INTRO_CAPTION                                               :{WHITE}OpenTTD {REV}

STR_INTRO_NEW_GAME                                              :{BLACK}Nowa gra
STR_INTRO_LOAD_GAME                                             :{BLACK}Wczytaj grę
STR_INTRO_PLAY_SCENARIO                                         :{BLACK}Scenariusze
STR_INTRO_PLAY_HEIGHTMAP                                        :{BLACK}Graj z mapą wysokościową
STR_INTRO_SCENARIO_EDITOR                                       :{BLACK}Edytor scenariuszy
STR_INTRO_MULTIPLAYER                                           :{BLACK}Gra wieloosobowa

STR_INTRO_GAME_OPTIONS                                          :{BLACK}Opcje gry
STR_INTRO_HIGHSCORE                                             :{BLACK}Tabela wyników
STR_INTRO_CONFIG_SETTINGS_TREE                                  :{BLACK}Ustawienia
STR_INTRO_NEWGRF_SETTINGS                                       :{BLACK}Ustawienia NewGRF
STR_INTRO_ONLINE_CONTENT                                        :{BLACK}Sprawdź dodatki online
STR_INTRO_SCRIPT_SETTINGS                                       :{BLACK}Ustawienia SI/Game Script
STR_INTRO_QUIT                                                  :{BLACK}Wyjście

STR_INTRO_TOOLTIP_NEW_GAME                                      :{BLACK}Rozpocznij nową grę. Ctrl+klik pomija konfigurowanie mapy
STR_INTRO_TOOLTIP_LOAD_GAME                                     :{BLACK}Wczytaj zapisaną grę
STR_INTRO_TOOLTIP_PLAY_HEIGHTMAP                                :{BLACK}Rozpocznij nowa grę używając mapy wysokości jako krajobrazu
STR_INTRO_TOOLTIP_PLAY_SCENARIO                                 :{BLACK}Rozpocznij grę używając własnego scenariusza
STR_INTRO_TOOLTIP_SCENARIO_EDITOR                               :{BLACK}Stwórz własny świat/scenariusz
STR_INTRO_TOOLTIP_MULTIPLAYER                                   :{BLACK}Rozpocznij grę wieloosobową

STR_INTRO_TOOLTIP_TEMPERATE                                     :{BLACK}Wybierz krajobraz 'umiarkowany'
STR_INTRO_TOOLTIP_SUB_ARCTIC_LANDSCAPE                          :{BLACK}Wybierz krajobraz 'arktyczny'
STR_INTRO_TOOLTIP_SUB_TROPICAL_LANDSCAPE                        :{BLACK}Wybierz krajobraz 'tropikalny'
STR_INTRO_TOOLTIP_TOYLAND_LANDSCAPE                             :{BLACK}Wybierz krajobraz 'zabawkowy'

STR_INTRO_TOOLTIP_GAME_OPTIONS                                  :{BLACK}Wyświetl opcje gry
STR_INTRO_TOOLTIP_HIGHSCORE                                     :{BLACK}Wyświetl tabelę wyników
STR_INTRO_TOOLTIP_CONFIG_SETTINGS_TREE                          :{BLACK}Ustawienia wyświetlania
STR_INTRO_TOOLTIP_NEWGRF_SETTINGS                               :{BLACK}Wyświetl ustawienia NewGRF
STR_INTRO_TOOLTIP_ONLINE_CONTENT                                :{BLACK}Poszukaj nowych lub zaktualizowanych dodatków do pobrania
STR_INTRO_TOOLTIP_SCRIPT_SETTINGS                               :{BLACK}Pokaż ustawienia SI / Game Script
STR_INTRO_TOOLTIP_QUIT                                          :{BLACK}Wyjdź z 'OpenTTD'

STR_INTRO_BASESET                                               :{BLACK}Aktualnie używany podstawowy zestaw graficzny nie posiada {NUM} wymagan{P ego ych ych} sprite{P 'u 'ów 'ów}. Proszę poszukać aktualizacji dla zestawu podstawowego.
STR_INTRO_TRANSLATION                                           :{BLACK}Tej wersji językowej brakuje jeszcze {NUM} wpis{P "" y ów}. Możesz pomóc ulepszyć nam OpenTTD rejestrując się jako tłumacz. Szczegóły znajdziesz w pliku readme.txt.

# Quit window
STR_QUIT_CAPTION                                                :{WHITE}Wyjście
STR_QUIT_ARE_YOU_SURE_YOU_WANT_TO_EXIT_OPENTTD                  :{YELLOW}Czy jesteś pewien, że chcesz zakończyć tę grę i wrócić do {STRING}?
STR_QUIT_YES                                                    :{BLACK}Tak
STR_QUIT_NO                                                     :{BLACK}Nie

# Supported OSes
STR_OSNAME_WINDOWS                                              :Windows
STR_OSNAME_DOS                                                  :DOS
STR_OSNAME_UNIX                                                 :Unix
STR_OSNAME_OSX                                                  :OS{NBSP}X
STR_OSNAME_BEOS                                                 :BeOS
STR_OSNAME_HAIKU                                                :Haiku
STR_OSNAME_MORPHOS                                              :MorphOS
STR_OSNAME_AMIGAOS                                              :AmigaOS
STR_OSNAME_OS2                                                  :OS/2
STR_OSNAME_SUNOS                                                :SunOS

# Abandon game
STR_ABANDON_GAME_CAPTION                                        :{WHITE}Wyjście
STR_ABANDON_GAME_QUERY                                          :{YELLOW}Czy jesteś pewien że chcesz skończyć grę?
STR_ABANDON_SCENARIO_QUERY                                      :{YELLOW}Czy jesteś pewien że chcesz opuścić ten scenariusz?

# Cheat window
STR_CHEATS                                                      :{WHITE}Oszukiwanie
STR_CHEATS_TOOLTIP                                              :{BLACK}Pole wyboru wskazuje czy użyłeś już wcześniej tego oszustwa
STR_CHEATS_WARNING                                              :{BLACK}Ostrzeżenie! Właśnie chcesz zdradzić swoich współzawodników. Miej na uwadze, że taka hańba będzie pamiętana na wieki
STR_CHEAT_MONEY                                                 :{LTBLUE}Zwiększ ilość pieniędzy o {CURRENCY_LONG}
STR_CHEAT_CHANGE_COMPANY                                        :{LTBLUE}Grasz jako firma: {ORANGE}{COMMA}
STR_CHEAT_EXTRA_DYNAMITE                                        :{LTBLUE}Magiczny buldożer (usuwanie przedsiębiorstw, obiektów nieprzesuwalnych): {ORANGE}{STRING}
STR_CHEAT_CROSSINGTUNNELS                                       :{LTBLUE}Tunele mogą się przecinać: {ORANGE}{STRING}
STR_CHEAT_NO_JETCRASH                                           :{LTBLUE}Odrzutowce nie będą rozbijać się (często) na małych lotniskach: {ORANGE} {STRING}
STR_CHEAT_EDIT_MAX_HL                                           :{LTBLUE}Edytuj maksymalną wysokość mapy: {ORANGE}{NUM}
STR_CHEAT_EDIT_MAX_HL_QUERY_CAPT                                :{WHITE}Edytuj maksymalną wysokość gór na mapie
STR_CHEAT_SWITCH_CLIMATE_TEMPERATE_LANDSCAPE                    :Klimat umiarkowany
STR_CHEAT_SWITCH_CLIMATE_SUB_ARCTIC_LANDSCAPE                   :Klimat arktyczny
STR_CHEAT_SWITCH_CLIMATE_SUB_TROPICAL_LANDSCAPE                 :Klimat tropikalny
STR_CHEAT_SWITCH_CLIMATE_TOYLAND_LANDSCAPE                      :Krajobraz zabawkowy
STR_CHEAT_CHANGE_DATE                                           :{LTBLUE}Zmień datę: {ORANGE}{DATE_SHORT}
STR_CHEAT_CHANGE_DATE_QUERY_CAPT                                :{WHITE}Zmiana obecnego roku
STR_CHEAT_SETUP_PROD                                            :{LTBLUE}Pozwól modyfikować wielkość produkcji przedsiębiorstw: {ORANGE}{STRING}

# Livery window
STR_LIVERY_CAPTION                                              :{WHITE}{COMPANY} - Schemat kolorów

STR_LIVERY_GENERAL_TOOLTIP                                      :{BLACK}Pokaż ogólne schematy koloru
STR_LIVERY_TRAIN_TOOLTIP                                        :{BLACK}Pokaż schematy koloru pociągów
STR_LIVERY_ROAD_VEHICLE_TOOLTIP                                 :{BLACK}Pokaż schematy koloru pojazdów
STR_LIVERY_SHIP_TOOLTIP                                         :{BLACK}Pokaż schematy koloru statków
STR_LIVERY_AIRCRAFT_TOOLTIP                                     :{BLACK}Pokaż schematy koloru samolotów
STR_LIVERY_PRIMARY_TOOLTIP                                      :{BLACK}Wybierz główny kolor dla wybranego schematu. Ctrl + klik ustawi ten kolor dla wszystkich schematów
STR_LIVERY_SECONDARY_TOOLTIP                                    :{BLACK}Wybierz drugi kolor dla wybranego schematu. Ctrl + klik ustawi ten kolor dla wszystkich schematów
STR_LIVERY_PANEL_TOOLTIP                                        :{BLACK}Wybierz schemat kolorów do zmiany, albo wiele schematów z CTRL+klik. Kliknij na okienku aby wł./wył. używanie schematu.

STR_LIVERY_DEFAULT                                              :Standardowy wygląd
STR_LIVERY_STEAM                                                :Parowóz
STR_LIVERY_DIESEL                                               :Lokomotywa spalinowa
STR_LIVERY_ELECTRIC                                             :Lokomotywa elektryczna
STR_LIVERY_MONORAIL                                             :Lokomotywa jednoszynowa
STR_LIVERY_MAGLEV                                               :Lokomotywa Maglev
STR_LIVERY_DMU                                                  :DMU
STR_LIVERY_EMU                                                  :EMU
STR_LIVERY_PASSENGER_WAGON_STEAM                                :Wagon pasażerski (parowóz)
STR_LIVERY_PASSENGER_WAGON_DIESEL                               :Wagon pasażerski (spalinowy)
STR_LIVERY_PASSENGER_WAGON_ELECTRIC                             :Wagon pasażerski (elektryczny)
STR_LIVERY_PASSENGER_WAGON_MONORAIL                             :Wagon osobowy (jednotorowy)
STR_LIVERY_PASSENGER_WAGON_MAGLEV                               :Wagon osobowy (Maglev)
STR_LIVERY_FREIGHT_WAGON                                        :Wagon towarowy
STR_LIVERY_BUS                                                  :Autobus
STR_LIVERY_TRUCK                                                :Ciężarówka
STR_LIVERY_PASSENGER_SHIP                                       :Prom pasażerski
STR_LIVERY_FREIGHT_SHIP                                         :Statek towarowy
STR_LIVERY_HELICOPTER                                           :Helikopter
STR_LIVERY_SMALL_PLANE                                          :Mały samolot
STR_LIVERY_LARGE_PLANE                                          :Duży samolot
STR_LIVERY_PASSENGER_TRAM                                       :Tramwaj pasażerski
STR_LIVERY_FREIGHT_TRAM                                         :Tramwaj towarowy

# Face selection window
STR_FACE_CAPTION                                                :{WHITE}Wybór twarzy
STR_FACE_CANCEL_TOOLTIP                                         :{BLACK}Anuluj wybór nowej twarzy
STR_FACE_OK_TOOLTIP                                             :{BLACK}Zatwierdź wybór nowej twarzy
STR_FACE_RANDOM                                                 :{BLACK}Losuj

STR_FACE_MALE_BUTTON                                            :{BLACK}Mężczyzna
STR_FACE_MALE_TOOLTIP                                           :{BLACK}Wybierz męską twarz
STR_FACE_FEMALE_BUTTON                                          :{BLACK}Kobieta
STR_FACE_FEMALE_TOOLTIP                                         :{BLACK}Wybierz kobiecą twarz
STR_FACE_NEW_FACE_BUTTON                                        :{BLACK}Nowa twarz
STR_FACE_NEW_FACE_TOOLTIP                                       :{BLACK}Stwórz nową losową twarz
STR_FACE_ADVANCED                                               :{BLACK}Zaawansowane
STR_FACE_ADVANCED_TOOLTIP                                       :{BLACK}Zaawansowany widok wyboru twarzy
STR_FACE_SIMPLE                                                 :{BLACK}Prosty widok
STR_FACE_SIMPLE_TOOLTIP                                         :{BLACK}Prosty widok wyboru twarzy
STR_FACE_LOAD                                                   :{BLACK}Wczytaj
STR_FACE_LOAD_TOOLTIP                                           :{BLACK}Wczytaj ulubioną twarz
STR_FACE_LOAD_DONE                                              :{WHITE}Twoja ulubiona twarz została wczytana z pliku konfiguracyjnego OpenTTD
STR_FACE_FACECODE                                               :{BLACK}Numer twarzy gracza
STR_FACE_FACECODE_TOOLTIP                                       :{BLACK}Obejrzyj i/lub ustaw numer twarzy prezesa firmy
STR_FACE_FACECODE_CAPTION                                       :{WHITE}Obejrzyj i/lub ustaw numer twarzy prezesa
STR_FACE_FACECODE_SET                                           :{WHITE}Ustawiono nowy numer twarzy gracza
STR_FACE_FACECODE_ERR                                           :{WHITE}Nie można ustawić numeru twarzy prezesa - musi być liczbą pomiędzy 0 a 4'294'967'295!
STR_FACE_SAVE                                                   :{BLACK}Zapisz
STR_FACE_SAVE_TOOLTIP                                           :{BLACK}Zapisz ulubioną twarz
STR_FACE_SAVE_DONE                                              :{WHITE}Ta twarz będzie zapisana w pliku konfiguracyjnym OpenTTD jako Twoja ulubiona
STR_FACE_EUROPEAN                                               :{BLACK}Europejska
STR_FACE_SELECT_EUROPEAN                                        :{BLACK}Wybierz twarz o karnacji europejskiej
STR_FACE_AFRICAN                                                :{BLACK}Afrykańska
STR_FACE_SELECT_AFRICAN                                         :{BLACK}Wybierz twarz o karnacji afrykańskiej
STR_FACE_YES                                                    :Tak
STR_FACE_NO                                                     :Nie
STR_FACE_MOUSTACHE_EARRING_TOOLTIP                              :{BLACK}Pokaż wąsy lub kolczyk
STR_FACE_HAIR                                                   :Włosy:
STR_FACE_HAIR_TOOLTIP                                           :{BLACK}Zmień włosy
STR_FACE_EYEBROWS                                               :Brwi:
STR_FACE_EYEBROWS_TOOLTIP                                       :{BLACK}Zmień brwi
STR_FACE_EYECOLOUR                                              :Kolor oczu:
STR_FACE_EYECOLOUR_TOOLTIP                                      :{BLACK}Zmień kolor oczu
STR_FACE_GLASSES                                                :Okulary
STR_FACE_GLASSES_TOOLTIP                                        :{BLACK}Uaktywnij okulary
STR_FACE_GLASSES_TOOLTIP_2                                      :{BLACK}Zmień okulary
STR_FACE_NOSE                                                   :Nos:
STR_FACE_NOSE_TOOLTIP                                           :{BLACK}Zmień nos
STR_FACE_LIPS                                                   :Usta:
STR_FACE_MOUSTACHE                                              :Wąsy:
STR_FACE_LIPS_MOUSTACHE_TOOLTIP                                 :{BLACK}Zmień usta lub wąsy
STR_FACE_CHIN                                                   :Broda:
STR_FACE_CHIN_TOOLTIP                                           :{BLACK}Zmień brodę
STR_FACE_JACKET                                                 :Marynarka:
STR_FACE_JACKET_TOOLTIP                                         :{BLACK}Zmień marynarkę
STR_FACE_COLLAR                                                 :Kołnierz:
STR_FACE_COLLAR_TOOLTIP                                         :{BLACK}Zmień kołnierz
STR_FACE_TIE                                                    :Krawat:
STR_FACE_EARRING                                                :Kolczyk:
STR_FACE_TIE_EARRING_TOOLTIP                                    :{BLACK}Zmień krawat lub kolczyk

# Network server list
STR_NETWORK_SERVER_LIST_CAPTION                                 :{WHITE}Gra wieloosobowa
STR_NETWORK_SERVER_LIST_ADVERTISED                              :{BLACK}Publiczny
STR_NETWORK_SERVER_LIST_ADVERTISED_TOOLTIP                      :{BLACK}Wybierz między rozgrywkami reklamowanymi (internetowymi) a niereklamowanymi (w sieci lokalnej LAN)
STR_NETWORK_SERVER_LIST_ADVERTISED_NO                           :Nie
STR_NETWORK_SERVER_LIST_ADVERTISED_YES                          :Tak
STR_NETWORK_SERVER_LIST_PLAYER_NAME                             :{BLACK}Nazwa gracza:
STR_NETWORK_SERVER_LIST_ENTER_NAME_TOOLTIP                      :{BLACK}To jest nazwa pod którą będą Cię widzieć inni gracze

STR_NETWORK_SERVER_LIST_GAME_NAME                               :{BLACK}Nazwa
STR_NETWORK_SERVER_LIST_GAME_NAME_TOOLTIP                       :{BLACK}Nazwa gry
STR_NETWORK_SERVER_LIST_GENERAL_ONLINE                          :{BLACK}{COMMA}/{COMMA} - {COMMA}/{COMMA}
STR_NETWORK_SERVER_LIST_CLIENTS_CAPTION                         :{BLACK}Klientów
STR_NETWORK_SERVER_LIST_CLIENTS_CAPTION_TOOLTIP                 :{BLACK}Klientów podłączonych / maks.{}Firm podłączonych / maks.
STR_NETWORK_SERVER_LIST_MAP_SIZE_SHORT                          :{BLACK}{COMMA}x{COMMA}
STR_NETWORK_SERVER_LIST_MAP_SIZE_CAPTION                        :{BLACK}Rozmiar mapy
STR_NETWORK_SERVER_LIST_MAP_SIZE_CAPTION_TOOLTIP                :{BLACK}Rozmiar mapy{}Kliknij, by sortować wg powierzchni
STR_NETWORK_SERVER_LIST_DATE_CAPTION                            :{BLACK}Data
STR_NETWORK_SERVER_LIST_DATE_CAPTION_TOOLTIP                    :{BLACK}Bieżąca data
STR_NETWORK_SERVER_LIST_YEARS_CAPTION                           :{BLACK}Lata
STR_NETWORK_SERVER_LIST_YEARS_CAPTION_TOOLTIP                   :{BLACK}Ilość lat{}trwania gry
STR_NETWORK_SERVER_LIST_INFO_ICONS_TOOLTIP                      :{BLACK}Język, wersja serwera, itp.

STR_NETWORK_SERVER_LIST_CLICK_GAME_TO_SELECT                    :{BLACK}Kliknij na grze z listy by ją wybrać
STR_NETWORK_SERVER_LIST_LAST_JOINED_SERVER                      :{BLACK}Serwer z którym ostatnio się połączyłeś:
STR_NETWORK_SERVER_LIST_CLICK_TO_SELECT_LAST                    :{BLACK}Kliknij, aby wybrać serwer na którym grałeś ostatnio

STR_NETWORK_SERVER_LIST_GAME_INFO                               :{SILVER}INFORMACJE O GRZE
STR_NETWORK_SERVER_LIST_CLIENTS                                 :{SILVER}Klienci: {WHITE}{COMMA} / {COMMA} - {COMMA} / {COMMA}
STR_NETWORK_SERVER_LIST_LANGUAGE                                :{SILVER}Język: {WHITE}{STRING}
STR_NETWORK_SERVER_LIST_LANDSCAPE                               :{SILVER}Krajobraz: {WHITE}{STRING}
STR_NETWORK_SERVER_LIST_MAP_SIZE                                :{SILVER}Rozmiar mapy: {WHITE}{COMMA}x{COMMA}
STR_NETWORK_SERVER_LIST_SERVER_VERSION                          :{SILVER}Wersja serwera: {WHITE}{STRING}
STR_NETWORK_SERVER_LIST_SERVER_ADDRESS                          :{SILVER}Adres serwera: {WHITE}{STRING}
STR_NETWORK_SERVER_LIST_START_DATE                              :{SILVER}Data uruchomienia: {WHITE}{DATE_SHORT}
STR_NETWORK_SERVER_LIST_CURRENT_DATE                            :{SILVER}Aktualna data: {WHITE}{DATE_SHORT}
STR_NETWORK_SERVER_LIST_PASSWORD                                :{SILVER}Chronione hasłem!
STR_NETWORK_SERVER_LIST_SERVER_OFFLINE                          :{SILVER}SERWER WYŁĄCZONY
STR_NETWORK_SERVER_LIST_SERVER_FULL                             :{SILVER}SERWER PEŁNY
STR_NETWORK_SERVER_LIST_VERSION_MISMATCH                        :{SILVER}NIEZGODNA WERSJA
STR_NETWORK_SERVER_LIST_GRF_MISMATCH                            :{SILVER}NIEZGODNE NEWGRF

STR_NETWORK_SERVER_LIST_JOIN_GAME                               :{BLACK}Przyłącz się do gry
STR_NETWORK_SERVER_LIST_REFRESH                                 :{BLACK}Odśwież serwer
STR_NETWORK_SERVER_LIST_REFRESH_TOOLTIP                         :{BLACK}Odśwież informacje o serwerze

STR_NETWORK_SERVER_LIST_FIND_SERVER                             :{BLACK}Znajdź serwery
STR_NETWORK_SERVER_LIST_FIND_SERVER_TOOLTIP                     :{BLACK}Przeszukuje sieć w poszukiwaniu serwera
STR_NETWORK_SERVER_LIST_ADD_SERVER                              :{BLACK}Dodaj serwer
STR_NETWORK_SERVER_LIST_ADD_SERVER_TOOLTIP                      :{BLACK}Dodaj serwer do listy, która będzie przeszukiwana w poszukiwaniu uruchomionych gier
STR_NETWORK_SERVER_LIST_START_SERVER                            :{BLACK}Uruchom serwer
STR_NETWORK_SERVER_LIST_START_SERVER_TOOLTIP                    :{BLACK}Uruchom własny serwer

STR_NETWORK_SERVER_LIST_PLAYER_NAME_OSKTITLE                    :{BLACK}Wprowadź swoje imię
STR_NETWORK_SERVER_LIST_ENTER_IP                                :{BLACK}Wpisz adres IP serwera

# Start new multiplayer server
STR_NETWORK_START_SERVER_CAPTION                                :{WHITE}Rozpocznij nową grę wieloosobową

STR_NETWORK_START_SERVER_NEW_GAME_NAME                          :{BLACK}Nazwa gry:
STR_NETWORK_START_SERVER_NEW_GAME_NAME_TOOLTIP                  :{BLACK}Nazwa gry będzie wyświetlana u innych graczy w menu gry wieloosobowej
STR_NETWORK_START_SERVER_SET_PASSWORD                           :{BLACK}Ustaw hasło
STR_NETWORK_START_SERVER_PASSWORD_TOOLTIP                       :{BLACK}Zabezpiecz grę hasłem jeśli nie chcesz, by była publicznie dostępna

STR_NETWORK_START_SERVER_UNADVERTISED                           :Nie
STR_NETWORK_START_SERVER_ADVERTISED                             :Tak
STR_NETWORK_START_SERVER_CLIENTS_SELECT                         :{BLACK}{NUM} klient{P "" ów ów}
STR_NETWORK_START_SERVER_NUMBER_OF_CLIENTS                      :{BLACK}Dopuszczalna liczba klientów:
STR_NETWORK_START_SERVER_NUMBER_OF_CLIENTS_TOOLTIP              :{BLACK}Ustaw maksymalną liczbę klientów. Nie wszystkie pola muszą być wypełnione.
STR_NETWORK_START_SERVER_COMPANIES_SELECT                       :{BLACK}{NUM} firm{P a y ""}
STR_NETWORK_START_SERVER_NUMBER_OF_COMPANIES                    :{BLACK}Maksymalna liczba firm:
STR_NETWORK_START_SERVER_NUMBER_OF_COMPANIES_TOOLTIP            :{BLACK}Ogranicz serwer do określonej ilości firm
STR_NETWORK_START_SERVER_SPECTATORS_SELECT                      :{BLACK}{NUM} widz{P "" ów ów}
STR_NETWORK_START_SERVER_NUMBER_OF_SPECTATORS                   :{BLACK}Maksymalna liczba widzów:
STR_NETWORK_START_SERVER_NUMBER_OF_SPECTATORS_TOOLTIP           :{BLACK}Ogranicz serwer do określonej ilości widzów
STR_NETWORK_START_SERVER_LANGUAGE_SPOKEN                        :{BLACK}Używany język:
STR_NETWORK_START_SERVER_LANGUAGE_TOOLTIP                       :{BLACK}Inni gracze będą poinformowani jaki język jest używany na serwerze

STR_NETWORK_START_SERVER_NEW_GAME_NAME_OSKTITLE                 :{BLACK}Wpisz nazwę dla gry sieciowej

# Network game languages
############ Leave those lines in this order!!
STR_NETWORK_LANG_ANY                                            :Dowolny
STR_NETWORK_LANG_ENGLISH                                        :Angielski
STR_NETWORK_LANG_GERMAN                                         :Niemiecki
STR_NETWORK_LANG_FRENCH                                         :Francuski
STR_NETWORK_LANG_BRAZILIAN                                      :Brazylijski
STR_NETWORK_LANG_BULGARIAN                                      :Bułgarski
STR_NETWORK_LANG_CHINESE                                        :Chiński
STR_NETWORK_LANG_CZECH                                          :Czeski
STR_NETWORK_LANG_DANISH                                         :Duński
STR_NETWORK_LANG_DUTCH                                          :Holenderski
STR_NETWORK_LANG_ESPERANTO                                      :Esperanto
STR_NETWORK_LANG_FINNISH                                        :Fiński
STR_NETWORK_LANG_HUNGARIAN                                      :Węgierski
STR_NETWORK_LANG_ICELANDIC                                      :Islandzki
STR_NETWORK_LANG_ITALIAN                                        :Włoski
STR_NETWORK_LANG_JAPANESE                                       :Japoński
STR_NETWORK_LANG_KOREAN                                         :Koreański
STR_NETWORK_LANG_LITHUANIAN                                     :Litewski
STR_NETWORK_LANG_NORWEGIAN                                      :Norweski
STR_NETWORK_LANG_POLISH                                         :Polski
STR_NETWORK_LANG_PORTUGUESE                                     :Portugalski
STR_NETWORK_LANG_ROMANIAN                                       :Rumuński
STR_NETWORK_LANG_RUSSIAN                                        :Rosyjski
STR_NETWORK_LANG_SLOVAK                                         :Słowacki
STR_NETWORK_LANG_SLOVENIAN                                      :Słoweński
STR_NETWORK_LANG_SPANISH                                        :Hiszpański
STR_NETWORK_LANG_SWEDISH                                        :Szwedzki
STR_NETWORK_LANG_TURKISH                                        :Turecki
STR_NETWORK_LANG_UKRAINIAN                                      :Ukraiński
STR_NETWORK_LANG_AFRIKAANS                                      :Afrykanerski
STR_NETWORK_LANG_CROATIAN                                       :Chorwacki
STR_NETWORK_LANG_CATALAN                                        :Kataloński
STR_NETWORK_LANG_ESTONIAN                                       :Estoński
STR_NETWORK_LANG_GALICIAN                                       :Galicyjski
STR_NETWORK_LANG_GREEK                                          :Grecki
STR_NETWORK_LANG_LATVIAN                                        :Łotewski
############ End of leave-in-this-order

# Network game lobby
STR_NETWORK_GAME_LOBBY_CAPTION                                  :{WHITE}Rozpoczęcie gry wieloosobowej

STR_NETWORK_GAME_LOBBY_PREPARE_TO_JOIN                          :{BLACK}Przygotowanie do połączenia: {ORANGE}{STRING}
STR_NETWORK_GAME_LOBBY_COMPANY_LIST_TOOLTIP                     :{BLACK}Lista wszystkich firm w grze. Możesz przyłączyć się do jednej z nich, lub założyć nową

STR_NETWORK_GAME_LOBBY_COMPANY_INFO                             :{SILVER}INFO O FIRMIE
STR_NETWORK_GAME_LOBBY_COMPANY_NAME                             :{SILVER}Nazwa firmy: {WHITE}{STRING}
STR_NETWORK_GAME_LOBBY_INAUGURATION_YEAR                        :{SILVER}Inauguracja: {WHITE}{NUM}
STR_NETWORK_GAME_LOBBY_VALUE                                    :{SILVER}Wartość firmy: {WHITE}{CURRENCY_LONG}
STR_NETWORK_GAME_LOBBY_CURRENT_BALANCE                          :{SILVER}Bieżący bilans: {WHITE}{CURRENCY_LONG}
STR_NETWORK_GAME_LOBBY_LAST_YEARS_INCOME                        :{SILVER}Dochód w ostatnim roku: {WHITE}{CURRENCY_LONG}
STR_NETWORK_GAME_LOBBY_PERFORMANCE                              :{SILVER}Wydajność: {WHITE}{NUM}

STR_NETWORK_GAME_LOBBY_VEHICLES                                 :{SILVER}Pojazdy: {WHITE}{NUM} {TRAIN}, {NUM} {LORRY}, {NUM} {BUS}, {NUM} {SHIP}, {NUM} {PLANE}
STR_NETWORK_GAME_LOBBY_STATIONS                                 :{SILVER}Stacje: {WHITE}{NUM} {TRAIN}, {NUM} {LORRY}, {NUM} {BUS}, {NUM} {SHIP}, {NUM} {PLANE}
STR_NETWORK_GAME_LOBBY_PLAYERS                                  :{SILVER}Gracze: {WHITE}{STRING}

STR_NETWORK_GAME_LOBBY_NEW_COMPANY                              :{BLACK}Nowa firma
STR_NETWORK_GAME_LOBBY_NEW_COMPANY_TOOLTIP                      :{BLACK}Rozpoczęcie działalności nowej firmy
STR_NETWORK_GAME_LOBBY_SPECTATE_GAME                            :{BLACK}Obserwuj grę
STR_NETWORK_GAME_LOBBY_SPECTATE_GAME_TOOLTIP                    :{BLACK}Oglądaj grę jako widz
STR_NETWORK_GAME_LOBBY_JOIN_COMPANY                             :{BLACK}Dołącz do firmy
STR_NETWORK_GAME_LOBBY_JOIN_COMPANY_TOOLTIP                     :{BLACK}Pomóż zarządzać tą firmą

# Network connecting window
STR_NETWORK_CONNECTING_CAPTION                                  :{WHITE}Łączenie...

############ Leave those lines in this order!!
STR_NETWORK_CONNECTING_1                                        :{BLACK}(1/6) Łączenie...
STR_NETWORK_CONNECTING_2                                        :{BLACK}(2/6) Autoryzacja...
STR_NETWORK_CONNECTING_3                                        :{BLACK}(3/6) Oczekiwanie...
STR_NETWORK_CONNECTING_4                                        :{BLACK}(4/6) Pobieranie mapy...
STR_NETWORK_CONNECTING_5                                        :{BLACK}(5/6) Przetwarzanie danych...
STR_NETWORK_CONNECTING_6                                        :{BLACK}(6/6) Rejestracja...

STR_NETWORK_CONNECTING_SPECIAL_1                                :{BLACK}Uzyskiwanie informacji o grze...
STR_NETWORK_CONNECTING_SPECIAL_2                                :{BLACK}Uzyskiwanie informacji o firmach...
############ End of leave-in-this-order
STR_NETWORK_CONNECTING_WAITING                                  :{BLACK}{NUM} klient{P "" ów ów} chce się przyłączyć
STR_NETWORK_CONNECTING_DOWNLOADING_1                            :{BLACK}Dotychczas pobrano {BYTES}
STR_NETWORK_CONNECTING_DOWNLOADING_2                            :{BLACK}{BYTES} / {BYTES} dotąd pobranych

STR_NETWORK_CONNECTION_DISCONNECT                               :{BLACK}Rozłącz

STR_NETWORK_NEED_GAME_PASSWORD_CAPTION                          :{WHITE}Serwer jest chroniony. Wprowadź hasło
STR_NETWORK_NEED_COMPANY_PASSWORD_CAPTION                       :{WHITE}Firma jest chroniona. Wprowadź hasło

# Network company list added strings
STR_NETWORK_COMPANY_LIST_CLIENT_LIST                            :Lista klientów
STR_NETWORK_COMPANY_LIST_SPECTATE                               :Obserwuj
STR_NETWORK_COMPANY_LIST_NEW_COMPANY                            :Nowa firma

# Network client list
STR_NETWORK_CLIENTLIST_KICK                                     :Wyrzuć
STR_NETWORK_CLIENTLIST_BAN                                      :Banuj
STR_NETWORK_CLIENTLIST_SPEAK_TO_ALL                             :Mów do wszystkich
STR_NETWORK_CLIENTLIST_SPEAK_TO_COMPANY                         :Mów do firmy
STR_NETWORK_CLIENTLIST_SPEAK_TO_CLIENT                          :Prywatna wiadomość

STR_NETWORK_SERVER                                              :Serwer
STR_NETWORK_CLIENT                                              :Klient
STR_NETWORK_SPECTATORS                                          :Widzowie

<<<<<<< HEAD
STR_NETWORK_TOOLBAR_LIST_SPECTATOR                              :{BLACK}Obserwator
=======
STR_NETWORK_GIVE_MONEY_CAPTION                                  :{WHITE}Wprowadź ilość pieniędzy, które chcesz przekazać
>>>>>>> ba55f93f

# Network set password
STR_COMPANY_PASSWORD_CANCEL                                     :{BLACK}Nie zapisuj podanego hasła
STR_COMPANY_PASSWORD_OK                                         :{BLACK}Nadaj firmie nowe hasło
STR_COMPANY_PASSWORD_CAPTION                                    :{WHITE}Hasło firmy
STR_COMPANY_PASSWORD_MAKE_DEFAULT                               :{BLACK}Hasło domyślne
STR_COMPANY_PASSWORD_MAKE_DEFAULT_TOOLTIP                       :{BLACK}Użyj tego hasła jako domyślnego dla nowych firm

# Network company info join/password
STR_COMPANY_VIEW_JOIN                                           :{BLACK}Dołącz
STR_COMPANY_VIEW_JOIN_TOOLTIP                                   :{BLACK}Dołącz i graj jako ta firma
STR_COMPANY_VIEW_PASSWORD                                       :{BLACK}Hasło
STR_COMPANY_VIEW_PASSWORD_TOOLTIP                               :{BLACK}Ochrona hasłem Twojej firmy zapobiega nieautoryzowanemu przyłączeniu się
STR_COMPANY_VIEW_SET_PASSWORD                                   :{BLACK}Ustaw hasło firmy

# Network chat
STR_NETWORK_CHAT_SEND                                           :{BLACK}Wyślij
STR_NETWORK_CHAT_COMPANY_CAPTION                                :[Zespół] :
STR_NETWORK_CHAT_CLIENT_CAPTION                                 :[Prywatna] {STRING}:
STR_NETWORK_CHAT_ALL_CAPTION                                    :[Wszyscy] :

STR_NETWORK_CHAT_COMPANY                                        :[Zespół] {STRING}: {WHITE}{STRING}
STR_NETWORK_CHAT_TO_COMPANY                                     :[Zespół] Do {STRING}: {WHITE}{STRING}
STR_NETWORK_CHAT_CLIENT                                         :[Prywatna] {STRING}: {WHITE}{STRING}
STR_NETWORK_CHAT_TO_CLIENT                                      :[Prywatna] Do {STRING}: {WHITE}{STRING}
STR_NETWORK_CHAT_ALL                                            :[Wszyscy] {STRING}: {WHITE}{STRING}
STR_NETWORK_CHAT_OSKTITLE                                       :{BLACK}Wpisz tekst do chat'u

# Network messages
STR_NETWORK_ERROR_NOTAVAILABLE                                  :{WHITE}Brak interface'u sieciowego lub skompilowano bez opcji ENABLE_NETWORK
STR_NETWORK_ERROR_NOSERVER                                      :{WHITE}Nie można znaleźć żadnej gry w sieci
STR_NETWORK_ERROR_NOCONNECTION                                  :{WHITE}Serwer nie odpowiada
STR_NETWORK_ERROR_NEWGRF_MISMATCH                               :{WHITE}Nie można było połączyć z powodu niezgodności NewGRF
STR_NETWORK_ERROR_DESYNC                                        :{WHITE}Błąd synchronizacji gry sieciowej.
STR_NETWORK_ERROR_LOSTCONNECTION                                :{WHITE}Połączenie utracone w grze sieciowej.
STR_NETWORK_ERROR_SAVEGAMEERROR                                 :{WHITE}Nie można wczytać zapisanej gry z serwera.
STR_NETWORK_ERROR_SERVER_START                                  :{WHITE}Nie można uruchomić serwera
STR_NETWORK_ERROR_CLIENT_START                                  :{WHITE}Nie można połączyć
STR_NETWORK_ERROR_TIMEOUT                                       :{WHITE}Przekroczony limit czasu dla połączenia #{NUM}
STR_NETWORK_ERROR_SERVER_ERROR                                  :{WHITE}Błąd protokołu, połączenie zostało przerwane
STR_NETWORK_ERROR_WRONG_REVISION                                :{WHITE}Wersja gry nie zgadza się z wersją gry na serwerze
STR_NETWORK_ERROR_WRONG_PASSWORD                                :{WHITE}Złe hasło
STR_NETWORK_ERROR_SERVER_FULL                                   :{WHITE}Serwer jest pełny
STR_NETWORK_ERROR_SERVER_BANNED                                 :{WHITE}Masz zabroniony dostęp do tego serwera
STR_NETWORK_ERROR_KICKED                                        :{WHITE}Zostałeś wyrzucony z serwera
STR_NETWORK_ERROR_CHEATER                                       :{WHITE}Ułatwienia są niedozwolone na tym serwerze
STR_NETWORK_ERROR_TOO_MANY_COMMANDS                             :{WHITE}Wysyłano zbyt dużo komend na serwer
STR_NETWORK_ERROR_TIMEOUT_PASSWORD                              :{WHITE}Zbyt długo wprowadzałeś hasło
STR_NETWORK_ERROR_TIMEOUT_COMPUTER                              :{WHITE}Twój komputer jest zbyt wolny, by nadążyć za serwerem
STR_NETWORK_ERROR_TIMEOUT_MAP                                   :{WHITE}Twój komputer zbyt długo pobierał mapę
STR_NETWORK_ERROR_TIMEOUT_JOIN                                  :{WHITE}Twój komputer zbyt długo łączył się z serwerem

############ Leave those lines in this order!!
STR_NETWORK_ERROR_CLIENT_GENERAL                                :błąd ogólny
STR_NETWORK_ERROR_CLIENT_DESYNC                                 :błąd synchronizacji
STR_NETWORK_ERROR_CLIENT_SAVEGAME                               :nie można załadować mapy
STR_NETWORK_ERROR_CLIENT_CONNECTION_LOST                        :połączenie utracone
STR_NETWORK_ERROR_CLIENT_PROTOCOL_ERROR                         :błąd protokołu
STR_NETWORK_ERROR_CLIENT_NEWGRF_MISMATCH                        :niezgodność NewGRF
STR_NETWORK_ERROR_CLIENT_NOT_AUTHORIZED                         :nie autoryzowane
STR_NETWORK_ERROR_CLIENT_NOT_EXPECTED                           :odebrany nieznany pakiet
STR_NETWORK_ERROR_CLIENT_WRONG_REVISION                         :zła wersja
STR_NETWORK_ERROR_CLIENT_NAME_IN_USE                            :nazwa już w użyciu
STR_NETWORK_ERROR_CLIENT_WRONG_PASSWORD                         :złe hasło gry
STR_NETWORK_ERROR_CLIENT_COMPANY_MISMATCH                       :zła nazwa firmy w DoCommand
STR_NETWORK_ERROR_CLIENT_KICKED                                 :wyrzucony przez serwer
STR_NETWORK_ERROR_CLIENT_CHEATER                                :próbował użyć ułatwień
STR_NETWORK_ERROR_CLIENT_SERVER_FULL                            :serwer jest pełny
STR_NETWORK_ERROR_CLIENT_TOO_MANY_COMMANDS                      :wysyłał zbyt wiele komend
STR_NETWORK_ERROR_CLIENT_TIMEOUT_PASSWORD                       :nie otrzymano hasła w odpowiednim czasie
STR_NETWORK_ERROR_CLIENT_TIMEOUT_COMPUTER                       :przekroczono czas
STR_NETWORK_ERROR_CLIENT_TIMEOUT_MAP                            :pobieranie mapy trwało zbyt długo
STR_NETWORK_ERROR_CLIENT_TIMEOUT_JOIN                           :przetwarzanie mapy trwało za długo
############ End of leave-in-this-order

STR_NETWORK_ERROR_CLIENT_GUI_LOST_CONNECTION_CAPTION            :{WHITE}Możliwa utrata połączenia
STR_NETWORK_ERROR_CLIENT_GUI_LOST_CONNECTION                    :{WHITE}Przez ostatni{P 0 ą e e} {NUM} sekund{P ę y ""} nie otrzymano żadnych danych z serwera

# Network related errors
STR_NETWORK_SERVER_MESSAGE                                      :*** {1:STRING}
############ Leave those lines in this order!!
STR_NETWORK_SERVER_MESSAGE_GAME_PAUSED                          :Gra wstrzymana ({STRING})
STR_NETWORK_SERVER_MESSAGE_GAME_STILL_PAUSED_1                  :Gra nadal wstrzymana ({STRING})
STR_NETWORK_SERVER_MESSAGE_GAME_STILL_PAUSED_2                  :Gra nadal wstrzymana ({STRING}, {STRING})
STR_NETWORK_SERVER_MESSAGE_GAME_STILL_PAUSED_3                  :Gra nadal wstrzymana ({STRING}, {STRING}, {STRING})
STR_NETWORK_SERVER_MESSAGE_GAME_STILL_PAUSED_4                  :Gra wciąż wstrzymana ({STRING}, {STRING}, {STRING}, {STRING})
STR_NETWORK_SERVER_MESSAGE_GAME_UNPAUSED                        :Gra wznowiona ({STRING})
STR_NETWORK_SERVER_MESSAGE_GAME_REASON_NOT_ENOUGH_PLAYERS       :ilość graczy
STR_NETWORK_SERVER_MESSAGE_GAME_REASON_CONNECTING_CLIENTS       :łączenie klientów
STR_NETWORK_SERVER_MESSAGE_GAME_REASON_MANUAL                   :ręczny
STR_NETWORK_SERVER_MESSAGE_GAME_REASON_GAME_SCRIPT              :skrypt gry
############ End of leave-in-this-order
STR_NETWORK_MESSAGE_CLIENT_LEAVING                              :opuszczanie
STR_NETWORK_MESSAGE_CLIENT_JOINED                               :*** {STRING} dołączył do gry.
STR_NETWORK_MESSAGE_CLIENT_JOINED_ID                            :*** {STRING} dołączył do gry (Klient #{2:NUM})
STR_NETWORK_MESSAGE_CLIENT_COMPANY_JOIN                         :*** {STRING} dołączył do firmy #{2:NUM}
STR_NETWORK_MESSAGE_CLIENT_COMPANY_SPECTATE                     :*** {STRING} dołączył do obserwatorów
STR_NETWORK_MESSAGE_CLIENT_COMPANY_NEW                          :*** {STRING} założył nową firmę (#{2:NUM})
STR_NETWORK_MESSAGE_CLIENT_LEFT                                 :*** {STRING} opuścił grę ({2:STRING})
STR_NETWORK_MESSAGE_NAME_CHANGE                                 :*** {STRING} zmienił/zmieniła swoje imię na {STRING}
STR_NETWORK_MESSAGE_GIVE_MONEY                                  :*** {STRING} dał/dała twojemu przedsiębiorstwu {2:CURRENCY_LONG}
STR_NETWORK_MESSAGE_GAVE_MONEY_AWAY                             :*** Dałeś {1:STRING} {2:CURRENCY_LONG}
STR_NETWORK_MESSAGE_SERVER_SHUTDOWN                             :{WHITE}Serwer zamknął sesję
STR_NETWORK_MESSAGE_SERVER_REBOOT                               :{WHITE}Restart serwera...{}Proszę czekać...

# Content downloading window
STR_CONTENT_TITLE                                               :{WHITE}Przeglądarka dodatkowej zawartości
STR_CONTENT_TYPE_CAPTION                                        :{BLACK}Typ
STR_CONTENT_TYPE_CAPTION_TOOLTIP                                :{BLACK}Rodzaj zawartości
STR_CONTENT_NAME_CAPTION                                        :{BLACK}Nazwa
STR_CONTENT_NAME_CAPTION_TOOLTIP                                :{BLACK}Nazwa zawartości
STR_CONTENT_MATRIX_TOOLTIP                                      :{BLACK}Kliknij na linii, aby zobaczyć szczegóły{}Kliknij na kwadracie wyboru, aby zaznaczyć go do pobrania
STR_CONTENT_SELECT_ALL_CAPTION                                  :{BLACK}Zaznacz wszystko
STR_CONTENT_SELECT_ALL_CAPTION_TOOLTIP                          :{BLACK}Zaznacz całą zawartość do pobrania
STR_CONTENT_SELECT_UPDATES_CAPTION                              :{BLACK}Wybierz uaktualnienia
STR_CONTENT_SELECT_UPDATES_CAPTION_TOOLTIP                      :{BLACK}Wybierz całą zawartość do pobrania, która jest ulepszeniem dla istniejącej zawartości
STR_CONTENT_UNSELECT_ALL_CAPTION                                :{BLACK}Odznacz wszystko
STR_CONTENT_UNSELECT_ALL_CAPTION_TOOLTIP                        :{BLACK}Zaznacz całą zawartość, aby nie była pobrana
STR_CONTENT_SEARCH_EXTERNAL                                     :{BLACK}Przeszukaj zewnętrzne strony internetowe
STR_CONTENT_SEARCH_EXTERNAL_TOOLTIP                             :{BLACK}Przeszukaj dodatki niedostępne w serwisie OpenTTD na stronach nie współpracujących z OpenTTD
STR_CONTENT_SEARCH_EXTERNAL_DISCLAIMER_CAPTION                  :{WHITE}Opuszczasz OpenTTD!
STR_CONTENT_SEARCH_EXTERNAL_DISCLAIMER                          :{WHITE}Warunki pobierania dodatków z zewnętrznych stron internetowych są inne.{}Będziesz musiał(a) odnieść się do zewnętrznych stron w celu uzyskania wskazówek dotyczących instalacji dodatku w OpenTTD.{}Czy chcesz kontynuować?
STR_CONTENT_FILTER_TITLE                                        :{BLACK}Filtr etykiety/nazwy:
STR_CONTENT_OPEN_URL                                            :{BLACK}Wejdź na stronę
STR_CONTENT_OPEN_URL_TOOLTIP                                    :{BLACK}Wejdź na stronę, by pobrać tę zawartość
STR_CONTENT_DOWNLOAD_CAPTION                                    :{BLACK}Pobierz
STR_CONTENT_DOWNLOAD_CAPTION_TOOLTIP                            :{BLACK}Rozpocznij pobieranie zaznaczonych danych
STR_CONTENT_TOTAL_DOWNLOAD_SIZE                                 :{SILVER}Całkowity rozmiar: {WHITE}{BYTES}
STR_CONTENT_DETAIL_TITLE                                        :{SILVER}OPIS ZAWARTOŚCI
STR_CONTENT_DETAIL_SUBTITLE_UNSELECTED                          :{SILVER}Ten dodatek nie został wybrany do pobrania
STR_CONTENT_DETAIL_SUBTITLE_SELECTED                            :{SILVER}Dodatek ten został wybrany do pobrania
STR_CONTENT_DETAIL_SUBTITLE_AUTOSELECTED                        :{SILVER}Zależność ta została wybrana do pobrania
STR_CONTENT_DETAIL_SUBTITLE_ALREADY_HERE                        :{SILVER}Już to posiadasz
STR_CONTENT_DETAIL_SUBTITLE_DOES_NOT_EXIST                      :{SILVER}Ta zawartość jest nieznana i nie może zostać pobrana do OpenTTD
STR_CONTENT_DETAIL_UPDATE                                       :{SILVER}Jest to uaktualnienie dla dodatku {STRING}
STR_CONTENT_DETAIL_NAME                                         :{SILVER}Nazwa: {WHITE}{STRING}
STR_CONTENT_DETAIL_VERSION                                      :{SILVER}Wersja: {WHITE}{STRING}
STR_CONTENT_DETAIL_DESCRIPTION                                  :{SILVER}Opis: {WHITE}{STRING}
STR_CONTENT_DETAIL_URL                                          :{SILVER}URL: {WHITE}{STRING}
STR_CONTENT_DETAIL_TYPE                                         :{SILVER}Typ: {WHITE}{STRING}
STR_CONTENT_DETAIL_FILESIZE                                     :{SILVER}Rozmiar pobrania: {WHITE}{BYTES}
STR_CONTENT_DETAIL_SELECTED_BECAUSE_OF                          :{SILVER}Zaznaczono z powodu: {WHITE}{STRING}
STR_CONTENT_DETAIL_DEPENDENCIES                                 :{SILVER}Zależności: {WHITE}{STRING}
STR_CONTENT_DETAIL_TAGS                                         :{SILVER}Tagi: {WHITE}{STRING}
STR_CONTENT_NO_ZLIB                                             :{WHITE}OpenTTD jest zbudowany bez wsparcia dla "zlib"...
STR_CONTENT_NO_ZLIB_SUB                                         :{WHITE}... pobieranie zawartości nie jest możliwe!

# Order of these is important!
STR_CONTENT_TYPE_BASE_GRAPHICS                                  :Grafiki bazowe
STR_CONTENT_TYPE_NEWGRF                                         :NewGRF
STR_CONTENT_TYPE_AI                                             :SI
STR_CONTENT_TYPE_AI_LIBRARY                                     :Biblioteka SI
STR_CONTENT_TYPE_SCENARIO                                       :Scenariusz
STR_CONTENT_TYPE_HEIGHTMAP                                      :Mapa wysokościowa
STR_CONTENT_TYPE_BASE_SOUNDS                                    :Podstawowe dźwięki
STR_CONTENT_TYPE_BASE_MUSIC                                     :Podstawowa muzyka
STR_CONTENT_TYPE_GAME_SCRIPT                                    :Skrypt gry
STR_CONTENT_TYPE_GS_LIBRARY                                     :Bilbioteka GS

# Content downloading progress window
STR_CONTENT_DOWNLOAD_TITLE                                      :{WHITE}Pobieranie dodatkowej zawartości...
STR_CONTENT_DOWNLOAD_INITIALISE                                 :{WHITE}Żądanie plików...
STR_CONTENT_DOWNLOAD_FILE                                       :{WHITE}Aktualnie pobierane {STRING} ({NUM} z {NUM})
STR_CONTENT_DOWNLOAD_COMPLETE                                   :{WHITE}Pobieranie ukończone
STR_CONTENT_DOWNLOAD_PROGRESS_SIZE                              :{WHITE}Pobrano {BYTES} z {BYTES} ({NUM} %)

# Content downloading error messages
STR_CONTENT_ERROR_COULD_NOT_CONNECT                             :{WHITE}Nie można połączyć do serwera dodatków...
STR_CONTENT_ERROR_COULD_NOT_DOWNLOAD                            :{WHITE}Pobieranie nie powiodło się...
STR_CONTENT_ERROR_COULD_NOT_DOWNLOAD_CONNECTION_LOST            :{WHITE}... utracono połączenie
STR_CONTENT_ERROR_COULD_NOT_DOWNLOAD_FILE_NOT_WRITABLE          :{WHITE}... plik tylko do odczytu
STR_CONTENT_ERROR_COULD_NOT_EXTRACT                             :{WHITE}Nie udało się dekompresować pobranego pliku

STR_MISSING_GRAPHICS_SET_CAPTION                                :{WHITE}Brak grafiki
STR_MISSING_GRAPHICS_SET_MESSAGE                                :{BLACK}OpenTTD potrzebuje grafiki do poprawnego działania, ale żadne nie zostały znalezione. Czy zgadzasz się, żeby OpenTTD pobrał i zainstalował grafikę?
STR_MISSING_GRAPHICS_YES_DOWNLOAD                               :{BLACK}Tak, pobierz grafikę
STR_MISSING_GRAPHICS_NO_QUIT                                    :{BLACK}Nie, opuść OpenTTD

# Transparency settings window
STR_TRANSPARENCY_CAPTION                                        :{WHITE}Opcje przeźroczystości
STR_TRANSPARENT_SIGNS_TOOLTIP                                   :{BLACK}Przełącz przeźroczystość dla znaków. Ctrl+klik, aby zablokować
STR_TRANSPARENT_TREES_TOOLTIP                                   :{BLACK}Przełącz przeźroczystość dla drzew. Ctrl+klik, aby zablokować
STR_TRANSPARENT_HOUSES_TOOLTIP                                  :{BLACK}Przełącz przeźroczystość dla budynków miejskich. Ctrl+klik, aby zablokować
STR_TRANSPARENT_INDUSTRIES_TOOLTIP                              :{BLACK}Przełącz przeźroczystość dla przedsiębiorstw. Ctrl+klik, aby zablokować
STR_TRANSPARENT_BUILDINGS_TOOLTIP                               :{BLACK}Przełącz przeźroczystość dla infrastruktury takiej jak stacje, zajezdnie i pkt. orientacyjne. Ctrl+klik, aby zablokować
STR_TRANSPARENT_BRIDGES_TOOLTIP                                 :{BLACK}Przełącz przeźroczystość dla mostów. Ctrl+klik, aby zablokować
STR_TRANSPARENT_STRUCTURES_TOOLTIP                              :{BLACK}Przełącz przeźroczystość dla obiektów takich jak latarnie morskie i anteny. Ctrl+klik, aby zablokować
STR_TRANSPARENT_CATENARY_TOOLTIP                                :{BLACK}Przełącz przeźroczystość dla trakcji (linii nośnych). Ctrl+klik, aby zablokować
STR_TRANSPARENT_LOADING_TOOLTIP                                 :{BLACK}Przełącz przeźroczystość dla wskaźników załadunku. Ctrl+klik, aby zablokować
STR_TRANSPARENT_INVISIBLE_TOOLTIP                               :{BLACK}Ustaw obiekty jako niewidoczne zamiast przeźroczyste

# Linkgraph legend window
STR_LINKGRAPH_LEGEND_CAPTION                                    :{BLACK}Legenda przepływu towarów
STR_LINKGRAPH_LEGEND_ALL                                        :{BLACK}Wszystkie
STR_LINKGRAPH_LEGEND_NONE                                       :{BLACK}Żadne
STR_LINKGRAPH_LEGEND_SELECT_COMPANIES                           :{BLACK}Wybierz firmy, które mają być wyświetlane

# Linkgraph legend window and linkgraph legend in smallmap
STR_LINKGRAPH_LEGEND_UNUSED                                     :{TINY_FONT}{BLACK}nieużywany
STR_LINKGRAPH_LEGEND_SATURATED                                  :{TINY_FONT}{BLACK}nasycony
STR_LINKGRAPH_LEGEND_OVERLOADED                                 :{TINY_FONT}{BLACK}przeładowany

# Base for station construction window(s)
STR_STATION_BUILD_COVERAGE_AREA_TITLE                           :{BLACK}Podświetlaj zasięg
STR_STATION_BUILD_COVERAGE_OFF                                  :{BLACK}Wył.
STR_STATION_BUILD_COVERAGE_ON                                   :{BLACK}Wł.
STR_STATION_BUILD_COVERAGE_AREA_OFF_TOOLTIP                     :{BLACK}Nie podświetlaj zasięgu projektowanej stacji
STR_STATION_BUILD_COVERAGE_AREA_ON_TOOLTIP                      :{BLACK}Podświetl zasięg projektowanej stacji
STR_STATION_BUILD_ACCEPTS_CARGO                                 :{BLACK}Akceptuje: {GOLD}{CARGO_LIST}
STR_STATION_BUILD_SUPPLIES_CARGO                                :{BLACK}Zasoby: {GOLD}{CARGO_LIST}

# Join station window
STR_JOIN_STATION_CAPTION                                        :{WHITE}Połącz stację
STR_JOIN_STATION_CREATE_SPLITTED_STATION                        :{YELLOW}Zbuduj oddzielną stację

STR_JOIN_WAYPOINT_CAPTION                                       :{WHITE}Połącz posterunki
STR_JOIN_WAYPOINT_CREATE_SPLITTED_WAYPOINT                      :{YELLOW}Zbuduj oddzielny posterunek

# Rail construction toolbar
STR_RAIL_TOOLBAR_RAILROAD_CONSTRUCTION_CAPTION                  :Konstrukcja linii kolejowej
STR_RAIL_TOOLBAR_ELRAIL_CONSTRUCTION_CAPTION                    :Konstrukcja linii zelektryfikowanej
STR_RAIL_TOOLBAR_MONORAIL_CONSTRUCTION_CAPTION                  :Konstrukcja linii jednoszynowej
STR_RAIL_TOOLBAR_MAGLEV_CONSTRUCTION_CAPTION                    :Konstrukcja linii Maglev

STR_RAIL_TOOLBAR_TOOLTIP_BUILD_RAILROAD_TRACK                   :{BLACK}Budowa torów kolejowych. Ctrl przełącza buduj/usuń dla konstrukcji kolejowych. Shift przełącza pomiędzy trybem budowania a szacowaniem jego kosztów
STR_RAIL_TOOLBAR_TOOLTIP_BUILD_AUTORAIL                         :{BLACK}Zbuduj tory kolejowe za pomocą trybu Autotory. Ctrl przełącza buduj/usuń dla konstrukcji kolejowych. Shift przełącza pomiędzy trybem budowania a szacowaniem jego kosztów
STR_RAIL_TOOLBAR_TOOLTIP_BUILD_TRAIN_DEPOT_FOR_BUILDING         :{BLACK}Budowa warsztatów (do kupowania i serwisowania pociągów). Shift przełącza pomiędzy trybem budowania a szacowaniem jego kosztów
STR_RAIL_TOOLBAR_TOOLTIP_CONVERT_RAIL_TO_WAYPOINT               :{BLACK}Zamiana torów na posterunek. Ctrl umożliwia łączenie posterunków. Shift przełącza pomiędzy trybem budowania a szacowaniem jego kosztów
STR_RAIL_TOOLBAR_TOOLTIP_BUILD_RAILROAD_STATION                 :{BLACK}Zbuduj stację kolejową. Ctrl umożliwia łączenie stacji. Shift przełącza pomiędzy trybem budowania a szacowaniem jego kosztów
STR_RAIL_TOOLBAR_TOOLTIP_BUILD_RAILROAD_SIGNALS                 :{BLACK}Zbuduj sygnały kolejowe. Ctrl przełącza semafory/sygnały świetlne{}Przeciągnięcie pozwala na budowę sygnałów wzdłuż prostej linii torów. Ctrl pozwala na budowę sygnałów do następnego skrzyżowania{}Ctrl+klik przełącza do okna wyboru sygnałów. Shift przełącza pomiędzy budowaniem a szacowaniem kosztów
STR_RAIL_TOOLBAR_TOOLTIP_BUILD_RAILROAD_BRIDGE                  :{BLACK}Zbuduj most kolejowy. Shift przełącza pomiędzy trybem budowania a szacowaniem jego kosztów
STR_RAIL_TOOLBAR_TOOLTIP_BUILD_RAILROAD_TUNNEL                  :{BLACK}Zbuduj tunel kolejowy. Shift przełącza pomiędzy trybem budowania a szacowaniem jego kosztów
STR_RAIL_TOOLBAR_TOOLTIP_TOGGLE_BUILD_REMOVE_FOR                :{BLACK}Przełącz buduj/usuń dla torów kolejowych, sygnałów, posterunków i stacji. Przetrzymanie Ctrl usuwa także tory kolejowe z posterunków i stacji
STR_RAIL_TOOLBAR_TOOLTIP_CONVERT_RAIL                           :{BLACK}Zamiana typu torów. Shift przełącza pomiędzy trybem budowania a szacowaniem jego kosztów

STR_RAIL_NAME_RAILROAD                                          :Kolej
STR_RAIL_NAME_ELRAIL                                            :Kolej elektryczna
STR_RAIL_NAME_MONORAIL                                          :Kolej jednoszynowa
STR_RAIL_NAME_MAGLEV                                            :Kolej magnetyczna (Maglev)

# Rail depot construction window
STR_BUILD_DEPOT_TRAIN_ORIENTATION_CAPTION                       :{WHITE}Ukierunkowanie hali warsztatów
STR_BUILD_DEPOT_TRAIN_ORIENTATION_TOOLTIP                       :{BLACK}Wybierz ukierunkowanie warsztatów

# Rail waypoint construction window
STR_WAYPOINT_CAPTION                                            :{WHITE}Posterunek
STR_WAYPOINT_GRAPHICS_TOOLTIP                                   :{BLACK}Wybierz typ posterunku

# Rail station construction window
STR_STATION_BUILD_RAIL_CAPTION                                  :{WHITE}Wybór stacji
STR_STATION_BUILD_ORIENTATION                                   :{BLACK}Ukierunkowanie
STR_STATION_BUILD_RAILROAD_ORIENTATION_TOOLTIP                  :{BLACK}Wybierz ukierunkowanie stacji
STR_STATION_BUILD_NUMBER_OF_TRACKS                              :{BLACK}Ilość peronów
STR_STATION_BUILD_NUMBER_OF_TRACKS_TOOLTIP                      :{BLACK}Wybierz ilość peronów na stacji
STR_STATION_BUILD_PLATFORM_LENGTH                               :{BLACK}Długość peronu
STR_STATION_BUILD_PLATFORM_LENGTH_TOOLTIP                       :{BLACK}Wybierz długość stacji
STR_STATION_BUILD_DRAG_DROP                                     :{BLACK}Przeciągnij i upuść
STR_STATION_BUILD_DRAG_DROP_TOOLTIP                             :{BLACK}Buduj stację używając "przeciągnij i upuść"

STR_STATION_BUILD_STATION_CLASS_TOOLTIP                         :{BLACK}Wybierz rodzaj stacji do pokazania
STR_STATION_BUILD_STATION_TYPE_TOOLTIP                          :{BLACK}Wybierz typ stacji do zbudowania

STR_STATION_CLASS_DFLT                                          :Typowa stacja
STR_STATION_CLASS_WAYP                                          :Posterunki

# Signal window
STR_BUILD_SIGNAL_CAPTION                                        :{WHITE}Wybór sygnałów
STR_BUILD_SIGNAL_SEMAPHORE_NORM_TOOLTIP                         :{BLACK}Sygnalizator bloku (semafor){}Najprostszy typ sygnału pozwalający na przebywanie w jednym bloku wyłącznie jednemu pociągowi naraz
STR_BUILD_SIGNAL_SEMAPHORE_ENTRY_TOOLTIP                        :{BLACK}Sygnalizator wejściowy (semafor){}Zielony, póki choć jeden sygnalizator wyjściowy dla kolejnego odcinka trasy jest zielony. W przeciwnym wypadku czerwony.
STR_BUILD_SIGNAL_SEMAPHORE_EXIT_TOOLTIP                         :{BLACK}Sygnalizator wyjściowy (semafor){}Zachowuje się jak sygnalizator blokowy, lecz jest niezbędny do zmiany na poprawny kolor w presygnalizatorach wejściowych i złożonych
STR_BUILD_SIGNAL_SEMAPHORE_COMBO_TOOLTIP                        :{BLACK}Sygnalizator złożony (semafor){}Sygnalizator złożony zachowuje się jak kombinacja sygnalizatorów wejściowych oraz wyjściowych. Umożliwia to budowę wielkich "drzew" presygnalizatorów
STR_BUILD_SIGNAL_SEMAPHORE_PBS_TOOLTIP                          :{BLACK}Sygnalizator trasy (semafor){}Sygnalizator trasy umożliwiający wejście więcej niż jednemu pociagowi do bloku sygnalizatorów, o ile pociąg może zarezerwować trasę do bezpiecznego punktu zatrzymania. Zwykłe sygnalizatory trasy mogą być mijane w przeciwnym kierunku
STR_BUILD_SIGNAL_SEMAPHORE_PBS_OWAY_TOOLTIP                     :{BLACK}Jednokierunkowy sygnalizator trasy (semafor){}Sygnalizator trasy umożliwiający wejście więcej niż jednemu pociagowi do bloku sygnalizatorów, o ile pociąg może zarezerwować trasę do bezpiecznego punktu zatrzymania. Sygnalizatory jednokierunkowe nie mogą być mijane w przeciwnym kierunku
STR_BUILD_SIGNAL_ELECTRIC_NORM_TOOLTIP                          :{BLACK}Sygnalizator bloku (elektryczny){}Najprostszy typ sygnału pozwalający na przebywanie w jednym bloku wyłącznie jednemu pociągowi naraz
STR_BUILD_SIGNAL_ELECTRIC_ENTRY_TOOLTIP                         :{BLACK}Sygnalizator wejściowy (elektryczny){}Zielony, póki choć jeden sygnalizator wyjściowy dla kolejnego odcinka trasy jest zielony. W przeciwnym przypadku czerwony
STR_BUILD_SIGNAL_ELECTRIC_EXIT_TOOLTIP                          :{BLACK}Sygnalizator wyjściowy (elektryczny){}Zachowuje się jak sygnalizator blokowy, lecz jest niezbędny do zmiany na poprawny kolor w presygnalizatorach wejściowych i złożonych
STR_BUILD_SIGNAL_ELECTRIC_COMBO_TOOLTIP                         :{BLACK}Sygnalizator złożony (elektryczny){}Sygnalizator złożony działa jako sygnał wejściowy i wyjściowy. Umożliwia to budowę wielkich "drzew" presygnalizatorów
STR_BUILD_SIGNAL_ELECTRIC_PBS_TOOLTIP                           :{BLACK}Sygnalizator trasy (elektryczny){}Sygnalizator trasy umożliwiający wejście więcej niż jednemu pociagowi do bloku sygnalizatorów, o ile pociąg może zarezerwować trasę do bezpiecznego punktu zatrzymania. Zwykłe sygnalizatory trasy mogą być mijane w przeciwnym kierunku
STR_BUILD_SIGNAL_ELECTRIC_PBS_OWAY_TOOLTIP                      :{BLACK}Jednokierunkowy sygnalizator trasy (elektryczny){}Sygnalizator trasy umożliwiający wejście więcej niż jednemu pociagowi do bloku sygnalizatorów, o ile pociąg może zarezerwować trasę do bezpiecznego punktu zatrzymania. Sygnalizatory jednokierunkowe nie mogą być mijane w przeciwnym kierunku
STR_BUILD_SIGNAL_CONVERT_TOOLTIP                                :{BLACK}Zamiana sygnałów{}Jeżeli włączone, kliknięcie na istniejący sygnał spowoduje zamianę go na wybrany typ i wariant. CTRL+klik przełącza istniejący wariant. Shift+klik pokazuje szacowany koszt zamiany
STR_BUILD_SIGNAL_DRAG_SIGNALS_DENSITY_TOOLTIP                   :{BLACK}Gęstość sygnałów przy przeciąganiu
STR_BUILD_SIGNAL_DRAG_SIGNALS_DENSITY_DECREASE_TOOLTIP          :{BLACK}Zmniejsz odległość między sygnałami przy przeciąganiu
STR_BUILD_SIGNAL_DRAG_SIGNALS_DENSITY_INCREASE_TOOLTIP          :{BLACK}Zwiększ gęstość sygnałów przy przeciąganiu

# Bridge selection window
STR_SELECT_RAIL_BRIDGE_CAPTION                                  :{WHITE}Wybierz rodzaj mostu kolejowego
STR_SELECT_ROAD_BRIDGE_CAPTION                                  :{WHITE}Wybierz most drogowy
STR_SELECT_BRIDGE_SELECTION_TOOLTIP                             :{BLACK}Wybór mostu - kliknij na wybranym moście, aby go zbudować
STR_SELECT_BRIDGE_INFO                                          :{GOLD}{STRING},{} {VELOCITY} {WHITE}{CURRENCY_LONG}
STR_SELECT_BRIDGE_SCENEDIT_INFO                                 :{GOLD}{STRING},{} {VELOCITY}
STR_BRIDGE_NAME_SUSPENSION_STEEL                                :Podwieszany, stalowy
STR_BRIDGE_NAME_GIRDER_STEEL                                    :Dźwigarowy, stalowy
STR_BRIDGE_NAME_CANTILEVER_STEEL                                :Wspornikowy, stalowy
STR_BRIDGE_NAME_SUSPENSION_CONCRETE                             :Podwieszany, betonowy
STR_BRIDGE_NAME_WOODEN                                          :Drewniany
STR_BRIDGE_NAME_CONCRETE                                        :Betonowy
STR_BRIDGE_NAME_TUBULAR_STEEL                                   :Cylindryczny, stalowy
STR_BRIDGE_TUBULAR_SILICON                                      :Cylindryczny, krzemowy


# Road construction toolbar
STR_ROAD_TOOLBAR_ROAD_CONSTRUCTION_CAPTION                      :{WHITE}Budowa dróg
STR_ROAD_TOOLBAR_TRAM_CONSTRUCTION_CAPTION                      :{WHITE}Budowa linii tramwajowej
STR_ROAD_TOOLBAR_TOOLTIP_BUILD_ROAD_SECTION                     :{BLACK}Zbuduj drogę. Ctrl przełącza buduj/usuń dla konstrukcji drogowych. Shift przełącza pomiędzy trybem budowania a szacowaniem jego kosztów
STR_ROAD_TOOLBAR_TOOLTIP_BUILD_TRAMWAY_SECTION                  :{BLACK}Zbuduj tory tramwajowe. Ctrl przełącza buduj/usuń dla konstrukcji tramwajowych. Shift przełącza pomiędzy trybem budowania a szacowaniem jego kosztów
STR_ROAD_TOOLBAR_TOOLTIP_BUILD_AUTOROAD                         :{BLACK}Zbuduj drogę używając trybu Autoroad. Ctrl przełącza buduj/usuń dla konstrukcji drogowych. Shift przełącza pomiędzy trybem budowania a szacowaniem jego kosztów
STR_ROAD_TOOLBAR_TOOLTIP_BUILD_AUTOTRAM                         :{BLACK}Zbuduj tory tramwajowe używając trybu Autotram. Ctrl przełącza buduj/usuń dla konstrukcji tramwajowych. Shift przełącza pomiędzy trybem budowania a szacowaniem jego kosztów
STR_ROAD_TOOLBAR_TOOLTIP_BUILD_ROAD_VEHICLE_DEPOT               :{BLACK}Wybuduj zajezdnię samochodową (do kupowania i serwisowania pojazdów). Shift przełącza pomiędzy trybem budowania a szacowaniem jego kosztów
STR_ROAD_TOOLBAR_TOOLTIP_BUILD_TRAM_VEHICLE_DEPOT               :{BLACK}Wybuduj zajezdnię tramwajową (do kupowania i serwisowania pojazdów). Shift przełącza pomiędzy trybem budowania a szacowaniem jego kosztów
STR_ROAD_TOOLBAR_TOOLTIP_BUILD_BUS_STATION                      :{BLACK}Zbuduj przystanek autobusowy. Ctrl umożliwia łączenie stacji. Shift przełącza pomiędzy trybem budowania a szacowaniem jego kosztów
STR_ROAD_TOOLBAR_TOOLTIP_BUILD_PASSENGER_TRAM_STATION           :{BLACK}Zbuduj pasażerski przystanek tramwajowy. Ctrl umożliwia łączenie stacji. Shift przełącza pomiędzy trybem budowania a szacowaniem jego kosztów
STR_ROAD_TOOLBAR_TOOLTIP_BUILD_TRUCK_LOADING_BAY                :{BLACK}Zbuduj stację załadunku ciężarówek. Ctrl umożliwia łączenie stacji. Shift przełącza pomiędzy trybem budowania a szacowaniem jego kosztów
STR_ROAD_TOOLBAR_TOOLTIP_BUILD_CARGO_TRAM_STATION               :{BLACK}Zbuduj tramwajową stację załadunkową. Ctrl umożliwia łączenie stacji. Shift przełącza pomiędzy trybem budowania a szacowaniem jego kosztów
STR_ROAD_TOOLBAR_TOOLTIP_TOGGLE_ONE_WAY_ROAD                    :{BLACK}Włącz/wyłącz drogi jednokierunkowe
STR_ROAD_TOOLBAR_TOOLTIP_BUILD_ROAD_BRIDGE                      :{BLACK}Zbuduj most drogowy. Shift przełącza pomiędzy trybem budowania a szacowaniem jego kosztów
STR_ROAD_TOOLBAR_TOOLTIP_BUILD_TRAMWAY_BRIDGE                   :{BLACK}Zbuduj most tramwajowy. Shift przełącza pomiędzy trybem budowania a szacowaniem jego kosztów
STR_ROAD_TOOLBAR_TOOLTIP_BUILD_ROAD_TUNNEL                      :{BLACK}Zbuduj tunel drogowy. Shift przełącza pomiędzy trybem budowania a szacowaniem jego kosztów
STR_ROAD_TOOLBAR_TOOLTIP_BUILD_TRAMWAY_TUNNEL                   :{BLACK}Zbuduj tunel tramwajowy. Shift przełącza pomiędzy trybem budowania a szacowaniem jego kosztów
STR_ROAD_TOOLBAR_TOOLTIP_TOGGLE_BUILD_REMOVE_FOR_ROAD           :{BLACK}Przełącz buduj/usuń dla konstrukcji dróg
STR_ROAD_TOOLBAR_TOOLTIP_TOGGLE_BUILD_REMOVE_FOR_TRAMWAYS       :{BLACK}Przełącz buduj/usuń dla konstrukcji tramwajowej

# Road depot construction window
STR_BUILD_DEPOT_ROAD_ORIENTATION_CAPTION                        :{WHITE}Ukierunkowanie zajezdni samochodowej
STR_BUILD_DEPOT_ROAD_ORIENTATION_SELECT_TOOLTIP                 :{BLACK}Wybierz umiejscowienie zajezdni samochodowej
STR_BUILD_DEPOT_TRAM_ORIENTATION_CAPTION                        :{WHITE}Orientacja zajezdni tramwajowej
STR_BUILD_DEPOT_TRAM_ORIENTATION_SELECT_TOOLTIP                 :{BLACK}Wybierz ukierunkowanie zajezdni tramwajowej

# Road vehicle station construction window
STR_STATION_BUILD_BUS_ORIENTATION                               :{WHITE}Ukierunkowanie przystanku
STR_STATION_BUILD_BUS_ORIENTATION_TOOLTIP                       :{BLACK}Wybierz ukierunkowanie przystanku
STR_STATION_BUILD_TRUCK_ORIENTATION                             :{WHITE}Ukierunkowanie stacji załadunku ciężarówek
STR_STATION_BUILD_TRUCK_ORIENTATION_TOOLTIP                     :{BLACK}Wybierz ukierunkowanie stacji załadunku ciężarówek
STR_STATION_BUILD_PASSENGER_TRAM_ORIENTATION                    :{WHITE}Ukierunkowanie Przystanku Tramwajowego
STR_STATION_BUILD_PASSENGER_TRAM_ORIENTATION_TOOLTIP            :{BLACK}Wybierz ukierunkowanie przystanku tramwajowego
STR_STATION_BUILD_CARGO_TRAM_ORIENTATION                        :{WHITE}Ukierunkowanie Tramwajowej Stacji Towarowej
STR_STATION_BUILD_CARGO_TRAM_ORIENTATION_TOOLTIP                :{BLACK}Wybierz ukierunkowanie tramwajowej stacji załadunkowej

# Waterways toolbar (last two for SE only)
STR_WATERWAYS_TOOLBAR_CAPTION                                   :{WHITE}Konstrukcja kanału wodnego
STR_WATERWAYS_TOOLBAR_CAPTION_SE                                :{WHITE}Kanał wodny
STR_WATERWAYS_TOOLBAR_BUILD_CANALS_TOOLTIP                      :{BLACK}Buduj kanały. Shift przełącza pomiędzy trybem budowania a szacowaniem jego kosztów
STR_WATERWAYS_TOOLBAR_BUILD_LOCKS_TOOLTIP                       :{BLACK}Buduj śluzy. Shift przełącza pomiędzy trybem budowania a szacowaniem jego kosztów
STR_WATERWAYS_TOOLBAR_BUILD_DEPOT_TOOLTIP                       :{BLACK}Wybuduj stocznię (do kupowania i serwisowania statków). Shift przełącza pomiędzy trybem budowania a szacowaniem jego kosztów
STR_WATERWAYS_TOOLBAR_BUILD_DOCK_TOOLTIP                        :{BLACK}Zbuduj port. Ctrl umożliwia łączenie stacji. Shift przełącza pomiędzy trybem budowania a szacowaniem jego kosztów
STR_WATERWAYS_TOOLBAR_BUOY_TOOLTIP                              :{BLACK}Ustaw boję, która może być użyta jako pkt. orientacyjny. Shift przełącza pomiędzy trybem budowania a szacowaniem jego kosztów
STR_WATERWAYS_TOOLBAR_BUILD_AQUEDUCT_TOOLTIP                    :{BLACK}Zbuduj akwedukt. Shift przełącza pomiędzy trybem budowania a szacowaniem jego kosztów
STR_WATERWAYS_TOOLBAR_CREATE_LAKE_TOOLTIP                       :{BLACK}Stwórz akwen wodny.{}Tworzy kanał, chyba że przyrzymany jest CTRL na poziomie morza, wtedy pobliski teren zostanie zatopiony
STR_WATERWAYS_TOOLBAR_CREATE_RIVER_TOOLTIP                      :{BLACK}Umieszczanie rzek

# Ship depot construction window
STR_DEPOT_BUILD_SHIP_CAPTION                                    :{WHITE}Ukierunkowanie stoczni
STR_DEPOT_BUILD_SHIP_ORIENTATION_TOOLTIP                        :{BLACK}Wybierz ukierunkowanie stoczni

# Dock construction window
STR_STATION_BUILD_DOCK_CAPTION                                  :{WHITE}Port

# Airport toolbar
STR_TOOLBAR_AIRCRAFT_CAPTION                                    :{WHITE}Lotniska
STR_TOOLBAR_AIRCRAFT_BUILD_AIRPORT_TOOLTIP                      :{BLACK}Zbuduj lotnisko. Ctrl umożliwia łączenie stacji. Shift przełącza pomiędzy trybem budowania a szacowaniem jego kosztów

# Airport construction window
STR_STATION_BUILD_AIRPORT_CAPTION                               :{WHITE}Wybór lotniska
STR_STATION_BUILD_AIRPORT_TOOLTIP                               :{BLACK}Wybierz wielkość/typ lotniska
STR_STATION_BUILD_AIRPORT_CLASS_LABEL                           :{BLACK}Kategoria lotniska
STR_STATION_BUILD_AIRPORT_LAYOUT_NAME                           :{BLACK}Układ {NUM}

STR_AIRPORT_SMALL                                               :Małe
STR_AIRPORT_CITY                                                :Miejskie
STR_AIRPORT_METRO                                               :Stołeczne
STR_AIRPORT_INTERNATIONAL                                       :Międzynarodowe
STR_AIRPORT_COMMUTER                                            :Lokalne
STR_AIRPORT_INTERCONTINENTAL                                    :Międzykontynentalne
STR_AIRPORT_HELIPORT                                            :Klasyczne
STR_AIRPORT_HELIDEPOT                                           :Serwisowe
STR_AIRPORT_HELISTATION                                         :Lotnisko helikopterów

STR_AIRPORT_CLASS_SMALL                                         :Małe lotniska
STR_AIRPORT_CLASS_LARGE                                         :Duże lotniska
STR_AIRPORT_CLASS_HUB                                           :Główne lotniska
STR_AIRPORT_CLASS_HELIPORTS                                     :Lądowiska

STR_STATION_BUILD_NOISE                                         :{BLACK}Wytwarzany hałas: {GOLD}{COMMA}

# Landscaping toolbar
STR_LANDSCAPING_TOOLBAR                                         :{WHITE}Krajobraz
STR_LANDSCAPING_TOOLTIP_LOWER_A_CORNER_OF_LAND                  :{BLACK}Obniżenie narożnika terenu. Przeciągnięcie obniża pierwszy zaznaczony róg i wyrównuje zaznaczony obszar do nowej wysokości rogu. Ctrl zaznacza obszar po przekątnej. Shift przełącza pomiędzy trybem budowania a szacowaniem jego kosztów
STR_LANDSCAPING_TOOLTIP_RAISE_A_CORNER_OF_LAND                  :{BLACK}Podwyższenie narożnika terenu. Przeciągnięcie podnosi pierwszy zaznaczony róg i wyrównuje zaznaczony obszar do nowej wysokości rogu. Ctrl zaznacza obszar po przekątnej. Shift przełącza pomiędzy trybem budowania a szacowaniem jego kosztów
STR_LANDSCAPING_LEVEL_LAND_TOOLTIP                              :{BLACK}Wyrównaj teren do wysykości pierwszego zaznaczonego rogu. Ctrl zaznacza teren po przekątnej. Shift przełącza pomiędzy trybem budowania a szacowaniem jego kosztów
STR_LANDSCAPING_TOOLTIP_PURCHASE_LAND                           :{BLACK}Zakup teren do przyszłego użycia. Shift przełącza pomiędzy trybem kupowania a szacowaniem jego kosztów

# Object construction window
STR_OBJECT_BUILD_CAPTION                                        :{WHITE}Wybór obiektu
STR_OBJECT_BUILD_TOOLTIP                                        :{BLACK}Wybierz obiekt do budowy. Shift przełącza pomiędzy trybem budowy a szacowaniem jej kosztów
STR_OBJECT_BUILD_CLASS_TOOLTIP                                  :{BLACK}Wybierz rodzaj obiektu do budowy
STR_OBJECT_BUILD_PREVIEW_TOOLTIP                                :{BLACK}Podgląd obiektu
STR_OBJECT_BUILD_SIZE                                           :{BLACK}Rozmiar: {GOLD}{NUM} x {NUM} pól

STR_OBJECT_CLASS_LTHS                                           :Latarnie morskie
STR_OBJECT_CLASS_TRNS                                           :Nadajniki

# Tree planting window (last two for SE only)
STR_PLANT_TREE_CAPTION                                          :{WHITE}Drzewa
STR_PLANT_TREE_TOOLTIP                                          :{BLACK}Wybierz typ drzew do sadzenia. Jeśli na wybranym miejscu są już drzewa, to dodasz więcej drzew różnego typu, bez względu na wybraną opcję.
STR_TREES_RANDOM_TYPE                                           :{BLACK}Drzewa różnych rodzajów
STR_TREES_RANDOM_TYPE_TOOLTIP                                   :{BLACK}Sadzenie drzew różnych rodzajów. Shift przełącza pomiędzy trybem sadzenia a szacowaniem jego kosztów
STR_TREES_RANDOM_TREES_BUTTON                                   :{BLACK}Losowe drzewa
STR_TREES_RANDOM_TREES_TOOLTIP                                  :{BLACK}Pokryj losowo krajobraz drzewami

# Land generation window (SE)
STR_TERRAFORM_TOOLBAR_LAND_GENERATION_CAPTION                   :{WHITE}Tworzenie terenu
STR_TERRAFORM_TOOLTIP_PLACE_ROCKY_AREAS_ON_LANDSCAPE            :{BLACK}Umieść kamieniste tereny
STR_TERRAFORM_TOOLTIP_DEFINE_DESERT_AREA                        :{BLACK}Definiuj obszar pustyni.{}Wciśnij i trzymaj Ctrl, aby usunąć
STR_TERRAFORM_TOOLTIP_INCREASE_SIZE_OF_LAND_AREA                :{BLACK}Zwiększ powierzchnie do podwyższenia/obniżenia
STR_TERRAFORM_TOOLTIP_DECREASE_SIZE_OF_LAND_AREA                :{BLACK}Zmniejsz powierzchnie do podwyższenia/obniżenia
STR_TERRAFORM_TOOLTIP_GENERATE_RANDOM_LAND                      :{BLACK}Tworzenie przypadkowego lądu
STR_TERRAFORM_SE_NEW_WORLD                                      :{BLACK}Stwórz nowy scenariusz
STR_TERRAFORM_RESET_LANDSCAPE                                   :{BLACK}Resetuj krajobraz
STR_TERRAFORM_RESET_LANDSCAPE_TOOLTIP                           :{BLACK}Usuń całą własność firmy z mapy

STR_QUERY_RESET_LANDSCAPE_CAPTION                               :{WHITE}Resetuj krajobraz
STR_RESET_LANDSCAPE_CONFIRMATION_TEXT                           :{WHITE}Jesteś pewien że chcesz usunąć całą własność firmy?

# Town generation window (SE)
STR_FOUND_TOWN_CAPTION                                          :{WHITE}Tworzenie miast
STR_FOUND_TOWN_NEW_TOWN_BUTTON                                  :{BLACK}Nowe miasto
STR_FOUND_TOWN_NEW_TOWN_TOOLTIP                                 :{BLACK}Zbuduj nowe miasto. Shift+klik pokazuje szacunkowy koszt
STR_FOUND_TOWN_RANDOM_TOWN_BUTTON                               :{BLACK}Losowe miasto
STR_FOUND_TOWN_RANDOM_TOWN_TOOLTIP                              :{BLACK}Budowa miasta w losowym miejscu
STR_FOUND_TOWN_MANY_RANDOM_TOWNS                                :{BLACK}Wiele losowych miast
STR_FOUND_TOWN_RANDOM_TOWNS_TOOLTIP                             :{BLACK}Pokryj mapę losowo położonymi miastami

STR_FOUND_TOWN_NAME_TITLE                                       :{YELLOW}Nazwa miasta:
STR_FOUND_TOWN_NAME_EDITOR_TITLE                                :{BLACK}Wprowadź nazwę miasta
STR_FOUND_TOWN_NAME_EDITOR_HELP                                 :{BLACK}Kliknij by wprowadzić nazwę miasta
STR_FOUND_TOWN_NAME_RANDOM_BUTTON                               :{BLACK}Losowa nazwa
STR_FOUND_TOWN_NAME_RANDOM_TOOLTIP                              :{BLACK}Stwórz nową losową nazwę

STR_FOUND_TOWN_INITIAL_SIZE_TITLE                               :{YELLOW}Wielkość miasta:
STR_FOUND_TOWN_INITIAL_SIZE_SMALL_BUTTON                        :{BLACK}Małe
STR_FOUND_TOWN_INITIAL_SIZE_MEDIUM_BUTTON                       :{BLACK}Średnie
STR_FOUND_TOWN_INITIAL_SIZE_LARGE_BUTTON                        :{BLACK}Duże
STR_FOUND_TOWN_SIZE_RANDOM                                      :{BLACK}Losowo
STR_FOUND_TOWN_INITIAL_SIZE_TOOLTIP                             :{BLACK}Wybierz wielkość miasta
STR_FOUND_TOWN_CITY                                             :{BLACK}Metropolia
STR_FOUND_TOWN_CITY_TOOLTIP                                     :{BLACK}Duże miasta rozwijają się szybciej o małych miast{}W zależności od ustawień, są większe przy zakładaniu

STR_FOUND_TOWN_ROAD_LAYOUT                                      :{YELLOW}Układ dróg miasta:
STR_FOUND_TOWN_SELECT_TOWN_ROAD_LAYOUT                          :{BLACK}Wybierz układ dróg dla tego miasta
STR_FOUND_TOWN_SELECT_LAYOUT_ORIGINAL                           :{BLACK}Oryginalnie
STR_FOUND_TOWN_SELECT_LAYOUT_BETTER_ROADS                       :{BLACK}Lepsze drogi
STR_FOUND_TOWN_SELECT_LAYOUT_2X2_GRID                           :{BLACK}Siatka 2x2
STR_FOUND_TOWN_SELECT_LAYOUT_3X3_GRID                           :{BLACK}Siatka 3x3
STR_FOUND_TOWN_SELECT_LAYOUT_RANDOM                             :{BLACK}Losowo

# Fund new industry window
STR_FUND_INDUSTRY_CAPTION                                       :{WHITE}Ufunduj nowe przedsiębiorstwo
STR_FUND_INDUSTRY_SELECTION_TOOLTIP                             :{BLACK}Wybierz przedsiębiorstwo z listy
STR_FUND_INDUSTRY_MANY_RANDOM_INDUSTRIES                        :Wiele losowych
STR_FUND_INDUSTRY_MANY_RANDOM_INDUSTRIES_TOOLTIP                :{BLACK}Pokryj mapę losowo położonymi przedsiębiorstwami
STR_FUND_INDUSTRY_INDUSTRY_BUILD_COST                           :{BLACK}Koszt: {YELLOW}{CURRENCY_LONG}
STR_FUND_INDUSTRY_PROSPECT_NEW_INDUSTRY                         :{BLACK}Zleć poszukiwanie
STR_FUND_INDUSTRY_BUILD_NEW_INDUSTRY                            :{BLACK}Zbuduj
STR_FUND_INDUSTRY_FUND_NEW_INDUSTRY                             :{BLACK}Ufunduj

# Industry cargoes window
STR_INDUSTRY_CARGOES_INDUSTRY_CAPTION                           :{WHITE}Kolejność przetwarzania dla {STRING}
STR_INDUSTRY_CARGOES_CARGO_CAPTION                              :{WHITE}Kolejność przetwarzania dla {STRING}
STR_INDUSTRY_CARGOES_PRODUCERS                                  :{WHITE}Przedsiębiorstwa produkujące
STR_INDUSTRY_CARGOES_CUSTOMERS                                  :{WHITE}Przedsiębiorstwa odbierające
STR_INDUSTRY_CARGOES_HOUSES                                     :{WHITE}Domy
STR_INDUSTRY_CARGOES_INDUSTRY_TOOLTIP                           :{BLACK}Kliknij na przedsiębiorstwie aby zobaczyć jego dostawców i odbiorców
STR_INDUSTRY_CARGOES_CARGO_TOOLTIP                              :{BLACK}{STRING}{}Kliknij na towar aby zobaczyć jego dostawców i odbiorców
STR_INDUSTRY_DISPLAY_CHAIN                                      :{BLACK}Łańcuch przetwarzania
STR_INDUSTRY_DISPLAY_CHAIN_TOOLTIP                              :{BLACK}Wyświetla dostawców i odbiorców dla towaru
STR_INDUSTRY_CARGOES_NOTIFY_SMALLMAP                            :{BLACK}Pokaż na mapie
STR_INDUSTRY_CARGOES_NOTIFY_SMALLMAP_TOOLTIP                    :{BLACK}Pokazuje aktualnie wyświetlone przedsiębiorstwa na mapie
STR_INDUSTRY_CARGOES_SELECT_CARGO                               :{BLACK}Wybierz towar
STR_INDUSTRY_CARGOES_SELECT_CARGO_TOOLTIP                       :{BLACK}Wybierz towar, który chcesz wyświetlić
STR_INDUSTRY_CARGOES_SELECT_INDUSTRY                            :{BLACK}Wybierz zakład
STR_INDUSTRY_CARGOES_SELECT_INDUSTRY_TOOLTIP                    :{BLACK}Wybierz zakład, który chcesz wyświetlić

# Land area window
STR_LAND_AREA_INFORMATION_CAPTION                               :{WHITE}Informacja o terenie
STR_LAND_AREA_INFORMATION_COST_TO_CLEAR_N_A                     :{BLACK}Koszt czyszczenia: {LTBLUE}N/D
STR_LAND_AREA_INFORMATION_COST_TO_CLEAR                         :{BLACK}Koszt czyszczenia: {RED}{CURRENCY_LONG}
STR_LAND_AREA_INFORMATION_REVENUE_WHEN_CLEARED                  :{BLACK}Zysk gdy czyszczone: {LTBLUE}{CURRENCY_LONG}
STR_LAND_AREA_INFORMATION_OWNER_N_A                             :Brak
STR_LAND_AREA_INFORMATION_OWNER                                 :{BLACK}Właściciel: {LTBLUE}{STRING}
STR_LAND_AREA_INFORMATION_ROAD_OWNER                            :{BLACK}Wlasciciel drogi: {LTBLUE}{STRING}
STR_LAND_AREA_INFORMATION_TRAM_OWNER                            :{BLACK}Wlasciciel linii tramwajowej: {LTBLUE}{STRING}
STR_LAND_AREA_INFORMATION_RAIL_OWNER                            :{BLACK}Wlaściciel linii kolejowej: {LTBLUE}{STRING}
STR_LAND_AREA_INFORMATION_LOCAL_AUTHORITY                       :{BLACK}Lokalne władze: {LTBLUE}{STRING}
STR_LAND_AREA_INFORMATION_LOCAL_AUTHORITY_NONE                  :Brak
STR_LAND_AREA_INFORMATION_LANDINFO_COORDS                       :{BLACK}Współrzędne: {LTBLUE}{NUM} x {NUM} x {NUM} ({STRING})
STR_LAND_AREA_INFORMATION_BUILD_DATE                            :{BLACK}Zbudowano: {LTBLUE}{DATE_LONG}
STR_LAND_AREA_INFORMATION_STATION_CLASS                         :{BLACK}Rodzaj stacji: {LTBLUE}{STRING}
STR_LAND_AREA_INFORMATION_STATION_TYPE                          :{BLACK}Typ stacji: {LTBLUE}{STRING}
STR_LAND_AREA_INFORMATION_AIRPORT_CLASS                         :{BLACK}Rodzaj lotniska: {LTBLUE}{STRING}
STR_LAND_AREA_INFORMATION_AIRPORT_NAME                          :{BLACK}Nazwa lotniska: {LTBLUE}{STRING}
STR_LAND_AREA_INFORMATION_AIRPORTTILE_NAME                      :{BLACK}Nazwa pola lotniska: {LTBLUE}{STRING}
STR_LAND_AREA_INFORMATION_NEWGRF_NAME                           :{BLACK}NewGRF: {LTBLUE}{STRING}
STR_LAND_AREA_INFORMATION_CARGO_ACCEPTED                        :{BLACK}Akceptowany ładunek: {LTBLUE}
STR_LAND_AREA_INFORMATION_CARGO_EIGHTS                          :({COMMA}/8 {STRING})
STR_LANG_AREA_INFORMATION_RAIL_TYPE                             :{BLACK}Typ torów: {LTBLUE}{STRING}
STR_LANG_AREA_INFORMATION_RAIL_SPEED_LIMIT                      :{BLACK}Limit prędkości linii kolejowej: {LTBLUE}{VELOCITY}
STR_LANG_AREA_INFORMATION_ROAD_SPEED_LIMIT                      :{BLACK}Drogowe ograniczenie prędkości: {LTBLUE}{VELOCITY}

# Description of land area of different tiles
STR_LAI_CLEAR_DESCRIPTION_ROCKS                                 :Skały
STR_LAI_CLEAR_DESCRIPTION_ROUGH_LAND                            :Wyboisty teren
STR_LAI_CLEAR_DESCRIPTION_BARE_LAND                             :Odkryty teren
STR_LAI_CLEAR_DESCRIPTION_GRASS                                 :Trawa
STR_LAI_CLEAR_DESCRIPTION_FIELDS                                :Pola
STR_LAI_CLEAR_DESCRIPTION_SNOW_COVERED_LAND                     :Zaśnieżony teren
STR_LAI_CLEAR_DESCRIPTION_DESERT                                :Pustynia

STR_LAI_RAIL_DESCRIPTION_TRACK                                  :{G=m}Tor kolejowy
STR_LAI_RAIL_DESCRIPTION_TRACK_WITH_NORMAL_SIGNALS              :Tor kolejowy z semaforam blokowymi
STR_LAI_RAIL_DESCRIPTION_TRACK_WITH_PRESIGNALS                  :Tor kolejowy z semaforami wejściowymi
STR_LAI_RAIL_DESCRIPTION_TRACK_WITH_EXITSIGNALS                 :Tor kolejowy z semaforem wyjściowym
STR_LAI_RAIL_DESCRIPTION_TRACK_WITH_COMBOSIGNALS                :Tor kolejowy z semaforami złożonymi (combo)
STR_LAI_RAIL_DESCRIPTION_TRACK_WITH_PBSSIGNALS                  :Tor kolejowy z semaforami trasy
STR_LAI_RAIL_DESCRIPTION_TRACK_WITH_NOENTRYSIGNALS              :Tor kolejowy z jednokierunkowymi semaforami trasy
STR_LAI_RAIL_DESCRIPTION_TRACK_WITH_NORMAL_PRESIGNALS           :Tor kolejowy z semaforami blokowymi i semaforami wejścia
STR_LAI_RAIL_DESCRIPTION_TRACK_WITH_NORMAL_EXITSIGNALS          :Tor kolejowy z semaforami blokowymi i semaforami wyjścia
STR_LAI_RAIL_DESCRIPTION_TRACK_WITH_NORMAL_COMBOSIGNALS         :Tor kolejowy z semaforami blokowymi i semaforami złożonymi (combo)
STR_LAI_RAIL_DESCRIPTION_TRACK_WITH_NORMAL_PBSSIGNALS           :Tor kolejowy z semaforami blokowymi i semaforami trasy
STR_LAI_RAIL_DESCRIPTION_TRACK_WITH_NORMAL_NOENTRYSIGNALS       :Tor kolejowy z semaforami blokowymi i jednokierunkowymi semaforami trasy
STR_LAI_RAIL_DESCRIPTION_TRACK_WITH_PRE_EXITSIGNALS             :Tor kolejowy z semaforami wejścia i wyjścia
STR_LAI_RAIL_DESCRIPTION_TRACK_WITH_PRE_COMBOSIGNALS            :Tor kolejowy z semaforami wejścia i semaforami złożonymi (combo)
STR_LAI_RAIL_DESCRIPTION_TRACK_WITH_PRE_PBSSIGNALS              :Tor kolejowy z semaforami wejścia i semaforami trasy
STR_LAI_RAIL_DESCRIPTION_TRACK_WITH_PRE_NOENTRYSIGNALS          :Tor kolejowy z semaforami wejścia i jednokierunkowymi semaforami trasy
STR_LAI_RAIL_DESCRIPTION_TRACK_WITH_EXIT_COMBOSIGNALS           :Tor kolejowy z semaforami wyjścia i semaforami złożonymi (combo)
STR_LAI_RAIL_DESCRIPTION_TRACK_WITH_EXIT_PBSSIGNALS             :Tor kolejowy z semaforami wyjścia i semaforami trasy
STR_LAI_RAIL_DESCRIPTION_TRACK_WITH_EXIT_NOENTRYSIGNALS         :Tor kolejowy z semaforami wyjścia i jednokierunkowymi semaforami trasy
STR_LAI_RAIL_DESCRIPTION_TRACK_WITH_COMBO_PBSSIGNALS            :Tor kolejowy z semaforami złożonymi (combo) i semaforami trasy
STR_LAI_RAIL_DESCRIPTION_TRACK_WITH_COMBO_NOENTRYSIGNALS        :Tor kolejowy z semaforami złożonymi (combo) i jednokierunkowymi semaforami trasy
STR_LAI_RAIL_DESCRIPTION_TRACK_WITH_PBS_NOENTRYSIGNALS          :Tor kolejowy z semaforami trasy i jednokierunkowymi semaforami trasy
STR_LAI_RAIL_DESCRIPTION_TRAIN_DEPOT                            :{G=f}Warsztaty kolejowe

STR_LAI_ROAD_DESCRIPTION_ROAD                                   :Droga
STR_LAI_ROAD_DESCRIPTION_ROAD_WITH_STREETLIGHTS                 :Droga z oświetleniem ulicznym
STR_LAI_ROAD_DESCRIPTION_TREE_LINED_ROAD                        :Droga z drzewami
STR_LAI_ROAD_DESCRIPTION_ROAD_VEHICLE_DEPOT                     :Zajezdnia samochodowa
STR_LAI_ROAD_DESCRIPTION_ROAD_RAIL_LEVEL_CROSSING               :Przejazd kolejowy
STR_LAI_ROAD_DESCRIPTION_TRAMWAY                                :Szyny tramwajowe

# Houses come directly from their building names
STR_LAI_TOWN_INDUSTRY_DESCRIPTION_UNDER_CONSTRUCTION            :{STRING} (w budowie)

STR_LAI_TREE_NAME_TREES                                         :Drzewa
STR_LAI_TREE_NAME_RAINFOREST                                    :Las deszczowy
STR_LAI_TREE_NAME_CACTUS_PLANTS                                 :Kaktusy

STR_LAI_STATION_DESCRIPTION_RAILROAD_STATION                    :Stacja kolejowa
STR_LAI_STATION_DESCRIPTION_AIRCRAFT_HANGAR                     :Hangar
STR_LAI_STATION_DESCRIPTION_AIRPORT                             :Lotnisko
STR_LAI_STATION_DESCRIPTION_TRUCK_LOADING_AREA                  :Stacja załadunku ciężarówek
STR_LAI_STATION_DESCRIPTION_BUS_STATION                         :Przystanek
STR_LAI_STATION_DESCRIPTION_SHIP_DOCK                           :Port
STR_LAI_STATION_DESCRIPTION_BUOY                                :Boja
STR_LAI_STATION_DESCRIPTION_WAYPOINT                            :Posterunek

STR_LAI_WATER_DESCRIPTION_WATER                                 :Woda
STR_LAI_WATER_DESCRIPTION_CANAL                                 :Kanał
STR_LAI_WATER_DESCRIPTION_LOCK                                  :Śluza
STR_LAI_WATER_DESCRIPTION_RIVER                                 :Rzeka
STR_LAI_WATER_DESCRIPTION_COAST_OR_RIVERBANK                    :Wybrzeże lub brzeg rzeki
STR_LAI_WATER_DESCRIPTION_SHIP_DEPOT                            :Stocznia

# Industries come directly from their industry names

STR_LAI_TUNNEL_DESCRIPTION_RAILROAD                             :Tunel kolejowy
STR_LAI_TUNNEL_DESCRIPTION_ROAD                                 :Tunel drogowy

STR_LAI_BRIDGE_DESCRIPTION_RAIL_SUSPENSION_STEEL                :Podwieszany most kolejowy ze stali
STR_LAI_BRIDGE_DESCRIPTION_RAIL_GIRDER_STEEL                    :Dźwigarowy most kolejowy ze stali
STR_LAI_BRIDGE_DESCRIPTION_RAIL_CANTILEVER_STEEL                :Stalowy wspornikowy most kolejowy
STR_LAI_BRIDGE_DESCRIPTION_RAIL_SUSPENSION_CONCRETE             :Podwieszany most kolejowy wzmocniony betonem
STR_LAI_BRIDGE_DESCRIPTION_RAIL_WOODEN                          :Drewniany most kolejowy
STR_LAI_BRIDGE_DESCRIPTION_RAIL_CONCRETE                        :Most kolejowy z betonu
STR_LAI_BRIDGE_DESCRIPTION_RAIL_TUBULAR_STEEL                   :Cylindryczny most kolejowy

STR_LAI_BRIDGE_DESCRIPTION_ROAD_SUSPENSION_STEEL                :Podwieszany most drogowy ze stali
STR_LAI_BRIDGE_DESCRIPTION_ROAD_GIRDER_STEEL                    :Dźwigarowy most drogowy ze stali
STR_LAI_BRIDGE_DESCRIPTION_ROAD_CANTILEVER_STEEL                :Wspornikowy most drogowy ze stali
STR_LAI_BRIDGE_DESCRIPTION_ROAD_SUSPENSION_CONCRETE             :Podwieszany most drogowy wzmocniony betonem
STR_LAI_BRIDGE_DESCRIPTION_ROAD_WOODEN                          :Drewniany most drogowy
STR_LAI_BRIDGE_DESCRIPTION_ROAD_CONCRETE                        :Betonowy most drogowy
STR_LAI_BRIDGE_DESCRIPTION_ROAD_TUBULAR_STEEL                   :Cylindryczny most drogowy

STR_LAI_BRIDGE_DESCRIPTION_AQUEDUCT                             :Akwedukt

STR_LAI_OBJECT_DESCRIPTION_TRANSMITTER                          :Nadajnik
STR_LAI_OBJECT_DESCRIPTION_LIGHTHOUSE                           :Latarnia morska
STR_LAI_OBJECT_DESCRIPTION_COMPANY_HEADQUARTERS                 :Siedziba firmy
STR_LAI_OBJECT_DESCRIPTION_COMPANY_OWNED_LAND                   :Teren w posiadaniu firmy

# About OpenTTD window
STR_ABOUT_OPENTTD                                               :{WHITE}OpenTTD
STR_ABOUT_ORIGINAL_COPYRIGHT                                    :{BLACK}Prawa Autorskie {COPYRIGHT} 1995 Chris Sawyer, Wszelkie prawa zastrzeżone
STR_ABOUT_VERSION                                               :{BLACK}OpenTTD wersja {REV}
STR_ABOUT_COPYRIGHT_OPENTTD                                     :{BLACK}OpenTTD {COPYRIGHT}2002-2019 Zespół OpenTTD

# Framerate display window
STR_FRAMERATE_CAPTION                                           :{WHITE}Ilość klatek na sekundę
STR_FRAMERATE_RATE_GAMELOOP_TOOLTIP                             :{BLACK}Liczba ticków gry symulowanych na sekundę.
STR_FRAMERATE_RATE_BLITTER_TOOLTIP                              :{BLACK}Liczba renderowanych klatek wideo na sekundę.
STR_FRAMERATE_SPEED_FACTOR_TOOLTIP                              :{BLACK}Jak szybko gra obecnie działa, w porównaniu do oczekiwanej prędkości przy normalnym tempie symulacji.
STR_FRAMERATE_CURRENT                                           :{WHITE}Obecny
STR_FRAMERATE_AVERAGE                                           :{WHITE}Średnia
STR_FRAMERATE_DATA_POINTS                                       :{BLACK}Dane oparte na {COMMA} pomiarach
STR_FRAMERATE_MS_GOOD                                           :{LTBLUE}{DECIMAL} ms
STR_FRAMERATE_MS_WARN                                           :{YELLOW}{DECIMAL} ms
STR_FRAMERATE_MS_BAD                                            :{RED}{DECIMAL} ms
STR_FRAMERATE_FPS_GOOD                                          :{LTBLUE}{DECIMAL} klatek/sek.
STR_FRAMERATE_FPS_WARN                                          :{YELLOW}{DECIMAL} klatek/sek.
STR_FRAMERATE_FPS_BAD                                           :{RED}{DECIMAL} klatek/sek.
STR_FRAMERATE_GRAPH_MILLISECONDS                                :{TINY_FONT}{COMMA} ms
STR_FRAMERATE_GRAPH_SECONDS                                     :{TINY_FONT}{COMMA} sek.
############ Leave those lines in this order!!
STR_FRAMERATE_GL_ECONOMY                                        :{BLACK}  Obsługa ładunku:
STR_FRAMERATE_GL_LINKGRAPH                                      :{WHITE}  Opóźnienie wykresu połączeń:
STR_FRAMERATE_DRAWING                                           :{BLACK}Renderowanie grafiki:
STR_FRAMERATE_DRAWING_VIEWPORTS                                 :{BLACK}  Okna podgląu świata:
STR_FRAMERATE_VIDEO                                             :{WHITE}Wyjście video:
STR_FRAMERATE_SOUND                                             :{WHITE}Miksowanie dźwięku:
############ End of leave-in-this-order
############ Leave those lines in this order!!
STR_FRAMETIME_CAPTION_GAMELOOP                                  :Pętla gry
STR_FRAMETIME_CAPTION_GL_LINKGRAPH                              :Opóźnienie wykresu połączeń
STR_FRAMETIME_CAPTION_DRAWING                                   :Renderowanie grafiki
STR_FRAMETIME_CAPTION_DRAWING_VIEWPORTS                         :Renderowanie okna podgląu świata
STR_FRAMETIME_CAPTION_VIDEO                                     :Wyjście wideo
STR_FRAMETIME_CAPTION_SOUND                                     :Miksowanie dźwięku
############ End of leave-in-this-order


# Save/load game/scenario
STR_SAVELOAD_SAVE_CAPTION                                       :{WHITE}Zapisz grę
STR_SAVELOAD_LOAD_CAPTION                                       :{WHITE}Wczytaj grę
STR_SAVELOAD_SAVE_SCENARIO                                      :{WHITE}Zapisz scenariusz
STR_SAVELOAD_LOAD_SCENARIO                                      :{WHITE}Wczytaj scenariusz
STR_SAVELOAD_LOAD_HEIGHTMAP                                     :{WHITE}Wczytaj mapę wysokości
STR_SAVELOAD_SAVE_HEIGHTMAP                                     :{WHITE}Zapisz mapę wysokości
STR_SAVELOAD_HOME_BUTTON                                        :{BLACK}Kliknij tutaj aby przejść do domyślnego katalogu
STR_SAVELOAD_BYTES_FREE                                         :{BLACK}{BYTES} wolnego miejsca
STR_SAVELOAD_LIST_TOOLTIP                                       :{BLACK}Lista napędów, katalogów i zapisanych gier
STR_SAVELOAD_EDITBOX_TOOLTIP                                    :{BLACK}Obecnie zaznaczona nazwa dla zapisanej gry
STR_SAVELOAD_DELETE_BUTTON                                      :{BLACK}Usuń
STR_SAVELOAD_DELETE_TOOLTIP                                     :{BLACK}Skasuj zaznaczoną zapisaną grę
STR_SAVELOAD_SAVE_BUTTON                                        :{BLACK}Zapisz
STR_SAVELOAD_SAVE_TOOLTIP                                       :{BLACK}Zapisz bieżącą grę używając wybranej nazwy
STR_SAVELOAD_LOAD_BUTTON                                        :{BLACK}Wczytaj
STR_SAVELOAD_LOAD_TOOLTIP                                       :{BLACK}Wczytaj wybraną grę
STR_SAVELOAD_LOAD_HEIGHTMAP_TOOLTIP                             :{BLACK}Wczytaj wybraną mapę wysokości
STR_SAVELOAD_DETAIL_CAPTION                                     :{BLACK}Szczegóły gry
STR_SAVELOAD_DETAIL_NOT_AVAILABLE                               :{BLACK}Brak dostępnych informacji
STR_SAVELOAD_DETAIL_COMPANY_INDEX                               :{SILVER}{COMMA}: {WHITE}{STRING}
STR_SAVELOAD_DETAIL_GRFSTATUS                                   :{SILVER}NewGRF: {WHITE}{STRING}
STR_SAVELOAD_FILTER_TITLE                                       :{BLACK}Fraza filtru:
STR_SAVELOAD_OVERWRITE_TITLE                                    :{WHITE}Zastąp plik
STR_SAVELOAD_OVERWRITE_WARNING                                  :{YELLOW}Czy na pewno chcesz zastąpić istniejący stan gry?

STR_SAVELOAD_OSKTITLE                                           :{BLACK}Wprowadź nazwę pod jaką zapisać grę

# World generation
STR_MAPGEN_WORLD_GENERATION_CAPTION                             :{WHITE}Tworzenie świata
STR_MAPGEN_MAPSIZE                                              :{BLACK}Rozmiar mapy:
STR_MAPGEN_MAPSIZE_TOOLTIP                                      :{BLACK}Wybierz rozmiar mapy w kwadratach. Liczba dostępnych kwadratów będzie nieco mniejsza
STR_MAPGEN_BY                                                   :{BLACK}*
STR_MAPGEN_NUMBER_OF_TOWNS                                      :{BLACK}Liczba miast:
STR_MAPGEN_DATE                                                 :{BLACK}Data:
STR_MAPGEN_NUMBER_OF_INDUSTRIES                                 :{BLACK}Liczba przedsiębiorstw:
STR_MAPGEN_MAX_HEIGHTLEVEL                                      :{BLACK}Maksymalna wysokość mapy
STR_MAPGEN_MAX_HEIGHTLEVEL_UP                                   :{BLACK}Podnieś maksymalną wysokość gór na mapie o jeden
STR_MAPGEN_MAX_HEIGHTLEVEL_DOWN                                 :{BLACK}Zmniejsz maksymalną wysokość gór na mapie o jeden
STR_MAPGEN_SNOW_LINE_HEIGHT                                     :{BLACK}Śnieg od wysokości:
STR_MAPGEN_SNOW_LINE_UP                                         :{BLACK}Podnieś wysokość śniegu o jeden w górę
STR_MAPGEN_SNOW_LINE_DOWN                                       :{BLACK}Obniż wysokość śniegu o jeden w dół
STR_MAPGEN_LAND_GENERATOR                                       :{BLACK}Generator terenu:
STR_MAPGEN_TREE_PLACER                                          :{BLACK}Algorytm drzew:
STR_MAPGEN_TERRAIN_TYPE                                         :{BLACK}Typ terenu:
STR_MAPGEN_QUANTITY_OF_SEA_LAKES                                :{BLACK}Poziom wody:
STR_MAPGEN_QUANTITY_OF_RIVERS                                   :{BLACK}Liczba rzek:
STR_MAPGEN_SMOOTHNESS                                           :{BLACK}Gładkość:
STR_MAPGEN_VARIETY                                              :{BLACK}Różnorodność:
STR_MAPGEN_GENERATE                                             :{WHITE}Stwórz

# Strings for map borders at game generation
STR_MAPGEN_BORDER_TYPE                                          :{BLACK}Krańce mapy:
STR_MAPGEN_NORTHWEST                                            :{BLACK}Płn.-zach.
STR_MAPGEN_NORTHEAST                                            :{BLACK}Płn.-wsch.
STR_MAPGEN_SOUTHEAST                                            :{BLACK}Płd.-wsch.
STR_MAPGEN_SOUTHWEST                                            :{BLACK}Płd.-zach.
STR_MAPGEN_BORDER_FREEFORM                                      :{BLACK}Ląd
STR_MAPGEN_BORDER_WATER                                         :{BLACK}Woda
STR_MAPGEN_BORDER_RANDOM                                        :{BLACK}Losowe
STR_MAPGEN_BORDER_RANDOMIZE                                     :{BLACK}Losowo
STR_MAPGEN_BORDER_MANUAL                                        :{BLACK}Użytkownika

STR_MAPGEN_HEIGHTMAP_ROTATION                                   :{BLACK}Obrót mapy wysokości:
STR_MAPGEN_HEIGHTMAP_NAME                                       :{BLACK}Nazwa mapy wysokosci:
STR_MAPGEN_HEIGHTMAP_SIZE_LABEL                                 :{BLACK}Rozmiar:
STR_MAPGEN_HEIGHTMAP_SIZE                                       :{ORANGE}{NUM} x {NUM}

STR_MAPGEN_MAX_HEIGHTLEVEL_QUERY_CAPT                           :{WHITE}Zmień maksymalną wysokość mapy
STR_MAPGEN_SNOW_LINE_QUERY_CAPT                                 :{WHITE}Zmień wysokość linii śniegowej
STR_MAPGEN_START_DATE_QUERY_CAPT                                :{WHITE}Zmień datę rozpoczęcia

# SE Map generation
STR_SE_MAPGEN_CAPTION                                           :{WHITE}Typ scenariusza
STR_SE_MAPGEN_FLAT_WORLD                                        :{WHITE}Płaski świat
STR_SE_MAPGEN_FLAT_WORLD_TOOLTIP                                :{BLACK}Stwórz płaski świat
STR_SE_MAPGEN_RANDOM_LAND                                       :{WHITE}Losowy teren
STR_SE_MAPGEN_FLAT_WORLD_HEIGHT                                 :{BLACK}Wysokość płaskiego świata:
STR_SE_MAPGEN_FLAT_WORLD_HEIGHT_DOWN                            :{BLACK}Obniż wysokość terenu o jeden w dół
STR_SE_MAPGEN_FLAT_WORLD_HEIGHT_UP                              :{BLACK}Podnieś wysokość terenu o jeden w górę

STR_SE_MAPGEN_FLAT_WORLD_HEIGHT_QUERY_CAPT                      :{WHITE}Zmień wysokość płaskiego świata

# Map generation progress
STR_GENERATION_WORLD                                            :{WHITE}Tworzenie świata...
STR_GENERATION_ABORT                                            :{BLACK}Przerwij
STR_GENERATION_ABORT_CAPTION                                    :{WHITE}Przerwij tworzenie świata
STR_GENERATION_ABORT_MESSAGE                                    :{YELLOW}Czy na pewno chcesz przerwać tworzenie?
STR_GENERATION_PROGRESS                                         :{WHITE}Ukończono w {NUM}%
STR_GENERATION_PROGRESS_NUM                                     :{BLACK}{NUM} / {NUM}
STR_GENERATION_WORLD_GENERATION                                 :{BLACK}Tworzenie świata
STR_GENERATION_RIVER_GENERATION                                 :{BLACK}Generator rzek
STR_GENERATION_TREE_GENERATION                                  :{BLACK}Tworzenie drzew
STR_GENERATION_OBJECT_GENERATION                                :{BLACK}Tworzenie obiektów
STR_GENERATION_CLEARING_TILES                                   :{BLACK}Tworzenie terenów skalistych i nierówności
STR_GENERATION_SETTINGUP_GAME                                   :{BLACK}Ustawianie gry
STR_GENERATION_PREPARING_TILELOOP                               :{BLACK}Uaktywnianie pól
STR_GENERATION_PREPARING_SCRIPT                                 :{BLACK}Uruchamianie skryptu
STR_GENERATION_PREPARING_GAME                                   :{BLACK}Przygotowywanie gry

# NewGRF settings
STR_NEWGRF_SETTINGS_CAPTION                                     :{WHITE}Ustawienia NewGRF
STR_NEWGRF_SETTINGS_INFO_TITLE                                  :{WHITE}Szczegółowe informacje o NewGRF
STR_NEWGRF_SETTINGS_ACTIVE_LIST                                 :{WHITE}Aktywne pliki NewGRF
STR_NEWGRF_SETTINGS_INACTIVE_LIST                               :{WHITE}Nieaktywne pliki NewGRF
STR_NEWGRF_SETTINGS_SELECT_PRESET                               :{ORANGE}Wybierz konfigurację:
STR_NEWGRF_FILTER_TITLE                                         :{ORANGE}Filtruj napis:
STR_NEWGRF_SETTINGS_PRESET_LIST_TOOLTIP                         :{BLACK}Załaduj wskazany stan ustawień
STR_NEWGRF_SETTINGS_PRESET_SAVE                                 :{BLACK}Zapisz schemat
STR_NEWGRF_SETTINGS_PRESET_SAVE_TOOLTIP                         :{BLACK}Zapisz obecną listę jako stan ustawień
STR_NEWGRF_SETTINGS_PRESET_SAVE_QUERY                           :{BLACK}Nadaj nazwę dla stanu ustawień
STR_NEWGRF_SETTINGS_PRESET_DELETE                               :{BLACK}Usuń schemat
STR_NEWGRF_SETTINGS_PRESET_DELETE_TOOLTIP                       :{BLACK}Usuń obecnie wskazany stan ustawień
STR_NEWGRF_SETTINGS_ADD                                         :{BLACK}Dodaj
STR_NEWGRF_SETTINGS_ADD_FILE_TOOLTIP                            :{BLACK}Dodaj zaznaczony plik NewGRF do Twojego ustawienia
STR_NEWGRF_SETTINGS_RESCAN_FILES                                :{BLACK}Przeskanuj pliki
STR_NEWGRF_SETTINGS_RESCAN_FILES_TOOLTIP                        :{BLACK}Odśwież listę dostępnych plików NewGRF
STR_NEWGRF_SETTINGS_REMOVE                                      :{BLACK}Usuń
STR_NEWGRF_SETTINGS_REMOVE_TOOLTIP                              :{BLACK}Usuń zaznaczony plik NewGRF z listy
STR_NEWGRF_SETTINGS_MOVEUP                                      :{BLACK}Do góry
STR_NEWGRF_SETTINGS_MOVEUP_TOOLTIP                              :{BLACK}Przesuń zaznaczony plik NewGRF w górę listy
STR_NEWGRF_SETTINGS_MOVEDOWN                                    :{BLACK}Na dół
STR_NEWGRF_SETTINGS_MOVEDOWN_TOOLTIP                            :{BLACK}Przesuń zaznaczony plik NewGRF na dół listy
STR_NEWGRF_SETTINGS_UPGRADE                                     :{BLACK}Aktualizacja
STR_NEWGRF_SETTINGS_UPGRADE_TOOLTIP                             :{BLACK}Aktualizacja pliku NewGRF do już zainstalowanej nowszej wersji
STR_NEWGRF_SETTINGS_FILE_TOOLTIP                                :{BLACK}Lista zainstalowanych plików NewGRF

STR_NEWGRF_SETTINGS_SET_PARAMETERS                              :{BLACK}Ustaw parametry
STR_NEWGRF_SETTINGS_SHOW_PARAMETERS                             :{BLACK}Pokaż parametry
STR_NEWGRF_SETTINGS_TOGGLE_PALETTE                              :{BLACK}Zmień paletę
STR_NEWGRF_SETTINGS_TOGGLE_PALETTE_TOOLTIP                      :{BLACK}Zmień paletę kolorów wybranego NewGRF.{}Zrób to gdy grafika tego NewGRF jest różowa
STR_NEWGRF_SETTINGS_APPLY_CHANGES                               :{BLACK}Zastosuj zmiany

STR_NEWGRF_SETTINGS_FIND_MISSING_CONTENT_BUTTON                 :{BLACK}Znajdź brakujące dodatki online
STR_NEWGRF_SETTINGS_FIND_MISSING_CONTENT_TOOLTIP                :{BLACK}Sprawdź czy zagubiony dodatek może być znaleziony online

STR_NEWGRF_SETTINGS_FILENAME                                    :{BLACK}Nazwa pliku: {SILVER}{STRING}
STR_NEWGRF_SETTINGS_GRF_ID                                      :{BLACK}Identyfikator GRF: {SILVER}{STRING}
STR_NEWGRF_SETTINGS_VERSION                                     :{BLACK}Wersja: {SILVER}{NUM}
STR_NEWGRF_SETTINGS_MIN_VERSION                                 :{BLACK}Kompatybilność z wersją min.: {SILVER}{NUM}
STR_NEWGRF_SETTINGS_MD5SUM                                      :{BLACK}Suma MD5: {SILVER}{STRING}
STR_NEWGRF_SETTINGS_PALETTE                                     :{BLACK}Paleta: {SILVER}{STRING}
STR_NEWGRF_SETTINGS_PALETTE_DEFAULT                             :Domyslny (D)
STR_NEWGRF_SETTINGS_PALETTE_DEFAULT_32BPP                       :Domyślny (D) / 32 bpp
STR_NEWGRF_SETTINGS_PARAMETER                                   :{BLACK}Parametry: {SILVER}{STRING}
STR_NEWGRF_SETTINGS_PARAMETER_NONE                              :Żadne

STR_NEWGRF_SETTINGS_NO_INFO                                     :{BLACK}Brak dostępnych informacji
STR_NEWGRF_SETTINGS_NOT_FOUND                                   :{RED}Nie znaleziono pasującego pliku
STR_NEWGRF_SETTINGS_DISABLED                                    :{RED}Niedostępny
STR_NEWGRF_SETTINGS_INCOMPATIBLE                                :{G=n}{RED}Niekompatybilne z tą wersją OpenTTD

# NewGRF save preset window
STR_SAVE_PRESET_CAPTION                                         :{WHITE}Zapis schematu
STR_SAVE_PRESET_LIST_TOOLTIP                                    :{BLACK}Lista dostępnych schematów. Wybierz jeden z nich, aby wykonać zapis z taką nazwą
STR_SAVE_PRESET_TITLE                                           :{BLACK}Wprowadź nazwę schematu
STR_SAVE_PRESET_EDITBOX_TOOLTIP                                 :{BLACK}Aktualna nazwa dla zapisywanego schematu
STR_SAVE_PRESET_CANCEL                                          :{BLACK}Anuluj
STR_SAVE_PRESET_CANCEL_TOOLTIP                                  :{BLACK}Nie wprowadzaj zmian
STR_SAVE_PRESET_SAVE                                            :{BLACK}Zapisz
STR_SAVE_PRESET_SAVE_TOOLTIP                                    :{BLACK}Zapisz schemat z wybraną nazwą

# NewGRF parameters window
STR_NEWGRF_PARAMETERS_CAPTION                                   :{WHITE}Zmień parametry NewGRF
STR_NEWGRF_PARAMETERS_CLOSE                                     :{BLACK}Zamknij
STR_NEWGRF_PARAMETERS_RESET                                     :{BLACK}Resetuj
STR_NEWGRF_PARAMETERS_RESET_TOOLTIP                             :{BLACK}Przywróć domyślne wartości parametrów
STR_NEWGRF_PARAMETERS_DEFAULT_NAME                              :Parametr {NUM}
STR_NEWGRF_PARAMETERS_SETTING                                   :{STRING}: {ORANGE}{STRING}
STR_NEWGRF_PARAMETERS_NUM_PARAM                                 :{LTBLUE}Liczba parametrów: {ORANGE}{NUM}

# NewGRF inspect window
STR_NEWGRF_INSPECT_CAPTION                                      :{WHITE}Zbadaj - {STRING}
STR_NEWGRF_INSPECT_PARENT_BUTTON                                :{BLACK}Poprzedni
STR_NEWGRF_INSPECT_PARENT_TOOLTIP                               :{BLACK}Zbadaj obiekt z poprzedniego obszaru

STR_NEWGRF_INSPECT_CAPTION_OBJECT_AT                            :{STRING} w {HEX}
STR_NEWGRF_INSPECT_CAPTION_OBJECT_AT_OBJECT                     :Obiekt
STR_NEWGRF_INSPECT_CAPTION_OBJECT_AT_RAIL_TYPE                  :Typ szyn

STR_NEWGRF_INSPECT_QUERY_CAPTION                                :{WHITE}NewGFR zmienna 60+parametr x (heksadecymalnie)

# Sprite aligner window
STR_SPRITE_ALIGNER_CAPTION                                      :{WHITE}Dostosowanie obrazka {COMMA} ({STRING})
STR_SPRITE_ALIGNER_NEXT_BUTTON                                  :{BLACK}Następny obrazek
STR_SPRITE_ALIGNER_NEXT_TOOLTIP                                 :{BLACK}Idź do następnego normalnego obrazka, pomijając jakiekolwiek pseudo/kolorowe/znakowe obrazki i zawijaj je od ostatniego do pierwszego
STR_SPRITE_ALIGNER_GOTO_BUTTON                                  :{BLACK}Idź do obrazka
STR_SPRITE_ALIGNER_GOTO_TOOLTIP                                 :{BLACK}Idź do danego obrazka. Jeśli dany obrazek nie jest normalnym obrazkiem, idź do następnego normalnego obrazka
STR_SPRITE_ALIGNER_PREVIOUS_BUTTON                              :{BLACK}Poprzedni obrazek
STR_SPRITE_ALIGNER_PREVIOUS_TOOLTIP                             :{BLACK}Idź do poprzedniego normalnego obrazka, pomijając jakiekolwiek pseudo/kolorowe/znakowe obrazki i zawijaj je od pierwszego do ostatniego
STR_SPRITE_ALIGNER_SPRITE_TOOLTIP                               :{BLACK}Przedstawienie wybranego orbazka. Dostosowanie jest ignorowane podczas rysowania tego obrazka
STR_SPRITE_ALIGNER_MOVE_TOOLTIP                                 :{BLACK}Poruszaj obrazkiem, zmieniając przesunięcia X i Y. Ctrl+klik aby przesunąć o 8 jednostek  na raz.
STR_SPRITE_ALIGNER_RESET_BUTTON                                 :{BLACK}Resetuj zależność
STR_SPRITE_ALIGNER_RESET_TOOLTIP                                :{BLACK}Resetuj aktualne offsety zależne
STR_SPRITE_ALIGNER_OFFSETS_ABS                                  :{BLACK}X offset: {NUM}, Y offset: {NUM} (Całkowity)
STR_SPRITE_ALIGNER_OFFSETS_REL                                  :{BLACK}X offset: {NUM}, Y offset: {NUM} (Zależny)
STR_SPRITE_ALIGNER_PICKER_BUTTON                                :{BLACK}Wybierz obrazek
STR_SPRITE_ALIGNER_PICKER_TOOLTIP                               :{BLACK}Wybierz obrazek z dowolnego miejsca na ekranie

STR_SPRITE_ALIGNER_GOTO_CAPTION                                 :{WHITE}Idź do obrazka

# NewGRF (self) generated warnings/errors
STR_NEWGRF_ERROR_MSG_INFO                                       :{SILVER}{STRING}
STR_NEWGRF_ERROR_MSG_WARNING                                    :{RED}Ostrzeżenie: {SILVER}{STRING}
STR_NEWGRF_ERROR_MSG_ERROR                                      :{RED}Błąd: {SILVER}{STRING}
STR_NEWGRF_ERROR_MSG_FATAL                                      :{RED}Błąd krytyczny: {SILVER}{STRING}
STR_NEWGRF_ERROR_FATAL_POPUP                                    :{WHITE}Wystąpił błąd krytyczny NewGRF:{}{STRING}
STR_NEWGRF_ERROR_VERSION_NUMBER                                 :{1:STRING} nie zadziała z wersją TTDPatcha zgłoszoną przez OpenTTD
STR_NEWGRF_ERROR_DOS_OR_WINDOWS                                 :{1:STRING} jest przeznaczony dla TTD wersji {STRING}
STR_NEWGRF_ERROR_UNSET_SWITCH                                   :{1:STRING} jest zaprojektowany do użycia z {STRING}
STR_NEWGRF_ERROR_INVALID_PARAMETER                              :Niewłaściwy parametr dla {1:STRING}: parametr {STRING} ({NUM})
STR_NEWGRF_ERROR_LOAD_BEFORE                                    :{1:STRING} musi być wczytany przed {STRING}
STR_NEWGRF_ERROR_LOAD_AFTER                                     :{1:STRING} musi być wczytany po {STRING}
STR_NEWGRF_ERROR_OTTD_VERSION_NUMBER                            :{1:STRING} wymaga OpenTTD w wersji {STRING} lub nowszej
STR_NEWGRF_ERROR_AFTER_TRANSLATED_FILE                          :pliku GRF który miał być tłumaczony
STR_NEWGRF_ERROR_TOO_MANY_NEWGRFS_LOADED                        :Wczytano zbyt wiele NewGRF
STR_NEWGRF_ERROR_STATIC_GRF_CAUSES_DESYNC                       :Ładowanie {1:STRING} jako statyczne NewGRF z {STRING} może spowodować desynchronizacje
STR_NEWGRF_ERROR_UNEXPECTED_SPRITE                              :Nieoczekiwany sprite (sprite {3:NUM})
STR_NEWGRF_ERROR_UNKNOWN_PROPERTY                               :Nieznana wartość Action 0 {4:HEX} (sprite {3:NUM})
STR_NEWGRF_ERROR_INVALID_ID                                     :Próba użycia niepoprawnego ID (sprite {3:NUM})
STR_NEWGRF_ERROR_CORRUPT_SPRITE                                 :{YELLOW}{STRING} zawiera uszkodzoną teksturę. Wszystkie uszkodzone tekstury będą pokazane jako czerwony znak zapytania (?)
STR_NEWGRF_ERROR_MULTIPLE_ACTION_8                              :Zawiera wiele wpisów Action 8 (sprite {3:NUM})
STR_NEWGRF_ERROR_READ_BOUNDS                                    :Odczyt poza obszar pseudo-sprite'u (sprite {3:NUM})
STR_NEWGRF_ERROR_GRM_FAILED                                     :Potrzebne źródło GRF nie jest dostępne (sprite {3:NUM})
STR_NEWGRF_ERROR_FORCEFULLY_DISABLED                            :{1:STRING} został wyłączony przez {STRING}
STR_NEWGRF_ERROR_INVALID_SPRITE_LAYOUT                          :Niepoprawny/nieznany format układu sprite'u (sprite {3:NUM})

# NewGRF related 'general' warnings
STR_NEWGRF_POPUP_CAUTION_CAPTION                                :{WHITE}Uwaga!
STR_NEWGRF_CONFIRMATION_TEXT                                    :{YELLOW}Zamierzasz wprowadzić zmiany do uruchomionej gry; to może zawiesić OpenTTD lub uszkodzić stan gry. W takim przypadku nie wysyłaj raportów o błędach.{}Czy jesteś całkowicie pewien?

STR_NEWGRF_DUPLICATE_GRFID                                      :{WHITE}Nie można dodać pliku: taki sam GRF ID
STR_NEWGRF_COMPATIBLE_LOADED                                    :{ORANGE}Nie znaleziono pasującego pliku (wczytano kompatybilny GRF)
STR_NEWGRF_TOO_MANY_NEWGRFS                                     :{WHITE}Nie można dodać pliku: osiągnięto limit plików NewGRF

STR_NEWGRF_COMPATIBLE_LOAD_WARNING                              :{WHITE}Wczytano kompatybilne GRF dla brakujących plików
STR_NEWGRF_DISABLED_WARNING                                     :{WHITE}Brakujące pliki GRF zostały wyłączone
STR_NEWGRF_UNPAUSE_WARNING_TITLE                                :{YELLOW}Brakujące pliki GRF
STR_NEWGRF_UNPAUSE_WARNING                                      :{WHITE}Wyłączenie pauzy może zawiesić OpenTTD. Nie zgłaszaj błędów o powtarzających się zawieszeniach.{}Czy na pewno chcesz wyłączyć pauzę?

# NewGRF status
STR_NEWGRF_LIST_NONE                                            :Nic
STR_NEWGRF_LIST_ALL_FOUND                                       :Wszystkie pliki są dostępne
STR_NEWGRF_LIST_COMPATIBLE                                      :{YELLOW}Znaleziono kompatybilne pliki
STR_NEWGRF_LIST_MISSING                                         :{RED}Brakujące pliki

# NewGRF 'it's broken' warnings
STR_NEWGRF_BROKEN                                               :{WHITE}Zachowanie NewGRF '{0:STRING}' może powodować desynchronizacje i/lub błędy
STR_NEWGRF_BROKEN_POWERED_WAGON                                 :{WHITE}Zmieniony stan wagonu silnikowego '{1:ENGINE}', gdy był poza halą warsztatów
STR_NEWGRF_BROKEN_VEHICLE_LENGTH                                :{WHITE}Zmiana długości pojazdu '{1:ENGINE}' , który nie jest zatrzymany w hali
STR_NEWGRF_BROKEN_CAPACITY                                      :{WHITE}Zmieniono ładowność pojazdu na '{1:ENGINE}', kiedy nie był w hali warsztatów lub w trakcie przebudowy
STR_BROKEN_VEHICLE_LENGTH                                       :{WHITE}Pociąg '{VEHICLE}' należący do '{COMPANY}' ma niepoprawną długość. Prawdopodobnie spowodowane jest to problemami z NewGRFami. Gra może stracić synchronizację lub się zawiesić

STR_NEWGRF_BUGGY                                                :{WHITE}NewGRF '{0:STRING}' dostarcza niepoprawnych danych
STR_NEWGRF_BUGGY_ARTICULATED_CARGO                              :{WHITE}Informacje o ładunku/naprawie dla '{1:ENGINE}' różnią się od listy zakupu po zbudowaniu. Może to spowodować, że autoodnowienie/-zamiana nie wykona remontu poprawnie
STR_NEWGRF_BUGGY_ENDLESS_PRODUCTION_CALLBACK                    :{WHITE}'{1:STRING}' spowodował nieskończoną pętlę w wywołaniu produkcji
STR_NEWGRF_BUGGY_UNKNOWN_CALLBACK_RESULT                        :{WHITE}Wywołanie {1:HEX} zwróciło nieznany/błędny wynik {2:HEX}

# 'User removed essential NewGRFs'-placeholders for stuff without specs
STR_NEWGRF_INVALID_CARGO                                        :<nieprawidłowy ładunek>
STR_NEWGRF_INVALID_CARGO_ABBREV                                 :??
STR_NEWGRF_INVALID_CARGO_QUANTITY                               :{COMMA} jednost{P ka ki ek} <nieprawidłowego ładunku>
STR_NEWGRF_INVALID_ENGINE                                       :<nieprawidłowy model pojazdu>
STR_NEWGRF_INVALID_INDUSTRYTYPE                                 :<nieprawidłowy przemysł>

# Placeholders for other invalid stuff, e.g. vehicles that have gone (Game Script).
STR_INVALID_VEHICLE                                             :<nieprawidłowy pojazd>

# NewGRF scanning window
STR_NEWGRF_SCAN_CAPTION                                         :{WHITE}Skanowanie NewGRFów
STR_NEWGRF_SCAN_MESSAGE                                         :{BLACK}Skanuję NewGRFy. Może to zająć chwilę w zależności od ich ilości...
STR_NEWGRF_SCAN_STATUS                                          :{BLACK}Przeskanowano {NUM} NewGRF{P "" y ów} z około {NUM} NewGRFów
STR_NEWGRF_SCAN_ARCHIVES                                        :Skanowanie w poszukiwaniu archiwum

# Sign list window
STR_SIGN_LIST_CAPTION                                           :{WHITE}Lista napisów - {COMMA} napis{P "" y ów}
STR_SIGN_LIST_MATCH_CASE                                        :{BLACK}Wielkość znaków
STR_SIGN_LIST_MATCH_CASE_TOOLTIP                                :{BLACK}Przełącza uwzględnianie wielkości znaków przy porównywaniu tekstu napisu z filtrem

# Sign window
STR_EDIT_SIGN_CAPTION                                           :{WHITE}Edycja tekstu napisu
STR_EDIT_SIGN_NEXT_SIGN_TOOLTIP                                 :{BLACK}Idź do następnego napisu
STR_EDIT_SIGN_PREVIOUS_SIGN_TOOLTIP                             :{BLACK}Idź do poprzedniego napisu

STR_EDIT_SIGN_SIGN_OSKTITLE                                     :{BLACK}Wpisz nazwę dla znaku

# Town directory window
STR_TOWN_DIRECTORY_CAPTION                                      :{WHITE}Miasta
STR_TOWN_DIRECTORY_NONE                                         :{ORANGE}- Żaden -
STR_TOWN_DIRECTORY_TOWN                                         :{ORANGE}{TOWN}{BLACK} ({COMMA})
STR_TOWN_DIRECTORY_CITY                                         :{ORANGE}{TOWN}{YELLOW} (Miasto){BLACK} ({COMMA})
STR_TOWN_DIRECTORY_LIST_TOOLTIP                                 :{BLACK}Nazwy miast - klik na nazwie aby wycentrować widok na mieście. Ctrl+klik otwiera nowy podgląd na lokację miasta
STR_TOWN_POPULATION                                             :{BLACK}Populacja świata: {COMMA}

# Town view window
STR_TOWN_VIEW_TOWN_CAPTION                                      :{WHITE}{TOWN}
STR_TOWN_VIEW_CITY_CAPTION                                      :{WHITE}{TOWN} (Miasto)
STR_TOWN_VIEW_POPULATION_HOUSES                                 :{BLACK}Populacja: {ORANGE}{COMMA}{BLACK}  Domów: {ORANGE}{COMMA}
STR_TOWN_VIEW_CARGO_LAST_MONTH_MAX                              :{BLACK}{CARGO_LIST} w ostatnim miesiącu: {ORANGE}{COMMA}{BLACK}  najwięcej: {ORANGE}{COMMA}
STR_TOWN_VIEW_CARGO_FOR_TOWNGROWTH                              :{BLACK}Towar potrzebny do rozwoju miasta:
STR_TOWN_VIEW_CARGO_FOR_TOWNGROWTH_REQUIRED_GENERAL             :{RED}Wymagana {ORANGE}{STRING}
STR_TOWN_VIEW_CARGO_FOR_TOWNGROWTH_REQUIRED_WINTER              :{ORANGE}{STRING}{BLACK} wymagane zimą
STR_TOWN_VIEW_CARGO_FOR_TOWNGROWTH_DELIVERED_GENERAL            :{G=f}{ORANGE}{STRING}{GREEN} dostarczona
STR_TOWN_VIEW_CARGO_FOR_TOWNGROWTH_REQUIRED                     :{G=m}{ORANGE}{CARGO_TINY} / {CARGO_LONG}{RED} (wciąż wymagany)
STR_TOWN_VIEW_CARGO_FOR_TOWNGROWTH_DELIVERED                    :{G=m}{ORANGE}{CARGO_TINY} / {CARGO_LONG}{GREEN} (dostarczony)
STR_TOWN_VIEW_TOWN_GROWS_EVERY                                  :{BLACK}Miasto rośnie co {ORANGE}{COMMA}{BLACK}{NBSP}{P dzień dni dni}
STR_TOWN_VIEW_TOWN_GROWS_EVERY_FUNDED                           :{BLACK}Miasto rośnie co {ORANGE}{COMMA}{BLACK}{NBSP}{P dzień dni dni} (ufundowane)
STR_TOWN_VIEW_TOWN_GROW_STOPPED                                 :{BLACK}Miasto {RED}nie{BLACK} rośnie
STR_TOWN_VIEW_NOISE_IN_TOWN                                     :{BLACK}Limit hałasu w mieście: {ORANGE}{COMMA}{BLACK}  maksymalnie: {ORANGE}{COMMA}
STR_TOWN_VIEW_CENTER_TOOLTIP                                    :{BLACK}Centruj główny widok na mieście. Ctrl+klik otwiera nowy podgląd na lokację miasta
STR_TOWN_VIEW_LOCAL_AUTHORITY_BUTTON                            :{BLACK}Lokalne władze
STR_TOWN_VIEW_LOCAL_AUTHORITY_TOOLTIP                           :{BLACK}Pokaż informacje o lokalnych władzach
STR_TOWN_VIEW_RENAME_TOOLTIP                                    :{BLACK}Zmień nazwę miasta

STR_TOWN_VIEW_EXPAND_BUTTON                                     :{BLACK}Rozszerz
STR_TOWN_VIEW_EXPAND_TOOLTIP                                    :{BLACK}Zwiększ rozmiar miasta
STR_TOWN_VIEW_DELETE_BUTTON                                     :{BLACK}Skasuj
STR_TOWN_VIEW_DELETE_TOOLTIP                                    :{BLACK}Skasuj to miasto

STR_TOWN_VIEW_RENAME_TOWN_BUTTON                                :Zmień nazwę miasta

# Town local authority window
STR_LOCAL_AUTHORITY_CAPTION                                     :{WHITE}Lokalne władze m. {TOWN}
STR_LOCAL_AUTHORITY_COMPANY_RATINGS                             :{BLACK}Ocena transportu firmy:
STR_LOCAL_AUTHORITY_COMPANY_RATING                              :{YELLOW}{COMPANY} {COMPANY_NUM}: {ORANGE}{STRING}
STR_LOCAL_AUTHORITY_ACTIONS_TITLE                               :{BLACK}Możliwe działania:
STR_LOCAL_AUTHORITY_ACTIONS_TOOLTIP                             :{BLACK}Lista rzeczy do zrobienia w tym mieście - klik po więcej detali
STR_LOCAL_AUTHORITY_DO_IT_BUTTON                                :{BLACK}Wykonaj
STR_LOCAL_AUTHORITY_DO_IT_TOOLTIP                               :{BLACK}Wykonaj zaznaczone działanie z listy powyżej

STR_LOCAL_AUTHORITY_ACTION_SMALL_ADVERTISING_CAMPAIGN           :Mała kampania reklamowa
STR_LOCAL_AUTHORITY_ACTION_MEDIUM_ADVERTISING_CAMPAIGN          :Średnia kampania reklamowa
STR_LOCAL_AUTHORITY_ACTION_LARGE_ADVERTISING_CAMPAIGN           :Duża kampania reklamowa
STR_LOCAL_AUTHORITY_ACTION_ROAD_RECONSTRUCTION                  :Ufunduj miastu rekonstrukcję dróg
STR_LOCAL_AUTHORITY_ACTION_STATUE_OF_COMPANY                    :Zbuduj statuę właściciela
STR_LOCAL_AUTHORITY_ACTION_NEW_BUILDINGS                        :Ufunduj nowe budynki
STR_LOCAL_AUTHORITY_ACTION_EXCLUSIVE_TRANSPORT                  :Kup wyłączność transportową
STR_LOCAL_AUTHORITY_ACTION_BRIBE                                :Daj łapówkę lokalnym władzom

STR_LOCAL_AUTHORITY_ACTION_TOOLTIP_SMALL_ADVERTISING            :{YELLOW}Rozpocznij małą kampanię reklamową aby zachęcić pasażerów i fabryki do Twoich usług.{}Koszt: {CURRENCY_LONG}
STR_LOCAL_AUTHORITY_ACTION_TOOLTIP_MEDIUM_ADVERTISING           :{YELLOW}Rozpocznij średnią kampanię reklamową aby zachęcić więcej pasażerów i fabryk do Twoich usług transportowych.{}Koszt: {CURRENCY_LONG}
STR_LOCAL_AUTHORITY_ACTION_TOOLTIP_LARGE_ADVERTISING            :{YELLOW}Rozpocznij dużą kampanię reklamową aby zachęcić więcej pasażerów i fabryk do Twoich usług transportowych.{}Koszt: {CURRENCY_LONG}
STR_LOCAL_AUTHORITY_ACTION_TOOLTIP_ROAD_RECONSTRUCTION          :{YELLOW}Ufunduj remont sieci dróg. Powoduje zakłócenia w ruchu ulicznym do 6 miesięcy.{}Koszt: {CURRENCY_LONG}
STR_LOCAL_AUTHORITY_ACTION_TOOLTIP_STATUE_OF_COMPANY            :{YELLOW}Zbuduj pomnik dla uczczenia Twojej firmy.{}Koszt: {CURRENCY_LONG}
STR_LOCAL_AUTHORITY_ACTION_TOOLTIP_NEW_BUILDINGS                :{YELLOW}Ufundowanie nowych budynków komercyjnych w mieście.{}Koszt: {CURRENCY_LONG}
STR_LOCAL_AUTHORITY_ACTION_TOOLTIP_EXCLUSIVE_TRANSPORT          :{YELLOW}Kup roczną wyłączność na prawa transportowe w mieście. Lokalne władze pozwolą korzystać tylko z usług Twojej firmy.{}Koszt: {CURRENCY_LONG}
STR_LOCAL_AUTHORITY_ACTION_TOOLTIP_BRIBE                        :{YELLOW}Daj łapówkę lokalnym władzom, powiększ swoją ocenę, ryzykując poważne kary w razie złapania.{}Koszt: {CURRENCY_LONG}

# Goal window
STR_GOALS_CAPTION                                               :{WHITE}Cele firmy {COMPANY}
STR_GOALS_SPECTATOR_CAPTION                                     :{WHITE}Cele globalne
STR_GOALS_GLOBAL_TITLE                                          :{BLACK}Cele globalne:
STR_GOALS_TEXT                                                  :{ORANGE}{STRING}
STR_GOALS_NONE                                                  :{ORANGE}- Brak -
STR_GOALS_SPECTATOR_NONE                                        :{ORANGE}- Nie dotyczy -
STR_GOALS_PROGRESS                                              :{ORANGE}{STRING}
STR_GOALS_PROGRESS_COMPLETE                                     :{GREEN}{STRING}
STR_GOALS_COMPANY_TITLE                                         :{BLACK}Cele firmy:
STR_GOALS_TOOLTIP_CLICK_ON_SERVICE_TO_CENTER                    :{BLACK}Kliknij na celu by wyśrodkować widok na przedsiębiorstwie/mieście/polu. Ctrl+klik otwiera nowe okno podglądu

# Goal question window
STR_GOAL_QUESTION_CAPTION_QUESTION                              :Pytanie
STR_GOAL_QUESTION_CAPTION_INFORMATION                           :Informacja
STR_GOAL_QUESTION_CAPTION_WARNING                               :Ostrzeżenie
STR_GOAL_QUESTION_CAPTION_ERROR                                 :Błąd

############ Start of Goal Question button list
STR_GOAL_QUESTION_BUTTON_CANCEL                                 :Anuluj
STR_GOAL_QUESTION_BUTTON_OK                                     :OK
STR_GOAL_QUESTION_BUTTON_NO                                     :Nie
STR_GOAL_QUESTION_BUTTON_YES                                    :Tak
STR_GOAL_QUESTION_BUTTON_DECLINE                                :Odrzuć
STR_GOAL_QUESTION_BUTTON_ACCEPT                                 :Akceptuj
STR_GOAL_QUESTION_BUTTON_IGNORE                                 :Ignoruj
STR_GOAL_QUESTION_BUTTON_RETRY                                  :Spróbuj ponownie
STR_GOAL_QUESTION_BUTTON_PREVIOUS                               :Poprzedni
STR_GOAL_QUESTION_BUTTON_NEXT                                   :Następny
STR_GOAL_QUESTION_BUTTON_STOP                                   :Stop
STR_GOAL_QUESTION_BUTTON_START                                  :Start
STR_GOAL_QUESTION_BUTTON_GO                                     :Idź
STR_GOAL_QUESTION_BUTTON_CONTINUE                               :Kontynuuj
STR_GOAL_QUESTION_BUTTON_RESTART                                :Restartuj
STR_GOAL_QUESTION_BUTTON_POSTPONE                               :Odłóż
STR_GOAL_QUESTION_BUTTON_SURRENDER                              :Poddaj się
STR_GOAL_QUESTION_BUTTON_CLOSE                                  :Zamknij
############ End of Goal Question button list

# Subsidies window
STR_SUBSIDIES_CAPTION                                           :{WHITE}Subsydia
STR_SUBSIDIES_OFFERED_TITLE                                     :{BLACK}Oferta subsydiów dla usługi przewozu:
STR_SUBSIDIES_OFFERED_FROM_TO                                   :{ORANGE}{STRING} z {STRING} do {STRING}{YELLOW} (do {DATE_SHORT})
STR_SUBSIDIES_NONE                                              :{ORANGE}- Żadne -
STR_SUBSIDIES_SUBSIDISED_TITLE                                  :{BLACK}Usługi już subsydiowane:
STR_SUBSIDIES_SUBSIDISED_FROM_TO                                :{ORANGE}{STRING} z {STRING} do {STRING}{YELLOW} ({COMPANY}{YELLOW}, do {DATE_SHORT})
STR_SUBSIDIES_TOOLTIP_CLICK_ON_SERVICE_TO_CENTER                :{BLACK}Klik na usłudze żeby wyśrodkować widok na fabrykę/miasto. Ctrl+klik otwiera nowy podgląd na pozycji fabryki/miasta

# Story book window
STR_STORY_BOOK_CAPTION                                          :{WHITE}Dziennik Historii Firmy {COMPANY}
STR_STORY_BOOK_SPECTATOR_CAPTION                                :{WHITE}Ogólny przewodnik
STR_STORY_BOOK_TITLE                                            :{YELLOW}{STRING}
STR_STORY_BOOK_GENERIC_PAGE_ITEM                                :Strona {NUM}
STR_STORY_BOOK_SEL_PAGE_TOOLTIP                                 :{BLACK}Skocz na właściwą stronę wybierając ją z listy.
STR_STORY_BOOK_PREV_PAGE                                        :{BLACK}Wstecz
STR_STORY_BOOK_PREV_PAGE_TOOLTIP                                :{BLACK}Idź na poprzednią stronę
STR_STORY_BOOK_NEXT_PAGE                                        :{BLACK}Dalej
STR_STORY_BOOK_NEXT_PAGE_TOOLTIP                                :{BLACK}Idź na następną stronę
STR_STORY_BOOK_INVALID_GOAL_REF                                 :{RED}Niepoprawne odniesienie do celu

# Station list window
STR_STATION_LIST_TOOLTIP                                        :{BLACK}Nazwa stacji - kliknij na nazwie aby wyśrodkować główny widok na stacji. Ctrl+klik otwiera nowy podgląd na lokację stacji
STR_STATION_LIST_USE_CTRL_TO_SELECT_MORE                        :{BLACK}Przytrzymaj Ctrl, aby zaznaczyć więcej niż jedną opcję
STR_STATION_LIST_CAPTION                                        :{WHITE}{COMPANY} - {COMMA}
STR_STATION_LIST_STATION                                        :{YELLOW}{STATION} {STATION_FEATURES}
STR_STATION_LIST_WAYPOINT                                       :{YELLOW}{WAYPOINT}
STR_STATION_LIST_NONE                                           :{YELLOW}- Nic -
STR_STATION_LIST_SELECT_ALL_FACILITIES                          :{BLACK}Zaznacz wszystkie typy stacji
STR_STATION_LIST_SELECT_ALL_TYPES                               :{BLACK}Zaznacz wszystkie typy ładunku (oraz brak czekającego ładunku)
STR_STATION_LIST_NO_WAITING_CARGO                               :{BLACK}Nie ma żadnego czekającego ładunku

# Station view window
STR_STATION_VIEW_CAPTION                                        :{WHITE}{STATION} {STATION_FEATURES}
STR_STATION_VIEW_WAITING_CARGO                                  :{WHITE}{CARGO_LONG}
STR_STATION_VIEW_EN_ROUTE_FROM                                  :{YELLOW}({CARGO_SHORT} z {STATION})
STR_STATION_VIEW_RESERVED                                       :{YELLOW}({CARGO_SHORT} zarezerwowane do załadunku)

STR_STATION_VIEW_ACCEPTS_BUTTON                                 :{BLACK}Akceptuje
STR_STATION_VIEW_ACCEPTS_TOOLTIP                                :{BLACK}Pokaż listę akceptowanych ładunków
STR_STATION_VIEW_ACCEPTS_CARGO                                  :{BLACK}Akceptuje: {WHITE}{CARGO_LIST}

STR_STATION_VIEW_EXCLUSIVE_RIGHTS_SELF                          :{BLACK}Ta stacja posiada wyłączność na usługi transportowe w tym mieście.
STR_STATION_VIEW_EXCLUSIVE_RIGHTS_COMPANY                       :Firma {YELLOW}{COMPANY}{BLACK} kupiła wyłączność na usługi transportowe w tym mieście.

STR_STATION_VIEW_RATINGS_BUTTON                                 :{BLACK}Oceny
STR_STATION_VIEW_RATINGS_TOOLTIP                                :{BLACK}Pokaż ocenę stacji
STR_STATION_VIEW_SUPPLY_RATINGS_TITLE                           :{BLACK}Miesięczna dostawa i lokalna ocena:
STR_STATION_VIEW_CARGO_SUPPLY_RATING                            :{WHITE}{STRING}: {YELLOW}{COMMA} / {STRING} ({COMMA}%)

STR_STATION_VIEW_GROUP                                          :{BLACK}Grupuj według
STR_STATION_VIEW_WAITING_STATION                                :Stacja: W oczekiwaniu
STR_STATION_VIEW_WAITING_AMOUNT                                 :Ilość: W oczekiwaniu
STR_STATION_VIEW_PLANNED_STATION                                :Stacja: Planowana
STR_STATION_VIEW_PLANNED_AMOUNT                                 :Ilość: Planowana
STR_STATION_VIEW_FROM                                           :{YELLOW}{CARGO_SHORT} ze stacji {STATION}
STR_STATION_VIEW_VIA                                            :{YELLOW}{CARGO_SHORT} przez stację {STATION}
STR_STATION_VIEW_TO                                             :{YELLOW}{CARGO_SHORT} na stację {STATION}
STR_STATION_VIEW_FROM_ANY                                       :{RED}{CARGO_SHORT} z nieznanej stacji
STR_STATION_VIEW_TO_ANY                                         :{RED}{CARGO_SHORT} na dowolną stację
STR_STATION_VIEW_VIA_ANY                                        :{RED}{CARGO_SHORT} za pośrednictwem dowolnej stacji
STR_STATION_VIEW_FROM_HERE                                      :{GREEN}{CARGO_SHORT} z tej stacji
STR_STATION_VIEW_VIA_HERE                                       :{GREEN}{CARGO_SHORT} zatrzymuje się na tej stacji
STR_STATION_VIEW_TO_HERE                                        :{GREEN}{CARGO_SHORT} do tej stacji
STR_STATION_VIEW_NONSTOP                                        :{YELLOW}{CARGO_SHORT} non-stop

STR_STATION_VIEW_GROUP_S_V_D                                    :Źródło-Przez-Cel
STR_STATION_VIEW_GROUP_S_D_V                                    :Źródło-Cel-Przez
STR_STATION_VIEW_GROUP_V_S_D                                    :Przez-Źródło-Cel
STR_STATION_VIEW_GROUP_V_D_S                                    :Przez-Cel-Źródło
STR_STATION_VIEW_GROUP_D_S_V                                    :Cel-Źródło-Przez
STR_STATION_VIEW_GROUP_D_V_S                                    :Cel-Przez-Źródło

############ range for rating starts
STR_CARGO_RATING_APPALLING                                      :Zatrważające
STR_CARGO_RATING_VERY_POOR                                      :Liche
STR_CARGO_RATING_POOR                                           :Marne
STR_CARGO_RATING_MEDIOCRE                                       :Przeciętne
STR_CARGO_RATING_GOOD                                           :Dobre
STR_CARGO_RATING_VERY_GOOD                                      :Bardzo dobre
STR_CARGO_RATING_EXCELLENT                                      :Wyśmienite
STR_CARGO_RATING_OUTSTANDING                                    :Niezrównane
############ range for rating ends

STR_STATION_VIEW_CENTER_TOOLTIP                                 :{BLACK}Centruj główny widok na pozycji stacji. Ctrl+klik otwiera nowy podgląd na lokację stacji
STR_STATION_VIEW_RENAME_TOOLTIP                                 :{BLACK}Zmień nazwę stacji

STR_STATION_VIEW_SCHEDULED_TRAINS_TOOLTIP                       :{BLACK}Pokazuje wszystkie pociągi, które mają tę stację w swoim rozkładzie
STR_STATION_VIEW_SCHEDULED_ROAD_VEHICLES_TOOLTIP                :{BLACK}Pokazuje wszystkie pojazdy, które mają ten przystanek w swoim rozkładzie
STR_STATION_VIEW_SCHEDULED_AIRCRAFT_TOOLTIP                     :{BLACK}Pokazuje wszystkie samoloty, które mają tę stację w swoim rozkładzie
STR_STATION_VIEW_SCHEDULED_SHIPS_TOOLTIP                        :{BLACK}Pokazuje wszystkie statki, które mają tę stację w swoim rozkładzie

STR_STATION_VIEW_RENAME_STATION_CAPTION                         :Zmień nazwę stacji

STR_STATION_VIEW_CLOSE_AIRPORT                                  :{BLACK}Zamknij lotnisko
STR_STATION_VIEW_CLOSE_AIRPORT_TOOLTIP                          :{BLACK}Nie zezwalaj maszynie lądować na tym lotnisku

# Waypoint/buoy view window
STR_WAYPOINT_VIEW_CAPTION                                       :{WHITE}{WAYPOINT}
STR_WAYPOINT_VIEW_CENTER_TOOLTIP                                :{BLACK}Centruj główny widok na posterunku. Ctrl+klik otwiera nowy podgląd na lokacji posterunku
STR_WAYPOINT_VIEW_CHANGE_WAYPOINT_NAME                          :{BLACK}Zmień nazwę posterunku
STR_BUOY_VIEW_CENTER_TOOLTIP                                    :{BLACK}Centruj główny widok na pozycji boi. Ctrl+klik otwiera nowy podgląd na lokacji boi
STR_BUOY_VIEW_CHANGE_BUOY_NAME                                  :{BLACK}Zmień nazwę boji

STR_EDIT_WAYPOINT_NAME                                          :{WHITE}Edytuj nazwę pkt. orientacyjnego

# Finances window
STR_FINANCES_CAPTION                                            :{WHITE}{COMPANY} Finanse {BLACK}{COMPANY_NUM}
STR_FINANCES_EXPENDITURE_INCOME_TITLE                           :{WHITE}Wydatki/Przychody
STR_FINANCES_YEAR                                               :{WHITE}{NUM}
STR_FINANCES_SECTION_CONSTRUCTION                               :{GOLD}Konstrukcje
STR_FINANCES_SECTION_NEW_VEHICLES                               :{GOLD}Nowe pojazdy
STR_FINANCES_SECTION_TRAIN_RUNNING_COSTS                        :{GOLD}Utrzymanie pociągów
STR_FINANCES_SECTION_ROAD_VEHICLE_RUNNING_COSTS                 :{GOLD}Utrzymanie pojazdów drogowych
STR_FINANCES_SECTION_AIRCRAFT_RUNNING_COSTS                     :{GOLD}Utrzymanie samolotów
STR_FINANCES_SECTION_SHIP_RUNNING_COSTS                         :{GOLD}Utrzymanie statków
STR_FINANCES_SECTION_PROPERTY_MAINTENANCE                       :{GOLD}Utrzymywanie własności
STR_FINANCES_SECTION_TRAIN_INCOME                               :{GOLD}Przychód z pociągów
STR_FINANCES_SECTION_ROAD_VEHICLE_INCOME                        :{GOLD}Przychód z pojazdów drogowych
STR_FINANCES_SECTION_AIRCRAFT_INCOME                            :{GOLD}Przychód z samolotów
STR_FINANCES_SECTION_SHIP_INCOME                                :{GOLD}Przychód ze statków
STR_FINANCES_SECTION_LOAN_INTEREST                              :{GOLD}Odsetki od pożyczki
STR_FINANCES_SECTION_OTHER                                      :{GOLD}Inne
STR_FINANCES_NEGATIVE_INCOME                                    :{BLACK}-{CURRENCY_LONG}
STR_FINANCES_POSITIVE_INCOME                                    :{BLACK}+{CURRENCY_LONG}
STR_FINANCES_TOTAL_CAPTION                                      :{WHITE}Łącznie:
STR_FINANCES_BANK_BALANCE_TITLE                                 :{WHITE}Bilans bankowy
STR_FINANCES_LOAN_TITLE                                         :{WHITE}Pożyczka
STR_FINANCES_MAX_LOAN                                           :{WHITE}Maksymalna pożyczka: {BLACK}{CURRENCY_LONG}
STR_FINANCES_TOTAL_CURRENCY                                     :{BLACK}{CURRENCY_LONG}
STR_FINANCES_BORROW_BUTTON                                      :{BLACK}Pożyczka {CURRENCY_LONG}
STR_FINANCES_BORROW_TOOLTIP                                     :{BLACK}Zwiększ wielkość pożyczki. Ctrl+Klik spłaca maksymalną możliwą kwotę pożyczki
STR_FINANCES_REPAY_BUTTON                                       :{BLACK}Zwrot {CURRENCY_LONG}
STR_FINANCES_REPAY_TOOLTIP                                      :{BLACK}Zwróć cześć pożyczki. Ctrl+Kliknięcie zwraca największą możliwą sumę
STR_FINANCES_INFRASTRUCTURE_BUTTON                              :{BLACK}Infrastruktura

# Company view
STR_COMPANY_VIEW_CAPTION                                        :{WHITE}{COMPANY} {BLACK}{COMPANY_NUM}
STR_COMPANY_VIEW_PRESIDENT_MANAGER_TITLE                        :{WHITE}{PRESIDENT_NAME}{}{GOLD}(Prezes)

STR_COMPANY_VIEW_INAUGURATED_TITLE                              :{GOLD}Inauguracja: {WHITE}{NUM}
STR_COMPANY_VIEW_COLOUR_SCHEME_TITLE                            :{GOLD}Schemat kolorów:
STR_COMPANY_VIEW_VEHICLES_TITLE                                 :{GOLD}Pojazdy:
STR_COMPANY_VIEW_TRAINS                                         :{WHITE}{COMMA} pociąg{P "" i ów}
STR_COMPANY_VIEW_ROAD_VEHICLES                                  :{WHITE}{COMMA} pojazd{P "" y ów}
STR_COMPANY_VIEW_AIRCRAFT                                       :{WHITE}{COMMA} samolot{P "" y ów}
STR_COMPANY_VIEW_SHIPS                                          :{WHITE}{COMMA} stat{P ek ki ków}
STR_COMPANY_VIEW_VEHICLES_NONE                                  :{WHITE}Brak
STR_COMPANY_VIEW_COMPANY_VALUE                                  :{GOLD}Wartość firmy: {WHITE}{CURRENCY_LONG}
STR_COMPANY_VIEW_SHARES_OWNED_BY                                :{WHITE}({COMMA}% w posiadaniu przez {COMPANY})
STR_COMPANY_VIEW_INFRASTRUCTURE                                 :{GOLD}Infrastruktura:
STR_COMPANY_VIEW_INFRASTRUCTURE_RAIL                            :{WHITE}{COMMA} element{P "" y ów} kolei
STR_COMPANY_VIEW_INFRASTRUCTURE_ROAD                            :{WHITE}{COMMA} element{P "" y ów} drogi
STR_COMPANY_VIEW_INFRASTRUCTURE_WATER                           :{WHITE}{COMMA} p{P ole ola ól} wody
STR_COMPANY_VIEW_INFRASTRUCTURE_STATION                         :{WHITE}{COMMA} p{P ole ola ól} stacji
STR_COMPANY_VIEW_INFRASTRUCTURE_AIRPORT                         :{WHITE}{COMMA} lotnisk{P o a ""}
STR_COMPANY_VIEW_INFRASTRUCTURE_NONE                            :{WHITE}Żaden

STR_COMPANY_VIEW_BUILD_HQ_BUTTON                                :{BLACK}Budowa Siedziby
STR_COMPANY_VIEW_BUILD_HQ_TOOLTIP                               :{BLACK}Zbuduj siedzibę firmy
STR_COMPANY_VIEW_VIEW_HQ_BUTTON                                 :{BLACK}Zobacz SG
STR_COMPANY_VIEW_VIEW_HQ_TOOLTIP                                :{BLACK}Zobacz siedzibę firmy
STR_COMPANY_VIEW_RELOCATE_HQ                                    :{BLACK}Przenieś SG
STR_COMPANY_VIEW_RELOCATE_COMPANY_HEADQUARTERS                  :{BLACK}Zbuduj siedzibę główną w innym miejscu za cenę 1% wartości firmy. Shift+klik pokazuje szacunkowy koszt bez przenoszenia siedziby
STR_COMPANY_VIEW_INFRASTRUCTURE_BUTTON                          :{BLACK}Szczegóły
STR_COMPANY_VIEW_INFRASTRUCTURE_TOOLTIP                         :{BLACK}Zobacz szczegółowe wartości infrastruktury
STR_COMPANY_VIEW_GIVE_MONEY_BUTTON                              :{BLACK}Przekazanie pieniędzy

STR_COMPANY_VIEW_NEW_FACE_BUTTON                                :{BLACK}Nowa twarz
STR_COMPANY_VIEW_NEW_FACE_TOOLTIP                               :{BLACK}Wybierz nową twarz prezesa
STR_COMPANY_VIEW_COLOUR_SCHEME_BUTTON                           :{BLACK}Schemat kolorów
STR_COMPANY_VIEW_COLOUR_SCHEME_TOOLTIP                          :{BLACK}Zmień kolor pojazdów firmy
STR_COMPANY_VIEW_COMPANY_NAME_BUTTON                            :{BLACK}Nazwa Firmy
STR_COMPANY_VIEW_COMPANY_NAME_TOOLTIP                           :{BLACK}Zmień nazwę firmy
STR_COMPANY_VIEW_PRESIDENT_NAME_BUTTON                          :{BLACK}Prezes
STR_COMPANY_VIEW_PRESIDENT_NAME_TOOLTIP                         :{BLACK}Zmień imię prezesa

STR_COMPANY_VIEW_BUY_SHARE_BUTTON                               :{BLACK}Kup 25% udziałów w firmie
STR_COMPANY_VIEW_SELL_SHARE_BUTTON                              :{BLACK}Sprzedaj 25% udziałów w firmie
STR_COMPANY_VIEW_BUY_SHARE_TOOLTIP                              :{BLACK}Kup 25% udziałów w tej firmie. Shift+klik pokazuje szacunkowy koszt bez dokonania zakupu
STR_COMPANY_VIEW_SELL_SHARE_TOOLTIP                             :{BLACK}Sprzedaj 25% udziałów tej firmy. Shift+klik pokazuje szacunkowy koszt bez dokonania zakupu

STR_COMPANY_VIEW_COMPANY_NAME_QUERY_CAPTION                     :Nazwa firmy
STR_COMPANY_VIEW_PRESIDENT_S_NAME_QUERY_CAPTION                 :Nazwisko prezesa
STR_COMPANY_VIEW_GIVE_MONEY_QUERY_CAPTION                       :Wprowadź ilość pieniędzy, które chcesz przekazać

STR_BUY_COMPANY_MESSAGE                                         :{WHITE}Szukamy firmy transportowej, która przejęłaby naszą firmę{}{}Chcesz kupić {COMPANY} za {CURRENCY_LONG}?

# Company infrastructure window
STR_COMPANY_INFRASTRUCTURE_VIEW_CAPTION                         :{WHITE}Infrastruktura firmy {COMPANY}
STR_COMPANY_INFRASTRUCTURE_VIEW_RAIL_SECT                       :{GOLD}Elementy kolei:
STR_COMPANY_INFRASTRUCTURE_VIEW_SIGNALS                         :{WHITE}Sygnalizatory
STR_COMPANY_INFRASTRUCTURE_VIEW_ROAD_SECT                       :{GOLD}Elementy dróg:
STR_COMPANY_INFRASTRUCTURE_VIEW_ROAD                            :{WHITE}Droga
STR_COMPANY_INFRASTRUCTURE_VIEW_TRAMWAY                         :{WHITE}Tramwaj
STR_COMPANY_INFRASTRUCTURE_VIEW_WATER_SECT                      :{GOLD}Pola wody:
STR_COMPANY_INFRASTRUCTURE_VIEW_CANALS                          :{WHITE}Kanały
STR_COMPANY_INFRASTRUCTURE_VIEW_STATION_SECT                    :{GOLD}Stacje:
STR_COMPANY_INFRASTRUCTURE_VIEW_STATIONS                        :{WHITE}Pola stacji
STR_COMPANY_INFRASTRUCTURE_VIEW_AIRPORTS                        :{WHITE}Lotniska
STR_COMPANY_INFRASTRUCTURE_VIEW_TOTAL                           :{WHITE}{CURRENCY_LONG}/rok

# Industry directory
STR_INDUSTRY_DIRECTORY_CAPTION                                  :{WHITE}Przedsiębiorstwa
STR_INDUSTRY_DIRECTORY_NONE                                     :{ORANGE}- Żaden -
STR_INDUSTRY_DIRECTORY_ITEM                                     :{ORANGE}{INDUSTRY}{BLACK} ({CARGO_LONG}{STRING}){YELLOW} (przetransportowano {COMMA}%)
STR_INDUSTRY_DIRECTORY_ITEM_TWO                                 :{ORANGE}{INDUSTRY}{BLACK} ({CARGO_LONG}{STRING}/{CARGO_LONG}{STRING}){YELLOW} (przetransportowano {COMMA}%/{COMMA}%)
STR_INDUSTRY_DIRECTORY_ITEM_NOPROD                              :{ORANGE}{INDUSTRY}
STR_INDUSTRY_DIRECTORY_LIST_CAPTION                             :{BLACK}Nazwy zakładów - kliknij na nazwie zakładu by wyśrodkować na nim widok. Ctrl+klik otwiera nowy podgląd na lokacji zakładu

# Industry view
STR_INDUSTRY_VIEW_CAPTION                                       :{WHITE}{INDUSTRY}
STR_INDUSTRY_VIEW_PRODUCTION_LAST_MONTH_TITLE                   :{BLACK}Wyprodukowano w ostatnim miesiącu:
STR_INDUSTRY_VIEW_TRANSPORTED                                   :{YELLOW}{CARGO_LONG}{STRING}{BLACK} ({COMMA}% przetransportowano)
STR_INDUSTRY_VIEW_LOCATION_TOOLTIP                              :{BLACK}Centruj główny widok na przedsiębiorstwie. Ctrl+klik otwiera nowy podgląd na pozycji przedsiębiorstwa
STR_INDUSTRY_VIEW_PRODUCTION_LEVEL                              :{BLACK}Poziom produkcji: {YELLOW}{COMMA}%
STR_INDUSTRY_VIEW_INDUSTRY_ANNOUNCED_CLOSURE                    :{YELLOW}Przedsiębiorstwo ogłosiło likwidację!


STR_INDUSTRY_VIEW_REQUIRES                                      :{BLACK}Potrzebuje:
STR_INDUSTRY_VIEW_ACCEPT_CARGO                                  :{YELLOW}{STRING}{BLACK}{3:STRING}
STR_INDUSTRY_VIEW_ACCEPT_CARGO_AMOUNT                           :{YELLOW}{STRING}{BLACK}: {CARGO_SHORT} oczekuje{STRING}

STR_CONFIG_GAME_PRODUCTION                                      :{WHITE}Zmiana produkcji (wielokrotność 8, do 2040)
STR_CONFIG_GAME_PRODUCTION_LEVEL                                :{WHITE}Zmiana poziomu produkcji (procentowo, do 800%)

# Vehicle lists
STR_VEHICLE_LIST_TRAIN_CAPTION                                  :{WHITE}{STRING} - {COMMA} pociąg{P "" i ów}
STR_VEHICLE_LIST_ROAD_VEHICLE_CAPTION                           :{WHITE}{STRING} - {COMMA} samoch{P ód ody odów}
STR_VEHICLE_LIST_SHIP_CAPTION                                   :{WHITE}{STRING} - {COMMA} stat{P ek ki ków}
STR_VEHICLE_LIST_AIRCRAFT_CAPTION                               :{WHITE}{STRING} - {COMMA} samolot{P "" y ów}

STR_VEHICLE_LIST_TRAIN_LIST_TOOLTIP                             :{BLACK}Pociągi - klik na pojeździe aby uzyskać informacje
STR_VEHICLE_LIST_ROAD_VEHICLE_TOOLTIP                           :{BLACK}Pojazdy drogowe - klik na pojeździe po więcej informacji
STR_VEHICLE_LIST_SHIP_TOOLTIP                                   :{BLACK}Statki - kliknij aby uzyskać informacje o statku
STR_VEHICLE_LIST_AIRCRAFT_TOOLTIP                               :{BLACK}Samolot - klik na samolocie aby uzyskać informacje

STR_VEHICLE_LIST_PROFIT_THIS_YEAR_LAST_YEAR                     :{TINY_FONT}{BLACK}Zysk w tym roku: {CURRENCY_LONG} (ostatni rok: {CURRENCY_LONG})

STR_VEHICLE_LIST_AVAILABLE_TRAINS                               :Dostępne lokomotywy
STR_VEHICLE_LIST_AVAILABLE_ROAD_VEHICLES                        :Dostępne pojazdy
STR_VEHICLE_LIST_AVAILABLE_SHIPS                                :Dostępne statki
STR_VEHICLE_LIST_AVAILABLE_AIRCRAFT                             :Dostępne samoloty
STR_VEHICLE_LIST_AVAILABLE_ENGINES_TOOLTIP                      :{BLACK}Zobacz listę pojazdów dostępnych dla tego typu transportu

STR_VEHICLE_LIST_MANAGE_LIST                                    :{BLACK}Zarządzaj listą
STR_VEHICLE_LIST_MANAGE_LIST_TOOLTIP                            :{BLACK}Wyślij instrukcje wszystkim pojazdom na tej liście
STR_VEHICLE_LIST_REPLACE_VEHICLES                               :Zastąp pojazdy
STR_VEHICLE_LIST_SEND_FOR_SERVICING                             :Wyślij do serwisu

STR_VEHICLE_LIST_SEND_TRAIN_TO_DEPOT                            :Wyślij do warsztatów
STR_VEHICLE_LIST_SEND_ROAD_VEHICLE_TO_DEPOT                     :Wyślij do zajezdni
STR_VEHICLE_LIST_SEND_SHIP_TO_DEPOT                             :Wyślij do stoczni
STR_VEHICLE_LIST_SEND_AIRCRAFT_TO_HANGAR                        :Wyślij do hangaru

STR_VEHICLE_LIST_MASS_STOP_LIST_TOOLTIP                         :{BLACK}Kliknij, aby zatrzymać wszystkie pojazdy z listy
STR_VEHICLE_LIST_MASS_START_LIST_TOOLTIP                        :{BLACK}Kliknij, aby wystartować wszystkie pojazdy z listy

STR_VEHICLE_LIST_SHARED_ORDERS_LIST_CAPTION                     :{WHITE}Polecenia współdziel{P 0 i ą i} {COMMA} pojazd{P "" y ów}

# Group window
STR_GROUP_ALL_TRAINS                                            :Wszystkie pociągi
STR_GROUP_ALL_ROAD_VEHICLES                                     :Wszystkie pojazdy
STR_GROUP_ALL_SHIPS                                             :Wszystkie statki
STR_GROUP_ALL_AIRCRAFTS                                         :Wszystkie samoloty

STR_GROUP_DEFAULT_TRAINS                                        :Pociągi bez grupy
STR_GROUP_DEFAULT_ROAD_VEHICLES                                 :Pojazdy bez grupy
STR_GROUP_DEFAULT_SHIPS                                         :Statki bez grupy
STR_GROUP_DEFAULT_AIRCRAFTS                                     :Samoloty bez grupy

STR_GROUPS_CLICK_ON_GROUP_FOR_TOOLTIP                           :{BLACK}Grupy - kliknij na grupę, aby wyświetlić wszystkie pojazdy z grupy. Przeciągnij i upuść grupy, aby dostosować hierarchię.
STR_GROUP_CREATE_TOOLTIP                                        :{BLACK}Kliknij aby stworzyć grupę
STR_GROUP_DELETE_TOOLTIP                                        :{BLACK}Usuń zaznaczoną grupę
STR_GROUP_RENAME_TOOLTIP                                        :{BLACK}Zmień nazwę zaznaczonej grupy
STR_GROUP_LIVERY_TOOLTIP                                        :{BLACK}Zmień kolor zaznaczonej grupy
STR_GROUP_REPLACE_PROTECTION_TOOLTIP                            :{BLACK}Kliknij, aby ochronić tę grupę przed globalną zamianą pojazdów

STR_QUERY_GROUP_DELETE_CAPTION                                  :{WHITE}Skasuj Grupę
STR_GROUP_DELETE_QUERY_TEXT                                     :{WHITE}Jesteś pewien, że chcesz skasować tą grupę i wszytskich jej członków?

STR_GROUP_ADD_SHARED_VEHICLE                                    :Dodaj poj. współdzielące
STR_GROUP_REMOVE_ALL_VEHICLES                                   :Usuń wszystkie pojazdy

STR_GROUP_RENAME_CAPTION                                        :{BLACK}Zmień nazwę grupy

STR_GROUP_PROFIT_THIS_YEAR                                      :Zysk w tym roku:
STR_GROUP_PROFIT_LAST_YEAR                                      :Zysk w zeszłym roku:
STR_GROUP_OCCUPANCY                                             :Aktualne wykorzystanie:
STR_GROUP_OCCUPANCY_VALUE                                       :{NUM}%

# Build vehicle window
STR_BUY_VEHICLE_TRAIN_RAIL_CAPTION                              :Nowe pociągi
STR_BUY_VEHICLE_TRAIN_ELRAIL_CAPTION                            :Nowe elektryczne pojazdy szynowe
STR_BUY_VEHICLE_TRAIN_MONORAIL_CAPTION                          :Nowe pociągi jednoszynowe
STR_BUY_VEHICLE_TRAIN_MAGLEV_CAPTION                            :Nowe pociągi Maglev

STR_BUY_VEHICLE_TRAIN_ALL_CAPTION                               :Nowe Pojazdy Szynowe
STR_BUY_VEHICLE_ROAD_VEHICLE_CAPTION                            :Nowy pojazd drogowy
STR_BUY_VEHICLE_SHIP_CAPTION                                    :Nowe statki
STR_BUY_VEHICLE_AIRCRAFT_CAPTION                                :Nowy samolot

STR_PURCHASE_INFO_COST_WEIGHT                                   :{BLACK}Koszt: {GOLD}{CURRENCY_LONG}{BLACK} Masa: {GOLD}{WEIGHT_SHORT}
STR_PURCHASE_INFO_SPEED_POWER                                   :{BLACK}Prędkość: {GOLD}{VELOCITY}{BLACK} Moc: {GOLD}{POWER}
STR_PURCHASE_INFO_SPEED                                         :{BLACK}Prędkość: {GOLD}{VELOCITY}
STR_PURCHASE_INFO_SPEED_OCEAN                                   :{BLACK}Prędkość na oceanie: {GOLD}{VELOCITY}
STR_PURCHASE_INFO_SPEED_CANAL                                   :{BLACK}Prędkość na kanale/rzece: {GOLD}{VELOCITY}
STR_PURCHASE_INFO_RUNNINGCOST                                   :{BLACK}Koszt utrzymania: {GOLD}{CURRENCY_LONG}/rok
STR_PURCHASE_INFO_CAPACITY                                      :{BLACK}Ładowność: {GOLD}{CARGO_LONG} {STRING}
STR_PURCHASE_INFO_REFITTABLE                                    :(przebudowywalny)
STR_PURCHASE_INFO_DESIGNED_LIFE                                 :{BLACK}Zaprojektowany: {GOLD}{NUM}{BLACK} Żywotność: {GOLD}{COMMA} lat
STR_PURCHASE_INFO_RELIABILITY                                   :{BLACK}Maksymalna niezawodność: {GOLD}{COMMA}%
STR_PURCHASE_INFO_COST                                          :{BLACK}Koszt: {GOLD}{CURRENCY_LONG}
STR_PURCHASE_INFO_WEIGHT_CWEIGHT                                :{BLACK}Masa: {GOLD}{WEIGHT_SHORT} ({WEIGHT_SHORT})
STR_PURCHASE_INFO_COST_SPEED                                    :{BLACK}Koszt: {GOLD}{CURRENCY_LONG}{BLACK} Prędkość: {GOLD}{VELOCITY}
STR_PURCHASE_INFO_AIRCRAFT_CAPACITY                             :{BLACK}Ładowność: {GOLD}{CARGO_LONG}, {CARGO_LONG}
STR_PURCHASE_INFO_PWAGPOWER_PWAGWEIGHT                          :{BLACK}Moc: {GOLD}+{POWER}{BLACK} Masa: {GOLD}+{WEIGHT_SHORT}
STR_PURCHASE_INFO_REFITTABLE_TO                                 :{BLACK}Można przystosować do: {GOLD}{STRING}
STR_PURCHASE_INFO_ALL_TYPES                                     :wszystkie typy ładunków
STR_PURCHASE_INFO_NONE                                          :Żadne
STR_PURCHASE_INFO_ALL_BUT                                       :wszystko oprócz {CARGO_LIST}
STR_PURCHASE_INFO_MAX_TE                                        :{BLACK}Maks. siła pociągowa: {GOLD}{FORCE}
STR_PURCHASE_INFO_AIRCRAFT_RANGE                                :{BLACK}Zasięg: {GOLD}{COMMA} pól
STR_PURCHASE_INFO_AIRCRAFT_TYPE                                 :{BLACK}Typ samolotu: {GOLD}{STRING}

STR_BUY_VEHICLE_TRAIN_LIST_TOOLTIP                              :{BLACK}Lista wyboru pociągów - kliknij na pojeździe, aby uzyskać informacje. Ctrl+klik przełącza ukrywanie typu pojazdu
STR_BUY_VEHICLE_ROAD_VEHICLE_LIST_TOOLTIP                       :{BLACK}Lista wyboru pojazdów drogowych - kliknij na pojeździe, aby uzyskać więcej informacji. Ctrl+klik przełącza ukrywanie typu pojazdu
STR_BUY_VEHICLE_SHIP_LIST_TOOLTIP                               :{BLACK}Lista wyboru statków - kliknij na statku, aby uzyskać informacje. Ctrl+klik przełącza ukrywanie typu statku
STR_BUY_VEHICLE_AIRCRAFT_LIST_TOOLTIP                           :{BLACK}Lista wyboru samolotów - kliknij na samolocie, aby uzyskać informacje. Ctrl+klik przełącza ukrywanie typu samolotu

STR_BUY_VEHICLE_TRAIN_BUY_VEHICLE_BUTTON                        :{BLACK}Kup tabor kolejowy
STR_BUY_VEHICLE_ROAD_VEHICLE_BUY_VEHICLE_BUTTON                 :{BLACK}Kup pojazd drogowy
STR_BUY_VEHICLE_SHIP_BUY_VEHICLE_BUTTON                         :{BLACK}Kup statek
STR_BUY_VEHICLE_AIRCRAFT_BUY_VEHICLE_BUTTON                     :{BLACK}Kup samolot

STR_BUY_VEHICLE_TRAIN_BUY_VEHICLE_TOOLTIP                       :{BLACK}Kup zaznaczony pociąg. Shift+klik pokazuje szacunkowy koszt bez dokonania zakupu
STR_BUY_VEHICLE_ROAD_VEHICLE_BUY_VEHICLE_TOOLTIP                :{BLACK}Kup zaznaczony pojazd drogowy. Shift+klik pokazuje szacunkowy koszt bez dokonania zakupu
STR_BUY_VEHICLE_SHIP_BUY_VEHICLE_TOOLTIP                        :{BLACK}Kup zaznaczony statek. Shift+klik pokazuje szacunkowy koszt bez dokonania zakupu
STR_BUY_VEHICLE_AIRCRAFT_BUY_VEHICLE_TOOLTIP                    :{BLACK}Kup zaznaczony samolot. Shift+klik pokazuje szacunkowy koszt bez dokonania zakupu

STR_BUY_VEHICLE_TRAIN_RENAME_BUTTON                             :{BLACK}Zmień nazwę
STR_BUY_VEHICLE_ROAD_VEHICLE_RENAME_BUTTON                      :{BLACK}Zmień nazwę
STR_BUY_VEHICLE_SHIP_RENAME_BUTTON                              :{BLACK}Zmień nazwę
STR_BUY_VEHICLE_AIRCRAFT_RENAME_BUTTON                          :{BLACK}Zmień nazwę

STR_BUY_VEHICLE_TRAIN_RENAME_TOOLTIP                            :{BLACK}Zmiana nazwy typu pociągu
STR_BUY_VEHICLE_ROAD_VEHICLE_RENAME_TOOLTIP                     :{BLACK}Zmień nazwę typu pojazdu
STR_BUY_VEHICLE_SHIP_RENAME_TOOLTIP                             :{BLACK}Zmień nazwę typu statku
STR_BUY_VEHICLE_AIRCRAFT_RENAME_TOOLTIP                         :{BLACK}Zmień nazwę typu samolotu

STR_BUY_VEHICLE_TRAIN_HIDE_TOGGLE_BUTTON                        :{BLACK}Ukryj
STR_BUY_VEHICLE_ROAD_VEHICLE_HIDE_TOGGLE_BUTTON                 :{BLACK}Ukryj
STR_BUY_VEHICLE_SHIP_HIDE_TOGGLE_BUTTON                         :{BLACK}Ukryj
STR_BUY_VEHICLE_AIRCRAFT_HIDE_TOGGLE_BUTTON                     :{BLACK}Ukryj

STR_BUY_VEHICLE_TRAIN_SHOW_TOGGLE_BUTTON                        :{BLACK}Wyświetl
STR_BUY_VEHICLE_ROAD_VEHICLE_SHOW_TOGGLE_BUTTON                 :{BLACK}Wyświetl
STR_BUY_VEHICLE_SHIP_SHOW_TOGGLE_BUTTON                         :{BLACK}Wyświetl
STR_BUY_VEHICLE_AIRCRAFT_SHOW_TOGGLE_BUTTON                     :{BLACK}Wyświetl

STR_BUY_VEHICLE_TRAIN_HIDE_SHOW_TOGGLE_TOOLTIP                  :{BLACK}Przełącz ukrywanie/wyświetlanie danego typu taboru
STR_BUY_VEHICLE_ROAD_VEHICLE_HIDE_SHOW_TOGGLE_TOOLTIP           :{BLACK}Przełącz ukrywanie/wyświetlanie danego typu pojazdu
STR_BUY_VEHICLE_SHIP_HIDE_SHOW_TOGGLE_TOOLTIP                   :{BLACK}Przełącz ukrywanie/wyświetlanie danego typu statku
STR_BUY_VEHICLE_AIRCRAFT_HIDE_SHOW_TOGGLE_TOOLTIP               :{BLACK}Przełącz ukrywanie/wyświetlanie danego typu ssamolotu

STR_QUERY_RENAME_TRAIN_TYPE_CAPTION                             :{WHITE}Zmiana nazwy typu pociągu
STR_QUERY_RENAME_ROAD_VEHICLE_TYPE_CAPTION                      :{WHITE}Zmień nazwę typu pojazdu
STR_QUERY_RENAME_SHIP_TYPE_CAPTION                              :{WHITE}Zmień nazwę typu statku
STR_QUERY_RENAME_AIRCRAFT_TYPE_CAPTION                          :{WHITE}Zmień nazwę typu samolotu

# Depot window
STR_DEPOT_CAPTION                                               :{WHITE}{DEPOT}

STR_DEPOT_RENAME_TOOLTIP                                        :{BLACK}Zmiana nazwy hali warsztatów
STR_DEPOT_RENAME_DEPOT_CAPTION                                  :Zmień nazwę hali warsztatów

STR_DEPOT_NO_ENGINE                                             :{BLACK}-
STR_DEPOT_VEHICLE_TOOLTIP                                       :{BLACK}{ENGINE}{STRING}
STR_DEPOT_VEHICLE_TOOLTIP_CHAIN                                 :{BLACK}{NUM} pojazd{P "" y ów}{STRING}
STR_DEPOT_VEHICLE_TOOLTIP_CARGO                                 :{}{CARGO_LONG} ({CARGO_SHORT})

STR_DEPOT_TRAIN_LIST_TOOLTIP                                    :{BLACK}Pociągi - przeciągnij pojazd/wagon przytrzymując lewy klawisz myszy aby go dodać/usunąć ze składu pociągu, prawy-klik na pociągu aby uzyskać informacje, przytrzymując ctrl dla podanych akcji stosuje zmiany do całego składu pociągu
STR_DEPOT_ROAD_VEHICLE_LIST_TOOLTIP                             :{BLACK}Pojazdy - prawy-klik na pojeździe po więcej informacji
STR_DEPOT_SHIP_LIST_TOOLTIP                                     :{BLACK}Statki - prawy-kliknij aby uzyskać informacje o statku
STR_DEPOT_AIRCRAFT_LIST_TOOLTIP                                 :{BLACK}Samolot - prawy-klik na samolocie aby uzyskać informacje

STR_DEPOT_TRAIN_SELL_TOOLTIP                                    :{BLACK}Przeciągnij tutaj pociąg aby go sprzedać
STR_DEPOT_ROAD_VEHICLE_SELL_TOOLTIP                             :{BLACK}Przeciągnij tutaj pojazd, aby go sprzedać
STR_DEPOT_SHIP_SELL_TOOLTIP                                     :{BLACK}Przeciągnij tutaj statek aby go sprzedać
STR_DEPOT_AIRCRAFT_SELL_TOOLTIP                                 :{BLACK}Przeciągnij tutaj samolot aby go sprzedać

STR_DEPOT_DRAG_WHOLE_TRAIN_TO_SELL_TOOLTIP                      :{BLACK}Przeciągnij tutaj lokomotywę, by sprzedać cały pociąg

STR_DEPOT_SELL_ALL_BUTTON_TRAIN_TOOLTIP                         :{BLACK}Sprzedaj wszystkie pociągi z hali warsztatów
STR_DEPOT_SELL_ALL_BUTTON_ROAD_VEHICLE_TOOLTIP                  :{BLACK}Sprzedaj wszystkie pojazdy z tej zajezdni
STR_DEPOT_SELL_ALL_BUTTON_SHIP_TOOLTIP                          :{BLACK}Sprzedaj wszystkie statki ze stoczni
STR_DEPOT_SELL_ALL_BUTTON_AIRCRAFT_TOOLTIP                      :{BLACK}Sprzedaj wszystkie samoloty z hangaru

STR_DEPOT_AUTOREPLACE_TRAIN_TOOLTIP                             :{BLACK}Autoodnowa wszystkich pociągów z hali warsztatów
STR_DEPOT_AUTOREPLACE_ROAD_VEHICLE_TOOLTIP                      :{BLACK}Autoodnowa wszystkich pojazdów stojących w zajezdni
STR_DEPOT_AUTOREPLACE_SHIP_TOOLTIP                              :{BLACK}Autoodnowa wszystkich statków stojących w stoczni
STR_DEPOT_AUTOREPLACE_AIRCRAFT_TOOLTIP                          :{BLACK}Autoodnowa wszystkich samolotów stojących w hangarze

STR_DEPOT_TRAIN_NEW_VEHICLES_BUTTON                             :{BLACK}Nowe pojazdy
STR_DEPOT_ROAD_VEHICLE_NEW_VEHICLES_BUTTON                      :{BLACK}Nowe pojazdy
STR_DEPOT_SHIP_NEW_VEHICLES_BUTTON                              :{BLACK}Nowe statki
STR_DEPOT_AIRCRAFT_NEW_VEHICLES_BUTTON                          :{BLACK}Nowy samolot

STR_DEPOT_TRAIN_NEW_VEHICLES_TOOLTIP                            :{BLACK}Kup nowy pociąg
STR_DEPOT_ROAD_VEHICLE_NEW_VEHICLES_TOOLTIP                     :{BLACK}Kup nowy pojazd drogowy
STR_DEPOT_SHIP_NEW_VEHICLES_TOOLTIP                             :{BLACK}Kup nowy statek
STR_DEPOT_AIRCRAFT_NEW_VEHICLES_TOOLTIP                         :{BLACK}Kup nowy samolot

STR_DEPOT_CLONE_TRAIN                                           :{BLACK}Klonuj pociąg
STR_DEPOT_CLONE_ROAD_VEHICLE                                    :{BLACK}Klonuj pojazd
STR_DEPOT_CLONE_SHIP                                            :{BLACK}Klonuj statek
STR_DEPOT_CLONE_AIRCRAFT                                        :{BLACK}Klonuj samolot

STR_DEPOT_CLONE_TRAIN_DEPOT_INFO                                :{BLACK}Spowoduje zakup kopii pociągu wraz ze wszystkimi wagonami. Kliknij na przycisk a następnie na pociąg wewnątrz lub na zewnątrz zajezdni. Ctrl+klik spowoduje współdzielenie poleceń. Shift+klik pokazuje szacunkowy koszt bez dokonania zakupu
STR_DEPOT_CLONE_ROAD_VEHICLE_DEPOT_INFO                         :{BLACK}Spowoduje zakup kopii pojazdu drogowego. Kliknij na przycisk a następnie na pojazd wewnątrz lub na zewnątrz zajezdni. Ctrl+klik spowoduje współdzielenie poleceń. Shift+klik pokazuje szacunkowy koszt bez dokonania zakupu
STR_DEPOT_CLONE_SHIP_DEPOT_INFO                                 :{BLACK}Spowoduje zakup kopii statku. Kliknij na przycisk a następnie na statek wewnątrz lub na zewnątrz stoczni. Ctrl+klik spowoduje współdzielenie poleceń. Shift+klik pokazuje szacunkowy koszt bez dokonania zakupu
STR_DEPOT_CLONE_AIRCRAFT_INFO_HANGAR_WINDOW                     :{BLACK}Spowoduje zakup kopii samolotu. Kliknij na przycisk a następnie na samolot wewnątrz lub na zewnątrz hangaru. Ctrl+klik spowoduje współdzielenie poleceń. Shift+klik pokazuje szacunkowy koszt bez dokonania zakupu

STR_DEPOT_TRAIN_LOCATION_TOOLTIP                                :{BLACK}Centruj główny widok na warsztatach. Ctrl+klik otwiera nowy podgląd na pozycji hali
STR_DEPOT_ROAD_VEHICLE_LOCATION_TOOLTIP                         :{BLACK}Centruj główne okno na pozycji zajezdni samochodowej. Ctrl+klik otwiera nowy podgląd na pozycję zajezdni samochodowej
STR_DEPOT_SHIP_LOCATION_TOOLTIP                                 :{BLACK}Centruj główny widok na stoczni. Ctrl+klik otwiera nowy podgląd na pozycję stoczni
STR_DEPOT_AIRCRAFT_LOCATION_TOOLTIP                             :{BLACK}Centruj główny widok na pozycji hangaru. Ctrl+klik otwiera nowy podgląd na pozycję hangaru

STR_DEPOT_VEHICLE_ORDER_LIST_TRAIN_TOOLTIP                      :{BLACK}Pokaż listę wszystkich pociągów z tymi warsztatami w swoich poleceniach
STR_DEPOT_VEHICLE_ORDER_LIST_ROAD_VEHICLE_TOOLTIP               :{BLACK}Pokaż listę wszystkich pojazdów z tą zajezdnią w swoich poleceniach
STR_DEPOT_VEHICLE_ORDER_LIST_SHIP_TOOLTIP                       :{BLACK}Pokaż listę wszystkich statków z tą stocznią w swoich poleceniach
STR_DEPOT_VEHICLE_ORDER_LIST_AIRCRAFT_TOOLTIP                   :{BLACK}Pokaż listę wszystkich samolotów z hangarem na tym lotnisku w swoich poleceniach

STR_DEPOT_MASS_STOP_DEPOT_TRAIN_TOOLTIP                         :{BLACK}Kliknij, aby zatrzymać wszystkie pociągi w hali warsztatów
STR_DEPOT_MASS_STOP_DEPOT_ROAD_VEHICLE_TOOLTIP                  :{BLACK}Kliknij aby zatrzymać wszystkie pojazdy w zajezdni
STR_DEPOT_MASS_STOP_DEPOT_SHIP_TOOLTIP                          :{BLACK}Kliknij aby zatrzymać wszystkie statki w stoczni
STR_DEPOT_MASS_STOP_HANGAR_TOOLTIP                              :{BLACK}Kliknij aby zatrzymać wszystkie samoloty w hangarze

STR_DEPOT_MASS_START_DEPOT_TRAIN_TOOLTIP                        :{BLACK}Kliknij, aby uruchomić wszystkie pociągi z warsztatów
STR_DEPOT_MASS_START_DEPOT_ROAD_VEHICLE_TOOLTIP                 :{BLACK}Kliknij, aby uruchomić wszystkie pojazdy w zajezdni
STR_DEPOT_MASS_START_DEPOT_SHIP_TOOLTIP                         :{BLACK}Kliknij, aby uruchomić wszystkie statki w stoczni
STR_DEPOT_MASS_START_HANGAR_TOOLTIP                             :{BLACK}Kliknij, aby uruchomić wszystkie samoloty w hangarze

STR_DEPOT_SELL_CONFIRMATION_TEXT                                :{YELLOW}Sprzedajesz wszystkie pojazdy z tych warsztatów. Jesteś pewien?

# Engine preview window
STR_ENGINE_PREVIEW_CAPTION                                      :{WHITE}Wiadomość od producenta pojazdów
STR_ENGINE_PREVIEW_MESSAGE                                      :{GOLD}Właśnie zaprojektowaliśmy now{G y ą e} {STRING.b} - czy jesteś zainteresowany w rocznej wyłączności na użycie tego pojazdu, żebyśmy mogli zobaczyć przed wypuszczeniem na rynek jak się sprawuje?
STR_ENGINE_PREVIEW_RAILROAD_LOCOMOTIVE                          :{G=f}lokomotywa
STR_ENGINE_PREVIEW_RAILROAD_LOCOMOTIVE.b                        :lokomotywę
STR_ENGINE_PREVIEW_ROAD_VEHICLE                                 :{G=m}pojazd
STR_ENGINE_PREVIEW_ROAD_VEHICLE.b                               :pojazd
STR_ENGINE_PREVIEW_AIRCRAFT                                     :{G=m}samolot
STR_ENGINE_PREVIEW_AIRCRAFT.b                                   :samolot
STR_ENGINE_PREVIEW_SHIP                                         :{G=m}statek
STR_ENGINE_PREVIEW_SHIP.b                                       :statek
STR_ENGINE_PREVIEW_MONORAIL_LOCOMOTIVE                          :{G=f}lokomotywa jednoszynowa
STR_ENGINE_PREVIEW_MONORAIL_LOCOMOTIVE.b                        :lokomotywę jednoszynową
STR_ENGINE_PREVIEW_MAGLEV_LOCOMOTIVE                            :{G=f}lokomotywa Maglev
STR_ENGINE_PREVIEW_MAGLEV_LOCOMOTIVE.b                          :lokomotywę Maglev

STR_ENGINE_PREVIEW_COST_WEIGHT_SPEED_POWER                      :{BLACK}Koszt: {CURRENCY_LONG} Masa: {WEIGHT_SHORT}{}Prędkość: {VELOCITY}  Moc: {POWER}{}Koszt utrzymania: {CURRENCY_LONG}/rok{}Ładowność: {CARGO_LONG}
STR_ENGINE_PREVIEW_COST_WEIGHT_SPEED_POWER_MAX_TE               :{BLACK}Koszt: {CURRENCY_LONG} Masa: {WEIGHT_SHORT}{}Prędkość: {VELOCITY}  Moc: {POWER}  Maksymalna siła pociągowa: {6:FORCE}{}Koszt utrzymania: {4:CURRENCY_LONG}/rok{}Ładowność: {5:CARGO_LONG}
STR_ENGINE_PREVIEW_COST_MAX_SPEED_CAP_RUNCOST                   :{BLACK}Koszt: {CURRENCY_LONG} Prędkość maksymalna: {VELOCITY}{}Ładowność: {CARGO_LONG}{}Koszt utrzymania: {CURRENCY_LONG}/rok
STR_ENGINE_PREVIEW_COST_MAX_SPEED_TYPE_CAP_CAP_RUNCOST          :{BLACK}Koszt: {CURRENCY_LONG} Max. prędkość: {VELOCITY}{}Typ samolotu: {STRING}{}Ładowność: {CARGO_LONG}, {CARGO_LONG}{}Koszt utrzymania: {CURRENCY_LONG}/rok
STR_ENGINE_PREVIEW_COST_MAX_SPEED_TYPE_CAP_RUNCOST              :{BLACK}Koszt: {CURRENCY_LONG} Max. prędkość: {VELOCITY}{}Typ samolotu: {STRING}{}Ładowność: {CARGO_LONG}{}Koszt utrzymania: {CURRENCY_LONG}/rok
STR_ENGINE_PREVIEW_COST_MAX_SPEED_TYPE_RANGE_CAP_CAP_RUNCOST    :{BLACK}Koszt: {CURRENCY_LONG} Max. prędkość: {VELOCITY}{}Typ samolotu: {STRING} Zasięg: {COMMA}{}Ładowność: {CARGO_LONG}, {CARGO_LONG}{}Koszt utrzymania: {CURRENCY_LONG}/rok
STR_ENGINE_PREVIEW_COST_MAX_SPEED_TYPE_RANGE_CAP_RUNCOST        :{BLACK}Koszt: {CURRENCY_LONG} Max. prędkość: {VELOCITY}{}Typ samolotu: {STRING} Zasięg: {COMMA}{}Ładowność: {CARGO_LONG}{}Koszt utrzymania: {CURRENCY_LONG}/rok

# Autoreplace window
STR_REPLACE_VEHICLES_WHITE                                      :{WHITE}Zastąp {STRING} - {STRING}
STR_REPLACE_VEHICLE_TRAIN                                       :Pociąg
STR_REPLACE_VEHICLE_ROAD_VEHICLE                                :Pojazd
STR_REPLACE_VEHICLE_SHIP                                        :Statek
STR_REPLACE_VEHICLE_AIRCRAFT                                    :Samolot

STR_REPLACE_VEHICLE_VEHICLES_IN_USE                             :{YELLOW}Używane pojazdy
STR_REPLACE_VEHICLE_VEHICLES_IN_USE_TOOLTIP                     :{BLACK}Lista posiadanych pojazdów
STR_REPLACE_VEHICLE_AVAILABLE_VEHICLES                          :{YELLOW}Dostępne pojazdy
STR_REPLACE_VEHICLE_AVAILABLE_VEHICLES_TOOLTIP                  :{BLACK}Lista pojazdów dostępnych do zamiany

STR_REPLACE_HELP_LEFT_ARRAY                                     :{BLACK}Wybierz typ pojazdu do zamiany
STR_REPLACE_HELP_RIGHT_ARRAY                                    :{BLACK}Wybierz typ pojazdu jakim chcesz zastąpić pojazd zaznaczony po lewej stronie

STR_REPLACE_VEHICLES_START                                      :{BLACK}Rozpocznij zastępowanie
STR_REPLACE_VEHICLES_NOW                                        :Zastąp wszystkie pojazdy teraz
STR_REPLACE_VEHICLES_WHEN_OLD                                   :Zastąp tylko stare pojazdy
STR_REPLACE_HELP_START_BUTTON                                   :{BLACK}Naciśnij jeśli chcesz zastąpić pojazd zaznaczony po lewej stronie wybranym pojazdem po prawej stronie
STR_REPLACE_NOT_REPLACING                                       :{BLACK}Nie zastępowane
STR_REPLACE_NOT_REPLACING_VEHICLE_SELECTED                      :{BLACK}Brak zaznaczonych pojazdów
STR_REPLACE_REPLACING_WHEN_OLD                                  :{ENGINE} kiedy stary
STR_REPLACE_VEHICLES_STOP                                       :{BLACK}Zatrzymaj zastępowanie
STR_REPLACE_HELP_STOP_BUTTON                                    :{BLACK}Wciśnij ten przycisk jeśli nie chcesz zmieniać pojazdu zaznaczone po lewej stronie

STR_REPLACE_ENGINE_WAGON_SELECT_HELP                            :{BLACK}Przejdź pomiędzy oknami zamiany lokomotyw i wagonów
STR_REPLACE_ENGINES                                             :Lokomotywy
STR_REPLACE_WAGONS                                              :Wagony
STR_REPLACE_ALL_RAILTYPE                                        :Wszystkie pojazdy szynowe

STR_REPLACE_HELP_RAILTYPE                                       :{BLACK}Wybierz dla jakiego typu torów chcesz zastąpić lokomotywy
STR_REPLACE_HELP_REPLACE_INFO_TAB                               :{BLACK}Wyświetla typ pojazdu na jaki będzie zastąpiony pojazd zaznaczony po lewej stronie
STR_REPLACE_RAIL_VEHICLES                                       :Kolej
STR_REPLACE_ELRAIL_VEHICLES                                     :Kolej elektryczna
STR_REPLACE_MONORAIL_VEHICLES                                   :Kolej jednoszynowa
STR_REPLACE_MAGLEV_VEHICLES                                     :Kolej Maglev

STR_REPLACE_REMOVE_WAGON                                        :{BLACK}Usunięcie wagonów: {ORANGE}{STRING}
STR_REPLACE_REMOVE_WAGON_HELP                                   :{BLACK}Autowymiana zachowuje długość pociągu poprzez usuwanie wagonów (począwszy od początku), jeśli wymiana lokomotywy spowoduje wydłużenie pociągu

# Vehicle view
STR_VEHICLE_VIEW_CAPTION                                        :{WHITE}{VEHICLE}

STR_VEHICLE_VIEW_TRAIN_LOCATION_TOOLTIP                         :{BLACK}Centruj główny widok na pozycji pociągu. Ctrl+klik by podążać za pociągiem w głównym oknie
STR_VEHICLE_VIEW_ROAD_VEHICLE_LOCATION_TOOLTIP                  :{BLACK}Centruj główne okno na pozycji pojazdu. Ctrl+klik by podążać za pojazdem w głównym oknie
STR_VEHICLE_VIEW_SHIP_LOCATION_TOOLTIP                          :{BLACK}Centruj główny widok na pozycji statku. Ctrl+klik by podążać za statkiem w głównym oknie
STR_VEHICLE_VIEW_AIRCRAFT_LOCATION_TOOLTIP                      :{BLACK}Centruj główny widok na pozycji samolotu. Ctrl+klik by podążać za samolotem w głównym oknie

STR_VEHICLE_VIEW_TRAIN_SEND_TO_DEPOT_TOOLTIP                    :{BLACK}Wyślij pociąg do warsztatów
STR_VEHICLE_VIEW_ROAD_VEHICLE_SEND_TO_DEPOT_TOOLTIP             :{BLACK}Wyślij pojazd do zajezdni
STR_VEHICLE_VIEW_SHIP_SEND_TO_DEPOT_TOOLTIP                     :{BLACK}Wyślij statek do stoczni
STR_VEHICLE_VIEW_AIRCRAFT_SEND_TO_DEPOT_TOOLTIP                 :{BLACK}Wyślij samolot do hangaru

STR_VEHICLE_VIEW_CLONE_TRAIN_INFO                               :{BLACK}Spowoduje zakup kopii pociągu wraz ze wszystkimi wagonami. Ctrl+klik spowoduje współdzielenie poleceń. Shift+klik tylko pokazuje szacowany koszt
STR_VEHICLE_VIEW_CLONE_ROAD_VEHICLE_INFO                        :{BLACK}Spowoduje zakup kopii pojazdu drogowego. Ctrl+klik spowoduje współdzielenie poleceń. Shift+klik tylko pokazuje szacowany koszt
STR_VEHICLE_VIEW_CLONE_SHIP_INFO                                :{BLACK}Spowoduje zakup kopii statku. Ctrl+klik spowoduje współdzielenie poleceń. Shift+klik tylko pokazuje szacunkowy koszt
STR_VEHICLE_VIEW_CLONE_AIRCRAFT_INFO                            :{BLACK}Spowoduje zakup kopii samolotu. Ctrl+klik spowoduje współdzielenie poleceń. Shift+klik pokazuje tylko szacowany koszt

STR_VEHICLE_VIEW_TRAIN_IGNORE_SIGNAL_TOOLTIP                    :{BLACK}Wymuszony start pociągu bez czekania na sygnał

STR_VEHICLE_VIEW_TRAIN_REFIT_TOOLTIP                            :{BLACK}Przebudowa pociągu do przewozu innego typu ładunku
STR_VEHICLE_VIEW_ROAD_VEHICLE_REFIT_TOOLTIP                     :{BLACK}Przebudowa pojazdu do przewozu innego typu ładunku
STR_VEHICLE_VIEW_SHIP_REFIT_TOOLTIP                             :{BLACK}Przebudowa statku do przewozu innego typu ładunku
STR_VEHICLE_VIEW_AIRCRAFT_REFIT_TOOLTIP                         :{BLACK}Przebudowa samolotu do przewozu innego typu ładunku

STR_VEHICLE_VIEW_TRAIN_REVERSE_TOOLTIP                          :{BLACK}Odwróć kierunek jazdy pociągu
STR_VEHICLE_VIEW_ROAD_VEHICLE_REVERSE_TOOLTIP                   :{BLACK}Zmuś pojazd do zawrócenia

STR_VEHICLE_VIEW_TRAIN_ORDERS_TOOLTIP                           :{BLACK}Pokaż polecenia pociągu. Ctrl+klik pokazuje rozkład jazdy pociągu
STR_VEHICLE_VIEW_ROAD_VEHICLE_ORDERS_TOOLTIP                    :{BLACK}Pokaż polecenia pojazdu. Ctrl+klik pokazuje rozkład jazdy pojazdu
STR_VEHICLE_VIEW_SHIP_ORDERS_TOOLTIP                            :{BLACK}Pokaż polecenia statku. Ctrl+klik pokazuje harmonogram rejsów statku.
STR_VEHICLE_VIEW_AIRCRAFT_ORDERS_TOOLTIP                        :{BLACK}Pokaż polecenia samolotu. Ctrl+klik pokazuje harmonogram lotów samolotu.

STR_VEHICLE_VIEW_TRAIN_SHOW_DETAILS_TOOLTIP                     :{BLACK}Pokaż szczegóły pociągu
STR_VEHICLE_VIEW_ROAD_VEHICLE_SHOW_DETAILS_TOOLTIP              :{BLACK}Pokaż detale pojazdu
STR_VEHICLE_VIEW_SHIP_SHOW_DETAILS_TOOLTIP                      :{BLACK}Pokaż szczegóły statku
STR_VEHICLE_VIEW_AIRCRAFT_SHOW_DETAILS_TOOLTIP                  :{BLACK}Pokaż szczegóły samolotu

STR_VEHICLE_VIEW_TRAIN_STATE_START_STOP_TOOLTIP                 :{BLACK}Obecny stan pociągu - kliknij aby zatrzymać/ruszyć pociąg. Ctrl+klik by przejść do punktu docelowego
STR_VEHICLE_VIEW_ROAD_VEHICLE_STATE_START_STOP_TOOLTIP          :{BLACK}Obecny stan pojazdu - kliknij aby zatrzymać/ruszyć pojazd. Ctrl+klik by przejść do punktu docelowego
STR_VEHICLE_VIEW_SHIP_STATE_START_STOP_TOOLTIP                  :{BLACK}Obecny stan statku - kliknij aby zatrzymać/ruszyć statek. Ctrl+klik by przejść do punktu docelowego
STR_VEHICLE_VIEW_AIRCRAFT_STATE_START_STOP_TOOLTIP              :{BLACK}Obecny stan samolotu - kliknij aby zatrzymać/ruszyć samolot. Ctrl+klik by przejść do punktu docelowego

# Messages in the start stop button in the vehicle view
STR_VEHICLE_STATUS_LOADING_UNLOADING                            :{LTBLUE}Załadunek / Wyładunek
STR_VEHICLE_STATUS_LEAVING                                      :{LTBLUE}Opuszcza
STR_VEHICLE_STATUS_CRASHED                                      :{RED}Wypadek!
STR_VEHICLE_STATUS_BROKEN_DOWN                                  :{RED}Zepsuty
STR_VEHICLE_STATUS_STOPPED                                      :{RED}Zatrzymany
STR_VEHICLE_STATUS_TRAIN_STOPPING_VEL                           :{RED}Hamowanie, {VELOCITY}
STR_VEHICLE_STATUS_TRAIN_NO_POWER                               :{RED}Brak zasilania
STR_VEHICLE_STATUS_TRAIN_STUCK                                  :{ORANGE}Czeka na wolną drogę
STR_VEHICLE_STATUS_AIRCRAFT_TOO_FAR                             :{ORANGE}Zbyt daleko do następnego celu

STR_VEHICLE_STATUS_HEADING_FOR_STATION_VEL                      :{LTBLUE}Zmierza do {STATION}, {VELOCITY}
STR_VEHICLE_STATUS_NO_ORDERS_VEL                                :{LTBLUE}Bez poleceń, {VELOCITY}
STR_VEHICLE_STATUS_HEADING_FOR_WAYPOINT_VEL                     :{LTBLUE}Zmierza do {WAYPOINT}, {VELOCITY}
STR_VEHICLE_STATUS_HEADING_FOR_DEPOT_VEL                        :{ORANGE}Zmierza do {DEPOT}, {VELOCITY}
STR_VEHICLE_STATUS_HEADING_FOR_DEPOT_SERVICE_VEL                :{LTBLUE}Serwisuj w {DEPOT}, {VELOCITY}

# Vehicle stopped/started animations
STR_VEHICLE_COMMAND_STOPPED_SMALL                               :{TINY_FONT}{RED}Zatrzymany
STR_VEHICLE_COMMAND_STOPPED                                     :{RED}Zatrzymany
STR_VEHICLE_COMMAND_STARTED_SMALL                               :{TINY_FONT}{GREEN}Uruchomiono
STR_VEHICLE_COMMAND_STARTED                                     :{GREEN}Uruchomiono

# Vehicle details
STR_VEHICLE_DETAILS_CAPTION                                     :{WHITE}{VEHICLE} (Szczegóły)
STR_VEHICLE_NAME_BUTTON                                         :{BLACK}Nazwa

STR_VEHICLE_DETAILS_TRAIN_RENAME                                :{BLACK}Zmień nazwę pociągu
STR_VEHICLE_DETAILS_ROAD_VEHICLE_RENAME                         :{BLACK}Zmień nazwę pojazdu
STR_VEHICLE_DETAILS_SHIP_RENAME                                 :{BLACK}Zmień nazwę statku
STR_VEHICLE_DETAILS_AIRCRAFT_RENAME                             :{BLACK}Zmień nazwę samolotu

STR_VEHICLE_INFO_AGE_RUNNING_COST_YR                            :{BLACK}Wiek: {LTBLUE}{STRING}{BLACK}   Koszt utrzymania: {LTBLUE}{CURRENCY_LONG}/rok
# The next two need to stay in this order
STR_VEHICLE_INFO_AGE                                            :{COMMA} {P rok lata lat} ({COMMA})
STR_VEHICLE_INFO_AGE_RED                                        :{RED}{COMMA} {P rok lata lat} ({COMMA})

STR_VEHICLE_INFO_MAX_SPEED                                      :{BLACK}Prędkość maksymalna: {LTBLUE}{VELOCITY}
STR_VEHICLE_INFO_MAX_SPEED_TYPE                                 :{BLACK}Max. prędkość: {LTBLUE}{VELOCITY} {BLACK}Typ samolotu: {LTBLUE}{STRING}
STR_VEHICLE_INFO_MAX_SPEED_TYPE_RANGE                           :{BLACK}Max. prędkość: {LTBLUE}{VELOCITY} {BLACK}Typ samolotu: {LTBLUE}{STRING} {BLACK}Zasięg: {LTBLUE}{COMMA}
STR_VEHICLE_INFO_WEIGHT_POWER_MAX_SPEED                         :{BLACK}Masa: {LTBLUE}{WEIGHT_SHORT} {BLACK}Moc: {LTBLUE}{POWER}{BLACK} Prędkość maksymalna: {LTBLUE}{VELOCITY}
STR_VEHICLE_INFO_WEIGHT_POWER_MAX_SPEED_MAX_TE                  :{BLACK}Masa: {LTBLUE}{WEIGHT_SHORT} {BLACK}Moc: {LTBLUE}{POWER}{BLACK} Prędkość maksymalna: {LTBLUE}{VELOCITY} {BLACK}Maksymalna siła pociągowa: {LTBLUE}{FORCE}

STR_VEHICLE_INFO_PROFIT_THIS_YEAR_LAST_YEAR                     :{BLACK}Zysk w tym roku: {LTBLUE}{CURRENCY_LONG} (w zeszłym roku: {CURRENCY_LONG})
STR_VEHICLE_INFO_RELIABILITY_BREAKDOWNS                         :{BLACK}Niezawodność: {LTBLUE}{COMMA}%  {BLACK}Awarie od ostatniego serwisowania: {LTBLUE}{COMMA}

STR_VEHICLE_INFO_BUILT_VALUE                                    :{LTBLUE}{ENGINE} {BLACK}Zakupiony: {LTBLUE}{NUM}{BLACK} Wartość: {LTBLUE}{CURRENCY_LONG}
STR_VEHICLE_INFO_NO_CAPACITY                                    :{BLACK}Ładowność: {LTBLUE}żadna{STRING}
STR_VEHICLE_INFO_CAPACITY                                       :{BLACK}Ładowność: {LTBLUE}{CARGO_LONG}{3:STRING}
STR_VEHICLE_INFO_CAPACITY_MULT                                  :{BLACK}Ładowność: {LTBLUE}{CARGO_LONG}{3:STRING} (x{4:NUM})
STR_VEHICLE_INFO_CAPACITY_CAPACITY                              :{BLACK}Ładowność: {LTBLUE}{CARGO_LONG}, {CARGO_LONG}{STRING}

STR_VEHICLE_INFO_FEEDER_CARGO_VALUE                             :{BLACK}Wartość ładunku: {LTBLUE}{CURRENCY_LONG}

STR_VEHICLE_DETAILS_SERVICING_INTERVAL_DAYS                     :{BLACK}Okres między serwisami: {LTBLUE}{COMMA}{NBSP}dni{BLACK}   Ostatni serwis: {LTBLUE}{DATE_LONG}
STR_VEHICLE_DETAILS_SERVICING_INTERVAL_PERCENT                  :{BLACK}Okres między serwisami: {LTBLUE}{COMMA}%{BLACK}   Ostatni serwis: {LTBLUE}{DATE_LONG}
STR_VEHICLE_DETAILS_INCREASE_SERVICING_INTERVAL_TOOLTIP         :{BLACK}Zwiększ okres między serwisowaniami o 10. Ctrl+klik zwiększa okres między serwisowaniami o 5
STR_VEHICLE_DETAILS_DECREASE_SERVICING_INTERVAL_TOOLTIP         :{BLACK}Zmniejsz okres między serwisowaniami o 10. Ctrl+klik zmniejsza okres między serwisowaniami o 5

STR_SERVICE_INTERVAL_DROPDOWN_TOOLTIP                           :{BLACK}Zmień typ interwału serwisowania
STR_VEHICLE_DETAILS_DEFAULT                                     :Domyślne
STR_VEHICLE_DETAILS_DAYS                                        :Dni
STR_VEHICLE_DETAILS_PERCENT                                     :Procent

STR_QUERY_RENAME_TRAIN_CAPTION                                  :{WHITE}Nazwa pociągu
STR_QUERY_RENAME_ROAD_VEHICLE_CAPTION                           :{WHITE}Nazwa pojazdu
STR_QUERY_RENAME_SHIP_CAPTION                                   :{WHITE}Nazwa statku
STR_QUERY_RENAME_AIRCRAFT_CAPTION                               :{WHITE}Nazwa samolotu

# Extra buttons for train details windows
STR_VEHICLE_DETAILS_TRAIN_ENGINE_BUILT_AND_VALUE                :{LTBLUE}{ENGINE}{BLACK}   Budowa: {LTBLUE}{NUM}{BLACK} Wartość: {LTBLUE}{CURRENCY_LONG}
STR_VEHICLE_DETAILS_TRAIN_WAGON_VALUE                           :{LTBLUE}{ENGINE}{BLACK}   Wartość: {LTBLUE}{CURRENCY_LONG}

STR_VEHICLE_DETAILS_TRAIN_TOTAL_CAPACITY_TEXT                   :{BLACK}Całkowita ładowność tego pociągu:
STR_VEHICLE_DETAILS_TRAIN_TOTAL_CAPACITY                        :{LTBLUE}- {CARGO_LONG} ({CARGO_SHORT})
STR_VEHICLE_DETAILS_TRAIN_TOTAL_CAPACITY_MULT                   :{LTBLUE}- {CARGO_LONG} ({CARGO_SHORT}) (x{NUM})

STR_VEHICLE_DETAILS_CARGO_EMPTY                                 :{LTBLUE}Pusty
STR_VEHICLE_DETAILS_CARGO_FROM                                  :{LTBLUE}{CARGO_LONG} z {STATION}
STR_VEHICLE_DETAILS_CARGO_FROM_MULT                             :{LTBLUE}{CARGO_LONG} z {STATION} (x{NUM})

STR_VEHICLE_DETAIL_TAB_CARGO                                    :{BLACK}Ładunek
STR_VEHICLE_DETAILS_TRAIN_CARGO_TOOLTIP                         :{BLACK}Pokaż szczegóły przewożonych ładunków
STR_VEHICLE_DETAIL_TAB_INFORMATION                              :{BLACK}Informacje
STR_VEHICLE_DETAILS_TRAIN_INFORMATION_TOOLTIP                   :{BLACK}Pokaż szczegóły pociągu
STR_VEHICLE_DETAIL_TAB_CAPACITIES                               :{BLACK}Ładowność
STR_VEHICLE_DETAILS_TRAIN_CAPACITIES_TOOLTIP                    :{BLACK}Pokaż ładowność każdego wagonu
STR_VEHICLE_DETAIL_TAB_TOTAL_CARGO                              :{BLACK}Całkowita ładowność
STR_VEHICLE_DETAILS_TRAIN_TOTAL_CARGO_TOOLTIP                   :{BLACK}Pokaż całkowitą ładowność pociągu, według typu ładunku

STR_VEHICLE_DETAILS_TRAIN_ARTICULATED_RV_CAPACITY               :{BLACK}Ładowność: {LTBLUE}

# Vehicle refit
STR_REFIT_CAPTION                                               :{WHITE}{VEHICLE} (Przebudowa)
STR_REFIT_TITLE                                                 :{GOLD}Wybierz typ ładunku do przewozu:
STR_REFIT_NEW_CAPACITY_COST_OF_REFIT                            :{BLACK}Nowa ładowność: {GOLD}{CARGO_LONG}{}{BLACK}Koszt przebudowy: {RED}{CURRENCY_LONG}
STR_REFIT_NEW_CAPACITY_INCOME_FROM_REFIT                        :{BLACK}Nowa ładowność: {GOLD}{CARGO_LONG}{}{BLACK}Przychód z przebudowy: {GREEN}{CURRENCY_LONG}
STR_REFIT_NEW_CAPACITY_COST_OF_AIRCRAFT_REFIT                   :{BLACK}Nowa ładowność: {GOLD}{CARGO_LONG}, {GOLD}{CARGO_LONG}{}{BLACK}Koszt przebudowy: {RED}{CURRENCY_LONG}
STR_REFIT_NEW_CAPACITY_INCOME_FROM_AIRCRAFT_REFIT               :{BLACK}Nowa ładowność: {GOLD}{CARGO_LONG}, {GOLD}{CARGO_LONG}{}{BLACK}Przychód z przebudowy: {GREEN}{CURRENCY_LONG}
STR_REFIT_SELECT_VEHICLES_TOOLTIP                               :{BLACK}Wybierz pojazdy do przebudowania. Przeciągając myszkę można wybierać więcej pojazdów. Klikając na puste pole zaznaczysz cały pojazd. Ctrl+klik zaznaczy pojazd i dołączony skład

STR_REFIT_TRAIN_LIST_TOOLTIP                                    :{BLACK}Wybierz jaki ładunek ma przewozić pociąg
STR_REFIT_ROAD_VEHICLE_LIST_TOOLTIP                             :{BLACK}Wybierz ładunek, jaki ma przewozić ten pojazd
STR_REFIT_SHIP_LIST_TOOLTIP                                     :{BLACK}Wybierz jaki ładunek ma przewozić statek
STR_REFIT_AIRCRAFT_LIST_TOOLTIP                                 :{BLACK}Wybierz jaki ładunek ma przenosić samolot

STR_REFIT_TRAIN_REFIT_BUTTON                                    :{BLACK}Przebudowa pociągu
STR_REFIT_ROAD_VEHICLE_REFIT_BUTTON                             :{BLACK}Przebudowa pojazdu
STR_REFIT_SHIP_REFIT_BUTTON                                     :{BLACK}Przebudowa statku
STR_REFIT_AIRCRAFT_REFIT_BUTTON                                 :{BLACK}Przebudowa samolotu

STR_REFIT_TRAIN_REFIT_TOOLTIP                                   :{BLACK}Przebuduj pociąg do przewozu zaznaczonego typu ładunku
STR_REFIT_ROAD_VEHICLE_REFIT_TOOLTIP                            :{BLACK}Przebuduj pojazd do przewozu zaznaczonego typu ładunku
STR_REFIT_SHIP_REFIT_TOOLTIP                                    :{BLACK}Przebuduj statek do przewozu zaznaczonego typu ładunku
STR_REFIT_AIRCRAFT_REFIT_TOOLTIP                                :{BLACK}Przebuduj samolot do przewozu zaznaczonego typu ładunku

# Order view
STR_ORDERS_CAPTION                                              :{WHITE}{VEHICLE} (Polecenia)
STR_ORDERS_TIMETABLE_VIEW                                       :{BLACK}Rozkład
STR_ORDERS_TIMETABLE_VIEW_TOOLTIP                               :{BLACK}Otwórz widok rozkładu jazdy

STR_ORDERS_LIST_TOOLTIP                                         :{BLACK}Lista poleceń - kliknij na poleceniu, aby zaznaczyć. Ctrl+kliknięcie przenosi do stacji docelowej
STR_ORDER_INDEX                                                 :{COMMA}:{NBSP}
STR_ORDER_TEXT                                                  :{STRING} {STRING} {STRING}

STR_ORDERS_END_OF_ORDERS                                        :- - Koniec poleceń - -
STR_ORDERS_END_OF_SHARED_ORDERS                                 :- - Koniec współdzielonych poleceń - -

# Order bottom buttons
STR_ORDER_NON_STOP                                              :{BLACK}Non-stop
STR_ORDER_GO_TO                                                 :Idź do
STR_ORDER_GO_NON_STOP_TO                                        :Idź bezpośrednio do
STR_ORDER_GO_VIA                                                :Idź przez
STR_ORDER_GO_NON_STOP_VIA                                       :Idź bezpośrednio poprzez
STR_ORDER_TOOLTIP_NON_STOP                                      :{BLACK}Zmień sposób przejazdu w podświetlonym poleceniu

STR_ORDER_TOGGLE_FULL_LOAD                                      :{BLACK}Pełny załadunek któregoś z towarów
STR_ORDER_DROP_LOAD_IF_POSSIBLE                                 :Załaduj jeśli dostępne
STR_ORDER_DROP_FULL_LOAD_ALL                                    :Pełny załadunek wszystkiego
STR_ORDER_DROP_FULL_LOAD_ANY                                    :Pełny załadunek któregoś z towarów
STR_ORDER_DROP_NO_LOADING                                       :Nie ładować
STR_ORDER_TOOLTIP_FULL_LOAD                                     :{BLACK}Zmień sposób załadunku w podświetlonym poleceniu

STR_ORDER_TOGGLE_UNLOAD                                         :{BLACK}Rozładuj i załaduj
STR_ORDER_DROP_UNLOAD_IF_ACCEPTED                               :Rozładuj jeśli akceptowane
STR_ORDER_DROP_UNLOAD                                           :Rozładuj wszystko
STR_ORDER_DROP_TRANSFER                                         :Pozostaw do przeładunku
STR_ORDER_DROP_NO_UNLOADING                                     :Nie rozładowuj
STR_ORDER_TOOLTIP_UNLOAD                                        :{BLACK}Zmień sposób wyładunku w podświetlonym poleceniu

STR_ORDER_REFIT                                                 :{BLACK}Przebudowa
STR_ORDER_REFIT_TOOLTIP                                         :{BLACK}Wybierz typ ładunku do przebudowy. Ctrl+klik usuwa polecenie
STR_ORDER_REFIT_AUTO                                            :{BLACK}Przebudowa na stacji
STR_ORDER_REFIT_AUTO_TOOLTIP                                    :{BLACK}Wybierz typ ładunku do przebudowy. Ctrl+klik usuwa polecenie. Przebudowa na stacji zostanie wykonana jedynie, jeśli dany pojazd na to pozwala i nie powoduje to zmiany jego wyglądu
STR_ORDER_DROP_REFIT_AUTO                                       :Ustalony ładunek
STR_ORDER_DROP_REFIT_AUTO_ANY                                   :Dostępny ładunek

STR_ORDER_SERVICE                                               :{BLACK}Serwis
STR_ORDER_DROP_GO_ALWAYS_DEPOT                                  :Zawsze do
STR_ORDER_DROP_SERVICE_DEPOT                                    :Serwisuj jeśli trzeba
STR_ORDER_DROP_HALT_DEPOT                                       :Zatrzymaj
STR_ORDER_SERVICE_TOOLTIP                                       :{BLACK}Pomiń to polecenie jesli serwis nie jest wymagany

STR_ORDER_CONDITIONAL_VARIABLE_TOOLTIP                          :{BLACK}Dane pojazdu wykorzystane w warunku

# Conditional order variables, must follow order of OrderConditionVariable enum
STR_ORDER_CONDITIONAL_LOAD_PERCENTAGE                           :Procent załadowania
STR_ORDER_CONDITIONAL_RELIABILITY                               :Niezawodność
STR_ORDER_CONDITIONAL_MAX_SPEED                                 :Prędkość maksymalna
STR_ORDER_CONDITIONAL_AGE                                       :Wiek (w latach)
STR_ORDER_CONDITIONAL_REQUIRES_SERVICE                          :Wymaga serwisowania
STR_ORDER_CONDITIONAL_UNCONDITIONALLY                           :Zawsze
STR_ORDER_CONDITIONAL_REMAINING_LIFETIME                        :Pozostały czas życia (w latach)
STR_ORDER_CONDITIONAL_MAX_RELIABILITY                           :Maksymalna niezawodność

STR_ORDER_CONDITIONAL_COMPARATOR_TOOLTIP                        :{BLACK}Jak porównać dane pojazdu z zadaną wartością
STR_ORDER_CONDITIONAL_COMPARATOR_EQUALS                         :jest równy
STR_ORDER_CONDITIONAL_COMPARATOR_NOT_EQUALS                     :różny od
STR_ORDER_CONDITIONAL_COMPARATOR_LESS_THAN                      :mniejszy niż
STR_ORDER_CONDITIONAL_COMPARATOR_LESS_EQUALS                    :mniejszy lub równy
STR_ORDER_CONDITIONAL_COMPARATOR_MORE_THAN                      :większy niż
STR_ORDER_CONDITIONAL_COMPARATOR_MORE_EQUALS                    :większy lub równy
STR_ORDER_CONDITIONAL_COMPARATOR_IS_TRUE                        :prawda
STR_ORDER_CONDITIONAL_COMPARATOR_IS_FALSE                       :nie prawda

STR_ORDER_CONDITIONAL_VALUE_TOOLTIP                             :{BLACK}Wartość do porównania z danymi pojazdu
STR_ORDER_CONDITIONAL_VALUE_CAPT                                :{WHITE}Podaj wartość do porównania

STR_ORDERS_SKIP_BUTTON                                          :{BLACK}Pomiń
STR_ORDERS_SKIP_TOOLTIP                                         :{BLACK}Pomiń obecne polecenie i rozpocznij kolejne. Ctrl+klik pomija aż do zaznaczonego polecenia

STR_ORDERS_DELETE_BUTTON                                        :{BLACK}Usuń
STR_ORDERS_DELETE_TOOLTIP                                       :{BLACK}Usuń podświetlone polecenie
STR_ORDERS_DELETE_ALL_TOOLTIP                                   :{BLACK}Usuń wszystkie polecenia
STR_ORDERS_STOP_SHARING_BUTTON                                  :{BLACK}Przestań dzielić
STR_ORDERS_STOP_SHARING_TOOLTIP                                 :{BLACK}Przestań dzielić listę poleceń. Ctrl+Klik dodatkowo usuwa wszystkie polecenia tego pojazdu

STR_ORDERS_GO_TO_BUTTON                                         :{BLACK}Idź do
STR_ORDER_GO_TO_NEAREST_DEPOT                                   :Idź do najbliższego serwisu
STR_ORDER_GO_TO_NEAREST_HANGAR                                  :Leć do najbliższego hangaru
STR_ORDER_CONDITIONAL                                           :Warunkowy skok poleceń
STR_ORDER_SHARE                                                 :Współdzielenie poleceń
STR_ORDERS_GO_TO_TOOLTIP                                        :{BLACK}Wstaw nowe polecenie na końcu listy lub przed zaznaczonym poleceniem. Ctrl ustawia polecenia stacji na 'pełny załadunek dowolnego towaru', polecenia pkt. orientacyjnych na 'bez zatrzymywania się', a polecenia zajezdni na 'serwisuj'. 'Współdzielenie poleceń' lub Ctrl pozwala na dzielenie poleceń z wybranym pojazdem. Kliknięcie pojazdu kopiuje jego polecenia. Polecenie zajezdni wyłącza automatyczne serwisowanie pojazdu

STR_ORDERS_VEH_WITH_SHARED_ORDERS_LIST_TOOLTIP                  :{BLACK}Pokaż wszystkie pojazdy współdzielące te polecenia

# String parts to build the order string
STR_ORDER_GO_TO_WAYPOINT                                        :Idź przez {WAYPOINT}
STR_ORDER_GO_NON_STOP_TO_WAYPOINT                               :Idź bezpośrednio poprzez {WAYPOINT}

STR_ORDER_SERVICE_AT                                            :Serwisuj w
STR_ORDER_SERVICE_NON_STOP_AT                                   :Serwisuj non-stop w

STR_ORDER_NEAREST_DEPOT                                         :najbliższego
STR_ORDER_NEAREST_HANGAR                                        :najbliższego hangaru
STR_ORDER_TRAIN_DEPOT                                           :serwisu w warsztatach
STR_ORDER_ROAD_VEHICLE_DEPOT                                    :serwisu w zajezdni
STR_ORDER_SHIP_DEPOT                                            :Doku
STR_ORDER_GO_TO_NEAREST_DEPOT_FORMAT                            :{STRING} {STRING} {STRING}
STR_ORDER_GO_TO_DEPOT_FORMAT                                    :{STRING} {DEPOT}

STR_ORDER_REFIT_ORDER                                           :(Przebuduj na {STRING.b})
STR_ORDER_REFIT_STOP_ORDER                                      :(Przebuduj na {STRING.b} i zatrzymaj)
STR_ORDER_STOP_ORDER                                            :(Stop)

STR_ORDER_GO_TO_STATION                                         :{STRING} {STATION} {STRING}

STR_ORDER_IMPLICIT                                              :(sugerowany)

STR_ORDER_FULL_LOAD                                             :(Pełny załadunek)
STR_ORDER_FULL_LOAD_ANY                                         :(Pełny załadunek dowolnego towaru)
STR_ORDER_NO_LOAD                                               :(Nie ładować)
STR_ORDER_UNLOAD                                                :(Rozładuj i zabierz ładunek)
STR_ORDER_UNLOAD_FULL_LOAD                                      :(Rozładuj i czekaj na pełny załadunek)
STR_ORDER_UNLOAD_FULL_LOAD_ANY                                  :(Rozładuj i czekaj na pełny załadunek któregoś z towarów)
STR_ORDER_UNLOAD_NO_LOAD                                        :(Rozładuj i pozostaw pusty)
STR_ORDER_TRANSFER                                              :(Przeładunek i zabranie ładunku)
STR_ORDER_TRANSFER_FULL_LOAD                                    :(Przeładunek i oczekiwanie na pełny załadunek)
STR_ORDER_TRANSFER_FULL_LOAD_ANY                                :(Przeładunek i oczekiwanie na pełny załadunek któregoś z towarów)
STR_ORDER_TRANSFER_NO_LOAD                                      :(Przeładunek, pozostaw pusty)
STR_ORDER_NO_UNLOAD                                             :(Nie rozładowuj i zabierz ładunek)
STR_ORDER_NO_UNLOAD_FULL_LOAD                                   :(Nie rozładowuj i czekaj na pełny załadunek)
STR_ORDER_NO_UNLOAD_FULL_LOAD_ANY                               :(Nie rozładowuj i czekaj na pełny załadunek któregoś z towarów)
STR_ORDER_NO_UNLOAD_NO_LOAD                                     :(Nie rozładowuj i nie ładuj)

STR_ORDER_AUTO_REFIT                                            :(Przebuduj na {STRING.b})
STR_ORDER_FULL_LOAD_REFIT                                       :(Przebuduj na {STRING.b} i czekaj na pełny załadunek)
STR_ORDER_FULL_LOAD_ANY_REFIT                                   :(Przebuduj na {STRING.b} i czekaj na pełny załadunek któregoś z towarów)
STR_ORDER_UNLOAD_REFIT                                          :(Rozładuj, przebuduj na {STRING.b} i zabierz ładunek)
STR_ORDER_UNLOAD_FULL_LOAD_REFIT                                :(Rozładuj, przebuduj na {STRING.b} i czekaj na pełny załadunek)
STR_ORDER_UNLOAD_FULL_LOAD_ANY_REFIT                            :(Rozładuj, przebuduj na {STRING.b} i czekaj na pełny załadunek któregoś z towarów)
STR_ORDER_TRANSFER_REFIT                                        :(Przeładunek, przebudowa na {STRING.b} i zabranie ładunku)
STR_ORDER_TRANSFER_FULL_LOAD_REFIT                              :(Przeładunek, przebudowa na {STRING.b} i oczekiwanie na pełny załadunek)
STR_ORDER_TRANSFER_FULL_LOAD_ANY_REFIT                          :(Przeładunek, przebudowa na {STRING.b} i oczekiwanie na dowolny pełny załadunek)
STR_ORDER_NO_UNLOAD_REFIT                                       :(Nie rozładowuj, przebuduj na {STRING.b} i zabierz ładunek)
STR_ORDER_NO_UNLOAD_FULL_LOAD_REFIT                             :(Nie rozładowuj, przebuduj na {STRING.b} i czekaj na pełny załadunek)
STR_ORDER_NO_UNLOAD_FULL_LOAD_ANY_REFIT                         :(Nie rozładowuj, przebuduj na {STRING.b} i czekaj na dowolny pełny załadunek)

STR_ORDER_AUTO_REFIT_ANY                                        :dostępny ładunek

STR_ORDER_STOP_LOCATION_NEAR_END                                :[bliższy koniec]
STR_ORDER_STOP_LOCATION_MIDDLE                                  :[środek]
STR_ORDER_STOP_LOCATION_FAR_END                                 :[dalszy koniec]

STR_ORDER_OUT_OF_RANGE                                          :{RED} (Kolejny punkt docelowy jest poza zasięgiem)

STR_ORDER_CONDITIONAL_UNCONDITIONAL                             :Skocz do rozkazu {COMMA}
STR_ORDER_CONDITIONAL_NUM                                       :Skocz do rozkazu {COMMA} kiedy {STRING} {STRING} {COMMA}
STR_ORDER_CONDITIONAL_TRUE_FALSE                                :Skocz do rozkazu {0:COMMA} kiedy {2:STRING} że {1:STRING}

STR_INVALID_ORDER                                               :{RED} (Błędne polecenie)

# Time table window
STR_TIMETABLE_TITLE                                             :{WHITE}{VEHICLE} (Rozkład jazdy)
STR_TIMETABLE_ORDER_VIEW                                        :{BLACK}Rozkazy
STR_TIMETABLE_ORDER_VIEW_TOOLTIP                                :{BLACK}Przełącz do okna poleceń

STR_TIMETABLE_TOOLTIP                                           :{BLACK}Rozkład jazdy - kliknij na poleceniu aby je zaznaczyć

STR_TIMETABLE_NO_TRAVEL                                         :Nie podróżuje
STR_TIMETABLE_NOT_TIMETABLEABLE                                 :Podróż (automatycznie; zaplanowana przez następny ręczny rozkaz)
STR_TIMETABLE_TRAVEL_NOT_TIMETABLED                             :Przejazd (bez ustalonego czasu)
STR_TIMETABLE_TRAVEL_NOT_TIMETABLED_SPEED                       :Podróżuj (poza rozkładem) z maksymalną prędkością {2:VELOCITY}
STR_TIMETABLE_TRAVEL_FOR                                        :Przejazd przez {STRING}
STR_TIMETABLE_TRAVEL_FOR_SPEED                                  :Podróżuj przez {STRING} z maksymalną prędkością {VELOCITY}
STR_TIMETABLE_TRAVEL_FOR_ESTIMATED                              :Przejazd przez {STRING} (poza rozkładem)
STR_TIMETABLE_TRAVEL_FOR_SPEED_ESTIMATED                        :Podróżuj przez {STRING} z prędkością {VELOCITY} maks. (poza rozkładem)
STR_TIMETABLE_STAY_FOR_ESTIMATED                                :(postój w {STRING} poza rozkładem)
STR_TIMETABLE_AND_TRAVEL_FOR_ESTIMATED                          :(przejazd przez {STRING} poza rozkładem)
STR_TIMETABLE_STAY_FOR                                          :i zostań tam przez {STRING}
STR_TIMETABLE_AND_TRAVEL_FOR                                    :i podróżuje przez{STRING}
STR_TIMETABLE_DAYS                                              :{COMMA}{NBSP}d{P zień ni ni}
STR_TIMETABLE_TICKS                                             :{COMMA}{NBSP}tick{P "" i ów}

STR_TIMETABLE_TOTAL_TIME                                        :{BLACK}Ten rozkład jazdy zajmie {STRING}
STR_TIMETABLE_TOTAL_TIME_INCOMPLETE                             :{BLACK}Ten rozkład jazdy zajmie przynajmniej {STRING} (nie wszystkie stacje są na rozkładzie)

STR_TIMETABLE_STATUS_ON_TIME                                    :{BLACK}Ten pojazd podróżuje teraz zgodnie z rozkładem jazdy
STR_TIMETABLE_STATUS_LATE                                       :{BLACK}Ten pojazd jest teraz spóźniony o {STRING}
STR_TIMETABLE_STATUS_EARLY                                      :{BLACK}Ten pojazd spieszy się teraz o {STRING}
STR_TIMETABLE_STATUS_NOT_STARTED                                :{BLACK}Ten rozkład jazdy jeszcze się nie rozpoczął
STR_TIMETABLE_STATUS_START_AT                                   :{BLACK}Ten rozkład jazdy rozpocznie się {STRING}

STR_TIMETABLE_STARTING_DATE                                     :{BLACK}Data początkowa
STR_TIMETABLE_STARTING_DATE_TOOLTIP                             :{BLACK}Wybierz początkową datę rozkładu jazdy. Ctrl+klik ustawia startowy punkt tego rozkładu oraz, jeśli ten jest kompletny, rozdziela go po kolei wszystkim pojazdom współdzielącym go, zależnie od ich kolejności ułożenia

STR_TIMETABLE_CHANGE_TIME                                       :{BLACK}Zmień czas
STR_TIMETABLE_WAIT_TIME_TOOLTIP                                 :{BLACK}Zmień ilość czasu którą zaznaczone zadanie powinno zająć

STR_TIMETABLE_CLEAR_TIME                                        :{BLACK}Usuń czas
STR_TIMETABLE_CLEAR_TIME_TOOLTIP                                :{BLACK}Usuń ilość czasu przeznaczoną na zaznaczone zadanie

STR_TIMETABLE_CHANGE_SPEED                                      :{BLACK}Zmień limit prędkości
STR_TIMETABLE_CHANGE_SPEED_TOOLTIP                              :{BLACK}Zmień maksymalną prędkość podróży w zaznaczonym poleceniu

STR_TIMETABLE_CLEAR_SPEED                                       :{BLACK}Wyczyść limit prędkości
STR_TIMETABLE_CLEAR_SPEED_TOOLTIP                               :{BLACK}Wyczyść maksymalną prędkość podróży w zaznaczonym poleceniu

STR_TIMETABLE_RESET_LATENESS                                    :{BLACK}Wyzeruj spóźnienia
STR_TIMETABLE_RESET_LATENESS_TOOLTIP                            :{BLACK}Wyzeruj licznik spóźnienia, aby pojazd podróżował zgodnie z rozkładem jazdy

STR_TIMETABLE_AUTOFILL                                          :{BLACK}Automat. wypełnienie
STR_TIMETABLE_AUTOFILL_TOOLTIP                                  :{BLACK}Wypełnij automatycznie rozkład jazdy wartościami z następnego przejazdu (Ctrl+klik, aby spróbować utrzymać czasy oczekiwania)

STR_TIMETABLE_EXPECTED                                          :{BLACK}Wymagany
STR_TIMETABLE_SCHEDULED                                         :{BLACK}Zaplanowany
STR_TIMETABLE_EXPECTED_TOOLTIP                                  :{BLACK}Przełącz między spodziewanymi i zaplanowanymi

STR_TIMETABLE_ARRIVAL_ABBREVIATION                              :P:
STR_TIMETABLE_DEPARTURE_ABBREVIATION                            :O:


# Date window (for timetable)
STR_DATE_CAPTION                                                :{WHITE}Ustaw datę
STR_DATE_SET_DATE                                               :{BLACK}Ustaw datę
STR_DATE_SET_DATE_TOOLTIP                                       :{BLACK}Użyj wybranej daty jako datę rozpoczęcia rozkładu jazdy
STR_DATE_DAY_TOOLTIP                                            :{BLACK}Wybierz dzień
STR_DATE_MONTH_TOOLTIP                                          :{BLACK}Wybierz miesiąc
STR_DATE_YEAR_TOOLTIP                                           :{BLACK}Wybierz rok


# AI debug window
STR_AI_DEBUG                                                    :{WHITE}Debugowanie SI / Game Script
STR_AI_DEBUG_NAME_AND_VERSION                                   :{BLACK}{STRING} (v{NUM})
STR_AI_DEBUG_NAME_TOOLTIP                                       :{BLACK}Nazwa skryptu
STR_AI_DEBUG_SETTINGS                                           :{BLACK}Ustawienia
STR_AI_DEBUG_SETTINGS_TOOLTIP                                   :{BLACK}Zmień ustawienia skryptu
STR_AI_DEBUG_RELOAD                                             :{BLACK}Przeładuj SI
STR_AI_DEBUG_RELOAD_TOOLTIP                                     :{BLACK}Wyłącz SI, przeładuj skrypt i zrestartuj SI
STR_AI_DEBUG_BREAK_STR_ON_OFF_TOOLTIP                           :{BLACK}Włącz/wyłącz przerwanie, kiedy wiadomość SI zgadza się z wiadomością przerywającą
STR_AI_DEBUG_BREAK_ON_LABEL                                     :{BLACK}Zatrzymaj gdy:
STR_AI_DEBUG_BREAK_STR_OSKTITLE                                 :{BLACK}Zatrzymaj gdy
STR_AI_DEBUG_BREAK_STR_TOOLTIP                                  :{BLACK}Kiedy wiadomość SI zgadza się, gra zostaje wstrzymana
STR_AI_DEBUG_MATCH_CASE                                         :{BLACK}Uwzględnij wielkość
STR_AI_DEBUG_MATCH_CASE_TOOLTIP                                 :{BLACK}Przełącz uwzględnianie wielkości liter przy porównywaniu wyrazu przerywającego
STR_AI_DEBUG_CONTINUE                                           :{BLACK}Kontynuuj
STR_AI_DEBUG_CONTINUE_TOOLTIP                                   :{BLACK}Odpauzowanie i kontynuuowanie SI
STR_AI_DEBUG_SELECT_AI_TOOLTIP                                  :{BLACK}Pokaż okno debugowania tej SI
STR_AI_GAME_SCRIPT                                              :{BLACK}Game Script
STR_AI_GAME_SCRIPT_TOOLTIP                                      :{BLACK}Sprawdź log Game Script

STR_ERROR_AI_NO_AI_FOUND                                        :Nie znaleziono SI do wczytania.{}SI jest nieaktywne i nic nie robi.{}Możesz ściągnąć SI z 'Dodatki Online' w głównym menu gry
STR_ERROR_AI_PLEASE_REPORT_CRASH                                :{WHITE}Jeden z uruchomionych skryptów przestał działać. Prosimy o zgłoszenie tego autorowi skryptu dołączając zrzut ekranu okna debugowania SI / GameScript
STR_ERROR_AI_DEBUG_SERVER_ONLY                                  :{YELLOW}Okno debugowania SI / Game Script jest dostępne tylko na serwerze

# AI configuration window
STR_AI_CONFIG_CAPTION                                           :{WHITE}Konfiguracja SI / Game Script
STR_AI_CONFIG_GAMELIST_TOOLTIP                                  :{BLACK}Game Script, który zostanie załadowany dla następnej gry
STR_AI_CONFIG_AILIST_TOOLTIP                                    :{BLACK}SI, które zostaną załadowane podczas kolejnej gry
STR_AI_CONFIG_HUMAN_PLAYER                                      :Ludzki gracz
STR_AI_CONFIG_RANDOM_AI                                         :Losowe SI
STR_AI_CONFIG_NONE                                              :(brak)

STR_AI_CONFIG_MOVE_UP                                           :{BLACK}Przesuń w górę
STR_AI_CONFIG_MOVE_UP_TOOLTIP                                   :{BLACK}Przesuń wybraną SI w górę listy
STR_AI_CONFIG_MOVE_DOWN                                         :{BLACK}Przesuń w dół
STR_AI_CONFIG_MOVE_DOWN_TOOLTIP                                 :{BLACK}Przesuń wybraną SI w dół listy

STR_AI_CONFIG_GAMESCRIPT                                        :{SILVER}Game Script
STR_AI_CONFIG_AI                                                :{SILVER}SI

STR_AI_CONFIG_CHANGE                                            :{BLACK}Wybierz {STRING}
STR_AI_CONFIG_CHANGE_NONE                                       :
STR_AI_CONFIG_CHANGE_AI                                         :SI
STR_AI_CONFIG_CHANGE_GAMESCRIPT                                 :Game Script
STR_AI_CONFIG_CHANGE_TOOLTIP                                    :{BLACK}Wczytaj kolejny skrypt
STR_AI_CONFIG_CONFIGURE                                         :{BLACK}Konfiguruj
STR_AI_CONFIG_CONFIGURE_TOOLTIP                                 :{BLACK}Konfiguruj parametry skryptu

# Available AIs window
STR_AI_LIST_CAPTION                                             :{WHITE}Dostępny {STRING}
STR_AI_LIST_CAPTION_AI                                          :Gracze SI
STR_AI_LIST_CAPTION_GAMESCRIPT                                  :Game Script'y
STR_AI_LIST_TOOLTIP                                             :{BLACK}Kliknij, aby wybrać skrypt

STR_AI_LIST_AUTHOR                                              :{LTBLUE}Autor: {ORANGE}{STRING}
STR_AI_LIST_VERSION                                             :{LTBLUE}Wersja: {ORANGE}{NUM}
STR_AI_LIST_URL                                                 :{LTBLUE}Adres: {ORANGE}{STRING}

STR_AI_LIST_ACCEPT                                              :{BLACK}Zaakceptuj
STR_AI_LIST_ACCEPT_TOOLTIP                                      :{BLACK}Wybierz zaznaczony skrypt
STR_AI_LIST_CANCEL                                              :{BLACK}Anuluj
STR_AI_LIST_CANCEL_TOOLTIP                                      :{BLACK}Nie zmieniaj skryptu

# AI Parameters
STR_AI_SETTINGS_CAPTION                                         :{WHITE}{STRING} Parametry
STR_AI_SETTINGS_CAPTION_AI                                      :SI
STR_AI_SETTINGS_CAPTION_GAMESCRIPT                              :Game Script
STR_AI_SETTINGS_CLOSE                                           :{BLACK}Zamknij
STR_AI_SETTINGS_RESET                                           :{BLACK}Resetuj
STR_AI_SETTINGS_SETTING                                         :{STRING}: {ORANGE}{STRING}
STR_AI_SETTINGS_START_DELAY                                     :Liczba dni, które odczekuje SI przed aktywacją po uruchomieniu poprzedniego (zwiększ lub zmniejsz): {ORANGE}{STRING}


# Textfile window
STR_TEXTFILE_README_CAPTION                                     :{WHITE}'CzytajTo' dla {STRING} {STRING}
STR_TEXTFILE_CHANGELOG_CAPTION                                  :{WHITE}Zmiany w {STRING} dla {STRING}
STR_TEXTFILE_LICENCE_CAPTION                                    :{WHITE}Licencja dla {STRING} {STRING}
STR_TEXTFILE_WRAP_TEXT                                          :{WHITE}Zawijaj tekst
STR_TEXTFILE_WRAP_TEXT_TOOLTIP                                  :{BLACK}Zawijjaj tekst w oknie, żeby był cały widoczny bez konieczności przewijania
STR_TEXTFILE_VIEW_README                                        :{BLACK}Odczytaj plik readme
STR_TEXTFILE_VIEW_CHANGELOG                                     :{BLACK}Lista zmian
STR_TEXTFILE_VIEW_LICENCE                                       :{BLACK}Licencja


# Vehicle loading indicators
STR_PERCENT_UP_SMALL                                            :{TINY_FONT}{WHITE}{NUM}%{UP_ARROW}
STR_PERCENT_UP                                                  :{WHITE}{NUM}%{UP_ARROW}
STR_PERCENT_DOWN_SMALL                                          :{TINY_FONT}{WHITE}{NUM}%{DOWN_ARROW}
STR_PERCENT_DOWN                                                :{WHITE}{NUM}%{DOWN_ARROW}
STR_PERCENT_UP_DOWN_SMALL                                       :{TINY_FONT}{WHITE}{NUM}%{UP_ARROW}{DOWN_ARROW}
STR_PERCENT_UP_DOWN                                             :{WHITE}{NUM}%{UP_ARROW}{DOWN_ARROW}
STR_PERCENT_NONE_SMALL                                          :{TINY_FONT}{WHITE}{NUM}%
STR_PERCENT_NONE                                                :{WHITE}{NUM}%

# Income 'floats'
STR_INCOME_FLOAT_COST_SMALL                                     :{TINY_FONT}{RED}Koszt: {CURRENCY_LONG}
STR_INCOME_FLOAT_COST                                           :{RED}Koszt: {CURRENCY_LONG}
STR_INCOME_FLOAT_INCOME_SMALL                                   :{TINY_FONT}{GREEN}Przychód: {CURRENCY_LONG}
STR_INCOME_FLOAT_INCOME                                         :{GREEN}Przychód: {CURRENCY_LONG}
STR_FEEDER_TINY                                                 :{TINY_FONT}{YELLOW}Transfer: {CURRENCY_LONG}
STR_FEEDER                                                      :{YELLOW}Transfer: {CURRENCY_LONG}
STR_FEEDER_INCOME_TINY                                          :{TINY_FONT}{YELLOW}Transfer: {CURRENCY_LONG}{WHITE} / {GREEN}Zysk: {CURRENCY_LONG}
STR_FEEDER_INCOME                                               :{YELLOW}Transfer: {CURRENCY_LONG}{WHITE} / {GREEN}Zysk: {CURRENCY_LONG}
STR_FEEDER_COST_TINY                                            :{TINY_FONT}{YELLOW}Transfer: {CURRENCY_LONG}{WHITE} / {RED}Koszt: {CURRENCY_LONG}
STR_FEEDER_COST                                                 :{YELLOW}Transfer: {CURRENCY_LONG}{WHITE} / {RED}Koszt: {CURRENCY_LONG}
STR_MESSAGE_ESTIMATED_COST                                      :{WHITE}Szacowany koszt: {CURRENCY_LONG}
STR_MESSAGE_ESTIMATED_INCOME                                    :{WHITE}Szacowany przychód: {CURRENCY_LONG}

# Saveload messages
STR_ERROR_SAVE_STILL_IN_PROGRESS                                :{WHITE}Zapisywanie trwa,{}proszę zaczekać do zakończenia!
STR_ERROR_AUTOSAVE_FAILED                                       :{WHITE}Błąd autozapisu
STR_ERROR_UNABLE_TO_READ_DRIVE                                  :{BLACK}Nie można odczytać napędu
STR_ERROR_GAME_SAVE_FAILED                                      :{WHITE}Nie można zapisać gry{}{STRING}
STR_ERROR_UNABLE_TO_DELETE_FILE                                 :{WHITE}Nie można usunąć pliku
STR_ERROR_GAME_LOAD_FAILED                                      :{WHITE}Nie można wczytać gry{}{STRING}
STR_GAME_SAVELOAD_ERROR_BROKEN_INTERNAL_ERROR                   :Błąd wewnętrzny: {STRING}
STR_GAME_SAVELOAD_ERROR_BROKEN_SAVEGAME                         :Zepsuta zapisana gra - {STRING}
STR_GAME_SAVELOAD_ERROR_TOO_NEW_SAVEGAME                        :Zapisana gra zrobiona w nowszej wersji
STR_GAME_SAVELOAD_ERROR_FILE_NOT_READABLE                       :Plik nie jest odczytywalny
STR_GAME_SAVELOAD_ERROR_FILE_NOT_WRITEABLE                      :Plik nie jest zapisywalny
STR_GAME_SAVELOAD_ERROR_DATA_INTEGRITY_CHECK_FAILED             :Sprawdzenie integralności danych nie powiodło się
STR_GAME_SAVELOAD_NOT_AVAILABLE                                 :<not available>
STR_WARNING_LOADGAME_REMOVED_TRAMS                              :{WHITE}Gra została zapisana w wersji nie obsługującej tramwajów. Wszystkie tramwaje zostały usunięte

# Map generation messages
STR_ERROR_COULD_NOT_CREATE_TOWN                                 :{WHITE}Generowanie mapy anulowane...{}... brak odpowiednich miejsc dla miast
STR_ERROR_NO_TOWN_IN_SCENARIO                                   :{WHITE}... nie ma żadnego miasta w scenariuszu

STR_ERROR_PNGMAP                                                :{WHITE}Nie można wczytać krajobrazu z PNG...
STR_ERROR_PNGMAP_FILE_NOT_FOUND                                 :{WHITE}... nie znaleziono pliku
STR_ERROR_PNGMAP_IMAGE_TYPE                                     :{WHITE}... nie można konwertować typu obrazu. Wymagany 8- lub 24-bitowy PNG
STR_ERROR_PNGMAP_MISC                                           :{WHITE}... coś poszło nie tak (prawdopodobnie zepsuty plik)

STR_ERROR_BMPMAP                                                :{WHITE}Nie można wczytać krajobrazu z BMP...
STR_ERROR_BMPMAP_IMAGE_TYPE                                     :{WHITE}... nie można skonwertować tego typu obrazu

STR_ERROR_HEIGHTMAP_TOO_LARGE                                   :{WHITE}... obraz jest za duży

STR_WARNING_HEIGHTMAP_SCALE_CAPTION                             :{WHITE}Ostrzeżenie o skali
STR_WARNING_HEIGHTMAP_SCALE_MESSAGE                             :{YELLOW}Nie zaleca się zbyt dużej zmiany wielkości mapy źródłowej. Kontynuować tworzenie?

# Soundset messages
STR_WARNING_FALLBACK_SOUNDSET                                   :{WHITE}Znaleziono tylko podstawowy schemat dźwiękowy. Jeśli chcesz mieć pełny dźwięk, zainstaluj inny schemat dźwiękowy używając menadżera pobierania

# Screenshot related messages
STR_WARNING_SCREENSHOT_SIZE_CAPTION                             :{WHITE}Ogromny zrzut ekranu
STR_WARNING_SCREENSHOT_SIZE_MESSAGE                             :{YELLOW}Zrzut ekranu będzie miał rozdzielczość {COMMA} x {COMMA} pikseli. Zrzut ekranu może zająć chwilę. Kontynuować?

STR_MESSAGE_SCREENSHOT_SUCCESSFULLY                             :{WHITE}Zrzut ekranu zapisany na dysk z powodzeniem '{STRING}'
STR_ERROR_SCREENSHOT_FAILED                                     :{WHITE}Błąd zrzutu ekranu!

# Error message titles
STR_ERROR_MESSAGE_CAPTION                                       :{YELLOW}Wiadomość
STR_ERROR_MESSAGE_CAPTION_OTHER_COMPANY                         :{YELLOW}Wiadomość od {STRING}

# Generic construction errors
STR_ERROR_OFF_EDGE_OF_MAP                                       :{WHITE}Poza krawędzią mapy
STR_ERROR_TOO_CLOSE_TO_EDGE_OF_MAP                              :{WHITE}Zbyt blisko krawędzi mapy
STR_ERROR_NOT_ENOUGH_CASH_REQUIRES_CURRENCY                     :{WHITE}Za mało pieniędzy - wymagane {CURRENCY_LONG}
STR_ERROR_FLAT_LAND_REQUIRED                                    :{WHITE}Wymagany płaski teren
STR_ERROR_LAND_SLOPED_IN_WRONG_DIRECTION                        :{WHITE}Teren pochylony w złym kierunku
STR_ERROR_CAN_T_DO_THIS                                         :{WHITE}Nie można tego zrobić...
STR_ERROR_BUILDING_MUST_BE_DEMOLISHED                           :{WHITE}Należy najpierw zburzyć budynek
STR_ERROR_CAN_T_CLEAR_THIS_AREA                                 :{WHITE}Nie można wyczyścić terenu...
STR_ERROR_SITE_UNSUITABLE                                       :{WHITE}... niewłaściwa parcela
STR_ERROR_ALREADY_BUILT                                         :{WHITE}... już zbudowano
STR_ERROR_OWNED_BY                                              :{WHITE}... w posiadaniu {STRING}
STR_ERROR_AREA_IS_OWNED_BY_ANOTHER                              :{WHITE}... teren jest własnością innej firmy
STR_ERROR_TERRAFORM_LIMIT_REACHED                               :{WHITE}... osiągnięto limit terraformowania
STR_ERROR_CLEARING_LIMIT_REACHED                                :{WHITE}... osiągnięto limit czyszczenia pól
STR_ERROR_TREE_PLANT_LIMIT_REACHED                              :{WHITE}... wykorzystano limit sadzenia drzew
STR_ERROR_NAME_MUST_BE_UNIQUE                                   :{WHITE}Nazwa nie może się powtarzać
STR_ERROR_GENERIC_OBJECT_IN_THE_WAY                             :{WHITE}{1:STRING} na drodze
STR_ERROR_NOT_ALLOWED_WHILE_PAUSED                              :{WHITE}Niedozwolone w trakcie pauzy

# Local authority errors
STR_ERROR_LOCAL_AUTHORITY_REFUSES_TO_ALLOW_THIS                 :{WHITE}Lokalne władze miasta {TOWN} nie pozwalają na to
STR_ERROR_LOCAL_AUTHORITY_REFUSES_AIRPORT                       :{WHITE}Lokalne władze miasta {TOWN} nie pozwalają na budowę kolejnego lotniska w tym mieście
STR_ERROR_LOCAL_AUTHORITY_REFUSES_NOISE                         :{WHITE}Lokalne władze miasta {TOWN} odmawiają zgody na lotnisko ze względu na poziom hałasu
STR_ERROR_BRIBE_FAILED                                          :{WHITE}Twoja próba przekupstwa została wykryta przez miejscowych śledczych

# Levelling errors
STR_ERROR_CAN_T_RAISE_LAND_HERE                                 :{WHITE}Nie można tutaj podnieść lądu...
STR_ERROR_CAN_T_LOWER_LAND_HERE                                 :{WHITE}Nie można tutaj obniżyć lądu...
STR_ERROR_CAN_T_LEVEL_LAND_HERE                                 :{WHITE}Nie można tutaj wyrównać terenu...
STR_ERROR_EXCAVATION_WOULD_DAMAGE                               :{WHITE}Wykop zniszczyłby tunel
STR_ERROR_ALREADY_AT_SEA_LEVEL                                  :{WHITE}... już na poziomie morza
STR_ERROR_TOO_HIGH                                              :{WHITE}... zbyt wysoko
STR_ERROR_ALREADY_LEVELLED                                      :{WHITE}... już wyrównany
STR_ERROR_BRIDGE_TOO_HIGH_AFTER_LOWER_LAND                      :{WHITE}Potem most powyżej byłby zbyt wysoko.

# Company related errors
STR_ERROR_CAN_T_CHANGE_COMPANY_NAME                             :{WHITE}Nie można zmienić nazwy firmy...
STR_ERROR_CAN_T_CHANGE_PRESIDENT                                :{WHITE}Nie można zmienić nazwiska prezesa...

STR_ERROR_MAXIMUM_PERMITTED_LOAN                                :{WHITE}... maksymalna dozwolona pożyczka wynosi {CURRENCY_LONG}
STR_ERROR_CAN_T_BORROW_ANY_MORE_MONEY                           :{WHITE}Nie można pożyczyć więcej pieniędzy...
STR_ERROR_LOAN_ALREADY_REPAYED                                  :{WHITE}... pożyczka już jest spłacona
STR_ERROR_CURRENCY_REQUIRED                                     :{WHITE}...{CURRENCY_LONG} wymagane
STR_ERROR_CAN_T_REPAY_LOAN                                      :{WHITE}Nie można zwrócić pożyczki...
STR_ERROR_INSUFFICIENT_FUNDS                                    :{WHITE}Nie możesz wydać pieniędzy, które są pożyczone z banku...
STR_ERROR_CAN_T_BUY_COMPANY                                     :{WHITE}Nie można kupić firmy...
STR_ERROR_CAN_T_BUILD_COMPANY_HEADQUARTERS                      :{WHITE}Nie można zbudować siedziby firmy...
STR_ERROR_CAN_T_BUY_25_SHARE_IN_THIS                            :{WHITE}Nie można kupić 25% udziałów w tej firmie...
STR_ERROR_CAN_T_SELL_25_SHARE_IN                                :{WHITE}Nie można sprzedać 25% udziałów tej firmy...
STR_ERROR_PROTECTED                                             :{WHITE}Ta firma jeszcze nie sprzedaje akcji...

# Town related errors
STR_ERROR_CAN_T_GENERATE_TOWN                                   :{WHITE}Nie można wybudować miasta
STR_ERROR_CAN_T_RENAME_TOWN                                     :{WHITE}Nie można zmienić nazwy miasta...
STR_ERROR_CAN_T_FOUND_TOWN_HERE                                 :{WHITE}Nie można tutaj zbudować miasta...
STR_ERROR_CAN_T_EXPAND_TOWN                                     :{WHITE}Nie można rozszerzyć miasta...
STR_ERROR_TOO_CLOSE_TO_EDGE_OF_MAP_SUB                          :{WHITE}... zbyt blisko krawędzi mapy
STR_ERROR_TOO_CLOSE_TO_ANOTHER_TOWN                             :{WHITE}... zbyt blisko innego miasta
STR_ERROR_TOO_MANY_TOWNS                                        :{WHITE}... zbyt wiele miast
STR_ERROR_NO_SPACE_FOR_TOWN                                     :{WHITE}... nie ma więcej miejsca na mapie
STR_ERROR_TOWN_EXPAND_WARN_NO_ROADS                             :{WHITE}Miasto nie będzie budować dróg. Możesz zezwolić na budowę dróg poprzez Ustawienia->Środowisko->Miasta
STR_ERROR_ROAD_WORKS_IN_PROGRESS                                :{WHITE}Trwają roboty drogowe
STR_ERROR_TOWN_CAN_T_DELETE                                     :{WHITE}Nie można usunąć tego miasta...{}Stacja lub zajezdnia przynależy do tego miasta lub obszar miasta nie może być usunięty
STR_ERROR_STATUE_NO_SUITABLE_PLACE                              :{WHITE}... w centrum tego miasta nie ma odpowiedniego miejsca na pomnik

# Industry related errors
STR_ERROR_TOO_MANY_INDUSTRIES                                   :{WHITE}... zbyt wiele przedsiębiorstw
STR_ERROR_CAN_T_GENERATE_INDUSTRIES                             :{WHITE}Nie można stworzyć przedsiębiorstw...
STR_ERROR_CAN_T_BUILD_HERE                                      :{WHITE}Nie można tutaj wybudować: {STRING}...
STR_ERROR_CAN_T_CONSTRUCT_THIS_INDUSTRY                         :{WHITE}Nie można tutaj wybudować tego przedsiębiorstwa...
STR_ERROR_INDUSTRY_TOO_CLOSE                                    :{WHITE}... zbyt blisko innego przedsiębiorstwa
STR_ERROR_MUST_FOUND_TOWN_FIRST                                 :{WHITE}... należy najpierw wybudować miasto
STR_ERROR_ONLY_ONE_ALLOWED_PER_TOWN                             :{WHITE}... dozwolone jedno na miasto
STR_ERROR_CAN_ONLY_BE_BUILT_IN_TOWNS_WITH_POPULATION_OF_1200    :{WHITE}... można zbudować jedynie w miastach o populacji przynajmniej 1200
STR_ERROR_CAN_ONLY_BE_BUILT_IN_RAINFOREST                       :{WHITE}... może być wybudowane tylko w lasach deszczowych
STR_ERROR_CAN_ONLY_BE_BUILT_IN_DESERT                           :{WHITE}... może być wybudowane tylko na pustyni
STR_ERROR_CAN_ONLY_BE_BUILT_IN_TOWNS                            :{WHITE}... można wybudować tylko w mieście (zastępując domy)
STR_ERROR_CAN_ONLY_BE_BUILT_NEAR_TOWN_CENTER                    :{WHITE}... można wybudować tylko w pobliżu centrum miast
STR_ERROR_CAN_ONLY_BE_BUILT_IN_LOW_AREAS                        :{WHITE}... może być budowane tylko na niskich terenach
STR_ERROR_CAN_ONLY_BE_POSITIONED                                :{WHITE}... może być usytuowane tylko blisko krawędzi mapy
STR_ERROR_FOREST_CAN_ONLY_BE_PLANTED                            :{WHITE}... las może być posadzony tylko powyżej linii śniegu
STR_ERROR_CAN_ONLY_BE_BUILT_ABOVE_SNOW_LINE                     :{WHITE}... można zbudować tylko powyżej linii śniegu
STR_ERROR_CAN_ONLY_BE_BUILT_BELOW_SNOW_LINE                     :{WHITE}... można zbudować tylko poniżej linii śniegu

STR_ERROR_NO_SUITABLE_PLACES_FOR_INDUSTRIES                     :{WHITE}Nie ma odpowiednich miejsc dla przedsiębiorstw '{STRING}'
STR_ERROR_NO_SUITABLE_PLACES_FOR_INDUSTRIES_EXPLANATION         :{WHITE}Zmień parametry tworzenia map, żeby uzyskać lepsze mapy

# Station construction related errors
STR_ERROR_CAN_T_BUILD_RAILROAD_STATION                          :{WHITE}Nie można tutaj wybudować stacji...
STR_ERROR_CAN_T_BUILD_BUS_STATION                               :{WHITE}Nie można zbudować przystanku...
STR_ERROR_CAN_T_BUILD_TRUCK_STATION                             :{WHITE}Nie można zbudować stacji ciężarówek...
STR_ERROR_CAN_T_BUILD_PASSENGER_TRAM_STATION                    :{WHITE}Nie można zbudować przystanku tramwajowego...
STR_ERROR_CAN_T_BUILD_CARGO_TRAM_STATION                        :{WHITE}Nie można zbudować tramwajowej stacji załadunkowej...
STR_ERROR_CAN_T_BUILD_DOCK_HERE                                 :{WHITE}Nie można tutaj wybudować portu...
STR_ERROR_CAN_T_BUILD_AIRPORT_HERE                              :{WHITE}Nie można tutaj wybudować lotniska...

STR_ERROR_ADJOINS_MORE_THAN_ONE_EXISTING                        :{WHITE}Przylega do więcej niż jednej stacji
STR_ERROR_STATION_TOO_SPREAD_OUT                                :{WHITE}... stacja zbyt rozległa
STR_ERROR_TOO_MANY_STATIONS_LOADING                             :{WHITE}Za duzo stacji
STR_ERROR_TOO_MANY_STATION_SPECS                                :{WHITE}Za dużo części stacji kolejowej
STR_ERROR_TOO_MANY_BUS_STOPS                                    :{WHITE}Zbyt wiele przystanków autobusowych
STR_ERROR_TOO_MANY_TRUCK_STOPS                                  :{WHITE}Zbyt wiele stacji załadunku ciężarówek
STR_ERROR_TOO_CLOSE_TO_ANOTHER_DOCK                             :{WHITE}Zbyt blisko innego portu
STR_ERROR_TOO_CLOSE_TO_ANOTHER_AIRPORT                          :{WHITE}Zbyt blisko innego lotniska
STR_ERROR_CAN_T_RENAME_STATION                                  :{WHITE}Nie można zmienić nazwy stacji...
STR_ERROR_DRIVE_THROUGH_ON_TOWN_ROAD                            :{WHITE}... ta droga należy do miasta
STR_ERROR_DRIVE_THROUGH_DIRECTION                               :{WHITE}... droga jest zorientowana w złym kierunku
STR_ERROR_DRIVE_THROUGH_CORNER                                  :{WHITE}... przystanki przelotowe nie mogą mieć zakrętów
STR_ERROR_DRIVE_THROUGH_JUNCTION                                :{WHITE}... przystanki przelotowe nie mogą mieć skrzyżowań
STR_ERROR_DRIVE_THROUGH_ON_ONEWAY_ROAD                          :{WHITE}... droga jest jednokierunkowa lub zablokowana

# Station destruction related errors
STR_ERROR_CAN_T_REMOVE_PART_OF_STATION                          :{WHITE}Nie można usunąć części stacji...
STR_ERROR_MUST_REMOVE_RAILWAY_STATION_FIRST                     :{WHITE}Należy najpierw usunąć stację kolejową
STR_ERROR_CAN_T_REMOVE_BUS_STATION                              :{WHITE}Nie można usunąć przystanku...
STR_ERROR_CAN_T_REMOVE_TRUCK_STATION                            :{WHITE}Nie można usunąć stacji załadunkowej...
STR_ERROR_CAN_T_REMOVE_PASSENGER_TRAM_STATION                   :{WHITE}Nie można usunąć przystanku tramwajowego...
STR_ERROR_CAN_T_REMOVE_CARGO_TRAM_STATION                       :{WHITE}Nie można usunąć tramwajowej stacji załadunkowej...
STR_ERROR_MUST_REMOVE_ROAD_STOP_FIRST                           :{WHITE}Należy najpierw usunąć przystanek
STR_ERROR_THERE_IS_NO_STATION                                   :{WHITE}...brak stacji

STR_ERROR_MUST_DEMOLISH_RAILROAD                                :{WHITE}Należy najpierw usunąć stację kolejową
STR_ERROR_MUST_DEMOLISH_BUS_STATION_FIRST                       :{WHITE}Należy najpierw usunąć przystanek autobusowy
STR_ERROR_MUST_DEMOLISH_TRUCK_STATION_FIRST                     :{WHITE}Należy najpierw usunąć stację załadunku ciężarówek
STR_ERROR_MUST_DEMOLISH_PASSENGER_TRAM_STATION_FIRST            :{WHITE}Najpierw musisz zburzyć przystanek tramwajowy
STR_ERROR_MUST_DEMOLISH_CARGO_TRAM_STATION_FIRST                :{WHITE}Najpierw musisz zburzyć tramwajową stację załadunkową
STR_ERROR_MUST_DEMOLISH_DOCK_FIRST                              :{WHITE}Należy najpierw usunąć port
STR_ERROR_MUST_DEMOLISH_AIRPORT_FIRST                           :{WHITE}Należy najpierw usunąć lotnisko

# Waypoint related errors
STR_ERROR_WAYPOINT_ADJOINS_MORE_THAN_ONE_EXISTING               :{WHITE}Przylega do więcej niż jednego istniejącego posterunku
STR_ERROR_TOO_CLOSE_TO_ANOTHER_WAYPOINT                         :{WHITE}Zbyt blisko innego posterunku

STR_ERROR_CAN_T_BUILD_TRAIN_WAYPOINT                            :{WHITE}Nie można budować tutaj punktu orientacyjnego...
STR_ERROR_CAN_T_POSITION_BUOY_HERE                              :{WHITE}Nie można tutaj ustawić boi...
STR_ERROR_CAN_T_CHANGE_WAYPOINT_NAME                            :{WHITE}Nie można zmienić nazwy posterunku...

STR_ERROR_CAN_T_REMOVE_TRAIN_WAYPOINT                           :{WHITE}Nie można usunąć stąd posterunku kolejowego...
STR_ERROR_MUST_REMOVE_RAILWAYPOINT_FIRST                        :{WHITE}Musisz usunąć najpierw posterunek kolejowy
STR_ERROR_BUOY_IN_THE_WAY                                       :{WHITE}... boja na drodze
STR_ERROR_BUOY_IS_IN_USE                                        :{WHITE}... boja w użyciu przez inna firmę!

# Depot related errors
STR_ERROR_CAN_T_BUILD_TRAIN_DEPOT                               :{WHITE}Nie można tutaj wybudować warsztatów kolejowych...
STR_ERROR_CAN_T_BUILD_ROAD_DEPOT                                :{WHITE}Nie można tutaj zbudować zajezdni...
STR_ERROR_CAN_T_BUILD_TRAM_DEPOT                                :{WHITE}Nie można tutaj zbudować zajezdni tramwajowej...
STR_ERROR_CAN_T_BUILD_SHIP_DEPOT                                :{WHITE}Nie można tutaj wybudować stoczni...

STR_ERROR_CAN_T_RENAME_DEPOT                                    :{WHITE}Nie można zmienić nazwy warsztatów...

STR_ERROR_TRAIN_MUST_BE_STOPPED_INSIDE_DEPOT                    :{WHITE}... musi być zatrzymany w hali warsztatów
STR_ERROR_ROAD_VEHICLE_MUST_BE_STOPPED_INSIDE_DEPOT             :{WHITE}... musi być zatrzymany w zajezdni samochodowej
STR_ERROR_SHIP_MUST_BE_STOPPED_INSIDE_DEPOT                     :{WHITE}... musi być zatrzymany w stoczni
STR_ERROR_AIRCRAFT_MUST_BE_STOPPED_INSIDE_HANGAR                :{WHITE}... musi być zatrzymany w hangarze

STR_ERROR_TRAINS_CAN_ONLY_BE_ALTERED_INSIDE_A_DEPOT             :{WHITE}Pociąg może być modyfikowany tylko, gdy jest zatrzymany w hali warsztatów
STR_ERROR_TRAIN_TOO_LONG                                        :{WHITE}Pociąg jest zbyt długi
STR_ERROR_CAN_T_REVERSE_DIRECTION_RAIL_VEHICLE                  :{WHITE}Nie można zawrócić pociągu...
STR_ERROR_CAN_T_REVERSE_DIRECTION_RAIL_VEHICLE_MULTIPLE_UNITS   :{WHITE}... składa się z wielu jednostek
STR_ERROR_INCOMPATIBLE_RAIL_TYPES                               :Niezgodne typy torów

STR_ERROR_CAN_T_MOVE_VEHICLE                                    :{WHITE}Nie można ruszyć pojazdem...
STR_ERROR_REAR_ENGINE_FOLLOW_FRONT                              :{WHITE}Tylna lokomotywa zawsze porusza się razem z przednią
STR_ERROR_UNABLE_TO_FIND_ROUTE_TO                               :{WHITE}Nie można znaleźć drogi do najbliższych warsztatów
STR_ERROR_UNABLE_TO_FIND_LOCAL_DEPOT                            :{WHITE}Nie można znaleźć zajezdni

STR_ERROR_DEPOT_WRONG_DEPOT_TYPE                                :Zły typ zajezdni

# Autoreplace related errors
STR_ERROR_TRAIN_TOO_LONG_AFTER_REPLACEMENT                      :{WHITE}{VEHICLE} jest za długi po wymianie
STR_ERROR_AUTOREPLACE_NOTHING_TO_DO                             :{WHITE}Brak reguł autozastępowania/odnawiania
STR_ERROR_AUTOREPLACE_MONEY_LIMIT                               :(limit funduszy)

# Rail construction errors
STR_ERROR_IMPOSSIBLE_TRACK_COMBINATION                          :{WHITE}Niemożliwa kombinacja torów
STR_ERROR_MUST_REMOVE_SIGNALS_FIRST                             :{WHITE}Należy najpierw usunąć sygnalizację
STR_ERROR_NO_SUITABLE_RAILROAD_TRACK                            :{WHITE}Nieodpowiednie tory/brak torów
STR_ERROR_MUST_REMOVE_RAILROAD_TRACK                            :{WHITE}Należy najpierw usunąć tory
STR_ERROR_CROSSING_ON_ONEWAY_ROAD                               :{WHITE}Droga jest jednokierunkowa lub zablokowana
STR_ERROR_CROSSING_DISALLOWED                                   :{WHITE}Przejazd kolejowy nie dozwolony dla tego typu torów
STR_ERROR_CAN_T_BUILD_SIGNALS_HERE                              :{WHITE}Nie można tutaj postawić sygnałów...
STR_ERROR_CAN_T_BUILD_RAILROAD_TRACK                            :{WHITE}Nie można tutaj ułożyć torów...
STR_ERROR_CAN_T_REMOVE_RAILROAD_TRACK                           :{WHITE}Nie można stąd usunąć torów...
STR_ERROR_CAN_T_REMOVE_SIGNALS_FROM                             :{WHITE}Nie można stąd usunąć sygnałów...
STR_ERROR_SIGNAL_CAN_T_CONVERT_SIGNALS_HERE                     :{WHITE}Nie można tutaj zmienić sygnałów...
STR_ERROR_THERE_IS_NO_RAILROAD_TRACK                            :{WHITE}... brak torów kolejowych
STR_ERROR_THERE_ARE_NO_SIGNALS                                  :{WHITE}... brak sygnałów

STR_ERROR_CAN_T_CONVERT_RAIL                                    :{WHITE}Nie można zmienić typu torów w tym miejscu...

# Road construction errors
STR_ERROR_MUST_REMOVE_ROAD_FIRST                                :{WHITE}Należy najpierw usunąć drogę
STR_ERROR_ONEWAY_ROADS_CAN_T_HAVE_JUNCTION                      :{WHITE}... drogi jednokierunkowe nie mogą mieć skrzyżowań
STR_ERROR_CAN_T_BUILD_ROAD_HERE                                 :{WHITE}Nie można tutaj zbudować drogi...
STR_ERROR_CAN_T_BUILD_TRAMWAY_HERE                              :{WHITE}Nie można tutaj zbudować torowiska...
STR_ERROR_CAN_T_REMOVE_ROAD_FROM                                :{WHITE}Nie można usunąć drogi z tego miejsca...
STR_ERROR_CAN_T_REMOVE_TRAMWAY_FROM                             :{WHITE}Nie można usunąć torowiska z tego miejsca...
STR_ERROR_THERE_IS_NO_ROAD                                      :{WHITE}...brak drogi
STR_ERROR_THERE_IS_NO_TRAMWAY                                   :{WHITE}...brak torowiska tramwajowego

# Waterway construction errors
STR_ERROR_CAN_T_BUILD_CANALS                                    :{WHITE}Nie można tutaj zbudować kanału...
STR_ERROR_CAN_T_BUILD_LOCKS                                     :{WHITE}Nie można tutaj zbudować śluzy...
STR_ERROR_CAN_T_PLACE_RIVERS                                    :{WHITE}Nie można tutaj umieścić rzeki...
STR_ERROR_MUST_BE_BUILT_ON_WATER                                :{WHITE}... musi być wybudowane na wodzie
STR_ERROR_CAN_T_BUILD_ON_WATER                                  :{WHITE}... nie można zbudować na wodzie
STR_ERROR_CAN_T_BUILD_ON_SEA                                    :{WHITE}... nie można zbudować na otwartym morzu
STR_ERROR_CAN_T_BUILD_ON_CANAL                                  :{WHITE}... nie można zbudować na kanale
STR_ERROR_CAN_T_BUILD_ON_RIVER                                  :{WHITE}... nie można budować na rzece
STR_ERROR_MUST_DEMOLISH_CANAL_FIRST                             :{WHITE}Należy najpierw usunąć kanał
STR_ERROR_CAN_T_BUILD_AQUEDUCT_HERE                             :{WHITE}Nie można zbudować tutaj akweduktu...

# Tree related errors
STR_ERROR_TREE_ALREADY_HERE                                     :{WHITE}... drzewo już tu jest
STR_ERROR_TREE_WRONG_TERRAIN_FOR_TREE_TYPE                      :{WHITE}... niewłaściwy teren pod drzewo
STR_ERROR_CAN_T_PLANT_TREE_HERE                                 :{WHITE}Nie można posadzić drzewa...

# Bridge related errors
STR_ERROR_CAN_T_BUILD_BRIDGE_HERE                               :{WHITE}Nie można tutaj wybudować mostu...
STR_ERROR_MUST_DEMOLISH_BRIDGE_FIRST                            :{WHITE}Należy najpierw usunąć most
STR_ERROR_CAN_T_START_AND_END_ON                                :{WHITE}Nie można zaczynać i kończyć w tym samym miejscu
STR_ERROR_BRIDGEHEADS_NOT_SAME_HEIGHT                           :{WHITE}Początki mostu nie są na tej samej wysokości
STR_ERROR_BRIDGE_TOO_LOW_FOR_TERRAIN                            :{WHITE}Most jest za nisko dla tego terenu
STR_ERROR_BRIDGE_TOO_HIGH_FOR_TERRAIN                           :{WHITE}Most jest zbyt wysoki dla tego terenu.
STR_ERROR_START_AND_END_MUST_BE_IN                              :{WHITE}Początek i koniec muszą być w jednej linii
STR_ERROR_ENDS_OF_BRIDGE_MUST_BOTH                              :{WHITE}... końce mostu muszą znajdować się na lądzie
STR_ERROR_BRIDGE_TOO_LONG                                       :{WHITE}... za długi most
STR_ERROR_BRIDGE_THROUGH_MAP_BORDER                             :{WHITE}Koniec mostu poza mapą

# Tunnel related errors
STR_ERROR_CAN_T_BUILD_TUNNEL_HERE                               :{WHITE}Nie można tutaj wybudować tunelu...
STR_ERROR_SITE_UNSUITABLE_FOR_TUNNEL                            :{WHITE}Nieodpowiednie miejsce na wejście tunelu
STR_ERROR_MUST_DEMOLISH_TUNNEL_FIRST                            :{WHITE}Należy najpierw usunąć tunel
STR_ERROR_ANOTHER_TUNNEL_IN_THE_WAY                             :{WHITE}Inny tunel na drodze
STR_ERROR_TUNNEL_THROUGH_MAP_BORDER                             :{WHITE}Koniec tunelu poza mapą
STR_ERROR_UNABLE_TO_EXCAVATE_LAND                               :{WHITE}Nie można wydrążyć drugiego końca tunelu
STR_ERROR_TUNNEL_TOO_LONG                                       :{WHITE}... tunel jest za długi

# Object related errors
STR_ERROR_TOO_MANY_OBJECTS                                      :{WHITE}... zbyt wiele obiektów
STR_ERROR_CAN_T_BUILD_OBJECT                                    :{WHITE}Nie można zbudować obiektu...
STR_ERROR_OBJECT_IN_THE_WAY                                     :{WHITE}Obiekt na drodze
STR_ERROR_COMPANY_HEADQUARTERS_IN                               :{WHITE}... siedziba firmy na drodze
STR_ERROR_CAN_T_PURCHASE_THIS_LAND                              :{WHITE}Nie można nabyć tego terenu...
STR_ERROR_YOU_ALREADY_OWN_IT                                    :{WHITE}... to już jest Twoje!

# Group related errors
STR_ERROR_GROUP_CAN_T_CREATE                                    :{WHITE}Nie można stworzyć grupy...
STR_ERROR_GROUP_CAN_T_DELETE                                    :{WHITE}Nie można usunąć tej grupy...
STR_ERROR_GROUP_CAN_T_RENAME                                    :{WHITE}Nie można zmienić nazwy grupy...
STR_ERROR_GROUP_CAN_T_SET_PARENT                                :{WHITE}Nie można ustawić grupy nadrzędnej...
STR_ERROR_GROUP_CAN_T_REMOVE_ALL_VEHICLES                       :{WHITE}Nie można usunąć wszystkich pojazdów z tej grupy...
STR_ERROR_GROUP_CAN_T_ADD_VEHICLE                               :{WHITE}Nie można dodać pojazdu do tej grupy...
STR_ERROR_GROUP_CAN_T_ADD_SHARED_VEHICLE                        :{WHITE}Nie można dodać pojazdów współdzielących polecenia do grupy...

# Generic vehicle errors
STR_ERROR_TRAIN_IN_THE_WAY                                      :{WHITE}Pociąg na drodze
STR_ERROR_ROAD_VEHICLE_IN_THE_WAY                               :{WHITE}Pojazd na drodze
STR_ERROR_SHIP_IN_THE_WAY                                       :{WHITE}Statek na drodze
STR_ERROR_AIRCRAFT_IN_THE_WAY                                   :{WHITE}Samolot na drodze

STR_ERROR_CAN_T_REFIT_TRAIN                                     :{WHITE}Nie można przebudować pociągu...
STR_ERROR_CAN_T_REFIT_ROAD_VEHICLE                              :{WHITE}Nie można przebudować pojazdu...
STR_ERROR_CAN_T_REFIT_SHIP                                      :{WHITE}Nie można przebudować statku...
STR_ERROR_CAN_T_REFIT_AIRCRAFT                                  :{WHITE}Nie można przebudować samolotu...

STR_ERROR_CAN_T_RENAME_TRAIN                                    :{WHITE}Nie można zmienić nazwy pociągu...
STR_ERROR_CAN_T_RENAME_ROAD_VEHICLE                             :{WHITE}Nie można zmienić nazwy pojazdu...
STR_ERROR_CAN_T_RENAME_SHIP                                     :{WHITE}Nie można zmienić nazwy statku...
STR_ERROR_CAN_T_RENAME_AIRCRAFT                                 :{WHITE}Nie można zmienić nazwy samolotu...

STR_ERROR_CAN_T_STOP_START_TRAIN                                :{WHITE}Nie można zatrzymać/ruszyć pociagu...
STR_ERROR_CAN_T_STOP_START_ROAD_VEHICLE                         :{WHITE}Nie można zatrzymać/ruszyć pojazdu...
STR_ERROR_CAN_T_STOP_START_SHIP                                 :{WHITE}Nie można zatrzymać/ruszyć statku...
STR_ERROR_CAN_T_STOP_START_AIRCRAFT                             :{WHITE}Nie można zatrzymać/ruszyć samolotu...

STR_ERROR_CAN_T_SEND_TRAIN_TO_DEPOT                             :{WHITE}Nie można wysłać pociągu do warsztatów...
STR_ERROR_CAN_T_SEND_ROAD_VEHICLE_TO_DEPOT                      :{WHITE}Nie można wysłać pojazdu do zajezdni...
STR_ERROR_CAN_T_SEND_SHIP_TO_DEPOT                              :{WHITE}Nie można wysłać statku do stoczni...
STR_ERROR_CAN_T_SEND_AIRCRAFT_TO_HANGAR                         :{WHITE}Nie można wysłać samolotu do hangaru...

STR_ERROR_CAN_T_BUY_TRAIN                                       :{WHITE}Nie można kupić pociągu...
STR_ERROR_CAN_T_BUY_ROAD_VEHICLE                                :{WHITE}Nie można kupić pojazdu drogowego...
STR_ERROR_CAN_T_BUY_SHIP                                        :{WHITE}Nie można kupić statku...
STR_ERROR_CAN_T_BUY_AIRCRAFT                                    :{WHITE}Nie można kupić samolotu...

STR_ERROR_CAN_T_RENAME_TRAIN_TYPE                               :{WHITE}Nie można zmienić nazwy typu pociągu...
STR_ERROR_CAN_T_RENAME_ROAD_VEHICLE_TYPE                        :{WHITE}Nie można zmienić nazwy typu pojazdu...
STR_ERROR_CAN_T_RENAME_SHIP_TYPE                                :{WHITE}Nie można zmienić nazwy typu statku...
STR_ERROR_CAN_T_RENAME_AIRCRAFT_TYPE                            :{WHITE}Nie można zmienić nazwy typu samolotu...

STR_ERROR_CAN_T_SELL_TRAIN                                      :{WHITE}Nie można sprzedać lokomotywy...
STR_ERROR_CAN_T_SELL_ROAD_VEHICLE                               :{WHITE}Nie można sprzedać pojazdu...
STR_ERROR_CAN_T_SELL_SHIP                                       :{WHITE}Nie można sprzedać statku...
STR_ERROR_CAN_T_SELL_AIRCRAFT                                   :{WHITE}Nie można sprzedać samolotu...

STR_ERROR_RAIL_VEHICLE_NOT_AVAILABLE                            :{WHITE}Pojazd jest niedostępny
STR_ERROR_ROAD_VEHICLE_NOT_AVAILABLE                            :{WHITE}Pojazd jest niedostępny
STR_ERROR_SHIP_NOT_AVAILABLE                                    :{WHITE}Statek jest niedostępny
STR_ERROR_AIRCRAFT_NOT_AVAILABLE                                :{WHITE}Samolot jest niedostępny

STR_ERROR_TOO_MANY_VEHICLES_IN_GAME                             :{WHITE}Za dużo pojazdów w grze
STR_ERROR_CAN_T_CHANGE_SERVICING                                :{WHITE}Nie można zmienić okresu między serwisowaniami...

STR_ERROR_VEHICLE_IS_DESTROYED                                  :{WHITE}... pojazd jest zniszczony

STR_ERROR_NO_VEHICLES_AVAILABLE_AT_ALL                          :{WHITE}Żadne pojazdy nie będą dostępne
STR_ERROR_NO_VEHICLES_AVAILABLE_AT_ALL_EXPLANATION              :{WHITE}Zmień konfigurację swoich NewGRF-ów
STR_ERROR_NO_VEHICLES_AVAILABLE_YET                             :{WHITE}Obecnie żaden pojazd nie jest dostępny
STR_ERROR_NO_VEHICLES_AVAILABLE_YET_EXPLANATION                 :{WHITE}Zacznij grę po {DATE_SHORT} albo użyj zestawu NewGRF, który zawiera wczesne pojazdy

# Specific vehicle errors
STR_ERROR_CAN_T_MAKE_TRAIN_PASS_SIGNAL                          :{WHITE}Nie można przepuścić pociągu za sygnał, niebezpieczeństwo...
STR_ERROR_CAN_T_REVERSE_DIRECTION_TRAIN                         :{WHITE}Nie można odwrócić kierunku jazdy pociągu...
STR_ERROR_TRAIN_START_NO_POWER                                  :Pociąg nie ma mocy

STR_ERROR_CAN_T_MAKE_ROAD_VEHICLE_TURN                          :{WHITE}Nie można zawrócić pojazdu...

STR_ERROR_AIRCRAFT_IS_IN_FLIGHT                                 :{WHITE}Samolot jest w locie

# Order related errors
STR_ERROR_NO_MORE_SPACE_FOR_ORDERS                              :{WHITE}Brak miejsca na polecenia
STR_ERROR_TOO_MANY_ORDERS                                       :{WHITE}Zbyt wiele poleceń
STR_ERROR_CAN_T_INSERT_NEW_ORDER                                :{WHITE}Nie można wstawić nowego polecenia...
STR_ERROR_CAN_T_DELETE_THIS_ORDER                               :{WHITE}Nie można usunąć tego polecenia...
STR_ERROR_CAN_T_MODIFY_THIS_ORDER                               :{WHITE}Nie można zmodyfikować tego polecenia...
STR_ERROR_CAN_T_MOVE_THIS_ORDER                                 :{WHITE}Nie można przenieść tego polecenia...
STR_ERROR_CAN_T_SKIP_ORDER                                      :{WHITE}Nie można pominąć obecnego polecenia...
STR_ERROR_CAN_T_SKIP_TO_ORDER                                   :{WHITE}Nie można przejść do wybranego polecenia...
STR_ERROR_CAN_T_COPY_SHARE_ORDER                                :{WHITE}... pojazd nie może jechać do wszystkich stacji
STR_ERROR_CAN_T_ADD_ORDER                                       :{WHITE}... pojazd nie może jechać do tej stacji
STR_ERROR_CAN_T_ADD_ORDER_SHARED                                :{WHITE}... pojazd dzielący ten rozkaz nie może jechać do tej stacji

STR_ERROR_CAN_T_SHARE_ORDER_LIST                                :{WHITE}Nie można współdzielić listy poleceń...
STR_ERROR_CAN_T_STOP_SHARING_ORDER_LIST                         :{WHITE}Nie można zaprzestać współdzielenia listy poleceń...
STR_ERROR_CAN_T_COPY_ORDER_LIST                                 :{WHITE}Nie można skopiować listy poleceń...
STR_ERROR_TOO_FAR_FROM_PREVIOUS_DESTINATION                     :{WHITE}... zbyt daleko od poprzedniego celu
STR_ERROR_AIRCRAFT_NOT_ENOUGH_RANGE                             :{WHITE}... samolot nie ma wystarczającego zasięgu

# Timetable related errors
STR_ERROR_CAN_T_TIMETABLE_VEHICLE                               :{WHITE}Nie można wyznaczyć rozkładu jazdy pojazdu...
STR_ERROR_TIMETABLE_ONLY_WAIT_AT_STATIONS                       :{WHITE}Pojazdy mogą czekać tylko na stacjach
STR_ERROR_TIMETABLE_NOT_STOPPING_HERE                           :{WHITE}Ten pojazd nie zatrzymuje się na tej stacji.

# Sign related errors
STR_ERROR_TOO_MANY_SIGNS                                        :{WHITE}... zbyt wiele napisów
STR_ERROR_CAN_T_PLACE_SIGN_HERE                                 :{WHITE}Nie można umieścić tutaj napisu...
STR_ERROR_CAN_T_CHANGE_SIGN_NAME                                :{WHITE}Nie można zmienić nazwy napisu...
STR_ERROR_CAN_T_DELETE_SIGN                                     :{WHITE}Nie można usunąć napisu...

# Translatable comment for OpenTTD's desktop shortcut
STR_DESKTOP_SHORTCUT_COMMENT                                    :Gra symulacyjna oparta na Transport Tycoon Deluxe

# Translatable descriptions in media/baseset/*.ob* files
STR_BASEGRAPHICS_DOS_DESCRIPTION                                :Oryginalna edycja grafik dla Transport Tycoon Deluxe DOS.
STR_BASEGRAPHICS_DOS_DE_DESCRIPTION                             :Oryginalna edycja grafik dla Transport Tycoon Deluxe DOS (German).
STR_BASEGRAPHICS_WIN_DESCRIPTION                                :Oryginalna edycja grafik dla Transport Tycoon Deluxe Windows.
STR_BASESOUNDS_DOS_DESCRIPTION                                  :Oryginalna edycja dźwięków dla Transport Tycoon Deluxe DOS.
STR_BASESOUNDS_WIN_DESCRIPTION                                  :Oryginalna edycja dźwięków dla Transport Tycoon Deluxe Windows.
STR_BASESOUNDS_NONE_DESCRIPTION                                 :Zestaw dźwięków nie zawierający żadnych dźwięków.
STR_BASEMUSIC_WIN_DESCRIPTION                                   :Oryginalna edycja utworów muzycznych w Transport Tycoon Deluxe Windows.
STR_BASEMUSIC_DOS_DESCRIPTION                                   :Oryginalna edycja utworów muzycznych dla Transport Tycoon Deluxe DOS.
STR_BASEMUSIC_TTO_DESCRIPTION                                   :Oryginalna edycja utworów muzycznych dla Transport Tycoon DOS.
STR_BASEMUSIC_NONE_DESCRIPTION                                  :Zestaw utworów muzycznych nie zawierający żadnej muzyki.

##id 0x2000
# Town building names
STR_TOWN_BUILDING_NAME_TALL_OFFICE_BLOCK_1                      :Wysoki biurowiec
STR_TOWN_BUILDING_NAME_OFFICE_BLOCK_1                           :Biurowiec
STR_TOWN_BUILDING_NAME_SMALL_BLOCK_OF_FLATS_1                   :Mały blok mieszkalny
STR_TOWN_BUILDING_NAME_CHURCH_1                                 :Kościół
STR_TOWN_BUILDING_NAME_LARGE_OFFICE_BLOCK_1                     :Duży biurowiec
STR_TOWN_BUILDING_NAME_TOWN_HOUSES_1                            :Domki miejskie
STR_TOWN_BUILDING_NAME_HOTEL_1                                  :Hotel
STR_TOWN_BUILDING_NAME_STATUE_1                                 :Pomnik
STR_TOWN_BUILDING_NAME_FOUNTAIN_1                               :Fontanna
STR_TOWN_BUILDING_NAME_PARK_1                                   :Park
STR_TOWN_BUILDING_NAME_OFFICE_BLOCK_2                           :Biurowiec
STR_TOWN_BUILDING_NAME_SHOPS_AND_OFFICES_1                      :Sklepy i biura
STR_TOWN_BUILDING_NAME_MODERN_OFFICE_BUILDING_1                 :Nowoczesny biurowiec
STR_TOWN_BUILDING_NAME_WAREHOUSE_1                              :Magazyny
STR_TOWN_BUILDING_NAME_OFFICE_BLOCK_3                           :Biurowiec
STR_TOWN_BUILDING_NAME_STADIUM_1                                :Stadion
STR_TOWN_BUILDING_NAME_OLD_HOUSES_1                             :Stare domy
STR_TOWN_BUILDING_NAME_COTTAGES_1                               :Domki
STR_TOWN_BUILDING_NAME_HOUSES_1                                 :Domy
STR_TOWN_BUILDING_NAME_FLATS_1                                  :Mieszkania
STR_TOWN_BUILDING_NAME_TALL_OFFICE_BLOCK_2                      :Wysoki biurowiec
STR_TOWN_BUILDING_NAME_SHOPS_AND_OFFICES_2                      :Sklepy i biura
STR_TOWN_BUILDING_NAME_SHOPS_AND_OFFICES_3                      :Sklepy i biura
STR_TOWN_BUILDING_NAME_THEATER_1                                :Teatr
STR_TOWN_BUILDING_NAME_STADIUM_2                                :Stadion
STR_TOWN_BUILDING_NAME_OFFICES_1                                :Biura
STR_TOWN_BUILDING_NAME_HOUSES_2                                 :Domy
STR_TOWN_BUILDING_NAME_CINEMA_1                                 :Kino
STR_TOWN_BUILDING_NAME_SHOPPING_MALL_1                          :Centrum handlowe
STR_TOWN_BUILDING_NAME_IGLOO_1                                  :Igloo
STR_TOWN_BUILDING_NAME_TEPEES_1                                 :Tipi
STR_TOWN_BUILDING_NAME_TEAPOT_HOUSE_1                           :Dom-czajniczek
STR_TOWN_BUILDING_NAME_PIGGY_BANK_1                             :Świnka-skarbonka

##id 0x4800
# industry names
STR_INDUSTRY_NAME_COAL_MINE                                     :{G=f}Kopalnia węgla
STR_INDUSTRY_NAME_COAL_MINE.d                                   :kopalni węgla
STR_INDUSTRY_NAME_POWER_STATION                                 :{G=f}Elektrownia
STR_INDUSTRY_NAME_POWER_STATION.d                               :elektrowni
STR_INDUSTRY_NAME_SAWMILL                                       :{G=m}Tartak
STR_INDUSTRY_NAME_SAWMILL.d                                     :tartaku
STR_INDUSTRY_NAME_FOREST                                        :{G=m}Las
STR_INDUSTRY_NAME_FOREST.d                                      :lasu
STR_INDUSTRY_NAME_OIL_REFINERY                                  :{G=f}Rafineria
STR_INDUSTRY_NAME_OIL_REFINERY.d                                :rafinerii
STR_INDUSTRY_NAME_OIL_RIG                                       :{G=f}Platforma wiertnicza
STR_INDUSTRY_NAME_OIL_RIG.d                                     :platformy wiertniczej
STR_INDUSTRY_NAME_FACTORY                                       :{G=f}Fabryka
STR_INDUSTRY_NAME_FACTORY.d                                     :fabryki
STR_INDUSTRY_NAME_PRINTING_WORKS                                :{G=f}Drukarnia
STR_INDUSTRY_NAME_PRINTING_WORKS.d                              :drukarni
STR_INDUSTRY_NAME_STEEL_MILL                                    :{G=f}Huta
STR_INDUSTRY_NAME_STEEL_MILL.d                                  :huty
STR_INDUSTRY_NAME_FARM                                          :{G=f}Farma
STR_INDUSTRY_NAME_FARM.d                                        :farmy
STR_INDUSTRY_NAME_COPPER_ORE_MINE                               :{G=f}Kopalnia rudy miedzi
STR_INDUSTRY_NAME_COPPER_ORE_MINE.d                             :kopalni rudy miedzi
STR_INDUSTRY_NAME_OIL_WELLS                                     :{G=m}Pole naftowe
STR_INDUSTRY_NAME_OIL_WELLS.d                                   :pola naftowego
STR_INDUSTRY_NAME_BANK                                          :{G=m}Bank
STR_INDUSTRY_NAME_BANK.d                                        :banku
STR_INDUSTRY_NAME_FOOD_PROCESSING_PLANT                         :{G=f}Przetwórnia żywności
STR_INDUSTRY_NAME_FOOD_PROCESSING_PLANT.d                       :przetwórni żywności
STR_INDUSTRY_NAME_PAPER_MILL                                    :{G=m}Zakład papierniczy
STR_INDUSTRY_NAME_PAPER_MILL.d                                  :zakładu papierniczego
STR_INDUSTRY_NAME_GOLD_MINE                                     :{G=f}Kopalnia złota
STR_INDUSTRY_NAME_GOLD_MINE.d                                   :kopalni złota
STR_INDUSTRY_NAME_BANK_TROPIC_ARCTIC                            :{G=m}Bank
STR_INDUSTRY_NAME_BANK_TROPIC_ARCTIC.d                          :banku
STR_INDUSTRY_NAME_DIAMOND_MINE                                  :{G=f}Kopalnia diamentów
STR_INDUSTRY_NAME_DIAMOND_MINE.d                                :kopalni diamentów
STR_INDUSTRY_NAME_IRON_ORE_MINE                                 :{G=f}Kopalnia rudy żelaza
STR_INDUSTRY_NAME_IRON_ORE_MINE.d                               :kopalni rudy żelaza
STR_INDUSTRY_NAME_FRUIT_PLANTATION                              :{G=f}Plantacja owoców
STR_INDUSTRY_NAME_FRUIT_PLANTATION.d                            :plantacji owoców
STR_INDUSTRY_NAME_RUBBER_PLANTATION                             :{G=f}Plantacja kauczuku
STR_INDUSTRY_NAME_RUBBER_PLANTATION.d                           :plantacji kauczuku
STR_INDUSTRY_NAME_WATER_SUPPLY                                  :{G=n}Ujęcie wody
STR_INDUSTRY_NAME_WATER_SUPPLY.d                                :ujęcia wody
STR_INDUSTRY_NAME_WATER_TOWER                                   :{G=f}Wieża ciśnień
STR_INDUSTRY_NAME_WATER_TOWER.d                                 :wieży ciśnień
STR_INDUSTRY_NAME_FACTORY_2                                     :{G=f}Fabryka
STR_INDUSTRY_NAME_FACTORY_2.d                                   :fabryki
STR_INDUSTRY_NAME_FARM_2                                        :{G=f}Farma
STR_INDUSTRY_NAME_FARM_2.d                                      :farmy
STR_INDUSTRY_NAME_LUMBER_MILL                                   :{G=m}Tartak
STR_INDUSTRY_NAME_LUMBER_MILL.d                                 :tartaku
STR_INDUSTRY_NAME_COTTON_CANDY_FOREST                           :{G=m}Las waty cukrowej
STR_INDUSTRY_NAME_COTTON_CANDY_FOREST.d                         :lasu waty cukrowej
STR_INDUSTRY_NAME_CANDY_FACTORY                                 :{G=m}Zakład cukierniczy
STR_INDUSTRY_NAME_CANDY_FACTORY.d                               :zakładu cukierniczego
STR_INDUSTRY_NAME_BATTERY_FARM                                  :{G=f}Farma baterii
STR_INDUSTRY_NAME_BATTERY_FARM.d                                :farmy baterii
STR_INDUSTRY_NAME_COLA_WELLS                                    :{G=f}Studnia coli
STR_INDUSTRY_NAME_COLA_WELLS.d                                  :studni coli
STR_INDUSTRY_NAME_TOY_SHOP                                      :{G=m}Sklep z zabawkami
STR_INDUSTRY_NAME_TOY_SHOP.d                                    :sklepu z zabawkami
STR_INDUSTRY_NAME_TOY_FACTORY                                   :{G=f}Fabryka zabawek
STR_INDUSTRY_NAME_TOY_FACTORY.d                                 :fabryki zabawek
STR_INDUSTRY_NAME_PLASTIC_FOUNTAINS                             :{G=f}Fontanny plastiku
STR_INDUSTRY_NAME_PLASTIC_FOUNTAINS.d                           :fontann plastiku
STR_INDUSTRY_NAME_FIZZY_DRINK_FACTORY                           :{G=f}Fabryka napojów gazowanych
STR_INDUSTRY_NAME_FIZZY_DRINK_FACTORY.d                         :fabryki napojów gazowanych
STR_INDUSTRY_NAME_BUBBLE_GENERATOR                              :{G=m}Generator bąbelków
STR_INDUSTRY_NAME_BUBBLE_GENERATOR.d                            :generatora bąbelków
STR_INDUSTRY_NAME_TOFFEE_QUARRY                                 :{G=f}Odkrywka toffi
STR_INDUSTRY_NAME_TOFFEE_QUARRY.d                               :odkrywkę toffi
STR_INDUSTRY_NAME_SUGAR_MINE                                    :{G=f}Kopalnia cukru
STR_INDUSTRY_NAME_SUGAR_MINE.d                                  :kopalni cukru

############ WARNING, using range 0x6000 for strings that are stored in the savegame
############ These strings may never get a new id, or savegames will break!
##id 0x6000
STR_SV_EMPTY                                                    :
STR_SV_UNNAMED                                                  :Bez nazwy
STR_SV_TRAIN_NAME                                               :Pociąg {COMMA}
STR_SV_ROAD_VEHICLE_NAME                                        :Pojazd {COMMA}
STR_SV_SHIP_NAME                                                :Statek {COMMA}
STR_SV_AIRCRAFT_NAME                                            :Samolot {COMMA}

STR_SV_STNAME                                                   :{STRING}
STR_SV_STNAME_NORTH                                             :{STRING} Północ
STR_SV_STNAME_SOUTH                                             :{STRING} Południe
STR_SV_STNAME_EAST                                              :{STRING} Wschód
STR_SV_STNAME_WEST                                              :{STRING} Zachód
STR_SV_STNAME_CENTRAL                                           :{STRING} Główny
STR_SV_STNAME_TRANSFER                                          :{STRING} Transfer
STR_SV_STNAME_HALT                                              :Przedmieścia {STRING}
STR_SV_STNAME_VALLEY                                            :{STRING} Dolina
STR_SV_STNAME_HEIGHTS                                           :{STRING} Wzgórza
STR_SV_STNAME_WOODS                                             :{STRING} Podlesie
STR_SV_STNAME_LAKESIDE                                          :{STRING} Jezioro
STR_SV_STNAME_EXCHANGE                                          :{STRING} Wymiana
STR_SV_STNAME_AIRPORT                                           :Lotnisko {STRING}
STR_SV_STNAME_OILFIELD                                          :Platforma Wiertnicza {STRING}
STR_SV_STNAME_MINES                                             :{STRING} Kopalnia
STR_SV_STNAME_DOCKS                                             :{STRING} Port
STR_SV_STNAME_BUOY                                              :{STRING}
STR_SV_STNAME_WAYPOINT                                          :{STRING}
##id 0x6020
STR_SV_STNAME_ANNEXE                                            :{STRING} Pawilon
STR_SV_STNAME_SIDINGS                                           :{STRING} Bocznica
STR_SV_STNAME_BRANCH                                            :{STRING} Rozjazd
STR_SV_STNAME_UPPER                                             :{STRING} Górny
STR_SV_STNAME_LOWER                                             :{STRING} Dolny
STR_SV_STNAME_HELIPORT                                          :{STRING} Lądowisko
STR_SV_STNAME_FOREST                                            :{STRING} Las
STR_SV_STNAME_FALLBACK                                          :{STRING} Stacja nr {NUM}
############ end of savegame specific region!

##id 0x8000
# Vehicle names
STR_VEHICLE_NAME_TRAIN_ENGINE_RAIL_KIRBY_PAUL_TANK_STEAM        :Kirby Paul Tank (Parowóz)
STR_VEHICLE_NAME_TRAIN_ENGINE_RAIL_MJS_250_DIESEL               :MJS 250 (Diesel)
STR_VEHICLE_NAME_TRAIN_ENGINE_RAIL_PLODDYPHUT_CHOO_CHOO         :Ploddyphut Choo-Choo
STR_VEHICLE_NAME_TRAIN_ENGINE_RAIL_POWERNAUT_CHOO_CHOO          :Powernaut Choo-Choo
STR_VEHICLE_NAME_TRAIN_ENGINE_RAIL_MIGHTYMOVER_CHOO_CHOO        :MightyMover Choo-Choo
STR_VEHICLE_NAME_TRAIN_ENGINE_RAIL_PLODDYPHUT_DIESEL            :Ploddyphut Diesel
STR_VEHICLE_NAME_TRAIN_ENGINE_RAIL_POWERNAUT_DIESEL             :Powernaut Diesel
STR_VEHICLE_NAME_TRAIN_ENGINE_RAIL_WILLS_2_8_0_STEAM            :Wills 2-8-0 (Parowóz)
STR_VEHICLE_NAME_TRAIN_ENGINE_RAIL_CHANEY_JUBILEE_STEAM         :Chaney 'Jubilee' (Parowóz)
STR_VEHICLE_NAME_TRAIN_ENGINE_RAIL_GINZU_A4_STEAM               :Ginzu 'A4' (Parowóz)
STR_VEHICLE_NAME_TRAIN_ENGINE_RAIL_SH_8P_STEAM                  :SH '8P' (Parowóz)
STR_VEHICLE_NAME_TRAIN_ENGINE_RAIL_MANLEY_MOREL_DMU_DIESEL      :Manley-Morel DMU (Diesel)
STR_VEHICLE_NAME_TRAIN_ENGINE_RAIL_DASH_DIESEL                  :'Dash' (Diesel)
STR_VEHICLE_NAME_TRAIN_ENGINE_RAIL_SH_HENDRY_25_DIESEL          :SH/Hendry '25' (Diesel)
STR_VEHICLE_NAME_TRAIN_ENGINE_RAIL_UU_37_DIESEL                 :UU '37' (Diesel)
STR_VEHICLE_NAME_TRAIN_ENGINE_RAIL_FLOSS_47_DIESEL              :Floss '47' (Diesel)
STR_VEHICLE_NAME_TRAIN_ENGINE_RAIL_CS_4000_DIESEL               :CS 4000 (Diesel)
STR_VEHICLE_NAME_TRAIN_ENGINE_RAIL_CS_2400_DIESEL               :CS 2400 (Diesel)
STR_VEHICLE_NAME_TRAIN_ENGINE_RAIL_CENTENNIAL_DIESEL            :Centennial (Diesel)
STR_VEHICLE_NAME_TRAIN_ENGINE_RAIL_KELLING_3100_DIESEL          :Kelling 3100 (Diesel)
STR_VEHICLE_NAME_TRAIN_ENGINE_RAIL_TURNER_TURBO_DIESEL          :Turner Turbo (Diesel)
STR_VEHICLE_NAME_TRAIN_ENGINE_RAIL_MJS_1000_DIESEL              :MJS 1000 (Diesel)
STR_VEHICLE_NAME_TRAIN_ENGINE_RAIL_SH_125_DIESEL                :SH '125' (Diesel)
STR_VEHICLE_NAME_TRAIN_ENGINE_RAIL_SH_30_ELECTRIC               :SH '30' (Elektrowóz)
STR_VEHICLE_NAME_TRAIN_ENGINE_RAIL_SH_40_ELECTRIC               :SH '40' (Elektrowóz)
STR_VEHICLE_NAME_TRAIN_ENGINE_RAIL_T_I_M_ELECTRIC               :'T.I.M.' (Elektrowóz)
STR_VEHICLE_NAME_TRAIN_ENGINE_RAIL_ASIASTAR_ELECTRIC            :'AsiaStar' (Elektrowóz)
STR_VEHICLE_NAME_TRAIN_WAGON_RAIL_PASSENGER_CAR                 :Wagon pasażerski
STR_VEHICLE_NAME_TRAIN_WAGON_RAIL_MAIL_VAN                      :Wagon pocztowy
STR_VEHICLE_NAME_TRAIN_WAGON_RAIL_COAL_CAR                      :Wagon na węgiel
STR_VEHICLE_NAME_TRAIN_WAGON_RAIL_OIL_TANKER                    :Cysterna na ropę
STR_VEHICLE_NAME_TRAIN_WAGON_RAIL_LIVESTOCK_VAN                 :Wagon na żywiec
STR_VEHICLE_NAME_TRAIN_WAGON_RAIL_GOODS_VAN                     :Wagon towarowy
STR_VEHICLE_NAME_TRAIN_WAGON_RAIL_GRAIN_HOPPER                  :Wagon na ziarno
STR_VEHICLE_NAME_TRAIN_WAGON_RAIL_WOOD_TRUCK                    :Wagon na drewno
STR_VEHICLE_NAME_TRAIN_WAGON_RAIL_IRON_ORE_HOPPER               :Wagon na rudę żelaza
STR_VEHICLE_NAME_TRAIN_WAGON_RAIL_STEEL_TRUCK                   :Wagon na stal
STR_VEHICLE_NAME_TRAIN_WAGON_RAIL_ARMORED_VAN                   :Wagon opancerzony
STR_VEHICLE_NAME_TRAIN_WAGON_RAIL_FOOD_VAN                      :Wagon na żywność
STR_VEHICLE_NAME_TRAIN_WAGON_RAIL_PAPER_TRUCK                   :Wagon na papier
STR_VEHICLE_NAME_TRAIN_WAGON_RAIL_COPPER_ORE_HOPPER             :Wagon na rudę miedzi
STR_VEHICLE_NAME_TRAIN_WAGON_RAIL_WATER_TANKER                  :Cysterna na wodę
STR_VEHICLE_NAME_TRAIN_WAGON_RAIL_FRUIT_TRUCK                   :Wagon na owoce
STR_VEHICLE_NAME_TRAIN_WAGON_RAIL_RUBBER_TRUCK                  :Wagon na kauczuk
STR_VEHICLE_NAME_TRAIN_WAGON_RAIL_SUGAR_TRUCK                   :Wagon na cukier
STR_VEHICLE_NAME_TRAIN_WAGON_RAIL_COTTON_CANDY_HOPPER           :Wagon na watę cukrową
STR_VEHICLE_NAME_TRAIN_WAGON_RAIL_TOFFEE_HOPPER                 :Wagon na toffi
STR_VEHICLE_NAME_TRAIN_WAGON_RAIL_BUBBLE_VAN                    :Wagon na bąbelki
STR_VEHICLE_NAME_TRAIN_WAGON_RAIL_COLA_TANKER                   :Cysterna na colę
STR_VEHICLE_NAME_TRAIN_WAGON_RAIL_CANDY_VAN                     :Wagon na cukierki
STR_VEHICLE_NAME_TRAIN_WAGON_RAIL_TOY_VAN                       :Wagon na zabawki
STR_VEHICLE_NAME_TRAIN_WAGON_RAIL_BATTERY_TRUCK                 :Wagon na baterie
STR_VEHICLE_NAME_TRAIN_WAGON_RAIL_FIZZY_DRINK_TRUCK             :Wagon na napoje gazowane
STR_VEHICLE_NAME_TRAIN_WAGON_RAIL_PLASTIC_TRUCK                 :Wagon na plastik
STR_VEHICLE_NAME_TRAIN_ENGINE_MONORAIL_X2001_ELECTRIC           :'X2001' (Elektrowóz)
STR_VEHICLE_NAME_TRAIN_ENGINE_MONORAIL_MILLENNIUM_Z1_ELECTRIC   :'Millennium Z1' (Elektrowóz)
STR_VEHICLE_NAME_TRAIN_ENGINE_MONORAIL_WIZZOWOW_Z99             :Wizzowow Z99
STR_VEHICLE_NAME_TRAIN_WAGON_MONORAIL_PASSENGER_CAR             :Wagon pasażerski
STR_VEHICLE_NAME_TRAIN_WAGON_MONORAIL_MAIL_VAN                  :Wagon pocztowy
STR_VEHICLE_NAME_TRAIN_WAGON_MONORAIL_COAL_CAR                  :Wagon na węgiel
STR_VEHICLE_NAME_TRAIN_WAGON_MONORAIL_OIL_TANKER                :Cysterna na ropę
STR_VEHICLE_NAME_TRAIN_WAGON_MONORAIL_LIVESTOCK_VAN             :Wagon na żywiec
STR_VEHICLE_NAME_TRAIN_WAGON_MONORAIL_GOODS_VAN                 :Wagon towarowy
STR_VEHICLE_NAME_TRAIN_WAGON_MONORAIL_GRAIN_HOPPER              :Wagon na ziarno
STR_VEHICLE_NAME_TRAIN_WAGON_MONORAIL_WOOD_TRUCK                :Wagon na drewno
STR_VEHICLE_NAME_TRAIN_WAGON_MONORAIL_IRON_ORE_HOPPER           :Wagon na rudę żelaza
STR_VEHICLE_NAME_TRAIN_WAGON_MONORAIL_STEEL_TRUCK               :Wagon na stal
STR_VEHICLE_NAME_TRAIN_WAGON_MONORAIL_ARMORED_VAN               :Wagon opancerzony
STR_VEHICLE_NAME_TRAIN_WAGON_MONORAIL_FOOD_VAN                  :Wagon na żywność
STR_VEHICLE_NAME_TRAIN_WAGON_MONORAIL_PAPER_TRUCK               :Wagon na papier
STR_VEHICLE_NAME_TRAIN_WAGON_MONORAIL_COPPER_ORE_HOPPER         :Wagon na rudę miedzi
STR_VEHICLE_NAME_TRAIN_WAGON_MONORAIL_WATER_TANKER              :Cysterna na wodę
STR_VEHICLE_NAME_TRAIN_WAGON_MONORAIL_FRUIT_TRUCK               :Wagon na owoce
STR_VEHICLE_NAME_TRAIN_WAGON_MONORAIL_RUBBER_TRUCK              :Wagon na kauczuk
STR_VEHICLE_NAME_TRAIN_WAGON_MONORAIL_SUGAR_TRUCK               :Wagon na cukier
STR_VEHICLE_NAME_TRAIN_WAGON_MONORAIL_COTTON_CANDY_HOPPER       :Wagon na watę cukrową
STR_VEHICLE_NAME_TRAIN_WAGON_MONORAIL_TOFFEE_HOPPER             :Wagon na toffi
STR_VEHICLE_NAME_TRAIN_WAGON_MONORAIL_BUBBLE_VAN                :Wagon na bąbelki
STR_VEHICLE_NAME_TRAIN_WAGON_MONORAIL_COLA_TANKER               :Cysterna na colę
STR_VEHICLE_NAME_TRAIN_WAGON_MONORAIL_CANDY_VAN                 :Wagon na cukierki
STR_VEHICLE_NAME_TRAIN_WAGON_MONORAIL_TOY_VAN                   :Wagon na zabawki
STR_VEHICLE_NAME_TRAIN_WAGON_MONORAIL_BATTERY_TRUCK             :Wagon na baterie
STR_VEHICLE_NAME_TRAIN_WAGON_MONORAIL_FIZZY_DRINK_TRUCK         :Wagon na napoje gazowane
STR_VEHICLE_NAME_TRAIN_WAGON_MONORAIL_PLASTIC_TRUCK             :Wagon na plastik
STR_VEHICLE_NAME_TRAIN_ENGINE_MAGLEV_LEV1_LEVIATHAN_ELECTRIC    :Lev1 'Leviathan' (Elektrowóz)
STR_VEHICLE_NAME_TRAIN_ENGINE_MAGLEV_LEV2_CYCLOPS_ELECTRIC      :Lev2 'Cyclops' (Elektrowóz)
STR_VEHICLE_NAME_TRAIN_ENGINE_MAGLEV_LEV3_PEGASUS_ELECTRIC      :Lev3 'Pegasus' (Elektrowóz)
STR_VEHICLE_NAME_TRAIN_ENGINE_MAGLEV_LEV4_CHIMAERA_ELECTRIC     :Lev4 'Chimaera' (Elektrowóz)
STR_VEHICLE_NAME_TRAIN_ENGINE_MAGLEV_WIZZOWOW_ROCKETEER         :Wizzowow Rocketeer
STR_VEHICLE_NAME_TRAIN_WAGON_MAGLEV_PASSENGER_CAR               :Wagon pasażerski
STR_VEHICLE_NAME_TRAIN_WAGON_MAGLEV_MAIL_VAN                    :Wagon pocztowy
STR_VEHICLE_NAME_TRAIN_WAGON_MAGLEV_COAL_CAR                    :Wagon na węgiel
STR_VEHICLE_NAME_TRAIN_WAGON_MAGLEV_OIL_TANKER                  :Cysterna na ropę
STR_VEHICLE_NAME_TRAIN_WAGON_MAGLEV_LIVESTOCK_VAN               :Wagon na żywiec
STR_VEHICLE_NAME_TRAIN_WAGON_MAGLEV_GOODS_VAN                   :Wagon towarowy
STR_VEHICLE_NAME_TRAIN_WAGON_MAGLEV_GRAIN_HOPPER                :Wagon na ziarno
STR_VEHICLE_NAME_TRAIN_WAGON_MAGLEV_WOOD_TRUCK                  :Wagon na drewno
STR_VEHICLE_NAME_TRAIN_WAGON_MAGLEV_IRON_ORE_HOPPER             :Wagon na rudę żelaza
STR_VEHICLE_NAME_TRAIN_WAGON_MAGLEV_STEEL_TRUCK                 :Wagon na stal
STR_VEHICLE_NAME_TRAIN_WAGON_MAGLEV_ARMORED_VAN                 :Wagon opancerzony
STR_VEHICLE_NAME_TRAIN_WAGON_MAGLEV_FOOD_VAN                    :Wagon na żywność
STR_VEHICLE_NAME_TRAIN_WAGON_MAGLEV_PAPER_TRUCK                 :Wagon na papier
STR_VEHICLE_NAME_TRAIN_WAGON_MAGLEV_COPPER_ORE_HOPPER           :Wagon na rudę miedzi
STR_VEHICLE_NAME_TRAIN_WAGON_MAGLEV_WATER_TANKER                :Cysterna na wodę
STR_VEHICLE_NAME_TRAIN_WAGON_MAGLEV_FRUIT_TRUCK                 :Wagon na owoce
STR_VEHICLE_NAME_TRAIN_WAGON_MAGLEV_RUBBER_TRUCK                :Wagon na kauczuk
STR_VEHICLE_NAME_TRAIN_WAGON_MAGLEV_SUGAR_TRUCK                 :Wagon na cukier
STR_VEHICLE_NAME_TRAIN_WAGON_MAGLEV_COTTON_CANDY_HOPPER         :Wagon na watę cukrową
STR_VEHICLE_NAME_TRAIN_WAGON_MAGLEV_TOFFEE_HOPPER               :Wagon na toffi
STR_VEHICLE_NAME_TRAIN_WAGON_MAGLEV_BUBBLE_VAN                  :Wagon na bąbelki
STR_VEHICLE_NAME_TRAIN_WAGON_MAGLEV_COLA_TANKER                 :Cysterna na colę
STR_VEHICLE_NAME_TRAIN_WAGON_MAGLEV_CANDY_VAN                   :Wagon na cukierki
STR_VEHICLE_NAME_TRAIN_WAGON_MAGLEV_TOY_VAN                     :Wagon na zabawki
STR_VEHICLE_NAME_TRAIN_WAGON_MAGLEV_BATTERY_TRUCK               :Wagon na baterie
STR_VEHICLE_NAME_TRAIN_WAGON_MAGLEV_FIZZY_DRINK_TRUCK           :Wagon na napoje gazowane
STR_VEHICLE_NAME_TRAIN_WAGON_MAGLEV_PLASTIC_TRUCK               :Wagon na plastik
STR_VEHICLE_NAME_ROAD_VEHICLE_MPS_REGAL_BUS                     :Autobus MPS Regal
STR_VEHICLE_NAME_ROAD_VEHICLE_HEREFORD_LEOPARD_BUS              :Autobus Hereford Leopard
STR_VEHICLE_NAME_ROAD_VEHICLE_FOSTER_BUS                        :Autobus Foster
STR_VEHICLE_NAME_ROAD_VEHICLE_FOSTER_MKII_SUPERBUS              :Foster MkII Superbus
STR_VEHICLE_NAME_ROAD_VEHICLE_PLODDYPHUT_MKI_BUS                :Autobus Ploddyphut MkI
STR_VEHICLE_NAME_ROAD_VEHICLE_PLODDYPHUT_MKII_BUS               :Autobus Ploddyphut MkII
STR_VEHICLE_NAME_ROAD_VEHICLE_PLODDYPHUT_MKIII_BUS              :Autobus Ploddyphut MkIII
STR_VEHICLE_NAME_ROAD_VEHICLE_BALOGH_COAL_TRUCK                 :Ciężarówka na węgiel Balogh
STR_VEHICLE_NAME_ROAD_VEHICLE_UHL_COAL_TRUCK                    :Ciężarówka na węgiel Uhl
STR_VEHICLE_NAME_ROAD_VEHICLE_DW_COAL_TRUCK                     :Ciężarówka na węgiel DW
STR_VEHICLE_NAME_ROAD_VEHICLE_MPS_MAIL_TRUCK                    :Ciężarówka pocztowa MPS
STR_VEHICLE_NAME_ROAD_VEHICLE_REYNARD_MAIL_TRUCK                :Ciężarówka pocztowa Reynard
STR_VEHICLE_NAME_ROAD_VEHICLE_PERRY_MAIL_TRUCK                  :Ciężarówka pocztowa Perry
STR_VEHICLE_NAME_ROAD_VEHICLE_MIGHTYMOVER_MAIL_TRUCK            :Ciężarówka pocztowa MightyMover
STR_VEHICLE_NAME_ROAD_VEHICLE_POWERNAUGHT_MAIL_TRUCK            :Ciężarówka pocztowa Powernaught
STR_VEHICLE_NAME_ROAD_VEHICLE_WIZZOWOW_MAIL_TRUCK               :Ciężarówka pocztowa Wizzowow
STR_VEHICLE_NAME_ROAD_VEHICLE_WITCOMBE_OIL_TANKER               :Cysterna Witcombe
STR_VEHICLE_NAME_ROAD_VEHICLE_FOSTER_OIL_TANKER                 :Cysterna Foster
STR_VEHICLE_NAME_ROAD_VEHICLE_PERRY_OIL_TANKER                  :Cysterna Perry
STR_VEHICLE_NAME_ROAD_VEHICLE_TALBOTT_LIVESTOCK_VAN             :Ciężarówka na żywiec Talbott
STR_VEHICLE_NAME_ROAD_VEHICLE_UHL_LIVESTOCK_VAN                 :Ciężarówka na żywiec Uhl
STR_VEHICLE_NAME_ROAD_VEHICLE_FOSTER_LIVESTOCK_VAN              :Ciężarówka na żywiec Foster
STR_VEHICLE_NAME_ROAD_VEHICLE_BALOGH_GOODS_TRUCK                :Ciężarówka towarowa Balogh
STR_VEHICLE_NAME_ROAD_VEHICLE_CRAIGHEAD_GOODS_TRUCK             :Ciężarówka towarowa Craighead
STR_VEHICLE_NAME_ROAD_VEHICLE_GOSS_GOODS_TRUCK                  :Ciężarówka towarowa Goss
STR_VEHICLE_NAME_ROAD_VEHICLE_HEREFORD_GRAIN_TRUCK              :Ciężarówka na ziarno Hereford
STR_VEHICLE_NAME_ROAD_VEHICLE_THOMAS_GRAIN_TRUCK                :Ciężarówka na ziarno Thomas
STR_VEHICLE_NAME_ROAD_VEHICLE_GOSS_GRAIN_TRUCK                  :Ciężarówka na ziarno Goss
STR_VEHICLE_NAME_ROAD_VEHICLE_WITCOMBE_WOOD_TRUCK               :Ciężarówka na drewno Witcombe
STR_VEHICLE_NAME_ROAD_VEHICLE_FOSTER_WOOD_TRUCK                 :Ciężarówka na drewno Foster
STR_VEHICLE_NAME_ROAD_VEHICLE_MORELAND_WOOD_TRUCK               :Ciężarówka na drewno Moreland
STR_VEHICLE_NAME_ROAD_VEHICLE_MPS_IRON_ORE_TRUCK                :Ciężarówka na rudę żelaza MPS
STR_VEHICLE_NAME_ROAD_VEHICLE_UHL_IRON_ORE_TRUCK                :Ciężarówka na rudę żelaza Uhl
STR_VEHICLE_NAME_ROAD_VEHICLE_CHIPPY_IRON_ORE_TRUCK             :Ciężarówka na rudę żelaza Chippy
STR_VEHICLE_NAME_ROAD_VEHICLE_BALOGH_STEEL_TRUCK                :Ciężarówka na stal Balogh
STR_VEHICLE_NAME_ROAD_VEHICLE_UHL_STEEL_TRUCK                   :Ciężarówka na stal Uhl
STR_VEHICLE_NAME_ROAD_VEHICLE_KELLING_STEEL_TRUCK               :Ciężarówka na stal Kelling
STR_VEHICLE_NAME_ROAD_VEHICLE_BALOGH_ARMORED_TRUCK              :Ciężarówka opancerzona Balogh
STR_VEHICLE_NAME_ROAD_VEHICLE_UHL_ARMORED_TRUCK                 :Ciężarówka opancerzona Uhl
STR_VEHICLE_NAME_ROAD_VEHICLE_FOSTER_ARMORED_TRUCK              :Ciężarówka opancerzona Foster
STR_VEHICLE_NAME_ROAD_VEHICLE_FOSTER_FOOD_VAN                   :Ciężarówka na żywność Foster
STR_VEHICLE_NAME_ROAD_VEHICLE_PERRY_FOOD_VAN                    :Ciężarówka na żywność Perry
STR_VEHICLE_NAME_ROAD_VEHICLE_CHIPPY_FOOD_VAN                   :Ciężarówka na żywność Chippy
STR_VEHICLE_NAME_ROAD_VEHICLE_UHL_PAPER_TRUCK                   :Ciężarówka na papier Uhl
STR_VEHICLE_NAME_ROAD_VEHICLE_BALOGH_PAPER_TRUCK                :Ciężarówka na papier Balogh
STR_VEHICLE_NAME_ROAD_VEHICLE_MPS_PAPER_TRUCK                   :Ciężarówka na papier MPS
STR_VEHICLE_NAME_ROAD_VEHICLE_MPS_COPPER_ORE_TRUCK              :Ciężarówka na rudę miedzi MPS
STR_VEHICLE_NAME_ROAD_VEHICLE_UHL_COPPER_ORE_TRUCK              :Ciężarówka na rudę miedzi Uhl
STR_VEHICLE_NAME_ROAD_VEHICLE_GOSS_COPPER_ORE_TRUCK             :Ciężarówka na rudę miedzi Goss
STR_VEHICLE_NAME_ROAD_VEHICLE_UHL_WATER_TANKER                  :Cysterna na wodę Uhl
STR_VEHICLE_NAME_ROAD_VEHICLE_BALOGH_WATER_TANKER               :Cysterna na wodę Balogh
STR_VEHICLE_NAME_ROAD_VEHICLE_MPS_WATER_TANKER                  :Cysterna na wodę MPS
STR_VEHICLE_NAME_ROAD_VEHICLE_BALOGH_FRUIT_TRUCK                :Ciężarówka na owoce Balogh
STR_VEHICLE_NAME_ROAD_VEHICLE_UHL_FRUIT_TRUCK                   :Ciężarówka na owoce Uhl
STR_VEHICLE_NAME_ROAD_VEHICLE_KELLING_FRUIT_TRUCK               :Ciężarówka na owoce Kelling
STR_VEHICLE_NAME_ROAD_VEHICLE_BALOGH_RUBBER_TRUCK               :Ciężarówka na kauczuk Balogh
STR_VEHICLE_NAME_ROAD_VEHICLE_UHL_RUBBER_TRUCK                  :Ciężarówka na kauczuk Uhl
STR_VEHICLE_NAME_ROAD_VEHICLE_RMT_RUBBER_TRUCK                  :Ciężarówka na kauczuk RMT
STR_VEHICLE_NAME_ROAD_VEHICLE_MIGHTYMOVER_SUGAR_TRUCK           :Ciężarówka na cukier MightyMover
STR_VEHICLE_NAME_ROAD_VEHICLE_POWERNAUGHT_SUGAR_TRUCK           :Ciężarówka na cukier Powernaught
STR_VEHICLE_NAME_ROAD_VEHICLE_WIZZOWOW_SUGAR_TRUCK              :Ciężarówka na cukier Wizzowow
STR_VEHICLE_NAME_ROAD_VEHICLE_MIGHTYMOVER_COLA_TRUCK            :Cysterna na colę MightyMover
STR_VEHICLE_NAME_ROAD_VEHICLE_POWERNAUGHT_COLA_TRUCK            :Cysterna na colę Powernaught
STR_VEHICLE_NAME_ROAD_VEHICLE_WIZZOWOW_COLA_TRUCK               :Cysterna na colę Wizzowow
STR_VEHICLE_NAME_ROAD_VEHICLE_MIGHTYMOVER_COTTON_CANDY          :Ciężarówka na watę cukrową MightyMover
STR_VEHICLE_NAME_ROAD_VEHICLE_POWERNAUGHT_COTTON_CANDY          :Ciężarówka na watę cukrową Powernaught
STR_VEHICLE_NAME_ROAD_VEHICLE_WIZZOWOW_COTTON_CANDY_TRUCK       :Ciężarówka na watę cukrową Wizzowow
STR_VEHICLE_NAME_ROAD_VEHICLE_MIGHTYMOVER_TOFFEE_TRUCK          :Ciężarówka na toffi MightyMover
STR_VEHICLE_NAME_ROAD_VEHICLE_POWERNAUGHT_TOFFEE_TRUCK          :Ciężarówka na toffi Powernaught
STR_VEHICLE_NAME_ROAD_VEHICLE_WIZZOWOW_TOFFEE_TRUCK             :Ciężarówka na toffi Wizzowow
STR_VEHICLE_NAME_ROAD_VEHICLE_MIGHTYMOVER_TOY_VAN               :Ciężarówka na zabawki MightyMover
STR_VEHICLE_NAME_ROAD_VEHICLE_POWERNAUGHT_TOY_VAN               :Ciężarówka na zabawki Powernaught
STR_VEHICLE_NAME_ROAD_VEHICLE_WIZZOWOW_TOY_VAN                  :Ciężarówka na zabawki Wizzowow
STR_VEHICLE_NAME_ROAD_VEHICLE_MIGHTYMOVER_CANDY_TRUCK           :Ciężarówka na cukierki MightyMover
STR_VEHICLE_NAME_ROAD_VEHICLE_POWERNAUGHT_CANDY_TRUCK           :Ciężarówka na cukierki Powernaught
STR_VEHICLE_NAME_ROAD_VEHICLE_WIZZOWOW_CANDY_TRUCK              :Ciężarówka na cukierki Wizzowow
STR_VEHICLE_NAME_ROAD_VEHICLE_MIGHTYMOVER_BATTERY_TRUCK         :Ciężarówka na baterie MightyMover
STR_VEHICLE_NAME_ROAD_VEHICLE_POWERNAUGHT_BATTERY_TRUCK         :Ciężarówka na baterie Powernaught
STR_VEHICLE_NAME_ROAD_VEHICLE_WIZZOWOW_BATTERY_TRUCK            :Ciężarówka na baterie Wizzowow
STR_VEHICLE_NAME_ROAD_VEHICLE_MIGHTYMOVER_FIZZY_DRINK           :Cysterna na napoje gazowane MightyMover
STR_VEHICLE_NAME_ROAD_VEHICLE_POWERNAUGHT_FIZZY_DRINK           :Cysterna na napoje gazowane Powernaught
STR_VEHICLE_NAME_ROAD_VEHICLE_WIZZOWOW_FIZZY_DRINK_TRUCK        :Cysterna na napoje gazowane Wizzowow
STR_VEHICLE_NAME_ROAD_VEHICLE_MIGHTYMOVER_PLASTIC_TRUCK         :Ciężarówka na plastik MightyMover
STR_VEHICLE_NAME_ROAD_VEHICLE_POWERNAUGHT_PLASTIC_TRUCK         :Ciężarówka na plastik Powernaught
STR_VEHICLE_NAME_ROAD_VEHICLE_WIZZOWOW_PLASTIC_TRUCK            :Ciężarówka na plastik Wizzowow
STR_VEHICLE_NAME_ROAD_VEHICLE_MIGHTYMOVER_BUBBLE_TRUCK          :Ciężarówka na bąbelki MightyMover
STR_VEHICLE_NAME_ROAD_VEHICLE_POWERNAUGHT_BUBBLE_TRUCK          :Ciężarówka na bąbelki Powernaught
STR_VEHICLE_NAME_ROAD_VEHICLE_WIZZOWOW_BUBBLE_TRUCK             :Ciężarówka na bąbelki Wizzowow
STR_VEHICLE_NAME_SHIP_MPS_OIL_TANKER                            :Tankowiec MPS
STR_VEHICLE_NAME_SHIP_CS_INC_OIL_TANKER                         :Tankowiec CS-Inc.
STR_VEHICLE_NAME_SHIP_MPS_PASSENGER_FERRY                       :Liniowiec MPS
STR_VEHICLE_NAME_SHIP_FFP_PASSENGER_FERRY                       :Liniowiec FFP
STR_VEHICLE_NAME_SHIP_BAKEWELL_300_HOVERCRAFT                   :Wodolot Bakewell 300
STR_VEHICLE_NAME_SHIP_CHUGGER_CHUG_PASSENGER                    :Liniowiec Chugger-Chug
STR_VEHICLE_NAME_SHIP_SHIVERSHAKE_PASSENGER_FERRY               :Liniowiec Shivershake
STR_VEHICLE_NAME_SHIP_YATE_CARGO_SHIP                           :Drobnicowiec Yate
STR_VEHICLE_NAME_SHIP_BAKEWELL_CARGO_SHIP                       :Drobnicowiec Bakewell
STR_VEHICLE_NAME_SHIP_MIGHTYMOVER_CARGO_SHIP                    :Drobnicowiec MightyMover
STR_VEHICLE_NAME_SHIP_POWERNAUT_CARGO_SHIP                      :Drobnicowiec Powernaut
STR_VEHICLE_NAME_AIRCRAFT_SAMPSON_U52                           :Sampson U52
STR_VEHICLE_NAME_AIRCRAFT_COLEMAN_COUNT                         :Coleman Count
STR_VEHICLE_NAME_AIRCRAFT_FFP_DART                              :FFP Dart
STR_VEHICLE_NAME_AIRCRAFT_YATE_HAUGAN                           :Yate Haugan
STR_VEHICLE_NAME_AIRCRAFT_BAKEWELL_COTSWALD_LB_3                :Bakewell Cotswald LB-3
STR_VEHICLE_NAME_AIRCRAFT_BAKEWELL_LUCKETT_LB_8                 :Bakewell Luckett LB-8
STR_VEHICLE_NAME_AIRCRAFT_BAKEWELL_LUCKETT_LB_9                 :Bakewell Luckett LB-9
STR_VEHICLE_NAME_AIRCRAFT_BAKEWELL_LUCKETT_LB80                 :Bakewell Luckett LB80
STR_VEHICLE_NAME_AIRCRAFT_BAKEWELL_LUCKETT_LB_10                :Bakewell Luckett LB-10
STR_VEHICLE_NAME_AIRCRAFT_BAKEWELL_LUCKETT_LB_11                :Bakewell Luckett LB-11
STR_VEHICLE_NAME_AIRCRAFT_YATE_AEROSPACE_YAC_1_11               :Yate Aerospace YAC 1-11
STR_VEHICLE_NAME_AIRCRAFT_DARWIN_100                            :Darwin 100
STR_VEHICLE_NAME_AIRCRAFT_DARWIN_200                            :Darwin 200
STR_VEHICLE_NAME_AIRCRAFT_DARWIN_300                            :Darwin 300
STR_VEHICLE_NAME_AIRCRAFT_DARWIN_400                            :Darwin 400
STR_VEHICLE_NAME_AIRCRAFT_DARWIN_500                            :Darwin 500
STR_VEHICLE_NAME_AIRCRAFT_DARWIN_600                            :Darwin 600
STR_VEHICLE_NAME_AIRCRAFT_GURU_GALAXY                           :Guru Galaxy
STR_VEHICLE_NAME_AIRCRAFT_AIRTAXI_A21                           :Airtaxi A21
STR_VEHICLE_NAME_AIRCRAFT_AIRTAXI_A31                           :Airtaxi A31
STR_VEHICLE_NAME_AIRCRAFT_AIRTAXI_A32                           :Airtaxi A32
STR_VEHICLE_NAME_AIRCRAFT_AIRTAXI_A33                           :Airtaxi A33
STR_VEHICLE_NAME_AIRCRAFT_YATE_AEROSPACE_YAE46                  :Yate Aerospace YAe46
STR_VEHICLE_NAME_AIRCRAFT_DINGER_100                            :Dinger 100
STR_VEHICLE_NAME_AIRCRAFT_AIRTAXI_A34_1000                      :AirTaxi A34-1000
STR_VEHICLE_NAME_AIRCRAFT_YATE_Z_SHUTTLE                        :Yate Z-Shuttle
STR_VEHICLE_NAME_AIRCRAFT_KELLING_K1                            :Kelling K1
STR_VEHICLE_NAME_AIRCRAFT_KELLING_K6                            :Kelling K6
STR_VEHICLE_NAME_AIRCRAFT_KELLING_K7                            :Kelling K7
STR_VEHICLE_NAME_AIRCRAFT_DARWIN_700                            :Darwin 700
STR_VEHICLE_NAME_AIRCRAFT_FFP_HYPERDART_2                       :FFP Hyperdart 2
STR_VEHICLE_NAME_AIRCRAFT_DINGER_200                            :Dinger 200
STR_VEHICLE_NAME_AIRCRAFT_DINGER_1000                           :Dinger 1000
STR_VEHICLE_NAME_AIRCRAFT_PLODDYPHUT_100                        :Ploddyphut 100
STR_VEHICLE_NAME_AIRCRAFT_PLODDYPHUT_500                        :Ploddyphut 500
STR_VEHICLE_NAME_AIRCRAFT_FLASHBANG_X1                          :Flashbang X1
STR_VEHICLE_NAME_AIRCRAFT_JUGGERPLANE_M1                        :Juggerplane M1
STR_VEHICLE_NAME_AIRCRAFT_FLASHBANG_WIZZER                      :Flashbang Wizzer
STR_VEHICLE_NAME_AIRCRAFT_TRICARIO_HELICOPTER                   :Helikopter Tricario
STR_VEHICLE_NAME_AIRCRAFT_GURU_X2_HELICOPTER                    :Helikopter Guru X2
STR_VEHICLE_NAME_AIRCRAFT_POWERNAUT_HELICOPTER                  :Helikopter Powernaut

##id 0x8800
# Formatting of some strings
STR_FORMAT_DATE_TINY                                            :{STRING}-{STRING}-{NUM}
STR_FORMAT_DATE_SHORT                                           :{STRING} {NUM}
STR_FORMAT_DATE_LONG                                            :{STRING} {STRING} {NUM}
STR_FORMAT_DATE_ISO                                             :{2:NUM}-{1:STRING}-{0:STRING}

STR_FORMAT_BUOY_NAME                                            :Boja {TOWN}
STR_FORMAT_BUOY_NAME_SERIAL                                     :Boja {TOWN} #{COMMA}
STR_FORMAT_COMPANY_NUM                                          :(Firma {COMMA})
STR_FORMAT_GROUP_NAME                                           :Grupa {COMMA}
STR_FORMAT_INDUSTRY_NAME                                        :{1:STRING} {0:TOWN}
STR_FORMAT_WAYPOINT_NAME                                        :Post. {TOWN}
STR_FORMAT_WAYPOINT_NAME_SERIAL                                 :Post. {TOWN} #{COMMA}

STR_FORMAT_DEPOT_NAME_TRAIN                                     :Warsztaty {TOWN}
STR_FORMAT_DEPOT_NAME_TRAIN_SERIAL                              :Warsztaty {TOWN} #{COMMA}
STR_FORMAT_DEPOT_NAME_ROAD_VEHICLE                              :Zajezdnia {TOWN}
STR_FORMAT_DEPOT_NAME_ROAD_VEHICLE_SERIAL                       :Zajezdnia {TOWN} #{COMMA}
STR_FORMAT_DEPOT_NAME_SHIP                                      :Stocznia {TOWN}
STR_FORMAT_DEPOT_NAME_SHIP_SERIAL                               :Stocznia {TOWN} #{COMMA}
STR_FORMAT_DEPOT_NAME_AIRCRAFT                                  :Hangar {STATION}

STR_UNKNOWN_STATION                                             :Nieznana stacja
STR_DEFAULT_SIGN_NAME                                           :Napis
STR_COMPANY_SOMEONE                                             :ktoś

STR_SAVEGAME_NAME_DEFAULT                                       :{COMPANY}, {STRING}
STR_SAVEGAME_NAME_SPECTATOR                                     :Obserwator, {1:STRING}

# Viewport strings
STR_VIEWPORT_TOWN_POP                                           :{WHITE}{TOWN} ({COMMA})
STR_VIEWPORT_TOWN                                               :{WHITE}{TOWN}
STR_VIEWPORT_TOWN_TINY_BLACK                                    :{TINY_FONT}{BLACK}{TOWN}
STR_VIEWPORT_TOWN_TINY_WHITE                                    :{TINY_FONT}{WHITE}{TOWN}

STR_VIEWPORT_SIGN_SMALL_BLACK                                   :{TINY_FONT}{BLACK}{SIGN}
STR_VIEWPORT_SIGN_SMALL_WHITE                                   :{TINY_FONT}{WHITE}{SIGN}

STR_VIEWPORT_STATION                                            :{STATION} {STATION_FEATURES}
STR_VIEWPORT_STATION_TINY                                       :{TINY_FONT}{STATION}

STR_VIEWPORT_WAYPOINT                                           :{WAYPOINT}
STR_VIEWPORT_WAYPOINT_TINY                                      :{TINY_FONT}{WAYPOINT}

# Simple strings to get specific types of data
STR_COMPANY_NAME                                                :{COMPANY}
STR_COMPANY_NAME_COMPANY_NUM                                    :{COMPANY} {COMPANY_NUM}
STR_DEPOT_NAME                                                  :{DEPOT}
STR_ENGINE_NAME                                                 :{ENGINE}
STR_HIDDEN_ENGINE_NAME                                          :{ENGINE} (ukryty)
STR_GROUP_NAME                                                  :{GROUP}
STR_INDUSTRY_NAME                                               :{INDUSTRY}
STR_PRESIDENT_NAME                                              :{PRESIDENT_NAME}
STR_SIGN_NAME                                                   :{SIGN}
STR_STATION_NAME                                                :{STATION}
STR_TOWN_NAME                                                   :{TOWN}
STR_VEHICLE_NAME                                                :{VEHICLE}
STR_WAYPOINT_NAME                                               :{WAYPOINT}

STR_JUST_CARGO                                                  :{CARGO_LONG}
STR_JUST_CHECKMARK                                              :{CHECKMARK}
STR_JUST_COMMA                                                  :{COMMA}
STR_JUST_CURRENCY_SHORT                                         :{CURRENCY_SHORT}
STR_JUST_CURRENCY_LONG                                          :{CURRENCY_LONG}
STR_JUST_CARGO_LIST                                             :{CARGO_LIST}
STR_JUST_INT                                                    :{NUM}
STR_JUST_DATE_TINY                                              :{DATE_TINY}
STR_JUST_DATE_SHORT                                             :{DATE_SHORT}
STR_JUST_DATE_LONG                                              :{DATE_LONG}
STR_JUST_DATE_ISO                                               :{DATE_ISO}
STR_JUST_STRING                                                 :{STRING}
STR_JUST_STRING_STRING                                          :{STRING}{STRING}
STR_JUST_RAW_STRING                                             :{STRING}
STR_JUST_BIG_RAW_STRING                                         :{BIG_FONT}{STRING}

# Slightly 'raw' stringcodes with colour or size
STR_BLACK_COMMA                                                 :{BLACK}{COMMA}
STR_TINY_BLACK_COMA                                             :{TINY_FONT}{BLACK}{COMMA}
STR_TINY_COMMA                                                  :{TINY_FONT}{COMMA}
STR_BLUE_COMMA                                                  :{BLUE}{COMMA}
STR_RED_COMMA                                                   :{RED}{COMMA}
STR_WHITE_COMMA                                                 :{WHITE}{COMMA}
STR_TINY_BLACK_DECIMAL                                          :{TINY_FONT}{BLACK}{DECIMAL}
STR_COMPANY_MONEY                                               :{WHITE}{CURRENCY_LONG}
STR_BLACK_DATE_LONG                                             :{BLACK}{DATE_LONG}
STR_WHITE_DATE_LONG                                             :{WHITE}{DATE_LONG}
STR_SHORT_DATE                                                  :{WHITE}{DATE_TINY}
STR_DATE_LONG_SMALL                                             :{TINY_FONT}{BLACK}{DATE_LONG}
STR_TINY_GROUP                                                  :{TINY_FONT}{GROUP}
STR_BLACK_INT                                                   :{BLACK}{NUM}
STR_ORANGE_INT                                                  :{ORANGE}{NUM}
STR_WHITE_SIGN                                                  :{WHITE}{SIGN}
STR_TINY_BLACK_STATION                                          :{TINY_FONT}{BLACK}{STATION}
STR_BLACK_STRING                                                :{BLACK}{STRING}
STR_BLACK_RAW_STRING                                            :{BLACK}{STRING}
STR_ORANGE_STRING                                               :{ORANGE}{STRING}
STR_LTBLUE_STRING                                               :{LTBLUE}{STRING}
STR_WHITE_STRING                                                :{WHITE}{STRING}
STR_ORANGE_STRING1_WHITE                                        :{ORANGE}{STRING}{WHITE}
STR_ORANGE_STRING1_LTBLUE                                       :{ORANGE}{STRING}{LTBLUE}
STR_TINY_BLACK_HEIGHT                                           :{TINY_FONT}{BLACK}{HEIGHT}
STR_TINY_BLACK_VEHICLE                                          :{TINY_FONT}{BLACK}{VEHICLE}
STR_TINY_RIGHT_ARROW                                            :{TINY_FONT}{RIGHT_ARROW}

STR_BLACK_1                                                     :{BLACK}1
STR_BLACK_2                                                     :{BLACK}2
STR_BLACK_3                                                     :{BLACK}3
STR_BLACK_4                                                     :{BLACK}4
STR_BLACK_5                                                     :{BLACK}5
STR_BLACK_6                                                     :{BLACK}6
STR_BLACK_7                                                     :{BLACK}7

STR_TRAIN                                                       :{BLACK}{TRAIN}
STR_BUS                                                         :{BLACK}{BUS}
STR_LORRY                                                       :{BLACK}{LORRY}
STR_PLANE                                                       :{BLACK}{PLANE}
STR_SHIP                                                        :{BLACK}{SHIP}

STR_TOOLBAR_RAILTYPE_VELOCITY                                   :{STRING} ({VELOCITY})<|MERGE_RESOLUTION|>--- conflicted
+++ resolved
@@ -2475,12 +2475,6 @@
 STR_NETWORK_SERVER                                              :Serwer
 STR_NETWORK_CLIENT                                              :Klient
 STR_NETWORK_SPECTATORS                                          :Widzowie
-
-<<<<<<< HEAD
-STR_NETWORK_TOOLBAR_LIST_SPECTATOR                              :{BLACK}Obserwator
-=======
-STR_NETWORK_GIVE_MONEY_CAPTION                                  :{WHITE}Wprowadź ilość pieniędzy, które chcesz przekazać
->>>>>>> ba55f93f
 
 # Network set password
 STR_COMPANY_PASSWORD_CANCEL                                     :{BLACK}Nie zapisuj podanego hasła
