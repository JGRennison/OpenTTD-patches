##name German
##ownname Deutsch
##isocode de_DE
##plural 0
##textdir ltr
##digitsep .
##digitsepcur .
##decimalsep ,
##winlangid 0x0407
##grflangid 0x02
##gender m w n p


# $Id$

# This file is part of OpenTTD.
# OpenTTD is free software; you can redistribute it and/or modify it under the terms of the GNU General Public License as published by the Free Software Foundation, version 2.
# OpenTTD is distributed in the hope that it will be useful, but WITHOUT ANY WARRANTY; without even the implied warranty of MERCHANTABILITY or FITNESS FOR A PARTICULAR PURPOSE.
# See the GNU General Public License for more details. You should have received a copy of the GNU General Public License along with OpenTTD. If not, see <http://www.gnu.org/licenses/>.


##id 0x0000
STR_NULL                                                        :
STR_EMPTY                                                       :
STR_UNDEFINED                                                   :(nicht definierter Text)
STR_JUST_NOTHING                                                :Nichts

# Cargo related strings
# Plural cargo name
STR_CARGO_PLURAL_NOTHING                                        :
STR_CARGO_PLURAL_PASSENGERS                                     :{G=p}Passagiere
STR_CARGO_PLURAL_COAL                                           :{G=w}Kohle
STR_CARGO_PLURAL_MAIL                                           :{G=w}Post
STR_CARGO_PLURAL_OIL                                            :{G=n}Öl
STR_CARGO_PLURAL_LIVESTOCK                                      :{G=n}Vieh
STR_CARGO_PLURAL_GOODS                                          :{G=p}Waren
STR_CARGO_PLURAL_GRAIN                                          :{G=n}Getreide
STR_CARGO_PLURAL_WOOD                                           :{G=n}Holz
STR_CARGO_PLURAL_IRON_ORE                                       :{G=n}Eisenerz
STR_CARGO_PLURAL_STEEL                                          :{G=m}Stahl
STR_CARGO_PLURAL_VALUABLES                                      :{G=p}Wertsachen
STR_CARGO_PLURAL_COPPER_ORE                                     :{G=n}Kupfererz
STR_CARGO_PLURAL_MAIZE                                          :{G=m}Mais
STR_CARGO_PLURAL_FRUIT                                          :{G=p}Früchte
STR_CARGO_PLURAL_DIAMONDS                                       :{G=p}Diamanten
STR_CARGO_PLURAL_FOOD                                           :{G=p}Nahrungsmittel
STR_CARGO_PLURAL_PAPER                                          :{G=n}Papier
STR_CARGO_PLURAL_GOLD                                           :{G=n}Gold
STR_CARGO_PLURAL_WATER                                          :{G=n}Wasser
STR_CARGO_PLURAL_WHEAT                                          :{G=m}Weizen
STR_CARGO_PLURAL_RUBBER                                         :{G=m}Kautschuk
STR_CARGO_PLURAL_SUGAR                                          :{G=m}Zucker
STR_CARGO_PLURAL_TOYS                                           :{G=p}Spielzeuge
STR_CARGO_PLURAL_CANDY                                          :{G=p}Bonbons
STR_CARGO_PLURAL_COLA                                           :{G=w}Cola
STR_CARGO_PLURAL_COTTON_CANDY                                   :{G=w}Zuckerwatte
STR_CARGO_PLURAL_BUBBLES                                        :{G=p}Luftblasen
STR_CARGO_PLURAL_TOFFEE                                         :{G=n}Karamell
STR_CARGO_PLURAL_BATTERIES                                      :{G=p}Batterien
STR_CARGO_PLURAL_PLASTIC                                        :{G=n}Plastik
STR_CARGO_PLURAL_FIZZY_DRINKS                                   :{G=w}Limonade

# Singular cargo name
STR_CARGO_SINGULAR_NOTHING                                      :
STR_CARGO_SINGULAR_PASSENGER                                    :{G=m}Passagier
STR_CARGO_SINGULAR_COAL                                         :{G=w}Kohle
STR_CARGO_SINGULAR_MAIL                                         :{G=w}Post
STR_CARGO_SINGULAR_OIL                                          :{G=n}Öl
STR_CARGO_SINGULAR_LIVESTOCK                                    :{G=n}Vieh
STR_CARGO_SINGULAR_GOODS                                        :{G=p}Waren
STR_CARGO_SINGULAR_GRAIN                                        :{G=n}Getreide
STR_CARGO_SINGULAR_WOOD                                         :{G=n}Holz
STR_CARGO_SINGULAR_IRON_ORE                                     :{G=n}Eisenerz
STR_CARGO_SINGULAR_STEEL                                        :{G=m}Stahl
STR_CARGO_SINGULAR_VALUABLES                                    :{G=p}Wertsachen
STR_CARGO_SINGULAR_COPPER_ORE                                   :{G=n}Kupfererz
STR_CARGO_SINGULAR_MAIZE                                        :{G=m}Mais
STR_CARGO_SINGULAR_FRUIT                                        :{G=p}Früchte
STR_CARGO_SINGULAR_DIAMOND                                      :{G=p}Diamanten
STR_CARGO_SINGULAR_FOOD                                         :{G=p}Nahrungsmittel
STR_CARGO_SINGULAR_PAPER                                        :{G=n}Papier
STR_CARGO_SINGULAR_GOLD                                         :{G=n}Gold
STR_CARGO_SINGULAR_WATER                                        :{G=n}Wasser
STR_CARGO_SINGULAR_WHEAT                                        :{G=n}Weizen
STR_CARGO_SINGULAR_RUBBER                                       :{G=m}Kautschuk
STR_CARGO_SINGULAR_SUGAR                                        :{G=m}Zucker
STR_CARGO_SINGULAR_TOY                                          :{G=n}Spielzeug
STR_CARGO_SINGULAR_CANDY                                        :{G=m}Bonbon
STR_CARGO_SINGULAR_COLA                                         :{G=w}Cola
STR_CARGO_SINGULAR_COTTON_CANDY                                 :{G=w}Zuckerwatte
STR_CARGO_SINGULAR_BUBBLE                                       :{G=w}Luftblase
STR_CARGO_SINGULAR_TOFFEE                                       :{G=n}Karamell
STR_CARGO_SINGULAR_BATTERY                                      :{G=w}Batterie
STR_CARGO_SINGULAR_PLASTIC                                      :{G=n}Plastik
STR_CARGO_SINGULAR_FIZZY_DRINK                                  :{G=w}Limonade

# Quantity of cargo
STR_QUANTITY_NOTHING                                            :
STR_QUANTITY_PASSENGERS                                         :{COMMA}{NBSP}Passagier{P "" e}
STR_QUANTITY_COAL                                               :{WEIGHT_LONG} Kohle
STR_QUANTITY_MAIL                                               :{COMMA}{NBSP}Posts{P ack äcke}
STR_QUANTITY_OIL                                                :{VOLUME_LONG} Öl
STR_QUANTITY_LIVESTOCK                                          :{COMMA}{NBSP}Stück Vieh
STR_QUANTITY_GOODS                                              :{COMMA}{NBSP}Warenkiste{P "" n}
STR_QUANTITY_GRAIN                                              :{WEIGHT_LONG} Getreide
STR_QUANTITY_WOOD                                               :{WEIGHT_LONG} Holz
STR_QUANTITY_IRON_ORE                                           :{WEIGHT_LONG} Eisenerz
STR_QUANTITY_STEEL                                              :{WEIGHT_LONG} Stahl
STR_QUANTITY_VALUABLES                                          :{COMMA}{NBSP}{P Sack Säcke} Wertsachen
STR_QUANTITY_COPPER_ORE                                         :{WEIGHT_LONG} Kupfererz
STR_QUANTITY_MAIZE                                              :{WEIGHT_LONG} Mais
STR_QUANTITY_FRUIT                                              :{WEIGHT_LONG} Früchte
STR_QUANTITY_DIAMONDS                                           :{COMMA}{NBSP}{P Sack Säcke} Diamanten
STR_QUANTITY_FOOD                                               :{WEIGHT_LONG} Nahrungsmittel
STR_QUANTITY_PAPER                                              :{WEIGHT_LONG} Papier
STR_QUANTITY_GOLD                                               :{COMMA}{NBSP}{P Sack Säcke} Gold
STR_QUANTITY_WATER                                              :{VOLUME_LONG} Wasser
STR_QUANTITY_WHEAT                                              :{WEIGHT_LONG} Weizen
STR_QUANTITY_RUBBER                                             :{VOLUME_LONG} Kautschuk
STR_QUANTITY_SUGAR                                              :{WEIGHT_LONG} Zucker
STR_QUANTITY_TOYS                                               :{COMMA}{NBSP}Spielzeug{P "" e}
STR_QUANTITY_SWEETS                                             :{COMMA}{NBSP}{P Sack Säcke} Bonbons
STR_QUANTITY_COLA                                               :{VOLUME_LONG} Cola
STR_QUANTITY_CANDYFLOSS                                         :{WEIGHT_LONG} Zuckerwatte
STR_QUANTITY_BUBBLES                                            :{COMMA} Luftblase{P "" n}
STR_QUANTITY_TOFFEE                                             :{WEIGHT_LONG} Karamell
STR_QUANTITY_BATTERIES                                          :{COMMA} Batterie{P "" n}
STR_QUANTITY_PLASTIC                                            :{VOLUME_LONG} Plastik
STR_QUANTITY_FIZZY_DRINKS                                       :{COMMA} Limonade{P "" n}
STR_QUANTITY_N_A                                                :k.A.

# Two letter abbreviation of cargo name
STR_ABBREV_NOTHING                                              :
STR_ABBREV_PASSENGERS                                           :{TINY_FONT}PS
STR_ABBREV_COAL                                                 :{TINY_FONT}KL
STR_ABBREV_MAIL                                                 :{TINY_FONT}PO
STR_ABBREV_OIL                                                  :{TINY_FONT}ÖL
STR_ABBREV_LIVESTOCK                                            :{TINY_FONT}VI
STR_ABBREV_GOODS                                                :{TINY_FONT}WK
STR_ABBREV_GRAIN                                                :{TINY_FONT}GT
STR_ABBREV_WOOD                                                 :{TINY_FONT}HO
STR_ABBREV_IRON_ORE                                             :{TINY_FONT}EE
STR_ABBREV_STEEL                                                :{TINY_FONT}ST
STR_ABBREV_VALUABLES                                            :{TINY_FONT}WE
STR_ABBREV_COPPER_ORE                                           :{TINY_FONT}KU
STR_ABBREV_MAIZE                                                :{TINY_FONT}MA
STR_ABBREV_FRUIT                                                :{TINY_FONT}FR
STR_ABBREV_DIAMONDS                                             :{TINY_FONT}DI
STR_ABBREV_FOOD                                                 :{TINY_FONT}NM
STR_ABBREV_PAPER                                                :{TINY_FONT}PA
STR_ABBREV_GOLD                                                 :{TINY_FONT}GD
STR_ABBREV_WATER                                                :{TINY_FONT}WA
STR_ABBREV_WHEAT                                                :{TINY_FONT}WZ
STR_ABBREV_RUBBER                                               :{TINY_FONT}KA
STR_ABBREV_SUGAR                                                :{TINY_FONT}ZU
STR_ABBREV_TOYS                                                 :{TINY_FONT}SP
STR_ABBREV_SWEETS                                               :{TINY_FONT}BO
STR_ABBREV_COLA                                                 :{TINY_FONT}CO
STR_ABBREV_CANDYFLOSS                                           :{TINY_FONT}ZW
STR_ABBREV_BUBBLES                                              :{TINY_FONT}LB
STR_ABBREV_TOFFEE                                               :{TINY_FONT}KM
STR_ABBREV_BATTERIES                                            :{TINY_FONT}BA
STR_ABBREV_PLASTIC                                              :{TINY_FONT}PL
STR_ABBREV_FIZZY_DRINKS                                         :{TINY_FONT}LI
STR_ABBREV_NONE                                                 :{TINY_FONT}KEINE
STR_ABBREV_ALL                                                  :{TINY_FONT}ALLE

# 'Mode' of transport for cargoes
STR_PASSENGERS                                                  :{COMMA}{NBSP}Passagier{P "" e}
STR_BAGS                                                        :{COMMA}{NBSP}S{P ack äcke}
STR_TONS                                                        :{COMMA}{NBSP}Tonne{P "" n}
STR_LITERS                                                      :{COMMA}{NBSP}Liter{P "" ""}
STR_ITEMS                                                       :{COMMA}{NBSP}Stück{P "" ""}
STR_CRATES                                                      :{COMMA}{NBSP}Kiste{P "" n}

# Colours, do not shuffle
STR_COLOUR_DARK_BLUE                                            :Dunkelblau
STR_COLOUR_PALE_GREEN                                           :Hellgrün
STR_COLOUR_PINK                                                 :Rosa
STR_COLOUR_YELLOW                                               :Gelb
STR_COLOUR_RED                                                  :Rot
STR_COLOUR_LIGHT_BLUE                                           :Hellblau
STR_COLOUR_GREEN                                                :Grün
STR_COLOUR_DARK_GREEN                                           :Dunkelgrün
STR_COLOUR_BLUE                                                 :Blau
STR_COLOUR_CREAM                                                :Beige
STR_COLOUR_MAUVE                                                :Helllila
STR_COLOUR_PURPLE                                               :Lila
STR_COLOUR_ORANGE                                               :Orange
STR_COLOUR_BROWN                                                :Braun
STR_COLOUR_GREY                                                 :Grau
STR_COLOUR_WHITE                                                :Weiß
STR_COLOUR_RANDOM                                               :Zufällig
STR_COLOUR_DEFAULT                                              :Standard

# Units used in OpenTTD
STR_UNITS_VELOCITY_IMPERIAL                                     :{COMMA}{NBSP}mph
STR_UNITS_VELOCITY_METRIC                                       :{COMMA}{NBSP}km/h
STR_UNITS_VELOCITY_SI                                           :{COMMA}{NBSP}m/s

STR_UNITS_POWER_IMPERIAL                                        :{COMMA}{NBSP}PS
STR_UNITS_POWER_METRIC                                          :{COMMA}{NBSP}PS
STR_UNITS_POWER_SI                                              :{COMMA}{NBSP}kW

STR_UNITS_WEIGHT_SHORT_IMPERIAL                                 :{COMMA}{NBSP}t
STR_UNITS_WEIGHT_SHORT_METRIC                                   :{COMMA}{NBSP}t
STR_UNITS_WEIGHT_SHORT_SI                                       :{COMMA}{NBSP}kg

STR_UNITS_WEIGHT_LONG_IMPERIAL                                  :{COMMA}{NBSP}Tonne{P "" n}
STR_UNITS_WEIGHT_LONG_METRIC                                    :{COMMA}{NBSP}Tonne{P "" n}
STR_UNITS_WEIGHT_LONG_SI                                        :{COMMA}{NBSP}kg

STR_UNITS_VOLUME_SHORT_IMPERIAL                                 :{COMMA}{NBSP}gal
STR_UNITS_VOLUME_SHORT_METRIC                                   :{COMMA}{NBSP}l
STR_UNITS_VOLUME_SHORT_SI                                       :{COMMA}{NBSP}m³

STR_UNITS_VOLUME_LONG_IMPERIAL                                  :{COMMA}{NBSP}Gallone{P "" n}
STR_UNITS_VOLUME_LONG_METRIC                                    :{COMMA}{NBSP}Liter
STR_UNITS_VOLUME_LONG_SI                                        :{COMMA}{NBSP}m³

STR_UNITS_FORCE_IMPERIAL                                        :{COMMA}{NBSP}lbf
STR_UNITS_FORCE_METRIC                                          :{COMMA}{NBSP}kp
STR_UNITS_FORCE_SI                                              :{COMMA} kN

STR_UNITS_HEIGHT_IMPERIAL                                       :{COMMA}{NBSP}Fuß
STR_UNITS_HEIGHT_METRIC                                         :{COMMA}{NBSP}m
STR_UNITS_HEIGHT_SI                                             :{COMMA}{NBSP}m

# Common window strings
STR_LIST_FILTER_TITLE                                           :{BLACK}Auswahl-Text:
STR_LIST_FILTER_OSKTITLE                                        :{BLACK}Filter eingeben
STR_LIST_FILTER_TOOLTIP                                         :{BLACK}Stichwort eingeben, mit dem die Liste gefiltert werden soll

STR_TOOLTIP_GROUP_ORDER                                         :{BLACK}Gruppierung wählen
STR_TOOLTIP_SORT_ORDER                                          :{BLACK}Sortierreihenfolge auswählen (absteigend/aufsteigend)
STR_TOOLTIP_SORT_CRITERIA                                       :{BLACK}Sortierkriterien auswählen
STR_TOOLTIP_FILTER_CRITERIA                                     :{BLACK}Filterkriterien auswählen
STR_BUTTON_SORT_BY                                              :{BLACK}Sortieren nach
STR_BUTTON_LOCATION                                             :{BLACK}Standort
STR_BUTTON_RENAME                                               :{BLACK}Umbenennen

STR_TOOLTIP_CLOSE_WINDOW                                        :{BLACK}Fenster schließen
STR_TOOLTIP_WINDOW_TITLE_DRAG_THIS                              :{BLACK}Titelleiste klicken und ziehen, um das Fenster zu verschieben
STR_TOOLTIP_SHADE                                               :{BLACK}Fenster einklappen - Nur die Titelleiste zeigen
STR_TOOLTIP_DEBUG                                               :{BLACK}Zeige Daten für NewGRF-Fehlerbeseitigung
STR_TOOLTIP_DEFSIZE                                             :{BLACK}Standardgröße des Fensters wieder herstellen. Strg+Klick um die aktuelle Größe als Standard zu speichern
STR_TOOLTIP_STICKY                                              :{BLACK}Fenster wird nicht durch die "Schließe alle Fenster"-Taste geschlossen. Strg+Klick, um den Status als Standard zu speichern
STR_TOOLTIP_RESIZE                                              :{BLACK}Klicken und Ziehen zum Ändern der Größe des Fensters
STR_TOOLTIP_TOGGLE_LARGE_SMALL_WINDOW                           :{BLACK}Zwischen Fenstergrößen umschalten
STR_TOOLTIP_VSCROLL_BAR_SCROLLS_LIST                            :{BLACK}Bildlaufleiste: In der Liste auf- und abwärts blättern
STR_TOOLTIP_HSCROLL_BAR_SCROLLS_LIST                            :{BLACK}Bildlaufleiste: In der Liste nach links und rechts blättern
STR_TOOLTIP_DEMOLISH_BUILDINGS_ETC                              :{BLACK}Gebäude etc. von einem Planquadrat abreißen. Strg wählt ein diagonales Gebiet aus. Shift schaltet zwischen Bauen und Kostenvoranschlag um

# Show engines button
STR_SHOW_HIDDEN_ENGINES_VEHICLE_TRAIN                           :{BLACK}Alle einblenden
STR_SHOW_HIDDEN_ENGINES_VEHICLE_ROAD_VEHICLE                    :{BLACK}Alle einblenden
STR_SHOW_HIDDEN_ENGINES_VEHICLE_SHIP                            :{BLACK}Alle einblenden
STR_SHOW_HIDDEN_ENGINES_VEHICLE_AIRCRAFT                        :{BLACK}Alle einblenden

STR_SHOW_HIDDEN_ENGINES_VEHICLE_TRAIN_TOOLTIP                   :{BLACK}Zeigt auch ausgeblendete Schienenfahrzeuge an
STR_SHOW_HIDDEN_ENGINES_VEHICLE_ROAD_VEHICLE_TOOLTIP            :{BLACK}Zeigt auch ausgeblendete Straßenfahrzeuge an
STR_SHOW_HIDDEN_ENGINES_VEHICLE_SHIP_TOOLTIP                    :{BLACK}Zeigt auch ausgeblendete Schiffe an
STR_SHOW_HIDDEN_ENGINES_VEHICLE_AIRCRAFT_TOOLTIP                :{BLACK}Zeigt auch ausgeblendete Flugzeuge an

# Query window
STR_BUTTON_DEFAULT                                              :{BLACK}Standard
STR_BUTTON_CANCEL                                               :{BLACK}Abbrechen
STR_BUTTON_OK                                                   :{BLACK}OK

# On screen keyboard window
STR_OSK_KEYBOARD_LAYOUT                                         :^1234567890ß'€qwertzuiopü+asdfghjklöä#<yxcvbnm,.- .
STR_OSK_KEYBOARD_LAYOUT_CAPS                                    :°!"§$%&/()=?`@QWERTZUIOPÜ*ASDFGHJKLÖÄ'>YXCVBNM;:_ .

# Measurement tooltip
STR_MEASURE_LENGTH                                              :{BLACK}Länge: {NUM}
STR_MEASURE_AREA                                                :{BLACK}Gebiet: {NUM} × {NUM}
STR_MEASURE_LENGTH_HEIGHTDIFF                                   :{BLACK}Länge: {NUM}{}Höhenunterschied: {HEIGHT}
STR_MEASURE_AREA_HEIGHTDIFF                                     :{BLACK}Gebiet: {NUM} × {NUM}{}Höhenunterschied: {HEIGHT}


# These are used in buttons
STR_SORT_BY_CAPTION_NAME                                        :{BLACK}Name
STR_SORT_BY_CAPTION_DATE                                        :{BLACK}Datum
# These are used in dropdowns
STR_SORT_BY_NAME                                                :Name
STR_SORT_BY_PRODUCTION                                          :Produktion
STR_SORT_BY_TYPE                                                :Typ
STR_SORT_BY_TRANSPORTED                                         :Transportiert
STR_SORT_BY_NUMBER                                              :Nummer
STR_SORT_BY_PROFIT_LAST_YEAR                                    :Gewinn im letzten Jahr
STR_SORT_BY_PROFIT_THIS_YEAR                                    :Gewinn in diesem Jahr
STR_SORT_BY_AGE                                                 :Alter
STR_SORT_BY_RELIABILITY                                         :Zuverlässigkeit
STR_SORT_BY_TOTAL_CAPACITY_PER_CARGOTYPE                        :Gesamtkapazität pro Fracht
STR_SORT_BY_MAX_SPEED                                           :Höchstgeschwindigkeit
STR_SORT_BY_MODEL                                               :Bauart
STR_SORT_BY_VALUE                                               :Wert
STR_SORT_BY_LENGTH                                              :Länge
STR_SORT_BY_LIFE_TIME                                           :Verbleibende Betriebsdauer
STR_SORT_BY_TIMETABLE_DELAY                                     :Verspätung
STR_SORT_BY_FACILITY                                            :Stationsart
STR_SORT_BY_WAITING_TOTAL                                       :Insgesamt wartende Fracht
STR_SORT_BY_WAITING_AVAILABLE                                   :Verfügbare, wartende Fracht
STR_SORT_BY_RATING_MAX                                          :Beste Bewertung
STR_SORT_BY_RATING_MIN                                          :Schlechteste Bewertung
STR_SORT_BY_ENGINE_ID                                           :Baureihe
STR_SORT_BY_COST                                                :Kosten
STR_SORT_BY_POWER                                               :Leistung
STR_SORT_BY_TRACTIVE_EFFORT                                     :Zugkraft
STR_SORT_BY_INTRO_DATE                                          :Einführungsdatum
STR_SORT_BY_RUNNING_COST                                        :Betriebskosten
STR_SORT_BY_POWER_VS_RUNNING_COST                               :Leistung/Betriebskosten
STR_SORT_BY_CARGO_CAPACITY                                      :Frachtkapazität
STR_SORT_BY_RANGE                                               :Reichweite
STR_SORT_BY_POPULATION                                          :Bevölkerung
STR_SORT_BY_RATING                                              :Bewertung

# Tooltips for the main toolbar
STR_TOOLBAR_TOOLTIP_PAUSE_GAME                                  :{BLACK}Spiel anhalten
STR_TOOLBAR_TOOLTIP_FORWARD                                     :{BLACK}Zeitraffer (Zeit vergeht schnellstmöglich)
STR_TOOLBAR_TOOLTIP_OPTIONS                                     :{BLACK}Einstellungen
STR_TOOLBAR_TOOLTIP_SAVE_GAME_ABANDON_GAME                      :{BLACK}Spiel speichern, Spiel laden, Spiel abbrechen, (OpenTTD) Beenden
STR_TOOLBAR_TOOLTIP_DISPLAY_MAP                                 :{BLACK}Weltkarte, zusätzliche Fenster oder Schilderliste anzeigen
STR_TOOLBAR_TOOLTIP_DISPLAY_TOWN_DIRECTORY                      :{BLACK}Städteverzeichnis anzeigen
STR_TOOLBAR_TOOLTIP_DISPLAY_SUBSIDIES                           :{BLACK}Subventionen anzeigen
STR_TOOLBAR_TOOLTIP_DISPLAY_LIST_OF_COMPANY_STATIONS            :{BLACK}Liste der firmeneigenen Stationen anzeigen
STR_TOOLBAR_TOOLTIP_DISPLAY_COMPANY_FINANCES                    :{BLACK}Firmenfinanzen anzeigen
STR_TOOLBAR_TOOLTIP_DISPLAY_COMPANY_GENERAL                     :{BLACK}Allgemeine Firmeninformationen anzeigen
STR_TOOLBAR_TOOLTIP_DISPLAY_STORY_BOOK                          :{BLACK}Zeigt die Chronik an
STR_TOOLBAR_TOOLTIP_DISPLAY_GOALS_LIST                          :{BLACK}Zeigt die von einem Spielskript festgelegten Ziele an
STR_TOOLBAR_TOOLTIP_DISPLAY_GRAPHS                              :{BLACK}Diagramme anzeigen
STR_TOOLBAR_TOOLTIP_DISPLAY_COMPANY_LEAGUE                      :{BLACK}Firmentabelle oder Punktestand anzeigen
STR_TOOLBAR_TOOLTIP_FUND_CONSTRUCTION_OF_NEW                    :{BLACK}Liste aller Industrien oder Errichtung und Finanzierung einer neuen Industrie
STR_TOOLBAR_TOOLTIP_DISPLAY_LIST_OF_COMPANY_TRAINS              :{BLACK}Zuglisten der Firmen anzeigen. Strg+Klick wechselt zwischen einfacher und erweiterter Liste
STR_TOOLBAR_TOOLTIP_DISPLAY_LIST_OF_COMPANY_ROAD_VEHICLES       :{BLACK}Fahrzeuglisten der Firmen anzeigen. Strg+Klick wechselt zwischen einfacher und erweiterter Liste
STR_TOOLBAR_TOOLTIP_DISPLAY_LIST_OF_COMPANY_SHIPS               :{BLACK}Schiffslisten der Firmen anzeigen. Strg+Klick wechselt zwischen einfacher und erweiterter Liste
STR_TOOLBAR_TOOLTIP_DISPLAY_LIST_OF_COMPANY_AIRCRAFT            :{BLACK}Flugzeuglisten der Firmen anzeigen. Strg+Klick wechselt zwischen einfacher und erweiterter Liste
STR_TOOLBAR_TOOLTIP_ZOOM_THE_VIEW_IN                            :{BLACK}Ansicht vergrößern (hineinzoomen)
STR_TOOLBAR_TOOLTIP_ZOOM_THE_VIEW_OUT                           :{BLACK}Ansicht verkleinern (herauszoomen)
STR_TOOLBAR_TOOLTIP_BUILD_RAILROAD_TRACK                        :{BLACK}Gleise legen
STR_TOOLBAR_TOOLTIP_BUILD_ROADS                                 :{BLACK}Straßen bauen
STR_TOOLBAR_TOOLTIP_BUILD_SHIP_DOCKS                            :{BLACK}Häfen und Wasserstraßen bauen
STR_TOOLBAR_TOOLTIP_BUILD_AIRPORTS                              :{BLACK}Flughäfen bauen
STR_TOOLBAR_TOOLTIP_LANDSCAPING                                 :{BLACK}Landschaftsbau: Land heben/senken, Bäume pflanzen etc.
STR_TOOLBAR_TOOLTIP_SHOW_SOUND_MUSIC_WINDOW                     :{BLACK}Sound-/Musikfenster anzeigen
STR_TOOLBAR_TOOLTIP_SHOW_LAST_MESSAGE_NEWS                      :{BLACK}Zeige letzte Mitteilung/Nachricht, Nachrichtenoptionen anzeigen
STR_TOOLBAR_TOOLTIP_LAND_BLOCK_INFORMATION                      :{BLACK}Gebietsinformation, Konsole, KI- und Skript-Debug, Screenshots, über OpenTTD
STR_TOOLBAR_TOOLTIP_SWITCH_TOOLBAR                              :{BLACK}Werkzeugleisten wechseln

# Extra tooltips for the scenario editor toolbar
STR_SCENEDIT_TOOLBAR_TOOLTIP_SAVE_SCENARIO_LOAD_SCENARIO        :{BLACK}Szenario speichern, Szenario laden, Szenariobearbeitung beenden, Beenden
STR_SCENEDIT_TOOLBAR_OPENTTD                                    :{YELLOW}OpenTTD
STR_SCENEDIT_TOOLBAR_SCENARIO_EDITOR                            :{YELLOW}Szenarieneditor
STR_SCENEDIT_TOOLBAR_TOOLTIP_MOVE_THE_STARTING_DATE_BACKWARD    :{BLACK}Startdatum 1 Jahr früher setzen
STR_SCENEDIT_TOOLBAR_TOOLTIP_MOVE_THE_STARTING_DATE_FORWARD     :{BLACK}Startdatum 1 Jahr später setzen
STR_SCENEDIT_TOOLBAR_TOOLTIP_SET_DATE                           :{BLACK}Startdatum eingeben
STR_SCENEDIT_TOOLBAR_TOOLTIP_DISPLAY_MAP_TOWN_DIRECTORY         :{BLACK}Weltkarte anzeigen, Städteverzeichnis
STR_SCENEDIT_TOOLBAR_LANDSCAPE_GENERATION                       :{BLACK}Landfläche erzeugen
STR_SCENEDIT_TOOLBAR_TOWN_GENERATION                            :{BLACK}Städte gründen
STR_SCENEDIT_TOOLBAR_INDUSTRY_GENERATION                        :{BLACK}Industrie errichten
STR_SCENEDIT_TOOLBAR_ROAD_CONSTRUCTION                          :{BLACK}Straße bauen
STR_SCENEDIT_TOOLBAR_PLANT_TREES                                :{BLACK}Bäume pflanzen. Shift schaltet zwischen Bauen und Kostenvoranschlag um
STR_SCENEDIT_TOOLBAR_PLACE_SIGN                                 :{BLACK}Schild aufstellen
STR_SCENEDIT_TOOLBAR_PLACE_OBJECT                               :{BLACK}Objekt platzieren. Shift schaltet zwischen Bauen und Kostenvoranschlag um

############ range for SE file menu starts
STR_SCENEDIT_FILE_MENU_SAVE_SCENARIO                            :Szenario speichern
STR_SCENEDIT_FILE_MENU_LOAD_SCENARIO                            :Szenario laden
STR_SCENEDIT_FILE_MENU_SAVE_HEIGHTMAP                           :Reliefkarte speichern
STR_SCENEDIT_FILE_MENU_LOAD_HEIGHTMAP                           :Reliefkarte laden
STR_SCENEDIT_FILE_MENU_QUIT_EDITOR                              :Editor verlassen
STR_SCENEDIT_FILE_MENU_SEPARATOR                                :
STR_SCENEDIT_FILE_MENU_QUIT                                     :Beenden
############ range for SE file menu starts

############ range for settings menu starts
STR_SETTINGS_MENU_GAME_OPTIONS                                  :Spieleinstellungen
STR_SETTINGS_MENU_CONFIG_SETTINGS_TREE                          :Einstellungen
STR_SETTINGS_MENU_SCRIPT_SETTINGS                               :KI- / Skripteinstellungen
STR_SETTINGS_MENU_NEWGRF_SETTINGS                               :NewGRF-Einstellungen
STR_SETTINGS_MENU_TRANSPARENCY_OPTIONS                          :Transparenzeinstellungen
STR_SETTINGS_MENU_TOWN_NAMES_DISPLAYED                          :Städtenamen anzeigen
STR_SETTINGS_MENU_STATION_NAMES_DISPLAYED                       :Stationsnamen anzeigen
STR_SETTINGS_MENU_WAYPOINTS_DISPLAYED                           :Wegpunktnamen anzeigen
STR_SETTINGS_MENU_SIGNS_DISPLAYED                               :Schilder anzeigen
STR_SETTINGS_MENU_SHOW_COMPETITOR_SIGNS                         :Fremde Stationsnamen & Schilder zeigen
STR_SETTINGS_MENU_FULL_ANIMATION                                :Vollständige Animation
STR_SETTINGS_MENU_FULL_DETAIL                                   :Vollständige Detailansicht
STR_SETTINGS_MENU_TRANSPARENT_BUILDINGS                         :Transparenz für Gebäude
STR_SETTINGS_MENU_TRANSPARENT_SIGNS                             :Transparenz für Schilder
############ range ends here

############ range for file menu starts
STR_FILE_MENU_SAVE_GAME                                         :Spiel speichern
STR_FILE_MENU_LOAD_GAME                                         :Spiel laden
STR_FILE_MENU_QUIT_GAME                                         :Spiel beenden
STR_FILE_MENU_SEPARATOR                                         :
STR_FILE_MENU_EXIT                                              :OpenTTD beenden
############ range ends here

# map menu
STR_MAP_MENU_MAP_OF_WORLD                                       :Weltkarte
STR_MAP_MENU_EXTRA_VIEW_PORT                                    :Zusatzansicht
STR_MAP_MENU_LINGRAPH_LEGEND                                    :Frachtverbindungen
STR_MAP_MENU_SIGN_LIST                                          :Schilderliste

############ range for town menu starts
STR_TOWN_MENU_TOWN_DIRECTORY                                    :Städteverzeichnis
STR_TOWN_MENU_FOUND_TOWN                                        :Stadt gründen
############ range ends here

############ range for subsidies menu starts
STR_SUBSIDIES_MENU_SUBSIDIES                                    :Subventionen
############ range ends here

############ range for graph menu starts
STR_GRAPH_MENU_OPERATING_PROFIT_GRAPH                           :Betriebsgewinndiagramm
STR_GRAPH_MENU_INCOME_GRAPH                                     :Einkommensdiagramm
STR_GRAPH_MENU_DELIVERED_CARGO_GRAPH                            :Frachtlieferungsdiagramm
STR_GRAPH_MENU_PERFORMANCE_HISTORY_GRAPH                        :Leistungskurvendiagramm
STR_GRAPH_MENU_COMPANY_VALUE_GRAPH                              :Firmenwertdiagramm
STR_GRAPH_MENU_CARGO_PAYMENT_RATES                              :Frachtratendiagramm
############ range ends here

############ range for company league menu starts
STR_GRAPH_MENU_COMPANY_LEAGUE_TABLE                             :Firmentabelle
STR_GRAPH_MENU_DETAILED_PERFORMANCE_RATING                      :Leistungsaufschlüsselung
STR_GRAPH_MENU_HIGHSCORE                                        :Bestenliste
############ range ends here

############ range for industry menu starts
STR_INDUSTRY_MENU_INDUSTRY_DIRECTORY                            :Industrieverzeichnis
STR_INDUSTRY_MENU_INDUSTRY_CHAIN                                :Wirtschaftsketten
STR_INDUSTRY_MENU_FUND_NEW_INDUSTRY                             :Neue Industrie finanzieren
############ range ends here

############ range for railway construction menu starts
STR_RAIL_MENU_RAILROAD_CONSTRUCTION                             :Gleisbau
STR_RAIL_MENU_ELRAIL_CONSTRUCTION                               :Bau elektrifizierter Strecken
STR_RAIL_MENU_MONORAIL_CONSTRUCTION                             :Einschienenbahnbau
STR_RAIL_MENU_MAGLEV_CONSTRUCTION                               :Magnetschwebebahnbau
############ range ends here

############ range for road construction menu starts
STR_ROAD_MENU_ROAD_CONSTRUCTION                                 :Straßenbau
STR_ROAD_MENU_TRAM_CONSTRUCTION                                 :Straßenbahnbau
############ range ends here

############ range for waterways construction menu starts
STR_WATERWAYS_MENU_WATERWAYS_CONSTRUCTION                       :Wasserstraßenbau
############ range ends here

############ range for airport construction menu starts
STR_AIRCRAFT_MENU_AIRPORT_CONSTRUCTION                          :Flughafenbau
############ range ends here

############ range for landscaping menu starts
STR_LANDSCAPING_MENU_LANDSCAPING                                :Landschaftsbau
STR_LANDSCAPING_MENU_PLANT_TREES                                :Bäume pflanzen
STR_LANDSCAPING_MENU_PLACE_SIGN                                 :Schild aufstellen
############ range ends here

############ range for music menu starts
STR_TOOLBAR_SOUND_MUSIC                                         :Sound/Musik
############ range ends here

############ range for message menu starts
STR_NEWS_MENU_LAST_MESSAGE_NEWS_REPORT                          :Letzte Mitteilung/Nachricht
STR_NEWS_MENU_MESSAGE_HISTORY_MENU                              :Vergangene Nachrichten
############ range ends here

############ range for about menu starts
STR_ABOUT_MENU_LAND_BLOCK_INFO                                  :Gebietsinformationen
STR_ABOUT_MENU_SEPARATOR                                        :
STR_ABOUT_MENU_TOGGLE_CONSOLE                                   :Konsole öffnen/schließen
STR_ABOUT_MENU_AI_DEBUG                                         :KI / Skript-Debug
STR_ABOUT_MENU_SCREENSHOT                                       :Screenshot (Standard: Strg+S)
STR_ABOUT_MENU_ZOOMIN_SCREENSHOT                                :Screenshot in Nahaufnahme
STR_ABOUT_MENU_DEFAULTZOOM_SCREENSHOT                           :Screenshot mit normalem Zoom
STR_ABOUT_MENU_GIANT_SCREENSHOT                                 :Riesiger Screenshot (Standard: Strg+G)
STR_ABOUT_MENU_SHOW_FRAMERATE                                   :Bildwiederholrate anzeigen
STR_ABOUT_MENU_ABOUT_OPENTTD                                    :Über OpenTTD
STR_ABOUT_MENU_SPRITE_ALIGNER                                   :Sprite-Ausrichtung
STR_ABOUT_MENU_TOGGLE_BOUNDING_BOXES                            :Hüllquader anzeigen/ausblenden
STR_ABOUT_MENU_TOGGLE_DIRTY_BLOCKS                              :Neugezeichnete Felder farbig markieren
############ range ends here

############ range for ordinal numbers used for the place in the highscore window
STR_ORDINAL_NUMBER_1ST                                          :1.
STR_ORDINAL_NUMBER_2ND                                          :2.
STR_ORDINAL_NUMBER_3RD                                          :3.
STR_ORDINAL_NUMBER_4TH                                          :4.
STR_ORDINAL_NUMBER_5TH                                          :5.
STR_ORDINAL_NUMBER_6TH                                          :6.
STR_ORDINAL_NUMBER_7TH                                          :7.
STR_ORDINAL_NUMBER_8TH                                          :8.
STR_ORDINAL_NUMBER_9TH                                          :9.
STR_ORDINAL_NUMBER_10TH                                         :10.
STR_ORDINAL_NUMBER_11TH                                         :11.
STR_ORDINAL_NUMBER_12TH                                         :12.
STR_ORDINAL_NUMBER_13TH                                         :13.
STR_ORDINAL_NUMBER_14TH                                         :14.
STR_ORDINAL_NUMBER_15TH                                         :15.
############ range for ordinal numbers ends

############ range for days starts
STR_DAY_NUMBER_1ST                                              :1.
STR_DAY_NUMBER_2ND                                              :2.
STR_DAY_NUMBER_3RD                                              :3.
STR_DAY_NUMBER_4TH                                              :4.
STR_DAY_NUMBER_5TH                                              :5.
STR_DAY_NUMBER_6TH                                              :6.
STR_DAY_NUMBER_7TH                                              :7.
STR_DAY_NUMBER_8TH                                              :8.
STR_DAY_NUMBER_9TH                                              :9.
STR_DAY_NUMBER_10TH                                             :10.
STR_DAY_NUMBER_11TH                                             :11.
STR_DAY_NUMBER_12TH                                             :12.
STR_DAY_NUMBER_13TH                                             :13.
STR_DAY_NUMBER_14TH                                             :14.
STR_DAY_NUMBER_15TH                                             :15.
STR_DAY_NUMBER_16TH                                             :16.
STR_DAY_NUMBER_17TH                                             :17.
STR_DAY_NUMBER_18TH                                             :18.
STR_DAY_NUMBER_19TH                                             :19.
STR_DAY_NUMBER_20TH                                             :20.
STR_DAY_NUMBER_21ST                                             :21.
STR_DAY_NUMBER_22ND                                             :22.
STR_DAY_NUMBER_23RD                                             :23.
STR_DAY_NUMBER_24TH                                             :24.
STR_DAY_NUMBER_25TH                                             :25.
STR_DAY_NUMBER_26TH                                             :26.
STR_DAY_NUMBER_27TH                                             :27.
STR_DAY_NUMBER_28TH                                             :28.
STR_DAY_NUMBER_29TH                                             :29.
STR_DAY_NUMBER_30TH                                             :30.
STR_DAY_NUMBER_31ST                                             :31.
############ range for days ends

############ range for months starts
STR_MONTH_ABBREV_JAN                                            :Jan
STR_MONTH_ABBREV_FEB                                            :Feb
STR_MONTH_ABBREV_MAR                                            :Mär
STR_MONTH_ABBREV_APR                                            :Apr
STR_MONTH_ABBREV_MAY                                            :Mai
STR_MONTH_ABBREV_JUN                                            :Jun
STR_MONTH_ABBREV_JUL                                            :Jul
STR_MONTH_ABBREV_AUG                                            :Aug
STR_MONTH_ABBREV_SEP                                            :Sep
STR_MONTH_ABBREV_OCT                                            :Okt
STR_MONTH_ABBREV_NOV                                            :Nov
STR_MONTH_ABBREV_DEC                                            :Dez

STR_MONTH_JAN                                                   :Januar
STR_MONTH_FEB                                                   :Februar
STR_MONTH_MAR                                                   :März
STR_MONTH_APR                                                   :April
STR_MONTH_MAY                                                   :Mai
STR_MONTH_JUN                                                   :Juni
STR_MONTH_JUL                                                   :Juli
STR_MONTH_AUG                                                   :August
STR_MONTH_SEP                                                   :September
STR_MONTH_OCT                                                   :Oktober
STR_MONTH_NOV                                                   :November
STR_MONTH_DEC                                                   :Dezember
############ range for months ends

# Graph window
STR_GRAPH_KEY_BUTTON                                            :{BLACK}Legende
STR_GRAPH_KEY_TOOLTIP                                           :{BLACK}Legende des Diagramms anzeigen
STR_GRAPH_X_LABEL_MONTH                                         :{TINY_FONT}{STRING}{} {STRING}
STR_GRAPH_X_LABEL_MONTH_YEAR                                    :{TINY_FONT}{STRING}{} {STRING}{}{NUM}
STR_GRAPH_Y_LABEL                                               :{TINY_FONT}{STRING}
STR_GRAPH_Y_LABEL_NUMBER                                        :{TINY_FONT}{COMMA}

STR_GRAPH_OPERATING_PROFIT_CAPTION                              :{WHITE}Betriebsgewinn
STR_GRAPH_INCOME_CAPTION                                        :{WHITE}Einkommen
STR_GRAPH_CARGO_DELIVERED_CAPTION                               :{WHITE}Beförderte Frachteinheiten
STR_GRAPH_COMPANY_PERFORMANCE_RATINGS_CAPTION                   :{WHITE}Bewertung der Firmenleistung (Höchstwert: 1000)
STR_GRAPH_COMPANY_VALUES_CAPTION                                :{WHITE}Firmenwert

STR_GRAPH_CARGO_PAYMENT_RATES_CAPTION                           :{WHITE}Frachtbeförderungspreise
STR_GRAPH_CARGO_PAYMENT_RATES_X_LABEL                           :{TINY_FONT}{BLACK}Tage unterwegs
STR_GRAPH_CARGO_PAYMENT_RATES_TITLE                             :{TINY_FONT}{BLACK}Zahlung für 10 gelieferte Einheiten (oder 10.000 Liter) Fracht über eine Strecke von 20 Feldern
STR_GRAPH_CARGO_ENABLE_ALL                                      :{TINY_FONT}{BLACK}Alle auswählen
STR_GRAPH_CARGO_DISABLE_ALL                                     :{TINY_FONT}{BLACK}Alle abwählen
STR_GRAPH_CARGO_TOOLTIP_ENABLE_ALL                              :{BLACK}Zeige alle Frachtarten im Frachtraten-Diagramm an
STR_GRAPH_CARGO_TOOLTIP_DISABLE_ALL                             :{BLACK}Zeige keine Fracht im Frachtraten-Diagramm an
STR_GRAPH_CARGO_PAYMENT_TOGGLE_CARGO                            :{BLACK}Diagrammschalter für Frachttyp ein/aus
STR_GRAPH_CARGO_PAYMENT_CARGO                                   :{TINY_FONT}{BLACK}{STRING}

STR_GRAPH_PERFORMANCE_DETAIL_TOOLTIP                            :{BLACK}Zeige detailierte Leistungsaufschlüsselung

# Graph key window
STR_GRAPH_KEY_CAPTION                                           :{WHITE}Legende des Firmendiagramms
STR_GRAPH_KEY_COMPANY_SELECTION_TOOLTIP                         :{BLACK}Graph der Firma ein-/ausblenden

# Company league window
STR_COMPANY_LEAGUE_TABLE_CAPTION                                :{WHITE}Firmentabelle
STR_COMPANY_LEAGUE_COMPANY_NAME                                 :{ORANGE}{COMPANY} {BLACK}{COMPANY_NUM} '{STRING}'
STR_COMPANY_LEAGUE_PERFORMANCE_TITLE_ENGINEER                   :Ingenieur
STR_COMPANY_LEAGUE_PERFORMANCE_TITLE_TRAFFIC_MANAGER            :Verkehrsmanager
STR_COMPANY_LEAGUE_PERFORMANCE_TITLE_TRANSPORT_COORDINATOR      :Fuhrparkleiter
STR_COMPANY_LEAGUE_PERFORMANCE_TITLE_ROUTE_SUPERVISOR           :Streckenmanager
STR_COMPANY_LEAGUE_PERFORMANCE_TITLE_DIRECTOR                   :Direktor
STR_COMPANY_LEAGUE_PERFORMANCE_TITLE_CHIEF_EXECUTIVE            :Geschäftsführer
STR_COMPANY_LEAGUE_PERFORMANCE_TITLE_CHAIRMAN                   :Vorsitzender
STR_COMPANY_LEAGUE_PERFORMANCE_TITLE_PRESIDENT                  :Manager
STR_COMPANY_LEAGUE_PERFORMANCE_TITLE_TYCOON                     :Tycoon

# Performance detail window
STR_PERFORMANCE_DETAIL                                          :{WHITE}Leistungsaufschlüsselung
STR_PERFORMANCE_DETAIL_KEY                                      :{BLACK}Details
STR_PERFORMANCE_DETAIL_AMOUNT_CURRENCY                          :{BLACK}({CURRENCY_SHORT}/{CURRENCY_SHORT})
STR_PERFORMANCE_DETAIL_AMOUNT_INT                               :{BLACK}({COMMA}/{COMMA})
STR_PERFORMANCE_DETAIL_PERCENT                                  :{WHITE}{NUM}%
STR_PERFORMANCE_DETAIL_SELECT_COMPANY_TOOLTIP                   :{BLACK}Einzelheiten zu dieser Firma anschauen
############ Those following lines need to be in this order!!
STR_PERFORMANCE_DETAIL_VEHICLES                                 :{BLACK}Fahrzeuge:
STR_PERFORMANCE_DETAIL_STATIONS                                 :{BLACK}Stationen:
STR_PERFORMANCE_DETAIL_MIN_PROFIT                               :{BLACK}Min. Gewinn:
STR_PERFORMANCE_DETAIL_MIN_INCOME                               :{BLACK}Min. Einkommen:
STR_PERFORMANCE_DETAIL_MAX_INCOME                               :{BLACK}Max. Einkommen:
STR_PERFORMANCE_DETAIL_DELIVERED                                :{BLACK}Geliefert:
STR_PERFORMANCE_DETAIL_CARGO                                    :{BLACK}Fracht:
STR_PERFORMANCE_DETAIL_MONEY                                    :{BLACK}Geld:
STR_PERFORMANCE_DETAIL_LOAN                                     :{BLACK}Kredit:
STR_PERFORMANCE_DETAIL_TOTAL                                    :{BLACK}Gesamt:
############ End of order list
STR_PERFORMANCE_DETAIL_VEHICLES_TOOLTIP                         :{BLACK}Anzahl der Fahrzeuge (Straßenfahrzeuge, Züge, Schiffe und Flugzeuge/Hubschrauber), die im letzten Jahr Gewinn gemacht haben
STR_PERFORMANCE_DETAIL_STATIONS_TOOLTIP                         :{BLACK}Anzahl vor kurzem genutzter Stationen (wenn Stationen verschiedener Typen verbunden sind, werden sie trotzdem einzeln gezählt)
STR_PERFORMANCE_DETAIL_MIN_PROFIT_TOOLTIP                       :{BLACK}Geringster Gewinn der Fahrzeuge, die älter als zwei Jahre sind
STR_PERFORMANCE_DETAIL_MIN_INCOME_TOOLTIP                       :{BLACK}Geringste Quartalseinnahmen in den letzten 3 Jahren
STR_PERFORMANCE_DETAIL_MAX_INCOME_TOOLTIP                       :{BLACK}Höchste Quartalseinnahmen in den letzten 3 Jahren
STR_PERFORMANCE_DETAIL_DELIVERED_TOOLTIP                        :{BLACK}Im letzten Jahr gelieferte Frachteinheiten
STR_PERFORMANCE_DETAIL_CARGO_TOOLTIP                            :{BLACK}Anzahl der transportierten Frachttypen im letzten Quartal
STR_PERFORMANCE_DETAIL_MONEY_TOOLTIP                            :{BLACK}Kontostand dieser Firma
STR_PERFORMANCE_DETAIL_LOAN_TOOLTIP                             :{BLACK}Der von dieser Firma in Anspruch genommene Kredit
STR_PERFORMANCE_DETAIL_TOTAL_TOOLTIP                            :{BLACK}Erreichte Punkte von der maximal erreichbaren Anzahl

# Music window
STR_MUSIC_JAZZ_JUKEBOX_CAPTION                                  :{WHITE}Musikbox
STR_MUSIC_PLAYLIST_ALL                                          :{TINY_FONT}{BLACK}Alle
STR_MUSIC_PLAYLIST_OLD_STYLE                                    :{TINY_FONT}{BLACK}Traditionell
STR_MUSIC_PLAYLIST_NEW_STYLE                                    :{TINY_FONT}{BLACK}Modern
STR_MUSIC_PLAYLIST_EZY_STREET                                   :{TINY_FONT}{BLACK}Ezy Street
STR_MUSIC_PLAYLIST_CUSTOM_1                                     :{TINY_FONT}{BLACK}Benutzerdef. 1
STR_MUSIC_PLAYLIST_CUSTOM_2                                     :{TINY_FONT}{BLACK}Benutzerdef. 2
STR_MUSIC_MUSIC_VOLUME                                          :{TINY_FONT}{BLACK}Musiklautstärke
STR_MUSIC_EFFECTS_VOLUME                                        :{TINY_FONT}{BLACK}Soundlautstärke
STR_MUSIC_RULER_MIN                                             :{TINY_FONT}{BLACK}MIN
STR_MUSIC_RULER_MAX                                             :{TINY_FONT}{BLACK}MAX
STR_MUSIC_RULER_MARKER                                          :{TINY_FONT}{BLACK}'
STR_MUSIC_TRACK_NONE                                            :{TINY_FONT}{DKGREEN}--
STR_MUSIC_TRACK_DIGIT                                           :{TINY_FONT}{DKGREEN}{ZEROFILL_NUM}
STR_MUSIC_TITLE_NONE                                            :{TINY_FONT}{DKGREEN}------
STR_MUSIC_TITLE_NOMUSIC                                         :{TINY_FONT}{DKGREEN}Keine Musik verfügbar
STR_MUSIC_TITLE_NAME                                            :{TINY_FONT}{DKGREEN}"{STRING}"
STR_MUSIC_TRACK                                                 :{TINY_FONT}{BLACK}Track
STR_MUSIC_XTITLE                                                :{TINY_FONT}{BLACK}Titel
STR_MUSIC_SHUFFLE                                               :{TINY_FONT}{BLACK}Mischen
STR_MUSIC_PROGRAM                                               :{TINY_FONT}{BLACK}Programm
STR_MUSIC_TOOLTIP_SKIP_TO_PREVIOUS_TRACK                        :{BLACK}Springe zum vorherigen Titel
STR_MUSIC_TOOLTIP_SKIP_TO_NEXT_TRACK_IN_SELECTION               :{BLACK}Springe zum nächsten Titel
STR_MUSIC_TOOLTIP_STOP_PLAYING_MUSIC                            :{BLACK}Wiedergabe anhalten
STR_MUSIC_TOOLTIP_START_PLAYING_MUSIC                           :{BLACK}Wiedergabe starten
STR_MUSIC_TOOLTIP_DRAG_SLIDERS_TO_SET_MUSIC                     :{BLACK}Schieberegler für Musik- / Soundlautstärke
STR_MUSIC_TOOLTIP_SELECT_ALL_TRACKS_PROGRAM                     :{BLACK}Programm 'Alle Titel' wählen
STR_MUSIC_TOOLTIP_SELECT_OLD_STYLE_MUSIC                        :{BLACK}Programm 'Traditionell' wählen
STR_MUSIC_TOOLTIP_SELECT_NEW_STYLE_MUSIC                        :{BLACK}Programm 'Modern' wählen
STR_MUSIC_TOOLTIP_SELECT_EZY_STREET_STYLE                       :{BLACK}Programm 'Ezy Street' wählen
STR_MUSIC_TOOLTIP_SELECT_CUSTOM_1_USER_DEFINED                  :{BLACK}Programm 'Benutzerdefiniert 1' wählen
STR_MUSIC_TOOLTIP_SELECT_CUSTOM_2_USER_DEFINED                  :{BLACK}Programm 'Benutzerdefiniert 2' wählen
STR_MUSIC_TOOLTIP_TOGGLE_PROGRAM_SHUFFLE                        :{BLACK}Zufällige Wiedergabe ein/aus
STR_MUSIC_TOOLTIP_SHOW_MUSIC_TRACK_SELECTION                    :{BLACK}Zeige Musiktitelauswahl

# Playlist window
<<<<<<< HEAD
=======
STR_PLAYLIST_MUSIC_SELECTION_SETNAME                            :{WHITE}Musikprogramm - '{STRING}'
>>>>>>> 01261dae
STR_PLAYLIST_TRACK_NAME                                         :{TINY_FONT}{LTBLUE}{ZEROFILL_NUM} "{STRING}"
STR_PLAYLIST_TRACK_INDEX                                        :{TINY_FONT}{BLACK}Track Inhalt
STR_PLAYLIST_PROGRAM                                            :{TINY_FONT}{BLACK}Programm - '{STRING}'
STR_PLAYLIST_CLEAR                                              :{TINY_FONT}{BLACK}Bereinigen
STR_PLAYLIST_CHANGE_SET                                         :{BLACK}Set ändern
STR_PLAYLIST_TOOLTIP_CLEAR_CURRENT_PROGRAM_CUSTOM1              :{BLACK}Lösche laufendes Programm (nur für Benutzerdefiniert 1 und 2)
STR_PLAYLIST_TOOLTIP_CHANGE_SET                                 :{BLACK}Ein anderes Musik-Set auswählen)
STR_PLAYLIST_TOOLTIP_CLICK_TO_ADD_TRACK                         :{BLACK}Klicke auf einen Musiktitel, um ihn in das laufende Programm zu übernehmen (nur für Benutzerdefiniert 1 und 2)
STR_PLAYLIST_TOOLTIP_CLICK_TO_REMOVE_TRACK                      :{BLACK}Klicke auf einen Musiktitel, um ihn aus der aktuellen Liste zu entfernen (nur für Benutzerdefiniert 1 und 2)

# Highscore window
STR_HIGHSCORE_TOP_COMPANIES_WHO_REACHED                         :{BIG_FONT}{BLACK}Beste Firmen, die {NUM} erreichten
STR_HIGHSCORE_TOP_COMPANIES_NETWORK_GAME                        :{BIG_FONT}{BLACK}Firmentabelle in {NUM}
STR_HIGHSCORE_POSITION                                          :{BIG_FONT}{BLACK}{COMMA}.
STR_HIGHSCORE_PERFORMANCE_TITLE_BUSINESSMAN                     :Geschäftsmann
STR_HIGHSCORE_PERFORMANCE_TITLE_ENTREPRENEUR                    :Unternehmer
STR_HIGHSCORE_PERFORMANCE_TITLE_INDUSTRIALIST                   :Industrieller
STR_HIGHSCORE_PERFORMANCE_TITLE_CAPITALIST                      :Kapitalist
STR_HIGHSCORE_PERFORMANCE_TITLE_MAGNATE                         :Magnat
STR_HIGHSCORE_PERFORMANCE_TITLE_MOGUL                           :Mogul
STR_HIGHSCORE_PERFORMANCE_TITLE_TYCOON_OF_THE_CENTURY           :Tycoon des Jahrhunderts
STR_HIGHSCORE_NAME                                              :{PRESIDENT_NAME}, {COMPANY}
STR_HIGHSCORE_STATS                                             :{BIG_FONT}'{STRING}'   ({COMMA})
STR_HIGHSCORE_COMPANY_ACHIEVES_STATUS                           :{BIG_FONT}{BLACK}{COMPANY} erreicht '{STRING}' Status!
STR_HIGHSCORE_PRESIDENT_OF_COMPANY_ACHIEVES_STATUS              :{BIG_FONT}{WHITE}{PRESIDENT_NAME} von {COMPANY} erreicht '{STRING}' Status!

# Smallmap window
STR_SMALLMAP_CAPTION                                            :{WHITE}Weltkarte - {STRING}

STR_SMALLMAP_TYPE_CONTOURS                                      :Höhenrelief
STR_SMALLMAP_TYPE_VEHICLES                                      :Fahrzeuge
STR_SMALLMAP_TYPE_INDUSTRIES                                    :Industrien
STR_SMALLMAP_TYPE_ROUTEMAP                                      :Frachtverbindungen
STR_SMALLMAP_TYPE_ROUTES                                        :Strecken
STR_SMALLMAP_TYPE_VEGETATION                                    :Vegetation
STR_SMALLMAP_TYPE_OWNERS                                        :Eigentümer
STR_SMALLMAP_TOOLTIP_SHOW_LAND_CONTOURS_ON_MAP                  :{BLACK}Höhenlinien auf der Weltkarte anzeigen
STR_SMALLMAP_TOOLTIP_SHOW_VEHICLES_ON_MAP                       :{BLACK}Fahrzeuge auf der Weltkarte anzeigen
STR_SMALLMAP_TOOLTIP_SHOW_INDUSTRIES_ON_MAP                     :{BLACK}Industrien auf der Weltkarte anzeigen
STR_SMALLMAP_TOOLTIP_SHOW_LINK_STATS_ON_MAP                     :{BLACK}Zeige Frachtverbindungen auf Karte
STR_SMALLMAP_TOOLTIP_SHOW_TRANSPORT_ROUTES_ON                   :{BLACK}Transportwege auf der Weltkarte anzeigen
STR_SMALLMAP_TOOLTIP_SHOW_VEGETATION_ON_MAP                     :{BLACK}Vegetation auf der Weltkarte anzeigen
STR_SMALLMAP_TOOLTIP_SHOW_LAND_OWNERS_ON_MAP                    :{BLACK}Landeigentümer auf der Weltkarte anzeigen
STR_SMALLMAP_TOOLTIP_INDUSTRY_SELECTION                         :{BLACK}Ein Mausklick auf eine der Industriearten zeigt diese auf der Karte an bzw. blendet sie wieder aus. Bei Strg+Klick wird nur die ausgewählte Industrieart angezeigt, alle anderen werden ausgeblendet. Ein weiteres Mal Strg+Klick zeigt wieder alle Industrien an.
STR_SMALLMAP_TOOLTIP_COMPANY_SELECTION                          :{BLACK}Anzeigeeigenschaften mit Klick auf Firma ändern. Strg+Klick deaktiviert alle Firmen außer die ausgewählte. Wiederholtes Strg+Klick aktiviert alle Firmen
STR_SMALLMAP_TOOLTIP_CARGO_SELECTION                            :{BLACK}Klick auf eine Fracht ändert die Anzeige der Eigenschaften. Strg+Klick zeigt nur die ausgewählte Fracht. Nochmaliger Strg+Klick wählt alle Frachtarten

STR_SMALLMAP_LEGENDA_ROADS                                      :{TINY_FONT}{BLACK}Straßen
STR_SMALLMAP_LEGENDA_RAILROADS                                  :{TINY_FONT}{BLACK}Gleise
STR_SMALLMAP_LEGENDA_STATIONS_AIRPORTS_DOCKS                    :{TINY_FONT}{BLACK}Bahnhöfe/Flughäfen/Häfen
STR_SMALLMAP_LEGENDA_BUILDINGS_INDUSTRIES                       :{TINY_FONT}{BLACK}Gebäude/Industrien
STR_SMALLMAP_LEGENDA_VEHICLES                                   :{TINY_FONT}{BLACK}Fahrzeuge
STR_SMALLMAP_LEGENDA_TRAINS                                     :{TINY_FONT}{BLACK}Züge
STR_SMALLMAP_LEGENDA_ROAD_VEHICLES                              :{TINY_FONT}{BLACK}Fahrzeuge
STR_SMALLMAP_LEGENDA_SHIPS                                      :{TINY_FONT}{BLACK}Schiffe
STR_SMALLMAP_LEGENDA_AIRCRAFT                                   :{TINY_FONT}{BLACK}Flugzeuge
STR_SMALLMAP_LEGENDA_TRANSPORT_ROUTES                           :{TINY_FONT}{BLACK}Transportstrecken
STR_SMALLMAP_LEGENDA_FOREST                                     :{TINY_FONT}{BLACK}Wald
STR_SMALLMAP_LEGENDA_RAILROAD_STATION                           :{TINY_FONT}{BLACK}Bahnhof
STR_SMALLMAP_LEGENDA_TRUCK_LOADING_BAY                          :{TINY_FONT}{BLACK}Lkw-Ladestation
STR_SMALLMAP_LEGENDA_BUS_STATION                                :{TINY_FONT}{BLACK}Bushaltestelle
STR_SMALLMAP_LEGENDA_AIRPORT_HELIPORT                           :{TINY_FONT}{BLACK}Flughafen/Hubschrauberlandeplatz
STR_SMALLMAP_LEGENDA_DOCK                                       :{TINY_FONT}{BLACK}Hafen
STR_SMALLMAP_LEGENDA_ROUGH_LAND                                 :{TINY_FONT}{BLACK}Unebenes Land
STR_SMALLMAP_LEGENDA_GRASS_LAND                                 :{TINY_FONT}{BLACK}Wiesen
STR_SMALLMAP_LEGENDA_BARE_LAND                                  :{TINY_FONT}{BLACK}Kahles Land
STR_SMALLMAP_LEGENDA_FIELDS                                     :{TINY_FONT}{BLACK}Ackerland
STR_SMALLMAP_LEGENDA_TREES                                      :{TINY_FONT}{BLACK}Bäume
STR_SMALLMAP_LEGENDA_ROCKS                                      :{TINY_FONT}{BLACK}Felsen
STR_SMALLMAP_LEGENDA_WATER                                      :{TINY_FONT}{BLACK}Wasser
STR_SMALLMAP_LEGENDA_NO_OWNER                                   :{TINY_FONT}{BLACK}Kein Eigentümer
STR_SMALLMAP_LEGENDA_TOWNS                                      :{TINY_FONT}{BLACK}Städte
STR_SMALLMAP_LEGENDA_INDUSTRIES                                 :{TINY_FONT}{BLACK}Industrien
STR_SMALLMAP_LEGENDA_DESERT                                     :{TINY_FONT}{BLACK}Wüste
STR_SMALLMAP_LEGENDA_SNOW                                       :{TINY_FONT}{BLACK}Schnee

STR_SMALLMAP_TOOLTIP_TOGGLE_TOWN_NAMES_ON_OFF                   :{BLACK}Städtenamen anzeigen ein/aus
STR_SMALLMAP_CENTER                                             :{BLACK}Zusatzansicht zur aktuellen Position scrollen
STR_SMALLMAP_INDUSTRY                                           :{TINY_FONT}{STRING} ({NUM})
STR_SMALLMAP_LINKSTATS                                          :{TINY_FONT}{STRING}
STR_SMALLMAP_COMPANY                                            :{TINY_FONT}{COMPANY}
STR_SMALLMAP_TOWN                                               :{TINY_FONT}{WHITE}{TOWN}
STR_SMALLMAP_DISABLE_ALL                                        :{BLACK}Alles ausblenden
STR_SMALLMAP_ENABLE_ALL                                         :{BLACK}Alles einblenden
STR_SMALLMAP_SHOW_HEIGHT                                        :{BLACK}Zeige Höhe
STR_SMALLMAP_TOOLTIP_DISABLE_ALL_INDUSTRIES                     :{BLACK}Industrien ausblenden
STR_SMALLMAP_TOOLTIP_ENABLE_ALL_INDUSTRIES                      :{BLACK}Industrien einblenden
STR_SMALLMAP_TOOLTIP_SHOW_HEIGHT                                :{BLACK}Anzeige des Höhenreliefs umschalten
STR_SMALLMAP_TOOLTIP_DISABLE_ALL_COMPANIES                      :{BLACK}Zeige kein Eigentum des Unternehmens auf der Karte
STR_SMALLMAP_TOOLTIP_ENABLE_ALL_COMPANIES                       :{BLACK}Zeige das ganze Eigentum des Unternehmens auf der Karte
STR_SMALLMAP_TOOLTIP_DISABLE_ALL_CARGOS                         :{BLACK}Zeige keine Frachtarten auf der Karte
STR_SMALLMAP_TOOLTIP_ENABLE_ALL_CARGOS                          :{BLACK}Zeige alle Frachtarten auf der Karte

# Status bar messages
STR_STATUSBAR_TOOLTIP_SHOW_LAST_NEWS                            :{BLACK}Letzte Nachricht oder letzten Bericht anzeigen
STR_STATUSBAR_COMPANY_NAME                                      :{SILVER}- -  {COMPANY}  - -
STR_STATUSBAR_PAUSED                                            :{YELLOW}*  *  ANGEHALTEN  *  *
STR_STATUSBAR_AUTOSAVE                                          :{RED}Autosicherung
STR_STATUSBAR_SAVING_GAME                                       :{RED}*  *  SPEICHERE SPIEL  *  *

# News message history
STR_MESSAGE_HISTORY                                             :{WHITE}Nachrichtenchronik
STR_MESSAGE_HISTORY_TOOLTIP                                     :{BLACK}Eine Liste der aktuellen Nachrichten
STR_MESSAGE_NEWS_FORMAT                                         :{STRING}  -  {STRING}

STR_NEWS_MESSAGE_CAPTION                                        :{WHITE}Mitteilung
STR_NEWS_CUSTOM_ITEM                                            :{BIG_FONT}{BLACK}{STRING}

STR_NEWS_FIRST_TRAIN_ARRIVAL                                    :{BIG_FONT}{BLACK}Die Einwohner feiern . . .{}Der erste Zug erreicht {STATION}!
STR_NEWS_FIRST_BUS_ARRIVAL                                      :{BIG_FONT}{BLACK}Die Einwohner feiern . . .{}Der erste Bus erreicht {STATION}!
STR_NEWS_FIRST_TRUCK_ARRIVAL                                    :{BIG_FONT}{BLACK}Die Einwohner feiern . . .{}Der erste Lkw erreicht {STATION}!
STR_NEWS_FIRST_PASSENGER_TRAM_ARRIVAL                           :{BIG_FONT}{BLACK}Die Einwohner feiern . . .{}Die erste Straßenbahn erreicht {STATION}!
STR_NEWS_FIRST_CARGO_TRAM_ARRIVAL                               :{BIG_FONT}{BLACK}Die Einwohner feiern . . .{}Die erste Frachtstraßenbahn erreicht {STATION}!
STR_NEWS_FIRST_SHIP_ARRIVAL                                     :{BIG_FONT}{BLACK}Die Einwohner feiern . . .{}Das erste Schiff erreicht {STATION}!
STR_NEWS_FIRST_AIRCRAFT_ARRIVAL                                 :{BIG_FONT}{BLACK}Die Einwohner feiern . . .{}Das erste Flugzeug startet von {STATION}!

STR_NEWS_TRAIN_CRASH                                            :{BIG_FONT}{BLACK}Zugunglück!{}{COMMA} {P stirbt sterben} in einem Feuerball nach Zusammenstoß
STR_NEWS_ROAD_VEHICLE_CRASH_DRIVER                              :{BIG_FONT}{BLACK}Fahrzeug verunglückt!{}Fahrer stirbt in Inferno nach Zusammenstoß mit Zug
STR_NEWS_ROAD_VEHICLE_CRASH                                     :{BIG_FONT}{BLACK}Fahrzeug verunglückt!{}{COMMA} {P stirbt sterben} in Inferno nach Zusammenstoß mit Zug
STR_NEWS_AIRCRAFT_CRASH                                         :{BIG_FONT}{BLACK}Flugzeugabsturz!{}{COMMA} {P stirbt sterben} in einem Feuerball auf {STATION}
STR_NEWS_PLANE_CRASH_OUT_OF_FUEL                                :{BIG_FONT}{BLACK}Flugzeugabsturz!{}Dem Flugzeug ging der Treibstoff aus, {COMMA} {P stirbt sterben} in einem Feuerball

STR_NEWS_DISASTER_ZEPPELIN                                      :{BIG_FONT}{BLACK}Zeppelinabsturz bei {STATION}!
STR_NEWS_DISASTER_SMALL_UFO                                     :{BIG_FONT}{BLACK}Fahrzeug bei Zusammenstoß mit einem 'UFO' zerstört!
STR_NEWS_DISASTER_AIRPLANE_OIL_REFINERY                         :{BIG_FONT}{BLACK}Explosion einer Ölraffinerie nahe {TOWN}!
STR_NEWS_DISASTER_HELICOPTER_FACTORY                            :{BIG_FONT}{BLACK}Fabrik nahe {TOWN} unter mysteriösen Umständen zerstört!
STR_NEWS_DISASTER_BIG_UFO                                       :{BIG_FONT}{BLACK}'UFO' landet bei {TOWN}!
STR_NEWS_DISASTER_COAL_MINE_SUBSIDENCE                          :{BIG_FONT}{BLACK}Stolleneinbruch bei {TOWN} hinterlässt Pfad der Zerstörung!
STR_NEWS_DISASTER_FLOOD_VEHICLE                                 :{BIG_FONT}{BLACK}Hochwasser!{}Mindestens {COMMA} Mensch{P "" en} vermisst oder tot nach schwerer Flut!

STR_NEWS_COMPANY_IN_TROUBLE_TITLE                               :{BIG_FONT}{BLACK}Transportfirma in der Krise!
STR_NEWS_COMPANY_IN_TROUBLE_DESCRIPTION                         :{BIG_FONT}{BLACK}{STRING} ist von Übernahme oder Insolvenz bedroht, wenn sich das Betriebsergebnis nicht umgehend verbessert.
STR_NEWS_COMPANY_MERGER_TITLE                                   :{BIG_FONT}{BLACK}Transportfirmen fusionieren!
STR_NEWS_COMPANY_MERGER_DESCRIPTION                             :{BIG_FONT}{BLACK}{STRING} ist verkauft worden an {STRING} für {CURRENCY_LONG}!
STR_NEWS_COMPANY_BANKRUPT_TITLE                                 :{BIG_FONT}{BLACK}Insolvenz!
STR_NEWS_COMPANY_BANKRUPT_DESCRIPTION                           :{BIG_FONT}{BLACK}{STRING} ist von den Gläubigern geschlossen worden, alles Vermögen wurde veräussert!
STR_NEWS_COMPANY_LAUNCH_TITLE                                   :{BIG_FONT}{BLACK}Neue Transportfirma gegründet!
STR_NEWS_COMPANY_LAUNCH_DESCRIPTION                             :{BIG_FONT}{BLACK}{STRING} startet bei {TOWN}!
STR_NEWS_MERGER_TAKEOVER_TITLE                                  :{BIG_FONT}{BLACK}{STRING} wurde von {STRING} übernommen!
STR_PRESIDENT_NAME_MANAGER                                      :{BLACK}{PRESIDENT_NAME}{}(Manager)

STR_NEWS_NEW_TOWN                                               :{BLACK}{BIG_FONT}{STRING} finanziert die Gründung der Stadt {TOWN}!
STR_NEWS_NEW_TOWN_UNSPONSORED                                   :{BLACK}{BIG_FONT}Eine neue Stadt mit dem Namen {TOWN} wurde errichtet!

STR_NEWS_INDUSTRY_CONSTRUCTION                                  :{BIG_FONT}{BLACK}Neue{G r "" s ""} {STRING} {G 0 wird wird wird werden} nahe {TOWN} gebaut!
STR_NEWS_INDUSTRY_PLANTED                                       :{BIG_FONT}{BLACK}Neue{G r "" s ""} {STRING} {G 0 wird wird wird werden} nahe {TOWN} angepflanzt!

STR_NEWS_INDUSTRY_CLOSURE_GENERAL                               :{BIG_FONT}{BLACK}{STRING} {G 0 gibt gibt gibt geben} baldige Schließung bekannt!
STR_NEWS_INDUSTRY_CLOSURE_SUPPLY_PROBLEMS                       :{BIG_FONT}{BLACK}Wegen fehlender Rohstoffe {G 0:2 kündigt kündigt kündigt kündigen} {STRING} die baldige Schließung an!
STR_NEWS_INDUSTRY_CLOSURE_LACK_OF_TREES                         :{BIG_FONT}{BLACK}Wegen Holzmangel {G 0:2 gibt gibt gibt geben} {STRING} die baldige Schließung bekannt!

STR_NEWS_EURO_INTRODUCTION                                      :{BIG_FONT}{BLACK}Europäische Währungsunion!{}{}Der Euro wird einzige Währung für alltägliche Zahlungsvorgänge
STR_NEWS_BEGIN_OF_RECESSION                                     :{BLACK}{BIG_FONT}Weltwirtschaftskrise!{}{}Finanzexperten befürchten schlimmsten Zusammenbruch der Wirtschaft!
STR_NEWS_END_OF_RECESSION                                       :{BLACK}{BIG_FONT}Wirtschaftskrise beendet!{}{}Aufschwung des Handels gibt Vertrauen in die Industrie und stärkt die Wirtschaft!

STR_NEWS_INDUSTRY_PRODUCTION_INCREASE_GENERAL                   :{BIG_FONT}{BLACK}{INDUSTRY} {G 0 erhöht erhöht erhöht erhöhen} die Produktion!
STR_NEWS_INDUSTRY_PRODUCTION_INCREASE_COAL                      :{BIG_FONT}{BLACK}Neue Kohlevorkommen bei {INDUSTRY} gefunden!{}Förderung verdoppelt!
STR_NEWS_INDUSTRY_PRODUCTION_INCREASE_OIL                       :{BIG_FONT}{BLACK}Neue Ölfunde bei {INDUSTRY}!{}Förderung wird vermutlich verdoppelt!
STR_NEWS_INDUSTRY_PRODUCTION_INCREASE_FARM                      :{BIG_FONT}{BLACK}Neue Getreideanbaumethoden bei {INDUSTRY} werden Erträge verdoppeln!
STR_NEWS_INDUSTRY_PRODUCTION_INCREASE_SMOOTH                    :{BIG_FONT}{BLACK}{STRING}produktion von {INDUSTRY} erhöht sich um {COMMA}%!
STR_NEWS_INDUSTRY_PRODUCTION_DECREASE_GENERAL                   :{BIG_FONT}{BLACK}Produktion bei {INDUSTRY} sinkt um 50%
STR_NEWS_INDUSTRY_PRODUCTION_DECREASE_FARM                      :{BIG_FONT}{BLACK}Insektenplage bei {INDUSTRY} verursacht Schaden!{}Produktion sinkt um 50%
STR_NEWS_INDUSTRY_PRODUCTION_DECREASE_SMOOTH                    :{BIG_FONT}{BLACK}{STRING}produktion von {INDUSTRY} verringert sich um {COMMA}%!

STR_NEWS_TRAIN_IS_WAITING                                       :{WHITE}{VEHICLE} wartet im Depot
STR_NEWS_ROAD_VEHICLE_IS_WAITING                                :{WHITE}{VEHICLE} wartet im Depot
STR_NEWS_SHIP_IS_WAITING                                        :{WHITE}{VEHICLE} wartet im Depot
STR_NEWS_AIRCRAFT_IS_WAITING                                    :{WHITE}{VEHICLE} wartet im Hangar

# Order review system / warnings
STR_NEWS_VEHICLE_HAS_TOO_FEW_ORDERS                             :{WHITE}{VEHICLE} hat zu wenige Aufträge
STR_NEWS_VEHICLE_HAS_VOID_ORDER                                 :{WHITE}{VEHICLE} hat einen ungültigen Auftrag
STR_NEWS_VEHICLE_HAS_DUPLICATE_ENTRY                            :{WHITE}{VEHICLE} hat Ziele mehrfach im Fahrplan
STR_NEWS_VEHICLE_HAS_INVALID_ENTRY                              :{WHITE}{VEHICLE} hat eine ungültige Station im Fahrplan
STR_NEWS_PLANE_USES_TOO_SHORT_RUNWAY                            :{WHITE}{VEHICLE} hat in den Aufträgen einen Flughafen mit zu kurzer Landebahn

STR_NEWS_VEHICLE_IS_GETTING_OLD                                 :{WHITE}{VEHICLE} wird alt
STR_NEWS_VEHICLE_IS_GETTING_VERY_OLD                            :{WHITE}{VEHICLE} wird sehr alt
STR_NEWS_VEHICLE_IS_GETTING_VERY_OLD_AND                        :{WHITE}{VEHICLE} wird sehr alt und sollte dringend ersetzt werden
STR_NEWS_TRAIN_IS_STUCK                                         :{WHITE}{VEHICLE} findet keinen Weg zum Vorankommen
STR_NEWS_VEHICLE_IS_LOST                                        :{WHITE}{VEHICLE} hat sich verirrt
STR_NEWS_VEHICLE_IS_UNPROFITABLE                                :{WHITE}Der Ertrag von {VEHICLE} lag im letzten Jahr bei {CURRENCY_LONG}
STR_NEWS_AIRCRAFT_DEST_TOO_FAR                                  :{WHITE}{VEHICLE} kann sein Ziel nicht erreichen, da es außer Reichweite liegt

STR_NEWS_ORDER_REFIT_FAILED                                     :{WHITE}Umrüstung fehlgeschlagen bei {VEHICLE}
STR_NEWS_VEHICLE_AUTORENEW_FAILED                               :{WHITE}Automatisches Ersetzen für {VEHICLE} fehlgeschlagen{}{STRING}

STR_NEWS_NEW_VEHICLE_NOW_AVAILABLE                              :{BIG_FONT}{BLACK}Neue{G r "" s ""} {STRING} jetzt erhältlich!
STR_NEWS_NEW_VEHICLE_TYPE                                       :{BIG_FONT}{BLACK}{ENGINE}
STR_NEWS_NEW_VEHICLE_NOW_AVAILABLE_WITH_TYPE                    :{BLACK}Neue{G r "" s ""} {STRING} jetzt erhältlich!  -  {ENGINE}

STR_NEWS_STATION_NO_LONGER_ACCEPTS_CARGO                        :{WHITE}{STATION} nimmt kein{G "en" "e" "" "e"} {STRING} mehr an
STR_NEWS_STATION_NO_LONGER_ACCEPTS_CARGO_OR_CARGO               :{WHITE}{STATION} nimmt kein{G "en" "e" "" "e"} {STRING} und kein{G "en" "e" "" "e"} {STRING} mehr an
STR_NEWS_STATION_NOW_ACCEPTS_CARGO                              :{WHITE}{STATION} nimmt jetzt auch {STRING} an
STR_NEWS_STATION_NOW_ACCEPTS_CARGO_AND_CARGO                    :{WHITE}{STATION} nimmt jetzt auch {STRING} und {STRING} an

STR_NEWS_OFFER_OF_SUBSIDY_EXPIRED                               :{BIG_FONT}{BLACK}Subventionsangebot abgelaufen:{}{}{STRING}transport von {STRING} nach {STRING} wird nicht mehr subventioniert
STR_NEWS_SUBSIDY_WITHDRAWN_SERVICE                              :{BIG_FONT}{BLACK}Subventionsende:{}{}{STRING}transport von {STRING} nach {STRING} wird nicht mehr subventioniert
STR_NEWS_SERVICE_SUBSIDY_OFFERED                                :{BIG_FONT}{BLACK}Subventionsangebot:{}{}Erster {STRING}transport von {STRING} nach {STRING} wird ein Jahr von den örtlichen Behörden subventioniert!
STR_NEWS_SERVICE_SUBSIDY_AWARDED_HALF                           :{BIG_FONT}{BLACK}Subvention vergeben an {STRING}!{}{}{STRING}transport von {STRING} nach {STRING} erhält im nächsten Jahr einen 50% höheren Preis!
STR_NEWS_SERVICE_SUBSIDY_AWARDED_DOUBLE                         :{BIG_FONT}{BLACK}Subvention vergeben an {STRING}!{}{}{STRING}transport von {STRING} nach {STRING} erhält im nächsten Jahr den doppelten Preis!
STR_NEWS_SERVICE_SUBSIDY_AWARDED_TRIPLE                         :{BIG_FONT}{BLACK}Subvention vergeben an {STRING}!{}{}{STRING}transport von {STRING} nach {STRING} erhält im nächsten Jahr den dreifachen Preis!
STR_NEWS_SERVICE_SUBSIDY_AWARDED_QUADRUPLE                      :{BIG_FONT}{BLACK}Subvention vergeben an {STRING}!{}{}{STRING}transport von {STRING} nach {STRING} erhält im nächsten Jahr den vierfachen Preis!

STR_NEWS_ROAD_REBUILDING                                        :{BIG_FONT}{BLACK}Verkehrschaos in {TOWN}!{}{}Straßensanierungsprogramm finanziert durch {STRING} wird 6 Monate lang Verzögerungen im Verkehr bewirken!
STR_NEWS_EXCLUSIVE_RIGHTS_TITLE                                 :{BIG_FONT}{BLACK}Transportmonopol!
STR_NEWS_EXCLUSIVE_RIGHTS_DESCRIPTION                           :{BIG_FONT}{BLACK}Stadtverwaltung von {TOWN} unterzeichnet Vertrag mit {STRING} über ein Jahr währende exklusive Transportrechte!

# Extra view window
STR_EXTRA_VIEW_PORT_TITLE                                       :{WHITE}Ansicht {COMMA}
STR_EXTRA_VIEW_MOVE_VIEW_TO_MAIN                                :{BLACK}Zusatzansicht ändern
STR_EXTRA_VIEW_MOVE_VIEW_TO_MAIN_TT                             :{BLACK}Aktuelle Position der Hauptansicht in diese Zusatzansicht kopieren
STR_EXTRA_VIEW_MOVE_MAIN_TO_VIEW                                :{BLACK}Hauptansicht ändern
STR_EXTRA_VIEW_MOVE_MAIN_TO_VIEW_TT                             :{BLACK}Hauptansicht zur Position dieser Zusatzansicht scrollen

# Game options window
STR_GAME_OPTIONS_CAPTION                                        :{WHITE}Spieleinstellungen
STR_GAME_OPTIONS_CURRENCY_UNITS_FRAME                           :{BLACK}Währung
STR_GAME_OPTIONS_CURRENCY_UNITS_DROPDOWN_TOOLTIP                :{BLACK}Währung auswählen

############ start of currency region
STR_GAME_OPTIONS_CURRENCY_GBP                                   :Englische Pfund (GBP)
STR_GAME_OPTIONS_CURRENCY_USD                                   :US-Dollar (USD)
STR_GAME_OPTIONS_CURRENCY_EUR                                   :Euro (EUR)
STR_GAME_OPTIONS_CURRENCY_JPY                                   :Japanische Yen (JPY)
STR_GAME_OPTIONS_CURRENCY_ATS                                   :Österreichische Schilling (ATS)
STR_GAME_OPTIONS_CURRENCY_BEF                                   :Belgische Francs (BEF)
STR_GAME_OPTIONS_CURRENCY_CHF                                   :Schweizer Franken (CHF)
STR_GAME_OPTIONS_CURRENCY_CZK                                   :Tschechische Kronen (CZK)
STR_GAME_OPTIONS_CURRENCY_DEM                                   :Deutsche Mark (DEM)
STR_GAME_OPTIONS_CURRENCY_DKK                                   :Dänische Kronen (DKK)
STR_GAME_OPTIONS_CURRENCY_ESP                                   :Spanische Peseten (ESP)
STR_GAME_OPTIONS_CURRENCY_FIM                                   :Finnische Mark(FIM)
STR_GAME_OPTIONS_CURRENCY_FRF                                   :Französische Francs (FRF)
STR_GAME_OPTIONS_CURRENCY_GRD                                   :Griechische Drachmen (GRD)
STR_GAME_OPTIONS_CURRENCY_HUF                                   :Ungarische Forint (HUF)
STR_GAME_OPTIONS_CURRENCY_ISK                                   :Isländische Kronen (ISK)
STR_GAME_OPTIONS_CURRENCY_ITL                                   :Italienische Lire (ITL)
STR_GAME_OPTIONS_CURRENCY_NLG                                   :Niederländische Gulden (NLG)
STR_GAME_OPTIONS_CURRENCY_NOK                                   :Norwegische Kronen (NOK)
STR_GAME_OPTIONS_CURRENCY_PLN                                   :Polnische Zloty (PLN)
STR_GAME_OPTIONS_CURRENCY_RON                                   :Rumänische Lei (RON)
STR_GAME_OPTIONS_CURRENCY_RUR                                   :Alte Russische Rubel (RUR)
STR_GAME_OPTIONS_CURRENCY_SIT                                   :Slovenische Taler (SIT)
STR_GAME_OPTIONS_CURRENCY_SEK                                   :Schwedische Kronen (SEK)
STR_GAME_OPTIONS_CURRENCY_TRY                                   :Türkische Lire (TRY)
STR_GAME_OPTIONS_CURRENCY_SKK                                   :Slowakische Kronen (SKK)
STR_GAME_OPTIONS_CURRENCY_BRL                                   :Brasilianische Reais (BRL)
STR_GAME_OPTIONS_CURRENCY_EEK                                   :Estnische Kronen (EEK)
STR_GAME_OPTIONS_CURRENCY_LTL                                   :Litauische Litas (LTL)
STR_GAME_OPTIONS_CURRENCY_KRW                                   :Südkoreanischer Won (KRW)
STR_GAME_OPTIONS_CURRENCY_ZAR                                   :Südafrikanischer Rand (ZAR)
STR_GAME_OPTIONS_CURRENCY_CUSTOM                                :Eigene...
STR_GAME_OPTIONS_CURRENCY_GEL                                   :Georgischer Lari (GEL)
STR_GAME_OPTIONS_CURRENCY_IRR                                   :Iranischer Rial (IRR)
STR_GAME_OPTIONS_CURRENCY_RUB                                   :Russische Rubel (RUB)
STR_GAME_OPTIONS_CURRENCY_MXN                                   :Mexikanischer Peso (MXN)
############ end of currency region

STR_GAME_OPTIONS_ROAD_VEHICLES_FRAME                            :{BLACK}Fahrzeuge
STR_GAME_OPTIONS_ROAD_VEHICLES_DROPDOWN_TOOLTIP                 :{BLACK}Wähle, auf welcher Straßenseite der Verkehr fahren soll
STR_GAME_OPTIONS_ROAD_VEHICLES_DROPDOWN_LEFT                    :Linksverkehr
STR_GAME_OPTIONS_ROAD_VEHICLES_DROPDOWN_RIGHT                   :Rechtsverkehr

STR_GAME_OPTIONS_TOWN_NAMES_FRAME                               :{BLACK}Städtenamen
STR_GAME_OPTIONS_TOWN_NAMES_DROPDOWN_TOOLTIP                    :{BLACK}Wähle die Sprache für die Städtenamen aus

############ start of townname region
STR_GAME_OPTIONS_TOWN_NAME_ORIGINAL_ENGLISH                     :Englisch
STR_GAME_OPTIONS_TOWN_NAME_FRENCH                               :Französisch
STR_GAME_OPTIONS_TOWN_NAME_GERMAN                               :Deutsch
STR_GAME_OPTIONS_TOWN_NAME_ADDITIONAL_ENGLISH                   :Englisch (Zusätzlich)
STR_GAME_OPTIONS_TOWN_NAME_LATIN_AMERICAN                       :Lateinamerikanisch
STR_GAME_OPTIONS_TOWN_NAME_SILLY                                :Verrückt
STR_GAME_OPTIONS_TOWN_NAME_SWEDISH                              :Schwedisch
STR_GAME_OPTIONS_TOWN_NAME_DUTCH                                :Niederländisch
STR_GAME_OPTIONS_TOWN_NAME_FINNISH                              :Finnisch
STR_GAME_OPTIONS_TOWN_NAME_POLISH                               :Polnisch
STR_GAME_OPTIONS_TOWN_NAME_SLOVAK                               :Slowakisch
STR_GAME_OPTIONS_TOWN_NAME_NORWEGIAN                            :Norwegisch
STR_GAME_OPTIONS_TOWN_NAME_HUNGARIAN                            :Ungarisch
STR_GAME_OPTIONS_TOWN_NAME_AUSTRIAN                             :Österreichisch
STR_GAME_OPTIONS_TOWN_NAME_ROMANIAN                             :Rumänisch
STR_GAME_OPTIONS_TOWN_NAME_CZECH                                :Tschechisch
STR_GAME_OPTIONS_TOWN_NAME_SWISS                                :Schweizerisch
STR_GAME_OPTIONS_TOWN_NAME_DANISH                               :Dänisch
STR_GAME_OPTIONS_TOWN_NAME_TURKISH                              :Türkisch
STR_GAME_OPTIONS_TOWN_NAME_ITALIAN                              :Italienisch
STR_GAME_OPTIONS_TOWN_NAME_CATALAN                              :Katalanisch
############ end of townname region

STR_GAME_OPTIONS_AUTOSAVE_FRAME                                 :{BLACK}Autosicherung
STR_GAME_OPTIONS_AUTOSAVE_DROPDOWN_TOOLTIP                      :{BLACK}Abstand zwischen den automatischen Spielesicherungen wählen

############ start of autosave dropdown
STR_GAME_OPTIONS_AUTOSAVE_DROPDOWN_OFF                          :Aus
STR_GAME_OPTIONS_AUTOSAVE_DROPDOWN_EVERY_1_MONTH                :Jeden Monat
STR_GAME_OPTIONS_AUTOSAVE_DROPDOWN_EVERY_3_MONTHS               :Alle 3 Monate
STR_GAME_OPTIONS_AUTOSAVE_DROPDOWN_EVERY_6_MONTHS               :Alle 6 Monate
STR_GAME_OPTIONS_AUTOSAVE_DROPDOWN_EVERY_12_MONTHS              :Alle 12 Monate
############ end of autosave dropdown

STR_GAME_OPTIONS_LANGUAGE                                       :{BLACK}Sprache
STR_GAME_OPTIONS_LANGUAGE_TOOLTIP                               :{BLACK}Sprache für die Spieloberfläche auswählen

STR_GAME_OPTIONS_FULLSCREEN                                     :{BLACK}Vollbild
STR_GAME_OPTIONS_FULLSCREEN_TOOLTIP                             :{BLACK}OpenTTD im Vollbildmodus spielen

STR_GAME_OPTIONS_RESOLUTION                                     :{BLACK}Bildschirmauflösung
STR_GAME_OPTIONS_RESOLUTION_TOOLTIP                             :{BLACK}Bildschirmauflösung auswählen
STR_GAME_OPTIONS_RESOLUTION_OTHER                               :Andere

STR_GAME_OPTIONS_GUI_ZOOM_FRAME                                 :{BLACK}Größe der Bedienelemente
STR_GAME_OPTIONS_GUI_ZOOM_DROPDOWN_TOOLTIP                      :{BLACK}Wähle die Größe der Bedienelemente

STR_GAME_OPTIONS_GUI_ZOOM_DROPDOWN_NORMAL                       :Normal
STR_GAME_OPTIONS_GUI_ZOOM_DROPDOWN_2X_ZOOM                      :Doppelt
STR_GAME_OPTIONS_GUI_ZOOM_DROPDOWN_4X_ZOOM                      :Vierfach



STR_GAME_OPTIONS_BASE_GRF                                       :{BLACK}Basisgrafiken
STR_GAME_OPTIONS_BASE_GRF_TOOLTIP                               :{BLACK}Zu benutzendes Set an Basisgrafiken auswählen
STR_GAME_OPTIONS_BASE_GRF_STATUS                                :{RED}{NUM} fehlende/fehlerhafte Datei{P "" en}
STR_GAME_OPTIONS_BASE_GRF_DESCRIPTION_TOOLTIP                   :{BLACK}Zusatzinformationen zu den Basisgrafiken

STR_GAME_OPTIONS_BASE_SFX                                       :{BLACK}Basissounds
STR_GAME_OPTIONS_BASE_SFX_TOOLTIP                               :{BLACK}Basissounds auswählen
STR_GAME_OPTIONS_BASE_SFX_DESCRIPTION_TOOLTIP                   :{BLACK}Zusatzinformationen zu den Basissounds

STR_GAME_OPTIONS_BASE_MUSIC                                     :{BLACK}Musikset
STR_GAME_OPTIONS_BASE_MUSIC_TOOLTIP                             :{BLACK}Ein Musikset auswählen
STR_GAME_OPTIONS_BASE_MUSIC_STATUS                              :{RED}{NUM} fehlerhafte Datei{P "" en}
STR_GAME_OPTIONS_BASE_MUSIC_DESCRIPTION_TOOLTIP                 :{BLACK}Zusätzliche Informationen über das Musikset

STR_ERROR_RESOLUTION_LIST_FAILED                                :{WHITE}Eine Liste unterstützter Auflösungen konnte nicht ermittelt werden
STR_ERROR_FULLSCREEN_FAILED                                     :{WHITE}Vollbildmodus nicht möglich

# Custom currency window

STR_CURRENCY_WINDOW                                             :{WHITE}Eigene Währung
STR_CURRENCY_EXCHANGE_RATE                                      :{LTBLUE}Wechselkurs: {ORANGE}{CURRENCY_LONG} = £ {COMMA}
STR_CURRENCY_DECREASE_EXCHANGE_RATE_TOOLTIP                     :{BLACK}Eigene Währung gegenüber dem Pfund (£) verteuern
STR_CURRENCY_INCREASE_EXCHANGE_RATE_TOOLTIP                     :{BLACK}Eigene Währung gegenüber dem Pfund (£) verbilligen
STR_CURRENCY_SET_EXCHANGE_RATE_TOOLTIP                          :{BLACK}Umrechnungskurs der eigenen Währung gegenüber dem Pfund (£) festlegen

STR_CURRENCY_SEPARATOR                                          :{LTBLUE}Trennsymbol: {ORANGE}{STRING}
STR_CURRENCY_SET_CUSTOM_CURRENCY_SEPARATOR_TOOLTIP              :{BLACK}Das Tausender-Trennzeichen für die eigene Währung festlegen

STR_CURRENCY_PREFIX                                             :{LTBLUE}Präfix: {ORANGE}{STRING}
STR_CURRENCY_SET_CUSTOM_CURRENCY_PREFIX_TOOLTIP                 :{BLACK}Das Zeichen für die eigene Währung festlegen (Prefix)
STR_CURRENCY_SUFFIX                                             :{LTBLUE}Suffix: {ORANGE}{STRING}
STR_CURRENCY_SET_CUSTOM_CURRENCY_SUFFIX_TOOLTIP                 :{BLACK}Das Zeichen für die Eigene Währung setzen (Suffix)

STR_CURRENCY_SWITCH_TO_EURO                                     :{LTBLUE}Umstellung auf Euro: {ORANGE}{NUM}
STR_CURRENCY_SWITCH_TO_EURO_NEVER                               :{LTBLUE}Umstellung auf Euro: {ORANGE}nie
STR_CURRENCY_SET_CUSTOM_CURRENCY_TO_EURO_TOOLTIP                :{BLACK}Einführungsjahr des Euros festlegen
STR_CURRENCY_DECREASE_CUSTOM_CURRENCY_TO_EURO_TOOLTIP           :{BLACK}Früher den Euro einführen
STR_CURRENCY_INCREASE_CUSTOM_CURRENCY_TO_EURO_TOOLTIP           :{BLACK}Später den Euro einführen

STR_CURRENCY_PREVIEW                                            :{LTBLUE}Vorschau: {ORANGE}{CURRENCY_LONG}
STR_CURRENCY_CUSTOM_CURRENCY_PREVIEW_TOOLTIP                    :{BLACK}10000 Pfund (£) in der eigenen Währung
STR_CURRENCY_CHANGE_PARAMETER                                   :{BLACK}Parameter für eigene Währung ändern

STR_DIFFICULTY_LEVEL_SETTING_MAXIMUM_NO_COMPETITORS             :{LTBLUE}Max. Mitbewerber-Zahl: {ORANGE}{COMMA}

STR_NONE                                                        :Keine
STR_FUNDING_ONLY                                                :Nur durch Spieler
STR_MINIMAL                                                     :Minimal
STR_NUM_VERY_LOW                                                :Sehr niedrig
STR_NUM_LOW                                                     :Niedrig
STR_NUM_NORMAL                                                  :Normal
STR_NUM_HIGH                                                    :Hoch
STR_NUM_CUSTOM                                                  :Eigene
STR_NUM_CUSTOM_NUMBER                                           :Individuell ({NUM})

STR_VARIETY_NONE                                                :Minimal
STR_VARIETY_VERY_LOW                                            :Sehr klein
STR_VARIETY_LOW                                                 :Klein
STR_VARIETY_MEDIUM                                              :Mittel
STR_VARIETY_HIGH                                                :Groß
STR_VARIETY_VERY_HIGH                                           :Sehr groß

STR_AI_SPEED_VERY_SLOW                                          :Sehr langsam
STR_AI_SPEED_SLOW                                               :Langsam
STR_AI_SPEED_MEDIUM                                             :Mittel
STR_AI_SPEED_FAST                                               :Schnell
STR_AI_SPEED_VERY_FAST                                          :Sehr schnell

STR_SEA_LEVEL_VERY_LOW                                          :Sehr niedrig
STR_SEA_LEVEL_LOW                                               :Niedrig
STR_SEA_LEVEL_MEDIUM                                            :Mittel
STR_SEA_LEVEL_HIGH                                              :Hoch
STR_SEA_LEVEL_CUSTOM                                            :Individuell
STR_SEA_LEVEL_CUSTOM_PERCENTAGE                                 :Individuell ({NUM}%)

STR_RIVERS_NONE                                                 :Keine
STR_RIVERS_FEW                                                  :Wenige
STR_RIVERS_MODERATE                                             :einige
STR_RIVERS_LOT                                                  :Viele

STR_DISASTER_NONE                                               :Keine
STR_DISASTER_REDUCED                                            :Verringert
STR_DISASTER_NORMAL                                             :Normal

STR_SUBSIDY_X1_5                                                :x1,5
STR_SUBSIDY_X2                                                  :x2
STR_SUBSIDY_X3                                                  :x3
STR_SUBSIDY_X4                                                  :x4

STR_TERRAIN_TYPE_VERY_FLAT                                      :Sehr flach
STR_TERRAIN_TYPE_FLAT                                           :Flach
STR_TERRAIN_TYPE_HILLY                                          :Hügelig
STR_TERRAIN_TYPE_MOUNTAINOUS                                    :Bergig
STR_TERRAIN_TYPE_ALPINIST                                       :Alpin

STR_CITY_APPROVAL_PERMISSIVE                                    :Hoch
STR_CITY_APPROVAL_TOLERANT                                      :Mäßig
STR_CITY_APPROVAL_HOSTILE                                       :Gering

STR_WARNING_NO_SUITABLE_AI                                      :{WHITE}Keine KI gefunden...{}Verschiedene KI sind via 'Erweiterungen herunterladen' verfügbar

# Settings tree window
STR_CONFIG_SETTING_TREE_CAPTION                                 :{WHITE}Einstellungen
STR_CONFIG_SETTING_FILTER_TITLE                                 :{BLACK}Suchtext:
STR_CONFIG_SETTING_EXPAND_ALL                                   :{BLACK}Alles ausklappen
STR_CONFIG_SETTING_COLLAPSE_ALL                                 :{BLACK}Alles einklappen
STR_CONFIG_SETTING_NO_EXPLANATION_AVAILABLE_HELPTEXT            :(keine Erklärung verfügbar)
STR_CONFIG_SETTING_DEFAULT_VALUE                                :{LTBLUE}Standardwert: {ORANGE}{STRING}
STR_CONFIG_SETTING_TYPE                                         :{LTBLUE}Art der Einstellung: {ORANGE}{STRING}
STR_CONFIG_SETTING_TYPE_CLIENT                                  :Nutzer-Einstellung (nicht in Spielständen gespeichert; beeinflußt alle Spiele)
STR_CONFIG_SETTING_TYPE_GAME_MENU                               :Karten-Einstellung (in Spielständen gespeichert; beeinflußt nur neue Spiele)
STR_CONFIG_SETTING_TYPE_GAME_INGAME                             :Karten-Einstellung (im Spielstand gespeichert; beeinflußt nur aktuelles Spiel)
STR_CONFIG_SETTING_TYPE_COMPANY_MENU                            :Firmen-Einstellung (in Spielständen gespeichert; beeinflußt nur neue Spiele)
STR_CONFIG_SETTING_TYPE_COMPANY_INGAME                          :Firmen-Einstellung (im Spielstand gespeichert; beeinflußt nur aktuelle Firma)

STR_CONFIG_SETTING_RESTRICT_CATEGORY                            :{BLACK}Kategorie:
STR_CONFIG_SETTING_RESTRICT_TYPE                                :{BLACK}Art:
STR_CONFIG_SETTING_RESTRICT_DROPDOWN_HELPTEXT                   :{BLACK}Vordefinierte Filter auf die untenstehende Liste anwenden
STR_CONFIG_SETTING_RESTRICT_BASIC                               :Grundlegend (Zeigt nur die wichtigsten Einstellungen)
STR_CONFIG_SETTING_RESTRICT_ADVANCED                            :Erweitert (Zeigt die meisten Einstellungen)
STR_CONFIG_SETTING_RESTRICT_ALL                                 :Alle (Zeigt alle Einstellungen, auch die abwegigen)
STR_CONFIG_SETTING_RESTRICT_CHANGED_AGAINST_DEFAULT             :Einstellungen mit Werten verschieden von OpenTTDs Standardwerten
STR_CONFIG_SETTING_RESTRICT_CHANGED_AGAINST_NEW                 :Einstellungen mit einem Wert verschieden von den eigenen Einstellungen für neue Spiele

STR_CONFIG_SETTING_TYPE_DROPDOWN_HELPTEXT                       :{BLACK}Schränkt die Liste auf bestimme Einstellungs-Typen ein
STR_CONFIG_SETTING_TYPE_DROPDOWN_ALL                            :Alle Einstellungen
STR_CONFIG_SETTING_TYPE_DROPDOWN_CLIENT                         :Nutzer-Einstellungen (nicht in Spielständen gespeichert; beeinflußt alle Spiele)
STR_CONFIG_SETTING_TYPE_DROPDOWN_GAME_MENU                      :Spiel-spezifische Einstellungen (im Spielstand gespeichert; beeinflußt nur neue Spiele)
STR_CONFIG_SETTING_TYPE_DROPDOWN_GAME_INGAME                    :Spiel-spezifische Einstellungen (im Spielstand gespeichert; beeinflußt nur aktuelles Spiel)
STR_CONFIG_SETTING_TYPE_DROPDOWN_COMPANY_MENU                   :Firmeneinstellungen (im Spielstand gesichert; beeinflußt nur neue Spiele)
STR_CONFIG_SETTING_TYPE_DROPDOWN_COMPANY_INGAME                 :Firmeneinstellungen (im Spielstand gesichert; beeinflußt nur die aktuelle Firma)
STR_CONFIG_SETTING_CATEGORY_HIDES                               :{BLACK}Um alle Suchergebnisse anzuzeigen, setze{}{SILVER}Kategorie {BLACK}auf {WHITE}{STRING}
STR_CONFIG_SETTING_TYPE_HIDES                                   :{BLACK}Um alle Suchergebnisse anzuzeigen, setze{}{SILVER}Typ {BLACK}auf {WHITE}Alle Arten von Einstellungen
STR_CONFIG_SETTING_CATEGORY_AND_TYPE_HIDES                      :{BLACK}Zeige alle Suchergebnisse an indem{}{SILVER}Kategorie {BLACK}auf {WHITE}{STRING} {BLACK}und {SILVER}Art {BLACK}auf {WHITE}Alle Arten von Einstellungen
STR_CONFIG_SETTINGS_NONE                                        :{WHITE}- Keine -

STR_CONFIG_SETTING_OFF                                          :Aus
STR_CONFIG_SETTING_ON                                           :An
STR_CONFIG_SETTING_DISABLED                                     :ausgeschaltet

STR_CONFIG_SETTING_COMPANIES_OFF                                :Aus
STR_CONFIG_SETTING_COMPANIES_OWN                                :Eigene Firma
STR_CONFIG_SETTING_COMPANIES_ALL                                :Alle Firmen

STR_CONFIG_SETTING_NONE                                         :Keine
STR_CONFIG_SETTING_ORIGINAL                                     :Original
STR_CONFIG_SETTING_REALISTIC                                    :Realistisch

STR_CONFIG_SETTING_HORIZONTAL_POS_LEFT                          :Links
STR_CONFIG_SETTING_HORIZONTAL_POS_CENTER                        :Mitte
STR_CONFIG_SETTING_HORIZONTAL_POS_RIGHT                         :Rechts

STR_CONFIG_SETTING_MAXIMUM_INITIAL_LOAN                         :Kreditlimit bei Spielbeginn: {STRING}
STR_CONFIG_SETTING_MAXIMUM_INITIAL_LOAN_HELPTEXT                :Maximaler Kredit für eine Firma (ohne Berücksichtigung der Inflation)
STR_CONFIG_SETTING_INTEREST_RATE                                :Zinssatz: {STRING}
STR_CONFIG_SETTING_INTEREST_RATE_HELPTEXT                       :Zinssatz für Kredite; beeinflußt auch die Inflation, falls aktiv
STR_CONFIG_SETTING_RUNNING_COSTS                                :Betriebskosten: {STRING}
STR_CONFIG_SETTING_RUNNING_COSTS_HELPTEXT                       :Stellt die Höhe der Unterhalts- und Betriebskosten für Fahrzeuge und Infrastruktur ein
STR_CONFIG_SETTING_CONSTRUCTION_SPEED                           :Baugeschwindigkeit: {STRING}
STR_CONFIG_SETTING_CONSTRUCTION_SPEED_HELPTEXT                  :Begrenzt der eingestellten Baugeschwindigkeit entsprechend die Anzahl der Bau-Aktionen der KIs
STR_CONFIG_SETTING_VEHICLE_BREAKDOWNS                           :Fahrzeugpannen: {STRING}
STR_CONFIG_SETTING_VEHICLE_BREAKDOWNS_HELPTEXT                  :Einstellen wie oft unzureichend gewartete Fahrzeuge Pannen haben können
STR_CONFIG_SETTING_SUBSIDY_MULTIPLIER                           :Subventions-Multiplikator: {STRING}
STR_CONFIG_SETTING_SUBSIDY_MULTIPLIER_HELPTEXT                  :Einstellen, wieviel für subventionierte Verbindungen gezahlt wird
STR_CONFIG_SETTING_CONSTRUCTION_COSTS                           :Baukosten: {STRING}
STR_CONFIG_SETTING_CONSTRUCTION_COSTS_HELPTEXT                  :Höhe der Bau- und Einkaufskosten festlegen
STR_CONFIG_SETTING_RECESSIONS                                   :Rezessionen: {STRING}
STR_CONFIG_SETTING_RECESSIONS_HELPTEXT                          :Falls aktiv, können Rezessionen im Abstand von einigen Jahre auftreten. Während einer Rezession ist die Produktion aller Industrien viel niedriger (und kehrt zum Ende der Rezession zum gleichen Level zurück wie vor der Rezession)
STR_CONFIG_SETTING_TRAIN_REVERSING                              :Zügen das Umdrehen in Bahnhöfen verbieten: {STRING}
STR_CONFIG_SETTING_TRAIN_REVERSING_HELPTEXT                     :Falls aktiv, werden Züge in Durchgangsbahnhöfen nicht umdrehen, auch wenn ein kürzerer Pfad zum nächsten Zielbahnhof mittels Umdrehen verfügbar ist
STR_CONFIG_SETTING_DISASTERS                                    :Katastrophen: {STRING}
STR_CONFIG_SETTING_DISASTERS_HELPTEXT                           :Ein- oder Ausschalten von Katastrophen, durch die gelegentlich Fahrzeuge oder Infrastruktur blockiert oder zerstört werden können
STR_CONFIG_SETTING_CITY_APPROVAL                                :Toleranz der Stadtverwaltung gegenüber Landschaftsumgestaltungen: {STRING}
STR_CONFIG_SETTING_CITY_APPROVAL_HELPTEXT                       :Auswählen, wie stark Lärm und Umweltschäden die Stadtbewertung einer Firma sinken lassen. Bei einer zu schlechten Bewertung werden dann in dieser Stadt keine Bauvorhaben mehr genehmigt

STR_CONFIG_SETTING_MAX_HEIGHTLEVEL                              :Maximale Höhe auf der Karte: {STRING}
STR_CONFIG_SETTING_MAX_HEIGHTLEVEL_HELPTEXT                     :Setze die maximal erlaubte Höhe für Berge auf der Karte
STR_CONFIG_SETTING_TOO_HIGH_MOUNTAIN                            :{WHITE}Die maximale Höhe der Karte kann nicht auf diesen Wert gesetzt werden. Mindestens ein Berg auf der Karte ist höher.
STR_CONFIG_SETTING_AUTOSLOPE                                    :Landschaftsbau unter Gebäuden, Gleisen, usw. erlauben: {STRING}
STR_CONFIG_SETTING_AUTOSLOPE_HELPTEXT                           :Erlaube Erdbauarbeiten unter Gebäuden oder Infrastruktur ohne sie zu entfernen
STR_CONFIG_SETTING_CATCHMENT                                    :Verschiedene Stationstypen haben unterschiedlich große Einzugsgebiete: {STRING}
STR_CONFIG_SETTING_CATCHMENT_HELPTEXT                           :Wird diese Option eingeschaltet, besitzen unterschiedliche Stationsarten bzw. Flughäfen unterschiedlich große Einzugsgebiete
STR_CONFIG_SETTING_EXTRADYNAMITE                                :Entfernung von weiteren Straßen, Brücken usw. erlauben: {STRING}
STR_CONFIG_SETTING_EXTRADYNAMITE_HELPTEXT                       :Erlaubt einfacheres Entfernen von städtischer Infrastruktur und Gebäuden
STR_CONFIG_SETTING_TRAIN_LENGTH                                 :Maximale Zuglänge: {STRING}
STR_CONFIG_SETTING_TRAIN_LENGTH_HELPTEXT                        :Festlegen der maximalen Zuglänge
STR_CONFIG_SETTING_TILE_LENGTH                                  :{COMMA} Feld{P 0 "" er}
STR_CONFIG_SETTING_SMOKE_AMOUNT                                 :Menge an Rauch/Funken von Fahrzeugen: {STRING}
STR_CONFIG_SETTING_SMOKE_AMOUNT_HELPTEXT                        :Lege fest, wieviel Rauch und wieviele Funken von Fahrzeugen erzeugt werden
STR_CONFIG_SETTING_TRAIN_ACCELERATION_MODEL                     :Beschleunigungsmodell für Züge: {STRING}
STR_CONFIG_SETTING_TRAIN_ACCELERATION_MODEL_HELPTEXT            :Wähle das physikalische Modell für die Beschleunigung von Zügen. Im Modell 'Original' hat die Fahrzeugart keinen Einfluss auf das Verhalten bei Steigungen. Im Modell 'Realistisch' wirken sich dagegen bestimmte Fahrzeugwerte (z.B. Länge des Zuges, Zugkraft) auf das Verhalten des Zuges bei Steigungen aus
STR_CONFIG_SETTING_ROAD_VEHICLE_ACCELERATION_MODEL              :Beschleunigungsmodell für Straßenfahrzeuge: {STRING}
STR_CONFIG_SETTING_ROAD_VEHICLE_ACCELERATION_MODEL_HELPTEXT     :Wähle das physikalische Modell für die Beschleunigung von Straßenfahrzeugen. Im Modell 'Original' hat die Fahrzeugart keinen Einfluss auf das Verhalten bei Steigungen. Im Modell 'Realistisch' wirken sich dagegen bestimmte Leistungswerte (z.B. Zugkraft) auf das Verhalten des Fahrzeuges bei Steigungen aus
STR_CONFIG_SETTING_TRAIN_SLOPE_STEEPNESS                        :Steigung für Züge: {STRING}
STR_CONFIG_SETTING_TRAIN_SLOPE_STEEPNESS_HELPTEXT               :Der Steigungsgrad, der für eine bergauf bzw. bergab verlaufende Gleisstrecke simuliert wird. Höhere Werte machen es für Züge schwieriger, die Steigung zu überwinden
STR_CONFIG_SETTING_PERCENTAGE                                   :{COMMA}%
STR_CONFIG_SETTING_ROAD_VEHICLE_SLOPE_STEEPNESS                 :Steigung für Straßenfahrzeuge: {STRING}
STR_CONFIG_SETTING_ROAD_VEHICLE_SLOPE_STEEPNESS_HELPTEXT        :Der Steigungsgrad, der für einen bergauf bzw. bergab verlaufenden Straßenabschnitt simuliert wird. Höhere Werte machen es für Straßenfahrzeuge schwieriger, die Steigung zu überwinden
STR_CONFIG_SETTING_FORBID_90_DEG                                :Zügen und Schiffen 90°-Kurven verbieten: {STRING}
STR_CONFIG_SETTING_FORBID_90_DEG_HELPTEXT                       :90-Grad-Kurven entstehen, wenn horizontale Streckenabschnitte unmittelbar auf vertikale Strecken im angrenzenden Feld folgen, so dass der Zug an Stelle der üblichen 45° um eine 90°-Kurve fahren muss. Dies bezieht sich auch auf den Wenderadius von Schiffen
STR_CONFIG_SETTING_DISTANT_JOIN_STATIONS                        :Erlaube, nicht direkt benachbarte Stationen zu verbinden: {STRING}
STR_CONFIG_SETTING_DISTANT_JOIN_STATIONS_HELPTEXT               :Erlaube den Bau von Stationsteilen, die nicht unmittelbar an andere Stationsfelder angrenzen. Nutze Strg+Klick, um diese mit einer existierenden Station zu verbinden.
STR_CONFIG_SETTING_INFLATION                                    :Inflation: {STRING}
STR_CONFIG_SETTING_INFLATION_HELPTEXT                           :Inflation einschalten. Beim Spielen mit Inflation steigen die Kosten geringfügig schneller als die Transporteinnahmen
STR_CONFIG_SETTING_MAX_BRIDGE_LENGTH                            :Maximallänge für Brücken: {STRING}
STR_CONFIG_SETTING_MAX_BRIDGE_LENGTH_HELPTEXT                   :Maximale Länge für Brücken
STR_CONFIG_SETTING_MAX_BRIDGE_HEIGHT                            :Maximale Brückenhöhe: {STRING}
STR_CONFIG_SETTING_MAX_BRIDGE_HEIGHT_HELPTEXT                   :Maximale Brückenhöhe
STR_CONFIG_SETTING_MAX_TUNNEL_LENGTH                            :Maximallänge für Tunnel: {STRING}
STR_CONFIG_SETTING_MAX_TUNNEL_LENGTH_HELPTEXT                   :Maximale Länge für Tunnel
STR_CONFIG_SETTING_RAW_INDUSTRY_CONSTRUCTION_METHOD             :Manueller Bau von Rohstoffindustrien: {STRING}
STR_CONFIG_SETTING_RAW_INDUSTRY_CONSTRUCTION_METHOD_HELPTEXT    :Methode, um Primärindustrien zu gründen. 'Nicht erlaubt' meint, dass es gar nicht möglich ist, sie zu finanzieren, 'Durch Prospektieren', dass der Ort der gewünschten Industrie zufällig gewählt wird und auch scheitern kann und 'Wie andere Industrien', dass sie wie produzierende Industrien an jeder gewünschten und für die Industrie zulässigen Stelle gegründet werden können
STR_CONFIG_SETTING_RAW_INDUSTRY_CONSTRUCTION_METHOD_NONE        :Nicht erlaubt
STR_CONFIG_SETTING_RAW_INDUSTRY_CONSTRUCTION_METHOD_NORMAL      :Wie andere Industrien
STR_CONFIG_SETTING_RAW_INDUSTRY_CONSTRUCTION_METHOD_PROSPECTING :Durch Prospektion
STR_CONFIG_SETTING_INDUSTRY_PLATFORM                            :Flaches Gelände um Industrien: {STRING}
STR_CONFIG_SETTING_INDUSTRY_PLATFORM_HELPTEXT                   :Anzahl ebener Felder um eine Industrie herum. Diese Einstellung stellt sicher, dass dieser Platz verfügbar bleibt, um um die Industrie Straßen, Haltestellen, o.Ä. bauen zu können.
STR_CONFIG_SETTING_MULTIPINDTOWN                                :Mehrere gleichartige Industrien pro Stadt erlauben: {STRING}
STR_CONFIG_SETTING_MULTIPINDTOWN_HELPTEXT                       :Erlaube den Bau mehrerer gleichartiger Industrien pro Stadt. Normalerweise erlauben Städte nur den Bau einer Industrie pro Industrietyp in ihrem Einflussbereich
STR_CONFIG_SETTING_SIGNALSIDE                                   :Zeige Signale: {STRING}
STR_CONFIG_SETTING_SIGNALSIDE_HELPTEXT                          :Lege die Gleisseite fest, auf der Signale angezeigt werden
STR_CONFIG_SETTING_SIGNALSIDE_LEFT                              :Auf der linken Seite
STR_CONFIG_SETTING_SIGNALSIDE_DRIVING_SIDE                      :Auf der Straßenverkehrsseite
STR_CONFIG_SETTING_SIGNALSIDE_RIGHT                             :Auf der rechten Seite
STR_CONFIG_SETTING_SHOWFINANCES                                 :Zeige Firmenfinanzen am Ende des Jahres: {STRING}
STR_CONFIG_SETTING_SHOWFINANCES_HELPTEXT                        :Blende am Ende jedes Jahres automatisch die Einkommensübersicht des Unternehmes ein, um eine schnelle Übersicht über den finanziellen Status zu bekommen
STR_CONFIG_SETTING_NONSTOP_BY_DEFAULT                           :Aufträge standardmäßig ohne Zwischenhalt anfahren: {STRING}
STR_CONFIG_SETTING_NONSTOP_BY_DEFAULT_HELPTEXT                  :Normalerweise hält ein Fahrzeug an jeder Station, die es passiert. Wird diese Einstellung aktiviert, hält das Fahrzeug nur an den Stationen, die explizit in den Aufträgen angeführt sind. Bedenke, dass dieses nur das Standard-Verhalten für neue Aufträge beschreibt. Einzelne Aufträge können explizit auf jedes gewünschte Verhalten geändert werden
STR_CONFIG_SETTING_STOP_LOCATION                                :Neue Aufträge: Zug hält standardmäßig {STRING} des Bahnsteigs
STR_CONFIG_SETTING_STOP_LOCATION_HELPTEXT                       :Die Position, an der Züge standardmäßig am Bahnsteig anhalten. Bei 'am Anfang' hält der Zug an, sobald er mit allen Waggons in den Bahnhof eingefahren ist. Bei 'in der Mitte' hält er zentral in der Mitte des Bahnsteigs und bei 'am Ende' durchfährt der Zug den Bahnhof soweit wie möglich. Die hier gewählte Einstellung wird bei allen neu erstellten Aufträgen verwendet. Bei bestehenden Aufträgen kann der Haltepunkt jederzeit im Auftragsfenster verändert werden.
STR_CONFIG_SETTING_STOP_LOCATION_NEAR_END                       :am Anfang
STR_CONFIG_SETTING_STOP_LOCATION_MIDDLE                         :in der Mitte
STR_CONFIG_SETTING_STOP_LOCATION_FAR_END                        :am Ende
STR_CONFIG_SETTING_AUTOSCROLL                                   :Spielfeld scrollen, wenn die Maus am Bildrand anstößt: {STRING}
STR_CONFIG_SETTING_AUTOSCROLL_HELPTEXT                          :Falls aktiv, wird der Kartenausschnitt scrollen, wenn die Maus nahe dem Fensterrand ist
STR_CONFIG_SETTING_AUTOSCROLL_DISABLED                          :Ausgeschaltet
STR_CONFIG_SETTING_AUTOSCROLL_MAIN_VIEWPORT_FULLSCREEN          :Hauptfenster, nur bei Vollbildschirm
STR_CONFIG_SETTING_AUTOSCROLL_MAIN_VIEWPORT                     :Hauptfenster
STR_CONFIG_SETTING_AUTOSCROLL_EVERY_VIEWPORT                    :Jede Ansicht
STR_CONFIG_SETTING_BRIBE                                        :Bestechen der Stadtverwaltung erlauben: {STRING}
STR_CONFIG_SETTING_BRIBE_HELPTEXT                               :Firmen das Bestechen von lokalen Behörden erlauben. Wenn die Bestechung von einem Staatsanwalt bemerkt wird, wird die Firma für die nächsten sechs Monate in der Stadt keine weiteren Aktionen starten können.
STR_CONFIG_SETTING_ALLOW_EXCLUSIVE                              :Den Erwerb exklusiver Transportrechte erlauben: {STRING}
STR_CONFIG_SETTING_ALLOW_EXCLUSIVE_HELPTEXT                     :Wenn eine Firma exklusive Transportrechte in einer Stadt kauft, wird ein Jahr lang keine Fracht an Stationen von Mitbewerbern im Stadtgebiet geliefert
STR_CONFIG_SETTING_ALLOW_FUND_BUILDINGS                         :Finanzieren von Gebäuden erlauben: {STRING}
STR_CONFIG_SETTING_ALLOW_FUND_BUILDINGS_HELPTEXT                :Erlaubt Firmen, der Stadtverwaltung Geld für das Errichten neuer Häuser zur Verfügung zu stellen
STR_CONFIG_SETTING_ALLOW_FUND_ROAD                              :Finanzierung von Straßenbauarbeiten erlauben: {STRING}
STR_CONFIG_SETTING_ALLOW_FUND_ROAD_HELPTEXT                     :Erlaube Firmen, der Stadtverwaltung Geld für den Straßenbau zur Verfügung zu stellen und so insbesondere gegnerische Straßenfahrzeuge durch Staus zu blockieren
STR_CONFIG_SETTING_ALLOW_GIVE_MONEY                             :Schenken von Geld an andere Firmen erlauben: {STRING}
STR_CONFIG_SETTING_ALLOW_GIVE_MONEY_HELPTEXT                    :Erlaube, im Mehrspielermodus Geld zwischen Firmen zu transferieren
STR_CONFIG_SETTING_FREIGHT_TRAINS                               :Frachtgewicht erhöhen, um schwere Züge zu simulieren: {STRING}
STR_CONFIG_SETTING_FREIGHT_TRAINS_HELPTEXT                      :Setze den Einfluss von Güterladungen auf Züge. Höhere Werte machen Frachttransport für Züge anspruchsvoller, insbesondere auf Steigungen
STR_CONFIG_SETTING_PLANE_SPEED                                  :Geschwindigkeitsfaktor für Flugzeuge: {STRING}
STR_CONFIG_SETTING_PLANE_SPEED_HELPTEXT                         :Setze die Geschwindigkeit von Luftfahrzeugen relativ zu anderen Fahrzeugtypen, um das Einkommen von Luftfahrzeugen zu reduzieren
STR_CONFIG_SETTING_PLANE_SPEED_VALUE                            :1/{COMMA}
STR_CONFIG_SETTING_PLANE_CRASHES                                :Anzahl Flugzeugabstürze: {STRING}
STR_CONFIG_SETTING_PLANE_CRASHES_HELPTEXT                       :Stellt die Wahrscheinlichkeit für Flugzeugunglücke ein
STR_CONFIG_SETTING_PLANE_CRASHES_NONE                           :Keine
STR_CONFIG_SETTING_PLANE_CRASHES_REDUCED                        :Verringert
STR_CONFIG_SETTING_PLANE_CRASHES_NORMAL                         :Normal
STR_CONFIG_SETTING_STOP_ON_TOWN_ROAD                            :Bus- und Lkw-Haltestellen auf städtischen Straßen erlauben: {STRING}
STR_CONFIG_SETTING_STOP_ON_TOWN_ROAD_HELPTEXT                   :Erlaubt die Errichtung von Bus- und Lkw-Haltestellen auf städtischen Straßen
STR_CONFIG_SETTING_STOP_ON_COMPETITOR_ROAD                      :Bus- und Lkw-Haltestellen auf Straßen von Mitbewerbern erlauben: {STRING}
STR_CONFIG_SETTING_STOP_ON_COMPETITOR_ROAD_HELPTEXT             :Erlaube die Errichtung von Bus- und Lkw-Haltestellen auf Straßen, die Mitbewerbern gehören
STR_CONFIG_SETTING_DYNAMIC_ENGINES_EXISTING_VEHICLES            :{WHITE}Diese Einstellung kann nicht geändert werden solange Fahrzeuge im Spiel sind
STR_CONFIG_SETTING_INFRASTRUCTURE_MAINTENANCE                   :Instandhaltung der Infrastruktur: {STRING}
STR_CONFIG_SETTING_INFRASTRUCTURE_MAINTENANCE_HELPTEXT          :Unterhaltskosten für Infrastruktur einschalten. Die Unterhaltskosten wachsen mit zunehmender Netzwerkgröße überproportional an, so dass sie größere Firmen stärker belasten als kleinere

STR_CONFIG_SETTING_COMPANY_STARTING_COLOUR                      :Firmenfarbe zu Spielbeginn: {STRING}
STR_CONFIG_SETTING_COMPANY_STARTING_COLOUR_HELPTEXT             :Wähle die Firmenfarbe zu Spielbeginn

STR_CONFIG_SETTING_NEVER_EXPIRE_AIRPORTS                        :Flughäfen veralten nie: {STRING}
STR_CONFIG_SETTING_NEVER_EXPIRE_AIRPORTS_HELPTEXT               :Wird diese Option aktiviert, können Flughäfen, die einmal eingeführt wurden, das ganze Spiel über gebaut werden und veralten nie

STR_CONFIG_SETTING_WARN_LOST_VEHICLE                            :Warnen, wenn Fahrzeug sich verirrt hat: {STRING}
STR_CONFIG_SETTING_WARN_LOST_VEHICLE_HELPTEXT                   :Eine Nachricht einblenden, wenn Fahrzeuge ihr Ziel nicht erreichen können oder keinen Weg dorthin finden
STR_CONFIG_SETTING_ORDER_REVIEW                                 :Fahrpläne prüfen: {STRING}
STR_CONFIG_SETTING_ORDER_REVIEW_HELPTEXT                        :Überprüfe die Aufträge von Fahrzeugen regelmäßig und zeige Nachrichten, wenn Probleme entdeckt werden
STR_CONFIG_SETTING_ORDER_REVIEW_OFF                             :Nein
STR_CONFIG_SETTING_ORDER_REVIEW_EXDEPOT                         :Ja, außer gestoppte Fahrzeuge
STR_CONFIG_SETTING_ORDER_REVIEW_ON                              :Für alle Fahrzeuge
STR_CONFIG_SETTING_WARN_INCOME_LESS                             :Warnen, wenn Einnahmen eines Fahrzeuges negativ sind: {STRING}
STR_CONFIG_SETTING_WARN_INCOME_LESS_HELPTEXT                    :Zeige Nachrichten, wenn ein Fahrzeug im letzten Kalenderjahr keinen Gewinn erwirtschaftet hat
STR_CONFIG_SETTING_NEVER_EXPIRE_VEHICLES                        :Fahrzeuge veralten nie: {STRING}
STR_CONFIG_SETTING_NEVER_EXPIRE_VEHICLES_HELPTEXT               :Erlaube, dass Fahrzeuge nach ihrem Einführungsdatum ewig verfügbar bleiben
STR_CONFIG_SETTING_AUTORENEW_VEHICLE                            :Fahrzeuge automatisch erneuern, wenn sie alt werden: {STRING}
STR_CONFIG_SETTING_AUTORENEW_VEHICLE_HELPTEXT                   :Erneuere Fahrzeuge automatisch gemäß der Regeln für Erneuerung, wenn sie ihr Maximalalter erreicht haben.
STR_CONFIG_SETTING_AUTORENEW_MONTHS                             :Automatisches Erneuern, wenn das Fahrzeug {STRING} dem Maximalalter
STR_CONFIG_SETTING_AUTORENEW_MONTHS_HELPTEXT                    :Berücksichtige das relative Alter für automatisches Erneuern von Fahrzeugen
STR_CONFIG_SETTING_AUTORENEW_MONTHS_VALUE_BEFORE                :{COMMA} Monat{P 0 "" e} vor
STR_CONFIG_SETTING_AUTORENEW_MONTHS_VALUE_AFTER                 :{COMMA} Monat{P 0 "" e} über
STR_CONFIG_SETTING_AUTORENEW_MONEY                              :Minimaler Kontostand für automatisches Erneuern: {STRING}
STR_CONFIG_SETTING_AUTORENEW_MONEY_HELPTEXT                     :Geldbetrag, der nach der automatischen Ersetzung eines Fahrzeuges mindestens noch übrig bleiben muss. Ansonsten findet keine automatische Ersetzung statt
STR_CONFIG_SETTING_ERRMSG_DURATION                              :Anzeigedauer für Fehlermeldungen: {STRING}
STR_CONFIG_SETTING_ERRMSG_DURATION_HELPTEXT                     :Anzeigedauer für Fehlermeldungen in einem roten Fenster. Bedenke, dass einige (kritische) Fehlermeldungen nicht automatisch nach dieser Dauer geschlossen werden sondern manuell geschlossen werden müssen
STR_CONFIG_SETTING_ERRMSG_DURATION_VALUE                        :{COMMA} Sekunde{P 0 "" n}
STR_CONFIG_SETTING_HOVER_DELAY                                  :Zeige kurzen Hilfetext: {STRING}
STR_CONFIG_SETTING_HOVER_DELAY_HELPTEXT                         :Einstellen, wie lange man zum Aufruf von Hilfetexten zur Erklärung der Funktionen im Spiel mit dem Mauszeiger über der gewünschten Stelle stehenbleiben muss. Alternativ werden die Hilfetexte bei einem Rechtsklick sofort angezeigt, wenn dieser Wert auf 0 gesetzt wird.
STR_CONFIG_SETTING_HOVER_DELAY_VALUE                            :Nach {COMMA} Millisekunde{P 0 "" n}
STR_CONFIG_SETTING_HOVER_DELAY_DISABLED                         :Rechtsklick
STR_CONFIG_SETTING_POPULATION_IN_LABEL                          :Zeige die Einwohnerzahl von Städten neben ihrem Namen: {STRING}
STR_CONFIG_SETTING_POPULATION_IN_LABEL_HELPTEXT                 :Zeige die Einwohneranzahl neben den Städtenamen auf der Karte an
STR_CONFIG_SETTING_GRAPH_LINE_THICKNESS                         :Linienstärke in Diagrammen: {STRING}
STR_CONFIG_SETTING_GRAPH_LINE_THICKNESS_HELPTEXT                :Strichdicke der Linien in Diagrammen. Dünnere Linien sind genauer ablesbar, dickere Linien sind besser sichtbar und erlauben es, Farben leichter zu unterscheiden

STR_CONFIG_SETTING_LANDSCAPE                                    :Landschaftstyp: {STRING}
STR_CONFIG_SETTING_LANDSCAPE_HELPTEXT                           :Landschaftstype definiert grundlegende Spielscenarien in Bezug auf verfügbare Fracht und Wachstumsvoraussetzungen für Städte. NewGRFs und Spielskripte erlauben weitgehendere Kontrolle dieser Parameter
STR_CONFIG_SETTING_LAND_GENERATOR                               :Algorithmus zur Landschaftserzeugung: {STRING}
STR_CONFIG_SETTING_LAND_GENERATOR_HELPTEXT                      :Der orginale Generator hängt von den verwendeten Basisgrafiken ab und setzt vorgefertigte Landschaftsformen zusammen. terraGenesis ist ein auf Perlinrauschen basierter Generator mit erweiterten Einstellmöglichkeiten
STR_CONFIG_SETTING_LAND_GENERATOR_ORIGINAL                      :Original
STR_CONFIG_SETTING_LAND_GENERATOR_TERRA_GENESIS                 :TerraGenesis
STR_CONFIG_SETTING_TERRAIN_TYPE                                 :Landschaftstyp: {STRING}
STR_CONFIG_SETTING_TERRAIN_TYPE_HELPTEXT                        :(nur TerraGenesis) Hügeligkeit der Landschaft
STR_CONFIG_SETTING_INDUSTRY_DENSITY                             :Industriedichte: {STRING}
STR_CONFIG_SETTING_INDUSTRY_DENSITY_HELPTEXT                    :Wähle wieviele Industrien generiert werden sollen und welche Anzahl während des Spiels angestrebt wird zu erhalten
STR_CONFIG_SETTING_OIL_REF_EDGE_DISTANCE                        :Maximalabstand vom Kartenrand für Ölraffinerien: {STRING}
STR_CONFIG_SETTING_OIL_REF_EDGE_DISTANCE_HELPTEXT               :Ölraffinerien werden nur in der Nähe des Kartenrands gebaut, bei inselreichen Karten nahe der Küste
STR_CONFIG_SETTING_SNOWLINE_HEIGHT                              :Schneegrenze auf: {STRING}
STR_CONFIG_SETTING_SNOWLINE_HEIGHT_HELPTEXT                     :Wähle die Höhe der Schneefallgrenze im subarktischen Klima. Schnee beeinflusst auch die Platzierung von Industrien und Voraussetzungen für Städtewachstum
STR_CONFIG_SETTING_ROUGHNESS_OF_TERRAIN                         :Rauheit des Geländes: {STRING}
STR_CONFIG_SETTING_ROUGHNESS_OF_TERRAIN_HELPTEXT                :(nur TerraGenesis) Wähle die Häufigkeit von Hügeln: Rollende Landschaften haben wenige, weit verteilte Hügel. Zerklüftete Landschaften haben viele Hügel, was wiederum sich wiederholend aussehen kann
STR_CONFIG_SETTING_ROUGHNESS_OF_TERRAIN_VERY_SMOOTH             :Sehr eben
STR_CONFIG_SETTING_ROUGHNESS_OF_TERRAIN_SMOOTH                  :Eben
STR_CONFIG_SETTING_ROUGHNESS_OF_TERRAIN_ROUGH                   :zerklüftet
STR_CONFIG_SETTING_ROUGHNESS_OF_TERRAIN_VERY_ROUGH              :Sehr zerklüftet
STR_CONFIG_SETTING_VARIETY                                      :Größe der Geländeformen: {STRING}
STR_CONFIG_SETTING_VARIETY_HELPTEXT                             :(nur TerraGenesis) Beinflusst, ob die Karte sowohl bergige als auch ebene Gegenden enthält. Weil dieses die Karte nur ebener macht, sollten andere Einstellungen auf bergig gesetzt werden
STR_CONFIG_SETTING_RIVER_AMOUNT                                 :Anzahl Flüsse: {STRING}
STR_CONFIG_SETTING_RIVER_AMOUNT_HELPTEXT                        :Wähle die Anzahl zu erzeugender Flüsse
STR_CONFIG_SETTING_TREE_PLACER                                  :Algorithmus zur Baumplatzierung: {STRING}
STR_CONFIG_SETTING_TREE_PLACER_HELPTEXT                         :Wähle die Verteilung der Bäume auf der Karte: 'Original' pflanzt die Bäume gleichmäßig verteilt, 'Verbessert' pflanzt sie in Gruppen
STR_CONFIG_SETTING_TREE_PLACER_NONE                             :Keiner
STR_CONFIG_SETTING_TREE_PLACER_ORIGINAL                         :Original
STR_CONFIG_SETTING_TREE_PLACER_IMPROVED                         :Verbessert
STR_CONFIG_SETTING_ROAD_SIDE                                    :Straßenfahrzeuge: {STRING}
STR_CONFIG_SETTING_ROAD_SIDE_HELPTEXT                           :Die Seite des Straßenverkehrs auswählen
STR_CONFIG_SETTING_HEIGHTMAP_ROTATION                           :Drehung der Reliefkarte: {STRING}
STR_CONFIG_SETTING_HEIGHTMAP_ROTATION_COUNTER_CLOCKWISE         :Nach links
STR_CONFIG_SETTING_HEIGHTMAP_ROTATION_CLOCKWISE                 :Nach rechts
STR_CONFIG_SETTING_SE_FLAT_WORLD_HEIGHT                         :Höhenstufe des Spielfeldes in einem flachen Szenario: {STRING}
STR_CONFIG_SETTING_EDGES_NOT_EMPTY                              :{WHITE}Ein oder mehrere Felder am nördlichen Spielfeldrand sind nicht leer
STR_CONFIG_SETTING_EDGES_NOT_WATER                              :{WHITE}Eines oder mehrere Felder am Spielfeldrand sind nicht Wasser

STR_CONFIG_SETTING_STATION_SPREAD                               :Maximale Stationsgröße: {STRING}
STR_CONFIG_SETTING_STATION_SPREAD_HELPTEXT                      :Der maximale Bereich, über den sich eine einzelne Station erstrecken darf. Hohe Werte könnten das Spiel verlangsamen.
STR_CONFIG_SETTING_SERVICEATHELIPAD                             :Hubschrauber auf Landeplatz automatisch warten: {STRING}
STR_CONFIG_SETTING_SERVICEATHELIPAD_HELPTEXT                    :Warte Helikopter nach jeder Landung, auch wenn es am Landeplatz keinen Hangar gibt
STR_CONFIG_SETTING_LINK_TERRAFORM_TOOLBAR                       :Werkzeugleiste für Landschaftsbau an die Bauwerkzeuge binden: {STRING}
STR_CONFIG_SETTING_LINK_TERRAFORM_TOOLBAR_HELPTEXT              :Öffne gemeinsam mit der Bauleiste für eine Transportart auch die Bauleiste für Landschaftsgestaltung
STR_CONFIG_SETTING_SMALLMAP_LAND_COLOUR                         :Farbe für Land auf der Weltkarte: {STRING}
STR_CONFIG_SETTING_SMALLMAP_LAND_COLOUR_HELPTEXT                :Farbe von Landflächen auf der Weltkarte
STR_CONFIG_SETTING_SMALLMAP_LAND_COLOUR_GREEN                   :Grün
STR_CONFIG_SETTING_SMALLMAP_LAND_COLOUR_DARK_GREEN              :Dunkelgrün
STR_CONFIG_SETTING_SMALLMAP_LAND_COLOUR_VIOLET                  :Lila
<<<<<<< HEAD
=======
STR_CONFIG_SETTING_SCROLLMODE                                   :Verhalten beim Verschieben der Zusatzansicht: {STRING}
STR_CONFIG_SETTING_SCROLLMODE_HELPTEXT                          :Verhalten beim Verschieben der Karte
STR_CONFIG_SETTING_SCROLLMODE_DEFAULT                           :Bewege Zusatzansicht mit rechter Maustaste, Mausposition fixiert
STR_CONFIG_SETTING_SCROLLMODE_RMB_LOCKED                        :Bewege die Karte mit rechter Maustaste, Mausposition fixiert
STR_CONFIG_SETTING_SCROLLMODE_RMB                               :Bewege die Karte mit rechter Maustaste
STR_CONFIG_SETTING_SCROLLMODE_LMB                               :Bewege die Karte mit linker Maustaste
>>>>>>> 01261dae
STR_CONFIG_SETTING_SMOOTH_SCROLLING                             :Weicher Bildlauf beim Springen zu einer Position: {STRING}
STR_CONFIG_SETTING_SMOOTH_SCROLLING_HELPTEXT                    :Lege fest, auf welche Weise die Hauptansicht an eine bestimmte Position wechselt (z.B. wenn ein Punkt auf der Weltkarte angeklickt wird oder der Standort eines Bahnhofs angezeigt werden soll). Ist diese Option eingeschaltet, schwenkt die Ansicht über die Karte, bis sie am gewünschten Punkt angekommen ist. Ist sie ausgeschaltet, springt die Ansicht sofort an die gewünschte Position
STR_CONFIG_SETTING_MEASURE_TOOLTIP                              :Beim Bauen Tooltip mit Abmessungen anzeigen: {STRING}
STR_CONFIG_SETTING_MEASURE_TOOLTIP_HELPTEXT                     :Zeige Distanzen und Höhendifferenzen an, wenn mit der Maus während eines Bauvorgangs gezogen wird
STR_CONFIG_SETTING_LIVERIES                                     :Anzeigen der Firmenlackierungen: {STRING}
STR_CONFIG_SETTING_LIVERIES_HELPTEXT                            :Lege fahrzeugspezifische Farbgebung fest (im Gegensatz zu firmenspezifischen Farbgebungen)
STR_CONFIG_SETTING_LIVERIES_NONE                                :Keine
STR_CONFIG_SETTING_LIVERIES_OWN                                 :Eigene Firma
STR_CONFIG_SETTING_LIVERIES_ALL                                 :Alle Firmen
STR_CONFIG_SETTING_PREFER_TEAMCHAT                              :Bevorzuge Teamchat mit <ENTER>: {STRING}
STR_CONFIG_SETTING_PREFER_TEAMCHAT_HELPTEXT                     :Mit <ENTER> oder mit <Strg+ENTER> zwischen firmeninternem und öffentlichem Chat umschalten
STR_CONFIG_SETTING_SCROLLWHEEL_SCROLLING                        :Funktion des Mausrads: {STRING}
STR_CONFIG_SETTING_SCROLLWHEEL_SCROLLING_HELPTEXT               :Erlaube Scrollen mit zweidimensionalem Mausrad
STR_CONFIG_SETTING_SCROLLWHEEL_ZOOM                             :Spielfeld vergrößern
STR_CONFIG_SETTING_SCROLLWHEEL_SCROLL                           :Hauptansicht verschieben
STR_CONFIG_SETTING_SCROLLWHEEL_OFF                              :Aus
STR_CONFIG_SETTING_SCROLLWHEEL_MULTIPLIER                       :Mausradgeschwindigkeit auf dem Spielfeld: {STRING}
STR_CONFIG_SETTING_SCROLLWHEEL_MULTIPLIER_HELPTEXT              :Lege die Empfindlichkeit des Mausrads beim Scrollen fest
STR_CONFIG_SETTING_OSK_ACTIVATION                               :On-screen Tastatur: {STRING}
STR_CONFIG_SETTING_OSK_ACTIVATION_HELPTEXT                      :Wählen der Methode, um die On-Screen-Tastatur für die Texteingabe in Eingabefeldern bei der Verwendung von Zeigegeräten zu aktivieren. Dieses ist für kleine Geräte ohne tatsächliche Tastatur gedacht
STR_CONFIG_SETTING_OSK_ACTIVATION_DISABLED                      :Deaktiviert
STR_CONFIG_SETTING_OSK_ACTIVATION_DOUBLE_CLICK                  :Doppel-Klick
STR_CONFIG_SETTING_OSK_ACTIVATION_SINGLE_CLICK_FOCUS            :Einfach-Klick (wenn hervorgehoben)
STR_CONFIG_SETTING_OSK_ACTIVATION_SINGLE_CLICK                  :Einfach-Klick (sofort)

STR_CONFIG_SETTING_RIGHT_MOUSE_BTN_EMU                          :Rechtsklick-Emulation: {STRING}
STR_CONFIG_SETTING_RIGHT_MOUSE_BTN_EMU_HELPTEXT                 :Lege die Methode, die rechte Maustaste zu emulieren, fest
STR_CONFIG_SETTING_RIGHT_MOUSE_BTN_EMU_COMMAND                  :Kommando+Klick
STR_CONFIG_SETTING_RIGHT_MOUSE_BTN_EMU_CONTROL                  :Strg+Klick
STR_CONFIG_SETTING_RIGHT_MOUSE_BTN_EMU_OFF                      :Aus

STR_CONFIG_SETTING_RIGHT_MOUSE_WND_CLOSE                        :Fenster mit Rechtsklick schließen: {STRING}
STR_CONFIG_SETTING_RIGHT_MOUSE_WND_CLOSE_HELPTEXT               :Schließt ein Fenster mittels Rechts-Klick. Schaltet Tooltip mit Rechts-Klick ab!

STR_CONFIG_SETTING_AUTOSAVE                                     :Autosave: {STRING}
STR_CONFIG_SETTING_AUTOSAVE_HELPTEXT                            :Wähle das Interval zwischen automatischen Speicherungen

STR_CONFIG_SETTING_DATE_FORMAT_IN_SAVE_NAMES                    :Verwende {STRING} Datumsformat beim Benennen der Spielstände
STR_CONFIG_SETTING_DATE_FORMAT_IN_SAVE_NAMES_HELPTEXT           :Lege das Datumsformat für Spielstandsdateien fest
STR_CONFIG_SETTING_DATE_FORMAT_IN_SAVE_NAMES_LONG               :langes (25. Dez 2008)
STR_CONFIG_SETTING_DATE_FORMAT_IN_SAVE_NAMES_SHORT              :kurzes (25-12-2008)
STR_CONFIG_SETTING_DATE_FORMAT_IN_SAVE_NAMES_ISO                :ISO (2008-12-25)

STR_CONFIG_SETTING_PAUSE_ON_NEW_GAME                            :Automatische Pause bei Spielstart: {STRING}
STR_CONFIG_SETTING_PAUSE_ON_NEW_GAME_HELPTEXT                   :Starte ein Spiel im Pausenmodus; dies erlaubt vor Spielstart, die Karte ausführlich zu betrachten.
STR_CONFIG_SETTING_COMMAND_PAUSE_LEVEL                          :Erlauben während angehaltenen Spiels: {STRING}
STR_CONFIG_SETTING_COMMAND_PAUSE_LEVEL_HELPTEXT                 :Lege fest, welche Tätigkeiten im Pausenmodus durchgeführt werden dürfen
STR_CONFIG_SETTING_COMMAND_PAUSE_LEVEL_NO_ACTIONS               :Keine Tätigkeiten
STR_CONFIG_SETTING_COMMAND_PAUSE_LEVEL_ALL_NON_CONSTRUCTION     :Alle Tätigkeiten, die keine Bautätigkeiten sind
STR_CONFIG_SETTING_COMMAND_PAUSE_LEVEL_ALL_NON_LANDSCAPING      :Alle Tätigkeiten außer Landschaftsbau
STR_CONFIG_SETTING_COMMAND_PAUSE_LEVEL_ALL_ACTIONS              :Alle Tätigkeiten
STR_CONFIG_SETTING_ADVANCED_VEHICLE_LISTS                       :Erweiterte Fahrzeugliste benutzen: {STRING}
STR_CONFIG_SETTING_ADVANCED_VEHICLE_LISTS_HELPTEXT              :Nutze erweiterte Fahrzeuglisten für die Gruppierung von Fahrzeugen
STR_CONFIG_SETTING_LOADING_INDICATORS                           :Ladestandanzeiger verwenden: {STRING}
STR_CONFIG_SETTING_LOADING_INDICATORS_HELPTEXT                  :Auswählen, ob beim Be- oder Entladen der Ladestand in Prozent über dem Fahrzeug angezeigt werden soll
STR_CONFIG_SETTING_TIMETABLE_IN_TICKS                           :Fahrpläne in Ticks anstatt in Tagen anzeigen: {STRING}
STR_CONFIG_SETTING_TIMETABLE_IN_TICKS_HELPTEXT                  :Zeige Fahrtzeiten in Fahrplänen in Ticks statt Tagen
STR_CONFIG_SETTING_TIMETABLE_SHOW_ARRIVAL_DEPARTURE             :Zeige Ankunft und Abfahrt im Fahrplan: {STRING}
STR_CONFIG_SETTING_TIMETABLE_SHOW_ARRIVAL_DEPARTURE_HELPTEXT    :Zeige geschätzte Ankunfts- und Abfahrtzeiten in Fahrplänen
STR_CONFIG_SETTING_QUICKGOTO                                    :Schnelle Erzeugung von Aufträgen für Fahrzeuge: {STRING}
STR_CONFIG_SETTING_QUICKGOTO_HELPTEXT                           :Setze die Vorauswahl des Mauszeigers auf 'Fahre zu', wenn ein Auftragsfenster mit weniger als zwei Einträgen geöffnet wird.
STR_CONFIG_SETTING_DEFAULT_RAIL_TYPE                            :Gleistyp bei Spielbeginn/geladenem Spiel: {STRING}
STR_CONFIG_SETTING_DEFAULT_RAIL_TYPE_HELPTEXT                   :Vorausgewählter Schienentyp nach Spielstart. 'Erster verfügbarer' wählt den ältesten Schienentyp, 'Letzter verfügbarer' den neuesten Schienentyp und 'Meistbenutzter' denjenigen, der am meisten verbaut ist.
STR_CONFIG_SETTING_DEFAULT_RAIL_TYPE_FIRST                      :Erster verfügbarer
STR_CONFIG_SETTING_DEFAULT_RAIL_TYPE_LAST                       :Letzter verfügbarer
STR_CONFIG_SETTING_DEFAULT_RAIL_TYPE_MOST_USED                  :Meistbenutzter
STR_CONFIG_SETTING_SHOW_TRACK_RESERVATION                       :Reservierte Gleise hervorheben: {STRING}
STR_CONFIG_SETTING_SHOW_TRACK_RESERVATION_HELPTEXT              :Hebt reservierte Fahrabschnitte hervor, um bei der Problemanalyse zu helfen, wenn Züge die Einfahrt in Pfad-basierte Streckenabschnitte verweigern
STR_CONFIG_SETTING_PERSISTENT_BUILDINGTOOLS                     :Belasse Bauwerkzeuge aktiv nach Benutzung: {STRING}
STR_CONFIG_SETTING_PERSISTENT_BUILDINGTOOLS_HELPTEXT            :Die Bauwerkzeuge für Brücken, Tunnel, etc. nach Benutzung weiter aktiviert lassen
STR_CONFIG_SETTING_EXPENSES_LAYOUT                              :Zwischensummen für Kategorien bei Firmenausgaben:{STRING}
STR_CONFIG_SETTING_EXPENSES_LAYOUT_HELPTEXT                     :Lege das Layout für das Fenster mit den Firmenausgaben fest

STR_CONFIG_SETTING_SOUND_TICKER                                 :Nachrichtenticker: {STRING}
STR_CONFIG_SETTING_SOUND_TICKER_HELPTEXT                        :Soundeffekte für Kurzfassungen von Nachrichten abspielen (Ticker)
STR_CONFIG_SETTING_SOUND_NEWS                                   :Zeitung: {STRING}
STR_CONFIG_SETTING_SOUND_NEWS_HELPTEXT                          :Soundeffekte bei der Anzeige der Zeitung abspielen
STR_CONFIG_SETTING_SOUND_NEW_YEAR                               :Bericht am Jahresende: {STRING}
STR_CONFIG_SETTING_SOUND_NEW_YEAR_HELPTEXT                      :Soundeffekte beim Jahresrückblick auf die Bilanzen der vergangenen Jahre abspielen
STR_CONFIG_SETTING_SOUND_CONFIRM                                :Baumaßnahmen: {STRING}
STR_CONFIG_SETTING_SOUND_CONFIRM_HELPTEXT                       :Soundeffekte bei Baumaßnahmen oder anderen Aktionen abspielen
STR_CONFIG_SETTING_SOUND_CLICK                                  :Klick auf Knöpfe: {STRING}
STR_CONFIG_SETTING_SOUND_CLICK_HELPTEXT                         :Piepton bei Klick auf Knöpfe
STR_CONFIG_SETTING_SOUND_DISASTER                               :Unfälle und Katastrophen: {STRING}
STR_CONFIG_SETTING_SOUND_DISASTER_HELPTEXT                      :Soundeffekte von Unfällen und Katastrophen abspielen
STR_CONFIG_SETTING_SOUND_VEHICLE                                :Fahrzeuge: {STRING}
STR_CONFIG_SETTING_SOUND_VEHICLE_HELPTEXT                       :Soundeffekte von Fahrzeugen abspielen
STR_CONFIG_SETTING_SOUND_AMBIENT                                :Umgebungsgeräusche: {STRING}
STR_CONFIG_SETTING_SOUND_AMBIENT_HELPTEXT                       :Soundeffekte für Landschaft, Industrien und Städte abspielen

STR_CONFIG_SETTING_DISABLE_UNSUITABLE_BUILDING                  :Bau von Infrastruktur verbieten, wenn dafür keine Fahrzeuge verfügbar sind: {STRING}
STR_CONFIG_SETTING_DISABLE_UNSUITABLE_BUILDING_HELPTEXT         :Zeige Infrastruktur nur, wenn sie auch von Fahrzeugen genutzt werden kann, um Verschwendung von Zeit und Geld auf den Bau von unnützer Infrastruktur zu vermeiden
STR_CONFIG_SETTING_MAX_TRAINS                                   :Maximale Anzahl der Züge pro Firma: {STRING}
STR_CONFIG_SETTING_MAX_TRAINS_HELPTEXT                          :Maximale Anzahl Züge pro Firma
STR_CONFIG_SETTING_MAX_ROAD_VEHICLES                            :Maximale Anzahl der Straßenfahrzeuge pro Firma: {STRING}
STR_CONFIG_SETTING_MAX_ROAD_VEHICLES_HELPTEXT                   :Maximale Anzahl Straßenfahrzeuge pro Firma
STR_CONFIG_SETTING_MAX_AIRCRAFT                                 :Maximale Anzahl der Flugzeuge pro Firma: {STRING}
STR_CONFIG_SETTING_MAX_AIRCRAFT_HELPTEXT                        :Maximale Anzahl Luftfahrzeuge pro Firma
STR_CONFIG_SETTING_MAX_SHIPS                                    :Maximale Anzahl der Schiffe pro Firma: {STRING}
STR_CONFIG_SETTING_MAX_SHIPS_HELPTEXT                           :Maximale Anzahl Schiffe pro Firma

STR_CONFIG_SETTING_AI_BUILDS_TRAINS                             :Züge für den Computer abschalten: {STRING}
STR_CONFIG_SETTING_AI_BUILDS_TRAINS_HELPTEXT                    :Verbiete Computerspielern, Züge zu kaufen
STR_CONFIG_SETTING_AI_BUILDS_ROAD_VEHICLES                      :Straßenfahrzeuge für den Computer abschalten: {STRING}
STR_CONFIG_SETTING_AI_BUILDS_ROAD_VEHICLES_HELPTEXT             :Verbiete Computerspielern, Straßenfahrzeuge zu kaufen
STR_CONFIG_SETTING_AI_BUILDS_AIRCRAFT                           :Flugzeuge für den Computer abschalten: {STRING}
STR_CONFIG_SETTING_AI_BUILDS_AIRCRAFT_HELPTEXT                  :Verbiete Computerspielern, Luftfahrzeuge zu kaufen
STR_CONFIG_SETTING_AI_BUILDS_SHIPS                              :Schiffe für den Computer abschalten: {STRING}
STR_CONFIG_SETTING_AI_BUILDS_SHIPS_HELPTEXT                     :Verbiete Computerspielern, Schiffe zu kaufen

STR_CONFIG_SETTING_AI_PROFILE                                   :Standardeinstellungen: {STRING}
STR_CONFIG_SETTING_AI_PROFILE_HELPTEXT                          :Auswählen, welcher Schwierigkeitsgrad in den KI-Optionen von zufällig startenden Computerspielern eingestellt werden soll. Wird auch als Standardwert für einzeln ausgewählte KIs oder für Spielskripte verwendet
STR_CONFIG_SETTING_AI_PROFILE_EASY                              :Leicht
STR_CONFIG_SETTING_AI_PROFILE_MEDIUM                            :Mittel
STR_CONFIG_SETTING_AI_PROFILE_HARD                              :Schwierig

STR_CONFIG_SETTING_AI_IN_MULTIPLAYER                            :KI im Mehrspielermodus erlauben: {STRING}
STR_CONFIG_SETTING_AI_IN_MULTIPLAYER_HELPTEXT                   :Erlaube die Teilnahme von Computerspielern im Mehrspielermodus
STR_CONFIG_SETTING_SCRIPT_MAX_OPCODES                           :Rechenoperationen, bevor das Skript angehalten wird: {STRING}
STR_CONFIG_SETTING_SCRIPT_MAX_OPCODES_HELPTEXT                  :Maximale Anzahl Rechenschritte, die ein Skript in einer Runde zur Verfügung hat

STR_CONFIG_SETTING_SERVINT_ISPERCENT                            :Wartungsintervalle in Prozent: {STRING}
STR_CONFIG_SETTING_SERVINT_ISPERCENT_HELPTEXT                   :Lege fest, ob Fahrzeuge zur Wartung geschickt werden basierend auf der verstrichenen Zeit seit der letzten Wartung oder dem Absinken der Zuverlässigkeit auf einen gewissen Prozentsatz der maximalen Zuverlässigkeit des Fahrzeugtyps
STR_CONFIG_SETTING_SERVINT_TRAINS                               :Standard-Wartungsintervall für Züge: {STRING}
STR_CONFIG_SETTING_SERVINT_TRAINS_HELPTEXT                      :Setze das Standardwartungsintervall für Schienenfahrzeuge. Dieses Wartungsintervall wird von allen Zügen eingehalten, denen kein individuelles Wartungsintervall zugewiesen worden ist
STR_CONFIG_SETTING_SERVINT_VALUE                                :{COMMA}{NBSP}Tag{P 0 "" e}/%
STR_CONFIG_SETTING_SERVINT_DISABLED                             :Deaktiviert
STR_CONFIG_SETTING_SERVINT_ROAD_VEHICLES                        :Standard-Wartungsintervall für Straßenfahrzeuge: {STRING}
STR_CONFIG_SETTING_SERVINT_ROAD_VEHICLES_HELPTEXT               :Setze das Standardwartungsintervall für Straßenfahrzeuge. Dieses Wartungsintervall wird von allen Fahrzeugen eingehalten, denen kein individuelles Wartungsintervall zugewiesen worden ist
STR_CONFIG_SETTING_SERVINT_AIRCRAFT                             :Standard-Wartungsintervall für Luftfahrzeuge: {STRING}
STR_CONFIG_SETTING_SERVINT_AIRCRAFT_HELPTEXT                    :Setze das Standardwartungsintervall für Luftfahrzeuge. Dieses Wartungsintervall wird von allen Luftfahrzeugen eingehalten, denen kein individuelles Wartungsintervall zugewiesen worden ist
STR_CONFIG_SETTING_SERVINT_SHIPS                                :Standard-Wartungsintervall für Schiffe: {STRING}
STR_CONFIG_SETTING_SERVINT_SHIPS_HELPTEXT                       :Setze das Standardwartungsintervall für Schiffe. Dieses Wartungsintervall wird von allen Schiffen eingehalten, denen kein individuelles Wartungsintervall zugewiesen worden ist
STR_CONFIG_SETTING_NOSERVICE                                    :Wartung deaktivieren, wenn Pannen abgeschaltet: {STRING}
STR_CONFIG_SETTING_NOSERVICE_HELPTEXT                           :Schicke Fahrzeuge nicht zur Wartung, wenn Pannen ausgeschaltet sind
STR_CONFIG_SETTING_WAGONSPEEDLIMITS                             :Berücksichtige Waggonhöchstgeschwindigkeit: {STRING}
STR_CONFIG_SETTING_WAGONSPEEDLIMITS_HELPTEXT                    :Begrenze die Höchstgeschwindigkeit eines Zuges durch die jeweiligen Höchstgeschwindigkeiten der mitgeführten Waggons
STR_CONFIG_SETTING_DISABLE_ELRAILS                              :Deaktiviere elektrifizierte Strecken: {STRING}
STR_CONFIG_SETTING_DISABLE_ELRAILS_HELPTEXT                     :Erlaube Elektrolokomotiven das Fahren auf nicht elektrifizierten Gleisen

STR_CONFIG_SETTING_NEWS_ARRIVAL_FIRST_VEHICLE_OWN               :Ankunft des ersten Fahrzeugs an Station des Spielers: {STRING}
STR_CONFIG_SETTING_NEWS_ARRIVAL_FIRST_VEHICLE_OWN_HELPTEXT      :Zeitung anzeigen, wenn das erste Fahrzeug an einem eigenen Bahnhof eintrifft
STR_CONFIG_SETTING_NEWS_ARRIVAL_FIRST_VEHICLE_OTHER             :Ankunft des ersten Fahrzeugs an Station eines Mitbewerbers: {STRING}
STR_CONFIG_SETTING_NEWS_ARRIVAL_FIRST_VEHICLE_OTHER_HELPTEXT    :Zeitung anzeigen, wenn das erste Fahrzeug am Bahnhof eines Wettbewerbers eintrifft
STR_CONFIG_SETTING_NEWS_ACCIDENTS_DISASTERS                     :Unfälle und Katastrophen: {STRING}
STR_CONFIG_SETTING_NEWS_ACCIDENTS_DISASTERS_HELPTEXT            :Zeitung anzeigen, wenn Unfälle oder Katastrophen auftreten
STR_CONFIG_SETTING_NEWS_COMPANY_INFORMATION                     :Firmenmitteilungen: {STRING}
STR_CONFIG_SETTING_NEWS_COMPANY_INFORMATION_HELPTEXT            :Zeitung anzeigen, wenn neue Firmen gegründet werden oder kurz vor dem Bankrott stehen
STR_CONFIG_SETTING_NEWS_INDUSTRY_OPEN                           :Eröffnung von Industrien: {STRING}
STR_CONFIG_SETTING_NEWS_INDUSTRY_OPEN_HELPTEXT                  :Zeitung anzeigen, wenn Industrien eröffnen
STR_CONFIG_SETTING_NEWS_INDUSTRY_CLOSE                          :Schließung von Industrien: {STRING}
STR_CONFIG_SETTING_NEWS_INDUSTRY_CLOSE_HELPTEXT                 :Zeitung anzeigen, wenn Industrien schließen
STR_CONFIG_SETTING_NEWS_ECONOMY_CHANGES                         :Änderungen der Wirtschaftslage: {STRING}
STR_CONFIG_SETTING_NEWS_ECONOMY_CHANGES_HELPTEXT                :Zeitung bei Änderungen der globalen Konjunktur anzeigen
STR_CONFIG_SETTING_NEWS_INDUSTRY_CHANGES_COMPANY                :Produktionsänderung von Industrien, die der Spieler bedient: {STRING}
STR_CONFIG_SETTING_NEWS_INDUSTRY_CHANGES_COMPANY_HELPTEXT       :Zeitung anzeigen, wenn die Produktion von Industrien sich ändert, die von der eigenen Firma bedient werden
STR_CONFIG_SETTING_NEWS_INDUSTRY_CHANGES_OTHER                  :Produktionsänderung von Industrien, die ein Mitbewerber bedient: {STRING}
STR_CONFIG_SETTING_NEWS_INDUSTRY_CHANGES_OTHER_HELPTEXT         :Zeitung anzeigen, wenn die Produktion von Industrien sich ändert, die von Wettbewerbern bedient werden
STR_CONFIG_SETTING_NEWS_INDUSTRY_CHANGES_UNSERVED               :Produktionsänderungen anderer Industrien: {STRING}
STR_CONFIG_SETTING_NEWS_INDUSTRY_CHANGES_UNSERVED_HELPTEXT      :Zeitung anzeigen, wenn die Produktion von Industrien sich ändert, die von keiner Firma bedient werden
STR_CONFIG_SETTING_NEWS_ADVICE                                  :Rat / Informationen zu Fahrzeugen der Firma: {STRING}
STR_CONFIG_SETTING_NEWS_ADVICE_HELPTEXT                         :Nachrichten anzeigen, wenn Fahrzeuge Aufmerksamkeit benötigen (wie fehlerhafte Aufträge, mangelnde Wartung,...)
STR_CONFIG_SETTING_NEWS_NEW_VEHICLES                            :Neue Fahrzeuge: {STRING}
STR_CONFIG_SETTING_NEWS_NEW_VEHICLES_HELPTEXT                   :Zeitung anzeigen, wenn neue Fahrzeugtypen verfügbar werden
STR_CONFIG_SETTING_NEWS_CHANGES_ACCEPTANCE                      :Änderungen angenommener Fracht: {STRING}
STR_CONFIG_SETTING_NEWS_CHANGES_ACCEPTANCE_HELPTEXT             :Nachrichten anzeigen, die Änderungen der akzeptierten Fracht von Bahnhöfen betreffen
STR_CONFIG_SETTING_NEWS_SUBSIDIES                               :Subventionen: {STRING}
STR_CONFIG_SETTING_NEWS_SUBSIDIES_HELPTEXT                      :Zeitung anzeigen bei Ereignissen, die Subventionen betreffen
STR_CONFIG_SETTING_NEWS_GENERAL_INFORMATION                     :Allgemeine Nachrichten: {STRING}
STR_CONFIG_SETTING_NEWS_GENERAL_INFORMATION_HELPTEXT            :Zeitung anzeigen bei allgemeinen Ereignissen wie Erwerb exklusiver Transportrechte oder der Finanzierung von Straßenbauarbeiten

STR_CONFIG_SETTING_NEWS_MESSAGES_OFF                            :Aus
STR_CONFIG_SETTING_NEWS_MESSAGES_SUMMARY                        :Ticker
STR_CONFIG_SETTING_NEWS_MESSAGES_FULL                           :Zeitung

STR_CONFIG_SETTING_COLOURED_NEWS_YEAR                           :Farbige Nachrichten erscheinen ab: {STRING}
STR_CONFIG_SETTING_COLOURED_NEWS_YEAR_HELPTEXT                  :Jahr in dem die Zeitung in Farbe herausgebracht wird. Vor diesem Jahr erscheint sie in Schwarz-Weiß-Druck
STR_CONFIG_SETTING_STARTING_YEAR                                :Startdatum: {STRING}
STR_CONFIG_SETTING_SMOOTH_ECONOMY                               :Feinere Wirtschaft aktivieren (mehrere, kleinere Veränderungen): {STRING}
STR_CONFIG_SETTING_SMOOTH_ECONOMY_HELPTEXT                      :Wird diese Option ausgewählt, ändert sich die Produktionsmenge der Industrien häufiger, aber dafür in kleineren Schritten. Diese Einstellung hat gewöhnlicherweise KEINEN Effekt, wenn die Industrien von NewGRFs bereitgestellt werden
STR_CONFIG_SETTING_ALLOW_SHARES                                 :Handel mit Firmenanteilen erlauben: {STRING}
STR_CONFIG_SETTING_ALLOW_SHARES_HELPTEXT                        :Erlaube das Kaufen und Verkaufen von Firmenanteilen. Firmenanteile sind nur verfügbar für Firmen, die hinreichend lange existieren
STR_CONFIG_SETTING_FEEDER_PAYMENT_SHARE                         :Prozentsatz des Profits für Teilstrecken: {STRING}
STR_CONFIG_SETTING_FEEDER_PAYMENT_SHARE_HELPTEXT                :Um das Einkommen der einzelnen Fahrzeuge einer Lieferkette ungefähr abschätzen zu können, wird vom Transporterlös bei Ablieferung einer Fracht der gewählte Prozentsatz den Zulieferfahrzeugen zugeschlagen
STR_CONFIG_SETTING_DRAG_SIGNALS_DENSITY                         :Signalabstand beim Ziehen: {STRING}
STR_CONFIG_SETTING_DRAG_SIGNALS_DENSITY_HELPTEXT                :Lege den Abstand fest, in dem Signale auf Gleisen bis zum nächsten Hindernis (Signal, Weiche) gebaut werden, wenn sie gezogen werden
STR_CONFIG_SETTING_DRAG_SIGNALS_DENSITY_VALUE                   :{COMMA} Feld{P 0 "" er}
STR_CONFIG_SETTING_DRAG_SIGNALS_FIXED_DISTANCE                  :Signalabstand nach Lücken (durch Tunnel, Brücken) nicht verkürzen : {STRING}
STR_CONFIG_SETTING_DRAG_SIGNALS_FIXED_DISTANCE_HELPTEXT         :Lege das Verhalten beim Bau von Signalen mit Strg+Ziehen fest. Wenn eingeschaltet, werden Signale immer im ausgewählten Signalabstand gebaut. Kann ein Signal wegen einer Brücke oder eines Tunnels nicht gebaut werden, wird es ausgelassen. Ist diese Option ausgeschaltet, wird das Signal in diesem Fall nicht ausgelassen, sondern vor die Brücke bzw. den Tunnel gesetzt. Allerdings verschiebt sich dadurch die Position der folgenden Signale, was bei zweigleisigen Strecken dazu führen kann, dass die Signale nicht auf gleicher Höhe gesetzt werden.
STR_CONFIG_SETTING_SEMAPHORE_BUILD_BEFORE_DATE                  :Automatischer Bau von Formsignalen bis: {STRING}
STR_CONFIG_SETTING_SEMAPHORE_BUILD_BEFORE_DATE_HELPTEXT         :Lege das Jahr für die Einführung von Lichtzeichen-Signalen fest. Vor diesem Jahr werden Formsignale gebaut. Die haben die gleiche Funktion, sehen aber anders aus
STR_CONFIG_SETTING_ENABLE_SIGNAL_GUI                            :Aktiviere Signal-Menü: {STRING}
STR_CONFIG_SETTING_ENABLE_SIGNAL_GUI_HELPTEXT                   :Zeige das Signalbaufenster zur Auswahl statt nur durch die Signaltypen mittels Strg+Klick auf gebaute Signale zu rotieren
STR_CONFIG_SETTING_DEFAULT_SIGNAL_TYPE                          :Standardsignaltyp: {STRING}
STR_CONFIG_SETTING_DEFAULT_SIGNAL_TYPE_HELPTEXT                 :Standard-Signaltyp
STR_CONFIG_SETTING_DEFAULT_SIGNAL_NORMAL                        :Blocksignal
STR_CONFIG_SETTING_DEFAULT_SIGNAL_PBS                           :Pfadsignal
STR_CONFIG_SETTING_DEFAULT_SIGNAL_PBSOWAY                       :Einseitiges Pfadsignal
STR_CONFIG_SETTING_CYCLE_SIGNAL_TYPES                           :Durchlaufen der Signalarten: {STRING}
STR_CONFIG_SETTING_CYCLE_SIGNAL_TYPES_HELPTEXT                  :Lege fest, durch welche Signaltypen mittels Strg-Klick auf vorhandene Signale rotiert wird
STR_CONFIG_SETTING_CYCLE_SIGNAL_NORMAL                          :Nur Blocksignale
STR_CONFIG_SETTING_CYCLE_SIGNAL_PBS                             :Nur Pfadsignale
STR_CONFIG_SETTING_CYCLE_SIGNAL_ALL                             :Alle

STR_CONFIG_SETTING_TOWN_LAYOUT                                  :Straßenanordnung für neue Städte: {STRING}
STR_CONFIG_SETTING_TOWN_LAYOUT_HELPTEXT                         :Art des Straßennetzwerks für Städte
STR_CONFIG_SETTING_TOWN_LAYOUT_DEFAULT                          :Original
STR_CONFIG_SETTING_TOWN_LAYOUT_BETTER_ROADS                     :Bessere Straßen
STR_CONFIG_SETTING_TOWN_LAYOUT_2X2_GRID                         :2×2-Gitter
STR_CONFIG_SETTING_TOWN_LAYOUT_3X3_GRID                         :3×3-Gitter
STR_CONFIG_SETTING_TOWN_LAYOUT_RANDOM                           :Zufällig
STR_CONFIG_SETTING_ALLOW_TOWN_ROADS                             :Städten das Bauen von Straßen erlauben: {STRING}
STR_CONFIG_SETTING_ALLOW_TOWN_ROADS_HELPTEXT                    :Erlaube Städten, Straßen zu bauen. Deaktiviere dieses, um Städten zu verbieten, Straßen eigenständig zu bauen
STR_CONFIG_SETTING_ALLOW_TOWN_LEVEL_CROSSINGS                   :Städte dürfen Bahnübergänge bauen: {STRING}
STR_CONFIG_SETTING_ALLOW_TOWN_LEVEL_CROSSINGS_HELPTEXT          :Erlaube Städten, Bahnübergänge zu bauen
STR_CONFIG_SETTING_NOISE_LEVEL                                  :Stadt kontrolliert Lärmbelastung durch Flughäfen: {STRING}
STR_CONFIG_SETTING_NOISE_LEVEL_HELPTEXT                         :Wird diese Option deaktiviert, erlaubt jede Stadt den Bau von maximal zwei Flughäfen (nicht pro Spieler, sondern insgesamt). Wenn aktiviert, ist der Bau von Flughäfen durch die Lärmbelastung begrenzt. Die maximal zumutbare Lärmbelastung hängt von der Stadtgröße, der Flughafengröße und dem Abstand des Flughafens von der Stadtmitte ab
STR_CONFIG_SETTING_TOWN_FOUNDING                                :Städte im Spiel gründen: {STRING}
STR_CONFIG_SETTING_TOWN_FOUNDING_HELPTEXT                       :Erlaube Spielern die Gründung neuer Städte während des Spiels
STR_CONFIG_SETTING_TOWN_FOUNDING_FORBIDDEN                      :Verboten
STR_CONFIG_SETTING_TOWN_FOUNDING_ALLOWED                        :Erlaubt
STR_CONFIG_SETTING_TOWN_FOUNDING_ALLOWED_CUSTOM_LAYOUT          :Erlaubt, mit wählbarem Straßenbauplan

STR_CONFIG_SETTING_EXTRA_TREE_PLACEMENT                         :Platzierung von Bäumen während des Spiels: {STRING}
STR_CONFIG_SETTING_EXTRA_TREE_PLACEMENT_HELPTEXT                :Lege das Ausmaß des zufälligen Baumwachstums während des Spiels fest. Dies kann Industrien wie die Sägemühle beeinflussen, welche auf nachwachsende Bäume angewiesen sind
STR_CONFIG_SETTING_EXTRA_TREE_PLACEMENT_NONE                    :Nirgends {RED}(macht Sägemühle nutzlos)
STR_CONFIG_SETTING_EXTRA_TREE_PLACEMENT_RAINFOREST              :Nur im Regenwald
STR_CONFIG_SETTING_EXTRA_TREE_PLACEMENT_ALL                     :überall

STR_CONFIG_SETTING_TOOLBAR_POS                                  :Position der Werkzeugleiste: {STRING}
STR_CONFIG_SETTING_TOOLBAR_POS_HELPTEXT                         :Horizontale Position der Bauleiste am oberen Bildschirmrand
STR_CONFIG_SETTING_STATUSBAR_POS                                :Position der Statuszeile: {STRING}
STR_CONFIG_SETTING_STATUSBAR_POS_HELPTEXT                       :Horizontale Position der Statusleiste am unteren Bildschirmrand
STR_CONFIG_SETTING_SNAP_RADIUS                                  :Einfangradius für Fenster: {STRING}
STR_CONFIG_SETTING_SNAP_RADIUS_HELPTEXT                         :Abstand zwischen Fenstern, bevor sie automatisch aneinander ausgerichtet werden
STR_CONFIG_SETTING_SNAP_RADIUS_VALUE                            :{COMMA} Pixel
STR_CONFIG_SETTING_SNAP_RADIUS_DISABLED                         :deaktiviert
STR_CONFIG_SETTING_SOFT_LIMIT                                   :Maximale Fensteranzahl (nicht angepinnte): {STRING}
STR_CONFIG_SETTING_SOFT_LIMIT_HELPTEXT                          :Anzahl nicht angehefteter, offener Fenster, bevor alte Fenster automatisch geschlossen werden, um Platz für neue Fenster zu schaffen
STR_CONFIG_SETTING_SOFT_LIMIT_VALUE                             :{COMMA}
STR_CONFIG_SETTING_SOFT_LIMIT_DISABLED                          :deaktiviert
STR_CONFIG_SETTING_ZOOM_MIN                                     :Maximale Hineinzoomstufe: {STRING}
STR_CONFIG_SETTING_ZOOM_MIN_HELPTEXT                            :Maximale Vergrößerung für Kartenansichten. Bedenke, dass höhere Vergrößerungsstufen mehr Arbeitsspeicher benötigen
STR_CONFIG_SETTING_ZOOM_MAX                                     :Maximale Herauszoomstufe: {STRING}
STR_CONFIG_SETTING_ZOOM_MAX_HELPTEXT                            :Maximale Verkleinerungsstufe für Kartenansichten. Höhere Verkleinerungsstufen können Ruckeln verursachen
STR_CONFIG_SETTING_ZOOM_LVL_MIN                                 :4x
STR_CONFIG_SETTING_ZOOM_LVL_IN_2X                               :2x
STR_CONFIG_SETTING_ZOOM_LVL_NORMAL                              :Normal
STR_CONFIG_SETTING_ZOOM_LVL_OUT_2X                              :2x
STR_CONFIG_SETTING_ZOOM_LVL_OUT_4X                              :4x
STR_CONFIG_SETTING_ZOOM_LVL_OUT_8X                              :8x
STR_CONFIG_SETTING_TOWN_GROWTH                                  :Wachstumsgeschwindigkeit von Städten: {STRING}
STR_CONFIG_SETTING_TOWN_GROWTH_HELPTEXT                         :Geschwindigkeit des Städtewachstums
STR_CONFIG_SETTING_TOWN_GROWTH_NONE                             :Keine
STR_CONFIG_SETTING_TOWN_GROWTH_SLOW                             :Langsam
STR_CONFIG_SETTING_TOWN_GROWTH_NORMAL                           :Mittel
STR_CONFIG_SETTING_TOWN_GROWTH_FAST                             :Schnell
STR_CONFIG_SETTING_TOWN_GROWTH_VERY_FAST                        :Sehr schnell
STR_CONFIG_SETTING_LARGER_TOWNS                                 :Anteil der Städte, die Großstädte werden: {STRING}
STR_CONFIG_SETTING_LARGER_TOWNS_HELPTEXT                        :Anzahl Städte, die eine Großstadt werden, d.h. derjenigen Städte, die schon zu Beginn des Spiels größer sind und auch schneller wachsen werden
STR_CONFIG_SETTING_LARGER_TOWNS_VALUE                           :1 von {COMMA}
STR_CONFIG_SETTING_LARGER_TOWNS_DISABLED                        :keine
STR_CONFIG_SETTING_CITY_SIZE_MULTIPLIER                         :Größe von Großstädten bei Spielbeginn: {STRING}x
STR_CONFIG_SETTING_CITY_SIZE_MULTIPLIER_HELPTEXT                :Durchschnittliche Größe von Großstädten relativ zu normalen Städten bei Spielbeginn

STR_CONFIG_SETTING_LINKGRAPH_INTERVAL                           :Neuberechnung der Warenverteilung alle: {STRING}{NBSP}Tag{P 0:2 "" e}
STR_CONFIG_SETTING_LINKGRAPH_INTERVAL_HELPTEXT                  :Zeit zwischen zwei Neuberechnungen des Verteilungsgraphen. Jede Neuberechnung berechnet die Verteilungspläne für eine Komponente des Graphen. Das heißt dass ein Wert X für diese Einstellung nicht zu einer Neuberechnung der gesamten Verteilung alle X Tage führt, sofern es mehrere getrennte Komponenten gibt. Je kleiner der Wert, desto rechenaufwändiger ist die Berechnung. Je größer er ist, desto länger dauert es bis Änderungen an den Fahrplänen sich auf die Verteilung auswirken.
STR_CONFIG_SETTING_LINKGRAPH_TIME                               :Laufzeit für jede Neuberechnung der Warenverteilung: {STRING}{NBSP}Tag{P 0:2 "" e}
STR_CONFIG_SETTING_LINKGRAPH_TIME_HELPTEXT                      :Laufzeit für jede Neuberechnung des Verteilungsgraphen. Für jede Neuberechnung wird ein Thread gestartet, der diese Zeit bekommt, um fertig zu werden. Wenn die Zeit gering ist, ist die Wahrscheinlichkeit hoch, dass er zum gegebenen Zeitpunkt noch nicht fertig ist. Das manifestiert sich darin, dass das Spiel "stehen bleibt", bis der Thread fertig wird. Wenn die Zeit sehr lang ist, dauert es länger bis Änderungen an den Fahrplänen sich auf die Verteilung auswirken.
STR_CONFIG_SETTING_DISTRIBUTION_MANUAL                          :manuell
STR_CONFIG_SETTING_DISTRIBUTION_ASYMMETRIC                      :asymmetrisch
STR_CONFIG_SETTING_DISTRIBUTION_SYMMETRIC                       :symmetrisch
STR_CONFIG_SETTING_DISTRIBUTION_PAX                             :Verteilungsschema für Passagiere: {STRING}
STR_CONFIG_SETTING_DISTRIBUTION_PAX_HELPTEXT                    :"Symmetrisch" heißt, dass etwa die selbe Zahl von Passagieren von einer Station A zu einer anderen Station B reisen, wie von B nach A. "Asymmetrisch" heißt, dass Passagiere in beliebigen Zahlen hin- und her fahren können. "Manuell" heißt, dass keine automatische Verteilung der Passagiere stattfindet.
STR_CONFIG_SETTING_DISTRIBUTION_MAIL                            :Verteilungsschema für Post: {STRING}
STR_CONFIG_SETTING_DISTRIBUTION_MAIL_HELPTEXT                   :"Symmetrisch" heißt, dass etwa die selbe Menge Post von einer Station A zu einer anderen Station B geschickt wird, wie von B nach A. "Asymmetrisch" heißt, dass Post in beliebigen Mengen hin- und her geschickt werden kann. "Manuell" heißt, dass keine automatische Verteilung der Post stattfindet.
STR_CONFIG_SETTING_DISTRIBUTION_ARMOURED                        :Verteilungsschema für Wertsachen: {STRING}
STR_CONFIG_SETTING_DISTRIBUTION_ARMOURED_HELPTEXT               :Werttransporte umfassen Wertsachen im gemäßigten, Diamanten im subtropischen und Gold im subarktischen Klima. NewGRFs könnte dies ändern. „Symmetrisch“ bedeutet, dass etwa dieselbe Anzahl von Station A nach Station B transportiert wird wie umgekehrt von B nach A. „Asymmetrisch“ bedeutet, dass eine unteschiedliche Menge in die jeweiligen Richtungen gesendet wird. „Manuell“ bedeudeutet, dass keine automatische Verteilung stattfindet. Es wird die Einstellung „asymmetrisch“ oder „manuell“ im subarktischen Gebiet empfohlen, da Banken kein Gold bzw. Diamanten zu den Minen senden. Für das gemäßigte und subtropische Klima kann die Einstellung „symmetrisch“ genommen werden, da Banken Wertsachen untereinander versenden.
STR_CONFIG_SETTING_DISTRIBUTION_DEFAULT                         :Verteilungsschema für sonstige Frachtarten: {STRING}
STR_CONFIG_SETTING_DISTRIBUTION_DEFAULT_HELPTEXT                :"Symmetrisch" heißt, dass etwa die selbe Menge Waren von einer Station A zu einer anderen Station B geschickt wird, wie von B nach A. "Asymmetrisch" heißt, dass Waren in beliebigen Mengen hin- und her geschickt werden können. "Manuell" heißt, dass keine automatische Verteilung der Waren stattfindet. Hier sollte fast immer "asymmetrisch" oder "manuell" gewählt werden.
STR_CONFIG_SETTING_LINKGRAPH_ACCURACY                           :Genauigkeit für die Berechnung der Warenverteilung: {STRING}
STR_CONFIG_SETTING_LINKGRAPH_ACCURACY_HELPTEXT                  :Je höher dieser Wert ist, desto genauer und rechenintensiver ist die Berechnung der Warenverteilung. Wird ein zu hoher Wert gewählt, kann das Spiel bei der Berechnung "hängen". Wird ein zu niedriger Wert gewählt, kann es vorkommen, dass Waren nicht dorthin geschickt werden, wo man erwarten würde dass sie hin sollen.
STR_CONFIG_SETTING_DEMAND_DISTANCE                              :Einfluss der Entfernung auf die Transportnachfrage: {STRING}
STR_CONFIG_SETTING_DEMAND_DISTANCE_HELPTEXT                     :Wenn hier ein Wert größer als 0 gewählt wird, so spielt die Entfernung zwischen dem Ursprung und den möglichen Zielen eine Rolle bei der Verteilung von Waren. Je größer die Entfernung und je höher der Wert, desto geringer der Anteil der Waren, die zu der entsprechenden Station geschickt werden.
STR_CONFIG_SETTING_DEMAND_SIZE                                  :Einfluss der Beliebtheit der Zielhaltestelle auf die Transportnachfrage bei symmetrischen Verbindungen: {STRING}
STR_CONFIG_SETTING_DEMAND_SIZE_HELPTEXT                         :Wenn hier weniger als 100% gesetzt wird, so verhält sich die symmetrische Verteilung mehr wie die asymmetrische. Das heißt weniger Waren werden für eine gegebene Menge in einer Richtung reisender Waren zurück geschickt. Wenn hier 0 angegeben wird, verhält sich die symmetrische wie die asymmetrische Verteilung.
STR_CONFIG_SETTING_SHORT_PATH_SATURATION                        :Auslastung der kürzeren Verbindungen bevor längere Verbindungen gewählt werden: {STRING}
STR_CONFIG_SETTING_SHORT_PATH_SATURATION_HELPTEXT               :Häufig gibt es mehrere Verbindungen um von einer Station zu einer anderen zu kommen. Zuerst wird der Algorithmus die kürzesten Verbindungen auslasten, dann die längeren usw. Wenn alle Verbindungen ausgelastet sind, verteilt er die verbliebene Nachfrage gleichmäßig. Diese Einstellung besagt, ab welcher Auslastung eine Verbinudng als "voll" gilt und der Algorithmus in der ersten Runde die nächst längere wählt. Da die Kapazität der Verbindungen geschätzt wird, ist es sinnvoll, hier weniger als 100% anzugeben, um etwas "Luft" für Fehlschätzungen zu lassen.

STR_CONFIG_SETTING_LOCALISATION_UNITS_VELOCITY                  :Geschwindigkeitseinheit: {STRING}
STR_CONFIG_SETTING_LOCALISATION_UNITS_VELOCITY_HELPTEXT         :Immer wenn die Geschwindigkeit angezeigt wird, zeige sie in den gewählten Einheiten
STR_CONFIG_SETTING_LOCALISATION_UNITS_VELOCITY_IMPERIAL         :Imperial (mph)
STR_CONFIG_SETTING_LOCALISATION_UNITS_VELOCITY_METRIC           :Metrisch (km/h)
STR_CONFIG_SETTING_LOCALISATION_UNITS_VELOCITY_SI               :SI (m/s)

STR_CONFIG_SETTING_LOCALISATION_UNITS_POWER                     :Leistungseinheit von Fahrzeugen: {STRING}
STR_CONFIG_SETTING_LOCALISATION_UNITS_POWER_HELPTEXT            :Immer wenn die Leistung eins Fahrzeugs angezeigt wird, zeige es in den gewählten Einheiten
STR_CONFIG_SETTING_LOCALISATION_UNITS_POWER_IMPERIAL            :Imperial (hp)
STR_CONFIG_SETTING_LOCALISATION_UNITS_POWER_METRIC              :Metrisch (PS)
STR_CONFIG_SETTING_LOCALISATION_UNITS_POWER_SI                  :SI (kW)

STR_CONFIG_SETTING_LOCALISATION_UNITS_WEIGHT                    :Gewichtseinheit: {STRING}
STR_CONFIG_SETTING_LOCALISATION_UNITS_WEIGHT_HELPTEXT           :Immer wenn Gewichte angezeigt werden, zeige sie in den gewählten Einheiten
STR_CONFIG_SETTING_LOCALISATION_UNITS_WEIGHT_IMPERIAL           :Imperial (short t/ton)
STR_CONFIG_SETTING_LOCALISATION_UNITS_WEIGHT_METRIC             :Metrisch (t/Tonne)
STR_CONFIG_SETTING_LOCALISATION_UNITS_WEIGHT_SI                 :SI (kg)

STR_CONFIG_SETTING_LOCALISATION_UNITS_VOLUME                    :Volumeneinheit: {STRING}
STR_CONFIG_SETTING_LOCALISATION_UNITS_VOLUME_HELPTEXT           :Immer wenn Volumina angezeigt werden, zeige sie in den gewählten Einheiten
STR_CONFIG_SETTING_LOCALISATION_UNITS_VOLUME_IMPERIAL           :Imperial (gal)
STR_CONFIG_SETTING_LOCALISATION_UNITS_VOLUME_METRIC             :Metrisch (l)
STR_CONFIG_SETTING_LOCALISATION_UNITS_VOLUME_SI                 :SI (m³)

STR_CONFIG_SETTING_LOCALISATION_UNITS_FORCE                     :Einheit für Zugkraft: {STRING}
STR_CONFIG_SETTING_LOCALISATION_UNITS_FORCE_HELPTEXT            :Immer wenn die Zugkraft angezeigt wird, zeige sie in den gewählten Einheiten an
STR_CONFIG_SETTING_LOCALISATION_UNITS_FORCE_IMPERIAL            :Imperial (lbf)
STR_CONFIG_SETTING_LOCALISATION_UNITS_FORCE_METRIC              :Metrisch (kp)
STR_CONFIG_SETTING_LOCALISATION_UNITS_FORCE_SI                  :SI (kN)

STR_CONFIG_SETTING_LOCALISATION_UNITS_HEIGHT                    :Höheneinheiten: {STRING}
STR_CONFIG_SETTING_LOCALISATION_UNITS_HEIGHT_HELPTEXT           :Immer wenn Höhen angezeigt werden, zeige sie in den gewählten Einheiten an
STR_CONFIG_SETTING_LOCALISATION_UNITS_HEIGHT_IMPERIAL           :Imperial (ft)
STR_CONFIG_SETTING_LOCALISATION_UNITS_HEIGHT_METRIC             :Metrisch (m)
STR_CONFIG_SETTING_LOCALISATION_UNITS_HEIGHT_SI                 :SI (m)

STR_CONFIG_SETTING_LOCALISATION                                 :{ORANGE}Lokalisierung
STR_CONFIG_SETTING_GRAPHICS                                     :{ORANGE}Grafik
STR_CONFIG_SETTING_SOUND                                        :{ORANGE}Sound
STR_CONFIG_SETTING_INTERFACE                                    :{ORANGE}Oberfläche
STR_CONFIG_SETTING_INTERFACE_GENERAL                            :{ORANGE}Allgemein
STR_CONFIG_SETTING_INTERFACE_VIEWPORTS                          :{ORANGE}Kartenansichten
STR_CONFIG_SETTING_INTERFACE_CONSTRUCTION                       :{ORANGE}Konstruktion
STR_CONFIG_SETTING_ADVISORS                                     :{ORANGE}Nachrichten und Hinweise
STR_CONFIG_SETTING_COMPANY                                      :{ORANGE}Firma
STR_CONFIG_SETTING_ACCOUNTING                                   :{ORANGE}Finanzen
STR_CONFIG_SETTING_VEHICLES                                     :{ORANGE}Fahrzeuge
STR_CONFIG_SETTING_VEHICLES_PHYSICS                             :{ORANGE}Physik
STR_CONFIG_SETTING_VEHICLES_ROUTING                             :{ORANGE}Wegsuche
STR_CONFIG_SETTING_LIMITATIONS                                  :{ORANGE}Beschränkungen
STR_CONFIG_SETTING_ACCIDENTS                                    :{ORANGE}Unfälle und Katastrophen
STR_CONFIG_SETTING_GENWORLD                                     :{ORANGE}Spielfeld-Erzeugung
STR_CONFIG_SETTING_ENVIRONMENT                                  :{ORANGE}Umgebung
STR_CONFIG_SETTING_ENVIRONMENT_AUTHORITIES                      :{ORANGE}Öffentliche Verwaltungen
STR_CONFIG_SETTING_ENVIRONMENT_TOWNS                            :{ORANGE}Städte
STR_CONFIG_SETTING_ENVIRONMENT_INDUSTRIES                       :{ORANGE}Industrien
STR_CONFIG_SETTING_ENVIRONMENT_CARGODIST                        :{ORANGE}Warenverteilung
STR_CONFIG_SETTING_AI                                           :{ORANGE}Mitbewerber
STR_CONFIG_SETTING_AI_NPC                                       :{ORANGE}Computerspieler

STR_CONFIG_SETTING_PATHFINDER_NPF                               :NPF
STR_CONFIG_SETTING_PATHFINDER_YAPF_RECOMMENDED                  :YAPF {BLUE}(empfohlen)

STR_CONFIG_SETTING_PATHFINDER_FOR_TRAINS                        :Pathfinder für Züge: {STRING}
STR_CONFIG_SETTING_PATHFINDER_FOR_TRAINS_HELPTEXT               :Pfadsuch-Algorithmus für Züge
STR_CONFIG_SETTING_PATHFINDER_FOR_ROAD_VEHICLES                 :Pathfinder für Straßenfahrzeuge: {STRING}
STR_CONFIG_SETTING_PATHFINDER_FOR_ROAD_VEHICLES_HELPTEXT        :Pfadsuch-Algorithmus für Straßenfahrzeuge
STR_CONFIG_SETTING_PATHFINDER_FOR_SHIPS                         :Pathfinder für Schiffe: {STRING}
STR_CONFIG_SETTING_PATHFINDER_FOR_SHIPS_HELPTEXT                :Pfadsuch-Algorithmus für Schiffe
STR_CONFIG_SETTING_REVERSE_AT_SIGNALS                           :Automatisches Umdrehen an Signalen: {STRING}
STR_CONFIG_SETTING_REVERSE_AT_SIGNALS_HELPTEXT                  :Erlaube Zügen, an Signalen umzudrehen, wenn sie dort zu lange gewartet haben

STR_CONFIG_SETTING_QUERY_CAPTION                                :{WHITE}Wert der Einstellung ändern

# Config errors
STR_CONFIG_ERROR                                                :{WHITE}Fehler in der Konfigurations-Datei...
STR_CONFIG_ERROR_ARRAY                                          :{WHITE}... Fehler im Array '{STRING}'
STR_CONFIG_ERROR_INVALID_VALUE                                  :{WHITE}... ungültiger Wert '{STRING}' für '{STRING}'
STR_CONFIG_ERROR_TRAILING_CHARACTERS                            :{WHITE}... angehängte Zeichen an der Einstellung '{STRING}'
STR_CONFIG_ERROR_DUPLICATE_GRFID                                :{WHITE}... ignoriere NewGRF '{STRING}': identische GRF ID wie '{STRING}'
STR_CONFIG_ERROR_INVALID_GRF                                    :{WHITE}... ignoriere ungültiges NewGRF '{STRING}': {STRING}
STR_CONFIG_ERROR_INVALID_GRF_NOT_FOUND                          :nicht gefunden
STR_CONFIG_ERROR_INVALID_GRF_UNSAFE                             :ungeignet für statischen Gebrauch
STR_CONFIG_ERROR_INVALID_GRF_SYSTEM                             :System - NewGRF
STR_CONFIG_ERROR_INVALID_GRF_INCOMPATIBLE                       :inkompatibel zu dieser OpenTTD - Version
STR_CONFIG_ERROR_INVALID_GRF_UNKNOWN                            :unbekannt
STR_CONFIG_ERROR_INVALID_SAVEGAME_COMPRESSION_LEVEL             :{WHITE}... Kompressionsgrad '{STRING}' ist ungültig
STR_CONFIG_ERROR_INVALID_SAVEGAME_COMPRESSION_ALGORITHM         :{WHITE}... '{STRING}' nicht als Format für Spielstände verfügbar. Nutze stattdessen '{STRING}'
STR_CONFIG_ERROR_INVALID_BASE_GRAPHICS_NOT_FOUND                :{WHITE}... ignoriere Basisgrafiken '{STRING}': nicht gefunden
STR_CONFIG_ERROR_INVALID_BASE_SOUNDS_NOT_FOUND                  :{WHITE}... ignoriere Basissounds '{STRING}': nicht gefunden
STR_CONFIG_ERROR_INVALID_BASE_MUSIC_NOT_FOUND                   :{WHITE}... ignoriere Musikset '{STRING}': nicht gefunden
STR_CONFIG_ERROR_OUT_OF_MEMORY                                  :{WHITE}Zu wenig Arbeitsspeicher
STR_CONFIG_ERROR_SPRITECACHE_TOO_BIG                            :{WHITE}Reservieren von {BYTES} des Spritecaches fehlgeschlagen. Der Spritecache wurde auf {BYTES} verkleinert. Dies wird die Performance von OpenTTD verschlechtern. Um den Speicherbedarf zu verringern, kann man versuchen, 32bpp - Grafiken auszuschalten und/oder den Zoom-Level zu begrenzen

# Intro window
STR_INTRO_CAPTION                                               :{WHITE}OpenTTD {REV}

STR_INTRO_NEW_GAME                                              :{BLACK}Neues Spiel
STR_INTRO_LOAD_GAME                                             :{BLACK}Spiel laden
STR_INTRO_PLAY_SCENARIO                                         :{BLACK}Szenario spielen
STR_INTRO_PLAY_HEIGHTMAP                                        :{BLACK}Reliefkarte spielen
STR_INTRO_SCENARIO_EDITOR                                       :{BLACK}Szenarieneditor
STR_INTRO_MULTIPLAYER                                           :{BLACK}Mehrspieler

STR_INTRO_GAME_OPTIONS                                          :{BLACK}Spieleinstellungen
STR_INTRO_HIGHSCORE                                             :{BLACK}Bestenliste
STR_INTRO_CONFIG_SETTINGS_TREE                                  :{BLACK}Einstellungen
STR_INTRO_NEWGRF_SETTINGS                                       :{BLACK}NewGRF-Einstellungen
STR_INTRO_ONLINE_CONTENT                                        :{BLACK}Erweiterungen herunterladen
STR_INTRO_SCRIPT_SETTINGS                                       :{BLACK}KI- / Skripteinstellungen
STR_INTRO_QUIT                                                  :{BLACK}Beenden

STR_INTRO_TOOLTIP_NEW_GAME                                      :{BLACK}Ein neues Spiel beginnen. Strg+Klick überspringt Karteneinstellungen
STR_INTRO_TOOLTIP_LOAD_GAME                                     :{BLACK}Ein gespeichertes Spiel laden
STR_INTRO_TOOLTIP_PLAY_HEIGHTMAP                                :{BLACK}Ein neues Spiel mit Reliefkarte als Landschaft starten
STR_INTRO_TOOLTIP_PLAY_SCENARIO                                 :{BLACK}Starte ein neues Spiel basierend auf einem Szenario
STR_INTRO_TOOLTIP_SCENARIO_EDITOR                               :{BLACK}Eine eigene Karte oder Szenario erstellen
STR_INTRO_TOOLTIP_MULTIPLAYER                                   :{BLACK}Mehrspieler-Spiel beginnen

STR_INTRO_TOOLTIP_TEMPERATE                                     :{BLACK}Landschaft mit gemäßigtem Klima auswählen
STR_INTRO_TOOLTIP_SUB_ARCTIC_LANDSCAPE                          :{BLACK}Landschaft mit subarktischem Klima auswählen
STR_INTRO_TOOLTIP_SUB_TROPICAL_LANDSCAPE                        :{BLACK}Landschaft mit subtropischem Klima auswählen
STR_INTRO_TOOLTIP_TOYLAND_LANDSCAPE                             :{BLACK}Spielzeugland auswählen

STR_INTRO_TOOLTIP_GAME_OPTIONS                                  :{BLACK}Spieleinstellungen anzeigen und/oder ändern
STR_INTRO_TOOLTIP_HIGHSCORE                                     :{BLACK}Zeige die Bestenliste
STR_INTRO_TOOLTIP_CONFIG_SETTINGS_TREE                          :{BLACK}Einstellungen anzeigen
STR_INTRO_TOOLTIP_NEWGRF_SETTINGS                               :{BLACK}NewGRF-Einstellungen anzeigen und/oder ändern
STR_INTRO_TOOLTIP_ONLINE_CONTENT                                :{BLACK}Prüfe, ob neue oder aktualisierte Erweiterungen zum Herunterladen bereitstehen
STR_INTRO_TOOLTIP_SCRIPT_SETTINGS                               :{BLACK}Zeige KI- und Skripteinstellungen
STR_INTRO_TOOLTIP_QUIT                                          :{BLACK}OpenTTD beenden

STR_INTRO_BASESET                                               :{BLACK}Den momentan ausgewählten Basisgrafiken fehl{P 0 "t" "en"} {NUM} Sprite{P 0 "" "s"}. Bitte überprüfe, ob es Updates für die Basisgrafiken gibt.
STR_INTRO_TRANSLATION                                           :{BLACK}Dieser Übersetzung fehl{P 0 t en} {NUM} String{P "" s}. Bitte hilf, OpenTTD zu verbessern und melde Dich als Übersetzer an. Siehe readme.txt für weitere Details.

# Quit window
STR_QUIT_CAPTION                                                :{WHITE}Verlassen
STR_QUIT_ARE_YOU_SURE_YOU_WANT_TO_EXIT_OPENTTD                  :{YELLOW}OpenTTD wirklich beenden und zu{}{STRING} zurückkehren?
STR_QUIT_YES                                                    :{BLACK}Ja
STR_QUIT_NO                                                     :{BLACK}Nein

# Supported OSes
STR_OSNAME_WINDOWS                                              :Windows
STR_OSNAME_UNIX                                                 :Unix
STR_OSNAME_OSX                                                  :OS{NBSP}X
STR_OSNAME_HAIKU                                                :Haiku
STR_OSNAME_OS2                                                  :OS/2
STR_OSNAME_SUNOS                                                :SunOS

# Abandon game
STR_ABANDON_GAME_CAPTION                                        :{WHITE}Spiel beenden
STR_ABANDON_GAME_QUERY                                          :{YELLOW}Das Spiel wirklich beenden?
STR_ABANDON_SCENARIO_QUERY                                      :{YELLOW}Soll das Szenario wirklich verlassen werden?

# Cheat window
STR_CHEATS                                                      :{WHITE}Cheats
STR_CHEATS_TOOLTIP                                              :{BLACK}Die Kontrollkästchen zeigen an, ob dieser Cheat schonmal verwendet worden ist
STR_CHEATS_WARNING                                              :{BLACK}Achtung! Hiermit betrügt man seine Mitbewerber. Man sollte bedenken, dass sie das niemals verzeihen werden
STR_CHEAT_MONEY                                                 :{LTBLUE}Kontostand um {CURRENCY_LONG} erhöhen
STR_CHEAT_CHANGE_COMPANY                                        :{LTBLUE}Spiele die Firma: {ORANGE}{COMMA}
STR_CHEAT_EXTRA_DYNAMITE                                        :{LTBLUE}Mächtigeres Abrisswerkzeug (entfernt Industrien und unbewegliche Objekte): {ORANGE}{STRING}
STR_CHEAT_CROSSINGTUNNELS                                       :{LTBLUE}Tunnel dürfen sich kreuzen: {ORANGE}{STRING}
STR_CHEAT_NO_JETCRASH                                           :{LTBLUE}Düsenflugzeuge stürzen auf kleinen Flughäfen nicht häufiger ab: {ORANGE}{STRING}
STR_CHEAT_EDIT_MAX_HL                                           :{LTBLUE}Ändere die maximale Höhe auf der Karte: {ORANGE}{NUM}
STR_CHEAT_EDIT_MAX_HL_QUERY_CAPT                                :{WHITE}Die Maximalhöhe von Bergen auf der Karte ändern
STR_CHEAT_SWITCH_CLIMATE_TEMPERATE_LANDSCAPE                    :Gemäßigt
STR_CHEAT_SWITCH_CLIMATE_SUB_ARCTIC_LANDSCAPE                   :Subarktisch
STR_CHEAT_SWITCH_CLIMATE_SUB_TROPICAL_LANDSCAPE                 :Subtropisch
STR_CHEAT_SWITCH_CLIMATE_TOYLAND_LANDSCAPE                      :Spielzeugland
STR_CHEAT_CHANGE_DATE                                           :{LTBLUE}Ändere Datum: {ORANGE}{DATE_SHORT}
STR_CHEAT_CHANGE_DATE_QUERY_CAPT                                :{WHITE}Ändert das Spieljahr
STR_CHEAT_SETUP_PROD                                            :{LTBLUE}Erlaube manuelles Ändern der Produktionsleistungen: {ORANGE}{STRING}

# Livery window
STR_LIVERY_CAPTION                                              :{WHITE}{COMPANY} - Farbschema

STR_LIVERY_GENERAL_TOOLTIP                                      :{BLACK}Allgemeines Farbschema anzeigen
STR_LIVERY_TRAIN_TOOLTIP                                        :{BLACK}Zugfarbschema anzeigen
STR_LIVERY_ROAD_VEHICLE_TOOLTIP                                 :{BLACK}Fahrzeugfarbschema anzeigen
STR_LIVERY_SHIP_TOOLTIP                                         :{BLACK}Schiffsfarbschema anzeigen
STR_LIVERY_AIRCRAFT_TOOLTIP                                     :{BLACK}Flugzeugfarbschema anzeigen
STR_LIVERY_PRIMARY_TOOLTIP                                      :{BLACK}Wähle die Hauptfarbe für das gewählte Schema aus. Strg+Klick wählt diese Farbe für jedes Schema
STR_LIVERY_SECONDARY_TOOLTIP                                    :{BLACK}Wähle die Nebenfarbe für das ausgewählte Schema. Strg+Klick wählt diese Farbe für jedes Schema.
STR_LIVERY_PANEL_TOOLTIP                                        :{BLACK}Wähle ein Farbschema oder mehrere Farbschemata mittels Strg+Klick aus, um diese zu ändern. Klicke in das Kästchen, um ein Schema zu aktivieren

STR_LIVERY_DEFAULT                                              :Standardlackierung
STR_LIVERY_STEAM                                                :Dampflok
STR_LIVERY_DIESEL                                               :Diesellok
STR_LIVERY_ELECTRIC                                             :E-Lok
STR_LIVERY_MONORAIL                                             :Einschienenbahn
STR_LIVERY_MAGLEV                                               :Magnetschwebebahn
STR_LIVERY_DMU                                                  :VT
STR_LIVERY_EMU                                                  :ET
STR_LIVERY_PASSENGER_WAGON_STEAM                                :Passagierwaggon (Dampf)
STR_LIVERY_PASSENGER_WAGON_DIESEL                               :Passagierwaggon (Diesel)
STR_LIVERY_PASSENGER_WAGON_ELECTRIC                             :Passagierwaggon (elektrisch)
STR_LIVERY_PASSENGER_WAGON_MONORAIL                             :Passagierwaggon (Einschienenbahn)
STR_LIVERY_PASSENGER_WAGON_MAGLEV                               :Passagierwaggon (Magnetschwebebahn)
STR_LIVERY_FREIGHT_WAGON                                        :Güterwaggon
STR_LIVERY_BUS                                                  :Bus
STR_LIVERY_TRUCK                                                :Lastwagen
STR_LIVERY_PASSENGER_SHIP                                       :Passagierschiff
STR_LIVERY_FREIGHT_SHIP                                         :Frachter
STR_LIVERY_HELICOPTER                                           :Hubschrauber
STR_LIVERY_SMALL_PLANE                                          :Kleines Flugzeug
STR_LIVERY_LARGE_PLANE                                          :Großraumflugzeug
STR_LIVERY_PASSENGER_TRAM                                       :Straßenbahn
STR_LIVERY_FREIGHT_TRAM                                         :Frachtstraßenbahn

# Face selection window
STR_FACE_CAPTION                                                :{WHITE}Gesicht auswählen
STR_FACE_CANCEL_TOOLTIP                                         :{BLACK}Gesichtswahl abbrechen
STR_FACE_OK_TOOLTIP                                             :{BLACK}Gesichtswahl übernehmen
STR_FACE_RANDOM                                                 :{BLACK}Zufällig

STR_FACE_MALE_BUTTON                                            :{BLACK}Männlich
STR_FACE_MALE_TOOLTIP                                           :{BLACK}Wähle männliches Gesicht aus
STR_FACE_FEMALE_BUTTON                                          :{BLACK}Weiblich
STR_FACE_FEMALE_TOOLTIP                                         :{BLACK}Wähle weibliches Gesicht aus
STR_FACE_NEW_FACE_BUTTON                                        :{BLACK}Neues Gesicht
STR_FACE_NEW_FACE_TOOLTIP                                       :{BLACK}Wähle zufälliges neues Gesicht
STR_FACE_ADVANCED                                               :{BLACK}Detailliert
STR_FACE_ADVANCED_TOOLTIP                                       :{BLACK}Umfangreichere Wahl des Gesichts
STR_FACE_SIMPLE                                                 :{BLACK}Einfach
STR_FACE_SIMPLE_TOOLTIP                                         :{BLACK}Einfache Wahl des Gesichts
STR_FACE_LOAD                                                   :{BLACK}Laden
STR_FACE_LOAD_TOOLTIP                                           :{BLACK}Lade bevorzugtes Gesicht
STR_FACE_LOAD_DONE                                              :{WHITE}Das bevorzugte Gesicht wurde aus der OpenTTD-Konfigurationsdatei geladen
STR_FACE_FACECODE                                               :{BLACK}Gesichtsnummer
STR_FACE_FACECODE_TOOLTIP                                       :{BLACK}Nummer des Managergesichts betrachten und/oder setzen
STR_FACE_FACECODE_CAPTION                                       :{WHITE}Nummer des Gesichts betrachten / festlegen
STR_FACE_FACECODE_SET                                           :{WHITE}Neue Nummer wurde für das Gesicht registriert
STR_FACE_FACECODE_ERR                                           :{WHITE}Konnte keine Nummer für das Gesicht setzen, sie muss zwischen 0 und 4.294.967.295 liegen!
STR_FACE_SAVE                                                   :{BLACK}Speichern
STR_FACE_SAVE_TOOLTIP                                           :{BLACK}Speichere bevorzugtes Gesicht
STR_FACE_SAVE_DONE                                              :{WHITE}Dieses Gesicht wird als bevorzugtes Gesicht in der OpenTTD-Konfigurationsdatei gespeichert
STR_FACE_EUROPEAN                                               :{BLACK}Europäisch
STR_FACE_SELECT_EUROPEAN                                        :{BLACK}Auswahl europäischer Gesichter
STR_FACE_AFRICAN                                                :{BLACK}Afrikanisch
STR_FACE_SELECT_AFRICAN                                         :{BLACK}Auswahl afrikanischer Gesichter
STR_FACE_YES                                                    :Ja
STR_FACE_NO                                                     :Nein
STR_FACE_MOUSTACHE_EARRING_TOOLTIP                              :{BLACK}Schnauzbart oder Ohrring erlauben
STR_FACE_HAIR                                                   :Frisur:
STR_FACE_HAIR_TOOLTIP                                           :{BLACK}Frisur ändern
STR_FACE_EYEBROWS                                               :Augenbrauen:
STR_FACE_EYEBROWS_TOOLTIP                                       :{BLACK}Augenbrauen ändern
STR_FACE_EYECOLOUR                                              :Augenfarbe:
STR_FACE_EYECOLOUR_TOOLTIP                                      :{BLACK}Augenfarbe ändern
STR_FACE_GLASSES                                                :Brille:
STR_FACE_GLASSES_TOOLTIP                                        :{BLACK}Brille aufsetzen
STR_FACE_GLASSES_TOOLTIP_2                                      :{BLACK}Brille ändern
STR_FACE_NOSE                                                   :Nase:
STR_FACE_NOSE_TOOLTIP                                           :{BLACK}Nase ändern
STR_FACE_LIPS                                                   :Lippen:
STR_FACE_MOUSTACHE                                              :Schnauzbart:
STR_FACE_LIPS_MOUSTACHE_TOOLTIP                                 :{BLACK}Lippen oder Schnauzbart ändern
STR_FACE_CHIN                                                   :Kinn:
STR_FACE_CHIN_TOOLTIP                                           :{BLACK}Kinn ändern
STR_FACE_JACKET                                                 :Jackett:
STR_FACE_JACKET_TOOLTIP                                         :{BLACK}Jackett ändern
STR_FACE_COLLAR                                                 :Kragen:
STR_FACE_COLLAR_TOOLTIP                                         :{BLACK}Kragen ändern
STR_FACE_TIE                                                    :Krawatte:
STR_FACE_EARRING                                                :Ohrring:
STR_FACE_TIE_EARRING_TOOLTIP                                    :{BLACK}Krawatte oder Ohrring ändern

# Network server list
STR_NETWORK_SERVER_LIST_CAPTION                                 :{WHITE}Mehrspieler
STR_NETWORK_SERVER_LIST_ADVERTISED                              :{BLACK}Angekündigt
STR_NETWORK_SERVER_LIST_ADVERTISED_TOOLTIP                      :{BLACK}Zwischen öffentlich angekündigtem (Internet) und nicht angekündigtem (Local Area Network, LAN) Spiel wählen
STR_NETWORK_SERVER_LIST_ADVERTISED_NO                           :Nein
STR_NETWORK_SERVER_LIST_ADVERTISED_YES                          :Ja
STR_NETWORK_SERVER_LIST_PLAYER_NAME                             :{BLACK}Spielername:
STR_NETWORK_SERVER_LIST_ENTER_NAME_TOOLTIP                      :{BLACK}Dieser Name dient zur Identifizierung anderen Spielern gegenüber

STR_NETWORK_SERVER_LIST_GAME_NAME                               :{BLACK}Name
STR_NETWORK_SERVER_LIST_GAME_NAME_TOOLTIP                       :{BLACK}Name des Spiels
STR_NETWORK_SERVER_LIST_GENERAL_ONLINE                          :{BLACK}{COMMA}/{COMMA} - {COMMA}/{COMMA}
STR_NETWORK_SERVER_LIST_CLIENTS_CAPTION                         :{BLACK}Teilnehmer
STR_NETWORK_SERVER_LIST_CLIENTS_CAPTION_TOOLTIP                 :{BLACK}Teilnehmer anwesend/max.{}Firmen anwesend/max.
STR_NETWORK_SERVER_LIST_MAP_SIZE_SHORT                          :{BLACK}{COMMA}x{COMMA}
STR_NETWORK_SERVER_LIST_MAP_SIZE_CAPTION                        :{BLACK}Spielfeldgröße
STR_NETWORK_SERVER_LIST_MAP_SIZE_CAPTION_TOOLTIP                :{BLACK}Spielfeldgröße{}Klick sortiert nach Fläche
STR_NETWORK_SERVER_LIST_DATE_CAPTION                            :{BLACK}Datum
STR_NETWORK_SERVER_LIST_DATE_CAPTION_TOOLTIP                    :{BLACK}Momentanes Spieljahr
STR_NETWORK_SERVER_LIST_YEARS_CAPTION                           :{BLACK}Jahre
STR_NETWORK_SERVER_LIST_YEARS_CAPTION_TOOLTIP                   :{BLACK}Jahre seit Spielbeginn
STR_NETWORK_SERVER_LIST_INFO_ICONS_TOOLTIP                      :{BLACK}Sprache, Server-Version, etc.

STR_NETWORK_SERVER_LIST_CLICK_GAME_TO_SELECT                    :{BLACK}Ein Spiel der Liste durch Anklicken wählen
STR_NETWORK_SERVER_LIST_LAST_JOINED_SERVER                      :{BLACK}Zuletzt besuchtes Spiel:
STR_NETWORK_SERVER_LIST_CLICK_TO_SELECT_LAST                    :{BLACK}Zuletzt besuchten Server auswählen

STR_NETWORK_SERVER_LIST_GAME_INFO                               :{SILVER}SPIEL-INFO
STR_NETWORK_SERVER_LIST_CLIENTS                                 :{SILVER}Teilnehmer: {WHITE}{COMMA} / {COMMA} - {COMMA} / {COMMA}
STR_NETWORK_SERVER_LIST_LANGUAGE                                :{SILVER}Sprache: {WHITE}{STRING}
STR_NETWORK_SERVER_LIST_LANDSCAPE                               :{SILVER}Landschaft: {WHITE}{STRING}
STR_NETWORK_SERVER_LIST_MAP_SIZE                                :{SILVER}Spielfeldgröße: {WHITE}{COMMA}x{COMMA}
STR_NETWORK_SERVER_LIST_SERVER_VERSION                          :{SILVER}Serverversion: {WHITE}{STRING}
STR_NETWORK_SERVER_LIST_SERVER_ADDRESS                          :{SILVER}Serveradresse: {WHITE}{STRING}
STR_NETWORK_SERVER_LIST_START_DATE                              :{SILVER}Startdatum: {WHITE}{DATE_SHORT}
STR_NETWORK_SERVER_LIST_CURRENT_DATE                            :{SILVER}Aktuelles Datum: {WHITE}{DATE_SHORT}
STR_NETWORK_SERVER_LIST_PASSWORD                                :{SILVER}Passwortgeschützt!
STR_NETWORK_SERVER_LIST_SERVER_OFFLINE                          :{SILVER}SERVER OFFLINE
STR_NETWORK_SERVER_LIST_SERVER_FULL                             :{SILVER}SERVER VOLL
STR_NETWORK_SERVER_LIST_VERSION_MISMATCH                        :{SILVER}VERSIONSKONFLIKT
STR_NETWORK_SERVER_LIST_GRF_MISMATCH                            :{SILVER}NEWGRF-KONFLIKT

STR_NETWORK_SERVER_LIST_JOIN_GAME                               :{BLACK}Spiel betreten
STR_NETWORK_SERVER_LIST_REFRESH                                 :{BLACK}Aktualisieren
STR_NETWORK_SERVER_LIST_REFRESH_TOOLTIP                         :{BLACK}Aktualisiert die Serverinformationen

STR_NETWORK_SERVER_LIST_FIND_SERVER                             :{BLACK}Server suchen
STR_NETWORK_SERVER_LIST_FIND_SERVER_TOOLTIP                     :{BLACK}Netzwerk nach einem Server durchsuchen
STR_NETWORK_SERVER_LIST_ADD_SERVER                              :{BLACK}Server hinzufügen
STR_NETWORK_SERVER_LIST_ADD_SERVER_TOOLTIP                      :{BLACK}Fügt einen Server zu der Liste von Servern hinzu, die immer nach laufenden Spielen kontrolliert werden
STR_NETWORK_SERVER_LIST_START_SERVER                            :{BLACK}Server starten
STR_NETWORK_SERVER_LIST_START_SERVER_TOOLTIP                    :{BLACK}Einen eigenen Server starten

STR_NETWORK_SERVER_LIST_PLAYER_NAME_OSKTITLE                    :{BLACK}Bitte eigenen Namen eingeben
STR_NETWORK_SERVER_LIST_ENTER_IP                                :{BLACK}IP-Adresse des Servers eingeben

# Start new multiplayer server
STR_NETWORK_START_SERVER_CAPTION                                :{WHITE}Neues Mehrspieler-Spiel beginnen

STR_NETWORK_START_SERVER_NEW_GAME_NAME                          :{BLACK}Spielname:
STR_NETWORK_START_SERVER_NEW_GAME_NAME_TOOLTIP                  :{BLACK}Der Name des Spieles wird anderen Spielern im Mehrspielerdialog angezeigt
STR_NETWORK_START_SERVER_SET_PASSWORD                           :{BLACK}Passwort setzen
STR_NETWORK_START_SERVER_PASSWORD_TOOLTIP                       :{BLACK}Ein Passwort verhindert, dass unbefugte Leute beitreten

STR_NETWORK_START_SERVER_UNADVERTISED                           :Nein
STR_NETWORK_START_SERVER_ADVERTISED                             :Ja
STR_NETWORK_START_SERVER_CLIENTS_SELECT                         :{BLACK}{NUM} Teilnehmer
STR_NETWORK_START_SERVER_NUMBER_OF_CLIENTS                      :{BLACK}Maximale Teilnehmeranzahl:
STR_NETWORK_START_SERVER_NUMBER_OF_CLIENTS_TOOLTIP              :{BLACK}Auswahl der maximal erlaubten Anzahl von Teilnehmern. Nicht alle Slots müssen belegt werden
STR_NETWORK_START_SERVER_COMPANIES_SELECT                       :{BLACK}{NUM} Firm{P a en}
STR_NETWORK_START_SERVER_NUMBER_OF_COMPANIES                    :{BLACK}Maximale Firmenanzahl:
STR_NETWORK_START_SERVER_NUMBER_OF_COMPANIES_TOOLTIP            :{BLACK}Begrenzt den Server auf eine bestimmte Anzahl an Firmen
STR_NETWORK_START_SERVER_SPECTATORS_SELECT                      :{BLACK}{NUM} Zuschauer
STR_NETWORK_START_SERVER_NUMBER_OF_SPECTATORS                   :{BLACK}Maximale Zuschaueranzahl:
STR_NETWORK_START_SERVER_NUMBER_OF_SPECTATORS_TOOLTIP           :{BLACK}Begrenzt den Server auf eine gewisse Anzahl an Zuschauern
STR_NETWORK_START_SERVER_LANGUAGE_SPOKEN                        :{BLACK}Gesprochene Sprache:
STR_NETWORK_START_SERVER_LANGUAGE_TOOLTIP                       :{BLACK}Damit andere Spieler wissen, welche Sprache auf diesem Server gesprochen wird

STR_NETWORK_START_SERVER_NEW_GAME_NAME_OSKTITLE                 :{BLACK}Namen für das Netzwerkspiel eingeben

# Network game languages
############ Leave those lines in this order!!
STR_NETWORK_LANG_ANY                                            :Egal
STR_NETWORK_LANG_ENGLISH                                        :Englisch
STR_NETWORK_LANG_GERMAN                                         :Deutsch
STR_NETWORK_LANG_FRENCH                                         :Französisch
STR_NETWORK_LANG_BRAZILIAN                                      :Brasilianisch
STR_NETWORK_LANG_BULGARIAN                                      :Bulgarisch
STR_NETWORK_LANG_CHINESE                                        :Chinesisch
STR_NETWORK_LANG_CZECH                                          :Tschechisch
STR_NETWORK_LANG_DANISH                                         :Dänisch
STR_NETWORK_LANG_DUTCH                                          :Niederländisch
STR_NETWORK_LANG_ESPERANTO                                      :Esperanto
STR_NETWORK_LANG_FINNISH                                        :Finnisch
STR_NETWORK_LANG_HUNGARIAN                                      :Ungarisch
STR_NETWORK_LANG_ICELANDIC                                      :Isländisch
STR_NETWORK_LANG_ITALIAN                                        :Italienisch
STR_NETWORK_LANG_JAPANESE                                       :Japanisch
STR_NETWORK_LANG_KOREAN                                         :Koreanisch
STR_NETWORK_LANG_LITHUANIAN                                     :Litauisch
STR_NETWORK_LANG_NORWEGIAN                                      :Norwegisch
STR_NETWORK_LANG_POLISH                                         :Polnisch
STR_NETWORK_LANG_PORTUGUESE                                     :Portugiesisch
STR_NETWORK_LANG_ROMANIAN                                       :Rumänisch
STR_NETWORK_LANG_RUSSIAN                                        :Russisch
STR_NETWORK_LANG_SLOVAK                                         :Slowakisch
STR_NETWORK_LANG_SLOVENIAN                                      :Slowenisch
STR_NETWORK_LANG_SPANISH                                        :Spanisch
STR_NETWORK_LANG_SWEDISH                                        :Schwedisch
STR_NETWORK_LANG_TURKISH                                        :Türkisch
STR_NETWORK_LANG_UKRAINIAN                                      :Ukrainisch
STR_NETWORK_LANG_AFRIKAANS                                      :Afrikaans
STR_NETWORK_LANG_CROATIAN                                       :Kroatisch
STR_NETWORK_LANG_CATALAN                                        :Katalanisch
STR_NETWORK_LANG_ESTONIAN                                       :Estnisch
STR_NETWORK_LANG_GALICIAN                                       :Galizisch
STR_NETWORK_LANG_GREEK                                          :Griechisch
STR_NETWORK_LANG_LATVIAN                                        :Lettisch
############ End of leave-in-this-order

# Network game lobby
STR_NETWORK_GAME_LOBBY_CAPTION                                  :{WHITE}Mehrspielerlobby

STR_NETWORK_GAME_LOBBY_PREPARE_TO_JOIN                          :{BLACK}Spieleintritt vorbereiten: {ORANGE}{STRING}
STR_NETWORK_GAME_LOBBY_COMPANY_LIST_TOOLTIP                     :{BLACK}Eine Liste aller Firmen, die sich im Spiel befinden. Man kann einer Firma beitreten oder eine eigene Firma gründen, sofern ein Platz frei ist

STR_NETWORK_GAME_LOBBY_COMPANY_INFO                             :{SILVER}Firmenprofil
STR_NETWORK_GAME_LOBBY_COMPANY_NAME                             :{SILVER}Firmenname: {WHITE}{STRING}
STR_NETWORK_GAME_LOBBY_INAUGURATION_YEAR                        :{SILVER}Gründung: {WHITE}{NUM}
STR_NETWORK_GAME_LOBBY_VALUE                                    :{SILVER}Firmenwert: {WHITE}{CURRENCY_LONG}
STR_NETWORK_GAME_LOBBY_CURRENT_BALANCE                          :{SILVER}Kontostand: {WHITE}{CURRENCY_LONG}
STR_NETWORK_GAME_LOBBY_LAST_YEARS_INCOME                        :{SILVER}Einkommen (letzes Jahr): {WHITE}{CURRENCY_LONG}
STR_NETWORK_GAME_LOBBY_PERFORMANCE                              :{SILVER}Leistung: {WHITE}{NUM}

STR_NETWORK_GAME_LOBBY_VEHICLES                                 :{SILVER}Fahrzeuge: {WHITE}{NUM} {TRAIN}, {NUM} {LORRY}, {NUM} {BUS}, {NUM} {SHIP}, {NUM} {PLANE}
STR_NETWORK_GAME_LOBBY_STATIONS                                 :{SILVER}Stationen: {WHITE}{NUM} {TRAIN}, {NUM} {LORRY}, {NUM} {BUS}, {NUM} {SHIP}, {NUM} {PLANE}
STR_NETWORK_GAME_LOBBY_PLAYERS                                  :{SILVER}Spieler: {WHITE}{STRING}

STR_NETWORK_GAME_LOBBY_NEW_COMPANY                              :{BLACK}Neue Firma
STR_NETWORK_GAME_LOBBY_NEW_COMPANY_TOOLTIP                      :{BLACK}Eine neue Firma gründen
STR_NETWORK_GAME_LOBBY_SPECTATE_GAME                            :{BLACK}Beim Spiel zusehen
STR_NETWORK_GAME_LOBBY_SPECTATE_GAME_TOOLTIP                    :{BLACK}Als Zuschauer dem Spiel zusehen
STR_NETWORK_GAME_LOBBY_JOIN_COMPANY                             :{BLACK}Firma beitreten
STR_NETWORK_GAME_LOBBY_JOIN_COMPANY_TOOLTIP                     :{BLACK}Beim Verwalten der ausgewählten Firma helfen

# Network connecting window
STR_NETWORK_CONNECTING_CAPTION                                  :{WHITE}Verbinden...

############ Leave those lines in this order!!
STR_NETWORK_CONNECTING_1                                        :{BLACK}(1/6) Verbinden...
STR_NETWORK_CONNECTING_2                                        :{BLACK}(2/6) Autorisieren...
STR_NETWORK_CONNECTING_3                                        :{BLACK}(3/6) Warten...
STR_NETWORK_CONNECTING_4                                        :{BLACK}(4/6) Herunterladen des Spielfeldes...
STR_NETWORK_CONNECTING_5                                        :{BLACK}(5/6) Spieldaten verarbeiten...
STR_NETWORK_CONNECTING_6                                        :{BLACK}(6/6) Registrieren...

STR_NETWORK_CONNECTING_SPECIAL_1                                :{BLACK}Spielinformationen holen...
STR_NETWORK_CONNECTING_SPECIAL_2                                :{BLACK}Firmeninformationen holen...
############ End of leave-in-this-order
STR_NETWORK_CONNECTING_WAITING                                  :{BLACK}{NUM} Teilnehmer vor Ihnen
STR_NETWORK_CONNECTING_DOWNLOADING_1                            :{BLACK}{BYTES} bis jetzt heruntergeladen
STR_NETWORK_CONNECTING_DOWNLOADING_2                            :{BLACK}{BYTES}/{BYTES} bisher heruntergeladen

STR_NETWORK_CONNECTION_DISCONNECT                               :{BLACK}Trennen

STR_NETWORK_NEED_GAME_PASSWORD_CAPTION                          :{WHITE}Server ist geschützt. Passwort eingeben:
STR_NETWORK_NEED_COMPANY_PASSWORD_CAPTION                       :{WHITE}Firma ist geschützt. Passwort eingeben:

# Network company list added strings
STR_NETWORK_COMPANY_LIST_CLIENT_LIST                            :Teilnehmerliste
STR_NETWORK_COMPANY_LIST_SPECTATE                               :Zuschauen
STR_NETWORK_COMPANY_LIST_NEW_COMPANY                            :Neue Firma

# Network client list
STR_NETWORK_CLIENTLIST_KICK                                     :Hinauswerfen
STR_NETWORK_CLIENTLIST_BAN                                      :Sperren
STR_NETWORK_CLIENTLIST_GIVE_MONEY                               :Geld schenken
STR_NETWORK_CLIENTLIST_SPEAK_TO_ALL                             :Mit allen sprechen
STR_NETWORK_CLIENTLIST_SPEAK_TO_COMPANY                         :Mit Firma sprechen
STR_NETWORK_CLIENTLIST_SPEAK_TO_CLIENT                          :Private Nachricht

STR_NETWORK_SERVER                                              :Server
STR_NETWORK_CLIENT                                              :Teilnehmer
STR_NETWORK_SPECTATORS                                          :Zuschauer

STR_NETWORK_GIVE_MONEY_CAPTION                                  :{WHITE}Wieviel Geld soll übergeben werden?

# Network set password
STR_COMPANY_PASSWORD_CANCEL                                     :{BLACK}Eingegebenes Passwort nicht speichern
STR_COMPANY_PASSWORD_OK                                         :{BLACK}Der Firma ein Passwort zuweisen
STR_COMPANY_PASSWORD_CAPTION                                    :{WHITE}Firmenpasswort
STR_COMPANY_PASSWORD_MAKE_DEFAULT                               :{BLACK}Standard-Firmenpasswort
STR_COMPANY_PASSWORD_MAKE_DEFAULT_TOOLTIP                       :{BLACK}Benutze dieses Firmenpasswort als Standard für neue Firmen

# Network company info join/password
STR_COMPANY_VIEW_JOIN                                           :{BLACK}Beitreten
STR_COMPANY_VIEW_JOIN_TOOLTIP                                   :{BLACK}Beitreten und mit der ausgewählten Firma spielen
STR_COMPANY_VIEW_PASSWORD                                       :{BLACK}Passwort
STR_COMPANY_VIEW_PASSWORD_TOOLTIP                               :{BLACK}Die Firma durch ein Passwort schützen, sodass nur ausgewählte Spieler beitreten können
STR_COMPANY_VIEW_SET_PASSWORD                                   :{BLACK}Firmenpasswort setzen

# Network chat
STR_NETWORK_CHAT_SEND                                           :{BLACK}Abschicken
STR_NETWORK_CHAT_COMPANY_CAPTION                                :[Team] :
STR_NETWORK_CHAT_CLIENT_CAPTION                                 :[Privat] {STRING}:
STR_NETWORK_CHAT_ALL_CAPTION                                    :[Alle] :

STR_NETWORK_CHAT_COMPANY                                        :[Team] {STRING}: {WHITE}{STRING}
STR_NETWORK_CHAT_TO_COMPANY                                     :[Team] an {STRING}: {WHITE}{STRING}
STR_NETWORK_CHAT_CLIENT                                         :[Privat] {STRING}: {WHITE}{STRING}
STR_NETWORK_CHAT_TO_CLIENT                                      :[Privat] an {STRING}: {WHITE}{STRING}
STR_NETWORK_CHAT_ALL                                            :[Alle] {STRING}: {WHITE}{STRING}
STR_NETWORK_CHAT_OSKTITLE                                       :{BLACK}Chattext eingeben

# Network messages
STR_NETWORK_ERROR_NOTAVAILABLE                                  :{WHITE}Keine Netzwerkschnittstellen gefunden oder ohne ENABLE_NETWORK kompiliert
STR_NETWORK_ERROR_NOSERVER                                      :{WHITE}Keine Netzwerkspiele gefunden
STR_NETWORK_ERROR_NOCONNECTION                                  :{WHITE}Der Server antwortet nicht
STR_NETWORK_ERROR_NEWGRF_MISMATCH                               :{WHITE}Verbindung konnte nicht hergestellt werden, da die NewGRF-Versionen nicht übereinstimmen
STR_NETWORK_ERROR_DESYNC                                        :{WHITE}Synchronisation des Netzwerkspiels fehlgeschlagen
STR_NETWORK_ERROR_LOSTCONNECTION                                :{WHITE}Verbindung zum Netzwerkspiel verloren
STR_NETWORK_ERROR_SAVEGAMEERROR                                 :{WHITE}Spielstand konnte nicht vom Server geladen werden
STR_NETWORK_ERROR_SERVER_START                                  :{WHITE}Server konnte nicht gestartet werden
STR_NETWORK_ERROR_CLIENT_START                                  :{WHITE}Verbindung konnte nicht hergestellt werden
STR_NETWORK_ERROR_TIMEOUT                                       :{WHITE}Verbindung #{NUM} hat das Zeitlimit überschritten
STR_NETWORK_ERROR_SERVER_ERROR                                  :{WHITE}Protokollfehler: Die Verbindung musste getrennt werden
STR_NETWORK_ERROR_WRONG_REVISION                                :{WHITE}Diese Version des Spiels entspricht nicht der des Servers
STR_NETWORK_ERROR_WRONG_PASSWORD                                :{WHITE}Falsches Passwort
STR_NETWORK_ERROR_SERVER_FULL                                   :{WHITE}Der Server ist voll
STR_NETWORK_ERROR_SERVER_BANNED                                 :{WHITE}Sie sind auf diesem Server gesperrt
STR_NETWORK_ERROR_KICKED                                        :{WHITE}Sie wurden vom Server hinausgeworfen
STR_NETWORK_ERROR_CHEATER                                       :{WHITE}Mogeln ist auf diesem Server nicht erlaubt
STR_NETWORK_ERROR_TOO_MANY_COMMANDS                             :{WHITE}Es wurden zu viele Kommandos an den Server gesendet
STR_NETWORK_ERROR_TIMEOUT_PASSWORD                              :{WHITE}Zeit für die Eingabe des Passwortes wurde überschritten
STR_NETWORK_ERROR_TIMEOUT_COMPUTER                              :{WHITE}Dieser Computer ist sehr langsam, sodass er nicht mit dem Server mithalten kann
STR_NETWORK_ERROR_TIMEOUT_MAP                                   :{WHITE}Das Herunterladen der Karte dauerte zu lange
STR_NETWORK_ERROR_TIMEOUT_JOIN                                  :{WHITE}Der Beitritt zum Server dauerte zu lange

############ Leave those lines in this order!!
STR_NETWORK_ERROR_CLIENT_GENERAL                                :Allgemeiner Fehler
STR_NETWORK_ERROR_CLIENT_DESYNC                                 :Synchronisationsfehler
STR_NETWORK_ERROR_CLIENT_SAVEGAME                               :Spielfeld konnte nicht geladen werden
STR_NETWORK_ERROR_CLIENT_CONNECTION_LOST                        :Verbindung verloren
STR_NETWORK_ERROR_CLIENT_PROTOCOL_ERROR                         :Protokollfehler
STR_NETWORK_ERROR_CLIENT_NEWGRF_MISMATCH                        :NewGRF-Versionen stimmen nicht überein
STR_NETWORK_ERROR_CLIENT_NOT_AUTHORIZED                         :nicht autorisiert
STR_NETWORK_ERROR_CLIENT_NOT_EXPECTED                           :Ungültiges oder unerwartetes Datenpaket empfangen
STR_NETWORK_ERROR_CLIENT_WRONG_REVISION                         :Falsche Version
STR_NETWORK_ERROR_CLIENT_NAME_IN_USE                            :Name wird bereits verwendet
STR_NETWORK_ERROR_CLIENT_WRONG_PASSWORD                         :Falsches Spielpasswort
STR_NETWORK_ERROR_CLIENT_COMPANY_MISMATCH                       :Falsche Firmen-ID in DoCommand
STR_NETWORK_ERROR_CLIENT_KICKED                                 :vom Server hinausgeworfen
STR_NETWORK_ERROR_CLIENT_CHEATER                                :hat versucht zu mogeln
STR_NETWORK_ERROR_CLIENT_SERVER_FULL                            :Server voll
STR_NETWORK_ERROR_CLIENT_TOO_MANY_COMMANDS                      :sendete zu viele Kommandos
STR_NETWORK_ERROR_CLIENT_TIMEOUT_PASSWORD                       :Zeitüberschreitung beim Senden des Passworts
STR_NETWORK_ERROR_CLIENT_TIMEOUT_COMPUTER                       :Allgemeine Zeitüberschreitung
STR_NETWORK_ERROR_CLIENT_TIMEOUT_MAP                            :das Herunterladen der Karte dauerte zu lange
STR_NETWORK_ERROR_CLIENT_TIMEOUT_JOIN                           :Verarbeitung der Karte dauerte zu lange
############ End of leave-in-this-order

STR_NETWORK_ERROR_CLIENT_GUI_LOST_CONNECTION_CAPTION            :{WHITE}Möglicher Verbindungsabbruch
STR_NETWORK_ERROR_CLIENT_GUI_LOST_CONNECTION                    :{WHITE}Die letzte{P 0 "" n} {NUM} Sekunde{P "" n} wurden keine Daten vom Server empfangen

# Network related errors
STR_NETWORK_SERVER_MESSAGE                                      :*** {1:STRING}
############ Leave those lines in this order!!
STR_NETWORK_SERVER_MESSAGE_GAME_PAUSED                          :Spiel angehalten ({STRING})
STR_NETWORK_SERVER_MESSAGE_GAME_STILL_PAUSED_1                  :Spiel weiterhin angehalten ({STRING})
STR_NETWORK_SERVER_MESSAGE_GAME_STILL_PAUSED_2                  :Spiel weiterhin angehalten ({STRING}, {STRING})
STR_NETWORK_SERVER_MESSAGE_GAME_STILL_PAUSED_3                  :Spiel weiterhin angehalten ({STRING}, {STRING}, {STRING})
STR_NETWORK_SERVER_MESSAGE_GAME_STILL_PAUSED_4                  :Spiel immer noch angehalten ({STRING}, {STRING}, {STRING}, {STRING})
STR_NETWORK_SERVER_MESSAGE_GAME_UNPAUSED                        :Spiel fortgesetzt ({STRING})
STR_NETWORK_SERVER_MESSAGE_GAME_REASON_NOT_ENOUGH_PLAYERS       :Spieleranzahl
STR_NETWORK_SERVER_MESSAGE_GAME_REASON_CONNECTING_CLIENTS       :Teilnehmer meldet sich an
STR_NETWORK_SERVER_MESSAGE_GAME_REASON_MANUAL                   :manuell
STR_NETWORK_SERVER_MESSAGE_GAME_REASON_GAME_SCRIPT              :Skript
############ End of leave-in-this-order
STR_NETWORK_MESSAGE_CLIENT_LEAVING                              :geht
STR_NETWORK_MESSAGE_CLIENT_JOINED                               :*** {STRING} ist dem Spiel beigetreten
STR_NETWORK_MESSAGE_CLIENT_JOINED_ID                            :*** {STRING} ist dem Spiel beigetreten (Teilnehmer #{2:NUM})
STR_NETWORK_MESSAGE_CLIENT_COMPANY_JOIN                         :*** {STRING} ist der Firma #{2:NUM} beigetreten
STR_NETWORK_MESSAGE_CLIENT_COMPANY_SPECTATE                     :*** {STRING} ist den Zuschauern beigetreten
STR_NETWORK_MESSAGE_CLIENT_COMPANY_NEW                          :*** {STRING} hat eine neue Firma gegründet (#{2:NUM})
STR_NETWORK_MESSAGE_CLIENT_LEFT                                 :*** {STRING} hat das Spiel verlassen ({2:STRING})
STR_NETWORK_MESSAGE_NAME_CHANGE                                 :*** {STRING} hat seinen/ihren Namen in {STRING} geändert
STR_NETWORK_MESSAGE_GIVE_MONEY                                  :*** {STRING} gab der eigenen Firma {2:CURRENCY_LONG}
STR_NETWORK_MESSAGE_GAVE_MONEY_AWAY                             :*** Die eigene Firma übergab {1:STRING} {2:CURRENCY_LONG}
STR_NETWORK_MESSAGE_SERVER_SHUTDOWN                             :{WHITE}Der Server hat das Spiel beendet
STR_NETWORK_MESSAGE_SERVER_REBOOT                               :{WHITE}Der Server startet neu...{}Bitte warten...

# Content downloading window
STR_CONTENT_TITLE                                               :{WHITE}Herunterladen von Erweiterungen
STR_CONTENT_TYPE_CAPTION                                        :{BLACK}Art
STR_CONTENT_TYPE_CAPTION_TOOLTIP                                :{BLACK}Art der Erweiterung
STR_CONTENT_NAME_CAPTION                                        :{BLACK}Name
STR_CONTENT_NAME_CAPTION_TOOLTIP                                :{BLACK}Name der Erweiterung
STR_CONTENT_MATRIX_TOOLTIP                                      :{BLACK}Auf eine Zeile klicken, um Details zu sehen{}Kontrollkästchen anklicken, um zum Herunterladen auszuwählen
STR_CONTENT_SELECT_ALL_CAPTION                                  :{BLACK}Alles wählen
STR_CONTENT_SELECT_ALL_CAPTION_TOOLTIP                          :{BLACK}Alle Erweiterungen zum Herunterladen auswählen
STR_CONTENT_SELECT_UPDATES_CAPTION                              :{BLACK}Upgrades auswählen
STR_CONTENT_SELECT_UPDATES_CAPTION_TOOLTIP                      :{BLACK}Wähle bei allen vorhandenen Erweiterungen, von denen eine neuere Version verfügbar ist, diese zum Herunterladen aus
STR_CONTENT_UNSELECT_ALL_CAPTION                                :{BLACK}Alles abwählen
STR_CONTENT_UNSELECT_ALL_CAPTION_TOOLTIP                        :{BLACK}Keine Erweiterung zum Herunterladen auswählen
STR_CONTENT_SEARCH_EXTERNAL                                     :{BLACK}Externe Webseiten durchsuchen
STR_CONTENT_SEARCH_EXTERNAL_TOOLTIP                             :{BLACK}Inhalte, die nicht auf OpenTTD's Server für Online-Erweiterungen vorhanden sind, auf Webseiten suchen, die nicht mit OpenTTD in Verbindung stehen.
STR_CONTENT_SEARCH_EXTERNAL_DISCLAIMER_CAPTION                  :{WHITE}OpenTTD wird hiermit verlassen!
STR_CONTENT_SEARCH_EXTERNAL_DISCLAIMER                          :{WHITE}Die Bedingungen für den Download von Erweiterungen von fremden Webseiten variieren.{}Bei Problemen mit der Installation der Erweiterung in OpenTTD bitte auf der externen Webseite nach Anleitungen suchen.{}Fortfahren?
STR_CONTENT_FILTER_TITLE                                        :{BLACK}Filter für Stichworte oder Namen:
STR_CONTENT_OPEN_URL                                            :{BLACK}Webseite anzeigen
STR_CONTENT_OPEN_URL_TOOLTIP                                    :{BLACK}Webseite für diesen Eintrag anzeigen
STR_CONTENT_DOWNLOAD_CAPTION                                    :{BLACK}Herunterladen
STR_CONTENT_DOWNLOAD_CAPTION_TOOLTIP                            :{BLACK}Beginne die ausgewählten Erweiterung(en) herunterzuladen
STR_CONTENT_TOTAL_DOWNLOAD_SIZE                                 :{SILVER}Gesamtgröße der ausgewählten Erweiterungen: {WHITE}{BYTES}
STR_CONTENT_DETAIL_TITLE                                        :{SILVER}Beschreibung der Erweiterung
STR_CONTENT_DETAIL_SUBTITLE_UNSELECTED                          :{SILVER}Diese Erweiterung ist nicht zum Herunterladen ausgewählt
STR_CONTENT_DETAIL_SUBTITLE_SELECTED                            :{SILVER}Diese Erweiterung ist zum Herunterladen ausgewählt
STR_CONTENT_DETAIL_SUBTITLE_AUTOSELECTED                        :{SILVER}Diese Erweiterung wird für eine andere Erweiterung benötigt
STR_CONTENT_DETAIL_SUBTITLE_ALREADY_HERE                        :{SILVER}Diese Erweiterung ist schon vorhanden
STR_CONTENT_DETAIL_SUBTITLE_DOES_NOT_EXIST                      :{SILVER}Diese Erweiterung stammt aus einer unbekannten Quelle und kann von OpenTTD nicht heruntergeladen werden
STR_CONTENT_DETAIL_UPDATE                                       :{SILVER}Das ist ein Ersatz für {G einen eine ein ""} existierend{G en e es e} {STRING}
STR_CONTENT_DETAIL_NAME                                         :{SILVER}Name: {WHITE}{STRING}
STR_CONTENT_DETAIL_VERSION                                      :{SILVER}Version: {WHITE}{STRING}
STR_CONTENT_DETAIL_DESCRIPTION                                  :{SILVER}Beschreibung: {WHITE}{STRING}
STR_CONTENT_DETAIL_URL                                          :{SILVER}URL: {WHITE}{STRING}
STR_CONTENT_DETAIL_TYPE                                         :{SILVER}Typ: {WHITE}{STRING}
STR_CONTENT_DETAIL_FILESIZE                                     :{SILVER}Gesamtgröße der Erweiterung: {WHITE}{BYTES}
STR_CONTENT_DETAIL_SELECTED_BECAUSE_OF                          :{SILVER}Ausgewählt wegen: {WHITE}{STRING}
STR_CONTENT_DETAIL_DEPENDENCIES                                 :{SILVER}Abhängigkeiten: {WHITE}{STRING}
STR_CONTENT_DETAIL_TAGS                                         :{SILVER}Stichworte: {WHITE}{STRING}
STR_CONTENT_NO_ZLIB                                             :{WHITE}OpenTTD wurde ohne "zlib" erstellt...
STR_CONTENT_NO_ZLIB_SUB                                         :{WHITE}... Herunterladen von Erweiterungen nicht möglich!

# Order of these is important!
STR_CONTENT_TYPE_BASE_GRAPHICS                                  :{G=p}Basisgrafiken
STR_CONTENT_TYPE_NEWGRF                                         :{G=n}NewGRF
STR_CONTENT_TYPE_AI                                             :{G=w}KI
STR_CONTENT_TYPE_AI_LIBRARY                                     :{G=w}KI-Bibliothek
STR_CONTENT_TYPE_SCENARIO                                       :{G=n}Szenario
STR_CONTENT_TYPE_HEIGHTMAP                                      :{G=w}Reliefkarte
STR_CONTENT_TYPE_BASE_SOUNDS                                    :Basissound
STR_CONTENT_TYPE_BASE_MUSIC                                     :Musikset
STR_CONTENT_TYPE_GAME_SCRIPT                                    :Skript
STR_CONTENT_TYPE_GS_LIBRARY                                     :Skript - Bibliothek

# Content downloading progress window
STR_CONTENT_DOWNLOAD_TITLE                                      :{WHITE}Lade Erweiterungen herunter...
STR_CONTENT_DOWNLOAD_INITIALISE                                 :{WHITE}Fordere Dateien an...
STR_CONTENT_DOWNLOAD_FILE                                       :{WHITE}Lade momentan herunter: {STRING} ({NUM} von {NUM})
STR_CONTENT_DOWNLOAD_COMPLETE                                   :{WHITE}Alle Dateien heruntergeladen
STR_CONTENT_DOWNLOAD_PROGRESS_SIZE                              :{WHITE}{BYTES} von {BYTES} heruntergeladen ({NUM} %)

# Content downloading error messages
STR_CONTENT_ERROR_COULD_NOT_CONNECT                             :{WHITE}Kann keine Verbindung mit dem Server für Online-Erweiterungen herstellen...
STR_CONTENT_ERROR_COULD_NOT_DOWNLOAD                            :{WHITE}Herunterladen fehlgeschlagen...
STR_CONTENT_ERROR_COULD_NOT_DOWNLOAD_CONNECTION_LOST            :{WHITE}... Verbindung verloren
STR_CONTENT_ERROR_COULD_NOT_DOWNLOAD_FILE_NOT_WRITABLE          :{WHITE}... kann Datei nicht schreiben
STR_CONTENT_ERROR_COULD_NOT_EXTRACT                             :{WHITE}Kann heruntergeladene Datei nicht entpacken

STR_MISSING_GRAPHICS_SET_CAPTION                                :{WHITE}Fehlende Grafiken
STR_MISSING_GRAPHICS_SET_MESSAGE                                :{BLACK}OpenTTD benötigt Basisgrafiken, um zu funktionieren. Es konnten aber keine gefunden werden. Darf OpenTTD diese herunterladen und installieren?
STR_MISSING_GRAPHICS_YES_DOWNLOAD                               :{BLACK}Ja, Grafiken herunterladen
STR_MISSING_GRAPHICS_NO_QUIT                                    :{BLACK}Nein, OpenTTD beenden

# Transparency settings window
STR_TRANSPARENCY_CAPTION                                        :{WHITE}Transparenzeinstellungen
STR_TRANSPARENT_SIGNS_TOOLTIP                                   :{BLACK}Transparenz für Schilder einstellen. Strg+Klick, um Umschalten zu verhindern bzw. wieder zu erlauben
STR_TRANSPARENT_TREES_TOOLTIP                                   :{BLACK}Transparenz für Bäume einstellen. Strg+Klick, um Umschalten zu verhindern bzw. wieder zu erlauben
STR_TRANSPARENT_HOUSES_TOOLTIP                                  :{BLACK}Transparenz für Häuser einstellen. Strg+Klick, um Umschalten zu verhindern bzw. wieder zu erlauben
STR_TRANSPARENT_INDUSTRIES_TOOLTIP                              :{BLACK}Transparenz für Industrien einstellen. Strg+Klick, um Umschalten zu verhindern bzw. wieder zu erlauben
STR_TRANSPARENT_BUILDINGS_TOOLTIP                               :{BLACK}Transparenz für Bauten wie Stationen, Depots und Wegpunkte einstellen. Strg+Klick, um Umschalten zu verhindern bzw. wieder zu erlauben
STR_TRANSPARENT_BRIDGES_TOOLTIP                                 :{BLACK}Transparenz für Brücken einstellen. Strg+Klick, um Umschalten zu verhindern bzw. wieder zu erlauben
STR_TRANSPARENT_STRUCTURES_TOOLTIP                              :{BLACK}Transparenz für Bauten wie Leuchttürme und Sendemasten einstellen. Strg+Klick, um Umschalten zu verhindern bzw. wieder zu erlauben
STR_TRANSPARENT_CATENARY_TOOLTIP                                :{BLACK}Transparenz für Oberleitungen einstellen. Strg+Klick, um Umschalten zu verhindern bzw. wieder zu erlauben
STR_TRANSPARENT_LOADING_TOOLTIP                                 :{BLACK}Transparenz für Ladestandsanzeige einstellen. Strg+Klick, um Umschalten zu verhindern bzw. wieder zu erlauben
STR_TRANSPARENT_INVISIBLE_TOOLTIP                               :{BLACK}Objekte unsichtbar statt transparent machen

# Linkgraph legend window
STR_LINKGRAPH_LEGEND_CAPTION                                    :{BLACK}Legende der Frachtverbindungen
STR_LINKGRAPH_LEGEND_ALL                                        :{BLACK}Alle
STR_LINKGRAPH_LEGEND_NONE                                       :{BLACK}Keine
STR_LINKGRAPH_LEGEND_SELECT_COMPANIES                           :{BLACK}Anzuzeigende Firmen auswählen
STR_LINKGRAPH_LEGEND_COMPANY_TOOLTIP                            :{BLACK}{STRING}{}{COMPANY}

# Linkgraph legend window and linkgraph legend in smallmap
STR_LINKGRAPH_LEGEND_UNUSED                                     :{TINY_FONT}{BLACK}unbenutzt
STR_LINKGRAPH_LEGEND_SATURATED                                  :{TINY_FONT}{BLACK}ausgeglichen
STR_LINKGRAPH_LEGEND_OVERLOADED                                 :{TINY_FONT}{BLACK}überlastet

# Base for station construction window(s)
STR_STATION_BUILD_COVERAGE_AREA_TITLE                           :{BLACK}Einzugsgebiet anzeigen
STR_STATION_BUILD_COVERAGE_OFF                                  :{BLACK}aus
STR_STATION_BUILD_COVERAGE_ON                                   :{BLACK}an
STR_STATION_BUILD_COVERAGE_AREA_OFF_TOOLTIP                     :{BLACK}Einzugsgebiet nicht anzeigen
STR_STATION_BUILD_COVERAGE_AREA_ON_TOOLTIP                      :{BLACK}Einzugsgebiet anzeigen
STR_STATION_BUILD_ACCEPTS_CARGO                                 :{BLACK}Nimmt an: {GOLD}{CARGO_LIST}
STR_STATION_BUILD_SUPPLIES_CARGO                                :{BLACK}Liefert: {GOLD}{CARGO_LIST}

# Join station window
STR_JOIN_STATION_CAPTION                                        :{WHITE}Verbinde mit Station
STR_JOIN_STATION_CREATE_SPLITTED_STATION                        :{YELLOW}Errichte eine getrennte Station

STR_JOIN_WAYPOINT_CAPTION                                       :{WHITE}Verbinde mit Wegpunkt
STR_JOIN_WAYPOINT_CREATE_SPLITTED_WAYPOINT                      :{YELLOW}Errichte einen getrennten Wegpunkt

# Rail construction toolbar
STR_RAIL_TOOLBAR_RAILROAD_CONSTRUCTION_CAPTION                  :Eisenbahnbau
STR_RAIL_TOOLBAR_ELRAIL_CONSTRUCTION_CAPTION                    :Bau elektrifizierter Strecken
STR_RAIL_TOOLBAR_MONORAIL_CONSTRUCTION_CAPTION                  :Einschienenbahnbau
STR_RAIL_TOOLBAR_MAGLEV_CONSTRUCTION_CAPTION                    :Magnetschwebebahnbau

STR_RAIL_TOOLBAR_TOOLTIP_BUILD_RAILROAD_TRACK                   :{BLACK}Gleise legen. Strg halten, um zwischen Bauen und Entfernen umzuschalten. Shift schaltet zwischen Bauen und Kostenvoranschlag um
STR_RAIL_TOOLBAR_TOOLTIP_BUILD_AUTORAIL                         :{BLACK}Gleise legen mit automatischer Wahl der Ausrichtung. Strg halten, um zwischen Bauen und Entfernen umzuschalten. Shift schaltet zwischen Bauen und Kostenvoranschlag um
STR_RAIL_TOOLBAR_TOOLTIP_BUILD_TRAIN_DEPOT_FOR_BUILDING         :{BLACK}Zugdepot bauen (zum Kauf und zur Wartung von Zügen). Shift schaltet zwischen Bauen und Kostenvoranschlag um
STR_RAIL_TOOLBAR_TOOLTIP_CONVERT_RAIL_TO_WAYPOINT               :{BLACK}Wegpunkt (auf vorhandenem Gleis) bauen. Strg+Klick, um Wegpunkte zu verbinden. Shift schaltet zwischen Bauen und Kostenvoranschlag um
STR_RAIL_TOOLBAR_TOOLTIP_BUILD_RAILROAD_STATION                 :{BLACK}Bahnhof bauen. Strg+Klick, um Stationen zu verbinden. Shift schaltet zwischen Bauen und Kostenvoranschlag um
STR_RAIL_TOOLBAR_TOOLTIP_BUILD_RAILROAD_SIGNALS                 :{BLACK}Signale errichten. Strg+Klick wechselt zwischen Formsignal-/Signaltypen{}Klicken und Ziehen, um mehrere Signale entlang einer geraden Strecke zu bauen. Strg halten, um bis zur nächsten Kreuzung zu bauen{}Strg+Klick auf die Schaltfläche zeigt das Signal-Menü. Shift schaltet zwischen Bauen und Kostenvoranschlag um
STR_RAIL_TOOLBAR_TOOLTIP_BUILD_RAILROAD_BRIDGE                  :{BLACK}Eisenbahnbrücke bauen. Shift schaltet zwischen Bauen und Kostenvoranschlag um
STR_RAIL_TOOLBAR_TOOLTIP_BUILD_RAILROAD_TUNNEL                  :{BLACK}Eisenbahntunnel bauen. Shift schaltet zwischen Bauen und Kostenvoranschlag um
STR_RAIL_TOOLBAR_TOOLTIP_TOGGLE_BUILD_REMOVE_FOR                :{BLACK}Umschalter für Bau/Abriss mit aktuellem Bauwerkzeug. Strg+Klick um die Gleise von Wegpunkten und Bahnhöfen ebenfalls zu entfernen
STR_RAIL_TOOLBAR_TOOLTIP_CONVERT_RAIL                           :{BLACK}Gleistyp in den ausgewählten umwandeln. Shift schaltet zwischen Bauen und Kostenvoranschlag um

STR_RAIL_NAME_RAILROAD                                          :Schienen
STR_RAIL_NAME_ELRAIL                                            :Elektrifizierte Schienen
STR_RAIL_NAME_MONORAIL                                          :Einschienenbahn
STR_RAIL_NAME_MAGLEV                                            :Magnetschwebebahn

# Rail depot construction window
STR_BUILD_DEPOT_TRAIN_ORIENTATION_CAPTION                       :{WHITE}Ausrichtung Zugdepot
STR_BUILD_DEPOT_TRAIN_ORIENTATION_TOOLTIP                       :{BLACK}Ausrichtung des Zugdepots auswählen

# Rail waypoint construction window
STR_WAYPOINT_CAPTION                                            :{WHITE}Wegpunkt
STR_WAYPOINT_GRAPHICS_TOOLTIP                                   :{BLACK}Wegpunktbauform auswählen

# Rail station construction window
STR_STATION_BUILD_RAIL_CAPTION                                  :{WHITE}Bahnhof bauen
STR_STATION_BUILD_ORIENTATION                                   :{BLACK}Ausrichtung
STR_STATION_BUILD_RAILROAD_ORIENTATION_TOOLTIP                  :{BLACK}Ausrichtung des Bahnhofs auswählen
STR_STATION_BUILD_NUMBER_OF_TRACKS                              :{BLACK}Anzahl der Gleise
STR_STATION_BUILD_NUMBER_OF_TRACKS_TOOLTIP                      :{BLACK}Anzahl der Bahnsteige wählen
STR_STATION_BUILD_PLATFORM_LENGTH                               :{BLACK}Bahnsteiglänge
STR_STATION_BUILD_PLATFORM_LENGTH_TOOLTIP                       :{BLACK}Bahnsteiglänge wählen
STR_STATION_BUILD_DRAG_DROP                                     :{BLACK}Klicken und Ziehen
STR_STATION_BUILD_DRAG_DROP_TOOLTIP                             :{BLACK}Stationsgröße durch Klicken und Ziehen frei wählbar

STR_STATION_BUILD_STATION_CLASS_TOOLTIP                         :{BLACK}Eine Stationsart zum Anzeigen auswählen
STR_STATION_BUILD_STATION_TYPE_TOOLTIP                          :{BLACK}Die Stationsart auswählen, die gebaut werden soll

STR_STATION_CLASS_DFLT                                          :Standardstation
STR_STATION_CLASS_WAYP                                          :Wegpunkte

# Signal window
STR_BUILD_SIGNAL_CAPTION                                        :{WHITE}Signalauswahl
STR_BUILD_SIGNAL_SEMAPHORE_NORM_TOOLTIP                         :{BLACK}Blocksignal (Formsignal){}Dies ist der einfachste Signaltyp. Bei Verwendung dieses Signaltyps darf sich immer nur ein Zug im Signalabschnitt aufhalten
STR_BUILD_SIGNAL_SEMAPHORE_ENTRY_TOOLTIP                        :{BLACK}Einfahrsignal (Formsignal){}Zeigt grün, wenn im nächsten Block mindestens ein Ausfahrsignal grün zeigt. Andernfalls zeigt es rot
STR_BUILD_SIGNAL_SEMAPHORE_EXIT_TOOLTIP                         :{BLACK}Ausfahrsignal (Formsignal){}Verhält sich wie ein Blocksignal, wird jedoch benötigt, um den Einfahr- oder Kombinationssignalen des Blockes "frei" zu melden
STR_BUILD_SIGNAL_SEMAPHORE_COMBO_TOOLTIP                        :{BLACK}Kombinationssignal (Formsignal){}Das Kombinationssignal ist gleichzeitig Aus- und Einfahrsignal. Somit werden umfangreiche Signalverschaltungen möglich
STR_BUILD_SIGNAL_SEMAPHORE_PBS_TOOLTIP                          :{BLACK}Pfadsignal (Formsignal){}Erlaubt mehreren Zügen gleichzeitig, einen Signalabschnitt zu befahren, sofern sie separate Gleisabschnitte belegen können. Pfadsignale können von hinten durchfahren werden
STR_BUILD_SIGNAL_SEMAPHORE_PBS_OWAY_TOOLTIP                     :{BLACK}Einseitiges Pfadsignal (Formsignal):{}Erlaubt mehreren Zügen, einen Signalabschnitt zu befahren, sofern sie separate Gleisabschnitte belegen können. Einseitige Pfadsignale können nicht von hinten durchfahren werden
STR_BUILD_SIGNAL_ELECTRIC_NORM_TOOLTIP                          :{BLACK}Blocksignal (Lichtsignal){}Dies ist der einfachste Signaltyp. Bei Verwendung dieses Signaltyps darf sich immer nur ein Zug im Signalabschnitt aufhalten
STR_BUILD_SIGNAL_ELECTRIC_ENTRY_TOOLTIP                         :{BLACK}Einfahrsignal (Lichtsignal){}Zeigt grün, wenn im folgenden Block mindestens ein Ausfahrsignal grün zeigt. Andernfalls zeigt es rot
STR_BUILD_SIGNAL_ELECTRIC_EXIT_TOOLTIP                          :{BLACK}Ausfahrsignal (Lichtsignal){}Verhält sich wie ein Blocksignal, gibt jedoch das Signal an Einfahr- und Kombinationssignale im vorherliegenden Block weiter
STR_BUILD_SIGNAL_ELECTRIC_COMBO_TOOLTIP                         :{BLACK}Kombinationssignal (Lichtsignal){}Das Kombinationssignal ist gleichzeitig Aus- und Einfahrsignal. Somit werden umfangreiche Signalverschaltungen möglich
STR_BUILD_SIGNAL_ELECTRIC_PBS_TOOLTIP                           :{BLACK}Pfadsignal (Lichtsignal){}Erlaubt mehreren Zügen gleichzeitig, einen Signalbereich zu befahren, sofern sie separate Gleisabschnitte belegen können. Normale Pfadsignale können von hinten durchfahren werden
STR_BUILD_SIGNAL_ELECTRIC_PBS_OWAY_TOOLTIP                      :{BLACK}Einseitiges Pfadsignal (Lichtsignal):{}Erlaubt mehreren Zügen, einen Signalbereich zu befahren, sofern sie separate Gleisabschnitte belegen können. Einseitige Pfadsignale können nicht von hinten durchfahren werden
STR_BUILD_SIGNAL_CONVERT_TOOLTIP                                :{BLACK}Signalumbau{}Wenn ausgewählt, werden bestehende Signale durch Anklicken zum ausgewählten Signaltyp umgebaut. Strg+Klick ändert die bestehende Bauform. Shift+Klick zeigt Kostenvoranschlag
STR_BUILD_SIGNAL_DRAG_SIGNALS_DENSITY_TOOLTIP                   :{BLACK}Signalabstand beim automatischen Bau durch Ziehen
STR_BUILD_SIGNAL_DRAG_SIGNALS_DENSITY_DECREASE_TOOLTIP          :{BLACK}Signalabstand verringern
STR_BUILD_SIGNAL_DRAG_SIGNALS_DENSITY_INCREASE_TOOLTIP          :{BLACK}Signalabstand erhöhen

# Bridge selection window
STR_SELECT_RAIL_BRIDGE_CAPTION                                  :{WHITE}Eisenbahnbrücke auswählen
STR_SELECT_ROAD_BRIDGE_CAPTION                                  :{WHITE}Straßenbrücke wählen
STR_SELECT_BRIDGE_SELECTION_TOOLTIP                             :{BLACK}Brückenauswahl - Auf die gewünschte Brücke klicken, um sie zu bauen
STR_SELECT_BRIDGE_INFO                                          :{GOLD}{STRING},{} {VELOCITY} {WHITE}{CURRENCY_LONG}
STR_SELECT_BRIDGE_SCENEDIT_INFO                                 :{GOLD}{STRING},{} {VELOCITY}
STR_BRIDGE_NAME_SUSPENSION_STEEL                                :Stahlhängebrücke
STR_BRIDGE_NAME_GIRDER_STEEL                                    :Stahlträgerbrücke
STR_BRIDGE_NAME_CANTILEVER_STEEL                                :Auslegerbrücke (Stahl)
STR_BRIDGE_NAME_SUSPENSION_CONCRETE                             :Betonhängebrücke
STR_BRIDGE_NAME_WOODEN                                          :Holzbrücke
STR_BRIDGE_NAME_CONCRETE                                        :Betonbrücke
STR_BRIDGE_NAME_TUBULAR_STEEL                                   :Stahlrundbrücke
STR_BRIDGE_TUBULAR_SILICON                                      :Siliziumrundbrücke


# Road construction toolbar
STR_ROAD_TOOLBAR_ROAD_CONSTRUCTION_CAPTION                      :{WHITE}Straßenbau
STR_ROAD_TOOLBAR_TRAM_CONSTRUCTION_CAPTION                      :{WHITE}Straßenbahnbau
STR_ROAD_TOOLBAR_TOOLTIP_BUILD_ROAD_SECTION                     :{BLACK}Straße bauen. Strg halten, um zwischen Bauen und Entfernen umzuschalten. Shift schaltet zwischen Bauen und Kostenvoranschlag um
STR_ROAD_TOOLBAR_TOOLTIP_BUILD_TRAMWAY_SECTION                  :{BLACK}Straßenbahngleis bauen. Strg halten, um zwischen Bauen und Entfernen umzuschalten. Shift schaltet zwischen Bauen und Kostenvoranschlag um
STR_ROAD_TOOLBAR_TOOLTIP_BUILD_AUTOROAD                         :{BLACK}Straße mit automatischer Wahl der Ausrichtung bauen. Strg halten, um zwischen Bauen und Entfernen umzuschalten. Shift schaltet zwischen Bauen und Kostenvoranschlag um
STR_ROAD_TOOLBAR_TOOLTIP_BUILD_AUTOTRAM                         :{BLACK}Straßenbahngleis mit automatischer Wahl der Ausrichtung bauen. Strg halten, um zwischen Bauen und Entfernen umzuschalten. Shift schaltet zwischen Bauen und Kostenvoranschlag um
STR_ROAD_TOOLBAR_TOOLTIP_BUILD_ROAD_VEHICLE_DEPOT               :{BLACK}Fahrzeugdepot bauen (zum Kauf und zur Wartung von Fahrzeugen benötigt). Shift schaltet zwischen Bauen und Kostenvoranschlag um
STR_ROAD_TOOLBAR_TOOLTIP_BUILD_TRAM_VEHICLE_DEPOT               :{BLACK}Straßenbahndepot bauen (zum Kauf und zur Wartung von Straßenbahnen benötigt). Shift schaltet zwischen Bauen und Kostenvoranschlag um
STR_ROAD_TOOLBAR_TOOLTIP_BUILD_BUS_STATION                      :{BLACK}Bushaltestelle bauen. Strg+Klick, um Stationen zu verbinden. Shift schaltet zwischen Bauen und Kostenvoranschlag um
STR_ROAD_TOOLBAR_TOOLTIP_BUILD_PASSENGER_TRAM_STATION           :{BLACK}Straßenbahnhaltestelle bauen. Strg+Klick, um Stationen zu verbinden. Shift schaltet zwischen Bauen und Kostenvoranschlag um
STR_ROAD_TOOLBAR_TOOLTIP_BUILD_TRUCK_LOADING_BAY                :{BLACK}Lkw-Ladeplatz bauen. Strg+Klick, um Stationen zu verbinden. Shift schaltet zwischen Bauen und Kostenvoranschlag um
STR_ROAD_TOOLBAR_TOOLTIP_BUILD_CARGO_TRAM_STATION               :{BLACK}Güterstraßenbahnhaltestelle bauen. Strg+Klick, um Stationen zu verbinden. Shift schaltet zwischen Bauen und Kostenvoranschlag um
STR_ROAD_TOOLBAR_TOOLTIP_TOGGLE_ONE_WAY_ROAD                    :{BLACK}Einbahnstraßenbau ein/aus
STR_ROAD_TOOLBAR_TOOLTIP_BUILD_ROAD_BRIDGE                      :{BLACK}Straßenbrücke bauen. Shift schaltet zwischen Bauen und Kostenvoranschlag um
STR_ROAD_TOOLBAR_TOOLTIP_BUILD_TRAMWAY_BRIDGE                   :{BLACK}Straßenbahnbrücke bauen. Shift schaltet zwischen Bauen und Kostenvoranschlag um
STR_ROAD_TOOLBAR_TOOLTIP_BUILD_ROAD_TUNNEL                      :{BLACK}Straßentunnel bauen. Shift schaltet zwischen Bauen und Kostenvoranschlag um
STR_ROAD_TOOLBAR_TOOLTIP_BUILD_TRAMWAY_TUNNEL                   :{BLACK}Straßenbahntunnel bauen. Shift schaltet zwischen Bauen und Kostenvoranschlag um
STR_ROAD_TOOLBAR_TOOLTIP_TOGGLE_BUILD_REMOVE_FOR_ROAD           :{BLACK}Zwischen Bau und Abriss der Straße umschalten
STR_ROAD_TOOLBAR_TOOLTIP_TOGGLE_BUILD_REMOVE_FOR_TRAMWAYS       :{BLACK}Zwischen Bau und Abriss von Straßenbahngleisen umschalten

# Road depot construction window
STR_BUILD_DEPOT_ROAD_ORIENTATION_CAPTION                        :{WHITE}Ausrichtung Depot
STR_BUILD_DEPOT_ROAD_ORIENTATION_SELECT_TOOLTIP                 :{BLACK}Ausrichtung des Fahrzeugdepots wählen
STR_BUILD_DEPOT_TRAM_ORIENTATION_CAPTION                        :{WHITE}Ausrichtung Depot
STR_BUILD_DEPOT_TRAM_ORIENTATION_SELECT_TOOLTIP                 :{BLACK}Ausrichtung des Straßenbahndepots auswählen

# Road vehicle station construction window
STR_STATION_BUILD_BUS_ORIENTATION                               :{WHITE}Ausrichtung Bushaltestelle
STR_STATION_BUILD_BUS_ORIENTATION_TOOLTIP                       :{BLACK}Ausrichtung der Bushaltestelle auswählen
STR_STATION_BUILD_TRUCK_ORIENTATION                             :{WHITE}Ausrichtung Lkw-Ladeplatz
STR_STATION_BUILD_TRUCK_ORIENTATION_TOOLTIP                     :{BLACK}Ausrichtung des Lkw-Ladeplatzes auswählen
STR_STATION_BUILD_PASSENGER_TRAM_ORIENTATION                    :{WHITE}Ausrichtung der Straßenbahnhaltestelle
STR_STATION_BUILD_PASSENGER_TRAM_ORIENTATION_TOOLTIP            :{BLACK}Ausrichtung für die Straßenbahnhaltestelle wählen
STR_STATION_BUILD_CARGO_TRAM_ORIENTATION                        :{WHITE}Ausrichtung der Güterstraßenbahnhaltestelle
STR_STATION_BUILD_CARGO_TRAM_ORIENTATION_TOOLTIP                :{BLACK}Ausrichtung der Güterstraßenbahnhaltestelle auswählen

# Waterways toolbar (last two for SE only)
STR_WATERWAYS_TOOLBAR_CAPTION                                   :{WHITE}Wasserstraßenbau
STR_WATERWAYS_TOOLBAR_CAPTION_SE                                :{WHITE}Wasserstraßen
STR_WATERWAYS_TOOLBAR_BUILD_CANALS_TOOLTIP                      :{BLACK}Kanal bauen. Shift schaltet zwischen Bauen und Kostenvoranschlag um
STR_WATERWAYS_TOOLBAR_BUILD_LOCKS_TOOLTIP                       :{BLACK}Schleuse bauen. Shift schaltet zwischen Bauen und Kostenvoranschlag um
STR_WATERWAYS_TOOLBAR_BUILD_DEPOT_TOOLTIP                       :{BLACK}Werft bauen (für den Kauf und die Wartung von Schiffen benötigt). Shift schaltet zwischen Bauen und Kostenvoranschlag um
STR_WATERWAYS_TOOLBAR_BUILD_DOCK_TOOLTIP                        :{BLACK}Hafen bauen. Strg+Klick, um Stationen zu verbinden. Shift schaltet zwischen Bauen und Kostenvoranschlag um
STR_WATERWAYS_TOOLBAR_BUOY_TOOLTIP                              :{BLACK}Positionsboje, wird als Wegpunkt benötigt. Shift schaltet zwischen Bauen und Kostenvoranschlag um
STR_WATERWAYS_TOOLBAR_BUILD_AQUEDUCT_TOOLTIP                    :{BLACK}Aquädukt bauen. Shift schaltet zwischen Bauen und Kostenvoranschlag um
STR_WATERWAYS_TOOLBAR_CREATE_LAKE_TOOLTIP                       :{BLACK}Wasser erzeugen.{}Baut einen Kanal. Auf Meereshöhe wird bei gedrückter Strg-Taste ein Wasserfeld erzeugt, welches umliegendes Land flutet
STR_WATERWAYS_TOOLBAR_CREATE_RIVER_TOOLTIP                      :{BLACK}Flüsse platzieren

# Ship depot construction window
STR_DEPOT_BUILD_SHIP_CAPTION                                    :{WHITE}Ausrichtung der Werft
STR_DEPOT_BUILD_SHIP_ORIENTATION_TOOLTIP                        :{BLACK}Ausrichtung der Werft auswählen

# Dock construction window
STR_STATION_BUILD_DOCK_CAPTION                                  :{WHITE}Hafen

# Airport toolbar
STR_TOOLBAR_AIRCRAFT_CAPTION                                    :{WHITE}Flughäfen
STR_TOOLBAR_AIRCRAFT_BUILD_AIRPORT_TOOLTIP                      :{BLACK}Flughafen bauen. Strg+Klick, um Stationen zu verbinden. Shift schaltet zwischen Bauen und Kostenvoranschlag um

# Airport construction window
STR_STATION_BUILD_AIRPORT_CAPTION                               :{WHITE}Flughafen bauen
STR_STATION_BUILD_AIRPORT_TOOLTIP                               :{BLACK}Wähle die Größe/den Typ des Flughafens
STR_STATION_BUILD_AIRPORT_CLASS_LABEL                           :{BLACK}Flughafentyp
STR_STATION_BUILD_AIRPORT_LAYOUT_NAME                           :{BLACK}Layout {NUM}

STR_AIRPORT_SMALL                                               :Klein
STR_AIRPORT_CITY                                                :Stadt
STR_AIRPORT_METRO                                               :Großraum
STR_AIRPORT_INTERNATIONAL                                       :International
STR_AIRPORT_COMMUTER                                            :Nahverkehr
STR_AIRPORT_INTERCONTINENTAL                                    :Interkontinental
STR_AIRPORT_HELIPORT                                            :Heliport
STR_AIRPORT_HELIDEPOT                                           :Heliport mit Hangar
STR_AIRPORT_HELISTATION                                         :Flughafen mit Heliport

STR_AIRPORT_CLASS_SMALL                                         :Kleine Flughäfen
STR_AIRPORT_CLASS_LARGE                                         :Große Flughäfen
STR_AIRPORT_CLASS_HUB                                           :Luftfahrt-Drehkreuze
STR_AIRPORT_CLASS_HELIPORTS                                     :Flughäfen für Hubschrauber

STR_STATION_BUILD_NOISE                                         :{BLACK}Lärmbelastung: {GOLD}{COMMA}

# Landscaping toolbar
STR_LANDSCAPING_TOOLBAR                                         :{WHITE}Landschaftsbau
STR_LANDSCAPING_TOOLTIP_LOWER_A_CORNER_OF_LAND                  :{BLACK}Land absenken. Shift schaltet zwischen Bauen und Kostenvoranschlag um
STR_LANDSCAPING_TOOLTIP_RAISE_A_CORNER_OF_LAND                  :{BLACK}Land anheben. Shift schaltet zwischen Bauen und Kostenvoranschlag um
STR_LANDSCAPING_LEVEL_LAND_TOOLTIP                              :{BLACK}Höhe ausgleichen. Shift schaltet zwischen Bauen und Kostenvoranschlag um
STR_LANDSCAPING_TOOLTIP_PURCHASE_LAND                           :{BLACK}Land für künftige Nutzung kaufen. Shift schaltet zwischen Bauen und Kostenvoranschlag um

# Object construction window
STR_OBJECT_BUILD_CAPTION                                        :{WHITE}Objektauswahl
STR_OBJECT_BUILD_TOOLTIP                                        :{BLACK}Objektauswahl - Auf das gewünschte Objekt klicken, um es zu bauen. Shift schaltet zwischen Bauen und Kostenvoranschlag um
STR_OBJECT_BUILD_CLASS_TOOLTIP                                  :{BLACK}Objektklasse auswählen
STR_OBJECT_BUILD_PREVIEW_TOOLTIP                                :{BLACK}Vorschau des Objekts
STR_OBJECT_BUILD_SIZE                                           :{BLACK}Größe: {GOLD}{NUM} x {NUM} Felder

STR_OBJECT_CLASS_LTHS                                           :Leuchttürme
STR_OBJECT_CLASS_TRNS                                           :Sendemasten

# Tree planting window (last two for SE only)
STR_PLANT_TREE_CAPTION                                          :{WHITE}Bäume
STR_PLANT_TREE_TOOLTIP                                          :{BLACK}Wähle die zu pflanzende Baumart. Wenn auf dem Feld schon ein Baum steht, wird eine zufällige Baumart gepflanzt
STR_TREES_RANDOM_TYPE                                           :{BLACK}Zufällige Baumart
STR_TREES_RANDOM_TYPE_TOOLTIP                                   :{BLACK}Zufällige Baumart pflanzen. Shift schaltet zwischen Bauen und Kostenvoranschlag um
STR_TREES_RANDOM_TREES_BUTTON                                   :{BLACK}Zufällige Bäume
STR_TREES_RANDOM_TREES_TOOLTIP                                  :{BLACK}Bäume zufällig über die Landschaft verteilen

# Land generation window (SE)
STR_TERRAFORM_TOOLBAR_LAND_GENERATION_CAPTION                   :{WHITE}Land erstellen
STR_TERRAFORM_TOOLTIP_PLACE_ROCKY_AREAS_ON_LANDSCAPE            :{BLACK}Felsige Gebiete in der Landschaft platzieren
STR_TERRAFORM_TOOLTIP_DEFINE_DESERT_AREA                        :{BLACK}Wüstengebiet platzieren{}Zum Entfernen Strg-Taste drücken
STR_TERRAFORM_TOOLTIP_INCREASE_SIZE_OF_LAND_AREA                :{BLACK}Landfläche zum Anheben/Absenken vergrößern
STR_TERRAFORM_TOOLTIP_DECREASE_SIZE_OF_LAND_AREA                :{BLACK}Landfläche zum Anheben/Absenken verkleinern
STR_TERRAFORM_TOOLTIP_GENERATE_RANDOM_LAND                      :{BLACK}Erzeuge zufällige Landfläche
STR_TERRAFORM_SE_NEW_WORLD                                      :{BLACK}Neues Szenario erzeugen
STR_TERRAFORM_RESET_LANDSCAPE                                   :{BLACK}Landfläche zurücksetzen
STR_TERRAFORM_RESET_LANDSCAPE_TOOLTIP                           :{BLACK}Das gesamte Firmeneigentum vom Spielfeld entfernen

STR_QUERY_RESET_LANDSCAPE_CAPTION                               :{WHITE}Landfläche zurücksetzen
STR_RESET_LANDSCAPE_CONFIRMATION_TEXT                           :{WHITE}Soll wirklich das gesamte Firmeneigentum entfernt werden?

# Town generation window (SE)
STR_FOUND_TOWN_CAPTION                                          :{WHITE}Stadt gründen
STR_FOUND_TOWN_NEW_TOWN_BUTTON                                  :{BLACK}Neue Stadt
STR_FOUND_TOWN_NEW_TOWN_TOOLTIP                                 :{BLACK}Neue Stadt gründen. Shift+Klick zeigt einen Kostenvoranschlag
STR_FOUND_TOWN_RANDOM_TOWN_BUTTON                               :{BLACK}Zufällige Stadt
STR_FOUND_TOWN_RANDOM_TOWN_TOOLTIP                              :{BLACK}Stadt an zufälligem Ort gründen
STR_FOUND_TOWN_MANY_RANDOM_TOWNS                                :{BLACK}Viele zufällige Städte
STR_FOUND_TOWN_RANDOM_TOWNS_TOOLTIP                             :{BLACK}Das Spielfeld mit zufällig platzierten Städten füllen

STR_FOUND_TOWN_NAME_TITLE                                       :{YELLOW}Stadtname
STR_FOUND_TOWN_NAME_EDITOR_TITLE                                :{BLACK}Stadtnamen eingeben
STR_FOUND_TOWN_NAME_EDITOR_HELP                                 :{BLACK}Klicken, um einen Stadtnamen einzugeben
STR_FOUND_TOWN_NAME_RANDOM_BUTTON                               :{BLACK}Zufälliger Name
STR_FOUND_TOWN_NAME_RANDOM_TOOLTIP                              :{BLACK}Zufälligen neuen Namen erzeugen

STR_FOUND_TOWN_INITIAL_SIZE_TITLE                               :{YELLOW}Stadtgröße:
STR_FOUND_TOWN_INITIAL_SIZE_SMALL_BUTTON                        :{BLACK}Klein
STR_FOUND_TOWN_INITIAL_SIZE_MEDIUM_BUTTON                       :{BLACK}Mittel
STR_FOUND_TOWN_INITIAL_SIZE_LARGE_BUTTON                        :{BLACK}Groß
STR_FOUND_TOWN_SIZE_RANDOM                                      :{BLACK}Zufällig
STR_FOUND_TOWN_INITIAL_SIZE_TOOLTIP                             :{BLACK}Stadtgröße festlegen
STR_FOUND_TOWN_CITY                                             :{BLACK}Großstadt
STR_FOUND_TOWN_CITY_TOOLTIP                                     :{BLACK}Großstädte wachsen schneller als normale Städte und sind (abhängig von den Einstellungen) bereits bei der Gründung größer

STR_FOUND_TOWN_ROAD_LAYOUT                                      :{YELLOW}Städtischer Straßenbauplan:
STR_FOUND_TOWN_SELECT_TOWN_ROAD_LAYOUT                          :{BLACK}Straßenbauplan für diese Stadt auswählen
STR_FOUND_TOWN_SELECT_LAYOUT_ORIGINAL                           :{BLACK}Original
STR_FOUND_TOWN_SELECT_LAYOUT_BETTER_ROADS                       :{BLACK}Bessere Straßen
STR_FOUND_TOWN_SELECT_LAYOUT_2X2_GRID                           :{BLACK}2x2 Muster
STR_FOUND_TOWN_SELECT_LAYOUT_3X3_GRID                           :{BLACK}3x3 Muster
STR_FOUND_TOWN_SELECT_LAYOUT_RANDOM                             :{BLACK}Zufall

# Fund new industry window
STR_FUND_INDUSTRY_CAPTION                                       :{WHITE}Neue Industrie finanzieren
STR_FUND_INDUSTRY_SELECTION_TOOLTIP                             :{BLACK}Gewünschte Industrie aus der Liste auswählen
STR_FUND_INDUSTRY_MANY_RANDOM_INDUSTRIES                        :Viele zufällige Industrien
STR_FUND_INDUSTRY_MANY_RANDOM_INDUSTRIES_TOOLTIP                :{BLACK}Das Spielfeld mit zufällig platzierten Industrien füllen
STR_FUND_INDUSTRY_INDUSTRY_BUILD_COST                           :{BLACK}Kosten: {YELLOW}{CURRENCY_LONG}
STR_FUND_INDUSTRY_PROSPECT_NEW_INDUSTRY                         :{BLACK}Prospektieren
STR_FUND_INDUSTRY_BUILD_NEW_INDUSTRY                            :{BLACK}Bauen
STR_FUND_INDUSTRY_FUND_NEW_INDUSTRY                             :{BLACK}Finanzieren

# Industry cargoes window
STR_INDUSTRY_CARGOES_INDUSTRY_CAPTION                           :{WHITE}Produktionskette für {STRING}
STR_INDUSTRY_CARGOES_CARGO_CAPTION                              :{WHITE}Produktionskette für {STRING}
STR_INDUSTRY_CARGOES_PRODUCERS                                  :{WHITE}Zulieferer
STR_INDUSTRY_CARGOES_CUSTOMERS                                  :{WHITE}Abnehmer
STR_INDUSTRY_CARGOES_HOUSES                                     :{WHITE}Häuser
STR_INDUSTRY_CARGOES_INDUSTRY_TOOLTIP                           :{BLACK}Auf Industrie klicken, um ihre Lieferanten und Abnehmer anzuzeigen
STR_INDUSTRY_CARGOES_CARGO_TOOLTIP                              :{BLACK}{STRING}{}Auf Frachttyp klicken, um dessen Anbieter und Abnehmer anzuzeigen
STR_INDUSTRY_DISPLAY_CHAIN                                      :{BLACK}Produktionskette
STR_INDUSTRY_DISPLAY_CHAIN_TOOLTIP                              :{BLACK}Zeige Industrien, die Fracht liefern oder akzeptieren
STR_INDUSTRY_CARGOES_NOTIFY_SMALLMAP                            :{BLACK}Verweis auf Übersichtskarte
STR_INDUSTRY_CARGOES_NOTIFY_SMALLMAP_TOOLTIP                    :{BLACK}Wähle auch die angezeigte Industrie auf der Übersichtskarte
STR_INDUSTRY_CARGOES_SELECT_CARGO                               :{BLACK}Fracht wählen
STR_INDUSTRY_CARGOES_SELECT_CARGO_TOOLTIP                       :{BLACK}Fracht wählen, die angezeigt werden soll
STR_INDUSTRY_CARGOES_SELECT_INDUSTRY                            :{BLACK}Industrie wählen
STR_INDUSTRY_CARGOES_SELECT_INDUSTRY_TOOLTIP                    :{BLACK}Industrie wählen, die angezeigt werden soll

# Land area window
STR_LAND_AREA_INFORMATION_CAPTION                               :{WHITE}Gebietsinformation
STR_LAND_AREA_INFORMATION_COST_TO_CLEAR_N_A                     :{BLACK}Räumungskosten: {LTBLUE}Keine
STR_LAND_AREA_INFORMATION_COST_TO_CLEAR                         :{BLACK}Räumungskosten: {RED}{CURRENCY_LONG}
STR_LAND_AREA_INFORMATION_REVENUE_WHEN_CLEARED                  :{BLACK}Einnahmen beim Abriss: {LTBLUE}{CURRENCY_LONG}
STR_LAND_AREA_INFORMATION_OWNER_N_A                             :Niemand
STR_LAND_AREA_INFORMATION_OWNER                                 :{BLACK}Eigentümer: {LTBLUE}{STRING}
STR_LAND_AREA_INFORMATION_ROAD_OWNER                            :{BLACK}Straßenbesitzer: {LTBLUE}{STRING}
STR_LAND_AREA_INFORMATION_TRAM_OWNER                            :{BLACK}Straßenbahnbesitzer: {LTBLUE}{STRING}
STR_LAND_AREA_INFORMATION_RAIL_OWNER                            :{BLACK}Gleiseigentümer: {LTBLUE}{STRING}
STR_LAND_AREA_INFORMATION_LOCAL_AUTHORITY                       :{BLACK}Gehört zur Gemeinde: {LTBLUE}{STRING}
STR_LAND_AREA_INFORMATION_LOCAL_AUTHORITY_NONE                  :Keine
STR_LAND_AREA_INFORMATION_LANDINFO_COORDS                       :{BLACK}Koordinaten: {LTBLUE}{NUM} x {NUM} x {NUM} ({STRING})
STR_LAND_AREA_INFORMATION_BUILD_DATE                            :{BLACK}Errichtet am: {LTBLUE}{DATE_LONG}
STR_LAND_AREA_INFORMATION_STATION_CLASS                         :{BLACK}Stationsklasse: {LTBLUE}{STRING}
STR_LAND_AREA_INFORMATION_STATION_TYPE                          :{BLACK}Stationstyp: {LTBLUE}{STRING}
STR_LAND_AREA_INFORMATION_AIRPORT_CLASS                         :{BLACK}Flughafen-Kategorie: {LTBLUE}{STRING}
STR_LAND_AREA_INFORMATION_AIRPORT_NAME                          :{BLACK}Name des Flughafen: {LTBLUE}{STRING}
STR_LAND_AREA_INFORMATION_AIRPORTTILE_NAME                      :{BLACK}Name des Flughafenfeldes: {LTBLUE}{STRING}
STR_LAND_AREA_INFORMATION_NEWGRF_NAME                           :{BLACK}NewGRF: {LTBLUE}{STRING}
STR_LAND_AREA_INFORMATION_CARGO_ACCEPTED                        :{BLACK}Angenommene Frachtarten: {LTBLUE}
STR_LAND_AREA_INFORMATION_CARGO_EIGHTS                          :({COMMA}/8 {STRING})
STR_LANG_AREA_INFORMATION_RAIL_TYPE                             :{BLACK}Gleistyp: {LTBLUE}{STRING}
STR_LANG_AREA_INFORMATION_RAIL_SPEED_LIMIT                      :{BLACK}Höchstgeschwindigkeit Schiene: {LTBLUE}{VELOCITY}
STR_LANG_AREA_INFORMATION_ROAD_SPEED_LIMIT                      :{BLACK}Höchstgeschwindigkeit Straße: {LTBLUE}{VELOCITY}

# Description of land area of different tiles
STR_LAI_CLEAR_DESCRIPTION_ROCKS                                 :Felsen
STR_LAI_CLEAR_DESCRIPTION_ROUGH_LAND                            :Unebenes Land
STR_LAI_CLEAR_DESCRIPTION_BARE_LAND                             :Kahles Land
STR_LAI_CLEAR_DESCRIPTION_GRASS                                 :Gras
STR_LAI_CLEAR_DESCRIPTION_FIELDS                                :Ackerland
STR_LAI_CLEAR_DESCRIPTION_SNOW_COVERED_LAND                     :Schneebedecktes Land
STR_LAI_CLEAR_DESCRIPTION_DESERT                                :Wüste

STR_LAI_RAIL_DESCRIPTION_TRACK                                  :Schienen
STR_LAI_RAIL_DESCRIPTION_TRACK_WITH_NORMAL_SIGNALS              :Schienen: Gleise mit Blocksignal
STR_LAI_RAIL_DESCRIPTION_TRACK_WITH_PRESIGNALS                  :Schienen: Gleise mit Vorsignal
STR_LAI_RAIL_DESCRIPTION_TRACK_WITH_EXITSIGNALS                 :Schienen: Gleise mit Ausfahrtsignal
STR_LAI_RAIL_DESCRIPTION_TRACK_WITH_COMBOSIGNALS                :Schienen: Gleise mit Kombinationssignal
STR_LAI_RAIL_DESCRIPTION_TRACK_WITH_PBSSIGNALS                  :Schienen: Gleise mit Pfadsignal
STR_LAI_RAIL_DESCRIPTION_TRACK_WITH_NOENTRYSIGNALS              :Schienen: Gleise mit einseitigem Pfadsignal
STR_LAI_RAIL_DESCRIPTION_TRACK_WITH_NORMAL_PRESIGNALS           :Schienen: Gleise mit Block- und Vorsignal
STR_LAI_RAIL_DESCRIPTION_TRACK_WITH_NORMAL_EXITSIGNALS          :Schienen: Gleise mit Block- und Ausfahrtsignal
STR_LAI_RAIL_DESCRIPTION_TRACK_WITH_NORMAL_COMBOSIGNALS         :Schienen: Gleise mit Block- und Kombinationssignal
STR_LAI_RAIL_DESCRIPTION_TRACK_WITH_NORMAL_PBSSIGNALS           :Schienen: Gleise mit Block- und Pfadsignal
STR_LAI_RAIL_DESCRIPTION_TRACK_WITH_NORMAL_NOENTRYSIGNALS       :Schienen: Gleise mit Blocksignal und einseitigem Pfadsignal
STR_LAI_RAIL_DESCRIPTION_TRACK_WITH_PRE_EXITSIGNALS             :Schienen: Gleise mit Vor- und Ausfahrtsignal
STR_LAI_RAIL_DESCRIPTION_TRACK_WITH_PRE_COMBOSIGNALS            :Schienen mit Vor- und Kombinationssignalen
STR_LAI_RAIL_DESCRIPTION_TRACK_WITH_PRE_PBSSIGNALS              :Schienen: Gleise mit Vor- und Pfadsignal
STR_LAI_RAIL_DESCRIPTION_TRACK_WITH_PRE_NOENTRYSIGNALS          :Schienen: Gleise mit Vorsignal und einseitigem Pfadsignal
STR_LAI_RAIL_DESCRIPTION_TRACK_WITH_EXIT_COMBOSIGNALS           :Schienen: Gleise mit Ausfahrts- und Kombinationssignal
STR_LAI_RAIL_DESCRIPTION_TRACK_WITH_EXIT_PBSSIGNALS             :Schienen: Gleise mit Ausfahrts- und Pfadsignal
STR_LAI_RAIL_DESCRIPTION_TRACK_WITH_EXIT_NOENTRYSIGNALS         :Schienen: Gleise mit Ausfahrtssignal und einseitigem Pfadsignal
STR_LAI_RAIL_DESCRIPTION_TRACK_WITH_COMBO_PBSSIGNALS            :Schienen: Gleise mit Kombinations- und Pfadsignal
STR_LAI_RAIL_DESCRIPTION_TRACK_WITH_COMBO_NOENTRYSIGNALS        :Schienen: Gleise mit Kombinationssignal und einseitigem Pfadsignal
STR_LAI_RAIL_DESCRIPTION_TRACK_WITH_PBS_NOENTRYSIGNALS          :Schienen: Gleise mit Pfadsignal und einseitigem Pfadsignal
STR_LAI_RAIL_DESCRIPTION_TRAIN_DEPOT                            :Schienen: Zugdepot

STR_LAI_ROAD_DESCRIPTION_ROAD                                   :Straße
STR_LAI_ROAD_DESCRIPTION_ROAD_WITH_STREETLIGHTS                 :Straße mit Laternen
STR_LAI_ROAD_DESCRIPTION_TREE_LINED_ROAD                        :Straße mit Bäumen
STR_LAI_ROAD_DESCRIPTION_ROAD_VEHICLE_DEPOT                     :Fahrzeugdepot
STR_LAI_ROAD_DESCRIPTION_ROAD_RAIL_LEVEL_CROSSING               :Bahnübergang
STR_LAI_ROAD_DESCRIPTION_TRAMWAY                                :Straßenbahn

# Houses come directly from their building names
STR_LAI_TOWN_INDUSTRY_DESCRIPTION_UNDER_CONSTRUCTION            :{STRING} (im Bau)

STR_LAI_TREE_NAME_TREES                                         :Bäume
STR_LAI_TREE_NAME_RAINFOREST                                    :Regenwald
STR_LAI_TREE_NAME_CACTUS_PLANTS                                 :Kakteen

STR_LAI_STATION_DESCRIPTION_RAILROAD_STATION                    :Bahnhof
STR_LAI_STATION_DESCRIPTION_AIRCRAFT_HANGAR                     :Flugzeughangar
STR_LAI_STATION_DESCRIPTION_AIRPORT                             :Flughafen
STR_LAI_STATION_DESCRIPTION_TRUCK_LOADING_AREA                  :Lkw-Ladeplatz
STR_LAI_STATION_DESCRIPTION_BUS_STATION                         :Bushaltestelle
STR_LAI_STATION_DESCRIPTION_SHIP_DOCK                           :Hafen
STR_LAI_STATION_DESCRIPTION_BUOY                                :Boje
STR_LAI_STATION_DESCRIPTION_WAYPOINT                            :Wegpunkt

STR_LAI_WATER_DESCRIPTION_WATER                                 :Wasser
STR_LAI_WATER_DESCRIPTION_CANAL                                 :Kanal
STR_LAI_WATER_DESCRIPTION_LOCK                                  :Schleuse
STR_LAI_WATER_DESCRIPTION_RIVER                                 :Fluss
STR_LAI_WATER_DESCRIPTION_COAST_OR_RIVERBANK                    :Küste oder Flussufer
STR_LAI_WATER_DESCRIPTION_SHIP_DEPOT                            :Werft

# Industries come directly from their industry names

STR_LAI_TUNNEL_DESCRIPTION_RAILROAD                             :Eisenbahntunnel
STR_LAI_TUNNEL_DESCRIPTION_ROAD                                 :Straßentunnel

STR_LAI_BRIDGE_DESCRIPTION_RAIL_SUSPENSION_STEEL                :Stahlhängebrücke
STR_LAI_BRIDGE_DESCRIPTION_RAIL_GIRDER_STEEL                    :Stahlträgerbrücke
STR_LAI_BRIDGE_DESCRIPTION_RAIL_CANTILEVER_STEEL                :Auslegerbrücke (Stahl)
STR_LAI_BRIDGE_DESCRIPTION_RAIL_SUSPENSION_CONCRETE             :Stahlbetonbrücke
STR_LAI_BRIDGE_DESCRIPTION_RAIL_WOODEN                          :Holzbrücke
STR_LAI_BRIDGE_DESCRIPTION_RAIL_CONCRETE                        :Betonbrücke
STR_LAI_BRIDGE_DESCRIPTION_RAIL_TUBULAR_STEEL                   :Stahlrundbrücke

STR_LAI_BRIDGE_DESCRIPTION_ROAD_SUSPENSION_STEEL                :Stahlhängebrücke
STR_LAI_BRIDGE_DESCRIPTION_ROAD_GIRDER_STEEL                    :Stahlträgerbrücke
STR_LAI_BRIDGE_DESCRIPTION_ROAD_CANTILEVER_STEEL                :Auslegerbrücke (Stahl)
STR_LAI_BRIDGE_DESCRIPTION_ROAD_SUSPENSION_CONCRETE             :Stahlbetonbrücke
STR_LAI_BRIDGE_DESCRIPTION_ROAD_WOODEN                          :Holzbrücke
STR_LAI_BRIDGE_DESCRIPTION_ROAD_CONCRETE                        :Betonbrücke
STR_LAI_BRIDGE_DESCRIPTION_ROAD_TUBULAR_STEEL                   :Stahlrundbrücke

STR_LAI_BRIDGE_DESCRIPTION_AQUEDUCT                             :Aquädukt

STR_LAI_OBJECT_DESCRIPTION_TRANSMITTER                          :Sendemast
STR_LAI_OBJECT_DESCRIPTION_LIGHTHOUSE                           :Leuchtturm
STR_LAI_OBJECT_DESCRIPTION_COMPANY_HEADQUARTERS                 :Firmensitz
STR_LAI_OBJECT_DESCRIPTION_COMPANY_OWNED_LAND                   :Firmeneigenes Gelände

# About OpenTTD window
STR_ABOUT_OPENTTD                                               :{WHITE}OpenTTD
STR_ABOUT_ORIGINAL_COPYRIGHT                                    :{BLACK}Transport Tycoon-Urheberrecht {COPYRIGHT} 1995 Chris Sawyer, alle Rechte vorbehalten
STR_ABOUT_VERSION                                               :{BLACK}OpenTTD-Version {REV}
STR_ABOUT_COPYRIGHT_OPENTTD                                     :{BLACK}OpenTTD {COPYRIGHT} 2002-2019 OpenTTD-Team

# Framerate display window
STR_FRAMERATE_CAPTION                                           :{WHITE}Bildwiederholrate
STR_FRAMERATE_CAPTION_SMALL                                     :{STRING}{WHITE} ({DECIMAL}x)
STR_FRAMERATE_RATE_GAMELOOP                                     :{BLACK}Simulationsrate: {STRING}
STR_FRAMERATE_RATE_GAMELOOP_TOOLTIP                             :{BLACK}Anzahl an simulierten Ticks pro Sekunde.
STR_FRAMERATE_RATE_BLITTER                                      :{BLACK}Bildwiederholrate: {STRING}
STR_FRAMERATE_RATE_BLITTER_TOOLTIP                              :{BLACK}Anzahl an Einzelbildern, die pro Sekunde gerendert werden.
STR_FRAMERATE_SPEED_FACTOR                                      :{BLACK}Aktueller Geschwindigkeitsfaktor des Spiels: {DECIMAL}x
STR_FRAMERATE_SPEED_FACTOR_TOOLTIP                              :{BLACK}Wie schnell das Spiel aktuell läuft, verglichen mit der erwarteten Geschwindigkeit bei normaler Simulationsrate.
STR_FRAMERATE_CURRENT                                           :{WHITE}Momentan
STR_FRAMERATE_AVERAGE                                           :{WHITE}Durchschnitt
STR_FRAMERATE_DATA_POINTS                                       :{BLACK}Daten basierend auf {COMMA} Messungen
STR_FRAMERATE_MS_GOOD                                           :{LTBLUE}{DECIMAL} ms
STR_FRAMERATE_MS_WARN                                           :{YELLOW}{DECIMAL} ms
STR_FRAMERATE_MS_BAD                                            :{RED}{DECIMAL} ms
STR_FRAMERATE_FPS_GOOD                                          :{LTBLUE}{DECIMAL} Bilder/s
STR_FRAMERATE_FPS_WARN                                          :{YELLOW}{DECIMAL} Bilder/s
STR_FRAMERATE_FPS_BAD                                           :{RED}{DECIMAL} Bilder/s
STR_FRAMERATE_GRAPH_MILLISECONDS                                :{TINY_FONT}{COMMA} ms
STR_FRAMERATE_GRAPH_SECONDS                                     :{TINY_FONT}{COMMA} s
############ Leave those lines in this order!!
STR_FRAMERATE_GAMELOOP                                          :{BLACK}Spielschleifen insgesamt:
STR_FRAMERATE_GL_ECONOMY                                        :{BLACK}Warenumschlag:
STR_FRAMERATE_GL_TRAINS                                         :{BLACK}Ticks (Züge):
STR_FRAMERATE_GL_ROADVEHS                                       :{BLACK}Ticks (Straßenfahrzeuge):
STR_FRAMERATE_GL_SHIPS                                          :{BLACK}Ticks (Schiffe):
STR_FRAMERATE_GL_AIRCRAFT                                       :{BLACK}Ticks (Luftfahrzeuge)
STR_FRAMERATE_GL_LANDSCAPE                                      :{BLACK}Welt-Ticks:
STR_FRAMERATE_GL_LINKGRAPH                                      :{BLACK}Intervall für Neuberechnung des Verteilungsgraphen:
STR_FRAMERATE_DRAWING                                           :{BLACK}Grafik-Rendering:
STR_FRAMERATE_DRAWING_VIEWPORTS                                 :{BLACK}Kartenansichten:
STR_FRAMERATE_VIDEO                                             :{BLACK}Videoausgabe:
STR_FRAMERATE_SOUND                                             :{BLACK}Sound-Abmischung:
############ End of leave-in-this-order
############ Leave those lines in this order!!
STR_FRAMETIME_CAPTION_GAMELOOP                                  :Spielschleife
STR_FRAMETIME_CAPTION_GL_ECONOMY                                :Warenumschlag
STR_FRAMETIME_CAPTION_GL_TRAINS                                 :Ticks (Züge)
STR_FRAMETIME_CAPTION_GL_ROADVEHS                               :Ticks (Straßenfahrzeuge)
STR_FRAMETIME_CAPTION_GL_SHIPS                                  :Ticks (Schiffe)
STR_FRAMETIME_CAPTION_GL_AIRCRAFT                               :Ticks (Luftfahrzeuge)
STR_FRAMETIME_CAPTION_GL_LANDSCAPE                              :Welt-Ticks
STR_FRAMETIME_CAPTION_GL_LINKGRAPH                              :Intervall für Neuberechnung des Verteilungsgraphen
STR_FRAMETIME_CAPTION_DRAWING                                   :Grafik-Rendering
STR_FRAMETIME_CAPTION_DRAWING_VIEWPORTS                         :Karten-Rendering
STR_FRAMETIME_CAPTION_VIDEO                                     :Videoausgabe
STR_FRAMETIME_CAPTION_SOUND                                     :Sound-Abmischung
############ End of leave-in-this-order


# Framerate display window
############ Leave those lines in this order!!
############ End of leave-in-this-order
############ Leave those lines in this order!!
############ End of leave-in-this-order


# Save/load game/scenario
STR_SAVELOAD_SAVE_CAPTION                                       :{WHITE}Spiel speichern
STR_SAVELOAD_LOAD_CAPTION                                       :{WHITE}Spiel laden
STR_SAVELOAD_SAVE_SCENARIO                                      :{WHITE}Szenario speichern
STR_SAVELOAD_LOAD_SCENARIO                                      :{WHITE}Szenario laden
STR_SAVELOAD_LOAD_HEIGHTMAP                                     :{WHITE}Reliefkarte laden
STR_SAVELOAD_SAVE_HEIGHTMAP                                     :{WHITE}Reliefkarte speichern
STR_SAVELOAD_HOME_BUTTON                                        :{BLACK}Hier klicken, um zum Standardverzeichnis für Spielstände zu gehen
STR_SAVELOAD_BYTES_FREE                                         :{BLACK}{BYTES} frei
STR_SAVELOAD_LIST_TOOLTIP                                       :{BLACK}Liste der Laufwerke, Verzeichnisse und gespeicherten Spiele
STR_SAVELOAD_EDITBOX_TOOLTIP                                    :{BLACK}Ausgewählter Spielstandsname
STR_SAVELOAD_DELETE_BUTTON                                      :{BLACK}Löschen
STR_SAVELOAD_DELETE_TOOLTIP                                     :{BLACK}Lösche gewählten Spielstand
STR_SAVELOAD_SAVE_BUTTON                                        :{BLACK}Speichern
STR_SAVELOAD_SAVE_TOOLTIP                                       :{BLACK}Speichere das Spiel unter dem gewählten Namen
STR_SAVELOAD_LOAD_BUTTON                                        :{BLACK}Laden
STR_SAVELOAD_LOAD_TOOLTIP                                       :{BLACK}Ausgewählten Spielstand laden
STR_SAVELOAD_LOAD_HEIGHTMAP_TOOLTIP                             :{BLACK}Ausgewähltes Höhenrelief laden
STR_SAVELOAD_DETAIL_CAPTION                                     :{BLACK}Spielstand-Details
STR_SAVELOAD_DETAIL_NOT_AVAILABLE                               :{BLACK}Keine Informationen verfügbar
STR_SAVELOAD_DETAIL_COMPANY_INDEX                               :{SILVER}{COMMA}: {WHITE}{STRING}
STR_SAVELOAD_DETAIL_GRFSTATUS                                   :{SILVER}NewGRF: {WHITE}{STRING}
STR_SAVELOAD_FILTER_TITLE                                       :{BLACK}Suchtext:
STR_SAVELOAD_OVERWRITE_TITLE                                    :{WHITE}Datei überschreiben
STR_SAVELOAD_OVERWRITE_WARNING                                  :{YELLOW}Existierende Datei wirklich überschreiben?

STR_SAVELOAD_OSKTITLE                                           :{BLACK}Namen für den Spielstand eingeben

# World generation
STR_MAPGEN_WORLD_GENERATION_CAPTION                             :{WHITE}Welterstellung
STR_MAPGEN_MAPSIZE                                              :{BLACK}Spielfeldgröße:
STR_MAPGEN_MAPSIZE_TOOLTIP                                      :{BLACK}Die Größe des Spielfelds auswählen. Die tatsächlich verfügbare Anzahl Felder wird geringfügig kleiner sein
STR_MAPGEN_BY                                                   :{BLACK}*
STR_MAPGEN_NUMBER_OF_TOWNS                                      :{BLACK}Städteanzahl:
STR_MAPGEN_DATE                                                 :{BLACK}Datum:
STR_MAPGEN_NUMBER_OF_INDUSTRIES                                 :{BLACK}Industriedichte:
STR_MAPGEN_MAX_HEIGHTLEVEL                                      :{BLACK}Maximalhöhe der Karte:
STR_MAPGEN_MAX_HEIGHTLEVEL_UP                                   :{BLACK}Die Maximalhöhe von Bergen auf der Karte um eins erhöhen
STR_MAPGEN_MAX_HEIGHTLEVEL_DOWN                                 :{BLACK}Die Maximalhöhe von Bergen auf der Karte um eins verringern
STR_MAPGEN_SNOW_LINE_HEIGHT                                     :{BLACK}Schneegrenze:
STR_MAPGEN_SNOW_LINE_UP                                         :{BLACK}Schneegrenze um eine Stufe erhöhen
STR_MAPGEN_SNOW_LINE_DOWN                                       :{BLACK}Schneegrenze um eine Stufe senken
STR_MAPGEN_LAND_GENERATOR                                       :{BLACK}Landgenerator:
STR_MAPGEN_TREE_PLACER                                          :{BLACK}Baumalgorithmus:
STR_MAPGEN_TERRAIN_TYPE                                         :{BLACK}Landschaftstyp:
STR_MAPGEN_QUANTITY_OF_SEA_LAKES                                :{BLACK}Gewässermenge:
STR_MAPGEN_QUANTITY_OF_RIVERS                                   :{BLACK}Flüsse:
STR_MAPGEN_SMOOTHNESS                                           :{BLACK}Gleichmäßigkeit:
STR_MAPGEN_VARIETY                                              :{BLACK}Größe der Geländeformen:
STR_MAPGEN_GENERATE                                             :{WHITE}Erzeugen

# Strings for map borders at game generation
STR_MAPGEN_BORDER_TYPE                                          :{BLACK}Spielfeldränder:
STR_MAPGEN_NORTHWEST                                            :{BLACK}Nordwesten
STR_MAPGEN_NORTHEAST                                            :{BLACK}Nordosten
STR_MAPGEN_SOUTHEAST                                            :{BLACK}Südosten
STR_MAPGEN_SOUTHWEST                                            :{BLACK}Südwesten
STR_MAPGEN_BORDER_FREEFORM                                      :{BLACK}Beliebig
STR_MAPGEN_BORDER_WATER                                         :{BLACK}Wasser
STR_MAPGEN_BORDER_RANDOM                                        :{BLACK}Zufällig
STR_MAPGEN_BORDER_RANDOMIZE                                     :{BLACK}Zufällig
STR_MAPGEN_BORDER_MANUAL                                        :{BLACK}Manuell

STR_MAPGEN_HEIGHTMAP_ROTATION                                   :{BLACK}Reliefkarte drehen:
STR_MAPGEN_HEIGHTMAP_NAME                                       :{BLACK}Reliefkartenname:
STR_MAPGEN_HEIGHTMAP_SIZE_LABEL                                 :{BLACK}Größe:
STR_MAPGEN_HEIGHTMAP_SIZE                                       :{ORANGE}{NUM} x {NUM}

STR_MAPGEN_MAX_HEIGHTLEVEL_QUERY_CAPT                           :{WHITE}Maximalhöhe der Karte ändern
STR_MAPGEN_SNOW_LINE_QUERY_CAPT                                 :{WHITE}Höhe der Schneegrenze ändern
STR_MAPGEN_START_DATE_QUERY_CAPT                                :{WHITE}Startjahr ändern

# SE Map generation
STR_SE_MAPGEN_CAPTION                                           :{WHITE}Szenariotyp
STR_SE_MAPGEN_FLAT_WORLD                                        :{WHITE}Flache Landschaft
STR_SE_MAPGEN_FLAT_WORLD_TOOLTIP                                :{BLACK}Flache Landschaft erzeugen
STR_SE_MAPGEN_RANDOM_LAND                                       :{WHITE}Zufällige Landschaft
STR_SE_MAPGEN_FLAT_WORLD_HEIGHT                                 :{BLACK}Höhe des Flachlands:
STR_SE_MAPGEN_FLAT_WORLD_HEIGHT_DOWN                            :{BLACK}Flachland um eine Stufe senken
STR_SE_MAPGEN_FLAT_WORLD_HEIGHT_UP                              :{BLACK}Flachland um eine Stufe erhöhen

STR_SE_MAPGEN_FLAT_WORLD_HEIGHT_QUERY_CAPT                      :{WHITE}Flachlandhöhe ändern

# Map generation progress
STR_GENERATION_WORLD                                            :{WHITE}Spielfeld wird generiert...
STR_GENERATION_ABORT                                            :{BLACK}Abbrechen
STR_GENERATION_ABORT_CAPTION                                    :{WHITE}Spielfeldgenerierung abbrechen
STR_GENERATION_ABORT_MESSAGE                                    :{YELLOW}Soll die Spielfeldgenerierung wirklich abgebrochen werden?
STR_GENERATION_PROGRESS                                         :{WHITE}{NUM}% abgeschlossen
STR_GENERATION_PROGRESS_NUM                                     :{BLACK}{NUM} / {NUM}
STR_GENERATION_WORLD_GENERATION                                 :{BLACK}Spielfeld wird erzeugt
STR_GENERATION_RIVER_GENERATION                                 :{BLACK}Flussgenerierung
STR_GENERATION_TREE_GENERATION                                  :{BLACK}Bäume werden erzeugt
STR_GENERATION_OBJECT_GENERATION                                :{BLACK}Unbewegliche Objekte werden erzeugt
STR_GENERATION_CLEARING_TILES                                   :{BLACK}Raue, felsige Landschaft wird erzeugt
STR_GENERATION_SETTINGUP_GAME                                   :{BLACK}Spiel wird vorbereitet
STR_GENERATION_PREPARING_TILELOOP                               :{BLACK}Spielfeld wird belebt
STR_GENERATION_PREPARING_SCRIPT                                 :{BLACK}Führe Skript aus
STR_GENERATION_PREPARING_GAME                                   :{BLACK}Spiel wird vorbereitet

# NewGRF settings
STR_NEWGRF_SETTINGS_CAPTION                                     :{WHITE}NewGRF-Einstellungen
STR_NEWGRF_SETTINGS_INFO_TITLE                                  :{WHITE}Detailierte NewGRF - Informationen
STR_NEWGRF_SETTINGS_ACTIVE_LIST                                 :{WHITE}Aktivierte NewGRF - Dateien
STR_NEWGRF_SETTINGS_INACTIVE_LIST                               :{WHITE}Inaktive NewGRF - Dateien
STR_NEWGRF_SETTINGS_SELECT_PRESET                               :{ORANGE}Wähle Voreinstellung
STR_NEWGRF_FILTER_TITLE                                         :{ORANGE}Filter:
STR_NEWGRF_SETTINGS_PRESET_LIST_TOOLTIP                         :{BLACK}Ausgewählte Voreinstellung laden
STR_NEWGRF_SETTINGS_PRESET_SAVE                                 :{BLACK}Voreinstellung speichern
STR_NEWGRF_SETTINGS_PRESET_SAVE_TOOLTIP                         :{BLACK}Aktuelle Liste als Voreinstellung speichern
STR_NEWGRF_SETTINGS_PRESET_SAVE_QUERY                           :{BLACK}Name der Voreinstellung
STR_NEWGRF_SETTINGS_PRESET_DELETE                               :{BLACK}Voreinstellung löschen
STR_NEWGRF_SETTINGS_PRESET_DELETE_TOOLTIP                       :{BLACK}Ausgewählte Voreinstellung löschen
STR_NEWGRF_SETTINGS_ADD                                         :{BLACK}Hinzufügen
STR_NEWGRF_SETTINGS_ADD_FILE_TOOLTIP                            :{BLACK}Ausgewählte NewGRF-Datei zur Konfiguration hinzufügen
STR_NEWGRF_SETTINGS_RESCAN_FILES                                :{BLACK}Dateiliste aktualisieren
STR_NEWGRF_SETTINGS_RESCAN_FILES_TOOLTIP                        :{BLACK}Liste der verfügbaren NewGRF-Dateien aktualisieren
STR_NEWGRF_SETTINGS_REMOVE                                      :{BLACK}Entfernen
STR_NEWGRF_SETTINGS_REMOVE_TOOLTIP                              :{BLACK}Die ausgewählte NewGRF-Datei von der Liste entfernen
STR_NEWGRF_SETTINGS_MOVEUP                                      :{BLACK}Nach oben
STR_NEWGRF_SETTINGS_MOVEUP_TOOLTIP                              :{BLACK}Die ausgewählte NewGRF-Datei in der Liste nach oben verschieben
STR_NEWGRF_SETTINGS_MOVEDOWN                                    :{BLACK}Nach unten
STR_NEWGRF_SETTINGS_MOVEDOWN_TOOLTIP                            :{BLACK}Die ausgewählte NewGRF-Datei in der Liste nach unten verschieben
STR_NEWGRF_SETTINGS_UPGRADE                                     :{BLACK}Update
STR_NEWGRF_SETTINGS_UPGRADE_TOOLTIP                             :{BLACK}NewGRF-Dateien updaten für die eine neuere Version installiert ist
STR_NEWGRF_SETTINGS_FILE_TOOLTIP                                :{BLACK}Eine Liste der installierten NewGRF-Dateien

STR_NEWGRF_SETTINGS_SET_PARAMETERS                              :{BLACK}Parameter setzen
STR_NEWGRF_SETTINGS_SHOW_PARAMETERS                             :{BLACK}Zeige Parameter
STR_NEWGRF_SETTINGS_TOGGLE_PALETTE                              :{BLACK}Farbpalette ändern
STR_NEWGRF_SETTINGS_TOGGLE_PALETTE_TOOLTIP                      :{BLACK}Farbpalette des ausgewählten NewGRF ändern.{}Nutze dieses, wenn die Grafiken des NewGRF im Spiel pink dargestellt werden
STR_NEWGRF_SETTINGS_APPLY_CHANGES                               :{BLACK}Übernehmen

STR_NEWGRF_SETTINGS_FIND_MISSING_CONTENT_BUTTON                 :{BLACK}Fehlende Erweiterungen online suchen
STR_NEWGRF_SETTINGS_FIND_MISSING_CONTENT_TOOLTIP                :{BLACK}Versuchen, fehlende Erweiterungen online zu finden

STR_NEWGRF_SETTINGS_FILENAME                                    :{BLACK}Dateiname: {SILVER}{STRING}
STR_NEWGRF_SETTINGS_GRF_ID                                      :{BLACK}NewGRF-ID: {SILVER}{STRING}
STR_NEWGRF_SETTINGS_VERSION                                     :{BLACK}Version: {SILVER}{NUM}
STR_NEWGRF_SETTINGS_MIN_VERSION                                 :{BLACK}Min. kompatible Version: {SILVER}{NUM}
STR_NEWGRF_SETTINGS_MD5SUM                                      :{BLACK}MD5-Summe: {SILVER}{STRING}
STR_NEWGRF_SETTINGS_PALETTE                                     :{BLACK}Farbpalette: {SILVER}{STRING}
STR_NEWGRF_SETTINGS_PALETTE_DEFAULT                             :Standard (D)
STR_NEWGRF_SETTINGS_PALETTE_DEFAULT_32BPP                       :Standard (D) / 32 bpp
STR_NEWGRF_SETTINGS_PALETTE_LEGACY                              :veraltet (W)
STR_NEWGRF_SETTINGS_PALETTE_LEGACY_32BPP                        :veraltet (W) / 32 bpp
STR_NEWGRF_SETTINGS_PARAMETER                                   :{BLACK}Parameter: {SILVER}{STRING}
STR_NEWGRF_SETTINGS_PARAMETER_NONE                              :Keine

STR_NEWGRF_SETTINGS_NO_INFO                                     :{BLACK}Keine Informationen verfügbar
STR_NEWGRF_SETTINGS_NOT_FOUND                                   :{RED}Zugehörige Datei nicht gefunden
STR_NEWGRF_SETTINGS_DISABLED                                    :{RED}Deaktiviert
STR_NEWGRF_SETTINGS_INCOMPATIBLE                                :{RED}Nicht mit dieser Version von OpenTTD kompatibel

# NewGRF save preset window
STR_SAVE_PRESET_CAPTION                                         :{WHITE}Voreinstellung speichern
STR_SAVE_PRESET_LIST_TOOLTIP                                    :{BLACK}Liste der verfügbaren Voreinstellungen. Eine wählen, um deren Namen zum Speichern auszuwählen
STR_SAVE_PRESET_TITLE                                           :{BLACK}Namen der Voreinstellung eingeben
STR_SAVE_PRESET_EDITBOX_TOOLTIP                                 :{BLACK}Name, der zum Speichern der Voreinstellung verwendet wird
STR_SAVE_PRESET_CANCEL                                          :{BLACK}Abbrechen
STR_SAVE_PRESET_CANCEL_TOOLTIP                                  :{BLACK}Voreinstellung nicht ändern
STR_SAVE_PRESET_SAVE                                            :{BLACK}Speichern
STR_SAVE_PRESET_SAVE_TOOLTIP                                    :{BLACK}Voreinstellung unter dem ausgewählten Namen speichern

# NewGRF parameters window
STR_NEWGRF_PARAMETERS_CAPTION                                   :{WHITE}NewGRF Parameter ändern
STR_NEWGRF_PARAMETERS_CLOSE                                     :{BLACK}Schließen
STR_NEWGRF_PARAMETERS_RESET                                     :{BLACK}Zurücksetzen
STR_NEWGRF_PARAMETERS_RESET_TOOLTIP                             :{BLACK}Alle Parameter auf ihre Vorgabewerte zurücksetzen
STR_NEWGRF_PARAMETERS_DEFAULT_NAME                              :Parameter {NUM}
STR_NEWGRF_PARAMETERS_SETTING                                   :{STRING}: {ORANGE}{STRING}
STR_NEWGRF_PARAMETERS_NUM_PARAM                                 :{LTBLUE}Anzahl Parameter: {ORANGE}{NUM}

# NewGRF inspect window
STR_NEWGRF_INSPECT_CAPTION                                      :{WHITE}Inspiziere - {STRING}
STR_NEWGRF_INSPECT_PARENT_BUTTON                                :{BLACK}übergeordnetes Objekt
STR_NEWGRF_INSPECT_PARENT_TOOLTIP                               :{BLACK}Inspiziere das Objekt im übergeordneten Geltungsbereich

STR_NEWGRF_INSPECT_CAPTION_OBJECT_AT                            :{STRING} bei {HEX}
STR_NEWGRF_INSPECT_CAPTION_OBJECT_AT_OBJECT                     :Objekt
STR_NEWGRF_INSPECT_CAPTION_OBJECT_AT_RAIL_TYPE                  :Gleisart

STR_NEWGRF_INSPECT_QUERY_CAPTION                                :{WHITE}NewGRF-Variable 60+x Parameter (hexadecimal)

# Sprite aligner window
STR_SPRITE_ALIGNER_CAPTION                                      :{WHITE}Ausrichtung von Sprite {COMMA} ({STRING})
STR_SPRITE_ALIGNER_NEXT_BUTTON                                  :{BLACK}Nächstes Sprite
STR_SPRITE_ALIGNER_NEXT_TOOLTIP                                 :{BLACK}Gehe zum nächsten normalen Sprite und überspringe alle Pseudo-, Recolour- und Schriftsprites (springt ggf. vom ersten bis zum letzten Sprite)
STR_SPRITE_ALIGNER_GOTO_BUTTON                                  :{BLACK}Gehe zu Sprite
STR_SPRITE_ALIGNER_GOTO_TOOLTIP                                 :{BLACK}Gehe zum ausgewählten Sprite. Wenn dieses kein normales Sprite ist, gehe zum nächsten normalen Sprite
STR_SPRITE_ALIGNER_PREVIOUS_BUTTON                              :{BLACK}Vorheriges Sprite
STR_SPRITE_ALIGNER_PREVIOUS_TOOLTIP                             :{BLACK}Gehe zum vorherigen normalen Sprite und überspringe alle Pseudo-, Recolour- und Schriftsprites (springt ggf. vom letzten bis zum ersten Sprite)
STR_SPRITE_ALIGNER_SPRITE_TOOLTIP                               :{BLACK}Darstellung des aktuellen Sprites. Die Ausrichtung wird beim Zeichnen des Sprites ignoriert
STR_SPRITE_ALIGNER_MOVE_TOOLTIP                                 :{BLACK}Bewege die Sprites und ändere dadurch die X- und Y-Offsets. Drücke Strg+Click um die Sprites 8 Blöcke weit zu bewegen.
STR_SPRITE_ALIGNER_RESET_BUTTON                                 :{BLACK}Setze zurück
STR_SPRITE_ALIGNER_RESET_TOOLTIP                                :{BLACK}Setze die aktuelle Verschiebung zurück.
STR_SPRITE_ALIGNER_OFFSETS_ABS                                  :{BLACK}X offset: {NUM}, Y offset: {NUM} (Absolut)
STR_SPRITE_ALIGNER_OFFSETS_REL                                  :{BLACK}X offset: {NUM}, Y offset: {NUM} (Relativ)
STR_SPRITE_ALIGNER_PICKER_BUTTON                                :{BLACK}Sprite auswählen
STR_SPRITE_ALIGNER_PICKER_TOOLTIP                               :{BLACK}Wähle ein Sprite vom Bildschirm aus

STR_SPRITE_ALIGNER_GOTO_CAPTION                                 :{WHITE}Gehe zu Sprite

# NewGRF (self) generated warnings/errors
STR_NEWGRF_ERROR_MSG_INFO                                       :{SILVER}{STRING}
STR_NEWGRF_ERROR_MSG_WARNING                                    :{RED}Warnung: {SILVER}{STRING}
STR_NEWGRF_ERROR_MSG_ERROR                                      :{RED}Fehler: {SILVER}{STRING}
STR_NEWGRF_ERROR_MSG_FATAL                                      :{RED}Schwerer Fehler: {SILVER}{STRING}
STR_NEWGRF_ERROR_FATAL_POPUP                                    :{WHITE}Ein schwerer NewGRF-Fehler ist aufgetreten:{}{STRING}
STR_NEWGRF_ERROR_VERSION_NUMBER                                 :{1:STRING} funktioniert nicht im Zusammenhang mit der von OpenTTD ermittelten TTDPatch-Version
STR_NEWGRF_ERROR_DOS_OR_WINDOWS                                 :{1:STRING} ist für die {STRING}-Version von TTD
STR_NEWGRF_ERROR_UNSET_SWITCH                                   :{1:STRING} ist für die Nutzung mit {STRING} vorgesehen
STR_NEWGRF_ERROR_INVALID_PARAMETER                              :Falscher Parameter für {1:STRING}: Parameter {STRING} ({NUM})
STR_NEWGRF_ERROR_LOAD_BEFORE                                    :{1:STRING} muss vor {STRING} geladen werden
STR_NEWGRF_ERROR_LOAD_AFTER                                     :{1:STRING} muss nach {STRING} geladen werden
STR_NEWGRF_ERROR_OTTD_VERSION_NUMBER                            :{1:STRING} Benötigt OpenTTD-Version {STRING} oder höher
STR_NEWGRF_ERROR_AFTER_TRANSLATED_FILE                          :der NewGRF-Datei, die es übersetzen soll,
STR_NEWGRF_ERROR_TOO_MANY_NEWGRFS_LOADED                        :Zu viele NewGRFs geladen
STR_NEWGRF_ERROR_STATIC_GRF_CAUSES_DESYNC                       :Das Laden von {1:STRING} als statisches NewGRF mit {STRING} könnte Synchronisationsfehler hervorrufen
STR_NEWGRF_ERROR_UNEXPECTED_SPRITE                              :Unerwartetes Sprite (Sprite {3:NUM})
STR_NEWGRF_ERROR_UNKNOWN_PROPERTY                               :Unbekannte Action 0 - Eigenschaft {4:HEX} (Sprite {3:NUM})
STR_NEWGRF_ERROR_INVALID_ID                                     :Zugriff auf eine ungültige ID (Sprite {3:NUM})
STR_NEWGRF_ERROR_CORRUPT_SPRITE                                 :{YELLOW}{STRING} enthält fehlerhafte Grafiken. Diese werden als Fragezeichen (?) dargestellt
STR_NEWGRF_ERROR_MULTIPLE_ACTION_8                              :Enthält mehrere Action 8 - Einträge (Sprite {3:NUM})
STR_NEWGRF_ERROR_READ_BOUNDS                                    :Lesezugriff über das Ende des Pseudosprites hinaus (Sprite {3:NUM})
STR_NEWGRF_ERROR_GRM_FAILED                                     :Die angeforderte GRF-Ressource ist nicht verfügbar (Sprite {3:NUM})
STR_NEWGRF_ERROR_FORCEFULLY_DISABLED                            :{1:STRING} wurde von {STRING} deaktiviert
STR_NEWGRF_ERROR_INVALID_SPRITE_LAYOUT                          :Ungültiges oder unbekanntes Format für Spritelayout (Sprite {3:NUM})
STR_NEWGRF_ERROR_LIST_PROPERTY_TOO_LONG                         :Zu viele Elemente in Eigenschaftswert-Liste (Sprite {3:NUM}, Eigenschaft {4:HEX})
STR_NEWGRF_ERROR_INDPROD_CALLBACK                               :Ungültige Produktions-Rückruffunktion (Sprite {3:NUM}, "{2:STRING}")

# NewGRF related 'general' warnings
STR_NEWGRF_POPUP_CAUTION_CAPTION                                :{WHITE}Achtung!
STR_NEWGRF_CONFIRMATION_TEXT                                    :{YELLOW}Änderungen während eines laufenden Spiels können zum Absturz von OpenTTD oder sonstigem unerwünschten Verhalten führen. Bitte diesbezüglich keine Fehlerberichte verfassen.{}Trotzdem fortfahren?

STR_NEWGRF_DUPLICATE_GRFID                                      :{WHITE}Datei kann nicht hinzugefügt werden: NewGRF-ID bereits vergeben
STR_NEWGRF_COMPATIBLE_LOADED                                    :{ORANGE}Passende Datei nicht gefunden (kompatible NewGRF geladen)
STR_NEWGRF_TOO_MANY_NEWGRFS                                     :{WHITE}Datei kann nicht hinzugefügt werden: Maximale Anzahl von NewGRF-Dateien erreicht

STR_NEWGRF_COMPATIBLE_LOAD_WARNING                              :{WHITE}Kompatible NewGRF(s) für fehlende Dateien geladen
STR_NEWGRF_DISABLED_WARNING                                     :{WHITE}Fehlende NewGRF-Dateien wurden deaktiviert
STR_NEWGRF_UNPAUSE_WARNING_TITLE                                :{YELLOW}NewGRF-Datei(en) fehlen
STR_NEWGRF_UNPAUSE_WARNING                                      :{WHITE}Das Beenden der Pause kann OpenTTD zum Absturz bringen. Bitte keine Fehlerberichte bei auftretenden Fehlern senden.{}Pause wirklich beenden?

# NewGRF status
STR_NEWGRF_LIST_NONE                                            :Keine
STR_NEWGRF_LIST_ALL_FOUND                                       :Alle Dateien vorhanden
STR_NEWGRF_LIST_COMPATIBLE                                      :{YELLOW}Kompatible Dateien gefunden
STR_NEWGRF_LIST_MISSING                                         :{RED}Fehlende Dateien

# NewGRF 'it's broken' warnings
STR_NEWGRF_BROKEN                                               :{WHITE}Verhalten des NewGRFs '{STRING}' wird voraussichtlich zu Synchronisationsfehlern und/oder Absturz des Spiels führen
STR_NEWGRF_BROKEN_POWERED_WAGON                                 :{WHITE}Ändert die Antriebseigenschaften für '{1:ENGINE}' außerhalb von Depots
STR_NEWGRF_BROKEN_VEHICLE_LENGTH                                :{WHITE}Verändert die Fahrzeuglänge von '{1:ENGINE}' außerhalb eines Depots
STR_NEWGRF_BROKEN_CAPACITY                                      :{WHITE}Ändert die Ladekapazität für '{1:ENGINE}' ohne Umrüst-Auftrag außerhalb von Depots
STR_BROKEN_VEHICLE_LENGTH                                       :{WHITE}Zug '{VEHICLE}' der Firma '{COMPANY}' hat eine ungültige Länge. Vermutlich ein NewGRF Problem. Spiel kann desynchronisieren oder abstürzen

STR_NEWGRF_BUGGY                                                :{WHITE}NewGRF '{0:STRING}' liefert falsche Informationen
STR_NEWGRF_BUGGY_ARTICULATED_CARGO                              :{WHITE}Fracht / Ersetzungs - Informationen für '{1:ENGINE}' weichen von der Einkaufsliste nach dem Kauf ab. Das kann dazu führen, dass das Umrüsten beim autmatisches Ersetzen oder Erneuern nicht korrekt funktioniert
STR_NEWGRF_BUGGY_ENDLESS_PRODUCTION_CALLBACK                    :{WHITE}'{1:STRING}' verursachte eine Endlosschleife in Produktions-Rückruffunktion
STR_NEWGRF_BUGGY_UNKNOWN_CALLBACK_RESULT                        :{WHITE}Callback {1:HEX} lieferte des unbekannte und ungülte Resultat {2:HEX}

# 'User removed essential NewGRFs'-placeholders for stuff without specs
STR_NEWGRF_INVALID_CARGO                                        :<ungültige Frachtart>
STR_NEWGRF_INVALID_CARGO_ABBREV                                 :??
STR_NEWGRF_INVALID_CARGO_QUANTITY                               :{COMMA} Einheiten <ungültige Frachtart>
STR_NEWGRF_INVALID_ENGINE                                       :<ungültiger Fahrzeugtyp>
STR_NEWGRF_INVALID_INDUSTRYTYPE                                 :<ungültige Industrie>

# Placeholders for other invalid stuff, e.g. vehicles that have gone (Game Script).
STR_INVALID_VEHICLE                                             :<ungültiges Fahrzeug>

# NewGRF scanning window
STR_NEWGRF_SCAN_CAPTION                                         :{WHITE}NewGRFs werden eingelesen
STR_NEWGRF_SCAN_MESSAGE                                         :{BLACK}NewGRFs werden eingelesen. Je nach deren Anzahl könnte dies eine Weile dauern...
STR_NEWGRF_SCAN_STATUS                                          :{BLACK}{NUM} NewGRF{P "" s} von geschätzten {NUM} NewGRF{P "" s} eingelesen
STR_NEWGRF_SCAN_ARCHIVES                                        :Archivdateien werden eingelesen

# Sign list window
STR_SIGN_LIST_CAPTION                                           :{WHITE}Schilderliste ({COMMA} Schild{P "" er})
STR_SIGN_LIST_MATCH_CASE                                        :{BLACK}Groß-/Kleinschreibung beachten
STR_SIGN_LIST_MATCH_CASE_TOOLTIP                                :{BLACK}Umschalten zwischen Beachtung und Nichtbeachtung der Groß- und Kleinschreibung beim Vergleich von Schildern mit dem Suchbegriff

# Sign window
STR_EDIT_SIGN_CAPTION                                           :{WHITE}Schildtext ändern
STR_EDIT_SIGN_NEXT_SIGN_TOOLTIP                                 :{BLACK}Zum nächsten Schild wechseln
STR_EDIT_SIGN_PREVIOUS_SIGN_TOOLTIP                             :{BLACK}Zum vorherigen Schild wechseln

STR_EDIT_SIGN_SIGN_OSKTITLE                                     :{BLACK}Text für dieses Schild eingeben

# Town directory window
STR_TOWN_DIRECTORY_CAPTION                                      :{WHITE}Städte
STR_TOWN_DIRECTORY_NONE                                         :{ORANGE}- Keine -
STR_TOWN_DIRECTORY_TOWN                                         :{ORANGE}{TOWN}{BLACK} ({COMMA})
STR_TOWN_DIRECTORY_CITY                                         :{ORANGE}{TOWN}{YELLOW} (City){BLACK} ({COMMA})
STR_TOWN_DIRECTORY_LIST_TOOLTIP                                 :{BLACK}Städtenamen - Klick auf den Namen zentriert Hauptansicht auf die Stadt. Strg+Klick öffnet neue Zusatzansicht zentriert auf die Stadt
STR_TOWN_POPULATION                                             :{BLACK}Weltbevölkerung: {COMMA}

# Town view window
STR_TOWN_VIEW_TOWN_CAPTION                                      :{WHITE}{TOWN}
STR_TOWN_VIEW_CITY_CAPTION                                      :{WHITE}{TOWN} (Großstadt)
STR_TOWN_VIEW_POPULATION_HOUSES                                 :{BLACK}Einwohner: {ORANGE}{COMMA}{BLACK}  Häuser: {ORANGE}{COMMA}
<<<<<<< HEAD
=======
STR_TOWN_VIEW_CARGO_LAST_MONTH_MAX                              :{BLACK}{CARGO_LIST} im letzten Monat: {ORANGE}{COMMA}{BLACK} Max.: {ORANGE}{COMMA}
>>>>>>> 01261dae
STR_TOWN_VIEW_CARGO_FOR_TOWNGROWTH                              :{BLACK}Für Stadtwachstum benötigte Fracht:
STR_TOWN_VIEW_CARGO_FOR_TOWNGROWTH_REQUIRED_GENERAL             :{ORANGE}{STRING}{RED} benötigt
STR_TOWN_VIEW_CARGO_FOR_TOWNGROWTH_REQUIRED_WINTER              :{ORANGE}{STRING}{BLACK} im Winter benötigt
STR_TOWN_VIEW_CARGO_FOR_TOWNGROWTH_DELIVERED_GENERAL            :{ORANGE}{STRING}{GREEN} geliefert
STR_TOWN_VIEW_CARGO_FOR_TOWNGROWTH_REQUIRED                     :{ORANGE}{CARGO_TINY} / {CARGO_LONG}{RED} (noch benötigt)
STR_TOWN_VIEW_CARGO_FOR_TOWNGROWTH_DELIVERED                    :{ORANGE}{CARGO_TINY} / {CARGO_LONG}{GREEN} (geliefert)
STR_TOWN_VIEW_TOWN_GROWS_EVERY                                  :{BLACK}Die Stadt wächst jeden {ORANGE}{COMMA}{BLACK}-ten{NBSP}Tag
STR_TOWN_VIEW_TOWN_GROWS_EVERY_FUNDED                           :{BLACK}Die Stadt wächst jeden {ORANGE}{COMMA}{BLACK}-ten{NBSP}Tag (finanziert)
STR_TOWN_VIEW_TOWN_GROW_STOPPED                                 :{BLACK}Die Stadt wächst {RED}nicht{BLACK}
STR_TOWN_VIEW_NOISE_IN_TOWN                                     :{BLACK}Lärmbelastung in der Stadt: {ORANGE}{COMMA}{BLACK}  Grenzwert: {ORANGE}{COMMA}
STR_TOWN_VIEW_CENTER_TOOLTIP                                    :{BLACK}Hauptansicht zur Stadt scrollen. Strg+Klick öffnet neue Zusatzansicht bei der Stadt
STR_TOWN_VIEW_LOCAL_AUTHORITY_BUTTON                            :{BLACK}Stadtverwaltung
STR_TOWN_VIEW_LOCAL_AUTHORITY_TOOLTIP                           :{BLACK}Öffnet Fenster zur Interaktion mit der Stadtverwaltung
STR_TOWN_VIEW_RENAME_TOOLTIP                                    :{BLACK}Stadt umbenennen

STR_TOWN_VIEW_EXPAND_BUTTON                                     :{BLACK}Ausdehnen
STR_TOWN_VIEW_EXPAND_TOOLTIP                                    :{BLACK}Stadt vergrößern
STR_TOWN_VIEW_DELETE_BUTTON                                     :{BLACK}Löschen
STR_TOWN_VIEW_DELETE_TOOLTIP                                    :{BLACK}Diese Stadt vollständig löschen

STR_TOWN_VIEW_RENAME_TOWN_BUTTON                                :Stadt umbenennen

# Town local authority window
STR_LOCAL_AUTHORITY_CAPTION                                     :{WHITE}Stadtverwaltung {TOWN}
STR_LOCAL_AUTHORITY_COMPANY_RATINGS                             :{BLACK}Bewertung der Transportfirma:
STR_LOCAL_AUTHORITY_COMPANY_RATING                              :{YELLOW}{COMPANY} {COMPANY_NUM}: {ORANGE}{STRING}
STR_LOCAL_AUTHORITY_ACTIONS_TITLE                               :{BLACK}Verfügbare Maßnahmen:
STR_LOCAL_AUTHORITY_ACTIONS_TOOLTIP                             :{BLACK}Liste der verfügbaren Maßnahmen in dieser Stadt - Klick zeigt Einzelheiten an
STR_LOCAL_AUTHORITY_DO_IT_BUTTON                                :{BLACK}Ausführen
STR_LOCAL_AUTHORITY_DO_IT_TOOLTIP                               :{BLACK}Ausgewählte Maßnahme durchführen

STR_LOCAL_AUTHORITY_ACTION_SMALL_ADVERTISING_CAMPAIGN           :Kleine Werbekampagne
STR_LOCAL_AUTHORITY_ACTION_MEDIUM_ADVERTISING_CAMPAIGN          :Mittlere Werbekampagne
STR_LOCAL_AUTHORITY_ACTION_LARGE_ADVERTISING_CAMPAIGN           :Große Werbekampagne
STR_LOCAL_AUTHORITY_ACTION_ROAD_RECONSTRUCTION                  :Straßenreparaturen des Ortes finanzieren
STR_LOCAL_AUTHORITY_ACTION_STATUE_OF_COMPANY                    :Statue des Firmeneigentümers finanzieren
STR_LOCAL_AUTHORITY_ACTION_NEW_BUILDINGS                        :Neue Gebäude finanzieren
STR_LOCAL_AUTHORITY_ACTION_EXCLUSIVE_TRANSPORT                  :Exklusive Transportrechte kaufen
STR_LOCAL_AUTHORITY_ACTION_BRIBE                                :Die Stadtverwaltung bestechen

STR_LOCAL_AUTHORITY_ACTION_TOOLTIP_SMALL_ADVERTISING            :{YELLOW}Im Ort eine kleine Werbekampagne starten, um mehr Passagier- und Frachtaufträge für die eigene Firma zu gewinnen.{}Kosten: {CURRENCY_LONG}
STR_LOCAL_AUTHORITY_ACTION_TOOLTIP_MEDIUM_ADVERTISING           :{YELLOW}Im Ort eine mittlere Werbekampagne starten, um mehr Passagier- und Frachtaufträge für die eigene Firma zu gewinnen.{}Kosten: {CURRENCY_LONG}
STR_LOCAL_AUTHORITY_ACTION_TOOLTIP_LARGE_ADVERTISING            :{YELLOW}Im Ort eine große Werbekampagne starten, um mehr Passagier- und Frachtaufträge für die eigene Firma zu gewinnen.{}Kosten: {CURRENCY_LONG}
STR_LOCAL_AUTHORITY_ACTION_TOOLTIP_ROAD_RECONSTRUCTION          :{YELLOW}Die örtlichen Straßenreparaturen finanzieren. Der Straßenverkehr wird bis zu 6 Monate beeinträchtigt.{}Kosten: {CURRENCY_LONG}
STR_LOCAL_AUTHORITY_ACTION_TOOLTIP_STATUE_OF_COMPANY            :{YELLOW}Eine Statue zu Ehren der eigenen Firma errichten.{}Kosten: {CURRENCY_LONG}
STR_LOCAL_AUTHORITY_ACTION_TOOLTIP_NEW_BUILDINGS                :{YELLOW}Bau von Geschäftsgebäuden im Ort finanzieren.{}Kosten: {CURRENCY_LONG}
STR_LOCAL_AUTHORITY_ACTION_TOOLTIP_EXCLUSIVE_TRANSPORT          :{YELLOW}Für ein Jahr die exklusiven Transportrechte in der Stadt kaufen. Die Stadtverwaltung erlaubt dann nur Passagier- und Frachttransporte der eigenen Firma.{}Kosten: {CURRENCY_LONG}
STR_LOCAL_AUTHORITY_ACTION_TOOLTIP_BRIBE                        :{YELLOW}Die Stadtverwaltung bestechen, um die eigene Bewertung zu verbessern. Dabei riskiert man allerdings eine harte Strafe, falls man ertappt wird.{}Kosten: {CURRENCY_LONG}

# Goal window
STR_GOALS_CAPTION                                               :{WHITE}{COMPANY} Ziele
STR_GOALS_SPECTATOR_CAPTION                                     :{WHITE}Allgemeine Spielziele
STR_GOALS_GLOBAL_TITLE                                          :{BLACK}Allgemeine Spielziele:
STR_GOALS_TEXT                                                  :{ORANGE}{STRING}
STR_GOALS_NONE                                                  :{ORANGE}- Keine -
STR_GOALS_SPECTATOR_NONE                                        :{ORANGE}- n.v. -
STR_GOALS_PROGRESS                                              :{ORANGE}{STRING}
STR_GOALS_PROGRESS_COMPLETE                                     :{GREEN}{STRING}
STR_GOALS_COMPANY_TITLE                                         :{BLACK}Firmenspezifische Ziele:
STR_GOALS_TOOLTIP_CLICK_ON_SERVICE_TO_CENTER                    :{BLACK}Klick auf Ziel zentriert Hauptansicht auf Industrie/Stadt/Feld. Strg+Klick öffnet eine darauf zentrierte Zusatzansicht

# Goal question window
STR_GOAL_QUESTION_CAPTION_QUESTION                              :Frage
STR_GOAL_QUESTION_CAPTION_INFORMATION                           :Hinweis
STR_GOAL_QUESTION_CAPTION_WARNING                               :Warnung
STR_GOAL_QUESTION_CAPTION_ERROR                                 :Fehler

############ Start of Goal Question button list
STR_GOAL_QUESTION_BUTTON_CANCEL                                 :Abbruch
STR_GOAL_QUESTION_BUTTON_OK                                     :OK
STR_GOAL_QUESTION_BUTTON_NO                                     :Nein
STR_GOAL_QUESTION_BUTTON_YES                                    :Ja
STR_GOAL_QUESTION_BUTTON_DECLINE                                :Ablehnen
STR_GOAL_QUESTION_BUTTON_ACCEPT                                 :Akzeptieren
STR_GOAL_QUESTION_BUTTON_IGNORE                                 :Ignorieren
STR_GOAL_QUESTION_BUTTON_RETRY                                  :Wiederholen
STR_GOAL_QUESTION_BUTTON_PREVIOUS                               :Vorhergehendes
STR_GOAL_QUESTION_BUTTON_NEXT                                   :Nächstes
STR_GOAL_QUESTION_BUTTON_STOP                                   :Aufhören
STR_GOAL_QUESTION_BUTTON_START                                  :Start
STR_GOAL_QUESTION_BUTTON_GO                                     :Weiter
STR_GOAL_QUESTION_BUTTON_CONTINUE                               :Fortfahren
STR_GOAL_QUESTION_BUTTON_RESTART                                :Neustart
STR_GOAL_QUESTION_BUTTON_POSTPONE                               :Verschieben
STR_GOAL_QUESTION_BUTTON_SURRENDER                              :Aufgeben
STR_GOAL_QUESTION_BUTTON_CLOSE                                  :Schließen
############ End of Goal Question button list

# Subsidies window
STR_SUBSIDIES_CAPTION                                           :{WHITE}Subventionen
STR_SUBSIDIES_OFFERED_TITLE                                     :{BLACK}Subventionsangebot für:
STR_SUBSIDIES_OFFERED_FROM_TO                                   :{ORANGE}{STRING} von {STRING} nach {STRING}{YELLOW} (bis {DATE_SHORT})
STR_SUBSIDIES_NONE                                              :{ORANGE}- Keine -
STR_SUBSIDIES_SUBSIDISED_TITLE                                  :{BLACK}Bereits vergebene Subventionen:
STR_SUBSIDIES_SUBSIDISED_FROM_TO                                :{ORANGE}{STRING} von {STRING} nach {STRING}{YELLOW} ({COMPANY}{YELLOW}, bis {DATE_SHORT})
STR_SUBSIDIES_TOOLTIP_CLICK_ON_SERVICE_TO_CENTER                :{BLACK}Klick auf subventionierte Dienstleistung zentriert Hauptansicht auf die Industrie/Stadt. Strg+Klick öffnet neue Zusatzansicht zentriert auf die Industrie/Stadt

# Story book window
STR_STORY_BOOK_CAPTION                                          :{WHITE}Chronik für {COMPANY}
STR_STORY_BOOK_SPECTATOR_CAPTION                                :{WHITE}Allgemeine Chronik
STR_STORY_BOOK_TITLE                                            :{YELLOW}{STRING}
STR_STORY_BOOK_GENERIC_PAGE_ITEM                                :Seite {NUM}
STR_STORY_BOOK_SEL_PAGE_TOOLTIP                                 :{BLACK}Springt zur gewünschten Seite, wenn diese im Auswahlmenü angeklickt wird
STR_STORY_BOOK_PREV_PAGE                                        :{BLACK}Zurück
STR_STORY_BOOK_PREV_PAGE_TOOLTIP                                :{BLACK}Die vorherige Seite anzeigen
STR_STORY_BOOK_NEXT_PAGE                                        :{BLACK}Vor
STR_STORY_BOOK_NEXT_PAGE_TOOLTIP                                :{BLACK}Die nächste Seite anzeigen
STR_STORY_BOOK_INVALID_GOAL_REF                                 :{RED}Ungültiger Verweis auf ein Spielziel

# Station list window
STR_STATION_LIST_TOOLTIP                                        :{BLACK}Stationsnamen - Klick auf den Namen zentriert Hauptansicht auf die Station. Strg+Klick öffnet neue Zusatzansicht zentriert auf die Station
STR_STATION_LIST_USE_CTRL_TO_SELECT_MORE                        :{BLACK}Strg gedrückt halten, um mehrere Einträge auszuwählen
STR_STATION_LIST_CAPTION                                        :{WHITE}{COMPANY} - {COMMA} Haltestelle{P "" n}
STR_STATION_LIST_STATION                                        :{YELLOW}{STATION} {STATION_FEATURES}
STR_STATION_LIST_WAYPOINT                                       :{YELLOW}{WAYPOINT}
STR_STATION_LIST_NONE                                           :{YELLOW}- Keine -
STR_STATION_LIST_SELECT_ALL_FACILITIES                          :{BLACK}Alle Stationstypen auswählen
STR_STATION_LIST_SELECT_ALL_TYPES                               :{BLACK}Alle Frachtarten auswählen (einschließlich keiner Fracht)
STR_STATION_LIST_NO_WAITING_CARGO                               :{BLACK}Keine Fracht jeglicher Art wartend

# Station view window
STR_STATION_VIEW_CAPTION                                        :{WHITE}{STATION} {STATION_FEATURES}
STR_STATION_VIEW_WAITING_CARGO                                  :{WHITE}{CARGO_LONG}
STR_STATION_VIEW_EN_ROUTE_FROM                                  :{YELLOW}({CARGO_SHORT} von {STATION})
STR_STATION_VIEW_RESERVED                                       :{YELLOW}({CARGO_SHORT} reserviert zum Beladen)

STR_STATION_VIEW_ACCEPTS_BUTTON                                 :{BLACK}Angenommen
STR_STATION_VIEW_ACCEPTS_TOOLTIP                                :{BLACK}Zeige Liste der angenommenen Frachtarten
STR_STATION_VIEW_ACCEPTS_CARGO                                  :{BLACK}Nimmt an: {WHITE}{CARGO_LIST}

STR_STATION_VIEW_EXCLUSIVE_RIGHTS_SELF                          :{BLACK}Diese Station hat in der zugehörigen Stadt exklusive Transportrechte .
STR_STATION_VIEW_EXCLUSIVE_RIGHTS_COMPANY                       :{YELLOW}{COMPANY}{BLACK} hat die exklusiven Transportrechte in dieser Stadt erworben.

STR_STATION_VIEW_RATINGS_BUTTON                                 :{BLACK}Bewertung
STR_STATION_VIEW_RATINGS_TOOLTIP                                :{BLACK}Stationsbewertung anzeigen
STR_STATION_VIEW_SUPPLY_RATINGS_TITLE                           :{BLACK}Monatliche Lieferung und lokale Bewertung:
STR_STATION_VIEW_CARGO_SUPPLY_RATING                            :{WHITE}{STRING}: {YELLOW}{COMMA} / {STRING} ({COMMA}%)

STR_STATION_VIEW_GROUP                                          :{BLACK}Gruppieren nach
STR_STATION_VIEW_WAITING_STATION                                :Station: Wartend
STR_STATION_VIEW_WAITING_AMOUNT                                 :Menge: Wartend
STR_STATION_VIEW_PLANNED_STATION                                :Station: Voraussichtlich
STR_STATION_VIEW_PLANNED_AMOUNT                                 :Menge: Voraussichtlich
STR_STATION_VIEW_FROM                                           :{YELLOW}{CARGO_SHORT} von {STATION}
STR_STATION_VIEW_VIA                                            :{YELLOW}{CARGO_SHORT} via {STATION}
STR_STATION_VIEW_TO                                             :{YELLOW}{CARGO_SHORT} nach {STATION}
STR_STATION_VIEW_FROM_ANY                                       :{RED}{CARGO_SHORT} von unbekannter Haltestelle
STR_STATION_VIEW_TO_ANY                                         :{RED}{CARGO_SHORT} zu beliebiger Haltestelle
STR_STATION_VIEW_VIA_ANY                                        :{RED}{CARGO_SHORT} via beliebiger Haltestelle
STR_STATION_VIEW_FROM_HERE                                      :{GREEN}{CARGO_SHORT} von hier
STR_STATION_VIEW_VIA_HERE                                       :{GREEN}{CARGO_SHORT} hier anhaltend
STR_STATION_VIEW_TO_HERE                                        :{GREEN}{CARGO_SHORT} nach hier
STR_STATION_VIEW_NONSTOP                                        :{YELLOW}{CARGO_SHORT} direkt

STR_STATION_VIEW_GROUP_S_V_D                                    :Start-Via-Ziel
STR_STATION_VIEW_GROUP_S_D_V                                    :Start-Ziel-Via
STR_STATION_VIEW_GROUP_V_S_D                                    :Via-Start-Ziel
STR_STATION_VIEW_GROUP_V_D_S                                    :Via-Ziel-Start
STR_STATION_VIEW_GROUP_D_S_V                                    :Ziel-Start-Via
STR_STATION_VIEW_GROUP_D_V_S                                    :Ziel-Via-Start

############ range for rating starts
STR_CARGO_RATING_APPALLING                                      :Furchtbar
STR_CARGO_RATING_VERY_POOR                                      :Sehr schlecht
STR_CARGO_RATING_POOR                                           :Schlecht
STR_CARGO_RATING_MEDIOCRE                                       :Mittelmäßig
STR_CARGO_RATING_GOOD                                           :Gut
STR_CARGO_RATING_VERY_GOOD                                      :Sehr gut
STR_CARGO_RATING_EXCELLENT                                      :Ausgezeichnet
STR_CARGO_RATING_OUTSTANDING                                    :Hervorragend
############ range for rating ends

STR_STATION_VIEW_CENTER_TOOLTIP                                 :{BLACK}Hauptansicht zur Station scrollen. Strg+Klick öffnet neue Zusatzansicht bei der Station
STR_STATION_VIEW_RENAME_TOOLTIP                                 :{BLACK}Namen der Station ändern

STR_STATION_VIEW_SCHEDULED_TRAINS_TOOLTIP                       :{BLACK}Alle Züge, die diesen Bahnhof anfahren, anzeigen
STR_STATION_VIEW_SCHEDULED_ROAD_VEHICLES_TOOLTIP                :{BLACK}Alle Straßenfahrzeuge, die diese Station anfahren, anzeigen
STR_STATION_VIEW_SCHEDULED_AIRCRAFT_TOOLTIP                     :{BLACK}Alle Flugzeuge, die diesen Flughafen anfliegen, anzeigen
STR_STATION_VIEW_SCHEDULED_SHIPS_TOOLTIP                        :{BLACK}Alle Schiffe, die diesen Hafen ansteuern, anzeigen

STR_STATION_VIEW_RENAME_STATION_CAPTION                         :Station/Ladeplatz umbenennen

STR_STATION_VIEW_CLOSE_AIRPORT                                  :{BLACK}Flughafen schließen
STR_STATION_VIEW_CLOSE_AIRPORT_TOOLTIP                          :{BLACK}Luftfahrzeugen die Landeerlaubnis verweigern

# Waypoint/buoy view window
STR_WAYPOINT_VIEW_CAPTION                                       :{WHITE}{WAYPOINT}
STR_WAYPOINT_VIEW_CENTER_TOOLTIP                                :{BLACK}Hauptansicht auf den Wegpunkt zentrieren. Strg+Klick öffnet neue Zusatzansicht beim Wegpunkt
STR_WAYPOINT_VIEW_CHANGE_WAYPOINT_NAME                          :{BLACK}Namen der Wegpunkte ändern
STR_BUOY_VIEW_CENTER_TOOLTIP                                    :{BLACK}Hauptansicht zur Boje scrollen. Strg+Klick öffnet neue Zusatzansicht bei der Boje
STR_BUOY_VIEW_CHANGE_BUOY_NAME                                  :{BLACK}Namen der Boje ändern

STR_EDIT_WAYPOINT_NAME                                          :{WHITE}Namen des Wegpunkts ändern

# Finances window
STR_FINANCES_CAPTION                                            :{WHITE}{COMPANY} Finanzen {BLACK}{COMPANY_NUM}
STR_FINANCES_EXPENDITURE_INCOME_TITLE                           :{WHITE}Ausgaben / Einnahmen
STR_FINANCES_YEAR                                               :{WHITE}{NUM}
STR_FINANCES_SECTION_CONSTRUCTION                               :{GOLD}Baukosten
STR_FINANCES_SECTION_NEW_VEHICLES                               :{GOLD}Neue Fahrzeuge
STR_FINANCES_SECTION_TRAIN_RUNNING_COSTS                        :{GOLD}Zugbetriebskosten
STR_FINANCES_SECTION_ROAD_VEHICLE_RUNNING_COSTS                 :{GOLD}Fahrzeugbetriebskosten
STR_FINANCES_SECTION_AIRCRAFT_RUNNING_COSTS                     :{GOLD}Flugzeugbetriebskosten
STR_FINANCES_SECTION_SHIP_RUNNING_COSTS                         :{GOLD}Schiffbetriebskosten
STR_FINANCES_SECTION_PROPERTY_MAINTENANCE                       :{GOLD}Betriebskosten Gebäude
STR_FINANCES_SECTION_TRAIN_INCOME                               :{GOLD}Einnahmen Züge
STR_FINANCES_SECTION_ROAD_VEHICLE_INCOME                        :{GOLD}Einnahmen Straßenfahrzeuge
STR_FINANCES_SECTION_AIRCRAFT_INCOME                            :{GOLD}Einnahmen Flugzeuge
STR_FINANCES_SECTION_SHIP_INCOME                                :{GOLD}Einnahmen Schiffe
STR_FINANCES_SECTION_LOAN_INTEREST                              :{GOLD}Kreditzinsen
STR_FINANCES_SECTION_OTHER                                      :{GOLD}Sonstiges
STR_FINANCES_NEGATIVE_INCOME                                    :{BLACK}-{CURRENCY_LONG}
STR_FINANCES_POSITIVE_INCOME                                    :{BLACK}+{CURRENCY_LONG}
STR_FINANCES_TOTAL_CAPTION                                      :{WHITE}Gesamt:
STR_FINANCES_BANK_BALANCE_TITLE                                 :{WHITE}Kontostand
STR_FINANCES_LOAN_TITLE                                         :{WHITE}Kredit
STR_FINANCES_MAX_LOAN                                           :{WHITE}Maximaler Kredit: {BLACK}{CURRENCY_LONG}
STR_FINANCES_TOTAL_CURRENCY                                     :{BLACK}{CURRENCY_LONG}
STR_FINANCES_BORROW_BUTTON                                      :{BLACK}{CURRENCY_LONG} leihen
STR_FINANCES_BORROW_TOOLTIP                                     :{BLACK}Kredit aufnehmen. Strg+Klick, um maximalen Kredit aufzunehmen
STR_FINANCES_REPAY_BUTTON                                       :{BLACK}{CURRENCY_LONG} zurückzahlen
STR_FINANCES_REPAY_TOOLTIP                                      :{BLACK}Kredit tilgen. Strg+Klick, um die größtmögliche Summe zurückzuzahlen
STR_FINANCES_INFRASTRUCTURE_BUTTON                              :{BLACK}Infrastruktur

# Company view
STR_COMPANY_VIEW_CAPTION                                        :{WHITE}{COMPANY} {BLACK}{COMPANY_NUM}
STR_COMPANY_VIEW_PRESIDENT_MANAGER_TITLE                        :{WHITE}{PRESIDENT_NAME}{}{GOLD}(Manager)

STR_COMPANY_VIEW_INAUGURATED_TITLE                              :{GOLD}Gegründet: {WHITE}{NUM}
STR_COMPANY_VIEW_COLOUR_SCHEME_TITLE                            :{GOLD}Farbschema
STR_COMPANY_VIEW_VEHICLES_TITLE                                 :{GOLD}Fahrzeuge:
STR_COMPANY_VIEW_TRAINS                                         :{WHITE}{COMMA} Z{P ug üge}
STR_COMPANY_VIEW_ROAD_VEHICLES                                  :{WHITE}{COMMA} Fahrzeug{P "" e}
STR_COMPANY_VIEW_AIRCRAFT                                       :{WHITE}{COMMA} Flugzeug{P "" e}
STR_COMPANY_VIEW_SHIPS                                          :{WHITE}{COMMA} Schiff{P "" e}
STR_COMPANY_VIEW_VEHICLES_NONE                                  :{WHITE}Keine
STR_COMPANY_VIEW_COMPANY_VALUE                                  :{GOLD}Firmenwert: {WHITE}{CURRENCY_LONG}
STR_COMPANY_VIEW_SHARES_OWNED_BY                                :{WHITE}({COMMA}% Eigentum von {COMPANY})
STR_COMPANY_VIEW_INFRASTRUCTURE                                 :{GOLD}Infrastruktur:
STR_COMPANY_VIEW_INFRASTRUCTURE_RAIL                            :{WHITE}{COMMA} Schienenstück{P "" e}
STR_COMPANY_VIEW_INFRASTRUCTURE_ROAD                            :{WHITE}{COMMA} Straßenfeld{P "" er}
STR_COMPANY_VIEW_INFRASTRUCTURE_WATER                           :{WHITE}{COMMA} Wasserfeld{P "" er}
STR_COMPANY_VIEW_INFRASTRUCTURE_STATION                         :{WHITE}{COMMA} Stationsfeld{P "" er}
STR_COMPANY_VIEW_INFRASTRUCTURE_AIRPORT                         :{WHITE}{COMMA} Flugh{P afen äfen}
STR_COMPANY_VIEW_INFRASTRUCTURE_NONE                            :{WHITE}Keine

STR_COMPANY_VIEW_BUILD_HQ_BUTTON                                :{BLACK}Firmensitz bauen
STR_COMPANY_VIEW_BUILD_HQ_TOOLTIP                               :{BLACK}Firmensitz an einer freien Stelle errichten
STR_COMPANY_VIEW_VIEW_HQ_BUTTON                                 :{BLACK}Firmensitz
STR_COMPANY_VIEW_VIEW_HQ_TOOLTIP                                :{BLACK}Firmensitz anzeigen
STR_COMPANY_VIEW_RELOCATE_HQ                                    :{BLACK}Verlegen
STR_COMPANY_VIEW_RELOCATE_COMPANY_HEADQUARTERS                  :{BLACK}Errichte Firmensitz für 1% des Firmenwertes an anderer Stelle neu. Shift+Klick zeigt einen Kostenvoranschlag
STR_COMPANY_VIEW_INFRASTRUCTURE_BUTTON                          :{BLACK}Details
STR_COMPANY_VIEW_INFRASTRUCTURE_TOOLTIP                         :{BLACK}Detaillierte Informationen zur Infrastruktur dieser Firma anzeigen

STR_COMPANY_VIEW_NEW_FACE_BUTTON                                :{BLACK}Neues Gesicht
STR_COMPANY_VIEW_NEW_FACE_TOOLTIP                               :{BLACK}Neues Gesicht für Manager aussuchen
STR_COMPANY_VIEW_COLOUR_SCHEME_BUTTON                           :{BLACK}Farbschema
STR_COMPANY_VIEW_COLOUR_SCHEME_TOOLTIP                          :{BLACK}Firmenfarbe ändern
STR_COMPANY_VIEW_COMPANY_NAME_BUTTON                            :{BLACK}Firmenname
STR_COMPANY_VIEW_COMPANY_NAME_TOOLTIP                           :{BLACK}Firmenname ändern
STR_COMPANY_VIEW_PRESIDENT_NAME_BUTTON                          :{BLACK}Managername
STR_COMPANY_VIEW_PRESIDENT_NAME_TOOLTIP                         :{BLACK}Managername ändern

STR_COMPANY_VIEW_BUY_SHARE_BUTTON                               :{BLACK}25% der Aktien der Firma kaufen
STR_COMPANY_VIEW_SELL_SHARE_BUTTON                              :{BLACK}25% der Aktien der Firma verkaufen
STR_COMPANY_VIEW_BUY_SHARE_TOOLTIP                              :{BLACK}25% der Aktien dieser Firma kaufen. Shift+Klick zeigt einen Kostenvoranschlag
STR_COMPANY_VIEW_SELL_SHARE_TOOLTIP                             :{BLACK}25% der Aktien dieser Firma verkaufen. Shift+Klick zeigt eine Gewinnschätzung

STR_COMPANY_VIEW_COMPANY_NAME_QUERY_CAPTION                     :Firmenname
STR_COMPANY_VIEW_PRESIDENT_S_NAME_QUERY_CAPTION                 :Name des Managers

STR_BUY_COMPANY_MESSAGE                                         :{WHITE}Wir suchen eine Transportfirma, die unsere Firma übernimmt.{}{}Besteht Interesse daran, {COMPANY} für {CURRENCY_LONG} zu übernehmen?

# Company infrastructure window
STR_COMPANY_INFRASTRUCTURE_VIEW_CAPTION                         :{WHITE}Infrastruktur von {COMPANY}
STR_COMPANY_INFRASTRUCTURE_VIEW_RAIL_SECT                       :{GOLD}Schienenfelder:
STR_COMPANY_INFRASTRUCTURE_VIEW_SIGNALS                         :{WHITE}Signale
STR_COMPANY_INFRASTRUCTURE_VIEW_ROAD_SECT                       :{GOLD}Straßenfelder:
STR_COMPANY_INFRASTRUCTURE_VIEW_ROAD                            :{WHITE}Straße
STR_COMPANY_INFRASTRUCTURE_VIEW_TRAMWAY                         :{WHITE}Straßenbahnfelder
STR_COMPANY_INFRASTRUCTURE_VIEW_WATER_SECT                      :{GOLD}Wasserfelder:
STR_COMPANY_INFRASTRUCTURE_VIEW_CANALS                          :{WHITE}Kanäle
STR_COMPANY_INFRASTRUCTURE_VIEW_STATION_SECT                    :{GOLD}Stationen:
STR_COMPANY_INFRASTRUCTURE_VIEW_STATIONS                        :{WHITE}Stationsfelder
STR_COMPANY_INFRASTRUCTURE_VIEW_AIRPORTS                        :{WHITE}Flughäfen
STR_COMPANY_INFRASTRUCTURE_VIEW_TOTAL                           :{WHITE}{CURRENCY_LONG}/a

# Industry directory
STR_INDUSTRY_DIRECTORY_CAPTION                                  :{WHITE}Industrien
STR_INDUSTRY_DIRECTORY_NONE                                     :{ORANGE}- Keine -
STR_INDUSTRY_DIRECTORY_ITEM                                     :{ORANGE}{INDUSTRY}{BLACK} ({CARGO_LONG}{STRING}){YELLOW} ({COMMA}% transportiert)
STR_INDUSTRY_DIRECTORY_ITEM_TWO                                 :{ORANGE}{INDUSTRY}{BLACK} ({CARGO_LONG}{STRING}/{CARGO_LONG}{STRING}){YELLOW} ({COMMA}%/{COMMA}% transportiert)
STR_INDUSTRY_DIRECTORY_ITEM_NOPROD                              :{ORANGE}{INDUSTRY}
STR_INDUSTRY_DIRECTORY_LIST_CAPTION                             :{BLACK}Industrienamen - Klick auf den Namen zentriert Hauptansicht auf die Industrie. Strg+Klick öffnet neue Zusatzansicht zentriert auf die Industrie

# Industry view
STR_INDUSTRY_VIEW_CAPTION                                       :{WHITE}{INDUSTRY}
STR_INDUSTRY_VIEW_PRODUCTION_LAST_MONTH_TITLE                   :{BLACK}Produktion im letzten Monat:
STR_INDUSTRY_VIEW_TRANSPORTED                                   :{YELLOW}{CARGO_LONG}{STRING}{BLACK} ({COMMA}% befördert)
STR_INDUSTRY_VIEW_LOCATION_TOOLTIP                              :{BLACK}Hauptansicht zur Industrie scrollen. Strg+Klick öffnet neue Zusatzansicht zentriert auf die Industrie
STR_INDUSTRY_VIEW_PRODUCTION_LEVEL                              :{BLACK}Produktionsrate: {YELLOW}{COMMA}%
STR_INDUSTRY_VIEW_INDUSTRY_ANNOUNCED_CLOSURE                    :{YELLOW}Diese Industrie wird in Kürze schließen!

STR_INDUSTRY_VIEW_REQUIRES_N_CARGO                              :{BLACK}Benötigt: {YELLOW}{STRING}{STRING}
STR_INDUSTRY_VIEW_PRODUCES_N_CARGO                              :{BLACK}Produziert: {YELLOW}{STRING}{STRING}
STR_INDUSTRY_VIEW_CARGO_LIST_EXTENSION                          :, {STRING}{STRING}

STR_INDUSTRY_VIEW_REQUIRES                                      :{BLACK}benötigt:
STR_INDUSTRY_VIEW_ACCEPT_CARGO                                  :{YELLOW}{STRING}{BLACK}{3:STRING}
STR_INDUSTRY_VIEW_ACCEPT_CARGO_AMOUNT                           :{YELLOW}{STRING}{BLACK}: {CARGO_SHORT} wartend{STRING}

STR_CONFIG_GAME_PRODUCTION                                      :{WHITE}Produktion ändern (Vielfache von 8, maximal 2040)
STR_CONFIG_GAME_PRODUCTION_LEVEL                                :{WHITE}Produktionsrate ändern (prozentual, bis zu 800%)

# Vehicle lists
STR_VEHICLE_LIST_TRAIN_CAPTION                                  :{WHITE}{STRING} - {COMMA} Z{P ug üge}
STR_VEHICLE_LIST_ROAD_VEHICLE_CAPTION                           :{WHITE}{STRING} - {COMMA} Straßenfahrzeug{P "" e}
STR_VEHICLE_LIST_SHIP_CAPTION                                   :{WHITE}{STRING} - {COMMA} Schiff{P "" e}
STR_VEHICLE_LIST_AIRCRAFT_CAPTION                               :{WHITE}{STRING} - {COMMA} Flugzeug{P "" e}

STR_VEHICLE_LIST_TRAIN_LIST_TOOLTIP                             :{BLACK}Züge - für Einzelheiten auf den Zug klicken
STR_VEHICLE_LIST_ROAD_VEHICLE_TOOLTIP                           :{BLACK}Straßenfahrzeuge - für Einzelheiten auf das Fahrzeug klicken
STR_VEHICLE_LIST_SHIP_TOOLTIP                                   :{BLACK}Schiffe - für Einzelheiten auf das Schiff klicken
STR_VEHICLE_LIST_AIRCRAFT_TOOLTIP                               :{BLACK}Flugzeuge - für Einzelheiten auf das Flugzeug klicken

STR_VEHICLE_LIST_PROFIT_THIS_YEAR_LAST_YEAR                     :{TINY_FONT}{BLACK}Gewinn im laufenden Jahr: {CURRENCY_LONG} (vergangenes Jahr: {CURRENCY_LONG})

STR_VEHICLE_LIST_AVAILABLE_TRAINS                               :Verfügbare Züge
STR_VEHICLE_LIST_AVAILABLE_ROAD_VEHICLES                        :Verfügbare Fahrzeuge
STR_VEHICLE_LIST_AVAILABLE_SHIPS                                :Verfügbare Schiffe
STR_VEHICLE_LIST_AVAILABLE_AIRCRAFT                             :Verfügbare Flugzeuge
STR_VEHICLE_LIST_AVAILABLE_ENGINES_TOOLTIP                      :{BLACK}Verfügbare Fahrzeuge für diesen Fahrzeugtyp auflisten

STR_VEHICLE_LIST_MANAGE_LIST                                    :{BLACK}Liste verwalten
STR_VEHICLE_LIST_MANAGE_LIST_TOOLTIP                            :{BLACK}Aufträge an alle Fahrzeuge in der Liste verschicken
STR_VEHICLE_LIST_REPLACE_VEHICLES                               :Fahrzeuge ersetzen
STR_VEHICLE_LIST_SEND_FOR_SERVICING                             :Zur Wartung schicken

STR_VEHICLE_LIST_SEND_TRAIN_TO_DEPOT                            :Ins Depot schicken
STR_VEHICLE_LIST_SEND_ROAD_VEHICLE_TO_DEPOT                     :Ins Depot schicken
STR_VEHICLE_LIST_SEND_SHIP_TO_DEPOT                             :In die Werft schicken
STR_VEHICLE_LIST_SEND_AIRCRAFT_TO_HANGAR                        :In den Hangar schicken

STR_VEHICLE_LIST_MASS_STOP_LIST_TOOLTIP                         :{BLACK}Alle Fahrzeuge in der Liste anhalten
STR_VEHICLE_LIST_MASS_START_LIST_TOOLTIP                        :{BLACK}Alle Fahrzeuge in der Liste losschicken

STR_VEHICLE_LIST_SHARED_ORDERS_LIST_CAPTION                     :{WHITE}Gemeinsamer Fahrplan von {COMMA} Fahrzeug{P "" en}

# Group window
STR_GROUP_ALL_TRAINS                                            :Alle Züge
STR_GROUP_ALL_ROAD_VEHICLES                                     :Alle Straßenfahrzeuge
STR_GROUP_ALL_SHIPS                                             :Alle Schiffe
STR_GROUP_ALL_AIRCRAFTS                                         :Alle Flugzeuge

STR_GROUP_DEFAULT_TRAINS                                        :Ungruppierte Züge
STR_GROUP_DEFAULT_ROAD_VEHICLES                                 :Ungruppierte Straßenfahrzeuge
STR_GROUP_DEFAULT_SHIPS                                         :Ungruppierte Schiffe
STR_GROUP_DEFAULT_AIRCRAFTS                                     :Ungruppierte Flugzeuge


STR_GROUPS_CLICK_ON_GROUP_FOR_TOOLTIP                           :{BLACK}Gruppen - Klick auf eine Gruppe zeigt Liste aller Fahrzeuge der Gruppe an
STR_GROUP_CREATE_TOOLTIP                                        :{BLACK}Neue Gruppe erstellen
STR_GROUP_DELETE_TOOLTIP                                        :{BLACK}Ausgewählte Gruppe löschen
STR_GROUP_RENAME_TOOLTIP                                        :{BLACK}Ausgewählte Gruppe umbenennen
STR_GROUP_LIVERY_TOOLTIP                                        :{BLACK}Farbschema der ausgewählten Gruppe ändern
STR_GROUP_REPLACE_PROTECTION_TOOLTIP                            :{BLACK}Diese Gruppe von der automatischen Fahrzeugersetzung ausschließen

STR_QUERY_GROUP_DELETE_CAPTION                                  :{WHITE}Gruppe löschen
STR_GROUP_DELETE_QUERY_TEXT                                     :{WHITE}Sicher, dass diese Gruppe inklusive aller Untergruppen gelöscht werden soll?

STR_GROUP_ADD_SHARED_VEHICLE                                    :Gemeinsame Fahrzeuge hinzufügen
STR_GROUP_REMOVE_ALL_VEHICLES                                   :Liste leeren

STR_GROUP_RENAME_CAPTION                                        :{BLACK}Gruppe umbenennen

STR_GROUP_PROFIT_THIS_YEAR                                      :Gewinn in diesem Jahr:
STR_GROUP_PROFIT_LAST_YEAR                                      :Gewinn im letzten Jahr:
STR_GROUP_OCCUPANCY                                             :Aktuelle Nutzung:
STR_GROUP_OCCUPANCY_VALUE                                       :{NUM}%

# Build vehicle window
STR_BUY_VEHICLE_TRAIN_RAIL_CAPTION                              :Neue Schienenfahrzeuge
STR_BUY_VEHICLE_TRAIN_ELRAIL_CAPTION                            :Neue elektrische Schienenfahrzeuge
STR_BUY_VEHICLE_TRAIN_MONORAIL_CAPTION                          :Neue Einschienenbahnfahrzeuge
STR_BUY_VEHICLE_TRAIN_MAGLEV_CAPTION                            :Neue Magnetbahnfahrzeuge

STR_BUY_VEHICLE_TRAIN_ALL_CAPTION                               :Neue Schienenfahrzeuge
STR_BUY_VEHICLE_ROAD_VEHICLE_CAPTION                            :Neue Fahrzeuge
STR_BUY_VEHICLE_SHIP_CAPTION                                    :Neue Schiffe
STR_BUY_VEHICLE_AIRCRAFT_CAPTION                                :Neue Flugzeuge

STR_PURCHASE_INFO_COST_WEIGHT                                   :{BLACK}Kosten: {GOLD}{CURRENCY_LONG}{BLACK} Gewicht: {GOLD}{WEIGHT_SHORT}
STR_PURCHASE_INFO_SPEED_POWER                                   :{BLACK}Geschw.: {GOLD}{VELOCITY}{BLACK} Leistung: {GOLD}{POWER}
STR_PURCHASE_INFO_SPEED                                         :{BLACK}Geschwindigkeit: {GOLD}{VELOCITY}
STR_PURCHASE_INFO_SPEED_OCEAN                                   :{BLACK}Geschwindigkeit auf dem Meer: {GOLD}{VELOCITY}
STR_PURCHASE_INFO_SPEED_CANAL                                   :{BLACK}Geschwindigkeit auf Kanälen und Flüssen: {GOLD}{VELOCITY}
STR_PURCHASE_INFO_RUNNINGCOST                                   :{BLACK}Betriebskosten: {GOLD}{CURRENCY_LONG} pro Jahr
STR_PURCHASE_INFO_CAPACITY                                      :{BLACK}Kapazität: {GOLD}{CARGO_LONG} {STRING}
STR_PURCHASE_INFO_REFITTABLE                                    :(umrüstbar)
STR_PURCHASE_INFO_DESIGNED_LIFE                                 :{BLACK}Entworfen: {GOLD}{NUM}{BLACK} Betriebsdauer: {GOLD}{COMMA} Jahr{P "" e}
STR_PURCHASE_INFO_RELIABILITY                                   :{BLACK}Max. Zuverlässigkeit: {GOLD}{COMMA}%
STR_PURCHASE_INFO_COST                                          :{BLACK}Kosten: {GOLD}{CURRENCY_LONG}
STR_PURCHASE_INFO_WEIGHT_CWEIGHT                                :{BLACK}Gewicht: {GOLD}{WEIGHT_SHORT} ({WEIGHT_SHORT})
STR_PURCHASE_INFO_COST_SPEED                                    :{BLACK}Kosten: {GOLD}{CURRENCY_LONG}{BLACK} Geschw.: {GOLD}{VELOCITY}
STR_PURCHASE_INFO_AIRCRAFT_CAPACITY                             :{BLACK}Kapazität: {GOLD}{CARGO_LONG}, {CARGO_LONG}
STR_PURCHASE_INFO_PWAGPOWER_PWAGWEIGHT                          :{BLACK}Angetriebene Waggons: {GOLD}+{POWER}{BLACK} Gewicht: {GOLD}+{WEIGHT_SHORT}
STR_PURCHASE_INFO_REFITTABLE_TO                                 :{BLACK}Umrüstbar auf: {GOLD}{STRING}
STR_PURCHASE_INFO_ALL_TYPES                                     :Alle Frachtarten
STR_PURCHASE_INFO_NONE                                          :Keine
STR_PURCHASE_INFO_ALL_BUT                                       :Alles außer {CARGO_LIST}
STR_PURCHASE_INFO_MAX_TE                                        :{BLACK}Max. Zugkraft: {GOLD}{FORCE}
STR_PURCHASE_INFO_AIRCRAFT_RANGE                                :{BLACK}Reichweite: {GOLD}{COMMA} Felder
STR_PURCHASE_INFO_AIRCRAFT_TYPE                                 :{BLACK}Flugzeugtyp: {GOLD}{STRING}

STR_BUY_VEHICLE_TRAIN_LIST_TOOLTIP                              :{BLACK}Schienenfahrzeugsliste - Einzelheiten durch Anklicken des Fahrzeuges. Strg+Klick schaltet um zwischen Verstecken und Zeigen des Fahrzeugtyps
STR_BUY_VEHICLE_ROAD_VEHICLE_LIST_TOOLTIP                       :{BLACK}Straßenfahrzeugsliste - Klicke auf ein Fahrzeug für Einzelheiten. Strg+Klick schaltet um zwischen Verstecken und Zeigen des Fahrzeugtyps
STR_BUY_VEHICLE_SHIP_LIST_TOOLTIP                               :{BLACK}Schiffsliste - für Einzelheiten auf das Schiff klicken. Strg+Klick schaltet um zwischen Verstecken und Zeigen des Schiffstyps
STR_BUY_VEHICLE_AIRCRAFT_LIST_TOOLTIP                           :{BLACK}Flugzeugliste - Klick auf das Flugzeug zeigt weitere Einzelheiten an. Strg+Klick schaltet um zwischen Verstecken und Zeigen des Fahrzeugtyps

STR_BUY_VEHICLE_TRAIN_BUY_VEHICLE_BUTTON                        :{BLACK}Fahrzeug kaufen
STR_BUY_VEHICLE_ROAD_VEHICLE_BUY_VEHICLE_BUTTON                 :{BLACK}Fahrzeug kaufen
STR_BUY_VEHICLE_SHIP_BUY_VEHICLE_BUTTON                         :{BLACK}Schiff kaufen
STR_BUY_VEHICLE_AIRCRAFT_BUY_VEHICLE_BUTTON                     :{BLACK}Flugzeug kaufen


STR_BUY_VEHICLE_TRAIN_BUY_VEHICLE_TOOLTIP                       :{BLACK}Angewähltes Fahrzeug kaufen. Shift+Klick zeigt einen Kostenvoranschlag
STR_BUY_VEHICLE_ROAD_VEHICLE_BUY_VEHICLE_TOOLTIP                :{BLACK}Ausgewähltes Fahrzeug kaufen. Shift+Klick zeigt einen Kostenvoranschlag
STR_BUY_VEHICLE_SHIP_BUY_VEHICLE_TOOLTIP                        :{BLACK}Ausgewähltes Schiff kaufen. Shift+Klick zeigt einen Kostenvoranschlag
STR_BUY_VEHICLE_AIRCRAFT_BUY_VEHICLE_TOOLTIP                    :{BLACK}Augewähltes Flugzeug kaufen. Shift schaltet zwischen Bauen und Kostenvoranschlag um


STR_BUY_VEHICLE_TRAIN_RENAME_BUTTON                             :{BLACK}Umbenennen
STR_BUY_VEHICLE_ROAD_VEHICLE_RENAME_BUTTON                      :{BLACK}Umbenennen
STR_BUY_VEHICLE_SHIP_RENAME_BUTTON                              :{BLACK}Umbenennen
STR_BUY_VEHICLE_AIRCRAFT_RENAME_BUTTON                          :{BLACK}Umbenennen

STR_BUY_VEHICLE_TRAIN_RENAME_TOOLTIP                            :{BLACK}Umbenennen der Waggontypen
STR_BUY_VEHICLE_ROAD_VEHICLE_RENAME_TOOLTIP                     :{BLACK}Fahrzeug umbenennen
STR_BUY_VEHICLE_SHIP_RENAME_TOOLTIP                             :{BLACK}Schiff umbenennen
STR_BUY_VEHICLE_AIRCRAFT_RENAME_TOOLTIP                         :{BLACK}Flugzeug umbenennen

STR_BUY_VEHICLE_TRAIN_HIDE_TOGGLE_BUTTON                        :{BLACK}Ausblenden
STR_BUY_VEHICLE_ROAD_VEHICLE_HIDE_TOGGLE_BUTTON                 :{BLACK}Ausblenden
STR_BUY_VEHICLE_SHIP_HIDE_TOGGLE_BUTTON                         :{BLACK}Ausblenden
STR_BUY_VEHICLE_AIRCRAFT_HIDE_TOGGLE_BUTTON                     :{BLACK}Ausblenden

STR_BUY_VEHICLE_TRAIN_SHOW_TOGGLE_BUTTON                        :{BLACK}Einblenden
STR_BUY_VEHICLE_ROAD_VEHICLE_SHOW_TOGGLE_BUTTON                 :{BLACK}Einblenden
STR_BUY_VEHICLE_SHIP_SHOW_TOGGLE_BUTTON                         :{BLACK}Einblenden
STR_BUY_VEHICLE_AIRCRAFT_SHOW_TOGGLE_BUTTON                     :{BLACK}Ausblenden

STR_BUY_VEHICLE_TRAIN_HIDE_SHOW_TOGGLE_TOOLTIP                  :{BLACK}Blende das Schienenfahrzeug aus / ein
STR_BUY_VEHICLE_ROAD_VEHICLE_HIDE_SHOW_TOGGLE_TOOLTIP           :{BLACK}Blende das Straßenfahrzeug aus / ein
STR_BUY_VEHICLE_SHIP_HIDE_SHOW_TOGGLE_TOOLTIP                   :{BLACK}Blende das Schiff aus / ein
STR_BUY_VEHICLE_AIRCRAFT_HIDE_SHOW_TOGGLE_TOOLTIP               :{BLACK}Blende das Flugzeug aus / ein

STR_QUERY_RENAME_TRAIN_TYPE_CAPTION                             :{WHITE}Zugtyp umbenennen
STR_QUERY_RENAME_ROAD_VEHICLE_TYPE_CAPTION                      :{WHITE}Fahrzeug umbenennen
STR_QUERY_RENAME_SHIP_TYPE_CAPTION                              :{WHITE}Schiff umbenennen
STR_QUERY_RENAME_AIRCRAFT_TYPE_CAPTION                          :{WHITE}Flugzeug umbenennen

# Depot window
STR_DEPOT_CAPTION                                               :{WHITE}{DEPOT}

STR_DEPOT_RENAME_TOOLTIP                                        :{BLACK}Namen des Depots ändern
STR_DEPOT_RENAME_DEPOT_CAPTION                                  :Depot umbenennen

STR_DEPOT_NO_ENGINE                                             :{BLACK}-
STR_DEPOT_VEHICLE_TOOLTIP                                       :{BLACK}{ENGINE}{STRING}
STR_DEPOT_VEHICLE_TOOLTIP_CHAIN                                 :{BLACK}{NUM} Fahrzeug{P "" e}{STRING}
STR_DEPOT_VEHICLE_TOOLTIP_CARGO                                 :{}{CARGO_LONG} ({CARGO_SHORT})

STR_DEPOT_TRAIN_LIST_TOOLTIP                                    :{BLACK}Züge - Fahrzeug ziehen, um es an-/abzukoppeln. Rechts-Klick für Fahrzeuginformationen, Rechts-Klick für Einzelheiten. Strg, um die jeweilige Funktion für das gesamte Gespann auszuführen
STR_DEPOT_ROAD_VEHICLE_LIST_TOOLTIP                             :{BLACK}Straßenfahrzeuge - Rechts-Klick für Einzelheiten
STR_DEPOT_SHIP_LIST_TOOLTIP                                     :{BLACK}Schiffe - Rechts-Klick für Einzelheiten
STR_DEPOT_AIRCRAFT_LIST_TOOLTIP                                 :{BLACK}Flugzeuge - Rechts-Klick für Einzelheiten

STR_DEPOT_TRAIN_SELL_TOOLTIP                                    :{BLACK}Schienenfahrzeug hierher ziehen, um es zu verkaufen
STR_DEPOT_ROAD_VEHICLE_SELL_TOOLTIP                             :{BLACK}Ziehe Straßenfahrzeug hierher, um es zu verkaufen
STR_DEPOT_SHIP_SELL_TOOLTIP                                     :{BLACK}Ziehe Schiff hierher, um es zu verkaufen
STR_DEPOT_AIRCRAFT_SELL_TOOLTIP                                 :{BLACK}Zum Verkauf des Flugzeuges hierher ziehen

STR_DEPOT_DRAG_WHOLE_TRAIN_TO_SELL_TOOLTIP                      :{BLACK}Lok hierher ziehen, um den ganzen Zug zu verkaufen

STR_DEPOT_SELL_ALL_BUTTON_TRAIN_TOOLTIP                         :{BLACK}Alle Züge im Depot verkaufen
STR_DEPOT_SELL_ALL_BUTTON_ROAD_VEHICLE_TOOLTIP                  :{BLACK}Alle Fahrzeuge im Depot verkaufen
STR_DEPOT_SELL_ALL_BUTTON_SHIP_TOOLTIP                          :{BLACK}Alle Schiffe in der Werft verkaufen
STR_DEPOT_SELL_ALL_BUTTON_AIRCRAFT_TOOLTIP                      :{BLACK}Alle Flugzeuge im Hangar verkaufen

STR_DEPOT_AUTOREPLACE_TRAIN_TOOLTIP                             :{BLACK}Alle Züge im Depot automatisch ersetzen
STR_DEPOT_AUTOREPLACE_ROAD_VEHICLE_TOOLTIP                      :{BLACK}Alle Fahrzeuge im Depot automatisch ersetzen
STR_DEPOT_AUTOREPLACE_SHIP_TOOLTIP                              :{BLACK}Alle Schiffe in der Werft automatisch ersetzen
STR_DEPOT_AUTOREPLACE_AIRCRAFT_TOOLTIP                          :{BLACK}Alle Flugzeuge im Hangar automatisch ersetzen

STR_DEPOT_TRAIN_NEW_VEHICLES_BUTTON                             :{BLACK}Neue Fahrzeuge
STR_DEPOT_ROAD_VEHICLE_NEW_VEHICLES_BUTTON                      :{BLACK}Neue Straßenfahrzeuge
STR_DEPOT_SHIP_NEW_VEHICLES_BUTTON                              :{BLACK}Neue Schiffe
STR_DEPOT_AIRCRAFT_NEW_VEHICLES_BUTTON                          :{BLACK}Neue Flugzeuge

STR_DEPOT_TRAIN_NEW_VEHICLES_TOOLTIP                            :{BLACK}Neues Schienenfahrzeug kaufen
STR_DEPOT_ROAD_VEHICLE_NEW_VEHICLES_TOOLTIP                     :{BLACK}Neues Straßenfahrzeug kaufen
STR_DEPOT_SHIP_NEW_VEHICLES_TOOLTIP                             :{BLACK}Neues Schiff kaufen
STR_DEPOT_AIRCRAFT_NEW_VEHICLES_TOOLTIP                         :{BLACK}Neues Flugzeug kaufen

STR_DEPOT_CLONE_TRAIN                                           :{BLACK}Zug kopieren
STR_DEPOT_CLONE_ROAD_VEHICLE                                    :{BLACK}Fahrzeug kopieren
STR_DEPOT_CLONE_SHIP                                            :{BLACK}Schiff kopieren
STR_DEPOT_CLONE_AIRCRAFT                                        :{BLACK}Flugzeug kopieren

STR_DEPOT_CLONE_TRAIN_DEPOT_INFO                                :{BLACK}Kauft eine Kopie des Zuges mit allen Wagons. Klicke diese Schaltfläche und dann auf einen Zug innerhalb oder außerhalb des Depots. Strg+Klick erzeugt gemeinsamen Fahrplan. Shift schaltet zwischen Bauen und Kostenvoranschlag um
STR_DEPOT_CLONE_ROAD_VEHICLE_DEPOT_INFO                         :{BLACK}Kauft eine Kopie des Fahrzeuges. Klicke auf diese Schaltfläche und dann auf ein Fahrzeug innerhalb oder außerhalb des Depots. Strg+Klick erzeugt gemeinsamen Fahrplan. Shift schaltet zwischen Bauen und Kostenvoranschlag um
STR_DEPOT_CLONE_SHIP_DEPOT_INFO                                 :{BLACK}Kauft eine Kopie des Schiffes. Klicke diese Schaltfläche und dann auf eine Schiff innerhalb oder außerhalb der Werft. Strg+Klick erzeugt gemeinsamen Fahrplan. Shift schaltet zwischen Bauen und Kostenvoranschlag um
STR_DEPOT_CLONE_AIRCRAFT_INFO_HANGAR_WINDOW                     :{BLACK}Kauft eine Kopie des Flugzeuges. Klicke auf diese Schaltfläche und dann auf ein Flugzeug innerhalb oder außerhalb des Hangars. Strg+Klick erzeugt gemeinsamen Fahrplan. Shift schaltet zwischen Bauen und Kostenvoranschlag um

STR_DEPOT_TRAIN_LOCATION_TOOLTIP                                :{BLACK}Hauptansicht zum Zugdepot scrollen. Strg+Klick öffnet neue Zusatzansicht beim Zugdepot
STR_DEPOT_ROAD_VEHICLE_LOCATION_TOOLTIP                         :{BLACK}Hauptansicht zum Fahrzeugdepot scrollen. Strg+Klick öffnet neue Zusatzansicht beim Fahrzeugdepot
STR_DEPOT_SHIP_LOCATION_TOOLTIP                                 :{BLACK}Hauptansicht zur Werft scrollen. Strg+Klick öffnet neue Zusatzansicht bei der Werft
STR_DEPOT_AIRCRAFT_LOCATION_TOOLTIP                             :{BLACK}Hauptansicht zum Hangar scrollen. Strg+Klick öffnet neue Zusatzansicht beim Hangar

STR_DEPOT_VEHICLE_ORDER_LIST_TRAIN_TOOLTIP                      :{BLACK}Alle Züge, die dieses Depot anfahren, auflisten
STR_DEPOT_VEHICLE_ORDER_LIST_ROAD_VEHICLE_TOOLTIP               :{BLACK}Alle Fahrzeuge, die dieses Depot anfahren, auflisten
STR_DEPOT_VEHICLE_ORDER_LIST_SHIP_TOOLTIP                       :{BLACK}Alle Schiffe, die diese Werft anfahren, auflisten
STR_DEPOT_VEHICLE_ORDER_LIST_AIRCRAFT_TOOLTIP                   :{BLACK}Alle Flugzeuge, die einen Hangar dieses Flughafens ansteuern, auflisten

STR_DEPOT_MASS_STOP_DEPOT_TRAIN_TOOLTIP                         :{BLACK}Alle Züge im Depot anhalten
STR_DEPOT_MASS_STOP_DEPOT_ROAD_VEHICLE_TOOLTIP                  :{BLACK}Alle Fahrzeuge im Depot anhalten
STR_DEPOT_MASS_STOP_DEPOT_SHIP_TOOLTIP                          :{BLACK}Alle Schiffe in der Werft anhalten
STR_DEPOT_MASS_STOP_HANGAR_TOOLTIP                              :{BLACK}Alle Flugzeuge im Hangar anhalten

STR_DEPOT_MASS_START_DEPOT_TRAIN_TOOLTIP                        :{BLACK}Alle Züge im Depot losschicken
STR_DEPOT_MASS_START_DEPOT_ROAD_VEHICLE_TOOLTIP                 :{BLACK}Alle Fahrzeuge im Depot losschicken
STR_DEPOT_MASS_START_DEPOT_SHIP_TOOLTIP                         :{BLACK}Alle Schiffe in der Werft losschicken
STR_DEPOT_MASS_START_HANGAR_TOOLTIP                             :{BLACK}Alle Flugzeuge im Hangar losschicken

STR_DEPOT_SELL_CONFIRMATION_TEXT                                :{YELLOW}Sollen alle Fahrzeuge in diesem Depot verkauft werden?

# Engine preview window
STR_ENGINE_PREVIEW_CAPTION                                      :{WHITE}Nachricht vom Fahrzeughersteller
STR_ENGINE_PREVIEW_MESSAGE                                      :{GOLD}Wir haben {G "einen" "eine" "ein" ""} neue{G n "" s ""} {0:STRING} entwickelt.{}Besteht Interesse, {G 0 den die das die} {0:STRING} ein Jahr lang exklusiv zu nutzen, so dass wir die Funktionen testen können, bevor {G 0 er sie es sie} allgemein zur Verfügung gestellt {G 0 wird wird wird werden}?
STR_ENGINE_PREVIEW_RAILROAD_LOCOMOTIVE                          :{G=w}Lokomotive
STR_ENGINE_PREVIEW_ROAD_VEHICLE                                 :{G=n}Straßenfahrzeug
STR_ENGINE_PREVIEW_AIRCRAFT                                     :{G=n}Flugzeug
STR_ENGINE_PREVIEW_SHIP                                         :{G=n}Schiff
STR_ENGINE_PREVIEW_MONORAIL_LOCOMOTIVE                          :{G=w}Einschienenbahn
STR_ENGINE_PREVIEW_MAGLEV_LOCOMOTIVE                            :{G=w}Magnetschwebebahn

STR_ENGINE_PREVIEW_COST_WEIGHT_SPEED_POWER                      :{BLACK}Kosten: {CURRENCY_LONG}   Gewicht: {WEIGHT_SHORT}{}Geschwindigk.: {VELOCITY} Leistung: {POWER}{}Betriebskosten: {CURRENCY_LONG} pro Jahr{}Kapazität: {CARGO_LONG}
STR_ENGINE_PREVIEW_COST_WEIGHT_SPEED_POWER_MAX_TE               :{BLACK}Preis: {CURRENCY_LONG} Gewicht: {WEIGHT_SHORT}{}Max. Geschwindigkeit: {VELOCITY}  Leistung: {POWER}  Max. Zugkraft: {6:FORCE}{}Betriebskosten: {4:CURRENCY_LONG}/yr{}Kapazität: {5:CARGO_LONG}
STR_ENGINE_PREVIEW_COST_MAX_SPEED_CAP_RUNCOST                   :{BLACK}Preis: {CURRENCY_LONG} Höchstgeschw.: {VELOCITY}{}Kapazität: {CARGO_LONG}{}Betriebskosten: {CURRENCY_LONG}/Jahr
STR_ENGINE_PREVIEW_COST_MAX_SPEED_TYPE_CAP_CAP_RUNCOST          :{BLACK}Kosten: {CURRENCY_LONG} Max. Geschw.: {VELOCITY}{}Flugzeugtyp: {STRING}{}Kapazität: {CARGO_LONG}, {CARGO_LONG}{}Betriebskosten: {CURRENCY_LONG}/Jahr
STR_ENGINE_PREVIEW_COST_MAX_SPEED_TYPE_CAP_RUNCOST              :{BLACK}Kosten: {CURRENCY_LONG} Max. Geschw.: {VELOCITY}{}Flugzeugtyp: {STRING}{}Kapazität: {CARGO_LONG}{}Betriebskosten: {CURRENCY_LONG}/Jahr
STR_ENGINE_PREVIEW_COST_MAX_SPEED_TYPE_RANGE_CAP_CAP_RUNCOST    :{BLACK}Kosten: {CURRENCY_LONG} Max. Geschw.: {VELOCITY}{}Flugzeugtyp: {STRING} Reichweite: {COMMA} Felder{}Capacity: {CARGO_LONG}, {CARGO_LONG}{}Betriebskosten: {CURRENCY_LONG}/Jahr
STR_ENGINE_PREVIEW_COST_MAX_SPEED_TYPE_RANGE_CAP_RUNCOST        :{BLACK}Kosten: {CURRENCY_LONG} Max. Geschw.: {VELOCITY}{}Flugzeugtyp: {STRING} Reichweite: {COMMA} tiles{}Kapazität: {CARGO_LONG}{}Laufende Kosten: {CURRENCY_LONG}/yr

# Autoreplace window
STR_REPLACE_VEHICLES_WHITE                                      :{WHITE}{STRING} ersetzen - {STRING}
STR_REPLACE_VEHICLE_TRAIN                                       :Zug
STR_REPLACE_VEHICLE_ROAD_VEHICLE                                :Straßenfahrzeug
STR_REPLACE_VEHICLE_SHIP                                        :Schiff
STR_REPLACE_VEHICLE_AIRCRAFT                                    :Flugzeug

STR_REPLACE_VEHICLE_VEHICLES_IN_USE                             :{YELLOW}Verwendete Fahrzeuge
STR_REPLACE_VEHICLE_VEHICLES_IN_USE_TOOLTIP                     :{BLACK}Spalte mit Fahrzeugen aus dem eigenen Besitz
STR_REPLACE_VEHICLE_AVAILABLE_VEHICLES                          :{YELLOW}Verfügbare Fahrzeuge
STR_REPLACE_VEHICLE_AVAILABLE_VEHICLES_TOOLTIP                  :{BLACK}Spalte mit verfügbaren Ersatzfahrzeugen

STR_REPLACE_HELP_LEFT_ARRAY                                     :{BLACK}Zu ersetzenden Fahrzeugtyp auswählen
STR_REPLACE_HELP_RIGHT_ARRAY                                    :{BLACK}Fahrzeugtyp auswählen, der anstelle des links gewählten Typs verwendet werden soll

STR_REPLACE_VEHICLES_START                                      :{BLACK}Fahrzeugersetzung an
STR_REPLACE_VEHICLES_NOW                                        :Alle Fahrzeuge jetzt ersetzen
STR_REPLACE_VEHICLES_WHEN_OLD                                   :Ersetze nur alte Fahrzeuge
STR_REPLACE_HELP_START_BUTTON                                   :{BLACK}Klick zum Ersetzen des Fahrzeugtyps auf der linken Seite mit dem auf der rechten Seite
STR_REPLACE_NOT_REPLACING                                       :{BLACK}Keine Ersetzung
STR_REPLACE_NOT_REPLACING_VEHICLE_SELECTED                      :{BLACK}Kein Fahrzeug gewählt
STR_REPLACE_REPLACING_WHEN_OLD                                  :{ENGINE} wenn alt
STR_REPLACE_VEHICLES_STOP                                       :{BLACK}Fahrzeugersetzung aus
STR_REPLACE_HELP_STOP_BUTTON                                    :{BLACK}Klick zum Abbrechen der Ersetzung des Fahrzeugtyps auf der linken Seite

STR_REPLACE_ENGINE_WAGON_SELECT_HELP                            :{BLACK}Umschalter für Lok- oder Waggonersetzung
STR_REPLACE_ENGINES                                             :Schienenfahrzeuge
STR_REPLACE_WAGONS                                              :Waggons
STR_REPLACE_ALL_RAILTYPE                                        :Alle Schienenfahrzeuge

STR_REPLACE_HELP_RAILTYPE                                       :{BLACK}Gleistyp auswählen, für den Loks ersetzt werden sollen
STR_REPLACE_HELP_REPLACE_INFO_TAB                               :{BLACK}Hier wird angezeigt, gegen welches Fahrzeug das auf der linken Seite gewählte ersetzt wird
STR_REPLACE_RAIL_VEHICLES                                       :Schienenfahrzeuge
STR_REPLACE_ELRAIL_VEHICLES                                     :elektrische Schienenfahrzeuge
STR_REPLACE_MONORAIL_VEHICLES                                   :Einschienenbahn
STR_REPLACE_MAGLEV_VEHICLES                                     :Magnetschwebebahn

STR_REPLACE_REMOVE_WAGON                                        :{BLACK}Waggon-Entfernung: {ORANGE}{STRING}
STR_REPLACE_REMOVE_WAGON_HELP                                   :{BLACK}Ursprüngliche Länge des Zugs beibehalten, indem (vorne beginnend) Waggons entfernt werden, falls das Ersetzen der Lokomotive den Zug verlängern würde

# Vehicle view
STR_VEHICLE_VIEW_CAPTION                                        :{WHITE}{VEHICLE}

STR_VEHICLE_VIEW_TRAIN_LOCATION_TOOLTIP                         :{BLACK}Hauptansicht zum Zug scrollen. Strg+Klick, um dem Zug zu folgen
STR_VEHICLE_VIEW_ROAD_VEHICLE_LOCATION_TOOLTIP                  :{BLACK}Hauptansicht zum Fahrzeug scrollen. Strg+Klick, um dem Fahrzeug zu folgen
STR_VEHICLE_VIEW_SHIP_LOCATION_TOOLTIP                          :{BLACK}Hauptansicht zum Schiff scrollen. Strg+Klick, um dem Schiff zu folgen
STR_VEHICLE_VIEW_AIRCRAFT_LOCATION_TOOLTIP                      :{BLACK}Hauptansicht zum Flugzeug scrollen. Strg+Klick, um dem Flugzeug zu folgen

STR_VEHICLE_VIEW_TRAIN_SEND_TO_DEPOT_TOOLTIP                    :{BLACK}Zug ins Depot schicken. Strg+Klick, um dort nur Wartung durchzuführen
STR_VEHICLE_VIEW_ROAD_VEHICLE_SEND_TO_DEPOT_TOOLTIP             :{BLACK}Das Fahrzeug ins Depot schicken. Strg+Klick, um dort nur Wartung durchzuführen
STR_VEHICLE_VIEW_SHIP_SEND_TO_DEPOT_TOOLTIP                     :{BLACK}Das Schiff zur Werft schicken. Strg+Klick, um dort nur Wartung durchzuführen
STR_VEHICLE_VIEW_AIRCRAFT_SEND_TO_DEPOT_TOOLTIP                 :{BLACK}Das Flugzeug in den Hangar schicken. Strg+Klick, um dort nur Wartung durchzuführen

STR_VEHICLE_VIEW_CLONE_TRAIN_INFO                               :{BLACK}Kauft eine Kopie des Zuges mit allen Waggons. Strg+Klick erzeugt gemeinsamen Fahrplan. Shift schaltet zwischen Bauen und Kostenvoranschlag um
STR_VEHICLE_VIEW_CLONE_ROAD_VEHICLE_INFO                        :{BLACK}Kauft eine Kopie des Fahrzeuges. Strg+Klick erzeugt gemeinsamen Fahrplan. Shift schaltet zwischen Bauen und Kostenvoranschlag um
STR_VEHICLE_VIEW_CLONE_SHIP_INFO                                :{BLACK}Kauft eine Kopie des Schiffes. Strg+Klick erzeugt gemeinsamen Fahrplan. Shift schaltet zwischen Bauen und Kostenvoranschlag um
STR_VEHICLE_VIEW_CLONE_AIRCRAFT_INFO                            :{BLACK}Kauft eine Kopie des Flugzeuges. Strg+Klick erzeugt gemeinsamen Fahrplan. Shift schaltet zwischen Bauen und Kostenvoranschlag um

STR_VEHICLE_VIEW_TRAIN_IGNORE_SIGNAL_TOOLTIP                    :{BLACK}Zug zur Weiterfahrt zwingen, ohne das Signal zu beachten

STR_VEHICLE_VIEW_TRAIN_REFIT_TOOLTIP                            :{BLACK}Zug auf eine andere Fracht umrüsten
STR_VEHICLE_VIEW_ROAD_VEHICLE_REFIT_TOOLTIP                     :{BLACK}Straßenfahrzeug auf eine andere Fracht umrüsten
STR_VEHICLE_VIEW_SHIP_REFIT_TOOLTIP                             :{BLACK}Schiff auf eine andere Fracht umrüsten
STR_VEHICLE_VIEW_AIRCRAFT_REFIT_TOOLTIP                         :{BLACK}Flugzeug auf eine andere Fracht umrüsten

STR_VEHICLE_VIEW_TRAIN_REVERSE_TOOLTIP                          :{BLACK}Fahrtrichtung umkehren
STR_VEHICLE_VIEW_ROAD_VEHICLE_REVERSE_TOOLTIP                   :{BLACK}Das Straßenfahrzeug zur Umkehr zwingen

STR_VEHICLE_VIEW_TRAIN_ORDERS_TOOLTIP                           :{BLACK}Aufträge des Zuges anzeigen. Strg+Klick öffnet den Fahrplan
STR_VEHICLE_VIEW_ROAD_VEHICLE_ORDERS_TOOLTIP                    :{BLACK}Aufträge des Fahrzeugs anzeigen. Strg+Klick öffnet den Fahrplan
STR_VEHICLE_VIEW_SHIP_ORDERS_TOOLTIP                            :{BLACK}Aufträge des Schiffes anzeigen. Strg+Klick öffnet den Fahrplan
STR_VEHICLE_VIEW_AIRCRAFT_ORDERS_TOOLTIP                        :{BLACK}Aufträge des Flugzeugs anzeigen. Strg+Klick öffnet den Fahrplan

STR_VEHICLE_VIEW_TRAIN_SHOW_DETAILS_TOOLTIP                     :{BLACK}Zeige Einzelheiten des Zuges
STR_VEHICLE_VIEW_ROAD_VEHICLE_SHOW_DETAILS_TOOLTIP              :{BLACK}Einzelheiten des Straßenfahrzeuges anzeigen
STR_VEHICLE_VIEW_SHIP_SHOW_DETAILS_TOOLTIP                      :{BLACK}Zeige Einzelheiten des Schiffes
STR_VEHICLE_VIEW_AIRCRAFT_SHOW_DETAILS_TOOLTIP                  :{BLACK}Zeige Einzelheiten des Flugzeuges

STR_VEHICLE_VIEW_TRAIN_STATE_START_STOP_TOOLTIP                 :{BLACK}Laufende Zugbewegung - Klicke hier, um den Zug anzuhalten / zu starten. Strg + Klick scrollt zum Bestimmungsort
STR_VEHICLE_VIEW_ROAD_VEHICLE_STATE_START_STOP_TOOLTIP          :{BLACK}Laufende Fahrzeugbewegung - Klick zum Anhalten bzw. Losschicken. Strg + Klick scrollt zum Bestimmungsort
STR_VEHICLE_VIEW_SHIP_STATE_START_STOP_TOOLTIP                  :{BLACK}Laufende Schiffsbewegung - Klicke hier, um das Schiff anzuhalten / zu starten. Strg + Klick scrollt zum Bestimmungsort
STR_VEHICLE_VIEW_AIRCRAFT_STATE_START_STOP_TOOLTIP              :{BLACK}Laufende Flugzeugbewegung - Klick zum Anhalten bzw. Losschicken. Strg + Klick scrollt zum Bestimmungsort

# Messages in the start stop button in the vehicle view
STR_VEHICLE_STATUS_LOADING_UNLOADING                            :{LTBLUE}Laden / Entladen
STR_VEHICLE_STATUS_LEAVING                                      :{LTBLUE}Abfahrt
STR_VEHICLE_STATUS_CRASHED                                      :{RED}Unfall!
STR_VEHICLE_STATUS_BROKEN_DOWN                                  :{RED}Panne
STR_VEHICLE_STATUS_STOPPED                                      :{RED}Angehalten
STR_VEHICLE_STATUS_TRAIN_STOPPING_VEL                           :{RED}Halte an, {VELOCITY}
STR_VEHICLE_STATUS_TRAIN_NO_POWER                               :{RED}Keine Energie
STR_VEHICLE_STATUS_TRAIN_STUCK                                  :{ORANGE}Warte auf freie Wege
STR_VEHICLE_STATUS_AIRCRAFT_TOO_FAR                             :{ORANGE}Zu weit zum nächsten Ziel

STR_VEHICLE_STATUS_HEADING_FOR_STATION_VEL                      :{LTBLUE}Unterwegs nach {STATION}, {VELOCITY}
STR_VEHICLE_STATUS_NO_ORDERS_VEL                                :{LTBLUE}Keine Aufträge, {VELOCITY}
STR_VEHICLE_STATUS_HEADING_FOR_WAYPOINT_VEL                     :{LTBLUE}Fahre zu {WAYPOINT}, {VELOCITY}
STR_VEHICLE_STATUS_HEADING_FOR_DEPOT_VEL                        :{ORANGE}Fährt zu {DEPOT}, {VELOCITY}
STR_VEHICLE_STATUS_HEADING_FOR_DEPOT_SERVICE_VEL                :{LTBLUE}Wartung in {DEPOT}, {VELOCITY}

# Vehicle stopped/started animations
STR_VEHICLE_COMMAND_STOPPED_SMALL                               :{TINY_FONT}{RED}Angehalten
STR_VEHICLE_COMMAND_STOPPED                                     :{RED}Angehalten
STR_VEHICLE_COMMAND_STARTED_SMALL                               :{TINY_FONT}{GREEN}Losgeschickt
STR_VEHICLE_COMMAND_STARTED                                     :{GREEN}Losgeschickt

# Vehicle details
STR_VEHICLE_DETAILS_CAPTION                                     :{WHITE}{VEHICLE} (Details)
STR_VEHICLE_NAME_BUTTON                                         :{BLACK}Name

STR_VEHICLE_DETAILS_TRAIN_RENAME                                :{BLACK}Name des Zuges
STR_VEHICLE_DETAILS_ROAD_VEHICLE_RENAME                         :{BLACK}Name des Fahrzeuges
STR_VEHICLE_DETAILS_SHIP_RENAME                                 :{BLACK}Schiffsname
STR_VEHICLE_DETAILS_AIRCRAFT_RENAME                             :{BLACK}Flugzeugname

STR_VEHICLE_INFO_AGE_RUNNING_COST_YR                            :{BLACK}Alter: {LTBLUE}{STRING}{BLACK}   Betriebskosten: {LTBLUE}{CURRENCY_LONG}/Jahr
# The next two need to stay in this order
STR_VEHICLE_INFO_AGE                                            :{COMMA} Jahr{P "" e} ({COMMA})
STR_VEHICLE_INFO_AGE_RED                                        :{RED}{COMMA} Jahr{P "" e} ({COMMA})

STR_VEHICLE_INFO_MAX_SPEED                                      :{BLACK}Max. Geschw.: {LTBLUE}{VELOCITY}
STR_VEHICLE_INFO_MAX_SPEED_TYPE                                 :{BLACK}Max. Geschw.: {LTBLUE}{VELOCITY} {BLACK}Flugzeugtyp: {LTBLUE}{STRING}
STR_VEHICLE_INFO_MAX_SPEED_TYPE_RANGE                           :{BLACK}Max. Geschw.: {LTBLUE}{VELOCITY} {BLACK}Flugzeugtyp: {LTBLUE}{STRING} {BLACK}Reichweite: {LTBLUE}{COMMA} Felder
STR_VEHICLE_INFO_WEIGHT_POWER_MAX_SPEED                         :{BLACK}Gewicht: {LTBLUE}{WEIGHT_SHORT} {BLACK}Leistung: {LTBLUE}{POWER}{BLACK} Max. Geschw.: {LTBLUE}{VELOCITY}
STR_VEHICLE_INFO_WEIGHT_POWER_MAX_SPEED_MAX_TE                  :{BLACK}Gewicht: {LTBLUE}{WEIGHT_SHORT} {BLACK}Leistung: {LTBLUE}{POWER}{BLACK} Max. Geschw.: {LTBLUE}{VELOCITY} {BLACK}Max. Zugkraft: {LTBLUE}{FORCE}

STR_VEHICLE_INFO_PROFIT_THIS_YEAR_LAST_YEAR                     :{BLACK}Gewinn dieses Jahr: {LTBLUE}{CURRENCY_LONG} (letztes Jahr: {CURRENCY_LONG})
STR_VEHICLE_INFO_RELIABILITY_BREAKDOWNS                         :{BLACK}Zuverlässigkeit: {LTBLUE}{COMMA}%  {BLACK}Pannen seit der letzten Wartung: {LTBLUE}{COMMA}

STR_VEHICLE_INFO_BUILT_VALUE                                    :{LTBLUE}{ENGINE} {BLACK}Gebaut: {LTBLUE}{NUM}{BLACK} Wert: {LTBLUE}{CURRENCY_LONG}
STR_VEHICLE_INFO_NO_CAPACITY                                    :{BLACK}Kapazität: {LTBLUE}Keine{STRING}
STR_VEHICLE_INFO_CAPACITY                                       :{BLACK}Kapazität: {LTBLUE}{CARGO_LONG}{3:STRING}
STR_VEHICLE_INFO_CAPACITY_MULT                                  :{BLACK}Kapazität: {LTBLUE}{CARGO_LONG}{3:STRING} (x{4:NUM})
STR_VEHICLE_INFO_CAPACITY_CAPACITY                              :{BLACK}Kapazität: {LTBLUE}{CARGO_LONG}, {CARGO_LONG}{STRING}

STR_VEHICLE_INFO_FEEDER_CARGO_VALUE                             :{BLACK}Transfer-Einnahmen: {LTBLUE}{CURRENCY_LONG}

STR_VEHICLE_DETAILS_SERVICING_INTERVAL_DAYS                     :{BLACK}Wartungsintervall: {LTBLUE}{COMMA}{NBSP}Tag{P "" e} {BLACK} Letzte Wartung: {LTBLUE}{DATE_LONG}
STR_VEHICLE_DETAILS_SERVICING_INTERVAL_PERCENT                  :{BLACK}Wartungsintervall: {LTBLUE}{COMMA}%{BLACK}   Letzte Wartung: {LTBLUE}{DATE_LONG}
STR_VEHICLE_DETAILS_INCREASE_SERVICING_INTERVAL_TOOLTIP         :{BLACK}Wartungsintervall um 10 erhöhen. Strg+Klick erhöht um 5
STR_VEHICLE_DETAILS_DECREASE_SERVICING_INTERVAL_TOOLTIP         :{BLACK}Wartungsintervall um 10 verringern. Strg+Klick verringert um 5

STR_SERVICE_INTERVAL_DROPDOWN_TOOLTIP                           :{BLACK}Art des Service-Intervalls ändern
STR_VEHICLE_DETAILS_DEFAULT                                     :Standard
STR_VEHICLE_DETAILS_DAYS                                        :Tage
STR_VEHICLE_DETAILS_PERCENT                                     :Prozent

STR_QUERY_RENAME_TRAIN_CAPTION                                  :{WHITE}Name des Zuges
STR_QUERY_RENAME_ROAD_VEHICLE_CAPTION                           :{WHITE}Name des Fahrzeuges
STR_QUERY_RENAME_SHIP_CAPTION                                   :{WHITE}Schiffsname
STR_QUERY_RENAME_AIRCRAFT_CAPTION                               :{WHITE}Flugzeugname

# Extra buttons for train details windows
STR_VEHICLE_DETAILS_TRAIN_ENGINE_BUILT_AND_VALUE                :{LTBLUE}{ENGINE}{BLACK}   Gebaut: {LTBLUE}{NUM}{BLACK}  Wert: {LTBLUE}{CURRENCY_LONG}
STR_VEHICLE_DETAILS_TRAIN_WAGON_VALUE                           :{LTBLUE}{ENGINE}{BLACK} Wert: {LTBLUE}{CURRENCY_LONG}

STR_VEHICLE_DETAILS_TRAIN_TOTAL_CAPACITY_TEXT                   :{BLACK}Frachtkapazität dieses Zuges:
STR_VEHICLE_DETAILS_TRAIN_TOTAL_CAPACITY                        :{LTBLUE}{CARGO_LONG} ({CARGO_SHORT})
STR_VEHICLE_DETAILS_TRAIN_TOTAL_CAPACITY_MULT                   :{LTBLUE}- {CARGO_LONG} ({CARGO_SHORT}) (x{NUM})

STR_VEHICLE_DETAILS_CARGO_EMPTY                                 :{LTBLUE}Leer
STR_VEHICLE_DETAILS_CARGO_FROM                                  :{LTBLUE}{CARGO_LONG} von {STATION}
STR_VEHICLE_DETAILS_CARGO_FROM_MULT                             :{LTBLUE}{CARGO_LONG} von {STATION} (x{NUM})

STR_VEHICLE_DETAIL_TAB_CARGO                                    :{BLACK}Fracht
STR_VEHICLE_DETAILS_TRAIN_CARGO_TOOLTIP                         :{BLACK}Zeige Einzelheiten zur geladenen Fracht
STR_VEHICLE_DETAIL_TAB_INFORMATION                              :{BLACK}Information
STR_VEHICLE_DETAILS_TRAIN_INFORMATION_TOOLTIP                   :{BLACK}Zeige Einzelheiten zu den Schienenfahrzeugen
STR_VEHICLE_DETAIL_TAB_CAPACITIES                               :{BLACK}Kapazitäten
STR_VEHICLE_DETAILS_TRAIN_CAPACITIES_TOOLTIP                    :{BLACK}Zeige Kapazität jedes Fahrzeugs
STR_VEHICLE_DETAIL_TAB_TOTAL_CARGO                              :{BLACK}Frachtübersicht
STR_VEHICLE_DETAILS_TRAIN_TOTAL_CARGO_TOOLTIP                   :{BLACK}Frachtübersicht des Zuges anzeigen, aufgeteilt nach Frachttyp

STR_VEHICLE_DETAILS_TRAIN_ARTICULATED_RV_CAPACITY               :{BLACK}Kapazität: {LTBLUE}

# Vehicle refit
STR_REFIT_CAPTION                                               :{WHITE}{VEHICLE} (Umrüsten)
STR_REFIT_TITLE                                                 :{GOLD}Neue Fracht wählen:
STR_REFIT_NEW_CAPACITY_COST_OF_REFIT                            :{BLACK}Neue Kapazität: {GOLD}{CARGO_LONG}{}{BLACK}Kosten der Umrüstung: {RED}{CURRENCY_LONG}
STR_REFIT_NEW_CAPACITY_INCOME_FROM_REFIT                        :{BLACK}Neue Kapazität: {GOLD}{CARGO_LONG}{}{BLACK}Einkommen aus Umrüstung: {GREEN}{CURRENCY_LONG}
STR_REFIT_NEW_CAPACITY_COST_OF_AIRCRAFT_REFIT                   :{BLACK}Neue Kapazität: {GOLD}{CARGO_LONG}, {GOLD}{CARGO_LONG}{}{BLACK}Kosten für Umrüstung: {RED}{CURRENCY_LONG}
STR_REFIT_NEW_CAPACITY_INCOME_FROM_AIRCRAFT_REFIT               :{BLACK}Neue Kapazität: {GOLD}{CARGO_LONG}, {GOLD}{CARGO_LONG}{}{BLACK}Einnahmen aus Umrüstung: {GREEN}{CURRENCY_LONG}
STR_REFIT_SELECT_VEHICLES_TOOLTIP                               :{BLACK}Umzurüstendes Fahrzeug auswählen. Ziehen mit der Maus erlaubt das Auswählen mehrerer Fahrzeuge gleichzeitig. Freifläche anklicken wählt das gesamte Fahrzeug aus. Strg+Klick wählt das Fahrzeug und alle nachfolgenden aus.

STR_REFIT_TRAIN_LIST_TOOLTIP                                    :{BLACK}Die Fracht auswählen, die der Zug befördern soll
STR_REFIT_ROAD_VEHICLE_LIST_TOOLTIP                             :{BLACK}Die Fracht auswählen, die das Straßenfahrzeug befördern soll
STR_REFIT_SHIP_LIST_TOOLTIP                                     :{BLACK}Die Fracht auswählen, die das Schiff befördern soll
STR_REFIT_AIRCRAFT_LIST_TOOLTIP                                 :{BLACK}Die Fracht auswählen, die das Flugzeug befördern soll

STR_REFIT_TRAIN_REFIT_BUTTON                                    :{BLACK}Zug umrüsten
STR_REFIT_ROAD_VEHICLE_REFIT_BUTTON                             :{BLACK}Straßenfahrzeug umrüsten
STR_REFIT_SHIP_REFIT_BUTTON                                     :{BLACK}Schiff umrüsten
STR_REFIT_AIRCRAFT_REFIT_BUTTON                                 :{BLACK}Flugzeug umrüsten

STR_REFIT_TRAIN_REFIT_TOOLTIP                                   :{BLACK}Zug auf die ausgewählte Fracht umrüsten
STR_REFIT_ROAD_VEHICLE_REFIT_TOOLTIP                            :{BLACK}Straßenfahrzeug auf die ausgewählte Fracht umrüsten
STR_REFIT_SHIP_REFIT_TOOLTIP                                    :{BLACK}Schiff auf die markierte Fracht umrüsten
STR_REFIT_AIRCRAFT_REFIT_TOOLTIP                                :{BLACK}Flugzeug auf die ausgewählte Fracht umrüsten

# Order view
STR_ORDERS_CAPTION                                              :{WHITE}{VEHICLE} (Aufträge)
STR_ORDERS_TIMETABLE_VIEW                                       :{BLACK}Fahrplan
STR_ORDERS_TIMETABLE_VIEW_TOOLTIP                               :{BLACK}Zur Fahrplanansicht wechseln

STR_ORDERS_LIST_TOOLTIP                                         :{BLACK}Auftragsliste - Auftrag anklicken, um ihn zu markieren. Strg+Klick springt zum Auftragsziel
STR_ORDER_INDEX                                                 :{COMMA}:{NBSP}
STR_ORDER_TEXT                                                  :{STRING} {STRING} {STRING}

STR_ORDERS_END_OF_ORDERS                                        :- - Ende der Aufträge - -
STR_ORDERS_END_OF_SHARED_ORDERS                                 :- - Ende des gemeinsam genutzten Fahrplans - -

# Order bottom buttons
STR_ORDER_NON_STOP                                              :{BLACK}ohne Zwischenhalt
STR_ORDER_GO_TO                                                 :Fahre zu
STR_ORDER_GO_NON_STOP_TO                                        :Fahre ohne Zwischenhalt zu
STR_ORDER_GO_VIA                                                :Fahre über
STR_ORDER_GO_NON_STOP_VIA                                       :Fahre ohne Zwischenhalt über
STR_ORDER_TOOLTIP_NON_STOP                                      :{BLACK}Ändert Stoppverhalten des ausgewählten Auftrags

STR_ORDER_TOGGLE_FULL_LOAD                                      :{BLACK}Vollladen einer Fracht
STR_ORDER_DROP_LOAD_IF_POSSIBLE                                 :Lade, wenn verfügbar
STR_ORDER_DROP_FULL_LOAD_ALL                                    :Vollladen jeder Fracht
STR_ORDER_DROP_FULL_LOAD_ANY                                    :Vollladen einer Fracht
STR_ORDER_DROP_NO_LOADING                                       :Nicht beladen
STR_ORDER_TOOLTIP_FULL_LOAD                                     :{BLACK}Ändert Ladeverhalten des ausgewählten Auftrags

STR_ORDER_TOGGLE_UNLOAD                                         :{BLACK}Alles entladen
STR_ORDER_DROP_UNLOAD_IF_ACCEPTED                               :Entladen, falls angenommen
STR_ORDER_DROP_UNLOAD                                           :Alles entladen
STR_ORDER_DROP_TRANSFER                                         :Umladen
STR_ORDER_DROP_NO_UNLOADING                                     :Nicht entladen
STR_ORDER_TOOLTIP_UNLOAD                                        :{BLACK}Ändert Entladeverhalten des ausgewählten Auftrags

STR_ORDER_REFIT                                                 :{BLACK}Umrüsten
STR_ORDER_REFIT_TOOLTIP                                         :{BLACK}Frachtart auswählen, auf die umgerüstet werden soll. Strg+Klick, um einen Umrüstungsauftrag wieder zu entfernen
STR_ORDER_REFIT_AUTO                                            :{BLACK}Umrüstung im Bahnhof
STR_ORDER_REFIT_AUTO_TOOLTIP                                    :{BLACK}Auswählen, auf welche Frachtart umgerüstet wird. Strg+Klick um Auftrag zum Umrüsten zu entfernen. Umrüsten wird vorgenommen, wenn das Fahrzeug es zuläßt.
STR_ORDER_DROP_REFIT_AUTO                                       :Vorgegebene Fracht
STR_ORDER_DROP_REFIT_AUTO_ANY                                   :Verfügbare Fracht

STR_ORDER_SERVICE                                               :{BLACK}Wartung
STR_ORDER_DROP_GO_ALWAYS_DEPOT                                  :Fahre immer
STR_ORDER_DROP_SERVICE_DEPOT                                    :Wartung, wenn nötig
STR_ORDER_DROP_HALT_DEPOT                                       :Stopp
STR_ORDER_SERVICE_TOOLTIP                                       :{BLACK}Überspringe diesen Auftrag, sofern keine Wartung benötigt wird

STR_ORDER_CONDITIONAL_VARIABLE_TOOLTIP                          :{BLACK}Fahrzeuginformation, welche für den Sprung ausgewertet wird

# Conditional order variables, must follow order of OrderConditionVariable enum
STR_ORDER_CONDITIONAL_LOAD_PERCENTAGE                           :Ladezustand (Prozent)
STR_ORDER_CONDITIONAL_RELIABILITY                               :Zuverlässigkeit
STR_ORDER_CONDITIONAL_MAX_SPEED                                 :Höchstgeschwindigkeit
STR_ORDER_CONDITIONAL_AGE                                       :Fahrzeugalter (Jahre)
STR_ORDER_CONDITIONAL_REQUIRES_SERVICE                          :Wartung erforderlich
STR_ORDER_CONDITIONAL_UNCONDITIONALLY                           :Immer
STR_ORDER_CONDITIONAL_REMAINING_LIFETIME                        :Verbleibende Laufzeit (Jahre)
STR_ORDER_CONDITIONAL_MAX_RELIABILITY                           :Maximale Zuverlässigkeit

STR_ORDER_CONDITIONAL_COMPARATOR_TOOLTIP                        :{BLACK}Die Bedingung, die erfüllt werden muss
STR_ORDER_CONDITIONAL_COMPARATOR_EQUALS                         :gleich
STR_ORDER_CONDITIONAL_COMPARATOR_NOT_EQUALS                     :ungleich
STR_ORDER_CONDITIONAL_COMPARATOR_LESS_THAN                      :kleiner als
STR_ORDER_CONDITIONAL_COMPARATOR_LESS_EQUALS                    :kleiner gleich
STR_ORDER_CONDITIONAL_COMPARATOR_MORE_THAN                      :größer als
STR_ORDER_CONDITIONAL_COMPARATOR_MORE_EQUALS                    :größer gleich
STR_ORDER_CONDITIONAL_COMPARATOR_IS_TRUE                        :wahr
STR_ORDER_CONDITIONAL_COMPARATOR_IS_FALSE                       :falsch

STR_ORDER_CONDITIONAL_VALUE_TOOLTIP                             :{BLACK}Wert, der mit Fahrzeuginformation verglichen wird
STR_ORDER_CONDITIONAL_VALUE_CAPT                                :{WHITE}Wert für den Vergleich eingeben

STR_ORDERS_SKIP_BUTTON                                          :{BLACK}Überspringen
STR_ORDERS_SKIP_TOOLTIP                                         :{BLACK}Den aktuellen Auftrag überspringen und den nächsten ausführen. Strg+Klick springt zum ausgewählten Auftrag

STR_ORDERS_DELETE_BUTTON                                        :{BLACK}Löschen
STR_ORDERS_DELETE_TOOLTIP                                       :{BLACK}Lösche den markierten Auftrag
STR_ORDERS_DELETE_ALL_TOOLTIP                                   :{BLACK}Lösche alle Aufträge
STR_ORDERS_STOP_SHARING_BUTTON                                  :{BLACK}Gemeinsame Aufträge aufheben
STR_ORDERS_STOP_SHARING_TOOLTIP                                 :{BLACK}Gemeinsame Auftragliste aufheben. Strg+Klick löscht zusätzlich die Auftragliste für dieses Fahrzeug

STR_ORDERS_GO_TO_BUTTON                                         :{BLACK}Fahre zu
STR_ORDER_GO_TO_NEAREST_DEPOT                                   :Nächstes Depot
STR_ORDER_GO_TO_NEAREST_HANGAR                                  :Nächster Hangar
STR_ORDER_CONDITIONAL                                           :Bedingter Sprung zu Auftrag
STR_ORDER_SHARE                                                 :Gemeinsame Aufträge
STR_ORDERS_GO_TO_TOOLTIP                                        :{BLACK}Einen neuen Auftrag vor dem markierten Auftrag oder am Ende der Liste einfügen. Strg halten, um für Stationen 'Vollladen einer Fracht', für Wegpunkte 'ohne Zwischenhalt' und für Depots 'Wartung' auszuwählen. 'Gemeinsame Aufträge' erlauben es, für mehrere Fahrzeuge nur einen Fahrplan und eine Auftragsliste zu verwenden. Durch Klicken auf ein Fahrzeug werden die Aufträge durch die des ausgewählten Fahrzeugs ersetzt. Wartungs- und Depotaufträge schalten die automatische Wartung aus.

STR_ORDERS_VEH_WITH_SHARED_ORDERS_LIST_TOOLTIP                  :{BLACK}Alle Fahrzeuge mit demselben Fahrplan anzeigen

# String parts to build the order string
STR_ORDER_GO_TO_WAYPOINT                                        :Fahre über {WAYPOINT}
STR_ORDER_GO_NON_STOP_TO_WAYPOINT                               :Fahre ohne Zwischenhalt über {WAYPOINT}

STR_ORDER_SERVICE_AT                                            :Falls nötig, fahre zwecks Wartung zu
STR_ORDER_SERVICE_NON_STOP_AT                                   :Fahre ohne Zwischenhalt zwecks Wartung zu

STR_ORDER_NEAREST_DEPOT                                         :nächsten
STR_ORDER_NEAREST_HANGAR                                        :dem nächsten Hangar
STR_ORDER_TRAIN_DEPOT                                           :{G=n}Zugdepot
STR_ORDER_ROAD_VEHICLE_DEPOT                                    :{G=n}Straßenfahrzeugdepot
STR_ORDER_SHIP_DEPOT                                            :{G=w}Werft
STR_ORDER_GO_TO_NEAREST_DEPOT_FORMAT                            :{STRING}{G 2 m r m " den"} {STRING} {STRING}
STR_ORDER_GO_TO_DEPOT_FORMAT                                    :{STRING} {DEPOT}

STR_ORDER_REFIT_ORDER                                           :(auf {STRING} umrüsten)
STR_ORDER_REFIT_STOP_ORDER                                      :(auf {STRING} umrüsten und stoppen)
STR_ORDER_STOP_ORDER                                            :(Stopp)

STR_ORDER_GO_TO_STATION                                         :{STRING} {STATION} {STRING}

STR_ORDER_IMPLICIT                                              :(Implizit)

STR_ORDER_FULL_LOAD                                             :(Voll beladen)
STR_ORDER_FULL_LOAD_ANY                                         :(Mit einer Fracht voll beladen)
STR_ORDER_NO_LOAD                                               :(Nicht beladen)
STR_ORDER_UNLOAD                                                :(Entladen und laden)
STR_ORDER_UNLOAD_FULL_LOAD                                      :(Entladen und auf volle Ladung warten)
STR_ORDER_UNLOAD_FULL_LOAD_ANY                                  :(Entladen und voll beladen mit beliebiger Fracht)
STR_ORDER_UNLOAD_NO_LOAD                                        :(Entladen und leer verlassen)
STR_ORDER_TRANSFER                                              :(Umladen und laden)
STR_ORDER_TRANSFER_FULL_LOAD                                    :(Umladen und auf volle Ladung warten)
STR_ORDER_TRANSFER_FULL_LOAD_ANY                                :(Umladen und voll beladen mit beliebiger Fracht)
STR_ORDER_TRANSFER_NO_LOAD                                      :(Umladen und leer verlassen)
STR_ORDER_NO_UNLOAD                                             :(Nicht entladen, aber laden)
STR_ORDER_NO_UNLOAD_FULL_LOAD                                   :(Nicht entladen, aber auf volle Ladung warten)
STR_ORDER_NO_UNLOAD_FULL_LOAD_ANY                               :(Nicht entladen, aber voll beladen mit beliebiger Fracht)
STR_ORDER_NO_UNLOAD_NO_LOAD                                     :(Weder entladen noch beladen)

STR_ORDER_AUTO_REFIT                                            :(Umrüstung auf {STRING})
STR_ORDER_FULL_LOAD_REFIT                                       :(Volladen mit Umrüstung auf {STRING})
STR_ORDER_FULL_LOAD_ANY_REFIT                                   :(Volladen einer Frachtart und Umrüstung auf {STRING})
STR_ORDER_UNLOAD_REFIT                                          :(Entladen und laden mit Umrüstung auf {STRING})
STR_ORDER_UNLOAD_FULL_LOAD_REFIT                                :(Umladen und warten auf volle Zuladung mit Umrüstung auf {STRING})
STR_ORDER_UNLOAD_FULL_LOAD_ANY_REFIT                            :(Entladen und warten auf volle Zuladung einer Frachtart mit Umrüstung auf {STRING})
STR_ORDER_TRANSFER_REFIT                                        :(Umladen und laden mit Umrüstung auf {STRING})
STR_ORDER_TRANSFER_FULL_LOAD_REFIT                              :(Umladen und warten auf volle Zuladung mit Umrüstung auf {STRING})
STR_ORDER_TRANSFER_FULL_LOAD_ANY_REFIT                          :(Umladen und warten auf volle Zuladung einer Frachtart mit Umrüstung auf {STRING})
STR_ORDER_NO_UNLOAD_REFIT                                       :(Nicht entladen und laden mit Umrüstung auf {STRING})
STR_ORDER_NO_UNLOAD_FULL_LOAD_REFIT                             :(Nicht entladen und warten auf volle Zuladung mit Umrüstung auf {STRING})
STR_ORDER_NO_UNLOAD_FULL_LOAD_ANY_REFIT                         :(Nicht entladen und warten auf volle Zuladung einer Fracht mit Umrüstung auf {STRING})

STR_ORDER_AUTO_REFIT_ANY                                        :verfügbare Fracht

STR_ORDER_STOP_LOCATION_NEAR_END                                :[am Anfang]
STR_ORDER_STOP_LOCATION_MIDDLE                                  :[in der Mitte]
STR_ORDER_STOP_LOCATION_FAR_END                                 :[am Ende]

STR_ORDER_OUT_OF_RANGE                                          :{RED} (Nächster Auftrag ist außer Reichweite)

STR_ORDER_CONDITIONAL_UNCONDITIONAL                             :Springe zu Auftrag {COMMA}
STR_ORDER_CONDITIONAL_NUM                                       :Springe zu Auftrag {COMMA}, wenn {STRING} {STRING} {COMMA} ist
STR_ORDER_CONDITIONAL_TRUE_FALSE                                :Springe zu Auftrag {COMMA}, wenn {STRING} {STRING} ist

STR_INVALID_ORDER                                               :{RED} (Ungültiger Auftrag)

# Time table window
STR_TIMETABLE_TITLE                                             :{WHITE}{VEHICLE} (Fahrplan)
STR_TIMETABLE_ORDER_VIEW                                        :{BLACK}Aufträge
STR_TIMETABLE_ORDER_VIEW_TOOLTIP                                :{BLACK}Zur Auftragsanzeige wechseln

STR_TIMETABLE_TOOLTIP                                           :{BLACK}Fahrplan - Einträge anklicken, um sie zu markieren

STR_TIMETABLE_NO_TRAVEL                                         :Nicht unterwegs
STR_TIMETABLE_NOT_TIMETABLEABLE                                 :Unterwegs (automatisch; Fahrplan abhängig vom nächsten manuellen Auftrag)
STR_TIMETABLE_TRAVEL_NOT_TIMETABLED                             :Unterwegs (ohne Fahrplan)
STR_TIMETABLE_TRAVEL_NOT_TIMETABLED_SPEED                       :Fahrt (ohne Fahrplan) mit höchstens {2:VELOCITY}
STR_TIMETABLE_TRAVEL_FOR                                        :{STRING} unterwegs
STR_TIMETABLE_TRAVEL_FOR_SPEED                                  :Fahrt zu {STRING} mit höchstens {VELOCITY}
STR_TIMETABLE_TRAVEL_FOR_ESTIMATED                              :Fahre ({STRING}, ohne Fahrplan)
STR_TIMETABLE_TRAVEL_FOR_SPEED_ESTIMATED                        :Fahre ({STRING}, ohne Fahrplan) mit höchstens {VELOCITY}
STR_TIMETABLE_STAY_FOR_ESTIMATED                                :(warte {STRING}, ohne Fahrplan)
STR_TIMETABLE_AND_TRAVEL_FOR_ESTIMATED                          :(fahre {STRING}, ohne Fahrplan)
STR_TIMETABLE_STAY_FOR                                          :und {STRING} lang bleiben
STR_TIMETABLE_AND_TRAVEL_FOR                                    :und {STRING} lang unterwegs
STR_TIMETABLE_DAYS                                              :{COMMA}{NBSP}Tag{P "" e}
STR_TIMETABLE_TICKS                                             :{COMMA}{NBSP}Tick{P "" s}

STR_TIMETABLE_TOTAL_TIME                                        :{BLACK}Dieser Fahrplan benötigt {STRING}
STR_TIMETABLE_TOTAL_TIME_INCOMPLETE                             :{BLACK}Dieser Fahrplan benötigt mindestens {STRING} (nicht alle geplant)

STR_TIMETABLE_STATUS_ON_TIME                                    :{BLACK}Das Fahrzeug ist derzeit pünktlich
STR_TIMETABLE_STATUS_LATE                                       :{BLACK}Dieses Fahrzeug hat {STRING} Verspätung
STR_TIMETABLE_STATUS_EARLY                                      :{BLACK}Dieses Fahrzeug ist {STRING} zu früh
STR_TIMETABLE_STATUS_NOT_STARTED                                :{BLACK}Dieser Fahrplan ist noch nicht gültig
STR_TIMETABLE_STATUS_START_AT                                   :{BLACK}Dieser Fahrplan wird ab {STRING} in Kraft sein

STR_TIMETABLE_STARTING_DATE                                     :{BLACK}Anfangsdatum
STR_TIMETABLE_STARTING_DATE_TOOLTIP                             :{BLACK}Wähle ein Anfangsdatum für diesen Fahrplan aus. Mit Strg+Klick wird das Anfangsdatum dieses Fahrplans festgelegt und bei allen anderen Fahrzeugen, die nach demselben Fahrplan unterwegs sind, wird ein zeitlich versetztes Anfangsdatum gesetzt, so dass die Abstände zwischen den einzelnen Fahrzeugen immer gleich sind. Dazu muss der Fahrplan erst komplett erfasst worden sein.

STR_TIMETABLE_CHANGE_TIME                                       :{BLACK}Zeit ändern
STR_TIMETABLE_WAIT_TIME_TOOLTIP                                 :{BLACK}Zeitrahmen für den markierten Auftrag ändern

STR_TIMETABLE_CLEAR_TIME                                        :{BLACK}Zeit löschen
STR_TIMETABLE_CLEAR_TIME_TOOLTIP                                :{BLACK}Zeitrahmen für den markierten Auftrag löschen

STR_TIMETABLE_CHANGE_SPEED                                      :{BLACK}Tempolimit ändern
STR_TIMETABLE_CHANGE_SPEED_TOOLTIP                              :{BLACK}Tempolimit beim Ausführen des ausgewählten Auftrags ändern

STR_TIMETABLE_CLEAR_SPEED                                       :{BLACK}Tempolimit löschen
STR_TIMETABLE_CLEAR_SPEED_TOOLTIP                               :{BLACK}Tempolimit für das Ausführen des ausgewählten Auftrags löschen

STR_TIMETABLE_RESET_LATENESS                                    :{BLACK}Verspätung löschen
STR_TIMETABLE_RESET_LATENESS_TOOLTIP                            :{BLACK}Verspätungsmelder zurücksetzen (das Fahrzeug gilt dann als pünktlich).

STR_TIMETABLE_AUTOFILL                                          :{BLACK}Erfassen
STR_TIMETABLE_AUTOFILL_TOOLTIP                                  :{BLACK}Zeiten automatisch bei der nächsten Fahrt eintragen (Mit Strg+Klick wird versucht, die aktuellen Wartezeiten beizubehalten)

STR_TIMETABLE_EXPECTED                                          :{BLACK}Voraussichtlich
STR_TIMETABLE_SCHEDULED                                         :{BLACK}Fahrplanmäßig
STR_TIMETABLE_EXPECTED_TOOLTIP                                  :{BLACK}Umschalten zwischen Anzeige der erwarteten Ankunftszeit und des Fahrplans

STR_TIMETABLE_ARRIVAL_ABBREVIATION                              :an
STR_TIMETABLE_DEPARTURE_ABBREVIATION                            :ab


# Date window (for timetable)
STR_DATE_CAPTION                                                :{WHITE}Datum auswählen
STR_DATE_SET_DATE                                               :{BLACK}Datum auswählen
STR_DATE_SET_DATE_TOOLTIP                                       :{BLACK}Setze den Fahrplan ab dem gewählten Datum in Kraft
STR_DATE_DAY_TOOLTIP                                            :{BLACK}Tag auswählen
STR_DATE_MONTH_TOOLTIP                                          :{BLACK}Monat auswählen
STR_DATE_YEAR_TOOLTIP                                           :{BLACK}Jahr auswählen


# AI debug window
STR_AI_DEBUG                                                    :{WHITE}KI- und Skript-Debug
STR_AI_DEBUG_NAME_AND_VERSION                                   :{BLACK}{STRING} (v{NUM})
STR_AI_DEBUG_NAME_TOOLTIP                                       :{BLACK}Name des Skripts
STR_AI_DEBUG_SETTINGS                                           :{BLACK}Einstellungen
STR_AI_DEBUG_SETTINGS_TOOLTIP                                   :{BLACK}Einstellungen des Skripts ändern
STR_AI_DEBUG_RELOAD                                             :{BLACK}KI erneut laden
STR_AI_DEBUG_RELOAD_TOOLTIP                                     :{BLACK}KI stoppen, neu laden und erneut starten
STR_AI_DEBUG_BREAK_STR_ON_OFF_TOOLTIP                           :{BLACK}Festlegen, ob die KI beim Auftauchen des Suchtextes in der KI-Log-Ausgabe angehalten wird
STR_AI_DEBUG_BREAK_ON_LABEL                                     :{BLACK}Anhalten bei:
STR_AI_DEBUG_BREAK_STR_OSKTITLE                                 :{BLACK}Anhalten bei
STR_AI_DEBUG_BREAK_STR_TOOLTIP                                  :{BLACK}Erscheint dieser Suchtext in der KI-Log-Ausgabe, werden KI und Spiel angehalten
STR_AI_DEBUG_MATCH_CASE                                         :{BLACK}Groß/Klein beachten
STR_AI_DEBUG_MATCH_CASE_TOOLTIP                                 :{BLACK}Festlegen, ob bei der Suche auf Groß- und Kleinschreibung geachtet werden soll
STR_AI_DEBUG_CONTINUE                                           :{BLACK}Fortfahren
STR_AI_DEBUG_CONTINUE_TOOLTIP                                   :{BLACK}Pause aufheben und die KI weiter ausführen
STR_AI_DEBUG_SELECT_AI_TOOLTIP                                  :{BLACK}Debug-Ausgabe dieser KI anzeigen
STR_AI_GAME_SCRIPT                                              :{BLACK}Skript
STR_AI_GAME_SCRIPT_TOOLTIP                                      :{BLACK}Überprüfe die Aufzeichnungen des Skripts

STR_ERROR_AI_NO_AI_FOUND                                        :Keine passende KI gefunden.{}Diese KI ist ein Platzhalter und wird nichts tun.{}KIs können im Hauptmenü als Erweiterung heruntergeladen werden
STR_ERROR_AI_PLEASE_REPORT_CRASH                                :{WHITE}Eine der laufenden KIs oder ein Skript ist abgestürzt. Der Fehler sollte dem Autor der KI oder des Skripts mittels eines Screenshots vom Debug-Fenster unter Angabe der OpenTTD- Version und der KI- bzw. Skript-Versionsnummer gemeldet werden.
STR_ERROR_AI_DEBUG_SERVER_ONLY                                  :{YELLOW}Debugfenster für KI oder Skripte ist nur auf dem Server verfügbar

# AI configuration window
STR_AI_CONFIG_CAPTION                                           :{WHITE}KI / Skripte einstellen
STR_AI_CONFIG_GAMELIST_TOOLTIP                                  :{BLACK}Das Skript, das im nächsten Spiel geladen wird
STR_AI_CONFIG_AILIST_TOOLTIP                                    :{BLACK}Die KIs, die im nächsten Spiel geladen werden
STR_AI_CONFIG_HUMAN_PLAYER                                      :menschlicher Spieler
STR_AI_CONFIG_RANDOM_AI                                         :Zufällige KI
STR_AI_CONFIG_NONE                                              :-

STR_AI_CONFIG_MOVE_UP                                           :{BLACK}Nach oben bewegen
STR_AI_CONFIG_MOVE_UP_TOOLTIP                                   :{BLACK}Die ausgewählte KI in der Liste nach oben bewegen
STR_AI_CONFIG_MOVE_DOWN                                         :{BLACK}Nach unten bewegen
STR_AI_CONFIG_MOVE_DOWN_TOOLTIP                                 :{BLACK}Die ausgewählte KI in der Liste nach unten bewegen

STR_AI_CONFIG_GAMESCRIPT                                        :{SILVER}Skript
STR_AI_CONFIG_AI                                                :{SILVER}KIs

STR_AI_CONFIG_CHANGE                                            :{BLACK}Wähle {STRING} aus
STR_AI_CONFIG_CHANGE_NONE                                       :
STR_AI_CONFIG_CHANGE_AI                                         :KI
STR_AI_CONFIG_CHANGE_GAMESCRIPT                                 :Skript
STR_AI_CONFIG_CHANGE_TOOLTIP                                    :{BLACK}Lade ein anderes Skript
STR_AI_CONFIG_CONFIGURE                                         :{BLACK}Einstellungen
STR_AI_CONFIG_CONFIGURE_TOOLTIP                                 :{BLACK}Einstellungen des Skripts anzeigen oder ändern

# Available AIs window
STR_AI_LIST_CAPTION                                             :{WHITE}Verfügbare {STRING}
STR_AI_LIST_CAPTION_AI                                          :KIs
STR_AI_LIST_CAPTION_GAMESCRIPT                                  :Skripte
STR_AI_LIST_TOOLTIP                                             :{BLACK}Klicken, um ein Skript auszuwählen

STR_AI_LIST_AUTHOR                                              :{LTBLUE}Autor: {ORANGE}{STRING}
STR_AI_LIST_VERSION                                             :{LTBLUE}Version: {ORANGE}{NUM}
STR_AI_LIST_URL                                                 :{LTBLUE}URL: {ORANGE}{STRING}

STR_AI_LIST_ACCEPT                                              :{BLACK}Anwenden
STR_AI_LIST_ACCEPT_TOOLTIP                                      :{BLACK}Ausgewähltes Skript verwenden
STR_AI_LIST_CANCEL                                              :{BLACK}Abbrechen
STR_AI_LIST_CANCEL_TOOLTIP                                      :{BLACK}Skript nicht wechseln

# AI Parameters
STR_AI_SETTINGS_CAPTION                                         :{WHITE}{STRING} Parameter
STR_AI_SETTINGS_CAPTION_AI                                      :KI
STR_AI_SETTINGS_CAPTION_GAMESCRIPT                              :Skript
STR_AI_SETTINGS_CLOSE                                           :{BLACK}Schließen
STR_AI_SETTINGS_RESET                                           :{BLACK}Zurücksetzen
STR_AI_SETTINGS_SETTING                                         :{STRING}: {ORANGE}{STRING}
STR_AI_SETTINGS_START_DELAY                                     :Wartezeit in Tagen zwischen dem Starten dieser KI und dem der vorherigen : {ORANGE}{STRING}


# Textfile window
STR_TEXTFILE_README_CAPTION                                     :{WHITE}{STRING}-Liesmich von {STRING}
STR_TEXTFILE_CHANGELOG_CAPTION                                  :{WHITE}{STRING} Änderungen von {STRING}
STR_TEXTFILE_LICENCE_CAPTION                                    :{WHITE}{STRING}-Lizenz von {STRING}
STR_TEXTFILE_WRAP_TEXT                                          :{WHITE}Text umbrechen
STR_TEXTFILE_WRAP_TEXT_TOOLTIP                                  :{BLACK}Text des Fensters so umbrechen, dass es ohne Scrollen hineinpasst
STR_TEXTFILE_VIEW_README                                        :{BLACK}Liesmich anzeigen
STR_TEXTFILE_VIEW_CHANGELOG                                     :{BLACK}Änderungen
STR_TEXTFILE_VIEW_LICENCE                                       :{BLACK}Lizenz


# Vehicle loading indicators
STR_PERCENT_UP_SMALL                                            :{TINY_FONT}{WHITE}{NUM}%{UP_ARROW}
STR_PERCENT_UP                                                  :{WHITE}{NUM}%{UP_ARROW}
STR_PERCENT_DOWN_SMALL                                          :{TINY_FONT}{WHITE}{NUM}%{DOWN_ARROW}
STR_PERCENT_DOWN                                                :{WHITE}{NUM}%{DOWN_ARROW}
STR_PERCENT_UP_DOWN_SMALL                                       :{TINY_FONT}{WHITE}{NUM}%{UP_ARROW}{DOWN_ARROW}
STR_PERCENT_UP_DOWN                                             :{WHITE}{NUM}%{UP_ARROW}{DOWN_ARROW}
STR_PERCENT_NONE_SMALL                                          :{TINY_FONT}{WHITE}{NUM}%
STR_PERCENT_NONE                                                :{WHITE}{NUM}%

# Income 'floats'
STR_INCOME_FLOAT_COST_SMALL                                     :{TINY_FONT}{RED}Kosten: {CURRENCY_LONG}
STR_INCOME_FLOAT_COST                                           :{RED}Kosten: {CURRENCY_LONG}
STR_INCOME_FLOAT_INCOME_SMALL                                   :{TINY_FONT}{GREEN}Einnahmen: {CURRENCY_LONG}
STR_INCOME_FLOAT_INCOME                                         :{GREEN}Einnahmen: {CURRENCY_LONG}
STR_FEEDER_TINY                                                 :{TINY_FONT}{YELLOW}Umladen: {CURRENCY_LONG}
STR_FEEDER                                                      :{YELLOW}Umladen: {CURRENCY_LONG}
STR_FEEDER_INCOME_TINY                                          :{TINY_FONT}{YELLOW}Transfer: {CURRENCY_LONG}{WHITE} / {GREEN}Einnahmen: {CURRENCY_LONG}
STR_FEEDER_INCOME                                               :{YELLOW}Transfer: {CURRENCY_LONG}{WHITE} / {GREEN}Einnahmen: {CURRENCY_LONG}
STR_FEEDER_COST_TINY                                            :{TINY_FONT}{YELLOW}Transfer: {CURRENCY_LONG}{WHITE} / {RED}Kosten: {CURRENCY_LONG}
STR_FEEDER_COST                                                 :{YELLOW}Transfer: {CURRENCY_LONG}{WHITE} / {RED}Kosten: {CURRENCY_LONG}
STR_MESSAGE_ESTIMATED_COST                                      :{WHITE}Geschätzte Kosten: {CURRENCY_LONG}
STR_MESSAGE_ESTIMATED_INCOME                                    :{WHITE}Geschätzte Einnahmen: {CURRENCY_LONG}

# Saveload messages
STR_ERROR_SAVE_STILL_IN_PROGRESS                                :{WHITE}Speichern läuft,{}bitte warten, bis es beendet ist!
STR_ERROR_AUTOSAVE_FAILED                                       :{WHITE}Autosicherung fehlgeschlagen
STR_ERROR_UNABLE_TO_READ_DRIVE                                  :{BLACK}Laufwerk nicht betriebsbereit
STR_ERROR_GAME_SAVE_FAILED                                      :{WHITE}Spielspeicherung fehlgeschlagen{}{STRING}
STR_ERROR_UNABLE_TO_DELETE_FILE                                 :{WHITE}Datei kann nicht gelöscht werden
STR_ERROR_GAME_LOAD_FAILED                                      :{WHITE}Laden des Spieles fehlgeschlagen{}{STRING}
STR_GAME_SAVELOAD_ERROR_BROKEN_INTERNAL_ERROR                   :Interner Fehler: {STRING}
STR_GAME_SAVELOAD_ERROR_BROKEN_SAVEGAME                         :Spielstandsdatei defekt - {STRING}
STR_GAME_SAVELOAD_ERROR_TOO_NEW_SAVEGAME                        :Spielstand wurde mit neuerer Version erstellt
STR_GAME_SAVELOAD_ERROR_FILE_NOT_READABLE                       :Datei kann nicht gelesen werden
STR_GAME_SAVELOAD_ERROR_FILE_NOT_WRITEABLE                      :Datei kann nicht geschrieben werden
STR_GAME_SAVELOAD_ERROR_DATA_INTEGRITY_CHECK_FAILED             :Prüfung der Datenintegrität fehlgeschlagen
STR_GAME_SAVELOAD_NOT_AVAILABLE                                 :<nicht verfügbar>
STR_WARNING_LOADGAME_REMOVED_TRAMS                              :{WHITE}Spiel wurde in einer Version ohne Straßenbahnunterstützung gespeichert. Alle Straßenbahnen wurden entfernt

# Map generation messages
STR_ERROR_COULD_NOT_CREATE_TOWN                                 :{WHITE}Spielfeldgenerierung wurde abgebrochen...{}... kein geeigneter Platz für eine Stadt gefunden
STR_ERROR_NO_TOWN_IN_SCENARIO                                   :{WHITE}... in diesem Szenario gibt es keine Stadt

STR_ERROR_PNGMAP                                                :{WHITE}Landschaft kann nicht aus PNG-Datei geladen werden...
STR_ERROR_PNGMAP_FILE_NOT_FOUND                                 :{WHITE}... Datei nicht gefunden
STR_ERROR_PNGMAP_IMAGE_TYPE                                     :{WHITE}... Bildtyp kann nicht umgewandelt werden. 8- oder 24-bit-PNG-Datei erforderlich
STR_ERROR_PNGMAP_MISC                                           :{WHITE}... irgendetwas ging schief. (Vielleicht eine kaputte Datei?)

STR_ERROR_BMPMAP                                                :{WHITE}Landschaft kann nicht aus BMP-Datei geladen werden...
STR_ERROR_BMPMAP_IMAGE_TYPE                                     :{WHITE}... Bildtyp kann nicht umgewandelt werden

STR_ERROR_HEIGHTMAP_TOO_LARGE                                   :{WHITE}... Bild ist zu groß

STR_WARNING_HEIGHTMAP_SCALE_CAPTION                             :{WHITE}Skalierungswarnung
STR_WARNING_HEIGHTMAP_SCALE_MESSAGE                             :{YELLOW}Zu starke Skalierung der Karte wird nicht empfohlen. Generierung dennoch fortsetzen?

# Soundset messages
STR_WARNING_FALLBACK_SOUNDSET                                   :{WHITE}Nur ein leeres Platzhalter-Soundset wurde gefunden. Soundsets können bei Bedarf als Erweiterung heruntergeladen werden (siehe Hauptmenü)

# Screenshot related messages
STR_WARNING_SCREENSHOT_SIZE_CAPTION                             :{WHITE}Riesiger Screenshot
STR_WARNING_SCREENSHOT_SIZE_MESSAGE                             :{YELLOW}Der Screenshot wird die Auflösung von {COMMA} x {COMMA} Pixeln haben. Das kann einige Zeit dauern. Soll fortgefahren werden?

STR_MESSAGE_SCREENSHOT_SUCCESSFULLY                             :{WHITE}Screenshot gespeichert als '{STRING}'
STR_ERROR_SCREENSHOT_FAILED                                     :{WHITE}Screenshot fehlgeschlagen

# Error message titles
STR_ERROR_MESSAGE_CAPTION                                       :{YELLOW}Nachricht
STR_ERROR_MESSAGE_CAPTION_OTHER_COMPANY                         :{YELLOW}Nachricht von {STRING}

# Generic construction errors
STR_ERROR_OFF_EDGE_OF_MAP                                       :{WHITE}Zu weit vom Spielfeldrand entfernt
STR_ERROR_TOO_CLOSE_TO_EDGE_OF_MAP                              :{WHITE}Zu nahe am Spielfeldrand
STR_ERROR_NOT_ENOUGH_CASH_REQUIRES_CURRENCY                     :{WHITE}Nicht genug Geld - Es werden {CURRENCY_LONG} benötigt
STR_ERROR_FLAT_LAND_REQUIRED                                    :{WHITE}Ebenes Land erforderlich
STR_ERROR_LAND_SLOPED_IN_WRONG_DIRECTION                        :{WHITE}Das Land neigt sich in die falsche Richtung
STR_ERROR_CAN_T_DO_THIS                                         :{WHITE}Befehl nicht ausführbar...
STR_ERROR_BUILDING_MUST_BE_DEMOLISHED                           :{WHITE}Gebäude muss erst abgerissen werden
STR_ERROR_CAN_T_CLEAR_THIS_AREA                                 :{WHITE}Gebiet kann nicht geräumt werden...
STR_ERROR_SITE_UNSUITABLE                                       :{WHITE}... ungeeigneter Standort
STR_ERROR_ALREADY_BUILT                                         :{WHITE}... ist bereits gebaut
STR_ERROR_OWNED_BY                                              :{WHITE}... Eigentum von {STRING}
STR_ERROR_AREA_IS_OWNED_BY_ANOTHER                              :{WHITE}... das Gebiet gehört einer anderen Firma
STR_ERROR_TERRAFORM_LIMIT_REACHED                               :{WHITE}... Obergrenze für Landschaftsbau erreicht
STR_ERROR_CLEARING_LIMIT_REACHED                                :{WHITE}... Obergrenze für Abrissarbeiten erreicht
STR_ERROR_TREE_PLANT_LIMIT_REACHED                              :{WHITE}... Obergrenze für Baumpflanzungen erreicht
STR_ERROR_NAME_MUST_BE_UNIQUE                                   :{WHITE}Name bereits vergeben
STR_ERROR_GENERIC_OBJECT_IN_THE_WAY                             :{WHITE}{1:STRING} im Weg
STR_ERROR_NOT_ALLOWED_WHILE_PAUSED                              :{WHITE}Nicht erlaubt, während das Spiel angehalten ist

# Local authority errors
STR_ERROR_LOCAL_AUTHORITY_REFUSES_TO_ALLOW_THIS                 :{WHITE}Die Stadtverwaltung von {TOWN} verweigert die Genehmigung
STR_ERROR_LOCAL_AUTHORITY_REFUSES_AIRPORT                       :{WHITE}Die Stadtverwaltung von {TOWN} verweigert die Genehmigung für den Bau eines weiteren Flughafens in der Stadt
STR_ERROR_LOCAL_AUTHORITY_REFUSES_NOISE                         :{WHITE}Die Stadtverwaltung von {TOWN} verweigert aus Lärmschutzgründen den Bau des Flughafens
STR_ERROR_BRIBE_FAILED                                          :{WHITE}Der Bestechungsversuch wurde von einem Ermittler entdeckt.

# Levelling errors
STR_ERROR_CAN_T_RAISE_LAND_HERE                                 :{WHITE}Land kann nicht angehoben werden...
STR_ERROR_CAN_T_LOWER_LAND_HERE                                 :{WHITE}Land kann nicht abgesenkt werden...
STR_ERROR_CAN_T_LEVEL_LAND_HERE                                 :{WHITE}Land kann nicht eingeebnet werden...
STR_ERROR_EXCAVATION_WOULD_DAMAGE                               :{WHITE}Die Ausschachtung würde den Tunnel zerstören
STR_ERROR_ALREADY_AT_SEA_LEVEL                                  :{WHITE}... ist bereits auf Meereshöhe
STR_ERROR_TOO_HIGH                                              :{WHITE}... zu hoch
STR_ERROR_ALREADY_LEVELLED                                      :{WHITE}... ist schon flach
STR_ERROR_BRIDGE_TOO_HIGH_AFTER_LOWER_LAND                      :{WHITE}Anschließend wäre die Brücke darüber zu hoch.

# Company related errors
STR_ERROR_CAN_T_CHANGE_COMPANY_NAME                             :{WHITE}Firmenname kann nicht geändert werden...
STR_ERROR_CAN_T_CHANGE_PRESIDENT                                :{WHITE}Managername kann nicht geändert werden...

STR_ERROR_MAXIMUM_PERMITTED_LOAN                                :{WHITE}... maximale Kredithöhe beträgt {CURRENCY_LONG}
STR_ERROR_CAN_T_BORROW_ANY_MORE_MONEY                           :{WHITE}Weitere Kreditaufnahme nicht möglich ...
STR_ERROR_LOAN_ALREADY_REPAYED                                  :{WHITE}... Kredit bereits getilgt
STR_ERROR_CURRENCY_REQUIRED                                     :{WHITE}... erfordert {CURRENCY_LONG}
STR_ERROR_CAN_T_REPAY_LOAN                                      :{WHITE}Kredit kann nicht getilgt werden...
STR_ERROR_INSUFFICIENT_FUNDS                                    :{WHITE}Von der Bank geliehenes Geld kann nicht abgegeben werden...
STR_ERROR_CAN_T_BUY_COMPANY                                     :{WHITE}Firmenkauf nicht möglich...
STR_ERROR_CAN_T_BUILD_COMPANY_HEADQUARTERS                      :{WHITE}Firmensitz kann nicht gebaut werden ...
STR_ERROR_CAN_T_BUY_25_SHARE_IN_THIS                            :{WHITE}Kauf von 25% der Aktien dieser Firma nicht möglich...
STR_ERROR_CAN_T_SELL_25_SHARE_IN                                :{WHITE}Verkauf von 25% der Aktien dieser Firma nicht möglich...
STR_ERROR_PROTECTED                                             :{WHITE}Diese Firma ist noch nicht alt genug, um an der Börse gehandelt zu werden...

# Town related errors
STR_ERROR_CAN_T_GENERATE_TOWN                                   :{WHITE}Bau von Städten unmöglich
STR_ERROR_CAN_T_RENAME_TOWN                                     :{WHITE}Die Stadt kann nicht umbenannt werden...
STR_ERROR_CAN_T_FOUND_TOWN_HERE                                 :{WHITE}Stadt kann hier nicht gegründet werden...
STR_ERROR_CAN_T_EXPAND_TOWN                                     :{WHITE}Stadt kann nicht vergrößert werden...
STR_ERROR_TOO_CLOSE_TO_EDGE_OF_MAP_SUB                          :{WHITE}... zu dicht am Spielfeldrand
STR_ERROR_TOO_CLOSE_TO_ANOTHER_TOWN                             :{WHITE}... zu dicht an einer anderen Stadt
STR_ERROR_TOO_MANY_TOWNS                                        :{WHITE}... zu viele Städte
STR_ERROR_NO_SPACE_FOR_TOWN                                     :{WHITE}... es ist kein Platz mehr auf dem Spielfeld
STR_ERROR_TOWN_EXPAND_WARN_NO_ROADS                             :{WHITE}Städte bauen im Moment keine Straßen. Städtischer Straßenbau kann mittels Einstellungen->Umgebung->Städte eingestellt werden
STR_ERROR_ROAD_WORKS_IN_PROGRESS                                :{WHITE}Straßenarbeiten sind im Gange
STR_ERROR_TOWN_CAN_T_DELETE                                     :{WHITE}Stadt kann nicht gelöscht werden...{}Eine Station oder ein Depot bezieht sich auf diese Stadt oder ein Feld im städtischen Besitz kann nicht entfernt werden.
STR_ERROR_STATUE_NO_SUITABLE_PLACE                              :{WHITE}... es gibt keinen geeigneten Standort für die Statue im Zentrum dieser Stadt

# Industry related errors
STR_ERROR_TOO_MANY_INDUSTRIES                                   :{WHITE}... zu viele Industrien
STR_ERROR_CAN_T_GENERATE_INDUSTRIES                             :{WHITE}Industrie kann nicht erzeugt werden...
STR_ERROR_CAN_T_BUILD_HERE                                      :{WHITE}{STRING} kann hier nicht gebaut werden...
STR_ERROR_CAN_T_CONSTRUCT_THIS_INDUSTRY                         :{WHITE}Industrie kann hier nicht gebaut werden...
STR_ERROR_INDUSTRY_TOO_CLOSE                                    :{WHITE}... zu nah an einer anderen Industrie
STR_ERROR_MUST_FOUND_TOWN_FIRST                                 :{WHITE}... erst muss eine Stadt gegründet werden
STR_ERROR_ONLY_ONE_ALLOWED_PER_TOWN                             :{WHITE}... pro Stadt nur einmal erlaubt
STR_ERROR_CAN_ONLY_BE_BUILT_IN_TOWNS_WITH_POPULATION_OF_1200    :{WHITE}... kann nur in Städten mit mehr als 1200 Einwohnern gebaut werden
STR_ERROR_CAN_ONLY_BE_BUILT_IN_RAINFOREST                       :{WHITE}... kann nur in Regenwaldgebieten errichtet werden
STR_ERROR_CAN_ONLY_BE_BUILT_IN_DESERT                           :{WHITE}... kann nur in Wüstengebieten errichtet werden
STR_ERROR_CAN_ONLY_BE_BUILT_IN_TOWNS                            :{WHITE}... kann nur in Städten gebaut werden (muss Häuser ersetzen)
STR_ERROR_CAN_ONLY_BE_BUILT_NEAR_TOWN_CENTER                    :{WHITE}... kann nur in der Nähe des Stadtzentrums gebaut werden
STR_ERROR_CAN_ONLY_BE_BUILT_IN_LOW_AREAS                        :{WHITE}... kann nur im Tiefland gebaut werden
STR_ERROR_CAN_ONLY_BE_POSITIONED                                :{WHITE}... kann nur in der Nähe des Spielfeldrandes errichtet werden
STR_ERROR_FOREST_CAN_ONLY_BE_PLANTED                            :{WHITE}... Wald kann nur oberhalb der Schneegrenze gepflanzt werden
STR_ERROR_CAN_ONLY_BE_BUILT_ABOVE_SNOW_LINE                     :{WHITE}... kann nur oberhalb der Schneegrenze errichtet werden
STR_ERROR_CAN_ONLY_BE_BUILT_BELOW_SNOW_LINE                     :{WHITE}... kann nur unterhalb der Schneegrenze errichtet werden

STR_ERROR_NO_SUITABLE_PLACES_FOR_INDUSTRIES                     :{WHITE}Es konnten für die Industrie '{STRING}' keine geeigneten Standorte gefunden werden
STR_ERROR_NO_SUITABLE_PLACES_FOR_INDUSTRIES_EXPLANATION         :{WHITE}Ändere die Karteneinstellungen, um eine bessere Karte zu erzeugen

# Station construction related errors
STR_ERROR_CAN_T_BUILD_RAILROAD_STATION                          :{WHITE}Bahnhof kann hier nicht gebaut werden...
STR_ERROR_CAN_T_BUILD_BUS_STATION                               :{WHITE}Bushaltestelle kann nicht gebaut werden...
STR_ERROR_CAN_T_BUILD_TRUCK_STATION                             :{WHITE}Lkw-Ladeplatz kann nicht gebaut werden...
STR_ERROR_CAN_T_BUILD_PASSENGER_TRAM_STATION                    :{WHITE}Straßenbahnhaltestelle kann hier nicht gebaut werden...
STR_ERROR_CAN_T_BUILD_CARGO_TRAM_STATION                        :{WHITE}Güterverladestelle kann hier nicht gebaut werden...
STR_ERROR_CAN_T_BUILD_DOCK_HERE                                 :{WHITE}Hafen kann hier nicht gebaut werden...
STR_ERROR_CAN_T_BUILD_AIRPORT_HERE                              :{WHITE}Flughafen kann hier nicht gebaut werden...

STR_ERROR_ADJOINS_MORE_THAN_ONE_EXISTING                        :{WHITE}Grenzt an mehr als eine vorhandene Station
STR_ERROR_STATION_TOO_SPREAD_OUT                                :{WHITE}...Station ist zu groß
STR_ERROR_TOO_MANY_STATIONS_LOADING                             :{WHITE}Zu viele Stationen im Umkreis
STR_ERROR_TOO_MANY_STATION_SPECS                                :{WHITE}Zu viele Bahnsteigteile
STR_ERROR_TOO_MANY_BUS_STOPS                                    :{WHITE}Zu viele Bushaltestellen
STR_ERROR_TOO_MANY_TRUCK_STOPS                                  :{WHITE}Zu viele Lkw-Ladeplätze
STR_ERROR_TOO_CLOSE_TO_ANOTHER_DOCK                             :{WHITE}Zu dicht an einem anderen Hafen
STR_ERROR_TOO_CLOSE_TO_ANOTHER_AIRPORT                          :{WHITE}Zu dicht an einem anderen Flughafen
STR_ERROR_CAN_T_RENAME_STATION                                  :{WHITE}Station kann nicht umbenannt werden...
STR_ERROR_DRIVE_THROUGH_ON_TOWN_ROAD                            :{WHITE}... diese Straße ist in kommunaler Trägerschaft
STR_ERROR_DRIVE_THROUGH_DIRECTION                               :{WHITE}... Straße verläuft in die falsche Richtung
STR_ERROR_DRIVE_THROUGH_CORNER                                  :{WHITE}... Bus- und Lkw-Haltestellen können nicht um die Kurve gehen
STR_ERROR_DRIVE_THROUGH_JUNCTION                                :{WHITE}... Bus- und Lkw-Haltestellen können keine Abzweigung haben
STR_ERROR_DRIVE_THROUGH_ON_ONEWAY_ROAD                          :{WHITE}...Einbahnstraße oder blockierter Weg

# Station destruction related errors
STR_ERROR_CAN_T_REMOVE_PART_OF_STATION                          :{WHITE}Dieser Teil der Station kann nicht entfernt werden...
STR_ERROR_MUST_REMOVE_RAILWAY_STATION_FIRST                     :{WHITE}Bahnhof muss erst abgerissen werden
STR_ERROR_CAN_T_REMOVE_BUS_STATION                              :{WHITE}Bushaltestelle kann nicht entfernt werden...
STR_ERROR_CAN_T_REMOVE_TRUCK_STATION                            :{WHITE}LKW-Ladestelle kann nicht entfernt werden...
STR_ERROR_CAN_T_REMOVE_PASSENGER_TRAM_STATION                   :{WHITE}Straßenbahnhaltestelle kann nicht entfernt werden...
STR_ERROR_CAN_T_REMOVE_CARGO_TRAM_STATION                       :{WHITE}Güterverladestelle kann nicht entfernt werden...
STR_ERROR_MUST_REMOVE_ROAD_STOP_FIRST                           :{WHITE}Haltestelle muss erst entfernt werden
STR_ERROR_THERE_IS_NO_STATION                                   :{WHITE}...hier ist keine Station

STR_ERROR_MUST_DEMOLISH_RAILROAD                                :{WHITE}Bahnhof muss erst abgerissen werden
STR_ERROR_MUST_DEMOLISH_BUS_STATION_FIRST                       :{WHITE}Bushaltestelle muss erst abgerissen werden
STR_ERROR_MUST_DEMOLISH_TRUCK_STATION_FIRST                     :{WHITE}Lkw-Ladeplatz muss erst abgerissen werden
STR_ERROR_MUST_DEMOLISH_PASSENGER_TRAM_STATION_FIRST            :{WHITE}Straßenbahnhaltestelle muss vorher abgerissen werden
STR_ERROR_MUST_DEMOLISH_CARGO_TRAM_STATION_FIRST                :{WHITE}Güterverladestelle muss vorher abgerissen werden
STR_ERROR_MUST_DEMOLISH_DOCK_FIRST                              :{WHITE}Hafen muss erst entfernt werden
STR_ERROR_MUST_DEMOLISH_AIRPORT_FIRST                           :{WHITE}Flughafen muss erst abgerissen werden

# Waypoint related errors
STR_ERROR_WAYPOINT_ADJOINS_MORE_THAN_ONE_EXISTING               :{WHITE}Grenzt an mehr als einen vorhandenen Wegpunkt
STR_ERROR_TOO_CLOSE_TO_ANOTHER_WAYPOINT                         :{WHITE}Zu nahe an einem anderen Wegpunkt

STR_ERROR_CAN_T_BUILD_TRAIN_WAYPOINT                            :{WHITE}Wegpunkt kann hier nicht gebaut werden...
STR_ERROR_CAN_T_POSITION_BUOY_HERE                              :{WHITE}Boje kann hier nicht platziert werden...
STR_ERROR_CAN_T_CHANGE_WAYPOINT_NAME                            :{WHITE}Wegpunktname kann nicht geändert werden...

STR_ERROR_CAN_T_REMOVE_TRAIN_WAYPOINT                           :{WHITE}Wegpunkt kann hier nicht entfernt werden...
STR_ERROR_MUST_REMOVE_RAILWAYPOINT_FIRST                        :{WHITE}Wegpunkt muss erst abgerissen werden
STR_ERROR_BUOY_IN_THE_WAY                                       :{WHITE}... Boje ist im Weg
STR_ERROR_BUOY_IS_IN_USE                                        :{WHITE}... Boje wird von einer anderen Firma benutzt!

# Depot related errors
STR_ERROR_CAN_T_BUILD_TRAIN_DEPOT                               :{WHITE}Zugdepot kann hier nicht gebaut werden...
STR_ERROR_CAN_T_BUILD_ROAD_DEPOT                                :{WHITE}Fahrzeugdepot kann hier nicht gebaut werden...
STR_ERROR_CAN_T_BUILD_TRAM_DEPOT                                :{WHITE}Straßenbahndepot kann hier nicht gebaut werden...
STR_ERROR_CAN_T_BUILD_SHIP_DEPOT                                :{WHITE}Werft kann hier nicht gebaut werden...

STR_ERROR_CAN_T_RENAME_DEPOT                                    :{WHITE}Depot kann nicht umbenannt werden...

STR_ERROR_TRAIN_MUST_BE_STOPPED_INSIDE_DEPOT                    :{WHITE}...der Zug muss dazu im Depot halten
STR_ERROR_ROAD_VEHICLE_MUST_BE_STOPPED_INSIDE_DEPOT             :{WHITE}...das Straßenfahrzeug muss dazu in einem Depot halten
STR_ERROR_SHIP_MUST_BE_STOPPED_INSIDE_DEPOT                     :{WHITE}...das Schiff muss dazu in der Werft halten
STR_ERROR_AIRCRAFT_MUST_BE_STOPPED_INSIDE_HANGAR                :{WHITE}...das Flugzeug muss dazu im Hangar halten

STR_ERROR_TRAINS_CAN_ONLY_BE_ALTERED_INSIDE_A_DEPOT             :{WHITE}Züge können nur verändert werden, wenn sie im Depot halten
STR_ERROR_TRAIN_TOO_LONG                                        :{WHITE}Zug zu lang
STR_ERROR_CAN_T_REVERSE_DIRECTION_RAIL_VEHICLE                  :{WHITE}Fahrzeug kann nicht umgedreht werden...
STR_ERROR_CAN_T_REVERSE_DIRECTION_RAIL_VEHICLE_MULTIPLE_UNITS   :{WHITE}Fahrzeuge, die aus mehreren Einheiten bestehen, können nicht umgedreht werden
STR_ERROR_INCOMPATIBLE_RAIL_TYPES                               :inkompatible Gleistypen

STR_ERROR_CAN_T_MOVE_VEHICLE                                    :{WHITE}Fahrzeug kann nicht bewegt werden...
STR_ERROR_REAR_ENGINE_FOLLOW_FRONT                              :{WHITE}Hintere Lok folgt immer der vorderen Lok
STR_ERROR_UNABLE_TO_FIND_ROUTE_TO                               :{WHITE}Weg zum Depot kann nicht gefunden werden
STR_ERROR_UNABLE_TO_FIND_LOCAL_DEPOT                            :{WHITE}Fahrzeugdepot unauffindbar

STR_ERROR_DEPOT_WRONG_DEPOT_TYPE                                :Falscher Depottyp

# Autoreplace related errors
STR_ERROR_TRAIN_TOO_LONG_AFTER_REPLACEMENT                      :{WHITE}{VEHICLE} ist nach Ersetzung zu lang
STR_ERROR_AUTOREPLACE_NOTHING_TO_DO                             :{WHITE}Es treffen keine Ersetzungs-/Erneuerungsregeln zu
STR_ERROR_AUTOREPLACE_MONEY_LIMIT                               :(Geld fehlt)

# Rail construction errors
STR_ERROR_IMPOSSIBLE_TRACK_COMBINATION                          :{WHITE}Unmögliche Gleisverbindung
STR_ERROR_MUST_REMOVE_SIGNALS_FIRST                             :{WHITE}Signal muß zuerst entfernt werden
STR_ERROR_NO_SUITABLE_RAILROAD_TRACK                            :{WHITE}Keine geeigneten Gleise
STR_ERROR_MUST_REMOVE_RAILROAD_TRACK                            :{WHITE}Gleise müssen erst abgerissen werden
STR_ERROR_CROSSING_ON_ONEWAY_ROAD                               :{WHITE}Einbahnstraße oder blockierter Weg
STR_ERROR_CROSSING_DISALLOWED                                   :{WHITE}Bahnübergänge sind für diesen Schienentyp nicht erlaubt
STR_ERROR_CAN_T_BUILD_SIGNALS_HERE                              :{WHITE}Signal kann hier nicht aufgestellt werden...
STR_ERROR_CAN_T_BUILD_RAILROAD_TRACK                            :{WHITE}Gleise können hier nicht verlegt werden...
STR_ERROR_CAN_T_REMOVE_RAILROAD_TRACK                           :{WHITE}Gleise können nicht abgerissen werden...
STR_ERROR_CAN_T_REMOVE_SIGNALS_FROM                             :{WHITE}Signale können hier nicht entfernt werden...
STR_ERROR_SIGNAL_CAN_T_CONVERT_SIGNALS_HERE                     :{WHITE}Kann Signaltyp hier nicht ändern...
STR_ERROR_THERE_IS_NO_RAILROAD_TRACK                            :{WHITE}... hier ist kein Gleis
STR_ERROR_THERE_ARE_NO_SIGNALS                                  :{WHITE}... hier sind keine Signale

STR_ERROR_CAN_T_CONVERT_RAIL                                    :{WHITE}Gleistyp kann hier nicht geändert werden...

# Road construction errors
STR_ERROR_MUST_REMOVE_ROAD_FIRST                                :{WHITE}Straße muss erst entfernt werden
STR_ERROR_ONEWAY_ROADS_CAN_T_HAVE_JUNCTION                      :{WHITE}... Einbahnstraßen können keine Abzweigung haben
STR_ERROR_CAN_T_BUILD_ROAD_HERE                                 :{WHITE}Straße kann hier nicht gebaut werden...
STR_ERROR_CAN_T_BUILD_TRAMWAY_HERE                              :{WHITE}Straßenbahngleise können hier nicht gebaut werden...
STR_ERROR_CAN_T_REMOVE_ROAD_FROM                                :{WHITE}Diese Straße kann nicht entfernt werden...
STR_ERROR_CAN_T_REMOVE_TRAMWAY_FROM                             :{WHITE}Straßenbahngleise können hier nicht entfernt werden...
STR_ERROR_THERE_IS_NO_ROAD                                      :{WHITE}...hier ist keine Straße
STR_ERROR_THERE_IS_NO_TRAMWAY                                   :{WHITE}...hier ist kein Straßenbahngleis

# Waterway construction errors
STR_ERROR_CAN_T_BUILD_CANALS                                    :{WHITE}Kanal kann hier nicht gebaut werden...
STR_ERROR_CAN_T_BUILD_LOCKS                                     :{WHITE}Schleuse kann hier nicht gebaut werden...
STR_ERROR_CAN_T_PLACE_RIVERS                                    :{WHITE}Flüsse können hier nicht platziert werden...
STR_ERROR_MUST_BE_BUILT_ON_WATER                                :{WHITE}... muss auf Wasser gebaut werden
STR_ERROR_CAN_T_BUILD_ON_WATER                                  :{WHITE}... kann nicht auf Wasser gebaut werden
STR_ERROR_CAN_T_BUILD_ON_SEA                                    :{WHITE}... kann nicht auf offener See errichtet werden
STR_ERROR_CAN_T_BUILD_ON_CANAL                                  :{WHITE}... kann nicht auf Kanal errichtet werden
STR_ERROR_CAN_T_BUILD_ON_RIVER                                  :{WHITE}... kann nicht auf Fluß errichtet werden
STR_ERROR_MUST_DEMOLISH_CANAL_FIRST                             :{WHITE}Kanal muss erst abgerissen werden
STR_ERROR_CAN_T_BUILD_AQUEDUCT_HERE                             :{WHITE}Aquädukt kann hier nicht gebaut werden...

# Tree related errors
STR_ERROR_TREE_ALREADY_HERE                                     :{WHITE}... hier sind bereits Bäume
STR_ERROR_TREE_WRONG_TERRAIN_FOR_TREE_TYPE                      :{WHITE}... falsches Gelände für die Baumart
STR_ERROR_CAN_T_PLANT_TREE_HERE                                 :{WHITE}Baum kann hier nicht gepflanzt werden...

# Bridge related errors
STR_ERROR_CAN_T_BUILD_BRIDGE_HERE                               :{WHITE}Brücke kann hier nicht gebaut werden...
STR_ERROR_MUST_DEMOLISH_BRIDGE_FIRST                            :{WHITE}Die Brücke muss erst abgerissen werden
STR_ERROR_CAN_T_START_AND_END_ON                                :{WHITE}Anfang und Ende können nicht im selben Feld liegen
STR_ERROR_BRIDGEHEADS_NOT_SAME_HEIGHT                           :{WHITE}Brückenköpfe nicht auf der selben Höhe
STR_ERROR_BRIDGE_TOO_LOW_FOR_TERRAIN                            :{WHITE}Die Brücke ist zu niedrig für diese Umgebung
STR_ERROR_BRIDGE_TOO_HIGH_FOR_TERRAIN                           :{WHITE}Brücke ist zu hoch für dieses Terrain.
STR_ERROR_START_AND_END_MUST_BE_IN                              :{WHITE}Anfang und Ende müssen auf einer Linie liegen
STR_ERROR_ENDS_OF_BRIDGE_MUST_BOTH                              :{WHITE}... Brücke muss an beiden Seiten auf Land enden
STR_ERROR_BRIDGE_TOO_LONG                                       :{WHITE}... Brücke zu lang
STR_ERROR_BRIDGE_THROUGH_MAP_BORDER                             :{WHITE}Die Brücke würde außerhalb der Karte enden

# Tunnel related errors
STR_ERROR_CAN_T_BUILD_TUNNEL_HERE                               :{WHITE}Tunnel kann hier nicht gebaut werden...
STR_ERROR_SITE_UNSUITABLE_FOR_TUNNEL                            :{WHITE}Platz ist nicht für einen Tunnel geeignet
STR_ERROR_MUST_DEMOLISH_TUNNEL_FIRST                            :{WHITE}Der Tunnel muss zuerst abgerissen werden
STR_ERROR_ANOTHER_TUNNEL_IN_THE_WAY                             :{WHITE}Ein anderer Tunnel ist im Weg
STR_ERROR_TUNNEL_THROUGH_MAP_BORDER                             :{WHITE}Tunnel würde außerhalb des Spielfelds enden
STR_ERROR_UNABLE_TO_EXCAVATE_LAND                               :{WHITE}Gebiet am anderen Ende des Tunnels kann nicht geebnet werden
STR_ERROR_TUNNEL_TOO_LONG                                       :{WHITE}... Tunnel zu lang

# Object related errors
STR_ERROR_TOO_MANY_OBJECTS                                      :{WHITE}... zu viele Objekte
STR_ERROR_CAN_T_BUILD_OBJECT                                    :{WHITE}Objekt kann nicht gebaut werden...
STR_ERROR_OBJECT_IN_THE_WAY                                     :{WHITE}Gegenstand im Weg
STR_ERROR_COMPANY_HEADQUARTERS_IN                               :{WHITE}... Firmensitz ist im Weg
STR_ERROR_CAN_T_PURCHASE_THIS_LAND                              :{WHITE}Das Land kann nicht erworben werden...
STR_ERROR_YOU_ALREADY_OWN_IT                                    :{WHITE}... ist bereits im Besitz der eigenen Firma!

# Group related errors
STR_ERROR_GROUP_CAN_T_CREATE                                    :{WHITE}Gruppe kann nicht erstellt werden...
STR_ERROR_GROUP_CAN_T_DELETE                                    :{WHITE}Gruppe kann nicht gelöscht werden...
STR_ERROR_GROUP_CAN_T_RENAME                                    :{WHITE}Gruppe kann nicht umbenannt werden...
STR_ERROR_GROUP_CAN_T_SET_PARENT                                :{WHITE}Übergeordnete Gruppe kann nicht gesetzt werden...
STR_ERROR_GROUP_CAN_T_REMOVE_ALL_VEHICLES                       :{WHITE}Entfernen aller Fahrzeuge dieser Gruppe nicht möglich...
STR_ERROR_GROUP_CAN_T_ADD_VEHICLE                               :{WHITE}Fahrzeug kann nicht zu dieser Gruppe hinzugefügt werden...
STR_ERROR_GROUP_CAN_T_ADD_SHARED_VEHICLE                        :{WHITE}Fahrzeuge mit gemeinsamen Fahrplan können nicht zur Gruppe hinzugefügt werden...

# Generic vehicle errors
STR_ERROR_TRAIN_IN_THE_WAY                                      :{WHITE}Zug ist im Weg
STR_ERROR_ROAD_VEHICLE_IN_THE_WAY                               :{WHITE}Fahrzeug ist im Weg
STR_ERROR_SHIP_IN_THE_WAY                                       :{WHITE}Schiff ist im Weg
STR_ERROR_AIRCRAFT_IN_THE_WAY                                   :{WHITE}Flugzeug ist auf dem Weg

STR_ERROR_CAN_T_REFIT_TRAIN                                     :{WHITE}Zug kann nicht umgerüstet werden...
STR_ERROR_CAN_T_REFIT_ROAD_VEHICLE                              :{WHITE}Straßenfahrzeug kann nicht umgerüstet werden...
STR_ERROR_CAN_T_REFIT_SHIP                                      :{WHITE}Schiff kann nicht umgerüstet werden...
STR_ERROR_CAN_T_REFIT_AIRCRAFT                                  :{WHITE}Flugzeug kann nicht umgerüstet werden...

STR_ERROR_CAN_T_RENAME_TRAIN                                    :{WHITE}Zug kann nicht benannt werden...
STR_ERROR_CAN_T_RENAME_ROAD_VEHICLE                             :{WHITE}Fahrzeug kann nicht benannt werden...
STR_ERROR_CAN_T_RENAME_SHIP                                     :{WHITE}Schiff kann nicht benannt werden...
STR_ERROR_CAN_T_RENAME_AIRCRAFT                                 :{WHITE}Flugzeug kann nicht benannt werden...

STR_ERROR_CAN_T_STOP_START_TRAIN                                :{WHITE}Zug kann nicht angehalten{} oder losgeschickt werden ...
STR_ERROR_CAN_T_STOP_START_ROAD_VEHICLE                         :{WHITE}Fahrzeug kann nicht angehalten{} oder losgeschickt werden...
STR_ERROR_CAN_T_STOP_START_SHIP                                 :{WHITE}Schiff kann nicht angehalten{} oder losgeschickt werden...
STR_ERROR_CAN_T_STOP_START_AIRCRAFT                             :{WHITE}Flugzeug kann nicht angehalten{} oder losgeschickt werden...

STR_ERROR_CAN_T_SEND_TRAIN_TO_DEPOT                             :{WHITE}Zug kann nicht ins Depot geschickt werden...
STR_ERROR_CAN_T_SEND_ROAD_VEHICLE_TO_DEPOT                      :{WHITE}Fahrzeug kann nicht ins Depot geschickt werden...
STR_ERROR_CAN_T_SEND_SHIP_TO_DEPOT                              :{WHITE}Schiff kann nicht in die Werft geschickt werden...
STR_ERROR_CAN_T_SEND_AIRCRAFT_TO_HANGAR                         :{WHITE}Flugzeug kann nicht in den Hangar geschickt werden...

STR_ERROR_CAN_T_BUY_TRAIN                                       :{WHITE}Schienenfahrzeug kann nicht gekauft werden...
STR_ERROR_CAN_T_BUY_ROAD_VEHICLE                                :{WHITE}Fahrzeug kann nicht gekauft werden...
STR_ERROR_CAN_T_BUY_SHIP                                        :{WHITE}Schiff kann nicht gekauft werden...
STR_ERROR_CAN_T_BUY_AIRCRAFT                                    :{WHITE}Flugzeug kann nicht gekauft werden...

STR_ERROR_CAN_T_RENAME_TRAIN_TYPE                               :{WHITE}Zugtyp kann nicht umbenannt werden...
STR_ERROR_CAN_T_RENAME_ROAD_VEHICLE_TYPE                        :{WHITE}Fahrzeug kann nicht umbenannt werden...
STR_ERROR_CAN_T_RENAME_SHIP_TYPE                                :{WHITE}Schiffstyp kann nicht umbenannt werden...
STR_ERROR_CAN_T_RENAME_AIRCRAFT_TYPE                            :{WHITE}Flugzeug kann nicht umbenannt werden...

STR_ERROR_CAN_T_SELL_TRAIN                                      :{WHITE}Schienenfahrzeug kann nicht verkauft werden...
STR_ERROR_CAN_T_SELL_ROAD_VEHICLE                               :{WHITE}Fahrzeug kann nicht verkauft werden...
STR_ERROR_CAN_T_SELL_SHIP                                       :{WHITE}Schiff kann nicht verkauft werden...
STR_ERROR_CAN_T_SELL_AIRCRAFT                                   :{WHITE}Flugzeug kann nicht verkauft werden...

STR_ERROR_RAIL_VEHICLE_NOT_AVAILABLE                            :{WHITE}Fahrzeug nicht verfügbar
STR_ERROR_ROAD_VEHICLE_NOT_AVAILABLE                            :{WHITE}Fahrzeug nicht verfügbar
STR_ERROR_SHIP_NOT_AVAILABLE                                    :{WHITE}Schiff nicht verfügbar
STR_ERROR_AIRCRAFT_NOT_AVAILABLE                                :{WHITE}Flugzeug nicht verfügbar

STR_ERROR_TOO_MANY_VEHICLES_IN_GAME                             :{WHITE}Zu viele Fahrzeuge im Spiel
STR_ERROR_CAN_T_CHANGE_SERVICING                                :{WHITE}Das Wartungsintervall kann nicht geändert werden...

STR_ERROR_VEHICLE_IS_DESTROYED                                  :{WHITE}... Fahrzeug ist zerstört

STR_ERROR_NO_VEHICLES_AVAILABLE_AT_ALL                          :{WHITE}Es sind keine Fahrzeuge verfügbar!
STR_ERROR_NO_VEHICLES_AVAILABLE_AT_ALL_EXPLANATION              :{WHITE}Bitte die NewGRF-Einstellungen ändern, damit Fahrzeuge früher verfügbar sind
STR_ERROR_NO_VEHICLES_AVAILABLE_YET                             :{WHITE}Noch keine Fahrzeuge verfügbar
STR_ERROR_NO_VEHICLES_AVAILABLE_YET_EXPLANATION                 :{WHITE}Ein neues Spiel nach {DATE_SHORT} beginnen oder ein NewGRF-Fahrzeugset mit früher verfügbaren Fahrzeugen verwenden

# Specific vehicle errors
STR_ERROR_CAN_T_MAKE_TRAIN_PASS_SIGNAL                          :{WHITE}Der Zug kann das Signal nicht gefahrlos passieren...
STR_ERROR_CAN_T_REVERSE_DIRECTION_TRAIN                         :{WHITE}Die Zugbewegung kann nicht umgekehrt werden...
STR_ERROR_TRAIN_START_NO_POWER                                  :Der Zug hat keine Antriebsenergie

STR_ERROR_CAN_T_MAKE_ROAD_VEHICLE_TURN                          :{WHITE}Das Fahrzeug kann nicht wenden...

STR_ERROR_AIRCRAFT_IS_IN_FLIGHT                                 :{WHITE}Das Flugzeug ist in der Luft

# Order related errors
STR_ERROR_NO_MORE_SPACE_FOR_ORDERS                              :{WHITE}Kein Platz für weitere Aufträge
STR_ERROR_TOO_MANY_ORDERS                                       :{WHITE}Zu viele Aufträge
STR_ERROR_CAN_T_INSERT_NEW_ORDER                                :{WHITE}Neuer Auftrag kann nicht hinzugefügt werden...
STR_ERROR_CAN_T_DELETE_THIS_ORDER                               :{WHITE}Auftrag kann nicht gelöscht werden...
STR_ERROR_CAN_T_MODIFY_THIS_ORDER                               :{WHITE}Auftrag kann nicht bearbeitet werden...
STR_ERROR_CAN_T_MOVE_THIS_ORDER                                 :{WHITE}Auftrag kann nicht verschoben werden...
STR_ERROR_CAN_T_SKIP_ORDER                                      :{WHITE}Auftrag kann nicht ausgelassen werden...
STR_ERROR_CAN_T_SKIP_TO_ORDER                                   :{WHITE}Springen zum ausgewählten Auftrag nicht möglich...
STR_ERROR_CAN_T_COPY_SHARE_ORDER                                :{WHITE}... Fahrzeug kann nicht alle Stationen erreichen
STR_ERROR_CAN_T_ADD_ORDER                                       :{WHITE}... Fahrzeug kann diese Station nicht erreichen
STR_ERROR_CAN_T_ADD_ORDER_SHARED                                :{WHITE}... ein Fahrzeug, welches diesen gemeinsamen Fahrplan nutzt, kann die Station nicht erreichen

STR_ERROR_CAN_T_SHARE_ORDER_LIST                                :{WHITE}Fehler beim Erstellen eines gemeinsam genutzten Fahrplans...
STR_ERROR_CAN_T_STOP_SHARING_ORDER_LIST                         :{WHITE}Gemeinsame Aufträge können nicht aufgehoben werden...
STR_ERROR_CAN_T_COPY_ORDER_LIST                                 :{WHITE}Fahrplan kann nicht kopiert werden...
STR_ERROR_TOO_FAR_FROM_PREVIOUS_DESTINATION                     :{WHITE}... zu weit vom vorherigen Bestimmungsort entfernt
STR_ERROR_AIRCRAFT_NOT_ENOUGH_RANGE                             :{WHITE}... Luftfahrzeug hat zu geringe Reichweite

# Timetable related errors
STR_ERROR_CAN_T_TIMETABLE_VEHICLE                               :{WHITE}Fahrplan kann nicht erstellt werden...
STR_ERROR_TIMETABLE_ONLY_WAIT_AT_STATIONS                       :{WHITE}Fahrzeuge halten nur an Stationen
STR_ERROR_TIMETABLE_NOT_STOPPING_HERE                           :{WHITE}Das Fahrzeug hält nicht an dieser Station

# Sign related errors
STR_ERROR_TOO_MANY_SIGNS                                        :{WHITE}... zu viele Schilder
STR_ERROR_CAN_T_PLACE_SIGN_HERE                                 :{WHITE}Schild kann hier nicht aufgestellt werden...
STR_ERROR_CAN_T_CHANGE_SIGN_NAME                                :{WHITE}Schildtext kann nicht geändert werden...
STR_ERROR_CAN_T_DELETE_SIGN                                     :{WHITE}Kann Schild nicht löschen...

# Translatable comment for OpenTTD's desktop shortcut
STR_DESKTOP_SHORTCUT_COMMENT                                    :Ein auf der Idee von Transport Tycoon Deluxe basierendes Spiel

# Translatable descriptions in media/baseset/*.ob* files
STR_BASEGRAPHICS_DOS_DESCRIPTION                                :Original Transport Tycoon Deluxe DOS Basisgrafiken.
STR_BASEGRAPHICS_DOS_DE_DESCRIPTION                             :Original Transport Tycoon Deluxe DOS (Deutsch) Basisgrafiken.
STR_BASEGRAPHICS_WIN_DESCRIPTION                                :Original Transport Tycoon Deluxe Windows Basisgrafiken.
STR_BASESOUNDS_DOS_DESCRIPTION                                  :Original Transport Tycoon Deluxe DOS Basissounds.
STR_BASESOUNDS_WIN_DESCRIPTION                                  :Original Transport Tycoon Deluxe Windows Basissounds.
STR_BASESOUNDS_NONE_DESCRIPTION                                 :Basissounds ohne Sound.
STR_BASEMUSIC_WIN_DESCRIPTION                                   :Original Transport Tycoon Deluxe Windows Musikset.
STR_BASEMUSIC_DOS_DESCRIPTION                                   :Original Transport Tycoon Deluxe DOS edition music.
STR_BASEMUSIC_TTO_DESCRIPTION                                   :Original Transport Tycoon (Original/World Editor) DOS edition music.
STR_BASEMUSIC_NONE_DESCRIPTION                                  :Ein Musikset ohne Musik.

##id 0x2000
# Town building names
STR_TOWN_BUILDING_NAME_TALL_OFFICE_BLOCK_1                      :Hohes Geschäftshaus
STR_TOWN_BUILDING_NAME_OFFICE_BLOCK_1                           :Geschäftshaus
STR_TOWN_BUILDING_NAME_SMALL_BLOCK_OF_FLATS_1                   :Kleines Wohnhaus
STR_TOWN_BUILDING_NAME_CHURCH_1                                 :Kirche
STR_TOWN_BUILDING_NAME_LARGE_OFFICE_BLOCK_1                     :Großes Geschäftshaus
STR_TOWN_BUILDING_NAME_TOWN_HOUSES_1                            :Stadthaus
STR_TOWN_BUILDING_NAME_HOTEL_1                                  :Hotel
STR_TOWN_BUILDING_NAME_STATUE_1                                 :Statue
STR_TOWN_BUILDING_NAME_FOUNTAIN_1                               :Springbrunnen
STR_TOWN_BUILDING_NAME_PARK_1                                   :Park
STR_TOWN_BUILDING_NAME_OFFICE_BLOCK_2                           :Geschäftshaus
STR_TOWN_BUILDING_NAME_SHOPS_AND_OFFICES_1                      :Läden und Büros
STR_TOWN_BUILDING_NAME_MODERN_OFFICE_BUILDING_1                 :Modernes Geschäftshaus
STR_TOWN_BUILDING_NAME_WAREHOUSE_1                              :Kaufhaus
STR_TOWN_BUILDING_NAME_OFFICE_BLOCK_3                           :Geschäftshaus
STR_TOWN_BUILDING_NAME_STADIUM_1                                :Stadion
STR_TOWN_BUILDING_NAME_OLD_HOUSES_1                             :Alte Häuser
STR_TOWN_BUILDING_NAME_COTTAGES_1                               :Landhaus
STR_TOWN_BUILDING_NAME_HOUSES_1                                 :Haus
STR_TOWN_BUILDING_NAME_FLATS_1                                  :Wohnhaus
STR_TOWN_BUILDING_NAME_TALL_OFFICE_BLOCK_2                      :Geschäftshochhaus
STR_TOWN_BUILDING_NAME_SHOPS_AND_OFFICES_2                      :Läden und Büros
STR_TOWN_BUILDING_NAME_SHOPS_AND_OFFICES_3                      :Läden und Büros
STR_TOWN_BUILDING_NAME_THEATER_1                                :Theater
STR_TOWN_BUILDING_NAME_STADIUM_2                                :Stadion
STR_TOWN_BUILDING_NAME_OFFICES_1                                :Büros
STR_TOWN_BUILDING_NAME_HOUSES_2                                 :Häuser
STR_TOWN_BUILDING_NAME_CINEMA_1                                 :Kino
STR_TOWN_BUILDING_NAME_SHOPPING_MALL_1                          :Einkaufszentrum
STR_TOWN_BUILDING_NAME_IGLOO_1                                  :Iglu
STR_TOWN_BUILDING_NAME_TEPEES_1                                 :Zelt
STR_TOWN_BUILDING_NAME_TEAPOT_HOUSE_1                           :Teekannenhaus
STR_TOWN_BUILDING_NAME_PIGGY_BANK_1                             :Sparschwein

##id 0x4800
# industry names
STR_INDUSTRY_NAME_COAL_MINE                                     :{G=n}Kohlebergwerk
STR_INDUSTRY_NAME_POWER_STATION                                 :{G=n}Kraftwerk
STR_INDUSTRY_NAME_SAWMILL                                       :{G=n}Sägewerk
STR_INDUSTRY_NAME_FOREST                                        :{G=m}Wald
STR_INDUSTRY_NAME_OIL_REFINERY                                  :{G=w}Ölraffinerie
STR_INDUSTRY_NAME_OIL_RIG                                       :{G=w}Ölbohrinsel
STR_INDUSTRY_NAME_FACTORY                                       :{G=w}Fabrik
STR_INDUSTRY_NAME_PRINTING_WORKS                                :{G=w}Druckerei
STR_INDUSTRY_NAME_STEEL_MILL                                    :{G=n}Stahlwalzwerk
STR_INDUSTRY_NAME_FARM                                          :{G=m}Bauernhof
STR_INDUSTRY_NAME_COPPER_ORE_MINE                               :{G=n}Kupfererzbergwerk
STR_INDUSTRY_NAME_OIL_WELLS                                     :{G=p}Ölquellen
STR_INDUSTRY_NAME_BANK                                          :{G=w}Bank
STR_INDUSTRY_NAME_FOOD_PROCESSING_PLANT                         :{G=w}Nahrungsmittelfabrik
STR_INDUSTRY_NAME_PAPER_MILL                                    :{G=w}Papiermühle
STR_INDUSTRY_NAME_GOLD_MINE                                     :{G=w}Goldmine
STR_INDUSTRY_NAME_BANK_TROPIC_ARCTIC                            :{G=w}Bank
STR_INDUSTRY_NAME_DIAMOND_MINE                                  :{G=w}Diamantenmine
STR_INDUSTRY_NAME_IRON_ORE_MINE                                 :{G=n}Eisenerzbergwerk
STR_INDUSTRY_NAME_FRUIT_PLANTATION                              :{G=w}Fruchtplantage
STR_INDUSTRY_NAME_RUBBER_PLANTATION                             :{G=w}Kautschukplantage
STR_INDUSTRY_NAME_WATER_SUPPLY                                  :{G=w}Wasserquelle
STR_INDUSTRY_NAME_WATER_TOWER                                   :{G=m}Wasserturm
STR_INDUSTRY_NAME_FACTORY_2                                     :{G=w}Fabrik
STR_INDUSTRY_NAME_FARM_2                                        :{G=m}Bauernhof
STR_INDUSTRY_NAME_LUMBER_MILL                                   :{G=w}Sägemühle
STR_INDUSTRY_NAME_COTTON_CANDY_FOREST                           :{G=m}Zuckerwattewald
STR_INDUSTRY_NAME_CANDY_FACTORY                                 :{G=w}Bonbonfabrik
STR_INDUSTRY_NAME_BATTERY_FARM                                  :{G=w}Batterieplantage
STR_INDUSTRY_NAME_COLA_WELLS                                    :{G=p}Colaquellen
STR_INDUSTRY_NAME_TOY_SHOP                                      :{G=n}Spielwarengeschäft
STR_INDUSTRY_NAME_TOY_FACTORY                                   :{G=w}Spielwarenfabrik
STR_INDUSTRY_NAME_PLASTIC_FOUNTAINS                             :{G=m}Plastikbrunnen
STR_INDUSTRY_NAME_FIZZY_DRINK_FACTORY                           :{G=w}Limonadenfabrik
STR_INDUSTRY_NAME_BUBBLE_GENERATOR                              :{G=m}Luftblasengenerator
STR_INDUSTRY_NAME_TOFFEE_QUARRY                                 :{G=w}Karamellgrube
STR_INDUSTRY_NAME_SUGAR_MINE                                    :{G=w}Zuckermine

############ WARNING, using range 0x6000 for strings that are stored in the savegame
############ These strings may never get a new id, or savegames will break!
##id 0x6000
STR_SV_EMPTY                                                    :
STR_SV_UNNAMED                                                  :Unbenannt
STR_SV_TRAIN_NAME                                               :Zug {COMMA}
STR_SV_ROAD_VEHICLE_NAME                                        :Straßenfahrzeug {COMMA}
STR_SV_SHIP_NAME                                                :Schiff {COMMA}
STR_SV_AIRCRAFT_NAME                                            :Flugzeug {COMMA}

STR_SV_STNAME                                                   :{STRING}
STR_SV_STNAME_NORTH                                             :{STRING} Nord
STR_SV_STNAME_SOUTH                                             :{STRING} Süd
STR_SV_STNAME_EAST                                              :{STRING} Ost
STR_SV_STNAME_WEST                                              :{STRING} West
STR_SV_STNAME_CENTRAL                                           :{STRING} Zentrum
STR_SV_STNAME_TRANSFER                                          :{STRING} Transfer
STR_SV_STNAME_HALT                                              :{STRING} Haltepunkt
STR_SV_STNAME_VALLEY                                            :{STRING} Tal
STR_SV_STNAME_HEIGHTS                                           :{STRING} Höhe
STR_SV_STNAME_WOODS                                             :{STRING} Waldrand
STR_SV_STNAME_LAKESIDE                                          :{STRING} Seeblick
STR_SV_STNAME_EXCHANGE                                          :{STRING} Abzweigung
STR_SV_STNAME_AIRPORT                                           :{STRING} Flughafen
STR_SV_STNAME_OILFIELD                                          :{STRING} Ölfeld
STR_SV_STNAME_MINES                                             :{STRING} Mine
STR_SV_STNAME_DOCKS                                             :{STRING} Hafen
STR_SV_STNAME_BUOY                                              :{STRING}
STR_SV_STNAME_WAYPOINT                                          :{STRING}
##id 0x6020
STR_SV_STNAME_ANNEXE                                            :{STRING} Anbau
STR_SV_STNAME_SIDINGS                                           :{STRING} Nebengleis
STR_SV_STNAME_BRANCH                                            :{STRING} Abzweig
STR_SV_STNAME_UPPER                                             :Ober-{STRING}
STR_SV_STNAME_LOWER                                             :Unter-{STRING}
STR_SV_STNAME_HELIPORT                                          :{STRING} Landeplatz
STR_SV_STNAME_FOREST                                            :{STRING} Wald
STR_SV_STNAME_FALLBACK                                          :{STRING} Station #{NUM}
############ end of savegame specific region!

##id 0x8000
# Vehicle names
STR_VEHICLE_NAME_TRAIN_ENGINE_RAIL_KIRBY_PAUL_TANK_STEAM        :Kirby Paul Tank (Dampf)
STR_VEHICLE_NAME_TRAIN_ENGINE_RAIL_MJS_250_DIESEL               :MJS 250 (Diesel)
STR_VEHICLE_NAME_TRAIN_ENGINE_RAIL_PLODDYPHUT_CHOO_CHOO         :Ploddyphut Choo-Choo
STR_VEHICLE_NAME_TRAIN_ENGINE_RAIL_POWERNAUT_CHOO_CHOO          :Powernaut Choo-Choo
STR_VEHICLE_NAME_TRAIN_ENGINE_RAIL_MIGHTYMOVER_CHOO_CHOO        :MightyMover Choo-Choo
STR_VEHICLE_NAME_TRAIN_ENGINE_RAIL_PLODDYPHUT_DIESEL            :Ploddyphut Diesel
STR_VEHICLE_NAME_TRAIN_ENGINE_RAIL_POWERNAUT_DIESEL             :Powernaut Diesel
STR_VEHICLE_NAME_TRAIN_ENGINE_RAIL_WILLS_2_8_0_STEAM            :Wills 2-8-0 (Dampf)
STR_VEHICLE_NAME_TRAIN_ENGINE_RAIL_CHANEY_JUBILEE_STEAM         :Chaney 'Jubilee' (Dampf)
STR_VEHICLE_NAME_TRAIN_ENGINE_RAIL_GINZU_A4_STEAM               :Ginzu 'A4' (Dampf)
STR_VEHICLE_NAME_TRAIN_ENGINE_RAIL_SH_8P_STEAM                  :SH '8P' (Dampf)
STR_VEHICLE_NAME_TRAIN_ENGINE_RAIL_MANLEY_MOREL_DMU_DIESEL      :Manley-Morel VT (Diesel)
STR_VEHICLE_NAME_TRAIN_ENGINE_RAIL_DASH_DIESEL                  :'Dash' (Diesel)
STR_VEHICLE_NAME_TRAIN_ENGINE_RAIL_SH_HENDRY_25_DIESEL          :SH/Hendry '25' (Diesel)
STR_VEHICLE_NAME_TRAIN_ENGINE_RAIL_UU_37_DIESEL                 :UU '37' (Diesel)
STR_VEHICLE_NAME_TRAIN_ENGINE_RAIL_FLOSS_47_DIESEL              :Floss '47' (Diesel)
STR_VEHICLE_NAME_TRAIN_ENGINE_RAIL_CS_4000_DIESEL               :CS 4000 (Diesel)
STR_VEHICLE_NAME_TRAIN_ENGINE_RAIL_CS_2400_DIESEL               :CS 2400 (Diesel)
STR_VEHICLE_NAME_TRAIN_ENGINE_RAIL_CENTENNIAL_DIESEL            :Centennial (Diesel)
STR_VEHICLE_NAME_TRAIN_ENGINE_RAIL_KELLING_3100_DIESEL          :Kelling 3100 (Diesel)
STR_VEHICLE_NAME_TRAIN_ENGINE_RAIL_TURNER_TURBO_DIESEL          :Turner Turbo (Diesel)
STR_VEHICLE_NAME_TRAIN_ENGINE_RAIL_MJS_1000_DIESEL              :MJS 1000 (Diesel)
STR_VEHICLE_NAME_TRAIN_ENGINE_RAIL_SH_125_DIESEL                :SH '125' (Diesel)
STR_VEHICLE_NAME_TRAIN_ENGINE_RAIL_SH_30_ELECTRIC               :SH '30' (Elektrisch)
STR_VEHICLE_NAME_TRAIN_ENGINE_RAIL_SH_40_ELECTRIC               :SH '40' (Elektrisch)
STR_VEHICLE_NAME_TRAIN_ENGINE_RAIL_T_I_M_ELECTRIC               :'T.I.M.' (Elektrisch)
STR_VEHICLE_NAME_TRAIN_ENGINE_RAIL_ASIASTAR_ELECTRIC            :'AsiaStar' (Elektrisch)
STR_VEHICLE_NAME_TRAIN_WAGON_RAIL_PASSENGER_CAR                 :Passagierwaggon
STR_VEHICLE_NAME_TRAIN_WAGON_RAIL_MAIL_VAN                      :Postwaggon
STR_VEHICLE_NAME_TRAIN_WAGON_RAIL_COAL_CAR                      :Kohlenwaggon
STR_VEHICLE_NAME_TRAIN_WAGON_RAIL_OIL_TANKER                    :Öltanker
STR_VEHICLE_NAME_TRAIN_WAGON_RAIL_LIVESTOCK_VAN                 :Viehtransporter
STR_VEHICLE_NAME_TRAIN_WAGON_RAIL_GOODS_VAN                     :Güterwaggon
STR_VEHICLE_NAME_TRAIN_WAGON_RAIL_GRAIN_HOPPER                  :Getreidetransporter
STR_VEHICLE_NAME_TRAIN_WAGON_RAIL_WOOD_TRUCK                    :Holzwaggon
STR_VEHICLE_NAME_TRAIN_WAGON_RAIL_IRON_ORE_HOPPER               :Eisenerzwaggon
STR_VEHICLE_NAME_TRAIN_WAGON_RAIL_STEEL_TRUCK                   :Stahltransporter
STR_VEHICLE_NAME_TRAIN_WAGON_RAIL_ARMORED_VAN                   :Sicherheitstransporter
STR_VEHICLE_NAME_TRAIN_WAGON_RAIL_FOOD_VAN                      :Nahrungstransporter
STR_VEHICLE_NAME_TRAIN_WAGON_RAIL_PAPER_TRUCK                   :Papiertransporter
STR_VEHICLE_NAME_TRAIN_WAGON_RAIL_COPPER_ORE_HOPPER             :Kupfererzwaggon
STR_VEHICLE_NAME_TRAIN_WAGON_RAIL_WATER_TANKER                  :Wassertanker
STR_VEHICLE_NAME_TRAIN_WAGON_RAIL_FRUIT_TRUCK                   :Fruchttransporter
STR_VEHICLE_NAME_TRAIN_WAGON_RAIL_RUBBER_TRUCK                  :Kautschukwaggon
STR_VEHICLE_NAME_TRAIN_WAGON_RAIL_SUGAR_TRUCK                   :Zuckertransporter
STR_VEHICLE_NAME_TRAIN_WAGON_RAIL_COTTON_CANDY_HOPPER           :Zuckerwattewaggon
STR_VEHICLE_NAME_TRAIN_WAGON_RAIL_TOFFEE_HOPPER                 :Karamellwaggon
STR_VEHICLE_NAME_TRAIN_WAGON_RAIL_BUBBLE_VAN                    :Luftblasentransporter
STR_VEHICLE_NAME_TRAIN_WAGON_RAIL_COLA_TANKER                   :Colatanker
STR_VEHICLE_NAME_TRAIN_WAGON_RAIL_CANDY_VAN                     :Bonbontransporter
STR_VEHICLE_NAME_TRAIN_WAGON_RAIL_TOY_VAN                       :Spielzeugtransporter
STR_VEHICLE_NAME_TRAIN_WAGON_RAIL_BATTERY_TRUCK                 :Batterietransporter
STR_VEHICLE_NAME_TRAIN_WAGON_RAIL_FIZZY_DRINK_TRUCK             :Limonadentransporter
STR_VEHICLE_NAME_TRAIN_WAGON_RAIL_PLASTIC_TRUCK                 :Plastiktransporter
STR_VEHICLE_NAME_TRAIN_ENGINE_MONORAIL_X2001_ELECTRIC           :'X2001' (Elektrisch)
STR_VEHICLE_NAME_TRAIN_ENGINE_MONORAIL_MILLENNIUM_Z1_ELECTRIC   :'Millennium Z1' (Elektrisch)
STR_VEHICLE_NAME_TRAIN_ENGINE_MONORAIL_WIZZOWOW_Z99             :Wizzowow Z99
STR_VEHICLE_NAME_TRAIN_WAGON_MONORAIL_PASSENGER_CAR             :Passagierwaggon
STR_VEHICLE_NAME_TRAIN_WAGON_MONORAIL_MAIL_VAN                  :Postwaggon
STR_VEHICLE_NAME_TRAIN_WAGON_MONORAIL_COAL_CAR                  :Kohlewaggon
STR_VEHICLE_NAME_TRAIN_WAGON_MONORAIL_OIL_TANKER                :Öltanker
STR_VEHICLE_NAME_TRAIN_WAGON_MONORAIL_LIVESTOCK_VAN             :Viehtransporter
STR_VEHICLE_NAME_TRAIN_WAGON_MONORAIL_GOODS_VAN                 :Güterwaggon
STR_VEHICLE_NAME_TRAIN_WAGON_MONORAIL_GRAIN_HOPPER              :Getreidewaggon
STR_VEHICLE_NAME_TRAIN_WAGON_MONORAIL_WOOD_TRUCK                :Holzwaggon
STR_VEHICLE_NAME_TRAIN_WAGON_MONORAIL_IRON_ORE_HOPPER           :Eisenerzwaggon
STR_VEHICLE_NAME_TRAIN_WAGON_MONORAIL_STEEL_TRUCK               :Stahltransporter
STR_VEHICLE_NAME_TRAIN_WAGON_MONORAIL_ARMORED_VAN               :Sicherheitstransporter
STR_VEHICLE_NAME_TRAIN_WAGON_MONORAIL_FOOD_VAN                  :Nahrungstransporter
STR_VEHICLE_NAME_TRAIN_WAGON_MONORAIL_PAPER_TRUCK               :Papiertransporter
STR_VEHICLE_NAME_TRAIN_WAGON_MONORAIL_COPPER_ORE_HOPPER         :Kupfererzwaggon
STR_VEHICLE_NAME_TRAIN_WAGON_MONORAIL_WATER_TANKER              :Wassertanker
STR_VEHICLE_NAME_TRAIN_WAGON_MONORAIL_FRUIT_TRUCK               :Fruchttransporter
STR_VEHICLE_NAME_TRAIN_WAGON_MONORAIL_RUBBER_TRUCK              :Kautschuktransporter
STR_VEHICLE_NAME_TRAIN_WAGON_MONORAIL_SUGAR_TRUCK               :Zuckertransporter
STR_VEHICLE_NAME_TRAIN_WAGON_MONORAIL_COTTON_CANDY_HOPPER       :Zuckerwattewaggon
STR_VEHICLE_NAME_TRAIN_WAGON_MONORAIL_TOFFEE_HOPPER             :Karamelltransporter
STR_VEHICLE_NAME_TRAIN_WAGON_MONORAIL_BUBBLE_VAN                :Luftblasentransporter
STR_VEHICLE_NAME_TRAIN_WAGON_MONORAIL_COLA_TANKER               :Colatransporter
STR_VEHICLE_NAME_TRAIN_WAGON_MONORAIL_CANDY_VAN                 :Bonbontransporter
STR_VEHICLE_NAME_TRAIN_WAGON_MONORAIL_TOY_VAN                   :Spielwarentransporter
STR_VEHICLE_NAME_TRAIN_WAGON_MONORAIL_BATTERY_TRUCK             :Batterietransporter
STR_VEHICLE_NAME_TRAIN_WAGON_MONORAIL_FIZZY_DRINK_TRUCK         :Limonadetransporter
STR_VEHICLE_NAME_TRAIN_WAGON_MONORAIL_PLASTIC_TRUCK             :Plastikwaggon
STR_VEHICLE_NAME_TRAIN_ENGINE_MAGLEV_LEV1_LEVIATHAN_ELECTRIC    :Lev1 'Leviathan' (elektrisch)
STR_VEHICLE_NAME_TRAIN_ENGINE_MAGLEV_LEV2_CYCLOPS_ELECTRIC      :Lev2 'Cyclops' (elektrisch)
STR_VEHICLE_NAME_TRAIN_ENGINE_MAGLEV_LEV3_PEGASUS_ELECTRIC      :Lev3 'Pegasus' (elektrisch)
STR_VEHICLE_NAME_TRAIN_ENGINE_MAGLEV_LEV4_CHIMAERA_ELECTRIC     :Lev4 'Chimaera' (elektrisch)
STR_VEHICLE_NAME_TRAIN_ENGINE_MAGLEV_WIZZOWOW_ROCKETEER         :Wizzowow Rocketeer
STR_VEHICLE_NAME_TRAIN_WAGON_MAGLEV_PASSENGER_CAR               :Passagierwaggon (Magnetschwebebahn)
STR_VEHICLE_NAME_TRAIN_WAGON_MAGLEV_MAIL_VAN                    :Postwaggon
STR_VEHICLE_NAME_TRAIN_WAGON_MAGLEV_COAL_CAR                    :Kohlewaggon
STR_VEHICLE_NAME_TRAIN_WAGON_MAGLEV_OIL_TANKER                  :Öltanker
STR_VEHICLE_NAME_TRAIN_WAGON_MAGLEV_LIVESTOCK_VAN               :Viehtransporter
STR_VEHICLE_NAME_TRAIN_WAGON_MAGLEV_GOODS_VAN                   :Güterwaggon
STR_VEHICLE_NAME_TRAIN_WAGON_MAGLEV_GRAIN_HOPPER                :Getreidetransporter
STR_VEHICLE_NAME_TRAIN_WAGON_MAGLEV_WOOD_TRUCK                  :Holzwaggon
STR_VEHICLE_NAME_TRAIN_WAGON_MAGLEV_IRON_ORE_HOPPER             :Eisenerzwaggon
STR_VEHICLE_NAME_TRAIN_WAGON_MAGLEV_STEEL_TRUCK                 :Stahltransporter
STR_VEHICLE_NAME_TRAIN_WAGON_MAGLEV_ARMORED_VAN                 :Sicherheitstransporter
STR_VEHICLE_NAME_TRAIN_WAGON_MAGLEV_FOOD_VAN                    :Nahrungstransporter
STR_VEHICLE_NAME_TRAIN_WAGON_MAGLEV_PAPER_TRUCK                 :Papiertransporter
STR_VEHICLE_NAME_TRAIN_WAGON_MAGLEV_COPPER_ORE_HOPPER           :Kupfererzwaggon
STR_VEHICLE_NAME_TRAIN_WAGON_MAGLEV_WATER_TANKER                :Wassertanker
STR_VEHICLE_NAME_TRAIN_WAGON_MAGLEV_FRUIT_TRUCK                 :Fruchttransporter
STR_VEHICLE_NAME_TRAIN_WAGON_MAGLEV_RUBBER_TRUCK                :Kautschukwaggon
STR_VEHICLE_NAME_TRAIN_WAGON_MAGLEV_SUGAR_TRUCK                 :Zuckertransporter
STR_VEHICLE_NAME_TRAIN_WAGON_MAGLEV_COTTON_CANDY_HOPPER         :Zuckerwattewaggon
STR_VEHICLE_NAME_TRAIN_WAGON_MAGLEV_TOFFEE_HOPPER               :Karamelltransporter
STR_VEHICLE_NAME_TRAIN_WAGON_MAGLEV_BUBBLE_VAN                  :Luftblasentransporter
STR_VEHICLE_NAME_TRAIN_WAGON_MAGLEV_COLA_TANKER                 :Colatransporter
STR_VEHICLE_NAME_TRAIN_WAGON_MAGLEV_CANDY_VAN                   :Bonbontransporter
STR_VEHICLE_NAME_TRAIN_WAGON_MAGLEV_TOY_VAN                     :Spielwarentransporter
STR_VEHICLE_NAME_TRAIN_WAGON_MAGLEV_BATTERY_TRUCK               :Batterielaster
STR_VEHICLE_NAME_TRAIN_WAGON_MAGLEV_FIZZY_DRINK_TRUCK           :Limonadetransporter
STR_VEHICLE_NAME_TRAIN_WAGON_MAGLEV_PLASTIC_TRUCK               :Plastikwaggon
STR_VEHICLE_NAME_ROAD_VEHICLE_MPS_REGAL_BUS                     :MPS Regal Bus
STR_VEHICLE_NAME_ROAD_VEHICLE_HEREFORD_LEOPARD_BUS              :Hereford Leopard Bus
STR_VEHICLE_NAME_ROAD_VEHICLE_FOSTER_BUS                        :Foster Bus
STR_VEHICLE_NAME_ROAD_VEHICLE_FOSTER_MKII_SUPERBUS              :Foster MkII Superbus
STR_VEHICLE_NAME_ROAD_VEHICLE_PLODDYPHUT_MKI_BUS                :Ploddyphut MkI Bus
STR_VEHICLE_NAME_ROAD_VEHICLE_PLODDYPHUT_MKII_BUS               :Ploddyphut MkII Bus
STR_VEHICLE_NAME_ROAD_VEHICLE_PLODDYPHUT_MKIII_BUS              :Ploddyphut MkIII Bus
STR_VEHICLE_NAME_ROAD_VEHICLE_BALOGH_COAL_TRUCK                 :Balogh Kohlelaster
STR_VEHICLE_NAME_ROAD_VEHICLE_UHL_COAL_TRUCK                    :Uhl Kohlelaster
STR_VEHICLE_NAME_ROAD_VEHICLE_DW_COAL_TRUCK                     :DW Kohlelaster
STR_VEHICLE_NAME_ROAD_VEHICLE_MPS_MAIL_TRUCK                    :MPS Postwagen
STR_VEHICLE_NAME_ROAD_VEHICLE_REYNARD_MAIL_TRUCK                :Reynard Postwagen
STR_VEHICLE_NAME_ROAD_VEHICLE_PERRY_MAIL_TRUCK                  :Perry Postwagen
STR_VEHICLE_NAME_ROAD_VEHICLE_MIGHTYMOVER_MAIL_TRUCK            :MightyMover Postwagen
STR_VEHICLE_NAME_ROAD_VEHICLE_POWERNAUGHT_MAIL_TRUCK            :Powernaught Postwagen
STR_VEHICLE_NAME_ROAD_VEHICLE_WIZZOWOW_MAIL_TRUCK               :Wizzowow Postwagen
STR_VEHICLE_NAME_ROAD_VEHICLE_WITCOMBE_OIL_TANKER               :Witcombe Öltanker
STR_VEHICLE_NAME_ROAD_VEHICLE_FOSTER_OIL_TANKER                 :Foster Öltanker
STR_VEHICLE_NAME_ROAD_VEHICLE_PERRY_OIL_TANKER                  :Perry Öltanker
STR_VEHICLE_NAME_ROAD_VEHICLE_TALBOTT_LIVESTOCK_VAN             :Talbott Viehtransporter
STR_VEHICLE_NAME_ROAD_VEHICLE_UHL_LIVESTOCK_VAN                 :Uhl Viehtransporter
STR_VEHICLE_NAME_ROAD_VEHICLE_FOSTER_LIVESTOCK_VAN              :Foster Viehtransporter
STR_VEHICLE_NAME_ROAD_VEHICLE_BALOGH_GOODS_TRUCK                :Balogh Gütertransporter
STR_VEHICLE_NAME_ROAD_VEHICLE_CRAIGHEAD_GOODS_TRUCK             :Craighead Gütertransporter
STR_VEHICLE_NAME_ROAD_VEHICLE_GOSS_GOODS_TRUCK                  :Goss Gütertransporter
STR_VEHICLE_NAME_ROAD_VEHICLE_HEREFORD_GRAIN_TRUCK              :Hereford Getreidetransporter
STR_VEHICLE_NAME_ROAD_VEHICLE_THOMAS_GRAIN_TRUCK                :Thomas Getreidetransporter
STR_VEHICLE_NAME_ROAD_VEHICLE_GOSS_GRAIN_TRUCK                  :Goss Getreidetransporter
STR_VEHICLE_NAME_ROAD_VEHICLE_WITCOMBE_WOOD_TRUCK               :Witcombe Holzlaster
STR_VEHICLE_NAME_ROAD_VEHICLE_FOSTER_WOOD_TRUCK                 :Foster Holzlaster
STR_VEHICLE_NAME_ROAD_VEHICLE_MORELAND_WOOD_TRUCK               :Moreland Holzlaster
STR_VEHICLE_NAME_ROAD_VEHICLE_MPS_IRON_ORE_TRUCK                :MPS Eisenerzlaster
STR_VEHICLE_NAME_ROAD_VEHICLE_UHL_IRON_ORE_TRUCK                :Uhl Eisenerzlaster
STR_VEHICLE_NAME_ROAD_VEHICLE_CHIPPY_IRON_ORE_TRUCK             :Chippy Eisenerzlaster
STR_VEHICLE_NAME_ROAD_VEHICLE_BALOGH_STEEL_TRUCK                :Balogh Stahltransporter
STR_VEHICLE_NAME_ROAD_VEHICLE_UHL_STEEL_TRUCK                   :Uhl Stahltransporter
STR_VEHICLE_NAME_ROAD_VEHICLE_KELLING_STEEL_TRUCK               :Kelling Stahltransporter
STR_VEHICLE_NAME_ROAD_VEHICLE_BALOGH_ARMORED_TRUCK              :Balogh Sicherheitstransporter
STR_VEHICLE_NAME_ROAD_VEHICLE_UHL_ARMORED_TRUCK                 :Uhl Sicherheitstransporter
STR_VEHICLE_NAME_ROAD_VEHICLE_FOSTER_ARMORED_TRUCK              :Foster Sicherheitstransporter
STR_VEHICLE_NAME_ROAD_VEHICLE_FOSTER_FOOD_VAN                   :Foster Nahrungstransporter
STR_VEHICLE_NAME_ROAD_VEHICLE_PERRY_FOOD_VAN                    :Perry Nahrungstransporter
STR_VEHICLE_NAME_ROAD_VEHICLE_CHIPPY_FOOD_VAN                   :Chippy Nahrungstransporter
STR_VEHICLE_NAME_ROAD_VEHICLE_UHL_PAPER_TRUCK                   :Uhl Papierlaster
STR_VEHICLE_NAME_ROAD_VEHICLE_BALOGH_PAPER_TRUCK                :Balogh Papierlaster
STR_VEHICLE_NAME_ROAD_VEHICLE_MPS_PAPER_TRUCK                   :MPS Papierlaster
STR_VEHICLE_NAME_ROAD_VEHICLE_MPS_COPPER_ORE_TRUCK              :MPS Kupfererzlaster
STR_VEHICLE_NAME_ROAD_VEHICLE_UHL_COPPER_ORE_TRUCK              :Uhl Kupfererzlaster
STR_VEHICLE_NAME_ROAD_VEHICLE_GOSS_COPPER_ORE_TRUCK             :Goss Kupfererzlaster
STR_VEHICLE_NAME_ROAD_VEHICLE_UHL_WATER_TANKER                  :Uhl Wassertankwagen
STR_VEHICLE_NAME_ROAD_VEHICLE_BALOGH_WATER_TANKER               :Balogh Wassertankwagen
STR_VEHICLE_NAME_ROAD_VEHICLE_MPS_WATER_TANKER                  :MPS Wassertankwagen
STR_VEHICLE_NAME_ROAD_VEHICLE_BALOGH_FRUIT_TRUCK                :Balogh Früchtetransporter
STR_VEHICLE_NAME_ROAD_VEHICLE_UHL_FRUIT_TRUCK                   :Uhl Früchtetransporter
STR_VEHICLE_NAME_ROAD_VEHICLE_KELLING_FRUIT_TRUCK               :Kelling Früchtetransporter
STR_VEHICLE_NAME_ROAD_VEHICLE_BALOGH_RUBBER_TRUCK               :Balogh Kautschuklaster
STR_VEHICLE_NAME_ROAD_VEHICLE_UHL_RUBBER_TRUCK                  :Uhl Kautschuklaster
STR_VEHICLE_NAME_ROAD_VEHICLE_RMT_RUBBER_TRUCK                  :RMT Kautschuklaster
STR_VEHICLE_NAME_ROAD_VEHICLE_MIGHTYMOVER_SUGAR_TRUCK           :MightyMover Zuckertransporter
STR_VEHICLE_NAME_ROAD_VEHICLE_POWERNAUGHT_SUGAR_TRUCK           :Powernaught Zuckertransporter
STR_VEHICLE_NAME_ROAD_VEHICLE_WIZZOWOW_SUGAR_TRUCK              :Wizzowow Zuckertransporter
STR_VEHICLE_NAME_ROAD_VEHICLE_MIGHTYMOVER_COLA_TRUCK            :MightyMover Cola-Tankwagen
STR_VEHICLE_NAME_ROAD_VEHICLE_POWERNAUGHT_COLA_TRUCK            :Powernaught Cola-Tankwagen
STR_VEHICLE_NAME_ROAD_VEHICLE_WIZZOWOW_COLA_TRUCK               :Wizzowow Cola-Tankwagen
STR_VEHICLE_NAME_ROAD_VEHICLE_MIGHTYMOVER_COTTON_CANDY          :MightyMover Zuckerwattelaster
STR_VEHICLE_NAME_ROAD_VEHICLE_POWERNAUGHT_COTTON_CANDY          :Powernaught Zuckerwattelaster
STR_VEHICLE_NAME_ROAD_VEHICLE_WIZZOWOW_COTTON_CANDY_TRUCK       :Wizzowow Zuckerwattelaster
STR_VEHICLE_NAME_ROAD_VEHICLE_MIGHTYMOVER_TOFFEE_TRUCK          :MightyMover Karamelllaster
STR_VEHICLE_NAME_ROAD_VEHICLE_POWERNAUGHT_TOFFEE_TRUCK          :Powernaught Karamelllaster
STR_VEHICLE_NAME_ROAD_VEHICLE_WIZZOWOW_TOFFEE_TRUCK             :Wizzowow Karamelllaster
STR_VEHICLE_NAME_ROAD_VEHICLE_MIGHTYMOVER_TOY_VAN               :MightyMover Spielwarentransporter
STR_VEHICLE_NAME_ROAD_VEHICLE_POWERNAUGHT_TOY_VAN               :Powernaught Spielwarentransporter
STR_VEHICLE_NAME_ROAD_VEHICLE_WIZZOWOW_TOY_VAN                  :Wizzowow Spielwarentransporter
STR_VEHICLE_NAME_ROAD_VEHICLE_MIGHTYMOVER_CANDY_TRUCK           :MightyMover Bonbontransporter
STR_VEHICLE_NAME_ROAD_VEHICLE_POWERNAUGHT_CANDY_TRUCK           :Powernaught Bonbontransporter
STR_VEHICLE_NAME_ROAD_VEHICLE_WIZZOWOW_CANDY_TRUCK              :Wizzowow Bonbontransporter
STR_VEHICLE_NAME_ROAD_VEHICLE_MIGHTYMOVER_BATTERY_TRUCK         :MightyMover Batterielaster
STR_VEHICLE_NAME_ROAD_VEHICLE_POWERNAUGHT_BATTERY_TRUCK         :Powernaught Batterielaster
STR_VEHICLE_NAME_ROAD_VEHICLE_WIZZOWOW_BATTERY_TRUCK            :Wizzowow Batterielaster
STR_VEHICLE_NAME_ROAD_VEHICLE_MIGHTYMOVER_FIZZY_DRINK           :MightyMover Limonadentanker
STR_VEHICLE_NAME_ROAD_VEHICLE_POWERNAUGHT_FIZZY_DRINK           :Powernaught Limonadentanker
STR_VEHICLE_NAME_ROAD_VEHICLE_WIZZOWOW_FIZZY_DRINK_TRUCK        :Wizzowow Limonadentanker
STR_VEHICLE_NAME_ROAD_VEHICLE_MIGHTYMOVER_PLASTIC_TRUCK         :MightyMover Plastiktransporter
STR_VEHICLE_NAME_ROAD_VEHICLE_POWERNAUGHT_PLASTIC_TRUCK         :Powernaught Plastiktransporter
STR_VEHICLE_NAME_ROAD_VEHICLE_WIZZOWOW_PLASTIC_TRUCK            :Wizzowow Plastiktransporter
STR_VEHICLE_NAME_ROAD_VEHICLE_MIGHTYMOVER_BUBBLE_TRUCK          :MightyMover Luftblasenlaster
STR_VEHICLE_NAME_ROAD_VEHICLE_POWERNAUGHT_BUBBLE_TRUCK          :Powernaught Luftblasenlaster
STR_VEHICLE_NAME_ROAD_VEHICLE_WIZZOWOW_BUBBLE_TRUCK             :Wizzowow Luftblasenlaster
STR_VEHICLE_NAME_SHIP_MPS_OIL_TANKER                            :MPS Öltanker
STR_VEHICLE_NAME_SHIP_CS_INC_OIL_TANKER                         :CS-Inc. Öltanker
STR_VEHICLE_NAME_SHIP_MPS_PASSENGER_FERRY                       :MPS Passagierschiff
STR_VEHICLE_NAME_SHIP_FFP_PASSENGER_FERRY                       :FFP Passagierschiff
STR_VEHICLE_NAME_SHIP_BAKEWELL_300_HOVERCRAFT                   :Bakewell 300 Luftkissenboot
STR_VEHICLE_NAME_SHIP_CHUGGER_CHUG_PASSENGER                    :Chugger-Chug Passagierschiff
STR_VEHICLE_NAME_SHIP_SHIVERSHAKE_PASSENGER_FERRY               :Shivershake Passagierschiff
STR_VEHICLE_NAME_SHIP_YATE_CARGO_SHIP                           :Yate Frachter
STR_VEHICLE_NAME_SHIP_BAKEWELL_CARGO_SHIP                       :Bakewell Frachter
STR_VEHICLE_NAME_SHIP_MIGHTYMOVER_CARGO_SHIP                    :MightyMover Frachter
STR_VEHICLE_NAME_SHIP_POWERNAUT_CARGO_SHIP                      :Powernaut Frachter
STR_VEHICLE_NAME_AIRCRAFT_SAMPSON_U52                           :Sampson U52
STR_VEHICLE_NAME_AIRCRAFT_COLEMAN_COUNT                         :Coleman Count
STR_VEHICLE_NAME_AIRCRAFT_FFP_DART                              :FFP Dart
STR_VEHICLE_NAME_AIRCRAFT_YATE_HAUGAN                           :Yate Haugan
STR_VEHICLE_NAME_AIRCRAFT_BAKEWELL_COTSWALD_LB_3                :Bakewell Cotswald LB-3
STR_VEHICLE_NAME_AIRCRAFT_BAKEWELL_LUCKETT_LB_8                 :Bakewell Luckett LB-8
STR_VEHICLE_NAME_AIRCRAFT_BAKEWELL_LUCKETT_LB_9                 :Bakewell Luckett LB-9
STR_VEHICLE_NAME_AIRCRAFT_BAKEWELL_LUCKETT_LB80                 :Bakewell Luckett LB80
STR_VEHICLE_NAME_AIRCRAFT_BAKEWELL_LUCKETT_LB_10                :Bakewell Luckett LB-10
STR_VEHICLE_NAME_AIRCRAFT_BAKEWELL_LUCKETT_LB_11                :Bakewell Luckett LB-11
STR_VEHICLE_NAME_AIRCRAFT_YATE_AEROSPACE_YAC_1_11               :Yate Aerospace YAC 1-11
STR_VEHICLE_NAME_AIRCRAFT_DARWIN_100                            :Darwin 100
STR_VEHICLE_NAME_AIRCRAFT_DARWIN_200                            :Darwin 200
STR_VEHICLE_NAME_AIRCRAFT_DARWIN_300                            :Darwin 300
STR_VEHICLE_NAME_AIRCRAFT_DARWIN_400                            :Darwin 400
STR_VEHICLE_NAME_AIRCRAFT_DARWIN_500                            :Darwin 500
STR_VEHICLE_NAME_AIRCRAFT_DARWIN_600                            :Darwin 600
STR_VEHICLE_NAME_AIRCRAFT_GURU_GALAXY                           :Guru Galaxy
STR_VEHICLE_NAME_AIRCRAFT_AIRTAXI_A21                           :Airtaxi A21
STR_VEHICLE_NAME_AIRCRAFT_AIRTAXI_A31                           :Airtaxi A31
STR_VEHICLE_NAME_AIRCRAFT_AIRTAXI_A32                           :Airtaxi A32
STR_VEHICLE_NAME_AIRCRAFT_AIRTAXI_A33                           :Airtaxi A33
STR_VEHICLE_NAME_AIRCRAFT_YATE_AEROSPACE_YAE46                  :Yate Aerospace YAe46
STR_VEHICLE_NAME_AIRCRAFT_DINGER_100                            :Dinger 100
STR_VEHICLE_NAME_AIRCRAFT_AIRTAXI_A34_1000                      :AirTaxi A34-1000
STR_VEHICLE_NAME_AIRCRAFT_YATE_Z_SHUTTLE                        :Yate Z-Shuttle
STR_VEHICLE_NAME_AIRCRAFT_KELLING_K1                            :Kelling K1
STR_VEHICLE_NAME_AIRCRAFT_KELLING_K6                            :Kelling K6
STR_VEHICLE_NAME_AIRCRAFT_KELLING_K7                            :Kelling K7
STR_VEHICLE_NAME_AIRCRAFT_DARWIN_700                            :Darwin 700
STR_VEHICLE_NAME_AIRCRAFT_FFP_HYPERDART_2                       :FFP Hyperdart 2
STR_VEHICLE_NAME_AIRCRAFT_DINGER_200                            :Dinger 200
STR_VEHICLE_NAME_AIRCRAFT_DINGER_1000                           :Dinger 1000
STR_VEHICLE_NAME_AIRCRAFT_PLODDYPHUT_100                        :Ploddyphut 100
STR_VEHICLE_NAME_AIRCRAFT_PLODDYPHUT_500                        :Ploddyphut 500
STR_VEHICLE_NAME_AIRCRAFT_FLASHBANG_X1                          :Flashbang X1
STR_VEHICLE_NAME_AIRCRAFT_JUGGERPLANE_M1                        :Juggerplane M1
STR_VEHICLE_NAME_AIRCRAFT_FLASHBANG_WIZZER                      :Flashbang Wizzer
STR_VEHICLE_NAME_AIRCRAFT_TRICARIO_HELICOPTER                   :Tricario Hubschrauber
STR_VEHICLE_NAME_AIRCRAFT_GURU_X2_HELICOPTER                    :Guru X2 Hubschrauber
STR_VEHICLE_NAME_AIRCRAFT_POWERNAUT_HELICOPTER                  :Powernaut Hubschrauber

##id 0x8800
# Formatting of some strings
STR_FORMAT_DATE_TINY                                            :{STRING}-{STRING}-{NUM}
STR_FORMAT_DATE_SHORT                                           :{STRING} {NUM}
STR_FORMAT_DATE_LONG                                            :{STRING} {STRING} {NUM}
STR_FORMAT_DATE_ISO                                             :{2:NUM}-{1:STRING}-{0:STRING}

STR_FORMAT_BUOY_NAME                                            :{TOWN} Boje
STR_FORMAT_BUOY_NAME_SERIAL                                     :{TOWN} Boje #{COMMA}
STR_FORMAT_COMPANY_NUM                                          :(Firma {COMMA})
STR_FORMAT_GROUP_NAME                                           :Gruppe {COMMA}
STR_FORMAT_INDUSTRY_NAME                                        :{TOWN} {STRING}
STR_FORMAT_WAYPOINT_NAME                                        :Wegpunkt {TOWN}
STR_FORMAT_WAYPOINT_NAME_SERIAL                                 :Wegpunkt {TOWN} #{COMMA}

STR_FORMAT_DEPOT_NAME_TRAIN                                     :{TOWN} Zugdepot
STR_FORMAT_DEPOT_NAME_TRAIN_SERIAL                              :{TOWN} Zugdepot #{COMMA}
STR_FORMAT_DEPOT_NAME_ROAD_VEHICLE                              :{TOWN} Straßenfahrzeug - Depot
STR_FORMAT_DEPOT_NAME_ROAD_VEHICLE_SERIAL                       :{TOWN} Straßenfahrzeug - Depot #{COMMA}
STR_FORMAT_DEPOT_NAME_SHIP                                      :{TOWN} Werft
STR_FORMAT_DEPOT_NAME_SHIP_SERIAL                               :{TOWN} Werft #{COMMA}
STR_FORMAT_DEPOT_NAME_AIRCRAFT                                  :{STATION} Hangar

STR_UNKNOWN_STATION                                             :unbekannte Station
STR_DEFAULT_SIGN_NAME                                           :Schild
STR_COMPANY_SOMEONE                                             :Jemand

STR_SAVEGAME_NAME_DEFAULT                                       :{COMPANY}, {STRING}
STR_SAVEGAME_NAME_SPECTATOR                                     :Zuschauer, {1:STRING}

# Viewport strings
STR_VIEWPORT_TOWN_POP                                           :{WHITE}{TOWN} ({COMMA})
STR_VIEWPORT_TOWN                                               :{WHITE}{TOWN}
STR_VIEWPORT_TOWN_TINY_BLACK                                    :{TINY_FONT}{BLACK}{TOWN}
STR_VIEWPORT_TOWN_TINY_WHITE                                    :{TINY_FONT}{WHITE}{TOWN}

STR_VIEWPORT_SIGN_SMALL_BLACK                                   :{TINY_FONT}{BLACK}{SIGN}
STR_VIEWPORT_SIGN_SMALL_WHITE                                   :{TINY_FONT}{WHITE}{SIGN}

STR_VIEWPORT_STATION                                            :{STATION} {STATION_FEATURES}
STR_VIEWPORT_STATION_TINY                                       :{TINY_FONT}{STATION}

STR_VIEWPORT_WAYPOINT                                           :{WAYPOINT}
STR_VIEWPORT_WAYPOINT_TINY                                      :{TINY_FONT}{WAYPOINT}

# Simple strings to get specific types of data
STR_COMPANY_NAME                                                :{COMPANY}
STR_COMPANY_NAME_COMPANY_NUM                                    :{COMPANY} {COMPANY_NUM}
STR_DEPOT_NAME                                                  :{DEPOT}
STR_ENGINE_NAME                                                 :{ENGINE}
STR_HIDDEN_ENGINE_NAME                                          :{ENGINE} (ausgeblendet)
STR_GROUP_NAME                                                  :{GROUP}
STR_INDUSTRY_NAME                                               :{INDUSTRY}
STR_PRESIDENT_NAME                                              :{PRESIDENT_NAME}
STR_SIGN_NAME                                                   :{SIGN}
STR_STATION_NAME                                                :{STATION}
STR_TOWN_NAME                                                   :{TOWN}
STR_VEHICLE_NAME                                                :{VEHICLE}
STR_WAYPOINT_NAME                                               :{WAYPOINT}

STR_JUST_CARGO                                                  :{CARGO_LONG}
STR_JUST_CHECKMARK                                              :{CHECKMARK}
STR_JUST_COMMA                                                  :{COMMA}
STR_JUST_CURRENCY_SHORT                                         :{CURRENCY_SHORT}
STR_JUST_CURRENCY_LONG                                          :{CURRENCY_LONG}
STR_JUST_CARGO_LIST                                             :{CARGO_LIST}
STR_JUST_INT                                                    :{NUM}
STR_JUST_DATE_TINY                                              :{DATE_TINY}
STR_JUST_DATE_SHORT                                             :{DATE_SHORT}
STR_JUST_DATE_LONG                                              :{DATE_LONG}
STR_JUST_DATE_ISO                                               :{DATE_ISO}
STR_JUST_STRING                                                 :{STRING}
STR_JUST_STRING_STRING                                          :{STRING}{STRING}
STR_JUST_RAW_STRING                                             :{STRING}
STR_JUST_BIG_RAW_STRING                                         :{BIG_FONT}{STRING}

# Slightly 'raw' stringcodes with colour or size
STR_BLACK_COMMA                                                 :{BLACK}{COMMA}
STR_TINY_BLACK_COMA                                             :{TINY_FONT}{BLACK}{COMMA}
STR_TINY_COMMA                                                  :{TINY_FONT}{COMMA}
STR_BLUE_COMMA                                                  :{BLUE}{COMMA}
STR_RED_COMMA                                                   :{RED}{COMMA}
STR_WHITE_COMMA                                                 :{WHITE}{COMMA}
STR_TINY_BLACK_DECIMAL                                          :{TINY_FONT}{BLACK}{DECIMAL}
STR_COMPANY_MONEY                                               :{WHITE}{CURRENCY_LONG}
STR_BLACK_DATE_LONG                                             :{BLACK}{DATE_LONG}
STR_WHITE_DATE_LONG                                             :{WHITE}{DATE_LONG}
STR_SHORT_DATE                                                  :{WHITE}{DATE_TINY}
STR_DATE_LONG_SMALL                                             :{TINY_FONT}{BLACK}{DATE_LONG}
STR_TINY_GROUP                                                  :{TINY_FONT}{GROUP}
STR_BLACK_INT                                                   :{BLACK}{NUM}
STR_ORANGE_INT                                                  :{ORANGE}{NUM}
STR_WHITE_SIGN                                                  :{WHITE}{SIGN}
STR_TINY_BLACK_STATION                                          :{TINY_FONT}{BLACK}{STATION}
STR_BLACK_STRING                                                :{BLACK}{STRING}
STR_BLACK_RAW_STRING                                            :{BLACK}{STRING}
STR_ORANGE_STRING                                               :{ORANGE}{STRING}
STR_LTBLUE_STRING                                               :{LTBLUE}{STRING}
STR_WHITE_STRING                                                :{WHITE}{STRING}
STR_ORANGE_STRING1_WHITE                                        :{ORANGE}{STRING}{WHITE}
STR_ORANGE_STRING1_LTBLUE                                       :{ORANGE}{STRING}{LTBLUE}
STR_TINY_BLACK_HEIGHT                                           :{TINY_FONT}{BLACK}{HEIGHT}
STR_TINY_BLACK_VEHICLE                                          :{TINY_FONT}{BLACK}{VEHICLE}
STR_TINY_RIGHT_ARROW                                            :{TINY_FONT}{RIGHT_ARROW}

STR_BLACK_1                                                     :{BLACK}1
STR_BLACK_2                                                     :{BLACK}2
STR_BLACK_3                                                     :{BLACK}3
STR_BLACK_4                                                     :{BLACK}4
STR_BLACK_5                                                     :{BLACK}5
STR_BLACK_6                                                     :{BLACK}6
STR_BLACK_7                                                     :{BLACK}7

STR_TRAIN                                                       :{BLACK}{TRAIN}
STR_BUS                                                         :{BLACK}{BUS}
STR_LORRY                                                       :{BLACK}{LORRY}
STR_PLANE                                                       :{BLACK}{PLANE}
STR_SHIP                                                        :{BLACK}{SHIP}

STR_TOOLBAR_RAILTYPE_VELOCITY                                   :{STRING} ({VELOCITY})<|MERGE_RESOLUTION|>--- conflicted
+++ resolved
@@ -675,10 +675,7 @@
 STR_MUSIC_TOOLTIP_SHOW_MUSIC_TRACK_SELECTION                    :{BLACK}Zeige Musiktitelauswahl
 
 # Playlist window
-<<<<<<< HEAD
-=======
 STR_PLAYLIST_MUSIC_SELECTION_SETNAME                            :{WHITE}Musikprogramm - '{STRING}'
->>>>>>> 01261dae
 STR_PLAYLIST_TRACK_NAME                                         :{TINY_FONT}{LTBLUE}{ZEROFILL_NUM} "{STRING}"
 STR_PLAYLIST_TRACK_INDEX                                        :{TINY_FONT}{BLACK}Track Inhalt
 STR_PLAYLIST_PROGRAM                                            :{TINY_FONT}{BLACK}Programm - '{STRING}'
@@ -1353,15 +1350,12 @@
 STR_CONFIG_SETTING_SMALLMAP_LAND_COLOUR_GREEN                   :Grün
 STR_CONFIG_SETTING_SMALLMAP_LAND_COLOUR_DARK_GREEN              :Dunkelgrün
 STR_CONFIG_SETTING_SMALLMAP_LAND_COLOUR_VIOLET                  :Lila
-<<<<<<< HEAD
-=======
 STR_CONFIG_SETTING_SCROLLMODE                                   :Verhalten beim Verschieben der Zusatzansicht: {STRING}
 STR_CONFIG_SETTING_SCROLLMODE_HELPTEXT                          :Verhalten beim Verschieben der Karte
 STR_CONFIG_SETTING_SCROLLMODE_DEFAULT                           :Bewege Zusatzansicht mit rechter Maustaste, Mausposition fixiert
 STR_CONFIG_SETTING_SCROLLMODE_RMB_LOCKED                        :Bewege die Karte mit rechter Maustaste, Mausposition fixiert
 STR_CONFIG_SETTING_SCROLLMODE_RMB                               :Bewege die Karte mit rechter Maustaste
 STR_CONFIG_SETTING_SCROLLMODE_LMB                               :Bewege die Karte mit linker Maustaste
->>>>>>> 01261dae
 STR_CONFIG_SETTING_SMOOTH_SCROLLING                             :Weicher Bildlauf beim Springen zu einer Position: {STRING}
 STR_CONFIG_SETTING_SMOOTH_SCROLLING_HELPTEXT                    :Lege fest, auf welche Weise die Hauptansicht an eine bestimmte Position wechselt (z.B. wenn ein Punkt auf der Weltkarte angeklickt wird oder der Standort eines Bahnhofs angezeigt werden soll). Ist diese Option eingeschaltet, schwenkt die Ansicht über die Karte, bis sie am gewünschten Punkt angekommen ist. Ist sie ausgeschaltet, springt die Ansicht sofort an die gewünschte Position
 STR_CONFIG_SETTING_MEASURE_TOOLTIP                              :Beim Bauen Tooltip mit Abmessungen anzeigen: {STRING}
@@ -2759,13 +2753,6 @@
 ############ End of leave-in-this-order
 
 
-# Framerate display window
-############ Leave those lines in this order!!
-############ End of leave-in-this-order
-############ Leave those lines in this order!!
-############ End of leave-in-this-order
-
-
 # Save/load game/scenario
 STR_SAVELOAD_SAVE_CAPTION                                       :{WHITE}Spiel speichern
 STR_SAVELOAD_LOAD_CAPTION                                       :{WHITE}Spiel laden
@@ -3068,10 +3055,7 @@
 STR_TOWN_VIEW_TOWN_CAPTION                                      :{WHITE}{TOWN}
 STR_TOWN_VIEW_CITY_CAPTION                                      :{WHITE}{TOWN} (Großstadt)
 STR_TOWN_VIEW_POPULATION_HOUSES                                 :{BLACK}Einwohner: {ORANGE}{COMMA}{BLACK}  Häuser: {ORANGE}{COMMA}
-<<<<<<< HEAD
-=======
 STR_TOWN_VIEW_CARGO_LAST_MONTH_MAX                              :{BLACK}{CARGO_LIST} im letzten Monat: {ORANGE}{COMMA}{BLACK} Max.: {ORANGE}{COMMA}
->>>>>>> 01261dae
 STR_TOWN_VIEW_CARGO_FOR_TOWNGROWTH                              :{BLACK}Für Stadtwachstum benötigte Fracht:
 STR_TOWN_VIEW_CARGO_FOR_TOWNGROWTH_REQUIRED_GENERAL             :{ORANGE}{STRING}{RED} benötigt
 STR_TOWN_VIEW_CARGO_FOR_TOWNGROWTH_REQUIRED_WINTER              :{ORANGE}{STRING}{BLACK} im Winter benötigt
