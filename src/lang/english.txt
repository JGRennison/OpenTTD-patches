--- conflicted
+++ resolved
@@ -1405,60 +1405,7 @@
 STR_CONFIG_SETTING_DEFAULT_RAIL_TYPE_FIRST                      :First available
 STR_CONFIG_SETTING_DEFAULT_RAIL_TYPE_LAST                       :Last available
 STR_CONFIG_SETTING_DEFAULT_RAIL_TYPE_MOST_USED                  :Most used
-<<<<<<< HEAD
-STR_CONFIG_SETTING_SHOW_TRACK_RESERVATION                       :{LTBLUE}Show reserved tracks: {ORANGE}{STRING1}
-STR_CONFIG_SETTING_PERSISTENT_BUILDINGTOOLS                     :{LTBLUE}Keep building tools active after usage: {ORANGE}{STRING1}
-STR_CONFIG_SETTING_EXPENSES_LAYOUT                              :{LTBLUE}Group expenses in company finance window: {ORANGE}{STRING1}
-
-STR_CONFIG_SETTING_DISABLE_UNSUITABLE_BUILDING                  :{LTBLUE}Disable infrastructure building when no suitable vehicles are available: {ORANGE}{STRING1}
-STR_CONFIG_SETTING_MAX_TRAINS                                   :{LTBLUE}Max trains per company: {ORANGE}{STRING1}
-STR_CONFIG_SETTING_MAX_ROAD_VEHICLES                            :{LTBLUE}Max road vehicles per company: {ORANGE}{STRING1}
-STR_CONFIG_SETTING_MAX_AIRCRAFT                                 :{LTBLUE}Max aircraft per company: {ORANGE}{STRING1}
-STR_CONFIG_SETTING_MAX_SHIPS                                    :{LTBLUE}Max ships per company: {ORANGE}{STRING1}
-
-STR_CONFIG_SETTING_AI_BUILDS_TRAINS                             :{LTBLUE}Disable trains for computer: {ORANGE}{STRING1}
-STR_CONFIG_SETTING_AI_BUILDS_ROAD_VEHICLES                      :{LTBLUE}Disable road vehicles for computer: {ORANGE}{STRING1}
-STR_CONFIG_SETTING_AI_BUILDS_AIRCRAFT                           :{LTBLUE}Disable aircraft for computer: {ORANGE}{STRING1}
-STR_CONFIG_SETTING_AI_BUILDS_SHIPS                              :{LTBLUE}Disable ships for computer: {ORANGE}{STRING1}
-
-STR_CONFIG_SETTING_AI_IN_MULTIPLAYER                            :{LTBLUE}Allow AIs in multiplayer: {ORANGE}{STRING1}
-STR_CONFIG_SETTING_SCRIPT_MAX_OPCODES                           :{LTBLUE}#opcodes before scripts are suspended: {ORANGE}{STRING1}
-
-STR_CONFIG_SETTING_SHARING_RAIL                                 :{LTBLUE}Enable sharing of railways: {ORANGE}{STRING1}
-STR_CONFIG_SETTING_SHARING_ROAD                                 :{LTBLUE}Enable sharing of road stops and depots: {ORANGE}{STRING1}
-STR_CONFIG_SETTING_SHARING_WATER                                :{LTBLUE}Enable sharing of docks and ship depots: {ORANGE}{STRING1}
-STR_CONFIG_SETTING_SHARING_AIR                                  :{LTBLUE}Enable sharing of airports: {ORANGE}{STRING1}
-STR_CONFIG_SETTING_SHARING_FEE_RAIL                             :{LTBLUE}Daily track toll for trains: {ORANGE}{STRING1} per 1000 tonnes
-STR_CONFIG_SETTING_SHARING_FEE_ROAD                             :{LTBLUE}Stopping fee for road vehicles: {ORANGE}{STRING1} per day
-STR_CONFIG_SETTING_SHARING_FEE_WATER                            :{LTBLUE}Docking fee for ships: {ORANGE}{STRING1} per day
-STR_CONFIG_SETTING_SHARING_FEE_AIR                              :{LTBLUE}Terminal fee for aircraft: {ORANGE}{STRING1} per day
-STR_CONFIG_SETTING_SHARING_PAYMENT_IN_DEBT                      :{LTBLUE}Allow companies in debt to pay sharing fees: {ORANGE}{STRING1}
-STR_CONFIG_SETTING_SHARING_USED_BY_VEHICLES                     :{WHITE}Can't change this setting, vehicles are using shared infrastructure.
-STR_CONFIG_SETTING_SHARING_ORDERS_TO_OTHERS                     :{WHITE}Can't change this setting, vehicles have orders to destinations of others.
-
-STR_CONFIG_SETTING_SERVINT_ISPERCENT                            :{LTBLUE}Service intervals are in percents: {ORANGE}{STRING1}
-STR_CONFIG_SETTING_SERVINT_TRAINS                               :{LTBLUE}Default service interval for trains: {ORANGE}{STRING1} day{P 0:1 "" s}/%
-STR_CONFIG_SETTING_SERVINT_TRAINS_DISABLED                      :{LTBLUE}Default service interval for trains: {ORANGE}disabled
-STR_CONFIG_SETTING_SERVINT_ROAD_VEHICLES                        :{LTBLUE}Default service interval for road vehicles: {ORANGE}{STRING1} day{P 0:1 "" s}/%
-STR_CONFIG_SETTING_SERVINT_ROAD_VEHICLES_DISABLED               :{LTBLUE}Default service interval for road vehicles: {ORANGE}disabled
-STR_CONFIG_SETTING_SERVINT_AIRCRAFT                             :{LTBLUE}Default service interval for aircraft: {ORANGE}{STRING1} day{P 0:1 "" s}/%
-STR_CONFIG_SETTING_SERVINT_AIRCRAFT_DISABLED                    :{LTBLUE}Default service interval for aircraft: {ORANGE}disabled
-STR_CONFIG_SETTING_SERVINT_SHIPS                                :{LTBLUE}Default service interval for ships: {ORANGE}{STRING1} day{P 0:1 "" s}/%
-STR_CONFIG_SETTING_SERVINT_SHIPS_DISABLED                       :{LTBLUE}Default service interval for ships: {ORANGE}disabled
-STR_CONFIG_SETTING_NOSERVICE                                    :{LTBLUE}Disable servicing when breakdowns set to none: {ORANGE}{STRING1}
-STR_CONFIG_SETTING_WAGONSPEEDLIMITS                             :{LTBLUE}Enable wagon speed limits: {ORANGE}{STRING1}
-STR_CONFIG_SETTING_DISABLE_ELRAILS                              :{LTBLUE}Disable electric rails: {ORANGE}{STRING1}
-
-STR_CONFIG_SETTING_COLOURED_NEWS_YEAR                           :{LTBLUE}Coloured news appears in: {ORANGE}{STRING1}
-STR_CONFIG_SETTING_STARTING_YEAR                                :{LTBLUE}Starting year: {ORANGE}{STRING1}
-STR_CONFIG_SETTING_SMOOTH_ECONOMY                               :{LTBLUE}Enable smooth economy (more, smaller changes): {ORANGE}{STRING1}
-STR_CONFIG_SETTING_ALLOW_SHARES                                 :{LTBLUE}Allow buying shares from other companies: {ORANGE}{STRING1}
-STR_CONFIG_SETTING_FEEDER_PAYMENT_SHARE                         :{LTBLUE}Percentage of leg profit to pay in feeder systems: {ORANGE}{STRING1}%
-STR_CONFIG_SETTING_DRAG_SIGNALS_DENSITY                         :{LTBLUE}When dragging, place signals every: {ORANGE}{STRING1} tile{P 0:1 "" s}
-STR_CONFIG_SETTING_SEMAPHORE_BUILD_BEFORE_DATE                  :{LTBLUE}Automatically build semaphores before: {ORANGE}{STRING1}
-STR_CONFIG_SETTING_ENABLE_SIGNAL_GUI                            :{LTBLUE}Enable the signal GUI: {ORANGE}{STRING1}
-STR_CONFIG_SETTING_DEFAULT_SIGNAL_TYPE                          :{LTBLUE}Signal type to build by default: {ORANGE}{STRING1}
-=======
+
 STR_CONFIG_SETTING_SHOW_TRACK_RESERVATION                       :Show path reservations for tracks: {STRING2}
 STR_CONFIG_SETTING_SHOW_TRACK_RESERVATION_HELPTEXT              :Give reserved tracks a different colour to assist in problems with trains refusing to enter path-based blocks
 STR_CONFIG_SETTING_PERSISTENT_BUILDINGTOOLS                     :Keep building tools active after usage: {STRING2}
@@ -1513,6 +1460,18 @@
 STR_CONFIG_SETTING_AI_IN_MULTIPLAYER_HELPTEXT                   :Allow AI computer players to participate in multiplayer games
 STR_CONFIG_SETTING_SCRIPT_MAX_OPCODES                           :#opcodes before scripts are suspended: {STRING2}
 STR_CONFIG_SETTING_SCRIPT_MAX_OPCODES_HELPTEXT                  :Maximum number of computation steps that a script can take in one turn
+
+STR_CONFIG_SETTING_SHARING_RAIL                                 :Enable sharing of railways: {STRING2}
+STR_CONFIG_SETTING_SHARING_ROAD                                 :Enable sharing of road stops and depots: {STRING2}
+STR_CONFIG_SETTING_SHARING_WATER                                :Enable sharing of docks and ship depots: {STRING2}
+STR_CONFIG_SETTING_SHARING_AIR                                  :Enable sharing of airports: {STRING2}
+STR_CONFIG_SETTING_SHARING_FEE_RAIL                             :Daily track toll for trains: {STRING2} per 1000 tonnes
+STR_CONFIG_SETTING_SHARING_FEE_ROAD                             :Stopping fee for road vehicles: {STRING2} per day
+STR_CONFIG_SETTING_SHARING_FEE_WATER                            :Docking fee for ships: {STRING2} per day
+STR_CONFIG_SETTING_SHARING_FEE_AIR                              :Terminal fee for aircraft: {STRING2} per day
+STR_CONFIG_SETTING_SHARING_PAYMENT_IN_DEBT                      :Allow companies in debt to pay sharing fees: {STRING2}
+STR_CONFIG_SETTING_SHARING_USED_BY_VEHICLES                     :Can't change this setting, vehicles are using shared infrastructure.
+STR_CONFIG_SETTING_SHARING_ORDERS_TO_OTHERS                     :Can't change this setting, vehicles have orders to destinations of others.
 
 STR_CONFIG_SETTING_SERVINT_ISPERCENT                            :Service intervals are in percents: {STRING2}
 STR_CONFIG_SETTING_SERVINT_ISPERCENT_HELPTEXT                   :Choose whether servicing of vehicles is triggered by the time passed since last service or by reliability dropping by a certain percentage of the maximum reliability
@@ -1588,7 +1547,6 @@
 STR_CONFIG_SETTING_ENABLE_SIGNAL_GUI_HELPTEXT                   :Display a window for choosing signal types to build, instead of only window-less signal-type rotation with Ctrl+clicking on built signals
 STR_CONFIG_SETTING_DEFAULT_SIGNAL_TYPE                          :Signal type to build by default: {STRING2}
 STR_CONFIG_SETTING_DEFAULT_SIGNAL_TYPE_HELPTEXT                 :Default signal type to use
->>>>>>> 163c3057
 STR_CONFIG_SETTING_DEFAULT_SIGNAL_NORMAL                        :Block signals
 STR_CONFIG_SETTING_DEFAULT_SIGNAL_PBS                           :Path signals
 STR_CONFIG_SETTING_DEFAULT_SIGNAL_PBSOWAY                       :One-way path signals
@@ -1742,17 +1700,7 @@
 STR_CONFIG_SETTING_ENVIRONMENT_CARGODIST                        :{ORANGE}Cargo distribution
 STR_CONFIG_SETTING_AI                                           :{ORANGE}Competitors
 STR_CONFIG_SETTING_AI_NPC                                       :{ORANGE}Computer players
-<<<<<<< HEAD
 STR_CONFIG_SETTING_SHARING                                      :{ORANGE}Infrastructure sharing
-STR_CONFIG_SETTING_VEHICLES_AUTORENEW                           :{ORANGE}Autorenew
-STR_CONFIG_SETTING_VEHICLES_SERVICING                           :{ORANGE}Servicing
-STR_CONFIG_SETTING_VEHICLES_ROUTING                             :{ORANGE}Routing
-STR_CONFIG_SETTING_VEHICLES_TRAINS                              :{ORANGE}Trains
-STR_CONFIG_SETTING_ECONOMY_TOWNS                                :{ORANGE}Towns
-STR_CONFIG_SETTING_ECONOMY_INDUSTRIES                           :{ORANGE}Industries
-STR_CONFIG_SETTING_ECONOMY_SCRIPTS                              :{ORANGE}Scripts
-=======
->>>>>>> 163c3057
 
 STR_CONFIG_SETTING_PATHFINDER_OPF                               :Original
 STR_CONFIG_SETTING_PATHFINDER_NPF                               :NPF
