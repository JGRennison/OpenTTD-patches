##name Swedish
##ownname Svenska
##isocode sv_SE
##plural 0
##textdir ltr
##digitsep .
##digitsepcur .
##decimalsep ,
##winlangid 0x081d
##grflangid 0x2e


# This file is part of OpenTTD.
# OpenTTD is free software; you can redistribute it and/or modify it under the terms of the GNU General Public License as published by the Free Software Foundation, version 2.
# OpenTTD is distributed in the hope that it will be useful, but WITHOUT ANY WARRANTY; without even the implied warranty of MERCHANTABILITY or FITNESS FOR A PARTICULAR PURPOSE.
# See the GNU General Public License for more details. You should have received a copy of the GNU General Public License along with OpenTTD. If not, see <http://www.gnu.org/licenses/>.


##id 0x0000
STR_NULL                                                        :
STR_EMPTY                                                       :
STR_UNDEFINED                                                   :(odefinierad sträng)
STR_JUST_NOTHING                                                :Inget

# Cargo related strings
# Plural cargo name
STR_CARGO_PLURAL_NOTHING                                        :
STR_CARGO_PLURAL_PASSENGERS                                     :Passagerare
STR_CARGO_PLURAL_COAL                                           :Kol
STR_CARGO_PLURAL_MAIL                                           :Post
STR_CARGO_PLURAL_OIL                                            :Olja
STR_CARGO_PLURAL_LIVESTOCK                                      :Boskap
STR_CARGO_PLURAL_GOODS                                          :Gods
STR_CARGO_PLURAL_GRAIN                                          :Spannmål
STR_CARGO_PLURAL_WOOD                                           :Timmer
STR_CARGO_PLURAL_IRON_ORE                                       :Järnmalm
STR_CARGO_PLURAL_STEEL                                          :Stål
STR_CARGO_PLURAL_VALUABLES                                      :Värdesaker
STR_CARGO_PLURAL_COPPER_ORE                                     :Kopparmalm
STR_CARGO_PLURAL_MAIZE                                          :Majs
STR_CARGO_PLURAL_FRUIT                                          :Frukt
STR_CARGO_PLURAL_DIAMONDS                                       :Diamanter
STR_CARGO_PLURAL_FOOD                                           :Mat
STR_CARGO_PLURAL_PAPER                                          :Papper
STR_CARGO_PLURAL_GOLD                                           :Guld
STR_CARGO_PLURAL_WATER                                          :Vatten
STR_CARGO_PLURAL_WHEAT                                          :Vete
STR_CARGO_PLURAL_RUBBER                                         :Gummi
STR_CARGO_PLURAL_SUGAR                                          :Socker
STR_CARGO_PLURAL_TOYS                                           :Leksaker
STR_CARGO_PLURAL_SWEETS                                         :Godis
STR_CARGO_PLURAL_COLA                                           :Kola
STR_CARGO_PLURAL_CANDYFLOSS                                     :Sockervadd
STR_CARGO_PLURAL_BUBBLES                                        :Bubblor
STR_CARGO_PLURAL_TOFFEE                                         :Knäck
STR_CARGO_PLURAL_BATTERIES                                      :Batterier
STR_CARGO_PLURAL_PLASTIC                                        :Plast
STR_CARGO_PLURAL_FIZZY_DRINKS                                   :Läsk

# Singular cargo name
STR_CARGO_SINGULAR_NOTHING                                      :
STR_CARGO_SINGULAR_PASSENGER                                    :Passagerare
STR_CARGO_SINGULAR_COAL                                         :Kol
STR_CARGO_SINGULAR_MAIL                                         :Post
STR_CARGO_SINGULAR_OIL                                          :Olja
STR_CARGO_SINGULAR_LIVESTOCK                                    :Boskap
STR_CARGO_SINGULAR_GOODS                                        :Gods
STR_CARGO_SINGULAR_GRAIN                                        :Vete
STR_CARGO_SINGULAR_WOOD                                         :Timmer
STR_CARGO_SINGULAR_IRON_ORE                                     :Järnmalm
STR_CARGO_SINGULAR_STEEL                                        :Stål
STR_CARGO_SINGULAR_VALUABLES                                    :Värdesaker
STR_CARGO_SINGULAR_COPPER_ORE                                   :Kopparmalm
STR_CARGO_SINGULAR_MAIZE                                        :Majs
STR_CARGO_SINGULAR_FRUIT                                        :Frukt
STR_CARGO_SINGULAR_DIAMOND                                      :Diamant
STR_CARGO_SINGULAR_FOOD                                         :Mat
STR_CARGO_SINGULAR_PAPER                                        :Papper
STR_CARGO_SINGULAR_GOLD                                         :Guld
STR_CARGO_SINGULAR_WATER                                        :Vatten
STR_CARGO_SINGULAR_WHEAT                                        :Spannmål
STR_CARGO_SINGULAR_RUBBER                                       :Gummi
STR_CARGO_SINGULAR_SUGAR                                        :Socker
STR_CARGO_SINGULAR_TOY                                          :Leksak
STR_CARGO_SINGULAR_SWEETS                                       :Godis
STR_CARGO_SINGULAR_COLA                                         :Kola
STR_CARGO_SINGULAR_CANDYFLOSS                                   :Sockervadd
STR_CARGO_SINGULAR_BUBBLE                                       :Bubbla
STR_CARGO_SINGULAR_TOFFEE                                       :Knäck
STR_CARGO_SINGULAR_BATTERY                                      :Batteri
STR_CARGO_SINGULAR_PLASTIC                                      :Plast
STR_CARGO_SINGULAR_FIZZY_DRINK                                  :Läsk

# Quantity of cargo
STR_QUANTITY_NOTHING                                            :
STR_QUANTITY_PASSENGERS                                         :{COMMA}{NBSP}passagerare
STR_QUANTITY_COAL                                               :{WEIGHT_LONG} kol
STR_QUANTITY_MAIL                                               :{COMMA}{NBSP}postsäck{P "" ar}
STR_QUANTITY_OIL                                                :{VOLUME_LONG} olja
STR_QUANTITY_LIVESTOCK                                          :{COMMA}{NBSP}boskap
STR_QUANTITY_GOODS                                              :{COMMA}{NBSP}låd{P a or} gods
STR_QUANTITY_GRAIN                                              :{WEIGHT_LONG} spannmål
STR_QUANTITY_WOOD                                               :{WEIGHT_LONG} timmer
STR_QUANTITY_IRON_ORE                                           :{WEIGHT_LONG} järnmalm
STR_QUANTITY_STEEL                                              :{WEIGHT_LONG} stål
STR_QUANTITY_VALUABLES                                          :{COMMA}{NBSP}värdesäck{P "" ar}
STR_QUANTITY_COPPER_ORE                                         :{WEIGHT_LONG} kopparmalm
STR_QUANTITY_MAIZE                                              :{WEIGHT_LONG} majs
STR_QUANTITY_FRUIT                                              :{WEIGHT_LONG} frukt
STR_QUANTITY_DIAMONDS                                           :{COMMA}{NBSP}diamantsäck{P "" ar}
STR_QUANTITY_FOOD                                               :{WEIGHT_LONG} mat
STR_QUANTITY_PAPER                                              :{WEIGHT_LONG} papper
STR_QUANTITY_GOLD                                               :{COMMA}{NBSP}guldsäck{P "" ar}
STR_QUANTITY_WATER                                              :{VOLUME_LONG} vatten
STR_QUANTITY_WHEAT                                              :{WEIGHT_LONG} vete
STR_QUANTITY_RUBBER                                             :{VOLUME_LONG} gummi
STR_QUANTITY_SUGAR                                              :{WEIGHT_LONG} socker
STR_QUANTITY_TOYS                                               :{COMMA}{NBSP}leksak{P "" er}
STR_QUANTITY_SWEETS                                             :{COMMA}{NBSP}godispås{P e ar}
STR_QUANTITY_COLA                                               :{VOLUME_LONG} kola
STR_QUANTITY_CANDYFLOSS                                         :{WEIGHT_LONG} sockervadd
STR_QUANTITY_BUBBLES                                            :{COMMA} bubbl{P a or}
STR_QUANTITY_TOFFEE                                             :{WEIGHT_LONG} knäck
STR_QUANTITY_BATTERIES                                          :{COMMA} batteri{P "" er}
STR_QUANTITY_PLASTIC                                            :{VOLUME_LONG} plast
STR_QUANTITY_FIZZY_DRINKS                                       :{COMMA} läsk
STR_QUANTITY_N_A                                                :N/A

# Two letter abbreviation of cargo name
STR_ABBREV_NOTHING                                              :
STR_ABBREV_PASSENGERS                                           :{TINY_FONT}PS
STR_ABBREV_COAL                                                 :{TINY_FONT}KL
STR_ABBREV_MAIL                                                 :{TINY_FONT}PO
STR_ABBREV_OIL                                                  :{TINY_FONT}OL
STR_ABBREV_LIVESTOCK                                            :{TINY_FONT}BO
STR_ABBREV_GOODS                                                :{TINY_FONT}GD
STR_ABBREV_GRAIN                                                :{TINY_FONT}SP
STR_ABBREV_WOOD                                                 :{TINY_FONT}TI
STR_ABBREV_IRON_ORE                                             :{TINY_FONT}JÄ
STR_ABBREV_STEEL                                                :{TINY_FONT}ST
STR_ABBREV_VALUABLES                                            :{TINY_FONT}VÄ
STR_ABBREV_COPPER_ORE                                           :{TINY_FONT}KO
STR_ABBREV_MAIZE                                                :{TINY_FONT}MA
STR_ABBREV_FRUIT                                                :{TINY_FONT}FR
STR_ABBREV_DIAMONDS                                             :{TINY_FONT}DI
STR_ABBREV_FOOD                                                 :{TINY_FONT}MT
STR_ABBREV_PAPER                                                :{TINY_FONT}PA
STR_ABBREV_GOLD                                                 :{TINY_FONT}GL
STR_ABBREV_WATER                                                :{TINY_FONT}VA
STR_ABBREV_WHEAT                                                :{TINY_FONT}VE
STR_ABBREV_RUBBER                                               :{TINY_FONT}GU
STR_ABBREV_SUGAR                                                :{TINY_FONT}SO
STR_ABBREV_TOYS                                                 :{TINY_FONT}LE
STR_ABBREV_SWEETS                                               :{TINY_FONT}GO
STR_ABBREV_COLA                                                 :{TINY_FONT}KA
STR_ABBREV_CANDYFLOSS                                           :{TINY_FONT}SS
STR_ABBREV_BUBBLES                                              :{TINY_FONT}BU
STR_ABBREV_TOFFEE                                               :{TINY_FONT}KN
STR_ABBREV_BATTERIES                                            :{TINY_FONT}BA
STR_ABBREV_PLASTIC                                              :{TINY_FONT}PL
STR_ABBREV_FIZZY_DRINKS                                         :{TINY_FONT}LÄ
STR_ABBREV_NONE                                                 :{TINY_FONT}NEJ
STR_ABBREV_ALL                                                  :{TINY_FONT}ALLA

# 'Mode' of transport for cargoes
STR_PASSENGERS                                                  :{COMMA}{NBSP}passagerare
STR_BAGS                                                        :{COMMA}{NBSP}väsk{P a or}
STR_TONS                                                        :{COMMA}{NBSP}ton
STR_LITERS                                                      :{COMMA}{NBSP}liter
STR_ITEMS                                                       :{COMMA}{NBSP}föremål
STR_CRATES                                                      :{COMMA}{NBSP}låd{P a or}

# Colours, do not shuffle
STR_COLOUR_DARK_BLUE                                            :Mörkblå
STR_COLOUR_PALE_GREEN                                           :Blekgrön
STR_COLOUR_PINK                                                 :Rosa
STR_COLOUR_YELLOW                                               :Gul
STR_COLOUR_RED                                                  :Röd
STR_COLOUR_LIGHT_BLUE                                           :Ljusblå
STR_COLOUR_GREEN                                                :Grön
STR_COLOUR_DARK_GREEN                                           :Mörkgrön
STR_COLOUR_BLUE                                                 :Blå
STR_COLOUR_CREAM                                                :Gräddvit
STR_COLOUR_MAUVE                                                :Lila
STR_COLOUR_PURPLE                                               :Purpur
STR_COLOUR_ORANGE                                               :Orange
STR_COLOUR_BROWN                                                :Brun
STR_COLOUR_GREY                                                 :Grå
STR_COLOUR_WHITE                                                :Vit
STR_COLOUR_RANDOM                                               :Slumpmässig
STR_COLOUR_DEFAULT                                              :Standard

# Units used in OpenTTD
STR_UNITS_VELOCITY_IMPERIAL                                     :{COMMA}{NBSP}mph
STR_UNITS_VELOCITY_METRIC                                       :{COMMA}{NBSP}km/h
STR_UNITS_VELOCITY_SI                                           :{COMMA}{NBSP}m/s
STR_UNITS_VELOCITY_GAMEUNITS                                    :{DECIMAL}{NBSP}rutor/dag

STR_UNITS_POWER_IMPERIAL                                        :{COMMA}{NBSP}hk
STR_UNITS_POWER_METRIC                                          :{COMMA}{NBSP}hk
STR_UNITS_POWER_SI                                              :{COMMA}{NBSP}kW

STR_UNITS_WEIGHT_SHORT_IMPERIAL                                 :{COMMA}{NBSP}t
STR_UNITS_WEIGHT_SHORT_METRIC                                   :{COMMA}{NBSP}t
STR_UNITS_WEIGHT_SHORT_SI                                       :{COMMA}{NBSP}kg

STR_UNITS_WEIGHT_LONG_IMPERIAL                                  :{COMMA}{NBSP}ton
STR_UNITS_WEIGHT_LONG_METRIC                                    :{COMMA}{NBSP}ton
STR_UNITS_WEIGHT_LONG_SI                                        :{COMMA}{NBSP}kg

STR_UNITS_VOLUME_SHORT_IMPERIAL                                 :{COMMA}{NBSP}gal
STR_UNITS_VOLUME_SHORT_METRIC                                   :{COMMA}{NBSP}l
STR_UNITS_VOLUME_SHORT_SI                                       :{COMMA}{NBSP}m³

STR_UNITS_VOLUME_LONG_IMPERIAL                                  :{COMMA}{NBSP}gallon{P "" s}
STR_UNITS_VOLUME_LONG_METRIC                                    :{COMMA}{NBSP}liter
STR_UNITS_VOLUME_LONG_SI                                        :{COMMA}{NBSP}m³

STR_UNITS_FORCE_IMPERIAL                                        :{COMMA}{NBSP}lbf
STR_UNITS_FORCE_METRIC                                          :{COMMA}{NBSP}kgf
STR_UNITS_FORCE_SI                                              :{COMMA}{NBSP}kN

STR_UNITS_HEIGHT_IMPERIAL                                       :{COMMA}{NBSP}fot
STR_UNITS_HEIGHT_METRIC                                         :{COMMA}{NBSP}m
STR_UNITS_HEIGHT_SI                                             :{COMMA}{NBSP}m

# Common window strings
STR_LIST_FILTER_TITLE                                           :{BLACK}Sökfilter:
STR_LIST_FILTER_OSKTITLE                                        :{BLACK}Skriv in sökfilter
STR_LIST_FILTER_TOOLTIP                                         :{BLACK}Skriv in ett sökord att filtrera listan efter

STR_TOOLTIP_GROUP_ORDER                                         :{BLACK}Välj order att gruppera på
STR_TOOLTIP_SORT_ORDER                                          :{BLACK}Välj sorteringsordning (fallande/stigande)
STR_TOOLTIP_SORT_CRITERIA                                       :{BLACK}Välj sortering
STR_TOOLTIP_FILTER_CRITERIA                                     :{BLACK}Angre kriterier för filtrering
STR_BUTTON_SORT_BY                                              :{BLACK}Sortera efter
STR_BUTTON_RENAME                                               :{BLACK}Byt namn
STR_BUTTON_CATCHMENT                                            :{BLACK}Upptagningsområde
STR_TOOLTIP_CATCHMENT                                           :{BLACK}Växla visning av upptagningsområde

STR_TOOLTIP_CLOSE_WINDOW                                        :{BLACK}Stäng fönster
STR_TOOLTIP_WINDOW_TITLE_DRAG_THIS                              :{BLACK}Fönstertitel - dra för att flytta fönstret
STR_TOOLTIP_SHADE                                               :{BLACK}Dölj fönster - Visa bara namnlisten
STR_TOOLTIP_DEBUG                                               :{BLACK}Visa NewGRF felsökningsinformation
STR_TOOLTIP_DEFSIZE                                             :{BLACK}Återställ fönstret till standardstorlek. Ctrl-klicka för att sätta nuvarande storlek som ny standard
STR_TOOLTIP_STICKY                                              :{BLACK}Markera att fönstret ska lämnas öppet när 'Stäng alla fönster'-knappen används. Ctrl+klick för att spara som standardinställning
STR_TOOLTIP_RESIZE                                              :{BLACK}Klicka och dra för att förstora fönstret
STR_TOOLTIP_TOGGLE_LARGE_SMALL_WINDOW                           :{BLACK}Växla stor/liten fönsterstorlek
STR_TOOLTIP_VSCROLL_BAR_SCROLLS_LIST                            :{BLACK}Rullningslist - rullar listan upp/ned
STR_TOOLTIP_HSCROLL_BAR_SCROLLS_LIST                            :{BLACK}Rullningslist - rullar listan höger/vänster
STR_TOOLTIP_DEMOLISH_BUILDINGS_ETC                              :{BLACK}Riv byggnader etc. på en markruta. Ctrl väljer yta diagonalt. Shift växlar mellan att riva/visa beräknad kostnad

# Show engines button
STR_SHOW_HIDDEN_ENGINES_VEHICLE_TRAIN                           :{BLACK}Visa dolda
STR_SHOW_HIDDEN_ENGINES_VEHICLE_ROAD_VEHICLE                    :{BLACK}Visa dolda
STR_SHOW_HIDDEN_ENGINES_VEHICLE_SHIP                            :{BLACK}Visa dolda
STR_SHOW_HIDDEN_ENGINES_VEHICLE_AIRCRAFT                        :{BLACK}Visa dolda

STR_SHOW_HIDDEN_ENGINES_VEHICLE_TRAIN_TOOLTIP                   :{BLACK}När denna knapp aktiveras visas även dolda lok och vagnar
STR_SHOW_HIDDEN_ENGINES_VEHICLE_ROAD_VEHICLE_TOOLTIP            :{BLACK}När denna knapp aktiveras visas även dolda vägfordon
STR_SHOW_HIDDEN_ENGINES_VEHICLE_SHIP_TOOLTIP                    :{BLACK}När denna knapp aktiveras visas även dolda fartyg
STR_SHOW_HIDDEN_ENGINES_VEHICLE_AIRCRAFT_TOOLTIP                :{BLACK}När denna knapp aktiveras visas även dolda flygfarkoster

# Query window
STR_BUTTON_DEFAULT                                              :{BLACK}Standardinställning
STR_BUTTON_CANCEL                                               :{BLACK}Avbryt
STR_BUTTON_OK                                                   :{BLACK}OK
STR_WARNING_PASSWORD_SECURITY                                   :{YELLOW}Varning: Serveradministratörer kan ha möjlighet att läsa text som skrivs här.

# On screen keyboard window
STR_OSK_KEYBOARD_LAYOUT                                         :`1234567890-=\qwertyuiop[]asdfghjkl;'  zxcvbnm,./ .
STR_OSK_KEYBOARD_LAYOUT_CAPS                                    :~!@#$%^&*()_+|QWERTYUIOP{{}}ASDFGHJKL:"  ZXCVBNM<>? .

# Measurement tooltip
STR_MEASURE_LENGTH                                              :{BLACK}Längd: {NUM}
STR_MEASURE_AREA                                                :{BLACK}Yta: {NUM} x {NUM}
STR_MEASURE_LENGTH_HEIGHTDIFF                                   :{BLACK}Längd: {NUM}{}Höjdskillnad: {HEIGHT}
STR_MEASURE_AREA_HEIGHTDIFF                                     :{BLACK}Yta: {NUM} x {NUM}{}Höjdskillnad: {HEIGHT}


# These are used in buttons
STR_SORT_BY_CAPTION_NAME                                        :{BLACK}Namn
STR_SORT_BY_CAPTION_DATE                                        :{BLACK}Datum
# These are used in dropdowns
STR_SORT_BY_NAME                                                :Namn
STR_SORT_BY_PRODUCTION                                          :Produktion
STR_SORT_BY_TYPE                                                :Typ
STR_SORT_BY_TRANSPORTED                                         :Transporterat
STR_SORT_BY_NUMBER                                              :Nummer
STR_SORT_BY_PROFIT_LAST_YEAR                                    :Vinst förra året
STR_SORT_BY_PROFIT_THIS_YEAR                                    :Vinst i år
STR_SORT_BY_AGE                                                 :Ålder
STR_SORT_BY_RELIABILITY                                         :Tillförlitlighet
STR_SORT_BY_TOTAL_CAPACITY_PER_CARGOTYPE                        :Total kapacitet per godstyp
STR_SORT_BY_MAX_SPEED                                           :Maximal hastighet
STR_SORT_BY_MODEL                                               :Modell
STR_SORT_BY_VALUE                                               :Värde
STR_SORT_BY_LENGTH                                              :Längd
STR_SORT_BY_LIFE_TIME                                           :Återstående livstid
STR_SORT_BY_TIMETABLE_DELAY                                     :Tidtabellsförsening
STR_SORT_BY_FACILITY                                            :Stationstyp
STR_SORT_BY_WAITING_TOTAL                                       :Väntande gods totalt
STR_SORT_BY_WAITING_AVAILABLE                                   :Väntande gods tillgängligt
STR_SORT_BY_RATING_MAX                                          :Högsta värdering av last
STR_SORT_BY_RATING_MIN                                          :Lägsta värdering av last
STR_SORT_BY_ENGINE_ID                                           :MotorID (klassisk sortering)
STR_SORT_BY_COST                                                :Kostnad
STR_SORT_BY_POWER                                               :Kraft
STR_SORT_BY_TRACTIVE_EFFORT                                     :Dragkraft
STR_SORT_BY_INTRO_DATE                                          :Introduktionsdatum
STR_SORT_BY_RUNNING_COST                                        :Driftskostnad
STR_SORT_BY_POWER_VS_RUNNING_COST                               :Kraft/Driftskostnad
STR_SORT_BY_CARGO_CAPACITY                                      :Lastkapacitet
STR_SORT_BY_RANGE                                               :Räckvidd
STR_SORT_BY_POPULATION                                          :Folkmängd
STR_SORT_BY_RATING                                              :Värdering
STR_SORT_BY_NUM_VEHICLES                                        :Antal fordon
STR_SORT_BY_TOTAL_PROFIT_LAST_YEAR                              :Total vinst förra året
STR_SORT_BY_TOTAL_PROFIT_THIS_YEAR                              :Total vinst detta år
STR_SORT_BY_AVERAGE_PROFIT_LAST_YEAR                            :Genomsnittlig vinst förra året
STR_SORT_BY_AVERAGE_PROFIT_THIS_YEAR                            :Genomsnittlig vinst detta året

# Group by options for vehicle list
STR_GROUP_BY_NONE                                               :Ingen
STR_GROUP_BY_SHARED_ORDERS                                      :Delade order

# Tooltips for the main toolbar
STR_TOOLBAR_TOOLTIP_PAUSE_GAME                                  :{BLACK}Pausa spelet
STR_TOOLBAR_TOOLTIP_FORWARD                                     :{BLACK}Snabbspola spelet
STR_TOOLBAR_TOOLTIP_OPTIONS                                     :{BLACK}Inställningar
STR_TOOLBAR_TOOLTIP_SAVE_GAME_ABANDON_GAME                      :{BLACK}Spara spelet, avsluta spelet, avsluta
STR_TOOLBAR_TOOLTIP_DISPLAY_MAP                                 :{BLACK}Visa karta, extra vyfönster eller skyltlista
STR_TOOLBAR_TOOLTIP_DISPLAY_TOWN_DIRECTORY                      :{BLACK}Visa lista över städer
STR_TOOLBAR_TOOLTIP_DISPLAY_SUBSIDIES                           :{BLACK}Visa subventioner
STR_TOOLBAR_TOOLTIP_DISPLAY_LIST_OF_COMPANY_STATIONS            :{BLACK}Visa lista över företagets stationer
STR_TOOLBAR_TOOLTIP_DISPLAY_COMPANY_FINANCES                    :{BLACK}Visa finansinformation för företaget
STR_TOOLBAR_TOOLTIP_DISPLAY_COMPANY_GENERAL                     :{BLACK}Visa allmän företagsinformation
STR_TOOLBAR_TOOLTIP_DISPLAY_STORY_BOOK                          :{BLACK}Visa berättelsebok
STR_TOOLBAR_TOOLTIP_DISPLAY_GOALS_LIST                          :{BLACK}Visa lista över mål
STR_TOOLBAR_TOOLTIP_DISPLAY_GRAPHS                              :{BLACK}Visa grafer
STR_TOOLBAR_TOOLTIP_DISPLAY_COMPANY_LEAGUE                      :{BLACK}Visa topplista över företag
STR_TOOLBAR_TOOLTIP_FUND_CONSTRUCTION_OF_NEW                    :{BLACK}Bekosta konstruktion av en ny industri eller lista alla industrier
STR_TOOLBAR_TOOLTIP_DISPLAY_LIST_OF_COMPANY_TRAINS              :{BLACK}Visa lista över företagets tåg. Ctrl+klick döljer listan över grupper
STR_TOOLBAR_TOOLTIP_DISPLAY_LIST_OF_COMPANY_ROAD_VEHICLES       :{BLACK}Visa lista över företagets vägfordon. Ctrl+klick döljer listan över grupper
STR_TOOLBAR_TOOLTIP_DISPLAY_LIST_OF_COMPANY_SHIPS               :{BLACK}Visa lista över företagets skepp. Ctrl+klick döljer listan över grupper
STR_TOOLBAR_TOOLTIP_DISPLAY_LIST_OF_COMPANY_AIRCRAFT            :{BLACK}Visa lista över företagets flygplan. Ctrl+klick döljer listan över grupper
STR_TOOLBAR_TOOLTIP_ZOOM_THE_VIEW_IN                            :{BLACK}Zooma in vyn
STR_TOOLBAR_TOOLTIP_ZOOM_THE_VIEW_OUT                           :{BLACK}Zooma ut vyn
STR_TOOLBAR_TOOLTIP_BUILD_RAILROAD_TRACK                        :{BLACK}Bygg järnväg
STR_TOOLBAR_TOOLTIP_BUILD_ROADS                                 :{BLACK}Bygg vägar
STR_TOOLBAR_TOOLTIP_BUILD_TRAMWAYS                              :{BLACK}Bygg spårvagnar
STR_TOOLBAR_TOOLTIP_BUILD_SHIP_DOCKS                            :{BLACK}Bygg hamnar
STR_TOOLBAR_TOOLTIP_BUILD_AIRPORTS                              :{BLACK}Bygg flygplatser
STR_TOOLBAR_TOOLTIP_LANDSCAPING                                 :{BLACK}Öppna landskapsarkitektursverktygen för att höja/sänka land, plantera träd, etc.
STR_TOOLBAR_TOOLTIP_SHOW_SOUND_MUSIC_WINDOW                     :{BLACK}Visa ljud-/musikfönster
STR_TOOLBAR_TOOLTIP_SHOW_LAST_MESSAGE_NEWS                      :{BLACK}Visa senaste meddelandet/nyheten, visa meddelandeinställningar
STR_TOOLBAR_TOOLTIP_LAND_BLOCK_INFORMATION                      :{BLACK}Markinformation, konsoll, skript-felsökning, skärmdumpar, om OpenTTD
STR_TOOLBAR_TOOLTIP_SWITCH_TOOLBAR                              :{BLACK}Byt verktygsrad

# Extra tooltips for the scenario editor toolbar
STR_SCENEDIT_TOOLBAR_TOOLTIP_SAVE_SCENARIO_LOAD_SCENARIO        :{BLACK}Spara scenario, öppna scenario, avsluta scenarioeditor, avsluta OpenTTD
STR_SCENEDIT_TOOLBAR_OPENTTD                                    :{YELLOW}OpenTTD
STR_SCENEDIT_TOOLBAR_SCENARIO_EDITOR                            :{YELLOW}Scenarioeditor
STR_SCENEDIT_TOOLBAR_TOOLTIP_MOVE_THE_STARTING_DATE_BACKWARD    :{BLACK}Flytta startdatumet 1 år bakåt
STR_SCENEDIT_TOOLBAR_TOOLTIP_MOVE_THE_STARTING_DATE_FORWARD     :{BLACK}Flytta startdatumet 1 år framåt
STR_SCENEDIT_TOOLBAR_TOOLTIP_SET_DATE                           :{BLACK}Klicka för att mata in startår
STR_SCENEDIT_TOOLBAR_TOOLTIP_DISPLAY_MAP_TOWN_DIRECTORY         :{BLACK}Visa karta, lista över städer
STR_SCENEDIT_TOOLBAR_LANDSCAPE_GENERATION                       :{BLACK}Generera landskap
STR_SCENEDIT_TOOLBAR_TOWN_GENERATION                            :{BLACK}Generera städer
STR_SCENEDIT_TOOLBAR_INDUSTRY_GENERATION                        :{BLACK}Generera industrier
STR_SCENEDIT_TOOLBAR_ROAD_CONSTRUCTION                          :{BLACK}Bygg vägar
STR_SCENEDIT_TOOLBAR_TRAM_CONSTRUCTION                          :{BLACK}Spårvägskonstruktion
STR_SCENEDIT_TOOLBAR_PLANT_TREES                                :{BLACK}Plantera träd. Shift växlar mellan att bygga/visa beräknad kostnad
STR_SCENEDIT_TOOLBAR_PLACE_SIGN                                 :{BLACK}Placera skylt
STR_SCENEDIT_TOOLBAR_PLACE_OBJECT                               :{BLACK}Placera objekt. Shift växlar mellan att bygga/visa beräknad kostnad

############ range for SE file menu starts
STR_SCENEDIT_FILE_MENU_SAVE_SCENARIO                            :Spara scenario
STR_SCENEDIT_FILE_MENU_LOAD_SCENARIO                            :Öppna scenario
STR_SCENEDIT_FILE_MENU_SAVE_HEIGHTMAP                           :Spara höjdkarta
STR_SCENEDIT_FILE_MENU_LOAD_HEIGHTMAP                           :Ladda höjdkarta
STR_SCENEDIT_FILE_MENU_QUIT_EDITOR                              :Avsluta scenarioeditor
STR_SCENEDIT_FILE_MENU_SEPARATOR                                :
STR_SCENEDIT_FILE_MENU_QUIT                                     :Avsluta
############ range for SE file menu starts

############ range for settings menu starts
STR_SETTINGS_MENU_GAME_OPTIONS                                  :Spelinställningar
STR_SETTINGS_MENU_CONFIG_SETTINGS_TREE                          :Inställningar
STR_SETTINGS_MENU_SCRIPT_SETTINGS                               :Inställningar för AI / spelskript
STR_SETTINGS_MENU_NEWGRF_SETTINGS                               :Inställningar för NewGRF
STR_SETTINGS_MENU_TRANSPARENCY_OPTIONS                          :Inställningar för genomskinlighet
STR_SETTINGS_MENU_TOWN_NAMES_DISPLAYED                          :Stadsnamn visas
STR_SETTINGS_MENU_STATION_NAMES_DISPLAYED                       :Stationsnamn visas
STR_SETTINGS_MENU_WAYPOINTS_DISPLAYED                           :Riktmärken visas
STR_SETTINGS_MENU_SIGNS_DISPLAYED                               :Skyltar visas
STR_SETTINGS_MENU_SHOW_COMPETITOR_SIGNS                         :Motståndarnas skyltar och namn visas
STR_SETTINGS_MENU_FULL_ANIMATION                                :Full animering
STR_SETTINGS_MENU_FULL_DETAIL                                   :Full detaljnivå
STR_SETTINGS_MENU_TRANSPARENT_BUILDINGS                         :Genomskinliga byggnader
STR_SETTINGS_MENU_TRANSPARENT_SIGNS                             :Genomskinliga skyltar
############ range ends here

############ range for file menu starts
STR_FILE_MENU_SAVE_GAME                                         :Spara spelet
STR_FILE_MENU_LOAD_GAME                                         :Ladda ett spel
STR_FILE_MENU_QUIT_GAME                                         :Avsluta spelet
STR_FILE_MENU_SEPARATOR                                         :
STR_FILE_MENU_EXIT                                              :Avsluta
############ range ends here

# map menu
STR_MAP_MENU_MAP_OF_WORLD                                       :Världskarta
STR_MAP_MENU_EXTRA_VIEWPORT                                     :Nytt vyfönster
STR_MAP_MENU_LINGRAPH_LEGEND                                    :Legend för Godsflöden
STR_MAP_MENU_SIGN_LIST                                          :Skyltlista

############ range for town menu starts
STR_TOWN_MENU_TOWN_DIRECTORY                                    :Lista med städer
STR_TOWN_MENU_FOUND_TOWN                                        :Grunda stad
############ range ends here

############ range for subsidies menu starts
STR_SUBSIDIES_MENU_SUBSIDIES                                    :Subventioner
############ range ends here

############ range for graph menu starts
STR_GRAPH_MENU_OPERATING_PROFIT_GRAPH                           :Graf över gångbar inkomst
STR_GRAPH_MENU_INCOME_GRAPH                                     :Graf över inkomster
STR_GRAPH_MENU_DELIVERED_CARGO_GRAPH                            :Graf över levererat gods
STR_GRAPH_MENU_PERFORMANCE_HISTORY_GRAPH                        :Graf över prestationshistorik
STR_GRAPH_MENU_COMPANY_VALUE_GRAPH                              :Graf över företagets värde
STR_GRAPH_MENU_CARGO_PAYMENT_RATES                              :Fraktförtjänster
############ range ends here

############ range for company league menu starts
STR_GRAPH_MENU_COMPANY_LEAGUE_TABLE                             :Tabell över ledande företag
STR_GRAPH_MENU_DETAILED_PERFORMANCE_RATING                      :Detaljerad prestationsvärdering
STR_GRAPH_MENU_HIGHSCORE                                        :Bästa spelresultat
############ range ends here

############ range for industry menu starts
STR_INDUSTRY_MENU_INDUSTRY_DIRECTORY                            :Industriförteckning
STR_INDUSTRY_MENU_INDUSTRY_CHAIN                                :Industrikedjor
STR_INDUSTRY_MENU_FUND_NEW_INDUSTRY                             :Bekosta ny industri
############ range ends here

############ range for railway construction menu starts
STR_RAIL_MENU_RAILROAD_CONSTRUCTION                             :Bygg järnväg
STR_RAIL_MENU_ELRAIL_CONSTRUCTION                               :Bygg elektrifierad järnväg
STR_RAIL_MENU_MONORAIL_CONSTRUCTION                             :Bygg monorail
STR_RAIL_MENU_MAGLEV_CONSTRUCTION                               :Bygg maglev
############ range ends here

############ range for road construction menu starts
STR_ROAD_MENU_ROAD_CONSTRUCTION                                 :Bygg väg
STR_ROAD_MENU_TRAM_CONSTRUCTION                                 :Bygg spårväg
############ range ends here

############ range for waterways construction menu starts
STR_WATERWAYS_MENU_WATERWAYS_CONSTRUCTION                       :Bygg kanal
############ range ends here

############ range for airport construction menu starts
STR_AIRCRAFT_MENU_AIRPORT_CONSTRUCTION                          :Bygg flygplats
############ range ends here

############ range for landscaping menu starts
STR_LANDSCAPING_MENU_LANDSCAPING                                :Landskapsarkitektur
STR_LANDSCAPING_MENU_PLANT_TREES                                :Plantera träd
STR_LANDSCAPING_MENU_PLACE_SIGN                                 :Placera skylt
############ range ends here

############ range for music menu starts
STR_TOOLBAR_SOUND_MUSIC                                         :Ljud/musik
############ range ends here

############ range for message menu starts
STR_NEWS_MENU_LAST_MESSAGE_NEWS_REPORT                          :Senaste meddelandet/nyheten
STR_NEWS_MENU_MESSAGE_HISTORY_MENU                              :Meddelandehistorik
STR_NEWS_MENU_DELETE_ALL_MESSAGES                               :Ta bort alla meddelanden
############ range ends here

############ range for about menu starts
STR_ABOUT_MENU_LAND_BLOCK_INFO                                  :Information om mark
STR_ABOUT_MENU_SEPARATOR                                        :
STR_ABOUT_MENU_TOGGLE_CONSOLE                                   :Visa/dölj konsolen
STR_ABOUT_MENU_AI_DEBUG                                         :Felsökning av AI / spelskript
STR_ABOUT_MENU_SCREENSHOT                                       :Skärmdump
STR_ABOUT_MENU_SHOW_FRAMERATE                                   :Visa bildfrekvens
STR_ABOUT_MENU_ABOUT_OPENTTD                                    :Om 'OpenTTD'
STR_ABOUT_MENU_SPRITE_ALIGNER                                   :Justering av spriteobjekt
STR_ABOUT_MENU_TOGGLE_BOUNDING_BOXES                            :Slå av/på yttre gränser för grafiska element
STR_ABOUT_MENU_TOGGLE_DIRTY_BLOCKS                              :Slå av/på färgläggning av smutsiga block
############ range ends here

############ range for ordinal numbers used for the place in the highscore window
STR_ORDINAL_NUMBER_1ST                                          :1
STR_ORDINAL_NUMBER_2ND                                          :2
STR_ORDINAL_NUMBER_3RD                                          :3
STR_ORDINAL_NUMBER_4TH                                          :4
STR_ORDINAL_NUMBER_5TH                                          :5
STR_ORDINAL_NUMBER_6TH                                          :6
STR_ORDINAL_NUMBER_7TH                                          :7
STR_ORDINAL_NUMBER_8TH                                          :8
STR_ORDINAL_NUMBER_9TH                                          :9
STR_ORDINAL_NUMBER_10TH                                         :10
STR_ORDINAL_NUMBER_11TH                                         :11
STR_ORDINAL_NUMBER_12TH                                         :12
STR_ORDINAL_NUMBER_13TH                                         :13
STR_ORDINAL_NUMBER_14TH                                         :14
STR_ORDINAL_NUMBER_15TH                                         :15
############ range for ordinal numbers ends

############ range for days starts
STR_DAY_NUMBER_1ST                                              :1
STR_DAY_NUMBER_2ND                                              :2
STR_DAY_NUMBER_3RD                                              :3
STR_DAY_NUMBER_4TH                                              :4
STR_DAY_NUMBER_5TH                                              :5
STR_DAY_NUMBER_6TH                                              :6
STR_DAY_NUMBER_7TH                                              :7
STR_DAY_NUMBER_8TH                                              :8
STR_DAY_NUMBER_9TH                                              :9
STR_DAY_NUMBER_10TH                                             :10
STR_DAY_NUMBER_11TH                                             :11
STR_DAY_NUMBER_12TH                                             :12
STR_DAY_NUMBER_13TH                                             :13
STR_DAY_NUMBER_14TH                                             :14
STR_DAY_NUMBER_15TH                                             :15
STR_DAY_NUMBER_16TH                                             :16
STR_DAY_NUMBER_17TH                                             :17
STR_DAY_NUMBER_18TH                                             :18
STR_DAY_NUMBER_19TH                                             :19
STR_DAY_NUMBER_20TH                                             :20
STR_DAY_NUMBER_21ST                                             :21
STR_DAY_NUMBER_22ND                                             :22
STR_DAY_NUMBER_23RD                                             :23
STR_DAY_NUMBER_24TH                                             :24
STR_DAY_NUMBER_25TH                                             :25
STR_DAY_NUMBER_26TH                                             :26
STR_DAY_NUMBER_27TH                                             :27
STR_DAY_NUMBER_28TH                                             :28
STR_DAY_NUMBER_29TH                                             :29
STR_DAY_NUMBER_30TH                                             :30
STR_DAY_NUMBER_31ST                                             :31
############ range for days ends

############ range for months starts
STR_MONTH_ABBREV_JAN                                            :jan
STR_MONTH_ABBREV_FEB                                            :feb
STR_MONTH_ABBREV_MAR                                            :mar
STR_MONTH_ABBREV_APR                                            :apr
STR_MONTH_ABBREV_MAY                                            :maj
STR_MONTH_ABBREV_JUN                                            :jun
STR_MONTH_ABBREV_JUL                                            :jul
STR_MONTH_ABBREV_AUG                                            :aug
STR_MONTH_ABBREV_SEP                                            :sep
STR_MONTH_ABBREV_OCT                                            :okt
STR_MONTH_ABBREV_NOV                                            :nov
STR_MONTH_ABBREV_DEC                                            :dec

STR_MONTH_JAN                                                   :januari
STR_MONTH_FEB                                                   :februari
STR_MONTH_MAR                                                   :mars
STR_MONTH_APR                                                   :april
STR_MONTH_MAY                                                   :maj
STR_MONTH_JUN                                                   :juni
STR_MONTH_JUL                                                   :juli
STR_MONTH_AUG                                                   :augusti
STR_MONTH_SEP                                                   :september
STR_MONTH_OCT                                                   :oktober
STR_MONTH_NOV                                                   :november
STR_MONTH_DEC                                                   :december
############ range for months ends

# Graph window
STR_GRAPH_KEY_BUTTON                                            :{BLACK}Nyckel
STR_GRAPH_KEY_TOOLTIP                                           :{BLACK}Visa nyckel till grafer
STR_GRAPH_X_LABEL_MONTH                                         :{TINY_FONT}{STRING}
STR_GRAPH_X_LABEL_MONTH_YEAR                                    :{TINY_FONT}{STRING}{}{NUM}
STR_GRAPH_Y_LABEL                                               :{TINY_FONT}{STRING}
STR_GRAPH_Y_LABEL_NUMBER                                        :{TINY_FONT}{COMMA}

STR_GRAPH_OPERATING_PROFIT_CAPTION                              :{WHITE}Graf över vinst
STR_GRAPH_INCOME_CAPTION                                        :{WHITE}Graf över inkomster
STR_GRAPH_CARGO_DELIVERED_CAPTION                               :{WHITE}Enheter levererat gods
STR_GRAPH_COMPANY_PERFORMANCE_RATINGS_CAPTION                   :{WHITE}Företagets prestationsvärderingar (maxvärdering=1000)
STR_GRAPH_COMPANY_VALUES_CAPTION                                :{WHITE}Företagsvärde

STR_GRAPH_CARGO_PAYMENT_RATES_CAPTION                           :{WHITE}Fraktförtjänster
STR_GRAPH_CARGO_PAYMENT_RATES_X_LABEL                           :{TINY_FONT}{BLACK}Dagar under transport
STR_GRAPH_CARGO_PAYMENT_RATES_TITLE                             :{TINY_FONT}{BLACK}Betalning för leverans av 10 enheter (eller 10,000 liter) gods på ett avstånd av 20 rutor
STR_GRAPH_CARGO_ENABLE_ALL                                      :{TINY_FONT}{BLACK}Aktivera alla
STR_GRAPH_CARGO_DISABLE_ALL                                     :{TINY_FONT}{BLACK}Inaktivera alla
STR_GRAPH_CARGO_TOOLTIP_ENABLE_ALL                              :{BLACK}Visa alla godstyper på grafen över fraktförtjänster
STR_GRAPH_CARGO_TOOLTIP_DISABLE_ALL                             :{BLACK}Visa inga godstyper på grafen över fraktförtjänster
STR_GRAPH_CARGO_PAYMENT_TOGGLE_CARGO                            :{BLACK}Växla graf för godstyp av/på
STR_GRAPH_CARGO_PAYMENT_CARGO                                   :{TINY_FONT}{BLACK}{STRING}

STR_GRAPH_PERFORMANCE_DETAIL_TOOLTIP                            :{BLACK}Visa detaljerad prestationsvärdering

# Graph key window
STR_GRAPH_KEY_CAPTION                                           :{WHITE}Nyckel till företagsgrafer
STR_GRAPH_KEY_COMPANY_SELECTION_TOOLTIP                         :{BLACK}Klicka här för att visa/dölja företaget i grafen

# Company league window
STR_COMPANY_LEAGUE_TABLE_CAPTION                                :{WHITE}Företagstabell
STR_COMPANY_LEAGUE_COMPANY_NAME                                 :{ORANGE}{COMPANY} {BLACK}{COMPANY_NUM} '{STRING}'
STR_COMPANY_LEAGUE_PERFORMANCE_TITLE_ENGINEER                   :Lokförare
STR_COMPANY_LEAGUE_PERFORMANCE_TITLE_TRAFFIC_MANAGER            :Trafikledare
STR_COMPANY_LEAGUE_PERFORMANCE_TITLE_TRANSPORT_COORDINATOR      :Transportsamordnare
STR_COMPANY_LEAGUE_PERFORMANCE_TITLE_ROUTE_SUPERVISOR           :Linjeförman
STR_COMPANY_LEAGUE_PERFORMANCE_TITLE_DIRECTOR                   :Chef
STR_COMPANY_LEAGUE_PERFORMANCE_TITLE_CHIEF_EXECUTIVE            :Direktör
STR_COMPANY_LEAGUE_PERFORMANCE_TITLE_CHAIRMAN                   :Ordförande
STR_COMPANY_LEAGUE_PERFORMANCE_TITLE_PRESIDENT                  :Verkställande direktör
STR_COMPANY_LEAGUE_PERFORMANCE_TITLE_TYCOON                     :Pamp

# Performance detail window
STR_PERFORMANCE_DETAIL                                          :{WHITE}Detaljerad prestationsvärdering
STR_PERFORMANCE_DETAIL_KEY                                      :{BLACK}Detaljer
STR_PERFORMANCE_DETAIL_AMOUNT_CURRENCY                          :{BLACK}({CURRENCY_SHORT}/{CURRENCY_SHORT})
STR_PERFORMANCE_DETAIL_AMOUNT_INT                               :{BLACK}({COMMA}/{COMMA})
STR_PERFORMANCE_DETAIL_PERCENT                                  :{WHITE}{NUM}%
STR_PERFORMANCE_DETAIL_SELECT_COMPANY_TOOLTIP                   :{BLACK}Visa detaljer om detta företag
############ Those following lines need to be in this order!!
STR_PERFORMANCE_DETAIL_VEHICLES                                 :{BLACK}Vägfordon:
STR_PERFORMANCE_DETAIL_STATIONS                                 :{BLACK}Stationer:
STR_PERFORMANCE_DETAIL_MIN_PROFIT                               :{BLACK}Min. vinst:
STR_PERFORMANCE_DETAIL_MIN_INCOME                               :{BLACK}Min. inkomst:
STR_PERFORMANCE_DETAIL_MAX_INCOME                               :{BLACK}Max. inkomst:
STR_PERFORMANCE_DETAIL_DELIVERED                                :{BLACK}Levererat:
STR_PERFORMANCE_DETAIL_CARGO                                    :{BLACK}Gods:
STR_PERFORMANCE_DETAIL_MONEY                                    :{BLACK}Pengar:
STR_PERFORMANCE_DETAIL_LOAN                                     :{BLACK}Lån:
STR_PERFORMANCE_DETAIL_TOTAL                                    :{BLACK}Totalt:
############ End of order list
STR_PERFORMANCE_DETAIL_VEHICLES_TOOLTIP                         :{BLACK}Antal fordon som gick med vinst förra året. Inkluderar vägfordon, tåg, skepp och flygplan
STR_PERFORMANCE_DETAIL_STATIONS_TOOLTIP                         :{BLACK}Antalet nyligen betjänade stationer. Tågstationer, busshållplatser, flygplatser osv räknas var för sig även om de tillhör samma station
STR_PERFORMANCE_DETAIL_MIN_PROFIT_TOOLTIP                       :{BLACK}Vinsten för fordonet med lägst inkomst (endast fordon äldre än två år)
STR_PERFORMANCE_DETAIL_MIN_INCOME_TOOLTIP                       :{BLACK}Intjänade pengar det kvartal med lägst vinst av de senaste 12 kvartalen
STR_PERFORMANCE_DETAIL_MAX_INCOME_TOOLTIP                       :{BLACK}Intjänade pengar det kvartal med högst vinst de senaste 12 kvartalen
STR_PERFORMANCE_DETAIL_DELIVERED_TOOLTIP                        :{BLACK}Antalet enheter gods levererat de senaste fyra kvartalen.
STR_PERFORMANCE_DETAIL_CARGO_TOOLTIP                            :{BLACK}Antal olika typer av gods levererat det senaste kvartalet.
STR_PERFORMANCE_DETAIL_MONEY_TOOLTIP                            :{BLACK}Summa som företaget har på bankkontot
STR_PERFORMANCE_DETAIL_LOAN_TOOLTIP                             :{BLACK}Summa som företaget har lånat
STR_PERFORMANCE_DETAIL_TOTAL_TOOLTIP                            :{BLACK}Totalt antal poäng utav möjligt antal poäng

# Music window
STR_MUSIC_JAZZ_JUKEBOX_CAPTION                                  :{WHITE}Jazz Jukebox
STR_MUSIC_PLAYLIST_ALL                                          :{TINY_FONT}{BLACK}Alla
STR_MUSIC_PLAYLIST_OLD_STYLE                                    :{TINY_FONT}{BLACK}Gammaldags
STR_MUSIC_PLAYLIST_NEW_STYLE                                    :{TINY_FONT}{BLACK}Modern
STR_MUSIC_PLAYLIST_EZY_STREET                                   :{TINY_FONT}{BLACK}Ezy Street
STR_MUSIC_PLAYLIST_CUSTOM_1                                     :{TINY_FONT}{BLACK}Personlig 1
STR_MUSIC_PLAYLIST_CUSTOM_2                                     :{TINY_FONT}{BLACK}Personlig 2
STR_MUSIC_MUSIC_VOLUME                                          :{TINY_FONT}{BLACK}Musikvolym
STR_MUSIC_EFFECTS_VOLUME                                        :{TINY_FONT}{BLACK}Effektvolym
STR_MUSIC_TRACK_NONE                                            :{TINY_FONT}{DKGREEN}--
STR_MUSIC_TRACK_DIGIT                                           :{TINY_FONT}{DKGREEN}{ZEROFILL_NUM}
STR_MUSIC_TITLE_NONE                                            :{TINY_FONT}{DKGREEN}------
STR_MUSIC_TITLE_NOMUSIC                                         :{TINY_FONT}{DKGREEN}Ingen musik tillgänglig
STR_MUSIC_TITLE_NAME                                            :{TINY_FONT}{DKGREEN}"{STRING}"
STR_MUSIC_TRACK                                                 :{TINY_FONT}{BLACK}Spår
STR_MUSIC_XTITLE                                                :{TINY_FONT}{BLACK}Titel
STR_MUSIC_SHUFFLE                                               :{TINY_FONT}{BLACK}Slumpa
STR_MUSIC_PROGRAM                                               :{TINY_FONT}{BLACK}Spellista
STR_MUSIC_TOOLTIP_SKIP_TO_PREVIOUS_TRACK                        :{BLACK}Byt till föregående spår
STR_MUSIC_TOOLTIP_SKIP_TO_NEXT_TRACK_IN_SELECTION               :{BLACK}Byt till nästa spår
STR_MUSIC_TOOLTIP_STOP_PLAYING_MUSIC                            :{BLACK}Sluta spela musik
STR_MUSIC_TOOLTIP_START_PLAYING_MUSIC                           :{BLACK}Börja spela musik
STR_MUSIC_TOOLTIP_DRAG_SLIDERS_TO_SET_MUSIC                     :{BLACK}Dra för att ändra musik- och ljudvolym
STR_MUSIC_TOOLTIP_SELECT_ALL_TRACKS_PROGRAM                     :{BLACK}Välj spellistan 'alla'
STR_MUSIC_TOOLTIP_SELECT_OLD_STYLE_MUSIC                        :{BLACK}Välj spellistan 'gammaldags'
STR_MUSIC_TOOLTIP_SELECT_NEW_STYLE_MUSIC                        :{BLACK}Välj spellistan 'modern'
STR_MUSIC_TOOLTIP_SELECT_EZY_STREET_STYLE                       :{BLACK}Välj spellistan 'Ezy Street style music'
STR_MUSIC_TOOLTIP_SELECT_CUSTOM_1_USER_DEFINED                  :{BLACK}Välj spellistan 'Personlig 1' (användardefinerad)
STR_MUSIC_TOOLTIP_SELECT_CUSTOM_2_USER_DEFINED                  :{BLACK}Välj spellistan 'Personlig 2' (användardefinerad)
STR_MUSIC_TOOLTIP_TOGGLE_PROGRAM_SHUFFLE                        :{BLACK}Växla slumpning av/på
STR_MUSIC_TOOLTIP_SHOW_MUSIC_TRACK_SELECTION                    :{BLACK}Visa fönstret för val av musikspår

# Playlist window
STR_PLAYLIST_MUSIC_SELECTION_SETNAME                            :{WHITE}Musikprogram - '{STRING}'
STR_PLAYLIST_TRACK_NAME                                         :{TINY_FONT}{LTBLUE}{ZEROFILL_NUM} "{STRING}"
STR_PLAYLIST_TRACK_INDEX                                        :{TINY_FONT}{BLACK}Spårindex
STR_PLAYLIST_PROGRAM                                            :{TINY_FONT}{BLACK}Spellista - '{STRING}'
STR_PLAYLIST_CLEAR                                              :{TINY_FONT}{BLACK}Töm
STR_PLAYLIST_CHANGE_SET                                         :{BLACK}Byt samling
STR_PLAYLIST_TOOLTIP_CLEAR_CURRENT_PROGRAM_CUSTOM1              :{BLACK}Töm aktuell spellista (enbart Personlig1 eller Personlig2)
STR_PLAYLIST_TOOLTIP_CHANGE_SET                                 :{BLACK}Ändra musikvalet till en annan installerad samling
STR_PLAYLIST_TOOLTIP_CLICK_TO_ADD_TRACK                         :{BLACK}Klicka på ett musikstycke för att lägga till det i spellistan (enbart Personlig1 eller Personlig2)
STR_PLAYLIST_TOOLTIP_CLICK_TO_REMOVE_TRACK                      :{BLACK}Klicka på ett musikstycke för att ta bort det från spellistan (endast Personlig1 och Personlig2)

# Highscore window
STR_HIGHSCORE_TOP_COMPANIES_WHO_REACHED                         :{BIG_FONT}{BLACK}De bästa företagen som nådde {NUM}
STR_HIGHSCORE_TOP_COMPANIES_NETWORK_GAME                        :{BIG_FONT}{BLACK}Företagslista för {NUM}
STR_HIGHSCORE_POSITION                                          :{BIG_FONT}{BLACK}{COMMA}.
STR_HIGHSCORE_PERFORMANCE_TITLE_BUSINESSMAN                     :Affärsman
STR_HIGHSCORE_PERFORMANCE_TITLE_ENTREPRENEUR                    :Entreprenör
STR_HIGHSCORE_PERFORMANCE_TITLE_INDUSTRIALIST                   :Industrialist
STR_HIGHSCORE_PERFORMANCE_TITLE_CAPITALIST                      :Kapitalist
STR_HIGHSCORE_PERFORMANCE_TITLE_MAGNATE                         :Magnat
STR_HIGHSCORE_PERFORMANCE_TITLE_MOGUL                           :Mogul
STR_HIGHSCORE_PERFORMANCE_TITLE_TYCOON_OF_THE_CENTURY           :Århundradets pamp
STR_HIGHSCORE_NAME                                              :{PRESIDENT_NAME}, {COMPANY}
STR_HIGHSCORE_STATS                                             :{BIG_FONT}'{STRING}'   ({COMMA})
STR_HIGHSCORE_COMPANY_ACHIEVES_STATUS                           :{BIG_FONT}{BLACK}{COMPANY} uppnår '{STRING}'status!
STR_HIGHSCORE_PRESIDENT_OF_COMPANY_ACHIEVES_STATUS              :{BIG_FONT}{WHITE}{PRESIDENT_NAME} från {COMPANY} uppnår '{STRING}'status!

# Smallmap window
STR_SMALLMAP_CAPTION                                            :{WHITE}Karta - {STRING}

STR_SMALLMAP_TYPE_CONTOURS                                      :Konturer
STR_SMALLMAP_TYPE_VEHICLES                                      :Fordon
STR_SMALLMAP_TYPE_INDUSTRIES                                    :Industrier
STR_SMALLMAP_TYPE_ROUTEMAP                                      :Godsflöde
STR_SMALLMAP_TYPE_ROUTES                                        :Rutter
STR_SMALLMAP_TYPE_VEGETATION                                    :Vegetation
STR_SMALLMAP_TYPE_OWNERS                                        :Ägare
STR_SMALLMAP_TOOLTIP_SHOW_LAND_CONTOURS_ON_MAP                  :{BLACK}Visa markkonturer på kartan
STR_SMALLMAP_TOOLTIP_SHOW_VEHICLES_ON_MAP                       :{BLACK}Visa fordon på kartan
STR_SMALLMAP_TOOLTIP_SHOW_INDUSTRIES_ON_MAP                     :{BLACK}Visa industrier på kartan
STR_SMALLMAP_TOOLTIP_SHOW_LINK_STATS_ON_MAP                     :{BLACK}Visa godsflöden på kartan
STR_SMALLMAP_TOOLTIP_SHOW_TRANSPORT_ROUTES_ON                   :{BLACK}Visa transportrutter på kartan
STR_SMALLMAP_TOOLTIP_SHOW_VEGETATION_ON_MAP                     :{BLACK}Visa vegetation på kartan
STR_SMALLMAP_TOOLTIP_SHOW_LAND_OWNERS_ON_MAP                    :{BLACK}Visa markägare på kartan
STR_SMALLMAP_TOOLTIP_INDUSTRY_SELECTION                         :{BLACK}Klicka på en typ av industri för att växla om den visas. Ctrl+klick visar inga andra typer av industrier. Ctrl+klick igen visar alla typer av industrier.
STR_SMALLMAP_TOOLTIP_COMPANY_SELECTION                          :{BLACK}Klicka på ett företag för att växla om det företagets egendomar visas. Ctrl+klick visar inga företag utom det valda. Ctrl+klick igen visar alla företag.
STR_SMALLMAP_TOOLTIP_CARGO_SELECTION                            :{BLACK}Klicka på en godstyp för att växla visning av dess egenskap. Ctrl+klick stänger av alla godstyper utom den valda. Ctrl+klicka igen för att aktivera alla godstyper

STR_SMALLMAP_LEGENDA_ROADS                                      :{TINY_FONT}{BLACK}Vägar
STR_SMALLMAP_LEGENDA_RAILROADS                                  :{TINY_FONT}{BLACK}Järnvägar
STR_SMALLMAP_LEGENDA_STATIONS_AIRPORTS_DOCKS                    :{TINY_FONT}{BLACK}Stationer/Flygplatser/Hamnar
STR_SMALLMAP_LEGENDA_BUILDINGS_INDUSTRIES                       :{TINY_FONT}{BLACK}Byggnader/Industrier
STR_SMALLMAP_LEGENDA_VEHICLES                                   :{TINY_FONT}{BLACK}Fordon
STR_SMALLMAP_LEGENDA_TRAINS                                     :{TINY_FONT}{BLACK}Tåg
STR_SMALLMAP_LEGENDA_ROAD_VEHICLES                              :{TINY_FONT}{BLACK}Vägfordon
STR_SMALLMAP_LEGENDA_SHIPS                                      :{TINY_FONT}{BLACK}Skepp
STR_SMALLMAP_LEGENDA_AIRCRAFT                                   :{TINY_FONT}{BLACK}Flygplan
STR_SMALLMAP_LEGENDA_TRANSPORT_ROUTES                           :{TINY_FONT}{BLACK}Transportrutter
STR_SMALLMAP_LEGENDA_FOREST                                     :{TINY_FONT}{BLACK}Skog
STR_SMALLMAP_LEGENDA_RAILROAD_STATION                           :{TINY_FONT}{BLACK}Järnvägsstation
STR_SMALLMAP_LEGENDA_TRUCK_LOADING_BAY                          :{TINY_FONT}{BLACK}Lastbrygga
STR_SMALLMAP_LEGENDA_BUS_STATION                                :{TINY_FONT}{BLACK}Busshållplats
STR_SMALLMAP_LEGENDA_AIRPORT_HELIPORT                           :{TINY_FONT}{BLACK}Flygplats/Helikopterplats
STR_SMALLMAP_LEGENDA_DOCK                                       :{TINY_FONT}{BLACK}Hamn
STR_SMALLMAP_LEGENDA_ROUGH_LAND                                 :{TINY_FONT}{BLACK}Obearbetad mark
STR_SMALLMAP_LEGENDA_GRASS_LAND                                 :{TINY_FONT}{BLACK}Gräsmark
STR_SMALLMAP_LEGENDA_BARE_LAND                                  :{TINY_FONT}{BLACK}Barmark
STR_SMALLMAP_LEGENDA_RAINFOREST                                 :{TINY_FONT}{BLACK}Regnskog
STR_SMALLMAP_LEGENDA_FIELDS                                     :{TINY_FONT}{BLACK}Fält
STR_SMALLMAP_LEGENDA_TREES                                      :{TINY_FONT}{BLACK}Träd
STR_SMALLMAP_LEGENDA_ROCKS                                      :{TINY_FONT}{BLACK}Stenar
STR_SMALLMAP_LEGENDA_WATER                                      :{TINY_FONT}{BLACK}Vatten
STR_SMALLMAP_LEGENDA_NO_OWNER                                   :{TINY_FONT}{BLACK}Ingen ägare
STR_SMALLMAP_LEGENDA_TOWNS                                      :{TINY_FONT}{BLACK}Städer
STR_SMALLMAP_LEGENDA_INDUSTRIES                                 :{TINY_FONT}{BLACK}Industrier
STR_SMALLMAP_LEGENDA_DESERT                                     :{TINY_FONT}{BLACK}Öken
STR_SMALLMAP_LEGENDA_SNOW                                       :{TINY_FONT}{BLACK}Snö

STR_SMALLMAP_TOOLTIP_TOGGLE_TOWN_NAMES_ON_OFF                   :{BLACK}Växla stadsnamn på/av på kartan
STR_SMALLMAP_CENTER                                             :{BLACK}Centrera minikartan på den nuvarande positionen
STR_SMALLMAP_INDUSTRY                                           :{TINY_FONT}{STRING} ({NUM})
STR_SMALLMAP_LINKSTATS                                          :{TINY_FONT}{STRING}
STR_SMALLMAP_COMPANY                                            :{TINY_FONT}{COMPANY}
STR_SMALLMAP_TOWN                                               :{TINY_FONT}{WHITE}{TOWN}
STR_SMALLMAP_DISABLE_ALL                                        :{BLACK}Inaktivera alla
STR_SMALLMAP_ENABLE_ALL                                         :{BLACK}Aktivera alla
STR_SMALLMAP_SHOW_HEIGHT                                        :{BLACK}Visa höjd
STR_SMALLMAP_TOOLTIP_DISABLE_ALL_INDUSTRIES                     :{BLACK}Visa inga industrier på kartan
STR_SMALLMAP_TOOLTIP_ENABLE_ALL_INDUSTRIES                      :{BLACK}Visa alla industrier på kartan
STR_SMALLMAP_TOOLTIP_SHOW_HEIGHT                                :{BLACK}Växla visning av höjdkarta
STR_SMALLMAP_TOOLTIP_DISABLE_ALL_COMPANIES                      :{BLACK}Visa inga företags egendomar på kartan
STR_SMALLMAP_TOOLTIP_ENABLE_ALL_COMPANIES                       :{BLACK}Visa alla företags egendomar på kartan
STR_SMALLMAP_TOOLTIP_DISABLE_ALL_CARGOS                         :{BLACK}Visa inga godstyper på kartan
STR_SMALLMAP_TOOLTIP_ENABLE_ALL_CARGOS                          :{BLACK}Visa alla godstyper på kartan

# Status bar messages
STR_STATUSBAR_TOOLTIP_SHOW_LAST_NEWS                            :{BLACK}Visa senaste meddelande eller nyhet
STR_STATUSBAR_COMPANY_NAME                                      :{SILVER}- -  {COMPANY}  - -
STR_STATUSBAR_PAUSED                                            :{YELLOW}*  *  PAUSAD  *  *
STR_STATUSBAR_PAUSED_LINK_GRAPH                                 :{ORANGE}*  *  PAUSAD (väntar på updatering av länkdiagram) *  *
STR_STATUSBAR_AUTOSAVE                                          :{RED}AUTOSPARA
STR_STATUSBAR_SAVING_GAME                                       :{RED}*  *  SPARAR SPEL  *  *

# News message history
STR_MESSAGE_HISTORY                                             :{WHITE}Meddelandehistorik
STR_MESSAGE_HISTORY_TOOLTIP                                     :{BLACK}En lista med de senaste nyheterna
STR_MESSAGE_NEWS_FORMAT                                         :{STRING}  -  {STRING}

STR_NEWS_MESSAGE_CAPTION                                        :{WHITE}Meddelande
STR_NEWS_CUSTOM_ITEM                                            :{BIG_FONT}{BLACK}{STRING}

STR_NEWS_FIRST_TRAIN_ARRIVAL                                    :{BIG_FONT}{BLACK}Invånarna firar . . .{}Första tåget ankommer till {STATION}!
STR_NEWS_FIRST_BUS_ARRIVAL                                      :{BIG_FONT}{BLACK}Invånarna firar . . .{}Första bussen ankommer till {STATION}!
STR_NEWS_FIRST_TRUCK_ARRIVAL                                    :{BIG_FONT}{BLACK}Invånarna firar . . .{}Första lastbilen ankommer till {STATION}!
STR_NEWS_FIRST_PASSENGER_TRAM_ARRIVAL                           :{BIG_FONT}{BLACK}Invånarna firar . . .{}Första passagerarspårvagnen anländer till {STATION}!
STR_NEWS_FIRST_CARGO_TRAM_ARRIVAL                               :{BIG_FONT}{BLACK}Invånarna firar . . .{}Första godsspårvagnen anländer till {STATION}!
STR_NEWS_FIRST_SHIP_ARRIVAL                                     :{BIG_FONT}{BLACK}Invånarna firar . . .{}Första fartyget ankommer till {STATION}!
STR_NEWS_FIRST_AIRCRAFT_ARRIVAL                                 :{BIG_FONT}{BLACK}Invånarna firar . . .{}Första flygplanet ankommer till {STATION}!

STR_NEWS_TRAIN_CRASH                                            :{BIG_FONT}{BLACK}Tågkrasch!{}{COMMA} dog i lågorna efter kollision
STR_NEWS_ROAD_VEHICLE_CRASH_DRIVER                              :{BIG_FONT}{BLACK}Vägfordonskrasch!{}Föraren dog i lågorna efter kollision med tåg
STR_NEWS_ROAD_VEHICLE_CRASH                                     :{BIG_FONT}{BLACK}Vägfordonskrasch!{}{COMMA} dog i lågorna efter kollision med tåg
STR_NEWS_AIRCRAFT_CRASH                                         :{BIG_FONT}{BLACK}Flygplanskrasch!{}{COMMA} dog i lågorna på {STATION}
STR_NEWS_PLANE_CRASH_OUT_OF_FUEL                                :{BIG_FONT}{BLACK}Flygplanskrasch!{}Flygplanet fick slut på bränsle, {COMMA} dog i lågorna!

STR_NEWS_DISASTER_ZEPPELIN                                      :{BIG_FONT}{BLACK}Zeppelinare-katastrof på {STATION}!
STR_NEWS_DISASTER_SMALL_UFO                                     :{BIG_FONT}{BLACK}Vägfordon förstört i 'UFO'-kollision!
STR_NEWS_DISASTER_AIRPLANE_OIL_REFINERY                         :{BIG_FONT}{BLACK}Oljeraffinaderi exploderade nära {TOWN}!
STR_NEWS_DISASTER_HELICOPTER_FACTORY                            :{BIG_FONT}{BLACK}Fabrik förstörd under misstänkta omständigheter nära {TOWN}!
STR_NEWS_DISASTER_BIG_UFO                                       :{BIG_FONT}{BLACK}'UFO' landar nära {TOWN}!
STR_NEWS_DISASTER_COAL_MINE_SUBSIDENCE                          :{BIG_FONT}{BLACK}Kolgruva rasar - lämnar spår av förödelse nära {TOWN}!
STR_NEWS_DISASTER_FLOOD_VEHICLE                                 :{BIG_FONT}{BLACK}Översvämning!{}Minst {COMMA} saknas, förmodas döda efter betydande översvämning!

STR_NEWS_COMPANY_IN_TROUBLE_TITLE                               :{BIG_FONT}{BLACK}Transportföretag har problem!
STR_NEWS_COMPANY_IN_TROUBLE_DESCRIPTION                         :{BIG_FONT}{BLACK}{STRING} kommer att säljas eller förklaras bankrutt om det inte går bättre snart!
STR_NEWS_COMPANY_MERGER_TITLE                                   :{BIG_FONT}{BLACK}Transportföretag slås ihop!
STR_NEWS_COMPANY_MERGER_DESCRIPTION                             :{BIG_FONT}{BLACK}{STRING} har sålts till {STRING} för {CURRENCY_LONG}!
STR_NEWS_COMPANY_BANKRUPT_TITLE                                 :{BIG_FONT}{BLACK}Bankrutt!
STR_NEWS_COMPANY_BANKRUPT_DESCRIPTION                           :{BIG_FONT}{BLACK}{STRING} har avvecklats av investerarna och alla tillgångar har sålts ut!
STR_NEWS_COMPANY_LAUNCH_TITLE                                   :{BIG_FONT}{BLACK}Nytt transportföretag startat!
STR_NEWS_COMPANY_LAUNCH_DESCRIPTION                             :{BIG_FONT}{BLACK}{STRING} börjar bygga nära {TOWN}!
STR_NEWS_MERGER_TAKEOVER_TITLE                                  :{BIG_FONT}{BLACK}{STRING} har tagits över av {STRING}!
STR_PRESIDENT_NAME_MANAGER                                      :{BLACK}{PRESIDENT_NAME}{}(VD)

STR_NEWS_NEW_TOWN                                               :{BLACK}{BIG_FONT}{STRING} har sponsrat byggnationen av nya staden {TOWN}!
STR_NEWS_NEW_TOWN_UNSPONSORED                                   :{BLACK}{BIG_FONT}En ny stad, kallad {TOWN}, har grundats!

STR_NEWS_INDUSTRY_CONSTRUCTION                                  :{BIG_FONT}{BLACK}Ny {STRING} under konstruktion nära {TOWN}!
STR_NEWS_INDUSTRY_PLANTED                                       :{BIG_FONT}{BLACK}Ny {STRING} planteras nära {TOWN}!

STR_NEWS_INDUSTRY_CLOSURE_GENERAL                               :{BIG_FONT}{BLACK}{STRING} meddelar att de stänger ner snarast!
STR_NEWS_INDUSTRY_CLOSURE_SUPPLY_PROBLEMS                       :{BIG_FONT}{BLACK}Leveransproblem får {STRING} att meddela att de stänger ner snarast!
STR_NEWS_INDUSTRY_CLOSURE_LACK_OF_TREES                         :{BIG_FONT}{BLACK}Avsaknad av träd får {STRING} att meddela att de stänger ner snarast!

STR_NEWS_EURO_INTRODUCTION                                      :{BIG_FONT}{BLACK}Europeiska Valutasystemet!{}{}Euron introduceras som enda valuta i ditt land!
STR_NEWS_BEGIN_OF_RECESSION                                     :{BIG_FONT}{BLACK}Lågkonjuktur!{}{}Finansexperter befarar det värsta när ekonomin rasar!
STR_NEWS_END_OF_RECESSION                                       :{BIG_FONT}{BLACK}Lågkonjunkturen över!{}{}Uppsving i handeln ger tillförsikt till industrier när ekonomin stärks!

STR_NEWS_INDUSTRY_PRODUCTION_INCREASE_GENERAL                   :{BIG_FONT}{BLACK}{INDUSTRY} ökar produktionen!
STR_NEWS_INDUSTRY_PRODUCTION_INCREASE_COAL                      :{BIG_FONT}{BLACK}Ny fyndighet av kol upptäckt vid {INDUSTRY}!{}Produktionen fördubblas!
STR_NEWS_INDUSTRY_PRODUCTION_INCREASE_OIL                       :{BIG_FONT}{BLACK}Nya oljereserver funna vid {INDUSTRY}!{}Produktionen fördubblas!
STR_NEWS_INDUSTRY_PRODUCTION_INCREASE_FARM                      :{BIG_FONT}{BLACK}Nya jordbruksmetoder vid {INDUSTRY} ger fördubblad produktion!
STR_NEWS_INDUSTRY_PRODUCTION_INCREASE_SMOOTH                    :{BIG_FONT}{BLACK}Produktionen av {STRING} vid {INDUSTRY} upp med {COMMA}%!
STR_NEWS_INDUSTRY_PRODUCTION_DECREASE_GENERAL                   :{BIG_FONT}{BLACK}Produktionen vid {INDUSTRY} går ned med 50%
STR_NEWS_INDUSTRY_PRODUCTION_DECREASE_FARM                      :{BIG_FONT}{BLACK}Invasion av insekter orsakar ödeläggelse vid {INDUSTRY}!{}Produktionen ned med 50%
STR_NEWS_INDUSTRY_PRODUCTION_DECREASE_SMOOTH                    :{BIG_FONT}{BLACK}Produktionen av {STRING} vid {INDUSTRY} ned med {COMMA}%!

STR_NEWS_TRAIN_IS_WAITING                                       :{WHITE}{VEHICLE} väntar i depån
STR_NEWS_ROAD_VEHICLE_IS_WAITING                                :{WHITE}{VEHICLE} väntar i depån
STR_NEWS_SHIP_IS_WAITING                                        :{WHITE}{VEHICLE} väntar i depån
STR_NEWS_AIRCRAFT_IS_WAITING                                    :{WHITE}{VEHICLE} väntar i hangaren

# Order review system / warnings
STR_NEWS_VEHICLE_HAS_TOO_FEW_ORDERS                             :{WHITE}{VEHICLE} har för få ordrar i schemat
STR_NEWS_VEHICLE_HAS_VOID_ORDER                                 :{WHITE}{VEHICLE} har en ogiltig order
STR_NEWS_VEHICLE_HAS_DUPLICATE_ENTRY                            :{WHITE}{VEHICLE} har dubblerade destinationer
STR_NEWS_VEHICLE_HAS_INVALID_ENTRY                              :{WHITE}{VEHICLE} har en felaktig station bland destinationerna
STR_NEWS_PLANE_USES_TOO_SHORT_RUNWAY                            :{WHITE}{VEHICLE} har i sina beställningar en flygplats vars bana är för kort

STR_NEWS_VEHICLE_IS_GETTING_OLD                                 :{WHITE}{VEHICLE} börjar bli gammal
STR_NEWS_VEHICLE_IS_GETTING_VERY_OLD                            :{WHITE}{VEHICLE} börjar bli mycket gammal
STR_NEWS_VEHICLE_IS_GETTING_VERY_OLD_AND                        :{WHITE}{VEHICLE} börjar bli mycket gammal och bör bytas ut omgående
STR_NEWS_TRAIN_IS_STUCK                                         :{WHITE}{VEHICLE} kan inte hitta en rutt för att fortsätta
STR_NEWS_VEHICLE_IS_LOST                                        :{WHITE}{VEHICLE} är vilse
STR_NEWS_VEHICLE_IS_UNPROFITABLE                                :{WHITE}{VEHICLE}s vinst förra året var {CURRENCY_LONG}
STR_NEWS_AIRCRAFT_DEST_TOO_FAR                                  :{WHITE}{VEHICLE} kan inte ta sig till nästa destination då räckvidden inte är tillräcklig

STR_NEWS_ORDER_REFIT_FAILED                                     :{WHITE}{VEHICLE} stoppades för att en beställd anpassning av godstyp misslyckades
STR_NEWS_VEHICLE_AUTORENEW_FAILED                               :{WHITE}Förnya automatiskt misslyckades på {VEHICLE}{}{STRING}

STR_NEWS_NEW_VEHICLE_NOW_AVAILABLE                              :{BIG_FONT}{BLACK}Ny {STRING} tillgänglig!
STR_NEWS_NEW_VEHICLE_TYPE                                       :{BIG_FONT}{BLACK}{ENGINE}
STR_NEWS_NEW_VEHICLE_NOW_AVAILABLE_WITH_TYPE                    :{BLACK}Ny {STRING} är nu tillgänglig  -  {ENGINE}

STR_NEWS_SHOW_VEHICLE_GROUP_TOOLTIP                             :{BLACK}Öppna gruppfönstret fokuserat på fordonets grupp

STR_NEWS_STATION_NO_LONGER_ACCEPTS_CARGO                        :{WHITE}{STATION} tar inte längre emot {STRING}
STR_NEWS_STATION_NO_LONGER_ACCEPTS_CARGO_OR_CARGO               :{WHITE}{STATION} tar inte längre emot {STRING} eller {STRING}
STR_NEWS_STATION_NOW_ACCEPTS_CARGO                              :{WHITE}{STATION} tar nu emot {STRING}
STR_NEWS_STATION_NOW_ACCEPTS_CARGO_AND_CARGO                    :{WHITE}{STATION} tar nu emot {STRING} och {STRING}

STR_NEWS_OFFER_OF_SUBSIDY_EXPIRED                               :{BIG_FONT}{BLACK}Subventionen har gått ut:{}{}{STRING} från {STRING} till {STRING} är inte längre subventionerad
STR_NEWS_SUBSIDY_WITHDRAWN_SERVICE                              :{BIG_FONT}{BLACK}Subventionen gäller inte längre:{}{}{STRING} från {STRING} till {STRING} är inte längre subventionerad
STR_NEWS_SERVICE_SUBSIDY_OFFERED                                :{BIG_FONT}{BLACK}Ny subvention:{}{}Första transporten av {STRING} från {STRING} till {STRING} får ett års subvention från kommunen!
STR_NEWS_SERVICE_SUBSIDY_AWARDED_HALF                           :{BIG_FONT}{BLACK}Subvention tilldelad {STRING}!{}{}{STRING} från {STRING} till {STRING} ger 50% extra nästa år!
STR_NEWS_SERVICE_SUBSIDY_AWARDED_DOUBLE                         :{BIG_FONT}{BLACK}Subvention tilldelad {STRING}!{}{}{STRING} från {STRING} till {STRING} ger dubbelt så mycket nästa år!
STR_NEWS_SERVICE_SUBSIDY_AWARDED_TRIPLE                         :{BIG_FONT}{BLACK}Subvention tilldelad {STRING}!{}{}{STRING} från {STRING} till {STRING} ger tre gånger så mycket nästa år!
STR_NEWS_SERVICE_SUBSIDY_AWARDED_QUADRUPLE                      :{BIG_FONT}{BLACK}Subvention tilldelad {STRING}!{}{}{STRING} från {STRING} till {STRING} ger fyra gånger så mycket nästa år!

STR_NEWS_ROAD_REBUILDING                                        :{BIG_FONT}{BLACK}Trafikkaos i {TOWN}!{}{}Vägombyggnadsprogram bekostat av {STRING} medför 6 månader av elände för bilister!
STR_NEWS_EXCLUSIVE_RIGHTS_TITLE                                 :{BIG_FONT}{BLACK}Transportmonopol!
STR_NEWS_EXCLUSIVE_RIGHTS_DESCRIPTION                           :{BIG_FONT}{BLACK}De lokala myndigheterna i {TOWN} skriver kontrakt med {STRING} för ett års exklusiva transporträttigheter!

# Extra view window
STR_EXTRA_VIEWPORT_TITLE                                        :{WHITE}Vyfönster {COMMA}
STR_EXTRA_VIEW_MOVE_VIEW_TO_MAIN                                :{BLACK}Byt vy
STR_EXTRA_VIEW_MOVE_VIEW_TO_MAIN_TT                             :{BLACK}Kopiera huvudvyns position till detta vyfönster
STR_EXTRA_VIEW_MOVE_MAIN_TO_VIEW                                :{BLACK}Byt huvudvy
STR_EXTRA_VIEW_MOVE_MAIN_TO_VIEW_TT                             :{BLACK}Kopiera denna vys position till huvudvyn

# Game options window
STR_GAME_OPTIONS_CAPTION                                        :{WHITE}Spelinställningar
STR_GAME_OPTIONS_CURRENCY_UNITS_FRAME                           :{BLACK}Valutaenheter
STR_GAME_OPTIONS_CURRENCY_UNITS_DROPDOWN_TOOLTIP                :{BLACK}Välj valutaenhet

############ start of currency region
STR_GAME_OPTIONS_CURRENCY_GBP                                   :Brittisk pund (£)
STR_GAME_OPTIONS_CURRENCY_USD                                   :Amerikansk dollar (USD)
STR_GAME_OPTIONS_CURRENCY_EUR                                   :Euro (EUR)
STR_GAME_OPTIONS_CURRENCY_JPY                                   :Japansk yen (¥)
STR_GAME_OPTIONS_CURRENCY_ATS                                   :Österrikisk shilling (ATS)
STR_GAME_OPTIONS_CURRENCY_BEF                                   :Belgisk franc (BEF)
STR_GAME_OPTIONS_CURRENCY_CHF                                   :Schweizisk franc (CHF)
STR_GAME_OPTIONS_CURRENCY_CZK                                   :Tjeckisk krona (CZK)
STR_GAME_OPTIONS_CURRENCY_DEM                                   :D-mark (DEM)
STR_GAME_OPTIONS_CURRENCY_DKK                                   :Dansk krona (DKK)
STR_GAME_OPTIONS_CURRENCY_ESP                                   :Spansk peseta (ESP)
STR_GAME_OPTIONS_CURRENCY_FIM                                   :Finsk mark (FIM)
STR_GAME_OPTIONS_CURRENCY_FRF                                   :Fransk franc (FRF)
STR_GAME_OPTIONS_CURRENCY_GRD                                   :Grekisk drachme (GRD)
STR_GAME_OPTIONS_CURRENCY_HUF                                   :Ungersk forint (HUF)
STR_GAME_OPTIONS_CURRENCY_ISK                                   :Isländsk krona (ISK)
STR_GAME_OPTIONS_CURRENCY_ITL                                   :Italiensk lira (ITL)
STR_GAME_OPTIONS_CURRENCY_NLG                                   :Nederländsk gulden (NLG)
STR_GAME_OPTIONS_CURRENCY_NOK                                   :Norsk krona (NOK)
STR_GAME_OPTIONS_CURRENCY_PLN                                   :Polsk złoty (PLN)
STR_GAME_OPTIONS_CURRENCY_RON                                   :Rumänsk leu (RON)
STR_GAME_OPTIONS_CURRENCY_RUR                                   :Rysk rubel (RUR)
STR_GAME_OPTIONS_CURRENCY_SIT                                   :Slovensk tolar (SIT)
STR_GAME_OPTIONS_CURRENCY_SEK                                   :Svensk krona (SEK)
STR_GAME_OPTIONS_CURRENCY_TRY                                   :Turkisk lira (TRY)
STR_GAME_OPTIONS_CURRENCY_SKK                                   :Slovakisk krona (SKK)
STR_GAME_OPTIONS_CURRENCY_BRL                                   :Brasiliansk real (BRL)
STR_GAME_OPTIONS_CURRENCY_EEK                                   :Estnisk krona (EEK)
STR_GAME_OPTIONS_CURRENCY_LTL                                   :Litauisk litas (LTL)
STR_GAME_OPTIONS_CURRENCY_KRW                                   :Sydkoreansk won (KRW)
STR_GAME_OPTIONS_CURRENCY_ZAR                                   :Sydafrikansk rand (ZAR)
STR_GAME_OPTIONS_CURRENCY_CUSTOM                                :Egen...
STR_GAME_OPTIONS_CURRENCY_GEL                                   :Georgisk lari (GEL)
STR_GAME_OPTIONS_CURRENCY_IRR                                   :Iransk rial (IRR)
STR_GAME_OPTIONS_CURRENCY_RUB                                   :Ny rysk rubel (RUB)
STR_GAME_OPTIONS_CURRENCY_MXN                                   :Mexikansk peso (MXN)
STR_GAME_OPTIONS_CURRENCY_NTD                                   :Nya Taiwanesisk dollar (NTD)
STR_GAME_OPTIONS_CURRENCY_CNY                                   :Kinesisk Renminbi (CNY)
STR_GAME_OPTIONS_CURRENCY_HKD                                   :Hongkongdollar (HKD)
STR_GAME_OPTIONS_CURRENCY_INR                                   :Indisk rupie (INR)
STR_GAME_OPTIONS_CURRENCY_IDR                                   :Indonesisk Rupiah (IDR)
############ end of currency region

STR_GAME_OPTIONS_ROAD_VEHICLES_DROPDOWN_LEFT                    :Kör på vänster sida
STR_GAME_OPTIONS_ROAD_VEHICLES_DROPDOWN_RIGHT                   :Kör på höger sida

STR_GAME_OPTIONS_TOWN_NAMES_FRAME                               :{BLACK}Stadsnamn
STR_GAME_OPTIONS_TOWN_NAMES_DROPDOWN_TOOLTIP                    :{BLACK}Välj typ av stadsnamn

############ start of townname region
STR_GAME_OPTIONS_TOWN_NAME_ORIGINAL_ENGLISH                     :Engelska (Original)
STR_GAME_OPTIONS_TOWN_NAME_FRENCH                               :Franska
STR_GAME_OPTIONS_TOWN_NAME_GERMAN                               :Tyska
STR_GAME_OPTIONS_TOWN_NAME_ADDITIONAL_ENGLISH                   :Engelska (Extra)
STR_GAME_OPTIONS_TOWN_NAME_LATIN_AMERICAN                       :Latinamerikanska
STR_GAME_OPTIONS_TOWN_NAME_SILLY                                :Löjliga
STR_GAME_OPTIONS_TOWN_NAME_SWEDISH                              :Svenska
STR_GAME_OPTIONS_TOWN_NAME_DUTCH                                :Hollänska
STR_GAME_OPTIONS_TOWN_NAME_FINNISH                              :Finska
STR_GAME_OPTIONS_TOWN_NAME_POLISH                               :Polska
STR_GAME_OPTIONS_TOWN_NAME_SLOVAK                               :Slovakiska
STR_GAME_OPTIONS_TOWN_NAME_NORWEGIAN                            :Norska
STR_GAME_OPTIONS_TOWN_NAME_HUNGARIAN                            :Ungerska
STR_GAME_OPTIONS_TOWN_NAME_AUSTRIAN                             :Österrikiska
STR_GAME_OPTIONS_TOWN_NAME_ROMANIAN                             :Rumänska
STR_GAME_OPTIONS_TOWN_NAME_CZECH                                :Tjeckiska
STR_GAME_OPTIONS_TOWN_NAME_SWISS                                :Schweiziska
STR_GAME_OPTIONS_TOWN_NAME_DANISH                               :Danska
STR_GAME_OPTIONS_TOWN_NAME_TURKISH                              :Turkiska
STR_GAME_OPTIONS_TOWN_NAME_ITALIAN                              :Italienska
STR_GAME_OPTIONS_TOWN_NAME_CATALAN                              :Katalanska
############ end of townname region

STR_GAME_OPTIONS_AUTOSAVE_FRAME                                 :{BLACK}Spara automatiskt
STR_GAME_OPTIONS_AUTOSAVE_DROPDOWN_TOOLTIP                      :{BLACK}Välj intervall mellan automatiskt sparande

############ start of autosave dropdown
STR_GAME_OPTIONS_AUTOSAVE_DROPDOWN_OFF                          :Avstängd
STR_GAME_OPTIONS_AUTOSAVE_DROPDOWN_EVERY_1_MONTH                :Varje månad
STR_GAME_OPTIONS_AUTOSAVE_DROPDOWN_EVERY_3_MONTHS               :Var 3:e månad
STR_GAME_OPTIONS_AUTOSAVE_DROPDOWN_EVERY_6_MONTHS               :Var 6:e månad
STR_GAME_OPTIONS_AUTOSAVE_DROPDOWN_EVERY_12_MONTHS              :Var 12:e månad
############ end of autosave dropdown

STR_GAME_OPTIONS_LANGUAGE                                       :{BLACK}Språk
STR_GAME_OPTIONS_LANGUAGE_TOOLTIP                               :{BLACK}Välj vilket språk som ska användas

STR_GAME_OPTIONS_FULLSCREEN                                     :{BLACK}Helskärm
STR_GAME_OPTIONS_FULLSCREEN_TOOLTIP                             :{BLACK}Kryssa i den här rutan för att spela OpenTTD i helskärmsläge

STR_GAME_OPTIONS_RESOLUTION                                     :{BLACK}Skärmupplösning
STR_GAME_OPTIONS_RESOLUTION_TOOLTIP                             :{BLACK}Välj vilken skärmupplösning som ska användas
STR_GAME_OPTIONS_RESOLUTION_OTHER                               :annan

STR_GAME_OPTIONS_GUI_ZOOM_FRAME                                 :{BLACK}Gränssnittstorlek
STR_GAME_OPTIONS_GUI_ZOOM_DROPDOWN_TOOLTIP                      :{BLACK}Välj vilken gränssnittsstorlek som ska användas

STR_GAME_OPTIONS_GUI_ZOOM_DROPDOWN_AUTO                         :(Upptäck automatiskt)
STR_GAME_OPTIONS_GUI_ZOOM_DROPDOWN_NORMAL                       :Normal
STR_GAME_OPTIONS_GUI_ZOOM_DROPDOWN_2X_ZOOM                      :Dubbel storlek
STR_GAME_OPTIONS_GUI_ZOOM_DROPDOWN_4X_ZOOM                      :Fyrdubbel storlek

STR_GAME_OPTIONS_FONT_ZOOM                                      :{BLACK}Storlek på typsnitt
STR_GAME_OPTIONS_FONT_ZOOM_DROPDOWN_TOOLTIP                     :{BLACK}Välj vilken storlek som ska användas på gränssnittets typsnitt

STR_GAME_OPTIONS_FONT_ZOOM_DROPDOWN_AUTO                        :(Upptäck automatiskt)
STR_GAME_OPTIONS_FONT_ZOOM_DROPDOWN_NORMAL                      :Normal
STR_GAME_OPTIONS_FONT_ZOOM_DROPDOWN_2X_ZOOM                     :Dubbel storlek
STR_GAME_OPTIONS_FONT_ZOOM_DROPDOWN_4X_ZOOM                     :Kvadrupel storlek

STR_GAME_OPTIONS_BASE_GRF                                       :{BLACK}Grafikpaket som standard
STR_GAME_OPTIONS_BASE_GRF_TOOLTIP                               :{BLACK}Välj vilket grafikpaket som ska användas som standard
STR_GAME_OPTIONS_BASE_GRF_STATUS                                :{RED}{NUM} saknad{P "" e}/trasig{P "" a} fil{P "" er}
STR_GAME_OPTIONS_BASE_GRF_DESCRIPTION_TOOLTIP                   :{BLACK}Ytterligare information om basgrafik-set

STR_GAME_OPTIONS_BASE_SFX                                       :{BLACK}Grundljudspaket
STR_GAME_OPTIONS_BASE_SFX_TOOLTIP                               :{BLACK}Välj vilket grundljudspaket som ska användas
STR_GAME_OPTIONS_BASE_SFX_DESCRIPTION_TOOLTIP                   :{BLACK}Ytterligare information om grundljudpaketet

STR_GAME_OPTIONS_BASE_MUSIC                                     :{BLACK}Musikpaket valt
STR_GAME_OPTIONS_BASE_MUSIC_TOOLTIP                             :{BLACK}Välj vilket musikpaket som ska användas
STR_GAME_OPTIONS_BASE_MUSIC_STATUS                              :{RED}{NUM} fil{P "" er} korrupt{P "" a}
STR_GAME_OPTIONS_BASE_MUSIC_DESCRIPTION_TOOLTIP                 :{BLACK}Yttligare information om musikpaketet

STR_ERROR_RESOLUTION_LIST_FAILED                                :{WHITE}Det gick inte att hämta en lista över upplösningar som stöds
STR_ERROR_FULLSCREEN_FAILED                                     :{WHITE}Fullskärmsläge misslyckades

# Custom currency window

STR_CURRENCY_WINDOW                                             :{WHITE}Egen valuta
STR_CURRENCY_EXCHANGE_RATE                                      :{LTBLUE}Växlingskurs: {ORANGE}{CURRENCY_LONG} = £ {COMMA}
STR_CURRENCY_DECREASE_EXCHANGE_RATE_TOOLTIP                     :{BLACK}Minska värdet för din valuta med ett Pund (£)
STR_CURRENCY_INCREASE_EXCHANGE_RATE_TOOLTIP                     :{BLACK}Öka värdet för din valuta med ett Pund (£)
STR_CURRENCY_SET_EXCHANGE_RATE_TOOLTIP                          :{BLACK}Sätt växelkursen för din valuta mot ett Pund (£)

STR_CURRENCY_SEPARATOR                                          :{LTBLUE}Avskiljare: {ORANGE}{STRING}
STR_CURRENCY_SET_CUSTOM_CURRENCY_SEPARATOR_TOOLTIP              :{BLACK}Sätt separatorn för din valuta

STR_CURRENCY_PREFIX                                             :{LTBLUE}Prefix: {ORANGE}{STRING}
STR_CURRENCY_SET_CUSTOM_CURRENCY_PREFIX_TOOLTIP                 :{BLACK}Sätt prefix-sträng för din valuta
STR_CURRENCY_SUFFIX                                             :{LTBLUE}Ändelse: {ORANGE}{STRING}
STR_CURRENCY_SET_CUSTOM_CURRENCY_SUFFIX_TOOLTIP                 :{BLACK}Sätt suffix-sträng för din valuta

STR_CURRENCY_SWITCH_TO_EURO                                     :{LTBLUE}Går över till euron: {ORANGE}{NUM}
STR_CURRENCY_SWITCH_TO_EURO_NEVER                               :{LTBLUE}Går över till euron: {ORANGE}aldrig
STR_CURRENCY_SET_CUSTOM_CURRENCY_TO_EURO_TOOLTIP                :{BLACK}Sätt år för byte till euron
STR_CURRENCY_DECREASE_CUSTOM_CURRENCY_TO_EURO_TOOLTIP           :{BLACK}Byt till euron tidigare
STR_CURRENCY_INCREASE_CUSTOM_CURRENCY_TO_EURO_TOOLTIP           :{BLACK}Byt till euron senare

STR_CURRENCY_PREVIEW                                            :{LTBLUE}Förhandsgranska: {ORANGE}{CURRENCY_LONG}
STR_CURRENCY_CUSTOM_CURRENCY_PREVIEW_TOOLTIP                    :{BLACK}10000 Pund (£) i din valuta
STR_CURRENCY_CHANGE_PARAMETER                                   :{BLACK}Ändra valutaparametrar

STR_DIFFICULTY_LEVEL_SETTING_MAXIMUM_NO_COMPETITORS             :{LTBLUE}Max antal motståndare: {ORANGE}{COMMA}

STR_NONE                                                        :Ingen
STR_FUNDING_ONLY                                                :Endast finansiering
STR_MINIMAL                                                     :Minimal
STR_NUM_VERY_LOW                                                :Väldigt låg
STR_NUM_LOW                                                     :Låg
STR_NUM_NORMAL                                                  :Normal
STR_NUM_HIGH                                                    :Hög
STR_NUM_CUSTOM                                                  :Egna
STR_NUM_CUSTOM_NUMBER                                           :Valfri ({NUM})

STR_VARIETY_NONE                                                :Inget
STR_VARIETY_VERY_LOW                                            :Väldigt låg
STR_VARIETY_LOW                                                 :Låg
STR_VARIETY_MEDIUM                                              :Medium
STR_VARIETY_HIGH                                                :Hög
STR_VARIETY_VERY_HIGH                                           :Väldigt hög

STR_AI_SPEED_VERY_SLOW                                          :Väldigt långsam
STR_AI_SPEED_SLOW                                               :Långsam
STR_AI_SPEED_MEDIUM                                             :Mellan
STR_AI_SPEED_FAST                                               :Snabb
STR_AI_SPEED_VERY_FAST                                          :Väldigt snabb

STR_SEA_LEVEL_VERY_LOW                                          :Väldigt låg
STR_SEA_LEVEL_LOW                                               :Låg
STR_SEA_LEVEL_MEDIUM                                            :Mellan
STR_SEA_LEVEL_HIGH                                              :Hög
STR_SEA_LEVEL_CUSTOM                                            :Valfri
STR_SEA_LEVEL_CUSTOM_PERCENTAGE                                 :Valfri ({NUM}%)

STR_RIVERS_NONE                                                 :inga
STR_RIVERS_FEW                                                  :få
STR_RIVERS_MODERATE                                             :mellan
STR_RIVERS_LOT                                                  :många

STR_DISASTER_NONE                                               :Ingen
STR_DISASTER_REDUCED                                            :Reducerad
STR_DISASTER_NORMAL                                             :Normal

STR_SUBSIDY_X1_5                                                :x1.5
STR_SUBSIDY_X2                                                  :x2
STR_SUBSIDY_X3                                                  :x3
STR_SUBSIDY_X4                                                  :x4

STR_TERRAIN_TYPE_VERY_FLAT                                      :Väldigt platt
STR_TERRAIN_TYPE_FLAT                                           :Platt
STR_TERRAIN_TYPE_HILLY                                          :Kullig
STR_TERRAIN_TYPE_MOUNTAINOUS                                    :Bergig
STR_TERRAIN_TYPE_ALPINIST                                       :Alpin

STR_CITY_APPROVAL_PERMISSIVE                                    :Eftergiven
STR_CITY_APPROVAL_TOLERANT                                      :Tolerant
STR_CITY_APPROVAL_HOSTILE                                       :Fientlig

STR_WARNING_NO_SUITABLE_AI                                      :{WHITE}Ingen passande datorspelare finns tillgänglig...{}Du kan ladda ner ett flertal datorspelare via 'Online Content'-systemet

# Settings tree window
STR_CONFIG_SETTING_TREE_CAPTION                                 :{WHITE}Inställningar
STR_CONFIG_SETTING_FILTER_TITLE                                 :{BLACK}Sökfilter:
STR_CONFIG_SETTING_EXPAND_ALL                                   :{BLACK}Utöka alla
STR_CONFIG_SETTING_COLLAPSE_ALL                                 :{BLACK}Stäng alla
STR_CONFIG_SETTING_NO_EXPLANATION_AVAILABLE_HELPTEXT            :(ingen förklaring tillgänglig)
STR_CONFIG_SETTING_DEFAULT_VALUE                                :{LTBLUE}Standardvärde: {ORANGE}{STRING}
STR_CONFIG_SETTING_TYPE                                         :{LTBLUE}Typ av inställning: {ORANGE}{STRING}
STR_CONFIG_SETTING_TYPE_CLIENT                                  :Klientinställning (sparas ej i spel-filer och påverkar alla spel)
STR_CONFIG_SETTING_TYPE_GAME_MENU                               :Spelinställning (sparad i spel-fil och påverkar enbart nya spel)
STR_CONFIG_SETTING_TYPE_GAME_INGAME                             :Spelinställning (sparad i spel-fil och påverkar enbart nuvarande spel)
STR_CONFIG_SETTING_TYPE_COMPANY_MENU                            :Företagsinställning (sparad i spel-fil och påverkar enbart nya spel)
STR_CONFIG_SETTING_TYPE_COMPANY_INGAME                          :Företagsinställning (sparad i spel-fil och påverkar enbart nuvarande företag)

STR_CONFIG_SETTING_RESTRICT_CATEGORY                            :{BLACK}Kategori:
STR_CONFIG_SETTING_RESTRICT_TYPE                                :{BLACK}Typ:
STR_CONFIG_SETTING_RESTRICT_DROPDOWN_HELPTEXT                   :{BLACK}Begränsar listan nedan med fördefinierade filter
STR_CONFIG_SETTING_RESTRICT_BASIC                               :Grundläggande (visa endast viktiga inställningar)
STR_CONFIG_SETTING_RESTRICT_ADVANCED                            :Avancerat (visa de flesta inställningarna)
STR_CONFIG_SETTING_RESTRICT_ALL                                 :Expert (visa alla inställningar, inklusive de konstiga)
STR_CONFIG_SETTING_RESTRICT_CHANGED_AGAINST_DEFAULT             :Inställningar med annat värde än standardvärdet
STR_CONFIG_SETTING_RESTRICT_CHANGED_AGAINST_NEW                 :Inställningar med annat värde än dina inställningar för nytt spel

STR_CONFIG_SETTING_TYPE_DROPDOWN_HELPTEXT                       :{BLACK}Begränsar listan till vissa typer av inställningar
STR_CONFIG_SETTING_TYPE_DROPDOWN_ALL                            :Alla typer av inställningar
STR_CONFIG_SETTING_TYPE_DROPDOWN_CLIENT                         :Klientinställningar (sparas ej i spel-filer och påverkar alla spel)
STR_CONFIG_SETTING_TYPE_DROPDOWN_GAME_MENU                      :Spelinställningar (sparas i spel-fil och påverkar enbart nya spel)
STR_CONFIG_SETTING_TYPE_DROPDOWN_GAME_INGAME                    :Spelinställningar (sparas i spel-fil och påverkar enbart nuvarande spel)
STR_CONFIG_SETTING_TYPE_DROPDOWN_COMPANY_MENU                   :Företagsinställningar (sparas i spel-fil och påverkar enbart nya spel)
STR_CONFIG_SETTING_TYPE_DROPDOWN_COMPANY_INGAME                 :Företagsinställningar (sparas i spel-fil och påverkar bara aktuellt företag)
STR_CONFIG_SETTING_CATEGORY_HIDES                               :{BLACK}Visa alla sökresultat genom att sätta{}{SILVER}Kategori {BLACK}till {WHITE}{STRING}
STR_CONFIG_SETTING_TYPE_HIDES                                   :{BLACK}Visa alla sökresultat genom att sätta{}{SILVER}Typ {BLACK}till {WHITE}Alla typer av inställningar
STR_CONFIG_SETTING_CATEGORY_AND_TYPE_HIDES                      :{BLACK}Visa alla sökresultat genom att sätta{}{SILVER}Kategori {BLACK}till {WHITE}{STRING} {BLACK}och {SILVER}Typ {BLACK}till {WHITE}Alla typer av inställningar
STR_CONFIG_SETTINGS_NONE                                        :{WHITE}- Inga -

STR_CONFIG_SETTING_OFF                                          :Av
STR_CONFIG_SETTING_ON                                           :På
STR_CONFIG_SETTING_DISABLED                                     :Avstängd

STR_CONFIG_SETTING_COMPANIES_OFF                                :Av
STR_CONFIG_SETTING_COMPANIES_OWN                                :Eget företag
STR_CONFIG_SETTING_COMPANIES_ALL                                :Alla företag

STR_CONFIG_SETTING_NONE                                         :Ingen
STR_CONFIG_SETTING_ORIGINAL                                     :Original
STR_CONFIG_SETTING_REALISTIC                                    :Realistisk

STR_CONFIG_SETTING_HORIZONTAL_POS_LEFT                          :Vänster
STR_CONFIG_SETTING_HORIZONTAL_POS_CENTER                        :Centrerad
STR_CONFIG_SETTING_HORIZONTAL_POS_RIGHT                         :Höger

STR_CONFIG_SETTING_MAXIMUM_INITIAL_LOAN                         :Maximalt startlån: {STRING}
STR_CONFIG_SETTING_MAXIMUM_INITIAL_LOAN_HELPTEXT                :Maximalt belopp ett företag kan låna (där inflationen inte tas med i beräkningen)
STR_CONFIG_SETTING_INTEREST_RATE                                :Räntenivå: {STRING}
STR_CONFIG_SETTING_INTEREST_RATE_HELPTEXT                       :Räntenivå för lån; styr även inflationen om sådan är aktiverad
STR_CONFIG_SETTING_RUNNING_COSTS                                :Driftkostnader: {STRING}
STR_CONFIG_SETTING_RUNNING_COSTS_HELPTEXT                       :Sätt nivån för underhålls- och driftskostnader för fordon och infrastruktur
STR_CONFIG_SETTING_CONSTRUCTION_SPEED                           :Konstruktionshastighet: {STRING}
STR_CONFIG_SETTING_CONSTRUCTION_SPEED_HELPTEXT                  :Begränsar antalet konstruktionshandlingar för AI-spelare
STR_CONFIG_SETTING_VEHICLE_BREAKDOWNS                           :Fordonshaverier: {STRING}
STR_CONFIG_SETTING_VEHICLE_BREAKDOWNS_HELPTEXT                  :Styr hur ofta otillräckligt servade fordon kan få motorstopp
STR_CONFIG_SETTING_SUBSIDY_MULTIPLIER                           :Subvention (multiplikativ): {STRING}
STR_CONFIG_SETTING_SUBSIDY_MULTIPLIER_HELPTEXT                  :Ange hur mycket betalt som subventionerade anslutningar ger
STR_CONFIG_SETTING_CONSTRUCTION_COSTS                           :Konstruktionskostnader: {STRING}
STR_CONFIG_SETTING_CONSTRUCTION_COSTS_HELPTEXT                  :Sätt nivån för konstruktions- och inköpskostnader
STR_CONFIG_SETTING_RECESSIONS                                   :Lågkonjunkturer: {STRING}
STR_CONFIG_SETTING_RECESSIONS_HELPTEXT                          :Om det är aktiverat så kan lågkonjunkturer uppstå med ett antal års mellanrum. Under en lågkonjunktur är all produktion avsevärt lägre (men återgår till det normala när lågkonjunkturen är över)
STR_CONFIG_SETTING_TRAIN_REVERSING                              :Förbjud tåg att vända vid stationer: {STRING}
STR_CONFIG_SETTING_TRAIN_REVERSING_HELPTEXT                     :Om det är aktiverat så kommer tågen inte vända på genomfartsstationer, ens om vägen till deras destination skulle ha blivit kortare ifall de vände
STR_CONFIG_SETTING_DISASTERS                                    :Katastrofer: {STRING}
STR_CONFIG_SETTING_DISASTERS_HELPTEXT                           :Slår av/på katastrofer vilka då och då kan blockera eller förstöra fordon och infrastruktur
STR_CONFIG_SETTING_CITY_APPROVAL                                :Stadsfullmäktiges attityd mot ombyggnation av områden: {STRING}
STR_CONFIG_SETTING_CITY_APPROVAL_HELPTEXT                       :Välj hur mycket ett företags oväsen och miljöpåverkan ska påverka dess anseende och möjlighet till vidare byggnationer i området

STR_CONFIG_SETTING_MAX_HEIGHTLEVEL                              :Maximal karthöjd: {STRING}
STR_CONFIG_SETTING_MAX_HEIGHTLEVEL_HELPTEXT                     :Välj maximala tillåtna höjd för berg på kartan
STR_CONFIG_SETTING_TOO_HIGH_MOUNTAIN                            :{WHITE}Du kan inte ändra maximal karthöjd till detta värde. Åtminstone ett berg på kartan är högre
STR_CONFIG_SETTING_AUTOSLOPE                                    :Tillåt landskapsarkitektur under byggnader, spår, etc.: {STRING}
STR_CONFIG_SETTING_AUTOSLOPE_HELPTEXT                           :Tillåt landskapsarkitektur under byggnader och spår utan att ta bort dem
STR_CONFIG_SETTING_CATCHMENT                                    :Tillåt mer realistiska uppsamlingsområden för stationer: {STRING}
STR_CONFIG_SETTING_CATCHMENT_HELPTEXT                           :Ha olika stora uppsamlingsområden för olika typer av stationer och flygplatser
STR_CONFIG_SETTING_SERVE_NEUTRAL_INDUSTRIES                     :Företagsstationerna kan betjäna industrier med tillhörande neutrala stationer: {STRING}
STR_CONFIG_SETTING_SERVE_NEUTRAL_INDUSTRIES_HELPTEXT            :När aktiverat, kan industrier med tillhörande stationer (t.ex. oljeplattformar) också betjänas av företagsägda stationer som är byggda i närheten. När inaktiverat kan dessa industrier endast betjänas av deras tillhörande stationer. Några närliggande företagsstationer kommer inte att kunna tjäna dem, inte heller kommer den tillhörande stationen att tjäna något annat än industrin
STR_CONFIG_SETTING_EXTRADYNAMITE                                :Tillåt borttagning av fler stadsägda vägar, broar och tunnlar: {STRING}
STR_CONFIG_SETTING_EXTRADYNAMITE_HELPTEXT                       :Underlätta borttagning av stadsägd infrastruktur och byggnader
STR_CONFIG_SETTING_TRAIN_LENGTH                                 :Maximal tåglängd: {STRING}
STR_CONFIG_SETTING_TRAIN_LENGTH_HELPTEXT                        :Sätt maximal tåglängd
STR_CONFIG_SETTING_TILE_LENGTH                                  :{COMMA} rut{P 0 a or}
STR_CONFIG_SETTING_SMOKE_AMOUNT                                 :Mängden rök/gnistor från fordon: {STRING}
STR_CONFIG_SETTING_SMOKE_AMOUNT_HELPTEXT                        :Sätt hur mycket rök och gnistor fordon ger ifrån sig
STR_CONFIG_SETTING_TRAIN_ACCELERATION_MODEL                     :Accelerationsmodell för tåg: {STRING}
STR_CONFIG_SETTING_TRAIN_ACCELERATION_MODEL_HELPTEXT            :Välj fysikmodell för acceleration av tåg. "original"-modellen bestraffar lutningar och kurvor beroende på olika egenskaper av tåget, t.ex. längd och dragkraft
STR_CONFIG_SETTING_ROAD_VEHICLE_ACCELERATION_MODEL              :Accelerationsmodell för vägfordon: {STRING}
STR_CONFIG_SETTING_ROAD_VEHICLE_ACCELERATION_MODEL_HELPTEXT     :Välj fysikmodell för acceleration av vägfordon. "original"-modellen bestraffar lutningar beroende på olika egenskaper av tåget, t.ex. dragkraft
STR_CONFIG_SETTING_TRAIN_SLOPE_STEEPNESS                        :Sluttningars lutningsgrad för tåg: {STRING}
STR_CONFIG_SETTING_TRAIN_SLOPE_STEEPNESS_HELPTEXT               :Lutningsgrad för lutande rutor för tåg. Högre värden gör det svårare att komma upp för en backe
STR_CONFIG_SETTING_PERCENTAGE                                   :{COMMA}%
STR_CONFIG_SETTING_ROAD_VEHICLE_SLOPE_STEEPNESS                 :Sluttningars lutningsgrad för vägfordon: {STRING}
STR_CONFIG_SETTING_ROAD_VEHICLE_SLOPE_STEEPNESS_HELPTEXT        :Lutningsgrad för lutande rutor för vägfordon. Högre värden gör det svårare att komma upp för en backe
STR_CONFIG_SETTING_FORBID_90_DEG                                :Förbjud tåg att göra 90°-svängar: {STRING}
STR_CONFIG_SETTING_FORBID_90_DEG_HELPTEXT                       :90-graderssvängar inträffar då ett horisontellt spår följs direkt av ett vertikalt spår på angränsande ruta, vilket tvingar tåget att svänga 90 grader om det kör utefter spåret. Detta i motsats till andra kombinationer av spårbitar där tåget svänger 45 grader i taget.
STR_CONFIG_SETTING_DISTANT_JOIN_STATIONS                        :Tillåt att stationer som inte är byggda direkt brevid varandra slås ihop: {STRING}
STR_CONFIG_SETTING_DISTANT_JOIN_STATIONS_HELPTEXT               :Tillåt att lägga till delar till en station utan att de är i direktkontakt med existerande delar. Kräver Ctrl+klick vid placering av nya stationsdelar.
STR_CONFIG_SETTING_INFLATION                                    :Inflation: {STRING}
STR_CONFIG_SETTING_INFLATION_HELPTEXT                           :Aktivera inflation i ekonomin. Kostnaderna stiger något fortare än inkomsterna.
STR_CONFIG_SETTING_MAX_BRIDGE_LENGTH                            :Maximal brolängd: {STRING}
STR_CONFIG_SETTING_MAX_BRIDGE_LENGTH_HELPTEXT                   :Maximal längd för broar
STR_CONFIG_SETTING_MAX_BRIDGE_HEIGHT                            :Maximal brohöjd: {STRING}
STR_CONFIG_SETTING_MAX_BRIDGE_HEIGHT_HELPTEXT                   :Maximal höjd för att bygga broar
STR_CONFIG_SETTING_MAX_TUNNEL_LENGTH                            :Maximal tunnellängd: {STRING}
STR_CONFIG_SETTING_MAX_TUNNEL_LENGTH_HELPTEXT                   :Maximal längd för tunnlar
STR_CONFIG_SETTING_RAW_INDUSTRY_CONSTRUCTION_METHOD             :Metod för manuell konstruktion av primära industrier: {STRING}
STR_CONFIG_SETTING_RAW_INDUSTRY_CONSTRUCTION_METHOD_HELPTEXT    :Metod för att finansiera en primär industri. 'Ingen' betyder att det inte är tillåtet att finansiera några primära industrier. 'Prospekterande' betyder att finansiering är möjlig men industrin byggs på en slumpvis plats och kan även misslyckas. 'Som andra industrier' betyder att industrier som genererar råmaterial kan byggas av företag på samma sätt som industrier som processar material, dvs på valfri plats.
STR_CONFIG_SETTING_RAW_INDUSTRY_CONSTRUCTION_METHOD_NONE        :Ingen
STR_CONFIG_SETTING_RAW_INDUSTRY_CONSTRUCTION_METHOD_NORMAL      :Samma som för andra industrier
STR_CONFIG_SETTING_RAW_INDUSTRY_CONSTRUCTION_METHOD_PROSPECTING :Prospekterande
STR_CONFIG_SETTING_INDUSTRY_PLATFORM                            :Platt yta runt industrier: {STRING}
STR_CONFIG_SETTING_INDUSTRY_PLATFORM_HELPTEXT                   :Hur mycket platt yta som finns runt en industri. Detta säkerställer att tom yta finns tillgängligt runt en industri för byggnation av spår mm.
STR_CONFIG_SETTING_MULTIPINDTOWN                                :Tillåt flera industrier av samma typ per stad: {STRING}
STR_CONFIG_SETTING_MULTIPINDTOWN_HELPTEXT                       :I normala fall vill en stad inte ha mer än en industri av varje typ. Med den här inställningen tillåts flera industrier av samma typ i samma stad
STR_CONFIG_SETTING_SIGNALSIDE                                   :Visa signaler: {STRING}
STR_CONFIG_SETTING_SIGNALSIDE_HELPTEXT                          :Välj vilken sida av spåren signalerna ska placeras på
STR_CONFIG_SETTING_SIGNALSIDE_LEFT                              :På vänster sida
STR_CONFIG_SETTING_SIGNALSIDE_DRIVING_SIDE                      :På förarsidan
STR_CONFIG_SETTING_SIGNALSIDE_RIGHT                             :På höger sida
STR_CONFIG_SETTING_SHOWFINANCES                                 :Visa finansfönstret vid slutet av året: {STRING}
STR_CONFIG_SETTING_SHOWFINANCES_HELPTEXT                        :Om aktiverad kommer finans-fönstret att visas vid slutet av varje år för att möjliggöra enkel granskning av den finansiella statusen för företaget.
STR_CONFIG_SETTING_NONSTOP_BY_DEFAULT                           :Nya orders är 'non-stop' om inte annat anges.{STRING}
STR_CONFIG_SETTING_NONSTOP_BY_DEFAULT_HELPTEXT                  :I normala fall stannar ett fordon vid varje station det passerar. Aktiveras den här inställningen kommer det istället att köra igenom alla stationer på väg till dess slutdestination utan att stanna. Tänk på att den här inställningen bara definierar ett förinställt värde för nya order. Individuella order kan uttryckligen definiera båda typerna av beteende oavsett inställning
STR_CONFIG_SETTING_STOP_LOCATION                                :Nya tåg-orders stannar som standard vid {STRING} av platformen
STR_CONFIG_SETTING_STOP_LOCATION_HELPTEXT                       :Grundinställning för var tåg stannar utmed plattformar. 'början' betyder i början av plattformen sett från var tåget kommer ifrån. 'mitten' betyder i mitten av plattformen och 'slutet' betyder så långt bort som möjligt. Notera att denna inställning endast anger grundvärdet för nya ordrar. Individuella instruktioner kan ges per orderrad explicit till valfritt värde oberoende av denna inställning.
STR_CONFIG_SETTING_STOP_LOCATION_NEAR_END                       :början
STR_CONFIG_SETTING_STOP_LOCATION_MIDDLE                         :mitten
STR_CONFIG_SETTING_STOP_LOCATION_FAR_END                        :slutet
STR_CONFIG_SETTING_AUTOSCROLL                                   :Scrolla vyn när musen är vid kanten: {STRING}
STR_CONFIG_SETTING_AUTOSCROLL_HELPTEXT                          :När det är aktiverat börjar vyer scrolla när muspekaren är nära fönstrets kant
STR_CONFIG_SETTING_AUTOSCROLL_DISABLED                          :Avstängd
STR_CONFIG_SETTING_AUTOSCROLL_MAIN_VIEWPORT_FULLSCREEN          :Huvudvy, endast helskärm
STR_CONFIG_SETTING_AUTOSCROLL_MAIN_VIEWPORT                     :Huvudvy
STR_CONFIG_SETTING_AUTOSCROLL_EVERY_VIEWPORT                    :Alla vyfönster
STR_CONFIG_SETTING_BRIBE                                        :Tillåt mutning av de lokala myndigheterna: {STRING}
STR_CONFIG_SETTING_BRIBE_HELPTEXT                               :Tillåt företag att försöka muta de lokala myndigheterna. Om mutan upptäcks av en inspektör kommer företaget inte ha möjlighet att verka i staden i sex månader
STR_CONFIG_SETTING_ALLOW_EXCLUSIVE                              :Tillåt köp av exklusiva transporträttigheter: {STRING}
STR_CONFIG_SETTING_ALLOW_EXCLUSIVE_HELPTEXT                     :Om ett företag köper exklusiva transporträttigheter i en stad kommer konkurrenternas stationer (för passagerare och last) inte ta emot någon last under ett helt år
STR_CONFIG_SETTING_ALLOW_FUND_BUILDINGS                         :Tillåt att byggnader bekostas: {STRING}
STR_CONFIG_SETTING_ALLOW_FUND_BUILDINGS_HELPTEXT                :Tillåt företag att ge pengar till städer för att bekosta nybyggnation av hus
STR_CONFIG_SETTING_ALLOW_FUND_ROAD                              :Tillåt finansiering av lokal vägrekonstruktion: {STRING}
STR_CONFIG_SETTING_ALLOW_FUND_ROAD_HELPTEXT                     :Tillåt att företag ger pengar till städer för vägbyggen och därmed saboterar för vägtransporter i staden.
STR_CONFIG_SETTING_ALLOW_GIVE_MONEY                             :Tillåt skicka pengar till andra företag: {STRING}
STR_CONFIG_SETTING_ALLOW_GIVE_MONEY_HELPTEXT                    :Tillåt överföring av pengar mellan företag i flerspelarläge
STR_CONFIG_SETTING_FREIGHT_TRAINS                               :Godsfaktor för att simulera tunga tåg: {STRING}
STR_CONFIG_SETTING_FREIGHT_TRAINS_HELPTEXT                      :Ställ in påverkan av att frakta gods i tåg. Ett högre värde gör att fraktgods är mer krävande för tågen, speciellt vid lutningar
STR_CONFIG_SETTING_PLANE_SPEED                                  :Hastighetsfaktor för flygplan: {STRING}
STR_CONFIG_SETTING_PLANE_SPEED_HELPTEXT                         :Ställ in relativ hastighet för flygplan relativt övriga fordonstyper. Detta reducerar inkomsterna för flygtransporter.
STR_CONFIG_SETTING_PLANE_SPEED_VALUE                            :1 / {COMMA}
STR_CONFIG_SETTING_PLANE_CRASHES                                :Antal flygplanskrascher: {STRING}
STR_CONFIG_SETTING_PLANE_CRASHES_HELPTEXT                       :Ställ in hur stor sannolikheten för en slumpmässig flygkrasch ska vara.{}* Stora flygplan löper alltid en risk att krascha när de landar på små flygfält
STR_CONFIG_SETTING_PLANE_CRASHES_NONE                           :Inga*
STR_CONFIG_SETTING_PLANE_CRASHES_REDUCED                        :Reducerad
STR_CONFIG_SETTING_PLANE_CRASHES_NORMAL                         :Normal
STR_CONFIG_SETTING_STOP_ON_TOWN_ROAD                            :Tillåt genomfartshållplatser på stadsägda vägar: {STRING}
STR_CONFIG_SETTING_STOP_ON_TOWN_ROAD_HELPTEXT                   :Tillåt konstruktion av genomfartshållplatser på stadsägda vägar
STR_CONFIG_SETTING_STOP_ON_COMPETITOR_ROAD                      :Tillåt dina fordon att köra genom motståndarens hållplatser: {STRING}
STR_CONFIG_SETTING_STOP_ON_COMPETITOR_ROAD_HELPTEXT             :Tillåt konstruktion av genomfartshållplatser på vägar som ägs av andra företag
STR_CONFIG_SETTING_DYNAMIC_ENGINES_EXISTING_VEHICLES            :{WHITE}Det är inte möjligt att ändra denna inställning när det finns fordon
STR_CONFIG_SETTING_INFRASTRUCTURE_MAINTENANCE                   :Underhåll av infrastruktur: {STRING}
STR_CONFIG_SETTING_INFRASTRUCTURE_MAINTENANCE_HELPTEXT          :Om det är aktiverat så kostar underhåll av infrastruktur. Kostnaden ökar mer än proportionellt mot nätverkets storlek, vilket innebär att större företag drabbas hårdare än små företag av underhållskostnader.

STR_CONFIG_SETTING_COMPANY_STARTING_COLOUR                      :Företagets startfärg: {STRING}
STR_CONFIG_SETTING_COMPANY_STARTING_COLOUR_HELPTEXT             :Välj startfärg för företaget

STR_CONFIG_SETTING_NEVER_EXPIRE_AIRPORTS                        :Flygplatser blir aldrig gamla: {STRING}
STR_CONFIG_SETTING_NEVER_EXPIRE_AIRPORTS_HELPTEXT               :Aktivering av denna inställning gör så att alla flygplatstyper finns kvar i obegränsad tid efter att de blivit tillgängliga

STR_CONFIG_SETTING_WARN_LOST_VEHICLE                            :Varna om fordon är vilse: {STRING}
STR_CONFIG_SETTING_WARN_LOST_VEHICLE_HELPTEXT                   :Aktiverar meddelanden om fordon som är oförmögna att hitta vägen till deras destination.
STR_CONFIG_SETTING_ORDER_REVIEW                                 :Granska fordonens destinationer: {STRING}
STR_CONFIG_SETTING_ORDER_REVIEW_HELPTEXT                        :Om det är aktiverat så kontrolleras fordonens order periodiskt och när uppenbara problem identifieras rapporteras detta med ett nyhetsmeddelande
STR_CONFIG_SETTING_ORDER_REVIEW_OFF                             :Nej
STR_CONFIG_SETTING_ORDER_REVIEW_EXDEPOT                         :Ja, förutom för stannade fordon
STR_CONFIG_SETTING_ORDER_REVIEW_ON                              :Ja, för alla fordon
STR_CONFIG_SETTING_WARN_INCOME_LESS                             :Varna om ett fordons inkomst är negativ: {STRING}
STR_CONFIG_SETTING_WARN_INCOME_LESS_HELPTEXT                    :Om det är aktiverat skickas ett nyhetsmeddelande när ett fordon inte har gett vinst under ett kalenderår
STR_CONFIG_SETTING_NEVER_EXPIRE_VEHICLES                        :Fordon blir aldrig gamla: {STRING}
STR_CONFIG_SETTING_NEVER_EXPIRE_VEHICLES_HELPTEXT               :Om det är aktiverat förblir alla fordonstyper tillgängliga i obegränsad tid efter att de introducerats
STR_CONFIG_SETTING_AUTORENEW_VEHICLE                            :Förnya fordon automatiskt när de blir gamla: {STRING}
STR_CONFIG_SETTING_AUTORENEW_VEHICLE_HELPTEXT                   :Om det är aktiverat kommer ett fordon som närmar sig slutet av sin livslängd automatiskt att bytas ut när villkoren för förnyelse är uppfyllda
STR_CONFIG_SETTING_AUTORENEW_MONTHS                             :Förnya automatiskt när fordon är {STRING} än beräknad livslängd
STR_CONFIG_SETTING_AUTORENEW_MONTHS_HELPTEXT                    :Relativ ålder då ett fordon ska bli aktuellt för att förnyas automatiskt
STR_CONFIG_SETTING_AUTORENEW_MONTHS_VALUE_BEFORE                :{COMMA} månad{P 0 "" er} yngre
STR_CONFIG_SETTING_AUTORENEW_MONTHS_VALUE_AFTER                 :{COMMA} månad{P 0 "" er} äldre
STR_CONFIG_SETTING_AUTORENEW_MONEY                              :Minsta mängd pengar för auto-förnyelse av fordon: {STRING}
STR_CONFIG_SETTING_AUTORENEW_MONEY_HELPTEXT                     :Minsta belopp som måste finnas i banken för att automatiskt förnyande av fordon ska vara möjligt
STR_CONFIG_SETTING_ERRMSG_DURATION                              :Visningstid för felmeddelanden: {STRING}
STR_CONFIG_SETTING_ERRMSG_DURATION_HELPTEXT                     :Tid som felmeddelanden i ett rött fönster ska visas. Notera att vissa (kritiska) felmeddelanden inte stängs automatiskt efter denna tid, utan måste stängas manuellt
STR_CONFIG_SETTING_ERRMSG_DURATION_VALUE                        :{COMMA} sekund{P 0 "" er}
STR_CONFIG_SETTING_HOVER_DELAY                                  :Visa tooltips: {STRING}
STR_CONFIG_SETTING_HOVER_DELAY_HELPTEXT                         :Fördröjning innan tooltips visas när muspekaren hålls över ett gränssnittselement. Alternativt kan tooltips bindas till den högra musknappen när detta värde är satt till 0.
STR_CONFIG_SETTING_HOVER_DELAY_VALUE                            :Håll muspekaren i {COMMA} millisekund{P 0 "" er}
STR_CONFIG_SETTING_HOVER_DELAY_DISABLED                         :Högerklick
STR_CONFIG_SETTING_POPULATION_IN_LABEL                          :Visa invånarantal i stadsnamnet: {STRING}
STR_CONFIG_SETTING_POPULATION_IN_LABEL_HELPTEXT                 :Visa antal invånare efter stadsnamnen på kartan
STR_CONFIG_SETTING_GRAPH_LINE_THICKNESS                         :Linjetjocklek i grafer: {STRING}
STR_CONFIG_SETTING_GRAPH_LINE_THICKNESS_HELPTEXT                :Linjernas bredd i grafernas kurvor. En tunn linje är lättare att läsa av mer precist, medan en tjockare linje är lättare att se och gör det lättare att skilja mellan de olika färgerna
STR_CONFIG_SETTING_SHOW_NEWGRF_NAME                             :Visa NewGRF:ens namn i fordonsbyggnadsfönstret: {STRING}
STR_CONFIG_SETTING_SHOW_NEWGRF_NAME_HELPTEXT                    :Lägg till en rad i fordonsbyggnadsfönstret som visar vilken NewGRF det valda fordonet kommer ifrån.

STR_CONFIG_SETTING_LANDSCAPE                                    :Landskap: {STRING}
STR_CONFIG_SETTING_LANDSCAPE_HELPTEXT                           :Landskapet definierar grundläggande gameplay scenarier med olika laster och krav på stadstillväxt. NewGRF och spelskript tillåter finare kontroll
STR_CONFIG_SETTING_LAND_GENERATOR                               :Landgenerator: {STRING}
STR_CONFIG_SETTING_LAND_GENERATOR_HELPTEXT                      :Den ursprungliga generatorn beror på bas grafik set, och komponerar fasta landskapsformer. TerraGenesis är en Perlin buller baserad generator med finare inställningar kontroll
STR_CONFIG_SETTING_LAND_GENERATOR_ORIGINAL                      :Original
STR_CONFIG_SETTING_LAND_GENERATOR_TERRA_GENESIS                 :TerraGenesis
STR_CONFIG_SETTING_TERRAIN_TYPE                                 :Terrängtyp: {STRING}
STR_CONFIG_SETTING_TERRAIN_TYPE_HELPTEXT                        :(TerraGenesis endast) Hilliness av landskapet
STR_CONFIG_SETTING_INDUSTRY_DENSITY                             :Industritäthet: {STRING}
STR_CONFIG_SETTING_INDUSTRY_DENSITY_HELPTEXT                    :Ange hur många industrier som ska genereras och vilken nivå som ska bibehållas under spelet
STR_CONFIG_SETTING_OIL_REF_EDGE_DISTANCE                        :Maximalt avstånd mellan oljeindustrier och kartans kant: {STRING}
STR_CONFIG_SETTING_OIL_REF_EDGE_DISTANCE_HELPTEXT               :Begränsar hur långt från kartans kant oljeraffinaderier och oljeplattformar kan byggas. På ö-kartor säkerställer detta att de är nära kusten. På kartor större än 256 rutor skalas detta värde upp.
STR_CONFIG_SETTING_SNOWLINE_HEIGHT                              :Snögränsens höjd: {STRING}
STR_CONFIG_SETTING_SNOWLINE_HEIGHT_HELPTEXT                     :Kontrollerar på vilken höjd snön börjar i det subarktiska landskapet. Snö påverkar även industrigeneration och städers tillväxtkrav
STR_CONFIG_SETTING_ROUGHNESS_OF_TERRAIN                         :Terrängens svårhetsgrad: {STRING}
STR_CONFIG_SETTING_ROUGHNESS_OF_TERRAIN_HELPTEXT                :(TerraGenesis endast) Välj frekvensen av kullar: Smooth landskap har färre, mer utbredda kullar. Rough landskap har många kullar, som kan se repetitiva
STR_CONFIG_SETTING_ROUGHNESS_OF_TERRAIN_VERY_SMOOTH             :Väldigt lätt
STR_CONFIG_SETTING_ROUGHNESS_OF_TERRAIN_SMOOTH                  :Lätt
STR_CONFIG_SETTING_ROUGHNESS_OF_TERRAIN_ROUGH                   :Svår
STR_CONFIG_SETTING_ROUGHNESS_OF_TERRAIN_VERY_ROUGH              :Väldigt svår
STR_CONFIG_SETTING_VARIETY                                      :Varierad distribution: {STRING}
STR_CONFIG_SETTING_VARIETY_HELPTEXT                             :(TerraGenesis endast) Styr om kartan innehåller både bergs och flacka områden. Eftersom detta gör bara kartan flackare bör andra inställningar ställas in på bergiga
STR_CONFIG_SETTING_RIVER_AMOUNT                                 :Antal floder: {STRING}
STR_CONFIG_SETTING_RIVER_AMOUNT_HELPTEXT                        :Välj hur många floder att generera
STR_CONFIG_SETTING_TREE_PLACER                                  :Trädplacerings-algoritm: {STRING}
STR_CONFIG_SETTING_TREE_PLACER_HELPTEXT                         :Välj fördelningen av träden på kartan: "Original" växter träd jämnt utspridda, "Förbättrad" växter dem i grupper
STR_CONFIG_SETTING_TREE_PLACER_NONE                             :Inget
STR_CONFIG_SETTING_TREE_PLACER_ORIGINAL                         :Original
STR_CONFIG_SETTING_TREE_PLACER_IMPROVED                         :Förbättrad
STR_CONFIG_SETTING_ROAD_SIDE                                    :Väg fordon: {STRING}
STR_CONFIG_SETTING_ROAD_SIDE_HELPTEXT                           :Välj kör sida
STR_CONFIG_SETTING_HEIGHTMAP_ROTATION                           :Höjkartans rotation: {STRING}
STR_CONFIG_SETTING_HEIGHTMAP_ROTATION_COUNTER_CLOCKWISE         :Motsols
STR_CONFIG_SETTING_HEIGHTMAP_ROTATION_CLOCKWISE                 :Medsols
STR_CONFIG_SETTING_SE_FLAT_WORLD_HEIGHT                         :Vilken nivåhöjd en platt scenario-karta får: {STRING}
STR_CONFIG_SETTING_EDGES_NOT_EMPTY                              :{WHITE}En eller fler rutor vid den norra gränsen är inte tomma
STR_CONFIG_SETTING_EDGES_NOT_WATER                              :{WHITE}En eller fler rutor vid en av gränserna är inte vatten

STR_CONFIG_SETTING_STATION_SPREAD                               :Maximal stationsspridning: {STRING}
STR_CONFIG_SETTING_STATION_SPREAD_HELPTEXT                      :Maximalt område de olika delarna av en enda station får spridas ut över. Tänk på att en hög inställning gör spelet långsammare
STR_CONFIG_SETTING_SERVICEATHELIPAD                             :Serva helikoptrar vid landningplattor automatiskt: {STRING}
STR_CONFIG_SETTING_SERVICEATHELIPAD_HELPTEXT                    :Serva helikoptrar efter varje landning, även om det inte finns någon hangar på flygplatsen
STR_CONFIG_SETTING_LINK_TERRAFORM_TOOLBAR                       :Koppla landskapsverktyget till övriga verktygsfält: {STRING}
STR_CONFIG_SETTING_LINK_TERRAFORM_TOOLBAR_HELPTEXT              :När ett konstruktionsverktyg för en transporttyp öppnas, öppna även verktyget för landskapsarkitektur
STR_CONFIG_SETTING_SMALLMAP_LAND_COLOUR                         :Markfärg som används på minikartan: {STRING}
STR_CONFIG_SETTING_SMALLMAP_LAND_COLOUR_HELPTEXT                :Terrängens färg på minikartan
STR_CONFIG_SETTING_SMALLMAP_LAND_COLOUR_GREEN                   :Grön
STR_CONFIG_SETTING_SMALLMAP_LAND_COLOUR_DARK_GREEN              :Mörkgrön
STR_CONFIG_SETTING_SMALLMAP_LAND_COLOUR_VIOLET                  :Violett
STR_CONFIG_SETTING_SCROLLMODE                                   :Vyfönsters skrollningsbeteende: {STRING}
STR_CONFIG_SETTING_SCROLLMODE_HELPTEXT                          :Beteende vid scrollning av kartan
STR_CONFIG_SETTING_SCROLLMODE_DEFAULT                           :Rör vyn med höger musknapp, musens position låst
STR_CONFIG_SETTING_SCROLLMODE_RMB_LOCKED                        :Rör kartan med höger musknapp, musens position låst
STR_CONFIG_SETTING_SCROLLMODE_RMB                               :Rör kartan med höger musknapp
STR_CONFIG_SETTING_SCROLLMODE_LMB                               :Rör kartan med vänster musknapp
STR_CONFIG_SETTING_SMOOTH_SCROLLING                             :Mjuk scrollning av vy: {STRING}
STR_CONFIG_SETTING_SMOOTH_SCROLLING_HELPTEXT                    :Kontrollera hur huvudvyn skrollar till en specifik position vid klick på minikartan eller när ett kommando används för att skrolla till ett specifikt objekt på kartan. Om det är aktiverat skrollar vyn mjukt, om det är inaktiverat hoppar den direkt till målet
STR_CONFIG_SETTING_MEASURE_TOOLTIP                              :Visa måtthjälptext vid användning av byggverktyg: {STRING}
STR_CONFIG_SETTING_MEASURE_TOOLTIP_HELPTEXT                     :Visa rutavstånd och höjdskillnader vid dragning med musen under byggoperationer
STR_CONFIG_SETTING_LIVERIES                                     :Visa fordonstypsspecifika färgscheman för företag: {STRING}
STR_CONFIG_SETTING_LIVERIES_HELPTEXT                            :Kontrollera användning av fordonstyp-specifika färgscheman för fordon (till skillnad från företagsspecifika)
STR_CONFIG_SETTING_LIVERIES_NONE                                :Inga
STR_CONFIG_SETTING_LIVERIES_OWN                                 :Egna företaget
STR_CONFIG_SETTING_LIVERIES_ALL                                 :Alla företag
STR_CONFIG_SETTING_PREFER_TEAMCHAT                              :Prioritera lagchat med <ENTER>: {STRING}
STR_CONFIG_SETTING_PREFER_TEAMCHAT_HELPTEXT                     :Växla mellan bindning av intern företagschatt och offentlig chatt till <ENTER> resp. <Ctrl+ENTER>
STR_CONFIG_SETTING_SCROLLWHEEL_SCROLLING                        :Mushjulsfunktion: {STRING}
STR_CONFIG_SETTING_SCROLLWHEEL_SCROLLING_HELPTEXT               :Möjliggör skrollning med tvådimensionella mushjul
STR_CONFIG_SETTING_SCROLLWHEEL_ZOOM                             :Zooma kartan
STR_CONFIG_SETTING_SCROLLWHEEL_SCROLL                           :Scrolla kartan
STR_CONFIG_SETTING_SCROLLWHEEL_OFF                              :Avstängd
STR_CONFIG_SETTING_SCROLLWHEEL_MULTIPLIER                       :Mushjulshastighet: {STRING}
STR_CONFIG_SETTING_SCROLLWHEEL_MULTIPLIER_HELPTEXT              :Kontrollera känsligheten hos skrollning med mushjulet
STR_CONFIG_SETTING_OSK_ACTIVATION                               :Skärmtangentbord: {STRING}
STR_CONFIG_SETTING_OSK_ACTIVATION_HELPTEXT                      :Ange metod för hur skärmtangentbordet öppnas för inmatning av text i textrutor. Skärmtangentbordet används med hjälp mus, touch, eller andra pek-indata-enheter och är till för små enheter utan fysiskt tangentbord
STR_CONFIG_SETTING_OSK_ACTIVATION_DISABLED                      :Avstängd
STR_CONFIG_SETTING_OSK_ACTIVATION_DOUBLE_CLICK                  :Dubbelklick
STR_CONFIG_SETTING_OSK_ACTIVATION_SINGLE_CLICK_FOCUS            :Enkelklick (om redan fokuserad)
STR_CONFIG_SETTING_OSK_ACTIVATION_SINGLE_CLICK                  :Enkelklick (omedelbart)

STR_CONFIG_SETTING_RIGHT_MOUSE_BTN_EMU                          :Högerklicksemulering: {STRING}
STR_CONFIG_SETTING_RIGHT_MOUSE_BTN_EMU_HELPTEXT                 :Välj metod för att emulera klick med musens högra knapp
STR_CONFIG_SETTING_RIGHT_MOUSE_BTN_EMU_COMMAND                  :Command-klick
STR_CONFIG_SETTING_RIGHT_MOUSE_BTN_EMU_CONTROL                  :Control-klick
STR_CONFIG_SETTING_RIGHT_MOUSE_BTN_EMU_OFF                      :Av

STR_CONFIG_SETTING_RIGHT_MOUSE_WND_CLOSE                        :Stäng fönster med högerklick: {STRING}
STR_CONFIG_SETTING_RIGHT_MOUSE_WND_CLOSE_HELPTEXT               :Stänger fönster när man högerklickar inuti dem. Denna inställning inaktiverar tooltips vid högerklick!

STR_CONFIG_SETTING_AUTOSAVE                                     :Autospara: {STRING}
STR_CONFIG_SETTING_AUTOSAVE_HELPTEXT                            :Välj intervall mellan automatisk sparande

STR_CONFIG_SETTING_DATE_FORMAT_IN_SAVE_NAMES                    :Använd {STRING} som datumformat för sparfilsnamn
STR_CONFIG_SETTING_DATE_FORMAT_IN_SAVE_NAMES_HELPTEXT           :Format för datum i filnamnen för sparade spel
STR_CONFIG_SETTING_DATE_FORMAT_IN_SAVE_NAMES_LONG               :lång (31st Dec 2008)
STR_CONFIG_SETTING_DATE_FORMAT_IN_SAVE_NAMES_SHORT              :kort (31-12-2008)
STR_CONFIG_SETTING_DATE_FORMAT_IN_SAVE_NAMES_ISO                :ISO (2008-12-31)

STR_CONFIG_SETTING_PAUSE_ON_NEW_GAME                            :Pausa automatiskt vid start av nytt spel: {STRING}
STR_CONFIG_SETTING_PAUSE_ON_NEW_GAME_HELPTEXT                   :Om det är aktiverat kommer OpenTTD automatiskt att pausa vid start av ett nytt spel, så att kartan kan studeras noggrannare
STR_CONFIG_SETTING_COMMAND_PAUSE_LEVEL                          :När spelet är pausat, tillåt: {STRING}
STR_CONFIG_SETTING_COMMAND_PAUSE_LEVEL_HELPTEXT                 :Välj vilka handlingar som är tillåtna att utföra medan spelet är pausat
STR_CONFIG_SETTING_COMMAND_PAUSE_LEVEL_NO_ACTIONS               :Inga åtgärder
STR_CONFIG_SETTING_COMMAND_PAUSE_LEVEL_ALL_NON_CONSTRUCTION     :Allt förutom att bygga
STR_CONFIG_SETTING_COMMAND_PAUSE_LEVEL_ALL_NON_LANDSCAPING      :Allt förutom landskapsarkitektur
STR_CONFIG_SETTING_COMMAND_PAUSE_LEVEL_ALL_ACTIONS              :Alla åtgärder
STR_CONFIG_SETTING_ADVANCED_VEHICLE_LISTS                       :Använd grupper i fordonslistan: {STRING}
STR_CONFIG_SETTING_ADVANCED_VEHICLE_LISTS_HELPTEXT              :Möjliggör användning av avancerade fordonslistor för gruppering av fordon
STR_CONFIG_SETTING_LOADING_INDICATORS                           :Använd lastningsindikatorer: {STRING}
STR_CONFIG_SETTING_LOADING_INDICATORS_HELPTEXT                  :Välj om lastningsindikatorer visas ovanför lastande och avlastande fordon, eller ej
STR_CONFIG_SETTING_TIMETABLE_IN_TICKS                           :Visa tidtabeller räknat i ticks istället för dagar: {STRING}
STR_CONFIG_SETTING_TIMETABLE_IN_TICKS_HELPTEXT                  :Visa restider i tidtabeller i antal tick istället för dagar
STR_CONFIG_SETTING_TIMETABLE_SHOW_ARRIVAL_DEPARTURE             :Visa ankomster och avgångar i tidtabeller: {STRING}
STR_CONFIG_SETTING_TIMETABLE_SHOW_ARRIVAL_DEPARTURE_HELPTEXT    :Visa förväntade ankomst- och avgångstider i tidtabeller
STR_CONFIG_SETTING_QUICKGOTO                                    :Snabbskapande av fordonsorder: {STRING}
STR_CONFIG_SETTING_QUICKGOTO_HELPTEXT                           :Förvälj 'åk till'-pekaren när orderfönstret öppnas
STR_CONFIG_SETTING_DEFAULT_RAIL_TYPE                            :Standardspår-typ (efter nytt/laddat spel): {STRING}
STR_CONFIG_SETTING_DEFAULT_RAIL_TYPE_HELPTEXT                   :Spårtyp som ska förväljas efter att ett spel startas eller laddas. 'Först tillgängliga' väljer den äldsta spårtypen, 'Senast tillgängliga' väljer den nyaste spårtypen och 'Mest använda' väljer den spårtyp som för närvarande är mest använd
STR_CONFIG_SETTING_DEFAULT_RAIL_TYPE_FIRST                      :Först tillgängliga
STR_CONFIG_SETTING_DEFAULT_RAIL_TYPE_LAST                       :Senast tillgängliga
STR_CONFIG_SETTING_DEFAULT_RAIL_TYPE_MOST_USED                  :Mest använda
STR_CONFIG_SETTING_SHOW_TRACK_RESERVATION                       :Visa reserverat spår: {STRING}
STR_CONFIG_SETTING_SHOW_TRACK_RESERVATION_HELPTEXT              :Ge reserverade spår en avvikande färg för att underlätta lösning av problem med tåg som vägrar köra in i avancerade signalblock
STR_CONFIG_SETTING_PERSISTENT_BUILDINGTOOLS                     :Behåll byggnadsverktyg aktiva efter att de använts: {STRING}
STR_CONFIG_SETTING_PERSISTENT_BUILDINGTOOLS_HELPTEXT            :Håll verktygen för byggnation av broar, tunnlar, etc. öppna efter användning
STR_CONFIG_SETTING_EXPENSES_LAYOUT                              :Gruppera utgifter i företagens finansfönster: {STRING}
STR_CONFIG_SETTING_EXPENSES_LAYOUT_HELPTEXT                     :Välj layout för företagens utgiftsfönster
STR_CONFIG_SETTING_AUTO_REMOVE_SIGNALS                          :Automatiskt ta bort signaler vid byggande av järnväg: {STRING}
STR_CONFIG_SETTING_AUTO_REMOVE_SIGNALS_HELPTEXT                 :Ta automatiskt bort signaler vid byggande av järnväg om signalerna är i vägen. Notera att detta kan leda till att tåg krockar.

STR_CONFIG_SETTING_SOUND_TICKER                                 :Summerade nyheter: {STRING}
STR_CONFIG_SETTING_SOUND_TICKER_HELPTEXT                        :Spela ljudeffekt för sammanfattade nyhetsmeddelanden
STR_CONFIG_SETTING_SOUND_NEWS                                   :Tidningsnyheter: {STRING}
STR_CONFIG_SETTING_SOUND_NEWS_HELPTEXT                          :Spela upp ljud när tidningsnyheter visas
STR_CONFIG_SETTING_SOUND_NEW_YEAR                               :Slut på året: {STRING}
STR_CONFIG_SETTING_SOUND_NEW_YEAR_HELPTEXT                      :Spela en ljudeffekt vid årets slut som beskriver företagets resultat från det gångna året jämfört med året innan
STR_CONFIG_SETTING_SOUND_CONFIRM                                :Konstruktion: {STRING}
STR_CONFIG_SETTING_SOUND_CONFIRM_HELPTEXT                       :Spela ljudeffekter när konstruktioner lyckas och vid andra händelser
STR_CONFIG_SETTING_SOUND_CLICK                                  :Knapptryckningar: {STRING}
STR_CONFIG_SETTING_SOUND_CLICK_HELPTEXT                         :Pip vid knapptryckningar
STR_CONFIG_SETTING_SOUND_DISASTER                               :Katastrofer/olyckor: {STRING}
STR_CONFIG_SETTING_SOUND_DISASTER_HELPTEXT                      :Spela ljudeffekter för olyckor och katastrofer
STR_CONFIG_SETTING_SOUND_VEHICLE                                :Fordon: {STRING}
STR_CONFIG_SETTING_SOUND_VEHICLE_HELPTEXT                       :Spela ljudeffekter för fordon
STR_CONFIG_SETTING_SOUND_AMBIENT                                :Bakgrund: {STRING}
STR_CONFIG_SETTING_SOUND_AMBIENT_HELPTEXT                       :Spela bakgrundsljudeffekter för landskap, industrier och städer

STR_CONFIG_SETTING_DISABLE_UNSUITABLE_BUILDING                  :Inaktivera byggande av infrastruktur när inga passande fordon är tillgängliga: {STRING}
STR_CONFIG_SETTING_DISABLE_UNSUITABLE_BUILDING_HELPTEXT         :När det är aktiverat blir infrastruktur bara tillgänglig om det också finns därtill avsedda fordon tillgängliga, vilket förhindrar slöseri med tid och pengar på oanvändbar infrastruktur
STR_CONFIG_SETTING_MAX_TRAINS                                   :Max antal tåg per företag: {STRING}
STR_CONFIG_SETTING_MAX_TRAINS_HELPTEXT                          :Maximalt antal tåg som ett företag kan ha
STR_CONFIG_SETTING_MAX_ROAD_VEHICLES                            :Max antal vägfordon per företag: {STRING}
STR_CONFIG_SETTING_MAX_ROAD_VEHICLES_HELPTEXT                   :Maximalt antal vägfordon som ett företag kan ha
STR_CONFIG_SETTING_MAX_AIRCRAFT                                 :Max antal luftfarkoster per företag: {STRING}
STR_CONFIG_SETTING_MAX_AIRCRAFT_HELPTEXT                        :Maximalt antal flygplan som ett företag kan ha
STR_CONFIG_SETTING_MAX_SHIPS                                    :Max antal skepp per företag: {STRING}
STR_CONFIG_SETTING_MAX_SHIPS_HELPTEXT                           :Maximalt antal skepp som ett företag kan ha

STR_CONFIG_SETTING_AI_BUILDS_TRAINS                             :Förbjud tåg för datorn: {STRING}
STR_CONFIG_SETTING_AI_BUILDS_TRAINS_HELPTEXT                    :När denna inställning aktiveras blir det omöjligt för datorspelare att bygga tåg
STR_CONFIG_SETTING_AI_BUILDS_ROAD_VEHICLES                      :Förbjud vägfordon för datorn: {STRING}
STR_CONFIG_SETTING_AI_BUILDS_ROAD_VEHICLES_HELPTEXT             :När denna inställning aktiveras blir det omöjligt för datorspelare att bygga vägfordon
STR_CONFIG_SETTING_AI_BUILDS_AIRCRAFT                           :Förbjud luftfarkoster för datorn: {STRING}
STR_CONFIG_SETTING_AI_BUILDS_AIRCRAFT_HELPTEXT                  :När denna inställning aktiveras blir det omöjligt för datorspelare att bygga flygplan
STR_CONFIG_SETTING_AI_BUILDS_SHIPS                              :Förbjud skepp för datorn: {STRING}
STR_CONFIG_SETTING_AI_BUILDS_SHIPS_HELPTEXT                     :När denna inställning aktiveras blir det omöjligt för datorspelare att bygga skepp

STR_CONFIG_SETTING_AI_PROFILE                                   :Inställningsprofil som standard: {STRING}
STR_CONFIG_SETTING_AI_PROFILE_HELPTEXT                          :Välj vilken inställningsprofil som ska användas för slumpvis valda datorspelare, eller för startvärden när en ny datorspelare (AI) eller ett spelskript läggs till
STR_CONFIG_SETTING_AI_PROFILE_EASY                              :Lätt
STR_CONFIG_SETTING_AI_PROFILE_MEDIUM                            :Mellan
STR_CONFIG_SETTING_AI_PROFILE_HARD                              :Svår

STR_CONFIG_SETTING_AI_IN_MULTIPLAYER                            :Tillåt datorspelare i flerspelarläge: {STRING}
STR_CONFIG_SETTING_AI_IN_MULTIPLAYER_HELPTEXT                   :Tillåt datorstyrda AI-spelare att delta i spel för flera spelare
STR_CONFIG_SETTING_SCRIPT_MAX_OPCODES                           :#opcodes innan skript sätts i viloläge: {STRING}
STR_CONFIG_SETTING_SCRIPT_MAX_OPCODES_HELPTEXT                  :Maximalt antal beräkningssteg ett skript kan utföra i en omgång
STR_CONFIG_SETTING_SCRIPT_MAX_MEMORY                            :Maximalt minnesanvändning per skript: {STRING}
STR_CONFIG_SETTING_SCRIPT_MAX_MEMORY_HELPTEXT                   :Hur mycket minne ett enda skript kan konsumera innan det tvingas avslutas. Det kan behöva ökas för stora kartor.
STR_CONFIG_SETTING_SCRIPT_MAX_MEMORY_VALUE                      :{COMMA} MiB

STR_CONFIG_SETTING_SERVINT_ISPERCENT                            :Visa serviceintervall i procent: {STRING}
STR_CONFIG_SETTING_SERVINT_ISPERCENT_HELPTEXT                   :Välj om fordonsservice ska triggas av hur lång tid som har gått sedan senaste service eller av att tillförlitligheten faller med en viss procentsats av den maximala tillförlitligheten
STR_CONFIG_SETTING_SERVINT_TRAINS                               :Normalt serviceintervall för tåg: {STRING}
STR_CONFIG_SETTING_SERVINT_TRAINS_HELPTEXT                      :Välj vilket serviceintervall som normalt sett ska användas för nya tåg, om inget annat serviceintervall uttryckligen anges
STR_CONFIG_SETTING_SERVINT_VALUE                                :{COMMA}{NBSP}dag{P 0 "" ar}/%
STR_CONFIG_SETTING_SERVINT_DISABLED                             :Inaktiverat
STR_CONFIG_SETTING_SERVINT_ROAD_VEHICLES                        :Normalt serviceintervall för vägfordon: {STRING}
STR_CONFIG_SETTING_SERVINT_ROAD_VEHICLES_HELPTEXT               :Välj vilket serviceintervall som normalt sett ska användas för nya vägfordon, om inget annat serviceintervall uttryckligen anges
STR_CONFIG_SETTING_SERVINT_AIRCRAFT                             :Normalt serviceintervall för luftfarkoster: {STRING}
STR_CONFIG_SETTING_SERVINT_AIRCRAFT_HELPTEXT                    :Välj vilket serviceintervall som normalt sett ska användas för nya flygplan, om inget annat serviceintervall uttryckligen anges
STR_CONFIG_SETTING_SERVINT_SHIPS                                :Normalt serviceintervall för skepp: {STRING}
STR_CONFIG_SETTING_SERVINT_SHIPS_HELPTEXT                       :Välj vilket serviceintervall som normalt sett ska användas för nya skepp, om inget annat serviceintervall uttryckligen anges
STR_CONFIG_SETTING_NOSERVICE                                    :Inaktivera service när motorstopp är av: {STRING}
STR_CONFIG_SETTING_NOSERVICE_HELPTEXT                           :När det är aktiverat servas inte fordon om de inte kan få motorstopp
STR_CONFIG_SETTING_WAGONSPEEDLIMITS                             :Använd hastighetsbegränsningar för tågvagnar: {STRING}
STR_CONFIG_SETTING_WAGONSPEEDLIMITS_HELPTEXT                    :När det är aktiverat tas även hänsyn till vagnarnas hastighetsbegränsningar när ett tågs maxhastighet beräknas
STR_CONFIG_SETTING_DISABLE_ELRAILS                              :Använd inte elektriska spår: {STRING}
STR_CONFIG_SETTING_DISABLE_ELRAILS_HELPTEXT                     :Om denna inställning aktiveras så tas kravet på att elektrifiera spår för att elektriska lok ska kunna köra på dem bort

STR_CONFIG_SETTING_NEWS_ARRIVAL_FIRST_VEHICLE_OWN               :Första fordonets ankomst till spelarens stn.: {STRING}
STR_CONFIG_SETTING_NEWS_ARRIVAL_FIRST_VEHICLE_OWN_HELPTEXT      :Visa nyhetstidning när det första fordonet ankommer till egna nya stationer
STR_CONFIG_SETTING_NEWS_ARRIVAL_FIRST_VEHICLE_OTHER             :Första fordonets ankomst till konkurrents stn.: {STRING}
STR_CONFIG_SETTING_NEWS_ARRIVAL_FIRST_VEHICLE_OTHER_HELPTEXT    :Visa nyhetstidning när det första fordonet ankommer till motståndarnas nya stationer
STR_CONFIG_SETTING_NEWS_ACCIDENTS_DISASTERS                     :Olyckor / katastrofer: {STRING}
STR_CONFIG_SETTING_NEWS_ACCIDENTS_DISASTERS_HELPTEXT            :Visa nyhetstidning när olyckor eller katastrofer inträffar
STR_CONFIG_SETTING_NEWS_COMPANY_INFORMATION                     :Företagsinformation: {STRING}
STR_CONFIG_SETTING_NEWS_COMPANY_INFORMATION_HELPTEXT            :Visa nyhetstidning när nya företag startar upp eller när ett befintligt företag riskerar att gå bankrupt
STR_CONFIG_SETTING_NEWS_INDUSTRY_OPEN                           :Invigning av industrier: {STRING}
STR_CONFIG_SETTING_NEWS_INDUSTRY_OPEN_HELPTEXT                  :Visa nyhetstidning när nya industrier öppnas
STR_CONFIG_SETTING_NEWS_INDUSTRY_CLOSE                          :Nedläggning av Industrier: {STRING}
STR_CONFIG_SETTING_NEWS_INDUSTRY_CLOSE_HELPTEXT                 :Visa nyhetstidning när industrier stängs ner
STR_CONFIG_SETTING_NEWS_ECONOMY_CHANGES                         :Ekonomiska förändringar: {STRING}
STR_CONFIG_SETTING_NEWS_ECONOMY_CHANGES_HELPTEXT                :Visa nyhetstidning om förändringar i den globala ekonomin
STR_CONFIG_SETTING_NEWS_INDUSTRY_CHANGES_COMPANY                :Produktionsförändring vid industri som företaget betjänar: {STRING}
STR_CONFIG_SETTING_NEWS_INDUSTRY_CHANGES_COMPANY_HELPTEXT       :Visa nyhetstidning vid förändring av industriers produktionsnivåer för industrier som används av det egna företaget
STR_CONFIG_SETTING_NEWS_INDUSTRY_CHANGES_OTHER                  :Produktionsförändring vid industri som motståndare betjänar: {STRING}
STR_CONFIG_SETTING_NEWS_INDUSTRY_CHANGES_OTHER_HELPTEXT         :Visa nyhetstidning vid förändring av industriers produktionsnivåer för industrier som används av motståndare
STR_CONFIG_SETTING_NEWS_INDUSTRY_CHANGES_UNSERVED               :Andra produktionsförändringar vid industrier: {STRING}
STR_CONFIG_SETTING_NEWS_INDUSTRY_CHANGES_UNSERVED_HELPTEXT      :Visa nyhetstidning vid förändring av industriers produktionsnivåer för industrier som inte används av motståndare eller det egna företaget
STR_CONFIG_SETTING_NEWS_ADVICE                                  :Råd / information om företagets fordon: {STRING}
STR_CONFIG_SETTING_NEWS_ADVICE_HELPTEXT                         :Visa meddelande ifall att ett fordon behöver uppmärksamhet
STR_CONFIG_SETTING_NEWS_NEW_VEHICLES                            :Nya fordon: {STRING}
STR_CONFIG_SETTING_NEWS_NEW_VEHICLES_HELPTEXT                   :Visa nyhetstidning när en ny typ av fordon blir tillgängligt
STR_CONFIG_SETTING_NEWS_CHANGES_ACCEPTANCE                      :Ändringar i godsacceptans: {STRING}
STR_CONFIG_SETTING_NEWS_CHANGES_ACCEPTANCE_HELPTEXT             :Visa meddelande vid förändring av stationers varuacceptans
STR_CONFIG_SETTING_NEWS_SUBSIDIES                               :Subventioner: {STRING}
STR_CONFIG_SETTING_NEWS_SUBSIDIES_HELPTEXT                      :Visa nyhetstidning om händelser relaterade till subventioner
STR_CONFIG_SETTING_NEWS_GENERAL_INFORMATION                     :Övergripande information: {STRING}
STR_CONFIG_SETTING_NEWS_GENERAL_INFORMATION_HELPTEXT            :Visa nyhetstidning om generella händelser så som köp av exklusiva rättigheter eller finansiering av vägbyggen

STR_CONFIG_SETTING_NEWS_MESSAGES_OFF                            :Av
STR_CONFIG_SETTING_NEWS_MESSAGES_SUMMARY                        :Summerad
STR_CONFIG_SETTING_NEWS_MESSAGES_FULL                           :På

STR_CONFIG_SETTING_COLOURED_NEWS_YEAR                           :Nyheter i färg visas efter: {STRING}
STR_CONFIG_SETTING_COLOURED_NEWS_YEAR_HELPTEXT                  :Årtal då tidningens nyhetsartiklar börjar tryckas i färg. Innan detta år används monokromt svart/vitt
STR_CONFIG_SETTING_STARTING_YEAR                                :Startår: {STRING}
STR_CONFIG_SETTING_ENDING_YEAR                                  :Slutår för poängräkning: {STRING}
STR_CONFIG_SETTING_ENDING_YEAR_HELPTEXT                         :Årtal då spelet slutar räkna poäng. Vid slutet av detta år sparas företagets poäng och listan med de bästa spelresultaten visas, men därefter kan spelarna fortsätta att spela.{}Om årtalet är satt till innan startåret visas aldrig de bästa spelresultaten.
STR_CONFIG_SETTING_ENDING_YEAR_VALUE                            :{NUM}
STR_CONFIG_SETTING_ENDING_YEAR_ZERO                             :Aldrig
STR_CONFIG_SETTING_ECONOMY_TYPE                                 :Typ av ekonomi: {STRING}
STR_CONFIG_SETTING_ECONOMY_TYPE_HELPTEXT                        :Jämn ekonomi gör att produktionen ändrar sig oftare i mindre steg. Frusen ekonomi förhindrar produktions ändringar och att industrier stänger. Denna inställning har ingen effekt om industrien kommer från en NewGRF.
STR_CONFIG_SETTING_ECONOMY_TYPE_ORIGINAL                        :Original
STR_CONFIG_SETTING_ECONOMY_TYPE_SMOOTH                          :Jämn
STR_CONFIG_SETTING_ECONOMY_TYPE_FROZEN                          :Frusen
STR_CONFIG_SETTING_ALLOW_SHARES                                 :Tillåt köp av aktier från andra företag: {STRING}
STR_CONFIG_SETTING_ALLOW_SHARES_HELPTEXT                        :När det är aktiverat blir det tillåtet att köpa och sälja andelar i företag. För att dess andelar ska bli tillgängliga måste ett företag ha uppnått en viss ålder
STR_CONFIG_SETTING_MIN_YEARS_FOR_SHARES                         :Lägsta företagsålder för aktiehandel: {STRING}
STR_CONFIG_SETTING_MIN_YEARS_FOR_SHARES_HELPTEXT                :Ställ in den lägsta ålder från vilken ett företags aktier kan köpas och säljas av andra företag.
STR_CONFIG_SETTING_FEEDER_PAYMENT_SHARE                         :Inkomstprocent per etapp i matarsystem: {STRING}
STR_CONFIG_SETTING_FEEDER_PAYMENT_SHARE_HELPTEXT                :Procentandel av inkomsten som ges till de mellanliggande etapperna i matarsystem. Ger mer kontroll över inkomsterna
STR_CONFIG_SETTING_DRAG_SIGNALS_DENSITY                         :Vid dragning med verktyget, placera en signal per: {STRING}
STR_CONFIG_SETTING_DRAG_SIGNALS_DENSITY_HELPTEXT                :Ställ in med vilket avstånd signaler ska byggas utmed ett spår, fram till nästa hinder (signal, korsning), om signalverktyget dras
STR_CONFIG_SETTING_DRAG_SIGNALS_DENSITY_VALUE                   :{COMMA} rut{P 0 a or}
STR_CONFIG_SETTING_DRAG_SIGNALS_FIXED_DISTANCE                  :Vid dragning med verktyget, håll ett fast avstånd mellan signalerna: {STRING}
STR_CONFIG_SETTING_DRAG_SIGNALS_FIXED_DISTANCE_HELPTEXT         :Välj beteende för signalplacering när signalverktyget dras med Ctrl nedtryckt. Om det är avstängt placeras signaler runt tunnlar och broar för att undvika långa sträckor utan signaler. Om det är påslaget placeras signaler ut varje n rutor, vilket gör det lättare att få dem jämsides vid parallella spår
STR_CONFIG_SETTING_SEMAPHORE_BUILD_BEFORE_DATE                  :Bygg automatiskt semaforer innan: {STRING}
STR_CONFIG_SETTING_SEMAPHORE_BUILD_BEFORE_DATE_HELPTEXT         :Välj vilket år elektriska signaler ska börja användas för spår. Innan detta årtal används icke-elektriska signaler (vilka har exakt samma funktion, men annorlunda utseende)
STR_CONFIG_SETTING_ENABLE_SIGNAL_GUI                            :Använd signal-GUI: {STRING}
STR_CONFIG_SETTING_ENABLE_SIGNAL_GUI_HELPTEXT                   :Visa ett fönster för att välja signaltyp att bygga, istället för enbart fönsterlös signaltyps-rotation genom Ctrl+klick på byggda signaler
STR_CONFIG_SETTING_DEFAULT_SIGNAL_TYPE                          :Standardsignal-typ: {STRING}
STR_CONFIG_SETTING_DEFAULT_SIGNAL_TYPE_HELPTEXT                 :Signaltyp som ska användas som standard
STR_CONFIG_SETTING_DEFAULT_SIGNAL_NORMAL                        :Normal
STR_CONFIG_SETTING_DEFAULT_SIGNAL_PBS                           :Avancerad
STR_CONFIG_SETTING_DEFAULT_SIGNAL_PBSOWAY                       :Avancerad envägssignal
STR_CONFIG_SETTING_CYCLE_SIGNAL_TYPES                           :Gå igenom signaltyper: {STRING}
STR_CONFIG_SETTING_CYCLE_SIGNAL_TYPES_HELPTEXT                  :Välj vilka signaltyper som ska gås igenom vid Ctrl+klick med signalverktyget på en redan byggd signal
STR_CONFIG_SETTING_CYCLE_SIGNAL_NORMAL                          :Endast normala
STR_CONFIG_SETTING_CYCLE_SIGNAL_PBS                             :Endast avancerade
STR_CONFIG_SETTING_CYCLE_SIGNAL_ALL                             :Alla

STR_CONFIG_SETTING_TOWN_LAYOUT                                  :Vägnätslayout för nya städer: {STRING}
STR_CONFIG_SETTING_TOWN_LAYOUT_HELPTEXT                         :Layout för städernas vägnät
STR_CONFIG_SETTING_TOWN_LAYOUT_DEFAULT                          :Original
STR_CONFIG_SETTING_TOWN_LAYOUT_BETTER_ROADS                     :Bättre vägar
STR_CONFIG_SETTING_TOWN_LAYOUT_2X2_GRID                         :2x2 rutnät
STR_CONFIG_SETTING_TOWN_LAYOUT_3X3_GRID                         :3x3 rutnät
STR_CONFIG_SETTING_TOWN_LAYOUT_RANDOM                           :Slumpmässig
STR_CONFIG_SETTING_ALLOW_TOWN_ROADS                             :Städer tillåts bygga vägar: {STRING}
STR_CONFIG_SETTING_ALLOW_TOWN_ROADS_HELPTEXT                    :Tillåt städer att bygga vägar för att kunna växa. Stäng av för att hindra städernas lokala myndigheter från att själva bygga vägar
STR_CONFIG_SETTING_ALLOW_TOWN_LEVEL_CROSSINGS                   :Städer tillåts bygga plankorsningar: {STRING}
STR_CONFIG_SETTING_ALLOW_TOWN_LEVEL_CROSSINGS_HELPTEXT          :Om denna inställning aktiveras så blir det tillåtet för städer att bygga plankorsningar
STR_CONFIG_SETTING_NOISE_LEVEL                                  :Tillåt stadskontrollerade bullernivåer för flygplatser: {STRING}
STR_CONFIG_SETTING_NOISE_LEVEL_HELPTEXT                         :Med denna inställning avstängd kan det finnas max två flygplatser i varje stad. Med inställningen påslagen begränsas antalet flygplatser i en stad istället av vilken bullernivå staden accepterar, vilket styrs av populationen, flygplatsens storlek och avstånd till staden
STR_CONFIG_SETTING_TOWN_FOUNDING                                :Grunda städer i spelet: {STRING}
STR_CONFIG_SETTING_TOWN_FOUNDING_HELPTEXT                       :Om denna inställning aktiveras blir det möjligt för spelare att grunda nya städer i spelet
STR_CONFIG_SETTING_TOWN_FOUNDING_FORBIDDEN                      :Förbjuden
STR_CONFIG_SETTING_TOWN_FOUNDING_ALLOWED                        :Tillåten
STR_CONFIG_SETTING_TOWN_FOUNDING_ALLOWED_CUSTOM_LAYOUT          :Tillåten, vanlig stads-layout
STR_CONFIG_SETTING_TOWN_CARGOGENMODE                            :Fraktgods som genereras i staden: {STRING}
STR_CONFIG_SETTING_TOWN_CARGOGENMODE_HELPTEXT                   :Hur mycket fraktgods som produceras av hus i städer, i förhållande till den totala befolkningen i staden.{}Kvadratisk tillväxt: En dubbelt så stor stad genererar fyra gånger så många passagerare.{}Linjär tillväxt: En dubbelt så stor stad genererar dubbelt så många passagerare.
STR_CONFIG_SETTING_TOWN_CARGOGENMODE_ORIGINAL                   :Kvadratisk (original)
STR_CONFIG_SETTING_TOWN_CARGOGENMODE_BITCOUNT                   :Linjär

STR_CONFIG_SETTING_EXTRA_TREE_PLACEMENT                         :Placering av träd i spelläge: {STRING}
STR_CONFIG_SETTING_EXTRA_TREE_PLACEMENT_HELPTEXT                :Kontrollera den slumpmässiga uppkomsten av träd under spelets gång. Detta kan påverka industrier som är beroende av växande träd, till exempel sågverk
STR_CONFIG_SETTING_EXTRA_TREE_PLACEMENT_NO_SPREAD               :Växer men sprider ej{RED}(Sågverket fungerar inte)
STR_CONFIG_SETTING_EXTRA_TREE_PLACEMENT_SPREAD_RAINFOREST       :Växer men endast spriding i rengskogar
STR_CONFIG_SETTING_EXTRA_TREE_PLACEMENT_SPREAD_ALL              :Väx och sprid överallt
STR_CONFIG_SETTING_EXTRA_TREE_PLACEMENT_NO_GROWTH_NO_SPREAD     :Växer ej, sprider ej{RED}(Sågverket fungerar inte)

STR_CONFIG_SETTING_TOOLBAR_POS                                  :Verktygsradens position: {STRING}
STR_CONFIG_SETTING_TOOLBAR_POS_HELPTEXT                         :Verktygsradens horisontella position i skärmens överkant
STR_CONFIG_SETTING_STATUSBAR_POS                                :Statusradens position: {STRING}
STR_CONFIG_SETTING_STATUSBAR_POS_HELPTEXT                       :Statusradens horisontella position i skärmens nederkant
STR_CONFIG_SETTING_SNAP_RADIUS                                  :Fäst-radie för fönster: {STRING}
STR_CONFIG_SETTING_SNAP_RADIUS_HELPTEXT                         :Det avstånd mellan fönstren då det fönster som flyttas automatiskt fästs mot närliggande fönster
STR_CONFIG_SETTING_SNAP_RADIUS_VALUE                            :{COMMA} pix{P 0 el lar}
STR_CONFIG_SETTING_SNAP_RADIUS_DISABLED                         :Avstängd
STR_CONFIG_SETTING_SOFT_LIMIT                                   :Maximalt antal icke-klistrade fönster: {STRING}
STR_CONFIG_SETTING_SOFT_LIMIT_HELPTEXT                          :Antal icke-klistrade fönster som kan vara öppna innan gamla fönster börjar stängas automatiskt för att ge plats åt nya
STR_CONFIG_SETTING_SOFT_LIMIT_VALUE                             :{COMMA}
STR_CONFIG_SETTING_SOFT_LIMIT_DISABLED                          :avstängd
STR_CONFIG_SETTING_ZOOM_MIN                                     :Maximal inzoomning: {STRING}
STR_CONFIG_SETTING_ZOOM_MIN_HELPTEXT                            :Den maximala inzoomningsnivån för vyer. Tänk på att högre möjliga inzoomningsnivåer kräver högre minneskapacitet
STR_CONFIG_SETTING_ZOOM_MAX                                     :Maximal utzoomning: {STRING}
STR_CONFIG_SETTING_ZOOM_MAX_HELPTEXT                            :Den maximala utzoomningsnivån för vyer. Tänk på att användning av högre utzoomningsnivåer kan få spelet att lagga
STR_CONFIG_SETTING_ZOOM_LVL_MIN                                 :4x
STR_CONFIG_SETTING_ZOOM_LVL_IN_2X                               :2x
STR_CONFIG_SETTING_ZOOM_LVL_NORMAL                              :Normal
STR_CONFIG_SETTING_ZOOM_LVL_OUT_2X                              :2x
STR_CONFIG_SETTING_ZOOM_LVL_OUT_4X                              :4x
STR_CONFIG_SETTING_ZOOM_LVL_OUT_8X                              :8x
STR_CONFIG_SETTING_TOWN_GROWTH                                  :Stadens tillväxthastighet: {STRING}
STR_CONFIG_SETTING_TOWN_GROWTH_HELPTEXT                         :Hastigheten städer växer med
STR_CONFIG_SETTING_TOWN_GROWTH_NONE                             :Ingen
STR_CONFIG_SETTING_TOWN_GROWTH_SLOW                             :Långsamt
STR_CONFIG_SETTING_TOWN_GROWTH_NORMAL                           :Normalt
STR_CONFIG_SETTING_TOWN_GROWTH_FAST                             :Snabbt
STR_CONFIG_SETTING_TOWN_GROWTH_VERY_FAST                        :Väldigt snabbt
STR_CONFIG_SETTING_LARGER_TOWNS                                 :Andel av städerna som ska växa till storstäder: {STRING}
STR_CONFIG_SETTING_LARGER_TOWNS_HELPTEXT                        :Andel av alla städer som med tiden ska bli storstäder; alltså städer som är större från början och växer snabbare än andra
STR_CONFIG_SETTING_LARGER_TOWNS_VALUE                           :1 av {COMMA}
STR_CONFIG_SETTING_LARGER_TOWNS_DISABLED                        :Inga
STR_CONFIG_SETTING_CITY_SIZE_MULTIPLIER                         :Initial stadsstorleks-multiplikator: {STRING}
STR_CONFIG_SETTING_CITY_SIZE_MULTIPLIER_HELPTEXT                :Storstäders genomsnittliga storlek i relation till vanliga städers vid spelets början

STR_CONFIG_SETTING_LINKGRAPH_INTERVAL                           :Uppdatera distributionsgrafen var {STRING}:e{NBSP}dag{P 0:2 "" s}
STR_CONFIG_SETTING_LINKGRAPH_INTERVAL_HELPTEXT                  :Tid mellan efterföljande omräkningar av länkgrafen. Varje omräkning beräknar planer för en komponent i grafen. Det medför att ett värde X för den här inställningen inte innebär att hela grafen uppdateras var X:e dag, bara vissa komponenter. Ju lägre värde du ställer in desto mer processorkraft kommer att behövas för beräkningarna. Ju högre värde du ställer in desto längre tid kommer det att ta innan distributionen av last börjar använda nya rutter.
STR_CONFIG_SETTING_LINKGRAPH_TIME                               :Avsätt {STRING}{NBSP}dag{P 0:2 "" ar} för omberäkning av distributionsgraf
STR_CONFIG_SETTING_LINKGRAPH_TIME_HELPTEXT                      :Den tid varje omberäkning av en länkgrafkomponent tillåts ta. När en omberäkning startas skapas en tråd som tillåts löpa detta antal dagar. Ju kortare du sätter denna, desto mer troligt är det att tråden inte är hinner bli färdig i tid. Då kommer spelet att stanna tills den är klar (vilket gör att det laggar). Ju längre du sätter denna, desto längre tid tar det för distributionen att uppdateras när rutter ändras.
STR_CONFIG_SETTING_DISTRIBUTION_MANUAL                          :manuellt
STR_CONFIG_SETTING_DISTRIBUTION_ASYMMETRIC                      :asymmetriskt
STR_CONFIG_SETTING_DISTRIBUTION_SYMMETRIC                       :symmetriskt
STR_CONFIG_SETTING_DISTRIBUTION_PAX                             :Distributionssätt för passagerare: {STRING}
STR_CONFIG_SETTING_DISTRIBUTION_PAX_HELPTEXT                    :"symmetriskt" innebär att ungefär samma antal passagerare färdas från station A till station B som från B till A. "asymmetriskt" innebär att en godtycklig mängd passagerare kan färdas i vardera riktningen. "manuellt" innebär att ingen automatisk distribution av passagerare sker.
STR_CONFIG_SETTING_DISTRIBUTION_MAIL                            :Distributionssätt för post: {STRING}
STR_CONFIG_SETTING_DISTRIBUTION_MAIL_HELPTEXT                   :"symmetriskt" innebär att ungefär samma mängd post skickas från station A till station B som från B till A. "asymmetriskt" innebär att en godtycklig mängd post kan skickas i vardera riktningen. "manuellt" innebär att ingen automatisk distribution av post sker.
STR_CONFIG_SETTING_DISTRIBUTION_ARMOURED                        :Distributionssätt för den BEPANSRADE godsklassen: {STRING}
STR_CONFIG_SETTING_DISTRIBUTION_ARMOURED_HELPTEXT               :Den BEPANSRADE godsklassen innehåller värdesaker i det tempererade, diamanter i det subtropiska eller guld i det subarktiska klimatet. NewGRFer kan ändra detta. "symmetriskt" innebär att ungefär samma mängd av detta gods skickas från station A till station B som från B till A. "asymmetriskt" innebär att en godtycklig mängd av detta gods kan skickas i vardera riktningen. "manuellt" innebär att ingen automatisk distribution av denna godstyp sker. Det är rekommenderat att välja "asymmetriskt" eller "manuellt" vid subarktiskt klimat, då banker inte skickar tillbaka guld till guldgruvor. Vid tempererat och subtropiskt klimat kan även "symmetriskt" väljas, då banker kan skicka tillbaka värdesaker till den bank en viss last av värdesaker kom ifrån.
STR_CONFIG_SETTING_DISTRIBUTION_DEFAULT                         :Distributionssätt för övriga godsklasser: {STRING}
STR_CONFIG_SETTING_DISTRIBUTION_DEFAULT_HELPTEXT                :"asymmetriskt" innebär att en godtycklig mängd gods kan skickas i vardera riktningen. "manuellt" innebär att ingen automatisk distribution av dessa godstyper sker.
STR_CONFIG_SETTING_LINKGRAPH_ACCURACY                           :Distributionsnoggrannhet: {STRING}
STR_CONFIG_SETTING_LINKGRAPH_ACCURACY_HELPTEXT                  :Ju högre du sätter denna, desto längre CPU-tid kommer beräkningen av länkgrafen ta. Om det tar för lång tid kan spelet lagga. Om du däremot sätter den till ett lågt värde kommer distributionen att bli inexakt, vilket kan leda till att godset inte skickas dit du förväntar dig.
STR_CONFIG_SETTING_DEMAND_DISTANCE                              :Avståndets påverkan på efterfrågan: {STRING}
STR_CONFIG_SETTING_DEMAND_DISTANCE_HELPTEXT                     :Om du sätter denna till ett värde högre än 0 kommer avståndet mellan ursprungsstationen A för en viss last och en möjlig destination B påverka mängden last som skickas från A till B. Ju längre B är ifrån A, desto mindre last kommer att skickas. Ju högre du sätter den, desto mindre last kommer att skickas till avlägsna stationer och desto mer last kommer att skickas till närbelägna stationer.
STR_CONFIG_SETTING_DEMAND_SIZE                                  :Mängd återsänd last i symmetriskt läge: {STRING}
STR_CONFIG_SETTING_DEMAND_SIZE_HELPTEXT                         :Genom att sätta denna till mindre än 100% får man den symmetriska distributionen att bete sig mer som den asymmetriska. En mindre andel än vanligt av den last som skickas till en station kommer att skickas tillbaka. Sätter du den till 0% beter sig den symmetriska distributionen precis som den asymmetriska.
STR_CONFIG_SETTING_SHORT_PATH_SATURATION                        :Belastning av korta rutter innan rutter med hög kapacitet används: {STRING}
STR_CONFIG_SETTING_SHORT_PATH_SATURATION_HELPTEXT               :Ofta finns det flera rutter mellan två givna stationer. Godsdistributionen kommer att fylla upp den första rutten först och därefter den näst kortaste tills den är mättad osv. Mättnadsgraden bestäms utifrån en uppskattning av kapaciteten och planerad användning. När godsdristributionen har belastat samtliga rutter, och om det finns kvarvarande behov, då kommer samtliga rutter att överbelastas med preferens för rutterna med högst kapacitet. Uppskattningen av kapaciteten kommer oftast inte ske med hög noggrannhet. Denna inställning tillåter dig att ställa in hur många procent som en kort rutt ska belastas innan algoritmen ska välja nästa längre rutt. Sätt värdet till under 100 % om du vill undvika överfulla stationer i händelse av överskattad kapacitet.

STR_CONFIG_SETTING_LOCALISATION_UNITS_VELOCITY                  :Hastighetsenhet: {STRING}
STR_CONFIG_SETTING_LOCALISATION_UNITS_VELOCITY_HELPTEXT         :Närhelst en hastighet visas i användargränssnittet, visa den i den valda enheten
STR_CONFIG_SETTING_LOCALISATION_UNITS_VELOCITY_IMPERIAL         :Brittisk (mph)
STR_CONFIG_SETTING_LOCALISATION_UNITS_VELOCITY_METRIC           :Metrisk (km/h)
STR_CONFIG_SETTING_LOCALISATION_UNITS_VELOCITY_SI               :SI (m/s)
STR_CONFIG_SETTING_LOCALISATION_UNITS_VELOCITY_GAMEUNITS        :Spel enheter (rutor/dag)

STR_CONFIG_SETTING_LOCALISATION_UNITS_POWER                     :Enhet för fordons motoreffekt: {STRING}
STR_CONFIG_SETTING_LOCALISATION_UNITS_POWER_HELPTEXT            :Närhelst ett fordons motoreffekt visas i användargränssnittet, visa den i den valda enheten
STR_CONFIG_SETTING_LOCALISATION_UNITS_POWER_IMPERIAL            :Brittisk (hk)
STR_CONFIG_SETTING_LOCALISATION_UNITS_POWER_METRIC              :Metrisk (hk)
STR_CONFIG_SETTING_LOCALISATION_UNITS_POWER_SI                  :SI (kW)

STR_CONFIG_SETTING_LOCALISATION_UNITS_WEIGHT                    :Viktenhet: {STRING}
STR_CONFIG_SETTING_LOCALISATION_UNITS_WEIGHT_HELPTEXT           :Närhelst vikter visas i användargränssnittet, visa dem i den valda enheten
STR_CONFIG_SETTING_LOCALISATION_UNITS_WEIGHT_IMPERIAL           :Brittisk (short t/ton)
STR_CONFIG_SETTING_LOCALISATION_UNITS_WEIGHT_METRIC             :Metrisk (t/ton)
STR_CONFIG_SETTING_LOCALISATION_UNITS_WEIGHT_SI                 :SI (kg)

STR_CONFIG_SETTING_LOCALISATION_UNITS_VOLUME                    :Volymenhet: {STRING}
STR_CONFIG_SETTING_LOCALISATION_UNITS_VOLUME_HELPTEXT           :Närhelst volymer visas i användargränssnittet, visa dem i den valda enheten
STR_CONFIG_SETTING_LOCALISATION_UNITS_VOLUME_IMPERIAL           :Brittisk (gal)
STR_CONFIG_SETTING_LOCALISATION_UNITS_VOLUME_METRIC             :Metrisk (l)
STR_CONFIG_SETTING_LOCALISATION_UNITS_VOLUME_SI                 :SI (m³)

STR_CONFIG_SETTING_LOCALISATION_UNITS_FORCE                     :Dragkraftsenheter: {STRING}
STR_CONFIG_SETTING_LOCALISATION_UNITS_FORCE_HELPTEXT            :När dragkraft visas i användargränssnittet, visa den i de valda enheterna
STR_CONFIG_SETTING_LOCALISATION_UNITS_FORCE_IMPERIAL            :Brittisk (lbf)
STR_CONFIG_SETTING_LOCALISATION_UNITS_FORCE_METRIC              :Metrisk (kgf)
STR_CONFIG_SETTING_LOCALISATION_UNITS_FORCE_SI                  :SI (kN)

STR_CONFIG_SETTING_LOCALISATION_UNITS_HEIGHT                    :Höjdenhet: {STRING}
STR_CONFIG_SETTING_LOCALISATION_UNITS_HEIGHT_HELPTEXT           :Närhelst en höjd visas i användargränssnittet, visa den i de valda enheterna
STR_CONFIG_SETTING_LOCALISATION_UNITS_HEIGHT_IMPERIAL           :Brittisk (ft)
STR_CONFIG_SETTING_LOCALISATION_UNITS_HEIGHT_METRIC             :Metrisk (m)
STR_CONFIG_SETTING_LOCALISATION_UNITS_HEIGHT_SI                 :SI (m)

STR_CONFIG_SETTING_LOCALISATION                                 :{ORANGE}Lokalisering
STR_CONFIG_SETTING_GRAPHICS                                     :{ORANGE}Grafik
STR_CONFIG_SETTING_SOUND                                        :{ORANGE}Ljud
STR_CONFIG_SETTING_INTERFACE                                    :{ORANGE}Gränssnitt
STR_CONFIG_SETTING_INTERFACE_GENERAL                            :{ORANGE}Generelt
STR_CONFIG_SETTING_INTERFACE_VIEWPORTS                          :{ORANGE}Vyfönster
STR_CONFIG_SETTING_INTERFACE_CONSTRUCTION                       :{ORANGE}Konstruktion
STR_CONFIG_SETTING_ADVISORS                                     :{ORANGE} Nyheter / Rådgivare
STR_CONFIG_SETTING_COMPANY                                      :{ORANGE}Företag
STR_CONFIG_SETTING_ACCOUNTING                                   :{ORANGE} Redovisning
STR_CONFIG_SETTING_VEHICLES                                     :{ORANGE}Fordon
STR_CONFIG_SETTING_VEHICLES_PHYSICS                             :{ORANGE} Fysik
STR_CONFIG_SETTING_VEHICLES_ROUTING                             :{ORANGE}Planering av resrutt
STR_CONFIG_SETTING_LIMITATIONS                                  :{ORANGE} Begränsningar
STR_CONFIG_SETTING_ACCIDENTS                                    :{ORANGE} Katastrofer / Olyckor
STR_CONFIG_SETTING_GENWORLD                                     :{ORANGE}Världsgenerering
STR_CONFIG_SETTING_ENVIRONMENT                                  :{ORANGE}Miljö
STR_CONFIG_SETTING_ENVIRONMENT_AUTHORITIES                      :{ORANGE}Mydigheter
STR_CONFIG_SETTING_ENVIRONMENT_TOWNS                            :{ORANGE}Städer
STR_CONFIG_SETTING_ENVIRONMENT_INDUSTRIES                       :{ORANGE}Industrier
STR_CONFIG_SETTING_ENVIRONMENT_CARGODIST                        :{ORANGE}Godsdistribution
STR_CONFIG_SETTING_AI                                           :{ORANGE}Motståndare
STR_CONFIG_SETTING_AI_NPC                                       :{ORANGE}Datorspelare

STR_CONFIG_SETTING_PATHFINDER_NPF                               :NPF
STR_CONFIG_SETTING_PATHFINDER_YAPF_RECOMMENDED                  :YAPF {BLUE}(Rekommenderad)

STR_CONFIG_SETTING_PATHFINDER_FOR_TRAINS                        :Vägfinnare för tåg: {STRING}
STR_CONFIG_SETTING_PATHFINDER_FOR_TRAINS_HELPTEXT               :Vägfinnare som tåg ska använda
STR_CONFIG_SETTING_PATHFINDER_FOR_ROAD_VEHICLES                 :Vägfinnare för vägfordon: {STRING}
STR_CONFIG_SETTING_PATHFINDER_FOR_ROAD_VEHICLES_HELPTEXT        :Vägfinnare som vägfordon ska använda
STR_CONFIG_SETTING_PATHFINDER_FOR_SHIPS                         :Vägfinnare för skepp: {STRING}
STR_CONFIG_SETTING_PATHFINDER_FOR_SHIPS_HELPTEXT                :Vägfinnare som skepp ska använda
STR_CONFIG_SETTING_REVERSE_AT_SIGNALS                           :Vänd automatiskt vid signaler: {STRING}
STR_CONFIG_SETTING_REVERSE_AT_SIGNALS_HELPTEXT                  :Tillåt att tåg vänder vid en signal om de har väntat där länge

STR_CONFIG_SETTING_QUERY_CAPTION                                :{WHITE}Ändra inställningsvärde

# Config errors
STR_CONFIG_ERROR                                                :{WHITE}Problem med konfigurationsfilen...
STR_CONFIG_ERROR_ARRAY                                          :{WHITE}... fel i listan '{STRING}'
STR_CONFIG_ERROR_INVALID_VALUE                                  :{WHITE}... ogiltigt värde '{STRING}' för '{STRING}'
STR_CONFIG_ERROR_TRAILING_CHARACTERS                            :{WHITE}... extra tecken vid slutet av inställning '{STRING}'
STR_CONFIG_ERROR_DUPLICATE_GRFID                                :{WHITE}... ignorerar NewGRF '{STRING}': GRF ID-dublett med '{STRING}'
STR_CONFIG_ERROR_INVALID_GRF                                    :{WHITE}... ignorerar ogiltig NewGRF '{STRING}': {STRING}
STR_CONFIG_ERROR_INVALID_GRF_NOT_FOUND                          :hittades ej
STR_CONFIG_ERROR_INVALID_GRF_UNSAFE                             :osäker för statisk användning
STR_CONFIG_ERROR_INVALID_GRF_SYSTEM                             :system-NewGRF
STR_CONFIG_ERROR_INVALID_GRF_INCOMPATIBLE                       :inkompatibel med denna version av OpenTTD
STR_CONFIG_ERROR_INVALID_GRF_UNKNOWN                            :okänd
STR_CONFIG_ERROR_INVALID_SAVEGAME_COMPRESSION_LEVEL             :{WHITE}... kompressionsnivån '{STRING}' är inte giltig
STR_CONFIG_ERROR_INVALID_SAVEGAME_COMPRESSION_ALGORITHM         :{WHITE}... filformatet '{STRING}' är inte tillgängligt. Återgår till '{STRING}'
STR_CONFIG_ERROR_INVALID_BASE_GRAPHICS_NOT_FOUND                :{WHITE}... ignorerar grafikpaketet '{STRING}': hittades ej
STR_CONFIG_ERROR_INVALID_BASE_SOUNDS_NOT_FOUND                  :{WHITE}... ignorerar grundljudpaketet '{STRING}': hittades ej
STR_CONFIG_ERROR_INVALID_BASE_MUSIC_NOT_FOUND                   :{WHITE}... ignorerar musikpaket '{STRING}': hittades ej
STR_CONFIG_ERROR_OUT_OF_MEMORY                                  :{WHITE}Slut på minne
STR_CONFIG_ERROR_SPRITECACHE_TOO_BIG                            :{WHITE}Allokerandet av {BYTES} till spritecachen misslyckades. Spritecachen begränsades till {BYTES}. Detta kommer att begränsa OpenTTD:s prestanda. För att minska minneskraven kan du försöka att inaktivera 32bpp-grafik och/eller antalet inzoomningsnivåer

# Intro window
STR_INTRO_CAPTION                                               :{WHITE}OpenTTD {REV}

STR_INTRO_NEW_GAME                                              :{BLACK}Nytt spel
STR_INTRO_LOAD_GAME                                             :{BLACK}Ladda spel
STR_INTRO_PLAY_SCENARIO                                         :{BLACK}Spela scenario
STR_INTRO_PLAY_HEIGHTMAP                                        :{BLACK}Spela höjdkarta
STR_INTRO_SCENARIO_EDITOR                                       :{BLACK}Scenarioeditor
STR_INTRO_MULTIPLAYER                                           :{BLACK}Flera spelare

STR_INTRO_GAME_OPTIONS                                          :{BLACK}Spelinställningar
STR_INTRO_HIGHSCORE                                             :{BLACK}Bästa spelresultat
STR_INTRO_CONFIG_SETTINGS_TREE                                  :{BLACK}Inställningar
STR_INTRO_NEWGRF_SETTINGS                                       :{BLACK}NewGRF-inställningar
STR_INTRO_ONLINE_CONTENT                                        :{BLACK}Kontrollera online-innehåll
STR_INTRO_SCRIPT_SETTINGS                                       :{BLACK}AI / spelskript-inställningar
STR_INTRO_QUIT                                                  :{BLACK}Avsluta

STR_INTRO_TOOLTIP_NEW_GAME                                      :{BLACK}Starta ett nytt spel. Ctrl+klick hoppar över landskapskonfigurationen
STR_INTRO_TOOLTIP_LOAD_GAME                                     :{BLACK}Ladda ett sparat spel
STR_INTRO_TOOLTIP_PLAY_HEIGHTMAP                                :{BLACK}Starta ett nytt spel, och använd en höjdkarta som landskap
STR_INTRO_TOOLTIP_PLAY_SCENARIO                                 :{BLACK}Starta nytt spel, som använder ett eget scenario
STR_INTRO_TOOLTIP_SCENARIO_EDITOR                               :{BLACK}Skapa en egen spelvärld/scenario
STR_INTRO_TOOLTIP_MULTIPLAYER                                   :{BLACK}Starta ett spel i flerspelarläge

STR_INTRO_TOOLTIP_TEMPERATE                                     :{BLACK}Välj 'tempererad' som typ av landskap
STR_INTRO_TOOLTIP_SUB_ARCTIC_LANDSCAPE                          :{BLACK}Välj 'sub-arktiskt' som typ av landskap
STR_INTRO_TOOLTIP_SUB_TROPICAL_LANDSCAPE                        :{BLACK}Välj 'sub-tropiskt' som typ av landskap
STR_INTRO_TOOLTIP_TOYLAND_LANDSCAPE                             :{BLACK}Välj 'leksaksland' som typ av landskap

STR_INTRO_TOOLTIP_GAME_OPTIONS                                  :{BLACK}Visa spelinställningar
STR_INTRO_TOOLTIP_HIGHSCORE                                     :{BLACK}Visar en topplista över de bästa spelresultaten
STR_INTRO_TOOLTIP_CONFIG_SETTINGS_TREE                          :{BLACK}Skärminställningar
STR_INTRO_TOOLTIP_NEWGRF_SETTINGS                               :{BLACK}Visa inställningar för NewGRF
STR_INTRO_TOOLTIP_ONLINE_CONTENT                                :{BLACK}Kolla efter nytt och nyuppdaterat innehåll för nedladdning
STR_INTRO_TOOLTIP_SCRIPT_SETTINGS                               :{BLACK}Visa inställningar för datorspelare och spelskript
STR_INTRO_TOOLTIP_QUIT                                          :{BLACK}Avsluta 'OpenTTD'

STR_INTRO_BASESET                                               :{BLACK}Det grafikpaket som för närvarande är valt som standard saknar {NUM} sprite{P "" s}. Vänligen kontrollera om det finns en uppdatering till paketet.
STR_INTRO_TRANSLATION                                           :{BLACK}Den här översättningen saknar {NUM} sträng{P "" ar}. Hjälp gärna till att förbättra OpenTTD genom att bli översättare. Se readme.txt för mer info.

# Quit window
STR_QUIT_CAPTION                                                :{WHITE}Avsluta
STR_QUIT_ARE_YOU_SURE_YOU_WANT_TO_EXIT_OPENTTD                  :{YELLOW}Är du säker på att du vill avsluta OpenTTD?
STR_QUIT_YES                                                    :{BLACK}Ja
STR_QUIT_NO                                                     :{BLACK}Nej

# Abandon game
STR_ABANDON_GAME_CAPTION                                        :{WHITE}Avsluta spelet
STR_ABANDON_GAME_QUERY                                          :{YELLOW}Är du säker på att du vill avsluta spelet?
STR_ABANDON_SCENARIO_QUERY                                      :{YELLOW}Är du säker på att du vill avsluta detta scenario?

# Cheat window
STR_CHEATS                                                      :{WHITE}Fusk
STR_CHEATS_TOOLTIP                                              :{BLACK}Checkboxar indikerar om du använt det här fusket förut
STR_CHEATS_NOTE                                                 :{BLACK}Notera: användandet av dessa inställningar kommer att sparas av sparfilen
STR_CHEAT_MONEY                                                 :{LTBLUE}Öka pengar med {CURRENCY_LONG}
STR_CHEAT_CHANGE_COMPANY                                        :{LTBLUE}Spelar som företag:: {ORANGE}{COMMA}
STR_CHEAT_EXTRA_DYNAMITE                                        :{LTBLUE}Magisk bulldozer (ta bort industrier, oflyttbara objekt etc.): {ORANGE}{STRING}
STR_CHEAT_CROSSINGTUNNELS                                       :{LTBLUE}Tunnlar kan korsa varandra: {ORANGE}{STRING}
STR_CHEAT_NO_JETCRASH                                           :{LTBLUE}Jetplan kommer inte att störta (frekvent) på små flygplatser: {ORANGE} {STRING}
STR_CHEAT_EDIT_MAX_HL                                           :{LTBLUE}Ändra maximal karthöjd: {ORANGE}{NUM}
STR_CHEAT_EDIT_MAX_HL_QUERY_CAPT                                :{WHITE}Ändra maximal höjd för berg på kartan
STR_CHEAT_SWITCH_CLIMATE_TEMPERATE_LANDSCAPE                    :Tempererat landskap
STR_CHEAT_SWITCH_CLIMATE_SUB_ARCTIC_LANDSCAPE                   :Sub-arktiskt landskap
STR_CHEAT_SWITCH_CLIMATE_SUB_TROPICAL_LANDSCAPE                 :Sub-tropiskt landskap
STR_CHEAT_SWITCH_CLIMATE_TOYLAND_LANDSCAPE                      :Leksakslandskap
STR_CHEAT_CHANGE_DATE                                           :{LTBLUE}Byt datum: {ORANGE} {DATE_SHORT}
STR_CHEAT_CHANGE_DATE_QUERY_CAPT                                :{WHITE}Ändra nuvarande år
STR_CHEAT_SETUP_PROD                                            :{LTBLUE}Aktivera modifiering av produktionsvärden: {ORANGE}{STRING}

# Livery window
STR_LIVERY_CAPTION                                              :{WHITE}{COMPANY} - Färgschema

STR_LIVERY_GENERAL_TOOLTIP                                      :{BLACK}Visa generellt färgschema
STR_LIVERY_TRAIN_TOOLTIP                                        :{BLACK}Visa färgscheman för tåg
STR_LIVERY_ROAD_VEHICLE_TOOLTIP                                 :{BLACK}Visa färgscheman för vägfordon
STR_LIVERY_SHIP_TOOLTIP                                         :{BLACK}Visa färgscheman för skepp
STR_LIVERY_AIRCRAFT_TOOLTIP                                     :{BLACK}Visa färgschema för flygplan
STR_LIVERY_PRIMARY_TOOLTIP                                      :{BLACK}Välj huvudfärg för det aktuella schemat. Ctrl+klick kommer att välja färgen för alla scheman
STR_LIVERY_SECONDARY_TOOLTIP                                    :{BLACK}Välj andravalsfärgen för det aktuella schemat. Ctrl+klick kommer att välja färgen för alla scheman
STR_LIVERY_PANEL_TOOLTIP                                        :{BLACK}Välj ett färgschema att ändra eller välj flera genom Ctrl+klick. Bocka för rutan för att använda scheman

STR_LIVERY_DEFAULT                                              :Normalt färgschema
STR_LIVERY_STEAM                                                :Ånglok
STR_LIVERY_DIESEL                                               :Dieseltåg
STR_LIVERY_ELECTRIC                                             :Elektriskt tåg
STR_LIVERY_MONORAIL                                             :Monorail-tåg
STR_LIVERY_MAGLEV                                               :Maglev-tåg
STR_LIVERY_DMU                                                  :DMU
STR_LIVERY_EMU                                                  :EMU
STR_LIVERY_PASSENGER_WAGON_STEAM                                :Passagerarvagn (Ånga)
STR_LIVERY_PASSENGER_WAGON_DIESEL                               :Passagervagn (Diesel)
STR_LIVERY_PASSENGER_WAGON_ELECTRIC                             :Passagerarvagn (Elektricitet)
STR_LIVERY_PASSENGER_WAGON_MONORAIL                             :Passagerarvagn (Monorail)
STR_LIVERY_PASSENGER_WAGON_MAGLEV                               :Passagerarvagn (Maglev)
STR_LIVERY_FREIGHT_WAGON                                        :Fraktvagn
STR_LIVERY_BUS                                                  :Buss
STR_LIVERY_TRUCK                                                :Lastbil
STR_LIVERY_PASSENGER_SHIP                                       :Passagerarfärja
STR_LIVERY_FREIGHT_SHIP                                         :Fraktskepp
STR_LIVERY_HELICOPTER                                           :Helikopter
STR_LIVERY_SMALL_PLANE                                          :Litet flygplan
STR_LIVERY_LARGE_PLANE                                          :Stort flygplan
STR_LIVERY_PASSENGER_TRAM                                       :Passagerarspårvagn
STR_LIVERY_FREIGHT_TRAM                                         :Fraktspårvagn

# Face selection window
STR_FACE_CAPTION                                                :{WHITE}Välj ansikte
STR_FACE_CANCEL_TOOLTIP                                         :{BLACK}Avbryt val av ansikte
STR_FACE_OK_TOOLTIP                                             :{BLACK}Acceptera nytt ansikte
STR_FACE_RANDOM                                                 :{BLACK}Slumpa

STR_FACE_MALE_BUTTON                                            :{BLACK}Man
STR_FACE_MALE_TOOLTIP                                           :{BLACK}Välj manliga ansikten
STR_FACE_FEMALE_BUTTON                                          :{BLACK}Kvinna
STR_FACE_FEMALE_TOOLTIP                                         :{BLACK}Välj kvinnliga ansikten
STR_FACE_NEW_FACE_BUTTON                                        :{BLACK}Nytt ansikte
STR_FACE_NEW_FACE_TOOLTIP                                       :{BLACK}Slumpa fram nytt ansikte
STR_FACE_ADVANCED                                               :{BLACK}Avancerad
STR_FACE_ADVANCED_TOOLTIP                                       :{BLACK}Avancerat ansiktsval
STR_FACE_SIMPLE                                                 :{BLACK}Enkelt
STR_FACE_SIMPLE_TOOLTIP                                         :{BLACK}Enkelt ansiktsval
STR_FACE_LOAD                                                   :{BLACK}Ladda
STR_FACE_LOAD_TOOLTIP                                           :{BLACK}Ladda favoritansikte
STR_FACE_LOAD_DONE                                              :{WHITE}Ditt favoritansikte har laddats från OpenTTDs konfigurationsfil.
STR_FACE_FACECODE                                               :{BLACK}Spelaransikte-nummer
STR_FACE_FACECODE_TOOLTIP                                       :{BLACK}Visa och/eller välj ansiktsnummer
STR_FACE_FACECODE_CAPTION                                       :{WHITE}Visa och/eller välj ansiktsnummer
STR_FACE_FACECODE_SET                                           :{WHITE}Nytt ansiktsnummer har valts
STR_FACE_FACECODE_ERR                                           :{WHITE}Kunde inte ange ansiktsnumret. Det måste vara en siffra mellan 0 och 4.294.967.295!
STR_FACE_SAVE                                                   :{BLACK}Spara
STR_FACE_SAVE_TOOLTIP                                           :{BLACK}Spara favoritansikte
STR_FACE_SAVE_DONE                                              :{WHITE}Det här ansiktet kommer att sparas som ditt favoritansikte i OpenTTDs konfigurationsfil.
STR_FACE_EUROPEAN                                               :{BLACK}Europeisk
STR_FACE_SELECT_EUROPEAN                                        :{BLACK}Välj europeiska ansikten
STR_FACE_AFRICAN                                                :{BLACK}Afrikanska
STR_FACE_SELECT_AFRICAN                                         :{BLACK}Välj afrikanska ansikten
STR_FACE_YES                                                    :Ja
STR_FACE_NO                                                     :Nej
STR_FACE_MOUSTACHE_EARRING_TOOLTIP                              :{BLACK}Aktivera mustasch eller örhänge
STR_FACE_HAIR                                                   :Hår:
STR_FACE_HAIR_TOOLTIP                                           :{BLACK}Ändra hår
STR_FACE_EYEBROWS                                               :Ögonbryn:
STR_FACE_EYEBROWS_TOOLTIP                                       :{BLACK}Ändra ögonbryn
STR_FACE_EYECOLOUR                                              :Ögonfärg:
STR_FACE_EYECOLOUR_TOOLTIP                                      :{BLACK}Ändra ögonfärg
STR_FACE_GLASSES                                                :Glasögon:
STR_FACE_GLASSES_TOOLTIP                                        :{BLACK}Aktivera glasögon
STR_FACE_GLASSES_TOOLTIP_2                                      :{BLACK}Ändra glasögon
STR_FACE_NOSE                                                   :Näsa:
STR_FACE_NOSE_TOOLTIP                                           :{BLACK}Ändra näsa
STR_FACE_LIPS                                                   :Läppar:
STR_FACE_MOUSTACHE                                              :Mustasch:
STR_FACE_LIPS_MOUSTACHE_TOOLTIP                                 :{BLACK}Ändra läppar eller mustasch
STR_FACE_CHIN                                                   :Haka:
STR_FACE_CHIN_TOOLTIP                                           :{BLACK}Ändra haka
STR_FACE_JACKET                                                 :Kavaj:
STR_FACE_JACKET_TOOLTIP                                         :{BLACK}Ändra kavaj
STR_FACE_COLLAR                                                 :Krage:
STR_FACE_COLLAR_TOOLTIP                                         :{BLACK}Ändra krage
STR_FACE_TIE                                                    :Slips:
STR_FACE_EARRING                                                :Örhänge:
STR_FACE_TIE_EARRING_TOOLTIP                                    :{BLACK}Ändra slips eller örhänge

# Network server list
STR_NETWORK_SERVER_LIST_CAPTION                                 :{WHITE}Flera spelare
STR_NETWORK_SERVER_LIST_PLAYER_NAME                             :{BLACK}Spelarnamn:
STR_NETWORK_SERVER_LIST_ENTER_NAME_TOOLTIP                      :{BLACK}Namnet som andra spelare kommer se dej som

STR_NETWORK_SERVER_LIST_GAME_NAME                               :{BLACK}Namn
STR_NETWORK_SERVER_LIST_GAME_NAME_TOOLTIP                       :{BLACK}Namn på nätverksspelet
STR_NETWORK_SERVER_LIST_GENERAL_ONLINE                          :{BLACK}{COMMA}/{COMMA} - {COMMA}/{COMMA}
STR_NETWORK_SERVER_LIST_CLIENTS_CAPTION                         :{BLACK}Klienter
STR_NETWORK_SERVER_LIST_CLIENTS_CAPTION_TOOLTIP                 :{BLACK}Klienter online / klienter max{}Företag online / företag max
STR_NETWORK_SERVER_LIST_MAP_SIZE_SHORT                          :{BLACK}{COMMA}x{COMMA}
STR_NETWORK_SERVER_LIST_MAP_SIZE_CAPTION                        :{BLACK}Kartstorlek
STR_NETWORK_SERVER_LIST_MAP_SIZE_CAPTION_TOOLTIP                :{BLACK}Kartstorlek av spelet{}Klicka för att sortera efter område
STR_NETWORK_SERVER_LIST_DATE_CAPTION                            :{BLACK}Datum
STR_NETWORK_SERVER_LIST_DATE_CAPTION_TOOLTIP                    :{BLACK}Nuvarande datum
STR_NETWORK_SERVER_LIST_YEARS_CAPTION                           :{BLACK}År
STR_NETWORK_SERVER_LIST_YEARS_CAPTION_TOOLTIP                   :{BLACK}Antal år{}som spelet pågår
STR_NETWORK_SERVER_LIST_INFO_ICONS_TOOLTIP                      :{BLACK}Språk, serverversion, mm

STR_NETWORK_SERVER_LIST_CLICK_GAME_TO_SELECT                    :{BLACK}Klicka på ett spel från listan för att välja det
STR_NETWORK_SERVER_LIST_LAST_JOINED_SERVER                      :{BLACK}Servern du senast anslöt till:
STR_NETWORK_SERVER_LIST_CLICK_TO_SELECT_LAST                    :{BLACK}Välj servern du senast spelade på

STR_NETWORK_SERVER_LIST_GAME_INFO                               :{SILVER}SPELINFO
STR_NETWORK_SERVER_LIST_CLIENTS                                 :{SILVER}Klienter: {WHITE}{COMMA} / {COMMA} - {COMMA} / {COMMA}
STR_NETWORK_SERVER_LIST_LANGUAGE                                :{SILVER}Språk: {WHITE}{STRING}
STR_NETWORK_SERVER_LIST_LANDSCAPE                               :{SILVER}Klimat: {WHITE}{STRING}
STR_NETWORK_SERVER_LIST_MAP_SIZE                                :{SILVER}Kartstorlek: {WHITE}{COMMA}x{COMMA}
STR_NETWORK_SERVER_LIST_SERVER_VERSION                          :{SILVER}Serverversion: {WHITE}{STRING}
STR_NETWORK_SERVER_LIST_SERVER_ADDRESS                          :{SILVER}Serveradress: {WHITE}{STRING}
STR_NETWORK_SERVER_LIST_START_DATE                              :{SILVER}Startdatum: {WHITE}{DATE_SHORT}
STR_NETWORK_SERVER_LIST_CURRENT_DATE                            :{SILVER}Nuvarande datum: {WHITE}{DATE_SHORT}
STR_NETWORK_SERVER_LIST_PASSWORD                                :{SILVER}Lösenordsskyddat!
STR_NETWORK_SERVER_LIST_SERVER_OFFLINE                          :{SILVER}SERVER AVSTÄNGD
STR_NETWORK_SERVER_LIST_SERVER_FULL                             :{SILVER}SERVER FULL
STR_NETWORK_SERVER_LIST_VERSION_MISMATCH                        :{SILVER}VERSIONERNA MATCHAR EJ
STR_NETWORK_SERVER_LIST_GRF_MISMATCH                            :{SILVER}NewGRF Matchar Ej

STR_NETWORK_SERVER_LIST_JOIN_GAME                               :{BLACK}Gå med i spelet
STR_NETWORK_SERVER_LIST_REFRESH                                 :{BLACK}Uppdatera server
STR_NETWORK_SERVER_LIST_REFRESH_TOOLTIP                         :{BLACK}Uppdatera server info

STR_NETWORK_SERVER_LIST_SEARCH_SERVER_INTERNET                  :{BLACK}Sök på internet
STR_NETWORK_SERVER_LIST_SEARCH_SERVER_INTERNET_TOOLTIP          :{BLACK}Sök online efter offentliga servrar
STR_NETWORK_SERVER_LIST_SEARCH_SERVER_LAN                       :{BLACK}Sök LAN
STR_NETWORK_SERVER_LIST_SEARCH_SERVER_LAN_TOOLTIP               :{BLACK}Sök i lokalt nätverk för servrar
STR_NETWORK_SERVER_LIST_ADD_SERVER                              :{BLACK}Lägg till server
STR_NETWORK_SERVER_LIST_ADD_SERVER_TOOLTIP                      :{BLACK}Lägg till en server till listan som alltid kommer kontrolleras för aktiva spel
STR_NETWORK_SERVER_LIST_START_SERVER                            :{BLACK}Starta server
STR_NETWORK_SERVER_LIST_START_SERVER_TOOLTIP                    :{BLACK}Starta en server för andra att ansluta till

STR_NETWORK_SERVER_LIST_PLAYER_NAME_OSKTITLE                    :{BLACK}Mata in ditt namn
STR_NETWORK_SERVER_LIST_ENTER_IP                                :{BLACK}IP-adressen till servern

# Start new multiplayer server
STR_NETWORK_START_SERVER_CAPTION                                :{WHITE}Starta ett nytt spel i flerspelarläge

STR_NETWORK_START_SERVER_NEW_GAME_NAME                          :{BLACK}Namn:
STR_NETWORK_START_SERVER_NEW_GAME_NAME_TOOLTIP                  :{BLACK}Namnet på nätverksspelet kommer att synas för andra spelare i multiplayer menyn
STR_NETWORK_START_SERVER_SET_PASSWORD                           :{BLACK}Bestäm lösenord
STR_NETWORK_START_SERVER_PASSWORD_TOOLTIP                       :{BLACK}Skydda spelet med ett lösenord så att inte andra än dem som har lösenordet kan gå med i spelet

STR_NETWORK_START_SERVER_ADVERTISED_LABEL                       :{BLACK}Publikt
STR_NETWORK_START_SERVER_ADVERTISED_TOOLTIP                     :{BLACK}Välj mellan ett publikt (internet) eller icke publikt (Local Area Network. LAN) spel
STR_NETWORK_START_SERVER_UNADVERTISED                           :Nej
STR_NETWORK_START_SERVER_ADVERTISED                             :Ja
STR_NETWORK_START_SERVER_CLIENTS_SELECT                         :{BLACK}{NUM} klient{P "" er}
STR_NETWORK_START_SERVER_NUMBER_OF_CLIENTS                      :{BLACK}Max antal tillåtna klienter:
STR_NETWORK_START_SERVER_NUMBER_OF_CLIENTS_TOOLTIP              :{BLACK}Välj max antal tillåtna klienter. Alla platser måste inte fyllas.
STR_NETWORK_START_SERVER_COMPANIES_SELECT                       :{BLACK}{NUM} företag{P y ies}
STR_NETWORK_START_SERVER_NUMBER_OF_COMPANIES                    :{BLACK}Max antal företag:
STR_NETWORK_START_SERVER_NUMBER_OF_COMPANIES_TOOLTIP            :{BLACK}Begränsa antalet företag på servern
STR_NETWORK_START_SERVER_SPECTATORS_SELECT                      :{BLACK}{NUM} åskådare
STR_NETWORK_START_SERVER_NUMBER_OF_SPECTATORS                   :{BLACK}Max antal åskådare:
STR_NETWORK_START_SERVER_NUMBER_OF_SPECTATORS_TOOLTIP           :{BLACK}Begränsa antalet åskådare på servern
STR_NETWORK_START_SERVER_LANGUAGE_SPOKEN                        :{BLACK}Språk som talas:
STR_NETWORK_START_SERVER_LANGUAGE_TOOLTIP                       :{BLACK}Andra spelare kommer vara medvetna vilket språk som talas på servern.

STR_NETWORK_START_SERVER_NEW_GAME_NAME_OSKTITLE                 :{BLACK}Mata in ett namn för nätverksspelet

# Network game languages
############ Leave those lines in this order!!
STR_NETWORK_LANG_ANY                                            :Valfritt
STR_NETWORK_LANG_ENGLISH                                        :Engelska
STR_NETWORK_LANG_GERMAN                                         :Tyska
STR_NETWORK_LANG_FRENCH                                         :Franska
STR_NETWORK_LANG_BRAZILIAN                                      :Brasilianska
STR_NETWORK_LANG_BULGARIAN                                      :Belgiska
STR_NETWORK_LANG_CHINESE                                        :Kinesiska
STR_NETWORK_LANG_CZECH                                          :Tjeckiska
STR_NETWORK_LANG_DANISH                                         :Danska
STR_NETWORK_LANG_DUTCH                                          :Holländska
STR_NETWORK_LANG_ESPERANTO                                      :Spanska
STR_NETWORK_LANG_FINNISH                                        :Finska
STR_NETWORK_LANG_HUNGARIAN                                      :Ungerska
STR_NETWORK_LANG_ICELANDIC                                      :Isländska
STR_NETWORK_LANG_ITALIAN                                        :Italienska
STR_NETWORK_LANG_JAPANESE                                       :Japanska
STR_NETWORK_LANG_KOREAN                                         :Koreanska
STR_NETWORK_LANG_LITHUANIAN                                     :Litauiska
STR_NETWORK_LANG_NORWEGIAN                                      :Norska
STR_NETWORK_LANG_POLISH                                         :Polska
STR_NETWORK_LANG_PORTUGUESE                                     :Portugisiska
STR_NETWORK_LANG_ROMANIAN                                       :Rumänska
STR_NETWORK_LANG_RUSSIAN                                        :Ryska
STR_NETWORK_LANG_SLOVAK                                         :Slovakiska
STR_NETWORK_LANG_SLOVENIAN                                      :Slovenska
STR_NETWORK_LANG_SPANISH                                        :Spanska
STR_NETWORK_LANG_SWEDISH                                        :Svenska
STR_NETWORK_LANG_TURKISH                                        :Turkiska
STR_NETWORK_LANG_UKRAINIAN                                      :Ukrainska
STR_NETWORK_LANG_AFRIKAANS                                      :Afrikaans
STR_NETWORK_LANG_CROATIAN                                       :Kroatiska
STR_NETWORK_LANG_CATALAN                                        :Katalanska
STR_NETWORK_LANG_ESTONIAN                                       :Estniska
STR_NETWORK_LANG_GALICIAN                                       :Galiciska
STR_NETWORK_LANG_GREEK                                          :Grekiska
STR_NETWORK_LANG_LATVIAN                                        :Lettiska
############ End of leave-in-this-order

# Network game lobby
STR_NETWORK_GAME_LOBBY_CAPTION                                  :{WHITE}Nätverksspel

STR_NETWORK_GAME_LOBBY_PREPARE_TO_JOIN                          :{BLACK}Förbereder att ansluta: {ORANGE}{STRING}
STR_NETWORK_GAME_LOBBY_COMPANY_LIST_TOOLTIP                     :{BLACK}En lista på alla nuvarande företag som är i spelet. Du kan antingen ansluta till ett befintligt eller starta ett nytt på en ledig plats

STR_NETWORK_GAME_LOBBY_COMPANY_INFO                             :{SILVER}FÖRETAGSINFO
STR_NETWORK_GAME_LOBBY_COMPANY_NAME                             :{SILVER}Företagsnamn: {WHITE}{STRING}
STR_NETWORK_GAME_LOBBY_INAUGURATION_YEAR                        :{SILVER}Etableringsår: {WHITE}{NUM}
STR_NETWORK_GAME_LOBBY_VALUE                                    :{SILVER}Företagsvärde: {WHITE}{CURRENCY_LONG}
STR_NETWORK_GAME_LOBBY_CURRENT_BALANCE                          :{SILVER}Nuvarande saldo: {WHITE}{CURRENCY_LONG}
STR_NETWORK_GAME_LOBBY_LAST_YEARS_INCOME                        :{SILVER}Förra årets inkomst: {WHITE}{CURRENCY_LONG}
STR_NETWORK_GAME_LOBBY_PERFORMANCE                              :{SILVER}Prestationsbetyg: {WHITE}{NUM}

STR_NETWORK_GAME_LOBBY_VEHICLES                                 :{SILVER}Fordon: {WHITE}{NUM} {TRAIN}, {NUM} {LORRY}, {NUM} {BUS}, {NUM} {SHIP}, {NUM} {PLANE}
STR_NETWORK_GAME_LOBBY_STATIONS                                 :{SILVER}Stationer: {WHITE}{NUM} {TRAIN}, {NUM} {LORRY}, {NUM} {BUS}, {NUM} {SHIP}, {NUM} {PLANE}
STR_NETWORK_GAME_LOBBY_PLAYERS                                  :{SILVER}Spelare: {WHITE}{STRING}

STR_NETWORK_GAME_LOBBY_NEW_COMPANY                              :{BLACK}Nytt företag
STR_NETWORK_GAME_LOBBY_NEW_COMPANY_TOOLTIP                      :{BLACK}Starta ett nytt företag
STR_NETWORK_GAME_LOBBY_SPECTATE_GAME                            :{BLACK}Titta på spelet
STR_NETWORK_GAME_LOBBY_SPECTATE_GAME_TOOLTIP                    :{BLACK}Titta på spelet som en åskådare
STR_NETWORK_GAME_LOBBY_JOIN_COMPANY                             :{BLACK}Anslut till företag
STR_NETWORK_GAME_LOBBY_JOIN_COMPANY_TOOLTIP                     :{BLACK}Hjälp till att styra detta företag

# Network connecting window
STR_NETWORK_CONNECTING_CAPTION                                  :{WHITE}Ansluter...

############ Leave those lines in this order!!
STR_NETWORK_CONNECTING_1                                        :{BLACK}(1/6) Ansluter...
STR_NETWORK_CONNECTING_2                                        :{BLACK}(2/6) Godkänner...
STR_NETWORK_CONNECTING_3                                        :{BLACK}(3/6) Väntar...
STR_NETWORK_CONNECTING_4                                        :{BLACK}(4/6) Laddar hem karta...
STR_NETWORK_CONNECTING_5                                        :{BLACK}(5/6) Behandlar data...
STR_NETWORK_CONNECTING_6                                        :{BLACK}(6/6) Registrerar...

STR_NETWORK_CONNECTING_SPECIAL_1                                :{BLACK}Hämtar spelinfo...
STR_NETWORK_CONNECTING_SPECIAL_2                                :{BLACK}Hämtar företagsinfo...
############ End of leave-in-this-order
STR_NETWORK_CONNECTING_WAITING                                  :{BLACK}{NUM} klient{P "" er} före oss
STR_NETWORK_CONNECTING_DOWNLOADING_1                            :{BLACK}{BYTES} nedladdade hittills
STR_NETWORK_CONNECTING_DOWNLOADING_2                            :{BLACK}{BYTES} / {BYTES} nerladdat hittills

STR_NETWORK_CONNECTION_DISCONNECT                               :{BLACK}Koppla ifrån

STR_NETWORK_NEED_GAME_PASSWORD_CAPTION                          :{WHITE}Servern är skyddad. Ange lösenord
STR_NETWORK_NEED_COMPANY_PASSWORD_CAPTION                       :{WHITE}Företaget är skyddat. Ange lösenord
STR_NETWORK_COMPANY_LIST_CLIENT_LIST_CAPTION                    :{WHITE}Klientlista

# Network company list added strings
STR_NETWORK_COMPANY_LIST_CLIENT_LIST                            :Klientlista
STR_NETWORK_COMPANY_LIST_SPECTATE                               :Åskåda
STR_NETWORK_COMPANY_LIST_NEW_COMPANY                            :Nytt företag

# Network client list
STR_NETWORK_CLIENTLIST_KICK                                     :Kasta ut
STR_NETWORK_CLIENTLIST_BAN                                      :Bannlys
STR_NETWORK_CLIENTLIST_SPEAK_TO_ALL                             :Prata med alla
STR_NETWORK_CLIENTLIST_SPEAK_TO_COMPANY                         :Prata med alla i företaget
STR_NETWORK_CLIENTLIST_SPEAK_TO_CLIENT                          :Privat meddelande

STR_NETWORK_SERVER                                              :Server
STR_NETWORK_CLIENT                                              :Klient
STR_NETWORK_SPECTATORS                                          :Åskådare

# Network set password
STR_COMPANY_PASSWORD_CANCEL                                     :{BLACK}Spara inte det inmatade lösenordet
STR_COMPANY_PASSWORD_OK                                         :{BLACK}Ge företaget det nya lösenordet
STR_COMPANY_PASSWORD_CAPTION                                    :{WHITE}Företagslösenord
STR_COMPANY_PASSWORD_MAKE_DEFAULT                               :{BLACK}Förvalt företagslösenord
STR_COMPANY_PASSWORD_MAKE_DEFAULT_TOOLTIP                       :{BLACK}Använd detta företagslösenord som förval för nya företag

# Network company info join/password
STR_COMPANY_VIEW_JOIN                                           :{BLACK}Gå med
STR_COMPANY_VIEW_JOIN_TOOLTIP                                   :{BLACK}Gå med och spela som detta företag
STR_COMPANY_VIEW_PASSWORD                                       :{BLACK}Lösenord
STR_COMPANY_VIEW_PASSWORD_TOOLTIP                               :{BLACK}Lösenordsskydda ditt företag för att förhindra att obehöriga spelare ansluter
STR_COMPANY_VIEW_SET_PASSWORD                                   :{BLACK}Ange företagets lösenord

# Network chat
STR_NETWORK_CHAT_SEND                                           :{BLACK}Skicka
STR_NETWORK_CHAT_COMPANY_CAPTION                                :[Företaget] :
STR_NETWORK_CHAT_CLIENT_CAPTION                                 :[Privat] {STRING}:
STR_NETWORK_CHAT_ALL_CAPTION                                    :[Alla] :

STR_NETWORK_CHAT_COMPANY                                        :[Företaget] {STRING}: {WHITE}{STRING}
STR_NETWORK_CHAT_TO_COMPANY                                     :[Företaget] Till {STRING}: {WHITE}{STRING}
STR_NETWORK_CHAT_CLIENT                                         :[Privat] {STRING}: {WHITE}{STRING}
STR_NETWORK_CHAT_TO_CLIENT                                      :[Privat] Till {STRING}: {WHITE}{STRING}
STR_NETWORK_CHAT_ALL                                            :[Alla] {STRING}: {WHITE}{STRING}
STR_NETWORK_CHAT_OSKTITLE                                       :{BLACK}Mata in text för nätverkschat

# Network messages
STR_NETWORK_ERROR_NOTAVAILABLE                                  :{WHITE}Inget nätverkskort funnet
STR_NETWORK_ERROR_NOSERVER                                      :{WHITE}Kunde inte hitta några nätverksspel
STR_NETWORK_ERROR_NOCONNECTION                                  :{WHITE}Servern svarade inte på förfrågan
STR_NETWORK_ERROR_NEWGRF_MISMATCH                               :{WHITE}Kunde inte ansluta på grund av att NewGRF är omaka
STR_NETWORK_ERROR_DESYNC                                        :{WHITE}Synkronisering av nätverks-spel misslyckades
STR_NETWORK_ERROR_LOSTCONNECTION                                :{WHITE}Nätverk, koppling förlorad
STR_NETWORK_ERROR_SAVEGAMEERROR                                 :{WHITE}Kunde inte ladda det sparade spelet
STR_NETWORK_ERROR_SERVER_START                                  :{WHITE}Kunde inte starta servern.
STR_NETWORK_ERROR_CLIENT_START                                  :{WHITE}Kunde inte ansluta.
STR_NETWORK_ERROR_TIMEOUT                                       :{WHITE}Nätverkskoppling #{NUM} timeout
STR_NETWORK_ERROR_SERVER_ERROR                                  :{WHITE}Ett protokollfel uppstod och anslutningen stängdes.
STR_NETWORK_ERROR_WRONG_REVISION                                :{WHITE}Servern har en annan version än denna klient.
STR_NETWORK_ERROR_WRONG_PASSWORD                                :{WHITE}Fel lösenord
STR_NETWORK_ERROR_SERVER_FULL                                   :{WHITE}Servern är full
STR_NETWORK_ERROR_SERVER_BANNED                                 :{WHITE}Du är bannlyst från den här servern
STR_NETWORK_ERROR_KICKED                                        :{WHITE}Du blev utkastad från spelet
STR_NETWORK_ERROR_KICK_MESSAGE                                  :{WHITE}Orsak: {STRING}
STR_NETWORK_ERROR_CHEATER                                       :{WHITE}Fusk är inte tillåtet på denna server
STR_NETWORK_ERROR_TOO_MANY_COMMANDS                             :{WHITE}Du skickade för många kommandon till servern
STR_NETWORK_ERROR_TIMEOUT_PASSWORD                              :{WHITE}Du tog för lång tid på dig att mata in löserondet
STR_NETWORK_ERROR_TIMEOUT_COMPUTER                              :{WHITE}Din dator tog för lång tid på sig för att ansluta
STR_NETWORK_ERROR_TIMEOUT_MAP                                   :{WHITE}Du tog för lång tid på dig att ladda ner kartan
STR_NETWORK_ERROR_TIMEOUT_JOIN                                  :{WHITE}Du tog för lång tid på dig att ansluta till servern

############ Leave those lines in this order!!
STR_NETWORK_ERROR_CLIENT_GENERAL                                :allmänt fel
STR_NETWORK_ERROR_CLIENT_DESYNC                                 :synkroniseringsfel
STR_NETWORK_ERROR_CLIENT_SAVEGAME                               :kunde inte ladda kartan
STR_NETWORK_ERROR_CLIENT_CONNECTION_LOST                        :anslutning förlorad
STR_NETWORK_ERROR_CLIENT_PROTOCOL_ERROR                         :protokollfel
STR_NETWORK_ERROR_CLIENT_NEWGRF_MISMATCH                        :NewGRF är omaka
STR_NETWORK_ERROR_CLIENT_NOT_AUTHORIZED                         :inte godkänd
STR_NETWORK_ERROR_CLIENT_NOT_EXPECTED                           :mottog felaktigt eller oväntat paket
STR_NETWORK_ERROR_CLIENT_WRONG_REVISION                         :fel revision
STR_NETWORK_ERROR_CLIENT_NAME_IN_USE                            :namnet används redan
STR_NETWORK_ERROR_CLIENT_WRONG_PASSWORD                         :fel lösenord
STR_NETWORK_ERROR_CLIENT_COMPANY_MISMATCH                       :fel företags-id i DoCommand
STR_NETWORK_ERROR_CLIENT_KICKED                                 :utkastad av servern
STR_NETWORK_ERROR_CLIENT_CHEATER                                :försökte fuska
STR_NETWORK_ERROR_CLIENT_SERVER_FULL                            :servern är full
STR_NETWORK_ERROR_CLIENT_TOO_MANY_COMMANDS                      :skickade för många kommandon
STR_NETWORK_ERROR_CLIENT_TIMEOUT_PASSWORD                       :inget lösenord togs emot i tid
STR_NETWORK_ERROR_CLIENT_TIMEOUT_COMPUTER                       :generell timeout
STR_NETWORK_ERROR_CLIENT_TIMEOUT_MAP                            :nedladdning av kartan tog för lång tid
STR_NETWORK_ERROR_CLIENT_TIMEOUT_JOIN                           :bearbetning av kartan tog för lång tid
############ End of leave-in-this-order

STR_NETWORK_ERROR_CLIENT_GUI_LOST_CONNECTION_CAPTION            :{WHITE}Anslutningen har troligtvis försvunnit
STR_NETWORK_ERROR_CLIENT_GUI_LOST_CONNECTION                    :{WHITE}De senaste {NUM} sekunderna har inget data mottagits från servern

# Network related errors
STR_NETWORK_SERVER_MESSAGE                                      :*** {1:STRING}
############ Leave those lines in this order!!
STR_NETWORK_SERVER_MESSAGE_GAME_PAUSED                          :Spel pausad ({STRING})
STR_NETWORK_SERVER_MESSAGE_GAME_STILL_PAUSED_1                  :Spelet är fortfarande pausat ({STRING})
STR_NETWORK_SERVER_MESSAGE_GAME_STILL_PAUSED_2                  :Spel fortfarande pausad ({STRING}, {STRING})
STR_NETWORK_SERVER_MESSAGE_GAME_STILL_PAUSED_3                  :Spel fortfarande pausad ({STRING}, {STRING}, {STRING})
STR_NETWORK_SERVER_MESSAGE_GAME_STILL_PAUSED_4                  :Spelet är fortfarande pausat ({STRING}, {STRING}, {STRING}, {STRING})
STR_NETWORK_SERVER_MESSAGE_GAME_STILL_PAUSED_5                  :Spelet är fortfarande pausat ({STRING}, {STRING}, {STRING}, {STRING}, {STRING})
STR_NETWORK_SERVER_MESSAGE_GAME_UNPAUSED                        :Spelet är opausat ({STRING})
STR_NETWORK_SERVER_MESSAGE_GAME_REASON_NOT_ENOUGH_PLAYERS       :antal spelare
STR_NETWORK_SERVER_MESSAGE_GAME_REASON_CONNECTING_CLIENTS       :ansluter klienter
STR_NETWORK_SERVER_MESSAGE_GAME_REASON_MANUAL                   :manuell
STR_NETWORK_SERVER_MESSAGE_GAME_REASON_GAME_SCRIPT              :spelskript
STR_NETWORK_SERVER_MESSAGE_GAME_REASON_LINK_GRAPH               :Väntar på updatering av länkdiagram
############ End of leave-in-this-order
STR_NETWORK_MESSAGE_CLIENT_LEAVING                              :lämnar
STR_NETWORK_MESSAGE_CLIENT_JOINED                               :*** {STRING} har gått med i spelet
STR_NETWORK_MESSAGE_CLIENT_JOINED_ID                            :*** {STRING} har gått med i spelet (Client #{2:NUM})
STR_NETWORK_MESSAGE_CLIENT_COMPANY_JOIN                         :*** {STRING} har gått med i företag #{2:NUM}
STR_NETWORK_MESSAGE_CLIENT_COMPANY_SPECTATE                     :*** {STRING} har gått med som åskådare
STR_NETWORK_MESSAGE_CLIENT_COMPANY_NEW                          :*** {STRING} har startat ett nytt företag (#{2:NUM})
STR_NETWORK_MESSAGE_CLIENT_LEFT                                 :*** {STRING} har lämnat spelet ({2:STRING})
STR_NETWORK_MESSAGE_NAME_CHANGE                                 :*** {STRING} har ändrat hans/hennes namn till {STRING}
STR_NETWORK_MESSAGE_GIVE_MONEY                                  :*** {STRING} gav {2:CURRENCY_LONG} till {1:STRING}
STR_NETWORK_MESSAGE_SERVER_SHUTDOWN                             :{WHITE}Servern avslutade sessionen
STR_NETWORK_MESSAGE_SERVER_REBOOT                               :{WHITE}Servern startar om...{}Var vänlig vänta...
STR_NETWORK_MESSAGE_KICKED                                      :*** {STRING} kastades ut. Orsak: ({STRING})

# Content downloading window
STR_CONTENT_TITLE                                               :{WHITE}Nedladdning av innehåll
STR_CONTENT_TYPE_CAPTION                                        :{BLACK}Typ
STR_CONTENT_TYPE_CAPTION_TOOLTIP                                :{BLACK}Typ av innehåll
STR_CONTENT_NAME_CAPTION                                        :{BLACK}Namn
STR_CONTENT_NAME_CAPTION_TOOLTIP                                :{BLACK}Namn på innehållet
STR_CONTENT_MATRIX_TOOLTIP                                      :{BLACK}Klicka på en av raderna för att se detaljer{}Klicka på kryssrutan för att välja att ladda ned det
STR_CONTENT_SELECT_ALL_CAPTION                                  :{BLACK}Markera allt
STR_CONTENT_SELECT_ALL_CAPTION_TOOLTIP                          :{BLACK}Markera allt innehåll för nedladdning
STR_CONTENT_SELECT_UPDATES_CAPTION                              :{BLACK}Välj uppgraderingar
STR_CONTENT_SELECT_UPDATES_CAPTION_TOOLTIP                      :{BLACK}Markera allt innehåll som är en uppgradering på befintligt innehåll för nedladdning
STR_CONTENT_UNSELECT_ALL_CAPTION                                :{BLACK}Avmarkera allt
STR_CONTENT_UNSELECT_ALL_CAPTION_TOOLTIP                        :{BLACK}Markera att inte ladda hem någonting
STR_CONTENT_SEARCH_EXTERNAL                                     :{BLACK}Sök på externa webbplatser
STR_CONTENT_SEARCH_EXTERNAL_TOOLTIP                             :{BLACK}Sök på webbplatser som är fristående från OpenTTD efter material som ej är tillgängligt på OpenTTD:s innehållstjänst
STR_CONTENT_SEARCH_EXTERNAL_DISCLAIMER_CAPTION                  :{WHITE}Du lämnar nu OpenTTD!
STR_CONTENT_SEARCH_EXTERNAL_DISCLAIMER                          :{WHITE}Villkoren för nedladdning av material från externa webbplatser varierar.{}Du hänvisas till de externa sidorna när det gäller instruktioner för hur materialet ska installeras i OpenTTD.{}Vill du fortsätta?
STR_CONTENT_FILTER_TITLE                                        :{BLACK}Filter för Tagg/namn:
STR_CONTENT_OPEN_URL                                            :{BLACK}Besök hemsida
STR_CONTENT_OPEN_URL_TOOLTIP                                    :{BLACK}Besök hemsidan för det här innehållet
STR_CONTENT_DOWNLOAD_CAPTION                                    :{BLACK}Ladda ned
STR_CONTENT_DOWNLOAD_CAPTION_TOOLTIP                            :{BLACK}Börja ladda hem valt innehåll
STR_CONTENT_TOTAL_DOWNLOAD_SIZE                                 :{SILVER}Total storlek på nedladdning: {WHITE}{BYTES}
STR_CONTENT_DETAIL_TITLE                                        :{SILVER}INNEHÅLLSINFORMATION
STR_CONTENT_DETAIL_SUBTITLE_UNSELECTED                          :{SILVER}Du har _inte_ valt att ladda ned detta
STR_CONTENT_DETAIL_SUBTITLE_SELECTED                            :{SILVER}Du har valt att ladda ned detta
STR_CONTENT_DETAIL_SUBTITLE_AUTOSELECTED                        :{SILVER}De filer som behövs har markerats för nedladdning
STR_CONTENT_DETAIL_SUBTITLE_ALREADY_HERE                        :{SILVER}Du har redan denna
STR_CONTENT_DETAIL_SUBTITLE_DOES_NOT_EXIST                      :{SILVER}Detta innehåll är okänt och kan inte laddas ned genom OpenTTD
STR_CONTENT_DETAIL_UPDATE                                       :{SILVER}Denna används istället för {STRING}
STR_CONTENT_DETAIL_NAME                                         :{SILVER}Namn: {WHITE}{STRING}
STR_CONTENT_DETAIL_VERSION                                      :{SILVER}Version: {WHITE}{STRING}
STR_CONTENT_DETAIL_DESCRIPTION                                  :{SILVER}Beskrivning: {WHITE}{STRING}
STR_CONTENT_DETAIL_URL                                          :{SILVER}URL: {WHITE}{STRING}
STR_CONTENT_DETAIL_TYPE                                         :{SILVER}Typ: {WHITE}{STRING}
STR_CONTENT_DETAIL_FILESIZE                                     :{SILVER}Nedladdningsstorlek: {WHITE}{BYTES}
STR_CONTENT_DETAIL_SELECTED_BECAUSE_OF                          :{SILVER}Vald på grund av: {WHITE}{STRING}
STR_CONTENT_DETAIL_DEPENDENCIES                                 :{SILVER}Filer som behövs: {WHITE}{STRING}
STR_CONTENT_DETAIL_TAGS                                         :{SILVER}Taggar: {WHITE}{STRING}
STR_CONTENT_NO_ZLIB                                             :{WHITE}OpenTTD saknar stöd för "zlib"...
STR_CONTENT_NO_ZLIB_SUB                                         :{WHITE}... nerladdning av innehåll är inte möjligt!

# Order of these is important!
STR_CONTENT_TYPE_BASE_GRAPHICS                                  :Grafikpaket
STR_CONTENT_TYPE_NEWGRF                                         :NewGRF
STR_CONTENT_TYPE_AI                                             :Datorspelare
STR_CONTENT_TYPE_AI_LIBRARY                                     :Datorspelarbibliotek
STR_CONTENT_TYPE_SCENARIO                                       :Scenario
STR_CONTENT_TYPE_HEIGHTMAP                                      :Höjdkarta
STR_CONTENT_TYPE_BASE_SOUNDS                                    :Ljudpaket
STR_CONTENT_TYPE_BASE_MUSIC                                     :Musikpaket
STR_CONTENT_TYPE_GAME_SCRIPT                                    :Spelskript
STR_CONTENT_TYPE_GS_LIBRARY                                     :Spelskriptbibliotek

# Content downloading progress window
STR_CONTENT_DOWNLOAD_TITLE                                      :{WHITE}Laddar ned innehåll...
STR_CONTENT_DOWNLOAD_INITIALISE                                 :{WHITE}Begär filer...
STR_CONTENT_DOWNLOAD_FILE                                       :{WHITE}Laddar nu ned {STRING} ({NUM} av {NUM})
STR_CONTENT_DOWNLOAD_COMPLETE                                   :{WHITE}Nedladdning slutförd
STR_CONTENT_DOWNLOAD_PROGRESS_SIZE                              :{WHITE}{BYTES} av {BYTES} nedladdat ({NUM} %)

# Content downloading error messages
STR_CONTENT_ERROR_COULD_NOT_CONNECT                             :{WHITE}Kunde inte ansluta till innehållsservern...
STR_CONTENT_ERROR_COULD_NOT_DOWNLOAD                            :{WHITE}Nedladdning misslyckades...
STR_CONTENT_ERROR_COULD_NOT_DOWNLOAD_CONNECTION_LOST            :{WHITE}... anslutning förlorad
STR_CONTENT_ERROR_COULD_NOT_DOWNLOAD_FILE_NOT_WRITABLE          :{WHITE}... kunde inte skriva till fil
STR_CONTENT_ERROR_COULD_NOT_EXTRACT                             :{WHITE}Kunde inte packa upp den nedladdade filen

STR_MISSING_GRAPHICS_SET_CAPTION                                :{WHITE}Grafik saknas
STR_MISSING_GRAPHICS_SET_MESSAGE                                :{BLACK}OpenTTD kräver grafik för att fungera, men ingen grafik kunde hittas. Tillåter du att OpenTTD laddar ner dessa grafikfiler?
STR_MISSING_GRAPHICS_YES_DOWNLOAD                               :{BLACK}Ja, ladda ner grafiken
STR_MISSING_GRAPHICS_NO_QUIT                                    :{BLACK}Nej, avsluta OpenTTD

# Transparency settings window
STR_TRANSPARENCY_CAPTION                                        :{WHITE}Genomskinlighetsinställningar
STR_TRANSPARENT_SIGNS_TOOLTIP                                   :{BLACK}Växla genomskinlighet för skyltar. Ctrl+klick för att låsa
STR_TRANSPARENT_TREES_TOOLTIP                                   :{BLACK}Växla genomskinlighet för träd. Ctrl+klick för att låsa
STR_TRANSPARENT_HOUSES_TOOLTIP                                  :{BLACK}Växla genomskinlighet för byggnader. Ctrl+klick för att låsa
STR_TRANSPARENT_INDUSTRIES_TOOLTIP                              :{BLACK}Växla genomskinlighet för industrier. Ctrl+klick för att låsa
STR_TRANSPARENT_BUILDINGS_TOOLTIP                               :{BLACK}Växla genomskinlighet för byggnader såsom stationer, depåer och riktmärken. Ctrl+klick för att låsa
STR_TRANSPARENT_BRIDGES_TOOLTIP                                 :{BLACK}Växla genomskinlighet för broar. Ctrl+klick för att låsa
STR_TRANSPARENT_STRUCTURES_TOOLTIP                              :{BLACK}Växla genomskinlighet för byggnader såsom fyrar och antenner. Ctrl+klick för att låsa
STR_TRANSPARENT_CATENARY_TOOLTIP                                :{BLACK}Växla genomskinlighet för kontaktledning. CTRL+klick för att låsa
STR_TRANSPARENT_LOADING_TOOLTIP                                 :{BLACK}Växla genomskinlighet för lastningsindikatörer. CTRL+klick för att låsa
STR_TRANSPARENT_INVISIBLE_TOOLTIP                               :{BLACK}Gör object osynliga istället för genomskinliga

# Linkgraph legend window
STR_LINKGRAPH_LEGEND_CAPTION                                    :{BLACK}Legend för godsflöden
STR_LINKGRAPH_LEGEND_ALL                                        :{BLACK}Alla
STR_LINKGRAPH_LEGEND_NONE                                       :{BLACK}Inga
STR_LINKGRAPH_LEGEND_SELECT_COMPANIES                           :{BLACK}Välj företag att visa
STR_LINKGRAPH_LEGEND_COMPANY_TOOLTIP                            :{BLACK}{STRING}{}{COMPANY}

# Linkgraph legend window and linkgraph legend in smallmap
STR_LINKGRAPH_LEGEND_UNUSED                                     :{TINY_FONT}{BLACK}oanvänd
STR_LINKGRAPH_LEGEND_SATURATED                                  :{TINY_FONT}{BLACK}mättad
STR_LINKGRAPH_LEGEND_OVERLOADED                                 :{TINY_FONT}{BLACK}överbelastad

# Base for station construction window(s)
STR_STATION_BUILD_COVERAGE_AREA_TITLE                           :{BLACK}Markera upptagningsområde
STR_STATION_BUILD_COVERAGE_OFF                                  :{BLACK}Av
STR_STATION_BUILD_COVERAGE_ON                                   :{BLACK}På
STR_STATION_BUILD_COVERAGE_AREA_OFF_TOOLTIP                     :{BLACK}Markera inte upptagningsområde för stationen
STR_STATION_BUILD_COVERAGE_AREA_ON_TOOLTIP                      :{BLACK}Markera stationens upptagningsområde
STR_STATION_BUILD_ACCEPTS_CARGO                                 :{BLACK}Accepterar: {GOLD}{CARGO_LIST}
STR_STATION_BUILD_SUPPLIES_CARGO                                :{BLACK}Tillhandahåller: {GOLD}{CARGO_LIST}

# Join station window
STR_JOIN_STATION_CAPTION                                        :{WHITE}Slå ihop stationer
STR_JOIN_STATION_CREATE_SPLITTED_STATION                        :{YELLOW}Bygg en separat station

STR_JOIN_WAYPOINT_CAPTION                                       :{WHITE}Slå ihop riktmärken
STR_JOIN_WAYPOINT_CREATE_SPLITTED_WAYPOINT                      :{YELLOW}Bygg ett separat riktmärke

# Generic toolbar
STR_TOOLBAR_DISABLED_NO_VEHICLE_AVAILABLE                       :{BLACK}Inaktiverad eftersom det ej finns några tillgängliga fordon till denna infrastruktur

# Rail construction toolbar
STR_RAIL_TOOLBAR_RAILROAD_CONSTRUCTION_CAPTION                  :Bygg järnväg
STR_RAIL_TOOLBAR_ELRAIL_CONSTRUCTION_CAPTION                    :Bygg elektrifierad järnväg
STR_RAIL_TOOLBAR_MONORAIL_CONSTRUCTION_CAPTION                  :Bygg monorail
STR_RAIL_TOOLBAR_MAGLEV_CONSTRUCTION_CAPTION                    :Bygg maglev

STR_RAIL_TOOLBAR_TOOLTIP_BUILD_RAILROAD_TRACK                   :{BLACK}Bygg järnväg. Ctrl växlar mellan att bygga/ta bort järnväg. Shift växlar mellan att bygga/visa beräknad kostnad
STR_RAIL_TOOLBAR_TOOLTIP_BUILD_AUTORAIL                         :{BLACK}Bygg järnvägspår genom att använda Automatspår-funktionen. Ctrl växlar mellan att bygga/ta bort järnvägsspår. Shift växlar mellan att bygga/visa beräknad kostnad
STR_RAIL_TOOLBAR_TOOLTIP_BUILD_TRAIN_DEPOT_FOR_BUILDING         :{BLACK}Bygg depå (för konstruktion eller service av tåg). Shift växlar mellan att bygga/visa beräknad kostnad
STR_RAIL_TOOLBAR_TOOLTIP_CONVERT_RAIL_TO_WAYPOINT               :{BLACK}Ändra räls till riktmärke. Ctrl aktiverar sammanfogning av riktmärken. Shift växlar mellan att bygga/visa beräknad kostnad
STR_RAIL_TOOLBAR_TOOLTIP_BUILD_RAILROAD_STATION                 :{BLACK}Bygg järnvägsstation. Ctrl aktiverar sammansättning av stationer. Shift växlar mellan att bygga/visa beräknad kostnad
STR_RAIL_TOOLBAR_TOOLTIP_BUILD_RAILROAD_SIGNALS                 :{BLACK}Bygg järnvägssignaler. Ctrl växlar mellan semaforer/ljussignaler{}Dra för att bygga signaler utmed en rak sträcka räls. Ctrl bygger signal till nästa korsning{}Ctrl+klick aktiverar öppning av signalväljningsfönstret. Shift växlar mellan att bygga/visa beräknad kostnad
STR_RAIL_TOOLBAR_TOOLTIP_BUILD_RAILROAD_BRIDGE                  :{BLACK}Bygg järnvägsbro. Shift växlar mellan att bygga/visa beräknad kostnad
STR_RAIL_TOOLBAR_TOOLTIP_BUILD_RAILROAD_TUNNEL                  :{BLACK}Bygg järnvägstunnel. Shift växlar mellan att bygga/visa beräknad kostnad
STR_RAIL_TOOLBAR_TOOLTIP_TOGGLE_BUILD_REMOVE_FOR                :{BLACK}Växla mellan att bygga/ta bort järnväg, signaler, riktmärken och stationer. Håll nere Ctrl för att även ta bort räls från waypoints och stationer
STR_RAIL_TOOLBAR_TOOLTIP_CONVERT_RAIL                           :{BLACK}Konvertera/Uppgradera spårtyp. Shift växlar mellan att bygga/visa beräknad kostnad

STR_RAIL_NAME_RAILROAD                                          :Järnväg
STR_RAIL_NAME_ELRAIL                                            :Elektrifierad järnväg
STR_RAIL_NAME_MONORAIL                                          :Monorail
STR_RAIL_NAME_MAGLEV                                            :Maglev

# Rail depot construction window
STR_BUILD_DEPOT_TRAIN_ORIENTATION_CAPTION                       :{WHITE}Riktning för tågdepå
STR_BUILD_DEPOT_TRAIN_ORIENTATION_TOOLTIP                       :{BLACK}Välj riktning för tågdepå

# Rail waypoint construction window
STR_WAYPOINT_CAPTION                                            :{WHITE}Riktmärke
STR_WAYPOINT_GRAPHICS_TOOLTIP                                   :{BLACK}Välj riktmärkestyp

# Rail station construction window
STR_STATION_BUILD_RAIL_CAPTION                                  :{WHITE}Val av tågstation
STR_STATION_BUILD_ORIENTATION                                   :{BLACK}Riktning
STR_STATION_BUILD_RAILROAD_ORIENTATION_TOOLTIP                  :{BLACK}Välj riktning för järnvägsstation
STR_STATION_BUILD_NUMBER_OF_TRACKS                              :{BLACK}Antal spår
STR_STATION_BUILD_NUMBER_OF_TRACKS_TOOLTIP                      :{BLACK}Välj antal plattformar för järnvägsstation
STR_STATION_BUILD_PLATFORM_LENGTH                               :{BLACK}Längd på plattform
STR_STATION_BUILD_PLATFORM_LENGTH_TOOLTIP                       :{BLACK}Välj längd på järnvägsstation
STR_STATION_BUILD_DRAG_DROP                                     :{BLACK}Drag & Släpp
STR_STATION_BUILD_DRAG_DROP_TOOLTIP                             :{BLACK}Bygg en station genom att dra & släppa

STR_STATION_BUILD_STATION_CLASS_TOOLTIP                         :{BLACK}Välj vilken stationsklass som ska visas
STR_STATION_BUILD_STATION_TYPE_TOOLTIP                          :{BLACK}Välj stationstyp att bygga

STR_STATION_CLASS_DFLT                                          :Grundinställd station
STR_STATION_CLASS_WAYP                                          :Riktmärken

# Signal window
STR_BUILD_SIGNAL_CAPTION                                        :{WHITE}Signalval
STR_BUILD_SIGNAL_SEMAPHORE_NORM_TOOLTIP                         :{BLACK}Standardsignal (semafor){}Detta är den enklaste typen av signal, som endast tillåter ett tåg per block vid samma tidpunkt
STR_BUILD_SIGNAL_SEMAPHORE_ENTRY_TOOLTIP                        :{BLACK}Infartssignal (semafor){}Grön så länge det finns en eller flera gröna utfartssignaler på efterföljande bit av spår, annars visas rött
STR_BUILD_SIGNAL_SEMAPHORE_EXIT_TOOLTIP                         :{BLACK}Utfartssignal (semafor){}Fungerar på samma sätt som en vanlig signal, men behövs för att utlösa korrekt färg på in- eller kombinationssignaler
STR_BUILD_SIGNAL_SEMAPHORE_COMBO_TOOLTIP                        :{BLACK}Kombinationssignal (semafor){}Kombinationssignalen fungerar som både en infarts- och utfartssignal. Detta gör det möjligt att bygga stora "träd" av för-signaler
STR_BUILD_SIGNAL_SEMAPHORE_PBS_TOOLTIP                          :{BLACK}Avancerad signal (semafor){}En avancerad signal tillåter flera fordon att befinna sig i ett signalblock samtidigt, om fordonet kan reservera en väg till en säker stopp-plats. Avancerade signaler kan passeras bakifrån (gäller inte avancerade envägssignaler)
STR_BUILD_SIGNAL_SEMAPHORE_PBS_OWAY_TOOLTIP                     :{BLACK}Avancerad envägssignal (semafor){}En avancerad signal tillåter flera fordon att befinna sig i ett signalblock samtidigt, om fordonet kan reservera en väg till en säker stopp-plats. Avancerade envägssignaler kan inte passeras bakifrån
STR_BUILD_SIGNAL_ELECTRIC_NORM_TOOLTIP                          :{BLACK}Normal signal (elektrisk){}Detta är den enklaste typen av signal, som endast tillåter ett tåg per block vid samma tidpunkt
STR_BUILD_SIGNAL_ELECTRIC_ENTRY_TOOLTIP                         :{BLACK}Infartssignal (elektrisk){}Grön så länge det finns en eller flera gröna utfartssignaler på efterföljande bit av spår, annars visas rött
STR_BUILD_SIGNAL_ELECTRIC_EXIT_TOOLTIP                          :{BLACK}Utfartssignal (elektrisk){}Fungerar på samma sätt som en vanlig signal men behövs för att utlösa korrekt färg på infarts- och kombinationssignaler
STR_BUILD_SIGNAL_ELECTRIC_COMBO_TOOLTIP                         :{BLACK}Kombinationssignal (elektrisk){}Kombinationssignalen fungerar som både en infarts- och utfartssignal. Detta gör det möjligt att bygga stora "träd" av för-signaler
STR_BUILD_SIGNAL_ELECTRIC_PBS_TOOLTIP                           :{BLACK}Avancerad signal (elektrisk){}En avancerad signal tillåter flera fordon att befinna sig i ett signalblock samtidigt, om fordonet kan reservera en väg till en säker stopp-plats. Avancerade signaler kan passeras bakifrån
STR_BUILD_SIGNAL_ELECTRIC_PBS_OWAY_TOOLTIP                      :{BLACK}Avancerad envägssignal (elektrisk){}En avancerad signal tillåter flera fordon att befinna sig i ett signalblock samtidigt, om fordonet kan reservera en väg till en säker stopp-plats. Avancerade envägs-signaler kan inte passeras bakifrån
STR_BUILD_SIGNAL_CONVERT_TOOLTIP                                :{BLACK}Konvertera signal{}När den är markerad, klicka på en existerande signal för att konvertera den till vald signaltyp och -variant. Ctrl-klick ändrar den existerande varianten. Shift-klick visar beräknad konverteringskostnad
STR_BUILD_SIGNAL_DRAG_SIGNALS_DENSITY_TOOLTIP                   :{BLACK}Avstånd mellan signaler
STR_BUILD_SIGNAL_DRAG_SIGNALS_DENSITY_DECREASE_TOOLTIP          :{BLACK}Minska avstånd mellan signaler
STR_BUILD_SIGNAL_DRAG_SIGNALS_DENSITY_INCREASE_TOOLTIP          :{BLACK}Öka avstånd mellan signaler

# Bridge selection window
STR_SELECT_RAIL_BRIDGE_CAPTION                                  :{WHITE}Välj järnvägsbro
STR_SELECT_ROAD_BRIDGE_CAPTION                                  :{WHITE}Välj vägbro
STR_SELECT_BRIDGE_SELECTION_TOOLTIP                             :{BLACK}Välj bro - klicka på önskad bro för att bygga den
STR_SELECT_BRIDGE_INFO                                          :{GOLD}{STRING},{} {VELOCITY} {WHITE}{CURRENCY_LONG}
STR_SELECT_BRIDGE_SCENEDIT_INFO                                 :{GOLD}{STRING},{} {VELOCITY}
STR_BRIDGE_NAME_SUSPENSION_STEEL                                :Hängbro, Stål
STR_BRIDGE_NAME_GIRDER_STEEL                                    :Balkbro, Stål
STR_BRIDGE_NAME_CANTILEVER_STEEL                                :Konsolbro, Stål
STR_BRIDGE_NAME_SUSPENSION_CONCRETE                             :Hängbro, Betong
STR_BRIDGE_NAME_WOODEN                                          :Träbro
STR_BRIDGE_NAME_CONCRETE                                        :Betongbro
STR_BRIDGE_NAME_TUBULAR_STEEL                                   :Rörbro, Stål
STR_BRIDGE_TUBULAR_SILICON                                      :Rörbro, Kisel


# Road construction toolbar
STR_ROAD_TOOLBAR_ROAD_CONSTRUCTION_CAPTION                      :{WHITE}Bygg väg
STR_ROAD_TOOLBAR_TRAM_CONSTRUCTION_CAPTION                      :{WHITE}Bygg spårväg
STR_ROAD_TOOLBAR_TOOLTIP_BUILD_ROAD_SECTION                     :{BLACK}Bygg väg. Ctrl växlar mellan att bygga/ta bort vägkonstruktion. Shift växlar mellan att bygga/visa beräknad kostnad
STR_ROAD_TOOLBAR_TOOLTIP_BUILD_TRAMWAY_SECTION                  :{BLACK}Bygg spårvägssektion. Ctrl växlar mellan att bygga/ta bort spårvagnssektion. Shift växlar mellan att bygga/visa beräknad kostnad
STR_ROAD_TOOLBAR_TOOLTIP_BUILD_AUTOROAD                         :{BLACK}Använd Automatvägläge för att bygga vägsektion. Ctrl växlar mellan att bygga/ta bort vägkonstruktion. Shift växlar mellan att bygga/visa beräknad kostnad
STR_ROAD_TOOLBAR_TOOLTIP_BUILD_AUTOTRAM                         :{BLACK}Använd Automatspårläge för att bygga spårväg. Ctrl växlar mellan bygg/ta bort spårväg. Shift växlar mellan att bygga/visa beräknad kostnad
STR_ROAD_TOOLBAR_TOOLTIP_BUILD_ROAD_VEHICLE_DEPOT               :{BLACK}Bygg vägfordonsdepå (för konstruktion och service av vägfordon). Shift växlar mellan att bygga/visa beräknad kostnad
STR_ROAD_TOOLBAR_TOOLTIP_BUILD_TRAM_VEHICLE_DEPOT               :{BLACK}Bygg spårvagnsdepå (för konstruktion och service av fordon). Shift växlar mellan att bygga/visa beräknad kostnad
STR_ROAD_TOOLBAR_TOOLTIP_BUILD_BUS_STATION                      :{BLACK}Bygg busshållplats. Ctrl aktiverar sammansättning av stationer. Shift växlar mellan att bygga/visa beräknad kostnad
STR_ROAD_TOOLBAR_TOOLTIP_BUILD_PASSENGER_TRAM_STATION           :{BLACK}Bygg passagerarspårvagnsstation. Ctrl aktiverar sammansättning av stationer. Shift växlar mellan att bygga/visa beräknad kostnad
STR_ROAD_TOOLBAR_TOOLTIP_BUILD_TRUCK_LOADING_BAY                :{BLACK}Bygg lastbrygga. Ctrl aktiverar sammansättning av stationer. Shift växlar mellan att bygga/visa beräknad kostnad
STR_ROAD_TOOLBAR_TOOLTIP_BUILD_CARGO_TRAM_STATION               :{BLACK}Bygg godsspårvagnsstation. Ctrl aktiverar sammansättning av stationer. Shift växlar mellan att bygga/visa beräknad kostnad
STR_ROAD_TOOLBAR_TOOLTIP_TOGGLE_ONE_WAY_ROAD                    :{BLACK}Aktivera/Inaktivera enkelriktade vägar
STR_ROAD_TOOLBAR_TOOLTIP_BUILD_ROAD_BRIDGE                      :{BLACK}Bygg vägbro. Shift växlar mellan att bygga/visa beräknad kostnad
STR_ROAD_TOOLBAR_TOOLTIP_BUILD_TRAMWAY_BRIDGE                   :{BLACK}Bygg spårvägsbro. Shift växlar mellan att bygga/visa beräknad kostnad
STR_ROAD_TOOLBAR_TOOLTIP_BUILD_ROAD_TUNNEL                      :{BLACK}Bygg vägtunnel. Shift växlar mellan att bygga/visa beräknad kostnad
STR_ROAD_TOOLBAR_TOOLTIP_BUILD_TRAMWAY_TUNNEL                   :{BLACK}Bygg spårvägstunnel. Shift växlar mellan att bygga/visa beräknad kostnad
STR_ROAD_TOOLBAR_TOOLTIP_TOGGLE_BUILD_REMOVE_FOR_ROAD           :{BLACK}Växla mellan att bygga/riva väg
STR_ROAD_TOOLBAR_TOOLTIP_TOGGLE_BUILD_REMOVE_FOR_TRAMWAYS       :{BLACK}Växla mellan att bygga/riva spårväg
STR_ROAD_TOOLBAR_TOOLTIP_CONVERT_ROAD                           :{BLACK}Konvertera/Uppgradera vägtyp. Shift växlar mellan att bygga/visa beräknad kostnad
STR_ROAD_TOOLBAR_TOOLTIP_CONVERT_TRAM                           :{BLACK}Konvertera/Uppgradera spårvagnstyp. Shift växlar mellan att bygga/visa beräknad kostnad

STR_ROAD_NAME_ROAD                                              :Väg
STR_ROAD_NAME_TRAM                                              :Spårväg

# Road depot construction window
STR_BUILD_DEPOT_ROAD_ORIENTATION_CAPTION                        :{WHITE}Riktning för vägfordonsdepå
STR_BUILD_DEPOT_ROAD_ORIENTATION_SELECT_TOOLTIP                 :{BLACK}Välj riktning för vägfordonsdepå
STR_BUILD_DEPOT_TRAM_ORIENTATION_CAPTION                        :{WHITE}Riktning för spårvagnsdepå
STR_BUILD_DEPOT_TRAM_ORIENTATION_SELECT_TOOLTIP                 :{BLACK}Välj riktning för spårvagnsdepå

# Road vehicle station construction window
STR_STATION_BUILD_BUS_ORIENTATION                               :{WHITE}Riktining för busshållplats
STR_STATION_BUILD_BUS_ORIENTATION_TOOLTIP                       :{BLACK}Välj riktning för busshållplats
STR_STATION_BUILD_TRUCK_ORIENTATION                             :{WHITE}Riktning för lastbrygga
STR_STATION_BUILD_TRUCK_ORIENTATION_TOOLTIP                     :{BLACK}Välj riktning för lastbrygga
STR_STATION_BUILD_PASSENGER_TRAM_ORIENTATION                    :{WHITE}Riktning för passagerarspårvagnsstation
STR_STATION_BUILD_PASSENGER_TRAM_ORIENTATION_TOOLTIP            :{BLACK}Välj riktning för passagerarspårvagnsstation
STR_STATION_BUILD_CARGO_TRAM_ORIENTATION                        :{WHITE}Riktning för godspårvagnsstation
STR_STATION_BUILD_CARGO_TRAM_ORIENTATION_TOOLTIP                :{BLACK}Välj riktning för godsspårvagnsstation

# Waterways toolbar (last two for SE only)
STR_WATERWAYS_TOOLBAR_CAPTION                                   :{WHITE}Farledskonstruktion
STR_WATERWAYS_TOOLBAR_CAPTION_SE                                :{WHITE}Farled
STR_WATERWAYS_TOOLBAR_BUILD_CANALS_TOOLTIP                      :{BLACK}Bygg kanaler. Shift växlar mellan att bygga/beräkna kostnad
STR_WATERWAYS_TOOLBAR_BUILD_LOCKS_TOOLTIP                       :{BLACK}Bygg slussar. Shift växlar mellan att bygga/visa beräknad kostnad
STR_WATERWAYS_TOOLBAR_BUILD_DEPOT_TOOLTIP                       :{BLACK}Bygg skeppsvarv (för byggnad och service av skepp). Shift växlar mellan att bygga/visa beräknad kostnad
STR_WATERWAYS_TOOLBAR_BUILD_DOCK_TOOLTIP                        :{BLACK}Bygg hamn. Ctrl aktiverar sammansättning av stationer. Shift växlar mellan att bygga/visa beräknad kostnad
STR_WATERWAYS_TOOLBAR_BUOY_TOOLTIP                              :{BLACK}Placera en boj som kan som kan användas som riktmärke. Shift växlar mellan att bygga/visa beräknad kostnad
STR_WATERWAYS_TOOLBAR_BUILD_AQUEDUCT_TOOLTIP                    :{BLACK}Bygg akvedukt. Shift växlar mellan att bygga/visa beräknad kostnad
STR_WATERWAYS_TOOLBAR_CREATE_LAKE_TOOLTIP                       :{BLACK}Definiera vattenyta.{}Skapa en kanal, om inte CTRL är nedhållen vid havsnivå, då den kommer att översvämma närliggande områden istället
STR_WATERWAYS_TOOLBAR_CREATE_RIVER_TOOLTIP                      :{BLACK}Placera flod

# Ship depot construction window
STR_DEPOT_BUILD_SHIP_CAPTION                                    :{WHITE}Riktning för skeppsvarv
STR_DEPOT_BUILD_SHIP_ORIENTATION_TOOLTIP                        :{BLACK}Välj riktning för skeppsvarv

# Dock construction window
STR_STATION_BUILD_DOCK_CAPTION                                  :{WHITE}Hamn

# Airport toolbar
STR_TOOLBAR_AIRCRAFT_CAPTION                                    :{WHITE}Flygplatser
STR_TOOLBAR_AIRCRAFT_BUILD_AIRPORT_TOOLTIP                      :{BLACK}Bygg flygplats. Ctrl aktiverar sammansättning av stationer. Shift växlar mellan att bygga/visa beräknad kostnad

# Airport construction window
STR_STATION_BUILD_AIRPORT_CAPTION                               :{WHITE}Val av flygplats
STR_STATION_BUILD_AIRPORT_TOOLTIP                               :{BLACK}Välj storlek/typ av flygplats
STR_STATION_BUILD_AIRPORT_CLASS_LABEL                           :{BLACK}Flygplatsklass
STR_STATION_BUILD_AIRPORT_LAYOUT_NAME                           :{BLACK}Layout {NUM}

STR_AIRPORT_SMALL                                               :Liten flygplats
STR_AIRPORT_CITY                                                :Stad
STR_AIRPORT_METRO                                               :Storstadsflygplats
STR_AIRPORT_INTERNATIONAL                                       :Internationell flygplats
STR_AIRPORT_COMMUTER                                            :Pendlare
STR_AIRPORT_INTERCONTINENTAL                                    :Interkontinental flygplats
STR_AIRPORT_HELIPORT                                            :Helikopterplatta
STR_AIRPORT_HELIDEPOT                                           :Helikopterhangar
STR_AIRPORT_HELISTATION                                         :Helikopterstation

STR_AIRPORT_CLASS_SMALL                                         :Små flygfält
STR_AIRPORT_CLASS_LARGE                                         :Stora flygplatser
STR_AIRPORT_CLASS_HUB                                           :Centrala flygplatser
STR_AIRPORT_CLASS_HELIPORTS                                     :Helikopterplattformar

STR_STATION_BUILD_NOISE                                         :{BLACK}Genererat buller: {GOLD}{COMMA}

# Landscaping toolbar
STR_LANDSCAPING_TOOLBAR                                         :{WHITE}Landskapsplanering
STR_LANDSCAPING_TOOLTIP_LOWER_A_CORNER_OF_LAND                  :{BLACK}Sänk ett hörn av marken. Vid dragning kommer hörnet och vald yta att sänkas ner till hörnets nya höjd. Ctrl väljer yta diagonalt. Shift växlar mellan att sänka/visa beräknad kostnad
STR_LANDSCAPING_TOOLTIP_RAISE_A_CORNER_OF_LAND                  :{BLACK}Höj ett hörn av marken. Vid dragning kommer hörnet och vald yta att höjas upp till hörnets nya höjd. Ctrl väljer yta diagonalt. Shift växlar mellan att höja/visa beräknad kostnad
STR_LANDSCAPING_LEVEL_LAND_TOOLTIP                              :{BLACK}Utjämna land till höjden av det först valda hörnet. Ctrl väljer ytan diagonalt. Shift växlar mellan att utjämna/visa beräknad kostnad
STR_LANDSCAPING_TOOLTIP_PURCHASE_LAND                           :{BLACK}Köp mark för framtida användning. Shift växlar mellan att köpa mark/visa beräknad kostnad

# Object construction window
STR_OBJECT_BUILD_CAPTION                                        :{WHITE}Val av objekt
STR_OBJECT_BUILD_TOOLTIP                                        :{BLACK}Välj objekt att bygga. Shift växlar mellan att bygga/visa beräknad kostnad
STR_OBJECT_BUILD_CLASS_TOOLTIP                                  :{BLACK}Välj typ av objekt att bygga
STR_OBJECT_BUILD_PREVIEW_TOOLTIP                                :{BLACK}Förhandsvisning av objektet
STR_OBJECT_BUILD_SIZE                                           :{BLACK}Storlek: {GOLD}{NUM} x {NUM} rutor

STR_OBJECT_CLASS_LTHS                                           :Fyrar
STR_OBJECT_CLASS_TRNS                                           :Sändare

# Tree planting window (last eight for SE only)
STR_PLANT_TREE_CAPTION                                          :{WHITE}Träd
STR_PLANT_TREE_TOOLTIP                                          :{BLACK}Välj trädtyp att plantera. Om rutan redan har ett träd, kommer ytterliggare träd att vara av slumpmässig typ oberoende av vilken trädtyp som valts
STR_TREES_RANDOM_TYPE                                           :{BLACK}Träd av slumpvald typ
STR_TREES_RANDOM_TYPE_TOOLTIP                                   :{BLACK}Placera träd av slumpvald typ. Shift växlar mellan att placera träd/visa beräknad kostnad
STR_TREES_RANDOM_TREES_BUTTON                                   :{BLACK}Slumpmässigt träd
STR_TREES_RANDOM_TREES_TOOLTIP                                  :{BLACK}Plantera träd slumpmässigt över landskapet
STR_TREES_MODE_NORMAL_BUTTON                                    :{BLACK}Normal
STR_TREES_MODE_NORMAL_TOOLTIP                                   :{BLACK}Plantera träd genom att dra över landskapet.
STR_TREES_MODE_FOREST_SM_BUTTON                                 :{BLACK}Skogsdunge
STR_TREES_MODE_FOREST_SM_TOOLTIP                                :{BLACK}Plantera mindre skogar genom att dra över landskapet.
STR_TREES_MODE_FOREST_LG_BUTTON                                 :{BLACK}Skog
STR_TREES_MODE_FOREST_LG_TOOLTIP                                :{BLACK}Plantera större skogar genom att dra över landskapet.

# Land generation window (SE)
STR_TERRAFORM_TOOLBAR_LAND_GENERATION_CAPTION                   :{WHITE}Skapa mark
STR_TERRAFORM_TOOLTIP_PLACE_ROCKY_AREAS_ON_LANDSCAPE            :{BLACK}Placera stenar i landskapet
STR_TERRAFORM_TOOLTIP_DEFINE_DESERT_AREA                        :{BLACK}Definiera ökenområde.{}Tryck och håll Ctrl för att ta bort
STR_TERRAFORM_TOOLTIP_INCREASE_SIZE_OF_LAND_AREA                :{BLACK}Öka storlek på ytan som ska höjas/sänkas
STR_TERRAFORM_TOOLTIP_DECREASE_SIZE_OF_LAND_AREA                :{BLACK}Minska storlek på ytan som ska höjas/sänkas
STR_TERRAFORM_TOOLTIP_GENERATE_RANDOM_LAND                      :{BLACK}Generera slumpmässig mark
STR_TERRAFORM_SE_NEW_WORLD                                      :{BLACK}Skapa ett nytt scenario
STR_TERRAFORM_RESET_LANDSCAPE                                   :{BLACK}Återställ landskap
STR_TERRAFORM_RESET_LANDSCAPE_TOOLTIP                           :{BLACK}Ta bort all företagsägd egendom från kartan

STR_QUERY_RESET_LANDSCAPE_CAPTION                               :{WHITE}Återställ landskap
STR_RESET_LANDSCAPE_CONFIRMATION_TEXT                           :{WHITE}Är du säker på att du vill ta bort all företagsägd egendom?

# Town generation window (SE)
STR_FOUND_TOWN_CAPTION                                          :{WHITE}Generera städer
STR_FOUND_TOWN_NEW_TOWN_BUTTON                                  :{BLACK}Ny stad
STR_FOUND_TOWN_NEW_TOWN_TOOLTIP                                 :{BLACK}Grunda ny stad. Shift+klick visar endast beräknad kostnad
STR_FOUND_TOWN_RANDOM_TOWN_BUTTON                               :{BLACK}Slumpmässig stad
STR_FOUND_TOWN_RANDOM_TOWN_TOOLTIP                              :{BLACK}Grunda stad på slumpmässig plats
STR_FOUND_TOWN_MANY_RANDOM_TOWNS                                :{BLACK}Många slumpmässiga städer
STR_FOUND_TOWN_RANDOM_TOWNS_TOOLTIP                             :{BLACK}Täck kartan med slumpmässigt placerade städer

STR_FOUND_TOWN_NAME_TITLE                                       :{YELLOW}Stadsnamn:
STR_FOUND_TOWN_NAME_EDITOR_TITLE                                :{BLACK}Skriv in stadsnamn
STR_FOUND_TOWN_NAME_EDITOR_HELP                                 :{BLACK}Klicka för att skriva in stadsnamn
STR_FOUND_TOWN_NAME_RANDOM_BUTTON                               :{BLACK}Slumpmässigt namn
STR_FOUND_TOWN_NAME_RANDOM_TOOLTIP                              :{BLACK}Generera nytt slumpmässigt namn

STR_FOUND_TOWN_INITIAL_SIZE_TITLE                               :{YELLOW}Stadsstorlek:
STR_FOUND_TOWN_INITIAL_SIZE_SMALL_BUTTON                        :{BLACK}Liten
STR_FOUND_TOWN_INITIAL_SIZE_MEDIUM_BUTTON                       :{BLACK}Mellan
STR_FOUND_TOWN_INITIAL_SIZE_LARGE_BUTTON                        :{BLACK}Stor
STR_FOUND_TOWN_SIZE_RANDOM                                      :{BLACK}Slumpa
STR_FOUND_TOWN_INITIAL_SIZE_TOOLTIP                             :{BLACK}Välj stadsstorlek
STR_FOUND_TOWN_CITY                                             :{BLACK}Stad
STR_FOUND_TOWN_CITY_TOOLTIP                                     :{BLACK}Stora städer växer snabbare än vanliga städer{}Beroende på inställningarna så är de större när de grundas

STR_FOUND_TOWN_ROAD_LAYOUT                                      :{YELLOW}Utformning av stadens vägnät:
STR_FOUND_TOWN_SELECT_TOWN_ROAD_LAYOUT                          :{BLACK}Välj vägnätets utformning för denna stad
STR_FOUND_TOWN_SELECT_LAYOUT_ORIGINAL                           :{BLACK}Original
STR_FOUND_TOWN_SELECT_LAYOUT_BETTER_ROADS                       :{BLACK}Bättre vägar
STR_FOUND_TOWN_SELECT_LAYOUT_2X2_GRID                           :{BLACK}2x2 rutnät
STR_FOUND_TOWN_SELECT_LAYOUT_3X3_GRID                           :{BLACK}3x3 rutnät
STR_FOUND_TOWN_SELECT_LAYOUT_RANDOM                             :{BLACK}Slumpa

# Fund new industry window
STR_FUND_INDUSTRY_CAPTION                                       :{WHITE}Bekosta ny industri
STR_FUND_INDUSTRY_SELECTION_TOOLTIP                             :{BLACK}Välj lämplig industri från denna lista
STR_FUND_INDUSTRY_MANY_RANDOM_INDUSTRIES                        :{BLACK}Skapa slumpmässiga industrier
STR_FUND_INDUSTRY_MANY_RANDOM_INDUSTRIES_TOOLTIP                :{BLACK}Täck kartan med slumpmässigt placerade industrier
STR_FUND_INDUSTRY_MANY_RANDOM_INDUSTRIES_CAPTION                :{WHITE}Skapa slumpmässiga industrier
STR_FUND_INDUSTRY_MANY_RANDOM_INDUSTRIES_QUERY                  :{YELLOW}Är du säker på att du vill skapa många olika industrier?
STR_FUND_INDUSTRY_INDUSTRY_BUILD_COST                           :{BLACK}Kostnad: {YELLOW}{CURRENCY_LONG}
STR_FUND_INDUSTRY_PROSPECT_NEW_INDUSTRY                         :{BLACK}Prospektera
STR_FUND_INDUSTRY_BUILD_NEW_INDUSTRY                            :{BLACK}Bygga
STR_FUND_INDUSTRY_FUND_NEW_INDUSTRY                             :{BLACK}Grunda
STR_FUND_INDUSTRY_REMOVE_ALL_INDUSTRIES                         :{BLACK}Ta bort alla industrier
STR_FUND_INDUSTRY_REMOVE_ALL_INDUSTRIES_TOOLTIP                 :{BLACK}Ta bort alla industrier från kartan
STR_FUND_INDUSTRY_REMOVE_ALL_INDUSTRIES_CAPTION                 :{WHITE}Ta bort alla industrier
STR_FUND_INDUSTRY_REMOVE_ALL_INDUSTRIES_QUERY                   :{YELLOW}Är du säker på att du vill ta bort alla industrier?

# Industry cargoes window
STR_INDUSTRY_CARGOES_INDUSTRY_CAPTION                           :{WHITE}Industrikedja för {STRING} industrin
STR_INDUSTRY_CARGOES_CARGO_CAPTION                              :{WHITE}Industrikedja för godset {STRING}
STR_INDUSTRY_CARGOES_PRODUCERS                                  :{WHITE}Producerande industrier
STR_INDUSTRY_CARGOES_CUSTOMERS                                  :{WHITE}Mottagande industrier
STR_INDUSTRY_CARGOES_HOUSES                                     :{WHITE}Hus
STR_INDUSTRY_CARGOES_INDUSTRY_TOOLTIP                           :{BLACK}Klicka på industrin för att se dess leverantörer och kunder
STR_INDUSTRY_CARGOES_CARGO_TOOLTIP                              :{BLACK}{STRING}{}Klicka på godset för att se dess leverantörer och kunder
STR_INDUSTRY_DISPLAY_CHAIN                                      :{BLACK}Visa kedja
STR_INDUSTRY_DISPLAY_CHAIN_TOOLTIP                              :{BLACK}Visa industrier som levererar och tar emot gods
STR_INDUSTRY_CARGOES_NOTIFY_SMALLMAP                            :{BLACK}Koppla till minikartan
STR_INDUSTRY_CARGOES_NOTIFY_SMALLMAP_TOOLTIP                    :{BLACK}Markera visade industrier även på minikartan
STR_INDUSTRY_CARGOES_SELECT_CARGO                               :{BLACK}Välj last
STR_INDUSTRY_CARGOES_SELECT_CARGO_TOOLTIP                       :{BLACK}Välj den typ av last du vill visa
STR_INDUSTRY_CARGOES_SELECT_INDUSTRY                            :{BLACK}Välj industri
STR_INDUSTRY_CARGOES_SELECT_INDUSTRY_TOOLTIP                    :{BLACK}Välj den typ av industri du vill visa

# Land area window
STR_LAND_AREA_INFORMATION_CAPTION                               :{WHITE}Markområdesinformation
STR_LAND_AREA_INFORMATION_LOCATION_TOOLTIP                      :{BLACK}Centrera huvudvyn på rutans läge. Ctrl+klick öppnar en ny vy över rutans läge
STR_LAND_AREA_INFORMATION_COST_TO_CLEAR_N_A                     :{BLACK}Kostnad att röja: {LTBLUE}N/A
STR_LAND_AREA_INFORMATION_COST_TO_CLEAR                         :{BLACK}Kostnad att röja: {RED}{CURRENCY_LONG}
STR_LAND_AREA_INFORMATION_REVENUE_WHEN_CLEARED                  :{BLACK}Inkomst vid rensning: {LTBLUE}{CURRENCY_LONG}
STR_LAND_AREA_INFORMATION_OWNER_N_A                             :Otillgänglig
STR_LAND_AREA_INFORMATION_OWNER                                 :{BLACK}Ägare: {LTBLUE}{STRING}
STR_LAND_AREA_INFORMATION_ROAD_OWNER                            :{BLACK}Vägens ägare: {LTBLUE}{STRING}
STR_LAND_AREA_INFORMATION_TRAM_OWNER                            :{BLACK}Spårvägens ägare: {LTBLUE}{STRING}
STR_LAND_AREA_INFORMATION_RAIL_OWNER                            :{BLACK}Järnvägens ägare: {LTBLUE}{STRING}
STR_LAND_AREA_INFORMATION_LOCAL_AUTHORITY                       :{BLACK}Lokala myndigheter: {LTBLUE}{STRING}
STR_LAND_AREA_INFORMATION_LOCAL_AUTHORITY_NONE                  :Ingen
STR_LAND_AREA_INFORMATION_LANDINFO_COORDS                       :{BLACK}Koordinater: {LTBLUE}{NUM} x {NUM} x {NUM} ({STRING})
STR_LAND_AREA_INFORMATION_BUILD_DATE                            :{BLACK}Byggt: {LTBLUE}{DATE_LONG}
STR_LAND_AREA_INFORMATION_STATION_CLASS                         :{BLACK}Stationsklass: {LTBLUE}{STRING}
STR_LAND_AREA_INFORMATION_STATION_TYPE                          :{BLACK}Stationstyp: {LTBLUE}{STRING}
STR_LAND_AREA_INFORMATION_AIRPORT_CLASS                         :{BLACK}Flygplatsklass: {LTBLUE}{STRING}
STR_LAND_AREA_INFORMATION_AIRPORT_NAME                          :{BLACK}Flygplatsnamn: {LTBLUE}{STRING}
STR_LAND_AREA_INFORMATION_AIRPORTTILE_NAME                      :{BLACK}Flygplatsrutans namn: {LTBLUE}{STRING}
STR_LAND_AREA_INFORMATION_NEWGRF_NAME                           :{BLACK}NewGRF: {LTBLUE}{STRING}
STR_LAND_AREA_INFORMATION_CARGO_ACCEPTED                        :{BLACK}Accepterat gods: {LTBLUE}
STR_LAND_AREA_INFORMATION_CARGO_EIGHTS                          :({COMMA}/8 {STRING})
STR_LANG_AREA_INFORMATION_RAIL_TYPE                             :{BLACK}Spårtyp: {LTBLUE}{STRING}
STR_LANG_AREA_INFORMATION_ROAD_TYPE                             :{BLACK}Vägtyp: {LTBLUE}{STRING}
STR_LANG_AREA_INFORMATION_TRAM_TYPE                             :{BLACK}Spårvagnstyp: {LTBLUE}{STRING}
STR_LANG_AREA_INFORMATION_RAIL_SPEED_LIMIT                      :{BLACK}Hastighetsgräns för järnvägsspår: {LTBLUE}{VELOCITY}
STR_LANG_AREA_INFORMATION_ROAD_SPEED_LIMIT                      :{BLACK}Hastighetsbegränsning på väg: {LTBLUE}{VELOCITY}
STR_LANG_AREA_INFORMATION_TRAM_SPEED_LIMIT                      :{BLACK}Hastighetsgräns för spårvagnar: {LTBLUE}{VELOCITY}

# Description of land area of different tiles
STR_LAI_CLEAR_DESCRIPTION_ROCKS                                 :Stenar
STR_LAI_CLEAR_DESCRIPTION_ROUGH_LAND                            :Ojämn mark
STR_LAI_CLEAR_DESCRIPTION_BARE_LAND                             :Barmark
STR_LAI_CLEAR_DESCRIPTION_GRASS                                 :Gräs
STR_LAI_CLEAR_DESCRIPTION_FIELDS                                :Fält
STR_LAI_CLEAR_DESCRIPTION_SNOW_COVERED_LAND                     :Snötäckt mark
STR_LAI_CLEAR_DESCRIPTION_DESERT                                :Öken

STR_LAI_RAIL_DESCRIPTION_TRACK                                  :Järnvägsspår
STR_LAI_RAIL_DESCRIPTION_TRACK_WITH_NORMAL_SIGNALS              :Järnvägsspår med normal signal
STR_LAI_RAIL_DESCRIPTION_TRACK_WITH_PRESIGNALS                  :Järnvägsspår med försignal
STR_LAI_RAIL_DESCRIPTION_TRACK_WITH_EXITSIGNALS                 :Järnvägsspår med utfartssignal
STR_LAI_RAIL_DESCRIPTION_TRACK_WITH_COMBOSIGNALS                :Järnvägsspår med kombinationssignal
STR_LAI_RAIL_DESCRIPTION_TRACK_WITH_PBSSIGNALS                  :Järnvägsspår med avancerad signal
STR_LAI_RAIL_DESCRIPTION_TRACK_WITH_NOENTRYSIGNALS              :Järnvägsspår med avancerad envägssignal
STR_LAI_RAIL_DESCRIPTION_TRACK_WITH_NORMAL_PRESIGNALS           :Järnvägsspår med normal signal och försignal
STR_LAI_RAIL_DESCRIPTION_TRACK_WITH_NORMAL_EXITSIGNALS          :Järnvägsspår med normal signal och utfartssignal
STR_LAI_RAIL_DESCRIPTION_TRACK_WITH_NORMAL_COMBOSIGNALS         :Järnvägsspår med normal signal och kombinationssignal
STR_LAI_RAIL_DESCRIPTION_TRACK_WITH_NORMAL_PBSSIGNALS           :Järnvägsspår med normal signal och avancerad signal
STR_LAI_RAIL_DESCRIPTION_TRACK_WITH_NORMAL_NOENTRYSIGNALS       :Järnvägsspår med normal signal och avancerad envägssignal
STR_LAI_RAIL_DESCRIPTION_TRACK_WITH_PRE_EXITSIGNALS             :Järnvägsspår med för- och utfartssignal
STR_LAI_RAIL_DESCRIPTION_TRACK_WITH_PRE_COMBOSIGNALS            :Järnvägsspår med för- och kombinationssignal
STR_LAI_RAIL_DESCRIPTION_TRACK_WITH_PRE_PBSSIGNALS              :Järnvägsspår med försignal och avancerad signal
STR_LAI_RAIL_DESCRIPTION_TRACK_WITH_PRE_NOENTRYSIGNALS          :Järnvägsspår med försignal och avancerad envägssignal
STR_LAI_RAIL_DESCRIPTION_TRACK_WITH_EXIT_COMBOSIGNALS           :Järnvägsspår med utfarts- och kombinationssignal
STR_LAI_RAIL_DESCRIPTION_TRACK_WITH_EXIT_PBSSIGNALS             :Järnvägsspår med utfartssignal och avancerad signal
STR_LAI_RAIL_DESCRIPTION_TRACK_WITH_EXIT_NOENTRYSIGNALS         :Järnvägsspår med utfartssignal och avancerad envägssignal
STR_LAI_RAIL_DESCRIPTION_TRACK_WITH_COMBO_PBSSIGNALS            :Järnvägsspår med kombinationssignal och avancerad signal
STR_LAI_RAIL_DESCRIPTION_TRACK_WITH_COMBO_NOENTRYSIGNALS        :Järnvägsspår med kombinationssignal och avancerad envägssignal
STR_LAI_RAIL_DESCRIPTION_TRACK_WITH_PBS_NOENTRYSIGNALS          :Järnvägsspår med avancerad signal och avancerad envägssignal
STR_LAI_RAIL_DESCRIPTION_TRAIN_DEPOT                            :Järnvägsdepå

STR_LAI_ROAD_DESCRIPTION_ROAD                                   :Väg
STR_LAI_ROAD_DESCRIPTION_ROAD_WITH_STREETLIGHTS                 :Väg med gatubelysning
STR_LAI_ROAD_DESCRIPTION_TREE_LINED_ROAD                        :Väg kantad av träd
STR_LAI_ROAD_DESCRIPTION_ROAD_VEHICLE_DEPOT                     :Vägfordonsdepå
STR_LAI_ROAD_DESCRIPTION_ROAD_RAIL_LEVEL_CROSSING               :Väg-/Järnvägskorsning
STR_LAI_ROAD_DESCRIPTION_TRAMWAY                                :Spårväg

# Houses come directly from their building names
STR_LAI_TOWN_INDUSTRY_DESCRIPTION_UNDER_CONSTRUCTION            :{STRING} (under konstruktion)

STR_LAI_TREE_NAME_TREES                                         :Träd
STR_LAI_TREE_NAME_RAINFOREST                                    :Regnskog
STR_LAI_TREE_NAME_CACTUS_PLANTS                                 :Kaktusplantor

STR_LAI_STATION_DESCRIPTION_RAILROAD_STATION                    :Järnvägsstation
STR_LAI_STATION_DESCRIPTION_AIRCRAFT_HANGAR                     :Flygplanshangar
STR_LAI_STATION_DESCRIPTION_AIRPORT                             :Flygplats
STR_LAI_STATION_DESCRIPTION_TRUCK_LOADING_AREA                  :Lastbrygga
STR_LAI_STATION_DESCRIPTION_BUS_STATION                         :Busshållplats
STR_LAI_STATION_DESCRIPTION_SHIP_DOCK                           :Hamn
STR_LAI_STATION_DESCRIPTION_BUOY                                :Boj
STR_LAI_STATION_DESCRIPTION_WAYPOINT                            :Riktmärke

STR_LAI_WATER_DESCRIPTION_WATER                                 :Vatten
STR_LAI_WATER_DESCRIPTION_CANAL                                 :Kanal
STR_LAI_WATER_DESCRIPTION_LOCK                                  :Sluss
STR_LAI_WATER_DESCRIPTION_RIVER                                 :Flod
STR_LAI_WATER_DESCRIPTION_COAST_OR_RIVERBANK                    :Kust eller flodbank
STR_LAI_WATER_DESCRIPTION_SHIP_DEPOT                            :Skeppsvarv

# Industries come directly from their industry names

STR_LAI_TUNNEL_DESCRIPTION_RAILROAD                             :Järnvägstunnel
STR_LAI_TUNNEL_DESCRIPTION_ROAD                                 :Vägtunnel

STR_LAI_BRIDGE_DESCRIPTION_RAIL_SUSPENSION_STEEL                :Stålhängbro för järnväg
STR_LAI_BRIDGE_DESCRIPTION_RAIL_GIRDER_STEEL                    :Järnvägsbro av stålbalkstyp
STR_LAI_BRIDGE_DESCRIPTION_RAIL_CANTILEVER_STEEL                :Järnvägsbro med utskjutande stålstöd
STR_LAI_BRIDGE_DESCRIPTION_RAIL_SUSPENSION_CONCRETE             :Järnvägshängbro av armerad betong
STR_LAI_BRIDGE_DESCRIPTION_RAIL_WOODEN                          :Järnvägsbro av trä
STR_LAI_BRIDGE_DESCRIPTION_RAIL_CONCRETE                        :Järnvägsbro av betong
STR_LAI_BRIDGE_DESCRIPTION_RAIL_TUBULAR_STEEL                   :Järnvägsrörbro

STR_LAI_BRIDGE_DESCRIPTION_ROAD_SUSPENSION_STEEL                :Stålhängbro för vägbana
STR_LAI_BRIDGE_DESCRIPTION_ROAD_GIRDER_STEEL                    :Vägbro med stålbalkar
STR_LAI_BRIDGE_DESCRIPTION_ROAD_CANTILEVER_STEEL                :Vägbro med utskjutande stålstöd
STR_LAI_BRIDGE_DESCRIPTION_ROAD_SUSPENSION_CONCRETE             :Väghängbro av armerad betong
STR_LAI_BRIDGE_DESCRIPTION_ROAD_WOODEN                          :Vägbro av trä
STR_LAI_BRIDGE_DESCRIPTION_ROAD_CONCRETE                        :Vägbro av betong
STR_LAI_BRIDGE_DESCRIPTION_ROAD_TUBULAR_STEEL                   :Rörbro

STR_LAI_BRIDGE_DESCRIPTION_AQUEDUCT                             :Akvedukt

STR_LAI_OBJECT_DESCRIPTION_TRANSMITTER                          :Radiosändare
STR_LAI_OBJECT_DESCRIPTION_LIGHTHOUSE                           :Fyrtorn
STR_LAI_OBJECT_DESCRIPTION_COMPANY_HEADQUARTERS                 :Företagets huvudkontor
STR_LAI_OBJECT_DESCRIPTION_COMPANY_OWNED_LAND                   :Mark som ägs av företag

# About OpenTTD window
STR_ABOUT_OPENTTD                                               :{WHITE}Om OpenTTD
STR_ABOUT_ORIGINAL_COPYRIGHT                                    :{BLACK}Ursprunglig upphovsrätt {COPYRIGHT} 1995 Chris Sawyer, Alla rättigheter hävdas
STR_ABOUT_VERSION                                               :{BLACK}OpenTTD-version {REV}
STR_ABOUT_COPYRIGHT_OPENTTD                                     :{BLACK}OpenTTD {COPYRIGHT} 2002-{STRING} OpenTTD-teamet

# Framerate display window
STR_FRAMERATE_CAPTION                                           :{WHITE}Bildfrekvens
STR_FRAMERATE_CAPTION_SMALL                                     :{STRING}{WHITE} ({DECIMAL}x)
STR_FRAMERATE_RATE_GAMELOOP                                     :{BLACK}Simulationsfrekvens: {STRING}
STR_FRAMERATE_RATE_GAMELOOP_TOOLTIP                             :{BLACK}Antal spel-tick som simuleras per sekund.
STR_FRAMERATE_RATE_BLITTER                                      :{BLACK}Bildfrekvens för grafik: {STRING}
STR_FRAMERATE_RATE_BLITTER_TOOLTIP                              :{BLACK}Antal bildrutor som återges per sekund.
STR_FRAMERATE_SPEED_FACTOR                                      :{BLACK}Spelets nuvarande hastighetsfaktor: {DECIMAL}x
STR_FRAMERATE_SPEED_FACTOR_TOOLTIP                              :{BLACK}Hur snabbt spelet för närvarande körs, jämfört med förväntad hastighet vid normal simulationsfrekvens.
STR_FRAMERATE_CURRENT                                           :{WHITE}Nuvarande
STR_FRAMERATE_AVERAGE                                           :{WHITE}Genomsnittlig
STR_FRAMERATE_MEMORYUSE                                         :{WHITE}Minne
STR_FRAMERATE_DATA_POINTS                                       :{BLACK}Data baseras på {COMMA} mätvärden
STR_FRAMERATE_MS_GOOD                                           :{LTBLUE}{DECIMAL} ms
STR_FRAMERATE_MS_WARN                                           :{YELLOW}{DECIMAL} ms
STR_FRAMERATE_MS_BAD                                            :{RED}{DECIMAL} ms
STR_FRAMERATE_FPS_GOOD                                          :{LTBLUE}{DECIMAL} bildrutor/s
STR_FRAMERATE_FPS_WARN                                          :{YELLOW}{DECIMAL} bildrutor/s
STR_FRAMERATE_FPS_BAD                                           :{RED}{DECIMAL} bildrutor/s
STR_FRAMERATE_BYTES_GOOD                                        :{LTBLUE}{BYTES}
STR_FRAMERATE_BYTES_WARN                                        :{YELLOW}{BYTES}
STR_FRAMERATE_BYTES_BAD                                         :{RED}{BYTES}
STR_FRAMERATE_GRAPH_MILLISECONDS                                :{TINY_FONT}{COMMA} ms
STR_FRAMERATE_GRAPH_SECONDS                                     :{TINY_FONT}{COMMA} s
############ Leave those lines in this order!!
STR_FRAMERATE_GAMELOOP                                          :{BLACK}Totalt för spel-loopen:
STR_FRAMERATE_GL_ECONOMY                                        :{BLACK}  Godshantering:
STR_FRAMERATE_GL_TRAINS                                         :{BLACK}  Tåg-tick:
STR_FRAMERATE_GL_ROADVEHS                                       :{BLACK}  Vägfordons-tick:
STR_FRAMERATE_GL_SHIPS                                          :{BLACK}  Skepps-tick:
STR_FRAMERATE_GL_AIRCRAFT                                       :{BLACK}  Flygplans-tick:
STR_FRAMERATE_GL_LANDSCAPE                                      :{BLACK}  Världs-tick:
STR_FRAMERATE_GL_LINKGRAPH                                      :{BLACK}  Länkgrafens fördröjning:
STR_FRAMERATE_DRAWING                                           :{BLACK}Grafikåtergivning:
STR_FRAMERATE_DRAWING_VIEWPORTS                                 :{BLACK}  Vyfönster:
STR_FRAMERATE_VIDEO                                             :{BLACK}Videoutmatning:
STR_FRAMERATE_SOUND                                             :{BLACK}Ljudmixning:
STR_FRAMERATE_ALLSCRIPTS                                        :{BLACK}  GS/AI totalt:
STR_FRAMERATE_GAMESCRIPT                                        :{BLACK} Spelskript:
STR_FRAMERATE_AI                                                :{BLACK}   AI {NUM} {STRING}
############ End of leave-in-this-order
############ Leave those lines in this order!!
STR_FRAMETIME_CAPTION_GAMELOOP                                  :Spel-loop
STR_FRAMETIME_CAPTION_GL_ECONOMY                                :Godshantering
STR_FRAMETIME_CAPTION_GL_TRAINS                                 :Tåg-tick
STR_FRAMETIME_CAPTION_GL_ROADVEHS                               :Vägfordons-tick
STR_FRAMETIME_CAPTION_GL_SHIPS                                  :Skepps-tick
STR_FRAMETIME_CAPTION_GL_AIRCRAFT                               :Flygplans-tick
STR_FRAMETIME_CAPTION_GL_LANDSCAPE                              :Världs-tick
STR_FRAMETIME_CAPTION_GL_LINKGRAPH                              :Länkgrafens fördröjning
STR_FRAMETIME_CAPTION_DRAWING                                   :Grafikåtergivning
STR_FRAMETIME_CAPTION_DRAWING_VIEWPORTS                         :Återgivning av vyer
STR_FRAMETIME_CAPTION_VIDEO                                     :Videoutmatning
STR_FRAMETIME_CAPTION_SOUND                                     :Ljudmixning
STR_FRAMETIME_CAPTION_ALLSCRIPTS                                :GS/AI skripts totalt
STR_FRAMETIME_CAPTION_GAMESCRIPT                                :Spelskript
STR_FRAMETIME_CAPTION_AI                                        :AI {NUM} {STRING}
############ End of leave-in-this-order


# Save/load game/scenario
STR_SAVELOAD_SAVE_CAPTION                                       :{WHITE}Spara spel
STR_SAVELOAD_LOAD_CAPTION                                       :{WHITE}Ladda spel
STR_SAVELOAD_SAVE_SCENARIO                                      :{WHITE}Spara scenario
STR_SAVELOAD_LOAD_SCENARIO                                      :{WHITE}Öppna scenario
STR_SAVELOAD_LOAD_HEIGHTMAP                                     :{WHITE}Läs höjdkarta
STR_SAVELOAD_SAVE_HEIGHTMAP                                     :{WHITE}Spara höjdkarta
STR_SAVELOAD_HOME_BUTTON                                        :{BLACK}Klicka här för att gå till standardkatalogen för spara/ladda
STR_SAVELOAD_BYTES_FREE                                         :{BLACK}{BYTES} ledigt
STR_SAVELOAD_LIST_TOOLTIP                                       :{BLACK}Listar enheter, kataloger och sparade spel
STR_SAVELOAD_EDITBOX_TOOLTIP                                    :{BLACK}Valt namn för spelet
STR_SAVELOAD_DELETE_BUTTON                                      :{BLACK}Ta bort
STR_SAVELOAD_DELETE_TOOLTIP                                     :{BLACK}Ta bort markerat sparat spel
STR_SAVELOAD_SAVE_BUTTON                                        :{BLACK}Spara
STR_SAVELOAD_SAVE_TOOLTIP                                       :{BLACK}Spara spelet med valt namn
STR_SAVELOAD_LOAD_BUTTON                                        :{BLACK}Ladda
STR_SAVELOAD_LOAD_TOOLTIP                                       :{BLACK}Ladda valt spel
STR_SAVELOAD_LOAD_HEIGHTMAP_TOOLTIP                             :{BLACK}Ladda vald höjdkarta
STR_SAVELOAD_DETAIL_CAPTION                                     :{BLACK}Speldetaljer
STR_SAVELOAD_DETAIL_NOT_AVAILABLE                               :{BLACK}Ingen information tillgänglig
STR_SAVELOAD_DETAIL_COMPANY_INDEX                               :{SILVER}{COMMA}: {WHITE}{STRING}
STR_SAVELOAD_DETAIL_GRFSTATUS                                   :{SILVER}NewGRF: {WHITE}{STRING}
STR_SAVELOAD_FILTER_TITLE                                       :{BLACK}Sökfilter:
STR_SAVELOAD_OVERWRITE_TITLE                                    :{WHITE}Skriv över fil
STR_SAVELOAD_OVERWRITE_WARNING                                  :{YELLOW}Är du säker på att du vill skriva över den existerande filen?
STR_SAVELOAD_DIRECTORY                                          :{STRING} (Katalog)
STR_SAVELOAD_PARENT_DIRECTORY                                   :{STRING} (Föräldrakatalog)

STR_SAVELOAD_OSKTITLE                                           :{BLACK}Mata in ett namn för detta sparade spel

# World generation
STR_MAPGEN_WORLD_GENERATION_CAPTION                             :{WHITE}Generera värld
STR_MAPGEN_MAPSIZE                                              :{BLACK}Kartstorlek:
STR_MAPGEN_MAPSIZE_TOOLTIP                                      :{BLACK}Ange kartans storlek i rutor. Antalet tillgängliga rutor kommer att bli något lägre
STR_MAPGEN_BY                                                   :{BLACK}*
STR_MAPGEN_NUMBER_OF_TOWNS                                      :{BLACK}Antal städer:
STR_MAPGEN_DATE                                                 :{BLACK}Datum:
STR_MAPGEN_NUMBER_OF_INDUSTRIES                                 :{BLACK}Antal industrier:
STR_MAPGEN_MAX_HEIGHTLEVEL                                      :{BLACK}Maximal karthöjd:
STR_MAPGEN_MAX_HEIGHTLEVEL_UP                                   :{BLACK}Öka maximal bergshöjd med ett
STR_MAPGEN_MAX_HEIGHTLEVEL_DOWN                                 :{BLACK}Minska maximal bergshöjd med ett
STR_MAPGEN_SNOW_LINE_HEIGHT                                     :{BLACK}Snögränsens höjd:
STR_MAPGEN_SNOW_LINE_UP                                         :{BLACK}Höj snögränsens höjd ett steg
STR_MAPGEN_SNOW_LINE_DOWN                                       :{BLACK}Sänk snögränsens höjd ett steg
STR_MAPGEN_LAND_GENERATOR                                       :{BLACK}Landgenerator:
STR_MAPGEN_TERRAIN_TYPE                                         :{BLACK}Terrängtyp:
STR_MAPGEN_QUANTITY_OF_SEA_LAKES                                :{BLACK}Havsnivå
STR_MAPGEN_QUANTITY_OF_RIVERS                                   :{BLACK}Flod:
STR_MAPGEN_SMOOTHNESS                                           :{BLACK}Jämnhet:
STR_MAPGEN_VARIETY                                              :{BLACK}Varierad distribution:
STR_MAPGEN_GENERATE                                             :{WHITE}Generera

# Strings for map borders at game generation
STR_MAPGEN_BORDER_TYPE                                          :{BLACK}Kartgränser:
STR_MAPGEN_NORTHWEST                                            :{BLACK}Nordväst
STR_MAPGEN_NORTHEAST                                            :{BLACK}Nordost
STR_MAPGEN_SOUTHEAST                                            :{BLACK}Sydost
STR_MAPGEN_SOUTHWEST                                            :{BLACK}Sydväst
STR_MAPGEN_BORDER_FREEFORM                                      :{BLACK}Fri form
STR_MAPGEN_BORDER_WATER                                         :{BLACK}Vatten
STR_MAPGEN_BORDER_RANDOM                                        :{BLACK}På måfå
STR_MAPGEN_BORDER_RANDOMIZE                                     :{BLACK}På måfå
STR_MAPGEN_BORDER_MANUAL                                        :{BLACK}Manuell

STR_MAPGEN_HEIGHTMAP_ROTATION                                   :{BLACK}Rotation på höjdkarta:
STR_MAPGEN_HEIGHTMAP_NAME                                       :{BLACK}Namn på höjdkarta:
STR_MAPGEN_HEIGHTMAP_SIZE_LABEL                                 :{BLACK}Storlek:
STR_MAPGEN_HEIGHTMAP_SIZE                                       :{ORANGE}{NUM} x {NUM}

STR_MAPGEN_MAX_HEIGHTLEVEL_QUERY_CAPT                           :{WHITE}Ändra maximal karthöjd
STR_MAPGEN_SNOW_LINE_QUERY_CAPT                                 :{WHITE}Ändra snögränsens höjd
STR_MAPGEN_START_DATE_QUERY_CAPT                                :{WHITE}Ändra Startår

# SE Map generation
STR_SE_MAPGEN_CAPTION                                           :{WHITE}Scenarotyp
STR_SE_MAPGEN_FLAT_WORLD                                        :{WHITE}Plant land
STR_SE_MAPGEN_FLAT_WORLD_TOOLTIP                                :{BLACK}Generera ett plant land
STR_SE_MAPGEN_RANDOM_LAND                                       :{WHITE}Slumpat land
STR_SE_MAPGEN_FLAT_WORLD_HEIGHT                                 :{BLACK}Höjd av platt land:
STR_SE_MAPGEN_FLAT_WORLD_HEIGHT_DOWN                            :{BLACK}Sänk höjden av platt land ett ner
STR_SE_MAPGEN_FLAT_WORLD_HEIGHT_UP                              :{BLACK}Öka höjden av platt land ett steg

STR_SE_MAPGEN_FLAT_WORLD_HEIGHT_QUERY_CAPT                      :{WHITE}Ändra höjd av platt land

# Map generation progress
STR_GENERATION_WORLD                                            :{WHITE}Genererar värld...
STR_GENERATION_ABORT                                            :{BLACK}Avbryt
STR_GENERATION_ABORT_CAPTION                                    :{WHITE}Avbryt generering av världen
STR_GENERATION_ABORT_MESSAGE                                    :{YELLOW}Vill du verkligen avbryta genereringen?
STR_GENERATION_PROGRESS                                         :{WHITE}{NUM}% färdigt
STR_GENERATION_PROGRESS_NUM                                     :{BLACK}{NUM} / {NUM}
STR_GENERATION_WORLD_GENERATION                                 :{BLACK}Generera värld
STR_GENERATION_RIVER_GENERATION                                 :{BLACK}Generera Flod
STR_GENERATION_TREE_GENERATION                                  :{BLACK}Generera Träd
STR_GENERATION_OBJECT_GENERATION                                :{BLACK}Generera objekt
STR_GENERATION_CLEARING_TILES                                   :{BLACK}Svår och stenig markgenerering
STR_GENERATION_SETTINGUP_GAME                                   :{BLACK}Ställer in spel
STR_GENERATION_PREPARING_TILELOOP                               :{BLACK}Kör tile-loop
STR_GENERATION_PREPARING_SCRIPT                                 :{BLACK}Kör skript
STR_GENERATION_PREPARING_GAME                                   :{BLACK}Förbereder spel

# NewGRF settings
STR_NEWGRF_SETTINGS_CAPTION                                     :{WHITE}NewGRF-inställningar
STR_NEWGRF_SETTINGS_INFO_TITLE                                  :{WHITE}Detaljerad NewGRF-information
STR_NEWGRF_SETTINGS_ACTIVE_LIST                                 :{WHITE}Aktiva NewGRF-filer
STR_NEWGRF_SETTINGS_INACTIVE_LIST                               :{WHITE}Inaktiva NewGRF-filer
STR_NEWGRF_SETTINGS_SELECT_PRESET                               :{ORANGE}Välj förinställning
STR_NEWGRF_FILTER_TITLE                                         :{ORANGE}Sökfilter:
STR_NEWGRF_SETTINGS_PRESET_LIST_TOOLTIP                         :{BLACK}Ladda markerad förinställning
STR_NEWGRF_SETTINGS_PRESET_SAVE                                 :{BLACK}Spara förinställning
STR_NEWGRF_SETTINGS_PRESET_SAVE_TOOLTIP                         :{BLACK}Spara denna lista som en förinställning
STR_NEWGRF_SETTINGS_PRESET_SAVE_QUERY                           :{BLACK}Namnge förinställningen
STR_NEWGRF_SETTINGS_PRESET_DELETE                               :{BLACK}Ta bort förinställningen
STR_NEWGRF_SETTINGS_PRESET_DELETE_TOOLTIP                       :{BLACK}Ta bort markerad förinställning
STR_NEWGRF_SETTINGS_ADD                                         :{BLACK}Lägg till
STR_NEWGRF_SETTINGS_ADD_FILE_TOOLTIP                            :{BLACK}Lägg till den markerade NewGRF-filen till din konfiguration
STR_NEWGRF_SETTINGS_RESCAN_FILES                                :{BLACK}Scanna om filer
STR_NEWGRF_SETTINGS_RESCAN_FILES_TOOLTIP                        :{BLACK}Uppdatera listan med tillgängliga NewGRF-filer
STR_NEWGRF_SETTINGS_REMOVE                                      :{BLACK}Ta bort
STR_NEWGRF_SETTINGS_REMOVE_TOOLTIP                              :{BLACK}Ta bort den markerade NewGRF-filen från listan
STR_NEWGRF_SETTINGS_MOVEUP                                      :{BLACK}Flytta upp
STR_NEWGRF_SETTINGS_MOVEUP_TOOLTIP                              :{BLACK}Flytta upp den markerade NewGRF-filen i listan
STR_NEWGRF_SETTINGS_MOVEDOWN                                    :{BLACK}Flytta ned
STR_NEWGRF_SETTINGS_MOVEDOWN_TOOLTIP                            :{BLACK}Flytta ner den markerade NewGRF-filen i listan
STR_NEWGRF_SETTINGS_UPGRADE                                     :{BLACK}Uppgradera
STR_NEWGRF_SETTINGS_UPGRADE_TOOLTIP                             :{BLACK}Uppgradera NewGRF-filer som du har en nyare version installerad
STR_NEWGRF_SETTINGS_FILE_TOOLTIP                                :{BLACK}En lista med installerade NewGRF-filer

STR_NEWGRF_SETTINGS_SET_PARAMETERS                              :{BLACK}Parametrar
STR_NEWGRF_SETTINGS_SHOW_PARAMETERS                             :{BLACK}Visa parametrar
STR_NEWGRF_SETTINGS_TOGGLE_PALETTE                              :{BLACK}Byt palett
STR_NEWGRF_SETTINGS_TOGGLE_PALETTE_TOOLTIP                      :{BLACK}Ändra palett för markerad NewGRF.{}Gör detta när grafiken från denna NewGRF är rosa i spelet
STR_NEWGRF_SETTINGS_APPLY_CHANGES                               :{BLACK}Spara ändringar

STR_NEWGRF_SETTINGS_FIND_MISSING_CONTENT_BUTTON                 :{BLACK}Hitta saknat innehåll online
STR_NEWGRF_SETTINGS_FIND_MISSING_CONTENT_TOOLTIP                :{BLACK}Kontrollera om saknat innehåll kan hittas online

STR_NEWGRF_SETTINGS_FILENAME                                    :{BLACK}Filnamn: {SILVER}{STRING}
STR_NEWGRF_SETTINGS_GRF_ID                                      :{BLACK}GRF ID: {SILVER}{STRING}
STR_NEWGRF_SETTINGS_VERSION                                     :{BLACK}Version: {SILVER}{NUM}
STR_NEWGRF_SETTINGS_MIN_VERSION                                 :{BLACK}Min. kompatibel version: {SILVER}{NUM}
STR_NEWGRF_SETTINGS_MD5SUM                                      :{BLACK}MD5sum: {SILVER}{STRING}
STR_NEWGRF_SETTINGS_PALETTE                                     :{BLACK}Palett: {SILVER}{STRING}
STR_NEWGRF_SETTINGS_PALETTE_DEFAULT                             :Standard (D)
STR_NEWGRF_SETTINGS_PALETTE_DEFAULT_32BPP                       :Standard (D) / 32 bpp
STR_NEWGRF_SETTINGS_PALETTE_LEGACY                              :Äldre (W)
STR_NEWGRF_SETTINGS_PALETTE_LEGACY_32BPP                        :Äldre (W) / 32 bpp
STR_NEWGRF_SETTINGS_PARAMETER                                   :{BLACK}Paramerar: {SILVER}{STRING}
STR_NEWGRF_SETTINGS_PARAMETER_NONE                              :Ingen

STR_NEWGRF_SETTINGS_NO_INFO                                     :{BLACK}Ingen information tillgänglig
STR_NEWGRF_SETTINGS_NOT_FOUND                                   :{RED}Matchande fil hittades ej
STR_NEWGRF_SETTINGS_DISABLED                                    :{RED}Avstängd
STR_NEWGRF_SETTINGS_INCOMPATIBLE                                :{RED}Ej kompatibel med den här versionen av OpenTTD

# NewGRF save preset window
STR_SAVE_PRESET_CAPTION                                         :{WHITE}Spara förinställning
STR_SAVE_PRESET_LIST_TOOLTIP                                    :{BLACK}Lista över tillgängliga förinställningar, väljer man att kopiera den till spara namn nedan
STR_SAVE_PRESET_TITLE                                           :{BLACK}Skriv in ett namn
STR_SAVE_PRESET_EDITBOX_TOOLTIP                                 :{BLACK}Nuvarande valt namn för förinställningen att spara
STR_SAVE_PRESET_CANCEL                                          :{BLACK}Avbryt
STR_SAVE_PRESET_CANCEL_TOOLTIP                                  :{BLACK}Ändra inte det förinställda
STR_SAVE_PRESET_SAVE                                            :{BLACK}Spara
STR_SAVE_PRESET_SAVE_TOOLTIP                                    :{BLACK}Spara den inställda till den nuvarande valda namnet

# NewGRF parameters window
STR_NEWGRF_PARAMETERS_CAPTION                                   :{WHITE}Ändra NewGRF parametrar
STR_NEWGRF_PARAMETERS_CLOSE                                     :{BLACK}Stäng
STR_NEWGRF_PARAMETERS_RESET                                     :{BLACK}Återställ
STR_NEWGRF_PARAMETERS_RESET_TOOLTIP                             :{BLACK}Återställ alla parametrar till deras standardvärden
STR_NEWGRF_PARAMETERS_DEFAULT_NAME                              :Parameter {NUM}
STR_NEWGRF_PARAMETERS_SETTING                                   :{STRING}: {ORANGE}{STRING}
STR_NEWGRF_PARAMETERS_NUM_PARAM                                 :{LTBLUE}Antal parametrar: {ORANGE}{NUM}

# NewGRF inspect window
STR_NEWGRF_INSPECT_CAPTION                                      :{WHITE}Inspektera - {STRING}
STR_NEWGRF_INSPECT_PARENT_BUTTON                                :{BLACK}Förälder
STR_NEWGRF_INSPECT_PARENT_TOOLTIP                               :{BLACK}Inspektera förälderobjektet

STR_NEWGRF_INSPECT_CAPTION_OBJECT_AT                            :{STRING} vid {HEX}
STR_NEWGRF_INSPECT_CAPTION_OBJECT_AT_OBJECT                     :Objekt
STR_NEWGRF_INSPECT_CAPTION_OBJECT_AT_RAIL_TYPE                  :Spårtyp

STR_NEWGRF_INSPECT_QUERY_CAPTION                                :{WHITE}NewGRF variabel 60+x parameter (hexadecimal)

# Sprite aligner window
STR_SPRITE_ALIGNER_CAPTION                                      :{WHITE}Justera spriteobjekt {COMMA} ({STRING})
STR_SPRITE_ALIGNER_NEXT_BUTTON                                  :{BLACK}Nästa spriteobjekt
STR_SPRITE_ALIGNER_NEXT_TOOLTIP                                 :{BLACK}Fortsätt till nästa nomala spriteobjekt, ignorera eventuella pseudo/recolour/font spriteobjekt och börja om efter sista spriteobjektet
STR_SPRITE_ALIGNER_GOTO_BUTTON                                  :{BLACK}Gå till spriteobjekt
STR_SPRITE_ALIGNER_GOTO_TOOLTIP                                 :{BLACK}Gå till angivet spriteobjekt. Om objektet inte är ett normalt spriteobjekt, fortsätt till nästa normala spriteobjekt
STR_SPRITE_ALIGNER_PREVIOUS_BUTTON                              :{BLACK}Tidigare spriteobjekt
STR_SPRITE_ALIGNER_PREVIOUS_TOOLTIP                             :{BLACK}Fortsätt till föregående normala spriteobjekt, ignorera eventuella pseudo/recolour/font spriteobjekt och börja om från slutet efter första spriteobjektet
STR_SPRITE_ALIGNER_SPRITE_TOOLTIP                               :{BLACK}Representation av det valda objektet. Justeringen ignoreras när objektet ritas.
STR_SPRITE_ALIGNER_MOVE_TOOLTIP                                 :{BLACK}Flytta runt objektet, ändrar X och Y offsets. Ctrl+klicka för att flyta runt objektet åtta steg i taget
STR_SPRITE_ALIGNER_RESET_BUTTON                                 :{BLACK}Återställ relativ
STR_SPRITE_ALIGNER_RESET_TOOLTIP                                :{BLACK}Återställ den nuvarande relativa offsetten
STR_SPRITE_ALIGNER_OFFSETS_ABS                                  :{BLACK}X offsett: {NUM}, Y offsett: {NUM} (Absolut)
STR_SPRITE_ALIGNER_OFFSETS_REL                                  :{BLACK}X offsett: {NUM}, Y offsett: {NUM} (Relativ)
STR_SPRITE_ALIGNER_PICKER_BUTTON                                :{BLACK}Välj objekt
STR_SPRITE_ALIGNER_PICKER_TOOLTIP                               :{BLACK}Välj ett objekt på bildskärmen

STR_SPRITE_ALIGNER_GOTO_CAPTION                                 :{WHITE}Gå till spriteobjekt

# NewGRF (self) generated warnings/errors
STR_NEWGRF_ERROR_MSG_INFO                                       :{SILVER}{STRING}
STR_NEWGRF_ERROR_MSG_WARNING                                    :{RED}Varning: {SILVER}{STRING}
STR_NEWGRF_ERROR_MSG_ERROR                                      :{RED}Fel: {SILVER}{STRING}
STR_NEWGRF_ERROR_MSG_FATAL                                      :{RED}Fatalt: {SILVER}{STRING}
STR_NEWGRF_ERROR_FATAL_POPUP                                    :{WHITE}Ett fatalt NewGRF fel har uppstått:{}{STRING}
STR_NEWGRF_ERROR_VERSION_NUMBER                                 :{1:STRING} kommer inte att fungera med den TTDPatchversion som rapporterades av OpenTTD
STR_NEWGRF_ERROR_DOS_OR_WINDOWS                                 :{1:STRING} är för {STRING}versionen av TTD
STR_NEWGRF_ERROR_UNSET_SWITCH                                   :{1:STRING} är designat för att användas med {STRING}
STR_NEWGRF_ERROR_INVALID_PARAMETER                              :Felaktig parameter för {1:STRING}: parameter {STRING} ({NUM})
STR_NEWGRF_ERROR_LOAD_BEFORE                                    :{1:STRING} måste laddas innan {STRING}.
STR_NEWGRF_ERROR_LOAD_AFTER                                     :{1:STRING} måste laddas efter {STRING}.
STR_NEWGRF_ERROR_OTTD_VERSION_NUMBER                            :{1:STRING} kräver OpenTTD version {STRING} eller bättre
STR_NEWGRF_ERROR_AFTER_TRANSLATED_FILE                          :GRF-filen den var designad att översätta
STR_NEWGRF_ERROR_TOO_MANY_NEWGRFS_LOADED                        :För många NewGRFer är laddade
STR_NEWGRF_ERROR_STATIC_GRF_CAUSES_DESYNC                       :Att ladda {1:STRING} som statisk NewGRF med {STRING} kan orsaka desynkronisering
STR_NEWGRF_ERROR_UNEXPECTED_SPRITE                              :Oväntat spriteobjekt (spriteobjekt {3:NUM})
STR_NEWGRF_ERROR_UNKNOWN_PROPERTY                               :Okänd Action 0-egenskap {4:HEX} (spriteobjekt {3:NUM})
STR_NEWGRF_ERROR_INVALID_ID                                     :Försök att använda ett ogiltligt ID (spriteobjekt {3:NUM})
STR_NEWGRF_ERROR_CORRUPT_SPRITE                                 :{YELLOW}{STRING} innehåller ett skadat spriteobjekt. Alla korrupta spriteobjekt kommer att visas som röda frågetecken (?)
STR_NEWGRF_ERROR_MULTIPLE_ACTION_8                              :Innehåller flera Action 8 (spriteobjekt {3:NUM})
STR_NEWGRF_ERROR_READ_BOUNDS                                    :Läste förbi slutet av pseudo-spriteobjekt (spriteobjekt {3:NUM})
STR_NEWGRF_ERROR_GRM_FAILED                                     :Efterfrågade GRF-resurser är inte tillgängliga (spriteobjekt {3:NUM})
STR_NEWGRF_ERROR_FORCEFULLY_DISABLED                            :{1:STRING} har inaktiverats av {2:STRING}
STR_NEWGRF_ERROR_INVALID_SPRITE_LAYOUT                          :Felaktigt/okänt layout-format av spriteobjekt (spriteobjekt {3:NUM})
STR_NEWGRF_ERROR_LIST_PROPERTY_TOO_LONG                         :För många poster i listan med egenskapsvärden (spriteobjekt {3:NUM}, egenskap {4:HEX})
STR_NEWGRF_ERROR_INDPROD_CALLBACK                               :Ogiltig industriproduktions-callback (spriteobjekt {3:NUM}, "{2:STRING}")

# NewGRF related 'general' warnings
STR_NEWGRF_POPUP_CAUTION_CAPTION                                :{WHITE}Varning!
STR_NEWGRF_CONFIRMATION_TEXT                                    :{YELLOW}Du håller på att göra ändringar i ett pågående spel; detta kan krascha OpenTTD eller orsaka andra fel i spelet. Skicka inte buggrapporter om sådana fel.{}Är du helt säker på detta?

STR_NEWGRF_DUPLICATE_GRFID                                      :{WHITE}Kan inte lägga till filen: redan existerande GRF ID
STR_NEWGRF_COMPATIBLE_LOADED                                    :{ORANGE}Matchande fil saknas (kompatibel GRF laddad)
STR_NEWGRF_TOO_MANY_NEWGRFS                                     :{WHITE}Kan inte lägga till fil: Gränsen för NewGRF-filer uppnådd

STR_NEWGRF_COMPATIBLE_LOAD_WARNING                              :{WHITE}Kompatibel GRF laddad för saknade filer
STR_NEWGRF_DISABLED_WARNING                                     :{WHITE}Saknad GRF-fil har stängts av
STR_NEWGRF_UNPAUSE_WARNING_TITLE                                :{YELLOW}Saknad(e) GRF-fil(er)
STR_NEWGRF_UNPAUSE_WARNING                                      :{WHITE}Avpausning kan krascha OpenTTD. Skicka ej bugg-rapporter för eventuella resulterande krascher.{}Är du säker på att du vill avpausa?

# NewGRF status
STR_NEWGRF_LIST_NONE                                            :Inga
STR_NEWGRF_LIST_ALL_FOUND                                       :Alla filer finns
STR_NEWGRF_LIST_COMPATIBLE                                      :{YELLOW}Hittade kompatibla filer
STR_NEWGRF_LIST_MISSING                                         :{RED}Saknade filer

# NewGRF 'it's broken' warnings
STR_NEWGRF_BROKEN                                               :{WHITE}'Beteendet hos '{0:STRING}' kommer troligen orsaka desynkronisering och/eller krascher
STR_NEWGRF_BROKEN_POWERED_WAGON                                 :{WHITE}Power wagon-tillstånd för '{1:ENGINE}' ändrades utanför en depå
STR_NEWGRF_BROKEN_VEHICLE_LENGTH                                :{WHITE}Fordonslängd för '{1:ENGINE}' ändrades utanför en depå
STR_NEWGRF_BROKEN_CAPACITY                                      :{WHITE}Kapaciteten ändrades för '{1:ENGINE}' utan att vara i depå eller anpassning
STR_BROKEN_VEHICLE_LENGTH                                       :{WHITE}Tåg '{VEHICLE}' som tillhör '{COMPANY}' har ogiltig längd. Detta orsakas förmodligen av problem med en NewGRF. Spelet kan desynkroniseras eller krascha

STR_NEWGRF_BUGGY                                                :{WHITE}NewGRF '{0:STRING}' ger felaktig information
STR_NEWGRF_BUGGY_ARTICULATED_CARGO                              :{WHITE}Last-/återställningsinformationen för '{1:ENGINE}' skiljer sig från köplistan efter konstruktion. Detta kan leda till att automatisk förnyelse/uppgradering misslyckas med att anpassa fordonen/vagnarna korrekt
STR_NEWGRF_BUGGY_ENDLESS_PRODUCTION_CALLBACK                    :{WHITE}'{1:STRING}' skapade en oändlig loop i en produktions-callback-funktion
STR_NEWGRF_BUGGY_UNKNOWN_CALLBACK_RESULT                        :{WHITE}Callback-funktion {1:HEX} returnerade ett okänt/ogiltligt resultat {2:HEX}
STR_NEWGRF_BUGGY_INVALID_CARGO_PRODUCTION_CALLBACK              :{WHITE}'{1:STRING}' returnerade ogiltig lasttyp i produktions-callback vid {2:HEX}

# 'User removed essential NewGRFs'-placeholders for stuff without specs
STR_NEWGRF_INVALID_CARGO                                        :<invalid cargo>
STR_NEWGRF_INVALID_CARGO_ABBREV                                 :??
STR_NEWGRF_INVALID_CARGO_QUANTITY                               :{COMMA} av <invalid cargo>
STR_NEWGRF_INVALID_ENGINE                                       :<icke giltig fordonstyp>
STR_NEWGRF_INVALID_INDUSTRYTYPE                                 :<icke giltig industri>

# Placeholders for other invalid stuff, e.g. vehicles that have gone (Game Script).
STR_INVALID_VEHICLE                                             :<ogiltigt fordon>

# NewGRF scanning window
STR_NEWGRF_SCAN_CAPTION                                         :{WHITE}Skannar NewGRFer
STR_NEWGRF_SCAN_MESSAGE                                         :{BLACK}Skannar NewGRFer. Beroende på antal kan det ta en stund...
STR_NEWGRF_SCAN_STATUS                                          :{BLACK}{NUM} NewGRF{P "" er} skannade utav uppskattningsvis {NUM} NewGRF{P "" er} totalt
STR_NEWGRF_SCAN_ARCHIVES                                        :Skannar efter arkiv

# Sign list window
STR_SIGN_LIST_CAPTION                                           :{WHITE}Skyltlista - {COMMA} Skylt{P "" ar}
STR_SIGN_LIST_MATCH_CASE                                        :{BLACK}Matcha VERSALER/gemener
STR_SIGN_LIST_MATCH_CASE_TOOLTIP                                :{BLACK}Slå på/av matchning av VERSALER/gemener när skyltnamn matchas mot sökfiltret

# Sign window
STR_EDIT_SIGN_CAPTION                                           :{WHITE}Ändra skylttext
STR_EDIT_SIGN_LOCATION_TOOLTIP                                  :{BLACK}Centrera huvudvyn på skyltens läge Ctrl+klick öppnar en ny vy över skyltens läge
STR_EDIT_SIGN_NEXT_SIGN_TOOLTIP                                 :{BLACK}Åk till nästa skylt
STR_EDIT_SIGN_PREVIOUS_SIGN_TOOLTIP                             :{BLACK}Åk till föregående skylt

STR_EDIT_SIGN_SIGN_OSKTITLE                                     :{BLACK}Mata in ett namn för skylten

# Town directory window
STR_TOWN_DIRECTORY_CAPTION                                      :{WHITE}Städer
STR_TOWN_DIRECTORY_NONE                                         :{ORANGE}- Inga -
STR_TOWN_DIRECTORY_TOWN                                         :{ORANGE}{TOWN}{BLACK} ({COMMA})
STR_TOWN_DIRECTORY_CITY                                         :{ORANGE}{TOWN}{YELLOW} (Stad){BLACK} ({COMMA})
STR_TOWN_DIRECTORY_LIST_TOOLTIP                                 :{BLACK}Stadsnamn - klicka på ett namn för att centrera huvudvyn på staden. Ctrl+klick öppnar en ny vy över stadens läge
STR_TOWN_POPULATION                                             :{BLACK}Global folkmängd: {COMMA}

# Town view window
STR_TOWN_VIEW_TOWN_CAPTION                                      :{WHITE}{TOWN}
STR_TOWN_VIEW_CITY_CAPTION                                      :{WHITE}{TOWN} (Stad)
STR_TOWN_VIEW_POPULATION_HOUSES                                 :{BLACK}Invånare: {ORANGE}{COMMA}{BLACK}  Hus: {ORANGE}{COMMA}
STR_TOWN_VIEW_CARGO_LAST_MONTH_MAX                              :{BLACK}{CARGO_LIST} förra månaden: {ORANGE}{COMMA}{BLACK}  max: {ORANGE}{COMMA}
STR_TOWN_VIEW_CARGO_FOR_TOWNGROWTH                              :{BLACK}Fraktgods behövs för ortens tillväxt:
STR_TOWN_VIEW_CARGO_FOR_TOWNGROWTH_REQUIRED_GENERAL             :{ORANGE}{STRING}{RED} krävs
STR_TOWN_VIEW_CARGO_FOR_TOWNGROWTH_REQUIRED_WINTER              :{ORANGE}{STRING}{BLACK} krävs under vintern
STR_TOWN_VIEW_CARGO_FOR_TOWNGROWTH_DELIVERED_GENERAL            :{ORANGE}{STRING}{GREEN} levererat
STR_TOWN_VIEW_CARGO_FOR_TOWNGROWTH_REQUIRED                     :{ORANGE}{CARGO_TINY} / {CARGO_LONG}{RED} (återstår)
STR_TOWN_VIEW_CARGO_FOR_TOWNGROWTH_DELIVERED                    :{ORANGE}{CARGO_TINY} / {CARGO_LONG}{GREEN} (levererat)
STR_TOWN_VIEW_TOWN_GROWS_EVERY                                  :{BLACK}Orten växer var {ORANGE}{COMMA}{BLACK}{NBSP}dag
STR_TOWN_VIEW_TOWN_GROWS_EVERY_FUNDED                           :{BLACK}Orten växer var {ORANGE}{COMMA}{BLACK}{NBSP}dag (bekostad tillväxt)
STR_TOWN_VIEW_TOWN_GROW_STOPPED                                 :{BLACK}Orten växer {RED}inte{BLACK}
STR_TOWN_VIEW_NOISE_IN_TOWN                                     :{BLACK}Bullernivågräns i stad: {ORANGE}{COMMA}{BLACK}  max: {ORANGE}{COMMA}
STR_TOWN_VIEW_CENTER_TOOLTIP                                    :{BLACK}Centrera huvudvyn på staden. Ctrl+klick öppnar en ny vy över stadens läge
STR_TOWN_VIEW_LOCAL_AUTHORITY_BUTTON                            :{BLACK}Lokala myndigheter
STR_TOWN_VIEW_LOCAL_AUTHORITY_TOOLTIP                           :{BLACK}Visa information om de lokala myndigheterna
STR_TOWN_VIEW_RENAME_TOOLTIP                                    :{BLACK}Byt namn på staden

STR_TOWN_VIEW_EXPAND_BUTTON                                     :{BLACK}Utöka
STR_TOWN_VIEW_EXPAND_TOOLTIP                                    :{BLACK}Öka stadens storlek
STR_TOWN_VIEW_DELETE_BUTTON                                     :{BLACK}Ta bort
STR_TOWN_VIEW_DELETE_TOOLTIP                                    :{BLACK}Ta bort staden helt och hållet

STR_TOWN_VIEW_RENAME_TOWN_BUTTON                                :Byt namn på stad

# Town local authority window
STR_LOCAL_AUTHORITY_CAPTION                                     :{WHITE}{TOWN} lokala myndigheter
STR_LOCAL_AUTHORITY_ZONE                                        :{BLACK}Zon
STR_LOCAL_AUTHORITY_ZONE_TOOLTIP                                :{BLACK}Visa zonen som ryms inom de lokala myndigheternas gränser
STR_LOCAL_AUTHORITY_COMPANY_RATINGS                             :{BLACK}Transportföretags värderingar:
STR_LOCAL_AUTHORITY_COMPANY_RATING                              :{YELLOW}{COMPANY} {COMPANY_NUM}: {ORANGE}{STRING}
STR_LOCAL_AUTHORITY_ACTIONS_TITLE                               :{BLACK}Tillgängliga åtgärder:
STR_LOCAL_AUTHORITY_ACTIONS_TOOLTIP                             :{BLACK}Lista av åtgärder att utföra i staden - klicka på en rad för ytterligare detaljer
STR_LOCAL_AUTHORITY_DO_IT_BUTTON                                :{BLACK}Utför
STR_LOCAL_AUTHORITY_DO_IT_TOOLTIP                               :{BLACK}Utför markerad åtgärd i ovanstående lista

STR_LOCAL_AUTHORITY_ACTION_SMALL_ADVERTISING_CAMPAIGN           :Liten reklamkampanj
STR_LOCAL_AUTHORITY_ACTION_MEDIUM_ADVERTISING_CAMPAIGN          :Mellanstor reklamkampanj
STR_LOCAL_AUTHORITY_ACTION_LARGE_ADVERTISING_CAMPAIGN           :Stor reklamkampanj
STR_LOCAL_AUTHORITY_ACTION_ROAD_RECONSTRUCTION                  :Bekosta rekonstruktion av vägar
STR_LOCAL_AUTHORITY_ACTION_STATUE_OF_COMPANY                    :Bygg staty över företagets ägare
STR_LOCAL_AUTHORITY_ACTION_NEW_BUILDINGS                        :Bekosta nya byggnader
STR_LOCAL_AUTHORITY_ACTION_EXCLUSIVE_TRANSPORT                  :Köp exklusiva transporträttigheter
STR_LOCAL_AUTHORITY_ACTION_BRIBE                                :Muta de lokala myndigheterna

STR_LOCAL_AUTHORITY_ACTION_TOOLTIP_SMALL_ADVERTISING            :{YELLOW}Starta en liten lokal reklamkampanj, för att attrahera fler passagerare och gods till dina tranporttjänster.{}Kostnad: {CURRENCY_LONG}
STR_LOCAL_AUTHORITY_ACTION_TOOLTIP_MEDIUM_ADVERTISING           :{YELLOW}Starta en mellanstor lokal reklamkampanj, för att attrahera fler passagerare och gods till dina tranporttjänster.{}Kostnad: {CURRENCY_LONG}
STR_LOCAL_AUTHORITY_ACTION_TOOLTIP_LARGE_ADVERTISING            :{YELLOW}Starta en stor lokal reklamkampanj, för att attrahera fler passagerare och gods till dina tranporttjänster.{}Kostnad: {CURRENCY_LONG}
STR_LOCAL_AUTHORITY_ACTION_TOOLTIP_ROAD_RECONSTRUCTION          :{YELLOW}Bekosta ombyggnad av stadens vägnätverk. Orsakar ansenliga störningar för vägtrafik i upp till 6 månader.{}Kostnad: {CURRENCY_LONG}
STR_LOCAL_AUTHORITY_ACTION_TOOLTIP_STATUE_OF_COMPANY            :{YELLOW}Bygg en staty i ditt företags ära.{}Kostnad: {CURRENCY_LONG}
STR_LOCAL_AUTHORITY_ACTION_TOOLTIP_NEW_BUILDINGS                :{YELLOW}Bekosta uppbyggnad av nya kommersiella byggnader i staden.{}Kostnad: {CURRENCY_LONG}
STR_LOCAL_AUTHORITY_ACTION_TOOLTIP_EXCLUSIVE_TRANSPORT          :{YELLOW} Köp 1 års exklusiv transporträttighet i staden. Stadens myndigheter kommer bara tillåta passagerare och gods till användning för ditt företags stationer.{}Kostnad: {CURRENCY_LONG}
STR_LOCAL_AUTHORITY_ACTION_TOOLTIP_BRIBE                        :{YELLOW} Muta de lokala myndigheterna för att öka din värdering, med risk för att få höga böter om du blir upptäckt.{} Kostnad: {CURRENCY_LONG}

# Goal window
STR_GOALS_CAPTION                                               :{WHITE}{COMPANY} Mål
STR_GOALS_SPECTATOR_CAPTION                                     :{WHITE}Globala mål
STR_GOALS_SPECTATOR                                             :Globala mål
STR_GOALS_GLOBAL_TITLE                                          :{BLACK}Globala mål:
STR_GOALS_TEXT                                                  :{ORANGE}{STRING}
STR_GOALS_NONE                                                  :{ORANGE}- Inga -
STR_GOALS_SPECTATOR_NONE                                        :{ORANGE}- Inte tillämpligt -
STR_GOALS_PROGRESS                                              :{ORANGE}{STRING}
STR_GOALS_PROGRESS_COMPLETE                                     :{GREEN}{STRING}
STR_GOALS_COMPANY_TITLE                                         :{BLACK}Företagsmål:
STR_GOALS_TOOLTIP_CLICK_ON_SERVICE_TO_CENTER                    :{BLACK}Klicka på målet för att centrera huvudvyn på industrin/byn/rutan. Ctrl+klick gör så att ett nytt vyfönster öppnas över platsen för industrin/byn/rutan

# Goal question window
STR_GOAL_QUESTION_CAPTION_QUESTION                              :{BLACK}Fråga
STR_GOAL_QUESTION_CAPTION_INFORMATION                           :{BLACK}Information
STR_GOAL_QUESTION_CAPTION_WARNING                               :{BLACK}Varning
STR_GOAL_QUESTION_CAPTION_ERROR                                 :{YELLOW}Fel

############ Start of Goal Question button list
STR_GOAL_QUESTION_BUTTON_CANCEL                                 :Avbryt
STR_GOAL_QUESTION_BUTTON_OK                                     :Okej
STR_GOAL_QUESTION_BUTTON_NO                                     :Nej
STR_GOAL_QUESTION_BUTTON_YES                                    :Ja
STR_GOAL_QUESTION_BUTTON_DECLINE                                :Avböj
STR_GOAL_QUESTION_BUTTON_ACCEPT                                 :Acceptera
STR_GOAL_QUESTION_BUTTON_IGNORE                                 :Ignorera
STR_GOAL_QUESTION_BUTTON_RETRY                                  :Försök igen
STR_GOAL_QUESTION_BUTTON_PREVIOUS                               :Föregående
STR_GOAL_QUESTION_BUTTON_NEXT                                   :Nästa
STR_GOAL_QUESTION_BUTTON_STOP                                   :Stoppa
STR_GOAL_QUESTION_BUTTON_START                                  :Starta
STR_GOAL_QUESTION_BUTTON_GO                                     :Gå
STR_GOAL_QUESTION_BUTTON_CONTINUE                               :Fortsätt
STR_GOAL_QUESTION_BUTTON_RESTART                                :Starta om
STR_GOAL_QUESTION_BUTTON_POSTPONE                               :Skjut upp
STR_GOAL_QUESTION_BUTTON_SURRENDER                              :Ge upp
STR_GOAL_QUESTION_BUTTON_CLOSE                                  :Stäng
############ End of Goal Question button list

# Subsidies window
STR_SUBSIDIES_CAPTION                                           :{WHITE}Subventioner
STR_SUBSIDIES_OFFERED_TITLE                                     :{BLACK}Aktuella subventioner:
STR_SUBSIDIES_OFFERED_FROM_TO                                   :{ORANGE}{STRING} från {STRING} till {STRING}{YELLOW} (tills {DATE_SHORT})
STR_SUBSIDIES_NONE                                              :{ORANGE}- Inga -
STR_SUBSIDIES_SUBSIDISED_TITLE                                  :{BLACK}Redan subventionerade rutter:
STR_SUBSIDIES_SUBSIDISED_FROM_TO                                :{ORANGE}{STRING} från {STRING} till {STRING}{YELLOW} ({COMPANY}{YELLOW}, tills {DATE_SHORT})
STR_SUBSIDIES_TOOLTIP_CLICK_ON_SERVICE_TO_CENTER                :{BLACK}Klicka för att centrera huvudvyn ovanför industrin/staden. Ctrl+klick öppnar en ny vy över industrin/stadens läge

# Story book window
STR_STORY_BOOK_CAPTION                                          :{WHITE}{COMPANY} berättelsebok
STR_STORY_BOOK_SPECTATOR_CAPTION                                :{WHITE}Global berättelsebok
STR_STORY_BOOK_SPECTATOR                                        :Global berättelsebok
STR_STORY_BOOK_TITLE                                            :{YELLOW}{STRING}
STR_STORY_BOOK_GENERIC_PAGE_ITEM                                :Sida {NUM}
STR_STORY_BOOK_SEL_PAGE_TOOLTIP                                 :{BLACK}Hoppa till valfri sida genom att välja sidan i denna lista
STR_STORY_BOOK_PREV_PAGE                                        :{BLACK}Föregående
STR_STORY_BOOK_PREV_PAGE_TOOLTIP                                :{BLACK}Gå till föregående sida
STR_STORY_BOOK_NEXT_PAGE                                        :{BLACK}Nästa
STR_STORY_BOOK_NEXT_PAGE_TOOLTIP                                :{BLACK}Gå till nästa sida
STR_STORY_BOOK_INVALID_GOAL_REF                                 :{RED}Ogiltig målreferens

# Station list window
STR_STATION_LIST_TOOLTIP                                        :{BLACK}Stationsnamn - klicka på ett namn för att centrera huvudvyn på stationen. Ctrl+klick öppnar en ny vy över stationens läge
STR_STATION_LIST_USE_CTRL_TO_SELECT_MORE                        :{BLACK}Håll nere Ctrl för att markera mer än en sak
STR_STATION_LIST_CAPTION                                        :{WHITE}{COMPANY} - {COMMA} Station{P "" er}
STR_STATION_LIST_STATION                                        :{YELLOW}{STATION} {STATION_FEATURES}
STR_STATION_LIST_WAYPOINT                                       :{YELLOW}{WAYPOINT}
STR_STATION_LIST_NONE                                           :{YELLOW}- Inga -
STR_STATION_LIST_SELECT_ALL_FACILITIES                          :{BLACK}Markera alla inrättningar
STR_STATION_LIST_SELECT_ALL_TYPES                               :{BLACK}Välj alla typer av last (inklusive icke väntande last)
STR_STATION_LIST_NO_WAITING_CARGO                               :{BLACK}Ingen sorts last väntar

# Station view window
STR_STATION_VIEW_CAPTION                                        :{WHITE}{STATION} {STATION_FEATURES}
STR_STATION_VIEW_WAITING_CARGO                                  :{WHITE}{CARGO_LONG}
STR_STATION_VIEW_EN_ROUTE_FROM                                  :{YELLOW}({CARGO_SHORT} från {STATION})
STR_STATION_VIEW_RESERVED                                       :{YELLOW}({CARGO_SHORT} reserverat för lastning)

STR_STATION_VIEW_ACCEPTS_BUTTON                                 :{BLACK}Accepterar
STR_STATION_VIEW_ACCEPTS_TOOLTIP                                :{BLACK}Visa lista över accepterat gods
STR_STATION_VIEW_ACCEPTS_CARGO                                  :{BLACK}Accepterar: {WHITE}{CARGO_LIST}

STR_STATION_VIEW_EXCLUSIVE_RIGHTS_SELF                          :{BLACK}Den här stationen har exklusiva transporträttigheter i den här staden.
STR_STATION_VIEW_EXCLUSIVE_RIGHTS_COMPANY                       :{YELLOW}{COMPANY}{BLACK} har köpt exklusiva transporträttigheter i den här staden.

STR_STATION_VIEW_RATINGS_BUTTON                                 :{BLACK}Värderingar
STR_STATION_VIEW_RATINGS_TOOLTIP                                :{BLACK}Visa stationens klassificering
STR_STATION_VIEW_SUPPLY_RATINGS_TITLE                           :{BLACK}Månadsvis tillförsel av gods och lokal värdering:
STR_STATION_VIEW_CARGO_SUPPLY_RATING                            :{WHITE}{STRING}: {YELLOW}{COMMA} / {STRING} ({COMMA}%)

STR_STATION_VIEW_GROUP                                          :{BLACK}Gruppera med hänsyn till
STR_STATION_VIEW_WAITING_STATION                                :Station: väntar
STR_STATION_VIEW_WAITING_AMOUNT                                 :Mängd: väntar
STR_STATION_VIEW_PLANNED_STATION                                :Station: planerad
STR_STATION_VIEW_PLANNED_AMOUNT                                 :Mängd: planerad
STR_STATION_VIEW_FROM                                           :{YELLOW}{CARGO_SHORT} från {STATION}
STR_STATION_VIEW_VIA                                            :{YELLOW}{CARGO_SHORT} via {STATION}
STR_STATION_VIEW_TO                                             :{YELLOW}{CARGO_SHORT} till {STATION}
STR_STATION_VIEW_FROM_ANY                                       :{RED}{CARGO_SHORT} från okänd station
STR_STATION_VIEW_TO_ANY                                         :{RED}{CARGO_SHORT} till vilken station som helst
STR_STATION_VIEW_VIA_ANY                                        :{RED}{CARGO_SHORT} via vilken station som helst
STR_STATION_VIEW_FROM_HERE                                      :{GREEN}{CARGO_SHORT} från denna station
STR_STATION_VIEW_VIA_HERE                                       :{GREEN}{CARGO_SHORT} stannar vid denna station
STR_STATION_VIEW_TO_HERE                                        :{GREEN}{CARGO_SHORT} till denna station
STR_STATION_VIEW_NONSTOP                                        :{YELLOW}{CARGO_SHORT} utan uppehåll

STR_STATION_VIEW_GROUP_S_V_D                                    :Källa-Via-Mål
STR_STATION_VIEW_GROUP_S_D_V                                    :Källa-Mål-Via
STR_STATION_VIEW_GROUP_V_S_D                                    :Via-Källa-Mål
STR_STATION_VIEW_GROUP_V_D_S                                    :Via-Mål-Källa
STR_STATION_VIEW_GROUP_D_S_V                                    :Mål-Källa-Via
STR_STATION_VIEW_GROUP_D_V_S                                    :Mål-Via-Källa

############ range for rating starts
STR_CARGO_RATING_APPALLING                                      :Hemskt dålig
STR_CARGO_RATING_VERY_POOR                                      :Väldigt dålig
STR_CARGO_RATING_POOR                                           :Dålig
STR_CARGO_RATING_MEDIOCRE                                       :Medelmåttig
STR_CARGO_RATING_GOOD                                           :Bra
STR_CARGO_RATING_VERY_GOOD                                      :Väldigt bra
STR_CARGO_RATING_EXCELLENT                                      :Utmärkt
STR_CARGO_RATING_OUTSTANDING                                    :Enastående
############ range for rating ends

STR_STATION_VIEW_CENTER_TOOLTIP                                 :{BLACK}Centrera huvudvyn på stationen. Ctrl+klick öppnar en ny vy över stationens läge
STR_STATION_VIEW_RENAME_TOOLTIP                                 :{BLACK}Byt namn på stationen

STR_STATION_VIEW_SCHEDULED_TRAINS_TOOLTIP                       :{BLACK}Visa alla tåg där denna station finns med i rutten
STR_STATION_VIEW_SCHEDULED_ROAD_VEHICLES_TOOLTIP                :{BLACK}Visa alla vägfordon där denna station finns med i rutten
STR_STATION_VIEW_SCHEDULED_AIRCRAFT_TOOLTIP                     :{BLACK}Visa alla flygplan där denna station finns med i rutten
STR_STATION_VIEW_SCHEDULED_SHIPS_TOOLTIP                        :{BLACK}Visa alla skepp där denna station finns med i rutten

STR_STATION_VIEW_RENAME_STATION_CAPTION                         :Byt namn på station

STR_STATION_VIEW_CLOSE_AIRPORT                                  :{BLACK}Stäng flygplats
STR_STATION_VIEW_CLOSE_AIRPORT_TOOLTIP                          :{BLACK}Hindra flygplan från att landa på den här flygplatsen

# Waypoint/buoy view window
STR_WAYPOINT_VIEW_CAPTION                                       :{WHITE}{WAYPOINT}
STR_WAYPOINT_VIEW_CENTER_TOOLTIP                                :{BLACK}Centrera huvudvyn på riktmärket. Ctrl+klick öppnar en ny vy över riktmärkets läge
STR_WAYPOINT_VIEW_CHANGE_WAYPOINT_NAME                          :{BLACK}Byt namn på riktmärke
STR_BUOY_VIEW_CENTER_TOOLTIP                                    :{BLACK}Centrera huvudvyn på bojen. Ctrl+klick öppnar en ny vy över bojens läge
STR_BUOY_VIEW_CHANGE_BUOY_NAME                                  :{BLACK}Ändra namn på boj

STR_EDIT_WAYPOINT_NAME                                          :{WHITE}Ändra namn på riktmärke

# Finances window
STR_FINANCES_CAPTION                                            :{WHITE}{COMPANY} Budget {BLACK}{COMPANY_NUM}
STR_FINANCES_EXPENDITURE_INCOME_TITLE                           :{WHITE}Utgifter/inkomster
STR_FINANCES_YEAR                                               :{WHITE}{NUM}
STR_FINANCES_SECTION_CONSTRUCTION                               :{GOLD}Konstruktioner
STR_FINANCES_SECTION_NEW_VEHICLES                               :{GOLD}Nya fordon
STR_FINANCES_SECTION_TRAIN_RUNNING_COSTS                        :{GOLD}Kostnad för tåg
STR_FINANCES_SECTION_ROAD_VEHICLE_RUNNING_COSTS                 :{GOLD}Kostnad för vägfordon
STR_FINANCES_SECTION_AIRCRAFT_RUNNING_COSTS                     :{GOLD}Kostnad för flygplan
STR_FINANCES_SECTION_SHIP_RUNNING_COSTS                         :{GOLD}Kostnad för skepp
STR_FINANCES_SECTION_PROPERTY_MAINTENANCE                       :{GOLD}Underhåll av egendomar
STR_FINANCES_SECTION_TRAIN_INCOME                               :{GOLD}Inkomst från tåg
STR_FINANCES_SECTION_ROAD_VEHICLE_INCOME                        :{GOLD}Inkomst från vägfordon
STR_FINANCES_SECTION_AIRCRAFT_INCOME                            :{GOLD}Inkomst från flygplan
STR_FINANCES_SECTION_SHIP_INCOME                                :{GOLD}Inkomst från skepp
STR_FINANCES_SECTION_LOAN_INTEREST                              :{GOLD}Ränta på lån
STR_FINANCES_SECTION_OTHER                                      :{GOLD}Övrigt
STR_FINANCES_NEGATIVE_INCOME                                    :{BLACK}-{CURRENCY_LONG}
STR_FINANCES_POSITIVE_INCOME                                    :{BLACK}+{CURRENCY_LONG}
STR_FINANCES_TOTAL_CAPTION                                      :{WHITE}Totalt:
STR_FINANCES_BANK_BALANCE_TITLE                                 :{WHITE}Banksaldo
STR_FINANCES_LOAN_TITLE                                         :{WHITE}Lån
STR_FINANCES_MAX_LOAN                                           :{WHITE}Maxlån: {BLACK}{CURRENCY_LONG}
STR_FINANCES_TOTAL_CURRENCY                                     :{BLACK}{CURRENCY_LONG}
STR_FINANCES_BORROW_BUTTON                                      :{BLACK}Låna {CURRENCY_LONG}
STR_FINANCES_BORROW_TOOLTIP                                     :{BLACK}Öka lånets storlek. Ctrl + Klick lånar så mycket som möjligt
STR_FINANCES_REPAY_BUTTON                                       :{BLACK}Återbetala {CURRENCY_LONG}
STR_FINANCES_REPAY_TOOLTIP                                      :{BLACK}Återbetala en del av lånet. Ctrl+klick återbetalar så mycket som är möjligt
STR_FINANCES_INFRASTRUCTURE_BUTTON                              :{BLACK}Infrastruktur

# Company view
STR_COMPANY_VIEW_CAPTION                                        :{WHITE}{COMPANY} {BLACK}{COMPANY_NUM}
STR_COMPANY_VIEW_PRESIDENT_MANAGER_TITLE                        :{WHITE}{PRESIDENT_NAME}{}{GOLD}(VD)

STR_COMPANY_VIEW_INAUGURATED_TITLE                              :{GOLD}Etablerades: {WHITE}{NUM}
STR_COMPANY_VIEW_COLOUR_SCHEME_TITLE                            :{GOLD}Färgschema:
STR_COMPANY_VIEW_VEHICLES_TITLE                                 :{GOLD}Fordon:
STR_COMPANY_VIEW_TRAINS                                         :{WHITE}{COMMA} tåg
STR_COMPANY_VIEW_ROAD_VEHICLES                                  :{WHITE}{COMMA} vägfordon
STR_COMPANY_VIEW_AIRCRAFT                                       :{WHITE}{COMMA} flygplan
STR_COMPANY_VIEW_SHIPS                                          :{WHITE}{COMMA} skepp
STR_COMPANY_VIEW_VEHICLES_NONE                                  :{WHITE}Inga
STR_COMPANY_VIEW_COMPANY_VALUE                                  :{GOLD}Företagets värde: {WHITE}{CURRENCY_LONG}
STR_COMPANY_VIEW_SHARES_OWNED_BY                                :{WHITE}({COMMA}% ägs av {COMPANY})
STR_COMPANY_VIEW_INFRASTRUCTURE                                 :{GOLD}Infrastruktur
STR_COMPANY_VIEW_INFRASTRUCTURE_RAIL                            :{WHITE}{COMMA} järnvägsbit{P "" ar}
STR_COMPANY_VIEW_INFRASTRUCTURE_ROAD                            :{WHITE}{COMMA} vägbit{P "" ar}
STR_COMPANY_VIEW_INFRASTRUCTURE_WATER                           :{WHITE}{COMMA} vattenrut{P a or}
STR_COMPANY_VIEW_INFRASTRUCTURE_STATION                         :{WHITE}{COMMA} stationsrut{P a or}
STR_COMPANY_VIEW_INFRASTRUCTURE_AIRPORT                         :{WHITE}{COMMA} flygplats{P "" er}
STR_COMPANY_VIEW_INFRASTRUCTURE_NONE                            :{WHITE}Inga

STR_COMPANY_VIEW_BUILD_HQ_BUTTON                                :{BLACK}Bygg högkvarter
STR_COMPANY_VIEW_BUILD_HQ_TOOLTIP                               :{BLACK}Bygg företagets huvudkontor
STR_COMPANY_VIEW_VIEW_HQ_BUTTON                                 :{BLACK}Visa högkvarter
STR_COMPANY_VIEW_VIEW_HQ_TOOLTIP                                :{BLACK}Vy av företagets huvudkontor
STR_COMPANY_VIEW_RELOCATE_HQ                                    :{BLACK}Flytta högkvarter
STR_COMPANY_VIEW_RELOCATE_COMPANY_HEADQUARTERS                  :{BLACK}Flytta högkvarter till annan plats (kostar 1% av företagets värde). Shift+klick visar kostnad utan att flytta högkvarteret
STR_COMPANY_VIEW_INFRASTRUCTURE_BUTTON                          :{BLACK}Detaljer
STR_COMPANY_VIEW_INFRASTRUCTURE_TOOLTIP                         :{BLACK}Visa detaljerat antal infrastruktur-element
STR_COMPANY_VIEW_GIVE_MONEY_BUTTON                              :{BLACK}Ge pengar
<<<<<<< HEAD
=======
STR_COMPANY_VIEW_GIVE_MONEY_TOOLTIP                             :{BLACK}Ge pengar till detta företaget
>>>>>>> f30f4b68

STR_COMPANY_VIEW_NEW_FACE_BUTTON                                :{BLACK}Nytt ansikte
STR_COMPANY_VIEW_NEW_FACE_TOOLTIP                               :{BLACK}Välj nytt ansikte på VD:n
STR_COMPANY_VIEW_COLOUR_SCHEME_BUTTON                           :{BLACK}Färgschema
STR_COMPANY_VIEW_COLOUR_SCHEME_TOOLTIP                          :{BLACK}Byt företagets färgschema
STR_COMPANY_VIEW_COMPANY_NAME_BUTTON                            :{BLACK}Företagsnamn
STR_COMPANY_VIEW_COMPANY_NAME_TOOLTIP                           :{BLACK}Byt företagets namn
STR_COMPANY_VIEW_PRESIDENT_NAME_BUTTON                          :{BLACK}Namn på VD
STR_COMPANY_VIEW_PRESIDENT_NAME_TOOLTIP                         :{BLACK}Byt namn på VD:n

STR_COMPANY_VIEW_BUY_SHARE_BUTTON                               :{BLACK}Köp 25% andelar i företaget
STR_COMPANY_VIEW_SELL_SHARE_BUTTON                              :{BLACK}Sälj 25% andelar i företaget
STR_COMPANY_VIEW_BUY_SHARE_TOOLTIP                              :{BLACK}Köp 25% andelar i detta företag. Shift+klick visar kostnad utan att köpa
STR_COMPANY_VIEW_SELL_SHARE_TOOLTIP                             :{BLACK}Sälj 25% andelar i detta företag. Shift+klick visar inkomst utan att sälja

STR_COMPANY_VIEW_COMPANY_NAME_QUERY_CAPTION                     :Företagsnamn
STR_COMPANY_VIEW_PRESIDENT_S_NAME_QUERY_CAPTION                 :Namn på VD
<<<<<<< HEAD
STR_COMPANY_VIEW_GIVE_MONEY_QUERY_CAPTION                       :Skriv in mängd pengar som du vill ge
=======
STR_COMPANY_VIEW_GIVE_MONEY_QUERY_CAPTION                       :Ange hur mycket pengar du vill ge
>>>>>>> f30f4b68

STR_BUY_COMPANY_MESSAGE                                         :{WHITE}Vi letar efter någon som vill köpa och ta över vårt företag{}{}Vill du köpa {COMPANY} för {CURRENCY_LONG}?

# Company infrastructure window
STR_COMPANY_INFRASTRUCTURE_VIEW_CAPTION                         :{WHITE}Infrastruktur för {COMPANY}
STR_COMPANY_INFRASTRUCTURE_VIEW_RAIL_SECT                       :{GOLD}Järnvägsbitar:
STR_COMPANY_INFRASTRUCTURE_VIEW_SIGNALS                         :{WHITE}Signaler
STR_COMPANY_INFRASTRUCTURE_VIEW_ROAD_SECT                       :{GOLD}Vägbitar:
STR_COMPANY_INFRASTRUCTURE_VIEW_TRAM_SECT                       :{GOLD}Spårvagnsdelar:
STR_COMPANY_INFRASTRUCTURE_VIEW_WATER_SECT                      :{GOLD}Vattenrutor:
STR_COMPANY_INFRASTRUCTURE_VIEW_CANALS                          :{WHITE}Kanaler
STR_COMPANY_INFRASTRUCTURE_VIEW_STATION_SECT                    :{GOLD}Stationer:
STR_COMPANY_INFRASTRUCTURE_VIEW_STATIONS                        :{WHITE}Stationsrutor
STR_COMPANY_INFRASTRUCTURE_VIEW_AIRPORTS                        :{WHITE}Flygplatser
STR_COMPANY_INFRASTRUCTURE_VIEW_TOTAL                           :{WHITE}{CURRENCY_LONG}/år

# Industry directory
STR_INDUSTRY_DIRECTORY_CAPTION                                  :{WHITE}Industrier
STR_INDUSTRY_DIRECTORY_NONE                                     :{ORANGE}- Inga -
STR_INDUSTRY_DIRECTORY_ITEM_INFO                                :{BLACK}{CARGO_LONG}{STRING}{YELLOW} ({COMMA}% transporterat){BLACK}
STR_INDUSTRY_DIRECTORY_ITEM_NOPROD                              :{ORANGE}{INDUSTRY}
STR_INDUSTRY_DIRECTORY_ITEM_PROD1                               :{ORANGE}{INDUSTRY} {STRING}
STR_INDUSTRY_DIRECTORY_ITEM_PROD2                               :{ORANGE}{INDUSTRY} {STRING}, {STRING}
STR_INDUSTRY_DIRECTORY_ITEM_PROD3                               :{ORANGE}{INDUSTRY} {STRING}, {STRING}, {STRING}
STR_INDUSTRY_DIRECTORY_ITEM_PRODMORE                            :{ORANGE}{INDUSTRY} {STRING}, {STRING}, {STRING} och {NUM} till...
STR_INDUSTRY_DIRECTORY_LIST_CAPTION                             :{BLACK}Industrinamn - klicka på namnet för att centrera huvudvyn över industrin. Ctrl+klick öppnar en ny vy över industrins läge
STR_INDUSTRY_DIRECTORY_ACCEPTED_CARGO_FILTER                    :{BLACK}Accepterat gods: {SILVER}{STRING}
STR_INDUSTRY_DIRECTORY_PRODUCED_CARGO_FILTER                    :{BLACK}Producerat fraktgods: {SILVER}{STRING}
STR_INDUSTRY_DIRECTORY_FILTER_ALL_TYPES                         :Alla typer av last
STR_INDUSTRY_DIRECTORY_FILTER_NONE                              :Inga

# Industry view
STR_INDUSTRY_VIEW_CAPTION                                       :{WHITE}{INDUSTRY}
STR_INDUSTRY_VIEW_PRODUCTION_LAST_MONTH_TITLE                   :{BLACK}Produktion förra månaden:
STR_INDUSTRY_VIEW_TRANSPORTED                                   :{YELLOW}{CARGO_LONG}{STRING}{BLACK} ({COMMA}% transporterat)
STR_INDUSTRY_VIEW_LOCATION_TOOLTIP                              :{BLACK}Centrera huvudvyn ovanför industrin. Ctrl+klick öppnar en ny vy över industrins läge
STR_INDUSTRY_VIEW_PRODUCTION_LEVEL                              :{BLACK}Produktionsnivå: {YELLOW}{COMMA}%
STR_INDUSTRY_VIEW_INDUSTRY_ANNOUNCED_CLOSURE                    :{YELLOW}Industrin har annonserat att den snart kommer att stänga!

STR_INDUSTRY_VIEW_REQUIRES_N_CARGO                              :{BLACK}Kräver: {YELLOW}{STRING}{STRING}
STR_INDUSTRY_VIEW_PRODUCES_N_CARGO                              :{BLACK}Producerar: {YELLOW}{STRING}{STRING}
STR_INDUSTRY_VIEW_CARGO_LIST_EXTENSION                          :, {STRING}{STRING}

STR_INDUSTRY_VIEW_REQUIRES                                      :{BLACK}Kräver:
STR_INDUSTRY_VIEW_ACCEPT_CARGO                                  :{YELLOW}{STRING}{BLACK}{3:STRING}
STR_INDUSTRY_VIEW_ACCEPT_CARGO_AMOUNT                           :{YELLOW}{STRING}{BLACK}: {CARGO_SHORT} väntar{STRING}

STR_CONFIG_GAME_PRODUCTION                                      :{WHITE}Ändra produktion (produkt av 8, upp till 2040)
STR_CONFIG_GAME_PRODUCTION_LEVEL                                :{WHITE}Ändra produktionsnivå (procent, upp till 800%)

# Vehicle lists
STR_VEHICLE_LIST_TRAIN_CAPTION                                  :{WHITE}{STRING} - {COMMA} tåg
STR_VEHICLE_LIST_ROAD_VEHICLE_CAPTION                           :{WHITE}{STRING} - {COMMA} Vägfordon
STR_VEHICLE_LIST_SHIP_CAPTION                                   :{WHITE}{STRING} - {COMMA} skepp
STR_VEHICLE_LIST_AIRCRAFT_CAPTION                               :{WHITE}{STRING} - {COMMA} flygplan

STR_VEHICLE_LIST_TRAIN_LIST_TOOLTIP                             :{BLACK}Tåg - klicka på tåg för information
STR_VEHICLE_LIST_ROAD_VEHICLE_TOOLTIP                           :{BLACK}Vägfordon - klicka på fordon för information
STR_VEHICLE_LIST_SHIP_TOOLTIP                                   :{BLACK}Skepp - klicka på skepp för information
STR_VEHICLE_LIST_AIRCRAFT_TOOLTIP                               :{BLACK}Flygplan - Klicka på flygplan för information

STR_VEHICLE_LIST_PROFIT_THIS_YEAR_LAST_YEAR                     :{TINY_FONT}{BLACK}Vinst detta år: {CURRENCY_LONG} (förra året: {CURRENCY_LONG})

STR_VEHICLE_LIST_AVAILABLE_TRAINS                               :Tillgängliga tåg
STR_VEHICLE_LIST_AVAILABLE_ROAD_VEHICLES                        :Tillgängliga fordon
STR_VEHICLE_LIST_AVAILABLE_SHIPS                                :Tillgängliga skepp
STR_VEHICLE_LIST_AVAILABLE_AIRCRAFT                             :Tillgängliga flyplan
STR_VEHICLE_LIST_AVAILABLE_ENGINES_TOOLTIP                      :{BLACK}Se lista med tillgängliga motordesigner för denna fordonstyp

STR_VEHICLE_LIST_MANAGE_LIST                                    :{BLACK}Hantera lista
STR_VEHICLE_LIST_MANAGE_LIST_TOOLTIP                            :{BLACK}Skicka instruktioner till alla fordon på denna lista
STR_VEHICLE_LIST_REPLACE_VEHICLES                               :Byt ut fordon
STR_VEHICLE_LIST_SEND_FOR_SERVICING                             :Skicka på service

STR_VEHICLE_LIST_SEND_TRAIN_TO_DEPOT                            :Skicka till depå
STR_VEHICLE_LIST_SEND_ROAD_VEHICLE_TO_DEPOT                     :Skicka till depå
STR_VEHICLE_LIST_SEND_SHIP_TO_DEPOT                             :Skicka till depå
STR_VEHICLE_LIST_SEND_AIRCRAFT_TO_HANGAR                        :Skicka till hangar

STR_VEHICLE_LIST_MASS_STOP_LIST_TOOLTIP                         :{BLACK}Klicka för att stoppa alla fordon i listan
STR_VEHICLE_LIST_MASS_START_LIST_TOOLTIP                        :{BLACK}Klicka för att starta alla fordon i listan

STR_VEHICLE_LIST_SHARED_ORDERS_LIST_CAPTION                     :{WHITE}Delade instruktioner med {COMMA} fordon

# Group window
STR_GROUP_ALL_TRAINS                                            :Alla tåg
STR_GROUP_ALL_ROAD_VEHICLES                                     :Alla vägfordon
STR_GROUP_ALL_SHIPS                                             :Alla skepp
STR_GROUP_ALL_AIRCRAFTS                                         :Alla flygmaskiner

STR_GROUP_DEFAULT_TRAINS                                        :Ogrupperade tåg
STR_GROUP_DEFAULT_ROAD_VEHICLES                                 :Ogrupperade vägfordon
STR_GROUP_DEFAULT_SHIPS                                         :Ogrupperade skepp
STR_GROUP_DEFAULT_AIRCRAFTS                                     :Ogrupperade flygmaskiner

STR_GROUP_COUNT_WITH_SUBGROUP                                   :{TINY_FONT}{COMMA} (+{COMMA})

STR_GROUPS_CLICK_ON_GROUP_FOR_TOOLTIP                           :{BLACK}Grupper - klicka på en grupp för att lista alla fordon i gruppen. Dra och släpp grupper för att ordna hierarkin.
STR_GROUP_CREATE_TOOLTIP                                        :{BLACK}Klicka för att skapa en grupp
STR_GROUP_DELETE_TOOLTIP                                        :{BLACK}Ta bort vald grupp
STR_GROUP_RENAME_TOOLTIP                                        :{BLACK}Byt namn på vald grupp
STR_GROUP_LIVERY_TOOLTIP                                        :{BLACK}Byt färgschema på vald grupp
STR_GROUP_REPLACE_PROTECTION_TOOLTIP                            :{BLACK}Klicka för att skydda denna grupp mot allmän autoreplace

STR_QUERY_GROUP_DELETE_CAPTION                                  :{WHITE}Ta bort grupp
STR_GROUP_DELETE_QUERY_TEXT                                     :{WHITE} Är du säker på att du vill ta bort denna grupp och alla efterkommande?

STR_GROUP_ADD_SHARED_VEHICLE                                    :Lägg till delade fordon
STR_GROUP_REMOVE_ALL_VEHICLES                                   :Ta bort alla fordon

STR_GROUP_RENAME_CAPTION                                        :{BLACK}Döp om en grupp

STR_GROUP_PROFIT_THIS_YEAR                                      :Vinst i år:
STR_GROUP_PROFIT_LAST_YEAR                                      :Vinst förra året:
STR_GROUP_OCCUPANCY                                             :Nuvarande användning:
STR_GROUP_OCCUPANCY_VALUE                                       :{NUM}%

# Build vehicle window
STR_BUY_VEHICLE_TRAIN_RAIL_CAPTION                              :Nytt tågfordon
STR_BUY_VEHICLE_TRAIN_ELRAIL_CAPTION                            :Nya elektriska järnvägsfordon
STR_BUY_VEHICLE_TRAIN_MONORAIL_CAPTION                          :Nytt monorailfordon
STR_BUY_VEHICLE_TRAIN_MAGLEV_CAPTION                            :Nytt maglevfordon

STR_BUY_VEHICLE_ROAD_VEHICLE_CAPTION                            :Nytt Vägfordon
STR_BUY_VEHICLE_TRAM_VEHICLE_CAPTION                            :Nya spårvägsfordon

############ range for vehicle availability starts
STR_BUY_VEHICLE_TRAIN_ALL_CAPTION                               :Nya rälsfordon
STR_BUY_VEHICLE_ROAD_VEHICLE_ALL_CAPTION                        :Nya vägfordon
STR_BUY_VEHICLE_SHIP_CAPTION                                    :Nytt skepp
STR_BUY_VEHICLE_AIRCRAFT_CAPTION                                :Nytt flygplan
############ range for vehicle availability ends

STR_PURCHASE_INFO_COST_WEIGHT                                   :{BLACK}Kostnad: {GOLD}{CURRENCY_LONG}{BLACK} Vikt: {GOLD}{WEIGHT_SHORT}
STR_PURCHASE_INFO_COST_REFIT_WEIGHT                             :{BLACK}Kostnad: {GOLD}{CURRENCY_LONG}{BLACK} (Kostnad för anpassning: {GOLD}{CURRENCY_LONG}{BLACK}) Vikt: {GOLD}{WEIGHT_SHORT}
STR_PURCHASE_INFO_SPEED_POWER                                   :{BLACK}Hastighet: {GOLD}{VELOCITY}{BLACK} Kraft: {GOLD}{POWER}
STR_PURCHASE_INFO_SPEED                                         :{BLACK}Hastighet: {GOLD}{VELOCITY}
STR_PURCHASE_INFO_SPEED_OCEAN                                   :{BLACK}Hastighet i hav: {GOLD}{VELOCITY}
STR_PURCHASE_INFO_SPEED_CANAL                                   :{BLACK}Hastighet i kanal/flod: {GOLD}{VELOCITY}
STR_PURCHASE_INFO_RUNNINGCOST                                   :{BLACK}Driftkostnader: {GOLD}{CURRENCY_LONG}/år
STR_PURCHASE_INFO_CAPACITY                                      :{BLACK}Kapacitet: {GOLD}{CARGO_LONG} {STRING}
STR_PURCHASE_INFO_REFITTABLE                                    :(anpassningsbart)
STR_PURCHASE_INFO_DESIGNED_LIFE                                 :{BLACK}Designår: {GOLD}{NUM}{BLACK} Livslängd: {GOLD}{COMMA} år
STR_PURCHASE_INFO_RELIABILITY                                   :{BLACK}Max. tillförlitlighet: {GOLD}{COMMA} %
STR_PURCHASE_INFO_COST                                          :{BLACK}Kostnad: {GOLD}{CURRENCY_LONG}
STR_PURCHASE_INFO_COST_REFIT                                    :{BLACK}Kostnad: {GOLD}{CURRENCY_LONG}{BLACK} (Anpassningskostnad: {GOLD}{CURRENCY_LONG}{BLACK})
STR_PURCHASE_INFO_WEIGHT_CWEIGHT                                :{BLACK}Vikt: {GOLD}{WEIGHT_SHORT} ({WEIGHT_SHORT})
STR_PURCHASE_INFO_COST_SPEED                                    :{BLACK}Kostnad: {GOLD}{CURRENCY_LONG}{BLACK} Hastighet: {GOLD}{VELOCITY}
STR_PURCHASE_INFO_COST_REFIT_SPEED                              :{BLACK}Kostnad: {GOLD}{CURRENCY_LONG}{BLACK} (Kostnad för anpassning: {GOLD}{CURRENCY_LONG}{BLACK}) Hastighet: {GOLD}{VELOCITY}
STR_PURCHASE_INFO_AIRCRAFT_CAPACITY                             :{BLACK}Kapacitet: {GOLD}{CARGO_LONG}, {CARGO_LONG}
STR_PURCHASE_INFO_PWAGPOWER_PWAGWEIGHT                          :{BLACK}Motoriserade vagnar: {GOLD}+{POWER}{BLACK} Vikt: {GOLD}+{WEIGHT_SHORT}
STR_PURCHASE_INFO_REFITTABLE_TO                                 :{BLACK}Anpassningsbar till: {GOLD}{STRING}
STR_PURCHASE_INFO_ALL_TYPES                                     :Alla typer av last
STR_PURCHASE_INFO_NONE                                          :Ingen
STR_PURCHASE_INFO_ALL_BUT                                       :Allt utom {CARGO_LIST}
STR_PURCHASE_INFO_MAX_TE                                        :{BLACK}Maximal Dragkraft: {GOLD}{FORCE}
STR_PURCHASE_INFO_AIRCRAFT_RANGE                                :{BLACK}Räckvidd: {GOLD}{COMMA} rutor
STR_PURCHASE_INFO_AIRCRAFT_TYPE                                 :{BLACK}Flygplanstyp: {GOLD}{STRING}

STR_BUY_VEHICLE_TRAIN_LIST_TOOLTIP                              :{BLACK}Lista av tågvagnar. Klicka på tågvagn för information. Ctrl+klick visar eller döljer vagnstypen
STR_BUY_VEHICLE_ROAD_VEHICLE_LIST_TOOLTIP                       :{BLACK}Vägfordonslista. Klicka på fordon för information. Ctrl+klick visar eller döljer fordonstypen
STR_BUY_VEHICLE_SHIP_LIST_TOOLTIP                               :{BLACK}Skeppslista. Klicka på skepp för information. Ctrl+klick visar eller döljer skeppstypen
STR_BUY_VEHICLE_AIRCRAFT_LIST_TOOLTIP                           :{BLACK}Flygplanslista. Klicka på flygplan för information. Ctrl+klick visar eller döljer flygplanstypen

STR_BUY_VEHICLE_TRAIN_BUY_VEHICLE_BUTTON                        :{BLACK}Köp fordon
STR_BUY_VEHICLE_ROAD_VEHICLE_BUY_VEHICLE_BUTTON                 :{BLACK}Köp fordon
STR_BUY_VEHICLE_SHIP_BUY_VEHICLE_BUTTON                         :{BLACK}Köp skepp
STR_BUY_VEHICLE_AIRCRAFT_BUY_VEHICLE_BUTTON                     :{BLACK}Köp flygplan

STR_BUY_VEHICLE_TRAIN_BUY_REFIT_VEHICLE_BUTTON                  :{BLACK}Köp och anpassa fordon
STR_BUY_VEHICLE_ROAD_VEHICLE_BUY_REFIT_VEHICLE_BUTTON           :{BLACK}Köp och anpassa fordon
STR_BUY_VEHICLE_SHIP_BUY_REFIT_VEHICLE_BUTTON                   :{BLACK}Köp och anpassa skepp
STR_BUY_VEHICLE_AIRCRAFT_BUY_REFIT_VEHICLE_BUTTON               :{BLACK}Köp och anpassa flygplan

STR_BUY_VEHICLE_TRAIN_BUY_VEHICLE_TOOLTIP                       :{BLACK}Köp markerad tågvagn. Shift+klick visar kostnad utan att köpa
STR_BUY_VEHICLE_ROAD_VEHICLE_BUY_VEHICLE_TOOLTIP                :{BLACK}Köp markerat vägfordon. Shift+klick visar kostnad utan att köpa
STR_BUY_VEHICLE_SHIP_BUY_VEHICLE_TOOLTIP                        :{BLACK}Köp markerat skepp. Shift+klick visar kostnad utan att köpa
STR_BUY_VEHICLE_AIRCRAFT_BUY_VEHICLE_TOOLTIP                    :{BLACK}Köp markerat flygplan. Shift+klick visar kostnad utan att köpa

STR_BUY_VEHICLE_TRAIN_BUY_REFIT_VEHICLE_TOOLTIP                 :{BLACK}Köp och anpassa markerat tåg. Shift+klick visar kostnad utan att köpa
STR_BUY_VEHICLE_ROAD_VEHICLE_BUY_REFIT_VEHICLE_TOOLTIP          :{BLACK}Köp och anpassa markerat vägfordon. Shift+klick visar kostnad utan att köpa
STR_BUY_VEHICLE_SHIP_BUY_REFIT_VEHICLE_TOOLTIP                  :{BLACK}Köp och anpassa markerat skepp. Shift+klick visar kostnad utan att köpa
STR_BUY_VEHICLE_AIRCRAFT_BUY_REFIT_VEHICLE_TOOLTIP              :{BLACK}Köp och anpassa markerat flygplan. Shift+klick visar kostnad utan att köpa

STR_BUY_VEHICLE_TRAIN_RENAME_BUTTON                             :{BLACK}Byt namn på
STR_BUY_VEHICLE_ROAD_VEHICLE_RENAME_BUTTON                      :{BLACK}Byt namn på
STR_BUY_VEHICLE_SHIP_RENAME_BUTTON                              :{BLACK}Byt namn på
STR_BUY_VEHICLE_AIRCRAFT_RENAME_BUTTON                          :{BLACK}Byt namn på

STR_BUY_VEHICLE_TRAIN_RENAME_TOOLTIP                            :{BLACK}Byt namn på tågvagn
STR_BUY_VEHICLE_ROAD_VEHICLE_RENAME_TOOLTIP                     :{BLACK}Byt namn på vägfordonstyp
STR_BUY_VEHICLE_SHIP_RENAME_TOOLTIP                             :{BLACK}Byt namn på skeppstyp
STR_BUY_VEHICLE_AIRCRAFT_RENAME_TOOLTIP                         :{BLACK}Byt namn på flygplanstyp

STR_BUY_VEHICLE_TRAIN_HIDE_TOGGLE_BUTTON                        :{BLACK}Dölj
STR_BUY_VEHICLE_ROAD_VEHICLE_HIDE_TOGGLE_BUTTON                 :{BLACK}Dölj
STR_BUY_VEHICLE_SHIP_HIDE_TOGGLE_BUTTON                         :{BLACK}Dölj
STR_BUY_VEHICLE_AIRCRAFT_HIDE_TOGGLE_BUTTON                     :{BLACK}Dölj

STR_BUY_VEHICLE_TRAIN_SHOW_TOGGLE_BUTTON                        :{BLACK}Visa
STR_BUY_VEHICLE_ROAD_VEHICLE_SHOW_TOGGLE_BUTTON                 :{BLACK}Visa
STR_BUY_VEHICLE_SHIP_SHOW_TOGGLE_BUTTON                         :{BLACK}Visa
STR_BUY_VEHICLE_AIRCRAFT_SHOW_TOGGLE_BUTTON                     :{BLACK}Visa

STR_BUY_VEHICLE_TRAIN_HIDE_SHOW_TOGGLE_TOOLTIP                  :{BLACK}Växla mellan att dölja och visa lok- och vagntyp
STR_BUY_VEHICLE_ROAD_VEHICLE_HIDE_SHOW_TOGGLE_TOOLTIP           :{BLACK}Växla mellan att dölja och visa fordonstyp
STR_BUY_VEHICLE_SHIP_HIDE_SHOW_TOGGLE_TOOLTIP                   :{BLACK}Växla mellan att dölja och visa fartygstyp
STR_BUY_VEHICLE_AIRCRAFT_HIDE_SHOW_TOGGLE_TOOLTIP               :{BLACK}Växla mellan att dölja och visa flygfarkoststyp

STR_QUERY_RENAME_TRAIN_TYPE_CAPTION                             :{WHITE}Byt namn på tågets fordonstyp
STR_QUERY_RENAME_ROAD_VEHICLE_TYPE_CAPTION                      :{WHITE}Byt namn på vägfordonstyp
STR_QUERY_RENAME_SHIP_TYPE_CAPTION                              :{WHITE}Byt namn på skeppstyp
STR_QUERY_RENAME_AIRCRAFT_TYPE_CAPTION                          :{WHITE}Byt namn på flygplanstyp

# Depot window
STR_DEPOT_CAPTION                                               :{WHITE}{DEPOT}

STR_DEPOT_RENAME_TOOLTIP                                        :{BLACK}Byt namn på terminal
STR_DEPOT_RENAME_DEPOT_CAPTION                                  :Byt namn på terminal

STR_DEPOT_NO_ENGINE                                             :{BLACK}-
STR_DEPOT_VEHICLE_TOOLTIP                                       :{BLACK}{ENGINE}{STRING}
STR_DEPOT_VEHICLE_TOOLTIP_CHAIN                                 :{BLACK}{NUM} fordon{STRING}
STR_DEPOT_VEHICLE_TOOLTIP_CARGO                                 :{}{CARGO_LONG} ({CARGO_SHORT})

STR_DEPOT_TRAIN_LIST_TOOLTIP                                    :{BLACK}Tåg - drag vagn/lok för att lägga till/ta bort från tåg. Högerklicka på tåg för information. Håll Ctrl nedtryckt för att respektive funktion även ska gälla resten av tåget
STR_DEPOT_ROAD_VEHICLE_LIST_TOOLTIP                             :{BLACK}Fordon - högerklicka på fordon för information
STR_DEPOT_SHIP_LIST_TOOLTIP                                     :{BLACK}Skepp - högerklicka på skepp för information
STR_DEPOT_AIRCRAFT_LIST_TOOLTIP                                 :{BLACK}Flygplan - högerklicka på flygplan för information

STR_DEPOT_TRAIN_SELL_TOOLTIP                                    :{BLACK}Dra tågvagn hit för att sälja den
STR_DEPOT_ROAD_VEHICLE_SELL_TOOLTIP                             :{BLACK}Dra vägfordon hit för att sälja det
STR_DEPOT_SHIP_SELL_TOOLTIP                                     :{BLACK}Dra skepp hit för att sälja det
STR_DEPOT_AIRCRAFT_SELL_TOOLTIP                                 :{BLACK}Dra flygplan hit för att sälja det

STR_DEPOT_DRAG_WHOLE_TRAIN_TO_SELL_TOOLTIP                      :{BLACK}Drag loket här för att sälja hela tåget

STR_DEPOT_SELL_ALL_BUTTON_TRAIN_TOOLTIP                         :{BLACK}Sälj alla tåg i depån
STR_DEPOT_SELL_ALL_BUTTON_ROAD_VEHICLE_TOOLTIP                  :{BLACK}Sälj alla vägfordon i depån
STR_DEPOT_SELL_ALL_BUTTON_SHIP_TOOLTIP                          :{BLACK}Sälj alla skepp i depån
STR_DEPOT_SELL_ALL_BUTTON_AIRCRAFT_TOOLTIP                      :{BLACK}Sälj alla flygplan i hangaren

STR_DEPOT_AUTOREPLACE_TRAIN_TOOLTIP                             :{BLACK}Byt ut alla tåg i depån
STR_DEPOT_AUTOREPLACE_ROAD_VEHICLE_TOOLTIP                      :{BLACK}Byt ut alla vägfordon i depån
STR_DEPOT_AUTOREPLACE_SHIP_TOOLTIP                              :{BLACK}Byt ut alla skepp i depån
STR_DEPOT_AUTOREPLACE_AIRCRAFT_TOOLTIP                          :{BLACK}Byt ut alla flygplan i hangaren

STR_DEPOT_TRAIN_NEW_VEHICLES_BUTTON                             :{BLACK}Nytt fordon
STR_DEPOT_ROAD_VEHICLE_NEW_VEHICLES_BUTTON                      :{BLACK}Nytt fordon
STR_DEPOT_SHIP_NEW_VEHICLES_BUTTON                              :{BLACK}Nytt skepp
STR_DEPOT_AIRCRAFT_NEW_VEHICLES_BUTTON                          :{BLACK}Nytt flygplan

STR_DEPOT_TRAIN_NEW_VEHICLES_TOOLTIP                            :{BLACK}Köp ny tågvagn
STR_DEPOT_ROAD_VEHICLE_NEW_VEHICLES_TOOLTIP                     :{BLACK}Köp nytt vägfordon
STR_DEPOT_SHIP_NEW_VEHICLES_TOOLTIP                             :{BLACK}Köp nytt skepp
STR_DEPOT_AIRCRAFT_NEW_VEHICLES_TOOLTIP                         :{BLACK}Köp nytt flygplan

STR_DEPOT_CLONE_TRAIN                                           :{BLACK}Klona tåg
STR_DEPOT_CLONE_ROAD_VEHICLE                                    :{BLACK}Klona fordon
STR_DEPOT_CLONE_SHIP                                            :{BLACK}Klona skepp
STR_DEPOT_CLONE_AIRCRAFT                                        :{BLACK}Klona flygplan

STR_DEPOT_CLONE_TRAIN_DEPOT_INFO                                :{BLACK}Köper en kopia av ett tåg inklusive alla vagnar. Tryck på den här knappen och sen på ett tåg i eller utanför depån. Ctrl+klick gör så att de delar order. Shift+klick visar kostnad utan att köpa
STR_DEPOT_CLONE_ROAD_VEHICLE_DEPOT_INFO                         :{BLACK}Köper en kopia av ett fordon. Tryck på den här knappen och sen på ett vägfordon i eller utanför depån. Ctrl+klick gör så att de delar order. Shift+klick visar kostnad utan att köpa
STR_DEPOT_CLONE_SHIP_DEPOT_INFO                                 :{BLACK}Köper en kopia av ett skepp. Tryck på den här knappen och sedan på ett skepp i eller utanför depån. Ctrl+klick gör så att de delar order. Shift+klick visar kostnad utan att köpa
STR_DEPOT_CLONE_AIRCRAFT_INFO_HANGAR_WINDOW                     :{BLACK}Köper en kopia av ett flygplan. Tryck på den här knappen och sedan på ett flygplan i eller utanför hangaren. Ctrl+klick gör så att de delar order. Shift+klick visar kostnad utan att köpa

STR_DEPOT_TRAIN_LOCATION_TOOLTIP                                :{BLACK}Centrera huvudvyn ovanför depån. Ctrl+klick öppnar en ny vy över depåns läge
STR_DEPOT_ROAD_VEHICLE_LOCATION_TOOLTIP                         :{BLACK}Centrera huvudvyn ovanför vägfordonsdepån. Ctrl+klick öppnar en ny vy över vägfordonsdepåns läge
STR_DEPOT_SHIP_LOCATION_TOOLTIP                                 :{BLACK}Centrera huvudvyn ovanför skeppdepån. Ctrl+klick öppnar en ny vy över skeppdepåns läge
STR_DEPOT_AIRCRAFT_LOCATION_TOOLTIP                             :{BLACK}Centrera huvudvyn ovanför hangaren. Ctrl+klick öppnar en ny vy över hangarens läge

STR_DEPOT_VEHICLE_ORDER_LIST_TRAIN_TOOLTIP                      :{BLACK}Visa en lista med alla tåg som har denna depå i sitt körschema
STR_DEPOT_VEHICLE_ORDER_LIST_ROAD_VEHICLE_TOOLTIP               :{BLACK}Visa en lista med alla vägfordon som har denna depå i sitt körschema
STR_DEPOT_VEHICLE_ORDER_LIST_SHIP_TOOLTIP                       :{BLACK}Visa en lista med alla fartyg som har denna depå i sitt körschema
STR_DEPOT_VEHICLE_ORDER_LIST_AIRCRAFT_TOOLTIP                   :{BLACK}Visa en lista med alla flygplan som har en hangar på denna flygplats i sitt körschema

STR_DEPOT_MASS_STOP_DEPOT_TRAIN_TOOLTIP                         :{BLACK}Klicka för att stanna alla tåg i depån
STR_DEPOT_MASS_STOP_DEPOT_ROAD_VEHICLE_TOOLTIP                  :{BLACK}Klicka för att stanna alla fordon i depån
STR_DEPOT_MASS_STOP_DEPOT_SHIP_TOOLTIP                          :{BLACK}Klicka för att stanna alla skepp i depån
STR_DEPOT_MASS_STOP_HANGAR_TOOLTIP                              :{BLACK}Klicka för att stanna alla flygplan i hangaren

STR_DEPOT_MASS_START_DEPOT_TRAIN_TOOLTIP                        :{BLACK}Klicka för att starta alla tåg i depån
STR_DEPOT_MASS_START_DEPOT_ROAD_VEHICLE_TOOLTIP                 :{BLACK}Klicka för att starta alla fordon i depån
STR_DEPOT_MASS_START_DEPOT_SHIP_TOOLTIP                         :{BLACK}Klicka för att starta alla skepp i depån
STR_DEPOT_MASS_START_HANGAR_TOOLTIP                             :{BLACK}Klicka för att starta alla flygplan i hangaren

STR_DEPOT_SELL_CONFIRMATION_TEXT                                :{YELLOW}Du är på väg att sälja alla fordon i depån. Är du säker?

# Engine preview window
STR_ENGINE_PREVIEW_CAPTION                                      :{WHITE}Meddelande från fordonstillverkare
STR_ENGINE_PREVIEW_MESSAGE                                      :{GOLD}Vi har just designat ett nytt {STRING} - är du intresserad av ett års exklusiv användning av detta fordon, så vi kan se hur det presterar innan vi gör det allmänt tillgängligt?

STR_ENGINE_PREVIEW_RAILROAD_LOCOMOTIVE                          :järnvägslok
STR_ENGINE_PREVIEW_ELRAIL_LOCOMOTIVE                            :elektrifierat järnvägslok
STR_ENGINE_PREVIEW_MONORAIL_LOCOMOTIVE                          :monorail-lok
STR_ENGINE_PREVIEW_MAGLEV_LOCOMOTIVE                            :maglev-lok

STR_ENGINE_PREVIEW_ROAD_VEHICLE                                 :vägfordon
STR_ENGINE_PREVIEW_TRAM_VEHICLE                                 :spårvägsfordon

STR_ENGINE_PREVIEW_AIRCRAFT                                     :flygplan
STR_ENGINE_PREVIEW_SHIP                                         :skepp

STR_ENGINE_PREVIEW_COST_WEIGHT_SPEED_POWER                      :{BLACK}Kostnad: {CURRENCY_LONG} Vikt: {WEIGHT_SHORT}{}Hastighet: {VELOCITY}  Kraft {POWER}{}Löpande kostnad: {CURRENCY_LONG}/år{}Kapacitet: {CARGO_LONG}
STR_ENGINE_PREVIEW_COST_WEIGHT_SPEED_POWER_MAX_TE               :{BLACK}Kostnad: {CURRENCY_LONG} Vikt: {WEIGHT_SHORT}{}Hastighet: {VELOCITY}  Effekt: {POWER}  Max. T.E.: {6:FORCE}{}Löpande kostnad: {4:CURRENCY_LONG}/år{}Kapacitet: {5:CARGO_LONG}
STR_ENGINE_PREVIEW_COST_MAX_SPEED_CAP_RUNCOST                   :{BLACK}Kostnad: {CURRENCY_LONG} Maxhastiget: {VELOCITY}{}Kapacitet: {CARGO_LONG}{}Körkostnad: {CURRENCY_LONG}/år
STR_ENGINE_PREVIEW_COST_MAX_SPEED_TYPE_CAP_CAP_RUNCOST          :{BLACK}Kostnad: {CURRENCY_LONG} Maxhastighet: {VELOCITY}{}Flygplanstyp: {STRING}{}Kapacitet: {CARGO_LONG}, {CARGO_LONG}{}Körkostnad: {CURRENCY_LONG}/år
STR_ENGINE_PREVIEW_COST_MAX_SPEED_TYPE_CAP_RUNCOST              :{BLACK}Kostnad: {CURRENCY_LONG} Maxhastighet: {VELOCITY}{}Flygplanstyp: {STRING}{}Kapacitet: {CARGO_LONG}{}Körkostnad: {CURRENCY_LONG}/år
STR_ENGINE_PREVIEW_COST_MAX_SPEED_TYPE_RANGE_CAP_CAP_RUNCOST    :{BLACK}Kostnad: {CURRENCY_LONG} Maxhastighet: {VELOCITY}{}Flygplanstyp: {STRING} Räckvidd: {COMMA} rutor{}Kapacitet: {CARGO_LONG}, {CARGO_LONG}{}Körkostnad: {CURRENCY_LONG}/år
STR_ENGINE_PREVIEW_COST_MAX_SPEED_TYPE_RANGE_CAP_RUNCOST        :{BLACK}Kostnad: {CURRENCY_LONG} Maxhastighet: {VELOCITY}{}Flygplanstyp: {STRING} Räckvidd: {COMMA} rutor{}Kapacitet: {CARGO_LONG}{}Körkostnad: {CURRENCY_LONG}/år

# Autoreplace window
STR_REPLACE_VEHICLES_WHITE                                      :{WHITE}Byt ut {STRING} - {STRING}
STR_REPLACE_VEHICLE_TRAIN                                       :Tåg
STR_REPLACE_VEHICLE_ROAD_VEHICLE                                :Vägfordon
STR_REPLACE_VEHICLE_SHIP                                        :Skepp
STR_REPLACE_VEHICLE_AIRCRAFT                                    :Flygplan

STR_REPLACE_VEHICLE_VEHICLES_IN_USE                             :{YELLOW}Fordon i bruk
STR_REPLACE_VEHICLE_VEHICLES_IN_USE_TOOLTIP                     :{BLACK}Kolumn med fordon du äger
STR_REPLACE_VEHICLE_AVAILABLE_VEHICLES                          :{YELLOW}Tillgängliga fordon
STR_REPLACE_VEHICLE_AVAILABLE_VEHICLES_TOOLTIP                  :{BLACK}Kolumn med fordon tillgängliga för att bytas ut

STR_REPLACE_HELP_LEFT_ARRAY                                     :{BLACK}Välj fordonstyp att byta ut
STR_REPLACE_HELP_RIGHT_ARRAY                                    :{BLACK}Välj den nya fordonstyp du vill använda i stället för den till vänster valda typen

STR_REPLACE_VEHICLES_START                                      :{BLACK}Börja byta ut fordon
STR_REPLACE_VEHICLES_NOW                                        :Byt ut alla fordon nu
STR_REPLACE_VEHICLES_WHEN_OLD                                   :Byt endast ut gamla fordon
STR_REPLACE_HELP_START_BUTTON                                   :{BLACK}Tryck för att börja byta ut fordonstypen vald på vänster sida med fordonstypen på höger sida
STR_REPLACE_NOT_REPLACING                                       :{BLACK}Byter inte ut
STR_REPLACE_NOT_REPLACING_VEHICLE_SELECTED                      :{BLACK}Inget fordon valt
STR_REPLACE_REPLACING_WHEN_OLD                                  :{ENGINE} vid hög ålder
STR_REPLACE_VEHICLES_STOP                                       :{BLACK}Sluta byta ut fordon
STR_REPLACE_HELP_STOP_BUTTON                                    :{BLACK}Tryck för att sluta byta ut fordonstypen vald på vänster sida

STR_REPLACE_ENGINE_WAGON_SELECT_HELP                            :{BLACK}Växla mellan lok- och vagnersättningsfönster
STR_REPLACE_ENGINES                                             :Lok
STR_REPLACE_WAGONS                                              :Vagnar
STR_REPLACE_ALL_RAILTYPE                                        :Alla järnvägsfordon
STR_REPLACE_ALL_ROADTYPE                                        :Alla vägfordon

STR_REPLACE_HELP_RAILTYPE                                       :{BLACK}Välj vilken järnvägstyp du vill byta ut lok för
STR_REPLACE_HELP_ROADTYPE                                       :{BLACK}Välj vilken vägtyp du vill byta ut motorer för
STR_REPLACE_HELP_REPLACE_INFO_TAB                               :{BLACK}Visa vilket fordon det vänstra fordonet byts ut till, om något
STR_REPLACE_RAIL_VEHICLES                                       :Järnvägsfordon
STR_REPLACE_ELRAIL_VEHICLES                                     :Elektriska järnvägsfordon
STR_REPLACE_MONORAIL_VEHICLES                                   :Monorail-fordon
STR_REPLACE_MAGLEV_VEHICLES                                     :Maglevfordon

STR_REPLACE_ROAD_VEHICLES                                       :Vägfordon
STR_REPLACE_TRAM_VEHICLES                                       :Spårvägsfordon

STR_REPLACE_REMOVE_WAGON                                        :{BLACK}Vagnborttagning: {ORANGE}{STRING}
STR_REPLACE_REMOVE_WAGON_HELP                                   :{BLACK}Gör så att automatiskt utbyte behåller ett tågs längd genom att ta bort vagnar (med början längst fram) om utbytandet av loket skulle göra tåget längre

# Vehicle view
STR_VEHICLE_VIEW_CAPTION                                        :{WHITE}{VEHICLE}

STR_VEHICLE_VIEW_TRAIN_CENTER_TOOLTIP                           :{BLACK}Centrera huvudvyn på tågets position. Dubbelklicka för att följa tåget i huvudvyn. Ctrl+klicka öppnar ett nytt fönster över tågets position
STR_VEHICLE_VIEW_ROAD_VEHICLE_CENTER_TOOLTIP                    :{BLACK}Centrera huvudvyn på fordonets position. Dubbelklicka för att följa fordonet i huvudvyn. Ctrl+klicka öppnar ett nytt fönster över fordonets position
STR_VEHICLE_VIEW_SHIP_CENTER_TOOLTIP                            :{BLACK}Centrera huvudvyn på fartygets position. Dubbelklicka för att följa fartyget i huvudvyn. Ctrl+klicka öppnar ett nytt fönster över fartygets position
STR_VEHICLE_VIEW_AIRCRAFT_CENTER_TOOLTIP                        :{BLACK}Centrera huvudvyn på flyplanets position. Dubbelklicka för att följa flyplanet i huvudvyn. Ctrl+klicka öppnar ett nytt fönster över flygplanets position

STR_VEHICLE_VIEW_TRAIN_SEND_TO_DEPOT_TOOLTIP                    :{BLACK}Skicka tåg till depå. Ctrl+klick skickar tåget enbart på service
STR_VEHICLE_VIEW_ROAD_VEHICLE_SEND_TO_DEPOT_TOOLTIP             :{BLACK}Skicka fordon till depå. Ctrl+klick servar endast
STR_VEHICLE_VIEW_SHIP_SEND_TO_DEPOT_TOOLTIP                     :{BLACK}Skicka skepp till depå. Ctrl+klick servar endast
STR_VEHICLE_VIEW_AIRCRAFT_SEND_TO_DEPOT_TOOLTIP                 :{BLACK}Skicka flygplan till hangar. Ctrl+klick servar endast

STR_VEHICLE_VIEW_CLONE_TRAIN_INFO                               :{BLACK}Köper en kopia av tåget inklusive alla vagnar. Ctrl+klick gör så att de delar order. Shift+klick visar kostnad utan att köpa
STR_VEHICLE_VIEW_CLONE_ROAD_VEHICLE_INFO                        :{BLACK}Köper en kopia av fordonet. Ctrl+klick gör så att de delar order. Shift+klick visar kostnad utan att köpa
STR_VEHICLE_VIEW_CLONE_SHIP_INFO                                :{BLACK}Köper en kopia av skeppet. Ctrl+klick gör så att de delar order. Shift+klick visar kostnad utan att köpa
STR_VEHICLE_VIEW_CLONE_AIRCRAFT_INFO                            :{BLACK}Köper en kopia av flygplanet. Ctrl+klick gör så att de delar order. Shift+klick visar beräknad kostnad utan att köpa

STR_VEHICLE_VIEW_TRAIN_IGNORE_SIGNAL_TOOLTIP                    :{BLACK}Tvinga tåg att fortsätta utan att vänta på signal

STR_VEHICLE_VIEW_TRAIN_REFIT_TOOLTIP                            :{BLACK}Anpassa tåg till att frakta en annan sorts last
STR_VEHICLE_VIEW_ROAD_VEHICLE_REFIT_TOOLTIP                     :{BLACK}Anpassa vägfordon till att frakta en annan sorts last
STR_VEHICLE_VIEW_SHIP_REFIT_TOOLTIP                             :{BLACK}Anpassa skepp till att frakta en annan sorts last
STR_VEHICLE_VIEW_AIRCRAFT_REFIT_TOOLTIP                         :{BLACK}Anpassa flygplan till att frakta en annan sorts last

STR_VEHICLE_VIEW_TRAIN_REVERSE_TOOLTIP                          :{BLACK}Byt tågets riktning
STR_VEHICLE_VIEW_ROAD_VEHICLE_REVERSE_TOOLTIP                   :{BLACK}Tvinga fordonet att vända om

STR_VEHICLE_VIEW_TRAIN_ORDERS_TOOLTIP                           :{BLACK}Visa tågets order. Ctrl+klick visar tågets tidtabell
STR_VEHICLE_VIEW_ROAD_VEHICLE_ORDERS_TOOLTIP                    :{BLACK}Visa fordonets order. Ctrl+klick visar fordonets tidtabell
STR_VEHICLE_VIEW_SHIP_ORDERS_TOOLTIP                            :{BLACK}Visa skeppets order. Ctrl+klick visar skeppets tidtabell.
STR_VEHICLE_VIEW_AIRCRAFT_ORDERS_TOOLTIP                        :{BLACK}Visa flygplanets order. Ctrl+klick visar flygplanets tidtabell

STR_VEHICLE_VIEW_TRAIN_SHOW_DETAILS_TOOLTIP                     :{BLACK}Visa tågdetaljer
STR_VEHICLE_VIEW_ROAD_VEHICLE_SHOW_DETAILS_TOOLTIP              :{BLACK}Visa vägfordonsdetaljer
STR_VEHICLE_VIEW_SHIP_SHOW_DETAILS_TOOLTIP                      :{BLACK}Visa skeppdetaljer
STR_VEHICLE_VIEW_AIRCRAFT_SHOW_DETAILS_TOOLTIP                  :{BLACK}Visa flygplan detaljer

STR_VEHICLE_VIEW_TRAIN_STATUS_START_STOP_TOOLTIP                :{BLACK}Aktuell tågåtgärd - Tryck för att stoppa/starta tåget
STR_VEHICLE_VIEW_ROAD_VEHICLE_STATUS_START_STOP_TOOLTIP         :{BLACK}Aktuell fordonsåtgärd - tryck för att stoppa/starta fordon
STR_VEHICLE_VIEW_SHIP_STATE_STATUS_STOP_TOOLTIP                 :{BLACK}Aktuell fartygsåtgärd - Tryck för att stoppa/starta fartyg
STR_VEHICLE_VIEW_AIRCRAFT_STATUS_START_STOP_TOOLTIP             :{BLACK}Aktuell flygplansåtgärd - Tryck för att stoppa/starta flygplanet

STR_VEHICLE_VIEW_ORDER_LOCATION_TOOLTIP                         :{BLACK}Centrera huvudvyn på ordens destination. Ctrl+klick öppnar en ny vy över ordens destination

# Messages in the start stop button in the vehicle view
STR_VEHICLE_STATUS_LOADING_UNLOADING                            :{LTBLUE}Lastar / lastar av
STR_VEHICLE_STATUS_LEAVING                                      :{LTBLUE}Lämnar
STR_VEHICLE_STATUS_CRASHED                                      :{RED}Kraschad!
STR_VEHICLE_STATUS_BROKEN_DOWN                                  :{RED}Motorstopp
STR_VEHICLE_STATUS_STOPPED                                      :{RED}Stoppat
STR_VEHICLE_STATUS_TRAIN_STOPPING_VEL                           :{RED}Stannar, {VELOCITY}
STR_VEHICLE_STATUS_TRAIN_NO_POWER                               :{RED}Ingen Kraft
STR_VEHICLE_STATUS_TRAIN_STUCK                                  :{ORANGE}Väntar på ledig väg
STR_VEHICLE_STATUS_AIRCRAFT_TOO_FAR                             :{ORANGE}Nästa destination ligger för långt bort

STR_VEHICLE_STATUS_HEADING_FOR_STATION_VEL                      :{LTBLUE}På väg mot {STATION}, {VELOCITY}
STR_VEHICLE_STATUS_NO_ORDERS_VEL                                :{LTBLUE}Inga order, {VELOCITY}
STR_VEHICLE_STATUS_HEADING_FOR_WAYPOINT_VEL                     :{LTBLUE}På väg mot {WAYPOINT} i {VELOCITY}
STR_VEHICLE_STATUS_HEADING_FOR_DEPOT_VEL                        :{ORANGE}På väg mot {DEPOT}, {VELOCITY}
STR_VEHICLE_STATUS_HEADING_FOR_DEPOT_SERVICE_VEL                :{LTBLUE}Service vid {DEPOT}, {VELOCITY}

# Vehicle stopped/started animations
STR_VEHICLE_COMMAND_STOPPED_SMALL                               :{TINY_FONT}{RED}Stoppad
STR_VEHICLE_COMMAND_STOPPED                                     :{RED}Stoppad
STR_VEHICLE_COMMAND_STARTED_SMALL                               :{TINY_FONT}{GREEN}Startad
STR_VEHICLE_COMMAND_STARTED                                     :{GREEN}Startad

# Vehicle details
STR_VEHICLE_DETAILS_CAPTION                                     :{WHITE}{VEHICLE} (Details)
STR_VEHICLE_NAME_BUTTON                                         :{BLACK}Namn

STR_VEHICLE_DETAILS_TRAIN_RENAME                                :{BLACK}Byt namn på tåg
STR_VEHICLE_DETAILS_ROAD_VEHICLE_RENAME                         :{BLACK}Byt namn på vägfordon
STR_VEHICLE_DETAILS_SHIP_RENAME                                 :{BLACK}Byt namn på skepp
STR_VEHICLE_DETAILS_AIRCRAFT_RENAME                             :{BLACK}Byt namn på flygplan

STR_VEHICLE_INFO_AGE_RUNNING_COST_YR                            :{BLACK}Ålder: {LTBLUE}{STRING}{BLACK}   Körkostnad: {LTBLUE}{CURRENCY_LONG}/år
# The next two need to stay in this order
STR_VEHICLE_INFO_AGE                                            :{COMMA} år ({COMMA})
STR_VEHICLE_INFO_AGE_RED                                        :{RED}{COMMA} år ({COMMA})

STR_VEHICLE_INFO_MAX_SPEED                                      :{BLACK}Maxhastiget: {LTBLUE}{VELOCITY}
STR_VEHICLE_INFO_MAX_SPEED_TYPE                                 :{BLACK}Maxhastighet: {LTBLUE}{VELOCITY} {BLACK}Flygplanstyp: {LTBLUE}{STRING}
STR_VEHICLE_INFO_MAX_SPEED_TYPE_RANGE                           :{BLACK}Maxhastighet: {LTBLUE}{VELOCITY} {BLACK}Flygplanstyp: {LTBLUE}{STRING} {BLACK}Räckvidd: {LTBLUE}{COMMA} rutor
STR_VEHICLE_INFO_WEIGHT_POWER_MAX_SPEED                         :{BLACK}Vikt: {LTBLUE}{WEIGHT_SHORT} {BLACK}Kraft: {LTBLUE}{POWER}{BLACK} Maxhastiget: {LTBLUE}{VELOCITY}
STR_VEHICLE_INFO_WEIGHT_POWER_MAX_SPEED_MAX_TE                  :{BLACK}Vikt: {LTBLUE}{WEIGHT_SHORT} {BLACK}Kraft: {LTBLUE}{POWER}{BLACK} Maxhastiget: {LTBLUE}{VELOCITY} {BLACK}Max. T.E.: {LTBLUE}{FORCE}

STR_VEHICLE_INFO_PROFIT_THIS_YEAR_LAST_YEAR                     :{BLACK}Vinst detta år: {LTBLUE}{CURRENCY_LONG} (förra året: {CURRENCY_LONG})
STR_VEHICLE_INFO_RELIABILITY_BREAKDOWNS                         :{BLACK}Tillförlitlighet: {LTBLUE}{COMMA}%  {BLACK}Motorstopp sedan senaste servicen: {LTBLUE}{COMMA}

STR_VEHICLE_INFO_BUILT_VALUE                                    :{LTBLUE}{ENGINE} {BLACK}Byggt: {LTBLUE}{NUM}{BLACK} Värde: {LTBLUE}{CURRENCY_LONG}
STR_VEHICLE_INFO_NO_CAPACITY                                    :{BLACK}Kapacitet: {LTBLUE}Ingen{STRING}
STR_VEHICLE_INFO_CAPACITY                                       :{BLACK}Kapacitet: {LTBLUE}{CARGO_LONG}{3:STRING}
STR_VEHICLE_INFO_CAPACITY_MULT                                  :{BLACK}Kapacitet: {LTBLUE}{CARGO_LONG}{3:STRING} (x{4:NUM})
STR_VEHICLE_INFO_CAPACITY_CAPACITY                              :{BLACK}Kapacitet: {LTBLUE}{CARGO_LONG}, {CARGO_LONG}{STRING}

STR_VEHICLE_INFO_FEEDER_CARGO_VALUE                             :{BLACK} Överför kredit: {LTBLUE}{CURRENCY_LONG}

STR_VEHICLE_DETAILS_SERVICING_INTERVAL_DAYS                     :{BLACK}Serviceintervall: {LTBLUE}{COMMA}{NBSP}dagar{BLACK}   Senaste service: {LTBLUE}{DATE_LONG}
STR_VEHICLE_DETAILS_SERVICING_INTERVAL_PERCENT                  :{BLACK}Serviceintervall: {LTBLUE}{COMMA}%{BLACK}   Senaste service: {LTBLUE}{DATE_LONG}
STR_VEHICLE_DETAILS_INCREASE_SERVICING_INTERVAL_TOOLTIP         :{BLACK}Öka serviceintervall med 10. Ctrl+klick ökar serviceintervall med 5
STR_VEHICLE_DETAILS_DECREASE_SERVICING_INTERVAL_TOOLTIP         :{BLACK}Minska serviceintervall med 10. Ctrl+klick minskar servinceintervall med 5

STR_SERVICE_INTERVAL_DROPDOWN_TOOLTIP                           :{BLACK}Ändra typ av service-intervall
STR_VEHICLE_DETAILS_DEFAULT                                     :Standard
STR_VEHICLE_DETAILS_DAYS                                        :Dagar
STR_VEHICLE_DETAILS_PERCENT                                     :Procent

STR_QUERY_RENAME_TRAIN_CAPTION                                  :{WHITE}Byt namn på tåg
STR_QUERY_RENAME_ROAD_VEHICLE_CAPTION                           :{WHITE}Byt namn på vägfordon
STR_QUERY_RENAME_SHIP_CAPTION                                   :{WHITE}Byt namn på skepp
STR_QUERY_RENAME_AIRCRAFT_CAPTION                               :{WHITE}Byt namn på flygplan

# Extra buttons for train details windows
STR_VEHICLE_DETAILS_TRAIN_ENGINE_BUILT_AND_VALUE                :{LTBLUE}{ENGINE}{BLACK}   Byggt: {LTBLUE}{NUM}{BLACK} Värde: {LTBLUE}{CURRENCY_LONG}
STR_VEHICLE_DETAILS_TRAIN_WAGON_VALUE                           :{LTBLUE}{ENGINE}{BLACK}   Värde: {LTBLUE}{CURRENCY_LONG}

STR_VEHICLE_DETAILS_TRAIN_TOTAL_CAPACITY_TEXT                   :{BLACK}Tågets totala kapacitet:
STR_VEHICLE_DETAILS_TRAIN_TOTAL_CAPACITY                        :{LTBLUE}{CARGO_LONG} ({CARGO_SHORT})
STR_VEHICLE_DETAILS_TRAIN_TOTAL_CAPACITY_MULT                   :{LTBLUE}- {CARGO_LONG} ({CARGO_SHORT}) (x{NUM})

STR_VEHICLE_DETAILS_CARGO_EMPTY                                 :{LTBLUE}Tom
STR_VEHICLE_DETAILS_CARGO_FROM                                  :{LTBLUE}{CARGO_LONG} från {STATION}
STR_VEHICLE_DETAILS_CARGO_FROM_MULT                             :{LTBLUE}{CARGO_LONG} från {STATION} (x{NUM})

STR_VEHICLE_DETAIL_TAB_CARGO                                    :{BLACK}Gods
STR_VEHICLE_DETAILS_TRAIN_CARGO_TOOLTIP                         :{BLACK}Visa detaljer för lastat gods
STR_VEHICLE_DETAIL_TAB_INFORMATION                              :{BLACK}Information
STR_VEHICLE_DETAILS_TRAIN_INFORMATION_TOOLTIP                   :{BLACK}Visa detaljer för tågfordon
STR_VEHICLE_DETAIL_TAB_CAPACITIES                               :{BLACK}Kapaciteter
STR_VEHICLE_DETAILS_TRAIN_CAPACITIES_TOOLTIP                    :{BLACK}Visa kapaciteter för varje fordon
STR_VEHICLE_DETAIL_TAB_TOTAL_CARGO                              :{BLACK}Gods totalt
STR_VEHICLE_DETAILS_TRAIN_TOTAL_CARGO_TOOLTIP                   :{BLACK}Visa tågets totala kapacitet, separera för typ av gods

STR_VEHICLE_DETAILS_TRAIN_ARTICULATED_RV_CAPACITY               :{BLACK}Kapacitet: {LTBLUE}

# Vehicle refit
STR_REFIT_CAPTION                                               :{WHITE}{VEHICLE} (Anpassa)
STR_REFIT_TITLE                                                 :{GOLD}Välj godstyp att frakta:
STR_REFIT_NEW_CAPACITY_COST_OF_REFIT                            :{BLACK}Ny kapacitet: {GOLD}{CARGO_LONG}{}{BLACK}Kostnad för anpassning: {RED}{CURRENCY_LONG}
STR_REFIT_NEW_CAPACITY_INCOME_FROM_REFIT                        :{BLACK}Ny kapacitet: {GOLD}{CARGO_LONG}{}{BLACK}Inkomstens vinst: {GREEN}{CURRENCY_LONG}
STR_REFIT_NEW_CAPACITY_COST_OF_AIRCRAFT_REFIT                   :{BLACK}Ny kapacitet: {GOLD}{CARGO_LONG}, {GOLD}{CARGO_LONG}{}{BLACK}Kostnad för anpassning: {RED}{CURRENCY_LONG}
STR_REFIT_NEW_CAPACITY_INCOME_FROM_AIRCRAFT_REFIT               :{BLACK}Ny kapacitet: {GOLD}{CARGO_LONG}. {GOLD}{CARGO_LONG}{}{BLACK}Inkomstens vinst: {GREEN}{CURRENCY_LONG}
STR_REFIT_SELECT_VEHICLES_TOOLTIP                               :{BLACK}Välj vilka fordon som ska anpassas. Genom att dra med musen kan flera fordon väljas. Klicka på en tom yta för att välja hela fordonet. Ctrl+klick på ett fordon kommer att välja det och hela den resterande kedjan

STR_REFIT_TRAIN_LIST_TOOLTIP                                    :{BLACK}Välj godstyp för tåget att bära
STR_REFIT_ROAD_VEHICLE_LIST_TOOLTIP                             :{BLACK}Välj lasttyp för fordon
STR_REFIT_SHIP_LIST_TOOLTIP                                     :{BLACK}Välj typ av gods för skepp att frakta
STR_REFIT_AIRCRAFT_LIST_TOOLTIP                                 :{BLACK}Välj godstyp för flygplan att frakta

STR_REFIT_TRAIN_REFIT_BUTTON                                    :{BLACK}Anpassa tåg
STR_REFIT_ROAD_VEHICLE_REFIT_BUTTON                             :{BLACK}Anpassa Vägfordon
STR_REFIT_SHIP_REFIT_BUTTON                                     :{BLACK}Anpassa skepp
STR_REFIT_AIRCRAFT_REFIT_BUTTON                                 :{BLACK}Anpassa flygplan

STR_REFIT_TRAIN_REFIT_TOOLTIP                                   :{BLACK}Anpassa tåg för att bära vald godstyp
STR_REFIT_ROAD_VEHICLE_REFIT_TOOLTIP                            :{BLACK}Anpassa vägfordon till att frakta markerad last
STR_REFIT_SHIP_REFIT_TOOLTIP                                    :{BLACK}Anpassa skepp för att frakta markerad godstyp
STR_REFIT_AIRCRAFT_REFIT_TOOLTIP                                :{BLACK}Anpassa flygplan för att frakta markerad godstyp

# Order view
STR_ORDERS_CAPTION                                              :{WHITE}{VEHICLE} (Order)
STR_ORDERS_TIMETABLE_VIEW                                       :{BLACK}Tidtabell
STR_ORDERS_TIMETABLE_VIEW_TOOLTIP                               :{BLACK}Ändra till tidtabellsvy

STR_ORDERS_LIST_TOOLTIP                                         :{BLACK}Orderlista - klicka på order för att markera det. Ctrl+klick visar order-destinationen i huvudförstret
STR_ORDER_INDEX                                                 :{COMMA}:{NBSP}
STR_ORDER_TEXT                                                  :{STRING} {STRING} {STRING}

STR_ORDERS_END_OF_ORDERS                                        :- - Slut på order - -
STR_ORDERS_END_OF_SHARED_ORDERS                                 :- - Slut på delade order - -

# Order bottom buttons
STR_ORDER_NON_STOP                                              :{BLACK}Utan uppehåll
STR_ORDER_GO_TO                                                 :Åk till
STR_ORDER_GO_NON_STOP_TO                                        :Åk non-stop till
STR_ORDER_GO_VIA                                                :Åk via
STR_ORDER_GO_NON_STOP_VIA                                       :Åk non-stop via
STR_ORDER_TOOLTIP_NON_STOP                                      :{BLACK}Ändra stoppbeteende för markerad order

STR_ORDER_TOGGLE_FULL_LOAD                                      :{BLACK}Full last, någon godstyp
STR_ORDER_DROP_LOAD_IF_POSSIBLE                                 :Lasta om möjligt
STR_ORDER_DROP_FULL_LOAD_ALL                                    :Full last alla frakttyper
STR_ORDER_DROP_FULL_LOAD_ANY                                    :Full last någon frakttyp
STR_ORDER_DROP_NO_LOADING                                       :Lasta ej
STR_ORDER_TOOLTIP_FULL_LOAD                                     :{BLACK}Ändra lastningsbeteende för markerad order

STR_ORDER_TOGGLE_UNLOAD                                         :{BLACK}Lasta av allt
STR_ORDER_DROP_UNLOAD_IF_ACCEPTED                               :Lasta av om accepterat
STR_ORDER_DROP_UNLOAD                                           :Lasta av allt
STR_ORDER_DROP_TRANSFER                                         :Överför
STR_ORDER_DROP_NO_UNLOADING                                     :Ej avlastning
STR_ORDER_TOOLTIP_UNLOAD                                        :{BLACK}Ändra avlastningsbeteende för markerad order

STR_ORDER_REFIT                                                 :{BLACK}Anpassa
STR_ORDER_REFIT_TOOLTIP                                         :{BLACK}Välj vilken godstyp anpassningen ska göras till i denna order. Ctrl-klick för att ta bort anpassningsordern
STR_ORDER_REFIT_AUTO                                            :{BLACK}Auto-anpassning vid station
STR_ORDER_REFIT_AUTO_TOOLTIP                                    :{BLACK}Välj vilket lasttyp att auto-anpassa till i den här ordningen. Ctrl+klicka för att ta bort anpassningsinstruktionen. Auto-anpassning vid stationer kommer enbart att utföras om fordonet tillåter det
STR_ORDER_DROP_REFIT_AUTO                                       :Fast lasttyp
STR_ORDER_DROP_REFIT_AUTO_ANY                                   :Tillgängliga lasttyper

STR_ORDER_SERVICE                                               :{BLACK}Service
STR_ORDER_DROP_GO_ALWAYS_DEPOT                                  :Åk alltid
STR_ORDER_DROP_SERVICE_DEPOT                                    :Service vid behov
STR_ORDER_DROP_HALT_DEPOT                                       :Stanna
STR_ORDER_SERVICE_TOOLTIP                                       :{BLACK}Skippa den här ordern om service ej behövs

STR_ORDER_CONDITIONAL_VARIABLE_TOOLTIP                          :{BLACK}Fordonsdata att basera hopp på

# Conditional order variables, must follow order of OrderConditionVariable enum
STR_ORDER_CONDITIONAL_LOAD_PERCENTAGE                           :Laddningsprocent
STR_ORDER_CONDITIONAL_RELIABILITY                               :Tillförlitlighet
STR_ORDER_CONDITIONAL_MAX_SPEED                                 :Toppfart
STR_ORDER_CONDITIONAL_AGE                                       :Ålder (år)
STR_ORDER_CONDITIONAL_REQUIRES_SERVICE                          :Behöver service
STR_ORDER_CONDITIONAL_UNCONDITIONALLY                           :Alltid
STR_ORDER_CONDITIONAL_REMAINING_LIFETIME                        :Återstående livstid (år)
STR_ORDER_CONDITIONAL_MAX_RELIABILITY                           :Maximal tillförlitlighet

STR_ORDER_CONDITIONAL_COMPARATOR_TOOLTIP                        :{BLACK}Hur man jämför fordonsdata med givet värde
STR_ORDER_CONDITIONAL_COMPARATOR_EQUALS                         :samma som
STR_ORDER_CONDITIONAL_COMPARATOR_NOT_EQUALS                     :ej samma som
STR_ORDER_CONDITIONAL_COMPARATOR_LESS_THAN                      :mindre än
STR_ORDER_CONDITIONAL_COMPARATOR_LESS_EQUALS                    :mindre eller lika mycket som
STR_ORDER_CONDITIONAL_COMPARATOR_MORE_THAN                      :mer än
STR_ORDER_CONDITIONAL_COMPARATOR_MORE_EQUALS                    :mer eller lika mycket som
STR_ORDER_CONDITIONAL_COMPARATOR_IS_TRUE                        :sant
STR_ORDER_CONDITIONAL_COMPARATOR_IS_FALSE                       :falskt

STR_ORDER_CONDITIONAL_VALUE_TOOLTIP                             :{BLACK}Värde att jämföra fordonsdata mot
STR_ORDER_CONDITIONAL_VALUE_CAPT                                :{WHITE}Skriv in värde att jämföra mot

STR_ORDERS_SKIP_BUTTON                                          :{BLACK}Skippa
STR_ORDERS_SKIP_TOOLTIP                                         :{BLACK}Hoppa över nuvarande order och starta nästa. CTRL + klick hoppar över till vald order

STR_ORDERS_DELETE_BUTTON                                        :{BLACK}Ta bort
STR_ORDERS_DELETE_TOOLTIP                                       :{BLACK}Ta bort markerad order
STR_ORDERS_DELETE_ALL_TOOLTIP                                   :{BLACK}Ta bort alla order
STR_ORDERS_STOP_SHARING_BUTTON                                  :{BLACK}Sluta dela
STR_ORDERS_STOP_SHARING_TOOLTIP                                 :{BLACK}Sluta dela orderlistan. Ctrl+Klick tar även bort alla order för det här fordonet

STR_ORDERS_GO_TO_BUTTON                                         :{BLACK}Åk till
STR_ORDER_GO_TO_NEAREST_DEPOT                                   :Åk till närmsta depå
STR_ORDER_GO_TO_NEAREST_HANGAR                                  :Åk till närmsta hangar
STR_ORDER_CONDITIONAL                                           :Villkorat order-hopp
STR_ORDER_SHARE                                                 :Dela order
STR_ORDERS_GO_TO_TOOLTIP                                        :{BLACK}Infoga ny order före markerad order, eller lägg till i slutet av listan. Håll in Ctrl för att välja 'full last någon frakttyp' vid stationer, 'åk non-stop via' vid riktmärken, och 'service' vid tågdepåer. Använd knappen 'Dela order' eller Ctrl+klicka på fordon för att dela order från annat fordon. En depåorder stänger av automatisk service av fordonet

STR_ORDERS_VEH_WITH_SHARED_ORDERS_LIST_TOOLTIP                  :{BLACK}Visa alla fordon som har samma schema

# String parts to build the order string
STR_ORDER_GO_TO_WAYPOINT                                        :Gå via {WAYPOINT}
STR_ORDER_GO_NON_STOP_TO_WAYPOINT                               :Gå via {WAYPOINT} utan att stanna

STR_ORDER_SERVICE_AT                                            :Service vid
STR_ORDER_SERVICE_NON_STOP_AT                                   :Service non-stop vid

STR_ORDER_NEAREST_DEPOT                                         :närmsta
STR_ORDER_NEAREST_HANGAR                                        :närmaste hangar
STR_ORDER_TRAIN_DEPOT                                           :Tågdepå
STR_ORDER_ROAD_VEHICLE_DEPOT                                    :Vägfordonsdepå
STR_ORDER_SHIP_DEPOT                                            :Skeppsdepå
STR_ORDER_GO_TO_NEAREST_DEPOT_FORMAT                            :{STRING} {STRING} {STRING}
STR_ORDER_GO_TO_DEPOT_FORMAT                                    :{STRING} {DEPOT}

STR_ORDER_REFIT_ORDER                                           :(Anpassa för {STRING})
STR_ORDER_REFIT_STOP_ORDER                                      :(Anpassa för {STRING} och stanna)
STR_ORDER_STOP_ORDER                                            :(Stanna)

STR_ORDER_GO_TO_STATION                                         :{STRING} {STATION} {STRING}
STR_ORDER_GO_TO_STATION_CAN_T_USE_STATION                       :{PUSH_COLOUR}{RED}(Kan ej använda stationen){POP_COLOUR} {STRING} {STATION} {STRING}

STR_ORDER_IMPLICIT                                              :(Underförstådd)

STR_ORDER_FULL_LOAD                                             :(Full last)
STR_ORDER_FULL_LOAD_ANY                                         :(Full last någon godstyp)
STR_ORDER_NO_LOAD                                               :(Ingen lastning)
STR_ORDER_UNLOAD                                                :(Lasta av och lasta gods)
STR_ORDER_UNLOAD_FULL_LOAD                                      :(Lasta av och vänta på full last)
STR_ORDER_UNLOAD_FULL_LOAD_ANY                                  :(Lasta av och vänta på någon full last)
STR_ORDER_UNLOAD_NO_LOAD                                        :(Lasta av och lämna tom)
STR_ORDER_TRANSFER                                              :(Överför och lasta gods)
STR_ORDER_TRANSFER_FULL_LOAD                                    :(Överför och vänta på full last)
STR_ORDER_TRANSFER_FULL_LOAD_ANY                                :(Överför och vänta på full last av någon godstyp)
STR_ORDER_TRANSFER_NO_LOAD                                      :(Överför och lämna tom)
STR_ORDER_NO_UNLOAD                                             :(Lasta ej av men lasta på)
STR_ORDER_NO_UNLOAD_FULL_LOAD                                   :(Lasta ej av men vänta på full last)
STR_ORDER_NO_UNLOAD_FULL_LOAD_ANY                               :(Lasta ej av men vänta på full last av någon godstyp)
STR_ORDER_NO_UNLOAD_NO_LOAD                                     :(Lasta ej av och lasta ej)

STR_ORDER_AUTO_REFIT                                            :(Auto-anpassa till {STRING})
STR_ORDER_FULL_LOAD_REFIT                                       :(Vänta på full last och auto-anpassa till {STRING})
STR_ORDER_FULL_LOAD_ANY_REFIT                                   :(Vänta på full last av någon godstyp och auto-anpassa till {STRING})
STR_ORDER_UNLOAD_REFIT                                          :(Lasta av och på gods. Auto-anpassa till {STRING})
STR_ORDER_UNLOAD_FULL_LOAD_REFIT                                :(Lasta av och vänta på full last. Auto-anpassa till {STRING})
STR_ORDER_UNLOAD_FULL_LOAD_ANY_REFIT                            :(Lasta av och vänta på full last av någon godstyp. Auto-anpassa till {STRING})
STR_ORDER_TRANSFER_REFIT                                        :(Överför och lasta gods. Auto-anpassa till {STRING})
STR_ORDER_TRANSFER_FULL_LOAD_REFIT                              :(Överför och vänta på full last. Auto-anpassa till {STRING})
STR_ORDER_TRANSFER_FULL_LOAD_ANY_REFIT                          :(Överför och vänta på full last av någon godstyp. Auto-anpassa till {STRING})
STR_ORDER_NO_UNLOAD_REFIT                                       :(Lasta ej av men lasta på och auto-anpassa till {STRING})
STR_ORDER_NO_UNLOAD_FULL_LOAD_REFIT                             :(Lasta ej av men vänta på full last och auto-anpassa till {STRING})
STR_ORDER_NO_UNLOAD_FULL_LOAD_ANY_REFIT                         :(Lasta ej av men vänta på full last av någon godstyp och auto-anpassa till {STRING})

STR_ORDER_AUTO_REFIT_ANY                                        :tillgänglig last

STR_ORDER_STOP_LOCATION_NEAR_END                                :[början]
STR_ORDER_STOP_LOCATION_MIDDLE                                  :[mitten]
STR_ORDER_STOP_LOCATION_FAR_END                                 :[slutet]

STR_ORDER_OUT_OF_RANGE                                          :{RED} (Nästa destination är utanför räckvidden)

STR_ORDER_CONDITIONAL_UNCONDITIONAL                             :Hoppa till order {COMMA}
STR_ORDER_CONDITIONAL_NUM                                       :Hoppa till order {COMMA} när {STRING} {STRING} {COMMA}
STR_ORDER_CONDITIONAL_TRUE_FALSE                                :Hoppa till order {COMMA} när {STRING} {STRING}

STR_INVALID_ORDER                                               :{RED} (Ogiltig order)

# Time table window
STR_TIMETABLE_TITLE                                             :{WHITE}{VEHICLE} (Tidtabell)
STR_TIMETABLE_ORDER_VIEW                                        :{BLACK}Order
STR_TIMETABLE_ORDER_VIEW_TOOLTIP                                :{BLACK}Byt till ordervyn

STR_TIMETABLE_TOOLTIP                                           :{BLACK}Tidtabell - klicka på en order för att markera den

STR_TIMETABLE_NO_TRAVEL                                         :Ingen resa
STR_TIMETABLE_NOT_TIMETABLEABLE                                 :Restid (automatisk; tidtabellen baseras på nästa manuella order)
STR_TIMETABLE_TRAVEL_NOT_TIMETABLED                             :Restid (inte angiven)
STR_TIMETABLE_TRAVEL_NOT_TIMETABLED_SPEED                       :Res (utan tidtabell) högst i {2:VELOCITY}
STR_TIMETABLE_TRAVEL_FOR                                        :Res i {STRING}
STR_TIMETABLE_TRAVEL_FOR_SPEED                                  :Res i {STRING} med högsta hastighet {VELOCITY}
STR_TIMETABLE_TRAVEL_FOR_ESTIMATED                              :Resor (för {STRING}, ej schemalagd)
STR_TIMETABLE_TRAVEL_FOR_SPEED_ESTIMATED                        :Resor (för {STRING}, ej schemalagd) med högst {VELOCITY}
STR_TIMETABLE_STAY_FOR_ESTIMATED                                :(stanna {STRING}, ej schemalagd)
STR_TIMETABLE_AND_TRAVEL_FOR_ESTIMATED                          :(resor för {STRING}, ej schemalagd)
STR_TIMETABLE_STAY_FOR                                          :och stanna i {STRING}
STR_TIMETABLE_AND_TRAVEL_FOR                                    :och res i {STRING}
STR_TIMETABLE_DAYS                                              :{COMMA}{NBSP}dag{P "" ar}
STR_TIMETABLE_TICKS                                             :{COMMA}{NBSP}tick

STR_TIMETABLE_TOTAL_TIME                                        :{BLACK}Den här tidtabellen kommer ta {STRING} att slutföra
STR_TIMETABLE_TOTAL_TIME_INCOMPLETE                             :{BLACK}Denna tidtabell kommer att ta åtminstonde {STRING} att slutföra (allt är inte inlagt i en tidtabell)

STR_TIMETABLE_STATUS_ON_TIME                                    :{BLACK}Detta fordon kör enligt tidtabellen
STR_TIMETABLE_STATUS_LATE                                       :{BLACK}Detta fordon är för tillfället {STRING} sen
STR_TIMETABLE_STATUS_EARLY                                      :{BLACK}Detta fordon är för tillfället {STRING} tidig
STR_TIMETABLE_STATUS_NOT_STARTED                                :{BLACK}Den här tidtabellen har inte startat ännu
STR_TIMETABLE_STATUS_START_AT                                   :{BLACK}Den här tidtabellen kommer starta {STRING}

STR_TIMETABLE_STARTING_DATE                                     :{BLACK}Startdatum
STR_TIMETABLE_STARTING_DATE_TOOLTIP                             :{BLACK}Välj ett datum som startpunkt för den här tidtabellen. Om tidtabellen är fullt tidssatt så innebär Ctrl+klick att startpunkten sätts för denna tidtabell och att startpunkten för övriga fordon som delar dessa order fördelas ut jämt baserat på deras relativa ordning

STR_TIMETABLE_CHANGE_TIME                                       :{BLACK}Ändra tid
STR_TIMETABLE_WAIT_TIME_TOOLTIP                                 :{BLACK}Ändra hur lång tid den markerade ordern bör ta

STR_TIMETABLE_CLEAR_TIME                                        :{BLACK}Rensa tid
STR_TIMETABLE_CLEAR_TIME_TOOLTIP                                :{BLACK}Rensa tiden för markerad order

STR_TIMETABLE_CHANGE_SPEED                                      :{BLACK}Ändra hastighetsgräns
STR_TIMETABLE_CHANGE_SPEED_TOOLTIP                              :{BLACK}Ändra hastighetsgräns för markerad order

STR_TIMETABLE_CLEAR_SPEED                                       :{BLACK}Rensa hastighetsgräns
STR_TIMETABLE_CLEAR_SPEED_TOOLTIP                               :{BLACK}Rensa hastighetsgräns för markerad order

STR_TIMETABLE_RESET_LATENESS                                    :{BLACK}Rensa räknaren för sen ankomst
STR_TIMETABLE_RESET_LATENESS_TOOLTIP                            :{BLACK}Nollställ räknaren för sen ankomst så att fordonet kommer i tid

STR_TIMETABLE_AUTOFILL                                          :{BLACK}Fyll i automatiskt
STR_TIMETABLE_AUTOFILL_TOOLTIP                                  :{BLACK}Fyll i tidtabellen automatiskt med värden från nästa resa (Ctrl+klick för att försöka behålla väntetiderna)

STR_TIMETABLE_EXPECTED                                          :{BLACK}Förväntat
STR_TIMETABLE_SCHEDULED                                         :{BLACK}Schemalagt
STR_TIMETABLE_EXPECTED_TOOLTIP                                  :{BLACK}Ändra mellan förväntat och schemalagt

STR_TIMETABLE_ARRIVAL_ABBREVIATION                              :A:
STR_TIMETABLE_DEPARTURE_ABBREVIATION                            :D:


# Date window (for timetable)
STR_DATE_CAPTION                                                :{WHITE}Välj datum
STR_DATE_SET_DATE                                               :{BLACK}Välj datum
STR_DATE_SET_DATE_TOOLTIP                                       :{BLACK}Använd valt datum som startpunkt för den här tidtabellen
STR_DATE_DAY_TOOLTIP                                            :{BLACK}Välj dag
STR_DATE_MONTH_TOOLTIP                                          :{BLACK}Välj månad
STR_DATE_YEAR_TOOLTIP                                           :{BLACK}Välj år


# AI debug window
STR_AI_DEBUG                                                    :{WHITE}Felsökning av datorspelare / spelskript
STR_AI_DEBUG_NAME_AND_VERSION                                   :{BLACK}{STRING} (v{NUM})
STR_AI_DEBUG_NAME_TOOLTIP                                       :{BLACK}Namn på datorspelaren
STR_AI_DEBUG_SETTINGS                                           :{BLACK}Inställningar
STR_AI_DEBUG_SETTINGS_TOOLTIP                                   :{BLACK}Ändra inställningarna för spelskriptet
STR_AI_DEBUG_RELOAD                                             :{BLACK}Ladda om datorspelaren
STR_AI_DEBUG_RELOAD_TOOLTIP                                     :{BLACK}Stoppa datorspelaren, ladda om skriptet och starta sedan om datorspelaren
STR_AI_DEBUG_BREAK_STR_ON_OFF_TOOLTIP                           :{BLACK}Slå på/av brytning då AI-loggmeddelande matchar brytsträngen
STR_AI_DEBUG_BREAK_ON_LABEL                                     :{BLACK}Bryt på:
STR_AI_DEBUG_BREAK_STR_OSKTITLE                                 :{BLACK}Bryt på
STR_AI_DEBUG_BREAK_STR_TOOLTIP                                  :{BLACK}När ett AI-loggmeddelande matchar angiven sträng så kommer spelet att pausas
STR_AI_DEBUG_MATCH_CASE                                         :{BLACK}Matcha VERSALER/gemener
STR_AI_DEBUG_MATCH_CASE_TOOLTIP                                 :{BLACK}Slå på/av matchning av VERSALER/gemener när AI-loggmeddelanden jämförs mot brytsträngen
STR_AI_DEBUG_CONTINUE                                           :{BLACK}Fortsätt
STR_AI_DEBUG_CONTINUE_TOOLTIP                                   :{BLACK}Opausa och fortsätt datorspelaren
STR_AI_DEBUG_SELECT_AI_TOOLTIP                                  :{BLACK}Visa debug-utskrifter för denna datorspelare
STR_AI_GAME_SCRIPT                                              :{BLACK}Spelskript
STR_AI_GAME_SCRIPT_TOOLTIP                                      :{BLACK}Visa debug-utskrifter för spelskript

STR_ERROR_AI_NO_AI_FOUND                                        :Ingen passande datorspelare hittades.{}Denna datorspelare är en test-datorspelare och kommer inte göra någonting.{}Du kan ladda ner nya datorspelare genom spelets 'Online-innehåll'-system
STR_ERROR_AI_PLEASE_REPORT_CRASH                                :{WHITE}Ett av skripten som körs har kraschat. Vänligen rapportera detta till datorspelarens skapare med en skärmdump av förstret 'Felsökning av datorspelare / spelskript'
STR_ERROR_AI_DEBUG_SERVER_ONLY                                  :{YELLOW}Felsökning av datorspelare / spelskript är bara tillgänglig för servern

# AI configuration window
STR_AI_CONFIG_CAPTION                                           :{WHITE}Konfiguration av datorspelare/spelskript
STR_AI_CONFIG_GAMELIST_TOOLTIP                                  :{BLACK}Spelskriptet som kommer att läsas in i nästa spel
STR_AI_CONFIG_AILIST_TOOLTIP                                    :{BLACK}Datorspelare som kommer att läsas in i nästa spel
STR_AI_CONFIG_HUMAN_PLAYER                                      :Mänsklig spelare
STR_AI_CONFIG_RANDOM_AI                                         :Slumpa datorspelare
STR_AI_CONFIG_NONE                                              :(inget)

STR_AI_CONFIG_MOVE_UP                                           :{BLACK}Flytta upp
STR_AI_CONFIG_MOVE_UP_TOOLTIP                                   :{BLACK}Flytta upp vald datorspelare i listan
STR_AI_CONFIG_MOVE_DOWN                                         :{BLACK}Flytta ner
STR_AI_CONFIG_MOVE_DOWN_TOOLTIP                                 :{BLACK}Flytta ner vald datorspelare i listan

STR_AI_CONFIG_GAMESCRIPT                                        :{SILVER}Spelskript
STR_AI_CONFIG_AI                                                :{SILVER}Datorspelare

STR_AI_CONFIG_CHANGE                                            :{BLACK}Välj {STRING}
STR_AI_CONFIG_CHANGE_NONE                                       :
STR_AI_CONFIG_CHANGE_AI                                         :Datorspelare
STR_AI_CONFIG_CHANGE_GAMESCRIPT                                 :Spelskript
STR_AI_CONFIG_CHANGE_TOOLTIP                                    :{BLACK}Läs in ett annat skript
STR_AI_CONFIG_CONFIGURE                                         :{BLACK}Konfigurera
STR_AI_CONFIG_CONFIGURE_TOOLTIP                                 :{BLACK}Konfigurera datorspelarens parametrar

# Available AIs window
STR_AI_LIST_CAPTION                                             :{WHITE}Tillgängliga {STRING}
STR_AI_LIST_CAPTION_AI                                          :Datorspelare
STR_AI_LIST_CAPTION_GAMESCRIPT                                  :Spelskript
STR_AI_LIST_TOOLTIP                                             :{BLACK}Klicka för att välja en datorspelare

STR_AI_LIST_AUTHOR                                              :{LTBLUE}Upphovsman: {ORANGE}{STRING}
STR_AI_LIST_VERSION                                             :{LTBLUE}Version: {ORANGE}{NUM}
STR_AI_LIST_URL                                                 :{LTBLUE}URL: {ORANGE}{STRING}

STR_AI_LIST_ACCEPT                                              :{BLACK}Acceptera
STR_AI_LIST_ACCEPT_TOOLTIP                                      :{BLACK}Välj markerad datorspelare
STR_AI_LIST_CANCEL                                              :{BLACK}Avbryt
STR_AI_LIST_CANCEL_TOOLTIP                                      :{BLACK}Ändra inte datorspelare

STR_SCREENSHOT_CAPTION                                          :{WHITE}Ta en skärmdump
STR_SCREENSHOT_SCREENSHOT                                       :{BLACK}Vanlig skärmdump
STR_SCREENSHOT_ZOOMIN_SCREENSHOT                                :{BLACK}Fullt inzoomad skärmdump
STR_SCREENSHOT_DEFAULTZOOM_SCREENSHOT                           :{BLACK}Skärmdump med grundinställd zoomnivå
STR_SCREENSHOT_WORLD_SCREENSHOT                                 :{BLACK}Skärmdump med hela kartan
STR_SCREENSHOT_HEIGHTMAP_SCREENSHOT                             :{BLACK}Skärmdump av höjdkarta
STR_SCREENSHOT_MINIMAP_SCREENSHOT                               :{BLACK}Skärmdump av miniatyrkartan

# AI Parameters
STR_AI_SETTINGS_CAPTION                                         :{WHITE}{STRING} parametrar
STR_AI_SETTINGS_CAPTION_AI                                      :Datorspelarens
STR_AI_SETTINGS_CAPTION_GAMESCRIPT                              :Spelskriptets
STR_AI_SETTINGS_CLOSE                                           :{BLACK}Stäng
STR_AI_SETTINGS_RESET                                           :{BLACK}Återställ
STR_AI_SETTINGS_SETTING                                         :{STRING}: {ORANGE}{STRING}
STR_AI_SETTINGS_START_DELAY                                     :Ungefärligt antal dagar som denna datorspelare startar efter föregående datorspelare: {ORANGE}{STRING}


# Textfile window
STR_TEXTFILE_README_CAPTION                                     :{WHITE} {STRING}-manual för {STRING}
STR_TEXTFILE_CHANGELOG_CAPTION                                  :{WHITE}Ändringshistorik för {STRING} {STRING}
STR_TEXTFILE_LICENCE_CAPTION                                    :{WHITE}Licens för {STRING}{STRING}
STR_TEXTFILE_WRAP_TEXT                                          :{WHITE}Använd radbrytning
STR_TEXTFILE_WRAP_TEXT_TOOLTIP                                  :{BLACK}Bryt rader så att all text får plats i fönstret utan att man behöver skrolla
STR_TEXTFILE_VIEW_README                                        :{BLACK}Visa manual
STR_TEXTFILE_VIEW_CHANGELOG                                     :{BLACK}Ändringshistorik
STR_TEXTFILE_VIEW_LICENCE                                       :{BLACK}Licens


# Vehicle loading indicators
STR_PERCENT_UP_SMALL                                            :{TINY_FONT}{WHITE}{NUM}%{UP_ARROW}
STR_PERCENT_UP                                                  :{WHITE}{NUM}%{UP_ARROW}
STR_PERCENT_DOWN_SMALL                                          :{TINY_FONT}{WHITE}{NUM}%{DOWN_ARROW}
STR_PERCENT_DOWN                                                :{WHITE}{NUM}%{DOWN_ARROW}
STR_PERCENT_UP_DOWN_SMALL                                       :{TINY_FONT}{WHITE}{NUM}%{UP_ARROW}{DOWN_ARROW}
STR_PERCENT_UP_DOWN                                             :{WHITE}{NUM}%{UP_ARROW}{DOWN_ARROW}
STR_PERCENT_NONE_SMALL                                          :{TINY_FONT}{WHITE}{NUM}%
STR_PERCENT_NONE                                                :{WHITE}{NUM}%

# Income 'floats'
STR_INCOME_FLOAT_COST_SMALL                                     :{TINY_FONT}{RED}Kostnad: {CURRENCY_LONG}
STR_INCOME_FLOAT_COST                                           :{RED}Kostnad: {CURRENCY_LONG}
STR_INCOME_FLOAT_INCOME_SMALL                                   :{TINY_FONT}{GREEN}Inkomst: {CURRENCY_LONG}
STR_INCOME_FLOAT_INCOME                                         :{GREEN}Inkomst: {CURRENCY_LONG}
STR_FEEDER_TINY                                                 :{TINY_FONT}{YELLOW}Överföring: {CURRENCY_LONG}
STR_FEEDER                                                      :{YELLOW}Överföring: {CURRENCY_LONG}
STR_FEEDER_INCOME_TINY                                          :{TINY_FONT}{YELLOW}Överföring: {CURRENCY_LONG}{WHITE} / {GREEN}Inkomst: {CURRENCY_LONG}
STR_FEEDER_INCOME                                               :{YELLOW}Överföring: {CURRENCY_LONG}{WHITE} / {GREEN}Inkomst: {CURRENCY_LONG}
STR_FEEDER_COST_TINY                                            :{TINY_FONT}{YELLOW}Överföring: {CURRENCY_LONG}{WHITE} / {RED}Kostnad: {CURRENCY_LONG}
STR_FEEDER_COST                                                 :{YELLOW}Överföring: {CURRENCY_LONG}{WHITE} / {RED}Kostnad: {CURRENCY_LONG}
STR_MESSAGE_ESTIMATED_COST                                      :{WHITE}Uppskattad kostnad: {CURRENCY_LONG}
STR_MESSAGE_ESTIMATED_INCOME                                    :{WHITE}Uppskattad inkomst: {CURRENCY_LONG}

# Saveload messages
STR_ERROR_SAVE_STILL_IN_PROGRESS                                :{WHITE}Sparar fortfarande,{}vänta tills det är slutfört!
STR_ERROR_AUTOSAVE_FAILED                                       :{WHITE}Autosparning misslyckades
STR_ERROR_UNABLE_TO_READ_DRIVE                                  :{BLACK}Kan inte läsa från disk
STR_ERROR_GAME_SAVE_FAILED                                      :{WHITE}Sparandet av spelet misslyckades{}{STRING}
STR_ERROR_UNABLE_TO_DELETE_FILE                                 :{WHITE}Kan inte ta bort filen
STR_ERROR_GAME_LOAD_FAILED                                      :{WHITE}Inläsningen av spelet misslyckades{}{STRING}
STR_GAME_SAVELOAD_ERROR_BROKEN_INTERNAL_ERROR                   :Internt fel: {STRING}
STR_GAME_SAVELOAD_ERROR_BROKEN_SAVEGAME                         :Trasig sparfil - {STRING}
STR_GAME_SAVELOAD_ERROR_TOO_NEW_SAVEGAME                        :Sparfilen är gjord med en nyare version
STR_GAME_SAVELOAD_ERROR_FILE_NOT_READABLE                       :Filen är inte läsbar
STR_GAME_SAVELOAD_ERROR_FILE_NOT_WRITEABLE                      :Filen är inte skrivbar
STR_GAME_SAVELOAD_ERROR_DATA_INTEGRITY_CHECK_FAILED             :Integritetskontrollen på datan misslyckades
STR_GAME_SAVELOAD_ERROR_PATCHPACK                               :Sparat spel är från en modifierat version
STR_GAME_SAVELOAD_NOT_AVAILABLE                                 :<not available>
STR_WARNING_LOADGAME_REMOVED_TRAMS                              :{WHITE}Spelet sparades i en version som ej stöder spårvagn. Alla spårvagnar har tagits bort

# Map generation messages
STR_ERROR_COULD_NOT_CREATE_TOWN                                 :{WHITE}Generering av kartan avbruten...{}... ingen lämplig plats för någon stad
STR_ERROR_NO_TOWN_IN_SCENARIO                                   :{WHITE}... det finns ingen stad i detta scenario

STR_ERROR_PNGMAP                                                :{WHITE}Kan inte ladda landskap från PNG...
STR_ERROR_PNGMAP_FILE_NOT_FOUND                                 :{WHITE}... hittar inte filen
STR_ERROR_PNGMAP_IMAGE_TYPE                                     :{WHITE}... kunde inte konvertera bildtyp. 8 eller 24-bitars PNG-bild krävs
STR_ERROR_PNGMAP_MISC                                           :{WHITE}... något gick fel (förmodligen korrupt fil)

STR_ERROR_BMPMAP                                                :{WHITE}Kan inte ladda landskap från BMP...
STR_ERROR_BMPMAP_IMAGE_TYPE                                     :{WHITE}... kunde inte konvertera bildformat

STR_ERROR_HEIGHTMAP_TOO_LARGE                                   :{WHITE}... för stor bild

STR_WARNING_HEIGHTMAP_SCALE_CAPTION                             :{WHITE}Skala-varning
STR_WARNING_HEIGHTMAP_SCALE_MESSAGE                             :{YELLOW}För stora storleksändringar av källkarta är inte rekomenderat. Fortsätt med generering?

# Soundset messages
STR_WARNING_FALLBACK_SOUNDSET                                   :{WHITE}Endast ett reservdata-ljudsett hittades. Om du vill ha ljud, installera ett ljudsett via nerladdnings-systemet

# Screenshot related messages
STR_WARNING_SCREENSHOT_SIZE_CAPTION                             :{WHITE}Gigantisk skärmdump
STR_WARNING_SCREENSHOT_SIZE_MESSAGE                             :{YELLOW}Skärmdumpen kommer ha en upplösning av {COMMA} x {COMMA} pixlar. Tagandet av skärmdumpen kan ta en stund. Vill du fortsätta?

STR_MESSAGE_SCREENSHOT_SUCCESSFULLY                             :{WHITE}Skärmdump sparades som '{STRING}'
STR_ERROR_SCREENSHOT_FAILED                                     :{WHITE}Skärmdump misslyckades!

# Error message titles
STR_ERROR_MESSAGE_CAPTION                                       :{YELLOW}Meddelande
STR_ERROR_MESSAGE_CAPTION_OTHER_COMPANY                         :{YELLOW}Meddelande från {STRING}

# Generic construction errors
STR_ERROR_OFF_EDGE_OF_MAP                                       :{WHITE}Utanför kanten
STR_ERROR_TOO_CLOSE_TO_EDGE_OF_MAP                              :{WHITE}För nära kanten av kartan
STR_ERROR_NOT_ENOUGH_CASH_REQUIRES_CURRENCY                     :{WHITE}Inte tillräckligt med pengar - kräver {CURRENCY_LONG}
STR_ERROR_FLAT_LAND_REQUIRED                                    :{WHITE}Platt mark krävs
STR_ERROR_LAND_SLOPED_IN_WRONG_DIRECTION                        :{WHITE}Marken lutar åt fel håll
STR_ERROR_CAN_T_DO_THIS                                         :{WHITE}Kan inte utföra detta...
STR_ERROR_BUILDING_MUST_BE_DEMOLISHED                           :{WHITE}Byggnad måste rivas först
STR_ERROR_CAN_T_CLEAR_THIS_AREA                                 :{WHITE}Kan inte röja området...
STR_ERROR_SITE_UNSUITABLE                                       :{WHITE}... platsen passar inte
STR_ERROR_ALREADY_BUILT                                         :{WHITE}... redan byggd
STR_ERROR_OWNED_BY                                              :{WHITE}... ägs av {STRING}
STR_ERROR_AREA_IS_OWNED_BY_ANOTHER                              :{WHITE}... området ägs av ett annat företag
STR_ERROR_TERRAFORM_LIMIT_REACHED                               :{WHITE}... landskapsarkitektursbegränsning uppnådd
STR_ERROR_CLEARING_LIMIT_REACHED                                :{WHITE}... rutrensningsbegränsning uppnådd
STR_ERROR_TREE_PLANT_LIMIT_REACHED                              :{WHITE}... trädplanteringsbegränsning uppnådd
STR_ERROR_NAME_MUST_BE_UNIQUE                                   :{WHITE}Namnet måste vara unikt
STR_ERROR_GENERIC_OBJECT_IN_THE_WAY                             :{WHITE}{1:STRING} i vägen
STR_ERROR_NOT_ALLOWED_WHILE_PAUSED                              :{WHITE}Inte tillåtet när spelet är pausat

# Local authority errors
STR_ERROR_LOCAL_AUTHORITY_REFUSES_TO_ALLOW_THIS                 :{WHITE}De lokala myndigheterna i {TOWN} tillåter inte detta
STR_ERROR_LOCAL_AUTHORITY_REFUSES_AIRPORT                       :{WHITE}De lokala myndigheterna i {TOWN} tillåter inte att ytterligare en flygplats byggs i staden
STR_ERROR_LOCAL_AUTHORITY_REFUSES_NOISE                         :{WHITE}De lokala myndigheterna i {TOWN} vägrar ge tillåtelse att bygga en flygplats på grund av ljudproblem
STR_ERROR_BRIBE_FAILED                                          :{WHITE}Ditt mutningsförsök upptäcktes av en regional granskare

# Levelling errors
STR_ERROR_CAN_T_RAISE_LAND_HERE                                 :{WHITE}Kan inte höja marken här...
STR_ERROR_CAN_T_LOWER_LAND_HERE                                 :{WHITE}Kan inte sänka marken här...
STR_ERROR_CAN_T_LEVEL_LAND_HERE                                 :{WHITE}Kan inte jämna ut land här...
STR_ERROR_EXCAVATION_WOULD_DAMAGE                               :{WHITE}Utgrävning skulle förstöra tunnel
STR_ERROR_ALREADY_AT_SEA_LEVEL                                  :{WHITE}Redan på havsnivå
STR_ERROR_TOO_HIGH                                              :{WHITE}För hög
STR_ERROR_ALREADY_LEVELLED                                      :{WHITE}... redan platt
STR_ERROR_BRIDGE_TOO_HIGH_AFTER_LOWER_LAND                      :{WHITE}Efteråt skulle bron ovanför vara för hög.

# Company related errors
STR_ERROR_CAN_T_CHANGE_COMPANY_NAME                             :{WHITE}Kan inte ändra företagsnamn...
STR_ERROR_CAN_T_CHANGE_PRESIDENT                                :{WHITE}Kan inte ändra namnet på VD:n...

STR_ERROR_MAXIMUM_PERMITTED_LOAN                                :{WHITE}... maximal storlek på lånet är {CURRENCY_LONG}
STR_ERROR_CAN_T_BORROW_ANY_MORE_MONEY                           :{WHITE}Kan inte låna mer pengar...
STR_ERROR_LOAN_ALREADY_REPAYED                                  :{WHITE}... lånet är redan återbetalt
STR_ERROR_CURRENCY_REQUIRED                                     :{WHITE}... {CURRENCY_LONG} krävs
STR_ERROR_CAN_T_REPAY_LOAN                                      :{WHITE}Kan inte återbetala lånet...
STR_ERROR_INSUFFICIENT_FUNDS                                    :{WHITE}Kan inte ge bort pengar som är lånade från banken...
STR_ERROR_CAN_T_GIVE_MONEY                                      :{WHITE}Kan ej ge pengar till detta företaget...
STR_ERROR_CAN_T_BUY_COMPANY                                     :{WHITE}Kan inte köpa företag...
STR_ERROR_CAN_T_BUILD_COMPANY_HEADQUARTERS                      :{WHITE}Kan inte bygga huvudkontor här...
STR_ERROR_CAN_T_BUY_25_SHARE_IN_THIS                            :{WHITE}Kan inte köpa 25% andelar i detta företag...
STR_ERROR_CAN_T_SELL_25_SHARE_IN                                :{WHITE}Kan inte sälja 25% andelar i detta företag...
STR_ERROR_PROTECTED                                             :{WHITE}Det här företaget bedriver inte aktiehandel ännu...

# Town related errors
STR_ERROR_CAN_T_GENERATE_TOWN                                   :{WHITE}Kan inte bygga några städer
STR_ERROR_CAN_T_RENAME_TOWN                                     :{WHITE}Kan inte byta namn på stad...
STR_ERROR_CAN_T_FOUND_TOWN_HERE                                 :{WHITE}Kan inte grunda stad här...
STR_ERROR_CAN_T_EXPAND_TOWN                                     :{WHITE}Kan inte expandera stad...
STR_ERROR_TOO_CLOSE_TO_EDGE_OF_MAP_SUB                          :{WHITE}... för nära kartans kant
STR_ERROR_TOO_CLOSE_TO_ANOTHER_TOWN                             :{WHITE}... för nära en annan stad
STR_ERROR_TOO_MANY_TOWNS                                        :{WHITE}... för många städer
STR_ERROR_NO_SPACE_FOR_TOWN                                     :{WHITE}... det finns ingen plats kvar på kartan
STR_ERROR_TOWN_EXPAND_WARN_NO_ROADS                             :{WHITE}Staden kommer inte bygga vägar. Du kan tillåta att staden bygger vägar via Inställningar->Miljö->Städer
STR_ERROR_ROAD_WORKS_IN_PROGRESS                                :{WHITE}Vägarbete pågår
STR_ERROR_TOWN_CAN_T_DELETE                                     :{WHITE}Kan inte ta bort den här staden...{}En station eller depå refererar till staden eller så kan inte en stadsägd ruta tas bort.
STR_ERROR_STATUE_NO_SUITABLE_PLACE                              :{WHITE}... det finns ingen lämplig plats för en staty i stadens centrum

# Industry related errors
STR_ERROR_TOO_MANY_INDUSTRIES                                   :{WHITE}... för många industrier
STR_ERROR_CAN_T_GENERATE_INDUSTRIES                             :{WHITE}Kan inte generera industrier...
STR_ERROR_CAN_T_BUILD_HERE                                      :{WHITE}Kan inte bygga {STRING} här...
STR_ERROR_CAN_T_CONSTRUCT_THIS_INDUSTRY                         :{WHITE}Kan inte bygga denna typ av industri här...
STR_ERROR_INDUSTRY_TOO_CLOSE                                    :{WHITE}... för nära en annan industri
STR_ERROR_MUST_FOUND_TOWN_FIRST                                 :{WHITE}... måste grunda stad först
STR_ERROR_ONLY_ONE_ALLOWED_PER_TOWN                             :{WHITE}... endast en per stad
STR_ERROR_CAN_ONLY_BE_BUILT_IN_TOWNS_WITH_POPULATION_OF_1200    :{WHITE}... kan bara byggas i städer med minst 1200 invånare
STR_ERROR_CAN_ONLY_BE_BUILT_IN_RAINFOREST                       :{WHITE}... kan bara byggas i regnskogsområden
STR_ERROR_CAN_ONLY_BE_BUILT_IN_DESERT                           :{WHITE}... kan bara byggas i ökenområden
STR_ERROR_CAN_ONLY_BE_BUILT_IN_TOWNS                            :{WHITE}... kan bara byggas i städer (ersätter hus)
STR_ERROR_CAN_ONLY_BE_BUILT_NEAR_TOWN_CENTER                    :{WHITE}... kan bara byggas nära stadskärnor
STR_ERROR_CAN_ONLY_BE_BUILT_IN_LOW_AREAS                        :{WHITE}... kan bara byggas i låglandsområden
STR_ERROR_CAN_ONLY_BE_POSITIONED                                :{WHITE}... kan bara placeras nära kartans kant
STR_ERROR_FOREST_CAN_ONLY_BE_PLANTED                            :{WHITE}... skog kan bara planteras ovanför snögränsen
STR_ERROR_CAN_ONLY_BE_BUILT_ABOVE_SNOW_LINE                     :{WHITE}... kan endast byggas ovanför snögränsen
STR_ERROR_CAN_ONLY_BE_BUILT_BELOW_SNOW_LINE                     :{WHITE}... kan endast byggas nedanför snögränsen

STR_ERROR_NO_SUITABLE_PLACES_FOR_INDUSTRIES                     :{WHITE}Det fanns inga lämpliga platser för '{STRING}'-industrier
STR_ERROR_NO_SUITABLE_PLACES_FOR_INDUSTRIES_EXPLANATION         :{WHITE}Ändra parametrarna för kartgenereringen för att skapa en bättre karta

# Station construction related errors
STR_ERROR_CAN_T_BUILD_RAILROAD_STATION                          :{WHITE}Kan inte bygga järnvägsstation här...
STR_ERROR_CAN_T_BUILD_BUS_STATION                               :{WHITE}Kan inte bygga busshållplats...
STR_ERROR_CAN_T_BUILD_TRUCK_STATION                             :{WHITE}Kan inte bygga lastbrygga...
STR_ERROR_CAN_T_BUILD_PASSENGER_TRAM_STATION                    :{WHITE}Kan inte bygga passagerarspårvagnsstation...
STR_ERROR_CAN_T_BUILD_CARGO_TRAM_STATION                        :{WHITE}Kan inte bygga fraktspårvagnsstation...
STR_ERROR_CAN_T_BUILD_DOCK_HERE                                 :{WHITE}Kan inte bygga hamn här...
STR_ERROR_CAN_T_BUILD_AIRPORT_HERE                              :{WHITE}Kan inte bygga flygplats här...

STR_ERROR_ADJOINS_MORE_THAN_ONE_EXISTING                        :{WHITE}Angränsar till mer än en station/hållplats
STR_ERROR_STATION_TOO_SPREAD_OUT                                :{WHITE}... stationen för utspridd
STR_ERROR_TOO_MANY_STATIONS_LOADING                             :{WHITE}För många stationer/hållplatser
STR_ERROR_TOO_MANY_STATION_SPECS                                :{WHITE}För många delar på järnvägsstationen
STR_ERROR_TOO_MANY_BUS_STOPS                                    :{WHITE}För många busshållplatser
STR_ERROR_TOO_MANY_TRUCK_STOPS                                  :{WHITE}För många lastbryggor
STR_ERROR_TOO_CLOSE_TO_ANOTHER_DOCK                             :{WHITE}För nära en annan hamn
STR_ERROR_TOO_CLOSE_TO_ANOTHER_AIRPORT                          :{WHITE}För nära en annan flygplats
STR_ERROR_CAN_T_RENAME_STATION                                  :{WHITE}Kan inte byta namn på station...
STR_ERROR_DRIVE_THROUGH_ON_TOWN_ROAD                            :{WHITE}... detta är en stadsägd väg
STR_ERROR_DRIVE_THROUGH_DIRECTION                               :{WHITE}... vägen pekar i fel riktning
STR_ERROR_DRIVE_THROUGH_CORNER                                  :{WHITE}... genomfartshållplatser kan inte ha gatuhörn
STR_ERROR_DRIVE_THROUGH_JUNCTION                                :{WHITE}... genomfartshållplatser kan inte ha korsningar

# Station destruction related errors
STR_ERROR_CAN_T_REMOVE_PART_OF_STATION                          :{WHITE}Kan ej ta bort del av station...
STR_ERROR_MUST_REMOVE_RAILWAY_STATION_FIRST                     :{WHITE}Måste ta bort tågstationen först
STR_ERROR_CAN_T_REMOVE_BUS_STATION                              :{WHITE}Kan inte ta bort busstation...
STR_ERROR_CAN_T_REMOVE_TRUCK_STATION                            :{WHITE}Kan inte ta bort lastbrygga...
STR_ERROR_CAN_T_REMOVE_PASSENGER_TRAM_STATION                   :{WHITE}Kan inte ta bort passagerarspårvagnsstation...
STR_ERROR_CAN_T_REMOVE_CARGO_TRAM_STATION                       :{WHITE}Kan inte ta bort fraktspårvagnsstation...
STR_ERROR_MUST_REMOVE_ROAD_STOP_FIRST                           :{WHITE}Måste ta bort vägstopp först
STR_ERROR_THERE_IS_NO_STATION                                   :{WHITE}... det finns ingen station här

STR_ERROR_MUST_DEMOLISH_RAILROAD                                :{WHITE}Måste riva järnvägsstation först
STR_ERROR_MUST_DEMOLISH_BUS_STATION_FIRST                       :{WHITE}Måste riva busshållplats först
STR_ERROR_MUST_DEMOLISH_TRUCK_STATION_FIRST                     :{WHITE}Måste riva lastbrygga först
STR_ERROR_MUST_DEMOLISH_PASSENGER_TRAM_STATION_FIRST            :{WHITE}Måste ta bort passagerarspårvagnsstation först
STR_ERROR_MUST_DEMOLISH_CARGO_TRAM_STATION_FIRST                :{WHITE}Måste ta bort fraktspårvagnsstation först
STR_ERROR_MUST_DEMOLISH_DOCK_FIRST                              :{WHITE}Måste riva hamn först
STR_ERROR_MUST_DEMOLISH_AIRPORT_FIRST                           :{WHITE}Måste riva flygplats först

# Waypoint related errors
STR_ERROR_WAYPOINT_ADJOINS_MORE_THAN_ONE_EXISTING               :{WHITE}Gränsar mot mer än ett existerande riktmärke
STR_ERROR_TOO_CLOSE_TO_ANOTHER_WAYPOINT                         :{WHITE}... för nära ett annat riktmärke

STR_ERROR_CAN_T_BUILD_TRAIN_WAYPOINT                            :{WHITE}Kan inte bygga riktmärke här...
STR_ERROR_CAN_T_POSITION_BUOY_HERE                              :{WHITE}Kan inte placera boj här...
STR_ERROR_CAN_T_CHANGE_WAYPOINT_NAME                            :{WHITE}Kan inte ändra riktmärkets namn...

STR_ERROR_CAN_T_REMOVE_TRAIN_WAYPOINT                           :{WHITE}Kan inte ta bort riktmärke här...
STR_ERROR_MUST_REMOVE_RAILWAYPOINT_FIRST                        :{WHITE}Måste ta bort riktmärke först
STR_ERROR_BUOY_IN_THE_WAY                                       :{WHITE}... boj i vägen
STR_ERROR_BUOY_IS_IN_USE                                        :{WHITE}... bojen används av ett annat företag!

# Depot related errors
STR_ERROR_CAN_T_BUILD_TRAIN_DEPOT                               :{WHITE}Kan inte bygga depå här...
STR_ERROR_CAN_T_BUILD_ROAD_DEPOT                                :{WHITE}Kan inte bygga vägfordonsdepå här...
STR_ERROR_CAN_T_BUILD_TRAM_DEPOT                                :{WHITE}Kan inte bygga spårvagnsdepå här...
STR_ERROR_CAN_T_BUILD_SHIP_DEPOT                                :{WHITE}Kan inte bygga skeppsdepå här...

STR_ERROR_CAN_T_RENAME_DEPOT                                    :{WHITE}Kan inte byta namn på terminal

STR_ERROR_TRAIN_MUST_BE_STOPPED_INSIDE_DEPOT                    :{WHITE}... måste stoppas i en depå
STR_ERROR_ROAD_VEHICLE_MUST_BE_STOPPED_INSIDE_DEPOT             :{WHITE}... måste stoppas i en depå
STR_ERROR_SHIP_MUST_BE_STOPPED_INSIDE_DEPOT                     :{WHITE}... måste stoppas i en depå
STR_ERROR_AIRCRAFT_MUST_BE_STOPPED_INSIDE_HANGAR                :{WHITE}... måste stoppas i en hangar

STR_ERROR_TRAINS_CAN_ONLY_BE_ALTERED_INSIDE_A_DEPOT             :{WHITE}Tåg kan bara ändras när det står stilla inuti en depå
STR_ERROR_TRAIN_TOO_LONG                                        :{WHITE}Tåg för långt
STR_ERROR_CAN_T_REVERSE_DIRECTION_RAIL_VEHICLE                  :{WHITE}Kan inte byta fordonets riktning...
STR_ERROR_CAN_T_REVERSE_DIRECTION_RAIL_VEHICLE_MULTIPLE_UNITS   :{WHITE}... består av flera delar
STR_ERROR_INCOMPATIBLE_RAIL_TYPES                               :Fel järnvägstyp

STR_ERROR_CAN_T_MOVE_VEHICLE                                    :{WHITE}Kan inte flytta fordon...
STR_ERROR_REAR_ENGINE_FOLLOW_FRONT                              :{WHITE}Det bakre loket kommer alltid följa med det tillhörande främre loket
STR_ERROR_UNABLE_TO_FIND_ROUTE_TO                               :{WHITE}Kan inte hitta vägen till närmaste depå
STR_ERROR_UNABLE_TO_FIND_LOCAL_DEPOT                            :{WHITE}Kan inte hitta till lokal depå

STR_ERROR_DEPOT_WRONG_DEPOT_TYPE                                :Felaktig depå-typ

# Autoreplace related errors
STR_ERROR_TRAIN_TOO_LONG_AFTER_REPLACEMENT                      :{WHITE}{VEHICLE} är för långt efter utbyte
STR_ERROR_AUTOREPLACE_NOTHING_TO_DO                             :{WHITE}Inga regler för automatisk förnyelse/utbyte av fordon är aktiverade
STR_ERROR_AUTOREPLACE_MONEY_LIMIT                               :(pengagräns)
STR_ERROR_AUTOREPLACE_INCOMPATIBLE_CARGO                        :{WHITE}Nya fordonet kan ej bära {STRING}
STR_ERROR_AUTOREPLACE_INCOMPATIBLE_REFIT                        :{WHITE}Nytt fordon kan inte anpassas till order {NUM}

# Rail construction errors
STR_ERROR_IMPOSSIBLE_TRACK_COMBINATION                          :{WHITE}Omöjlig kombination av spår
STR_ERROR_MUST_REMOVE_SIGNALS_FIRST                             :{WHITE}Måste ta bort signaler först
STR_ERROR_NO_SUITABLE_RAILROAD_TRACK                            :{WHITE}Inget passande järnvägsspår
STR_ERROR_MUST_REMOVE_RAILROAD_TRACK                            :{WHITE}Måste ta bort järnväg först
STR_ERROR_CROSSING_ON_ONEWAY_ROAD                               :{WHITE}Vägen är enkelriktad eller blockerad
STR_ERROR_CROSSING_DISALLOWED_RAIL                              :{WHITE}Plankorsningar är inte tillåtna för denna typ av spår
STR_ERROR_CROSSING_DISALLOWED_ROAD                              :{WHITE}Plankorsningar är inte tillåtna för denna vägtyp
STR_ERROR_CAN_T_BUILD_SIGNALS_HERE                              :{WHITE}Kan inte bygga signaler här...
STR_ERROR_CAN_T_BUILD_RAILROAD_TRACK                            :{WHITE}Kan inte bygga järnvägsspår här...
STR_ERROR_CAN_T_REMOVE_RAILROAD_TRACK                           :{WHITE}Kan inte ta bort järnvägspår här...
STR_ERROR_CAN_T_REMOVE_SIGNALS_FROM                             :{WHITE}Kan inte ta bort signaler här...
STR_ERROR_SIGNAL_CAN_T_CONVERT_SIGNALS_HERE                     :{WHITE}Kan inte konvertera signaler här...
STR_ERROR_THERE_IS_NO_RAILROAD_TRACK                            :{WHITE}... det finns inget järnvägsspår
STR_ERROR_THERE_ARE_NO_SIGNALS                                  :{WHITE}... det finns inga signaler

STR_ERROR_CAN_T_CONVERT_RAIL                                    :{WHITE}Kan inte konvertera spårtyp här...

# Road construction errors
STR_ERROR_MUST_REMOVE_ROAD_FIRST                                :{WHITE}Måste ta bort väg först
STR_ERROR_ONEWAY_ROADS_CAN_T_HAVE_JUNCTION                      :{WHITE}... enkelriktade vägar kan inte ha korsningar
STR_ERROR_CAN_T_BUILD_ROAD_HERE                                 :{WHITE}Kan inte bygga väg här...
STR_ERROR_CAN_T_BUILD_TRAMWAY_HERE                              :{WHITE}Kan inte bygga spårvagnsräls här...
STR_ERROR_CAN_T_REMOVE_ROAD_FROM                                :{WHITE}Kan inte ta bort väg här...
STR_ERROR_CAN_T_REMOVE_TRAMWAY_FROM                             :{WHITE}Kan inte ta bort spårvagnsrälsen härifrån...
STR_ERROR_THERE_IS_NO_ROAD                                      :{WHITE}... det finns ingen väg
STR_ERROR_THERE_IS_NO_TRAMWAY                                   :{WHITE}... det finns ingen spårvagnsräls
STR_ERROR_CAN_T_CONVERT_ROAD                                    :{WHITE}Kan inte konvertera vägtyp här...
STR_ERROR_CAN_T_CONVERT_TRAMWAY                                 :{WHITE}Kan inte konvertera spårvagnstyp här...
STR_ERROR_NO_SUITABLE_ROAD                                      :{WHITE}Ingen lämplig väg
STR_ERROR_NO_SUITABLE_TRAMWAY                                   :{WHITE}Ingen passande spårväg
STR_ERROR_INCOMPATIBLE_TRAMWAY                                  :{WHITE}... oförenlig spårväg

# Waterway construction errors
STR_ERROR_CAN_T_BUILD_CANALS                                    :{WHITE}Kan inte bygga kanaler här...
STR_ERROR_CAN_T_BUILD_LOCKS                                     :{WHITE}Kan inte bygga slussar här...
STR_ERROR_CAN_T_PLACE_RIVERS                                    :{WHITE}Kan inte placera flod här...
STR_ERROR_MUST_BE_BUILT_ON_WATER                                :{WHITE}... måste byggas på vatten
STR_ERROR_CAN_T_BUILD_ON_WATER                                  :{WHITE}... kan inte bygga på vatten
STR_ERROR_CAN_T_BUILD_ON_SEA                                    :{WHITE}... kan inte bygga på öppet vatten
STR_ERROR_CAN_T_BUILD_ON_CANAL                                  :{WHITE}... kan inte bygga på kanal
STR_ERROR_CAN_T_BUILD_ON_RIVER                                  :{WHITE}... kan inte bygga på flod
STR_ERROR_MUST_DEMOLISH_CANAL_FIRST                             :{WHITE}Måste först ta bort kanalen
STR_ERROR_CAN_T_BUILD_AQUEDUCT_HERE                             :{WHITE}Kan inte bygga akvedukt här...

# Tree related errors
STR_ERROR_TREE_ALREADY_HERE                                     :{WHITE}... träd redan här
STR_ERROR_TREE_WRONG_TERRAIN_FOR_TREE_TYPE                      :{WHITE}... fel sorts terräng för trädtyp
STR_ERROR_CAN_T_PLANT_TREE_HERE                                 :{WHITE}Kan inte plantera träd här...

# Bridge related errors
STR_ERROR_CAN_T_BUILD_BRIDGE_HERE                               :{WHITE}Kan inte bygga bro här...
STR_ERROR_MUST_DEMOLISH_BRIDGE_FIRST                            :{WHITE}Måste riva bro först
STR_ERROR_CAN_T_START_AND_END_ON                                :{WHITE}Kan inte börja och sluta på samma plats
STR_ERROR_BRIDGEHEADS_NOT_SAME_HEIGHT                           :{WHITE}Broändar ej på samma höjd
STR_ERROR_BRIDGE_TOO_LOW_FOR_TERRAIN                            :{WHITE}Bro är för låg för terrängen
STR_ERROR_BRIDGE_TOO_HIGH_FOR_TERRAIN                           :{WHITE}Bro är för hög för denna terräng.
STR_ERROR_START_AND_END_MUST_BE_IN                              :{WHITE}Start- och slutpunkt måste ligga i linje
STR_ERROR_ENDS_OF_BRIDGE_MUST_BOTH                              :{WHITE}... brons båda ändar måste vara på land
STR_ERROR_BRIDGE_TOO_LONG                                       :{WHITE}... för lång bro
STR_ERROR_BRIDGE_THROUGH_MAP_BORDER                             :{WHITE}Bron slutar utanför kartans gränser

# Tunnel related errors
STR_ERROR_CAN_T_BUILD_TUNNEL_HERE                               :{WHITE}Kan inte bygga tunnel här...
STR_ERROR_SITE_UNSUITABLE_FOR_TUNNEL                            :{WHITE}Platsen passar inte för tunnelentré
STR_ERROR_MUST_DEMOLISH_TUNNEL_FIRST                            :{WHITE}Måste riva tunnel först
STR_ERROR_ANOTHER_TUNNEL_IN_THE_WAY                             :{WHITE}En annan tunnel i vägen
STR_ERROR_TUNNEL_THROUGH_MAP_BORDER                             :{WHITE}Tunneln slutar utanför kartans gränser
STR_ERROR_UNABLE_TO_EXCAVATE_LAND                               :{WHITE}Kan inte gräva till marken på andra sidan av tunneln
STR_ERROR_TUNNEL_TOO_LONG                                       :{WHITE}... tunnel för lång

# Object related errors
STR_ERROR_TOO_MANY_OBJECTS                                      :{WHITE}... för många objekt
STR_ERROR_CAN_T_BUILD_OBJECT                                    :{WHITE}Kan inte bygga objekt...
STR_ERROR_OBJECT_IN_THE_WAY                                     :{WHITE}Objekt i vägen
STR_ERROR_COMPANY_HEADQUARTERS_IN                               :{WHITE}... huvudkontor i vägen
STR_ERROR_CAN_T_PURCHASE_THIS_LAND                              :{WHITE}Kan inte köpa denna mark...
STR_ERROR_YOU_ALREADY_OWN_IT                                    :{WHITE}... du äger den redan!

# Group related errors
STR_ERROR_GROUP_CAN_T_CREATE                                    :{WHITE}Kan inte skapa grupp...
STR_ERROR_GROUP_CAN_T_DELETE                                    :{WHITE}Kan inte ta bort denna grupp...
STR_ERROR_GROUP_CAN_T_RENAME                                    :{WHITE}Kan inte döpa om grupp...
STR_ERROR_GROUP_CAN_T_SET_PARENT                                :{WHITE}Kan inte ställa in föräldragrupp ...
STR_ERROR_GROUP_CAN_T_SET_PARENT_RECURSION                      :{WHITE}... loopar i grupphierarkin är inte tillåtna
STR_ERROR_GROUP_CAN_T_REMOVE_ALL_VEHICLES                       :{WHITE}Kan inte ta bort alla fordon i denna grupp...
STR_ERROR_GROUP_CAN_T_ADD_VEHICLE                               :{WHITE}Kan inte lägga till fordon i denna grupp...
STR_ERROR_GROUP_CAN_T_ADD_SHARED_VEHICLE                        :{WHITE}Kan inte lägga till delade fordon i denna grupp...

# Generic vehicle errors
STR_ERROR_TRAIN_IN_THE_WAY                                      :{WHITE}Tåg i vägen
STR_ERROR_ROAD_VEHICLE_IN_THE_WAY                               :{WHITE}Vägfordon i vägen
STR_ERROR_SHIP_IN_THE_WAY                                       :{WHITE}Skepp i vägen
STR_ERROR_AIRCRAFT_IN_THE_WAY                                   :{WHITE}Flygplan i vägen

STR_ERROR_CAN_T_REFIT_TRAIN                                     :{WHITE}Kan ej anpassa tåg...
STR_ERROR_CAN_T_REFIT_ROAD_VEHICLE                              :{WHITE}Kan inte anpassa vägfordon...
STR_ERROR_CAN_T_REFIT_SHIP                                      :{WHITE}Kan inte anpassa skepp...
STR_ERROR_CAN_T_REFIT_AIRCRAFT                                  :{WHITE}Kan inte anpassa flygplan...

STR_ERROR_CAN_T_RENAME_TRAIN                                    :{WHITE}Kan inte byta namn på tåg...
STR_ERROR_CAN_T_RENAME_ROAD_VEHICLE                             :{WHITE}Kan inte byta namn på vägfordon...
STR_ERROR_CAN_T_RENAME_SHIP                                     :{WHITE}Kan inte byta namn på skepp...
STR_ERROR_CAN_T_RENAME_AIRCRAFT                                 :{WHITE}Kan inte byta namn på flygplan...

STR_ERROR_CAN_T_STOP_START_TRAIN                                :{WHITE}Kan inte stoppa/starta tåg...
STR_ERROR_CAN_T_STOP_START_ROAD_VEHICLE                         :{WHITE}Kan inte stoppa/starta vägfordon...
STR_ERROR_CAN_T_STOP_START_SHIP                                 :{WHITE}Kan inte stoppa/starta skepp...
STR_ERROR_CAN_T_STOP_START_AIRCRAFT                             :{WHITE}Kan inte stoppa/starta flygplan...

STR_ERROR_CAN_T_SEND_TRAIN_TO_DEPOT                             :{WHITE}Kan inte skicka tåg till depå...
STR_ERROR_CAN_T_SEND_ROAD_VEHICLE_TO_DEPOT                      :{WHITE}Kan inte skicka fordon till depå...
STR_ERROR_CAN_T_SEND_SHIP_TO_DEPOT                              :{WHITE}Kan inte skicka skepp till depå...
STR_ERROR_CAN_T_SEND_AIRCRAFT_TO_HANGAR                         :{WHITE}Kan inte skicka flygplan till hangar...

STR_ERROR_CAN_T_BUY_TRAIN                                       :{WHITE}Kan inte köpa järnvägfordon...
STR_ERROR_CAN_T_BUY_ROAD_VEHICLE                                :{WHITE}Kan inte köpa vägfordon...
STR_ERROR_CAN_T_BUY_SHIP                                        :{WHITE}Kan inte köpa skepp...
STR_ERROR_CAN_T_BUY_AIRCRAFT                                    :{WHITE}Kan inte köpa flygplan...

STR_ERROR_CAN_T_RENAME_TRAIN_TYPE                               :{WHITE}Kan inte byta namn på tågets fordonstyp...
STR_ERROR_CAN_T_RENAME_ROAD_VEHICLE_TYPE                        :{WHITE}Kan inte byta namn på vägfordon typ...
STR_ERROR_CAN_T_RENAME_SHIP_TYPE                                :{WHITE}Kan inte byta namn på skeppstyp...
STR_ERROR_CAN_T_RENAME_AIRCRAFT_TYPE                            :{WHITE}Kan inte byta namn på flygplanstyp...

STR_ERROR_CAN_T_SELL_TRAIN                                      :{WHITE}Kan inte sälja järnvägfordon...
STR_ERROR_CAN_T_SELL_ROAD_VEHICLE                               :{WHITE}Kan inte sälja vägfordon...
STR_ERROR_CAN_T_SELL_SHIP                                       :{WHITE}Kan inte sälja skepp...
STR_ERROR_CAN_T_SELL_AIRCRAFT                                   :{WHITE}Kan inte sälja flygplan...

STR_ERROR_RAIL_VEHICLE_NOT_AVAILABLE                            :{WHITE}Fordonet är ej tillgängligt
STR_ERROR_ROAD_VEHICLE_NOT_AVAILABLE                            :{WHITE}Fordonet är ej tillgängligt
STR_ERROR_SHIP_NOT_AVAILABLE                                    :{WHITE}Fartyget är ej tillgängligt
STR_ERROR_AIRCRAFT_NOT_AVAILABLE                                :{WHITE}Flygplanet är ej tillgängligt

STR_ERROR_TOO_MANY_VEHICLES_IN_GAME                             :{WHITE}För många fordon i spelet
STR_ERROR_CAN_T_CHANGE_SERVICING                                :{WHITE}Kan inte ändra service-intervall...

STR_ERROR_VEHICLE_IS_DESTROYED                                  :{WHITE}... fordonet är förstört

STR_ERROR_NO_VEHICLES_AVAILABLE_AT_ALL                          :{WHITE}Inga fordon alls kommer att vara tillgängliga
STR_ERROR_NO_VEHICLES_AVAILABLE_AT_ALL_EXPLANATION              :{WHITE}Ändra din konfiguration av NewGRF:er
STR_ERROR_NO_VEHICLES_AVAILABLE_YET                             :{WHITE}Inga fordon är tillgängliga än
STR_ERROR_NO_VEHICLES_AVAILABLE_YET_EXPLANATION                 :{WHITE}Starta ett nytt spel efter {DATE_SHORT} eller använd en NewGRF som erbjuder tidiga fordon

# Specific vehicle errors
STR_ERROR_CAN_T_MAKE_TRAIN_PASS_SIGNAL                          :{WHITE}Kan inte tillåta tåg att passera signal under fara...
STR_ERROR_CAN_T_REVERSE_DIRECTION_TRAIN                         :{WHITE}Kan inte byta tågets riktning...
STR_ERROR_TRAIN_START_NO_POWER                                  :Tåget har ingen kraft

STR_ERROR_CAN_T_MAKE_ROAD_VEHICLE_TURN                          :{WHITE}Fordon kan inte vända...

STR_ERROR_AIRCRAFT_IS_IN_FLIGHT                                 :{WHITE}Flygplan är i luften

# Order related errors
STR_ERROR_NO_MORE_SPACE_FOR_ORDERS                              :{WHITE}Ingen mer plats för order
STR_ERROR_TOO_MANY_ORDERS                                       :{WHITE}För många order
STR_ERROR_CAN_T_INSERT_NEW_ORDER                                :{WHITE}Kan inte sätta in ny order...
STR_ERROR_CAN_T_DELETE_THIS_ORDER                               :{WHITE}Kan inte ta bort denna order...
STR_ERROR_CAN_T_MODIFY_THIS_ORDER                               :{WHITE}Kan inte ändra denna order...
STR_ERROR_CAN_T_MOVE_THIS_ORDER                                 :{WHITE}Kan inte flytta denna order...
STR_ERROR_CAN_T_SKIP_ORDER                                      :{WHITE}Kan inte hoppa över nuvarande order...
STR_ERROR_CAN_T_SKIP_TO_ORDER                                   :{WHITE}Kan inte hoppa över till vald order...
STR_ERROR_CAN_T_COPY_SHARE_ORDER                                :{WHITE}... fordonet kan inte nå alla stationer
STR_ERROR_CAN_T_ADD_ORDER                                       :{WHITE}... fordonet kan inte komma fram till denna station
STR_ERROR_CAN_T_ADD_ORDER_SHARED                                :{WHITE}... ett fordon som delar denna order kan inte komma till denna station

STR_ERROR_CAN_T_SHARE_ORDER_LIST                                :{WHITE}Kan inte dela orderlistan...
STR_ERROR_CAN_T_STOP_SHARING_ORDER_LIST                         :{WHITE}Kan inte sluta dela orderlistan...
STR_ERROR_CAN_T_COPY_ORDER_LIST                                 :{WHITE}Kan inte kopiera orderlistan...
STR_ERROR_TOO_FAR_FROM_PREVIOUS_DESTINATION                     :{WHITE}... för långt från föregående destination
STR_ERROR_AIRCRAFT_NOT_ENOUGH_RANGE                             :{WHITE}... flygplanet har inte tillräcklig räckvidd

# Timetable related errors
STR_ERROR_CAN_T_TIMETABLE_VEHICLE                               :{WHITE}Kan inte lägga till fordonet i en tidtabell...
STR_ERROR_TIMETABLE_ONLY_WAIT_AT_STATIONS                       :{WHITE}Fordon kan enbart vänta vid stationer
STR_ERROR_TIMETABLE_NOT_STOPPING_HERE                           :{WHITE}Detta fordon stannar inte vid denna station

# Sign related errors
STR_ERROR_TOO_MANY_SIGNS                                        :{WHITE}... för många skyltar
STR_ERROR_CAN_T_PLACE_SIGN_HERE                                 :{WHITE}Kan inte placera skylt här...
STR_ERROR_CAN_T_CHANGE_SIGN_NAME                                :{WHITE}Kan inte ändra skyltnamn...
STR_ERROR_CAN_T_DELETE_SIGN                                     :{WHITE}Kan inte ta bort skylt...

# Translatable comment for OpenTTD's desktop shortcut
STR_DESKTOP_SHORTCUT_COMMENT                                    :Ett simuleringsspel baserat på Transport Tycoon Deluxe

# Translatable descriptions in media/baseset/*.ob* files
STR_BASEGRAPHICS_DOS_DESCRIPTION                                :Originalgrafiken från DOS-utgåvan av Transport Tycoon Deluxe.
STR_BASEGRAPHICS_DOS_DE_DESCRIPTION                             :Originalgrafiken från den tyska DOS-utgåvan av Transport Tycoon Deluxe.
STR_BASEGRAPHICS_WIN_DESCRIPTION                                :Originalgrafiken från Windows-utgåvan av Transport Tycoon Deluxe.
STR_BASESOUNDS_DOS_DESCRIPTION                                  :Originalljuden från DOS-utgåvan av Transport Tycoon Deluxe.
STR_BASESOUNDS_WIN_DESCRIPTION                                  :Originalljuden från Windows-utgåvan av Transport Tycoon Deluxe.
STR_BASESOUNDS_NONE_DESCRIPTION                                 :Ett ljudpaket utan några ljud.
STR_BASEMUSIC_WIN_DESCRIPTION                                   :Originalmusiken från Windows-utgåvan av Transport Tycoon Deluxe.
STR_BASEMUSIC_DOS_DESCRIPTION                                   :Originalmusiken från DOS-utgåvan av Transport Tycoon Deluxe.
STR_BASEMUSIC_TTO_DESCRIPTION                                   :Originalmusiken från DOS-utgåvan av Transport Tycoon (Original/World Editor).
STR_BASEMUSIC_NONE_DESCRIPTION                                  :Ett musikpaket utan någon musik.

STR_TRADITIONAL_TRAIN_NAME                                      :Tåg {COMMA}
STR_TRADITIONAL_ROAD_VEHICLE_NAME                               :Vägfordon {COMMA}
STR_TRADITIONAL_SHIP_NAME                                       :Skepp {COMMA}
STR_TRADITIONAL_AIRCRAFT_NAME                                   :Luftfarkost {COMMA}

##id 0x2000
# Town building names
STR_TOWN_BUILDING_NAME_TALL_OFFICE_BLOCK_1                      :Högt kontor
STR_TOWN_BUILDING_NAME_OFFICE_BLOCK_1                           :Kontor
STR_TOWN_BUILDING_NAME_SMALL_BLOCK_OF_FLATS_1                   :Små lägenheter
STR_TOWN_BUILDING_NAME_CHURCH_1                                 :Kyrka
STR_TOWN_BUILDING_NAME_LARGE_OFFICE_BLOCK_1                     :Stora kontor
STR_TOWN_BUILDING_NAME_TOWN_HOUSES_1                            :Småhus
STR_TOWN_BUILDING_NAME_HOTEL_1                                  :Hotell
STR_TOWN_BUILDING_NAME_STATUE_1                                 :Staty
STR_TOWN_BUILDING_NAME_FOUNTAIN_1                               :Fontän
STR_TOWN_BUILDING_NAME_PARK_1                                   :Park
STR_TOWN_BUILDING_NAME_OFFICE_BLOCK_2                           :Kontorslokaler
STR_TOWN_BUILDING_NAME_SHOPS_AND_OFFICES_1                      :Affärer och kontor
STR_TOWN_BUILDING_NAME_MODERN_OFFICE_BUILDING_1                 :Modern kontorsbyggnad
STR_TOWN_BUILDING_NAME_WAREHOUSE_1                              :Lagerbyggnad
STR_TOWN_BUILDING_NAME_OFFICE_BLOCK_3                           :Kontorsbyggnad
STR_TOWN_BUILDING_NAME_STADIUM_1                                :Arena
STR_TOWN_BUILDING_NAME_OLD_HOUSES_1                             :Gamla hus
STR_TOWN_BUILDING_NAME_COTTAGES_1                               :Stugor
STR_TOWN_BUILDING_NAME_HOUSES_1                                 :Hus
STR_TOWN_BUILDING_NAME_FLATS_1                                  :Lägenheter
STR_TOWN_BUILDING_NAME_TALL_OFFICE_BLOCK_2                      :Hög kontorsbyggnad
STR_TOWN_BUILDING_NAME_SHOPS_AND_OFFICES_2                      :Affärer och kontor
STR_TOWN_BUILDING_NAME_SHOPS_AND_OFFICES_3                      :Affärer och kontor
STR_TOWN_BUILDING_NAME_THEATER_1                                :Biograf
STR_TOWN_BUILDING_NAME_STADIUM_2                                :Arena
STR_TOWN_BUILDING_NAME_OFFICES_1                                :Kontor
STR_TOWN_BUILDING_NAME_HOUSES_2                                 :Hus
STR_TOWN_BUILDING_NAME_CINEMA_1                                 :Biograf
STR_TOWN_BUILDING_NAME_SHOPPING_MALL_1                          :Shoppingcenter
STR_TOWN_BUILDING_NAME_IGLOO_1                                  :Igloo
STR_TOWN_BUILDING_NAME_TEPEES_1                                 :Kåtor
STR_TOWN_BUILDING_NAME_TEAPOT_HOUSE_1                           :Tekanne-hus
STR_TOWN_BUILDING_NAME_PIGGY_BANK_1                             :Spargris

##id 0x4800
# industry names
STR_INDUSTRY_NAME_COAL_MINE                                     :Kolgruva
STR_INDUSTRY_NAME_POWER_STATION                                 :Kraftstation
STR_INDUSTRY_NAME_SAWMILL                                       :Sågverk
STR_INDUSTRY_NAME_FOREST                                        :Skog
STR_INDUSTRY_NAME_OIL_REFINERY                                  :Oljeraffinaderi
STR_INDUSTRY_NAME_OIL_RIG                                       :Oljerigg
STR_INDUSTRY_NAME_FACTORY                                       :Fabrik
STR_INDUSTRY_NAME_PRINTING_WORKS                                :Tryckeri
STR_INDUSTRY_NAME_STEEL_MILL                                    :Stålverk
STR_INDUSTRY_NAME_FARM                                          :Bondgård
STR_INDUSTRY_NAME_COPPER_ORE_MINE                               :Koppargruva
STR_INDUSTRY_NAME_OIL_WELLS                                     :Oljekälla
STR_INDUSTRY_NAME_BANK                                          :Bank
STR_INDUSTRY_NAME_FOOD_PROCESSING_PLANT                         :Livsmedelsfabrik
STR_INDUSTRY_NAME_PAPER_MILL                                    :Pappersbruk
STR_INDUSTRY_NAME_GOLD_MINE                                     :Guldgruva
STR_INDUSTRY_NAME_BANK_TROPIC_ARCTIC                            :Bank
STR_INDUSTRY_NAME_DIAMOND_MINE                                  :Diamantgruva
STR_INDUSTRY_NAME_IRON_ORE_MINE                                 :Järnmalmsgruva
STR_INDUSTRY_NAME_FRUIT_PLANTATION                              :Fruktplantage
STR_INDUSTRY_NAME_RUBBER_PLANTATION                             :Gummiplantage
STR_INDUSTRY_NAME_WATER_SUPPLY                                  :Vattentillgång
STR_INDUSTRY_NAME_WATER_TOWER                                   :Vattentorn
STR_INDUSTRY_NAME_FACTORY_2                                     :Fabrik
STR_INDUSTRY_NAME_FARM_2                                        :Bondgård
STR_INDUSTRY_NAME_LUMBER_MILL                                   :Sågverk
STR_INDUSTRY_NAME_COTTON_CANDY_FOREST                           :Sockervaddskog
STR_INDUSTRY_NAME_CANDY_FACTORY                                 :Godisfabrik
STR_INDUSTRY_NAME_BATTERY_FARM                                  :Batteribondgård
STR_INDUSTRY_NAME_COLA_WELLS                                    :Kolakälla
STR_INDUSTRY_NAME_TOY_SHOP                                      :Leksaksaffär
STR_INDUSTRY_NAME_TOY_FACTORY                                   :Leksaksfabrik
STR_INDUSTRY_NAME_PLASTIC_FOUNTAINS                             :Plastfontäner
STR_INDUSTRY_NAME_FIZZY_DRINK_FACTORY                           :Läskfabrik
STR_INDUSTRY_NAME_BUBBLE_GENERATOR                              :Bubbelgenerator
STR_INDUSTRY_NAME_TOFFEE_QUARRY                                 :Knäckbrott
STR_INDUSTRY_NAME_SUGAR_MINE                                    :Sockergruva

############ WARNING, using range 0x6000 for strings that are stored in the savegame
############ These strings may never get a new id, or savegames will break!
##id 0x6000
STR_SV_EMPTY                                                    :
STR_SV_UNNAMED                                                  :Inget namn
STR_SV_TRAIN_NAME                                               :Tåg #{COMMA}
STR_SV_ROAD_VEHICLE_NAME                                        :Vägfordon #{COMMA}
STR_SV_SHIP_NAME                                                :Skepp #{COMMA}
STR_SV_AIRCRAFT_NAME                                            :Luftfarkost #{COMMA}

STR_SV_STNAME                                                   :{STRING}
STR_SV_STNAME_NORTH                                             :Norra {STRING}
STR_SV_STNAME_SOUTH                                             :Södra {STRING}
STR_SV_STNAME_EAST                                              :Östra {STRING}
STR_SV_STNAME_WEST                                              :Västra {STRING}
STR_SV_STNAME_CENTRAL                                           :{STRING} centralstation
STR_SV_STNAME_TRANSFER                                          :{STRING} övergång
STR_SV_STNAME_HALT                                              :{STRING} hållplats
STR_SV_STNAME_VALLEY                                            :{STRING} dal
STR_SV_STNAME_HEIGHTS                                           :{STRING} Höjder
STR_SV_STNAME_WOODS                                             :{STRING} skog
STR_SV_STNAME_LAKESIDE                                          :{STRING} sjöstrand
STR_SV_STNAME_EXCHANGE                                          :{STRING} Växel
STR_SV_STNAME_AIRPORT                                           :{STRING} flygplats
STR_SV_STNAME_OILFIELD                                          :{STRING} oljefält
STR_SV_STNAME_MINES                                             :{STRING} gruva
STR_SV_STNAME_DOCKS                                             :{STRING} hamn
STR_SV_STNAME_BUOY                                              :{STRING}
STR_SV_STNAME_WAYPOINT                                          :{STRING}
##id 0x6020
STR_SV_STNAME_ANNEXE                                            :{STRING} tillbyggnad
STR_SV_STNAME_SIDINGS                                           :{STRING} förort
STR_SV_STNAME_BRANCH                                            :{STRING} förgrening
STR_SV_STNAME_UPPER                                             :Övre {STRING}
STR_SV_STNAME_LOWER                                             :Nedre {STRING}
STR_SV_STNAME_HELIPORT                                          :{STRING} helikopterplats
STR_SV_STNAME_FOREST                                            :{STRING} skog
STR_SV_STNAME_FALLBACK                                          :{STRING} station #{NUM}
############ end of savegame specific region!

##id 0x8000
# Vehicle names
STR_VEHICLE_NAME_TRAIN_ENGINE_RAIL_KIRBY_PAUL_TANK_STEAM        :Kirby Paul Tank (Ånga)
STR_VEHICLE_NAME_TRAIN_ENGINE_RAIL_MJS_250_DIESEL               :MJS 250 (Diesel)
STR_VEHICLE_NAME_TRAIN_ENGINE_RAIL_PLODDYPHUT_CHOO_CHOO         :Ploddyphut Choo-Choo
STR_VEHICLE_NAME_TRAIN_ENGINE_RAIL_POWERNAUT_CHOO_CHOO          :Powernaut Choo-Choo
STR_VEHICLE_NAME_TRAIN_ENGINE_RAIL_MIGHTYMOVER_CHOO_CHOO        :MightyMover Choo-Choo
STR_VEHICLE_NAME_TRAIN_ENGINE_RAIL_PLODDYPHUT_DIESEL            :Ploddyphut Diesel
STR_VEHICLE_NAME_TRAIN_ENGINE_RAIL_POWERNAUT_DIESEL             :Powernaut Diesel
STR_VEHICLE_NAME_TRAIN_ENGINE_RAIL_WILLS_2_8_0_STEAM            :Wills 2-8-0 (Ånga)
STR_VEHICLE_NAME_TRAIN_ENGINE_RAIL_CHANEY_JUBILEE_STEAM         :Chaney 'Jubilee' (Ånga)
STR_VEHICLE_NAME_TRAIN_ENGINE_RAIL_GINZU_A4_STEAM               :Ginzu 'A4' (Ånga)
STR_VEHICLE_NAME_TRAIN_ENGINE_RAIL_SH_8P_STEAM                  :SH '8P' (Ånga)
STR_VEHICLE_NAME_TRAIN_ENGINE_RAIL_MANLEY_MOREL_DMU_DIESEL      :Manley-Morel DMU (Diesel)
STR_VEHICLE_NAME_TRAIN_ENGINE_RAIL_DASH_DIESEL                  :'Dash' (Diesel)
STR_VEHICLE_NAME_TRAIN_ENGINE_RAIL_SH_HENDRY_25_DIESEL          :SH/Hendry '25' (Diesel)
STR_VEHICLE_NAME_TRAIN_ENGINE_RAIL_UU_37_DIESEL                 :UU '37' (Diesel)
STR_VEHICLE_NAME_TRAIN_ENGINE_RAIL_FLOSS_47_DIESEL              :Floss '47' (Diesel)
STR_VEHICLE_NAME_TRAIN_ENGINE_RAIL_CS_4000_DIESEL               :CS 4000 (Diesel)
STR_VEHICLE_NAME_TRAIN_ENGINE_RAIL_CS_2400_DIESEL               :CS 2400 (Diesel)
STR_VEHICLE_NAME_TRAIN_ENGINE_RAIL_CENTENNIAL_DIESEL            :Centennial (Diesel)
STR_VEHICLE_NAME_TRAIN_ENGINE_RAIL_KELLING_3100_DIESEL          :Kelling 3100 (Diesel)
STR_VEHICLE_NAME_TRAIN_ENGINE_RAIL_TURNER_TURBO_DIESEL          :Turner Turbo (Diesel)
STR_VEHICLE_NAME_TRAIN_ENGINE_RAIL_MJS_1000_DIESEL              :MJS 1000 (Diesel)
STR_VEHICLE_NAME_TRAIN_ENGINE_RAIL_SH_125_DIESEL                :SH '125' (Diesel)
STR_VEHICLE_NAME_TRAIN_ENGINE_RAIL_SH_30_ELECTRIC               :SH '30' (Elektricitet)
STR_VEHICLE_NAME_TRAIN_ENGINE_RAIL_SH_40_ELECTRIC               :SH '40' (Elektricitet)
STR_VEHICLE_NAME_TRAIN_ENGINE_RAIL_T_I_M_ELECTRIC               :'T.I.M.' (Elektricitet)
STR_VEHICLE_NAME_TRAIN_ENGINE_RAIL_ASIASTAR_ELECTRIC            :'AsiaStar' (Elektricitet)
STR_VEHICLE_NAME_TRAIN_WAGON_RAIL_PASSENGER_CAR                 :Passagerarvagn
STR_VEHICLE_NAME_TRAIN_WAGON_RAIL_MAIL_VAN                      :Postvagn
STR_VEHICLE_NAME_TRAIN_WAGON_RAIL_COAL_CAR                      :Kolvagn
STR_VEHICLE_NAME_TRAIN_WAGON_RAIL_OIL_TANKER                    :Oljetank
STR_VEHICLE_NAME_TRAIN_WAGON_RAIL_LIVESTOCK_VAN                 :Boskapsvagn
STR_VEHICLE_NAME_TRAIN_WAGON_RAIL_GOODS_VAN                     :Godsvagn
STR_VEHICLE_NAME_TRAIN_WAGON_RAIL_GRAIN_HOPPER                  :Spannmålsvagn
STR_VEHICLE_NAME_TRAIN_WAGON_RAIL_WOOD_TRUCK                    :Timmervagn
STR_VEHICLE_NAME_TRAIN_WAGON_RAIL_IRON_ORE_HOPPER               :Järnmalmsvagn
STR_VEHICLE_NAME_TRAIN_WAGON_RAIL_STEEL_TRUCK                   :Stålvagn
STR_VEHICLE_NAME_TRAIN_WAGON_RAIL_ARMORED_VAN                   :Bepansrad vagn
STR_VEHICLE_NAME_TRAIN_WAGON_RAIL_FOOD_VAN                      :Matvagn
STR_VEHICLE_NAME_TRAIN_WAGON_RAIL_PAPER_TRUCK                   :Pappersvagn
STR_VEHICLE_NAME_TRAIN_WAGON_RAIL_COPPER_ORE_HOPPER             :Kopparmalmsvagn
STR_VEHICLE_NAME_TRAIN_WAGON_RAIL_WATER_TANKER                  :Vattentank
STR_VEHICLE_NAME_TRAIN_WAGON_RAIL_FRUIT_TRUCK                   :Fruktvagn
STR_VEHICLE_NAME_TRAIN_WAGON_RAIL_RUBBER_TRUCK                  :Gummivagn
STR_VEHICLE_NAME_TRAIN_WAGON_RAIL_SUGAR_TRUCK                   :Sockervagn
STR_VEHICLE_NAME_TRAIN_WAGON_RAIL_COTTON_CANDY_HOPPER           :Sockervaddsvagn
STR_VEHICLE_NAME_TRAIN_WAGON_RAIL_TOFFEE_HOPPER                 :Knäckvagn
STR_VEHICLE_NAME_TRAIN_WAGON_RAIL_BUBBLE_VAN                    :Bubbelvagn
STR_VEHICLE_NAME_TRAIN_WAGON_RAIL_COLA_TANKER                   :Kolatank
STR_VEHICLE_NAME_TRAIN_WAGON_RAIL_CANDY_VAN                     :Godisvagn
STR_VEHICLE_NAME_TRAIN_WAGON_RAIL_TOY_VAN                       :Leksaksvagn
STR_VEHICLE_NAME_TRAIN_WAGON_RAIL_BATTERY_TRUCK                 :Batterivagn
STR_VEHICLE_NAME_TRAIN_WAGON_RAIL_FIZZY_DRINK_TRUCK             :Läskvagn
STR_VEHICLE_NAME_TRAIN_WAGON_RAIL_PLASTIC_TRUCK                 :Plastvagn
STR_VEHICLE_NAME_TRAIN_ENGINE_MONORAIL_X2001_ELECTRIC           :'X2001' (Elektricitet)
STR_VEHICLE_NAME_TRAIN_ENGINE_MONORAIL_MILLENNIUM_Z1_ELECTRIC   :'Millennium Z1' (Elektricitet)
STR_VEHICLE_NAME_TRAIN_ENGINE_MONORAIL_WIZZOWOW_Z99             :Wizzowow Z99
STR_VEHICLE_NAME_TRAIN_WAGON_MONORAIL_PASSENGER_CAR             :Passagerarvagn
STR_VEHICLE_NAME_TRAIN_WAGON_MONORAIL_MAIL_VAN                  :Postvagn
STR_VEHICLE_NAME_TRAIN_WAGON_MONORAIL_COAL_CAR                  :Kolvagn
STR_VEHICLE_NAME_TRAIN_WAGON_MONORAIL_OIL_TANKER                :Oljetank
STR_VEHICLE_NAME_TRAIN_WAGON_MONORAIL_LIVESTOCK_VAN             :Boskapsvagn
STR_VEHICLE_NAME_TRAIN_WAGON_MONORAIL_GOODS_VAN                 :Godsvagn
STR_VEHICLE_NAME_TRAIN_WAGON_MONORAIL_GRAIN_HOPPER              :Spannmålsvagn
STR_VEHICLE_NAME_TRAIN_WAGON_MONORAIL_WOOD_TRUCK                :Timmervagn
STR_VEHICLE_NAME_TRAIN_WAGON_MONORAIL_IRON_ORE_HOPPER           :Järnmalmsvagn
STR_VEHICLE_NAME_TRAIN_WAGON_MONORAIL_STEEL_TRUCK               :Stålvagn
STR_VEHICLE_NAME_TRAIN_WAGON_MONORAIL_ARMORED_VAN               :Bepansrad vagn
STR_VEHICLE_NAME_TRAIN_WAGON_MONORAIL_FOOD_VAN                  :Matvagn
STR_VEHICLE_NAME_TRAIN_WAGON_MONORAIL_PAPER_TRUCK               :Pappersvagn
STR_VEHICLE_NAME_TRAIN_WAGON_MONORAIL_COPPER_ORE_HOPPER         :Kopparmalmsvagn
STR_VEHICLE_NAME_TRAIN_WAGON_MONORAIL_WATER_TANKER              :Vattentank
STR_VEHICLE_NAME_TRAIN_WAGON_MONORAIL_FRUIT_TRUCK               :Fruktvagn
STR_VEHICLE_NAME_TRAIN_WAGON_MONORAIL_RUBBER_TRUCK              :Gummivagn
STR_VEHICLE_NAME_TRAIN_WAGON_MONORAIL_SUGAR_TRUCK               :Sockervagn
STR_VEHICLE_NAME_TRAIN_WAGON_MONORAIL_COTTON_CANDY_HOPPER       :Sockervaddsvagn
STR_VEHICLE_NAME_TRAIN_WAGON_MONORAIL_TOFFEE_HOPPER             :Knäckvagn
STR_VEHICLE_NAME_TRAIN_WAGON_MONORAIL_BUBBLE_VAN                :Bubblevagn
STR_VEHICLE_NAME_TRAIN_WAGON_MONORAIL_COLA_TANKER               :Kolatank
STR_VEHICLE_NAME_TRAIN_WAGON_MONORAIL_CANDY_VAN                 :Godisvagn
STR_VEHICLE_NAME_TRAIN_WAGON_MONORAIL_TOY_VAN                   :Leksaksvagn
STR_VEHICLE_NAME_TRAIN_WAGON_MONORAIL_BATTERY_TRUCK             :Batterivagn
STR_VEHICLE_NAME_TRAIN_WAGON_MONORAIL_FIZZY_DRINK_TRUCK         :Läskvagn
STR_VEHICLE_NAME_TRAIN_WAGON_MONORAIL_PLASTIC_TRUCK             :Plastvagn
STR_VEHICLE_NAME_TRAIN_ENGINE_MAGLEV_LEV1_LEVIATHAN_ELECTRIC    :Lev1 'Leviathan' (Elektricitet)
STR_VEHICLE_NAME_TRAIN_ENGINE_MAGLEV_LEV2_CYCLOPS_ELECTRIC      :Lev2 'Cyclops' (Elektricitet)
STR_VEHICLE_NAME_TRAIN_ENGINE_MAGLEV_LEV3_PEGASUS_ELECTRIC      :Lev3 'Pegasus' (Elektricitet)
STR_VEHICLE_NAME_TRAIN_ENGINE_MAGLEV_LEV4_CHIMAERA_ELECTRIC     :Lev4 'Chimaera' (Elektricitet)
STR_VEHICLE_NAME_TRAIN_ENGINE_MAGLEV_WIZZOWOW_ROCKETEER         :Wizzowow Rocketeer
STR_VEHICLE_NAME_TRAIN_WAGON_MAGLEV_PASSENGER_CAR               :Passagerarvagn
STR_VEHICLE_NAME_TRAIN_WAGON_MAGLEV_MAIL_VAN                    :Postvagn
STR_VEHICLE_NAME_TRAIN_WAGON_MAGLEV_COAL_CAR                    :Kolvagn
STR_VEHICLE_NAME_TRAIN_WAGON_MAGLEV_OIL_TANKER                  :Oljetank
STR_VEHICLE_NAME_TRAIN_WAGON_MAGLEV_LIVESTOCK_VAN               :Boskapsvagn
STR_VEHICLE_NAME_TRAIN_WAGON_MAGLEV_GOODS_VAN                   :Godsvagn
STR_VEHICLE_NAME_TRAIN_WAGON_MAGLEV_GRAIN_HOPPER                :Spannmålsvagn
STR_VEHICLE_NAME_TRAIN_WAGON_MAGLEV_WOOD_TRUCK                  :Timmervagn
STR_VEHICLE_NAME_TRAIN_WAGON_MAGLEV_IRON_ORE_HOPPER             :Järnmalmsvagn
STR_VEHICLE_NAME_TRAIN_WAGON_MAGLEV_STEEL_TRUCK                 :Stållastvagn
STR_VEHICLE_NAME_TRAIN_WAGON_MAGLEV_ARMORED_VAN                 :Bepansrad vagn
STR_VEHICLE_NAME_TRAIN_WAGON_MAGLEV_FOOD_VAN                    :Matvagn
STR_VEHICLE_NAME_TRAIN_WAGON_MAGLEV_PAPER_TRUCK                 :Pappersvagn
STR_VEHICLE_NAME_TRAIN_WAGON_MAGLEV_COPPER_ORE_HOPPER           :Kopparmalmsvagn
STR_VEHICLE_NAME_TRAIN_WAGON_MAGLEV_WATER_TANKER                :Vattentank
STR_VEHICLE_NAME_TRAIN_WAGON_MAGLEV_FRUIT_TRUCK                 :Fruktvagn
STR_VEHICLE_NAME_TRAIN_WAGON_MAGLEV_RUBBER_TRUCK                :Gummilastvagn
STR_VEHICLE_NAME_TRAIN_WAGON_MAGLEV_SUGAR_TRUCK                 :Sockerlastvagn
STR_VEHICLE_NAME_TRAIN_WAGON_MAGLEV_COTTON_CANDY_HOPPER         :Sockervaddsvagn
STR_VEHICLE_NAME_TRAIN_WAGON_MAGLEV_TOFFEE_HOPPER               :Knäckvagn
STR_VEHICLE_NAME_TRAIN_WAGON_MAGLEV_BUBBLE_VAN                  :Bubbelvagn
STR_VEHICLE_NAME_TRAIN_WAGON_MAGLEV_COLA_TANKER                 :Kolatank
STR_VEHICLE_NAME_TRAIN_WAGON_MAGLEV_CANDY_VAN                   :Godisvagn
STR_VEHICLE_NAME_TRAIN_WAGON_MAGLEV_TOY_VAN                     :Leksaksvagn
STR_VEHICLE_NAME_TRAIN_WAGON_MAGLEV_BATTERY_TRUCK               :Batterivagn
STR_VEHICLE_NAME_TRAIN_WAGON_MAGLEV_FIZZY_DRINK_TRUCK           :Läskvagn
STR_VEHICLE_NAME_TRAIN_WAGON_MAGLEV_PLASTIC_TRUCK               :Plastvagn
STR_VEHICLE_NAME_ROAD_VEHICLE_MPS_REGAL_BUS                     :MPS Regal Buss
STR_VEHICLE_NAME_ROAD_VEHICLE_HEREFORD_LEOPARD_BUS              :Hereford Leopard Buss
STR_VEHICLE_NAME_ROAD_VEHICLE_FOSTER_BUS                        :Foster Buss
STR_VEHICLE_NAME_ROAD_VEHICLE_FOSTER_MKII_SUPERBUS              :Foster MkII Super Buss
STR_VEHICLE_NAME_ROAD_VEHICLE_PLODDYPHUT_MKI_BUS                :Ploddyphut MkI Buss
STR_VEHICLE_NAME_ROAD_VEHICLE_PLODDYPHUT_MKII_BUS               :Ploddyphut MkII Buss
STR_VEHICLE_NAME_ROAD_VEHICLE_PLODDYPHUT_MKIII_BUS              :Ploddyphut MkIII Buss
STR_VEHICLE_NAME_ROAD_VEHICLE_BALOGH_COAL_TRUCK                 :Balogh Koldumper
STR_VEHICLE_NAME_ROAD_VEHICLE_UHL_COAL_TRUCK                    :Uhl Koldumper
STR_VEHICLE_NAME_ROAD_VEHICLE_DW_COAL_TRUCK                     :DW Koldumper
STR_VEHICLE_NAME_ROAD_VEHICLE_MPS_MAIL_TRUCK                    :MPS Postbil
STR_VEHICLE_NAME_ROAD_VEHICLE_REYNARD_MAIL_TRUCK                :Reynard Postbil
STR_VEHICLE_NAME_ROAD_VEHICLE_PERRY_MAIL_TRUCK                  :Perry Postbil
STR_VEHICLE_NAME_ROAD_VEHICLE_MIGHTYMOVER_MAIL_TRUCK            :MightyMover Postbil
STR_VEHICLE_NAME_ROAD_VEHICLE_POWERNAUGHT_MAIL_TRUCK            :Powernaught Postbil
STR_VEHICLE_NAME_ROAD_VEHICLE_WIZZOWOW_MAIL_TRUCK               :Wizzowow Postbil
STR_VEHICLE_NAME_ROAD_VEHICLE_WITCOMBE_OIL_TANKER               :Witcombe Oljetanker
STR_VEHICLE_NAME_ROAD_VEHICLE_FOSTER_OIL_TANKER                 :Foster Oljetanker
STR_VEHICLE_NAME_ROAD_VEHICLE_PERRY_OIL_TANKER                  :Perry Oljetanker
STR_VEHICLE_NAME_ROAD_VEHICLE_TALBOTT_LIVESTOCK_VAN             :Talbott Boskapsbil
STR_VEHICLE_NAME_ROAD_VEHICLE_UHL_LIVESTOCK_VAN                 :Uhl Boskapsbil
STR_VEHICLE_NAME_ROAD_VEHICLE_FOSTER_LIVESTOCK_VAN              :Foster Boskapsbil
STR_VEHICLE_NAME_ROAD_VEHICLE_BALOGH_GOODS_TRUCK                :Balogh Godslastbil
STR_VEHICLE_NAME_ROAD_VEHICLE_CRAIGHEAD_GOODS_TRUCK             :Craighead Godslastbil
STR_VEHICLE_NAME_ROAD_VEHICLE_GOSS_GOODS_TRUCK                  :Goss Godslastbil
STR_VEHICLE_NAME_ROAD_VEHICLE_HEREFORD_GRAIN_TRUCK              :Hereford Spannmålslastare
STR_VEHICLE_NAME_ROAD_VEHICLE_THOMAS_GRAIN_TRUCK                :Thomas Spannmålslastare
STR_VEHICLE_NAME_ROAD_VEHICLE_GOSS_GRAIN_TRUCK                  :Goss Spannmålslastare
STR_VEHICLE_NAME_ROAD_VEHICLE_WITCOMBE_WOOD_TRUCK               :Witcombe Timmerlastare
STR_VEHICLE_NAME_ROAD_VEHICLE_FOSTER_WOOD_TRUCK                 :Foster Timmerlastare
STR_VEHICLE_NAME_ROAD_VEHICLE_MORELAND_WOOD_TRUCK               :Moreland Timmerlastare
STR_VEHICLE_NAME_ROAD_VEHICLE_MPS_IRON_ORE_TRUCK                :MPS Järnmalmsdumper
STR_VEHICLE_NAME_ROAD_VEHICLE_UHL_IRON_ORE_TRUCK                :Uhl Järnmalmsdumper
STR_VEHICLE_NAME_ROAD_VEHICLE_CHIPPY_IRON_ORE_TRUCK             :Chippy Järnmalmsdumper
STR_VEHICLE_NAME_ROAD_VEHICLE_BALOGH_STEEL_TRUCK                :Balogh Ståldumper
STR_VEHICLE_NAME_ROAD_VEHICLE_UHL_STEEL_TRUCK                   :Uhl Ståldumper
STR_VEHICLE_NAME_ROAD_VEHICLE_KELLING_STEEL_TRUCK               :Kelling Ståldumper
STR_VEHICLE_NAME_ROAD_VEHICLE_BALOGH_ARMORED_TRUCK              :Balogh Bepansrad lastbil
STR_VEHICLE_NAME_ROAD_VEHICLE_UHL_ARMORED_TRUCK                 :Uhl Bepansrad lastbil
STR_VEHICLE_NAME_ROAD_VEHICLE_FOSTER_ARMORED_TRUCK              :Foster Bepansrad lastbil
STR_VEHICLE_NAME_ROAD_VEHICLE_FOSTER_FOOD_VAN                   :Foster Matbil
STR_VEHICLE_NAME_ROAD_VEHICLE_PERRY_FOOD_VAN                    :Perry Matbil
STR_VEHICLE_NAME_ROAD_VEHICLE_CHIPPY_FOOD_VAN                   :Chippy Matbil
STR_VEHICLE_NAME_ROAD_VEHICLE_UHL_PAPER_TRUCK                   :Uhl Papperlastare
STR_VEHICLE_NAME_ROAD_VEHICLE_BALOGH_PAPER_TRUCK                :Balogh Papperslastare
STR_VEHICLE_NAME_ROAD_VEHICLE_MPS_PAPER_TRUCK                   :MPS Papperslastare
STR_VEHICLE_NAME_ROAD_VEHICLE_MPS_COPPER_ORE_TRUCK              :MPS Kopparmalmsdumper
STR_VEHICLE_NAME_ROAD_VEHICLE_UHL_COPPER_ORE_TRUCK              :Uhl Kopparmalmsdumper
STR_VEHICLE_NAME_ROAD_VEHICLE_GOSS_COPPER_ORE_TRUCK             :Goss Kopparmalmsdumper
STR_VEHICLE_NAME_ROAD_VEHICLE_UHL_WATER_TANKER                  :Uhl Vattentanker
STR_VEHICLE_NAME_ROAD_VEHICLE_BALOGH_WATER_TANKER               :Balogh Vattentanker
STR_VEHICLE_NAME_ROAD_VEHICLE_MPS_WATER_TANKER                  :MPS Vattentanker
STR_VEHICLE_NAME_ROAD_VEHICLE_BALOGH_FRUIT_TRUCK                :Balogh Fruktlastare
STR_VEHICLE_NAME_ROAD_VEHICLE_UHL_FRUIT_TRUCK                   :Uhl Fruktlastare
STR_VEHICLE_NAME_ROAD_VEHICLE_KELLING_FRUIT_TRUCK               :Kelling Fruktlastare
STR_VEHICLE_NAME_ROAD_VEHICLE_BALOGH_RUBBER_TRUCK               :Balogh Gummidumper
STR_VEHICLE_NAME_ROAD_VEHICLE_UHL_RUBBER_TRUCK                  :Uhl Gummidumper
STR_VEHICLE_NAME_ROAD_VEHICLE_RMT_RUBBER_TRUCK                  :RMT Gummidumper
STR_VEHICLE_NAME_ROAD_VEHICLE_MIGHTYMOVER_SUGAR_TRUCK           :MightyMover Sockerlastare
STR_VEHICLE_NAME_ROAD_VEHICLE_POWERNAUGHT_SUGAR_TRUCK           :Powernaught Sockerlastare
STR_VEHICLE_NAME_ROAD_VEHICLE_WIZZOWOW_SUGAR_TRUCK              :Wizzowow Sockerlastare
STR_VEHICLE_NAME_ROAD_VEHICLE_MIGHTYMOVER_COLA_TRUCK            :MightyMover Kolalastare
STR_VEHICLE_NAME_ROAD_VEHICLE_POWERNAUGHT_COLA_TRUCK            :Powernaught Kolalastare
STR_VEHICLE_NAME_ROAD_VEHICLE_WIZZOWOW_COLA_TRUCK               :Wizzowow Kolalastare
STR_VEHICLE_NAME_ROAD_VEHICLE_MIGHTYMOVER_COTTON_CANDY          :MightyMover Sockervaddslastare
STR_VEHICLE_NAME_ROAD_VEHICLE_POWERNAUGHT_COTTON_CANDY          :Powernaught Sockervaddslastare
STR_VEHICLE_NAME_ROAD_VEHICLE_WIZZOWOW_COTTON_CANDY_TRUCK       :Wizzowow Sockervaddslastare
STR_VEHICLE_NAME_ROAD_VEHICLE_MIGHTYMOVER_TOFFEE_TRUCK          :MightyMover Knäcklastare
STR_VEHICLE_NAME_ROAD_VEHICLE_POWERNAUGHT_TOFFEE_TRUCK          :Powernaught Knäcklastare
STR_VEHICLE_NAME_ROAD_VEHICLE_WIZZOWOW_TOFFEE_TRUCK             :Wizzowow Knäcklastare
STR_VEHICLE_NAME_ROAD_VEHICLE_MIGHTYMOVER_TOY_VAN               :MightyMover Leksaksbil
STR_VEHICLE_NAME_ROAD_VEHICLE_POWERNAUGHT_TOY_VAN               :Powernaught Leksaksbil
STR_VEHICLE_NAME_ROAD_VEHICLE_WIZZOWOW_TOY_VAN                  :Wizzowow Leksaksbil
STR_VEHICLE_NAME_ROAD_VEHICLE_MIGHTYMOVER_CANDY_TRUCK           :MightyMover Godislastare
STR_VEHICLE_NAME_ROAD_VEHICLE_POWERNAUGHT_CANDY_TRUCK           :Powernaught Godislastare
STR_VEHICLE_NAME_ROAD_VEHICLE_WIZZOWOW_CANDY_TRUCK              :Wizzowow Godislastare
STR_VEHICLE_NAME_ROAD_VEHICLE_MIGHTYMOVER_BATTERY_TRUCK         :MightyMover Batterilastare
STR_VEHICLE_NAME_ROAD_VEHICLE_POWERNAUGHT_BATTERY_TRUCK         :Powernaught Batterilastare
STR_VEHICLE_NAME_ROAD_VEHICLE_WIZZOWOW_BATTERY_TRUCK            :Wizzowow Batterilastare
STR_VEHICLE_NAME_ROAD_VEHICLE_MIGHTYMOVER_FIZZY_DRINK           :MightyMover Läsklastbil
STR_VEHICLE_NAME_ROAD_VEHICLE_POWERNAUGHT_FIZZY_DRINK           :Powernaught Läsklastbil
STR_VEHICLE_NAME_ROAD_VEHICLE_WIZZOWOW_FIZZY_DRINK_TRUCK        :Wizzowow Läsklastbil
STR_VEHICLE_NAME_ROAD_VEHICLE_MIGHTYMOVER_PLASTIC_TRUCK         :MightyMover Plastlastare
STR_VEHICLE_NAME_ROAD_VEHICLE_POWERNAUGHT_PLASTIC_TRUCK         :Powernaught Plastlastare
STR_VEHICLE_NAME_ROAD_VEHICLE_WIZZOWOW_PLASTIC_TRUCK            :Wizzowow Plastlastbil
STR_VEHICLE_NAME_ROAD_VEHICLE_MIGHTYMOVER_BUBBLE_TRUCK          :MightyMover Bubbellastbil
STR_VEHICLE_NAME_ROAD_VEHICLE_POWERNAUGHT_BUBBLE_TRUCK          :Powernaught Bubbellastbil
STR_VEHICLE_NAME_ROAD_VEHICLE_WIZZOWOW_BUBBLE_TRUCK             :Wizzowow Bubbellastbil
STR_VEHICLE_NAME_SHIP_MPS_OIL_TANKER                            :MPS Oljetanker
STR_VEHICLE_NAME_SHIP_CS_INC_OIL_TANKER                         :CS-Inc. Oljetanker
STR_VEHICLE_NAME_SHIP_MPS_PASSENGER_FERRY                       :MPS Passagerarfärja
STR_VEHICLE_NAME_SHIP_FFP_PASSENGER_FERRY                       :FFP Passagerarfärja
STR_VEHICLE_NAME_SHIP_BAKEWELL_300_HOVERCRAFT                   :Bakewell 300 svävare
STR_VEHICLE_NAME_SHIP_CHUGGER_CHUG_PASSENGER                    :Chugger-Chug Passagerarfärja
STR_VEHICLE_NAME_SHIP_SHIVERSHAKE_PASSENGER_FERRY               :Shivershake Passagerarfärja
STR_VEHICLE_NAME_SHIP_YATE_CARGO_SHIP                           :Yate lastfartyg
STR_VEHICLE_NAME_SHIP_BAKEWELL_CARGO_SHIP                       :Bakewell lastfartyg
STR_VEHICLE_NAME_SHIP_MIGHTYMOVER_CARGO_SHIP                    :MightyMover lastfartyg
STR_VEHICLE_NAME_SHIP_POWERNAUT_CARGO_SHIP                      :Powernaut lastfartyg
STR_VEHICLE_NAME_AIRCRAFT_SAMPSON_U52                           :Sampson U52
STR_VEHICLE_NAME_AIRCRAFT_COLEMAN_COUNT                         :Coleman Count
STR_VEHICLE_NAME_AIRCRAFT_FFP_DART                              :FFP Dart
STR_VEHICLE_NAME_AIRCRAFT_YATE_HAUGAN                           :Yate Haugan
STR_VEHICLE_NAME_AIRCRAFT_BAKEWELL_COTSWALD_LB_3                :Bakewell Cotswald LB-3
STR_VEHICLE_NAME_AIRCRAFT_BAKEWELL_LUCKETT_LB_8                 :Bakewell Luckett LB-8
STR_VEHICLE_NAME_AIRCRAFT_BAKEWELL_LUCKETT_LB_9                 :Bakewell Luckett LB-9
STR_VEHICLE_NAME_AIRCRAFT_BAKEWELL_LUCKETT_LB80                 :Bakewell Luckett LB80
STR_VEHICLE_NAME_AIRCRAFT_BAKEWELL_LUCKETT_LB_10                :Bakewell Luckett LB-10
STR_VEHICLE_NAME_AIRCRAFT_BAKEWELL_LUCKETT_LB_11                :Bakewell Luckett LB-11
STR_VEHICLE_NAME_AIRCRAFT_YATE_AEROSPACE_YAC_1_11               :Yate Aerospace YAC 1-11
STR_VEHICLE_NAME_AIRCRAFT_DARWIN_100                            :Darwin 100
STR_VEHICLE_NAME_AIRCRAFT_DARWIN_200                            :Darwin 200
STR_VEHICLE_NAME_AIRCRAFT_DARWIN_300                            :Darwin 300
STR_VEHICLE_NAME_AIRCRAFT_DARWIN_400                            :Darwin 400
STR_VEHICLE_NAME_AIRCRAFT_DARWIN_500                            :Darwin 500
STR_VEHICLE_NAME_AIRCRAFT_DARWIN_600                            :Darwin 600
STR_VEHICLE_NAME_AIRCRAFT_GURU_GALAXY                           :Guru Galaxy
STR_VEHICLE_NAME_AIRCRAFT_AIRTAXI_A21                           :Airtaxi A21
STR_VEHICLE_NAME_AIRCRAFT_AIRTAXI_A31                           :Airtaxi A31
STR_VEHICLE_NAME_AIRCRAFT_AIRTAXI_A32                           :Airtaxi A32
STR_VEHICLE_NAME_AIRCRAFT_AIRTAXI_A33                           :Airtaxi A33
STR_VEHICLE_NAME_AIRCRAFT_YATE_AEROSPACE_YAE46                  :Yate Aerospace YAe46
STR_VEHICLE_NAME_AIRCRAFT_DINGER_100                            :Dinger 100
STR_VEHICLE_NAME_AIRCRAFT_AIRTAXI_A34_1000                      :AirTaxi A34-1000
STR_VEHICLE_NAME_AIRCRAFT_YATE_Z_SHUTTLE                        :Yate Z-Shuttle
STR_VEHICLE_NAME_AIRCRAFT_KELLING_K1                            :Kelling K1
STR_VEHICLE_NAME_AIRCRAFT_KELLING_K6                            :Kelling K6
STR_VEHICLE_NAME_AIRCRAFT_KELLING_K7                            :Kelling K7
STR_VEHICLE_NAME_AIRCRAFT_DARWIN_700                            :Darwin 700
STR_VEHICLE_NAME_AIRCRAFT_FFP_HYPERDART_2                       :FFP Hyperdart 2
STR_VEHICLE_NAME_AIRCRAFT_DINGER_200                            :Dinger 200
STR_VEHICLE_NAME_AIRCRAFT_DINGER_1000                           :Dinger 1000
STR_VEHICLE_NAME_AIRCRAFT_PLODDYPHUT_100                        :Ploddyphut 100
STR_VEHICLE_NAME_AIRCRAFT_PLODDYPHUT_500                        :Ploddyphut 500
STR_VEHICLE_NAME_AIRCRAFT_FLASHBANG_X1                          :Flashbang X1
STR_VEHICLE_NAME_AIRCRAFT_JUGGERPLANE_M1                        :Juggerplane M1
STR_VEHICLE_NAME_AIRCRAFT_FLASHBANG_WIZZER                      :Flashbang Wizzer
STR_VEHICLE_NAME_AIRCRAFT_TRICARIO_HELICOPTER                   :Tricario Helikopter
STR_VEHICLE_NAME_AIRCRAFT_GURU_X2_HELICOPTER                    :Guru X2 Helikopter
STR_VEHICLE_NAME_AIRCRAFT_POWERNAUT_HELICOPTER                  :Powernaut Helikopter

##id 0x8800
# Formatting of some strings
STR_FORMAT_DATE_TINY                                            :{STRING}-{STRING}-{NUM}
STR_FORMAT_DATE_SHORT                                           :{STRING} {NUM}
STR_FORMAT_DATE_LONG                                            :{STRING} {STRING} {NUM}
STR_FORMAT_DATE_ISO                                             :{2:NUM}-{1:STRING}-{0:STRING}

STR_FORMAT_BUOY_NAME                                            :{TOWN} Boj
STR_FORMAT_BUOY_NAME_SERIAL                                     :{TOWN} Boj #{COMMA}
STR_FORMAT_COMPANY_NUM                                          :(Företag {COMMA})
STR_FORMAT_GROUP_NAME                                           :Grupp {COMMA}
STR_FORMAT_GROUP_VEHICLE_NAME                                   :{GROUP} #{COMMA}
STR_FORMAT_INDUSTRY_NAME                                        :{TOWN} {STRING}
STR_FORMAT_WAYPOINT_NAME                                        :Riktmärke {TOWN}
STR_FORMAT_WAYPOINT_NAME_SERIAL                                 :Riktmärke {TOWN} #{COMMA}

STR_FORMAT_DEPOT_NAME_TRAIN                                     :{TOWN} Järnvägsdepå
STR_FORMAT_DEPOT_NAME_TRAIN_SERIAL                              :{TOWN} Järnvägsterminal #{COMMA}
STR_FORMAT_DEPOT_NAME_ROAD_VEHICLE                              :{TOWN} vägfordonsdepå
STR_FORMAT_DEPOT_NAME_ROAD_VEHICLE_SERIAL                       :{TOWN} vägfordonsdepå #{COMMA}
STR_FORMAT_DEPOT_NAME_SHIP                                      :{TOWN} Hamnterminal
STR_FORMAT_DEPOT_NAME_SHIP_SERIAL                               :{TOWN} Hamnterminal#{COMMA}
STR_FORMAT_DEPOT_NAME_AIRCRAFT                                  :{STATION} Hangar

STR_UNKNOWN_STATION                                             :okänd station
STR_DEFAULT_SIGN_NAME                                           :Skylt
STR_COMPANY_SOMEONE                                             :någon

STR_SAVEGAME_NAME_DEFAULT                                       :{COMPANY}, {STRING}
STR_SAVEGAME_NAME_SPECTATOR                                     :Åskådare, {1:STRING}

# Viewport strings
STR_VIEWPORT_TOWN_POP                                           :{WHITE}{TOWN} ({COMMA})
STR_VIEWPORT_TOWN                                               :{WHITE}{TOWN}
STR_VIEWPORT_TOWN_TINY_BLACK                                    :{TINY_FONT}{BLACK}{TOWN}
STR_VIEWPORT_TOWN_TINY_WHITE                                    :{TINY_FONT}{WHITE}{TOWN}

STR_VIEWPORT_SIGN_SMALL_BLACK                                   :{TINY_FONT}{BLACK}{SIGN}
STR_VIEWPORT_SIGN_SMALL_WHITE                                   :{TINY_FONT}{WHITE}{SIGN}

STR_VIEWPORT_STATION                                            :{STATION} {STATION_FEATURES}
STR_VIEWPORT_STATION_TINY                                       :{TINY_FONT}{STATION}

STR_VIEWPORT_WAYPOINT                                           :{WAYPOINT}
STR_VIEWPORT_WAYPOINT_TINY                                      :{TINY_FONT}{WAYPOINT}

# Simple strings to get specific types of data
STR_COMPANY_NAME                                                :{COMPANY}
STR_COMPANY_NAME_COMPANY_NUM                                    :{COMPANY} {COMPANY_NUM}
STR_DEPOT_NAME                                                  :{DEPOT}
STR_ENGINE_NAME                                                 :{ENGINE}
STR_HIDDEN_ENGINE_NAME                                          :{ENGINE} (dold)
STR_GROUP_NAME                                                  :{GROUP}
STR_INDUSTRY_NAME                                               :{INDUSTRY}
STR_PRESIDENT_NAME                                              :{PRESIDENT_NAME}
STR_SIGN_NAME                                                   :{SIGN}
STR_STATION_NAME                                                :{STATION}
STR_TOWN_NAME                                                   :{TOWN}
STR_VEHICLE_NAME                                                :{VEHICLE}
STR_WAYPOINT_NAME                                               :{WAYPOINT}

STR_JUST_CARGO                                                  :{CARGO_LONG}
STR_JUST_CHECKMARK                                              :{CHECKMARK}
STR_JUST_COMMA                                                  :{COMMA}
STR_JUST_CURRENCY_SHORT                                         :{CURRENCY_SHORT}
STR_JUST_CURRENCY_LONG                                          :{CURRENCY_LONG}
STR_JUST_CARGO_LIST                                             :{CARGO_LIST}
STR_JUST_INT                                                    :{NUM}
STR_JUST_DATE_TINY                                              :{DATE_TINY}
STR_JUST_DATE_SHORT                                             :{DATE_SHORT}
STR_JUST_DATE_LONG                                              :{DATE_LONG}
STR_JUST_DATE_ISO                                               :{DATE_ISO}
STR_JUST_STRING                                                 :{STRING}
STR_JUST_STRING_STRING                                          :{STRING}{STRING}
STR_JUST_RAW_STRING                                             :{STRING}
STR_JUST_BIG_RAW_STRING                                         :{BIG_FONT}{STRING}

# Slightly 'raw' stringcodes with colour or size
STR_BLACK_COMMA                                                 :{BLACK}{COMMA}
STR_TINY_BLACK_COMA                                             :{TINY_FONT}{BLACK}{COMMA}
STR_TINY_COMMA                                                  :{TINY_FONT}{COMMA}
STR_BLUE_COMMA                                                  :{BLUE}{COMMA}
STR_RED_COMMA                                                   :{RED}{COMMA}
STR_WHITE_COMMA                                                 :{WHITE}{COMMA}
STR_TINY_BLACK_DECIMAL                                          :{TINY_FONT}{BLACK}{DECIMAL}
STR_COMPANY_MONEY                                               :{WHITE}{CURRENCY_LONG}
STR_BLACK_DATE_LONG                                             :{BLACK}{DATE_LONG}
STR_WHITE_DATE_LONG                                             :{WHITE}{DATE_LONG}
STR_SHORT_DATE                                                  :{WHITE}{DATE_TINY}
STR_DATE_LONG_SMALL                                             :{TINY_FONT}{BLACK}{DATE_LONG}
STR_TINY_GROUP                                                  :{TINY_FONT}{GROUP}
STR_BLACK_INT                                                   :{BLACK}{NUM}
STR_ORANGE_INT                                                  :{ORANGE}{NUM}
STR_WHITE_SIGN                                                  :{WHITE}{SIGN}
STR_TINY_BLACK_STATION                                          :{TINY_FONT}{BLACK}{STATION}
STR_BLACK_STRING                                                :{BLACK}{STRING}
STR_BLACK_RAW_STRING                                            :{BLACK}{STRING}
STR_ORANGE_STRING                                               :{ORANGE}{STRING}
STR_LTBLUE_STRING                                               :{LTBLUE}{STRING}
STR_WHITE_STRING                                                :{WHITE}{STRING}
STR_ORANGE_STRING1_WHITE                                        :{ORANGE}{STRING}{WHITE}
STR_ORANGE_STRING1_LTBLUE                                       :{ORANGE}{STRING}{LTBLUE}
STR_TINY_BLACK_HEIGHT                                           :{TINY_FONT}{BLACK}{HEIGHT}
STR_TINY_BLACK_VEHICLE                                          :{TINY_FONT}{BLACK}{VEHICLE}
STR_TINY_RIGHT_ARROW                                            :{TINY_FONT}{RIGHT_ARROW}

STR_BLACK_1                                                     :{BLACK}1
STR_BLACK_2                                                     :{BLACK}2
STR_BLACK_3                                                     :{BLACK}3
STR_BLACK_4                                                     :{BLACK}4
STR_BLACK_5                                                     :{BLACK}5
STR_BLACK_6                                                     :{BLACK}6
STR_BLACK_7                                                     :{BLACK}7

STR_TRAIN                                                       :{BLACK}{TRAIN}
STR_BUS                                                         :{BLACK}{BUS}
STR_LORRY                                                       :{BLACK}{LORRY}
STR_PLANE                                                       :{BLACK}{PLANE}
STR_SHIP                                                        :{BLACK}{SHIP}

STR_TOOLBAR_RAILTYPE_VELOCITY                                   :{STRING} ({VELOCITY})<|MERGE_RESOLUTION|>--- conflicted
+++ resolved
@@ -3389,10 +3389,7 @@
 STR_COMPANY_VIEW_INFRASTRUCTURE_BUTTON                          :{BLACK}Detaljer
 STR_COMPANY_VIEW_INFRASTRUCTURE_TOOLTIP                         :{BLACK}Visa detaljerat antal infrastruktur-element
 STR_COMPANY_VIEW_GIVE_MONEY_BUTTON                              :{BLACK}Ge pengar
-<<<<<<< HEAD
-=======
 STR_COMPANY_VIEW_GIVE_MONEY_TOOLTIP                             :{BLACK}Ge pengar till detta företaget
->>>>>>> f30f4b68
 
 STR_COMPANY_VIEW_NEW_FACE_BUTTON                                :{BLACK}Nytt ansikte
 STR_COMPANY_VIEW_NEW_FACE_TOOLTIP                               :{BLACK}Välj nytt ansikte på VD:n
@@ -3410,11 +3407,7 @@
 
 STR_COMPANY_VIEW_COMPANY_NAME_QUERY_CAPTION                     :Företagsnamn
 STR_COMPANY_VIEW_PRESIDENT_S_NAME_QUERY_CAPTION                 :Namn på VD
-<<<<<<< HEAD
-STR_COMPANY_VIEW_GIVE_MONEY_QUERY_CAPTION                       :Skriv in mängd pengar som du vill ge
-=======
 STR_COMPANY_VIEW_GIVE_MONEY_QUERY_CAPTION                       :Ange hur mycket pengar du vill ge
->>>>>>> f30f4b68
 
 STR_BUY_COMPANY_MESSAGE                                         :{WHITE}Vi letar efter någon som vill köpa och ta över vårt företag{}{}Vill du köpa {COMPANY} för {CURRENCY_LONG}?
 
