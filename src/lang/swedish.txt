##name Swedish
##ownname Svenska
##isocode sv_SE
##plural 0
##textdir ltr
##digitsep .
##digitsepcur .
##decimalsep ,
##winlangid 0x081d
##grflangid 0x2e


# This file is part of OpenTTD.
# OpenTTD is free software; you can redistribute it and/or modify it under the terms of the GNU General Public License as published by the Free Software Foundation, version 2.
# OpenTTD is distributed in the hope that it will be useful, but WITHOUT ANY WARRANTY; without even the implied warranty of MERCHANTABILITY or FITNESS FOR A PARTICULAR PURPOSE.
# See the GNU General Public License for more details. You should have received a copy of the GNU General Public License along with OpenTTD. If not, see <http://www.gnu.org/licenses/>.


##id 0x0000
STR_NULL                                                        :
STR_EMPTY                                                       :
STR_UNDEFINED                                                   :(odefinierad sträng)
STR_JUST_NOTHING                                                :Inget

# Cargo related strings
# Plural cargo name
STR_CARGO_PLURAL_NOTHING                                        :
STR_CARGO_PLURAL_PASSENGERS                                     :Passagerare
STR_CARGO_PLURAL_COAL                                           :Kol
STR_CARGO_PLURAL_MAIL                                           :Post
STR_CARGO_PLURAL_OIL                                            :Olja
STR_CARGO_PLURAL_LIVESTOCK                                      :Boskap
STR_CARGO_PLURAL_GOODS                                          :Gods
STR_CARGO_PLURAL_GRAIN                                          :Spannmål
STR_CARGO_PLURAL_WOOD                                           :Timmer
STR_CARGO_PLURAL_IRON_ORE                                       :Järnmalm
STR_CARGO_PLURAL_STEEL                                          :Stål
STR_CARGO_PLURAL_VALUABLES                                      :Värdesaker
STR_CARGO_PLURAL_COPPER_ORE                                     :Kopparmalm
STR_CARGO_PLURAL_MAIZE                                          :Majs
STR_CARGO_PLURAL_FRUIT                                          :Frukt
STR_CARGO_PLURAL_DIAMONDS                                       :Diamanter
STR_CARGO_PLURAL_FOOD                                           :Mat
STR_CARGO_PLURAL_PAPER                                          :Papper
STR_CARGO_PLURAL_GOLD                                           :Guld
STR_CARGO_PLURAL_WATER                                          :Vatten
STR_CARGO_PLURAL_WHEAT                                          :Vete
STR_CARGO_PLURAL_RUBBER                                         :Gummi
STR_CARGO_PLURAL_SUGAR                                          :Socker
STR_CARGO_PLURAL_TOYS                                           :Leksaker
STR_CARGO_PLURAL_SWEETS                                         :Godis
STR_CARGO_PLURAL_COLA                                           :Kola
STR_CARGO_PLURAL_CANDYFLOSS                                     :Sockervadd
STR_CARGO_PLURAL_BUBBLES                                        :Bubblor
STR_CARGO_PLURAL_TOFFEE                                         :Knäck
STR_CARGO_PLURAL_BATTERIES                                      :Batterier
STR_CARGO_PLURAL_PLASTIC                                        :Plast
STR_CARGO_PLURAL_FIZZY_DRINKS                                   :Läsk

# Singular cargo name
STR_CARGO_SINGULAR_NOTHING                                      :
STR_CARGO_SINGULAR_PASSENGER                                    :Passagerare
STR_CARGO_SINGULAR_COAL                                         :Kol
STR_CARGO_SINGULAR_MAIL                                         :Post
STR_CARGO_SINGULAR_OIL                                          :Olja
STR_CARGO_SINGULAR_LIVESTOCK                                    :Boskap
STR_CARGO_SINGULAR_GOODS                                        :Gods
STR_CARGO_SINGULAR_GRAIN                                        :Vete
STR_CARGO_SINGULAR_WOOD                                         :Timmer
STR_CARGO_SINGULAR_IRON_ORE                                     :Järnmalm
STR_CARGO_SINGULAR_STEEL                                        :Stål
STR_CARGO_SINGULAR_VALUABLES                                    :Värdesaker
STR_CARGO_SINGULAR_COPPER_ORE                                   :Kopparmalm
STR_CARGO_SINGULAR_MAIZE                                        :Majs
STR_CARGO_SINGULAR_FRUIT                                        :Frukt
STR_CARGO_SINGULAR_DIAMOND                                      :Diamant
STR_CARGO_SINGULAR_FOOD                                         :Mat
STR_CARGO_SINGULAR_PAPER                                        :Papper
STR_CARGO_SINGULAR_GOLD                                         :Guld
STR_CARGO_SINGULAR_WATER                                        :Vatten
STR_CARGO_SINGULAR_WHEAT                                        :Spannmål
STR_CARGO_SINGULAR_RUBBER                                       :Gummi
STR_CARGO_SINGULAR_SUGAR                                        :Socker
STR_CARGO_SINGULAR_TOY                                          :Leksak
STR_CARGO_SINGULAR_SWEETS                                       :Godis
STR_CARGO_SINGULAR_COLA                                         :Kola
STR_CARGO_SINGULAR_CANDYFLOSS                                   :Sockervadd
STR_CARGO_SINGULAR_BUBBLE                                       :Bubbla
STR_CARGO_SINGULAR_TOFFEE                                       :Knäck
STR_CARGO_SINGULAR_BATTERY                                      :Batteri
STR_CARGO_SINGULAR_PLASTIC                                      :Plast
STR_CARGO_SINGULAR_FIZZY_DRINK                                  :Läsk

# Quantity of cargo
STR_QUANTITY_NOTHING                                            :
STR_QUANTITY_PASSENGERS                                         :{COMMA}{NBSP}passagerare
STR_QUANTITY_COAL                                               :{WEIGHT_LONG} kol
STR_QUANTITY_MAIL                                               :{COMMA}{NBSP}postsäck{P "" ar}
STR_QUANTITY_OIL                                                :{VOLUME_LONG} olja
STR_QUANTITY_LIVESTOCK                                          :{COMMA}{NBSP}boskap
STR_QUANTITY_GOODS                                              :{COMMA}{NBSP}låd{P a or} gods
STR_QUANTITY_GRAIN                                              :{WEIGHT_LONG} spannmål
STR_QUANTITY_WOOD                                               :{WEIGHT_LONG} timmer
STR_QUANTITY_IRON_ORE                                           :{WEIGHT_LONG} järnmalm
STR_QUANTITY_STEEL                                              :{WEIGHT_LONG} stål
STR_QUANTITY_VALUABLES                                          :{COMMA}{NBSP}värdesäck{P "" ar}
STR_QUANTITY_COPPER_ORE                                         :{WEIGHT_LONG} kopparmalm
STR_QUANTITY_MAIZE                                              :{WEIGHT_LONG} majs
STR_QUANTITY_FRUIT                                              :{WEIGHT_LONG} frukt
STR_QUANTITY_DIAMONDS                                           :{COMMA}{NBSP}diamantsäck{P "" ar}
STR_QUANTITY_FOOD                                               :{WEIGHT_LONG} mat
STR_QUANTITY_PAPER                                              :{WEIGHT_LONG} papper
STR_QUANTITY_GOLD                                               :{COMMA}{NBSP}guldsäck{P "" ar}
STR_QUANTITY_WATER                                              :{VOLUME_LONG} vatten
STR_QUANTITY_WHEAT                                              :{WEIGHT_LONG} vete
STR_QUANTITY_RUBBER                                             :{VOLUME_LONG} gummi
STR_QUANTITY_SUGAR                                              :{WEIGHT_LONG} socker
STR_QUANTITY_TOYS                                               :{COMMA}{NBSP}leksak{P "" er}
STR_QUANTITY_SWEETS                                             :{COMMA}{NBSP}godispås{P e ar}
STR_QUANTITY_COLA                                               :{VOLUME_LONG} kola
STR_QUANTITY_CANDYFLOSS                                         :{WEIGHT_LONG} sockervadd
STR_QUANTITY_BUBBLES                                            :{COMMA} bubbl{P a or}
STR_QUANTITY_TOFFEE                                             :{WEIGHT_LONG} knäck
STR_QUANTITY_BATTERIES                                          :{COMMA} batteri{P "" er}
STR_QUANTITY_PLASTIC                                            :{VOLUME_LONG} plast
STR_QUANTITY_FIZZY_DRINKS                                       :{COMMA} läsk
STR_QUANTITY_N_A                                                :N/A

# Two letter abbreviation of cargo name
STR_ABBREV_NOTHING                                              :
STR_ABBREV_PASSENGERS                                           :PS
STR_ABBREV_COAL                                                 :KL
STR_ABBREV_MAIL                                                 :PO
STR_ABBREV_OIL                                                  :OL
STR_ABBREV_LIVESTOCK                                            :BO
STR_ABBREV_GOODS                                                :GD
STR_ABBREV_GRAIN                                                :SP
STR_ABBREV_WOOD                                                 :TI
STR_ABBREV_IRON_ORE                                             :JÄ
STR_ABBREV_STEEL                                                :ST
STR_ABBREV_VALUABLES                                            :VÄ
STR_ABBREV_COPPER_ORE                                           :KO
STR_ABBREV_MAIZE                                                :MA
STR_ABBREV_FRUIT                                                :FR
STR_ABBREV_DIAMONDS                                             :DI
STR_ABBREV_FOOD                                                 :MT
STR_ABBREV_PAPER                                                :PA
STR_ABBREV_GOLD                                                 :GL
STR_ABBREV_WATER                                                :VA
STR_ABBREV_WHEAT                                                :VE
STR_ABBREV_RUBBER                                               :GU
STR_ABBREV_SUGAR                                                :SO
STR_ABBREV_TOYS                                                 :LE
STR_ABBREV_SWEETS                                               :GO
STR_ABBREV_COLA                                                 :KA
STR_ABBREV_CANDYFLOSS                                           :SS
STR_ABBREV_BUBBLES                                              :BU
STR_ABBREV_TOFFEE                                               :KN
STR_ABBREV_BATTERIES                                            :BA
STR_ABBREV_PLASTIC                                              :PL
STR_ABBREV_FIZZY_DRINKS                                         :LÄ
STR_ABBREV_ALL                                                  :ALLA

# 'Mode' of transport for cargoes
STR_PASSENGERS                                                  :{COMMA}{NBSP}passagerare
STR_BAGS                                                        :{COMMA}{NBSP}väsk{P a or}
STR_TONS                                                        :{COMMA}{NBSP}ton
STR_LITERS                                                      :{COMMA}{NBSP}liter
STR_ITEMS                                                       :{COMMA}{NBSP}föremål
STR_CRATES                                                      :{COMMA}{NBSP}låd{P a or}

STR_COLOUR_DEFAULT                                              :Standard
###length 17
STR_COLOUR_DARK_BLUE                                            :Mörkblå
STR_COLOUR_PALE_GREEN                                           :Blekgrön
STR_COLOUR_PINK                                                 :Rosa
STR_COLOUR_YELLOW                                               :Gul
STR_COLOUR_RED                                                  :Röd
STR_COLOUR_LIGHT_BLUE                                           :Ljusblå
STR_COLOUR_GREEN                                                :Grön
STR_COLOUR_DARK_GREEN                                           :Mörkgrön
STR_COLOUR_BLUE                                                 :Blå
STR_COLOUR_CREAM                                                :Gräddvit
STR_COLOUR_MAUVE                                                :Lila
STR_COLOUR_PURPLE                                               :Purpur
STR_COLOUR_ORANGE                                               :Orange
STR_COLOUR_BROWN                                                :Brun
STR_COLOUR_GREY                                                 :Grå
STR_COLOUR_WHITE                                                :Vit
STR_COLOUR_RANDOM                                               :Slumpmässig

###length 17
STR_COLOUR_SECONDARY_DARK_BLUE                                  :Mörkblå
STR_COLOUR_SECONDARY_PALE_GREEN                                 :Blekgrön
STR_COLOUR_SECONDARY_SECONDARY_PINK                             :Rosa
STR_COLOUR_SECONDARY_YELLOW                                     :Gul
STR_COLOUR_SECONDARY_RED                                        :Röd
STR_COLOUR_SECONDARY_LIGHT_BLUE                                 :Ljusblå
STR_COLOUR_SECONDARY_GREEN                                      :Grön
STR_COLOUR_SECONDARY_DARK_GREEN                                 :Mörkgrön
STR_COLOUR_SECONDARY_BLUE                                       :Blå
STR_COLOUR_SECONDARY_CREAM                                      :Gräddvit
STR_COLOUR_SECONDARY_MAUVE                                      :Lila
STR_COLOUR_SECONDARY_PURPLE                                     :Purpur
STR_COLOUR_SECONDARY_ORANGE                                     :Orange
STR_COLOUR_SECONDARY_BROWN                                      :Brun
STR_COLOUR_SECONDARY_GREY                                       :Grå
STR_COLOUR_SECONDARY_WHITE                                      :Vit
STR_COLOUR_SECONDARY_SAME_AS_PRIMARY                            :Samma som huvudfärgen


# Units used in OpenTTD
STR_UNITS_VELOCITY_IMPERIAL                                     :{DECIMAL}{NBSP}mph
STR_UNITS_VELOCITY_METRIC                                       :{DECIMAL}{NBSP}km/h
STR_UNITS_VELOCITY_SI                                           :{DECIMAL}{NBSP}m/s
STR_UNITS_VELOCITY_GAMEUNITS_DAY                                :{DECIMAL}{NBSP}rutor/dag
STR_UNITS_VELOCITY_GAMEUNITS_SEC                                :{DECIMAL}{NBSP}rutor/sek
STR_UNITS_VELOCITY_KNOTS                                        :{DECIMAL}{NBSP}knop

STR_UNITS_POWER_IMPERIAL                                        :{DECIMAL}{NBSP}hk
STR_UNITS_POWER_METRIC                                          :{DECIMAL}{NBSP}hk
STR_UNITS_POWER_SI                                              :{DECIMAL}{NBSP}kW

STR_UNITS_POWER_IMPERIAL_TO_WEIGHT_IMPERIAL                     :{DECIMAL}{NBSP}hk/t
STR_UNITS_POWER_IMPERIAL_TO_WEIGHT_METRIC                       :{DECIMAL}{NBSP}hk/t
STR_UNITS_POWER_IMPERIAL_TO_WEIGHT_SI                           :{DECIMAL}{NBSP}hk/Mg
STR_UNITS_POWER_METRIC_TO_WEIGHT_IMPERIAL                       :{DECIMAL}{NBSP}hk/t
STR_UNITS_POWER_METRIC_TO_WEIGHT_METRIC                         :{DECIMAL}{NBSP}hk/t
STR_UNITS_POWER_METRIC_TO_WEIGHT_SI                             :{DECIMAL}{NBSP}hk/Mg
STR_UNITS_POWER_SI_TO_WEIGHT_IMPERIAL                           :{DECIMAL}{NBSP}kW/t
STR_UNITS_POWER_SI_TO_WEIGHT_METRIC                             :{DECIMAL}{NBSP}kW/t
STR_UNITS_POWER_SI_TO_WEIGHT_SI                                 :{DECIMAL}{NBSP}W/kg

STR_UNITS_WEIGHT_SHORT_IMPERIAL                                 :{DECIMAL}{NBSP}t
STR_UNITS_WEIGHT_SHORT_METRIC                                   :{DECIMAL}{NBSP}t
STR_UNITS_WEIGHT_SHORT_SI                                       :{DECIMAL}{NBSP}kg

STR_UNITS_WEIGHT_LONG_IMPERIAL                                  :{DECIMAL}{NBSP}ton
STR_UNITS_WEIGHT_LONG_METRIC                                    :{DECIMAL}{NBSP}ton
STR_UNITS_WEIGHT_LONG_SI                                        :{DECIMAL}{NBSP}kg

STR_UNITS_VOLUME_SHORT_IMPERIAL                                 :{DECIMAL}{NBSP}gal
STR_UNITS_VOLUME_SHORT_METRIC                                   :{DECIMAL}{NBSP}l
STR_UNITS_VOLUME_SHORT_SI                                       :{DECIMAL}{NBSP}m³

STR_UNITS_VOLUME_LONG_IMPERIAL                                  :{DECIMAL}{NBSP}gallon{P "" s}
STR_UNITS_VOLUME_LONG_METRIC                                    :{DECIMAL}{NBSP}liter
STR_UNITS_VOLUME_LONG_SI                                        :{DECIMAL}{NBSP}m³

STR_UNITS_FORCE_IMPERIAL                                        :{DECIMAL}{NBSP}lbf
STR_UNITS_FORCE_METRIC                                          :{DECIMAL}{NBSP}kgf
STR_UNITS_FORCE_SI                                              :{DECIMAL}{NBSP}kN

STR_UNITS_HEIGHT_IMPERIAL                                       :{DECIMAL}{NBSP}fot
STR_UNITS_HEIGHT_METRIC                                         :{DECIMAL}{NBSP}m
STR_UNITS_HEIGHT_SI                                             :{DECIMAL}{NBSP}m

# Time units used in string control characters
STR_UNITS_DAYS                                                  :{COMMA}{NBSP}dag{P "" ar}
STR_UNITS_SECONDS                                               :{COMMA}{NBSP}sekund{P "" er}
STR_UNITS_TICKS                                                 :{COMMA}{NBSP}tick{P "" ""}

STR_UNITS_MONTHS                                                :{NUM}{NBSP}månad{P "" er}
STR_UNITS_MINUTES                                               :{NUM}{NBSP}minut{P "" er}

STR_UNITS_YEARS                                                 :{NUM}{NBSP}år{P "" ""}
STR_UNITS_PERIODS                                               :{NUM}{NBSP}period{P "" er}

STR_LIST_SEPARATOR                                              :,{SPACE}

# Common window strings
STR_LIST_FILTER_TITLE                                           :{BLACK}Sökfilter:
STR_LIST_FILTER_OSKTITLE                                        :{BLACK}Skriv in ett eller flera sökord att filtrera listan efter
STR_LIST_FILTER_TOOLTIP                                         :{BLACK}Skriv in ett eller flera sökord att filtrera listan efter

STR_TOOLTIP_GROUP_ORDER                                         :{BLACK}Välj order att gruppera på
STR_TOOLTIP_SORT_ORDER                                          :{BLACK}Välj sorteringsordning (fallande/stigande)
STR_TOOLTIP_SORT_CRITERIA                                       :{BLACK}Välj sortering
STR_TOOLTIP_FILTER_CRITERIA                                     :{BLACK}Angre kriterier för filtrering
STR_BUTTON_SORT_BY                                              :{BLACK}Sortera efter
STR_BUTTON_CATCHMENT                                            :{BLACK}Upptagningsområde
STR_TOOLTIP_CATCHMENT                                           :{BLACK}Växla visning av upptagningsområde

STR_TOOLTIP_CLOSE_WINDOW                                        :{BLACK}Stäng fönster
STR_TOOLTIP_WINDOW_TITLE_DRAG_THIS                              :{BLACK}Fönstertitel - dra för att flytta fönstret
STR_TOOLTIP_SHADE                                               :{BLACK}Dölj fönster - Visa bara namnlisten
STR_TOOLTIP_DEBUG                                               :{BLACK}Visa NewGRF felsökningsinformation
STR_TOOLTIP_DEFSIZE                                             :{BLACK}Återställ fönstret till standardstorlek. Ctrl+Klick för att sätta nuvarande storlek som ny standard
STR_TOOLTIP_STICKY                                              :{BLACK}Markera att fönstret ska lämnas öppet när 'Stäng alla fönster'-knappen används. Ctrl+klick för att spara som standardinställning
STR_TOOLTIP_RESIZE                                              :{BLACK}Klicka och dra för att förstora fönstret
STR_TOOLTIP_TOGGLE_LARGE_SMALL_WINDOW                           :{BLACK}Växla stor/liten fönsterstorlek
STR_TOOLTIP_VSCROLL_BAR_SCROLLS_LIST                            :{BLACK}Rullningslist - rullar listan upp/ned
STR_TOOLTIP_HSCROLL_BAR_SCROLLS_LIST                            :{BLACK}Rullningslist - rullar listan höger/vänster
STR_TOOLTIP_DEMOLISH_BUILDINGS_ETC                              :{BLACK}Riv byggnader etc. på en markruta. Ctrl+klicka+dra för att välja ytan diagonalt. Håll även in Shift för att endast visa uppskattad kostnad

# Show engines button
###length VEHICLE_TYPES
STR_SHOW_HIDDEN_ENGINES_VEHICLE_TRAIN                           :{BLACK}Visa dolda
STR_SHOW_HIDDEN_ENGINES_VEHICLE_ROAD_VEHICLE                    :{BLACK}Visa dolda
STR_SHOW_HIDDEN_ENGINES_VEHICLE_SHIP                            :{BLACK}Visa dolda
STR_SHOW_HIDDEN_ENGINES_VEHICLE_AIRCRAFT                        :{BLACK}Visa dolda

###length VEHICLE_TYPES
STR_SHOW_HIDDEN_ENGINES_VEHICLE_TRAIN_TOOLTIP                   :{BLACK}När denna knapp aktiveras visas även dolda lok och vagnar
STR_SHOW_HIDDEN_ENGINES_VEHICLE_ROAD_VEHICLE_TOOLTIP            :{BLACK}När denna knapp aktiveras visas även dolda vägfordon
STR_SHOW_HIDDEN_ENGINES_VEHICLE_SHIP_TOOLTIP                    :{BLACK}När denna knapp aktiveras visas även dolda fartyg
STR_SHOW_HIDDEN_ENGINES_VEHICLE_AIRCRAFT_TOOLTIP                :{BLACK}När denna knapp aktiveras visas även dolda flygfarkoster

# Query window
STR_BUTTON_DEFAULT                                              :{BLACK}Standardinställning
STR_BUTTON_CANCEL                                               :{BLACK}Avbryt
STR_BUTTON_OK                                                   :{BLACK}OK

# On screen keyboard window
STR_OSK_KEYBOARD_LAYOUT                                         :`1234567890-= qwertyuiop[]asdfghjkl;'#\zxcvbnm,./ .
STR_OSK_KEYBOARD_LAYOUT_CAPS                                    :¬!"£$%^&*()_+ QWERTYUIOP{{}}ASDFGHJKL:@~|ZXCVBNM<>? .

# Measurement tooltip
STR_MEASURE_LENGTH                                              :{BLACK}Längd: {NUM}
STR_MEASURE_AREA                                                :{BLACK}Yta: {NUM} x {NUM}
STR_MEASURE_LENGTH_HEIGHTDIFF                                   :{BLACK}Längd: {NUM}{}Höjdskillnad: {HEIGHT}
STR_MEASURE_AREA_HEIGHTDIFF                                     :{BLACK}Yta: {NUM} x {NUM}{}Höjdskillnad: {HEIGHT}


# These are used in buttons
STR_SORT_BY_CAPTION_NAME                                        :{BLACK}Namn
STR_SORT_BY_CAPTION_DATE                                        :{BLACK}Datum
# These are used in dropdowns
STR_SORT_BY_NAME                                                :Namn
STR_SORT_BY_PRODUCTION                                          :Produktion
STR_SORT_BY_TYPE                                                :Typ
STR_SORT_BY_TRANSPORTED                                         :Transporterat
STR_SORT_BY_NUMBER                                              :Nummer
STR_SORT_BY_PROFIT_LAST_YEAR                                    :Vinst förra året
STR_SORT_BY_PROFIT_LAST_PERIOD                                  :Vinst förra perioden
STR_SORT_BY_PROFIT_THIS_YEAR                                    :Vinst i år
STR_SORT_BY_PROFIT_THIS_PERIOD                                  :Vinst denna period
STR_SORT_BY_AGE                                                 :Ålder
STR_SORT_BY_RELIABILITY                                         :Tillförlitlighet
STR_SORT_BY_TOTAL_CAPACITY_PER_CARGOTYPE                        :Total kapacitet per godstyp
STR_SORT_BY_MAX_SPEED                                           :Maximal hastighet
STR_SORT_BY_MODEL                                               :Modell
STR_SORT_BY_VALUE                                               :Värde
STR_SORT_BY_LENGTH                                              :Längd
STR_SORT_BY_LIFE_TIME                                           :Återstående livstid
STR_SORT_BY_TIMETABLE_DELAY                                     :Tidtabellsförsening
STR_SORT_BY_FACILITY                                            :Stationstyp
STR_SORT_BY_WAITING_TOTAL                                       :Väntande gods totalt
STR_SORT_BY_WAITING_AVAILABLE                                   :Väntande gods tillgängligt
STR_SORT_BY_RATING_MAX                                          :Högsta godsvärdering
STR_SORT_BY_RATING_MIN                                          :Lägsta godsvärdering
STR_SORT_BY_ENGINE_ID                                           :MotorID (klassisk sortering)
STR_SORT_BY_COST                                                :Kostnad
STR_SORT_BY_POWER                                               :Kraft
STR_SORT_BY_TRACTIVE_EFFORT                                     :Dragkraft
STR_SORT_BY_INTRO_DATE                                          :Introduktionsdatum
STR_SORT_BY_RUNNING_COST                                        :Driftkostnad
STR_SORT_BY_POWER_VS_RUNNING_COST                               :Kraft/Driftkostnad
STR_SORT_BY_CARGO_CAPACITY                                      :Lastkapacitet
STR_SORT_BY_RANGE                                               :Räckvidd
STR_SORT_BY_POPULATION                                          :Folkmängd
STR_SORT_BY_RATING                                              :Värdering
STR_SORT_BY_NUM_VEHICLES                                        :Antal fordon
STR_SORT_BY_TOTAL_PROFIT_LAST_YEAR                              :Total vinst förra året
STR_SORT_BY_TOTAL_PROFIT_LAST_PERIOD                            :Total vinst förra perioden
STR_SORT_BY_TOTAL_PROFIT_THIS_YEAR                              :Total vinst detta år
STR_SORT_BY_TOTAL_PROFIT_THIS_PERIOD                            :Total vinst denna period
STR_SORT_BY_AVERAGE_PROFIT_LAST_YEAR                            :Genomsnittlig vinst förra året
STR_SORT_BY_AVERAGE_PROFIT_LAST_PERIOD                          :Genomsnittlig vinst förra perioden
STR_SORT_BY_AVERAGE_PROFIT_THIS_YEAR                            :Genomsnittlig vinst detta året
STR_SORT_BY_AVERAGE_PROFIT_THIS_PERIOD                          :Genomsnittlig vinst denna period

# Group by options for vehicle list
STR_GROUP_BY_NONE                                               :Ingen
STR_GROUP_BY_SHARED_ORDERS                                      :Delade order

# Order button in shared orders vehicle list
STR_GOTO_ORDER_VIEW                                             :{BLACK}Ordrar
STR_GOTO_ORDER_VIEW_TOOLTIP                                     :{BLACK}Öppna order vyn

# Tooltips for the main toolbar
###length 31
STR_TOOLBAR_TOOLTIP_PAUSE_GAME                                  :{BLACK}Pausa spelet
STR_TOOLBAR_TOOLTIP_FORWARD                                     :{BLACK}Snabbspola spelet
STR_TOOLBAR_TOOLTIP_OPTIONS                                     :{BLACK}Inställningar
STR_TOOLBAR_TOOLTIP_SAVE_GAME_ABANDON_GAME                      :{BLACK}Spara spelet, öppna spel, avsluta spelet eller avsluta programmet
STR_TOOLBAR_TOOLTIP_DISPLAY_MAP                                 :{BLACK}Öppna karta, extra vyfönster, godsflöden eller skyltlista
STR_TOOLBAR_TOOLTIP_DISPLAY_TOWN_DIRECTORY                      :{BLACK}Öppna lista över städer eller grunda stad
STR_TOOLBAR_TOOLTIP_DISPLAY_SUBSIDIES                           :{BLACK}Öppna subventionslista
STR_TOOLBAR_TOOLTIP_DISPLAY_LIST_OF_COMPANY_STATIONS            :{BLACK}Öppna lista över företagets stationer
STR_TOOLBAR_TOOLTIP_DISPLAY_COMPANY_FINANCES                    :{BLACK}Öppna finansiell företagsinformation
STR_TOOLBAR_TOOLTIP_DISPLAY_COMPANY_GENERAL                     :{BLACK}Öppna allmän företagsinformation
STR_TOOLBAR_TOOLTIP_DISPLAY_STORY_BOOK                          :{BLACK}Öppna berättelsebok
STR_TOOLBAR_TOOLTIP_DISPLAY_GOALS_LIST                          :{BLACK}Öppna lista över mål
STR_TOOLBAR_TOOLTIP_DISPLAY_GRAPHS                              :{BLACK}Öppna företagsgrafer och fraktförtjänster
STR_TOOLBAR_TOOLTIP_DISPLAY_COMPANY_LEAGUE                      :{BLACK}Öppna topplistan över företag
STR_TOOLBAR_TOOLTIP_FUND_CONSTRUCTION_OF_NEW                    :{BLACK}Öppna lista över industrier, industrikedja, eller finansiera anläggning av en ny industri
STR_TOOLBAR_TOOLTIP_DISPLAY_LIST_OF_COMPANY_TRAINS              :{BLACK}Öppna lista över företagets tåg. Ctrl+Klick för att visa eller dölja fordonsgrupper i motsats till vald inställning
STR_TOOLBAR_TOOLTIP_DISPLAY_LIST_OF_COMPANY_ROAD_VEHICLES       :{BLACK}Öppna lista över företagets vägfordon. Ctrl+Klick för att visa eller dölja fordonsgrupper i motsats till vald inställning
STR_TOOLBAR_TOOLTIP_DISPLAY_LIST_OF_COMPANY_SHIPS               :{BLACK}Öppna lista över företagets skepp. Ctrl+Klick för att visa eller dölja fordonsgrupper i motsats till vald inställning
STR_TOOLBAR_TOOLTIP_DISPLAY_LIST_OF_COMPANY_AIRCRAFT            :{BLACK}Öppna lista över företagets flygfarkoster. Ctrl+Klick för att visa eller dölja fordonsgrupper i motsats till vald inställning
STR_TOOLBAR_TOOLTIP_ZOOM_THE_VIEW_IN                            :{BLACK}Zooma in
STR_TOOLBAR_TOOLTIP_ZOOM_THE_VIEW_OUT                           :{BLACK}Zooma ut
STR_TOOLBAR_TOOLTIP_BUILD_RAILROAD_TRACK                        :{BLACK}Bygg infrastruktur för järnväg
STR_TOOLBAR_TOOLTIP_BUILD_ROADS                                 :{BLACK}Bygg infrastruktur för vägar
STR_TOOLBAR_TOOLTIP_BUILD_TRAMWAYS                              :{BLACK}Bygg infrastruktur för spårvägar
STR_TOOLBAR_TOOLTIP_BUILD_SHIP_DOCKS                            :{BLACK}Bygg infrastruktur för vattenleder
STR_TOOLBAR_TOOLTIP_BUILD_AIRPORTS                              :{BLACK}Bygg flygplatser
STR_TOOLBAR_TOOLTIP_LANDSCAPING                                 :{BLACK}Öppna menyn för landskapsarkitektur, trädmenyn, eller placera en skylt
STR_TOOLBAR_TOOLTIP_SHOW_SOUND_MUSIC_WINDOW                     :{BLACK}Öppna ljud-/musikfönster
STR_TOOLBAR_TOOLTIP_SHOW_LAST_MESSAGE_NEWS                      :{BLACK}Öppna senaste meddelandet/nyheten, meddelandehistoriken eller ta bort alla meddelanden
STR_TOOLBAR_TOOLTIP_LAND_BLOCK_INFORMATION                      :{BLACK}Öppna markinformation, skärmdump, om OpenTTD, eller utvecklingsverktyg
STR_TOOLBAR_TOOLTIP_SWITCH_TOOLBAR                              :{BLACK}Byt verktygsrad

# Extra tooltips for the scenario editor toolbar
STR_SCENEDIT_TOOLBAR_SAVE_SCENARIO_LOAD_SCENARIO_TOOLTIP        :{BLACK}Spara scenario, öppna scenario, avsluta scenarioeditor, avsluta OpenTTD
STR_SCENEDIT_TOOLBAR_OPENTTD                                    :{YELLOW}OpenTTD
STR_SCENEDIT_TOOLBAR_SCENARIO_EDITOR                            :{YELLOW}Scenarioeditor
STR_SCENEDIT_TOOLBAR_MOVE_THE_STARTING_DATE_BACKWARD_TOOLTIP    :{BLACK}Flytta startdatumet 1 år bakåt
STR_SCENEDIT_TOOLBAR_MOVE_THE_STARTING_DATE_FORWARD_TOOLTIP     :{BLACK}Flytta startdatumet 1 år framåt
STR_SCENEDIT_TOOLBAR_SET_DATE_TOOLTIP                           :{BLACK}Klicka för att mata in startår
STR_SCENEDIT_TOOLBAR_DISPLAY_MAP_TOWN_DIRECTORY_TOOLTIP         :{BLACK}Öppna karta, extra vyfönster, skyltlista, eller lista över städer eller industrier
STR_SCENEDIT_TOOLBAR_LANDSCAPE_GENERATION_TOOLTIP               :{BLACK}Öppna menyn för landskapsarkitektur eller generera en ny värld
STR_SCENEDIT_TOOLBAR_TOWN_GENERATION_TOOLTIP                    :{BLACK}Bygg eller generera städer
STR_SCENEDIT_TOOLBAR_INDUSTRY_GENERATION_TOOLTIP                :{BLACK}Bygg eller generera industrier
STR_SCENEDIT_TOOLBAR_ROAD_CONSTRUCTION_TOOLTIP                  :{BLACK}Bygg infrastruktur för vägar
STR_SCENEDIT_TOOLBAR_TRAM_CONSTRUCTION_TOOLTIP                  :{BLACK}Bygg infrastruktur för spårvägar
STR_SCENEDIT_TOOLBAR_PLANT_TREES_TOOLTIP                        :{BLACK}Plantera träd. Ctrl+Klick+Drag för att välja ytan diagonalt. Håll även in Shift för att endast visa uppskattad kostnad
STR_SCENEDIT_TOOLBAR_PLACE_SIGN_TOOLTIP                         :{BLACK}Placera skylt
STR_SCENEDIT_TOOLBAR_PLACE_OBJECT_TOOLTIP                       :{BLACK}Placera objekt. Ctrl+Klick+Drag för att välja ytan diagonalt. Håll även in Shift för att endast visa uppskattad kostnad

# Scenario editor file menu
###length 7
STR_SCENEDIT_FILE_MENU_SAVE_SCENARIO                            :Spara scenario
STR_SCENEDIT_FILE_MENU_LOAD_SCENARIO                            :Öppna scenario
STR_SCENEDIT_FILE_MENU_SAVE_HEIGHTMAP                           :Spara höjdkarta
STR_SCENEDIT_FILE_MENU_LOAD_HEIGHTMAP                           :Ladda höjdkarta
STR_SCENEDIT_FILE_MENU_QUIT_EDITOR                              :Avsluta scenarioeditor
STR_SCENEDIT_FILE_MENU_SEPARATOR                                :
STR_SCENEDIT_FILE_MENU_QUIT                                     :Avsluta

STR_SCENEDIT_TOWN_MENU_BUILD_TOWN                               :Generera städer
STR_SCENEDIT_TOWN_MENU_PACE_HOUSE                               :Placera ut hus

# Settings menu
STR_SETTINGS_MENU_GAME_OPTIONS                                  :Spelinställningar
STR_SETTINGS_MENU_CONFIG_SETTINGS_TREE                          :Inställningar
STR_SETTINGS_MENU_AI_SETTINGS                                   :Inställningar för AI
STR_SETTINGS_MENU_GAMESCRIPT_SETTINGS                           :Spelskriptinställningar
STR_SETTINGS_MENU_NEWGRF_SETTINGS                               :Inställningar för NewGRF
STR_SETTINGS_MENU_SANDBOX_OPTIONS                               :Sandbox-inställningar
STR_SETTINGS_MENU_TRANSPARENCY_OPTIONS                          :Inställningar för genomskinlighet
STR_SETTINGS_MENU_TOWN_NAMES_DISPLAYED                          :Stadsnamn visas
STR_SETTINGS_MENU_STATION_NAMES_DISPLAYED                       :Stationsnamn visas
STR_SETTINGS_MENU_STATION_NAMES_TRAIN                           :Tågstationer
STR_SETTINGS_MENU_STATION_NAMES_BUS                             :Busshållplatser
STR_SETTINGS_MENU_STATION_NAMES_SHIP                            :Hamnar
STR_SETTINGS_MENU_STATION_NAMES_PLANE                           :Flygplatser
STR_SETTINGS_MENU_WAYPOINTS_DISPLAYED                           :Riktmärken visas
STR_SETTINGS_MENU_SIGNS_DISPLAYED                               :Skyltar visas
STR_SETTINGS_MENU_SHOW_COMPETITOR_SIGNS                         :Motståndarnas skyltar och namn visas
STR_SETTINGS_MENU_FULL_ANIMATION                                :Full animering
STR_SETTINGS_MENU_FULL_DETAIL                                   :Full detaljnivå
STR_SETTINGS_MENU_TRANSPARENT_BUILDINGS                         :Genomskinliga byggnader
STR_SETTINGS_MENU_TRANSPARENT_SIGNS                             :Genomskinliga skyltar

# File menu
STR_FILE_MENU_SAVE_GAME                                         :Spara spelet
STR_FILE_MENU_LOAD_GAME                                         :Ladda ett spel
STR_FILE_MENU_QUIT_GAME                                         :Avsluta spelet
STR_FILE_MENU_EXIT                                              :Avsluta

# Map menu
STR_MAP_MENU_MAP_OF_WORLD                                       :Världskarta
STR_MAP_MENU_EXTRA_VIEWPORT                                     :Nytt vyfönster
STR_MAP_MENU_LINGRAPH_LEGEND                                    :Legend för godsflöden
STR_MAP_MENU_SIGN_LIST                                          :Skyltlista

# Town menu
STR_TOWN_MENU_TOWN_DIRECTORY                                    :Lista med städer
STR_TOWN_MENU_FOUND_TOWN                                        :Grunda stad

# Subsidies menu
STR_SUBSIDIES_MENU_SUBSIDIES                                    :Subventioner

# Graph menu
STR_GRAPH_MENU_OPERATING_PROFIT_GRAPH                           :Graf över gångbar inkomst
STR_GRAPH_MENU_INCOME_GRAPH                                     :Graf över inkomster
STR_GRAPH_MENU_DELIVERED_CARGO_GRAPH                            :Graf över levererat gods
STR_GRAPH_MENU_PERFORMANCE_HISTORY_GRAPH                        :Graf över prestationshistorik
STR_GRAPH_MENU_COMPANY_VALUE_GRAPH                              :Graf över företagets värde
STR_GRAPH_MENU_CARGO_PAYMENT_RATES                              :Fraktförtjänster

# Company league menu
STR_GRAPH_MENU_COMPANY_LEAGUE_TABLE                             :Tabell över ledande företag
STR_GRAPH_MENU_DETAILED_PERFORMANCE_RATING                      :Detaljerad prestationsgradering
STR_GRAPH_MENU_HIGHSCORE                                        :Bästa spelresultat

# Industry menu
STR_INDUSTRY_MENU_INDUSTRY_DIRECTORY                            :Industriförteckning
STR_INDUSTRY_MENU_INDUSTRY_CHAIN                                :Industrikedjor
STR_INDUSTRY_MENU_FUND_NEW_INDUSTRY                             :Bekosta ny industri

# URailway construction menu
STR_RAIL_MENU_RAILROAD_CONSTRUCTION                             :Bygg järnväg
STR_RAIL_MENU_ELRAIL_CONSTRUCTION                               :Bygg elektrifierad järnväg
STR_RAIL_MENU_MONORAIL_CONSTRUCTION                             :Bygg monorail
STR_RAIL_MENU_MAGLEV_CONSTRUCTION                               :Bygg maglev

# Road construction menu
STR_ROAD_MENU_ROAD_CONSTRUCTION                                 :Bygg väg
STR_ROAD_MENU_TRAM_CONSTRUCTION                                 :Bygg spårväg

# Waterways construction menu
STR_WATERWAYS_MENU_WATERWAYS_CONSTRUCTION                       :Bygg kanal

# Aairport construction menu
STR_AIRCRAFT_MENU_AIRPORT_CONSTRUCTION                          :Bygg flygplats

# Landscaping menu
STR_LANDSCAPING_MENU_LANDSCAPING                                :Landskapsarkitektur
STR_LANDSCAPING_MENU_PLANT_TREES                                :Plantera träd
STR_LANDSCAPING_MENU_PLACE_SIGN                                 :Placera skylt

# Music menu
STR_TOOLBAR_SOUND_MUSIC                                         :Ljud/musik

# Message menu
STR_NEWS_MENU_LAST_MESSAGE_NEWS_REPORT                          :Senaste meddelandet/nyheten
STR_NEWS_MENU_MESSAGE_HISTORY_MENU                              :Meddelandehistorik
STR_NEWS_MENU_DELETE_ALL_MESSAGES                               :Ta bort alla meddelanden

# About menu
STR_ABOUT_MENU_LAND_BLOCK_INFO                                  :Information om mark
STR_ABOUT_MENU_HELP                                             :Hjälp & manualer
STR_ABOUT_MENU_TOGGLE_CONSOLE                                   :Visa/dölj konsolen
STR_ABOUT_MENU_AI_DEBUG                                         :Felsökning av datorspelare/spelskript
STR_ABOUT_MENU_SCREENSHOT                                       :Skärmdump
STR_ABOUT_MENU_SHOW_FRAMERATE                                   :Visa bildfrekvens
STR_ABOUT_MENU_ABOUT_OPENTTD                                    :Om 'OpenTTD'
STR_ABOUT_MENU_SPRITE_ALIGNER                                   :Justering av spriteobjekt
STR_ABOUT_MENU_TOGGLE_BOUNDING_BOXES                            :Slå på/av yttre gränser för grafiska element
STR_ABOUT_MENU_TOGGLE_DIRTY_BLOCKS                              :Slå på/av färgläggning av smutsiga block
STR_ABOUT_MENU_TOGGLE_WIDGET_OUTLINES                           :Visa/dölj ramar på grafiska element

###length 31
STR_DAY_NUMBER_1ST                                              :1
STR_DAY_NUMBER_2ND                                              :2
STR_DAY_NUMBER_3RD                                              :3
STR_DAY_NUMBER_4TH                                              :4
STR_DAY_NUMBER_5TH                                              :5
STR_DAY_NUMBER_6TH                                              :6
STR_DAY_NUMBER_7TH                                              :7
STR_DAY_NUMBER_8TH                                              :8
STR_DAY_NUMBER_9TH                                              :9
STR_DAY_NUMBER_10TH                                             :10
STR_DAY_NUMBER_11TH                                             :11
STR_DAY_NUMBER_12TH                                             :12
STR_DAY_NUMBER_13TH                                             :13
STR_DAY_NUMBER_14TH                                             :14
STR_DAY_NUMBER_15TH                                             :15
STR_DAY_NUMBER_16TH                                             :16
STR_DAY_NUMBER_17TH                                             :17
STR_DAY_NUMBER_18TH                                             :18
STR_DAY_NUMBER_19TH                                             :19
STR_DAY_NUMBER_20TH                                             :20
STR_DAY_NUMBER_21ST                                             :21
STR_DAY_NUMBER_22ND                                             :22
STR_DAY_NUMBER_23RD                                             :23
STR_DAY_NUMBER_24TH                                             :24
STR_DAY_NUMBER_25TH                                             :25
STR_DAY_NUMBER_26TH                                             :26
STR_DAY_NUMBER_27TH                                             :27
STR_DAY_NUMBER_28TH                                             :28
STR_DAY_NUMBER_29TH                                             :29
STR_DAY_NUMBER_30TH                                             :30
STR_DAY_NUMBER_31ST                                             :31

###length 12
STR_MONTH_ABBREV_JAN                                            :jan
STR_MONTH_ABBREV_FEB                                            :feb
STR_MONTH_ABBREV_MAR                                            :mar
STR_MONTH_ABBREV_APR                                            :apr
STR_MONTH_ABBREV_MAY                                            :maj
STR_MONTH_ABBREV_JUN                                            :jun
STR_MONTH_ABBREV_JUL                                            :jul
STR_MONTH_ABBREV_AUG                                            :aug
STR_MONTH_ABBREV_SEP                                            :sep
STR_MONTH_ABBREV_OCT                                            :okt
STR_MONTH_ABBREV_NOV                                            :nov
STR_MONTH_ABBREV_DEC                                            :dec

###length 12
STR_MONTH_JAN                                                   :januari
STR_MONTH_FEB                                                   :februari
STR_MONTH_MAR                                                   :mars
STR_MONTH_APR                                                   :april
STR_MONTH_MAY                                                   :maj
STR_MONTH_JUN                                                   :juni
STR_MONTH_JUL                                                   :juli
STR_MONTH_AUG                                                   :augusti
STR_MONTH_SEP                                                   :september
STR_MONTH_OCT                                                   :oktober
STR_MONTH_NOV                                                   :november
STR_MONTH_DEC                                                   :december

# Graph window
STR_GRAPH_KEY_BUTTON                                            :{BLACK}Nyckel
STR_GRAPH_KEY_TOOLTIP                                           :{BLACK}Visa nyckel till grafer
STR_GRAPH_X_LABEL_MONTH                                         :{TINY_FONT}{STRING}
STR_GRAPH_X_LABEL_MONTH_YEAR                                    :{TINY_FONT}{STRING}{}{NUM}
STR_GRAPH_Y_LABEL                                               :{TINY_FONT}{STRING}
STR_GRAPH_Y_LABEL_NUMBER                                        :{TINY_FONT}{COMMA}

STR_GRAPH_OPERATING_PROFIT_CAPTION                              :{WHITE}Graf över vinst
STR_GRAPH_INCOME_CAPTION                                        :{WHITE}Graf över inkomster
STR_GRAPH_CARGO_DELIVERED_CAPTION                               :{WHITE}Enheter levererat gods
STR_GRAPH_COMPANY_PERFORMANCE_RATINGS_CAPTION                   :{WHITE}Företagets prestationsgraderingar (maxgradering=1000)
STR_GRAPH_COMPANY_VALUES_CAPTION                                :{WHITE}Företagsvärdesgraf

STR_GRAPH_LAST_24_MINUTES_TIME_LABEL                            :{TINY_FONT}{BLACK}Senaste 24 minuterna
STR_GRAPH_LAST_72_MINUTES_TIME_LABEL                            :{TINY_FONT}{BLACK}Senaste 72 minuterna

STR_GRAPH_CARGO_PAYMENT_RATES_CAPTION                           :{WHITE}Fraktförtjänster
STR_GRAPH_CARGO_PAYMENT_RATES_DAYS                              :{TINY_FONT}{BLACK}Dagar av resa
STR_GRAPH_CARGO_PAYMENT_RATES_SECONDS                           :{TINY_FONT}{BLACK}Sekunder av resa
STR_GRAPH_CARGO_PAYMENT_RATES_TITLE                             :{TINY_FONT}{BLACK}Betalning för leverans av 10 enheter (eller 10,000 liter) gods på ett avstånd av 20 rutor
STR_GRAPH_CARGO_ENABLE_ALL                                      :{TINY_FONT}{BLACK}Alla
STR_GRAPH_CARGO_DISABLE_ALL                                     :{TINY_FONT}{BLACK}Inga
STR_GRAPH_CARGO_TOOLTIP_ENABLE_ALL                              :{BLACK}Visa alla godstyper på grafen över fraktförtjänster
STR_GRAPH_CARGO_TOOLTIP_DISABLE_ALL                             :{BLACK}Visa inga godstyper på grafen över fraktförtjänster
STR_GRAPH_CARGO_PAYMENT_TOGGLE_CARGO                            :{BLACK}Slå på/av denna godstyps graf
STR_GRAPH_CARGO_PAYMENT_CARGO                                   :{TINY_FONT}{BLACK}{STRING}

STR_GRAPH_INDUSTRY_PRODUCTION_CAPTION                           :{WHITE}{INDUSTRY} - Produktionshistorik
STR_GRAPH_INDUSTRY_RANGE_PRODUCED                               :Producerat
STR_GRAPH_INDUSTRY_RANGE_TRANSPORTED                            :Transporterat

STR_GRAPH_PERFORMANCE_DETAIL_TOOLTIP                            :{BLACK}Visa detaljerad prestationsgradering

# Graph key window
STR_GRAPH_KEY_CAPTION                                           :{WHITE}Nyckel till företagsgrafer
STR_GRAPH_KEY_COMPANY_SELECTION_TOOLTIP                         :{BLACK}Slå på/av detta företags graf

# Company league window
STR_COMPANY_LEAGUE_TABLE_CAPTION                                :{WHITE}Företagstabell
STR_COMPANY_LEAGUE_COMPANY_NAME                                 :{ORANGE}{COMPANY} {BLACK}{COMPANY_NUM} '{STRING}'
STR_COMPANY_LEAGUE_COMPANY_RANK                                 :{YELLOW}#{NUM}
STR_COMPANY_LEAGUE_PERFORMANCE_TITLE_ENGINEER                   :Lokförare
STR_COMPANY_LEAGUE_PERFORMANCE_TITLE_TRAFFIC_MANAGER            :Trafikledare
STR_COMPANY_LEAGUE_PERFORMANCE_TITLE_TRANSPORT_COORDINATOR      :Transportsamordnare
STR_COMPANY_LEAGUE_PERFORMANCE_TITLE_ROUTE_SUPERVISOR           :Linjeförman
STR_COMPANY_LEAGUE_PERFORMANCE_TITLE_DIRECTOR                   :Chef
STR_COMPANY_LEAGUE_PERFORMANCE_TITLE_CHIEF_EXECUTIVE            :Direktör
STR_COMPANY_LEAGUE_PERFORMANCE_TITLE_CHAIRMAN                   :Ordförande
STR_COMPANY_LEAGUE_PERFORMANCE_TITLE_PRESIDENT                  :Verkställande direktör
STR_COMPANY_LEAGUE_PERFORMANCE_TITLE_TYCOON                     :Pamp

# Performance detail window
STR_PERFORMANCE_DETAIL                                          :{WHITE}Detaljerad prestationsgradering
STR_PERFORMANCE_DETAIL_KEY                                      :{BLACK}Detaljer
STR_PERFORMANCE_DETAIL_AMOUNT_CURRENCY                          :{BLACK}({CURRENCY_SHORT}/{CURRENCY_SHORT})
STR_PERFORMANCE_DETAIL_AMOUNT_INT                               :{BLACK}({COMMA}/{COMMA})
STR_PERFORMANCE_DETAIL_PERCENT                                  :{WHITE}{NUM}%
STR_PERFORMANCE_DETAIL_SELECT_COMPANY_TOOLTIP                   :{BLACK}Visa detaljer om detta företag

###length 10
STR_PERFORMANCE_DETAIL_VEHICLES                                 :{BLACK}Fordon:
STR_PERFORMANCE_DETAIL_STATIONS                                 :{BLACK}Stationer:
STR_PERFORMANCE_DETAIL_MIN_PROFIT                               :{BLACK}Min. vinst:
STR_PERFORMANCE_DETAIL_MIN_INCOME                               :{BLACK}Min. inkomst:
STR_PERFORMANCE_DETAIL_MAX_INCOME                               :{BLACK}Max. inkomst:
STR_PERFORMANCE_DETAIL_DELIVERED                                :{BLACK}Levererat:
STR_PERFORMANCE_DETAIL_CARGO                                    :{BLACK}Gods:
STR_PERFORMANCE_DETAIL_MONEY                                    :{BLACK}Pengar:
STR_PERFORMANCE_DETAIL_LOAN                                     :{BLACK}Lån:
STR_PERFORMANCE_DETAIL_TOTAL                                    :{BLACK}Totalt:
###next-name-looks-similar

STR_PERFORMANCE_DETAIL_VEHICLES_TOOLTIP_YEARS                   :{BLACK}Antalet fordon som genererade en vinst förra året. Detta inkluderar vägfordon, tåg, fartyg och flygfarkoster
STR_PERFORMANCE_DETAIL_VEHICLES_TOOLTIP_PERIODS                 :{BLACK}Antalet fordon som genererade en vinst förra perioden. Detta inkluderar vägfordon, tåg, fartyg och flygfarkoster
STR_PERFORMANCE_DETAIL_STATIONS_TOOLTIP                         :{BLACK}Antalet nyligen betjänade stationer. Tågstationer, busshållplatser, flygplatser osv räknas var för sig även om de tillhör samma station
STR_PERFORMANCE_DETAIL_MIN_PROFIT_TOOLTIP_YEARS                 :{BLACK}Vinsten för fordonet med lägst inkomst (bara fordon äldre än två år beaktas)
STR_PERFORMANCE_DETAIL_MIN_PROFIT_TOOLTIP_PERIODS               :{BLACK}Vinsten för fordonet med lägst inkomst (bara fordon äldre än två perioder beaktas)
STR_PERFORMANCE_DETAIL_MIN_INCOME_TOOLTIP                       :{BLACK}Intjänade pengar det kvartal med lägst vinst av de senaste 12 kvartalen
STR_PERFORMANCE_DETAIL_MAX_INCOME_TOOLTIP                       :{BLACK}Intjänade pengar det kvartal med högst vinst de senaste 12 kvartalen
STR_PERFORMANCE_DETAIL_DELIVERED_TOOLTIP                        :{BLACK}Antalet enheter gods levererat de senaste fyra kvartalen.
STR_PERFORMANCE_DETAIL_CARGO_TOOLTIP                            :{BLACK}Antal olika typer av gods levererat det senaste kvartalet.
STR_PERFORMANCE_DETAIL_MONEY_TOOLTIP                            :{BLACK}Summa som företaget har på bankkontot
STR_PERFORMANCE_DETAIL_LOAN_TOOLTIP                             :{BLACK}Summa som företaget har lånat
STR_PERFORMANCE_DETAIL_TOTAL_TOOLTIP                            :{BLACK}Totalt antal poäng utav möjligt antal poäng

# Music window
STR_MUSIC_JAZZ_JUKEBOX_CAPTION                                  :{WHITE}Jazz Jukebox
STR_MUSIC_PLAYLIST_ALL                                          :{TINY_FONT}{BLACK}Alla
STR_MUSIC_PLAYLIST_OLD_STYLE                                    :{TINY_FONT}{BLACK}Gammaldags
STR_MUSIC_PLAYLIST_NEW_STYLE                                    :{TINY_FONT}{BLACK}Modern
STR_MUSIC_PLAYLIST_EZY_STREET                                   :{TINY_FONT}{BLACK}Ezy Street
STR_MUSIC_PLAYLIST_CUSTOM_1                                     :{TINY_FONT}{BLACK}Personlig 1
STR_MUSIC_PLAYLIST_CUSTOM_2                                     :{TINY_FONT}{BLACK}Personlig 2
STR_MUSIC_MUSIC_VOLUME                                          :{TINY_FONT}{BLACK}Musikvolym
STR_MUSIC_EFFECTS_VOLUME                                        :{TINY_FONT}{BLACK}Effektvolym
STR_MUSIC_TRACK_NONE                                            :{TINY_FONT}{DKGREEN}--
STR_MUSIC_TRACK_DIGIT                                           :{TINY_FONT}{DKGREEN}{ZEROFILL_NUM}
STR_MUSIC_TITLE_NONE                                            :{TINY_FONT}{DKGREEN}------
STR_MUSIC_TITLE_NOMUSIC                                         :{TINY_FONT}{DKGREEN}Ingen musik tillgänglig
STR_MUSIC_TITLE_NAME                                            :{TINY_FONT}{DKGREEN}"{STRING}"
STR_MUSIC_TRACK                                                 :{TINY_FONT}{BLACK}Spår
STR_MUSIC_XTITLE                                                :{TINY_FONT}{BLACK}Titel
STR_MUSIC_SHUFFLE                                               :{TINY_FONT}{BLACK}Slumpa
STR_MUSIC_PROGRAM                                               :{TINY_FONT}{BLACK}Spellista
STR_MUSIC_TOOLTIP_SKIP_TO_PREVIOUS_TRACK                        :{BLACK}Byt till föregående spår
STR_MUSIC_TOOLTIP_SKIP_TO_NEXT_TRACK_IN_SELECTION               :{BLACK}Byt till nästa spår
STR_MUSIC_TOOLTIP_STOP_PLAYING_MUSIC                            :{BLACK}Sluta spela musik
STR_MUSIC_TOOLTIP_START_PLAYING_MUSIC                           :{BLACK}Börja spela musik
STR_MUSIC_TOOLTIP_DRAG_SLIDERS_TO_SET_MUSIC                     :{BLACK}Dra för att ändra musik- och ljudvolym
STR_MUSIC_TOOLTIP_SELECT_ALL_TRACKS_PROGRAM                     :{BLACK}Välj spellistan 'alla'
STR_MUSIC_TOOLTIP_SELECT_OLD_STYLE_MUSIC                        :{BLACK}Välj spellistan 'gammaldags'
STR_MUSIC_TOOLTIP_SELECT_NEW_STYLE_MUSIC                        :{BLACK}Välj spellistan 'modern'
STR_MUSIC_TOOLTIP_SELECT_EZY_STREET_STYLE                       :{BLACK}Välj spellistan 'Ezy Street style music'
STR_MUSIC_TOOLTIP_SELECT_CUSTOM_1_USER_DEFINED                  :{BLACK}Välj spellistan 'Personlig 1' (användardefinerad)
STR_MUSIC_TOOLTIP_SELECT_CUSTOM_2_USER_DEFINED                  :{BLACK}Välj spellistan 'Personlig 2' (användardefinerad)
STR_MUSIC_TOOLTIP_TOGGLE_PROGRAM_SHUFFLE                        :{BLACK}Slå på/av slumpning
STR_MUSIC_TOOLTIP_SHOW_MUSIC_TRACK_SELECTION                    :{BLACK}Visa fönstret för val av musikspår

# Playlist window
STR_PLAYLIST_MUSIC_SELECTION_SETNAME                            :{WHITE}Musikprogram - '{STRING}'
STR_PLAYLIST_TRACK_NAME                                         :{TINY_FONT}{LTBLUE}{ZEROFILL_NUM} "{STRING}"
STR_PLAYLIST_TRACK_INDEX                                        :{TINY_FONT}{BLACK}Spårindex
STR_PLAYLIST_PROGRAM                                            :{TINY_FONT}{BLACK}Spellista - '{STRING}'
STR_PLAYLIST_CLEAR                                              :{TINY_FONT}{BLACK}Töm
STR_PLAYLIST_CHANGE_SET                                         :{BLACK}Byt samling
STR_PLAYLIST_TOOLTIP_CLEAR_CURRENT_PROGRAM_CUSTOM1              :{BLACK}Töm aktuell spellista (enbart Personlig1 eller Personlig2)
STR_PLAYLIST_TOOLTIP_CHANGE_SET                                 :{BLACK}Ändra musikvalet till en annan installerad samling
STR_PLAYLIST_TOOLTIP_CLICK_TO_ADD_TRACK                         :{BLACK}Klicka på ett musikstycke för att lägga till det i spellistan (enbart Personlig1 eller Personlig2)
STR_PLAYLIST_TOOLTIP_CLICK_TO_REMOVE_TRACK                      :{BLACK}Klicka på ett musikstycke för att ta bort det från spellistan (endast Personlig1 och Personlig2)

# Highscore window
STR_HIGHSCORE_TOP_COMPANIES                                     :{BIG_FONT}{BLACK}Ledande företag
STR_HIGHSCORE_POSITION                                          :{BIG_FONT}{BLACK}{COMMA}.
STR_HIGHSCORE_PERFORMANCE_TITLE_BUSINESSMAN                     :Affärsman
STR_HIGHSCORE_PERFORMANCE_TITLE_ENTREPRENEUR                    :Entreprenör
STR_HIGHSCORE_PERFORMANCE_TITLE_INDUSTRIALIST                   :Industrialist
STR_HIGHSCORE_PERFORMANCE_TITLE_CAPITALIST                      :Kapitalist
STR_HIGHSCORE_PERFORMANCE_TITLE_MAGNATE                         :Magnat
STR_HIGHSCORE_PERFORMANCE_TITLE_MOGUL                           :Mogul
STR_HIGHSCORE_PERFORMANCE_TITLE_TYCOON_OF_THE_CENTURY           :Århundradets pamp
STR_HIGHSCORE_NAME                                              :{PRESIDENT_NAME}, {COMPANY}
STR_HIGHSCORE_STATS                                             :{BIG_FONT}'{STRING}'   ({COMMA})
STR_HIGHSCORE_COMPANY_ACHIEVES_STATUS                           :{BIG_FONT}{BLACK}{COMPANY} uppnår '{STRING}'status!
STR_HIGHSCORE_PRESIDENT_OF_COMPANY_ACHIEVES_STATUS              :{BIG_FONT}{WHITE}{PRESIDENT_NAME} från {COMPANY} uppnår '{STRING}'status!

# Smallmap window
STR_SMALLMAP_CAPTION                                            :{WHITE}Karta - {STRING}

###length 7
STR_SMALLMAP_TYPE_CONTOURS                                      :Konturer
STR_SMALLMAP_TYPE_VEHICLES                                      :Fordon
STR_SMALLMAP_TYPE_INDUSTRIES                                    :Industrier
STR_SMALLMAP_TYPE_ROUTEMAP                                      :Godsflöde
STR_SMALLMAP_TYPE_ROUTES                                        :Rutter
STR_SMALLMAP_TYPE_VEGETATION                                    :Vegetation
STR_SMALLMAP_TYPE_OWNERS                                        :Ägare

STR_SMALLMAP_TOOLTIP_SHOW_LAND_CONTOURS_ON_MAP                  :{BLACK}Visa markkonturer på kartan
STR_SMALLMAP_TOOLTIP_SHOW_VEHICLES_ON_MAP                       :{BLACK}Visa fordon på kartan
STR_SMALLMAP_TOOLTIP_SHOW_INDUSTRIES_ON_MAP                     :{BLACK}Visa industrier på kartan
STR_SMALLMAP_TOOLTIP_SHOW_LINK_STATS_ON_MAP                     :{BLACK}Visa godsflöden på kartan
STR_SMALLMAP_TOOLTIP_SHOW_TRANSPORT_ROUTES_ON                   :{BLACK}Visa transportrutter på kartan
STR_SMALLMAP_TOOLTIP_SHOW_VEGETATION_ON_MAP                     :{BLACK}Visa vegetation på kartan
STR_SMALLMAP_TOOLTIP_SHOW_LAND_OWNERS_ON_MAP                    :{BLACK}Visa markägare på kartan
STR_SMALLMAP_TOOLTIP_INDUSTRY_SELECTION                         :{BLACK}Klicka på en typ av industri för att växla om den visas. Ctrl+klick visar inga andra typer av industrier. Ctrl+klick igen visar alla typer av industrier.
STR_SMALLMAP_TOOLTIP_COMPANY_SELECTION                          :{BLACK}Klicka på ett företag för att växla om det företagets egendomar visas. Ctrl+klick visar inga företag utom det valda. Ctrl+klick igen visar alla företag.
STR_SMALLMAP_TOOLTIP_CARGO_SELECTION                            :{BLACK}Klicka på en godstyp för att växla visning av dess egenskap. Ctrl+klick stänger av alla godstyper utom den valda. Ctrl+klicka igen för att aktivera alla godstyper

STR_SMALLMAP_LEGENDA_ROADS                                      :{TINY_FONT}{BLACK}Vägar
STR_SMALLMAP_LEGENDA_RAILROADS                                  :{TINY_FONT}{BLACK}Järnvägar
STR_SMALLMAP_LEGENDA_STATIONS_AIRPORTS_DOCKS                    :{TINY_FONT}{BLACK}Stationer/Flygplatser/Hamnar
STR_SMALLMAP_LEGENDA_BUILDINGS_INDUSTRIES                       :{TINY_FONT}{BLACK}Byggnader/Industrier
STR_SMALLMAP_LEGENDA_VEHICLES                                   :{TINY_FONT}{BLACK}Fordon
STR_SMALLMAP_LEGENDA_TRAINS                                     :{TINY_FONT}{BLACK}Tåg
STR_SMALLMAP_LEGENDA_ROAD_VEHICLES                              :{TINY_FONT}{BLACK}Vägfordon
STR_SMALLMAP_LEGENDA_SHIPS                                      :{TINY_FONT}{BLACK}Skepp
STR_SMALLMAP_LEGENDA_AIRCRAFT                                   :{TINY_FONT}{BLACK}Flygplan
STR_SMALLMAP_LEGENDA_TRANSPORT_ROUTES                           :{TINY_FONT}{BLACK}Transportrutter
STR_SMALLMAP_LEGENDA_FOREST                                     :{TINY_FONT}{BLACK}Skog
STR_SMALLMAP_LEGENDA_RAILROAD_STATION                           :{TINY_FONT}{BLACK}Järnvägsstation
STR_SMALLMAP_LEGENDA_TRUCK_LOADING_BAY                          :{TINY_FONT}{BLACK}Laststation
STR_SMALLMAP_LEGENDA_BUS_STATION                                :{TINY_FONT}{BLACK}Busshållplats
STR_SMALLMAP_LEGENDA_AIRPORT_HELIPORT                           :{TINY_FONT}{BLACK}Flygplats/Helikopterflygplats
STR_SMALLMAP_LEGENDA_DOCK                                       :{TINY_FONT}{BLACK}Hamn
STR_SMALLMAP_LEGENDA_ROUGH_LAND                                 :{TINY_FONT}{BLACK}Obearbetad mark
STR_SMALLMAP_LEGENDA_GRASS_LAND                                 :{TINY_FONT}{BLACK}Gräsmark
STR_SMALLMAP_LEGENDA_BARE_LAND                                  :{TINY_FONT}{BLACK}Barmark
STR_SMALLMAP_LEGENDA_RAINFOREST                                 :{TINY_FONT}{BLACK}Regnskog
STR_SMALLMAP_LEGENDA_FIELDS                                     :{TINY_FONT}{BLACK}Fält
STR_SMALLMAP_LEGENDA_TREES                                      :{TINY_FONT}{BLACK}Träd
STR_SMALLMAP_LEGENDA_ROCKS                                      :{TINY_FONT}{BLACK}Stenar
STR_SMALLMAP_LEGENDA_WATER                                      :{TINY_FONT}{BLACK}Vatten
STR_SMALLMAP_LEGENDA_NO_OWNER                                   :{TINY_FONT}{BLACK}Ingen ägare
STR_SMALLMAP_LEGENDA_TOWNS                                      :{TINY_FONT}{BLACK}Städer
STR_SMALLMAP_LEGENDA_INDUSTRIES                                 :{TINY_FONT}{BLACK}Industrier
STR_SMALLMAP_LEGENDA_DESERT                                     :{TINY_FONT}{BLACK}Öken
STR_SMALLMAP_LEGENDA_SNOW                                       :{TINY_FONT}{BLACK}Snö

STR_SMALLMAP_TOOLTIP_TOGGLE_TOWN_NAMES_ON_OFF                   :{BLACK}Slå på/av visning av stadsnamn
STR_SMALLMAP_CENTER_TOOLTIP                                     :{BLACK}Centrera minikartan på den nuvarande positionen
STR_SMALLMAP_INDUSTRY                                           :{TINY_FONT}{STRING} ({NUM})
STR_SMALLMAP_LINKSTATS                                          :{TINY_FONT}{STRING}
STR_SMALLMAP_COMPANY                                            :{TINY_FONT}{COMPANY}
STR_SMALLMAP_TOWN                                               :{TINY_FONT}{WHITE}{TOWN}
STR_SMALLMAP_DISABLE_ALL                                        :{BLACK}Inga
STR_SMALLMAP_ENABLE_ALL                                         :{BLACK}Alla
STR_SMALLMAP_SHOW_HEIGHT                                        :{BLACK}Visa höjd
STR_SMALLMAP_SHOW_INDUSTRY_NAMES                                :{BLACK}Visa industrinamn
STR_SMALLMAP_TOOLTIP_DISABLE_ALL_INDUSTRIES                     :{BLACK}Visa inga industrier på kartan
STR_SMALLMAP_TOOLTIP_ENABLE_ALL_INDUSTRIES                      :{BLACK}Visa alla industrier på kartan
STR_SMALLMAP_TOOLTIP_SHOW_HEIGHT                                :{BLACK}Växla visning av höjdkarta
STR_SMALLMAP_TOOLTIP_SHOW_INDUSTRY_NAMES                        :{BLACK}Slå på/av visning av industrinamn
STR_SMALLMAP_TOOLTIP_DISABLE_ALL_COMPANIES                      :{BLACK}Visa inga företags egendomar på kartan
STR_SMALLMAP_TOOLTIP_ENABLE_ALL_COMPANIES                       :{BLACK}Visa alla företags egendomar på kartan
STR_SMALLMAP_TOOLTIP_DISABLE_ALL_CARGOS                         :{BLACK}Visa inga godstyper på kartan
STR_SMALLMAP_TOOLTIP_ENABLE_ALL_CARGOS                          :{BLACK}Visa alla godstyper på kartan

# Status bar messages
STR_STATUSBAR_TOOLTIP_SHOW_LAST_NEWS                            :{BLACK}Visa senaste meddelande eller nyhet
STR_STATUSBAR_COMPANY_NAME                                      :{SILVER}- -  {COMPANY}  - -
STR_STATUSBAR_PAUSED                                            :{YELLOW}*  *  PAUSAD  *  *
STR_STATUSBAR_PAUSED_LINK_GRAPH                                 :{ORANGE}*  *  PAUSAD (väntar på uppdatering av länkgraf) *  *
STR_STATUSBAR_AUTOSAVE                                          :{RED}AUTOSPARA
STR_STATUSBAR_SAVING_GAME                                       :{RED}*  *  SPARAR SPEL  *  *

STR_STATUSBAR_SPECTATOR                                         :{WHITE}(åskådare)
STR_STATUSBAR_INFINITE_MONEY                                    :{WHITE}(obegränsat kapital)

# News message history
STR_MESSAGE_HISTORY                                             :{WHITE}Meddelandehistorik
STR_MESSAGE_HISTORY_TOOLTIP                                     :{BLACK}En lista med de senaste nyheterna
STR_MESSAGE_NEWS_FORMAT                                         :{STRING}  -  {STRING}

STR_NEWS_MESSAGE_CAPTION                                        :{WHITE}Meddelande

STR_NEWS_FIRST_TRAIN_ARRIVAL                                    :{BIG_FONT}{BLACK}Invånarna firar . . .{}Första tåget ankommer till {STATION}!
STR_NEWS_FIRST_BUS_ARRIVAL                                      :{BIG_FONT}{BLACK}Invånarna firar . . .{}Första bussen ankommer till {STATION}!
STR_NEWS_FIRST_TRUCK_ARRIVAL                                    :{BIG_FONT}{BLACK}Invånarna firar . . .{}Första lastbilen ankommer till {STATION}!
STR_NEWS_FIRST_PASSENGER_TRAM_ARRIVAL                           :{BIG_FONT}{BLACK}Invånarna firar . . .{}Första passagerarspårvagnen anländer till {STATION}!
STR_NEWS_FIRST_CARGO_TRAM_ARRIVAL                               :{BIG_FONT}{BLACK}Invånarna firar . . .{}Första godsspårvagnen anländer till {STATION}!
STR_NEWS_FIRST_SHIP_ARRIVAL                                     :{BIG_FONT}{BLACK}Invånarna firar . . .{}Första fartyget ankommer till {STATION}!
STR_NEWS_FIRST_AIRCRAFT_ARRIVAL                                 :{BIG_FONT}{BLACK}Invånarna firar . . .{}Första flygplanet ankommer till {STATION}!

STR_NEWS_TRAIN_CRASH                                            :{BIG_FONT}{BLACK}Tågkrasch!{}{COMMA} dog i lågorna efter kollision
STR_NEWS_ROAD_VEHICLE_CRASH_DRIVER                              :{BIG_FONT}{BLACK}Vägfordonskrasch!{}Föraren dog i lågorna efter kollision med tåg
STR_NEWS_ROAD_VEHICLE_CRASH                                     :{BIG_FONT}{BLACK}Vägfordonskrasch!{}{COMMA} dog i lågorna efter kollision med tåg
STR_NEWS_AIRCRAFT_CRASH                                         :{BIG_FONT}{BLACK}Flygplanskrasch!{}{COMMA} dog i lågorna på {STATION}
STR_NEWS_PLANE_CRASH_OUT_OF_FUEL                                :{BIG_FONT}{BLACK}Flygplanskrasch!{}Flygplanet fick slut på bränsle, {COMMA} dog i lågorna!

STR_NEWS_DISASTER_ZEPPELIN                                      :{BIG_FONT}{BLACK}Zeppelinarkatastrof på {STATION}!
STR_NEWS_DISASTER_SMALL_UFO                                     :{BIG_FONT}{BLACK}Vägfordon förstört i 'UFO'-kollision!
STR_NEWS_DISASTER_AIRPLANE_OIL_REFINERY                         :{BIG_FONT}{BLACK}Oljeraffinaderi exploderade nära {TOWN}!
STR_NEWS_DISASTER_HELICOPTER_FACTORY                            :{BIG_FONT}{BLACK}Fabrik förstörd under misstänkta omständigheter nära {TOWN}!
STR_NEWS_DISASTER_BIG_UFO                                       :{BIG_FONT}{BLACK}'UFO' landar nära {TOWN}!
STR_NEWS_DISASTER_COAL_MINE_SUBSIDENCE                          :{BIG_FONT}{BLACK}Kolgruva rasar - lämnar spår av förödelse nära {TOWN}!
STR_NEWS_DISASTER_FLOOD_VEHICLE                                 :{BIG_FONT}{BLACK}Översvämning!{}Minst {COMMA} saknas, förmodas döda efter betydande översvämning!

STR_NEWS_COMPANY_IN_TROUBLE_TITLE                               :{BIG_FONT}{BLACK}Transportföretag har problem!
STR_NEWS_COMPANY_IN_TROUBLE_DESCRIPTION                         :{BIG_FONT}{BLACK}{STRING} kommer att säljas eller förklaras bankrutt om det inte går bättre snart!
STR_NEWS_COMPANY_MERGER_TITLE                                   :{BIG_FONT}{BLACK}Transportföretag slås ihop!
STR_NEWS_COMPANY_MERGER_DESCRIPTION                             :{BIG_FONT}{BLACK}{STRING} har sålts till {STRING} för {CURRENCY_LONG}!
STR_NEWS_COMPANY_BANKRUPT_TITLE                                 :{BIG_FONT}{BLACK}Bankrutt!
STR_NEWS_COMPANY_BANKRUPT_DESCRIPTION                           :{BIG_FONT}{BLACK}{STRING} har avvecklats av investerarna och alla tillgångar har sålts ut!
STR_NEWS_COMPANY_LAUNCH_TITLE                                   :{BIG_FONT}{BLACK}Nytt transportföretag startat!
STR_NEWS_COMPANY_LAUNCH_DESCRIPTION                             :{BIG_FONT}{BLACK}{STRING} börjar bygga nära {TOWN}!
STR_NEWS_MERGER_TAKEOVER_TITLE                                  :{BIG_FONT}{BLACK}{STRING} har tagits över av {STRING} för en hemlig summa!
STR_PRESIDENT_NAME_MANAGER                                      :{BLACK}{PRESIDENT_NAME}{}(VD)

STR_NEWS_NEW_TOWN                                               :{BLACK}{BIG_FONT}{STRING} har sponsrat byggnationen av den nya staden {TOWN}!
STR_NEWS_NEW_TOWN_UNSPONSORED                                   :{BLACK}{BIG_FONT}En ny stad, kallad {TOWN}, har grundats!

STR_NEWS_INDUSTRY_CONSTRUCTION                                  :{BIG_FONT}{BLACK}Ny {STRING} under konstruktion nära {TOWN}!
STR_NEWS_INDUSTRY_PLANTED                                       :{BIG_FONT}{BLACK}Ny {STRING} planteras nära {TOWN}!

STR_NEWS_INDUSTRY_CLOSURE_GENERAL                               :{BIG_FONT}{BLACK}{STRING} meddelar att de stänger ner snarast!
STR_NEWS_INDUSTRY_CLOSURE_SUPPLY_PROBLEMS                       :{BIG_FONT}{BLACK}Leveransproblem får {STRING} att meddela att de stänger ner snarast!
STR_NEWS_INDUSTRY_CLOSURE_LACK_OF_TREES                         :{BIG_FONT}{BLACK}Avsaknad av träd får {STRING} att meddela att de stänger ner snarast!

STR_NEWS_EURO_INTRODUCTION                                      :{BIG_FONT}{BLACK}Europeiska Valutasystemet!{}{}Euron introduceras som enda valuta i ditt land!
STR_NEWS_BEGIN_OF_RECESSION                                     :{BIG_FONT}{BLACK}Lågkonjuktur!{}{}Finansexperter befarar det värsta när ekonomin rasar!
STR_NEWS_END_OF_RECESSION                                       :{BIG_FONT}{BLACK}Lågkonjunkturen över!{}{}Uppsving i handeln ger tillförsikt till industrier när ekonomin stärks!

STR_NEWS_INDUSTRY_PRODUCTION_INCREASE_GENERAL                   :{BIG_FONT}{BLACK}{INDUSTRY} ökar produktionen!
STR_NEWS_INDUSTRY_PRODUCTION_INCREASE_COAL                      :{BIG_FONT}{BLACK}Ny fyndighet av kol upptäckt vid {INDUSTRY}!{}Produktionen fördubblas!
STR_NEWS_INDUSTRY_PRODUCTION_INCREASE_OIL                       :{BIG_FONT}{BLACK}Nya oljereserver funna vid {INDUSTRY}!{}Produktionen fördubblas!
STR_NEWS_INDUSTRY_PRODUCTION_INCREASE_FARM                      :{BIG_FONT}{BLACK}Nya jordbruksmetoder vid {INDUSTRY} ger fördubblad produktion!
STR_NEWS_INDUSTRY_PRODUCTION_INCREASE_SMOOTH                    :{BIG_FONT}{BLACK}Produktionen av {STRING} vid {INDUSTRY} upp med {COMMA}%!
STR_NEWS_INDUSTRY_PRODUCTION_DECREASE_GENERAL                   :{BIG_FONT}{BLACK}Produktionen vid {INDUSTRY} går ned med 50%
STR_NEWS_INDUSTRY_PRODUCTION_DECREASE_FARM                      :{BIG_FONT}{BLACK}Invasion av insekter orsakar ödeläggelse vid {INDUSTRY}!{}Produktionen ned med 50%
STR_NEWS_INDUSTRY_PRODUCTION_DECREASE_SMOOTH                    :{BIG_FONT}{BLACK}Produktionen av {STRING} vid {INDUSTRY} ned med {COMMA}%!

###length VEHICLE_TYPES
STR_NEWS_TRAIN_IS_WAITING                                       :{WHITE}{VEHICLE} väntar i depån
STR_NEWS_ROAD_VEHICLE_IS_WAITING                                :{WHITE}{VEHICLE} väntar i depån
STR_NEWS_SHIP_IS_WAITING                                        :{WHITE}{VEHICLE} väntar i depån
STR_NEWS_AIRCRAFT_IS_WAITING                                    :{WHITE}{VEHICLE} väntar i hangaren
###next-name-looks-similar

# Order review system / warnings
STR_NEWS_VEHICLE_HAS_TOO_FEW_ORDERS                             :{WHITE}{VEHICLE} har för få ordrar i schemat
STR_NEWS_VEHICLE_HAS_VOID_ORDER                                 :{WHITE}{VEHICLE} har en ogiltig order
STR_NEWS_VEHICLE_HAS_DUPLICATE_ENTRY                            :{WHITE}{VEHICLE} har dubblerade destinationer
STR_NEWS_VEHICLE_HAS_INVALID_ENTRY                              :{WHITE}{VEHICLE} har en felaktig station bland destinationerna
STR_NEWS_PLANE_USES_TOO_SHORT_RUNWAY                            :{WHITE}{VEHICLE} har i sitt körschema en flygplats vars bana är för kort

STR_NEWS_VEHICLE_IS_GETTING_OLD                                 :{WHITE}{VEHICLE} börjar bli gammal
STR_NEWS_VEHICLE_IS_GETTING_VERY_OLD                            :{WHITE}{VEHICLE} börjar bli mycket gammal
STR_NEWS_VEHICLE_IS_GETTING_VERY_OLD_AND                        :{WHITE}{VEHICLE} börjar bli mycket gammal och bör bytas ut omgående
STR_NEWS_TRAIN_IS_STUCK                                         :{WHITE}{VEHICLE} kan inte hitta en rutt för att fortsätta
STR_NEWS_VEHICLE_IS_LOST                                        :{WHITE}{VEHICLE} är vilse
STR_NEWS_VEHICLE_UNPROFITABLE_YEAR                              :{WHITE}{VEHICLE}s vinst för förra året var {CURRENCY_LONG}
STR_NEWS_VEHICLE_UNPROFITABLE_PERIOD                            :{WHITE}{VEHICLE}s vinst för förra perioden var {CURRENCY_LONG}
STR_NEWS_AIRCRAFT_DEST_TOO_FAR                                  :{WHITE}{VEHICLE} kan inte ta sig till nästa destination då räckvidden inte är tillräcklig

STR_NEWS_ORDER_REFIT_FAILED                                     :{WHITE}{VEHICLE} stoppades för att en beställd anpassning av godstyp misslyckades
STR_NEWS_VEHICLE_AUTORENEW_FAILED                               :{WHITE}Automatisk förnyelse misslyckades för {VEHICLE}{}{STRING}

STR_NEWS_NEW_VEHICLE_NOW_AVAILABLE                              :{BIG_FONT}{BLACK}Ny {STRING} tillgänglig!
STR_NEWS_NEW_VEHICLE_TYPE                                       :{BIG_FONT}{BLACK}{ENGINE}
STR_NEWS_NEW_VEHICLE_NOW_AVAILABLE_WITH_TYPE                    :{BLACK}Ny {STRING} är nu tillgänglig  -  {ENGINE}

STR_NEWS_SHOW_VEHICLE_GROUP_TOOLTIP                             :{BLACK}Öppna gruppfönstret fokuserat på fordonets grupp

STR_NEWS_STATION_NO_LONGER_ACCEPTS_CARGO_LIST                   :{WHITE}{STATION} accepterar inte längre: {CARGO_LIST}
STR_NEWS_STATION_NOW_ACCEPTS_CARGO_LIST                         :{WHITE}{STATION} accepterar nu: {CARGO_LIST}

STR_NEWS_OFFER_OF_SUBSIDY_EXPIRED                               :{BIG_FONT}{BLACK}Subventionen har gått ut:{}{}{STRING} från {STRING} till {STRING} är inte längre subventionerad
STR_NEWS_SUBSIDY_WITHDRAWN_SERVICE                              :{BIG_FONT}{BLACK}Subventionen gäller inte längre:{}{}{STRING} från {STRING} till {STRING} är inte längre subventionerad
STR_NEWS_SERVICE_SUBSIDY_OFFERED                                :{BIG_FONT}{BLACK}Subvention erbjuden:{}{}Första {STRING} från {STRING} till {STRING} kommer tilldelas en {UNITS_YEARS_OR_MINUTES}s subvention från de lokala myndigheterna!
###length 4
STR_NEWS_SERVICE_SUBSIDY_AWARDED_HALF                           :{BIG_FONT}{BLACK}Subvention tilldelad {STRING}!{}{}{STRING} från {STRING} till {STRING} kommer ge 50% extra utdelning nästkommande {UNITS_YEARS_OR_MINUTES}!
STR_NEWS_SERVICE_SUBSIDY_AWARDED_DOUBLE                         :{BIG_FONT}{BLACK}Subvention tilldelad {STRING}!{}{}{STRING} från {STRING} till {STRING} kommer ge dubbel utdelning nästkommande {UNITS_YEARS_OR_MINUTES}!
STR_NEWS_SERVICE_SUBSIDY_AWARDED_TRIPLE                         :{BIG_FONT}{BLACK}Subvention tilldelad {STRING}!{}{}{STRING} från {STRING} till {STRING} kommer ge tredubbel utdelning nästkommande {UNITS_YEARS_OR_MINUTES}!
STR_NEWS_SERVICE_SUBSIDY_AWARDED_QUADRUPLE                      :{BIG_FONT}{BLACK}Subvention tilldelad {STRING}!{}{}{STRING} från {STRING} till {STRING} kommer ge fyrdubbel utdelning nästkommande {UNITS_YEARS_OR_MINUTES}!

STR_NEWS_ROAD_REBUILDING_MONTHS                                 :{BIG_FONT}{BLACK}Trafikkaos i {TOWN}!{}{}Projektet för återuppbyggnad av vägar finasierat av {STRING} orsakar 6 månaders lidande för motorister!
STR_NEWS_ROAD_REBUILDING_MINUTES                                :{BIG_FONT}{BLACK}Trafikkaos i {TOWN}!{}{}Projektet för återuppbyggnad av vägar finasierat av {STRING} orsakar 6 minuters lidande för motorister!
STR_NEWS_EXCLUSIVE_RIGHTS_TITLE                                 :{BIG_FONT}{BLACK}Transportmonopol!
STR_NEWS_EXCLUSIVE_RIGHTS_DESCRIPTION_MONTHS                    :{BIG_FONT}{BLACK}Lokala myndigheter i {TOWN} skriver kontrakt med {STRING} för 12 månaders ensamrätt på transporter!
STR_NEWS_EXCLUSIVE_RIGHTS_DESCRIPTION_MINUTES                   :{BIG_FONT}{BLACK}Lokala myndigheter i {TOWN} skriver kontrakt med {STRING} för 12 minuters ensamrätt på transporter!

# Extra view window
STR_EXTRA_VIEWPORT_TITLE                                        :{WHITE}Vyfönster {COMMA}
STR_EXTRA_VIEW_MOVE_VIEW_TO_MAIN                                :{BLACK}Byt vy
STR_EXTRA_VIEW_MOVE_VIEW_TO_MAIN_TOOLTIP                        :{BLACK}Kopiera huvudvyns position till detta vyfönster
STR_EXTRA_VIEW_MOVE_MAIN_TO_VIEW                                :{BLACK}Byt huvudvy
STR_EXTRA_VIEW_MOVE_MAIN_TO_VIEW_TOOLTIP                        :{BLACK}Kopiera denna vys position till huvudvyn

# Game options window
STR_GAME_OPTIONS_CAPTION                                        :{WHITE}Spelinställningar

STR_GAME_OPTIONS_TAB_GENERAL                                    :Allmänt
STR_GAME_OPTIONS_TAB_GENERAL_TOOLTIP                            :{BLACK}Välj generella inställningar
STR_GAME_OPTIONS_TAB_GRAPHICS                                   :Grafik
STR_GAME_OPTIONS_TAB_GRAPHICS_TOOLTIP                           :{BLACK}Välj grafikinställningar
STR_GAME_OPTIONS_TAB_SOUND                                      :Ljud
STR_GAME_OPTIONS_TAB_SOUND_TOOLTIP                              :{BLACK}Välj ljud- och musikinställningar
STR_GAME_OPTIONS_TAB_SOCIAL                                     :Socialt
STR_GAME_OPTIONS_TAB_SOCIAL_TOOLTIP                             :{BLACK}Välj inställningar för social integration

STR_GAME_OPTIONS_VOLUME                                         :Volym
STR_GAME_OPTIONS_SFX_VOLUME                                     :Ljudeffekter
STR_GAME_OPTIONS_MUSIC_VOLUME                                   :Musik

STR_GAME_OPTIONS_VOLUME_MARK                                    :{NUM}%

STR_GAME_OPTIONS_CURRENCY_UNITS_FRAME                           :{BLACK}Valutaenheter
STR_GAME_OPTIONS_CURRENCY_UNITS_DROPDOWN_TOOLTIP                :{BLACK}Välj valutaenhet

STR_GAME_OPTIONS_CURRENCY_CODE                                  :{STRING} ({STRING})

###length 45
STR_GAME_OPTIONS_CURRENCY_GBP                                   :Brittiskt pund
STR_GAME_OPTIONS_CURRENCY_USD                                   :Amerikansk dollar
STR_GAME_OPTIONS_CURRENCY_EUR                                   :Euro
STR_GAME_OPTIONS_CURRENCY_JPY                                   :Japansk yen
STR_GAME_OPTIONS_CURRENCY_ATS                                   :Österrikisk shilling
STR_GAME_OPTIONS_CURRENCY_BEF                                   :Belgisk franc
STR_GAME_OPTIONS_CURRENCY_CHF                                   :Schweizisk franc
STR_GAME_OPTIONS_CURRENCY_CZK                                   :Tjeckisk krona
STR_GAME_OPTIONS_CURRENCY_DEM                                   :D-mark
STR_GAME_OPTIONS_CURRENCY_DKK                                   :Dansk krona
STR_GAME_OPTIONS_CURRENCY_ESP                                   :Spansk peseta
STR_GAME_OPTIONS_CURRENCY_FIM                                   :Finsk mark
STR_GAME_OPTIONS_CURRENCY_FRF                                   :Fransk franc
STR_GAME_OPTIONS_CURRENCY_GRD                                   :Grekisk drachme
STR_GAME_OPTIONS_CURRENCY_HUF                                   :Ungersk forint
STR_GAME_OPTIONS_CURRENCY_ISK                                   :Isländsk krona
STR_GAME_OPTIONS_CURRENCY_ITL                                   :Italiensk lira
STR_GAME_OPTIONS_CURRENCY_NLG                                   :Nederländsk gulden
STR_GAME_OPTIONS_CURRENCY_NOK                                   :Norsk krona
STR_GAME_OPTIONS_CURRENCY_PLN                                   :Polsk złoty
STR_GAME_OPTIONS_CURRENCY_RON                                   :Rumänsk leu
STR_GAME_OPTIONS_CURRENCY_RUR                                   :Rysk rubel
STR_GAME_OPTIONS_CURRENCY_SIT                                   :Slovensk tolar
STR_GAME_OPTIONS_CURRENCY_SEK                                   :Svensk krona
STR_GAME_OPTIONS_CURRENCY_TRY                                   :Turkisk lira
STR_GAME_OPTIONS_CURRENCY_SKK                                   :Slovakisk krona
STR_GAME_OPTIONS_CURRENCY_BRL                                   :Brasiliansk real
STR_GAME_OPTIONS_CURRENCY_EEK                                   :Estnisk krona
STR_GAME_OPTIONS_CURRENCY_LTL                                   :Litauisk litas
STR_GAME_OPTIONS_CURRENCY_KRW                                   :Sydkoreansk won
STR_GAME_OPTIONS_CURRENCY_ZAR                                   :Sydafrikansk rand
STR_GAME_OPTIONS_CURRENCY_CUSTOM                                :Egen...
STR_GAME_OPTIONS_CURRENCY_GEL                                   :Georgisk lari
STR_GAME_OPTIONS_CURRENCY_IRR                                   :Iransk rial
STR_GAME_OPTIONS_CURRENCY_RUB                                   :Ny rysk rubel
STR_GAME_OPTIONS_CURRENCY_MXN                                   :Mexikansk peso
STR_GAME_OPTIONS_CURRENCY_NTD                                   :Ny taiwanesisk dollar
STR_GAME_OPTIONS_CURRENCY_CNY                                   :Kinesisk renminbi
STR_GAME_OPTIONS_CURRENCY_HKD                                   :Hongkongdollar
STR_GAME_OPTIONS_CURRENCY_INR                                   :Indisk rupie
STR_GAME_OPTIONS_CURRENCY_IDR                                   :Indonesisk rupie
STR_GAME_OPTIONS_CURRENCY_MYR                                   :Malaysisk ringgit
STR_GAME_OPTIONS_CURRENCY_LVL                                   :Lettiska Lats
STR_GAME_OPTIONS_CURRENCY_PTE                                   :Portugisisk escudo
STR_GAME_OPTIONS_CURRENCY_UAH                                   :Ukrainsk hryvnia

STR_GAME_OPTIONS_AUTOSAVE_FRAME                                 :{BLACK}Spara automatiskt
STR_GAME_OPTIONS_AUTOSAVE_DROPDOWN_TOOLTIP                      :{BLACK}Välj intervall mellan automatiskt sparande

# Autosave dropdown
###length 5
STR_GAME_OPTIONS_AUTOSAVE_DROPDOWN_OFF                          :Avstängd
STR_GAME_OPTIONS_AUTOSAVE_DROPDOWN_EVERY_10_MINUTES             :Var 10:e minut
STR_GAME_OPTIONS_AUTOSAVE_DROPDOWN_EVERY_30_MINUTES             :Var 30:e minut
STR_GAME_OPTIONS_AUTOSAVE_DROPDOWN_EVERY_60_MINUTES             :Var 60:e minut
STR_GAME_OPTIONS_AUTOSAVE_DROPDOWN_EVERY_120_MINUTES            :Var 120:e minut

STR_GAME_OPTIONS_LANGUAGE                                       :{BLACK}Språk
STR_GAME_OPTIONS_LANGUAGE_TOOLTIP                               :{BLACK}Välj vilket språk som ska användas
STR_GAME_OPTIONS_LANGUAGE_PERCENTAGE                            :{STRING} ({NUM}% färdigt)

STR_GAME_OPTIONS_FULLSCREEN                                     :{BLACK}Helskärm
STR_GAME_OPTIONS_FULLSCREEN_TOOLTIP                             :{BLACK}Kryssa i den här rutan för att spela OpenTTD i helskärmsläge

STR_GAME_OPTIONS_RESOLUTION                                     :{BLACK}Skärmupplösning
STR_GAME_OPTIONS_RESOLUTION_TOOLTIP                             :{BLACK}Välj vilken skärmupplösning som ska användas
STR_GAME_OPTIONS_RESOLUTION_OTHER                               :annan
STR_GAME_OPTIONS_RESOLUTION_ITEM                                :{NUM}x{NUM}

STR_GAME_OPTIONS_VIDEO_ACCELERATION                             :{BLACK}Hårdvaruacceleration
STR_GAME_OPTIONS_VIDEO_ACCELERATION_TOOLTIP                     :{BLACK}Markera denna rutan för att tillåta OpenTTD att försöka använda hårdvaruacceleration. Ändrad inställning kommer bara att gälla efter omstart.
STR_GAME_OPTIONS_VIDEO_ACCELERATION_RESTART                     :{WHITE}Inställningen kommer bara att gälla efter omstart av spelet

STR_GAME_OPTIONS_VIDEO_VSYNC                                    :{BLACK}VSync
STR_GAME_OPTIONS_VIDEO_VSYNC_TOOLTIP                            :{BLACK}Markera den här rutan för att v-synka skärmen. Ändringar i den här inställningen kommer bara att tillämpas vid omstart av spelet. Fungerar bara med hårdvaruacceleration aktiverad.

STR_GAME_OPTIONS_VIDEO_DRIVER_INFO                              :{BLACK}Nuvarande drivrutin: {STRING}

STR_GAME_OPTIONS_GUI_SCALE_FRAME                                :{BLACK}Gränssnittets storlek
STR_GAME_OPTIONS_GUI_SCALE_TOOLTIP                              :{BLACK}Dra i reglaget för att ställa in gränssnittets storlek. Ctrl+Drag för steglös justering
STR_GAME_OPTIONS_GUI_SCALE_AUTO                                 :{BLACK}Känn av storleken automatiskt
STR_GAME_OPTIONS_GUI_SCALE_AUTO_TOOLTIP                         :{BLACK}Kryssa i den här rutan för automatisk inställning av gränssnittets storlek

STR_GAME_OPTIONS_GUI_SCALE_BEVELS                               :{BLACK}Skala bården
STR_GAME_OPTIONS_GUI_SCALE_BEVELS_TOOLTIP                       :{BLACK}Kryssa i den här rutan för att skala bården efter gränssnittets storlek

STR_GAME_OPTIONS_GUI_FONT_SPRITE                                :{BLACK}Använd traditionellt sprite-typsnitt
STR_GAME_OPTIONS_GUI_FONT_SPRITE_TOOLTIP                        :{BLACK}Kryssa i den här rutan om du föredrar att använda det traditionella sprite-typsnittet med fast storlek
STR_GAME_OPTIONS_GUI_FONT_AA                                    :{BLACK}Anti-alias-typsnitt
STR_GAME_OPTIONS_GUI_FONT_AA_TOOLTIP                            :{BLACK}Kryssa i den här rutan för anti-aliasing av typsnitt med justerbar storlek

STR_GAME_OPTIONS_GUI_SCALE_MARK                                 :{DECIMAL}x

STR_GAME_OPTIONS_PARTICIPATE_SURVEY_FRAME                       :{BLACK}Automatisk undersökning
STR_GAME_OPTIONS_PARTICIPATE_SURVEY                             :{BLACK}Delta i en automatisk undersökning
STR_GAME_OPTIONS_PARTICIPATE_SURVEY_TOOLTIP                     :{BLACK}Om aktiverat, kommer OpenTTD att skicka en enkät när du lämnar ett spel
STR_GAME_OPTIONS_PARTICIPATE_SURVEY_LINK                        :{BLACK}Om undersökning och integritet
STR_GAME_OPTIONS_PARTICIPATE_SURVEY_LINK_TOOLTIP                :{BLACK}Detta öppnar en länk i webbläsaren med mer information om den automatiska undersökningen.
STR_GAME_OPTIONS_PARTICIPATE_SURVEY_PREVIEW                     :{BLACK}Förhandsgranska enkätresultat
STR_GAME_OPTIONS_PARTICIPATE_SURVEY_PREVIEW_TOOLTIP             :{BLACK}Visa enkätresultatet från det nu pågående spelet

STR_GAME_OPTIONS_GRAPHICS                                       :{BLACK}Grafik

STR_GAME_OPTIONS_REFRESH_RATE                                   :{BLACK}Visa uppdateringsfrekvens
STR_GAME_OPTIONS_REFRESH_RATE_TOOLTIP                           :{BLACK}Välj skärmens uppdateringsfrekvens
STR_GAME_OPTIONS_REFRESH_RATE_ITEM                              :{NUM}Hz
STR_GAME_OPTIONS_REFRESH_RATE_WARNING                           :{WHITE}uppdateringsfrekvenser högre än 60Hz kan påverka prestandan.

STR_GAME_OPTIONS_BASE_GRF                                       :{BLACK}Grafikpaket som standard
STR_GAME_OPTIONS_BASE_GRF_TOOLTIP                               :{BLACK}Välj vilket grafikpaket som ska användas som standard (kan ej ändras under spel, utan endast från huvudmenyn)
STR_GAME_OPTIONS_BASE_GRF_DESCRIPTION_TOOLTIP                   :{BLACK}Ytterligare information om basgrafik-settet

STR_GAME_OPTIONS_BASE_SFX                                       :{BLACK}Grundljudspaket
STR_GAME_OPTIONS_BASE_SFX_TOOLTIP                               :{BLACK}Välj vilket grundljudspaket som ska användas (kan inte ändras under spel, utan endast från huvudmenyn)
STR_GAME_OPTIONS_BASE_SFX_DESCRIPTION_TOOLTIP                   :{BLACK}Ytterligare information om grundljudpaketet

STR_GAME_OPTIONS_BASE_MUSIC                                     :{BLACK}Musikpaket valt
STR_GAME_OPTIONS_BASE_MUSIC_TOOLTIP                             :{BLACK}Välj vilket musikpaket som ska användas
STR_GAME_OPTIONS_BASE_MUSIC_DESCRIPTION_TOOLTIP                 :{BLACK}Yttligare information om musikpaketet

STR_GAME_OPTIONS_ONLINE_CONTENT                                 :Hämta innehåll
STR_GAME_OPTIONS_ONLINE_CONTENT_TOOLTIP                         :Kontrollera om det finns nytt och uppdaterat innehåll att ladda ned

STR_GAME_OPTIONS_SOCIAL_PLUGINS_NONE                            :{LTBLUE}(inga tillägg för att integrera med sociala plattformar installerade)

STR_GAME_OPTIONS_SOCIAL_PLUGIN_TITLE                            :{BLACK}{STRING} ({STRING})
STR_GAME_OPTIONS_SOCIAL_PLUGIN_PLATFORM                         :Plattform:
STR_GAME_OPTIONS_SOCIAL_PLUGIN_STATE                            :Tilläggsstatus:

STR_GAME_OPTIONS_SOCIAL_PLUGIN_STATE_RUNNING                    :{GREEN}Startad
STR_GAME_OPTIONS_SOCIAL_PLUGIN_STATE_FAILED                     :{RED}Misslyckades att initialisera
STR_GAME_OPTIONS_SOCIAL_PLUGIN_STATE_PLATFORM_NOT_RUNNING       :{ORANGE}{STRING} ej startad
STR_GAME_OPTIONS_SOCIAL_PLUGIN_STATE_UNLOADED                   :{RED}Avställd
STR_GAME_OPTIONS_SOCIAL_PLUGIN_STATE_DUPLICATE                  :Duplicerat tillägg
STR_GAME_OPTIONS_SOCIAL_PLUGIN_STATE_UNSUPPORTED_API            :{RED}Versionen stöds ej
STR_GAME_OPTIONS_SOCIAL_PLUGIN_STATE_INVALID_SIGNATURE          :{RED}Ogiltig signatur

STR_BASESET_STATUS                                              :{STRING} {RED}({NUM} fil{P "" er} saknas/kunde ej processas)

STR_ERROR_RESOLUTION_LIST_FAILED                                :{WHITE}Det gick inte att hämta en lista över upplösningar som stöds
STR_ERROR_FULLSCREEN_FAILED                                     :{WHITE}Fullskärmsläge misslyckades

# Custom currency window

STR_CURRENCY_WINDOW                                             :{WHITE}Egen valuta
STR_CURRENCY_EXCHANGE_RATE                                      :{LTBLUE}Växlingskurs: {ORANGE}{CURRENCY_LONG} = £ {COMMA}
STR_CURRENCY_DECREASE_EXCHANGE_RATE_TOOLTIP                     :{BLACK}Minska värdet för din valuta med ett pund (£)
STR_CURRENCY_INCREASE_EXCHANGE_RATE_TOOLTIP                     :{BLACK}Öka värdet för din valuta med ett pund (£)
STR_CURRENCY_SET_EXCHANGE_RATE_TOOLTIP                          :{BLACK}Sätt växelkursen för din valuta mot ett pund (£)

STR_CURRENCY_SEPARATOR                                          :{LTBLUE}Skiljetecken: {ORANGE}{STRING}
STR_CURRENCY_SET_CUSTOM_CURRENCY_SEPARATOR_TOOLTIP              :{BLACK}Ange skiljetecknet för din valuta

STR_CURRENCY_PREFIX                                             :{LTBLUE}Prefix: {ORANGE}{STRING}
STR_CURRENCY_SET_CUSTOM_CURRENCY_PREFIX_TOOLTIP                 :{BLACK}Sätt prefix-sträng för din valuta
STR_CURRENCY_SUFFIX                                             :{LTBLUE}Ändelse: {ORANGE}{STRING}
STR_CURRENCY_SET_CUSTOM_CURRENCY_SUFFIX_TOOLTIP                 :{BLACK}Sätt suffix-sträng för din valuta

STR_CURRENCY_SWITCH_TO_EURO                                     :{LTBLUE}Går över till euron: {ORANGE}{NUM}
STR_CURRENCY_SWITCH_TO_EURO_NEVER                               :{LTBLUE}Går över till euron: {ORANGE}aldrig
STR_CURRENCY_SET_CUSTOM_CURRENCY_TO_EURO_TOOLTIP                :{BLACK}Sätt år för byte till euron
STR_CURRENCY_DECREASE_CUSTOM_CURRENCY_TO_EURO_TOOLTIP           :{BLACK}Byt till euron tidigare
STR_CURRENCY_INCREASE_CUSTOM_CURRENCY_TO_EURO_TOOLTIP           :{BLACK}Byt till euron senare

STR_CURRENCY_PREVIEW                                            :{LTBLUE}Förhandsgranska: {ORANGE}{CURRENCY_LONG}
STR_CURRENCY_CUSTOM_CURRENCY_PREVIEW_TOOLTIP                    :{BLACK}10000 pund (£) i din valuta
STR_CURRENCY_CHANGE_PARAMETER                                   :{BLACK}Ändra valutaparametrar

STR_NONE                                                        :Ingen
STR_FUNDING_ONLY                                                :Endast finansiering
STR_MINIMAL                                                     :Minimal
STR_NUM_VERY_LOW                                                :Väldigt låg
STR_NUM_LOW                                                     :Låg
STR_NUM_NORMAL                                                  :Normal
STR_NUM_HIGH                                                    :Hög
STR_NUM_CUSTOM                                                  :Egna
STR_NUM_CUSTOM_NUMBER                                           :Valfri ({NUM})

STR_VARIETY_NONE                                                :Inget
STR_VARIETY_VERY_LOW                                            :Väldigt låg
STR_VARIETY_LOW                                                 :Låg
STR_VARIETY_MEDIUM                                              :Medium
STR_VARIETY_HIGH                                                :Hög
STR_VARIETY_VERY_HIGH                                           :Väldigt hög

###length 5
STR_AI_SPEED_VERY_SLOW                                          :Väldigt långsam
STR_AI_SPEED_SLOW                                               :Långsam
STR_AI_SPEED_MEDIUM                                             :Mellan
STR_AI_SPEED_FAST                                               :Snabb
STR_AI_SPEED_VERY_FAST                                          :Väldigt snabb

###length 6
STR_SEA_LEVEL_VERY_LOW                                          :Väldigt låg
STR_SEA_LEVEL_LOW                                               :Låg
STR_SEA_LEVEL_MEDIUM                                            :Mellan
STR_SEA_LEVEL_HIGH                                              :Hög
STR_SEA_LEVEL_CUSTOM                                            :Valfri
STR_SEA_LEVEL_CUSTOM_PERCENTAGE                                 :Valfri ({NUM}%)

###length 4
STR_RIVERS_NONE                                                 :inga
STR_RIVERS_FEW                                                  :få
STR_RIVERS_MODERATE                                             :mellan
STR_RIVERS_LOT                                                  :många

###length 3
STR_DISASTER_NONE                                               :Ingen
STR_DISASTER_REDUCED                                            :Reducerad
STR_DISASTER_NORMAL                                             :Normal

###length 4
STR_SUBSIDY_X1_5                                                :x1.5
STR_SUBSIDY_X2                                                  :x2
STR_SUBSIDY_X3                                                  :x3
STR_SUBSIDY_X4                                                  :x4

###length 4
STR_CLIMATE_TEMPERATE_LANDSCAPE                                 :Tempererat landskap
STR_CLIMATE_SUB_ARCTIC_LANDSCAPE                                :Sub-arktiskt landskap
STR_CLIMATE_SUB_TROPICAL_LANDSCAPE                              :Sub-tropiskt landskap
STR_CLIMATE_TOYLAND_LANDSCAPE                                   :Leksakslandskap

###length 7
STR_TERRAIN_TYPE_VERY_FLAT                                      :Väldigt platt
STR_TERRAIN_TYPE_FLAT                                           :Platt
STR_TERRAIN_TYPE_HILLY                                          :Kullig
STR_TERRAIN_TYPE_MOUNTAINOUS                                    :Bergig
STR_TERRAIN_TYPE_ALPINIST                                       :Alpin
STR_TERRAIN_TYPE_CUSTOM                                         :Anpassad höjd
STR_TERRAIN_TYPE_CUSTOM_VALUE                                   :Anpassad höjd ({NUM})

###length 4
STR_CITY_APPROVAL_LENIENT                                       :Överseende
STR_CITY_APPROVAL_TOLERANT                                      :Tolerant
STR_CITY_APPROVAL_HOSTILE                                       :Fientlig
STR_CITY_APPROVAL_PERMISSIVE                                    :Tillåtande (ingen effekt på företags handlingar)

STR_WARNING_NO_SUITABLE_AI                                      :{WHITE}Ingen passande datorspelare finns tillgänglig...{}{}Du kan ladda ner ett flertal datorspelare via systemet för 'online-innehåll'

# Settings tree window
STR_CONFIG_SETTING_TREE_CAPTION                                 :{WHITE}Inställningar
STR_CONFIG_SETTING_FILTER_TITLE                                 :{BLACK}Sökfilter:
STR_CONFIG_SETTING_EXPAND_ALL                                   :{BLACK}Utöka alla
STR_CONFIG_SETTING_COLLAPSE_ALL                                 :{BLACK}Stäng alla
STR_CONFIG_SETTING_RESET_ALL                                    :{BLACK}Återställ alla värden
STR_CONFIG_SETTING_NO_EXPLANATION_AVAILABLE_HELPTEXT            :(ingen förklaring tillgänglig)
STR_CONFIG_SETTING_VALUE                                        :{PUSH_COLOUR}{ORANGE}{STRING}{POP_COLOUR}
STR_CONFIG_SETTING_DEFAULT_VALUE                                :{LTBLUE}Standardvärde: {ORANGE}{STRING}
STR_CONFIG_SETTING_TYPE                                         :{LTBLUE}Typ av inställning: {ORANGE}{STRING}
STR_CONFIG_SETTING_TYPE_CLIENT                                  :Klientinställning (sparas ej i spel-filer och påverkar alla spel)
STR_CONFIG_SETTING_TYPE_GAME_MENU                               :Spelinställning (sparad i spel-fil och påverkar enbart nya spel)
STR_CONFIG_SETTING_TYPE_GAME_INGAME                             :Spelinställning (sparad i spel-fil och påverkar enbart nuvarande spel)
STR_CONFIG_SETTING_TYPE_COMPANY_MENU                            :Företagsinställning (sparad i spel-fil och påverkar enbart nya spel)
STR_CONFIG_SETTING_TYPE_COMPANY_INGAME                          :Företagsinställning (sparad i spel-fil och påverkar enbart nuvarande företag)
STR_CONFIG_SETTING_RESET_ALL_CONFIRMATION_DIALOG_CAPTION        :{WHITE}Varning!
STR_CONFIG_SETTING_RESET_ALL_CONFIRMATION_DIALOG_TEXT           :{WHITE}Detta kommer att återställa alla spelinställningar till deras standardvärden.{}Är du säker på att du vill fortsätta?

STR_CONFIG_SETTING_RESTRICT_CATEGORY                            :{BLACK}Kategori:
STR_CONFIG_SETTING_RESTRICT_TYPE                                :{BLACK}Typ:
STR_CONFIG_SETTING_RESTRICT_DROPDOWN_HELPTEXT                   :{BLACK}Begränsar listan nedan med fördefinierade filter
STR_CONFIG_SETTING_RESTRICT_BASIC                               :Grundläggande (visa endast viktiga inställningar)
STR_CONFIG_SETTING_RESTRICT_ADVANCED                            :Avancerat (visa de flesta inställningarna)
STR_CONFIG_SETTING_RESTRICT_ALL                                 :Expert (visa alla inställningar, inklusive de konstiga)
STR_CONFIG_SETTING_RESTRICT_CHANGED_AGAINST_DEFAULT             :Inställningar med annat värde än standardvärdet
STR_CONFIG_SETTING_RESTRICT_CHANGED_AGAINST_NEW                 :Inställningar med annat värde än dina inställningar för nytt spel

STR_CONFIG_SETTING_TYPE_DROPDOWN_HELPTEXT                       :{BLACK}Begränsar listan till vissa typer av inställningar
STR_CONFIG_SETTING_TYPE_DROPDOWN_ALL                            :Alla typer av inställningar
STR_CONFIG_SETTING_TYPE_DROPDOWN_CLIENT                         :Klientinställningar (sparas ej i spel-filer och påverkar alla spel)
STR_CONFIG_SETTING_TYPE_DROPDOWN_GAME_MENU                      :Spelinställningar (sparas i spel-fil och påverkar enbart nya spel)
STR_CONFIG_SETTING_TYPE_DROPDOWN_GAME_INGAME                    :Spelinställningar (sparas i spel-fil och påverkar enbart nuvarande spel)
STR_CONFIG_SETTING_TYPE_DROPDOWN_COMPANY_MENU                   :Företagsinställningar (sparas i spel-fil och påverkar enbart nya spel)
STR_CONFIG_SETTING_TYPE_DROPDOWN_COMPANY_INGAME                 :Företagsinställningar (sparas i spel-fil och påverkar bara aktuellt företag)

STR_CONFIG_SETTINGS_NONE                                        :{WHITE}- Inga -
###length 3
STR_CONFIG_SETTING_CATEGORY_HIDES                               :{BLACK}Visa alla sökresultat genom att sätta{}{SILVER}Kategori {BLACK}till {WHITE}{STRING}
STR_CONFIG_SETTING_TYPE_HIDES                                   :{BLACK}Visa alla sökresultat genom att sätta{}{SILVER}Typ {BLACK}till {WHITE}Alla typer av inställningar
STR_CONFIG_SETTING_CATEGORY_AND_TYPE_HIDES                      :{BLACK}Visa alla sökresultat genom att sätta{}{SILVER}Kategori {BLACK}till {WHITE}{STRING} {BLACK}och {SILVER}Typ {BLACK}till {WHITE}Alla typer av inställningar

###length 3
STR_CONFIG_SETTING_OFF                                          :Av
STR_CONFIG_SETTING_ON                                           :På
STR_CONFIG_SETTING_DISABLED                                     :Avstängd

###length 3
STR_CONFIG_SETTING_COMPANIES_OFF                                :Av
STR_CONFIG_SETTING_COMPANIES_OWN                                :Eget företag
STR_CONFIG_SETTING_COMPANIES_ALL                                :Alla företag

###length 3
STR_CONFIG_SETTING_NONE                                         :Ingen
STR_CONFIG_SETTING_ORIGINAL                                     :Original
STR_CONFIG_SETTING_REALISTIC                                    :Realistisk

###length 3
STR_CONFIG_SETTING_HORIZONTAL_POS_LEFT                          :Vänster
STR_CONFIG_SETTING_HORIZONTAL_POS_CENTER                        :Centrerad
STR_CONFIG_SETTING_HORIZONTAL_POS_RIGHT                         :Höger

STR_CONFIG_SETTING_SECONDS_VALUE                                :{COMMA}{NBSP}sekund{P 0 "" er}

STR_CONFIG_SETTING_INFINITE_MONEY                               :Obegränsat kapital: {STRING}
STR_CONFIG_SETTING_INFINITE_MONEY_HELPTEXT                      :Tillåt obegränsat spenderande och inaktivera konkurser av företag

STR_CONFIG_SETTING_MAXIMUM_INITIAL_LOAN                         :Maximalt startlån: {STRING}
STR_CONFIG_SETTING_MAXIMUM_INITIAL_LOAN_HELPTEXT                :Maximalt belopp ett företag kan låna (där inflationen inte tas med i beräkningen). Om inställt på "Inga lån" kommer inga pengar finnas tillgängliga såvida inte utdelat av ett spelskript eller inställningen "Obegränsat kapital"
STR_CONFIG_SETTING_MAXIMUM_INITIAL_LOAN_VALUE                   :{CURRENCY_LONG}
###setting-zero-is-special
STR_CONFIG_SETTING_MAXIMUM_INITIAL_LOAN_DISABLED                :Inga lån

STR_CONFIG_SETTING_INTEREST_RATE                                :Räntenivå: {STRING}
STR_CONFIG_SETTING_INTEREST_RATE_HELPTEXT                       :Räntenivå för lån; styr även inflationen om sådan är aktiverad

STR_CONFIG_SETTING_RUNNING_COSTS                                :Driftkostnader: {STRING}
STR_CONFIG_SETTING_RUNNING_COSTS_HELPTEXT                       :Sätt nivån för underhålls- och driftkostnader för fordon och infrastruktur

STR_CONFIG_SETTING_CONSTRUCTION_SPEED                           :Konstruktionshastighet: {STRING}
STR_CONFIG_SETTING_CONSTRUCTION_SPEED_HELPTEXT                  :Begränsar antalet konstruktionshandlingar för datorspelare

STR_CONFIG_SETTING_VEHICLE_BREAKDOWNS                           :Fordonshaverier: {STRING}
STR_CONFIG_SETTING_VEHICLE_BREAKDOWNS_HELPTEXT                  :Styr hur ofta otillräckligt servade fordon kan få motorstopp

STR_CONFIG_SETTING_SUBSIDY_MULTIPLIER                           :Subvention (multiplikativ): {STRING}
STR_CONFIG_SETTING_SUBSIDY_MULTIPLIER_HELPTEXT                  :Ange hur mycket betalt som subventionerade anslutningar ger

STR_CONFIG_SETTING_SUBSIDY_DURATION                             :Subventioners varaktighet: {STRING}
###length 2
STR_CONFIG_SETTING_SUBSIDY_DURATION_HELPTEXT                    :Ställ in antalet år som en subvention ska tilldelas
STR_CONFIG_SETTING_SUBSIDY_DURATION_HELPTEXT_PERIODS            :Ställ in antalet perioder som en subvention ska tilldelas

STR_CONFIG_SETTING_SUBSIDY_DURATION_VALUE                       :{UNITS_YEARS_OR_PERIODS}
###setting-zero-is-special
STR_CONFIG_SETTING_SUBSIDY_DURATION_DISABLED                    :Inga subventioner

STR_CONFIG_SETTING_CONSTRUCTION_COSTS                           :Konstruktionskostnader: {STRING}
STR_CONFIG_SETTING_CONSTRUCTION_COSTS_HELPTEXT                  :Sätt nivån för konstruktions- och inköpskostnader

STR_CONFIG_SETTING_RECESSIONS                                   :Lågkonjunkturer: {STRING}
STR_CONFIG_SETTING_RECESSIONS_HELPTEXT                          :Om det är aktiverat kan lågkonjunkturer uppstå regelbundet. Under en lågkonjunktur är all produktion avsevärt lägre (men återgår till det normala när lågkonjunkturen är över)

STR_CONFIG_SETTING_TRAIN_REVERSING                              :Förbjud tåg att vända vid stationer: {STRING}
STR_CONFIG_SETTING_TRAIN_REVERSING_HELPTEXT                     :Om det är aktiverat så kommer tågen inte vända på genomfartsstationer, ens om vägen till deras destination skulle ha blivit kortare ifall de vände

STR_CONFIG_SETTING_DISASTERS                                    :Katastrofer: {STRING}
STR_CONFIG_SETTING_DISASTERS_HELPTEXT                           :Slår av/på katastrofer vilka då och då kan blockera eller förstöra fordon och infrastruktur

STR_CONFIG_SETTING_CITY_APPROVAL                                :De lokala myndigheternas attityd: {STRING}
STR_CONFIG_SETTING_CITY_APPROVAL_HELPTEXT                       :Välj hur mycket ett företags oväsen och miljöpåverkan ska påverka dess anseende och möjlighet till vidare byggnationer i staden

STR_CONFIG_SETTING_MAP_HEIGHT_LIMIT                             :Karthöjdsgräns: {STRING}
STR_CONFIG_SETTING_MAP_HEIGHT_LIMIT_HELPTEXT                    :Sätt maximal höjd på kartterräng. Med "(Automatiskt)" ett bra värde kommer att väljas efter terräng generation
STR_CONFIG_SETTING_MAP_HEIGHT_LIMIT_VALUE                       :{NUM}
###setting-zero-is-special
STR_CONFIG_SETTING_MAP_HEIGHT_LIMIT_AUTO                        :(automatiskt)
STR_CONFIG_SETTING_TOO_HIGH_MOUNTAIN                            :{WHITE}Du kan inte ändra karthöjd begränsning till detta värde. Åtminstone ett berg på kartan är högre

STR_CONFIG_SETTING_AUTOSLOPE                                    :Tillåt landskapsarkitektur under byggnader, spår, etc.: {STRING}
STR_CONFIG_SETTING_AUTOSLOPE_HELPTEXT                           :Tillåt landskapsarkitektur under byggnader och spår utan att ta bort dem

STR_CONFIG_SETTING_CATCHMENT                                    :Tillåt mer realistiska uppsamlingsområden för stationer: {STRING}
STR_CONFIG_SETTING_CATCHMENT_HELPTEXT                           :Ha olika stora uppsamlingsområden för olika typer av stationer och flygplatser

STR_CONFIG_SETTING_SERVE_NEUTRAL_INDUSTRIES                     :Företagsstationerna kan betjäna industrier med tillhörande neutrala stationer: {STRING}
STR_CONFIG_SETTING_SERVE_NEUTRAL_INDUSTRIES_HELPTEXT            :När det är aktiverat kan industrier med anslutna stationer (t.ex. oljeplattformar) också betjänas av företagsägda stationer som är byggda i närheten. När det är inaktiverat kan dessa industrier endast betjänas av deras anslutna stationer. Inga närliggande företagsstationer kommer att kunna betjäna dem och inte heller kommer den anslutna stationen att betjäna något annat än sin industri

STR_CONFIG_SETTING_EXTRADYNAMITE                                :Tillåt borttagning av fler stadsägda vägar, broar och tunnlar: {STRING}
STR_CONFIG_SETTING_EXTRADYNAMITE_HELPTEXT                       :Underlätta borttagning av stadsägd infrastruktur och byggnader

STR_CONFIG_SETTING_TRAIN_LENGTH                                 :Maximal tåglängd: {STRING}
STR_CONFIG_SETTING_TRAIN_LENGTH_HELPTEXT                        :Sätt maximal tåglängd
STR_CONFIG_SETTING_TILE_LENGTH                                  :{COMMA} rut{P 0 a or}

STR_CONFIG_SETTING_SMOKE_AMOUNT                                 :Mängden rök/gnistor från fordon: {STRING}
STR_CONFIG_SETTING_SMOKE_AMOUNT_HELPTEXT                        :Sätt hur mycket rök och gnistor fordon ger ifrån sig

STR_CONFIG_SETTING_TRAIN_ACCELERATION_MODEL                     :Accelerationsmodell för tåg: {STRING}
STR_CONFIG_SETTING_TRAIN_ACCELERATION_MODEL_HELPTEXT            :Välj fysikmodell för acceleration av tåg. "original"-modellen bestraffar lutningar och kurvor beroende på olika egenskaper av tåget, t.ex. längd och dragkraft

STR_CONFIG_SETTING_ROAD_VEHICLE_ACCELERATION_MODEL              :Accelerationsmodell för vägfordon: {STRING}
STR_CONFIG_SETTING_ROAD_VEHICLE_ACCELERATION_MODEL_HELPTEXT     :Välj fysikmodell för acceleration av vägfordon. "original"-modellen bestraffar lutningar beroende på olika egenskaper av tåget, t.ex. dragkraft

STR_CONFIG_SETTING_TRAIN_SLOPE_STEEPNESS                        :Sluttningars lutningsgrad för tåg: {STRING}
STR_CONFIG_SETTING_TRAIN_SLOPE_STEEPNESS_HELPTEXT               :Lutningsgrad för lutande rutor för tåg. Högre värden gör det svårare att komma upp för en backe
STR_CONFIG_SETTING_PERCENTAGE                                   :{COMMA}%

STR_CONFIG_SETTING_ROAD_VEHICLE_SLOPE_STEEPNESS                 :Sluttningars lutningsgrad för vägfordon: {STRING}
STR_CONFIG_SETTING_ROAD_VEHICLE_SLOPE_STEEPNESS_HELPTEXT        :Lutningsgrad för lutande rutor för vägfordon. Högre värden gör det svårare att komma upp för en backe

STR_CONFIG_SETTING_FORBID_90_DEG                                :Förbjud tåg att göra 90°-svängar: {STRING}
STR_CONFIG_SETTING_FORBID_90_DEG_HELPTEXT                       :90-graderssvängar inträffar då ett horisontellt spår följs direkt av ett vertikalt spår på angränsande ruta, vilket tvingar tåget att svänga 90 grader om det kör utefter spåret. Detta i motsats till andra kombinationer av spårbitar där tåget svänger 45 grader i taget

STR_CONFIG_SETTING_DISTANT_JOIN_STATIONS                        :Tillåt att stationer som inte är byggda direkt brevid varandra slås ihop: {STRING}
STR_CONFIG_SETTING_DISTANT_JOIN_STATIONS_HELPTEXT               :Tillåt tillägg av stationsdelar till en station utan direktkontakt med existerande delar genom Ctrl+Klick vid utplacering av nya delar.

STR_CONFIG_SETTING_INFLATION                                    :Inflation: {STRING}
STR_CONFIG_SETTING_INFLATION_HELPTEXT                           :Aktivera inflation i ekonomin. Kostnaderna stiger något fortare än inkomsterna.

STR_CONFIG_SETTING_MAX_BRIDGE_LENGTH                            :Maximal brolängd: {STRING}
STR_CONFIG_SETTING_MAX_BRIDGE_LENGTH_HELPTEXT                   :Maximal längd för broar

STR_CONFIG_SETTING_MAX_BRIDGE_HEIGHT                            :Maximal brohöjd: {STRING}
STR_CONFIG_SETTING_MAX_BRIDGE_HEIGHT_HELPTEXT                   :Maximal höjd för att bygga broar

STR_CONFIG_SETTING_MAX_TUNNEL_LENGTH                            :Maximal tunnellängd: {STRING}
STR_CONFIG_SETTING_MAX_TUNNEL_LENGTH_HELPTEXT                   :Maximal längd för tunnlar

STR_CONFIG_SETTING_RAW_INDUSTRY_CONSTRUCTION_METHOD             :Metod för manuell konstruktion av primära industrier: {STRING}
STR_CONFIG_SETTING_RAW_INDUSTRY_CONSTRUCTION_METHOD_HELPTEXT    :Metod för att finansiera en primär industri. 'Ingen' betyder att det inte är tillåtet att finansiera några primära industrier. 'Prospekterande' betyder att finansiering är möjlig men industrin byggs på en slumpvis plats och kan även misslyckas. 'Som andra industrier' betyder att industrier som genererar råmaterial kan byggas av företag på samma sätt som industrier som processar material, dvs på valfri plats.
###length 3
STR_CONFIG_SETTING_RAW_INDUSTRY_CONSTRUCTION_METHOD_NONE        :Ingen
STR_CONFIG_SETTING_RAW_INDUSTRY_CONSTRUCTION_METHOD_NORMAL      :Samma som för andra industrier
STR_CONFIG_SETTING_RAW_INDUSTRY_CONSTRUCTION_METHOD_PROSPECTING :Prospekterande

STR_CONFIG_SETTING_INDUSTRY_PLATFORM                            :Platt yta runt industrier: {STRING}
STR_CONFIG_SETTING_INDUSTRY_PLATFORM_HELPTEXT                   :Hur mycket platt yta som finns runt en industri. Detta säkerställer att tom yta finns tillgänglig runt en industri för byggnation av spår m.m.

STR_CONFIG_SETTING_MULTIPINDTOWN                                :Tillåt flera industrier av samma typ per stad: {STRING}
STR_CONFIG_SETTING_MULTIPINDTOWN_HELPTEXT                       :I normala fall vill en stad inte ha mer än en industri av varje typ. Med den här inställningen tillåts flera industrier av samma typ i samma stad

STR_CONFIG_SETTING_SIGNALSIDE                                   :Visa signaler: {STRING}
STR_CONFIG_SETTING_SIGNALSIDE_HELPTEXT                          :Välj vilken sida av spåren signalerna ska placeras på
###length 3
STR_CONFIG_SETTING_SIGNALSIDE_LEFT                              :På vänster sida
STR_CONFIG_SETTING_SIGNALSIDE_DRIVING_SIDE                      :På förarsidan
STR_CONFIG_SETTING_SIGNALSIDE_RIGHT                             :På höger sida

###length 2
STR_CONFIG_SETTING_SHOWFINANCES                                 :Visa finansfönstret vid slutet av året: {STRING}
STR_CONFIG_SETTING_SHOWFINANCES_PERIOD                          :Visa finansfönstret vid slutet av perioden: {STRING}

###length 2
STR_CONFIG_SETTING_SHOWFINANCES_HELPTEXT                        :Om aktiverad kommer finansfönstret att visas vid slutet av varje år för att möjliggöra enkel granskning av den finansiella statusen för företaget
STR_CONFIG_SETTING_SHOWFINANCES_HELPTEXT_PERIOD                 :Om aktiverad kommer finansfönstret att visas vid slutet av varje period för att möjliggöra enkel granskning av den finansiella statusen för företaget

STR_CONFIG_SETTING_NONSTOP_BY_DEFAULT                           :Nya order är 'non-stop' om inte annat anges.{STRING}
STR_CONFIG_SETTING_NONSTOP_BY_DEFAULT_HELPTEXT                  :I normala fall stannar ett fordon vid varje station det passerar. Aktiveras den här inställningen kommer det istället att köra igenom alla stationer på väg till dess slutdestination utan att stanna. Tänk på att den här inställningen bara definierar ett förinställt värde för nya order. Individuella order kan uttryckligen definiera båda typerna av beteende oavsett inställning

STR_CONFIG_SETTING_STOP_LOCATION                                :Nya tågordrar stannar som standard vid {STRING} av plattformen
STR_CONFIG_SETTING_STOP_LOCATION_HELPTEXT                       :Grundinställning för var tåg stannar utmed plattformar. 'början' betyder i början av plattformen sett från var tåget kommer ifrån. 'mitten' betyder i mitten av plattformen och 'slutet' betyder så långt bort som möjligt. Notera att denna inställning endast anger grundvärdet för nya order. Stoppläge kan ställas in för individuella order genom att klicka på deras orderrad
###length 3
STR_CONFIG_SETTING_STOP_LOCATION_NEAR_END                       :början
STR_CONFIG_SETTING_STOP_LOCATION_MIDDLE                         :mitten
STR_CONFIG_SETTING_STOP_LOCATION_FAR_END                        :slutet

STR_CONFIG_SETTING_AUTOSCROLL                                   :Scrolla vyn när musen är vid kanten: {STRING}
STR_CONFIG_SETTING_AUTOSCROLL_HELPTEXT                          :När det är aktiverat börjar vyer scrolla när muspekaren är nära fönstrets kant
###length 4
STR_CONFIG_SETTING_AUTOSCROLL_DISABLED                          :Avstängd
STR_CONFIG_SETTING_AUTOSCROLL_MAIN_VIEWPORT_FULLSCREEN          :Huvudvy, endast helskärm
STR_CONFIG_SETTING_AUTOSCROLL_MAIN_VIEWPORT                     :Huvudvy
STR_CONFIG_SETTING_AUTOSCROLL_EVERY_VIEWPORT                    :Alla vyfönster

STR_CONFIG_SETTING_BRIBE                                        :Tillåt mutning av de lokala myndigheterna: {STRING}
###length 2
STR_CONFIG_SETTING_BRIBE_HELPTEXT                               :Tillåt företag att försöka muta de lokala myndigheterna. Om mutan upptäcks av en inspektör kommer företaget inte ha möjlighet att verka i staden i sex månader
STR_CONFIG_SETTING_BRIBE_HELPTEXT_MINUTES                       :Tillåt företag att försöka muta de lokala myndigheterna. Om mutan upptäcks av en inspektör kommer företaget inte ha möjlighet att verka i staden i sex minuter

STR_CONFIG_SETTING_ALLOW_EXCLUSIVE                              :Tillåt köp av exklusiva transporträttigheter: {STRING}
###length 2
STR_CONFIG_SETTING_ALLOW_EXCLUSIVE_HELPTEXT                     :Om ett företag köper exklusiva transporträttigheter i en stad kommer konkurrenternas stationer (för passagerare och last) inte ta emot någon last i 12 månader
STR_CONFIG_SETTING_ALLOW_EXCLUSIVE_HELPTEXT_MINUTES             :Om ett företag köper exklusiva transporträttigheter i en stad kommer konkurrenternas stationer (för passagerare och last) inte ta emot någon last i 12 minuter

STR_CONFIG_SETTING_ALLOW_FUND_BUILDINGS                         :Tillåt att byggnader bekostas: {STRING}
STR_CONFIG_SETTING_ALLOW_FUND_BUILDINGS_HELPTEXT                :Tillåt företag att ge pengar till städer för att bekosta nybyggnation av hus

STR_CONFIG_SETTING_ALLOW_FUND_ROAD                              :Tillåt finansiering av lokala vägarbeten: {STRING}
STR_CONFIG_SETTING_ALLOW_FUND_ROAD_HELPTEXT                     :Tillåt att företag ger städer pengar till vägarbeten för att sabotera för vägtransporter i staden

STR_CONFIG_SETTING_ALLOW_GIVE_MONEY                             :Tillåt att skicka pengar till andra företag: {STRING}
STR_CONFIG_SETTING_ALLOW_GIVE_MONEY_HELPTEXT                    :Tillåt överföring av pengar mellan företag i flerspelarläge

STR_CONFIG_SETTING_FREIGHT_TRAINS                               :Godsfaktor för att simulera tunga tåg: {STRING}
STR_CONFIG_SETTING_FREIGHT_TRAINS_HELPTEXT                      :Ställ in påverkan av att frakta gods i tåg. Ett högre värde gör att fraktgods är mer krävande för tågen, speciellt vid lutningar

STR_CONFIG_SETTING_PLANE_SPEED                                  :Hastighetsfaktor för flygplan: {STRING}
STR_CONFIG_SETTING_PLANE_SPEED_HELPTEXT                         :Ställ in relativ hastighet för flygplan relativt övriga fordonstyper. Detta reducerar inkomsterna för flygtransporter.
STR_CONFIG_SETTING_PLANE_SPEED_VALUE                            :1 / {COMMA}

STR_CONFIG_SETTING_PLANE_CRASHES                                :Antal flygplanskrascher: {STRING}
STR_CONFIG_SETTING_PLANE_CRASHES_HELPTEXT                       :Ställ in hur stor sannolikheten för en slumpmässig flygkrasch ska vara.{}* Stora flygplan löper alltid en risk att krascha när de landar på små flygfält
###length 3
STR_CONFIG_SETTING_PLANE_CRASHES_NONE                           :Inga*
STR_CONFIG_SETTING_PLANE_CRASHES_REDUCED                        :Reducerad
STR_CONFIG_SETTING_PLANE_CRASHES_NORMAL                         :Normal

STR_CONFIG_SETTING_CROSSING_WITH_COMPETITOR                     :Tillåt korsningar med vägar och räls ägda av andra företag: {STRING}
STR_CONFIG_SETTING_CROSSING_WITH_COMPETITOR_HELPTEXT            :Tillåt konstruktion av korsningar på vägar och järnvägar som ägs av motståndare

STR_CONFIG_SETTING_STOP_ON_TOWN_ROAD                            :Tillåt genomfartshållplatser på vägar som ägs av städer: {STRING}
STR_CONFIG_SETTING_STOP_ON_TOWN_ROAD_HELPTEXT                   :Tillåt konstruktion av genomfartshållplatser på vägar som ägs av städer
STR_CONFIG_SETTING_STOP_ON_COMPETITOR_ROAD                      :Tillåt dina fordon att köra genom motståndarens hållplatser: {STRING}
STR_CONFIG_SETTING_STOP_ON_COMPETITOR_ROAD_HELPTEXT             :Tillåt konstruktion av genomfartshållplatser på vägar som ägs av andra företag
STR_CONFIG_SETTING_DYNAMIC_ENGINES_EXISTING_VEHICLES            :{WHITE}Det är inte möjligt att ändra denna inställning när det finns fordon

STR_CONFIG_SETTING_INFRASTRUCTURE_MAINTENANCE                   :Underhåll av infrastruktur: {STRING}
STR_CONFIG_SETTING_INFRASTRUCTURE_MAINTENANCE_HELPTEXT          :Om det är aktiverat så kostar underhåll av infrastruktur. Kostnaden ökar mer än proportionellt mot nätverkets storlek, vilket innebär att större företag drabbas hårdare än små företag av underhållskostnader.

STR_CONFIG_SETTING_COMPANY_STARTING_COLOUR                      :Företagets startfärg: {STRING}
STR_CONFIG_SETTING_COMPANY_STARTING_COLOUR_HELPTEXT             :Välj startfärg för företaget

STR_CONFIG_SETTING_COMPANY_STARTING_COLOUR_SECONDARY            :Företagets andravalsstartfärg: {STRING}
STR_CONFIG_SETTING_COMPANY_STARTING_COLOUR_SECONDARY_HELPTEXT   :Välj andravalsfärg för företaget att starta med, om du använder en NewGRF som stöder det

STR_CONFIG_SETTING_NEVER_EXPIRE_AIRPORTS                        :Flygplatser blir aldrig gamla: {STRING}
STR_CONFIG_SETTING_NEVER_EXPIRE_AIRPORTS_HELPTEXT               :Aktivering av denna inställning gör så att alla flygplatstyper finns kvar i obegränsad tid efter att de blivit tillgängliga

STR_CONFIG_SETTING_WARN_LOST_VEHICLE                            :Varna om fordon är vilse: {STRING}
STR_CONFIG_SETTING_WARN_LOST_VEHICLE_HELPTEXT                   :Aktiverar meddelanden om fordon som är oförmögna att hitta vägen till sin destination.

STR_CONFIG_SETTING_ORDER_REVIEW                                 :Granska fordonens destinationer: {STRING}
STR_CONFIG_SETTING_ORDER_REVIEW_HELPTEXT                        :Om det är aktiverat så kontrolleras fordonens order periodiskt och när uppenbara problem identifieras rapporteras detta med ett nyhetsmeddelande
###length 3
STR_CONFIG_SETTING_ORDER_REVIEW_OFF                             :Nej
STR_CONFIG_SETTING_ORDER_REVIEW_EXDEPOT                         :Ja, förutom för stannade fordon
STR_CONFIG_SETTING_ORDER_REVIEW_ON                              :Ja, för alla fordon

STR_CONFIG_SETTING_WARN_INCOME_LESS                             :Varna om ett fordons inkomst är negativ: {STRING}
###length 2
STR_CONFIG_SETTING_WARN_INCOME_LESS_HELPTEXT                    :Om det är aktiverat skickas ett nyhetsmeddelande ut när ett fordon inte har gått med vinst under ett år
STR_CONFIG_SETTING_WARN_INCOME_LESS_HELPTEXT_PERIOD             :Om det är aktiverat skickas ett nyhetsmeddelande ut när ett fordon inte har gått med vinst under en period

STR_CONFIG_SETTING_WARN_OLD_VEHICLE                             :Varna om ett fordon börjar bli gammalt: {STRING}
STR_CONFIG_SETTING_WARN_OLD_VEHICLE_HELPTEXT                    :Om det är aktiverat skickas ett nyhetsmeddelande ut när ett fordon börjar bli gammalt

STR_CONFIG_SETTING_NEVER_EXPIRE_VEHICLES                        :Fordon blir aldrig gamla: {STRING}
STR_CONFIG_SETTING_NEVER_EXPIRE_VEHICLES_HELPTEXT               :Om det är aktiverat förblir alla fordonstyper tillgängliga i obegränsad tid efter att de introducerats

STR_CONFIG_SETTING_TIMEKEEPING_UNITS                            :Tidhållning: {STRING}
STR_CONFIG_SETTING_TIMEKEEPING_UNITS_HELPTEXT                   :Välj enheter för spelets tidhållning. Detta kan inte ändras senare.{}{}Kalenderbaserat spelläge är den klassiska OpenTTD-upplevelsen, där ett år består av 12 månader och varje månad har 28-31 dagar.{}{}I Väggklockbaserat spelläge är godsproduktion och finanser istället baserade på enminutssteg, vilket är ungefär så länge som en 30-dagarsmånad tar i Kalenderbaserat spelläge. Dessa är grupperade i 12-minutersperioder motsvarande ett år i Kalenderbaserat spelläge.{}{}Oavsett spelläge finns det alltid en klassisk kalender som används för introduktionsdatum av fordon, byggnader, och annan infrastruktur
###length 2
STR_CONFIG_SETTING_TIMEKEEPING_UNITS_CALENDAR                   :Kalender
STR_CONFIG_SETTING_TIMEKEEPING_UNITS_WALLCLOCK                  :Väggklocka

STR_CONFIG_SETTING_MINUTES_PER_YEAR                             :Minuter per år: {STRING}
STR_CONFIG_SETTING_MINUTES_PER_YEAR_HELPTEXT                    :Välj antalet minuter som går i ett kalenderår. Standard är 12 minuter. Sätt till 0 för att stoppa kalendertiden från att ändras. Ökning av kalenderårets längd fördröjer introduceringen av fordon, byggnader, och annan infrastruktur. Detta påverkar inte fordonshastigheter eller spelets ekonomiska simulering, med undantag för inflationen. Denna inställning är endast tillgänglig för tidhållning medelst väggklocka

STR_CONFIG_SETTING_MINUTES_PER_YEAR_VALUE                       :{NUM}
###setting-zero-is-special
STR_CONFIG_SETTING_MINUTES_PER_YEAR_FROZEN                      :0 (kalendertid frusen)

STR_CONFIG_SETTING_TOWN_CARGO_SCALE                             :Skala godsproduktionen för städer: {STRING}
STR_CONFIG_SETTING_TOWN_CARGO_SCALE_HELPTEXT                    :Skala godsproduktionen för städer med detta procenttal
STR_CONFIG_SETTING_INDUSTRY_CARGO_SCALE                         :Skala godsproduktionen för industrier: {STRING}
STR_CONFIG_SETTING_INDUSTRY_CARGO_SCALE_HELPTEXT                :Skala godsproduktionen för industrier med detta procenttal
STR_CONFIG_SETTING_CARGO_SCALE_VALUE                            :{NUM}%

STR_CONFIG_SETTING_AUTORENEW_VEHICLE                            :Förnya fordon automatiskt när de blir gamla: {STRING}
STR_CONFIG_SETTING_AUTORENEW_VEHICLE_HELPTEXT                   :Om det är aktiverat kommer ett fordon som närmar sig slutet av sin livslängd automatiskt att bytas ut när villkoren för förnyelse är uppfyllda

STR_CONFIG_SETTING_AUTORENEW_MONTHS                             :Förnya automatiskt när fordon är {STRING} än beräknad livslängd
STR_CONFIG_SETTING_AUTORENEW_MONTHS_HELPTEXT                    :Relativ ålder då ett fordon ska bli aktuellt för att förnyas automatiskt
###length 2
STR_CONFIG_SETTING_AUTORENEW_MONTHS_VALUE_BEFORE                :{COMMA} månad{P 0 "" er} yngre
STR_CONFIG_SETTING_AUTORENEW_MONTHS_VALUE_AFTER                 :{COMMA} månad{P 0 "" er} äldre

STR_CONFIG_SETTING_AUTORENEW_MONEY                              :Minsta mängd pengar för auto-förnyelse av fordon: {STRING}
STR_CONFIG_SETTING_AUTORENEW_MONEY_HELPTEXT                     :Minsta belopp som måste finnas i banken för att automatiskt förnyande av fordon ska vara möjligt

STR_CONFIG_SETTING_ERRMSG_DURATION                              :Visningstid för felmeddelanden: {STRING}
STR_CONFIG_SETTING_ERRMSG_DURATION_HELPTEXT                     :Tid som felmeddelanden i ett rött fönster ska visas. Notera att vissa (kritiska) felmeddelanden inte stängs automatiskt efter denna tid, utan måste stängas manuellt

STR_CONFIG_SETTING_HOVER_DELAY                                  :Visa tooltips: {STRING}
STR_CONFIG_SETTING_HOVER_DELAY_HELPTEXT                         :Fördröjning innan tooltips visas när muspekaren hålls över ett gränssnittselement. Alternativt kan tooltips bindas till den högra musknappen när detta värde är satt till 0
STR_CONFIG_SETTING_HOVER_DELAY_VALUE                            :Håll muspekaren i {COMMA} millisekund{P 0 "" er}
###setting-zero-is-special
STR_CONFIG_SETTING_HOVER_DELAY_DISABLED                         :Högerklick

STR_CONFIG_SETTING_POPULATION_IN_LABEL                          :Visa invånarantal i stadsnamnet: {STRING}
STR_CONFIG_SETTING_POPULATION_IN_LABEL_HELPTEXT                 :Visa antal invånare efter stadsnamnen på kartan

STR_CONFIG_SETTING_GRAPH_LINE_THICKNESS                         :Linjetjocklek i grafer: {STRING}
STR_CONFIG_SETTING_GRAPH_LINE_THICKNESS_HELPTEXT                :Linjernas bredd i grafernas kurvor. En tunn linje är lättare att läsa av mer precist, medan en tjockare linje är lättare att se och gör det lättare att skilja mellan de olika färgerna

STR_CONFIG_SETTING_SHOW_NEWGRF_NAME                             :Visa NewGRF:ens namn i fordonsbyggnadsfönstret: {STRING}
STR_CONFIG_SETTING_SHOW_NEWGRF_NAME_HELPTEXT                    :Lägg till en rad i fordonsbyggnadsfönstret som visar vilken NewGRF det valda fordonet kommer ifrån
STR_CONFIG_SETTING_SHOW_CARGO_IN_LISTS                          :Visa godstyper som fordonen kan transportera i listfönstren: {STRING}
STR_CONFIG_SETTING_SHOW_CARGO_IN_LISTS_HELPTEXT                 :Om det är aktiverat kommer fordonets transportabla last att visas ovanför den i fordonslistor

STR_CONFIG_SETTING_LANDSCAPE                                    :Landskap: {STRING}
STR_CONFIG_SETTING_LANDSCAPE_HELPTEXT                           :Landskapet definierar grundläggande gameplay scenarier med olika laster och krav på stadstillväxt. NewGRF och spelskript tillåter finare kontroll

STR_CONFIG_SETTING_LAND_GENERATOR                               :Landgenerator: {STRING}
STR_CONFIG_SETTING_LAND_GENERATOR_HELPTEXT                      :Den ursprungliga generatorn beror på bas grafik set, och komponerar fasta landskapsformer. TerraGenesis är en Perlin buller baserad generator med finare inställningar kontroll
###length 2
STR_CONFIG_SETTING_LAND_GENERATOR_ORIGINAL                      :Original
STR_CONFIG_SETTING_LAND_GENERATOR_TERRA_GENESIS                 :TerraGenesis

STR_CONFIG_SETTING_TERRAIN_TYPE                                 :Terrängtyp: {STRING}
STR_CONFIG_SETTING_TERRAIN_TYPE_HELPTEXT                        :Välj höjden på kullar och berg i landskapet

STR_CONFIG_SETTING_INDUSTRY_DENSITY                             :Industritäthet: {STRING}
STR_CONFIG_SETTING_INDUSTRY_DENSITY_HELPTEXT                    :Ange hur många industrier som ska genereras och vilken nivå som ska bibehållas under spelet

STR_CONFIG_SETTING_OIL_REF_EDGE_DISTANCE                        :Maximalt avstånd mellan oljeindustrier och kartans kant: {STRING}
STR_CONFIG_SETTING_OIL_REF_EDGE_DISTANCE_HELPTEXT               :Begränsar hur långt från kartans kant oljeraffinaderier och oljeplattformar kan byggas. På ö-kartor säkerställer detta att de är nära kusten. På kartor större än 256 rutor skalas detta värde upp

STR_CONFIG_SETTING_SNOWLINE_HEIGHT                              :Snögränsens höjd: {STRING}
STR_CONFIG_SETTING_SNOWLINE_HEIGHT_HELPTEXT                     :Välj på vilken höjd snötäcket börjar i det subarktiska landskapet. Snö påverkar även industrigeneration och städers tillväxtkrav. Kan endast modifieras via Scenarioredigeraren eller beräknas via "snötäckning"

STR_CONFIG_SETTING_SNOW_COVERAGE                                :Snötäckning: {STRING}
STR_CONFIG_SETTING_SNOW_COVERAGE_HELPTEXT                       :Välj ungefärlig mängd snö i det subarktiska landskapet. Snö påverkar även industrigeneration och städernas tillväxtkrav. Används endast under kartgeneration. Havsytan och kustrutorna är alltid snöfria
STR_CONFIG_SETTING_SNOW_COVERAGE_VALUE                          :{NUM}%

STR_CONFIG_SETTING_DESERT_COVERAGE                              :Ökentäckning: {STRING}
STR_CONFIG_SETTING_DESERT_COVERAGE_HELPTEXT                     :Välj den ungefärliga mängden öken för det tropiska landskapet. Öken påverkar även industrigeneration och städers tillväxtkrav. Används endast under kartgeneration
STR_CONFIG_SETTING_DESERT_COVERAGE_VALUE                        :{NUM}%

STR_CONFIG_SETTING_ROUGHNESS_OF_TERRAIN                         :Terrängens svårhetsgrad: {STRING}
STR_CONFIG_SETTING_ROUGHNESS_OF_TERRAIN_HELPTEXT                :Välj form och frekvens av kullar. Böljande landskap har färre, mer utbredda kullar, medan landskap med tuff terräng har fler, mer låga kullar
###length 4
STR_CONFIG_SETTING_ROUGHNESS_OF_TERRAIN_VERY_SMOOTH             :Väldigt lätt
STR_CONFIG_SETTING_ROUGHNESS_OF_TERRAIN_SMOOTH                  :Lätt
STR_CONFIG_SETTING_ROUGHNESS_OF_TERRAIN_ROUGH                   :Svår
STR_CONFIG_SETTING_ROUGHNESS_OF_TERRAIN_VERY_ROUGH              :Väldigt svår

STR_CONFIG_SETTING_VARIETY                                      :Varierad distribution: {STRING}
STR_CONFIG_SETTING_VARIETY_HELPTEXT                             :Välj om kartan ska innehålla både berg och flacka områden. Ju större variation desto större höjdskillnad mellan bergiga och flacka områden

STR_CONFIG_SETTING_RIVER_AMOUNT                                 :Antal floder: {STRING}
STR_CONFIG_SETTING_RIVER_AMOUNT_HELPTEXT                        :Välj hur många floder att generera

STR_CONFIG_SETTING_TREE_PLACER                                  :Trädplaceringsalgoritm: {STRING}
STR_CONFIG_SETTING_TREE_PLACER_HELPTEXT                         :Välj hur träd fördelas över kartan: "Original" planterar träden jämnt utspridda, "Förbättrad" planterar dem i grupper
###length 3
STR_CONFIG_SETTING_TREE_PLACER_NONE                             :Inget
STR_CONFIG_SETTING_TREE_PLACER_ORIGINAL                         :Original
STR_CONFIG_SETTING_TREE_PLACER_IMPROVED                         :Förbättrad

STR_CONFIG_SETTING_ROAD_SIDE                                    :Vägfordon: {STRING}
STR_CONFIG_SETTING_ROAD_SIDE_HELPTEXT                           :Välj körsida

###length 2
STR_CONFIG_SETTING_ROAD_SIDE_LEFT                               :Kör på vänster sida
STR_CONFIG_SETTING_ROAD_SIDE_RIGHT                              :Kör på höger sida

STR_CONFIG_SETTING_HEIGHTMAP_ROTATION                           :Höjdkartans rotation: {STRING}
STR_CONFIG_SETTING_HEIGHTMAP_ROTATION_TOOLTIP                   :Välj på vilket sätt höjdkartan ska roteras för att få plats inuti spelvärlden
###length 2
STR_CONFIG_SETTING_HEIGHTMAP_ROTATION_COUNTER_CLOCKWISE         :Motsols
STR_CONFIG_SETTING_HEIGHTMAP_ROTATION_CLOCKWISE                 :Medsols

STR_CONFIG_SETTING_SE_FLAT_WORLD_HEIGHT                         :Vilken nivåhöjd en platt scenario-karta får: {STRING}
###length 2
STR_CONFIG_SETTING_EDGES_NOT_EMPTY                              :{WHITE}En eller fler rutor vid den norra gränsen är inte tomma
STR_CONFIG_SETTING_EDGES_NOT_WATER                              :{WHITE}En eller fler rutor vid en av gränserna är inte vatten

STR_CONFIG_SETTING_STATION_SPREAD                               :Maximal stationsspridning: {STRING}
STR_CONFIG_SETTING_STATION_SPREAD_HELPTEXT                      :Maximalt område de olika delarna av en enda station får spridas ut över. Tänk på att en hög inställning gör spelet långsammare

STR_CONFIG_SETTING_SERVICEATHELIPAD                             :Serva helikoptrar vid landningplattor automatiskt: {STRING}
STR_CONFIG_SETTING_SERVICEATHELIPAD_HELPTEXT                    :Serva helikoptrar efter varje landning, även om det inte finns någon hangar på flygplatsen

STR_CONFIG_SETTING_LINK_TERRAFORM_TOOLBAR                       :Koppla landskapsverktyget till övriga verktygsfält: {STRING}
STR_CONFIG_SETTING_LINK_TERRAFORM_TOOLBAR_HELPTEXT              :När ett konstruktionsverktyg för en transporttyp öppnas, öppna även verktyget för landskapsarkitektur

STR_CONFIG_SETTING_SMALLMAP_LAND_COLOUR                         :Markfärg som används på minikartan: {STRING}
STR_CONFIG_SETTING_SMALLMAP_LAND_COLOUR_HELPTEXT                :Terrängens färg på minikartan
###length 3
STR_CONFIG_SETTING_SMALLMAP_LAND_COLOUR_GREEN                   :Grön
STR_CONFIG_SETTING_SMALLMAP_LAND_COLOUR_DARK_GREEN              :Mörkgrön
STR_CONFIG_SETTING_SMALLMAP_LAND_COLOUR_VIOLET                  :Violett

STR_CONFIG_SETTING_LINKGRAPH_COLOURS                            :Färger på godsflödesöverlägg: {STRING}
STR_CONFIG_SETTING_LINKGRAPH_COLOURS_HELPTEXT                   :Ställ in det färgschema som ska användas på godsflödesöverlägget
###length 4
STR_CONFIG_SETTING_LINKGRAPH_COLOURS_GREEN_TO_RED               :Grön till röd (original)
STR_CONFIG_SETTING_LINKGRAPH_COLOURS_GREEN_TO_BLUE              :Grön till blå
STR_CONFIG_SETTING_LINKGRAPH_COLOURS_GREY_TO_RED                :Grå till röd
STR_CONFIG_SETTING_LINKGRAPH_COLOURS_GREYSCALE                  :Gråskala

STR_CONFIG_SETTING_SCROLLMODE                                   :Vyfönsters skrollningsbeteende: {STRING}
STR_CONFIG_SETTING_SCROLLMODE_HELPTEXT                          :Beteende vid scrollning av kartan. Valet "muspositionen låst" funkar inte på alla system, såsom webbaserade versioner, pekskärmar, Linux med Wayland, med mera
###length 4
STR_CONFIG_SETTING_SCROLLMODE_DEFAULT                           :Rör vyn med höger musknapp, musens position låst
STR_CONFIG_SETTING_SCROLLMODE_RMB_LOCKED                        :Rör kartan med höger musknapp, musens position låst
STR_CONFIG_SETTING_SCROLLMODE_RMB                               :Rör kartan med höger musknapp
STR_CONFIG_SETTING_SCROLLMODE_LMB                               :Rör kartan med vänster musknapp

STR_CONFIG_SETTING_SMOOTH_SCROLLING                             :Mjuk scrollning av vy: {STRING}
STR_CONFIG_SETTING_SMOOTH_SCROLLING_HELPTEXT                    :Kontrollera hur huvudvyn skrollar till en specifik position vid klick på minikartan eller när ett kommando används för att skrolla till ett specifikt objekt på kartan. Om det är aktiverat skrollar vyn mjukt, om det är inaktiverat hoppar den direkt till målet

STR_CONFIG_SETTING_MEASURE_TOOLTIP                              :Visa måtthjälptext vid användning av byggverktyg: {STRING}
STR_CONFIG_SETTING_MEASURE_TOOLTIP_HELPTEXT                     :Visa rutavstånd och höjdskillnader vid dragning med musen under byggoperationer

STR_CONFIG_SETTING_LIVERIES                                     :Visa fordonstypsspecifika färgscheman för företag: {STRING}
STR_CONFIG_SETTING_LIVERIES_HELPTEXT                            :Kontrollera användning av fordonstyp-specifika färgscheman för fordon (till skillnad från företagsspecifika)
###length 3
STR_CONFIG_SETTING_LIVERIES_NONE                                :Inga
STR_CONFIG_SETTING_LIVERIES_OWN                                 :Egna företaget
STR_CONFIG_SETTING_LIVERIES_ALL                                 :Alla företag

STR_CONFIG_SETTING_PREFER_TEAMCHAT                              :Prioritera lagchat med <ENTER>: {STRING}
STR_CONFIG_SETTING_PREFER_TEAMCHAT_HELPTEXT                     :Växla mellan bindning av intern företagschatt och offentlig chatt till <ENTER> resp. <Ctrl+ENTER>

STR_CONFIG_SETTING_SCROLLWHEEL_MULTIPLIER                       :Mushjulshastighet: {STRING}
STR_CONFIG_SETTING_SCROLLWHEEL_MULTIPLIER_HELPTEXT              :Kontrollera känsligheten hos skrollning med mushjulet

STR_CONFIG_SETTING_SCROLLWHEEL_SCROLLING                        :Mushjulsfunktion: {STRING}
STR_CONFIG_SETTING_SCROLLWHEEL_SCROLLING_HELPTEXT               :Möjliggör skrollning med tvådimensionella mushjul
###length 3
STR_CONFIG_SETTING_SCROLLWHEEL_ZOOM                             :Zooma kartan
STR_CONFIG_SETTING_SCROLLWHEEL_SCROLL                           :Scrolla kartan
STR_CONFIG_SETTING_SCROLLWHEEL_OFF                              :Avstängd

STR_CONFIG_SETTING_OSK_ACTIVATION                               :Skärmtangentbord: {STRING}
STR_CONFIG_SETTING_OSK_ACTIVATION_HELPTEXT                      :Ange metod för hur skärmtangentbordet öppnas för inmatning av text i textrutor. Skärmtangentbordet används med hjälp mus, touch, eller andra pek-indata-enheter och är till för små enheter utan fysiskt tangentbord
###length 4
STR_CONFIG_SETTING_OSK_ACTIVATION_DISABLED                      :Avstängd
STR_CONFIG_SETTING_OSK_ACTIVATION_DOUBLE_CLICK                  :Dubbelklick
STR_CONFIG_SETTING_OSK_ACTIVATION_SINGLE_CLICK_FOCUS            :Enkelklick (om redan fokuserad)
STR_CONFIG_SETTING_OSK_ACTIVATION_SINGLE_CLICK                  :Enkelklick (omedelbart)

STR_CONFIG_SETTING_USE_RELAY_SERVICE                            :Använd relätjänst: {STRING}
STR_CONFIG_SETTING_USE_RELAY_SERVICE_HELPTEXT                   :Om skapandet av en anslutning till servern misslyckas kan man använda en relätjänst för att skapa en anslutning. "Aldrig" förbjuder detta, "fråga" kommer att fråga först, "tillåt" kommer att tillåta det utan att fråga
###length 3
STR_CONFIG_SETTING_USE_RELAY_SERVICE_NEVER                      :Aldrig
STR_CONFIG_SETTING_USE_RELAY_SERVICE_ASK                        :Fråga
STR_CONFIG_SETTING_USE_RELAY_SERVICE_ALLOW                      :Tillåt

STR_CONFIG_SETTING_RIGHT_MOUSE_BTN_EMU                          :Högerklicksemulering: {STRING}
STR_CONFIG_SETTING_RIGHT_MOUSE_BTN_EMU_HELPTEXT                 :Välj metod för att emulera klick med musens högra knapp
###length 3
STR_CONFIG_SETTING_RIGHT_MOUSE_BTN_EMU_COMMAND                  :Command-klick
STR_CONFIG_SETTING_RIGHT_MOUSE_BTN_EMU_CONTROL                  :Control-klick
STR_CONFIG_SETTING_RIGHT_MOUSE_BTN_EMU_OFF                      :Av

STR_CONFIG_SETTING_RIGHT_MOUSE_WND_CLOSE                        :Stäng fönster med högerklick: {STRING}
STR_CONFIG_SETTING_RIGHT_MOUSE_WND_CLOSE_HELPTEXT               :Stänger fönster när man högerklickar inuti dem. Denna inställning inaktiverar tooltips vid högerklick!
###length 3
STR_CONFIG_SETTING_RIGHT_MOUSE_WND_CLOSE_NO                     :Nej
STR_CONFIG_SETTING_RIGHT_MOUSE_WND_CLOSE_YES                    :Ja
STR_CONFIG_SETTING_RIGHT_MOUSE_WND_CLOSE_YES_EXCEPT_STICKY      :Ja, förutom klistrade

STR_CONFIG_SETTING_DATE_FORMAT_IN_SAVE_NAMES                    :Använd {STRING} som datumformat för sparfilsnamn
STR_CONFIG_SETTING_DATE_FORMAT_IN_SAVE_NAMES_HELPTEXT           :Format för datum i filnamnen för sparade spel
###length 3
STR_CONFIG_SETTING_DATE_FORMAT_IN_SAVE_NAMES_LONG               :lång (31st Dec 2008)
STR_CONFIG_SETTING_DATE_FORMAT_IN_SAVE_NAMES_SHORT              :kort (31-12-2008)
STR_CONFIG_SETTING_DATE_FORMAT_IN_SAVE_NAMES_ISO                :ISO (2008-12-31)

STR_CONFIG_SETTING_PAUSE_ON_NEW_GAME                            :Pausa automatiskt vid start av nytt spel: {STRING}
STR_CONFIG_SETTING_PAUSE_ON_NEW_GAME_HELPTEXT                   :Om det är aktiverat kommer OpenTTD automatiskt att pausa vid start av ett nytt spel, så att kartan kan studeras noggrannare

STR_CONFIG_SETTING_COMMAND_PAUSE_LEVEL                          :När spelet är pausat, tillåt: {STRING}
STR_CONFIG_SETTING_COMMAND_PAUSE_LEVEL_HELPTEXT                 :Välj vilka handlingar som är tillåtna att utföra medan spelet är pausat
###length 4
STR_CONFIG_SETTING_COMMAND_PAUSE_LEVEL_NO_ACTIONS               :Inga åtgärder
STR_CONFIG_SETTING_COMMAND_PAUSE_LEVEL_ALL_NON_CONSTRUCTION     :Allt förutom att bygga
STR_CONFIG_SETTING_COMMAND_PAUSE_LEVEL_ALL_NON_LANDSCAPING      :Allt förutom landskapsarkitektur
STR_CONFIG_SETTING_COMMAND_PAUSE_LEVEL_ALL_ACTIONS              :Alla åtgärder

STR_CONFIG_SETTING_ADVANCED_VEHICLE_LISTS                       :Använd grupper i fordonslistan: {STRING}
STR_CONFIG_SETTING_ADVANCED_VEHICLE_LISTS_HELPTEXT              :Möjliggör användning av avancerade fordonslistor för gruppering av fordon

STR_CONFIG_SETTING_LOADING_INDICATORS                           :Använd lastningsindikatorer: {STRING}
STR_CONFIG_SETTING_LOADING_INDICATORS_HELPTEXT                  :Välj om lastningsindikatorer visas ovanför lastande och avlastande fordon, eller ej

STR_CONFIG_SETTING_TIMETABLE_MODE                               :Tidsenheter för tidtabeller: {STRING}
STR_CONFIG_SETTING_TIMETABLE_MODE_HELPTEXT                      :Välj tidsenheter att använda för fordonstidtabeller
###length 3
STR_CONFIG_SETTING_TIMETABLE_MODE_DAYS                          :Dagar
STR_CONFIG_SETTING_TIMETABLE_MODE_SECONDS                       :Sekunder
STR_CONFIG_SETTING_TIMETABLE_MODE_TICKS                         :Tick

STR_CONFIG_SETTING_TIMETABLE_SHOW_ARRIVAL_DEPARTURE             :Visa ankomster och avgångar i tidtabeller: {STRING}
STR_CONFIG_SETTING_TIMETABLE_SHOW_ARRIVAL_DEPARTURE_HELPTEXT    :Visa förväntade ankomst- och avgångstider i tidtabeller

STR_CONFIG_SETTING_QUICKGOTO                                    :Snabbskapande av fordonsorder: {STRING}
STR_CONFIG_SETTING_QUICKGOTO_HELPTEXT                           :Förvälj 'åk till'-pekaren när orderfönstret öppnas

STR_CONFIG_SETTING_DEFAULT_RAIL_TYPE                            :Standardspår-typ (efter nytt/laddat spel): {STRING}
STR_CONFIG_SETTING_DEFAULT_RAIL_TYPE_HELPTEXT                   :Spårtyp som ska förväljas efter att ett spel startas eller laddas. 'Först tillgängliga' väljer den äldsta spårtypen, 'Senast tillgängliga' väljer den nyaste spårtypen och 'Mest använda' väljer den spårtyp som för närvarande är mest använd
###length 3
STR_CONFIG_SETTING_DEFAULT_RAIL_TYPE_FIRST                      :Först tillgängliga
STR_CONFIG_SETTING_DEFAULT_RAIL_TYPE_LAST                       :Senast tillgängliga
STR_CONFIG_SETTING_DEFAULT_RAIL_TYPE_MOST_USED                  :Mest använda

STR_CONFIG_SETTING_SHOW_TRACK_RESERVATION                       :Visa reserverat spår: {STRING}
STR_CONFIG_SETTING_SHOW_TRACK_RESERVATION_HELPTEXT              :Ge reserverade spår en avvikande färg för att underlätta lösning av problem med tåg som vägrar köra in i avancerade signalblock

STR_CONFIG_SETTING_PERSISTENT_BUILDINGTOOLS                     :Behåll byggnadsverktyg aktiva efter att de använts: {STRING}
STR_CONFIG_SETTING_PERSISTENT_BUILDINGTOOLS_HELPTEXT            :Håll verktygen för byggnation av broar, tunnlar, etc. öppna efter användning

STR_CONFIG_SETTING_AUTO_REMOVE_SIGNALS                          :Automatiskt ta bort signaler vid byggande av järnväg: {STRING}
STR_CONFIG_SETTING_AUTO_REMOVE_SIGNALS_HELPTEXT                 :Ta automatiskt bort signaler vid byggande av järnväg om signalerna är i vägen. Notera att detta kan leda till att tåg krockar

STR_CONFIG_SETTING_FAST_FORWARD_SPEED_LIMIT                     :Begränsning av snabbspolning: {STRING}
STR_CONFIG_SETTING_FAST_FORWARD_SPEED_LIMIT_HELPTEXT            :Begränsa hur snabbt spelet går när snabbspolning är aktiverad. 0 = ingen begränsning (så snabbt som din dator tillåter). Värden under 100% saktar ner spelet. Den övre begränsningen beror på din dators specifikationer och kan variera beroende på spelet
STR_CONFIG_SETTING_FAST_FORWARD_SPEED_LIMIT_VAL                 :{NUM}% normal spelhastighet
###setting-zero-is-special
STR_CONFIG_SETTING_FAST_FORWARD_SPEED_LIMIT_ZERO                :Ingen begränsning (Så snabbt som din dator tillåter)

STR_CONFIG_SETTING_SOUND_TICKER                                 :Summerade nyheter: {STRING}
STR_CONFIG_SETTING_SOUND_TICKER_HELPTEXT                        :Spela ljudeffekt för sammanfattade nyhetsmeddelanden

STR_CONFIG_SETTING_SOUND_NEWS                                   :Tidningsnyheter: {STRING}
STR_CONFIG_SETTING_SOUND_NEWS_HELPTEXT                          :Spela upp ljud när tidningsnyheter visas

###length 2
STR_CONFIG_SETTING_SOUND_NEW_YEAR                               :Slut på året: {STRING}
STR_CONFIG_SETTING_SOUND_NEW_PERIOD                             :Slutet av perioden: {STRING}

###length 2
STR_CONFIG_SETTING_SOUND_NEW_YEAR_HELPTEXT                      :Spela en ljudeffekt vid årets slut som beskriver företagets resultat från det gångna året jämfört med året innan
STR_CONFIG_SETTING_SOUND_NEW_PERIOD_HELPTEXT                    :Spela en ljudeffekt vid periodens slut som beskriver företagets resultat från den gångna perioden jämfört med perioden innan

STR_CONFIG_SETTING_SOUND_CONFIRM                                :Konstruktion: {STRING}
STR_CONFIG_SETTING_SOUND_CONFIRM_HELPTEXT                       :Spela ljudeffekter när konstruktioner lyckas och vid andra händelser

STR_CONFIG_SETTING_SOUND_CLICK                                  :Knapptryckningar: {STRING}
STR_CONFIG_SETTING_SOUND_CLICK_HELPTEXT                         :Pip vid knapptryckningar

STR_CONFIG_SETTING_SOUND_DISASTER                               :Katastrofer/olyckor: {STRING}
STR_CONFIG_SETTING_SOUND_DISASTER_HELPTEXT                      :Spela ljudeffekter för olyckor och katastrofer

STR_CONFIG_SETTING_SOUND_VEHICLE                                :Fordon: {STRING}
STR_CONFIG_SETTING_SOUND_VEHICLE_HELPTEXT                       :Spela ljudeffekter för fordon

STR_CONFIG_SETTING_SOUND_AMBIENT                                :Bakgrund: {STRING}
STR_CONFIG_SETTING_SOUND_AMBIENT_HELPTEXT                       :Spela bakgrundsljudeffekter för landskap, industrier och städer

STR_CONFIG_SETTING_MAX_TRAINS                                   :Max antal tåg per företag: {STRING}
STR_CONFIG_SETTING_MAX_TRAINS_HELPTEXT                          :Maximalt antal tåg som ett företag kan ha

STR_CONFIG_SETTING_MAX_ROAD_VEHICLES                            :Max antal vägfordon per företag: {STRING}
STR_CONFIG_SETTING_MAX_ROAD_VEHICLES_HELPTEXT                   :Maximalt antal vägfordon som ett företag kan ha

STR_CONFIG_SETTING_MAX_AIRCRAFT                                 :Max antal luftfarkoster per företag: {STRING}
STR_CONFIG_SETTING_MAX_AIRCRAFT_HELPTEXT                        :Maximalt antal flygplan som ett företag kan ha

STR_CONFIG_SETTING_MAX_SHIPS                                    :Max antal skepp per företag: {STRING}
STR_CONFIG_SETTING_MAX_SHIPS_HELPTEXT                           :Maximalt antal skepp som ett företag kan ha

STR_CONFIG_SETTING_AI_BUILDS_TRAINS                             :Förbjud tåg för datorn: {STRING}
STR_CONFIG_SETTING_AI_BUILDS_TRAINS_HELPTEXT                    :När denna inställning aktiveras blir det omöjligt för datorspelare att bygga tåg

STR_CONFIG_SETTING_AI_BUILDS_ROAD_VEHICLES                      :Förbjud vägfordon för datorn: {STRING}
STR_CONFIG_SETTING_AI_BUILDS_ROAD_VEHICLES_HELPTEXT             :När denna inställning aktiveras blir det omöjligt för datorspelare att bygga vägfordon

STR_CONFIG_SETTING_AI_BUILDS_AIRCRAFT                           :Förbjud luftfarkoster för datorn: {STRING}
STR_CONFIG_SETTING_AI_BUILDS_AIRCRAFT_HELPTEXT                  :När denna inställning aktiveras blir det omöjligt för datorspelare att bygga flygplan

STR_CONFIG_SETTING_AI_BUILDS_SHIPS                              :Förbjud skepp för datorn: {STRING}
STR_CONFIG_SETTING_AI_BUILDS_SHIPS_HELPTEXT                     :När denna inställning aktiveras blir det omöjligt för datorspelare att bygga skepp

STR_CONFIG_SETTING_AI_IN_MULTIPLAYER                            :Tillåt datorspelare i flerspelarläge: {STRING}
STR_CONFIG_SETTING_AI_IN_MULTIPLAYER_HELPTEXT                   :Tillåt datorstyrda spelare att delta i spel för flera spelare

STR_CONFIG_SETTING_SCRIPT_MAX_OPCODES                           :#opcodes innan skript sätts i viloläge: {STRING}
STR_CONFIG_SETTING_SCRIPT_MAX_OPCODES_HELPTEXT                  :Maximalt antal beräkningssteg ett skript kan utföra i en omgång
STR_CONFIG_SETTING_SCRIPT_MAX_MEMORY                            :Maximal minnesanvändning per skript: {STRING}
STR_CONFIG_SETTING_SCRIPT_MAX_MEMORY_HELPTEXT                   :Hur mycket minne ett enda skript kan konsumera innan det tvingas avslutas. Det kan behöva utökas för stora kartor
STR_CONFIG_SETTING_SCRIPT_MAX_MEMORY_VALUE                      :{COMMA} MiB

STR_CONFIG_SETTING_SERVINT_ISPERCENT                            :Visa serviceintervall i procent: {STRING}
STR_CONFIG_SETTING_SERVINT_ISPERCENT_HELPTEXT                   :När det är aktiverat försöker fordon bli servade när deras tillförlitlighet har fallit med en viss procentsats av den maximala tillförlitligheten.{}{}Till exempel, om ett fordons maximala tillförlitlighet är 90% och serviceintervallet är 20% kommer fordonet söka service när tillförlitligheten är 72%

STR_CONFIG_SETTING_SERVINT_TRAINS                               :Normalt serviceintervall för tåg: {STRING}
STR_CONFIG_SETTING_SERVINT_TRAINS_HELPTEXT                      :Välj vilket serviceintervall som normalt sett ska användas för nya tåg, om inget annat serviceintervall uttryckligen anges
STR_CONFIG_SETTING_SERVINT_ROAD_VEHICLES                        :Normalt serviceintervall för vägfordon: {STRING}
STR_CONFIG_SETTING_SERVINT_ROAD_VEHICLES_HELPTEXT               :Välj vilket serviceintervall som normalt sett ska användas för nya vägfordon, om inget annat serviceintervall uttryckligen anges
STR_CONFIG_SETTING_SERVINT_AIRCRAFT                             :Normalt serviceintervall för luftfarkoster: {STRING}
STR_CONFIG_SETTING_SERVINT_AIRCRAFT_HELPTEXT                    :Välj vilket serviceintervall som normalt sett ska användas för nya flygplan, om inget annat serviceintervall uttryckligen anges
STR_CONFIG_SETTING_SERVINT_SHIPS                                :Normalt serviceintervall för skepp: {STRING}
STR_CONFIG_SETTING_SERVINT_SHIPS_HELPTEXT                       :Välj vilket serviceintervall som normalt sett ska användas för nya skepp, om inget annat serviceintervall uttryckligen anges
###length 3
STR_CONFIG_SETTING_SERVINT_VALUE_DAYS                           :{COMMA}{NBSP}dag{P 0 "" ar}
STR_CONFIG_SETTING_SERVINT_VALUE_MINUTES                        :{COMMA}{NBSP}minut{P 0 "" er}
STR_CONFIG_SETTING_SERVINT_VALUE_PERCENTAGE                     :{COMMA}{NBSP}%

###setting-zero-is-special
STR_CONFIG_SETTING_SERVINT_DISABLED                             :Inaktiverat

STR_CONFIG_SETTING_NOSERVICE                                    :Inaktivera service när motorstopp är av: {STRING}
STR_CONFIG_SETTING_NOSERVICE_HELPTEXT                           :När det är aktiverat servas inte fordon om de inte kan få motorstopp

STR_CONFIG_SETTING_STATION_LENGTH_LOADING_PENALTY               :Straff i lastningshastighet för tåg som är längre än stationen: {STRING}
STR_CONFIG_SETTING_STATION_LENGTH_LOADING_PENALTY_HELPTEXT      :Om aktiverad, kommer tåg som är för långa för en station att lastas långsammare än tåg som får plats på stationen. Denna inställning påverkar inte vägfinnare

STR_CONFIG_SETTING_WAGONSPEEDLIMITS                             :Använd hastighetsbegränsningar för tågvagnar: {STRING}
STR_CONFIG_SETTING_WAGONSPEEDLIMITS_HELPTEXT                    :När det är aktiverat tas även hänsyn till vagnarnas hastighetsbegränsningar när ett tågs maxhastighet beräknas

STR_CONFIG_SETTING_DISABLE_ELRAILS                              :Använd inte elektriska spår: {STRING}
STR_CONFIG_SETTING_DISABLE_ELRAILS_HELPTEXT                     :Om denna inställning aktiveras så tas kravet på att elektrifiera spår för att elektriska lok ska kunna köra på dem bort

STR_CONFIG_SETTING_NEWS_ARRIVAL_FIRST_VEHICLE_OWN               :Första fordonets ankomst till spelarens stn.: {STRING}
STR_CONFIG_SETTING_NEWS_ARRIVAL_FIRST_VEHICLE_OWN_HELPTEXT      :Visa en dagstidning när det första fordonet ankommer till egna nya stationer

STR_CONFIG_SETTING_NEWS_ARRIVAL_FIRST_VEHICLE_OTHER             :Första fordonets ankomst till konkurrents stn.: {STRING}
STR_CONFIG_SETTING_NEWS_ARRIVAL_FIRST_VEHICLE_OTHER_HELPTEXT    :Visa en dagstidning när det första fordonet ankommer till motståndares nya stationer

STR_CONFIG_SETTING_NEWS_ACCIDENTS_DISASTERS                     :Olyckor / katastrofer: {STRING}
STR_CONFIG_SETTING_NEWS_ACCIDENTS_DISASTERS_HELPTEXT            :Visa en dagstidning när olyckor eller katastrofer inträffar

STR_CONFIG_SETTING_NEWS_ACCIDENT_OTHER                          :Olyckor med konkurrenters fordon: {STRING}
STR_CONFIG_SETTING_NEWS_ACCIDENT_OTHER_HELPTEXT                 :Visa en dagstidning om motståndares kraschade fordon

STR_CONFIG_SETTING_NEWS_COMPANY_INFORMATION                     :Företagsinformation: {STRING}
STR_CONFIG_SETTING_NEWS_COMPANY_INFORMATION_HELPTEXT            :Visa en dagstidning när nya företag startas, eller när företag riskerar att gå bankrutt

STR_CONFIG_SETTING_NEWS_INDUSTRY_OPEN                           :Invigning av industrier: {STRING}
STR_CONFIG_SETTING_NEWS_INDUSTRY_OPEN_HELPTEXT                  :Visa en dagstidning när nya industrier startas

STR_CONFIG_SETTING_NEWS_INDUSTRY_CLOSE                          :Nedläggning av Industrier: {STRING}
STR_CONFIG_SETTING_NEWS_INDUSTRY_CLOSE_HELPTEXT                 :Visa en dagstidning när industrier läggs ned

STR_CONFIG_SETTING_NEWS_ECONOMY_CHANGES                         :Ekonomiska förändringar: {STRING}
STR_CONFIG_SETTING_NEWS_ECONOMY_CHANGES_HELPTEXT                :Visa en dagstidning om förändringar i den globala ekonomin

STR_CONFIG_SETTING_NEWS_INDUSTRY_CHANGES_COMPANY                :Produktionsförändring vid industri som företaget betjänar: {STRING}
STR_CONFIG_SETTING_NEWS_INDUSTRY_CHANGES_COMPANY_HELPTEXT       :Visa en dagstidning när produktionsnivån för industrier som betjänas av det egna företaget förändras

STR_CONFIG_SETTING_NEWS_INDUSTRY_CHANGES_OTHER                  :Produktionsförändring vid industri som motståndare betjänar: {STRING}
STR_CONFIG_SETTING_NEWS_INDUSTRY_CHANGES_OTHER_HELPTEXT         :Visa en dagstidning när produktionsnivån för industrier som betjänas av motståndare förändras

STR_CONFIG_SETTING_NEWS_INDUSTRY_CHANGES_UNSERVED               :Andra produktionsförändringar vid industrier: {STRING}
STR_CONFIG_SETTING_NEWS_INDUSTRY_CHANGES_UNSERVED_HELPTEXT      :Visa en dagstidning när produktionsnivån för industrier som varken betjänas av det egna företaget eller av motståndare förändras

STR_CONFIG_SETTING_NEWS_ADVICE                                  :Råd / information om företagets fordon: {STRING}
STR_CONFIG_SETTING_NEWS_ADVICE_HELPTEXT                         :Visa meddelanden om fordon som behöver åtgärdas

STR_CONFIG_SETTING_NEWS_NEW_VEHICLES                            :Nya fordon: {STRING}
STR_CONFIG_SETTING_NEWS_NEW_VEHICLES_HELPTEXT                   :Visa en dagstidning när en ny typ av fordon blir tillgänglig

STR_CONFIG_SETTING_NEWS_CHANGES_ACCEPTANCE                      :Ändringar i godsacceptans: {STRING}
STR_CONFIG_SETTING_NEWS_CHANGES_ACCEPTANCE_HELPTEXT             :Visa meddelande vid förändring av stationers varuacceptans

STR_CONFIG_SETTING_NEWS_SUBSIDIES                               :Subventioner: {STRING}
STR_CONFIG_SETTING_NEWS_SUBSIDIES_HELPTEXT                      :Visa nyhetstidning om händelser relaterade till subventioner

STR_CONFIG_SETTING_NEWS_GENERAL_INFORMATION                     :Övergripande information: {STRING}
STR_CONFIG_SETTING_NEWS_GENERAL_INFORMATION_HELPTEXT            :Visa dagstidning om generella händelser, så som köp av exklusiva rättigheter eller finansiering av vägarbeten
###length 3
STR_CONFIG_SETTING_NEWS_MESSAGES_OFF                            :Av
STR_CONFIG_SETTING_NEWS_MESSAGES_SUMMARY                        :Summerad
STR_CONFIG_SETTING_NEWS_MESSAGES_FULL                           :På

STR_CONFIG_SETTING_COLOURED_NEWS_YEAR                           :Nyheter i färg visas efter: {STRING}
STR_CONFIG_SETTING_COLOURED_NEWS_YEAR_HELPTEXT                  :Årtal då tidningens nyhetsartiklar börjar tryckas i färg. Innan detta år används monokromt svart/vitt
STR_CONFIG_SETTING_STARTING_YEAR                                :Startår: {STRING}

STR_CONFIG_SETTING_ENDING_YEAR                                  :Slutår för poängräkning: {STRING}
STR_CONFIG_SETTING_ENDING_YEAR_HELPTEXT                         :Årtal då spelet slutar räkna poäng. Vid slutet av detta år sparas företagets poäng och listan med de bästa spelresultaten visas, men därefter kan spelarna fortsätta att spela.{}Om årtalet är satt till innan startåret visas aldrig de bästa spelresultaten
STR_CONFIG_SETTING_ENDING_YEAR_VALUE                            :{NUM}
###setting-zero-is-special
STR_CONFIG_SETTING_ENDING_YEAR_ZERO                             :Aldrig

STR_CONFIG_SETTING_ECONOMY_TYPE                                 :Typ av ekonomi: {STRING}
###length 2
STR_CONFIG_SETTING_ECONOMY_TYPE_HELPTEXT                        :Jämn ekonomi gör att produktionen ändrar sig oftare och i mindre steg. Frusen ekonomi förhindrar produktionsändringar och att industrier stänger. Denna inställning kan vara verkningslös om en NewGRF bidrar med industrityper.{}{}Om ekonomin är Frusen kan det ändå verka som att industriproduktionen per månad varierar eftersom att produktionen aktiveras med fasta intervall som inte helt överensstämmer med månaderna
STR_CONFIG_SETTING_ECONOMY_TYPE_HELPTEXT_PERIOD                 :Jämn ekonomi gör att produktionen ändrar sig oftare och i mindre steg. Frusen ekonomi förhindrar produktionsändringar och att industrier stänger. Denna inställning kan vara verkningslös om en NewGRF bidrar med industrityper.{}{}Om ekonomin är Frusen kan det ändå verka som att industriproduktionen per minut varierar eftersom att produktionen aktiveras med fasta intervall som inte helt överensstämmer med minuter

###length 3
STR_CONFIG_SETTING_ECONOMY_TYPE_ORIGINAL                        :Original
STR_CONFIG_SETTING_ECONOMY_TYPE_SMOOTH                          :Jämn
STR_CONFIG_SETTING_ECONOMY_TYPE_FROZEN                          :Frusen

STR_CONFIG_SETTING_FEEDER_PAYMENT_SHARE                         :Inkomstprocent per etapp i matarsystem: {STRING}
STR_CONFIG_SETTING_FEEDER_PAYMENT_SHARE_HELPTEXT                :Procentandel av inkomsten som ges till de mellanliggande etapperna i matarsystem. Ger mer kontroll över inkomsterna

STR_CONFIG_SETTING_DRAG_SIGNALS_DENSITY                         :Vid dragning med verktyget, placera en signal per: {STRING}
STR_CONFIG_SETTING_DRAG_SIGNALS_DENSITY_HELPTEXT                :Ställ in med vilket avstånd signaler ska byggas utmed ett spår, fram till nästa hinder (signal, korsning), om signalverktyget dras
STR_CONFIG_SETTING_DRAG_SIGNALS_DENSITY_VALUE                   :{COMMA} rut{P 0 a or}
STR_CONFIG_SETTING_DRAG_SIGNALS_FIXED_DISTANCE                  :Vid dragning med verktyget, håll ett fast avstånd mellan signalerna: {STRING}
STR_CONFIG_SETTING_DRAG_SIGNALS_FIXED_DISTANCE_HELPTEXT         :Välj beteende för signalplacering när signalverktyget dras med Ctrl nedtryckt. Om det är avstängt placeras signaler runt tunnlar och broar för att undvika långa sträckor utan signaler. Om det är påslaget placeras signaler ut varje n rutor, vilket gör det lättare att få dem jämsides vid parallella spår

STR_CONFIG_SETTING_SEMAPHORE_BUILD_BEFORE_DATE                  :Bygg automatiskt semaforer innan: {STRING}
STR_CONFIG_SETTING_SEMAPHORE_BUILD_BEFORE_DATE_HELPTEXT         :Välj vilket år elektriska signaler ska börja användas för spår. Innan detta årtal används icke-elektriska signaler (vilka har exakt samma funktion, men annorlunda utseende)

STR_CONFIG_SETTING_CYCLE_SIGNAL_TYPES                           :Gå igenom signaltyper: {STRING}
STR_CONFIG_SETTING_CYCLE_SIGNAL_TYPES_HELPTEXT                  :Välj vilka signaltyper att gå igenom vid Ctrl+Klick med signalverktyget på en redan byggd signal
###length 2
STR_CONFIG_SETTING_CYCLE_SIGNAL_GROUP                           :Aktuell grupp endast
STR_CONFIG_SETTING_CYCLE_SIGNAL_ALL                             :Alla synliga

STR_CONFIG_SETTING_SIGNAL_GUI_MODE                              :Visa signaltyper: {STRING}
STR_CONFIG_SETTING_SIGNAL_GUI_MODE_HELPTEXT                     :Välj vilka signaltyper som ska visas signalverktygsfältet
###length 2
STR_CONFIG_SETTING_SIGNAL_GUI_MODE_PATH                         :Endast avancerade
STR_CONFIG_SETTING_SIGNAL_GUI_MODE_ALL_CYCLE_PATH               :Alla signaler

STR_CONFIG_SETTING_TOWN_LAYOUT                                  :Vägnätslayout för nya städer: {STRING}
STR_CONFIG_SETTING_TOWN_LAYOUT_HELPTEXT                         :Layout för städernas vägnät
###length 5
STR_CONFIG_SETTING_TOWN_LAYOUT_DEFAULT                          :Original
STR_CONFIG_SETTING_TOWN_LAYOUT_BETTER_ROADS                     :Bättre vägar
STR_CONFIG_SETTING_TOWN_LAYOUT_2X2_GRID                         :2x2 rutnät
STR_CONFIG_SETTING_TOWN_LAYOUT_3X3_GRID                         :3x3 rutnät
STR_CONFIG_SETTING_TOWN_LAYOUT_RANDOM                           :Slumpmässig

STR_CONFIG_SETTING_ALLOW_TOWN_ROADS                             :Städer tillåts bygga vägar: {STRING}
STR_CONFIG_SETTING_ALLOW_TOWN_ROADS_HELPTEXT                    :Tillåt städer att bygga vägar för att kunna växa. Stäng av för att hindra städernas lokala myndigheter från att själva bygga vägar
STR_CONFIG_SETTING_ALLOW_TOWN_LEVEL_CROSSINGS                   :Städer tillåts bygga plankorsningar: {STRING}
STR_CONFIG_SETTING_ALLOW_TOWN_LEVEL_CROSSINGS_HELPTEXT          :Om denna inställning aktiveras så blir det tillåtet för städer att bygga plankorsningar

STR_CONFIG_SETTING_NOISE_LEVEL                                  :Begränsa var flygplatser kan placeras baserat på ljudnivå: {STRING}
STR_CONFIG_SETTING_NOISE_LEVEL_HELPTEXT                         :Tillåt städer att stoppa flygplatsbyggen med hänvisning till den bullernivå staden accepterar, vilket styrs av populationen, flygplatsens storlek och avstånd till staden. Om denna inställning inaktiveras tillåter städer endast två flygplatser, såvida de lokala myndigheternas inställning inte är satt till "Tillåtande"

STR_CONFIG_SETTING_TOWN_FOUNDING                                :Grunda städer i spelet: {STRING}
STR_CONFIG_SETTING_TOWN_FOUNDING_HELPTEXT                       :Om denna inställning aktiveras blir det möjligt för spelare att grunda nya städer i spelet
###length 3
STR_CONFIG_SETTING_TOWN_FOUNDING_FORBIDDEN                      :Förbjuden
STR_CONFIG_SETTING_TOWN_FOUNDING_ALLOWED                        :Tillåten
STR_CONFIG_SETTING_TOWN_FOUNDING_ALLOWED_CUSTOM_LAYOUT          :Tillåten, vanlig stads-layout

STR_CONFIG_SETTING_HOUSE_PLACER                                 :Placering av individuella hus i städer: {STRING}
STR_CONFIG_SETTING_HOUSE_PLACER_HELPTEXT                        :Om denna inställning aktiveras blir det möjligt för spelare att manuellt placera ut hus i städer
###length 3
STR_CONFIG_SETTING_HOUSE_PLACER_FORBIDDEN                       :Förbjuden
STR_CONFIG_SETTING_HOUSE_PLACER_ALLOWED                         :Tillåten
STR_CONFIG_SETTING_HOUSE_PLACER_FULLY_CONSTRUCTED               :Tillåten, färdigbyggda

STR_CONFIG_SETTING_TOWN_CARGOGENMODE                            :Fraktgods som genereras i staden: {STRING}
STR_CONFIG_SETTING_TOWN_CARGOGENMODE_HELPTEXT                   :Hur mycket fraktgods som produceras av hus i städer, i förhållande till den totala befolkningen i staden.{}Kvadratisk tillväxt: En dubbelt så stor stad genererar fyra gånger så många passagerare.{}Linjär tillväxt: En dubbelt så stor stad genererar dubbelt så många passagerare
###length 2
STR_CONFIG_SETTING_TOWN_CARGOGENMODE_ORIGINAL                   :Kvadratisk (original)
STR_CONFIG_SETTING_TOWN_CARGOGENMODE_BITCOUNT                   :Linjär

STR_CONFIG_SETTING_EXTRA_TREE_PLACEMENT                         :Placering av träd i spelläge: {STRING}
STR_CONFIG_SETTING_EXTRA_TREE_PLACEMENT_HELPTEXT                :Kontrollera den slumpmässiga uppkomsten av träd under spelets gång. Detta kan påverka industrier som är beroende av växande träd, till exempel sågverk
###length 4
STR_CONFIG_SETTING_EXTRA_TREE_PLACEMENT_NO_SPREAD               :Växer, men sprider sig ej {RED}(sågverk fungerar inte)
STR_CONFIG_SETTING_EXTRA_TREE_PLACEMENT_SPREAD_RAINFOREST       :Växer, men sprider sig endast i regnskogar
STR_CONFIG_SETTING_EXTRA_TREE_PLACEMENT_SPREAD_ALL              :Växer och sprider sig överallt
STR_CONFIG_SETTING_EXTRA_TREE_PLACEMENT_NO_GROWTH_NO_SPREAD     :Växer ej, sprider sig ej {RED}(sågverk fungerar inte)

STR_CONFIG_SETTING_TOOLBAR_POS                                  :Verktygsradens position: {STRING}
STR_CONFIG_SETTING_TOOLBAR_POS_HELPTEXT                         :Verktygsradens horisontella position i skärmens överkant
STR_CONFIG_SETTING_STATUSBAR_POS                                :Statusradens position: {STRING}
STR_CONFIG_SETTING_STATUSBAR_POS_HELPTEXT                       :Statusradens horisontella position i skärmens nederkant
STR_CONFIG_SETTING_SNAP_RADIUS                                  :Fäst-radie för fönster: {STRING}
STR_CONFIG_SETTING_SNAP_RADIUS_HELPTEXT                         :Det avstånd mellan fönstren då det fönster som flyttas automatiskt fästs mot närliggande fönster
STR_CONFIG_SETTING_SNAP_RADIUS_VALUE                            :{COMMA} pix{P 0 el lar}
###setting-zero-is-special
STR_CONFIG_SETTING_SNAP_RADIUS_DISABLED                         :Avstängd
STR_CONFIG_SETTING_SOFT_LIMIT                                   :Maximalt antal icke-klistrade fönster: {STRING}
STR_CONFIG_SETTING_SOFT_LIMIT_HELPTEXT                          :Antal icke-klistrade fönster som kan vara öppna innan gamla fönster börjar stängas automatiskt för att ge plats åt nya
STR_CONFIG_SETTING_SOFT_LIMIT_VALUE                             :{COMMA}
###setting-zero-is-special
STR_CONFIG_SETTING_SOFT_LIMIT_DISABLED                          :avstängd

STR_CONFIG_SETTING_ZOOM_MIN                                     :Maximal inzoomning: {STRING}
STR_CONFIG_SETTING_ZOOM_MIN_HELPTEXT                            :Den maximala inzoomningsnivån för vyer. Tänk på att högre möjliga inzoomningsnivåer kräver högre minneskapacitet
STR_CONFIG_SETTING_ZOOM_MAX                                     :Maximal utzoomning: {STRING}
STR_CONFIG_SETTING_ZOOM_MAX_HELPTEXT                            :Den maximala utzoomningsnivån för vyer. Tänk på att användning av högre utzoomningsnivåer kan få spelet att lagga
###length 6
STR_CONFIG_SETTING_ZOOM_LVL_MIN                                 :4x
STR_CONFIG_SETTING_ZOOM_LVL_IN_2X                               :2x
STR_CONFIG_SETTING_ZOOM_LVL_NORMAL                              :Normal
STR_CONFIG_SETTING_ZOOM_LVL_OUT_2X                              :2x
STR_CONFIG_SETTING_ZOOM_LVL_OUT_4X                              :4x
STR_CONFIG_SETTING_ZOOM_LVL_OUT_8X                              :8x

STR_CONFIG_SETTING_SPRITE_ZOOM_MIN                              :Högsta upplösning som sprites ska använda: {STRING}
STR_CONFIG_SETTING_SPRITE_ZOOM_MIN_HELPTEXT                     :Begränsa den maximala upplösningen för sprites. Begränsning av spritens upplösning hindrar användandet av högre upplösningar även om det finns tillgängligt. Detta kan hjälpa att hålla spelets utseende mer enhetlig vid användandet av flera olika GRF filer med högre och lägre upplösning
###length 3
STR_CONFIG_SETTING_SPRITE_ZOOM_LVL_MIN                          :4x
STR_CONFIG_SETTING_SPRITE_ZOOM_LVL_IN_2X                        :2x
STR_CONFIG_SETTING_SPRITE_ZOOM_LVL_NORMAL                       :1x

STR_CONFIG_SETTING_TOWN_GROWTH                                  :Stadens tillväxthastighet: {STRING}
STR_CONFIG_SETTING_TOWN_GROWTH_HELPTEXT                         :Hastigheten städer växer med
###length 5
STR_CONFIG_SETTING_TOWN_GROWTH_NONE                             :Ingen
STR_CONFIG_SETTING_TOWN_GROWTH_SLOW                             :Långsamt
STR_CONFIG_SETTING_TOWN_GROWTH_NORMAL                           :Normalt
STR_CONFIG_SETTING_TOWN_GROWTH_FAST                             :Snabbt
STR_CONFIG_SETTING_TOWN_GROWTH_VERY_FAST                        :Väldigt snabbt

STR_CONFIG_SETTING_LARGER_TOWNS                                 :Andel av städerna som ska växa till storstäder: {STRING}
STR_CONFIG_SETTING_LARGER_TOWNS_HELPTEXT                        :Andel av alla städer som med tiden ska bli storstäder; alltså städer som är större från början och växer snabbare än andra
STR_CONFIG_SETTING_LARGER_TOWNS_VALUE                           :1 av {COMMA}
###setting-zero-is-special
STR_CONFIG_SETTING_LARGER_TOWNS_DISABLED                        :Inga
STR_CONFIG_SETTING_CITY_SIZE_MULTIPLIER                         :Initial stadsstorleks-multiplikator: {STRING}
STR_CONFIG_SETTING_CITY_SIZE_MULTIPLIER_HELPTEXT                :Storstäders genomsnittliga storlek i relation till vanliga städers vid spelets början

STR_CONFIG_SETTING_LINKGRAPH_RECALC_INTERVAL                    :Uppdatera distributionsdiagram var {STRING}
STR_CONFIG_SETTING_LINKGRAPH_RECALC_INTERVAL_HELPTEXT           :Tid mellan efterföljande omräkningar av länkgrafen. Varje omräkning beräknar planerna för en komponent i grafen. Det betyder att ett värde X för den här inställningen inte betyder att hela grafen kommer att uppdateras var X:e sekund. Bara viss komponent kommer att göra det. Ju kortare du ställer in den desto mer CPU-tid kommer att behövas för att beräkna den. Ju längre du ställer in den desto längre tid tar det tills lastdistributionen startar på nya rutter
STR_CONFIG_SETTING_LINKGRAPH_RECALC_TIME                        :Ta {STRING} för omräkning av distributionsdiagrammet
STR_CONFIG_SETTING_LINKGRAPH_RECALC_TIME_HELPTEXT               :Tid som det tar för varje omräkning av en länkdiagramkomponent. När en omräkning startas skapas en tråd som tillåts köra i detta antal sekunder. Ju kortare du ställer in detta desto mer sannolikt är det att tråden inte är färdig när den ska. Sedan stannar spelet tills det är ("lag"). Ju längre du ställer in den desto längre tid tar det för distributionen att uppdateras när rutter ändras

STR_CONFIG_SETTING_DISTRIBUTION_PAX                             :Distributionssätt för passagerare: {STRING}
STR_CONFIG_SETTING_DISTRIBUTION_PAX_HELPTEXT                    :"Symmetriskt" innebär att ungefär samma antal passagerare färdas från station A till station B som från B till A. "Asymmetriskt" innebär att en godtycklig mängd passagerare kan färdas i vardera riktningen. "Manuellt" innebär att ingen automatisk distribution av passagerare sker
STR_CONFIG_SETTING_DISTRIBUTION_MAIL                            :Distributionssätt för post: {STRING}
STR_CONFIG_SETTING_DISTRIBUTION_MAIL_HELPTEXT                   :"Symmetriskt" innebär att ungefär samma mängd post skickas från station A till station B som från B till A. "Asymmetriskt" innebär att en godtycklig mängd post kan skickas i vardera riktningen. "Manuellt" innebär att ingen automatisk distribution av post sker
STR_CONFIG_SETTING_DISTRIBUTION_ARMOURED                        :Distributionssätt för den BEPANSRADE godsklassen: {STRING}
STR_CONFIG_SETTING_DISTRIBUTION_ARMOURED_HELPTEXT               :Den BEPANSRADE godsklassen innehåller värdesaker i det tempererade, diamanter i det subtropiska eller guld i det subarktiska klimatet. NewGRFer kan ändra detta. "Symmetriskt" innebär att ungefär samma mängd av detta gods skickas från station A till station B som från B till A. "Asymmetriskt" innebär att en godtycklig mängd av detta gods kan skickas i vardera riktningen. "Manuellt" innebär att ingen automatisk distribution av denna godstyp sker. Det är rekommenderat att välja "asymmetriskt" eller "manuellt" vid subarktiskt eller subtropiskt klimat, då banker endast tar emot gods i dessa klimat. Vid tempererat klimat kan även "symmetriskt" väljas, då banker kan skicka tillbaka värdesaker till den bank de kom ifrån
STR_CONFIG_SETTING_DISTRIBUTION_DEFAULT                         :Distributionssätt för övriga godsklasser: {STRING}
STR_CONFIG_SETTING_DISTRIBUTION_DEFAULT_HELPTEXT                :"Asymmetriskt" innebär att en godtycklig mängd gods kan skickas i vardera riktningen. "Manuellt" innebär att ingen automatisk distribution av dessa godstyper sker
###length 3
STR_CONFIG_SETTING_DISTRIBUTION_MANUAL                          :manuellt
STR_CONFIG_SETTING_DISTRIBUTION_ASYMMETRIC                      :asymmetriskt
STR_CONFIG_SETTING_DISTRIBUTION_SYMMETRIC                       :symmetriskt

STR_CONFIG_SETTING_LINKGRAPH_ACCURACY                           :Distributionsnoggrannhet: {STRING}
STR_CONFIG_SETTING_LINKGRAPH_ACCURACY_HELPTEXT                  :Ju högre du sätter denna, desto längre CPU-tid kommer beräkningen av länkgrafen ta. Om det tar för lång tid kan spelet lagga. Om du däremot sätter den till ett lågt värde kommer distributionen att bli inexakt, vilket kan leda till att godset inte skickas dit du förväntar dig

STR_CONFIG_SETTING_DEMAND_DISTANCE                              :Avståndets påverkan på efterfrågan: {STRING}
STR_CONFIG_SETTING_DEMAND_DISTANCE_HELPTEXT                     :Om du sätter denna till ett värde högre än 0 kommer avståndet mellan ursprungsstationen A för en viss last och en möjlig destination B påverka mängden last som skickas från A till B. Ju längre B är ifrån A, desto mindre last kommer att skickas. Ju högre du sätter den, desto mindre last kommer att skickas till avlägsna stationer och desto mer last kommer att skickas till närbelägna stationer
STR_CONFIG_SETTING_DEMAND_SIZE                                  :Mängd återsänd last i symmetriskt läge: {STRING}
STR_CONFIG_SETTING_DEMAND_SIZE_HELPTEXT                         :Genom att sätta denna till mindre än 100% får man den symmetriska distributionen att bete sig mer som den asymmetriska. En mindre andel än vanligt av den last som skickas till en station kommer att skickas tillbaka. Sätter du den till 0% beter sig den symmetriska distributionen precis som den asymmetriska

STR_CONFIG_SETTING_SHORT_PATH_SATURATION                        :Belastning av korta rutter innan rutter med hög kapacitet används: {STRING}
STR_CONFIG_SETTING_SHORT_PATH_SATURATION_HELPTEXT               :Ofta finns det flera rutter mellan två givna stationer. Godsdistributionen kommer att fylla upp den första rutten först och därefter den näst kortaste tills den är mättad osv. Mättnadsgraden bestäms utifrån en uppskattning av kapaciteten och planerad användning. När godsdristributionen har belastat samtliga rutter, och om det finns kvarvarande behov, då kommer samtliga rutter att överbelastas med preferens för rutterna med högst kapacitet. Uppskattningen av kapaciteten kommer oftast inte ske med hög noggrannhet. Denna inställning tillåter dig att ställa in hur många procent som en kort rutt ska belastas innan algoritmen ska välja nästa längre rutt. Sätt värdet till under 100 % om du vill undvika överfulla stationer i händelse av överskattad kapacitet

STR_CONFIG_SETTING_LOCALISATION_UNITS_VELOCITY                  :Hastighetsenhet (land)t: {STRING}
STR_CONFIG_SETTING_LOCALISATION_UNITS_VELOCITY_NAUTICAL         :Hastighetsenheter (nautical): {STRING}
STR_CONFIG_SETTING_LOCALISATION_UNITS_VELOCITY_HELPTEXT         :Närhelst en hastighet visas i användargränssnittet, visa den i den valda enheten
STR_CONFIG_SETTING_LOCALISATION_UNITS_VELOCITY_IMPERIAL         :Brittisk (mph)
STR_CONFIG_SETTING_LOCALISATION_UNITS_VELOCITY_METRIC           :Metrisk (km/h)
STR_CONFIG_SETTING_LOCALISATION_UNITS_VELOCITY_SI               :SI (m/s)
STR_CONFIG_SETTING_LOCALISATION_UNITS_VELOCITY_GAMEUNITS_DAYS   :Spelenheter (rutor/dag)
STR_CONFIG_SETTING_LOCALISATION_UNITS_VELOCITY_GAMEUNITS_SECS   :Spelenheter (rutor/sek)
STR_CONFIG_SETTING_LOCALISATION_UNITS_VELOCITY_KNOTS            :Knop

STR_CONFIG_SETTING_LOCALISATION_UNITS_POWER                     :Enhet för fordons motoreffekt: {STRING}
STR_CONFIG_SETTING_LOCALISATION_UNITS_POWER_HELPTEXT            :Närhelst ett fordons motoreffekt visas i användargränssnittet, visa den i den valda enheten
###length 3
STR_CONFIG_SETTING_LOCALISATION_UNITS_POWER_IMPERIAL            :Brittisk (hk)
STR_CONFIG_SETTING_LOCALISATION_UNITS_POWER_METRIC              :Metrisk (hk)
STR_CONFIG_SETTING_LOCALISATION_UNITS_POWER_SI                  :SI (kW)

STR_CONFIG_SETTING_LOCALISATION_UNITS_WEIGHT                    :Viktenhet: {STRING}
STR_CONFIG_SETTING_LOCALISATION_UNITS_WEIGHT_HELPTEXT           :Närhelst vikter visas i användargränssnittet, visa dem i den valda enheten
###length 3
STR_CONFIG_SETTING_LOCALISATION_UNITS_WEIGHT_IMPERIAL           :Brittisk (short t/ton)
STR_CONFIG_SETTING_LOCALISATION_UNITS_WEIGHT_METRIC             :Metrisk (t/ton)
STR_CONFIG_SETTING_LOCALISATION_UNITS_WEIGHT_SI                 :SI (kg)

STR_CONFIG_SETTING_LOCALISATION_UNITS_VOLUME                    :Volymenhet: {STRING}
STR_CONFIG_SETTING_LOCALISATION_UNITS_VOLUME_HELPTEXT           :Närhelst volymer visas i användargränssnittet, visa dem i den valda enheten
###length 3
STR_CONFIG_SETTING_LOCALISATION_UNITS_VOLUME_IMPERIAL           :Brittisk (gal)
STR_CONFIG_SETTING_LOCALISATION_UNITS_VOLUME_METRIC             :Metrisk (l)
STR_CONFIG_SETTING_LOCALISATION_UNITS_VOLUME_SI                 :SI (m³)

STR_CONFIG_SETTING_LOCALISATION_UNITS_FORCE                     :Dragkraftsenheter: {STRING}
STR_CONFIG_SETTING_LOCALISATION_UNITS_FORCE_HELPTEXT            :När dragkraft visas i användargränssnittet, visa den i de valda enheterna
###length 3
STR_CONFIG_SETTING_LOCALISATION_UNITS_FORCE_IMPERIAL            :Brittisk (lbf)
STR_CONFIG_SETTING_LOCALISATION_UNITS_FORCE_METRIC              :Metrisk (kgf)
STR_CONFIG_SETTING_LOCALISATION_UNITS_FORCE_SI                  :SI (kN)

STR_CONFIG_SETTING_LOCALISATION_UNITS_HEIGHT                    :Höjdenhet: {STRING}
STR_CONFIG_SETTING_LOCALISATION_UNITS_HEIGHT_HELPTEXT           :Närhelst en höjd visas i användargränssnittet, visa den i de valda enheterna
###length 3
STR_CONFIG_SETTING_LOCALISATION_UNITS_HEIGHT_IMPERIAL           :Brittisk (ft)
STR_CONFIG_SETTING_LOCALISATION_UNITS_HEIGHT_METRIC             :Metrisk (m)
STR_CONFIG_SETTING_LOCALISATION_UNITS_HEIGHT_SI                 :SI (m)

STR_CONFIG_SETTING_LOCALISATION                                 :Lokalisering
STR_CONFIG_SETTING_GRAPHICS                                     :Grafik
STR_CONFIG_SETTING_SOUND                                        :Ljud
STR_CONFIG_SETTING_INTERFACE                                    :Gränssnitt
STR_CONFIG_SETTING_INTERFACE_GENERAL                            :Generellt
STR_CONFIG_SETTING_INTERFACE_VIEWPORTS                          :Vyfönster
STR_CONFIG_SETTING_INTERFACE_CONSTRUCTION                       :Konstruktion
STR_CONFIG_SETTING_ADVISORS                                     : Nyheter / Rådgivare
STR_CONFIG_SETTING_COMPANY                                      :Företag
STR_CONFIG_SETTING_ACCOUNTING                                   : Redovisning
STR_CONFIG_SETTING_VEHICLES                                     :Fordon
STR_CONFIG_SETTING_VEHICLES_PHYSICS                             : Fysik
STR_CONFIG_SETTING_VEHICLES_ROUTING                             :Planering av resrutt
STR_CONFIG_SETTING_VEHICLES_ORDERS                              :Ordrar
STR_CONFIG_SETTING_LIMITATIONS                                  : Begränsningar
STR_CONFIG_SETTING_ACCIDENTS                                    : Katastrofer / Olyckor
STR_CONFIG_SETTING_GENWORLD                                     :Världsgenerering
STR_CONFIG_SETTING_ENVIRONMENT                                  :Miljö
STR_CONFIG_SETTING_ENVIRONMENT_TIME                             :Tid
STR_CONFIG_SETTING_ENVIRONMENT_AUTHORITIES                      :Mydigheter
STR_CONFIG_SETTING_ENVIRONMENT_TOWNS                            :Städer
STR_CONFIG_SETTING_ENVIRONMENT_INDUSTRIES                       :Industrier
STR_CONFIG_SETTING_ENVIRONMENT_CARGODIST                        :Godsdistribution
STR_CONFIG_SETTING_ENVIRONMENT_TREES                            :Träd
STR_CONFIG_SETTING_AI                                           :Motståndare
STR_CONFIG_SETTING_AI_NPC                                       :Datorspelare
STR_CONFIG_SETTING_NETWORK                                      :Nätverk

STR_CONFIG_SETTING_REVERSE_AT_SIGNALS                           :Vänd automatiskt vid signaler: {STRING}
STR_CONFIG_SETTING_REVERSE_AT_SIGNALS_HELPTEXT                  :Tillåt att tåg vänder vid en signal om de har väntat där länge

STR_CONFIG_SETTING_QUERY_CAPTION                                :{WHITE}Ändra inställningsvärde

# Config errors
STR_CONFIG_ERROR                                                :{WHITE}Problem med konfigurationsfilen...
STR_CONFIG_ERROR_ARRAY                                          :{WHITE}... fel i listan '{STRING}'
STR_CONFIG_ERROR_INVALID_VALUE                                  :{WHITE}... ogiltigt värde '{STRING}' för '{STRING}'
STR_CONFIG_ERROR_TRAILING_CHARACTERS                            :{WHITE}... extra tecken vid slutet av inställning '{STRING}'
STR_CONFIG_ERROR_DUPLICATE_GRFID                                :{WHITE}... ignorerar NewGRF '{STRING}': GRF ID-dublett med '{STRING}'
STR_CONFIG_ERROR_INVALID_GRF                                    :{WHITE}... ignorerar ogiltig NewGRF '{STRING}': {STRING}
STR_CONFIG_ERROR_INVALID_GRF_NOT_FOUND                          :hittades ej
STR_CONFIG_ERROR_INVALID_GRF_UNSAFE                             :osäker för statisk användning
STR_CONFIG_ERROR_INVALID_GRF_SYSTEM                             :system-NewGRF
STR_CONFIG_ERROR_INVALID_GRF_INCOMPATIBLE                       :inkompatibel med denna version av OpenTTD
STR_CONFIG_ERROR_INVALID_GRF_UNKNOWN                            :okänd
STR_CONFIG_ERROR_INVALID_SAVEGAME_COMPRESSION_LEVEL             :{WHITE}... kompressionsnivån '{STRING}' är inte giltig
STR_CONFIG_ERROR_INVALID_SAVEGAME_COMPRESSION_ALGORITHM         :{WHITE}... filformatet '{STRING}' är inte tillgängligt. Återgår till '{STRING}'
STR_CONFIG_ERROR_INVALID_BASE_GRAPHICS_NOT_FOUND                :{WHITE}... ignorerar grafikpaketet '{STRING}': hittades ej
STR_CONFIG_ERROR_INVALID_BASE_SOUNDS_NOT_FOUND                  :{WHITE}... ignorerar grundljudpaketet '{STRING}': hittades ej
STR_CONFIG_ERROR_INVALID_BASE_MUSIC_NOT_FOUND                   :{WHITE}... ignorerar musikpaket '{STRING}': hittades ej
STR_CONFIG_ERROR_OUT_OF_MEMORY                                  :{WHITE}Slut på minne
STR_CONFIG_ERROR_SPRITECACHE_TOO_BIG                            :{WHITE}Allokerandet av {BYTES} till spritecachen misslyckades. Spritecachen begränsades till {BYTES}. Detta kommer att begränsa OpenTTD:s prestanda. För att minska minneskraven kan du försöka att inaktivera 32bpp-grafik och/eller antalet inzoomningsnivåer

# Video initalization errors
STR_VIDEO_DRIVER_ERROR                                          :{WHITE}Fel med video inställningarna...
STR_VIDEO_DRIVER_ERROR_NO_HARDWARE_ACCELERATION                 :{WHITE}... Inget kompatibelt grafikkort hittat. Hårdvaruacceleration inaktiverad
STR_VIDEO_DRIVER_ERROR_HARDWARE_ACCELERATION_CRASH              :{WHITE}... GPU-drivrutinen kraschade spelet. Maskinvaruacceleration inaktiverad

# Intro window
STR_INTRO_CAPTION                                               :{WHITE}OpenTTD {REV}

STR_INTRO_NEW_GAME                                              :{BLACK}Nytt spel
STR_INTRO_LOAD_GAME                                             :{BLACK}Ladda spel
STR_INTRO_PLAY_SCENARIO                                         :{BLACK}Spela scenario
STR_INTRO_PLAY_HEIGHTMAP                                        :{BLACK}Spela höjdkarta
STR_INTRO_SCENARIO_EDITOR                                       :{BLACK}Scenarioeditor
STR_INTRO_MULTIPLAYER                                           :{BLACK}Flera spelare

STR_INTRO_GAME_OPTIONS                                          :{BLACK}Spelinställningar
STR_INTRO_HIGHSCORE                                             :{BLACK}Bästa spelresultat
STR_INTRO_HELP                                                  :Hjälp & Manualer
STR_INTRO_CONFIG_SETTINGS_TREE                                  :{BLACK}Inställningar
STR_INTRO_NEWGRF_SETTINGS                                       :{BLACK}NewGRF-inställningar
STR_INTRO_ONLINE_CONTENT                                        :{BLACK}Online-innehåll
STR_INTRO_AI_SETTINGS                                           :{BLACK}AI-inställningar
STR_INTRO_GAMESCRIPT_SETTINGS                                   :{BLACK}Spelskriptinställningar
STR_INTRO_QUIT                                                  :{BLACK}Avsluta

STR_INTRO_TOOLTIP_NEW_GAME                                      :{BLACK}Starta ett nytt spel. Ctrl+klick hoppar över landskapskonfigurationen
STR_INTRO_TOOLTIP_LOAD_GAME                                     :{BLACK}Ladda ett sparat spel
STR_INTRO_TOOLTIP_PLAY_HEIGHTMAP                                :{BLACK}Starta ett nytt spel, och använd en höjdkarta som landskap
STR_INTRO_TOOLTIP_PLAY_SCENARIO                                 :{BLACK}Starta nytt spel, som använder ett eget scenario
STR_INTRO_TOOLTIP_SCENARIO_EDITOR                               :{BLACK}Skapa en egen spelvärld/scenario
STR_INTRO_TOOLTIP_MULTIPLAYER                                   :{BLACK}Starta ett spel i flerspelarläge

STR_INTRO_TOOLTIP_TEMPERATE                                     :{BLACK}Välj 'tempererad' som typ av landskap
STR_INTRO_TOOLTIP_SUB_ARCTIC_LANDSCAPE                          :{BLACK}Välj 'sub-arktiskt' som typ av landskap
STR_INTRO_TOOLTIP_SUB_TROPICAL_LANDSCAPE                        :{BLACK}Välj 'sub-tropiskt' som typ av landskap
STR_INTRO_TOOLTIP_TOYLAND_LANDSCAPE                             :{BLACK}Välj 'leksaksland' som typ av landskap

STR_INTRO_TOOLTIP_GAME_OPTIONS                                  :{BLACK}Öppna spelinställningar
STR_INTRO_TOOLTIP_HIGHSCORE                                     :{BLACK}Öppna topplistan över de bästa spelresultaten
STR_INTRO_TOOLTIP_HELP                                          :{BLACK}Inhämta dokumentation och onlineresurser
STR_INTRO_TOOLTIP_CONFIG_SETTINGS_TREE                          :{BLACK}Öppna inställningar
STR_INTRO_TOOLTIP_NEWGRF_SETTINGS                               :{BLACK}Öppna inställningar för NewGRF
STR_INTRO_TOOLTIP_ONLINE_CONTENT                                :{BLACK}Kolla efter nytt och nyuppdaterat innehåll för nedladdning
STR_INTRO_TOOLTIP_AI_SETTINGS                                   :{BLACK}Öppna inställningar för AI
STR_INTRO_TOOLTIP_GAMESCRIPT_SETTINGS                           :{BLACK}Öppna inställningar för spelskript
STR_INTRO_TOOLTIP_QUIT                                          :{BLACK}Avsluta 'OpenTTD'

STR_INTRO_BASESET                                               :{BLACK}Det grafikpaket som för närvarande är valt som standard saknar {NUM} sprite{P "" s}. Vänligen kontrollera om det finns en uppdatering till paketet.
STR_INTRO_TRANSLATION                                           :{BLACK}Den här översättningen saknar {NUM} sträng{P "" ar}. Hjälp gärna till att förbättra OpenTTD genom att bli översättare. Se readme.txt för mer info.

# Quit window
STR_QUIT_CAPTION                                                :{WHITE}Avsluta
STR_QUIT_ARE_YOU_SURE_YOU_WANT_TO_EXIT_OPENTTD                  :{YELLOW}Är du säker på att du vill avsluta OpenTTD?
STR_QUIT_YES                                                    :{BLACK}Ja
STR_QUIT_NO                                                     :{BLACK}Nej

# Abandon game
STR_ABANDON_GAME_CAPTION                                        :{WHITE}Avsluta spelet
STR_ABANDON_GAME_QUERY                                          :{YELLOW}Är du säker på att du vill avsluta spelet?
STR_ABANDON_SCENARIO_QUERY                                      :{YELLOW}Är du säker på att du vill avsluta detta scenario?

# Help window
STR_HELP_WINDOW_CAPTION                                         :{WHITE}Hjälp & Manualer
STR_HELP_WINDOW_WEBSITES                                        :{BLACK}Webbplatser
STR_HELP_WINDOW_DOCUMENTS                                       :{BLACK}Dokument
STR_HELP_WINDOW_README                                          :{BLACK}Manual
STR_HELP_WINDOW_CHANGELOG                                       :{BLACK}Ändringshistorik
STR_HELP_WINDOW_KNOWN_BUGS                                      :{BLACK}Kända buggar
STR_HELP_WINDOW_LICENSE                                         :{BLACK}Licens
STR_HELP_WINDOW_FONTS                                           :{BLACK}Typsnitt
STR_HELP_WINDOW_MAIN_WEBSITE                                    :{BLACK}OpenTTD
STR_HELP_WINDOW_MANUAL_WIKI                                     :{BLACK}Manual / Wiki
STR_HELP_WINDOW_BUGTRACKER                                      :{BLACK}Rapportera en bugg
STR_HELP_WINDOW_COMMUNITY                                       :{BLACK}Gemenskap

# Cheat window
STR_CHEATS                                                      :{WHITE}Sandbox-inställningar
STR_CHEAT_MONEY                                                 :{LTBLUE}Öka pengar med {CURRENCY_LONG}
STR_CHEAT_CHANGE_COMPANY                                        :{LTBLUE}Spelar som företag:: {ORANGE}{COMMA}
STR_CHEAT_EXTRA_DYNAMITE                                        :{LTBLUE}Magisk bulldozer (ta bort industrier, oflyttbara objekt etc.): {ORANGE}{STRING}
STR_CHEAT_CROSSINGTUNNELS                                       :{LTBLUE}Tunnlar får korsa varandra: {ORANGE}{STRING}
STR_CHEAT_NO_JETCRASH                                           :{LTBLUE}Jetplan kommer inte att störta (frekvent) på små flygplatser: {ORANGE} {STRING}
STR_CHEAT_EDIT_MAX_HL                                           :{LTBLUE}Ändra maximal karthöjd: {ORANGE}{NUM}
STR_CHEAT_EDIT_MAX_HL_QUERY_CAPT                                :{WHITE}Ändra maximal höjd för berg på kartan
STR_CHEAT_CHANGE_DATE                                           :{LTBLUE}Byt datum: {ORANGE} {DATE_SHORT}
STR_CHEAT_CHANGE_DATE_QUERY_CAPT                                :{WHITE}Ändra nuvarande år
STR_CHEAT_SETUP_PROD                                            :{LTBLUE}Aktivera modifiering av produktionsvärden: {ORANGE}{STRING}
STR_CHEAT_STATION_RATING                                        :{LTBLUE}Fixera stationens gradering vid 100%: {ORANGE}{STRING}

# Livery window
STR_LIVERY_CAPTION                                              :{WHITE}{COMPANY} - Färgschema

STR_LIVERY_GENERAL_TOOLTIP                                      :{BLACK}Visa generellt färgschema
STR_LIVERY_TRAIN_TOOLTIP                                        :{BLACK}Visa färgscheman för tåg
STR_LIVERY_ROAD_VEHICLE_TOOLTIP                                 :{BLACK}Visa färgscheman för vägfordon
STR_LIVERY_SHIP_TOOLTIP                                         :{BLACK}Visa färgscheman för skepp
STR_LIVERY_AIRCRAFT_TOOLTIP                                     :{BLACK}Visa färgschema för flygplan
STR_LIVERY_TRAIN_GROUP_TOOLTIP                                  :{BLACK}Visa färger för tåggrupper
STR_LIVERY_ROAD_VEHICLE_GROUP_TOOLTIP                           :{BLACK}Visa färger för vägfordonsgrupper
STR_LIVERY_SHIP_GROUP_TOOLTIP                                   :{BLACK}Visa färger för fartygsgrupper
STR_LIVERY_AIRCRAFT_GROUP_TOOLTIP                               :{BLACK}Visa färger för flygfarkostgrupper
STR_LIVERY_PRIMARY_TOOLTIP                                      :{BLACK}Välj huvudfärg för det aktuella schemat. Ctrl+Klick för att välja denna färg för alla scheman
STR_LIVERY_SECONDARY_TOOLTIP                                    :{BLACK}Välj andravalsfärgen för det aktuella schemat. Ctrl+Klick för att välja denna färg för alla scheman
STR_LIVERY_PANEL_TOOLTIP                                        :{BLACK}Välj ett färgschema att ändra eller välj flera genom Ctrl+klick. Bocka för rutan för att använda scheman
STR_LIVERY_TRAIN_GROUP_EMPTY                                    :Inga tåggrupper har konfigurerats
STR_LIVERY_ROAD_VEHICLE_GROUP_EMPTY                             :Inga vägfordonsgrupper har konfigurerats
STR_LIVERY_SHIP_GROUP_EMPTY                                     :Inga fartygsgrupper har konfigurerats
STR_LIVERY_AIRCRAFT_GROUP_EMPTY                                 :Inga flygfarkostgrupper har konfigurerats

###length 23
STR_LIVERY_DEFAULT                                              :Standard färgschema
STR_LIVERY_STEAM                                                :Ånglok
STR_LIVERY_DIESEL                                               :Dieseltåg
STR_LIVERY_ELECTRIC                                             :Elektriskt tåg
STR_LIVERY_MONORAIL                                             :Monorail-tåg
STR_LIVERY_MAGLEV                                               :Maglev-tåg
STR_LIVERY_DMU                                                  :DMU
STR_LIVERY_EMU                                                  :EMU
STR_LIVERY_PASSENGER_WAGON_STEAM                                :Passagerarvagn (Ånga)
STR_LIVERY_PASSENGER_WAGON_DIESEL                               :Passagervagn (Diesel)
STR_LIVERY_PASSENGER_WAGON_ELECTRIC                             :Passagerarvagn (Elektricitet)
STR_LIVERY_PASSENGER_WAGON_MONORAIL                             :Passagerarvagn (Monorail)
STR_LIVERY_PASSENGER_WAGON_MAGLEV                               :Passagerarvagn (Maglev)
STR_LIVERY_FREIGHT_WAGON                                        :Fraktvagn
STR_LIVERY_BUS                                                  :Buss
STR_LIVERY_TRUCK                                                :Lastbil
STR_LIVERY_PASSENGER_SHIP                                       :Passagerarfärja
STR_LIVERY_FREIGHT_SHIP                                         :Fraktskepp
STR_LIVERY_HELICOPTER                                           :Helikopter
STR_LIVERY_SMALL_PLANE                                          :Litet flygplan
STR_LIVERY_LARGE_PLANE                                          :Stort flygplan
STR_LIVERY_PASSENGER_TRAM                                       :Passagerarspårvagn
STR_LIVERY_FREIGHT_TRAM                                         :Fraktspårvagn

# Face selection window
STR_FACE_CAPTION                                                :{WHITE}Välj ansikte
STR_FACE_CANCEL_TOOLTIP                                         :{BLACK}Avbryt val av ansikte
STR_FACE_OK_TOOLTIP                                             :{BLACK}Acceptera nytt ansikte
STR_FACE_RANDOM                                                 :{BLACK}Slumpa

STR_FACE_MALE_BUTTON                                            :{BLACK}Man
STR_FACE_MALE_TOOLTIP                                           :{BLACK}Välj manliga ansikten
STR_FACE_FEMALE_BUTTON                                          :{BLACK}Kvinna
STR_FACE_FEMALE_TOOLTIP                                         :{BLACK}Välj kvinnliga ansikten
STR_FACE_NEW_FACE_BUTTON                                        :{BLACK}Nytt ansikte
STR_FACE_NEW_FACE_TOOLTIP                                       :{BLACK}Slumpa fram nytt ansikte
STR_FACE_ADVANCED                                               :{BLACK}Avancerad
STR_FACE_ADVANCED_TOOLTIP                                       :{BLACK}Avancerat ansiktsval
STR_FACE_SIMPLE                                                 :{BLACK}Enkelt
STR_FACE_SIMPLE_TOOLTIP                                         :{BLACK}Enkelt ansiktsval
STR_FACE_LOAD                                                   :{BLACK}Ladda
STR_FACE_LOAD_TOOLTIP                                           :{BLACK}Ladda favoritansikte
STR_FACE_LOAD_DONE                                              :{WHITE}Ditt favoritansikte har laddats från OpenTTDs konfigurationsfil.
STR_FACE_FACECODE                                               :{BLACK}Spelaransikte-nummer
STR_FACE_FACECODE_TOOLTIP                                       :{BLACK}Visa och/eller välj ansiktsnummer
STR_FACE_FACECODE_CAPTION                                       :{WHITE}Visa och/eller välj ansiktsnummer
STR_FACE_FACECODE_SET                                           :{WHITE}Nytt ansiktsnummer har valts
STR_FACE_FACECODE_ERR                                           :{WHITE}Kunde inte ange ansiktsnumret. Det måste vara en siffra mellan 0 och 4.294.967.295!
STR_FACE_SAVE                                                   :{BLACK}Spara
STR_FACE_SAVE_TOOLTIP                                           :{BLACK}Spara favoritansikte
STR_FACE_SAVE_DONE                                              :{WHITE}Det här ansiktet kommer att sparas som ditt favoritansikte i OpenTTDs konfigurationsfil.
STR_FACE_EUROPEAN                                               :{BLACK}Europeisk
STR_FACE_EUROPEAN_TOOLTIP                                       :{BLACK}Välj europeiska ansikten
STR_FACE_AFRICAN                                                :{BLACK}Afrikanska
STR_FACE_AFRICAN_TOOLTIP                                        :{BLACK}Välj afrikanska ansikten
STR_FACE_YES                                                    :Ja
STR_FACE_NO                                                     :Nej
STR_FACE_MOUSTACHE_EARRING_TOOLTIP                              :{BLACK}Aktivera mustasch eller örhänge
STR_FACE_HAIR                                                   :Hår:
STR_FACE_HAIR_TOOLTIP                                           :{BLACK}Ändra hår
STR_FACE_EYEBROWS                                               :Ögonbryn:
STR_FACE_EYEBROWS_TOOLTIP                                       :{BLACK}Ändra ögonbryn
STR_FACE_EYECOLOUR                                              :Ögonfärg:
STR_FACE_EYECOLOUR_TOOLTIP                                      :{BLACK}Ändra ögonfärg
STR_FACE_GLASSES                                                :Glasögon:
STR_FACE_GLASSES_TOOLTIP                                        :{BLACK}Aktivera glasögon
STR_FACE_GLASSES_TOOLTIP_2                                      :{BLACK}Ändra glasögon
STR_FACE_NOSE                                                   :Näsa:
STR_FACE_NOSE_TOOLTIP                                           :{BLACK}Ändra näsa
STR_FACE_LIPS                                                   :Läppar:
STR_FACE_MOUSTACHE                                              :Mustasch:
STR_FACE_LIPS_MOUSTACHE_TOOLTIP                                 :{BLACK}Ändra läppar eller mustasch
STR_FACE_CHIN                                                   :Haka:
STR_FACE_CHIN_TOOLTIP                                           :{BLACK}Ändra haka
STR_FACE_JACKET                                                 :Kavaj:
STR_FACE_JACKET_TOOLTIP                                         :{BLACK}Ändra kavaj
STR_FACE_COLLAR                                                 :Krage:
STR_FACE_COLLAR_TOOLTIP                                         :{BLACK}Ändra krage
STR_FACE_TIE                                                    :Slips:
STR_FACE_EARRING                                                :Örhänge:
STR_FACE_TIE_EARRING_TOOLTIP                                    :{BLACK}Ändra slips eller örhänge

# Matches ServerGameType
###length 3
STR_NETWORK_SERVER_VISIBILITY_LOCAL                             :Lokal
STR_NETWORK_SERVER_VISIBILITY_PUBLIC                            :Offentlig
STR_NETWORK_SERVER_VISIBILITY_INVITE_ONLY                       :Endast inbjudna

# Network server list
STR_NETWORK_SERVER_LIST_CAPTION                                 :{WHITE}Flera spelare
STR_NETWORK_SERVER_LIST_PLAYER_NAME                             :{BLACK}Spelarnamn:
STR_NETWORK_SERVER_LIST_ENTER_NAME_TOOLTIP                      :{BLACK}Namnet som andra spelare kommer se dej som

STR_NETWORK_SERVER_LIST_GAME_NAME                               :{BLACK}Namn
STR_NETWORK_SERVER_LIST_GAME_NAME_TOOLTIP                       :{BLACK}Namn på nätverksspelet
STR_NETWORK_SERVER_LIST_GENERAL_ONLINE                          :{BLACK}{COMMA}/{COMMA} - {COMMA}/{COMMA}
STR_NETWORK_SERVER_LIST_CLIENTS_CAPTION                         :{BLACK}Klienter
STR_NETWORK_SERVER_LIST_CLIENTS_CAPTION_TOOLTIP                 :{BLACK}Klienter online / max antal klienter{}Företag online / max antal företag
STR_NETWORK_SERVER_LIST_MAP_SIZE_SHORT                          :{BLACK}{COMMA}x{COMMA}
STR_NETWORK_SERVER_LIST_MAP_SIZE_CAPTION                        :{BLACK}Kartstorlek
STR_NETWORK_SERVER_LIST_MAP_SIZE_CAPTION_TOOLTIP                :{BLACK}Kartstorlek av spelet{}Klicka för att sortera efter område
STR_NETWORK_SERVER_LIST_DATE_CAPTION                            :{BLACK}Datum
STR_NETWORK_SERVER_LIST_DATE_CAPTION_TOOLTIP                    :{BLACK}Nuvarande datum
STR_NETWORK_SERVER_LIST_PLAY_TIME_SHORT                         :{BLACK}{NUM}h {NUM}m
STR_NETWORK_SERVER_LIST_PLAY_TIME_CAPTION                       :{BLACK}Speltid
STR_NETWORK_SERVER_LIST_PLAY_TIME_CAPTION_TOOLTIP               :{BLACK}Tid spelad när{}spelet inte var pausat
STR_NETWORK_SERVER_LIST_INFO_ICONS_TOOLTIP                      :{BLACK}Serverkompatibilitet och autenticeringsinfo

STR_NETWORK_SERVER_LIST_CLICK_GAME_TO_SELECT                    :{BLACK}Klicka på ett spel från listan för att välja det
STR_NETWORK_SERVER_LIST_LAST_JOINED_SERVER                      :{BLACK}Servern du senast anslöt till:
STR_NETWORK_SERVER_LIST_CLICK_TO_SELECT_LAST_TOOLTIP            :{BLACK}Välj servern du senast spelade på

STR_NETWORK_SERVER_LIST_GAME_INFO                               :{SILVER}SPELINFO
STR_NETWORK_SERVER_LIST_CLIENTS                                 :{SILVER}Klienter: {WHITE}{COMMA} / {COMMA} - {COMMA} / {COMMA}
STR_NETWORK_SERVER_LIST_LANDSCAPE                               :{SILVER}Klimat: {WHITE}{STRING}
STR_NETWORK_SERVER_LIST_MAP_SIZE                                :{SILVER}Kartstorlek: {WHITE}{COMMA}x{COMMA}
STR_NETWORK_SERVER_LIST_SERVER_VERSION                          :{SILVER}Serverversion: {WHITE}{STRING}
STR_NETWORK_SERVER_LIST_SERVER_ADDRESS                          :{SILVER}Serveradress: {WHITE}{STRING}
STR_NETWORK_SERVER_LIST_INVITE_CODE                             :{SILVER}Inbjudningskod: {WHITE}{STRING}
STR_NETWORK_SERVER_LIST_START_DATE                              :{SILVER}Startdatum: {WHITE}{DATE_SHORT}
STR_NETWORK_SERVER_LIST_CURRENT_DATE                            :{SILVER}Nuvarande datum: {WHITE}{DATE_SHORT}
STR_NETWORK_SERVER_LIST_PLAY_TIME                               :{SILVER}Speltid: {WHITE}{NUM}h {NUM}m
STR_NETWORK_SERVER_LIST_GAMESCRIPT                              :{SILVER}Spelskript: {WHITE}{STRING} (v{NUM})
STR_NETWORK_SERVER_LIST_PASSWORD                                :{SILVER}Lösenordsskyddat!
STR_NETWORK_SERVER_LIST_SERVER_OFFLINE                          :{SILVER}SERVER AVSTÄNGD
STR_NETWORK_SERVER_LIST_SERVER_FULL                             :{SILVER}SERVER FULL
STR_NETWORK_SERVER_LIST_SERVER_BANNED                           :{SILVER}SERVERN BANNLYSTE DIG
STR_NETWORK_SERVER_LIST_SERVER_TOO_OLD                          :{SILVER}SERVERN FÖR GAMMAL
STR_NETWORK_SERVER_LIST_VERSION_MISMATCH                        :{SILVER}VERSIONERNA MATCHAR EJ
STR_NETWORK_SERVER_LIST_GRF_MISMATCH                            :{SILVER}NewGRF Matchar Ej

STR_NETWORK_SERVER_LIST_JOIN_GAME                               :{BLACK}Gå med i spelet
STR_NETWORK_SERVER_LIST_REFRESH                                 :{BLACK}Uppdatera server
STR_NETWORK_SERVER_LIST_REFRESH_TOOLTIP                         :{BLACK}Uppdatera server info

STR_NETWORK_SERVER_LIST_SEARCH_SERVER_INTERNET                  :{BLACK}Sök på internet
STR_NETWORK_SERVER_LIST_SEARCH_SERVER_INTERNET_TOOLTIP          :{BLACK}Sök online efter offentliga servrar
STR_NETWORK_SERVER_LIST_SEARCH_SERVER_LAN                       :{BLACK}Sök LAN
STR_NETWORK_SERVER_LIST_SEARCH_SERVER_LAN_TOOLTIP               :{BLACK}Sök i lokalt nätverk för servrar
STR_NETWORK_SERVER_LIST_ADD_SERVER                              :{BLACK}Lägg till server
STR_NETWORK_SERVER_LIST_ADD_SERVER_TOOLTIP                      :{BLACK}Lägger till en server i listan. Denna kan antingen vara en serveradress eller en inbjudningskod
STR_NETWORK_SERVER_LIST_START_SERVER                            :{BLACK}Starta server
STR_NETWORK_SERVER_LIST_START_SERVER_TOOLTIP                    :{BLACK}Starta en server för andra att ansluta till

STR_NETWORK_SERVER_LIST_PLAYER_NAME_OSKTITLE                    :{BLACK}Mata in ditt namn
STR_NETWORK_SERVER_LIST_ENTER_SERVER_ADDRESS                    :{BLACK}Ange serveradress eller inbjudningskod

# Start new multiplayer server
STR_NETWORK_START_SERVER_CAPTION                                :{WHITE}Starta ett nytt spel i flerspelarläge

STR_NETWORK_START_SERVER_NEW_GAME_NAME                          :{BLACK}Namn:
STR_NETWORK_START_SERVER_NEW_GAME_NAME_TOOLTIP                  :{BLACK}Namnet på nätverksspelet kommer att synas för andra spelare i flerspelarmenyn
STR_NETWORK_START_SERVER_SET_PASSWORD                           :{BLACK}Bestäm lösenord
STR_NETWORK_START_SERVER_PASSWORD_TOOLTIP                       :{BLACK}Skydda spelet med ett lösenord så att inte andra än dem som har lösenordet kan gå med i spelet

STR_NETWORK_START_SERVER_VISIBILITY_LABEL                       :{BLACK}Synlighet:
STR_NETWORK_START_SERVER_VISIBILITY_TOOLTIP                     :{BLACK}Huruvida andra människor kan se din server i den offentliga listan
STR_NETWORK_START_SERVER_CLIENTS_SELECT                         :{BLACK}{NUM} klient{P "" er}
STR_NETWORK_START_SERVER_NUMBER_OF_CLIENTS                      :{BLACK}Max antal tillåtna klienter:
STR_NETWORK_START_SERVER_NUMBER_OF_CLIENTS_TOOLTIP              :{BLACK}Välj max antal tillåtna klienter. Alla platser måste inte fyllas.
STR_NETWORK_START_SERVER_COMPANIES_SELECT                       :{BLACK}{NUM} företag
STR_NETWORK_START_SERVER_NUMBER_OF_COMPANIES                    :{BLACK}Max antal företag:
STR_NETWORK_START_SERVER_NUMBER_OF_COMPANIES_TOOLTIP            :{BLACK}Begränsa antalet företag på servern

STR_NETWORK_START_SERVER_NEW_GAME_NAME_OSKTITLE                 :{BLACK}Mata in ett namn för nätverksspelet

# Network connecting window
STR_NETWORK_CONNECTING_CAPTION                                  :{WHITE}Ansluter...

STR_NETWORK_CONNECTING_WAITING                                  :{BLACK}{NUM} klient{P "" er} före oss
STR_NETWORK_CONNECTING_DOWNLOADING_1                            :{BLACK}{BYTES} nedladdade hittills
STR_NETWORK_CONNECTING_DOWNLOADING_2                            :{BLACK}{BYTES} / {BYTES} nerladdat hittills

###length 8
STR_NETWORK_CONNECTING_1                                        :{BLACK}(1/6) Ansluter...
STR_NETWORK_CONNECTING_2                                        :{BLACK}(2/6) Godkänner...
STR_NETWORK_CONNECTING_3                                        :{BLACK}(3/6) Väntar...
STR_NETWORK_CONNECTING_4                                        :{BLACK}(4/6) Laddar hem karta...
STR_NETWORK_CONNECTING_5                                        :{BLACK}(5/6) Behandlar data...
STR_NETWORK_CONNECTING_6                                        :{BLACK}(6/6) Registrerar...
STR_NETWORK_CONNECTING_SPECIAL_1                                :{BLACK}Hämtar spelinfo...
STR_NETWORK_CONNECTING_SPECIAL_2                                :{BLACK}Hämtar företagsinfo...

STR_NETWORK_CONNECTION_DISCONNECT                               :{BLACK}Koppla ifrån

STR_NETWORK_NEED_GAME_PASSWORD_CAPTION                          :{WHITE}Servern är skyddad. Ange lösenord

# Network company list added strings
STR_NETWORK_COMPANY_LIST_CLIENT_LIST                            :Spelare online
STR_NETWORK_COMPANY_LIST_SPECTATE                               :Beskåda

# Network client list
STR_NETWORK_CLIENT_LIST_CAPTION                                 :{WHITE}Spelare online
STR_NETWORK_CLIENT_LIST_SERVER                                  :{BLACK}Server
STR_NETWORK_CLIENT_LIST_SERVER_NAME                             :{BLACK}Namn
STR_NETWORK_CLIENT_LIST_SERVER_NAME_TOOLTIP                     :{BLACK}Namnet på servern du spelar på
STR_NETWORK_CLIENT_LIST_SERVER_NAME_EDIT_TOOLTIP                :{BLACK}Ändra din servers namn
STR_NETWORK_CLIENT_LIST_SERVER_NAME_QUERY_CAPTION               :Serverns namn
STR_NETWORK_CLIENT_LIST_SERVER_VISIBILITY                       :{BLACK}Synlighet
STR_NETWORK_CLIENT_LIST_SERVER_VISIBILITY_TOOLTIP               :{BLACK}Huruvida andra människor kan se din server i den offentliga listan
STR_NETWORK_CLIENT_LIST_SERVER_INVITE_CODE                      :{BLACK}Inbjudningskod
STR_NETWORK_CLIENT_LIST_SERVER_INVITE_CODE_TOOLTIP              :{BLACK}Inbjudningskod som andra spelare kan använda för att ansluta till denna server
STR_NETWORK_CLIENT_LIST_SERVER_CONNECTION_TYPE                  :{BLACK}Anslutningstyp
STR_NETWORK_CLIENT_LIST_SERVER_CONNECTION_TYPE_TOOLTIP          :{BLACK}Huruvida, och i så fall hur, din server kan nås av andra
STR_NETWORK_CLIENT_LIST_PLAYER                                  :{BLACK}Spelare
STR_NETWORK_CLIENT_LIST_PLAYER_NAME                             :{BLACK}Namn
STR_NETWORK_CLIENT_LIST_PLAYER_NAME_TOOLTIP                     :{BLACK}Ditt spelarnamn
STR_NETWORK_CLIENT_LIST_PLAYER_NAME_EDIT_TOOLTIP                :{BLACK}Ändra ditt spelarnamn
STR_NETWORK_CLIENT_LIST_PLAYER_NAME_QUERY_CAPTION               :Ditt spelarnamn
STR_NETWORK_CLIENT_LIST_ADMIN_CLIENT_TOOLTIP                    :{BLACK}Administrativa handlingar att utföra för denna klient
STR_NETWORK_CLIENT_LIST_ADMIN_COMPANY_TOOLTIP                   :{BLACK}Administrativa handlingar att utföra för detta företag
STR_NETWORK_CLIENT_LIST_JOIN_TOOLTIP                            :{BLACK}Gå med i detta företag
STR_NETWORK_CLIENT_LIST_COMPANY_AUTHORIZE_TOOLTIP               :{BLACK}Tillåt att denna klient ansluter till ditt företag
STR_NETWORK_CLIENT_LIST_CHAT_CLIENT_TOOLTIP                     :{BLACK}Skicka ett meddelande till denna spelare
STR_NETWORK_CLIENT_LIST_CHAT_COMPANY_TOOLTIP                    :{BLACK}Skicka ett meddelande till alla spelare i detta företag
STR_NETWORK_CLIENT_LIST_CHAT_SPECTATOR_TOOLTIP                  :{BLACK}Skicka ett meddelande till alla åskådare
STR_NETWORK_CLIENT_LIST_SPECTATORS                              :Åskådare
STR_NETWORK_CLIENT_LIST_NEW_COMPANY                             :(Nytt företag)
STR_NETWORK_CLIENT_LIST_NEW_COMPANY_TOOLTIP                     :{BLACK}Skapa ett nytt företag och gå med i det
STR_NETWORK_CLIENT_LIST_PLAYER_ICON_SELF_TOOLTIP                :{BLACK}Det här är du
STR_NETWORK_CLIENT_LIST_PLAYER_ICON_HOST_TOOLTIP                :{BLACK}Det här är spelets värd
STR_NETWORK_CLIENT_LIST_CLIENT_COMPANY_COUNT                    :{BLACK}{NUM} klient{P "" er} - {NUM}{NUM} företag
STR_NETWORK_CLIENT_LIST_CLIENT_COMPANY_COUNT_TOOLTIP            :{BLACK}Antal för närvarande anslutna klienter, antal företag och maximalt antal företag som tillåts av serveradministratören

# Matches ConnectionType
###length 5
STR_NETWORK_CLIENT_LIST_SERVER_CONNECTION_TYPE_UNKNOWN          :{BLACK}Lokal
STR_NETWORK_CLIENT_LIST_SERVER_CONNECTION_TYPE_ISOLATED         :{RED}Fjärran belägna spelare kan inte ansluta
STR_NETWORK_CLIENT_LIST_SERVER_CONNECTION_TYPE_DIRECT           :{BLACK}Offentlig
STR_NETWORK_CLIENT_LIST_SERVER_CONNECTION_TYPE_STUN             :{BLACK}Bakom NAT
STR_NETWORK_CLIENT_LIST_SERVER_CONNECTION_TYPE_TURN             :{BLACK}Via relä

STR_NETWORK_CLIENT_LIST_ADMIN_CLIENT_KICK                       :Kasta ut
STR_NETWORK_CLIENT_LIST_ADMIN_CLIENT_BAN                        :Bannlys
STR_NETWORK_CLIENT_LIST_ADMIN_COMPANY_RESET                     :Ta bort

STR_NETWORK_CLIENT_LIST_ASK_CAPTION                             :{WHITE}Administratörshandling
STR_NETWORK_CLIENT_LIST_ASK_CLIENT_KICK                         :{YELLOW}Är du säker på att du vill kasta ut spelaren '{STRING}'?
STR_NETWORK_CLIENT_LIST_ASK_CLIENT_BAN                          :{YELLOW}Är du säker på att du vill bannlysa spelaren '{STRING}'?
STR_NETWORK_CLIENT_LIST_ASK_COMPANY_RESET                       :{YELLOW}Är du säker på att du vill ta bort företaget {COMPANY}?

STR_NETWORK_ASK_RELAY_CAPTION                                   :{WHITE}Använd relä?
STR_NETWORK_ASK_RELAY_TEXT                                      :{YELLOW}Misslyckades med att etablera en anslutning mellan dig och servern '{STRING}'.{}Vill du använda '{STRING}' som relä för denna session?
STR_NETWORK_ASK_RELAY_NO                                        :{BLACK}Nej
STR_NETWORK_ASK_RELAY_YES_ONCE                                  :{BLACK}Ja, den här gången
STR_NETWORK_ASK_RELAY_YES_ALWAYS                                :{BLACK}Ja, fråga inte igen

STR_NETWORK_ASK_SURVEY_CAPTION                                  :Delta i automatiserad undersökning?
STR_NETWORK_ASK_SURVEY_TEXT                                     :Vill du delta i den automatiska undersökningen?{}OpenTTD kommer att skicka en undersökning när du lämnar ett spel.{}Du kan ändra detta när som helst under "Spelalternativ".
STR_NETWORK_ASK_SURVEY_PREVIEW                                  :Förhandsgranska enkätresultat
STR_NETWORK_ASK_SURVEY_LINK                                     :Om undersökning och integritet
STR_NETWORK_ASK_SURVEY_NO                                       :Nej
STR_NETWORK_ASK_SURVEY_YES                                      :Ja

STR_NETWORK_SPECTATORS                                          :Åskådare

# Network company info join/password
STR_COMPANY_VIEW_JOIN                                           :{BLACK}Gå med
STR_COMPANY_VIEW_JOIN_TOOLTIP                                   :{BLACK}Gå med och spela som detta företag

# Network chat
STR_NETWORK_CHAT_SEND                                           :{BLACK}Skicka
STR_NETWORK_CHAT_COMPANY_CAPTION                                :[Företaget] :
STR_NETWORK_CHAT_CLIENT_CAPTION                                 :[Privat] {STRING}:
STR_NETWORK_CHAT_ALL_CAPTION                                    :[Alla] :

STR_NETWORK_CHAT_COMPANY                                        :[Företaget] {STRING}: {WHITE}{STRING}
STR_NETWORK_CHAT_TO_COMPANY                                     :[Företaget] Till {STRING}: {WHITE}{STRING}
STR_NETWORK_CHAT_CLIENT                                         :[Privat] {STRING}: {WHITE}{STRING}
STR_NETWORK_CHAT_TO_CLIENT                                      :[Privat] Till {STRING}: {WHITE}{STRING}
STR_NETWORK_CHAT_ALL                                            :[Alla] {STRING}: {WHITE}{STRING}
STR_NETWORK_CHAT_EXTERNAL                                       :[{STRING}] {STRING}: {WHITE}{STRING}
STR_NETWORK_CHAT_OSKTITLE                                       :{BLACK}Mata in text för nätverkschat

# Network messages
STR_NETWORK_ERROR_NOTAVAILABLE                                  :{WHITE}Inget nätverkskort funnet
STR_NETWORK_ERROR_NOCONNECTION                                  :{WHITE}Anslutning till servern tog för lång tid eller avvisades
STR_NETWORK_ERROR_NEWGRF_MISMATCH                               :{WHITE}Kunde inte ansluta på grund av att NewGRF är omaka
STR_NETWORK_ERROR_DESYNC                                        :{WHITE}Synkronisering av nätverks-spel misslyckades
STR_NETWORK_ERROR_LOSTCONNECTION                                :{WHITE}Nätverk, koppling förlorad
STR_NETWORK_ERROR_SAVEGAMEERROR                                 :{WHITE}Kunde inte ladda det sparade spelet
STR_NETWORK_ERROR_SERVER_START                                  :{WHITE}Kunde inte starta servern.
STR_NETWORK_ERROR_SERVER_ERROR                                  :{WHITE}Ett protokollfel uppstod och anslutningen stängdes.
STR_NETWORK_ERROR_BAD_PLAYER_NAME                               :{WHITE}Du har inte angivit något spelarnamn. Namninställning kan göras högst upp i flerspelarfönstret
STR_NETWORK_ERROR_BAD_SERVER_NAME                               :{WHITE}Du har inte angivit något servernamn. Namninställning kan göras högst upp i flerspelarfönstret
STR_NETWORK_ERROR_WRONG_REVISION                                :{WHITE}Servern har en annan version än denna klient
STR_NETWORK_ERROR_WRONG_PASSWORD                                :{WHITE}Fel lösenord
STR_NETWORK_ERROR_NOT_ON_ALLOW_LIST                             :{WHITE}Du finns ej med på listan över tillåtna klienter
STR_NETWORK_ERROR_SERVER_FULL                                   :{WHITE}Servern är full
STR_NETWORK_ERROR_SERVER_BANNED                                 :{WHITE}Du är bannlyst från den här servern
STR_NETWORK_ERROR_KICKED                                        :{WHITE}Du blev utkastad från spelet
STR_NETWORK_ERROR_KICK_MESSAGE                                  :{WHITE}Orsak: {STRING}
STR_NETWORK_ERROR_CHEATER                                       :{WHITE}Fusk är inte tillåtet på denna server
STR_NETWORK_ERROR_TOO_MANY_COMMANDS                             :{WHITE}Du skickade för många kommandon till servern
STR_NETWORK_ERROR_TIMEOUT_PASSWORD                              :{WHITE}Du tog för lång tid på dig att mata in löserondet
STR_NETWORK_ERROR_TIMEOUT_COMPUTER                              :{WHITE}Din dator tog för lång tid på sig för att ansluta
STR_NETWORK_ERROR_TIMEOUT_MAP                                   :{WHITE}Du tog för lång tid på dig att ladda ner kartan
STR_NETWORK_ERROR_TIMEOUT_JOIN                                  :{WHITE}Du tog för lång tid på dig att ansluta till servern
STR_NETWORK_ERROR_INVALID_CLIENT_NAME                           :{WHITE}Ditt spelarnamn är inte tillåtet

STR_NETWORK_ERROR_CLIENT_GUI_LOST_CONNECTION_CAPTION            :{WHITE}Anslutningen har troligtvis försvunnit
STR_NETWORK_ERROR_CLIENT_GUI_LOST_CONNECTION                    :{WHITE}De senaste {NUM} sekunderna har inget data mottagits från servern

###length 23
STR_NETWORK_ERROR_CLIENT_GENERAL                                :allmänt fel
STR_NETWORK_ERROR_CLIENT_DESYNC                                 :synkroniseringsfel
STR_NETWORK_ERROR_CLIENT_SAVEGAME                               :kunde inte ladda kartan
STR_NETWORK_ERROR_CLIENT_CONNECTION_LOST                        :anslutning förlorad
STR_NETWORK_ERROR_CLIENT_PROTOCOL_ERROR                         :protokollfel
STR_NETWORK_ERROR_CLIENT_NEWGRF_MISMATCH                        :NewGRF är omaka
STR_NETWORK_ERROR_CLIENT_NOT_AUTHORIZED                         :inte godkänd
STR_NETWORK_ERROR_CLIENT_NOT_EXPECTED                           :mottog felaktigt eller oväntat paket
STR_NETWORK_ERROR_CLIENT_WRONG_REVISION                         :fel revision
STR_NETWORK_ERROR_CLIENT_NAME_IN_USE                            :namnet används redan
STR_NETWORK_ERROR_CLIENT_WRONG_PASSWORD                         :fel lösenord
STR_NETWORK_ERROR_CLIENT_NOT_ON_ALLOW_LIST                      :ej på tillåt-listan
STR_NETWORK_ERROR_CLIENT_NO_AUTHENTICATION_METHOD_AVAILABLE     :ingen av de efterfrågade autenticeringsmetoderna är tillgänglig
STR_NETWORK_ERROR_CLIENT_COMPANY_MISMATCH                       :fel företags-id i DoCommand
STR_NETWORK_ERROR_CLIENT_KICKED                                 :utkastad av servern
STR_NETWORK_ERROR_CLIENT_CHEATER                                :försökte fuska
STR_NETWORK_ERROR_CLIENT_SERVER_FULL                            :servern är full
STR_NETWORK_ERROR_CLIENT_TOO_MANY_COMMANDS                      :skickade för många kommandon
STR_NETWORK_ERROR_CLIENT_TIMEOUT_PASSWORD                       :inget lösenord togs emot i tid
STR_NETWORK_ERROR_CLIENT_TIMEOUT_COMPUTER                       :generell timeout
STR_NETWORK_ERROR_CLIENT_TIMEOUT_MAP                            :nedladdning av kartan tog för lång tid
STR_NETWORK_ERROR_CLIENT_TIMEOUT_JOIN                           :bearbetning av kartan tog för lång tid
STR_NETWORK_ERROR_CLIENT_INVALID_CLIENT_NAME                    :ogiltigt klientnamn

# Network related errors
STR_NETWORK_SERVER_MESSAGE                                      :*** {STRING}

###length 12
STR_NETWORK_SERVER_MESSAGE_GAME_PAUSED                          :Spelet är pausat ({STRING})
STR_NETWORK_SERVER_MESSAGE_GAME_STILL_PAUSED_1                  :Spelet är fortfarande pausat ({STRING})
STR_NETWORK_SERVER_MESSAGE_GAME_STILL_PAUSED_2                  :Spelet är fortfarande pausat ({STRING}, {STRING})
STR_NETWORK_SERVER_MESSAGE_GAME_STILL_PAUSED_3                  :Spelet är fortfarande pausat ({STRING}, {STRING}, {STRING})
STR_NETWORK_SERVER_MESSAGE_GAME_STILL_PAUSED_4                  :Spelet är fortfarande pausat ({STRING}, {STRING}, {STRING}, {STRING})
STR_NETWORK_SERVER_MESSAGE_GAME_STILL_PAUSED_5                  :Spelet är fortfarande pausat ({STRING}, {STRING}, {STRING}, {STRING}, {STRING})
STR_NETWORK_SERVER_MESSAGE_GAME_UNPAUSED                        :Spelet är opausat ({STRING})
STR_NETWORK_SERVER_MESSAGE_GAME_REASON_NOT_ENOUGH_PLAYERS       :antal spelare
STR_NETWORK_SERVER_MESSAGE_GAME_REASON_CONNECTING_CLIENTS       :ansluter klienter
STR_NETWORK_SERVER_MESSAGE_GAME_REASON_MANUAL                   :manuell
STR_NETWORK_SERVER_MESSAGE_GAME_REASON_GAME_SCRIPT              :spelskript
STR_NETWORK_SERVER_MESSAGE_GAME_REASON_LINK_GRAPH               :väntar på uppdatering av länkgraf

STR_NETWORK_MESSAGE_CLIENT_LEAVING                              :lämnar
STR_NETWORK_MESSAGE_CLIENT_JOINED                               :*** {STRING} har gått med i spelet
STR_NETWORK_MESSAGE_CLIENT_JOINED_ID                            :*** {STRING} har gått med i spelet (Klient #{NUM})
STR_NETWORK_MESSAGE_CLIENT_COMPANY_JOIN                         :*** {STRING} har gått med i {STRING}
STR_NETWORK_MESSAGE_CLIENT_COMPANY_SPECTATE                     :*** {STRING} har gått med som åskådare
STR_NETWORK_MESSAGE_CLIENT_COMPANY_NEW                          :*** {STRING} har startat ett nytt företag (#{NUM})
STR_NETWORK_MESSAGE_CLIENT_LEFT                                 :*** {STRING} har lämnat spelet ({STRING})
STR_NETWORK_MESSAGE_NAME_CHANGE                                 :*** {STRING} har ändrat sitt namn till {STRING}
STR_NETWORK_MESSAGE_GIVE_MONEY                                  :*** {STRING} gav {CURRENCY_LONG} till {STRING}
STR_NETWORK_MESSAGE_SERVER_SHUTDOWN                             :{WHITE}Servern avslutade sessionen
STR_NETWORK_MESSAGE_SERVER_REBOOT                               :{WHITE}Servern startar om...{}{}Var vänlig vänta...
STR_NETWORK_MESSAGE_KICKED                                      :*** {STRING} kastades ut. Orsak: ({STRING})

STR_NETWORK_ERROR_COORDINATOR_REGISTRATION_FAILED               :{WHITE}Serverregistrering misslyckades
STR_NETWORK_ERROR_COORDINATOR_REUSE_OF_INVITE_CODE              :{WHITE}En annan server med samma inbjudningskod registrerade sig. Växlar till "lokal" speltyp.
STR_NETWORK_ERROR_COORDINATOR_ISOLATED                          :{WHITE}Din server tillåter inte fjärranslutningar
STR_NETWORK_ERROR_COORDINATOR_ISOLATED_DETAIL                   :{WHITE}Andra spelare kommer ej ha möjlighet att ansluta till din server

# Content downloading window
STR_CONTENT_TITLE                                               :{WHITE}Online-innehåll
STR_CONTENT_TYPE_CAPTION                                        :{BLACK}Typ
STR_CONTENT_TYPE_CAPTION_TOOLTIP                                :{BLACK}Typ av innehåll
STR_CONTENT_NAME_CAPTION                                        :{BLACK}Namn
STR_CONTENT_NAME_CAPTION_TOOLTIP                                :{BLACK}Namn på innehållet
STR_CONTENT_MATRIX_TOOLTIP                                      :{BLACK}Klicka på en av raderna för att se detaljer{}Klicka på kryssrutan för att välja att ladda ned det
STR_CONTENT_SELECT_ALL_CAPTION                                  :{BLACK}Markera allt
STR_CONTENT_SELECT_ALL_CAPTION_TOOLTIP                          :{BLACK}Markera allt innehåll för nedladdning
STR_CONTENT_SELECT_UPDATES_CAPTION                              :{BLACK}Välj uppgraderingar
STR_CONTENT_SELECT_UPDATES_CAPTION_TOOLTIP                      :{BLACK}Markera allt innehåll som är en uppgradering på befintligt innehåll för nedladdning
STR_CONTENT_UNSELECT_ALL_CAPTION                                :{BLACK}Avmarkera allt
STR_CONTENT_UNSELECT_ALL_CAPTION_TOOLTIP                        :{BLACK}Markera att inte ladda hem någonting
STR_CONTENT_SEARCH_EXTERNAL                                     :{BLACK}Sök på externa webbplatser
STR_CONTENT_SEARCH_EXTERNAL_TOOLTIP                             :{BLACK}Sök på webbplatser som är fristående från OpenTTD efter material som ej är tillgängligt på OpenTTD:s innehållstjänst
STR_CONTENT_SEARCH_EXTERNAL_DISCLAIMER_CAPTION                  :{WHITE}Du lämnar nu OpenTTD!
STR_CONTENT_SEARCH_EXTERNAL_DISCLAIMER                          :{WHITE}Villkoren för nedladdning av material från externa webbplatser varierar.{}Du hänvisas till de externa sidorna när det gäller instruktioner för hur materialet ska installeras i OpenTTD.{}Vill du fortsätta?
STR_CONTENT_FILTER_TITLE                                        :{BLACK}Filter för tagg/namn:
STR_CONTENT_OPEN_URL                                            :{BLACK}Hemsida
STR_CONTENT_OPEN_URL_TOOLTIP                                    :{BLACK}Besök hemsidan för det här innehållet
STR_CONTENT_DOWNLOAD_CAPTION                                    :{BLACK}Ladda ned
STR_CONTENT_DOWNLOAD_CAPTION_TOOLTIP                            :{BLACK}Börja ladda hem valt innehåll
STR_CONTENT_TOTAL_DOWNLOAD_SIZE                                 :{SILVER}Total storlek på nedladdning: {WHITE}{BYTES}
STR_CONTENT_DETAIL_TITLE                                        :{SILVER}INNEHÅLLSINFORMATION

###length 5
STR_CONTENT_DETAIL_SUBTITLE_UNSELECTED                          :{SILVER}Du har _inte_ valt att ladda ned detta
STR_CONTENT_DETAIL_SUBTITLE_SELECTED                            :{SILVER}Du har valt att ladda ned detta
STR_CONTENT_DETAIL_SUBTITLE_AUTOSELECTED                        :{SILVER}De filer som behövs har markerats för nedladdning
STR_CONTENT_DETAIL_SUBTITLE_ALREADY_HERE                        :{SILVER}Du har redan denna
STR_CONTENT_DETAIL_SUBTITLE_DOES_NOT_EXIST                      :{SILVER}Detta innehåll är okänt och kan inte laddas ned genom OpenTTD

STR_CONTENT_DETAIL_UPDATE                                       :{SILVER}Denna används istället för {STRING}
STR_CONTENT_DETAIL_NAME                                         :{SILVER}Namn: {WHITE}{STRING}
STR_CONTENT_DETAIL_VERSION                                      :{SILVER}Version: {WHITE}{STRING}
STR_CONTENT_DETAIL_DESCRIPTION                                  :{SILVER}Beskrivning: {WHITE}{STRING}
STR_CONTENT_DETAIL_URL                                          :{SILVER}URL: {WHITE}{STRING}
STR_CONTENT_DETAIL_TYPE                                         :{SILVER}Typ: {WHITE}{STRING}
STR_CONTENT_DETAIL_FILESIZE                                     :{SILVER}Nedladdningsstorlek: {WHITE}{BYTES}
STR_CONTENT_DETAIL_SELECTED_BECAUSE_OF                          :{SILVER}Vald på grund av: {WHITE}{STRING}
STR_CONTENT_DETAIL_DEPENDENCIES                                 :{SILVER}Filer som behövs: {WHITE}{STRING}
STR_CONTENT_DETAIL_TAGS                                         :{SILVER}Taggar: {WHITE}{STRING}
STR_CONTENT_NO_ZLIB                                             :{WHITE}OpenTTD saknar stöd för "zlib"...
STR_CONTENT_NO_ZLIB_SUB                                         :{WHITE}... nerladdning av innehåll är inte möjligt!

# Order of these is important!
STR_CONTENT_TYPE_BASE_GRAPHICS                                  :Grafikpaket
STR_CONTENT_TYPE_NEWGRF                                         :NewGRF
STR_CONTENT_TYPE_AI                                             :Datorspelare
STR_CONTENT_TYPE_AI_LIBRARY                                     :Datorspelarbibliotek
STR_CONTENT_TYPE_SCENARIO                                       :Scenario
STR_CONTENT_TYPE_HEIGHTMAP                                      :Höjdkarta
STR_CONTENT_TYPE_BASE_SOUNDS                                    :Ljudpaket
STR_CONTENT_TYPE_BASE_MUSIC                                     :Musikpaket
STR_CONTENT_TYPE_GAME_SCRIPT                                    :Spelskript
STR_CONTENT_TYPE_GS_LIBRARY                                     :Spelskriptbibliotek

# Content downloading progress window
STR_CONTENT_DOWNLOAD_TITLE                                      :{WHITE}Laddar ned innehåll...
STR_CONTENT_DOWNLOAD_INITIALISE                                 :{WHITE}Begär filer...
STR_CONTENT_DOWNLOAD_FILE                                       :{WHITE}Laddar nu ned {STRING} ({NUM} av {NUM})
STR_CONTENT_DOWNLOAD_COMPLETE                                   :{WHITE}Nedladdning slutförd
STR_CONTENT_DOWNLOAD_PROGRESS_SIZE                              :{WHITE}{BYTES} av {BYTES} nedladdat ({NUM} %)

# Content downloading error messages
STR_CONTENT_ERROR_COULD_NOT_CONNECT                             :{WHITE}Kunde inte ansluta till innehållsservern...
STR_CONTENT_ERROR_COULD_NOT_DOWNLOAD                            :{WHITE}Nedladdning misslyckades...
STR_CONTENT_ERROR_COULD_NOT_DOWNLOAD_FILE_NOT_WRITABLE          :{WHITE}... kunde inte skriva till fil
STR_CONTENT_ERROR_COULD_NOT_EXTRACT                             :{WHITE}Kunde inte packa upp den nedladdade filen

STR_MISSING_GRAPHICS_SET_CAPTION                                :{WHITE}Grafik saknas
STR_MISSING_GRAPHICS_SET_MESSAGE                                :{BLACK}OpenTTD kräver grafik för att fungera, men ingen grafik kunde hittas. Tillåter du att OpenTTD laddar ner dessa grafikfiler?
STR_MISSING_GRAPHICS_YES_DOWNLOAD                               :{BLACK}Ja, ladda ner grafiken
STR_MISSING_GRAPHICS_NO_QUIT                                    :{BLACK}Nej, avsluta OpenTTD

STR_MISSING_GRAPHICS_ERROR_TITLE                                :{WHITE}Nedladdning misslyckades
STR_MISSING_GRAPHICS_ERROR                                      :{BLACK}Nedladdning av grafik misslyckades.{}Vänligen ladda ner grafiken manuellt.
STR_MISSING_GRAPHICS_ERROR_QUIT                                 :{BLACK}Avsluta OpenTTD

# Transparency settings window
STR_TRANSPARENCY_CAPTION                                        :{WHITE}Genomskinlighetsinställningar
STR_TRANSPARENT_SIGNS_TOOLTIP                                   :{BLACK}Växla genomskinlighet för skyltar. Ctrl+klick för att låsa
STR_TRANSPARENT_TREES_TOOLTIP                                   :{BLACK}Växla genomskinlighet för träd. Ctrl+klick för att låsa
STR_TRANSPARENT_HOUSES_TOOLTIP                                  :{BLACK}Växla genomskinlighet för byggnader. Ctrl+klick för att låsa
STR_TRANSPARENT_INDUSTRIES_TOOLTIP                              :{BLACK}Växla genomskinlighet för industrier. Ctrl+klick för att låsa
STR_TRANSPARENT_BUILDINGS_TOOLTIP                               :{BLACK}Växla genomskinlighet för byggnader såsom stationer, depåer och riktmärken. Ctrl+klick för att låsa
STR_TRANSPARENT_BRIDGES_TOOLTIP                                 :{BLACK}Växla genomskinlighet för broar. Ctrl+klick för att låsa
STR_TRANSPARENT_STRUCTURES_TOOLTIP                              :{BLACK}Växla genomskinlighet för byggnader såsom fyrar och antenner. Ctrl+klick för att låsa
STR_TRANSPARENT_CATENARY_TOOLTIP                                :{BLACK}Växla genomskinlighet för kontaktledning. Ctrl+klick för att låsa
STR_TRANSPARENT_TEXT_TOOLTIP                                    :{BLACK} Växla genomskinlighet för pålastnings, kostnads och inkomsttext. Ctrl+klick för att låsa
STR_TRANSPARENT_INVISIBLE_TOOLTIP                               :{BLACK}Gör object osynliga istället för genomskinliga

# Linkgraph legend window
STR_LINKGRAPH_LEGEND_CAPTION                                    :{BLACK}Legend för godsflöden
STR_LINKGRAPH_LEGEND_ALL                                        :{BLACK}Alla
STR_LINKGRAPH_LEGEND_NONE                                       :{BLACK}Inga
STR_LINKGRAPH_LEGEND_SELECT_COMPANIES                           :{BLACK}Välj företag att visa
STR_LINKGRAPH_LEGEND_COMPANY_TOOLTIP                            :{BLACK}{STRING}{}{COMPANY}

# Linkgraph legend window and linkgraph legend in smallmap
STR_LINKGRAPH_LEGEND_UNUSED                                     :{TINY_FONT}{BLACK}oanvänd
STR_LINKGRAPH_LEGEND_SATURATED                                  :{TINY_FONT}{BLACK}mättad
STR_LINKGRAPH_LEGEND_OVERLOADED                                 :{TINY_FONT}{BLACK}överbelastad

# Linkgraph tooltip
STR_LINKGRAPH_STATS_TOOLTIP_MONTH                               :{BLACK}{CARGO_LONG} kommer att transporteras per månad från {STATION} till {STATION} ({COMMA}% av kapaciteten){STRING}
STR_LINKGRAPH_STATS_TOOLTIP_MINUTE                              :{BLACK}{CARGO_LONG} kommer att transporteras per minut från {STATION} till {STATION} ({COMMA}% av kapaciteten){STRING}
STR_LINKGRAPH_STATS_TOOLTIP_RETURN_EXTENSION                    :{}{CARGO_LONG} att transporteras tillbaka ({COMMA}% av kapacitet)
STR_LINKGRAPH_STATS_TOOLTIP_TIME_EXTENSION                      :{}Genomsnittlig restid: {UNITS_DAYS_OR_SECONDS}

# Base for station construction window(s)
STR_STATION_BUILD_COVERAGE_AREA_TITLE                           :{BLACK}Markera upptagningsområde
STR_STATION_BUILD_COVERAGE_OFF                                  :{BLACK}Av
STR_STATION_BUILD_COVERAGE_ON                                   :{BLACK}På
STR_STATION_BUILD_COVERAGE_AREA_OFF_TOOLTIP                     :{BLACK}Markera inte upptagningsområde för stationen
STR_STATION_BUILD_COVERAGE_AREA_ON_TOOLTIP                      :{BLACK}Markera stationens upptagningsområde
STR_STATION_BUILD_ACCEPTS_CARGO                                 :{BLACK}Accepterar: {GOLD}{CARGO_LIST}
STR_STATION_BUILD_SUPPLIES_CARGO                                :{BLACK}Tillhandahåller: {GOLD}{CARGO_LIST}
STR_STATION_BUILD_INFRASTRUCTURE_COST_YEAR                      :{BLACK}Underhållskostnad: {GOLD}{CURRENCY_SHORT}/år
STR_STATION_BUILD_INFRASTRUCTURE_COST_PERIOD                    :{BLACK}Underhållskostnad: {GOLD}{CURRENCY_SHORT}/period

# Join station window
STR_JOIN_STATION_CAPTION                                        :{WHITE}Slå ihop stationer
STR_JOIN_STATION_CREATE_SPLITTED_STATION                        :{YELLOW}Bygg en separat station

STR_JOIN_WAYPOINT_CAPTION                                       :{WHITE}Slå ihop riktmärken
STR_JOIN_WAYPOINT_CREATE_SPLITTED_WAYPOINT                      :{YELLOW}Bygg ett separat riktmärke

# Generic toolbar
STR_TOOLBAR_DISABLED_NO_VEHICLE_AVAILABLE                       :{BLACK}Inaktiverad eftersom det ej finns några tillgängliga fordon till denna infrastruktur

# Rail construction toolbar
STR_RAIL_TOOLBAR_RAILROAD_CONSTRUCTION_CAPTION                  :Bygg järnväg
STR_RAIL_TOOLBAR_ELRAIL_CONSTRUCTION_CAPTION                    :Bygg elektrifierad järnväg
STR_RAIL_TOOLBAR_MONORAIL_CONSTRUCTION_CAPTION                  :Bygg monorail
STR_RAIL_TOOLBAR_MAGLEV_CONSTRUCTION_CAPTION                    :Bygg maglev

STR_RAIL_TOOLBAR_TOOLTIP_BUILD_RAILROAD_TRACK                   :{BLACK}Bygg järnvägspår. Ctrl+Klick för att ta bort järnvägspår. Håll även in Shift för att endast visa uppskattad kostnad
STR_RAIL_TOOLBAR_TOOLTIP_BUILD_AUTORAIL                         :{BLACK}Bygg järnvägspår med Autospårläget. Ctrl+Klick för att ta bort järnvägspår. Håll även in Shift för att endast visa uppskattad kostnad
STR_RAIL_TOOLBAR_TOOLTIP_BUILD_TRAIN_DEPOT_FOR_BUILDING         :{BLACK}Bygg tågdepå (för köp och service av tåg). Håll även in Shift för att endast visa uppskattad kostnad
STR_RAIL_TOOLBAR_TOOLTIP_CONVERT_RAIL_TO_WAYPOINT               :{BLACK}Bygg riktmärke på räls. Ctrl+Klick för att välja ett annat riktmärke att sammanlänka. Håll även in Shift för att endast visa uppskattad kostnad
STR_RAIL_TOOLBAR_TOOLTIP_BUILD_RAILROAD_STATION                 :{BLACK}Bygg järnvägsstation. Ctrl+Klick för att välja en annan station att sammanlänka. Håll även in Shift för att endast visa uppskattad kostnad
STR_RAIL_TOOLBAR_TOOLTIP_BUILD_RAILROAD_SIGNALS                 :{BLACK}Bygg signal på järnväg. Ctrl+Klick för att bygga den alternativa signalstilen{}Klick+Drag för att fylla den valda rälssträckan med signaler med angivet mellanrum. Ctrl+Klick+Drag för att fylla ut med signaler fram till nästa korsning, station, eller signal. Håll även in Shift för att endast visa uppskattad kostnad
STR_RAIL_TOOLBAR_TOOLTIP_BUILD_RAILROAD_BRIDGE                  :{BLACK}Bygg järnvägsbro. Håll även in Shift för att endast visa uppskattad kostnad
STR_RAIL_TOOLBAR_TOOLTIP_BUILD_RAILROAD_TUNNEL                  :{BLACK}Bygg järnvägstunnel. Håll även in Shift för att endast visa uppskattad kostnad
STR_RAIL_TOOLBAR_TOOLTIP_TOGGLE_BUILD_REMOVE_FOR                :{BLACK}Växla mellan att bygga/ta bort järnväg, signaler, riktmärken och stationer. Ctrl+Klick för att även ta bort räls från riktmärken och stationer
STR_RAIL_TOOLBAR_TOOLTIP_CONVERT_RAIL                           :{BLACK}Konvertera/Uppgradera spårtyp. Håll även in Shift för att endast visa uppskattad kostnad

STR_RAIL_NAME_RAILROAD                                          :Järnväg
STR_RAIL_NAME_ELRAIL                                            :Elektrifierad järnväg
STR_RAIL_NAME_MONORAIL                                          :Monorail
STR_RAIL_NAME_MAGLEV                                            :Maglev

# Rail depot construction window
STR_BUILD_DEPOT_TRAIN_ORIENTATION_CAPTION                       :{WHITE}Riktning för tågdepå
STR_BUILD_DEPOT_TRAIN_ORIENTATION_TOOLTIP                       :{BLACK}Välj riktning för tågdepå

# Rail waypoint construction window
STR_WAYPOINT_CAPTION                                            :{WHITE}Riktmärke

# Rail station construction window
STR_STATION_BUILD_RAIL_CAPTION                                  :{WHITE}Val av tågstation
STR_STATION_BUILD_ORIENTATION                                   :{BLACK}Riktning
STR_STATION_BUILD_RAILROAD_ORIENTATION_TOOLTIP                  :{BLACK}Välj riktning för järnvägsstation
STR_STATION_BUILD_NUMBER_OF_TRACKS                              :{BLACK}Antal spår
STR_STATION_BUILD_NUMBER_OF_TRACKS_TOOLTIP                      :{BLACK}Välj antal plattformar för järnvägsstation
STR_STATION_BUILD_PLATFORM_LENGTH                               :{BLACK}Längd på plattform
STR_STATION_BUILD_PLATFORM_LENGTH_TOOLTIP                       :{BLACK}Välj längd på järnvägsstation
STR_STATION_BUILD_DRAG_DROP                                     :{BLACK}Drag & Släpp
STR_STATION_BUILD_DRAG_DROP_TOOLTIP                             :{BLACK}Bygg en station genom att dra & släppa

STR_PICKER_MODE_ALL                                             :Alla
STR_PICKER_MODE_ALL_TOOLTIP                                     :Slå av/på visning av objekt från alla klasser
STR_PICKER_MODE_USED                                            :Använda
STR_PICKER_MODE_USED_TOOLTIP                                    :Slå av/på visning av endast existerande objekt
STR_PICKER_MODE_SAVED                                           :Sparade
STR_PICKER_MODE_SAVED_TOOLTIP                                   :Slå på/av visning av endast sparade objekt

STR_PICKER_STATION_CLASS_TOOLTIP                                :Välj vilken klass av stationer som ska visas
STR_PICKER_STATION_TYPE_TOOLTIP                                 :Välj en stationstyp att bygga. Ctrl+Klick för att lägga till eller ta bort i sparade objekt
STR_PICKER_WAYPOINT_CLASS_TOOLTIP                               :Välj vilken klass av riktmärken som ska visas
STR_PICKER_WAYPOINT_TYPE_TOOLTIP                                :Välj ett riktmärke att bygga. Ctrl+Klick för att lägga till eller ta bort i sparade objekt
STR_PICKER_ROADSTOP_BUS_CLASS_TOOLTIP                           :Välj vilken klass av busstationer som ska visas
STR_PICKER_ROADSTOP_BUS_TYPE_TOOLTIP                            :Välj en busstationstyp att bygga. Ctrl+Klick för att lägga till eller ta bort i sparade objekt
STR_PICKER_ROADSTOP_TRUCK_CLASS_TOOLTIP                         :Välj vilken klass av laststationer som ska visas
STR_PICKER_ROADSTOP_TRUCK_TYPE_TOOLTIP                          :Välj en laststationstyp att bygga. Ctrl+Klick för att lägga till eller ta bort i sparade objekt
STR_PICKER_OBJECT_CLASS_TOOLTIP                                 :Välj vilken klass av objekt som ska visas
STR_PICKER_OBJECT_TYPE_TOOLTIP                                  :Välj en objektstyp att bygga. Ctrl+klicka för att lägga till eller ta bort i sparade objekt. Ctrl+klicka+dra för att välja ytan diagonalt. Håll även in Shift för att endast visa uppskattad kostnad
STR_PICKER_HOUSE_CLASS_TOOLTIP                                  :Välj vilken stadszon som ska visas
STR_PICKER_HOUSE_TYPE_TOOLTIP                                   :Välj en hustyp att bygga. Ctrl+Klick för att lägga till eller ta bort i sparade objekt

STR_HOUSE_PICKER_CAPTION                                        :Husval
STR_HOUSE_PICKER_NAME                                           :{BLACK}Namn: {ORANGE}{STRING}
STR_HOUSE_PICKER_POPULATION                                     :{BLACK}Invånarantal: {ORANGE}{NUM}
STR_HOUSE_PICKER_YEARS                                          :{BLACK}År: {ORANGE}{NUM}-{NUM}
STR_HOUSE_PICKER_YEARS_ANY                                      :{BLACK}År: {ORANGE}Alla
STR_HOUSE_PICKER_YEARS_FROM                                     :{BLACK}År: {ORANGE}Från {NUM}
STR_HOUSE_PICKER_YEARS_UNTIL                                    :{BLACK}År: {ORANGE}Till {NUM}
STR_HOUSE_PICKER_SIZE                                           :{BLACK}Storlek: {ORANGE}{NUM}x{NUM} rutor
STR_HOUSE_PICKER_CARGO_ACCEPTED                                 :{BLACK}Accepterat gods: {ORANGE}

STR_HOUSE_PICKER_CLASS_ZONE1                                    :Gräns
STR_HOUSE_PICKER_CLASS_ZONE2                                    :Utkanter
STR_HOUSE_PICKER_CLASS_ZONE3                                    :Yttrerförorter
STR_HOUSE_PICKER_CLASS_ZONE4                                    :Innerförorter
STR_HOUSE_PICKER_CLASS_ZONE5                                    :Stadskärnan

STR_HOUSE_PICKER_PROTECT_TITLE                                  :Förhindra uppgraderingar
STR_HOUSE_PICKER_PROTECT_TOOLTIP                                :Välj huruvida detta hus ska skyddas från att ersättas i samband med att staden växer
STR_HOUSE_PICKER_PROTECT_OFF                                    :Av
STR_HOUSE_PICKER_PROTECT_ON                                     :På

STR_STATION_CLASS_DFLT                                          :Original
STR_STATION_CLASS_DFLT_STATION                                  :Standardstation
STR_STATION_CLASS_DFLT_ROADSTOP                                 :Standardvägstopp
STR_STATION_CLASS_WAYP                                          :Riktmärken
STR_STATION_CLASS_WAYP_WAYPOINT                                 :Standardriktmärke

# Signal window
STR_BUILD_SIGNAL_CAPTION                                        :{WHITE}Signalval
STR_BUILD_SIGNAL_TOGGLE_ADVANCED_SIGNAL_TOOLTIP                 :{BLACK}Slå av/på visning av avancerade signaltyper
STR_BUILD_SIGNAL_SEMAPHORE_NORM_TOOLTIP                         :{BLACK}Standardsignal (semafor){}Detta är den enklaste typen av signal, som endast tillåter ett tåg per block vid samma tidpunkt
STR_BUILD_SIGNAL_SEMAPHORE_ENTRY_TOOLTIP                        :{BLACK}Infartssignal (semafor){}Grön så länge det finns en eller flera gröna utfartssignaler på efterföljande bit av spår, annars visas rött
STR_BUILD_SIGNAL_SEMAPHORE_EXIT_TOOLTIP                         :{BLACK}Utfartssignal (semafor){}Fungerar på samma sätt som en vanlig signal, men behövs för att utlösa korrekt färg på in- eller kombinationssignaler
STR_BUILD_SIGNAL_SEMAPHORE_COMBO_TOOLTIP                        :{BLACK}Kombinationssignal (semafor){}Kombinationssignalen fungerar som både en infarts- och utfartssignal. Detta gör det möjligt att bygga stora "träd" av för-signaler
STR_BUILD_SIGNAL_SEMAPHORE_PBS_TOOLTIP                          :{BLACK}Avancerad signal (semafor){}En avancerad signal tillåter flera fordon att befinna sig i ett signalblock samtidigt, om fordonet kan reservera en väg till en säker stopp-plats. Avancerade signaler kan passeras bakifrån (gäller inte avancerade envägssignaler)
STR_BUILD_SIGNAL_SEMAPHORE_PBS_OWAY_TOOLTIP                     :{BLACK}Avancerad envägssignal (semafor){}En avancerad signal tillåter flera fordon att befinna sig i ett signalblock samtidigt, om fordonet kan reservera en väg till en säker stopp-plats. Avancerade envägssignaler kan inte passeras bakifrån
STR_BUILD_SIGNAL_ELECTRIC_NORM_TOOLTIP                          :{BLACK}Normal signal (elektrisk){}Detta är den enklaste typen av signal, som endast tillåter ett tåg per block vid samma tidpunkt
STR_BUILD_SIGNAL_ELECTRIC_ENTRY_TOOLTIP                         :{BLACK}Infartssignal (elektrisk){}Grön så länge det finns en eller flera gröna utfartssignaler på efterföljande bit av spår, annars visas rött
STR_BUILD_SIGNAL_ELECTRIC_EXIT_TOOLTIP                          :{BLACK}Utfartssignal (elektrisk){}Fungerar på samma sätt som en vanlig signal men behövs för att utlösa korrekt färg på infarts- och kombinationssignaler
STR_BUILD_SIGNAL_ELECTRIC_COMBO_TOOLTIP                         :{BLACK}Kombinationssignal (elektrisk){}Kombinationssignalen fungerar som både en infarts- och utfartssignal. Detta gör det möjligt att bygga stora "träd" av för-signaler
STR_BUILD_SIGNAL_ELECTRIC_PBS_TOOLTIP                           :{BLACK}Avancerad signal (elektrisk){}En avancerad signal tillåter flera fordon att befinna sig i ett signalblock samtidigt, om fordonet kan reservera en väg till en säker stopp-plats. Avancerade signaler kan passeras bakifrån
STR_BUILD_SIGNAL_ELECTRIC_PBS_OWAY_TOOLTIP                      :{BLACK}Avancerad envägssignal (elektrisk){}En avancerad signal tillåter flera fordon att befinna sig i ett signalblock samtidigt, om fordonet kan reservera en väg till en säker stopp-plats. Avancerade envägssignaler kan inte passeras bakifrån
STR_BUILD_SIGNAL_CONVERT_TOOLTIP                                :{BLACK}Konvertera signal{}Klicka på en existerande signal för att konvertera den till vald signaltyp och -variant. Ctrl-Klick för att ändra den existerande varianten. Shift-Klick visar beräknad konverteringskostnad
STR_BUILD_SIGNAL_DRAG_SIGNALS_DENSITY_TOOLTIP                   :{BLACK}Avstånd mellan signaler
STR_BUILD_SIGNAL_DRAG_SIGNALS_DENSITY_DECREASE_TOOLTIP          :{BLACK}Minska avstånd mellan signaler
STR_BUILD_SIGNAL_DRAG_SIGNALS_DENSITY_INCREASE_TOOLTIP          :{BLACK}Öka avstånd mellan signaler

# Bridge selection window
STR_SELECT_RAIL_BRIDGE_CAPTION                                  :{WHITE}Välj järnvägsbro
STR_SELECT_ROAD_BRIDGE_CAPTION                                  :{WHITE}Välj vägbro
STR_SELECT_BRIDGE_SELECTION_TOOLTIP                             :{BLACK}Välj bro - klicka på önskad bro för att bygga den
STR_SELECT_BRIDGE_INFO_NAME                                     :{GOLD}{STRING}
STR_SELECT_BRIDGE_INFO_NAME_MAX_SPEED                           :{GOLD}{STRING},{} {VELOCITY}
STR_SELECT_BRIDGE_INFO_NAME_COST                                :{GOLD}{STRING},{} {WHITE}{CURRENCY_LONG}
STR_SELECT_BRIDGE_INFO_NAME_MAX_SPEED_COST                      :{GOLD}{STRING},{} {VELOCITY} {WHITE}{CURRENCY_LONG}
STR_BRIDGE_NAME_SUSPENSION_STEEL                                :Hängbro, stål
STR_BRIDGE_NAME_GIRDER_STEEL                                    :Balkbro, stål
STR_BRIDGE_NAME_CANTILEVER_STEEL                                :Konsolbro, stål
STR_BRIDGE_NAME_SUSPENSION_CONCRETE                             :Hängbro, betong
STR_BRIDGE_NAME_WOODEN                                          :Träbro
STR_BRIDGE_NAME_CONCRETE                                        :Betongbro
STR_BRIDGE_NAME_TUBULAR_STEEL                                   :Rörbro, stål
STR_BRIDGE_TUBULAR_SILICON                                      :Rörbro, kisel


# Road construction toolbar
STR_ROAD_TOOLBAR_ROAD_CONSTRUCTION_CAPTION                      :{WHITE}Bygg väg
STR_ROAD_TOOLBAR_TRAM_CONSTRUCTION_CAPTION                      :{WHITE}Bygg spårväg
STR_ROAD_TOOLBAR_TOOLTIP_BUILD_ROAD_SECTION                     :{BLACK}Bygg vägsektion. Ctrl+Klick för att ta bort vägsektion. Håll även in Shift för att endast visa uppskattad kostnad
STR_ROAD_TOOLBAR_TOOLTIP_BUILD_TRAMWAY_SECTION                  :{BLACK}Bygg spårvägssektion. Ctrl+Klick för att ta bort spårvägssektion. Håll även in Shift för att endast visa uppskattad kostnad
STR_ROAD_TOOLBAR_TOOLTIP_BUILD_AUTOROAD                         :{BLACK}Bygg vägsektion med Autovägläget. Ctrl+Klick för att ta bort vägsektion. Håll även in Shift för att endast visa uppskattad kostnad
STR_ROAD_TOOLBAR_TOOLTIP_BUILD_AUTOTRAM                         :{BLACK}Bygg spårvägssektion med Autospårvägläget. Ctrl+Klick för att ta bort spårvägssektion. Håll även in Shift för att endast visa uppskattad kostnad
STR_ROAD_TOOLBAR_TOOLTIP_BUILD_ROAD_VEHICLE_DEPOT               :{BLACK}Bygg vägfordonsdepå (för köp och service av fordon). Håll även in Shift för att endast visa uppskattad kostnad
STR_ROAD_TOOLBAR_TOOLTIP_BUILD_TRAM_VEHICLE_DEPOT               :{BLACK}Bygg spårvagnsdepå (för köp och service av fordon). Håll även in Shift för att endast visa uppskattad kostnad
STR_ROAD_TOOLBAR_TOOLTIP_CONVERT_ROAD_TO_WAYPOINT               :{BLACK}Bygg riktmärke på väg. Ctrl+Klick för att välja ett annat riktmärke att sammanlänka. Håll även in Shift för att endast visa uppskattad kostnad
STR_ROAD_TOOLBAR_TOOLTIP_CONVERT_TRAM_TO_WAYPOINT               :{BLACK}Bygg riktmärke på spårvagnsräls. Ctrl+Klick för att välja ett annat riktmärke att sammanlänka. Håll även in Shift för att endast visa uppskattad kostnad
STR_ROAD_TOOLBAR_TOOLTIP_BUILD_BUS_STATION                      :{BLACK}Bygg busshållplats. Ctrl+Klick för att välja en annan station att sammanlänka. Håll även in Shift för att endast visa uppskattad kostnad
STR_ROAD_TOOLBAR_TOOLTIP_BUILD_PASSENGER_TRAM_STATION           :{BLACK}Bygg passagerarspårvagnsstation. Ctrl+Klick för att välja en annan station att sammanlänka. Håll även in Shift för att endast visa uppskattad kostnad
STR_ROAD_TOOLBAR_TOOLTIP_BUILD_TRUCK_LOADING_BAY                :{BLACK}Bygg laststation. Ctrl+Klick för att välja en annan station att sammanlänka. Håll även in Shift för att endast visa uppskattad kostnad
STR_ROAD_TOOLBAR_TOOLTIP_BUILD_CARGO_TRAM_STATION               :{BLACK}Bygg godsspårvagnsstation. Ctrl+Klick för att välja en annan station att sammanlänka. Håll även in Shift för att endast visa uppskattad kostnad
STR_ROAD_TOOLBAR_TOOLTIP_TOGGLE_ONE_WAY_ROAD                    :{BLACK}Aktivera/Inaktivera enkelriktade vägar
STR_ROAD_TOOLBAR_TOOLTIP_BUILD_ROAD_BRIDGE                      :{BLACK}Bygg vägbro. Håll även in Shift för att endast visa uppskattad kostnad
STR_ROAD_TOOLBAR_TOOLTIP_BUILD_TRAMWAY_BRIDGE                   :{BLACK}Bygg spårvägsbro. Håll även in Shift för att endast visa uppskattad kostnad
STR_ROAD_TOOLBAR_TOOLTIP_BUILD_ROAD_TUNNEL                      :{BLACK}Bygg vägtunnel. Håll även in Shift för att endast visa uppskattad kostnad
STR_ROAD_TOOLBAR_TOOLTIP_BUILD_TRAMWAY_TUNNEL                   :{BLACK}Bygg spårvägstunnel. Håll även in Shift för att endast visa uppskattad kostnad
STR_ROAD_TOOLBAR_TOOLTIP_TOGGLE_BUILD_REMOVE_FOR_ROAD           :{BLACK}Växla mellan att bygga/riva väg
STR_ROAD_TOOLBAR_TOOLTIP_TOGGLE_BUILD_REMOVE_FOR_TRAMWAYS       :{BLACK}Växla mellan att bygga/riva spårväg
STR_ROAD_TOOLBAR_TOOLTIP_CONVERT_ROAD                           :{BLACK}Konvertera/Uppgradera vägtyp. Håll även in Shift för att endast visa uppskattad kostnad
STR_ROAD_TOOLBAR_TOOLTIP_CONVERT_TRAM                           :{BLACK}Konvertera/Uppgradera spårvagnstyp. Håll även in Shift för att endast visa uppskattad kostnad

STR_ROAD_NAME_ROAD                                              :Väg
STR_ROAD_NAME_TRAM                                              :Spårväg

# Road depot construction window
STR_BUILD_DEPOT_ROAD_ORIENTATION_CAPTION                        :{WHITE}Riktning för vägfordonsdepå
STR_BUILD_DEPOT_ROAD_ORIENTATION_SELECT_TOOLTIP                 :{BLACK}Välj riktning för vägfordonsdepå
STR_BUILD_DEPOT_TRAM_ORIENTATION_CAPTION                        :{WHITE}Riktning för spårvagnsdepå
STR_BUILD_DEPOT_TRAM_ORIENTATION_SELECT_TOOLTIP                 :{BLACK}Välj riktning för spårvagnsdepå

# Road vehicle station construction window
STR_STATION_BUILD_BUS_ORIENTATION                               :{WHITE}Riktining för busshållplats
STR_STATION_BUILD_BUS_ORIENTATION_TOOLTIP                       :{BLACK}Välj riktning för busshållplats
STR_STATION_BUILD_TRUCK_ORIENTATION                             :{WHITE}Riktning för lastbrygga
STR_STATION_BUILD_TRUCK_ORIENTATION_TOOLTIP                     :{BLACK}Välj riktning för laststation
STR_STATION_BUILD_PASSENGER_TRAM_ORIENTATION                    :{WHITE}Riktning för passagerarspårvagnsstation
STR_STATION_BUILD_PASSENGER_TRAM_ORIENTATION_TOOLTIP            :{BLACK}Välj riktning för passagerarspårvagnsstation
STR_STATION_BUILD_CARGO_TRAM_ORIENTATION                        :{WHITE}Riktning för godspårvagnsstation
STR_STATION_BUILD_CARGO_TRAM_ORIENTATION_TOOLTIP                :{BLACK}Välj riktning för godsspårvagnsstation

# Waterways toolbar (last two for SE only)
STR_WATERWAYS_TOOLBAR_CAPTION                                   :{WHITE}Farledskonstruktion
STR_WATERWAYS_TOOLBAR_CAPTION_SE                                :{WHITE}Farled
STR_WATERWAYS_TOOLBAR_BUILD_CANALS_TOOLTIP                      :{BLACK}Bygg kanaler. Ctrl+klicka+dra för att välja ytan diagonalt. Håll även in Shift för att endast visa uppskattad kostnad
STR_WATERWAYS_TOOLBAR_BUILD_LOCKS_TOOLTIP                       :{BLACK}Bygg slussar. Håll även in Shift för att endast visa uppskattad kostnad
STR_WATERWAYS_TOOLBAR_BUILD_DEPOT_TOOLTIP                       :{BLACK}Bygg skeppsvarv (för köp och service av skepp). Håll även in Shift för att endast visa uppskattad kostnad
STR_WATERWAYS_TOOLBAR_BUILD_DOCK_TOOLTIP                        :{BLACK}Bygg hamn. Ctrl+Klick för att välja en annan station att sammanlänka. Håll även in Shift för att endast visa uppskattad kostnad
STR_WATERWAYS_TOOLBAR_BUOY_TOOLTIP                              :{BLACK}Placera en boj som kan som kan användas som riktmärke. Håll även in Shift för att endast visa uppskattad kostnad
STR_WATERWAYS_TOOLBAR_BUILD_AQUEDUCT_TOOLTIP                    :{BLACK}Bygg akvedukt. Håll även in Shift för att endast visa uppskattad kostnad
STR_WATERWAYS_TOOLBAR_CREATE_LAKE_TOOLTIP                       :{BLACK}Bygg en kanal. Ctrl+Klick vid havsnivå för att istället översvämma med havsvatten
STR_WATERWAYS_TOOLBAR_CREATE_RIVER_TOOLTIP                      :{BLACK}Placera flod. Ctrl+Klick för att markera diagonalt

# Ship depot construction window
STR_DEPOT_BUILD_SHIP_CAPTION                                    :{WHITE}Riktning för skeppsvarv
STR_DEPOT_BUILD_SHIP_ORIENTATION_TOOLTIP                        :{BLACK}Välj riktning för skeppsvarv

# Dock construction window
STR_STATION_BUILD_DOCK_CAPTION                                  :{WHITE}Hamn

# Airport toolbar
STR_TOOLBAR_AIRCRAFT_CAPTION                                    :{WHITE}Flygplatser
STR_TOOLBAR_AIRCRAFT_BUILD_AIRPORT_TOOLTIP                      :{BLACK}Bygg flygplats. Ctrl+Klick för att välja en annan station att sammanlänka. Håll även in Shift för att endast visa uppskattad kostnad

# Airport construction window
STR_STATION_BUILD_AIRPORT_CAPTION                               :{WHITE}Val av flygplats
STR_STATION_BUILD_AIRPORT_TOOLTIP                               :{BLACK}Välj storlek/typ av flygplats
STR_STATION_BUILD_AIRPORT_CLASS_LABEL                           :{BLACK}Flygplatsklass
STR_STATION_BUILD_AIRPORT_LAYOUT_NAME                           :{BLACK}Layout {NUM}

STR_AIRPORT_SMALL                                               :Liten flygplats
STR_AIRPORT_CITY                                                :Stad
STR_AIRPORT_METRO                                               :Storstadsflygplats
STR_AIRPORT_INTERNATIONAL                                       :Internationell flygplats
STR_AIRPORT_COMMUTER                                            :Pendlare
STR_AIRPORT_INTERCONTINENTAL                                    :Interkontinental flygplats
STR_AIRPORT_HELIPORT                                            :Helikopterplatta
STR_AIRPORT_HELIDEPOT                                           :Helikopterhangar
STR_AIRPORT_HELISTATION                                         :Helikopterstation

STR_AIRPORT_CLASS_SMALL                                         :Små flygfält
STR_AIRPORT_CLASS_LARGE                                         :Stora flygplatser
STR_AIRPORT_CLASS_HUB                                           :Centrala flygplatser
STR_AIRPORT_CLASS_HELIPORTS                                     :Helikopterplattformar

STR_STATION_BUILD_NOISE                                         :{BLACK}Genererat buller: {GOLD}{COMMA}

# Landscaping toolbar
STR_LANDSCAPING_TOOLBAR                                         :{WHITE}Landskapsplanering
STR_LANDSCAPING_TOOLTIP_LOWER_A_CORNER_OF_LAND                  :{BLACK}Sänk ett hörn av marken. Klicka+dra för att sänka det först valda hörnet och utjämna vald yta till det nya hörnets höjd. Ctrl+klicka+dra för att välja ytan diagonalt. Håll även in Shift för att endast visa uppskattad kostnad
STR_LANDSCAPING_TOOLTIP_RAISE_A_CORNER_OF_LAND                  :{BLACK}Höj ett hörn av marken. Klick+Drag för att höja det förstvalda hörnet och utjämna vald yta till det nya hörnets höjd. Ctrl+Klick+Drag för att välja ytan diagonalt. Håll även in Shift för att endast visa uppskattad kostnad
STR_LANDSCAPING_LEVEL_LAND_TOOLTIP                              :{BLACK}Utjämna ett markområde till höjden av det först valda hörnet. Ctrl+klicka+dra för att välja ytan diagonalt. Håll även in Shift för att endast visa uppskattad kostnad
STR_LANDSCAPING_TOOLTIP_PURCHASE_LAND                           :{BLACK}Köp mark för framtida användning. Ctrl+Klick+Drag för att välja ytan diagonalt. Håll även in Shift för att endast visa uppskattad kostnad

# Object construction window
STR_OBJECT_BUILD_CAPTION                                        :{WHITE}Val av objekt
STR_OBJECT_BUILD_PREVIEW_TOOLTIP                                :{BLACK}Förhandsvisning av objektet
STR_OBJECT_BUILD_SIZE                                           :{BLACK}Storlek: {GOLD}{NUM} x {NUM} rutor

STR_OBJECT_CLASS_LTHS                                           :Fyrar
STR_OBJECT_CLASS_TRNS                                           :Sändare

# Tree planting window (last eight for SE only)
STR_PLANT_TREE_CAPTION                                          :{WHITE}Träd
STR_PLANT_TREE_TOOLTIP                                          :{BLACK}Välj trädtyp att plantera. Om rutan redan har ett träd, kommer ytterliggare träd att vara av slumpmässig typ oberoende av vilken trädtyp som valts
STR_TREES_RANDOM_TYPE                                           :{BLACK}Träd av slumpvald typ
STR_TREES_RANDOM_TYPE_TOOLTIP                                   :{BLACK}Placera träd av slumpvald typ. Ctrl+Klick+Drag för att välja ytan diagonalt. Håll även in Shift för att endast visa uppskattad kostnad
STR_TREES_RANDOM_TREES_BUTTON                                   :{BLACK}Slumpmässigt träd
STR_TREES_RANDOM_TREES_TOOLTIP                                  :{BLACK}Plantera träd slumpmässigt över landskapet
STR_TREES_MODE_NORMAL_BUTTON                                    :{BLACK}Normal
STR_TREES_MODE_NORMAL_TOOLTIP                                   :{BLACK}Plantera träd genom att dra över landskapet
STR_TREES_MODE_FOREST_SM_BUTTON                                 :{BLACK}Skogsdunge
STR_TREES_MODE_FOREST_SM_TOOLTIP                                :{BLACK}Plantera mindre skogar genom att dra över landskapet
STR_TREES_MODE_FOREST_LG_BUTTON                                 :{BLACK}Skog
STR_TREES_MODE_FOREST_LG_TOOLTIP                                :{BLACK}Plantera större skogar genom att dra över landskapet

# Land generation window (SE)
STR_TERRAFORM_TOOLBAR_LAND_GENERATION_CAPTION                   :{WHITE}Skapa mark
STR_TERRAFORM_TOOLTIP_PLACE_ROCKY_AREAS_ON_LANDSCAPE            :{BLACK}Placera stenar i landskapet
STR_TERRAFORM_TOOLTIP_DEFINE_DESERT_AREA                        :{BLACK}Definiera ökenområde.{}Ctrl+Klick för att ta bort ökenområde
STR_TERRAFORM_TOOLTIP_INCREASE_SIZE_OF_LAND_AREA                :{BLACK}Öka storlek på ytan som ska höjas/sänkas
STR_TERRAFORM_TOOLTIP_DECREASE_SIZE_OF_LAND_AREA                :{BLACK}Minska storlek på ytan som ska höjas/sänkas
STR_TERRAFORM_TOOLTIP_GENERATE_RANDOM_LAND                      :{BLACK}Generera slumpmässig mark
STR_TERRAFORM_SE_NEW_WORLD                                      :{BLACK}Skapa ett nytt scenario
STR_TERRAFORM_RESET_LANDSCAPE                                   :{BLACK}Återställ landskap
STR_TERRAFORM_RESET_LANDSCAPE_TOOLTIP                           :{BLACK}Ta bort all företagsägd egendom från kartan

STR_QUERY_RESET_LANDSCAPE_CAPTION                               :{WHITE}Återställ landskap
STR_RESET_LANDSCAPE_CONFIRMATION_TEXT                           :{WHITE}Är du säker på att du vill ta bort all företagsägd egendom?

# Town generation window (SE)
STR_FOUND_TOWN_CAPTION                                          :{WHITE}Generera städer
STR_FOUND_TOWN_NEW_TOWN_BUTTON                                  :{BLACK}Ny stad
STR_FOUND_TOWN_NEW_TOWN_TOOLTIP                                 :{BLACK}Grunda ny stad. Håll även in Shift för att endast visa uppskattad kostnad
STR_FOUND_TOWN_RANDOM_TOWN_BUTTON                               :{BLACK}Slumpmässig stad
STR_FOUND_TOWN_RANDOM_TOWN_TOOLTIP                              :{BLACK}Grunda stad på slumpmässig plats
STR_FOUND_TOWN_MANY_RANDOM_TOWNS                                :{BLACK}Många slumpmässiga städer
STR_FOUND_TOWN_RANDOM_TOWNS_TOOLTIP                             :{BLACK}Täck kartan med slumpmässigt placerade städer
STR_FOUND_TOWN_LOAD_FROM_FILE                                   :{BLACK}Läs in från fil
STR_FOUND_TOWN_LOAD_FROM_FILE_TOOLTIP                           :{BLACK}Importera stadsdata från en JSON-fil
STR_FOUND_TOWN_EXPAND_ALL_TOWNS                                 :{BLACK}Utöka alla städer
STR_FOUND_TOWN_EXPAND_ALL_TOWNS_TOOLTIP                         :{BLACK}Gör så att alla städer växer en aning

STR_FOUND_TOWN_NAME_TITLE                                       :{YELLOW}Stadsnamn:
STR_FOUND_TOWN_NAME_EDITOR_TITLE                                :{BLACK}Skriv in stadsnamn
STR_FOUND_TOWN_NAME_EDITOR_TOOLTIP                              :{BLACK}Klicka för att skriva in stadsnamn
STR_FOUND_TOWN_NAME_RANDOM_BUTTON                               :{BLACK}Slumpmässigt namn
STR_FOUND_TOWN_NAME_RANDOM_TOOLTIP                              :{BLACK}Generera nytt slumpmässigt namn

STR_FOUND_TOWN_INITIAL_SIZE_TITLE                               :{YELLOW}Stadsstorlek:
STR_FOUND_TOWN_INITIAL_SIZE_SMALL_BUTTON                        :{BLACK}Liten
STR_FOUND_TOWN_INITIAL_SIZE_MEDIUM_BUTTON                       :{BLACK}Mellan
STR_FOUND_TOWN_INITIAL_SIZE_LARGE_BUTTON                        :{BLACK}Stor
STR_FOUND_TOWN_SIZE_RANDOM                                      :{BLACK}Slumpa
STR_FOUND_TOWN_INITIAL_SIZE_TOOLTIP                             :{BLACK}Välj stadsstorlek
STR_FOUND_TOWN_CITY                                             :{BLACK}Stad
STR_FOUND_TOWN_CITY_TOOLTIP                                     :{BLACK}Storstäder växer snabbare än vanliga städer{}Beroende på inställningarna så är de större när de grundas

STR_FOUND_TOWN_ROAD_LAYOUT                                      :{YELLOW}Utformning av stadens vägnät:
STR_FOUND_TOWN_SELECT_LAYOUT_TOOLTIP                            :{BLACK}Välj vägnätets utformning för denna stad
STR_FOUND_TOWN_SELECT_LAYOUT_ORIGINAL                           :{BLACK}Original
STR_FOUND_TOWN_SELECT_LAYOUT_BETTER_ROADS                       :{BLACK}Bättre vägar
STR_FOUND_TOWN_SELECT_LAYOUT_2X2_GRID                           :{BLACK}2x2 rutnät
STR_FOUND_TOWN_SELECT_LAYOUT_3X3_GRID                           :{BLACK}3x3 rutnät
STR_FOUND_TOWN_SELECT_LAYOUT_RANDOM                             :{BLACK}Slumpa

# Fund new industry window
STR_FUND_INDUSTRY_CAPTION                                       :{WHITE}Industrifinansiering
STR_FUND_INDUSTRY_SELECTION_TOOLTIP                             :{BLACK}Välj lämplig industri från denna lista
STR_FUND_INDUSTRY_MANY_RANDOM_INDUSTRIES                        :{BLACK}Skapa slumpmässiga industrier
STR_FUND_INDUSTRY_MANY_RANDOM_INDUSTRIES_TOOLTIP                :{BLACK}Täck kartan med slumpmässigt placerade industrier
STR_FUND_INDUSTRY_MANY_RANDOM_INDUSTRIES_CAPTION                :{WHITE}Skapa slumpmässiga industrier
STR_FUND_INDUSTRY_MANY_RANDOM_INDUSTRIES_QUERY                  :{YELLOW}Är du säker på att du vill skapa många olika industrier?
STR_FUND_INDUSTRY_INDUSTRY_BUILD_COST                           :{BLACK}Kostnad: {YELLOW}{CURRENCY_LONG}
STR_FUND_INDUSTRY_PROSPECT_NEW_INDUSTRY                         :{BLACK}Prospektera
STR_FUND_INDUSTRY_BUILD_NEW_INDUSTRY                            :{BLACK}Bygga
STR_FUND_INDUSTRY_FUND_NEW_INDUSTRY                             :{BLACK}Grunda
STR_FUND_INDUSTRY_REMOVE_ALL_INDUSTRIES                         :{BLACK}Ta bort alla industrier
STR_FUND_INDUSTRY_REMOVE_ALL_INDUSTRIES_TOOLTIP                 :{BLACK}Ta bort alla industrier från kartan
STR_FUND_INDUSTRY_REMOVE_ALL_INDUSTRIES_CAPTION                 :{WHITE}Ta bort alla industrier
STR_FUND_INDUSTRY_REMOVE_ALL_INDUSTRIES_QUERY                   :{YELLOW}Är du säker på att du vill ta bort alla industrier?

# Industry cargoes window
STR_INDUSTRY_CARGOES_INDUSTRY_CAPTION                           :{WHITE}Industrikedja - {STRING}
STR_INDUSTRY_CARGOES_CARGO_CAPTION                              :{WHITE}Godskedja - {STRING}
STR_INDUSTRY_CARGOES_PRODUCERS                                  :{WHITE}Producerande industrier
STR_INDUSTRY_CARGOES_CUSTOMERS                                  :{WHITE}Mottagande industrier
STR_INDUSTRY_CARGOES_HOUSES                                     :{WHITE}Hus
STR_INDUSTRY_CARGOES_INDUSTRY_TOOLTIP                           :{BLACK}Klicka på industrin för att se dess leverantörer och kunder
STR_INDUSTRY_CARGOES_CARGO_TOOLTIP                              :{BLACK}{STRING}{}Klicka på godset för att se dess leverantörer och kunder
STR_INDUSTRY_DISPLAY_CHAIN                                      :{BLACK}Industrikedja
STR_INDUSTRY_DISPLAY_CHAIN_TOOLTIP                              :{BLACK}Visa industrier som levererar och tar emot gods
STR_INDUSTRY_CARGOES_NOTIFY_SMALLMAP                            :{BLACK}Koppla till minikartan
STR_INDUSTRY_CARGOES_NOTIFY_SMALLMAP_TOOLTIP                    :{BLACK}Markera visade industrier även på minikartan
STR_INDUSTRY_CARGOES_SELECT_CARGO                               :{BLACK}Välj last
STR_INDUSTRY_CARGOES_SELECT_CARGO_TOOLTIP                       :{BLACK}Välj den typ av last du vill visa
STR_INDUSTRY_CARGOES_SELECT_INDUSTRY                            :{BLACK}Välj industri
STR_INDUSTRY_CARGOES_SELECT_INDUSTRY_TOOLTIP                    :{BLACK}Välj den typ av industri du vill visa

# Land area window
STR_LAND_AREA_INFORMATION_CAPTION                               :{WHITE}Markområdesinformation
STR_LAND_AREA_INFORMATION_LOCATION_TOOLTIP                      :{BLACK}Centrera huvudvyn på rutans läge. Ctrl+Klick för att öppna en ny fönstervy över rutans läge
STR_LAND_AREA_INFORMATION_COST_TO_CLEAR_N_A                     :{BLACK}Kostnad att röja: {LTBLUE}N/A
STR_LAND_AREA_INFORMATION_COST_TO_CLEAR                         :{BLACK}Kostnad att röja: {RED}{CURRENCY_LONG}
STR_LAND_AREA_INFORMATION_REVENUE_WHEN_CLEARED                  :{BLACK}Inkomst vid rensning: {LTBLUE}{CURRENCY_LONG}
STR_LAND_AREA_INFORMATION_OWNER_N_A                             :Otillgänglig
STR_LAND_AREA_INFORMATION_OWNER                                 :{BLACK}Ägare: {LTBLUE}{STRING}
STR_LAND_AREA_INFORMATION_ROAD_OWNER                            :{BLACK}Vägens ägare: {LTBLUE}{STRING}
STR_LAND_AREA_INFORMATION_TRAM_OWNER                            :{BLACK}Spårvägens ägare: {LTBLUE}{STRING}
STR_LAND_AREA_INFORMATION_RAIL_OWNER                            :{BLACK}Järnvägens ägare: {LTBLUE}{STRING}
STR_LAND_AREA_INFORMATION_LOCAL_AUTHORITY                       :{BLACK}Lokala myndigheter: {LTBLUE}{STRING}
STR_LAND_AREA_INFORMATION_LOCAL_AUTHORITY_NONE                  :Ingen
STR_LAND_AREA_INFORMATION_LANDINFO_COORDS                       :{BLACK}Koordinater: {LTBLUE}{NUM} x {NUM} x {NUM}
STR_LAND_AREA_INFORMATION_LANDINFO_INDEX                        :{BLACK}Rutindex: {LTBLUE}{NUM} ({HEX})
STR_LAND_AREA_INFORMATION_BUILD_DATE                            :{BLACK}Byggd/renoverad: {LTBLUE}{DATE_LONG}
STR_LAND_AREA_INFORMATION_STATION_CLASS                         :{BLACK}Stationsklass: {LTBLUE}{STRING}
STR_LAND_AREA_INFORMATION_STATION_TYPE                          :{BLACK}Stationstyp: {LTBLUE}{STRING}
STR_LAND_AREA_INFORMATION_AIRPORT_CLASS                         :{BLACK}Flygplatsklass: {LTBLUE}{STRING}
STR_LAND_AREA_INFORMATION_AIRPORT_NAME                          :{BLACK}Flygplatsnamn: {LTBLUE}{STRING}
STR_LAND_AREA_INFORMATION_AIRPORTTILE_NAME                      :{BLACK}Flygplatsrutans namn: {LTBLUE}{STRING}
STR_LAND_AREA_INFORMATION_NEWGRF_NAME                           :{BLACK}NewGRF: {LTBLUE}{STRING}
STR_LAND_AREA_INFORMATION_CARGO_ACCEPTED                        :{BLACK}Accepterat gods: {LTBLUE}
STR_LAND_AREA_INFORMATION_CARGO_EIGHTS                          :({COMMA}/8 {STRING})
STR_LANG_AREA_INFORMATION_RAIL_TYPE                             :{BLACK}Spårtyp: {LTBLUE}{STRING}
STR_LANG_AREA_INFORMATION_ROAD_TYPE                             :{BLACK}Vägtyp: {LTBLUE}{STRING}
STR_LANG_AREA_INFORMATION_TRAM_TYPE                             :{BLACK}Spårvagnstyp: {LTBLUE}{STRING}
STR_LANG_AREA_INFORMATION_RAIL_SPEED_LIMIT                      :{BLACK}Hastighetsgräns för järnvägsspår: {LTBLUE}{VELOCITY}
STR_LANG_AREA_INFORMATION_ROAD_SPEED_LIMIT                      :{BLACK}Hastighetsbegränsning på väg: {LTBLUE}{VELOCITY}
STR_LANG_AREA_INFORMATION_TRAM_SPEED_LIMIT                      :{BLACK}Hastighetsgräns för spårvagnar: {LTBLUE}{VELOCITY}
STR_LAND_AREA_INFORMATION_TOWN_CAN_UPGRADE                      :{BLACK}Staden kan uppgradera: {LTBLUE}Ja
STR_LAND_AREA_INFORMATION_TOWN_CANNOT_UPGRADE                   :{BLACK}Staden kan uppgradera: {LTBLUE}Nej

# Description of land area of different tiles
STR_LAI_CLEAR_DESCRIPTION_ROCKS                                 :Stenar
STR_LAI_CLEAR_DESCRIPTION_ROUGH_LAND                            :Ojämn mark
STR_LAI_CLEAR_DESCRIPTION_BARE_LAND                             :Barmark
STR_LAI_CLEAR_DESCRIPTION_GRASS                                 :Gräs
STR_LAI_CLEAR_DESCRIPTION_FIELDS                                :Fält
STR_LAI_CLEAR_DESCRIPTION_DESERT                                :Öken
STR_LAI_CLEAR_DESCRIPTION_SNOWY_ROCKS                           :Snötäckta stenblock
<<<<<<< HEAD
STR_LAI_CLEAR_DESCRIPTION_SNOWY_ROUGH_LAND                      :Snötäckt ojämn mark
=======
>>>>>>> 0de7fd3c
STR_LAI_CLEAR_DESCRIPTION_SNOWY_GRASS                           :Snötäckt gräs

STR_LAI_RAIL_DESCRIPTION_TRACK                                  :Järnvägsspår
STR_LAI_RAIL_DESCRIPTION_TRACK_WITH_NORMAL_SIGNALS              :Järnvägsspår med normal signal
STR_LAI_RAIL_DESCRIPTION_TRACK_WITH_PRESIGNALS                  :Järnvägsspår med försignal
STR_LAI_RAIL_DESCRIPTION_TRACK_WITH_EXITSIGNALS                 :Järnvägsspår med utfartssignal
STR_LAI_RAIL_DESCRIPTION_TRACK_WITH_COMBOSIGNALS                :Järnvägsspår med kombinationssignal
STR_LAI_RAIL_DESCRIPTION_TRACK_WITH_PBSSIGNALS                  :Järnvägsspår med avancerad signal
STR_LAI_RAIL_DESCRIPTION_TRACK_WITH_NOENTRYSIGNALS              :Järnvägsspår med avancerad envägssignal
STR_LAI_RAIL_DESCRIPTION_TRACK_WITH_NORMAL_PRESIGNALS           :Järnvägsspår med normal signal och försignal
STR_LAI_RAIL_DESCRIPTION_TRACK_WITH_NORMAL_EXITSIGNALS          :Järnvägsspår med normal signal och utfartssignal
STR_LAI_RAIL_DESCRIPTION_TRACK_WITH_NORMAL_COMBOSIGNALS         :Järnvägsspår med normal signal och kombinationssignal
STR_LAI_RAIL_DESCRIPTION_TRACK_WITH_NORMAL_PBSSIGNALS           :Järnvägsspår med normal signal och avancerad signal
STR_LAI_RAIL_DESCRIPTION_TRACK_WITH_NORMAL_NOENTRYSIGNALS       :Järnvägsspår med normal signal och avancerad envägssignal
STR_LAI_RAIL_DESCRIPTION_TRACK_WITH_PRE_EXITSIGNALS             :Järnvägsspår med för- och utfartssignal
STR_LAI_RAIL_DESCRIPTION_TRACK_WITH_PRE_COMBOSIGNALS            :Järnvägsspår med för- och kombinationssignal
STR_LAI_RAIL_DESCRIPTION_TRACK_WITH_PRE_PBSSIGNALS              :Järnvägsspår med försignal och avancerad signal
STR_LAI_RAIL_DESCRIPTION_TRACK_WITH_PRE_NOENTRYSIGNALS          :Järnvägsspår med försignal och avancerad envägssignal
STR_LAI_RAIL_DESCRIPTION_TRACK_WITH_EXIT_COMBOSIGNALS           :Järnvägsspår med utfarts- och kombinationssignal
STR_LAI_RAIL_DESCRIPTION_TRACK_WITH_EXIT_PBSSIGNALS             :Järnvägsspår med utfartssignal och avancerad signal
STR_LAI_RAIL_DESCRIPTION_TRACK_WITH_EXIT_NOENTRYSIGNALS         :Järnvägsspår med utfartssignal och avancerad envägssignal
STR_LAI_RAIL_DESCRIPTION_TRACK_WITH_COMBO_PBSSIGNALS            :Järnvägsspår med kombinationssignal och avancerad signal
STR_LAI_RAIL_DESCRIPTION_TRACK_WITH_COMBO_NOENTRYSIGNALS        :Järnvägsspår med kombinationssignal och avancerad envägssignal
STR_LAI_RAIL_DESCRIPTION_TRACK_WITH_PBS_NOENTRYSIGNALS          :Järnvägsspår med avancerad signal och avancerad envägssignal
STR_LAI_RAIL_DESCRIPTION_TRAIN_DEPOT                            :Järnvägsdepå

STR_LAI_ROAD_DESCRIPTION_ROAD                                   :Väg
STR_LAI_ROAD_DESCRIPTION_ROAD_WITH_STREETLIGHTS                 :Väg med gatubelysning
STR_LAI_ROAD_DESCRIPTION_TREE_LINED_ROAD                        :Väg kantad av träd
STR_LAI_ROAD_DESCRIPTION_ROAD_VEHICLE_DEPOT                     :Vägfordonsdepå
STR_LAI_ROAD_DESCRIPTION_ROAD_RAIL_LEVEL_CROSSING               :Väg-/Järnvägskorsning
STR_LAI_ROAD_DESCRIPTION_TRAMWAY                                :Spårväg

# Houses come directly from their building names
STR_LAI_TOWN_INDUSTRY_DESCRIPTION_UNDER_CONSTRUCTION            :{STRING} (under konstruktion)

STR_LAI_TREE_NAME_TREES                                         :Träd
STR_LAI_TREE_NAME_RAINFOREST                                    :Regnskog
STR_LAI_TREE_NAME_CACTUS_PLANTS                                 :Kaktusplantor

STR_LAI_STATION_DESCRIPTION_RAILROAD_STATION                    :Järnvägsstation
STR_LAI_STATION_DESCRIPTION_AIRCRAFT_HANGAR                     :Flygplanshangar
STR_LAI_STATION_DESCRIPTION_AIRPORT                             :Flygplats
STR_LAI_STATION_DESCRIPTION_TRUCK_LOADING_AREA                  :Laststation
STR_LAI_STATION_DESCRIPTION_BUS_STATION                         :Busshållplats
STR_LAI_STATION_DESCRIPTION_SHIP_DOCK                           :Hamn
STR_LAI_STATION_DESCRIPTION_BUOY                                :Boj
STR_LAI_STATION_DESCRIPTION_WAYPOINT                            :Riktmärke

STR_LAI_WATER_DESCRIPTION_WATER                                 :Vatten
STR_LAI_WATER_DESCRIPTION_CANAL                                 :Kanal
STR_LAI_WATER_DESCRIPTION_LOCK                                  :Sluss
STR_LAI_WATER_DESCRIPTION_RIVER                                 :Flod
STR_LAI_WATER_DESCRIPTION_COAST_OR_RIVERBANK                    :Kust eller flodbank
STR_LAI_WATER_DESCRIPTION_SHIP_DEPOT                            :Skeppsvarv

# Industries come directly from their industry names

STR_LAI_TUNNEL_DESCRIPTION_RAILROAD                             :Järnvägstunnel
STR_LAI_TUNNEL_DESCRIPTION_ROAD                                 :Vägtunnel

STR_LAI_BRIDGE_DESCRIPTION_RAIL_SUSPENSION_STEEL                :Stålhängbro för järnväg
STR_LAI_BRIDGE_DESCRIPTION_RAIL_GIRDER_STEEL                    :Järnvägsbro av stålbalkstyp
STR_LAI_BRIDGE_DESCRIPTION_RAIL_CANTILEVER_STEEL                :Järnvägsbro med utskjutande stålstöd
STR_LAI_BRIDGE_DESCRIPTION_RAIL_SUSPENSION_CONCRETE             :Järnvägshängbro av armerad betong
STR_LAI_BRIDGE_DESCRIPTION_RAIL_WOODEN                          :Järnvägsbro av trä
STR_LAI_BRIDGE_DESCRIPTION_RAIL_CONCRETE                        :Järnvägsbro av betong
STR_LAI_BRIDGE_DESCRIPTION_RAIL_TUBULAR_STEEL                   :Järnvägsrörbro

STR_LAI_BRIDGE_DESCRIPTION_ROAD_SUSPENSION_STEEL                :Stålhängbro för vägbana
STR_LAI_BRIDGE_DESCRIPTION_ROAD_GIRDER_STEEL                    :Vägbro med stålbalkar
STR_LAI_BRIDGE_DESCRIPTION_ROAD_CANTILEVER_STEEL                :Vägbro med utskjutande stålstöd
STR_LAI_BRIDGE_DESCRIPTION_ROAD_SUSPENSION_CONCRETE             :Väghängbro av armerad betong
STR_LAI_BRIDGE_DESCRIPTION_ROAD_WOODEN                          :Vägbro av trä
STR_LAI_BRIDGE_DESCRIPTION_ROAD_CONCRETE                        :Vägbro av betong
STR_LAI_BRIDGE_DESCRIPTION_ROAD_TUBULAR_STEEL                   :Rörbro

STR_LAI_BRIDGE_DESCRIPTION_AQUEDUCT                             :Akvedukt

STR_LAI_OBJECT_DESCRIPTION_TRANSMITTER                          :Radiosändare
STR_LAI_OBJECT_DESCRIPTION_LIGHTHOUSE                           :Fyrtorn
STR_LAI_OBJECT_DESCRIPTION_COMPANY_HEADQUARTERS                 :Företagets huvudkontor
STR_LAI_OBJECT_DESCRIPTION_COMPANY_OWNED_LAND                   :Mark som ägs av företag

# About OpenTTD window
STR_ABOUT_OPENTTD                                               :{WHITE}Om OpenTTD
STR_ABOUT_ORIGINAL_COPYRIGHT                                    :{BLACK}Ursprunglig upphovsrätt {COPYRIGHT} 1995 Chris Sawyer, Alla rättigheter hävdas
STR_ABOUT_VERSION                                               :{BLACK}OpenTTD-version {REV}
STR_ABOUT_COPYRIGHT_OPENTTD                                     :{BLACK}OpenTTD {COPYRIGHT} 2002-{STRING} OpenTTD-teamet

# Framerate display window
STR_FRAMERATE_CAPTION                                           :{WHITE}Bildfrekvens
STR_FRAMERATE_CAPTION_SMALL                                     :{STRING}{WHITE} ({DECIMAL}x)
STR_FRAMERATE_RATE_GAMELOOP                                     :{BLACK}Simulationsfrekvens: {STRING}
STR_FRAMERATE_RATE_GAMELOOP_TOOLTIP                             :{BLACK}Antal spel-tick som simuleras per sekund
STR_FRAMERATE_RATE_BLITTER                                      :{BLACK}Bildfrekvens för grafik: {STRING}
STR_FRAMERATE_RATE_BLITTER_TOOLTIP                              :{BLACK}Antal bildrutor som återges per sekund
STR_FRAMERATE_SPEED_FACTOR                                      :{BLACK}Spelets nuvarande hastighetsfaktor: {DECIMAL}x
STR_FRAMERATE_SPEED_FACTOR_TOOLTIP                              :{BLACK}Hur snabbt spelet för närvarande körs, jämfört med förväntad hastighet vid normal simulationsfrekvens
STR_FRAMERATE_CURRENT                                           :{WHITE}Nuvarande
STR_FRAMERATE_AVERAGE                                           :{WHITE}Genomsnittlig
STR_FRAMERATE_MEMORYUSE                                         :{WHITE}Minne
STR_FRAMERATE_DATA_POINTS                                       :{BLACK}Data baseras på {COMMA} mätvärden
STR_FRAMERATE_MS_GOOD                                           :{LTBLUE}{DECIMAL} ms
STR_FRAMERATE_MS_WARN                                           :{YELLOW}{DECIMAL} ms
STR_FRAMERATE_MS_BAD                                            :{RED}{DECIMAL} ms
STR_FRAMERATE_FPS_GOOD                                          :{LTBLUE}{DECIMAL} bildrutor/s
STR_FRAMERATE_FPS_WARN                                          :{YELLOW}{DECIMAL} bildrutor/s
STR_FRAMERATE_FPS_BAD                                           :{RED}{DECIMAL} bildrutor/s
STR_FRAMERATE_BYTES_GOOD                                        :{LTBLUE}{BYTES}
STR_FRAMERATE_GRAPH_MILLISECONDS                                :{TINY_FONT}{COMMA} ms
STR_FRAMERATE_GRAPH_SECONDS                                     :{TINY_FONT}{COMMA} s

###length 15
STR_FRAMERATE_GAMELOOP                                          :{BLACK}Totalt för spel-loopen:
STR_FRAMERATE_GL_ECONOMY                                        :{BLACK}  Godshantering:
STR_FRAMERATE_GL_TRAINS                                         :{BLACK}  Tåg-tick:
STR_FRAMERATE_GL_ROADVEHS                                       :{BLACK}  Vägfordons-tick:
STR_FRAMERATE_GL_SHIPS                                          :{BLACK}  Skepps-tick:
STR_FRAMERATE_GL_AIRCRAFT                                       :{BLACK}  Flygplans-tick:
STR_FRAMERATE_GL_LANDSCAPE                                      :{BLACK}  Världs-tick:
STR_FRAMERATE_GL_LINKGRAPH                                      :{BLACK}  Länkgrafens fördröjning:
STR_FRAMERATE_DRAWING                                           :{BLACK}Grafikåtergivning:
STR_FRAMERATE_DRAWING_VIEWPORTS                                 :{BLACK}  Vyfönster:
STR_FRAMERATE_VIDEO                                             :{BLACK}Videoutmatning:
STR_FRAMERATE_SOUND                                             :{BLACK}Ljudmixning:
STR_FRAMERATE_ALLSCRIPTS                                        :{BLACK}  GS/AI totalt:
STR_FRAMERATE_GAMESCRIPT                                        :{BLACK} Spelskript:
STR_FRAMERATE_AI                                                :{BLACK}   AI {NUM} {STRING}

###length 15
STR_FRAMETIME_CAPTION_GAMELOOP                                  :Spel-loop
STR_FRAMETIME_CAPTION_GL_ECONOMY                                :Godshantering
STR_FRAMETIME_CAPTION_GL_TRAINS                                 :Tåg-tick
STR_FRAMETIME_CAPTION_GL_ROADVEHS                               :Vägfordons-tick
STR_FRAMETIME_CAPTION_GL_SHIPS                                  :Skepps-tick
STR_FRAMETIME_CAPTION_GL_AIRCRAFT                               :Flygplans-tick
STR_FRAMETIME_CAPTION_GL_LANDSCAPE                              :Världs-tick
STR_FRAMETIME_CAPTION_GL_LINKGRAPH                              :Länkgrafens fördröjning
STR_FRAMETIME_CAPTION_DRAWING                                   :Grafikåtergivning
STR_FRAMETIME_CAPTION_DRAWING_VIEWPORTS                         :Återgivning av vyer
STR_FRAMETIME_CAPTION_VIDEO                                     :Videoutmatning
STR_FRAMETIME_CAPTION_SOUND                                     :Ljudmixning
STR_FRAMETIME_CAPTION_ALLSCRIPTS                                :GS/AI skripts totalt
STR_FRAMETIME_CAPTION_GAMESCRIPT                                :Spelskript
STR_FRAMETIME_CAPTION_AI                                        :AI {NUM} {STRING}


# Save/load game/scenario
STR_SAVELOAD_SAVE_CAPTION                                       :{WHITE}Spara spel
STR_SAVELOAD_LOAD_CAPTION                                       :{WHITE}Ladda spel
STR_SAVELOAD_SAVE_SCENARIO                                      :{WHITE}Spara scenario
STR_SAVELOAD_LOAD_SCENARIO                                      :{WHITE}Öppna scenario
STR_SAVELOAD_LOAD_HEIGHTMAP                                     :{WHITE}Läs höjdkarta
STR_SAVELOAD_SAVE_HEIGHTMAP                                     :{WHITE}Spara höjdkarta
STR_SAVELOAD_LOAD_TOWN_DATA                                     :{WHITE}Läs in stadsdata
STR_SAVELOAD_HOME_BUTTON_TOOLTIP                                :{BLACK}Klicka här för att gå till standardkatalogen för spara/ladda
STR_SAVELOAD_BYTES_FREE                                         :{BLACK}{BYTES} ledigt
STR_SAVELOAD_LIST_TOOLTIP                                       :{BLACK}Listar enheter, kataloger och sparade spel
STR_SAVELOAD_EDITBOX_TOOLTIP                                    :{BLACK}Valt namn för spelet
STR_SAVELOAD_DELETE_BUTTON                                      :{BLACK}Ta bort
STR_SAVELOAD_DELETE_TOOLTIP                                     :{BLACK}Ta bort markerat sparat spel
STR_SAVELOAD_SAVE_BUTTON                                        :{BLACK}Spara
STR_SAVELOAD_SAVE_TOOLTIP                                       :{BLACK}Spara spelet med valt namn
STR_SAVELOAD_LOAD_BUTTON                                        :{BLACK}Ladda
STR_SAVELOAD_LOAD_TOOLTIP                                       :{BLACK}Ladda valt spel
STR_SAVELOAD_LOAD_HEIGHTMAP_TOOLTIP                             :{BLACK}Ladda vald höjdkarta
STR_SAVELOAD_LOAD_TOWN_DATA_TOOLTIP                             :{BLACK}Läs in vald stadsdata
STR_SAVELOAD_DETAIL_CAPTION                                     :{BLACK}Speldetaljer
STR_SAVELOAD_DETAIL_NOT_AVAILABLE                               :{BLACK}Ingen information tillgänglig
STR_SAVELOAD_DETAIL_COMPANY_INDEX                               :{SILVER}{COMMA}: {WHITE}{STRING}
STR_SAVELOAD_DETAIL_GRFSTATUS                                   :{SILVER}NewGRF: {WHITE}{STRING}
STR_SAVELOAD_FILTER_TITLE                                       :{BLACK}Sökfilter:
STR_SAVELOAD_OVERWRITE_TITLE                                    :{WHITE}Skriv över fil
STR_SAVELOAD_OVERWRITE_WARNING                                  :{YELLOW}Är du säker på att du vill skriva över den existerande filen?
STR_SAVELOAD_DIRECTORY                                          :{STRING} (Katalog)
STR_SAVELOAD_PARENT_DIRECTORY                                   :{STRING} (Föräldrakatalog)

STR_SAVELOAD_OSKTITLE                                           :{BLACK}Mata in ett namn för detta sparade spel

# World generation
STR_MAPGEN_WORLD_GENERATION_CAPTION                             :{WHITE}Generera värld
STR_MAPGEN_MAPSIZE                                              :{BLACK}Kartstorlek:
STR_MAPGEN_MAPSIZE_TOOLTIP                                      :{BLACK}Ange kartans storlek i rutor. Antalet tillgängliga rutor kommer att bli något lägre
STR_MAPGEN_BY                                                   :{BLACK}*
STR_MAPGEN_NUMBER_OF_TOWNS                                      :{BLACK}Antal städer:
STR_MAPGEN_NUMBER_OF_TOWNS_TOOLTIP                              :{BLACK}Välj densiteten av städer, eller ett valfritt antal
STR_MAPGEN_TOWN_NAME_LABEL                                      :{BLACK}Stadsnamn:
STR_MAPGEN_TOWN_NAME_DROPDOWN_TOOLTIP                           :{BLACK}Välj typ av stadsnamn
STR_MAPGEN_DATE                                                 :{BLACK}Datum:
STR_MAPGEN_DATE_TOOLTIP                                         :{BLACK}Välj startdatum
STR_MAPGEN_NUMBER_OF_INDUSTRIES                                 :{BLACK}Antal industrier:
STR_MAPGEN_NUMBER_OF_INDUSTRIES_TOOLTIP                         :{BLACK}Välj densiteten av industrier, eller ett valfritt antal
STR_MAPGEN_HEIGHTMAP_HEIGHT                                     :{BLACK}Högsta höjdpunkt:
STR_MAPGEN_HEIGHTMAP_HEIGHT_TOOLTIP                             :{BLACK}Välj den högsta toppen som spelet kommer försöka skapa, mätt som höjd över havsnivån
STR_MAPGEN_HEIGHTMAP_HEIGHT_UP_TOOLTIP                          :{BLACK}Öka högsta höjd punkten på kartan med en
STR_MAPGEN_HEIGHTMAP_HEIGHT_DOWN_TOOLTIP                        :{BLACK}Minska maximal höjd på högsta topp med en
STR_MAPGEN_SNOW_COVERAGE                                        :{BLACK}Snötäckning:
STR_MAPGEN_SNOW_COVERAGE_UP_TOOLTIP                             :{BLACK}Öka snötäckning med tio procent
STR_MAPGEN_SNOW_COVERAGE_DOWN_TOOLTIP                           :{BLACK}Minska snötäckning med tio procent
STR_MAPGEN_SNOW_COVERAGE_TEXT                                   :{BLACK}{NUM}%
STR_MAPGEN_DESERT_COVERAGE                                      :{BLACK}Ökentäckning:
STR_MAPGEN_DESERT_COVERAGE_UP_TOOLTIP                           :{BLACK}Öka ökentäckning med tio procent
STR_MAPGEN_DESERT_COVERAGE_DOWN_TOOLTIP                         :{BLACK}Minska ökentäckning med tio procent
STR_MAPGEN_DESERT_COVERAGE_TEXT                                 :{BLACK}{NUM}%
STR_MAPGEN_TERRAIN_TYPE                                         :{BLACK}Terrängtyp:
STR_MAPGEN_SEA_LEVEL                                            :{BLACK}Havsnivå
STR_MAPGEN_SEA_LEVEL_TOOLTIP                                    :{BLACK}Välj havsnivån
STR_MAPGEN_QUANTITY_OF_RIVERS                                   :{BLACK}Flod:
STR_MAPGEN_SMOOTHNESS                                           :{BLACK}Jämnhet:
STR_MAPGEN_VARIETY                                              :{BLACK}Varierad distribution:
STR_MAPGEN_GENERATE                                             :{WHITE}Generera
STR_MAPGEN_GENERATE_TOOLTIP                                     :{BLACK}Skapa världen och spela OpenTTD!
STR_MAPGEN_NEWGRF_SETTINGS                                      :{BLACK}NewGRF-inställningar
STR_MAPGEN_NEWGRF_SETTINGS_TOOLTIP                              :{BLACK}Öppna inställningar för NewGRF
STR_MAPGEN_AI_SETTINGS                                          :{BLACK}Inställningar för AI
STR_MAPGEN_AI_SETTINGS_TOOLTIP                                  :{BLACK}Öppna inställningar för AI
STR_MAPGEN_GS_SETTINGS                                          :{BLACK}Inställningar för spelskript
STR_MAPGEN_GS_SETTINGS_TOOLTIP                                  :{BLACK}Öppna inställningar för spelskript

###length 21
STR_MAPGEN_TOWN_NAME_ORIGINAL_ENGLISH                           :Engelska (Original)
STR_MAPGEN_TOWN_NAME_FRENCH                                     :Franska
STR_MAPGEN_TOWN_NAME_GERMAN                                     :Tyska
STR_MAPGEN_TOWN_NAME_ADDITIONAL_ENGLISH                         :Engelska (Extra)
STR_MAPGEN_TOWN_NAME_LATIN_AMERICAN                             :Latinamerikanska
STR_MAPGEN_TOWN_NAME_SILLY                                      :Löjliga
STR_MAPGEN_TOWN_NAME_SWEDISH                                    :Svenska
STR_MAPGEN_TOWN_NAME_DUTCH                                      :Hollänska
STR_MAPGEN_TOWN_NAME_FINNISH                                    :Finska
STR_MAPGEN_TOWN_NAME_POLISH                                     :Polska
STR_MAPGEN_TOWN_NAME_SLOVAK                                     :Slovakiska
STR_MAPGEN_TOWN_NAME_NORWEGIAN                                  :Norska
STR_MAPGEN_TOWN_NAME_HUNGARIAN                                  :Ungerska
STR_MAPGEN_TOWN_NAME_AUSTRIAN                                   :Österrikiska
STR_MAPGEN_TOWN_NAME_ROMANIAN                                   :Rumänska
STR_MAPGEN_TOWN_NAME_CZECH                                      :Tjeckiska
STR_MAPGEN_TOWN_NAME_SWISS                                      :Schweiziska
STR_MAPGEN_TOWN_NAME_DANISH                                     :Danska
STR_MAPGEN_TOWN_NAME_TURKISH                                    :Turkiska
STR_MAPGEN_TOWN_NAME_ITALIAN                                    :Italienska
STR_MAPGEN_TOWN_NAME_CATALAN                                    :Katalanska

# Strings for map borders at game generation
STR_MAPGEN_BORDER_TYPE                                          :{BLACK}Kartgränser:
STR_MAPGEN_BORDER_TYPE_TOOLTIP                                  :{BLACK}Välj ramar för spelvärlden
STR_MAPGEN_NORTHWEST                                            :{BLACK}Nordväst
STR_MAPGEN_NORTHEAST                                            :{BLACK}Nordost
STR_MAPGEN_SOUTHEAST                                            :{BLACK}Sydost
STR_MAPGEN_SOUTHWEST                                            :{BLACK}Sydväst
STR_MAPGEN_BORDER_FREEFORM                                      :{BLACK}Fri form
STR_MAPGEN_BORDER_WATER                                         :{BLACK}Vatten
STR_MAPGEN_BORDER_RANDOM                                        :{BLACK}På måfå
STR_MAPGEN_BORDER_RANDOMIZE                                     :{BLACK}På måfå
STR_MAPGEN_BORDER_MANUAL                                        :{BLACK}Manuella

STR_MAPGEN_HEIGHTMAP_ROTATION                                   :{BLACK}Höjdkartans rotation:
STR_MAPGEN_HEIGHTMAP_NAME                                       :{BLACK}Namn på höjdkarta:
STR_MAPGEN_HEIGHTMAP_NAME_TOOLTIP                               :{BLACK}Namnet på höjdkartans bildfil
STR_MAPGEN_HEIGHTMAP_SIZE_LABEL                                 :{BLACK}Storlek:
STR_MAPGEN_HEIGHTMAP_SIZE_LABEL_TOOLTIP                         :{BLACK}Storleken på höjdkartans ursprungsbild. För bästa resultat, bör varje kant stämma överens med en av de tillgängliga kantlängderna för kartor i OpenTTD, såsom 256, 512, 1024, etc.
STR_MAPGEN_HEIGHTMAP_SIZE                                       :{ORANGE}{NUM} x {NUM}

STR_MAPGEN_TERRAIN_TYPE_QUERY_CAPT                              :{WHITE}Måltopp höjd
STR_MAPGEN_HEIGHTMAP_HEIGHT_QUERY_CAPT                          :{WHITE}Högsta höjdpunkt
STR_MAPGEN_SNOW_COVERAGE_QUERY_CAPT                             :{WHITE}Snötäckning (i %)
STR_MAPGEN_DESERT_COVERAGE_QUERY_CAPT                           :{WHITE}Ökentäckning (i %)
STR_MAPGEN_START_DATE_QUERY_CAPT                                :{WHITE}Ändra Startår

# SE Map generation
STR_SE_MAPGEN_CAPTION                                           :{WHITE}Scenarotyp
STR_SE_MAPGEN_FLAT_WORLD                                        :{WHITE}Plant land
STR_SE_MAPGEN_FLAT_WORLD_TOOLTIP                                :{BLACK}Generera ett plant land
STR_SE_MAPGEN_RANDOM_LAND                                       :{WHITE}Slumpat land
STR_SE_MAPGEN_FLAT_WORLD_HEIGHT                                 :{BLACK}Höjd av platt land:
STR_SE_MAPGEN_FLAT_WORLD_HEIGHT_TOOLTIP                         :{BLACK}Välj landshöjden över havsnivå
STR_SE_MAPGEN_FLAT_WORLD_HEIGHT_DOWN_TOOLTIP                    :{BLACK}Sänk höjden av platt land ett ner
STR_SE_MAPGEN_FLAT_WORLD_HEIGHT_UP_TOOLTIP                      :{BLACK}Öka höjden av platt land ett steg

STR_SE_MAPGEN_FLAT_WORLD_HEIGHT_QUERY_CAPT                      :{WHITE}Ändra höjd av platt land

# Map generation progress
STR_GENERATION_WORLD                                            :{WHITE}Genererar värld...
STR_GENERATION_ABORT                                            :{BLACK}Avbryt
STR_GENERATION_ABORT_CAPTION                                    :{WHITE}Avbryt generering av världen
STR_GENERATION_ABORT_MESSAGE                                    :{YELLOW}Vill du verkligen avbryta genereringen?
STR_GENERATION_PROGRESS                                         :{WHITE}{NUM}% färdigt
STR_GENERATION_PROGRESS_NUM                                     :{BLACK}{NUM} / {NUM}
STR_GENERATION_WORLD_GENERATION                                 :{BLACK}Generera värld
STR_GENERATION_LANDSCAPE_GENERATION                             :{BLACK}Landskapsgenerering
STR_GENERATION_RIVER_GENERATION                                 :{BLACK}Generera Flod
STR_GENERATION_CLEARING_TILES                                   :{BLACK}Svår och stenig markgenerering
STR_GENERATION_TOWN_GENERATION                                  :{BLACK}Stadsgenerering
STR_GENERATION_INDUSTRY_GENERATION                              :{BLACK}Industrigenerering
STR_GENERATION_OBJECT_GENERATION                                :{BLACK}Generera objekt
STR_GENERATION_TREE_GENERATION                                  :{BLACK}Generera Träd
STR_GENERATION_SETTINGUP_GAME                                   :{BLACK}Ställer in spel
STR_GENERATION_PREPARING_TILELOOP                               :{BLACK}Kör tile-loop
STR_GENERATION_PREPARING_SCRIPT                                 :{BLACK}Kör skript
STR_GENERATION_PREPARING_GAME                                   :{BLACK}Förbereder spel

STR_TOWN_DATA_ERROR_LOAD_FAILED                                 :{WHITE}Inläsning av stadsdata misslyckades
STR_TOWN_DATA_ERROR_JSON_FORMATTED_INCORRECTLY                  :{WHITE}JSON-filen är felaktigt formaterad
STR_TOWN_DATA_ERROR_TOWN_FORMATTED_INCORRECTLY                  :{WHITE}{STRING}s data är felaktigt formaterad
STR_TOWN_DATA_ERROR_BAD_COORDINATE                              :{WHITE}{STRING} koordinater är felaktigt formaterade; måste vara mellan 0 och 1 i proportion till höjdkartans totala dimension

STR_TOWN_DATA_ERROR_FAILED_TO_FOUND_TOWN                        :{WHITE}Kunde ej finna någon lämplig plats för att grunda {NUM} st{P ad äder}. Skapade istället {P "en " ""}skylt{P "" ar} på de{P n ""} tilltänkta platse{P n rna}

# NewGRF settings
STR_NEWGRF_SETTINGS_CAPTION                                     :{WHITE}NewGRF-inställningar
STR_NEWGRF_SETTINGS_INFO_TITLE                                  :{WHITE}Detaljerad NewGRF-information
STR_NEWGRF_SETTINGS_ACTIVE_LIST                                 :{WHITE}Aktiva NewGRF-filer
STR_NEWGRF_SETTINGS_INACTIVE_LIST                               :{WHITE}Inaktiva NewGRF-filer
STR_NEWGRF_SETTINGS_SELECT_PRESET                               :{ORANGE}Välj förinställning
STR_NEWGRF_FILTER_TITLE                                         :{ORANGE}Sökfilter:
STR_NEWGRF_SETTINGS_PRESET_LIST_TOOLTIP                         :{BLACK}Ladda markerad förinställning
STR_NEWGRF_SETTINGS_PRESET_SAVE                                 :{BLACK}Spara förinställning
STR_NEWGRF_SETTINGS_PRESET_SAVE_TOOLTIP                         :{BLACK}Spara denna lista som en förinställning
STR_NEWGRF_SETTINGS_PRESET_DELETE                               :{BLACK}Ta bort förinställningen
STR_NEWGRF_SETTINGS_PRESET_DELETE_TOOLTIP                       :{BLACK}Ta bort markerad förinställning
STR_NEWGRF_SETTINGS_ADD                                         :{BLACK}Lägg till
STR_NEWGRF_SETTINGS_ADD_FILE_TOOLTIP                            :{BLACK}Lägg till den markerade NewGRF-filen till din konfiguration
STR_NEWGRF_SETTINGS_RESCAN_FILES                                :{BLACK}Scanna om filer
STR_NEWGRF_SETTINGS_RESCAN_FILES_TOOLTIP                        :{BLACK}Uppdatera listan med tillgängliga NewGRF-filer
STR_NEWGRF_SETTINGS_REMOVE                                      :{BLACK}Ta bort
STR_NEWGRF_SETTINGS_REMOVE_TOOLTIP                              :{BLACK}Ta bort den markerade NewGRF-filen från listan
STR_NEWGRF_SETTINGS_MOVEUP                                      :{BLACK}Flytta upp
STR_NEWGRF_SETTINGS_MOVEUP_TOOLTIP                              :{BLACK}Flytta upp den markerade NewGRF-filen i listan
STR_NEWGRF_SETTINGS_MOVEDOWN                                    :{BLACK}Flytta ned
STR_NEWGRF_SETTINGS_MOVEDOWN_TOOLTIP                            :{BLACK}Flytta ner den markerade NewGRF-filen i listan
STR_NEWGRF_SETTINGS_UPGRADE                                     :{BLACK}Uppgradera
STR_NEWGRF_SETTINGS_UPGRADE_TOOLTIP                             :{BLACK}Uppgradera NewGRF-filer som du har en nyare version installerad
STR_NEWGRF_SETTINGS_FILE_TOOLTIP                                :{BLACK}En lista med installerade NewGRF-filer

STR_NEWGRF_SETTINGS_SET_PARAMETERS                              :{BLACK}Parametrar
STR_NEWGRF_SETTINGS_SHOW_PARAMETERS                             :{BLACK}Visa parametrar
STR_NEWGRF_SETTINGS_TOGGLE_PALETTE                              :{BLACK}Byt palett
STR_NEWGRF_SETTINGS_TOGGLE_PALETTE_TOOLTIP                      :{BLACK}Ändra palett för markerad NewGRF.{}Gör detta när grafiken från denna NewGRF är rosa i spelet
STR_NEWGRF_SETTINGS_APPLY_CHANGES                               :{BLACK}Spara ändringar

STR_NEWGRF_SETTINGS_FIND_MISSING_CONTENT_BUTTON                 :{BLACK}Hitta saknat innehåll online
STR_NEWGRF_SETTINGS_FIND_MISSING_CONTENT_TOOLTIP                :{BLACK}Kontrollera om saknat innehåll kan hittas online

STR_NEWGRF_SETTINGS_FILENAME                                    :{BLACK}Filnamn: {SILVER}{STRING}
STR_NEWGRF_SETTINGS_GRF_ID                                      :{BLACK}GRF ID: {SILVER}{STRING}
STR_NEWGRF_SETTINGS_VERSION                                     :{BLACK}Version: {SILVER}{NUM}
STR_NEWGRF_SETTINGS_MIN_VERSION                                 :{BLACK}Min. kompatibel version: {SILVER}{NUM}
STR_NEWGRF_SETTINGS_MD5SUM                                      :{BLACK}MD5sum: {SILVER}{STRING}
STR_NEWGRF_SETTINGS_PALETTE                                     :{BLACK}Palett: {SILVER}{STRING}
STR_NEWGRF_SETTINGS_PALETTE_DEFAULT                             :Standard (D)
STR_NEWGRF_SETTINGS_PALETTE_DEFAULT_32BPP                       :Standard (D) / 32 bpp
STR_NEWGRF_SETTINGS_PALETTE_LEGACY                              :Äldre (W)
STR_NEWGRF_SETTINGS_PALETTE_LEGACY_32BPP                        :Äldre (W) / 32 bpp
STR_NEWGRF_SETTINGS_PARAMETER                                   :{BLACK}Paramerar: {SILVER}{STRING}
STR_NEWGRF_SETTINGS_PARAMETER_NONE                              :Ingen

STR_NEWGRF_SETTINGS_NO_INFO                                     :{BLACK}Ingen information tillgänglig
STR_NEWGRF_SETTINGS_NOT_FOUND                                   :{RED}Matchande fil hittades ej
STR_NEWGRF_SETTINGS_DISABLED                                    :{RED}Avstängd
STR_NEWGRF_SETTINGS_INCOMPATIBLE                                :{RED}Ej kompatibel med den här versionen av OpenTTD

# NewGRF save preset window
STR_SAVE_PRESET_CAPTION                                         :{WHITE}Spara förinställning
STR_SAVE_PRESET_LIST_TOOLTIP                                    :{BLACK}Lista över tillgängliga förinställningar, väljer man att kopiera den till spara namn nedan
STR_SAVE_PRESET_TITLE                                           :{BLACK}Skriv in ett namn
STR_SAVE_PRESET_EDITBOX_TOOLTIP                                 :{BLACK}Nuvarande valt namn för förinställningen att spara
STR_SAVE_PRESET_CANCEL                                          :{BLACK}Avbryt
STR_SAVE_PRESET_CANCEL_TOOLTIP                                  :{BLACK}Ändra inte det förinställda
STR_SAVE_PRESET_SAVE                                            :{BLACK}Spara
STR_SAVE_PRESET_SAVE_TOOLTIP                                    :{BLACK}Spara den inställda till den nuvarande valda namnet

# NewGRF parameters window
STR_BASEGRF_PARAMETERS_CAPTION                                  :{WHITE}Ändra parametrar för standardgrafiken
STR_NEWGRF_PARAMETERS_CAPTION                                   :{WHITE}Ändra NewGRF-parametrar
STR_NEWGRF_PARAMETERS_CLOSE                                     :{BLACK}Stäng
STR_NEWGRF_PARAMETERS_RESET                                     :{BLACK}Återställ
STR_NEWGRF_PARAMETERS_RESET_TOOLTIP                             :{BLACK}Återställ alla parametrar till deras standardvärden
STR_NEWGRF_PARAMETERS_DEFAULT_NAME                              :Parameter {NUM}
STR_NEWGRF_PARAMETERS_SETTING                                   :{STRING}: {ORANGE}{STRING}
STR_NEWGRF_PARAMETERS_NUM_PARAM                                 :{LTBLUE}Antal parametrar: {ORANGE}{NUM}

# NewGRF inspect window
STR_NEWGRF_INSPECT_CAPTION                                      :{WHITE}Inspektera - {STRING}
STR_NEWGRF_INSPECT_PARENT_BUTTON                                :{BLACK}Förälder
STR_NEWGRF_INSPECT_PARENT_TOOLTIP                               :{BLACK}Inspektera förälderobjektet

STR_NEWGRF_INSPECT_CAPTION_OBJECT_AT                            :{STRING} vid {HEX}
STR_NEWGRF_INSPECT_CAPTION_OBJECT_AT_OBJECT                     :Objekt
STR_NEWGRF_INSPECT_CAPTION_OBJECT_AT_RAIL_TYPE                  :Spårtyp
STR_NEWGRF_INSPECT_CAPTION_OBJECT_AT_ROAD_TYPE                  :Vägtyp

STR_NEWGRF_INSPECT_QUERY_CAPTION                                :{WHITE}NewGRF variabel 60+x parameter (hexadecimal)

# Sprite aligner window
STR_SPRITE_ALIGNER_CAPTION_NO_ACTION                            :{WHITE}Justerar spriteobjekt: ({STRING}:{NUM})
STR_SPRITE_ALIGNER_CAPTION_ACTIONA                              :{WHITE}Justerar spriteobjekt: Action 0xA, {COMMA} ({STRING}:{NUM})
STR_SPRITE_ALIGNER_CAPTION_ACTION5                              :{WHITE}Justerar spriteobjekt: Åtgärd 0x5, typ {HEX}, {COMMA} ({STRING}:{NUM})
STR_SPRITE_ALIGNER_NEXT_BUTTON                                  :{BLACK}Nästa spriteobjekt
STR_SPRITE_ALIGNER_NEXT_TOOLTIP                                 :{BLACK}Fortsätt till nästa nomala spriteobjekt, ignorera eventuella pseudo/recolour/font spriteobjekt och börja om efter sista spriteobjektet
STR_SPRITE_ALIGNER_GOTO_BUTTON                                  :{BLACK}Gå till spriteobjekt
STR_SPRITE_ALIGNER_GOTO_TOOLTIP                                 :{BLACK}Gå till angivet spriteobjekt. Om objektet inte är ett normalt spriteobjekt, fortsätt till nästa normala spriteobjekt
STR_SPRITE_ALIGNER_PREVIOUS_BUTTON                              :{BLACK}Tidigare spriteobjekt
STR_SPRITE_ALIGNER_PREVIOUS_TOOLTIP                             :{BLACK}Fortsätt till föregående normala spriteobjekt, ignorera eventuella pseudo/recolour/font spriteobjekt och börja om från slutet efter första spriteobjektet
STR_SPRITE_ALIGNER_SPRITE_TOOLTIP                               :{BLACK}Representation av det valda objektet. Justeringen ignoreras när objektet ritas.
STR_SPRITE_ALIGNER_MOVE_TOOLTIP                                 :{BLACK}Flytta runt objektet och ändra förskjutningen i X- och Y-led. Ctrl+klicka för att flytta runt objektet åtta steg i taget
STR_SPRITE_ALIGNER_SPRITE                                       :{STRING}:{NUM}

###length 2
STR_SPRITE_ALIGNER_CENTRE_OFFSET                                :{BLACK}Förskjutningscentrerad
STR_SPRITE_ALIGNER_CENTRE_SPRITE                                :{BLACK}Sprite-centrerad

STR_SPRITE_ALIGNER_CROSSHAIR                                    :{BLACK}Hårkors

STR_SPRITE_ALIGNER_RESET_BUTTON                                 :{BLACK}Återställ relativ
STR_SPRITE_ALIGNER_RESET_TOOLTIP                                :{BLACK}Återställ den nuvarande relativa förskjutningen
STR_SPRITE_ALIGNER_OFFSETS_ABS                                  :{BLACK}Förskjutning X-led : {NUM}, Förskjutning Y-led: {NUM} (Absolut)
STR_SPRITE_ALIGNER_OFFSETS_REL                                  :{BLACK}Förskjutning X-led: {NUM}, Förskjutning Y-led: {NUM} (Relativ)
STR_SPRITE_ALIGNER_PICKER_BUTTON                                :{BLACK}Välj objekt
STR_SPRITE_ALIGNER_PICKER_TOOLTIP                               :{BLACK}Välj ett objekt på bildskärmen

STR_SPRITE_ALIGNER_GOTO_CAPTION                                 :{WHITE}Gå till spriteobjekt

# NewGRF (self) generated warnings/errors
STR_NEWGRF_ERROR_MSG_INFO                                       :{SILVER}{STRING}
STR_NEWGRF_ERROR_MSG_WARNING                                    :{RED}Varning: {SILVER}{STRING}
STR_NEWGRF_ERROR_MSG_ERROR                                      :{RED}Fel: {SILVER}{STRING}
STR_NEWGRF_ERROR_MSG_FATAL                                      :{RED}Fatalt: {SILVER}{STRING}
STR_NEWGRF_ERROR_FATAL_POPUP                                    :{WHITE}NewGRF:en "{STRING}" har returnerat ett allvarligt fel:{}{STRING}
STR_NEWGRF_ERROR_POPUP                                          :{WHITE}NewGRF:en "{STRING}" har returnerat ett fel:{}{STRING}
STR_NEWGRF_ERROR_VERSION_NUMBER                                 :{1:STRING} kommer inte att fungera med den TTDPatchversion som rapporterades av OpenTTD
STR_NEWGRF_ERROR_DOS_OR_WINDOWS                                 :{1:STRING} är för {2:STRING}-versionen av TTD
STR_NEWGRF_ERROR_UNSET_SWITCH                                   :{1:STRING} är designat för att användas med {2:STRING}
STR_NEWGRF_ERROR_INVALID_PARAMETER                              :Felaktig parameter för {1:STRING}: parameter {2:STRING} ({3:NUM})
STR_NEWGRF_ERROR_LOAD_BEFORE                                    :{1:STRING} måste laddas in innan {2:STRING}
STR_NEWGRF_ERROR_LOAD_AFTER                                     :{1:STRING} måste laddas in efter {2:STRING}.
STR_NEWGRF_ERROR_OTTD_VERSION_NUMBER                            :{1:STRING} kräver OpenTTD version {2:STRING} eller bättre
STR_NEWGRF_ERROR_AFTER_TRANSLATED_FILE                          :GRF-filen den var designad att översätta
STR_NEWGRF_ERROR_TOO_MANY_NEWGRFS_LOADED                        :För många NewGRFer är laddade
STR_NEWGRF_ERROR_STATIC_GRF_CAUSES_DESYNC                       :Att ladda {1:STRING} som statisk NewGRF med {2:STRING} kan orsaka desynkronisering
STR_NEWGRF_ERROR_UNEXPECTED_SPRITE                              :Oväntat spriteobjekt (spriteobjekt {3:NUM})
STR_NEWGRF_ERROR_UNKNOWN_PROPERTY                               :Okänd Åtgärd 0-egenskap {4:HEX} (spriteobjekt {3:NUM})
STR_NEWGRF_ERROR_INVALID_ID                                     :Försök att använda ett ogiltligt ID (spriteobjekt {3:NUM})
STR_NEWGRF_ERROR_CORRUPT_SPRITE                                 :{YELLOW}{STRING} innehåller ett skadat spriteobjekt. Alla korrupta spriteobjekt kommer att visas som röda frågetecken (?)
STR_NEWGRF_ERROR_MULTIPLE_ACTION_8                              :Innehåller flera Action 8 (spriteobjekt {3:NUM})
STR_NEWGRF_ERROR_READ_BOUNDS                                    :Läste förbi slutet av pseudo-spriteobjekt (spriteobjekt {3:NUM})
STR_NEWGRF_ERROR_GRM_FAILED                                     :Efterfrågade GRF-resurser är inte tillgängliga (spriteobjekt {3:NUM})
STR_NEWGRF_ERROR_FORCEFULLY_DISABLED                            :{1:STRING} har inaktiverats av {2:STRING}
STR_NEWGRF_ERROR_INVALID_SPRITE_LAYOUT                          :Felaktigt/okänt layout-format av spriteobjekt (spriteobjekt {3:NUM})
STR_NEWGRF_ERROR_LIST_PROPERTY_TOO_LONG                         :För många poster i listan med egenskapsvärden (spriteobjekt {3:NUM}, egenskap {4:HEX})
STR_NEWGRF_ERROR_INDPROD_CALLBACK                               :Ogiltig industriproduktions-callback (spriteobjekt {3:NUM}, "{2:STRING}")

# NewGRF related 'general' warnings
STR_NEWGRF_POPUP_CAUTION_CAPTION                                :{WHITE}Varning!
STR_NEWGRF_CONFIRMATION_TEXT                                    :{YELLOW}Du håller på att göra ändringar i ett pågående spel; detta kan krascha OpenTTD eller orsaka andra fel i spelet. Skicka inte buggrapporter om sådana fel.{}Är du helt säker på detta?

STR_NEWGRF_DUPLICATE_GRFID                                      :{WHITE}Kan inte lägga till filen: redan existerande GRF ID
STR_NEWGRF_COMPATIBLE_LOADED                                    :{ORANGE}Matchande fil saknas (kompatibel GRF laddad)
STR_NEWGRF_TOO_MANY_NEWGRFS                                     :{WHITE}Kan inte lägga till fil: Gränsen för NewGRF-filer uppnådd

STR_NEWGRF_COMPATIBLE_LOAD_WARNING                              :{WHITE}Kompatibel GRF laddad för saknade filer
STR_NEWGRF_DISABLED_WARNING                                     :{WHITE}Saknad GRF-fil har stängts av
STR_NEWGRF_UNPAUSE_WARNING_TITLE                                :{YELLOW}Saknad(e) GRF-fil(er)
STR_NEWGRF_UNPAUSE_WARNING                                      :{WHITE}Avpausning kan krascha OpenTTD. Skicka ej bugg-rapporter för eventuella resulterande krascher.{}Är du säker på att du vill avpausa?

# NewGRF status
STR_NEWGRF_LIST_NONE                                            :Inga
###length 3
STR_NEWGRF_LIST_ALL_FOUND                                       :Alla filer finns
STR_NEWGRF_LIST_COMPATIBLE                                      :{YELLOW}Hittade kompatibla filer
STR_NEWGRF_LIST_MISSING                                         :{RED}Saknade filer

# NewGRF 'it's broken' warnings
STR_NEWGRF_BROKEN                                               :{WHITE}Beteendet hos NewGRF:en '{PUSH_COLOUR}{0:STRING}{POP_COLOUR}' kommer troligen orsaka desynkronisering och/eller krascher
STR_NEWGRF_BROKEN_POWERED_WAGON                                 :{WHITE}Power wagon-tillstånd för '{1:ENGINE}' ändrades utanför en depå
STR_NEWGRF_BROKEN_VEHICLE_LENGTH                                :{WHITE}Fordonslängd för '{1:ENGINE}' ändrades utanför en depå
STR_NEWGRF_BROKEN_CAPACITY                                      :{WHITE}Kapaciteten ändrades för '{1:ENGINE}' utan att vara i depå eller anpassning
STR_BROKEN_VEHICLE_LENGTH                                       :{WHITE}Tåget '{VEHICLE}' som tillhör '{COMPANY}' har ogiltig längd. Detta orsakas förmodligen av problem med en NewGRF. Spelet kan desynkroniseras eller krascha

STR_NEWGRF_BUGGY                                                :{WHITE}NewGRF '{PUSH_COLOUR}{0:STRING}{POP_COLOUR}' ger felaktig information
STR_NEWGRF_BUGGY_ARTICULATED_CARGO                              :{WHITE}Last-/återställningsinformationen för '{1:ENGINE}' skiljer sig från köplistan efter konstruktion. Detta kan leda till att automatisk förnyelse/uppgradering misslyckas med att anpassa fordonen/vagnarna korrekt
STR_NEWGRF_BUGGY_ENDLESS_PRODUCTION_CALLBACK                    :{WHITE}'{1:STRING}' skapade en oändlig loop i en produktions-callback-funktion
STR_NEWGRF_BUGGY_UNKNOWN_CALLBACK_RESULT                        :{WHITE}Callback-funktion {1:HEX} returnerade ett okänt/ogiltligt resultat {2:HEX}
STR_NEWGRF_BUGGY_INVALID_CARGO_PRODUCTION_CALLBACK              :{WHITE}'{1:STRING}' returnerade ogiltig lasttyp i produktions-callback vid {2:HEX}

# 'User removed essential NewGRFs'-placeholders for stuff without specs
STR_NEWGRF_INVALID_CARGO                                        :<invalid cargo>
STR_NEWGRF_INVALID_CARGO_ABBREV                                 :??
STR_NEWGRF_INVALID_CARGO_QUANTITY                               :{COMMA} av <invalid cargo>
STR_NEWGRF_INVALID_ENGINE                                       :<icke giltig fordonstyp>
STR_NEWGRF_INVALID_INDUSTRYTYPE                                 :<icke giltig industri>

# Placeholders for other invalid stuff, e.g. vehicles that have gone (Game Script).
STR_INVALID_VEHICLE                                             :<ogiltigt fordon>

# NewGRF scanning window
STR_NEWGRF_SCAN_CAPTION                                         :{WHITE}Skannar NewGRFer
STR_NEWGRF_SCAN_MESSAGE                                         :{BLACK}Skannar NewGRFer. Beroende på antal kan det ta en stund...
STR_NEWGRF_SCAN_STATUS                                          :{BLACK}{NUM} NewGRF{P "" er} skannade utav uppskattningsvis {NUM} NewGRF{P "" er} totalt
STR_NEWGRF_SCAN_ARCHIVES                                        :Skannar efter arkiv

# Sign list window
STR_SIGN_LIST_CAPTION                                           :{WHITE}Skyltlista - {COMMA} skylt{P "" ar}
STR_SIGN_LIST_MATCH_CASE                                        :{BLACK}Matcha VERSALER/gemener
STR_SIGN_LIST_MATCH_CASE_TOOLTIP                                :{BLACK}Slå på/av matchning av VERSALER/gemener när skyltnamn matchas mot sökfiltret

# Sign window
STR_EDIT_SIGN_CAPTION                                           :{WHITE}Ändra skylttext
STR_EDIT_SIGN_LOCATION_TOOLTIP                                  :{BLACK}Centrera huvudvyn på skyltens läge Ctrl+Klick för att öppna en ny fönstervy över skyltens läge
STR_EDIT_SIGN_NEXT_SIGN_TOOLTIP                                 :{BLACK}Åk till nästa skylt
STR_EDIT_SIGN_PREVIOUS_SIGN_TOOLTIP                             :{BLACK}Åk till föregående skylt

STR_EDIT_SIGN_SIGN_OSKTITLE                                     :{BLACK}Mata in ett namn för skylten

# Town directory window
STR_TOWN_DIRECTORY_CAPTION                                      :{WHITE}Städer ({COMMA} av {COMMA})
STR_TOWN_DIRECTORY_NONE                                         :{ORANGE}- Inga -
STR_TOWN_DIRECTORY_TOWN                                         :{ORANGE}{TOWN}{BLACK} ({COMMA})
STR_TOWN_DIRECTORY_CITY                                         :{ORANGE}{TOWN}{YELLOW} (Stad){BLACK} ({COMMA})
STR_TOWN_DIRECTORY_LIST_TOOLTIP                                 :{BLACK}Stadsnamn - klicka på ett namn för att centrera huvudvyn på staden. Ctrl+Klick för att öppna en ny fönstervy över stadens läge
STR_TOWN_POPULATION                                             :{BLACK}Global folkmängd: {COMMA}

# Town view window
STR_TOWN_VIEW_TOWN_CAPTION                                      :{WHITE}{TOWN}
STR_TOWN_VIEW_CITY_CAPTION                                      :{WHITE}{TOWN} (Stad)
STR_TOWN_VIEW_POPULATION_HOUSES                                 :{BLACK}Invånare: {ORANGE}{COMMA}{BLACK}  Hus: {ORANGE}{COMMA}
STR_TOWN_VIEW_CARGO_LAST_MONTH_MAX                              :{BLACK}{CARGO_LIST} förra månaden: {ORANGE}{COMMA}{BLACK}  max: {ORANGE}{COMMA}
STR_TOWN_VIEW_CARGO_LAST_MINUTE_MAX                             :{BLACK}{CARGO_LIST} förra minuten: {ORANGE}{COMMA}{BLACK}  max: {ORANGE}{COMMA}
STR_TOWN_VIEW_CARGO_FOR_TOWNGROWTH                              :{BLACK}Fraktgods behövs för ortens tillväxt:
STR_TOWN_VIEW_CARGO_FOR_TOWNGROWTH_REQUIRED_GENERAL             :{ORANGE}{STRING}{RED} krävs
STR_TOWN_VIEW_CARGO_FOR_TOWNGROWTH_REQUIRED_WINTER              :{ORANGE}{STRING}{BLACK} krävs under vintern
STR_TOWN_VIEW_CARGO_FOR_TOWNGROWTH_DELIVERED_GENERAL            :{ORANGE}{STRING}{GREEN} levererat
STR_TOWN_VIEW_CARGO_FOR_TOWNGROWTH_REQUIRED                     :{ORANGE}{CARGO_TINY} / {CARGO_LONG}{RED} (återstår)
STR_TOWN_VIEW_CARGO_FOR_TOWNGROWTH_DELIVERED                    :{ORANGE}{CARGO_TINY} / {CARGO_LONG}{GREEN} (levererat)
STR_TOWN_VIEW_TOWN_GROWS_EVERY                                  :{BLACK}Staden växer var {ORANGE}{UNITS_DAYS_OR_SECONDS}
STR_TOWN_VIEW_TOWN_GROWS_EVERY_FUNDED                           :{BLACK}Staden växer var {ORANGE}{UNITS_DAYS_OR_SECONDS} (funded)
STR_TOWN_VIEW_TOWN_GROW_STOPPED                                 :{BLACK}Orten växer {RED}inte{BLACK}
STR_TOWN_VIEW_NOISE_IN_TOWN                                     :{BLACK}Bullernivågräns i stad: {ORANGE}{COMMA}{BLACK}  max: {ORANGE}{COMMA}
STR_TOWN_VIEW_CENTER_TOOLTIP                                    :{BLACK}Centrera huvudvyn på staden. Ctrl+Klick för att öppna en ny fönstervy över stadens läge
STR_TOWN_VIEW_LOCAL_AUTHORITY_BUTTON                            :{BLACK}Lokala myndigheter
STR_TOWN_VIEW_LOCAL_AUTHORITY_TOOLTIP                           :{BLACK}Visa information om de lokala myndigheterna
STR_TOWN_VIEW_RENAME_TOOLTIP                                    :{BLACK}Byt namn på staden

STR_TOWN_VIEW_EXPAND_BUTTON                                     :{BLACK}Utöka
STR_TOWN_VIEW_EXPAND_TOOLTIP                                    :{BLACK}Öka stadens storlek
STR_TOWN_VIEW_DELETE_BUTTON                                     :{BLACK}Ta bort
STR_TOWN_VIEW_DELETE_TOOLTIP                                    :{BLACK}Ta bort staden helt och hållet

STR_TOWN_VIEW_RENAME_TOWN_BUTTON                                :Byt namn på stad

# Town local authority window
STR_LOCAL_AUTHORITY_CAPTION                                     :{WHITE}{TOWN} lokala myndigheter
STR_LOCAL_AUTHORITY_ZONE                                        :{BLACK}Zon
STR_LOCAL_AUTHORITY_ZONE_TOOLTIP                                :{BLACK}Visa zonen som ryms inom de lokala myndigheternas gränser
STR_LOCAL_AUTHORITY_COMPANY_RATINGS                             :{BLACK}Transportföretagsgraderingar:
STR_LOCAL_AUTHORITY_COMPANY_RATING                              :{YELLOW}{COMPANY} {COMPANY_NUM}: {ORANGE}{STRING}
STR_LOCAL_AUTHORITY_ACTIONS_TITLE                               :{BLACK}Tillgängliga åtgärder:
STR_LOCAL_AUTHORITY_ACTIONS_TOOLTIP                             :{BLACK}Lista av åtgärder att utföra i staden - klicka på en rad för ytterligare detaljer
STR_LOCAL_AUTHORITY_DO_IT_BUTTON                                :{BLACK}Utför
STR_LOCAL_AUTHORITY_DO_IT_TOOLTIP                               :{BLACK}Utför markerad åtgärd i ovanstående lista

###length 8
STR_LOCAL_AUTHORITY_ACTION_SMALL_ADVERTISING_CAMPAIGN           :Liten reklamkampanj
STR_LOCAL_AUTHORITY_ACTION_MEDIUM_ADVERTISING_CAMPAIGN          :Mellanstor reklamkampanj
STR_LOCAL_AUTHORITY_ACTION_LARGE_ADVERTISING_CAMPAIGN           :Stor reklamkampanj
STR_LOCAL_AUTHORITY_ACTION_ROAD_RECONSTRUCTION                  :Bekosta rekonstruktion av vägar
STR_LOCAL_AUTHORITY_ACTION_STATUE_OF_COMPANY                    :Bygg staty över företagets ägare
STR_LOCAL_AUTHORITY_ACTION_NEW_BUILDINGS                        :Bekosta nya byggnader
STR_LOCAL_AUTHORITY_ACTION_EXCLUSIVE_TRANSPORT                  :Köp exklusiva transporträttigheter
STR_LOCAL_AUTHORITY_ACTION_BRIBE                                :Muta de lokala myndigheterna
###next-name-looks-similar

STR_LOCAL_AUTHORITY_ACTION_TOOLTIP_SMALL_ADVERTISING            :{PUSH_COLOUR}{YELLOW}Starta en liten lokal reklamkampanj för att attrahera fler passagerare och mer gods till dina tranporttjänster.{}Ger en temporär boost till stationers betyg i en liten radie runt stadens centrum.{}{POP_COLOUR}Kostnad: {CURRENCY_LONG}
STR_LOCAL_AUTHORITY_ACTION_TOOLTIP_MEDIUM_ADVERTISING           :{PUSH_COLOUR}{YELLOW}Starta en medelstor lokal reklamkampanj, för att attrahera fler passagerare och mer gods till dina tranporttjänster.{}Ger en temporär boost till stationers betyg i en medelstor radie runt stadens centrum.{}{POP_COLOUR}Kostnad: {CURRENCY_LONG}
STR_LOCAL_AUTHORITY_ACTION_TOOLTIP_LARGE_ADVERTISING            :{PUSH_COLOUR}{YELLOW}Starta en stor lokal reklamkampanj, för att attrahera fler passagerare och mer gods till dina transporttjänster.{}Ger en temporär boost till stationers betyg i en stor radie runt stadens centrum.{}{POP_COLOUR}Kostnad: {CURRENCY_LONG}
STR_LOCAL_AUTHORITY_ACTION_TOOLTIP_ROAD_RECONSTRUCTION_MONTHS   :{PUSH_COLOUR}{YELLOW}Finansiera rekonstruktionen av stadsvägnätet.{}Orsakar omfattande störningar i vägtrafiken i upp till 6 månader.{}{POP_COLOUR}Kostnad: {CURRENCY_LONG}
STR_LOCAL_AUTHORITY_ACTION_TOOLTIP_ROAD_RECONSTRUCTION_MINUTES  :{PUSH_COLOUR}{YELLOW}Finansiera rekonstruktionen av stadsvägnätet.{}Orsakar omfattande störningar i vägtrafiken i upp till 6 minuter.{}{POP_COLOUR}Kostnad: {CURRENCY_LONG}
STR_LOCAL_AUTHORITY_ACTION_TOOLTIP_STATUE_OF_COMPANY            :{PUSH_COLOUR}{YELLOW}Bygg en staty till ditt företags ära.{}Ger en permanent boost till stationers betyg i staden.{}{POP_COLOUR}Cost: {CURRENCY_LONG}
STR_LOCAL_AUTHORITY_ACTION_TOOLTIP_NEW_BUILDINGS                :{PUSH_COLOUR}{YELLOW}Bekosta konstruktion av nya byggnader i staden.{}Ger en temporär boost till stadens tillväxt.{}{POP_COLOUR}Kostnad: {CURRENCY_LONG}
STR_LOCAL_AUTHORITY_ACTION_TOOLTIP_EXCLUSIVE_TRANSPORT_MONTHS   :{PUSH_COLOUR}{YELLOW}Köp ensamrätt på stadstransporter i 12 månader.{}Stadens myndigheter kommer inte tillåta att passengerare och gods använder dina motståndares stationer. En framgångsrik mutning från en motståndare avbryter detta kontrakt.{}{POP_COLOUR}Kostnad: {CURRENCY_LONG}
STR_LOCAL_AUTHORITY_ACTION_TOOLTIP_EXCLUSIVE_TRANSPORT_MINUTES  :{PUSH_COLOUR}{YELLOW}Köp ensamrätt på stadstransporter i 12 minuter.{}Stadens myndigheter kommer inte tillåta att passengerare och gods använder dina motståndares stationer. En framgångsrik mutning från en motståndare avbryter detta kontrakt.{}{POP_COLOUR}Kostnad: {CURRENCY_LONG}
STR_LOCAL_AUTHORITY_ACTION_TOOLTIP_BRIBE                        :{PUSH_COLOUR}{YELLOW} Muta de lokala myndigheterna för att öka din värdering och återkalla en motståndares exklusiva transporträttigheter, med risk för att få höga böter om du blir upptäckt.{}{POP_COLOUR}Kostnad: {CURRENCY_LONG}

# Goal window
STR_GOALS_CAPTION                                               :{WHITE}{COMPANY} Mål
STR_GOALS_SPECTATOR_CAPTION                                     :{WHITE}Globala mål
STR_GOALS_SPECTATOR                                             :Globala mål
STR_GOALS_GLOBAL_BUTTON                                         :{BLACK}Global
STR_GOALS_GLOBAL_BUTTON_HELPTEXT                                :{BLACK}Visa globala mål
STR_GOALS_COMPANY_BUTTON                                        :{BLACK}Företag
STR_GOALS_COMPANY_BUTTON_HELPTEXT                               :{BLACK}Visa företagets mål
STR_GOALS_TEXT                                                  :{ORANGE}{STRING}
STR_GOALS_NONE                                                  :{ORANGE}- Inga -
STR_GOALS_PROGRESS                                              :{ORANGE}{STRING}
STR_GOALS_PROGRESS_COMPLETE                                     :{GREEN}{STRING}
STR_GOALS_TOOLTIP_CLICK_ON_SERVICE_TO_CENTER                    :{BLACK}Klicka på målet för att centrera huvudvyn på industrin/byn/rutan. Ctrl+Klick för att öppna en ny fönstervy över industrin/byn/rutan

# Goal question window
STR_GOAL_QUESTION_CAPTION_QUESTION                              :{BLACK}Fråga
STR_GOAL_QUESTION_CAPTION_INFORMATION                           :{BLACK}Information
STR_GOAL_QUESTION_CAPTION_WARNING                               :{BLACK}Varning
STR_GOAL_QUESTION_CAPTION_ERROR                                 :{YELLOW}Fel

# Goal Question button list
###length 18
STR_GOAL_QUESTION_BUTTON_CANCEL                                 :Avbryt
STR_GOAL_QUESTION_BUTTON_OK                                     :Okej
STR_GOAL_QUESTION_BUTTON_NO                                     :Nej
STR_GOAL_QUESTION_BUTTON_YES                                    :Ja
STR_GOAL_QUESTION_BUTTON_DECLINE                                :Avböj
STR_GOAL_QUESTION_BUTTON_ACCEPT                                 :Acceptera
STR_GOAL_QUESTION_BUTTON_IGNORE                                 :Ignorera
STR_GOAL_QUESTION_BUTTON_RETRY                                  :Försök igen
STR_GOAL_QUESTION_BUTTON_PREVIOUS                               :Föregående
STR_GOAL_QUESTION_BUTTON_NEXT                                   :Nästa
STR_GOAL_QUESTION_BUTTON_STOP                                   :Stoppa
STR_GOAL_QUESTION_BUTTON_START                                  :Starta
STR_GOAL_QUESTION_BUTTON_GO                                     :Gå
STR_GOAL_QUESTION_BUTTON_CONTINUE                               :Fortsätt
STR_GOAL_QUESTION_BUTTON_RESTART                                :Starta om
STR_GOAL_QUESTION_BUTTON_POSTPONE                               :Skjut upp
STR_GOAL_QUESTION_BUTTON_SURRENDER                              :Ge upp
STR_GOAL_QUESTION_BUTTON_CLOSE                                  :Stäng

# Subsidies window
STR_SUBSIDIES_CAPTION                                           :{WHITE}Subventioner
STR_SUBSIDIES_OFFERED_TITLE                                     :{BLACK}Aktuella subventioner:
STR_SUBSIDIES_OFFERED_FROM_TO                                   :{ORANGE}{STRING} från {STRING} till {STRING}{YELLOW} ({STRING})
STR_SUBSIDIES_NONE                                              :{ORANGE}- Inga -
STR_SUBSIDIES_SUBSIDISED_TITLE                                  :{BLACK}Redan subventionerade rutter:
STR_SUBSIDIES_SUBSIDISED_FROM_TO                                :{ORANGE}{STRING} från {STRING} till {STRING}{YELLOW} ({COMPANY}{YELLOW}, {STRING})
STR_SUBSIDIES_TOOLTIP_CLICK_ON_SERVICE_TO_CENTER                :{BLACK}Klicka på service för att centrera huvudvyn på industrin/staden. Ctrl+Klick för att öppna en ny fönstervy över industrins/stadens läge
STR_SUBSIDIES_OFFERED_EXPIRY_DATE                               :per den {DATE_SHORT}
STR_SUBSIDIES_OFFERED_EXPIRY_TIME                               :inom {UNITS_MONTHS_OR_MINUTES}
STR_SUBSIDIES_SUBSIDISED_EXPIRY_DATE                            :tills {DATE_SHORT}
STR_SUBSIDIES_SUBSIDISED_EXPIRY_TIME                            :{UNITS_MONTHS_OR_MINUTES} återstår

# Story book window
STR_STORY_BOOK_CAPTION                                          :{WHITE}{COMPANY} berättelsebok
STR_STORY_BOOK_SPECTATOR_CAPTION                                :{WHITE}Global berättelsebok
STR_STORY_BOOK_SPECTATOR                                        :Global berättelsebok
STR_STORY_BOOK_TITLE                                            :{YELLOW}{STRING}
STR_STORY_BOOK_GENERIC_PAGE_ITEM                                :Sida {NUM}
STR_STORY_BOOK_SEL_PAGE_TOOLTIP                                 :{BLACK}Hoppa till valfri sida genom att välja sidan i denna lista
STR_STORY_BOOK_PREV_PAGE                                        :{BLACK}Föregående
STR_STORY_BOOK_PREV_PAGE_TOOLTIP                                :{BLACK}Gå till föregående sida
STR_STORY_BOOK_NEXT_PAGE                                        :{BLACK}Nästa
STR_STORY_BOOK_NEXT_PAGE_TOOLTIP                                :{BLACK}Gå till nästa sida
STR_STORY_BOOK_INVALID_GOAL_REF                                 :{RED}Ogiltig målreferens

# Station list window
STR_STATION_LIST_TOOLTIP                                        :{BLACK}Stationsnamn - klicka på ett namn för att centrera huvudvyn på stationen. Ctrl+Klick för att öppna en ny fönstervy över stationens läge
STR_STATION_LIST_USE_CTRL_TO_SELECT_MORE_TOOLTIP                :{BLACK}Ctrl+Klick för att markera flera objekt
STR_STATION_LIST_CAPTION                                        :{WHITE}{COMPANY} - {COMMA} Station{P "" er}
STR_STATION_LIST_STATION                                        :{YELLOW}{STATION} {STATION_FEATURES}
STR_STATION_LIST_WAYPOINT                                       :{YELLOW}{WAYPOINT}
STR_STATION_LIST_NONE                                           :{YELLOW}- Inga -
STR_STATION_LIST_SELECT_ALL_FACILITIES_TOOLTIP                  :{BLACK}Markera alla inrättningar
STR_STATION_LIST_CARGO_FILTER_ALL_AND_NO_RATING                 :Alla godstyper och ingen värdering
STR_STATION_LIST_CARGO_FILTER_MULTIPLE                          :Flera godstyper
STR_STATION_LIST_CARGO_FILTER_NO_CARGO_TYPES                    :Inga godstyper
STR_STATION_LIST_CARGO_FILTER_ONLY_NO_RATING                    :Endast utan godsvärdering
STR_STATION_LIST_CARGO_FILTER_SELECT_ALL                        :Välj alla och ingen värdering
STR_STATION_LIST_CARGO_FILTER_NO_RATING                         :Ingen godsvärdering
STR_STATION_LIST_CARGO_FILTER_EXPAND                            :Visa mer...

# Station view window
STR_STATION_VIEW_CAPTION                                        :{WHITE}{STATION} {STATION_FEATURES}
STR_STATION_VIEW_WAITING_CARGO                                  :{WHITE}{CARGO_LONG}
STR_STATION_VIEW_RESERVED                                       :{YELLOW}({CARGO_SHORT} reserverat för lastning)

STR_STATION_VIEW_ACCEPTS_BUTTON                                 :{BLACK}Accepterar
STR_STATION_VIEW_ACCEPTS_TOOLTIP                                :{BLACK}Visa lista över accepterat gods
STR_STATION_VIEW_ACCEPTS_CARGO                                  :{BLACK}Accepterar: {WHITE}{CARGO_LIST}

STR_STATION_VIEW_EXCLUSIVE_RIGHTS_SELF                          :{BLACK}Den här stationen har exklusiva transporträttigheter i den här staden.
STR_STATION_VIEW_EXCLUSIVE_RIGHTS_COMPANY                       :{YELLOW}{COMPANY}{BLACK} har köpt exklusiva transporträttigheter i den här staden.

STR_STATION_VIEW_RATINGS_BUTTON                                 :{BLACK}Värderingar
STR_STATION_VIEW_RATINGS_TOOLTIP                                :{BLACK}Visa stationens gradering
STR_STATION_VIEW_SUPPLY_RATINGS_TITLE_MONTH                     :{BLACK}Resurser per månad och lokal gradering:
STR_STATION_VIEW_SUPPLY_RATINGS_TITLE_MINUTE                    :{BLACK}Resurser per minut och lokal gradering:
STR_STATION_VIEW_CARGO_SUPPLY_RATING                            :{WHITE}{STRING}: {YELLOW}{COMMA} / {STRING} ({COMMA}%)

STR_STATION_VIEW_GROUP                                          :{BLACK}Gruppera med hänsyn till
STR_STATION_VIEW_WAITING_STATION                                :Station: väntar
STR_STATION_VIEW_WAITING_AMOUNT                                 :Mängd: väntar
STR_STATION_VIEW_PLANNED_STATION                                :Station: planerad
STR_STATION_VIEW_PLANNED_AMOUNT                                 :Mängd: planerad
STR_STATION_VIEW_FROM                                           :{YELLOW}{CARGO_SHORT} från {STATION}
STR_STATION_VIEW_VIA                                            :{YELLOW}{CARGO_SHORT} via {STATION}
STR_STATION_VIEW_TO                                             :{YELLOW}{CARGO_SHORT} till {STATION}
STR_STATION_VIEW_FROM_ANY                                       :{RED}{CARGO_SHORT} från okänd station
STR_STATION_VIEW_TO_ANY                                         :{RED}{CARGO_SHORT} till vilken station som helst
STR_STATION_VIEW_VIA_ANY                                        :{RED}{CARGO_SHORT} via vilken station som helst
STR_STATION_VIEW_FROM_HERE                                      :{GREEN}{CARGO_SHORT} från denna station
STR_STATION_VIEW_VIA_HERE                                       :{GREEN}{CARGO_SHORT} stannar vid denna station
STR_STATION_VIEW_TO_HERE                                        :{GREEN}{CARGO_SHORT} till denna station
STR_STATION_VIEW_NONSTOP                                        :{YELLOW}{CARGO_SHORT} utan uppehåll

STR_STATION_VIEW_GROUP_S_V_D                                    :Källa-Via-Mål
STR_STATION_VIEW_GROUP_S_D_V                                    :Källa-Mål-Via
STR_STATION_VIEW_GROUP_V_S_D                                    :Via-Källa-Mål
STR_STATION_VIEW_GROUP_V_D_S                                    :Via-Mål-Källa
STR_STATION_VIEW_GROUP_D_S_V                                    :Mål-Källa-Via
STR_STATION_VIEW_GROUP_D_V_S                                    :Mål-Via-Källa

###length 8
STR_CARGO_RATING_APPALLING                                      :Hemskt dålig
STR_CARGO_RATING_VERY_POOR                                      :Väldigt dålig
STR_CARGO_RATING_POOR                                           :Dålig
STR_CARGO_RATING_MEDIOCRE                                       :Medelmåttig
STR_CARGO_RATING_GOOD                                           :Bra
STR_CARGO_RATING_VERY_GOOD                                      :Väldigt bra
STR_CARGO_RATING_EXCELLENT                                      :Utmärkt
STR_CARGO_RATING_OUTSTANDING                                    :Enastående

STR_STATION_VIEW_CENTER_TOOLTIP                                 :{BLACK}Centrera huvudvyn på stationen. Ctrl+Klick öppnar en ny fönstervy över stationens läge
STR_STATION_VIEW_RENAME_TOOLTIP                                 :{BLACK}Byt namn på stationen

STR_STATION_VIEW_SCHEDULED_TRAINS_TOOLTIP                       :{BLACK}Visa alla tåg där denna station finns med i rutten
STR_STATION_VIEW_SCHEDULED_ROAD_VEHICLES_TOOLTIP                :{BLACK}Visa alla vägfordon där denna station finns med i rutten
STR_STATION_VIEW_SCHEDULED_AIRCRAFT_TOOLTIP                     :{BLACK}Visa alla flygplan där denna station finns med i rutten
STR_STATION_VIEW_SCHEDULED_SHIPS_TOOLTIP                        :{BLACK}Visa alla skepp där denna station finns med i rutten

STR_STATION_VIEW_RENAME_STATION_CAPTION                         :Byt namn på station

STR_STATION_VIEW_CLOSE_AIRPORT                                  :{BLACK}Stäng flygplats
STR_STATION_VIEW_CLOSE_AIRPORT_TOOLTIP                          :{BLACK}Hindra flygplan från att landa på den här flygplatsen

# Waypoint/buoy view window
STR_WAYPOINT_VIEW_CAPTION                                       :{WHITE}{WAYPOINT}
STR_WAYPOINT_VIEW_CENTER_TOOLTIP                                :{BLACK}Centrera huvudvyn på riktmärket. Ctrl+Klick för att öppna en ny fönstervy över riktmärkets läge
STR_WAYPOINT_VIEW_CHANGE_WAYPOINT_NAME                          :{BLACK}Byt namn på riktmärke
STR_BUOY_VIEW_CENTER_TOOLTIP                                    :{BLACK}Centrera huvudvyn på bojen. Ctrl+Klick för att öppna en ny skärmvy över bojens läge
STR_BUOY_VIEW_RENAME_TOOLTIP                                    :{BLACK}Ändra namn på boj

STR_EDIT_WAYPOINT_NAME                                          :{WHITE}Ändra namn på riktmärke

# Finances window
STR_FINANCES_CAPTION                                            :{WHITE}{COMPANY} Budget {BLACK}{COMPANY_NUM}
STR_FINANCES_YEAR                                               :{WHITE}{NUM}
STR_FINANCES_YEAR_CAPTION                                       :{WHITE}År
STR_FINANCES_PERIOD_CAPTION                                     :{WHITE}Period

###length 3
STR_FINANCES_REVENUE_TITLE                                      :{WHITE}Inkomst
STR_FINANCES_OPERATING_EXPENSES_TITLE                           :{WHITE}Driftkostnader
STR_FINANCES_CAPITAL_EXPENSES_TITLE                             :{WHITE}Kapitalkostnader


###length 13
STR_FINANCES_SECTION_CONSTRUCTION                               :{GOLD}Konstruktioner
STR_FINANCES_SECTION_NEW_VEHICLES                               :{GOLD}Nya fordon
STR_FINANCES_SECTION_TRAIN_RUNNING_COSTS                        :{GOLD}Tåg
STR_FINANCES_SECTION_ROAD_VEHICLE_RUNNING_COSTS                 :{GOLD}Vägfordon
STR_FINANCES_SECTION_AIRCRAFT_RUNNING_COSTS                     :{GOLD}Flygplan
STR_FINANCES_SECTION_SHIP_RUNNING_COSTS                         :{GOLD}Skepp
STR_FINANCES_SECTION_INFRASTRUCTURE                             :{GOLD}Infrastruktur
STR_FINANCES_SECTION_TRAIN_REVENUE                              :{GOLD}Tåg
STR_FINANCES_SECTION_ROAD_VEHICLE_REVENUE                       :{GOLD}Vägfordon
STR_FINANCES_SECTION_AIRCRAFT_REVENUE                           :{GOLD}Flygplan
STR_FINANCES_SECTION_SHIP_REVENUE                               :{GOLD}Skepp
STR_FINANCES_SECTION_LOAN_INTEREST                              :{GOLD}Ränta på lån
STR_FINANCES_SECTION_OTHER                                      :{GOLD}Övrigt

STR_FINANCES_TOTAL_CAPTION                                      :{WHITE}Totalt
STR_FINANCES_NEGATIVE_INCOME                                    :-{CURRENCY_LONG}
STR_FINANCES_ZERO_INCOME                                        :{CURRENCY_LONG}
STR_FINANCES_POSITIVE_INCOME                                    :+{CURRENCY_LONG}
STR_FINANCES_PROFIT                                             :{WHITE}Vinst
STR_FINANCES_BANK_BALANCE_TITLE                                 :{WHITE}Banksaldo
STR_FINANCES_OWN_FUNDS_TITLE                                    :{WHITE}Egna medel
STR_FINANCES_LOAN_TITLE                                         :{WHITE}Lån
STR_FINANCES_INTEREST_RATE                                      :{WHITE}Ränta på lån: {BLACK}{NUM}%
STR_FINANCES_MAX_LOAN                                           :{WHITE}Maxlån: {BLACK}{CURRENCY_LONG}
STR_FINANCES_TOTAL_CURRENCY                                     :{BLACK}{CURRENCY_LONG}
STR_FINANCES_BANK_BALANCE                                       :{WHITE}{CURRENCY_LONG}
STR_FINANCES_BORROW_BUTTON                                      :{BLACK}Låna {CURRENCY_LONG}
STR_FINANCES_BORROW_TOOLTIP                                     :{BLACK}Öka lånets storlek. Ctrl+Klick för att låna så mycket som möjligt
STR_FINANCES_REPAY_BUTTON                                       :{BLACK}Återbetala {CURRENCY_LONG}
STR_FINANCES_REPAY_TOOLTIP                                      :{BLACK}Återbetala en del av lånet. Ctrl+Klick för att återbetala så mycket som är möjligt
STR_FINANCES_INFRASTRUCTURE_BUTTON                              :{BLACK}Infrastruktur

# Company view
STR_COMPANY_VIEW_CAPTION                                        :{WHITE}{COMPANY} {BLACK}{COMPANY_NUM}
STR_COMPANY_VIEW_PRESIDENT_MANAGER_TITLE                        :{WHITE}{PRESIDENT_NAME}{}{GOLD}(VD)

STR_COMPANY_VIEW_INAUGURATED_TITLE                              :{GOLD}Etablerades: {WHITE}{NUM}
STR_COMPANY_VIEW_INAUGURATED_TITLE_WALLCLOCK                    :{GOLD}Etablerades: {WHITE}{NUM} (period {NUM})
STR_COMPANY_VIEW_COLOUR_SCHEME_TITLE                            :{GOLD}Färgschema:
STR_COMPANY_VIEW_VEHICLES_TITLE                                 :{GOLD}Fordon:
STR_COMPANY_VIEW_TRAINS                                         :{WHITE}{COMMA} tåg
STR_COMPANY_VIEW_ROAD_VEHICLES                                  :{WHITE}{COMMA} vägfordon
STR_COMPANY_VIEW_AIRCRAFT                                       :{WHITE}{COMMA} flygplan
STR_COMPANY_VIEW_SHIPS                                          :{WHITE}{COMMA} skepp
STR_COMPANY_VIEW_VEHICLES_NONE                                  :{WHITE}Inga
STR_COMPANY_VIEW_COMPANY_VALUE                                  :{GOLD}Företagets värde: {WHITE}{CURRENCY_LONG}
STR_COMPANY_VIEW_INFRASTRUCTURE                                 :{GOLD}Infrastruktur
STR_COMPANY_VIEW_INFRASTRUCTURE_RAIL                            :{WHITE}{COMMA} järnvägsbit{P "" ar}
STR_COMPANY_VIEW_INFRASTRUCTURE_ROAD                            :{WHITE}{COMMA} vägbit{P "" ar}
STR_COMPANY_VIEW_INFRASTRUCTURE_WATER                           :{WHITE}{COMMA} vattenrut{P a or}
STR_COMPANY_VIEW_INFRASTRUCTURE_STATION                         :{WHITE}{COMMA} stationsrut{P a or}
STR_COMPANY_VIEW_INFRASTRUCTURE_AIRPORT                         :{WHITE}{COMMA} flygplats{P "" er}
STR_COMPANY_VIEW_INFRASTRUCTURE_NONE                            :{WHITE}Inga

STR_COMPANY_VIEW_BUILD_HQ_BUTTON                                :{BLACK}Bygg högkvarter
STR_COMPANY_VIEW_BUILD_HQ_TOOLTIP                               :{BLACK}Bygg företagets huvudkontor
STR_COMPANY_VIEW_VIEW_HQ_BUTTON                                 :{BLACK}Visa högkvarter
STR_COMPANY_VIEW_VIEW_HQ_TOOLTIP                                :{BLACK}Vy av företagets huvudkontor
STR_COMPANY_VIEW_RELOCATE_HQ                                    :{BLACK}Flytta högkvarter
STR_COMPANY_VIEW_RELOCATE_HQ_TOOLTIP                            :{BLACK}Flytta högkvarter till annan plats för 1% av företagets värde. Håll även in Shift för att endast visa uppskattad kostnad
STR_COMPANY_VIEW_INFRASTRUCTURE_BUTTON                          :{BLACK}Detaljer
STR_COMPANY_VIEW_INFRASTRUCTURE_TOOLTIP                         :{BLACK}Visa detaljerat antal infrastruktur-element
STR_COMPANY_VIEW_GIVE_MONEY_BUTTON                              :{BLACK}Ge pengar
STR_COMPANY_VIEW_GIVE_MONEY_TOOLTIP                             :{BLACK}Ge pengar till detta företaget
STR_COMPANY_VIEW_HOSTILE_TAKEOVER_BUTTON                        :{BLACK}Fientligt övertagande
STR_COMPANY_VIEW_HOSTILE_TAKEOVER_TOOLTIP                       :{BLACK}Gör ett fientligt övertagande av det här företaget

STR_COMPANY_VIEW_NEW_FACE_BUTTON                                :{BLACK}Nytt ansikte
STR_COMPANY_VIEW_NEW_FACE_TOOLTIP                               :{BLACK}Välj nytt ansikte på VD:n
STR_COMPANY_VIEW_COLOUR_SCHEME_BUTTON                           :{BLACK}Färgschema
STR_COMPANY_VIEW_COLOUR_SCHEME_TOOLTIP                          :{BLACK}Byt företagets färgschema
STR_COMPANY_VIEW_COMPANY_NAME_BUTTON                            :{BLACK}Företagsnamn
STR_COMPANY_VIEW_COMPANY_NAME_TOOLTIP                           :{BLACK}Byt företagets namn
STR_COMPANY_VIEW_PRESIDENT_NAME_BUTTON                          :{BLACK}Namn på VD
STR_COMPANY_VIEW_PRESIDENT_NAME_TOOLTIP                         :{BLACK}Byt namn på VD:n

STR_COMPANY_VIEW_COMPANY_NAME_QUERY_CAPTION                     :Företagsnamn
STR_COMPANY_VIEW_PRESIDENT_S_NAME_QUERY_CAPTION                 :Namn på VD
STR_COMPANY_VIEW_GIVE_MONEY_QUERY_CAPTION                       :Ange hur mycket pengar du vill ge

STR_BUY_COMPANY_MESSAGE                                         :{WHITE}Vi letar efter någon som vill köpa och ta över vårt företag{}{}Vill du köpa {COMPANY} för {CURRENCY_LONG}?
STR_BUY_COMPANY_HOSTILE_TAKEOVER                                :{WHITE} vid ett fientligt övertagande av {COMPANY} kommer du att köpa alla tillgångar, betala av alla lån och betala två års vinst.{}{}Den totala summan uppskattas till {CURRENCY_LONG}.{}{}Vill du fortsätta detta fientliga övertagande?

# Company infrastructure window
STR_COMPANY_INFRASTRUCTURE_VIEW_CAPTION                         :{WHITE}Infrastruktur för {COMPANY}
STR_COMPANY_INFRASTRUCTURE_VIEW_RAIL_SECT                       :{GOLD}Järnvägsbitar:
STR_COMPANY_INFRASTRUCTURE_VIEW_SIGNALS                         :{WHITE}Signaler
STR_COMPANY_INFRASTRUCTURE_VIEW_ROAD_SECT                       :{GOLD}Vägbitar:
STR_COMPANY_INFRASTRUCTURE_VIEW_TRAM_SECT                       :{GOLD}Spårvagnsdelar:
STR_COMPANY_INFRASTRUCTURE_VIEW_WATER_SECT                      :{GOLD}Vattenrutor:
STR_COMPANY_INFRASTRUCTURE_VIEW_CANALS                          :{WHITE}Kanaler
STR_COMPANY_INFRASTRUCTURE_VIEW_STATION_SECT                    :{GOLD}Stationer:
STR_COMPANY_INFRASTRUCTURE_VIEW_STATIONS                        :{WHITE}Stationsrutor
STR_COMPANY_INFRASTRUCTURE_VIEW_AIRPORTS                        :{WHITE}Flygplatser
STR_COMPANY_INFRASTRUCTURE_VIEW_TOTAL_YEAR                      :{WHITE}{CURRENCY_LONG}/år
STR_COMPANY_INFRASTRUCTURE_VIEW_TOTAL_PERIOD                    :{WHITE}{CURRENCY_LONG}/period

# Industry directory
STR_INDUSTRY_DIRECTORY_CAPTION                                  :{WHITE}Industrier ({COMMA} av {COMMA})
STR_INDUSTRY_DIRECTORY_NONE                                     :{ORANGE}- Inga -
STR_INDUSTRY_DIRECTORY_ITEM_INFO                                :{BLACK}{CARGO_LONG}{STRING}{YELLOW} ({COMMA}% transporterat){BLACK}
STR_INDUSTRY_DIRECTORY_ITEM_NOPROD                              :{ORANGE}{INDUSTRY}
STR_INDUSTRY_DIRECTORY_ITEM_PROD1                               :{ORANGE}{INDUSTRY} {STRING}
STR_INDUSTRY_DIRECTORY_ITEM_PROD2                               :{ORANGE}{INDUSTRY} {STRING}, {STRING}
STR_INDUSTRY_DIRECTORY_ITEM_PROD3                               :{ORANGE}{INDUSTRY} {STRING}, {STRING}, {STRING}
STR_INDUSTRY_DIRECTORY_ITEM_PRODMORE                            :{ORANGE}{INDUSTRY} {STRING}, {STRING}, {STRING} och {NUM} till...
STR_INDUSTRY_DIRECTORY_LIST_TOOLTIP                             :{BLACK}Industrinamn - klicka på namnet för att centrera huvudvyn över industrin. Ctrl+Klick för att öppna en ny fönstervy över industrins läge
STR_INDUSTRY_DIRECTORY_ACCEPTED_CARGO_FILTER                    :{BLACK}Accepterat gods: {SILVER}{STRING}
STR_INDUSTRY_DIRECTORY_PRODUCED_CARGO_FILTER                    :{BLACK}Producerat fraktgods: {SILVER}{STRING}
STR_INDUSTRY_DIRECTORY_FILTER_ALL_TYPES                         :Alla godstyper
STR_INDUSTRY_DIRECTORY_FILTER_NONE                              :Inga

# Industry view
STR_INDUSTRY_VIEW_CAPTION                                       :{WHITE}{INDUSTRY}
STR_INDUSTRY_VIEW_PRODUCTION_LAST_MONTH_TITLE                   :{BLACK}Produktion förra månaden:
STR_INDUSTRY_VIEW_PRODUCTION_LAST_MINUTE_TITLE                  :{BLACK}Produktion förra minuten:
STR_INDUSTRY_VIEW_TRANSPORTED                                   :{YELLOW}{CARGO_LONG}{STRING}{BLACK} ({COMMA}% transporterat)
STR_INDUSTRY_VIEW_LOCATION_TOOLTIP                              :{BLACK}Centrera huvudvyn ovanför industrin. Ctrl+Klick för att öppna en ny fönstervy industrins läge
STR_INDUSTRY_VIEW_PRODUCTION_GRAPH                              :{BLACK}Produktionsgraf
STR_INDUSTRY_VIEW_PRODUCTION_GRAPH_TOOLTIP                      :{BLACK}Visar en graf över den historiska industriproduktionen
STR_INDUSTRY_VIEW_PRODUCTION_LEVEL                              :{BLACK}Produktionsnivå: {YELLOW}{COMMA}%
STR_INDUSTRY_VIEW_INDUSTRY_ANNOUNCED_CLOSURE                    :{YELLOW}Industrin har annonserat att den snart kommer att stänga!

STR_INDUSTRY_VIEW_REQUIRES_N_CARGO                              :{BLACK}Kräver: {YELLOW}{STRING}{STRING}
STR_INDUSTRY_VIEW_PRODUCES_N_CARGO                              :{BLACK}Producerar: {YELLOW}{STRING}{STRING}
STR_INDUSTRY_VIEW_CARGO_LIST_EXTENSION                          :, {STRING}{STRING}

STR_INDUSTRY_VIEW_REQUIRES                                      :{BLACK}Kräver:
STR_INDUSTRY_VIEW_ACCEPT_CARGO_SUFFIX                           :{YELLOW}{0:STRING}{BLACK}{3:STRING}
STR_INDUSTRY_VIEW_ACCEPT_CARGO_AMOUNT_SUFFIX                    :{YELLOW}{0:STRING}{BLACK}: {1:CARGO_SHORT} väntar{3:STRING}
STR_INDUSTRY_VIEW_ACCEPT_CARGO_NOSUFFIX                         :{YELLOW}{0:STRING}
STR_INDUSTRY_VIEW_ACCEPT_CARGO_AMOUNT_NOSUFFIX                  :{YELLOW}{0:STRING}{BLACK}: {1:CARGO_SHORT} väntar

STR_CONFIG_GAME_PRODUCTION                                      :{WHITE}Ändra produktion (produkt av 8, upp till 2040)
STR_CONFIG_GAME_PRODUCTION_LEVEL                                :{WHITE}Ändra produktionsnivå (procent, upp till 800%)

# Vehicle lists
###length VEHICLE_TYPES
STR_VEHICLE_LIST_TRAIN_CAPTION                                  :{WHITE}{STRING} - {COMMA} tåg
STR_VEHICLE_LIST_ROAD_VEHICLE_CAPTION                           :{WHITE}{STRING} - {COMMA} Vägfordon
STR_VEHICLE_LIST_SHIP_CAPTION                                   :{WHITE}{STRING} - {COMMA} skepp
STR_VEHICLE_LIST_AIRCRAFT_CAPTION                               :{WHITE}{STRING} - {COMMA} flygplan

###length VEHICLE_TYPES
STR_VEHICLE_LIST_TRAIN_LIST_TOOLTIP                             :{BLACK}Tåg - klicka på tåg för information. Håll nere Ctrl+Shift för att överlägga godstyp
STR_VEHICLE_LIST_ROAD_VEHICLE_TOOLTIP                           :{BLACK}Vägfordon - klicka på fordon för information. Håll nere Ctrl+Shift för att överlägga godstyp
STR_VEHICLE_LIST_SHIP_TOOLTIP                                   :{BLACK}Skepp - klicka på skepp för information. Håll nere Ctrl+Shift för att överlägga godstyp
STR_VEHICLE_LIST_AIRCRAFT_TOOLTIP                               :{BLACK}Flygplan - Klicka på flygplan för information. Håll nere Ctrl+Shift för att överlägga godstyp

###length VEHICLE_TYPES
STR_VEHICLE_LIST_AVAILABLE_TRAINS                               :Tillgängliga tåg
STR_VEHICLE_LIST_AVAILABLE_ROAD_VEHICLES                        :Tillgängliga fordon
STR_VEHICLE_LIST_AVAILABLE_SHIPS                                :Tillgängliga skepp
STR_VEHICLE_LIST_AVAILABLE_AIRCRAFT                             :Tillgängliga flyplan

STR_VEHICLE_LIST_MANAGE_LIST                                    :{BLACK}Hantera lista
STR_VEHICLE_LIST_MANAGE_LIST_TOOLTIP                            :{BLACK}Skicka instruktioner till alla fordon på denna lista
STR_VEHICLE_LIST_REPLACE_VEHICLES                               :Byt ut fordon
STR_VEHICLE_LIST_SEND_FOR_SERVICING                             :Skicka på service
STR_VEHICLE_LIST_CREATE_GROUP                                   :Skapa grupp
STR_VEHICLE_LIST_PROFIT_THIS_YEAR_LAST_YEAR                     :{TINY_FONT}{BLACK}Vinst detta år: {CURRENCY_LONG} (förra året: {CURRENCY_LONG})
STR_VEHICLE_LIST_PROFIT_THIS_PERIOD_LAST_PERIOD                 :{TINY_FONT}{BLACK}Vinst denna period: {CURRENCY_LONG} (föregående period: {CURRENCY_LONG})
STR_VEHICLE_LIST_CARGO                                          :[{CARGO_LIST}]
STR_VEHICLE_LIST_NAME_AND_CARGO                                 :{STRING} {STRING}

STR_VEHICLE_LIST_SEND_TRAIN_TO_DEPOT                            :Skicka till depå
STR_VEHICLE_LIST_SEND_ROAD_VEHICLE_TO_DEPOT                     :Skicka till depå
STR_VEHICLE_LIST_SEND_SHIP_TO_DEPOT                             :Skicka till depå
STR_VEHICLE_LIST_SEND_AIRCRAFT_TO_HANGAR                        :Skicka till hangar

STR_VEHICLE_LIST_MASS_STOP_LIST_TOOLTIP                         :{BLACK}Klicka för att stoppa alla fordon i listan
STR_VEHICLE_LIST_MASS_START_LIST_TOOLTIP                        :{BLACK}Klicka för att starta alla fordon i listan
STR_VEHICLE_LIST_AVAILABLE_ENGINES_TOOLTIP                      :{BLACK}Se lista med tillgängliga motordesigner för denna fordonstyp

STR_VEHICLE_LIST_SHARED_ORDERS_LIST_CAPTION                     :{WHITE}Delade instruktioner med {COMMA} fordon

# Group window
###length VEHICLE_TYPES
STR_GROUP_ALL_TRAINS                                            :Alla tåg
STR_GROUP_ALL_ROAD_VEHICLES                                     :Alla vägfordon
STR_GROUP_ALL_SHIPS                                             :Alla skepp
STR_GROUP_ALL_AIRCRAFTS                                         :Alla flygmaskiner

###length VEHICLE_TYPES
STR_GROUP_DEFAULT_TRAINS                                        :Ogrupperade tåg
STR_GROUP_DEFAULT_ROAD_VEHICLES                                 :Ogrupperade vägfordon
STR_GROUP_DEFAULT_SHIPS                                         :Ogrupperade skepp
STR_GROUP_DEFAULT_AIRCRAFTS                                     :Ogrupperade flygmaskiner

STR_GROUP_COUNT_WITH_SUBGROUP                                   :{TINY_FONT}{COMMA} (+{COMMA})

STR_GROUPS_CLICK_ON_GROUP_FOR_TOOLTIP                           :{BLACK}Grupper - klicka på en grupp för att lista alla fordon i gruppen. Dra och släpp grupper för att ordna hierarkin
STR_GROUP_CREATE_TOOLTIP                                        :{BLACK}Klicka för att skapa en grupp
STR_GROUP_DELETE_TOOLTIP                                        :{BLACK}Ta bort vald grupp
STR_GROUP_RENAME_TOOLTIP                                        :{BLACK}Byt namn på vald grupp
STR_GROUP_LIVERY_TOOLTIP                                        :{BLACK}Byt färgschema på vald grupp
STR_GROUP_REPLACE_PROTECTION_TOOLTIP                            :{BLACK}Klicka för att skydda denna grupp mot allmän automatisk förnyelse. Ctrl+klicka för att också skydda undergrupper

STR_QUERY_GROUP_DELETE_CAPTION                                  :{WHITE}Ta bort grupp
STR_GROUP_DELETE_QUERY_TEXT                                     :{WHITE} Är du säker på att du vill ta bort denna grupp och alla efterkommande?

STR_GROUP_ADD_SHARED_VEHICLE                                    :Lägg till delade fordon
STR_GROUP_REMOVE_ALL_VEHICLES                                   :Ta bort alla fordon

STR_GROUP_RENAME_CAPTION                                        :{BLACK}Döp om en grupp

STR_GROUP_PROFIT_THIS_YEAR                                      :Vinst i år:
STR_GROUP_PROFIT_THIS_PERIOD                                    :Vinst denna period
STR_GROUP_PROFIT_LAST_YEAR                                      :Vinst förra året:
STR_GROUP_PROFIT_LAST_PERIOD                                    :Vinst förra perioden
STR_GROUP_OCCUPANCY                                             :Nuvarande användning:
STR_GROUP_OCCUPANCY_VALUE                                       :{NUM}%

# Build vehicle window
###length 4
STR_BUY_VEHICLE_TRAIN_RAIL_CAPTION                              :Nytt tågfordon
STR_BUY_VEHICLE_TRAIN_ELRAIL_CAPTION                            :Nya elektriska järnvägsfordon
STR_BUY_VEHICLE_TRAIN_MONORAIL_CAPTION                          :Nytt monorailfordon
STR_BUY_VEHICLE_TRAIN_MAGLEV_CAPTION                            :Nytt maglevfordon

STR_BUY_VEHICLE_ROAD_VEHICLE_CAPTION                            :Nytt vägfordon
STR_BUY_VEHICLE_TRAM_VEHICLE_CAPTION                            :Nya spårvägsfordon

# Vehicle availability
###length VEHICLE_TYPES
STR_BUY_VEHICLE_TRAIN_ALL_CAPTION                               :Nya rälsfordon
STR_BUY_VEHICLE_ROAD_VEHICLE_ALL_CAPTION                        :Nya vägfordon
STR_BUY_VEHICLE_SHIP_CAPTION                                    :Nytt skepp
STR_BUY_VEHICLE_AIRCRAFT_CAPTION                                :Nytt flygplan

STR_PURCHASE_INFO_COST_WEIGHT                                   :{BLACK}Kostnad: {GOLD}{CURRENCY_LONG}{BLACK} Vikt: {GOLD}{WEIGHT_SHORT}
STR_PURCHASE_INFO_COST_REFIT_WEIGHT                             :{BLACK}Kostnad: {GOLD}{CURRENCY_LONG}{BLACK} (Kostnad för anpassning: {GOLD}{CURRENCY_LONG}{BLACK}) Vikt: {GOLD}{WEIGHT_SHORT}
STR_PURCHASE_INFO_SPEED_POWER                                   :{BLACK}Hastighet: {GOLD}{VELOCITY}{BLACK} Effekt: {GOLD}{POWER}
STR_PURCHASE_INFO_SPEED                                         :{BLACK}Hastighet: {GOLD}{VELOCITY}
STR_PURCHASE_INFO_SPEED_OCEAN                                   :{BLACK}Hastighet i hav: {GOLD}{VELOCITY}
STR_PURCHASE_INFO_SPEED_CANAL                                   :{BLACK}Hastighet i kanal/flod: {GOLD}{VELOCITY}
STR_PURCHASE_INFO_RUNNINGCOST_YEAR                              :{BLACK}Driftkostnad: {GOLD}{CURRENCY_LONG}/år
STR_PURCHASE_INFO_RUNNINGCOST_PERIOD                            :{BLACK}Driftkostnad: {GOLD}{CURRENCY_LONG}/period
STR_PURCHASE_INFO_CAPACITY                                      :{BLACK}Kapacitet: {GOLD}{CARGO_LONG} {STRING}
STR_PURCHASE_INFO_REFITTABLE                                    :(anpassningsbart)
STR_PURCHASE_INFO_DESIGNED_LIFE                                 :{BLACK}Designår: {GOLD}{NUM}{BLACK} Livslängd: {GOLD}{COMMA} år
STR_PURCHASE_INFO_RELIABILITY                                   :{BLACK}Max. tillförlitlighet: {GOLD}{COMMA} %
STR_PURCHASE_INFO_COST                                          :{BLACK}Kostnad: {GOLD}{CURRENCY_LONG}
STR_PURCHASE_INFO_COST_REFIT                                    :{BLACK}Kostnad: {GOLD}{CURRENCY_LONG}{BLACK} (Anpassningskostnad: {GOLD}{CURRENCY_LONG}{BLACK})
STR_PURCHASE_INFO_WEIGHT_CWEIGHT                                :{BLACK}Vikt: {GOLD}{WEIGHT_SHORT} ({WEIGHT_SHORT})
STR_PURCHASE_INFO_COST_SPEED                                    :{BLACK}Kostnad: {GOLD}{CURRENCY_LONG}{BLACK} Hastighet: {GOLD}{VELOCITY}
STR_PURCHASE_INFO_COST_REFIT_SPEED                              :{BLACK}Kostnad: {GOLD}{CURRENCY_LONG}{BLACK} (Kostnad för anpassning: {GOLD}{CURRENCY_LONG}{BLACK}) Hastighet: {GOLD}{VELOCITY}
STR_PURCHASE_INFO_AIRCRAFT_CAPACITY                             :{BLACK}Kapacitet: {GOLD}{CARGO_LONG}, {CARGO_LONG}
STR_PURCHASE_INFO_PWAGPOWER_PWAGWEIGHT                          :{BLACK}Motoriserade vagnar: {GOLD}+{POWER}{BLACK} Vikt: {GOLD}+{WEIGHT_SHORT}
STR_PURCHASE_INFO_REFITTABLE_TO                                 :{BLACK}Anpassningsbar till: {GOLD}{STRING}
STR_PURCHASE_INFO_ALL_TYPES                                     :Alla typer av last
STR_PURCHASE_INFO_NONE                                          :Ingen
STR_PURCHASE_INFO_ENGINES_ONLY                                  :Endast lok
STR_PURCHASE_INFO_ALL_BUT                                       :Allt utom {CARGO_LIST}
STR_PURCHASE_INFO_MAX_TE                                        :{BLACK}Maximal Dragkraft: {GOLD}{FORCE}
STR_PURCHASE_INFO_AIRCRAFT_RANGE                                :{BLACK}Räckvidd: {GOLD}{COMMA} rutor
STR_PURCHASE_INFO_AIRCRAFT_TYPE                                 :{BLACK}Flygplanstyp: {GOLD}{STRING}

###length 3
STR_CARGO_TYPE_FILTER_ALL                                       :Alla godstyper
STR_CARGO_TYPE_FILTER_FREIGHT                                   :Gods
STR_CARGO_TYPE_FILTER_NONE                                      :Ingen

###length VEHICLE_TYPES
STR_BUY_VEHICLE_TRAIN_LIST_TOOLTIP                              :{BLACK}Tågfordonslista. Klicka på fordon för information. Ctrl+Klick för att visa/dölja denna fordonstyp
STR_BUY_VEHICLE_ROAD_VEHICLE_LIST_TOOLTIP                       :{BLACK}Vägfordonslista. Klicka på vägfordon för information. Ctrl+Klick för att visa/dölja denna vägfordonstyp
STR_BUY_VEHICLE_SHIP_LIST_TOOLTIP                               :{BLACK}Skeppslista. Klicka på skepp för information. Ctrl+Klick för att visa/dölja denna skeppstyp
STR_BUY_VEHICLE_AIRCRAFT_LIST_TOOLTIP                           :{BLACK}Flygfarkostslista. Klicka på flygfarkost för information. Ctrl+Klick för att visa/dölja denna flygfarkosttyp

###length VEHICLE_TYPES
STR_BUY_VEHICLE_TRAIN_BUY_VEHICLE_BUTTON                        :{BLACK}Köp fordon
STR_BUY_VEHICLE_ROAD_VEHICLE_BUY_VEHICLE_BUTTON                 :{BLACK}Köp fordon
STR_BUY_VEHICLE_SHIP_BUY_VEHICLE_BUTTON                         :{BLACK}Köp skepp
STR_BUY_VEHICLE_AIRCRAFT_BUY_VEHICLE_BUTTON                     :{BLACK}Köp flygplan

###length VEHICLE_TYPES
STR_BUY_VEHICLE_TRAIN_BUY_REFIT_VEHICLE_BUTTON                  :{BLACK}Köp och anpassa fordon
STR_BUY_VEHICLE_ROAD_VEHICLE_BUY_REFIT_VEHICLE_BUTTON           :{BLACK}Köp och anpassa fordon
STR_BUY_VEHICLE_SHIP_BUY_REFIT_VEHICLE_BUTTON                   :{BLACK}Köp och anpassa skepp
STR_BUY_VEHICLE_AIRCRAFT_BUY_REFIT_VEHICLE_BUTTON               :{BLACK}Köp och anpassa flygplan

###length VEHICLE_TYPES
STR_BUY_VEHICLE_TRAIN_BUY_VEHICLE_TOOLTIP                       :{BLACK}Köp markerat tågfordon. Håll även in Shift för att endast visa uppskattad kostnad
STR_BUY_VEHICLE_ROAD_VEHICLE_BUY_VEHICLE_TOOLTIP                :{BLACK}Köp markerat vägfordon. Håll även in Shift för att endast visa uppskattad kostnad
STR_BUY_VEHICLE_SHIP_BUY_VEHICLE_TOOLTIP                        :{BLACK}Köp markerat skepp. Håll även in Shift för att endast visa uppskattad kostnad
STR_BUY_VEHICLE_AIRCRAFT_BUY_VEHICLE_TOOLTIP                    :{BLACK}Köp markerad flygfarkost. Håll även in Shift för att endast visa uppskattad kostnad

###length VEHICLE_TYPES
STR_BUY_VEHICLE_TRAIN_BUY_REFIT_VEHICLE_TOOLTIP                 :{BLACK}Köp och bygg om markerat tågfordon. Håll även in Shift för att endast visa uppskattad kostnad
STR_BUY_VEHICLE_ROAD_VEHICLE_BUY_REFIT_VEHICLE_TOOLTIP          :{BLACK}Köp och bygg om markerat vägfordon. Håll även in Shift för att endast visa uppskattad kostnad
STR_BUY_VEHICLE_SHIP_BUY_REFIT_VEHICLE_TOOLTIP                  :{BLACK}Köp och bygg om markerat skepp. Håll även in Shift för att endast visa uppskattad kostnad
STR_BUY_VEHICLE_AIRCRAFT_BUY_REFIT_VEHICLE_TOOLTIP              :{BLACK}Köp och bygg om markerad flygfarkost. Håll även in Shift för att endast visa uppskattad kostnad

###length VEHICLE_TYPES
STR_BUY_VEHICLE_TRAIN_RENAME_BUTTON                             :{BLACK}Byt namn på
STR_BUY_VEHICLE_ROAD_VEHICLE_RENAME_BUTTON                      :{BLACK}Byt namn på
STR_BUY_VEHICLE_SHIP_RENAME_BUTTON                              :{BLACK}Byt namn på
STR_BUY_VEHICLE_AIRCRAFT_RENAME_BUTTON                          :{BLACK}Byt namn på

###length VEHICLE_TYPES
STR_BUY_VEHICLE_TRAIN_RENAME_TOOLTIP                            :{BLACK}Byt namn på tågvagn
STR_BUY_VEHICLE_ROAD_VEHICLE_RENAME_TOOLTIP                     :{BLACK}Byt namn på vägfordonstyp
STR_BUY_VEHICLE_SHIP_RENAME_TOOLTIP                             :{BLACK}Byt namn på skeppstyp
STR_BUY_VEHICLE_AIRCRAFT_RENAME_TOOLTIP                         :{BLACK}Byt namn på flygplanstyp

###length VEHICLE_TYPES
STR_BUY_VEHICLE_TRAIN_HIDE_TOGGLE_BUTTON                        :{BLACK}Dölj
STR_BUY_VEHICLE_ROAD_VEHICLE_HIDE_TOGGLE_BUTTON                 :{BLACK}Dölj
STR_BUY_VEHICLE_SHIP_HIDE_TOGGLE_BUTTON                         :{BLACK}Dölj
STR_BUY_VEHICLE_AIRCRAFT_HIDE_TOGGLE_BUTTON                     :{BLACK}Dölj

###length VEHICLE_TYPES
STR_BUY_VEHICLE_TRAIN_SHOW_TOGGLE_BUTTON                        :{BLACK}Visa
STR_BUY_VEHICLE_ROAD_VEHICLE_SHOW_TOGGLE_BUTTON                 :{BLACK}Visa
STR_BUY_VEHICLE_SHIP_SHOW_TOGGLE_BUTTON                         :{BLACK}Visa
STR_BUY_VEHICLE_AIRCRAFT_SHOW_TOGGLE_BUTTON                     :{BLACK}Visa

###length VEHICLE_TYPES
STR_BUY_VEHICLE_TRAIN_HIDE_SHOW_TOGGLE_TOOLTIP                  :{BLACK}Växla mellan att dölja och visa lok- och vagntyp
STR_BUY_VEHICLE_ROAD_VEHICLE_HIDE_SHOW_TOGGLE_TOOLTIP           :{BLACK}Växla mellan att dölja och visa fordonstyp
STR_BUY_VEHICLE_SHIP_HIDE_SHOW_TOGGLE_TOOLTIP                   :{BLACK}Växla mellan att dölja och visa fartygstyp
STR_BUY_VEHICLE_AIRCRAFT_HIDE_SHOW_TOGGLE_TOOLTIP               :{BLACK}Växla mellan att dölja och visa flygfarkoststyp

###length VEHICLE_TYPES
STR_QUERY_RENAME_TRAIN_TYPE_CAPTION                             :{WHITE}Byt namn på tågets fordonstyp
STR_QUERY_RENAME_ROAD_VEHICLE_TYPE_CAPTION                      :{WHITE}Byt namn på vägfordonstyp
STR_QUERY_RENAME_SHIP_TYPE_CAPTION                              :{WHITE}Byt namn på skeppstyp
STR_QUERY_RENAME_AIRCRAFT_TYPE_CAPTION                          :{WHITE}Byt namn på flygplanstyp

# Depot window
STR_DEPOT_CAPTION                                               :{WHITE}{DEPOT}

STR_DEPOT_RENAME_TOOLTIP                                        :{BLACK}Byt namn på terminal
STR_DEPOT_RENAME_DEPOT_CAPTION                                  :Byt namn på terminal

STR_DEPOT_NO_ENGINE                                             :{BLACK}-
STR_DEPOT_VEHICLE_TOOLTIP                                       :{BLACK}{ENGINE}{STRING}
STR_DEPOT_VEHICLE_TOOLTIP_CHAIN                                 :{BLACK}{NUM} fordon{STRING}
STR_DEPOT_VEHICLE_TOOLTIP_CARGO                                 :{}{CARGO_LONG} ({CARGO_SHORT})

###length VEHICLE_TYPES
STR_DEPOT_TRAIN_LIST_TOOLTIP                                    :{BLACK}Tåg - drag vagn/lok med vänsterklick för att lägga till/ta bort från tåg, eller högerklick för information. Ctrl+Klick för att utföra respektive funktion på efterföljande kedja
STR_DEPOT_ROAD_VEHICLE_LIST_TOOLTIP                             :{BLACK}Fordon - högerklicka på fordon för information
STR_DEPOT_SHIP_LIST_TOOLTIP                                     :{BLACK}Skepp - högerklicka på skepp för information
STR_DEPOT_AIRCRAFT_LIST_TOOLTIP                                 :{BLACK}Flygplan - högerklicka på flygplan för information

###length VEHICLE_TYPES
STR_DEPOT_TRAIN_SELL_TOOLTIP                                    :{BLACK}Dra tågvagn hit för att sälja den
STR_DEPOT_ROAD_VEHICLE_SELL_TOOLTIP                             :{BLACK}Dra vägfordon hit för att sälja det
STR_DEPOT_SHIP_SELL_TOOLTIP                                     :{BLACK}Dra skepp hit för att sälja det
STR_DEPOT_AIRCRAFT_SELL_TOOLTIP                                 :{BLACK}Dra flygplan hit för att sälja det

###length VEHICLE_TYPES
STR_DEPOT_SELL_ALL_BUTTON_TRAIN_TOOLTIP                         :{BLACK}Sälj alla tåg i depån
STR_DEPOT_SELL_ALL_BUTTON_ROAD_VEHICLE_TOOLTIP                  :{BLACK}Sälj alla vägfordon i depån
STR_DEPOT_SELL_ALL_BUTTON_SHIP_TOOLTIP                          :{BLACK}Sälj alla skepp i depån
STR_DEPOT_SELL_ALL_BUTTON_AIRCRAFT_TOOLTIP                      :{BLACK}Sälj alla flygplan i hangaren

###length VEHICLE_TYPES
STR_DEPOT_AUTOREPLACE_TRAIN_TOOLTIP                             :{BLACK}Byt ut alla tåg i depån
STR_DEPOT_AUTOREPLACE_ROAD_VEHICLE_TOOLTIP                      :{BLACK}Byt ut alla vägfordon i depån
STR_DEPOT_AUTOREPLACE_SHIP_TOOLTIP                              :{BLACK}Byt ut alla skepp i depån
STR_DEPOT_AUTOREPLACE_AIRCRAFT_TOOLTIP                          :{BLACK}Byt ut alla flygplan i hangaren

###length VEHICLE_TYPES
STR_DEPOT_TRAIN_NEW_VEHICLES_BUTTON                             :{BLACK}Nytt fordon
STR_DEPOT_ROAD_VEHICLE_NEW_VEHICLES_BUTTON                      :{BLACK}Nytt fordon
STR_DEPOT_SHIP_NEW_VEHICLES_BUTTON                              :{BLACK}Nytt skepp
STR_DEPOT_AIRCRAFT_NEW_VEHICLES_BUTTON                          :{BLACK}Nytt flygplan

###length VEHICLE_TYPES
STR_DEPOT_TRAIN_NEW_VEHICLES_TOOLTIP                            :{BLACK}Köp ny tågvagn
STR_DEPOT_ROAD_VEHICLE_NEW_VEHICLES_TOOLTIP                     :{BLACK}Köp nytt vägfordon
STR_DEPOT_SHIP_NEW_VEHICLES_TOOLTIP                             :{BLACK}Köp nytt skepp
STR_DEPOT_AIRCRAFT_NEW_VEHICLES_TOOLTIP                         :{BLACK}Köp nytt flygplan

###length VEHICLE_TYPES
STR_DEPOT_CLONE_TRAIN                                           :{BLACK}Klona tåg
STR_DEPOT_CLONE_ROAD_VEHICLE                                    :{BLACK}Klona fordon
STR_DEPOT_CLONE_SHIP                                            :{BLACK}Klona skepp
STR_DEPOT_CLONE_AIRCRAFT                                        :{BLACK}Klona flygplan

###length VEHICLE_TYPES
STR_DEPOT_CLONE_TRAIN_DEPOT_TOOLTIP                             :{BLACK}Köp en kopia av ett tåg inklusive alla vagnar. Klicka på denna knapp och sedan på ett tåg i eller utanför depån. Ctrl+klicka för att dela ordrar. Håll även in Shift för att endast visa uppskattad kostnad
STR_DEPOT_CLONE_ROAD_VEHICLE_DEPOT_TOOLTIP                      :{BLACK}Köp en kopia av ett vägfordon. Klicka på denna knapp och sedan på ett vägfordon i eller utanför depån. Ctrl+klicka för att dela ordrar. Håll även in Shift för att endast visa uppskattad kostnad
STR_DEPOT_CLONE_SHIP_DEPOT_TOOLTIP                              :{BLACK}Köp en kopia av ett skepp. Klicka på denna knapp och sedan på ett skepp i eller utanför depån. Ctrl+klicka för att dela ordrar. Håll även in Shift för att endast visa uppskattad kostnad
STR_DEPOT_CLONE_AIRCRAFT_HANGAR_TOOLTIP                         :{BLACK}Köp en kopia av en flygfarkost. Klicka på denna knapp och sedan på en flygfarkost i eller utanför hangaren. Ctrl+klicka för att dela ordrar. Håll även in Shift för att endast visa uppskattad kostnad

###length VEHICLE_TYPES
STR_DEPOT_TRAIN_LOCATION_TOOLTIP                                :{BLACK}Centrera huvudvyn ovanför depån. Ctrl+Klick för att öppna en ny fönstervy över tågdepåns läge
STR_DEPOT_ROAD_VEHICLE_LOCATION_TOOLTIP                         :{BLACK}Centrera huvudvyn ovanför vägfordonsdepån. Ctrl+Klick för att öppna en ny fönstervy över vägfordonsdepåns läge
STR_DEPOT_SHIP_LOCATION_TOOLTIP                                 :{BLACK}Centrera huvudvyn ovanför skeppsdepån. Ctrl+Klick för att öppna en ny fönstervy över skeppsdepåns läge
STR_DEPOT_AIRCRAFT_LOCATION_TOOLTIP                             :{BLACK}Centrera huvudvyn ovanför hangaren. Ctrl+Klick för att öppna en ny skärmvy över hangarens läge

###length VEHICLE_TYPES
STR_DEPOT_VEHICLE_ORDER_LIST_TRAIN_TOOLTIP                      :{BLACK}Visa en lista med alla tåg som har denna depå i sitt körschema
STR_DEPOT_VEHICLE_ORDER_LIST_ROAD_VEHICLE_TOOLTIP               :{BLACK}Visa en lista med alla vägfordon som har denna depå i sitt körschema
STR_DEPOT_VEHICLE_ORDER_LIST_SHIP_TOOLTIP                       :{BLACK}Visa en lista med alla fartyg som har denna depå i sitt körschema
STR_DEPOT_VEHICLE_ORDER_LIST_AIRCRAFT_TOOLTIP                   :{BLACK}Visa en lista med alla flygplan som har en hangar på denna flygplats i sitt körschema

###length VEHICLE_TYPES
STR_DEPOT_MASS_STOP_DEPOT_TRAIN_TOOLTIP                         :{BLACK}Klicka för att stanna alla tåg i depån
STR_DEPOT_MASS_STOP_DEPOT_ROAD_VEHICLE_TOOLTIP                  :{BLACK}Klicka för att stanna alla fordon i depån
STR_DEPOT_MASS_STOP_DEPOT_SHIP_TOOLTIP                          :{BLACK}Klicka för att stanna alla skepp i depån
STR_DEPOT_MASS_STOP_HANGAR_TOOLTIP                              :{BLACK}Klicka för att stanna alla flygplan i hangaren

###length VEHICLE_TYPES
STR_DEPOT_MASS_START_DEPOT_TRAIN_TOOLTIP                        :{BLACK}Klicka för att starta alla tåg i depån
STR_DEPOT_MASS_START_DEPOT_ROAD_VEHICLE_TOOLTIP                 :{BLACK}Klicka för att starta alla fordon i depån
STR_DEPOT_MASS_START_DEPOT_SHIP_TOOLTIP                         :{BLACK}Klicka för att starta alla skepp i depån
STR_DEPOT_MASS_START_HANGAR_TOOLTIP                             :{BLACK}Klicka för att starta alla flygplan i hangaren

STR_DEPOT_DRAG_WHOLE_TRAIN_TO_SELL_TOOLTIP                      :{BLACK}Drag loket här för att sälja hela tåget
STR_DEPOT_SELL_CONFIRMATION_TEXT                                :{YELLOW}Du är på väg att sälja alla fordon i depån. Är du säker?

# Engine preview window
STR_ENGINE_PREVIEW_CAPTION                                      :{WHITE}Meddelande från fordonstillverkare
STR_ENGINE_PREVIEW_MESSAGE                                      :{GOLD}Vi har just designat ett nytt {STRING} - är du intresserad av ett års exklusiv användning av detta fordon, så vi kan se hur det presterar innan vi gör det allmänt tillgängligt?

STR_ENGINE_PREVIEW_RAILROAD_LOCOMOTIVE                          :järnvägslok
STR_ENGINE_PREVIEW_ELRAIL_LOCOMOTIVE                            :elektrifierat järnvägslok
STR_ENGINE_PREVIEW_MONORAIL_LOCOMOTIVE                          :monorail-lok
STR_ENGINE_PREVIEW_MAGLEV_LOCOMOTIVE                            :maglev-lok

STR_ENGINE_PREVIEW_ROAD_VEHICLE                                 :vägfordon
STR_ENGINE_PREVIEW_TRAM_VEHICLE                                 :spårvägsfordon

STR_ENGINE_PREVIEW_AIRCRAFT                                     :flygplan
STR_ENGINE_PREVIEW_SHIP                                         :skepp

STR_ENGINE_PREVIEW_COST_WEIGHT                                  :Kostnad: {CURRENCY_LONG}  Vikt: {WEIGHT_SHORT}
STR_ENGINE_PREVIEW_COST_MAX_SPEED                               :Kostnad: {CURRENCY_LONG}  Max. hastighet: {VELOCITY}
STR_ENGINE_PREVIEW_SPEED_POWER                                  :Hastighet: {VELOCITY}  Effekt: {POWER}
STR_ENGINE_PREVIEW_SPEED_POWER_MAX_TE                           :Hastighet: {VELOCITY}  Effekt: {POWER}  Max. T.E.: {FORCE}
STR_ENGINE_PREVIEW_TYPE                                         :Flygfarkosttyp: {STRING}
STR_ENGINE_PREVIEW_TYPE_RANGE                                   :Flygfarkosttyp: {STRING}   Räckvidd: {COMMA} rutor
STR_ENGINE_PREVIEW_RUNCOST_YEAR                                 :Driftkostnad: {CURRENCY_LONG}/år
STR_ENGINE_PREVIEW_RUNCOST_PERIOD                               :Driftkostnad: {CURRENCY_LONG}/period
STR_ENGINE_PREVIEW_CAPACITY                                     :Kapacitet: {CARGO_LONG}
STR_ENGINE_PREVIEW_CAPACITY_2                                   :Kapacitet: {CARGO_LONG}, {CARGO_LONG}

# Autoreplace window
STR_REPLACE_VEHICLES_WHITE                                      :{WHITE}Byt ut {STRING} - {STRING}

STR_REPLACE_VEHICLE_VEHICLES_IN_USE                             :{YELLOW}Fordon i bruk
STR_REPLACE_VEHICLE_VEHICLES_IN_USE_TOOLTIP                     :{BLACK}Kolumn med fordon du äger
STR_REPLACE_VEHICLE_AVAILABLE_VEHICLES                          :{YELLOW}Tillgängliga fordon
STR_REPLACE_VEHICLE_AVAILABLE_VEHICLES_TOOLTIP                  :{BLACK}Kolumn med fordon tillgängliga för att bytas ut

###length VEHICLE_TYPES
STR_REPLACE_VEHICLE_TRAIN                                       :Tåg
STR_REPLACE_VEHICLE_ROAD_VEHICLE                                :Vägfordon
STR_REPLACE_VEHICLE_SHIP                                        :Skepp
STR_REPLACE_VEHICLE_AIRCRAFT                                    :Flygplan

STR_REPLACE_LEFT_ARRAY_TOOLTIP                                  :{BLACK}Välj fordonstyp att byta ut
STR_REPLACE_RIGHT_ARRAY_TOOLTIP                                 :{BLACK}Välj den nya fordonstyp du vill använda i stället för den till vänster valda typen

STR_REPLACE_VEHICLES_START                                      :{BLACK}Börja byta ut fordon
STR_REPLACE_VEHICLES_NOW                                        :Byt ut alla fordon nu
STR_REPLACE_VEHICLES_WHEN_OLD                                   :Byt endast ut gamla fordon
STR_REPLACE_START_BUTTON_TOOLTIP                                :{BLACK}Tryck för att börja byta ut fordonstypen vald på vänster sida med fordonstypen på höger sida
STR_REPLACE_NOT_REPLACING                                       :{BLACK}Byter inte ut
STR_REPLACE_NOT_REPLACING_VEHICLE_SELECTED                      :{BLACK}Inget fordon valt
STR_REPLACE_REPLACING_WHEN_OLD                                  :{ENGINE} vid hög ålder
STR_REPLACE_VEHICLES_STOP                                       :{BLACK}Sluta byta ut fordon
STR_REPLACE_STOP_BUTTON_TOOLTIP                                 :{BLACK}Tryck för att sluta byta ut fordonstypen vald på vänster sida

STR_REPLACE_ENGINE_WAGON_SELECT_TOOLTIP                         :{BLACK}Växla mellan lok- och vagnersättningsfönster
STR_REPLACE_ENGINES                                             :Lok
STR_REPLACE_WAGONS                                              :Vagnar
STR_REPLACE_ALL_RAILTYPE                                        :Alla järnvägsfordon
STR_REPLACE_ALL_ROADTYPE                                        :Alla vägfordon

###length 2
STR_REPLACE_RAILTYPE_TOOLTIP                                    :{BLACK}Välj vilken järnvägstyp du vill byta ut lok för
STR_REPLACE_ROADTYPE_TOOLTIP                                    :{BLACK}Välj vilken vägtyp du vill byta ut motorer för
###next-name-looks-similar

STR_REPLACE_REPLACE_INFO_TAB_TOOLTIP                            :{BLACK}Visa vilket fordon det vänstra fordonet byts ut till, om något
STR_REPLACE_RAIL_VEHICLES                                       :Järnvägsfordon
STR_REPLACE_ELRAIL_VEHICLES                                     :Elektriska järnvägsfordon
STR_REPLACE_MONORAIL_VEHICLES                                   :Monorail-fordon
STR_REPLACE_MAGLEV_VEHICLES                                     :Maglevfordon

STR_REPLACE_ROAD_VEHICLES                                       :Vägfordon
STR_REPLACE_TRAM_VEHICLES                                       :Spårvägsfordon

STR_REPLACE_REMOVE_WAGON                                        :{BLACK}Vagnborttagning ({STRING}): {ORANGE}{STRING}
STR_REPLACE_REMOVE_WAGON_TOOLTIP                                :{BLACK}Gör så att automatiskt utbyte behåller ett tågs längd genom att ta bort vagnar (med början längst fram) om utbytandet av loket skulle göra tåget längre
STR_REPLACE_REMOVE_WAGON_GROUP_HELP                             :{STRING}. Ctrl+klicka för att också tillämpa det på undergrupper

# Vehicle view
STR_VEHICLE_VIEW_CAPTION                                        :{WHITE}{VEHICLE}

###length VEHICLE_TYPES
STR_VEHICLE_VIEW_TRAIN_CENTER_TOOLTIP                           :{BLACK}Centrera huvudvyn på tågets position. Dubbelklicka för att följa tåget i huvudvyn. Ctrl+Klick för att öppna en ny fönstervy över tågets position
STR_VEHICLE_VIEW_ROAD_VEHICLE_CENTER_TOOLTIP                    :{BLACK}Centrera huvudvyn på fordonets position. Dubbelklicka för att följa fordonet i huvudvyn. Ctrl+Klick för att öppna en ny fönstervy över fordonets position
STR_VEHICLE_VIEW_SHIP_CENTER_TOOLTIP                            :{BLACK}Centrera huvudvyn på fartygets position. Dubbelklicka för att följa fartyget i huvudvyn. Ctrl+Klick för att öppna en ny fönstervy över fartygets position
STR_VEHICLE_VIEW_AIRCRAFT_CENTER_TOOLTIP                        :{BLACK}Centrera huvudvyn på flygfarkostens position. Dubbelklicka för att följa flygfarkosten i huvudvyn. Ctrl+Klick för att öppna en ny fönstervy över flygfarkostens position

###length VEHICLE_TYPES
STR_VEHICLE_VIEW_TRAIN_SEND_TO_DEPOT_TOOLTIP                    :{BLACK}Skicka tåg till depå. Ctrl+Klick för att endast serva
STR_VEHICLE_VIEW_ROAD_VEHICLE_SEND_TO_DEPOT_TOOLTIP             :{BLACK}Skicka fordon till depå. Ctrl+Klick för att endast serva
STR_VEHICLE_VIEW_SHIP_SEND_TO_DEPOT_TOOLTIP                     :{BLACK}Skicka skepp till depå. Ctrl+Klick för att endast serva
STR_VEHICLE_VIEW_AIRCRAFT_SEND_TO_DEPOT_TOOLTIP                 :{BLACK}Skicka flygfarkost till hangar. Ctrl+Klick för att endast serva

###length VEHICLE_TYPES
STR_VEHICLE_VIEW_CLONE_TRAIN_INFO                               :{BLACK}Köp en kopia av tåget inklusive alla vagnar. Ctrl+Klick för att dela ordrar. Håll även in Shift för att endast visa uppskattad kostnad
STR_VEHICLE_VIEW_CLONE_ROAD_VEHICLE_INFO                        :{BLACK}Köp en kopia av vägfordonet. Ctrl+Klick för att dela ordrar. Håll även in Shift för att endast visa uppskattad kostnad
STR_VEHICLE_VIEW_CLONE_SHIP_INFO                                :{BLACK}Köp en kopia av skeppet. Ctrl+Klick för att dela ordrar. Håll även in Shift för att endast visa uppskattad kostnad
STR_VEHICLE_VIEW_CLONE_AIRCRAFT_INFO                            :{BLACK}Köp en kopia av en flygfarkost. Ctrl+Klick för att dela ordrar. Håll även in Shift för att endast visa uppskattad kostnad

STR_VEHICLE_VIEW_TRAIN_IGNORE_SIGNAL_TOOLTIP                    :{BLACK}Tvinga tåg att fortsätta utan att vänta på signal
STR_VEHICLE_VIEW_TRAIN_REVERSE_TOOLTIP                          :{BLACK}Byt tågets riktning
STR_VEHICLE_VIEW_ROAD_VEHICLE_REVERSE_TOOLTIP                   :{BLACK}Tvinga fordonet att vända om
STR_VEHICLE_VIEW_ORDER_LOCATION_TOOLTIP                         :{BLACK}Centrera huvudvyn på orderdestination. Ctrl+Klick för att öppna en ny fönstervy över orderdestinationens läge

###length VEHICLE_TYPES
STR_VEHICLE_VIEW_TRAIN_REFIT_TOOLTIP                            :{BLACK}Anpassa tåg till att frakta en annan sorts last
STR_VEHICLE_VIEW_ROAD_VEHICLE_REFIT_TOOLTIP                     :{BLACK}Anpassa vägfordon till att frakta en annan sorts last
STR_VEHICLE_VIEW_SHIP_REFIT_TOOLTIP                             :{BLACK}Anpassa skepp till att frakta en annan sorts last
STR_VEHICLE_VIEW_AIRCRAFT_REFIT_TOOLTIP                         :{BLACK}Anpassa flygplan till att frakta en annan sorts last

###length VEHICLE_TYPES
STR_VEHICLE_VIEW_TRAIN_ORDERS_TOOLTIP                           :{BLACK}Visa tågets order. Ctrl+klick visar tågets tidtabell
STR_VEHICLE_VIEW_ROAD_VEHICLE_ORDERS_TOOLTIP                    :{BLACK}Visa fordonets order. Ctrl+klick visar fordonets tidtabell
STR_VEHICLE_VIEW_SHIP_ORDERS_TOOLTIP                            :{BLACK}Visa skeppets order. Ctrl+klick visar skeppets tidtabell.
STR_VEHICLE_VIEW_AIRCRAFT_ORDERS_TOOLTIP                        :{BLACK}Visa flygplanets order. Ctrl+klick visar flygplanets tidtabell

###length VEHICLE_TYPES
STR_VEHICLE_VIEW_TRAIN_SHOW_DETAILS_TOOLTIP                     :{BLACK}Visa tågdetaljer
STR_VEHICLE_VIEW_ROAD_VEHICLE_SHOW_DETAILS_TOOLTIP              :{BLACK}Visa vägfordonsdetaljer
STR_VEHICLE_VIEW_SHIP_SHOW_DETAILS_TOOLTIP                      :{BLACK}Visa skeppdetaljer
STR_VEHICLE_VIEW_AIRCRAFT_SHOW_DETAILS_TOOLTIP                  :{BLACK}Visa flygplan detaljer

###length VEHICLE_TYPES
STR_VEHICLE_VIEW_TRAIN_STATUS_START_STOP_TOOLTIP                :{BLACK}Aktuell tågåtgärd - Tryck för att stoppa/starta tåget
STR_VEHICLE_VIEW_ROAD_VEHICLE_STATUS_START_STOP_TOOLTIP         :{BLACK}Aktuell fordonsåtgärd - tryck för att stoppa/starta fordon
STR_VEHICLE_VIEW_SHIP_STATE_STATUS_STOP_TOOLTIP                 :{BLACK}Aktuell fartygsåtgärd - Tryck för att stoppa/starta fartyg
STR_VEHICLE_VIEW_AIRCRAFT_STATUS_START_STOP_TOOLTIP             :{BLACK}Aktuell flygplansåtgärd - Tryck för att stoppa/starta flygplanet

# Messages in the start stop button in the vehicle view
STR_VEHICLE_STATUS_LOADING_UNLOADING                            :{LTBLUE}Lastar / lastar av
STR_VEHICLE_STATUS_LEAVING                                      :{LTBLUE}Lämnar
STR_VEHICLE_STATUS_WAITING_UNBUNCHING                           :{LTBLUE}Väntar på att glesa ut
STR_VEHICLE_STATUS_CRASHED                                      :{RED}Kraschad!
STR_VEHICLE_STATUS_BROKEN_DOWN                                  :{RED}Motorstopp
STR_VEHICLE_STATUS_STOPPED                                      :{RED}Stoppat
STR_VEHICLE_STATUS_TRAIN_STOPPING_VEL                           :{RED}{VELOCITY} - Stannar
STR_VEHICLE_STATUS_TRAIN_NO_POWER                               :{RED}Ingen kraft
STR_VEHICLE_STATUS_TRAIN_STUCK                                  :{ORANGE}Väntar på ledig väg
STR_VEHICLE_STATUS_AIRCRAFT_TOO_FAR                             :{ORANGE}Nästa destination ligger för långt bort

STR_VEHICLE_STATUS_HEADING_FOR_STATION_VEL                      :{LTBLUE}{1:VELOCITY} -På väg mot {0:STATION}
STR_VEHICLE_STATUS_NO_ORDERS_VEL                                :{LTBLUE}{VELOCITY} - Inga ordrar
STR_VEHICLE_STATUS_HEADING_FOR_WAYPOINT_VEL                     :{LTBLUE}På väg mot {WAYPOINT} i {VELOCITY}
STR_VEHICLE_STATUS_HEADING_FOR_DEPOT_VEL                        :{ORANGE}{1:VELOCITY} - På väg mot {0:DEPOT}
STR_VEHICLE_STATUS_HEADING_FOR_DEPOT_SERVICE_VEL                :{LTBLUE}{1:VELOCITY} - Service vid {0:DEPOT}
STR_VEHICLE_STATUS_HEADING_FOR_DEPOT_UNBUNCH_VEL                :{LTBLUE}{1:VELOCITY} - Glesa ut och serva vid {0:DEPOT}

STR_VEHICLE_STATUS_CANNOT_REACH_STATION_VEL                     :{LTBLUE}{1:VELOCITY} - Kan inte nå {0:STATION}
STR_VEHICLE_STATUS_CANNOT_REACH_WAYPOINT_VEL                    :{LTBLUE}{1:VELOCITY} - Kan inte nå {0:WAYPOINT}
STR_VEHICLE_STATUS_CANNOT_REACH_DEPOT_VEL                       :{ORANGE}{1:VELOCITY} - Kan inte nå {0:DEPOT}
STR_VEHICLE_STATUS_CANNOT_REACH_DEPOT_SERVICE_VEL               :{LTBLUE}{1:VELOCITY} - Kan inte nå {0:DEPOT}

# Vehicle stopped/started animations
STR_VEHICLE_COMMAND_STOPPED                                     :{RED}Stoppad
STR_VEHICLE_COMMAND_STARTED                                     :{GREEN}Startad

# Vehicle details
STR_VEHICLE_DETAILS_CAPTION                                     :{WHITE}{VEHICLE} (Detaljer)

###length VEHICLE_TYPES
STR_VEHICLE_DETAILS_TRAIN_RENAME                                :{BLACK}Byt namn på tåg
STR_VEHICLE_DETAILS_ROAD_VEHICLE_RENAME                         :{BLACK}Byt namn på vägfordon
STR_VEHICLE_DETAILS_SHIP_RENAME                                 :{BLACK}Byt namn på skepp
STR_VEHICLE_DETAILS_AIRCRAFT_RENAME                             :{BLACK}Byt namn på flygplan

STR_VEHICLE_INFO_AGE                                            :{COMMA} år ({COMMA})
STR_VEHICLE_INFO_AGE_RED                                        :{RED}{COMMA} år ({COMMA})
STR_VEHICLE_INFO_AGE_RUNNING_COST_YR                            :{BLACK}Ålder: {LTBLUE}{STRING}{BLACK} Driftkostnad: {LTBLUE}{CURRENCY_LONG}/år
STR_VEHICLE_INFO_AGE_RUNNING_COST_PERIOD                        :{BLACK}Ålder: {LTBLUE}{STRING}{BLACK}   Driftkostnad: {LTBLUE}{CURRENCY_LONG}/period

STR_VEHICLE_INFO_MAX_SPEED                                      :{BLACK}Maxhastiget: {LTBLUE}{VELOCITY}
STR_VEHICLE_INFO_MAX_SPEED_TYPE                                 :{BLACK}Maxhastighet: {LTBLUE}{VELOCITY} {BLACK}Flygplanstyp: {LTBLUE}{STRING}
STR_VEHICLE_INFO_MAX_SPEED_TYPE_RANGE                           :{BLACK}Maxhastighet: {LTBLUE}{VELOCITY} {BLACK}Flygplanstyp: {LTBLUE}{STRING} {BLACK}Räckvidd: {LTBLUE}{COMMA} rutor
STR_VEHICLE_INFO_WEIGHT_POWER_MAX_SPEED                         :{BLACK}Vikt: {LTBLUE}{WEIGHT_SHORT} {BLACK}Effekt: {LTBLUE}{POWER}{BLACK} Maxhastiget: {LTBLUE}{VELOCITY}
STR_VEHICLE_INFO_WEIGHT_POWER_MAX_SPEED_MAX_TE                  :{BLACK}Vikt: {LTBLUE}{WEIGHT_SHORT} {BLACK}Effekt: {LTBLUE}{POWER}{BLACK} Maxhastiget: {LTBLUE}{VELOCITY} {BLACK}Max. T.E.: {LTBLUE}{FORCE}

STR_VEHICLE_INFO_PROFIT_THIS_YEAR_LAST_YEAR                     :{BLACK}Vinst detta år: {LTBLUE}{CURRENCY_LONG} (förra året: {CURRENCY_LONG})
STR_VEHICLE_INFO_PROFIT_THIS_YEAR_LAST_YEAR_MIN_PERFORMANCE     :{BLACK}Vinst detta år: {LTBLUE}{CURRENCY_LONG} (förra året: {CURRENCY_LONG}) {BLACK}Min. prestationsvärdering: {LTBLUE}{POWER_TO_WEIGHT}
STR_VEHICLE_INFO_PROFIT_THIS_PERIOD_LAST_PERIOD                 :{BLACK}Vinst denna period: {LTBLUE}{CURRENCY_LONG} (föregående period: {CURRENCY_LONG})
STR_VEHICLE_INFO_PROFIT_THIS_PERIOD_LAST_PERIOD_MIN_PERFORMANCE :{BLACK}Vinst denna period: {LTBLUE}{CURRENCY_LONG} (föregående period: {CURRENCY_LONG}) {BLACK}Min. specifika effekt: {LTBLUE}{POWER_TO_WEIGHT}
STR_VEHICLE_INFO_RELIABILITY_BREAKDOWNS                         :{BLACK}Tillförlitlighet: {LTBLUE}{COMMA}%  {BLACK}Motorstopp sedan senaste servicen: {LTBLUE}{COMMA}

STR_VEHICLE_INFO_BUILT_VALUE                                    :{LTBLUE}{ENGINE} {BLACK}Byggt: {LTBLUE}{NUM}{BLACK} Värde: {LTBLUE}{CURRENCY_LONG}
STR_VEHICLE_INFO_NO_CAPACITY                                    :{BLACK}Kapacitet: {LTBLUE}Ingen{STRING}
STR_VEHICLE_INFO_CAPACITY                                       :{BLACK}Kapacitet: {LTBLUE}{CARGO_LONG}{STRING}
STR_VEHICLE_INFO_CAPACITY_MULT                                  :{BLACK}Kapacitet: {LTBLUE}{CARGO_LONG}{STRING} (x{NUM})
STR_VEHICLE_INFO_CAPACITY_CAPACITY                              :{BLACK}Kapacitet: {LTBLUE}{CARGO_LONG}, {CARGO_LONG}{STRING}

STR_VEHICLE_INFO_FEEDER_CARGO_VALUE                             :{BLACK} Överför kredit: {LTBLUE}{CURRENCY_LONG}

STR_VEHICLE_DETAILS_SERVICING_INTERVAL_DAYS                     :{BLACK}Serviceintervall: {LTBLUE}{COMMA}{NBSP}dagar{BLACK}   {STRING}
STR_VEHICLE_DETAILS_SERVICING_INTERVAL_MINUTES                  :{BLACK}Serviceintervall: {LTBLUE}{COMMA}{NBSP}minut{P "" er}{BLACK} {STRING}
STR_VEHICLE_DETAILS_SERVICING_INTERVAL_PERCENT                  :{BLACK}Serviceintervall: {LTBLUE}{COMMA}%{BLACK}   {STRING}
STR_VEHICLE_DETAILS_LAST_SERVICE_DATE                           :Senast servad: {LTBLUE}{DATE_LONG}
STR_VEHICLE_DETAILS_LAST_SERVICE_MINUTES_AGO                    :Senast servad: {LTBLUE}{NUM} minut{P "" er} sedan
STR_VEHICLE_DETAILS_INCREASE_SERVICING_INTERVAL_TOOLTIP_DAYS    :{BLACK}Öka serviceintervall med 10 dagar. Ctrl+Klick för att öka serviceintervall med 5 dagar
STR_VEHICLE_DETAILS_INCREASE_SERVICING_INTERVAL_TOOLTIP_MINUTES :{BLACK}Öka serviceintervall med 5 minuter. Ctrl+Klick för att öka serviceintervall med 1 minut
STR_VEHICLE_DETAILS_INCREASE_SERVICING_INTERVAL_TOOLTIP_PERCENT :{BLACK}Öka serviceintervall med 10 procent. Ctrl+Klick för att öka serviceintervall med 5 procent
STR_VEHICLE_DETAILS_DECREASE_SERVICING_INTERVAL_TOOLTIP_DAYS    :{BLACK}Sänk serviceintervall med 10 dagar. Ctrl+Klick för att sänka serviceintervall med 5 dagar
STR_VEHICLE_DETAILS_DECREASE_SERVICING_INTERVAL_TOOLTIP_MINUTES :{BLACK}Sänk serviceintervall med 5 minuter. Ctrl+Klick för att sänka serviceintervall med 1 minut
STR_VEHICLE_DETAILS_DECREASE_SERVICING_INTERVAL_TOOLTIP_PERCENT :{BLACK}Sänk serviceintervall med 10 procent. Ctrl+Klick för att sänka serviceintervall med 5 procent

STR_SERVICE_INTERVAL_DROPDOWN_TOOLTIP                           :{BLACK}Ändra typ av service-intervall
STR_VEHICLE_DETAILS_DEFAULT                                     :Standard
STR_VEHICLE_DETAILS_DAYS                                        :Dagar
STR_VEHICLE_DETAILS_MINUTES                                     :Minuter
STR_VEHICLE_DETAILS_PERCENT                                     :Procent

###length VEHICLE_TYPES
STR_QUERY_RENAME_TRAIN_CAPTION                                  :{WHITE}Byt namn på tåg
STR_QUERY_RENAME_ROAD_VEHICLE_CAPTION                           :{WHITE}Byt namn på vägfordon
STR_QUERY_RENAME_SHIP_CAPTION                                   :{WHITE}Byt namn på skepp
STR_QUERY_RENAME_AIRCRAFT_CAPTION                               :{WHITE}Byt namn på flygplan

# Extra buttons for train details windows
STR_VEHICLE_DETAILS_TRAIN_ENGINE_BUILT_AND_VALUE                :{LTBLUE}{ENGINE}{BLACK}   Byggt: {LTBLUE}{NUM}{BLACK} Värde: {LTBLUE}{CURRENCY_LONG}
STR_VEHICLE_DETAILS_TRAIN_WAGON_VALUE                           :{LTBLUE}{ENGINE}{BLACK}   Värde: {LTBLUE}{CURRENCY_LONG}

STR_VEHICLE_DETAILS_TRAIN_TOTAL_CAPACITY_TEXT                   :{BLACK}Tågets totala kapacitet:
STR_VEHICLE_DETAILS_TRAIN_TOTAL_CAPACITY                        :{LTBLUE}{CARGO_LONG} ({CARGO_SHORT})
STR_VEHICLE_DETAILS_TRAIN_TOTAL_CAPACITY_MULT                   :{LTBLUE}{CARGO_LONG} ({CARGO_SHORT}) (x{NUM})

STR_VEHICLE_DETAILS_CARGO_EMPTY                                 :{LTBLUE}Tom
STR_VEHICLE_DETAILS_CARGO_FROM                                  :{LTBLUE}{CARGO_LONG} från {STATION}
STR_VEHICLE_DETAILS_CARGO_FROM_MULT                             :{LTBLUE}{CARGO_LONG} från {STATION} (x{NUM})

STR_VEHICLE_DETAIL_TAB_CARGO                                    :{BLACK}Gods
STR_VEHICLE_DETAILS_TRAIN_CARGO_TOOLTIP                         :{BLACK}Visa detaljer för lastat gods
STR_VEHICLE_DETAIL_TAB_INFORMATION                              :{BLACK}Information
STR_VEHICLE_DETAILS_TRAIN_INFORMATION_TOOLTIP                   :{BLACK}Visa detaljer för tågfordon
STR_VEHICLE_DETAIL_TAB_CAPACITIES                               :{BLACK}Kapaciteter
STR_VEHICLE_DETAILS_TRAIN_CAPACITIES_TOOLTIP                    :{BLACK}Visa kapaciteter för varje fordon
STR_VEHICLE_DETAIL_TAB_TOTAL_CARGO                              :{BLACK}Gods totalt
STR_VEHICLE_DETAILS_TRAIN_TOTAL_CARGO_TOOLTIP                   :{BLACK}Visa tågets totala kapacitet, separera för typ av gods

STR_VEHICLE_DETAILS_TRAIN_ARTICULATED_RV_CAPACITY               :{BLACK}Kapacitet: {LTBLUE}

# Vehicle refit
STR_REFIT_CAPTION                                               :{WHITE}{VEHICLE} (Anpassa)
STR_REFIT_TITLE                                                 :{GOLD}Välj godstyp att frakta:
STR_REFIT_NEW_CAPACITY_COST_OF_REFIT                            :{BLACK}Ny kapacitet: {GOLD}{CARGO_LONG}{}{BLACK}Kostnad för anpassning: {RED}{CURRENCY_LONG}
STR_REFIT_NEW_CAPACITY_INCOME_FROM_REFIT                        :{BLACK}Ny kapacitet: {GOLD}{CARGO_LONG}{}{BLACK}Inkomstens vinst: {GREEN}{CURRENCY_LONG}
STR_REFIT_NEW_CAPACITY_COST_OF_AIRCRAFT_REFIT                   :{BLACK}Ny kapacitet: {GOLD}{CARGO_LONG}, {GOLD}{CARGO_LONG}{}{BLACK}Kostnad för anpassning: {RED}{CURRENCY_LONG}
STR_REFIT_NEW_CAPACITY_INCOME_FROM_AIRCRAFT_REFIT               :{BLACK}Ny kapacitet: {GOLD}{CARGO_LONG}. {GOLD}{CARGO_LONG}{}{BLACK}Inkomstens vinst: {GREEN}{CURRENCY_LONG}
STR_REFIT_SELECT_VEHICLES_TOOLTIP                               :{BLACK}Välj vilka fordon som ska byggas om. Klick+Drag för att välja flera fordon. Klicka på en tom yta för att välja hela fordonet. Ctrl+Klick för att välja ett fordon och den efterföljande kedjan

###length VEHICLE_TYPES
STR_REFIT_TRAIN_LIST_TOOLTIP                                    :{BLACK}Välj godstyp för tåget att bära
STR_REFIT_ROAD_VEHICLE_LIST_TOOLTIP                             :{BLACK}Välj lasttyp för fordon
STR_REFIT_SHIP_LIST_TOOLTIP                                     :{BLACK}Välj typ av gods för skepp att frakta
STR_REFIT_AIRCRAFT_LIST_TOOLTIP                                 :{BLACK}Välj godstyp för flygplan att frakta

###length VEHICLE_TYPES
STR_REFIT_TRAIN_REFIT_BUTTON                                    :{BLACK}Anpassa tåg
STR_REFIT_ROAD_VEHICLE_REFIT_BUTTON                             :{BLACK}Anpassa Vägfordon
STR_REFIT_SHIP_REFIT_BUTTON                                     :{BLACK}Anpassa skepp
STR_REFIT_AIRCRAFT_REFIT_BUTTON                                 :{BLACK}Anpassa flygplan

###length VEHICLE_TYPES
STR_REFIT_TRAIN_REFIT_TOOLTIP                                   :{BLACK}Anpassa tåg för att bära vald godstyp
STR_REFIT_ROAD_VEHICLE_REFIT_TOOLTIP                            :{BLACK}Anpassa vägfordon till att frakta markerad last
STR_REFIT_SHIP_REFIT_TOOLTIP                                    :{BLACK}Anpassa skepp för att frakta markerad godstyp
STR_REFIT_AIRCRAFT_REFIT_TOOLTIP                                :{BLACK}Anpassa flygplan för att frakta markerad godstyp

# Order view
STR_ORDERS_CAPTION                                              :{WHITE}{VEHICLE} (Order)
STR_ORDERS_TIMETABLE_VIEW                                       :{BLACK}Tidtabell
STR_ORDERS_TIMETABLE_VIEW_TOOLTIP                               :{BLACK}Ändra till tidtabellsvy

STR_ORDERS_LIST_TOOLTIP                                         :{BLACK}Orderlista - klicka på en order för att markera den. Ctrl+Klick för att skrolla till orderdestinationen
STR_ORDER_INDEX                                                 :{COMMA}:{NBSP}

STR_ORDERS_END_OF_ORDERS                                        :- - Slut på order - -
STR_ORDERS_END_OF_SHARED_ORDERS                                 :- - Slut på delade order - -

# Order bottom buttons
STR_ORDER_NON_STOP                                              :{BLACK}Utan uppehåll
STR_ORDER_GO_TO                                                 :Åk till
STR_ORDER_GO_NON_STOP_TO                                        :Åk non-stop till
STR_ORDER_GO_VIA                                                :Åk via
STR_ORDER_GO_NON_STOP_VIA                                       :Åk non-stop via
STR_ORDER_TOOLTIP_NON_STOP                                      :{BLACK}Ändra stoppbeteende för markerad order

STR_ORDER_TOGGLE_FULL_LOAD                                      :{BLACK}Full last, någon godstyp
STR_ORDER_DROP_LOAD_IF_POSSIBLE                                 :Lasta om möjligt
STR_ORDER_DROP_FULL_LOAD_ALL                                    :Full last alla frakttyper
STR_ORDER_DROP_FULL_LOAD_ANY                                    :Full last någon frakttyp
STR_ORDER_DROP_NO_LOADING                                       :Lasta ej
STR_ORDER_TOOLTIP_FULL_LOAD                                     :{BLACK}Ändra lastningsbeteende för markerad order

STR_ORDER_TOGGLE_UNLOAD                                         :{BLACK}Lasta av allt
STR_ORDER_DROP_UNLOAD_IF_ACCEPTED                               :Lasta av om accepterat
STR_ORDER_DROP_UNLOAD                                           :Lasta av allt
STR_ORDER_DROP_TRANSFER                                         :Överför
STR_ORDER_DROP_NO_UNLOADING                                     :Ej avlastning
STR_ORDER_TOOLTIP_UNLOAD                                        :{BLACK}Ändra avlastningsbeteende för markerad order

STR_ORDER_REFIT                                                 :{BLACK}Anpassa
STR_ORDER_REFIT_TOOLTIP                                         :{BLACK}Välj vilken godstyp anpassningen ska göras till i denna order. Ctrl-klick för att ta bort anpassningsordern
STR_ORDER_REFIT_AUTO                                            :{BLACK}Auto-anpassning vid station
STR_ORDER_REFIT_AUTO_TOOLTIP                                    :{BLACK}Välj vilket lasttyp att auto-anpassa till i den här ordningen. Ctrl+klicka för att ta bort anpassningsinstruktionen. Auto-anpassning vid stationer kommer enbart att utföras om fordonet tillåter det
STR_ORDER_DROP_REFIT_AUTO                                       :Fast lasttyp
STR_ORDER_DROP_REFIT_AUTO_ANY                                   :Tillgängliga lasttyper

STR_ORDER_DROP_GO_ALWAYS_DEPOT                                  :Åk alltid
STR_ORDER_DROP_SERVICE_DEPOT                                    :Service vid behov
STR_ORDER_DROP_HALT_DEPOT                                       :Stanna
STR_ORDER_DROP_UNBUNCH                                          :Glesa ut

# Depot action tooltips, one per vehicle type
###length VEHICLE_TYPES
STR_ORDER_TRAIN_DEPOT_ACTION_TOOLTIP                            :{BLACK}Välj åtgärd att utföra vid denna depå
STR_ORDER_ROAD_DEPOT_ACTION_TOOLTIP                             :{BLACK}Välj åtgärd att utföra vid denna depå
STR_ORDER_SHIP_DEPOT_ACTION_TOOLTIP                             :{BLACK}Välj åtgärd att utföra vid denna depå
STR_ORDER_HANGAR_ACTION_TOOLTIP                                 :{BLACK}Välj åtgärd att utföra vid denna hangar
###next-name-looks-similar

STR_ORDER_CONDITIONAL_VARIABLE_TOOLTIP                          :{BLACK}Fordonsdata att basera hopp på

# Conditional order variables, must follow order of OrderConditionVariable enum
###length 8
STR_ORDER_CONDITIONAL_LOAD_PERCENTAGE                           :Laddningsprocent
STR_ORDER_CONDITIONAL_RELIABILITY                               :Tillförlitlighet
STR_ORDER_CONDITIONAL_MAX_SPEED                                 :Toppfart
STR_ORDER_CONDITIONAL_AGE                                       :Ålder (år)
STR_ORDER_CONDITIONAL_REQUIRES_SERVICE                          :Behöver service
STR_ORDER_CONDITIONAL_UNCONDITIONALLY                           :Alltid
STR_ORDER_CONDITIONAL_REMAINING_LIFETIME                        :Återstående livstid (år)
STR_ORDER_CONDITIONAL_MAX_RELIABILITY                           :Maximal tillförlitlighet
###next-name-looks-similar

STR_ORDER_CONDITIONAL_COMPARATOR_TOOLTIP                        :{BLACK}Hur man jämför fordonsdata med givet värde
STR_ORDER_CONDITIONAL_COMPARATOR_EQUALS                         :samma som
STR_ORDER_CONDITIONAL_COMPARATOR_NOT_EQUALS                     :ej samma som
STR_ORDER_CONDITIONAL_COMPARATOR_LESS_THAN                      :mindre än
STR_ORDER_CONDITIONAL_COMPARATOR_LESS_EQUALS                    :är mindre än eller lika med
STR_ORDER_CONDITIONAL_COMPARATOR_MORE_THAN                      :mer än
STR_ORDER_CONDITIONAL_COMPARATOR_MORE_EQUALS                    :är mer än eller lika med
STR_ORDER_CONDITIONAL_COMPARATOR_IS_TRUE                        :sant
STR_ORDER_CONDITIONAL_COMPARATOR_IS_FALSE                       :falskt

STR_ORDER_CONDITIONAL_VALUE_TOOLTIP                             :{BLACK}Värde att jämföra fordonsdata mot
STR_ORDER_CONDITIONAL_VALUE_CAPT                                :{WHITE}Skriv in värde att jämföra mot

STR_ORDERS_SKIP_BUTTON                                          :{BLACK}Hoppa över
STR_ORDERS_SKIP_TOOLTIP                                         :{BLACK}Hoppa över nuvarande order och starta nästa. Ctrl+Klick för att hoppa över till vald order

STR_ORDERS_DELETE_BUTTON                                        :{BLACK}Ta bort
STR_ORDERS_DELETE_TOOLTIP                                       :{BLACK}Ta bort markerad order
STR_ORDERS_DELETE_ALL_TOOLTIP                                   :{BLACK}Ta bort alla order
STR_ORDERS_STOP_SHARING_BUTTON                                  :{BLACK}Sluta dela
STR_ORDERS_STOP_SHARING_TOOLTIP                                 :{BLACK}Sluta dela orderlistan. Ctrl+Klick för att även ta bort alla ordrar för detta fordon

STR_ORDERS_GO_TO_BUTTON                                         :{BLACK}Åk till
STR_ORDER_GO_TO_NEAREST_DEPOT                                   :Åk till närmsta depå
STR_ORDER_GO_TO_NEAREST_HANGAR                                  :Åk till närmsta hangar
STR_ORDER_CONDITIONAL                                           :Villkorat order-hopp
STR_ORDER_SHARE                                                 :Dela order
STR_ORDERS_GO_TO_TOOLTIP                                        :{BLACK}Infoga ny order före markerad order, eller lägg till i slutet av listan. Ctrl+Klick på en station för 'full last någon godstyp', på ett riktmärke för att invertera inställningen 'non-stop som standard', och på en depå för 'glesa ut'. Klicka på ett annat fordon för att kopiera dess ordrar eller Ctrl+Klick för att dela ordrar. En depåorder stänger av automatisk service av fordonet

STR_ORDERS_VEH_WITH_SHARED_ORDERS_LIST_TOOLTIP                  :{BLACK}Visa alla fordon som har samma schema

# String parts to build the order string
STR_ORDER_GO_TO_WAYPOINT                                        :Gå via {WAYPOINT}
STR_ORDER_GO_NON_STOP_TO_WAYPOINT                               :Gå via {WAYPOINT} utan att stanna

STR_ORDER_SERVICE_AT                                            :Service vid
STR_ORDER_SERVICE_NON_STOP_AT                                   :Service non-stop vid

###length 3
STR_ORDER_TRAIN_DEPOT                                           :Tågdepå
STR_ORDER_ROAD_VEHICLE_DEPOT                                    :Vägfordonsdepå
STR_ORDER_SHIP_DEPOT                                            :Skeppsdepå
###next-name-looks-similar

STR_ORDER_GO_TO_NEAREST_HANGAR_FORMAT                           :{STRING} den närmsta hangaren
STR_ORDER_GO_TO_NEAREST_DEPOT_FORMAT                            :{STRING} den närmsta {STRING}
STR_ORDER_GO_TO_DEPOT_FORMAT                                    :{STRING} {DEPOT}

STR_ORDER_REFIT_ORDER                                           :{SPACE}(Anpassa för {STRING})
STR_ORDER_REFIT_STOP_ORDER                                      :{SPACE}(Anpassa för {STRING} och stanna)
STR_ORDER_STOP_ORDER                                            :{SPACE}(Stanna)

STR_ORDER_WAIT_TO_UNBUNCH                                       :{SPACE}(Invänta utglesning)

STR_ORDER_GO_TO_STATION                                         :{STRING} {STATION}
STR_ORDER_GO_TO_STATION_CAN_T_USE_STATION                       :{PUSH_COLOUR}{RED}(Kan ej använda stationen){POP_COLOUR} {STRING} {STATION}

STR_ORDER_IMPLICIT                                              :{SPACE}(Underförstådd)

STR_ORDER_FULL_LOAD                                             :{SPACE}(Full last)
STR_ORDER_FULL_LOAD_ANY                                         :{SPACE}(Full last någon godstyp)
STR_ORDER_NO_LOAD                                               :{SPACE}(Ingen lastning)
STR_ORDER_UNLOAD                                                :{SPACE}(Lasta av och lasta gods)
STR_ORDER_UNLOAD_FULL_LOAD                                      :{SPACE}(Lasta av och vänta på full last)
STR_ORDER_UNLOAD_FULL_LOAD_ANY                                  :{SPACE}(Lasta av och vänta på full last av någon godstyp)
STR_ORDER_UNLOAD_NO_LOAD                                        :{SPACE}(Lasta av och lämna tom)
STR_ORDER_TRANSFER                                              :{SPACE}(Överför och lasta gods)
STR_ORDER_TRANSFER_FULL_LOAD                                    :{SPACE}(Överför och vänta på full last)
STR_ORDER_TRANSFER_FULL_LOAD_ANY                                :{SPACE}(Överför och vänta på full last av någon godstyp)
STR_ORDER_TRANSFER_NO_LOAD                                      :{SPACE}(Överför och lämna tom)
STR_ORDER_NO_UNLOAD                                             :{SPACE}(Lasta ej av men lasta på)
STR_ORDER_NO_UNLOAD_FULL_LOAD                                   :{SPACE}(Lasta ej av men vänta på full last)
STR_ORDER_NO_UNLOAD_FULL_LOAD_ANY                               :{SPACE}(Lasta ej av men vänta på full last av någon godstyp)
STR_ORDER_NO_UNLOAD_NO_LOAD                                     :{SPACE}(Lasta ej av och lasta ej)

STR_ORDER_AUTO_REFIT                                            :{SPACE}(Auto-anpassa till {STRING})
STR_ORDER_FULL_LOAD_REFIT                                       :{SPACE}(Vänta på full last och auto-anpassa till {STRING})
STR_ORDER_FULL_LOAD_ANY_REFIT                                   :{SPACE}(Vänta på full last av någon godstyp och auto-anpassa till {STRING})
STR_ORDER_UNLOAD_REFIT                                          :{SPACE}(Lasta av och på gods. Auto-anpassa till {STRING})
STR_ORDER_UNLOAD_FULL_LOAD_REFIT                                :{SPACE}(Lasta av och vänta på full last. Auto-anpassa till {STRING})
STR_ORDER_UNLOAD_FULL_LOAD_ANY_REFIT                            :{SPACE}(Lasta av och vänta på full last av någon godstyp. Auto-anpassa till {STRING})
STR_ORDER_TRANSFER_REFIT                                        :{SPACE}(Överför och lasta gods. Auto-anpassa till {STRING})
STR_ORDER_TRANSFER_FULL_LOAD_REFIT                              :{SPACE}(Överför och vänta på full last. Auto-anpassa till {STRING})
STR_ORDER_TRANSFER_FULL_LOAD_ANY_REFIT                          :{SPACE}(Överför och vänta på full last av någon godstyp. Auto-anpassa till {STRING})
STR_ORDER_NO_UNLOAD_REFIT                                       :{SPACE}(Lasta ej av men lasta på och auto-anpassa till {STRING})
STR_ORDER_NO_UNLOAD_FULL_LOAD_REFIT                             :{SPACE}(Lasta ej av men vänta på full last och auto-anpassa till {STRING})
STR_ORDER_NO_UNLOAD_FULL_LOAD_ANY_REFIT                         :{SPACE}(Lasta ej av men vänta på full last av någon godstyp och auto-anpassa till {STRING})

STR_ORDER_AUTO_REFIT_ANY                                        :tillgänglig last

###length 3
STR_ORDER_STOP_LOCATION_NEAR_END                                :{SPACE}[början]
STR_ORDER_STOP_LOCATION_MIDDLE                                  :{SPACE}[mitten]
STR_ORDER_STOP_LOCATION_FAR_END                                 :{SPACE}[slutet]

STR_ORDER_OUT_OF_RANGE                                          :{RED} (Nästa destination är utanför räckvidden)

STR_ORDER_CONDITIONAL_UNCONDITIONAL                             :Hoppa till order {COMMA}
STR_ORDER_CONDITIONAL_NUM                                       :Hoppa till order {COMMA} när {STRING} {STRING} {COMMA}
STR_ORDER_CONDITIONAL_TRUE_FALSE                                :Hoppa till order {COMMA} när {STRING} {STRING}

STR_INVALID_ORDER                                               :{RED} (Ogiltig order)

# Time table window
STR_TIMETABLE_TITLE                                             :{WHITE}{VEHICLE} (Tidtabell)
STR_TIMETABLE_ORDER_VIEW                                        :{BLACK}Order
STR_TIMETABLE_ORDER_VIEW_TOOLTIP                                :{BLACK}Byt till ordervyn

STR_TIMETABLE_TOOLTIP                                           :{BLACK}Tidtabell - klicka på en order för att markera den

STR_TIMETABLE_NO_TRAVEL                                         :Ingen resa
STR_TIMETABLE_NOT_TIMETABLEABLE                                 :Restid (automatisk; tidtabellen baseras på nästa manuella order)
STR_TIMETABLE_TRAVEL_NOT_TIMETABLED                             :Restid (inte angiven)
STR_TIMETABLE_TRAVEL_NOT_TIMETABLED_SPEED                       :Res (utan tidtabell) högst i {VELOCITY}
STR_TIMETABLE_TRAVEL_FOR                                        :Res i {STRING}
STR_TIMETABLE_TRAVEL_FOR_SPEED                                  :Res i {STRING} med högsta hastighet {VELOCITY}
STR_TIMETABLE_TRAVEL_FOR_ESTIMATED                              :Resor (för {STRING}, ej schemalagd)
STR_TIMETABLE_TRAVEL_FOR_SPEED_ESTIMATED                        :Resor (för {STRING}, ej schemalagd) med högst {VELOCITY}
STR_TIMETABLE_STAY_FOR_ESTIMATED                                :{SPACE}(stanna {STRING}, ej schemalagd)
STR_TIMETABLE_AND_TRAVEL_FOR_ESTIMATED                          :{SPACE}(resor för {STRING}, ej schemalagd)
STR_TIMETABLE_STAY_FOR                                          :och stanna i {STRING}
STR_TIMETABLE_AND_TRAVEL_FOR                                    :och res i {STRING}

STR_TIMETABLE_APPROX_TIME                                       :{BLACK}Den här tidtabellen kommer att ta ungefär {STRING} att slutföra
STR_TIMETABLE_TOTAL_TIME                                        :{BLACK}Den här tidtabellen kommer att ta {STRING} att slutföra
STR_TIMETABLE_TOTAL_TIME_INCOMPLETE                             :{BLACK}Denna tidtabell kommer att ta åtminstone {STRING} att slutföra (allt är inte inlagt i en tidtabell)

STR_TIMETABLE_STATUS_ON_TIME                                    :{BLACK}Detta fordon kör enligt tidtabellen
STR_TIMETABLE_STATUS_LATE                                       :{BLACK}Detta fordon är för tillfället {STRING} sen
STR_TIMETABLE_STATUS_EARLY                                      :{BLACK}Detta fordon är för tillfället {STRING} tidig
STR_TIMETABLE_STATUS_NOT_STARTED                                :{BLACK}Den här tidtabellen har inte startat ännu
STR_TIMETABLE_STATUS_START_AT_DATE                              :{BLACK}Denna tidtabell kommer starta den {STRING}
STR_TIMETABLE_STATUS_START_IN_SECONDS                           :{BLACK}Denna tidtabell kommer starta om {COMMA} sekunder

STR_TIMETABLE_START                                             :{BLACK}Starta tidtabell
STR_TIMETABLE_START_TOOLTIP                                     :{BLACK}Välj när denna tidtabell startar. Ctrl+Klick för jämn distribution av starterna för alla fordon som delar denna order, baserat på deras relativa ordning, om ordern är helt schemalagd
STR_TIMETABLE_START_SECONDS_QUERY                               :Sekunder tills tidtabellen startar

STR_TIMETABLE_CHANGE_TIME                                       :{BLACK}Ändra tid
STR_TIMETABLE_WAIT_TIME_TOOLTIP                                 :{BLACK}Ändra hur lång tid den markerade ordern bör ta. Ctrl+Klick för att ställa in tiden för alla ordrar
STR_TIMETABLE_CHANGE_TIME_QUERY                                 :Ändra tid

STR_TIMETABLE_CLEAR_TIME                                        :{BLACK}Rensa tid
STR_TIMETABLE_CLEAR_TIME_TOOLTIP                                :{BLACK}Ta bort tidsbegränsningen för den markerade ordern. Ctrl+Klick för att ta bort tidsbegränsningen för alla ordrar

STR_TIMETABLE_CHANGE_SPEED                                      :{BLACK}Ändra hastighetsgräns
STR_TIMETABLE_CHANGE_SPEED_TOOLTIP                              :{BLACK}Ändra den maximala hastigheten för den markerade ordern. Ctrl+Klick ställer in hastigheten för alla ordrar
STR_TIMETABLE_CHANGE_SPEED_QUERY                                :Ändra hastighetsgräns

STR_TIMETABLE_CLEAR_SPEED                                       :{BLACK}Rensa hastighetsgräns
STR_TIMETABLE_CLEAR_SPEED_TOOLTIP                               :{BLACK}Ta bort hastighetsbegränsningen för den markerade ordern. Ctrl+Klick för att ta bort hastighetsbegränsningen för alla ordrar

STR_TIMETABLE_RESET_LATENESS                                    :{BLACK}Rensa räknaren för sen ankomst
STR_TIMETABLE_RESET_LATENESS_TOOLTIP                            :{BLACK}Nollställ räknaren för sen ankomst så att fordonet kommer vara i tid. Ctrl+Klick för att nollställa hela gruppen så att det senaste fordonet kommer att vara i tid och alla andra blir tidiga

STR_TIMETABLE_AUTOFILL                                          :{BLACK}Fyll i automatiskt
STR_TIMETABLE_AUTOFILL_TOOLTIP                                  :{BLACK}Fyll i tidtabellen automatiskt med värden från nästa resa. Ctrl+klicka för att försöka behålla väntetiderna

STR_TIMETABLE_EXPECTED                                          :{BLACK}Förväntat
STR_TIMETABLE_SCHEDULED                                         :{BLACK}Schemalagt
STR_TIMETABLE_EXPECTED_TOOLTIP                                  :{BLACK}Ändra mellan förväntat och schemalagt

STR_TIMETABLE_ARRIVAL_DATE                                      :A: {COLOUR}{DATE_TINY}
STR_TIMETABLE_DEPARTURE_DATE                                    :D: {COLOUR}{DATE_TINY}
STR_TIMETABLE_ARRIVAL_SECONDS_IN_FUTURE                         :A: {COLOUR}{COMMA} sek
STR_TIMETABLE_DEPARTURE_SECONDS_IN_FUTURE                       :D: {COLOUR}{COMMA} sek


# Date window (for timetable)
STR_DATE_CAPTION                                                :{WHITE}Välj datum
STR_DATE_SET_DATE                                               :{BLACK}Välj datum
STR_DATE_SET_DATE_TOOLTIP                                       :{BLACK}Använd valt datum som startpunkt för den här tidtabellen
STR_DATE_DAY_TOOLTIP                                            :{BLACK}Välj dag
STR_DATE_MONTH_TOOLTIP                                          :{BLACK}Välj månad
STR_DATE_YEAR_TOOLTIP                                           :{BLACK}Välj år


# AI debug window
STR_AI_DEBUG                                                    :{WHITE}Felsökning av datorspelare/spelskript
STR_AI_DEBUG_NAME_AND_VERSION                                   :{BLACK}{STRING} (v{NUM})
STR_AI_DEBUG_NAME_TOOLTIP                                       :{BLACK}Namn på datorspelaren
STR_AI_DEBUG_SETTINGS                                           :{BLACK}Inställningar
STR_AI_DEBUG_SETTINGS_TOOLTIP                                   :{BLACK}Ändra inställningarna för spelskriptet
STR_AI_DEBUG_RELOAD                                             :{BLACK}Ladda om datorspelaren
STR_AI_DEBUG_RELOAD_TOOLTIP                                     :{BLACK}Stoppa datorspelaren, ladda om skriptet och starta sedan om datorspelaren
STR_AI_DEBUG_BREAK_STR_ON_OFF_TOOLTIP                           :{BLACK}Slå på/av brytning då datorspelares loggmeddelande matchar brytsträngen
STR_AI_DEBUG_BREAK_ON_LABEL                                     :{BLACK}Bryt på:
STR_AI_DEBUG_BREAK_STR_OSKTITLE                                 :{BLACK}Bryt på
STR_AI_DEBUG_BREAK_STR_TOOLTIP                                  :{BLACK}När ett loggmeddelande om datorspelare matchar angiven sträng så kommer spelet att pausas
STR_AI_DEBUG_MATCH_CASE                                         :{BLACK}Matcha VERSALER/gemener
STR_AI_DEBUG_MATCH_CASE_TOOLTIP                                 :{BLACK}Slå på/av matchning av VERSALER/gemener när datorspelares loggmeddelanden jämförs mot brytsträngen
STR_AI_DEBUG_CONTINUE                                           :{BLACK}Fortsätt
STR_AI_DEBUG_CONTINUE_TOOLTIP                                   :{BLACK}Opausa och låt datorspelaren fortsätta
STR_AI_DEBUG_SELECT_AI_TOOLTIP                                  :{BLACK}Visa felsökningsutskrifter för denna datorspelare. Ctrl+Klick för att öppna i ett nytt fönster
STR_AI_GAME_SCRIPT                                              :{BLACK}Spelskript
STR_AI_GAME_SCRIPT_TOOLTIP                                      :{BLACK}Visa felsökningsutskrifter för spelskript. Ctrl+Klick för att öppna i ett nytt fönster

STR_ERROR_AI_NO_AI_FOUND                                        :Ingen passande datorspelare hittades.{}Denna datorspelare är en test-datorspelare och kommer inte göra någonting.{}Du kan ladda ner nya datorspelare genom spelets 'Online-innehåll'-system
STR_ERROR_AI_PLEASE_REPORT_CRASH                                :{WHITE}Ett av skripten som körs har kraschat. Vänligen rapportera detta till datorspelarens skapare med en skärmdump av förstret 'Felsökning av datorspelare / spelskript'
STR_ERROR_AI_DEBUG_SERVER_ONLY                                  :{YELLOW}Felsökning av datorspelare / spelskript är bara tillgänglig för servern

# AI configuration window
STR_AI_CONFIG_CAPTION_AI                                        :{WHITE}Inställningar för AI
STR_AI_CONFIG_CAPTION_GAMESCRIPT                                :{WHITE}Inställningar för spelskript
STR_AI_CONFIG_GAMELIST_TOOLTIP                                  :{BLACK}Spelskriptet som kommer att läsas in i nästa spel
STR_AI_CONFIG_AILIST_TOOLTIP                                    :{BLACK}Datorspelare som kommer att läsas in i nästa spel
STR_AI_CONFIG_HUMAN_PLAYER                                      :Mänsklig spelare
STR_AI_CONFIG_RANDOM_AI                                         :Slumpa datorspelare
STR_AI_CONFIG_NONE                                              :(inget)
STR_AI_CONFIG_NAME_VERSION                                      :{STRING} {YELLOW}v{NUM}
STR_AI_CONFIG_MAX_COMPETITORS                                   :{LTBLUE}Max antal motståndare: {ORANGE}{COMMA}
STR_AI_CONFIG_COMPETITORS_INTERVAL                              :{LTBLUE}Intervall mellan start av motståndare: {ORANGE}{COMMA} minut{P "" er}

STR_AI_CONFIG_MOVE_UP                                           :{BLACK}Flytta upp
STR_AI_CONFIG_MOVE_UP_TOOLTIP                                   :{BLACK}Flytta upp vald datorspelare i listan
STR_AI_CONFIG_MOVE_DOWN                                         :{BLACK}Flytta ner
STR_AI_CONFIG_MOVE_DOWN_TOOLTIP                                 :{BLACK}Flytta ner vald datorspelare i listan

STR_AI_CONFIG_GAMESCRIPT                                        :{SILVER}Spelskript
STR_AI_CONFIG_GAMESCRIPT_PARAM                                  :{SILVER}Parametrar
STR_AI_CONFIG_AI                                                :{SILVER}Datorspelare

STR_AI_CONFIG_CHANGE_AI                                         :{BLACK}Välj datorspelare
STR_AI_CONFIG_CHANGE_GAMESCRIPT                                 :{BLACK}Välj spelskript
STR_AI_CONFIG_CHANGE_TOOLTIP                                    :{BLACK}Läs in ett annat skript. Ctrl+klick visar alla tillgängliga versioner
STR_AI_CONFIG_CONFIGURE                                         :{BLACK}Konfigurera
STR_AI_CONFIG_CONFIGURE_TOOLTIP                                 :{BLACK}Konfigurera datorspelarens parametrar

# Available AIs window
STR_AI_LIST_CAPTION                                             :{WHITE}Tillgängliga {STRING}
STR_AI_LIST_CAPTION_AI                                          :Datorspelare
STR_AI_LIST_CAPTION_GAMESCRIPT                                  :Spelskript
STR_AI_LIST_TOOLTIP                                             :{BLACK}Klicka för att välja en datorspelare

STR_AI_LIST_AUTHOR                                              :{LTBLUE}Upphovsman: {ORANGE}{STRING}
STR_AI_LIST_VERSION                                             :{LTBLUE}Version: {ORANGE}{NUM}
STR_AI_LIST_URL                                                 :{LTBLUE}URL: {ORANGE}{STRING}

STR_AI_LIST_ACCEPT                                              :{BLACK}Acceptera
STR_AI_LIST_ACCEPT_TOOLTIP                                      :{BLACK}Välj markerad datorspelare
STR_AI_LIST_CANCEL                                              :{BLACK}Avbryt
STR_AI_LIST_CANCEL_TOOLTIP                                      :{BLACK}Ändra inte datorspelare

STR_SCREENSHOT_CAPTION                                          :{WHITE}Ta en skärmdump
STR_SCREENSHOT_SCREENSHOT                                       :{BLACK}Vanlig skärmdump
STR_SCREENSHOT_ZOOMIN_SCREENSHOT                                :{BLACK}Fullt inzoomad skärmdump
STR_SCREENSHOT_DEFAULTZOOM_SCREENSHOT                           :{BLACK}Skärmdump med grundinställd zoomnivå
STR_SCREENSHOT_WORLD_SCREENSHOT                                 :{BLACK}Skärmdump med hela kartan
STR_SCREENSHOT_HEIGHTMAP_SCREENSHOT                             :{BLACK}Skärmdump av höjdkarta
STR_SCREENSHOT_MINIMAP_SCREENSHOT                               :{BLACK}Skärmdump av miniatyrkartan

# Script Parameters
STR_AI_SETTINGS_CAPTION_AI                                      :{WHITE}Parametrar för datorspelare
STR_AI_SETTINGS_CAPTION_GAMESCRIPT                              :{WHITE}Parametrar för spelskript
STR_AI_SETTINGS_CLOSE                                           :{BLACK}Stäng
STR_AI_SETTINGS_RESET                                           :{BLACK}Återställ
STR_AI_SETTINGS_SETTING                                         :{STRING}: {ORANGE}{STRING}


# Textfile window
STR_TEXTFILE_JUMPLIST                                           :{WHITE}Innehållsförteckning
STR_TEXTFILE_JUMPLIST_TOOLTIP                                   :{BLACK}Hoppa snabbt till en sektion i den uppvisade filen via denna lista
STR_TEXTFILE_JUMPLIST_ITEM                                      :{WHITE}{STRING}
STR_TEXTFILE_NAVBACK_TOOLTIP                                    :{BLACK}Gå bakåt i navigationshistoriken
STR_TEXTFILE_NAVFORWARD_TOOLTIP                                 :{BLACK}Gå framåt igen i navigationshistoriken
STR_TEXTFILE_WRAP_TEXT                                          :{WHITE}Använd radbrytning
STR_TEXTFILE_WRAP_TEXT_TOOLTIP                                  :{BLACK}Bryt rader så att all text får plats i fönstret utan att man behöver skrolla
STR_TEXTFILE_VIEW_README                                        :{BLACK}Manual
STR_TEXTFILE_VIEW_README_TOOLTIP                                :Visa manual för detta innehåll
STR_TEXTFILE_VIEW_CHANGELOG                                     :{BLACK}Ändringshistorik
STR_TEXTFILE_VIEW_CHANGELOG_TOOLTIP                             :Visa ändringshistorik för detta innehåll
STR_TEXTFILE_VIEW_LICENCE                                       :{BLACK}Licens
STR_TEXTFILE_VIEW_LICENCE_TOOLTIP                               :Visa licens för detta innehåll
###length 5
STR_TEXTFILE_README_CAPTION                                     :{WHITE} {STRING}-manual för {STRING}
STR_TEXTFILE_CHANGELOG_CAPTION                                  :{WHITE}Ändringshistorik för {STRING} {STRING}
STR_TEXTFILE_LICENCE_CAPTION                                    :{WHITE}Licens för {STRING}{STRING}
STR_TEXTFILE_SURVEY_RESULT_CAPTION                              :{WHITE}Förhandsgranskning av enkätresultat.
STR_TEXTFILE_GAME_MANUAL_CAPTION                                :{WHITE}OpenTTD-dokument '{STRING}'


# Vehicle loading indicators
STR_PERCENT_UP                                                  :{WHITE}{NUM}%{UP_ARROW}
STR_PERCENT_DOWN                                                :{WHITE}{NUM}%{DOWN_ARROW}
STR_PERCENT_UP_DOWN                                             :{WHITE}{NUM}%{UP_ARROW}{DOWN_ARROW}
STR_PERCENT_NONE                                                :{WHITE}{NUM}%

# Income 'floats'
STR_INCOME_FLOAT_COST                                           :{RED}Kostnad: {CURRENCY_LONG}
STR_INCOME_FLOAT_INCOME                                         :{GREEN}Inkomst: {CURRENCY_LONG}
STR_FEEDER                                                      :{YELLOW}Överföring: {CURRENCY_LONG}
STR_FEEDER_INCOME                                               :{YELLOW}Överföring: {CURRENCY_LONG}{WHITE} / {GREEN}Inkomst: {CURRENCY_LONG}
STR_FEEDER_COST                                                 :{YELLOW}Överföring: {CURRENCY_LONG}{WHITE} / {RED}Kostnad: {CURRENCY_LONG}
STR_MESSAGE_ESTIMATED_COST                                      :{WHITE}Uppskattad kostnad: {CURRENCY_LONG}
STR_MESSAGE_ESTIMATED_INCOME                                    :{WHITE}Uppskattad inkomst: {CURRENCY_LONG}

# Saveload messages
STR_ERROR_SAVE_STILL_IN_PROGRESS                                :{WHITE}Sparar fortfarande,{}vänta tills det är slutfört!
STR_ERROR_AUTOSAVE_FAILED                                       :{WHITE}Autosparning misslyckades
STR_ERROR_UNABLE_TO_READ_DRIVE                                  :{BLACK}Kan inte läsa från disk
STR_ERROR_GAME_SAVE_FAILED                                      :{WHITE}Sparandet av spelet misslyckades...
STR_ERROR_UNABLE_TO_DELETE_FILE                                 :{WHITE}Kan inte ta bort filen
STR_ERROR_GAME_LOAD_FAILED                                      :{WHITE}Inläsningen av spelet misslyckades...
STR_GAME_SAVELOAD_ERROR_BROKEN_INTERNAL_ERROR                   :Internt fel: {STRING}
STR_GAME_SAVELOAD_ERROR_BROKEN_SAVEGAME                         :Trasig sparfil - {STRING}
STR_GAME_SAVELOAD_ERROR_TOO_NEW_SAVEGAME                        :Sparfilen är gjord med en nyare version
STR_GAME_SAVELOAD_ERROR_FILE_NOT_READABLE                       :Filen är inte läsbar
STR_GAME_SAVELOAD_ERROR_FILE_NOT_WRITEABLE                      :Filen är inte skrivbar
STR_GAME_SAVELOAD_ERROR_DATA_INTEGRITY_CHECK_FAILED             :Integritetskontrollen av datan misslyckades
STR_GAME_SAVELOAD_ERROR_PATCHPACK                               :Sparat spel är från en modifierad version
STR_GAME_SAVELOAD_NOT_AVAILABLE                                 :<not available>
STR_WARNING_LOADGAME_REMOVED_TRAMS                              :{WHITE}Spelet sparades i en version som ej stöder spårvagn. Alla spårvagnar har tagits bort

# Map generation messages
STR_ERROR_COULD_NOT_CREATE_TOWN                                 :{WHITE}Generering av kartan avbruten...{}... ingen lämplig plats för någon stad
STR_ERROR_NO_TOWN_IN_SCENARIO                                   :{WHITE}... det finns ingen stad i detta scenario

STR_ERROR_PNGMAP                                                :{WHITE}Kan inte ladda landskap från PNG...
STR_ERROR_PNGMAP_FILE_NOT_FOUND                                 :{WHITE}... hittar inte filen
STR_ERROR_PNGMAP_IMAGE_TYPE                                     :{WHITE}... kunde inte konvertera bildtyp. 8 eller 24-bitars PNG-bild krävs
STR_ERROR_PNGMAP_MISC                                           :{WHITE}... något gick fel (förmodligen korrupt fil)

STR_ERROR_BMPMAP                                                :{WHITE}Kan inte ladda landskap från BMP...
STR_ERROR_BMPMAP_IMAGE_TYPE                                     :{WHITE}... kunde inte konvertera bildformat

STR_ERROR_HEIGHTMAP_TOO_LARGE                                   :{WHITE}... för stor bild

STR_WARNING_HEIGHTMAP_SCALE_CAPTION                             :{WHITE}Skala-varning
STR_WARNING_HEIGHTMAP_SCALE_MESSAGE                             :{YELLOW}För stora storleksändringar av källkarta är inte rekomenderat. Fortsätt med generering?

# Soundset messages
STR_WARNING_FALLBACK_SOUNDSET                                   :{WHITE}Endast ett reservdata-ljudsett hittades. Om du vill ha ljud, installera ett ljudsett via nedladdningssystemet

# Screenshot related messages
STR_WARNING_SCREENSHOT_SIZE_CAPTION                             :{WHITE}Gigantisk skärmdump
STR_WARNING_SCREENSHOT_SIZE_MESSAGE                             :{YELLOW}Skärmdumpen kommer ha en upplösning av {COMMA} x {COMMA} pixlar. Tagandet av skärmdumpen kan ta en stund. Vill du fortsätta?

STR_MESSAGE_HEIGHTMAP_SUCCESSFULLY                              :{WHITE}Höjdkarta sparad som '{STRING}'. Högsta punkten är {NUM}
STR_MESSAGE_SCREENSHOT_SUCCESSFULLY                             :{WHITE}Skärmdump sparades som '{STRING}'
STR_ERROR_SCREENSHOT_FAILED                                     :{WHITE}Skärmdump misslyckades!

# Error message titles
STR_ERROR_MESSAGE_CAPTION                                       :{YELLOW}Meddelande
STR_ERROR_MESSAGE_CAPTION_OTHER_COMPANY                         :{YELLOW}Meddelande från {COMPANY}

# Generic construction errors
STR_ERROR_OFF_EDGE_OF_MAP                                       :{WHITE}Utanför kanten
STR_ERROR_TOO_CLOSE_TO_EDGE_OF_MAP                              :{WHITE}För nära kanten av kartan
STR_ERROR_NOT_ENOUGH_CASH_REQUIRES_CURRENCY                     :{WHITE}Inte tillräckligt med pengar - kräver {CURRENCY_LONG}
STR_ERROR_FLAT_LAND_REQUIRED                                    :{WHITE}Platt mark krävs
STR_ERROR_LAND_SLOPED_IN_WRONG_DIRECTION                        :{WHITE}Marken lutar åt fel håll
STR_ERROR_CAN_T_DO_THIS                                         :{WHITE}Kan inte utföra detta...
STR_ERROR_BUILDING_MUST_BE_DEMOLISHED                           :{WHITE}Byggnad måste rivas först
STR_ERROR_CAN_T_CLEAR_THIS_AREA                                 :{WHITE}Kan inte röja området...
STR_ERROR_SITE_UNSUITABLE                                       :{WHITE}... platsen passar inte
STR_ERROR_ALREADY_BUILT                                         :{WHITE}... redan byggd
STR_ERROR_OWNED_BY                                              :{WHITE}... ägs av {STRING}
STR_ERROR_AREA_IS_OWNED_BY_ANOTHER                              :{WHITE}... området ägs av ett annat företag
STR_ERROR_TERRAFORM_LIMIT_REACHED                               :{WHITE}... landskapsarkitektursbegränsning uppnådd
STR_ERROR_CLEARING_LIMIT_REACHED                                :{WHITE}... rutrensningsbegränsning uppnådd
STR_ERROR_TREE_PLANT_LIMIT_REACHED                              :{WHITE}... trädplanteringsbegränsning uppnådd
STR_ERROR_NAME_MUST_BE_UNIQUE                                   :{WHITE}Namnet måste vara unikt
STR_ERROR_GENERIC_OBJECT_IN_THE_WAY                             :{WHITE}{STRING} i vägen
STR_ERROR_NOT_ALLOWED_WHILE_PAUSED                              :{WHITE}Inte tillåtet när spelet är pausat

# Local authority errors
STR_ERROR_LOCAL_AUTHORITY_REFUSES_TO_ALLOW_THIS                 :{WHITE}De lokala myndigheterna i {TOWN} tillåter inte detta
STR_ERROR_LOCAL_AUTHORITY_REFUSES_AIRPORT                       :{WHITE}De lokala myndigheterna i {TOWN} tillåter inte att ytterligare en flygplats byggs i staden
STR_ERROR_LOCAL_AUTHORITY_REFUSES_NOISE                         :{WHITE}De lokala myndigheterna i {TOWN} vägrar ge tillåtelse att bygga en flygplats på grund av ljudproblem
STR_ERROR_BRIBE_FAILED                                          :{WHITE}Ditt mutningsförsök upptäcktes av en regional granskare

# Levelling errors
STR_ERROR_CAN_T_RAISE_LAND_HERE                                 :{WHITE}Kan inte höja marken här...
STR_ERROR_CAN_T_LOWER_LAND_HERE                                 :{WHITE}Kan inte sänka marken här...
STR_ERROR_CAN_T_LEVEL_LAND_HERE                                 :{WHITE}Kan inte jämna ut land här...
STR_ERROR_EXCAVATION_WOULD_DAMAGE                               :{WHITE}Utgrävning skulle förstöra tunnel
STR_ERROR_ALREADY_AT_SEA_LEVEL                                  :{WHITE}Redan på havsnivå
STR_ERROR_TOO_HIGH                                              :{WHITE}För hög
STR_ERROR_ALREADY_LEVELLED                                      :{WHITE}... redan platt
STR_ERROR_BRIDGE_TOO_HIGH_AFTER_LOWER_LAND                      :{WHITE}Efteråt skulle bron ovanför vara för hög.

# Company related errors
STR_ERROR_CAN_T_CHANGE_COMPANY_NAME                             :{WHITE}Kan inte ändra företagsnamn...
STR_ERROR_CAN_T_CHANGE_PRESIDENT                                :{WHITE}Kan inte ändra namnet på VD:n...

STR_ERROR_MAXIMUM_PERMITTED_LOAN                                :{WHITE}... maximal storlek på lånet är {CURRENCY_LONG}
STR_ERROR_CAN_T_BORROW_ANY_MORE_MONEY                           :{WHITE}Kan inte låna mer pengar...
STR_ERROR_LOAN_ALREADY_REPAYED                                  :{WHITE}... lånet är redan återbetalt
STR_ERROR_CURRENCY_REQUIRED                                     :{WHITE}... {CURRENCY_LONG} krävs
STR_ERROR_CAN_T_REPAY_LOAN                                      :{WHITE}Kan inte återbetala lånet...
STR_ERROR_INSUFFICIENT_FUNDS                                    :{WHITE}Kan inte ge bort pengar som är lånade från banken...
STR_ERROR_CAN_T_GIVE_MONEY                                      :{WHITE}Kan ej ge pengar till detta företaget...
STR_ERROR_CAN_T_BUY_COMPANY                                     :{WHITE}Kan inte köpa företag...
STR_ERROR_CAN_T_BUILD_COMPANY_HEADQUARTERS                      :{WHITE}Kan inte bygga huvudkontor här...

# Town related errors
STR_ERROR_CAN_T_GENERATE_TOWN                                   :{WHITE}Kan inte bygga några städer...
STR_ERROR_CAN_T_RENAME_TOWN                                     :{WHITE}Kan inte byta namn på stad...
STR_ERROR_CAN_T_FOUND_TOWN_HERE                                 :{WHITE}Kan inte grunda stad här...
STR_ERROR_CAN_T_EXPAND_TOWN                                     :{WHITE}Kan inte expandera stad...
STR_ERROR_TOO_CLOSE_TO_EDGE_OF_MAP_SUB                          :{WHITE}... för nära kartans kant
STR_ERROR_TOO_CLOSE_TO_ANOTHER_TOWN                             :{WHITE}... för nära en annan stad
STR_ERROR_TOO_MANY_TOWNS                                        :{WHITE}... för många städer
STR_ERROR_NO_SPACE_FOR_TOWN                                     :{WHITE}... det finns ingen plats kvar på kartan
STR_ERROR_ROAD_WORKS_IN_PROGRESS                                :{WHITE}Vägarbete pågår
STR_ERROR_TOWN_CAN_T_DELETE                                     :{WHITE}Kan inte ta bort den här staden...{}En station eller depå refererar till staden eller så kan inte en stadsägd ruta tas bort.
STR_ERROR_STATUE_NO_SUITABLE_PLACE                              :{WHITE}... det finns ingen lämplig plats för en staty i stadens centrum
STR_ERROR_CAN_T_BUILD_HOUSE                                     :{WHITE}Kan inte bygga hus...

# Industry related errors
STR_ERROR_TOO_MANY_INDUSTRIES                                   :{WHITE}... för många industrier
STR_ERROR_CAN_T_GENERATE_INDUSTRIES                             :{WHITE}Kan inte generera industrier...
STR_ERROR_CAN_T_BUILD_HERE                                      :{WHITE}Kan inte bygga {STRING} här...
STR_ERROR_CAN_T_CONSTRUCT_THIS_INDUSTRY                         :{WHITE}Kan inte bygga denna typ av industri här...
STR_ERROR_CAN_T_PROSPECT_INDUSTRY                               :{WHITE}Kan inte prospektera för industrin...
STR_ERROR_INDUSTRY_TOO_CLOSE                                    :{WHITE}... för nära en annan industri
STR_ERROR_MUST_FOUND_TOWN_FIRST                                 :{WHITE}... måste grunda stad först
STR_ERROR_ONLY_ONE_ALLOWED_PER_TOWN                             :{WHITE}... endast en per stad
STR_ERROR_CAN_ONLY_BE_BUILT_IN_TOWNS_WITH_POPULATION_OF_1200    :{WHITE}... kan bara byggas i städer med minst 1200 invånare
STR_ERROR_CAN_ONLY_BE_BUILT_IN_RAINFOREST                       :{WHITE}... kan bara byggas i regnskogsområden
STR_ERROR_CAN_ONLY_BE_BUILT_IN_DESERT                           :{WHITE}... kan bara byggas i ökenområden
STR_ERROR_CAN_ONLY_BE_BUILT_IN_TOWNS                            :{WHITE}... kan bara byggas i städer (ersätter hus)
STR_ERROR_CAN_ONLY_BE_BUILT_NEAR_TOWN_CENTER                    :{WHITE}... kan bara byggas nära stadskärnor
STR_ERROR_CAN_ONLY_BE_BUILT_IN_LOW_AREAS                        :{WHITE}... kan bara byggas i låglandsområden
STR_ERROR_CAN_ONLY_BE_POSITIONED                                :{WHITE}... kan bara placeras nära kartans kant
STR_ERROR_FOREST_CAN_ONLY_BE_PLANTED                            :{WHITE}... skog kan bara planteras ovanför snögränsen
STR_ERROR_CAN_ONLY_BE_BUILT_ABOVE_SNOW_LINE                     :{WHITE}... kan endast byggas ovanför snögränsen
STR_ERROR_CAN_ONLY_BE_BUILT_BELOW_SNOW_LINE                     :{WHITE}... kan endast byggas nedanför snögränsen

STR_ERROR_PROSPECTING_WAS_UNLUCKY                               :{WHITE}Finansieringen misslyckades att prospektera på grund av otur; försök igen
STR_ERROR_NO_SUITABLE_PLACES_FOR_PROSPECTING                    :{WHITE}Det fanns inga lämpliga platser för att prospektera för denna industri
STR_ERROR_NO_SUITABLE_PLACES_FOR_INDUSTRIES                     :{WHITE}Det fanns inga lämpliga platser för '{STRING}'-industrier
STR_ERROR_NO_SUITABLE_PLACES_FOR_INDUSTRIES_EXPLANATION         :{WHITE}Ändra parametrarna för kartgenereringen för att skapa en bättre karta

# Station construction related errors
STR_ERROR_CAN_T_BUILD_RAILROAD_STATION                          :{WHITE}Kan inte bygga järnvägsstation här...
STR_ERROR_CAN_T_BUILD_BUS_STATION                               :{WHITE}Kan inte bygga busshållplats...
STR_ERROR_CAN_T_BUILD_TRUCK_STATION                             :{WHITE}Kan inte bygga lastbrygga...
STR_ERROR_CAN_T_BUILD_PASSENGER_TRAM_STATION                    :{WHITE}Kan inte bygga passagerarspårvagnsstation...
STR_ERROR_CAN_T_BUILD_CARGO_TRAM_STATION                        :{WHITE}Kan inte bygga fraktspårvagnsstation...
STR_ERROR_CAN_T_BUILD_DOCK_HERE                                 :{WHITE}Kan inte bygga hamn här...
STR_ERROR_CAN_T_BUILD_AIRPORT_HERE                              :{WHITE}Kan inte bygga flygplats här...

STR_ERROR_ADJOINS_MORE_THAN_ONE_EXISTING                        :{WHITE}Angränsar till mer än en station/hållplats
STR_ERROR_STATION_TOO_SPREAD_OUT                                :{WHITE}... stationen för utspridd
STR_ERROR_STATION_DISALLOWED_NUMBER_TRACKS                      :{WHITE}... antalet spår stöds ej
STR_ERROR_STATION_DISALLOWED_LENGTH                             :{WHITE}... längden stöds ej
STR_ERROR_TOO_MANY_STATIONS_LOADING                             :{WHITE}För många stationer/hållplatser
STR_ERROR_TOO_MANY_STATION_SPECS                                :{WHITE}För många delar på järnvägsstationen
STR_ERROR_TOO_MANY_BUS_STOPS                                    :{WHITE}För många busshållplatser
STR_ERROR_TOO_MANY_TRUCK_STOPS                                  :{WHITE}För många lastbryggor
STR_ERROR_TOO_CLOSE_TO_ANOTHER_DOCK                             :{WHITE}För nära en annan hamn
STR_ERROR_TOO_CLOSE_TO_ANOTHER_AIRPORT                          :{WHITE}För nära en annan flygplats
STR_ERROR_CAN_T_RENAME_STATION                                  :{WHITE}Kan inte byta namn på station...
STR_ERROR_DRIVE_THROUGH_ON_TOWN_ROAD                            :{WHITE}... detta är en väg som ägs av en stad
STR_ERROR_DRIVE_THROUGH_DIRECTION                               :{WHITE}... vägen pekar i fel riktning
STR_ERROR_DRIVE_THROUGH_CORNER                                  :{WHITE}... genomfartshållplatser kan inte ha gatuhörn
STR_ERROR_DRIVE_THROUGH_JUNCTION                                :{WHITE}... genomfartshållplatser kan inte ha korsningar

# Station destruction related errors
STR_ERROR_CAN_T_REMOVE_PART_OF_STATION                          :{WHITE}Kan ej ta bort del av station...
STR_ERROR_MUST_REMOVE_RAILWAY_STATION_FIRST                     :{WHITE}Måste ta bort tågstationen först
STR_ERROR_CAN_T_REMOVE_BUS_STATION                              :{WHITE}Kan inte ta bort busstation...
STR_ERROR_CAN_T_REMOVE_TRUCK_STATION                            :{WHITE}Kan inte ta bort lastbrygga...
STR_ERROR_CAN_T_REMOVE_PASSENGER_TRAM_STATION                   :{WHITE}Kan inte ta bort passagerarspårvagnsstation...
STR_ERROR_CAN_T_REMOVE_CARGO_TRAM_STATION                       :{WHITE}Kan inte ta bort fraktspårvagnsstation...
STR_ERROR_MUST_REMOVE_ROAD_STOP_FIRST                           :{WHITE}Måste ta bort vägstopp först
STR_ERROR_THERE_IS_NO_STATION                                   :{WHITE}... det finns ingen station här

STR_ERROR_MUST_DEMOLISH_RAILROAD                                :{WHITE}Måste riva järnvägsstation först
STR_ERROR_MUST_DEMOLISH_BUS_STATION_FIRST                       :{WHITE}Måste riva busshållplats först
STR_ERROR_MUST_DEMOLISH_TRUCK_STATION_FIRST                     :{WHITE}Måste riva lastbrygga först
STR_ERROR_MUST_DEMOLISH_PASSENGER_TRAM_STATION_FIRST            :{WHITE}Måste ta bort passagerarspårvagnsstation först
STR_ERROR_MUST_DEMOLISH_CARGO_TRAM_STATION_FIRST                :{WHITE}Måste ta bort fraktspårvagnsstation först
STR_ERROR_MUST_DEMOLISH_DOCK_FIRST                              :{WHITE}Måste riva hamn först
STR_ERROR_MUST_DEMOLISH_AIRPORT_FIRST                           :{WHITE}Måste riva flygplats först

# Waypoint related errors
STR_ERROR_WAYPOINT_ADJOINS_MORE_THAN_ONE_EXISTING               :{WHITE}Gränsar mot mer än ett existerande riktmärke
STR_ERROR_TOO_CLOSE_TO_ANOTHER_WAYPOINT                         :{WHITE}... för nära ett annat riktmärke

STR_ERROR_CAN_T_BUILD_TRAIN_WAYPOINT                            :{WHITE}Kan inte bygga järnvägsriktmärke här...
STR_ERROR_CAN_T_BUILD_ROAD_WAYPOINT                             :{WHITE}Kan inte bygga vägriktmärke här...
STR_ERROR_CAN_T_POSITION_BUOY_HERE                              :{WHITE}Kan inte placera boj här...
STR_ERROR_CAN_T_CHANGE_WAYPOINT_NAME                            :{WHITE}Kan inte ändra riktmärkets namn...

STR_ERROR_CAN_T_REMOVE_TRAIN_WAYPOINT                           :{WHITE}Kan inte ta bort järnvägsriktmärke här...
STR_ERROR_CAN_T_REMOVE_ROAD_WAYPOINT                            :{WHITE}Kan inte ta bort vägriktmärke här...
STR_ERROR_MUST_REMOVE_RAILWAYPOINT_FIRST                        :{WHITE}Måste ta bort järnvägsriktmärke först
STR_ERROR_MUST_REMOVE_ROADWAYPOINT_FIRST                        :{WHITE}Måste ta bort vägriktmärke först
STR_ERROR_BUOY_IN_THE_WAY                                       :{WHITE}... boj i vägen
STR_ERROR_BUOY_IS_IN_USE                                        :{WHITE}... bojen används av ett annat företag!

# Depot related errors
STR_ERROR_CAN_T_BUILD_TRAIN_DEPOT                               :{WHITE}Kan inte bygga depå här...
STR_ERROR_CAN_T_BUILD_ROAD_DEPOT                                :{WHITE}Kan inte bygga vägfordonsdepå här...
STR_ERROR_CAN_T_BUILD_TRAM_DEPOT                                :{WHITE}Kan inte bygga spårvagnsdepå här...
STR_ERROR_CAN_T_BUILD_SHIP_DEPOT                                :{WHITE}Kan inte bygga skeppsdepå här...

STR_ERROR_CAN_T_RENAME_DEPOT                                    :{WHITE}Kan inte byta namn på terminal

STR_ERROR_TRAIN_MUST_BE_STOPPED_INSIDE_DEPOT                    :{WHITE}... måste stoppas i en depå
STR_ERROR_ROAD_VEHICLE_MUST_BE_STOPPED_INSIDE_DEPOT             :{WHITE}... måste stoppas i en depå
STR_ERROR_SHIP_MUST_BE_STOPPED_INSIDE_DEPOT                     :{WHITE}... måste stoppas i en depå
STR_ERROR_AIRCRAFT_MUST_BE_STOPPED_INSIDE_HANGAR                :{WHITE}... måste stoppas i en hangar

STR_ERROR_TRAINS_CAN_ONLY_BE_ALTERED_INSIDE_A_DEPOT             :{WHITE}Tåg kan bara ändras när det står stilla inuti en depå
STR_ERROR_TRAIN_TOO_LONG                                        :{WHITE}Tåg för långt
STR_ERROR_CAN_T_REVERSE_DIRECTION_RAIL_VEHICLE                  :{WHITE}Kan inte byta fordonets riktning...
STR_ERROR_CAN_T_REVERSE_DIRECTION_RAIL_VEHICLE_MULTIPLE_UNITS   :{WHITE}... består av flera delar
STR_ERROR_INCOMPATIBLE_RAIL_TYPES                               :Fel järnvägstyp

STR_ERROR_CAN_T_MOVE_VEHICLE                                    :{WHITE}Kan inte flytta fordon...
STR_ERROR_REAR_ENGINE_FOLLOW_FRONT                              :{WHITE}Det bakre loket kommer alltid följa med det tillhörande främre loket
STR_ERROR_UNABLE_TO_FIND_ROUTE_TO                               :{WHITE}Kan inte hitta vägen till närmaste depå
STR_ERROR_UNABLE_TO_FIND_LOCAL_DEPOT                            :{WHITE}Kan inte hitta till lokal depå

STR_ERROR_DEPOT_WRONG_DEPOT_TYPE                                :Felaktig depå-typ

# Depot unbunching related errors
STR_ERROR_UNBUNCHING_ONLY_ONE_ALLOWED                           :{WHITE}... kan endast inneha en utglesningsorder
STR_ERROR_UNBUNCHING_NO_FULL_LOAD                               :{WHITE}... kan inte använda fulla lastordrar när fordonet har en utglesningsorder
STR_ERROR_UNBUNCHING_NO_UNBUNCHING_FULL_LOAD                    :{WHITE}... kan inte glesa ut ett fordon med en full lastorder
STR_ERROR_UNBUNCHING_NO_CONDITIONAL                             :{WHITE}... kan inte använda villkorade ordrar när fordonet har en utglesningsorder
STR_ERROR_UNBUNCHING_NO_UNBUNCHING_CONDITIONAL                  :{WHITE}... kan inte glesa ut ett fordon med en villkorad order

# Autoreplace related errors
STR_ERROR_TRAIN_TOO_LONG_AFTER_REPLACEMENT                      :{WHITE}{VEHICLE} är för långt efter utbyte
STR_ERROR_AUTOREPLACE_NOTHING_TO_DO                             :{WHITE}Inga regler för automatisk förnyelse/utbyte av fordon är aktiverade
STR_ERROR_AUTOREPLACE_MONEY_LIMIT                               :(pengagräns)
STR_ERROR_AUTOREPLACE_INCOMPATIBLE_CARGO                        :{WHITE}Nya fordonet kan ej bära {STRING}
STR_ERROR_AUTOREPLACE_INCOMPATIBLE_REFIT                        :{WHITE}Nytt fordon kan inte anpassas till order {NUM}

# Rail construction errors
STR_ERROR_IMPOSSIBLE_TRACK_COMBINATION                          :{WHITE}Omöjlig kombination av spår
STR_ERROR_MUST_REMOVE_SIGNALS_FIRST                             :{WHITE}Måste ta bort signaler först
STR_ERROR_NO_SUITABLE_RAILROAD_TRACK                            :{WHITE}Inget passande järnvägsspår
STR_ERROR_MUST_REMOVE_RAILROAD_TRACK                            :{WHITE}Måste ta bort järnväg först
STR_ERROR_CROSSING_ON_ONEWAY_ROAD                               :{WHITE}Vägen är enkelriktad eller blockerad
STR_ERROR_CROSSING_DISALLOWED_RAIL                              :{WHITE}Plankorsningar är inte tillåtna för denna typ av spår
STR_ERROR_CROSSING_DISALLOWED_ROAD                              :{WHITE}Plankorsningar är inte tillåtna för denna vägtyp
STR_ERROR_CAN_T_BUILD_SIGNALS_HERE                              :{WHITE}Kan inte bygga signaler här...
STR_ERROR_CAN_T_BUILD_RAILROAD_TRACK                            :{WHITE}Kan inte bygga järnvägsspår här...
STR_ERROR_CAN_T_REMOVE_RAILROAD_TRACK                           :{WHITE}Kan inte ta bort järnvägspår här...
STR_ERROR_CAN_T_REMOVE_SIGNALS_FROM                             :{WHITE}Kan inte ta bort signaler här...
STR_ERROR_SIGNAL_CAN_T_CONVERT_SIGNALS_HERE                     :{WHITE}Kan inte konvertera signaler här...
STR_ERROR_THERE_IS_NO_RAILROAD_TRACK                            :{WHITE}... det finns inget järnvägsspår
STR_ERROR_THERE_ARE_NO_SIGNALS                                  :{WHITE}... det finns inga signaler

STR_ERROR_CAN_T_CONVERT_RAIL                                    :{WHITE}Kan inte konvertera spårtyp här...

# Road construction errors
STR_ERROR_MUST_REMOVE_ROAD_FIRST                                :{WHITE}Måste ta bort väg först
STR_ERROR_ONEWAY_ROADS_CAN_T_HAVE_JUNCTION                      :{WHITE}... enkelriktade vägar kan inte ha korsningar
STR_ERROR_CAN_T_BUILD_ROAD_HERE                                 :{WHITE}Kan inte bygga väg här...
STR_ERROR_CAN_T_BUILD_TRAMWAY_HERE                              :{WHITE}Kan inte bygga spårvagnsräls här...
STR_ERROR_CAN_T_REMOVE_ROAD_FROM                                :{WHITE}Kan inte ta bort väg här...
STR_ERROR_CAN_T_REMOVE_TRAMWAY_FROM                             :{WHITE}Kan inte ta bort spårvagnsrälsen härifrån...
STR_ERROR_THERE_IS_NO_ROAD                                      :{WHITE}... det finns ingen väg
STR_ERROR_THERE_IS_NO_TRAMWAY                                   :{WHITE}... det finns ingen spårvagnsräls
STR_ERROR_CAN_T_CONVERT_ROAD                                    :{WHITE}Kan inte konvertera vägtyp här...
STR_ERROR_CAN_T_CONVERT_TRAMWAY                                 :{WHITE}Kan inte konvertera spårvagnstyp här...
STR_ERROR_NO_SUITABLE_ROAD                                      :{WHITE}Ingen lämplig väg
STR_ERROR_NO_SUITABLE_TRAMWAY                                   :{WHITE}Ingen passande spårväg

# Waterway construction errors
STR_ERROR_CAN_T_BUILD_CANALS                                    :{WHITE}Kan inte bygga kanaler här...
STR_ERROR_CAN_T_BUILD_LOCKS                                     :{WHITE}Kan inte bygga slussar här...
STR_ERROR_CAN_T_PLACE_RIVERS                                    :{WHITE}Kan inte placera flod här...
STR_ERROR_MUST_BE_BUILT_ON_WATER                                :{WHITE}... måste byggas på vatten
STR_ERROR_CAN_T_BUILD_ON_WATER                                  :{WHITE}... kan inte bygga på vatten
STR_ERROR_CAN_T_BUILD_ON_SEA                                    :{WHITE}... kan inte bygga på öppet vatten
STR_ERROR_CAN_T_BUILD_ON_CANAL                                  :{WHITE}... kan inte bygga på kanal
STR_ERROR_CAN_T_BUILD_ON_RIVER                                  :{WHITE}... kan inte bygga på flod
STR_ERROR_MUST_DEMOLISH_CANAL_FIRST                             :{WHITE}Måste först ta bort kanalen
STR_ERROR_CAN_T_BUILD_AQUEDUCT_HERE                             :{WHITE}Kan inte bygga akvedukt här...

# Tree related errors
STR_ERROR_TREE_ALREADY_HERE                                     :{WHITE}... träd redan här
STR_ERROR_TREE_WRONG_TERRAIN_FOR_TREE_TYPE                      :{WHITE}... fel sorts terräng för trädtyp
STR_ERROR_CAN_T_PLANT_TREE_HERE                                 :{WHITE}Kan inte plantera träd här...

# Bridge related errors
STR_ERROR_CAN_T_BUILD_BRIDGE_HERE                               :{WHITE}Kan inte bygga bro här...
STR_ERROR_MUST_DEMOLISH_BRIDGE_FIRST                            :{WHITE}Måste riva bro först
STR_ERROR_CAN_T_START_AND_END_ON                                :{WHITE}Kan inte börja och sluta på samma plats
STR_ERROR_BRIDGEHEADS_NOT_SAME_HEIGHT                           :{WHITE}Broändar ej på samma höjd
STR_ERROR_BRIDGE_TOO_LOW_FOR_TERRAIN                            :{WHITE}Bro är för låg för terrängen
STR_ERROR_BRIDGE_TOO_HIGH_FOR_TERRAIN                           :{WHITE}Bro är för hög för denna terräng.
STR_ERROR_START_AND_END_MUST_BE_IN                              :{WHITE}Start- och slutpunkt måste ligga i linje
STR_ERROR_ENDS_OF_BRIDGE_MUST_BOTH                              :{WHITE}... brons båda ändar måste vara på land
STR_ERROR_BRIDGE_TOO_LONG                                       :{WHITE}... för lång bro
STR_ERROR_BRIDGE_THROUGH_MAP_BORDER                             :{WHITE}Bron slutar utanför kartans gränser

# Tunnel related errors
STR_ERROR_CAN_T_BUILD_TUNNEL_HERE                               :{WHITE}Kan inte bygga tunnel här...
STR_ERROR_SITE_UNSUITABLE_FOR_TUNNEL                            :{WHITE}Platsen passar inte för tunnelentré
STR_ERROR_MUST_DEMOLISH_TUNNEL_FIRST                            :{WHITE}Måste riva tunnel först
STR_ERROR_ANOTHER_TUNNEL_IN_THE_WAY                             :{WHITE}En annan tunnel i vägen
STR_ERROR_TUNNEL_THROUGH_MAP_BORDER                             :{WHITE}Tunneln slutar utanför kartans gränser
STR_ERROR_UNABLE_TO_EXCAVATE_LAND                               :{WHITE}Kan inte gräva till marken på andra sidan av tunneln
STR_ERROR_TUNNEL_TOO_LONG                                       :{WHITE}... tunnel för lång

# Object related errors
STR_ERROR_TOO_MANY_OBJECTS                                      :{WHITE}... för många objekt
STR_ERROR_CAN_T_BUILD_OBJECT                                    :{WHITE}Kan inte bygga objekt...
STR_ERROR_OBJECT_IN_THE_WAY                                     :{WHITE}Objekt i vägen
STR_ERROR_COMPANY_HEADQUARTERS_IN                               :{WHITE}... huvudkontor i vägen
STR_ERROR_CAN_T_PURCHASE_THIS_LAND                              :{WHITE}Kan inte köpa denna mark...
STR_ERROR_YOU_ALREADY_OWN_IT                                    :{WHITE}... du äger den redan!
STR_ERROR_BUILD_OBJECT_LIMIT_REACHED                            :{WHITE}... gränsen för konstruktion av objekt är nådd

# Group related errors
STR_ERROR_GROUP_CAN_T_CREATE                                    :{WHITE}Kan inte skapa grupp...
STR_ERROR_GROUP_CAN_T_DELETE                                    :{WHITE}Kan inte ta bort denna grupp...
STR_ERROR_GROUP_CAN_T_RENAME                                    :{WHITE}Kan inte döpa om grupp...
STR_ERROR_GROUP_CAN_T_SET_PARENT                                :{WHITE}Kan inte ställa in föräldragrupp ...
STR_ERROR_GROUP_CAN_T_SET_PARENT_RECURSION                      :{WHITE}... loopar i grupphierarkin är inte tillåtna
STR_ERROR_GROUP_CAN_T_REMOVE_ALL_VEHICLES                       :{WHITE}Kan inte ta bort alla fordon i denna grupp...
STR_ERROR_GROUP_CAN_T_ADD_VEHICLE                               :{WHITE}Kan inte lägga till fordon i denna grupp...
STR_ERROR_GROUP_CAN_T_ADD_SHARED_VEHICLE                        :{WHITE}Kan inte lägga till delade fordon i denna grupp...

# Generic vehicle errors

###length VEHICLE_TYPES
STR_ERROR_TRAIN_IN_THE_WAY                                      :{WHITE}Tåg i vägen
STR_ERROR_ROAD_VEHICLE_IN_THE_WAY                               :{WHITE}Vägfordon i vägen
STR_ERROR_SHIP_IN_THE_WAY                                       :{WHITE}Skepp i vägen
STR_ERROR_AIRCRAFT_IN_THE_WAY                                   :{WHITE}Flygplan i vägen

###length VEHICLE_TYPES
STR_ERROR_RAIL_VEHICLE_NOT_AVAILABLE                            :{WHITE}Fordonet är ej tillgängligt
STR_ERROR_ROAD_VEHICLE_NOT_AVAILABLE                            :{WHITE}Fordonet är ej tillgängligt
STR_ERROR_SHIP_NOT_AVAILABLE                                    :{WHITE}Fartyget är ej tillgängligt
STR_ERROR_AIRCRAFT_NOT_AVAILABLE                                :{WHITE}Flygplanet är ej tillgängligt

###length VEHICLE_TYPES
STR_ERROR_CAN_T_REFIT_TRAIN                                     :{WHITE}Kan ej anpassa tåg...
STR_ERROR_CAN_T_REFIT_ROAD_VEHICLE                              :{WHITE}Kan inte anpassa vägfordon...
STR_ERROR_CAN_T_REFIT_SHIP                                      :{WHITE}Kan inte anpassa skepp...
STR_ERROR_CAN_T_REFIT_AIRCRAFT                                  :{WHITE}Kan inte anpassa flygplan...

###length VEHICLE_TYPES
STR_ERROR_CAN_T_RENAME_TRAIN                                    :{WHITE}Kan inte byta namn på tåg...
STR_ERROR_CAN_T_RENAME_ROAD_VEHICLE                             :{WHITE}Kan inte byta namn på vägfordon...
STR_ERROR_CAN_T_RENAME_SHIP                                     :{WHITE}Kan inte byta namn på skepp...
STR_ERROR_CAN_T_RENAME_AIRCRAFT                                 :{WHITE}Kan inte byta namn på flygplan...

###length VEHICLE_TYPES
STR_ERROR_CAN_T_STOP_START_TRAIN                                :{WHITE}Kan inte stoppa/starta tåg...
STR_ERROR_CAN_T_STOP_START_ROAD_VEHICLE                         :{WHITE}Kan inte stoppa/starta vägfordon...
STR_ERROR_CAN_T_STOP_START_SHIP                                 :{WHITE}Kan inte stoppa/starta skepp...
STR_ERROR_CAN_T_STOP_START_AIRCRAFT                             :{WHITE}Kan inte stoppa/starta flygplan...

###length VEHICLE_TYPES
STR_ERROR_CAN_T_SEND_TRAIN_TO_DEPOT                             :{WHITE}Kan inte skicka tåg till depå...
STR_ERROR_CAN_T_SEND_ROAD_VEHICLE_TO_DEPOT                      :{WHITE}Kan inte skicka fordon till depå...
STR_ERROR_CAN_T_SEND_SHIP_TO_DEPOT                              :{WHITE}Kan inte skicka skepp till depå...
STR_ERROR_CAN_T_SEND_AIRCRAFT_TO_HANGAR                         :{WHITE}Kan inte skicka flygplan till hangar...

###length VEHICLE_TYPES
STR_ERROR_CAN_T_BUY_TRAIN                                       :{WHITE}Kan inte köpa järnvägsfordon...
STR_ERROR_CAN_T_BUY_ROAD_VEHICLE                                :{WHITE}Kan inte köpa vägfordon...
STR_ERROR_CAN_T_BUY_SHIP                                        :{WHITE}Kan inte köpa skepp...
STR_ERROR_CAN_T_BUY_AIRCRAFT                                    :{WHITE}Kan inte köpa flygplan...

###length VEHICLE_TYPES
STR_ERROR_CAN_T_RENAME_TRAIN_TYPE                               :{WHITE}Kan inte byta namn på tågets fordonstyp...
STR_ERROR_CAN_T_RENAME_ROAD_VEHICLE_TYPE                        :{WHITE}Kan inte byta namn på vägfordon typ...
STR_ERROR_CAN_T_RENAME_SHIP_TYPE                                :{WHITE}Kan inte byta namn på skeppstyp...
STR_ERROR_CAN_T_RENAME_AIRCRAFT_TYPE                            :{WHITE}Kan inte byta namn på flygplanstyp...

###length VEHICLE_TYPES
STR_ERROR_CAN_T_SELL_TRAIN                                      :{WHITE}Kan inte sälja järnvägsfordon...
STR_ERROR_CAN_T_SELL_ROAD_VEHICLE                               :{WHITE}Kan inte sälja vägfordon...
STR_ERROR_CAN_T_SELL_SHIP                                       :{WHITE}Kan inte sälja skepp...
STR_ERROR_CAN_T_SELL_AIRCRAFT                                   :{WHITE}Kan inte sälja flygplan...

###length VEHICLE_TYPES
STR_ERROR_CAN_T_SELL_ALL_TRAIN                                  :{WHITE}Kan inte sälja alla järnvägsfordon...
STR_ERROR_CAN_T_SELL_ALL_ROAD_VEHICLE                           :{WHITE}Kan inte sälja alla vägfordon...
STR_ERROR_CAN_T_SELL_ALL_SHIP                                   :{WHITE}Kan inte sälja alla skepp...
STR_ERROR_CAN_T_SELL_ALL_AIRCRAFT                               :{WHITE}Kan inte sälja alla flygplan...

###length VEHICLE_TYPES

STR_ERROR_TOO_MANY_VEHICLES_IN_GAME                             :{WHITE}För många fordon i spelet
STR_ERROR_CAN_T_CHANGE_SERVICING                                :{WHITE}Kan inte ändra service-intervall...

STR_ERROR_VEHICLE_IS_DESTROYED                                  :{WHITE}... fordonet är förstört

STR_ERROR_CAN_T_CLONE_VEHICLE_LIST                              :{WHITE}... alla fordon är inte identiska

STR_ERROR_NO_VEHICLES_AVAILABLE_AT_ALL                          :{WHITE}Inga fordon alls kommer att vara tillgängliga
STR_ERROR_NO_VEHICLES_AVAILABLE_AT_ALL_EXPLANATION              :{WHITE}Ändra din konfiguration av NewGRF:er
STR_ERROR_NO_VEHICLES_AVAILABLE_YET                             :{WHITE}Inga fordon är tillgängliga än
STR_ERROR_NO_VEHICLES_AVAILABLE_YET_EXPLANATION                 :{WHITE}Starta ett nytt spel efter {DATE_SHORT} eller använd en NewGRF som erbjuder tidiga fordon

STR_ERROR_NO_TOWN_ROADTYPES_AVAILABLE_AT_ALL                    :{WHITE}Inga vägtyper som kan byggas av städer finns tillgängliga
STR_ERROR_NO_TOWN_ROADTYPES_AVAILABLE_AT_ALL_EXPLANATION        :{WHITE}Ändra din NewGRF-konfiguration
STR_ERROR_NO_TOWN_ROADTYPES_AVAILABLE_YET                       :{WHITE}Inga vägtyper som kan byggas av städer finns tillgängliga ännu
STR_ERROR_NO_TOWN_ROADTYPES_AVAILABLE_YET_EXPLANATION           :{WHITE}Starta ett nytt spel efter {DATE_SHORT} eller använd en NewGRF som tidigt erbjuder vägtyper som städer kan bygga

# Specific vehicle errors
STR_ERROR_CAN_T_MAKE_TRAIN_PASS_SIGNAL                          :{WHITE}Kan inte tillåta tåg att passera signal under fara...
STR_ERROR_CAN_T_REVERSE_DIRECTION_TRAIN                         :{WHITE}Kan inte byta tågets riktning...
STR_ERROR_TRAIN_START_NO_POWER                                  :Tåget har ingen kraft

STR_ERROR_CAN_T_MAKE_ROAD_VEHICLE_TURN                          :{WHITE}Fordon kan inte vända...

STR_ERROR_AIRCRAFT_IS_IN_FLIGHT                                 :{WHITE}Flygplan är i luften

# Order related errors
STR_ERROR_NO_MORE_SPACE_FOR_ORDERS                              :{WHITE}Ingen mer plats för order
STR_ERROR_TOO_MANY_ORDERS                                       :{WHITE}För många order
STR_ERROR_CAN_T_INSERT_NEW_ORDER                                :{WHITE}Kan inte sätta in ny order...
STR_ERROR_CAN_T_DELETE_THIS_ORDER                               :{WHITE}Kan inte ta bort denna order...
STR_ERROR_CAN_T_MODIFY_THIS_ORDER                               :{WHITE}Kan inte ändra denna order...
STR_ERROR_CAN_T_MOVE_THIS_ORDER                                 :{WHITE}Kan inte flytta denna order...
STR_ERROR_CAN_T_SKIP_ORDER                                      :{WHITE}Kan inte hoppa över nuvarande order...
STR_ERROR_CAN_T_SKIP_TO_ORDER                                   :{WHITE}Kan inte hoppa över till vald order...
STR_ERROR_CAN_T_COPY_SHARE_ORDER                                :{WHITE}... fordonet kan inte nå alla stationer
STR_ERROR_CAN_T_ADD_ORDER                                       :{WHITE}... fordonet kan inte komma fram till denna station
STR_ERROR_CAN_T_ADD_ORDER_SHARED                                :{WHITE}... ett fordon som delar denna order kan inte komma till denna station
STR_ERROR_CAN_T_COPY_ORDER_VEHICLE_LIST                         :{WHITE}... alla fordon har inte samma order
STR_ERROR_CAN_T_SHARE_ORDER_VEHICLE_LIST                        :{WHITE}... alla fordon delar inte order

STR_ERROR_CAN_T_SHARE_ORDER_LIST                                :{WHITE}Kan inte dela orderlistan...
STR_ERROR_CAN_T_STOP_SHARING_ORDER_LIST                         :{WHITE}Kan inte sluta dela orderlistan...
STR_ERROR_CAN_T_COPY_ORDER_LIST                                 :{WHITE}Kan inte kopiera orderlistan...
STR_ERROR_TOO_FAR_FROM_PREVIOUS_DESTINATION                     :{WHITE}... för långt från föregående destination
STR_ERROR_AIRCRAFT_NOT_ENOUGH_RANGE                             :{WHITE}... flygplanet har inte tillräcklig räckvidd

# Extra messages which go on the third line of errors, explaining why orders failed
STR_ERROR_NO_RAIL_STATION                                       :{WHITE}Det finns ingen järnvägsstation
STR_ERROR_NO_BUS_STATION                                        :{WHITE}Det finns ingen busstation
STR_ERROR_NO_TRUCK_STATION                                      :{WHITE}Det finns ingen lastbrygga
STR_ERROR_NO_DOCK                                               :{WHITE}Det finns ingen hamn
STR_ERROR_NO_AIRPORT                                            :{WHITE}Det finns ingen flygplats/helikopterflygplats
STR_ERROR_NO_STOP_COMPATIBLE_ROAD_TYPE                          :{WHITE}Det finns inga hållplatser med en kompatibel vägtyp
STR_ERROR_NO_STOP_COMPATIBLE_TRAM_TYPE                          :{WHITE}Det finns inga hållplatser med en kompatibel spårvagnstyp
STR_ERROR_NO_STOP_ARTICULATED_VEHICLE                           :{WHITE}Det finns inga hållplatser som passar för ledade vägfordon.{}Ledade vägfordon kräver genomfartshållplatser, inte lastbryggor
STR_ERROR_AIRPORT_NO_PLANES                                     :{WHITE}Det här flygplanet kan inte landa på den här helikopterflygplatsen
STR_ERROR_AIRPORT_NO_HELICOPTERS                                :{WHITE}Den här helikoptern kan inte landa på den här flygplatsen
STR_ERROR_NO_RAIL_WAYPOINT                                      :{WHITE}Det finns inget järnvägsriktmärke
STR_ERROR_NO_ROAD_WAYPOINT                                      :{WHITE}Det finns inget vägriktmärke
STR_ERROR_NO_BUOY                                               :{WHITE}Det finns ingen boj

# Timetable related errors
STR_ERROR_CAN_T_TIMETABLE_VEHICLE                               :{WHITE}Kan inte lägga till fordonet i en tidtabell...
STR_ERROR_TIMETABLE_ONLY_WAIT_AT_STATIONS                       :{WHITE}Fordon kan enbart vänta vid stationer
STR_ERROR_TIMETABLE_NOT_STOPPING_HERE                           :{WHITE}Detta fordon stannar inte vid denna station
STR_ERROR_TIMETABLE_INCOMPLETE                                  :{WHITE}... tidtabellen är ofullständig
STR_ERROR_TIMETABLE_NOT_STARTED                                 :{WHITE}... tidtabellen har inte startat än

# Sign related errors
STR_ERROR_TOO_MANY_SIGNS                                        :{WHITE}... för många skyltar
STR_ERROR_CAN_T_PLACE_SIGN_HERE                                 :{WHITE}Kan inte placera skylt här...
STR_ERROR_CAN_T_CHANGE_SIGN_NAME                                :{WHITE}Kan inte ändra skyltnamn...
STR_ERROR_CAN_T_DELETE_SIGN                                     :{WHITE}Kan inte ta bort skylt...

# Translatable comment for OpenTTD's desktop shortcut
###external 1
STR_DESKTOP_SHORTCUT_COMMENT                                    :Ett simuleringsspel baserat på Transport Tycoon Deluxe

# Translatable descriptions in media/baseset/*.ob* files
###external 10
STR_BASEGRAPHICS_DOS_DESCRIPTION                                :Originalgrafiken från DOS-utgåvan av Transport Tycoon Deluxe.
STR_BASEGRAPHICS_DOS_DE_DESCRIPTION                             :Originalgrafiken från den tyska DOS-utgåvan av Transport Tycoon Deluxe.
STR_BASEGRAPHICS_WIN_DESCRIPTION                                :Originalgrafiken från Windows-utgåvan av Transport Tycoon Deluxe.
STR_BASESOUNDS_DOS_DESCRIPTION                                  :Originalljuden från DOS-utgåvan av Transport Tycoon Deluxe.
STR_BASESOUNDS_WIN_DESCRIPTION                                  :Originalljuden från Windows-utgåvan av Transport Tycoon Deluxe.
STR_BASESOUNDS_NONE_DESCRIPTION                                 :Ett ljudpaket utan några ljud.
STR_BASEMUSIC_WIN_DESCRIPTION                                   :Originalmusiken från Windows-utgåvan av Transport Tycoon Deluxe.
STR_BASEMUSIC_DOS_DESCRIPTION                                   :Originalmusiken från DOS-utgåvan av Transport Tycoon Deluxe.
STR_BASEMUSIC_TTO_DESCRIPTION                                   :Originalmusiken från DOS-utgåvan av Transport Tycoon (Original/World Editor).
STR_BASEMUSIC_NONE_DESCRIPTION                                  :Ett musikpaket utan någon musik.

##id 0x2000
# Town building names
STR_TOWN_BUILDING_NAME_TALL_OFFICE_BLOCK_1                      :Högt kontor
STR_TOWN_BUILDING_NAME_OFFICE_BLOCK_1                           :Kontor
STR_TOWN_BUILDING_NAME_SMALL_BLOCK_OF_FLATS_1                   :Små lägenheter
STR_TOWN_BUILDING_NAME_CHURCH_1                                 :Kyrka
STR_TOWN_BUILDING_NAME_LARGE_OFFICE_BLOCK_1                     :Stora kontor
STR_TOWN_BUILDING_NAME_TOWN_HOUSES_1                            :Småhus
STR_TOWN_BUILDING_NAME_HOTEL_1                                  :Hotell
STR_TOWN_BUILDING_NAME_STATUE_1                                 :Staty
STR_TOWN_BUILDING_NAME_FOUNTAIN_1                               :Fontän
STR_TOWN_BUILDING_NAME_PARK_1                                   :Park
STR_TOWN_BUILDING_NAME_OFFICE_BLOCK_2                           :Kontorslokaler
STR_TOWN_BUILDING_NAME_SHOPS_AND_OFFICES_1                      :Affärer och kontor
STR_TOWN_BUILDING_NAME_MODERN_OFFICE_BUILDING_1                 :Modern kontorsbyggnad
STR_TOWN_BUILDING_NAME_WAREHOUSE_1                              :Lagerbyggnad
STR_TOWN_BUILDING_NAME_OFFICE_BLOCK_3                           :Kontorsbyggnad
STR_TOWN_BUILDING_NAME_STADIUM_1                                :Arena
STR_TOWN_BUILDING_NAME_OLD_HOUSES_1                             :Gamla hus
STR_TOWN_BUILDING_NAME_COTTAGES_1                               :Stugor
STR_TOWN_BUILDING_NAME_HOUSES_1                                 :Hus
STR_TOWN_BUILDING_NAME_FLATS_1                                  :Lägenheter
STR_TOWN_BUILDING_NAME_TALL_OFFICE_BLOCK_2                      :Hög kontorsbyggnad
STR_TOWN_BUILDING_NAME_SHOPS_AND_OFFICES_2                      :Affärer och kontor
STR_TOWN_BUILDING_NAME_SHOPS_AND_OFFICES_3                      :Affärer och kontor
STR_TOWN_BUILDING_NAME_THEATER_1                                :Biograf
STR_TOWN_BUILDING_NAME_STADIUM_2                                :Arena
STR_TOWN_BUILDING_NAME_OFFICES_1                                :Kontor
STR_TOWN_BUILDING_NAME_HOUSES_2                                 :Hus
STR_TOWN_BUILDING_NAME_CINEMA_1                                 :Biograf
STR_TOWN_BUILDING_NAME_SHOPPING_MALL_1                          :Shoppingcenter
STR_TOWN_BUILDING_NAME_IGLOO_1                                  :Igloo
STR_TOWN_BUILDING_NAME_TEPEES_1                                 :Kåtor
STR_TOWN_BUILDING_NAME_TEAPOT_HOUSE_1                           :Tekanne-hus
STR_TOWN_BUILDING_NAME_PIGGY_BANK_1                             :Spargris

##id 0x4800
# industry names
STR_INDUSTRY_NAME_COAL_MINE                                     :Kolgruva
STR_INDUSTRY_NAME_POWER_STATION                                 :Kraftstation
STR_INDUSTRY_NAME_SAWMILL                                       :Sågverk
STR_INDUSTRY_NAME_FOREST                                        :Skog
STR_INDUSTRY_NAME_OIL_REFINERY                                  :Oljeraffinaderi
STR_INDUSTRY_NAME_OIL_RIG                                       :Oljerigg
STR_INDUSTRY_NAME_FACTORY                                       :Fabrik
STR_INDUSTRY_NAME_PRINTING_WORKS                                :Tryckeri
STR_INDUSTRY_NAME_STEEL_MILL                                    :Stålverk
STR_INDUSTRY_NAME_FARM                                          :Bondgård
STR_INDUSTRY_NAME_COPPER_ORE_MINE                               :Koppargruva
STR_INDUSTRY_NAME_OIL_WELLS                                     :Oljekälla
STR_INDUSTRY_NAME_BANK                                          :Bank
STR_INDUSTRY_NAME_FOOD_PROCESSING_PLANT                         :Livsmedelsfabrik
STR_INDUSTRY_NAME_PAPER_MILL                                    :Pappersbruk
STR_INDUSTRY_NAME_GOLD_MINE                                     :Guldgruva
STR_INDUSTRY_NAME_BANK_TROPIC_ARCTIC                            :Bank
STR_INDUSTRY_NAME_DIAMOND_MINE                                  :Diamantgruva
STR_INDUSTRY_NAME_IRON_ORE_MINE                                 :Järnmalmsgruva
STR_INDUSTRY_NAME_FRUIT_PLANTATION                              :Fruktplantage
STR_INDUSTRY_NAME_RUBBER_PLANTATION                             :Gummiplantage
STR_INDUSTRY_NAME_WATER_SUPPLY                                  :Vattentillgång
STR_INDUSTRY_NAME_WATER_TOWER                                   :Vattentorn
STR_INDUSTRY_NAME_FACTORY_2                                     :Fabrik
STR_INDUSTRY_NAME_FARM_2                                        :Bondgård
STR_INDUSTRY_NAME_LUMBER_MILL                                   :Sågverk
STR_INDUSTRY_NAME_COTTON_CANDY_FOREST                           :Sockervaddskog
STR_INDUSTRY_NAME_CANDY_FACTORY                                 :Godisfabrik
STR_INDUSTRY_NAME_BATTERY_FARM                                  :Batteribondgård
STR_INDUSTRY_NAME_COLA_WELLS                                    :Kolakälla
STR_INDUSTRY_NAME_TOY_SHOP                                      :Leksaksaffär
STR_INDUSTRY_NAME_TOY_FACTORY                                   :Leksaksfabrik
STR_INDUSTRY_NAME_PLASTIC_FOUNTAINS                             :Plastfontäner
STR_INDUSTRY_NAME_FIZZY_DRINK_FACTORY                           :Läskfabrik
STR_INDUSTRY_NAME_BUBBLE_GENERATOR                              :Bubbelgenerator
STR_INDUSTRY_NAME_TOFFEE_QUARRY                                 :Knäckbrott
STR_INDUSTRY_NAME_SUGAR_MINE                                    :Sockergruva

############ WARNING, using range 0x6000 for strings that are stored in the savegame
############ These strings may never get a new id, or savegames will break!

##id 0x6000
STR_SV_EMPTY                                                    :
STR_SV_UNNAMED                                                  :Utan namn
STR_SV_TRAIN_NAME                                               :Tåg #{COMMA}
STR_SV_ROAD_VEHICLE_NAME                                        :Vägfordon #{COMMA}
STR_SV_SHIP_NAME                                                :Skepp #{COMMA}
STR_SV_AIRCRAFT_NAME                                            :Luftfarkost #{COMMA}

###length 27
STR_SV_STNAME                                                   :{STRING}
STR_SV_STNAME_NORTH                                             :Norra {STRING}
STR_SV_STNAME_SOUTH                                             :Södra {STRING}
STR_SV_STNAME_EAST                                              :Östra {STRING}
STR_SV_STNAME_WEST                                              :Västra {STRING}
STR_SV_STNAME_CENTRAL                                           :{STRING} centralstation
STR_SV_STNAME_TRANSFER                                          :{STRING} övergång
STR_SV_STNAME_HALT                                              :{STRING} hållplats
STR_SV_STNAME_VALLEY                                            :{STRING} dal
STR_SV_STNAME_HEIGHTS                                           :{STRING} höjder
STR_SV_STNAME_WOODS                                             :{STRING} skog
STR_SV_STNAME_LAKESIDE                                          :{STRING} sjöstrand
STR_SV_STNAME_EXCHANGE                                          :{STRING} växel
STR_SV_STNAME_AIRPORT                                           :{STRING} flygplats
STR_SV_STNAME_OILFIELD                                          :{STRING} oljefält
STR_SV_STNAME_MINES                                             :{STRING} gruva
STR_SV_STNAME_DOCKS                                             :{STRING} hamn
STR_SV_STNAME_BUOY                                              :{STRING}
STR_SV_STNAME_WAYPOINT                                          :{STRING}
##id 0x6020
STR_SV_STNAME_ANNEXE                                            :{STRING} tillbyggnad
STR_SV_STNAME_SIDINGS                                           :{STRING} förort
STR_SV_STNAME_BRANCH                                            :{STRING} förgrening
STR_SV_STNAME_UPPER                                             :Övre {STRING}
STR_SV_STNAME_LOWER                                             :Nedre {STRING}
STR_SV_STNAME_HELIPORT                                          :{STRING} helikopterplats
STR_SV_STNAME_FOREST                                            :{STRING} skog
STR_SV_STNAME_FALLBACK                                          :{STRING} station #{NUM}

############ end of savegame specific region!

##id 0x8000
###length 116
# Vehicle names
STR_VEHICLE_NAME_TRAIN_ENGINE_RAIL_KIRBY_PAUL_TANK_STEAM        :Kirby Paul Tank (Ånga)
STR_VEHICLE_NAME_TRAIN_ENGINE_RAIL_MJS_250_DIESEL               :MJS 250 (Diesel)
STR_VEHICLE_NAME_TRAIN_ENGINE_RAIL_PLODDYPHUT_CHOO_CHOO         :Ploddyphut Choo-Choo
STR_VEHICLE_NAME_TRAIN_ENGINE_RAIL_POWERNAUT_CHOO_CHOO          :Powernaut Choo-Choo
STR_VEHICLE_NAME_TRAIN_ENGINE_RAIL_MIGHTYMOVER_CHOO_CHOO        :MightyMover Choo-Choo
STR_VEHICLE_NAME_TRAIN_ENGINE_RAIL_PLODDYPHUT_DIESEL            :Ploddyphut Diesel
STR_VEHICLE_NAME_TRAIN_ENGINE_RAIL_POWERNAUT_DIESEL             :Powernaut Diesel
STR_VEHICLE_NAME_TRAIN_ENGINE_RAIL_WILLS_2_8_0_STEAM            :Wills 2-8-0 (Ånga)
STR_VEHICLE_NAME_TRAIN_ENGINE_RAIL_CHANEY_JUBILEE_STEAM         :Chaney 'Jubilee' (Ånga)
STR_VEHICLE_NAME_TRAIN_ENGINE_RAIL_GINZU_A4_STEAM               :Ginzu 'A4' (Ånga)
STR_VEHICLE_NAME_TRAIN_ENGINE_RAIL_SH_8P_STEAM                  :SH '8P' (Ånga)
STR_VEHICLE_NAME_TRAIN_ENGINE_RAIL_MANLEY_MOREL_DMU_DIESEL      :Manley-Morel DMU (Diesel)
STR_VEHICLE_NAME_TRAIN_ENGINE_RAIL_DASH_DIESEL                  :'Dash' (Diesel)
STR_VEHICLE_NAME_TRAIN_ENGINE_RAIL_SH_HENDRY_25_DIESEL          :SH/Hendry '25' (Diesel)
STR_VEHICLE_NAME_TRAIN_ENGINE_RAIL_UU_37_DIESEL                 :UU '37' (Diesel)
STR_VEHICLE_NAME_TRAIN_ENGINE_RAIL_FLOSS_47_DIESEL              :Floss '47' (Diesel)
STR_VEHICLE_NAME_TRAIN_ENGINE_RAIL_CS_4000_DIESEL               :CS 4000 (Diesel)
STR_VEHICLE_NAME_TRAIN_ENGINE_RAIL_CS_2400_DIESEL               :CS 2400 (Diesel)
STR_VEHICLE_NAME_TRAIN_ENGINE_RAIL_CENTENNIAL_DIESEL            :Centennial (Diesel)
STR_VEHICLE_NAME_TRAIN_ENGINE_RAIL_KELLING_3100_DIESEL          :Kelling 3100 (Diesel)
STR_VEHICLE_NAME_TRAIN_ENGINE_RAIL_TURNER_TURBO_DIESEL          :Turner Turbo (Diesel)
STR_VEHICLE_NAME_TRAIN_ENGINE_RAIL_MJS_1000_DIESEL              :MJS 1000 (Diesel)
STR_VEHICLE_NAME_TRAIN_ENGINE_RAIL_SH_125_DIESEL                :SH '125' (Diesel)
STR_VEHICLE_NAME_TRAIN_ENGINE_RAIL_SH_30_ELECTRIC               :SH '30' (Elektricitet)
STR_VEHICLE_NAME_TRAIN_ENGINE_RAIL_SH_40_ELECTRIC               :SH '40' (Elektricitet)
STR_VEHICLE_NAME_TRAIN_ENGINE_RAIL_T_I_M_ELECTRIC               :'T.I.M.' (Elektricitet)
STR_VEHICLE_NAME_TRAIN_ENGINE_RAIL_ASIASTAR_ELECTRIC            :'AsiaStar' (Elektricitet)
STR_VEHICLE_NAME_TRAIN_WAGON_RAIL_PASSENGER_CAR                 :Passagerarvagn
STR_VEHICLE_NAME_TRAIN_WAGON_RAIL_MAIL_VAN                      :Postvagn
STR_VEHICLE_NAME_TRAIN_WAGON_RAIL_COAL_CAR                      :Kolvagn
STR_VEHICLE_NAME_TRAIN_WAGON_RAIL_OIL_TANKER                    :Oljetank
STR_VEHICLE_NAME_TRAIN_WAGON_RAIL_LIVESTOCK_VAN                 :Boskapsvagn
STR_VEHICLE_NAME_TRAIN_WAGON_RAIL_GOODS_VAN                     :Godsvagn
STR_VEHICLE_NAME_TRAIN_WAGON_RAIL_GRAIN_HOPPER                  :Spannmålsvagn
STR_VEHICLE_NAME_TRAIN_WAGON_RAIL_WOOD_TRUCK                    :Timmervagn
STR_VEHICLE_NAME_TRAIN_WAGON_RAIL_IRON_ORE_HOPPER               :Järnmalmsvagn
STR_VEHICLE_NAME_TRAIN_WAGON_RAIL_STEEL_TRUCK                   :Stålvagn
STR_VEHICLE_NAME_TRAIN_WAGON_RAIL_ARMORED_VAN                   :Bepansrad vagn
STR_VEHICLE_NAME_TRAIN_WAGON_RAIL_FOOD_VAN                      :Matvagn
STR_VEHICLE_NAME_TRAIN_WAGON_RAIL_PAPER_TRUCK                   :Pappersvagn
STR_VEHICLE_NAME_TRAIN_WAGON_RAIL_COPPER_ORE_HOPPER             :Kopparmalmsvagn
STR_VEHICLE_NAME_TRAIN_WAGON_RAIL_WATER_TANKER                  :Vattentank
STR_VEHICLE_NAME_TRAIN_WAGON_RAIL_FRUIT_TRUCK                   :Fruktvagn
STR_VEHICLE_NAME_TRAIN_WAGON_RAIL_RUBBER_TRUCK                  :Gummivagn
STR_VEHICLE_NAME_TRAIN_WAGON_RAIL_SUGAR_TRUCK                   :Sockervagn
STR_VEHICLE_NAME_TRAIN_WAGON_RAIL_COTTON_CANDY_HOPPER           :Sockervaddsvagn
STR_VEHICLE_NAME_TRAIN_WAGON_RAIL_TOFFEE_HOPPER                 :Knäckvagn
STR_VEHICLE_NAME_TRAIN_WAGON_RAIL_BUBBLE_VAN                    :Bubbelvagn
STR_VEHICLE_NAME_TRAIN_WAGON_RAIL_COLA_TANKER                   :Kolatank
STR_VEHICLE_NAME_TRAIN_WAGON_RAIL_CANDY_VAN                     :Godisvagn
STR_VEHICLE_NAME_TRAIN_WAGON_RAIL_TOY_VAN                       :Leksaksvagn
STR_VEHICLE_NAME_TRAIN_WAGON_RAIL_BATTERY_TRUCK                 :Batterivagn
STR_VEHICLE_NAME_TRAIN_WAGON_RAIL_FIZZY_DRINK_TRUCK             :Läskvagn
STR_VEHICLE_NAME_TRAIN_WAGON_RAIL_PLASTIC_TRUCK                 :Plastvagn
STR_VEHICLE_NAME_TRAIN_ENGINE_MONORAIL_X2001_ELECTRIC           :'X2001' (Elektricitet)
STR_VEHICLE_NAME_TRAIN_ENGINE_MONORAIL_MILLENNIUM_Z1_ELECTRIC   :'Millennium Z1' (Elektricitet)
STR_VEHICLE_NAME_TRAIN_ENGINE_MONORAIL_WIZZOWOW_Z99             :Wizzowow Z99
STR_VEHICLE_NAME_TRAIN_WAGON_MONORAIL_PASSENGER_CAR             :Passagerarvagn
STR_VEHICLE_NAME_TRAIN_WAGON_MONORAIL_MAIL_VAN                  :Postvagn
STR_VEHICLE_NAME_TRAIN_WAGON_MONORAIL_COAL_CAR                  :Kolvagn
STR_VEHICLE_NAME_TRAIN_WAGON_MONORAIL_OIL_TANKER                :Oljetank
STR_VEHICLE_NAME_TRAIN_WAGON_MONORAIL_LIVESTOCK_VAN             :Boskapsvagn
STR_VEHICLE_NAME_TRAIN_WAGON_MONORAIL_GOODS_VAN                 :Godsvagn
STR_VEHICLE_NAME_TRAIN_WAGON_MONORAIL_GRAIN_HOPPER              :Spannmålsvagn
STR_VEHICLE_NAME_TRAIN_WAGON_MONORAIL_WOOD_TRUCK                :Timmervagn
STR_VEHICLE_NAME_TRAIN_WAGON_MONORAIL_IRON_ORE_HOPPER           :Järnmalmsvagn
STR_VEHICLE_NAME_TRAIN_WAGON_MONORAIL_STEEL_TRUCK               :Stålvagn
STR_VEHICLE_NAME_TRAIN_WAGON_MONORAIL_ARMORED_VAN               :Bepansrad vagn
STR_VEHICLE_NAME_TRAIN_WAGON_MONORAIL_FOOD_VAN                  :Matvagn
STR_VEHICLE_NAME_TRAIN_WAGON_MONORAIL_PAPER_TRUCK               :Pappersvagn
STR_VEHICLE_NAME_TRAIN_WAGON_MONORAIL_COPPER_ORE_HOPPER         :Kopparmalmsvagn
STR_VEHICLE_NAME_TRAIN_WAGON_MONORAIL_WATER_TANKER              :Vattentank
STR_VEHICLE_NAME_TRAIN_WAGON_MONORAIL_FRUIT_TRUCK               :Fruktvagn
STR_VEHICLE_NAME_TRAIN_WAGON_MONORAIL_RUBBER_TRUCK              :Gummivagn
STR_VEHICLE_NAME_TRAIN_WAGON_MONORAIL_SUGAR_TRUCK               :Sockervagn
STR_VEHICLE_NAME_TRAIN_WAGON_MONORAIL_COTTON_CANDY_HOPPER       :Sockervaddsvagn
STR_VEHICLE_NAME_TRAIN_WAGON_MONORAIL_TOFFEE_HOPPER             :Knäckvagn
STR_VEHICLE_NAME_TRAIN_WAGON_MONORAIL_BUBBLE_VAN                :Bubblevagn
STR_VEHICLE_NAME_TRAIN_WAGON_MONORAIL_COLA_TANKER               :Kolatank
STR_VEHICLE_NAME_TRAIN_WAGON_MONORAIL_CANDY_VAN                 :Godisvagn
STR_VEHICLE_NAME_TRAIN_WAGON_MONORAIL_TOY_VAN                   :Leksaksvagn
STR_VEHICLE_NAME_TRAIN_WAGON_MONORAIL_BATTERY_TRUCK             :Batterivagn
STR_VEHICLE_NAME_TRAIN_WAGON_MONORAIL_FIZZY_DRINK_TRUCK         :Läskvagn
STR_VEHICLE_NAME_TRAIN_WAGON_MONORAIL_PLASTIC_TRUCK             :Plastvagn
STR_VEHICLE_NAME_TRAIN_ENGINE_MAGLEV_LEV1_LEVIATHAN_ELECTRIC    :Lev1 'Leviathan' (Elektricitet)
STR_VEHICLE_NAME_TRAIN_ENGINE_MAGLEV_LEV2_CYCLOPS_ELECTRIC      :Lev2 'Cyclops' (Elektricitet)
STR_VEHICLE_NAME_TRAIN_ENGINE_MAGLEV_LEV3_PEGASUS_ELECTRIC      :Lev3 'Pegasus' (Elektricitet)
STR_VEHICLE_NAME_TRAIN_ENGINE_MAGLEV_LEV4_CHIMAERA_ELECTRIC     :Lev4 'Chimaera' (Elektricitet)
STR_VEHICLE_NAME_TRAIN_ENGINE_MAGLEV_WIZZOWOW_ROCKETEER         :Wizzowow Rocketeer
STR_VEHICLE_NAME_TRAIN_WAGON_MAGLEV_PASSENGER_CAR               :Passagerarvagn
STR_VEHICLE_NAME_TRAIN_WAGON_MAGLEV_MAIL_VAN                    :Postvagn
STR_VEHICLE_NAME_TRAIN_WAGON_MAGLEV_COAL_CAR                    :Kolvagn
STR_VEHICLE_NAME_TRAIN_WAGON_MAGLEV_OIL_TANKER                  :Oljetank
STR_VEHICLE_NAME_TRAIN_WAGON_MAGLEV_LIVESTOCK_VAN               :Boskapsvagn
STR_VEHICLE_NAME_TRAIN_WAGON_MAGLEV_GOODS_VAN                   :Godsvagn
STR_VEHICLE_NAME_TRAIN_WAGON_MAGLEV_GRAIN_HOPPER                :Spannmålsvagn
STR_VEHICLE_NAME_TRAIN_WAGON_MAGLEV_WOOD_TRUCK                  :Timmervagn
STR_VEHICLE_NAME_TRAIN_WAGON_MAGLEV_IRON_ORE_HOPPER             :Järnmalmsvagn
STR_VEHICLE_NAME_TRAIN_WAGON_MAGLEV_STEEL_TRUCK                 :Stållastvagn
STR_VEHICLE_NAME_TRAIN_WAGON_MAGLEV_ARMORED_VAN                 :Bepansrad vagn
STR_VEHICLE_NAME_TRAIN_WAGON_MAGLEV_FOOD_VAN                    :Matvagn
STR_VEHICLE_NAME_TRAIN_WAGON_MAGLEV_PAPER_TRUCK                 :Pappersvagn
STR_VEHICLE_NAME_TRAIN_WAGON_MAGLEV_COPPER_ORE_HOPPER           :Kopparmalmsvagn
STR_VEHICLE_NAME_TRAIN_WAGON_MAGLEV_WATER_TANKER                :Vattentank
STR_VEHICLE_NAME_TRAIN_WAGON_MAGLEV_FRUIT_TRUCK                 :Fruktvagn
STR_VEHICLE_NAME_TRAIN_WAGON_MAGLEV_RUBBER_TRUCK                :Gummilastvagn
STR_VEHICLE_NAME_TRAIN_WAGON_MAGLEV_SUGAR_TRUCK                 :Sockerlastvagn
STR_VEHICLE_NAME_TRAIN_WAGON_MAGLEV_COTTON_CANDY_HOPPER         :Sockervaddsvagn
STR_VEHICLE_NAME_TRAIN_WAGON_MAGLEV_TOFFEE_HOPPER               :Knäckvagn
STR_VEHICLE_NAME_TRAIN_WAGON_MAGLEV_BUBBLE_VAN                  :Bubbelvagn
STR_VEHICLE_NAME_TRAIN_WAGON_MAGLEV_COLA_TANKER                 :Kolatank
STR_VEHICLE_NAME_TRAIN_WAGON_MAGLEV_CANDY_VAN                   :Godisvagn
STR_VEHICLE_NAME_TRAIN_WAGON_MAGLEV_TOY_VAN                     :Leksaksvagn
STR_VEHICLE_NAME_TRAIN_WAGON_MAGLEV_BATTERY_TRUCK               :Batterivagn
STR_VEHICLE_NAME_TRAIN_WAGON_MAGLEV_FIZZY_DRINK_TRUCK           :Läskvagn
STR_VEHICLE_NAME_TRAIN_WAGON_MAGLEV_PLASTIC_TRUCK               :Plastvagn

###length 88
STR_VEHICLE_NAME_ROAD_VEHICLE_MPS_REGAL_BUS                     :MPS Regal Buss
STR_VEHICLE_NAME_ROAD_VEHICLE_HEREFORD_LEOPARD_BUS              :Hereford Leopard Buss
STR_VEHICLE_NAME_ROAD_VEHICLE_FOSTER_BUS                        :Foster Buss
STR_VEHICLE_NAME_ROAD_VEHICLE_FOSTER_MKII_SUPERBUS              :Foster MkII Super Buss
STR_VEHICLE_NAME_ROAD_VEHICLE_PLODDYPHUT_MKI_BUS                :Ploddyphut MkI Buss
STR_VEHICLE_NAME_ROAD_VEHICLE_PLODDYPHUT_MKII_BUS               :Ploddyphut MkII Buss
STR_VEHICLE_NAME_ROAD_VEHICLE_PLODDYPHUT_MKIII_BUS              :Ploddyphut MkIII Buss
STR_VEHICLE_NAME_ROAD_VEHICLE_BALOGH_COAL_TRUCK                 :Balogh Koldumper
STR_VEHICLE_NAME_ROAD_VEHICLE_UHL_COAL_TRUCK                    :Uhl Koldumper
STR_VEHICLE_NAME_ROAD_VEHICLE_DW_COAL_TRUCK                     :DW Koldumper
STR_VEHICLE_NAME_ROAD_VEHICLE_MPS_MAIL_TRUCK                    :MPS Postbil
STR_VEHICLE_NAME_ROAD_VEHICLE_REYNARD_MAIL_TRUCK                :Reynard Postbil
STR_VEHICLE_NAME_ROAD_VEHICLE_PERRY_MAIL_TRUCK                  :Perry Postbil
STR_VEHICLE_NAME_ROAD_VEHICLE_MIGHTYMOVER_MAIL_TRUCK            :MightyMover postbil
STR_VEHICLE_NAME_ROAD_VEHICLE_POWERNAUGHT_MAIL_TRUCK            :Powernaught Postbil
STR_VEHICLE_NAME_ROAD_VEHICLE_WIZZOWOW_MAIL_TRUCK               :Wizzowow Postbil
STR_VEHICLE_NAME_ROAD_VEHICLE_WITCOMBE_OIL_TANKER               :Witcombe Oljetanker
STR_VEHICLE_NAME_ROAD_VEHICLE_FOSTER_OIL_TANKER                 :Foster Oljetanker
STR_VEHICLE_NAME_ROAD_VEHICLE_PERRY_OIL_TANKER                  :Perry Oljetanker
STR_VEHICLE_NAME_ROAD_VEHICLE_TALBOTT_LIVESTOCK_VAN             :Talbott Boskapsbil
STR_VEHICLE_NAME_ROAD_VEHICLE_UHL_LIVESTOCK_VAN                 :Uhl Boskapsbil
STR_VEHICLE_NAME_ROAD_VEHICLE_FOSTER_LIVESTOCK_VAN              :Foster Boskapsbil
STR_VEHICLE_NAME_ROAD_VEHICLE_BALOGH_GOODS_TRUCK                :Balogh Godslastbil
STR_VEHICLE_NAME_ROAD_VEHICLE_CRAIGHEAD_GOODS_TRUCK             :Craighead Godslastbil
STR_VEHICLE_NAME_ROAD_VEHICLE_GOSS_GOODS_TRUCK                  :Goss Godslastbil
STR_VEHICLE_NAME_ROAD_VEHICLE_HEREFORD_GRAIN_TRUCK              :Hereford Spannmålslastare
STR_VEHICLE_NAME_ROAD_VEHICLE_THOMAS_GRAIN_TRUCK                :Thomas Spannmålslastare
STR_VEHICLE_NAME_ROAD_VEHICLE_GOSS_GRAIN_TRUCK                  :Goss Spannmålslastare
STR_VEHICLE_NAME_ROAD_VEHICLE_WITCOMBE_WOOD_TRUCK               :Witcombe Timmerlastare
STR_VEHICLE_NAME_ROAD_VEHICLE_FOSTER_WOOD_TRUCK                 :Foster Timmerlastare
STR_VEHICLE_NAME_ROAD_VEHICLE_MORELAND_WOOD_TRUCK               :Moreland Timmerlastare
STR_VEHICLE_NAME_ROAD_VEHICLE_MPS_IRON_ORE_TRUCK                :MPS Järnmalmsdumper
STR_VEHICLE_NAME_ROAD_VEHICLE_UHL_IRON_ORE_TRUCK                :Uhl Järnmalmsdumper
STR_VEHICLE_NAME_ROAD_VEHICLE_CHIPPY_IRON_ORE_TRUCK             :Chippy Järnmalmsdumper
STR_VEHICLE_NAME_ROAD_VEHICLE_BALOGH_STEEL_TRUCK                :Balogh Ståldumper
STR_VEHICLE_NAME_ROAD_VEHICLE_UHL_STEEL_TRUCK                   :Uhl Ståldumper
STR_VEHICLE_NAME_ROAD_VEHICLE_KELLING_STEEL_TRUCK               :Kelling Ståldumper
STR_VEHICLE_NAME_ROAD_VEHICLE_BALOGH_ARMORED_TRUCK              :Balogh Bepansrad lastbil
STR_VEHICLE_NAME_ROAD_VEHICLE_UHL_ARMORED_TRUCK                 :Uhl Bepansrad lastbil
STR_VEHICLE_NAME_ROAD_VEHICLE_FOSTER_ARMORED_TRUCK              :Foster Bepansrad lastbil
STR_VEHICLE_NAME_ROAD_VEHICLE_FOSTER_FOOD_VAN                   :Foster Matbil
STR_VEHICLE_NAME_ROAD_VEHICLE_PERRY_FOOD_VAN                    :Perry Matbil
STR_VEHICLE_NAME_ROAD_VEHICLE_CHIPPY_FOOD_VAN                   :Chippy Matbil
STR_VEHICLE_NAME_ROAD_VEHICLE_UHL_PAPER_TRUCK                   :Uhl Papperlastare
STR_VEHICLE_NAME_ROAD_VEHICLE_BALOGH_PAPER_TRUCK                :Balogh Papperslastare
STR_VEHICLE_NAME_ROAD_VEHICLE_MPS_PAPER_TRUCK                   :MPS Papperslastare
STR_VEHICLE_NAME_ROAD_VEHICLE_MPS_COPPER_ORE_TRUCK              :MPS Kopparmalmsdumper
STR_VEHICLE_NAME_ROAD_VEHICLE_UHL_COPPER_ORE_TRUCK              :Uhl Kopparmalmsdumper
STR_VEHICLE_NAME_ROAD_VEHICLE_GOSS_COPPER_ORE_TRUCK             :Goss Kopparmalmsdumper
STR_VEHICLE_NAME_ROAD_VEHICLE_UHL_WATER_TANKER                  :Uhl Vattentanker
STR_VEHICLE_NAME_ROAD_VEHICLE_BALOGH_WATER_TANKER               :Balogh Vattentanker
STR_VEHICLE_NAME_ROAD_VEHICLE_MPS_WATER_TANKER                  :MPS Vattentanker
STR_VEHICLE_NAME_ROAD_VEHICLE_BALOGH_FRUIT_TRUCK                :Balogh Fruktlastare
STR_VEHICLE_NAME_ROAD_VEHICLE_UHL_FRUIT_TRUCK                   :Uhl Fruktlastare
STR_VEHICLE_NAME_ROAD_VEHICLE_KELLING_FRUIT_TRUCK               :Kelling Fruktlastare
STR_VEHICLE_NAME_ROAD_VEHICLE_BALOGH_RUBBER_TRUCK               :Balogh Gummidumper
STR_VEHICLE_NAME_ROAD_VEHICLE_UHL_RUBBER_TRUCK                  :Uhl Gummidumper
STR_VEHICLE_NAME_ROAD_VEHICLE_RMT_RUBBER_TRUCK                  :RMT Gummidumper
STR_VEHICLE_NAME_ROAD_VEHICLE_MIGHTYMOVER_SUGAR_TRUCK           :MightyMover Sockerlastare
STR_VEHICLE_NAME_ROAD_VEHICLE_POWERNAUGHT_SUGAR_TRUCK           :Powernaught sockerlastare
STR_VEHICLE_NAME_ROAD_VEHICLE_WIZZOWOW_SUGAR_TRUCK              :Wizzowow sockerlastare
STR_VEHICLE_NAME_ROAD_VEHICLE_MIGHTYMOVER_COLA_TRUCK            :MightyMover kolalastare
STR_VEHICLE_NAME_ROAD_VEHICLE_POWERNAUGHT_COLA_TRUCK            :Powernaught kolalastare
STR_VEHICLE_NAME_ROAD_VEHICLE_WIZZOWOW_COLA_TRUCK               :Wizzowow kolalastare
STR_VEHICLE_NAME_ROAD_VEHICLE_MIGHTYMOVER_COTTON_CANDY          :MightyMover sockervaddslastare
STR_VEHICLE_NAME_ROAD_VEHICLE_POWERNAUGHT_COTTON_CANDY          :Powernaught sockervaddslastare
STR_VEHICLE_NAME_ROAD_VEHICLE_WIZZOWOW_COTTON_CANDY_TRUCK       :Wizzowow sockervaddslastare
STR_VEHICLE_NAME_ROAD_VEHICLE_MIGHTYMOVER_TOFFEE_TRUCK          :MightyMover Knäcklastare
STR_VEHICLE_NAME_ROAD_VEHICLE_POWERNAUGHT_TOFFEE_TRUCK          :Powernaught knäcklastare
STR_VEHICLE_NAME_ROAD_VEHICLE_WIZZOWOW_TOFFEE_TRUCK             :Wizzowow knäcklastare
STR_VEHICLE_NAME_ROAD_VEHICLE_MIGHTYMOVER_TOY_VAN               :MightyMover Leksaksbil
STR_VEHICLE_NAME_ROAD_VEHICLE_POWERNAUGHT_TOY_VAN               :Powernaught leksaksbil
STR_VEHICLE_NAME_ROAD_VEHICLE_WIZZOWOW_TOY_VAN                  :Wizzowow leksaksbil
STR_VEHICLE_NAME_ROAD_VEHICLE_MIGHTYMOVER_CANDY_TRUCK           :MightyMover godislastare
STR_VEHICLE_NAME_ROAD_VEHICLE_POWERNAUGHT_CANDY_TRUCK           :Powernaught godislastare
STR_VEHICLE_NAME_ROAD_VEHICLE_WIZZOWOW_CANDY_TRUCK              :Wizzowow godislastare
STR_VEHICLE_NAME_ROAD_VEHICLE_MIGHTYMOVER_BATTERY_TRUCK         :MightyMover batterilastare
STR_VEHICLE_NAME_ROAD_VEHICLE_POWERNAUGHT_BATTERY_TRUCK         :Powernaught batterilastare
STR_VEHICLE_NAME_ROAD_VEHICLE_WIZZOWOW_BATTERY_TRUCK            :Wizzowow batterilastare
STR_VEHICLE_NAME_ROAD_VEHICLE_MIGHTYMOVER_FIZZY_DRINK           :MightyMover läsklastbil
STR_VEHICLE_NAME_ROAD_VEHICLE_POWERNAUGHT_FIZZY_DRINK           :Powernaught läsklastbil
STR_VEHICLE_NAME_ROAD_VEHICLE_WIZZOWOW_FIZZY_DRINK_TRUCK        :Wizzowow läsklastbil
STR_VEHICLE_NAME_ROAD_VEHICLE_MIGHTYMOVER_PLASTIC_TRUCK         :MightyMover Plastlastare
STR_VEHICLE_NAME_ROAD_VEHICLE_POWERNAUGHT_PLASTIC_TRUCK         :Powernaught plastlastare
STR_VEHICLE_NAME_ROAD_VEHICLE_WIZZOWOW_PLASTIC_TRUCK            :Wizzowow plastlastbil
STR_VEHICLE_NAME_ROAD_VEHICLE_MIGHTYMOVER_BUBBLE_TRUCK          :MightyMover bubbellastbil
STR_VEHICLE_NAME_ROAD_VEHICLE_POWERNAUGHT_BUBBLE_TRUCK          :Powernaught bubbellastbil
STR_VEHICLE_NAME_ROAD_VEHICLE_WIZZOWOW_BUBBLE_TRUCK             :Wizzowow bubbellastbil

###length 11
STR_VEHICLE_NAME_SHIP_MPS_OIL_TANKER                            :MPS Oljetanker
STR_VEHICLE_NAME_SHIP_CS_INC_OIL_TANKER                         :CS-Inc. Oljetanker
STR_VEHICLE_NAME_SHIP_MPS_PASSENGER_FERRY                       :MPS passagerarfärja
STR_VEHICLE_NAME_SHIP_FFP_PASSENGER_FERRY                       :FFP passagerarfärja
STR_VEHICLE_NAME_SHIP_BAKEWELL_300_HOVERCRAFT                   :Bakewell 300 svävare
STR_VEHICLE_NAME_SHIP_CHUGGER_CHUG_PASSENGER                    :Chugger-Chug passagerarfärja
STR_VEHICLE_NAME_SHIP_SHIVERSHAKE_PASSENGER_FERRY               :Shivershake passagerarfärja
STR_VEHICLE_NAME_SHIP_YATE_CARGO_SHIP                           :Yate lastfartyg
STR_VEHICLE_NAME_SHIP_BAKEWELL_CARGO_SHIP                       :Bakewell lastfartyg
STR_VEHICLE_NAME_SHIP_MIGHTYMOVER_CARGO_SHIP                    :MightyMover lastfartyg
STR_VEHICLE_NAME_SHIP_POWERNAUT_CARGO_SHIP                      :Powernaut lastfartyg

###length 41
STR_VEHICLE_NAME_AIRCRAFT_SAMPSON_U52                           :Sampson U52
STR_VEHICLE_NAME_AIRCRAFT_COLEMAN_COUNT                         :Coleman Count
STR_VEHICLE_NAME_AIRCRAFT_FFP_DART                              :FFP Dart
STR_VEHICLE_NAME_AIRCRAFT_YATE_HAUGAN                           :Yate Haugan
STR_VEHICLE_NAME_AIRCRAFT_BAKEWELL_COTSWALD_LB_3                :Bakewell Cotswald LB-3
STR_VEHICLE_NAME_AIRCRAFT_BAKEWELL_LUCKETT_LB_8                 :Bakewell Luckett LB-8
STR_VEHICLE_NAME_AIRCRAFT_BAKEWELL_LUCKETT_LB_9                 :Bakewell Luckett LB-9
STR_VEHICLE_NAME_AIRCRAFT_BAKEWELL_LUCKETT_LB80                 :Bakewell Luckett LB80
STR_VEHICLE_NAME_AIRCRAFT_BAKEWELL_LUCKETT_LB_10                :Bakewell Luckett LB-10
STR_VEHICLE_NAME_AIRCRAFT_BAKEWELL_LUCKETT_LB_11                :Bakewell Luckett LB-11
STR_VEHICLE_NAME_AIRCRAFT_YATE_AEROSPACE_YAC_1_11               :Yate Aerospace YAC 1-11
STR_VEHICLE_NAME_AIRCRAFT_DARWIN_100                            :Darwin 100
STR_VEHICLE_NAME_AIRCRAFT_DARWIN_200                            :Darwin 200
STR_VEHICLE_NAME_AIRCRAFT_DARWIN_300                            :Darwin 300
STR_VEHICLE_NAME_AIRCRAFT_DARWIN_400                            :Darwin 400
STR_VEHICLE_NAME_AIRCRAFT_DARWIN_500                            :Darwin 500
STR_VEHICLE_NAME_AIRCRAFT_DARWIN_600                            :Darwin 600
STR_VEHICLE_NAME_AIRCRAFT_GURU_GALAXY                           :Guru Galaxy
STR_VEHICLE_NAME_AIRCRAFT_AIRTAXI_A21                           :Airtaxi A21
STR_VEHICLE_NAME_AIRCRAFT_AIRTAXI_A31                           :Airtaxi A31
STR_VEHICLE_NAME_AIRCRAFT_AIRTAXI_A32                           :Airtaxi A32
STR_VEHICLE_NAME_AIRCRAFT_AIRTAXI_A33                           :Airtaxi A33
STR_VEHICLE_NAME_AIRCRAFT_YATE_AEROSPACE_YAE46                  :Yate Aerospace YAe46
STR_VEHICLE_NAME_AIRCRAFT_DINGER_100                            :Dinger 100
STR_VEHICLE_NAME_AIRCRAFT_AIRTAXI_A34_1000                      :AirTaxi A34-1000
STR_VEHICLE_NAME_AIRCRAFT_YATE_Z_SHUTTLE                        :Yate Z-Shuttle
STR_VEHICLE_NAME_AIRCRAFT_KELLING_K1                            :Kelling K1
STR_VEHICLE_NAME_AIRCRAFT_KELLING_K6                            :Kelling K6
STR_VEHICLE_NAME_AIRCRAFT_KELLING_K7                            :Kelling K7
STR_VEHICLE_NAME_AIRCRAFT_DARWIN_700                            :Darwin 700
STR_VEHICLE_NAME_AIRCRAFT_FFP_HYPERDART_2                       :FFP Hyperdart 2
STR_VEHICLE_NAME_AIRCRAFT_DINGER_200                            :Dinger 200
STR_VEHICLE_NAME_AIRCRAFT_DINGER_1000                           :Dinger 1000
STR_VEHICLE_NAME_AIRCRAFT_PLODDYPHUT_100                        :Ploddyphut 100
STR_VEHICLE_NAME_AIRCRAFT_PLODDYPHUT_500                        :Ploddyphut 500
STR_VEHICLE_NAME_AIRCRAFT_FLASHBANG_X1                          :Flashbang X1
STR_VEHICLE_NAME_AIRCRAFT_JUGGERPLANE_M1                        :Juggerplane M1
STR_VEHICLE_NAME_AIRCRAFT_FLASHBANG_WIZZER                      :Flashbang Wizzer
STR_VEHICLE_NAME_AIRCRAFT_TRICARIO_HELICOPTER                   :Tricario helikopter
STR_VEHICLE_NAME_AIRCRAFT_GURU_X2_HELICOPTER                    :Guru X2 helikopter
STR_VEHICLE_NAME_AIRCRAFT_POWERNAUT_HELICOPTER                  :Powernaut helikopter

##id 0x8800
# Formatting of some strings
STR_FORMAT_DATE_TINY                                            :{ZEROFILL_NUM}-{ZEROFILL_NUM}-{NUM}
STR_FORMAT_DATE_SHORT                                           :{STRING} {NUM}
STR_FORMAT_DATE_LONG                                            :{STRING} {STRING} {NUM}
STR_FORMAT_DATE_ISO                                             :{2:NUM}-{1:ZEROFILL_NUM}-{0:ZEROFILL_NUM}

STR_FORMAT_COMPANY_NUM                                          :(Företag {COMMA})
STR_FORMAT_GROUP_NAME                                           :Grupp {COMMA}
STR_FORMAT_GROUP_VEHICLE_NAME                                   :{GROUP} #{COMMA}
STR_FORMAT_INDUSTRY_NAME                                        :{TOWN} {STRING}

###length 2
STR_FORMAT_BUOY_NAME                                            :{TOWN} Boj
STR_FORMAT_BUOY_NAME_SERIAL                                     :{TOWN} Boj #{COMMA}

###length 2
STR_FORMAT_WAYPOINT_NAME                                        :Riktmärke {TOWN}
STR_FORMAT_WAYPOINT_NAME_SERIAL                                 :Riktmärke {TOWN} #{COMMA}

###length 6
STR_FORMAT_DEPOT_NAME_TRAIN                                     :{TOWN} Järnvägsdepå
STR_FORMAT_DEPOT_NAME_TRAIN_SERIAL                              :{TOWN} Järnvägsterminal #{COMMA}
STR_FORMAT_DEPOT_NAME_ROAD_VEHICLE                              :{TOWN} vägfordonsdepå
STR_FORMAT_DEPOT_NAME_ROAD_VEHICLE_SERIAL                       :{TOWN} vägfordonsdepå #{COMMA}
STR_FORMAT_DEPOT_NAME_SHIP                                      :{TOWN} Hamnterminal
STR_FORMAT_DEPOT_NAME_SHIP_SERIAL                               :{TOWN} Hamnterminal#{COMMA}
###next-name-looks-similar

STR_FORMAT_DEPOT_NAME_AIRCRAFT                                  :{STATION} Hangar
# _SERIAL version of AIRACRAFT doesn't exist

STR_UNKNOWN_STATION                                             :okänd station
STR_DEFAULT_SIGN_NAME                                           :Skylt
STR_COMPANY_SOMEONE                                             :någon

STR_SAVEGAME_DURATION_REALTIME                                  :{NUM}h {NUM}m
STR_SAVEGAME_NAME_DEFAULT                                       :{COMPANY}, {STRING}
STR_SAVEGAME_NAME_SPECTATOR                                     :Åskådare, {1:STRING}

# Viewport strings
STR_VIEWPORT_TOWN_POP                                           :{TOWN} ({COMMA})
STR_VIEWPORT_STATION                                            :{STATION} {STATION_FEATURES}

# Simple strings to get specific types of data
STR_COMPANY_NAME                                                :{COMPANY}
STR_COMPANY_NAME_COMPANY_NUM                                    :{COMPANY} {COMPANY_NUM}
STR_DEPOT_NAME                                                  :{DEPOT}
STR_ENGINE_NAME                                                 :{ENGINE}
STR_HIDDEN_ENGINE_NAME                                          :{ENGINE} (dold)
STR_GROUP_NAME                                                  :{GROUP}
STR_INDUSTRY_NAME                                               :{INDUSTRY}
STR_PRESIDENT_NAME                                              :{PRESIDENT_NAME}
STR_SIGN_NAME                                                   :{SIGN}
STR_STATION_NAME                                                :{STATION}
STR_TOWN_NAME                                                   :{TOWN}
STR_VEHICLE_NAME                                                :{VEHICLE}
STR_WAYPOINT_NAME                                               :{WAYPOINT}

STR_CURRENCY_SHORT_KILO                                         :{NBSP}t
STR_CURRENCY_SHORT_MEGA                                         :{NBSP}mn
STR_CURRENCY_SHORT_GIGA                                         :{NBSP}md
STR_CURRENCY_SHORT_TERA                                         :{NBSP}bn

STR_JUST_CARGO                                                  :{CARGO_LONG}
STR_JUST_RIGHT_ARROW                                            :{RIGHT_ARROW}
STR_JUST_CHECKMARK                                              :{CHECKMARK}
STR_JUST_COMMA                                                  :{COMMA}
STR_JUST_CURRENCY_SHORT                                         :{CURRENCY_SHORT}
STR_JUST_CURRENCY_LONG                                          :{CURRENCY_LONG}
STR_JUST_CARGO_LIST                                             :{CARGO_LIST}
STR_JUST_DECIMAL                                                :{DECIMAL}
STR_JUST_INT                                                    :{NUM}
STR_JUST_DATE_TINY                                              :{DATE_TINY}
STR_JUST_DATE_SHORT                                             :{DATE_SHORT}
STR_JUST_DATE_LONG                                              :{DATE_LONG}
STR_JUST_DATE_ISO                                               :{DATE_ISO}
STR_JUST_STRING                                                 :{STRING}
STR_JUST_STRING1                                                :{STRING}
STR_JUST_STRING_STRING                                          :{STRING}{STRING}
STR_JUST_RAW_STRING                                             :{STRING}
STR_JUST_BIG_RAW_STRING                                         :{BIG_FONT}{STRING}

# Slightly 'raw' stringcodes with colour or size
STR_WHITE_SIGN                                                  :{WHITE}{SIGN}
STR_TINY_BLACK_HEIGHT                                           :{TINY_FONT}{BLACK}{HEIGHT}

STR_BLACK_1                                                     :{BLACK}1
STR_BLACK_2                                                     :{BLACK}2
STR_BLACK_3                                                     :{BLACK}3
STR_BLACK_4                                                     :{BLACK}4
STR_BLACK_5                                                     :{BLACK}5
STR_BLACK_6                                                     :{BLACK}6
STR_BLACK_7                                                     :{BLACK}7

STR_TRAIN                                                       :{BLACK}{TRAIN}
STR_BUS                                                         :{BLACK}{BUS}
STR_LORRY                                                       :{BLACK}{LORRY}
STR_PLANE                                                       :{BLACK}{PLANE}
STR_SHIP                                                        :{BLACK}{SHIP}

STR_TOOLBAR_RAILTYPE_VELOCITY                                   :{STRING} ({VELOCITY})

STR_BADGE_NAME_LIST                                             :{STRING}: {GOLD}{STRING}<|MERGE_RESOLUTION|>--- conflicted
+++ resolved
@@ -3155,10 +3155,7 @@
 STR_LAI_CLEAR_DESCRIPTION_FIELDS                                :Fält
 STR_LAI_CLEAR_DESCRIPTION_DESERT                                :Öken
 STR_LAI_CLEAR_DESCRIPTION_SNOWY_ROCKS                           :Snötäckta stenblock
-<<<<<<< HEAD
 STR_LAI_CLEAR_DESCRIPTION_SNOWY_ROUGH_LAND                      :Snötäckt ojämn mark
-=======
->>>>>>> 0de7fd3c
 STR_LAI_CLEAR_DESCRIPTION_SNOWY_GRASS                           :Snötäckt gräs
 
 STR_LAI_RAIL_DESCRIPTION_TRACK                                  :Järnvägsspår
