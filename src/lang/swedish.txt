--- conflicted
+++ resolved
@@ -2903,11 +2903,6 @@
 STR_MAPGEN_NUMBER_OF_TOWNS                                      :{BLACK}Antal städer:
 STR_MAPGEN_DATE                                                 :{BLACK}Datum:
 STR_MAPGEN_NUMBER_OF_INDUSTRIES                                 :{BLACK}Antal industrier:
-<<<<<<< HEAD
-STR_MAPGEN_SNOW_LINE_HEIGHT                                     :{BLACK}Snögränsens höjd:
-STR_MAPGEN_SNOW_LINE_UP                                         :{BLACK}Höj snögränsens höjd ett steg
-STR_MAPGEN_SNOW_LINE_DOWN                                       :{BLACK}Sänk snögränsens höjd ett steg
-=======
 STR_MAPGEN_HEIGHTMAP_HEIGHT                                     :{BLACK}Högsta höjdpunkt:
 STR_MAPGEN_HEIGHTMAP_HEIGHT_UP                                  :{BLACK}Öka högsta höjd punkten på kartan med en
 STR_MAPGEN_HEIGHTMAP_HEIGHT_DOWN                                :{BLACK}Minska maximal höjd på högsta topp med en
@@ -2919,7 +2914,9 @@
 STR_MAPGEN_DESERT_COVERAGE_UP                                   :{BLACK}Öka ökentäckning med tio procent
 STR_MAPGEN_DESERT_COVERAGE_DOWN                                 :{BLACK}Minska öken täckning med tio procent
 STR_MAPGEN_DESERT_COVERAGE_TEXT                                 :{BLACK}{NUM}%
->>>>>>> 825867f2
+STR_MAPGEN_SNOW_LINE_HEIGHT                                     :{BLACK}Snögränsens höjd:
+STR_MAPGEN_SNOW_LINE_UP                                         :{BLACK}Höj snögränsens höjd ett steg
+STR_MAPGEN_SNOW_LINE_DOWN                                       :{BLACK}Sänk snögränsens höjd ett steg
 STR_MAPGEN_LAND_GENERATOR                                       :{BLACK}Landgenerator:
 STR_MAPGEN_TERRAIN_TYPE                                         :{BLACK}Terrängtyp:
 STR_MAPGEN_QUANTITY_OF_SEA_LAKES                                :{BLACK}Havsnivå
@@ -2945,14 +2942,11 @@
 STR_MAPGEN_HEIGHTMAP_SIZE_LABEL                                 :{BLACK}Storlek:
 STR_MAPGEN_HEIGHTMAP_SIZE                                       :{ORANGE}{NUM} x {NUM}
 
-<<<<<<< HEAD
-STR_MAPGEN_SNOW_LINE_QUERY_CAPT                                 :{WHITE}Ändra snögränsens höjd
-=======
 STR_MAPGEN_TERRAIN_TYPE_QUERY_CAPT                              :{WHITE}Måltopp höjd
 STR_MAPGEN_HEIGHTMAP_HEIGHT_QUERY_CAPT                          :{WHITE}Högsta höjdpunkt
 STR_MAPGEN_SNOW_COVERAGE_QUERY_CAPT                             :{WHITE}Snötäckning (i %)
 STR_MAPGEN_DESERT_COVERAGE_QUERY_CAPT                           :{WHITE}Öken täckning (i %)
->>>>>>> 825867f2
+STR_MAPGEN_SNOW_LINE_QUERY_CAPT                                 :{WHITE}Ändra snögränsens höjd
 STR_MAPGEN_START_DATE_QUERY_CAPT                                :{WHITE}Ändra Startår
 
 # SE Map generation
