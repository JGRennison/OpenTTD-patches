--- conflicted
+++ resolved
@@ -2903,11 +2903,6 @@
 STR_MAPGEN_NUMBER_OF_TOWNS                                      :{BLACK}Kuntien määrä:
 STR_MAPGEN_DATE                                                 :{BLACK}Päivämäärä:
 STR_MAPGEN_NUMBER_OF_INDUSTRIES                                 :{BLACK}Teollisuuden määrä:
-<<<<<<< HEAD
-STR_MAPGEN_SNOW_LINE_HEIGHT                                     :{BLACK}Lumirajan korkeus:
-STR_MAPGEN_SNOW_LINE_UP                                         :{BLACK}Siirrä lumirajaa yksi taso ylöspäin
-STR_MAPGEN_SNOW_LINE_DOWN                                       :{BLACK}Siirrä lumirajaa yksi taso alaspäin
-=======
 STR_MAPGEN_HEIGHTMAP_HEIGHT                                     :{BLACK}Korkein huippu:
 STR_MAPGEN_HEIGHTMAP_HEIGHT_UP                                  :{BLACK}Korota kartan korkeimman huipun maksimikorkeutta yhdellä
 STR_MAPGEN_HEIGHTMAP_HEIGHT_DOWN                                :{BLACK}Madalla kartan korkeimman huipun maksimikorkeutta yhdellä
@@ -2919,7 +2914,9 @@
 STR_MAPGEN_DESERT_COVERAGE_UP                                   :{BLACK}Kasvata aavikon peittoa 10 prosentilla
 STR_MAPGEN_DESERT_COVERAGE_DOWN                                 :{BLACK}Vähennä aavikon peittoa 10 prosentilla
 STR_MAPGEN_DESERT_COVERAGE_TEXT                                 :{BLACK}{NUM}{NBSP}%
->>>>>>> 825867f2
+STR_MAPGEN_SNOW_LINE_HEIGHT                                     :{BLACK}Lumirajan korkeus:
+STR_MAPGEN_SNOW_LINE_UP                                         :{BLACK}Siirrä lumirajaa yksi taso ylöspäin
+STR_MAPGEN_SNOW_LINE_DOWN                                       :{BLACK}Siirrä lumirajaa yksi taso alaspäin
 STR_MAPGEN_LAND_GENERATOR                                       :{BLACK}Maastogeneraattori:
 STR_MAPGEN_TERRAIN_TYPE                                         :{BLACK}Maaston tyyppi:
 STR_MAPGEN_QUANTITY_OF_SEA_LAKES                                :{BLACK}Merenpinta:
@@ -2945,14 +2942,11 @@
 STR_MAPGEN_HEIGHTMAP_SIZE_LABEL                                 :{BLACK}Koko:
 STR_MAPGEN_HEIGHTMAP_SIZE                                       :{ORANGE}{NUM}×{NUM}
 
-<<<<<<< HEAD
-STR_MAPGEN_SNOW_LINE_QUERY_CAPT                                 :{WHITE}Vaihda lumirajan korkeutta
-=======
 STR_MAPGEN_TERRAIN_TYPE_QUERY_CAPT                              :{WHITE}Huipun tavoitekorkeus
 STR_MAPGEN_HEIGHTMAP_HEIGHT_QUERY_CAPT                          :{WHITE}Korkein huippu
 STR_MAPGEN_SNOW_COVERAGE_QUERY_CAPT                             :{WHITE}Lumen peitto (%)
 STR_MAPGEN_DESERT_COVERAGE_QUERY_CAPT                           :{WHITE}Aavikon peitto (%)
->>>>>>> 825867f2
+STR_MAPGEN_SNOW_LINE_QUERY_CAPT                                 :{WHITE}Vaihda lumirajan korkeutta
 STR_MAPGEN_START_DATE_QUERY_CAPT                                :{WHITE}Vaihda aloitusvuosi
 
 # SE Map generation
