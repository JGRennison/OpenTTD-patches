--- conflicted
+++ resolved
@@ -3745,17 +3745,12 @@
 STR_STATION_LIST_NONE                                           :{YELLOW}- Ei mitään -
 STR_STATION_LIST_SELECT_ALL_FACILITIES                          :{BLACK}Valitse kaikki laitteet
 STR_STATION_LIST_CARGO_FILTER_ALL_AND_NO_RATING                 :Kaikki rahtityypit, ei arviota
-<<<<<<< HEAD
-STR_STATION_LIST_CARGO_FILTER_NO_CARGO_TYPES                    :Ei rahtityyppejä
-STR_STATION_LIST_CARGO_FILTER_NO_RATING                         :Ei rahtiluokitusta
-=======
 STR_STATION_LIST_CARGO_FILTER_MULTIPLE                          :Useita rahtityyppejä
 STR_STATION_LIST_CARGO_FILTER_NO_CARGO_TYPES                    :Ei rahtityyppejä
 STR_STATION_LIST_CARGO_FILTER_ONLY_NO_RATING                    :Vain ilman rahtiarviointia
 STR_STATION_LIST_CARGO_FILTER_SELECT_ALL                        :Valitse kaikki ja ilman arviointia
 STR_STATION_LIST_CARGO_FILTER_NO_RATING                         :Ei rahtiluokitusta
 STR_STATION_LIST_CARGO_FILTER_EXPAND                            :Näytä lisää...
->>>>>>> 8bccb580
 
 # Station view window
 STR_STATION_VIEW_CAPTION                                        :{WHITE}{STATION} {STATION_FEATURES}
