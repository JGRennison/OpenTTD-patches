--- conflicted
+++ resolved
@@ -1984,12 +1984,6 @@
 STR_NETWORK_SERVER                                              :Zerbitzaria
 STR_NETWORK_CLIENT                                              :Bezeroa
 STR_NETWORK_SPECTATORS                                          :Ikusleak
-
-<<<<<<< HEAD
-STR_NETWORK_TOOLBAR_LIST_SPECTATOR                              :{BLACK}Ikusle
-=======
-STR_NETWORK_GIVE_MONEY_CAPTION                                  :{WHITE}Eman nahi duzun diru kantitatea ezarri
->>>>>>> ba55f93f
 
 # Network set password
 STR_COMPANY_PASSWORD_CANCEL                                     :{BLACK}Ez gorde sartutako pasahitza
