--- conflicted
+++ resolved
@@ -2730,13 +2730,9 @@
 STR_MAPGEN_TOWN_NAME_DROPDOWN_TOOLTIP                           :{BLACK}Herrien izenen estiloak aukeratu
 STR_MAPGEN_DATE                                                 :{BLACK}Data:
 STR_MAPGEN_NUMBER_OF_INDUSTRIES                                 :{BLACK}Industria kopurua:
-<<<<<<< HEAD
 STR_MAPGEN_SNOW_LINE_HEIGHT                                     :{BLACK}Elur garaiera:
 STR_MAPGEN_SNOW_LINE_UP                                         :{BLACK}Igo puntu batean elur garaiera
 STR_MAPGEN_SNOW_LINE_DOWN                                       :{BLACK}Jeitsi puntu batean elur garaiera
-STR_MAPGEN_LAND_GENERATOR                                       :{BLACK}Paisaia sortzailea:
-=======
->>>>>>> dced2d8c
 STR_MAPGEN_TERRAIN_TYPE                                         :{BLACK}Lur mota:
 STR_MAPGEN_SEA_LEVEL                                            :{BLACK}Itsaso kopurua:
 STR_MAPGEN_QUANTITY_OF_RIVERS                                   :{BLACK}Errekak:
