--- conflicted
+++ resolved
@@ -2131,12 +2131,8 @@
 STR_NETWORK_NEED_COMPANY_PASSWORD_CAPTION                       :{WHITE}この会社は保護されています。経営に参画するにはパスワードを入力してください
 
 # Network company list added strings
-<<<<<<< HEAD
-STR_NETWORK_COMPANY_LIST_CLIENT_LIST                            :クライアントリスト
+STR_NETWORK_COMPANY_LIST_CLIENT_LIST                            :オンラインのプレイヤー
 STR_NETWORK_COMPANY_LIST_SPECTATE                               :観覧モード
-=======
-STR_NETWORK_COMPANY_LIST_CLIENT_LIST                            :オンラインのプレイヤー
->>>>>>> ac99a381
 
 # Network client list
 STR_NETWORK_CLIENT_LIST_CAPTION                                 :{WHITE}マルチプレイヤー
@@ -2958,12 +2954,8 @@
 STR_MAPGEN_TERRAIN_TYPE_QUERY_CAPT                              :{WHITE}ターゲットの最高の高さ
 STR_MAPGEN_HEIGHTMAP_HEIGHT_QUERY_CAPT                          :{WHITE}最高峰
 STR_MAPGEN_SNOW_COVERAGE_QUERY_CAPT                             :{WHITE}積雪量(%)
-<<<<<<< HEAD
-STR_MAPGEN_DESERT_COVERAGE_QUERY_CAPT                           :{WHITE}砂漠領域(%)
+STR_MAPGEN_DESERT_COVERAGE_QUERY_CAPT                           :{WHITE}砂漠の範囲(%)
 STR_MAPGEN_SNOW_LINE_QUERY_CAPT                                 :{WHITE}雪線の位置を変更
-=======
-STR_MAPGEN_DESERT_COVERAGE_QUERY_CAPT                           :{WHITE}砂漠の範囲(%)
->>>>>>> ac99a381
 STR_MAPGEN_START_DATE_QUERY_CAPT                                :{WHITE}開始年の変更
 
 # SE Map generation
@@ -3537,11 +3529,7 @@
 STR_COMPANY_VIEW_RELOCATE_COMPANY_HEADQUARTERS                  :{BLACK}本社ビルを移転します(費用は社の総資産の1%になります)。Shift+クリックで費用を見積もります
 STR_COMPANY_VIEW_INFRASTRUCTURE_BUTTON                          :{BLACK}詳細
 STR_COMPANY_VIEW_INFRASTRUCTURE_TOOLTIP                         :{BLACK}インフラ設備の詳細な個数・タイル数を表示します
-<<<<<<< HEAD
-STR_COMPANY_VIEW_GIVE_MONEY_BUTTON                              :{BLACK}送金
-=======
 STR_COMPANY_VIEW_GIVE_MONEY_BUTTON                              :{BLACK}お金を渡す
->>>>>>> ac99a381
 STR_COMPANY_VIEW_GIVE_MONEY_TOOLTIP                             :{BLACK}この会社にお金を渡す
 
 STR_COMPANY_VIEW_NEW_FACE_BUTTON                                :{BLACK}顔の変更
