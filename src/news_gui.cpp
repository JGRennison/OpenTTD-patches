/*
 * This file is part of OpenTTD.
 * OpenTTD is free software; you can redistribute it and/or modify it under the terms of the GNU General Public License as published by the Free Software Foundation, version 2.
 * OpenTTD is distributed in the hope that it will be useful, but WITHOUT ANY WARRANTY; without even the implied warranty of MERCHANTABILITY or FITNESS FOR A PARTICULAR PURPOSE.
 * See the GNU General Public License for more details. You should have received a copy of the GNU General Public License along with OpenTTD. If not, see <http://www.gnu.org/licenses/>.
 */

/** @file news_gui.cpp GUI functions related to news messages. */

#include "stdafx.h"
#include "gui.h"
#include "viewport_func.h"
#include "strings_func.h"
#include "window_func.h"
#include "date_func.h"
#include "vehicle_base.h"
#include "vehicle_func.h"
#include "vehicle_gui.h"
#include "roadveh.h"
#include "station_base.h"
#include "industry.h"
#include "town.h"
#include "sound_func.h"
#include "string_func.h"
#include "statusbar_gui.h"
#include "company_manager_face.h"
#include "company_func.h"
#include "engine_base.h"
#include "engine_gui.h"
#include "core/geometry_func.hpp"
#include "command_func.h"
#include "company_base.h"
#include "settings_internal.h"
#include "guitimer_func.h"
#include "group_gui.h"
#include "zoom_func.h"
#include "news_cmd.h"
#include "news_func.h"

#include "widgets/news_widget.h"

#include "table/strings.h"

#include "safeguards.h"

static const uint MIN_NEWS_AMOUNT = 30; ///< preferred minimum amount of news messages.
static const uint MAX_NEWS_AMOUNT = 1U << 10; ///< Do not exceed this number of news messages.

static NewsContainer _news; ///< List of news, with newest items at the start.

/**
 * Forced news item.
 * Users can force an item by accessing the history or "last message".
 * If the message being shown was forced by the user, an iterator is stored
 * in _forced_news. Otherwise, \a _forced_news variable is the end of \a _news.
 */
static NewsIterator _forced_news = std::end(_news);

/** Current news item (last item shown regularly). */
static NewsIterator _current_news = std::end(_news);

/** Current status bar news item. */
static NewsIterator _statusbar_news = std::end(_news);

/**
 * Get pointer to the current status bar news item.
 * @return Pointer to the current status bar news item, or nullptr if there is none.
 */
const NewsItem *GetStatusbarNews()
{
	return (_statusbar_news == std::end(_news)) ? nullptr : &*_statusbar_news;
}

/**
 * Get read-only reference to all news items.
 * @return Read-only reference to all news items.
 */
const NewsContainer &GetNews()
{
	return _news;
}

/**
 * Get the position a news-reference is referencing.
 * @param reftype The type of reference.
 * @param ref     The reference.
 * @return A tile for the referenced object, or INVALID_TILE if none.
 */
static TileIndex GetReferenceTile(NewsReferenceType reftype, uint32_t ref)
{
	switch (reftype) {
<<<<<<< HEAD
		case NR_TILE:     return (TileIndex)ref;
		case NR_STATION:  return BaseStation::Get((StationID)ref)->xy;
		case NR_INDUSTRY: return Industry::Get((IndustryID)ref)->location.tile + TileDiffXY(1, 1);
		case NR_TOWN:     return Town::Get((TownID)ref)->xy;
		default:          return INVALID_TILE;
=======
		case NewsReferenceType::Tile:     return (TileIndex)ref;
		case NewsReferenceType::Station:  return Station::Get((StationID)ref)->xy;
		case NewsReferenceType::Industry: return Industry::Get((IndustryID)ref)->location.tile + TileDiffXY(1, 1);
		case NewsReferenceType::Town:     return Town::Get((TownID)ref)->xy;
		default: return INVALID_TILE;
>>>>>>> 9a6fc4eb
	}
}

/* Normal news items. */
static constexpr NWidgetPart _nested_normal_news_widgets[] = {
	NWidget(WWT_PANEL, COLOUR_WHITE, WID_N_PANEL),
		NWidget(NWID_VERTICAL), SetPadding(WidgetDimensions::unscaled.fullbevel),
			NWidget(NWID_LAYER, INVALID_COLOUR),
				/* Layer 1 */
				NWidget(NWID_VERTICAL), SetPIPRatio(0, 0, 1),
					NWidget(NWID_HORIZONTAL), SetPIPRatio(0, 1, 0),
						NWidget(WWT_CLOSEBOX, COLOUR_WHITE, WID_N_CLOSEBOX),
						NWidget(WWT_LABEL, INVALID_COLOUR, WID_N_DATE),
								SetStringTip(STR_JUST_DATE_LONG),
								SetTextStyle(TC_BLACK, FS_SMALL),
								SetAlignment(SA_RIGHT | SA_TOP),
					EndContainer(),
				EndContainer(),
				/* Layer 2 */
				NWidget(WWT_EMPTY, INVALID_COLOUR, WID_N_MESSAGE),
						SetMinimalTextLines(8, 0, FS_LARGE),
						SetMinimalSize(400, 0),
						SetPadding(WidgetDimensions::unscaled.hsep_indent, WidgetDimensions::unscaled.vsep_wide),
			EndContainer(),
		EndContainer(),
	EndContainer(),
};

static WindowDesc _normal_news_desc(__FILE__, __LINE__,
	WDP_MANUAL, nullptr, 0, 0,
	WC_NEWS_WINDOW, WC_NONE,
	{},
	_nested_normal_news_widgets
);

/* New vehicles news items. */
static constexpr NWidgetPart _nested_vehicle_news_widgets[] = {
	NWidget(WWT_PANEL, COLOUR_WHITE, WID_N_PANEL),
		NWidget(NWID_VERTICAL), SetPadding(WidgetDimensions::unscaled.fullbevel),
			NWidget(NWID_LAYER, INVALID_COLOUR),
				/* Layer 1 */
				NWidget(NWID_VERTICAL), SetPIPRatio(0, 0, 1),
					NWidget(NWID_HORIZONTAL), SetPIPRatio(0, 1, 0),
						NWidget(WWT_CLOSEBOX, COLOUR_WHITE, WID_N_CLOSEBOX),
					EndContainer(),
				EndContainer(),
				/* Layer 2 */
				NWidget(WWT_LABEL, INVALID_COLOUR, WID_N_VEH_TITLE),
						SetFill(1, 1),
						SetMinimalTextLines(2, 0, FS_LARGE),
						SetMinimalSize(400, 0),
						SetPadding(WidgetDimensions::unscaled.hsep_indent, WidgetDimensions::unscaled.vsep_wide),
						SetStringTip(STR_EMPTY),
			EndContainer(),
			NWidget(WWT_PANEL, COLOUR_WHITE, WID_N_VEH_BKGND), SetPadding(WidgetDimensions::unscaled.fullbevel),
				NWidget(NWID_VERTICAL),
					NWidget(WWT_EMPTY, INVALID_COLOUR, WID_N_VEH_NAME),
							SetMinimalTextLines(1, 0, FS_LARGE),
							SetMinimalSize(350, 0),
							SetPadding(WidgetDimensions::unscaled.hsep_indent, WidgetDimensions::unscaled.vsep_wide),
							SetFill(1, 0),
					NWidget(WWT_EMPTY, INVALID_COLOUR, WID_N_VEH_SPR),
							SetMinimalSize(350, 32),
							SetFill(1, 0),
					NWidget(WWT_EMPTY, INVALID_COLOUR, WID_N_VEH_INFO),
							SetMinimalTextLines(3, 0, FS_NORMAL),
							SetMinimalSize(350, 0),
							SetPadding(WidgetDimensions::unscaled.hsep_indent, WidgetDimensions::unscaled.vsep_wide),
							SetFill(1, 0),
				EndContainer(),
			EndContainer(),
		EndContainer(),
	EndContainer(),
};

static WindowDesc _vehicle_news_desc(__FILE__, __LINE__,
	WDP_MANUAL, nullptr, 0, 0,
	WC_NEWS_WINDOW, WC_NONE,
	{},
	_nested_vehicle_news_widgets
);

/* Company news items. */
static constexpr NWidgetPart _nested_company_news_widgets[] = {
	NWidget(WWT_PANEL, COLOUR_WHITE, WID_N_PANEL),
		NWidget(NWID_VERTICAL), SetPadding(WidgetDimensions::unscaled.fullbevel),
			NWidget(NWID_LAYER, INVALID_COLOUR),
				/* Layer 1 */
				NWidget(NWID_VERTICAL), SetPIPRatio(0, 0, 1),
					NWidget(NWID_HORIZONTAL), SetPIPRatio(0, 1, 0),
						NWidget(WWT_CLOSEBOX, COLOUR_WHITE, WID_N_CLOSEBOX),
					EndContainer(),
				EndContainer(),
				/* Layer 2 */
				NWidget(WWT_LABEL, INVALID_COLOUR, WID_N_TITLE),
						SetFill(1, 1),
						SetMinimalTextLines(1, 0, FS_LARGE),
						SetMinimalSize(400, 0),
						SetPadding(WidgetDimensions::unscaled.hsep_indent, WidgetDimensions::unscaled.vsep_normal),
						SetStringTip(STR_EMPTY),
			EndContainer(),
			NWidget(NWID_HORIZONTAL),
				NWidget(NWID_VERTICAL), SetPIP(0, WidgetDimensions::unscaled.vsep_normal, 0), SetPadding(2),
					NWidget(WWT_EMPTY, INVALID_COLOUR, WID_N_MGR_FACE),
							SetFill(0, 0),
							SetMinimalSize(93, 119),
					NWidget(WWT_EMPTY, INVALID_COLOUR, WID_N_MGR_NAME),
							SetFill(0, 1),
							SetMinimalTextLines(2, 0),
				EndContainer(),
				NWidget(WWT_EMPTY, INVALID_COLOUR, WID_N_COMPANY_MSG),
						SetFill(1, 1),
						SetPadding(WidgetDimensions::unscaled.hsep_indent, WidgetDimensions::unscaled.vsep_wide),
						SetMinimalSize(300, 0),
			EndContainer(),
		EndContainer(),
	EndContainer(),
};

static WindowDesc _company_news_desc(__FILE__, __LINE__,
	WDP_MANUAL, nullptr, 0, 0,
	WC_NEWS_WINDOW, WC_NONE,
	{},
	_nested_company_news_widgets
);

/* Thin news items. */
static constexpr NWidgetPart _nested_thin_news_widgets[] = {
	NWidget(WWT_PANEL, COLOUR_WHITE, WID_N_PANEL),
		NWidget(NWID_VERTICAL), SetPadding(WidgetDimensions::unscaled.fullbevel),
			NWidget(NWID_LAYER, INVALID_COLOUR),
				/* Layer 1 */
				NWidget(NWID_VERTICAL), SetPIPRatio(0, 0, 1),
					NWidget(NWID_HORIZONTAL), SetPIPRatio(0, 1, 0),
						NWidget(WWT_CLOSEBOX, COLOUR_WHITE, WID_N_CLOSEBOX),
						NWidget(WWT_LABEL, INVALID_COLOUR, WID_N_DATE),
								SetStringTip(STR_JUST_DATE_LONG),
								SetTextStyle(TC_BLACK, FS_SMALL),
								SetAlignment(SA_RIGHT | SA_TOP),
					EndContainer(),
				EndContainer(),
				/* Layer 2 */
				NWidget(WWT_EMPTY, INVALID_COLOUR, WID_N_MESSAGE),
						SetMinimalTextLines(3, 0, FS_LARGE),
						SetMinimalSize(400, 0),
						SetPadding(WidgetDimensions::unscaled.hsep_indent, WidgetDimensions::unscaled.vsep_normal),
			EndContainer(),
			NWidget(NWID_VIEWPORT, INVALID_COLOUR, WID_N_VIEWPORT), SetMinimalSize(426, 70),
					SetPadding(WidgetDimensions::unscaled.fullbevel),
		EndContainer(),
	EndContainer(),
};

static WindowDesc _thin_news_desc(__FILE__, __LINE__,
	WDP_MANUAL, nullptr, 0, 0,
	WC_NEWS_WINDOW, WC_NONE,
	{},
	_nested_thin_news_widgets
);

/* Small news items. */
static constexpr NWidgetPart _nested_small_news_widgets[] = {
	/* Caption + close box. The caption is not WWT_CAPTION as the window shall not be moveable and so on. */
	NWidget(NWID_HORIZONTAL),
		NWidget(WWT_CLOSEBOX, COLOUR_LIGHT_BLUE, WID_N_CLOSEBOX),
		NWidget(WWT_EMPTY, INVALID_COLOUR, WID_N_CAPTION),
		NWidget(WWT_TEXTBTN, COLOUR_LIGHT_BLUE, WID_N_SHOW_GROUP),
				SetAspect(WidgetDimensions::ASPECT_VEHICLE_ICON),
				SetResize(1, 0),
				SetToolTip(STR_NEWS_SHOW_VEHICLE_GROUP_TOOLTIP),
	EndContainer(),

	/* Main part */
	NWidget(WWT_PANEL, COLOUR_LIGHT_BLUE, WID_N_HEADLINE),
		NWidget(NWID_VERTICAL),
				SetPIP(0, WidgetDimensions::unscaled.vsep_normal, 0),
				SetPadding(2),
			NWidget(WWT_INSET, COLOUR_LIGHT_BLUE, WID_N_INSET),
				NWidget(NWID_VIEWPORT, INVALID_COLOUR, WID_N_VIEWPORT),
						SetMinimalSize(274, 47),
			EndContainer(),
			NWidget(WWT_EMPTY, INVALID_COLOUR, WID_N_MESSAGE),
					SetMinimalTextLines(2, 0),
					SetMinimalSize(275, 0),
		EndContainer(),
	EndContainer(),
};

static WindowDesc _small_news_desc(__FILE__, __LINE__,
	WDP_MANUAL, nullptr, 0, 0,
	WC_NEWS_WINDOW, WC_NONE,
	{},
	_nested_small_news_widgets
);

/**
 * Window layouts for news items.
 */
static WindowDesc *_news_window_layout[] = {
	&_thin_news_desc,    // NewsStyle::Thin
	&_small_news_desc,   // NewsStyle::Small
	&_normal_news_desc,  // NewsStyle::Normal
	&_vehicle_news_desc, // NewsStyle::Vehicle
	&_company_news_desc, // NewsStyle::Company
};

static WindowDesc &GetNewsWindowLayout(NewsStyle style)
{
	uint layout = to_underlying(style);
	assert(layout < lengthof(_news_window_layout));
	return *_news_window_layout[layout];
}

/**
 * Per-NewsType data
 */
static NewsTypeData _news_type_data[] = {
	/*            name,                           age, sound,          */
	NewsTypeData("news_display.arrival_player",    60, SND_1D_APPLAUSE ),  ///< NewsType::ArrivalCompany
	NewsTypeData("news_display.arrival_other",     60, SND_1D_APPLAUSE ),  ///< NewsType::ArrivalOther
	NewsTypeData("news_display.accident",          90, SND_BEGIN       ),  ///< NewsType::Accident
	NewsTypeData("news_display.accident_other",    90, SND_BEGIN       ),  ///< NewsType::AccidentOther
	NewsTypeData("news_display.company_info",      60, SND_BEGIN       ),  ///< NewsType::CompanyInfo
	NewsTypeData("news_display.open",              90, SND_BEGIN       ),  ///< NewsType::IndustryOpen
	NewsTypeData("news_display.close",             90, SND_BEGIN       ),  ///< NewsType::IndustryClose
	NewsTypeData("news_display.economy",           30, SND_BEGIN       ),  ///< NewsType::Economy
	NewsTypeData("news_display.production_player", 30, SND_BEGIN       ),  ///< NewsType::IndustryCompany
	NewsTypeData("news_display.production_other",  30, SND_BEGIN       ),  ///< NewsType::IndustryOther
	NewsTypeData("news_display.production_nobody", 30, SND_BEGIN       ),  ///< NewsType::IndustryNobody
	NewsTypeData("news_display.advice",           150, SND_BEGIN       ),  ///< NewsType::Advice
	NewsTypeData("news_display.new_vehicles",      30, SND_1E_NEW_ENGINE), ///< NewsType::NewVehicles
	NewsTypeData("news_display.acceptance",        90, SND_BEGIN       ),  ///< NewsType::Acceptance
	NewsTypeData("news_display.subsidies",        180, SND_BEGIN       ),  ///< NewsType::Subsidies
	NewsTypeData("news_display.general",           60, SND_BEGIN       ),  ///< NewsType::General
};

static_assert(std::size(_news_type_data) == to_underlying(NewsType::End));

/**
 * Return the news display option.
 * @return display options
 */
NewsDisplay NewsTypeData::GetDisplay() const
{
	const SettingDesc *sd = GetSettingFromName(this->name);
	assert(sd != nullptr && sd->IsIntSetting());
	return static_cast<NewsDisplay>(sd->AsIntSetting()->Read(nullptr));
}

/** Window class displaying a news item. */
struct NewsWindow : Window {
	uint16_t chat_height;   ///< Height of the chat window.
	uint16_t status_height; ///< Height of the status bar window
	const NewsItem *ni;   ///< News item to display.
	static int duration;  ///< Remaining time for showing the current news message (may only be access while a news item is displayed).

	static const uint TIMER_INTERVAL = 210; ///< Scrolling interval, scaled by line text line height. This value chosen to maintain the 15ms at normal zoom.
	GUITimer timer;

	NewsWindow(WindowDesc &desc, const NewsItem *ni) : Window(desc), ni(ni)
	{
		NewsWindow::duration = 16650;
		const Window *w = FindWindowByClass(WC_SEND_NETWORK_MSG);
		this->chat_height = (w != nullptr) ? w->height : 0;
		this->status_height = FindWindowById(WC_STATUS_BAR, 0)->height;

		this->flags.Set(WindowFlag::DisableVpScroll);

		this->CreateNestedTree();

		/* For company news with a face we have a separate headline in param[0] */
		if (&desc == &_company_news_desc) this->GetWidget<NWidgetCore>(WID_N_TITLE)->SetString(static_cast<StringID>(std::get<uint64_t>(this->ni->params[0])));

		NWidgetCore *nwid = this->GetWidget<NWidgetCore>(WID_N_SHOW_GROUP);
		if (ni->reftype1 == NewsReferenceType::Vehicle && nwid != nullptr) {
			const Vehicle *v = Vehicle::Get(ni->ref1);
			switch (v->type) {
				case VEH_TRAIN:
					nwid->SetString(STR_TRAIN);
					break;
				case VEH_ROAD:
					nwid->SetString(RoadVehicle::From(v)->IsBus() ? STR_BUS : STR_LORRY);
					break;
				case VEH_SHIP:
					nwid->SetString(STR_SHIP);
					break;
				case VEH_AIRCRAFT:
					nwid->SetString(STR_PLANE);
					break;
				default:
					break; // Do nothing
			}
		}

		this->FinishInitNested(0);

		/* Initialize viewport if it exists. */
		NWidgetViewport *nvp = this->GetWidget<NWidgetViewport>(WID_N_VIEWPORT);
		if (nvp != nullptr) {
<<<<<<< HEAD
			nvp->InitializeViewport(this, ni->reftype1 == NR_VEHICLE ? 0x80000000 | ni->ref1 : GetReferenceTile(ni->reftype1, ni->ref1).base(), ScaleZoomGUI(ZOOM_LVL_NEWS));
			if (this->ni->flags & NF_NO_TRANSPARENT) nvp->disp_flags.Set(NWidgetDisplayFlag::NoTransparency);
			if ((this->ni->flags & NF_INCOLOUR) == 0) {
=======
			if (ni->reftype1 == NewsReferenceType::Vehicle) {
				nvp->InitializeViewport(this, static_cast<VehicleID>(ni->ref1), ScaleZoomGUI(ZOOM_LVL_NEWS));
			} else {
				nvp->InitializeViewport(this, GetReferenceTile(ni->reftype1, ni->ref1), ScaleZoomGUI(ZOOM_LVL_NEWS));
			}
			if (this->ni->flags.Test(NewsFlag::NoTransparency)) nvp->disp_flags.Set(NWidgetDisplayFlag::NoTransparency);
			if (!this->ni->flags.Test(NewsFlag::InColour)) {
>>>>>>> 9a6fc4eb
				nvp->disp_flags.Set(NWidgetDisplayFlag::ShadeGrey);
			} else if (this->ni->flags.Test(NewsFlag::Shaded)) {
				nvp->disp_flags.Set(NWidgetDisplayFlag::ShadeDimmed);
			}
		}

		PositionNewsMessage(this);
	}

	void OnInit() override
	{
		this->timer.SetInterval(TIMER_INTERVAL / GetCharacterHeight(FS_NORMAL));
	}

	void DrawNewsBorder(const Rect &r) const
	{
		Rect ir = r.Shrink(WidgetDimensions::scaled.bevel);
		GfxFillRect(ir, PC_WHITE);

		ir = ir.Expand(1);
		GfxFillRect( r.left,   r.top,    ir.left,   r.bottom, PC_BLACK);
		GfxFillRect(ir.right,  r.top,     r.right,  r.bottom, PC_BLACK);
		GfxFillRect( r.left,   r.top,     r.right, ir.top,    PC_BLACK);
		GfxFillRect( r.left,  ir.bottom,  r.right,  r.bottom, PC_BLACK);
	}

	Point OnInitialPosition(int16_t sm_width, int16_t sm_height, int window_number) override
	{
		Point pt = { 0, _screen.height };
		return pt;
	}

	void UpdateWidgetSize(WidgetID widget, Dimension &size, [[maybe_unused]] const Dimension &padding, [[maybe_unused]] Dimension &fill, [[maybe_unused]] Dimension &resize) override
	{
		StringID str = STR_NULL;
		switch (widget) {
			case WID_N_CAPTION: {
				/* Caption is not a real caption (so that the window cannot be moved)
				 * thus it doesn't get the default sizing of a caption. */
				Dimension d2 = GetStringBoundingBox(STR_NEWS_MESSAGE_CAPTION);
				d2.height += WidgetDimensions::scaled.captiontext.Vertical();
				size = maxdim(size, d2);
				return;
			}

			case WID_N_MGR_FACE:
				size = maxdim(size, GetScaledSpriteSize(SPR_GRADIENT));
				break;

			case WID_N_MESSAGE:
				CopyInDParam(this->ni->params);
				str = this->ni->string_id;
				break;

			case WID_N_COMPANY_MSG:
				str = this->GetCompanyMessageString();
				break;

			case WID_N_VEH_NAME:
			case WID_N_VEH_TITLE:
				str = this->GetNewVehicleMessageString(widget);
				break;

			case WID_N_VEH_INFO: {
				assert(this->ni->reftype1 == NewsReferenceType::Engine);
				EngineID engine = this->ni->ref1;
				str = GetEngineInfoString(engine);
				break;
			}

			case WID_N_SHOW_GROUP:
				if (this->ni->reftype1 == NewsReferenceType::Vehicle) {
					Dimension d2 = GetStringBoundingBox(this->GetWidget<NWidgetCore>(WID_N_SHOW_GROUP)->GetString());
					d2.height += WidgetDimensions::scaled.captiontext.Vertical();
					d2.width += WidgetDimensions::scaled.captiontext.Horizontal();
					size = d2;
				} else {
					/* Hide 'Show group window' button if this news is not about a vehicle. */
					size.width = 0;
					size.height = 0;
					resize.width = 0;
					resize.height = 0;
					fill.width = 0;
					fill.height = 0;
				}
				return;

			default:
				return; // Do nothing
		}

		/* Update minimal size with length of the multi-line string. */
		Dimension d = size;
		d.width = (d.width >= padding.width) ? d.width - padding.width : 0;
		d.height = (d.height >= padding.height) ? d.height - padding.height : 0;
		d = GetStringMultiLineBoundingBox(str, d);
		d.width += padding.width;
		d.height += padding.height;
		size = maxdim(size, d);
	}

	void SetStringParameters(WidgetID widget) const override
	{
		if (widget == WID_N_DATE) SetDParam(0, this->ni->date);
	}

	void DrawWidget(const Rect &r, WidgetID widget) const override
	{
		switch (widget) {
			case WID_N_CAPTION:
				DrawCaption(r, COLOUR_LIGHT_BLUE, this->owner, TC_FROMSTRING, STR_NEWS_MESSAGE_CAPTION, SA_CENTER, FS_NORMAL);
				break;

			case WID_N_PANEL:
				this->DrawNewsBorder(r);
				break;

			case WID_N_MESSAGE:
				CopyInDParam(this->ni->params);
				DrawStringMultiLine(r.left, r.right, r.top, r.bottom, this->ni->string_id, TC_FROMSTRING, SA_CENTER);
				break;

			case WID_N_MGR_FACE: {
				const CompanyNewsInformation *cni = static_cast<const CompanyNewsInformation*>(this->ni->data.get());
				DrawCompanyManagerFace(cni->face, cni->colour, r);
				GfxFillRect(r.left, r.top, r.right, r.bottom, PALETTE_NEWSPAPER, FILLRECT_RECOLOUR);
				break;
			}
			case WID_N_MGR_NAME: {
				const CompanyNewsInformation *cni = static_cast<const CompanyNewsInformation*>(this->ni->data.get());
				SetDParamStr(0, cni->president_name);
				DrawStringMultiLine(r.left, r.right, r.top, r.bottom, STR_JUST_RAW_STRING, TC_FROMSTRING, SA_CENTER);
				break;
			}
			case WID_N_COMPANY_MSG:
				DrawStringMultiLine(r.left, r.right, r.top, r.bottom, this->GetCompanyMessageString(), TC_FROMSTRING, SA_CENTER);
				break;

			case WID_N_VEH_BKGND:
				GfxFillRect(r.left, r.top, r.right, r.bottom, PC_GREY);
				break;

			case WID_N_VEH_NAME:
			case WID_N_VEH_TITLE:
				DrawStringMultiLine(r.left, r.right, r.top, r.bottom, this->GetNewVehicleMessageString(widget), TC_FROMSTRING, SA_CENTER);
				break;

			case WID_N_VEH_SPR: {
				assert(this->ni->reftype1 == NewsReferenceType::Engine);
				EngineID engine = this->ni->ref1;
				DrawVehicleEngine(r.left, r.right, CenterBounds(r.left, r.right, 0), CenterBounds(r.top, r.bottom, 0), engine, GetEnginePalette(engine, _local_company), EIT_PREVIEW);
				GfxFillRect(r.left, r.top, r.right, r.bottom, PALETTE_NEWSPAPER, FILLRECT_RECOLOUR);
				break;
			}
			case WID_N_VEH_INFO: {
				assert(this->ni->reftype1 == NewsReferenceType::Engine);
				EngineID engine = this->ni->ref1;
				DrawStringMultiLine(r.left, r.right, r.top, r.bottom, GetEngineInfoString(engine), TC_FROMSTRING, SA_CENTER);
				break;
			}
		}
	}

	void OnClick([[maybe_unused]] Point pt, WidgetID widget, [[maybe_unused]] int click_count) override
	{
		switch (widget) {
			case WID_N_CLOSEBOX:
				NewsWindow::duration = 0;
				this->Close();
				_forced_news = std::end(_news);
				break;

			case WID_N_CAPTION:
				if (this->ni->reftype1 == NewsReferenceType::Vehicle) {
					const Vehicle *v = Vehicle::Get(this->ni->ref1);
					ShowVehicleViewWindow(v);
				}
				break;

			case WID_N_VIEWPORT:
				break; // Ignore clicks

			case WID_N_SHOW_GROUP:
				if (this->ni->reftype1 == NewsReferenceType::Vehicle) {
					const Vehicle *v = Vehicle::Get(this->ni->ref1);
					ShowCompanyGroupForVehicle(v);
				}
				break;
			default:
				if (this->ni->reftype1 == NewsReferenceType::Vehicle) {
					const Vehicle *v = Vehicle::Get(this->ni->ref1);
					ScrollMainWindowTo(v->x_pos, v->y_pos, v->z_pos);
				} else {
					TileIndex tile1 = GetReferenceTile(this->ni->reftype1, this->ni->ref1);
					TileIndex tile2 = GetReferenceTile(this->ni->reftype2, this->ni->ref2);
					if (_ctrl_pressed) {
						if (tile1 != INVALID_TILE) ShowExtraViewportWindow(tile1);
						if (tile2 != INVALID_TILE) ShowExtraViewportWindow(tile2);
					} else {
						if ((tile1 == INVALID_TILE || !ScrollMainWindowToTile(tile1)) && tile2 != INVALID_TILE) {
							ScrollMainWindowToTile(tile2);
						}
					}
				}
				break;
		}
	}

	void OnResize() override
	{
		if (this->viewport != nullptr) {
			NWidgetViewport *nvp = this->GetWidget<NWidgetViewport>(WID_N_VIEWPORT);
			nvp->UpdateViewportCoordinates(this);

			if (ni->reftype1 != NewsReferenceType::Vehicle) {
				ScrollWindowToTile(GetReferenceTile(ni->reftype1, ni->ref1), this, true); // Re-center viewport.
			}
		}

		NWidgetResizeBase *wid = this->GetWidget<NWidgetResizeBase>(WID_N_MGR_NAME);
		if (wid != nullptr) {
			SetDParamStr(0, static_cast<const CompanyNewsInformation *>(this->ni->data.get())->president_name);
			int y = GetStringHeight(STR_JUST_RAW_STRING, wid->current_x);
			if (wid->UpdateVerticalSize(y)) this->ReInit(0, 0);
		}
	}

	/**
	 * Some data on this window has become invalid.
	 * @param data Information about the changed data.
	 * @param gui_scope Whether the call is done from GUI scope. You may not do everything when not in GUI scope. See #InvalidateWindowData() for details.
	 */
	void OnInvalidateData([[maybe_unused]] int data = 0, [[maybe_unused]] bool gui_scope = true) override
	{
		if (!gui_scope) return;
		/* The chatbar has notified us that is was either created or closed */
		int newtop = this->top + this->chat_height - data;
		this->chat_height = data;
		this->SetWindowTop(newtop);
	}

	void OnRealtimeTick([[maybe_unused]] uint delta_ms) override
	{
		int count = this->timer.CountElapsed(delta_ms);
		if (count > 0) {
			/* Scroll up newsmessages from the bottom */
			int newtop = std::max(this->top - 2 * count, _screen.height - this->height - this->status_height - this->chat_height);
			this->SetWindowTop(newtop);
		}

		/* Decrement the news timer. We don't need to action an elapsed event here,
		 * so no need to use TimerElapsed(). */
		if (NewsWindow::duration > 0) NewsWindow::duration -= delta_ms;
	}

private:
	/**
	 * Moves the window to a new #top coordinate. Makes screen dirty where needed.
	 * @param newtop new top coordinate
	 */
	void SetWindowTop(int newtop)
	{
		if (this->top == newtop) return;

		int mintop = std::min(newtop, this->top);
		int maxtop = std::max(newtop, this->top);
		this->top = newtop;
		if (this->viewport != nullptr) {
			NWidgetViewport *nvp = this->GetWidget<NWidgetViewport>(WID_N_VIEWPORT);
			nvp->UpdateViewportCoordinates(this);
		}

		SetDirtyBlocks(this->left, mintop, this->left + this->width, maxtop + this->height);
	}

	StringID GetCompanyMessageString() const
	{
		/* Company news with a face have a separate headline, so the normal message is shifted by two params */
		CopyInDParam(std::span(this->ni->params.data() + 2, this->ni->params.size() - 2));
		return std::get<uint64_t>(this->ni->params[1]);
	}

	StringID GetNewVehicleMessageString(WidgetID widget) const
	{
		assert(this->ni->reftype1 == NewsReferenceType::Engine);
		EngineID engine = this->ni->ref1;

		switch (widget) {
			case WID_N_VEH_TITLE:
				SetDParam(0, GetEngineCategoryName(engine));
				return STR_NEWS_NEW_VEHICLE_NOW_AVAILABLE;

			case WID_N_VEH_NAME:
				SetDParam(0, PackEngineNameDParam(engine, EngineNameContext::PreviewNews));
				return STR_NEWS_NEW_VEHICLE_TYPE;

			default:
				NOT_REACHED();
		}
	}
};

/* static */ int NewsWindow::duration = 0; // Instance creation.

/** Open up an own newspaper window for the news item */
static void ShowNewspaper(const NewsItem *ni)
{
	SoundFx sound = _news_type_data[to_underlying(ni->type)].sound;
	if (sound != 0 && _settings_client.sound.news_full) SndPlayFx(sound);

	new NewsWindow(GetNewsWindowLayout(ni->style), ni);
}

/** Show news item in the ticker */
static void ShowTicker(NewsIterator ni)
{
	if (_settings_client.sound.news_ticker) SndPlayFx(SND_16_NEWS_TICKER);

	_statusbar_news = ni;
	InvalidateWindowData(WC_STATUS_BAR, 0, SBI_SHOW_TICKER);
}

/** Initialize the news-items data structures */
void InitNewsItemStructs()
{
	_news.clear();
	_forced_news = std::end(_news);
	_current_news = std::end(_news);
	_statusbar_news = std::end(_news);
	NewsWindow::duration = 0;
}

/**
 * Are we ready to show another ticker item?
 * Only if nothing is in the newsticker is displayed
 */
static bool ReadyForNextTickerItem()
{
	const NewsItem *ni = GetStatusbarNews();
	if (ni == nullptr) return true;

	/* Ticker message
	 * Check if the status bar message is still being displayed? */
	return !IsNewsTickerShown();
}

/**
 * Are we ready to show another news item?
 * Only if no newspaper is displayed
 */
static bool ReadyForNextNewsItem()
{
	if (_forced_news == std::end(_news) && _current_news == std::end(_news)) return true;

	/* neither newsticker nor newspaper are running */
	return (NewsWindow::duration <= 0 || FindWindowById(WC_NEWS_WINDOW, 0) == nullptr);
}

/** Move to the next ticker item */
static void MoveToNextTickerItem()
{
	/* There is no status bar, so no reason to show news;
	 * especially important with the end game screen when
	 * there is no status bar but possible news. */
	if (FindWindowById(WC_STATUS_BAR, 0) == nullptr) return;

	/* No news to move to. */
	if (std::empty(_news)) return;

	/* if we're not at the latest item, then move on */
	while (_statusbar_news != std::begin(_news)) {
		--_statusbar_news;
		const NewsType type = _statusbar_news->type;

		/* check the date, don't show too old items */
<<<<<<< HEAD
		if (_scaled_tick_counter - _statusbar_news->creation_tick > _news_type_data[type].age * DAY_TICKS) continue;
=======
		if (TimerGameEconomy::date - _news_type_data[to_underlying(type)].age > _statusbar_news->economy_date) continue;
>>>>>>> 9a6fc4eb

		switch (_news_type_data[to_underlying(type)].GetDisplay()) {
			default: NOT_REACHED();
			case NewsDisplay::Off: // Show nothing only a small reminder in the status bar.
				InvalidateWindowData(WC_STATUS_BAR, 0, SBI_SHOW_REMINDER);
				return;

			case NewsDisplay::Summary: // Show ticker.
				ShowTicker(_statusbar_news);
				return;

			case NewsDisplay::Full: // Show newspaper, skipped here.
				break;;
		}
	}
}

/** Move to the next news item */
static void MoveToNextNewsItem()
{
	/* There is no status bar, so no reason to show news;
	 * especially important with the end game screen when
	 * there is no status bar but possible news. */
	if (FindWindowById(WC_STATUS_BAR, 0) == nullptr) return;

	CloseWindowById(WC_NEWS_WINDOW, 0); // close the newspapers window if shown
	_forced_news = std::end(_news);

	/* No news to move to. */
	if (std::empty(_news)) return;

	/* if we're not at the latest item, then move on */
	while (_current_news != std::begin(_news)) {
		--_current_news;
		const NewsType type = _current_news->type;

		/* check the date, don't show too old items */
<<<<<<< HEAD
		if (_scaled_tick_counter - _current_news->creation_tick > _news_type_data[type].age * DAY_TICKS) continue;
=======
		if (TimerGameEconomy::date - _news_type_data[to_underlying(type)].age > _current_news->economy_date) continue;
>>>>>>> 9a6fc4eb

		switch (_news_type_data[to_underlying(type)].GetDisplay()) {
			default: NOT_REACHED();
			case NewsDisplay::Off: // Show nothing only a small reminder in the status bar, skipped here.
				break;

			case NewsDisplay::Summary: // Show ticker, skipped here.
				break;

			case NewsDisplay::Full: // Sshow newspaper.
				ShowNewspaper(&*_current_news);
				return;
		}
	}
}

/** Delete a news item from the queue */
static std::list<NewsItem>::iterator DeleteNewsItem(std::list<NewsItem>::iterator ni)
{
	bool updateCurrentNews = (_forced_news == ni || _current_news == ni);
	bool updateStatusbarNews = (_statusbar_news == ni);

	if (updateCurrentNews) {
		/* When we're the current news, go to the next older item first;
		 * we just possibly made that the last news item. */
		if (_current_news == ni) ++_current_news;
		if (_forced_news == ni) _forced_news = std::end(_news);
	}

	if (updateStatusbarNews) {
		/* When we're the current news, go to the next older item first;
		 * we just possibly made that the last news item. */
		++_statusbar_news;
	}

	/* Delete the news from the news queue. */
	ni = _news.erase(ni);

	if (updateCurrentNews) {
		/* About to remove the currently forced item (shown as newspapers) ||
		 * about to remove the currently displayed item (newspapers) */
		MoveToNextNewsItem();
	}

	if (updateStatusbarNews) {
		/* About to remove the currently displayed item (ticker, or just a reminder) */
		InvalidateWindowData(WC_STATUS_BAR, 0, SBI_NEWS_DELETED); // invalidate the statusbar
		MoveToNextTickerItem();
	}

	return ni;
}

/**
 * Create a new newsitem to be shown.
 * @param string_id String to display.
 * @param type      The type of news.
 * @param flags     Flags related to how to display the news.
 * @param reftype1  Type of ref1.
 * @param ref1      Reference 1 to some object: Used for a possible viewport, scrolling after clicking on the news, and for deleting the news when the object is deleted.
 * @param reftype2  Type of ref2.
 * @param ref2      Reference 2 to some object: Used for scrolling after clicking on the news, and for deleting the news when the object is deleted.
 * @param data      Pointer to data that must be released once the news message is cleared.
 * @param advice_type Sub-type in case the news type is #NewsType::Advice.
 *
 * @see NewsSubtype
 */
<<<<<<< HEAD
NewsItem::NewsItem(StringID string_id, NewsType type, NewsFlag flags, NewsReferenceType reftype1, uint32_t ref1, NewsReferenceType reftype2, uint32_t ref2, std::unique_ptr<NewsAllocatedData> data, AdviceType advice_type) :
	string_id(string_id), date(CalTime::CurDate()), creation_tick(_scaled_tick_counter), type(type), advice_type(advice_type), flags(flags), reftype1(reftype1), reftype2(reftype2), ref1(ref1), ref2(ref2), data(std::move(data))
{
	/* show this news message in colour? */
	if (CalTime::CurYear() >= _settings_client.gui.coloured_news_year) this->flags |= NF_INCOLOUR;
=======
NewsItem::NewsItem(StringID string_id, NewsType type, NewsStyle style, NewsFlags flags, NewsReferenceType reftype1, uint32_t ref1, NewsReferenceType reftype2, uint32_t ref2, std::unique_ptr<NewsAllocatedData> &&data, AdviceType advice_type) :
	string_id(string_id), date(TimerGameCalendar::date), economy_date(TimerGameEconomy::date), type(type), advice_type(advice_type), style(style), flags(flags), reftype1(reftype1), reftype2(reftype2), ref1(ref1), ref2(ref2), data(std::move(data))
{
	/* show this news message in colour? */
	if (TimerGameCalendar::year >= _settings_client.gui.coloured_news_year) this->flags.Set(NewsFlag::InColour);
>>>>>>> 9a6fc4eb
	CopyOutDParam(this->params, 10);
}

/**
 * Add a new newsitem to be shown.
 * @param string String to display
 * @param type news category
 * @param flags display flags for the news
 * @param reftype1 Type of ref1
 * @param ref1     Reference 1 to some object: Used for a possible viewport, scrolling after clicking on the news, and for deleting the news when the object is deleted.
 * @param reftype2 Type of ref2
 * @param ref2     Reference 2 to some object: Used for scrolling after clicking on the news, and for deleting the news when the object is deleted.
 * @param data     Pointer to data that must be released once the news message is cleared.
 * @param advice_type Sub-type in case the news type is #NewsType::Advice.
 *
 * @see NewsSubtype
 */
<<<<<<< HEAD
void AddNewsItem(StringID string, NewsType type, NewsFlag flags, NewsReferenceType reftype1, uint32_t ref1, NewsReferenceType reftype2, uint32_t ref2, std::unique_ptr<NewsAllocatedData> data, AdviceType advice_type)
=======
void AddNewsItem(StringID string, NewsType type, NewsStyle style, NewsFlags flags, NewsReferenceType reftype1, uint32_t ref1, NewsReferenceType reftype2, uint32_t ref2, std::unique_ptr<NewsAllocatedData> &&data, AdviceType advice_type)
>>>>>>> 9a6fc4eb
{
	if (_game_mode == GM_MENU) return;

	/* Create new news item node */
	_news.emplace_front(string, type, style, flags, reftype1, ref1, reftype2, ref2, std::move(data), advice_type);

	/* Keep the number of stored news items to a manageable number */
	if (std::size(_news) > MAX_NEWS_AMOUNT) {
		DeleteNewsItem(std::prev(std::end(_news)));
	}

	InvalidateWindowData(WC_MESSAGE_HISTORY, 0);
}

/**
 * Create a new custom news item.
 * @param flags type of operation
 * @aram type NewsType of the message.
 * @param reftype1 NewsReferenceType of first reference.
 * @param company Company this news message is for.
 * @param reference First reference of the news message.
 * @param text The text of the news message.
 * @return the cost of this operation or an error
 */
CommandCost CmdCustomNewsItem(DoCommandFlag flags, NewsType type, NewsReferenceType reftype1, CompanyID company, uint32_t reference, const std::string &text)
{
	if (_current_company != OWNER_DEITY) return CMD_ERROR;

	if (company != INVALID_OWNER && !Company::IsValidID(company)) return CMD_ERROR;
	if (type >= NewsType::End) return CMD_ERROR;
	if (text.empty()) return CMD_ERROR;

	switch (reftype1) {
<<<<<<< HEAD
		case NR_NONE: break;
		case NR_TILE:
			if (!IsValidTile(TileIndex{reference})) return CMD_ERROR;
=======
		case NewsReferenceType::None: break;
		case NewsReferenceType::Tile:
			if (!IsValidTile(reference)) return CMD_ERROR;
>>>>>>> 9a6fc4eb
			break;

		case NewsReferenceType::Vehicle:
			if (!Vehicle::IsValidID(reference)) return CMD_ERROR;
			break;

		case NewsReferenceType::Station:
			if (!Station::IsValidID(reference)) return CMD_ERROR;
			break;

		case NewsReferenceType::Industry:
			if (!Industry::IsValidID(reference)) return CMD_ERROR;
			break;

		case NewsReferenceType::Town:
			if (!Town::IsValidID(reference)) return CMD_ERROR;
			break;

		case NewsReferenceType::Engine:
			if (!Engine::IsValidID(reference)) return CMD_ERROR;
			break;

		default: return CMD_ERROR;
	}

	if (company != INVALID_OWNER && company != _local_company) return CommandCost();

	if (flags & DC_EXEC) {
		SetDParamStr(0, text);
		AddNewsItem(STR_NEWS_CUSTOM_ITEM, type, NewsStyle::Normal, {}, reftype1, reference, NewsReferenceType::None, UINT32_MAX);
	}

	return CommandCost();
}

/**
 * Delete news items by predicate, and invalidate the message history if necessary.
 * @tparam Tmin Stop if the number of news items remaining reaches \a min items.
 * @tparam Tpredicate Condition for a news item to be deleted.
 */
template <size_t Tmin = 0, class Tpredicate>
void DeleteNews(Tpredicate predicate)
{
	bool dirty = false;
	for (auto it = std::rbegin(_news); it != std::rend(_news); /* nothing */) {
		if constexpr (Tmin > 0) {
			if (std::size(_news) <= Tmin) break;
		}
		if (predicate(*it)) {
			it = std::make_reverse_iterator(DeleteNewsItem(std::prev(it.base())));
			dirty = true;
		} else {
			++it;
		}
	}
	if (dirty) InvalidateWindowData(WC_MESSAGE_HISTORY, 0);
}

/**
 * Delete news with a given advice type about a vehicle.
 * When the advice_type is #AdviceType::Invalid all news about the vehicle gets deleted.
 * @param vid  The vehicle to remove the news for.
 * @param advice_type The advice type to remove for.
 */
void DeleteVehicleNews(VehicleID vid, AdviceType advice_type)
{
	DeleteNews([&](const auto &ni) {
		return ((ni.reftype1 == NewsReferenceType::Vehicle && ni.ref1 == vid) || (ni.reftype2 == NewsReferenceType::Vehicle && ni.ref2 == vid)) && (advice_type == AdviceType::Invalid || ni.advice_type == advice_type);
	});
}

/**
 * Remove news regarding given station so there are no 'unknown station now accepts Mail'
 * or 'First train arrived at unknown station' news items.
 * @param sid station to remove news about
 */
void DeleteStationNews(StationID sid)
{
	DeleteNews([&](const auto &ni) {
		return (ni.reftype1 == NewsReferenceType::Station && ni.ref1 == sid) || (ni.reftype2 == NewsReferenceType::Station && ni.ref2 == sid);
	});
}

/**
 * Remove news regarding given industry
 * @param iid industry to remove news about
 */
void DeleteIndustryNews(IndustryID iid)
{
	DeleteNews([&](const auto &ni) {
		return (ni.reftype1 == NewsReferenceType::Industry && ni.ref1 == iid) || (ni.reftype2 == NewsReferenceType::Industry && ni.ref2 == iid);
	});
}

/**
 * Remove engine announcements for invalid engines.
 */
void DeleteInvalidEngineNews()
{
	DeleteNews([](const auto &ni) {
		return (ni.reftype1 == NewsReferenceType::Engine && (!Engine::IsValidID(ni.ref1) || !Engine::Get(ni.ref1)->IsEnabled())) ||
				(ni.reftype2 == NewsReferenceType::Engine && (!Engine::IsValidID(ni.ref2) || !Engine::Get(ni.ref2)->IsEnabled()));
	});
}

static void RemoveOldNewsItems()
{
	DeleteNews<MIN_NEWS_AMOUNT>([](const auto &ni) {
<<<<<<< HEAD
		return _scaled_tick_counter - ni.creation_tick > (uint)(_news_type_data[ni.type].age * _settings_client.gui.news_message_timeout * DAY_TICKS);
=======
		return TimerGameEconomy::date - _news_type_data[to_underlying(ni.type)].age * _settings_client.gui.news_message_timeout > ni.economy_date;
>>>>>>> 9a6fc4eb
	});
}

/**
 * Report a change in vehicle IDs (due to autoreplace) to affected vehicle news.
 * @note Viewports of currently displayed news is changed via #ChangeVehicleViewports
 * @param from_index the old vehicle ID
 * @param to_index the new vehicle ID
 */
void ChangeVehicleNews(VehicleID from_index, VehicleID to_index)
{
	for (auto &ni : _news) {
		if (ni.reftype1 == NewsReferenceType::Vehicle && ni.ref1 == from_index) ni.ref1 = to_index;
		if (ni.reftype2 == NewsReferenceType::Vehicle && ni.ref2 == from_index) ni.ref2 = to_index;
		if (ni.flags.Test(NewsFlag::VehicleParam0) && std::get<uint64_t>(ni.params[0]) == from_index) ni.params[0] = to_index;
	}
}

void NewsLoop()
{
	/* no news item yet */
	if (std::empty(_news)) return;

	static uint8_t _last_clean_month = 0;

	if (_last_clean_month != EconTime::CurMonth()) {
		RemoveOldNewsItems();
		_last_clean_month = EconTime::CurMonth();
	}

	if (ReadyForNextTickerItem()) MoveToNextTickerItem();
	if (ReadyForNextNewsItem()) MoveToNextNewsItem();
}

/** Do a forced show of a specific message */
static void ShowNewsMessage(NewsIterator ni)
{
	assert(!std::empty(_news));

	/* Delete the news window */
	CloseWindowById(WC_NEWS_WINDOW, 0);

	/* setup forced news item */
	_forced_news = ni;

	if (_forced_news != std::end(_news)) {
		CloseWindowById(WC_NEWS_WINDOW, 0);
		ShowNewspaper(&*ni);
	}
}

/**
 * Close active news message window
 * @return true if a window was closed.
 */
bool HideActiveNewsMessage()
{
	NewsWindow *w = dynamic_cast<NewsWindow *>(FindWindowById(WC_NEWS_WINDOW, 0));
	if (w == nullptr) return false;
	w->Close();
	return true;
}

/** Show previous news item */
void ShowLastNewsMessage()
{
	if (std::empty(_news)) return;

	NewsIterator ni;
	if (_forced_news == std::end(_news)) {
		/* Not forced any news yet, show the current one, unless a news window is
		 * open (which can only be the current one), then show the previous item */
		if (_current_news == std::end(_news)) {
			/* No news were shown yet resp. the last shown one was already deleted.
			 * Treat this as if _forced_news reached the oldest news; so, wrap around and start anew with the latest. */
			ni = std::begin(_news);
		} else {
			const Window *w = FindWindowById(WC_NEWS_WINDOW, 0);
			ni = (w == nullptr || (std::next(_current_news) == std::end(_news))) ? _current_news : std::next(_current_news);
		}
	} else if (std::next(_forced_news) == std::end(_news)) {
		/* We have reached the oldest news, start anew with the latest */
		ni = std::begin(_news);
	} else {
		/* 'Scrolling' through news history show each one in turn */
		ni = std::next(_forced_news);
	}
	bool wrap = false;
	for (;;) {
		if (_news_type_data[to_underlying(ni->type)].GetDisplay() != NewsDisplay::Off) {
			ShowNewsMessage(ni);
			break;
		}

		++ni;
		if (ni == std::end(_news)) {
			if (wrap) break;
			/* We have reached the oldest news, start anew with the latest */
			ni = std::begin(_news);
			wrap = true;
		}
	}
}


/**
 * Draw an unformatted news message truncated to a maximum length. If
 * length exceeds maximum length it will be postfixed by '...'
 * @param left  the left most location for the string
 * @param right the right most location for the string
 * @param y position of the string
 * @param colour the colour the string will be shown in
 * @param *ni NewsItem being printed
 */
static void DrawNewsString(uint left, uint right, int y, TextColour colour, const NewsItem *ni)
{
	CopyInDParam(ni->params);

	/* Get the string, replaces newlines with spaces and remove control codes from the string. */
	std::string message = StrMakeValid(GetString(ni->string_id), SVS_REPLACE_TAB_CR_NL_WITH_SPACE);

	/* Truncate and show string; postfixed by '...' if necessary */
	DrawString(left, right, y, message, colour);
}

struct MessageHistoryWindow : Window {
	int line_height; /// < Height of a single line in the news history window including spacing.
	int date_width;  /// < Width needed for the date part.

	Scrollbar *vscroll;

	MessageHistoryWindow(WindowDesc &desc) : Window(desc)
	{
		this->CreateNestedTree();
		this->vscroll = this->GetScrollbar(WID_MH_SCROLLBAR);
		this->FinishInitNested(); // Initializes 'this->line_height' and 'this->date_width'.
		this->OnInvalidateData(0);
	}

	void UpdateWidgetSize(WidgetID widget, Dimension &size, [[maybe_unused]] const Dimension &padding, [[maybe_unused]] Dimension &fill, [[maybe_unused]] Dimension &resize) override
	{
		if (widget == WID_MH_BACKGROUND) {
			this->line_height = GetCharacterHeight(FS_NORMAL) + WidgetDimensions::scaled.vsep_normal;
			resize.height = this->line_height;

			/* Months are off-by-one, so it's actually 8. Not using
			 * month 12 because the 1 is usually less wide. */
			SetDParam(0, CalTime::ConvertYMDToDate(CalTime::ORIGINAL_MAX_YEAR, 7, 30));
			this->date_width = GetStringBoundingBox(STR_JUST_DATE_TINY).width + WidgetDimensions::scaled.hsep_wide;

			size.height = 4 * resize.height + WidgetDimensions::scaled.framerect.Vertical(); // At least 4 lines are visible.
			size.width = std::max(200u, size.width); // At least 200 pixels wide.
		}
	}

	void DrawWidget(const Rect &r, WidgetID widget) const override
	{
		if (widget != WID_MH_BACKGROUND || std::empty(_news)) return;

		/* Fill the widget with news items. */
		bool rtl = _current_text_dir == TD_RTL;
		Rect news = r.Shrink(WidgetDimensions::scaled.framerect).Indent(this->date_width + WidgetDimensions::scaled.hsep_wide, rtl);
		Rect date = r.Shrink(WidgetDimensions::scaled.framerect).WithWidth(this->date_width, rtl);
		int y = news.top;

		auto [first, last] = this->vscroll->GetVisibleRangeIterators(_news);
		for (auto ni = first; ni != last; ++ni) {
			SetDParam(0, ni->date);
			DrawString(date.left, date.right, y, STR_JUST_DATE_TINY, TC_WHITE);

			DrawNewsString(news.left, news.right, y, TC_WHITE, &*ni);
			y += this->line_height;
		}
	}

	/**
	 * Some data on this window has become invalid.
	 * @param data Information about the changed data.
	 * @param gui_scope Whether the call is done from GUI scope. You may not do everything when not in GUI scope. See #InvalidateWindowData() for details.
	 */
	void OnInvalidateData([[maybe_unused]] int data = 0, [[maybe_unused]] bool gui_scope = true) override
	{
		if (!gui_scope) return;
		this->vscroll->SetCount(std::size(_news));
	}

	void OnClick([[maybe_unused]] Point pt, WidgetID widget, [[maybe_unused]] int click_count) override
	{
		if (widget == WID_MH_BACKGROUND) {
			/* Scheduled window invalidations currently occur after the input loop, which means the scrollbar count
			 * could be invalid, so ensure it's correct now. Potentially this means that item clicked on might be
			 * different as well. */
			this->vscroll->SetCount(std::size(_news));
			auto ni = this->vscroll->GetScrolledItemFromWidget(_news, pt.y, this, widget, WidgetDimensions::scaled.framerect.top);
			if (ni == std::end(_news)) return;

			ShowNewsMessage(ni);
		}
	}

	void OnResize() override
	{
		this->vscroll->SetCapacityFromWidget(this, WID_MH_BACKGROUND, WidgetDimensions::scaled.framerect.Vertical());
	}
};

static constexpr NWidgetPart _nested_message_history[] = {
	NWidget(NWID_HORIZONTAL),
		NWidget(WWT_CLOSEBOX, COLOUR_BROWN),
		NWidget(WWT_CAPTION, COLOUR_BROWN), SetStringTip(STR_MESSAGE_HISTORY, STR_TOOLTIP_WINDOW_TITLE_DRAG_THIS),
		NWidget(WWT_SHADEBOX, COLOUR_BROWN),
		NWidget(WWT_DEFSIZEBOX, COLOUR_BROWN),
		NWidget(WWT_STICKYBOX, COLOUR_BROWN),
	EndContainer(),

	NWidget(NWID_HORIZONTAL),
		NWidget(WWT_PANEL, COLOUR_BROWN, WID_MH_BACKGROUND), SetMinimalSize(200, 125), SetToolTip(STR_MESSAGE_HISTORY_TOOLTIP), SetResize(1, 12), SetScrollbar(WID_MH_SCROLLBAR),
		EndContainer(),
		NWidget(NWID_VERTICAL),
			NWidget(NWID_VSCROLLBAR, COLOUR_BROWN, WID_MH_SCROLLBAR),
			NWidget(WWT_RESIZEBOX, COLOUR_BROWN),
		EndContainer(),
	EndContainer(),
};

static WindowDesc _message_history_desc(__FILE__, __LINE__,
	WDP_AUTO, "list_news", 400, 140,
	WC_MESSAGE_HISTORY, WC_NONE,
	{},
	_nested_message_history
);

/** Display window with news messages history */
void ShowMessageHistory()
{
	CloseWindowById(WC_MESSAGE_HISTORY, 0);
	new MessageHistoryWindow(_message_history_desc);
}<|MERGE_RESOLUTION|>--- conflicted
+++ resolved
@@ -89,19 +89,11 @@
 static TileIndex GetReferenceTile(NewsReferenceType reftype, uint32_t ref)
 {
 	switch (reftype) {
-<<<<<<< HEAD
-		case NR_TILE:     return (TileIndex)ref;
-		case NR_STATION:  return BaseStation::Get((StationID)ref)->xy;
-		case NR_INDUSTRY: return Industry::Get((IndustryID)ref)->location.tile + TileDiffXY(1, 1);
-		case NR_TOWN:     return Town::Get((TownID)ref)->xy;
-		default:          return INVALID_TILE;
-=======
 		case NewsReferenceType::Tile:     return (TileIndex)ref;
-		case NewsReferenceType::Station:  return Station::Get((StationID)ref)->xy;
+		case NewsReferenceType::Station:  return BaseStation::Get((StationID)ref)->xy;
 		case NewsReferenceType::Industry: return Industry::Get((IndustryID)ref)->location.tile + TileDiffXY(1, 1);
 		case NewsReferenceType::Town:     return Town::Get((TownID)ref)->xy;
-		default: return INVALID_TILE;
->>>>>>> 9a6fc4eb
+		default:                          return INVALID_TILE;
 	}
 }
 
@@ -401,19 +393,9 @@
 		/* Initialize viewport if it exists. */
 		NWidgetViewport *nvp = this->GetWidget<NWidgetViewport>(WID_N_VIEWPORT);
 		if (nvp != nullptr) {
-<<<<<<< HEAD
-			nvp->InitializeViewport(this, ni->reftype1 == NR_VEHICLE ? 0x80000000 | ni->ref1 : GetReferenceTile(ni->reftype1, ni->ref1).base(), ScaleZoomGUI(ZOOM_LVL_NEWS));
-			if (this->ni->flags & NF_NO_TRANSPARENT) nvp->disp_flags.Set(NWidgetDisplayFlag::NoTransparency);
-			if ((this->ni->flags & NF_INCOLOUR) == 0) {
-=======
-			if (ni->reftype1 == NewsReferenceType::Vehicle) {
-				nvp->InitializeViewport(this, static_cast<VehicleID>(ni->ref1), ScaleZoomGUI(ZOOM_LVL_NEWS));
-			} else {
-				nvp->InitializeViewport(this, GetReferenceTile(ni->reftype1, ni->ref1), ScaleZoomGUI(ZOOM_LVL_NEWS));
-			}
+			nvp->InitializeViewport(this, ni->reftype1 == NewsReferenceType::Vehicle ? 0x80000000 | ni->ref1 : GetReferenceTile(ni->reftype1, ni->ref1).base(), ScaleZoomGUI(ZOOM_LVL_NEWS));
 			if (this->ni->flags.Test(NewsFlag::NoTransparency)) nvp->disp_flags.Set(NWidgetDisplayFlag::NoTransparency);
 			if (!this->ni->flags.Test(NewsFlag::InColour)) {
->>>>>>> 9a6fc4eb
 				nvp->disp_flags.Set(NWidgetDisplayFlag::ShadeGrey);
 			} else if (this->ni->flags.Test(NewsFlag::Shaded)) {
 				nvp->disp_flags.Set(NWidgetDisplayFlag::ShadeDimmed);
@@ -789,11 +771,7 @@
 		const NewsType type = _statusbar_news->type;
 
 		/* check the date, don't show too old items */
-<<<<<<< HEAD
-		if (_scaled_tick_counter - _statusbar_news->creation_tick > _news_type_data[type].age * DAY_TICKS) continue;
-=======
-		if (TimerGameEconomy::date - _news_type_data[to_underlying(type)].age > _statusbar_news->economy_date) continue;
->>>>>>> 9a6fc4eb
+		if (_scaled_tick_counter - _statusbar_news->creation_tick > _news_type_data[to_underlying(type)].age * DAY_TICKS) continue;
 
 		switch (_news_type_data[to_underlying(type)].GetDisplay()) {
 			default: NOT_REACHED();
@@ -831,11 +809,7 @@
 		const NewsType type = _current_news->type;
 
 		/* check the date, don't show too old items */
-<<<<<<< HEAD
-		if (_scaled_tick_counter - _current_news->creation_tick > _news_type_data[type].age * DAY_TICKS) continue;
-=======
-		if (TimerGameEconomy::date - _news_type_data[to_underlying(type)].age > _current_news->economy_date) continue;
->>>>>>> 9a6fc4eb
+		if (_scaled_tick_counter - _current_news->creation_tick > _news_type_data[to_underlying(type)].age * DAY_TICKS) continue;
 
 		switch (_news_type_data[to_underlying(type)].GetDisplay()) {
 			default: NOT_REACHED();
@@ -903,19 +877,11 @@
  *
  * @see NewsSubtype
  */
-<<<<<<< HEAD
-NewsItem::NewsItem(StringID string_id, NewsType type, NewsFlag flags, NewsReferenceType reftype1, uint32_t ref1, NewsReferenceType reftype2, uint32_t ref2, std::unique_ptr<NewsAllocatedData> data, AdviceType advice_type) :
-	string_id(string_id), date(CalTime::CurDate()), creation_tick(_scaled_tick_counter), type(type), advice_type(advice_type), flags(flags), reftype1(reftype1), reftype2(reftype2), ref1(ref1), ref2(ref2), data(std::move(data))
+NewsItem::NewsItem(StringID string_id, NewsType type, NewsStyle style, NewsFlags flags, NewsReferenceType reftype1, uint32_t ref1, NewsReferenceType reftype2, uint32_t ref2, std::unique_ptr<NewsAllocatedData> data, AdviceType advice_type) :
+	string_id(string_id), date(CalTime::CurDate()), creation_tick(_scaled_tick_counter), type(type), advice_type(advice_type), style(style), flags(flags), reftype1(reftype1), reftype2(reftype2), ref1(ref1), ref2(ref2), data(std::move(data))
 {
 	/* show this news message in colour? */
-	if (CalTime::CurYear() >= _settings_client.gui.coloured_news_year) this->flags |= NF_INCOLOUR;
-=======
-NewsItem::NewsItem(StringID string_id, NewsType type, NewsStyle style, NewsFlags flags, NewsReferenceType reftype1, uint32_t ref1, NewsReferenceType reftype2, uint32_t ref2, std::unique_ptr<NewsAllocatedData> &&data, AdviceType advice_type) :
-	string_id(string_id), date(TimerGameCalendar::date), economy_date(TimerGameEconomy::date), type(type), advice_type(advice_type), style(style), flags(flags), reftype1(reftype1), reftype2(reftype2), ref1(ref1), ref2(ref2), data(std::move(data))
-{
-	/* show this news message in colour? */
-	if (TimerGameCalendar::year >= _settings_client.gui.coloured_news_year) this->flags.Set(NewsFlag::InColour);
->>>>>>> 9a6fc4eb
+	if (CalTime::CurYear() >= _settings_client.gui.coloured_news_year) this->flags.Set(NewsFlag::InColour);
 	CopyOutDParam(this->params, 10);
 }
 
@@ -933,11 +899,7 @@
  *
  * @see NewsSubtype
  */
-<<<<<<< HEAD
-void AddNewsItem(StringID string, NewsType type, NewsFlag flags, NewsReferenceType reftype1, uint32_t ref1, NewsReferenceType reftype2, uint32_t ref2, std::unique_ptr<NewsAllocatedData> data, AdviceType advice_type)
-=======
-void AddNewsItem(StringID string, NewsType type, NewsStyle style, NewsFlags flags, NewsReferenceType reftype1, uint32_t ref1, NewsReferenceType reftype2, uint32_t ref2, std::unique_ptr<NewsAllocatedData> &&data, AdviceType advice_type)
->>>>>>> 9a6fc4eb
+void AddNewsItem(StringID string, NewsType type, NewsStyle style, NewsFlags flags, NewsReferenceType reftype1, uint32_t ref1, NewsReferenceType reftype2, uint32_t ref2, std::unique_ptr<NewsAllocatedData> data, AdviceType advice_type)
 {
 	if (_game_mode == GM_MENU) return;
 
@@ -971,15 +933,9 @@
 	if (text.empty()) return CMD_ERROR;
 
 	switch (reftype1) {
-<<<<<<< HEAD
-		case NR_NONE: break;
-		case NR_TILE:
-			if (!IsValidTile(TileIndex{reference})) return CMD_ERROR;
-=======
 		case NewsReferenceType::None: break;
 		case NewsReferenceType::Tile:
-			if (!IsValidTile(reference)) return CMD_ERROR;
->>>>>>> 9a6fc4eb
+			if (!IsValidTile(TileIndex{reference})) return CMD_ERROR;
 			break;
 
 		case NewsReferenceType::Vehicle:
@@ -1088,11 +1044,7 @@
 static void RemoveOldNewsItems()
 {
 	DeleteNews<MIN_NEWS_AMOUNT>([](const auto &ni) {
-<<<<<<< HEAD
-		return _scaled_tick_counter - ni.creation_tick > (uint)(_news_type_data[ni.type].age * _settings_client.gui.news_message_timeout * DAY_TICKS);
-=======
-		return TimerGameEconomy::date - _news_type_data[to_underlying(ni.type)].age * _settings_client.gui.news_message_timeout > ni.economy_date;
->>>>>>> 9a6fc4eb
+		return _scaled_tick_counter - ni.creation_tick > (uint)(_news_type_data[to_underlying(ni.type)].age * _settings_client.gui.news_message_timeout * DAY_TICKS);
 	});
 }
 
