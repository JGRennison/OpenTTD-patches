/*
 * This file is part of OpenTTD.
 * OpenTTD is free software; you can redistribute it and/or modify it under the terms of the GNU General Public License as published by the Free Software Foundation, version 2.
 * OpenTTD is distributed in the hope that it will be useful, but WITHOUT ANY WARRANTY; without even the implied warranty of MERCHANTABILITY or FITNESS FOR A PARTICULAR PURPOSE.
 * See the GNU General Public License for more details. You should have received a copy of the GNU General Public License along with OpenTTD. If not, see <http://www.gnu.org/licenses/>.
 */

/** @file news_gui.cpp GUI functions related to news messages. */

#include "stdafx.h"
#include "gui.h"
#include "viewport_func.h"
#include "strings_func.h"
#include "window_func.h"
#include "date_func.h"
#include "vehicle_base.h"
#include "vehicle_func.h"
#include "vehicle_gui.h"
#include "roadveh.h"
#include "station_base.h"
#include "industry.h"
#include "town.h"
#include "sound_func.h"
#include "string_func.h"
#include "statusbar_gui.h"
#include "company_manager_face.h"
#include "company_func.h"
#include "engine_base.h"
#include "engine_gui.h"
#include "core/geometry_func.hpp"
#include "command_func.h"
#include "company_base.h"
#include "settings_internal.h"
#include "guitimer_func.h"
#include "group_gui.h"
#include "zoom_func.h"
#include "news_func.h"

#include "widgets/news_widget.h"

#include "table/strings.h"

#include "safeguards.h"

static const uint MIN_NEWS_AMOUNT = 30; ///< preferred minimum amount of news messages.
static const uint MAX_NEWS_AMOUNT = 1U << 10; ///< Do not exceed this number of news messages.

static NewsContainer _news; ///< List of news, with newest items at the start.

/**
 * Forced news item.
 * Users can force an item by accessing the history or "last message".
 * If the message being shown was forced by the user, an iterator is stored
 * in _forced_news. Otherwise, \a _forced_news variable is the end of \a _news.
 */
static NewsIterator _forced_news = std::end(_news);

/** Current news item (last item shown regularly). */
static NewsIterator _current_news = std::end(_news);

/** Current status bar news item. */
static NewsIterator _statusbar_news = std::end(_news);

/**
 * Get pointer to the current status bar news item.
 * @return Pointer to the current status bar news item, or nullptr if there is none.
 */
const NewsItem *GetStatusbarNews()
{
	return (_statusbar_news == std::end(_news)) ? nullptr : &*_statusbar_news;
}

/**
 * Get read-only reference to all news items.
 * @return Read-only reference to all news items.
 */
const NewsContainer &GetNews()
{
	return _news;
}

/**
 * Get the position a news-reference is referencing.
 * @param reftype The type of reference.
 * @param ref     The reference.
 * @return A tile for the referenced object, or INVALID_TILE if none.
 */
static TileIndex GetReferenceTile(NewsReferenceType reftype, uint32_t ref)
{
	switch (reftype) {
		case NR_TILE:     return (TileIndex)ref;
		case NR_STATION:  return BaseStation::Get((StationID)ref)->xy;
		case NR_INDUSTRY: return Industry::Get((IndustryID)ref)->location.tile + TileDiffXY(1, 1);
		case NR_TOWN:     return Town::Get((TownID)ref)->xy;
		default:          return INVALID_TILE;
	}
}

/* Normal news items. */
static constexpr NWidgetPart _nested_normal_news_widgets[] = {
	NWidget(WWT_PANEL, COLOUR_WHITE, WID_N_PANEL),
		NWidget(NWID_VERTICAL), SetPadding(WidgetDimensions::unscaled.fullbevel),
			NWidget(NWID_LAYER, INVALID_COLOUR),
				/* Layer 1 */
				NWidget(NWID_VERTICAL), SetPIPRatio(0, 0, 1),
					NWidget(NWID_HORIZONTAL), SetPIPRatio(0, 1, 0),
						NWidget(WWT_CLOSEBOX, COLOUR_WHITE, WID_N_CLOSEBOX),
						NWidget(WWT_LABEL, INVALID_COLOUR, WID_N_DATE),
								SetStringTip(STR_JUST_DATE_LONG),
								SetTextStyle(TC_BLACK, FS_SMALL),
								SetAlignment(SA_RIGHT | SA_TOP),
					EndContainer(),
				EndContainer(),
				/* Layer 2 */
				NWidget(WWT_EMPTY, INVALID_COLOUR, WID_N_MESSAGE),
						SetMinimalTextLines(8, 0, FS_LARGE),
						SetMinimalSize(400, 0),
						SetPadding(WidgetDimensions::unscaled.hsep_indent, WidgetDimensions::unscaled.vsep_wide),
			EndContainer(),
		EndContainer(),
	EndContainer(),
};

static WindowDesc _normal_news_desc(__FILE__, __LINE__,
	WDP_MANUAL, nullptr, 0, 0,
	WC_NEWS_WINDOW, WC_NONE,
	0,
	_nested_normal_news_widgets
);

/* New vehicles news items. */
static constexpr NWidgetPart _nested_vehicle_news_widgets[] = {
	NWidget(WWT_PANEL, COLOUR_WHITE, WID_N_PANEL),
		NWidget(NWID_VERTICAL), SetPadding(WidgetDimensions::unscaled.fullbevel),
			NWidget(NWID_LAYER, INVALID_COLOUR),
				/* Layer 1 */
				NWidget(NWID_VERTICAL), SetPIPRatio(0, 0, 1),
					NWidget(NWID_HORIZONTAL), SetPIPRatio(0, 1, 0),
						NWidget(WWT_CLOSEBOX, COLOUR_WHITE, WID_N_CLOSEBOX),
					EndContainer(),
				EndContainer(),
				/* Layer 2 */
				NWidget(WWT_LABEL, INVALID_COLOUR, WID_N_VEH_TITLE),
						SetFill(1, 1),
						SetMinimalTextLines(2, 0, FS_LARGE),
						SetMinimalSize(400, 0),
						SetPadding(WidgetDimensions::unscaled.hsep_indent, WidgetDimensions::unscaled.vsep_wide),
						SetStringTip(STR_EMPTY),
			EndContainer(),
			NWidget(WWT_PANEL, COLOUR_WHITE, WID_N_VEH_BKGND), SetPadding(WidgetDimensions::unscaled.fullbevel),
				NWidget(NWID_VERTICAL),
					NWidget(WWT_EMPTY, INVALID_COLOUR, WID_N_VEH_NAME),
							SetMinimalTextLines(1, 0, FS_LARGE),
							SetMinimalSize(350, 0),
							SetPadding(WidgetDimensions::unscaled.hsep_indent, WidgetDimensions::unscaled.vsep_wide),
							SetFill(1, 0),
					NWidget(WWT_EMPTY, INVALID_COLOUR, WID_N_VEH_SPR),
							SetMinimalSize(350, 32),
							SetFill(1, 0),
					NWidget(WWT_EMPTY, INVALID_COLOUR, WID_N_VEH_INFO),
							SetMinimalTextLines(3, 0, FS_NORMAL),
							SetMinimalSize(350, 0),
							SetPadding(WidgetDimensions::unscaled.hsep_indent, WidgetDimensions::unscaled.vsep_wide),
							SetFill(1, 0),
				EndContainer(),
			EndContainer(),
		EndContainer(),
	EndContainer(),
};

static WindowDesc _vehicle_news_desc(__FILE__, __LINE__,
	WDP_MANUAL, nullptr, 0, 0,
	WC_NEWS_WINDOW, WC_NONE,
	0,
	_nested_vehicle_news_widgets
);

/* Company news items. */
static constexpr NWidgetPart _nested_company_news_widgets[] = {
	NWidget(WWT_PANEL, COLOUR_WHITE, WID_N_PANEL),
		NWidget(NWID_VERTICAL), SetPadding(WidgetDimensions::unscaled.fullbevel),
			NWidget(NWID_LAYER, INVALID_COLOUR),
				/* Layer 1 */
				NWidget(NWID_VERTICAL), SetPIPRatio(0, 0, 1),
					NWidget(NWID_HORIZONTAL), SetPIPRatio(0, 1, 0),
						NWidget(WWT_CLOSEBOX, COLOUR_WHITE, WID_N_CLOSEBOX),
					EndContainer(),
				EndContainer(),
				/* Layer 2 */
				NWidget(WWT_LABEL, INVALID_COLOUR, WID_N_TITLE),
						SetFill(1, 1),
						SetMinimalTextLines(1, 0, FS_LARGE),
						SetMinimalSize(400, 0),
						SetPadding(WidgetDimensions::unscaled.hsep_indent, WidgetDimensions::unscaled.vsep_normal),
						SetStringTip(STR_EMPTY),
			EndContainer(),
			NWidget(NWID_HORIZONTAL),
				NWidget(NWID_VERTICAL), SetPIP(0, WidgetDimensions::unscaled.vsep_normal, 0), SetPadding(2),
					NWidget(WWT_EMPTY, INVALID_COLOUR, WID_N_MGR_FACE),
							SetFill(0, 0),
							SetMinimalSize(93, 119),
					NWidget(WWT_EMPTY, INVALID_COLOUR, WID_N_MGR_NAME),
							SetFill(0, 1),
							SetMinimalTextLines(2, 0),
				EndContainer(),
				NWidget(WWT_EMPTY, INVALID_COLOUR, WID_N_COMPANY_MSG),
						SetFill(1, 1),
						SetPadding(WidgetDimensions::unscaled.hsep_indent, WidgetDimensions::unscaled.vsep_wide),
						SetMinimalSize(300, 0),
			EndContainer(),
		EndContainer(),
	EndContainer(),
};

static WindowDesc _company_news_desc(__FILE__, __LINE__,
	WDP_MANUAL, nullptr, 0, 0,
	WC_NEWS_WINDOW, WC_NONE,
	0,
	_nested_company_news_widgets
);

/* Thin news items. */
static constexpr NWidgetPart _nested_thin_news_widgets[] = {
	NWidget(WWT_PANEL, COLOUR_WHITE, WID_N_PANEL),
		NWidget(NWID_VERTICAL), SetPadding(WidgetDimensions::unscaled.fullbevel),
			NWidget(NWID_LAYER, INVALID_COLOUR),
				/* Layer 1 */
				NWidget(NWID_VERTICAL), SetPIPRatio(0, 0, 1),
					NWidget(NWID_HORIZONTAL), SetPIPRatio(0, 1, 0),
						NWidget(WWT_CLOSEBOX, COLOUR_WHITE, WID_N_CLOSEBOX),
						NWidget(WWT_LABEL, INVALID_COLOUR, WID_N_DATE),
								SetStringTip(STR_JUST_DATE_LONG),
								SetTextStyle(TC_BLACK, FS_SMALL),
								SetAlignment(SA_RIGHT | SA_TOP),
					EndContainer(),
				EndContainer(),
				/* Layer 2 */
				NWidget(WWT_EMPTY, INVALID_COLOUR, WID_N_MESSAGE),
						SetMinimalTextLines(3, 0, FS_LARGE),
						SetMinimalSize(400, 0),
						SetPadding(WidgetDimensions::unscaled.hsep_indent, WidgetDimensions::unscaled.vsep_normal),
			EndContainer(),
			NWidget(NWID_VIEWPORT, INVALID_COLOUR, WID_N_VIEWPORT), SetMinimalSize(426, 70),
					SetPadding(WidgetDimensions::unscaled.fullbevel),
		EndContainer(),
	EndContainer(),
};

static WindowDesc _thin_news_desc(__FILE__, __LINE__,
	WDP_MANUAL, nullptr, 0, 0,
	WC_NEWS_WINDOW, WC_NONE,
	0,
	_nested_thin_news_widgets
);

/* Small news items. */
static constexpr NWidgetPart _nested_small_news_widgets[] = {
	/* Caption + close box. The caption is not WWT_CAPTION as the window shall not be moveable and so on. */
	NWidget(NWID_HORIZONTAL),
		NWidget(WWT_CLOSEBOX, COLOUR_LIGHT_BLUE, WID_N_CLOSEBOX),
		NWidget(WWT_EMPTY, INVALID_COLOUR, WID_N_CAPTION),
		NWidget(WWT_TEXTBTN, COLOUR_LIGHT_BLUE, WID_N_SHOW_GROUP),
				SetAspect(WidgetDimensions::ASPECT_VEHICLE_ICON),
				SetResize(1, 0),
				SetToolTip(STR_NEWS_SHOW_VEHICLE_GROUP_TOOLTIP),
	EndContainer(),

	/* Main part */
	NWidget(WWT_PANEL, COLOUR_LIGHT_BLUE, WID_N_HEADLINE),
		NWidget(NWID_VERTICAL),
				SetPIP(0, WidgetDimensions::unscaled.vsep_normal, 0),
				SetPadding(2),
			NWidget(WWT_INSET, COLOUR_LIGHT_BLUE, WID_N_INSET),
				NWidget(NWID_VIEWPORT, INVALID_COLOUR, WID_N_VIEWPORT),
						SetMinimalSize(274, 47),
			EndContainer(),
			NWidget(WWT_EMPTY, INVALID_COLOUR, WID_N_MESSAGE),
					SetMinimalTextLines(2, 0),
					SetMinimalSize(275, 0),
		EndContainer(),
	EndContainer(),
};

static WindowDesc _small_news_desc(__FILE__, __LINE__,
	WDP_MANUAL, nullptr, 0, 0,
	WC_NEWS_WINDOW, WC_NONE,
	0,
	_nested_small_news_widgets
);

/**
 * Window layouts for news items.
 */
static WindowDesc *_news_window_layout[] = {
	&_thin_news_desc,    ///< NF_THIN
	&_small_news_desc,   ///< NF_SMALL
	&_normal_news_desc,  ///< NF_NORMAL
	&_vehicle_news_desc, ///< NF_VEHICLE
	&_company_news_desc, ///< NF_COMPANY
};

WindowDesc &GetNewsWindowLayout(NewsFlag flags)
{
	uint layout = GB(flags, NFB_WINDOW_LAYOUT, NFB_WINDOW_LAYOUT_COUNT);
	assert(layout < lengthof(_news_window_layout));
	return *_news_window_layout[layout];
}

/**
 * Per-NewsType data
 */
static NewsTypeData _news_type_data[] = {
	/*            name,                           age, sound,          */
	NewsTypeData("news_display.arrival_player",    60, SND_1D_APPLAUSE ),  ///< NT_ARRIVAL_COMPANY
	NewsTypeData("news_display.arrival_other",     60, SND_1D_APPLAUSE ),  ///< NT_ARRIVAL_OTHER
	NewsTypeData("news_display.accident",          90, SND_BEGIN       ),  ///< NT_ACCIDENT
	NewsTypeData("news_display.accident_other",    90, SND_BEGIN       ),  ///< NT_ACCIDENT_OTHER
	NewsTypeData("news_display.company_info",      60, SND_BEGIN       ),  ///< NT_COMPANY_INFO
	NewsTypeData("news_display.open",              90, SND_BEGIN       ),  ///< NT_INDUSTRY_OPEN
	NewsTypeData("news_display.close",             90, SND_BEGIN       ),  ///< NT_INDUSTRY_CLOSE
	NewsTypeData("news_display.economy",           30, SND_BEGIN       ),  ///< NT_ECONOMY
	NewsTypeData("news_display.production_player", 30, SND_BEGIN       ),  ///< NT_INDUSTRY_COMPANY
	NewsTypeData("news_display.production_other",  30, SND_BEGIN       ),  ///< NT_INDUSTRY_OTHER
	NewsTypeData("news_display.production_nobody", 30, SND_BEGIN       ),  ///< NT_INDUSTRY_NOBODY
	NewsTypeData("news_display.advice",           150, SND_BEGIN       ),  ///< NT_ADVICE
	NewsTypeData("news_display.new_vehicles",      30, SND_1E_NEW_ENGINE), ///< NT_NEW_VEHICLES
	NewsTypeData("news_display.acceptance",        90, SND_BEGIN       ),  ///< NT_ACCEPTANCE
	NewsTypeData("news_display.subsidies",        180, SND_BEGIN       ),  ///< NT_SUBSIDIES
	NewsTypeData("news_display.general",           60, SND_BEGIN       ),  ///< NT_GENERAL
};

static_assert(lengthof(_news_type_data) == NT_END);

/**
 * Return the news display option.
 * @return display options
 */
NewsDisplay NewsTypeData::GetDisplay() const
{
	const SettingDesc *sd = GetSettingFromName(this->name);
	assert(sd != nullptr && sd->IsIntSetting());
	return (NewsDisplay)sd->AsIntSetting()->Read(nullptr);
}

/** Window class displaying a news item. */
struct NewsWindow : Window {
	uint16_t chat_height;   ///< Height of the chat window.
	uint16_t status_height; ///< Height of the status bar window
	const NewsItem *ni;   ///< News item to display.
	static int duration;  ///< Remaining time for showing the current news message (may only be access while a news item is displayed).

	static const uint TIMER_INTERVAL = 210; ///< Scrolling interval, scaled by line text line height. This value chosen to maintain the 15ms at normal zoom.
	GUITimer timer;

	NewsWindow(WindowDesc &desc, const NewsItem *ni) : Window(desc), ni(ni)
	{
		NewsWindow::duration = 16650;
		const Window *w = FindWindowByClass(WC_SEND_NETWORK_MSG);
		this->chat_height = (w != nullptr) ? w->height : 0;
		this->status_height = FindWindowById(WC_STATUS_BAR, 0)->height;

		this->flags |= WF_DISABLE_VP_SCROLL;

		this->CreateNestedTree();

		/* For company news with a face we have a separate headline in param[0] */
<<<<<<< HEAD
		if (&desc == &_company_news_desc) this->GetWidget<NWidgetCore>(WID_N_TITLE)->widget_data = this->ni->params[0].data;
=======
		if (&desc == &_company_news_desc) this->GetWidget<NWidgetCore>(WID_N_TITLE)->SetString(static_cast<StringID>(std::get<uint64_t>(this->ni->params[0])));
>>>>>>> b653f875

		NWidgetCore *nwid = this->GetWidget<NWidgetCore>(WID_N_SHOW_GROUP);
		if (ni->reftype1 == NR_VEHICLE && nwid != nullptr) {
			const Vehicle *v = Vehicle::Get(ni->ref1);
			switch (v->type) {
				case VEH_TRAIN:
					nwid->SetString(STR_TRAIN);
					break;
				case VEH_ROAD:
					nwid->SetString(RoadVehicle::From(v)->IsBus() ? STR_BUS : STR_LORRY);
					break;
				case VEH_SHIP:
					nwid->SetString(STR_SHIP);
					break;
				case VEH_AIRCRAFT:
					nwid->SetString(STR_PLANE);
					break;
				default:
					break; // Do nothing
			}
		}

		this->FinishInitNested(0);

		/* Initialize viewport if it exists. */
		NWidgetViewport *nvp = this->GetWidget<NWidgetViewport>(WID_N_VIEWPORT);
		if (nvp != nullptr) {
			nvp->InitializeViewport(this, ni->reftype1 == NR_VEHICLE ? 0x80000000 | ni->ref1 : GetReferenceTile(ni->reftype1, ni->ref1), ScaleZoomGUI(ZOOM_LVL_NEWS));
			if (this->ni->flags & NF_NO_TRANSPARENT) nvp->disp_flags |= ND_NO_TRANSPARENCY;
			if ((this->ni->flags & NF_INCOLOUR) == 0) {
				nvp->disp_flags |= ND_SHADE_GREY;
			} else if (this->ni->flags & NF_SHADE) {
				nvp->disp_flags |= ND_SHADE_DIMMED;
			}
		}

		PositionNewsMessage(this);
	}

	void OnInit() override
	{
		this->timer.SetInterval(TIMER_INTERVAL / GetCharacterHeight(FS_NORMAL));
	}

	void DrawNewsBorder(const Rect &r) const
	{
		Rect ir = r.Shrink(WidgetDimensions::scaled.bevel);
		GfxFillRect(ir, PC_WHITE);

		ir = ir.Expand(1);
		GfxFillRect( r.left,   r.top,    ir.left,   r.bottom, PC_BLACK);
		GfxFillRect(ir.right,  r.top,     r.right,  r.bottom, PC_BLACK);
		GfxFillRect( r.left,   r.top,     r.right, ir.top,    PC_BLACK);
		GfxFillRect( r.left,  ir.bottom,  r.right,  r.bottom, PC_BLACK);
	}

	Point OnInitialPosition(int16_t sm_width, int16_t sm_height, int window_number) override
	{
		Point pt = { 0, _screen.height };
		return pt;
	}

	void UpdateWidgetSize(WidgetID widget, Dimension &size, [[maybe_unused]] const Dimension &padding, [[maybe_unused]] Dimension &fill, [[maybe_unused]] Dimension &resize) override
	{
		StringID str = STR_NULL;
		switch (widget) {
			case WID_N_CAPTION: {
				/* Caption is not a real caption (so that the window cannot be moved)
				 * thus it doesn't get the default sizing of a caption. */
				Dimension d2 = GetStringBoundingBox(STR_NEWS_MESSAGE_CAPTION);
				d2.height += WidgetDimensions::scaled.captiontext.Vertical();
				size = maxdim(size, d2);
				return;
			}

			case WID_N_MGR_FACE:
				size = maxdim(size, GetScaledSpriteSize(SPR_GRADIENT));
				break;

			case WID_N_MESSAGE:
				CopyInDParam(this->ni->params);
				str = this->ni->string_id;
				break;

			case WID_N_COMPANY_MSG:
				str = this->GetCompanyMessageString();
				break;

			case WID_N_VEH_NAME:
			case WID_N_VEH_TITLE:
				str = this->GetNewVehicleMessageString(widget);
				break;

			case WID_N_VEH_INFO: {
				assert(this->ni->reftype1 == NR_ENGINE);
				EngineID engine = this->ni->ref1;
				str = GetEngineInfoString(engine);
				break;
			}

			case WID_N_SHOW_GROUP:
				if (this->ni->reftype1 == NR_VEHICLE) {
					Dimension d2 = GetStringBoundingBox(this->GetWidget<NWidgetCore>(WID_N_SHOW_GROUP)->GetString());
					d2.height += WidgetDimensions::scaled.captiontext.Vertical();
					d2.width += WidgetDimensions::scaled.captiontext.Horizontal();
					size = d2;
				} else {
					/* Hide 'Show group window' button if this news is not about a vehicle. */
					size.width = 0;
					size.height = 0;
					resize.width = 0;
					resize.height = 0;
					fill.width = 0;
					fill.height = 0;
				}
				return;

			default:
				return; // Do nothing
		}

		/* Update minimal size with length of the multi-line string. */
		Dimension d = size;
		d.width = (d.width >= padding.width) ? d.width - padding.width : 0;
		d.height = (d.height >= padding.height) ? d.height - padding.height : 0;
		d = GetStringMultiLineBoundingBox(str, d);
		d.width += padding.width;
		d.height += padding.height;
		size = maxdim(size, d);
	}

	void SetStringParameters(WidgetID widget) const override
	{
		if (widget == WID_N_DATE) SetDParam(0, this->ni->date);
	}

	void DrawWidget(const Rect &r, WidgetID widget) const override
	{
		switch (widget) {
			case WID_N_CAPTION:
				DrawCaption(r, COLOUR_LIGHT_BLUE, this->owner, TC_FROMSTRING, STR_NEWS_MESSAGE_CAPTION, SA_CENTER, FS_NORMAL);
				break;

			case WID_N_PANEL:
				this->DrawNewsBorder(r);
				break;

			case WID_N_MESSAGE:
				CopyInDParam(this->ni->params);
				DrawStringMultiLine(r.left, r.right, r.top, r.bottom, this->ni->string_id, TC_FROMSTRING, SA_CENTER);
				break;

			case WID_N_MGR_FACE: {
				const CompanyNewsInformation *cni = static_cast<const CompanyNewsInformation*>(this->ni->data.get());
				DrawCompanyManagerFace(cni->face, cni->colour, r);
				GfxFillRect(r.left, r.top, r.right, r.bottom, PALETTE_NEWSPAPER, FILLRECT_RECOLOUR);
				break;
			}
			case WID_N_MGR_NAME: {
				const CompanyNewsInformation *cni = static_cast<const CompanyNewsInformation*>(this->ni->data.get());
				SetDParamStr(0, cni->president_name);
				DrawStringMultiLine(r.left, r.right, r.top, r.bottom, STR_JUST_RAW_STRING, TC_FROMSTRING, SA_CENTER);
				break;
			}
			case WID_N_COMPANY_MSG:
				DrawStringMultiLine(r.left, r.right, r.top, r.bottom, this->GetCompanyMessageString(), TC_FROMSTRING, SA_CENTER);
				break;

			case WID_N_VEH_BKGND:
				GfxFillRect(r.left, r.top, r.right, r.bottom, PC_GREY);
				break;

			case WID_N_VEH_NAME:
			case WID_N_VEH_TITLE:
				DrawStringMultiLine(r.left, r.right, r.top, r.bottom, this->GetNewVehicleMessageString(widget), TC_FROMSTRING, SA_CENTER);
				break;

			case WID_N_VEH_SPR: {
				assert(this->ni->reftype1 == NR_ENGINE);
				EngineID engine = this->ni->ref1;
				DrawVehicleEngine(r.left, r.right, CenterBounds(r.left, r.right, 0), CenterBounds(r.top, r.bottom, 0), engine, GetEnginePalette(engine, _local_company), EIT_PREVIEW);
				GfxFillRect(r.left, r.top, r.right, r.bottom, PALETTE_NEWSPAPER, FILLRECT_RECOLOUR);
				break;
			}
			case WID_N_VEH_INFO: {
				assert(this->ni->reftype1 == NR_ENGINE);
				EngineID engine = this->ni->ref1;
				DrawStringMultiLine(r.left, r.right, r.top, r.bottom, GetEngineInfoString(engine), TC_FROMSTRING, SA_CENTER);
				break;
			}
		}
	}

	void OnClick([[maybe_unused]] Point pt, WidgetID widget, [[maybe_unused]] int click_count) override
	{
		switch (widget) {
			case WID_N_CLOSEBOX:
				NewsWindow::duration = 0;
				this->Close();
				_forced_news = std::end(_news);
				break;

			case WID_N_CAPTION:
				if (this->ni->reftype1 == NR_VEHICLE) {
					const Vehicle *v = Vehicle::Get(this->ni->ref1);
					ShowVehicleViewWindow(v);
				}
				break;

			case WID_N_VIEWPORT:
				break; // Ignore clicks

			case WID_N_SHOW_GROUP:
				if (this->ni->reftype1 == NR_VEHICLE) {
					const Vehicle *v = Vehicle::Get(this->ni->ref1);
					ShowCompanyGroupForVehicle(v);
				}
				break;
			default:
				if (this->ni->reftype1 == NR_VEHICLE) {
					const Vehicle *v = Vehicle::Get(this->ni->ref1);
					ScrollMainWindowTo(v->x_pos, v->y_pos, v->z_pos);
				} else {
					TileIndex tile1 = GetReferenceTile(this->ni->reftype1, this->ni->ref1);
					TileIndex tile2 = GetReferenceTile(this->ni->reftype2, this->ni->ref2);
					if (_ctrl_pressed) {
						if (tile1 != INVALID_TILE) ShowExtraViewportWindow(tile1);
						if (tile2 != INVALID_TILE) ShowExtraViewportWindow(tile2);
					} else {
						if ((tile1 == INVALID_TILE || !ScrollMainWindowToTile(tile1)) && tile2 != INVALID_TILE) {
							ScrollMainWindowToTile(tile2);
						}
					}
				}
				break;
		}
	}

	void OnResize() override
	{
		if (this->viewport != nullptr) {
			NWidgetViewport *nvp = this->GetWidget<NWidgetViewport>(WID_N_VIEWPORT);
			nvp->UpdateViewportCoordinates(this);

			if (ni->reftype1 != NR_VEHICLE) {
				ScrollWindowToTile(GetReferenceTile(ni->reftype1, ni->ref1), this, true); // Re-center viewport.
			}
		}

		NWidgetResizeBase *wid = this->GetWidget<NWidgetResizeBase>(WID_N_MGR_NAME);
		if (wid != nullptr) {
			SetDParamStr(0, static_cast<const CompanyNewsInformation *>(this->ni->data.get())->president_name);
			int y = GetStringHeight(STR_JUST_RAW_STRING, wid->current_x);
			if (wid->UpdateVerticalSize(y)) this->ReInit(0, 0);
		}
	}

	/**
	 * Some data on this window has become invalid.
	 * @param data Information about the changed data.
	 * @param gui_scope Whether the call is done from GUI scope. You may not do everything when not in GUI scope. See #InvalidateWindowData() for details.
	 */
	void OnInvalidateData([[maybe_unused]] int data = 0, [[maybe_unused]] bool gui_scope = true) override
	{
		if (!gui_scope) return;
		/* The chatbar has notified us that is was either created or closed */
		int newtop = this->top + this->chat_height - data;
		this->chat_height = data;
		this->SetWindowTop(newtop);
	}

	void OnRealtimeTick([[maybe_unused]] uint delta_ms) override
	{
		int count = this->timer.CountElapsed(delta_ms);
		if (count > 0) {
			/* Scroll up newsmessages from the bottom */
			int newtop = std::max(this->top - 2 * count, _screen.height - this->height - this->status_height - this->chat_height);
			this->SetWindowTop(newtop);
		}

		/* Decrement the news timer. We don't need to action an elapsed event here,
		 * so no need to use TimerElapsed(). */
		if (NewsWindow::duration > 0) NewsWindow::duration -= delta_ms;
	}

private:
	/**
	 * Moves the window to a new #top coordinate. Makes screen dirty where needed.
	 * @param newtop new top coordinate
	 */
	void SetWindowTop(int newtop)
	{
		if (this->top == newtop) return;

		int mintop = std::min(newtop, this->top);
		int maxtop = std::max(newtop, this->top);
		this->top = newtop;
		if (this->viewport != nullptr) {
			NWidgetViewport *nvp = this->GetWidget<NWidgetViewport>(WID_N_VIEWPORT);
			nvp->UpdateViewportCoordinates(this);
		}

		SetDirtyBlocks(this->left, mintop, this->left + this->width, maxtop + this->height);
	}

	StringID GetCompanyMessageString() const
	{
		/* Company news with a face have a separate headline, so the normal message is shifted by two params */
		CopyInDParam(std::span(this->ni->params.data() + 2, this->ni->params.size() - 2));
		return this->ni->params[1].data;
	}

	StringID GetNewVehicleMessageString(WidgetID widget) const
	{
		assert(this->ni->reftype1 == NR_ENGINE);
		EngineID engine = this->ni->ref1;

		switch (widget) {
			case WID_N_VEH_TITLE:
				SetDParam(0, GetEngineCategoryName(engine));
				return STR_NEWS_NEW_VEHICLE_NOW_AVAILABLE;

			case WID_N_VEH_NAME:
				SetDParam(0, PackEngineNameDParam(engine, EngineNameContext::PreviewNews));
				return STR_NEWS_NEW_VEHICLE_TYPE;

			default:
				NOT_REACHED();
		}
	}
};

/* static */ int NewsWindow::duration = 0; // Instance creation.

/** Open up an own newspaper window for the news item */
static void ShowNewspaper(const NewsItem *ni)
{
	SoundFx sound = _news_type_data[ni->type].sound;
	if (sound != 0 && _settings_client.sound.news_full) SndPlayFx(sound);

	new NewsWindow(GetNewsWindowLayout(ni->flags), ni);
}

/** Show news item in the ticker */
static void ShowTicker(NewsIterator ni)
{
	if (_settings_client.sound.news_ticker) SndPlayFx(SND_16_NEWS_TICKER);

	_statusbar_news = ni;
	InvalidateWindowData(WC_STATUS_BAR, 0, SBI_SHOW_TICKER);
}

/** Initialize the news-items data structures */
void InitNewsItemStructs()
{
	_news.clear();
	_forced_news = std::end(_news);
	_current_news = std::end(_news);
	_statusbar_news = std::end(_news);
	NewsWindow::duration = 0;
}

/**
 * Are we ready to show another ticker item?
 * Only if nothing is in the newsticker is displayed
 */
static bool ReadyForNextTickerItem()
{
	const NewsItem *ni = GetStatusbarNews();
	if (ni == nullptr) return true;

	/* Ticker message
	 * Check if the status bar message is still being displayed? */
	return !IsNewsTickerShown();
}

/**
 * Are we ready to show another news item?
 * Only if no newspaper is displayed
 */
static bool ReadyForNextNewsItem()
{
	if (_forced_news == std::end(_news) && _current_news == std::end(_news)) return true;

	/* neither newsticker nor newspaper are running */
	return (NewsWindow::duration <= 0 || FindWindowById(WC_NEWS_WINDOW, 0) == nullptr);
}

/** Move to the next ticker item */
static void MoveToNextTickerItem()
{
	/* There is no status bar, so no reason to show news;
	 * especially important with the end game screen when
	 * there is no status bar but possible news. */
	if (FindWindowById(WC_STATUS_BAR, 0) == nullptr) return;

	/* No news to move to. */
	if (std::empty(_news)) return;

	/* if we're not at the latest item, then move on */
	while (_statusbar_news != std::begin(_news)) {
		--_statusbar_news;
		const NewsType type = _statusbar_news->type;

		/* check the date, don't show too old items */
		if (_scaled_tick_counter - _statusbar_news->creation_tick > _news_type_data[type].age * DAY_TICKS) continue;

		switch (_news_type_data[type].GetDisplay()) {
			default: NOT_REACHED();
			case ND_OFF: // Off - show nothing only a small reminder in the status bar
				InvalidateWindowData(WC_STATUS_BAR, 0, SBI_SHOW_REMINDER);
				return;

			case ND_SUMMARY: // Summary - show ticker
				ShowTicker(_statusbar_news);
				return;

			case ND_FULL: // Full - show newspaper, skipped here
				break;;
		}
	}
}

/** Move to the next news item */
static void MoveToNextNewsItem()
{
	/* There is no status bar, so no reason to show news;
	 * especially important with the end game screen when
	 * there is no status bar but possible news. */
	if (FindWindowById(WC_STATUS_BAR, 0) == nullptr) return;

	CloseWindowById(WC_NEWS_WINDOW, 0); // close the newspapers window if shown
	_forced_news = std::end(_news);

	/* No news to move to. */
	if (std::empty(_news)) return;

	/* if we're not at the latest item, then move on */
	while (_current_news != std::begin(_news)) {
		--_current_news;
		const NewsType type = _current_news->type;

		/* check the date, don't show too old items */
		if (_scaled_tick_counter - _current_news->creation_tick > _news_type_data[type].age * DAY_TICKS) continue;

		switch (_news_type_data[type].GetDisplay()) {
			default: NOT_REACHED();
			case ND_OFF: // Off - show nothing only a small reminder in the status bar, skipped here
				break;

			case ND_SUMMARY: // Summary - show ticker, skipped here
				break;;

			case ND_FULL: // Full - show newspaper
				ShowNewspaper(&*_current_news);
				return;
		}
	}
}

/** Delete a news item from the queue */
static std::list<NewsItem>::iterator DeleteNewsItem(std::list<NewsItem>::iterator ni)
{
	bool updateCurrentNews = (_forced_news == ni || _current_news == ni);
	bool updateStatusbarNews = (_statusbar_news == ni);

	if (updateCurrentNews) {
		/* When we're the current news, go to the next older item first;
		 * we just possibly made that the last news item. */
		if (_current_news == ni) ++_current_news;
		if (_forced_news == ni) _forced_news = std::end(_news);
	}

	if (updateStatusbarNews) {
		/* When we're the current news, go to the next older item first;
		 * we just possibly made that the last news item. */
		++_statusbar_news;
	}

	/* Delete the news from the news queue. */
	ni = _news.erase(ni);

	if (updateCurrentNews) {
		/* About to remove the currently forced item (shown as newspapers) ||
		 * about to remove the currently displayed item (newspapers) */
		MoveToNextNewsItem();
	}

	if (updateStatusbarNews) {
		/* About to remove the currently displayed item (ticker, or just a reminder) */
		InvalidateWindowData(WC_STATUS_BAR, 0, SBI_NEWS_DELETED); // invalidate the statusbar
		MoveToNextTickerItem();
	}

	return ni;
}

/**
 * Create a new newsitem to be shown.
 * @param string_id String to display.
 * @param type      The type of news.
 * @param flags     Flags related to how to display the news.
 * @param reftype1  Type of ref1.
 * @param ref1      Reference 1 to some object: Used for a possible viewport, scrolling after clicking on the news, and for deleting the news when the object is deleted.
 * @param reftype2  Type of ref2.
 * @param ref2      Reference 2 to some object: Used for scrolling after clicking on the news, and for deleting the news when the object is deleted.
 * @param data      Pointer to data that must be released once the news message is cleared.
 *
 * @see NewsSubtype
 */
NewsItem::NewsItem(StringID string_id, NewsType type, NewsFlag flags, NewsReferenceType reftype1, uint32_t ref1, NewsReferenceType reftype2, uint32_t ref2, std::unique_ptr<NewsAllocatedData> data) :
	string_id(string_id), date(CalTime::CurDate()), creation_tick(_scaled_tick_counter), type(type), flags(flags), reftype1(reftype1), reftype2(reftype2), ref1(ref1), ref2(ref2), data(std::move(data))
{
	/* show this news message in colour? */
	if (CalTime::CurYear() >= _settings_client.gui.coloured_news_year) this->flags |= NF_INCOLOUR;
	CopyOutDParam(this->params, 10);
}

/**
 * Add a new newsitem to be shown.
 * @param string String to display
 * @param type news category
 * @param flags display flags for the news
 * @param reftype1 Type of ref1
 * @param ref1     Reference 1 to some object: Used for a possible viewport, scrolling after clicking on the news, and for deleting the news when the object is deleted.
 * @param reftype2 Type of ref2
 * @param ref2     Reference 2 to some object: Used for scrolling after clicking on the news, and for deleting the news when the object is deleted.
 * @param data     Pointer to data that must be released once the news message is cleared.
 *
 * @see NewsSubtype
 */
void AddNewsItem(StringID string, NewsType type, NewsFlag flags, NewsReferenceType reftype1, uint32_t ref1, NewsReferenceType reftype2, uint32_t ref2, std::unique_ptr<NewsAllocatedData> data)
{
	if (_game_mode == GM_MENU) return;

	/* Create new news item node */
	_news.emplace_front(string, type, flags, reftype1, ref1, reftype2, ref2, std::move(data));

	/* Keep the number of stored news items to a manageable number */
	if (std::size(_news) > MAX_NEWS_AMOUNT) {
		DeleteNewsItem(std::prev(std::end(_news)));
	}

	InvalidateWindowData(WC_MESSAGE_HISTORY, 0);
}

/**
 * Create a new custom news item.
 * @param tile unused
 * @param flags type of operation
 * @param p1 various bitstuffed elements
 * - p1 = (bit  0 -  7) - NewsType of the message.
 * - p1 = (bit  8 - 15) - NewsReferenceType of first reference.
 * - p1 = (bit 16 - 23) - Company this news message is for.
 * @param p2 First reference of the news message.
 * @param text The text of the news message.
 * @return the cost of this operation or an error
 */
CommandCost CmdCustomNewsItem(TileIndex tile, DoCommandFlag flags, uint32_t p1, uint32_t p2, const char *text)
{
	if (_current_company != OWNER_DEITY) return CMD_ERROR;

	NewsType type = (NewsType)GB(p1, 0, 8);
	NewsReferenceType reftype1 = (NewsReferenceType)GB(p1, 8, 8);
	CompanyID company = (CompanyID)GB(p1, 16, 8);

	if (company != INVALID_OWNER && !Company::IsValidID(company)) return CMD_ERROR;
	if (type >= NT_END) return CMD_ERROR;
	if (StrEmpty(text)) return CMD_ERROR;

	switch (reftype1) {
		case NR_NONE: break;
		case NR_TILE:
			if (!IsValidTile(p2)) return CMD_ERROR;
			break;

		case NR_VEHICLE:
			if (!Vehicle::IsValidID(p2)) return CMD_ERROR;
			break;

		case NR_STATION:
			if (!Station::IsValidID(p2)) return CMD_ERROR;
			break;

		case NR_INDUSTRY:
			if (!Industry::IsValidID(p2)) return CMD_ERROR;
			break;

		case NR_TOWN:
			if (!Town::IsValidID(p2)) return CMD_ERROR;
			break;

		case NR_ENGINE:
			if (!Engine::IsValidID(p2)) return CMD_ERROR;
			break;

		default: return CMD_ERROR;
	}

	if (company != INVALID_OWNER && company != _local_company) return CommandCost();

	if (flags & DC_EXEC) {
		SetDParamStr(0, text);
		AddNewsItem(STR_NEWS_CUSTOM_ITEM, type, NF_NORMAL, reftype1, p2, NR_NONE, UINT32_MAX);
	}

	return CommandCost();
}

/**
 * Delete news items by predicate, and invalidate the message history if necessary.
 * @tparam Tmin Stop if the number of news items remaining reaches \a min items.
 * @tparam Tpredicate Condition for a news item to be deleted.
 */
template <size_t Tmin = 0, class Tpredicate>
void DeleteNews(Tpredicate predicate)
{
	bool dirty = false;
	for (auto it = std::rbegin(_news); it != std::rend(_news); /* nothing */) {
		if constexpr (Tmin > 0) {
			if (std::size(_news) <= Tmin) break;
		}
		if (predicate(*it)) {
			it = std::make_reverse_iterator(DeleteNewsItem(std::prev(it.base())));
			dirty = true;
		} else {
			++it;
		}
	}
	if (dirty) InvalidateWindowData(WC_MESSAGE_HISTORY, 0);
}

/**
 * Delete a news item type about a vehicle.
 * When the news item type is INVALID_STRING_ID all news about the vehicle gets deleted.
 * @param vid  The vehicle to remove the news for.
 * @param news The news type to remove.
 */
void DeleteVehicleNews(VehicleID vid, StringID news)
{
	DeleteNews([&](const auto &ni) {
		return ((ni.reftype1 == NR_VEHICLE && ni.ref1 == vid) || (ni.reftype2 == NR_VEHICLE && ni.ref2 == vid)) && (news == INVALID_STRING_ID || ni.string_id == news);
	});
}

/**
 * Remove news regarding given station so there are no 'unknown station now accepts Mail'
 * or 'First train arrived at unknown station' news items.
 * @param sid station to remove news about
 */
void DeleteStationNews(StationID sid)
{
	DeleteNews([&](const auto &ni) {
		return (ni.reftype1 == NR_STATION && ni.ref1 == sid) || (ni.reftype2 == NR_STATION && ni.ref2 == sid);
	});
}

/**
 * Remove news regarding given industry
 * @param iid industry to remove news about
 */
void DeleteIndustryNews(IndustryID iid)
{
	DeleteNews([&](const auto &ni) {
		return (ni.reftype1 == NR_INDUSTRY && ni.ref1 == iid) || (ni.reftype2 == NR_INDUSTRY && ni.ref2 == iid);
	});
}

/**
 * Remove engine announcements for invalid engines.
 */
void DeleteInvalidEngineNews()
{
	DeleteNews([](const auto &ni) {
		return (ni.reftype1 == NR_ENGINE && (!Engine::IsValidID(ni.ref1) || !Engine::Get(ni.ref1)->IsEnabled())) ||
				(ni.reftype2 == NR_ENGINE && (!Engine::IsValidID(ni.ref2) || !Engine::Get(ni.ref2)->IsEnabled()));
	});
}

static void RemoveOldNewsItems()
{
	DeleteNews<MIN_NEWS_AMOUNT>([](const auto &ni) {
		return _scaled_tick_counter - ni.creation_tick > (uint)(_news_type_data[ni.type].age * _settings_client.gui.news_message_timeout * DAY_TICKS);
	});
}

/**
 * Report a change in vehicle IDs (due to autoreplace) to affected vehicle news.
 * @note Viewports of currently displayed news is changed via #ChangeVehicleViewports
 * @param from_index the old vehicle ID
 * @param to_index the new vehicle ID
 */
void ChangeVehicleNews(VehicleID from_index, VehicleID to_index)
{
	for (auto &ni : _news) {
		if (ni.reftype1 == NR_VEHICLE && ni.ref1 == from_index) ni.ref1 = to_index;
		if (ni.reftype2 == NR_VEHICLE && ni.ref2 == from_index) ni.ref2 = to_index;
		if (ni.flags & NF_VEHICLE_PARAM0 && ni.params[0].data == from_index) ni.params[0] = to_index;
	}
}

void NewsLoop()
{
	/* no news item yet */
	if (std::empty(_news)) return;

	static uint8_t _last_clean_month = 0;

	if (_last_clean_month != EconTime::CurMonth()) {
		RemoveOldNewsItems();
		_last_clean_month = EconTime::CurMonth();
	}

	if (ReadyForNextTickerItem()) MoveToNextTickerItem();
	if (ReadyForNextNewsItem()) MoveToNextNewsItem();
}

/** Do a forced show of a specific message */
static void ShowNewsMessage(NewsIterator ni)
{
	assert(!std::empty(_news));

	/* Delete the news window */
	CloseWindowById(WC_NEWS_WINDOW, 0);

	/* setup forced news item */
	_forced_news = ni;

	if (_forced_news != std::end(_news)) {
		CloseWindowById(WC_NEWS_WINDOW, 0);
		ShowNewspaper(&*ni);
	}
}

/**
 * Close active news message window
 * @return true if a window was closed.
 */
bool HideActiveNewsMessage()
{
	NewsWindow *w = dynamic_cast<NewsWindow *>(FindWindowById(WC_NEWS_WINDOW, 0));
	if (w == nullptr) return false;
	w->Close();
	return true;
}

/** Show previous news item */
void ShowLastNewsMessage()
{
	if (std::empty(_news)) return;

	NewsIterator ni;
	if (_forced_news == std::end(_news)) {
		/* Not forced any news yet, show the current one, unless a news window is
		 * open (which can only be the current one), then show the previous item */
		if (_current_news == std::end(_news)) {
			/* No news were shown yet resp. the last shown one was already deleted.
			 * Treat this as if _forced_news reached the oldest news; so, wrap around and start anew with the latest. */
			ni = std::begin(_news);
		} else {
			const Window *w = FindWindowById(WC_NEWS_WINDOW, 0);
			ni = (w == nullptr || (std::next(_current_news) == std::end(_news))) ? _current_news : std::next(_current_news);
		}
	} else if (std::next(_forced_news) == std::end(_news)) {
		/* We have reached the oldest news, start anew with the latest */
		ni = std::begin(_news);
	} else {
		/* 'Scrolling' through news history show each one in turn */
		ni = std::next(_forced_news);
	}
	bool wrap = false;
	for (;;) {
		if (_news_type_data[ni->type].GetDisplay() != ND_OFF) {
			ShowNewsMessage(ni);
			break;
		}

		++ni;
		if (ni == std::end(_news)) {
			if (wrap) break;
			/* We have reached the oldest news, start anew with the latest */
			ni = std::begin(_news);
			wrap = true;
		}
	}
}


/**
 * Draw an unformatted news message truncated to a maximum length. If
 * length exceeds maximum length it will be postfixed by '...'
 * @param left  the left most location for the string
 * @param right the right most location for the string
 * @param y position of the string
 * @param colour the colour the string will be shown in
 * @param *ni NewsItem being printed
 */
static void DrawNewsString(uint left, uint right, int y, TextColour colour, const NewsItem *ni)
{
	CopyInDParam(ni->params);

	/* Get the string, replaces newlines with spaces and remove control codes from the string. */
	std::string message = StrMakeValid(GetString(ni->string_id), SVS_REPLACE_TAB_CR_NL_WITH_SPACE);

	/* Truncate and show string; postfixed by '...' if necessary */
	DrawString(left, right, y, message, colour);
}

struct MessageHistoryWindow : Window {
	int line_height; /// < Height of a single line in the news history window including spacing.
	int date_width;  /// < Width needed for the date part.

	Scrollbar *vscroll;

	MessageHistoryWindow(WindowDesc &desc) : Window(desc)
	{
		this->CreateNestedTree();
		this->vscroll = this->GetScrollbar(WID_MH_SCROLLBAR);
		this->FinishInitNested(); // Initializes 'this->line_height' and 'this->date_width'.
		this->OnInvalidateData(0);
	}

	void UpdateWidgetSize(WidgetID widget, Dimension &size, [[maybe_unused]] const Dimension &padding, [[maybe_unused]] Dimension &fill, [[maybe_unused]] Dimension &resize) override
	{
		if (widget == WID_MH_BACKGROUND) {
			this->line_height = GetCharacterHeight(FS_NORMAL) + WidgetDimensions::scaled.vsep_normal;
			resize.height = this->line_height;

			/* Months are off-by-one, so it's actually 8. Not using
			 * month 12 because the 1 is usually less wide. */
			SetDParam(0, CalTime::ConvertYMDToDate(CalTime::ORIGINAL_MAX_YEAR, 7, 30));
			this->date_width = GetStringBoundingBox(STR_JUST_DATE_TINY).width + WidgetDimensions::scaled.hsep_wide;

			size.height = 4 * resize.height + WidgetDimensions::scaled.framerect.Vertical(); // At least 4 lines are visible.
			size.width = std::max(200u, size.width); // At least 200 pixels wide.
		}
	}

	void DrawWidget(const Rect &r, WidgetID widget) const override
	{
		if (widget != WID_MH_BACKGROUND || std::empty(_news)) return;

		/* Fill the widget with news items. */
		bool rtl = _current_text_dir == TD_RTL;
		Rect news = r.Shrink(WidgetDimensions::scaled.framerect).Indent(this->date_width + WidgetDimensions::scaled.hsep_wide, rtl);
		Rect date = r.Shrink(WidgetDimensions::scaled.framerect).WithWidth(this->date_width, rtl);
		int y = news.top;

		auto [first, last] = this->vscroll->GetVisibleRangeIterators(_news);
		for (auto ni = first; ni != last; ++ni) {
			SetDParam(0, ni->date);
			DrawString(date.left, date.right, y, STR_JUST_DATE_TINY, TC_WHITE);

			DrawNewsString(news.left, news.right, y, TC_WHITE, &*ni);
			y += this->line_height;
		}
	}

	/**
	 * Some data on this window has become invalid.
	 * @param data Information about the changed data.
	 * @param gui_scope Whether the call is done from GUI scope. You may not do everything when not in GUI scope. See #InvalidateWindowData() for details.
	 */
	void OnInvalidateData([[maybe_unused]] int data = 0, [[maybe_unused]] bool gui_scope = true) override
	{
		if (!gui_scope) return;
		this->vscroll->SetCount(std::size(_news));
	}

	void OnClick([[maybe_unused]] Point pt, WidgetID widget, [[maybe_unused]] int click_count) override
	{
		if (widget == WID_MH_BACKGROUND) {
			/* Scheduled window invalidations currently occur after the input loop, which means the scrollbar count
			 * could be invalid, so ensure it's correct now. Potentially this means that item clicked on might be
			 * different as well. */
			this->vscroll->SetCount(std::size(_news));
			auto ni = this->vscroll->GetScrolledItemFromWidget(_news, pt.y, this, widget, WidgetDimensions::scaled.framerect.top);
			if (ni == std::end(_news)) return;

			ShowNewsMessage(ni);
		}
	}

	void OnResize() override
	{
		this->vscroll->SetCapacityFromWidget(this, WID_MH_BACKGROUND, WidgetDimensions::scaled.framerect.Vertical());
	}
};

static constexpr NWidgetPart _nested_message_history[] = {
	NWidget(NWID_HORIZONTAL),
		NWidget(WWT_CLOSEBOX, COLOUR_BROWN),
		NWidget(WWT_CAPTION, COLOUR_BROWN), SetStringTip(STR_MESSAGE_HISTORY, STR_TOOLTIP_WINDOW_TITLE_DRAG_THIS),
		NWidget(WWT_SHADEBOX, COLOUR_BROWN),
		NWidget(WWT_DEFSIZEBOX, COLOUR_BROWN),
		NWidget(WWT_STICKYBOX, COLOUR_BROWN),
	EndContainer(),

	NWidget(NWID_HORIZONTAL),
		NWidget(WWT_PANEL, COLOUR_BROWN, WID_MH_BACKGROUND), SetMinimalSize(200, 125), SetToolTip(STR_MESSAGE_HISTORY_TOOLTIP), SetResize(1, 12), SetScrollbar(WID_MH_SCROLLBAR),
		EndContainer(),
		NWidget(NWID_VERTICAL),
			NWidget(NWID_VSCROLLBAR, COLOUR_BROWN, WID_MH_SCROLLBAR),
			NWidget(WWT_RESIZEBOX, COLOUR_BROWN),
		EndContainer(),
	EndContainer(),
};

static WindowDesc _message_history_desc(__FILE__, __LINE__,
	WDP_AUTO, "list_news", 400, 140,
	WC_MESSAGE_HISTORY, WC_NONE,
	0,
	_nested_message_history
);

/** Display window with news messages history */
void ShowMessageHistory()
{
	CloseWindowById(WC_MESSAGE_HISTORY, 0);
	new MessageHistoryWindow(_message_history_desc);
}<|MERGE_RESOLUTION|>--- conflicted
+++ resolved
@@ -364,11 +364,7 @@
 		this->CreateNestedTree();
 
 		/* For company news with a face we have a separate headline in param[0] */
-<<<<<<< HEAD
-		if (&desc == &_company_news_desc) this->GetWidget<NWidgetCore>(WID_N_TITLE)->widget_data = this->ni->params[0].data;
-=======
-		if (&desc == &_company_news_desc) this->GetWidget<NWidgetCore>(WID_N_TITLE)->SetString(static_cast<StringID>(std::get<uint64_t>(this->ni->params[0])));
->>>>>>> b653f875
+		if (&desc == &_company_news_desc) this->GetWidget<NWidgetCore>(WID_N_TITLE)->SetString(this->ni->params[0].data);
 
 		NWidgetCore *nwid = this->GetWidget<NWidgetCore>(WID_N_SHOW_GROUP);
 		if (ni->reftype1 == NR_VEHICLE && nwid != nullptr) {
