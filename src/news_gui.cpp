/*
 * This file is part of OpenTTD.
 * OpenTTD is free software; you can redistribute it and/or modify it under the terms of the GNU General Public License as published by the Free Software Foundation, version 2.
 * OpenTTD is distributed in the hope that it will be useful, but WITHOUT ANY WARRANTY; without even the implied warranty of MERCHANTABILITY or FITNESS FOR A PARTICULAR PURPOSE.
 * See the GNU General Public License for more details. You should have received a copy of the GNU General Public License along with OpenTTD. If not, see <http://www.gnu.org/licenses/>.
 */

/** @file news_gui.cpp GUI functions related to news messages. */

#include "stdafx.h"
#include "gui.h"
#include "viewport_func.h"
#include "strings_func.h"
#include "window_func.h"
#include "date_func.h"
#include "vehicle_base.h"
#include "vehicle_func.h"
#include "vehicle_gui.h"
#include "roadveh.h"
#include "station_base.h"
#include "industry.h"
#include "town.h"
#include "sound_func.h"
#include "string_func.h"
#include "statusbar_gui.h"
#include "company_manager_face.h"
#include "company_func.h"
#include "engine_base.h"
#include "engine_gui.h"
#include "core/geometry_func.hpp"
#include "command_func.h"
#include "company_base.h"
#include "settings_internal.h"
#include "guitimer_func.h"
#include "group_gui.h"
#include "zoom_func.h"
#include "news_cmd.h"
#include "news_func.h"

#include "widgets/news_widget.h"

#include "table/strings.h"

#include "safeguards.h"

static const uint MIN_NEWS_AMOUNT = 30; ///< preferred minimum amount of news messages.
static const uint MAX_NEWS_AMOUNT = 1U << 10; ///< Do not exceed this number of news messages.

static NewsContainer _news; ///< List of news, with newest items at the start.

/**
 * Forced news item.
 * Users can force an item by accessing the history or "last message".
 * If the message being shown was forced by the user, an iterator is stored
 * in _forced_news. Otherwise, \a _forced_news variable is the end of \a _news.
 */
static NewsIterator _forced_news = std::end(_news);

/** Current news item (last item shown regularly). */
static NewsIterator _current_news = std::end(_news);

/** Current status bar news item. */
static NewsIterator _statusbar_news = std::end(_news);

/**
 * Get pointer to the current status bar news item.
 * @return Pointer to the current status bar news item, or nullptr if there is none.
 */
const NewsItem *GetStatusbarNews()
{
	return (_statusbar_news == std::end(_news)) ? nullptr : &*_statusbar_news;
}

/**
 * Get read-only reference to all news items.
 * @return Read-only reference to all news items.
 */
const NewsContainer &GetNews()
{
	return _news;
}

/**
 * Get the position a news-reference is referencing.
 * @param reference The reference.
 * @return A tile for the referenced object, or INVALID_TILE if none.
 */
static TileIndex GetReferenceTile(const NewsReference &reference)
{
<<<<<<< HEAD
	switch (reftype) {
		case NewsReferenceType::Tile:     return (TileIndex)ref;
		case NewsReferenceType::Station:  return BaseStation::Get((StationID)ref)->xy;
		case NewsReferenceType::Industry: return Industry::Get((IndustryID)ref)->location.tile + TileDiffXY(1, 1);
		case NewsReferenceType::Town:     return Town::Get((TownID)ref)->xy;
		default:                          return INVALID_TILE;
	}
=======
	struct visitor {
		TileIndex operator()(const std::monostate &) { return INVALID_TILE; }
		TileIndex operator()(const TileIndex &t) { return t; }
		TileIndex operator()(const VehicleID) { return INVALID_TILE; }
		TileIndex operator()(const StationID s) { return Station::Get(s)->xy; }
		TileIndex operator()(const IndustryID i) { return Industry::Get(i)->location.tile + TileDiffXY(1, 1); }
		TileIndex operator()(const TownID t) { return Town::Get(t)->xy; }
		TileIndex operator()(const EngineID) { return INVALID_TILE; }
	};

	return std::visit(visitor{}, reference);
>>>>>>> 70c9f396
}

/* Normal news items. */
static constexpr NWidgetPart _nested_normal_news_widgets[] = {
	NWidget(WWT_PANEL, COLOUR_WHITE, WID_N_PANEL),
		NWidget(NWID_VERTICAL), SetPadding(WidgetDimensions::unscaled.fullbevel),
			NWidget(NWID_LAYER, INVALID_COLOUR),
				/* Layer 1 */
				NWidget(NWID_VERTICAL), SetPIPRatio(0, 0, 1),
					NWidget(NWID_HORIZONTAL), SetPIPRatio(0, 1, 0),
						NWidget(WWT_CLOSEBOX, COLOUR_WHITE, WID_N_CLOSEBOX),
						NWidget(WWT_LABEL, INVALID_COLOUR, WID_N_DATE),
								SetStringTip(STR_JUST_DATE_LONG),
								SetTextStyle(TC_BLACK, FS_SMALL),
								SetAlignment(SA_RIGHT | SA_TOP),
					EndContainer(),
				EndContainer(),
				/* Layer 2 */
				NWidget(WWT_EMPTY, INVALID_COLOUR, WID_N_MESSAGE),
						SetMinimalTextLines(8, 0, FS_LARGE),
						SetMinimalSize(400, 0),
						SetPadding(WidgetDimensions::unscaled.hsep_indent, WidgetDimensions::unscaled.vsep_wide),
			EndContainer(),
		EndContainer(),
	EndContainer(),
};

static WindowDesc _normal_news_desc(__FILE__, __LINE__,
	WDP_MANUAL, nullptr, 0, 0,
	WC_NEWS_WINDOW, WC_NONE,
	{},
	_nested_normal_news_widgets
);

/* New vehicles news items. */
static constexpr NWidgetPart _nested_vehicle_news_widgets[] = {
	NWidget(WWT_PANEL, COLOUR_WHITE, WID_N_PANEL),
		NWidget(NWID_VERTICAL), SetPadding(WidgetDimensions::unscaled.fullbevel),
			NWidget(NWID_LAYER, INVALID_COLOUR),
				/* Layer 1 */
				NWidget(NWID_VERTICAL), SetPIPRatio(0, 0, 1),
					NWidget(NWID_HORIZONTAL), SetPIPRatio(0, 1, 0),
						NWidget(WWT_CLOSEBOX, COLOUR_WHITE, WID_N_CLOSEBOX),
					EndContainer(),
				EndContainer(),
				/* Layer 2 */
				NWidget(WWT_LABEL, INVALID_COLOUR, WID_N_VEH_TITLE),
						SetFill(1, 1),
						SetMinimalTextLines(2, 0, FS_LARGE),
						SetMinimalSize(400, 0),
						SetPadding(WidgetDimensions::unscaled.hsep_indent, WidgetDimensions::unscaled.vsep_wide),
						SetStringTip(STR_EMPTY),
			EndContainer(),
			NWidget(WWT_PANEL, COLOUR_WHITE, WID_N_VEH_BKGND), SetPadding(WidgetDimensions::unscaled.fullbevel),
				NWidget(NWID_VERTICAL),
					NWidget(WWT_EMPTY, INVALID_COLOUR, WID_N_VEH_NAME),
							SetMinimalTextLines(1, 0, FS_LARGE),
							SetMinimalSize(350, 0),
							SetPadding(WidgetDimensions::unscaled.hsep_indent, WidgetDimensions::unscaled.vsep_wide),
							SetFill(1, 0),
					NWidget(WWT_EMPTY, INVALID_COLOUR, WID_N_VEH_SPR),
							SetMinimalSize(350, 32),
							SetFill(1, 0),
					NWidget(WWT_EMPTY, INVALID_COLOUR, WID_N_VEH_INFO),
							SetMinimalTextLines(3, 0, FS_NORMAL),
							SetMinimalSize(350, 0),
							SetPadding(WidgetDimensions::unscaled.hsep_indent, WidgetDimensions::unscaled.vsep_wide),
							SetFill(1, 0),
				EndContainer(),
			EndContainer(),
		EndContainer(),
	EndContainer(),
};

static WindowDesc _vehicle_news_desc(__FILE__, __LINE__,
	WDP_MANUAL, nullptr, 0, 0,
	WC_NEWS_WINDOW, WC_NONE,
	{},
	_nested_vehicle_news_widgets
);

/* Company news items. */
static constexpr NWidgetPart _nested_company_news_widgets[] = {
	NWidget(WWT_PANEL, COLOUR_WHITE, WID_N_PANEL),
		NWidget(NWID_VERTICAL), SetPadding(WidgetDimensions::unscaled.fullbevel),
			NWidget(NWID_LAYER, INVALID_COLOUR),
				/* Layer 1 */
				NWidget(NWID_VERTICAL), SetPIPRatio(0, 0, 1),
					NWidget(NWID_HORIZONTAL), SetPIPRatio(0, 1, 0),
						NWidget(WWT_CLOSEBOX, COLOUR_WHITE, WID_N_CLOSEBOX),
					EndContainer(),
				EndContainer(),
				/* Layer 2 */
				NWidget(WWT_LABEL, INVALID_COLOUR, WID_N_TITLE),
						SetFill(1, 1),
						SetMinimalTextLines(1, 0, FS_LARGE),
						SetMinimalSize(400, 0),
						SetPadding(WidgetDimensions::unscaled.hsep_indent, WidgetDimensions::unscaled.vsep_normal),
						SetStringTip(STR_EMPTY),
			EndContainer(),
			NWidget(NWID_HORIZONTAL),
				NWidget(NWID_VERTICAL), SetPIP(0, WidgetDimensions::unscaled.vsep_normal, 0), SetPadding(2),
					NWidget(WWT_EMPTY, INVALID_COLOUR, WID_N_MGR_FACE),
							SetFill(0, 0),
							SetMinimalSize(93, 119),
					NWidget(WWT_EMPTY, INVALID_COLOUR, WID_N_MGR_NAME),
							SetFill(0, 1),
							SetMinimalTextLines(2, 0),
				EndContainer(),
				NWidget(WWT_EMPTY, INVALID_COLOUR, WID_N_COMPANY_MSG),
						SetFill(1, 1),
						SetPadding(WidgetDimensions::unscaled.hsep_indent, WidgetDimensions::unscaled.vsep_wide),
						SetMinimalSize(300, 0),
			EndContainer(),
		EndContainer(),
	EndContainer(),
};

static WindowDesc _company_news_desc(__FILE__, __LINE__,
	WDP_MANUAL, nullptr, 0, 0,
	WC_NEWS_WINDOW, WC_NONE,
	{},
	_nested_company_news_widgets
);

/* Thin news items. */
static constexpr NWidgetPart _nested_thin_news_widgets[] = {
	NWidget(WWT_PANEL, COLOUR_WHITE, WID_N_PANEL),
		NWidget(NWID_VERTICAL), SetPadding(WidgetDimensions::unscaled.fullbevel),
			NWidget(NWID_LAYER, INVALID_COLOUR),
				/* Layer 1 */
				NWidget(NWID_VERTICAL), SetPIPRatio(0, 0, 1),
					NWidget(NWID_HORIZONTAL), SetPIPRatio(0, 1, 0),
						NWidget(WWT_CLOSEBOX, COLOUR_WHITE, WID_N_CLOSEBOX),
						NWidget(WWT_LABEL, INVALID_COLOUR, WID_N_DATE),
								SetStringTip(STR_JUST_DATE_LONG),
								SetTextStyle(TC_BLACK, FS_SMALL),
								SetAlignment(SA_RIGHT | SA_TOP),
					EndContainer(),
				EndContainer(),
				/* Layer 2 */
				NWidget(WWT_EMPTY, INVALID_COLOUR, WID_N_MESSAGE),
						SetMinimalTextLines(3, 0, FS_LARGE),
						SetMinimalSize(400, 0),
						SetPadding(WidgetDimensions::unscaled.hsep_indent, WidgetDimensions::unscaled.vsep_normal),
			EndContainer(),
			NWidget(NWID_VIEWPORT, INVALID_COLOUR, WID_N_VIEWPORT), SetMinimalSize(426, 70),
					SetPadding(WidgetDimensions::unscaled.fullbevel),
		EndContainer(),
	EndContainer(),
};

static WindowDesc _thin_news_desc(__FILE__, __LINE__,
	WDP_MANUAL, nullptr, 0, 0,
	WC_NEWS_WINDOW, WC_NONE,
	{},
	_nested_thin_news_widgets
);

/* Small news items. */
static constexpr NWidgetPart _nested_small_news_widgets[] = {
	/* Caption + close box. The caption is not WWT_CAPTION as the window shall not be moveable and so on. */
	NWidget(NWID_HORIZONTAL),
		NWidget(WWT_CLOSEBOX, COLOUR_LIGHT_BLUE, WID_N_CLOSEBOX),
		NWidget(WWT_EMPTY, INVALID_COLOUR, WID_N_CAPTION),
		NWidget(WWT_TEXTBTN, COLOUR_LIGHT_BLUE, WID_N_SHOW_GROUP),
				SetAspect(WidgetDimensions::ASPECT_VEHICLE_ICON),
				SetResize(1, 0),
				SetToolTip(STR_NEWS_SHOW_VEHICLE_GROUP_TOOLTIP),
	EndContainer(),

	/* Main part */
	NWidget(WWT_PANEL, COLOUR_LIGHT_BLUE, WID_N_HEADLINE),
		NWidget(NWID_VERTICAL),
				SetPIP(0, WidgetDimensions::unscaled.vsep_normal, 0),
				SetPadding(2),
			NWidget(WWT_INSET, COLOUR_LIGHT_BLUE, WID_N_INSET),
				NWidget(NWID_VIEWPORT, INVALID_COLOUR, WID_N_VIEWPORT),
						SetMinimalSize(274, 47),
			EndContainer(),
			NWidget(WWT_EMPTY, INVALID_COLOUR, WID_N_MESSAGE),
					SetMinimalTextLines(2, 0),
					SetMinimalSize(275, 0),
		EndContainer(),
	EndContainer(),
};

static WindowDesc _small_news_desc(__FILE__, __LINE__,
	WDP_MANUAL, nullptr, 0, 0,
	WC_NEWS_WINDOW, WC_NONE,
	{},
	_nested_small_news_widgets
);

/**
 * Window layouts for news items.
 */
static WindowDesc *_news_window_layout[] = {
	&_thin_news_desc,    // NewsStyle::Thin
	&_small_news_desc,   // NewsStyle::Small
	&_normal_news_desc,  // NewsStyle::Normal
	&_vehicle_news_desc, // NewsStyle::Vehicle
	&_company_news_desc, // NewsStyle::Company
};

static WindowDesc &GetNewsWindowLayout(NewsStyle style)
{
	uint layout = to_underlying(style);
	assert(layout < lengthof(_news_window_layout));
	return *_news_window_layout[layout];
}

/**
 * Per-NewsType data
 */
static NewsTypeData _news_type_data[] = {
	/*            name,                           age, sound,          */
	NewsTypeData("news_display.arrival_player",    60, SND_1D_APPLAUSE ),  ///< NewsType::ArrivalCompany
	NewsTypeData("news_display.arrival_other",     60, SND_1D_APPLAUSE ),  ///< NewsType::ArrivalOther
	NewsTypeData("news_display.accident",          90, SND_BEGIN       ),  ///< NewsType::Accident
	NewsTypeData("news_display.accident_other",    90, SND_BEGIN       ),  ///< NewsType::AccidentOther
	NewsTypeData("news_display.company_info",      60, SND_BEGIN       ),  ///< NewsType::CompanyInfo
	NewsTypeData("news_display.open",              90, SND_BEGIN       ),  ///< NewsType::IndustryOpen
	NewsTypeData("news_display.close",             90, SND_BEGIN       ),  ///< NewsType::IndustryClose
	NewsTypeData("news_display.economy",           30, SND_BEGIN       ),  ///< NewsType::Economy
	NewsTypeData("news_display.production_player", 30, SND_BEGIN       ),  ///< NewsType::IndustryCompany
	NewsTypeData("news_display.production_other",  30, SND_BEGIN       ),  ///< NewsType::IndustryOther
	NewsTypeData("news_display.production_nobody", 30, SND_BEGIN       ),  ///< NewsType::IndustryNobody
	NewsTypeData("news_display.advice",           150, SND_BEGIN       ),  ///< NewsType::Advice
	NewsTypeData("news_display.new_vehicles",      30, SND_1E_NEW_ENGINE), ///< NewsType::NewVehicles
	NewsTypeData("news_display.acceptance",        90, SND_BEGIN       ),  ///< NewsType::Acceptance
	NewsTypeData("news_display.subsidies",        180, SND_BEGIN       ),  ///< NewsType::Subsidies
	NewsTypeData("news_display.general",           60, SND_BEGIN       ),  ///< NewsType::General
};

static_assert(std::size(_news_type_data) == to_underlying(NewsType::End));

/**
 * Return the news display option.
 * @return display options
 */
NewsDisplay NewsTypeData::GetDisplay() const
{
	const SettingDesc *sd = GetSettingFromName(this->name);
	assert(sd != nullptr && sd->IsIntSetting());
	return static_cast<NewsDisplay>(sd->AsIntSetting()->Read(nullptr));
}

/** Window class displaying a news item. */
struct NewsWindow : Window {
	uint16_t chat_height;   ///< Height of the chat window.
	uint16_t status_height; ///< Height of the status bar window
	const NewsItem *ni;   ///< News item to display.
	static int duration;  ///< Remaining time for showing the current news message (may only be access while a news item is displayed).

	static const uint TIMER_INTERVAL = 210; ///< Scrolling interval, scaled by line text line height. This value chosen to maintain the 15ms at normal zoom.
	GUITimer timer;

	NewsWindow(WindowDesc &desc, const NewsItem *ni) : Window(desc), ni(ni)
	{
		NewsWindow::duration = 16650;
		const Window *w = FindWindowByClass(WC_SEND_NETWORK_MSG);
		this->chat_height = (w != nullptr) ? w->height : 0;
		this->status_height = FindWindowById(WC_STATUS_BAR, 0)->height;

		this->flags.Set(WindowFlag::DisableVpScroll);

		this->CreateNestedTree();

		/* For company news with a face we have a separate headline in param[0] */
		if (&desc == &_company_news_desc) this->GetWidget<NWidgetCore>(WID_N_TITLE)->SetString(static_cast<StringID>(std::get<uint64_t>(this->ni->params[0])));

		NWidgetCore *nwid = this->GetWidget<NWidgetCore>(WID_N_SHOW_GROUP);
		if (std::holds_alternative<VehicleID>(ni->ref1) && nwid != nullptr) {
			const Vehicle *v = Vehicle::Get(std::get<VehicleID>(ni->ref1));
			switch (v->type) {
				case VEH_TRAIN:
					nwid->SetString(STR_TRAIN);
					break;
				case VEH_ROAD:
					nwid->SetString(RoadVehicle::From(v)->IsBus() ? STR_BUS : STR_LORRY);
					break;
				case VEH_SHIP:
					nwid->SetString(STR_SHIP);
					break;
				case VEH_AIRCRAFT:
					nwid->SetString(STR_PLANE);
					break;
				default:
					break; // Do nothing
			}
		}

		this->FinishInitNested(0);

		/* Initialize viewport if it exists. */
		NWidgetViewport *nvp = this->GetWidget<NWidgetViewport>(WID_N_VIEWPORT);
		if (nvp != nullptr) {
<<<<<<< HEAD
			nvp->InitializeViewport(this, ni->reftype1 == NewsReferenceType::Vehicle ? 0x80000000 | ni->ref1 : GetReferenceTile(ni->reftype1, ni->ref1).base(), ScaleZoomGUI(ZOOM_LVL_NEWS));
=======
			if (std::holds_alternative<VehicleID>(ni->ref1)) {
				nvp->InitializeViewport(this, std::get<VehicleID>(ni->ref1), ScaleZoomGUI(ZOOM_LVL_NEWS));
			} else {
				nvp->InitializeViewport(this, GetReferenceTile(ni->ref1), ScaleZoomGUI(ZOOM_LVL_NEWS));
			}
>>>>>>> 70c9f396
			if (this->ni->flags.Test(NewsFlag::NoTransparency)) nvp->disp_flags.Set(NWidgetDisplayFlag::NoTransparency);
			if (!this->ni->flags.Test(NewsFlag::InColour)) {
				nvp->disp_flags.Set(NWidgetDisplayFlag::ShadeGrey);
			} else if (this->ni->flags.Test(NewsFlag::Shaded)) {
				nvp->disp_flags.Set(NWidgetDisplayFlag::ShadeDimmed);
			}
		}

		PositionNewsMessage(this);
	}

	void OnInit() override
	{
		this->timer.SetInterval(TIMER_INTERVAL / GetCharacterHeight(FS_NORMAL));
	}

	void DrawNewsBorder(const Rect &r) const
	{
		Rect ir = r.Shrink(WidgetDimensions::scaled.bevel);
		GfxFillRect(ir, PC_WHITE);

		ir = ir.Expand(1);
		GfxFillRect( r.left,   r.top,    ir.left,   r.bottom, PC_BLACK);
		GfxFillRect(ir.right,  r.top,     r.right,  r.bottom, PC_BLACK);
		GfxFillRect( r.left,   r.top,     r.right, ir.top,    PC_BLACK);
		GfxFillRect( r.left,  ir.bottom,  r.right,  r.bottom, PC_BLACK);
	}

	Point OnInitialPosition(int16_t sm_width, int16_t sm_height, int window_number) override
	{
		Point pt = { 0, _screen.height };
		return pt;
	}

	void UpdateWidgetSize(WidgetID widget, Dimension &size, [[maybe_unused]] const Dimension &padding, [[maybe_unused]] Dimension &fill, [[maybe_unused]] Dimension &resize) override
	{
		StringID str = STR_NULL;
		switch (widget) {
			case WID_N_CAPTION: {
				/* Caption is not a real caption (so that the window cannot be moved)
				 * thus it doesn't get the default sizing of a caption. */
				Dimension d2 = GetStringBoundingBox(STR_NEWS_MESSAGE_CAPTION);
				d2.height += WidgetDimensions::scaled.captiontext.Vertical();
				size = maxdim(size, d2);
				return;
			}

			case WID_N_MGR_FACE:
				size = maxdim(size, GetScaledSpriteSize(SPR_GRADIENT));
				break;

			case WID_N_MESSAGE:
				CopyInDParam(this->ni->params);
				str = this->ni->string_id;
				break;

			case WID_N_COMPANY_MSG:
				str = this->GetCompanyMessageString();
				break;

			case WID_N_VEH_NAME:
			case WID_N_VEH_TITLE:
				str = this->GetNewVehicleMessageString(widget);
				break;

			case WID_N_VEH_INFO: {
				assert(std::holds_alternative<EngineID>(ni->ref1));
				EngineID engine = std::get<EngineID>(this->ni->ref1);
				str = GetEngineInfoString(engine);
				break;
			}

			case WID_N_SHOW_GROUP:
				if (std::holds_alternative<VehicleID>(ni->ref1)) {
					Dimension d2 = GetStringBoundingBox(this->GetWidget<NWidgetCore>(WID_N_SHOW_GROUP)->GetString());
					d2.height += WidgetDimensions::scaled.captiontext.Vertical();
					d2.width += WidgetDimensions::scaled.captiontext.Horizontal();
					size = d2;
				} else {
					/* Hide 'Show group window' button if this news is not about a vehicle. */
					size.width = 0;
					size.height = 0;
					resize.width = 0;
					resize.height = 0;
					fill.width = 0;
					fill.height = 0;
				}
				return;

			default:
				return; // Do nothing
		}

		/* Update minimal size with length of the multi-line string. */
		Dimension d = size;
		d.width = (d.width >= padding.width) ? d.width - padding.width : 0;
		d.height = (d.height >= padding.height) ? d.height - padding.height : 0;
		d = GetStringMultiLineBoundingBox(str, d);
		d.width += padding.width;
		d.height += padding.height;
		size = maxdim(size, d);
	}

	void SetStringParameters(WidgetID widget) const override
	{
		if (widget == WID_N_DATE) SetDParam(0, this->ni->date);
	}

	void DrawWidget(const Rect &r, WidgetID widget) const override
	{
		switch (widget) {
			case WID_N_CAPTION:
				DrawCaption(r, COLOUR_LIGHT_BLUE, this->owner, TC_FROMSTRING, STR_NEWS_MESSAGE_CAPTION, SA_CENTER, FS_NORMAL);
				break;

			case WID_N_PANEL:
				this->DrawNewsBorder(r);
				break;

			case WID_N_MESSAGE:
				CopyInDParam(this->ni->params);
				DrawStringMultiLine(r.left, r.right, r.top, r.bottom, this->ni->string_id, TC_FROMSTRING, SA_CENTER);
				break;

			case WID_N_MGR_FACE: {
				const CompanyNewsInformation *cni = static_cast<const CompanyNewsInformation*>(this->ni->data.get());
				DrawCompanyManagerFace(cni->face, cni->colour, r);
				GfxFillRect(r.left, r.top, r.right, r.bottom, PALETTE_NEWSPAPER, FILLRECT_RECOLOUR);
				break;
			}
			case WID_N_MGR_NAME: {
				const CompanyNewsInformation *cni = static_cast<const CompanyNewsInformation*>(this->ni->data.get());
				SetDParamStr(0, cni->president_name);
				DrawStringMultiLine(r.left, r.right, r.top, r.bottom, STR_JUST_RAW_STRING, TC_FROMSTRING, SA_CENTER);
				break;
			}
			case WID_N_COMPANY_MSG:
				DrawStringMultiLine(r.left, r.right, r.top, r.bottom, this->GetCompanyMessageString(), TC_FROMSTRING, SA_CENTER);
				break;

			case WID_N_VEH_BKGND:
				GfxFillRect(r.left, r.top, r.right, r.bottom, PC_GREY);
				break;

			case WID_N_VEH_NAME:
			case WID_N_VEH_TITLE:
				DrawStringMultiLine(r.left, r.right, r.top, r.bottom, this->GetNewVehicleMessageString(widget), TC_FROMSTRING, SA_CENTER);
				break;

			case WID_N_VEH_SPR: {
				assert(std::holds_alternative<EngineID>(ni->ref1));
				EngineID engine = std::get<EngineID>(this->ni->ref1);
				DrawVehicleEngine(r.left, r.right, CenterBounds(r.left, r.right, 0), CenterBounds(r.top, r.bottom, 0), engine, GetEnginePalette(engine, _local_company), EIT_PREVIEW);
				GfxFillRect(r.left, r.top, r.right, r.bottom, PALETTE_NEWSPAPER, FILLRECT_RECOLOUR);
				break;
			}
			case WID_N_VEH_INFO: {
				assert(std::holds_alternative<EngineID>(ni->ref1));
				EngineID engine = std::get<EngineID>(this->ni->ref1);
				DrawStringMultiLine(r.left, r.right, r.top, r.bottom, GetEngineInfoString(engine), TC_FROMSTRING, SA_CENTER);
				break;
			}
		}
	}

	void OnClick([[maybe_unused]] Point pt, WidgetID widget, [[maybe_unused]] int click_count) override
	{
		switch (widget) {
			case WID_N_CLOSEBOX:
				NewsWindow::duration = 0;
				this->Close();
				_forced_news = std::end(_news);
				break;

			case WID_N_CAPTION:
				if (std::holds_alternative<VehicleID>(ni->ref1)) {
					const Vehicle *v = Vehicle::Get(std::get<VehicleID>(this->ni->ref1));
					ShowVehicleViewWindow(v);
				}
				break;

			case WID_N_VIEWPORT:
				break; // Ignore clicks

			case WID_N_SHOW_GROUP:
				if (std::holds_alternative<VehicleID>(ni->ref1)) {
					const Vehicle *v = Vehicle::Get(std::get<VehicleID>(this->ni->ref1));
					ShowCompanyGroupForVehicle(v);
				}
				break;
			default:
				if (std::holds_alternative<VehicleID>(ni->ref1)) {
					const Vehicle *v = Vehicle::Get(std::get<VehicleID>(this->ni->ref1));
					ScrollMainWindowTo(v->x_pos, v->y_pos, v->z_pos);
				} else {
					TileIndex tile1 = GetReferenceTile(this->ni->ref1);
					TileIndex tile2 = GetReferenceTile(this->ni->ref2);
					if (_ctrl_pressed) {
						if (tile1 != INVALID_TILE) ShowExtraViewportWindow(tile1);
						if (tile2 != INVALID_TILE) ShowExtraViewportWindow(tile2);
					} else {
						if ((tile1 == INVALID_TILE || !ScrollMainWindowToTile(tile1)) && tile2 != INVALID_TILE) {
							ScrollMainWindowToTile(tile2);
						}
					}
				}
				break;
		}
	}

	void OnResize() override
	{
		if (this->viewport != nullptr) {
			NWidgetViewport *nvp = this->GetWidget<NWidgetViewport>(WID_N_VIEWPORT);
			nvp->UpdateViewportCoordinates(this);

			if (!std::holds_alternative<VehicleID>(ni->ref1)) {
				ScrollWindowToTile(GetReferenceTile(ni->ref1), this, true); // Re-center viewport.
			}
		}

		NWidgetResizeBase *wid = this->GetWidget<NWidgetResizeBase>(WID_N_MGR_NAME);
		if (wid != nullptr) {
			SetDParamStr(0, static_cast<const CompanyNewsInformation *>(this->ni->data.get())->president_name);
			int y = GetStringHeight(STR_JUST_RAW_STRING, wid->current_x);
			if (wid->UpdateVerticalSize(y)) this->ReInit(0, 0);
		}
	}

	/**
	 * Some data on this window has become invalid.
	 * @param data Information about the changed data.
	 * @param gui_scope Whether the call is done from GUI scope. You may not do everything when not in GUI scope. See #InvalidateWindowData() for details.
	 */
	void OnInvalidateData([[maybe_unused]] int data = 0, [[maybe_unused]] bool gui_scope = true) override
	{
		if (!gui_scope) return;
		/* The chatbar has notified us that is was either created or closed */
		int newtop = this->top + this->chat_height - data;
		this->chat_height = data;
		this->SetWindowTop(newtop);
	}

	void OnRealtimeTick([[maybe_unused]] uint delta_ms) override
	{
		int count = this->timer.CountElapsed(delta_ms);
		if (count > 0) {
			/* Scroll up newsmessages from the bottom */
			int newtop = std::max(this->top - 2 * count, _screen.height - this->height - this->status_height - this->chat_height);
			this->SetWindowTop(newtop);
		}

		/* Decrement the news timer. We don't need to action an elapsed event here,
		 * so no need to use TimerElapsed(). */
		if (NewsWindow::duration > 0) NewsWindow::duration -= delta_ms;
	}

private:
	/**
	 * Moves the window to a new #top coordinate. Makes screen dirty where needed.
	 * @param newtop new top coordinate
	 */
	void SetWindowTop(int newtop)
	{
		if (this->top == newtop) return;

		int mintop = std::min(newtop, this->top);
		int maxtop = std::max(newtop, this->top);
		this->top = newtop;
		if (this->viewport != nullptr) {
			NWidgetViewport *nvp = this->GetWidget<NWidgetViewport>(WID_N_VIEWPORT);
			nvp->UpdateViewportCoordinates(this);
		}

		SetDirtyBlocks(this->left, mintop, this->left + this->width, maxtop + this->height);
	}

	StringID GetCompanyMessageString() const
	{
		/* Company news with a face have a separate headline, so the normal message is shifted by two params */
		CopyInDParam(std::span(this->ni->params.data() + 2, this->ni->params.size() - 2));
		return std::get<uint64_t>(this->ni->params[1]);
	}

	StringID GetNewVehicleMessageString(WidgetID widget) const
	{
		assert(std::holds_alternative<EngineID>(ni->ref1));
		EngineID engine = std::get<EngineID>(this->ni->ref1);

		switch (widget) {
			case WID_N_VEH_TITLE:
				SetDParam(0, GetEngineCategoryName(engine));
				return STR_NEWS_NEW_VEHICLE_NOW_AVAILABLE;

			case WID_N_VEH_NAME:
				SetDParam(0, PackEngineNameDParam(engine, EngineNameContext::PreviewNews));
				return STR_NEWS_NEW_VEHICLE_TYPE;

			default:
				NOT_REACHED();
		}
	}
};

/* static */ int NewsWindow::duration = 0; // Instance creation.

/** Open up an own newspaper window for the news item */
static void ShowNewspaper(const NewsItem *ni)
{
	SoundFx sound = _news_type_data[to_underlying(ni->type)].sound;
	if (sound != 0 && _settings_client.sound.news_full) SndPlayFx(sound);

	new NewsWindow(GetNewsWindowLayout(ni->style), ni);
}

/** Show news item in the ticker */
static void ShowTicker(NewsIterator ni)
{
	if (_settings_client.sound.news_ticker) SndPlayFx(SND_16_NEWS_TICKER);

	_statusbar_news = ni;
	InvalidateWindowData(WC_STATUS_BAR, 0, SBI_SHOW_TICKER);
}

/** Initialize the news-items data structures */
void InitNewsItemStructs()
{
	_news.clear();
	_forced_news = std::end(_news);
	_current_news = std::end(_news);
	_statusbar_news = std::end(_news);
	NewsWindow::duration = 0;
}

/**
 * Are we ready to show another ticker item?
 * Only if nothing is in the newsticker is displayed
 */
static bool ReadyForNextTickerItem()
{
	const NewsItem *ni = GetStatusbarNews();
	if (ni == nullptr) return true;

	/* Ticker message
	 * Check if the status bar message is still being displayed? */
	return !IsNewsTickerShown();
}

/**
 * Are we ready to show another news item?
 * Only if no newspaper is displayed
 */
static bool ReadyForNextNewsItem()
{
	if (_forced_news == std::end(_news) && _current_news == std::end(_news)) return true;

	/* neither newsticker nor newspaper are running */
	return (NewsWindow::duration <= 0 || FindWindowById(WC_NEWS_WINDOW, 0) == nullptr);
}

/** Move to the next ticker item */
static void MoveToNextTickerItem()
{
	/* There is no status bar, so no reason to show news;
	 * especially important with the end game screen when
	 * there is no status bar but possible news. */
	if (FindWindowById(WC_STATUS_BAR, 0) == nullptr) return;

	/* No news to move to. */
	if (std::empty(_news)) return;

	/* if we're not at the latest item, then move on */
	while (_statusbar_news != std::begin(_news)) {
		--_statusbar_news;
		const NewsType type = _statusbar_news->type;

		/* check the date, don't show too old items */
		if (_scaled_tick_counter - _statusbar_news->creation_tick > _news_type_data[to_underlying(type)].age * DAY_TICKS) continue;

		switch (_news_type_data[to_underlying(type)].GetDisplay()) {
			default: NOT_REACHED();
			case NewsDisplay::Off: // Show nothing only a small reminder in the status bar.
				InvalidateWindowData(WC_STATUS_BAR, 0, SBI_SHOW_REMINDER);
				return;

			case NewsDisplay::Summary: // Show ticker.
				ShowTicker(_statusbar_news);
				return;

			case NewsDisplay::Full: // Show newspaper, skipped here.
				break;;
		}
	}
}

/** Move to the next news item */
static void MoveToNextNewsItem()
{
	/* There is no status bar, so no reason to show news;
	 * especially important with the end game screen when
	 * there is no status bar but possible news. */
	if (FindWindowById(WC_STATUS_BAR, 0) == nullptr) return;

	CloseWindowById(WC_NEWS_WINDOW, 0); // close the newspapers window if shown
	_forced_news = std::end(_news);

	/* No news to move to. */
	if (std::empty(_news)) return;

	/* if we're not at the latest item, then move on */
	while (_current_news != std::begin(_news)) {
		--_current_news;
		const NewsType type = _current_news->type;

		/* check the date, don't show too old items */
		if (_scaled_tick_counter - _current_news->creation_tick > _news_type_data[to_underlying(type)].age * DAY_TICKS) continue;

		switch (_news_type_data[to_underlying(type)].GetDisplay()) {
			default: NOT_REACHED();
			case NewsDisplay::Off: // Show nothing only a small reminder in the status bar, skipped here.
				break;

			case NewsDisplay::Summary: // Show ticker, skipped here.
				break;

			case NewsDisplay::Full: // Sshow newspaper.
				ShowNewspaper(&*_current_news);
				return;
		}
	}
}

/** Delete a news item from the queue */
static std::list<NewsItem>::iterator DeleteNewsItem(std::list<NewsItem>::iterator ni)
{
	bool updateCurrentNews = (_forced_news == ni || _current_news == ni);
	bool updateStatusbarNews = (_statusbar_news == ni);

	if (updateCurrentNews) {
		/* When we're the current news, go to the next older item first;
		 * we just possibly made that the last news item. */
		if (_current_news == ni) ++_current_news;
		if (_forced_news == ni) _forced_news = std::end(_news);
	}

	if (updateStatusbarNews) {
		/* When we're the current news, go to the next older item first;
		 * we just possibly made that the last news item. */
		++_statusbar_news;
	}

	/* Delete the news from the news queue. */
	ni = _news.erase(ni);

	if (updateCurrentNews) {
		/* About to remove the currently forced item (shown as newspapers) ||
		 * about to remove the currently displayed item (newspapers) */
		MoveToNextNewsItem();
	}

	if (updateStatusbarNews) {
		/* About to remove the currently displayed item (ticker, or just a reminder) */
		InvalidateWindowData(WC_STATUS_BAR, 0, SBI_NEWS_DELETED); // invalidate the statusbar
		MoveToNextTickerItem();
	}

	return ni;
}

/**
 * Create a new newsitem to be shown.
 * @param string_id String to display.
 * @param type      The type of news.
 * @param flags     Flags related to how to display the news.
 * @param ref1      Reference 1 to some object: Used for a possible viewport, scrolling after clicking on the news, and for deleting the news when the object is deleted.
 * @param ref2      Reference 2 to some object: Used for scrolling after clicking on the news, and for deleting the news when the object is deleted.
 * @param data      Pointer to data that must be released once the news message is cleared.
 * @param advice_type Sub-type in case the news type is #NewsType::Advice.
 *
 * @see NewsSubtype
 */
<<<<<<< HEAD
NewsItem::NewsItem(StringID string_id, NewsType type, NewsStyle style, NewsFlags flags, NewsReferenceType reftype1, uint32_t ref1, NewsReferenceType reftype2, uint32_t ref2, std::unique_ptr<NewsAllocatedData> data, AdviceType advice_type) :
	string_id(string_id), date(CalTime::CurDate()), creation_tick(_scaled_tick_counter), type(type), advice_type(advice_type), style(style), flags(flags), reftype1(reftype1), reftype2(reftype2), ref1(ref1), ref2(ref2), data(std::move(data))
=======
NewsItem::NewsItem(StringID string_id, NewsType type, NewsStyle style, NewsFlags flags, NewsReference ref1, NewsReference ref2, std::unique_ptr<NewsAllocatedData> &&data, AdviceType advice_type) :
	string_id(string_id), date(TimerGameCalendar::date), economy_date(TimerGameEconomy::date), type(type), advice_type(advice_type), style(style), flags(flags), ref1(ref1), ref2(ref2), data(std::move(data))
>>>>>>> 70c9f396
{
	/* show this news message in colour? */
	if (CalTime::CurYear() >= _settings_client.gui.coloured_news_year) this->flags.Set(NewsFlag::InColour);
	CopyOutDParam(this->params, 10);
}

/**
 * Add a new newsitem to be shown.
 * @param string String to display
 * @param type news category
 * @param flags display flags for the news
 * @param ref1     Reference 1 to some object: Used for a possible viewport, scrolling after clicking on the news, and for deleting the news when the object is deleted.
 * @param ref2     Reference 2 to some object: Used for scrolling after clicking on the news, and for deleting the news when the object is deleted.
 * @param data     Pointer to data that must be released once the news message is cleared.
 * @param advice_type Sub-type in case the news type is #NewsType::Advice.
 *
 * @see NewsSubtype
 */
<<<<<<< HEAD
void AddNewsItem(StringID string, NewsType type, NewsStyle style, NewsFlags flags, NewsReferenceType reftype1, uint32_t ref1, NewsReferenceType reftype2, uint32_t ref2, std::unique_ptr<NewsAllocatedData> data, AdviceType advice_type)
=======
void AddNewsItem(StringID string, NewsType type, NewsStyle style, NewsFlags flags, NewsReference ref1, NewsReference ref2, std::unique_ptr<NewsAllocatedData> &&data, AdviceType advice_type)
>>>>>>> 70c9f396
{
	if (_game_mode == GM_MENU) return;

	/* Create new news item node */
	_news.emplace_front(string, type, style, flags, ref1, ref2, std::move(data), advice_type);

	/* Keep the number of stored news items to a manageable number */
	if (std::size(_news) > MAX_NEWS_AMOUNT) {
		DeleteNewsItem(std::prev(std::end(_news)));
	}

	InvalidateWindowData(WC_MESSAGE_HISTORY, 0);
}

/**
 * Encode a NewsReference for serialisation, e.g. for writing in the crash log.
 * @param reference The reference to serialise.
 * @return Reference serialised into a single uint32_t.
 */
uint32_t SerialiseNewsReference(const NewsReference &reference)
{
	struct visitor {
		uint32_t operator()(const std::monostate &) { return 0; }
		uint32_t operator()(const TileIndex &t) { return t.base(); }
		uint32_t operator()(const VehicleID v) { return v.base(); }
		uint32_t operator()(const StationID s) { return s; }
		uint32_t operator()(const IndustryID i) { return i.base(); }
		uint32_t operator()(const TownID t) { return t.base(); }
		uint32_t operator()(const EngineID e) { return e.base(); }
	};

	return std::visit(visitor{}, reference);
}

/**
 * Create a new custom news item.
 * @param flags type of operation
 * @aram type NewsType of the message.
 * @param reftype1 NewsReferenceType of first reference.
 * @param company Company this news message is for.
 * @param reference_id First reference of the news message.
 * @param text The text of the news message.
 * @return the cost of this operation or an error
 */
CommandCost CmdCustomNewsItem(DoCommandFlags flags, NewsType type, CompanyID company, NewsReference reference, const std::string &text)
{
	if (_current_company != OWNER_DEITY) return CMD_ERROR;

	if (company != INVALID_OWNER && !Company::IsValidID(company)) return CMD_ERROR;
	if (type >= NewsType::End) return CMD_ERROR;
	if (text.empty()) return CMD_ERROR;

<<<<<<< HEAD
	switch (reftype1) {
		case NewsReferenceType::None: break;
		case NewsReferenceType::Tile:
			if (!IsValidTile(TileIndex{reference})) return CMD_ERROR;
			break;

		case NewsReferenceType::Vehicle:
			if (!Vehicle::IsValidID(reference)) return CMD_ERROR;
			break;

		case NewsReferenceType::Station:
			if (!Station::IsValidID(reference)) return CMD_ERROR;
			break;

		case NewsReferenceType::Industry:
			if (!Industry::IsValidID(reference)) return CMD_ERROR;
			break;

		case NewsReferenceType::Town:
			if (!Town::IsValidID(reference)) return CMD_ERROR;
			break;
=======
	struct visitor {
		bool operator()(const std::monostate &) { return true; }
		bool operator()(const TileIndex t) { return IsValidTile(t); }
		bool operator()(const VehicleID v) { return Vehicle::IsValidID(v); }
		bool operator()(const StationID s) { return Station::IsValidID(s); }
		bool operator()(const IndustryID i) { return Industry::IsValidID(i); }
		bool operator()(const TownID t) { return Town::IsValidID(t); }
		bool operator()(const EngineID e) { return Engine::IsValidID(e); }
	};
>>>>>>> 70c9f396

	if (!std::visit(visitor{}, reference)) return CMD_ERROR;

	if (company != INVALID_OWNER && company != _local_company) return CommandCost();

	if (flags.Test(DoCommandFlag::Execute)) {
		SetDParamStr(0, text);
		AddNewsItem(STR_NEWS_CUSTOM_ITEM, type, NewsStyle::Normal, {}, reference, {});
	}

	return CommandCost();
}

/**
 * Delete news items by predicate, and invalidate the message history if necessary.
 * @tparam Tmin Stop if the number of news items remaining reaches \a min items.
 * @tparam Tpredicate Condition for a news item to be deleted.
 */
template <size_t Tmin = 0, class Tpredicate>
void DeleteNews(Tpredicate predicate)
{
	bool dirty = false;
	for (auto it = std::rbegin(_news); it != std::rend(_news); /* nothing */) {
		if constexpr (Tmin > 0) {
			if (std::size(_news) <= Tmin) break;
		}
		if (predicate(*it)) {
			it = std::make_reverse_iterator(DeleteNewsItem(std::prev(it.base())));
			dirty = true;
		} else {
			++it;
		}
	}
	if (dirty) InvalidateWindowData(WC_MESSAGE_HISTORY, 0);
}

template <typename T>
static bool IsReferenceObject(const NewsReference &reference, T id)
{
	return std::holds_alternative<T>(reference) && std::get<T>(reference) == id;
}

template <typename T>
static bool HasReferenceObject(const NewsItem &ni, T id)
{
	return IsReferenceObject(ni.ref1, id) || IsReferenceObject(ni.ref2, id);
}

/**
 * Delete news with a given advice type about a vehicle.
 * When the advice_type is #AdviceType::Invalid all news about the vehicle gets deleted.
 * @param vid  The vehicle to remove the news for.
 * @param advice_type The advice type to remove for.
 */
void DeleteVehicleNews(VehicleID vid, AdviceType advice_type)
{
	DeleteNews([&](const auto &ni) {
		return HasReferenceObject(ni, vid) && (advice_type == AdviceType::Invalid || ni.advice_type == advice_type);
	});
}

/**
 * Remove news regarding given station so there are no 'unknown station now accepts Mail'
 * or 'First train arrived at unknown station' news items.
 * @param sid station to remove news about
 */
void DeleteStationNews(StationID sid)
{
	DeleteNews([&](const auto &ni) {
		return HasReferenceObject(ni, sid);
	});
}

/**
 * Remove news regarding given industry
 * @param iid industry to remove news about
 */
void DeleteIndustryNews(IndustryID iid)
{
	DeleteNews([&](const auto &ni) {
		return HasReferenceObject(ni, iid);
	});
}

bool IsInvalidEngineNews(const NewsReference &reference)
{
	if (!std::holds_alternative<EngineID>(reference)) return false;

	EngineID eid = std::get<EngineID>(reference);
	return !Engine::IsValidID(eid) || !Engine::Get(eid)->IsEnabled();
}

/**
 * Remove engine announcements for invalid engines.
 */
void DeleteInvalidEngineNews()
{
	DeleteNews([](const auto &ni) {
		return IsInvalidEngineNews(ni.ref1) || IsInvalidEngineNews(ni.ref2);
	});
}

static void RemoveOldNewsItems()
{
	DeleteNews<MIN_NEWS_AMOUNT>([](const auto &ni) {
		return _scaled_tick_counter - ni.creation_tick > (uint)(_news_type_data[to_underlying(ni.type)].age * _settings_client.gui.news_message_timeout * DAY_TICKS);
	});
}

template <typename T>
static void ChangeObject(NewsReference reference, T from, T to)
{
	if (!std::holds_alternative<T>(reference)) return;
	if (std::get<T>(reference) == from) reference = to;
}

/**
 * Report a change in vehicle IDs (due to autoreplace) to affected vehicle news.
 * @note Viewports of currently displayed news is changed via #ChangeVehicleViewports
 * @param from_index the old vehicle ID
 * @param to_index the new vehicle ID
 */
void ChangeVehicleNews(VehicleID from_index, VehicleID to_index)
{
	for (auto &ni : _news) {
		ChangeObject(ni.ref1, from_index, to_index);
		ChangeObject(ni.ref2, from_index, to_index);
		if (ni.flags.Test(NewsFlag::VehicleParam0) && std::get<uint64_t>(ni.params[0]) == from_index) ni.params[0] = to_index.base();
	}
}

void NewsLoop()
{
	/* no news item yet */
	if (std::empty(_news)) return;

	static uint8_t _last_clean_month = 0;

	if (_last_clean_month != EconTime::CurMonth()) {
		RemoveOldNewsItems();
		_last_clean_month = EconTime::CurMonth();
	}

	if (ReadyForNextTickerItem()) MoveToNextTickerItem();
	if (ReadyForNextNewsItem()) MoveToNextNewsItem();
}

/** Do a forced show of a specific message */
static void ShowNewsMessage(NewsIterator ni)
{
	assert(!std::empty(_news));

	/* Delete the news window */
	CloseWindowById(WC_NEWS_WINDOW, 0);

	/* setup forced news item */
	_forced_news = ni;

	if (_forced_news != std::end(_news)) {
		CloseWindowById(WC_NEWS_WINDOW, 0);
		ShowNewspaper(&*ni);
	}
}

/**
 * Close active news message window
 * @return true if a window was closed.
 */
bool HideActiveNewsMessage()
{
	NewsWindow *w = dynamic_cast<NewsWindow *>(FindWindowById(WC_NEWS_WINDOW, 0));
	if (w == nullptr) return false;
	w->Close();
	return true;
}

/** Show previous news item */
void ShowLastNewsMessage()
{
	if (std::empty(_news)) return;

	NewsIterator ni;
	if (_forced_news == std::end(_news)) {
		/* Not forced any news yet, show the current one, unless a news window is
		 * open (which can only be the current one), then show the previous item */
		if (_current_news == std::end(_news)) {
			/* No news were shown yet resp. the last shown one was already deleted.
			 * Treat this as if _forced_news reached the oldest news; so, wrap around and start anew with the latest. */
			ni = std::begin(_news);
		} else {
			const Window *w = FindWindowById(WC_NEWS_WINDOW, 0);
			ni = (w == nullptr || (std::next(_current_news) == std::end(_news))) ? _current_news : std::next(_current_news);
		}
	} else if (std::next(_forced_news) == std::end(_news)) {
		/* We have reached the oldest news, start anew with the latest */
		ni = std::begin(_news);
	} else {
		/* 'Scrolling' through news history show each one in turn */
		ni = std::next(_forced_news);
	}
	bool wrap = false;
	for (;;) {
		if (_news_type_data[to_underlying(ni->type)].GetDisplay() != NewsDisplay::Off) {
			ShowNewsMessage(ni);
			break;
		}

		++ni;
		if (ni == std::end(_news)) {
			if (wrap) break;
			/* We have reached the oldest news, start anew with the latest */
			ni = std::begin(_news);
			wrap = true;
		}
	}
}


/**
 * Draw an unformatted news message truncated to a maximum length. If
 * length exceeds maximum length it will be postfixed by '...'
 * @param left  the left most location for the string
 * @param right the right most location for the string
 * @param y position of the string
 * @param colour the colour the string will be shown in
 * @param *ni NewsItem being printed
 */
static void DrawNewsString(uint left, uint right, int y, TextColour colour, const NewsItem *ni)
{
	CopyInDParam(ni->params);

	/* Get the string, replaces newlines with spaces and remove control codes from the string. */
	std::string message = StrMakeValid(GetString(ni->string_id), SVS_REPLACE_TAB_CR_NL_WITH_SPACE);

	/* Truncate and show string; postfixed by '...' if necessary */
	DrawString(left, right, y, message, colour);
}

struct MessageHistoryWindow : Window {
	int line_height; /// < Height of a single line in the news history window including spacing.
	int date_width;  /// < Width needed for the date part.

	Scrollbar *vscroll;

	MessageHistoryWindow(WindowDesc &desc) : Window(desc)
	{
		this->CreateNestedTree();
		this->vscroll = this->GetScrollbar(WID_MH_SCROLLBAR);
		this->FinishInitNested(); // Initializes 'this->line_height' and 'this->date_width'.
		this->OnInvalidateData(0);
	}

	void UpdateWidgetSize(WidgetID widget, Dimension &size, [[maybe_unused]] const Dimension &padding, [[maybe_unused]] Dimension &fill, [[maybe_unused]] Dimension &resize) override
	{
		if (widget == WID_MH_BACKGROUND) {
			this->line_height = GetCharacterHeight(FS_NORMAL) + WidgetDimensions::scaled.vsep_normal;
			resize.height = this->line_height;

			/* Months are off-by-one, so it's actually 8. Not using
			 * month 12 because the 1 is usually less wide. */
			SetDParam(0, CalTime::ConvertYMDToDate(CalTime::ORIGINAL_MAX_YEAR, 7, 30));
			this->date_width = GetStringBoundingBox(STR_JUST_DATE_TINY).width + WidgetDimensions::scaled.hsep_wide;

			size.height = 4 * resize.height + WidgetDimensions::scaled.framerect.Vertical(); // At least 4 lines are visible.
			size.width = std::max(200u, size.width); // At least 200 pixels wide.
		}
	}

	void DrawWidget(const Rect &r, WidgetID widget) const override
	{
		if (widget != WID_MH_BACKGROUND || std::empty(_news)) return;

		/* Fill the widget with news items. */
		bool rtl = _current_text_dir == TD_RTL;
		Rect news = r.Shrink(WidgetDimensions::scaled.framerect).Indent(this->date_width + WidgetDimensions::scaled.hsep_wide, rtl);
		Rect date = r.Shrink(WidgetDimensions::scaled.framerect).WithWidth(this->date_width, rtl);
		int y = news.top;

		auto [first, last] = this->vscroll->GetVisibleRangeIterators(_news);
		for (auto ni = first; ni != last; ++ni) {
			SetDParam(0, ni->date);
			DrawString(date.left, date.right, y, STR_JUST_DATE_TINY, TC_WHITE);

			DrawNewsString(news.left, news.right, y, TC_WHITE, &*ni);
			y += this->line_height;
		}
	}

	/**
	 * Some data on this window has become invalid.
	 * @param data Information about the changed data.
	 * @param gui_scope Whether the call is done from GUI scope. You may not do everything when not in GUI scope. See #InvalidateWindowData() for details.
	 */
	void OnInvalidateData([[maybe_unused]] int data = 0, [[maybe_unused]] bool gui_scope = true) override
	{
		if (!gui_scope) return;
		this->vscroll->SetCount(std::size(_news));
	}

	void OnClick([[maybe_unused]] Point pt, WidgetID widget, [[maybe_unused]] int click_count) override
	{
		if (widget == WID_MH_BACKGROUND) {
			/* Scheduled window invalidations currently occur after the input loop, which means the scrollbar count
			 * could be invalid, so ensure it's correct now. Potentially this means that item clicked on might be
			 * different as well. */
			this->vscroll->SetCount(std::size(_news));
			auto ni = this->vscroll->GetScrolledItemFromWidget(_news, pt.y, this, widget, WidgetDimensions::scaled.framerect.top);
			if (ni == std::end(_news)) return;

			ShowNewsMessage(ni);
		}
	}

	void OnResize() override
	{
		this->vscroll->SetCapacityFromWidget(this, WID_MH_BACKGROUND, WidgetDimensions::scaled.framerect.Vertical());
	}
};

static constexpr NWidgetPart _nested_message_history[] = {
	NWidget(NWID_HORIZONTAL),
		NWidget(WWT_CLOSEBOX, COLOUR_BROWN),
		NWidget(WWT_CAPTION, COLOUR_BROWN), SetStringTip(STR_MESSAGE_HISTORY, STR_TOOLTIP_WINDOW_TITLE_DRAG_THIS),
		NWidget(WWT_SHADEBOX, COLOUR_BROWN),
		NWidget(WWT_DEFSIZEBOX, COLOUR_BROWN),
		NWidget(WWT_STICKYBOX, COLOUR_BROWN),
	EndContainer(),

	NWidget(NWID_HORIZONTAL),
		NWidget(WWT_PANEL, COLOUR_BROWN, WID_MH_BACKGROUND), SetMinimalSize(200, 125), SetToolTip(STR_MESSAGE_HISTORY_TOOLTIP), SetResize(1, 12), SetScrollbar(WID_MH_SCROLLBAR),
		EndContainer(),
		NWidget(NWID_VERTICAL),
			NWidget(NWID_VSCROLLBAR, COLOUR_BROWN, WID_MH_SCROLLBAR),
			NWidget(WWT_RESIZEBOX, COLOUR_BROWN),
		EndContainer(),
	EndContainer(),
};

static WindowDesc _message_history_desc(__FILE__, __LINE__,
	WDP_AUTO, "list_news", 400, 140,
	WC_MESSAGE_HISTORY, WC_NONE,
	{},
	_nested_message_history
);

/** Display window with news messages history */
void ShowMessageHistory()
{
	CloseWindowById(WC_MESSAGE_HISTORY, 0);
	new MessageHistoryWindow(_message_history_desc);
}<|MERGE_RESOLUTION|>--- conflicted
+++ resolved
@@ -87,15 +87,6 @@
  */
 static TileIndex GetReferenceTile(const NewsReference &reference)
 {
-<<<<<<< HEAD
-	switch (reftype) {
-		case NewsReferenceType::Tile:     return (TileIndex)ref;
-		case NewsReferenceType::Station:  return BaseStation::Get((StationID)ref)->xy;
-		case NewsReferenceType::Industry: return Industry::Get((IndustryID)ref)->location.tile + TileDiffXY(1, 1);
-		case NewsReferenceType::Town:     return Town::Get((TownID)ref)->xy;
-		default:                          return INVALID_TILE;
-	}
-=======
 	struct visitor {
 		TileIndex operator()(const std::monostate &) { return INVALID_TILE; }
 		TileIndex operator()(const TileIndex &t) { return t; }
@@ -107,7 +98,6 @@
 	};
 
 	return std::visit(visitor{}, reference);
->>>>>>> 70c9f396
 }
 
 /* Normal news items. */
@@ -406,15 +396,11 @@
 		/* Initialize viewport if it exists. */
 		NWidgetViewport *nvp = this->GetWidget<NWidgetViewport>(WID_N_VIEWPORT);
 		if (nvp != nullptr) {
-<<<<<<< HEAD
-			nvp->InitializeViewport(this, ni->reftype1 == NewsReferenceType::Vehicle ? 0x80000000 | ni->ref1 : GetReferenceTile(ni->reftype1, ni->ref1).base(), ScaleZoomGUI(ZOOM_LVL_NEWS));
-=======
 			if (std::holds_alternative<VehicleID>(ni->ref1)) {
-				nvp->InitializeViewport(this, std::get<VehicleID>(ni->ref1), ScaleZoomGUI(ZOOM_LVL_NEWS));
+				nvp->InitializeViewport(this, 0x80000000 | std::get<VehicleID>(ni->ref1).base(), ScaleZoomGUI(ZOOM_LVL_NEWS));
 			} else {
-				nvp->InitializeViewport(this, GetReferenceTile(ni->ref1), ScaleZoomGUI(ZOOM_LVL_NEWS));
+				nvp->InitializeViewport(this, GetReferenceTile(ni->ref1).base(), ScaleZoomGUI(ZOOM_LVL_NEWS));
 			}
->>>>>>> 70c9f396
 			if (this->ni->flags.Test(NewsFlag::NoTransparency)) nvp->disp_flags.Set(NWidgetDisplayFlag::NoTransparency);
 			if (!this->ni->flags.Test(NewsFlag::InColour)) {
 				nvp->disp_flags.Set(NWidgetDisplayFlag::ShadeGrey);
@@ -896,13 +882,8 @@
  *
  * @see NewsSubtype
  */
-<<<<<<< HEAD
-NewsItem::NewsItem(StringID string_id, NewsType type, NewsStyle style, NewsFlags flags, NewsReferenceType reftype1, uint32_t ref1, NewsReferenceType reftype2, uint32_t ref2, std::unique_ptr<NewsAllocatedData> data, AdviceType advice_type) :
-	string_id(string_id), date(CalTime::CurDate()), creation_tick(_scaled_tick_counter), type(type), advice_type(advice_type), style(style), flags(flags), reftype1(reftype1), reftype2(reftype2), ref1(ref1), ref2(ref2), data(std::move(data))
-=======
 NewsItem::NewsItem(StringID string_id, NewsType type, NewsStyle style, NewsFlags flags, NewsReference ref1, NewsReference ref2, std::unique_ptr<NewsAllocatedData> &&data, AdviceType advice_type) :
-	string_id(string_id), date(TimerGameCalendar::date), economy_date(TimerGameEconomy::date), type(type), advice_type(advice_type), style(style), flags(flags), ref1(ref1), ref2(ref2), data(std::move(data))
->>>>>>> 70c9f396
+	string_id(string_id), date(CalTime::CurDate()), creation_tick(_scaled_tick_counter), type(type), advice_type(advice_type), style(style), flags(flags), ref1(ref1), ref2(ref2), data(std::move(data))
 {
 	/* show this news message in colour? */
 	if (CalTime::CurYear() >= _settings_client.gui.coloured_news_year) this->flags.Set(NewsFlag::InColour);
@@ -921,11 +902,7 @@
  *
  * @see NewsSubtype
  */
-<<<<<<< HEAD
-void AddNewsItem(StringID string, NewsType type, NewsStyle style, NewsFlags flags, NewsReferenceType reftype1, uint32_t ref1, NewsReferenceType reftype2, uint32_t ref2, std::unique_ptr<NewsAllocatedData> data, AdviceType advice_type)
-=======
 void AddNewsItem(StringID string, NewsType type, NewsStyle style, NewsFlags flags, NewsReference ref1, NewsReference ref2, std::unique_ptr<NewsAllocatedData> &&data, AdviceType advice_type)
->>>>>>> 70c9f396
 {
 	if (_game_mode == GM_MENU) return;
 
@@ -978,29 +955,6 @@
 	if (type >= NewsType::End) return CMD_ERROR;
 	if (text.empty()) return CMD_ERROR;
 
-<<<<<<< HEAD
-	switch (reftype1) {
-		case NewsReferenceType::None: break;
-		case NewsReferenceType::Tile:
-			if (!IsValidTile(TileIndex{reference})) return CMD_ERROR;
-			break;
-
-		case NewsReferenceType::Vehicle:
-			if (!Vehicle::IsValidID(reference)) return CMD_ERROR;
-			break;
-
-		case NewsReferenceType::Station:
-			if (!Station::IsValidID(reference)) return CMD_ERROR;
-			break;
-
-		case NewsReferenceType::Industry:
-			if (!Industry::IsValidID(reference)) return CMD_ERROR;
-			break;
-
-		case NewsReferenceType::Town:
-			if (!Town::IsValidID(reference)) return CMD_ERROR;
-			break;
-=======
 	struct visitor {
 		bool operator()(const std::monostate &) { return true; }
 		bool operator()(const TileIndex t) { return IsValidTile(t); }
@@ -1010,7 +964,6 @@
 		bool operator()(const TownID t) { return Town::IsValidID(t); }
 		bool operator()(const EngineID e) { return Engine::IsValidID(e); }
 	};
->>>>>>> 70c9f396
 
 	if (!std::visit(visitor{}, reference)) return CMD_ERROR;
 
