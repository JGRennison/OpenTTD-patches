/*
 * This file is part of OpenTTD.
 * OpenTTD is free software; you can redistribute it and/or modify it under the terms of the GNU General Public License as published by the Free Software Foundation, version 2.
 * OpenTTD is distributed in the hope that it will be useful, but WITHOUT ANY WARRANTY; without even the implied warranty of MERCHANTABILITY or FITNESS FOR A PARTICULAR PURPOSE.
 * See the GNU General Public License for more details. You should have received a copy of the GNU General Public License along with OpenTTD. If not, see <http://www.gnu.org/licenses/>.
 */

/** @file engine_base.h Base class for engines. */

#ifndef ENGINE_BASE_H
#define ENGINE_BASE_H

#include "engine_type.h"
#include "vehicle_type.h"
#include "core/enum_type.hpp"
#include "core/pool_type.hpp"
#include "core/tinystring_type.hpp"
#include "newgrf_commons.h"

#include "3rdparty/cpp-btree/btree_map.h"
#include "3rdparty/svector/svector.h"
#include <vector>

struct WagonOverride {
	ankerl::svector<EngineID, 1> engines;
	CargoType cargo;
	const SpriteGroup *group;
};

/** Flags used client-side in the purchase/autorenew engine list. */
enum class EngineDisplayFlag : uint8_t {
	HasVariants, ///< Set if engine has variants.
	IsFolded, ///< Set if display of variants should be folded (hidden).
	Shaded, ///< Set if engine should be masked.
};

using EngineDisplayFlags = EnumBitSet<EngineDisplayFlag, uint8_t>;

typedef Pool<Engine, EngineID, 64, 64000> EnginePool;
extern EnginePool _engine_pool;

struct EngineRefitCapacityValue {
	CargoTypes cargoes;
	uint32_t capacity;
};

struct Engine : EnginePool::PoolItem<&_engine_pool> {
	CompanyMask company_avail;    ///< Bit for each company whether the engine is available for that company.
	CompanyMask company_hidden;   ///< Bit for each company whether the engine is normally hidden in the build gui for that company.
	CompanyMask preview_asked;    ///< Bit for each company which has already been offered a preview.

	TinyString name;              ///< Custom name of engine.

	CalTime::Date intro_date;     ///< Date of introduction of the engine.
	int32_t age;                  ///< Age of the engine in months.

	uint16_t reliability;         ///< Current reliability of the engine.
	uint16_t reliability_spd_dec; ///< Speed of reliability decay between services (per day).
	uint16_t reliability_start;   ///< Initial reliability of the engine.
	uint16_t reliability_max;     ///< Maximal reliability of the engine.
	uint16_t reliability_final;   ///< Final reliability of the engine.
	uint16_t duration_phase_1;    ///< First reliability phase in months, increasing reliability from #reliability_start to #reliability_max.
	uint16_t duration_phase_2;    ///< Second reliability phase in months, keeping #reliability_max.
	uint16_t duration_phase_3;    ///< Third reliability phase in months, decaying to #reliability_final.
<<<<<<< HEAD
	uint8_t flags;                ///< Flags of the engine. @see EngineFlags
=======
	EngineFlags flags;                 ///< Flags of the engine. @see EngineFlags
>>>>>>> 2c7b3bb5

	CompanyID preview_company;    ///< Company which is currently being offered a preview \c INVALID_COMPANY means no company.
	uint8_t preview_wait;         ///< Daily countdown timer for timeout of offering the engine to the #preview_company company.
	uint8_t original_image_index; ///< Original vehicle image index, thus the image index of the overridden vehicle
	VehicleType type;             ///< %Vehicle type, ie #VEH_ROAD, #VEH_TRAIN, etc.

	EngineDisplayFlags display_flags; ///< NOSAVE client-side-only display flags for build engine list.
	EngineID display_last_variant;    ///< NOSAVE client-side-only last variant selected.
	EngineInfo info;

	union {
		RailVehicleInfo rail;
		RoadVehicleInfo road;
		ShipVehicleInfo ship;
		AircraftVehicleInfo air;
	} u;

	uint16_t list_position;

	/* NewGRF related data */
	/**
	 * Properties related the the grf file.
	 * NUM_CARGO real cargo plus two pseudo cargo sprite groups.
	 * Used for obtaining the sprite offset of custom sprites, and for
	 * evaluating callbacks.
	 */
	VariableGRFFileProps grf_prop;
	ankerl::svector<WagonOverride, 0> overrides;
	std::vector<BadgeID> badges;

	SpriteGroupCallbacksUsed callbacks_used = SGCU_ALL;
	uint64_t cb36_properties_used = UINT64_MAX;
	btree::btree_map<const SpriteGroup *, uint64_t> sprite_group_cb36_properties_used;

	std::unique_ptr<EngineRefitCapacityValue, FreeDeleter> refit_capacity_values;

	Engine() {}
	Engine(VehicleType type, uint16_t local_id);
	bool IsEnabled() const;

	/**
	 * Determines the default cargo type of an engine.
	 *
	 * Usually a valid cargo is returned, even though the vehicle has zero capacity, and can therefore not carry anything. But the cargotype is still used
	 * for livery selection etc..
	 *
	 * Vehicles with INVALID_CARGO as default cargo are usually not available, but it can appear as default cargo of articulated parts.
	 *
	 * @return The default cargo type.
	 * @see CanCarryCargo
	 */
	CargoType GetDefaultCargoType() const
	{
		return this->info.cargo_type;
	}

	uint DetermineCapacity(const Vehicle *v, uint16_t *mail_capacity = nullptr, CargoType attempt_refit = INVALID_CARGO) const;

	bool CanCarryCargo() const;
	bool CanPossiblyCarryCargo() const;

	/**
	 * Determines the default cargo capacity of an engine for display purposes.
	 *
	 * For planes carrying both passenger and mail this is the passenger capacity.
	 * For multiheaded engines this is the capacity of both heads.
	 * For articulated engines use GetCapacityOfArticulatedParts
	 *
	 * @param mail_capacity returns secondary cargo (mail) capacity of aircraft
	 * @param attempt_refit cargo ID to attempt to use
	 * @return The default capacity
	 * @see GetDefaultCargoType
	 */
	uint GetDisplayDefaultCapacity(uint16_t *mail_capacity = nullptr, CargoType attempt_refit = INVALID_CARGO) const
	{
		return this->DetermineCapacity(nullptr, mail_capacity, attempt_refit);
	}

	Money GetRunningCost() const;
	Money GetDisplayRunningCost() const;
	Money GetCost() const;
	uint GetDisplayMaxSpeed() const;
	uint GetPower() const;
	uint GetDisplayWeight() const;
	uint GetDisplayMaxTractiveEffort() const;
	CalTime::DateDelta GetLifeLengthInDays() const;
	uint16_t GetRange() const;
	StringID GetAircraftTypeText() const;

	/**
	 * Check whether the engine is hidden in the GUI for the given company.
	 * @param c Company to check.
	 * @return \c true iff the engine is hidden in the GUI for the given company.
	 */
	inline bool IsHidden(CompanyID c) const
	{
		return c < MAX_COMPANIES && HasBit(this->company_hidden, c);
	}

	/**
	 * Get the last display variant for an engine.
	 * @return Engine's last display variant or engine itself if no last display variant is set.
	 */
	const Engine *GetDisplayVariant() const
	{
		if (this->display_last_variant == this->index || this->display_last_variant == INVALID_ENGINE) return this;
		return Engine::Get(this->display_last_variant);
	}

	bool IsVariantHidden(CompanyID c) const;

	/**
	 * Check if the engine is a ground vehicle.
	 * @return True iff the engine is a train or a road vehicle.
	 */
	inline bool IsGroundVehicle() const
	{
		return this->type == VEH_TRAIN || this->type == VEH_ROAD;
	}

	/**
	 * Check if the vehicle type supports articulation.
	 * @return True iff the vehicle is a train, road vehicle or ship.
	 */
	inline bool IsArticulatedCallbackVehicleType() const
	{
		return this->type == VEH_TRAIN || this->type == VEH_ROAD || this->type == VEH_SHIP;
	}

	/**
	 * Retrieve the NewGRF the engine is tied to.
	 * This is the GRF providing the Action 3.
	 * @return NewGRF associated to the engine.
	 */
	const GRFFile *GetGRF() const
	{
		return this->grf_prop.grffile;
	}

	uint32_t GetGRFID() const;

	struct EngineTypeFilter {
		VehicleType vt;

		bool operator() (size_t index) { return Engine::Get(index)->type == this->vt; }
	};

	/**
	 * Returns an iterable ensemble of all valid engines of the given type
	 * @param vt the VehicleType for engines to be valid
	 * @param from index of the first engine to consider
	 * @return an iterable ensemble of all valid engines of the given type
	 */
	static Pool::IterateWrapperFiltered<Engine, EngineTypeFilter> IterateType(VehicleType vt, size_t from = 0)
	{
		return Pool::IterateWrapperFiltered<Engine, EngineTypeFilter>(from, EngineTypeFilter{ vt });
	}
};

inline const EngineInfo *EngInfo(EngineID e)
{
	return &Engine::Get(e)->info;
}

inline const RailVehicleInfo *RailVehInfo(EngineID e)
{
	return &Engine::Get(e)->u.rail;
}

inline const RoadVehicleInfo *RoadVehInfo(EngineID e)
{
	return &Engine::Get(e)->u.road;
}

inline const ShipVehicleInfo *ShipVehInfo(EngineID e)
{
	return &Engine::Get(e)->u.ship;
}

inline const AircraftVehicleInfo *AircraftVehInfo(EngineID e)
{
	return &Engine::Get(e)->u.air;
}

#endif /* ENGINE_BASE_H */<|MERGE_RESOLUTION|>--- conflicted
+++ resolved
@@ -62,11 +62,7 @@
 	uint16_t duration_phase_1;    ///< First reliability phase in months, increasing reliability from #reliability_start to #reliability_max.
 	uint16_t duration_phase_2;    ///< Second reliability phase in months, keeping #reliability_max.
 	uint16_t duration_phase_3;    ///< Third reliability phase in months, decaying to #reliability_final.
-<<<<<<< HEAD
-	uint8_t flags;                ///< Flags of the engine. @see EngineFlags
-=======
-	EngineFlags flags;                 ///< Flags of the engine. @see EngineFlags
->>>>>>> 2c7b3bb5
+	EngineFlags flags;            ///< Flags of the engine. @see EngineFlags
 
 	CompanyID preview_company;    ///< Company which is currently being offered a preview \c INVALID_COMPANY means no company.
 	uint8_t preview_wait;         ///< Daily countdown timer for timeout of offering the engine to the #preview_company company.
@@ -163,7 +159,7 @@
 	 */
 	inline bool IsHidden(CompanyID c) const
 	{
-		return c < MAX_COMPANIES && HasBit(this->company_hidden, c);
+		return c < MAX_COMPANIES && this->company_hidden.Test(c);
 	}
 
 	/**
