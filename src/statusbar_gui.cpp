--- conflicted
+++ resolved
@@ -85,24 +85,20 @@
 		Window::FindWindowPlacementAndResize(_toolbar_width, def_height);
 	}
 
-	StringID PrepareHHMMDateString(int hhmm, CalTime::Date date, CalTime::Year year) const
-	{
-		SetDParam(0, hhmm);
+	std::string PrepareHHMMDateString(int hhmm, CalTime::Date date, CalTime::Year year) const
+	{
 		switch (_settings_client.gui.date_with_time) {
 			case 0:
-				return STR_JUST_TIME_HHMM;
+				return GetString(STR_JUST_TIME_HHMM, hhmm);
 
 			case 1:
-				SetDParam(1, year);
-				return STR_HHMM_WITH_DATE_Y;
+				return GetString(STR_HHMM_WITH_DATE_Y, year);
 
 			case 2:
-				SetDParam(1, date);
-				return STR_HHMM_WITH_DATE_YM;
+				return GetString(STR_HHMM_WITH_DATE_YM, date);
 
 			case 3:
-				SetDParam(1, date);
-				return STR_HHMM_WITH_DATE_YMD;
+				return GetString(STR_HHMM_WITH_DATE_YMD, date);
 
 			default:
 				NOT_REACHED();
@@ -114,17 +110,11 @@
 		Dimension d;
 		switch (widget) {
 			case WID_S_LEFT:
-<<<<<<< HEAD
 				if (_settings_time.time_in_minutes) {
-					StringID str = PrepareHHMMDateString(GetParamMaxDigits(4), CalTime::MAX_DATE, CalTime::MAX_YEAR);
-					d = GetStringBoundingBox(str);
-				} else {
-					SetDParam(0, CalTime::MAX_DATE);
-					d = GetStringBoundingBox(STR_JUST_DATE_LONG);
-				}
-=======
-				d = GetStringBoundingBox(GetString(STR_JUST_DATE_LONG, GetParamMaxValue(TimerGameCalendar::DateAtStartOfYear(CalendarTime::MAX_YEAR).base())));
->>>>>>> 321debf7
+					d = GetStringBoundingBox(PrepareHHMMDateString(GetParamMaxDigits(4), CalTime::MAX_DATE, CalTime::MAX_YEAR));
+				} else {
+					d = GetStringBoundingBox(GetString(STR_JUST_DATE_LONG, CalTime::MAX_DATE));
+				}
 				break;
 
 			case WID_S_RIGHT: {
@@ -150,17 +140,12 @@
 		switch (widget) {
 			case WID_S_LEFT:
 				/* Draw the date */
-<<<<<<< HEAD
 				if (_settings_time.time_in_minutes) {
-					StringID str = PrepareHHMMDateString(_settings_time.ToTickMinutes(_state_ticks).ClockHHMM(), CalTime::CurDate(), CalTime::CurYear());
+					std::string str = PrepareHHMMDateString(_settings_time.ToTickMinutes(_state_ticks).ClockHHMM(), CalTime::CurDate(), CalTime::CurYear());
 					DrawString(tr, str, TC_WHITE, SA_HOR_CENTER);
 				} else {
-					SetDParam(0, CalTime::CurDate());
-					DrawString(tr, STR_JUST_DATE_LONG, TC_WHITE, SA_HOR_CENTER);
-				}
-=======
-				DrawString(tr, GetString(STR_JUST_DATE_LONG, TimerGameCalendar::date), TC_WHITE, SA_HOR_CENTER);
->>>>>>> 321debf7
+					DrawString(tr, GetString(STR_JUST_DATE_LONG, CalTime::CurDate()), TC_WHITE, SA_HOR_CENTER);
+				}
 				break;
 
 			case WID_S_RIGHT: {
