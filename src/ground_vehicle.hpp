/*
 * This file is part of OpenTTD.
 * OpenTTD is free software; you can redistribute it and/or modify it under the terms of the GNU General Public License as published by the Free Software Foundation, version 2.
 * OpenTTD is distributed in the hope that it will be useful, but WITHOUT ANY WARRANTY; without even the implied warranty of MERCHANTABILITY or FITNESS FOR A PARTICULAR PURPOSE.
 * See the GNU General Public License for more details. You should have received a copy of the GNU General Public License along with OpenTTD. If not, see <http://www.gnu.org/licenses/>.
 */

/** @file ground_vehicle.hpp Base class and functions for all vehicles that move through ground. */

#ifndef GROUND_VEHICLE_HPP
#define GROUND_VEHICLE_HPP

#include "vehicle_base.h"
#include "vehicle_gui.h"
#include "landscape.h"
#include "window_func.h"
#include "tunnel_map.h"

#include "widgets/vehicle_widget.h"

/** What is the status of our acceleration? */
enum AccelStatus : uint8_t {
	AS_ACCEL, ///< We want to go faster, if possible of course.
	AS_BRAKE, ///< We want to stop.
};

/**
 * Cached, frequently calculated values.
 * All of these values except cached_slope_resistance are set only for the first part of a vehicle.
 */
struct GroundVehicleCache {
	/* Cached acceleration values, recalculated when the cargo on a vehicle changes (in addition to the conditions below) */
	uint32_t cached_weight;           ///< Total weight of the consist (valid only for the first engine).
	uint32_t cached_slope_resistance; ///< Resistance caused by weight when this vehicle part is at a slope.
	uint32_t cached_max_te;           ///< Maximum tractive effort of consist (valid only for the first engine).
	uint16_t cached_axle_resistance;  ///< Resistance caused by the axles of the vehicle (valid only for the first engine).

	/* Cached acceleration values, recalculated on load and each time a vehicle is added to/removed from the consist. */
	uint16_t cached_max_track_speed;  ///< Maximum consist speed (in internal units) limited by track type (valid only for the first engine).
	uint32_t cached_power;            ///< Total power of the consist (valid only for the first engine).
	uint32_t cached_air_drag;         ///< Air drag coefficient of the vehicle (valid only for the first engine).

	/* Cached NewGRF values, recalculated on load and each time a vehicle is added to/removed from the consist. */
	uint16_t cached_total_length;     ///< Length of the whole vehicle (valid only for the first engine).
<<<<<<< HEAD
	EngineID first_engine;            ///< Cached EngineID of the front vehicle. INVALID_ENGINE for the front vehicle itself.
=======
	EngineID first_engine;          ///< Cached EngineID of the front vehicle. EngineID::Invalid() for the front vehicle itself.
>>>>>>> 53dd1258
	uint8_t cached_veh_length;        ///< Length of this vehicle in units of 1/VEHICLE_LENGTH of normal length. It is cached because this can be set by a callback.

	/* Cached UI information. */
	uint16_t last_speed;              ///< The last speed we did display, so we only have to redraw when this changes.

	bool operator==(const GroundVehicleCache &) const = default;
};

/** Ground vehicle flags. */
enum GroundVehicleFlags : uint8_t {
	GVF_GOINGUP_BIT              = 0,  ///< Vehicle is currently going uphill. (Cached track information for acceleration)
	GVF_GOINGDOWN_BIT            = 1,  ///< Vehicle is currently going downhill. (Cached track information for acceleration)
	GVF_SUPPRESS_IMPLICIT_ORDERS = 2,  ///< Disable insertion and removal of automatic orders until the vehicle completes the real order.
	GVF_CHUNNEL_BIT              = 3,  ///< Vehicle may currently be in a chunnel. (Cached track information for inclination changes)
};

struct GroundVehicleAcceleration {
	int acceleration;
	int braking;
};

/**
 * Base class for all vehicles that move through ground.
 *
 * Child classes must define all of the following functions.
 * These functions are not defined as pure virtual functions at this class to improve performance.
 *
 * virtual uint16_t      GetPower() const = 0;
 * virtual uint16_t      GetPoweredPartPower(const T *head) const = 0;
 * virtual uint16_t      GetWeightWithoutCargo() const = 0;
 * virtual uint16_t      GetCargoWeight() const = 0;
 * virtual uint16_t      GetWeight() const = 0;
 * virtual uint8_t       GetTractiveEffort() const = 0;
 * virtual uint8_t       GetAirDrag() const = 0;
 * virtual uint8_t       GetAirDragArea() const = 0;
 * virtual AccelStatus   GetAccelerationStatus() const = 0;
 * virtual uint16_t      GetCurrentSpeed() const = 0;
 * virtual uint32_t      GetRollingFriction() const = 0;
 * virtual int           GetAccelerationType() const = 0;
 * virtual int32_t       GetSlopeSteepness() const = 0;
 * virtual int           GetDisplayMaxSpeed() const = 0;
 * virtual uint16_t      GetMaxTrackSpeed() const = 0;
 * virtual bool          TileMayHaveSlopedTrack() const = 0;
 */
template <class T, VehicleType Type>
struct GroundVehicle : public SpecializedVehicle<T, Type> {
	GroundVehicleCache gcache; ///< Cache of often calculated values.
	uint16_t gv_flags;         ///< @see GroundVehicleFlags.

	typedef GroundVehicle<T, Type> GroundVehicleBase; ///< Our type

	/**
	 * The constructor at SpecializedVehicle must be called.
	 */
	GroundVehicle() : SpecializedVehicle<T, Type>() {}

	void PowerChanged();
	void CargoChanged();
	bool IsChainInDepot() const override;

	void CalculatePower(uint32_t &power, uint32_t &max_te, bool breakdowns) const;

	GroundVehicleAcceleration GetAcceleration();

	/**
	 * Common code executed for crashed ground vehicles
	 * @param flooded was this vehicle flooded?
	 * @return number of victims
	 */
	uint Crash(bool flooded) override
	{
		/* Crashed vehicles aren't going up or down */
		for (T *v = T::From(this); v != nullptr; v = v->Next()) {
			ClrBit(v->gv_flags, GVF_GOINGUP_BIT);
			ClrBit(v->gv_flags, GVF_GOINGDOWN_BIT);
		}
		return this->Vehicle::Crash(flooded);
	}

	/**
	 * Calculates the total slope resistance for this vehicle.
	 * @return Slope resistance.
	 */
	inline int64_t GetSlopeResistance()
	{
		if (likely(HasBit(this->vcache.cached_veh_flags, VCF_GV_ZERO_SLOPE_RESIST))) return 0;

		int64_t incl = 0;
		bool zero_slope_resist = true;

		for (const T *u = T::From(this); u != nullptr; u = u->Next()) {
			if (HasBit(u->gv_flags, GVF_GOINGUP_BIT)) {
				incl += u->gcache.cached_slope_resistance;
			} else if (HasBit(u->gv_flags, GVF_GOINGDOWN_BIT)) {
				incl -= u->gcache.cached_slope_resistance;
			}
			if (incl != 0) zero_slope_resist = false;
		}
		AssignBit(this->vcache.cached_veh_flags, VCF_GV_ZERO_SLOPE_RESIST, zero_slope_resist);

		return incl;
	}

	/**
	 * Updates vehicle's Z position and inclination.
	 * Used when the vehicle entered given tile.
	 * @pre The vehicle has to be at (or near to) a border of the tile,
	 *      directed towards tile centre
	 */
	inline void UpdateZPositionAndInclination()
	{
		this->z_pos = GetSlopePixelZ(this->x_pos, this->y_pos, true);
		ClrBit(this->gv_flags, GVF_GOINGUP_BIT);
		ClrBit(this->gv_flags, GVF_GOINGDOWN_BIT);

		if (T::From(this)->TileMayHaveSlopedTrack()) {
			/* To check whether the current tile is sloped, and in which
			 * direction it is sloped, we get the 'z' at the center of
			 * the tile (middle_z) and the edge of the tile (old_z),
			 * which we then can compare. */
			int middle_z = GetSlopePixelZ((this->x_pos & ~TILE_UNIT_MASK) | (TILE_SIZE / 2), (this->y_pos & ~TILE_UNIT_MASK) | (TILE_SIZE / 2), true);

			if (middle_z != this->z_pos) {
				SetBit(this->gv_flags, (middle_z > this->z_pos) ? GVF_GOINGUP_BIT : GVF_GOINGDOWN_BIT);
				ClrBit(this->First()->vcache.cached_veh_flags, VCF_GV_ZERO_SLOPE_RESIST);
			}
		}
	}

	/**
	 * Updates vehicle's Z position.
	 * Inclination can't change in the middle of a tile.
	 * The faster code is used for trains and road vehicles unless they are
	 * reversing on a sloped tile.
	 */
	inline void UpdateZPosition()
	{
#if 0
		/* The following code does this: */

		if (HasBit(this->gv_flags, GVF_GOINGUP_BIT)) {
			switch (this->direction) {
				case DIR_NE:
					this->z_pos += (this->x_pos & 1) ^ 1; break;
				case DIR_SW:
					this->z_pos += (this->x_pos & 1); break;
				case DIR_NW:
					this->z_pos += (this->y_pos & 1) ^ 1; break;
				case DIR_SE:
					this->z_pos += (this->y_pos & 1); break;
				default: break;
			}
		} else if (HasBit(this->gv_flags, GVF_GOINGDOWN_BIT)) {
			switch (this->direction) {
				case DIR_NE:
					this->z_pos -= (this->x_pos & 1) ^ 1; break;
				case DIR_SW:
					this->z_pos -= (this->x_pos & 1); break;
				case DIR_NW:
					this->z_pos -= (this->y_pos & 1) ^ 1; break;
				case DIR_SE:
					this->z_pos -= (this->y_pos & 1); break;
				default: break;
			}
		}

		/* But gcc 4.4.5 isn't able to nicely optimise it, and the resulting
		 * code is full of conditional jumps. */
#endif

		/* Vehicle's Z position can change only if it has GVF_GOINGUP_BIT or GVF_GOINGDOWN_BIT set.
		 * Furthermore, if this function is called once every time the vehicle's position changes,
		 * we know the Z position changes by +/-1 at certain moments - when x_pos, y_pos is odd/even,
		 * depending on orientation of the slope and vehicle's direction */

		if (HasBit(this->gv_flags, GVF_GOINGUP_BIT) || HasBit(this->gv_flags, GVF_GOINGDOWN_BIT)) {
			if (T::From(this)->HasToUseGetSlopePixelZ()) {
				/* In some cases, we have to use GetSlopePixelZ() */
				this->z_pos = GetSlopePixelZ(this->x_pos, this->y_pos, true);
				return;
			}
			/* DirToDiagDir() is a simple right shift */
			DiagDirection dir = DirToDiagDir(this->direction);
			/* Read variables, so the compiler knows the access doesn't trap */
			int8_t x_pos = this->x_pos;
			int8_t y_pos = this->y_pos;
			/* DiagDirToAxis() is a simple mask */
			int8_t d = DiagDirToAxis(dir) == AXIS_X ? x_pos : y_pos;
			/* We need only the least significant bit */
			d &= 1;
			d ^= (int8_t)(dir == DIAGDIR_NW || dir == DIAGDIR_NE);
			/* Subtraction instead of addition because we are testing for GVF_GOINGUP_BIT.
			 * GVF_GOINGUP_BIT is used because it's bit 0, so simple AND can be used,
			 * without any shift */
			this->z_pos += HasBit(this->gv_flags, GVF_GOINGUP_BIT) ? d : -d;
		}

#ifdef _DEBUG
		assert(this->z_pos == GetSlopePixelZ(this->x_pos, this->y_pos, true));
#endif

		if (HasBit(this->gv_flags, GVF_CHUNNEL_BIT) && !IsTunnelTile(this->tile)) {
			ClrBit(this->gv_flags, GVF_CHUNNEL_BIT);
		}
	}

	void UpdateZPositionInWormhole();

	/**
	 * Checks if the vehicle is in a slope and sets the required flags in that case.
	 * @param new_tile True if the vehicle reached a new tile.
	 * @param update_delta Indicates to also update the delta.
	 * @return Old height of the vehicle.
	 */
	inline int UpdateInclination(bool new_tile, bool update_delta, bool in_wormhole = false)
	{
		int old_z = this->z_pos;

		if (in_wormhole) {
			if (HasBit(this->gv_flags, GVF_CHUNNEL_BIT)) this->UpdateZPositionInWormhole();
		} else if (new_tile) {
			this->UpdateZPositionAndInclination();
		} else {
			this->UpdateZPosition();
		}

		this->UpdateViewport(true, update_delta);
		return old_z;
	}

	/**
	 * Set front engine state.
	 */
	inline void SetFrontEngine() { SetBit(this->subtype, GVSF_FRONT); }

	/**
	 * Remove the front engine state.
	 */
	inline void ClearFrontEngine() { ClrBit(this->subtype, GVSF_FRONT); }

	/**
	 * Set a vehicle to be an articulated part.
	 */
	inline void SetArticulatedPart() { SetBit(this->subtype, GVSF_ARTICULATED_PART); }

	/**
	 * Clear a vehicle from being an articulated part.
	 */
	inline void ClearArticulatedPart() { ClrBit(this->subtype, GVSF_ARTICULATED_PART); }

	/**
	 * Set a vehicle to be a wagon.
	 */
	inline void SetWagon() { SetBit(this->subtype, GVSF_WAGON); }

	/**
	 * Clear wagon property.
	 */
	inline void ClearWagon() { ClrBit(this->subtype, GVSF_WAGON); }

	/**
	 * Set engine status.
	 */
	inline void SetEngine() { SetBit(this->subtype, GVSF_ENGINE); }

	/**
	 * Clear engine status.
	 */
	inline void ClearEngine() { ClrBit(this->subtype, GVSF_ENGINE); }

	/**
	 * Set a vehicle as a free wagon.
	 */
	inline void SetFreeWagon() { SetBit(this->subtype, GVSF_FREE_WAGON); }

	/**
	 * Clear a vehicle from being a free wagon.
	 */
	inline void ClearFreeWagon() { ClrBit(this->subtype, GVSF_FREE_WAGON); }

	/**
	 * Set a vehicle as a virtual vehicle.
	 */
	inline void SetVirtual() { SetBit(this->subtype, GVSF_VIRTUAL); }

	/**
	 * Clear a vehicle from being a virtual vehicle.
	 */
	inline void ClearVirtual() { ClrBit(this->subtype, GVSF_VIRTUAL); }

	/**
	 * Set a vehicle as a multiheaded engine.
	 */
	inline void SetMultiheaded() { SetBit(this->subtype, GVSF_MULTIHEADED); }

	/**
	 * Clear multiheaded engine property.
	 */
	inline void ClearMultiheaded() { ClrBit(this->subtype, GVSF_MULTIHEADED); }

	/**
	 * Check if the vehicle is a free wagon (got no engine in front of it).
	 * @return Returns true if the vehicle is a free wagon.
	 */
	inline bool IsFreeWagon() const { return HasBit(this->subtype, GVSF_FREE_WAGON); }

	/**
	 * Check if a vehicle is an engine (can be first in a consist).
	 * @return Returns true if vehicle is an engine.
	 */
	inline bool IsEngine() const { return HasBit(this->subtype, GVSF_ENGINE); }

	/**
	 * Check if a vehicle is a wagon.
	 * @return Returns true if vehicle is a wagon.
	 */
	inline bool IsWagon() const { return HasBit(this->subtype, GVSF_WAGON); }

	/**
	 * Check if the vehicle is a multiheaded engine.
	 * @return Returns true if the vehicle is a multiheaded engine.
	 */
	inline bool IsMultiheaded() const { return HasBit(this->subtype, GVSF_MULTIHEADED); }

	/**
	* Tell if we are dealing with a virtual vehicle (used for templates).
	* @return True if the vehicle is a virtual vehicle.
	*/
	inline bool IsVirtual() const { return HasBit(this->subtype, GVSF_VIRTUAL); }

	/**
	 * Tell if we are dealing with the rear end of a multiheaded engine.
	 * @return True if the engine is the rear part of a dualheaded engine.
	 */
	inline bool IsRearDualheaded() const { return this->IsMultiheaded() && !this->IsEngine(); }

	/**
	 * Check if the vehicle is a front engine.
	 * @return Returns true if the vehicle is a front engine.
	 */
	inline bool IsFrontEngine() const
	{
		return HasBit(this->subtype, GVSF_FRONT);
	}

	/**
	 * Check if the vehicle is an articulated part of an engine.
	 * @return Returns true if the vehicle is an articulated part.
	 */
	inline bool IsArticulatedPart() const
	{
		return HasBit(this->subtype, GVSF_ARTICULATED_PART);
	}

	/**
	 * Update the GUI variant of the current speed of the vehicle.
	 * Also mark the widget dirty when that is needed, i.e. when
	 * the speed of this vehicle has changed.
	 */
	inline void SetLastSpeed()
	{
		if (this->cur_speed != this->gcache.last_speed) {
			SetWindowWidgetDirty(WC_VEHICLE_VIEW, this->index, WID_VV_START_STOP);
			this->gcache.last_speed = this->cur_speed;
			if (HasBit(this->vcache.cached_veh_flags, VCF_REDRAW_ON_SPEED_CHANGE)) {
				this->RefreshImageCacheOfChain();
			}
		}
	}

	/**
	 * Refresh cached image of all vehicles in the chain (after the current vehicle)
	 */
	inline void RefreshImageCacheOfChain()
	{
		ClrBit(this->vcache.cached_veh_flags, VCF_REDRAW_ON_SPEED_CHANGE);
		ClrBit(this->vcache.cached_veh_flags, VCF_REDRAW_ON_TRIGGER);
		for (Vehicle *u = this; u != nullptr; u = u->Next()) {
			SetBit(this->vcache.cached_veh_flags, VCF_IMAGE_REFRESH_NEXT);
		}
	}

protected:
	uint DoUpdateSpeed(GroundVehicleAcceleration accel, int min_speed, int max_speed, int advisory_max_speed, bool use_realistic_braking);
};

#endif /* GROUND_VEHICLE_HPP */<|MERGE_RESOLUTION|>--- conflicted
+++ resolved
@@ -42,11 +42,7 @@
 
 	/* Cached NewGRF values, recalculated on load and each time a vehicle is added to/removed from the consist. */
 	uint16_t cached_total_length;     ///< Length of the whole vehicle (valid only for the first engine).
-<<<<<<< HEAD
-	EngineID first_engine;            ///< Cached EngineID of the front vehicle. INVALID_ENGINE for the front vehicle itself.
-=======
-	EngineID first_engine;          ///< Cached EngineID of the front vehicle. EngineID::Invalid() for the front vehicle itself.
->>>>>>> 53dd1258
+	EngineID first_engine;            ///< Cached EngineID of the front vehicle. EngineID::Invalid() for the front vehicle itself.
 	uint8_t cached_veh_length;        ///< Length of this vehicle in units of 1/VEHICLE_LENGTH of normal length. It is cached because this can be set by a callback.
 
 	/* Cached UI information. */
