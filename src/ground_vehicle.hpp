/* $Id$ */

/*
 * This file is part of OpenTTD.
 * OpenTTD is free software; you can redistribute it and/or modify it under the terms of the GNU General Public License as published by the Free Software Foundation, version 2.
 * OpenTTD is distributed in the hope that it will be useful, but WITHOUT ANY WARRANTY; without even the implied warranty of MERCHANTABILITY or FITNESS FOR A PARTICULAR PURPOSE.
 * See the GNU General Public License for more details. You should have received a copy of the GNU General Public License along with OpenTTD. If not, see <http://www.gnu.org/licenses/>.
 */

/** @file ground_vehicle.hpp Base class and functions for all vehicles that move through ground. */

#ifndef GROUND_VEHICLE_HPP
#define GROUND_VEHICLE_HPP

#include "vehicle_base.h"
#include "vehicle_gui.h"
#include "landscape.h"
#include "window_func.h"
#include "tunnel_map.h"
#include "widgets/vehicle_widget.h"

/** What is the status of our acceleration? */
enum AccelStatus {
	AS_ACCEL, ///< We want to go faster, if possible of course.
	AS_BRAKE, ///< We want to stop.
};

/**
 * Cached, frequently calculated values.
 * All of these values except cached_slope_resistance are set only for the first part of a vehicle.
 */
struct GroundVehicleCache {
	/* Cached acceleration values, recalculated when the cargo on a vehicle changes (in addition to the conditions below) */
	uint32 cached_weight;           ///< Total weight of the consist (valid only for the first engine).
	uint32 cached_slope_resistance; ///< Resistance caused by weight when this vehicle part is at a slope.
	uint32 cached_max_te;           ///< Maximum tractive effort of consist (valid only for the first engine).
	uint16 cached_axle_resistance;  ///< Resistance caused by the axles of the vehicle (valid only for the first engine).

	/* Cached acceleration values, recalculated on load and each time a vehicle is added to/removed from the consist. */
	uint16 cached_max_track_speed;  ///< Maximum consist speed limited by track type (valid only for the first engine).
	uint32 cached_power;            ///< Total power of the consist (valid only for the first engine).
	uint32 cached_air_drag;         ///< Air drag coefficient of the vehicle (valid only for the first engine).

	/* Cached NewGRF values, recalculated on load and each time a vehicle is added to/removed from the consist. */
	uint16 cached_total_length;     ///< Length of the whole vehicle (valid only for the first engine).
	EngineID first_engine;          ///< Cached EngineID of the front vehicle. INVALID_ENGINE for the front vehicle itself.
	uint8 cached_veh_length;        ///< Length of this vehicle in units of 1/VEHICLE_LENGTH of normal length. It is cached because this can be set by a callback.

	/* Cached UI information. */
	uint16 last_speed;              ///< The last speed we did display, so we only have to redraw when this changes.
};

/** Ground vehicle flags. */
enum GroundVehicleFlags {
	GVF_GOINGUP_BIT              = 0,  ///< Vehicle is currently going uphill. (Cached track information for acceleration)
	GVF_GOINGDOWN_BIT            = 1,  ///< Vehicle is currently going downhill. (Cached track information for acceleration)
	GVF_SUPPRESS_IMPLICIT_ORDERS = 2,  ///< Disable insertion and removal of automatic orders until the vehicle completes the real order.
	GVF_CHUNNEL_BIT              = 3,  ///< Vehicle may currently be in a chunnel. (Cached track information for inclination changes)
};

/**
 * Base class for all vehicles that move through ground.
 *
 * Child classes must define all of the following functions.
 * These functions are not defined as pure virtual functions at this class to improve performance.
 *
 * virtual uint16      GetPower() const = 0;
 * virtual uint16      GetPoweredPartPower(const T *head) const = 0;
 * virtual uint16      GetWeight() const = 0;
 * virtual byte        GetTractiveEffort() const = 0;
 * virtual byte        GetAirDrag() const = 0;
 * virtual byte        GetAirDragArea() const = 0;
 * virtual AccelStatus GetAccelerationStatus() const = 0;
 * virtual uint16      GetCurrentSpeed() const = 0;
 * virtual uint32      GetRollingFriction() const = 0;
 * virtual int         GetAccelerationType() const = 0;
 * virtual int32       GetSlopeSteepness() const = 0;
 * virtual int         GetDisplayMaxSpeed() const = 0;
 * virtual uint16      GetMaxTrackSpeed() const = 0;
 * virtual bool        TileMayHaveSlopedTrack() const = 0;
 */
template <class T, VehicleType Type>
struct GroundVehicle : public SpecializedVehicle<T, Type> {
	GroundVehicleCache gcache; ///< Cache of often calculated values.
	uint16 gv_flags;           ///< @see GroundVehicleFlags.

	typedef GroundVehicle<T, Type> GroundVehicleBase; ///< Our type

	/**
	 * The constructor at SpecializedVehicle must be called.
	 */
	GroundVehicle() : SpecializedVehicle<T, Type>() {}

	void PowerChanged();
	void CargoChanged();
<<<<<<< HEAD
	bool IsChainInDepot() const;
=======
	int GetAcceleration() const;
	bool IsChainInDepot() const override;
>>>>>>> fdaf67d9

	void CalculatePower(uint32& power, uint32& max_te, bool breakdowns) const;

	int GetAcceleration();

	/**
	 * Common code executed for crashed ground vehicles
	 * @param flooded was this vehicle flooded?
	 * @return number of victims
	 */
	uint Crash(bool flooded) override
	{
		/* Crashed vehicles aren't going up or down */
		for (T *v = T::From(this); v != NULL; v = v->Next()) {
			ClrBit(v->gv_flags, GVF_GOINGUP_BIT);
			ClrBit(v->gv_flags, GVF_GOINGDOWN_BIT);
		}
		return this->Vehicle::Crash(flooded);
	}

	/**
	 * Calculates the total slope resistance for this vehicle.
	 * @return Slope resistance.
	 */
	inline int64 GetSlopeResistance()
	{
		if (likely(HasBit(this->vcache.cached_veh_flags, VCF_GV_ZERO_SLOPE_RESIST))) return 0;

		int64 incl = 0;

		for (const T *u = T::From(this); u != NULL; u = u->Next()) {
			if (HasBit(u->gv_flags, GVF_GOINGUP_BIT)) {
				incl += u->gcache.cached_slope_resistance;
			} else if (HasBit(u->gv_flags, GVF_GOINGDOWN_BIT)) {
				incl -= u->gcache.cached_slope_resistance;
			}
		}
		if (incl == 0) SetBit(this->vcache.cached_veh_flags, VCF_GV_ZERO_SLOPE_RESIST);

		return incl;
	}

	/**
	 * Updates vehicle's Z position and inclination.
	 * Used when the vehicle entered given tile.
	 * @pre The vehicle has to be at (or near to) a border of the tile,
	 *      directed towards tile centre
	 */
	inline void UpdateZPositionAndInclination()
	{
		this->z_pos = GetSlopePixelZ(this->x_pos, this->y_pos);
		ClrBit(this->gv_flags, GVF_GOINGUP_BIT);
		ClrBit(this->gv_flags, GVF_GOINGDOWN_BIT);

		if (T::From(this)->TileMayHaveSlopedTrack()) {
			/* To check whether the current tile is sloped, and in which
			 * direction it is sloped, we get the 'z' at the center of
			 * the tile (middle_z) and the edge of the tile (old_z),
			 * which we then can compare. */
			int middle_z = GetSlopePixelZ((this->x_pos & ~TILE_UNIT_MASK) | (TILE_SIZE / 2), (this->y_pos & ~TILE_UNIT_MASK) | (TILE_SIZE / 2));

			if (middle_z != this->z_pos) {
				SetBit(this->gv_flags, (middle_z > this->z_pos) ? GVF_GOINGUP_BIT : GVF_GOINGDOWN_BIT);
				ClrBit(this->First()->vcache.cached_veh_flags, VCF_GV_ZERO_SLOPE_RESIST);
			}
		}
	}

	/**
	 * Updates vehicle's Z position.
	 * Inclination can't change in the middle of a tile.
	 * The faster code is used for trains and road vehicles unless they are
	 * reversing on a sloped tile.
	 */
	inline void UpdateZPosition()
	{
#if 0
		/* The following code does this: */

		if (HasBit(this->gv_flags, GVF_GOINGUP_BIT)) {
			switch (this->direction) {
				case DIR_NE:
					this->z_pos += (this->x_pos & 1); break;
				case DIR_SW:
					this->z_pos += (this->x_pos & 1) ^ 1; break;
				case DIR_NW:
					this->z_pos += (this->y_pos & 1); break;
				case DIR_SE:
					this->z_pos += (this->y_pos & 1) ^ 1; break;
				default: break;
			}
		} else if (HasBit(this->gv_flags, GVF_GOINGDOWN_BIT)) {
			switch (this->direction) {
				case DIR_NE:
					this->z_pos -= (this->x_pos & 1); break;
				case DIR_SW:
					this->z_pos -= (this->x_pos & 1) ^ 1; break;
				case DIR_NW:
					this->z_pos -= (this->y_pos & 1); break;
				case DIR_SE:
					this->z_pos -= (this->y_pos & 1) ^ 1; break;
				default: break;
			}
		}

		/* But gcc 4.4.5 isn't able to nicely optimise it, and the resulting
		 * code is full of conditional jumps. */
#endif

		/* Vehicle's Z position can change only if it has GVF_GOINGUP_BIT or GVF_GOINGDOWN_BIT set.
		 * Furthermore, if this function is called once every time the vehicle's position changes,
		 * we know the Z position changes by +/-1 at certain moments - when x_pos, y_pos is odd/even,
		 * depending on orientation of the slope and vehicle's direction */

		if (HasBit(this->gv_flags, GVF_GOINGUP_BIT) || HasBit(this->gv_flags, GVF_GOINGDOWN_BIT)) {
			if (T::From(this)->HasToUseGetSlopePixelZ()) {
				/* In some cases, we have to use GetSlopePixelZ() */
				this->z_pos = GetSlopePixelZ(this->x_pos, this->y_pos);
				return;
			}
			/* DirToDiagDir() is a simple right shift */
			DiagDirection dir = DirToDiagDir(this->direction);
			/* Read variables, so the compiler knows the access doesn't trap */
			int8 x_pos = this->x_pos;
			int8 y_pos = this->y_pos;
			/* DiagDirToAxis() is a simple mask */
			int8 d = DiagDirToAxis(dir) == AXIS_X ? x_pos : y_pos;
			/* We need only the least significant bit */
			d &= 1;
			/* Conditional "^ 1". Optimised to "(dir - 1) <= 1". */
			d ^= (int8)(dir == DIAGDIR_SW || dir == DIAGDIR_SE);
			/* Subtraction instead of addition because we are testing for GVF_GOINGUP_BIT.
			 * GVF_GOINGUP_BIT is used because it's bit 0, so simple AND can be used,
			 * without any shift */
			this->z_pos += HasBit(this->gv_flags, GVF_GOINGUP_BIT) ? d : -d;
		}

#ifdef _DEBUG
		assert(this->z_pos == GetSlopePixelZ(this->x_pos, this->y_pos));
#endif

		if (HasBit(this->gv_flags, GVF_CHUNNEL_BIT) && !IsTunnelTile(this->tile)) {
			ClrBit(this->gv_flags, GVF_CHUNNEL_BIT);
		}
	}

	void UpdateZPositionInWormhole();

	/**
	 * Checks if the vehicle is in a slope and sets the required flags in that case.
	 * @param new_tile True if the vehicle reached a new tile.
	 * @param update_delta Indicates to also update the delta.
	 * @return Old height of the vehicle.
	 */
	inline int UpdateInclination(bool new_tile, bool update_delta, bool in_wormhole = false)
	{
		int old_z = this->z_pos;

		if (in_wormhole) {
			if (HasBit(this->gv_flags, GVF_CHUNNEL_BIT)) this->UpdateZPositionInWormhole();
		} else if (new_tile) {
			this->UpdateZPositionAndInclination();
		} else {
			this->UpdateZPosition();
		}

		this->UpdateViewport(true, update_delta);
		return old_z;
	}

	/**
	 * Set front engine state.
	 */
	inline void SetFrontEngine() { SetBit(this->subtype, GVSF_FRONT); }

	/**
	 * Remove the front engine state.
	 */
	inline void ClearFrontEngine() { ClrBit(this->subtype, GVSF_FRONT); }

	/**
	 * Set a vehicle to be an articulated part.
	 */
	inline void SetArticulatedPart() { SetBit(this->subtype, GVSF_ARTICULATED_PART); }

	/**
	 * Clear a vehicle from being an articulated part.
	 */
	inline void ClearArticulatedPart() { ClrBit(this->subtype, GVSF_ARTICULATED_PART); }

	/**
	 * Set a vehicle to be a wagon.
	 */
	inline void SetWagon() { SetBit(this->subtype, GVSF_WAGON); }

	/**
	 * Clear wagon property.
	 */
	inline void ClearWagon() { ClrBit(this->subtype, GVSF_WAGON); }

	/**
	 * Set engine status.
	 */
	inline void SetEngine() { SetBit(this->subtype, GVSF_ENGINE); }

	/**
	 * Clear engine status.
	 */
	inline void ClearEngine() { ClrBit(this->subtype, GVSF_ENGINE); }

	/**
	 * Set a vehicle as a free wagon.
	 */
	inline void SetFreeWagon() { SetBit(this->subtype, GVSF_FREE_WAGON); }

	/**
	 * Clear a vehicle from being a free wagon.
	 */
	inline void ClearFreeWagon() { ClrBit(this->subtype, GVSF_FREE_WAGON); }

	/**
	 * Set a vehicle as a virtual vehicle.
	 */
	inline void SetVirtual() { SetBit(this->subtype, GVSF_VIRTUAL); }

	/**
	 * Clear a vehicle from being a virtual vehicle.
	 */
	inline void ClearVirtual() { ClrBit(this->subtype, GVSF_VIRTUAL); }

	/**
	 * Set a vehicle as a multiheaded engine.
	 */
	inline void SetMultiheaded() { SetBit(this->subtype, GVSF_MULTIHEADED); }

	/**
	 * Clear multiheaded engine property.
	 */
	inline void ClearMultiheaded() { ClrBit(this->subtype, GVSF_MULTIHEADED); }

	/**
	 * Check if the vehicle is a free wagon (got no engine in front of it).
	 * @return Returns true if the vehicle is a free wagon.
	 */
	inline bool IsFreeWagon() const { return HasBit(this->subtype, GVSF_FREE_WAGON); }

	/**
	 * Check if a vehicle is an engine (can be first in a consist).
	 * @return Returns true if vehicle is an engine.
	 */
	inline bool IsEngine() const { return HasBit(this->subtype, GVSF_ENGINE); }

	/**
	 * Check if a vehicle is a wagon.
	 * @return Returns true if vehicle is a wagon.
	 */
	inline bool IsWagon() const { return HasBit(this->subtype, GVSF_WAGON); }

	/**
	 * Check if the vehicle is a multiheaded engine.
	 * @return Returns true if the vehicle is a multiheaded engine.
	 */
	inline bool IsMultiheaded() const { return HasBit(this->subtype, GVSF_MULTIHEADED); }

	/**
	* Tell if we are dealing with a virtual vehicle (used for templates).
	* @return True if the vehicle is a virtual vehicle.
	*/
	inline bool IsVirtual() const { return HasBit(this->subtype, GVSF_VIRTUAL); }

	/**
	 * Tell if we are dealing with the rear end of a multiheaded engine.
	 * @return True if the engine is the rear part of a dualheaded engine.
	 */
	inline bool IsRearDualheaded() const { return this->IsMultiheaded() && !this->IsEngine(); }

	/**
	 * Check if the vehicle is a front engine.
	 * @return Returns true if the vehicle is a front engine.
	 */
	inline bool IsFrontEngine() const
	{
		return HasBit(this->subtype, GVSF_FRONT);
	}

	/**
	 * Check if the vehicle is an articulated part of an engine.
	 * @return Returns true if the vehicle is an articulated part.
	 */
	inline bool IsArticulatedPart() const
	{
		return HasBit(this->subtype, GVSF_ARTICULATED_PART);
	}

	/**
	 * Update the GUI variant of the current speed of the vehicle.
	 * Also mark the widget dirty when that is needed, i.e. when
	 * the speed of this vehicle has changed.
	 */
	inline void SetLastSpeed()
	{
		if (this->cur_speed != this->gcache.last_speed) {
			SetWindowWidgetDirty(WC_VEHICLE_VIEW, this->index, WID_VV_START_STOP);
			this->gcache.last_speed = this->cur_speed;
		}
	}

protected:
	/**
	 * Update the speed of the vehicle.
	 *
	 * It updates the cur_speed and subspeed variables depending on the state
	 * of the vehicle; in this case the current acceleration, minimum and
	 * maximum speeds of the vehicle. It returns the distance that that the
	 * vehicle can drive this tick. #Vehicle::GetAdvanceDistance() determines
	 * the distance to drive before moving a step on the map.
	 * @param accel     The acceleration we would like to give this vehicle.
	 * @param min_speed The minimum speed here, in vehicle specific units.
	 * @param max_speed The maximum speed here, in vehicle specific units.
	 * @return Distance to drive.
	 */
	inline uint DoUpdateSpeed(uint accel, int min_speed, int max_speed)
	{
		uint spd = this->subspeed + accel;
		this->subspeed = (byte)spd;

		int tempmax = max_speed;

		/* When we are going faster than the maximum speed, reduce the speed
		 * somewhat gradually. But never lower than the maximum speed. */
		if (this->breakdown_ctr == 1) {
			if (this->breakdown_type == BREAKDOWN_LOW_POWER) {
				if ((this->tick_counter & 0x7) == 0 && _settings_game.vehicle.train_acceleration_model == AM_ORIGINAL) {
					if (this->cur_speed > (this->breakdown_severity * max_speed) >> 8) {
						tempmax = this->cur_speed - (this->cur_speed / 10) - 1;
					} else {
						tempmax = (this->breakdown_severity * max_speed) >> 8;
					}
				}
			} else if (this->breakdown_type == BREAKDOWN_LOW_SPEED) {
				tempmax = min(max_speed, this->breakdown_severity);
			} else {
				tempmax = this->cur_speed;
			}
		}

		if (this->cur_speed > max_speed) {
			tempmax = max(this->cur_speed - (this->cur_speed / 10) - 1, max_speed);
		}

		/* Enforce a maximum and minimum speed. Normally we would use something like
		 * Clamp for this, but in this case min_speed might be below the maximum speed
		 * threshold for some reason. That makes acceleration fail and assertions
		 * happen in Clamp. So make it explicit that min_speed overrules the maximum
		 * speed by explicit ordering of min and max. */
		this->cur_speed = spd = max(min(this->cur_speed + ((int)spd >> 8), tempmax), min_speed);

		int scaled_spd = this->GetAdvanceSpeed(spd);

		scaled_spd += this->progress;
		this->progress = 0; // set later in *Handler or *Controller
		return scaled_spd;
	}
};

#endif /* GROUND_VEHICLE_HPP */<|MERGE_RESOLUTION|>--- conflicted
+++ resolved
@@ -93,12 +93,7 @@
 
 	void PowerChanged();
 	void CargoChanged();
-<<<<<<< HEAD
-	bool IsChainInDepot() const;
-=======
-	int GetAcceleration() const;
 	bool IsChainInDepot() const override;
->>>>>>> fdaf67d9
 
 	void CalculatePower(uint32& power, uint32& max_te, bool breakdowns) const;
 
