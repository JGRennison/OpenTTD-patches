/*
 * This file is part of OpenTTD.
 * OpenTTD is free software; you can redistribute it and/or modify it under the terms of the GNU General Public License as published by the Free Software Foundation, version 2.
 * OpenTTD is distributed in the hope that it will be useful, but WITHOUT ANY WARRANTY; without even the implied warranty of MERCHANTABILITY or FITNESS FOR A PARTICULAR PURPOSE.
 * See the GNU General Public License for more details. You should have received a copy of the GNU General Public License along with OpenTTD. If not, see <http://www.gnu.org/licenses/>.
 */

/** @file ground_vehicle.hpp Base class and functions for all vehicles that move through ground. */

#ifndef GROUND_VEHICLE_HPP
#define GROUND_VEHICLE_HPP

#include "vehicle_base.h"
#include "vehicle_gui.h"
#include "landscape.h"
#include "window_func.h"
#include "tunnel_map.h"

#include "widgets/vehicle_widget.h"

/** What is the status of our acceleration? */
enum AccelStatus : uint8_t {
	AS_ACCEL, ///< We want to go faster, if possible of course.
	AS_BRAKE, ///< We want to stop.
};

/**
 * Cached, frequently calculated values.
 * All of these values except cached_slope_resistance are set only for the first part of a vehicle.
 */
struct GroundVehicleCache {
	/* Cached acceleration values, recalculated when the cargo on a vehicle changes (in addition to the conditions below) */
	uint32_t cached_weight = 0; ///< Total weight of the consist (valid only for the first engine).
	uint32_t cached_slope_resistance = 0; ///< Resistance caused by weight when this vehicle part is at a slope.
	uint32_t cached_max_te = 0; ///< Maximum tractive effort of consist (valid only for the first engine).
	uint16_t cached_axle_resistance = 0; ///< Resistance caused by the axles of the vehicle (valid only for the first engine).

	/* Cached acceleration values, recalculated on load and each time a vehicle is added to/removed from the consist. */
	uint16_t cached_max_track_speed = 0; ///< Maximum consist speed (in internal units) limited by track type (valid only for the first engine).
	uint32_t cached_power = 0; ///< Total power of the consist (valid only for the first engine).
	uint32_t cached_air_drag = 0; ///< Air drag coefficient of the vehicle (valid only for the first engine).

	/* Cached NewGRF values, recalculated on load and each time a vehicle is added to/removed from the consist. */
<<<<<<< HEAD
	uint16_t cached_total_length;     ///< Length of the whole vehicle (valid only for the first engine).
	EngineID first_engine;            ///< Cached EngineID of the front vehicle. EngineID::Invalid() for the front vehicle itself.
	uint8_t cached_veh_length;        ///< Length of this vehicle in units of 1/VEHICLE_LENGTH of normal length. It is cached because this can be set by a callback.
=======
	uint16_t cached_total_length = 0; ///< Length of the whole vehicle (valid only for the first engine).
	EngineID first_engine = EngineID::Invalid(); ///< Cached EngineID of the front vehicle. EngineID::Invalid() for the front vehicle itself.
	uint8_t cached_veh_length = 0; ///< Length of this vehicle in units of 1/VEHICLE_LENGTH of normal length. It is cached because this can be set by a callback.
>>>>>>> 0428f8c6

	/* Cached UI information. */
	uint16_t last_speed = 0; ///< The last speed we did display, so we only have to redraw when this changes.

	bool operator==(const GroundVehicleCache &) const = default;
};

/** Ground vehicle flags. */
enum GroundVehicleFlags : uint8_t {
	GVF_GOINGUP_BIT              = 0,  ///< Vehicle is currently going uphill. (Cached track information for acceleration)
	GVF_GOINGDOWN_BIT            = 1,  ///< Vehicle is currently going downhill. (Cached track information for acceleration)
	GVF_SUPPRESS_IMPLICIT_ORDERS = 2,  ///< Disable insertion and removal of automatic orders until the vehicle completes the real order.
	GVF_CHUNNEL_BIT              = 3,  ///< Vehicle may currently be in a chunnel. (Cached track information for inclination changes)
};

struct GroundVehicleAcceleration {
	int acceleration;
	int braking;
};

/**
 * Base class for all vehicles that move through ground.
 *
 * Child classes must define all of the following functions.
 * These functions are not defined as pure virtual functions at this class to improve performance.
 *
 * virtual uint16_t      GetPower() const = 0;
 * virtual uint16_t      GetPoweredPartPower(const T *head) const = 0;
 * virtual uint16_t      GetWeightWithoutCargo() const = 0;
 * virtual uint16_t      GetCargoWeight() const = 0;
 * virtual uint16_t      GetWeight() const = 0;
 * virtual uint8_t       GetTractiveEffort() const = 0;
 * virtual uint8_t       GetAirDrag() const = 0;
 * virtual uint8_t       GetAirDragArea() const = 0;
 * virtual AccelStatus   GetAccelerationStatus() const = 0;
 * virtual uint16_t      GetCurrentSpeed() const = 0;
 * virtual uint32_t      GetRollingFriction() const = 0;
 * virtual int           GetAccelerationType() const = 0;
 * virtual int32_t       GetSlopeSteepness() const = 0;
 * virtual int           GetDisplayMaxSpeed() const = 0;
 * virtual uint16_t      GetMaxTrackSpeed() const = 0;
 * virtual bool          TileMayHaveSlopedTrack() const = 0;
 */
template <class T, VehicleType Type>
struct GroundVehicle : public SpecializedVehicle<T, Type> {
<<<<<<< HEAD
	GroundVehicleCache gcache; ///< Cache of often calculated values.
	uint16_t gv_flags;         ///< @see GroundVehicleFlags.
=======
	GroundVehicleCache gcache{}; ///< Cache of often calculated values.
	uint16_t gv_flags = 0; ///< @see GroundVehicleFlags.
>>>>>>> 0428f8c6

	typedef GroundVehicle<T, Type> GroundVehicleBase; ///< Our type

	/**
	 * The constructor at SpecializedVehicle must be called.
	 */
	GroundVehicle() : SpecializedVehicle<T, Type>() {}

	void PowerChanged();
	void CargoChanged();
	bool IsChainInDepot() const override;

	void CalculatePower(uint32_t &power, uint32_t &max_te, bool breakdowns) const;

	GroundVehicleAcceleration GetAcceleration();

	/**
	 * Common code executed for crashed ground vehicles
	 * @param flooded was this vehicle flooded?
	 * @return number of victims
	 */
	uint Crash(bool flooded) override
	{
		/* Crashed vehicles aren't going up or down */
		for (T *v = T::From(this); v != nullptr; v = v->Next()) {
			ClrBit(v->gv_flags, GVF_GOINGUP_BIT);
			ClrBit(v->gv_flags, GVF_GOINGDOWN_BIT);
		}
		return this->Vehicle::Crash(flooded);
	}

	/**
	 * Calculates the total slope resistance for this vehicle.
	 * @return Slope resistance.
	 */
	inline int64_t GetSlopeResistance()
	{
		if (likely(HasBit(this->vcache.cached_veh_flags, VCF_GV_ZERO_SLOPE_RESIST))) return 0;

		int64_t incl = 0;
		bool zero_slope_resist = true;

		for (const T *u = T::From(this); u != nullptr; u = u->Next()) {
			if (HasBit(u->gv_flags, GVF_GOINGUP_BIT)) {
				incl += u->gcache.cached_slope_resistance;
			} else if (HasBit(u->gv_flags, GVF_GOINGDOWN_BIT)) {
				incl -= u->gcache.cached_slope_resistance;
			}
			if (incl != 0) zero_slope_resist = false;
		}
		AssignBit(this->vcache.cached_veh_flags, VCF_GV_ZERO_SLOPE_RESIST, zero_slope_resist);

		return incl;
	}

	/**
	 * Updates vehicle's Z position and inclination.
	 * Used when the vehicle entered given tile.
	 * @pre The vehicle has to be at (or near to) a border of the tile,
	 *      directed towards tile centre
	 */
	inline void UpdateZPositionAndInclination()
	{
		this->z_pos = GetSlopePixelZ(this->x_pos, this->y_pos, true);
		ClrBit(this->gv_flags, GVF_GOINGUP_BIT);
		ClrBit(this->gv_flags, GVF_GOINGDOWN_BIT);

		if (T::From(this)->TileMayHaveSlopedTrack()) {
			/* To check whether the current tile is sloped, and in which
			 * direction it is sloped, we get the 'z' at the center of
			 * the tile (middle_z) and the edge of the tile (old_z),
			 * which we then can compare. */
			int middle_z = GetSlopePixelZ((this->x_pos & ~TILE_UNIT_MASK) | (TILE_SIZE / 2), (this->y_pos & ~TILE_UNIT_MASK) | (TILE_SIZE / 2), true);

			if (middle_z != this->z_pos) {
				SetBit(this->gv_flags, (middle_z > this->z_pos) ? GVF_GOINGUP_BIT : GVF_GOINGDOWN_BIT);
				ClrBit(this->First()->vcache.cached_veh_flags, VCF_GV_ZERO_SLOPE_RESIST);
			}
		}
	}

	/**
	 * Updates vehicle's Z position.
	 * Inclination can't change in the middle of a tile.
	 * The faster code is used for trains and road vehicles unless they are
	 * reversing on a sloped tile.
	 */
	inline void UpdateZPosition()
	{
#if 0
		/* The following code does this: */

		if (HasBit(this->gv_flags, GVF_GOINGUP_BIT)) {
			switch (this->direction) {
				case DIR_NE:
					this->z_pos += (this->x_pos & 1) ^ 1; break;
				case DIR_SW:
					this->z_pos += (this->x_pos & 1); break;
				case DIR_NW:
					this->z_pos += (this->y_pos & 1) ^ 1; break;
				case DIR_SE:
					this->z_pos += (this->y_pos & 1); break;
				default: break;
			}
		} else if (HasBit(this->gv_flags, GVF_GOINGDOWN_BIT)) {
			switch (this->direction) {
				case DIR_NE:
					this->z_pos -= (this->x_pos & 1) ^ 1; break;
				case DIR_SW:
					this->z_pos -= (this->x_pos & 1); break;
				case DIR_NW:
					this->z_pos -= (this->y_pos & 1) ^ 1; break;
				case DIR_SE:
					this->z_pos -= (this->y_pos & 1); break;
				default: break;
			}
		}

		/* But gcc 4.4.5 isn't able to nicely optimise it, and the resulting
		 * code is full of conditional jumps. */
#endif

		/* Vehicle's Z position can change only if it has GVF_GOINGUP_BIT or GVF_GOINGDOWN_BIT set.
		 * Furthermore, if this function is called once every time the vehicle's position changes,
		 * we know the Z position changes by +/-1 at certain moments - when x_pos, y_pos is odd/even,
		 * depending on orientation of the slope and vehicle's direction */

		if (HasBit(this->gv_flags, GVF_GOINGUP_BIT) || HasBit(this->gv_flags, GVF_GOINGDOWN_BIT)) {
			if (T::From(this)->HasToUseGetSlopePixelZ()) {
				/* In some cases, we have to use GetSlopePixelZ() */
				this->z_pos = GetSlopePixelZ(this->x_pos, this->y_pos, true);
				return;
			}
			/* DirToDiagDir() is a simple right shift */
			DiagDirection dir = DirToDiagDir(this->direction);
			/* Read variables, so the compiler knows the access doesn't trap */
			int8_t x_pos = this->x_pos;
			int8_t y_pos = this->y_pos;
			/* DiagDirToAxis() is a simple mask */
			int8_t d = DiagDirToAxis(dir) == AXIS_X ? x_pos : y_pos;
			/* We need only the least significant bit */
			d &= 1;
			d ^= (int8_t)(dir == DIAGDIR_NW || dir == DIAGDIR_NE);
			/* Subtraction instead of addition because we are testing for GVF_GOINGUP_BIT.
			 * GVF_GOINGUP_BIT is used because it's bit 0, so simple AND can be used,
			 * without any shift */
			this->z_pos += HasBit(this->gv_flags, GVF_GOINGUP_BIT) ? d : -d;
		}

#ifdef _DEBUG
		assert(this->z_pos == GetSlopePixelZ(this->x_pos, this->y_pos, true));
#endif

		if (HasBit(this->gv_flags, GVF_CHUNNEL_BIT) && !IsTunnelTile(this->tile)) {
			ClrBit(this->gv_flags, GVF_CHUNNEL_BIT);
		}
	}

	void UpdateZPositionInWormhole();

	/**
	 * Checks if the vehicle is in a slope and sets the required flags in that case.
	 * @param new_tile True if the vehicle reached a new tile.
	 * @param update_delta Indicates to also update the delta.
	 * @return Old height of the vehicle.
	 */
	inline int UpdateInclination(bool new_tile, bool update_delta, bool in_wormhole = false)
	{
		int old_z = this->z_pos;

		if (in_wormhole) {
			if (HasBit(this->gv_flags, GVF_CHUNNEL_BIT)) this->UpdateZPositionInWormhole();
		} else if (new_tile) {
			this->UpdateZPositionAndInclination();
		} else {
			this->UpdateZPosition();
		}

		this->UpdateViewport(true, update_delta);
		return old_z;
	}

	/**
	 * Set front engine state.
	 */
	inline void SetFrontEngine() { SetBit(this->subtype, GVSF_FRONT); }

	/**
	 * Remove the front engine state.
	 */
	inline void ClearFrontEngine() { ClrBit(this->subtype, GVSF_FRONT); }

	/**
	 * Set a vehicle to be an articulated part.
	 */
	inline void SetArticulatedPart() { SetBit(this->subtype, GVSF_ARTICULATED_PART); }

	/**
	 * Clear a vehicle from being an articulated part.
	 */
	inline void ClearArticulatedPart() { ClrBit(this->subtype, GVSF_ARTICULATED_PART); }

	/**
	 * Set a vehicle to be a wagon.
	 */
	inline void SetWagon() { SetBit(this->subtype, GVSF_WAGON); }

	/**
	 * Clear wagon property.
	 */
	inline void ClearWagon() { ClrBit(this->subtype, GVSF_WAGON); }

	/**
	 * Set engine status.
	 */
	inline void SetEngine() { SetBit(this->subtype, GVSF_ENGINE); }

	/**
	 * Clear engine status.
	 */
	inline void ClearEngine() { ClrBit(this->subtype, GVSF_ENGINE); }

	/**
	 * Set a vehicle as a free wagon.
	 */
	inline void SetFreeWagon() { SetBit(this->subtype, GVSF_FREE_WAGON); }

	/**
	 * Clear a vehicle from being a free wagon.
	 */
	inline void ClearFreeWagon() { ClrBit(this->subtype, GVSF_FREE_WAGON); }

	/**
	 * Set a vehicle as a virtual vehicle.
	 */
	inline void SetVirtual() { SetBit(this->subtype, GVSF_VIRTUAL); }

	/**
	 * Clear a vehicle from being a virtual vehicle.
	 */
	inline void ClearVirtual() { ClrBit(this->subtype, GVSF_VIRTUAL); }

	/**
	 * Set a vehicle as a multiheaded engine.
	 */
	inline void SetMultiheaded() { SetBit(this->subtype, GVSF_MULTIHEADED); }

	/**
	 * Clear multiheaded engine property.
	 */
	inline void ClearMultiheaded() { ClrBit(this->subtype, GVSF_MULTIHEADED); }

	/**
	 * Check if the vehicle is a free wagon (got no engine in front of it).
	 * @return Returns true if the vehicle is a free wagon.
	 */
	inline bool IsFreeWagon() const { return HasBit(this->subtype, GVSF_FREE_WAGON); }

	/**
	 * Check if a vehicle is an engine (can be first in a consist).
	 * @return Returns true if vehicle is an engine.
	 */
	inline bool IsEngine() const { return HasBit(this->subtype, GVSF_ENGINE); }

	/**
	 * Check if a vehicle is a wagon.
	 * @return Returns true if vehicle is a wagon.
	 */
	inline bool IsWagon() const { return HasBit(this->subtype, GVSF_WAGON); }

	/**
	 * Check if the vehicle is a multiheaded engine.
	 * @return Returns true if the vehicle is a multiheaded engine.
	 */
	inline bool IsMultiheaded() const { return HasBit(this->subtype, GVSF_MULTIHEADED); }

	/**
	* Tell if we are dealing with a virtual vehicle (used for templates).
	* @return True if the vehicle is a virtual vehicle.
	*/
	inline bool IsVirtual() const { return HasBit(this->subtype, GVSF_VIRTUAL); }

	/**
	 * Tell if we are dealing with the rear end of a multiheaded engine.
	 * @return True if the engine is the rear part of a dualheaded engine.
	 */
	inline bool IsRearDualheaded() const { return this->IsMultiheaded() && !this->IsEngine(); }

	/**
	 * Check if the vehicle is a front engine.
	 * @return Returns true if the vehicle is a front engine.
	 */
	inline bool IsFrontEngine() const
	{
		return HasBit(this->subtype, GVSF_FRONT);
	}

	/**
	 * Check if the vehicle is an articulated part of an engine.
	 * @return Returns true if the vehicle is an articulated part.
	 */
	inline bool IsArticulatedPart() const
	{
		return HasBit(this->subtype, GVSF_ARTICULATED_PART);
	}

	/**
	 * Update the GUI variant of the current speed of the vehicle.
	 * Also mark the widget dirty when that is needed, i.e. when
	 * the speed of this vehicle has changed.
	 */
	inline void SetLastSpeed()
	{
		if (this->cur_speed != this->gcache.last_speed) {
			SetWindowWidgetDirty(WC_VEHICLE_VIEW, this->index, WID_VV_START_STOP);
			this->gcache.last_speed = this->cur_speed;
			if (HasBit(this->vcache.cached_veh_flags, VCF_REDRAW_ON_SPEED_CHANGE)) {
				this->RefreshImageCacheOfChain();
			}
		}
	}

	/**
	 * Refresh cached image of all vehicles in the chain (after the current vehicle)
	 */
	inline void RefreshImageCacheOfChain()
	{
		ClrBit(this->vcache.cached_veh_flags, VCF_REDRAW_ON_SPEED_CHANGE);
		ClrBit(this->vcache.cached_veh_flags, VCF_REDRAW_ON_TRIGGER);
		for (Vehicle *u = this; u != nullptr; u = u->Next()) {
			SetBit(this->vcache.cached_veh_flags, VCF_IMAGE_REFRESH_NEXT);
		}
	}

protected:
	uint DoUpdateSpeed(GroundVehicleAcceleration accel, int min_speed, int max_speed, int advisory_max_speed, bool use_realistic_braking);
};

#endif /* GROUND_VEHICLE_HPP */<|MERGE_RESOLUTION|>--- conflicted
+++ resolved
@@ -30,26 +30,20 @@
  */
 struct GroundVehicleCache {
 	/* Cached acceleration values, recalculated when the cargo on a vehicle changes (in addition to the conditions below) */
-	uint32_t cached_weight = 0; ///< Total weight of the consist (valid only for the first engine).
+	uint32_t cached_weight = 0;           ///< Total weight of the consist (valid only for the first engine).
 	uint32_t cached_slope_resistance = 0; ///< Resistance caused by weight when this vehicle part is at a slope.
-	uint32_t cached_max_te = 0; ///< Maximum tractive effort of consist (valid only for the first engine).
-	uint16_t cached_axle_resistance = 0; ///< Resistance caused by the axles of the vehicle (valid only for the first engine).
+	uint32_t cached_max_te = 0;           ///< Maximum tractive effort of consist (valid only for the first engine).
+	uint16_t cached_axle_resistance = 0;  ///< Resistance caused by the axles of the vehicle (valid only for the first engine).
 
 	/* Cached acceleration values, recalculated on load and each time a vehicle is added to/removed from the consist. */
 	uint16_t cached_max_track_speed = 0; ///< Maximum consist speed (in internal units) limited by track type (valid only for the first engine).
-	uint32_t cached_power = 0; ///< Total power of the consist (valid only for the first engine).
-	uint32_t cached_air_drag = 0; ///< Air drag coefficient of the vehicle (valid only for the first engine).
+	uint32_t cached_power = 0;           ///< Total power of the consist (valid only for the first engine).
+	uint32_t cached_air_drag = 0;        ///< Air drag coefficient of the vehicle (valid only for the first engine).
 
 	/* Cached NewGRF values, recalculated on load and each time a vehicle is added to/removed from the consist. */
-<<<<<<< HEAD
-	uint16_t cached_total_length;     ///< Length of the whole vehicle (valid only for the first engine).
-	EngineID first_engine;            ///< Cached EngineID of the front vehicle. EngineID::Invalid() for the front vehicle itself.
-	uint8_t cached_veh_length;        ///< Length of this vehicle in units of 1/VEHICLE_LENGTH of normal length. It is cached because this can be set by a callback.
-=======
-	uint16_t cached_total_length = 0; ///< Length of the whole vehicle (valid only for the first engine).
+	uint16_t cached_total_length = 0;            ///< Length of the whole vehicle (valid only for the first engine).
 	EngineID first_engine = EngineID::Invalid(); ///< Cached EngineID of the front vehicle. EngineID::Invalid() for the front vehicle itself.
-	uint8_t cached_veh_length = 0; ///< Length of this vehicle in units of 1/VEHICLE_LENGTH of normal length. It is cached because this can be set by a callback.
->>>>>>> 0428f8c6
+	uint8_t cached_veh_length = 0;               ///< Length of this vehicle in units of 1/VEHICLE_LENGTH of normal length. It is cached because this can be set by a callback.
 
 	/* Cached UI information. */
 	uint16_t last_speed = 0; ///< The last speed we did display, so we only have to redraw when this changes.
@@ -95,13 +89,8 @@
  */
 template <class T, VehicleType Type>
 struct GroundVehicle : public SpecializedVehicle<T, Type> {
-<<<<<<< HEAD
-	GroundVehicleCache gcache; ///< Cache of often calculated values.
-	uint16_t gv_flags;         ///< @see GroundVehicleFlags.
-=======
 	GroundVehicleCache gcache{}; ///< Cache of often calculated values.
-	uint16_t gv_flags = 0; ///< @see GroundVehicleFlags.
->>>>>>> 0428f8c6
+	uint16_t gv_flags = 0;       ///< @see GroundVehicleFlags.
 
 	typedef GroundVehicle<T, Type> GroundVehicleBase; ///< Our type
 
