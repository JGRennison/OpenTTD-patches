/*
 * This file is part of OpenTTD.
 * OpenTTD is free software; you can redistribute it and/or modify it under the terms of the GNU General Public License as published by the Free Software Foundation, version 2.
 * OpenTTD is distributed in the hope that it will be useful, but WITHOUT ANY WARRANTY; without even the implied warranty of MERCHANTABILITY or FITNESS FOR A PARTICULAR PURPOSE.
 * See the GNU General Public License for more details. You should have received a copy of the GNU General Public License along with OpenTTD. If not, see <http://www.gnu.org/licenses/>.
 */

/** @file waypoint_cmd.cpp %Command Handling for waypoints. */

#include "stdafx.h"

#include "command_func.h"
#include "landscape.h"
#include "landscape_cmd.h"
#include "bridge_map.h"
#include "town.h"
#include "waypoint_base.h"
#include "pathfinder/yapf/yapf_cache.h"
#include "pathfinder/water_regions.h"
#include "strings_func.h"
#include "viewport_func.h"
#include "viewport_kdtree.h"
#include "window_func.h"
#include "date_func.h"
#include "vehicle_func.h"
#include "string_func.h"
#include "company_func.h"
#include "newgrf_station.h"
#include "newgrf_roadstop.h"
#include "company_base.h"
#include "water.h"
#include "company_gui.h"
#include "waypoint_cmd.h"

#include "table/strings.h"

#include "safeguards.h"

/**
 * Update the virtual coords needed to draw the waypoint sign.
 */
void Waypoint::UpdateVirtCoord()
{
	if (IsHeadless()) return;
	Point pt = RemapCoords2(TileX(this->xy) * TILE_SIZE, TileY(this->xy) * TILE_SIZE);
	if (_viewport_sign_kdtree_valid && this->sign.kdtree_valid) _viewport_sign_kdtree.Remove(ViewportSignKdtreeItem::MakeWaypoint(this->index));

	auto params = MakeParameters(this->index);
	this->sign.UpdatePosition(ShouldShowBaseStationViewportLabel(this) ? ZOOM_LVL_DRAW_SPR : ZOOM_LVL_END, pt.x, pt.y - 32 * ZOOM_BASE, params, STR_WAYPOINT_NAME);

	if (_viewport_sign_kdtree_valid) _viewport_sign_kdtree.Insert(ViewportSignKdtreeItem::MakeWaypoint(this->index));

	/* Recenter viewport */
	InvalidateWindowData(WC_WAYPOINT_VIEW, this->index);
}

/**
 * Move the waypoint main coordinate somewhere else.
 * @param new_xy new tile location of the sign
 */
void Waypoint::MoveSign(TileIndex new_xy)
{
	if (this->xy == new_xy) return;

	this->BaseStation::MoveSign(new_xy);
}

/**
 * Find a deleted waypoint close to a tile.
 * @param tile to search from
 * @param str  the string to get the 'type' of
 * @param cid previous owner of the waypoint
 * @return the deleted nearby waypoint
 */
static Waypoint *FindDeletedWaypointCloseTo(TileIndex tile, StringID str, CompanyID cid, bool is_road)
{
	Waypoint *best = nullptr;
	uint thres = 8;

	for (Waypoint *wp : Waypoint::Iterate()) {
		if (!wp->IsInUse() && wp->string_id == str && wp->owner == cid && HasBit(wp->waypoint_flags, WPF_ROAD) == is_road) {
			uint cur_dist = DistanceManhattan(tile, wp->xy);

			if (cur_dist < thres) {
				thres = cur_dist;
				best = wp;
			}
		}
	}

	return best;
}

/**
 * Get the axis for a new waypoint. This means that if it is a valid
 * tile to build a waypoint on it returns a valid Axis, otherwise an
 * invalid one.
 * @param tile the tile to look at.
 * @return the axis for the to-be-build waypoint.
 */
Axis GetAxisForNewWaypoint(TileIndex tile)
{
	/* The axis for rail waypoints is easy. */
	if (IsRailWaypointTile(tile)) return GetRailStationAxis(tile);

	/* Non-plain rail type, no valid axis for waypoints. */
	if (!IsTileType(tile, MP_RAILWAY) || GetRailTileType(tile) != RAIL_TILE_NORMAL) return INVALID_AXIS;

	switch (GetTrackBits(tile)) {
		case TRACK_BIT_X: return AXIS_X;
		case TRACK_BIT_Y: return AXIS_Y;
		default:          return INVALID_AXIS;
	}
}

/**
 * Get the axis for a new road waypoint. This means that if it is a valid
 * tile to build a waypoint on it returns a valid Axis, otherwise an
 * invalid one.
 * @param tile the tile to look at.
 * @return the axis for the to-be-build waypoint.
 */
Axis GetAxisForNewRoadWaypoint(TileIndex tile)
{
	/* The axis for existing road waypoints is easy. */
	if (IsRoadWaypointTile(tile)) return GetDriveThroughStopAxis(tile);

	/* Non-plain road type, no valid axis for waypoints. */
	if (!IsNormalRoadTile(tile)) return INVALID_AXIS;

	RoadBits bits = GetAllRoadBits(tile);

	if ((bits & ROAD_Y) == 0) return AXIS_X;
	if ((bits & ROAD_X) == 0) return AXIS_Y;

	return INVALID_AXIS;
}

extern CommandCost ClearTile_Station(TileIndex tile, DoCommandFlags flags);

/**
 * Check whether the given tile is suitable for a waypoint.
 * @param tile the tile to check for suitability
 * @param axis the axis of the waypoint
 * @param waypoint Waypoint the waypoint to check for is already joined to. If we find another waypoint it can join to it will throw an error.
 */
static CommandCost IsValidTileForWaypoint(TileIndex tile, Axis axis, StationID *waypoint)
{
	/* if waypoint is set, then we have special handling to allow building on top of already existing waypoints.
	 * so waypoint points to StationID::Invalid() if we can build on any waypoint.
	 * Or it points to a waypoint if we're only allowed to build on exactly that waypoint. */
	if (waypoint != nullptr && IsTileType(tile, MP_STATION)) {
		if (!IsRailWaypoint(tile)) {
			return ClearTile_Station(tile, DoCommandFlag::Auto); // get error message
		} else {
			StationID wp = GetStationIndex(tile);
			if (*waypoint == StationID::Invalid()) {
				*waypoint = wp;
			} else if (*waypoint != wp) {
				return CommandCost(STR_ERROR_WAYPOINT_ADJOINS_MORE_THAN_ONE_EXISTING);
			}
		}
	}

	if (GetAxisForNewWaypoint(tile) != axis) return CommandCost(STR_ERROR_NO_SUITABLE_RAILROAD_TRACK);

	Owner owner = GetTileOwner(tile);
	CommandCost ret = CheckOwnership(owner);
	if (ret.Succeeded()) ret = EnsureNoVehicleOnGround(tile);
	if (ret.Failed()) return ret;

	Slope tileh = GetTileSlope(tile);
	if (tileh != SLOPE_FLAT &&
			(!_settings_game.construction.build_on_slopes || IsSteepSlope(tileh) || !(tileh & (0x3 << axis)) || !(tileh & ~(0x3 << axis)))) {
		return CommandCost(STR_ERROR_FLAT_LAND_REQUIRED);
	}

	return CommandCost();
}

extern void GetStationLayout(uint8_t *layout, uint numtracks, uint plat_len, const StationSpec *statspec);
extern CommandCost FindJoiningWaypoint(StationID existing_station, StationID station_to_join, bool adjacent, TileArea ta, Waypoint **wp, bool is_road);
extern CommandCost CanExpandRailStation(const BaseStation *st, TileArea &new_ta);
extern CommandCost IsRailStationBridgeAboveOk(TileIndex tile, const StationSpec *statspec, uint8_t layout);

/**
 * Convert existing rail to waypoint. Eg build a waypoint station over
 * piece of rail
 * @param flags type of operation
 * @param start_tile northern most tile where waypoint will be built
 * @param axis orientation (Axis)
 * @param width width of waypoint
 * @param height height of waypoint
 * @param spec_class custom station class
 * @param spec_index custom station id
 * @param station_to_join station ID to join (NEW_STATION if build new one)
 * @param adjacent allow waypoints directly adjacent to other waypoints.
 * @return the cost of this operation or an error
 */
CommandCost CmdBuildRailWaypoint(DoCommandFlags flags, TileIndex start_tile, Axis axis, uint8_t width, uint8_t height, StationClassID spec_class, uint16_t spec_index, StationID station_to_join, bool adjacent)
{
	if (!IsValidAxis(axis)) return CMD_ERROR;
	/* Check if the given station class is valid */
	if (static_cast<uint>(spec_class) >= StationClass::GetClassCount()) return CMD_ERROR;
	const StationClass *cls = StationClass::Get(spec_class);
	if (!IsWaypointClass(*cls)) return CMD_ERROR;
	if (spec_index >= cls->GetSpecCount()) return CMD_ERROR;

	/* The number of parts to build */
	uint8_t count = axis == AXIS_X ? height : width;

	if ((axis == AXIS_X ? width : height) != 1) return CMD_ERROR;
	if (count == 0 || count > _settings_game.station.station_spread) return CMD_ERROR;

	bool reuse = (station_to_join != NEW_STATION);
	if (!reuse) station_to_join = StationID::Invalid();
	bool distant_join = (station_to_join != StationID::Invalid());

	if (distant_join && (!_settings_game.station.distant_join_stations || !Waypoint::IsValidID(station_to_join))) return CMD_ERROR;

	const StationSpec *spec = StationClass::Get(spec_class)->GetSpec(spec_index);
	TempBufferST<uint8_t> layout_ptr(count);
	if (spec == nullptr) {
		/* The layout must be 0 for the 'normal' waypoints by design. */
		memset(layout_ptr, 0, count);
	} else {
		/* But for NewGRF waypoints we like to have their style. */
		GetStationLayout(layout_ptr, count, 1, spec);
	}

	/* Make sure the area below consists of clear tiles. (OR tiles belonging to a certain rail station) */
	StationID est = StationID::Invalid();

	/* Check whether the tiles we're building on are valid rail or not. */
	TileIndexDiff offset = TileOffsByAxis(OtherAxis(axis));
	for (int i = 0; i < count; i++) {
		TileIndex tile = start_tile + i * offset;
		CommandCost ret = IsValidTileForWaypoint(tile, axis, &est);
		if (ret.Failed()) return ret;
		ret = IsRailStationBridgeAboveOk(tile, spec, layout_ptr[i]);
		if (ret.Failed()) {
			return CommandCost::DualErrorMessage(STR_ERROR_MUST_DEMOLISH_BRIDGE_FIRST, ret.GetErrorMessage());
		}
	}

	Waypoint *wp = nullptr;
	TileArea new_location(start_tile, width, height);
	CommandCost ret = FindJoiningWaypoint(est, station_to_join, adjacent, new_location, &wp, false);
	if (ret.Failed()) return ret;

	/* Check if there is an already existing, deleted, waypoint close to us that we can reuse. */
	TileIndex center_tile = start_tile + (count / 2) * offset;
	if (wp == nullptr && reuse) wp = FindDeletedWaypointCloseTo(center_tile, STR_SV_STNAME_WAYPOINT, _current_company, false);

	if (wp != nullptr) {
		/* Reuse an existing waypoint. */
		if (HasBit(wp->waypoint_flags, WPF_ROAD)) return CMD_ERROR;
		if (wp->owner != _current_company) return CommandCost(STR_ERROR_TOO_CLOSE_TO_ANOTHER_WAYPOINT);

		/* Check if we want to expand an already existing waypoint. */
		if (wp->train_station.tile != INVALID_TILE) {
			CommandCost ret = CanExpandRailStation(wp, new_location);
			if (ret.Failed()) return ret;
		}

		CommandCost ret = wp->rect.BeforeAddRect(start_tile, width, height, StationRect::ADD_TEST);
		if (ret.Failed()) return ret;
	} else {
		/* Check if we can create a new waypoint. */
		if (!Waypoint::CanAllocateItem()) return CommandCost(STR_ERROR_TOO_MANY_STATIONS_LOADING);
	}

	/* Check if we can allocate a custom stationspec to this station */
	if (AllocateSpecToStation(spec, wp, false) == -1) return CommandCost(STR_ERROR_TOO_MANY_STATION_SPECS);

	if (flags.Test(DoCommandFlag::Execute)) {
		if (wp == nullptr) {
			wp = new Waypoint(start_tile);
		} else if (!wp->IsInUse()) {
			/* Move existing (recently deleted) waypoint to the new location */
			wp->xy = start_tile;
		}
		wp->owner = GetTileOwner(start_tile);

		wp->rect.BeforeAddRect(start_tile, width, height, StationRect::ADD_TRY);

		wp->delete_ctr = 0;
		wp->facilities.Set(StationFacility::Train);
		wp->build_date = CalTime::CurDate();
		wp->string_id = STR_SV_STNAME_WAYPOINT;
		wp->train_station = new_location;

		if (wp->town == nullptr) MakeDefaultName(wp);

		wp->UpdateVirtCoord();

		uint8_t map_spec_index = AllocateSpecToStation(spec, wp, true);

		Company *c = Company::Get(wp->owner);
		for (int i = 0; i < count; i++) {
			TileIndex tile = start_tile + i * offset;
			uint8_t old_specindex = HasStationTileRail(tile) ? GetCustomStationSpecIndex(tile) : 0;
			if (!HasStationTileRail(tile)) c->infrastructure.station++;
			bool reserved = IsTileType(tile, MP_RAILWAY) ?
					HasBit(GetRailReservationTrackBits(tile), AxisToTrack(axis)) :
					HasStationReservation(tile);
			MakeRailWaypoint(tile, wp->owner, wp->index, axis, layout_ptr[i], GetRailType(tile));
			if (old_specindex != map_spec_index) DeallocateSpecFromStation(wp, old_specindex);
			SetCustomStationSpecIndex(tile, map_spec_index);

			SetRailStationTileFlags(tile, spec);

			SetRailStationReservation(tile, reserved);
			MarkTileDirtyByTile(tile, VMDF_NOT_MAP_MODE);

			YapfNotifyTrackLayoutChange(tile, AxisToTrack(axis));
		}
		DirtyCompanyInfrastructureWindows(wp->owner);
	}

	return CommandCost(EXPENSES_CONSTRUCTION, count * _price[PR_BUILD_WAYPOINT_RAIL]);
}

/**
 * Build a road waypoint on an existing road.
 * @param flags type of operation.
 * @param start_tile northern most tile where waypoint will be built.
 * @param axis orientation (Axis).
 * @param width width of waypoint.
 * @param height height of waypoint.
 * @param spec_class custom road stop class.
 * @param spec_index custom road stop id.
 * @param station_to_join station ID to join (NEW_STATION if build new one).
 * @param adjacent allow waypoints directly adjacent to other waypoints.
 * @return the cost of this operation or an error.
 */
CommandCost CmdBuildRoadWaypoint(DoCommandFlags flags, TileIndex start_tile, Axis axis, uint8_t width, uint8_t height, RoadStopClassID spec_class, uint16_t spec_index, StationID station_to_join, bool adjacent)
{
	if (!IsValidAxis(axis)) return CMD_ERROR;
	/* Check if the given road stop class is valid */
	if (static_cast<uint>(spec_class) >= RoadStopClass::GetClassCount()) return CMD_ERROR;
	const RoadStopClass *cls = RoadStopClass::Get(spec_class);
	if (!IsWaypointClass(*cls)) return CMD_ERROR;
	if (spec_index >= cls->GetSpecCount()) return CMD_ERROR;

	const RoadStopSpec *spec = cls->GetSpec(spec_index);

	/* The number of parts to build */
	uint8_t count = axis == AXIS_X ? height : width;

	if ((axis == AXIS_X ? width : height) != 1) return CMD_ERROR;
	if (count == 0 || count > _settings_game.station.station_spread) return CMD_ERROR;

	bool reuse = (station_to_join != NEW_STATION);
	if (!reuse) station_to_join = StationID::Invalid();
	bool distant_join = (station_to_join != StationID::Invalid());

	if (distant_join && (!_settings_game.station.distant_join_stations || !Waypoint::IsValidID(station_to_join))) return CMD_ERROR;

	/* Check if the first tile and the last tile are valid */
	if (!IsValidTile(start_tile) || TileAddWrap(start_tile, width - 1, height - 1) == INVALID_TILE) return CMD_ERROR;

	TileArea roadstop_area(start_tile, width, height);
	/* Total road stop cost. */
	Money unit_cost;
	if (spec != nullptr) {
		unit_cost = spec->GetBuildCost(PR_BUILD_STATION_TRUCK);
	} else {
		unit_cost = _price[PR_BUILD_STATION_TRUCK];
	}
	CommandCost cost(EXPENSES_CONSTRUCTION, roadstop_area.w * roadstop_area.h * unit_cost);
	StationID est = StationID::Invalid();
	extern CommandCost CheckFlatLandRoadStop(TileArea tile_area, const RoadStopSpec *spec, DoCommandFlags flags, uint invalid_dirs, bool is_drive_through, StationType station_type, Axis axis, StationID *station, RoadType rt, bool require_road);
	CommandCost ret = CheckFlatLandRoadStop(roadstop_area, spec, flags, 5 << axis, true, StationType::RoadWaypoint, axis, &est, INVALID_ROADTYPE, true);
	if (ret.Failed()) return ret;
	cost.AddCost(ret.GetCost());

	Waypoint *wp = nullptr;
	ret = FindJoiningWaypoint(est, station_to_join, adjacent, roadstop_area, &wp, true);
	if (ret.Failed()) return ret;

	/* Check if there is an already existing, deleted, waypoint close to us that we can reuse. */
	TileIndex center_tile = start_tile + (count / 2) * TileOffsByAxis(OtherAxis(axis));
	if (wp == nullptr && reuse) wp = FindDeletedWaypointCloseTo(center_tile, STR_SV_STNAME_WAYPOINT, _current_company, true);

	if (wp != nullptr) {
		/* Reuse an existing waypoint. */
		if (!HasBit(wp->waypoint_flags, WPF_ROAD)) return CMD_ERROR;
		if (wp->owner != _current_company) return CommandCost(STR_ERROR_TOO_CLOSE_TO_ANOTHER_WAYPOINT);

		CommandCost ret = wp->rect.BeforeAddRect(start_tile, width, height, StationRect::ADD_TEST);
		if (ret.Failed()) return ret;
	} else {
		/* allocate and initialize new waypoint */
		if (!Waypoint::CanAllocateItem()) return CommandCost(STR_ERROR_TOO_MANY_STATIONS_LOADING);
	}

	/* Check if we can allocate a custom stationspec to this station */
	if (AllocateRoadStopSpecToStation(spec, wp, false) == -1) return CommandCost(STR_ERROR_TOO_MANY_STATION_SPECS);

	if (flags.Test(DoCommandFlag::Execute)) {
		if (wp == nullptr) {
			wp = new Waypoint(start_tile);
			SetBit(wp->waypoint_flags, WPF_ROAD);
		} else if (!wp->IsInUse()) {
			/* Move existing (recently deleted) waypoint to the new location */
			wp->xy = start_tile;
		}
		wp->owner = _current_company;

		wp->rect.BeforeAddRect(start_tile, width, height, StationRect::ADD_TRY);

		if (spec != nullptr) {
			/* Include this road stop spec's animation trigger bitmask
			 * in the station's cached copy. */
<<<<<<< HEAD
			wp->cached_roadstop_anim_triggers |= spec->animation.triggers;
=======
			wp->cached_roadstop_anim_triggers.Set(roadstopspec->animation.triggers);
>>>>>>> 12118b20
		}

		wp->delete_ctr = 0;
		wp->facilities.Set({StationFacility::BusStop, StationFacility::TruckStop});
		wp->build_date = CalTime::CurDate();
		wp->string_id = STR_SV_STNAME_WAYPOINT;

		if (wp->town == nullptr) MakeDefaultName(wp);

		wp->UpdateVirtCoord();

		uint8_t map_spec_index = AllocateRoadStopSpecToStation(spec, wp, true);

		/* Check every tile in the area. */
		for (TileIndex cur_tile : roadstop_area) {
			/* Get existing road types and owners before any tile clearing */
			RoadType road_rt = MayHaveRoad(cur_tile) ? GetRoadType(cur_tile, RTT_ROAD) : INVALID_ROADTYPE;
			RoadType tram_rt = MayHaveRoad(cur_tile) ? GetRoadType(cur_tile, RTT_TRAM) : INVALID_ROADTYPE;
			Owner road_owner = road_rt != INVALID_ROADTYPE ? GetRoadOwner(cur_tile, RTT_ROAD) : _current_company;
			Owner tram_owner = tram_rt != INVALID_ROADTYPE ? GetRoadOwner(cur_tile, RTT_TRAM) : _current_company;

			DisallowedRoadDirections drd = DRD_NONE;
			if (road_rt != INVALID_ROADTYPE) {
				if (IsNormalRoadTile(cur_tile)){
					drd = GetDisallowedRoadDirections(cur_tile);
				} else if (IsDriveThroughStopTile(cur_tile)) {
					drd = GetDriveThroughStopDisallowedRoadDirections(cur_tile);
				}
			}

			extern CommandCost RemoveRoadStop(TileIndex tile, DoCommandFlags flags, int replacement_spec_index);
			if (IsTileType(cur_tile, MP_STATION) && IsAnyRoadStop(cur_tile)) {
				RemoveRoadStop(cur_tile, flags, map_spec_index);
			}

			wp->road_waypoint_area.Add(cur_tile);

			wp->rect.BeforeAddTile(cur_tile, StationRect::ADD_TRY);

			/* Update company infrastructure counts. If the current tile is a normal road tile, remove the old
			 * bits first. */
			if (IsNormalRoadTile(cur_tile)) {
				UpdateCompanyRoadInfrastructure(road_rt, road_owner, -(int)CountBits(GetRoadBits(cur_tile, RTT_ROAD)));
				UpdateCompanyRoadInfrastructure(tram_rt, tram_owner, -(int)CountBits(GetRoadBits(cur_tile, RTT_TRAM)));
			}

			UpdateCompanyRoadInfrastructure(road_rt, road_owner, ROAD_STOP_TRACKBIT_FACTOR);
			UpdateCompanyRoadInfrastructure(tram_rt, tram_owner, ROAD_STOP_TRACKBIT_FACTOR);

			MakeDriveThroughRoadStop(cur_tile, wp->owner, road_owner, tram_owner, wp->index, StationType::RoadWaypoint, road_rt, tram_rt, axis);
			SetDriveThroughStopDisallowedRoadDirections(cur_tile, drd);
			SetCustomRoadStopSpecIndex(cur_tile, map_spec_index);
			if (spec != nullptr) wp->SetRoadStopRandomBits(cur_tile, 0);

			Company::Get(wp->owner)->infrastructure.station++;

			MarkTileDirtyByTile(cur_tile);
			UpdateRoadCachedOneWayStatesAroundTile(cur_tile);
		}
		NotifyRoadLayoutChanged(true);
		DirtyCompanyInfrastructureWindows(wp->owner);
	}
	return cost;
}

/**
 * Build a buoy.
 * @param flags operation to perform
 * @param tile tile where to place the buoy
 * @return the cost of this operation or an error
 */
CommandCost CmdBuildBuoy(DoCommandFlags flags, TileIndex tile)
{
	if (tile == 0 || !HasTileWaterGround(tile)) return CommandCost(STR_ERROR_SITE_UNSUITABLE);

	if (!IsTileFlat(tile)) return CommandCost(STR_ERROR_SITE_UNSUITABLE);

	/* Check if there is an already existing, deleted, waypoint close to us that we can reuse. */
	Waypoint *wp = FindDeletedWaypointCloseTo(tile, STR_SV_STNAME_BUOY, OWNER_NONE, false);
	if (wp == nullptr && !Waypoint::CanAllocateItem()) return CommandCost(STR_ERROR_TOO_MANY_STATIONS_LOADING);

	CommandCost cost(EXPENSES_CONSTRUCTION, _price[PR_BUILD_WAYPOINT_BUOY]);
	if (!IsWaterTile(tile)) {
		CommandCost ret = Command<CMD_LANDSCAPE_CLEAR>::Do(flags | DoCommandFlag::Auto, tile);
		if (ret.Failed()) return ret;
		cost.AddCost(ret.GetCost());
	}

	if (flags.Test(DoCommandFlag::Execute)) {
		if (wp == nullptr) {
			wp = new Waypoint(tile);
		} else {
			/* Move existing (recently deleted) buoy to the new location */
			wp->xy = tile;
			InvalidateWindowData(WC_WAYPOINT_VIEW, wp->index);
		}
		wp->rect.BeforeAddTile(tile, StationRect::ADD_TRY);

		wp->string_id = STR_SV_STNAME_BUOY;

		wp->facilities.Set(StationFacility::Dock);
		wp->owner = OWNER_NONE;

		wp->build_date = CalTime::CurDate();

		if (wp->town == nullptr) MakeDefaultName(wp);

		MakeBuoy(tile, wp->index, GetWaterClass(tile));
		InvalidateWaterRegion(tile);
		CheckForDockingTile(tile);
		MarkTileDirtyByTile(tile);
		ClearNeighbourNonFloodingStates(tile);

		wp->UpdateVirtCoord();
		InvalidateWindowData(WC_WAYPOINT_VIEW, wp->index);
	}

	return cost;
}

/**
 * Remove a buoy
 * @param tile TileIndex been queried
 * @param flags operation to perform
 * @pre IsBuoyTile(tile)
 * @return cost or failure of operation
 */
CommandCost RemoveBuoy(TileIndex tile, DoCommandFlags flags)
{
	/* XXX: strange stuff, allow clearing as invalid company when clearing landscape */
	if (!Company::IsValidID(_current_company) && !flags.Test(DoCommandFlag::Bankrupt)) return CommandCost(INVALID_STRING_ID);

	Waypoint *wp = Waypoint::GetByTile(tile);

	if (HasStationInUse(wp->index, false, _current_company)) return CommandCost(STR_ERROR_BUOY_IS_IN_USE);
	/* remove the buoy if there is a ship on tile when company goes bankrupt... */
	if (!flags.Test(DoCommandFlag::Bankrupt)) {
		CommandCost ret = EnsureNoVehicleOnGround(tile);
		if (ret.Failed()) return ret;
	}

	if (flags.Test(DoCommandFlag::Execute)) {
		wp->facilities.Reset(StationFacility::Dock);

		InvalidateWindowData(WC_WAYPOINT_VIEW, wp->index);

		/* We have to set the water tile's state to the same state as before the
		 * buoy was placed. Otherwise one could plant a buoy on a canal edge,
		 * remove it and flood the land (if the canal edge is at level 0) */
		MakeWaterKeepingClass(tile, GetTileOwner(tile));

		wp->rect.AfterRemoveTile(wp, tile);

		wp->UpdateVirtCoord();
		wp->delete_ctr = 0;
	}

	return CommandCost(EXPENSES_CONSTRUCTION, _price[PR_CLEAR_WAYPOINT_BUOY]);
}

/**
 * Check whether the name is unique amongst the waypoints.
 * @param name The name to check.
 * @return True iff the name is unique.
 */
static bool IsUniqueWaypointName(std::string_view name)
{
	for (const Waypoint *wp : Waypoint::Iterate()) {
		if (!wp->name.empty() && wp->name == name) return false;
	}

	return true;
}

/**
 * Rename a waypoint.
 * @param flags type of operation
 * @param waypoint_id id of waypoint
 * @param text the new name or an empty string when resetting to the default
 * @return the cost of this operation or an error
 */
CommandCost CmdRenameWaypoint(DoCommandFlags flags, StationID waypoint_id, const std::string &text)
{
	Waypoint *wp = Waypoint::GetIfValid(waypoint_id);
	if (wp == nullptr) return CMD_ERROR;

	if (wp->owner != OWNER_NONE) {
		CommandCost ret = CheckOwnership(wp->owner);
		if (ret.Failed()) return ret;
	}

	bool reset = text.empty();

	if (!reset) {
		if (Utf8StringLength(text) >= MAX_LENGTH_STATION_NAME_CHARS) return CMD_ERROR;
		if (!IsUniqueWaypointName(text)) return CommandCost(STR_ERROR_NAME_MUST_BE_UNIQUE);
	}

	if (flags.Test(DoCommandFlag::Execute)) {
		if (reset) {
			wp->name.clear();
		} else {
			wp->name = text;
		}

		wp->UpdateVirtCoord();
	}
	return CommandCost();
}

/**
 * Set whether waypoint label is hidden
 * @param flags type of operation
 * @param waypoint_id id of waypoint
 * @param hidden hidden state
 * @return the cost of this operation or an error
 */
CommandCost CmdSetWaypointLabelHidden(DoCommandFlags flags, StationID waypoint_id, bool hidden)
{
	Waypoint *wp = Waypoint::GetIfValid(waypoint_id);
	if (wp == nullptr) return CMD_ERROR;

	if (wp->owner != OWNER_NONE) {
		CommandCost ret = CheckOwnership(wp->owner);
		if (ret.Failed()) return ret;
	}

	if (flags.Test(DoCommandFlag::Execute)) {
		AssignBit(wp->waypoint_flags, WPF_HIDE_LABEL, hidden);

		if (HasBit(_display_opt, DO_SHOW_WAYPOINT_NAMES) &&
				!(_local_company != wp->owner && wp->owner != OWNER_NONE && !HasBit(_display_opt, DO_SHOW_COMPETITOR_SIGNS))) {
			wp->sign.MarkDirty(ZOOM_LVL_DRAW_SPR);
		}

		InvalidateWindowData(WC_WAYPOINT_VIEW, wp->index);
	}
	return CommandCost();
}

/**
 * Exchange waypoint names
 * @param flags operation to perform
 * @param waypoint_id1 station ID to exchange name with
 * @param waypoint_id2 station ID to exchange name with
 * @return the cost of this operation or an error
 */
CommandCost CmdExchangeWaypointNames(DoCommandFlags flags, StationID waypoint_id1, StationID waypoint_id2)
{
	Waypoint *wp = Waypoint::GetIfValid(waypoint_id1);
	if (wp == nullptr) return CMD_ERROR;

	if (wp->owner != OWNER_NONE) {
		CommandCost ret = CheckOwnership(wp->owner);
		if (ret.Failed()) return ret;
	}

	Waypoint *wp2 = Waypoint::GetIfValid(waypoint_id2);
	if (wp2 == nullptr) return CMD_ERROR;

	if (wp2->owner != OWNER_NONE) {
		CommandCost ret = CheckOwnership(wp2->owner);
		if (ret.Failed()) return ret;
	}

	if (wp->town != wp2->town) return CommandCost(STR_ERROR_WAYPOINTS_NOT_IN_SAME_TOWN);
	if (!wp->IsOfType(wp2)) return CommandCost(STR_ERROR_WAYPOINTS_NOT_COMPATIBLE);

	if (flags.Test(DoCommandFlag::Execute)) {
		wp->cached_name.clear();
		wp2->cached_name.clear();
		std::swap(wp->name, wp2->name);
		std::swap(wp->town_cn, wp2->town_cn);
		wp->UpdateVirtCoord();
		wp2->UpdateVirtCoord();
	}

	return CommandCost();
}<|MERGE_RESOLUTION|>--- conflicted
+++ resolved
@@ -413,11 +413,7 @@
 		if (spec != nullptr) {
 			/* Include this road stop spec's animation trigger bitmask
 			 * in the station's cached copy. */
-<<<<<<< HEAD
-			wp->cached_roadstop_anim_triggers |= spec->animation.triggers;
-=======
-			wp->cached_roadstop_anim_triggers.Set(roadstopspec->animation.triggers);
->>>>>>> 12118b20
+			wp->cached_roadstop_anim_triggers.Set(spec->animation.triggers);
 		}
 
 		wp->delete_ctr = 0;
