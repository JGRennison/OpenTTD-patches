/*
 * This file is part of OpenTTD.
 * OpenTTD is free software; you can redistribute it and/or modify it under the terms of the GNU General Public License as published by the Free Software Foundation, version 2.
 * OpenTTD is distributed in the hope that it will be useful, but WITHOUT ANY WARRANTY; without even the implied warranty of MERCHANTABILITY or FITNESS FOR A PARTICULAR PURPOSE.
 * See the GNU General Public License for more details. You should have received a copy of the GNU General Public License along with OpenTTD. If not, see <http://www.gnu.org/licenses/>.
 */

/** @file waypoint_cmd.cpp %Command Handling for waypoints. */

#include "stdafx.h"

#include "command_func.h"
#include "landscape.h"
#include "landscape_cmd.h"
#include "bridge_map.h"
#include "town.h"
#include "waypoint_base.h"
#include "pathfinder/yapf/yapf_cache.h"
#include "pathfinder/water_regions.h"
#include "strings_func.h"
#include "viewport_func.h"
#include "viewport_kdtree.h"
#include "window_func.h"
#include "date_func.h"
#include "vehicle_func.h"
#include "string_func.h"
#include "company_func.h"
#include "newgrf_station.h"
#include "newgrf_roadstop.h"
#include "company_base.h"
#include "water.h"
#include "company_gui.h"
#include "waypoint_cmd.h"

#include "table/strings.h"

#include "safeguards.h"

/**
 * Update the virtual coords needed to draw the waypoint sign.
 */
void Waypoint::UpdateVirtCoord()
{
	if (IsHeadless()) return;
	Point pt = RemapCoords2(TileX(this->xy) * TILE_SIZE, TileY(this->xy) * TILE_SIZE);
	if (_viewport_sign_kdtree_valid && this->sign.kdtree_valid) _viewport_sign_kdtree.Remove(ViewportSignKdtreeItem::MakeWaypoint(this->index));

	auto params = MakeParameters(this->index);
	this->sign.UpdatePosition(ShouldShowBaseStationViewportLabel(this) ? ZOOM_LVL_DRAW_SPR : ZOOM_LVL_END, pt.x, pt.y - 32 * ZOOM_BASE, params, STR_WAYPOINT_NAME);

	if (_viewport_sign_kdtree_valid) _viewport_sign_kdtree.Insert(ViewportSignKdtreeItem::MakeWaypoint(this->index));

	/* Recenter viewport */
	InvalidateWindowData(WC_WAYPOINT_VIEW, this->index);
}

/**
 * Move the waypoint main coordinate somewhere else.
 * @param new_xy new tile location of the sign
 */
void Waypoint::MoveSign(TileIndex new_xy)
{
	if (this->xy == new_xy) return;

	this->BaseStation::MoveSign(new_xy);
}

/**
 * Find a deleted waypoint close to a tile.
 * @param tile to search from
 * @param str  the string to get the 'type' of
 * @param cid previous owner of the waypoint
 * @return the deleted nearby waypoint
 */
static Waypoint *FindDeletedWaypointCloseTo(TileIndex tile, StringID str, CompanyID cid, bool is_road)
{
	Waypoint *best = nullptr;
	uint thres = 8;

	for (Waypoint *wp : Waypoint::Iterate()) {
		if (!wp->IsInUse() && wp->string_id == str && wp->owner == cid && HasBit(wp->waypoint_flags, WPF_ROAD) == is_road) {
			uint cur_dist = DistanceManhattan(tile, wp->xy);

			if (cur_dist < thres) {
				thres = cur_dist;
				best = wp;
			}
		}
	}

	return best;
}

/**
 * Get the axis for a new waypoint. This means that if it is a valid
 * tile to build a waypoint on it returns a valid Axis, otherwise an
 * invalid one.
 * @param tile the tile to look at.
 * @return the axis for the to-be-build waypoint.
 */
Axis GetAxisForNewWaypoint(TileIndex tile)
{
	/* The axis for rail waypoints is easy. */
	if (IsRailWaypointTile(tile)) return GetRailStationAxis(tile);

	/* Non-plain rail type, no valid axis for waypoints. */
	if (!IsTileType(tile, MP_RAILWAY) || GetRailTileType(tile) != RAIL_TILE_NORMAL) return INVALID_AXIS;

	switch (GetTrackBits(tile)) {
		case TRACK_BIT_X: return AXIS_X;
		case TRACK_BIT_Y: return AXIS_Y;
		default:          return INVALID_AXIS;
	}
}

/**
 * Get the axis for a new road waypoint. This means that if it is a valid
 * tile to build a waypoint on it returns a valid Axis, otherwise an
 * invalid one.
 * @param tile the tile to look at.
 * @return the axis for the to-be-build waypoint.
 */
Axis GetAxisForNewRoadWaypoint(TileIndex tile)
{
	/* The axis for existing road waypoints is easy. */
	if (IsRoadWaypointTile(tile)) return GetDriveThroughStopAxis(tile);

	/* Non-plain road type, no valid axis for waypoints. */
	if (!IsNormalRoadTile(tile)) return INVALID_AXIS;

	RoadBits bits = GetAllRoadBits(tile);

	if ((bits & ROAD_Y) == 0) return AXIS_X;
	if ((bits & ROAD_X) == 0) return AXIS_Y;

	return INVALID_AXIS;
}

extern CommandCost ClearTile_Station(TileIndex tile, DoCommandFlag flags);

/**
 * Check whether the given tile is suitable for a waypoint.
 * @param tile the tile to check for suitability
 * @param axis the axis of the waypoint
 * @param waypoint Waypoint the waypoint to check for is already joined to. If we find another waypoint it can join to it will throw an error.
 */
static CommandCost IsValidTileForWaypoint(TileIndex tile, Axis axis, StationID *waypoint)
{
	/* if waypoint is set, then we have special handling to allow building on top of already existing waypoints.
	 * so waypoint points to INVALID_STATION if we can build on any waypoint.
	 * Or it points to a waypoint if we're only allowed to build on exactly that waypoint. */
	if (waypoint != nullptr && IsTileType(tile, MP_STATION)) {
		if (!IsRailWaypoint(tile)) {
			return ClearTile_Station(tile, DC_AUTO); // get error message
		} else {
			StationID wp = GetStationIndex(tile);
			if (*waypoint == INVALID_STATION) {
				*waypoint = wp;
			} else if (*waypoint != wp) {
				return CommandCost(STR_ERROR_WAYPOINT_ADJOINS_MORE_THAN_ONE_EXISTING);
			}
		}
	}

	if (GetAxisForNewWaypoint(tile) != axis) return CommandCost(STR_ERROR_NO_SUITABLE_RAILROAD_TRACK);

	Owner owner = GetTileOwner(tile);
	CommandCost ret = CheckOwnership(owner);
	if (ret.Succeeded()) ret = EnsureNoVehicleOnGround(tile);
	if (ret.Failed()) return ret;

	Slope tileh = GetTileSlope(tile);
	if (tileh != SLOPE_FLAT &&
			(!_settings_game.construction.build_on_slopes || IsSteepSlope(tileh) || !(tileh & (0x3 << axis)) || !(tileh & ~(0x3 << axis)))) {
		return CommandCost(STR_ERROR_FLAT_LAND_REQUIRED);
	}

	return CommandCost();
}

extern void GetStationLayout(uint8_t *layout, uint numtracks, uint plat_len, const StationSpec *statspec);
extern CommandCost FindJoiningWaypoint(StationID existing_station, StationID station_to_join, bool adjacent, TileArea ta, Waypoint **wp, bool is_road);
extern CommandCost CanExpandRailStation(const BaseStation *st, TileArea &new_ta);
extern CommandCost IsRailStationBridgeAboveOk(TileIndex tile, const StationSpec *statspec, uint8_t layout);

/**
 * Convert existing rail to waypoint. Eg build a waypoint station over
 * piece of rail
 * @param flags type of operation
 * @param start_tile northern most tile where waypoint will be built
 * @param axis orientation (Axis)
 * @param width width of waypoint
 * @param height height of waypoint
 * @param spec_class custom station class
 * @param spec_index custom station id
 * @param station_to_join station ID to join (NEW_STATION if build new one)
 * @param adjacent allow waypoints directly adjacent to other waypoints.
 * @return the cost of this operation or an error
 */
CommandCost CmdBuildRailWaypoint(DoCommandFlag flags, TileIndex start_tile, Axis axis, uint8_t width, uint8_t height, StationClassID spec_class, uint16_t spec_index, StationID station_to_join, bool adjacent)
{
	if (!IsValidAxis(axis)) return CMD_ERROR;
	/* Check if the given station class is valid */
	if (static_cast<uint>(spec_class) >= StationClass::GetClassCount()) return CMD_ERROR;
	const StationClass *cls = StationClass::Get(spec_class);
	if (!IsWaypointClass(*cls)) return CMD_ERROR;
	if (spec_index >= cls->GetSpecCount()) return CMD_ERROR;

	/* The number of parts to build */
	uint8_t count = axis == AXIS_X ? height : width;

	if ((axis == AXIS_X ? width : height) != 1) return CMD_ERROR;
	if (count == 0 || count > _settings_game.station.station_spread) return CMD_ERROR;

	bool reuse = (station_to_join != NEW_STATION);
	if (!reuse) station_to_join = INVALID_STATION;
	bool distant_join = (station_to_join != INVALID_STATION);

	if (distant_join && (!_settings_game.station.distant_join_stations || !Waypoint::IsValidID(station_to_join))) return CMD_ERROR;

	const StationSpec *spec = StationClass::Get(spec_class)->GetSpec(spec_index);
	TempBufferST<uint8_t> layout_ptr(count);
	if (spec == nullptr) {
		/* The layout must be 0 for the 'normal' waypoints by design. */
		memset(layout_ptr, 0, count);
	} else {
		/* But for NewGRF waypoints we like to have their style. */
		GetStationLayout(layout_ptr, count, 1, spec);
	}

	/* Make sure the area below consists of clear tiles. (OR tiles belonging to a certain rail station) */
	StationID est = INVALID_STATION;

	/* Check whether the tiles we're building on are valid rail or not. */
	TileIndexDiff offset = TileOffsByAxis(OtherAxis(axis));
	for (int i = 0; i < count; i++) {
		TileIndex tile = start_tile + i * offset;
		CommandCost ret = IsValidTileForWaypoint(tile, axis, &est);
		if (ret.Failed()) return ret;
		ret = IsRailStationBridgeAboveOk(tile, spec, layout_ptr[i]);
		if (ret.Failed()) {
			return CommandCost::DualErrorMessage(STR_ERROR_MUST_DEMOLISH_BRIDGE_FIRST, ret.GetErrorMessage());
		}
	}

	Waypoint *wp = nullptr;
	TileArea new_location(start_tile, width, height);
	CommandCost ret = FindJoiningWaypoint(est, station_to_join, adjacent, new_location, &wp, false);
	if (ret.Failed()) return ret;

	/* Check if there is an already existing, deleted, waypoint close to us that we can reuse. */
	TileIndex center_tile = start_tile + (count / 2) * offset;
	if (wp == nullptr && reuse) wp = FindDeletedWaypointCloseTo(center_tile, STR_SV_STNAME_WAYPOINT, _current_company, false);

	if (wp != nullptr) {
		/* Reuse an existing waypoint. */
		if (HasBit(wp->waypoint_flags, WPF_ROAD)) return CMD_ERROR;
		if (wp->owner != _current_company) return CommandCost(STR_ERROR_TOO_CLOSE_TO_ANOTHER_WAYPOINT);

		/* Check if we want to expand an already existing waypoint. */
		if (wp->train_station.tile != INVALID_TILE) {
			CommandCost ret = CanExpandRailStation(wp, new_location);
			if (ret.Failed()) return ret;
		}

		CommandCost ret = wp->rect.BeforeAddRect(start_tile, width, height, StationRect::ADD_TEST);
		if (ret.Failed()) return ret;
	} else {
		/* Check if we can create a new waypoint. */
		if (!Waypoint::CanAllocateItem()) return CommandCost(STR_ERROR_TOO_MANY_STATIONS_LOADING);
	}

	/* Check if we can allocate a custom stationspec to this station */
	if (AllocateSpecToStation(spec, wp, false) == -1) return CommandCost(STR_ERROR_TOO_MANY_STATION_SPECS);

	if (flags & DC_EXEC) {
		if (wp == nullptr) {
			wp = new Waypoint(start_tile);
		} else if (!wp->IsInUse()) {
			/* Move existing (recently deleted) waypoint to the new location */
			wp->xy = start_tile;
		}
		wp->owner = GetTileOwner(start_tile);

		wp->rect.BeforeAddRect(start_tile, width, height, StationRect::ADD_TRY);

		wp->delete_ctr = 0;
<<<<<<< HEAD
		wp->facilities |= FACIL_TRAIN;
		wp->build_date = CalTime::CurDate();
=======
		wp->facilities.Set(StationFacility::Train);
		wp->build_date = TimerGameCalendar::date;
>>>>>>> f309b90a
		wp->string_id = STR_SV_STNAME_WAYPOINT;
		wp->train_station = new_location;

		if (wp->town == nullptr) MakeDefaultName(wp);

		wp->UpdateVirtCoord();

		uint8_t map_spec_index = AllocateSpecToStation(spec, wp, true);

		Company *c = Company::Get(wp->owner);
		for (int i = 0; i < count; i++) {
			TileIndex tile = start_tile + i * offset;
			uint8_t old_specindex = HasStationTileRail(tile) ? GetCustomStationSpecIndex(tile) : 0;
			if (!HasStationTileRail(tile)) c->infrastructure.station++;
			bool reserved = IsTileType(tile, MP_RAILWAY) ?
					HasBit(GetRailReservationTrackBits(tile), AxisToTrack(axis)) :
					HasStationReservation(tile);
			MakeRailWaypoint(tile, wp->owner, wp->index, axis, layout_ptr[i], GetRailType(tile));
			if (old_specindex != map_spec_index) DeallocateSpecFromStation(wp, old_specindex);
			SetCustomStationSpecIndex(tile, map_spec_index);

			SetRailStationTileFlags(tile, spec);

			SetRailStationReservation(tile, reserved);
			MarkTileDirtyByTile(tile, VMDF_NOT_MAP_MODE);

			YapfNotifyTrackLayoutChange(tile, AxisToTrack(axis));
		}
		DirtyCompanyInfrastructureWindows(wp->owner);
	}

	return CommandCost(EXPENSES_CONSTRUCTION, count * _price[PR_BUILD_WAYPOINT_RAIL]);
}

/**
 * Build a road waypoint on an existing road.
 * @param flags type of operation.
 * @param start_tile northern most tile where waypoint will be built.
 * @param axis orientation (Axis).
 * @param width width of waypoint.
 * @param height height of waypoint.
 * @param spec_class custom road stop class.
 * @param spec_index custom road stop id.
 * @param station_to_join station ID to join (NEW_STATION if build new one).
 * @param adjacent allow waypoints directly adjacent to other waypoints.
 * @return the cost of this operation or an error.
 */
CommandCost CmdBuildRoadWaypoint(DoCommandFlag flags, TileIndex start_tile, Axis axis, uint8_t width, uint8_t height, RoadStopClassID spec_class, uint16_t spec_index, StationID station_to_join, bool adjacent)
{
	if (!IsValidAxis(axis)) return CMD_ERROR;
	/* Check if the given road stop class is valid */
	if (static_cast<uint>(spec_class) >= RoadStopClass::GetClassCount()) return CMD_ERROR;
	const RoadStopClass *cls = RoadStopClass::Get(spec_class);
	if (!IsWaypointClass(*cls)) return CMD_ERROR;
	if (spec_index >= cls->GetSpecCount()) return CMD_ERROR;

	const RoadStopSpec *spec = cls->GetSpec(spec_index);

	/* The number of parts to build */
	uint8_t count = axis == AXIS_X ? height : width;

	if ((axis == AXIS_X ? width : height) != 1) return CMD_ERROR;
	if (count == 0 || count > _settings_game.station.station_spread) return CMD_ERROR;

	bool reuse = (station_to_join != NEW_STATION);
	if (!reuse) station_to_join = INVALID_STATION;
	bool distant_join = (station_to_join != INVALID_STATION);

	if (distant_join && (!_settings_game.station.distant_join_stations || !Waypoint::IsValidID(station_to_join))) return CMD_ERROR;

	/* Check if the first tile and the last tile are valid */
	if (!IsValidTile(start_tile) || TileAddWrap(start_tile, width - 1, height - 1) == INVALID_TILE) return CMD_ERROR;

	TileArea roadstop_area(start_tile, width, height);
	/* Total road stop cost. */
	Money unit_cost;
	if (spec != nullptr) {
		unit_cost = spec->GetBuildCost(PR_BUILD_STATION_TRUCK);
	} else {
		unit_cost = _price[PR_BUILD_STATION_TRUCK];
	}
	CommandCost cost(EXPENSES_CONSTRUCTION, roadstop_area.w * roadstop_area.h * unit_cost);
	StationID est = INVALID_STATION;
	extern CommandCost CheckFlatLandRoadStop(TileArea tile_area, const RoadStopSpec *spec, DoCommandFlag flags, uint invalid_dirs, bool is_drive_through, StationType station_type, Axis axis, StationID *station, RoadType rt, bool require_road);
	CommandCost ret = CheckFlatLandRoadStop(roadstop_area, spec, flags, 5 << axis, true, StationType::RoadWaypoint, axis, &est, INVALID_ROADTYPE, true);
	if (ret.Failed()) return ret;
	cost.AddCost(ret);

	Waypoint *wp = nullptr;
	ret = FindJoiningWaypoint(est, station_to_join, adjacent, roadstop_area, &wp, true);
	if (ret.Failed()) return ret;

	/* Check if there is an already existing, deleted, waypoint close to us that we can reuse. */
	TileIndex center_tile = start_tile + (count / 2) * TileOffsByAxis(OtherAxis(axis));
	if (wp == nullptr && reuse) wp = FindDeletedWaypointCloseTo(center_tile, STR_SV_STNAME_WAYPOINT, _current_company, true);

	if (wp != nullptr) {
		/* Reuse an existing waypoint. */
		if (!HasBit(wp->waypoint_flags, WPF_ROAD)) return CMD_ERROR;
		if (wp->owner != _current_company) return CommandCost(STR_ERROR_TOO_CLOSE_TO_ANOTHER_WAYPOINT);

		CommandCost ret = wp->rect.BeforeAddRect(start_tile, width, height, StationRect::ADD_TEST);
		if (ret.Failed()) return ret;
	} else {
		/* allocate and initialize new waypoint */
		if (!Waypoint::CanAllocateItem()) return CommandCost(STR_ERROR_TOO_MANY_STATIONS_LOADING);
	}

	/* Check if we can allocate a custom stationspec to this station */
	if (AllocateRoadStopSpecToStation(spec, wp, false) == -1) return CommandCost(STR_ERROR_TOO_MANY_STATION_SPECS);

	if (flags & DC_EXEC) {
		if (wp == nullptr) {
			wp = new Waypoint(start_tile);
			SetBit(wp->waypoint_flags, WPF_ROAD);
		} else if (!wp->IsInUse()) {
			/* Move existing (recently deleted) waypoint to the new location */
			wp->xy = start_tile;
		}
		wp->owner = _current_company;

		wp->rect.BeforeAddRect(start_tile, width, height, StationRect::ADD_TRY);

		if (spec != nullptr) {
			/* Include this road stop spec's animation trigger bitmask
			 * in the station's cached copy. */
			wp->cached_roadstop_anim_triggers |= spec->animation.triggers;
		}

		wp->delete_ctr = 0;
<<<<<<< HEAD
		wp->facilities |= FACIL_BUS_STOP | FACIL_TRUCK_STOP;
		wp->build_date = CalTime::CurDate();
=======
		wp->facilities.Set(StationFacility::BusStop).Set(StationFacility::TruckStop);
		wp->build_date = TimerGameCalendar::date;
>>>>>>> f309b90a
		wp->string_id = STR_SV_STNAME_WAYPOINT;

		if (wp->town == nullptr) MakeDefaultName(wp);

		wp->UpdateVirtCoord();

		uint8_t map_spec_index = AllocateRoadStopSpecToStation(spec, wp, true);

		/* Check every tile in the area. */
		for (TileIndex cur_tile : roadstop_area) {
			/* Get existing road types and owners before any tile clearing */
			RoadType road_rt = MayHaveRoad(cur_tile) ? GetRoadType(cur_tile, RTT_ROAD) : INVALID_ROADTYPE;
			RoadType tram_rt = MayHaveRoad(cur_tile) ? GetRoadType(cur_tile, RTT_TRAM) : INVALID_ROADTYPE;
			Owner road_owner = road_rt != INVALID_ROADTYPE ? GetRoadOwner(cur_tile, RTT_ROAD) : _current_company;
			Owner tram_owner = tram_rt != INVALID_ROADTYPE ? GetRoadOwner(cur_tile, RTT_TRAM) : _current_company;

			DisallowedRoadDirections drd = DRD_NONE;
			if (road_rt != INVALID_ROADTYPE) {
				if (IsNormalRoadTile(cur_tile)){
					drd = GetDisallowedRoadDirections(cur_tile);
				} else if (IsDriveThroughStopTile(cur_tile)) {
					drd = GetDriveThroughStopDisallowedRoadDirections(cur_tile);
				}
			}

			extern CommandCost RemoveRoadStop(TileIndex tile, DoCommandFlag flags, int replacement_spec_index);
			if (IsTileType(cur_tile, MP_STATION) && IsAnyRoadStop(cur_tile)) {
				RemoveRoadStop(cur_tile, flags, map_spec_index);
			}

			wp->road_waypoint_area.Add(cur_tile);

			wp->rect.BeforeAddTile(cur_tile, StationRect::ADD_TRY);

			/* Update company infrastructure counts. If the current tile is a normal road tile, remove the old
			 * bits first. */
			if (IsNormalRoadTile(cur_tile)) {
				UpdateCompanyRoadInfrastructure(road_rt, road_owner, -(int)CountBits(GetRoadBits(cur_tile, RTT_ROAD)));
				UpdateCompanyRoadInfrastructure(tram_rt, tram_owner, -(int)CountBits(GetRoadBits(cur_tile, RTT_TRAM)));
			}

			UpdateCompanyRoadInfrastructure(road_rt, road_owner, ROAD_STOP_TRACKBIT_FACTOR);
			UpdateCompanyRoadInfrastructure(tram_rt, tram_owner, ROAD_STOP_TRACKBIT_FACTOR);

			MakeDriveThroughRoadStop(cur_tile, wp->owner, road_owner, tram_owner, wp->index, StationType::RoadWaypoint, road_rt, tram_rt, axis);
			SetDriveThroughStopDisallowedRoadDirections(cur_tile, drd);
			SetCustomRoadStopSpecIndex(cur_tile, map_spec_index);
			if (spec != nullptr) wp->SetRoadStopRandomBits(cur_tile, 0);

			Company::Get(wp->owner)->infrastructure.station++;

			MarkTileDirtyByTile(cur_tile);
			UpdateRoadCachedOneWayStatesAroundTile(cur_tile);
		}
		NotifyRoadLayoutChanged(true);
		DirtyCompanyInfrastructureWindows(wp->owner);
	}
	return cost;
}

/**
 * Build a buoy.
 * @param flags operation to perform
 * @param tile tile where to place the buoy
 * @return the cost of this operation or an error
 */
CommandCost CmdBuildBuoy(DoCommandFlag flags, TileIndex tile)
{
	if (tile == 0 || !HasTileWaterGround(tile)) return CommandCost(STR_ERROR_SITE_UNSUITABLE);

	if (!IsTileFlat(tile)) return CommandCost(STR_ERROR_SITE_UNSUITABLE);

	/* Check if there is an already existing, deleted, waypoint close to us that we can reuse. */
	Waypoint *wp = FindDeletedWaypointCloseTo(tile, STR_SV_STNAME_BUOY, OWNER_NONE, false);
	if (wp == nullptr && !Waypoint::CanAllocateItem()) return CommandCost(STR_ERROR_TOO_MANY_STATIONS_LOADING);

	CommandCost cost(EXPENSES_CONSTRUCTION, _price[PR_BUILD_WAYPOINT_BUOY]);
	if (!IsWaterTile(tile)) {
		CommandCost ret = Command<CMD_LANDSCAPE_CLEAR>::Do(flags | DC_AUTO, tile);
		if (ret.Failed()) return ret;
		cost.AddCost(ret);
	}

	if (flags & DC_EXEC) {
		if (wp == nullptr) {
			wp = new Waypoint(tile);
		} else {
			/* Move existing (recently deleted) buoy to the new location */
			wp->xy = tile;
			InvalidateWindowData(WC_WAYPOINT_VIEW, wp->index);
		}
		wp->rect.BeforeAddTile(tile, StationRect::ADD_TRY);

		wp->string_id = STR_SV_STNAME_BUOY;

		wp->facilities.Set(StationFacility::Dock);
		wp->owner = OWNER_NONE;

		wp->build_date = CalTime::CurDate();

		if (wp->town == nullptr) MakeDefaultName(wp);

		MakeBuoy(tile, wp->index, GetWaterClass(tile));
		InvalidateWaterRegion(tile);
		CheckForDockingTile(tile);
		MarkTileDirtyByTile(tile);
		ClearNeighbourNonFloodingStates(tile);

		wp->UpdateVirtCoord();
		InvalidateWindowData(WC_WAYPOINT_VIEW, wp->index);
	}

	return cost;
}

/**
 * Remove a buoy
 * @param tile TileIndex been queried
 * @param flags operation to perform
 * @pre IsBuoyTile(tile)
 * @return cost or failure of operation
 */
CommandCost RemoveBuoy(TileIndex tile, DoCommandFlag flags)
{
	/* XXX: strange stuff, allow clearing as invalid company when clearing landscape */
	if (!Company::IsValidID(_current_company) && !(flags & DC_BANKRUPT)) return CommandCost(INVALID_STRING_ID);

	Waypoint *wp = Waypoint::GetByTile(tile);

	if (HasStationInUse(wp->index, false, _current_company)) return CommandCost(STR_ERROR_BUOY_IS_IN_USE);
	/* remove the buoy if there is a ship on tile when company goes bankrupt... */
	if (!(flags & DC_BANKRUPT)) {
		CommandCost ret = EnsureNoVehicleOnGround(tile);
		if (ret.Failed()) return ret;
	}

	if (flags & DC_EXEC) {
		wp->facilities.Reset(StationFacility::Dock);

		InvalidateWindowData(WC_WAYPOINT_VIEW, wp->index);

		/* We have to set the water tile's state to the same state as before the
		 * buoy was placed. Otherwise one could plant a buoy on a canal edge,
		 * remove it and flood the land (if the canal edge is at level 0) */
		MakeWaterKeepingClass(tile, GetTileOwner(tile));

		wp->rect.AfterRemoveTile(wp, tile);

		wp->UpdateVirtCoord();
		wp->delete_ctr = 0;
	}

	return CommandCost(EXPENSES_CONSTRUCTION, _price[PR_CLEAR_WAYPOINT_BUOY]);
}

/**
 * Check whether the name is unique amongst the waypoints.
 * @param name The name to check.
 * @return True iff the name is unique.
 */
static bool IsUniqueWaypointName(std::string_view name)
{
	for (const Waypoint *wp : Waypoint::Iterate()) {
		if (!wp->name.empty() && wp->name == name) return false;
	}

	return true;
}

/**
 * Rename a waypoint.
 * @param flags type of operation
 * @param waypoint_id id of waypoint
 * @param text the new name or an empty string when resetting to the default
 * @return the cost of this operation or an error
 */
CommandCost CmdRenameWaypoint(DoCommandFlag flags, StationID waypoint_id, const std::string &text)
{
	Waypoint *wp = Waypoint::GetIfValid(waypoint_id);
	if (wp == nullptr) return CMD_ERROR;

	if (wp->owner != OWNER_NONE) {
		CommandCost ret = CheckOwnership(wp->owner);
		if (ret.Failed()) return ret;
	}

	bool reset = text.empty();

	if (!reset) {
		if (Utf8StringLength(text) >= MAX_LENGTH_STATION_NAME_CHARS) return CMD_ERROR;
		if (!IsUniqueWaypointName(text)) return CommandCost(STR_ERROR_NAME_MUST_BE_UNIQUE);
	}

	if (flags & DC_EXEC) {
		if (reset) {
			wp->name.clear();
		} else {
			wp->name = text;
		}

		wp->UpdateVirtCoord();
	}
	return CommandCost();
}

/**
 * Set whether waypoint label is hidden
 * @param flags type of operation
 * @param waypoint_id id of waypoint
 * @param hidden hidden state
 * @return the cost of this operation or an error
 */
CommandCost CmdSetWaypointLabelHidden(DoCommandFlag flags, StationID waypoint_id, bool hidden)
{
	Waypoint *wp = Waypoint::GetIfValid(waypoint_id);
	if (wp == nullptr) return CMD_ERROR;

	if (wp->owner != OWNER_NONE) {
		CommandCost ret = CheckOwnership(wp->owner);
		if (ret.Failed()) return ret;
	}

	if (flags & DC_EXEC) {
		AssignBit(wp->waypoint_flags, WPF_HIDE_LABEL, hidden);

		if (HasBit(_display_opt, DO_SHOW_WAYPOINT_NAMES) &&
				!(_local_company != wp->owner && wp->owner != OWNER_NONE && !HasBit(_display_opt, DO_SHOW_COMPETITOR_SIGNS))) {
			wp->sign.MarkDirty(ZOOM_LVL_DRAW_SPR);
		}

		InvalidateWindowData(WC_WAYPOINT_VIEW, wp->index);
	}
	return CommandCost();
}

/**
 * Exchange waypoint names
 * @param flags operation to perform
 * @param waypoint_id1 station ID to exchange name with
 * @param waypoint_id2 station ID to exchange name with
 * @return the cost of this operation or an error
 */
CommandCost CmdExchangeWaypointNames(DoCommandFlag flags, StationID waypoint_id1, StationID waypoint_id2)
{
	Waypoint *wp = Waypoint::GetIfValid(waypoint_id1);
	if (wp == nullptr) return CMD_ERROR;

	if (wp->owner != OWNER_NONE) {
		CommandCost ret = CheckOwnership(wp->owner);
		if (ret.Failed()) return ret;
	}

	Waypoint *wp2 = Waypoint::GetIfValid(waypoint_id2);
	if (wp2 == nullptr) return CMD_ERROR;

	if (wp2->owner != OWNER_NONE) {
		CommandCost ret = CheckOwnership(wp2->owner);
		if (ret.Failed()) return ret;
	}

	if (wp->town != wp2->town) return CommandCost(STR_ERROR_WAYPOINTS_NOT_IN_SAME_TOWN);
	if (!wp->IsOfType(wp2)) return CommandCost(STR_ERROR_WAYPOINTS_NOT_COMPATIBLE);

	if (flags & DC_EXEC) {
		wp->cached_name.clear();
		wp2->cached_name.clear();
		std::swap(wp->name, wp2->name);
		std::swap(wp->town_cn, wp2->town_cn);
		wp->UpdateVirtCoord();
		wp2->UpdateVirtCoord();
	}

	return CommandCost();
}<|MERGE_RESOLUTION|>--- conflicted
+++ resolved
@@ -285,13 +285,8 @@
 		wp->rect.BeforeAddRect(start_tile, width, height, StationRect::ADD_TRY);
 
 		wp->delete_ctr = 0;
-<<<<<<< HEAD
-		wp->facilities |= FACIL_TRAIN;
+		wp->facilities.Set(StationFacility::Train);
 		wp->build_date = CalTime::CurDate();
-=======
-		wp->facilities.Set(StationFacility::Train);
-		wp->build_date = TimerGameCalendar::date;
->>>>>>> f309b90a
 		wp->string_id = STR_SV_STNAME_WAYPOINT;
 		wp->train_station = new_location;
 
@@ -422,13 +417,8 @@
 		}
 
 		wp->delete_ctr = 0;
-<<<<<<< HEAD
-		wp->facilities |= FACIL_BUS_STOP | FACIL_TRUCK_STOP;
+		wp->facilities.Set(StationFacility::BusStop).Set(StationFacility::TruckStop);
 		wp->build_date = CalTime::CurDate();
-=======
-		wp->facilities.Set(StationFacility::BusStop).Set(StationFacility::TruckStop);
-		wp->build_date = TimerGameCalendar::date;
->>>>>>> f309b90a
 		wp->string_id = STR_SV_STNAME_WAYPOINT;
 
 		if (wp->town == nullptr) MakeDefaultName(wp);
