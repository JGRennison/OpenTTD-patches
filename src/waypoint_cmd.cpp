--- conflicted
+++ resolved
@@ -161,11 +161,7 @@
 		}
 	}
 
-<<<<<<< HEAD
-	if (GetAxisForNewWaypoint(tile) != axis) return_cmd_error(STR_ERROR_NO_SUITABLE_RAILROAD_TRACK);
-=======
-	if (GetAxisForNewRailWaypoint(tile) != axis) return CommandCost(STR_ERROR_NO_SUITABLE_RAILROAD_TRACK);
->>>>>>> 56510b5d
+	if (GetAxisForNewWaypoint(tile) != axis) return CommandCost(STR_ERROR_NO_SUITABLE_RAILROAD_TRACK);
 
 	Owner owner = GetTileOwner(tile);
 	CommandCost ret = CheckOwnership(owner);
@@ -178,11 +174,6 @@
 		return CommandCost(STR_ERROR_FLAT_LAND_REQUIRED);
 	}
 
-<<<<<<< HEAD
-=======
-	if (IsBridgeAbove(tile)) return CommandCost(STR_ERROR_MUST_DEMOLISH_BRIDGE_FIRST);
-
->>>>>>> 56510b5d
 	return CommandCost();
 }
 
@@ -277,12 +268,8 @@
 
 	if (wp != nullptr) {
 		/* Reuse an existing waypoint. */
-<<<<<<< HEAD
 		if (HasBit(wp->waypoint_flags, WPF_ROAD)) return CMD_ERROR;
-		if (wp->owner != _current_company) return_cmd_error(STR_ERROR_TOO_CLOSE_TO_ANOTHER_WAYPOINT);
-=======
 		if (wp->owner != _current_company) return CommandCost(STR_ERROR_TOO_CLOSE_TO_ANOTHER_WAYPOINT);
->>>>>>> 56510b5d
 
 		/* Check if we want to expand an already existing waypoint. */
 		if (wp->train_station.tile != INVALID_TILE) {
@@ -298,7 +285,7 @@
 	}
 
 	/* Check if we can allocate a custom stationspec to this station */
-	if (AllocateSpecToStation(spec, wp, false) == -1) return_cmd_error(STR_ERROR_TOO_MANY_STATION_SPECS);
+	if (AllocateSpecToStation(spec, wp, false) == -1) return CommandCost(STR_ERROR_TOO_MANY_STATION_SPECS);
 
 	if (flags & DC_EXEC) {
 		if (wp == nullptr) {
@@ -429,21 +416,12 @@
 		CommandCost ret = wp->rect.BeforeAddRect(start_tile, width, height, StationRect::ADD_TEST);
 		if (ret.Failed()) return ret;
 	} else {
-<<<<<<< HEAD
 		/* allocate and initialize new waypoint */
-		if (!Waypoint::CanAllocateItem()) return_cmd_error(STR_ERROR_TOO_MANY_STATIONS_LOADING);
+		if (!Waypoint::CanAllocateItem()) return CommandCost(STR_ERROR_TOO_MANY_STATIONS_LOADING);
 	}
 
 	/* Check if we can allocate a custom stationspec to this station */
-	if (AllocateRoadStopSpecToStation(spec, wp, false) == -1) return_cmd_error(STR_ERROR_TOO_MANY_STATION_SPECS);
-=======
-		/* Check if we can create a new waypoint. */
-		if (!Waypoint::CanAllocateItem()) return CommandCost(STR_ERROR_TOO_MANY_STATIONS_LOADING);
-	}
-
-	/* Check if we can allocate a custom stationspec to this station */
-	if (AllocateSpecToRoadStop(roadstopspec, wp, false) == -1) return CommandCost(STR_ERROR_TOO_MANY_STATION_SPECS);
->>>>>>> 56510b5d
+	if (AllocateRoadStopSpecToStation(spec, wp, false) == -1) return CommandCost(STR_ERROR_TOO_MANY_STATION_SPECS);
 
 	if (flags & DC_EXEC) {
 		if (wp == nullptr) {
@@ -537,12 +515,7 @@
  */
 CommandCost CmdBuildBuoy(TileIndex tile, DoCommandFlag flags, uint32_t p1, uint32_t p2, const char *text)
 {
-<<<<<<< HEAD
-	if (tile == 0 || !HasTileWaterGround(tile)) return_cmd_error(STR_ERROR_SITE_UNSUITABLE);
-=======
 	if (tile == 0 || !HasTileWaterGround(tile)) return CommandCost(STR_ERROR_SITE_UNSUITABLE);
-	if (IsBridgeAbove(tile)) return CommandCost(STR_ERROR_MUST_DEMOLISH_BRIDGE_FIRST);
->>>>>>> 56510b5d
 
 	if (!IsTileFlat(tile)) return CommandCost(STR_ERROR_SITE_UNSUITABLE);
 
