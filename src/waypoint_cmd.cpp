--- conflicted
+++ resolved
@@ -368,18 +368,12 @@
 	} else {
 		unit_cost = _price[PR_BUILD_STATION_TRUCK];
 	}
-<<<<<<< HEAD
 	CommandCost cost(EXPENSES_CONSTRUCTION, roadstop_area.w * roadstop_area.h * unit_cost);
-	StationID est = INVALID_STATION;
+	StationID est = StationID::Invalid();
 	extern CommandCost CheckFlatLandRoadStop(TileArea tile_area, const RoadStopSpec *spec, DoCommandFlags flags, uint invalid_dirs, bool is_drive_through, StationType station_type, Axis axis, StationID *station, RoadType rt, bool require_road);
 	CommandCost ret = CheckFlatLandRoadStop(roadstop_area, spec, flags, 5 << axis, true, StationType::RoadWaypoint, axis, &est, INVALID_ROADTYPE, true);
 	if (ret.Failed()) return ret;
 	cost.AddCost(ret);
-=======
-	StationID est = StationID::Invalid();
-	CommandCost cost = CalculateRoadStopCost(roadstop_area, flags, true, StationType::RoadWaypoint, axis, AxisToDiagDir(axis), &est, INVALID_ROADTYPE, unit_cost);
-	if (cost.Failed()) return cost;
->>>>>>> 53dd1258
 
 	Waypoint *wp = nullptr;
 	ret = FindJoiningWaypoint(est, station_to_join, adjacent, roadstop_area, &wp, true);
