/*
 * This file is part of OpenTTD.
 * OpenTTD is free software; you can redistribute it and/or modify it under the terms of the GNU General Public License as published by the Free Software Foundation, version 2.
 * OpenTTD is distributed in the hope that it will be useful, but WITHOUT ANY WARRANTY; without even the implied warranty of MERCHANTABILITY or FITNESS FOR A PARTICULAR PURPOSE.
 * See the GNU General Public License for more details. You should have received a copy of the GNU General Public License along with OpenTTD. If not, see <http://www.gnu.org/licenses/>.
 */

/** @file waypoint_cmd.cpp %Command Handling for waypoints. */

#include "stdafx.h"

#include "command_func.h"
#include "landscape.h"
#include "landscape_cmd.h"
#include "bridge_map.h"
#include "town.h"
#include "waypoint_base.h"
#include "pathfinder/yapf/yapf_cache.h"
#include "pathfinder/water_regions.h"
#include "strings_func.h"
#include "viewport_func.h"
#include "viewport_kdtree.h"
#include "window_func.h"
#include "date_func.h"
#include "vehicle_func.h"
#include "string_func.h"
#include "company_func.h"
#include "newgrf_station.h"
#include "newgrf_roadstop.h"
#include "company_base.h"
#include "water.h"
#include "company_gui.h"
#include "waypoint_cmd.h"

#include "table/strings.h"

#include "safeguards.h"

/**
 * Update the virtual coords needed to draw the waypoint sign.
 */
void Waypoint::UpdateVirtCoord()
{
	if (IsHeadless()) return;
	Point pt = RemapCoords2(TileX(this->xy) * TILE_SIZE, TileY(this->xy) * TILE_SIZE);
	if (_viewport_sign_kdtree_valid && this->sign.kdtree_valid) _viewport_sign_kdtree.Remove(ViewportSignKdtreeItem::MakeWaypoint(this->index));

	auto params = MakeParameters(this->index);
	this->sign.UpdatePosition(ShouldShowBaseStationViewportLabel(this) ? ZOOM_LVL_DRAW_SPR : ZOOM_LVL_END, pt.x, pt.y - 32 * ZOOM_BASE, params, STR_WAYPOINT_NAME);

	if (_viewport_sign_kdtree_valid) _viewport_sign_kdtree.Insert(ViewportSignKdtreeItem::MakeWaypoint(this->index));

	/* Recenter viewport */
	InvalidateWindowData(WC_WAYPOINT_VIEW, this->index);
}

/**
 * Move the waypoint main coordinate somewhere else.
 * @param new_xy new tile location of the sign
 */
void Waypoint::MoveSign(TileIndex new_xy)
{
	if (this->xy == new_xy) return;

	this->BaseStation::MoveSign(new_xy);
}

/**
 * Find a deleted waypoint close to a tile.
 * @param tile to search from
 * @param str  the string to get the 'type' of
 * @param cid previous owner of the waypoint
 * @return the deleted nearby waypoint
 */
static Waypoint *FindDeletedWaypointCloseTo(TileIndex tile, StringID str, CompanyID cid, bool is_road)
{
	Waypoint *best = nullptr;
	uint thres = 8;

	for (Waypoint *wp : Waypoint::Iterate()) {
		if (!wp->IsInUse() && wp->string_id == str && wp->owner == cid && HasBit(wp->waypoint_flags, WPF_ROAD) == is_road) {
			uint cur_dist = DistanceManhattan(tile, wp->xy);

			if (cur_dist < thres) {
				thres = cur_dist;
				best = wp;
			}
		}
	}

	return best;
}

/**
 * Get the axis for a new waypoint. This means that if it is a valid
 * tile to build a waypoint on it returns a valid Axis, otherwise an
 * invalid one.
 * @param tile the tile to look at.
 * @return the axis for the to-be-build waypoint.
 */
Axis GetAxisForNewWaypoint(TileIndex tile)
{
	/* The axis for rail waypoints is easy. */
	if (IsRailWaypointTile(tile)) return GetRailStationAxis(tile);

	/* Non-plain rail type, no valid axis for waypoints. */
	if (!IsTileType(tile, MP_RAILWAY) || GetRailTileType(tile) != RAIL_TILE_NORMAL) return INVALID_AXIS;

	switch (GetTrackBits(tile)) {
		case TRACK_BIT_X: return AXIS_X;
		case TRACK_BIT_Y: return AXIS_Y;
		default:          return INVALID_AXIS;
	}
}

/**
 * Get the axis for a new road waypoint. This means that if it is a valid
 * tile to build a waypoint on it returns a valid Axis, otherwise an
 * invalid one.
 * @param tile the tile to look at.
 * @return the axis for the to-be-build waypoint.
 */
Axis GetAxisForNewRoadWaypoint(TileIndex tile)
{
	/* The axis for existing road waypoints is easy. */
	if (IsRoadWaypointTile(tile)) return GetDriveThroughStopAxis(tile);

	/* Non-plain road type, no valid axis for waypoints. */
	if (!IsNormalRoadTile(tile)) return INVALID_AXIS;

	RoadBits bits = GetAllRoadBits(tile);

	if ((bits & ROAD_Y) == 0) return AXIS_X;
	if ((bits & ROAD_X) == 0) return AXIS_Y;

	return INVALID_AXIS;
}

extern CommandCost ClearTile_Station(TileIndex tile, DoCommandFlags flags);

/**
 * Check whether the given tile is suitable for a waypoint.
 * @param tile the tile to check for suitability
 * @param axis the axis of the waypoint
 * @param waypoint Waypoint the waypoint to check for is already joined to. If we find another waypoint it can join to it will throw an error.
 */
static CommandCost IsValidTileForWaypoint(TileIndex tile, Axis axis, StationID *waypoint)
{
	/* if waypoint is set, then we have special handling to allow building on top of already existing waypoints.
	 * so waypoint points to INVALID_STATION if we can build on any waypoint.
	 * Or it points to a waypoint if we're only allowed to build on exactly that waypoint. */
	if (waypoint != nullptr && IsTileType(tile, MP_STATION)) {
		if (!IsRailWaypoint(tile)) {
			return ClearTile_Station(tile, DoCommandFlag::Auto); // get error message
		} else {
			StationID wp = GetStationIndex(tile);
			if (*waypoint == INVALID_STATION) {
				*waypoint = wp;
			} else if (*waypoint != wp) {
				return CommandCost(STR_ERROR_WAYPOINT_ADJOINS_MORE_THAN_ONE_EXISTING);
			}
		}
	}

	if (GetAxisForNewWaypoint(tile) != axis) return CommandCost(STR_ERROR_NO_SUITABLE_RAILROAD_TRACK);

	Owner owner = GetTileOwner(tile);
	CommandCost ret = CheckOwnership(owner);
	if (ret.Succeeded()) ret = EnsureNoVehicleOnGround(tile);
	if (ret.Failed()) return ret;

	Slope tileh = GetTileSlope(tile);
	if (tileh != SLOPE_FLAT &&
			(!_settings_game.construction.build_on_slopes || IsSteepSlope(tileh) || !(tileh & (0x3 << axis)) || !(tileh & ~(0x3 << axis)))) {
		return CommandCost(STR_ERROR_FLAT_LAND_REQUIRED);
	}

	return CommandCost();
}

extern void GetStationLayout(uint8_t *layout, uint numtracks, uint plat_len, const StationSpec *statspec);
extern CommandCost FindJoiningWaypoint(StationID existing_station, StationID station_to_join, bool adjacent, TileArea ta, Waypoint **wp, bool is_road);
extern CommandCost CanExpandRailStation(const BaseStation *st, TileArea &new_ta);
<<<<<<< HEAD
extern CommandCost IsRailStationBridgeAboveOk(TileIndex tile, const StationSpec *statspec, uint8_t layout);
=======
extern CommandCost CalculateRoadStopCost(TileArea tile_area, DoCommandFlags flags, bool is_drive_through, StationType station_type, Axis axis, DiagDirection ddir, StationID *est, RoadType rt, Money unit_cost);
extern CommandCost RemoveRoadWaypointStop(TileIndex tile, DoCommandFlags flags, int replacement_spec_index);
>>>>>>> c3d5e6d2

/**
 * Convert existing rail to waypoint. Eg build a waypoint station over
 * piece of rail
 * @param flags type of operation
 * @param start_tile northern most tile where waypoint will be built
 * @param axis orientation (Axis)
 * @param width width of waypoint
 * @param height height of waypoint
 * @param spec_class custom station class
 * @param spec_index custom station id
 * @param station_to_join station ID to join (NEW_STATION if build new one)
 * @param adjacent allow waypoints directly adjacent to other waypoints.
 * @return the cost of this operation or an error
 */
CommandCost CmdBuildRailWaypoint(DoCommandFlags flags, TileIndex start_tile, Axis axis, uint8_t width, uint8_t height, StationClassID spec_class, uint16_t spec_index, StationID station_to_join, bool adjacent)
{
	if (!IsValidAxis(axis)) return CMD_ERROR;
	/* Check if the given station class is valid */
	if (static_cast<uint>(spec_class) >= StationClass::GetClassCount()) return CMD_ERROR;
	const StationClass *cls = StationClass::Get(spec_class);
	if (!IsWaypointClass(*cls)) return CMD_ERROR;
	if (spec_index >= cls->GetSpecCount()) return CMD_ERROR;

	/* The number of parts to build */
	uint8_t count = axis == AXIS_X ? height : width;

	if ((axis == AXIS_X ? width : height) != 1) return CMD_ERROR;
	if (count == 0 || count > _settings_game.station.station_spread) return CMD_ERROR;

	bool reuse = (station_to_join != NEW_STATION);
	if (!reuse) station_to_join = INVALID_STATION;
	bool distant_join = (station_to_join != INVALID_STATION);

	if (distant_join && (!_settings_game.station.distant_join_stations || !Waypoint::IsValidID(station_to_join))) return CMD_ERROR;

	const StationSpec *spec = StationClass::Get(spec_class)->GetSpec(spec_index);
	TempBufferST<uint8_t> layout_ptr(count);
	if (spec == nullptr) {
		/* The layout must be 0 for the 'normal' waypoints by design. */
		memset(layout_ptr, 0, count);
	} else {
		/* But for NewGRF waypoints we like to have their style. */
		GetStationLayout(layout_ptr, count, 1, spec);
	}

	/* Make sure the area below consists of clear tiles. (OR tiles belonging to a certain rail station) */
	StationID est = INVALID_STATION;

	/* Check whether the tiles we're building on are valid rail or not. */
	TileIndexDiff offset = TileOffsByAxis(OtherAxis(axis));
	for (int i = 0; i < count; i++) {
		TileIndex tile = start_tile + i * offset;
		CommandCost ret = IsValidTileForWaypoint(tile, axis, &est);
		if (ret.Failed()) return ret;
		ret = IsRailStationBridgeAboveOk(tile, spec, layout_ptr[i]);
		if (ret.Failed()) {
			return CommandCost::DualErrorMessage(STR_ERROR_MUST_DEMOLISH_BRIDGE_FIRST, ret.GetErrorMessage());
		}
	}

	Waypoint *wp = nullptr;
	TileArea new_location(start_tile, width, height);
	CommandCost ret = FindJoiningWaypoint(est, station_to_join, adjacent, new_location, &wp, false);
	if (ret.Failed()) return ret;

	/* Check if there is an already existing, deleted, waypoint close to us that we can reuse. */
	TileIndex center_tile = start_tile + (count / 2) * offset;
	if (wp == nullptr && reuse) wp = FindDeletedWaypointCloseTo(center_tile, STR_SV_STNAME_WAYPOINT, _current_company, false);

	if (wp != nullptr) {
		/* Reuse an existing waypoint. */
		if (HasBit(wp->waypoint_flags, WPF_ROAD)) return CMD_ERROR;
		if (wp->owner != _current_company) return CommandCost(STR_ERROR_TOO_CLOSE_TO_ANOTHER_WAYPOINT);

		/* Check if we want to expand an already existing waypoint. */
		if (wp->train_station.tile != INVALID_TILE) {
			CommandCost ret = CanExpandRailStation(wp, new_location);
			if (ret.Failed()) return ret;
		}

		CommandCost ret = wp->rect.BeforeAddRect(start_tile, width, height, StationRect::ADD_TEST);
		if (ret.Failed()) return ret;
	} else {
		/* Check if we can create a new waypoint. */
		if (!Waypoint::CanAllocateItem()) return CommandCost(STR_ERROR_TOO_MANY_STATIONS_LOADING);
	}

<<<<<<< HEAD
	/* Check if we can allocate a custom stationspec to this station */
	if (AllocateSpecToStation(spec, wp, false) == -1) return CommandCost(STR_ERROR_TOO_MANY_STATION_SPECS);

	if (flags & DC_EXEC) {
=======
	if (flags.Test(DoCommandFlag::Execute)) {
>>>>>>> c3d5e6d2
		if (wp == nullptr) {
			wp = new Waypoint(start_tile);
		} else if (!wp->IsInUse()) {
			/* Move existing (recently deleted) waypoint to the new location */
			wp->xy = start_tile;
		}
		wp->owner = GetTileOwner(start_tile);

		wp->rect.BeforeAddRect(start_tile, width, height, StationRect::ADD_TRY);

		wp->delete_ctr = 0;
		wp->facilities.Set(StationFacility::Train);
		wp->build_date = CalTime::CurDate();
		wp->string_id = STR_SV_STNAME_WAYPOINT;
		wp->train_station = new_location;

		if (wp->town == nullptr) MakeDefaultName(wp);

		wp->UpdateVirtCoord();

		uint8_t map_spec_index = AllocateSpecToStation(spec, wp, true);

		Company *c = Company::Get(wp->owner);
		for (int i = 0; i < count; i++) {
			TileIndex tile = start_tile + i * offset;
			uint8_t old_specindex = HasStationTileRail(tile) ? GetCustomStationSpecIndex(tile) : 0;
			if (!HasStationTileRail(tile)) c->infrastructure.station++;
			bool reserved = IsTileType(tile, MP_RAILWAY) ?
					HasBit(GetRailReservationTrackBits(tile), AxisToTrack(axis)) :
					HasStationReservation(tile);
			MakeRailWaypoint(tile, wp->owner, wp->index, axis, layout_ptr[i], GetRailType(tile));
			if (old_specindex != map_spec_index) DeallocateSpecFromStation(wp, old_specindex);
			SetCustomStationSpecIndex(tile, map_spec_index);

			SetRailStationTileFlags(tile, spec);

			SetRailStationReservation(tile, reserved);
			MarkTileDirtyByTile(tile, VMDF_NOT_MAP_MODE);

			YapfNotifyTrackLayoutChange(tile, AxisToTrack(axis));
		}
		DirtyCompanyInfrastructureWindows(wp->owner);
	}

	return CommandCost(EXPENSES_CONSTRUCTION, count * _price[PR_BUILD_WAYPOINT_RAIL]);
}

/**
 * Build a road waypoint on an existing road.
 * @param flags type of operation.
 * @param start_tile northern most tile where waypoint will be built.
 * @param axis orientation (Axis).
 * @param width width of waypoint.
 * @param height height of waypoint.
 * @param spec_class custom road stop class.
 * @param spec_index custom road stop id.
 * @param station_to_join station ID to join (NEW_STATION if build new one).
 * @param adjacent allow waypoints directly adjacent to other waypoints.
 * @return the cost of this operation or an error.
 */
CommandCost CmdBuildRoadWaypoint(DoCommandFlags flags, TileIndex start_tile, Axis axis, uint8_t width, uint8_t height, RoadStopClassID spec_class, uint16_t spec_index, StationID station_to_join, bool adjacent)
{
	if (!IsValidAxis(axis)) return CMD_ERROR;
	/* Check if the given road stop class is valid */
	if (static_cast<uint>(spec_class) >= RoadStopClass::GetClassCount()) return CMD_ERROR;
	const RoadStopClass *cls = RoadStopClass::Get(spec_class);
	if (!IsWaypointClass(*cls)) return CMD_ERROR;
	if (spec_index >= cls->GetSpecCount()) return CMD_ERROR;

	const RoadStopSpec *spec = cls->GetSpec(spec_index);

	/* The number of parts to build */
	uint8_t count = axis == AXIS_X ? height : width;

	if ((axis == AXIS_X ? width : height) != 1) return CMD_ERROR;
	if (count == 0 || count > _settings_game.station.station_spread) return CMD_ERROR;

	bool reuse = (station_to_join != NEW_STATION);
	if (!reuse) station_to_join = INVALID_STATION;
	bool distant_join = (station_to_join != INVALID_STATION);

	if (distant_join && (!_settings_game.station.distant_join_stations || !Waypoint::IsValidID(station_to_join))) return CMD_ERROR;

	/* Check if the first tile and the last tile are valid */
	if (!IsValidTile(start_tile) || TileAddWrap(start_tile, width - 1, height - 1) == INVALID_TILE) return CMD_ERROR;

	TileArea roadstop_area(start_tile, width, height);
	/* Total road stop cost. */
	Money unit_cost;
	if (spec != nullptr) {
		unit_cost = spec->GetBuildCost(PR_BUILD_STATION_TRUCK);
	} else {
		unit_cost = _price[PR_BUILD_STATION_TRUCK];
	}
	CommandCost cost(EXPENSES_CONSTRUCTION, roadstop_area.w * roadstop_area.h * unit_cost);
	StationID est = INVALID_STATION;
	extern CommandCost CheckFlatLandRoadStop(TileArea tile_area, const RoadStopSpec *spec, DoCommandFlag flags, uint invalid_dirs, bool is_drive_through, StationType station_type, Axis axis, StationID *station, RoadType rt, bool require_road);
	CommandCost ret = CheckFlatLandRoadStop(roadstop_area, spec, flags, 5 << axis, true, StationType::RoadWaypoint, axis, &est, INVALID_ROADTYPE, true);
	if (ret.Failed()) return ret;
	cost.AddCost(ret);

	Waypoint *wp = nullptr;
	ret = FindJoiningWaypoint(est, station_to_join, adjacent, roadstop_area, &wp, true);
	if (ret.Failed()) return ret;

	/* Check if there is an already existing, deleted, waypoint close to us that we can reuse. */
	TileIndex center_tile = start_tile + (count / 2) * TileOffsByAxis(OtherAxis(axis));
	if (wp == nullptr && reuse) wp = FindDeletedWaypointCloseTo(center_tile, STR_SV_STNAME_WAYPOINT, _current_company, true);

	if (wp != nullptr) {
		/* Reuse an existing waypoint. */
		if (!HasBit(wp->waypoint_flags, WPF_ROAD)) return CMD_ERROR;
		if (wp->owner != _current_company) return CommandCost(STR_ERROR_TOO_CLOSE_TO_ANOTHER_WAYPOINT);

		CommandCost ret = wp->rect.BeforeAddRect(start_tile, width, height, StationRect::ADD_TEST);
		if (ret.Failed()) return ret;
	} else {
		/* allocate and initialize new waypoint */
		if (!Waypoint::CanAllocateItem()) return CommandCost(STR_ERROR_TOO_MANY_STATIONS_LOADING);
	}

	/* Check if we can allocate a custom stationspec to this station */
	if (AllocateRoadStopSpecToStation(spec, wp, false) == -1) return CommandCost(STR_ERROR_TOO_MANY_STATION_SPECS);

	if (flags.Test(DoCommandFlag::Execute)) {
		if (wp == nullptr) {
			wp = new Waypoint(start_tile);
			SetBit(wp->waypoint_flags, WPF_ROAD);
		} else if (!wp->IsInUse()) {
			/* Move existing (recently deleted) waypoint to the new location */
			wp->xy = start_tile;
		}
		wp->owner = _current_company;

		wp->rect.BeforeAddRect(start_tile, width, height, StationRect::ADD_TRY);

		if (spec != nullptr) {
			/* Include this road stop spec's animation trigger bitmask
			 * in the station's cached copy. */
			wp->cached_roadstop_anim_triggers |= spec->animation.triggers;
		}

		wp->delete_ctr = 0;
		wp->facilities.Set(StationFacility::BusStop).Set(StationFacility::TruckStop);
		wp->build_date = CalTime::CurDate();
		wp->string_id = STR_SV_STNAME_WAYPOINT;

		if (wp->town == nullptr) MakeDefaultName(wp);

		wp->UpdateVirtCoord();

		uint8_t map_spec_index = AllocateRoadStopSpecToStation(spec, wp, true);

		/* Check every tile in the area. */
		for (TileIndex cur_tile : roadstop_area) {
			/* Get existing road types and owners before any tile clearing */
			RoadType road_rt = MayHaveRoad(cur_tile) ? GetRoadType(cur_tile, RTT_ROAD) : INVALID_ROADTYPE;
			RoadType tram_rt = MayHaveRoad(cur_tile) ? GetRoadType(cur_tile, RTT_TRAM) : INVALID_ROADTYPE;
			Owner road_owner = road_rt != INVALID_ROADTYPE ? GetRoadOwner(cur_tile, RTT_ROAD) : _current_company;
			Owner tram_owner = tram_rt != INVALID_ROADTYPE ? GetRoadOwner(cur_tile, RTT_TRAM) : _current_company;

			DisallowedRoadDirections drd = DRD_NONE;
			if (road_rt != INVALID_ROADTYPE) {
				if (IsNormalRoadTile(cur_tile)){
					drd = GetDisallowedRoadDirections(cur_tile);
				} else if (IsDriveThroughStopTile(cur_tile)) {
					drd = GetDriveThroughStopDisallowedRoadDirections(cur_tile);
				}
			}

			extern CommandCost RemoveRoadStop(TileIndex tile, DoCommandFlag flags, int replacement_spec_index);
			if (IsTileType(cur_tile, MP_STATION) && IsAnyRoadStop(cur_tile)) {
				RemoveRoadStop(cur_tile, flags, map_spec_index);
			}

			wp->road_waypoint_area.Add(cur_tile);

			wp->rect.BeforeAddTile(cur_tile, StationRect::ADD_TRY);

			/* Update company infrastructure counts. If the current tile is a normal road tile, remove the old
			 * bits first. */
			if (IsNormalRoadTile(cur_tile)) {
				UpdateCompanyRoadInfrastructure(road_rt, road_owner, -(int)CountBits(GetRoadBits(cur_tile, RTT_ROAD)));
				UpdateCompanyRoadInfrastructure(tram_rt, tram_owner, -(int)CountBits(GetRoadBits(cur_tile, RTT_TRAM)));
			}

			UpdateCompanyRoadInfrastructure(road_rt, road_owner, ROAD_STOP_TRACKBIT_FACTOR);
			UpdateCompanyRoadInfrastructure(tram_rt, tram_owner, ROAD_STOP_TRACKBIT_FACTOR);

			MakeDriveThroughRoadStop(cur_tile, wp->owner, road_owner, tram_owner, wp->index, StationType::RoadWaypoint, road_rt, tram_rt, axis);
			SetDriveThroughStopDisallowedRoadDirections(cur_tile, drd);
			SetCustomRoadStopSpecIndex(cur_tile, map_spec_index);
			if (spec != nullptr) wp->SetRoadStopRandomBits(cur_tile, 0);

			Company::Get(wp->owner)->infrastructure.station++;

			MarkTileDirtyByTile(cur_tile);
			UpdateRoadCachedOneWayStatesAroundTile(cur_tile);
		}
		NotifyRoadLayoutChanged(true);
		DirtyCompanyInfrastructureWindows(wp->owner);
	}
	return cost;
}

/**
 * Build a buoy.
 * @param flags operation to perform
 * @param tile tile where to place the buoy
 * @return the cost of this operation or an error
 */
CommandCost CmdBuildBuoy(DoCommandFlags flags, TileIndex tile)
{
	if (tile == 0 || !HasTileWaterGround(tile)) return CommandCost(STR_ERROR_SITE_UNSUITABLE);

	if (!IsTileFlat(tile)) return CommandCost(STR_ERROR_SITE_UNSUITABLE);

	/* Check if there is an already existing, deleted, waypoint close to us that we can reuse. */
	Waypoint *wp = FindDeletedWaypointCloseTo(tile, STR_SV_STNAME_BUOY, OWNER_NONE, false);
	if (wp == nullptr && !Waypoint::CanAllocateItem()) return CommandCost(STR_ERROR_TOO_MANY_STATIONS_LOADING);

	CommandCost cost(EXPENSES_CONSTRUCTION, _price[PR_BUILD_WAYPOINT_BUOY]);
	if (!IsWaterTile(tile)) {
		CommandCost ret = Command<CMD_LANDSCAPE_CLEAR>::Do(flags | DoCommandFlag::Auto, tile);
		if (ret.Failed()) return ret;
		cost.AddCost(ret);
	}

	if (flags.Test(DoCommandFlag::Execute)) {
		if (wp == nullptr) {
			wp = new Waypoint(tile);
		} else {
			/* Move existing (recently deleted) buoy to the new location */
			wp->xy = tile;
			InvalidateWindowData(WC_WAYPOINT_VIEW, wp->index);
		}
		wp->rect.BeforeAddTile(tile, StationRect::ADD_TRY);

		wp->string_id = STR_SV_STNAME_BUOY;

		wp->facilities.Set(StationFacility::Dock);
		wp->owner = OWNER_NONE;

		wp->build_date = CalTime::CurDate();

		if (wp->town == nullptr) MakeDefaultName(wp);

		MakeBuoy(tile, wp->index, GetWaterClass(tile));
		InvalidateWaterRegion(tile);
		CheckForDockingTile(tile);
		MarkTileDirtyByTile(tile);
		ClearNeighbourNonFloodingStates(tile);

		wp->UpdateVirtCoord();
		InvalidateWindowData(WC_WAYPOINT_VIEW, wp->index);
	}

	return cost;
}

/**
 * Remove a buoy
 * @param tile TileIndex been queried
 * @param flags operation to perform
 * @pre IsBuoyTile(tile)
 * @return cost or failure of operation
 */
CommandCost RemoveBuoy(TileIndex tile, DoCommandFlags flags)
{
	/* XXX: strange stuff, allow clearing as invalid company when clearing landscape */
	if (!Company::IsValidID(_current_company) && !flags.Test(DoCommandFlag::Bankrupt)) return CommandCost(INVALID_STRING_ID);

	Waypoint *wp = Waypoint::GetByTile(tile);

	if (HasStationInUse(wp->index, false, _current_company)) return CommandCost(STR_ERROR_BUOY_IS_IN_USE);
	/* remove the buoy if there is a ship on tile when company goes bankrupt... */
	if (!flags.Test(DoCommandFlag::Bankrupt)) {
		CommandCost ret = EnsureNoVehicleOnGround(tile);
		if (ret.Failed()) return ret;
	}

	if (flags.Test(DoCommandFlag::Execute)) {
		wp->facilities.Reset(StationFacility::Dock);

		InvalidateWindowData(WC_WAYPOINT_VIEW, wp->index);

		/* We have to set the water tile's state to the same state as before the
		 * buoy was placed. Otherwise one could plant a buoy on a canal edge,
		 * remove it and flood the land (if the canal edge is at level 0) */
		MakeWaterKeepingClass(tile, GetTileOwner(tile));

		wp->rect.AfterRemoveTile(wp, tile);

		wp->UpdateVirtCoord();
		wp->delete_ctr = 0;
	}

	return CommandCost(EXPENSES_CONSTRUCTION, _price[PR_CLEAR_WAYPOINT_BUOY]);
}

/**
 * Check whether the name is unique amongst the waypoints.
 * @param name The name to check.
 * @return True iff the name is unique.
 */
static bool IsUniqueWaypointName(std::string_view name)
{
	for (const Waypoint *wp : Waypoint::Iterate()) {
		if (!wp->name.empty() && wp->name == name) return false;
	}

	return true;
}

/**
 * Rename a waypoint.
 * @param flags type of operation
 * @param waypoint_id id of waypoint
 * @param text the new name or an empty string when resetting to the default
 * @return the cost of this operation or an error
 */
CommandCost CmdRenameWaypoint(DoCommandFlags flags, StationID waypoint_id, const std::string &text)
{
	Waypoint *wp = Waypoint::GetIfValid(waypoint_id);
	if (wp == nullptr) return CMD_ERROR;

	if (wp->owner != OWNER_NONE) {
		CommandCost ret = CheckOwnership(wp->owner);
		if (ret.Failed()) return ret;
	}

	bool reset = text.empty();

	if (!reset) {
		if (Utf8StringLength(text) >= MAX_LENGTH_STATION_NAME_CHARS) return CMD_ERROR;
		if (!IsUniqueWaypointName(text)) return CommandCost(STR_ERROR_NAME_MUST_BE_UNIQUE);
	}

	if (flags.Test(DoCommandFlag::Execute)) {
		if (reset) {
			wp->name.clear();
		} else {
			wp->name = text;
		}

		wp->UpdateVirtCoord();
	}
	return CommandCost();
}

/**
 * Set whether waypoint label is hidden
 * @param flags type of operation
 * @param waypoint_id id of waypoint
 * @param hidden hidden state
 * @return the cost of this operation or an error
 */
CommandCost CmdSetWaypointLabelHidden(DoCommandFlag flags, StationID waypoint_id, bool hidden)
{
	Waypoint *wp = Waypoint::GetIfValid(waypoint_id);
	if (wp == nullptr) return CMD_ERROR;

	if (wp->owner != OWNER_NONE) {
		CommandCost ret = CheckOwnership(wp->owner);
		if (ret.Failed()) return ret;
	}

	if (flags & DC_EXEC) {
		AssignBit(wp->waypoint_flags, WPF_HIDE_LABEL, hidden);

		if (HasBit(_display_opt, DO_SHOW_WAYPOINT_NAMES) &&
				!(_local_company != wp->owner && wp->owner != OWNER_NONE && !HasBit(_display_opt, DO_SHOW_COMPETITOR_SIGNS))) {
			wp->sign.MarkDirty(ZOOM_LVL_DRAW_SPR);
		}

		InvalidateWindowData(WC_WAYPOINT_VIEW, wp->index);
	}
	return CommandCost();
}

/**
 * Exchange waypoint names
 * @param flags operation to perform
 * @param waypoint_id1 station ID to exchange name with
 * @param waypoint_id2 station ID to exchange name with
 * @return the cost of this operation or an error
 */
CommandCost CmdExchangeWaypointNames(DoCommandFlag flags, StationID waypoint_id1, StationID waypoint_id2)
{
	Waypoint *wp = Waypoint::GetIfValid(waypoint_id1);
	if (wp == nullptr) return CMD_ERROR;

	if (wp->owner != OWNER_NONE) {
		CommandCost ret = CheckOwnership(wp->owner);
		if (ret.Failed()) return ret;
	}

	Waypoint *wp2 = Waypoint::GetIfValid(waypoint_id2);
	if (wp2 == nullptr) return CMD_ERROR;

	if (wp2->owner != OWNER_NONE) {
		CommandCost ret = CheckOwnership(wp2->owner);
		if (ret.Failed()) return ret;
	}

	if (wp->town != wp2->town) return CommandCost(STR_ERROR_WAYPOINTS_NOT_IN_SAME_TOWN);
	if (!wp->IsOfType(wp2)) return CommandCost(STR_ERROR_WAYPOINTS_NOT_COMPATIBLE);

	if (flags & DC_EXEC) {
		wp->cached_name.clear();
		wp2->cached_name.clear();
		std::swap(wp->name, wp2->name);
		std::swap(wp->town_cn, wp2->town_cn);
		wp->UpdateVirtCoord();
		wp2->UpdateVirtCoord();
	}

	return CommandCost();
}<|MERGE_RESOLUTION|>--- conflicted
+++ resolved
@@ -181,12 +181,7 @@
 extern void GetStationLayout(uint8_t *layout, uint numtracks, uint plat_len, const StationSpec *statspec);
 extern CommandCost FindJoiningWaypoint(StationID existing_station, StationID station_to_join, bool adjacent, TileArea ta, Waypoint **wp, bool is_road);
 extern CommandCost CanExpandRailStation(const BaseStation *st, TileArea &new_ta);
-<<<<<<< HEAD
 extern CommandCost IsRailStationBridgeAboveOk(TileIndex tile, const StationSpec *statspec, uint8_t layout);
-=======
-extern CommandCost CalculateRoadStopCost(TileArea tile_area, DoCommandFlags flags, bool is_drive_through, StationType station_type, Axis axis, DiagDirection ddir, StationID *est, RoadType rt, Money unit_cost);
-extern CommandCost RemoveRoadWaypointStop(TileIndex tile, DoCommandFlags flags, int replacement_spec_index);
->>>>>>> c3d5e6d2
 
 /**
  * Convert existing rail to waypoint. Eg build a waypoint station over
@@ -275,14 +270,10 @@
 		if (!Waypoint::CanAllocateItem()) return CommandCost(STR_ERROR_TOO_MANY_STATIONS_LOADING);
 	}
 
-<<<<<<< HEAD
 	/* Check if we can allocate a custom stationspec to this station */
 	if (AllocateSpecToStation(spec, wp, false) == -1) return CommandCost(STR_ERROR_TOO_MANY_STATION_SPECS);
 
-	if (flags & DC_EXEC) {
-=======
 	if (flags.Test(DoCommandFlag::Execute)) {
->>>>>>> c3d5e6d2
 		if (wp == nullptr) {
 			wp = new Waypoint(start_tile);
 		} else if (!wp->IsInUse()) {
@@ -379,7 +370,7 @@
 	}
 	CommandCost cost(EXPENSES_CONSTRUCTION, roadstop_area.w * roadstop_area.h * unit_cost);
 	StationID est = INVALID_STATION;
-	extern CommandCost CheckFlatLandRoadStop(TileArea tile_area, const RoadStopSpec *spec, DoCommandFlag flags, uint invalid_dirs, bool is_drive_through, StationType station_type, Axis axis, StationID *station, RoadType rt, bool require_road);
+	extern CommandCost CheckFlatLandRoadStop(TileArea tile_area, const RoadStopSpec *spec, DoCommandFlags flags, uint invalid_dirs, bool is_drive_through, StationType station_type, Axis axis, StationID *station, RoadType rt, bool require_road);
 	CommandCost ret = CheckFlatLandRoadStop(roadstop_area, spec, flags, 5 << axis, true, StationType::RoadWaypoint, axis, &est, INVALID_ROADTYPE, true);
 	if (ret.Failed()) return ret;
 	cost.AddCost(ret);
@@ -453,7 +444,7 @@
 				}
 			}
 
-			extern CommandCost RemoveRoadStop(TileIndex tile, DoCommandFlag flags, int replacement_spec_index);
+			extern CommandCost RemoveRoadStop(TileIndex tile, DoCommandFlags flags, int replacement_spec_index);
 			if (IsTileType(cur_tile, MP_STATION) && IsAnyRoadStop(cur_tile)) {
 				RemoveRoadStop(cur_tile, flags, map_spec_index);
 			}
@@ -640,7 +631,7 @@
  * @param hidden hidden state
  * @return the cost of this operation or an error
  */
-CommandCost CmdSetWaypointLabelHidden(DoCommandFlag flags, StationID waypoint_id, bool hidden)
+CommandCost CmdSetWaypointLabelHidden(DoCommandFlags flags, StationID waypoint_id, bool hidden)
 {
 	Waypoint *wp = Waypoint::GetIfValid(waypoint_id);
 	if (wp == nullptr) return CMD_ERROR;
@@ -650,7 +641,7 @@
 		if (ret.Failed()) return ret;
 	}
 
-	if (flags & DC_EXEC) {
+	if (flags.Test(DoCommandFlag::Execute)) {
 		AssignBit(wp->waypoint_flags, WPF_HIDE_LABEL, hidden);
 
 		if (HasBit(_display_opt, DO_SHOW_WAYPOINT_NAMES) &&
@@ -670,7 +661,7 @@
  * @param waypoint_id2 station ID to exchange name with
  * @return the cost of this operation or an error
  */
-CommandCost CmdExchangeWaypointNames(DoCommandFlag flags, StationID waypoint_id1, StationID waypoint_id2)
+CommandCost CmdExchangeWaypointNames(DoCommandFlags flags, StationID waypoint_id1, StationID waypoint_id2)
 {
 	Waypoint *wp = Waypoint::GetIfValid(waypoint_id1);
 	if (wp == nullptr) return CMD_ERROR;
@@ -691,7 +682,7 @@
 	if (wp->town != wp2->town) return CommandCost(STR_ERROR_WAYPOINTS_NOT_IN_SAME_TOWN);
 	if (!wp->IsOfType(wp2)) return CommandCost(STR_ERROR_WAYPOINTS_NOT_COMPATIBLE);
 
-	if (flags & DC_EXEC) {
+	if (flags.Test(DoCommandFlag::Execute)) {
 		wp->cached_name.clear();
 		wp2->cached_name.clear();
 		std::swap(wp->name, wp2->name);
