/*
 * This file is part of OpenTTD.
 * OpenTTD is free software; you can redistribute it and/or modify it under the terms of the GNU General Public License as published by the Free Software Foundation, version 2.
 * OpenTTD is distributed in the hope that it will be useful, but WITHOUT ANY WARRANTY; without even the implied warranty of MERCHANTABILITY or FITNESS FOR A PARTICULAR PURPOSE.
 * See the GNU General Public License for more details. You should have received a copy of the GNU General Public License along with OpenTTD. If not, see <http://www.gnu.org/licenses/>.
 */

/** @file station_base.h Base classes/functions for stations. */

#ifndef STATION_BASE_H
#define STATION_BASE_H

#include "core/random_func.hpp"
#include "base_station_base.h"
#include "newgrf_airport.h"
#include "cargopacket.h"
#include "industry_type.h"
#include "linkgraph/linkgraph_type.h"
#include "newgrf_storage.h"
#include "3rdparty/cpp-btree/btree_map.h"
#include "3rdparty/cpp-btree/btree_set.h"
#include "bitmap_type.h"
#include "core/alignment.hpp"
#include "core/alloc_type.hpp"
#include "strings_type.h"
#include <map>
#include <vector>
#include <array>
#include <iterator>
#include <functional>
#include <algorithm>

static const uint8_t INITIAL_STATION_RATING = 175;
static const uint8_t MAX_STATION_RATING = 255;

static const uint MAX_EXTRA_STATION_NAMES = 1024;

/** Extra station name string flags. */
enum ExtraStationNameInfoFlags {
	/* Bits 0 - 5 used for StationNaming enum */
	ESNIF_CENTRAL               =  8,
	ESNIF_NOT_CENTRAL           =  9,
	ESNIF_NEAR_WATER            = 10,
	ESNIF_NOT_NEAR_WATER        = 11,
};

/** Extra station name string */
struct ExtraStationNameInfo {
	StringID str;
	uint16_t flags;
};

extern std::vector<ExtraStationNameInfo> _extra_station_names;
extern uint8_t _extra_station_names_probability;

class FlowStatMap;

extern const StationCargoList _empty_cargo_list;
extern const FlowStatMap _empty_flows;

/**
 * Flow statistics telling how much flow should be sent along a link. This is
 * done by creating "flow shares" and using std::map's upper_bound() method to
 * look them up with a random number. A flow share is the difference between a
 * key in a map and the previous key. So one key in the map doesn't actually
 * mean anything by itself.
 */
class FlowStat {
	friend FlowStatMap;
public:
	struct ShareEntry {
#if OTTD_ALIGNMENT == 0
		unaligned_uint32 first;
#else
		uint32_t first;
#endif
		StationID second;
	};
#if OTTD_ALIGNMENT == 0 && (defined(__GNUC__) && !defined(__clang__))
	static_assert(sizeof(ShareEntry) == 6, "");
#endif

	friend bool operator<(const ShareEntry &a, const ShareEntry &b) noexcept
	{
		return a.first < b.first;
	}

	friend bool operator<(uint a, const ShareEntry &b) noexcept
	{
		return a < b.first;
	}

	typedef ShareEntry* iterator;
	typedef const ShareEntry* const_iterator;

	/**
	 * Invalid constructor. This can't be called as a FlowStat must not be
	 * empty.
	 */
	FlowStat() = delete;

	/**
	 * Create a FlowStat with an initial entry.
	 * @param origin Origin station for this flow.
	 * @param via Station the initial entry refers to.
	 * @param flow Amount of flow for the initial entry.
	 * @param restricted If the flow to be added is restricted.
	 */
	inline FlowStat(StationID origin, StationID via, uint flow, bool restricted = false)
	{
		assert(flow > 0);
		this->storage.inline_shares[0].first = flow;
		this->storage.inline_shares[0].second = via;
		this->unrestricted = restricted ? 0 : flow;
		this->count = 1;
		this->origin = origin;
		this->flags = 0;
	}

private:
	inline bool inline_mode() const
	{
		return this->count <= 2;
	}

	inline const ShareEntry *data() const
	{
		return this->inline_mode() ? this->storage.inline_shares : this->storage.ptr_shares.buffer;
	}

	inline ShareEntry *data()
	{
		return const_cast<ShareEntry *>(const_cast<const FlowStat*>(this)->data());
	}

	inline void clear()
	{
		if (!inline_mode()) {
			free(this->storage.ptr_shares.buffer);
		}
		this->count = 0;
		this->flags = 0;
	}

	iterator erase_item(iterator iter, uint flow_reduction);

	inline void MoveCommon(FlowStat &&other) noexcept
	{
		this->storage = std::move(other.storage);
		this->count = other.count;
		other.count = 0; // Take ownership of any storage ptr
		this->unrestricted = other.unrestricted;
		this->origin = other.origin;
		this->flags = other.flags;
	}

	inline void CopyCommon(const FlowStat &other)
	{
		this->count = other.count;
		if (!other.inline_mode()) {
			this->storage.ptr_shares.elem_capacity = other.storage.ptr_shares.elem_capacity;
			this->storage.ptr_shares.buffer = MallocT<ShareEntry>(other.storage.ptr_shares.elem_capacity);
		}
		MemCpyT(this->data(), other.data(), this->count);
		this->unrestricted = other.unrestricted;
		this->origin = other.origin;
		this->flags = other.flags;
	}

public:
	inline FlowStat(const FlowStat &other)
	{
		this->CopyCommon(other);
	}

	inline FlowStat(FlowStat &&other) noexcept
	{
		this->MoveCommon(std::move(other));
	}

	inline ~FlowStat()
	{
		this->clear();
	}

	inline FlowStat &operator=(const FlowStat &other)
	{
		this->clear();
		this->CopyCommon(other);
		return *this;
	}

	inline FlowStat &operator=(FlowStat &&other) noexcept
	{
		this->clear();
		this->MoveCommon(std::move(other));
		return *this;
	}

	inline size_t size() const { return this->count; }
	inline bool empty() const { return this->count == 0; }
	inline iterator begin() { return this->data(); }
	inline const_iterator begin() const { return this->data(); }
	inline iterator end() { return this->data() + this->count; }
	inline const_iterator end() const { return this->data() + this->count; }
	inline iterator upper_bound(uint32_t key) { return std::upper_bound(this->begin(), this->end(), key); }
	inline const_iterator upper_bound(uint32_t key) const { return std::upper_bound(this->begin(), this->end(), key); }

	/**
	 * Add some flow to the end of the shares map. Only do that if you know
	 * that the station isn't in the map yet. Anything else may lead to
	 * inconsistencies.
	 * @param st Remote station.
	 * @param flow Amount of flow to be added.
	 * @param restricted If the flow to be added is restricted.
	 */
	inline void AppendShare(StationID st, uint flow, bool restricted = false)
	{
		assert(flow > 0);
		uint32_t key = this->GetLastKey() + flow;
		if (unlikely(this->count >= 2)) {
			if (this->count == 2) {
				// convert inline buffer to ptr
				ShareEntry *ptr = MallocT<ShareEntry>(4);
				ptr[0] = this->storage.inline_shares[0];
				ptr[1] = this->storage.inline_shares[1];
				this->storage.ptr_shares.buffer = ptr;
				this->storage.ptr_shares.elem_capacity = 4;
			} else if (this->count == this->storage.ptr_shares.elem_capacity) {
				// grow buffer
				uint16_t new_size = this->storage.ptr_shares.elem_capacity * 2;
				this->storage.ptr_shares.buffer = ReallocT<ShareEntry>(this->storage.ptr_shares.buffer, new_size);
				this->storage.ptr_shares.elem_capacity = new_size;
			}
			this->storage.ptr_shares.buffer[this->count] = { key, st };
		} else {
			this->storage.inline_shares[this->count] = { key, st };
		}
		this->count++;
		if (!restricted) this->unrestricted += flow;
	}

	uint GetShare(StationID st) const;

	void ChangeShare(StationID st, int flow);

	void RestrictShare(StationID st);

	void ReleaseShare(StationID st);

	void ScaleToMonthly(uint runtime, uint8_t day_length_factor);

	/**
	 * Return total amount of unrestricted shares.
	 * @return Amount of unrestricted shares.
	 */
	inline uint GetUnrestricted() const { return this->unrestricted; }

	/**
	 * Swap the shares maps, and thus the content of this FlowStat with the
	 * other one.
	 * @param other FlowStat to swap with.
	 */
	inline void SwapShares(FlowStat &other)
	{
		std::swap(this->storage, other.storage);
		std::swap(this->unrestricted, other.unrestricted);
		std::swap(this->count, other.count);
		std::swap(this->flags, other.flags);
	}

	/**
	 * Get a station a package can be routed to. This done by drawing a
	 * random number between 0 and sum_shares and then looking that up in
	 * the map with lower_bound. So each share gets selected with a
	 * probability dependent on its flow. Do include restricted flows here.
	 * @param is_restricted Output if a restricted flow was chosen.
	 * @return A station ID from the shares map.
	 */
	inline StationID GetViaWithRestricted(bool &is_restricted) const
	{
		assert(!this->empty());
		uint rand = RandomRange(this->GetLastKey());
		is_restricted = rand >= this->unrestricted;
		return this->upper_bound(rand)->second;
	}

	/**
	 * Get a station a package can be routed to. This done by drawing a
	 * random number between 0 and sum_shares and then looking that up in
	 * the map with lower_bound. So each share gets selected with a
	 * probability dependent on its flow. Don't include restricted flows.
	 * @return A station ID from the shares map.
	 */
	inline StationID GetVia() const
	{
		assert(!this->empty());
		return this->unrestricted > 0 ?
				this->upper_bound(RandomRange(this->unrestricted))->second :
				StationID::Invalid();
	}

	StationID GetVia(StationID excluded, StationID excluded2 = StationID::Invalid()) const;

	/**
	 * Mark this flow stat as invalid, such that it is not included in link statistics.
	 * @return True if the flow stat should be deleted.
	 */
	inline bool Invalidate()
	{
		if ((this->flags & 0x1F) == 0x1F) return true;
		this->flags++;
		return false;
	}

	inline StationID GetOrigin() const
	{
		return this->origin;
	}

	inline bool IsInvalid() const
	{
		return (this->flags & 0x1F) != 0;
	}

	/* for save/load use only */
	inline uint16_t GetRawFlags() const
	{
		return this->flags;
	}

	/* for save/load use only */
	inline void SetRawFlags(uint16_t flags)
	{
		this->flags = flags;
	}

private:
<<<<<<< HEAD
	uint32_t GetLastKey() const
	{
		return this->data()[this->count - 1].first;
	}

	struct ptr_buffer {
		ShareEntry *buffer;
		uint16_t elem_capacity;
	}
#if OTTD_ALIGNMENT == 0 && (defined(__GNUC__) || defined(__clang__))
	__attribute__((packed, aligned(4)))
#endif
	;
	union storage_union {
		ShareEntry inline_shares[2]; ///< Small buffer optimisation: size = 1 is ~90%, size = 2 is ~9%, size >= 3 is ~1%
		ptr_buffer ptr_shares;

		// Actual construction/destruction done by class FlowStat
		storage_union() {}
		~storage_union() {}
	};
	storage_union storage; ///< Shares of flow to be sent via specified station (or consumed locally).
	uint unrestricted; ///< Limit for unrestricted shares.
	uint16_t count;
	StationID origin;
	uint16_t flags;
};
static_assert(std::is_nothrow_move_constructible<FlowStat>::value, "FlowStat must be nothrow move constructible");
#if OTTD_ALIGNMENT == 0 && (defined(__GNUC__) && !defined(__clang__))
static_assert(sizeof(FlowStat) == 24, "");
#endif

template <typename cv_value, typename cv_container, typename cv_index_iter>
class FlowStatMapIterator
{
	friend FlowStatMap;
	friend FlowStatMapIterator<FlowStat, FlowStatMap, btree::btree_map<StationID, uint16_t>::iterator>;
	friend FlowStatMapIterator<const FlowStat, const FlowStatMap, btree::btree_map<StationID, uint16_t>::const_iterator>;
public:
	typedef FlowStat value_type;
	typedef cv_value& reference;
	typedef cv_value* pointer;
	typedef ptrdiff_t difference_type;
	typedef std::forward_iterator_tag iterator_category;

	FlowStatMapIterator(cv_container *fsm, cv_index_iter current) :
		fsm(fsm), current(current) {}

	FlowStatMapIterator(const FlowStatMapIterator<FlowStat, FlowStatMap, btree::btree_map<StationID, uint16_t>::iterator> &other) :
		fsm(other.fsm), current(other.current) {}

	FlowStatMapIterator &operator=(const FlowStatMapIterator &) = default;

	reference operator*() const { return this->fsm->flows_storage[this->current->second]; }
	pointer operator->() const { return &(this->fsm->flows_storage[this->current->second]); }

	FlowStatMapIterator& operator++()
	{
		++this->current;
		return *this;
	}

	bool operator==(const FlowStatMapIterator& rhs) const { return this->current == rhs.current; }
	bool operator!=(const FlowStatMapIterator& rhs) const { return !(operator==(rhs)); }

private:
	cv_container *fsm;
	cv_index_iter current;
=======
	SharesMap shares{}; ///< Shares of flow to be sent via specified station (or consumed locally).
	uint unrestricted = 0; ///< Limit for unrestricted shares.
>>>>>>> 0428f8c6
};

/** Flow descriptions by origin stations. */
class FlowStatMap {
	std::vector<FlowStat> flows_storage;
	btree::btree_map<StationID, uint16_t> flows_index;

public:
	using iterator = FlowStatMapIterator<FlowStat, FlowStatMap, btree::btree_map<StationID, uint16_t>::iterator>;
	using const_iterator = FlowStatMapIterator<const FlowStat, const FlowStatMap, btree::btree_map<StationID, uint16_t>::const_iterator>;

	friend iterator;
	friend const_iterator;

	uint GetFlow() const;
	uint GetFlowVia(StationID via) const;
	uint GetFlowFrom(StationID from) const;
	uint GetFlowFromVia(StationID from, StationID via) const;

	void AddFlow(StationID origin, StationID via, uint amount);
	void PassOnFlow(StationID origin, StationID via, uint amount);
	StationIDStack DeleteFlows(StationID via);
	void RestrictFlows(StationID via);
	void FinalizeLocalConsumption(StationID self);

private:
	btree::btree_map<StationID, uint16_t>::iterator erase_priv(btree::btree_map<StationID, uint16_t>::iterator iter)
	{
		uint16_t index = iter->second;
		iter = this->flows_index.erase(iter);
		if (index != this->flows_storage.size() - 1) {
			this->flows_storage[index] = std::move(this->flows_storage.back());
			this->flows_index[this->flows_storage[index].GetOrigin()] = index;
		}
		this->flows_storage.pop_back();
		return iter;
	}

public:
	iterator begin() { return iterator(this, this->flows_index.begin()); }
	const_iterator begin() const { return const_iterator(this, this->flows_index.begin()); }
	iterator end() { return iterator(this, this->flows_index.end()); }
	const_iterator end() const { return const_iterator(this, this->flows_index.end()); }

	iterator find(StationID from)
	{
		return iterator(this, this->flows_index.find(from));
	}
	const_iterator find(StationID from) const
	{
		return const_iterator(this, this->flows_index.find(from));
	}

	bool empty() const
	{
		return this->flows_storage.empty();
	}

	size_t size() const
	{
		return this->flows_storage.size();
	}

	void erase(StationID st)
	{
		auto iter = this->flows_index.find(st);
		if (iter != this->flows_index.end()) {
			this->erase_priv(iter);
		}
	}

	iterator erase(iterator iter)
	{
		return iterator(this, this->erase_priv(iter.current));
	}

	std::pair<iterator, bool> insert(FlowStat flow_stat)
	{
		StationID st = flow_stat.GetOrigin();
		auto res = this->flows_index.insert(std::pair<StationID, uint16_t>(st, (uint16_t)this->flows_storage.size()));
		if (res.second) {
			this->flows_storage.push_back(std::move(flow_stat));
		}
		return std::make_pair(iterator(this, res.first), res.second);
	}

	iterator insert(iterator hint, FlowStat flow_stat)
	{
		auto res = this->flows_index.insert(hint.current, std::pair<StationID, uint16_t>(flow_stat.GetOrigin(), (uint16_t)this->flows_storage.size()));
		if (res->second == this->flows_storage.size()) {
			this->flows_storage.push_back(std::move(flow_stat));
		}
		return iterator(this, res);
	}

	StationID FirstStationID() const
	{
		return this->flows_index.begin()->first;
	}

	void reserve(size_t size)
	{
		this->flows_storage.reserve(size);
	}

	void SortStorage();

	std::span<const FlowStat> IterateUnordered() const
	{
		return std::span<const FlowStat>(this->flows_storage.data(), this->flows_storage.size());
	}
};

struct GoodsEntryData : ZeroedMemoryAllocator {
	StationCargoList cargo; ///< The cargo packets of cargo waiting in this station
	FlowStatMap flows;      ///< Planned flows through this station.

	bool MayBeRemoved() const
	{
		return this->cargo.Packets()->MapSize() == 0 && this->cargo.ReservedCount() == 0 && this->flows.empty();
	}
};

/**
 * Stores station stats for a single cargo.
 */
struct GoodsEntry {
	/** Status of this cargo for the station. */
	enum GoodsEntryStatus : uint8_t {
		/**
		 * Set when the station accepts the cargo currently for final deliveries.
		 * It is updated every STATION_ACCEPTANCE_TICKS ticks by checking surrounding tiles for acceptance >= 8/8.
		 */
		GES_ACCEPTANCE,

		/**
		 * This indicates whether a cargo has a rating at the station.
		 * Set when cargo was ever waiting at the station.
		 * It is set when cargo supplied by surrounding tiles is moved to the station, or when
		 * arriving vehicles unload/transfer cargo without it being a final delivery.
		 *
		 * This flag is cleared after 255 * STATION_RATING_TICKS of not having seen a pickup.
		 */
		GES_RATING,

		/**
		 * Set when a vehicle ever delivered cargo to the station for final delivery.
		 * This flag is never cleared.
		 */
		GES_EVER_ACCEPTED,

		/**
		 * Set when cargo was delivered for final delivery last month.
		 * This flag is set to the value of GES_CURRENT_MONTH at the start of each month.
		 */
		GES_LAST_MONTH,

		/**
		 * Set when cargo was delivered for final delivery this month.
		 * This flag is reset on the beginning of every month.
		 */
		GES_CURRENT_MONTH,

		/**
		 * Set when cargo was delivered for final delivery during the current STATION_ACCEPTANCE_TICKS interval.
		 * This flag is reset every STATION_ACCEPTANCE_TICKS ticks.
		 */
		GES_ACCEPTED_BIGTICK,

		/**
		 * Set when cargo is not permitted to be supplied by nearby industries/houses.
		 */
		GES_NO_CARGO_SUPPLY = 7,
	};

	GoodsEntry() :
		status(0),
		time_since_pickup(255),
		last_vehicle_type(VEH_INVALID),
		rating(INITIAL_STATION_RATING),
		last_speed(0),
		last_age(255),
		amount_fract(0),
		link_graph(LinkGraphID::Invalid()),
		node(INVALID_NODE),
		max_waiting_cargo(0)
	{}

	uint8_t status; ///< Status of this cargo, see #GoodsEntryStatus.

	/**
	 * Number of rating-intervals (up to 255) since the last vehicle tried to load this cargo.
	 * The unit used is STATION_RATING_TICKS.
	 * This does not imply there was any cargo to load.
	 */
	uint8_t time_since_pickup;

	uint8_t last_vehicle_type;

	uint8_t rating;         ///< %Station rating for this cargo.

	/**
	 * Maximum speed (up to 255) of the last vehicle that tried to load this cargo.
	 * This does not imply there was any cargo to load.
	 * The unit used is a special vehicle-specific speed unit for station ratings.
	 *  - Trains: km-ish/h
	 *  - RV: km-ish/h
	 *  - Ships: 0.5 * km-ish/h
	 *  - Aircraft: 8 * mph
	 */
	uint8_t last_speed;

	/**
	 * Age in years (up to 255) of the last vehicle that tried to load this cargo.
	 * This does not imply there was any cargo to load.
	 */
	uint8_t last_age;

	uint8_t amount_fract;   ///< Fractional part of the amount in the cargo list

	std::unique_ptr<GoodsEntryData> data;

	LinkGraphID link_graph; ///< Link graph this station belongs to.
	NodeID node;            ///< ID of node in link graph referring to this goods entry.

	uint max_waiting_cargo; ///< Max cargo from this station waiting at any station.

	bool IsSupplyAllowed() const
	{
		return !HasBit(this->status, GES_NO_CARGO_SUPPLY);
	}

	/**
	 * Reports whether a vehicle has ever tried to load the cargo at this station.
	 * This does not imply that there was cargo available for loading. Refer to GES_RATING for that.
	 * @return true if vehicle tried to load.
	 */
	bool HasVehicleEverTriedLoading() const { return this->last_speed != 0; }

	/**
	 * Does this cargo have a rating at this station?
	 * @return true if the cargo has a rating, i.e. cargo has been moved to the station.
	 */
	inline bool HasRating() const
	{
		return HasBit(this->status, GES_RATING);
	}

	/**
	 * Get the best next hop for a cargo packet from station source.
	 * @param source Source of the packet.
	 * @return The chosen next hop or StationID::Invalid() if none was found.
	 */
	inline StationID GetVia(StationID source) const
	{
		if (this->data == nullptr) return StationID::Invalid();

		FlowStatMap::const_iterator flow_it(this->data->flows.find(source));
		return flow_it != this->data->flows.end() ? flow_it->GetVia() : StationID::Invalid();
	}

	/**
	 * Get the best next hop for a cargo packet from station source, optionally
	 * excluding one or two stations.
	 * @param source Source of the packet.
	 * @param excluded If this station would be chosen choose the second best one instead.
	 * @param excluded2 Second station to be excluded, if != StationID::Invalid().
	 * @return The chosen next hop or StationID::Invalid() if none was found.
	 */
	inline StationID GetVia(StationID source, StationID excluded, StationID excluded2 = StationID::Invalid()) const
	{
		if (this->data == nullptr) return StationID::Invalid();

		FlowStatMap::const_iterator flow_it(this->data->flows.find(source));
		return flow_it != this->data->flows.end() ? flow_it->GetVia(excluded, excluded2) : StationID::Invalid();
	}

	GoodsEntryData &CreateData()
	{
		if (this->data == nullptr) this->data.reset(new GoodsEntryData());
		return *this->data;
	}

	const GoodsEntryData &CreateData() const
	{
		if (this->data == nullptr) const_cast<GoodsEntry *>(this)->data.reset(new GoodsEntryData());
		return *this->data;
	}

	inline uint CargoAvailableCount() const
	{
		return this->data != nullptr ? this->data->cargo.AvailableCount() : 0;
	}

	inline uint CargoReservedCount() const
	{
		return this->data != nullptr ? this->data->cargo.ReservedCount() : 0;
	}

	inline uint CargoTotalCount() const
	{
		return this->data != nullptr ? this->data->cargo.TotalCount() : 0;
	}

	inline uint CargoAvailableViaCount(StationID next) const
	{
		return this->data != nullptr ? this->data->cargo.AvailableViaCount(next) : 0;
	}

	const StationCargoList &ConstCargoList() const
	{
		return this->data != nullptr ? this->data->cargo : _empty_cargo_list;
	}

	const FlowStatMap &ConstFlows() const
	{
		return this->data != nullptr ? this->data->flows : _empty_flows;
	}

	void RemoveDataIfUnused()
	{
		if (this->data != nullptr && this->data->MayBeRemoved()) this->data.reset();
	}
};

/** All airport-related information. Only valid if tile != INVALID_TILE. */
struct Airport : public TileArea {
	Airport() : TileArea(INVALID_TILE, 0, 0) {}

<<<<<<< HEAD
	AirportBlocks blocks; ///< stores which blocks on the airport are taken. was 16 bit earlier on, then 32
	uint8_t type;         ///< Type of this airport, @see AirportTypes
	uint8_t layout;       ///< Airport layout number.
	Direction rotation;   ///< How this airport is rotated.
=======
	AirportBlocks blocks{}; ///< stores which blocks on the airport are taken. was 16 bit earlier on, then 32
	uint8_t type = 0; ///< Type of this airport, @see AirportTypes
	uint8_t layout = 0; ///< Airport layout number.
	Direction rotation = INVALID_DIR; ///< How this airport is rotated.
>>>>>>> 0428f8c6

	PersistentStorage *psa = nullptr; ///< Persistent storage for NewGRF airports.

	/**
	 * Get the AirportSpec that from the airport type of this airport. If there
	 * is no airport (\c tile == INVALID_TILE) then return the dummy AirportSpec.
	 * @return The AirportSpec for this airport.
	 */
	const AirportSpec *GetSpec() const
	{
		if (this->tile == INVALID_TILE) return &AirportSpec::dummy;
		return AirportSpec::Get(this->type);
	}

	/**
	 * Get the finite-state machine for this airport or the finite-state machine
	 * for the dummy airport in case this isn't an airport.
	 * @pre this->type < NEW_AIRPORT_OFFSET.
	 * @return The state machine for this airport.
	 */
	const AirportFTAClass *GetFTA() const
	{
		return this->GetSpec()->fsm;
	}

	/** Check if this airport has at least one hangar. */
	inline bool HasHangar() const
	{
		return !this->GetSpec()->depots.empty();
	}

	/**
	 * Add the tileoffset to the base tile of this airport but rotate it first.
	 * The base tile is the northernmost tile of this airport. This function
	 * helps to make sure that getting the tile of a hangar works even for
	 * rotated airport layouts without requiring a rotated array of hangar tiles.
	 * @param tidc The tilediff to add to the airport tile.
	 * @return The tile of this airport plus the rotated offset.
	 */
	inline TileIndex GetRotatedTileFromOffset(TileIndexDiffC tidc) const
	{
		const AirportSpec *as = this->GetSpec();
		switch (this->rotation) {
			case DIR_N: return this->tile + ToTileIndexDiff(tidc);

			case DIR_E: return this->tile + TileDiffXY(tidc.y, as->size_x - 1 - tidc.x);

			case DIR_S: return this->tile + TileDiffXY(as->size_x - 1 - tidc.x, as->size_y - 1 - tidc.y);

			case DIR_W: return this->tile + TileDiffXY(as->size_y - 1 - tidc.y, tidc.x);

			default: NOT_REACHED();
		}
	}

	/**
	 * Get the first tile of the given hangar.
	 * @param hangar_num The hangar to get the location of.
	 * @pre hangar_num < GetNumHangars().
	 * @return A tile with the given hangar.
	 */
	inline TileIndex GetHangarTile(uint hangar_num) const
	{
		for (const auto &depot : this->GetSpec()->depots) {
			if (depot.hangar_num == hangar_num) {
				return this->GetRotatedTileFromOffset(depot.ti);
			}
		}
		NOT_REACHED();
	}

	/**
	 * Get the exit direction of the hangar at a specific tile.
	 * @param tile The tile to query.
	 * @pre IsHangarTile(tile).
	 * @return The exit direction of the hangar, taking airport rotation into account.
	 */
	inline Direction GetHangarExitDirection(TileIndex tile) const
	{
		const AirportSpec *as = this->GetSpec();
		const HangarTileTable *htt = GetHangarDataByTile(tile);
		return ChangeDir(htt->dir, DirDifference(this->rotation, as->layouts[0].rotation));
	}

	/**
	 * Get the hangar number of the hangar at a specific tile.
	 * @param tile The tile to query.
	 * @pre IsHangarTile(tile).
	 * @return The hangar number of the hangar at the given tile.
	 */
	inline uint GetHangarNum(TileIndex tile) const
	{
		const HangarTileTable *htt = GetHangarDataByTile(tile);
		return htt->hangar_num;
	}

	/** Get the number of hangars on this airport. */
	inline uint GetNumHangars() const
	{
		uint num = 0;
		uint counted = 0;
		for (const auto &depot : this->GetSpec()->depots) {
			if (!HasBit(counted, depot.hangar_num)) {
				num++;
				SetBit(counted, depot.hangar_num);
			}
		}
		return num;
	}

private:
	/**
	 * Retrieve hangar information of a hangar at a given tile.
	 * @param tile %Tile containing the hangar.
	 * @return The requested hangar information.
	 * @pre The \a tile must be at a hangar tile at an airport.
	 */
	inline const HangarTileTable *GetHangarDataByTile(TileIndex tile) const
	{
		for (const auto &depot : this->GetSpec()->depots) {
			if (this->GetRotatedTileFromOffset(depot.ti) == tile) {
				return &depot;
			}
		}
		NOT_REACHED();
	}
};

struct IndustryListEntry {
	uint distance = 0;
	Industry *industry = nullptr;

	bool operator==(const IndustryListEntry &other) const { return this->distance == other.distance && this->industry == other.industry; }
	bool operator!=(const IndustryListEntry &other) const { return !(*this == other); }
};

struct IndustryCompare {
	bool operator() (const IndustryListEntry &lhs, const IndustryListEntry &rhs) const;
};

typedef btree::btree_set<IndustryListEntry, IndustryCompare> IndustryList;

/** Station data structure */
struct Station final : SpecializedStation<Station, false> {
public:
	RoadStop *GetPrimaryRoadStop(RoadStopType type) const
	{
		return type == RoadStopType::Bus ? bus_stops : truck_stops;
	}

	RoadStop *GetPrimaryRoadStop(const struct RoadVehicle *v) const;

	RoadStop *bus_stops = nullptr; ///< All the road stops
	TileArea bus_station{}; ///< Tile area the bus 'station' part covers
	RoadStop *truck_stops = nullptr; ///< All the truck stops
	TileArea truck_station{}; ///< Tile area the truck 'station' part covers

<<<<<<< HEAD
	Airport airport;          ///< Tile area the airport covers
	TileArea ship_station;    ///< Tile area the ship 'station' part covers
	TileArea docking_station; ///< Tile area the docking tiles cover
	std::vector<TileIndex> docking_tiles; ///< Tile vector the docking tiles cover

	IndustryType indtype;      ///< Industry type to get the name from
	uint16_t extra_name_index; ///< Extra name index in use (or UINT16_MAX)

	BitmapTileArea catchment_tiles; ///< NOSAVE: Set of individual tiles covered by catchment area
	uint station_tiles;             ///< NOSAVE: Count of station tiles owned by this station
=======
	Airport airport{}; ///< Tile area the airport covers
	TileArea ship_station{}; ///< Tile area the ship 'station' part covers
	TileArea docking_station{}; ///< Tile area the docking tiles cover

	IndustryType indtype = IT_INVALID; ///< Industry type to get the name from

	BitmapTileArea catchment_tiles{}; ///< NOSAVE: Set of individual tiles covered by catchment area
>>>>>>> 0428f8c6

	StationHadVehicleOfType had_vehicle_of_type{};

	uint8_t time_since_load = 0;
	uint8_t time_since_unload = 0;

<<<<<<< HEAD
	uint8_t station_cargo_history_offset = 0;                                                ///< Start offset in station_cargo_history cargo ring buffer, here for alignment

	std::vector<Vehicle *> loading_vehicles;
	GoodsEntry goods[NUM_CARGO];  ///< Goods at this station
	CargoTypes always_accepted;       ///< Bitmask of always accepted cargo types (by houses, HQs, industry tiles when industry doesn't accept cargo)
=======
	uint8_t last_vehicle_type = 0;
	std::list<Vehicle *> loading_vehicles{};
	std::array<GoodsEntry, NUM_CARGO> goods; ///< Goods at this station
	CargoTypes always_accepted{}; ///< Bitmask of always accepted cargo types (by houses, HQs, industry tiles when industry doesn't accept cargo)
>>>>>>> 0428f8c6

	IndustryList industries_near{}; ///< Cached list of industries near the station that can accept cargo, @see DeliverGoodsToIndustry()
	Industry *industry = nullptr; ///< NOSAVE: Associated industry for neutral stations. (Rebuilt on load from Industry->st)

	CargoTypes station_cargo_history_cargoes = 0;                                            ///< Bitmask of cargoes in station_cargo_history
	std::vector<std::array<uint16_t, MAX_STATION_CARGO_HISTORY_DAYS>> station_cargo_history; ///< Station history of waiting cargo, dynamic range compressed (see RXCompressUint)

	Station(TileIndex tile = INVALID_TILE);
	~Station();

	void AddFacility(StationFacility new_facility_bit, TileIndex facil_xy);

	void MarkTilesDirty(bool cargo_change) const;

	void UpdateVirtCoord() override;

	void UpdateCargoHistory();

	void MoveSign(TileIndex new_xy) override;

	void AfterStationTileSetChange(bool adding, StationType type);

	uint GetPlatformLength(TileIndex tile, DiagDirection dir) const override;
	uint GetPlatformLength(TileIndex tile) const override;
	void RecomputeCatchment(bool no_clear_nearby_lists = false);
	static void RecomputeCatchmentForAll();

	uint GetCatchmentRadius() const;
	Rect GetCatchmentRectUsingRadius(uint radius) const;
	inline Rect GetCatchmentRect() const
	{
		return GetCatchmentRectUsingRadius(this->GetCatchmentRadius());
	}

	bool CatchmentCoversTown(TownID t) const;
	void AddIndustryToDeliver(Industry *ind, TileIndex tile);
	void RemoveIndustryToDeliver(Industry *ind);
	void RemoveFromAllNearbyLists();

	inline bool TileIsInCatchment(TileIndex tile) const
	{
		return this->catchment_tiles.HasTile(tile);
	}

	inline bool TileBelongsToRailStation(TileIndex tile) const override
	{
		return IsRailStationTile(tile) && GetStationIndex(tile) == this->index;
	}

	inline bool TileBelongsToRoadStop(TileIndex tile) const
	{
		return IsAnyRoadStopTile(tile) && GetStationIndex(tile) == this->index;
	}

	inline bool TileBelongsToAirport(TileIndex tile) const
	{
		return IsAirportTile(tile) && GetStationIndex(tile) == this->index;
	}

	bool IsWithinRangeOfDockingTile(TileIndex tile, uint max_distance) const;

	uint32_t GetNewGRFVariable(const ResolverObject &object, uint16_t variable, uint8_t parameter, bool &available) const override;

	void GetTileArea(TileArea *ta, StationType type) const override;
};

/** Iterator to iterate over all tiles belonging to an airport. */
class AirportTileIterator : public OrthogonalTileIterator {
private:
	const Station *st = nullptr; ///< The station the airport is a part of.

public:
	/**
	 * Construct the iterator.
	 * @param st Station the airport is part of.
	 */
	AirportTileIterator(const Station *st) : OrthogonalTileIterator(st->airport), st(st)
	{
		if (!st->TileBelongsToAirport(this->tile)) ++(*this);
	}

	inline TileIterator& operator ++() override
	{
		(*this).OrthogonalTileIterator::operator++();
		while (this->tile != INVALID_TILE && !st->TileBelongsToAirport(this->tile)) {
			(*this).OrthogonalTileIterator::operator++();
		}
		return *this;
	}

	std::unique_ptr<TileIterator> Clone() const override
	{
		return std::make_unique<AirportTileIterator>(*this);
	}
};

void RebuildStationKdtree();

/**
 * Call a function on all stations that have any part of the requested area within their catchment.
 * @tparam Func The type of function to call
 * @param area The TileArea to check
 * @param func The function to call, must take two parameters: Station* and TileIndex and return true
 *             if coverage of that tile is acceptable for a given station or false if search should continue
 */
template <typename Func>
void ForAllStationsAroundTiles(const TileArea &ta, Func func)
{
	/* There are no stations, so we will never find anything. */
	if (Station::GetNumItems() == 0) return;

	/* Not using, or don't have a nearby stations list, so we need to scan. */
	btree::btree_set<StationID> seen_stations;

	/* Scan an area around the building covering the maximum possible station
	 * to find the possible nearby stations. */
	uint max_c = _settings_game.station.modified_catchment ? MAX_CATCHMENT : CA_UNMODIFIED;
	max_c += _settings_game.station.catchment_increase;
	TileArea ta_ext = TileArea(ta).Expand(max_c);
	for (TileIndex tile : ta_ext) {
		if (IsTileType(tile, MP_STATION)) seen_stations.insert(GetStationIndex(tile));
	}

	for (StationID stationid : seen_stations) {
		Station *st = Station::GetIfValid(stationid);
		if (st == nullptr) continue; /* Waypoint */

		/* Check if station is attached to an industry */
		if (!_settings_game.station.serve_neutral_industries && st->industry != nullptr) continue;

		/* Test if the tile is within the station's catchment */
		for (TileIndex tile : ta) {
			if (st->TileIsInCatchment(tile)) {
				if (func(st, tile)) break;
			}
		}
	}
}

#endif /* STATION_BASE_H */<|MERGE_RESOLUTION|>--- conflicted
+++ resolved
@@ -336,7 +336,6 @@
 	}
 
 private:
-<<<<<<< HEAD
 	uint32_t GetLastKey() const
 	{
 		return this->data()[this->count - 1].first;
@@ -405,10 +404,6 @@
 private:
 	cv_container *fsm;
 	cv_index_iter current;
-=======
-	SharesMap shares{}; ///< Shares of flow to be sent via specified station (or consumed locally).
-	uint unrestricted = 0; ///< Limit for unrestricted shares.
->>>>>>> 0428f8c6
 };
 
 /** Flow descriptions by origin stations. */
@@ -738,17 +733,10 @@
 struct Airport : public TileArea {
 	Airport() : TileArea(INVALID_TILE, 0, 0) {}
 
-<<<<<<< HEAD
-	AirportBlocks blocks; ///< stores which blocks on the airport are taken. was 16 bit earlier on, then 32
-	uint8_t type;         ///< Type of this airport, @see AirportTypes
-	uint8_t layout;       ///< Airport layout number.
-	Direction rotation;   ///< How this airport is rotated.
-=======
-	AirportBlocks blocks{}; ///< stores which blocks on the airport are taken. was 16 bit earlier on, then 32
-	uint8_t type = 0; ///< Type of this airport, @see AirportTypes
-	uint8_t layout = 0; ///< Airport layout number.
+	AirportBlocks blocks{};           ///< stores which blocks on the airport are taken. was 16 bit earlier on, then 32
+	uint8_t type = 0;                 ///< Type of this airport, @see AirportTypes
+	uint8_t layout = 0;               ///< Airport layout number.
 	Direction rotation = INVALID_DIR; ///< How this airport is rotated.
->>>>>>> 0428f8c6
 
 	PersistentStorage *psa = nullptr; ///< Persistent storage for NewGRF airports.
 
@@ -901,52 +889,35 @@
 
 	RoadStop *GetPrimaryRoadStop(const struct RoadVehicle *v) const;
 
-	RoadStop *bus_stops = nullptr; ///< All the road stops
-	TileArea bus_station{}; ///< Tile area the bus 'station' part covers
-	RoadStop *truck_stops = nullptr; ///< All the truck stops
-	TileArea truck_station{}; ///< Tile area the truck 'station' part covers
-
-<<<<<<< HEAD
-	Airport airport;          ///< Tile area the airport covers
-	TileArea ship_station;    ///< Tile area the ship 'station' part covers
-	TileArea docking_station; ///< Tile area the docking tiles cover
-	std::vector<TileIndex> docking_tiles; ///< Tile vector the docking tiles cover
-
-	IndustryType indtype;      ///< Industry type to get the name from
-	uint16_t extra_name_index; ///< Extra name index in use (or UINT16_MAX)
-
-	BitmapTileArea catchment_tiles; ///< NOSAVE: Set of individual tiles covered by catchment area
-	uint station_tiles;             ///< NOSAVE: Count of station tiles owned by this station
-=======
-	Airport airport{}; ///< Tile area the airport covers
-	TileArea ship_station{}; ///< Tile area the ship 'station' part covers
-	TileArea docking_station{}; ///< Tile area the docking tiles cover
-
-	IndustryType indtype = IT_INVALID; ///< Industry type to get the name from
-
-	BitmapTileArea catchment_tiles{}; ///< NOSAVE: Set of individual tiles covered by catchment area
->>>>>>> 0428f8c6
+	RoadStop *bus_stops = nullptr;          ///< All the road stops
+	TileArea bus_station{};                 ///< Tile area the bus 'station' part covers
+	RoadStop *truck_stops = nullptr;        ///< All the truck stops
+	TileArea truck_station{};               ///< Tile area the truck 'station' part covers
+
+	Airport airport{};                      ///< Tile area the airport covers
+	TileArea ship_station{};                ///< Tile area the ship 'station' part covers
+	TileArea docking_station{};             ///< Tile area the docking tiles cover
+	std::vector<TileIndex> docking_tiles{}; ///< Tile vector the docking tiles cover
+
+	IndustryType indtype = IT_INVALID;      ///< Industry type to get the name from
+	uint16_t extra_name_index = 0;          ///< Extra name index in use (or UINT16_MAX)
+
+	BitmapTileArea catchment_tiles{};       ///< NOSAVE: Set of individual tiles covered by catchment area
+	uint station_tiles = 0;                 ///< NOSAVE: Count of station tiles owned by this station
 
 	StationHadVehicleOfType had_vehicle_of_type{};
 
 	uint8_t time_since_load = 0;
 	uint8_t time_since_unload = 0;
 
-<<<<<<< HEAD
-	uint8_t station_cargo_history_offset = 0;                                                ///< Start offset in station_cargo_history cargo ring buffer, here for alignment
-
-	std::vector<Vehicle *> loading_vehicles;
-	GoodsEntry goods[NUM_CARGO];  ///< Goods at this station
-	CargoTypes always_accepted;       ///< Bitmask of always accepted cargo types (by houses, HQs, industry tiles when industry doesn't accept cargo)
-=======
-	uint8_t last_vehicle_type = 0;
-	std::list<Vehicle *> loading_vehicles{};
-	std::array<GoodsEntry, NUM_CARGO> goods; ///< Goods at this station
-	CargoTypes always_accepted{}; ///< Bitmask of always accepted cargo types (by houses, HQs, industry tiles when industry doesn't accept cargo)
->>>>>>> 0428f8c6
-
-	IndustryList industries_near{}; ///< Cached list of industries near the station that can accept cargo, @see DeliverGoodsToIndustry()
-	Industry *industry = nullptr; ///< NOSAVE: Associated industry for neutral stations. (Rebuilt on load from Industry->st)
+	uint8_t station_cargo_history_offset = 0;  ///< Start offset in station_cargo_history cargo ring buffer, here for alignment
+
+	std::vector<Vehicle *> loading_vehicles{};
+	std::array<GoodsEntry, NUM_CARGO> goods;   ///< Goods at this station
+	CargoTypes always_accepted{};              ///< Bitmask of always accepted cargo types (by houses, HQs, industry tiles when industry doesn't accept cargo)
+
+	IndustryList industries_near{};            ///< Cached list of industries near the station that can accept cargo, @see DeliverGoodsToIndustry()
+	Industry *industry = nullptr;              ///< NOSAVE: Associated industry for neutral stations. (Rebuilt on load from Industry->st)
 
 	CargoTypes station_cargo_history_cargoes = 0;                                            ///< Bitmask of cargoes in station_cargo_history
 	std::vector<std::array<uint16_t, MAX_STATION_CARGO_HISTORY_DAYS>> station_cargo_history; ///< Station history of waiting cargo, dynamic range compressed (see RXCompressUint)
