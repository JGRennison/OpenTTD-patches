--- conflicted
+++ resolved
@@ -733,16 +733,10 @@
 struct Airport : public TileArea {
 	Airport() : TileArea(INVALID_TILE, 0, 0) {}
 
-<<<<<<< HEAD
-	uint64_t flags;     ///< stores which blocks on the airport are taken. was 16 bit earlier on, then 32
-	uint8_t type;       ///< Type of this airport, @see AirportTypes
-	uint8_t layout;     ///< Airport layout number.
-=======
 	AirportBlocks blocks; ///< stores which blocks on the airport are taken. was 16 bit earlier on, then 32
-	uint8_t type;          ///< Type of this airport, @see AirportTypes
-	uint8_t layout;        ///< Airport layout number.
->>>>>>> f309b90a
-	Direction rotation; ///< How this airport is rotated.
+	uint8_t type;         ///< Type of this airport, @see AirportTypes
+	uint8_t layout;       ///< Airport layout number.
+	Direction rotation;   ///< How this airport is rotated.
 
 	PersistentStorage *psa; ///< Persistent storage for NewGRF airports.
 
