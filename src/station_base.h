/*
 * This file is part of OpenTTD.
 * OpenTTD is free software; you can redistribute it and/or modify it under the terms of the GNU General Public License as published by the Free Software Foundation, version 2.
 * OpenTTD is distributed in the hope that it will be useful, but WITHOUT ANY WARRANTY; without even the implied warranty of MERCHANTABILITY or FITNESS FOR A PARTICULAR PURPOSE.
 * See the GNU General Public License for more details. You should have received a copy of the GNU General Public License along with OpenTTD. If not, see <http://www.gnu.org/licenses/>.
 */

/** @file station_base.h Base classes/functions for stations. */

#ifndef STATION_BASE_H
#define STATION_BASE_H

#include "core/random_func.hpp"
#include "base_station_base.h"
#include "newgrf_airport.h"
#include "cargopacket.h"
#include "industry_type.h"
#include "linkgraph/linkgraph_type.h"
#include "newgrf_storage.h"
#include "3rdparty/cpp-btree/btree_map.h"
#include "3rdparty/cpp-btree/btree_set.h"
#include "bitmap_type.h"
#include "core/alloc_type.hpp"
#include "core/endian_type.hpp"
#include "strings_type.h"
#include <map>
#include <vector>
#include <array>
#include <iterator>
#include <functional>
#include <algorithm>

static const uint8_t INITIAL_STATION_RATING = 175;
static const uint8_t MAX_STATION_RATING = 255;

static const uint MAX_EXTRA_STATION_NAMES = 1024;

/** Extra station name string flags. */
enum ExtraStationNameInfoFlags {
	/* Bits 0 - 5 used for StationNaming enum */
	ESNIF_CENTRAL               =  8,
	ESNIF_NOT_CENTRAL           =  9,
	ESNIF_NEAR_WATER            = 10,
	ESNIF_NOT_NEAR_WATER        = 11,
};

/** Extra station name string */
struct ExtraStationNameInfo {
	StringID str;
	uint16_t flags;
};

extern std::vector<ExtraStationNameInfo> _extra_station_names;
extern uint8_t _extra_station_names_probability;

class FlowStatMap;

extern const StationCargoList _empty_cargo_list;
extern const FlowStatMap _empty_flows;

/**
 * Flow statistics telling how much flow should be sent along a link. This is
 * done by creating "flow shares" and using std::map's upper_bound() method to
 * look them up with a random number. A flow share is the difference between a
 * key in a map and the previous key. So one key in the map doesn't actually
 * mean anything by itself.
 */
class FlowStat {
	friend FlowStatMap;
public:
	struct ShareEntry {
#if OTTD_ALIGNMENT == 0
		unaligned_uint32 first;
#else
		uint32_t first;
#endif
		StationID second;
	};
#if OTTD_ALIGNMENT == 0 && (defined(__GNUC__) || defined(__clang__))
	static_assert(sizeof(ShareEntry) == 6, "");
#endif

	friend bool operator<(const ShareEntry &a, const ShareEntry &b) noexcept
	{
		return a.first < b.first;
	}

	friend bool operator<(uint a, const ShareEntry &b) noexcept
	{
		return a < b.first;
	}

	typedef ShareEntry* iterator;
	typedef const ShareEntry* const_iterator;

	/**
	 * Invalid constructor. This can't be called as a FlowStat must not be
	 * empty.
	 */
	FlowStat() = delete;

	/**
	 * Create a FlowStat with an initial entry.
	 * @param origin Origin station for this flow.
	 * @param via Station the initial entry refers to.
	 * @param flow Amount of flow for the initial entry.
	 * @param restricted If the flow to be added is restricted.
	 */
	inline FlowStat(StationID origin, StationID via, uint flow, bool restricted = false)
	{
		assert(flow > 0);
		this->storage.inline_shares[0].first = flow;
		this->storage.inline_shares[0].second = via;
		this->unrestricted = restricted ? 0 : flow;
		this->count = 1;
		this->origin = origin;
		this->flags = 0;
	}

private:
	inline bool inline_mode() const
	{
		return this->count <= 2;
	}

	inline const ShareEntry *data() const
	{
		return this->inline_mode() ? this->storage.inline_shares : this->storage.ptr_shares.buffer;
	}

	inline ShareEntry *data()
	{
		return const_cast<ShareEntry *>(const_cast<const FlowStat*>(this)->data());
	}

	inline void clear()
	{
		if (!inline_mode()) {
			free(this->storage.ptr_shares.buffer);
		}
		this->count = 0;
		this->flags = 0;
	}

	iterator erase_item(iterator iter, uint flow_reduction);

	inline void MoveCommon(FlowStat &&other) noexcept
	{
		this->storage = std::move(other.storage);
		this->count = other.count;
		other.count = 0; // Take ownership of any storage ptr
		this->unrestricted = other.unrestricted;
		this->origin = other.origin;
		this->flags = other.flags;
	}

	inline void CopyCommon(const FlowStat &other)
	{
		this->count = other.count;
		if (!other.inline_mode()) {
			this->storage.ptr_shares.elem_capacity = other.storage.ptr_shares.elem_capacity;
			this->storage.ptr_shares.buffer = MallocT<ShareEntry>(other.storage.ptr_shares.elem_capacity);
		}
		MemCpyT(this->data(), other.data(), this->count);
		this->unrestricted = other.unrestricted;
		this->origin = other.origin;
		this->flags = other.flags;
	}

public:
	inline FlowStat(const FlowStat &other)
	{
		this->CopyCommon(other);
	}

	inline FlowStat(FlowStat &&other) noexcept
	{
		this->MoveCommon(std::move(other));
	}

	inline ~FlowStat()
	{
		this->clear();
	}

	inline FlowStat &operator=(const FlowStat &other)
	{
		this->clear();
		this->CopyCommon(other);
		return *this;
	}

	inline FlowStat &operator=(FlowStat &&other) noexcept
	{
		this->clear();
		this->MoveCommon(std::move(other));
		return *this;
	}

	inline size_t size() const { return this->count; }
	inline bool empty() const { return this->count == 0; }
	inline iterator begin() { return this->data(); }
	inline const_iterator begin() const { return this->data(); }
	inline iterator end() { return this->data() + this->count; }
	inline const_iterator end() const { return this->data() + this->count; }
	inline iterator upper_bound(uint32_t key) { return std::upper_bound(this->begin(), this->end(), key); }
	inline const_iterator upper_bound(uint32_t key) const { return std::upper_bound(this->begin(), this->end(), key); }

	/**
	 * Add some flow to the end of the shares map. Only do that if you know
	 * that the station isn't in the map yet. Anything else may lead to
	 * inconsistencies.
	 * @param st Remote station.
	 * @param flow Amount of flow to be added.
	 * @param restricted If the flow to be added is restricted.
	 */
	inline void AppendShare(StationID st, uint flow, bool restricted = false)
	{
		assert(flow > 0);
		uint32_t key = this->GetLastKey() + flow;
		if (unlikely(this->count >= 2)) {
			if (this->count == 2) {
				// convert inline buffer to ptr
				ShareEntry *ptr = MallocT<ShareEntry>(4);
				ptr[0] = this->storage.inline_shares[0];
				ptr[1] = this->storage.inline_shares[1];
				this->storage.ptr_shares.buffer = ptr;
				this->storage.ptr_shares.elem_capacity = 4;
			} else if (this->count == this->storage.ptr_shares.elem_capacity) {
				// grow buffer
				uint16_t new_size = this->storage.ptr_shares.elem_capacity * 2;
				this->storage.ptr_shares.buffer = ReallocT<ShareEntry>(this->storage.ptr_shares.buffer, new_size);
				this->storage.ptr_shares.elem_capacity = new_size;
			}
			this->storage.ptr_shares.buffer[this->count] = { key, st };
		} else {
			this->storage.inline_shares[this->count] = { key, st };
		}
		this->count++;
		if (!restricted) this->unrestricted += flow;
	}

	uint GetShare(StationID st) const;

	void ChangeShare(StationID st, int flow);

	void RestrictShare(StationID st);

	void ReleaseShare(StationID st);

	void ScaleToMonthly(uint runtime, uint8_t day_length_factor);

	/**
	 * Return total amount of unrestricted shares.
	 * @return Amount of unrestricted shares.
	 */
	inline uint GetUnrestricted() const { return this->unrestricted; }

	/**
	 * Swap the shares maps, and thus the content of this FlowStat with the
	 * other one.
	 * @param other FlowStat to swap with.
	 */
	inline void SwapShares(FlowStat &other)
	{
		std::swap(this->storage, other.storage);
		std::swap(this->unrestricted, other.unrestricted);
		std::swap(this->count, other.count);
		std::swap(this->flags, other.flags);
	}

	/**
	 * Get a station a package can be routed to. This done by drawing a
	 * random number between 0 and sum_shares and then looking that up in
	 * the map with lower_bound. So each share gets selected with a
	 * probability dependent on its flow. Do include restricted flows here.
	 * @param is_restricted Output if a restricted flow was chosen.
	 * @return A station ID from the shares map.
	 */
	inline StationID GetViaWithRestricted(bool &is_restricted) const
	{
		assert(!this->empty());
		uint rand = RandomRange(this->GetLastKey());
		is_restricted = rand >= this->unrestricted;
		return this->upper_bound(rand)->second;
	}

	/**
	 * Get a station a package can be routed to. This done by drawing a
	 * random number between 0 and sum_shares and then looking that up in
	 * the map with lower_bound. So each share gets selected with a
	 * probability dependent on its flow. Don't include restricted flows.
	 * @return A station ID from the shares map.
	 */
	inline StationID GetVia() const
	{
		assert(!this->empty());
		return this->unrestricted > 0 ?
				this->upper_bound(RandomRange(this->unrestricted))->second :
				INVALID_STATION;
	}

	StationID GetVia(StationID excluded, StationID excluded2 = INVALID_STATION) const;

	/**
	 * Mark this flow stat as invalid, such that it is not included in link statistics.
	 * @return True if the flow stat should be deleted.
	 */
	inline bool Invalidate()
	{
		if ((this->flags & 0x1F) == 0x1F) return true;
		this->flags++;
		return false;
	}

	inline StationID GetOrigin() const
	{
		return this->origin;
	}

	inline bool IsInvalid() const
	{
		return (this->flags & 0x1F) != 0;
	}

	/* for save/load use only */
	inline uint16_t GetRawFlags() const
	{
		return this->flags;
	}

	/* for save/load use only */
	inline void SetRawFlags(uint16_t flags)
	{
		this->flags = flags;
	}

private:
	uint32_t GetLastKey() const
	{
		return this->data()[this->count - 1].first;
	}

	struct ptr_buffer {
		ShareEntry *buffer;
		uint16_t elem_capacity;
	}
#if OTTD_ALIGNMENT == 0 && (defined(__GNUC__) || defined(__clang__))
	__attribute__((packed, aligned(4)))
#endif
	;
	union storage_union {
		ShareEntry inline_shares[2]; ///< Small buffer optimisation: size = 1 is ~90%, size = 2 is ~9%, size >= 3 is ~1%
		ptr_buffer ptr_shares;

		// Actual construction/destruction done by class FlowStat
		storage_union() {}
		~storage_union() {}
	};
	storage_union storage; ///< Shares of flow to be sent via specified station (or consumed locally).
	uint unrestricted; ///< Limit for unrestricted shares.
	uint16_t count;
	StationID origin;
	uint16_t flags;
};
static_assert(std::is_nothrow_move_constructible<FlowStat>::value, "FlowStat must be nothrow move constructible");
#if OTTD_ALIGNMENT == 0 && (defined(__GNUC__) || defined(__clang__))
static_assert(sizeof(FlowStat) == 24, "");
#endif

template<typename cv_value, typename cv_container, typename cv_index_iter>
class FlowStatMapIterator
{
	friend FlowStatMap;
	friend FlowStatMapIterator<FlowStat, FlowStatMap, btree::btree_map<StationID, uint16_t>::iterator>;
	friend FlowStatMapIterator<const FlowStat, const FlowStatMap, btree::btree_map<StationID, uint16_t>::const_iterator>;
public:
	typedef FlowStat value_type;
	typedef cv_value& reference;
	typedef cv_value* pointer;
	typedef ptrdiff_t difference_type;
	typedef std::forward_iterator_tag iterator_category;

	FlowStatMapIterator(cv_container *fsm, cv_index_iter current) :
		fsm(fsm), current(current) {}

	FlowStatMapIterator(const FlowStatMapIterator<FlowStat, FlowStatMap, btree::btree_map<StationID, uint16_t>::iterator> &other) :
		fsm(other.fsm), current(other.current) {}

	FlowStatMapIterator &operator=(const FlowStatMapIterator &) = default;

	reference operator*() const { return this->fsm->flows_storage[this->current->second]; }
	pointer operator->() const { return &(this->fsm->flows_storage[this->current->second]); }

	FlowStatMapIterator& operator++()
	{
		++this->current;
		return *this;
	}

	bool operator==(const FlowStatMapIterator& rhs) const { return this->current == rhs.current; }
	bool operator!=(const FlowStatMapIterator& rhs) const { return !(operator==(rhs)); }

private:
	cv_container *fsm;
	cv_index_iter current;
};

/** Flow descriptions by origin stations. */
class FlowStatMap {
	std::vector<FlowStat> flows_storage;
	btree::btree_map<StationID, uint16_t> flows_index;

public:
	using iterator = FlowStatMapIterator<FlowStat, FlowStatMap, btree::btree_map<StationID, uint16_t>::iterator>;
	using const_iterator = FlowStatMapIterator<const FlowStat, const FlowStatMap, btree::btree_map<StationID, uint16_t>::const_iterator>;

	friend iterator;
	friend const_iterator;

	uint GetFlow() const;
	uint GetFlowVia(StationID via) const;
	uint GetFlowFrom(StationID from) const;
	uint GetFlowFromVia(StationID from, StationID via) const;

	void AddFlow(StationID origin, StationID via, uint amount);
	void PassOnFlow(StationID origin, StationID via, uint amount);
	StationIDStack DeleteFlows(StationID via);
	void RestrictFlows(StationID via);
	void FinalizeLocalConsumption(StationID self);

private:
	btree::btree_map<StationID, uint16_t>::iterator erase_priv(btree::btree_map<StationID, uint16_t>::iterator iter)
	{
		uint16_t index = iter->second;
		iter = this->flows_index.erase(iter);
		if (index != this->flows_storage.size() - 1) {
			this->flows_storage[index] = std::move(this->flows_storage.back());
			this->flows_index[this->flows_storage[index].GetOrigin()] = index;
		}
		this->flows_storage.pop_back();
		return iter;
	}

public:
	iterator begin() { return iterator(this, this->flows_index.begin()); }
	const_iterator begin() const { return const_iterator(this, this->flows_index.begin()); }
	iterator end() { return iterator(this, this->flows_index.end()); }
	const_iterator end() const { return const_iterator(this, this->flows_index.end()); }

	iterator find(StationID from)
	{
		return iterator(this, this->flows_index.find(from));
	}
	const_iterator find(StationID from) const
	{
		return const_iterator(this, this->flows_index.find(from));
	}

	bool empty() const
	{
		return this->flows_storage.empty();
	}

	size_t size() const
	{
		return this->flows_storage.size();
	}

	void erase(StationID st)
	{
		auto iter = this->flows_index.find(st);
		if (iter != this->flows_index.end()) {
			this->erase_priv(iter);
		}
	}

	iterator erase(iterator iter)
	{
		return iterator(this, this->erase_priv(iter.current));
	}

	std::pair<iterator, bool> insert(FlowStat flow_stat)
	{
		StationID st = flow_stat.GetOrigin();
		auto res = this->flows_index.insert(std::pair<StationID, uint16_t>(st, (uint16_t)this->flows_storage.size()));
		if (res.second) {
			this->flows_storage.push_back(std::move(flow_stat));
		}
		return std::make_pair(iterator(this, res.first), res.second);
	}

	iterator insert(iterator hint, FlowStat flow_stat)
	{
		auto res = this->flows_index.insert(hint.current, std::pair<StationID, uint16_t>(flow_stat.GetOrigin(), (uint16_t)this->flows_storage.size()));
		if (res->second == this->flows_storage.size()) {
			this->flows_storage.push_back(std::move(flow_stat));
		}
		return iterator(this, res);
	}

	StationID FirstStationID() const
	{
		return this->flows_index.begin()->first;
	}

	void reserve(size_t size)
	{
		this->flows_storage.reserve(size);
	}

	void SortStorage();

	std::span<const FlowStat> IterateUnordered() const
	{
		return std::span<const FlowStat>(this->flows_storage.data(), this->flows_storage.size());
	}
};

struct GoodsEntryData : ZeroedMemoryAllocator {
	StationCargoList cargo; ///< The cargo packets of cargo waiting in this station
	FlowStatMap flows;      ///< Planned flows through this station.

	bool MayBeRemoved() const
	{
		return this->cargo.Packets()->MapSize() == 0 && this->cargo.ReservedCount() == 0 && this->flows.empty();
	}
};

/**
 * Stores station stats for a single cargo.
 */
struct GoodsEntry {
	/** Status of this cargo for the station. */
	enum GoodsEntryStatus {
		/**
		 * Set when the station accepts the cargo currently for final deliveries.
		 * It is updated every STATION_ACCEPTANCE_TICKS ticks by checking surrounding tiles for acceptance >= 8/8.
		 */
		GES_ACCEPTANCE,

		/**
		 * This indicates whether a cargo has a rating at the station.
		 * Set when cargo was ever waiting at the station.
		 * It is set when cargo supplied by surrounding tiles is moved to the station, or when
		 * arriving vehicles unload/transfer cargo without it being a final delivery.
		 *
		 * This flag is cleared after 255 * STATION_RATING_TICKS of not having seen a pickup.
		 */
		GES_RATING,

		/**
		 * Set when a vehicle ever delivered cargo to the station for final delivery.
		 * This flag is never cleared.
		 */
		GES_EVER_ACCEPTED,

		/**
		 * Set when cargo was delivered for final delivery last month.
		 * This flag is set to the value of GES_CURRENT_MONTH at the start of each month.
		 */
		GES_LAST_MONTH,

		/**
		 * Set when cargo was delivered for final delivery this month.
		 * This flag is reset on the beginning of every month.
		 */
		GES_CURRENT_MONTH,

		/**
		 * Set when cargo was delivered for final delivery during the current STATION_ACCEPTANCE_TICKS interval.
		 * This flag is reset every STATION_ACCEPTANCE_TICKS ticks.
		 */
		GES_ACCEPTED_BIGTICK,

<<<<<<< HEAD
		/**
		 * Set when cargo is not permitted to be supplied by nearby industries/houses.
		 */
		GES_NO_CARGO_SUPPLY = 7,
	};
=======
	struct GoodsEntryData {
		StationCargoList cargo{}; ///< The cargo packets of cargo waiting in this station
		FlowStatMap flows{}; ///< Planned flows through this station.

		bool IsEmpty() const
		{
			return this->cargo.TotalCount() == 0 && this->flows.empty();
		}
	};

	uint max_waiting_cargo = 0; ///< Max cargo from this station waiting at any station.
	NodeID node = INVALID_NODE; ///< ID of node in link graph referring to this goods entry.
	LinkGraphID link_graph = INVALID_LINK_GRAPH; ///< Link graph this station belongs to.
>>>>>>> b653f875

	GoodsEntry() :
		status(0),
		time_since_pickup(255),
		last_vehicle_type(VEH_INVALID),
		rating(INITIAL_STATION_RATING),
		last_speed(0),
		last_age(255),
		amount_fract(0),
		link_graph(INVALID_LINK_GRAPH),
		node(INVALID_NODE),
		max_waiting_cargo(0)
	{}

	uint8_t status; ///< Status of this cargo, see #GoodsEntryStatus.

	/**
	 * Number of rating-intervals (up to 255) since the last vehicle tried to load this cargo.
	 * The unit used is STATION_RATING_TICKS.
	 * This does not imply there was any cargo to load.
	 */
	uint8_t time_since_pickup;

	uint8_t last_vehicle_type;

	uint8_t rating;         ///< %Station rating for this cargo.

	/**
	 * Maximum speed (up to 255) of the last vehicle that tried to load this cargo.
	 * This does not imply there was any cargo to load.
	 * The unit used is a special vehicle-specific speed unit for station ratings.
	 *  - Trains: km-ish/h
	 *  - RV: km-ish/h
	 *  - Ships: 0.5 * km-ish/h
	 *  - Aircraft: 8 * mph
	 */
	uint8_t last_speed;

	/**
	 * Age in years (up to 255) of the last vehicle that tried to load this cargo.
	 * This does not imply there was any cargo to load.
	 */
	uint8_t last_age;

	uint8_t amount_fract;   ///< Fractional part of the amount in the cargo list

	std::unique_ptr<GoodsEntryData> data;

	LinkGraphID link_graph; ///< Link graph this station belongs to.
	NodeID node;            ///< ID of node in link graph referring to this goods entry.

	uint max_waiting_cargo; ///< Max cargo from this station waiting at any station.

	bool IsSupplyAllowed() const
	{
		return !HasBit(this->status, GES_NO_CARGO_SUPPLY);
	}

	/**
	 * Reports whether a vehicle has ever tried to load the cargo at this station.
	 * This does not imply that there was cargo available for loading. Refer to GES_RATING for that.
	 * @return true if vehicle tried to load.
	 */
	bool HasVehicleEverTriedLoading() const { return this->last_speed != 0; }

	/**
	 * Does this cargo have a rating at this station?
	 * @return true if the cargo has a rating, i.e. cargo has been moved to the station.
	 */
	inline bool HasRating() const
	{
		return HasBit(this->status, GES_RATING);
	}

	/**
	 * Get the best next hop for a cargo packet from station source.
	 * @param source Source of the packet.
	 * @return The chosen next hop or INVALID_STATION if none was found.
	 */
	inline StationID GetVia(StationID source) const
	{
<<<<<<< HEAD
		if (this->data == nullptr) return INVALID_STATION;

		FlowStatMap::const_iterator flow_it(this->data->flows.find(source));
		return flow_it != this->data->flows.end() ? flow_it->GetVia() : INVALID_STATION;
=======
		if (!this->HasData()) return INVALID_STATION;

		FlowStatMap::const_iterator flow_it(this->GetData().flows.find(source));
		return flow_it != this->GetData().flows.end() ? flow_it->second.GetVia() : INVALID_STATION;
>>>>>>> b653f875
	}

	/**
	 * Get the best next hop for a cargo packet from station source, optionally
	 * excluding one or two stations.
	 * @param source Source of the packet.
	 * @param excluded If this station would be chosen choose the second best one instead.
	 * @param excluded2 Second station to be excluded, if != INVALID_STATION.
	 * @return The chosen next hop or INVALID_STATION if none was found.
	 */
	inline StationID GetVia(StationID source, StationID excluded, StationID excluded2 = INVALID_STATION) const
	{
<<<<<<< HEAD
		if (this->data == nullptr) return INVALID_STATION;

		FlowStatMap::const_iterator flow_it(this->data->flows.find(source));
		return flow_it != this->data->flows.end() ? flow_it->GetVia(excluded, excluded2) : INVALID_STATION;
	}

	GoodsEntryData &CreateData()
	{
		if (this->data == nullptr) this->data.reset(new GoodsEntryData());
		return *this->data;
	}

	const GoodsEntryData &CreateData() const
	{
		if (this->data == nullptr) const_cast<GoodsEntry *>(this)->data.reset(new GoodsEntryData());
		return *this->data;
	}

	inline uint CargoAvailableCount() const
	{
		return this->data != nullptr ? this->data->cargo.AvailableCount() : 0;
	}

	inline uint CargoReservedCount() const
	{
		return this->data != nullptr ? this->data->cargo.ReservedCount() : 0;
	}

	inline uint CargoTotalCount() const
	{
		return this->data != nullptr ? this->data->cargo.TotalCount() : 0;
	}

	inline uint CargoAvailableViaCount(StationID next) const
	{
		return this->data != nullptr ? this->data->cargo.AvailableViaCount(next) : 0;
	}

	const StationCargoList &ConstCargoList() const
	{
		return this->data != nullptr ? this->data->cargo : _empty_cargo_list;
	}

	const FlowStatMap &ConstFlows() const
	{
		return this->data != nullptr ? this->data->flows : _empty_flows;
	}

	void RemoveDataIfUnused()
	{
		if (this->data != nullptr && this->data->MayBeRemoved()) this->data.reset();
=======
		if (!this->HasData()) return INVALID_STATION;

		FlowStatMap::const_iterator flow_it(this->GetData().flows.find(source));
		return flow_it != this->GetData().flows.end() ? flow_it->second.GetVia(excluded, excluded2) : INVALID_STATION;
	}

	/**
	 * Test if this goods entry has optional cargo packet/flow data.
	 * @returns true iff optional data is present.
	 */
	debug_inline bool HasData() const { return this->data != nullptr; }

	/**
	 * Clear optional cargo packet/flow data.
	 */
	void ClearData() { this->data.reset(); }

	/**
	 * Get optional cargo packet/flow data.
	 * @pre HasData()
	 * @returns cargo packet/flow data.
	 */
	debug_inline const GoodsEntryData &GetData() const
	{
		assert(this->HasData());
		return *this->data;
	}

	/**
	 * Get non-const optional cargo packet/flow data.
	 * @pre HasData()
	 * @returns non-const cargo packet/flow data.
	 */
	debug_inline GoodsEntryData &GetData()
	{
		assert(this->HasData());
		return *this->data;
>>>>>>> b653f875
	}

	/**
	 * Get optional cargo packet/flow data. The data is create if it is not already present.
	 * @returns cargo packet/flow data.
	 */
	inline GoodsEntryData &GetOrCreateData()
	{
		if (!this->HasData()) this->data = std::make_unique<GoodsEntryData>();
		return *this->data;
	}

private:
	std::unique_ptr<GoodsEntryData> data = nullptr; ///< Optional cargo packet and flow data.
};

/** All airport-related information. Only valid if tile != INVALID_TILE. */
struct Airport : public TileArea {
	Airport() : TileArea(INVALID_TILE, 0, 0) {}

	uint64_t flags;     ///< stores which blocks on the airport are taken. was 16 bit earlier on, then 32
	uint8_t type;       ///< Type of this airport, @see AirportTypes
	uint8_t layout;     ///< Airport layout number.
	Direction rotation; ///< How this airport is rotated.

	PersistentStorage *psa; ///< Persistent storage for NewGRF airports.

	/**
	 * Get the AirportSpec that from the airport type of this airport. If there
	 * is no airport (\c tile == INVALID_TILE) then return the dummy AirportSpec.
	 * @return The AirportSpec for this airport.
	 */
	const AirportSpec *GetSpec() const
	{
		if (this->tile == INVALID_TILE) return &AirportSpec::dummy;
		return AirportSpec::Get(this->type);
	}

	/**
	 * Get the finite-state machine for this airport or the finite-state machine
	 * for the dummy airport in case this isn't an airport.
	 * @pre this->type < NEW_AIRPORT_OFFSET.
	 * @return The state machine for this airport.
	 */
	const AirportFTAClass *GetFTA() const
	{
		return this->GetSpec()->fsm;
	}

	/** Check if this airport has at least one hangar. */
	inline bool HasHangar() const
	{
		return !this->GetSpec()->depots.empty();
	}

	/**
	 * Add the tileoffset to the base tile of this airport but rotate it first.
	 * The base tile is the northernmost tile of this airport. This function
	 * helps to make sure that getting the tile of a hangar works even for
	 * rotated airport layouts without requiring a rotated array of hangar tiles.
	 * @param tidc The tilediff to add to the airport tile.
	 * @return The tile of this airport plus the rotated offset.
	 */
	inline TileIndex GetRotatedTileFromOffset(TileIndexDiffC tidc) const
	{
		const AirportSpec *as = this->GetSpec();
		switch (this->rotation) {
			case DIR_N: return this->tile + ToTileIndexDiff(tidc);

			case DIR_E: return this->tile + TileDiffXY(tidc.y, as->size_x - 1 - tidc.x);

			case DIR_S: return this->tile + TileDiffXY(as->size_x - 1 - tidc.x, as->size_y - 1 - tidc.y);

			case DIR_W: return this->tile + TileDiffXY(as->size_y - 1 - tidc.y, tidc.x);

			default: NOT_REACHED();
		}
	}

	/**
	 * Get the first tile of the given hangar.
	 * @param hangar_num The hangar to get the location of.
	 * @pre hangar_num < GetNumHangars().
	 * @return A tile with the given hangar.
	 */
	inline TileIndex GetHangarTile(uint hangar_num) const
	{
		for (const auto &depot : this->GetSpec()->depots) {
			if (depot.hangar_num == hangar_num) {
				return this->GetRotatedTileFromOffset(depot.ti);
			}
		}
		NOT_REACHED();
	}

	/**
	 * Get the exit direction of the hangar at a specific tile.
	 * @param tile The tile to query.
	 * @pre IsHangarTile(tile).
	 * @return The exit direction of the hangar, taking airport rotation into account.
	 */
	inline Direction GetHangarExitDirection(TileIndex tile) const
	{
		const AirportSpec *as = this->GetSpec();
		const HangarTileTable *htt = GetHangarDataByTile(tile);
		return ChangeDir(htt->dir, DirDifference(this->rotation, as->layouts[0].rotation));
	}

	/**
	 * Get the hangar number of the hangar at a specific tile.
	 * @param tile The tile to query.
	 * @pre IsHangarTile(tile).
	 * @return The hangar number of the hangar at the given tile.
	 */
	inline uint GetHangarNum(TileIndex tile) const
	{
		const HangarTileTable *htt = GetHangarDataByTile(tile);
		return htt->hangar_num;
	}

	/** Get the number of hangars on this airport. */
	inline uint GetNumHangars() const
	{
		uint num = 0;
		uint counted = 0;
		for (const auto &depot : this->GetSpec()->depots) {
			if (!HasBit(counted, depot.hangar_num)) {
				num++;
				SetBit(counted, depot.hangar_num);
			}
		}
		return num;
	}

private:
	/**
	 * Retrieve hangar information of a hangar at a given tile.
	 * @param tile %Tile containing the hangar.
	 * @return The requested hangar information.
	 * @pre The \a tile must be at a hangar tile at an airport.
	 */
	inline const HangarTileTable *GetHangarDataByTile(TileIndex tile) const
	{
		for (const auto &depot : this->GetSpec()->depots) {
			if (this->GetRotatedTileFromOffset(depot.ti) == tile) {
				return &depot;
			}
		}
		NOT_REACHED();
	}
};

struct IndustryListEntry {
	uint distance;
	Industry *industry;

	bool operator==(const IndustryListEntry &other) const { return this->distance == other.distance && this->industry == other.industry; }
	bool operator!=(const IndustryListEntry &other) const { return !(*this == other); }
};

struct IndustryCompare {
	bool operator() (const IndustryListEntry &lhs, const IndustryListEntry &rhs) const;
};

typedef btree::btree_set<IndustryListEntry, IndustryCompare> IndustryList;

/** Station data structure */
struct Station final : SpecializedStation<Station, false> {
public:
	RoadStop *GetPrimaryRoadStop(RoadStopType type) const
	{
		return type == ROADSTOP_BUS ? bus_stops : truck_stops;
	}

	RoadStop *GetPrimaryRoadStop(const struct RoadVehicle *v) const;

	RoadStop *bus_stops;    ///< All the road stops
	TileArea bus_station;   ///< Tile area the bus 'station' part covers
	RoadStop *truck_stops;  ///< All the truck stops
	TileArea truck_station; ///< Tile area the truck 'station' part covers

	Airport airport;          ///< Tile area the airport covers
	TileArea ship_station;    ///< Tile area the ship 'station' part covers
	TileArea docking_station; ///< Tile area the docking tiles cover
	std::vector<TileIndex> docking_tiles; ///< Tile vector the docking tiles cover

	IndustryType indtype;      ///< Industry type to get the name from
	uint16_t extra_name_index; ///< Extra name index in use (or UINT16_MAX)

	BitmapTileArea catchment_tiles; ///< NOSAVE: Set of individual tiles covered by catchment area
	uint station_tiles;             ///< NOSAVE: Count of station tiles owned by this station

	StationHadVehicleOfType had_vehicle_of_type;

	uint8_t time_since_load;
	uint8_t time_since_unload;

	uint8_t station_cargo_history_offset = 0;                                                ///< Start offset in station_cargo_history cargo ring buffer, here for alignment

	std::vector<Vehicle *> loading_vehicles;
	GoodsEntry goods[NUM_CARGO];  ///< Goods at this station
	CargoTypes always_accepted;       ///< Bitmask of always accepted cargo types (by houses, HQs, industry tiles when industry doesn't accept cargo)

	IndustryList industries_near; ///< Cached list of industries near the station that can accept cargo, @see DeliverGoodsToIndustry()
	Industry *industry;           ///< NOSAVE: Associated industry for neutral stations. (Rebuilt on load from Industry->st)

	CargoTypes station_cargo_history_cargoes = 0;                                            ///< Bitmask of cargoes in station_cargo_history
	std::vector<std::array<uint16_t, MAX_STATION_CARGO_HISTORY_DAYS>> station_cargo_history; ///< Station history of waiting cargo, dynamic range compressed (see RXCompressUint)

	Station(TileIndex tile = INVALID_TILE);
	~Station();

	void AddFacility(StationFacility new_facility_bit, TileIndex facil_xy);

	void MarkTilesDirty(bool cargo_change) const;

	void UpdateVirtCoord() override;

	void UpdateCargoHistory();

	void MoveSign(TileIndex new_xy) override;

	void AfterStationTileSetChange(bool adding, StationType type);

	uint GetPlatformLength(TileIndex tile, DiagDirection dir) const override;
	uint GetPlatformLength(TileIndex tile) const override;
	void RecomputeCatchment(bool no_clear_nearby_lists = false);
	static void RecomputeCatchmentForAll();

	uint GetCatchmentRadius() const;
	Rect GetCatchmentRectUsingRadius(uint radius) const;
	inline Rect GetCatchmentRect() const
	{
		return GetCatchmentRectUsingRadius(this->GetCatchmentRadius());
	}

	bool CatchmentCoversTown(TownID t) const;
	void AddIndustryToDeliver(Industry *ind, TileIndex tile);
	void RemoveIndustryToDeliver(Industry *ind);
	void RemoveFromAllNearbyLists();

	inline bool TileIsInCatchment(TileIndex tile) const
	{
		return this->catchment_tiles.HasTile(tile);
	}

	inline bool TileBelongsToRailStation(TileIndex tile) const override
	{
		return IsRailStationTile(tile) && GetStationIndex(tile) == this->index;
	}

	inline bool TileBelongsToRoadStop(TileIndex tile) const
	{
		return IsAnyRoadStopTile(tile) && GetStationIndex(tile) == this->index;
	}

	inline bool TileBelongsToAirport(TileIndex tile) const
	{
		return IsAirportTile(tile) && GetStationIndex(tile) == this->index;
	}

	bool IsWithinRangeOfDockingTile(TileIndex tile, uint max_distance) const;

	uint32_t GetNewGRFVariable(const ResolverObject &object, uint16_t variable, uint8_t parameter, bool &available) const override;

	void GetTileArea(TileArea *ta, StationType type) const override;
};

/** Iterator to iterate over all tiles belonging to an airport. */
class AirportTileIterator : public OrthogonalTileIterator {
private:
	const Station *st; ///< The station the airport is a part of.

public:
	/**
	 * Construct the iterator.
	 * @param st Station the airport is part of.
	 */
	AirportTileIterator(const Station *st) : OrthogonalTileIterator(st->airport), st(st)
	{
		if (!st->TileBelongsToAirport(this->tile)) ++(*this);
	}

	inline TileIterator& operator ++() override
	{
		(*this).OrthogonalTileIterator::operator++();
		while (this->tile != INVALID_TILE && !st->TileBelongsToAirport(this->tile)) {
			(*this).OrthogonalTileIterator::operator++();
		}
		return *this;
	}

	std::unique_ptr<TileIterator> Clone() const override
	{
		return std::make_unique<AirportTileIterator>(*this);
	}
};

void RebuildStationKdtree();

/**
 * Call a function on all stations that have any part of the requested area within their catchment.
 * @tparam Func The type of function to call
 * @param area The TileArea to check
 * @param func The function to call, must take two parameters: Station* and TileIndex and return true
 *             if coverage of that tile is acceptable for a given station or false if search should continue
 */
template <typename Func>
void ForAllStationsAroundTiles(const TileArea &ta, Func func)
{
	/* There are no stations, so we will never find anything. */
	if (Station::GetNumItems() == 0) return;

	/* Not using, or don't have a nearby stations list, so we need to scan. */
	btree::btree_set<StationID> seen_stations;

	/* Scan an area around the building covering the maximum possible station
	 * to find the possible nearby stations. */
	uint max_c = _settings_game.station.modified_catchment ? MAX_CATCHMENT : CA_UNMODIFIED;
	max_c += _settings_game.station.catchment_increase;
	TileArea ta_ext = TileArea(ta).Expand(max_c);
	for (TileIndex tile : ta_ext) {
		if (IsTileType(tile, MP_STATION)) seen_stations.insert(GetStationIndex(tile));
	}

	for (StationID stationid : seen_stations) {
		Station *st = Station::GetIfValid(stationid);
		if (st == nullptr) continue; /* Waypoint */

		/* Check if station is attached to an industry */
		if (!_settings_game.station.serve_neutral_industries && st->industry != nullptr) continue;

		/* Test if the tile is within the station's catchment */
		for (TileIndex tile : ta) {
			if (st->TileIsInCatchment(tile)) {
				if (func(st, tile)) break;
			}
		}
	}
}

#endif /* STATION_BASE_H */<|MERGE_RESOLUTION|>--- conflicted
+++ resolved
@@ -368,7 +368,7 @@
 static_assert(sizeof(FlowStat) == 24, "");
 #endif
 
-template<typename cv_value, typename cv_container, typename cv_index_iter>
+template <typename cv_value, typename cv_container, typename cv_index_iter>
 class FlowStatMapIterator
 {
 	friend FlowStatMap;
@@ -573,27 +573,11 @@
 		 */
 		GES_ACCEPTED_BIGTICK,
 
-<<<<<<< HEAD
 		/**
 		 * Set when cargo is not permitted to be supplied by nearby industries/houses.
 		 */
 		GES_NO_CARGO_SUPPLY = 7,
 	};
-=======
-	struct GoodsEntryData {
-		StationCargoList cargo{}; ///< The cargo packets of cargo waiting in this station
-		FlowStatMap flows{}; ///< Planned flows through this station.
-
-		bool IsEmpty() const
-		{
-			return this->cargo.TotalCount() == 0 && this->flows.empty();
-		}
-	};
-
-	uint max_waiting_cargo = 0; ///< Max cargo from this station waiting at any station.
-	NodeID node = INVALID_NODE; ///< ID of node in link graph referring to this goods entry.
-	LinkGraphID link_graph = INVALID_LINK_GRAPH; ///< Link graph this station belongs to.
->>>>>>> b653f875
 
 	GoodsEntry() :
 		status(0),
@@ -675,17 +659,10 @@
 	 */
 	inline StationID GetVia(StationID source) const
 	{
-<<<<<<< HEAD
 		if (this->data == nullptr) return INVALID_STATION;
 
 		FlowStatMap::const_iterator flow_it(this->data->flows.find(source));
 		return flow_it != this->data->flows.end() ? flow_it->GetVia() : INVALID_STATION;
-=======
-		if (!this->HasData()) return INVALID_STATION;
-
-		FlowStatMap::const_iterator flow_it(this->GetData().flows.find(source));
-		return flow_it != this->GetData().flows.end() ? flow_it->second.GetVia() : INVALID_STATION;
->>>>>>> b653f875
 	}
 
 	/**
@@ -698,7 +675,6 @@
 	 */
 	inline StationID GetVia(StationID source, StationID excluded, StationID excluded2 = INVALID_STATION) const
 	{
-<<<<<<< HEAD
 		if (this->data == nullptr) return INVALID_STATION;
 
 		FlowStatMap::const_iterator flow_it(this->data->flows.find(source));
@@ -750,59 +726,7 @@
 	void RemoveDataIfUnused()
 	{
 		if (this->data != nullptr && this->data->MayBeRemoved()) this->data.reset();
-=======
-		if (!this->HasData()) return INVALID_STATION;
-
-		FlowStatMap::const_iterator flow_it(this->GetData().flows.find(source));
-		return flow_it != this->GetData().flows.end() ? flow_it->second.GetVia(excluded, excluded2) : INVALID_STATION;
-	}
-
-	/**
-	 * Test if this goods entry has optional cargo packet/flow data.
-	 * @returns true iff optional data is present.
-	 */
-	debug_inline bool HasData() const { return this->data != nullptr; }
-
-	/**
-	 * Clear optional cargo packet/flow data.
-	 */
-	void ClearData() { this->data.reset(); }
-
-	/**
-	 * Get optional cargo packet/flow data.
-	 * @pre HasData()
-	 * @returns cargo packet/flow data.
-	 */
-	debug_inline const GoodsEntryData &GetData() const
-	{
-		assert(this->HasData());
-		return *this->data;
-	}
-
-	/**
-	 * Get non-const optional cargo packet/flow data.
-	 * @pre HasData()
-	 * @returns non-const cargo packet/flow data.
-	 */
-	debug_inline GoodsEntryData &GetData()
-	{
-		assert(this->HasData());
-		return *this->data;
->>>>>>> b653f875
-	}
-
-	/**
-	 * Get optional cargo packet/flow data. The data is create if it is not already present.
-	 * @returns cargo packet/flow data.
-	 */
-	inline GoodsEntryData &GetOrCreateData()
-	{
-		if (!this->HasData()) this->data = std::make_unique<GoodsEntryData>();
-		return *this->data;
-	}
-
-private:
-	std::unique_ptr<GoodsEntryData> data = nullptr; ///< Optional cargo packet and flow data.
+	}
 };
 
 /** All airport-related information. Only valid if tile != INVALID_TILE. */
