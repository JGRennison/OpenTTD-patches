/*
 * This file is part of OpenTTD.
 * OpenTTD is free software; you can redistribute it and/or modify it under the terms of the GNU General Public License as published by the Free Software Foundation, version 2.
 * OpenTTD is distributed in the hope that it will be useful, but WITHOUT ANY WARRANTY; without even the implied warranty of MERCHANTABILITY or FITNESS FOR A PARTICULAR PURPOSE.
 * See the GNU General Public License for more details. You should have received a copy of the GNU General Public License along with OpenTTD. If not, see <http://www.gnu.org/licenses/>.
 */

/** @file story_cmd.h Command definitions related to stories. */

#ifndef STORY_CMD_H
#define STORY_CMD_H

#include "command_type.h"
#include "company_type.h"
#include "story_type.h"
#include "vehicle_type.h"

<<<<<<< HEAD
DEF_CMD_TUPLE_NT(CMD_CREATE_STORY_PAGE,         CmdCreateStoryPage,         CMD_STR_CTRL | CMD_DEITY | CMD_LOG_AUX, CMDT_OTHER_MANAGEMENT, CmdDataT<CompanyID, std::string>)
DEF_CMD_TUPLE_NT(CMD_CREATE_STORY_PAGE_ELEMENT, CmdCreateStoryPageElement,  CMD_STR_CTRL | CMD_DEITY | CMD_LOG_AUX, CMDT_OTHER_MANAGEMENT, CmdDataT<TileIndex, StoryPageID, StoryPageElementType, uint32_t, std::string>)
DEF_CMD_TUPLE_NT(CMD_UPDATE_STORY_PAGE_ELEMENT, CmdUpdateStoryPageElement,  CMD_STR_CTRL | CMD_DEITY | CMD_LOG_AUX, CMDT_OTHER_MANAGEMENT, CmdDataT<TileIndex, StoryPageElementID, uint32_t, std::string>)
DEF_CMD_TUPLE_NT(CMD_SET_STORY_PAGE_TITLE,      CmdSetStoryPageTitle,       CMD_STR_CTRL | CMD_DEITY | CMD_LOG_AUX, CMDT_OTHER_MANAGEMENT, CmdDataT<StoryPageID, std::string>)
DEF_CMD_TUPLE_NT(CMD_SET_STORY_PAGE_DATE,       CmdSetStoryPageDate,                       CMD_DEITY | CMD_LOG_AUX, CMDT_OTHER_MANAGEMENT, CmdDataT<StoryPageID, CalTime::Date>)
DEF_CMD_TUPLE_NT(CMD_SHOW_STORY_PAGE,           CmdShowStoryPage,                          CMD_DEITY | CMD_LOG_AUX, CMDT_OTHER_MANAGEMENT, CmdDataT<StoryPageID>)
DEF_CMD_TUPLE_NT(CMD_REMOVE_STORY_PAGE,         CmdRemoveStoryPage,                        CMD_DEITY | CMD_LOG_AUX, CMDT_OTHER_MANAGEMENT, CmdDataT<StoryPageID>)
DEF_CMD_TUPLE_NT(CMD_REMOVE_STORY_PAGE_ELEMENT, CmdRemoveStoryPageElement,                 CMD_DEITY | CMD_LOG_AUX, CMDT_OTHER_MANAGEMENT, CmdDataT<StoryPageElementID>)
DEF_CMD_TUPLE   (CMD_STORY_PAGE_BUTTON,         CmdStoryPageButton,                        CMD_DEITY | CMD_LOG_AUX, CMDT_OTHER_MANAGEMENT, CmdDataT<StoryPageElementID, VehicleID>)
=======
std::tuple<CommandCost, StoryPageID> CmdCreateStoryPage(DoCommandFlags flags, CompanyID company, const EncodedString &text);
std::tuple<CommandCost, StoryPageElementID> CmdCreateStoryPageElement(DoCommandFlags flags, TileIndex tile, StoryPageID page_id, StoryPageElementType type, uint32_t reference, const EncodedString &text);
CommandCost CmdUpdateStoryPageElement(DoCommandFlags flags, TileIndex tile, StoryPageElementID page_element_id, uint32_t reference, const EncodedString &text);
CommandCost CmdSetStoryPageTitle(DoCommandFlags flags, StoryPageID page_id, const EncodedString &text);
CommandCost CmdSetStoryPageDate(DoCommandFlags flags, StoryPageID page_id, TimerGameCalendar::Date date);
CommandCost CmdShowStoryPage(DoCommandFlags flags, StoryPageID page_id);
CommandCost CmdRemoveStoryPage(DoCommandFlags flags, StoryPageID page_id);
CommandCost CmdRemoveStoryPageElement(DoCommandFlags flags, StoryPageElementID page_element_id);
CommandCost CmdStoryPageButton(DoCommandFlags flags, TileIndex tile, StoryPageElementID page_element_id, VehicleID reference);

DEF_CMD_TRAIT(CMD_CREATE_STORY_PAGE,         CmdCreateStoryPage,        CommandFlags({CommandFlag::Deity, CommandFlag::StrCtrl}), CMDT_OTHER_MANAGEMENT)
DEF_CMD_TRAIT(CMD_CREATE_STORY_PAGE_ELEMENT, CmdCreateStoryPageElement, CommandFlags({CommandFlag::Deity, CommandFlag::StrCtrl}), CMDT_OTHER_MANAGEMENT)
DEF_CMD_TRAIT(CMD_UPDATE_STORY_PAGE_ELEMENT, CmdUpdateStoryPageElement, CommandFlags({CommandFlag::Deity, CommandFlag::StrCtrl}), CMDT_OTHER_MANAGEMENT)
DEF_CMD_TRAIT(CMD_SET_STORY_PAGE_TITLE,      CmdSetStoryPageTitle,      CommandFlags({CommandFlag::Deity, CommandFlag::StrCtrl}), CMDT_OTHER_MANAGEMENT)
DEF_CMD_TRAIT(CMD_SET_STORY_PAGE_DATE,       CmdSetStoryPageDate,       CommandFlag::Deity, CMDT_OTHER_MANAGEMENT)
DEF_CMD_TRAIT(CMD_SHOW_STORY_PAGE,           CmdShowStoryPage,          CommandFlag::Deity, CMDT_OTHER_MANAGEMENT)
DEF_CMD_TRAIT(CMD_REMOVE_STORY_PAGE,         CmdRemoveStoryPage,        CommandFlag::Deity, CMDT_OTHER_MANAGEMENT)
DEF_CMD_TRAIT(CMD_REMOVE_STORY_PAGE_ELEMENT, CmdRemoveStoryPageElement, CommandFlag::Deity, CMDT_OTHER_MANAGEMENT)
DEF_CMD_TRAIT(CMD_STORY_PAGE_BUTTON,         CmdStoryPageButton,        CommandFlag::Deity, CMDT_OTHER_MANAGEMENT)
>>>>>>> 0de7fd3c

#endif /* STORY_CMD_H */<|MERGE_RESOLUTION|>--- conflicted
+++ resolved
@@ -15,36 +15,14 @@
 #include "story_type.h"
 #include "vehicle_type.h"
 
-<<<<<<< HEAD
-DEF_CMD_TUPLE_NT(CMD_CREATE_STORY_PAGE,         CmdCreateStoryPage,         CMD_STR_CTRL | CMD_DEITY | CMD_LOG_AUX, CMDT_OTHER_MANAGEMENT, CmdDataT<CompanyID, std::string>)
-DEF_CMD_TUPLE_NT(CMD_CREATE_STORY_PAGE_ELEMENT, CmdCreateStoryPageElement,  CMD_STR_CTRL | CMD_DEITY | CMD_LOG_AUX, CMDT_OTHER_MANAGEMENT, CmdDataT<TileIndex, StoryPageID, StoryPageElementType, uint32_t, std::string>)
-DEF_CMD_TUPLE_NT(CMD_UPDATE_STORY_PAGE_ELEMENT, CmdUpdateStoryPageElement,  CMD_STR_CTRL | CMD_DEITY | CMD_LOG_AUX, CMDT_OTHER_MANAGEMENT, CmdDataT<TileIndex, StoryPageElementID, uint32_t, std::string>)
-DEF_CMD_TUPLE_NT(CMD_SET_STORY_PAGE_TITLE,      CmdSetStoryPageTitle,       CMD_STR_CTRL | CMD_DEITY | CMD_LOG_AUX, CMDT_OTHER_MANAGEMENT, CmdDataT<StoryPageID, std::string>)
+DEF_CMD_TUPLE_NT(CMD_CREATE_STORY_PAGE,         CmdCreateStoryPage,         CMD_STR_CTRL | CMD_DEITY | CMD_LOG_AUX, CMDT_OTHER_MANAGEMENT, CmdDataT<CompanyID, EncodedString>)
+DEF_CMD_TUPLE_NT(CMD_CREATE_STORY_PAGE_ELEMENT, CmdCreateStoryPageElement,  CMD_STR_CTRL | CMD_DEITY | CMD_LOG_AUX, CMDT_OTHER_MANAGEMENT, CmdDataT<TileIndex, StoryPageID, StoryPageElementType, uint32_t, EncodedString>)
+DEF_CMD_TUPLE_NT(CMD_UPDATE_STORY_PAGE_ELEMENT, CmdUpdateStoryPageElement,  CMD_STR_CTRL | CMD_DEITY | CMD_LOG_AUX, CMDT_OTHER_MANAGEMENT, CmdDataT<TileIndex, StoryPageElementID, uint32_t, EncodedString>)
+DEF_CMD_TUPLE_NT(CMD_SET_STORY_PAGE_TITLE,      CmdSetStoryPageTitle,       CMD_STR_CTRL | CMD_DEITY | CMD_LOG_AUX, CMDT_OTHER_MANAGEMENT, CmdDataT<StoryPageID, EncodedString>)
 DEF_CMD_TUPLE_NT(CMD_SET_STORY_PAGE_DATE,       CmdSetStoryPageDate,                       CMD_DEITY | CMD_LOG_AUX, CMDT_OTHER_MANAGEMENT, CmdDataT<StoryPageID, CalTime::Date>)
 DEF_CMD_TUPLE_NT(CMD_SHOW_STORY_PAGE,           CmdShowStoryPage,                          CMD_DEITY | CMD_LOG_AUX, CMDT_OTHER_MANAGEMENT, CmdDataT<StoryPageID>)
 DEF_CMD_TUPLE_NT(CMD_REMOVE_STORY_PAGE,         CmdRemoveStoryPage,                        CMD_DEITY | CMD_LOG_AUX, CMDT_OTHER_MANAGEMENT, CmdDataT<StoryPageID>)
 DEF_CMD_TUPLE_NT(CMD_REMOVE_STORY_PAGE_ELEMENT, CmdRemoveStoryPageElement,                 CMD_DEITY | CMD_LOG_AUX, CMDT_OTHER_MANAGEMENT, CmdDataT<StoryPageElementID>)
 DEF_CMD_TUPLE   (CMD_STORY_PAGE_BUTTON,         CmdStoryPageButton,                        CMD_DEITY | CMD_LOG_AUX, CMDT_OTHER_MANAGEMENT, CmdDataT<StoryPageElementID, VehicleID>)
-=======
-std::tuple<CommandCost, StoryPageID> CmdCreateStoryPage(DoCommandFlags flags, CompanyID company, const EncodedString &text);
-std::tuple<CommandCost, StoryPageElementID> CmdCreateStoryPageElement(DoCommandFlags flags, TileIndex tile, StoryPageID page_id, StoryPageElementType type, uint32_t reference, const EncodedString &text);
-CommandCost CmdUpdateStoryPageElement(DoCommandFlags flags, TileIndex tile, StoryPageElementID page_element_id, uint32_t reference, const EncodedString &text);
-CommandCost CmdSetStoryPageTitle(DoCommandFlags flags, StoryPageID page_id, const EncodedString &text);
-CommandCost CmdSetStoryPageDate(DoCommandFlags flags, StoryPageID page_id, TimerGameCalendar::Date date);
-CommandCost CmdShowStoryPage(DoCommandFlags flags, StoryPageID page_id);
-CommandCost CmdRemoveStoryPage(DoCommandFlags flags, StoryPageID page_id);
-CommandCost CmdRemoveStoryPageElement(DoCommandFlags flags, StoryPageElementID page_element_id);
-CommandCost CmdStoryPageButton(DoCommandFlags flags, TileIndex tile, StoryPageElementID page_element_id, VehicleID reference);
-
-DEF_CMD_TRAIT(CMD_CREATE_STORY_PAGE,         CmdCreateStoryPage,        CommandFlags({CommandFlag::Deity, CommandFlag::StrCtrl}), CMDT_OTHER_MANAGEMENT)
-DEF_CMD_TRAIT(CMD_CREATE_STORY_PAGE_ELEMENT, CmdCreateStoryPageElement, CommandFlags({CommandFlag::Deity, CommandFlag::StrCtrl}), CMDT_OTHER_MANAGEMENT)
-DEF_CMD_TRAIT(CMD_UPDATE_STORY_PAGE_ELEMENT, CmdUpdateStoryPageElement, CommandFlags({CommandFlag::Deity, CommandFlag::StrCtrl}), CMDT_OTHER_MANAGEMENT)
-DEF_CMD_TRAIT(CMD_SET_STORY_PAGE_TITLE,      CmdSetStoryPageTitle,      CommandFlags({CommandFlag::Deity, CommandFlag::StrCtrl}), CMDT_OTHER_MANAGEMENT)
-DEF_CMD_TRAIT(CMD_SET_STORY_PAGE_DATE,       CmdSetStoryPageDate,       CommandFlag::Deity, CMDT_OTHER_MANAGEMENT)
-DEF_CMD_TRAIT(CMD_SHOW_STORY_PAGE,           CmdShowStoryPage,          CommandFlag::Deity, CMDT_OTHER_MANAGEMENT)
-DEF_CMD_TRAIT(CMD_REMOVE_STORY_PAGE,         CmdRemoveStoryPage,        CommandFlag::Deity, CMDT_OTHER_MANAGEMENT)
-DEF_CMD_TRAIT(CMD_REMOVE_STORY_PAGE_ELEMENT, CmdRemoveStoryPageElement, CommandFlag::Deity, CMDT_OTHER_MANAGEMENT)
-DEF_CMD_TRAIT(CMD_STORY_PAGE_BUTTON,         CmdStoryPageButton,        CommandFlag::Deity, CMDT_OTHER_MANAGEMENT)
->>>>>>> 0de7fd3c
 
 #endif /* STORY_CMD_H */