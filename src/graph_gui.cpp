/*
 * This file is part of OpenTTD.
 * OpenTTD is free software; you can redistribute it and/or modify it under the terms of the GNU General Public License as published by the Free Software Foundation, version 2.
 * OpenTTD is distributed in the hope that it will be useful, but WITHOUT ANY WARRANTY; without even the implied warranty of MERCHANTABILITY or FITNESS FOR A PARTICULAR PURPOSE.
 * See the GNU General Public License for more details. You should have received a copy of the GNU General Public License along with OpenTTD. If not, see <http://www.gnu.org/licenses/>.
 */

/** @file graph_gui.cpp GUI that shows performance graphs. */

#include "stdafx.h"
#include "graph_gui.h"
#include "window_gui.h"
#include "company_base.h"
#include "company_gui.h"
#include "economy_func.h"
#include "cargotype.h"
#include "strings_func.h"
#include "window_func.h"
#include "date_func.h"
#include "gfx_func.h"
#include "core/geometry_func.hpp"
#include "currency.h"
#include "zoom_func.h"
#include "unit_conversion.h"
#include "core/math_func.hpp"
#include "station_base.h"
#include "industry.h"

#include "widgets/graph_widget.h"

#include "table/strings.h"
#include "table/sprites.h"
#include <math.h>

#include "safeguards.h"

/* Bitmasks of company and cargo indices that shouldn't be drawn. */
static CompanyMask _legend_excluded_companies;
static CargoTypes _legend_excluded_cargo_payment_rates;
static CargoTypes _legend_excluded_cargo_production_history;

uint8_t _cargo_payment_x_mode;

/* Apparently these don't play well with enums. */
static const OverflowSafeInt64 INVALID_DATAPOINT(INT64_MAX); // Value used for a datapoint that shouldn't be drawn.
static const uint INVALID_DATAPOINT_POS = UINT_MAX;  // Used to determine if the previous point was drawn.

constexpr double INT64_MAX_IN_DOUBLE = static_cast<double>(INT64_MAX - 512); ///< The biggest double that when cast to int64_t still fits in a int64_t.
static_assert(static_cast<int64_t>(INT64_MAX_IN_DOUBLE) < INT64_MAX);

/****************/
/* GRAPH LEGEND */
/****************/

struct GraphLegendWindow : Window {
	GraphLegendWindow(WindowDesc &desc, WindowNumber window_number) : Window(desc)
	{
		this->InitNested(window_number);

		for (CompanyID c = COMPANY_FIRST; c < MAX_COMPANIES; c++) {
			if (!HasBit(_legend_excluded_companies, c)) this->LowerWidget(WID_GL_FIRST_COMPANY + c);

			this->OnInvalidateData(c);
		}
	}

	void DrawWidget(const Rect &r, WidgetID widget) const override
	{
		if (!IsInsideMM(widget, WID_GL_FIRST_COMPANY, WID_GL_FIRST_COMPANY + MAX_COMPANIES)) return;

		CompanyID cid = (CompanyID)(widget - WID_GL_FIRST_COMPANY);

		if (!Company::IsValidID(cid)) return;

		bool rtl = _current_text_dir == TD_RTL;

		const Rect ir = r.Shrink(WidgetDimensions::scaled.framerect);
		Dimension d = GetSpriteSize(SPR_COMPANY_ICON);
		DrawCompanyIcon(cid, rtl ? ir.right - d.width : ir.left, CenterBounds(ir.top, ir.bottom, d.height));

		const Rect tr = ir.Indent(d.width + WidgetDimensions::scaled.hsep_normal, rtl);
		SetDParam(0, cid);
		SetDParam(1, cid);
		DrawString(tr.left, tr.right, CenterBounds(tr.top, tr.bottom, GetCharacterHeight(FS_NORMAL)), STR_COMPANY_NAME_COMPANY_NUM, HasBit(_legend_excluded_companies, cid) ? TC_BLACK : TC_WHITE);
	}

	void OnClick([[maybe_unused]] Point pt, WidgetID widget, [[maybe_unused]] int click_count) override
	{
		if (!IsInsideMM(widget, WID_GL_FIRST_COMPANY, WID_GL_FIRST_COMPANY + MAX_COMPANIES)) return;

		ToggleBit(_legend_excluded_companies, widget - WID_GL_FIRST_COMPANY);
		this->ToggleWidgetLoweredState(widget);
		this->SetDirty();
		InvalidateWindowData(WC_INCOME_GRAPH, 0);
		InvalidateWindowData(WC_OPERATING_PROFIT, 0);
		InvalidateWindowData(WC_DELIVERED_CARGO, 0);
		InvalidateWindowData(WC_PERFORMANCE_HISTORY, 0);
		InvalidateWindowData(WC_COMPANY_VALUE, 0);
	}

	/**
	 * Some data on this window has become invalid.
	 * @param data Information about the changed data.
	 * @param gui_scope Whether the call is done from GUI scope. You may not do everything when not in GUI scope. See #InvalidateWindowData() for details.
	 */
	void OnInvalidateData([[maybe_unused]] int data = 0, [[maybe_unused]] bool gui_scope = true) override
	{
		if (!gui_scope) return;
		if (Company::IsValidID(data)) return;

		SetBit(_legend_excluded_companies, data);
		this->RaiseWidget(data + WID_GL_FIRST_COMPANY);
	}
};

/**
 * Construct a vertical list of buttons, one for each company.
 * @return Panel with company buttons.
 */
static std::unique_ptr<NWidgetBase> MakeNWidgetCompanyLines()
{
	auto vert = std::make_unique<NWidgetVertical>(NC_EQUALSIZE);
	vert->SetPadding(2, 2, 2, 2);
	uint sprite_height = GetSpriteSize(SPR_COMPANY_ICON, nullptr, ZOOM_LVL_NORMAL).height;

	for (WidgetID widnum = WID_GL_FIRST_COMPANY; widnum <= WID_GL_LAST_COMPANY; widnum++) {
		auto panel = std::make_unique<NWidgetBackground>(WWT_PANEL, COLOUR_BROWN, widnum);
		panel->SetMinimalSize(246, sprite_height + WidgetDimensions::unscaled.framerect.Vertical());
		panel->SetMinimalTextLines(1, WidgetDimensions::unscaled.framerect.Vertical(), FS_NORMAL);
		panel->SetFill(1, 1);
		panel->SetDataTip(0x0, STR_GRAPH_KEY_COMPANY_SELECTION_TOOLTIP);
		vert->Add(std::move(panel));
	}
	return vert;
}

static constexpr NWidgetPart _nested_graph_legend_widgets[] = {
	NWidget(NWID_HORIZONTAL),
		NWidget(WWT_CLOSEBOX, COLOUR_BROWN),
		NWidget(WWT_CAPTION, COLOUR_BROWN), SetDataTip(STR_GRAPH_KEY_CAPTION, STR_TOOLTIP_WINDOW_TITLE_DRAG_THIS),
		NWidget(WWT_SHADEBOX, COLOUR_BROWN),
		NWidget(WWT_STICKYBOX, COLOUR_BROWN),
	EndContainer(),
	NWidget(WWT_PANEL, COLOUR_BROWN, WID_GL_BACKGROUND),
		NWidgetFunction(MakeNWidgetCompanyLines),
	EndContainer(),
};

static WindowDesc _graph_legend_desc(__FILE__, __LINE__,
	WDP_AUTO, "graph_legend", 0, 0,
	WC_GRAPH_LEGEND, WC_NONE,
	0,
	_nested_graph_legend_widgets
);

static void ShowGraphLegend()
{
	AllocateWindowDescFront<GraphLegendWindow>(_graph_legend_desc, 0);
}

/** Contains the interval of a graph's data. */
struct ValuesInterval {
	OverflowSafeInt64 highest; ///< Highest value of this interval. Must be zero or greater.
	OverflowSafeInt64 lowest;  ///< Lowest value of this interval. Must be zero or less.
};

/******************/
/* BASE OF GRAPHS */
/*****************/

struct BaseGraphWindow : Window {
protected:
	static const int GRAPH_MAX_DATASETS     =  64;
	static const int GRAPH_BASE_COLOUR      =  GREY_SCALE(2);
	static const int GRAPH_GRID_COLOUR      =  GREY_SCALE(3);
	static const int GRAPH_AXIS_LINE_COLOUR =  GREY_SCALE(1);
	static const int GRAPH_ZERO_LINE_COLOUR =  GREY_SCALE(8);
	static const int GRAPH_YEAR_LINE_COLOUR =  GREY_SCALE(5);
	static const int GRAPH_NUM_MONTHS       =  24; ///< Number of months displayed in the graph.
	static const int PAYMENT_GRAPH_X_STEP_DAYS    = 10; ///< X-axis step label for cargo payment rates "Days in transit".
	static const int PAYMENT_GRAPH_X_STEP_SECONDS = 20; ///< X-axis step label for cargo payment rates "Seconds in transit".
	static const int ECONOMY_QUARTER_MINUTES = 3;  ///< Minutes per economic quarter.
	static const int ECONOMY_MONTH_MINUTES = 1;  ///< Minutes per economic month.

	static const TextColour GRAPH_AXIS_LABEL_COLOUR = TC_BLACK; ///< colour of the graph axis label.

	static const int MIN_GRAPH_NUM_LINES_Y  =   9; ///< Minimal number of horizontal lines to draw.
	static const int MIN_GRID_PIXEL_SIZE    =  20; ///< Minimum distance between graph lines.

	uint64_t excluded_data; ///< bitmask of the datasets that shouldn't be displayed.
	uint64_t excluded_range; ///< bitmask of ranges that should not be displayed.
	uint8_t num_on_x_axis;
	uint8_t num_vert_lines;

	/* The starting month and year that values are plotted against. */
	EconTime::Month month;
	EconTime::Year year;
	uint8_t month_increment; ///< month increment between vertical lines. must be divisor of 12.

	bool draw_dates = true; ///< Should we draw months and years on the time axis?

	/* These values are used if the graph is being plotted against values
	 * rather than the dates specified by month and year. */
	uint16_t x_values_start;
	uint16_t x_values_increment;

	StringID format_str_y_axis;

	struct DataSet {
		std::array<OverflowSafeInt64, GRAPH_NUM_MONTHS> values;
		uint8_t colour;
		uint8_t exclude_bit;
		uint8_t range_bit;
		uint8_t dash;
	};
	std::vector<DataSet> data;

	std::span<const StringID> ranges = {};

	/**
	 * Get appropriate part of dataset values for the current number of horizontal points.
	 * @param dataset Dataset to get values of
	 * @returns span covering dataset's current valid range.
	 */
	std::span<const OverflowSafeInt64> GetDataSetRange(const DataSet &dataset) const
	{
		return {std::begin(dataset.values), std::begin(dataset.values) + this->num_on_x_axis};
	}

	/**
	 * Get the interval that contains the graph's data. Excluded data is ignored to show smaller values in
	 * better detail when disabling higher ones.
	 * @param num_hori_lines Number of horizontal lines to be drawn.
	 * @return Highest and lowest values of the graph (ignoring disabled data).
	 */
	ValuesInterval GetValuesInterval(int num_hori_lines) const
	{
		assert(num_hori_lines > 0);

		ValuesInterval current_interval;
		current_interval.highest = INT64_MIN;
		current_interval.lowest  = INT64_MAX;

		for (const DataSet &dataset : this->data) {
			if (HasBit(this->excluded_data, dataset.exclude_bit)) continue;
			if (HasBit(this->excluded_range, dataset.range_bit)) continue;

			for (const OverflowSafeInt64 &datapoint : this->GetDataSetRange(dataset)) {
				if (datapoint != INVALID_DATAPOINT) {
					current_interval.highest = std::max(current_interval.highest, datapoint);
					current_interval.lowest  = std::min(current_interval.lowest, datapoint);
				}
			}
		}

		/* Always include zero in the shown range. */
		double abs_lower  = (current_interval.lowest > 0) ? 0 : (double)abs(current_interval.lowest);
		double abs_higher = (current_interval.highest < 0) ? 0 : (double)current_interval.highest;

		/* Prevent showing values too close to the graph limits. */
		abs_higher = (11.0 * abs_higher) / 10.0;
		abs_lower = (11.0 * abs_lower) / 10.0;

		int num_pos_grids;
		OverflowSafeInt64 grid_size;

		if (abs_lower != 0 || abs_higher != 0) {
			/* The number of grids to reserve for the positive part is: */
			num_pos_grids = (int)floor(0.5 + num_hori_lines * abs_higher / (abs_higher + abs_lower));

			/* If there are any positive or negative values, force that they have at least one grid. */
			if (num_pos_grids == 0 && abs_higher != 0) num_pos_grids++;
			if (num_pos_grids == num_hori_lines && abs_lower != 0) num_pos_grids--;

			/* Get the required grid size for each side and use the maximum one. */

			OverflowSafeInt64 grid_size_higher = 0;
			if (abs_higher > 0) {
				grid_size_higher = abs_higher > INT64_MAX_IN_DOUBLE ? INT64_MAX : static_cast<int64_t>(abs_higher);
				grid_size_higher = (grid_size_higher + num_pos_grids - 1) / num_pos_grids;
			}

			OverflowSafeInt64 grid_size_lower = 0;
			if (abs_lower > 0) {
				grid_size_lower = abs_lower > INT64_MAX_IN_DOUBLE ? INT64_MAX : static_cast<int64_t>(abs_lower);
				grid_size_lower = (grid_size_lower + num_hori_lines - num_pos_grids - 1) / (num_hori_lines - num_pos_grids);
			}

			grid_size = std::max(grid_size_higher, grid_size_lower);
		} else {
			/* If both values are zero, show an empty graph. */
			num_pos_grids = num_hori_lines / 2;
			grid_size = 1;
		}

		current_interval.highest = num_pos_grids * grid_size;
		current_interval.lowest = -(num_hori_lines - num_pos_grids) * grid_size;
		return current_interval;
	}

	/**
	 * Get width for Y labels.
	 * @param current_interval Interval that contains all of the graph data.
	 * @param num_hori_lines Number of horizontal lines to be drawn.
	 */
	uint GetYLabelWidth(ValuesInterval current_interval, int num_hori_lines) const
	{
		/* draw text strings on the y axis */
		int64_t y_label = current_interval.highest;
		int64_t y_label_separation = (current_interval.highest - current_interval.lowest) / num_hori_lines;

		uint max_width = 0;

		for (int i = 0; i < (num_hori_lines + 1); i++) {
			SetDParam(0, this->format_str_y_axis);
			SetDParam(1, y_label);
			Dimension d = GetStringBoundingBox(STR_GRAPH_Y_LABEL);
			if (d.width > max_width) max_width = d.width;

			y_label -= y_label_separation;
		}

		return max_width;
	}

	virtual StringID PrepareXAxisText(uint16_t label) const
	{
		SetDParam(0, label);
		return STR_JUST_COMMA;
	}

	virtual StringID PrepareXAxisMaxSizeText(uint16_t label) const
	{
		SetDParamMaxValue(0, label, 0, FS_SMALL);
		return STR_JUST_COMMA;
	}

	/**
	 * Actually draw the graph.
	 * @param r the rectangle of the data field of the graph
	 */
	void DrawGraph(Rect r) const
	{
		uint x, y;               ///< Reused whenever x and y coordinates are needed.
		ValuesInterval interval; ///< Interval that contains all of the graph data.
		int x_axis_offset;       ///< Distance from the top of the graph to the x axis.

		/* the colours and cost array of GraphDrawer must accommodate
		 * both values for cargo and companies. So if any are higher, quit */
		static_assert(GRAPH_MAX_DATASETS >= (int)NUM_CARGO && GRAPH_MAX_DATASETS >= (int)MAX_COMPANIES);
		assert(this->num_vert_lines > 0);

		/* Rect r will be adjusted to contain just the graph, with labels being
		 * placed outside the area. */
		r.top    += ScaleGUITrad(5) + GetCharacterHeight(FS_SMALL) / 2;
		r.bottom -= (this->draw_dates ? 2 : 1) * GetCharacterHeight(FS_SMALL) + ScaleGUITrad(4);
		r.left   += ScaleGUITrad(9);
		r.right  -= ScaleGUITrad(5);

		/* Initial number of horizontal lines. */
		int num_hori_lines = 160 / ScaleGUITrad(MIN_GRID_PIXEL_SIZE);
		/* For the rest of the height, the number of horizontal lines will increase more slowly. */
		int resize = (r.bottom - r.top - 160) / (2 * ScaleGUITrad(MIN_GRID_PIXEL_SIZE));
		if (resize > 0) num_hori_lines += resize;

		interval = GetValuesInterval(num_hori_lines);

		int label_width = GetYLabelWidth(interval, num_hori_lines);

		r.left += label_width;

		int x_sep = (r.right - r.left) / this->num_vert_lines;
		int y_sep = (r.bottom - r.top) / num_hori_lines;

		/* Redetermine right and bottom edge of graph to fit with the integer
		 * separation values. */
		r.right = r.left + x_sep * this->num_vert_lines;
		r.bottom = r.top + y_sep * num_hori_lines;

		OverflowSafeInt64 interval_size = interval.highest + abs(interval.lowest);
		/* Where to draw the X axis. Use floating point to avoid overflowing and results of zero. */
		x_axis_offset = (int)((r.bottom - r.top) * (double)interval.highest / (double)interval_size);

		/* Draw the background of the graph itself. */
		GfxFillRect(r.left, r.top, r.right, r.bottom, GRAPH_BASE_COLOUR);

		/* Draw the vertical grid lines. */

		/* Don't draw the first line, as that's where the axis will be. */
		x = r.left + x_sep;

		int grid_colour = GRAPH_GRID_COLOUR;
		for (int i = 1; i < this->num_vert_lines + 1; i++) {
			/* If using wallclock units, we separate periods with a lighter line. */
			if (EconTime::UsingWallclockUnits()) {
				grid_colour = (i % 4 == 0) ? GRAPH_YEAR_LINE_COLOUR : GRAPH_GRID_COLOUR;
			}
			GfxFillRect(x, r.top, x, r.bottom, grid_colour);
			x += x_sep;
		}

		/* Draw the horizontal grid lines. */
		y = r.bottom;

		for (int i = 0; i < (num_hori_lines + 1); i++) {
			GfxFillRect(r.left - ScaleGUITrad(3), y, r.left - 1, y, GRAPH_AXIS_LINE_COLOUR);
			GfxFillRect(r.left, y, r.right, y, GRAPH_GRID_COLOUR);
			y -= y_sep;
		}

		/* Draw the y axis. */
		GfxFillRect(r.left, r.top, r.left, r.bottom, GRAPH_AXIS_LINE_COLOUR);

		/* Draw the x axis. */
		y = x_axis_offset + r.top;
		GfxFillRect(r.left, y, r.right, y, GRAPH_ZERO_LINE_COLOUR);

		/* Find the largest value that will be drawn. */
		if (this->num_on_x_axis == 0) return;

		assert(this->num_on_x_axis > 0);

		/* draw text strings on the y axis */
		int64_t y_label = interval.highest;
		int64_t y_label_separation = abs(interval.highest - interval.lowest) / num_hori_lines;

		y = r.top - GetCharacterHeight(FS_SMALL) / 2;

		for (int i = 0; i < (num_hori_lines + 1); i++) {
			SetDParam(0, this->format_str_y_axis);
			SetDParam(1, y_label);
			DrawString(r.left - label_width - ScaleGUITrad(4), r.left - ScaleGUITrad(4), y, STR_GRAPH_Y_LABEL, GRAPH_AXIS_LABEL_COLOUR, SA_RIGHT);

			y_label -= y_label_separation;
			y += y_sep;
		}

		/* Draw x-axis labels and markings for graphs based on financial quarters and years.  */
		if (this->draw_dates) {
			x = r.left;
			y = r.bottom + ScaleGUITrad(2);
			EconTime::Month month = this->month;
			EconTime::Year year  = this->year;
			for (int i = 0; i < this->num_on_x_axis; i++) {
				SetDParam(0, month + STR_MONTH_ABBREV_JAN);
				SetDParam(1, year);
				DrawStringMultiLine(x, x + x_sep, y, this->height, month == 0 ? STR_GRAPH_X_LABEL_MONTH_YEAR : STR_GRAPH_X_LABEL_MONTH, GRAPH_AXIS_LABEL_COLOUR, SA_LEFT);

				month += this->month_increment;
				if (month >= 12) {
					month = 0;
					year++;

					/* Draw a lighter grid line between years. Top and bottom adjustments ensure we don't draw over top and bottom horizontal grid lines. */
					GfxFillRect(x + x_sep, r.top + 1, x + x_sep, r.bottom - 1, GRAPH_YEAR_LINE_COLOUR);
				}
				x += x_sep;
			}
		} else {
			/* Draw x-axis labels for graphs not based on quarterly performance (cargo payment rates, and all graphs when using wallclock units). */
			x = r.left;
			y = r.bottom + ScaleGUITrad(2);
			uint16_t label = this->x_values_start;

			for (int i = 0; i < this->num_on_x_axis; i++) {
				StringID str = this->PrepareXAxisText(label);
				DrawString(x + 1, x + x_sep - 1, y, str, GRAPH_AXIS_LABEL_COLOUR, SA_HOR_CENTER, false, FS_SMALL);

				label += this->x_values_increment;
				x += x_sep;
			}
		}

		/* draw lines and dots */
		uint linewidth = _settings_client.gui.graph_line_thickness;
		uint pointoffs1 = (linewidth + 1) / 2;
		uint pointoffs2 = linewidth + 1 - pointoffs1;

		for (const DataSet &dataset : this->data) {
			if (HasBit(this->excluded_data, dataset.exclude_bit)) continue;
			if (HasBit(this->excluded_range, dataset.range_bit)) continue;

			/* Centre the dot between the grid lines. */
			x = r.left + (x_sep / 2);

			uint prev_x = INVALID_DATAPOINT_POS;
			uint prev_y = INVALID_DATAPOINT_POS;

			const uint dash = ScaleGUITrad(dataset.dash);
			for (OverflowSafeInt64 datapoint : this->GetDataSetRange(dataset)) {
				if (datapoint != INVALID_DATAPOINT) {
					/*
						* Check whether we need to reduce the 'accuracy' of the
						* datapoint value and the highest value to split overflows.
						* And when 'drawing' 'one million' or 'one million and one'
						* there is no significant difference, so the least
						* significant bits can just be removed.
						*
						* If there are more bits needed than would fit in a 32 bits
						* integer, so at about 31 bits because of the sign bit, the
						* least significant bits are removed.
						*/
					int mult_range = FindLastBit<uint32_t>(x_axis_offset) + FindLastBit<uint64_t>(abs(datapoint));
					int reduce_range = std::max(mult_range - 31, 0);

					/* Handle negative values differently (don't shift sign) */
					if (datapoint < 0) {
						datapoint = -(abs(datapoint) >> reduce_range);
					} else {
						datapoint >>= reduce_range;
					}
					y = r.top + x_axis_offset - ((r.bottom - r.top) * datapoint) / (interval_size >> reduce_range);

					/* Draw the point. */
					GfxFillRect(x - pointoffs1, y - pointoffs1, x + pointoffs2, y + pointoffs2, dataset.colour);

					/* Draw the line connected to the previous point. */
					if (prev_x != INVALID_DATAPOINT_POS) GfxDrawLine(prev_x, prev_y, x, y, dataset.colour, linewidth, dash);

					prev_x = x;
					prev_y = y;
				} else {
					prev_x = INVALID_DATAPOINT_POS;
					prev_y = INVALID_DATAPOINT_POS;
				}

				x += x_sep;
			}
		}
	}

	BaseGraphWindow(WindowDesc &desc, StringID format_str_y_axis) :
			Window(desc),
			format_str_y_axis(format_str_y_axis)
	{
		SetWindowDirty(WC_GRAPH_LEGEND, 0);
		this->num_vert_lines = GRAPH_NUM_MONTHS;
		this->month_increment = 3;
	}

	void InitializeWindow(WindowNumber number)
	{
		/* Initialise the dataset */
		this->UpdateStatistics(true);

		this->CreateNestedTree();

		if (EconTime::UsingWallclockUnits()) {
			auto *wid = this->GetWidget<NWidgetCore>(WID_GRAPH_FOOTER);
			if (wid != nullptr) {
				wid->SetDataTip(ReplaceWallclockMinutesUnit() ? STR_GRAPH_LAST_72_PRODUCTION_INTERVALS_TIME_LABEL : STR_GRAPH_LAST_72_MINUTES_TIME_LABEL, STR_NULL);
			}
		}

		this->FinishInitNested(number);
	}

	void UpdateCargoExcludingGraphs() {
		this->SetDirty();
		InvalidateWindowData(WC_DELIVERED_CARGO, 0);
		InvalidateWindowData(WC_PAYMENT_RATES, 0);
	}

public:
	void UpdateWidgetSize(WidgetID widget, Dimension &size, [[maybe_unused]] const Dimension &padding, [[maybe_unused]] Dimension &fill, [[maybe_unused]] Dimension &resize) override
	{
		switch (widget) {
			case WID_GRAPH_RANGE_MATRIX:
				for (const StringID &str : this->ranges) {
					size = maxdim(size, GetStringBoundingBox(str, FS_SMALL));
				}

				size.width += WidgetDimensions::scaled.framerect.Horizontal();
				size.height += WidgetDimensions::scaled.framerect.Vertical();

<<<<<<< HEAD
		/* Draw x-axis labels and markings for graphs based on financial quarters and years.  */
		if (this->draw_dates) {
			EconTime::Month month = this->month;
			EconTime::Year year = this->year;
			for (int i = 0; i < this->num_on_x_axis; i++) {
				SetDParam(0, month + STR_MONTH_ABBREV_JAN);
				SetDParam(1, year);
				x_label_width = std::max(x_label_width, GetStringBoundingBox(month == 0 ? STR_GRAPH_X_LABEL_MONTH_YEAR : STR_GRAPH_X_LABEL_MONTH).width);
=======
				/* Set fixed height for number of ranges. */
				size.height *= static_cast<uint>(std::size(this->ranges));
>>>>>>> a9518963

				resize.width = 0;
				resize.height = 0;
				this->GetWidget<NWidgetCore>(WID_GRAPH_RANGE_MATRIX)->SetDataTip((1 << MAT_COL_START) | (static_cast<uint16_t>(std::size(this->ranges)) << MAT_ROW_START), 0);
				break;

			case WID_GRAPH_GRAPH: {
				uint x_label_width = 0;

				/* Draw x-axis labels and markings for graphs based on financial quarters and years.  */
				if (this->draw_dates) {
					TimerGameEconomy::Month month = this->month;
					TimerGameEconomy::Year year = this->year;
					for (int i = 0; i < this->num_on_x_axis; i++) {
						SetDParam(0, month + STR_MONTH_ABBREV_JAN);
						SetDParam(1, year);
						x_label_width = std::max(x_label_width, GetStringBoundingBox(month == 0 ? STR_GRAPH_X_LABEL_MONTH_YEAR : STR_GRAPH_X_LABEL_MONTH).width);

						month += this->month_increment;
						if (month >= 12) {
							month = 0;
							year++;
						}
					}
				} else {
					/* Draw x-axis labels for graphs not based on quarterly performance (cargo payment rates). */
					SetDParamMaxValue(0, this->x_values_start + this->num_on_x_axis * this->x_values_increment, 0, FS_SMALL);
					x_label_width = GetStringBoundingBox(STR_GRAPH_Y_LABEL_NUMBER).width;
				}
<<<<<<< HEAD
			}
		} else {
			/* Draw x-axis labels for graphs not based on quarterly performance (cargo payment rates). */
			StringID str = this->PrepareXAxisMaxSizeText(this->x_values_start + this->num_on_x_axis * this->x_values_increment);
			x_label_width = GetStringBoundingBox(str, FS_SMALL).width;
		}
=======
>>>>>>> a9518963

				SetDParam(0, this->format_str_y_axis);
				SetDParam(1, INT64_MAX);
				uint y_label_width = GetStringBoundingBox(STR_GRAPH_Y_LABEL).width;

				size.width  = std::max<uint>(size.width,  ScaleGUITrad(5) + y_label_width + this->num_vert_lines * (x_label_width + ScaleGUITrad(5)) + ScaleGUITrad(9));
				size.height = std::max<uint>(size.height, ScaleGUITrad(5) + (1 + MIN_GRAPH_NUM_LINES_Y * 2 + (this->draw_dates ? 3 : 1)) * GetCharacterHeight(FS_SMALL) + ScaleGUITrad(4));
				size.height = std::max<uint>(size.height, size.width / 3);
				break;
			}

			default: break;
		}
	}

	void DrawWidget(const Rect &r, WidgetID widget) const override
	{
		switch (widget) {
			case WID_GRAPH_GRAPH:
				this->DrawGraph(r);
				break;

			case WID_GRAPH_RANGE_MATRIX: {
				uint line_height = GetCharacterHeight(FS_SMALL) + WidgetDimensions::scaled.framerect.Vertical();
				uint index = 0;
				Rect line = r.WithHeight(line_height);
				for (const auto &str : this->ranges) {
					bool lowered = !HasBit(this->excluded_range, index);

					/* Redraw frame if lowered */
					if (lowered) DrawFrameRect(line, COLOUR_BROWN, FR_LOWERED);

					const Rect text = line.Shrink(WidgetDimensions::scaled.framerect);
					DrawString(text, str, TC_BLACK, SA_CENTER, false, FS_SMALL);

					line = line.Translate(0, line_height);
					++index;
				}
				break;
			}

			default: break;
		}
	}

	virtual OverflowSafeInt64 GetGraphData(const Company *, int)
	{
		return INVALID_DATAPOINT;
	}

	void OnClick([[maybe_unused]] Point pt, WidgetID widget, [[maybe_unused]] int click_count) override
	{
		/* Clicked on legend? */
		switch (widget) {
			case WID_GRAPH_KEY_BUTTON:
				ShowGraphLegend();
				break;

			case WID_GRAPH_RANGE_MATRIX: {
				int row = GetRowFromWidget(pt.y, widget, 0, GetCharacterHeight(FS_SMALL) + WidgetDimensions::scaled.framerect.Vertical());

				ToggleBit(this->excluded_range, row);
				this->SetDirty();
				break;
			}

			default: break;
		}
	}

	void OnGameTick() override
	{
		this->UpdateStatistics(false);
	}

	/**
	 * Some data on this window has become invalid.
	 * @param data Information about the changed data.
	 * @param gui_scope Whether the call is done from GUI scope. You may not do everything when not in GUI scope. See #InvalidateWindowData() for details.
	 */
	void OnInvalidateData([[maybe_unused]] int data = 0, [[maybe_unused]] bool gui_scope = true) override
	{
		if (!gui_scope) return;
		this->UpdateStatistics(true);
	}

	/**
	 * Update the statistics.
	 * @param initialize Initialize the data structure.
	 */
	virtual void UpdateStatistics(bool initialize)
	{
		CompanyMask excluded_companies = _legend_excluded_companies;

		/* Exclude the companies which aren't valid */
		for (CompanyID c = COMPANY_FIRST; c < MAX_COMPANIES; c++) {
			if (!Company::IsValidID(c)) SetBit(excluded_companies, c);
		}

		uint8_t nums = 0;
		for (const Company *c : Company::Iterate()) {
			nums = std::min(this->num_vert_lines, std::max(nums, c->num_valid_stat_ent));
		}

		int mo = (EconTime::CurMonth() / this->month_increment - nums) * this->month_increment;
		EconTime::Year yr = EconTime::CurYear();
		while (mo < 0) {
			yr--;
			mo += 12;
		}

		if (!initialize && this->excluded_data == excluded_companies && this->num_on_x_axis == nums &&
				this->year == yr && this->month == mo) {
			/* There's no reason to get new stats */
			return;
		}

		this->excluded_data = excluded_companies;
		this->num_on_x_axis = nums;
		this->year = yr;
		this->month = mo;

		this->data.clear();
		for (CompanyID k = COMPANY_FIRST; k < MAX_COMPANIES; k++) {
			const Company *c = Company::GetIfValid(k);
			if (c == nullptr) continue;

			DataSet &dataset = this->data.emplace_back();
			dataset.colour = GetColourGradient(c->colour, SHADE_LIGHTER);
			dataset.exclude_bit = k;

			for (int j = this->num_on_x_axis, i = 0; --j >= 0;) {
				if (j >= c->num_valid_stat_ent) {
					dataset.values[i] = INVALID_DATAPOINT;
				} else {
					/* Ensure we never assign INVALID_DATAPOINT, as that has another meaning.
					 * Instead, use the value just under it. Hopefully nobody will notice. */
					dataset.values[i] = std::min(GetGraphData(c, j), INVALID_DATAPOINT - 1);
				}
				i++;
			}
		}
	}
};


/********************/
/* OPERATING PROFIT */
/********************/

struct OperatingProfitGraphWindow : BaseGraphWindow {
	OperatingProfitGraphWindow(WindowDesc &desc, WindowNumber window_number) :
			BaseGraphWindow(desc, STR_JUST_CURRENCY_SHORT)
	{
		this->num_on_x_axis = GRAPH_NUM_MONTHS;
		this->num_vert_lines = GRAPH_NUM_MONTHS;
		this->x_values_start = ECONOMY_QUARTER_MINUTES;
		this->x_values_increment = ECONOMY_QUARTER_MINUTES;
		this->draw_dates = !EconTime::UsingWallclockUnits();

		this->InitializeWindow(window_number);
	}

	OverflowSafeInt64 GetGraphData(const Company *c, int j) override
	{
		return c->old_economy[j].income + c->old_economy[j].expenses;
	}
};

static constexpr NWidgetPart _nested_operating_profit_widgets[] = {
	NWidget(NWID_HORIZONTAL),
		NWidget(WWT_CLOSEBOX, COLOUR_BROWN),
		NWidget(WWT_CAPTION, COLOUR_BROWN), SetDataTip(STR_GRAPH_OPERATING_PROFIT_CAPTION, STR_TOOLTIP_WINDOW_TITLE_DRAG_THIS),
		NWidget(WWT_PUSHTXTBTN, COLOUR_BROWN, WID_GRAPH_KEY_BUTTON), SetMinimalSize(50, 0), SetDataTip(STR_GRAPH_KEY_BUTTON, STR_GRAPH_KEY_TOOLTIP),
		NWidget(WWT_SHADEBOX, COLOUR_BROWN),
		NWidget(WWT_DEFSIZEBOX, COLOUR_BROWN),
		NWidget(WWT_STICKYBOX, COLOUR_BROWN),
	EndContainer(),
	NWidget(WWT_PANEL, COLOUR_BROWN, WID_GRAPH_BACKGROUND),
		NWidget(NWID_VERTICAL),
			NWidget(WWT_EMPTY, COLOUR_BROWN, WID_GRAPH_GRAPH), SetMinimalSize(576, 160), SetFill(1, 1), SetResize(1, 1),
			NWidget(NWID_HORIZONTAL),
				NWidget(NWID_SPACER), SetMinimalSize(12, 0), SetFill(1, 0), SetResize(1, 0),
				NWidget(WWT_TEXT, COLOUR_BROWN, WID_GRAPH_FOOTER), SetMinimalSize(0, 6), SetPadding(2, 0, 2, 0), SetDataTip(STR_EMPTY, STR_NULL),
				NWidget(NWID_SPACER), SetFill(1, 0), SetResize(1, 0),
				NWidget(WWT_RESIZEBOX, COLOUR_BROWN, WID_GRAPH_RESIZE), SetDataTip(RWV_HIDE_BEVEL, STR_TOOLTIP_RESIZE),
			EndContainer(),
		EndContainer(),
	EndContainer(),
};

static WindowDesc _operating_profit_desc(__FILE__, __LINE__,
	WDP_AUTO, "graph_operating_profit", 0, 0,
	WC_OPERATING_PROFIT, WC_NONE,
	0,
	_nested_operating_profit_widgets
);


void ShowOperatingProfitGraph()
{
	AllocateWindowDescFront<OperatingProfitGraphWindow>(_operating_profit_desc, 0);
}


/****************/
/* INCOME GRAPH */
/****************/

struct IncomeGraphWindow : BaseGraphWindow {
	IncomeGraphWindow(WindowDesc &desc, WindowNumber window_number) :
			BaseGraphWindow(desc, STR_JUST_CURRENCY_SHORT)
	{
		this->num_on_x_axis = GRAPH_NUM_MONTHS;
		this->num_vert_lines = GRAPH_NUM_MONTHS;
		this->x_values_start = ECONOMY_QUARTER_MINUTES;
		this->x_values_increment = ECONOMY_QUARTER_MINUTES;
		this->draw_dates = !EconTime::UsingWallclockUnits();

		this->InitializeWindow(window_number);
	}

	OverflowSafeInt64 GetGraphData(const Company *c, int j) override
	{
		return c->old_economy[j].income;
	}
};

static constexpr NWidgetPart _nested_income_graph_widgets[] = {
	NWidget(NWID_HORIZONTAL),
		NWidget(WWT_CLOSEBOX, COLOUR_BROWN),
		NWidget(WWT_CAPTION, COLOUR_BROWN), SetDataTip(STR_GRAPH_INCOME_CAPTION, STR_TOOLTIP_WINDOW_TITLE_DRAG_THIS),
		NWidget(WWT_PUSHTXTBTN, COLOUR_BROWN, WID_GRAPH_KEY_BUTTON), SetMinimalSize(50, 0), SetDataTip(STR_GRAPH_KEY_BUTTON, STR_GRAPH_KEY_TOOLTIP),
		NWidget(WWT_SHADEBOX, COLOUR_BROWN),
		NWidget(WWT_DEFSIZEBOX, COLOUR_BROWN),
		NWidget(WWT_STICKYBOX, COLOUR_BROWN),
	EndContainer(),
	NWidget(WWT_PANEL, COLOUR_BROWN, WID_GRAPH_BACKGROUND),
		NWidget(NWID_VERTICAL),
			NWidget(WWT_EMPTY, COLOUR_BROWN, WID_GRAPH_GRAPH), SetMinimalSize(576, 128), SetFill(1, 1), SetResize(1, 1),
			NWidget(NWID_HORIZONTAL),
				NWidget(NWID_SPACER), SetMinimalSize(12, 0), SetFill(1, 0), SetResize(1, 0),
				NWidget(WWT_TEXT, COLOUR_BROWN, WID_GRAPH_FOOTER), SetMinimalSize(0, 6), SetPadding(2, 0, 2, 0), SetDataTip(STR_EMPTY, STR_NULL),
				NWidget(NWID_SPACER), SetFill(1, 0), SetResize(1, 0),
				NWidget(WWT_RESIZEBOX, COLOUR_BROWN, WID_GRAPH_RESIZE), SetDataTip(RWV_HIDE_BEVEL, STR_TOOLTIP_RESIZE),
			EndContainer(),
		EndContainer(),
	EndContainer(),
};

static WindowDesc _income_graph_desc(__FILE__, __LINE__,
	WDP_AUTO, "graph_income", 0, 0,
	WC_INCOME_GRAPH, WC_NONE,
	0,
	_nested_income_graph_widgets
);

void ShowIncomeGraph()
{
	AllocateWindowDescFront<IncomeGraphWindow>(_income_graph_desc, 0);
}

/*******************/
/* DELIVERED CARGO */
/*******************/

struct ExcludingCargoBaseGraphWindow : BaseGraphWindow {
	uint line_height;   ///< Pixel height of each cargo type row.
	uint icon_size;     ///< Size of the cargo color icon.
	Scrollbar *vscroll; ///< Cargo list scrollbar.
	uint legend_width;  ///< Width of legend 'blob'.

	ExcludingCargoBaseGraphWindow(WindowDesc &desc, StringID format_str_y_axis):
			BaseGraphWindow(desc, format_str_y_axis)
	{}

	void OnInit() override
	{
		/* Width of the legend blob. */
		this->legend_width = (GetCharacterHeight(FS_SMALL) - ScaleGUITrad(1)) * 9 / 6;
	}

	virtual void UpdateWidgetSize(WidgetID widget, Dimension &size, const Dimension &padding, Dimension &fill, Dimension &resize) override
	{
		if (widget != WID_ECBG_MATRIX) {
			BaseGraphWindow::UpdateWidgetSize(widget, size, padding, fill, resize);
			return;
		}

		for (const CargoSpec *cs : _sorted_standard_cargo_specs) {
			SetDParam(0, cs->name);
			Dimension d = GetStringBoundingBox(STR_GRAPH_CARGO_PAYMENT_CARGO);
			d.width += this->legend_width + WidgetDimensions::scaled.hsep_normal; // colour field
			d.width += WidgetDimensions::scaled.framerect.Horizontal();
			d.height += WidgetDimensions::scaled.framerect.Vertical();
			size = maxdim(d, size);
		}

		this->line_height = size.height;
		size.height = this->line_height * 11; /* Default number of cargo types in most climates. */
		resize.width = 0;
		resize.height = this->line_height;
	}

	virtual void DrawWidget(const Rect &r, WidgetID widget) const override
	{
		if (widget != WID_ECBG_MATRIX) {
			BaseGraphWindow::DrawWidget(r, widget);
			return;
		}

		bool rtl = _current_text_dir == TD_RTL;

		int pos = this->vscroll->GetPosition();
		int max = pos + this->vscroll->GetCapacity();

		Rect line = r.WithHeight(this->line_height);
		for (const CargoSpec *cs : _sorted_standard_cargo_specs) {
			if (pos-- > 0) continue;
			if (--max < 0) break;

			bool lowered = !HasBit(_legend_excluded_cargo_production_history, cs->Index());

			/* Redraw frame if lowered */
			if (lowered) DrawFrameRect(line, COLOUR_BROWN, FR_LOWERED);

			const Rect text = line.Shrink(WidgetDimensions::scaled.framerect);

			/* Cargo-colour box with outline */
			const Rect cargo = text.WithWidth(this->legend_width, rtl);
			GfxFillRect(cargo, PC_BLACK);
			GfxFillRect(cargo.Shrink(WidgetDimensions::scaled.bevel), cs->legend_colour);

			/* Cargo name */
			SetDParam(0, cs->name);
			DrawString(text.Indent(this->legend_width + WidgetDimensions::scaled.hsep_normal, rtl), STR_GRAPH_CARGO_PAYMENT_CARGO);

			line = line.Translate(0, this->line_height);
		}
	}

	virtual void OnClick(Point pt, WidgetID widget, int click_count) override
	{
		switch (widget) {
			case WID_GRAPH_KEY_BUTTON:
				ShowGraphLegend();
				break;

			case WID_ECBG_ENABLE_CARGOES:
				/* Remove all cargoes from the excluded lists. */
				_legend_excluded_cargo_production_history = 0;
				this->UpdateCargoExcludingGraphs();
				break;

			case WID_ECBG_DISABLE_CARGOES: {
				/* Add all cargoes to the excluded lists. */
				for (const CargoSpec *cs : _sorted_standard_cargo_specs) {
					SetBit(_legend_excluded_cargo_production_history, cs->Index());
				}
				this->UpdateCargoExcludingGraphs();
				break;
			}

			case WID_ECBG_MATRIX: {
				int32_t row = this->vscroll->GetScrolledRowFromWidget(pt.y, this, WID_ECBG_MATRIX);
				if (row >= this->vscroll->GetCount()) return;

				for (const CargoSpec *cs : _sorted_standard_cargo_specs) {
					if (row-- > 0) continue;

					ToggleBit(_legend_excluded_cargo_production_history, cs->Index());
					this->UpdateCargoExcludingGraphs();
					break;
				}
				break;
			}
		}
	}

	virtual void OnResize() override
	{
		this->vscroll->SetCapacityFromWidget(this, WID_ECBG_MATRIX);
	}
};

struct DeliveredCargoGraphWindow : ExcludingCargoBaseGraphWindow {
	bool graph_by_cargo_mode = false;

	DeliveredCargoGraphWindow(WindowDesc &desc, WindowNumber window_number) :
			ExcludingCargoBaseGraphWindow(desc, STR_JUST_COMMA)
	{
		this->num_on_x_axis = GRAPH_NUM_MONTHS;
		this->num_vert_lines = GRAPH_NUM_MONTHS;
		this->x_values_start = ECONOMY_QUARTER_MINUTES;
		this->x_values_increment = ECONOMY_QUARTER_MINUTES;
		this->draw_dates = !EconTime::UsingWallclockUnits();

		this->CreateNestedTree();
		this->vscroll = this->GetScrollbar(WID_ECBG_MATRIX_SCROLLBAR);
		this->vscroll->SetCount(_sorted_standard_cargo_specs.size());
		this->LowerWidget(WID_DCG_BY_COMPANY);
		this->UpdateStatistics(true);

		if (EconTime::UsingWallclockUnits()) {
			auto *wid = this->GetWidget<NWidgetCore>(WID_GRAPH_FOOTER);
			if (wid != nullptr) {
				wid->SetDataTip(ReplaceWallclockMinutesUnit() ? STR_GRAPH_LAST_72_PRODUCTION_INTERVALS_TIME_LABEL : STR_GRAPH_LAST_72_MINUTES_TIME_LABEL, STR_NULL);
			}
		}

		this->FinishInitNested(window_number);
	}

	OverflowSafeInt64 GetGraphData(const Company *c, int j) override
	{
		if (_legend_excluded_cargo_production_history == 0) {
			return c->old_economy[j].delivered_cargo.GetSum<OverflowSafeInt64>();
		}
		OverflowSafeInt64 total_delivered = 0;
		for (const CargoSpec *cs : _sorted_standard_cargo_specs) {
			if (!HasBit(_legend_excluded_cargo_production_history, cs->Index())){
				total_delivered += c->old_economy[j].delivered_cargo[cs->Index()];
			}
		}
		return total_delivered;
	}

	void SetGraphByCargoMode(bool cargo_mode)
	{
		this->graph_by_cargo_mode = cargo_mode;
		this->SetWidgetLoweredState(WID_DCG_BY_COMPANY, !cargo_mode);
		this->SetWidgetLoweredState(WID_DCG_BY_CARGO, cargo_mode);
		this->OnInvalidateData();
		this->SetDirty();
	}

	virtual void OnClick(Point pt, WidgetID widget, int click_count) override
	{
		switch (widget) {
			case WID_DCG_BY_COMPANY:
				this->SetGraphByCargoMode(false);
				break;

			case WID_DCG_BY_CARGO:
				this->SetGraphByCargoMode(true);
				break;

			default: {
				this->ExcludingCargoBaseGraphWindow::OnClick(pt, widget, click_count);
				break;
			}
		}
	}

	void OnGameTick() override
	{
		if (this->graph_by_cargo_mode) {
			this->UpdateStatisticsByCargoMode(false);
		} else {
			this->ExcludingCargoBaseGraphWindow::OnGameTick();
		}
	}

	/**
	* Some data on this window has become invalid.
	* @param data Information about the changed data.
	* @param gui_scope Whether the call is done from GUI scope. You may not do everything when not in GUI scope. See #InvalidateWindowData() for details.
	*/
	void OnInvalidateData(int data = 0, bool gui_scope = true) override
	{
		if (this->graph_by_cargo_mode) {
			if (!gui_scope) return;
			this->UpdateStatisticsByCargoMode(true);
		} else {
			this->ExcludingCargoBaseGraphWindow::OnInvalidateData(data, gui_scope);
		}
	}

	void UpdateStatisticsByCargoMode(bool initialize)
	{
		CompanyMask excluded_companies = _legend_excluded_companies;

		/* Exclude the companies which aren't valid */
		for (CompanyID c = COMPANY_FIRST; c < MAX_COMPANIES; c++) {
			if (!Company::IsValidID(c)) SetBit(excluded_companies, c);
		}

		uint8_t nums = 0;
		for (const Company *c : Company::Iterate()) {
			nums = std::min(this->num_vert_lines, std::max(nums, c->num_valid_stat_ent));
		}

		int mo = (EconTime::CurMonth() / 3 - nums) * 3;
		EconTime::Year yr = EconTime::CurYear();
		while (mo < 0) {
			yr--;
			mo += 12;
		}

		if (!initialize && this->excluded_data == excluded_companies && this->num_on_x_axis == nums &&
				this->year == yr && this->month == mo) {
			/* There's no reason to get new stats */
			return;
		}

		this->excluded_data = UINT64_MAX;
		this->num_on_x_axis = nums;
		this->year = yr;
		this->month = mo;

		for (const CargoSpec *cs : _sorted_standard_cargo_specs) {
			if (HasBit(_legend_excluded_cargo_production_history, cs->Index())) continue;
			ClrBit(this->excluded_data, cs->Index());
			this->colours[cs->Index()] = cs->legend_colour;

			for (int j = this->num_on_x_axis, i = 0; --j >= 0;) {
				bool is_valid = false;
				OverflowSafeInt64 total_delivered = 0;
				for (CompanyID k = COMPANY_FIRST; k < MAX_COMPANIES; k++) {
					if (HasBit(excluded_companies, k)) continue;

					/* Invalid companies are excluded by excluded_companies */
					const Company *c = Company::Get(k);
					if (j < c->num_valid_stat_ent) {
						is_valid = true;
						total_delivered += c->old_economy[j].delivered_cargo[cs->Index()];
					}
				}
				this->cost[cs->Index()][i] = is_valid ? total_delivered : INVALID_DATAPOINT;
				i++;
			}
		}

		this->num_dataset = NUM_CARGO;
	}
};

static constexpr NWidgetPart _nested_delivered_cargo_graph_widgets[] = {
	NWidget(NWID_HORIZONTAL),
		NWidget(WWT_CLOSEBOX, COLOUR_BROWN),
		NWidget(WWT_CAPTION, COLOUR_BROWN), SetDataTip(STR_GRAPH_CARGO_DELIVERED_CAPTION, STR_TOOLTIP_WINDOW_TITLE_DRAG_THIS),
		NWidget(WWT_PUSHTXTBTN, COLOUR_BROWN, WID_GRAPH_KEY_BUTTON), SetMinimalSize(50, 0), SetDataTip(STR_GRAPH_KEY_BUTTON, STR_GRAPH_KEY_TOOLTIP),
		NWidget(WWT_SHADEBOX, COLOUR_BROWN),
		NWidget(WWT_DEFSIZEBOX, COLOUR_BROWN),
		NWidget(WWT_STICKYBOX, COLOUR_BROWN),
	EndContainer(),
	NWidget(WWT_PANEL, COLOUR_BROWN, WID_GRAPH_BACKGROUND),
		NWidget(NWID_VERTICAL),
			NWidget(NWID_HORIZONTAL),
				NWidget(WWT_EMPTY, COLOUR_BROWN, WID_GRAPH_GRAPH), SetMinimalSize(576, 128), SetFill(1, 1), SetResize(1, 1),
				NWidget(NWID_VERTICAL),
					NWidget(NWID_SPACER), SetMinimalSize(0, 4), SetFill(0, 0),
					NWidget(WWT_TEXTBTN, COLOUR_BROWN, WID_DCG_BY_COMPANY), SetDataTip(STR_GRAPH_DELIVERED_CARGO_BY_COMPANY_MODE, STR_GRAPH_DELIVERED_CARGO_BY_COMPANY_MODE_TOOLTIP), SetFill(1, 0),
					NWidget(WWT_TEXTBTN, COLOUR_BROWN, WID_DCG_BY_CARGO), SetDataTip(STR_GRAPH_DELIVERED_CARGO_BY_CARGO_MODE, STR_GRAPH_DELIVERED_CARGO_BY_CARGO_MODE_TOOLTIP), SetFill(1, 0),
					NWidget(NWID_SPACER), SetMinimalSize(0, 16),
					NWidget(WWT_PUSHTXTBTN, COLOUR_BROWN, WID_ECBG_ENABLE_CARGOES), SetDataTip(STR_GRAPH_CARGO_ENABLE_ALL, STR_GRAPH_CARGO_TOOLTIP_ENABLE_ALL), SetFill(1, 0),
					NWidget(WWT_PUSHTXTBTN, COLOUR_BROWN, WID_ECBG_DISABLE_CARGOES), SetDataTip(STR_GRAPH_CARGO_DISABLE_ALL, STR_GRAPH_CARGO_TOOLTIP_DISABLE_ALL), SetFill(1, 0),
					NWidget(NWID_SPACER), SetMinimalSize(0, 4),
					NWidget(NWID_HORIZONTAL),
						NWidget(WWT_MATRIX, COLOUR_BROWN, WID_ECBG_MATRIX), SetFill(0, 2), SetResize(0, 2), SetMatrixDataTip(1, 0, STR_GRAPH_CARGO_PAYMENT_TOGGLE_CARGO), SetScrollbar(WID_ECBG_MATRIX_SCROLLBAR),
						NWidget(NWID_VSCROLLBAR, COLOUR_BROWN, WID_ECBG_MATRIX_SCROLLBAR),
					EndContainer(),
				EndContainer(),
			EndContainer(),
			NWidget(NWID_SPACER), SetMinimalSize(0, 4),
			NWidget(NWID_HORIZONTAL),
				NWidget(NWID_SPACER), SetMinimalSize(12, 0), SetFill(1, 0), SetResize(1, 0),
				NWidget(WWT_TEXT, COLOUR_BROWN, WID_GRAPH_FOOTER), SetMinimalSize(0, 6), SetPadding(2, 0, 2, 0), SetDataTip(STR_EMPTY, STR_NULL),
				NWidget(NWID_SPACER), SetFill(1, 0), SetResize(1, 0),
				NWidget(WWT_RESIZEBOX, COLOUR_BROWN, WID_GRAPH_RESIZE), SetDataTip(RWV_HIDE_BEVEL, STR_TOOLTIP_RESIZE),
			EndContainer(),
		EndContainer(),
	EndContainer(),
};

static WindowDesc _delivered_cargo_graph_desc(__FILE__, __LINE__,
	WDP_AUTO, "graph_delivered_cargo", 0, 0,
	WC_DELIVERED_CARGO, WC_NONE,
	0,
	_nested_delivered_cargo_graph_widgets
);

void ShowDeliveredCargoGraph()
{
	AllocateWindowDescFront<DeliveredCargoGraphWindow>(_delivered_cargo_graph_desc, 0);
}

/***********************/
/* PERFORMANCE HISTORY */
/***********************/

struct PerformanceHistoryGraphWindow : BaseGraphWindow {
	PerformanceHistoryGraphWindow(WindowDesc &desc, WindowNumber window_number) :
			BaseGraphWindow(desc, STR_JUST_COMMA)
	{
		this->num_on_x_axis = GRAPH_NUM_MONTHS;
		this->num_vert_lines = GRAPH_NUM_MONTHS;
		this->x_values_start = ECONOMY_QUARTER_MINUTES;
		this->x_values_increment = ECONOMY_QUARTER_MINUTES;
		this->draw_dates = !EconTime::UsingWallclockUnits();

		this->InitializeWindow(window_number);
	}

	OverflowSafeInt64 GetGraphData(const Company *c, int j) override
	{
		return c->old_economy[j].performance_history;
	}

	void OnClick([[maybe_unused]] Point pt, WidgetID widget, [[maybe_unused]] int click_count) override
	{
		if (widget == WID_PHG_DETAILED_PERFORMANCE) ShowPerformanceRatingDetail();
		this->BaseGraphWindow::OnClick(pt, widget, click_count);
	}
};

static constexpr NWidgetPart _nested_performance_history_widgets[] = {
	NWidget(NWID_HORIZONTAL),
		NWidget(WWT_CLOSEBOX, COLOUR_BROWN),
		NWidget(WWT_CAPTION, COLOUR_BROWN), SetDataTip(STR_GRAPH_COMPANY_PERFORMANCE_RATINGS_CAPTION, STR_TOOLTIP_WINDOW_TITLE_DRAG_THIS),
		NWidget(WWT_PUSHTXTBTN, COLOUR_BROWN, WID_PHG_DETAILED_PERFORMANCE), SetMinimalSize(50, 0), SetDataTip(STR_PERFORMANCE_DETAIL_KEY, STR_GRAPH_PERFORMANCE_DETAIL_TOOLTIP),
		NWidget(WWT_PUSHTXTBTN, COLOUR_BROWN, WID_GRAPH_KEY_BUTTON), SetMinimalSize(50, 0), SetDataTip(STR_GRAPH_KEY_BUTTON, STR_GRAPH_KEY_TOOLTIP),
		NWidget(WWT_SHADEBOX, COLOUR_BROWN),
		NWidget(WWT_DEFSIZEBOX, COLOUR_BROWN),
		NWidget(WWT_STICKYBOX, COLOUR_BROWN),
	EndContainer(),
	NWidget(WWT_PANEL, COLOUR_BROWN, WID_GRAPH_BACKGROUND),
		NWidget(NWID_VERTICAL),
			NWidget(WWT_EMPTY, COLOUR_BROWN, WID_GRAPH_GRAPH), SetMinimalSize(576, 224), SetFill(1, 1), SetResize(1, 1),
			NWidget(NWID_HORIZONTAL),
				NWidget(NWID_SPACER), SetMinimalSize(12, 0), SetFill(1, 0), SetResize(1, 0),
				NWidget(WWT_TEXT, COLOUR_BROWN, WID_GRAPH_FOOTER), SetMinimalSize(0, 6), SetPadding(2, 0, 2, 0), SetDataTip(STR_EMPTY, STR_NULL),
				NWidget(NWID_SPACER), SetFill(1, 0), SetResize(1, 0),
				NWidget(WWT_RESIZEBOX, COLOUR_BROWN, WID_GRAPH_RESIZE), SetDataTip(RWV_HIDE_BEVEL, STR_TOOLTIP_RESIZE),
			EndContainer(),
		EndContainer(),
	EndContainer(),
};

static WindowDesc _performance_history_desc(__FILE__, __LINE__,
	WDP_AUTO, "graph_performance", 0, 0,
	WC_PERFORMANCE_HISTORY, WC_NONE,
	0,
	_nested_performance_history_widgets
);

void ShowPerformanceHistoryGraph()
{
	AllocateWindowDescFront<PerformanceHistoryGraphWindow>(_performance_history_desc, 0);
}

/*****************/
/* COMPANY VALUE */
/*****************/

struct CompanyValueGraphWindow : BaseGraphWindow {
	CompanyValueGraphWindow(WindowDesc &desc, WindowNumber window_number) :
			BaseGraphWindow(desc, STR_JUST_CURRENCY_SHORT)
	{
		this->num_on_x_axis = GRAPH_NUM_MONTHS;
		this->num_vert_lines = GRAPH_NUM_MONTHS;
		this->x_values_start = ECONOMY_QUARTER_MINUTES;
		this->x_values_increment = ECONOMY_QUARTER_MINUTES;
		this->draw_dates = !EconTime::UsingWallclockUnits();

		this->InitializeWindow(window_number);
	}

	OverflowSafeInt64 GetGraphData(const Company *c, int j) override
	{
		return c->old_economy[j].company_value;
	}
};

static constexpr NWidgetPart _nested_company_value_graph_widgets[] = {
	NWidget(NWID_HORIZONTAL),
		NWidget(WWT_CLOSEBOX, COLOUR_BROWN),
		NWidget(WWT_CAPTION, COLOUR_BROWN), SetDataTip(STR_GRAPH_COMPANY_VALUES_CAPTION, STR_TOOLTIP_WINDOW_TITLE_DRAG_THIS),
		NWidget(WWT_PUSHTXTBTN, COLOUR_BROWN, WID_GRAPH_KEY_BUTTON), SetMinimalSize(50, 0), SetDataTip(STR_GRAPH_KEY_BUTTON, STR_GRAPH_KEY_TOOLTIP),
		NWidget(WWT_SHADEBOX, COLOUR_BROWN),
		NWidget(WWT_DEFSIZEBOX, COLOUR_BROWN),
		NWidget(WWT_STICKYBOX, COLOUR_BROWN),
	EndContainer(),
	NWidget(WWT_PANEL, COLOUR_BROWN, WID_GRAPH_BACKGROUND),
		NWidget(NWID_VERTICAL),
			NWidget(WWT_EMPTY, COLOUR_BROWN, WID_GRAPH_GRAPH), SetMinimalSize(576, 224), SetFill(1, 1), SetResize(1, 1),
			NWidget(NWID_HORIZONTAL),
				NWidget(NWID_SPACER), SetMinimalSize(12, 0), SetFill(1, 0), SetResize(1, 0),
				NWidget(WWT_TEXT, COLOUR_BROWN, WID_GRAPH_FOOTER), SetMinimalSize(0, 6), SetPadding(2, 0, 2, 0), SetDataTip(STR_EMPTY, STR_NULL),
				NWidget(NWID_SPACER), SetFill(1, 0), SetResize(1, 0),
				NWidget(WWT_RESIZEBOX, COLOUR_BROWN, WID_GRAPH_RESIZE), SetDataTip(RWV_HIDE_BEVEL, STR_TOOLTIP_RESIZE),
			EndContainer(),
		EndContainer(),
	EndContainer(),
};

static WindowDesc _company_value_graph_desc(__FILE__, __LINE__,
	WDP_AUTO, "graph_company_value", 0, 0,
	WC_COMPANY_VALUE, WC_NONE,
	0,
	_nested_company_value_graph_widgets
);

void ShowCompanyValueGraph()
{
	AllocateWindowDescFront<CompanyValueGraphWindow>(_company_value_graph_desc, 0);
}

/*****************/
/* PAYMENT RATES */
/*****************/

struct PaymentRatesGraphWindow : BaseGraphWindow {
	uint line_height;   ///< Pixel height of each cargo type row.
	Scrollbar *vscroll; ///< Cargo list scrollbar.
	uint legend_width;  ///< Width of legend 'blob'.

	PaymentRatesGraphWindow(WindowDesc &desc, WindowNumber window_number) :
			BaseGraphWindow(desc, STR_JUST_CURRENCY_SHORT)
	{
		this->num_on_x_axis = 20;
		this->num_vert_lines = 20;
		this->draw_dates = false;
		this->SetXAxis();

		this->CreateNestedTree();
		this->vscroll = this->GetScrollbar(WID_GRAPH_MATRIX_SCROLLBAR);
		this->vscroll->SetCount(_sorted_standard_cargo_specs.size());

		this->SetWidgetLoweredState(WID_CPR_DAYS, _cargo_payment_x_mode == 0);
		this->SetWidgetLoweredState(WID_CPR_SPEED, _cargo_payment_x_mode == 1);

		/* Initialise the dataset */
		this->OnHundredthTick();

		this->FinishInitNested(window_number);
	}

	void SetXAxis()
	{
		uint16_t x_scale;
		if (_cargo_payment_x_mode) {
			switch (_settings_game.locale.units_velocity) {
				case 2:
					x_scale = 5;
					break;
				case 3:
					x_scale = 1;
					break;
				default:
					x_scale = 10;
			}
		} else {
			/* The x-axis is labeled in either seconds or days. A day is two seconds, so we adjust the label if needed. */
			x_scale = (EconTime::UsingWallclockUnits() ? PAYMENT_GRAPH_X_STEP_SECONDS : PAYMENT_GRAPH_X_STEP_DAYS);
		}
		this->x_values_start     = x_scale;
		this->x_values_increment = x_scale;
	}

	std::pair<uint, uint> ProcessXAxisValue(uint16_t label) const
	{
		uint val = label;
		uint decimals;
		if (_cargo_payment_x_mode) {
			decimals = 0;
		} else if (_settings_time.time_in_minutes) {
			if (_settings_time.ticks_per_minute <= 350 || 740 % _settings_time.ticks_per_minute == 0) {
				decimals = 0;
			} else if (_settings_time.ticks_per_minute > 7400) {
				val *= 100;
				decimals = 2;
			} else {
				val *= 10;
				decimals = 1;
			}
			val *= 74;
			val /= _settings_time.ticks_per_minute;
		} else if (EconTime::UsingWallclockUnits()) {
			decimals = 0;
		} else {
			if ((10 % DayLengthFactor()) == 0) {
				decimals = 0;
			} else if (DayLengthFactor() > 50) {
				decimals = 2;
				val *= 100;
			} else {
				decimals = 1;
				val *= 10;
			}
			val /= DayLengthFactor();
		}
		return { val, decimals };
	}

	StringID PrepareXAxisText(uint16_t label) const override
	{
		auto val = this->ProcessXAxisValue(label);

		SetDParam(0, val.first);
		SetDParam(1, val.second);
		return STR_JUST_DECIMAL;
	}

	StringID PrepareXAxisMaxSizeText(uint16_t label) const override
	{
		auto val = this->ProcessXAxisValue(label);

		SetDParamMaxValue(0, val.first, 0, FS_SMALL);
		SetDParam(1, val.second);
		return STR_JUST_DECIMAL;
	}

	void OnInit() override
	{
		/* Width of the legend blob. */
		this->legend_width = GetCharacterHeight(FS_SMALL) * 9 / 6;
	}

	void UpdateExcludedData()
	{
		this->excluded_data = 0;

		int i = 0;
		for (const CargoSpec *cs : _sorted_standard_cargo_specs) {
			if (HasBit(_legend_excluded_cargo_payment_rates, cs->Index())) SetBit(this->excluded_data, i);
			i++;
		}
	}

	void UpdateWidgetSize(WidgetID widget, Dimension &size, [[maybe_unused]] const Dimension &padding, [[maybe_unused]] Dimension &fill, [[maybe_unused]] Dimension &resize) override
	{
		if (widget != WID_GRAPH_MATRIX) {
			BaseGraphWindow::UpdateWidgetSize(widget, size, padding, fill, resize);
			return;
		}

		size.height = GetCharacterHeight(FS_SMALL) + WidgetDimensions::scaled.framerect.Vertical();

		for (const CargoSpec *cs : _sorted_standard_cargo_specs) {
			SetDParam(0, cs->name);
			Dimension d = GetStringBoundingBox(STR_GRAPH_CARGO_PAYMENT_CARGO);
			d.width += this->legend_width + WidgetDimensions::scaled.hsep_normal; // colour field
			d.width += WidgetDimensions::scaled.framerect.Horizontal();
			d.height += WidgetDimensions::scaled.framerect.Vertical();
			size = maxdim(d, size);
		}

		this->line_height = size.height;
		size.height = this->line_height * 11; /* Default number of cargo types in most climates. */
		resize.width = 0;
		resize.height = this->line_height;
	}

	void DrawWidget(const Rect &r, WidgetID widget) const override
	{
		if (widget != WID_GRAPH_MATRIX) {
			BaseGraphWindow::DrawWidget(r, widget);
			return;
		}

		bool rtl = _current_text_dir == TD_RTL;

		auto [first, last] = this->vscroll->GetVisibleRangeIterators(_sorted_standard_cargo_specs);

		Rect line = r.WithHeight(this->line_height);
		for (auto it = first; it != last; ++it) {
			const CargoSpec *cs = *it;

			bool lowered = !HasBit(_legend_excluded_cargo_payment_rates, cs->Index());

			/* Redraw frame if lowered */
			if (lowered) DrawFrameRect(line, COLOUR_BROWN, FR_LOWERED);

			const Rect text = line.Shrink(WidgetDimensions::scaled.framerect);

			/* Cargo-colour box with outline */
			const Rect cargo = text.WithWidth(this->legend_width, rtl);
			GfxFillRect(cargo, PC_BLACK);
			GfxFillRect(cargo.Shrink(WidgetDimensions::scaled.bevel), cs->legend_colour);

			/* Cargo name */
			SetDParam(0, cs->name);
			DrawString(text.Indent(this->legend_width + WidgetDimensions::scaled.hsep_normal, rtl), STR_GRAPH_CARGO_PAYMENT_CARGO);

			line = line.Translate(0, this->line_height);
		}
	}

	void OnClick([[maybe_unused]] Point pt, WidgetID widget, [[maybe_unused]] int click_count) override
	{
		switch (widget) {
			case WID_GRAPH_ENABLE_CARGOES:
				/* Remove all cargoes from the excluded lists. */
				_legend_excluded_cargo_payment_rates = 0;
				this->excluded_data = 0;
				this->UpdateCargoExcludingGraphs();
				break;

			case WID_GRAPH_DISABLE_CARGOES: {
				/* Add all cargoes to the excluded lists. */
				int i = 0;
				for (const CargoSpec *cs : _sorted_standard_cargo_specs) {
					SetBit(_legend_excluded_cargo_payment_rates, cs->Index());
					SetBit(this->excluded_data, i);
					i++;
				}
				this->UpdateCargoExcludingGraphs();
				break;
			}

			case WID_GRAPH_MATRIX: {
				auto it = this->vscroll->GetScrolledItemFromWidget(_sorted_standard_cargo_specs, pt.y, this, WID_GRAPH_MATRIX);
				if (it != _sorted_standard_cargo_specs.end()) {
					ToggleBit(_legend_excluded_cargo_payment_rates, (*it)->Index());
					this->UpdateExcludedData();
					this->UpdateCargoExcludingGraphs();
				}
				break;
			}

<<<<<<< HEAD
			case WID_CPR_DAYS:
			case WID_CPR_SPEED:
				_cargo_payment_x_mode = widget - WID_CPR_DAYS;
				this->SetWidgetLoweredState(WID_CPR_DAYS, _cargo_payment_x_mode == 0);
				this->SetWidgetLoweredState(WID_CPR_SPEED, _cargo_payment_x_mode == 1);
				this->SetXAxis();
				this->OnHundredthTick();
				this->SetDirty();
=======
			default:
				this->BaseGraphWindow::OnClick(pt, widget, click_count);
>>>>>>> a9518963
				break;
		}
	}

	void OnResize() override
	{
		this->vscroll->SetCapacityFromWidget(this, WID_GRAPH_MATRIX);
	}

	void OnGameTick() override
	{
		/* Override default OnGameTick */
	}

	/**
	 * Some data on this window has become invalid.
	 * @param data Information about the changed data.
	 * @param gui_scope Whether the call is done from GUI scope. You may not do everything when not in GUI scope. See #InvalidateWindowData() for details.
	 */
	void OnInvalidateData([[maybe_unused]] int data = 0, [[maybe_unused]] bool gui_scope = true) override
	{
		if (!gui_scope) return;
		this->SetXAxis();
		this->OnHundredthTick();
	}

	void OnHundredthTick() override
	{
		this->UpdateExcludedData();

<<<<<<< HEAD
		int i = 0;
		const float factor = 200.0f * 28.57f * 0.4f * ConvertSpeedToUnitDisplaySpeed(1 << 16, VEH_TRAIN) / (1.6f * static_cast<float>(1 << 16));

		for (const CargoSpec *cs : _sorted_standard_cargo_specs) {
			this->colours[i] = cs->legend_colour;
			for (int j = 0; j != this->num_on_x_axis; j++) {
				const uint8_t ctt = _cargo_payment_x_mode ? static_cast<uint8_t>(factor / static_cast<float>((j + 1) * this->x_values_increment)) : (j + 1) * 4;
				this->cost[i][j] = GetTransportedGoodsIncome(_cargo_payment_x_mode ? 1 : 10, _cargo_payment_x_mode ? 200 : 20, ctt, cs->Index());
=======
		this->data.clear();
		for (const CargoSpec *cs : _sorted_standard_cargo_specs) {
			DataSet &dataset = this->data.emplace_back();
			dataset.colour = cs->legend_colour;
			dataset.exclude_bit = cs->Index();

			for (uint j = 0; j != this->num_on_x_axis; j++) {
				dataset.values[j] = GetTransportedGoodsIncome(10, 20, j * 4 + 4, cs->Index());
>>>>>>> a9518963
			}
		}
	}

	void SetStringParameters(WidgetID widget) const override
	{
		switch (widget) {
			case WID_GRAPH_FOOTER_CUSTOM:
				if (_cargo_payment_x_mode) {
					SetDParam(0, STR_GRAPH_CARGO_PAYMENT_RATES_X_LABEL_SPEED);
					SetDParam(1, GetVelocityUnitName(VEH_TRAIN));
				} else {
					if (_settings_time.time_in_minutes) {
						SetDParam(0, STR_GRAPH_CARGO_PAYMENT_RATES_X_LABEL_MINUTES);
					} else {
						SetDParam(0, EconTime::UsingWallclockUnits() ? STR_GRAPH_CARGO_PAYMENT_RATES_SECONDS: STR_GRAPH_CARGO_PAYMENT_RATES_DAYS);
					}
				}
				break;

			case WID_GRAPH_HEADER:
				if (_cargo_payment_x_mode) {
					SetDParam(0, STR_GRAPH_CARGO_PAYMENT_RATES_TITLE_AVG_SPEED);
				} else {
					SetDParam(0, STR_GRAPH_CARGO_PAYMENT_RATES_TITLE);
				}
				break;

			case WID_CPR_DAYS:
				if (_settings_time.time_in_minutes) {
					SetDParam(0, STR_GRAPH_CARGO_PAYMENT_RATES_X_LABEL_MINUTES);
				} else {
					SetDParam(0, EconTime::UsingWallclockUnits() ? STR_GRAPH_CARGO_PAYMENT_RATES_SECONDS : STR_GRAPH_CARGO_PAYMENT_RATES_DAYS);
				}
				break;
		}
	}
};

static constexpr NWidgetPart _nested_cargo_payment_rates_widgets[] = {
	NWidget(NWID_HORIZONTAL),
		NWidget(WWT_CLOSEBOX, COLOUR_BROWN),
		NWidget(WWT_CAPTION, COLOUR_BROWN), SetDataTip(STR_GRAPH_CARGO_PAYMENT_RATES_CAPTION, STR_TOOLTIP_WINDOW_TITLE_DRAG_THIS),
		NWidget(WWT_SHADEBOX, COLOUR_BROWN),
		NWidget(WWT_DEFSIZEBOX, COLOUR_BROWN),
		NWidget(WWT_STICKYBOX, COLOUR_BROWN),
	EndContainer(),
	NWidget(WWT_PANEL, COLOUR_BROWN, WID_GRAPH_BACKGROUND), SetMinimalSize(568, 128),
		NWidget(NWID_HORIZONTAL),
			NWidget(WWT_TEXT, COLOUR_BROWN, WID_GRAPH_HEADER), SetMinimalSize(0, 6), SetAlignment(SA_CENTER), SetPadding(2, 0, 2, 0), SetDataTip(STR_JUST_STRING1, STR_NULL), SetFill(1, 0), SetResize(1, 0),
		EndContainer(),
		NWidget(NWID_HORIZONTAL),
			NWidget(WWT_EMPTY, COLOUR_BROWN, WID_GRAPH_GRAPH), SetMinimalSize(495, 0), SetFill(1, 1), SetResize(1, 1),
			NWidget(NWID_VERTICAL),
				NWidget(NWID_SPACER), SetMinimalSize(0, 4),
				NWidget(WWT_TEXTBTN, COLOUR_BROWN, WID_CPR_DAYS), SetDataTip(STR_JUST_STRING, STR_GRAPH_CARGO_TOOLTIP_TIME_MODE), SetFill(1, 0),
				NWidget(WWT_TEXTBTN, COLOUR_BROWN, WID_CPR_SPEED), SetDataTip(STR_GRAPH_CARGO_SPEED_MODE, STR_GRAPH_CARGO_TOOLTIP_SPEED_MODE), SetFill(1, 0),
				NWidget(NWID_SPACER), SetMinimalSize(0, 16), SetFill(0, 1),
				NWidget(WWT_PUSHTXTBTN, COLOUR_BROWN, WID_GRAPH_ENABLE_CARGOES), SetDataTip(STR_GRAPH_CARGO_ENABLE_ALL, STR_GRAPH_CARGO_TOOLTIP_ENABLE_ALL), SetFill(1, 0),
				NWidget(WWT_PUSHTXTBTN, COLOUR_BROWN, WID_GRAPH_DISABLE_CARGOES), SetDataTip(STR_GRAPH_CARGO_DISABLE_ALL, STR_GRAPH_CARGO_TOOLTIP_DISABLE_ALL), SetFill(1, 0),
				NWidget(NWID_SPACER), SetMinimalSize(0, 4),
				NWidget(NWID_HORIZONTAL),
					NWidget(WWT_MATRIX, COLOUR_BROWN, WID_GRAPH_MATRIX), SetFill(1, 0), SetResize(0, 2), SetMatrixDataTip(1, 0, STR_GRAPH_CARGO_PAYMENT_TOGGLE_CARGO), SetScrollbar(WID_GRAPH_MATRIX_SCROLLBAR),
					NWidget(NWID_VSCROLLBAR, COLOUR_BROWN, WID_GRAPH_MATRIX_SCROLLBAR),
				EndContainer(),
				NWidget(NWID_SPACER), SetMinimalSize(0, 24), SetFill(0, 1),
			EndContainer(),
			NWidget(NWID_SPACER), SetMinimalSize(5, 0), SetFill(0, 1), SetResize(0, 1),
		EndContainer(),
		NWidget(NWID_HORIZONTAL),
			NWidget(NWID_SPACER), SetMinimalSize(12, 0), SetFill(0, 0), SetResize(0, 0),
			NWidget(WWT_TEXT, COLOUR_BROWN, WID_GRAPH_FOOTER_CUSTOM), SetMinimalSize(0, 6), SetAlignment(SA_CENTER), SetPadding(2, 0, 2, 0), SetDataTip(STR_JUST_STRING2, STR_NULL), SetFill(1, 0), SetResize(1, 0),
			NWidget(WWT_RESIZEBOX, COLOUR_BROWN, WID_GRAPH_RESIZE), SetDataTip(RWV_HIDE_BEVEL, STR_TOOLTIP_RESIZE),
		EndContainer(),
	EndContainer(),
};

static WindowDesc _cargo_payment_rates_desc(__FILE__, __LINE__,
	WDP_AUTO, "graph_cargo_payment_rates", 0, 0,
	WC_PAYMENT_RATES, WC_NONE,
	0,
	_nested_cargo_payment_rates_widgets
);


void ShowCargoPaymentRates()
{
	AllocateWindowDescFront<PaymentRatesGraphWindow>(_cargo_payment_rates_desc, 0);
}

/*****************************/
/* PERFORMANCE RATING DETAIL */
/*****************************/

struct PerformanceRatingDetailWindow : Window {
	static CompanyID company;
	int timeout;

	PerformanceRatingDetailWindow(WindowDesc &desc, WindowNumber window_number) : Window(desc)
	{
		this->UpdateCompanyStats();

		this->InitNested(window_number);
		this->OnInvalidateData(INVALID_COMPANY);
	}

	void UpdateCompanyStats()
	{
		/* Update all company stats with the current data
		 * (this is because _score_info is not saved to a savegame) */
		for (Company *c : Company::Iterate()) {
			UpdateCompanyRatingAndValue(c, false);
		}

		this->timeout = DAY_TICKS * 5;
	}

	uint score_info_left;
	uint score_info_right;
	uint bar_left;
	uint bar_right;
	uint bar_width;
	uint bar_height;
	uint score_detail_left;
	uint score_detail_right;

	void UpdateWidgetSize(WidgetID widget, Dimension &size, [[maybe_unused]] const Dimension &padding, [[maybe_unused]] Dimension &fill, [[maybe_unused]] Dimension &resize) override
	{
		switch (widget) {
			case WID_PRD_SCORE_FIRST:
				this->bar_height = GetCharacterHeight(FS_NORMAL) + WidgetDimensions::scaled.fullbevel.Vertical();
				size.height = this->bar_height + WidgetDimensions::scaled.matrix.Vertical();

				uint score_info_width = 0;
				for (uint i = SCORE_BEGIN; i < SCORE_END; i++) {
					score_info_width = std::max(score_info_width, GetStringBoundingBox(STR_PERFORMANCE_DETAIL_VEHICLES + i).width);
				}
				SetDParamMaxValue(0, 1000);
				score_info_width += GetStringBoundingBox(STR_JUST_COMMA).width + WidgetDimensions::scaled.hsep_wide;

				SetDParamMaxValue(0, 100);
				this->bar_width = GetStringBoundingBox(STR_PERFORMANCE_DETAIL_PERCENT).width + WidgetDimensions::scaled.hsep_indent * 2; // Wide bars!

				/* At this number we are roughly at the max; it can become wider,
				 * but then you need at 1000 times more money. At that time you're
				 * not that interested anymore in the last few digits anyway.
				 * The 500 is because 999 999 500 to 999 999 999 are rounded to
				 * 1 000 M, and not 999 999 k. Use negative numbers to account for
				 * the negative income/amount of money etc. as well. */
				int max = -(999999999 - 500);

				/* Scale max for the display currency. Prior to rendering the value
				 * is converted into the display currency, which may cause it to
				 * raise significantly. We need to compensate for that since {{CURRCOMPACT}}
				 * is used, which can produce quite short renderings of very large
				 * values. Otherwise the calculated width could be too narrow.
				 * Note that it doesn't work if there was a currency with an exchange
				 * rate greater than max.
				 * When the currency rate is more than 1000, the 999 999 k becomes at
				 * least 999 999 M which roughly is equally long. Furthermore if the
				 * exchange rate is that high, 999 999 k is usually not enough anymore
				 * to show the different currency numbers. */
				if (GetCurrency().rate < 1000) max /= GetCurrency().rate;
				SetDParam(0, max);
				SetDParam(1, max);
				uint score_detail_width = GetStringBoundingBox(STR_PERFORMANCE_DETAIL_AMOUNT_CURRENCY).width;

				size.width = WidgetDimensions::scaled.frametext.Horizontal() + score_info_width + WidgetDimensions::scaled.hsep_wide + this->bar_width + WidgetDimensions::scaled.hsep_wide + score_detail_width;
				uint left  = WidgetDimensions::scaled.frametext.left;
				uint right = size.width - WidgetDimensions::scaled.frametext.right;

				bool rtl = _current_text_dir == TD_RTL;
				this->score_info_left  = rtl ? right - score_info_width : left;
				this->score_info_right = rtl ? right : left + score_info_width;

				this->score_detail_left  = rtl ? left : right - score_detail_width;
				this->score_detail_right = rtl ? left + score_detail_width : right;

				this->bar_left  = left + (rtl ? score_detail_width : score_info_width) + WidgetDimensions::scaled.hsep_wide;
				this->bar_right = this->bar_left + this->bar_width - 1;
				break;
		}
	}

	void DrawWidget(const Rect &r, WidgetID widget) const override
	{
		/* No need to draw when there's nothing to draw */
		if (this->company == INVALID_COMPANY) return;

		if (IsInsideMM(widget, WID_PRD_COMPANY_FIRST, WID_PRD_COMPANY_LAST + 1)) {
			if (this->IsWidgetDisabled(widget)) return;
			CompanyID cid = (CompanyID)(widget - WID_PRD_COMPANY_FIRST);
			Dimension sprite_size = GetSpriteSize(SPR_COMPANY_ICON);
			DrawCompanyIcon(cid, CenterBounds(r.left, r.right, sprite_size.width), CenterBounds(r.top, r.bottom, sprite_size.height));
			return;
		}

		if (!IsInsideMM(widget, WID_PRD_SCORE_FIRST, WID_PRD_SCORE_LAST + 1)) return;

		ScoreID score_type = (ScoreID)(widget - WID_PRD_SCORE_FIRST);

		/* The colours used to show how the progress is going */
		int colour_done = GetColourGradient(COLOUR_GREEN, SHADE_NORMAL);
		int colour_notdone = GetColourGradient(COLOUR_RED, SHADE_NORMAL);

		/* Draw all the score parts */
		int64_t val    = _score_part[company][score_type];
		int64_t needed = _score_info[score_type].needed;
		int   score  = _score_info[score_type].score;

		/* SCORE_TOTAL has its own rules ;) */
		if (score_type == SCORE_TOTAL) {
			for (ScoreID i = SCORE_BEGIN; i < SCORE_END; i++) score += _score_info[i].score;
			needed = SCORE_MAX;
		}

		uint bar_top  = CenterBounds(r.top, r.bottom, this->bar_height);
		uint text_top = CenterBounds(r.top, r.bottom, GetCharacterHeight(FS_NORMAL));

		DrawString(this->score_info_left, this->score_info_right, text_top, STR_PERFORMANCE_DETAIL_VEHICLES + score_type);

		/* Draw the score */
		SetDParam(0, score);
		DrawString(this->score_info_left, this->score_info_right, text_top, STR_JUST_COMMA, TC_BLACK, SA_RIGHT);

		/* Calculate the %-bar */
		uint x = Clamp<int64_t>(val, 0, needed) * this->bar_width / needed;
		bool rtl = _current_text_dir == TD_RTL;
		if (rtl) {
			x = this->bar_right - x;
		} else {
			x = this->bar_left + x;
		}

		/* Draw the bar */
		if (x != this->bar_left)  GfxFillRect(this->bar_left, bar_top, x,               bar_top + this->bar_height - 1, rtl ? colour_notdone : colour_done);
		if (x != this->bar_right) GfxFillRect(x,              bar_top, this->bar_right, bar_top + this->bar_height - 1, rtl ? colour_done : colour_notdone);

		/* Draw it */
		SetDParam(0, Clamp<int64_t>(val, 0, needed) * 100 / needed);
		DrawString(this->bar_left, this->bar_right, text_top, STR_PERFORMANCE_DETAIL_PERCENT, TC_FROMSTRING, SA_HOR_CENTER);

		/* SCORE_LOAN is inversed */
		if (score_type == SCORE_LOAN) val = needed - val;

		/* Draw the amount we have against what is needed
		 * For some of them it is in currency format */
		SetDParam(0, val);
		SetDParam(1, needed);
		switch (score_type) {
			case SCORE_MIN_PROFIT:
			case SCORE_MIN_INCOME:
			case SCORE_MAX_INCOME:
			case SCORE_MONEY:
			case SCORE_LOAN:
				DrawString(this->score_detail_left, this->score_detail_right, text_top, STR_PERFORMANCE_DETAIL_AMOUNT_CURRENCY);
				break;
			default:
				DrawString(this->score_detail_left, this->score_detail_right, text_top, STR_PERFORMANCE_DETAIL_AMOUNT_INT);
		}
	}

	void OnClick([[maybe_unused]] Point pt, WidgetID widget, [[maybe_unused]] int click_count) override
	{
		/* Check which button is clicked */
		if (IsInsideMM(widget, WID_PRD_COMPANY_FIRST, WID_PRD_COMPANY_LAST + 1)) {
			/* Is it no on disable? */
			if (!this->IsWidgetDisabled(widget)) {
				this->RaiseWidget(WID_PRD_COMPANY_FIRST + this->company);
				this->company = (CompanyID)(widget - WID_PRD_COMPANY_FIRST);
				this->LowerWidget(WID_PRD_COMPANY_FIRST + this->company);
				this->SetDirty();
			}
		}
	}

	void OnGameTick() override
	{
		/* Update the company score every 5 days */
		if (--this->timeout == 0) {
			this->UpdateCompanyStats();
			this->SetDirty();
		}
	}

	/**
	 * Some data on this window has become invalid.
	 * @param data the company ID of the company that is going to be removed
	 * @param gui_scope Whether the call is done from GUI scope. You may not do everything when not in GUI scope. See #InvalidateWindowData() for details.
	 */
	void OnInvalidateData([[maybe_unused]] int data = 0, [[maybe_unused]] bool gui_scope = true) override
	{
		if (!gui_scope) return;
		/* Disable the companies who are not active */
		for (CompanyID i = COMPANY_FIRST; i < MAX_COMPANIES; i++) {
			this->SetWidgetDisabledState(WID_PRD_COMPANY_FIRST + i, !Company::IsValidID(i));
		}

		/* Check if the currently selected company is still active. */
		if (this->company != INVALID_COMPANY && !Company::IsValidID(this->company)) {
			/* Raise the widget for the previous selection. */
			this->RaiseWidget(WID_PRD_COMPANY_FIRST + this->company);
			this->company = INVALID_COMPANY;
		}

		if (this->company == INVALID_COMPANY) {
			for (const Company *c : Company::Iterate()) {
				this->company = c->index;
				break;
			}
		}

		/* Make sure the widget is lowered */
		if (this->company != INVALID_COMPANY) {
			this->LowerWidget(WID_PRD_COMPANY_FIRST + this->company);
		}
	}
};

CompanyID PerformanceRatingDetailWindow::company = INVALID_COMPANY;

/*******************************/
/* INDUSTRY PRODUCTION HISTORY */
/*******************************/

struct IndustryProductionGraphWindow : BaseGraphWindow {
	uint line_height;   ///< Pixel height of each cargo type row.
	Scrollbar *vscroll; ///< Cargo list scrollbar.
	uint legend_width;  ///< Width of legend 'blob'.

	static inline constexpr StringID RANGE_LABELS[] = {
		STR_GRAPH_INDUSTRY_RANGE_PRODUCED,
		STR_GRAPH_INDUSTRY_RANGE_TRANSPORTED
	};

	IndustryProductionGraphWindow(WindowDesc &desc, WindowNumber window_number) :
			BaseGraphWindow(desc, STR_JUST_COMMA)
	{
		this->num_on_x_axis = GRAPH_NUM_MONTHS;
		this->num_vert_lines = GRAPH_NUM_MONTHS;
		this->month_increment = 1;
		this->x_values_start = ECONOMY_MONTH_MINUTES;
		this->x_values_increment = ECONOMY_MONTH_MINUTES;
<<<<<<< HEAD
		this->draw_dates = !EconTime::UsingWallclockUnits();
=======
		this->draw_dates = !TimerGameEconomy::UsingWallclockUnits();
		this->ranges = RANGE_LABELS;
>>>>>>> a9518963

		this->CreateNestedTree();
		this->vscroll = this->GetScrollbar(WID_GRAPH_MATRIX_SCROLLBAR);

		int count = 0;
		const Industry *i = Industry::Get(window_number);
		for (const auto &p : i->Produced()) {
			if (!IsValidCargoID(p.cargo)) continue;
			count++;
		}
		this->vscroll->SetCount(count);

		auto *wid = this->GetWidget<NWidgetCore>(WID_GRAPH_FOOTER);
		wid->SetDataTip(EconTime::UsingWallclockUnits() ? (ReplaceWallclockMinutesUnit() ? STR_GRAPH_LAST_24_PRODUCTION_INTERVALS_TIME_LABEL : STR_GRAPH_LAST_24_MINUTES_TIME_LABEL) : STR_EMPTY, STR_NULL);

		this->FinishInitNested(window_number);

		/* Initialise the dataset */
		this->UpdateStatistics(true);
	}

	void OnInit() override
	{
		/* Width of the legend blob. */
		this->legend_width = GetCharacterHeight(FS_SMALL) * 9 / 6;
	}

	void UpdateExcludedData()
	{
		this->excluded_data = 0;

		const Industry *i = Industry::Get(this->window_number);
		for (const auto &p : i->Produced()) {
			if (!IsValidCargoID(p.cargo)) continue;
			if (HasBit(_legend_excluded_cargo_production_history, p.cargo)) SetBit(this->excluded_data, p.cargo);
		}
	}

	void UpdateWidgetSize(WidgetID widget, Dimension &size, [[maybe_unused]] const Dimension &padding, [[maybe_unused]] Dimension &fill, [[maybe_unused]] Dimension &resize) override
	{
		if (widget != WID_GRAPH_MATRIX) {
			BaseGraphWindow::UpdateWidgetSize(widget, size, padding, fill, resize);
			return;
		}

		const Industry *i = Industry::Get(this->window_number);
		const CargoSpec *cs;
		for (const auto &p : i->Produced()) {
			if (!IsValidCargoID(p.cargo)) continue;

			cs = CargoSpec::Get(p.cargo);
			SetDParam(0, cs->name);
			Dimension d = GetStringBoundingBox(STR_GRAPH_CARGO_PAYMENT_CARGO);
			d.width += this->legend_width + WidgetDimensions::scaled.hsep_normal; // colour field
			d.width += WidgetDimensions::scaled.framerect.Horizontal();
			d.height += WidgetDimensions::scaled.framerect.Vertical();
			size = maxdim(d, size);
		}

		this->line_height = size.height;
		size.height = this->line_height * 11; /* Default number of cargo types in most climates. */
		resize.width = 0;
		resize.height = this->line_height;
	}

	void DrawWidget(const Rect &r, WidgetID widget) const override
	{
		if (widget != WID_GRAPH_MATRIX) {
			BaseGraphWindow::DrawWidget(r, widget);
			return;
		}

		bool rtl = _current_text_dir == TD_RTL;

		int pos = this->vscroll->GetPosition();
		int max = pos + this->vscroll->GetCapacity();

		Rect line = r.WithHeight(this->line_height);
		const Industry *i = Industry::Get(this->window_number);
		const CargoSpec *cs;

		for (const auto &p : i->Produced()) {
			if (!IsValidCargoID(p.cargo)) continue;

			if (pos-- > 0) continue;
			if (--max < 0) break;

			cs = CargoSpec::Get(p.cargo);

			bool lowered = !HasBit(_legend_excluded_cargo_production_history, p.cargo);

			/* Redraw frame if lowered */
			if (lowered) DrawFrameRect(line, COLOUR_BROWN, FR_LOWERED);

			const Rect text = line.Shrink(WidgetDimensions::scaled.framerect);

			/* Cargo-colour box with outline */
			const Rect cargo = text.WithWidth(this->legend_width, rtl);
			GfxFillRect(cargo, PC_BLACK);
			GfxFillRect(cargo.Shrink(WidgetDimensions::scaled.bevel), cs->legend_colour);

			/* Cargo name */
			SetDParam(0, cs->name);
			DrawString(text.Indent(this->legend_width + WidgetDimensions::scaled.hsep_normal, rtl), STR_GRAPH_CARGO_PAYMENT_CARGO);

			line = line.Translate(0, this->line_height);
		}
	}

	void OnClick([[maybe_unused]] Point pt, WidgetID widget, [[maybe_unused]] int click_count) override
	{
		switch (widget) {
			case WID_GRAPH_ENABLE_CARGOES:
				/* Remove all cargoes from the excluded lists. */
				_legend_excluded_cargo_production_history = 0;
				this->excluded_data = 0;
				this->SetDirty();
				break;

			case WID_GRAPH_DISABLE_CARGOES: {
				/* Add all cargoes to the excluded lists. */
				const Industry *i = Industry::Get(this->window_number);
				for (const auto &p : i->Produced()) {
					if (!IsValidCargoID(p.cargo)) continue;

					SetBit(_legend_excluded_cargo_production_history, p.cargo);
					SetBit(this->excluded_data, p.cargo);
				}
				this->SetDirty();
				break;
			}

			case WID_GRAPH_MATRIX: {
				int row = this->vscroll->GetScrolledRowFromWidget(pt.y, this, WID_GRAPH_MATRIX);
				if (row >= this->vscroll->GetCount()) return;

				const Industry *i = Industry::Get(this->window_number);
				for (const auto &p : i->Produced()) {
					if (!IsValidCargoID(p.cargo)) continue;
					if (row-- > 0) continue;

					ToggleBit(_legend_excluded_cargo_production_history, p.cargo);
					this->UpdateExcludedData();
					this->SetDirty();
					break;
				}
				break;
			}

			default:
				this->BaseGraphWindow::OnClick(pt, widget, click_count);
				break;
		}
	}

	void SetStringParameters(WidgetID widget) const override
	{
		if (widget == WID_GRAPH_CAPTION) SetDParam(0, this->window_number);
	}

	void OnResize() override
	{
		this->vscroll->SetCapacityFromWidget(this, WID_GRAPH_MATRIX);
	}

	void UpdateStatistics(bool initialize) override
	{
		CargoTypes excluded_cargo = this->excluded_data;
		this->UpdateExcludedData();

		int mo = EconTime::CurMonth() - this->num_vert_lines;
		auto yr = EconTime::CurYear();
		while (mo < 0) {
			yr--;
			mo += 12;
		}

		if (!initialize && this->excluded_data == excluded_cargo && this->num_on_x_axis == this->num_vert_lines && this->year == yr && this->month == mo) {
			/* There's no reason to get new stats */
			return;
		}

		this->year = yr;
		this->month = mo;

		const Industry *i = Industry::Get(this->window_number);
<<<<<<< HEAD
		for (const auto &p : i->Produced()) {
=======

		this->data.clear();
		for (const auto &p : i->produced) {
>>>>>>> a9518963
			if (!IsValidCargoID(p.cargo)) continue;
			const CargoSpec *cs = CargoSpec::Get(p.cargo);

			DataSet &produced = this->data.emplace_back();
			produced.colour = cs->legend_colour;
			produced.exclude_bit = cs->Index();
			produced.range_bit = 0;

			for (uint j = 0; j < GRAPH_NUM_MONTHS; j++) {
				produced.values[j] = p.history[GRAPH_NUM_MONTHS - j].production;
			}

			DataSet &transported = this->data.emplace_back();
			transported.colour = cs->legend_colour;
			transported.exclude_bit = cs->Index();
			transported.range_bit = 1;
			transported.dash = 2;

			for (uint j = 0; j < GRAPH_NUM_MONTHS; j++) {
				transported.values[j] = p.history[GRAPH_NUM_MONTHS - j].transported;
			}
		}

		this->vscroll->SetCount(std::size(this->data));

		this->SetDirty();
	}
};

static constexpr NWidgetPart _nested_industry_production_widgets[] = {
	NWidget(NWID_HORIZONTAL),
		NWidget(WWT_CLOSEBOX, COLOUR_BROWN),
		NWidget(WWT_CAPTION, COLOUR_BROWN, WID_GRAPH_CAPTION), SetDataTip(STR_GRAPH_INDUSTRY_PRODUCTION_CAPTION, STR_TOOLTIP_WINDOW_TITLE_DRAG_THIS),
		NWidget(WWT_SHADEBOX, COLOUR_BROWN),
		NWidget(WWT_DEFSIZEBOX, COLOUR_BROWN),
		NWidget(WWT_STICKYBOX, COLOUR_BROWN),
	EndContainer(),
	NWidget(WWT_PANEL, COLOUR_BROWN, WID_GRAPH_BACKGROUND), SetMinimalSize(568, 128),
		NWidget(NWID_HORIZONTAL),
			NWidget(WWT_EMPTY, COLOUR_BROWN, WID_GRAPH_GRAPH), SetMinimalSize(495, 0), SetFill(1, 1), SetResize(1, 1),
			NWidget(NWID_VERTICAL),
				NWidget(NWID_SPACER), SetMinimalSize(0, 24), SetFill(0, 1),
				NWidget(WWT_MATRIX, COLOUR_BROWN, WID_GRAPH_RANGE_MATRIX), SetFill(1, 0), SetResize(0, 0), SetMatrixDataTip(1, 0, STR_GRAPH_CARGO_PAYMENT_TOGGLE_CARGO),
				NWidget(NWID_SPACER), SetMinimalSize(0, 4),
				NWidget(WWT_PUSHTXTBTN, COLOUR_BROWN, WID_GRAPH_ENABLE_CARGOES), SetDataTip(STR_GRAPH_CARGO_ENABLE_ALL, STR_GRAPH_CARGO_TOOLTIP_ENABLE_ALL), SetFill(1, 0),
				NWidget(WWT_PUSHTXTBTN, COLOUR_BROWN, WID_GRAPH_DISABLE_CARGOES), SetDataTip(STR_GRAPH_CARGO_DISABLE_ALL, STR_GRAPH_CARGO_TOOLTIP_DISABLE_ALL), SetFill(1, 0),
				NWidget(NWID_SPACER), SetMinimalSize(0, 4),
				NWidget(NWID_HORIZONTAL),
					NWidget(WWT_MATRIX, COLOUR_BROWN, WID_GRAPH_MATRIX), SetFill(1, 0), SetResize(0, 2), SetMatrixDataTip(1, 0, STR_GRAPH_CARGO_PAYMENT_TOGGLE_CARGO), SetScrollbar(WID_GRAPH_MATRIX_SCROLLBAR),
					NWidget(NWID_VSCROLLBAR, COLOUR_BROWN, WID_GRAPH_MATRIX_SCROLLBAR),
				EndContainer(),
				NWidget(NWID_SPACER), SetMinimalSize(0, 24), SetFill(0, 1),
			EndContainer(),
			NWidget(NWID_SPACER), SetMinimalSize(5, 0), SetFill(0, 1), SetResize(0, 1),
		EndContainer(),
		NWidget(NWID_HORIZONTAL),
			NWidget(NWID_SPACER), SetMinimalSize(12, 0), SetFill(1, 0), SetResize(1, 0),
			NWidget(WWT_TEXT, COLOUR_BROWN, WID_GRAPH_FOOTER), SetMinimalSize(0, 6), SetPadding(2, 0, 2, 0), SetDataTip(STR_EMPTY, STR_NULL),
			NWidget(NWID_SPACER), SetFill(1, 0), SetResize(1, 0),
			NWidget(WWT_RESIZEBOX, COLOUR_BROWN, WID_GRAPH_RESIZE), SetDataTip(RWV_HIDE_BEVEL, STR_TOOLTIP_RESIZE),
		EndContainer(),
	EndContainer(),
};

static WindowDesc _industry_production_desc(__FILE__, __LINE__,
	WDP_AUTO, "graph_industry_production", 0, 0,
	WC_INDUSTRY_PRODUCTION, WC_INDUSTRY_VIEW,
	0,
	_nested_industry_production_widgets
);

void ShowIndustryProductionGraph(WindowNumber window_number)
{
	AllocateWindowDescFront<IndustryProductionGraphWindow>(_industry_production_desc, window_number);
}

/**
 * Make a vertical list of panels for outputting score details.
 * @return Panel with performance details.
 */
static std::unique_ptr<NWidgetBase> MakePerformanceDetailPanels()
{
	const StringID performance_tips[] = {
		EconTime::UsingWallclockUnits() ? STR_PERFORMANCE_DETAIL_VEHICLES_TOOLTIP_PERIODS : STR_PERFORMANCE_DETAIL_VEHICLES_TOOLTIP_YEARS,
		STR_PERFORMANCE_DETAIL_STATIONS_TOOLTIP,
		EconTime::UsingWallclockUnits() ? STR_PERFORMANCE_DETAIL_MIN_PROFIT_TOOLTIP_PERIODS : STR_PERFORMANCE_DETAIL_MIN_PROFIT_TOOLTIP_YEARS,
		STR_PERFORMANCE_DETAIL_MIN_INCOME_TOOLTIP,
		STR_PERFORMANCE_DETAIL_MAX_INCOME_TOOLTIP,
		STR_PERFORMANCE_DETAIL_DELIVERED_TOOLTIP,
		STR_PERFORMANCE_DETAIL_CARGO_TOOLTIP,
		STR_PERFORMANCE_DETAIL_MONEY_TOOLTIP,
		STR_PERFORMANCE_DETAIL_LOAN_TOOLTIP,
		STR_PERFORMANCE_DETAIL_TOTAL_TOOLTIP,
	};

	static_assert(lengthof(performance_tips) == SCORE_END - SCORE_BEGIN);

	auto vert = std::make_unique<NWidgetVertical>(NC_EQUALSIZE);
	for (WidgetID widnum = WID_PRD_SCORE_FIRST; widnum <= WID_PRD_SCORE_LAST; widnum++) {
		auto panel = std::make_unique<NWidgetBackground>(WWT_PANEL, COLOUR_BROWN, widnum);
		panel->SetFill(1, 1);
		panel->SetDataTip(0x0, performance_tips[widnum - WID_PRD_SCORE_FIRST]);
		vert->Add(std::move(panel));
	}
	return vert;
}

/** Make a number of rows with buttons for each company for the performance rating detail window. */
std::unique_ptr<NWidgetBase> MakeCompanyButtonRowsGraphGUI()
{
	return MakeCompanyButtonRows(WID_PRD_COMPANY_FIRST, WID_PRD_COMPANY_LAST, COLOUR_BROWN, 8, STR_PERFORMANCE_DETAIL_SELECT_COMPANY_TOOLTIP);
}

static constexpr NWidgetPart _nested_performance_rating_detail_widgets[] = {
	NWidget(NWID_HORIZONTAL),
		NWidget(WWT_CLOSEBOX, COLOUR_BROWN),
		NWidget(WWT_CAPTION, COLOUR_BROWN), SetDataTip(STR_PERFORMANCE_DETAIL, STR_TOOLTIP_WINDOW_TITLE_DRAG_THIS),
		NWidget(WWT_SHADEBOX, COLOUR_BROWN),
		NWidget(WWT_STICKYBOX, COLOUR_BROWN),
	EndContainer(),
	NWidget(WWT_PANEL, COLOUR_BROWN),
		NWidgetFunction(MakeCompanyButtonRowsGraphGUI), SetPadding(2),
	EndContainer(),
	NWidgetFunction(MakePerformanceDetailPanels),
};

static WindowDesc _performance_rating_detail_desc(__FILE__, __LINE__,
	WDP_AUTO, "league_details", 0, 0,
	WC_PERFORMANCE_DETAIL, WC_NONE,
	0,
	_nested_performance_rating_detail_widgets
);

void ShowPerformanceRatingDetail()
{
	AllocateWindowDescFront<PerformanceRatingDetailWindow>(_performance_rating_detail_desc, 0);
}

void InitializeGraphGui()
{
	_legend_excluded_companies = 0;
	_legend_excluded_cargo_payment_rates = 0;
	_legend_excluded_cargo_production_history = 0;
}

/*************************/
/* STATION CARGO HISTORY */
/*************************/
struct StationCargoGraphWindow final : BaseGraphWindow {
	StationID station_id;
	uint line_height {};  ///< Pixel height of each cargo type row.
	Scrollbar *vscroll;   ///< Cargo list scrollbar.
	uint legend_width {}; ///< Width of legend 'blob'.
	CargoTypes legend_excluded_cargo;
	CargoTypes present_cargoes;

	StationCargoGraphWindow(WindowDesc &desc, WindowNumber window) :
		BaseGraphWindow(desc, STR_JUST_COMMA)
	{
		station_id = static_cast<uint16_t>(window);

		this->num_on_x_axis = MAX_STATION_CARGO_HISTORY_DAYS; // Four weeks
		this->num_vert_lines = MAX_STATION_CARGO_HISTORY_DAYS;
		this->draw_dates = false;
		const uint16_t x_unit = EconTime::UsingWallclockUnits() ? 4 * DayLengthFactor() : 2;
		this->x_values_start = x_unit;
		this->x_values_increment = x_unit;

		this->CreateNestedTree();
		this->vscroll = this->GetScrollbar(WID_GRAPH_MATRIX_SCROLLBAR);

		/* Initialise the data set */
		this->FillGraphData();

		this->FinishInitNested(window);
	}

	void OnInit() override
	{
		/* Width of the legend blob. */
		this->legend_width = (GetCharacterHeight(FS_SMALL) - ScaleGUITrad(1)) * 9 / 6;
		this->legend_excluded_cargo = 0;
	}

	void SetStringParameters(WidgetID widget) const override
	{
		if (widget == WID_GRAPH_CAPTION) {
			SetDParam(0, this->station_id);
		}
		if (widget == WID_GRAPH_FOOTER_CUSTOM) {
			SetDParam(0, STR_GRAPH_X_LABEL_LAST_UNITS);
			SetDParam(1, EconTime::UsingWallclockUnits() ? STR_UNITS_SECONDS : STR_UNITS_DAYS);
			SetDParam(2, EconTime::UsingWallclockUnits() ? 96 * DayLengthFactor() : 48);
		}
	}

	void UpdateExcludedData()
	{
		this->excluded_data = 0;

		uint8_t i = 0;
		for (const CargoSpec *cs : _sorted_standard_cargo_specs) {
			if (!HasBit(this->present_cargoes, cs->Index())) continue;
			if (HasBit(legend_excluded_cargo, cs->Index())) SetBit(this->excluded_data, i);
			i++;
		}
	}

	void UpdateWidgetSize(WidgetID widget, Dimension &size, const Dimension &padding, Dimension &fill, Dimension &resize) override
	{
		if (widget != WID_GRAPH_MATRIX) {
			BaseGraphWindow::UpdateWidgetSize(widget, size, padding, fill, resize);
			return;
		}

		for (const CargoSpec *cs : _sorted_standard_cargo_specs) {
			SetDParam(0, cs->name);
			Dimension d = GetStringBoundingBox(STR_GRAPH_CARGO_PAYMENT_CARGO);
			d.width += this->legend_width + 4; // color field
			d.width += WidgetDimensions::scaled.framerect.Horizontal();
			d.height += WidgetDimensions::scaled.framerect.Vertical();
			size = maxdim(d, size);
		}

		this->line_height = size.height;
		size.height = this->line_height * 11; /* Default number of cargo types in most climates. */
		resize.width = 0;
		resize.height = this->line_height;
	}

	void DrawWidget(const Rect &r, WidgetID widget) const override
	{
		if (widget != WID_GRAPH_MATRIX) {
			BaseGraphWindow::DrawWidget(r, widget);
			return;
		}

		Rect ir = r.Shrink(WidgetDimensions::scaled.framerect);

		const bool rtl = _current_text_dir == TD_RTL;

		int x = ir.left;
		int y = ir.top;
		const uint row_height = GetCharacterHeight(FS_SMALL);
		const int padding = ScaleGUITrad(1);

		int pos = this->vscroll->GetPosition();
		int max = pos + this->vscroll->GetCapacity();

		for (const CargoSpec *cs : _sorted_standard_cargo_specs) {
			if (!HasBit(this->present_cargoes, cs->Index())) continue;
			if (pos-- > 0) continue;
			if (--max < 0) break;

			const bool lowered = !HasBit(legend_excluded_cargo, cs->Index());

			/* Redraw box if lowered */
			if (lowered) DrawFrameRect(r.left, y, r.right, y + this->line_height - 1, COLOUR_BROWN, lowered ? FR_LOWERED : FR_NONE);

			const uint8_t clk_dif = lowered ? 1 : 0;
			const int rect_x = clk_dif + (rtl ? ir.right - this->legend_width : ir.left);

			GfxFillRect(rect_x, y + padding + clk_dif, rect_x + this->legend_width, y + row_height - 1 + clk_dif, PC_BLACK);
			GfxFillRect(rect_x + 1, y + padding + 1 + clk_dif, rect_x + this->legend_width - 1, y + row_height - 2 + clk_dif, cs->legend_colour);
			SetDParam(0, cs->name);
			DrawString(rtl ? ir.left : x + this->legend_width + 4 + clk_dif, (rtl ? ir.right - this->legend_width - 4 + clk_dif : ir.right), y + clk_dif, STR_GRAPH_CARGO_PAYMENT_CARGO);

			y += this->line_height;
		}
	}

	void OnClick(Point pt, WidgetID widget, int click_count) override
	{
		switch (widget) {
			case WID_GRAPH_ENABLE_CARGOES:
				/* Remove all cargoes from the excluded lists. */
				this->legend_excluded_cargo = 0;
				this->excluded_data = 0;
				this->SetDirty();
				break;

			case WID_GRAPH_DISABLE_CARGOES: {
				/* Add all cargoes to the excluded lists. */
				this->legend_excluded_cargo = ~static_cast<CargoTypes>(0);
				int i = 0;
				for (const CargoSpec *cs : _sorted_standard_cargo_specs) {
					if (!HasBit(this->present_cargoes, cs->Index())) continue;
					SetBit(this->excluded_data, i);
					i++;
				}
				this->SetDirty();
				break;
			}

			case WID_GRAPH_MATRIX: {
				int32_t row = this->vscroll->GetScrolledRowFromWidget(pt.y, this, WID_GRAPH_MATRIX);
				if (row >= this->vscroll->GetCount()) return;

				for (const CargoSpec *cs : _sorted_standard_cargo_specs) {
					if (!HasBit(this->present_cargoes, cs->Index())) continue;
					if (row-- > 0) continue;

					ToggleBit(legend_excluded_cargo, cs->Index());
					this->UpdateExcludedData();
					this->SetDirty();
					break;
				}
				break;
			}
		}
	}

	void OnResize() override
	{
		this->vscroll->SetCapacityFromWidget(this, WID_GRAPH_MATRIX);
	}

	void OnGameTick() override
	{
		/* Override default OnGameTick */
	}

	/**
	* Some data on this window has become invalid.
	* @param data Information about the changed data.
	* @param gui_scope Whether the call is done from GUI scope. You may not do everything when not in GUI scope. See #InvalidateWindowData() for details.
	*/
	void OnInvalidateData(int data = 0, bool gui_scope = true) override
	{
		if (!gui_scope) return;
		this->FillGraphData();
	}

	void FillGraphData()
	{
		const Station* station = Station::GetIfValid(this->station_id);
		if (station == nullptr) return;

		this->present_cargoes = station->station_cargo_history_cargoes;
		this->vscroll->SetCount(CountBits(this->present_cargoes));

		this->UpdateExcludedData();

		uint8_t i = 0;
		for (const CargoSpec *cs : _sorted_standard_cargo_specs) {
			if (!HasBit(this->present_cargoes, cs->Index())) continue;
			this->colours[i] = cs->legend_colour;

			const auto &history = station->station_cargo_history[CountBits(this->present_cargoes & (cs->CargoTypesBit() - 1))];

			uint offset = station->station_cargo_history_offset;
			for (uint j = 0; j < MAX_STATION_CARGO_HISTORY_DAYS; j++) {
				this->cost[i][j] = RXDecompressUint(history[offset]);
				offset++;
				if (offset == MAX_STATION_CARGO_HISTORY_DAYS) offset = 0;
			}
			i++;
		}

		this->num_dataset = i;

		this->SetDirty();
	}
};


static constexpr NWidgetPart _nested_station_cargo_widgets[] = {
	NWidget(NWID_HORIZONTAL),
		NWidget(WWT_CLOSEBOX, COLOUR_BROWN),
		NWidget(WWT_CAPTION, COLOUR_BROWN, WID_GRAPH_CAPTION), SetDataTip(STR_GRAPH_STATION_CARGO_CAPTION, STR_TOOLTIP_WINDOW_TITLE_DRAG_THIS),
		NWidget(WWT_SHADEBOX, COLOUR_BROWN),
		NWidget(WWT_DEFSIZEBOX, COLOUR_BROWN),
		NWidget(WWT_STICKYBOX, COLOUR_BROWN),
	EndContainer(),
	NWidget(WWT_PANEL, COLOUR_BROWN, WID_GRAPH_BACKGROUND), SetMinimalSize(568, 128),
		NWidget(NWID_HORIZONTAL),
			NWidget(NWID_SPACER), SetFill(1, 0), SetResize(1, 0),
			NWidget(WWT_TEXT, COLOUR_BROWN, WID_GRAPH_HEADER), SetMinimalSize(0, 6), SetPadding(2, 0, 2, 0), SetDataTip(STR_GRAPH_STATION_CARGO_TITLE, STR_NULL),
			NWidget(NWID_SPACER), SetFill(1, 0), SetResize(1, 0),
		EndContainer(),
		NWidget(NWID_HORIZONTAL),
			NWidget(WWT_EMPTY, COLOUR_BROWN, WID_GRAPH_GRAPH), SetMinimalSize(495, 0), SetFill(1, 1), SetResize(1, 1),
			NWidget(NWID_VERTICAL),
				NWidget(NWID_SPACER), SetMinimalSize(0, 24), SetFill(0, 0), SetResize(0, 1),
				NWidget(WWT_PUSHTXTBTN, COLOUR_ORANGE, WID_GRAPH_ENABLE_CARGOES), SetDataTip(STR_GRAPH_CARGO_ENABLE_ALL, STR_GRAPH_CARGO_TOOLTIP_ENABLE_ALL), SetFill(1, 0),
				NWidget(WWT_PUSHTXTBTN, COLOUR_ORANGE, WID_GRAPH_DISABLE_CARGOES), SetDataTip(STR_GRAPH_CARGO_DISABLE_ALL, STR_GRAPH_CARGO_TOOLTIP_DISABLE_ALL), SetFill(1, 0),
				NWidget(NWID_SPACER), SetMinimalSize(0, 4),
				NWidget(NWID_HORIZONTAL),
					NWidget(WWT_MATRIX, COLOUR_BROWN, WID_GRAPH_MATRIX), SetResize(0, 2), SetMatrixDataTip(1, 0, STR_GRAPH_CARGO_PAYMENT_TOGGLE_CARGO), SetScrollbar(WID_GRAPH_MATRIX_SCROLLBAR),
					NWidget(NWID_VSCROLLBAR, COLOUR_BROWN, WID_GRAPH_MATRIX_SCROLLBAR),
				EndContainer(),
				NWidget(NWID_SPACER), SetMinimalSize(0, 24), SetFill(0, 1), SetResize(0, 1),
			EndContainer(),
			NWidget(NWID_SPACER), SetMinimalSize(5, 0), SetFill(0, 1), SetResize(0, 1),
		EndContainer(),
		NWidget(NWID_HORIZONTAL),
			NWidget(NWID_SPACER), SetMinimalSize(WidgetDimensions::unscaled.resizebox.Horizontal(), 0), SetFill(1, 0), SetResize(1, 0),
			NWidget(WWT_TEXT, COLOUR_BROWN, WID_GRAPH_FOOTER_CUSTOM), SetMinimalSize(0, 6), SetPadding(2, 0, 2, 0), SetDataTip(STR_JUST_STRING2, STR_NULL),
			NWidget(NWID_SPACER), SetFill(1, 0), SetResize(1, 0),
			NWidget(WWT_RESIZEBOX, COLOUR_BROWN, WID_GRAPH_RESIZE),
		EndContainer(),
	EndContainer(),
};

static WindowDesc _station_cargo_desc(__FILE__, __LINE__,
	WDP_AUTO, "graph_station_cargo", 0, 0,
	WC_STATION_CARGO, WC_NONE,
	0,
	_nested_station_cargo_widgets
);


void ShowStationCargo(StationID station_id)
{
	AllocateWindowDescFront<StationCargoGraphWindow>(_station_cargo_desc, station_id);
}
<|MERGE_RESOLUTION|>--- conflicted
+++ resolved
@@ -573,19 +573,8 @@
 				size.width += WidgetDimensions::scaled.framerect.Horizontal();
 				size.height += WidgetDimensions::scaled.framerect.Vertical();
 
-<<<<<<< HEAD
-		/* Draw x-axis labels and markings for graphs based on financial quarters and years.  */
-		if (this->draw_dates) {
-			EconTime::Month month = this->month;
-			EconTime::Year year = this->year;
-			for (int i = 0; i < this->num_on_x_axis; i++) {
-				SetDParam(0, month + STR_MONTH_ABBREV_JAN);
-				SetDParam(1, year);
-				x_label_width = std::max(x_label_width, GetStringBoundingBox(month == 0 ? STR_GRAPH_X_LABEL_MONTH_YEAR : STR_GRAPH_X_LABEL_MONTH).width);
-=======
 				/* Set fixed height for number of ranges. */
 				size.height *= static_cast<uint>(std::size(this->ranges));
->>>>>>> a9518963
 
 				resize.width = 0;
 				resize.height = 0;
@@ -597,8 +586,8 @@
 
 				/* Draw x-axis labels and markings for graphs based on financial quarters and years.  */
 				if (this->draw_dates) {
-					TimerGameEconomy::Month month = this->month;
-					TimerGameEconomy::Year year = this->year;
+					EconTime::Month month = this->month;
+					EconTime::Year year = this->year;
 					for (int i = 0; i < this->num_on_x_axis; i++) {
 						SetDParam(0, month + STR_MONTH_ABBREV_JAN);
 						SetDParam(1, year);
@@ -612,18 +601,9 @@
 					}
 				} else {
 					/* Draw x-axis labels for graphs not based on quarterly performance (cargo payment rates). */
-					SetDParamMaxValue(0, this->x_values_start + this->num_on_x_axis * this->x_values_increment, 0, FS_SMALL);
-					x_label_width = GetStringBoundingBox(STR_GRAPH_Y_LABEL_NUMBER).width;
+					StringID str = this->PrepareXAxisMaxSizeText(this->x_values_start + this->num_on_x_axis * this->x_values_increment);
+					x_label_width = GetStringBoundingBox(str, FS_SMALL).width;
 				}
-<<<<<<< HEAD
-			}
-		} else {
-			/* Draw x-axis labels for graphs not based on quarterly performance (cargo payment rates). */
-			StringID str = this->PrepareXAxisMaxSizeText(this->x_values_start + this->num_on_x_axis * this->x_values_increment);
-			x_label_width = GetStringBoundingBox(str, FS_SMALL).width;
-		}
-=======
->>>>>>> a9518963
 
 				SetDParam(0, this->format_str_y_axis);
 				SetDParam(1, INT64_MAX);
@@ -1129,15 +1109,20 @@
 			return;
 		}
 
-		this->excluded_data = UINT64_MAX;
+		this->data.clear();
+		this->excluded_data = 0;
 		this->num_on_x_axis = nums;
 		this->year = yr;
 		this->month = mo;
 
 		for (const CargoSpec *cs : _sorted_standard_cargo_specs) {
-			if (HasBit(_legend_excluded_cargo_production_history, cs->Index())) continue;
-			ClrBit(this->excluded_data, cs->Index());
-			this->colours[cs->Index()] = cs->legend_colour;
+			DataSet &dataset = this->data.emplace_back();
+			dataset.colour = cs->legend_colour;
+			dataset.exclude_bit = cs->Index();
+			if (HasBit(_legend_excluded_cargo_production_history, cs->Index())) {
+				SetBit(this->excluded_data, cs->Index());
+				continue;
+			}
 
 			for (int j = this->num_on_x_axis, i = 0; --j >= 0;) {
 				bool is_valid = false;
@@ -1152,12 +1137,10 @@
 						total_delivered += c->old_economy[j].delivered_cargo[cs->Index()];
 					}
 				}
-				this->cost[cs->Index()][i] = is_valid ? total_delivered : INVALID_DATAPOINT;
+				dataset.values[i] = is_valid ? total_delivered : INVALID_DATAPOINT;
 				i++;
 			}
 		}
-
-		this->num_dataset = NUM_CARGO;
 	}
 };
 
@@ -1445,13 +1428,7 @@
 
 	void UpdateExcludedData()
 	{
-		this->excluded_data = 0;
-
-		int i = 0;
-		for (const CargoSpec *cs : _sorted_standard_cargo_specs) {
-			if (HasBit(_legend_excluded_cargo_payment_rates, cs->Index())) SetBit(this->excluded_data, i);
-			i++;
-		}
+		this->excluded_data = _legend_excluded_cargo_payment_rates;
 	}
 
 	void UpdateWidgetSize(WidgetID widget, Dimension &size, [[maybe_unused]] const Dimension &padding, [[maybe_unused]] Dimension &fill, [[maybe_unused]] Dimension &resize) override
@@ -1545,7 +1522,6 @@
 				break;
 			}
 
-<<<<<<< HEAD
 			case WID_CPR_DAYS:
 			case WID_CPR_SPEED:
 				_cargo_payment_x_mode = widget - WID_CPR_DAYS;
@@ -1554,10 +1530,10 @@
 				this->SetXAxis();
 				this->OnHundredthTick();
 				this->SetDirty();
-=======
+				break;
+
 			default:
 				this->BaseGraphWindow::OnClick(pt, widget, click_count);
->>>>>>> a9518963
 				break;
 		}
 	}
@@ -1588,16 +1564,8 @@
 	{
 		this->UpdateExcludedData();
 
-<<<<<<< HEAD
-		int i = 0;
 		const float factor = 200.0f * 28.57f * 0.4f * ConvertSpeedToUnitDisplaySpeed(1 << 16, VEH_TRAIN) / (1.6f * static_cast<float>(1 << 16));
 
-		for (const CargoSpec *cs : _sorted_standard_cargo_specs) {
-			this->colours[i] = cs->legend_colour;
-			for (int j = 0; j != this->num_on_x_axis; j++) {
-				const uint8_t ctt = _cargo_payment_x_mode ? static_cast<uint8_t>(factor / static_cast<float>((j + 1) * this->x_values_increment)) : (j + 1) * 4;
-				this->cost[i][j] = GetTransportedGoodsIncome(_cargo_payment_x_mode ? 1 : 10, _cargo_payment_x_mode ? 200 : 20, ctt, cs->Index());
-=======
 		this->data.clear();
 		for (const CargoSpec *cs : _sorted_standard_cargo_specs) {
 			DataSet &dataset = this->data.emplace_back();
@@ -1605,8 +1573,8 @@
 			dataset.exclude_bit = cs->Index();
 
 			for (uint j = 0; j != this->num_on_x_axis; j++) {
-				dataset.values[j] = GetTransportedGoodsIncome(10, 20, j * 4 + 4, cs->Index());
->>>>>>> a9518963
+				const uint8_t ctt = _cargo_payment_x_mode ? static_cast<uint8_t>(factor / static_cast<float>((j + 1) * this->x_values_increment)) : (j + 1) * 4;
+				dataset.values[j] = GetTransportedGoodsIncome(_cargo_payment_x_mode ? 1 : 10, _cargo_payment_x_mode ? 200 : 20, ctt, cs->Index());
 			}
 		}
 	}
@@ -1950,12 +1918,8 @@
 		this->month_increment = 1;
 		this->x_values_start = ECONOMY_MONTH_MINUTES;
 		this->x_values_increment = ECONOMY_MONTH_MINUTES;
-<<<<<<< HEAD
 		this->draw_dates = !EconTime::UsingWallclockUnits();
-=======
-		this->draw_dates = !TimerGameEconomy::UsingWallclockUnits();
 		this->ranges = RANGE_LABELS;
->>>>>>> a9518963
 
 		this->CreateNestedTree();
 		this->vscroll = this->GetScrollbar(WID_GRAPH_MATRIX_SCROLLBAR);
@@ -1985,13 +1949,7 @@
 
 	void UpdateExcludedData()
 	{
-		this->excluded_data = 0;
-
-		const Industry *i = Industry::Get(this->window_number);
-		for (const auto &p : i->Produced()) {
-			if (!IsValidCargoID(p.cargo)) continue;
-			if (HasBit(_legend_excluded_cargo_production_history, p.cargo)) SetBit(this->excluded_data, p.cargo);
-		}
+		this->excluded_data = _legend_excluded_cargo_production_history;
 	}
 
 	void UpdateWidgetSize(WidgetID widget, Dimension &size, [[maybe_unused]] const Dimension &padding, [[maybe_unused]] Dimension &fill, [[maybe_unused]] Dimension &resize) override
@@ -2142,13 +2100,9 @@
 		this->month = mo;
 
 		const Industry *i = Industry::Get(this->window_number);
-<<<<<<< HEAD
+
+		this->data.clear();
 		for (const auto &p : i->Produced()) {
-=======
-
-		this->data.clear();
-		for (const auto &p : i->produced) {
->>>>>>> a9518963
 			if (!IsValidCargoID(p.cargo)) continue;
 			const CargoSpec *cs = CargoSpec::Get(p.cargo);
 
@@ -2347,14 +2301,7 @@
 
 	void UpdateExcludedData()
 	{
-		this->excluded_data = 0;
-
-		uint8_t i = 0;
-		for (const CargoSpec *cs : _sorted_standard_cargo_specs) {
-			if (!HasBit(this->present_cargoes, cs->Index())) continue;
-			if (HasBit(legend_excluded_cargo, cs->Index())) SetBit(this->excluded_data, i);
-			i++;
-		}
+		this->excluded_data = legend_excluded_cargo;
 	}
 
 	void UpdateWidgetSize(WidgetID widget, Dimension &size, const Dimension &padding, Dimension &fill, Dimension &resize) override
@@ -2492,23 +2439,22 @@
 
 		this->UpdateExcludedData();
 
-		uint8_t i = 0;
+		this->data.clear();
 		for (const CargoSpec *cs : _sorted_standard_cargo_specs) {
 			if (!HasBit(this->present_cargoes, cs->Index())) continue;
-			this->colours[i] = cs->legend_colour;
+			DataSet &dataset = this->data.emplace_back();
+			dataset.colour = cs->legend_colour;
+			dataset.exclude_bit = cs->Index();
 
 			const auto &history = station->station_cargo_history[CountBits(this->present_cargoes & (cs->CargoTypesBit() - 1))];
 
 			uint offset = station->station_cargo_history_offset;
 			for (uint j = 0; j < MAX_STATION_CARGO_HISTORY_DAYS; j++) {
-				this->cost[i][j] = RXDecompressUint(history[offset]);
+				dataset.values[j] = RXDecompressUint(history[offset]);
 				offset++;
 				if (offset == MAX_STATION_CARGO_HISTORY_DAYS) offset = 0;
 			}
-			i++;
-		}
-
-		this->num_dataset = i;
+		}
 
 		this->SetDirty();
 	}
