--- conflicted
+++ resolved
@@ -789,14 +789,13 @@
 /* DELIVERED CARGO */
 /*******************/
 
-<<<<<<< HEAD
 struct ExcludingCargoBaseGraphWindow : BaseGraphWindow {
 	uint line_height;   ///< Pixel height of each cargo type row.
 	uint icon_size;     ///< Size of the cargo color icon.
 	Scrollbar *vscroll; ///< Cargo list scrollbar.
 	uint legend_width;  ///< Width of legend 'blob'.
 
-	ExcludingCargoBaseGraphWindow(WindowDesc *desc, StringID format_str_y_axis):
+	ExcludingCargoBaseGraphWindow(WindowDesc &desc, StringID format_str_y_axis):
 			BaseGraphWindow(desc, format_str_y_axis)
 	{}
 
@@ -912,13 +911,8 @@
 struct DeliveredCargoGraphWindow : ExcludingCargoBaseGraphWindow {
 	bool graph_by_cargo_mode = false;
 
-	DeliveredCargoGraphWindow(WindowDesc *desc, WindowNumber window_number) :
+	DeliveredCargoGraphWindow(WindowDesc &desc, WindowNumber window_number) :
 			ExcludingCargoBaseGraphWindow(desc, STR_JUST_COMMA)
-=======
-struct DeliveredCargoGraphWindow : BaseGraphWindow {
-	DeliveredCargoGraphWindow(WindowDesc &desc, WindowNumber window_number) :
-			BaseGraphWindow(desc, STR_JUST_COMMA)
->>>>>>> 7116f143
 	{
 		this->num_on_x_axis = GRAPH_NUM_MONTHS;
 		this->num_vert_lines = GRAPH_NUM_MONTHS;
@@ -1898,7 +1892,7 @@
 	CargoTypes legend_excluded_cargo;
 	CargoTypes present_cargoes;
 
-	StationCargoGraphWindow(WindowDesc *desc, WindowNumber window) :
+	StationCargoGraphWindow(WindowDesc &desc, WindowNumber window) :
 		BaseGraphWindow(desc, STR_JUST_COMMA)
 	{
 		station_id = static_cast<uint16_t>(window);
@@ -2149,11 +2143,11 @@
 	WDP_AUTO, "graph_station_cargo", 0, 0,
 	WC_STATION_CARGO, WC_NONE,
 	0,
-	std::begin(_nested_station_cargo_widgets), std::end(_nested_station_cargo_widgets)
+	_nested_station_cargo_widgets
 );
 
 
 void ShowStationCargo(StationID station_id)
 {
-	AllocateWindowDescFront<StationCargoGraphWindow>(&_station_cargo_desc, station_id);
+	AllocateWindowDescFront<StationCargoGraphWindow>(_station_cargo_desc, station_id);
 }
