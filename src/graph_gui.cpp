/*
 * This file is part of OpenTTD.
 * OpenTTD is free software; you can redistribute it and/or modify it under the terms of the GNU General Public License as published by the Free Software Foundation, version 2.
 * OpenTTD is distributed in the hope that it will be useful, but WITHOUT ANY WARRANTY; without even the implied warranty of MERCHANTABILITY or FITNESS FOR A PARTICULAR PURPOSE.
 * See the GNU General Public License for more details. You should have received a copy of the GNU General Public License along with OpenTTD. If not, see <http://www.gnu.org/licenses/>.
 */

/** @file graph_gui.cpp GUI that shows performance graphs. */

#include "stdafx.h"
#include "graph_gui.h"
#include "window_gui.h"
#include "company_base.h"
#include "company_gui.h"
#include "economy_func.h"
#include "cargotype.h"
#include "strings_func.h"
#include "window_func.h"
#include "date_func.h"
#include "gfx_func.h"
#include "core/geometry_func.hpp"
#include "currency.h"
#include "zoom_func.h"
#include "unit_conversion.h"
#include "core/math_func.hpp"
#include "station_base.h"
#include "industry.h"

#include "widgets/graph_widget.h"

#include "table/strings.h"
#include "table/sprites.h"
#include <math.h>

#include "safeguards.h"

/* Bitmasks of company and cargo indices that shouldn't be drawn. */
static CompanyMask _legend_excluded_companies;
static CargoTypes _legend_excluded_cargo_payment_rates;
static CargoTypes _legend_excluded_cargo_production_history;

uint8_t _cargo_payment_x_mode;

/* Apparently these don't play well with enums. */
static const OverflowSafeInt64 INVALID_DATAPOINT(INT64_MAX); // Value used for a datapoint that shouldn't be drawn.
static const uint INVALID_DATAPOINT_POS = UINT_MAX;  // Used to determine if the previous point was drawn.

constexpr double INT64_MAX_IN_DOUBLE = static_cast<double>(INT64_MAX - 512); ///< The biggest double that when cast to int64_t still fits in a int64_t.
static_assert(static_cast<int64_t>(INT64_MAX_IN_DOUBLE) < INT64_MAX);

/****************/
/* GRAPH LEGEND */
/****************/

struct GraphLegendWindow : Window {
	GraphLegendWindow(WindowDesc &desc, WindowNumber window_number) : Window(desc)
	{
		this->InitNested(window_number);

		for (CompanyID c = COMPANY_FIRST; c < MAX_COMPANIES; c++) {
			if (!HasBit(_legend_excluded_companies, c)) this->LowerWidget(WID_GL_FIRST_COMPANY + c);

			this->OnInvalidateData(c);
		}
	}

	void DrawWidget(const Rect &r, WidgetID widget) const override
	{
		if (!IsInsideMM(widget, WID_GL_FIRST_COMPANY, WID_GL_FIRST_COMPANY + MAX_COMPANIES)) return;

		CompanyID cid = (CompanyID)(widget - WID_GL_FIRST_COMPANY);

		if (!Company::IsValidID(cid)) return;

		bool rtl = _current_text_dir == TD_RTL;

		const Rect ir = r.Shrink(WidgetDimensions::scaled.framerect);
		Dimension d = GetSpriteSize(SPR_COMPANY_ICON);
		DrawCompanyIcon(cid, rtl ? ir.right - d.width : ir.left, CenterBounds(ir.top, ir.bottom, d.height));

		const Rect tr = ir.Indent(d.width + WidgetDimensions::scaled.hsep_normal, rtl);
		SetDParam(0, cid);
		SetDParam(1, cid);
		DrawString(tr.left, tr.right, CenterBounds(tr.top, tr.bottom, GetCharacterHeight(FS_NORMAL)), STR_COMPANY_NAME_COMPANY_NUM, HasBit(_legend_excluded_companies, cid) ? TC_BLACK : TC_WHITE);
	}

	void OnClick([[maybe_unused]] Point pt, WidgetID widget, [[maybe_unused]] int click_count) override
	{
		if (!IsInsideMM(widget, WID_GL_FIRST_COMPANY, WID_GL_FIRST_COMPANY + MAX_COMPANIES)) return;

		ToggleBit(_legend_excluded_companies, widget - WID_GL_FIRST_COMPANY);
		this->ToggleWidgetLoweredState(widget);
		this->SetDirty();
		InvalidateWindowData(WC_INCOME_GRAPH, 0);
		InvalidateWindowData(WC_OPERATING_PROFIT, 0);
		InvalidateWindowData(WC_DELIVERED_CARGO, 0);
		InvalidateWindowData(WC_PERFORMANCE_HISTORY, 0);
		InvalidateWindowData(WC_COMPANY_VALUE, 0);
	}

	/**
	 * Some data on this window has become invalid.
	 * @param data Information about the changed data.
	 * @param gui_scope Whether the call is done from GUI scope. You may not do everything when not in GUI scope. See #InvalidateWindowData() for details.
	 */
	void OnInvalidateData([[maybe_unused]] int data = 0, [[maybe_unused]] bool gui_scope = true) override
	{
		if (!gui_scope) return;
		if (Company::IsValidID(data)) return;

		SetBit(_legend_excluded_companies, data);
		this->RaiseWidget(data + WID_GL_FIRST_COMPANY);
	}
};

/**
 * Construct a vertical list of buttons, one for each company.
 * @return Panel with company buttons.
 */
static std::unique_ptr<NWidgetBase> MakeNWidgetCompanyLines()
{
	auto vert = std::make_unique<NWidgetVertical>(NC_EQUALSIZE);
	vert->SetPadding(2, 2, 2, 2);
	uint sprite_height = GetSpriteSize(SPR_COMPANY_ICON, nullptr, ZOOM_LVL_NORMAL).height;

	for (WidgetID widnum = WID_GL_FIRST_COMPANY; widnum <= WID_GL_LAST_COMPANY; widnum++) {
		auto panel = std::make_unique<NWidgetBackground>(WWT_PANEL, COLOUR_BROWN, widnum);
		panel->SetMinimalSize(246, sprite_height + WidgetDimensions::unscaled.framerect.Vertical());
		panel->SetMinimalTextLines(1, WidgetDimensions::unscaled.framerect.Vertical(), FS_NORMAL);
		panel->SetFill(1, 1);
		panel->SetToolTip(STR_GRAPH_KEY_COMPANY_SELECTION_TOOLTIP);
		vert->Add(std::move(panel));
	}
	return vert;
}

static constexpr NWidgetPart _nested_graph_legend_widgets[] = {
	NWidget(NWID_HORIZONTAL),
		NWidget(WWT_CLOSEBOX, COLOUR_BROWN),
		NWidget(WWT_CAPTION, COLOUR_BROWN), SetStringTip(STR_GRAPH_KEY_CAPTION, STR_TOOLTIP_WINDOW_TITLE_DRAG_THIS),
		NWidget(WWT_SHADEBOX, COLOUR_BROWN),
		NWidget(WWT_STICKYBOX, COLOUR_BROWN),
	EndContainer(),
	NWidget(WWT_PANEL, COLOUR_BROWN, WID_GL_BACKGROUND),
		NWidgetFunction(MakeNWidgetCompanyLines),
	EndContainer(),
};

static WindowDesc _graph_legend_desc(__FILE__, __LINE__,
	WDP_AUTO, "graph_legend", 0, 0,
	WC_GRAPH_LEGEND, WC_NONE,
	0,
	_nested_graph_legend_widgets
);

static void ShowGraphLegend()
{
	AllocateWindowDescFront<GraphLegendWindow>(_graph_legend_desc, 0);
}

/** Contains the interval of a graph's data. */
struct ValuesInterval {
	OverflowSafeInt64 highest; ///< Highest value of this interval. Must be zero or greater.
	OverflowSafeInt64 lowest;  ///< Lowest value of this interval. Must be zero or less.
};

/******************/
/* BASE OF GRAPHS */
/*****************/

struct BaseGraphWindow : Window {
protected:
	static const int GRAPH_MAX_DATASETS     =  64;
	static const int GRAPH_BASE_COLOUR      =  GREY_SCALE(2);
	static const int GRAPH_GRID_COLOUR      =  GREY_SCALE(3);
	static const int GRAPH_AXIS_LINE_COLOUR =  GREY_SCALE(1);
	static const int GRAPH_ZERO_LINE_COLOUR =  GREY_SCALE(8);
	static const int GRAPH_YEAR_LINE_COLOUR =  GREY_SCALE(5);
	static const int GRAPH_NUM_MONTHS       =  24; ///< Number of months displayed in the graph.
	static const int PAYMENT_GRAPH_X_STEP_DAYS    = 10; ///< X-axis step label for cargo payment rates "Days in transit".
	static const int PAYMENT_GRAPH_X_STEP_SECONDS = 20; ///< X-axis step label for cargo payment rates "Seconds in transit".
	static const int ECONOMY_QUARTER_MINUTES = 3;  ///< Minutes per economic quarter.
	static const int ECONOMY_MONTH_MINUTES = 1;  ///< Minutes per economic month.

	static const TextColour GRAPH_AXIS_LABEL_COLOUR = TC_BLACK; ///< colour of the graph axis label.

	static const int MIN_GRAPH_NUM_LINES_Y  =   9; ///< Minimal number of horizontal lines to draw.
	static const int MIN_GRID_PIXEL_SIZE    =  20; ///< Minimum distance between graph lines.

	uint64_t excluded_data; ///< bitmask of the datasets that shouldn't be displayed.
	uint64_t excluded_range; ///< bitmask of ranges that should not be displayed.
	uint8_t num_on_x_axis;
	uint8_t num_vert_lines;

	/* The starting month and year that values are plotted against. */
	EconTime::Month month;
	EconTime::Year year;
	uint8_t month_increment; ///< month increment between vertical lines. must be divisor of 12.

	bool draw_dates = true; ///< Should we draw months and years on the time axis?

	/* These values are used if the graph is being plotted against values
	 * rather than the dates specified by month and year. */
	uint16_t x_values_start;
	uint16_t x_values_increment;

	StringID format_str_y_axis;

	struct DataSet {
		std::array<OverflowSafeInt64, GRAPH_NUM_MONTHS> values;
		uint8_t colour;
		uint8_t exclude_bit;
		uint8_t range_bit;
		uint8_t dash;
	};
	std::vector<DataSet> data;

	std::span<const StringID> ranges = {};

	/**
	 * Get appropriate part of dataset values for the current number of horizontal points.
	 * @param dataset Dataset to get values of
	 * @returns span covering dataset's current valid range.
	 */
	std::span<const OverflowSafeInt64> GetDataSetRange(const DataSet &dataset) const
	{
		return {std::begin(dataset.values), std::begin(dataset.values) + this->num_on_x_axis};
	}

	/**
	 * Get the interval that contains the graph's data. Excluded data is ignored to show smaller values in
	 * better detail when disabling higher ones.
	 * @param num_hori_lines Number of horizontal lines to be drawn.
	 * @return Highest and lowest values of the graph (ignoring disabled data).
	 */
	ValuesInterval GetValuesInterval(int num_hori_lines) const
	{
		assert(num_hori_lines > 0);

		ValuesInterval current_interval;
		current_interval.highest = INT64_MIN;
		current_interval.lowest  = INT64_MAX;

		for (const DataSet &dataset : this->data) {
			if (HasBit(this->excluded_data, dataset.exclude_bit)) continue;
			if (HasBit(this->excluded_range, dataset.range_bit)) continue;

			for (const OverflowSafeInt64 &datapoint : this->GetDataSetRange(dataset)) {
				if (datapoint != INVALID_DATAPOINT) {
					current_interval.highest = std::max(current_interval.highest, datapoint);
					current_interval.lowest  = std::min(current_interval.lowest, datapoint);
				}
			}
		}

		/* Always include zero in the shown range. */
		double abs_lower  = (current_interval.lowest > 0) ? 0 : (double)abs(current_interval.lowest);
		double abs_higher = (current_interval.highest < 0) ? 0 : (double)current_interval.highest;

		/* Prevent showing values too close to the graph limits. */
		abs_higher = (11.0 * abs_higher) / 10.0;
		abs_lower = (11.0 * abs_lower) / 10.0;

		int num_pos_grids;
		OverflowSafeInt64 grid_size;

		if (abs_lower != 0 || abs_higher != 0) {
			/* The number of grids to reserve for the positive part is: */
			num_pos_grids = (int)floor(0.5 + num_hori_lines * abs_higher / (abs_higher + abs_lower));

			/* If there are any positive or negative values, force that they have at least one grid. */
			if (num_pos_grids == 0 && abs_higher != 0) num_pos_grids++;
			if (num_pos_grids == num_hori_lines && abs_lower != 0) num_pos_grids--;

			/* Get the required grid size for each side and use the maximum one. */

			OverflowSafeInt64 grid_size_higher = 0;
			if (abs_higher > 0) {
				grid_size_higher = abs_higher > INT64_MAX_IN_DOUBLE ? INT64_MAX : static_cast<int64_t>(abs_higher);
				grid_size_higher = (grid_size_higher + num_pos_grids - 1) / num_pos_grids;
			}

			OverflowSafeInt64 grid_size_lower = 0;
			if (abs_lower > 0) {
				grid_size_lower = abs_lower > INT64_MAX_IN_DOUBLE ? INT64_MAX : static_cast<int64_t>(abs_lower);
				grid_size_lower = (grid_size_lower + num_hori_lines - num_pos_grids - 1) / (num_hori_lines - num_pos_grids);
			}

			grid_size = std::max(grid_size_higher, grid_size_lower);
		} else {
			/* If both values are zero, show an empty graph. */
			num_pos_grids = num_hori_lines / 2;
			grid_size = 1;
		}

		current_interval.highest = num_pos_grids * grid_size;
		current_interval.lowest = -(num_hori_lines - num_pos_grids) * grid_size;
		return current_interval;
	}

	/**
	 * Get width for Y labels.
	 * @param current_interval Interval that contains all of the graph data.
	 * @param num_hori_lines Number of horizontal lines to be drawn.
	 */
	uint GetYLabelWidth(ValuesInterval current_interval, int num_hori_lines) const
	{
		/* draw text strings on the y axis */
		int64_t y_label = current_interval.highest;
		int64_t y_label_separation = (current_interval.highest - current_interval.lowest) / num_hori_lines;

		uint max_width = 0;

		for (int i = 0; i < (num_hori_lines + 1); i++) {
			SetDParam(0, this->format_str_y_axis);
			SetDParam(1, y_label);
			Dimension d = GetStringBoundingBox(STR_GRAPH_Y_LABEL);
			if (d.width > max_width) max_width = d.width;

			y_label -= y_label_separation;
		}

		return max_width;
	}

	virtual StringID PrepareXAxisText(uint16_t label) const
	{
		SetDParam(0, label);
		return STR_JUST_COMMA;
	}

	virtual StringID PrepareXAxisMaxSizeText(uint16_t label) const
	{
		SetDParamMaxValue(0, label, 0, FS_SMALL);
		return STR_JUST_COMMA;
	}

	/**
	 * Actually draw the graph.
	 * @param r the rectangle of the data field of the graph
	 */
	void DrawGraph(Rect r) const
	{
		uint x, y;               ///< Reused whenever x and y coordinates are needed.
		ValuesInterval interval; ///< Interval that contains all of the graph data.
		int x_axis_offset;       ///< Distance from the top of the graph to the x axis.

		/* the colours and cost array of GraphDrawer must accommodate
		 * both values for cargo and companies. So if any are higher, quit */
		static_assert(GRAPH_MAX_DATASETS >= (int)NUM_CARGO && GRAPH_MAX_DATASETS >= (int)MAX_COMPANIES);
		assert(this->num_vert_lines > 0);

		/* Rect r will be adjusted to contain just the graph, with labels being
		 * placed outside the area. */
		r.top    += ScaleGUITrad(5) + GetCharacterHeight(FS_SMALL) / 2;
		r.bottom -= (this->draw_dates ? 2 : 1) * GetCharacterHeight(FS_SMALL) + ScaleGUITrad(4);
		r.left   += ScaleGUITrad(9);
		r.right  -= ScaleGUITrad(5);

		/* Initial number of horizontal lines. */
		int num_hori_lines = 160 / ScaleGUITrad(MIN_GRID_PIXEL_SIZE);
		/* For the rest of the height, the number of horizontal lines will increase more slowly. */
		int resize = (r.bottom - r.top - 160) / (2 * ScaleGUITrad(MIN_GRID_PIXEL_SIZE));
		if (resize > 0) num_hori_lines += resize;

		interval = GetValuesInterval(num_hori_lines);

		int label_width = GetYLabelWidth(interval, num_hori_lines);

		r.left += label_width;

		int x_sep = (r.right - r.left) / this->num_vert_lines;
		int y_sep = (r.bottom - r.top) / num_hori_lines;

		/* Redetermine right and bottom edge of graph to fit with the integer
		 * separation values. */
		r.right = r.left + x_sep * this->num_vert_lines;
		r.bottom = r.top + y_sep * num_hori_lines;

		OverflowSafeInt64 interval_size = interval.highest + abs(interval.lowest);
		/* Where to draw the X axis. Use floating point to avoid overflowing and results of zero. */
		x_axis_offset = (int)((r.bottom - r.top) * (double)interval.highest / (double)interval_size);

		/* Draw the background of the graph itself. */
		GfxFillRect(r.left, r.top, r.right, r.bottom, GRAPH_BASE_COLOUR);

		/* Draw the vertical grid lines. */

		/* Don't draw the first line, as that's where the axis will be. */
		x = r.left + x_sep;

		int grid_colour = GRAPH_GRID_COLOUR;
		for (int i = 1; i < this->num_vert_lines + 1; i++) {
			/* If using wallclock units, we separate periods with a lighter line. */
			if (EconTime::UsingWallclockUnits()) {
				grid_colour = (i % 4 == 0) ? GRAPH_YEAR_LINE_COLOUR : GRAPH_GRID_COLOUR;
			}
			GfxFillRect(x, r.top, x, r.bottom, grid_colour);
			x += x_sep;
		}

		/* Draw the horizontal grid lines. */
		y = r.bottom;

		for (int i = 0; i < (num_hori_lines + 1); i++) {
			GfxFillRect(r.left - ScaleGUITrad(3), y, r.left - 1, y, GRAPH_AXIS_LINE_COLOUR);
			GfxFillRect(r.left, y, r.right, y, GRAPH_GRID_COLOUR);
			y -= y_sep;
		}

		/* Draw the y axis. */
		GfxFillRect(r.left, r.top, r.left, r.bottom, GRAPH_AXIS_LINE_COLOUR);

		/* Draw the x axis. */
		y = x_axis_offset + r.top;
		GfxFillRect(r.left, y, r.right, y, GRAPH_ZERO_LINE_COLOUR);

		/* Find the largest value that will be drawn. */
		if (this->num_on_x_axis == 0) return;

		assert(this->num_on_x_axis > 0);

		/* draw text strings on the y axis */
		int64_t y_label = interval.highest;
		int64_t y_label_separation = abs(interval.highest - interval.lowest) / num_hori_lines;

		y = r.top - GetCharacterHeight(FS_SMALL) / 2;

		for (int i = 0; i < (num_hori_lines + 1); i++) {
			SetDParam(0, this->format_str_y_axis);
			SetDParam(1, y_label);
			DrawString(r.left - label_width - ScaleGUITrad(4), r.left - ScaleGUITrad(4), y, STR_GRAPH_Y_LABEL, GRAPH_AXIS_LABEL_COLOUR, SA_RIGHT);

			y_label -= y_label_separation;
			y += y_sep;
		}

		/* Draw x-axis labels and markings for graphs based on financial quarters and years.  */
		if (this->draw_dates) {
			x = r.left;
			y = r.bottom + ScaleGUITrad(2);
			EconTime::Month month = this->month;
			EconTime::Year year  = this->year;
			for (int i = 0; i < this->num_on_x_axis; i++) {
				SetDParam(0, STR_MONTH_ABBREV_JAN + month);
				SetDParam(1, year);
				DrawStringMultiLine(x, x + x_sep, y, this->height, month == 0 ? STR_GRAPH_X_LABEL_MONTH_YEAR : STR_GRAPH_X_LABEL_MONTH, GRAPH_AXIS_LABEL_COLOUR, SA_LEFT);

				month += this->month_increment;
				if (month >= 12) {
					month = 0;
					year++;

					/* Draw a lighter grid line between years. Top and bottom adjustments ensure we don't draw over top and bottom horizontal grid lines. */
					GfxFillRect(x + x_sep, r.top + 1, x + x_sep, r.bottom - 1, GRAPH_YEAR_LINE_COLOUR);
				}
				x += x_sep;
			}
		} else {
			/* Draw x-axis labels for graphs not based on quarterly performance (cargo payment rates, and all graphs when using wallclock units). */
			x = r.left;
			y = r.bottom + ScaleGUITrad(2);
			uint16_t label = this->x_values_start;

			for (int i = 0; i < this->num_on_x_axis; i++) {
				StringID str = this->PrepareXAxisText(label);
				DrawString(x + 1, x + x_sep - 1, y, str, GRAPH_AXIS_LABEL_COLOUR, SA_HOR_CENTER, false, FS_SMALL);

				label += this->x_values_increment;
				x += x_sep;
			}
		}

		/* draw lines and dots */
		uint linewidth = _settings_client.gui.graph_line_thickness;
		uint pointoffs1 = (linewidth + 1) / 2;
		uint pointoffs2 = linewidth + 1 - pointoffs1;

		for (const DataSet &dataset : this->data) {
			if (HasBit(this->excluded_data, dataset.exclude_bit)) continue;
			if (HasBit(this->excluded_range, dataset.range_bit)) continue;

			/* Centre the dot between the grid lines. */
			x = r.left + (x_sep / 2);

			uint prev_x = INVALID_DATAPOINT_POS;
			uint prev_y = INVALID_DATAPOINT_POS;

			const uint dash = ScaleGUITrad(dataset.dash);
			for (OverflowSafeInt64 datapoint : this->GetDataSetRange(dataset)) {
				if (datapoint != INVALID_DATAPOINT) {
					/*
						* Check whether we need to reduce the 'accuracy' of the
						* datapoint value and the highest value to split overflows.
						* And when 'drawing' 'one million' or 'one million and one'
						* there is no significant difference, so the least
						* significant bits can just be removed.
						*
						* If there are more bits needed than would fit in a 32 bits
						* integer, so at about 31 bits because of the sign bit, the
						* least significant bits are removed.
						*/
					int mult_range = FindLastBit<uint32_t>(x_axis_offset) + FindLastBit<uint64_t>(abs(datapoint));
					int reduce_range = std::max(mult_range - 31, 0);

					/* Handle negative values differently (don't shift sign) */
					if (datapoint < 0) {
						datapoint = -(abs(datapoint) >> reduce_range);
					} else {
						datapoint >>= reduce_range;
					}
					y = r.top + x_axis_offset - ((r.bottom - r.top) * datapoint) / (interval_size >> reduce_range);

					/* Draw the point. */
					GfxFillRect(x - pointoffs1, y - pointoffs1, x + pointoffs2, y + pointoffs2, dataset.colour);

					/* Draw the line connected to the previous point. */
					if (prev_x != INVALID_DATAPOINT_POS) GfxDrawLine(prev_x, prev_y, x, y, dataset.colour, linewidth, dash);

					prev_x = x;
					prev_y = y;
				} else {
					prev_x = INVALID_DATAPOINT_POS;
					prev_y = INVALID_DATAPOINT_POS;
				}

				x += x_sep;
			}
		}
	}

	BaseGraphWindow(WindowDesc &desc, StringID format_str_y_axis) :
			Window(desc),
			format_str_y_axis(format_str_y_axis)
	{
		SetWindowDirty(WC_GRAPH_LEGEND, 0);
		this->num_vert_lines = GRAPH_NUM_MONTHS;
		this->month_increment = 3;
	}

	void InitializeWindow(WindowNumber number)
	{
		/* Initialise the dataset */
		this->UpdateStatistics(true);

		this->CreateNestedTree();

		if (EconTime::UsingWallclockUnits()) {
			auto *wid = this->GetWidget<NWidgetCore>(WID_GRAPH_FOOTER);
			if (wid != nullptr) {
				wid->SetString(ReplaceWallclockMinutesUnit() ? STR_GRAPH_LAST_72_PRODUCTION_INTERVALS_TIME_LABEL : STR_GRAPH_LAST_72_MINUTES_TIME_LABEL);
			}
		}

		this->FinishInitNested(number);
	}

	void UpdateCargoExcludingGraphs() {
		this->SetDirty();
		InvalidateWindowData(WC_DELIVERED_CARGO, 0);
		InvalidateWindowData(WC_PAYMENT_RATES, 0);
	}

public:
	void UpdateWidgetSize(WidgetID widget, Dimension &size, [[maybe_unused]] const Dimension &padding, [[maybe_unused]] Dimension &fill, [[maybe_unused]] Dimension &resize) override
	{
		switch (widget) {
			case WID_GRAPH_RANGE_MATRIX:
				for (const StringID &str : this->ranges) {
					size = maxdim(size, GetStringBoundingBox(str, FS_SMALL));
				}

				size.width += WidgetDimensions::scaled.framerect.Horizontal();
				size.height += WidgetDimensions::scaled.framerect.Vertical();

				/* Set fixed height for number of ranges. */
				size.height *= static_cast<uint>(std::size(this->ranges));

				resize.width = 0;
				resize.height = 0;
				this->GetWidget<NWidgetCore>(WID_GRAPH_RANGE_MATRIX)->SetMatrixDimension(1, ClampTo<uint32_t>(std::size(this->ranges)));
				break;

			case WID_GRAPH_GRAPH: {
				uint x_label_width = 0;

				/* Draw x-axis labels and markings for graphs based on financial quarters and years.  */
				if (this->draw_dates) {
					EconTime::Month month = this->month;
					EconTime::Year year = this->year;
					for (int i = 0; i < this->num_on_x_axis; i++) {
						SetDParam(0, STR_MONTH_ABBREV_JAN + month);
						SetDParam(1, year);
						x_label_width = std::max(x_label_width, GetStringBoundingBox(month == 0 ? STR_GRAPH_X_LABEL_MONTH_YEAR : STR_GRAPH_X_LABEL_MONTH).width);

						month += this->month_increment;
						if (month >= 12) {
							month = 0;
							year++;
						}
					}
				} else {
					/* Draw x-axis labels for graphs not based on quarterly performance (cargo payment rates). */
					StringID str = this->PrepareXAxisMaxSizeText(this->x_values_start + this->num_on_x_axis * this->x_values_increment);
					x_label_width = GetStringBoundingBox(str, FS_SMALL).width;
				}

				SetDParam(0, this->format_str_y_axis);
				SetDParam(1, INT64_MAX);
				uint y_label_width = GetStringBoundingBox(STR_GRAPH_Y_LABEL).width;

				size.width  = std::max<uint>(size.width,  ScaleGUITrad(5) + y_label_width + this->num_vert_lines * (x_label_width + ScaleGUITrad(5)) + ScaleGUITrad(9));
				size.height = std::max<uint>(size.height, ScaleGUITrad(5) + (1 + MIN_GRAPH_NUM_LINES_Y * 2 + (this->draw_dates ? 3 : 1)) * GetCharacterHeight(FS_SMALL) + ScaleGUITrad(4));
				size.height = std::max<uint>(size.height, size.width / 3);
				break;
			}

			default: break;
		}
	}

	void DrawWidget(const Rect &r, WidgetID widget) const override
	{
		switch (widget) {
			case WID_GRAPH_GRAPH:
				this->DrawGraph(r);
				break;

			case WID_GRAPH_RANGE_MATRIX: {
				uint line_height = GetCharacterHeight(FS_SMALL) + WidgetDimensions::scaled.framerect.Vertical();
				uint index = 0;
				Rect line = r.WithHeight(line_height);
				for (const auto &str : this->ranges) {
					bool lowered = !HasBit(this->excluded_range, index);

					/* Redraw frame if lowered */
					if (lowered) DrawFrameRect(line, COLOUR_BROWN, FR_LOWERED);

					const Rect text = line.Shrink(WidgetDimensions::scaled.framerect);
					DrawString(text, str, TC_BLACK, SA_CENTER, false, FS_SMALL);

					line = line.Translate(0, line_height);
					++index;
				}
				break;
			}

			default: break;
		}
	}

	virtual OverflowSafeInt64 GetGraphData(const Company *, int)
	{
		return INVALID_DATAPOINT;
	}

	void OnClick([[maybe_unused]] Point pt, WidgetID widget, [[maybe_unused]] int click_count) override
	{
		/* Clicked on legend? */
		switch (widget) {
			case WID_GRAPH_KEY_BUTTON:
				ShowGraphLegend();
				break;

			case WID_GRAPH_RANGE_MATRIX: {
				int row = GetRowFromWidget(pt.y, widget, 0, GetCharacterHeight(FS_SMALL) + WidgetDimensions::scaled.framerect.Vertical());

				ToggleBit(this->excluded_range, row);
				this->SetDirty();
				break;
			}

			default: break;
		}
	}

	void OnGameTick() override
	{
		this->UpdateStatistics(false);
	}

	/**
	 * Some data on this window has become invalid.
	 * @param data Information about the changed data.
	 * @param gui_scope Whether the call is done from GUI scope. You may not do everything when not in GUI scope. See #InvalidateWindowData() for details.
	 */
	void OnInvalidateData([[maybe_unused]] int data = 0, [[maybe_unused]] bool gui_scope = true) override
	{
		if (!gui_scope) return;
		this->UpdateStatistics(true);
	}

	/**
	 * Update the statistics.
	 * @param initialize Initialize the data structure.
	 */
	virtual void UpdateStatistics(bool initialize)
	{
		CompanyMask excluded_companies = _legend_excluded_companies;

		/* Exclude the companies which aren't valid */
		for (CompanyID c = COMPANY_FIRST; c < MAX_COMPANIES; c++) {
			if (!Company::IsValidID(c)) SetBit(excluded_companies, c);
		}

		uint8_t nums = 0;
		for (const Company *c : Company::Iterate()) {
			nums = std::min(this->num_vert_lines, std::max(nums, c->num_valid_stat_ent));
		}

		int mo = (EconTime::CurMonth() / this->month_increment - nums) * this->month_increment;
		EconTime::Year yr = EconTime::CurYear();
		while (mo < 0) {
			yr--;
			mo += 12;
		}

		if (!initialize && this->excluded_data == excluded_companies && this->num_on_x_axis == nums &&
				this->year == yr && this->month == mo) {
			/* There's no reason to get new stats */
			return;
		}

		this->excluded_data = excluded_companies;
		this->num_on_x_axis = nums;
		this->year = yr;
		this->month = mo;

		this->data.clear();
		for (CompanyID k = COMPANY_FIRST; k < MAX_COMPANIES; k++) {
			const Company *c = Company::GetIfValid(k);
			if (c == nullptr) continue;

			DataSet &dataset = this->data.emplace_back();
			dataset.colour = GetColourGradient(c->colour, SHADE_LIGHTER);
			dataset.exclude_bit = k;

			for (int j = this->num_on_x_axis, i = 0; --j >= 0;) {
				if (j >= c->num_valid_stat_ent) {
					dataset.values[i] = INVALID_DATAPOINT;
				} else {
					/* Ensure we never assign INVALID_DATAPOINT, as that has another meaning.
					 * Instead, use the value just under it. Hopefully nobody will notice. */
					dataset.values[i] = std::min(GetGraphData(c, j), INVALID_DATAPOINT - 1);
				}
				i++;
			}
		}
	}
};


/********************/
/* OPERATING PROFIT */
/********************/

struct OperatingProfitGraphWindow : BaseGraphWindow {
	OperatingProfitGraphWindow(WindowDesc &desc, WindowNumber window_number) :
			BaseGraphWindow(desc, STR_JUST_CURRENCY_SHORT)
	{
		this->num_on_x_axis = GRAPH_NUM_MONTHS;
		this->num_vert_lines = GRAPH_NUM_MONTHS;
		this->x_values_start = ECONOMY_QUARTER_MINUTES;
		this->x_values_increment = ECONOMY_QUARTER_MINUTES;
		this->draw_dates = !EconTime::UsingWallclockUnits();

		this->InitializeWindow(window_number);
	}

	OverflowSafeInt64 GetGraphData(const Company *c, int j) override
	{
		return c->old_economy[j].income + c->old_economy[j].expenses;
	}
};

static constexpr NWidgetPart _nested_operating_profit_widgets[] = {
	NWidget(NWID_HORIZONTAL),
		NWidget(WWT_CLOSEBOX, COLOUR_BROWN),
		NWidget(WWT_CAPTION, COLOUR_BROWN), SetStringTip(STR_GRAPH_OPERATING_PROFIT_CAPTION, STR_TOOLTIP_WINDOW_TITLE_DRAG_THIS),
		NWidget(WWT_PUSHTXTBTN, COLOUR_BROWN, WID_GRAPH_KEY_BUTTON), SetMinimalSize(50, 0), SetStringTip(STR_GRAPH_KEY_BUTTON, STR_GRAPH_KEY_TOOLTIP),
		NWidget(WWT_SHADEBOX, COLOUR_BROWN),
		NWidget(WWT_DEFSIZEBOX, COLOUR_BROWN),
		NWidget(WWT_STICKYBOX, COLOUR_BROWN),
	EndContainer(),
	NWidget(WWT_PANEL, COLOUR_BROWN, WID_GRAPH_BACKGROUND),
		NWidget(NWID_VERTICAL),
			NWidget(WWT_EMPTY, INVALID_COLOUR, WID_GRAPH_GRAPH), SetMinimalSize(576, 160), SetFill(1, 1), SetResize(1, 1),
			NWidget(NWID_HORIZONTAL),
				NWidget(NWID_SPACER), SetMinimalSize(12, 0), SetFill(1, 0), SetResize(1, 0),
				NWidget(WWT_TEXT, INVALID_COLOUR, WID_GRAPH_FOOTER), SetMinimalSize(0, 6), SetPadding(2, 0, 2, 0), SetStringTip(STR_EMPTY),
				NWidget(NWID_SPACER), SetFill(1, 0), SetResize(1, 0),
				NWidget(WWT_RESIZEBOX, COLOUR_BROWN, WID_GRAPH_RESIZE), SetResizeWidgetTypeTip(RWV_HIDE_BEVEL, STR_TOOLTIP_RESIZE),
			EndContainer(),
		EndContainer(),
	EndContainer(),
};

static WindowDesc _operating_profit_desc(__FILE__, __LINE__,
	WDP_AUTO, "graph_operating_profit", 0, 0,
	WC_OPERATING_PROFIT, WC_NONE,
	0,
	_nested_operating_profit_widgets
);


void ShowOperatingProfitGraph()
{
	AllocateWindowDescFront<OperatingProfitGraphWindow>(_operating_profit_desc, 0);
}


/****************/
/* INCOME GRAPH */
/****************/

struct IncomeGraphWindow : BaseGraphWindow {
	IncomeGraphWindow(WindowDesc &desc, WindowNumber window_number) :
			BaseGraphWindow(desc, STR_JUST_CURRENCY_SHORT)
	{
		this->num_on_x_axis = GRAPH_NUM_MONTHS;
		this->num_vert_lines = GRAPH_NUM_MONTHS;
		this->x_values_start = ECONOMY_QUARTER_MINUTES;
		this->x_values_increment = ECONOMY_QUARTER_MINUTES;
		this->draw_dates = !EconTime::UsingWallclockUnits();

		this->InitializeWindow(window_number);
	}

	OverflowSafeInt64 GetGraphData(const Company *c, int j) override
	{
		return c->old_economy[j].income;
	}
};

static constexpr NWidgetPart _nested_income_graph_widgets[] = {
	NWidget(NWID_HORIZONTAL),
		NWidget(WWT_CLOSEBOX, COLOUR_BROWN),
		NWidget(WWT_CAPTION, COLOUR_BROWN), SetStringTip(STR_GRAPH_INCOME_CAPTION, STR_TOOLTIP_WINDOW_TITLE_DRAG_THIS),
		NWidget(WWT_PUSHTXTBTN, COLOUR_BROWN, WID_GRAPH_KEY_BUTTON), SetMinimalSize(50, 0), SetStringTip(STR_GRAPH_KEY_BUTTON, STR_GRAPH_KEY_TOOLTIP),
		NWidget(WWT_SHADEBOX, COLOUR_BROWN),
		NWidget(WWT_DEFSIZEBOX, COLOUR_BROWN),
		NWidget(WWT_STICKYBOX, COLOUR_BROWN),
	EndContainer(),
	NWidget(WWT_PANEL, COLOUR_BROWN, WID_GRAPH_BACKGROUND),
		NWidget(NWID_VERTICAL),
			NWidget(WWT_EMPTY, INVALID_COLOUR, WID_GRAPH_GRAPH), SetMinimalSize(576, 128), SetFill(1, 1), SetResize(1, 1),
			NWidget(NWID_HORIZONTAL),
				NWidget(NWID_SPACER), SetMinimalSize(12, 0), SetFill(1, 0), SetResize(1, 0),
				NWidget(WWT_TEXT, INVALID_COLOUR, WID_GRAPH_FOOTER), SetMinimalSize(0, 6), SetPadding(2, 0, 2, 0), SetStringTip(STR_EMPTY),
				NWidget(NWID_SPACER), SetFill(1, 0), SetResize(1, 0),
				NWidget(WWT_RESIZEBOX, COLOUR_BROWN, WID_GRAPH_RESIZE), SetResizeWidgetTypeTip(RWV_HIDE_BEVEL, STR_TOOLTIP_RESIZE),
			EndContainer(),
		EndContainer(),
	EndContainer(),
};

static WindowDesc _income_graph_desc(__FILE__, __LINE__,
	WDP_AUTO, "graph_income", 0, 0,
	WC_INCOME_GRAPH, WC_NONE,
	0,
	_nested_income_graph_widgets
);

void ShowIncomeGraph()
{
	AllocateWindowDescFront<IncomeGraphWindow>(_income_graph_desc, 0);
}

/*******************/
/* DELIVERED CARGO */
/*******************/

struct ExcludingCargoBaseGraphWindow : BaseGraphWindow {
	uint line_height;   ///< Pixel height of each cargo type row.
	uint icon_size;     ///< Size of the cargo color icon.
	Scrollbar *vscroll; ///< Cargo list scrollbar.
	uint legend_width;  ///< Width of legend 'blob'.

	ExcludingCargoBaseGraphWindow(WindowDesc &desc, StringID format_str_y_axis):
			BaseGraphWindow(desc, format_str_y_axis)
	{}

	void OnInit() override
	{
		/* Width of the legend blob. */
		this->legend_width = (GetCharacterHeight(FS_SMALL) - ScaleGUITrad(1)) * 9 / 6;
	}

	virtual void UpdateWidgetSize(WidgetID widget, Dimension &size, const Dimension &padding, Dimension &fill, Dimension &resize) override
	{
		if (widget != WID_ECBG_MATRIX) {
			BaseGraphWindow::UpdateWidgetSize(widget, size, padding, fill, resize);
			return;
		}

		for (const CargoSpec *cs : _sorted_standard_cargo_specs) {
			SetDParam(0, cs->name);
			Dimension d = GetStringBoundingBox(STR_GRAPH_CARGO_PAYMENT_CARGO);
			d.width += this->legend_width + WidgetDimensions::scaled.hsep_normal; // colour field
			d.width += WidgetDimensions::scaled.framerect.Horizontal();
			d.height += WidgetDimensions::scaled.framerect.Vertical();
			size = maxdim(d, size);
		}

		this->line_height = size.height;
		size.height = this->line_height * 11; /* Default number of cargo types in most climates. */
		resize.width = 0;
		resize.height = this->line_height;
	}

	virtual void DrawWidget(const Rect &r, WidgetID widget) const override
	{
		if (widget != WID_ECBG_MATRIX) {
			BaseGraphWindow::DrawWidget(r, widget);
			return;
		}

		bool rtl = _current_text_dir == TD_RTL;

		int pos = this->vscroll->GetPosition();
		int max = pos + this->vscroll->GetCapacity();

		Rect line = r.WithHeight(this->line_height);
		for (const CargoSpec *cs : _sorted_standard_cargo_specs) {
			if (pos-- > 0) continue;
			if (--max < 0) break;

			bool lowered = !HasBit(_legend_excluded_cargo_production_history, cs->Index());

			/* Redraw frame if lowered */
			if (lowered) DrawFrameRect(line, COLOUR_BROWN, FR_LOWERED);

			const Rect text = line.Shrink(WidgetDimensions::scaled.framerect);

			/* Cargo-colour box with outline */
			const Rect cargo = text.WithWidth(this->legend_width, rtl);
			GfxFillRect(cargo, PC_BLACK);
			GfxFillRect(cargo.Shrink(WidgetDimensions::scaled.bevel), cs->legend_colour);

			/* Cargo name */
			SetDParam(0, cs->name);
			DrawString(text.Indent(this->legend_width + WidgetDimensions::scaled.hsep_normal, rtl), STR_GRAPH_CARGO_PAYMENT_CARGO);

			line = line.Translate(0, this->line_height);
		}
	}

	virtual void OnClick(Point pt, WidgetID widget, int click_count) override
	{
		switch (widget) {
			case WID_GRAPH_KEY_BUTTON:
				ShowGraphLegend();
				break;

			case WID_ECBG_ENABLE_CARGOES:
				/* Remove all cargoes from the excluded lists. */
				_legend_excluded_cargo_production_history = 0;
				this->UpdateCargoExcludingGraphs();
				break;

			case WID_ECBG_DISABLE_CARGOES: {
				/* Add all cargoes to the excluded lists. */
				for (const CargoSpec *cs : _sorted_standard_cargo_specs) {
					SetBit(_legend_excluded_cargo_production_history, cs->Index());
				}
				this->UpdateCargoExcludingGraphs();
				break;
			}

			case WID_ECBG_MATRIX: {
				int32_t row = this->vscroll->GetScrolledRowFromWidget(pt.y, this, WID_ECBG_MATRIX);
				if (row >= this->vscroll->GetCount()) return;

				for (const CargoSpec *cs : _sorted_standard_cargo_specs) {
					if (row-- > 0) continue;

					ToggleBit(_legend_excluded_cargo_production_history, cs->Index());
					this->UpdateCargoExcludingGraphs();
					break;
				}
				break;
			}
		}
	}

	virtual void OnResize() override
	{
		this->vscroll->SetCapacityFromWidget(this, WID_ECBG_MATRIX);
	}
};

struct DeliveredCargoGraphWindow : ExcludingCargoBaseGraphWindow {
	bool graph_by_cargo_mode = false;

	DeliveredCargoGraphWindow(WindowDesc &desc, WindowNumber window_number) :
			ExcludingCargoBaseGraphWindow(desc, STR_JUST_COMMA)
	{
		this->num_on_x_axis = GRAPH_NUM_MONTHS;
		this->num_vert_lines = GRAPH_NUM_MONTHS;
		this->x_values_start = ECONOMY_QUARTER_MINUTES;
		this->x_values_increment = ECONOMY_QUARTER_MINUTES;
		this->draw_dates = !EconTime::UsingWallclockUnits();

		this->CreateNestedTree();
		this->vscroll = this->GetScrollbar(WID_ECBG_MATRIX_SCROLLBAR);
		this->vscroll->SetCount(_sorted_standard_cargo_specs.size());
		this->LowerWidget(WID_DCG_BY_COMPANY);
		this->UpdateStatistics(true);

		if (EconTime::UsingWallclockUnits()) {
			auto *wid = this->GetWidget<NWidgetCore>(WID_GRAPH_FOOTER);
			if (wid != nullptr) {
				wid->SetStringTip(ReplaceWallclockMinutesUnit() ? STR_GRAPH_LAST_72_PRODUCTION_INTERVALS_TIME_LABEL : STR_GRAPH_LAST_72_MINUTES_TIME_LABEL, STR_NULL);
			}
		}

		this->FinishInitNested(window_number);
	}

	OverflowSafeInt64 GetGraphData(const Company *c, int j) override
	{
		if (_legend_excluded_cargo_production_history == 0) {
			return c->old_economy[j].delivered_cargo.GetSum<OverflowSafeInt64>();
		}
		OverflowSafeInt64 total_delivered = 0;
		for (const CargoSpec *cs : _sorted_standard_cargo_specs) {
			if (!HasBit(_legend_excluded_cargo_production_history, cs->Index())){
				total_delivered += c->old_economy[j].delivered_cargo[cs->Index()];
			}
		}
		return total_delivered;
	}

	void SetGraphByCargoMode(bool cargo_mode)
	{
		this->graph_by_cargo_mode = cargo_mode;
		this->SetWidgetLoweredState(WID_DCG_BY_COMPANY, !cargo_mode);
		this->SetWidgetLoweredState(WID_DCG_BY_CARGO, cargo_mode);
		this->OnInvalidateData();
		this->SetDirty();
	}

	virtual void OnClick(Point pt, WidgetID widget, int click_count) override
	{
		switch (widget) {
			case WID_DCG_BY_COMPANY:
				this->SetGraphByCargoMode(false);
				break;

			case WID_DCG_BY_CARGO:
				this->SetGraphByCargoMode(true);
				break;

			default: {
				this->ExcludingCargoBaseGraphWindow::OnClick(pt, widget, click_count);
				break;
			}
		}
	}

	void OnGameTick() override
	{
		if (this->graph_by_cargo_mode) {
			this->UpdateStatisticsByCargoMode(false);
		} else {
			this->ExcludingCargoBaseGraphWindow::OnGameTick();
		}
	}

	/**
	* Some data on this window has become invalid.
	* @param data Information about the changed data.
	* @param gui_scope Whether the call is done from GUI scope. You may not do everything when not in GUI scope. See #InvalidateWindowData() for details.
	*/
	void OnInvalidateData(int data = 0, bool gui_scope = true) override
	{
		if (this->graph_by_cargo_mode) {
			if (!gui_scope) return;
			this->UpdateStatisticsByCargoMode(true);
		} else {
			this->ExcludingCargoBaseGraphWindow::OnInvalidateData(data, gui_scope);
		}
	}

	void UpdateStatisticsByCargoMode(bool initialize)
	{
		CompanyMask excluded_companies = _legend_excluded_companies;

		/* Exclude the companies which aren't valid */
		for (CompanyID c = COMPANY_FIRST; c < MAX_COMPANIES; c++) {
			if (!Company::IsValidID(c)) SetBit(excluded_companies, c);
		}

		uint8_t nums = 0;
		for (const Company *c : Company::Iterate()) {
			nums = std::min(this->num_vert_lines, std::max(nums, c->num_valid_stat_ent));
		}

		int mo = (EconTime::CurMonth() / 3 - nums) * 3;
		EconTime::Year yr = EconTime::CurYear();
		while (mo < 0) {
			yr--;
			mo += 12;
		}

		if (!initialize && this->excluded_data == excluded_companies && this->num_on_x_axis == nums &&
				this->year == yr && this->month == mo) {
			/* There's no reason to get new stats */
			return;
		}

		this->data.clear();
		this->excluded_data = 0;
		this->num_on_x_axis = nums;
		this->year = yr;
		this->month = mo;

		for (const CargoSpec *cs : _sorted_standard_cargo_specs) {
			DataSet &dataset = this->data.emplace_back();
			dataset.colour = cs->legend_colour;
			dataset.exclude_bit = cs->Index();
			if (HasBit(_legend_excluded_cargo_production_history, cs->Index())) {
				SetBit(this->excluded_data, cs->Index());
				continue;
			}

			for (int j = this->num_on_x_axis, i = 0; --j >= 0;) {
				bool is_valid = false;
				OverflowSafeInt64 total_delivered = 0;
				for (CompanyID k = COMPANY_FIRST; k < MAX_COMPANIES; k++) {
					if (HasBit(excluded_companies, k)) continue;

					/* Invalid companies are excluded by excluded_companies */
					const Company *c = Company::Get(k);
					if (j < c->num_valid_stat_ent) {
						is_valid = true;
						total_delivered += c->old_economy[j].delivered_cargo[cs->Index()];
					}
				}
				dataset.values[i] = is_valid ? total_delivered : INVALID_DATAPOINT;
				i++;
			}
		}
	}
};

static constexpr NWidgetPart _nested_delivered_cargo_graph_widgets[] = {
	NWidget(NWID_HORIZONTAL),
		NWidget(WWT_CLOSEBOX, COLOUR_BROWN),
		NWidget(WWT_CAPTION, COLOUR_BROWN), SetStringTip(STR_GRAPH_CARGO_DELIVERED_CAPTION, STR_TOOLTIP_WINDOW_TITLE_DRAG_THIS),
		NWidget(WWT_PUSHTXTBTN, COLOUR_BROWN, WID_GRAPH_KEY_BUTTON), SetMinimalSize(50, 0), SetStringTip(STR_GRAPH_KEY_BUTTON, STR_GRAPH_KEY_TOOLTIP),
		NWidget(WWT_SHADEBOX, COLOUR_BROWN),
		NWidget(WWT_DEFSIZEBOX, COLOUR_BROWN),
		NWidget(WWT_STICKYBOX, COLOUR_BROWN),
	EndContainer(),
	NWidget(WWT_PANEL, COLOUR_BROWN, WID_GRAPH_BACKGROUND),
		NWidget(NWID_VERTICAL),
			NWidget(NWID_HORIZONTAL),
				NWidget(WWT_EMPTY, INVALID_COLOUR, WID_GRAPH_GRAPH), SetMinimalSize(576, 128), SetFill(1, 1), SetResize(1, 1),
				NWidget(NWID_VERTICAL),
					NWidget(NWID_SPACER), SetMinimalSize(0, 4), SetFill(0, 0),
					NWidget(WWT_TEXTBTN, COLOUR_BROWN, WID_DCG_BY_COMPANY), SetStringTip(STR_GRAPH_DELIVERED_CARGO_BY_COMPANY_MODE, STR_GRAPH_DELIVERED_CARGO_BY_COMPANY_MODE_TOOLTIP), SetFill(1, 0),
					NWidget(WWT_TEXTBTN, COLOUR_BROWN, WID_DCG_BY_CARGO), SetStringTip(STR_GRAPH_DELIVERED_CARGO_BY_CARGO_MODE, STR_GRAPH_DELIVERED_CARGO_BY_CARGO_MODE_TOOLTIP), SetFill(1, 0),
					NWidget(NWID_SPACER), SetMinimalSize(0, 16),
					NWidget(WWT_PUSHTXTBTN, COLOUR_BROWN, WID_ECBG_ENABLE_CARGOES), SetStringTip(STR_GRAPH_CARGO_ENABLE_ALL, STR_GRAPH_CARGO_TOOLTIP_ENABLE_ALL), SetFill(1, 0),
					NWidget(WWT_PUSHTXTBTN, COLOUR_BROWN, WID_ECBG_DISABLE_CARGOES), SetStringTip(STR_GRAPH_CARGO_DISABLE_ALL, STR_GRAPH_CARGO_TOOLTIP_DISABLE_ALL), SetFill(1, 0),
					NWidget(NWID_SPACER), SetMinimalSize(0, 4),
					NWidget(NWID_HORIZONTAL),
						NWidget(WWT_MATRIX, COLOUR_BROWN, WID_ECBG_MATRIX), SetFill(0, 2), SetResize(0, 2), SetMatrixDataTip(1, 0, STR_GRAPH_CARGO_PAYMENT_TOGGLE_CARGO), SetScrollbar(WID_ECBG_MATRIX_SCROLLBAR),
						NWidget(NWID_VSCROLLBAR, COLOUR_BROWN, WID_ECBG_MATRIX_SCROLLBAR),
					EndContainer(),
				EndContainer(),
			EndContainer(),
			NWidget(NWID_SPACER), SetMinimalSize(0, 4),
			NWidget(NWID_HORIZONTAL),
				NWidget(NWID_SPACER), SetMinimalSize(12, 0), SetFill(1, 0), SetResize(1, 0),
				NWidget(WWT_TEXT, INVALID_COLOUR, WID_GRAPH_FOOTER), SetMinimalSize(0, 6), SetPadding(2, 0, 2, 0), SetStringTip(STR_EMPTY),
				NWidget(NWID_SPACER), SetFill(1, 0), SetResize(1, 0),
				NWidget(WWT_RESIZEBOX, COLOUR_BROWN, WID_GRAPH_RESIZE), SetResizeWidgetTypeTip(RWV_HIDE_BEVEL, STR_TOOLTIP_RESIZE),
			EndContainer(),
		EndContainer(),
	EndContainer(),
};

static WindowDesc _delivered_cargo_graph_desc(__FILE__, __LINE__,
	WDP_AUTO, "graph_delivered_cargo", 0, 0,
	WC_DELIVERED_CARGO, WC_NONE,
	0,
	_nested_delivered_cargo_graph_widgets
);

void ShowDeliveredCargoGraph()
{
	AllocateWindowDescFront<DeliveredCargoGraphWindow>(_delivered_cargo_graph_desc, 0);
}

/***********************/
/* PERFORMANCE HISTORY */
/***********************/

struct PerformanceHistoryGraphWindow : BaseGraphWindow {
	PerformanceHistoryGraphWindow(WindowDesc &desc, WindowNumber window_number) :
			BaseGraphWindow(desc, STR_JUST_COMMA)
	{
		this->num_on_x_axis = GRAPH_NUM_MONTHS;
		this->num_vert_lines = GRAPH_NUM_MONTHS;
		this->x_values_start = ECONOMY_QUARTER_MINUTES;
		this->x_values_increment = ECONOMY_QUARTER_MINUTES;
		this->draw_dates = !EconTime::UsingWallclockUnits();

		this->InitializeWindow(window_number);
	}

	OverflowSafeInt64 GetGraphData(const Company *c, int j) override
	{
		return c->old_economy[j].performance_history;
	}

	void OnClick([[maybe_unused]] Point pt, WidgetID widget, [[maybe_unused]] int click_count) override
	{
		if (widget == WID_PHG_DETAILED_PERFORMANCE) ShowPerformanceRatingDetail();
		this->BaseGraphWindow::OnClick(pt, widget, click_count);
	}
};

static constexpr NWidgetPart _nested_performance_history_widgets[] = {
	NWidget(NWID_HORIZONTAL),
		NWidget(WWT_CLOSEBOX, COLOUR_BROWN),
		NWidget(WWT_CAPTION, COLOUR_BROWN), SetStringTip(STR_GRAPH_COMPANY_PERFORMANCE_RATINGS_CAPTION, STR_TOOLTIP_WINDOW_TITLE_DRAG_THIS),
		NWidget(WWT_PUSHTXTBTN, COLOUR_BROWN, WID_PHG_DETAILED_PERFORMANCE), SetMinimalSize(50, 0), SetStringTip(STR_PERFORMANCE_DETAIL_KEY, STR_GRAPH_PERFORMANCE_DETAIL_TOOLTIP),
		NWidget(WWT_PUSHTXTBTN, COLOUR_BROWN, WID_GRAPH_KEY_BUTTON), SetMinimalSize(50, 0), SetStringTip(STR_GRAPH_KEY_BUTTON, STR_GRAPH_KEY_TOOLTIP),
		NWidget(WWT_SHADEBOX, COLOUR_BROWN),
		NWidget(WWT_DEFSIZEBOX, COLOUR_BROWN),
		NWidget(WWT_STICKYBOX, COLOUR_BROWN),
	EndContainer(),
	NWidget(WWT_PANEL, COLOUR_BROWN, WID_GRAPH_BACKGROUND),
		NWidget(NWID_VERTICAL),
			NWidget(WWT_EMPTY, INVALID_COLOUR, WID_GRAPH_GRAPH), SetMinimalSize(576, 224), SetFill(1, 1), SetResize(1, 1),
			NWidget(NWID_HORIZONTAL),
				NWidget(NWID_SPACER), SetMinimalSize(12, 0), SetFill(1, 0), SetResize(1, 0),
				NWidget(WWT_TEXT, INVALID_COLOUR, WID_GRAPH_FOOTER), SetMinimalSize(0, 6), SetPadding(2, 0, 2, 0), SetStringTip(STR_EMPTY),
				NWidget(NWID_SPACER), SetFill(1, 0), SetResize(1, 0),
				NWidget(WWT_RESIZEBOX, COLOUR_BROWN, WID_GRAPH_RESIZE), SetResizeWidgetTypeTip(RWV_HIDE_BEVEL, STR_TOOLTIP_RESIZE),
			EndContainer(),
		EndContainer(),
	EndContainer(),
};

static WindowDesc _performance_history_desc(__FILE__, __LINE__,
	WDP_AUTO, "graph_performance", 0, 0,
	WC_PERFORMANCE_HISTORY, WC_NONE,
	0,
	_nested_performance_history_widgets
);

void ShowPerformanceHistoryGraph()
{
	AllocateWindowDescFront<PerformanceHistoryGraphWindow>(_performance_history_desc, 0);
}

/*****************/
/* COMPANY VALUE */
/*****************/

struct CompanyValueGraphWindow : BaseGraphWindow {
	CompanyValueGraphWindow(WindowDesc &desc, WindowNumber window_number) :
			BaseGraphWindow(desc, STR_JUST_CURRENCY_SHORT)
	{
		this->num_on_x_axis = GRAPH_NUM_MONTHS;
		this->num_vert_lines = GRAPH_NUM_MONTHS;
		this->x_values_start = ECONOMY_QUARTER_MINUTES;
		this->x_values_increment = ECONOMY_QUARTER_MINUTES;
		this->draw_dates = !EconTime::UsingWallclockUnits();

		this->InitializeWindow(window_number);
	}

	OverflowSafeInt64 GetGraphData(const Company *c, int j) override
	{
		return c->old_economy[j].company_value;
	}
};

static constexpr NWidgetPart _nested_company_value_graph_widgets[] = {
	NWidget(NWID_HORIZONTAL),
		NWidget(WWT_CLOSEBOX, COLOUR_BROWN),
		NWidget(WWT_CAPTION, COLOUR_BROWN), SetStringTip(STR_GRAPH_COMPANY_VALUES_CAPTION, STR_TOOLTIP_WINDOW_TITLE_DRAG_THIS),
		NWidget(WWT_PUSHTXTBTN, COLOUR_BROWN, WID_GRAPH_KEY_BUTTON), SetMinimalSize(50, 0), SetStringTip(STR_GRAPH_KEY_BUTTON, STR_GRAPH_KEY_TOOLTIP),
		NWidget(WWT_SHADEBOX, COLOUR_BROWN),
		NWidget(WWT_DEFSIZEBOX, COLOUR_BROWN),
		NWidget(WWT_STICKYBOX, COLOUR_BROWN),
	EndContainer(),
	NWidget(WWT_PANEL, COLOUR_BROWN, WID_GRAPH_BACKGROUND),
		NWidget(NWID_VERTICAL),
			NWidget(WWT_EMPTY, INVALID_COLOUR, WID_GRAPH_GRAPH), SetMinimalSize(576, 224), SetFill(1, 1), SetResize(1, 1),
			NWidget(NWID_HORIZONTAL),
				NWidget(NWID_SPACER), SetMinimalSize(12, 0), SetFill(1, 0), SetResize(1, 0),
				NWidget(WWT_TEXT, INVALID_COLOUR, WID_GRAPH_FOOTER), SetMinimalSize(0, 6), SetPadding(2, 0, 2, 0), SetStringTip(STR_EMPTY),
				NWidget(NWID_SPACER), SetFill(1, 0), SetResize(1, 0),
				NWidget(WWT_RESIZEBOX, COLOUR_BROWN, WID_GRAPH_RESIZE), SetResizeWidgetTypeTip(RWV_HIDE_BEVEL, STR_TOOLTIP_RESIZE),
			EndContainer(),
		EndContainer(),
	EndContainer(),
};

static WindowDesc _company_value_graph_desc(__FILE__, __LINE__,
	WDP_AUTO, "graph_company_value", 0, 0,
	WC_COMPANY_VALUE, WC_NONE,
	0,
	_nested_company_value_graph_widgets
);

void ShowCompanyValueGraph()
{
	AllocateWindowDescFront<CompanyValueGraphWindow>(_company_value_graph_desc, 0);
}

/*****************/
/* PAYMENT RATES */
/*****************/

struct PaymentRatesGraphWindow : BaseGraphWindow {
	uint line_height;   ///< Pixel height of each cargo type row.
	Scrollbar *vscroll; ///< Cargo list scrollbar.
	uint legend_width;  ///< Width of legend 'blob'.

	PaymentRatesGraphWindow(WindowDesc &desc, WindowNumber window_number) :
			BaseGraphWindow(desc, STR_JUST_CURRENCY_SHORT)
	{
		this->num_on_x_axis = 20;
		this->num_vert_lines = 20;
		this->draw_dates = false;
		this->SetXAxis();

		this->CreateNestedTree();
		this->vscroll = this->GetScrollbar(WID_GRAPH_MATRIX_SCROLLBAR);
		this->vscroll->SetCount(_sorted_standard_cargo_specs.size());

		this->SetWidgetLoweredState(WID_CPR_DAYS, _cargo_payment_x_mode == 0);
		this->SetWidgetLoweredState(WID_CPR_SPEED, _cargo_payment_x_mode == 1);

		/* Initialise the dataset */
		this->OnHundredthTick();

		this->FinishInitNested(window_number);
	}

	void SetXAxis()
	{
		uint16_t x_scale;
		if (_cargo_payment_x_mode) {
			switch (_settings_game.locale.units_velocity) {
				case 2:
					x_scale = 5;
					break;
				case 3:
					x_scale = 1;
					break;
				default:
					x_scale = 10;
			}
		} else {
			/* The x-axis is labeled in either seconds or days. A day is two seconds, so we adjust the label if needed. */
			x_scale = (EconTime::UsingWallclockUnits() ? PAYMENT_GRAPH_X_STEP_SECONDS : PAYMENT_GRAPH_X_STEP_DAYS);
		}
		this->x_values_start     = x_scale;
		this->x_values_increment = x_scale;
	}

	std::pair<uint, uint> ProcessXAxisValue(uint16_t label) const
	{
		uint val = label;
		uint decimals;
		if (_cargo_payment_x_mode) {
			decimals = 0;
		} else if (_settings_time.time_in_minutes) {
			if (_settings_time.ticks_per_minute <= 350 || 740 % _settings_time.ticks_per_minute == 0) {
				decimals = 0;
			} else if (_settings_time.ticks_per_minute > 7400) {
				val *= 100;
				decimals = 2;
			} else {
				val *= 10;
				decimals = 1;
			}
			val *= 74;
			val /= _settings_time.ticks_per_minute;
		} else if (EconTime::UsingWallclockUnits()) {
			decimals = 0;
		} else {
			if ((10 % DayLengthFactor()) == 0) {
				decimals = 0;
			} else if (DayLengthFactor() > 50) {
				decimals = 2;
				val *= 100;
			} else {
				decimals = 1;
				val *= 10;
			}
			val /= DayLengthFactor();
		}
		return { val, decimals };
	}

	StringID PrepareXAxisText(uint16_t label) const override
	{
		auto val = this->ProcessXAxisValue(label);

		SetDParam(0, val.first);
		SetDParam(1, val.second);
		return STR_JUST_DECIMAL;
	}

	StringID PrepareXAxisMaxSizeText(uint16_t label) const override
	{
		auto val = this->ProcessXAxisValue(label);

		SetDParamMaxValue(0, val.first, 0, FS_SMALL);
		SetDParam(1, val.second);
		return STR_JUST_DECIMAL;
	}

	void OnInit() override
	{
		/* Width of the legend blob. */
		this->legend_width = GetCharacterHeight(FS_SMALL) * 9 / 6;
	}

	void UpdateExcludedData()
	{
		this->excluded_data = _legend_excluded_cargo_payment_rates;
	}

	void UpdateWidgetSize(WidgetID widget, Dimension &size, [[maybe_unused]] const Dimension &padding, [[maybe_unused]] Dimension &fill, [[maybe_unused]] Dimension &resize) override
	{
		if (widget != WID_GRAPH_MATRIX) {
			BaseGraphWindow::UpdateWidgetSize(widget, size, padding, fill, resize);
			return;
		}

		size.height = GetCharacterHeight(FS_SMALL) + WidgetDimensions::scaled.framerect.Vertical();

		for (const CargoSpec *cs : _sorted_standard_cargo_specs) {
			SetDParam(0, cs->name);
			Dimension d = GetStringBoundingBox(STR_GRAPH_CARGO_PAYMENT_CARGO);
			d.width += this->legend_width + WidgetDimensions::scaled.hsep_normal; // colour field
			d.width += WidgetDimensions::scaled.framerect.Horizontal();
			d.height += WidgetDimensions::scaled.framerect.Vertical();
			size = maxdim(d, size);
		}

		this->line_height = size.height;
		size.height = this->line_height * 11; /* Default number of cargo types in most climates. */
		resize.width = 0;
		resize.height = this->line_height;
	}

	void DrawWidget(const Rect &r, WidgetID widget) const override
	{
		if (widget != WID_GRAPH_MATRIX) {
			BaseGraphWindow::DrawWidget(r, widget);
			return;
		}

		bool rtl = _current_text_dir == TD_RTL;

		auto [first, last] = this->vscroll->GetVisibleRangeIterators(_sorted_standard_cargo_specs);

		Rect line = r.WithHeight(this->line_height);
		for (auto it = first; it != last; ++it) {
			const CargoSpec *cs = *it;

			bool lowered = !HasBit(_legend_excluded_cargo_payment_rates, cs->Index());

			/* Redraw frame if lowered */
			if (lowered) DrawFrameRect(line, COLOUR_BROWN, FR_LOWERED);

			const Rect text = line.Shrink(WidgetDimensions::scaled.framerect);

			/* Cargo-colour box with outline */
			const Rect cargo = text.WithWidth(this->legend_width, rtl);
			GfxFillRect(cargo, PC_BLACK);
			GfxFillRect(cargo.Shrink(WidgetDimensions::scaled.bevel), cs->legend_colour);

			/* Cargo name */
			SetDParam(0, cs->name);
			DrawString(text.Indent(this->legend_width + WidgetDimensions::scaled.hsep_normal, rtl), STR_GRAPH_CARGO_PAYMENT_CARGO);

			line = line.Translate(0, this->line_height);
		}
	}

	void OnClick([[maybe_unused]] Point pt, WidgetID widget, [[maybe_unused]] int click_count) override
	{
		switch (widget) {
			case WID_GRAPH_ENABLE_CARGOES:
				/* Remove all cargoes from the excluded lists. */
				_legend_excluded_cargo_payment_rates = 0;
				this->excluded_data = 0;
				this->UpdateCargoExcludingGraphs();
				break;

			case WID_GRAPH_DISABLE_CARGOES: {
				/* Add all cargoes to the excluded lists. */
				for (const CargoSpec *cs : _sorted_standard_cargo_specs) {
					SetBit(_legend_excluded_cargo_payment_rates, cs->Index());
					SetBit(this->excluded_data, cs->Index());
				}
				this->UpdateCargoExcludingGraphs();
				break;
			}

			case WID_GRAPH_MATRIX: {
				auto it = this->vscroll->GetScrolledItemFromWidget(_sorted_standard_cargo_specs, pt.y, this, WID_GRAPH_MATRIX);
				if (it != _sorted_standard_cargo_specs.end()) {
					ToggleBit(_legend_excluded_cargo_payment_rates, (*it)->Index());
					this->UpdateExcludedData();
					this->UpdateCargoExcludingGraphs();
				}
				break;
			}

			case WID_CPR_DAYS:
			case WID_CPR_SPEED:
				_cargo_payment_x_mode = widget - WID_CPR_DAYS;
				this->SetWidgetLoweredState(WID_CPR_DAYS, _cargo_payment_x_mode == 0);
				this->SetWidgetLoweredState(WID_CPR_SPEED, _cargo_payment_x_mode == 1);
				this->SetXAxis();
				this->OnHundredthTick();
				this->SetDirty();
				break;

			default:
				this->BaseGraphWindow::OnClick(pt, widget, click_count);
				break;
		}
	}

	void OnResize() override
	{
		this->vscroll->SetCapacityFromWidget(this, WID_GRAPH_MATRIX);
	}

	void OnGameTick() override
	{
		/* Override default OnGameTick */
	}

	/**
	 * Some data on this window has become invalid.
	 * @param data Information about the changed data.
	 * @param gui_scope Whether the call is done from GUI scope. You may not do everything when not in GUI scope. See #InvalidateWindowData() for details.
	 */
	void OnInvalidateData([[maybe_unused]] int data = 0, [[maybe_unused]] bool gui_scope = true) override
	{
		if (!gui_scope) return;
		this->SetXAxis();
		this->OnHundredthTick();
	}

	void OnHundredthTick() override
	{
		this->UpdateExcludedData();

		const float factor = 200.0f * 28.57f * 0.4f * ConvertSpeedToUnitDisplaySpeed(1 << 16, VEH_TRAIN) / (1.6f * static_cast<float>(1 << 16));

		this->data.clear();
		for (const CargoSpec *cs : _sorted_standard_cargo_specs) {
			DataSet &dataset = this->data.emplace_back();
			dataset.colour = cs->legend_colour;
			dataset.exclude_bit = cs->Index();

			for (uint j = 0; j != this->num_on_x_axis; j++) {
				const uint8_t ctt = _cargo_payment_x_mode ? static_cast<uint8_t>(factor / static_cast<float>((j + 1) * this->x_values_increment)) : (j + 1) * 4;
				dataset.values[j] = GetTransportedGoodsIncome(_cargo_payment_x_mode ? 1 : 10, _cargo_payment_x_mode ? 200 : 20, ctt, cs->Index());
			}
		}
	}

	void SetStringParameters(WidgetID widget) const override
	{
		switch (widget) {
			case WID_GRAPH_FOOTER_CUSTOM:
				if (_cargo_payment_x_mode) {
					SetDParam(0, STR_GRAPH_CARGO_PAYMENT_RATES_X_LABEL_SPEED);
					SetDParam(1, GetVelocityUnitName(VEH_TRAIN));
				} else {
					if (_settings_time.time_in_minutes) {
						SetDParam(0, STR_GRAPH_CARGO_PAYMENT_RATES_X_LABEL_MINUTES);
					} else {
						SetDParam(0, EconTime::UsingWallclockUnits() ? STR_GRAPH_CARGO_PAYMENT_RATES_SECONDS: STR_GRAPH_CARGO_PAYMENT_RATES_DAYS);
					}
				}
				break;

			case WID_GRAPH_HEADER:
				if (_cargo_payment_x_mode) {
					SetDParam(0, STR_GRAPH_CARGO_PAYMENT_RATES_TITLE_AVG_SPEED);
				} else {
					SetDParam(0, STR_GRAPH_CARGO_PAYMENT_RATES_TITLE);
				}
				break;

			case WID_CPR_DAYS:
				if (_settings_time.time_in_minutes) {
					SetDParam(0, STR_GRAPH_CARGO_PAYMENT_RATES_X_LABEL_MINUTES);
				} else {
					SetDParam(0, EconTime::UsingWallclockUnits() ? STR_GRAPH_CARGO_PAYMENT_RATES_SECONDS : STR_GRAPH_CARGO_PAYMENT_RATES_DAYS);
				}
				break;
		}
	}
};

static constexpr NWidgetPart _nested_cargo_payment_rates_widgets[] = {
	NWidget(NWID_HORIZONTAL),
		NWidget(WWT_CLOSEBOX, COLOUR_BROWN),
		NWidget(WWT_CAPTION, COLOUR_BROWN), SetStringTip(STR_GRAPH_CARGO_PAYMENT_RATES_CAPTION, STR_TOOLTIP_WINDOW_TITLE_DRAG_THIS),
		NWidget(WWT_SHADEBOX, COLOUR_BROWN),
		NWidget(WWT_DEFSIZEBOX, COLOUR_BROWN),
		NWidget(WWT_STICKYBOX, COLOUR_BROWN),
	EndContainer(),
	NWidget(WWT_PANEL, COLOUR_BROWN, WID_GRAPH_BACKGROUND), SetMinimalSize(568, 128),
		NWidget(NWID_HORIZONTAL),
			NWidget(WWT_TEXT, INVALID_COLOUR, WID_GRAPH_HEADER), SetMinimalSize(0, 6), SetAlignment(SA_CENTER), SetPadding(2, 0, 2, 0), SetStringTip(STR_JUST_STRING1), SetFill(1, 0), SetResize(1, 0),
		EndContainer(),
		NWidget(NWID_HORIZONTAL),
			NWidget(WWT_EMPTY, INVALID_COLOUR, WID_GRAPH_GRAPH), SetMinimalSize(495, 0), SetFill(1, 1), SetResize(1, 1),
			NWidget(NWID_VERTICAL),
				NWidget(NWID_SPACER), SetMinimalSize(0, 4),
				NWidget(WWT_TEXTBTN, COLOUR_BROWN, WID_CPR_DAYS), SetStringTip(STR_JUST_STRING, STR_GRAPH_CARGO_TOOLTIP_TIME_MODE), SetFill(1, 0),
				NWidget(WWT_TEXTBTN, COLOUR_BROWN, WID_CPR_SPEED), SetStringTip(STR_GRAPH_CARGO_SPEED_MODE, STR_GRAPH_CARGO_TOOLTIP_SPEED_MODE), SetFill(1, 0),
				NWidget(NWID_SPACER), SetMinimalSize(0, 16), SetFill(0, 1),
				NWidget(WWT_PUSHTXTBTN, COLOUR_BROWN, WID_GRAPH_ENABLE_CARGOES), SetStringTip(STR_GRAPH_CARGO_ENABLE_ALL, STR_GRAPH_CARGO_TOOLTIP_ENABLE_ALL), SetFill(1, 0),
				NWidget(WWT_PUSHTXTBTN, COLOUR_BROWN, WID_GRAPH_DISABLE_CARGOES), SetStringTip(STR_GRAPH_CARGO_DISABLE_ALL, STR_GRAPH_CARGO_TOOLTIP_DISABLE_ALL), SetFill(1, 0),
				NWidget(NWID_SPACER), SetMinimalSize(0, 4),
				NWidget(NWID_HORIZONTAL),
					NWidget(WWT_MATRIX, COLOUR_BROWN, WID_GRAPH_MATRIX), SetFill(1, 0), SetResize(0, 2), SetMatrixDataTip(1, 0, STR_GRAPH_CARGO_PAYMENT_TOGGLE_CARGO), SetScrollbar(WID_GRAPH_MATRIX_SCROLLBAR),
					NWidget(NWID_VSCROLLBAR, COLOUR_BROWN, WID_GRAPH_MATRIX_SCROLLBAR),
				EndContainer(),
				NWidget(NWID_SPACER), SetMinimalSize(0, 24), SetFill(0, 1),
			EndContainer(),
			NWidget(NWID_SPACER), SetMinimalSize(5, 0), SetFill(0, 1), SetResize(0, 1),
		EndContainer(),
		NWidget(NWID_HORIZONTAL),
			NWidget(NWID_SPACER), SetMinimalSize(12, 0), SetFill(0, 0), SetResize(0, 0),
			NWidget(WWT_TEXT, INVALID_COLOUR, WID_GRAPH_FOOTER_CUSTOM), SetMinimalSize(0, 6), SetAlignment(SA_CENTER), SetPadding(2, 0, 2, 0), SetStringTip(STR_JUST_STRING2, STR_NULL), SetFill(1, 0), SetResize(1, 0),
			NWidget(WWT_RESIZEBOX, COLOUR_BROWN, WID_GRAPH_RESIZE), SetStringTip(RWV_HIDE_BEVEL, STR_TOOLTIP_RESIZE),
		EndContainer(),
	EndContainer(),
};

static WindowDesc _cargo_payment_rates_desc(__FILE__, __LINE__,
	WDP_AUTO, "graph_cargo_payment_rates", 0, 0,
	WC_PAYMENT_RATES, WC_NONE,
	0,
	_nested_cargo_payment_rates_widgets
);


void ShowCargoPaymentRates()
{
	AllocateWindowDescFront<PaymentRatesGraphWindow>(_cargo_payment_rates_desc, 0);
}

/*****************************/
/* PERFORMANCE RATING DETAIL */
/*****************************/

struct PerformanceRatingDetailWindow : Window {
	static CompanyID company;
	int timeout;

	PerformanceRatingDetailWindow(WindowDesc &desc, WindowNumber window_number) : Window(desc)
	{
		this->UpdateCompanyStats();

		this->InitNested(window_number);
		this->OnInvalidateData(INVALID_COMPANY);
	}

	void UpdateCompanyStats()
	{
		/* Update all company stats with the current data
		 * (this is because _score_info is not saved to a savegame) */
		for (Company *c : Company::Iterate()) {
			UpdateCompanyRatingAndValue(c, false);
		}

		this->timeout = DAY_TICKS * 5;
	}

	uint score_info_left;
	uint score_info_right;
	uint bar_left;
	uint bar_right;
	uint bar_width;
	uint bar_height;
	uint score_detail_left;
	uint score_detail_right;

	void UpdateWidgetSize(WidgetID widget, Dimension &size, [[maybe_unused]] const Dimension &padding, [[maybe_unused]] Dimension &fill, [[maybe_unused]] Dimension &resize) override
	{
		switch (widget) {
			case WID_PRD_SCORE_FIRST:
				this->bar_height = GetCharacterHeight(FS_NORMAL) + WidgetDimensions::scaled.fullbevel.Vertical();
				size.height = this->bar_height + WidgetDimensions::scaled.matrix.Vertical();

				uint score_info_width = 0;
				for (uint i = SCORE_BEGIN; i < SCORE_END; i++) {
					score_info_width = std::max(score_info_width, GetStringBoundingBox(STR_PERFORMANCE_DETAIL_VEHICLES + i).width);
				}
				SetDParamMaxValue(0, 1000);
				score_info_width += GetStringBoundingBox(STR_JUST_COMMA).width + WidgetDimensions::scaled.hsep_wide;

				SetDParamMaxValue(0, 100);
				this->bar_width = GetStringBoundingBox(STR_PERFORMANCE_DETAIL_PERCENT).width + WidgetDimensions::scaled.hsep_indent * 2; // Wide bars!

				/* At this number we are roughly at the max; it can become wider,
				 * but then you need at 1000 times more money. At that time you're
				 * not that interested anymore in the last few digits anyway.
				 * The 500 is because 999 999 500 to 999 999 999 are rounded to
				 * 1 000 M, and not 999 999 k. Use negative numbers to account for
				 * the negative income/amount of money etc. as well. */
				int max = -(999999999 - 500);

				/* Scale max for the display currency. Prior to rendering the value
				 * is converted into the display currency, which may cause it to
				 * raise significantly. We need to compensate for that since {{CURRCOMPACT}}
				 * is used, which can produce quite short renderings of very large
				 * values. Otherwise the calculated width could be too narrow.
				 * Note that it doesn't work if there was a currency with an exchange
				 * rate greater than max.
				 * When the currency rate is more than 1000, the 999 999 k becomes at
				 * least 999 999 M which roughly is equally long. Furthermore if the
				 * exchange rate is that high, 999 999 k is usually not enough anymore
				 * to show the different currency numbers. */
				if (GetCurrency().rate < 1000) max /= GetCurrency().rate;
				SetDParam(0, max);
				SetDParam(1, max);
				uint score_detail_width = GetStringBoundingBox(STR_PERFORMANCE_DETAIL_AMOUNT_CURRENCY).width;

				size.width = WidgetDimensions::scaled.frametext.Horizontal() + score_info_width + WidgetDimensions::scaled.hsep_wide + this->bar_width + WidgetDimensions::scaled.hsep_wide + score_detail_width;
				uint left  = WidgetDimensions::scaled.frametext.left;
				uint right = size.width - WidgetDimensions::scaled.frametext.right;

				bool rtl = _current_text_dir == TD_RTL;
				this->score_info_left  = rtl ? right - score_info_width : left;
				this->score_info_right = rtl ? right : left + score_info_width;

				this->score_detail_left  = rtl ? left : right - score_detail_width;
				this->score_detail_right = rtl ? left + score_detail_width : right;

				this->bar_left  = left + (rtl ? score_detail_width : score_info_width) + WidgetDimensions::scaled.hsep_wide;
				this->bar_right = this->bar_left + this->bar_width - 1;
				break;
		}
	}

	void DrawWidget(const Rect &r, WidgetID widget) const override
	{
		/* No need to draw when there's nothing to draw */
		if (this->company == INVALID_COMPANY) return;

		if (IsInsideMM(widget, WID_PRD_COMPANY_FIRST, WID_PRD_COMPANY_LAST + 1)) {
			if (this->IsWidgetDisabled(widget)) return;
			CompanyID cid = (CompanyID)(widget - WID_PRD_COMPANY_FIRST);
			Dimension sprite_size = GetSpriteSize(SPR_COMPANY_ICON);
			DrawCompanyIcon(cid, CenterBounds(r.left, r.right, sprite_size.width), CenterBounds(r.top, r.bottom, sprite_size.height));
			return;
		}

		if (!IsInsideMM(widget, WID_PRD_SCORE_FIRST, WID_PRD_SCORE_LAST + 1)) return;

		ScoreID score_type = (ScoreID)(widget - WID_PRD_SCORE_FIRST);

		/* The colours used to show how the progress is going */
		int colour_done = GetColourGradient(COLOUR_GREEN, SHADE_NORMAL);
		int colour_notdone = GetColourGradient(COLOUR_RED, SHADE_NORMAL);

		/* Draw all the score parts */
		int64_t val    = _score_part[company][score_type];
		int64_t needed = _score_info[score_type].needed;
		int   score  = _score_info[score_type].score;

		/* SCORE_TOTAL has its own rules ;) */
		if (score_type == SCORE_TOTAL) {
			for (ScoreID i = SCORE_BEGIN; i < SCORE_END; i++) score += _score_info[i].score;
			needed = SCORE_MAX;
		}

		uint bar_top  = CenterBounds(r.top, r.bottom, this->bar_height);
		uint text_top = CenterBounds(r.top, r.bottom, GetCharacterHeight(FS_NORMAL));

		DrawString(this->score_info_left, this->score_info_right, text_top, STR_PERFORMANCE_DETAIL_VEHICLES + score_type);

		/* Draw the score */
		SetDParam(0, score);
		DrawString(this->score_info_left, this->score_info_right, text_top, STR_JUST_COMMA, TC_BLACK, SA_RIGHT);

		/* Calculate the %-bar */
		uint x = Clamp<int64_t>(val, 0, needed) * this->bar_width / needed;
		bool rtl = _current_text_dir == TD_RTL;
		if (rtl) {
			x = this->bar_right - x;
		} else {
			x = this->bar_left + x;
		}

		/* Draw the bar */
		if (x != this->bar_left)  GfxFillRect(this->bar_left, bar_top, x,               bar_top + this->bar_height - 1, rtl ? colour_notdone : colour_done);
		if (x != this->bar_right) GfxFillRect(x,              bar_top, this->bar_right, bar_top + this->bar_height - 1, rtl ? colour_done : colour_notdone);

		/* Draw it */
		SetDParam(0, Clamp<int64_t>(val, 0, needed) * 100 / needed);
		DrawString(this->bar_left, this->bar_right, text_top, STR_PERFORMANCE_DETAIL_PERCENT, TC_FROMSTRING, SA_HOR_CENTER);

		/* SCORE_LOAN is inversed */
		if (score_type == SCORE_LOAN) val = needed - val;

		/* Draw the amount we have against what is needed
		 * For some of them it is in currency format */
		SetDParam(0, val);
		SetDParam(1, needed);
		switch (score_type) {
			case SCORE_MIN_PROFIT:
			case SCORE_MIN_INCOME:
			case SCORE_MAX_INCOME:
			case SCORE_MONEY:
			case SCORE_LOAN:
				DrawString(this->score_detail_left, this->score_detail_right, text_top, STR_PERFORMANCE_DETAIL_AMOUNT_CURRENCY);
				break;
			default:
				DrawString(this->score_detail_left, this->score_detail_right, text_top, STR_PERFORMANCE_DETAIL_AMOUNT_INT);
		}
	}

	void OnClick([[maybe_unused]] Point pt, WidgetID widget, [[maybe_unused]] int click_count) override
	{
		/* Check which button is clicked */
		if (IsInsideMM(widget, WID_PRD_COMPANY_FIRST, WID_PRD_COMPANY_LAST + 1)) {
			/* Is it no on disable? */
			if (!this->IsWidgetDisabled(widget)) {
				this->RaiseWidget(WID_PRD_COMPANY_FIRST + this->company);
				this->company = (CompanyID)(widget - WID_PRD_COMPANY_FIRST);
				this->LowerWidget(WID_PRD_COMPANY_FIRST + this->company);
				this->SetDirty();
			}
		}
	}

	void OnGameTick() override
	{
		/* Update the company score every 5 days */
		if (--this->timeout == 0) {
			this->UpdateCompanyStats();
			this->SetDirty();
		}
	}

	/**
	 * Some data on this window has become invalid.
	 * @param data the company ID of the company that is going to be removed
	 * @param gui_scope Whether the call is done from GUI scope. You may not do everything when not in GUI scope. See #InvalidateWindowData() for details.
	 */
	void OnInvalidateData([[maybe_unused]] int data = 0, [[maybe_unused]] bool gui_scope = true) override
	{
		if (!gui_scope) return;
		/* Disable the companies who are not active */
		for (CompanyID i = COMPANY_FIRST; i < MAX_COMPANIES; i++) {
			this->SetWidgetDisabledState(WID_PRD_COMPANY_FIRST + i, !Company::IsValidID(i));
		}

		/* Check if the currently selected company is still active. */
		if (this->company != INVALID_COMPANY && !Company::IsValidID(this->company)) {
			/* Raise the widget for the previous selection. */
			this->RaiseWidget(WID_PRD_COMPANY_FIRST + this->company);
			this->company = INVALID_COMPANY;
		}

		if (this->company == INVALID_COMPANY) {
			for (const Company *c : Company::Iterate()) {
				this->company = c->index;
				break;
			}
		}

		/* Make sure the widget is lowered */
		if (this->company != INVALID_COMPANY) {
			this->LowerWidget(WID_PRD_COMPANY_FIRST + this->company);
		}
	}
};

CompanyID PerformanceRatingDetailWindow::company = INVALID_COMPANY;

/*******************************/
/* INDUSTRY PRODUCTION HISTORY */
/*******************************/

struct IndustryProductionGraphWindow : BaseGraphWindow {
	uint line_height;   ///< Pixel height of each cargo type row.
	Scrollbar *vscroll; ///< Cargo list scrollbar.
	uint legend_width;  ///< Width of legend 'blob'.

	static inline constexpr StringID RANGE_LABELS[] = {
		STR_GRAPH_INDUSTRY_RANGE_PRODUCED,
		STR_GRAPH_INDUSTRY_RANGE_TRANSPORTED
	};

	IndustryProductionGraphWindow(WindowDesc &desc, WindowNumber window_number) :
			BaseGraphWindow(desc, STR_JUST_COMMA)
	{
		this->num_on_x_axis = GRAPH_NUM_MONTHS;
		this->num_vert_lines = GRAPH_NUM_MONTHS;
		this->month_increment = 1;
		this->x_values_start = ECONOMY_MONTH_MINUTES;
		this->x_values_increment = ECONOMY_MONTH_MINUTES;
		this->draw_dates = !EconTime::UsingWallclockUnits();
		this->ranges = RANGE_LABELS;

		this->CreateNestedTree();
		this->vscroll = this->GetScrollbar(WID_GRAPH_MATRIX_SCROLLBAR);

		int count = 0;
		const Industry *i = Industry::Get(window_number);
<<<<<<< HEAD
		for (const auto &p : i->Produced()) {
			if (!IsValidCargoID(p.cargo)) continue;
=======
		for (const auto &p : i->produced) {
			if (!IsValidCargoType(p.cargo)) continue;
>>>>>>> d1e001f1
			count++;
		}
		this->vscroll->SetCount(count);

		auto *wid = this->GetWidget<NWidgetCore>(WID_GRAPH_FOOTER);
		wid->SetString(EconTime::UsingWallclockUnits() ? (ReplaceWallclockMinutesUnit() ? STR_GRAPH_LAST_24_PRODUCTION_INTERVALS_TIME_LABEL : STR_GRAPH_LAST_24_MINUTES_TIME_LABEL) : STR_EMPTY);

		this->FinishInitNested(window_number);

		/* Initialise the dataset */
		this->UpdateStatistics(true);
	}

	void OnInit() override
	{
		/* Width of the legend blob. */
		this->legend_width = GetCharacterHeight(FS_SMALL) * 9 / 6;
	}

	void UpdateExcludedData()
	{
<<<<<<< HEAD
		this->excluded_data = _legend_excluded_cargo_production_history;
=======
		this->excluded_data = 0;

		const Industry *i = Industry::Get(this->window_number);
		for (const auto &p : i->produced) {
			if (!IsValidCargoType(p.cargo)) continue;
			if (HasBit(_legend_excluded_cargo_production_history, p.cargo)) SetBit(this->excluded_data, p.cargo);
		}
>>>>>>> d1e001f1
	}

	void UpdateWidgetSize(WidgetID widget, Dimension &size, [[maybe_unused]] const Dimension &padding, [[maybe_unused]] Dimension &fill, [[maybe_unused]] Dimension &resize) override
	{
		if (widget != WID_GRAPH_MATRIX) {
			BaseGraphWindow::UpdateWidgetSize(widget, size, padding, fill, resize);
			return;
		}

		const Industry *i = Industry::Get(this->window_number);
		const CargoSpec *cs;
<<<<<<< HEAD
		for (const auto &p : i->Produced()) {
			if (!IsValidCargoID(p.cargo)) continue;
=======
		for (const auto &p : i->produced) {
			if (!IsValidCargoType(p.cargo)) continue;
>>>>>>> d1e001f1

			cs = CargoSpec::Get(p.cargo);
			SetDParam(0, cs->name);
			Dimension d = GetStringBoundingBox(STR_GRAPH_CARGO_PAYMENT_CARGO);
			d.width += this->legend_width + WidgetDimensions::scaled.hsep_normal; // colour field
			d.width += WidgetDimensions::scaled.framerect.Horizontal();
			d.height += WidgetDimensions::scaled.framerect.Vertical();
			size = maxdim(d, size);
		}

		this->line_height = size.height;
		size.height = this->line_height * 11; /* Default number of cargo types in most climates. */
		resize.width = 0;
		resize.height = this->line_height;
	}

	void DrawWidget(const Rect &r, WidgetID widget) const override
	{
		if (widget != WID_GRAPH_MATRIX) {
			BaseGraphWindow::DrawWidget(r, widget);
			return;
		}

		bool rtl = _current_text_dir == TD_RTL;

		int pos = this->vscroll->GetPosition();
		int max = pos + this->vscroll->GetCapacity();

		Rect line = r.WithHeight(this->line_height);
		const Industry *i = Industry::Get(this->window_number);
		const CargoSpec *cs;

<<<<<<< HEAD
		for (const auto &p : i->Produced()) {
			if (!IsValidCargoID(p.cargo)) continue;
=======
		for (const auto &p : i->produced) {
			if (!IsValidCargoType(p.cargo)) continue;
>>>>>>> d1e001f1

			if (pos-- > 0) continue;
			if (--max < 0) break;

			cs = CargoSpec::Get(p.cargo);

			bool lowered = !HasBit(_legend_excluded_cargo_production_history, p.cargo);

			/* Redraw frame if lowered */
			if (lowered) DrawFrameRect(line, COLOUR_BROWN, FR_LOWERED);

			const Rect text = line.Shrink(WidgetDimensions::scaled.framerect);

			/* Cargo-colour box with outline */
			const Rect cargo = text.WithWidth(this->legend_width, rtl);
			GfxFillRect(cargo, PC_BLACK);
			GfxFillRect(cargo.Shrink(WidgetDimensions::scaled.bevel), cs->legend_colour);

			/* Cargo name */
			SetDParam(0, cs->name);
			DrawString(text.Indent(this->legend_width + WidgetDimensions::scaled.hsep_normal, rtl), STR_GRAPH_CARGO_PAYMENT_CARGO);

			line = line.Translate(0, this->line_height);
		}
	}

	void OnClick([[maybe_unused]] Point pt, WidgetID widget, [[maybe_unused]] int click_count) override
	{
		switch (widget) {
			case WID_GRAPH_ENABLE_CARGOES:
				/* Remove all cargoes from the excluded lists. */
				_legend_excluded_cargo_production_history = 0;
				this->excluded_data = 0;
				this->SetDirty();
				break;

			case WID_GRAPH_DISABLE_CARGOES: {
				/* Add all cargoes to the excluded lists. */
				const Industry *i = Industry::Get(this->window_number);
<<<<<<< HEAD
				for (const auto &p : i->Produced()) {
					if (!IsValidCargoID(p.cargo)) continue;
=======
				for (const auto &p : i->produced) {
					if (!IsValidCargoType(p.cargo)) continue;
>>>>>>> d1e001f1

					SetBit(_legend_excluded_cargo_production_history, p.cargo);
					SetBit(this->excluded_data, p.cargo);
				}
				this->SetDirty();
				break;
			}

			case WID_GRAPH_MATRIX: {
				int row = this->vscroll->GetScrolledRowFromWidget(pt.y, this, WID_GRAPH_MATRIX);
				if (row >= this->vscroll->GetCount()) return;

				const Industry *i = Industry::Get(this->window_number);
<<<<<<< HEAD
				for (const auto &p : i->Produced()) {
					if (!IsValidCargoID(p.cargo)) continue;
=======
				for (const auto &p : i->produced) {
					if (!IsValidCargoType(p.cargo)) continue;
>>>>>>> d1e001f1
					if (row-- > 0) continue;

					ToggleBit(_legend_excluded_cargo_production_history, p.cargo);
					this->UpdateExcludedData();
					this->SetDirty();
					break;
				}
				break;
			}

			default:
				this->BaseGraphWindow::OnClick(pt, widget, click_count);
				break;
		}
	}

	void SetStringParameters(WidgetID widget) const override
	{
		if (widget == WID_GRAPH_CAPTION) SetDParam(0, this->window_number);
	}

	void OnResize() override
	{
		this->vscroll->SetCapacityFromWidget(this, WID_GRAPH_MATRIX);
	}

	void UpdateStatistics(bool initialize) override
	{
		CargoTypes excluded_cargo = this->excluded_data;
		this->UpdateExcludedData();

		int mo = EconTime::CurMonth() - this->num_vert_lines;
		auto yr = EconTime::CurYear();
		while (mo < 0) {
			yr--;
			mo += 12;
		}

		if (!initialize && this->excluded_data == excluded_cargo && this->num_on_x_axis == this->num_vert_lines && this->year == yr && this->month == mo) {
			/* There's no reason to get new stats */
			return;
		}

		this->year = yr;
		this->month = mo;

		const Industry *i = Industry::Get(this->window_number);

		this->data.clear();
<<<<<<< HEAD
		for (const auto &p : i->Produced()) {
			if (!IsValidCargoID(p.cargo)) continue;
=======
		for (const auto &p : i->produced) {
			if (!IsValidCargoType(p.cargo)) continue;
>>>>>>> d1e001f1
			const CargoSpec *cs = CargoSpec::Get(p.cargo);

			DataSet &produced = this->data.emplace_back();
			produced.colour = cs->legend_colour;
			produced.exclude_bit = cs->Index();
			produced.range_bit = 0;

			for (uint j = 0; j < GRAPH_NUM_MONTHS; j++) {
				produced.values[j] = p.history[GRAPH_NUM_MONTHS - j].production;
			}

			DataSet &transported = this->data.emplace_back();
			transported.colour = cs->legend_colour;
			transported.exclude_bit = cs->Index();
			transported.range_bit = 1;
			transported.dash = 2;

			for (uint j = 0; j < GRAPH_NUM_MONTHS; j++) {
				transported.values[j] = p.history[GRAPH_NUM_MONTHS - j].transported;
			}
		}

		this->vscroll->SetCount(std::size(this->data));

		this->SetDirty();
	}
};

static constexpr NWidgetPart _nested_industry_production_widgets[] = {
	NWidget(NWID_HORIZONTAL),
		NWidget(WWT_CLOSEBOX, COLOUR_BROWN),
		NWidget(WWT_CAPTION, COLOUR_BROWN, WID_GRAPH_CAPTION), SetStringTip(STR_GRAPH_INDUSTRY_PRODUCTION_CAPTION, STR_TOOLTIP_WINDOW_TITLE_DRAG_THIS),
		NWidget(WWT_SHADEBOX, COLOUR_BROWN),
		NWidget(WWT_DEFSIZEBOX, COLOUR_BROWN),
		NWidget(WWT_STICKYBOX, COLOUR_BROWN),
	EndContainer(),
	NWidget(WWT_PANEL, COLOUR_BROWN, WID_GRAPH_BACKGROUND), SetMinimalSize(568, 128),
		NWidget(NWID_HORIZONTAL),
			NWidget(WWT_EMPTY, INVALID_COLOUR, WID_GRAPH_GRAPH), SetMinimalSize(495, 0), SetFill(1, 1), SetResize(1, 1),
			NWidget(NWID_VERTICAL),
				NWidget(NWID_SPACER), SetMinimalSize(0, 24), SetFill(0, 1),
				NWidget(WWT_MATRIX, COLOUR_BROWN, WID_GRAPH_RANGE_MATRIX), SetFill(1, 0), SetResize(0, 0), SetMatrixDataTip(1, 0, STR_GRAPH_CARGO_PAYMENT_TOGGLE_CARGO),
				NWidget(NWID_SPACER), SetMinimalSize(0, 4),
				NWidget(WWT_PUSHTXTBTN, COLOUR_BROWN, WID_GRAPH_ENABLE_CARGOES), SetStringTip(STR_GRAPH_CARGO_ENABLE_ALL, STR_GRAPH_CARGO_TOOLTIP_ENABLE_ALL), SetFill(1, 0),
				NWidget(WWT_PUSHTXTBTN, COLOUR_BROWN, WID_GRAPH_DISABLE_CARGOES), SetStringTip(STR_GRAPH_CARGO_DISABLE_ALL, STR_GRAPH_CARGO_TOOLTIP_DISABLE_ALL), SetFill(1, 0),
				NWidget(NWID_SPACER), SetMinimalSize(0, 4),
				NWidget(NWID_HORIZONTAL),
					NWidget(WWT_MATRIX, COLOUR_BROWN, WID_GRAPH_MATRIX), SetFill(1, 0), SetResize(0, 2), SetMatrixDataTip(1, 0, STR_GRAPH_CARGO_PAYMENT_TOGGLE_CARGO), SetScrollbar(WID_GRAPH_MATRIX_SCROLLBAR),
					NWidget(NWID_VSCROLLBAR, COLOUR_BROWN, WID_GRAPH_MATRIX_SCROLLBAR),
				EndContainer(),
				NWidget(NWID_SPACER), SetMinimalSize(0, 24), SetFill(0, 1),
			EndContainer(),
			NWidget(NWID_SPACER), SetMinimalSize(5, 0), SetFill(0, 1), SetResize(0, 1),
		EndContainer(),
		NWidget(NWID_HORIZONTAL),
			NWidget(NWID_SPACER), SetMinimalSize(12, 0), SetFill(1, 0), SetResize(1, 0),
			NWidget(WWT_TEXT, INVALID_COLOUR, WID_GRAPH_FOOTER), SetMinimalSize(0, 6), SetPadding(2, 0, 2, 0), SetStringTip(STR_EMPTY),
			NWidget(NWID_SPACER), SetFill(1, 0), SetResize(1, 0),
			NWidget(WWT_RESIZEBOX, COLOUR_BROWN, WID_GRAPH_RESIZE), SetResizeWidgetTypeTip(RWV_HIDE_BEVEL, STR_TOOLTIP_RESIZE),
		EndContainer(),
	EndContainer(),
};

static WindowDesc _industry_production_desc(__FILE__, __LINE__,
	WDP_AUTO, "graph_industry_production", 0, 0,
	WC_INDUSTRY_PRODUCTION, WC_INDUSTRY_VIEW,
	0,
	_nested_industry_production_widgets
);

void ShowIndustryProductionGraph(WindowNumber window_number)
{
	AllocateWindowDescFront<IndustryProductionGraphWindow>(_industry_production_desc, window_number);
}

/**
 * Make a vertical list of panels for outputting score details.
 * @return Panel with performance details.
 */
static std::unique_ptr<NWidgetBase> MakePerformanceDetailPanels()
{
	const StringID performance_tips[] = {
		EconTime::UsingWallclockUnits() ? STR_PERFORMANCE_DETAIL_VEHICLES_TOOLTIP_PERIODS : STR_PERFORMANCE_DETAIL_VEHICLES_TOOLTIP_YEARS,
		STR_PERFORMANCE_DETAIL_STATIONS_TOOLTIP,
		EconTime::UsingWallclockUnits() ? STR_PERFORMANCE_DETAIL_MIN_PROFIT_TOOLTIP_PERIODS : STR_PERFORMANCE_DETAIL_MIN_PROFIT_TOOLTIP_YEARS,
		STR_PERFORMANCE_DETAIL_MIN_INCOME_TOOLTIP,
		STR_PERFORMANCE_DETAIL_MAX_INCOME_TOOLTIP,
		STR_PERFORMANCE_DETAIL_DELIVERED_TOOLTIP,
		STR_PERFORMANCE_DETAIL_CARGO_TOOLTIP,
		STR_PERFORMANCE_DETAIL_MONEY_TOOLTIP,
		STR_PERFORMANCE_DETAIL_LOAN_TOOLTIP,
		STR_PERFORMANCE_DETAIL_TOTAL_TOOLTIP,
	};

	static_assert(lengthof(performance_tips) == SCORE_END - SCORE_BEGIN);

	auto vert = std::make_unique<NWidgetVertical>(NC_EQUALSIZE);
	for (WidgetID widnum = WID_PRD_SCORE_FIRST; widnum <= WID_PRD_SCORE_LAST; widnum++) {
		auto panel = std::make_unique<NWidgetBackground>(WWT_PANEL, COLOUR_BROWN, widnum);
		panel->SetFill(1, 1);
		panel->SetToolTip(performance_tips[widnum - WID_PRD_SCORE_FIRST]);
		vert->Add(std::move(panel));
	}
	return vert;
}

/** Make a number of rows with buttons for each company for the performance rating detail window. */
std::unique_ptr<NWidgetBase> MakeCompanyButtonRowsGraphGUI()
{
	return MakeCompanyButtonRows(WID_PRD_COMPANY_FIRST, WID_PRD_COMPANY_LAST, COLOUR_BROWN, 8, STR_PERFORMANCE_DETAIL_SELECT_COMPANY_TOOLTIP);
}

static constexpr NWidgetPart _nested_performance_rating_detail_widgets[] = {
	NWidget(NWID_HORIZONTAL),
		NWidget(WWT_CLOSEBOX, COLOUR_BROWN),
		NWidget(WWT_CAPTION, COLOUR_BROWN), SetStringTip(STR_PERFORMANCE_DETAIL, STR_TOOLTIP_WINDOW_TITLE_DRAG_THIS),
		NWidget(WWT_SHADEBOX, COLOUR_BROWN),
		NWidget(WWT_STICKYBOX, COLOUR_BROWN),
	EndContainer(),
	NWidget(WWT_PANEL, COLOUR_BROWN),
		NWidgetFunction(MakeCompanyButtonRowsGraphGUI), SetPadding(2),
	EndContainer(),
	NWidgetFunction(MakePerformanceDetailPanels),
};

static WindowDesc _performance_rating_detail_desc(__FILE__, __LINE__,
	WDP_AUTO, "league_details", 0, 0,
	WC_PERFORMANCE_DETAIL, WC_NONE,
	0,
	_nested_performance_rating_detail_widgets
);

void ShowPerformanceRatingDetail()
{
	AllocateWindowDescFront<PerformanceRatingDetailWindow>(_performance_rating_detail_desc, 0);
}

void InitializeGraphGui()
{
	_legend_excluded_companies = 0;
	_legend_excluded_cargo_payment_rates = 0;
	_legend_excluded_cargo_production_history = 0;
}

/*************************/
/* STATION CARGO HISTORY */
/*************************/
struct StationCargoGraphWindow final : BaseGraphWindow {
	StationID station_id;
	uint line_height {};  ///< Pixel height of each cargo type row.
	Scrollbar *vscroll;   ///< Cargo list scrollbar.
	uint legend_width {}; ///< Width of legend 'blob'.
	CargoTypes legend_excluded_cargo;
	CargoTypes present_cargoes;

	StationCargoGraphWindow(WindowDesc &desc, WindowNumber window) :
		BaseGraphWindow(desc, STR_JUST_COMMA)
	{
		station_id = static_cast<uint16_t>(window);

		this->num_on_x_axis = MAX_STATION_CARGO_HISTORY_DAYS; // Four weeks
		this->num_vert_lines = MAX_STATION_CARGO_HISTORY_DAYS;
		this->draw_dates = false;
		const uint16_t x_unit = EconTime::UsingWallclockUnits() ? 4 * DayLengthFactor() : 2;
		this->x_values_start = x_unit;
		this->x_values_increment = x_unit;

		this->CreateNestedTree();
		this->vscroll = this->GetScrollbar(WID_GRAPH_MATRIX_SCROLLBAR);

		/* Initialise the data set */
		this->FillGraphData();

		this->FinishInitNested(window);
	}

	void OnInit() override
	{
		/* Width of the legend blob. */
		this->legend_width = (GetCharacterHeight(FS_SMALL) - ScaleGUITrad(1)) * 9 / 6;
		this->legend_excluded_cargo = 0;
	}

	void SetStringParameters(WidgetID widget) const override
	{
		if (widget == WID_GRAPH_CAPTION) {
			SetDParam(0, this->station_id);
		}
		if (widget == WID_GRAPH_FOOTER_CUSTOM) {
			SetDParam(0, STR_GRAPH_X_LABEL_LAST_UNITS);
			SetDParam(1, EconTime::UsingWallclockUnits() ? STR_UNITS_SECONDS : STR_UNITS_DAYS);
			SetDParam(2, EconTime::UsingWallclockUnits() ? 96 * DayLengthFactor() : 48);
		}
	}

	void UpdateExcludedData()
	{
		this->excluded_data = legend_excluded_cargo;
	}

	void UpdateWidgetSize(WidgetID widget, Dimension &size, const Dimension &padding, Dimension &fill, Dimension &resize) override
	{
		if (widget != WID_GRAPH_MATRIX) {
			BaseGraphWindow::UpdateWidgetSize(widget, size, padding, fill, resize);
			return;
		}

		for (const CargoSpec *cs : _sorted_standard_cargo_specs) {
			SetDParam(0, cs->name);
			Dimension d = GetStringBoundingBox(STR_GRAPH_CARGO_PAYMENT_CARGO);
			d.width += this->legend_width + 4; // color field
			d.width += WidgetDimensions::scaled.framerect.Horizontal();
			d.height += WidgetDimensions::scaled.framerect.Vertical();
			size = maxdim(d, size);
		}

		this->line_height = size.height;
		size.height = this->line_height * 11; /* Default number of cargo types in most climates. */
		resize.width = 0;
		resize.height = this->line_height;
	}

	void DrawWidget(const Rect &r, WidgetID widget) const override
	{
		if (widget != WID_GRAPH_MATRIX) {
			BaseGraphWindow::DrawWidget(r, widget);
			return;
		}

		Rect ir = r.Shrink(WidgetDimensions::scaled.framerect);

		const bool rtl = _current_text_dir == TD_RTL;

		int x = ir.left;
		int y = ir.top;
		const uint row_height = GetCharacterHeight(FS_SMALL);
		const int padding = ScaleGUITrad(1);

		int pos = this->vscroll->GetPosition();
		int max = pos + this->vscroll->GetCapacity();

		for (const CargoSpec *cs : _sorted_standard_cargo_specs) {
			if (!HasBit(this->present_cargoes, cs->Index())) continue;
			if (pos-- > 0) continue;
			if (--max < 0) break;

			const bool lowered = !HasBit(legend_excluded_cargo, cs->Index());

			/* Redraw box if lowered */
			if (lowered) DrawFrameRect(r.left, y, r.right, y + this->line_height - 1, COLOUR_BROWN, lowered ? FR_LOWERED : FR_NONE);

			const uint8_t clk_dif = lowered ? 1 : 0;
			const int rect_x = clk_dif + (rtl ? ir.right - this->legend_width : ir.left);

			GfxFillRect(rect_x, y + padding + clk_dif, rect_x + this->legend_width, y + row_height - 1 + clk_dif, PC_BLACK);
			GfxFillRect(rect_x + 1, y + padding + 1 + clk_dif, rect_x + this->legend_width - 1, y + row_height - 2 + clk_dif, cs->legend_colour);
			SetDParam(0, cs->name);
			DrawString(rtl ? ir.left : x + this->legend_width + 4 + clk_dif, (rtl ? ir.right - this->legend_width - 4 + clk_dif : ir.right), y + clk_dif, STR_GRAPH_CARGO_PAYMENT_CARGO);

			y += this->line_height;
		}
	}

	void OnClick(Point pt, WidgetID widget, int click_count) override
	{
		switch (widget) {
			case WID_GRAPH_ENABLE_CARGOES:
				/* Remove all cargoes from the excluded lists. */
				this->legend_excluded_cargo = 0;
				this->excluded_data = 0;
				this->SetDirty();
				break;

			case WID_GRAPH_DISABLE_CARGOES: {
				/* Add all cargoes to the excluded lists. */
				this->legend_excluded_cargo = ~static_cast<CargoTypes>(0);
				for (const CargoSpec *cs : _sorted_standard_cargo_specs) {
					if (!HasBit(this->present_cargoes, cs->Index())) continue;
					SetBit(this->excluded_data, cs->Index());
				}
				this->SetDirty();
				break;
			}

			case WID_GRAPH_MATRIX: {
				int32_t row = this->vscroll->GetScrolledRowFromWidget(pt.y, this, WID_GRAPH_MATRIX);
				if (row >= this->vscroll->GetCount()) return;

				for (const CargoSpec *cs : _sorted_standard_cargo_specs) {
					if (!HasBit(this->present_cargoes, cs->Index())) continue;
					if (row-- > 0) continue;

					ToggleBit(legend_excluded_cargo, cs->Index());
					this->UpdateExcludedData();
					this->SetDirty();
					break;
				}
				break;
			}
		}
	}

	void OnResize() override
	{
		this->vscroll->SetCapacityFromWidget(this, WID_GRAPH_MATRIX);
	}

	void OnGameTick() override
	{
		/* Override default OnGameTick */
	}

	/**
	* Some data on this window has become invalid.
	* @param data Information about the changed data.
	* @param gui_scope Whether the call is done from GUI scope. You may not do everything when not in GUI scope. See #InvalidateWindowData() for details.
	*/
	void OnInvalidateData(int data = 0, bool gui_scope = true) override
	{
		if (!gui_scope) return;
		this->FillGraphData();
	}

	void FillGraphData()
	{
		const Station* station = Station::GetIfValid(this->station_id);
		if (station == nullptr) return;

		this->present_cargoes = station->station_cargo_history_cargoes;
		this->vscroll->SetCount(CountBits(this->present_cargoes));

		this->UpdateExcludedData();

		this->data.clear();
		for (const CargoSpec *cs : _sorted_standard_cargo_specs) {
			if (!HasBit(this->present_cargoes, cs->Index())) continue;
			DataSet &dataset = this->data.emplace_back();
			dataset.colour = cs->legend_colour;
			dataset.exclude_bit = cs->Index();

			const auto &history = station->station_cargo_history[CountBits(this->present_cargoes & (cs->CargoTypesBit() - 1))];

			uint offset = station->station_cargo_history_offset;
			for (uint j = 0; j < MAX_STATION_CARGO_HISTORY_DAYS; j++) {
				dataset.values[j] = RXDecompressUint(history[offset]);
				offset++;
				if (offset == MAX_STATION_CARGO_HISTORY_DAYS) offset = 0;
			}
		}

		this->SetDirty();
	}
};


static constexpr NWidgetPart _nested_station_cargo_widgets[] = {
	NWidget(NWID_HORIZONTAL),
		NWidget(WWT_CLOSEBOX, COLOUR_BROWN),
		NWidget(WWT_CAPTION, COLOUR_BROWN, WID_GRAPH_CAPTION), SetStringTip(STR_GRAPH_STATION_CARGO_CAPTION, STR_TOOLTIP_WINDOW_TITLE_DRAG_THIS),
		NWidget(WWT_SHADEBOX, COLOUR_BROWN),
		NWidget(WWT_DEFSIZEBOX, COLOUR_BROWN),
		NWidget(WWT_STICKYBOX, COLOUR_BROWN),
	EndContainer(),
	NWidget(WWT_PANEL, COLOUR_BROWN, WID_GRAPH_BACKGROUND), SetMinimalSize(568, 128),
		NWidget(NWID_HORIZONTAL),
			NWidget(NWID_SPACER), SetFill(1, 0), SetResize(1, 0),
			NWidget(WWT_TEXT, INVALID_COLOUR, WID_GRAPH_HEADER), SetMinimalSize(0, 6), SetPadding(2, 0, 2, 0), SetStringTip(STR_GRAPH_STATION_CARGO_TITLE, STR_NULL),
			NWidget(NWID_SPACER), SetFill(1, 0), SetResize(1, 0),
		EndContainer(),
		NWidget(NWID_HORIZONTAL),
			NWidget(WWT_EMPTY, INVALID_COLOUR, WID_GRAPH_GRAPH), SetMinimalSize(495, 0), SetFill(1, 1), SetResize(1, 1),
			NWidget(NWID_VERTICAL),
				NWidget(NWID_SPACER), SetMinimalSize(0, 24), SetFill(0, 0), SetResize(0, 1),
				NWidget(WWT_PUSHTXTBTN, COLOUR_ORANGE, WID_GRAPH_ENABLE_CARGOES), SetStringTip(STR_GRAPH_CARGO_ENABLE_ALL, STR_GRAPH_CARGO_TOOLTIP_ENABLE_ALL), SetFill(1, 0),
				NWidget(WWT_PUSHTXTBTN, COLOUR_ORANGE, WID_GRAPH_DISABLE_CARGOES), SetStringTip(STR_GRAPH_CARGO_DISABLE_ALL, STR_GRAPH_CARGO_TOOLTIP_DISABLE_ALL), SetFill(1, 0),
				NWidget(NWID_SPACER), SetMinimalSize(0, 4),
				NWidget(NWID_HORIZONTAL),
					NWidget(WWT_MATRIX, COLOUR_BROWN, WID_GRAPH_MATRIX), SetResize(0, 2), SetMatrixDataTip(1, 0, STR_GRAPH_CARGO_PAYMENT_TOGGLE_CARGO), SetScrollbar(WID_GRAPH_MATRIX_SCROLLBAR),
					NWidget(NWID_VSCROLLBAR, COLOUR_BROWN, WID_GRAPH_MATRIX_SCROLLBAR),
				EndContainer(),
				NWidget(NWID_SPACER), SetMinimalSize(0, 24), SetFill(0, 1), SetResize(0, 1),
			EndContainer(),
			NWidget(NWID_SPACER), SetMinimalSize(5, 0), SetFill(0, 1), SetResize(0, 1),
		EndContainer(),
		NWidget(NWID_HORIZONTAL),
			NWidget(NWID_SPACER), SetMinimalSize(WidgetDimensions::unscaled.resizebox.Horizontal(), 0), SetFill(1, 0), SetResize(1, 0),
			NWidget(WWT_TEXT, INVALID_COLOUR, WID_GRAPH_FOOTER_CUSTOM), SetMinimalSize(0, 6), SetPadding(2, 0, 2, 0), SetStringTip(STR_JUST_STRING2, STR_NULL),
			NWidget(NWID_SPACER), SetFill(1, 0), SetResize(1, 0),
			NWidget(WWT_RESIZEBOX, COLOUR_BROWN, WID_GRAPH_RESIZE),
		EndContainer(),
	EndContainer(),
};

static WindowDesc _station_cargo_desc(__FILE__, __LINE__,
	WDP_AUTO, "graph_station_cargo", 0, 0,
	WC_STATION_CARGO, WC_NONE,
	0,
	_nested_station_cargo_widgets
);


void ShowStationCargo(StationID station_id)
{
	AllocateWindowDescFront<StationCargoGraphWindow>(_station_cargo_desc, station_id);
}
<|MERGE_RESOLUTION|>--- conflicted
+++ resolved
@@ -1924,13 +1924,8 @@
 
 		int count = 0;
 		const Industry *i = Industry::Get(window_number);
-<<<<<<< HEAD
 		for (const auto &p : i->Produced()) {
-			if (!IsValidCargoID(p.cargo)) continue;
-=======
-		for (const auto &p : i->produced) {
 			if (!IsValidCargoType(p.cargo)) continue;
->>>>>>> d1e001f1
 			count++;
 		}
 		this->vscroll->SetCount(count);
@@ -1952,17 +1947,7 @@
 
 	void UpdateExcludedData()
 	{
-<<<<<<< HEAD
 		this->excluded_data = _legend_excluded_cargo_production_history;
-=======
-		this->excluded_data = 0;
-
-		const Industry *i = Industry::Get(this->window_number);
-		for (const auto &p : i->produced) {
-			if (!IsValidCargoType(p.cargo)) continue;
-			if (HasBit(_legend_excluded_cargo_production_history, p.cargo)) SetBit(this->excluded_data, p.cargo);
-		}
->>>>>>> d1e001f1
 	}
 
 	void UpdateWidgetSize(WidgetID widget, Dimension &size, [[maybe_unused]] const Dimension &padding, [[maybe_unused]] Dimension &fill, [[maybe_unused]] Dimension &resize) override
@@ -1974,13 +1959,8 @@
 
 		const Industry *i = Industry::Get(this->window_number);
 		const CargoSpec *cs;
-<<<<<<< HEAD
 		for (const auto &p : i->Produced()) {
-			if (!IsValidCargoID(p.cargo)) continue;
-=======
-		for (const auto &p : i->produced) {
 			if (!IsValidCargoType(p.cargo)) continue;
->>>>>>> d1e001f1
 
 			cs = CargoSpec::Get(p.cargo);
 			SetDParam(0, cs->name);
@@ -2013,13 +1993,8 @@
 		const Industry *i = Industry::Get(this->window_number);
 		const CargoSpec *cs;
 
-<<<<<<< HEAD
 		for (const auto &p : i->Produced()) {
-			if (!IsValidCargoID(p.cargo)) continue;
-=======
-		for (const auto &p : i->produced) {
 			if (!IsValidCargoType(p.cargo)) continue;
->>>>>>> d1e001f1
 
 			if (pos-- > 0) continue;
 			if (--max < 0) break;
@@ -2059,13 +2034,8 @@
 			case WID_GRAPH_DISABLE_CARGOES: {
 				/* Add all cargoes to the excluded lists. */
 				const Industry *i = Industry::Get(this->window_number);
-<<<<<<< HEAD
 				for (const auto &p : i->Produced()) {
-					if (!IsValidCargoID(p.cargo)) continue;
-=======
-				for (const auto &p : i->produced) {
 					if (!IsValidCargoType(p.cargo)) continue;
->>>>>>> d1e001f1
 
 					SetBit(_legend_excluded_cargo_production_history, p.cargo);
 					SetBit(this->excluded_data, p.cargo);
@@ -2079,13 +2049,8 @@
 				if (row >= this->vscroll->GetCount()) return;
 
 				const Industry *i = Industry::Get(this->window_number);
-<<<<<<< HEAD
 				for (const auto &p : i->Produced()) {
-					if (!IsValidCargoID(p.cargo)) continue;
-=======
-				for (const auto &p : i->produced) {
 					if (!IsValidCargoType(p.cargo)) continue;
->>>>>>> d1e001f1
 					if (row-- > 0) continue;
 
 					ToggleBit(_legend_excluded_cargo_production_history, p.cargo);
@@ -2135,13 +2100,8 @@
 		const Industry *i = Industry::Get(this->window_number);
 
 		this->data.clear();
-<<<<<<< HEAD
 		for (const auto &p : i->Produced()) {
-			if (!IsValidCargoID(p.cargo)) continue;
-=======
-		for (const auto &p : i->produced) {
 			if (!IsValidCargoType(p.cargo)) continue;
->>>>>>> d1e001f1
 			const CargoSpec *cs = CargoSpec::Get(p.cargo);
 
 			DataSet &produced = this->data.emplace_back();
