/*
 * This file is part of OpenTTD.
 * OpenTTD is free software; you can redistribute it and/or modify it under the terms of the GNU General Public License as published by the Free Software Foundation, version 2.
 * OpenTTD is distributed in the hope that it will be useful, but WITHOUT ANY WARRANTY; without even the implied warranty of MERCHANTABILITY or FITNESS FOR A PARTICULAR PURPOSE.
 * See the GNU General Public License for more details. You should have received a copy of the GNU General Public License along with OpenTTD. If not, see <http://www.gnu.org/licenses/>.
 */

/** @file depot_base.h Base for all depots (except hangars) */

#ifndef DEPOT_BASE_H
#define DEPOT_BASE_H

#include "depot_map.h"
#include "core/pool_type.hpp"
#include "core/tinystring_type.hpp"

typedef Pool<Depot, DepotID, 64> DepotPool;
extern DepotPool _depot_pool;

struct Depot : DepotPool::PoolItem<&_depot_pool> {
	/* DepotID index member of DepotPool is 2 bytes. */
<<<<<<< HEAD
	uint16_t town_cn; ///< The N-1th depot for this town (consecutive number)
	TileIndex xy;
	Town *town;
	TinyString name;
	CalTime::Date build_date; ///< Date of construction

	Depot(TileIndex xy = INVALID_TILE) : xy(xy) {}
=======
	uint16_t town_cn = 0; ///< The N-1th depot for this town (consecutive number)
	TileIndex xy = INVALID_TILE;
	Town *town = nullptr;
	std::string name{};
	TimerGameCalendar::Date build_date{}; ///< Date of construction

	Depot() {}
	Depot(TileIndex xy) : xy(xy), build_date(TimerGameCalendar::date) {}
>>>>>>> 0428f8c6
	~Depot();

	static inline Depot *GetByTile(TileIndex tile)
	{
		return Depot::Get(GetDepotIndex(tile));
	}

	/**
	 * Is the "type" of depot the same as the given depot,
	 * i.e. are both a rail, road or ship depots?
	 * @param d The depot to compare to.
	 * @return true iff their types are equal.
	 */
	inline bool IsOfType(const Depot *d) const
	{
		return GetTileType(d->xy) == GetTileType(this->xy);
	}
};

#endif /* DEPOT_BASE_H */<|MERGE_RESOLUTION|>--- conflicted
+++ resolved
@@ -19,24 +19,14 @@
 
 struct Depot : DepotPool::PoolItem<&_depot_pool> {
 	/* DepotID index member of DepotPool is 2 bytes. */
-<<<<<<< HEAD
-	uint16_t town_cn; ///< The N-1th depot for this town (consecutive number)
-	TileIndex xy;
-	Town *town;
-	TinyString name;
-	CalTime::Date build_date; ///< Date of construction
-
-	Depot(TileIndex xy = INVALID_TILE) : xy(xy) {}
-=======
 	uint16_t town_cn = 0; ///< The N-1th depot for this town (consecutive number)
 	TileIndex xy = INVALID_TILE;
 	Town *town = nullptr;
-	std::string name{};
-	TimerGameCalendar::Date build_date{}; ///< Date of construction
+	TinyString name{};
+	CalTime::Date build_date{}; ///< Date of construction
 
 	Depot() {}
-	Depot(TileIndex xy) : xy(xy), build_date(TimerGameCalendar::date) {}
->>>>>>> 0428f8c6
+	Depot(TileIndex xy) : xy(xy), build_date(CalTime::CurDate()) {}
 	~Depot();
 
 	static inline Depot *GetByTile(TileIndex tile)
