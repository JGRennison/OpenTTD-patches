--- conflicted
+++ resolved
@@ -12,12 +12,7 @@
 
 #include "cheat_type.h"
 
-<<<<<<< HEAD
-extern Cheats _cheats;
-
 bool CheatWindowMayBeShown();
-=======
->>>>>>> 36998384
 void ShowCheatWindow();
 
 
