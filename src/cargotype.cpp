/*
 * This file is part of OpenTTD.
 * OpenTTD is free software; you can redistribute it and/or modify it under the terms of the GNU General Public License as published by the Free Software Foundation, version 2.
 * OpenTTD is distributed in the hope that it will be useful, but WITHOUT ANY WARRANTY; without even the implied warranty of MERCHANTABILITY or FITNESS FOR A PARTICULAR PURPOSE.
 * See the GNU General Public License for more details. You should have received a copy of the GNU General Public License along with OpenTTD. If not, see <http://www.gnu.org/licenses/>.
 */

/** @file cargotype.cpp Implementation of cargoes. */

#include "stdafx.h"
#include "cargotype.h"
#include "core/format.hpp"
#include "core/geometry_func.hpp"
#include "gfx_func.h"
#include "newgrf_cargo.h"
#include "string_func.h"
#include "strings_func.h"
#include "settings_type.h"
#include "3rdparty/cpp-btree/btree_map.h"

#include "table/sprites.h"
#include "table/strings.h"
#include "table/cargo_const.h"

#include <sstream>

#include "safeguards.h"

CargoSpec CargoSpec::array[NUM_CARGO];
std::array<std::vector<CargoID>, NUM_TPE> CargoSpec::town_production_cargoes{};
std::array<CargoTypes, NUM_TPE> CargoSpec::town_production_cargo_mask{};

/**
 * Bitmask of cargo types available. This includes phony cargoes like regearing cargoes.
 * Initialized during a call to #SetupCargoForClimate.
 */
CargoTypes _cargo_mask;

/**
 * Bitmask of real cargo types available. Phony cargoes like regearing cargoes are excluded.
 */
CargoTypes _standard_cargo_mask;

/**
 * List of default cargo labels, used when setting up cargo types for default vehicles.
 * This is done by label so that a cargo label can be redefined in a different slot.
 */
static std::vector<CargoLabel> _default_cargo_labels;

static btree::btree_map<CargoLabel, CargoID> _cargo_label_map; ///< Translation map from CargoLabel to Cargo ID.
CargoID _cargo_id_passengers = INVALID_CARGO;
CargoID _cargo_id_mail = INVALID_CARGO;

/**
 * Default cargo translation for upto version 7 NewGRFs.
 * This maps the original 12 cargo slots to their original label. If a climate dependent cargo is not present it will
 * map to CT_INVALID. For default cargoes this ends up as a 1:1 mapping via climate slot -> label -> cargo ID.
 */
static std::array<CargoLabel, 12> _climate_dependent_cargo_labels;

/**
 * Default cargo translation for version 8+ NewGRFs.
 * This maps the 32 "bitnum" cargo slots to their original label. If a bitnum is not present it will
 * map to CT_INVALID.
 */
static std::array<CargoLabel, 32> _climate_independent_cargo_labels;

/**
 * Set up the default cargo types for the given landscape type.
 * @param l Landscape
 */
void SetupCargoForClimate(LandscapeID l)
{
	assert(l < lengthof(_default_climate_cargo));

	_cargo_mask = 0;
	_default_cargo_labels.clear();
	_climate_dependent_cargo_labels.fill(CT_INVALID);
	_climate_independent_cargo_labels.fill(CT_INVALID);

	/* Copy from default cargo by label or index. */
	auto insert = std::begin(CargoSpec::array);
	for (const auto &cl : _default_climate_cargo[l]) {

		struct visitor {
			const CargoSpec &operator()(const int &index)
			{
				/* Copy the default cargo by index. */
				return _default_cargo[index];
			}
			const CargoSpec &operator()(const CargoLabel &label)
			{
				/* Search for label in default cargo types and copy if found. */
				auto found = std::ranges::find(_default_cargo, label, &CargoSpec::label);
				if (found != std::end(_default_cargo)) return *found;

				/* Index or label is invalid, this should not happen. */
				NOT_REACHED();
			}
		};

		*insert = std::visit(visitor{}, cl);

		if (insert->IsValid()) {
			SetBit(_cargo_mask, insert->Index());
			_default_cargo_labels.push_back(insert->label);
			_climate_dependent_cargo_labels[insert->Index()] = insert->label;
			_climate_independent_cargo_labels[insert->bitnum] = insert->label;
		}
		++insert;
	}

	/* Reset and disable remaining cargo types. */
	std::fill(insert, std::end(CargoSpec::array), CargoSpec{});

	BuildCargoLabelMap();
}

/**
 * Get default climate-dependent cargo translation table for a NewGRF, used if the NewGRF does not provide its own.
 * @return Default translation table for GRF version.
 */
std::span<const CargoLabel> GetClimateDependentCargoTranslationTable()
{
	return _climate_dependent_cargo_labels;
}

/**
 * Get default climate-independent cargo translation table for a NewGRF, used if the NewGRF does not provide its own.
 * @return Default translation table for GRF version.
 */
std::span<const CargoLabel> GetClimateIndependentCargoTranslationTable()
{
	return _climate_independent_cargo_labels;
}

/**
 * Build cargo label map.
 * This is called multiple times during NewGRF initialization as cargos are defined, so that TranslateRefitMask() and
 * GetCargoTranslation(), also used during initialization, get the correct information.
 */
void BuildCargoLabelMap()
{
	_cargo_label_map.clear();
	for (const CargoSpec &cs : CargoSpec::array) {
		/* During initialization, CargoSpec can be marked valid before the label has been set. */
<<<<<<< HEAD
		if (!cs.IsValid() || cs.label == CargoLabel{0} || cs.label == CT_INVALID) continue;
		/* Label already exists, don't add again. */
		if (_cargo_label_map.count(cs.label) != 0) continue;
=======
		if (!cs.IsValid() || cs.label == CargoLabel{} || cs.label == CT_INVALID) continue;
		/* Label already exists, don't addd again. */
		if (CargoSpec::label_map.count(cs.label) != 0) continue;
>>>>>>> 666f7bfe

		_cargo_label_map.insert(std::make_pair(cs.label, cs.Index()));
	}
	_cargo_id_passengers = GetCargoIDByLabelUsingMap(CT_PASSENGERS);
	_cargo_id_mail = GetCargoIDByLabelUsingMap(CT_MAIL);
}

/**
 * Test if a cargo is a default cargo type.
 * @param cid Cargo ID.
 * @returns true iff the cargo type is a default cargo type.
 */
bool IsDefaultCargo(CargoID cid)
{
	auto cs = CargoSpec::Get(cid);
	if (!cs->IsValid()) return false;

	CargoLabel label = cs->label;
	return std::any_of(std::begin(_default_cargo_labels), std::end(_default_cargo_labels), [&label](const CargoLabel &cl) { return cl == label; });
}

/**
 * Get dimensions of largest cargo icon.
 * @return Dimensions of largest cargo icon.
 */
Dimension GetLargestCargoIconSize()
{
	Dimension size = {0, 0};
	for (const CargoSpec *cs : _sorted_cargo_specs) {
		size = maxdim(size, GetSpriteSize(cs->GetCargoIcon()));
	}
	return size;
}

CargoID GetCargoIDByLabelUsingMap(CargoLabel label)
{
	auto found = _cargo_label_map.find(label);
	if (found != _cargo_label_map.end()) return found->second;
	return INVALID_CARGO;
}

/**
 * Get sprite for showing cargo of this type.
 * @return Sprite number to use.
 */
SpriteID CargoSpec::GetCargoIcon() const
{
	SpriteID sprite = this->sprite;
	if (sprite == 0xFFFF) {
		/* A value of 0xFFFF indicates we should draw a custom icon */
		sprite = GetCustomCargoSprite(this);
	}

	if (sprite == 0) sprite = SPR_CARGO_GOODS;

	return sprite;
}

std::array<uint8_t, NUM_CARGO> _sorted_cargo_types;        ///< Sort order of cargoes by cargo ID.
std::vector<const CargoSpec *> _sorted_cargo_specs;        ///< Cargo specifications sorted alphabetically by name.
std::span<const CargoSpec *> _sorted_standard_cargo_specs; ///< Standard cargo specifications sorted alphabetically by name.

/** Sort cargo specifications by their name. */
static bool CargoSpecNameSorter(const CargoSpec * const &a, const CargoSpec * const &b)
{
	format_buffer a_name;
	format_buffer b_name;
	AppendStringInPlace(a_name, a->name);
	AppendStringInPlace(b_name, b->name);

	int res = StrNaturalCompare(a_name, b_name); // Sort by name (natural sorting).

	/* If the names are equal, sort by cargo bitnum. */
	return (res != 0) ? res < 0 : (a->bitnum < b->bitnum);
}

/** Sort cargo specifications by their cargo class. */
static bool CargoSpecClassSorter(const CargoSpec * const &a, const CargoSpec * const &b)
{
	int res = (b->classes & CC_PASSENGERS) - (a->classes & CC_PASSENGERS);
	if (res == 0) {
		res = (b->classes & CC_MAIL) - (a->classes & CC_MAIL);
		if (res == 0) {
			res = (a->classes & CC_SPECIAL) - (b->classes & CC_SPECIAL);
			if (res == 0) {
				return CargoSpecNameSorter(a, b);
			}
		}
	}

	return res < 0;
}

/** Initialize the list of sorted cargo specifications. */
void InitializeSortedCargoSpecs()
{
	for (auto &tpc : CargoSpec::town_production_cargoes) tpc.clear();
	for (auto &tpc : CargoSpec::town_production_cargo_mask) tpc = 0;
	_sorted_cargo_specs.clear();
	/* Add each cargo spec to the list, and determine the largest cargo icon size. */
	for (const CargoSpec *cargo : CargoSpec::Iterate()) {
		_sorted_cargo_specs.push_back(cargo);
	}

	/* Sort cargo specifications by cargo class and name. */
	std::sort(_sorted_cargo_specs.begin(), _sorted_cargo_specs.end(), &CargoSpecClassSorter);

	/* Populate */
	for (auto it = std::begin(_sorted_cargo_specs); it != std::end(_sorted_cargo_specs); ++it) {
		_sorted_cargo_types[(*it)->Index()] = static_cast<uint8_t>(it - std::begin(_sorted_cargo_specs));
	}

	/* Count the number of standard cargos and fill the mask. */
	_standard_cargo_mask = 0;
	uint8_t nb_standard_cargo = 0;
	for (const auto &cargo : _sorted_cargo_specs) {
		assert(cargo->town_production_effect != INVALID_TPE);
		CargoSpec::town_production_cargoes[cargo->town_production_effect].push_back(cargo->Index());
		SetBit(CargoSpec::town_production_cargo_mask[cargo->town_production_effect], cargo->Index());
		if (cargo->classes & CC_SPECIAL) break;
		nb_standard_cargo++;
		SetBit(_standard_cargo_mask, cargo->Index());
	}

	/* _sorted_standard_cargo_specs is a subset of _sorted_cargo_specs. */
	_sorted_standard_cargo_specs = { _sorted_cargo_specs.data(), nb_standard_cargo };
}

uint64_t CargoSpec::WeightOfNUnitsInTrain(uint32_t n) const
{
	if (this->is_freight) n *= _settings_game.vehicle.freight_trains;
	return this->WeightOfNUnits(n);
}

/**
 * Build comma-separated cargo acceptance string.
 * @param acceptance CargoArray filled with accepted cargo.
 * @param label Label to prefix cargo acceptance list.
 * @return String of accepted cargo, or nullopt if no cargo is accepted.
 */
std::optional<std::string> BuildCargoAcceptanceString(const CargoArray &acceptance, StringID label)
{
	std::string_view list_separator = GetListSeparator();

	/* Cargo acceptance is displayed in a extra multiline */
	format_buffer line;
	AppendStringInPlace(line, label);

	bool found = false;
	for (const CargoSpec *cs : _sorted_cargo_specs) {
		CargoID cid = cs->Index();
		if (acceptance[cid] > 0) {
			/* Add a comma between each item. */
			if (found) line.append(list_separator);
			found = true;

			/* If the accepted value is less than 8, show it in 1/8:ths */
			if (acceptance[cid] < 8) {
				SetDParam(0, acceptance[cid]);
				SetDParam(1, cs->name);
				AppendStringInPlace(line, STR_LAND_AREA_INFORMATION_CARGO_EIGHTS);
			} else {
				AppendStringInPlace(line, cs->name);
			}
		}
	}

	if (found) return line.to_string();

	return std::nullopt;
}<|MERGE_RESOLUTION|>--- conflicted
+++ resolved
@@ -144,15 +144,9 @@
 	_cargo_label_map.clear();
 	for (const CargoSpec &cs : CargoSpec::array) {
 		/* During initialization, CargoSpec can be marked valid before the label has been set. */
-<<<<<<< HEAD
-		if (!cs.IsValid() || cs.label == CargoLabel{0} || cs.label == CT_INVALID) continue;
+		if (!cs.IsValid() || cs.label == CargoLabel{} || cs.label == CT_INVALID) continue;
 		/* Label already exists, don't add again. */
 		if (_cargo_label_map.count(cs.label) != 0) continue;
-=======
-		if (!cs.IsValid() || cs.label == CargoLabel{} || cs.label == CT_INVALID) continue;
-		/* Label already exists, don't addd again. */
-		if (CargoSpec::label_map.count(cs.label) != 0) continue;
->>>>>>> 666f7bfe
 
 		_cargo_label_map.insert(std::make_pair(cs.label, cs.Index()));
 	}
