--- conflicted
+++ resolved
@@ -305,13 +305,7 @@
 
 			/* If the accepted value is less than 8, show it in 1/8:ths */
 			if (acceptance[cargo_type] < 8) {
-<<<<<<< HEAD
-				SetDParam(0, acceptance[cargo_type]);
-				SetDParam(1, cs->name);
-				AppendStringInPlace(line, STR_LAND_AREA_INFORMATION_CARGO_EIGHTS);
-=======
-				line << GetString(STR_LAND_AREA_INFORMATION_CARGO_EIGHTS, acceptance[cargo_type], cs->name);
->>>>>>> 43c7865c
+				AppendStringInPlace(line, STR_LAND_AREA_INFORMATION_CARGO_EIGHTS, acceptance[cargo_type], cs->name);
 			} else {
 				AppendStringInPlace(line, cs->name);
 			}
