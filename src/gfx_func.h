/*
 * This file is part of OpenTTD.
 * OpenTTD is free software; you can redistribute it and/or modify it under the terms of the GNU General Public License as published by the Free Software Foundation, version 2.
 * OpenTTD is distributed in the hope that it will be useful, but WITHOUT ANY WARRANTY; without even the implied warranty of MERCHANTABILITY or FITNESS FOR A PARTICULAR PURPOSE.
 * See the GNU General Public License for more details. You should have received a copy of the GNU General Public License along with OpenTTD. If not, see <http://www.gnu.org/licenses/>.
 */

/** @file gfx_func.h Functions related to the gfx engine. */

/**
 * @defgroup dirty Dirty
 *
 * Handles the repaint of some part of the screen.
 *
 * Some places in the code are called functions which makes something "dirty".
 * This has nothing to do with making a Tile or Window darker or less visible.
 * This term comes from memory caching and is used to define an object must
 * be repaint. If some data of an object (like a Tile, Window, Vehicle, whatever)
 * are changed which are so extensive the object must be repaint its marked
 * as "dirty". The video driver repaint this object instead of the whole screen
 * (this is btw. also possible if needed). This is used to avoid a
 * flickering of the screen by the video driver constantly repainting it.
 *
 * This whole mechanism was controlled by an rectangle defined in #_invalid_rect. This
 * rectangle defines the area on the screen which must be repaint. If a new object
 * needs to be repainted this rectangle is extended to 'catch' the object on the
 * screen. At some point (which is normally uninteresting for patch writers) this
 * rectangle is send to the video drivers method
 * VideoDriver::MakeDirty and it is truncated back to an empty rectangle. At some
 * later point (which is uninteresting, too) the video driver
 * repaints all these saved rectangle instead of the whole screen and drop the
 * rectangle information. Then a new round begins by marking objects "dirty".
 *
 * @see VideoDriver::MakeDirty
 * @see _screen
 */


#ifndef GFX_FUNC_H
#define GFX_FUNC_H

#include "gfx_type.h"
#include "palette_func.h"
#include "strings_type.h"
#include "string_type.h"
#include <vector>

void GameLoop();

void CreateConsole();

extern uint8_t _dirkeys;     ///< 1 = left, 2 = up, 4 = right, 8 = down
extern bool _fullscreen;
extern uint8_t _support8bpp;
extern CursorVars _cursor;
extern bool _ctrl_pressed;   ///< Is Ctrl pressed?
extern bool _shift_pressed;  ///< Is Shift pressed?
extern bool _invert_ctrl;
extern bool _invert_shift;
extern uint16_t _game_speed;
extern uint8_t _milliseconds_per_tick;
extern float _ticks_per_second;

extern bool _left_button_down;
extern bool _left_button_clicked;
extern bool _right_button_down;
extern bool _right_button_clicked;

extern DrawPixelInfo _screen;
extern bool _screen_disable_anim;   ///< Disable palette animation (important for 32bpp-anim blitter during giant screenshot)

extern std::vector<Dimension> _resolutions;
extern Dimension _cur_resolution;
extern Palette _cur_palette; ///< Current palette

extern DrawPixelInfo *_cur_dpi;

void HandleToolbarHotkey(int hotkey);
void HandleKeypress(uint keycode, char32_t key);
void HandleTextInput(const char *str, bool marked = false, const char *caret = nullptr, const char *insert_location = nullptr, const char *replacement_end = nullptr);
void HandleCtrlChanged();
void HandleShiftChanged();
void HandleMouseEvents();
void UpdateWindows();
void ChangeGameSpeed(bool enable_fast_forward);
void SetupTickRate();

void DrawMouseCursor();
void ScreenSizeChanged();
void GameSizeChanged();
void UndrawMouseCursor();

enum AdjustGUIZoomMode {
	AGZM_MANUAL,
	AGZM_AUTOMATIC,
	AGZM_STARTUP,
};
bool AdjustGUIZoom(AdjustGUIZoomMode mode);

void FontChanged();

void RedrawScreenRect(int left, int top, int right, int bottom);

Dimension GetSpriteSize(SpriteID sprid, Point *offset = nullptr, ZoomLevel zoom = ZOOM_LVL_GUI);
Dimension GetScaledSpriteSize(SpriteID sprid); /* widget.cpp */
struct SpritePointerHolder;
void DrawSpriteViewport(const SpritePointerHolder &sprite_store, const DrawPixelInfo *dpi, SpriteID img, PaletteID pal, int x, int y, const SubSprite *sub = nullptr);
void PrepareDrawSpriteViewportSpriteStore(SpritePointerHolder &sprite_store, const DrawPixelInfo *dpi, SpriteID img, PaletteID pal);
void DrawSprite(SpriteID img, PaletteID pal, int x, int y, const SubSprite *sub = nullptr, ZoomLevel zoom = ZOOM_LVL_GUI);
void DrawSpriteIgnorePadding(SpriteID img, PaletteID pal, const Rect &r, StringAlignment align); /* widget.cpp */
std::unique_ptr<uint32_t[]> DrawSpriteToRgbaBuffer(SpriteID spriteId, ZoomLevel zoom = ZOOM_LVL_GUI);

int DrawString(int left, int right, int top, std::string_view str, TextColour colour = TC_FROMSTRING, StringAlignment align = SA_LEFT, bool underline = false, FontSize fontsize = FS_NORMAL);
int DrawString(int left, int right, int top, StringID str, TextColour colour = TC_FROMSTRING, StringAlignment align = SA_LEFT, bool underline = false, FontSize fontsize = FS_NORMAL);
int DrawStringMultiLine(int left, int right, int top, int bottom, std::string_view str, TextColour colour = TC_FROMSTRING, StringAlignment align = (SA_TOP | SA_LEFT), bool underline = false, FontSize fontsize = FS_NORMAL);
int DrawStringMultiLine(int left, int right, int top, int bottom, StringID str, TextColour colour = TC_FROMSTRING, StringAlignment align = (SA_TOP | SA_LEFT), bool underline = false, FontSize fontsize = FS_NORMAL);

void DrawCharCentered(char32_t c, const Rect &r, TextColour colour);

void GfxFillRect(class Blitter *blitter, const DrawPixelInfo *dpi, int left, int top, int right, int bottom, int colour, FillRectMode mode = FILLRECT_OPAQUE);
void GfxFillRect(int left, int top, int right, int bottom, int colour, FillRectMode mode = FILLRECT_OPAQUE);
<<<<<<< HEAD
void GfxFillPolygon(std::span<const Point> shape, int colour, FillRectMode mode = FILLRECT_OPAQUE, GfxFillRectModeFunctor *fill_functor = nullptr);
void GfxDrawLine(class Blitter * blitter, const DrawPixelInfo *dpi, int left, int top, int right, int bottom, int colour, int width = 1, int dash = 0);
=======
void GfxFillPolygon(std::span<const Point> shape, int colour, FillRectMode mode = FILLRECT_OPAQUE);
>>>>>>> 21d2a948
void GfxDrawLine(int left, int top, int right, int bottom, int colour, int width = 1, int dash = 0);
void DrawBox(const DrawPixelInfo *dpi, int x, int y, int dx1, int dy1, int dx2, int dy2, int dx3, int dy3);
void DrawRectOutline(const Rect &r, int colour, int width = 1, int dash = 0);

/* Versions of DrawString/DrawStringMultiLine that accept a Rect instead of separate left, right, top and bottom parameters. */
inline int DrawString(const Rect &r, std::string_view str, TextColour colour = TC_FROMSTRING, StringAlignment align = SA_LEFT, bool underline = false, FontSize fontsize = FS_NORMAL)
{
	return DrawString(r.left, r.right, r.top, str, colour, align, underline, fontsize);
}

inline int DrawString(const Rect &r, StringID str, TextColour colour = TC_FROMSTRING, StringAlignment align = SA_LEFT, bool underline = false, FontSize fontsize = FS_NORMAL)
{
	return DrawString(r.left, r.right, r.top, str, colour, align, underline, fontsize);
}

inline int DrawStringMultiLine(const Rect &r, std::string_view str, TextColour colour = TC_FROMSTRING, StringAlignment align = (SA_TOP | SA_LEFT), bool underline = false, FontSize fontsize = FS_NORMAL)
{
	return DrawStringMultiLine(r.left, r.right, r.top, r.bottom, str, colour, align, underline, fontsize);
}

inline int DrawStringMultiLine(const Rect &r, StringID str, TextColour colour = TC_FROMSTRING, StringAlignment align = (SA_TOP | SA_LEFT), bool underline = false, FontSize fontsize = FS_NORMAL)
{
	return DrawStringMultiLine(r.left, r.right, r.top, r.bottom, str, colour, align, underline, fontsize);
}

inline void GfxFillRect(const Rect &r, int colour, FillRectMode mode = FILLRECT_OPAQUE)
{
	GfxFillRect(r.left, r.top, r.right, r.bottom, colour, mode);
}

Dimension GetStringBoundingBox(std::string_view str, FontSize start_fontsize = FS_NORMAL);
Dimension GetStringBoundingBox(StringID strid, FontSize start_fontsize = FS_NORMAL);
uint GetStringListWidth(std::span<const StringID> list, FontSize fontsize = FS_NORMAL);
Dimension GetStringListBoundingBox(std::span<const StringID> list, FontSize fontsize = FS_NORMAL);
int GetStringHeight(std::string_view str, int maxw, FontSize fontsize = FS_NORMAL);
int GetStringHeight(StringID str, int maxw);
int GetStringLineCount(std::string_view str, int maxw);
Dimension GetStringMultiLineBoundingBox(StringID str, const Dimension &suggestion);
Dimension GetStringMultiLineBoundingBox(std::string_view str, const Dimension &suggestion, FontSize fontsize = FS_NORMAL);
void LoadStringWidthTable(bool monospace = false);

void DrawDirtyBlocks();
void SetDirtyBlocks(int left, int top, int right, int bottom);
void SetPendingDirtyBlocks(int left, int top, int right, int bottom);
void UnsetDirtyBlocks(int left, int top, int right, int bottom);
void MarkWholeScreenDirty();

void CheckBlitter();

bool FillDrawPixelInfo(DrawPixelInfo *n, int left, int top, int width, int height);

inline bool FillDrawPixelInfo(DrawPixelInfo *n, const Rect &r)
{
	return FillDrawPixelInfo(n, r.left, r.top, r.Width(), r.Height());
}

/**
 * Determine where to draw a centred object inside a widget.
 * @param min The top or left coordinate.
 * @param max The bottom or right coordinate.
 * @param size The height or width of the object to draw.
 * @return Offset of where to start drawing the object.
 */
inline int CenterBounds(int min, int max, int size)
{
	return (min + max - size + 1) / 2;
}

/* window.cpp */
enum DrawOverlappedWindowFlags {
	DOWF_NONE         =      0,
	DOWF_MARK_DIRTY   = 1 << 0,
	DOWF_SHOW_DEBUG   = 1 << 1,
};
DECLARE_ENUM_AS_BIT_SET(DrawOverlappedWindowFlags)
void DrawOverlappedWindowForAll(int left, int top, int right, int bottom);

void SetMouseCursorBusy(bool busy);
void SetMouseCursor(CursorID cursor, PaletteID pal);
void SetAnimatedMouseCursor(const AnimCursor *table);
void CursorTick();
void UpdateCursorSize();
void UpdateRouteStepSpriteSize();
bool ChangeResInGame(int w, int h);
void SortResolutions();
bool ToggleFullScreen(bool fs);

/* gfx.cpp */
uint8_t GetCharacterWidth(FontSize size, char32_t key);
uint8_t GetDigitWidth(FontSize size = FS_NORMAL);
std::pair<uint8_t, uint8_t> GetBroadestDigit(FontSize size);
uint GetBroadestHourDigitsValue(FontSize size = FS_NORMAL);

extern int font_height_cache[FS_END];

/**
 * Get height of a character for a given font size.
 * @param size Font size to get height of
 * @return     Height of characters in the given font (pixels)
 */
inline int GetCharacterHeight(FontSize size)
{
	return font_height_cache[size];
}

#endif /* GFX_FUNC_H */<|MERGE_RESOLUTION|>--- conflicted
+++ resolved
@@ -119,12 +119,8 @@
 
 void GfxFillRect(class Blitter *blitter, const DrawPixelInfo *dpi, int left, int top, int right, int bottom, int colour, FillRectMode mode = FILLRECT_OPAQUE);
 void GfxFillRect(int left, int top, int right, int bottom, int colour, FillRectMode mode = FILLRECT_OPAQUE);
-<<<<<<< HEAD
 void GfxFillPolygon(std::span<const Point> shape, int colour, FillRectMode mode = FILLRECT_OPAQUE, GfxFillRectModeFunctor *fill_functor = nullptr);
 void GfxDrawLine(class Blitter * blitter, const DrawPixelInfo *dpi, int left, int top, int right, int bottom, int colour, int width = 1, int dash = 0);
-=======
-void GfxFillPolygon(std::span<const Point> shape, int colour, FillRectMode mode = FILLRECT_OPAQUE);
->>>>>>> 21d2a948
 void GfxDrawLine(int left, int top, int right, int bottom, int colour, int width = 1, int dash = 0);
 void DrawBox(const DrawPixelInfo *dpi, int x, int y, int dx1, int dy1, int dx2, int dy2, int dx3, int dy3);
 void DrawRectOutline(const Rect &r, int colour, int width = 1, int dash = 0);
@@ -207,7 +203,6 @@
 void SetAnimatedMouseCursor(const AnimCursor *table);
 void CursorTick();
 void UpdateCursorSize();
-void UpdateRouteStepSpriteSize();
 bool ChangeResInGame(int w, int h);
 void SortResolutions();
 bool ToggleFullScreen(bool fs);
