--- conflicted
+++ resolved
@@ -147,15 +147,11 @@
 		 * The GS under deity mode, as well as anybody in the editor builds roads that are
 		 * owned by towns. So if a town may build it, it should be buildable by them too.
 		 */
-<<<<<<< HEAD
-		bool available = (rti->flags & ROTFB_HIDDEN) == 0 || (rti->flags & ROTFB_TOWN_BUILD) != 0;
+		bool available = !rti->flags.Test(RoadTypeFlag::Hidden) || rti->flags.Test(RoadTypeFlag::TownBuild);
 		if (!available && (company == OWNER_TOWN || _game_mode == GM_EDITOR || _generating_world)) {
 			if (roadtype == GetTownRoadType()) return true;
 		}
 		return available;
-=======
-		return !rti->flags.Test( RoadTypeFlag::Hidden) || rti->flags.Test( RoadTypeFlag::TownBuild);
->>>>>>> 1dd4adc5
 	} else {
 		const Company *c = Company::GetIfValid(company);
 		if (c == nullptr) return false;
