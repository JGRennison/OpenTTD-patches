/*
 * This file is part of OpenTTD.
 * OpenTTD is free software; you can redistribute it and/or modify it under the terms of the GNU General Public License as published by the Free Software Foundation, version 2.
 * OpenTTD is distributed in the hope that it will be useful, but WITHOUT ANY WARRANTY; without even the implied warranty of MERCHANTABILITY or FITNESS FOR A PARTICULAR PURPOSE.
 * See the GNU General Public License for more details. You should have received a copy of the GNU General Public License along with OpenTTD. If not, see <http://www.gnu.org/licenses/>.
 */

/** @file road.cpp Generic road related functions. */

#include "stdafx.h"
#include <algorithm>
#include <memory>
#include <numeric>
#include <unordered_map>
#include <unordered_set>
#include <vector>
#include "rail_map.h"
#include "road_map.h"
#include "water_map.h"
#include "genworld.h"
#include "company_func.h"
#include "company_base.h"
#include "engine_base.h"
#include "date_func.h"
#include "landscape.h"
#include "road.h"
#include "town.h"
#include "pathfinder/npf/aystar.h"
#include "tunnelbridge.h"
#include "road_func.h"
#include "roadveh.h"
#include "map_func.h"
#include "core/backup_type.hpp"
#include "core/random_func.hpp"
#include "3rdparty/robin_hood/robin_hood.h"

#include <numeric>

#include "cheat_func.h"
#include "command_func.h"
#include "safeguards.h"

uint32 _road_layout_change_counter = 0;

/** Whether to build public roads */
enum PublicRoadsConstruction {
	PRC_NONE,         ///< Generate no public roads
	PRC_WITH_CURVES,  ///< Generate roads with lots of curves
	PRC_AVOID_CURVES, ///< Generate roads avoiding curves if possible
};

/**
 * Return if the tile is a valid tile for a crossing.
 *
 * @param tile the current tile
 * @param ax the axis of the road over the rail
 * @return true if it is a valid tile
 */
static bool IsPossibleCrossing(const TileIndex tile, Axis ax)
{
	return (IsTileType(tile, MP_RAILWAY) &&
		GetRailTileType(tile) == RAIL_TILE_NORMAL &&
		GetTrackBits(tile) == (ax == AXIS_X ? TRACK_BIT_Y : TRACK_BIT_X) &&
		GetFoundationSlope(tile) == SLOPE_FLAT);
}

/**
 * Clean up unnecessary RoadBits of a planned tile.
 * @param tile current tile
 * @param org_rb planned RoadBits
 * @return optimised RoadBits
 */
RoadBits CleanUpRoadBits(const TileIndex tile, RoadBits org_rb)
{
	if (!IsValidTile(tile)) return ROAD_NONE;
	for (DiagDirection dir = DIAGDIR_BEGIN; dir < DIAGDIR_END; dir++) {
		TileIndex neighbor_tile = TileAddByDiagDir(tile, dir);

		/* Get the Roadbit pointing to the neighbor_tile */
		const RoadBits target_rb = DiagDirToRoadBits(dir);

		/* If the roadbit is in the current plan */
		if (org_rb & target_rb) {
			bool connective = false;
			const RoadBits mirrored_rb = MirrorRoadBits(target_rb);

			test_tile:
			if (IsValidTile(neighbor_tile)) {
				switch (GetTileType(neighbor_tile)) {
					/* Always connective ones */
					case MP_CLEAR: case MP_TREES:
						connective = true;
						break;

					/* The conditionally connective ones */
					case MP_TUNNELBRIDGE:
					case MP_STATION:
					case MP_ROAD:
						if (IsNormalRoadTile(neighbor_tile)) {
							/* Always connective */
							connective = true;
						} else {
							const RoadBits neighbor_rb = GetAnyRoadBits(neighbor_tile, RTT_ROAD) | GetAnyRoadBits(neighbor_tile, RTT_TRAM);

							/* Accept only connective tiles */
							connective = (neighbor_rb & mirrored_rb) != ROAD_NONE;
						}
						break;

					case MP_RAILWAY: {
						if (IsPossibleCrossing(neighbor_tile, DiagDirToAxis(dir))) {
							/* Check far side of crossing */
							neighbor_tile = TileAddByDiagDir(neighbor_tile, dir);
							goto test_tile;
						}
						break;
					}

					case MP_WATER:
						/* Check for real water tile */
						connective = !IsWater(neighbor_tile);
						break;

					/* The definitely not connective ones */
					default: break;
				}
			}

			/* If the neighbor tile is inconnective, remove the planned road connection to it */
			if (!connective) org_rb ^= target_rb;
		}
	}

	return org_rb;
}

/**
 * Finds out, whether given company has a given RoadType available for construction.
 * @param company ID of company
 * @param roadtypet RoadType to test
 * @return true if company has the requested RoadType available
 */
bool HasRoadTypeAvail(const CompanyID company, RoadType roadtype)
{
	if (company == OWNER_DEITY || company == OWNER_TOWN || _game_mode == GM_EDITOR || _generating_world) {
		const RoadTypeInfo *rti = GetRoadTypeInfo(roadtype);
		if (rti->label == 0) return false;

		/* Not yet introduced at this date. */
<<<<<<< HEAD
		if (IsInsideMM(rti->introduction_date, 0, MAX_DAY) && rti->introduction_date > _date) return false;
=======
		if (IsInsideMM(rti->introduction_date, 0, CalendarTime::MAX_DATE.base()) && rti->introduction_date > TimerGameCalendar::date) return false;
>>>>>>> ab535c0a

		/*
		 * Do not allow building hidden road types, except when a town may build it.
		 * The GS under deity mode, as well as anybody in the editor builds roads that are
		 * owned by towns. So if a town may build it, it should be buildable by them too.
		 */
		bool available = (rti->flags & ROTFB_HIDDEN) == 0 || (rti->flags & ROTFB_TOWN_BUILD) != 0;
		if (!available && (company == OWNER_TOWN || _game_mode == GM_EDITOR || _generating_world)) {
			if (roadtype == GetTownRoadType()) return true;
		}
		return available;
	} else {
		const Company *c = Company::GetIfValid(company);
		if (c == nullptr) return false;
		return HasBit(c->avail_roadtypes & ~_roadtypes_hidden_mask, roadtype);
	}
}

static RoadTypes GetMaskForRoadTramType(RoadTramType rtt)
{
	return rtt == RTT_TRAM ? _roadtypes_type : ~_roadtypes_type;
}

/**
 * Test if any buildable RoadType is available for a company.
 * @param company the company in question
 * @return true if company has any RoadTypes available
 */
bool HasAnyRoadTypesAvail(CompanyID company, RoadTramType rtt)
{
	return (Company::Get(company)->avail_roadtypes & ~_roadtypes_hidden_mask & GetMaskForRoadTramType(rtt)) != ROADTYPES_NONE;
}

/**
 * Validate functions for rail building.
 * @param roadtype road type to check.
 * @return true if the current company may build the road.
 */
bool ValParamRoadType(RoadType roadtype)
{
	return roadtype < ROADTYPE_END && HasRoadTypeAvail(_current_company, roadtype);
}

/**
 * Add the road types that are to be introduced at the given date.
 * @param rt      Roadtype
 * @param current The currently available roadtypes.
 * @param date    The date for the introduction comparisons.
 * @return The road types that should be available when date
 *         introduced road types are taken into account as well.
 */
RoadTypes AddDateIntroducedRoadTypes(RoadTypes current, Date date)
{
	RoadTypes rts = current;

	for (RoadType rt = ROADTYPE_BEGIN; rt != ROADTYPE_END; rt++) {
		const RoadTypeInfo *rti = GetRoadTypeInfo(rt);
		/* Unused road type. */
		if (rti->label == 0) continue;

		/* Not date introduced. */
<<<<<<< HEAD
		if (!IsInsideMM(rti->introduction_date, 0, MAX_DAY)) continue;
=======
		if (!IsInsideMM(rti->introduction_date, 0, CalendarTime::MAX_DATE.base())) continue;
>>>>>>> ab535c0a

		/* Not yet introduced at this date. */
		if (rti->introduction_date > date) continue;

		/* Have we introduced all required roadtypes? */
		RoadTypes required = rti->introduction_required_roadtypes;
		if ((rts & required) != required) continue;

		rts |= rti->introduces_roadtypes;
	}

	/* When we added roadtypes we need to run this method again; the added
	 * roadtypes might enable more rail types to become introduced. */
	return rts == current ? rts : AddDateIntroducedRoadTypes(rts, date);
}

/**
 * Get the road types the given company can build.
 * @param company the company to get the road types for.
 * @param introduces If true, include road types introduced by other road types
 * @return the road types.
 */
RoadTypes GetCompanyRoadTypes(CompanyID company, bool introduces)
{
	RoadTypes rts = ROADTYPES_NONE;

	for (const Engine *e : Engine::IterateType(VEH_ROAD)) {
		const EngineInfo *ei = &e->info;

		if (HasBit(ei->climates, _settings_game.game_creation.landscape) &&
				(HasBit(e->company_avail, company) || _date >= e->intro_date + DAYS_IN_YEAR)) {
			const RoadVehicleInfo *rvi = &e->u.road;
			assert(rvi->roadtype < ROADTYPE_END);
			if (introduces) {
				rts |= GetRoadTypeInfo(rvi->roadtype)->introduces_roadtypes;
			} else {
				SetBit(rts, rvi->roadtype);
			}
		}
	}

	if (introduces) return AddDateIntroducedRoadTypes(rts, _date);
	return rts;
}

/**
 * Get list of road types, regardless of company availability.
 * @param introduces If true, include road types introduced by other road types
 * @return the road types.
 */
RoadTypes GetRoadTypes(bool introduces)
{
	RoadTypes rts = ROADTYPES_NONE;

	for (const Engine *e : Engine::IterateType(VEH_ROAD)) {
		const EngineInfo *ei = &e->info;
		if (!HasBit(ei->climates, _settings_game.game_creation.landscape)) continue;

		const RoadVehicleInfo *rvi = &e->u.road;
		assert(rvi->roadtype < ROADTYPE_END);
		if (introduces) {
			rts |= GetRoadTypeInfo(rvi->roadtype)->introduces_roadtypes;
		} else {
			SetBit(rts, rvi->roadtype);
		}
	}

	if (introduces) return AddDateIntroducedRoadTypes(rts, MAX_DAY);
	return rts;
}

/**
 * Get the road type for a given label.
 * @param label the roadtype label.
 * @param allow_alternate_labels Search in the alternate label lists as well.
 * @return the roadtype.
 */
RoadType GetRoadTypeByLabel(RoadTypeLabel label, bool allow_alternate_labels)
{
	/* Loop through each road type until the label is found */
	for (RoadType r = ROADTYPE_BEGIN; r != ROADTYPE_END; r++) {
		const RoadTypeInfo *rti = GetRoadTypeInfo(r);
		if (rti->label == label) return r;
	}

	if (allow_alternate_labels) {
		/* Test if any road type defines the label as an alternate. */
		for (RoadType r = ROADTYPE_BEGIN; r != ROADTYPE_END; r++) {
			const RoadTypeInfo *rti = GetRoadTypeInfo(r);
			if (std::find(rti->alternate_labels.begin(), rti->alternate_labels.end(), label) != rti->alternate_labels.end()) return r;
		}
	}

	/* No matching label was found, so it is invalid */
	return INVALID_ROADTYPE;
<<<<<<< HEAD
}

/**
 * Returns the available RoadSubTypes for the provided RoadType
 * If the given company is valid then will be returned a list of the available sub types at the current date, while passing
 * a deity company will make all the sub types available
 * @param rt the RoadType to filter
 * @param c the company ID to check the roadtype against
 * @param any_date whether to return only currently introduced roadtypes or also future ones
 * @returns the existing RoadSubTypes
 */
RoadTypes ExistingRoadTypes(CompanyID c)
{
	/* Check only players which can actually own vehicles, editor and gamescripts are considered deities */
	if (c < OWNER_END) {
		const Company *company = Company::GetIfValid(c);
		if (company != nullptr) return company->avail_roadtypes;
	}

	RoadTypes known_roadtypes = ROADTYPES_NONE;

	/* Find used roadtypes */
	for (Engine *e : Engine::IterateType(VEH_ROAD)) {
		/* Check if the roadtype can be used in the current climate */
		if (!HasBit(e->info.climates, _settings_game.game_creation.landscape)) continue;

		/* Check whether available for all potential companies */
		if (e->company_avail != MAX_UVALUE(CompanyMask)) continue;

		known_roadtypes |= GetRoadTypeInfo(e->u.road.roadtype)->introduces_roadtypes;
	}

	/* Get the date introduced roadtypes as well. */
	known_roadtypes = AddDateIntroducedRoadTypes(known_roadtypes, MAX_DAY);

	return known_roadtypes;
}


/* ========================================================================= */
/*                                PUBLIC ROADS                               */
/* ========================================================================= */

CommandCost CmdBuildBridge(TileIndex end_tile, DoCommandFlag flags, uint32 p1, uint32 p2, const char *text = nullptr);
CommandCost CmdBuildTunnel(TileIndex tile, DoCommandFlag flags, uint32 p1, uint32 p2, const char *text = nullptr);
CommandCost CmdBuildRoad(TileIndex tile, DoCommandFlag flags, uint32 p1, uint32 p2, const char *text = nullptr);

static RoadType _public_road_type;
static const uint _public_road_hash_size = 8U; ///< The number of bits the hash for river finding should have.

/** Helper function to check if a slope along a certain direction is going up an inclined slope. */
static bool IsUpwardsSlope(const Slope slope, DiagDirection road_direction)
{
	if (!IsInclinedSlope(slope)) return false;

	const auto slope_direction = GetInclinedSlopeDirection(slope);

	return road_direction == slope_direction;
}

/** Helper function to check if a slope along a certain direction is going down an inclined slope. */
static bool IsDownwardsSlope(const Slope slope, const DiagDirection road_direction)
{
	if (!IsInclinedSlope(slope)) return false;

	const auto slope_direction = GetInclinedSlopeDirection(slope);

	return road_direction == ReverseDiagDir(slope_direction);
}

/** Helper function to check if a slope is effectively flat. */
static bool IsSufficientlyFlatSlope(const Slope slope)
{
	return !IsSteepSlope(slope) && HasBit(VALID_LEVEL_CROSSING_SLOPES, slope);
}

static TileIndex BuildTunnel(PathNode *current, TileIndex end_tile = INVALID_TILE, const bool build_tunnel = false)
{
	const TileIndex start_tile = current->node.tile;
	int start_z;
	GetTileSlope(start_tile, &start_z);

	if (start_z == 0) return INVALID_TILE;

	const DiagDirection direction = GetInclinedSlopeDirection(GetTileSlope(start_tile));

	if (!build_tunnel) {
		// We are not building yet, so we still need to find the end_tile.
		const TileIndexDiff delta = TileOffsByDiagDir(direction);
		end_tile = start_tile;
		int end_z;
		const uint tunnel_length_limit = std::min<uint>(_settings_game.construction.max_tunnel_length, 30);

		for (uint tunnel_length = 1;; tunnel_length++) {
			end_tile += delta;

			if (!IsValidTile(end_tile)) return INVALID_TILE;
			if (tunnel_length > tunnel_length_limit) return INVALID_TILE;

			GetTileSlope(end_tile, &end_z);

			if (start_z == end_z) break;

			if (!_cheats.crossing_tunnels.value && IsTunnelInWay(end_tile, start_z)) return INVALID_TILE;
		}

		// No too long or super-short tunnels and always ending up on a matching upwards slope.
		if (IsSteepSlope(GetTileSlope(end_tile)) || IsHalftileSlope(GetTileSlope(end_tile))) return INVALID_TILE;
		if (GetTileSlope(start_tile) != ComplementSlope(GetTileSlope(end_tile))) return INVALID_TILE;
		if (AreTilesAdjacent(start_tile, end_tile)) return INVALID_TILE;
		if (!IsValidTile(end_tile)) return INVALID_TILE;
		if (!IsTileType(end_tile, MP_CLEAR) && !IsTileType(end_tile, MP_TREES)) return INVALID_TILE;
	}

	assert(!build_tunnel || (IsValidTile(end_tile) && GetTileSlope(start_tile) == ComplementSlope(GetTileSlope(end_tile))));

	Backup cur_company(_current_company, OWNER_DEITY, FILE_LINE);
	const auto build_tunnel_cmd = CmdBuildTunnel(start_tile, DC_AUTO | (build_tunnel ? DC_EXEC : DC_NONE), _public_road_type | (TRANSPORT_ROAD << 8), 0);
	cur_company.Restore();

	assert(!build_tunnel || build_tunnel_cmd.Succeeded());
	assert(!build_tunnel || (IsTileType(start_tile, MP_TUNNELBRIDGE) && IsTileType(end_tile, MP_TUNNELBRIDGE)));

	if (!build_tunnel_cmd.Succeeded()) return INVALID_TILE;

	return end_tile;
}

static TileIndex BuildBridge(PathNode *current, TileIndex end_tile = INVALID_TILE, const bool build_bridge = false)
{
	const TileIndex start_tile = current->node.tile;

	// We are not building yet, so we still need to find the end_tile.
	// We will only build a bridge if we need to cross a river, so first check for that.
	if (!build_bridge) {
		const DiagDirection direction = ReverseDiagDir(GetInclinedSlopeDirection(GetTileSlope(start_tile)));

		TileIndex tile = start_tile + TileOffsByDiagDir(direction);
		const bool is_over_water = IsValidTile(tile) && IsTileType(tile, MP_WATER) && IsSea(tile);
		uint bridge_length = 0;
		const uint bridge_length_limit = std::min<uint>(_settings_game.construction.max_bridge_length, is_over_water ? 20 : 10);

		// We are not building yet, so we still need to find the end_tile.
		for (;
			IsValidTile(tile) &&
			(bridge_length <= bridge_length_limit) &&
			(GetTileZ(start_tile) < (GetTileZ(tile) + _settings_game.construction.max_bridge_height)) &&
			(GetTileZ(tile) <= GetTileZ(start_tile));
			tile += TileOffsByDiagDir(direction), bridge_length++) {

			auto is_complementary_slope =
				!IsSteepSlope(GetTileSlope(tile)) &&
				!IsHalftileSlope(GetTileSlope(tile)) &&
				GetTileSlope(start_tile) == ComplementSlope(GetTileSlope(tile));

			// No super-short bridges and always ending up on a matching upwards slope.
			if (!AreTilesAdjacent(start_tile, tile) && is_complementary_slope) {
				end_tile = tile;
				break;
			}
		}

		if (!IsValidTile(end_tile)) return INVALID_TILE;
		if (GetTileSlope(start_tile) != ComplementSlope(GetTileSlope(end_tile))) return INVALID_TILE;
		if (!IsTileType(end_tile, MP_CLEAR) && !IsTileType(end_tile, MP_TREES) && !IsCoastTile(end_tile)) return INVALID_TILE;
	}

	assert(!build_bridge || (IsValidTile(end_tile) && GetTileSlope(start_tile) == ComplementSlope(GetTileSlope(end_tile))));

	const uint length = GetTunnelBridgeLength(start_tile, end_tile);

	std::vector<BridgeType> available_bridge_types;
	for (BridgeType i = 0; i < MAX_BRIDGES; ++i) {
		if (MayTownBuildBridgeType(i) && CheckBridgeAvailability(i, length).Succeeded()) {
			available_bridge_types.push_back(i);
		}
	}

	assert(!build_bridge || !available_bridge_types.empty());
	if (available_bridge_types.empty()) return INVALID_TILE;

	const auto bridge_type = available_bridge_types[build_bridge ? RandomRange(uint32(available_bridge_types.size())) : 0];

	Backup cur_company(_current_company, OWNER_DEITY, FILE_LINE);
	const auto build_bridge_cmd = CmdBuildBridge(end_tile, DC_AUTO | (build_bridge ? DC_EXEC : DC_NONE), start_tile, bridge_type | (_public_road_type << 8) | (TRANSPORT_ROAD << 15));
	cur_company.Restore();

	assert(!build_bridge || build_bridge_cmd.Succeeded());
	assert(!build_bridge || (IsTileType(start_tile, MP_TUNNELBRIDGE) && IsTileType(end_tile, MP_TUNNELBRIDGE)));

	if (!build_bridge_cmd.Succeeded()) return INVALID_TILE;

	return end_tile;
}

static TileIndex BuildRiverBridge(PathNode *current, const DiagDirection road_direction, TileIndex end_tile = INVALID_TILE, const bool build_bridge = false)
{
	const TileIndex start_tile = current->node.tile;
	const int start_tile_z = GetTileMaxZ(start_tile);

	if (!build_bridge) {
		// We are not building yet, so we still need to find the end_tile.
		// We will only build a bridge if we need to cross a river, so first check for that.
		TileIndex tile = start_tile + TileOffsByDiagDir(road_direction);

		if (!IsWaterTile(tile) || !IsRiver(tile)) return INVALID_TILE;

		// Now let's see if we can bridge it. But don't bridge anything more than 4 river tiles. Cities aren't allowed to, so public roads we are not either.
		// Only bridges starting at slopes should be longer ones. The others look like crap when built this way. Players can build them but the map generator
		// should not force that on them. This is just to bridge rivers, not to make long bridges.
		for (;
			IsValidTile(tile) &&
			(GetTunnelBridgeLength(start_tile, tile) <= std::min(_settings_game.construction.max_bridge_length, (uint16)3)) &&
			(start_tile_z < (GetTileZ(tile) + _settings_game.construction.max_bridge_height)) &&
			(GetTileZ(tile) <= start_tile_z);
			tile += TileOffsByDiagDir(road_direction)) {

			if ((IsTileType(tile, MP_CLEAR) || IsTileType(tile, MP_TREES) || IsCoastTile(tile)) &&
					GetTileZ(tile) <= start_tile_z &&
					IsSufficientlyFlatSlope(GetTileSlope(tile))) {
				end_tile = tile;
				break;
			}
		}

		if (!IsValidTile(end_tile)) return INVALID_TILE;
		if (!IsTileType(end_tile, MP_CLEAR) && !IsTileType(end_tile, MP_TREES) && !IsCoastTile(end_tile)) return INVALID_TILE;
	}

	assert(!build_bridge || IsValidTile(end_tile));

	const uint length = GetTunnelBridgeLength(start_tile, end_tile);

	std::vector<BridgeType> available_bridge_types;
	for (BridgeType i = 0; i < MAX_BRIDGES; ++i) {
		if (MayTownBuildBridgeType(i) && CheckBridgeAvailability(i, length).Succeeded()) {
			available_bridge_types.push_back(i);
		}
	}

	const auto bridge_type = available_bridge_types[build_bridge ? RandomRange(uint32(available_bridge_types.size())) : 0];

	Backup cur_company(_current_company, OWNER_DEITY, FILE_LINE);
	const auto build_bridge_cmd = CmdBuildBridge(end_tile, DC_AUTO | (build_bridge ? DC_EXEC : DC_NONE), start_tile, bridge_type | (_public_road_type << 8) | (TRANSPORT_ROAD << 15));
	cur_company.Restore();

	assert(!build_bridge || build_bridge_cmd.Succeeded());
	assert(!build_bridge || (IsTileType(start_tile, MP_TUNNELBRIDGE) && IsTileType(end_tile, MP_TUNNELBRIDGE)));

	if (!build_bridge_cmd.Succeeded()) return INVALID_TILE;

	return end_tile;
}

static bool IsValidNeighbourOfPreviousTile(const TileIndex tile, const TileIndex previous_tile)
{
	if (!IsValidTile(tile) || (tile == previous_tile)) return false;

	const auto forward_direction = DiagdirBetweenTiles(previous_tile, tile);

	if (IsTileType(tile, MP_TUNNELBRIDGE)) {
		if (GetOtherTunnelBridgeEnd(tile) == previous_tile) return true;

		const auto tunnel_direction = GetTunnelBridgeDirection(tile);

		return (tunnel_direction == forward_direction);
	}

	if (!IsTileType(tile, MP_CLEAR) && !IsTileType(tile, MP_TREES) && !IsTileType(tile, MP_ROAD) && !IsCoastTile(tile)) return false;

	struct slope_desc {
		int tile_z;
		Slope tile_slope;
		int z;
		Slope slope;
	};

	auto get_slope_info = [](TileIndex t) -> slope_desc {
		slope_desc desc;

		desc.tile_slope = GetTileSlope(t, &desc.tile_z);

		desc.z = desc.tile_z;
		desc.slope = GetFoundationSlopeFromTileSlope(t, desc.tile_slope, &desc.z);

		if (desc.slope == desc.tile_slope && desc.slope != SLOPE_FLAT && HasBit(VALID_LEVEL_CROSSING_SLOPES, desc.slope)) {
			/* Synthesise a trivial flattening foundation */
			desc.slope = SLOPE_FLAT;
			desc.z++;
		}

		return desc;
	};
	const slope_desc sd = get_slope_info(tile);
	if (IsSteepSlope(sd.slope)) return false;

	const slope_desc previous_sd = get_slope_info(previous_tile);

	auto is_non_trivial_foundation = [](const slope_desc &sd) -> bool {
		return sd.slope != sd.tile_slope && !HasBit(VALID_LEVEL_CROSSING_SLOPES, sd.tile_slope);
	};

	/* Check non-trivial foundations (those which aren't 3 corners raised or 2 opposite corners raised -> flat) */
	if (is_non_trivial_foundation(sd) || is_non_trivial_foundation(previous_sd)) {
		static const Corner test_corners[16] = {
			// DIAGDIR_NE
			CORNER_N, CORNER_W,
			CORNER_E, CORNER_S,

			// DIAGDIR_SE
			CORNER_S, CORNER_W,
			CORNER_E, CORNER_N,

			// DIAGDIR_SW
			CORNER_S, CORNER_E,
			CORNER_W, CORNER_N,

			// DIAGDIR_NW
			CORNER_N, CORNER_E,
			CORNER_W, CORNER_S
		};
		const Corner *corners = test_corners + (forward_direction * 4);
		return ((previous_sd.z + GetSlopeZInCorner(previous_sd.slope, corners[0])) == (sd.z + GetSlopeZInCorner(sd.slope, corners[1]))) &&
				((previous_sd.z + GetSlopeZInCorner(previous_sd.slope, corners[2])) == (sd.z + GetSlopeZInCorner(sd.slope, corners[3])));
	}

	if (IsInclinedSlope(sd.slope)) {
		const auto slope_direction = GetInclinedSlopeDirection(sd.slope);

		if (slope_direction != forward_direction && ReverseDiagDir(slope_direction) != forward_direction) {
			return false;
		}
	} else if (!HasBit(VALID_LEVEL_CROSSING_SLOPES, sd.slope)) {
		return false;
	} else {
		/* Check whether the previous tile was an inclined slope, and whether we are leaving the previous tile from a valid direction */
		if (sd.tile_slope != SLOPE_FLAT) {
			if (IsInclinedSlope(previous_sd.slope)) {
				const DiagDirection slope_direction = GetInclinedSlopeDirection(previous_sd.slope);
				if (slope_direction != forward_direction && ReverseDiagDir(slope_direction) != forward_direction) return false;
			}
		}
	}

	return true;
}

static bool AreParallelOverlapping(const Point &start_a, const Point &end_a, const Point &start_b, const Point &end_b)
{
	// Check parallel overlaps.
	if (start_a.x == end_a.x && start_b.x == end_b.x && start_a.x == start_b.x) {
		if ((start_a.y <= start_b.y && end_a.y >= start_b.y) || (start_a.y >= start_b.y && end_a.y <= start_b.y) ||
			(start_a.y <= end_b.y && end_a.y >= end_b.y) || (start_a.y >= end_b.y && end_a.y <= end_b.y)) {
			return true;
		}
	}

	if (start_a.y == end_a.y && start_b.y == end_b.y && start_a.y == start_b.y) {
		if ((start_a.x <= start_b.x && end_a.x >= start_b.x) || (start_a.x >= start_b.x && end_a.x <= start_b.x) ||
			(start_a.x <= end_b.x && end_a.x >= end_b.x) || (start_a.x >= end_b.x && end_a.x <= end_b.x)) {
			return true;
		}
	}

	return false;
}

static bool AreIntersecting(const Point &start_a, const Point &end_a, const Point &start_b, const Point &end_b)
{
	if (start_a.x == end_a.x && start_b.y == end_b.y) {
		if ((start_b.x <= start_a.x && end_b.x >= start_a.x) || (start_b.x >= start_a.x && end_b.x <= start_a.x)) {
			if ((start_a.y <= start_b.y && end_a.y >= start_b.y) || (start_a.y >= start_b.y && end_a.y <= start_b.y)) {
				return true;
			}
		}
	}

	if (start_a.y == end_a.y && start_b.x == end_b.x) {
		if ((start_b.y <= start_a.y && end_b.y >= start_a.y) || (start_b.y >= start_a.y && end_b.y <= start_a.y)) {
			if ((start_a.x <= start_b.x && end_a.x >= start_b.x) || (start_a.x >= start_b.x && end_a.x <= start_b.x)) {
				return true;
			}
		}
	}

	return false;
}

static bool IsBlockedByPreviousBridgeOrTunnel(OpenListNode *current, TileIndex start_tile, TileIndex end_tile)
{
	PathNode* start = &current->path;
	PathNode* end = current->path.parent;

	Point start_b {};
	start_b.x = TileX(start_tile);
	start_b.y = TileY(start_tile);
	Point end_b {};
	end_b.x = TileX(end_tile);
	end_b.y = TileY(end_tile);

	while (end != nullptr) {
		Point start_a {};
		start_a.x = TileX(start->node.tile);
		start_a.y = TileY(start->node.tile);
		Point end_a {};
		end_a.x = TileX(end->node.tile);
		end_a.y = TileY(end->node.tile);

		if (!AreTilesAdjacent(start->node.tile, end->node.tile) &&
			(AreIntersecting(start_a, end_a, start_b, end_b) || AreParallelOverlapping(start_a, end_a, start_b, end_b))) {
			return true;
		}

		start = end;
		end = start->parent;
	}

	return false;
}

/** AyStar callback for getting the neighbouring nodes of the given node. */
static void PublicRoad_GetNeighbours(AyStar *aystar, OpenListNode *current)
{
	const auto current_tile = current->path.node.tile;
	const auto previous_tile = current->path.parent != nullptr ? current->path.parent->node.tile : INVALID_TILE;
	const auto forward_direction = DiagdirBetweenTiles(previous_tile, current_tile);

	aystar->num_neighbours = 0;

	// Check if we just went through a tunnel or a bridge.
	if (IsValidTile(previous_tile) && !AreTilesAdjacent(current_tile, previous_tile)) {

		// We went through a tunnel or bridge, this limits our options to proceed to only forward.
		const TileIndex next_tile = current_tile + TileOffsByDiagDir(forward_direction);

		if (IsValidNeighbourOfPreviousTile(next_tile, current_tile)) {
			aystar->neighbours[aystar->num_neighbours].tile = next_tile;
			aystar->neighbours[aystar->num_neighbours].direction = INVALID_TRACKDIR;
			aystar->num_neighbours++;
		}
	} else if (IsTileType(current_tile, MP_TUNNELBRIDGE)) {
		// Handle existing tunnels and bridges
		const auto tunnel_bridge_end = GetOtherTunnelBridgeEnd(current_tile);
		aystar->neighbours[aystar->num_neighbours].tile = tunnel_bridge_end;
		aystar->neighbours[aystar->num_neighbours].direction = INVALID_TRACKDIR;
		aystar->num_neighbours++;
	} else {
		// Handle regular neighbors.
		for (DiagDirection d = DIAGDIR_BEGIN; d < DIAGDIR_END; d++) {
			const auto neighbour = current_tile + TileOffsByDiagDir(d);

			if (neighbour == previous_tile) {
				continue;
			}

			if (IsValidNeighbourOfPreviousTile(neighbour, current_tile)) {
				aystar->neighbours[aystar->num_neighbours].tile = neighbour;
				aystar->neighbours[aystar->num_neighbours].direction = INVALID_TRACKDIR;
				aystar->num_neighbours++;
			}
		}

		// Check if we can turn this into a tunnel or a bridge.
		if (IsValidTile(previous_tile)) {
			const Slope current_tile_slope = GetTileSlope(current_tile);
			if (IsUpwardsSlope(current_tile_slope, forward_direction)) {
				const TileIndex tunnel_end = BuildTunnel(&current->path);

				if (IsValidTile(tunnel_end)) {
					const Slope tunnel_end_slope = GetTileSlope(tunnel_end);
					if (!IsBlockedByPreviousBridgeOrTunnel(current, current_tile, tunnel_end) &&
							!IsSteepSlope(tunnel_end_slope) &&
							!IsHalftileSlope(tunnel_end_slope) &&
							(tunnel_end_slope == ComplementSlope(current_tile_slope))) {
						assert(IsValidDiagDirection(DiagdirBetweenTiles(current_tile, tunnel_end)));
						aystar->neighbours[aystar->num_neighbours].tile = tunnel_end;
						aystar->neighbours[aystar->num_neighbours].direction = INVALID_TRACKDIR;
						aystar->num_neighbours++;
					}
				}
			} else if (IsDownwardsSlope(current_tile_slope, forward_direction)) {
				const TileIndex bridge_end = BuildBridge(&current->path, forward_direction);

				if (IsValidTile(bridge_end)) {
					const Slope bridge_end_slope = GetTileSlope(bridge_end);
					if (!IsBlockedByPreviousBridgeOrTunnel(current, current_tile, bridge_end) &&
							!IsSteepSlope(bridge_end_slope) &&
							!IsHalftileSlope(bridge_end_slope) &&
							(bridge_end_slope == ComplementSlope(current_tile_slope))) {
						assert(IsValidDiagDirection(DiagdirBetweenTiles(current_tile, bridge_end)));
						aystar->neighbours[aystar->num_neighbours].tile = bridge_end;
						aystar->neighbours[aystar->num_neighbours].direction = INVALID_TRACKDIR;
						aystar->num_neighbours++;
					}
				}
			} else if (IsSufficientlyFlatSlope(current_tile_slope)) {
				// Check if we could bridge a river from a flat tile. Not looking pretty on the map but you gotta do what you gotta do.
				const auto bridge_end = BuildRiverBridge(&current->path, forward_direction);
				assert(!IsValidTile(bridge_end) || IsSufficientlyFlatSlope(GetTileSlope(bridge_end)));

				if (IsValidTile(bridge_end) &&
						!IsBlockedByPreviousBridgeOrTunnel(current, current_tile, bridge_end)) {
					assert(IsValidDiagDirection(DiagdirBetweenTiles(current_tile, bridge_end)));
					aystar->neighbours[aystar->num_neighbours].tile = bridge_end;
					aystar->neighbours[aystar->num_neighbours].direction = INVALID_TRACKDIR;
					aystar->num_neighbours++;
				}
			}
		}
	}
}

/** AyStar callback for checking whether we reached our destination. */
static int32 PublicRoad_EndNodeCheck(const AyStar *aystar, const OpenListNode *current)
{
	return current->path.node.tile == static_cast<TileIndex>(reinterpret_cast<uintptr_t>(aystar->user_target)) ? AYSTAR_FOUND_END_NODE : AYSTAR_DONE;
}

/** AyStar callback when an route has been found. */
static void PublicRoad_FoundEndNode(AyStar *aystar, OpenListNode *current)
{
	PathNode* child = nullptr;

	for (PathNode *path = &current->path; path != nullptr; path = path->parent) {
		const TileIndex tile = path->node.tile;

		if (IsTileType(tile, MP_TUNNELBRIDGE)) {
			// Just follow the path; infrastructure is already in place.
			continue;
		}

		if (path->parent == nullptr || AreTilesAdjacent(tile, path->parent->node.tile)) {
			RoadBits road_bits = ROAD_NONE;

			if (child != nullptr) {
				const TileIndex tile2 = child->node.tile;
				road_bits |= DiagDirToRoadBits(DiagdirBetweenTiles(tile, tile2));
			}
			if (path->parent != nullptr) {
				const TileIndex tile2 = path->parent->node.tile;
				road_bits |= DiagDirToRoadBits(DiagdirBetweenTiles(tile, tile2));
			}

			if (child != nullptr || path->parent != nullptr) {
				// Check if we need to build anything.
				bool need_to_build_road = true;

				if (IsNormalRoadTile(tile)) {
					const RoadBits existing_bits = GetRoadBits(tile, RTT_ROAD);
					CLRBITS(road_bits, existing_bits);
					if (road_bits == ROAD_NONE) need_to_build_road = false;
				} else if (MayHaveRoad(tile)) {
					/* Tile already has road which can't be modified: level crossings, depots, drive-through stops, etc */
					need_to_build_road = false;
				}

				// If it is already a road and has the right bits, we are good. Otherwise build the needed ones.
				if (need_to_build_road) {
					Backup cur_company(_current_company, OWNER_DEITY, FILE_LINE);
					CmdBuildRoad(tile, DC_EXEC, _public_road_type << 4 | road_bits, 0);
					cur_company.Restore();
				}
			}
		} else {
			// We only get here if we have a parent and we're not adjacent to it. River/Tunnel time!
			const DiagDirection road_direction = DiagdirBetweenTiles(tile, path->parent->node.tile);

			auto end_tile = INVALID_TILE;

			const Slope tile_slope = GetTileSlope(tile);
			if (IsUpwardsSlope(tile_slope, road_direction)) {
				end_tile = BuildTunnel(path, path->parent->node.tile, true);
				assert(IsValidTile(end_tile) && IsDownwardsSlope(GetTileSlope(end_tile), road_direction));
			} else if (IsDownwardsSlope(tile_slope, road_direction)) {
				// Provide the function with the end tile, since we already know it, but still check the result.
				end_tile = BuildBridge(path, path->parent->node.tile, true);
				assert(IsValidTile(end_tile) && IsUpwardsSlope(GetTileSlope(end_tile), road_direction));
			} else {
				// River bridge is the last possibility.
				assert(IsSufficientlyFlatSlope(tile_slope));
				end_tile = BuildRiverBridge(path, road_direction, path->parent->node.tile, true);
				assert(IsValidTile(end_tile) && IsSufficientlyFlatSlope(GetTileSlope(end_tile)));
			}
		}

		child = path;
	}
}

static const int32 BASE_COST_PER_TILE  = 1;      // Cost for existing road or tunnel/bridge.
static const int32 COST_FOR_NEW_ROAD   = 10;    // Cost for building a new road.
static const int32 COST_FOR_SLOPE      = 50;     // Additional cost if the road heads up or down a slope.

/** AyStar callback for getting the cost of the current node. */
static int32 PublicRoad_CalculateG(AyStar *, AyStarNode *current, OpenListNode *parent)
{
	int32 cost = 0;

	const int32 distance = DistanceManhattan(parent->path.node.tile, current->tile);

	if (IsTileType(current->tile, MP_ROAD) || IsTileType(current->tile, MP_TUNNELBRIDGE)) {
		cost += distance * BASE_COST_PER_TILE;
	} else {
		cost += distance * COST_FOR_NEW_ROAD;

		if (GetTileMaxZ(parent->path.node.tile) != GetTileMaxZ(current->tile)) {
			cost += COST_FOR_SLOPE;

			auto current_node = &parent->path;
			auto parent_node = parent->path.parent;

			// Force the pathfinder to build serpentine roads by punishing every slope in the last couple of tiles.
			for (int i = 0; i < 3; ++i) {
				if (current_node == nullptr || parent_node == nullptr) {
					break;
				}

				if (GetTileMaxZ(current_node->node.tile) != GetTileMaxZ(parent_node->node.tile)) {
					cost += COST_FOR_SLOPE;
				}

				current_node = parent_node;
				parent_node = current_node->parent;
			}
		}

		if (distance > 1) {
			// We are planning to build a bridge or tunnel. Make that a bit more expensive.
			cost += 6 * COST_FOR_SLOPE;
			cost += distance * 2 * COST_FOR_NEW_ROAD;
		}
	}

	if (_settings_game.game_creation.build_public_roads == PRC_AVOID_CURVES &&
		parent->path.parent != nullptr &&
		DiagdirBetweenTiles(parent->path.parent->node.tile, parent->path.node.tile) != DiagdirBetweenTiles(parent->path.node.tile, current->tile)) {
		cost += 1;
	}

	return cost;
}

/** AyStar callback for getting the estimated cost to the destination. */
static int32 PublicRoad_CalculateH(AyStar *aystar, AyStarNode *current, OpenListNode *parent)
{
	return DistanceManhattan(static_cast<TileIndex>(reinterpret_cast<uintptr_t>(aystar->user_target)), current->tile) * BASE_COST_PER_TILE;
}

static AyStar PublicRoadAyStar()
{
	AyStar finder {};
	finder.CalculateG = PublicRoad_CalculateG;
	finder.CalculateH = PublicRoad_CalculateH;
	finder.GetNeighbours = PublicRoad_GetNeighbours;
	finder.EndNodeCheck = PublicRoad_EndNodeCheck;
	finder.FoundEndNode = PublicRoad_FoundEndNode;
	finder.max_search_nodes = 1 << 20;

	finder.Init(1 << _public_road_hash_size);

	return finder;
}

static bool PublicRoadFindPath(AyStar& finder, const TileIndex from, TileIndex to)
{
	finder.user_target = reinterpret_cast<void *>(static_cast<uintptr_t>(to));

	AyStarNode start {};
	start.tile = from;
	start.direction = INVALID_TRACKDIR;
	finder.AddStartNode(&start, 0);

	int result = AYSTAR_STILL_BUSY;

	while (result == AYSTAR_STILL_BUSY) {
		result = finder.Main();
	}

	const bool found_path = (result == AYSTAR_FOUND_END_NODE);

	finder.Clear();

	return found_path;
}

struct TownNetwork
{
	uint failures_to_connect {};
	std::vector<TileIndex> towns;
};

void PostProcessNetworks(AyStar &finder, const std::vector<std::unique_ptr<TownNetwork>> &town_networks)
{
	for (const auto &network : town_networks) {
		if (network->towns.size() <= 3) {
			continue;
		}

		std::vector towns(network->towns);

		for (auto town_a : network->towns) {
			std::partial_sort(towns.begin(), towns.begin() + 4, towns.end(), [&](const TileIndex& a, const TileIndex& b) { return DistanceManhattan(a, town_a) < DistanceManhattan(b, town_a); });

			TileIndex second_closest_town = towns[2];
			TileIndex third_closest_town = towns[3];

			PublicRoadFindPath(finder, town_a, second_closest_town);
			PublicRoadFindPath(finder, town_a, third_closest_town);

			IncreaseGeneratingWorldProgress(GWP_PUBLIC_ROADS);
		}
	}
}

/**
* Build the public road network connecting towns using AyStar.
*/
void GeneratePublicRoads()
{
	if (_settings_game.game_creation.build_public_roads == PRC_NONE) return;

	std::vector<TileIndex> towns;
	towns.clear();
	{
		for (const Town *town : Town::Iterate()) {
			towns.push_back(town->xy);
		}
	}

	if (towns.empty()) {
		return;
	}

	SetGeneratingWorldProgress(GWP_PUBLIC_ROADS, uint(towns.size() * 2));


	// Create a list of networks which also contain a value indicating how many times we failed to connect to them.
	std::vector<std::unique_ptr<TownNetwork>> networks;
	robin_hood::unordered_flat_map<TileIndex, TownNetwork *> town_to_network_map;

	TileIndex main_town;
	{
		auto main_town_iter = std::max_element(towns.begin(), towns.end(), [&](TileIndex a, TileIndex b) { return DistanceFromEdge(a) < DistanceFromEdge(b); });
		main_town = *main_town_iter;
		/* Unordered remove item */
		*main_town_iter = towns.back();
		towns.pop_back();
	}

	_public_road_type = GetTownRoadType();
	robin_hood::unordered_flat_set<TileIndex> checked_towns;

	std::unique_ptr<TownNetwork> new_main_network = std::make_unique<TownNetwork>();
	TownNetwork *main_network = new_main_network.get();
	networks.push_back(std::move(new_main_network));

	main_network->towns.push_back(main_town);
	main_network->failures_to_connect = 0;

	town_to_network_map[main_town] = main_network;

	IncreaseGeneratingWorldProgress(GWP_PUBLIC_ROADS);

	auto town_network_distance = [](const TileIndex town, const TownNetwork *network) -> uint {
		uint best = UINT_MAX;
		for (TileIndex t : network->towns) {
			best = std::min<uint>(best, DistanceManhattan(t, town));
		}
		return best;
	};

	std::sort(towns.begin(), towns.end(), [&](TileIndex a, TileIndex b) { return DistanceManhattan(a, main_town) < DistanceManhattan(b, main_town); });

	AyStar finder = PublicRoadAyStar();

	for (auto start_town : towns) {
		// Check if we can connect to any of the networks.
		checked_towns.clear();

		auto reachable_from_town = town_to_network_map.find(start_town);
		bool found_path = false;

		if (reachable_from_town != town_to_network_map.end()) {
			TownNetwork *reachable_network = reachable_from_town->second;

			const TileIndex end_town = *std::min_element(reachable_network->towns.begin(), reachable_network->towns.end(), [&](TileIndex a, TileIndex b) { return DistanceManhattan(start_town, a) < DistanceManhattan(start_town, b); });
			checked_towns.insert(end_town);

			found_path = PublicRoadFindPath(finder, start_town, end_town);

			if (found_path) {
				reachable_network->towns.push_back(start_town);
				if (reachable_network->failures_to_connect > 0) {
					reachable_network->failures_to_connect--;
				}
			} else {
				town_to_network_map.erase(reachable_from_town);
				reachable_network->failures_to_connect++;
			}
		}

		if (!found_path) {
			std::vector<std::unique_ptr<TownNetwork>>::iterator networks_end;

			if (networks.size() > 5) {
				networks_end = networks.begin() + 5;
			} else {
				networks_end = networks.end();
			}

			std::partial_sort(networks.begin(), networks_end, networks.end(), [&](const std::unique_ptr<TownNetwork> &a, const std::unique_ptr<TownNetwork> &b) {
				return town_network_distance(start_town, a.get()) < town_network_distance(start_town, b.get());
			});

			auto can_reach = [&](const std::unique_ptr<TownNetwork> &network) {
				if (reachable_from_town != town_to_network_map.end() && network.get() == reachable_from_town->second) {
					return false;
				}

				// Try to connect to the town in the network that is closest to us.
				// If we can't connect to that one, we can't connect to any of them since they are all interconnected.
				const TileIndex end_town = *std::min_element(network->towns.begin(), network->towns.end(), [&](TileIndex a, TileIndex b) { return DistanceManhattan(start_town, a) < DistanceManhattan(start_town, b); });

				if (checked_towns.find(end_town) != checked_towns.end()) {
					return false;
				}

				checked_towns.insert(end_town);

				found_path = PublicRoadFindPath(finder, start_town, end_town);

				if (found_path) {
					network->towns.push_back(start_town);
					if (network->failures_to_connect > 0) {
						network->failures_to_connect--;
					}
					town_to_network_map[start_town] = network.get();
				} else {
					network->failures_to_connect++;
				}

				return found_path;
			};

			std::sort(networks.begin(), networks_end, [&](const std::unique_ptr<TownNetwork> &a, const std::unique_ptr<TownNetwork> &b) {
				return a->failures_to_connect < b->failures_to_connect;
			});

			if (!std::any_of(networks.begin(), networks_end, can_reach)) {
				// We failed so many networks, we are a separate network. Let future towns try to connect to us.
				std::unique_ptr<TownNetwork> new_network = std::make_unique<TownNetwork>();
				new_network->towns.push_back(start_town);
				new_network->failures_to_connect = 0;

				// We basically failed to connect to this many towns.
				int towns_already_in_networks = std::accumulate(networks.begin(), networks.end(), 0, [&](int accumulator, const std::unique_ptr<TownNetwork> &network) {
					return accumulator + static_cast<int>(network->towns.size());
				});

				new_network->failures_to_connect += towns_already_in_networks;
				town_to_network_map[start_town] = new_network.get();
				networks.push_back(std::move(new_network));
			}
		}

		IncreaseGeneratingWorldProgress(GWP_PUBLIC_ROADS);
	}

	PostProcessNetworks(finder, networks);

	finder.Free();
}

/* ========================================================================= */
/*                              END PUBLIC ROADS                             */
/* ========================================================================= */
=======
}
>>>>>>> ab535c0a
<|MERGE_RESOLUTION|>--- conflicted
+++ resolved
@@ -147,11 +147,7 @@
 		if (rti->label == 0) return false;
 
 		/* Not yet introduced at this date. */
-<<<<<<< HEAD
 		if (IsInsideMM(rti->introduction_date, 0, MAX_DAY) && rti->introduction_date > _date) return false;
-=======
-		if (IsInsideMM(rti->introduction_date, 0, CalendarTime::MAX_DATE.base()) && rti->introduction_date > TimerGameCalendar::date) return false;
->>>>>>> ab535c0a
 
 		/*
 		 * Do not allow building hidden road types, except when a town may build it.
@@ -213,11 +209,7 @@
 		if (rti->label == 0) continue;
 
 		/* Not date introduced. */
-<<<<<<< HEAD
 		if (!IsInsideMM(rti->introduction_date, 0, MAX_DAY)) continue;
-=======
-		if (!IsInsideMM(rti->introduction_date, 0, CalendarTime::MAX_DATE.base())) continue;
->>>>>>> ab535c0a
 
 		/* Not yet introduced at this date. */
 		if (rti->introduction_date > date) continue;
@@ -313,43 +305,6 @@
 
 	/* No matching label was found, so it is invalid */
 	return INVALID_ROADTYPE;
-<<<<<<< HEAD
-}
-
-/**
- * Returns the available RoadSubTypes for the provided RoadType
- * If the given company is valid then will be returned a list of the available sub types at the current date, while passing
- * a deity company will make all the sub types available
- * @param rt the RoadType to filter
- * @param c the company ID to check the roadtype against
- * @param any_date whether to return only currently introduced roadtypes or also future ones
- * @returns the existing RoadSubTypes
- */
-RoadTypes ExistingRoadTypes(CompanyID c)
-{
-	/* Check only players which can actually own vehicles, editor and gamescripts are considered deities */
-	if (c < OWNER_END) {
-		const Company *company = Company::GetIfValid(c);
-		if (company != nullptr) return company->avail_roadtypes;
-	}
-
-	RoadTypes known_roadtypes = ROADTYPES_NONE;
-
-	/* Find used roadtypes */
-	for (Engine *e : Engine::IterateType(VEH_ROAD)) {
-		/* Check if the roadtype can be used in the current climate */
-		if (!HasBit(e->info.climates, _settings_game.game_creation.landscape)) continue;
-
-		/* Check whether available for all potential companies */
-		if (e->company_avail != MAX_UVALUE(CompanyMask)) continue;
-
-		known_roadtypes |= GetRoadTypeInfo(e->u.road.roadtype)->introduces_roadtypes;
-	}
-
-	/* Get the date introduced roadtypes as well. */
-	known_roadtypes = AddDateIntroducedRoadTypes(known_roadtypes, MAX_DAY);
-
-	return known_roadtypes;
 }
 
 
@@ -1189,7 +1144,4 @@
 
 /* ========================================================================= */
 /*                              END PUBLIC ROADS                             */
-/* ========================================================================= */
-=======
-}
->>>>>>> ab535c0a
+/* ========================================================================= */