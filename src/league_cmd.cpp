--- conflicted
+++ resolved
@@ -55,11 +55,7 @@
  * @param footer Text to show below the table
  * @return the cost of this operation or an error
  */
-<<<<<<< HEAD
-static std::tuple<CommandCost, LeagueTableID> CmdCreateLeagueTableImpl(DoCommandFlag flags, const std::string &title, const std::string &header, const std::string &footer)
-=======
-std::tuple<CommandCost, LeagueTableID> CmdCreateLeagueTable(DoCommandFlags flags, const std::string &title, const std::string &header, const std::string &footer)
->>>>>>> c3d5e6d2
+static std::tuple<CommandCost, LeagueTableID> CmdCreateLeagueTableImpl(DoCommandFlags flags, const std::string &title, const std::string &header, const std::string &footer)
 {
 	if (_current_company != OWNER_DEITY) return { CMD_ERROR, INVALID_LEAGUE_TABLE };
 	if (!LeagueTable::CanAllocateItem()) return { CMD_ERROR, INVALID_LEAGUE_TABLE };
@@ -76,7 +72,7 @@
 	return { CommandCost(), INVALID_LEAGUE_TABLE };
 }
 
-CommandCost CmdCreateLeagueTable(DoCommandFlag flags, const std::string &title, const std::string &header, const std::string &footer)
+CommandCost CmdCreateLeagueTable(DoCommandFlags flags, const std::string &title, const std::string &header, const std::string &footer)
 {
 	auto [res, id] = CmdCreateLeagueTableImpl(flags, title, header, footer);
 	res.SetResultData(id);
@@ -95,11 +91,7 @@
  * @param link_target Id of the referenced object
  * @return the cost of this operation or an error
  */
-<<<<<<< HEAD
-static std::tuple<CommandCost, LeagueTableElementID> CmdCreateLeagueTableElementImpl(DoCommandFlag flags, LeagueTableID table, int64_t rating, CompanyID company, const std::string &text, const std::string &score, LinkType link_type, LinkTargetID link_target)
-=======
-std::tuple<CommandCost, LeagueTableElementID> CmdCreateLeagueTableElement(DoCommandFlags flags, LeagueTableID table, int64_t rating, CompanyID company, const std::string &text, const std::string &score, LinkType link_type, LinkTargetID link_target)
->>>>>>> c3d5e6d2
+static std::tuple<CommandCost, LeagueTableElementID> CmdCreateLeagueTableElementImpl(DoCommandFlags flags, LeagueTableID table, int64_t rating, CompanyID company, const std::string &text, const std::string &score, LinkType link_type, LinkTargetID link_target)
 {
 	if (_current_company != OWNER_DEITY) return { CMD_ERROR, INVALID_LEAGUE_TABLE_ELEMENT };
 	if (!LeagueTableElement::CanAllocateItem()) return { CMD_ERROR, INVALID_LEAGUE_TABLE_ELEMENT };
@@ -121,7 +113,7 @@
 	return { CommandCost(), INVALID_LEAGUE_TABLE_ELEMENT };
 }
 
-CommandCost CmdCreateLeagueTableElement(DoCommandFlag flags, LeagueTableID table, int64_t rating, CompanyID company, const std::string &text, const std::string &score, LinkType link_type, LinkTargetID link_target)
+CommandCost CmdCreateLeagueTableElement(DoCommandFlags flags, LeagueTableID table, int64_t rating, CompanyID company, const std::string &text, const std::string &score, LinkType link_type, LinkTargetID link_target)
 {
 	auto [res, id] = CmdCreateLeagueTableElementImpl(flags, table, rating, company, text, score, link_type, link_target);
 	res.SetResultData(id);
