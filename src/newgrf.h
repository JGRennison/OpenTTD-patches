--- conflicted
+++ resolved
@@ -379,7 +379,7 @@
 
 	uint8_t ctrl_flags;                      ///< General GRF control flags
 
-	btree::btree_map<uint16_t, uint> string_map; ///< Map of local GRF string ID to string ID
+	btree::btree_map<GRFStringID, StringIndexInTab> string_map; ///< Map of local GRF string ID to string ID
 
 	GRFFile(const struct GRFConfig *config);
 
@@ -443,12 +443,8 @@
 
 bool GetGlobalVariable(uint8_t param, uint32_t *value, const GRFFile *grffile);
 
-<<<<<<< HEAD
-StringID MapGRFStringID(uint32_t grfid, StringID str);
-StringID MapGRFStringID(const struct GRFFile *grf, StringID str);
-=======
 StringID MapGRFStringID(uint32_t grfid, GRFStringID str);
->>>>>>> b653f875
+StringID MapGRFStringID(const struct GRFFile *grf, GRFStringID str);
 void ShowNewGRFError();
 uint CountSelectedGRFs(GRFConfig *grfconf);
 
