--- conflicted
+++ resolved
@@ -129,23 +129,13 @@
 	SetTileType(t, MP_TUNNELBRIDGE);
 	SetTileOwner(t, o);
 	SetDockingTile(t, false);
-<<<<<<< HEAD
 	_m[t].m2 = 0;
 	_m[t].m3 = 0;
-	_m[t].m4 = INVALID_ROADTYPE;
+	_m[t].m4 = 0;
 	_m[t].m5 = 1 << 7 | tt << 2 | d;
 	SB(_me[t].m6, 2, 4, bridgetype);
 	_me[t].m7 = 0;
-	_me[t].m8 = INVALID_ROADTYPE << 6;
-=======
-	t.m2() = 0;
-	t.m3() = 0;
-	t.m4() = 0;
-	t.m5() = 1 << 7 | tt << 2 | d;
-	SB(t.m6(), 2, 4, bridgetype);
-	t.m7() = 0;
-	t.m8() = 0;
->>>>>>> 786893a8
+	_me[t].m8 = 0;
 }
 
 /**
