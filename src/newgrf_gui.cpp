--- conflicted
+++ resolved
@@ -2017,15 +2017,9 @@
 		CloseWindowByClass(WC_TEXTFILE);
 		NewGRFWindow *nw = dynamic_cast<NewGRFWindow*>(w);
 
-<<<<<<< HEAD
 		GamelogStartAction(GLAT_GRF);
 		GamelogGRFUpdate(_grfconfig, nw->actives); // log GRF changes
-		CopyGRFConfigList(nw->orig_list, nw->actives, false);
-=======
-		_gamelog.StartAction(GLAT_GRF);
-		_gamelog.GRFUpdate(_grfconfig, nw->actives); // log GRF changes
 		CopyGRFConfigList(*nw->orig_list, nw->actives, false);
->>>>>>> d05cc2ef
 		ReloadNewGRFData();
 		PostCheckNewGRFLoadWarnings();
 		GamelogStopAction();
