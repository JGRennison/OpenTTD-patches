--- conflicted
+++ resolved
@@ -110,12 +110,7 @@
 	}
 
 	/* Prepare and draw MD5 sum */
-<<<<<<< HEAD
-	SetDParamStr(0, md5sumToString(c.ident.md5sum));
-	tr.top = DrawStringMultiLine(tr, STR_NEWGRF_SETTINGS_MD5SUM);
-=======
-	tr.top = DrawStringMultiLine(tr, GetString(STR_NEWGRF_SETTINGS_MD5SUM, FormatArrayAsHex(c.ident.md5sum)));
->>>>>>> 321debf7
+	tr.top = DrawStringMultiLine(tr, GetString(STR_NEWGRF_SETTINGS_MD5SUM, md5sumToString(c.ident.md5sum)));
 
 	/* Show GRF parameter list */
 	if (show_params) {
