--- conflicted
+++ resolved
@@ -9,6 +9,7 @@
 
 #include "../../stdafx.h"
 #include "../../debug.h"
+#include "../../debug_fmt.h"
 #include "../../blitter/factory.hpp"
 #include "../../core/alloc_func.hpp"
 #include "../../core/math_func.hpp"
@@ -398,55 +399,8 @@
 		logfont = *(const LOGFONT *)settings->os_handle;
 	} else if (strchr(font_name, '.') != nullptr) {
 		/* Might be a font file name, try load it. */
-<<<<<<< HEAD
-
-		wchar_t fontPath[MAX_PATH] = {};
-
-		/* See if this is an absolute path. */
-		if (FileExists(settings->font)) {
-			convert_to_fs(font_name, fontPath, lengthof(fontPath));
-		} else {
-			/* Scan the search-paths to see if it can be found. */
-			std::string full_font = FioFindFullPath(BASE_DIR, font_name);
-			if (!full_font.empty()) {
-				convert_to_fs(font_name, fontPath, lengthof(fontPath));
-			}
-		}
-
-		if (fontPath[0] != 0) {
-			if (AddFontResourceEx(fontPath, FR_PRIVATE, 0) != 0) {
-				/* Try a nice little undocumented function first for getting the internal font name.
-				 * Some documentation is found at: http://www.undocprint.org/winspool/getfontresourceinfo */
-				static LibraryLoader _gdi32("gdi32.dll");
-				typedef BOOL(WINAPI *PFNGETFONTRESOURCEINFO)(LPCTSTR, LPDWORD, LPVOID, DWORD);
-				static PFNGETFONTRESOURCEINFO GetFontResourceInfo = _gdi32.GetFunction("GetFontResourceInfoW");
-
-				if (GetFontResourceInfo != nullptr) {
-					/* Try to query an array of LOGFONTs that describe the file. */
-					DWORD len = 0;
-					if (GetFontResourceInfo(fontPath, &len, nullptr, 2) && len >= sizeof(LOGFONT)) {
-						LOGFONT *buf = (LOGFONT *)AllocaM(byte, len);
-						if (GetFontResourceInfo(fontPath, &len, buf, 2)) {
-							logfont = *buf; // Just use first entry.
-						}
-					}
-				}
-
-				/* No dice yet. Use the file name as the font face name, hoping it matches. */
-				if (logfont.lfFaceName[0] == 0) {
-					wchar_t fname[_MAX_FNAME];
-					_wsplitpath(fontPath, nullptr, nullptr, fname, nullptr);
-
-					wcsncpy_s(logfont.lfFaceName, lengthof(logfont.lfFaceName), fname, _TRUNCATE);
-					logfont.lfWeight = strcasestr(font_name, " bold") != nullptr || strcasestr(font_name, "-bold") != nullptr ? FW_BOLD : FW_NORMAL; // Poor man's way to allow selecting bold fonts.
-				}
-			} else {
-				ShowInfoF("Unable to load file '%s' for %s font, using default windows font selection instead", font_name, FontSizeToName(fs));
-			}
-=======
 		if (!TryLoadFontFromFile(settings->font, logfont)) {
 			ShowInfo("Unable to load file '{}' for {} font, using default windows font selection instead", font_name, FontSizeToName(fs));
->>>>>>> 53fa54f8
 		}
 	}
 
@@ -455,17 +409,8 @@
 		convert_to_fs(font_name, logfont.lfFaceName, lengthof(logfont.lfFaceName));
 	}
 
-<<<<<<< HEAD
-	HFONT font = CreateFontIndirect(&logfont);
-	if (font == nullptr) {
-		ShowInfoF("Unable to use '%s' for %s font, Win32 reported error 0x%lX, using sprite font instead", font_name, FontSizeToName(fs), GetLastError());
-		return;
-	}
-	DeleteObject(font);
-=======
 	LoadWin32Font(fs, logfont, settings->size, font_name);
 }
->>>>>>> 53fa54f8
 
 /**
  * Load a TrueType font from a file.
