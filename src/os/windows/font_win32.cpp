/*
 * This file is part of OpenTTD.
 * OpenTTD is free software; you can redistribute it and/or modify it under the terms of the GNU General Public License as published by the Free Software Foundation, version 2.
 * OpenTTD is distributed in the hope that it will be useful, but WITHOUT ANY WARRANTY; without even the implied warranty of MERCHANTABILITY or FITNESS FOR A PARTICULAR PURPOSE.
 * See the GNU General Public License for more details. You should have received a copy of the GNU General Public License along with OpenTTD. If not, see <http://www.gnu.org/licenses/>.
 */

/** @file font_win32.cpp Functions related to font handling on Win32. */

#include "../../stdafx.h"
#include "../../debug.h"
#include "font_win32.h"
#include "../../blitter/factory.hpp"
#include "../../core/alloc_func.hpp"
#include "../../core/math_func.hpp"
#include "../../fileio_func.h"
#include "../../fontdetection.h"
#include "../../fontcache.h"
#include "../../string_func.h"
#include "../../strings_func.h"
#include "../../zoom_func.h"

#include "../../table/control_codes.h"

#include <windows.h>
#include <shlobj.h> /* SHGetFolderPath */
#include "os/windows/win32.h"
#undef small // Say what, Windows?

#include "safeguards.h"

#ifdef WITH_FREETYPE

#include <ft2build.h>
#include FT_FREETYPE_H

extern FT_Library _library;

/**
 * Get the short DOS 8.3 format for paths.
 * FreeType doesn't support Unicode filenames and Windows' fopen (as used
 * by FreeType) doesn't support UTF-8 filenames. So we have to convert the
 * filename into something that isn't UTF-8 but represents the Unicode file
 * name. This is the short DOS 8.3 format. This does not contain any
 * characters that fopen doesn't support.
 * @param long_path the path in system encoding.
 * @return the short path in ANSI (ASCII).
 */
static const char *GetShortPath(const wchar_t *long_path)
{
	static char short_path[MAX_PATH];
	wchar_t short_path_w[MAX_PATH];
	GetShortPathName(long_path, short_path_w, lengthof(short_path_w));
	WideCharToMultiByte(CP_ACP, 0, short_path_w, -1, short_path, lengthof(short_path), nullptr, nullptr);
	return short_path;
}

/* Get the font file to be loaded into Freetype by looping the registry
 * location where windows lists all installed fonts. Not very nice, will
 * surely break if the registry path changes, but it works. Much better
 * solution would be to use CreateFont, and extract the font data from it
 * by GetFontData. The problem with this is that the font file needs to be
 * kept in memory then until the font is no longer needed. This could mean
 * an additional memory usage of 30MB (just for fonts!) when using an eastern
 * font for all font sizes */
static const wchar_t *FONT_DIR_NT = L"SOFTWARE\\Microsoft\\Windows NT\\CurrentVersion\\Fonts";
FT_Error GetFontByFaceName(const char *font_name, FT_Face *face)
{
	FT_Error err = FT_Err_Cannot_Open_Resource;
	HKEY hKey;
	LONG ret;
	wchar_t vbuffer[MAX_PATH], dbuffer[256];
	wchar_t *pathbuf;
	const char *font_path;
	uint index;
	size_t path_len;

	ret = RegOpenKeyEx(HKEY_LOCAL_MACHINE, FONT_DIR_NT, 0, KEY_READ, &hKey);

	if (ret != ERROR_SUCCESS) {
		DEBUG(freetype, 0, "Cannot open registry key HKLM\\SOFTWARE\\Microsoft\\Windows NT\\CurrentVersion\\Fonts");
		return err;
	}

	/* Convert font name to file system encoding. */
	wchar_t *font_namep = wcsdup(OTTD2FS(font_name).c_str());

	for (index = 0;; index++) {
		wchar_t *s;
		DWORD vbuflen = lengthof(vbuffer);
		DWORD dbuflen = lengthof(dbuffer);

		ret = RegEnumValue(hKey, index, vbuffer, &vbuflen, nullptr, nullptr, (byte *)dbuffer, &dbuflen);
		if (ret != ERROR_SUCCESS) goto registry_no_font_found;

		/* The font names in the registry are of the following 3 forms:
		 * - ADMUI3.fon
		 * - Book Antiqua Bold (TrueType)
		 * - Batang & BatangChe & Gungsuh & GungsuhChe (TrueType)
		 * We will strip the font-type '()' if any and work with the font name
		 * itself, which must match exactly; if...
		 * TTC files, font files which contain more than one font are separated
		 * by '&'. Our best bet will be to do substr match for the fontname
		 * and then let FreeType figure out which index to load */
		s = wcschr(vbuffer, L'(');
		if (s != nullptr) s[-1] = '\0';

		if (wcschr(vbuffer, L'&') == nullptr) {
			if (wcsicmp(vbuffer, font_namep) == 0) break;
		} else {
			if (wcsstr(vbuffer, font_namep) != nullptr) break;
		}
	}

	if (!SUCCEEDED(SHGetFolderPath(nullptr, CSIDL_FONTS, nullptr, SHGFP_TYPE_CURRENT, vbuffer))) {
		DEBUG(freetype, 0, "SHGetFolderPath cannot return fonts directory");
		goto folder_error;
	}

	/* Some fonts are contained in .ttc files, TrueType Collection fonts. These
	 * contain multiple fonts inside this single file. GetFontData however
	 * returns the whole file, so we need to check each font inside to get the
	 * proper font. */
	path_len = wcslen(vbuffer) + wcslen(dbuffer) + 2; // '\' and terminating nul.
	pathbuf = AllocaM(wchar_t, path_len);
	_snwprintf(pathbuf, path_len, L"%s\\%s", vbuffer, dbuffer);

	/* Convert the path into something that FreeType understands. */
	font_path = GetShortPath(pathbuf);

	index = 0;
	do {
		err = FT_New_Face(_library, font_path, index, face);
		if (err != FT_Err_Ok) break;

		if (strncasecmp(font_name, (*face)->family_name, strlen((*face)->family_name)) == 0) break;
		/* Try english name if font name failed */
		if (strncasecmp(font_name + strlen(font_name) + 1, (*face)->family_name, strlen((*face)->family_name)) == 0) break;
		err = FT_Err_Cannot_Open_Resource;

	} while ((FT_Long)++index != (*face)->num_faces);


folder_error:
registry_no_font_found:
	free(font_namep);
	RegCloseKey(hKey);
	return err;
}

/**
 * Fonts can have localised names and when the system locale is the same as
 * one of those localised names Windows will always return that localised name
 * instead of allowing to get the non-localised (English US) name of the font.
 * This will later on give problems as freetype uses the non-localised name of
 * the font and we need to compare based on that name.
 * Windows furthermore DOES NOT have an API to get the non-localised name nor
 * can we override the system locale. This means that we have to actually read
 * the font itself to gather the font name we want.
 * Based on: http://blogs.msdn.com/michkap/archive/2006/02/13/530814.aspx
 * @param logfont the font information to get the english name of.
 * @return the English name (if it could be found).
 */
static const char *GetEnglishFontName(const ENUMLOGFONTEX *logfont)
{
	static char font_name[MAX_PATH];
	const char *ret_font_name = nullptr;
	uint pos = 0;
	HDC dc;
	HGDIOBJ oldfont;
	byte *buf;
	DWORD dw;
	uint16 format, count, stringOffset, platformId, encodingId, languageId, nameId, length, offset;

	HFONT font = CreateFontIndirect(&logfont->elfLogFont);
	if (font == nullptr) goto err1;

	dc = GetDC(nullptr);
	oldfont = SelectObject(dc, font);
	dw = GetFontData(dc, 'eman', 0, nullptr, 0);
	if (dw == GDI_ERROR) goto err2;

	buf = MallocT<byte>(dw);
	dw = GetFontData(dc, 'eman', 0, buf, dw);
	if (dw == GDI_ERROR) goto err3;

	format = buf[pos++] << 8;
	format += buf[pos++];
	assert(format == 0);
	count = buf[pos++] << 8;
	count += buf[pos++];
	stringOffset = buf[pos++] << 8;
	stringOffset += buf[pos++];
	for (uint i = 0; i < count; i++) {
		platformId = buf[pos++] << 8;
		platformId += buf[pos++];
		encodingId = buf[pos++] << 8;
		encodingId += buf[pos++];
		languageId = buf[pos++] << 8;
		languageId += buf[pos++];
		nameId = buf[pos++] << 8;
		nameId += buf[pos++];
		if (nameId != 1) {
			pos += 4; // skip length and offset
			continue;
		}
		length = buf[pos++] << 8;
		length += buf[pos++];
		offset = buf[pos++] << 8;
		offset += buf[pos++];

		/* Don't buffer overflow */
		length = std::min<uint16>(length, MAX_PATH - 1);
		for (uint j = 0; j < length; j++) font_name[j] = buf[stringOffset + offset + j];
		font_name[length] = '\0';

		if ((platformId == 1 && languageId == 0) ||      // Macintosh English
			(platformId == 3 && languageId == 0x0409)) { // Microsoft English (US)
			ret_font_name = font_name;
			break;
		}
	}

err3:
	free(buf);
err2:
	SelectObject(dc, oldfont);
	ReleaseDC(nullptr, dc);
	DeleteObject(font);
err1:
	return ret_font_name == nullptr ? FS2OTTD((const wchar_t *)logfont->elfFullName) : ret_font_name;
}
#endif /* WITH_FREETYPE */

class FontList {
protected:
	wchar_t **fonts;
	uint items;
	uint capacity;

public:
	FontList() : fonts(nullptr), items(0), capacity(0) { };

	~FontList() {
		if (this->fonts == nullptr) return;

		for (uint i = 0; i < this->items; i++) {
			free(this->fonts[i]);
		}

		free(this->fonts);
	}

	bool Add(const wchar_t *font) {
		for (uint i = 0; i < this->items; i++) {
			if (wcscmp(this->fonts[i], font) == 0) return false;
		}

		if (this->items == this->capacity) {
			this->capacity += 10;
			this->fonts = ReallocT(this->fonts, this->capacity);
		}

		this->fonts[this->items++] = wcsdup(font);

		return true;
	}
};

struct EFCParam {
	FreeTypeSettings *settings;
	LOCALESIGNATURE  locale;
	MissingGlyphSearcher *callback;
	FontList fonts;
};

static int CALLBACK EnumFontCallback(const ENUMLOGFONTEX *logfont, const NEWTEXTMETRICEX *metric, DWORD type, LPARAM lParam)
{
	EFCParam *info = (EFCParam *)lParam;

	/* Skip duplicates */
	if (!info->fonts.Add((const wchar_t *)logfont->elfFullName)) return 1;
	/* Only use TrueType fonts */
	if (!(type & TRUETYPE_FONTTYPE)) return 1;
	/* Don't use SYMBOL fonts */
	if (logfont->elfLogFont.lfCharSet == SYMBOL_CHARSET) return 1;
	/* Use monospaced fonts when asked for it. */
	if (info->callback->Monospace() && (logfont->elfLogFont.lfPitchAndFamily & (FF_MODERN | FIXED_PITCH)) != (FF_MODERN | FIXED_PITCH)) return 1;

	/* The font has to have at least one of the supported locales to be usable. */
	if ((metric->ntmFontSig.fsCsb[0] & info->locale.lsCsbSupported[0]) == 0 && (metric->ntmFontSig.fsCsb[1] & info->locale.lsCsbSupported[1]) == 0) {
		/* On win9x metric->ntmFontSig seems to contain garbage. */
		FONTSIGNATURE fs;
		memset(&fs, 0, sizeof(fs));
		HFONT font = CreateFontIndirect(&logfont->elfLogFont);
		if (font != nullptr) {
			HDC dc = GetDC(nullptr);
			HGDIOBJ oldfont = SelectObject(dc, font);
			GetTextCharsetInfo(dc, &fs, 0);
			SelectObject(dc, oldfont);
			ReleaseDC(nullptr, dc);
			DeleteObject(font);
		}
		if ((fs.fsCsb[0] & info->locale.lsCsbSupported[0]) == 0 && (fs.fsCsb[1] & info->locale.lsCsbSupported[1]) == 0) return 1;
	}

	char font_name[MAX_PATH];
	convert_from_fs((const wchar_t *)logfont->elfFullName, font_name, lengthof(font_name));

#ifdef WITH_FREETYPE
	/* Add english name after font name */
	const char *english_name = GetEnglishFontName(logfont);
	strecpy(font_name + strlen(font_name) + 1, english_name, lastof(font_name));

	/* Check whether we can actually load the font. */
	bool ft_init = _library != nullptr;
	bool found = false;
	FT_Face face;
	/* Init FreeType if needed. */
	if ((ft_init || FT_Init_FreeType(&_library) == FT_Err_Ok) && GetFontByFaceName(font_name, &face) == FT_Err_Ok) {
		FT_Done_Face(face);
		found = true;
	}
	if (!ft_init) {
		/* Uninit FreeType if we did the init. */
		FT_Done_FreeType(_library);
		_library = nullptr;
	}

	if (!found) return 1;
#else
	const char *english_name = font_name;
#endif /* WITH_FREETYPE */

	info->callback->SetFontNames(info->settings, font_name, &logfont->elfLogFont);
	if (info->callback->FindMissingGlyphs()) return 1;
	DEBUG(freetype, 1, "Fallback font: %s (%s)", font_name, english_name);
	return 0; // stop enumerating
}

bool SetFallbackFont(FreeTypeSettings *settings, const char *language_isocode, int winlangid, MissingGlyphSearcher *callback)
{
	DEBUG(freetype, 1, "Trying fallback fonts");
	EFCParam langInfo;
	if (GetLocaleInfo(MAKELCID(winlangid, SORT_DEFAULT), LOCALE_FONTSIGNATURE, (LPTSTR)&langInfo.locale, sizeof(langInfo.locale) / sizeof(wchar_t)) == 0) {
		/* Invalid langid or some other mysterious error, can't determine fallback font. */
		DEBUG(freetype, 1, "Can't get locale info for fallback font (langid=0x%x)", winlangid);
		return false;
	}
	langInfo.settings = settings;
	langInfo.callback = callback;

	LOGFONT font;
	/* Enumerate all fonts. */
	font.lfCharSet = DEFAULT_CHARSET;
	font.lfFaceName[0] = '\0';
	font.lfPitchAndFamily = 0;

	HDC dc = GetDC(nullptr);
	int ret = EnumFontFamiliesEx(dc, &font, (FONTENUMPROC)&EnumFontCallback, (LPARAM)&langInfo, 0);
	ReleaseDC(nullptr, dc);
	return ret == 0;
}


#ifndef ANTIALIASED_QUALITY
#define ANTIALIASED_QUALITY     4
#endif

/**
 * Create a new Win32FontCache.
 * @param fs      The font size that is going to be cached.
 * @param logfont The font that has to be loaded.
 * @param pixels  The number of pixels this font should be high.
 */
Win32FontCache::Win32FontCache(FontSize fs, const LOGFONT &logfont, int pixels) : TrueTypeFontCache(fs, pixels), logfont(logfont)
{
	this->dc = CreateCompatibleDC(nullptr);
	this->SetFontSize(fs, pixels);
	this->fontname = FS2OTTD(this->logfont.lfFaceName);
}

Win32FontCache::~Win32FontCache()
{
	this->ClearFontCache();
	DeleteDC(this->dc);
	DeleteObject(this->font);
}

void Win32FontCache::SetFontSize(FontSize fs, int pixels)
{
	if (pixels == 0) {
		/* Try to determine a good height based on the minimal height recommended by the font. */
		int scaled_height = ScaleFontTrad(this->GetDefaultFontHeight(this->fs));
		pixels = scaled_height;

		HFONT temp = CreateFontIndirect(&this->logfont);
		if (temp != nullptr) {
			HGDIOBJ old = SelectObject(this->dc, temp);

			UINT size = GetOutlineTextMetrics(this->dc, 0, nullptr);
			LPOUTLINETEXTMETRIC otm = (LPOUTLINETEXTMETRIC)AllocaM(BYTE, size);
			GetOutlineTextMetrics(this->dc, size, otm);

			/* Font height is minimum height plus the difference between the default
			 * height for this font size and the small size. */
			int diff = scaled_height - ScaleFontTrad(this->GetDefaultFontHeight(FS_SMALL));
			pixels = Clamp(std::min(otm->otmusMinimumPPEM, MAX_FONT_MIN_REC_SIZE) + diff, scaled_height, MAX_FONT_SIZE);

			SelectObject(dc, old);
			DeleteObject(temp);
		}
	} else {
		pixels = ScaleFontTrad(pixels);
	}
	this->used_size = pixels;

	/* Create GDI font handle. */
	this->logfont.lfHeight = -pixels;
	this->logfont.lfWidth = 0;
	this->logfont.lfOutPrecision = ANTIALIASED_QUALITY;

	if (this->font != nullptr) {
		SelectObject(dc, this->old_font);
		DeleteObject(this->font);
	}
	this->font = CreateFontIndirect(&this->logfont);
	this->old_font = SelectObject(this->dc, this->font);

	/* Query the font metrics we needed. */
	UINT otmSize = GetOutlineTextMetrics(this->dc, 0, nullptr);
	POUTLINETEXTMETRIC otm = (POUTLINETEXTMETRIC)AllocaM(BYTE, otmSize);
	GetOutlineTextMetrics(this->dc, otmSize, otm);

	this->units_per_em = otm->otmEMSquare;
	this->ascender = otm->otmTextMetrics.tmAscent;
	this->descender = otm->otmTextMetrics.tmDescent;
	this->height = this->ascender + this->descender;
	this->glyph_size.cx = otm->otmTextMetrics.tmMaxCharWidth;
	this->glyph_size.cy = otm->otmTextMetrics.tmHeight;

<<<<<<< HEAD
	font_height_cache[this->fs] = this->GetHeight();

	DEBUG(freetype, 2, "Loaded font '%s' with size %d", FS2OTTD((LPTSTR)((BYTE *)otm + (ptrdiff_t)otm->otmpFullName)), pixels);
=======
	DEBUG(freetype, 2, "Loaded font '%s' with size %d", FS2OTTD((LPWSTR)((BYTE *)otm + (ptrdiff_t)otm->otmpFullName)).c_str(), pixels);
>>>>>>> f9460c0c
}

/**
 * Reset cached glyphs.
 */
void Win32FontCache::ClearFontCache()
{
	/* GUI scaling might have changed, determine font size anew if it was automatically selected. */
	if (this->font != nullptr) this->SetFontSize(this->fs, this->req_size);

	this->TrueTypeFontCache::ClearFontCache();
}

/* virtual */ const Sprite *Win32FontCache::InternalGetGlyph(GlyphID key, bool aa)
{
	GLYPHMETRICS gm;
	MAT2 mat = { {0, 1}, {0, 0}, {0, 0}, {0, 1} };

	/* Make a guess for the needed memory size. */
	DWORD size = this->glyph_size.cy * Align(aa ? this->glyph_size.cx : std::max(this->glyph_size.cx / 8l, 1l), 4); // Bitmap data is DWORD-aligned rows.
	byte *bmp = AllocaM(byte, size);
	size = GetGlyphOutline(this->dc, key, GGO_GLYPH_INDEX | (aa ? GGO_GRAY8_BITMAP : GGO_BITMAP), &gm, size, bmp, &mat);

	if (size == GDI_ERROR) {
		/* No dice with the guess. First query size of needed glyph memory, then allocate the
		 * memory and query again. This dance is necessary as some glyphs will only render with
		 * the exact matching size; e.g. the space glyph has no pixels and must be requested
		 * with size == 0, anything else fails. Unfortunately, a failed call doesn't return any
		 * info about the size and thus the triple GetGlyphOutline()-call. */
		size = GetGlyphOutline(this->dc, key, GGO_GLYPH_INDEX | (aa ? GGO_GRAY8_BITMAP : GGO_BITMAP), &gm, 0, nullptr, &mat);
		if (size == GDI_ERROR) usererror("Unable to render font glyph");
		bmp = AllocaM(byte, size);
		GetGlyphOutline(this->dc, key, GGO_GLYPH_INDEX | (aa ? GGO_GRAY8_BITMAP : GGO_BITMAP), &gm, size, bmp, &mat);
	}

	/* Add 1 pixel for the shadow on the medium font. Our sprite must be at least 1x1 pixel. */
	uint width = std::max(1U, (uint)gm.gmBlackBoxX + (this->fs == FS_NORMAL));
	uint height = std::max(1U, (uint)gm.gmBlackBoxY + (this->fs == FS_NORMAL));

	/* Limit glyph size to prevent overflows later on. */
	if (width > MAX_GLYPH_DIM || height > MAX_GLYPH_DIM) usererror("Font glyph is too large");

	/* GDI has rendered the glyph, now we allocate a sprite and copy the image into it. */
	SpriteLoader::Sprite sprite;
	sprite.AllocateData(ZOOM_LVL_NORMAL, width * height);
	sprite.type = ST_FONT;
	sprite.colours = (aa ? SCC_PAL | SCC_ALPHA : SCC_PAL);
	sprite.width = width;
	sprite.height = height;
	sprite.x_offs = gm.gmptGlyphOrigin.x;
	sprite.y_offs = this->ascender - gm.gmptGlyphOrigin.y;

	if (size > 0) {
		/* All pixel data returned by GDI is in the form of DWORD-aligned rows.
		 * For a non anti-aliased glyph, the returned bitmap has one bit per pixel.
		 * For anti-aliased rendering, GDI uses the strange value range of 0 to 64,
		 * inclusively. To map this to 0 to 255, we shift left by two and then
		 * subtract one. */
		uint pitch = Align(aa ? gm.gmBlackBoxX : std::max((gm.gmBlackBoxX + 7u) / 8u, 1u), 4);

		/* Draw shadow for medium size. */
		if (this->fs == FS_NORMAL && !aa) {
			for (uint y = 0; y < gm.gmBlackBoxY; y++) {
				for (uint x = 0; x < gm.gmBlackBoxX; x++) {
					if (aa ? (bmp[x + y * pitch] > 0) : HasBit(bmp[(x / 8) + y * pitch], 7 - (x % 8))) {
						sprite.data[1 + x + (1 + y) * sprite.width].m = SHADOW_COLOUR;
						sprite.data[1 + x + (1 + y) * sprite.width].a = aa ? (bmp[x + y * pitch] << 2) - 1 : 0xFF;
					}
				}
			}
		}

		for (uint y = 0; y < gm.gmBlackBoxY; y++) {
			for (uint x = 0; x < gm.gmBlackBoxX; x++) {
				if (aa ? (bmp[x + y * pitch] > 0) : HasBit(bmp[(x / 8) + y * pitch], 7 - (x % 8))) {
					sprite.data[x + y * sprite.width].m = FACE_COLOUR;
					sprite.data[x + y * sprite.width].a = aa ? (bmp[x + y * pitch] << 2) - 1 : 0xFF;
				}
			}
		}
	}

	GlyphEntry new_glyph;
	new_glyph.sprite = BlitterFactory::GetCurrentBlitter()->Encode(&sprite, SimpleSpriteAlloc);
	new_glyph.width = gm.gmCellIncX;

	this->SetGlyphPtr(key, &new_glyph);

	return new_glyph.sprite;
}

/* virtual */ GlyphID Win32FontCache::MapCharToGlyph(WChar key)
{
	assert(IsPrintable(key));

	if (key >= SCC_SPRITE_START && key <= SCC_SPRITE_END) {
		return this->parent->MapCharToGlyph(key);
	}

	/* Convert characters outside of the BMP into surrogate pairs. */
	WCHAR chars[2];
	if (key >= 0x010000U) {
		chars[0] = (wchar_t)(((key - 0x010000U) >> 10) + 0xD800);
		chars[1] = (wchar_t)(((key - 0x010000U) & 0x3FF) + 0xDC00);
	} else {
		chars[0] = (wchar_t)(key & 0xFFFF);
	}

	WORD glyphs[2] = { 0, 0 };
	GetGlyphIndicesW(this->dc, chars, key >= 0x010000U ? 2 : 1, glyphs, GGI_MARK_NONEXISTING_GLYPHS);

	return glyphs[0] != 0xFFFF ? glyphs[0] : 0;
}

/* virtual */ const void *Win32FontCache::InternalGetFontTable(uint32 tag, size_t &length)
{
	DWORD len = GetFontData(this->dc, tag, 0, nullptr, 0);

	void *result = nullptr;
	if (len != GDI_ERROR && len > 0) {
		result = MallocT<BYTE>(len);
		GetFontData(this->dc, tag, 0, result, len);
	}

	length = len;
	return result;
}


/**
 * Loads the GDI font.
 * If a GDI font description is present, e.g. from the automatic font
 * fallback search, use it. Otherwise, try to resolve it by font name.
 * @param fs The font size to load.
 */
void LoadWin32Font(FontSize fs)
{
	static const char *SIZE_TO_NAME[] = { "medium", "small", "large", "mono" };

	FreeTypeSubSetting *settings = nullptr;
	switch (fs) {
		case FS_SMALL:  settings = &_freetype.small;  break;
		case FS_NORMAL: settings = &_freetype.medium; break;
		case FS_LARGE:  settings = &_freetype.large;  break;
		case FS_MONO:   settings = &_freetype.mono;   break;
		default: NOT_REACHED();
	}

	if (StrEmpty(settings->font)) return;

	LOGFONT logfont;
	MemSetT(&logfont, 0);
	logfont.lfPitchAndFamily = fs == FS_MONO ? FIXED_PITCH : VARIABLE_PITCH;
	logfont.lfCharSet = DEFAULT_CHARSET;
	logfont.lfOutPrecision = OUT_OUTLINE_PRECIS;
	logfont.lfClipPrecision = CLIP_DEFAULT_PRECIS;

	if (settings->os_handle != nullptr) {
		logfont = *(const LOGFONT *)settings->os_handle;
	} else if (strchr(settings->font, '.') != nullptr) {
		/* Might be a font file name, try load it. */

		wchar_t fontPath[MAX_PATH] = {};

		/* See if this is an absolute path. */
		if (FileExists(settings->font)) {
			convert_to_fs(settings->font, fontPath, lengthof(fontPath));
		} else {
			/* Scan the search-paths to see if it can be found. */
			std::string full_font = FioFindFullPath(BASE_DIR, settings->font);
			if (!full_font.empty()) {
				convert_to_fs(full_font.c_str(), fontPath, lengthof(fontPath));
			}
		}

		if (fontPath[0] != 0) {
			if (AddFontResourceEx(fontPath, FR_PRIVATE, 0) != 0) {
				/* Try a nice little undocumented function first for getting the internal font name.
				 * Some documentation is found at: http://www.undocprint.org/winspool/getfontresourceinfo */
				typedef BOOL(WINAPI *PFNGETFONTRESOURCEINFO)(LPCTSTR, LPDWORD, LPVOID, DWORD);
				static PFNGETFONTRESOURCEINFO GetFontResourceInfo = (PFNGETFONTRESOURCEINFO)GetProcAddress(GetModuleHandle(L"Gdi32"), "GetFontResourceInfoW");

				if (GetFontResourceInfo != nullptr) {
					/* Try to query an array of LOGFONTs that describe the file. */
					DWORD len = 0;
					if (GetFontResourceInfo(fontPath, &len, nullptr, 2) && len >= sizeof(LOGFONT)) {
						LOGFONT *buf = (LOGFONT *)AllocaM(byte, len);
						if (GetFontResourceInfo(fontPath, &len, buf, 2)) {
							logfont = *buf; // Just use first entry.
						}
					}
				}

				/* No dice yet. Use the file name as the font face name, hoping it matches. */
				if (logfont.lfFaceName[0] == 0) {
					wchar_t fname[_MAX_FNAME];
					_wsplitpath(fontPath, nullptr, nullptr, fname, nullptr);

					wcsncpy_s(logfont.lfFaceName, lengthof(logfont.lfFaceName), fname, _TRUNCATE);
					logfont.lfWeight = strcasestr(settings->font, " bold") != nullptr || strcasestr(settings->font, "-bold") != nullptr ? FW_BOLD : FW_NORMAL; // Poor man's way to allow selecting bold fonts.
				}
			} else {
				ShowInfoF("Unable to load file '%s' for %s font, using default windows font selection instead", settings->font, SIZE_TO_NAME[fs]);
			}
		}
	}

	if (logfont.lfFaceName[0] == 0) {
		logfont.lfWeight = strcasestr(settings->font, " bold") != nullptr ? FW_BOLD : FW_NORMAL; // Poor man's way to allow selecting bold fonts.
		convert_to_fs(settings->font, logfont.lfFaceName, lengthof(logfont.lfFaceName));
	}

	HFONT font = CreateFontIndirect(&logfont);
	if (font == nullptr) {
		ShowInfoF("Unable to use '%s' for %s font, Win32 reported error 0x%lX, using sprite font instead", settings->font, SIZE_TO_NAME[fs], GetLastError());
		return;
	}
	DeleteObject(font);

	new Win32FontCache(fs, logfont, settings->size);
}<|MERGE_RESOLUTION|>--- conflicted
+++ resolved
@@ -439,13 +439,9 @@
 	this->glyph_size.cx = otm->otmTextMetrics.tmMaxCharWidth;
 	this->glyph_size.cy = otm->otmTextMetrics.tmHeight;
 
-<<<<<<< HEAD
 	font_height_cache[this->fs] = this->GetHeight();
 
-	DEBUG(freetype, 2, "Loaded font '%s' with size %d", FS2OTTD((LPTSTR)((BYTE *)otm + (ptrdiff_t)otm->otmpFullName)), pixels);
-=======
 	DEBUG(freetype, 2, "Loaded font '%s' with size %d", FS2OTTD((LPWSTR)((BYTE *)otm + (ptrdiff_t)otm->otmpFullName)).c_str(), pixels);
->>>>>>> f9460c0c
 }
 
 /**
