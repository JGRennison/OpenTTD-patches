--- conflicted
+++ resolved
@@ -978,7 +978,6 @@
 			wchar_t *crash_msgW = crash_desc_buf + crash_desc_buf_length;
 			char *dos_nl = reinterpret_cast<char *>(crash_msgW + crash_msgW_length);
 
-<<<<<<< HEAD
 			/* Convert unix -> dos newlines because the edit box only supports that properly :( */
 			const char *unix_nl = cur->crashlog_buffer.data();
 			char *p = dos_nl;
@@ -986,16 +985,6 @@
 			while ((c = Utf8Consume(&unix_nl)) && p < (dos_nl + dos_nl_length - 1) - 4) { // 4 is max number of bytes per character
 				if (c == '\n') p += Utf8Encode(p, '\r');
 				p += Utf8Encode(p, c);
-=======
-			/* Convert unix -> dos newlines because the edit box only supports that properly. */
-			{
-				char *p = crashlog_dos_nl;
-				for (char c : crashlog) {
-					if (c == '\n') *(p++) = '\r';
-					*(p++) = c;
-				}
-				*p = '\0';
->>>>>>> cedc5113
 			}
 
 			/* Add path to all files to the crash window text */
