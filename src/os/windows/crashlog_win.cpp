--- conflicted
+++ resolved
@@ -413,7 +413,22 @@
 
 char *CrashLogWindows::AppendDecodedStacktrace(char *buffer, const char *last) const
 {
-	DllLoader dbghelp(L"dbghelp.dll");
+#define M(x) x "\0"
+	static const char dbg_import[] =
+		M("dbghelp.dll")
+		M("SymInitialize")
+		M("SymSetOptions")
+		M("SymCleanup")
+		M("StackWalk64")
+		M("SymFunctionTableAccess64")
+		M("SymGetModuleBase64")
+		M("SymGetModuleInfo64")
+		M("SymGetSymFromAddr64")
+		M("SymGetLineFromAddr64")
+		M("")
+		;
+#undef M
+
 	struct ProcPtrs {
 		BOOL (WINAPI * pSymInitialize)(HANDLE, PCSTR, BOOL);
 		BOOL (WINAPI * pSymSetOptions)(DWORD);
@@ -424,22 +439,12 @@
 		BOOL (WINAPI * pSymGetModuleInfo64)(HANDLE, DWORD64, PIMAGEHLP_MODULE64);
 		BOOL (WINAPI * pSymGetSymFromAddr64)(HANDLE, DWORD64, PDWORD64, PIMAGEHLP_SYMBOL64);
 		BOOL (WINAPI * pSymGetLineFromAddr64)(HANDLE, DWORD64, PDWORD, PIMAGEHLP_LINE64);
-	} proc = {
-		dbghelp.GetProcAddress("SymInitialize"),
-		dbghelp.GetProcAddress("SymSetOptions"),
-		dbghelp.GetProcAddress("SymCleanup"),
-		dbghelp.GetProcAddress("StackWalk64"),
-		dbghelp.GetProcAddress("SymFunctionTableAccess64"),
-		dbghelp.GetProcAddress("SymGetModuleBase64"),
-		dbghelp.GetProcAddress("SymGetModuleInfo64"),
-		dbghelp.GetProcAddress("SymGetSymFromAddr64"),
-		dbghelp.GetProcAddress("SymGetLineFromAddr64"),
-	};
+	} proc;
 
 	buffer += seprintf(buffer, last, "\nDecoded stack trace:\n");
 
 	/* Try to load the functions from the DLL, if that fails because of a too old dbghelp.dll, just skip it. */
-	if (dbghelp.Success()) {
+	if (LoadLibraryList((Function*)&proc, dbg_import)) {
 		/* Initialize symbol handler. */
 		HANDLE hCur = GetCurrentProcess();
 		proc.pSymInitialize(hCur, nullptr, TRUE);
@@ -559,14 +564,14 @@
 	if (_settings_client.gui.developer == 0) return 0;
 
 	int ret = 0;
-	DllLoader dbghelp(L"dbghelp.dll");
-	if (dbghelp.Success()) {
+	HMODULE dbghelp = LoadLibrary(L"dbghelp.dll");
+	if (dbghelp != nullptr) {
 		typedef BOOL (WINAPI *MiniDumpWriteDump_t)(HANDLE, DWORD, HANDLE,
 				MINIDUMP_TYPE,
 				CONST PMINIDUMP_EXCEPTION_INFORMATION,
 				CONST PMINIDUMP_USER_STREAM_INFORMATION,
 				CONST PMINIDUMP_CALLBACK_INFORMATION);
-		MiniDumpWriteDump_t funcMiniDumpWriteDump = dbghelp.GetProcAddress("MiniDumpWriteDump");
+		MiniDumpWriteDump_t funcMiniDumpWriteDump = (MiniDumpWriteDump_t)GetProcAddress(dbghelp, "MiniDumpWriteDump");
 		if (funcMiniDumpWriteDump != nullptr) {
 			seprintf(filename, filename_last, "%scrash.dmp", _personal_dir.c_str());
 			HANDLE file  = CreateFile(OTTD2FS(filename).c_str(), GENERIC_WRITE, 0, nullptr, CREATE_ALWAYS, 0, 0);
@@ -592,6 +597,7 @@
 		} else {
 			ret = -1;
 		}
+		FreeLibrary(dbghelp);
 	}
 	return ret;
 }
@@ -735,11 +741,7 @@
 		mov safe_esp, esp
 	}
 #	else
-<<<<<<< HEAD
-	asm("movl %%esp, %0" : "=rm" ( safe_esp ));
-=======
 	asm("movl %%esp, %0" : "=rm" (safe_esp));
->>>>>>> 909f3f25
 #	endif
 	_safe_esp = safe_esp;
 #endif
