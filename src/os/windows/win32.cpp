/*
 * This file is part of OpenTTD.
 * OpenTTD is free software; you can redistribute it and/or modify it under the terms of the GNU General Public License as published by the Free Software Foundation, version 2.
 * OpenTTD is distributed in the hope that it will be useful, but WITHOUT ANY WARRANTY; without even the implied warranty of MERCHANTABILITY or FITNESS FOR A PARTICULAR PURPOSE.
 * See the GNU General Public License for more details. You should have received a copy of the GNU General Public License along with OpenTTD. If not, see <http://www.gnu.org/licenses/>.
 */

/** @file win32.cpp Implementation of MS Windows system calls */

#include "../../stdafx.h"
#include "../../debug.h"
#include "../../gfx_func.h"
#include "../../textbuf_gui.h"
#include "../../fileio_func.h"
#include <windows.h>
#include <fcntl.h>
#include <mmsystem.h>
#include <regstr.h>
#define NO_SHOBJIDL_SORTDIRECTION // Avoid multiple definition of SORT_ASCENDING
#include <shlobj.h> /* SHGetFolderPath */
#include <shellapi.h>
#include <winnls.h>
#include "win32.h"
#include "../../fios.h"
#include "../../core/alloc_func.hpp"
#include "../../openttd.h"
#include "../../core/random_func.hpp"
#include "../../string_func.h"
#include "../../crashlog.h"
#include <errno.h>
#include <sys/stat.h>
#include "../../language.h"
#include "../../thread.h"
<<<<<<< HEAD
#include <array>
#include <map>
#include <mutex>
=======
#include "../../library_loader.h"
>>>>>>> 03df70ce

#include "../../safeguards.h"

static bool _has_console;
static bool _cursor_disable = true;
static bool _cursor_visible = true;

bool MyShowCursor(bool show, bool toggle)
{
	if (toggle) _cursor_disable = !_cursor_disable;
	if (_cursor_disable) return show;
	if (_cursor_visible == show) return show;

	_cursor_visible = show;
	ShowCursor(show);

	return !show;
}

/**
 * Helper function needed by dynamically loading libraries
 */
bool LoadLibraryList(Function proc[], const char *dll)
{
	while (*dll != '\0') {
		HMODULE lib;
		lib = LoadLibrary(OTTD2FS(dll).c_str());

		if (lib == nullptr) return false;
		for (;;) {
			Function p;

			while (*dll++ != '\0') { /* Nothing */ }
			if (*dll == '\0') break;
			p = GetProcAddressT<Function>(lib, dll);
			if (p == nullptr) return false;
			*proc++ = p;
		}
		dll++;
	}
	return true;
}

void ShowOSErrorBox(const char *buf, bool system)
{
	MyShowCursor(true);
	MessageBox(GetActiveWindow(), OTTD2FS(buf).c_str(), L"Error!", MB_ICONSTOP | MB_TASKMODAL);
}

void NORETURN DoOSAbort()
{
	RaiseException(0xE1212012, 0, 0, nullptr);

	/* This fallback should not be reached */
	abort();
}

void OSOpenBrowser(const std::string &url)
{
	ShellExecute(GetActiveWindow(), L"open", OTTD2FS(url).c_str(), nullptr, nullptr, SW_SHOWNORMAL);
}

/* Code below for windows version of opendir/readdir/closedir copied and
 * modified from Jan Wassenberg's GPL implementation posted over at
 * http://www.gamedev.net/community/forums/topic.asp?topic_id=364584&whichpage=1&#2398903 */

struct DIR {
	HANDLE hFind;
	/* the dirent returned by readdir.
	 * note: having only one global instance is not possible because
	 * multiple independent opendir/readdir sequences must be supported. */
	dirent ent;
	WIN32_FIND_DATA fd;
	/* since opendir calls FindFirstFile, we need a means of telling the
	 * first call to readdir that we already have a file.
	 * that's the case iff this is true */
	bool at_first_entry;
};

/* suballocator - satisfies most requests with a reusable static instance.
 * this avoids hundreds of alloc/free which would fragment the heap.
 * To guarantee concurrency, we fall back to malloc if the instance is
 * already in use (it's important to avoid surprises since this is such a
 * low-level routine). */
static DIR _global_dir;
static LONG _global_dir_is_in_use = false;

static inline DIR *dir_calloc()
{
	DIR *d;

	if (InterlockedExchange(&_global_dir_is_in_use, true) == (LONG)true) {
		d = CallocT<DIR>(1);
	} else {
		d = &_global_dir;
		memset(d, 0, sizeof(*d));
	}
	return d;
}

static inline void dir_free(DIR *d)
{
	if (d == &_global_dir) {
		_global_dir_is_in_use = (LONG)false;
	} else {
		free(d);
	}
}

DIR *opendir(const wchar_t *path)
{
	DIR *d;
	UINT sem = SetErrorMode(SEM_FAILCRITICALERRORS); // disable 'no-disk' message box
	DWORD fa = GetFileAttributes(path);

	if ((fa != INVALID_FILE_ATTRIBUTES) && (fa & FILE_ATTRIBUTE_DIRECTORY)) {
		d = dir_calloc();
		if (d != nullptr) {
			std::wstring search_path = path;
			bool slash = path[wcslen(path) - 1] == '\\';

			/* build search path for FindFirstFile, try not to append additional slashes
			 * as it throws Win9x off its groove for root directories */
			if (!slash) search_path += L"\\";
			search_path += L"*";
			d->hFind = FindFirstFile(search_path.c_str(), &d->fd);

			if (d->hFind != INVALID_HANDLE_VALUE ||
					GetLastError() == ERROR_NO_MORE_FILES) { // the directory is empty
				d->ent.dir = d;
				d->at_first_entry = true;
			} else {
				dir_free(d);
				d = nullptr;
			}
		} else {
			errno = ENOMEM;
		}
	} else {
		/* path not found or not a directory */
		d = nullptr;
		errno = ENOENT;
	}

	SetErrorMode(sem); // restore previous setting
	return d;
}

struct dirent *readdir(DIR *d)
{
	DWORD prev_err = GetLastError(); // avoid polluting last error

	if (d->at_first_entry) {
		/* the directory was empty when opened */
		if (d->hFind == INVALID_HANDLE_VALUE) return nullptr;
		d->at_first_entry = false;
	} else if (!FindNextFile(d->hFind, &d->fd)) { // determine cause and bail
		if (GetLastError() == ERROR_NO_MORE_FILES) SetLastError(prev_err);
		return nullptr;
	}

	/* This entry has passed all checks; return information about it.
	 * (note: d_name is a pointer; see struct dirent definition) */
	d->ent.d_name = d->fd.cFileName;
	return &d->ent;
}

int closedir(DIR *d)
{
	FindClose(d->hFind);
	dir_free(d);
	return 0;
}

bool FiosIsRoot(const char *file)
{
	return file[3] == '\0'; // C:\...
}

void FiosGetDrives(FileList &file_list)
{
	wchar_t drives[256];
	const wchar_t *s;

	GetLogicalDriveStrings(lengthof(drives), drives);
	for (s = drives; *s != '\0';) {
		FiosItem *fios = &file_list.emplace_back();
		fios->type = FIOS_TYPE_DRIVE;
		fios->mtime = 0;
		fios->name += (char)(s[0] & 0xFF);
		fios->name += ':';
		fios->title = fios->name;
		while (*s++ != '\0') { /* Nothing */ }
	}
}

bool FiosIsValidFile(const char *path, const struct dirent *ent, struct stat *sb)
{
	/* hectonanoseconds between Windows and POSIX epoch */
	static const int64_t posix_epoch_hns = 0x019DB1DED53E8000LL;
	const WIN32_FIND_DATA *fd = &ent->dir->fd;

	sb->st_size  = ((uint64_t) fd->nFileSizeHigh << 32) + fd->nFileSizeLow;
	/* UTC FILETIME to seconds-since-1970 UTC
	 * we just have to subtract POSIX epoch and scale down to units of seconds.
	 * http://www.gamedev.net/community/forums/topic.asp?topic_id=294070&whichpage=1&#1860504
	 * XXX - not entirely correct, since filetimes on FAT aren't UTC but local,
	 * this won't entirely be correct, but we use the time only for comparison. */
	sb->st_mtime = (time_t)((*(const uint64_t*)&fd->ftLastWriteTime - posix_epoch_hns) / 1E7);
	sb->st_mode  = (fd->dwFileAttributes & FILE_ATTRIBUTE_DIRECTORY)? S_IFDIR : S_IFREG;

	return true;
}

bool FiosIsHiddenFile(const struct dirent *ent)
{
	return (ent->dir->fd.dwFileAttributes & (FILE_ATTRIBUTE_HIDDEN | FILE_ATTRIBUTE_SYSTEM)) != 0;
}

std::optional<uint64_t> FiosGetDiskFreeSpace(const std::string &path)
{
	UINT sem = SetErrorMode(SEM_FAILCRITICALERRORS);  // disable 'no-disk' message box

	ULARGE_INTEGER bytes_free;
	bool retval = GetDiskFreeSpaceEx(OTTD2FS(path).c_str(), &bytes_free, nullptr, nullptr);

	SetErrorMode(sem); // reset previous setting

	if (retval) return bytes_free.QuadPart;
	return std::nullopt;
}

void CreateConsole()
{
	HANDLE hand;
	CONSOLE_SCREEN_BUFFER_INFO coninfo;

	if (_has_console) return;
	_has_console = true;

	if (!AllocConsole()) return;

	hand = GetStdHandle(STD_OUTPUT_HANDLE);
	GetConsoleScreenBufferInfo(hand, &coninfo);
	coninfo.dwSize.Y = 500;
	SetConsoleScreenBufferSize(hand, coninfo.dwSize);

	/* redirect unbuffered STDIN, STDOUT, STDERR to the console */
#if !defined(__CYGWIN__)

	/* Check if we can open a handle to STDOUT. */
	int fd = _open_osfhandle((intptr_t)hand, _O_TEXT);
	if (fd == -1) {
		/* Free everything related to the console. */
		FreeConsole();
		_has_console = false;
		_close(fd);
		CloseHandle(hand);

		ShowInfo("Unable to open an output handle to the console. Check known-bugs.txt for details.");
		return;
	}

#if defined(_MSC_VER) && _MSC_VER >= 1900
	freopen("CONOUT$", "a", stdout);
	freopen("CONIN$", "r", stdin);
	freopen("CONOUT$", "a", stderr);
#else
	*stdout = *_fdopen(fd, "w");
	*stdin = *_fdopen(_open_osfhandle((intptr_t)GetStdHandle(STD_INPUT_HANDLE), _O_TEXT), "r" );
	*stderr = *_fdopen(_open_osfhandle((intptr_t)GetStdHandle(STD_ERROR_HANDLE), _O_TEXT), "w" );
#endif

#else
	/* open_osfhandle is not in cygwin */
	*stdout = *fdopen(1, "w" );
	*stdin = *fdopen(0, "r" );
	*stderr = *fdopen(2, "w" );
#endif

	setvbuf(stdin, nullptr, _IONBF, 0);
	setvbuf(stdout, nullptr, _IONBF, 0);
	setvbuf(stderr, nullptr, _IONBF, 0);
}

/** Temporary pointer to get the help message to the window */
static const char *_help_msg;

/** Callback function to handle the window */
static INT_PTR CALLBACK HelpDialogFunc(HWND wnd, UINT msg, WPARAM wParam, LPARAM)
{
	switch (msg) {
		case WM_INITDIALOG: {
			char help_msg[8192];
			const char *p = _help_msg;
			char *q = help_msg;
			while (q != lastof(help_msg) && *p != '\0') {
				if (*p == '\n') {
					*q++ = '\r';
					if (q == lastof(help_msg)) {
						q[-1] = '\0';
						break;
					}
				}
				*q++ = *p++;
			}
			*q = '\0';
			/* We need to put the text in a separate buffer because the default
			 * buffer in OTTD2FS might not be large enough (512 chars). */
			wchar_t help_msg_buf[8192];
			SetDlgItemText(wnd, 11, convert_to_fs(help_msg, help_msg_buf, lengthof(help_msg_buf)));
			SendDlgItemMessage(wnd, 11, WM_SETFONT, (WPARAM)GetStockObject(ANSI_FIXED_FONT), FALSE);
		} return TRUE;

		case WM_COMMAND:
			if (wParam == 12) ExitProcess(0);
			return TRUE;
		case WM_CLOSE:
			ExitProcess(0);
	}

	return FALSE;
}

void ShowInfo(const char *str)
{
	if (_has_console) {
		fprintf(stderr, "%s\n", str);
	} else {
		bool old;
		ReleaseCapture();
		_left_button_clicked = _left_button_down = false;

		old = MyShowCursor(true);
		if (strlen(str) > 2048) {
			/* The minimum length of the help message is 2048. Other messages sent via
			 * ShowInfo are much shorter, or so long they need this way of displaying
			 * them anyway. */
			_help_msg = str;
			DialogBox(GetModuleHandle(nullptr), MAKEINTRESOURCE(101), nullptr, HelpDialogFunc);
		} else {
			/* We need to put the text in a separate buffer because the default
			 * buffer in OTTD2FS might not be large enough (512 chars). */
			wchar_t help_msg_buf[8192];
			MessageBox(GetActiveWindow(), convert_to_fs(str, help_msg_buf, lengthof(help_msg_buf)), L"OpenTTD", MB_ICONINFORMATION | MB_OK);
		}
		MyShowCursor(old);
	}
}

char *getcwd(char *buf, size_t size)
{
	wchar_t path[MAX_PATH];
	GetCurrentDirectory(MAX_PATH - 1, path);
	convert_from_fs(path, buf, size);
	return buf;
}

extern std::string _config_file;

void DetermineBasePaths(const char *exe)
{
	extern std::array<std::string, NUM_SEARCHPATHS> _searchpaths;

	wchar_t path[MAX_PATH];
#ifdef WITH_PERSONAL_DIR
	if (SUCCEEDED(SHGetFolderPath(nullptr, CSIDL_PERSONAL, nullptr, SHGFP_TYPE_CURRENT, path))) {
		std::string tmp(FS2OTTD(path));
		AppendPathSeparator(tmp);
		tmp += PERSONAL_DIR;
		AppendPathSeparator(tmp);
		_searchpaths[SP_PERSONAL_DIR] = tmp;

		tmp += "content_download";
		AppendPathSeparator(tmp);
		_searchpaths[SP_AUTODOWNLOAD_PERSONAL_DIR] = tmp;
	} else {
		_searchpaths[SP_PERSONAL_DIR].clear();
	}

	if (SUCCEEDED(SHGetFolderPath(nullptr, CSIDL_COMMON_DOCUMENTS, nullptr, SHGFP_TYPE_CURRENT, path))) {
		std::string tmp(FS2OTTD(path));
		AppendPathSeparator(tmp);
		tmp += PERSONAL_DIR;
		AppendPathSeparator(tmp);
		_searchpaths[SP_SHARED_DIR] = tmp;
	} else {
		_searchpaths[SP_SHARED_DIR].clear();
	}
#else
	_searchpaths[SP_PERSONAL_DIR].clear();
	_searchpaths[SP_SHARED_DIR].clear();
#endif

	if (_config_file.empty()) {
		char cwd[MAX_PATH];
		getcwd(cwd, lengthof(cwd));
		std::string cwd_s(cwd);
		AppendPathSeparator(cwd_s);
		_searchpaths[SP_WORKING_DIR] = cwd_s;
	} else {
		/* Use the folder of the config file as working directory. */
		wchar_t config_dir[MAX_PATH];
		wcsncpy(path, convert_to_fs(_config_file, path, lengthof(path)), lengthof(path));
		if (!GetFullPathName(path, lengthof(config_dir), config_dir, nullptr)) {
			DEBUG(misc, 0, "GetFullPathName failed (%lu)\n", GetLastError());
			_searchpaths[SP_WORKING_DIR].clear();
		} else {
			std::string tmp(FS2OTTD(config_dir));
			auto pos = tmp.find_last_of(PATHSEPCHAR);
			if (pos != std::string::npos) tmp.erase(pos + 1);

			_searchpaths[SP_WORKING_DIR] = tmp;
		}
	}

	if (!GetModuleFileName(nullptr, path, lengthof(path))) {
		DEBUG(misc, 0, "GetModuleFileName failed (%lu)\n", GetLastError());
		_searchpaths[SP_BINARY_DIR].clear();
	} else {
		wchar_t exec_dir[MAX_PATH];
		wcsncpy(path, convert_to_fs(exe, path, lengthof(path)), lengthof(path));
		if (!GetFullPathName(path, lengthof(exec_dir), exec_dir, nullptr)) {
			DEBUG(misc, 0, "GetFullPathName failed (%lu)\n", GetLastError());
			_searchpaths[SP_BINARY_DIR].clear();
		} else {
			std::string tmp(FS2OTTD(exec_dir));
			auto pos = tmp.find_last_of(PATHSEPCHAR);
			if (pos != std::string::npos) tmp.erase(pos + 1);

			_searchpaths[SP_BINARY_DIR] = tmp;
		}
	}

	_searchpaths[SP_INSTALLATION_DIR].clear();
	_searchpaths[SP_APPLICATION_BUNDLE_DIR].clear();
}


std::optional<std::string> GetClipboardContents()
{
	if (!IsClipboardFormatAvailable(CF_UNICODETEXT)) return std::nullopt;

	OpenClipboard(nullptr);
	HGLOBAL cbuf = GetClipboardData(CF_UNICODETEXT);

	std::string result = FS2OTTD(static_cast<LPCWSTR>(GlobalLock(cbuf)));
	GlobalUnlock(cbuf);
	CloseClipboard();

	if (result.empty()) return std::nullopt;
	return result;
}


/**
 * Convert to OpenTTD's encoding from a wide string.
 * OpenTTD internal encoding is UTF8.
 * @param name valid string that will be converted (local, or wide)
 * @return converted string; if failed string is of zero-length
 * @see the current code-page comes from video\win32_v.cpp, event-notification
 * WM_INPUTLANGCHANGE
 */
std::string FS2OTTD(const std::wstring &name)
{
	int name_len = (name.length() >= INT_MAX) ? INT_MAX : (int)name.length();
	int len = WideCharToMultiByte(CP_UTF8, 0, name.c_str(), name_len, nullptr, 0, nullptr, nullptr);
	if (len <= 0) return std::string();
	char *utf8_buf = AllocaM(char, len + 1);
	utf8_buf[len] = '\0';
	WideCharToMultiByte(CP_UTF8, 0, name.c_str(), name_len, utf8_buf, len, nullptr, nullptr);
	return std::string(utf8_buf, static_cast<size_t>(len));
}

/**
 * Convert from OpenTTD's encoding to a wide string.
 * OpenTTD internal encoding is UTF8.
 * @param name valid string that will be converted (UTF8)
 * @param console_cp convert to the console encoding instead of the normal system encoding.
 * @return converted string; if failed string is of zero-length
 */
std::wstring OTTD2FS(const std::string &name)
{
	int name_len = (name.length() >= INT_MAX) ? INT_MAX : (int)name.length();
	int len = MultiByteToWideChar(CP_UTF8, 0, name.c_str(), name_len, nullptr, 0);
	if (len <= 0) return std::wstring();
	wchar_t *system_buf = AllocaM(wchar_t, len + 1);
	system_buf[len] = L'\0';
	MultiByteToWideChar(CP_UTF8, 0, name.c_str(), name_len, system_buf, len);
	return std::wstring(system_buf, static_cast<size_t>(len));
}


/**
 * Convert to OpenTTD's encoding from that of the environment in
 * UNICODE. OpenTTD encoding is UTF8, local is wide.
 * @param name pointer to a valid string that will be converted
 * @param utf8_buf pointer to a valid buffer that will receive the converted string
 * @param buflen length in characters of the receiving buffer
 * @return pointer to utf8_buf. If conversion fails the string is of zero-length
 */
char *convert_from_fs(const wchar_t *name, char *utf8_buf, size_t buflen)
{
	/* Convert UTF-16 string to UTF-8. */
	int len = WideCharToMultiByte(CP_UTF8, 0, name, -1, utf8_buf, (int)buflen, nullptr, nullptr);
	if (len == 0) utf8_buf[0] = '\0';

	return utf8_buf;
}


/**
 * Convert from OpenTTD's encoding to that of the environment in
 * UNICODE. OpenTTD encoding is UTF8, local is wide.
 * @param name pointer to a valid string that will be converted
 * @param system_buf pointer to a valid wide-char buffer that will receive the
 * converted string
 * @param buflen length in wide characters of the receiving buffer
 * @param console_cp convert to the console encoding instead of the normal system encoding.
 * @return pointer to system_buf. If conversion fails the string is of zero-length
 */
wchar_t *convert_to_fs(const std::string_view name, wchar_t *system_buf, size_t buflen)
{
	int len = MultiByteToWideChar(CP_UTF8, 0, name.data(), (int)name.size(), system_buf, (int)buflen);
	system_buf[len] = '\0';

	return system_buf;
}

/** Determine the current user's locale. */
const char *GetCurrentLocale(const char *)
{
	const LANGID userUiLang = GetUserDefaultUILanguage();
	const LCID userUiLocale = MAKELCID(userUiLang, SORT_DEFAULT);

	char lang[9], country[9];
	if (GetLocaleInfoA(userUiLocale, LOCALE_SISO639LANGNAME, lang, lengthof(lang)) == 0 ||
	    GetLocaleInfoA(userUiLocale, LOCALE_SISO3166CTRYNAME, country, lengthof(country)) == 0) {
		/* Unable to retrieve the locale. */
		return nullptr;
	}
	/* Format it as 'en_us'. */
	static char retbuf[6] = {lang[0], lang[1], '_', country[0], country[1], 0};
	return retbuf;
}


static WCHAR _cur_iso_locale[16] = L"";

void Win32SetCurrentLocaleName(std::string iso_code)
{
	/* Convert the iso code into the format that windows expects. */
	if (iso_code == "zh_TW") {
		iso_code = "zh-Hant";
	} else if (iso_code == "zh_CN") {
		iso_code = "zh-Hans";
	} else {
		/* Windows expects a '-' between language and country code, but we use a '_'. */
		for (char &c : iso_code) {
			if (c == '_') c = '-';
		}
	}

	MultiByteToWideChar(CP_UTF8, 0, iso_code.c_str(), -1, _cur_iso_locale, lengthof(_cur_iso_locale));
}

int OTTDStringCompare(std::string_view s1, std::string_view s2)
{
	typedef int (WINAPI *PFNCOMPARESTRINGEX)(LPCWSTR, DWORD, LPCWCH, int, LPCWCH, int, LPVOID, LPVOID, LPARAM);
	static PFNCOMPARESTRINGEX _CompareStringEx = nullptr;
	static bool first_time = true;

#ifndef SORT_DIGITSASNUMBERS
#	define SORT_DIGITSASNUMBERS 0x00000008  // use digits as numbers sort method
#endif
#ifndef LINGUISTIC_IGNORECASE
#	define LINGUISTIC_IGNORECASE 0x00000010 // linguistically appropriate 'ignore case'
#endif

	if (first_time) {
<<<<<<< HEAD
		_CompareStringEx = GetProcAddressT<PFNCOMPARESTRINGEX>(GetModuleHandle(L"Kernel32"), "CompareStringEx");
=======
		static LibraryLoader _kernel32("Kernel32.dll");
		_CompareStringEx = _kernel32.GetFunction("CompareStringEx");
>>>>>>> 03df70ce
		first_time = false;
	}

	if (_CompareStringEx != nullptr) {
		/* CompareStringEx takes UTF-16 strings, even in ANSI-builds. */
		int len_s1 = MultiByteToWideChar(CP_UTF8, 0, s1.data(), (int)s1.size(), nullptr, 0);
		int len_s2 = MultiByteToWideChar(CP_UTF8, 0, s2.data(), (int)s2.size(), nullptr, 0);

		if (len_s1 != 0 && len_s2 != 0) {
			LPWSTR str_s1 = AllocaM(WCHAR, len_s1);
			LPWSTR str_s2 = AllocaM(WCHAR, len_s2);

			len_s1 = MultiByteToWideChar(CP_UTF8, 0, s1.data(), (int)s1.size(), str_s1, len_s1);
			len_s2 = MultiByteToWideChar(CP_UTF8, 0, s2.data(), (int)s2.size(), str_s2, len_s2);

			int result = _CompareStringEx(_cur_iso_locale, LINGUISTIC_IGNORECASE | SORT_DIGITSASNUMBERS, str_s1, len_s1, str_s2, len_s2, nullptr, nullptr, 0);
			if (result != 0) return result;
		}
	}

	wchar_t s1_buf[512], s2_buf[512];
	convert_to_fs(s1, s1_buf, lengthof(s1_buf));
	convert_to_fs(s2, s2_buf, lengthof(s2_buf));

	return CompareString(MAKELCID(_current_language->winlangid, SORT_DEFAULT), NORM_IGNORECASE, s1_buf, -1, s2_buf, -1);
}

/**
 * Search if a string is contained in another string using the current locale.
 *
 * @param str String to search in.
 * @param value String to search for.
 * @param case_insensitive Search case-insensitive.
 * @return 1 if value was found, 0 if it was not found, or -1 if not supported by the OS.
 */
int Win32StringContains(const std::string_view str, const std::string_view value, bool case_insensitive)
{
	typedef int (WINAPI *PFNFINDNLSSTRINGEX)(LPCWSTR, DWORD, LPCWSTR, int, LPCWSTR, int, LPINT, LPNLSVERSIONINFO, LPVOID, LPARAM);
	static PFNFINDNLSSTRINGEX _FindNLSStringEx = nullptr;
	static bool first_time = true;

	if (first_time) {
<<<<<<< HEAD
		_FindNLSStringEx = GetProcAddressT<PFNFINDNLSSTRINGEX>(GetModuleHandle(L"Kernel32"), "FindNLSStringEx");
=======
		static LibraryLoader _kernel32("Kernel32.dll");
		_FindNLSStringEx = _kernel32.GetFunction("FindNLSStringEx");
>>>>>>> 03df70ce
		first_time = false;
	}

	if (_FindNLSStringEx != nullptr) {
		int len_str = MultiByteToWideChar(CP_UTF8, 0, str.data(), (int)str.size(), nullptr, 0);
		int len_value = MultiByteToWideChar(CP_UTF8, 0, value.data(), (int)value.size(), nullptr, 0);

		if (len_str != 0 && len_value != 0) {
			std::wstring str_str(len_str, L'\0'); // len includes terminating null
			std::wstring str_value(len_value, L'\0');

			MultiByteToWideChar(CP_UTF8, 0, str.data(), (int)str.size(), str_str.data(), len_str);
			MultiByteToWideChar(CP_UTF8, 0, value.data(), (int)value.size(), str_value.data(), len_value);

			return _FindNLSStringEx(_cur_iso_locale, FIND_FROMSTART | (case_insensitive ? LINGUISTIC_IGNORECASE : 0), str_str.data(), -1, str_value.data(), -1, nullptr, nullptr, nullptr, 0) >= 0 ? 1 : 0;
		}
	}

	return -1; // Failure indication.
}

static DWORD main_thread_id;
static DWORD game_thread_id;

void SetSelfAsMainThread()
{
	main_thread_id = GetCurrentThreadId();
}

void SetSelfAsGameThread()
{
	game_thread_id = GetCurrentThreadId();
}

static BOOL (WINAPI *_SetThreadStackGuarantee)(PULONG) = nullptr;

void PerThreadSetup()
{
	if (_SetThreadStackGuarantee != nullptr) {
		ULONG stacksize = 65536;
		_SetThreadStackGuarantee(&stacksize);
	}
}

void PerThreadSetupInit()
{
	LoadLibraryList((Function*)&_SetThreadStackGuarantee, "kernel32.dll\0SetThreadStackGuarantee\0\0");
}

bool IsMainThread()
{
	return main_thread_id == GetCurrentThreadId();
}

bool IsNonMainThread()
{
	return main_thread_id != GetCurrentThreadId();
}

bool IsGameThread()
{
	return game_thread_id == GetCurrentThreadId();
}

bool IsNonGameThread()
{
	return game_thread_id != GetCurrentThreadId();
}

static std::map<DWORD, std::string> _thread_name_map;
static std::mutex _thread_name_map_mutex;

static void Win32SetThreadName(uint id, const char *name)
{
	std::lock_guard<std::mutex> lock(_thread_name_map_mutex);
	_thread_name_map[id] = name;
}

int GetCurrentThreadName(char *str, const char *last)
{
	std::lock_guard<std::mutex> lock(_thread_name_map_mutex);
	auto iter = _thread_name_map.find(GetCurrentThreadId());
	if (iter != _thread_name_map.end()) {
		return seprintf(str, last, "%s", iter->second.c_str());
	}
	return 0;
}

#ifdef _MSC_VER
/* Based on code from MSDN: https://msdn.microsoft.com/en-us/library/xcb2z8hs.aspx */
const DWORD MS_VC_EXCEPTION = 0x406D1388;

PACK_N(struct THREADNAME_INFO {
	DWORD dwType;     ///< Must be 0x1000.
	LPCSTR szName;    ///< Pointer to name (in user addr space).
	DWORD dwThreadID; ///< Thread ID (-1=caller thread).
	DWORD dwFlags;    ///< Reserved for future use, must be zero.
}, 8);

/**
 * Signal thread name to any attached debuggers.
 */
void SetCurrentThreadName(const char *threadName)
{
	Win32SetThreadName(GetCurrentThreadId(), threadName);

	THREADNAME_INFO info;
	info.dwType = 0x1000;
	info.szName = threadName;
	info.dwThreadID = -1;
	info.dwFlags = 0;

#pragma warning(push)
#pragma warning(disable: 6320 6322)
	__try {
		RaiseException(MS_VC_EXCEPTION, 0, sizeof(info) / sizeof(ULONG_PTR), (ULONG_PTR*)&info);
	} __except (EXCEPTION_EXECUTE_HANDLER) {
	}
#pragma warning(pop)
}
#else
void SetCurrentThreadName(const char *threadName)
{
	Win32SetThreadName(GetCurrentThreadId(), threadName);
}
#endif<|MERGE_RESOLUTION|>--- conflicted
+++ resolved
@@ -31,15 +31,16 @@
 #include <sys/stat.h>
 #include "../../language.h"
 #include "../../thread.h"
-<<<<<<< HEAD
+#include "../../library_loader.h"
 #include <array>
 #include <map>
 #include <mutex>
-=======
-#include "../../library_loader.h"
->>>>>>> 03df70ce
 
 #include "../../safeguards.h"
+
+#if defined(__MINGW32__) && !defined(__MINGW64__) && !(_WIN32_IE >= 0x0500)
+#define SHGFP_TYPE_CURRENT 0
+#endif /* __MINGW32__ */
 
 static bool _has_console;
 static bool _cursor_disable = true;
@@ -55,30 +56,6 @@
 	ShowCursor(show);
 
 	return !show;
-}
-
-/**
- * Helper function needed by dynamically loading libraries
- */
-bool LoadLibraryList(Function proc[], const char *dll)
-{
-	while (*dll != '\0') {
-		HMODULE lib;
-		lib = LoadLibrary(OTTD2FS(dll).c_str());
-
-		if (lib == nullptr) return false;
-		for (;;) {
-			Function p;
-
-			while (*dll++ != '\0') { /* Nothing */ }
-			if (*dll == '\0') break;
-			p = GetProcAddressT<Function>(lib, dll);
-			if (p == nullptr) return false;
-			*proc++ = p;
-		}
-		dll++;
-	}
-	return true;
 }
 
 void ShowOSErrorBox(const char *buf, bool system)
@@ -618,12 +595,8 @@
 #endif
 
 	if (first_time) {
-<<<<<<< HEAD
-		_CompareStringEx = GetProcAddressT<PFNCOMPARESTRINGEX>(GetModuleHandle(L"Kernel32"), "CompareStringEx");
-=======
 		static LibraryLoader _kernel32("Kernel32.dll");
 		_CompareStringEx = _kernel32.GetFunction("CompareStringEx");
->>>>>>> 03df70ce
 		first_time = false;
 	}
 
@@ -666,12 +639,8 @@
 	static bool first_time = true;
 
 	if (first_time) {
-<<<<<<< HEAD
-		_FindNLSStringEx = GetProcAddressT<PFNFINDNLSSTRINGEX>(GetModuleHandle(L"Kernel32"), "FindNLSStringEx");
-=======
 		static LibraryLoader _kernel32("Kernel32.dll");
 		_FindNLSStringEx = _kernel32.GetFunction("FindNLSStringEx");
->>>>>>> 03df70ce
 		first_time = false;
 	}
 
@@ -718,7 +687,8 @@
 
 void PerThreadSetupInit()
 {
-	LoadLibraryList((Function*)&_SetThreadStackGuarantee, "kernel32.dll\0SetThreadStackGuarantee\0\0");
+	static LibraryLoader _kernel32("Kernel32.dll");
+	_SetThreadStackGuarantee = _kernel32.GetFunction("SetThreadStackGuarantee");
 }
 
 bool IsMainThread()
