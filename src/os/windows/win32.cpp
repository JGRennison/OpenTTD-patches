--- conflicted
+++ resolved
@@ -288,11 +288,7 @@
 		_close(fd);
 		CloseHandle(hand);
 
-<<<<<<< HEAD
-		ShowInfoI("Unable to open an output handle to the console. Check known-bugs.txt for details.");
-=======
-		ShowInfo("Unable to open an output handle to the console. Check known-bugs.md for details.");
->>>>>>> 7a71df29
+		ShowInfoI("Unable to open an output handle to the console. Check known-bugs.md for details.");
 		return;
 	}
 
@@ -633,7 +629,6 @@
 	int len_s1 = MultiByteToWideChar(CP_UTF8, 0, s1.data(), (int)s1.size(), nullptr, 0);
 	int len_s2 = MultiByteToWideChar(CP_UTF8, 0, s2.data(), (int)s2.size(), nullptr, 0);
 
-<<<<<<< HEAD
 	TempBufferST<WCHAR, 1024> str_s1(len_s1);
 	TempBufferST<WCHAR, 1024> str_s2(len_s2);
 
@@ -647,21 +642,6 @@
 	}
 
 	return CompareString(MAKELCID(_current_language->winlangid, SORT_DEFAULT), NORM_IGNORECASE, str_s1.get(), len_s1, str_s2.get(), len_s2);
-=======
-	std::wstring str_s1(len_s1, L'\0');
-	std::wstring str_s2(len_s2, L'\0');
-
-	if (len_s1 != 0) MultiByteToWideChar(CP_UTF8, 0, s1.data(), (int)s1.size(), str_s1.data(), len_s1);
-	if (len_s2 != 0) MultiByteToWideChar(CP_UTF8, 0, s2.data(), (int)s2.size(), str_s2.data(), len_s2);
-
-	/* CompareStringEx takes UTF-16 strings, even in ANSI-builds. */
-	if (_CompareStringEx != nullptr) {
-		int result = _CompareStringEx(_cur_iso_locale, LINGUISTIC_IGNORECASE | SORT_DIGITSASNUMBERS, str_s1.c_str(), len_s1, str_s2.c_str(), len_s2, nullptr, nullptr, 0);
-		if (result != 0) return result;
-	}
-
-	return CompareString(MAKELCID(_current_language->winlangid, SORT_DEFAULT), NORM_IGNORECASE, str_s1.c_str(), len_s1, str_s2.c_str(), len_s2);
->>>>>>> 7a71df29
 }
 
 /**
@@ -689,22 +669,13 @@
 		int len_value = MultiByteToWideChar(CP_UTF8, 0, value.data(), (int)value.size(), nullptr, 0);
 
 		if (len_str != 0 && len_value != 0) {
-<<<<<<< HEAD
 			TempBufferST<WCHAR, 1024> str_str(len_str);
 			TempBufferST<WCHAR, 1024> str_value(len_value);
-=======
-			std::wstring str_str(len_str, L'\0');
-			std::wstring str_value(len_value, L'\0');
->>>>>>> 7a71df29
 
 			MultiByteToWideChar(CP_UTF8, 0, str.data(), (int)str.size(), str_str.get(), len_str);
 			MultiByteToWideChar(CP_UTF8, 0, value.data(), (int)value.size(), str_value.get(), len_value);
 
-<<<<<<< HEAD
 			return _FindNLSStringEx(_cur_iso_locale, FIND_FROMSTART | (case_insensitive ? LINGUISTIC_IGNORECASE : 0), str_str.get(), len_str, str_value.get(), len_value, nullptr, nullptr, nullptr, 0) >= 0 ? 1 : 0;
-=======
-			return _FindNLSStringEx(_cur_iso_locale, FIND_FROMSTART | (case_insensitive ? LINGUISTIC_IGNORECASE : 0), str_str.data(), len_str, str_value.data(), len_value, nullptr, nullptr, nullptr, 0) >= 0 ? 1 : 0;
->>>>>>> 7a71df29
 		}
 	}
 
