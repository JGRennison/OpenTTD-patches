--- conflicted
+++ resolved
@@ -331,7 +331,7 @@
 			 * buffer in OTTD2FS might not be large enough (512 chars). */
 			const size_t help_msg_buf_size = ((q - help_msg.get()) * 3) / 2;
 			auto help_msg_buf = std::make_unique<wchar_t[]>(help_msg_buf_size);
-			SetDlgItemText(wnd, 11, convert_to_fs(help_msg.get(), help_msg_buf.get(), help_msg_buf_size));
+			SetDlgItemText(wnd, 11, convert_to_fs(help_msg.get(), {help_msg_buf.get(), help_msg_buf_size}));
 			SendDlgItemMessage(wnd, 11, WM_SETFONT, (WPARAM)GetStockObject(ANSI_FIXED_FONT), FALSE);
 		} return TRUE;
 
@@ -365,7 +365,7 @@
 			/* We need to put the text in a separate buffer because the default
 			 * buffer in OTTD2FS might not be large enough (512 chars). */
 			wchar_t help_msg_buf[8192];
-			MessageBox(GetActiveWindow(), convert_to_fs(str, help_msg_buf, lengthof(help_msg_buf)), L"OpenTTD", MB_ICONINFORMATION | MB_OK);
+			MessageBox(GetActiveWindow(), convert_to_fs(str, help_msg_buf), L"OpenTTD", MB_ICONINFORMATION | MB_OK);
 		}
 		MyShowCursor(old);
 	}
@@ -442,11 +442,7 @@
 		_searchpaths[SP_BINARY_DIR].clear();
 	} else {
 		wchar_t exec_dir[MAX_PATH];
-<<<<<<< HEAD
-		wcsncpy(path, convert_to_fs(exe, path, std::size(path)), lengthof(path));
-=======
 		convert_to_fs(exe, path);
->>>>>>> 9965cd91
 		if (!GetFullPathName(path, static_cast<DWORD>(std::size(exec_dir)), exec_dir, nullptr)) {
 			DEBUG(misc, 0, "GetFullPathName failed (%lu)\n", GetLastError());
 			_searchpaths[SP_BINARY_DIR].clear();
