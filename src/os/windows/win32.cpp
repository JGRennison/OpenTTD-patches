/* $Id$ */

/*
 * This file is part of OpenTTD.
 * OpenTTD is free software; you can redistribute it and/or modify it under the terms of the GNU General Public License as published by the Free Software Foundation, version 2.
 * OpenTTD is distributed in the hope that it will be useful, but WITHOUT ANY WARRANTY; without even the implied warranty of MERCHANTABILITY or FITNESS FOR A PARTICULAR PURPOSE.
 * See the GNU General Public License for more details. You should have received a copy of the GNU General Public License along with OpenTTD. If not, see <http://www.gnu.org/licenses/>.
 */

/** @file win32.cpp Implementation of MS Windows system calls */

#include "../../stdafx.h"
#include "../../debug.h"
#include "../../gfx_func.h"
#include "../../textbuf_gui.h"
#include "../../fileio_func.h"
#include <windows.h>
#include <fcntl.h>
#include <regstr.h>
#define NO_SHOBJIDL_SORTDIRECTION // Avoid multiple definition of SORT_ASCENDING
#include <shlobj.h> /* SHGetFolderPath */
#include <shellapi.h>
#include "win32.h"
#include "../../fios.h"
#include "../../core/alloc_func.hpp"
#include "../../openttd.h"
#include "../../core/random_func.hpp"
#include "../../string_func.h"
#include "../../crashlog.h"
#include <errno.h>
#include <sys/stat.h>
#include "../../language.h"
<<<<<<< HEAD
=======
#include "../../thread.h"
>>>>>>> 01261dae

#include "../../safeguards.h"

bool _in_event_loop_post_crash;

static bool _has_console;
static bool _cursor_disable = true;
static bool _cursor_visible = true;

bool MyShowCursor(bool show, bool toggle)
{
	if (toggle) _cursor_disable = !_cursor_disable;
	if (_cursor_disable) return show;
	if (_cursor_visible == show) return show;

	_cursor_visible = show;
	ShowCursor(show);

	return !show;
}

/**
 * Helper function needed by dynamically loading libraries
 * XXX: Hurray for MS only having an ANSI GetProcAddress function
 * on normal windows and no Wide version except for in Windows Mobile/CE
 */
bool LoadLibraryList(Function proc[], const char *dll)
{
	while (*dll != '\0') {
		HMODULE lib;
		lib = LoadLibrary(MB_TO_WIDE(dll));

		if (lib == NULL) return false;
		for (;;) {
			FARPROC p;

			while (*dll++ != '\0') { /* Nothing */ }
			if (*dll == '\0') break;
			p = GetProcAddress(lib, dll);
			if (p == NULL) return false;
			*proc++ = (Function)p;
		}
		dll++;
	}
	return true;
}

void ShowOSErrorBox(const char *buf, bool system)
{
	_in_event_loop_post_crash = true;
	MyShowCursor(true);
	MessageBox(GetActiveWindow(), OTTD2FS(buf), _T("Error!"), MB_ICONSTOP | MB_TASKMODAL);
}

void OSOpenBrowser(const char *url)
{
	ShellExecute(GetActiveWindow(), _T("open"), OTTD2FS(url), NULL, NULL, SW_SHOWNORMAL);
}

/* Code below for windows version of opendir/readdir/closedir copied and
 * modified from Jan Wassenberg's GPL implementation posted over at
 * http://www.gamedev.net/community/forums/topic.asp?topic_id=364584&whichpage=1&#2398903 */

struct DIR {
	HANDLE hFind;
	/* the dirent returned by readdir.
	 * note: having only one global instance is not possible because
	 * multiple independent opendir/readdir sequences must be supported. */
	dirent ent;
	WIN32_FIND_DATA fd;
	/* since opendir calls FindFirstFile, we need a means of telling the
	 * first call to readdir that we already have a file.
	 * that's the case iff this is true */
	bool at_first_entry;
};

/* suballocator - satisfies most requests with a reusable static instance.
 * this avoids hundreds of alloc/free which would fragment the heap.
 * To guarantee concurrency, we fall back to malloc if the instance is
 * already in use (it's important to avoid surprises since this is such a
 * low-level routine). */
static DIR _global_dir;
static LONG _global_dir_is_in_use = false;

static inline DIR *dir_calloc()
{
	DIR *d;

	if (InterlockedExchange(&_global_dir_is_in_use, true) == (LONG)true) {
		d = CallocT<DIR>(1);
	} else {
		d = &_global_dir;
		memset(d, 0, sizeof(*d));
	}
	return d;
}

static inline void dir_free(DIR *d)
{
	if (d == &_global_dir) {
		_global_dir_is_in_use = (LONG)false;
	} else {
		free(d);
	}
}

DIR *opendir(const TCHAR *path)
{
	DIR *d;
	UINT sem = SetErrorMode(SEM_FAILCRITICALERRORS); // disable 'no-disk' message box
	DWORD fa = GetFileAttributes(path);

	if ((fa != INVALID_FILE_ATTRIBUTES) && (fa & FILE_ATTRIBUTE_DIRECTORY)) {
		d = dir_calloc();
		if (d != NULL) {
			TCHAR search_path[MAX_PATH];
			bool slash = path[_tcslen(path) - 1] == '\\';

			/* build search path for FindFirstFile, try not to append additional slashes
			 * as it throws Win9x off its groove for root directories */
			_sntprintf(search_path, lengthof(search_path), _T("%s%s*"), path, slash ? _T("") : _T("\\"));
			*lastof(search_path) = '\0';
			d->hFind = FindFirstFile(search_path, &d->fd);

			if (d->hFind != INVALID_HANDLE_VALUE ||
					GetLastError() == ERROR_NO_MORE_FILES) { // the directory is empty
				d->ent.dir = d;
				d->at_first_entry = true;
			} else {
				dir_free(d);
				d = NULL;
			}
		} else {
			errno = ENOMEM;
		}
	} else {
		/* path not found or not a directory */
		d = NULL;
		errno = ENOENT;
	}

	SetErrorMode(sem); // restore previous setting
	return d;
}

struct dirent *readdir(DIR *d)
{
	DWORD prev_err = GetLastError(); // avoid polluting last error

	if (d->at_first_entry) {
		/* the directory was empty when opened */
		if (d->hFind == INVALID_HANDLE_VALUE) return NULL;
		d->at_first_entry = false;
	} else if (!FindNextFile(d->hFind, &d->fd)) { // determine cause and bail
		if (GetLastError() == ERROR_NO_MORE_FILES) SetLastError(prev_err);
		return NULL;
	}

	/* This entry has passed all checks; return information about it.
	 * (note: d_name is a pointer; see struct dirent definition) */
	d->ent.d_name = d->fd.cFileName;
	return &d->ent;
}

int closedir(DIR *d)
{
	FindClose(d->hFind);
	dir_free(d);
	return 0;
}

bool FiosIsRoot(const char *file)
{
	return file[3] == '\0'; // C:\...
}

void FiosGetDrives(FileList &file_list)
{
	TCHAR drives[256];
	const TCHAR *s;

	GetLogicalDriveStrings(lengthof(drives), drives);
	for (s = drives; *s != '\0';) {
		FiosItem *fios = file_list.Append();
		fios->type = FIOS_TYPE_DRIVE;
		fios->mtime = 0;
		seprintf(fios->name, lastof(fios->name),  "%c:", s[0] & 0xFF);
		strecpy(fios->title, fios->name, lastof(fios->title));
		while (*s++ != '\0') { /* Nothing */ }
	}
}

bool FiosIsValidFile(const char *path, const struct dirent *ent, struct stat *sb)
{
	/* hectonanoseconds between Windows and POSIX epoch */
	static const int64 posix_epoch_hns = 0x019DB1DED53E8000LL;
	const WIN32_FIND_DATA *fd = &ent->dir->fd;

	sb->st_size  = ((uint64) fd->nFileSizeHigh << 32) + fd->nFileSizeLow;
	/* UTC FILETIME to seconds-since-1970 UTC
	 * we just have to subtract POSIX epoch and scale down to units of seconds.
	 * http://www.gamedev.net/community/forums/topic.asp?topic_id=294070&whichpage=1&#1860504
	 * XXX - not entirely correct, since filetimes on FAT aren't UTC but local,
	 * this won't entirely be correct, but we use the time only for comparison. */
	sb->st_mtime = (time_t)((*(const uint64*)&fd->ftLastWriteTime - posix_epoch_hns) / 1E7);
	sb->st_mode  = (fd->dwFileAttributes & FILE_ATTRIBUTE_DIRECTORY)? S_IFDIR : S_IFREG;

	return true;
}

bool FiosIsHiddenFile(const struct dirent *ent)
{
	return (ent->dir->fd.dwFileAttributes & (FILE_ATTRIBUTE_HIDDEN | FILE_ATTRIBUTE_SYSTEM)) != 0;
}

bool FiosGetDiskFreeSpace(const char *path, uint64 *tot)
{
	UINT sem = SetErrorMode(SEM_FAILCRITICALERRORS);  // disable 'no-disk' message box
	bool retval = false;
	TCHAR root[4];
	DWORD spc, bps, nfc, tnc;

	_sntprintf(root, lengthof(root), _T("%c:") _T(PATHSEP), path[0]);
	if (tot != NULL && GetDiskFreeSpace(root, &spc, &bps, &nfc, &tnc)) {
		*tot = ((spc * bps) * (uint64)nfc);
		retval = true;
	}

	SetErrorMode(sem); // reset previous setting
	return retval;
}

static int ParseCommandLine(char *line, char **argv, int max_argc)
{
	int n = 0;

	do {
		/* skip whitespace */
		while (*line == ' ' || *line == '\t') line++;

		/* end? */
		if (*line == '\0') break;

		/* special handling when quoted */
		if (*line == '"') {
			argv[n++] = ++line;
			while (*line != '"') {
				if (*line == '\0') return n;
				line++;
			}
		} else {
			argv[n++] = line;
			while (*line != ' ' && *line != '\t') {
				if (*line == '\0') return n;
				line++;
			}
		}
		*line++ = '\0';
	} while (n != max_argc);

	return n;
}

void CreateConsole()
{
	HANDLE hand;
	CONSOLE_SCREEN_BUFFER_INFO coninfo;

	if (_has_console) return;
	_has_console = true;

	if (!AllocConsole()) return;

	hand = GetStdHandle(STD_OUTPUT_HANDLE);
	GetConsoleScreenBufferInfo(hand, &coninfo);
	coninfo.dwSize.Y = 500;
	SetConsoleScreenBufferSize(hand, coninfo.dwSize);

	/* redirect unbuffered STDIN, STDOUT, STDERR to the console */
#if !defined(__CYGWIN__)

	/* Check if we can open a handle to STDOUT. */
	int fd = _open_osfhandle((intptr_t)hand, _O_TEXT);
	if (fd == -1) {
		/* Free everything related to the console. */
		FreeConsole();
		_has_console = false;
		_close(fd);
		CloseHandle(hand);

		ShowInfo("Unable to open an output handle to the console. Check known-bugs.txt for details.");
		return;
	}

#if defined(_MSC_VER) && _MSC_VER >= 1900
	freopen("CONOUT$", "a", stdout);
	freopen("CONIN$", "r", stdin);
	freopen("CONOUT$", "a", stderr);
#else
	*stdout = *_fdopen(fd, "w");
	*stdin = *_fdopen(_open_osfhandle((intptr_t)GetStdHandle(STD_INPUT_HANDLE), _O_TEXT), "r" );
	*stderr = *_fdopen(_open_osfhandle((intptr_t)GetStdHandle(STD_ERROR_HANDLE), _O_TEXT), "w" );
#endif

#else
	/* open_osfhandle is not in cygwin */
	*stdout = *fdopen(1, "w" );
	*stdin = *fdopen(0, "r" );
	*stderr = *fdopen(2, "w" );
#endif

	setvbuf(stdin, NULL, _IONBF, 0);
	setvbuf(stdout, NULL, _IONBF, 0);
	setvbuf(stderr, NULL, _IONBF, 0);
}

/** Temporary pointer to get the help message to the window */
static const char *_help_msg;

/** Callback function to handle the window */
static INT_PTR CALLBACK HelpDialogFunc(HWND wnd, UINT msg, WPARAM wParam, LPARAM lParam)
{
	switch (msg) {
		case WM_INITDIALOG: {
			char help_msg[8192];
			const char *p = _help_msg;
			char *q = help_msg;
			while (q != lastof(help_msg) && *p != '\0') {
				if (*p == '\n') {
					*q++ = '\r';
					if (q == lastof(help_msg)) {
						q[-1] = '\0';
						break;
					}
				}
				*q++ = *p++;
			}
			*q = '\0';
			/* We need to put the text in a separate buffer because the default
			 * buffer in OTTD2FS might not be large enough (512 chars). */
			TCHAR help_msg_buf[8192];
			SetDlgItemText(wnd, 11, convert_to_fs(help_msg, help_msg_buf, lengthof(help_msg_buf)));
			SendDlgItemMessage(wnd, 11, WM_SETFONT, (WPARAM)GetStockObject(ANSI_FIXED_FONT), FALSE);
		} return TRUE;

		case WM_COMMAND:
			if (wParam == 12) ExitProcess(0);
			return TRUE;
		case WM_CLOSE:
			ExitProcess(0);
	}

	return FALSE;
}

void ShowInfo(const char *str)
{
	if (_has_console) {
		fprintf(stderr, "%s\n", str);
	} else {
		bool old;
		ReleaseCapture();
		_left_button_clicked = _left_button_down = false;

		old = MyShowCursor(true);
		if (strlen(str) > 2048) {
			/* The minimum length of the help message is 2048. Other messages sent via
			 * ShowInfo are much shorter, or so long they need this way of displaying
			 * them anyway. */
			_help_msg = str;
			DialogBox(GetModuleHandle(NULL), MAKEINTRESOURCE(101), NULL, HelpDialogFunc);
		} else {
			/* We need to put the text in a separate buffer because the default
			 * buffer in OTTD2FS might not be large enough (512 chars). */
			TCHAR help_msg_buf[8192];
			MessageBox(GetActiveWindow(), convert_to_fs(str, help_msg_buf, lengthof(help_msg_buf)), _T("OpenTTD"), MB_ICONINFORMATION | MB_OK);
		}
		MyShowCursor(old);
	}
}

int APIENTRY WinMain(HINSTANCE hInstance, HINSTANCE hPrevInstance, LPSTR lpCmdLine, int nCmdShow)
{
	int argc;
	char *argv[64]; // max 64 command line arguments

	CrashLog::InitialiseCrashLog();

#if defined(UNICODE)
	/* Check if a win9x user started the win32 version */
	if (HasBit(GetVersion(), 31)) usererror("This version of OpenTTD doesn't run on windows 95/98/ME.\nPlease download the win9x binary and try again.");
#endif

	/* Convert the command line to UTF-8. We need a dedicated buffer
	 * for this because argv[] points into this buffer and this needs to
	 * be available between subsequent calls to FS2OTTD(). */
	char *cmdline = stredup(FS2OTTD(GetCommandLine()));

#if defined(_DEBUG)
	CreateConsole();
#endif

	_set_error_mode(_OUT_TO_MSGBOX); // force assertion output to messagebox

	/* setup random seed to something quite random */
	SetRandomSeed(GetTickCount());

	argc = ParseCommandLine(cmdline, argv, lengthof(argv));

	/* Make sure our arguments contain only valid UTF-8 characters. */
	for (int i = 0; i < argc; i++) ValidateString(argv[i]);

	openttd_main(argc, argv);
	free(cmdline);
	return 0;
}

char *getcwd(char *buf, size_t size)
{
	TCHAR path[MAX_PATH];
	GetCurrentDirectory(MAX_PATH - 1, path);
	convert_from_fs(path, buf, size);
	return buf;
}


void DetermineBasePaths(const char *exe)
{
	char tmp[MAX_PATH];
	TCHAR path[MAX_PATH];
#ifdef WITH_PERSONAL_DIR
	if (SUCCEEDED(OTTDSHGetFolderPath(NULL, CSIDL_PERSONAL, NULL, SHGFP_TYPE_CURRENT, path))) {
		strecpy(tmp, FS2OTTD(path), lastof(tmp));
		AppendPathSeparator(tmp, lastof(tmp));
		strecat(tmp, PERSONAL_DIR, lastof(tmp));
		AppendPathSeparator(tmp, lastof(tmp));
		_searchpaths[SP_PERSONAL_DIR] = stredup(tmp);
	} else {
		_searchpaths[SP_PERSONAL_DIR] = NULL;
	}

	if (SUCCEEDED(OTTDSHGetFolderPath(NULL, CSIDL_COMMON_DOCUMENTS, NULL, SHGFP_TYPE_CURRENT, path))) {
		strecpy(tmp, FS2OTTD(path), lastof(tmp));
		AppendPathSeparator(tmp, lastof(tmp));
		strecat(tmp, PERSONAL_DIR, lastof(tmp));
		AppendPathSeparator(tmp, lastof(tmp));
		_searchpaths[SP_SHARED_DIR] = stredup(tmp);
	} else {
		_searchpaths[SP_SHARED_DIR] = NULL;
	}
#else
	_searchpaths[SP_PERSONAL_DIR] = NULL;
	_searchpaths[SP_SHARED_DIR]   = NULL;
#endif

	/* Get the path to working directory of OpenTTD */
	getcwd(tmp, lengthof(tmp));
	AppendPathSeparator(tmp, lastof(tmp));
	_searchpaths[SP_WORKING_DIR] = stredup(tmp);

	if (!GetModuleFileName(NULL, path, lengthof(path))) {
		DEBUG(misc, 0, "GetModuleFileName failed (%lu)\n", GetLastError());
		_searchpaths[SP_BINARY_DIR] = NULL;
	} else {
		TCHAR exec_dir[MAX_PATH];
		_tcsncpy(path, convert_to_fs(exe, path, lengthof(path)), lengthof(path));
		if (!GetFullPathName(path, lengthof(exec_dir), exec_dir, NULL)) {
			DEBUG(misc, 0, "GetFullPathName failed (%lu)\n", GetLastError());
			_searchpaths[SP_BINARY_DIR] = NULL;
		} else {
			strecpy(tmp, convert_from_fs(exec_dir, tmp, lengthof(tmp)), lastof(tmp));
			char *s = strrchr(tmp, PATHSEPCHAR);
			*(s + 1) = '\0';
			_searchpaths[SP_BINARY_DIR] = stredup(tmp);
		}
	}

	_searchpaths[SP_INSTALLATION_DIR]       = NULL;
	_searchpaths[SP_APPLICATION_BUNDLE_DIR] = NULL;
}


bool GetClipboardContents(char *buffer, const char *last)
{
	HGLOBAL cbuf;
	const char *ptr;

	if (IsClipboardFormatAvailable(CF_UNICODETEXT)) {
		OpenClipboard(NULL);
		cbuf = GetClipboardData(CF_UNICODETEXT);

		ptr = (const char*)GlobalLock(cbuf);
		int out_len = WideCharToMultiByte(CP_UTF8, 0, (LPCWSTR)ptr, -1, buffer, (last - buffer) + 1, NULL, NULL);
		GlobalUnlock(cbuf);
		CloseClipboard();

		if (out_len == 0) return false;
#if !defined(UNICODE)
	} else if (IsClipboardFormatAvailable(CF_TEXT)) {
		OpenClipboard(NULL);
		cbuf = GetClipboardData(CF_TEXT);

		ptr = (const char*)GlobalLock(cbuf);
		strecpy(buffer, FS2OTTD(ptr), last);

		GlobalUnlock(cbuf);
		CloseClipboard();
#endif /* UNICODE */
	} else {
		return false;
	}

	return true;
}


/**
 * Convert to OpenTTD's encoding from that of the local environment.
 * When the project is built in UNICODE, the system codepage is irrelevant and
 * the input string is wide. In ANSI mode, the string is in the
 * local codepage which we'll convert to wide-char, and then to UTF-8.
 * OpenTTD internal encoding is UTF8.
 * The returned value's contents can only be guaranteed until the next call to
 * this function. So if the value is needed for anything else, use convert_from_fs
 * @param name pointer to a valid string that will be converted (local, or wide)
 * @return pointer to the converted string; if failed string is of zero-length
 * @see the current code-page comes from video\win32_v.cpp, event-notification
 * WM_INPUTLANGCHANGE
 */
const char *FS2OTTD(const TCHAR *name)
{
	static char utf8_buf[512];
	return convert_from_fs(name, utf8_buf, lengthof(utf8_buf));
}

/**
 * Convert from OpenTTD's encoding to that of the local environment.
 * When the project is built in UNICODE the system codepage is irrelevant and
 * the converted string is wide. In ANSI mode, the UTF8 string is converted
 * to multi-byte.
 * OpenTTD internal encoding is UTF8.
 * The returned value's contents can only be guaranteed until the next call to
 * this function. So if the value is needed for anything else, use convert_from_fs
 * @param name pointer to a valid string that will be converted (UTF8)
 * @param console_cp convert to the console encoding instead of the normal system encoding.
 * @return pointer to the converted string; if failed string is of zero-length
 */
const TCHAR *OTTD2FS(const char *name, bool console_cp)
{
	static TCHAR system_buf[512];
	return convert_to_fs(name, system_buf, lengthof(system_buf), console_cp);
}


/**
 * Convert to OpenTTD's encoding from that of the environment in
 * UNICODE. OpenTTD encoding is UTF8, local is wide
 * @param name pointer to a valid string that will be converted
 * @param utf8_buf pointer to a valid buffer that will receive the converted string
 * @param buflen length in characters of the receiving buffer
 * @return pointer to utf8_buf. If conversion fails the string is of zero-length
 */
char *convert_from_fs(const TCHAR *name, char *utf8_buf, size_t buflen)
{
#if defined(UNICODE)
	const WCHAR *wide_buf = name;
#else
	/* Convert string from the local codepage to UTF-16. */
	int wide_len = MultiByteToWideChar(CP_ACP, 0, name, -1, NULL, 0);
	if (wide_len == 0) {
		utf8_buf[0] = '\0';
		return utf8_buf;
	}

	WCHAR *wide_buf = AllocaM(WCHAR, wide_len);
	MultiByteToWideChar(CP_ACP, 0, name, -1, wide_buf, wide_len);
#endif

	/* Convert UTF-16 string to UTF-8. */
	int len = WideCharToMultiByte(CP_UTF8, 0, wide_buf, -1, utf8_buf, (int)buflen, NULL, NULL);
	if (len == 0) utf8_buf[0] = '\0';

	return utf8_buf;
}


/**
 * Convert from OpenTTD's encoding to that of the environment in
 * UNICODE. OpenTTD encoding is UTF8, local is wide
 * @param name pointer to a valid string that will be converted
 * @param system_buf pointer to a valid wide-char buffer that will receive the
 * converted string
 * @param buflen length in wide characters of the receiving buffer
 * @param console_cp convert to the console encoding instead of the normal system encoding.
 * @return pointer to system_buf. If conversion fails the string is of zero-length
 */
TCHAR *convert_to_fs(const char *name, TCHAR *system_buf, size_t buflen, bool console_cp)
{
#if defined(UNICODE)
	int len = MultiByteToWideChar(CP_UTF8, 0, name, -1, system_buf, (int)buflen);
	if (len == 0) system_buf[0] = '\0';
#else
	int len = MultiByteToWideChar(CP_UTF8, 0, name, -1, NULL, 0);
	if (len == 0) {
		system_buf[0] = '\0';
		return system_buf;
	}

	WCHAR *wide_buf = AllocaM(WCHAR, len);
	MultiByteToWideChar(CP_UTF8, 0, name, -1, wide_buf, len);

	len = WideCharToMultiByte(console_cp ? CP_OEMCP : CP_ACP, 0, wide_buf, len, system_buf, (int)buflen, NULL, NULL);
	if (len == 0) system_buf[0] = '\0';
#endif

	return system_buf;
}

/**
 * Our very own SHGetFolderPath function for support of windows operating
 * systems that don't have this function (eg Win9x, etc.). We try using the
 * native function, and if that doesn't exist we will try a more crude approach
 * of environment variables and hope for the best
 */
HRESULT OTTDSHGetFolderPath(HWND hwnd, int csidl, HANDLE hToken, DWORD dwFlags, LPTSTR pszPath)
{
	static HRESULT (WINAPI *SHGetFolderPath)(HWND, int, HANDLE, DWORD, LPTSTR) = NULL;
	static bool first_time = true;

	/* We only try to load the library one time; if it fails, it fails */
	if (first_time) {
#if defined(UNICODE)
# define W(x) x "W"
#else
# define W(x) x "A"
#endif
		/* The function lives in shell32.dll for all current Windows versions, but it first started to appear in SHFolder.dll. */
		if (!LoadLibraryList((Function*)&SHGetFolderPath, "shell32.dll\0" W("SHGetFolderPath") "\0\0")) {
			if (!LoadLibraryList((Function*)&SHGetFolderPath, "SHFolder.dll\0" W("SHGetFolderPath") "\0\0")) {
				DEBUG(misc, 0, "Unable to load " W("SHGetFolderPath") "from either shell32.dll or SHFolder.dll");
			}
		}
#undef W
		first_time = false;
	}

	if (SHGetFolderPath != NULL) return SHGetFolderPath(hwnd, csidl, hToken, dwFlags, pszPath);

	/* SHGetFolderPath doesn't exist, try a more conservative approach,
	 * eg environment variables. This is only included for legacy modes
	 * MSDN says: that 'pszPath' is a "Pointer to a null-terminated string of
	 * length MAX_PATH which will receive the path" so let's assume that
	 * Windows 95 with Internet Explorer 5.0, Windows 98 with Internet Explorer 5.0,
	 * Windows 98 Second Edition (SE), Windows NT 4.0 with Internet Explorer 5.0,
	 * Windows NT 4.0 with Service Pack 4 (SP4) */
	{
		DWORD ret;
		switch (csidl) {
			case CSIDL_FONTS: // Get the system font path, eg %WINDIR%\Fonts
				ret = GetEnvironmentVariable(_T("WINDIR"), pszPath, MAX_PATH);
				if (ret == 0) break;
				_tcsncat(pszPath, _T("\\Fonts"), MAX_PATH);

				return (HRESULT)0;

			case CSIDL_PERSONAL:
			case CSIDL_COMMON_DOCUMENTS: {
				HKEY key;
				if (RegOpenKeyEx(csidl == CSIDL_PERSONAL ? HKEY_CURRENT_USER : HKEY_LOCAL_MACHINE, REGSTR_PATH_SPECIAL_FOLDERS, 0, KEY_READ, &key) != ERROR_SUCCESS) break;
				DWORD len = MAX_PATH;
				ret = RegQueryValueEx(key, csidl == CSIDL_PERSONAL ? _T("Personal") : _T("Common Documents"), NULL, NULL, (LPBYTE)pszPath, &len);
				RegCloseKey(key);
				if (ret == ERROR_SUCCESS) return (HRESULT)0;
				break;
			}

			/* XXX - other types to go here when needed... */
		}
	}

	return E_INVALIDARG;
}

/** Determine the current user's locale. */
const char *GetCurrentLocale(const char *)
{
	char lang[9], country[9];
	if (GetLocaleInfoA(LOCALE_USER_DEFAULT, LOCALE_SISO639LANGNAME, lang, lengthof(lang)) == 0 ||
	    GetLocaleInfoA(LOCALE_USER_DEFAULT, LOCALE_SISO3166CTRYNAME, country, lengthof(country)) == 0) {
		/* Unable to retrieve the locale. */
		return NULL;
	}
	/* Format it as 'en_us'. */
	static char retbuf[6] = {lang[0], lang[1], '_', country[0], country[1], 0};
	return retbuf;
}


static WCHAR _cur_iso_locale[16] = L"";

void Win32SetCurrentLocaleName(const char *iso_code)
{
	/* Convert the iso code into the format that windows expects. */
	char iso[16];
	if (strcmp(iso_code, "zh_TW") == 0) {
		strecpy(iso, "zh-Hant", lastof(iso));
	} else if (strcmp(iso_code, "zh_CN") == 0) {
		strecpy(iso, "zh-Hans", lastof(iso));
	} else {
		/* Windows expects a '-' between language and country code, but we use a '_'. */
		strecpy(iso, iso_code, lastof(iso));
		for (char *c = iso; *c != '\0'; c++) {
			if (*c == '_') *c = '-';
		}
	}

	MultiByteToWideChar(CP_UTF8, 0, iso, -1, _cur_iso_locale, lengthof(_cur_iso_locale));
}

int OTTDStringCompare(const char *s1, const char *s2)
{
	typedef int (WINAPI *PFNCOMPARESTRINGEX)(LPCWSTR, DWORD, LPCWCH, int, LPCWCH, int, LPVOID, LPVOID, LPARAM);
	static PFNCOMPARESTRINGEX _CompareStringEx = NULL;
	static bool first_time = true;

#ifndef SORT_DIGITSASNUMBERS
#	define SORT_DIGITSASNUMBERS 0x00000008  // use digits as numbers sort method
#endif
#ifndef LINGUISTIC_IGNORECASE
#	define LINGUISTIC_IGNORECASE 0x00000010 // linguistically appropriate 'ignore case'
#endif

	if (first_time) {
		_CompareStringEx = (PFNCOMPARESTRINGEX)GetProcAddress(GetModuleHandle(_T("Kernel32")), "CompareStringEx");
		first_time = false;
	}

	if (_CompareStringEx != NULL) {
		/* CompareStringEx takes UTF-16 strings, even in ANSI-builds. */
		int len_s1 = MultiByteToWideChar(CP_UTF8, 0, s1, -1, NULL, 0);
		int len_s2 = MultiByteToWideChar(CP_UTF8, 0, s2, -1, NULL, 0);

		if (len_s1 != 0 && len_s2 != 0) {
			LPWSTR str_s1 = AllocaM(WCHAR, len_s1);
			LPWSTR str_s2 = AllocaM(WCHAR, len_s2);

			MultiByteToWideChar(CP_UTF8, 0, s1, -1, str_s1, len_s1);
			MultiByteToWideChar(CP_UTF8, 0, s2, -1, str_s2, len_s2);

			int result = _CompareStringEx(_cur_iso_locale, LINGUISTIC_IGNORECASE | SORT_DIGITSASNUMBERS, str_s1, -1, str_s2, -1, NULL, NULL, 0);
			if (result != 0) return result;
		}
	}

	TCHAR s1_buf[512], s2_buf[512];
	convert_to_fs(s1, s1_buf, lengthof(s1_buf));
	convert_to_fs(s2, s2_buf, lengthof(s2_buf));

	return CompareString(MAKELCID(_current_language->winlangid, SORT_DEFAULT), NORM_IGNORECASE, s1_buf, -1, s2_buf, -1);
}


static WCHAR _cur_iso_locale[16] = L"";

void Win32SetCurrentLocaleName(const char *iso_code)
{
	/* Convert the iso code into the format that windows expects. */
	char iso[16];
	if (strcmp(iso_code, "zh_TW") == 0) {
		strecpy(iso, "zh-Hant", lastof(iso));
	} else if (strcmp(iso_code, "zh_CN") == 0) {
		strecpy(iso, "zh-Hans", lastof(iso));
	} else {
		/* Windows expects a '-' between language and country code, but we use a '_'. */
		strecpy(iso, iso_code, lastof(iso));
		for (char *c = iso; *c != '\0'; c++) {
			if (*c == '_') *c = '-';
		}
	}

	MultiByteToWideChar(CP_UTF8, 0, iso, -1, _cur_iso_locale, lengthof(_cur_iso_locale));
}

int OTTDStringCompare(const char *s1, const char *s2)
{
	typedef int (WINAPI *PFNCOMPARESTRINGEX)(LPCWSTR, DWORD, LPCWCH, int, LPCWCH, int, LPVOID, LPVOID, LPARAM);
	static PFNCOMPARESTRINGEX _CompareStringEx = NULL;
	static bool first_time = true;

#ifndef SORT_DIGITSASNUMBERS
#	define SORT_DIGITSASNUMBERS 0x00000008  // use digits as numbers sort method
#endif
#ifndef LINGUISTIC_IGNORECASE
#	define LINGUISTIC_IGNORECASE 0x00000010 // linguistically appropriate 'ignore case'
#endif

	if (first_time) {
		_CompareStringEx = (PFNCOMPARESTRINGEX)GetProcAddress(GetModuleHandle(_T("Kernel32")), "CompareStringEx");
		first_time = false;
	}

	if (_CompareStringEx != NULL) {
		/* CompareStringEx takes UTF-16 strings, even in ANSI-builds. */
		int len_s1 = MultiByteToWideChar(CP_UTF8, 0, s1, -1, NULL, 0);
		int len_s2 = MultiByteToWideChar(CP_UTF8, 0, s2, -1, NULL, 0);

		if (len_s1 != 0 && len_s2 != 0) {
			LPWSTR str_s1 = AllocaM(WCHAR, len_s1);
			LPWSTR str_s2 = AllocaM(WCHAR, len_s2);

			MultiByteToWideChar(CP_UTF8, 0, s1, -1, str_s1, len_s1);
			MultiByteToWideChar(CP_UTF8, 0, s2, -1, str_s2, len_s2);

			int result = _CompareStringEx(_cur_iso_locale, LINGUISTIC_IGNORECASE | SORT_DIGITSASNUMBERS, str_s1, -1, str_s2, -1, NULL, NULL, 0);
			if (result != 0) return result;
		}
	}

	TCHAR s1_buf[512], s2_buf[512];
	convert_to_fs(s1, s1_buf, lengthof(s1_buf));
	convert_to_fs(s2, s2_buf, lengthof(s2_buf));

	return CompareString(MAKELCID(_current_language->winlangid, SORT_DEFAULT), NORM_IGNORECASE, s1_buf, -1, s2_buf, -1);
}

#ifdef _MSC_VER
/* Based on code from MSDN: https://msdn.microsoft.com/en-us/library/xcb2z8hs.aspx */
const DWORD MS_VC_EXCEPTION = 0x406D1388;

PACK_N(struct THREADNAME_INFO {
	DWORD dwType;     ///< Must be 0x1000.
	LPCSTR szName;    ///< Pointer to name (in user addr space).
	DWORD dwThreadID; ///< Thread ID (-1=caller thread).
	DWORD dwFlags;    ///< Reserved for future use, must be zero.
}, 8);

/**
 * Signal thread name to any attached debuggers.
 */
void SetCurrentThreadName(const char *threadName)
{
	THREADNAME_INFO info;
	info.dwType = 0x1000;
	info.szName = threadName;
	info.dwThreadID = -1;
	info.dwFlags = 0;

#pragma warning(push)
#pragma warning(disable: 6320 6322)
	__try {
		RaiseException(MS_VC_EXCEPTION, 0, sizeof(info) / sizeof(ULONG_PTR), (ULONG_PTR*)&info);
	} __except (EXCEPTION_EXECUTE_HANDLER) {
	}
#pragma warning(pop)
}
#else
void SetCurrentThreadName(const char *) {}
#endif<|MERGE_RESOLUTION|>--- conflicted
+++ resolved
@@ -30,10 +30,7 @@
 #include <errno.h>
 #include <sys/stat.h>
 #include "../../language.h"
-<<<<<<< HEAD
-=======
 #include "../../thread.h"
->>>>>>> 01261dae
 
 #include "../../safeguards.h"
 
@@ -795,68 +792,40 @@
 	return CompareString(MAKELCID(_current_language->winlangid, SORT_DEFAULT), NORM_IGNORECASE, s1_buf, -1, s2_buf, -1);
 }
 
-
-static WCHAR _cur_iso_locale[16] = L"";
-
-void Win32SetCurrentLocaleName(const char *iso_code)
-{
-	/* Convert the iso code into the format that windows expects. */
-	char iso[16];
-	if (strcmp(iso_code, "zh_TW") == 0) {
-		strecpy(iso, "zh-Hant", lastof(iso));
-	} else if (strcmp(iso_code, "zh_CN") == 0) {
-		strecpy(iso, "zh-Hans", lastof(iso));
-	} else {
-		/* Windows expects a '-' between language and country code, but we use a '_'. */
-		strecpy(iso, iso_code, lastof(iso));
-		for (char *c = iso; *c != '\0'; c++) {
-			if (*c == '_') *c = '-';
-		}
-	}
-
-	MultiByteToWideChar(CP_UTF8, 0, iso, -1, _cur_iso_locale, lengthof(_cur_iso_locale));
-}
-
-int OTTDStringCompare(const char *s1, const char *s2)
-{
-	typedef int (WINAPI *PFNCOMPARESTRINGEX)(LPCWSTR, DWORD, LPCWCH, int, LPCWCH, int, LPVOID, LPVOID, LPARAM);
-	static PFNCOMPARESTRINGEX _CompareStringEx = NULL;
-	static bool first_time = true;
-
-#ifndef SORT_DIGITSASNUMBERS
-#	define SORT_DIGITSASNUMBERS 0x00000008  // use digits as numbers sort method
-#endif
-#ifndef LINGUISTIC_IGNORECASE
-#	define LINGUISTIC_IGNORECASE 0x00000010 // linguistically appropriate 'ignore case'
-#endif
-
-	if (first_time) {
-		_CompareStringEx = (PFNCOMPARESTRINGEX)GetProcAddress(GetModuleHandle(_T("Kernel32")), "CompareStringEx");
-		first_time = false;
-	}
-
-	if (_CompareStringEx != NULL) {
-		/* CompareStringEx takes UTF-16 strings, even in ANSI-builds. */
-		int len_s1 = MultiByteToWideChar(CP_UTF8, 0, s1, -1, NULL, 0);
-		int len_s2 = MultiByteToWideChar(CP_UTF8, 0, s2, -1, NULL, 0);
-
-		if (len_s1 != 0 && len_s2 != 0) {
-			LPWSTR str_s1 = AllocaM(WCHAR, len_s1);
-			LPWSTR str_s2 = AllocaM(WCHAR, len_s2);
-
-			MultiByteToWideChar(CP_UTF8, 0, s1, -1, str_s1, len_s1);
-			MultiByteToWideChar(CP_UTF8, 0, s2, -1, str_s2, len_s2);
-
-			int result = _CompareStringEx(_cur_iso_locale, LINGUISTIC_IGNORECASE | SORT_DIGITSASNUMBERS, str_s1, -1, str_s2, -1, NULL, NULL, 0);
-			if (result != 0) return result;
-		}
-	}
-
-	TCHAR s1_buf[512], s2_buf[512];
-	convert_to_fs(s1, s1_buf, lengthof(s1_buf));
-	convert_to_fs(s2, s2_buf, lengthof(s2_buf));
-
-	return CompareString(MAKELCID(_current_language->winlangid, SORT_DEFAULT), NORM_IGNORECASE, s1_buf, -1, s2_buf, -1);
+static DWORD main_thread_id;
+
+void SetSelfAsMainThread()
+{
+	main_thread_id = GetCurrentThreadId();
+}
+
+bool IsMainThread()
+{
+	return main_thread_id == GetCurrentThreadId();
+}
+
+bool IsNonMainThread()
+{
+	return main_thread_id != GetCurrentThreadId();
+}
+
+static std::map<DWORD, std::string> _thread_name_map;
+static std::mutex _thread_name_map_mutex;
+
+static void Win32SetThreadName(uint id, const char *name)
+{
+	std::lock_guard<std::mutex> lock(_thread_name_map_mutex);
+	_thread_name_map[id] = name;
+}
+
+int GetCurrentThreadName(char *str, const char *last)
+{
+	std::lock_guard<std::mutex> lock(_thread_name_map_mutex);
+	auto iter = _thread_name_map.find(GetCurrentThreadId());
+	if (iter != _thread_name_map.end()) {
+		return seprintf(str, last, "%s", iter->second.c_str());
+	}
+	return 0;
 }
 
 #ifdef _MSC_VER
@@ -875,6 +844,8 @@
  */
 void SetCurrentThreadName(const char *threadName)
 {
+	Win32SetThreadName(GetCurrentThreadId(), threadName);
+
 	THREADNAME_INFO info;
 	info.dwType = 0x1000;
 	info.szName = threadName;
@@ -890,5 +861,8 @@
 #pragma warning(pop)
 }
 #else
-void SetCurrentThreadName(const char *) {}
+void SetCurrentThreadName(const char *)
+{
+	Win32SetThreadName(GetCurrentThreadId(), threadName);
+}
 #endif