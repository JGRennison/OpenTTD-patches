/*
 * This file is part of OpenTTD.
 * OpenTTD is free software; you can redistribute it and/or modify it under the terms of the GNU General Public License as published by the Free Software Foundation, version 2.
 * OpenTTD is distributed in the hope that it will be useful, but WITHOUT ANY WARRANTY; without even the implied warranty of MERCHANTABILITY or FITNESS FOR A PARTICULAR PURPOSE.
 * See the GNU General Public License for more details. You should have received a copy of the GNU General Public License along with OpenTTD. If not, see <http://www.gnu.org/licenses/>.
 */

/** @file font_osx.cpp Functions related to font handling on MacOS. */

#include "../../stdafx.h"
#include "../../debug.h"
#include "font_osx.h"
#include "../../core/math_func.hpp"
#include "../../blitter/factory.hpp"
#include "../../fileio_func.h"
#include "../../fontdetection.h"
#include "../../string_func.h"
#include "../../strings_func.h"
#include "../../zoom_func.h"
#include "macos.h"
#include <cmath>

#include "../../table/control_codes.h"

#include "safeguards.h"

bool SetFallbackFont(FontCacheSettings *settings, const std::string &language_isocode, int, MissingGlyphSearcher *callback)
{
	/* Determine fallback font using CoreText. This uses the language isocode
	 * to find a suitable font. CoreText is available from 10.5 onwards. */
	std::string lang;
	if (language_isocode == "zh_TW") {
		/* Traditional Chinese */
		lang = "zh-Hant";
	} else if (language_isocode == "zh_CN") {
		/* Simplified Chinese */
		lang = "zh-Hans";
	} else {
		/* Just copy the first part of the isocode. */
		lang = language_isocode.substr(0, language_isocode.find('_'));
	}

	/* Create a font descriptor matching the wanted language and latin (english) glyphs.
	 * Can't use CFAutoRelease here for everything due to the way the dictionary has to be created. */
	CFStringRef lang_codes[2];
	lang_codes[0] = CFStringCreateWithCString(kCFAllocatorDefault, lang.c_str(), kCFStringEncodingUTF8);
	lang_codes[1] = CFSTR("en");
	CFArrayRef lang_arr = CFArrayCreate(kCFAllocatorDefault, (const void **)lang_codes, lengthof(lang_codes), &kCFTypeArrayCallBacks);
	CFAutoRelease<CFDictionaryRef> lang_attribs(CFDictionaryCreate(kCFAllocatorDefault, const_cast<const void **>(reinterpret_cast<const void *const *>(&kCTFontLanguagesAttribute)), (const void **)&lang_arr, 1, &kCFTypeDictionaryKeyCallBacks, &kCFTypeDictionaryValueCallBacks));
	CFAutoRelease<CTFontDescriptorRef> lang_desc(CTFontDescriptorCreateWithAttributes(lang_attribs.get()));
	CFRelease(lang_arr);
	CFRelease(lang_codes[0]);

	/* Get array of all font descriptors for the wanted language. */
	CFAutoRelease<CFSetRef> mandatory_attribs(CFSetCreate(kCFAllocatorDefault, const_cast<const void **>(reinterpret_cast<const void *const *>(&kCTFontLanguagesAttribute)), 1, &kCFTypeSetCallBacks));
	CFAutoRelease<CFArrayRef> descs(CTFontDescriptorCreateMatchingFontDescriptors(lang_desc.get(), mandatory_attribs.get()));

	bool result = false;
	for (int tries = 0; tries < 2; tries++) {
		for (CFIndex i = 0; descs.get() != nullptr && i < CFArrayGetCount(descs.get()); i++) {
			CTFontDescriptorRef font = (CTFontDescriptorRef)CFArrayGetValueAtIndex(descs.get(), i);

			/* Get font traits. */
			CFAutoRelease<CFDictionaryRef> traits((CFDictionaryRef)CTFontDescriptorCopyAttribute(font, kCTFontTraitsAttribute));
			CTFontSymbolicTraits symbolic_traits;
			CFNumberGetValue((CFNumberRef)CFDictionaryGetValue(traits.get(), kCTFontSymbolicTrait), kCFNumberIntType, &symbolic_traits);

			/* Skip symbol fonts and vertical fonts. */
			if ((symbolic_traits & kCTFontClassMaskTrait) == (CTFontStylisticClass)kCTFontSymbolicClass || (symbolic_traits & kCTFontVerticalTrait)) continue;
			/* Skip bold fonts (especially Arial Bold, which looks worse than regular Arial). */
			if (symbolic_traits & kCTFontBoldTrait) continue;
			/* Select monospaced fonts if asked for. */
			if (((symbolic_traits & kCTFontMonoSpaceTrait) == kCTFontMonoSpaceTrait) != callback->Monospace()) continue;

			/* Get font name. */
			char name[128];
			CFAutoRelease<CFStringRef> font_name((CFStringRef)CTFontDescriptorCopyAttribute(font, kCTFontDisplayNameAttribute));
			CFStringGetCString(font_name.get(), name, lengthof(name), kCFStringEncodingUTF8);

			/* Serif fonts usually look worse on-screen with only small
			 * font sizes. As such, we try for a sans-serif font first.
			 * If we can't find one in the first try, try all fonts. */
			if (tries == 0 && (symbolic_traits & kCTFontClassMaskTrait) != (CTFontStylisticClass)kCTFontSansSerifClass) continue;

			/* There are some special fonts starting with an '.' and the last
			 * resort font that aren't usable. Skip them. */
			if (name[0] == '.' || strncmp(name, "LastResort", 10) == 0) continue;

			/* Save result. */
			callback->SetFontNames(settings, name);
			if (!callback->FindMissingGlyphs()) {
				DEBUG(fontcache, 2, "CT-Font for %s: %s", language_isocode.c_str(), name);
				result = true;
				break;
			}
		}
	}

	if (!result) {
		/* For some OS versions, the font 'Arial Unicode MS' does not report all languages it
		 * supports. If we didn't find any other font, just try it, maybe we get lucky. */
		callback->SetFontNames(settings, "Arial Unicode MS");
		result = !callback->FindMissingGlyphs();
	}

	callback->FindMissingGlyphs();
	return result;
}


CoreTextFontCache::CoreTextFontCache(FontSize fs, CFAutoRelease<CTFontDescriptorRef> &&font, int pixels) : TrueTypeFontCache(fs, pixels), font_desc(std::move(font))
{
	this->SetFontSize(pixels);
}

/**
 * Reset cached glyphs.
 */
void CoreTextFontCache::ClearFontCache()
{
	/* GUI scaling might have changed, determine font size anew if it was automatically selected. */
	if (this->font) this->SetFontSize(this->req_size);

	this->TrueTypeFontCache::ClearFontCache();
}

void CoreTextFontCache::SetFontSize(int pixels)
{
	if (pixels == 0) {
		/* Try to determine a good height based on the height recommended by the font. */
		int scaled_height = ScaleGUITrad(FontCache::GetDefaultFontHeight(this->fs));
		pixels = scaled_height;

		CFAutoRelease<CTFontRef> font(CTFontCreateWithFontDescriptor(this->font_desc.get(), 0.0f, nullptr));
		if (font) {
			float min_size = 0.0f;

			/* The 'head' TrueType table contains information about the
			 * 'smallest readable size in pixels'. Try to read it, if
			 * that doesn't work, we use the default OS font size instead.
			 *
			 * Reference: https://developer.apple.com/fonts/TrueType-Reference-Manual/RM06/Chap6head.html */
			CFAutoRelease<CFDataRef> data(CTFontCopyTable(font.get(), kCTFontTableHead, kCTFontTableOptionNoOptions));
			if (data) {
				uint16_t lowestRecPPEM; // At offset 46 of the 'head' TrueType table.
				CFDataGetBytes(data.get(), CFRangeMake(46, sizeof(lowestRecPPEM)), (UInt8 *)&lowestRecPPEM);
				min_size = CFSwapInt16BigToHost(lowestRecPPEM); // TrueType data is always big-endian.
			} else {
				CFAutoRelease<CFNumberRef> size((CFNumberRef)CTFontCopyAttribute(font.get(), kCTFontSizeAttribute));
				CFNumberGetValue(size.get(), kCFNumberFloatType, &min_size);
			}

			/* Font height is minimum height plus the difference between the default
			 * height for this font size and the small size. */
			int diff = scaled_height - ScaleGUITrad(FontCache::GetDefaultFontHeight(FS_SMALL));
			/* Clamp() is not used as scaled_height could be greater than MAX_FONT_SIZE, which is not permitted in Clamp(). */
			pixels = std::min(std::max(std::min<int>(min_size, MAX_FONT_MIN_REC_SIZE) + diff, scaled_height), MAX_FONT_SIZE);
		}
	} else {
		pixels = ScaleGUITrad(pixels);
	}
	this->used_size = pixels;

	this->font.reset(CTFontCreateWithFontDescriptor(this->font_desc.get(), pixels, nullptr));

	/* Query the font metrics we needed. We generally round all values up to
	 * make sure we don't inadvertently cut off a row or column of pixels,
	 * except when determining glyph to glyph advances. */
	this->units_per_em = CTFontGetUnitsPerEm(this->font.get());
	this->ascender = (int)std::ceil(CTFontGetAscent(this->font.get()));
	this->descender = -(int)std::ceil(CTFontGetDescent(this->font.get()));
	this->height = this->ascender - this->descender;

	font_height_cache[this->fs] = this->GetHeight();

	/* Get real font name. */
	char name[128];
	CFAutoRelease<CFStringRef> font_name((CFStringRef)CTFontCopyAttribute(this->font.get(), kCTFontDisplayNameAttribute));
	CFStringGetCString(font_name.get(), name, lengthof(name), kCFStringEncodingUTF8);
	this->font_name = name;

	DEBUG(fontcache, 2, "Loaded font '%s' with size %d", this->font_name.c_str(), pixels);
}

GlyphID CoreTextFontCache::MapCharToGlyph(char32_t key, bool allow_fallback)
{
	assert(IsPrintable(key));

	/* Convert characters outside of the Basic Multilingual Plane into surrogate pairs. */
	UniChar chars[2];
	if (key >= 0x010000U) {
		chars[0] = (UniChar)(((key - 0x010000U) >> 10) + 0xD800);
		chars[1] = (UniChar)(((key - 0x010000U) & 0x3FF) + 0xDC00);
	} else {
		chars[0] = (UniChar)(key & 0xFFFF);
	}

	CGGlyph glyph[2] = {0, 0};
	if (CTFontGetGlyphsForCharacters(this->font.get(), chars, glyph, key >= 0x010000U ? 2 : 1)) {
		return glyph[0];
	}

	if (allow_fallback && key >= SCC_SPRITE_START && key <= SCC_SPRITE_END) {
		return this->parent->MapCharToGlyph(key);
	}

	return 0;
}

const void *CoreTextFontCache::InternalGetFontTable(uint32_t tag, size_t &length)
{
	CFAutoRelease<CFDataRef> data(CTFontCopyTable(this->font.get(), (CTFontTableTag)tag, kCTFontTableOptionNoOptions));
	if (!data) return nullptr;

	length = CFDataGetLength(data.get());
	auto buf = MallocT<UInt8>(length);

	CFDataGetBytes(data.get(), CFRangeMake(0, (CFIndex)length), buf);
	return buf;
}

const Sprite *CoreTextFontCache::InternalGetGlyph(GlyphID key, bool use_aa)
{
	/* Get glyph size. */
	CGGlyph glyph = (CGGlyph)key;
	CGRect bounds = CGRectNull;
	if (MacOSVersionIsAtLeast(10, 8, 0)) {
		bounds = CTFontGetOpticalBoundsForGlyphs(this->font.get(), &glyph, nullptr, 1, 0);
	} else {
		bounds = CTFontGetBoundingRectsForGlyphs(this->font.get(), kCTFontOrientationDefault, &glyph, nullptr, 1);
	}
	if (CGRectIsNull(bounds)) usererror("Unable to render font glyph");

	uint bb_width = (uint)std::ceil(bounds.size.width) + 1; // Sometimes the glyph bounds are too tight and cut of the last pixel after rounding.
	uint bb_height = (uint)std::ceil(bounds.size.height);

	/* Add 1 scaled pixel for the shadow on the medium font. Our sprite must be at least 1x1 pixel. */
	uint shadow = (this->fs == FS_NORMAL) ? ScaleGUITrad(1) : 0;
	uint width = std::max(1U, bb_width + shadow);
	uint height = std::max(1U, bb_height + shadow);

	/* Limit glyph size to prevent overflows later on. */
	if (width > MAX_GLYPH_DIM || height > MAX_GLYPH_DIM) usererror("Font glyph is too large");

	SpriteLoader::SpriteCollection spritecollection;
	SpriteLoader::Sprite &sprite = spritecollection[ZOOM_LVL_NORMAL];
	sprite.AllocateData(ZOOM_LVL_NORMAL, width * height);
	sprite.type = SpriteType::Font;
	sprite.colours = (use_aa ? SCC_PAL | SCC_ALPHA : SCC_PAL);
	sprite.width = width;
	sprite.height = height;
	sprite.x_offs = (int16_t)std::round(CGRectGetMinX(bounds));
	sprite.y_offs = this->ascender - (int16_t)std::ceil(CGRectGetMaxY(bounds));

	if (bounds.size.width > 0) {
		/* Glyph is not a white-space glyph. Render it to a bitmap context. */

		/* We only need the alpha channel, as we apply our own colour constants to the sprite. */
		int pitch = Align(bb_width, 16);
		byte *bmp = CallocT<byte>(bb_height * pitch);
		CFAutoRelease<CGContextRef> context(CGBitmapContextCreate(bmp, bb_width, bb_height, 8, pitch, nullptr, kCGImageAlphaOnly));
		/* Set antialias according to requirements. */
		CGContextSetAllowsAntialiasing(context.get(), use_aa);
		CGContextSetAllowsFontSubpixelPositioning(context.get(), use_aa);
		CGContextSetAllowsFontSubpixelQuantization(context.get(), !use_aa);
		CGContextSetShouldSmoothFonts(context.get(), false);

		float offset = 0.5f; // CoreText uses 0.5 as pixel centers. We want pixel alignment.
		CGPoint pos{offset - bounds.origin.x, offset - bounds.origin.y};
		CTFontDrawGlyphs(this->font.get(), &glyph, &pos, 1, context.get());

		/* Draw shadow for medium size. */
		if (this->fs == FS_NORMAL && !use_aa) {
			for (uint y = 0; y < bb_height; y++) {
				for (uint x = 0; x < bb_width; x++) {
					if (bmp[y * pitch + x] > 0) {
						sprite.data[shadow + x + (shadow + y) * sprite.width].m = SHADOW_COLOUR;
						sprite.data[shadow + x + (shadow + y) * sprite.width].a = use_aa ? bmp[x + y * pitch] : 0xFF;
					}
				}
			}
		}

		/* Extract pixel data. */
		for (uint y = 0; y < bb_height; y++) {
			for (uint x = 0; x < bb_width; x++) {
				if (bmp[y * pitch + x] > 0) {
					sprite.data[x + y * sprite.width].m = FACE_COLOUR;
					sprite.data[x + y * sprite.width].a = use_aa ? bmp[x + y * pitch] : 0xFF;
				}
			}
		}
	}

	GlyphEntry new_glyph;
	new_glyph.sprite = BlitterFactory::GetCurrentBlitter()->Encode(spritecollection, SimpleSpriteAlloc);
	new_glyph.width = (byte)std::round(CTFontGetAdvancesForGlyphs(this->font.get(), kCTFontOrientationDefault, &glyph, nullptr, 1));
	this->SetGlyphPtr(key, &new_glyph);

	return new_glyph.sprite;
}

static CTFontDescriptorRef LoadFontFromFile(const std::string &font_name)
{
	if (!MacOSVersionIsAtLeast(10, 6, 0)) return nullptr;

	/* Might be a font file name, try load it. Direct font loading is
	 * only supported starting on OSX 10.6. */
	CFAutoRelease<CFStringRef> path;

	/* See if this is an absolute path. */
	if (FileExists(font_name)) {
		path.reset(CFStringCreateWithCString(kCFAllocatorDefault, font_name.c_str(), kCFStringEncodingUTF8));
	} else {
		/* Scan the search-paths to see if it can be found. */
		std::string full_font = FioFindFullPath(BASE_DIR, font_name);
		if (!full_font.empty()) {
			path.reset(CFStringCreateWithCString(kCFAllocatorDefault, full_font.c_str(), kCFStringEncodingUTF8));
		}
	}

	if (path) {
		/* Try getting a font descriptor to see if the system can use it. */
		CFAutoRelease<CFURLRef> url(CFURLCreateWithFileSystemPath(kCFAllocatorDefault, path.get(), kCFURLPOSIXPathStyle, false));
		CFAutoRelease<CFArrayRef> descs(CTFontManagerCreateFontDescriptorsFromURL(url.get()));

		if (descs && CFArrayGetCount(descs.get()) > 0) {
			CTFontDescriptorRef font_ref = (CTFontDescriptorRef)CFArrayGetValueAtIndex(descs.get(), 0);
			CFRetain(font_ref);
			return font_ref;
		}
	}

	return nullptr;
}

/**
 * Loads the TrueType font.
 * If a CoreText font description is present, e.g. from the automatic font
 * fallback search, use it. Otherwise, try to resolve it by font name.
 * @param fs The font size to load.
 */
void LoadCoreTextFont(FontSize fs)
{
	FontCacheSubSetting *settings = GetFontCacheSubSetting(fs);

	if (settings->font.empty()) return;

	CFAutoRelease<CTFontDescriptorRef> font_ref;

	if (settings->os_handle != nullptr) {
		font_ref.reset(static_cast<CTFontDescriptorRef>(const_cast<void *>(settings->os_handle)));
		CFRetain(font_ref.get()); // Increase ref count to match a later release.
	}

	if (!font_ref && MacOSVersionIsAtLeast(10, 6, 0)) {
<<<<<<< HEAD
		/* Might be a font file name, try load it. Direct font loading is
		 * only supported starting on OSX 10.6. */
		CFAutoRelease<CFStringRef> path;

		/* See if this is an absolute path. */
		if (FileExists(settings->font)) {
			path.reset(CFStringCreateWithCString(kCFAllocatorDefault, settings->font.c_str(), kCFStringEncodingUTF8));
		} else {
			/* Scan the search-paths to see if it can be found. */
			std::string full_font = FioFindFullPath(BASE_DIR, settings->font);
			if (!full_font.empty()) {
				path.reset(CFStringCreateWithCString(kCFAllocatorDefault, full_font.c_str(), kCFStringEncodingUTF8));
			}
		}

		if (path) {
			/* Try getting a font descriptor to see if the system can use it. */
			CFAutoRelease<CFURLRef> url(CFURLCreateWithFileSystemPath(kCFAllocatorDefault, path.get(), kCFURLPOSIXPathStyle, false));
			CFAutoRelease<CFArrayRef> descs(CTFontManagerCreateFontDescriptorsFromURL(url.get()));

			if (descs && CFArrayGetCount(descs.get()) > 0) {
				font_ref.reset((CTFontDescriptorRef)CFArrayGetValueAtIndex(descs.get(), 0));
				CFRetain(font_ref.get());
			} else {
				ShowInfoF("Unable to load file '%s' for %s font, using default OS font selection instead", settings->font.c_str(), FontSizeToName(fs));
			}
		}
=======
		/* Might be a font file name, try load it. */
		font_ref.reset(LoadFontFromFile(settings->font));
		if (!font_ref) ShowInfo("Unable to load file '{}' for {} font, using default OS font selection instead", settings->font, FontSizeToName(fs));
>>>>>>> 53fa54f8
	}

	if (!font_ref) {
		CFAutoRelease<CFStringRef> name(CFStringCreateWithCString(kCFAllocatorDefault, settings->font.c_str(), kCFStringEncodingUTF8));

		/* Simply creating the font using CTFontCreateWithNameAndSize will *always* return
		 * something, no matter the name. As such, we can't use it to check for existence.
		 * We instead query the list of all font descriptors that match the given name which
		 * does not do this stupid name fallback. */
		CFAutoRelease<CTFontDescriptorRef> name_desc(CTFontDescriptorCreateWithNameAndSize(name.get(), 0.0));
		CFAutoRelease<CFSetRef> mandatory_attribs(CFSetCreate(kCFAllocatorDefault, const_cast<const void **>(reinterpret_cast<const void * const *>(&kCTFontNameAttribute)), 1, &kCFTypeSetCallBacks));
		CFAutoRelease<CFArrayRef> descs(CTFontDescriptorCreateMatchingFontDescriptors(name_desc.get(), mandatory_attribs.get()));

		/* Assume the first result is the one we want. */
		if (descs && CFArrayGetCount(descs.get()) > 0) {
			font_ref.reset((CTFontDescriptorRef)CFArrayGetValueAtIndex(descs.get(), 0));
			CFRetain(font_ref.get());
		}
	}

	if (!font_ref) {
		ShowInfoF("Unable to use '%s' for %s font, using sprite font instead", settings->font.c_str(), FontSizeToName(fs));
		return;
	}

	new CoreTextFontCache(fs, std::move(font_ref), settings->size);
}

/**
 * Load a TrueType font from a file.
 * @param fs The font size to load.
 * @param file_name Path to the font file.
 * @param size Requested font size.
 */
void LoadCoreTextFont(FontSize fs, const std::string &file_name, uint size)
{
	CFAutoRelease<CTFontDescriptorRef> font_ref{LoadFontFromFile(file_name)};
	if (font_ref) {
		new CoreTextFontCache(fs, std::move(font_ref), size);
	}
}<|MERGE_RESOLUTION|>--- conflicted
+++ resolved
@@ -9,6 +9,7 @@
 
 #include "../../stdafx.h"
 #include "../../debug.h"
+#include "../../debug_fmt.h"
 #include "font_osx.h"
 #include "../../core/math_func.hpp"
 #include "../../blitter/factory.hpp"
@@ -354,39 +355,9 @@
 	}
 
 	if (!font_ref && MacOSVersionIsAtLeast(10, 6, 0)) {
-<<<<<<< HEAD
-		/* Might be a font file name, try load it. Direct font loading is
-		 * only supported starting on OSX 10.6. */
-		CFAutoRelease<CFStringRef> path;
-
-		/* See if this is an absolute path. */
-		if (FileExists(settings->font)) {
-			path.reset(CFStringCreateWithCString(kCFAllocatorDefault, settings->font.c_str(), kCFStringEncodingUTF8));
-		} else {
-			/* Scan the search-paths to see if it can be found. */
-			std::string full_font = FioFindFullPath(BASE_DIR, settings->font);
-			if (!full_font.empty()) {
-				path.reset(CFStringCreateWithCString(kCFAllocatorDefault, full_font.c_str(), kCFStringEncodingUTF8));
-			}
-		}
-
-		if (path) {
-			/* Try getting a font descriptor to see if the system can use it. */
-			CFAutoRelease<CFURLRef> url(CFURLCreateWithFileSystemPath(kCFAllocatorDefault, path.get(), kCFURLPOSIXPathStyle, false));
-			CFAutoRelease<CFArrayRef> descs(CTFontManagerCreateFontDescriptorsFromURL(url.get()));
-
-			if (descs && CFArrayGetCount(descs.get()) > 0) {
-				font_ref.reset((CTFontDescriptorRef)CFArrayGetValueAtIndex(descs.get(), 0));
-				CFRetain(font_ref.get());
-			} else {
-				ShowInfoF("Unable to load file '%s' for %s font, using default OS font selection instead", settings->font.c_str(), FontSizeToName(fs));
-			}
-		}
-=======
 		/* Might be a font file name, try load it. */
 		font_ref.reset(LoadFontFromFile(settings->font));
 		if (!font_ref) ShowInfo("Unable to load file '{}' for {} font, using default OS font selection instead", settings->font, FontSizeToName(fs));
->>>>>>> 53fa54f8
 	}
 
 	if (!font_ref) {
