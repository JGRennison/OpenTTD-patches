/*
 * This file is part of OpenTTD.
 * OpenTTD is free software; you can redistribute it and/or modify it under the terms of the GNU General Public License as published by the Free Software Foundation, version 2.
 * OpenTTD is distributed in the hope that it will be useful, but WITHOUT ANY WARRANTY; without even the implied warranty of MERCHANTABILITY or FITNESS FOR A PARTICULAR PURPOSE.
 * See the GNU General Public License for more details. You should have received a copy of the GNU General Public License along with OpenTTD. If not, see <http://www.gnu.org/licenses/>.
 */

/** @file rail_map.h Hides the direct accesses to the map array with map accessors */

#ifndef RAIL_MAP_H
#define RAIL_MAP_H

#include "rail_type.h"
#include "depot_type.h"
#include "signal_func.h"
#include "track_func.h"
#include "tile_map.h"
#include "water_map.h"
#include "signal_type.h"
#include "tunnelbridge_map.h"


/** Different types of Rail-related tiles */
enum RailTileType {
	RAIL_TILE_NORMAL   = 0, ///< Normal rail tile without signals
	RAIL_TILE_SIGNALS  = 1, ///< Normal rail tile with signals
	RAIL_TILE_DEPOT    = 3, ///< Depot (one entrance)
};

/**
 * Returns the RailTileType (normal with or without signals,
 * waypoint or depot).
 * @param t the tile to get the information from
 * @pre IsTileType(t, MP_RAILWAY)
 * @return the RailTileType
 */
debug_inline static RailTileType GetRailTileType(TileIndex t)
{
	dbg_assert_tile(IsTileType(t, MP_RAILWAY), t);
	return (RailTileType)GB(_m[t].m5, 6, 2);
}

/**
 * Returns whether this is plain rails, with or without signals. Iow, if this
 * tiles RailTileType is RAIL_TILE_NORMAL or RAIL_TILE_SIGNALS.
 * @param t the tile to get the information from
 * @pre IsTileType(t, MP_RAILWAY)
 * @return true if and only if the tile is normal rail (with or without signals)
 */
debug_inline static bool IsPlainRail(TileIndex t)
{
	RailTileType rtt = GetRailTileType(t);
	return rtt == RAIL_TILE_NORMAL || rtt == RAIL_TILE_SIGNALS;
}

/**
 * Checks whether the tile is a rail tile or rail tile with signals.
 * @param t the tile to get the information from
 * @return true if and only if the tile is normal rail (with or without signals)
 */
debug_inline static bool IsPlainRailTile(TileIndex t)
{
	return IsTileType(t, MP_RAILWAY) && IsPlainRail(t);
}


/**
 * Checks if a rail tile has signals.
 * @param t the tile to get the information from
 * @pre IsTileType(t, MP_RAILWAY)
 * @return true if and only if the tile has signals
 */
inline bool HasSignals(TileIndex t)
{
	return GetRailTileType(t) == RAIL_TILE_SIGNALS;
}

/**
 * Add/remove the 'has signal' bit from the RailTileType
 * @param tile the tile to add/remove the signals to/from
 * @param signals whether the rail tile should have signals or not
 * @pre IsPlainRailTile(tile)
 */
inline void SetHasSignals(TileIndex tile, bool signals)
{
	dbg_assert_tile(IsPlainRailTile(tile), tile);
	SB(_m[tile].m5, 6, 1, signals);
}

/**
 * Is this rail tile a rail depot?
 * @param t the tile to get the information from
 * @pre IsTileType(t, MP_RAILWAY)
 * @return true if and only if the tile is a rail depot
 */
debug_inline static bool IsRailDepot(TileIndex t)
{
	return GetRailTileType(t) == RAIL_TILE_DEPOT;
}

/**
 * Is this tile rail tile and a rail depot?
 * @param t the tile to get the information from
 * @return true if and only if the tile is a rail depot
 */
debug_inline static bool IsRailDepotTile(TileIndex t)
{
	return IsTileType(t, MP_RAILWAY) && IsRailDepot(t);
}

/**
 * Gets the rail type of the given tile
 * @param t the tile to get the rail type from
 * @return the rail type of the tile
 */
inline RailType GetRailType(TileIndex t)
{
	return (RailType)GB(_me[t].m8, 0, 6);
}

/**
 * Sets the rail type of the given tile
 * @param t the tile to set the rail type of
 * @param r the new rail type for the tile
 */
inline void SetRailType(TileIndex t, RailType r)
{
	SB(_me[t].m8, 0, 6, r);
}

/**
 * Gets the second rail type of the given tile
 * @param t the tile to get the rail type from
 * @return the rail type of the tile
 */
inline RailType GetSecondaryRailType(TileIndex t)
{
	return (RailType)GB(_me[t].m8, 6, 6);
}

/**
 * Sets the second rail type of the given tile
 * @param t the tile to set the rail type of
 * @param r the new rail type for the tile
 */
inline void SetSecondaryRailType(TileIndex t, RailType r)
{
	SB(_me[t].m8, 6, 6, r);
}

/**
 * Gets the second rail type of the given tile
 * @param t the tile to get the rail type from
 * @return the rail type of the tile
 */
inline RailType GetPlainRailParallelTrackRailTypeByTrackBit(TileIndex t, TrackBits b)
{
	return b & TRACK_BIT_RT_1 ? GetRailType(t) : GetSecondaryRailType(t);
}

/**
 * Gets the track bits of the given tile
 * @param tile the tile to get the track bits from
 * @return the track bits of the tile
 */
inline TrackBits GetTrackBits(TileIndex tile)
{
	dbg_assert_tile(IsPlainRailTile(tile), tile);
	return (TrackBits)GB(_m[tile].m5, 0, 6);
}

/**
 * Sets the track bits of the given tile
 * @param t the tile to set the track bits of
 * @param b the new track bits for the tile
 */
inline void SetTrackBits(TileIndex t, TrackBits b)
{
	dbg_assert_tile(IsPlainRailTile(t), t);
	SB(_m[t].m5, 0, 6, b);
}

/**
 * Returns whether the given track is present on the given tile.
 * @param tile  the tile to check the track presence of
 * @param track the track to search for on the tile
 * @pre IsPlainRailTile(tile)
 * @return true if and only if the given track exists on the tile
 */
inline bool HasTrack(TileIndex tile, Track track)
{
	return HasBit(GetTrackBits(tile), track);
}

/**
 * Returns the direction the depot is facing to
 * @param t the tile to get the depot facing from
 * @pre IsRailDepotTile(t)
 * @return the direction the depot is facing
 */
inline DiagDirection GetRailDepotDirection(TileIndex t)
{
	return (DiagDirection)GB(_m[t].m5, 0, 2);
}

/**
 * Returns the track of a depot, ignoring direction
 * @pre IsRailDepotTile(t)
 * @param t the tile to get the depot track from
 * @return the track of the depot
 */
inline Track GetRailDepotTrack(TileIndex t)
{
	return DiagDirToDiagTrack(GetRailDepotDirection(t));
}


/**
 * Returns the reserved track bits of the tile
 * @pre IsPlainRailTile(t)
 * @param t the tile to query
 * @return the track bits
 */
inline TrackBits GetRailReservationTrackBits(TileIndex t)
{
<<<<<<< HEAD
	dbg_assert_tile(IsPlainRailTile(t), t);
	byte track_b = GB(_m[t].m2, 8, 3);
=======
	assert(IsPlainRailTile(t));
	uint8_t track_b = GB(t.m2(), 8, 3);
>>>>>>> 6c5a8f55
	Track track = (Track)(track_b - 1);    // map array saves Track+1
	if (track_b == 0) return TRACK_BIT_NONE;
	return (TrackBits)(TrackToTrackBits(track) | (HasBit(_m[t].m2, 11) ? TrackToTrackBits(TrackToOppositeTrack(track)) : 0));
}

/**
 * Sets the reserved track bits of the tile
 * @pre IsPlainRailTile(t) && !TracksOverlap(b)
 * @param t the tile to change
 * @param b the track bits
 */
inline void SetTrackReservation(TileIndex t, TrackBits b)
{
	dbg_assert_tile(IsPlainRailTile(t), t);
	dbg_assert(b != INVALID_TRACK_BIT);
	dbg_assert(!TracksOverlap(b));
	Track track = RemoveFirstTrack(&b);
<<<<<<< HEAD
	SB(_m[t].m2, 8, 3, track == INVALID_TRACK ? 0 : track + 1);
	SB(_m[t].m2, 11, 1, (byte)(b != TRACK_BIT_NONE));
=======
	SB(t.m2(), 8, 3, track == INVALID_TRACK ? 0 : track + 1);
	SB(t.m2(), 11, 1, (uint8_t)(b != TRACK_BIT_NONE));
>>>>>>> 6c5a8f55
}

/**
 * Try to reserve a specific track on a tile
 * @pre IsPlainRailTile(t) && HasTrack(tile, t)
 * @param tile the tile
 * @param t the rack to reserve
 * @return true if successful
 */
inline bool TryReserveTrack(TileIndex tile, Track t)
{
	dbg_assert_tile(HasTrack(tile, t), tile);
	TrackBits bits = TrackToTrackBits(t);
	TrackBits res = GetRailReservationTrackBits(tile);
	if ((res & bits) != TRACK_BIT_NONE) return false;  // already reserved
	res |= bits;
	if (TracksOverlap(res)) return false;  // crossing reservation present
	SetTrackReservation(tile, res);
	return true;
}

/**
 * Lift the reservation of a specific track on a tile
 * @pre IsPlainRailTile(t) && HasTrack(tile, t)
 * @param tile the tile
 * @param t the track to free
 */
inline void UnreserveTrack(TileIndex tile, Track t)
{
	dbg_assert_tile(HasTrack(tile, t), tile);
	TrackBits res = GetRailReservationTrackBits(tile);
	res &= ~TrackToTrackBits(t);
	SetTrackReservation(tile, res);
}

/**
 * Get the reservation state of the depot
 * @pre IsRailDepot(t)
 * @param t the depot tile
 * @return reservation state
 */
inline bool HasDepotReservation(TileIndex t)
{
	dbg_assert_tile(IsRailDepot(t), t);
	return HasBit(_m[t].m5, 4);
}

/**
 * Set the reservation state of the depot
 * @pre IsRailDepot(t)
 * @param t the depot tile
 * @param b the reservation state
 */
inline void SetDepotReservation(TileIndex t, bool b)
{
<<<<<<< HEAD
	dbg_assert_tile(IsRailDepot(t), t);
	SB(_m[t].m5, 4, 1, (byte)b);
=======
	assert(IsRailDepot(t));
	SB(t.m5(), 4, 1, (uint8_t)b);
>>>>>>> 6c5a8f55
}

/**
 * Get the reserved track bits for a depot
 * @pre IsRailDepot(t)
 * @param t the tile
 * @return reserved track bits
 */
inline TrackBits GetDepotReservationTrackBits(TileIndex t)
{
	return HasDepotReservation(t) ? TrackToTrackBits(GetRailDepotTrack(t)) : TRACK_BIT_NONE;
}

inline SignalType GetSignalType(TileIndex t, Track track)
{
	dbg_assert_tile(GetRailTileType(t) == RAIL_TILE_SIGNALS, t);
	byte pos = (track == TRACK_LOWER || track == TRACK_RIGHT) ? 4 : 0;
	return (SignalType)GB(_m[t].m2, pos, 3);
}

inline void SetSignalType(TileIndex t, Track track, SignalType s)
{
<<<<<<< HEAD
	dbg_assert_tile(GetRailTileType(t) == RAIL_TILE_SIGNALS, t);
	byte pos = (track == TRACK_LOWER || track == TRACK_RIGHT) ? 4 : 0;
	SB(_m[t].m2, pos, 3, s);
	if (track == INVALID_TRACK) SB(_m[t].m2, 4, 3, s);
=======
	assert(GetRailTileType(t) == RAIL_TILE_SIGNALS);
	uint8_t pos = (track == TRACK_LOWER || track == TRACK_RIGHT) ? 4 : 0;
	return (SignalType)GB(t.m2(), pos, 3);
>>>>>>> 6c5a8f55
}

inline bool IsPresignalEntry(TileIndex t, Track track)
{
<<<<<<< HEAD
	return IsEntrySignal(GetSignalType(t, track));
}

inline bool IsPresignalExit(TileIndex t, Track track)
{
	return IsExitSignal(GetSignalType(t, track));
=======
	assert(GetRailTileType(t) == RAIL_TILE_SIGNALS);
	uint8_t pos = (track == TRACK_LOWER || track == TRACK_RIGHT) ? 4 : 0;
	SB(t.m2(), pos, 3, s);
	if (track == INVALID_TRACK) SB(t.m2(), 4, 3, s);
>>>>>>> 6c5a8f55
}

inline bool IsPresignalCombo(TileIndex t, Track track)
{
	return IsComboSignal(GetSignalType(t, track));
}

inline bool IsPresignalProgrammable(TileIndex t, Track track)
{
	return IsProgrammableSignal(GetSignalType(t, track));
}

inline bool IsNoEntrySignal(TileIndex t, Track track)
{
	return IsNoEntrySignal(GetSignalType(t, track));
}

/** One-way signals can't be passed the 'wrong' way. */
inline bool IsOnewaySignal(TileIndex t, Track track)
{
	return IsOnewaySignal(GetSignalType(t, track));
}

inline void CycleSignalSide(TileIndex t, Track track)
{
	uint8_t sig;
	uint8_t pos = (track == TRACK_LOWER || track == TRACK_RIGHT) ? 4 : 6;

	sig = GB(_m[t].m3, pos, 2);
	if (--sig == 0) sig = (IsPbsSignal(GetSignalType(t, track)) || _settings_game.vehicle.train_braking_model == TBM_REALISTIC) ? 2 : 3;
	SB(_m[t].m3, pos, 2, sig);
}

inline SignalVariant GetSignalVariant(TileIndex t, Track track)
{
<<<<<<< HEAD
	byte pos = (track == TRACK_LOWER || track == TRACK_RIGHT) ? 7 : 3;
	return (SignalVariant)GB(_m[t].m2, pos, 1);
=======
	uint8_t pos = (track == TRACK_LOWER || track == TRACK_RIGHT) ? 7 : 3;
	return (SignalVariant)GB(t.m2(), pos, 1);
>>>>>>> 6c5a8f55
}

inline void SetSignalVariant(TileIndex t, Track track, SignalVariant v)
{
<<<<<<< HEAD
	byte pos = (track == TRACK_LOWER || track == TRACK_RIGHT) ? 7 : 3;
	SB(_m[t].m2, pos, 1, v);
	if (track == INVALID_TRACK) SB(_m[t].m2, 7, 1, v);
}

inline uint8_t GetSignalAspect(TileIndex t, Track track)
{
	dbg_assert_tile(GetRailTileType(t) == RAIL_TILE_SIGNALS, t);
	byte pos = (track == TRACK_LOWER || track == TRACK_RIGHT) ? 3 : 0;
	return GB(_me[t].m7, pos, 3);
}

inline void SetSignalAspect(TileIndex t, Track track, uint8_t aspect)
{
	dbg_assert_tile(GetRailTileType(t) == RAIL_TILE_SIGNALS, t);
	byte pos = (track == TRACK_LOWER || track == TRACK_RIGHT) ? 3 : 0;
	SB(_me[t].m7, pos, 3, aspect);
}

inline bool NonZeroSignalStylePossiblyOnTile(TileIndex t)
{
	return _me[t].m6 != 0;
}

inline uint8_t GetSignalStyle(TileIndex t, Track track)
{
	dbg_assert_tile(GetRailTileType(t) == RAIL_TILE_SIGNALS, t);
	byte pos = (track == TRACK_LOWER || track == TRACK_RIGHT) ? 4 : 0;
	return GB(_me[t].m6, pos, 4);
}

inline uint8_t GetSignalStyleGeneric(TileIndex t, Track track)
{
	switch (GetTileType(t)) {
		case MP_RAILWAY:
			return GetSignalStyle(t, track);
		case MP_TUNNELBRIDGE:
			return GetTunnelBridgeSignalStyle(t);
		default:
			return 0;
	}
}

inline void SetSignalStyle(TileIndex t, Track track, uint8_t style)
{
	dbg_assert_tile(GetRailTileType(t) == RAIL_TILE_SIGNALS, t);
	byte pos = (track == TRACK_LOWER || track == TRACK_RIGHT) ? 4 : 0;
	SB(_me[t].m6, pos, 4, style);
}

inline bool GetSignalAlwaysReserveThrough(TileIndex t, Track track)
{
	dbg_assert_tile(GetRailTileType(t) == RAIL_TILE_SIGNALS, t);
	byte pos = (track == TRACK_LOWER || track == TRACK_RIGHT) ? 7 : 6;
	return HasBit(_me[t].m7, pos);
}

inline void SetSignalAlwaysReserveThrough(TileIndex t, Track track, bool reserve_through)
{
	dbg_assert_tile(GetRailTileType(t) == RAIL_TILE_SIGNALS, t);
	byte pos = (track == TRACK_LOWER || track == TRACK_RIGHT) ? 7 : 6;
	SB(_me[t].m7, pos, 1, reserve_through ? 1 : 0);
=======
	uint8_t pos = (track == TRACK_LOWER || track == TRACK_RIGHT) ? 7 : 3;
	SB(t.m2(), pos, 1, v);
	if (track == INVALID_TRACK) SB(t.m2(), 7, 1, v);
>>>>>>> 6c5a8f55
}

/**
 * Set the states of the signals (Along/AgainstTrackDir)
 * @param tile  the tile to set the states for
 * @param state the new state
 */
inline void SetSignalStates(TileIndex tile, uint state)
{
	SB(_m[tile].m4, 4, 4, state);
}

/**
 * Set the states of the signals (Along/AgainstTrackDir)
 * @param tile  the tile to set the states for
 * @return the state of the signals
 */
inline uint GetSignalStates(TileIndex tile)
{
	return GB(_m[tile].m4, 4, 4);
}

/**
 * Get the state of a single signal
 * @param t         the tile to get the signal state for
 * @param signalbit the signal
 * @return the state of the signal
 */
<<<<<<< HEAD
inline SignalState GetSingleSignalState(TileIndex t, byte signalbit)
=======
inline SignalState GetSingleSignalState(Tile t, uint8_t signalbit)
>>>>>>> 6c5a8f55
{
	return (SignalState)HasBit(GetSignalStates(t), signalbit);
}

/**
 * Set whether the given signals are present (Along/AgainstTrackDir)
 * @param tile    the tile to set the present signals for
 * @param signals the signals that have to be present
 */
inline void SetPresentSignals(TileIndex tile, uint signals)
{
	SB(_m[tile].m3, 4, 4, signals);
}

/**
 * Get whether the given signals are present (Along/AgainstTrackDir)
 * @param tile the tile to get the present signals for
 * @return the signals that are present
 */
inline uint GetPresentSignals(TileIndex tile)
{
	return GB(_m[tile].m3, 4, 4);
}

/**
 * Checks whether the given signals is present
 * @param t         the tile to check on
 * @param signalbit the signal
 * @return true if and only if the signal is present
 */
<<<<<<< HEAD
inline bool IsSignalPresent(TileIndex t, byte signalbit)
=======
inline bool IsSignalPresent(Tile t, uint8_t signalbit)
>>>>>>> 6c5a8f55
{
	return HasBit(GetPresentSignals(t), signalbit);
}

/**
 * Checks for the presence of signals (either way) on the given track on the
 * given rail tile.
 */
inline bool HasSignalOnTrack(TileIndex tile, Track track)
{
	dbg_assert(IsValidTrack(track));
	return GetRailTileType(tile) == RAIL_TILE_SIGNALS && (GetPresentSignals(tile) & SignalOnTrack(track)) != 0;
}

/**
 * Checks for the presence of signals along the given trackdir on the given
 * rail tile.
 *
 * Along meaning if you are currently driving on the given trackdir, this is
 * the signal that is facing us (for which we stop when it's red).
 */
inline bool HasSignalOnTrackdir(TileIndex tile, Trackdir trackdir)
{
	dbg_assert (IsValidTrackdir(trackdir));
	return GetRailTileType(tile) == RAIL_TILE_SIGNALS && GetPresentSignals(tile) & SignalAlongTrackdir(trackdir);
}

/**
 * Gets the state of the signal along the given trackdir.
 *
 * Along meaning if you are currently driving on the given trackdir, this is
 * the signal that is facing us (for which we stop when it's red).
 */
inline SignalState GetSignalStateByTrackdir(TileIndex tile, Trackdir trackdir)
{
	dbg_assert(IsValidTrackdir(trackdir));
	dbg_assert_tile(HasSignalOnTrack(tile, TrackdirToTrack(trackdir)), tile);
	return GetSignalStates(tile) & SignalAlongTrackdir(trackdir) ?
		SIGNAL_STATE_GREEN : SIGNAL_STATE_RED;
}

/**
 * Sets the state of the signal along the given trackdir.
 */
inline void SetSignalStateByTrackdir(TileIndex tile, Trackdir trackdir, SignalState state)
{
	if (state == SIGNAL_STATE_GREEN) { // set 1
		SetSignalStates(tile, GetSignalStates(tile) | SignalAlongTrackdir(trackdir));
	} else {
		SetSignalStates(tile, GetSignalStates(tile) & ~SignalAlongTrackdir(trackdir));
	}
}

/**
 * Is a pbs signal present along the trackdir?
 * @param tile the tile to check
 * @param td the trackdir to check
 */
inline bool HasPbsSignalOnTrackdir(TileIndex tile, Trackdir td)
{
	return IsTileType(tile, MP_RAILWAY) && HasSignalOnTrackdir(tile, td) &&
			IsPbsSignal(GetSignalType(tile, TrackdirToTrack(td)));
}

/**
 * Is a one-way signal blocking the trackdir? A one-way signal on the
 * trackdir against will block, but signals on both trackdirs won't.
 * @param tile the tile to check
 * @param td the trackdir to check
 */
inline bool HasOnewaySignalBlockingTrackdir(TileIndex tile, Trackdir td)
{
	if (IsTileType(tile, MP_RAILWAY) && HasSignalOnTrackdir(tile, ReverseTrackdir(td)) &&
			!HasSignalOnTrackdir(tile, td) && IsOnewaySignal(tile, TrackdirToTrack(td))) {
		return true;
	}
	if (IsTileType(tile, MP_RAILWAY) && HasSignalOnTrackdir(tile, td) &&
			IsNoEntrySignal(tile, TrackdirToTrack(td))) {
		return true;
	}
	if (IsTileType(tile, MP_TUNNELBRIDGE) && IsTunnelBridgeSignalSimulationExitOnly(tile) &&
			TrackdirEntersTunnelBridge(tile, td)) {
		return true;
	}
	return false;
}

/**
 * Does signal tile have "one or more trace restrict mappings present" bit set
 * @param tile the tile to check
 */
inline bool IsRestrictedSignal(TileIndex tile)
{
	dbg_assert_tile(GetRailTileType(tile) == RAIL_TILE_SIGNALS, tile);
	return (bool) GB(_m[tile].m2, 12, 1);
}

/**
 * Set signal tile "one or more trace restrict mappings present" bit
 * @param tile the tile to set
 */
inline void SetRestrictedSignal(TileIndex tile, bool is_restricted)
{
	dbg_assert_tile(GetRailTileType(tile) == RAIL_TILE_SIGNALS, tile);
	SB(_m[tile].m2, 12, 1, is_restricted);
}


RailType GetTileRailType(TileIndex tile);
RailType GenericGetRailTypeByTrack(TileIndex t, Track track, bool return_invalid);
RailType GenericGetRailTypeByTrackBit(TileIndex t, TrackBits track, bool return_invalid);
RailType GenericGetRailTypeByEntryDir(TileIndex t, DiagDirection enterdir, bool return_invalid);
RailType GetTileSecondaryRailTypeIfValid(TileIndex t);

inline RailType GetTileRailTypeByTrack(TileIndex t, Track track) { return GenericGetRailTypeByTrack(t, track, true); }
inline RailType GetTileRailTypeByTrackBit(TileIndex t, TrackBits track) { return GenericGetRailTypeByTrackBit(t, track, true); }
inline RailType GetTileRailTypeByEntryDir(TileIndex t, DiagDirection enterdir) { return GenericGetRailTypeByEntryDir(t, enterdir, true); }

inline RailType GetRailTypeByTrack(TileIndex t, Track track) { return GenericGetRailTypeByTrack(t, track, false); }
inline RailType GetRailTypeByTrackBit(TileIndex t, TrackBits track) { return GenericGetRailTypeByTrackBit(t, track, false); }
inline RailType GetRailTypeByEntryDir(TileIndex t, DiagDirection enterdir) { return GenericGetRailTypeByEntryDir(t, enterdir, false); }

/** The ground 'under' the rail */
enum RailGroundType {
	RAIL_GROUND_BARREN       =  0, ///< Nothing (dirt)
	RAIL_GROUND_GRASS        =  1, ///< Grassy
	RAIL_GROUND_FENCE_NW     =  2, ///< Grass with a fence at the NW edge
	RAIL_GROUND_FENCE_SE     =  3, ///< Grass with a fence at the SE edge
	RAIL_GROUND_FENCE_SENW   =  4, ///< Grass with a fence at the NW and SE edges
	RAIL_GROUND_FENCE_NE     =  5, ///< Grass with a fence at the NE edge
	RAIL_GROUND_FENCE_SW     =  6, ///< Grass with a fence at the SW edge
	RAIL_GROUND_FENCE_NESW   =  7, ///< Grass with a fence at the NE and SW edges
	RAIL_GROUND_FENCE_VERT1  =  8, ///< Grass with a fence at the eastern side
	RAIL_GROUND_FENCE_VERT2  =  9, ///< Grass with a fence at the western side
	RAIL_GROUND_FENCE_HORIZ1 = 10, ///< Grass with a fence at the southern side
	RAIL_GROUND_FENCE_HORIZ2 = 11, ///< Grass with a fence at the northern side
	RAIL_GROUND_ICE_DESERT   = 12, ///< Icy or sandy
	RAIL_GROUND_WATER        = 13, ///< Grass with a fence and shore or water on the free halftile
	RAIL_GROUND_HALF_SNOW    = 14, ///< Snow only on higher part of slope (steep or one corner raised)
};

inline void SetRailGroundType(TileIndex t, RailGroundType rgt)
{
	SB(_m[t].m4, 0, 4, rgt);
}

inline RailGroundType GetRailGroundType(TileIndex t)
{
	return (RailGroundType)GB(_m[t].m4, 0, 4);
}

inline bool IsSnowRailGround(TileIndex t)
{
	return GetRailGroundType(t) == RAIL_GROUND_ICE_DESERT;
}

RailGroundType GetTunnelBridgeGroundType(TileIndex tile);

inline void MakeRailNormal(TileIndex t, Owner o, TrackBits b, RailType r)
{
	SetTileType(t, MP_RAILWAY);
	SetTileOwner(t, o);
	SetDockingTile(t, false);
	_m[t].m2 = 0;
	_m[t].m3 = 0;
	_m[t].m4 = 0;
	_m[t].m5 = RAIL_TILE_NORMAL << 6 | b;
	SB(_me[t].m6, 2, 4, 0);
	_me[t].m7 = 0;
	_me[t].m8 = r;
}


inline void MakeRailDepot(TileIndex t, Owner o, DepotID did, DiagDirection d, RailType r)
{
	SetTileType(t, MP_RAILWAY);
	SetTileOwner(t, o);
	SetDockingTile(t, false);
	_m[t].m2 = did;
	_m[t].m3 = 0;
	_m[t].m4 = 0;
	_m[t].m5 = RAIL_TILE_DEPOT << 6 | d;
	SB(_me[t].m6, 2, 4, 0);
	_me[t].m7 = 0;
	_me[t].m8 = r;
}

#endif /* RAIL_MAP_H */<|MERGE_RESOLUTION|>--- conflicted
+++ resolved
@@ -223,13 +223,8 @@
  */
 inline TrackBits GetRailReservationTrackBits(TileIndex t)
 {
-<<<<<<< HEAD
 	dbg_assert_tile(IsPlainRailTile(t), t);
-	byte track_b = GB(_m[t].m2, 8, 3);
-=======
-	assert(IsPlainRailTile(t));
-	uint8_t track_b = GB(t.m2(), 8, 3);
->>>>>>> 6c5a8f55
+	uint8_t track_b = GB(_m[t].m2, 8, 3);
 	Track track = (Track)(track_b - 1);    // map array saves Track+1
 	if (track_b == 0) return TRACK_BIT_NONE;
 	return (TrackBits)(TrackToTrackBits(track) | (HasBit(_m[t].m2, 11) ? TrackToTrackBits(TrackToOppositeTrack(track)) : 0));
@@ -247,13 +242,8 @@
 	dbg_assert(b != INVALID_TRACK_BIT);
 	dbg_assert(!TracksOverlap(b));
 	Track track = RemoveFirstTrack(&b);
-<<<<<<< HEAD
 	SB(_m[t].m2, 8, 3, track == INVALID_TRACK ? 0 : track + 1);
-	SB(_m[t].m2, 11, 1, (byte)(b != TRACK_BIT_NONE));
-=======
-	SB(t.m2(), 8, 3, track == INVALID_TRACK ? 0 : track + 1);
-	SB(t.m2(), 11, 1, (uint8_t)(b != TRACK_BIT_NONE));
->>>>>>> 6c5a8f55
+	SB(_m[t].m2, 11, 1, (uint8_t)(b != TRACK_BIT_NONE));
 }
 
 /**
@@ -309,13 +299,8 @@
  */
 inline void SetDepotReservation(TileIndex t, bool b)
 {
-<<<<<<< HEAD
 	dbg_assert_tile(IsRailDepot(t), t);
-	SB(_m[t].m5, 4, 1, (byte)b);
-=======
-	assert(IsRailDepot(t));
-	SB(t.m5(), 4, 1, (uint8_t)b);
->>>>>>> 6c5a8f55
+	SB(_m[t].m5, 4, 1, (uint8_t)b);
 }
 
 /**
@@ -332,39 +317,26 @@
 inline SignalType GetSignalType(TileIndex t, Track track)
 {
 	dbg_assert_tile(GetRailTileType(t) == RAIL_TILE_SIGNALS, t);
-	byte pos = (track == TRACK_LOWER || track == TRACK_RIGHT) ? 4 : 0;
+	uint8_t pos = (track == TRACK_LOWER || track == TRACK_RIGHT) ? 4 : 0;
 	return (SignalType)GB(_m[t].m2, pos, 3);
 }
 
 inline void SetSignalType(TileIndex t, Track track, SignalType s)
 {
-<<<<<<< HEAD
-	dbg_assert_tile(GetRailTileType(t) == RAIL_TILE_SIGNALS, t);
-	byte pos = (track == TRACK_LOWER || track == TRACK_RIGHT) ? 4 : 0;
+	dbg_assert_tile(GetRailTileType(t) == RAIL_TILE_SIGNALS, t);
+	uint8_t pos = (track == TRACK_LOWER || track == TRACK_RIGHT) ? 4 : 0;
 	SB(_m[t].m2, pos, 3, s);
 	if (track == INVALID_TRACK) SB(_m[t].m2, 4, 3, s);
-=======
-	assert(GetRailTileType(t) == RAIL_TILE_SIGNALS);
-	uint8_t pos = (track == TRACK_LOWER || track == TRACK_RIGHT) ? 4 : 0;
-	return (SignalType)GB(t.m2(), pos, 3);
->>>>>>> 6c5a8f55
 }
 
 inline bool IsPresignalEntry(TileIndex t, Track track)
 {
-<<<<<<< HEAD
 	return IsEntrySignal(GetSignalType(t, track));
 }
 
 inline bool IsPresignalExit(TileIndex t, Track track)
 {
 	return IsExitSignal(GetSignalType(t, track));
-=======
-	assert(GetRailTileType(t) == RAIL_TILE_SIGNALS);
-	uint8_t pos = (track == TRACK_LOWER || track == TRACK_RIGHT) ? 4 : 0;
-	SB(t.m2(), pos, 3, s);
-	if (track == INVALID_TRACK) SB(t.m2(), 4, 3, s);
->>>>>>> 6c5a8f55
 }
 
 inline bool IsPresignalCombo(TileIndex t, Track track)
@@ -400,19 +372,13 @@
 
 inline SignalVariant GetSignalVariant(TileIndex t, Track track)
 {
-<<<<<<< HEAD
-	byte pos = (track == TRACK_LOWER || track == TRACK_RIGHT) ? 7 : 3;
+	uint8_t pos = (track == TRACK_LOWER || track == TRACK_RIGHT) ? 7 : 3;
 	return (SignalVariant)GB(_m[t].m2, pos, 1);
-=======
+}
+
+inline void SetSignalVariant(TileIndex t, Track track, SignalVariant v)
+{
 	uint8_t pos = (track == TRACK_LOWER || track == TRACK_RIGHT) ? 7 : 3;
-	return (SignalVariant)GB(t.m2(), pos, 1);
->>>>>>> 6c5a8f55
-}
-
-inline void SetSignalVariant(TileIndex t, Track track, SignalVariant v)
-{
-<<<<<<< HEAD
-	byte pos = (track == TRACK_LOWER || track == TRACK_RIGHT) ? 7 : 3;
 	SB(_m[t].m2, pos, 1, v);
 	if (track == INVALID_TRACK) SB(_m[t].m2, 7, 1, v);
 }
@@ -420,14 +386,14 @@
 inline uint8_t GetSignalAspect(TileIndex t, Track track)
 {
 	dbg_assert_tile(GetRailTileType(t) == RAIL_TILE_SIGNALS, t);
-	byte pos = (track == TRACK_LOWER || track == TRACK_RIGHT) ? 3 : 0;
+	uint8_t pos = (track == TRACK_LOWER || track == TRACK_RIGHT) ? 3 : 0;
 	return GB(_me[t].m7, pos, 3);
 }
 
 inline void SetSignalAspect(TileIndex t, Track track, uint8_t aspect)
 {
 	dbg_assert_tile(GetRailTileType(t) == RAIL_TILE_SIGNALS, t);
-	byte pos = (track == TRACK_LOWER || track == TRACK_RIGHT) ? 3 : 0;
+	uint8_t pos = (track == TRACK_LOWER || track == TRACK_RIGHT) ? 3 : 0;
 	SB(_me[t].m7, pos, 3, aspect);
 }
 
@@ -439,7 +405,7 @@
 inline uint8_t GetSignalStyle(TileIndex t, Track track)
 {
 	dbg_assert_tile(GetRailTileType(t) == RAIL_TILE_SIGNALS, t);
-	byte pos = (track == TRACK_LOWER || track == TRACK_RIGHT) ? 4 : 0;
+	uint8_t pos = (track == TRACK_LOWER || track == TRACK_RIGHT) ? 4 : 0;
 	return GB(_me[t].m6, pos, 4);
 }
 
@@ -458,27 +424,22 @@
 inline void SetSignalStyle(TileIndex t, Track track, uint8_t style)
 {
 	dbg_assert_tile(GetRailTileType(t) == RAIL_TILE_SIGNALS, t);
-	byte pos = (track == TRACK_LOWER || track == TRACK_RIGHT) ? 4 : 0;
+	uint8_t pos = (track == TRACK_LOWER || track == TRACK_RIGHT) ? 4 : 0;
 	SB(_me[t].m6, pos, 4, style);
 }
 
 inline bool GetSignalAlwaysReserveThrough(TileIndex t, Track track)
 {
 	dbg_assert_tile(GetRailTileType(t) == RAIL_TILE_SIGNALS, t);
-	byte pos = (track == TRACK_LOWER || track == TRACK_RIGHT) ? 7 : 6;
+	uint8_t pos = (track == TRACK_LOWER || track == TRACK_RIGHT) ? 7 : 6;
 	return HasBit(_me[t].m7, pos);
 }
 
 inline void SetSignalAlwaysReserveThrough(TileIndex t, Track track, bool reserve_through)
 {
 	dbg_assert_tile(GetRailTileType(t) == RAIL_TILE_SIGNALS, t);
-	byte pos = (track == TRACK_LOWER || track == TRACK_RIGHT) ? 7 : 6;
+	uint8_t pos = (track == TRACK_LOWER || track == TRACK_RIGHT) ? 7 : 6;
 	SB(_me[t].m7, pos, 1, reserve_through ? 1 : 0);
-=======
-	uint8_t pos = (track == TRACK_LOWER || track == TRACK_RIGHT) ? 7 : 3;
-	SB(t.m2(), pos, 1, v);
-	if (track == INVALID_TRACK) SB(t.m2(), 7, 1, v);
->>>>>>> 6c5a8f55
 }
 
 /**
@@ -507,11 +468,7 @@
  * @param signalbit the signal
  * @return the state of the signal
  */
-<<<<<<< HEAD
-inline SignalState GetSingleSignalState(TileIndex t, byte signalbit)
-=======
-inline SignalState GetSingleSignalState(Tile t, uint8_t signalbit)
->>>>>>> 6c5a8f55
+inline SignalState GetSingleSignalState(TileIndex t, uint8_t signalbit)
 {
 	return (SignalState)HasBit(GetSignalStates(t), signalbit);
 }
@@ -542,11 +499,7 @@
  * @param signalbit the signal
  * @return true if and only if the signal is present
  */
-<<<<<<< HEAD
-inline bool IsSignalPresent(TileIndex t, byte signalbit)
-=======
-inline bool IsSignalPresent(Tile t, uint8_t signalbit)
->>>>>>> 6c5a8f55
+inline bool IsSignalPresent(TileIndex t, uint8_t signalbit)
 {
 	return HasBit(GetPresentSignals(t), signalbit);
 }
