--- conflicted
+++ resolved
@@ -689,29 +689,16 @@
 
 inline void MakeRailDepot(TileIndex t, Owner o, DepotID did, DiagDirection d, RailType r)
 {
-<<<<<<< HEAD
 	SetTileType(t, MP_RAILWAY);
 	SetTileOwner(t, o);
 	SetDockingTile(t, false);
-	_m[t].m2 = did;
+	_m[t].m2 = did.base();
 	_m[t].m3 = 0;
 	_m[t].m4 = 0;
 	_m[t].m5 = RAIL_TILE_DEPOT << 6 | d;
 	SB(_me[t].m6, 2, 4, 0);
 	_me[t].m7 = 0;
 	_me[t].m8 = r;
-=======
-	SetTileType(tile, MP_RAILWAY);
-	SetTileOwner(tile, owner);
-	SetDockingTile(tile, false);
-	tile.m2() = depot_id.base();
-	tile.m3() = 0;
-	tile.m4() = 0;
-	tile.m5() = RAIL_TILE_DEPOT << 6 | dir;
-	SB(tile.m6(), 2, 4, 0);
-	tile.m7() = 0;
-	tile.m8() = rail_type;
->>>>>>> e972033e
 }
 
 #endif /* RAIL_MAP_H */