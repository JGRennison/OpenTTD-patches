/*
 * This file is part of OpenTTD.
 * OpenTTD is free software; you can redistribute it and/or modify it under the terms of the GNU General Public License as published by the Free Software Foundation, version 2.
 * OpenTTD is distributed in the hope that it will be useful, but WITHOUT ANY WARRANTY; without even the implied warranty of MERCHANTABILITY or FITNESS FOR A PARTICULAR PURPOSE.
 * See the GNU General Public License for more details. You should have received a copy of the GNU General Public License along with OpenTTD. If not, see <http://www.gnu.org/licenses/>.
 */

/** @file goal.cpp Handling of goals. */

#include "stdafx.h"
#include "company_func.h"
#include "industry.h"
#include "town.h"
#include "window_func.h"
#include "goal_base.h"
#include "core/pool_func.hpp"
#include "game/game.hpp"
#include "command_func.h"
#include "company_base.h"
#include "story_base.h"
#include "string_func.h"
#include "gui.h"
#include "network/network.h"
#include "network/network_base.h"
#include "network/network_func.h"

#include "safeguards.h"


GoalID _new_goal_id;

GoalPool _goal_pool("Goal");
INSTANTIATE_POOL_METHODS(Goal)

/* static */ bool Goal::IsValidGoalDestination(CompanyID company, GoalType type, GoalTypeID dest)
{
	switch (type) {
		case GT_NONE:
			if (dest != 0) return false;
			break;

		case GT_TILE:
			if (!IsValidTile(dest)) return false;
			break;

		case GT_INDUSTRY:
			if (!Industry::IsValidID(dest)) return false;
			break;

		case GT_TOWN:
			if (!Town::IsValidID(dest)) return false;
			break;

		case GT_COMPANY:
			if (!Company::IsValidID(dest)) return false;
			break;

		case GT_STORY_PAGE: {
			if (!StoryPage::IsValidID(dest)) return false;
			CompanyID story_company = StoryPage::Get(dest)->company;
			if (company == INVALID_COMPANY ? story_company != INVALID_COMPANY : story_company != INVALID_COMPANY && story_company != company) return false;
			break;
		}

		default: return false;
	}
	return true;
}

/**
 * Create a new goal.
 * @param tile unused.
 * @param flags type of operation
 * @param p1 various bitstuffed elements
 * - p1 = (bit  0 -  7) - GoalType of destination.
 * - p1 = (bit  8 - 15) - Company for which this goal is.
 * @param p2 GoalTypeID of destination.
 * @param text Text of the goal.
 * @return the cost of this operation or an error
 */
CommandCost CmdCreateGoal(TileIndex tile, DoCommandFlag flags, uint32_t p1, uint32_t p2, const char *text)
{
	if (!Goal::CanAllocateItem()) return CMD_ERROR;

	GoalType type = (GoalType)GB(p1, 0, 8);
	CompanyID company = (CompanyID)GB(p1, 8, 8);
	GoalTypeID dest = p2;

	if (_current_company != OWNER_DEITY) return CMD_ERROR;
	if (StrEmpty(text)) return CMD_ERROR;
	if (company != INVALID_COMPANY && !Company::IsValidID(company)) return CMD_ERROR;
	if (!Goal::IsValidGoalDestination(company, type, dest)) return CMD_ERROR;

	if (flags & DC_EXEC) {
		Goal *g = new Goal();
		g->type = type;
		g->dst = dest;
		g->company = company;
		if (StrEmpty(text)) {
			g->text.clear();
		} else {
			g->text = text;
		}
		g->completed = false;

		if (g->company == INVALID_COMPANY) {
			InvalidateWindowClassesData(WC_GOALS_LIST);
		} else {
			InvalidateWindowData(WC_GOALS_LIST, g->company);
		}
		if (Goal::GetNumItems() == 1) InvalidateWindowData(WC_MAIN_TOOLBAR, 0);

		_new_goal_id = g->index;
	}

	return CommandCost();
}

/**
 * Remove a goal.
 * @param tile unused.
 * @param flags type of operation
 * @param p1 GoalID to remove.
 * @param p2 unused.
 * @param text unused.
 * @return the cost of this operation or an error
 */
CommandCost CmdRemoveGoal(TileIndex tile, DoCommandFlag flags, uint32_t p1, uint32_t p2, const char *text)
{
	if (_current_company != OWNER_DEITY) return CMD_ERROR;
	if (!Goal::IsValidID(p1)) return CMD_ERROR;

	if (flags & DC_EXEC) {
		Goal *g = Goal::Get(p1);
		CompanyID c = g->company;
		delete g;

		if (c == INVALID_COMPANY) {
			InvalidateWindowClassesData(WC_GOALS_LIST);
		} else {
			InvalidateWindowData(WC_GOALS_LIST, c);
		}
		if (Goal::GetNumItems() == 0) InvalidateWindowData(WC_MAIN_TOOLBAR, 0);
	}

	return CommandCost();
}

/**
 * Update goal destination of a goal.
 * @param tile unused.
 * @param flags type of operation
 * @param p1 GoalID to update.
 * @param p2 GoalTypeID of destination.
 * @param p3 various bitstuffed elements
 * - p3 = (bit  0 -  7) - GoalType of destination.
 * @param p2 GoalTypeID of destination.
 * @param text unused.
 */
CommandCost CmdSetGoalDestination(TileIndex tile, DoCommandFlag flags, uint32_t p1, uint32_t p2, uint64_t p3, const char *text, const CommandAuxiliaryBase *aux_data)
{
	GoalID goal = p1;
	GoalTypeID dest = p2;
	GoalType type = (GoalType)GB(p3, 0, 8);

	if (_current_company != OWNER_DEITY) return CMD_ERROR;
	if (!Goal::IsValidID(goal)) return CMD_ERROR;
	Goal *g = Goal::Get(goal);
	if (!Goal::IsValidGoalDestination(g->company, type, dest)) return CMD_ERROR;

	if (flags & DC_EXEC) {
		g->type = type;
		g->dst = dest;
	}

	return CommandCost();
}

/**
 * Update goal text of a goal.
 * @param tile unused.
 * @param flags type of operation
 * @param p1 GoalID to update.
 * @param p2 unused
 * @param text Text of the goal.
 * @return the cost of this operation or an error
 */
CommandCost CmdSetGoalText(TileIndex tile, DoCommandFlag flags, uint32_t p1, uint32_t p2, const char *text)
{
	if (_current_company != OWNER_DEITY) return CMD_ERROR;
	if (!Goal::IsValidID(p1)) return CMD_ERROR;
	if (StrEmpty(text)) return CMD_ERROR;

	if (flags & DC_EXEC) {
		Goal *g = Goal::Get(p1);
		if (StrEmpty(text)) {
			g->text.clear();
		} else {
			g->text = text;
		}

		if (g->company == INVALID_COMPANY) {
			InvalidateWindowClassesData(WC_GOALS_LIST);
		} else {
			InvalidateWindowData(WC_GOALS_LIST, g->company);
		}
	}

	return CommandCost();
}

/**
 * Update progress text of a goal.
 * @param tile unused.
 * @param flags type of operation
 * @param p1 GoalID to update.
 * @param p2 unused
 * @param text Progress text of the goal.
 * @return the cost of this operation or an error
 */
CommandCost CmdSetGoalProgress(TileIndex tile, DoCommandFlag flags, uint32_t p1, uint32_t p2, const char *text)
{
	if (_current_company != OWNER_DEITY) return CMD_ERROR;
	if (!Goal::IsValidID(p1)) return CMD_ERROR;

	if (flags & DC_EXEC) {
		Goal *g = Goal::Get(p1);
		if (StrEmpty(text)) {
			g->progress.clear();
		} else {
			g->progress = text;
		}

		if (g->company == INVALID_COMPANY) {
			InvalidateWindowClassesData(WC_GOALS_LIST);
		} else {
			InvalidateWindowData(WC_GOALS_LIST, g->company);
		}
	}

	return CommandCost();
}

/**
 * Update completed state of a goal.
 * @param tile unused.
 * @param flags type of operation
 * @param p1 GoalID to update.
 * @param p2 completed state. If goal is completed, set to 1, otherwise 0.
 * @param text unused
 * @return the cost of this operation or an error
 */
CommandCost CmdSetGoalCompleted(TileIndex tile, DoCommandFlag flags, uint32_t p1, uint32_t p2, const char *text)
{
	if (_current_company != OWNER_DEITY) return CMD_ERROR;
	if (!Goal::IsValidID(p1)) return CMD_ERROR;

	if (flags & DC_EXEC) {
		Goal *g = Goal::Get(p1);
		g->completed = p2 == 1;

		if (g->company == INVALID_COMPANY) {
			InvalidateWindowClassesData(WC_GOALS_LIST);
		} else {
			InvalidateWindowData(WC_GOALS_LIST, g->company);
		}
	}

	return CommandCost();
}

/**
 * Ask a goal related question
 * @param tile unused.
 * @param flags type of operation
 * @param p1 various bitstuffed elements
 * - p1 = (bit  0 - 15) - Unique ID to use for this question.
 * @param p2 various bitstuffed elements
 * - p2 = (bit 0 - 17) - Buttons of the question.
 * - p2 = (bit 29 - 30) - Question type.
 * - p2 = (bit 31) - Question target: 0 - company, 1 - client.
 * @param p3 various bitstuffed elements
 * - p3 = (bit 0 - 31) - Company or client for which this question is.
 * @param text Text of the question.
 * @return the cost of this operation or an error
 */
CommandCost CmdGoalQuestion(TileIndex tile, DoCommandFlag flags, uint32_t p1, uint32_t p2, uint64_t p3, const char *text, const CommandAuxiliaryBase *aux_data)
{
	uint16_t uniqueid = (uint16_t)GB(p1, 0, 16);
	CompanyID company = (CompanyID)GB(p3, 0, 32);
	ClientID client = (ClientID)GB(p3, 0, 32);

	static_assert(sizeof(uint32_t) >= sizeof(CompanyID));
	static_assert(sizeof(uint32_t) >= sizeof(ClientID));

	static_assert(GOAL_QUESTION_BUTTON_COUNT < 29);
	uint32_t button_mask = GB(p2, 0, GOAL_QUESTION_BUTTON_COUNT);
	byte type = GB(p2, 29, 2);
	bool is_client = HasBit(p2, 31);

	if (_current_company != OWNER_DEITY) return CMD_ERROR;
	if (StrEmpty(text)) return CMD_ERROR;
	if (is_client) {
		/* Only check during pre-flight; the client might have left between
		 * testing and executing. In that case it is fine to just ignore the
		 * fact the client is no longer here. */
		if (!(flags & DC_EXEC) && _network_server && NetworkClientInfo::GetByClientID(client) == nullptr) return CMD_ERROR;
	} else {
		if (company != INVALID_COMPANY && !Company::IsValidID(company)) return CMD_ERROR;
	}
	uint min_buttons = (type == GQT_QUESTION ? 1 : 0);
	if (CountBits(button_mask) < min_buttons || CountBits(button_mask) > 3) return CMD_ERROR;
	if (type >= GQT_END) return CMD_ERROR;

	if (flags & DC_EXEC) {
		if (is_client) {
			if (client != _network_own_client_id) return CommandCost();
		} else {
			if (company == INVALID_COMPANY && !Company::IsValidID(_local_company)) return CommandCost();
			if (company != INVALID_COMPANY && company != _local_company) return CommandCost();
		}
		ShowGoalQuestion(uniqueid, type, button_mask, text);
	}

	return CommandCost();
}

/**
 * Reply to a goal question.
 * @param tile unused.
 * @param flags type of operation
 * @param p1 Unique ID to use for this question.
 * @param p2 Button the company pressed
 * @param text Text of the question.
 * @return the cost of this operation or an error
 */
CommandCost CmdGoalQuestionAnswer(TileIndex tile, DoCommandFlag flags, uint32_t p1, uint32_t p2, const char *text)
{
	if (p1 > UINT16_MAX) return CMD_ERROR;
	if (p2 >= GOAL_QUESTION_BUTTON_COUNT) return CMD_ERROR;

	if (_current_company == OWNER_DEITY) {
		/* It has been requested to close this specific question on all clients */
		if (flags & DC_EXEC) CloseWindowById(WC_GOAL_QUESTION, p1);
		return CommandCost();
	}

	if (_networking && _local_company == _current_company) {
		/* Somebody in the same company answered the question. Close the window */
		if (flags & DC_EXEC) CloseWindowById(WC_GOAL_QUESTION, p1);
		if (!_network_server) return CommandCost();
	}

	if (flags & DC_EXEC) {
<<<<<<< HEAD
		Game::NewEvent(new ScriptEventGoalQuestionAnswer(p1, (ScriptCompany::CompanyID)(byte)_current_company, (ScriptGoal::QuestionButton)(1 << p2)));
=======
		Game::NewEvent(new ScriptEventGoalQuestionAnswer(uniqueid, (ScriptCompany::CompanyID)(uint8_t)_current_company, (ScriptGoal::QuestionButton)(1 << button)));
>>>>>>> 6c5a8f55
	}

	return CommandCost();
}<|MERGE_RESOLUTION|>--- conflicted
+++ resolved
@@ -295,7 +295,7 @@
 
 	static_assert(GOAL_QUESTION_BUTTON_COUNT < 29);
 	uint32_t button_mask = GB(p2, 0, GOAL_QUESTION_BUTTON_COUNT);
-	byte type = GB(p2, 29, 2);
+	uint8_t type = GB(p2, 29, 2);
 	bool is_client = HasBit(p2, 31);
 
 	if (_current_company != OWNER_DEITY) return CMD_ERROR;
@@ -352,11 +352,7 @@
 	}
 
 	if (flags & DC_EXEC) {
-<<<<<<< HEAD
-		Game::NewEvent(new ScriptEventGoalQuestionAnswer(p1, (ScriptCompany::CompanyID)(byte)_current_company, (ScriptGoal::QuestionButton)(1 << p2)));
-=======
-		Game::NewEvent(new ScriptEventGoalQuestionAnswer(uniqueid, (ScriptCompany::CompanyID)(uint8_t)_current_company, (ScriptGoal::QuestionButton)(1 << button)));
->>>>>>> 6c5a8f55
+		Game::NewEvent(new ScriptEventGoalQuestionAnswer(p1, (ScriptCompany::CompanyID)(uint8_t)_current_company, (ScriptGoal::QuestionButton)(1 << p2)));
 	}
 
 	return CommandCost();
