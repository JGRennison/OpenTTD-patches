--- conflicted
+++ resolved
@@ -75,11 +75,7 @@
  * @param text Text of the goal.
  * @return the cost of this operation or an error
  */
-<<<<<<< HEAD
-CommandCost CmdCreateGoal(DoCommandFlag flags, CompanyID company, GoalType type, GoalTypeID dest, const std::string &text)
-=======
-std::tuple<CommandCost, GoalID> CmdCreateGoal(DoCommandFlags flags, CompanyID company, GoalType type, GoalTypeID dest, const std::string &text)
->>>>>>> c3d5e6d2
+CommandCost CmdCreateGoal(DoCommandFlags flags, CompanyID company, GoalType type, GoalTypeID dest, const std::string &text)
 {
 	if (!Goal::CanAllocateItem()) return CMD_ERROR;
 
