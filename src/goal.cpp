--- conflicted
+++ resolved
@@ -77,21 +77,12 @@
  */
 CommandCost CmdCreateGoal(DoCommandFlags flags, CompanyID company, GoalType type, GoalTypeID dest, const std::string &text)
 {
-<<<<<<< HEAD
 	if (!Goal::CanAllocateItem()) return CMD_ERROR;
 
 	if (_current_company != OWNER_DEITY) return CMD_ERROR;
 	if (text.empty()) return CMD_ERROR;
-	if (company != INVALID_COMPANY && !Company::IsValidID(company)) return CMD_ERROR;
+	if (company != CompanyID::Invalid() && !Company::IsValidID(company)) return CMD_ERROR;
 	if (!Goal::IsValidGoalDestination(company, type, dest)) return CMD_ERROR;
-=======
-	if (!Goal::CanAllocateItem()) return { CMD_ERROR, GoalID::Invalid() };
-
-	if (_current_company != OWNER_DEITY) return { CMD_ERROR, GoalID::Invalid() };
-	if (text.empty()) return { CMD_ERROR, GoalID::Invalid() };
-	if (company != CompanyID::Invalid() && !Company::IsValidID(company)) return { CMD_ERROR, GoalID::Invalid() };
-	if (!Goal::IsValidGoalDestination(company, type, dest)) return { CMD_ERROR, GoalID::Invalid() };
->>>>>>> 53dd1258
 
 	if (flags.Test(DoCommandFlag::Execute)) {
 		Goal *g = new Goal();
@@ -113,11 +104,7 @@
 		return cost;
 	}
 
-<<<<<<< HEAD
-	return CommandCost();
-=======
-	return { CommandCost(), GoalID::Invalid() };
->>>>>>> 53dd1258
+	return CommandCost();
 }
 
 /**
