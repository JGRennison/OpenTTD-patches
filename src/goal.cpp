--- conflicted
+++ resolved
@@ -75,11 +75,7 @@
  * @param text Text of the goal.
  * @return the cost of this operation or an error
  */
-<<<<<<< HEAD
-CommandCost CmdCreateGoal(DoCommandFlags flags, CompanyID company, GoalType type, GoalTypeID dest, const std::string &text)
-=======
-std::tuple<CommandCost, GoalID> CmdCreateGoal(DoCommandFlags flags, CompanyID company, GoalType type, GoalTypeID dest, const EncodedString &text)
->>>>>>> 0de7fd3c
+CommandCost CmdCreateGoal(DoCommandFlags flags, CompanyID company, GoalType type, GoalTypeID dest, const EncodedString &text)
 {
 	if (!Goal::CanAllocateItem()) return CMD_ERROR;
 
