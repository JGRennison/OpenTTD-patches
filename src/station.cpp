/* $Id$ */

/*
 * This file is part of OpenTTD.
 * OpenTTD is free software; you can redistribute it and/or modify it under the terms of the GNU General Public License as published by the Free Software Foundation, version 2.
 * OpenTTD is distributed in the hope that it will be useful, but WITHOUT ANY WARRANTY; without even the implied warranty of MERCHANTABILITY or FITNESS FOR A PARTICULAR PURPOSE.
 * See the GNU General Public License for more details. You should have received a copy of the GNU General Public License along with OpenTTD. If not, see <http://www.gnu.org/licenses/>.
 */

/** @file station.cpp Implementation of the station base class. */

#include "stdafx.h"
#include "company_func.h"
#include "company_base.h"
#include "roadveh.h"
#include "viewport_func.h"
#include "viewport_kdtree.h"
#include "date_func.h"
#include "command_func.h"
#include "news_func.h"
#include "aircraft.h"
#include "vehiclelist.h"
#include "core/pool_func.hpp"
#include "station_base.h"
#include "station_kdtree.h"
#include "roadstop_base.h"
#include "dock_base.h"
#include "industry.h"
#include "town.h"
#include "core/random_func.hpp"
#include "linkgraph/linkgraph.h"
#include "linkgraph/linkgraphschedule.h"
#include "tracerestrict.h"

#include "table/strings.h"

#include "safeguards.h"

/** The pool of stations. */
StationPool _station_pool("Station");
INSTANTIATE_POOL_METHODS(Station)


StationKdtree _station_kdtree(Kdtree_StationXYFunc);

void RebuildStationKdtree()
{
	std::vector<StationID> stids;
	BaseStation *st;
	FOR_ALL_STATIONS(st) {
		stids.push_back(st->index);
	}
	_station_kdtree.Build(stids.begin(), stids.end());
}


BaseStation::~BaseStation()
{
	free(this->name);
	free(this->speclist);

	if (CleaningPool()) return;

	DeleteWindowById(WC_TRAINS_LIST,   VehicleListIdentifier(VL_STATION_LIST, VEH_TRAIN,    this->owner, this->index).Pack());
	DeleteWindowById(WC_ROADVEH_LIST,  VehicleListIdentifier(VL_STATION_LIST, VEH_ROAD,     this->owner, this->index).Pack());
	DeleteWindowById(WC_SHIPS_LIST,    VehicleListIdentifier(VL_STATION_LIST, VEH_SHIP,     this->owner, this->index).Pack());
	DeleteWindowById(WC_AIRCRAFT_LIST, VehicleListIdentifier(VL_STATION_LIST, VEH_AIRCRAFT, this->owner, this->index).Pack());
	DeleteWindowById(WC_DEPARTURES_BOARD, this->index);

	this->sign.MarkDirty();
}

Station::Station(TileIndex tile) :
	SpecializedStation<Station, false>(tile),
	bus_station(INVALID_TILE, 0, 0),
	truck_station(INVALID_TILE, 0, 0),
	dock_station(INVALID_TILE, 0, 0),
	indtype(IT_INVALID),
	time_since_load(255),
	time_since_unload(255)
{
	/* this->random_bits is set in Station::AddFacility() */
}

/**
 * Clean up a station by clearing vehicle orders, invalidating windows and
 * removing link stats.
 * Aircraft-Hangar orders need special treatment here, as the hangars are
 * actually part of a station (tiletype is STATION), but the order type
 * is OT_GOTO_DEPOT.
 */
Station::~Station()
{
	if (CleaningPool()) {
		for (CargoID c = 0; c < NUM_CARGO; c++) {
			this->goods[c].cargo.OnCleanPool();
		}
		return;
	}

	while (!this->loading_vehicles.empty()) {
		this->loading_vehicles.front()->LeaveStation();
	}

	Aircraft *a;
	FOR_ALL_AIRCRAFT(a) {
		if (!a->IsNormalAircraft()) continue;
		if (a->targetairport == this->index) a->targetairport = INVALID_STATION;
	}

	for (CargoID c = 0; c < NUM_CARGO; ++c) {
		LinkGraph *lg = LinkGraph::GetIfValid(this->goods[c].link_graph);
		if (lg == nullptr) continue;

		for (NodeID node = 0; node < lg->Size(); ++node) {
			Station *st = Station::Get((*lg)[node].Station());
			st->goods[c].flows.erase(this->index);
			if ((*lg)[node][this->goods[c].node].LastUpdate() != INVALID_DATE) {
				st->goods[c].flows.DeleteFlows(this->index);
				RerouteCargo(st, c, this->index, st->index);
			}
		}
		lg->RemoveNode(this->goods[c].node);
		if (lg->Size() == 0) {
			LinkGraphSchedule::instance.Unqueue(lg);
			delete lg;
		}
	}

	Vehicle *v;
	FOR_ALL_VEHICLES(v) {
		/* Forget about this station if this station is removed */
		if (v->last_station_visited == this->index) {
			v->last_station_visited = INVALID_STATION;
		}
		if (v->last_loading_station == this->index) {
			v->last_loading_station = INVALID_STATION;
		}
	}

	/* Remove station from industries and towns that reference it. */
	this->RemoveFromAllNearbyLists();

	/* Clear the persistent storage. */
	delete this->airport.psa;

	if (this->owner == OWNER_NONE) {
		/* Invalidate all in case of oil rigs. */
		InvalidateWindowClassesData(WC_STATION_LIST, 0);
	} else {
		InvalidateWindowData(WC_STATION_LIST, this->owner, 0);
	}

	DeleteWindowById(WC_STATION_VIEW, index);

	/* Now delete all orders that go to the station */
	RemoveOrderFromAllVehicles(OT_GOTO_STATION, this->index);

	TraceRestrictRemoveDestinationID(TROCAF_STATION, this->index);

	/* Remove all news items */
	DeleteStationNews(this->index);

	for (CargoID c = 0; c < NUM_CARGO; c++) {
		this->goods[c].cargo.Truncate();
	}

	CargoPacket::InvalidateAllFrom(this->index);

	_station_kdtree.Remove(this->index);
	if (_viewport_sign_kdtree_valid) _viewport_sign_kdtree.Remove(ViewportSignKdtreeItem::MakeStation(this->index, this->viewport_sign_kdtree_pt));
}


/**
 * Invalidating of the JoinStation window has to be done
 * after removing item from the pool.
 * @param index index of deleted item
 */
void BaseStation::PostDestructor(size_t index)
{
	InvalidateWindowData(WC_SELECT_STATION, 0, 0);
}

/**
 * Get the primary road stop (the first road stop) that the given vehicle can load/unload.
 * @param v the vehicle to get the first road stop for
 * @return the first roadstop that this vehicle can load at
 */
RoadStop *Station::GetPrimaryRoadStop(const RoadVehicle *v) const
{
	RoadStop *rs = this->GetPrimaryRoadStop(v->IsBus() ? ROADSTOP_BUS : ROADSTOP_TRUCK);

	for (; rs != nullptr; rs = rs->next) {
		/* The vehicle cannot go to this roadstop (different roadtype) */
		if ((GetRoadTypes(rs->xy) & v->compatible_roadtypes) == ROADTYPES_NONE) continue;
		/* The vehicle is articulated and can therefore not go to a standard road stop. */
		if (IsStandardRoadStopTile(rs->xy) && v->HasArticulatedPart()) continue;

		/* The vehicle can actually go to this road stop. So, return it! */
		break;
	}

	return rs;
}

/**
 * Called when new facility is built on the station. If it is the first facility
 * it initializes also 'xy' and 'random_bits' members
 */
void Station::AddFacility(StationFacility new_facility_bit, TileIndex facil_xy)
{
	if (this->facilities == FACIL_NONE) {
		this->MoveSign(facil_xy);
		this->random_bits = Random();
	}
	this->facilities |= new_facility_bit;
	this->owner = _current_company;
	this->build_date = _date;
}

/**
 * Marks the tiles of the station as dirty.
 *
 * @ingroup dirty
 */
void Station::MarkTilesDirty(bool cargo_change) const
{
	TileIndex tile = this->train_station.tile;
	int w, h;

	if (tile == INVALID_TILE) return;

	/* cargo_change is set if we're refreshing the tiles due to cargo moving
	 * around. */
	if (cargo_change) {
		/* Don't waste time updating if there are no custom station graphics
		 * that might change. Even if there are custom graphics, they might
		 * not change. Unfortunately we have no way of telling. */
		if (this->num_specs == 0) return;
	}

	for (h = 0; h < train_station.h; h++) {
		for (w = 0; w < train_station.w; w++) {
			if (this->TileBelongsToRailStation(tile)) {
				MarkTileDirtyByTile(tile, ZOOM_LVL_DRAW_MAP);
			}
			tile += TileDiffXY(1, 0);
		}
		tile += TileDiffXY(-w, 1);
	}
}

/* virtual */ uint Station::GetPlatformLength(TileIndex tile) const
{
	assert_tile(this->TileBelongsToRailStation(tile), tile);

	TileIndexDiff delta = (GetRailStationAxis(tile) == AXIS_X ? TileDiffXY(1, 0) : TileDiffXY(0, 1));

	TileIndex t = tile;
	uint len = 0;
	do {
		t -= delta;
		len++;
	} while (IsCompatibleTrainStationTile(t, tile));

	t = tile;
	do {
		t += delta;
		len++;
	} while (IsCompatibleTrainStationTile(t, tile));

	return len - 1;
}

/* virtual */ uint Station::GetPlatformLength(TileIndex tile, DiagDirection dir) const
{
	TileIndex start_tile = tile;
	uint length = 0;
	assert_tile(IsRailStationTile(tile), tile);
	assert(dir < DIAGDIR_END);

	do {
		length++;
		tile += TileOffsByDiagDir(dir);
	} while (IsCompatibleTrainStationTile(tile, start_tile));

	return length;
}

/**
 * Get the catchment size of an individual station tile.
 * @param tile Station tile to get catchment size of.
 * @param st Associated station of station tile.
 * @pre IsTileType(tile, MP_STATION)
 * @return The catchment size of the station tile.
 */
static uint GetTileCatchmentRadius(TileIndex tile, const Station *st)
{
	assert(IsTileType(tile, MP_STATION));

	const int32 inc = _settings_game.station.catchment_increase;

	if (_settings_game.station.modified_catchment) {
		switch (GetStationType(tile)) {
			case STATION_RAIL:    return CA_TRAIN + inc;
			case STATION_OILRIG:  return CA_UNMODIFIED + inc;
			case STATION_AIRPORT: return st->airport.GetSpec()->catchment + inc;
			case STATION_TRUCK:   return CA_TRUCK + inc;
			case STATION_BUS:     return CA_BUS + inc;
			case STATION_DOCK:    return CA_DOCK + inc;

			default: NOT_REACHED();
			case STATION_BUOY:
			case STATION_WAYPOINT: return CA_NONE;
		}
	} else {
		switch (GetStationType(tile)) {
			default:               return CA_UNMODIFIED + inc;
			case STATION_BUOY:
			case STATION_WAYPOINT: return CA_NONE;
		}
	}
}

/**
 * Determines the catchment radius of the station
 * @return The radius
 */
uint Station::GetCatchmentRadius() const
{
	uint ret = CA_NONE;

	if (_settings_game.station.modified_catchment) {
		if (this->bus_stops          != nullptr)         ret = max<uint>(ret, CA_BUS);
		if (this->truck_stops        != nullptr)         ret = max<uint>(ret, CA_TRUCK);
		if (this->train_station.tile != INVALID_TILE) ret = max<uint>(ret, CA_TRAIN);
		if (this->docks              != NULL)         ret = max<uint>(ret, CA_DOCK);
		if (this->airport.tile       != INVALID_TILE) ret = max<uint>(ret, this->airport.GetSpec()->catchment);
	} else {
<<<<<<< HEAD
		if (this->bus_stops != NULL || this->truck_stops != NULL || this->train_station.tile != INVALID_TILE || this->docks != NULL || this->airport.tile != INVALID_TILE) {
=======
		if (this->bus_stops != nullptr || this->truck_stops != nullptr || this->train_station.tile != INVALID_TILE || this->dock_tile != INVALID_TILE || this->airport.tile != INVALID_TILE) {
>>>>>>> 7c8e7c6b
			ret = CA_UNMODIFIED;
		}
	}

	if (ret != CA_NONE) ret += _settings_game.station.catchment_increase;

	return ret;
}

/**
 * Determines catchment rectangle of this station
 * @return clamped catchment rectangle
 */
Rect Station::GetCatchmentRectUsingRadius(uint catchment_radius) const
{
	assert(!this->rect.IsEmpty());

	/* Compute acceptance rectangle */
	Rect ret = {
		max<int>(this->rect.left   - catchment_radius, 0),
		max<int>(this->rect.top    - catchment_radius, 0),
		min<int>(this->rect.right  + catchment_radius, MapMaxX()),
		min<int>(this->rect.bottom + catchment_radius, MapMaxY())
	};

	return ret;
}

bool Station::IsDockingTile(TileIndex tile) const
{
	for (const Dock *d = this->docks; d != NULL; d = d->next) {
		if (tile == d->GetDockingTile()) return true;
	}
	return false;
}

bool Station::IsWithinRangeOfDockingTile(TileIndex tile, uint max_distance) const
{
	if (DistanceManhattan(this->xy, tile) > _settings_game.station.station_spread + max_distance) return false;
	for (const Dock *d = this->docks; d != NULL; d = d->next) {
		if (DistanceManhattan(d->GetDockingTile(), tile) <= max_distance) return true;
	}
	return false;
}

/**
 * Add nearby industry to station's industries_near list if it accepts cargo.
 * @param ind Industry
 * @param st Station
 */
static void AddIndustryToDeliver(Industry *ind, Station *st)
{
	/* Don't check further if this industry is already in the list */
	if (st->industries_near.find(ind) != st->industries_near.end()) return;

	/* Include only industries that can accept cargo */
	uint cargo_index;
	for (cargo_index = 0; cargo_index < lengthof(ind->accepts_cargo); cargo_index++) {
		if (ind->accepts_cargo[cargo_index] != CT_INVALID) break;
	}
	if (cargo_index >= lengthof(ind->accepts_cargo)) return;

	st->industries_near.insert(ind);
}

/**
 * Remove this station from the nearby stations lists of all towns and industries.
 */
void Station::RemoveFromAllNearbyLists()
{
	Town *t;
	FOR_ALL_TOWNS(t) { t->stations_near.erase(this); }
	Industry *i;
	FOR_ALL_INDUSTRIES(i) { i->stations_near.erase(this); }
}

/**
 * Test if the given town ID is covered by our catchment area.
 * This is used when removing a house tile to determine if it was the last house tile
 * within our catchment.
 * @param t TownID to test.
 * @return true if at least one house tile of TownID is covered.
 */
bool Station::CatchmentCoversTown(TownID t) const
{
	BitmapTileIterator it(this->catchment_tiles);
	for (TileIndex tile = it; tile != INVALID_TILE; tile = ++it) {
		if (IsTileType(tile, MP_HOUSE) && GetTownIndex(tile) == t) return true;
	}
	return false;
}

/**
 * Recompute tiles covered in our catchment area.
 * This will additionally recompute nearby towns and industries.
 */
void Station::RecomputeCatchment()
{
	this->industries_near.clear();
	this->RemoveFromAllNearbyLists();

	if (this->rect.IsEmpty()) {
		this->catchment_tiles.Reset();
		return;
	}
	this->catchment_tiles.Initialize(GetCatchmentRect());

	if (!_settings_game.station.serve_neutral_industries && this->industry != nullptr) {
		/* Station is associated with an industry, so we only need to deliver to that industry. */
		TILE_AREA_LOOP(tile, this->industry->location) {
			if (IsTileType(tile, MP_INDUSTRY) && GetIndustryIndex(tile) == this->industry->index) {
				this->catchment_tiles.SetTile(tile);
			}
		}
		/* The industry's stations_near may have been computed before its neutral station was built so clear and re-add here. */
		for (Station *st : this->industry->stations_near) {
			st->industries_near.erase(this->industry);
		}
		this->industry->stations_near.clear();
		this->industry->stations_near.insert(this);
		this->industries_near.insert(this->industry);
		return;
	}

	/* Loop finding all station tiles */
	TileArea ta(TileXY(this->rect.left, this->rect.top), TileXY(this->rect.right, this->rect.bottom));
	TILE_AREA_LOOP(tile, ta) {
		if (!IsTileType(tile, MP_STATION) || GetStationIndex(tile) != this->index) continue;

		uint r = GetTileCatchmentRadius(tile, this);
		if (r == CA_NONE) continue;

		/* This tile sub-loop doesn't need to test any tiles, they are simply added to the catchment set. */
		TileArea ta2(TileXY(max<int>(TileX(tile) - r, 0), max<int>(TileY(tile) - r, 0)), TileXY(min<int>(TileX(tile) + r, MapMaxX()), min<int>(TileY(tile) + r, MapMaxY())));
		TILE_AREA_LOOP(tile2, ta2) this->catchment_tiles.SetTile(tile2);
	}

	/* Search catchment tiles for towns and industries */
	BitmapTileIterator it(this->catchment_tiles);
	for (TileIndex tile = it; tile != INVALID_TILE; tile = ++it) {
		if (IsTileType(tile, MP_HOUSE)) {
			Town *t = Town::GetByTile(tile);
			t->stations_near.insert(this);
		}
		if (IsTileType(tile, MP_INDUSTRY)) {
			Industry *i = Industry::GetByTile(tile);

			/* Ignore industry if it has a neutral station. It already can't be this station. */
			if (!_settings_game.station.serve_neutral_industries && i->neutral_station != nullptr) continue;

			i->stations_near.insert(this);

			/* Add if we can deliver to this industry as well */
			AddIndustryToDeliver(i, this);
		}
	}
}

/**
 * Recomputes catchment of all stations.
 * This will additionally recompute nearby stations for all towns and industries.
 */
/* static */ void Station::RecomputeCatchmentForAll()
{
	Station *st;
	FOR_ALL_STATIONS(st) { st->RecomputeCatchment(); }
}

/************************************************************************/
/*                     StationRect implementation                       */
/************************************************************************/

StationRect::StationRect()
{
	this->MakeEmpty();
}

void StationRect::MakeEmpty()
{
	this->left = this->top = this->right = this->bottom = 0;
}

/**
 * Determines whether a given point (x, y) is within a certain distance of
 * the station rectangle.
 * @note x and y are in Tile coordinates
 * @param x X coordinate
 * @param y Y coordinate
 * @param distance The maximum distance a point may have (L1 norm)
 * @return true if the point is within distance tiles of the station rectangle
 */
bool StationRect::PtInExtendedRect(int x, int y, int distance) const
{
	return this->left - distance <= x && x <= this->right + distance &&
			this->top - distance <= y && y <= this->bottom + distance;
}

bool StationRect::IsEmpty() const
{
	return this->left == 0 || this->left > this->right || this->top > this->bottom;
}

CommandCost StationRect::BeforeAddTile(TileIndex tile, StationRectMode mode)
{
	int x = TileX(tile);
	int y = TileY(tile);
	if (this->IsEmpty()) {
		/* we are adding the first station tile */
		if (mode != ADD_TEST) {
			this->left = this->right = x;
			this->top = this->bottom = y;
		}
	} else if (!this->PtInExtendedRect(x, y)) {
		/* current rect is not empty and new point is outside this rect
		 * make new spread-out rectangle */
		Rect new_rect = {min(x, this->left), min(y, this->top), max(x, this->right), max(y, this->bottom)};

		/* check new rect dimensions against preset max */
		int w = new_rect.right - new_rect.left + 1;
		int h = new_rect.bottom - new_rect.top + 1;
		if (mode != ADD_FORCE && (w > _settings_game.station.station_spread || h > _settings_game.station.station_spread)) {
			assert(mode != ADD_TRY);
			return_cmd_error(STR_ERROR_STATION_TOO_SPREAD_OUT);
		}

		/* spread-out ok, return true */
		if (mode != ADD_TEST) {
			/* we should update the station rect */
			*this = new_rect;
		}
	} else {
		; // new point is inside the rect, we don't need to do anything
	}
	return CommandCost();
}

CommandCost StationRect::BeforeAddRect(TileIndex tile, int w, int h, StationRectMode mode)
{
	if (mode == ADD_FORCE || (w <= _settings_game.station.station_spread && h <= _settings_game.station.station_spread)) {
		/* Important when the old rect is completely inside the new rect, resp. the old one was empty. */
		CommandCost ret = this->BeforeAddTile(tile, mode);
		if (ret.Succeeded()) ret = this->BeforeAddTile(TILE_ADDXY(tile, w - 1, h - 1), mode);
		return ret;
	}
	return CommandCost();
}

/**
 * Check whether station tiles of the given station id exist in the given rectangle
 * @param st_id    Station ID to look for in the rectangle
 * @param left_a   Minimal tile X edge of the rectangle
 * @param top_a    Minimal tile Y edge of the rectangle
 * @param right_a  Maximal tile X edge of the rectangle (inclusive)
 * @param bottom_a Maximal tile Y edge of the rectangle (inclusive)
 * @return \c true if a station tile with the given \a st_id exists in the rectangle, \c false otherwise
 */
/* static */ bool StationRect::ScanForStationTiles(StationID st_id, int left_a, int top_a, int right_a, int bottom_a)
{
	TileArea ta(TileXY(left_a, top_a), TileXY(right_a, bottom_a));
	TILE_AREA_LOOP(tile, ta) {
		if (IsTileType(tile, MP_STATION) && GetStationIndex(tile) == st_id) return true;
	}

	return false;
}

bool StationRect::AfterRemoveTile(BaseStation *st, TileIndex tile)
{
	int x = TileX(tile);
	int y = TileY(tile);

	/* look if removed tile was on the bounding rect edge
	 * and try to reduce the rect by this edge
	 * do it until we have empty rect or nothing to do */
	for (;;) {
		/* check if removed tile is on rect edge */
		bool left_edge = (x == this->left);
		bool right_edge = (x == this->right);
		bool top_edge = (y == this->top);
		bool bottom_edge = (y == this->bottom);

		/* can we reduce the rect in either direction? */
		bool reduce_x = ((left_edge || right_edge) && !ScanForStationTiles(st->index, x, this->top, x, this->bottom));
		bool reduce_y = ((top_edge || bottom_edge) && !ScanForStationTiles(st->index, this->left, y, this->right, y));
		if (!(reduce_x || reduce_y)) break; // nothing to do (can't reduce)

		if (reduce_x) {
			/* reduce horizontally */
			if (left_edge) {
				/* move left edge right */
				this->left = x = x + 1;
			} else {
				/* move right edge left */
				this->right = x = x - 1;
			}
		}
		if (reduce_y) {
			/* reduce vertically */
			if (top_edge) {
				/* move top edge down */
				this->top = y = y + 1;
			} else {
				/* move bottom edge up */
				this->bottom = y = y - 1;
			}
		}

		if (left > right || top > bottom) {
			/* can't continue, if the remaining rectangle is empty */
			this->MakeEmpty();
			return true; // empty remaining rect
		}
	}
	return false; // non-empty remaining rect
}

bool StationRect::AfterRemoveRect(BaseStation *st, TileArea ta)
{
	assert(this->PtInExtendedRect(TileX(ta.tile), TileY(ta.tile)));
	assert(this->PtInExtendedRect(TileX(ta.tile) + ta.w - 1, TileY(ta.tile) + ta.h - 1));

	bool empty = this->AfterRemoveTile(st, ta.tile);
	if (ta.w != 1 || ta.h != 1) empty = empty || this->AfterRemoveTile(st, TILE_ADDXY(ta.tile, ta.w - 1, ta.h - 1));
	return empty;
}

StationRect& StationRect::operator = (const Rect &src)
{
	this->left = src.left;
	this->top = src.top;
	this->right = src.right;
	this->bottom = src.bottom;
	return *this;
}

/**
 * Calculates the maintenance cost of all airports of a company.
 * @param owner Company.
 * @return Total cost.
 */
Money AirportMaintenanceCost(Owner owner)
{
	Money total_cost = 0;

	const Station *st;
	FOR_ALL_STATIONS(st) {
		if (st->owner == owner && (st->facilities & FACIL_AIRPORT)) {
			total_cost += _price[PR_INFRASTRUCTURE_AIRPORT] * st->airport.GetSpec()->maintenance_cost;
		}
	}
	/* 3 bits fraction for the maintenance cost factor. */
	return total_cost >> 3;
}

bool StationCompare::operator() (const Station *lhs, const Station *rhs) const
{
	return lhs->index < rhs->index;
}<|MERGE_RESOLUTION|>--- conflicted
+++ resolved
@@ -335,14 +335,10 @@
 		if (this->bus_stops          != nullptr)         ret = max<uint>(ret, CA_BUS);
 		if (this->truck_stops        != nullptr)         ret = max<uint>(ret, CA_TRUCK);
 		if (this->train_station.tile != INVALID_TILE) ret = max<uint>(ret, CA_TRAIN);
-		if (this->docks              != NULL)         ret = max<uint>(ret, CA_DOCK);
+		if (this->docks              != nullptr)         ret = max<uint>(ret, CA_DOCK);
 		if (this->airport.tile       != INVALID_TILE) ret = max<uint>(ret, this->airport.GetSpec()->catchment);
 	} else {
-<<<<<<< HEAD
-		if (this->bus_stops != NULL || this->truck_stops != NULL || this->train_station.tile != INVALID_TILE || this->docks != NULL || this->airport.tile != INVALID_TILE) {
-=======
-		if (this->bus_stops != nullptr || this->truck_stops != nullptr || this->train_station.tile != INVALID_TILE || this->dock_tile != INVALID_TILE || this->airport.tile != INVALID_TILE) {
->>>>>>> 7c8e7c6b
+		if (this->bus_stops != nullptr || this->truck_stops != nullptr || this->train_station.tile != INVALID_TILE || this->docks != nullptr || this->airport.tile != INVALID_TILE) {
 			ret = CA_UNMODIFIED;
 		}
 	}
@@ -373,7 +369,7 @@
 
 bool Station::IsDockingTile(TileIndex tile) const
 {
-	for (const Dock *d = this->docks; d != NULL; d = d->next) {
+	for (const Dock *d = this->docks; d != nullptr; d = d->next) {
 		if (tile == d->GetDockingTile()) return true;
 	}
 	return false;
@@ -382,7 +378,7 @@
 bool Station::IsWithinRangeOfDockingTile(TileIndex tile, uint max_distance) const
 {
 	if (DistanceManhattan(this->xy, tile) > _settings_game.station.station_spread + max_distance) return false;
-	for (const Dock *d = this->docks; d != NULL; d = d->next) {
+	for (const Dock *d = this->docks; d != nullptr; d = d->next) {
 		if (DistanceManhattan(d->GetDockingTile(), tile) <= max_distance) return true;
 	}
 	return false;
