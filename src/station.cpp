--- conflicted
+++ resolved
@@ -330,40 +330,30 @@
 
 	if (_settings_game.station.modified_catchment) {
 		switch (GetStationType(tile)) {
-<<<<<<< HEAD
-			case STATION_RAIL:    return CA_TRAIN + inc;
-			case STATION_OILRIG:  return CA_UNMODIFIED + inc;
-			case STATION_AIRPORT: return st->airport.GetSpec()->catchment + inc;
-			case STATION_TRUCK:   return CA_TRUCK + inc;
-			case STATION_BUS:     return CA_BUS + inc;
-			case STATION_DOCK:    return CA_DOCK + inc;
-=======
-			case StationType::Rail:    return CA_TRAIN;
-			case StationType::Oilrig:  return CA_UNMODIFIED;
-			case StationType::Airport: return st->airport.GetSpec()->catchment;
-			case StationType::Truck:   return CA_TRUCK;
-			case StationType::Bus:     return CA_BUS;
-			case StationType::Dock:    return CA_DOCK;
->>>>>>> 60d0d7b8
-
-			default: NOT_REACHED();
+			case StationType::Rail:    return CA_TRAIN + inc;
+			case StationType::Oilrig:  return CA_UNMODIFIED + inc;
+			case StationType::Airport: return st->airport.GetSpec()->catchment + inc;
+			case StationType::Truck:   return CA_TRUCK + inc;
+			case StationType::Bus:     return CA_BUS + inc;
+			case StationType::Dock:    return CA_DOCK + inc;
+
+			default:
+				NOT_REACHED();
+
 			case StationType::Buoy:
 			case StationType::RailWaypoint:
-			case StationType::RoadWaypoint: return CA_NONE;
+			case StationType::RoadWaypoint:
+				return CA_NONE;
 		}
 	} else {
 		switch (GetStationType(tile)) {
-<<<<<<< HEAD
-			default:               return CA_UNMODIFIED + inc;
-			case STATION_BUOY:
-			case STATION_WAYPOINT:
-			case STATION_ROADWAYPOINT: return CA_NONE;
-=======
-			default:               return CA_UNMODIFIED;
+			default:
+				return CA_UNMODIFIED + inc;
+
 			case StationType::Buoy:
 			case StationType::RailWaypoint:
-			case StationType::RoadWaypoint: return CA_NONE;
->>>>>>> 60d0d7b8
+			case StationType::RoadWaypoint:
+				return CA_NONE;
 		}
 	}
 }
