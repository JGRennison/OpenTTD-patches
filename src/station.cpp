--- conflicted
+++ resolved
@@ -115,21 +115,12 @@
 		if (lg == nullptr) continue;
 
 		for (NodeID node = 0; node < lg->Size(); ++node) {
-<<<<<<< HEAD
 			Station *st = Station::Get((*lg)[node].Station());
-			GoodsEntryData *ged = st->goods[c].data.get();
+			GoodsEntryData *ged = st->goods[cargo].data.get();
 			if (ged != nullptr) ged->flows.erase(this->index);
-			if (lg->GetConstEdge(node, this->goods[c].node).LastUpdate() != EconTime::INVALID_DATE) {
+			if (lg->GetConstEdge(node, this->goods[cargo].node).LastUpdate() != EconTime::INVALID_DATE) {
 				if (ged != nullptr) ged->flows.DeleteFlows(this->index);
-				RerouteCargo(st, c, this->index, st->index);
-=======
-			Station *st = Station::Get((*lg)[node].station);
-			if (!st->goods[cargo].HasData()) continue;
-			st->goods[cargo].GetData().flows.erase(this->index);
-			if ((*lg)[node].HasEdgeTo(this->goods[cargo].node) && (*lg)[node][this->goods[cargo].node].LastUpdate() != EconomyTime::INVALID_DATE) {
-				st->goods[cargo].GetData().flows.DeleteFlows(this->index);
 				RerouteCargo(st, cargo, this->index, st->index);
->>>>>>> 819e097d
 			}
 		}
 		lg->RemoveNode(this->goods[cargo].node);
