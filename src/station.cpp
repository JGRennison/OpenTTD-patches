/*
 * This file is part of OpenTTD.
 * OpenTTD is free software; you can redistribute it and/or modify it under the terms of the GNU General Public License as published by the Free Software Foundation, version 2.
 * OpenTTD is distributed in the hope that it will be useful, but WITHOUT ANY WARRANTY; without even the implied warranty of MERCHANTABILITY or FITNESS FOR A PARTICULAR PURPOSE.
 * See the GNU General Public License for more details. You should have received a copy of the GNU General Public License along with OpenTTD. If not, see <http://www.gnu.org/licenses/>.
 */

/** @file station.cpp Implementation of the station base class. */

#include "stdafx.h"
#include "company_func.h"
#include "company_base.h"
#include "roadveh.h"
#include "viewport_func.h"
#include "viewport_kdtree.h"
#include "date_func.h"
#include "command_func.h"
#include "news_func.h"
#include "aircraft.h"
#include "vehiclelist.h"
#include "core/pool_func.hpp"
#include "station_base.h"
#include "station_kdtree.h"
#include "roadstop_base.h"
#include "industry.h"
#include "town.h"
#include "core/random_func.hpp"
#include "linkgraph/linkgraph.h"
#include "linkgraph/linkgraphschedule.h"
#include "tracerestrict.h"
#include "newgrf_debug.h"
#include "3rdparty/cpp-btree/btree_set.h"
#include "3rdparty/robin_hood/robin_hood.h"

#include "table/strings.h"

#include "safeguards.h"

/** The pool of stations. */
StationPool _station_pool("Station");
INSTANTIATE_POOL_METHODS(Station)

std::vector<ExtraStationNameInfo> _extra_station_names;
uint8_t _extra_station_names_probability;

const StationCargoList _empty_cargo_list{};
const FlowStatMap _empty_flows{};

StationKdtree _station_kdtree{};

void RebuildStationKdtree()
{
	std::vector<StationID> stids;
	for (const Station *st : Station::Iterate()) {
		stids.push_back(st->index);
	}
	_station_kdtree.Build(stids.begin(), stids.end());
}


BaseStation::~BaseStation()
{
	if (CleaningPool()) return;

	CloseWindowById(WC_TRAINS_LIST,   VehicleListIdentifier(VL_STATION_LIST, VEH_TRAIN,    this->owner, this->index).Pack());
	CloseWindowById(WC_ROADVEH_LIST,  VehicleListIdentifier(VL_STATION_LIST, VEH_ROAD,     this->owner, this->index).Pack());
	CloseWindowById(WC_SHIPS_LIST,    VehicleListIdentifier(VL_STATION_LIST, VEH_SHIP,     this->owner, this->index).Pack());
	CloseWindowById(WC_AIRCRAFT_LIST, VehicleListIdentifier(VL_STATION_LIST, VEH_AIRCRAFT, this->owner, this->index).Pack());
	CloseWindowById(WC_STATION_CARGO, this->index);

	extern void CloseStationDeparturesWindow(StationID station);
	CloseStationDeparturesWindow(this->index);
}

Station::Station(TileIndex tile) :
	SpecializedStation<Station, false>(tile),
	bus_station(INVALID_TILE, 0, 0),
	truck_station(INVALID_TILE, 0, 0),
	ship_station(INVALID_TILE, 0, 0),
	indtype(IT_INVALID),
	extra_name_index(UINT16_MAX),
	time_since_load(255),
	time_since_unload(255)
{
	/* this->random_bits is set in Station::AddFacility() */
}

/**
 * Clean up a station by clearing vehicle orders, invalidating windows and
 * removing link stats.
 * Aircraft-Hangar orders need special treatment here, as the hangars are
 * actually part of a station (tiletype is STATION), but the order type
 * is OT_GOTO_DEPOT.
 */
Station::~Station()
{
	if (CleaningPool()) {
		for (GoodsEntry &ge : this->goods) {
			if (ge.data != nullptr) ge.data->cargo.OnCleanPool();
		}
		return;
	}

	while (!this->loading_vehicles.empty()) {
		this->loading_vehicles.front()->LeaveStation();
	}

	for (Aircraft *a : Aircraft::Iterate()) {
		if (!a->IsNormalAircraft()) continue;
		if (a->targetairport == this->index) a->targetairport = INVALID_STATION;
	}

	for (CargoID c = 0; c < NUM_CARGO; ++c) {
		LinkGraph *lg = LinkGraph::GetIfValid(this->goods[c].link_graph);
		if (lg == nullptr) continue;

		for (NodeID node = 0; node < lg->Size(); ++node) {
			Station *st = Station::Get((*lg)[node].Station());
			GoodsEntryData *ged = st->goods[c].data.get();
			if (ged != nullptr) ged->flows.erase(this->index);
			if (lg->GetConstEdge(node, this->goods[c].node).LastUpdate() != EconTime::INVALID_DATE) {
				if (ged != nullptr) ged->flows.DeleteFlows(this->index);
				RerouteCargo(st, c, this->index, st->index);
			}
		}
		lg->RemoveNode(this->goods[c].node);
		if (lg->Size() == 0) {
			LinkGraphSchedule::instance.Unqueue(lg);
			delete lg;
		}
	}

	for (Vehicle *v : Vehicle::Iterate()) {
		/* Forget about this station if this station is removed */
		if (v->last_station_visited == this->index) {
			v->last_station_visited = INVALID_STATION;
		}
		if (v->last_loading_station == this->index) {
			v->last_loading_station = INVALID_STATION;
		}
	}

	/* Remove station from industries and towns that reference it. */
	this->RemoveFromAllNearbyLists();

	/* Clear the persistent storage. */
	delete this->airport.psa;

	if (this->owner == OWNER_NONE) {
		/* Invalidate all in case of oil rigs. */
		InvalidateWindowClassesData(WC_STATION_LIST, 0);
	} else {
		InvalidateWindowData(WC_STATION_LIST, this->owner, 0);
	}

	CloseWindowById(WC_STATION_VIEW, index);
	DeleteNewGRFInspectWindow(GSF_FAKE_STATION_STRUCT, this->index);

	/* Now delete all orders that go to the station */
	RemoveOrderFromAllVehicles(OT_GOTO_STATION, this->index);

	TraceRestrictRemoveDestinationID(TROCAF_STATION, this->index);

	/* Remove all news items */
	DeleteStationNews(this->index);

	for (GoodsEntry &ge : this->goods) {
		if (ge.data != nullptr) ge.data->cargo.Truncate();
	}

	CargoPacket::InvalidateAllFrom(this->index);

	_station_kdtree.Remove(this->index);
	if (_viewport_sign_kdtree_valid && this->sign.kdtree_valid) _viewport_sign_kdtree.Remove(ViewportSignKdtreeItem::MakeStation(this->index));

	if (ShouldShowBaseStationViewportLabel(this)) this->sign.MarkDirty(ZOOM_LVL_DRAW_SPR);
}


/**
 * Invalidating of the JoinStation window has to be done
 * after removing item from the pool.
 */
void BaseStation::PostDestructor(size_t)
{
	InvalidateWindowData(WC_SELECT_STATION, 0, 0);
}

bool BaseStation::SetRoadStopTileData(TileIndex tile, uint8_t data, bool animation)
{
	for (RoadStopTileData &tile_data : this->custom_roadstop_tile_data) {
		if (tile_data.tile == tile) {
			uint8_t &value = animation ? tile_data.animation_frame : tile_data.random_bits;
			if (value == data) return false;
			value = data;
			return true;
		}
	}
	RoadStopTileData tile_data;
	tile_data.tile = tile;
	tile_data.animation_frame = animation ? data : 0;
	tile_data.random_bits = animation ? 0 : data;
	this->custom_roadstop_tile_data.push_back(tile_data);
	return data != 0;
}

void BaseStation::RemoveRoadStopTileData(TileIndex tile)
{
	for (RoadStopTileData &tile_data : this->custom_roadstop_tile_data) {
		if (tile_data.tile == tile) {
			tile_data = this->custom_roadstop_tile_data.back();
			this->custom_roadstop_tile_data.pop_back();
			return;
		}
	}
}

/**
 * Get the primary road stop (the first road stop) that the given vehicle can load/unload.
 * @param v the vehicle to get the first road stop for
 * @return the first roadstop that this vehicle can load at
 */
RoadStop *Station::GetPrimaryRoadStop(const RoadVehicle *v) const
{
	RoadStop *rs = this->GetPrimaryRoadStop(v->IsBus() ? ROADSTOP_BUS : ROADSTOP_TRUCK);

	for (; rs != nullptr; rs = rs->next) {
		/* The vehicle cannot go to this roadstop (different roadtype) */
		if (!HasTileAnyRoadType(rs->xy, v->compatible_roadtypes)) continue;
		/* The vehicle is articulated and can therefore not go to a standard road stop. */
		if (IsBayRoadStopTile(rs->xy) && v->HasArticulatedPart()) continue;

		/* The vehicle can actually go to this road stop. So, return it! */
		break;
	}

	return rs;
}

/**
 * Called when new facility is built on the station. If it is the first facility
 * it initializes also 'xy' and 'random_bits' members
 */
void Station::AddFacility(StationFacility new_facility_bit, TileIndex facil_xy)
{
	if (this->facilities == FACIL_NONE) {
		this->MoveSign(facil_xy);
		this->random_bits = Random();
	}
	this->facilities |= new_facility_bit;
	this->owner = _current_company;
	this->build_date = CalTime::CurDate();
	SetWindowClassesDirty(WC_VEHICLE_ORDERS);
}

/**
 * Marks the tiles of the station as dirty.
 *
 * @ingroup dirty
 */
void Station::MarkTilesDirty(bool cargo_change) const
{
	if (this->train_station.tile == INVALID_TILE) return;

	/* cargo_change is set if we're refreshing the tiles due to cargo moving
	 * around. */
	if (cargo_change) {
		/* Don't waste time updating if there are no custom station graphics
		 * that might change. Even if there are custom graphics, they might
		 * not change. Unfortunately we have no way of telling. */
		if (this->speclist.empty()) return;
	}

	for (TileIndex tile : this->train_station) {
		if (this->TileBelongsToRailStation(tile)) {
			MarkTileDirtyByTile(tile, VMDF_NOT_MAP_MODE);
		}
	}
}

/* virtual */ uint Station::GetPlatformLength(TileIndex tile) const
{
	assert_tile(this->TileBelongsToRailStation(tile), tile);

	TileIndexDiff delta = TileOffsByAxis(GetRailStationAxis(tile));

	TileIndex t = tile;
	uint len = 0;
	do {
		t -= delta;
		len++;
	} while (IsCompatibleTrainStationTile(t, tile));

	t = tile;
	do {
		t += delta;
		len++;
	} while (IsCompatibleTrainStationTile(t, tile));

	return len - 1;
}

/* virtual */ uint Station::GetPlatformLength(TileIndex tile, DiagDirection dir) const
{
	TileIndex start_tile = tile;
	uint length = 0;
	dbg_assert_tile(IsRailStationTile(tile), tile);
	dbg_assert(dir < DIAGDIR_END);

	do {
		length++;
		tile += TileOffsByDiagDir(dir);
	} while (IsCompatibleTrainStationTile(tile, start_tile));

	return length;
}

/**
 * Get the catchment size of an individual station tile.
 * @param tile Station tile to get catchment size of.
 * @param st Associated station of station tile.
 * @pre IsTileType(tile, MP_STATION)
 * @return The catchment size of the station tile.
 */
static uint GetTileCatchmentRadius(TileIndex tile, const Station *st)
{
	dbg_assert(IsTileType(tile, MP_STATION));

	const int32_t inc = _settings_game.station.catchment_increase;

	if (_settings_game.station.modified_catchment) {
		switch (GetStationType(tile)) {
			case STATION_RAIL:    return CA_TRAIN + inc;
			case STATION_OILRIG:  return CA_UNMODIFIED + inc;
			case STATION_AIRPORT: return st->airport.GetSpec()->catchment + inc;
			case STATION_TRUCK:   return CA_TRUCK + inc;
			case STATION_BUS:     return CA_BUS + inc;
			case STATION_DOCK:    return CA_DOCK + inc;

			default: NOT_REACHED();
			case STATION_BUOY:
			case STATION_WAYPOINT:
			case STATION_ROADWAYPOINT: return CA_NONE;
		}
	} else {
		switch (GetStationType(tile)) {
			default:               return CA_UNMODIFIED + inc;
			case STATION_BUOY:
			case STATION_WAYPOINT:
			case STATION_ROADWAYPOINT: return CA_NONE;
		}
	}
}

/**
 * Determines the catchment radius of the station
 * @return The radius
 */
uint Station::GetCatchmentRadius() const
{
	uint ret = CA_NONE;

	if (_settings_game.station.modified_catchment) {
		if (this->bus_stops          != nullptr)      ret = std::max<uint>(ret, CA_BUS);
		if (this->truck_stops        != nullptr)      ret = std::max<uint>(ret, CA_TRUCK);
		if (this->train_station.tile != INVALID_TILE) ret = std::max<uint>(ret, CA_TRAIN);
		if (this->ship_station.tile  != INVALID_TILE) ret = std::max<uint>(ret, CA_DOCK);
		if (this->airport.tile       != INVALID_TILE) ret = std::max<uint>(ret, this->airport.GetSpec()->catchment);
	} else {
		if (this->bus_stops != nullptr || this->truck_stops != nullptr || this->train_station.tile != INVALID_TILE || this->ship_station.tile != INVALID_TILE || this->airport.tile != INVALID_TILE) {
			ret = CA_UNMODIFIED;
		}
	}

	if (ret != CA_NONE) ret += _settings_game.station.catchment_increase;

	return ret;
}

/**
 * Determines catchment rectangle of this station
 * @return clamped catchment rectangle
 */
Rect Station::GetCatchmentRectUsingRadius(uint catchment_radius) const
{
	dbg_assert(!this->rect.IsEmpty());

	/* Compute acceptance rectangle */
	Rect ret = {
		std::max<int>(this->rect.left   - catchment_radius, 0),
		std::max<int>(this->rect.top    - catchment_radius, 0),
		std::min<int>(this->rect.right  + catchment_radius, MapMaxX()),
		std::min<int>(this->rect.bottom + catchment_radius, MapMaxY())
	};

	return ret;
}

bool Station::IsWithinRangeOfDockingTile(TileIndex tile, uint max_distance) const
{
	if (DistanceManhattan(this->xy, tile) > _settings_game.station.station_spread + max_distance) return false;
	for (TileIndex dock_tile : this->docking_tiles) {
		if (DistanceManhattan(dock_tile, tile) <= max_distance) return true;
	}
	return false;
}

/**
 * Add nearby industry to station's industries_near list if it accepts cargo.
 * For industries that are already on the list update distance if it's closer.
 * @param ind  Industry
 * @param tile Tile of the industry to measure distance to.
 */
void Station::AddIndustryToDeliver(Industry *ind, TileIndex tile)
{
	/* Using DistanceMax to get about the same order as with previously used CircularTileSearch. */
	uint distance = DistanceMax(this->xy, tile);

	/* Don't check further if this industry is already in the list but update the distance if it's closer */
	auto pos = std::ranges::find(this->industries_near, ind, &IndustryListEntry::industry);
	if (pos != this->industries_near.end()) {
		if (pos->distance > distance) {
			this->industries_near.erase(pos);
			this->industries_near.insert(IndustryListEntry{distance, ind});
		}
		return;
	}

	/* Include only industries that can accept cargo */
	if (!ind->IsCargoAccepted()) return;

	this->industries_near.insert(IndustryListEntry{distance, ind});
}

/**
 * Remove nearby industry from station's industries_near list.
 * @param ind  Industry
 */
void Station::RemoveIndustryToDeliver(Industry *ind)
{
	auto pos = std::ranges::find(this->industries_near, ind, &IndustryListEntry::industry);
	if (pos != this->industries_near.end()) {
		this->industries_near.erase(pos);
	}
}


/**
 * Remove this station from the nearby stations lists of nearby towns and industries.
 */
void Station::RemoveFromAllNearbyLists()
{
	robin_hood::unordered_flat_set<TownID> towns;
	robin_hood::unordered_flat_set<IndustryID> industries;

	for (TileIndex tile : this->catchment_tiles) {
		TileType type = GetTileType(tile);
		if (type == MP_HOUSE) {
			towns.insert(GetTownIndex(tile));
		} else if (type == MP_INDUSTRY) {
			industries.insert(GetIndustryIndex(tile));
		}
	}

	for (const TownID &townid : towns) { Town::Get(townid)->stations_near.erase(this); }
	for (const IndustryID &industryid : industries) { Industry::Get(industryid)->stations_near.erase(this); }
}

/**
 * Test if the given town ID is covered by our catchment area.
 * This is used when removing a house tile to determine if it was the last house tile
 * within our catchment.
 * @param t TownID to test.
 * @return true if at least one house tile of TownID is covered.
 */
bool Station::CatchmentCoversTown(TownID t) const
{
	BitmapTileIterator it(this->catchment_tiles);
	for (TileIndex tile = it; tile != INVALID_TILE; tile = ++it) {
		if (IsTileType(tile, MP_HOUSE) && GetTownIndex(tile) == t) return true;
	}
	return false;
}

/**
 * Recompute tiles covered in our catchment area.
 * This will additionally recompute nearby towns and industries.
 * @param no_clear_nearby_lists If Station::RemoveFromAllNearbyLists does not need to be called.
 */
void Station::RecomputeCatchment(bool no_clear_nearby_lists)
{
	this->industries_near.clear();
	if (!no_clear_nearby_lists) this->RemoveFromAllNearbyLists();

	if (this->rect.IsEmpty()) {
		this->catchment_tiles.Reset();
		return;
	}

	if (!_settings_game.station.serve_neutral_industries && this->industry != nullptr) {
		/* Station is associated with an industry, so we only need to deliver to that industry. */
		this->catchment_tiles.Initialize(this->industry->location);
		for (TileIndex tile : this->industry->location) {
			if (IsTileType(tile, MP_INDUSTRY) && GetIndustryIndex(tile) == this->industry->index) {
				this->catchment_tiles.SetTile(tile);
			}
		}
		/* The industry's stations_near may have been computed before its neutral station was built so clear and re-add here. */
		for (Station *st : this->industry->stations_near) {
			st->RemoveIndustryToDeliver(this->industry);
		}
		this->industry->stations_near.clear();
		this->industry->stations_near.insert(this);
		this->industries_near.insert(IndustryListEntry{0, this->industry});

		/* Loop finding all station tiles */
		TileArea ta(TileXY(this->rect.left, this->rect.top), TileXY(this->rect.right, this->rect.bottom));
		this->station_tiles = 0;
		for (TileIndex tile : ta) {
			if (!IsTileType(tile, MP_STATION) || GetStationIndex(tile) != this->index) continue;
			this->station_tiles++;
		}
		return;
	}

	this->catchment_tiles.Initialize(GetCatchmentRect());

	/* Loop finding all station tiles */
	TileArea ta(TileXY(this->rect.left, this->rect.top), TileXY(this->rect.right, this->rect.bottom));
	this->station_tiles = 0;
	for (TileIndex tile : ta) {
		if (!IsTileType(tile, MP_STATION) || GetStationIndex(tile) != this->index) continue;

		this->station_tiles++;

		uint r = GetTileCatchmentRadius(tile, this);
		if (r == CA_NONE) continue;

		/* This tile sub-loop doesn't need to test any tiles, they are simply added to the catchment set. */
		TileArea ta2 = TileArea(tile, 1, 1).Expand(r);
		this->catchment_tiles.SetTiles(ta2);
	}

	/* Search catchment tiles for towns and industries */
	BitmapTileIterator it(this->catchment_tiles);
	for (TileIndex tile = it; tile != INVALID_TILE; tile = ++it) {
		if (IsTileType(tile, MP_HOUSE)) {
			Town *t = Town::GetByTile(tile);
			t->stations_near.insert(this);
		}
		if (IsTileType(tile, MP_INDUSTRY)) {
			Industry *i = Industry::GetByTile(tile);

			/* Ignore industry if it has a neutral station. It already can't be this station. */
			if (!_settings_game.station.serve_neutral_industries && i->neutral_station != nullptr) continue;

			i->stations_near.insert(this);

			/* Add if we can deliver to this industry as well */
			this->AddIndustryToDeliver(i, tile);
		}
	}
}

/**
 * Recomputes catchment of all stations.
 * This will additionally recompute nearby stations for all towns and industries.
 */
/* static */ void Station::RecomputeCatchmentForAll()
{
	for (Town *t : Town::Iterate()) { t->stations_near.clear(); }
	for (Industry *i : Industry::Iterate()) { i->stations_near.clear(); }
	for (Station *st : Station::Iterate()) { st->RecomputeCatchment(true); }
}

/************************************************************************/
/*                     StationRect implementation                       */
/************************************************************************/

StationRect::StationRect()
{
	this->MakeEmpty();
}

void StationRect::MakeEmpty()
{
	this->left = this->top = this->right = this->bottom = 0;
}

/**
 * Determines whether a given point (x, y) is within a certain distance of
 * the station rectangle.
 * @note x and y are in Tile coordinates
 * @param x X coordinate
 * @param y Y coordinate
 * @param distance The maximum distance a point may have (L1 norm)
 * @return true if the point is within distance tiles of the station rectangle
 */
bool StationRect::PtInExtendedRect(int x, int y, int distance) const
{
	return this->left - distance <= x && x <= this->right + distance &&
			this->top - distance <= y && y <= this->bottom + distance;
}

bool StationRect::IsEmpty() const
{
	return this->left == 0 || this->left > this->right || this->top > this->bottom;
}

CommandCost StationRect::BeforeAddTile(TileIndex tile, StationRectMode mode)
{
	int x = TileX(tile);
	int y = TileY(tile);
	if (this->IsEmpty()) {
		/* we are adding the first station tile */
		if (mode != ADD_TEST) {
			this->left = this->right = x;
			this->top = this->bottom = y;
		}
	} else if (!this->PtInExtendedRect(x, y)) {
		/* current rect is not empty and new point is outside this rect
		 * make new spread-out rectangle */
		Rect new_rect = {std::min(x, this->left), std::min(y, this->top), std::max(x, this->right), std::max(y, this->bottom)};

		/* check new rect dimensions against preset max */
		int w = new_rect.Width();
		int h = new_rect.Height();
		if (mode != ADD_FORCE && (w > _settings_game.station.station_spread || h > _settings_game.station.station_spread)) {
<<<<<<< HEAD
			dbg_assert(mode != ADD_TRY);
			return_cmd_error(STR_ERROR_STATION_TOO_SPREAD_OUT);
=======
			assert(mode != ADD_TRY);
			return CommandCost(STR_ERROR_STATION_TOO_SPREAD_OUT);
>>>>>>> 56510b5d
		}

		/* spread-out ok, return true */
		if (mode != ADD_TEST) {
			/* we should update the station rect */
			*this = new_rect;
		}
	} else {
		; // new point is inside the rect, we don't need to do anything
	}
	return CommandCost();
}

CommandCost StationRect::BeforeAddRect(TileIndex tile, int w, int h, StationRectMode mode)
{
	if (mode == ADD_FORCE || (w <= _settings_game.station.station_spread && h <= _settings_game.station.station_spread)) {
		/* Important when the old rect is completely inside the new rect, resp. the old one was empty. */
		CommandCost ret = this->BeforeAddTile(tile, mode);
		if (ret.Succeeded()) ret = this->BeforeAddTile(TileAddXY(tile, w - 1, h - 1), mode);
		return ret;
	}
	return CommandCost();
}

/**
 * Check whether station tiles of the given station id exist in the given rectangle
 * @param st_id    Station ID to look for in the rectangle
 * @param left_a   Minimal tile X edge of the rectangle
 * @param top_a    Minimal tile Y edge of the rectangle
 * @param right_a  Maximal tile X edge of the rectangle (inclusive)
 * @param bottom_a Maximal tile Y edge of the rectangle (inclusive)
 * @return \c true if a station tile with the given \a st_id exists in the rectangle, \c false otherwise
 */
/* static */ bool StationRect::ScanForStationTiles(StationID st_id, int left_a, int top_a, int right_a, int bottom_a)
{
	TileArea ta(TileXY(left_a, top_a), TileXY(right_a, bottom_a));
	for (TileIndex tile : ta) {
		if (IsTileType(tile, MP_STATION) && GetStationIndex(tile) == st_id) return true;
	}

	return false;
}

bool StationRect::AfterRemoveTile(BaseStation *st, TileIndex tile)
{
	int x = TileX(tile);
	int y = TileY(tile);

	/* look if removed tile was on the bounding rect edge
	 * and try to reduce the rect by this edge
	 * do it until we have empty rect or nothing to do */
	for (;;) {
		/* check if removed tile is on rect edge */
		bool left_edge = (x == this->left);
		bool right_edge = (x == this->right);
		bool top_edge = (y == this->top);
		bool bottom_edge = (y == this->bottom);

		/* can we reduce the rect in either direction? */
		bool reduce_x = ((left_edge || right_edge) && !ScanForStationTiles(st->index, x, this->top, x, this->bottom));
		bool reduce_y = ((top_edge || bottom_edge) && !ScanForStationTiles(st->index, this->left, y, this->right, y));
		if (!(reduce_x || reduce_y)) break; // nothing to do (can't reduce)

		if (reduce_x) {
			/* reduce horizontally */
			if (left_edge) {
				/* move left edge right */
				this->left = x = x + 1;
			} else {
				/* move right edge left */
				this->right = x = x - 1;
			}
		}
		if (reduce_y) {
			/* reduce vertically */
			if (top_edge) {
				/* move top edge down */
				this->top = y = y + 1;
			} else {
				/* move bottom edge up */
				this->bottom = y = y - 1;
			}
		}

		if (left > right || top > bottom) {
			/* can't continue, if the remaining rectangle is empty */
			this->MakeEmpty();
			return true; // empty remaining rect
		}
	}
	return false; // non-empty remaining rect
}

bool StationRect::AfterRemoveRect(BaseStation *st, TileArea ta)
{
	dbg_assert(this->PtInExtendedRect(TileX(ta.tile), TileY(ta.tile)));
	dbg_assert(this->PtInExtendedRect(TileX(ta.tile) + ta.w - 1, TileY(ta.tile) + ta.h - 1));

	bool empty = this->AfterRemoveTile(st, ta.tile);
	if (ta.w != 1 || ta.h != 1) empty = empty || this->AfterRemoveTile(st, TileAddXY(ta.tile, ta.w - 1, ta.h - 1));
	return empty;
}

StationRect& StationRect::operator = (const Rect &src)
{
	this->left = src.left;
	this->top = src.top;
	this->right = src.right;
	this->bottom = src.bottom;
	return *this;
}

/**
 * Calculates the maintenance cost of all airports of a company.
 * @param owner Company.
 * @return Total cost.
 */
Money AirportMaintenanceCost(Owner owner)
{
	Money total_cost = 0;

	for (const Station *st : Station::Iterate()) {
		if (st->owner == owner && (st->facilities & FACIL_AIRPORT)) {
			total_cost += _price[PR_INFRASTRUCTURE_AIRPORT] * st->airport.GetSpec()->maintenance_cost;
		}
	}
	/* 3 bits fraction for the maintenance cost factor. */
	return total_cost >> 3;
}

bool StationCompare::operator() (const Station *lhs, const Station *rhs) const
{
	return lhs->index < rhs->index;
}

void ClearExtraStationNames()
{
	_extra_station_names.clear();
	_extra_station_names.shrink_to_fit();

	_extra_station_names_probability = 0;
}<|MERGE_RESOLUTION|>--- conflicted
+++ resolved
@@ -626,13 +626,8 @@
 		int w = new_rect.Width();
 		int h = new_rect.Height();
 		if (mode != ADD_FORCE && (w > _settings_game.station.station_spread || h > _settings_game.station.station_spread)) {
-<<<<<<< HEAD
 			dbg_assert(mode != ADD_TRY);
-			return_cmd_error(STR_ERROR_STATION_TOO_SPREAD_OUT);
-=======
-			assert(mode != ADD_TRY);
 			return CommandCost(STR_ERROR_STATION_TOO_SPREAD_OUT);
->>>>>>> 56510b5d
 		}
 
 		/* spread-out ok, return true */
