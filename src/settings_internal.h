--- conflicted
+++ resolved
@@ -372,7 +372,6 @@
 /** Placeholder for settings that have been removed, but might still linger in the savegame. */
 struct NullSettingDesc : SettingDesc {
 	NullSettingDesc(const SaveLoad &save) :
-<<<<<<< HEAD
 		SettingDesc(save, "", SF_NOT_IN_CONFIG, nullptr, false, nullptr) {}
 	NullSettingDesc(const SaveLoad &save, const char *name, const char *patx_name) :
 		SettingDesc(save, name, SF_NOT_IN_CONFIG, nullptr, false, patx_name) {}
@@ -381,15 +380,7 @@
 	void ParseValue(const IniItem *item, void *object) const override { NOT_REACHED(); }
 	bool IsSameValue(const IniItem *item, void *object) const override { NOT_REACHED(); }
 	bool IsDefaultValue(void *object) const override { NOT_REACHED(); }
-=======
-		SettingDesc(save, SF_NOT_IN_CONFIG, false) {}
-
-	std::string FormatValue(const void *) const override { NOT_REACHED(); }
-	void ParseValue(const IniItem *, void *) const override { NOT_REACHED(); }
-	bool IsSameValue(const IniItem *, void *) const override { NOT_REACHED(); }
-	bool IsDefaultValue(void *) const override { NOT_REACHED(); }
-	void ResetToDefault(void *) const override { NOT_REACHED(); }
->>>>>>> 0fd576bf
+	void ResetToDefault(void *object) const override {}
 };
 
 typedef std::initializer_list<std::unique_ptr<const SettingDesc>> SettingTable;
