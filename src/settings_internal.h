/*
 * This file is part of OpenTTD.
 * OpenTTD is free software; you can redistribute it and/or modify it under the terms of the GNU General Public License as published by the Free Software Foundation, version 2.
 * OpenTTD is distributed in the hope that it will be useful, but WITHOUT ANY WARRANTY; without even the implied warranty of MERCHANTABILITY or FITNESS FOR A PARTICULAR PURPOSE.
 * See the GNU General Public License for more details. You should have received a copy of the GNU General Public License along with OpenTTD. If not, see <http://www.gnu.org/licenses/>.
 */

/** @file settings_internal.h Functions and types used internally for the settings configurations. */

#ifndef SETTINGS_INTERNAL_H
#define SETTINGS_INTERNAL_H

#include "sl/saveload_types.h"

#include <functional>
#include <initializer_list>
#include <vector>

enum SaveToConfigFlags : uint32_t;

enum SettingFlag : uint32_t {
	SF_NONE = 0,
	SF_GUI_0_IS_SPECIAL        = 1 <<  0, ///< A value of zero is possible and has a custom string (the one after "strval").
	SF_GUI_DROPDOWN            = 1 <<  2, ///< The value represents a limited number of string-options (internally integer) presented as dropdown.
	SF_GUI_CURRENCY            = 1 <<  3, ///< The number represents money, so when reading value multiply by exchange rate.
	SF_NETWORK_ONLY            = 1 <<  4, ///< This setting only applies to network games.
	SF_NO_NETWORK              = 1 <<  5, ///< This setting does not apply to network games; it may not be changed during the game.
	SF_NEWGAME_ONLY            = 1 <<  6, ///< This setting cannot be changed in a game.
	SF_SCENEDIT_TOO            = 1 <<  7, ///< This setting can be changed in the scenario editor (only makes sense when SF_NEWGAME_ONLY is set).
	SF_SCENEDIT_ONLY           = 1 <<  8, ///< This setting can only be changed in the scenario editor.
	SF_PER_COMPANY             = 1 <<  9, ///< This setting can be different for each company (saved in company struct).
	SF_NOT_IN_SAVE             = 1 << 10, ///< Do not save with savegame, basically client-based.
	SF_NOT_IN_CONFIG           = 1 << 11, ///< Do not save to config file.
	SF_NO_NETWORK_SYNC         = 1 << 12, ///< Do not synchronize over network (but it is saved if SF_NOT_IN_SAVE is not set).
<<<<<<< HEAD
	SF_ENUM                    = 1 << 14, ///< the setting can take one of the values given by an array of struct SettingDescEnumEntry
	SF_NO_NEWGAME              = 1 << 15, ///< the setting does not apply and is not shown in a new game context
	SF_RUN_CALLBACKS_ON_PARSE  = 1 << 17, ///< run callbacks when parsing from config file
	SF_GUI_VELOCITY            = 1 << 18, ///< setting value is a velocity
	SF_ENUM_PRE_CB_VALIDATE    = 1 << 20, ///< Call the pre_check callback for enum incoming value validation
	SF_CONVERT_BOOL_TO_INT     = 1 << 21, ///< Accept a boolean value when loading an int-type setting from the config file
	SF_PATCH                   = 1 << 22, ///< Do not load from upstream table-mode PATS, also for GUI filtering of "patch" settings
	SF_PRIVATE                 = 1 << 23, ///< Setting is in private ini
	SF_SECRET                  = 1 << 24, ///< Setting is in secrets ini
=======
	SF_SANDBOX                 = 1 << 13, ///< This setting is a sandbox setting.
>>>>>>> b653f875
};
DECLARE_ENUM_AS_BIT_SET(SettingFlag)

/**
 * A SettingCategory defines a grouping of the settings.
 * The group #SC_BASIC is intended for settings which also a novice player would like to change and is able to understand.
 * The group #SC_ADVANCED is intended for settings which an experienced player would like to use. This is the case for most settings.
 * Finally #SC_EXPERT settings only few people want to see in rare cases.
 * The grouping is meant to be inclusive, i.e. all settings in #SC_BASIC also will be included
 * in the set of settings in #SC_ADVANCED. The group #SC_EXPERT contains all settings.
 */
enum SettingCategory {
	SC_NONE = 0,

	/* Filters for the list */
	SC_BASIC_LIST      = 1 << 0,    ///< Settings displayed in the list of basic settings.
	SC_ADVANCED_LIST   = 1 << 1,    ///< Settings displayed in the list of advanced settings.
	SC_EXPERT_LIST     = 1 << 2,    ///< Settings displayed in the list of expert settings.

	/* Setting classification */
	SC_BASIC           = SC_BASIC_LIST | SC_ADVANCED_LIST | SC_EXPERT_LIST,  ///< Basic settings are part of all lists.
	SC_ADVANCED        = SC_ADVANCED_LIST | SC_EXPERT_LIST,                  ///< Advanced settings are part of advanced and expert list.
	SC_EXPERT          = SC_EXPERT_LIST,                                     ///< Expert settings can only be seen in the expert list.

	SC_END,
};
DECLARE_ENUM_AS_BIT_SET(SettingCategory)

/**
 * Type of settings for filtering.
 */
enum SettingType {
	ST_GAME,      ///< Game setting.
	ST_COMPANY,   ///< Company setting.
	ST_CLIENT,    ///< Client setting.

	ST_ALL,       ///< Used in setting filter to match all types.
};

enum SettingOnGuiCtrlType {
	SOGCT_DESCRIPTION_TEXT,   ///< Description text callback
	SOGCT_VALUE_DPARAMS,      ///< Value dparam override callback
	SOGCT_GUI_DROPDOWN_ORDER, ///< SF_GUI_DROPDOWN reordering callback
	SOGCT_CFG_NAME,           ///< Config file name override
	SOGCT_CFG_FALLBACK_NAME,  ///< Config file name within group fallback
	SOGCT_GUI_SPRITE,         ///< Show sprite after setting value (i.e. warning)
	SOGCT_GUI_WARNING_TEXT,   ///< Show warning text
	SOGCT_GUI_DISABLE,        ///< Disable setting in GUI
};

struct SettingOnGuiCtrlData {
	SettingOnGuiCtrlType type;
	StringID text;
	uint offset;
	int val;
	const char *str = nullptr;
	int output = 0;
};

struct IniItem;
typedef bool OnGuiCtrl(SettingOnGuiCtrlData &data); ///< callback prototype for GUI operations
typedef int64_t OnXrefValueConvert(int64_t val); ///< callback prototype for xref value conversion

/** The last entry in an array of struct SettingDescEnumEntry must use STR_NULL. */
struct SettingDescEnumEntry {
	int32_t val;
	StringID str;
};

/** Properties of config file settings. */
struct SettingDesc {
	SettingDesc(const SaveLoad &save, const char *name, SettingFlag flags, OnGuiCtrl *guiproc, bool startup, const char *patx_name) :
		name(name), flags(flags), startup(startup), save(save), guiproc(guiproc), patx_name(patx_name) {}
	virtual ~SettingDesc() = default;

	const char *name;       ///< Name of the setting. Used in configuration file and for console
	SettingFlag flags;      ///< Handles how a setting would show up in the GUI (text/currency, etc.)
	bool startup;           ///< Setting has to be loaded directly at startup?
	SaveLoad save;          ///< Internal structure (going to savegame, parts to config)
	OnGuiCtrl *guiproc;     ///< Callback procedure for GUI operations

	const char *patx_name;  ///< Name to save/load setting from in PATX chunk, if nullptr save/load from PATS chunk as normal

	bool IsEditable(bool do_command = false) const;
	SettingType GetType() const;

	/**
	 * Check whether this setting is an integer type setting.
	 * @return True when the underlying type is an integer.
	 */
	virtual bool IsIntSetting() const { return false; }

	/**
	 * Check whether this setting is an string type setting.
	 * @return True when the underlying type is a string.
	 */
	virtual bool IsStringSetting() const { return false; }

	const struct IntSettingDesc *AsIntSetting() const;
	const struct StringSettingDesc *AsStringSetting() const;

	/**
	 * Format the value of the setting associated with this object.
	 * @param buf The buffer to format into.
	 * @param object The object the setting is in.
	 */
	virtual void FormatValue(struct format_target &buf, const void *object) const = 0;

	/**
	 * Parse/read the value from the Ini item into the setting associated with this object.
	 * @param item The Ini item with the content of this setting.
	 * @param object The object the setting is in.
	 */
	virtual void ParseValue(const IniItem *item, void *object) const = 0;

	/**
	 * Check whether the value in the Ini item is the same as is saved in this setting in the object.
	 * It might be that determining whether the value is the same is way more expensive than just
	 * writing the value. In those cases this function may unconditionally return false even though
	 * the value might be the same as in the Ini item.
	 * @param item The Ini item with the content of this setting.
	 * @param object The object the setting is in.
	 * @return True if the value is definitely the same (might be false when the same).
	 */
	virtual bool IsSameValue(const IniItem *item, void *object) const = 0;

	/**
	 * Check whether the value is the same as the default value.
	 *
	 * @param object The object the setting is in.
	 * @return true iff the value is the default value.
	 */
	virtual bool IsDefaultValue(void *object) const = 0;

	/**
	 * Reset the setting to its default value.
	 */
	virtual void ResetToDefault(void *object) const = 0;
};

/** Base integer type, including boolean, settings. Only these are shown in the settings UI. */
struct IntSettingDesc : SettingDesc {
	typedef StringID GetTitleCallback(const IntSettingDesc &sd);
	typedef StringID GetHelpCallback(const IntSettingDesc &sd);
	typedef void SetValueDParamsCallback(const IntSettingDesc &sd, uint first_param, int32_t value);
	typedef int32_t GetDefaultValueCallback(const IntSettingDesc &sd);

	/**
	 * A check to be performed before the setting gets changed. The passed integer may be
	 * changed by the check if that is important, for example to remove some unwanted bit.
	 * The return value denotes whether the value, potentially after the changes,
	 * is allowed to be used/set in the configuration.
	 * @param value The prospective new value for the setting.
	 * @return True when the setting is accepted.
	 */
	typedef bool PreChangeCheck(int32_t &value);
	/**
	 * A callback to denote that a setting has been changed.
	 * @param The new value for the setting.
	 */
	typedef void PostChangeCallback(int32_t value);

	IntSettingDesc(const SaveLoad &save, const char *name, SettingFlag flags, OnGuiCtrl *guiproc, bool startup, const char *patx_name, int32_t def,
			int32_t min, uint32_t max, int32_t interval, StringID str, StringID str_help, StringID str_val,
			SettingCategory cat, PreChangeCheck pre_check, PostChangeCallback post_callback,
			GetTitleCallback get_title_cb, GetHelpCallback get_help_cb, SetValueDParamsCallback set_value_dparams_cb,
			GetDefaultValueCallback get_def_cb,
			const SettingDescEnumEntry *enumlist) :
		SettingDesc(save, name, flags, guiproc, startup, patx_name), def(def), min(min), max(max), interval(interval),
			str(str), str_help(str_help), str_val(str_val), cat(cat), pre_check(pre_check), post_callback(post_callback),
			get_title_cb(get_title_cb), get_help_cb(get_help_cb), set_value_dparams_cb(set_value_dparams_cb), get_def_cb(get_def_cb),
			enumlist(enumlist) {}

	int32_t def;            ///< default value given when none is present
	int32_t min;            ///< minimum values
	uint32_t max;           ///< maximum values
	int32_t interval;       ///< the interval to use between settings in the 'settings' window. If interval is '0' the interval is dynamically determined
	StringID str;           ///< (translated) string with descriptive text; gui and console
	StringID str_help;      ///< (Translated) string with help text; gui only.
	StringID str_val;       ///< (Translated) first string describing the value.
	SettingCategory cat;    ///< assigned categories of the setting
	PreChangeCheck *pre_check;         ///< Callback to check for the validity of the setting.
	PostChangeCallback *post_callback; ///< Callback when the setting has been changed.
	GetTitleCallback *get_title_cb;
	GetHelpCallback *get_help_cb;
	SetValueDParamsCallback *set_value_dparams_cb;
	GetDefaultValueCallback *get_def_cb; ///< Callback to set the correct default value

	const SettingDescEnumEntry *enumlist; ///< For SF_ENUM. The last entry must use STR_NULL

	StringID GetTitle() const;
	StringID GetHelp() const;
	void SetValueDParams(uint first_param, int32_t value) const;
	int32_t GetDefaultValue() const;

	/**
	 * Check whether this setting is a boolean type setting.
	 * @return True when the underlying type is an integer.
	 */
	virtual bool IsBoolSetting() const { return false; }
	bool IsIntSetting() const override { return true; }

	void ChangeValue(const void *object, int32_t newvalue, SaveToConfigFlags ini_save_flags) const;
	void MakeValueValidAndWrite(const void *object, int32_t value) const;

	virtual size_t ParseValue(const char *str) const;
	void FormatValue(struct format_target &buf, const void *object) const override;
	virtual void FormatIntValue(struct format_target &buf, uint32_t value) const;
	void ParseValue(const IniItem *item, void *object) const override;
	bool IsSameValue(const IniItem *item, void *object) const override;
	bool IsDefaultValue(void *object) const override;
	void ResetToDefault(void *object) const override;
	int32_t Read(const void *object) const;

private:
	void MakeValueValid(int32_t &value) const;
	void Write(const void *object, int32_t value) const;
};

/** Boolean setting. */
struct BoolSettingDesc : IntSettingDesc {
	BoolSettingDesc(const SaveLoad &save, const char *name, SettingFlag flags, OnGuiCtrl *guiproc, bool startup, const char *patx_name, bool def,
			StringID str, StringID str_help, StringID str_val, SettingCategory cat,
			PreChangeCheck pre_check, PostChangeCallback post_callback,
			GetTitleCallback get_title_cb, GetHelpCallback get_help_cb, SetValueDParamsCallback set_value_dparams_cb,
			GetDefaultValueCallback get_def_cb) :
		IntSettingDesc(save, name, flags, guiproc, startup, patx_name, def, 0, 1, 0, str, str_help, str_val, cat,
			pre_check, post_callback, get_title_cb, get_help_cb, set_value_dparams_cb, get_def_cb, nullptr) {}

	static std::optional<bool> ParseSingleValue(const char *str);

	bool IsBoolSetting() const override { return true; }
	size_t ParseValue(const char *str) const override;
	void FormatIntValue(struct format_target &buf, uint32_t value) const override;
};

/** One of many setting. */
struct OneOfManySettingDesc : IntSettingDesc {
	typedef size_t OnConvert(const char *value); ///< callback prototype for conversion error

	OneOfManySettingDesc(const SaveLoad &save, const char *name, SettingFlag flags, OnGuiCtrl *guiproc, bool startup, const char *patx_name,
			int32_t def, int32_t max, StringID str, StringID str_help, StringID str_val, SettingCategory cat,
			PreChangeCheck pre_check, PostChangeCallback post_callback,
			GetTitleCallback get_title_cb, GetHelpCallback get_help_cb, SetValueDParamsCallback set_value_dparams_cb,
			GetDefaultValueCallback get_def_cb, std::initializer_list<const char *> many, OnConvert *many_cnvt) :
		IntSettingDesc(save, name, flags, guiproc, startup, patx_name, def, 0, max, 0, str, str_help, str_val, cat,
			pre_check, post_callback, get_title_cb, get_help_cb, set_value_dparams_cb, get_def_cb, nullptr), many_cnvt(many_cnvt)
	{
		for (auto one : many) this->many.push_back(one);
	}

	std::vector<std::string> many; ///< possible values for this type
	OnConvert *many_cnvt;          ///< callback procedure when loading value mechanism fails

	static size_t ParseSingleValue(const char *str, size_t len, const std::vector<std::string> &many);
	void FormatSingleValue(struct format_target &buf, uint id) const;

	size_t ParseValue(const char *str) const override;
	void FormatIntValue(struct format_target &buf, uint32_t value) const override;
};

/** Many of many setting. */
struct ManyOfManySettingDesc : OneOfManySettingDesc {
	ManyOfManySettingDesc(const SaveLoad &save, const char *name, SettingFlag flags, OnGuiCtrl *guiproc, bool startup, const char *patx_name,
			int32_t def, StringID str, StringID str_help, StringID str_val, SettingCategory cat,
			PreChangeCheck pre_check, PostChangeCallback post_callback,
			GetTitleCallback get_title_cb, GetHelpCallback get_help_cb, SetValueDParamsCallback set_value_dparams_cb,
			GetDefaultValueCallback get_def_cb, std::initializer_list<const char *> many, OnConvert *many_cnvt) :
		OneOfManySettingDesc(save, name, flags, guiproc, startup, patx_name, def, (1 << many.size()) - 1, str, str_help,
			str_val, cat, pre_check, post_callback, get_title_cb, get_help_cb, set_value_dparams_cb, get_def_cb, many, many_cnvt) {}

	size_t ParseValue(const char *str) const override;
	void FormatIntValue(struct format_target &buf, uint32_t value) const override;
};

/** String settings. */
struct StringSettingDesc : SettingDesc {
	/**
	 * A check to be performed before the setting gets changed. The passed string may be
	 * changed by the check if that is important, for example to remove unwanted white
	 * space. The return value denotes whether the value, potentially after the changes,
	 * is allowed to be used/set in the configuration.
	 * @param value The prospective new value for the setting.
	 * @return True when the setting is accepted.
	 */
	typedef bool PreChangeCheck(std::string &value);
	/**
	 * A callback to denote that a setting has been changed.
	 * @param The new value for the setting.
	 */
	typedef void PostChangeCallback(const std::string &value);

	StringSettingDesc(const SaveLoad &save, const char *name, SettingFlag flags, OnGuiCtrl *guiproc, bool startup, const char *patx_name, const char *def,
			uint32_t max_length, PreChangeCheck pre_check, PostChangeCallback post_callback) :
		SettingDesc(save, name, flags, guiproc, startup, patx_name), def(def == nullptr ? "" : def), max_length(max_length),
			pre_check(pre_check), post_callback(post_callback) {}

	std::string def;                   ///< Default value given when none is present
	uint32_t max_length;               ///< Maximum length of the string, 0 means no maximum length
	PreChangeCheck *pre_check;         ///< Callback to check for the validity of the setting.
	PostChangeCallback *post_callback; ///< Callback when the setting has been changed.

	bool IsStringSetting() const override { return true; }
	void ChangeValue(const void *object, std::string &newval, SaveToConfigFlags ini_save_flags) const;

	void FormatValue(struct format_target &buf, const void *object) const override;
	void ParseValue(const IniItem *item, void *object) const override;
	bool IsSameValue(const IniItem *item, void *object) const override;
	bool IsDefaultValue(void *object) const override;
	void ResetToDefault(void *object) const override;
	const std::string &Read(const void *object) const;

private:
	void MakeValueValid(std::string &str) const;
	void Write(const void *object, const std::string &str) const;
};

/** List/array settings. */
struct ListSettingDesc : SettingDesc {
	ListSettingDesc(const SaveLoad &save, const char *name, SettingFlag flags, OnGuiCtrl *guiproc, bool startup, const char *patx_name, const char *def) :
		SettingDesc(save, name, flags, guiproc, startup, patx_name), def(def) {}

	const char *def;        ///< default value given when none is present

	void FormatValue(struct format_target &buf, const void *object) const override;
	void ParseValue(const IniItem *item, void *object) const override;
	bool IsSameValue(const IniItem *item, void *object) const override;
	bool IsDefaultValue(void *object) const override;
	void ResetToDefault(void *object) const override;
};

/** Placeholder for settings that have been removed, but might still linger in the savegame. */
struct NullSettingDesc : SettingDesc {
	NullSettingDesc(const SaveLoad &save) :
		SettingDesc(save, "", SF_NOT_IN_CONFIG, nullptr, false, nullptr) {}
	NullSettingDesc(const SaveLoad &save, const char *name, const char *patx_name) :
		SettingDesc(save, name, SF_NOT_IN_CONFIG, nullptr, false, patx_name) {}

	void FormatValue(struct format_target &buf, const void *object) const override { NOT_REACHED(); }
	void ParseValue(const IniItem *item, void *object) const override { NOT_REACHED(); }
	bool IsSameValue(const IniItem *item, void *object) const override { NOT_REACHED(); }
	bool IsDefaultValue(void *object) const override { NOT_REACHED(); }
	void ResetToDefault(void *object) const override {}
};

typedef std::initializer_list<std::unique_ptr<const SettingDesc>> SettingTable;

const SettingDesc *GetSettingFromName(std::string_view name);

bool SetSettingValue(const IntSettingDesc *sd, int32_t value, bool force_newgame = false);
bool SetSettingValue(const StringSettingDesc *sd, const std::string value, bool force_newgame = false);

void IterateSettingsTables(std::function<void(const SettingTable &, void *)> handler);
std::initializer_list<SettingTable> GetSaveLoadSettingsTables();
const SettingTable &GetLinkGraphSettingTable();
uint GetSettingIndexByFullName(const SettingTable &table, const char *name);

/**
 * Get the setting at the given index into a settings table.
 * @param table The settings table.
 * @param index The index to look for.
 * @return The setting at the given index, or nullptr when the index is invalid.
 */
inline const SettingDesc *GetSettingDescription(const SettingTable &table, uint index)
{
	if (index >= table.size()) return nullptr;
	return table.begin()[index].get();
}

struct SettingTablesIterator {
	typedef const std::unique_ptr<const SettingDesc> value_type;
	typedef const std::unique_ptr<const SettingDesc> *pointer;
	typedef const std::unique_ptr<const SettingDesc> &reference;
	typedef size_t difference_type;
	typedef std::forward_iterator_tag iterator_category;

	explicit SettingTablesIterator(std::initializer_list<SettingTable> &src, std::initializer_list<SettingTable>::iterator outer)
		: src(src), outer(outer)
	{
		this->ResetInner();
		this->ValidateIndex();
	};

	explicit SettingTablesIterator(std::initializer_list<SettingTable> &src, std::initializer_list<SettingTable>::iterator outer, SettingTable::iterator inner)
		: src(src), outer(outer), inner(inner) {}

	bool operator==(const SettingTablesIterator &other) const { return this->outer == other.outer && this->inner == other.inner; }
	bool operator!=(const SettingTablesIterator &other) const { return !(*this == other); }
	const std::unique_ptr<const SettingDesc> &operator*() const { return *this->inner; }
	SettingTablesIterator &operator++() { ++this->inner; this->ValidateIndex(); return *this; }

private:
	std::initializer_list<SettingTable> &src;
	std::initializer_list<SettingTable>::iterator outer;
	SettingTable::iterator inner;

	void ResetInner()
	{
		this->inner = (this->outer != this->src.end()) ? this->outer->begin() : SettingTable::iterator();
	}

	void ValidateIndex()
	{
		while (this->outer != this->src.end() && this->inner == this->outer->end()) {
			++this->outer;
			this->ResetInner();
		}
	}
};

/* Wrapper to iterate the settings within a set of settings tables: std::initializer_list<SettingTable> */
struct IterateSettingTables {
	std::initializer_list<SettingTable> tables;

	IterateSettingTables(std::initializer_list<SettingTable> tables) : tables(tables) {}
	SettingTablesIterator begin() { return SettingTablesIterator(this->tables, this->tables.begin()); }
	SettingTablesIterator end() { return SettingTablesIterator(this->tables, this->tables.end(), SettingTable::iterator()); }
};

enum class SettingsCompatType : uint8_t {
	Null,
	Setting,
	Xref,
};

struct SettingsCompat {
	std::string name;                 ///< Name of the field.
	SettingsCompatType type;          ///< Compat type
	uint16_t length;                  ///< Length of the NULL field.
	SaveLoadVersion version_from;     ///< Save/load the variable starting from this savegame version.
	SaveLoadVersion version_to;       ///< Save/load the variable before this savegame version.
	SlXvFeatureTest ext_feature_test; ///< Extended feature test
	OnXrefValueConvert *xrefconv;     ///< Value conversion for xref
};

#endif /* SETTINGS_INTERNAL_H */<|MERGE_RESOLUTION|>--- conflicted
+++ resolved
@@ -32,7 +32,7 @@
 	SF_NOT_IN_SAVE             = 1 << 10, ///< Do not save with savegame, basically client-based.
 	SF_NOT_IN_CONFIG           = 1 << 11, ///< Do not save to config file.
 	SF_NO_NETWORK_SYNC         = 1 << 12, ///< Do not synchronize over network (but it is saved if SF_NOT_IN_SAVE is not set).
-<<<<<<< HEAD
+	SF_SANDBOX                 = 1 << 13, ///< This setting is a sandbox setting.
 	SF_ENUM                    = 1 << 14, ///< the setting can take one of the values given by an array of struct SettingDescEnumEntry
 	SF_NO_NEWGAME              = 1 << 15, ///< the setting does not apply and is not shown in a new game context
 	SF_RUN_CALLBACKS_ON_PARSE  = 1 << 17, ///< run callbacks when parsing from config file
@@ -42,9 +42,6 @@
 	SF_PATCH                   = 1 << 22, ///< Do not load from upstream table-mode PATS, also for GUI filtering of "patch" settings
 	SF_PRIVATE                 = 1 << 23, ///< Setting is in private ini
 	SF_SECRET                  = 1 << 24, ///< Setting is in secrets ini
-=======
-	SF_SANDBOX                 = 1 << 13, ///< This setting is a sandbox setting.
->>>>>>> b653f875
 };
 DECLARE_ENUM_AS_BIT_SET(SettingFlag)
 
