/*
 * This file is part of OpenTTD.
 * OpenTTD is free software; you can redistribute it and/or modify it under the terms of the GNU General Public License as published by the Free Software Foundation, version 2.
 * OpenTTD is distributed in the hope that it will be useful, but WITHOUT ANY WARRANTY; without even the implied warranty of MERCHANTABILITY or FITNESS FOR A PARTICULAR PURPOSE.
 * See the GNU General Public License for more details. You should have received a copy of the GNU General Public License along with OpenTTD. If not, see <http://www.gnu.org/licenses/>.
 */

/** @file settings_internal.h Functions and types used internally for the settings configurations. */

#ifndef SETTINGS_INTERNAL_H
#define SETTINGS_INTERNAL_H

#include "sl/saveload_types.h"

#include <functional>
#include <initializer_list>
#include <vector>

enum SaveToConfigFlags : uint32_t;

enum class SettingFlag : uint8_t {
	GuiZeroIsSpecial,        ///< A value of zero is possible and has a custom string (the one after "strval").
	GuiDropdown,             ///< The value represents a limited number of string-options (internally integer) presented as dropdown.
	GuiCurrency,             ///< The number represents money, so when reading value multiply by exchange rate.
	NetworkOnly,             ///< This setting only applies to network games.
	NoNetwork,               ///< This setting does not apply to network games; it may not be changed during the game.
	NewgameOnly,             ///< This setting cannot be changed in a game.
	SceneditToo,             ///< This setting can be changed in the scenario editor (only makes sense when SettingFlag::NewgameOnly is set).
	SceneditOnly,            ///< This setting can only be changed in the scenario editor.
	PerCompany,              ///< This setting can be different for each company (saved in company struct).
	NotInSave,               ///< Do not save with savegame, basically client-based.
	NotInConfig,             ///< Do not save to config file.
	NoNetworkSync,           ///< Do not synchronize over network (but it is saved if SettingFlag::NotInSave is not set).
	Sandbox,                 ///< This setting is a sandbox setting.
	Enum,                    ///< The setting can take one of the values given by an array of struct SettingDescEnumEntry.
	NoNewgame,               ///< The setting does not apply and is not shown in a new game context.
	RunCallbacksOnParse,     ///< Run callbacks when parsing from config file.
	GuiVelocity,             ///< Setting value is a velocity.
	EnumPreCallbackValidate, ///< Call the pre_check callback for enum incoming value validation.
	ConvertBoolToInt,        ///< Accept a boolean value when loading an int-type setting from the config file.
	Patch,                   ///< Do not load from upstream table-mode PATS, also for GUI filtering of "patch" settings.
	Private,                 ///< Setting is in private ini.
	Secret,                  ///< Setting is in secrets ini.
};
using SettingFlags = EnumBitSet<SettingFlag, uint32_t>;

/**
 * A SettingCategory defines a grouping of the settings.
 * The group #SC_BASIC is intended for settings which also a novice player would like to change and is able to understand.
 * The group #SC_ADVANCED is intended for settings which an experienced player would like to use. This is the case for most settings.
 * Finally #SC_EXPERT settings only few people want to see in rare cases.
 * The grouping is meant to be inclusive, i.e. all settings in #SC_BASIC also will be included
 * in the set of settings in #SC_ADVANCED. The group #SC_EXPERT contains all settings.
 */
enum SettingCategory : uint8_t {
	SC_NONE = 0,

	/* Filters for the list */
	SC_BASIC_LIST      = 1 << 0,    ///< Settings displayed in the list of basic settings.
	SC_ADVANCED_LIST   = 1 << 1,    ///< Settings displayed in the list of advanced settings.
	SC_EXPERT_LIST     = 1 << 2,    ///< Settings displayed in the list of expert settings.

	/* Setting classification */
	SC_BASIC           = SC_BASIC_LIST | SC_ADVANCED_LIST | SC_EXPERT_LIST,  ///< Basic settings are part of all lists.
	SC_ADVANCED        = SC_ADVANCED_LIST | SC_EXPERT_LIST,                  ///< Advanced settings are part of advanced and expert list.
	SC_EXPERT          = SC_EXPERT_LIST,                                     ///< Expert settings can only be seen in the expert list.

	SC_END,
};
DECLARE_ENUM_AS_BIT_SET(SettingCategory)

/**
 * Type of settings for filtering.
 */
enum SettingType : uint8_t {
	ST_GAME,      ///< Game setting.
	ST_COMPANY,   ///< Company setting.
	ST_CLIENT,    ///< Client setting.

	ST_ALL,       ///< Used in setting filter to match all types.
};

enum SettingOnGuiCtrlType {
	SOGCT_DESCRIPTION_TEXT,   ///< Description text callback
	SOGCT_VALUE_DPARAMS,      ///< Value dparam override callback
	SOGCT_GUI_DROPDOWN_ORDER, ///< SettingFlag::GuiDropdown reordering callback
	SOGCT_CFG_NAME,           ///< Config file name override
	SOGCT_CFG_FALLBACK_NAME,  ///< Config file name within group fallback
	SOGCT_GUI_SPRITE,         ///< Show sprite after setting value (i.e. warning)
	SOGCT_GUI_WARNING_TEXT,   ///< Show warning text
	SOGCT_GUI_DISABLE,        ///< Disable setting in GUI
};

struct SettingOnGuiCtrlData {
	SettingOnGuiCtrlType type;
	StringID text;
	uint offset;
	int val;
	const char *str = nullptr;
	int output = 0;
};

struct IniItem;
typedef bool OnGuiCtrl(SettingOnGuiCtrlData &data); ///< callback prototype for GUI operations
typedef int64_t OnXrefValueConvert(int64_t val); ///< callback prototype for xref value conversion

/** The last entry in an array of struct SettingDescEnumEntry must use STR_NULL. */
struct SettingDescEnumEntry {
	int32_t val;
	StringID str;
};

/** Properties of config file settings. */
struct SettingDesc {
	SettingDesc(const SaveLoad &save, const char *name, SettingFlags flags, OnGuiCtrl *guiproc, bool startup, const char *patx_name) :
		name(name), flags(flags), startup(startup), save(save), guiproc(guiproc), patx_name(patx_name) {}
	virtual ~SettingDesc() = default;

	const char *name;       ///< Name of the setting. Used in configuration file and for console
	SettingFlags flags;     ///< Handles how a setting would show up in the GUI (text/currency, etc.)
	bool startup;           ///< Setting has to be loaded directly at startup?
	SaveLoad save;          ///< Internal structure (going to savegame, parts to config)
	OnGuiCtrl *guiproc;     ///< Callback procedure for GUI operations

	const char *patx_name;  ///< Name to save/load setting from in PATX chunk, if nullptr save/load from PATS chunk as normal

	bool IsEditable(bool do_command = false) const;
	SettingType GetType() const;

	/**
	 * Check whether this setting is an integer type setting.
	 * @return True when the underlying type is an integer.
	 */
	virtual bool IsIntSetting() const { return false; }

	/**
	 * Check whether this setting is an string type setting.
	 * @return True when the underlying type is a string.
	 */
	virtual bool IsStringSetting() const { return false; }

	const struct IntSettingDesc *AsIntSetting() const;
	const struct StringSettingDesc *AsStringSetting() const;

	/**
	 * Format the value of the setting associated with this object.
	 * @param buf The buffer to format into.
	 * @param object The object the setting is in.
	 */
	virtual void FormatValue(struct format_target &buf, const void *object) const = 0;

	/**
	 * Parse/read the value from the Ini item into the setting associated with this object.
	 * @param item The Ini item with the content of this setting.
	 * @param object The object the setting is in.
	 */
	virtual void ParseValue(const IniItem *item, void *object) const = 0;

	/**
	 * Check whether the value in the Ini item is the same as is saved in this setting in the object.
	 * It might be that determining whether the value is the same is way more expensive than just
	 * writing the value. In those cases this function may unconditionally return false even though
	 * the value might be the same as in the Ini item.
	 * @param item The Ini item with the content of this setting.
	 * @param object The object the setting is in.
	 * @return True if the value is definitely the same (might be false when the same).
	 */
	virtual bool IsSameValue(const IniItem *item, void *object) const = 0;

	/**
	 * Check whether the value is the same as the default value.
	 *
	 * @param object The object the setting is in.
	 * @return true iff the value is the default value.
	 */
	virtual bool IsDefaultValue(void *object) const = 0;

	/**
	 * Reset the setting to its default value.
	 */
	virtual void ResetToDefault(void *object) const = 0;
};

/** Base integer type, including boolean, settings. Only these are shown in the settings UI. */
struct IntSettingDesc : SettingDesc {
	using GetTitleCallback = StringID(const IntSettingDesc &sd);
	using GetHelpCallback = StringID(const IntSettingDesc &sd);
	using GetValueParamsCallback = std::pair<StringParameter, StringParameter>(const IntSettingDesc &sd, int32_t value);
	using GetDefaultValueCallback = int32_t(const IntSettingDesc &sd);
	using GetRangeCallback = std::tuple<int32_t, uint32_t>(const IntSettingDesc &sd);

	/**
	 * A check to be performed before the setting gets changed. The passed integer may be
	 * changed by the check if that is important, for example to remove some unwanted bit.
	 * The return value denotes whether the value, potentially after the changes,
	 * is allowed to be used/set in the configuration.
	 * @param value The prospective new value for the setting.
	 * @return True when the setting is accepted.
	 */
	using PreChangeCheck = bool(int32_t &value);
	/**
	 * A callback to denote that a setting has been changed.
	 * @param The new value for the setting.
	 */
	using PostChangeCallback = void(int32_t value);

	IntSettingDesc(const SaveLoad &save, const char *name, SettingFlags flags, OnGuiCtrl *guiproc, bool startup, const char *patx_name, int32_t def,
			int32_t min, uint32_t max, int32_t interval, StringID str, StringID str_help, StringID str_val,
			SettingCategory cat, PreChangeCheck pre_check, PostChangeCallback post_callback,
<<<<<<< HEAD
			GetTitleCallback get_title_cb, GetHelpCallback get_help_cb, SetValueDParamsCallback set_value_dparams_cb,
			GetDefaultValueCallback get_def_cb, GetRangeCallback get_range_cb,
			const SettingDescEnumEntry *enumlist) :
		SettingDesc(save, name, flags, guiproc, startup, patx_name), def(def), min(min), max(max), interval(interval),
			str(str), str_help(str_help), str_val(str_val), cat(cat), pre_check(pre_check), post_callback(post_callback),
			get_title_cb(get_title_cb), get_help_cb(get_help_cb), set_value_dparams_cb(set_value_dparams_cb),
			get_def_cb(get_def_cb), get_range_cb(get_range_cb),
			enumlist(enumlist) {}
=======
			GetTitleCallback get_title_cb, GetHelpCallback get_help_cb, GetValueParamsCallback get_value_params_cb,
			GetDefaultValueCallback get_def_cb, GetRangeCallback get_range_cb) :
		SettingDesc(save, flags, startup),
			str(str), str_help(str_help), str_val(str_val), cat(cat), pre_check(pre_check),
			post_callback(post_callback),
			get_title_cb(get_title_cb), get_help_cb(get_help_cb), get_value_params_cb(get_value_params_cb),
			get_def_cb(get_def_cb), get_range_cb(get_range_cb) {
		if constexpr (ConvertibleThroughBase<Tdef>) {
			this->def = def.base();
		} else {
			this->def = def;
		}

		if constexpr (ConvertibleThroughBase<Tmin>) {
			this->min = min.base();
		} else {
			this->min = min;
		}

		if constexpr (ConvertibleThroughBase<Tmax>) {
			this->max = max.base();
		} else {
			this->max = max;
		}

		if constexpr (ConvertibleThroughBase<Tinterval>) {
			this->interval = interval.base();
		} else {
			this->interval = interval;
		}
	}
>>>>>>> 95bfd683

	int32_t def;            ///< default value given when none is present
	int32_t min;            ///< minimum values
	uint32_t max;           ///< maximum values
	int32_t interval;       ///< the interval to use between settings in the 'settings' window. If interval is '0' the interval is dynamically determined
	StringID str;           ///< (translated) string with descriptive text; gui and console
	StringID str_help;      ///< (Translated) string with help text; gui only.
	StringID str_val;       ///< (Translated) first string describing the value.
	SettingCategory cat;    ///< assigned categories of the setting
	PreChangeCheck *pre_check;         ///< Callback to check for the validity of the setting.
	PostChangeCallback *post_callback; ///< Callback when the setting has been changed.
	GetTitleCallback *get_title_cb;
	GetHelpCallback *get_help_cb;
	GetValueParamsCallback *get_value_params_cb;
	GetDefaultValueCallback *get_def_cb; ///< Callback to set the correct default value
	GetRangeCallback *get_range_cb;

	const SettingDescEnumEntry *enumlist; ///< For SF_ENUM. The last entry must use STR_NULL

	StringID GetTitle() const;
	StringID GetHelp() const;
	std::pair<StringParameter, StringParameter> GetValueParams(int32_t value) const;
	int32_t GetDefaultValue() const;
	std::tuple<int32_t, uint32_t> GetRange() const;

	/**
	 * Check whether this setting is a boolean type setting.
	 * @return True when the underlying type is an integer.
	 */
	virtual bool IsBoolSetting() const { return false; }
	bool IsIntSetting() const override { return true; }

	void ChangeValue(const void *object, int32_t newvalue, SaveToConfigFlags ini_save_flags) const;
	void MakeValueValidAndWrite(const void *object, int32_t value) const;

	virtual size_t ParseValue(const char *str) const;
	void FormatValue(struct format_target &buf, const void *object) const override;
	virtual void FormatIntValue(struct format_target &buf, uint32_t value) const;
	void ParseValue(const IniItem *item, void *object) const override;
	bool IsSameValue(const IniItem *item, void *object) const override;
	bool IsDefaultValue(void *object) const override;
	void ResetToDefault(void *object) const override;
	int32_t Read(const void *object) const;

private:
	void MakeValueValid(int32_t &value) const;
	void Write(const void *object, int32_t value) const;
};

/** Boolean setting. */
struct BoolSettingDesc : IntSettingDesc {
	BoolSettingDesc(const SaveLoad &save, const char *name, SettingFlags flags, OnGuiCtrl *guiproc, bool startup, const char *patx_name, bool def,
			StringID str, StringID str_help, StringID str_val, SettingCategory cat,
			PreChangeCheck pre_check, PostChangeCallback post_callback,
			GetTitleCallback get_title_cb, GetHelpCallback get_help_cb, GetValueParamsCallback get_value_params_cb,
			GetDefaultValueCallback get_def_cb) :
<<<<<<< HEAD
		IntSettingDesc(save, name, flags, guiproc, startup, patx_name, def, 0, 1, 0, str, str_help, str_val, cat,
			pre_check, post_callback, get_title_cb, get_help_cb, set_value_dparams_cb, get_def_cb, nullptr, nullptr) {}
=======
		IntSettingDesc(save, flags, startup, def ? 1 : 0, 0, 1, 0, str, str_help, str_val, cat,
			pre_check, post_callback, get_title_cb, get_help_cb, get_value_params_cb, get_def_cb, nullptr) {}
>>>>>>> 95bfd683

	static std::optional<bool> ParseSingleValue(const char *str);

	bool IsBoolSetting() const override { return true; }
	size_t ParseValue(const char *str) const override;
	void FormatIntValue(struct format_target &buf, uint32_t value) const override;
};

/** One of many setting. */
struct OneOfManySettingDesc : IntSettingDesc {
	typedef size_t OnConvert(const char *value); ///< callback prototype for conversion error

	OneOfManySettingDesc(const SaveLoad &save, const char *name, SettingFlags flags, OnGuiCtrl *guiproc, bool startup, const char *patx_name,
			int32_t def, int32_t max, StringID str, StringID str_help, StringID str_val, SettingCategory cat,
			PreChangeCheck pre_check, PostChangeCallback post_callback,
			GetTitleCallback get_title_cb, GetHelpCallback get_help_cb, GetValueParamsCallback get_value_params_cb,
			GetDefaultValueCallback get_def_cb, std::initializer_list<const char *> many, OnConvert *many_cnvt) :
<<<<<<< HEAD
		IntSettingDesc(save, name, flags, guiproc, startup, patx_name, def, 0, max, 0, str, str_help, str_val, cat,
			pre_check, post_callback, get_title_cb, get_help_cb, set_value_dparams_cb, get_def_cb, nullptr, nullptr), many_cnvt(many_cnvt)
=======
		IntSettingDesc(save, flags, startup, def, 0, max, 0, str, str_help, str_val, cat,
			pre_check, post_callback, get_title_cb, get_help_cb, get_value_params_cb, get_def_cb, nullptr), many_cnvt(many_cnvt)
>>>>>>> 95bfd683
	{
		for (auto one : many) this->many.push_back(one);
	}

	std::vector<std::string> many; ///< possible values for this type
	OnConvert *many_cnvt;          ///< callback procedure when loading value mechanism fails

	static size_t ParseSingleValue(const char *str, size_t len, const std::vector<std::string> &many);
	void FormatSingleValue(struct format_target &buf, uint id) const;

	size_t ParseValue(const char *str) const override;
	void FormatIntValue(struct format_target &buf, uint32_t value) const override;
};

/** Many of many setting. */
struct ManyOfManySettingDesc : OneOfManySettingDesc {
<<<<<<< HEAD
	ManyOfManySettingDesc(const SaveLoad &save, const char *name, SettingFlags flags, OnGuiCtrl *guiproc, bool startup, const char *patx_name,
			int32_t def, StringID str, StringID str_help, StringID str_val, SettingCategory cat,
			PreChangeCheck pre_check, PostChangeCallback post_callback,
			GetTitleCallback get_title_cb, GetHelpCallback get_help_cb, SetValueDParamsCallback set_value_dparams_cb,
			GetDefaultValueCallback get_def_cb, std::initializer_list<const char *> many, OnConvert *many_cnvt) :
		OneOfManySettingDesc(save, name, flags, guiproc, startup, patx_name, def, (1 << many.size()) - 1, str, str_help,
			str_val, cat, pre_check, post_callback, get_title_cb, get_help_cb, set_value_dparams_cb, get_def_cb, many, many_cnvt) {}
=======
	ManyOfManySettingDesc(const SaveLoad &save, SettingFlags flags, bool startup,
		int32_t def, StringID str, StringID str_help, StringID str_val, SettingCategory cat,
		PreChangeCheck pre_check, PostChangeCallback post_callback,
		GetTitleCallback get_title_cb, GetHelpCallback get_help_cb, GetValueParamsCallback get_value_params_cb,
		GetDefaultValueCallback get_def_cb, std::initializer_list<const char *> many, OnConvert *many_cnvt) :
		OneOfManySettingDesc(save, flags, startup, def, (1 << many.size()) - 1, str, str_help,
			str_val, cat, pre_check, post_callback, get_title_cb, get_help_cb, get_value_params_cb, get_def_cb, many, many_cnvt) {}
>>>>>>> 95bfd683

	size_t ParseValue(const char *str) const override;
	void FormatIntValue(struct format_target &buf, uint32_t value) const override;
};

/** String settings. */
struct StringSettingDesc : SettingDesc {
	/**
	 * A check to be performed before the setting gets changed. The passed string may be
	 * changed by the check if that is important, for example to remove unwanted white
	 * space. The return value denotes whether the value, potentially after the changes,
	 * is allowed to be used/set in the configuration.
	 * @param value The prospective new value for the setting.
	 * @return True when the setting is accepted.
	 */
	typedef bool PreChangeCheck(std::string &value);
	/**
	 * A callback to denote that a setting has been changed.
	 * @param The new value for the setting.
	 */
	typedef void PostChangeCallback(const std::string &value);

	StringSettingDesc(const SaveLoad &save, const char *name, SettingFlags flags, OnGuiCtrl *guiproc, bool startup, const char *patx_name, const char *def,
			uint32_t max_length, PreChangeCheck pre_check, PostChangeCallback post_callback) :
		SettingDesc(save, name, flags, guiproc, startup, patx_name), def(def == nullptr ? "" : def), max_length(max_length),
			pre_check(pre_check), post_callback(post_callback) {}

	std::string def;                   ///< Default value given when none is present
	uint32_t max_length;               ///< Maximum length of the string, 0 means no maximum length
	PreChangeCheck *pre_check;         ///< Callback to check for the validity of the setting.
	PostChangeCallback *post_callback; ///< Callback when the setting has been changed.

	bool IsStringSetting() const override { return true; }
	void ChangeValue(const void *object, std::string &newval, SaveToConfigFlags ini_save_flags) const;

	void FormatValue(struct format_target &buf, const void *object) const override;
	void ParseValue(const IniItem *item, void *object) const override;
	bool IsSameValue(const IniItem *item, void *object) const override;
	bool IsDefaultValue(void *object) const override;
	void ResetToDefault(void *object) const override;
	const std::string &Read(const void *object) const;

private:
	void MakeValueValid(std::string &str) const;
	void Write(const void *object, const std::string &str) const;
};

/** List/array settings. */
struct ListSettingDesc : SettingDesc {
	ListSettingDesc(const SaveLoad &save, const char *name, SettingFlags flags, OnGuiCtrl *guiproc, bool startup, const char *patx_name, const char *def) :
		SettingDesc(save, name, flags, guiproc, startup, patx_name), def(def) {}

	const char *def;        ///< default value given when none is present

	void FormatValue(struct format_target &buf, const void *object) const override;
	void ParseValue(const IniItem *item, void *object) const override;
	bool IsSameValue(const IniItem *item, void *object) const override;
	bool IsDefaultValue(void *object) const override;
	void ResetToDefault(void *object) const override;
};

/** Placeholder for settings that have been removed, but might still linger in the savegame. */
struct NullSettingDesc : SettingDesc {
	NullSettingDesc(const SaveLoad &save) :
		SettingDesc(save, "", SettingFlag::NotInConfig, nullptr, false, nullptr) {}
	NullSettingDesc(const SaveLoad &save, const char *name, const char *patx_name) :
		SettingDesc(save, name, SettingFlag::NotInConfig, nullptr, false, patx_name) {}

	void FormatValue(struct format_target &buf, const void *object) const override { NOT_REACHED(); }
	void ParseValue(const IniItem *item, void *object) const override { NOT_REACHED(); }
	bool IsSameValue(const IniItem *item, void *object) const override { NOT_REACHED(); }
	bool IsDefaultValue(void *object) const override { NOT_REACHED(); }
	void ResetToDefault(void *object) const override {}
};

typedef std::initializer_list<std::unique_ptr<const SettingDesc>> SettingTable;

const SettingDesc *GetSettingFromName(std::string_view name);

bool SetSettingValue(const IntSettingDesc *sd, int32_t value, bool force_newgame = false);
bool SetSettingValue(const StringSettingDesc *sd, const std::string value, bool force_newgame = false);

std::vector<const SettingDesc *> GetFilteredSettingCollection(std::function<bool(const SettingDesc &desc)> func);

void IterateSettingsTables(std::function<void(const SettingTable &, void *)> handler);
std::initializer_list<SettingTable> GetSaveLoadSettingsTables();
const SettingTable &GetLinkGraphSettingTable();
uint GetSettingIndexByFullName(const SettingTable &table, const char *name);

/**
 * Get the setting at the given index into a settings table.
 * @param table The settings table.
 * @param index The index to look for.
 * @return The setting at the given index, or nullptr when the index is invalid.
 */
inline const SettingDesc *GetSettingDescription(const SettingTable &table, uint index)
{
	if (index >= table.size()) return nullptr;
	return table.begin()[index].get();
}

struct SettingTablesIterator {
	typedef const std::unique_ptr<const SettingDesc> value_type;
	typedef const std::unique_ptr<const SettingDesc> *pointer;
	typedef const std::unique_ptr<const SettingDesc> &reference;
	typedef size_t difference_type;
	typedef std::forward_iterator_tag iterator_category;

	explicit SettingTablesIterator(std::initializer_list<SettingTable> &src, std::initializer_list<SettingTable>::iterator outer)
		: src(src), outer(outer)
	{
		this->ResetInner();
		this->ValidateIndex();
	};

	explicit SettingTablesIterator(std::initializer_list<SettingTable> &src, std::initializer_list<SettingTable>::iterator outer, SettingTable::iterator inner)
		: src(src), outer(outer), inner(inner) {}

	bool operator==(const SettingTablesIterator &other) const { return this->outer == other.outer && this->inner == other.inner; }
	bool operator!=(const SettingTablesIterator &other) const { return !(*this == other); }
	const std::unique_ptr<const SettingDesc> &operator*() const { return *this->inner; }
	SettingTablesIterator &operator++() { ++this->inner; this->ValidateIndex(); return *this; }

private:
	std::initializer_list<SettingTable> &src;
	std::initializer_list<SettingTable>::iterator outer;
	SettingTable::iterator inner;

	void ResetInner()
	{
		this->inner = (this->outer != this->src.end()) ? this->outer->begin() : SettingTable::iterator();
	}

	void ValidateIndex()
	{
		while (this->outer != this->src.end() && this->inner == this->outer->end()) {
			++this->outer;
			this->ResetInner();
		}
	}
};

/* Wrapper to iterate the settings within a set of settings tables: std::initializer_list<SettingTable> */
struct IterateSettingTables {
	std::initializer_list<SettingTable> tables;

	IterateSettingTables(std::initializer_list<SettingTable> tables) : tables(tables) {}
	SettingTablesIterator begin() { return SettingTablesIterator(this->tables, this->tables.begin()); }
	SettingTablesIterator end() { return SettingTablesIterator(this->tables, this->tables.end(), SettingTable::iterator()); }
};

enum class SettingsCompatType : uint8_t {
	Null,
	Setting,
	Xref,
};

struct SettingsCompat {
	std::string name;                 ///< Name of the field.
	SettingsCompatType type;          ///< Compat type
	uint16_t length;                  ///< Length of the NULL field.
	SaveLoadVersion version_from;     ///< Save/load the variable starting from this savegame version.
	SaveLoadVersion version_to;       ///< Save/load the variable before this savegame version.
	SlXvFeatureTest ext_feature_test; ///< Extended feature test
	OnXrefValueConvert *xrefconv;     ///< Value conversion for xref
};

#endif /* SETTINGS_INTERNAL_H */<|MERGE_RESOLUTION|>--- conflicted
+++ resolved
@@ -82,7 +82,6 @@
 
 enum SettingOnGuiCtrlType {
 	SOGCT_DESCRIPTION_TEXT,   ///< Description text callback
-	SOGCT_VALUE_DPARAMS,      ///< Value dparam override callback
 	SOGCT_GUI_DROPDOWN_ORDER, ///< SettingFlag::GuiDropdown reordering callback
 	SOGCT_CFG_NAME,           ///< Config file name override
 	SOGCT_CFG_FALLBACK_NAME,  ///< Config file name within group fallback
@@ -94,7 +93,6 @@
 struct SettingOnGuiCtrlData {
 	SettingOnGuiCtrlType type;
 	StringID text;
-	uint offset;
 	int val;
 	const char *str = nullptr;
 	int output = 0;
@@ -207,48 +205,14 @@
 	IntSettingDesc(const SaveLoad &save, const char *name, SettingFlags flags, OnGuiCtrl *guiproc, bool startup, const char *patx_name, int32_t def,
 			int32_t min, uint32_t max, int32_t interval, StringID str, StringID str_help, StringID str_val,
 			SettingCategory cat, PreChangeCheck pre_check, PostChangeCallback post_callback,
-<<<<<<< HEAD
-			GetTitleCallback get_title_cb, GetHelpCallback get_help_cb, SetValueDParamsCallback set_value_dparams_cb,
+			GetTitleCallback get_title_cb, GetHelpCallback get_help_cb, GetValueParamsCallback get_value_params_cb,
 			GetDefaultValueCallback get_def_cb, GetRangeCallback get_range_cb,
 			const SettingDescEnumEntry *enumlist) :
 		SettingDesc(save, name, flags, guiproc, startup, patx_name), def(def), min(min), max(max), interval(interval),
 			str(str), str_help(str_help), str_val(str_val), cat(cat), pre_check(pre_check), post_callback(post_callback),
-			get_title_cb(get_title_cb), get_help_cb(get_help_cb), set_value_dparams_cb(set_value_dparams_cb),
+			get_title_cb(get_title_cb), get_help_cb(get_help_cb), get_value_params_cb(get_value_params_cb),
 			get_def_cb(get_def_cb), get_range_cb(get_range_cb),
 			enumlist(enumlist) {}
-=======
-			GetTitleCallback get_title_cb, GetHelpCallback get_help_cb, GetValueParamsCallback get_value_params_cb,
-			GetDefaultValueCallback get_def_cb, GetRangeCallback get_range_cb) :
-		SettingDesc(save, flags, startup),
-			str(str), str_help(str_help), str_val(str_val), cat(cat), pre_check(pre_check),
-			post_callback(post_callback),
-			get_title_cb(get_title_cb), get_help_cb(get_help_cb), get_value_params_cb(get_value_params_cb),
-			get_def_cb(get_def_cb), get_range_cb(get_range_cb) {
-		if constexpr (ConvertibleThroughBase<Tdef>) {
-			this->def = def.base();
-		} else {
-			this->def = def;
-		}
-
-		if constexpr (ConvertibleThroughBase<Tmin>) {
-			this->min = min.base();
-		} else {
-			this->min = min;
-		}
-
-		if constexpr (ConvertibleThroughBase<Tmax>) {
-			this->max = max.base();
-		} else {
-			this->max = max;
-		}
-
-		if constexpr (ConvertibleThroughBase<Tinterval>) {
-			this->interval = interval.base();
-		} else {
-			this->interval = interval;
-		}
-	}
->>>>>>> 95bfd683
 
 	int32_t def;            ///< default value given when none is present
 	int32_t min;            ///< minimum values
@@ -305,13 +269,8 @@
 			PreChangeCheck pre_check, PostChangeCallback post_callback,
 			GetTitleCallback get_title_cb, GetHelpCallback get_help_cb, GetValueParamsCallback get_value_params_cb,
 			GetDefaultValueCallback get_def_cb) :
-<<<<<<< HEAD
 		IntSettingDesc(save, name, flags, guiproc, startup, patx_name, def, 0, 1, 0, str, str_help, str_val, cat,
-			pre_check, post_callback, get_title_cb, get_help_cb, set_value_dparams_cb, get_def_cb, nullptr, nullptr) {}
-=======
-		IntSettingDesc(save, flags, startup, def ? 1 : 0, 0, 1, 0, str, str_help, str_val, cat,
-			pre_check, post_callback, get_title_cb, get_help_cb, get_value_params_cb, get_def_cb, nullptr) {}
->>>>>>> 95bfd683
+			pre_check, post_callback, get_title_cb, get_help_cb, get_value_params_cb, get_def_cb, nullptr, nullptr) {}
 
 	static std::optional<bool> ParseSingleValue(const char *str);
 
@@ -329,13 +288,8 @@
 			PreChangeCheck pre_check, PostChangeCallback post_callback,
 			GetTitleCallback get_title_cb, GetHelpCallback get_help_cb, GetValueParamsCallback get_value_params_cb,
 			GetDefaultValueCallback get_def_cb, std::initializer_list<const char *> many, OnConvert *many_cnvt) :
-<<<<<<< HEAD
 		IntSettingDesc(save, name, flags, guiproc, startup, patx_name, def, 0, max, 0, str, str_help, str_val, cat,
-			pre_check, post_callback, get_title_cb, get_help_cb, set_value_dparams_cb, get_def_cb, nullptr, nullptr), many_cnvt(many_cnvt)
-=======
-		IntSettingDesc(save, flags, startup, def, 0, max, 0, str, str_help, str_val, cat,
-			pre_check, post_callback, get_title_cb, get_help_cb, get_value_params_cb, get_def_cb, nullptr), many_cnvt(many_cnvt)
->>>>>>> 95bfd683
+			pre_check, post_callback, get_title_cb, get_help_cb, get_value_params_cb, get_def_cb, nullptr, nullptr), many_cnvt(many_cnvt)
 	{
 		for (auto one : many) this->many.push_back(one);
 	}
@@ -352,23 +306,13 @@
 
 /** Many of many setting. */
 struct ManyOfManySettingDesc : OneOfManySettingDesc {
-<<<<<<< HEAD
 	ManyOfManySettingDesc(const SaveLoad &save, const char *name, SettingFlags flags, OnGuiCtrl *guiproc, bool startup, const char *patx_name,
 			int32_t def, StringID str, StringID str_help, StringID str_val, SettingCategory cat,
 			PreChangeCheck pre_check, PostChangeCallback post_callback,
-			GetTitleCallback get_title_cb, GetHelpCallback get_help_cb, SetValueDParamsCallback set_value_dparams_cb,
+			GetTitleCallback get_title_cb, GetHelpCallback get_help_cb, GetValueParamsCallback get_value_params_cb,
 			GetDefaultValueCallback get_def_cb, std::initializer_list<const char *> many, OnConvert *many_cnvt) :
 		OneOfManySettingDesc(save, name, flags, guiproc, startup, patx_name, def, (1 << many.size()) - 1, str, str_help,
-			str_val, cat, pre_check, post_callback, get_title_cb, get_help_cb, set_value_dparams_cb, get_def_cb, many, many_cnvt) {}
-=======
-	ManyOfManySettingDesc(const SaveLoad &save, SettingFlags flags, bool startup,
-		int32_t def, StringID str, StringID str_help, StringID str_val, SettingCategory cat,
-		PreChangeCheck pre_check, PostChangeCallback post_callback,
-		GetTitleCallback get_title_cb, GetHelpCallback get_help_cb, GetValueParamsCallback get_value_params_cb,
-		GetDefaultValueCallback get_def_cb, std::initializer_list<const char *> many, OnConvert *many_cnvt) :
-		OneOfManySettingDesc(save, flags, startup, def, (1 << many.size()) - 1, str, str_help,
 			str_val, cat, pre_check, post_callback, get_title_cb, get_help_cb, get_value_params_cb, get_def_cb, many, many_cnvt) {}
->>>>>>> 95bfd683
 
 	size_t ParseValue(const char *str) const override;
 	void FormatIntValue(struct format_target &buf, uint32_t value) const override;
