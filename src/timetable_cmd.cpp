/*
 * This file is part of OpenTTD.
 * OpenTTD is free software; you can redistribute it and/or modify it under the terms of the GNU General Public License as published by the Free Software Foundation, version 2.
 * OpenTTD is distributed in the hope that it will be useful, but WITHOUT ANY WARRANTY; without even the implied warranty of MERCHANTABILITY or FITNESS FOR A PARTICULAR PURPOSE.
 * See the GNU General Public License for more details. You should have received a copy of the GNU General Public License along with OpenTTD. If not, see <http://www.gnu.org/licenses/>.
 */

/** @file timetable_cmd.cpp Commands related to time tabling. */

#include "stdafx.h"
#include "command_func.h"
#include "company_func.h"
#include "date_func.h"
#include "date_type.h"
#include "debug.h"
#include "window_func.h"
#include "vehicle_base.h"
#include "settings_type.h"
#include "company_base.h"
#include "settings_type.h"
#include "scope.h"
#include "timetable_cmd.h"

#include "table/strings.h"

#include "safeguards.h"

/**
 * Change/update a particular timetable entry.
 * @param v            The vehicle to change the timetable of.
 * @param order_number The index of the timetable in the order list.
 * @param val          The new data of the timetable entry.
 * @param mtf          Which part of the timetable entry to change.
 * @param timetabled   If the new value is explicitly timetabled.
 * @param ignore_lock  If the change should be applied even if the value is locked.
 */
static void ChangeTimetable(Vehicle *v, VehicleOrderID order_number, uint32_t val, ModifyTimetableFlags mtf, bool timetabled, bool ignore_lock = false)
{
	Order *order = v->GetOrder(order_number);
	assert(order != nullptr);
	if (order->HasNoTimetableTimes()) return;

	int total_delta = 0;
	int timetable_delta = 0;

	switch (mtf) {
		case MTF_WAIT_TIME:
			if (!ignore_lock && order->IsWaitFixed()) return;
			if (!order->IsType(OT_CONDITIONAL)) {
				total_delta = val - order->GetWaitTime();
				timetable_delta = (timetabled ? val : 0) - order->GetTimetabledWait();
			}
			order->SetWaitTime(val);
			order->SetWaitTimetabled(timetabled);
			if (HasBit(v->vehicle_flags, VF_SCHEDULED_DISPATCH) && timetabled && order->IsScheduledDispatchOrder(true)) {
				for (Vehicle *u = v->FirstShared(); u != nullptr; u = u->NextShared()) {
					if (u->cur_implicit_order_index == order_number && order->IsBaseStationOrder() && u->last_station_visited == order->GetDestination()) {
						u->lateness_counter += timetable_delta;
					}
				}
			}
			break;

		case MTF_TRAVEL_TIME:
			if (!ignore_lock && order->IsTravelFixed()) return;
			if (!order->IsType(OT_CONDITIONAL)) {
				total_delta = val - order->GetTravelTime();
				timetable_delta = (timetabled ? val : 0) - order->GetTimetabledTravel();
			}
			if (order->IsType(OT_CONDITIONAL)) assert_msg(val == order->GetTravelTime(), "{} == {}", val, order->GetTravelTime());
			order->SetTravelTime(val);
			order->SetTravelTimetabled(timetabled);
			break;

		case MTF_TRAVEL_SPEED:
			order->SetMaxSpeed(val);
			break;

		case MTF_SET_WAIT_FIXED:
			order->SetWaitFixed(val != 0);
			break;

		case MTF_SET_TRAVEL_FIXED:
			order->SetTravelFixed(val != 0);
			break;

		case MTF_SET_LEAVE_TYPE:
			order->SetLeaveType((OrderLeaveType)val);
			break;

		case MTF_ASSIGN_SCHEDULE:
			if ((int)val >= 0) {
				for (int n = 0; n < v->GetNumOrders(); n++) {
					Order *o = v->GetOrder(n);
					if (o->GetDispatchScheduleIndex() == (int)val) {
						o->SetDispatchScheduleIndex(-1);
					}
				}
			}
			order->SetDispatchScheduleIndex((int)val);
			break;

		default:
			NOT_REACHED();
	}
	v->orders->UpdateTotalDuration(total_delta);
	v->orders->UpdateTimetableDuration(timetable_delta);

	SetTimetableWindowsDirty(v, (mtf == MTF_ASSIGN_SCHEDULE) ? STWDF_SCHEDULED_DISPATCH : STWDF_NONE);

	for (v = v->FirstShared(); v != nullptr; v = v->NextShared()) {
		if (v->cur_real_order_index == order_number && v->current_order.Equals(*order)) {
			switch (mtf) {
				case MTF_WAIT_TIME:
					v->current_order.SetWaitTime(val);
					v->current_order.SetWaitTimetabled(timetabled);
					break;

				case MTF_TRAVEL_TIME:
					v->current_order.SetTravelTime(val);
					v->current_order.SetTravelTimetabled(timetabled);
					break;

				case MTF_TRAVEL_SPEED:
					v->current_order.SetMaxSpeed(val);
					break;

				case MTF_SET_WAIT_FIXED:
					v->current_order.SetWaitFixed(val != 0);
					break;

				case MTF_SET_TRAVEL_FIXED:
					v->current_order.SetTravelFixed(val != 0);
					break;

				case MTF_SET_LEAVE_TYPE:
					v->current_order.SetLeaveType((OrderLeaveType)val);
					break;

				case MTF_ASSIGN_SCHEDULE:
					v->current_order.SetDispatchScheduleIndex((int)val);
					break;

				default:
					NOT_REACHED();
			}
		}
	}
}

/**
 * Change timetable data of an order.
 * @param flags Operation to perform.
 * @param veh Vehicle with the orders to change.
 * @param order_number Order index to modify.
 * @param mtf Timetable data to change (@see ModifyTimetableFlags)
 * @param data The data to modify as specified by \c mtf.
 *             0 to clear times, UINT16_MAX to clear speed limit.
 * @param ctrl_flags Control flags (MTCF_CLEAR_FIELD to clear timetable wait/travel time)
 * @return the cost of this operation or an error
 */
CommandCost CmdChangeTimetable(DoCommandFlags flags, VehicleID veh, VehicleOrderID order_number, ModifyTimetableFlags mtf, uint32_t data, ModifyTimetableCtrlFlags ctrl_flags)
{
	Vehicle *v = Vehicle::GetIfValid(veh);
	if (v == nullptr || !v->IsPrimaryVehicle()) return CMD_ERROR;

	CommandCost ret = CheckOwnership(v->owner);
	if (ret.Failed()) return ret;

	Order *order = v->GetOrder(order_number);
	if (order == nullptr || order->IsType(OT_IMPLICIT) || order->HasNoTimetableTimes()) return CMD_ERROR;

	if (mtf >= MTF_END) return CMD_ERROR;

	bool clear_field = HasFlag(ctrl_flags, MTCF_CLEAR_FIELD);

	TimetableTicks wait_time   = order->GetWaitTime();
	TimetableTicks travel_time = order->GetTravelTime();
	int max_speed   = order->GetMaxSpeed();
	bool wait_fixed = order->IsWaitFixed();
	bool travel_fixed = order->IsTravelFixed();
	OrderLeaveType leave_type = order->GetLeaveType();
	int dispatch_index = order->GetDispatchScheduleIndex();
	switch (mtf) {
		case MTF_WAIT_TIME:
			wait_time = data;
			if (clear_field && wait_time != 0) return CMD_ERROR;
			break;

		case MTF_TRAVEL_TIME:
			travel_time = data;
			if (clear_field && travel_time != 0) return CMD_ERROR;
			break;

		case MTF_TRAVEL_SPEED:
			max_speed = static_cast<uint16_t>(data);
			if (max_speed == 0) max_speed = UINT16_MAX; // Disable speed limit.
			break;

		case MTF_SET_WAIT_FIXED:
			wait_fixed = data != 0;
			break;

		case MTF_SET_TRAVEL_FIXED:
			travel_fixed = data != 0;
			break;

		case MTF_SET_LEAVE_TYPE:
			leave_type = (OrderLeaveType)data;
			if (leave_type >= OLT_END) return CMD_ERROR;
			break;

		case MTF_ASSIGN_SCHEDULE:
			dispatch_index = (int)data;
			if (dispatch_index < -1 || dispatch_index >= (int)v->orders->GetScheduledDispatchScheduleCount()) return CMD_ERROR;
			break;

		default:
			NOT_REACHED();
	}

	if (wait_time != order->GetWaitTime() || leave_type != order->GetLeaveType()) {
		switch (order->GetType()) {
			case OT_GOTO_STATION:
				if (order->GetNonStopType() & ONSF_NO_STOP_AT_DESTINATION_STATION) {
					if (mtf == MTF_WAIT_TIME && clear_field) break;
					return CommandCost(STR_ERROR_TIMETABLE_NOT_STOPPING_HERE);
				}
				break;

			case OT_GOTO_DEPOT:
			case OT_GOTO_WAYPOINT:
				break;

			case OT_CONDITIONAL:
				break;

			default: return CommandCost(STR_ERROR_TIMETABLE_ONLY_WAIT_AT_STATIONS);
		}
	}

	if (dispatch_index != order->GetDispatchScheduleIndex()) {
		switch (order->GetType()) {
			case OT_GOTO_STATION:
				if (order->GetNonStopType() & ONSF_NO_STOP_AT_DESTINATION_STATION) {
					if (mtf == MTF_ASSIGN_SCHEDULE && dispatch_index == -1) break;
					return CommandCost(STR_ERROR_TIMETABLE_NOT_STOPPING_HERE);
				}
				break;

			case OT_GOTO_DEPOT:
			case OT_GOTO_WAYPOINT:
				break;

			default: return CommandCost(STR_ERROR_TIMETABLE_ONLY_WAIT_AT_STATIONS);
		}
	}

	if (travel_time != order->GetTravelTime() && order->IsType(OT_CONDITIONAL)) return CMD_ERROR;
	if (travel_fixed != order->IsTravelFixed() && order->IsType(OT_CONDITIONAL)) return CMD_ERROR;
	if (max_speed != order->GetMaxSpeed() && (order->IsType(OT_CONDITIONAL) || v->type == VEH_AIRCRAFT)) return CMD_ERROR;
	if (leave_type != order->GetLeaveType() && order->IsType(OT_CONDITIONAL)) return CMD_ERROR;

	if (flags.Test(DoCommandFlag::Execute)) {
		switch (mtf) {
			case MTF_WAIT_TIME:
				/* Set time if changing the value or confirming an estimated time as timetabled. */
				if (wait_time != order->GetWaitTime() || (clear_field == order->IsWaitTimetabled())) {
					ChangeTimetable(v, order_number, wait_time, MTF_WAIT_TIME, !clear_field, true);
				}
				break;

			case MTF_TRAVEL_TIME:
				/* Set time if changing the value or confirming an estimated time as timetabled. */
				if (travel_time != order->GetTravelTime() || (clear_field == order->IsTravelTimetabled())) {
					ChangeTimetable(v, order_number, travel_time, MTF_TRAVEL_TIME, !clear_field, true);
				}
				break;

			case MTF_TRAVEL_SPEED:
				if (max_speed != order->GetMaxSpeed()) {
					ChangeTimetable(v, order_number, max_speed, MTF_TRAVEL_SPEED, max_speed != UINT16_MAX, true);
				}
				break;

			case MTF_SET_WAIT_FIXED:
				if (wait_fixed != order->IsWaitFixed()) {
					ChangeTimetable(v, order_number, wait_fixed ? 1 : 0, MTF_SET_WAIT_FIXED, false, true);
				}
				break;

			case MTF_SET_TRAVEL_FIXED:
				if (travel_fixed != order->IsTravelFixed()) {
					ChangeTimetable(v, order_number, travel_fixed ? 1 : 0, MTF_SET_TRAVEL_FIXED, false, true);
				}
				break;

			case MTF_SET_LEAVE_TYPE:
				if (leave_type != order->GetLeaveType()) {
					ChangeTimetable(v, order_number, leave_type, MTF_SET_LEAVE_TYPE, true);
				}
				break;

			case MTF_ASSIGN_SCHEDULE:
				if (dispatch_index != order->GetDispatchScheduleIndex()) {
					ChangeTimetable(v, order_number, dispatch_index, MTF_ASSIGN_SCHEDULE, true);
				}
				break;

			default:
				break;
		}

		/* Unbunching data is no longer valid for any vehicle in this shared order group. */
		Vehicle *u = v->FirstShared();
		for (; u != nullptr; u = u->NextShared()) {
			u->ResetDepotUnbunching();
		}
	}

	return CommandCost();
}

/**
 * Change timetable data of all orders of a vehicle.
 * @param flags Operation to perform.
 * @param veh Vehicle with the orders to change.
 * @param mtf Timetable data to change (@see ModifyTimetableFlags)
 * @param data The data to modify as specified by \c mtf.
 *             0 to clear times, UINT16_MAX to clear speed limit.
 * @param ctrl_flags Control flags (MTCF_CLEAR_FIELD to clear timetable wait/travel time)
 * @return the cost of this operation or an error
 */
CommandCost CmdBulkChangeTimetable(DoCommandFlags flags, VehicleID veh, ModifyTimetableFlags mtf, uint32_t data, ModifyTimetableCtrlFlags ctrl_flags)
{
	Vehicle *v = Vehicle::GetIfValid(veh);
	if (v == nullptr || !v->IsPrimaryVehicle()) return CMD_ERROR;

	CommandCost ret = CheckOwnership(v->owner);
	if (ret.Failed()) return ret;

	if (mtf >= MTF_END) return CMD_ERROR;

	if (v->GetNumOrders() == 0) return CMD_ERROR;

	if (flags.Test(DoCommandFlag::Execute)) {
		for (VehicleOrderID order_number = 0; order_number < v->GetNumOrders(); order_number++) {
			Order *order = v->GetOrder(order_number);
			if (order == nullptr || order->IsType(OT_IMPLICIT)) continue;

			/* Exclude waypoints from set all wait times command */
			if (mtf == MTF_WAIT_TIME && !HasFlag(ctrl_flags, MTCF_CLEAR_FIELD) && order->IsType(OT_GOTO_WAYPOINT)) continue;

			Command<CMD_CHANGE_TIMETABLE>::Do(flags, v->index, order_number, mtf, data, ctrl_flags);
		}
	}

	return CommandCost();
}


/**
 * Clear the lateness counter to make the vehicle on time.
 * @param flags Operation to perform.
 * @param veh Vehicle with the orders to change.
 * @param apply_to_group Set to reset the late counter for all vehicles sharing the orders.
 * @return the cost of this operation or an error
 */
CommandCost CmdSetVehicleOnTime(DoCommandFlags flags, VehicleID veh, bool apply_to_group)
{
	Vehicle *v = Vehicle::GetIfValid(veh);
	if (v == nullptr || !v->IsPrimaryVehicle() || v->orders == nullptr) return CMD_ERROR;

	/* A vehicle can't be late if its timetable hasn't started.
	 * If we're setting all vehicles in the group, we handle that below. */
	if (!apply_to_group && !v->vehicle_flags.Test(VehicleFlag::TimetableStarted)) return CommandCost(STR_ERROR_TIMETABLE_NOT_STARTED);

	CommandCost ret = CheckOwnership(v->owner);
	if (ret.Failed()) return ret;

	if (flags.Test(DoCommandFlag::Execute)) {
		if (apply_to_group) {
			int32_t most_late = 0;
			for (Vehicle *u = v->FirstShared(); u != nullptr; u = u->NextShared()) {
				/* A vehicle can't be late if its timetable hasn't started. */
				if (!v->vehicle_flags.Test(VehicleFlag::TimetableStarted)) continue;

				if (u->lateness_counter > most_late) {
					most_late = u->lateness_counter;
				}

				/* Unbunching data is no longer valid. */
				u->ResetDepotUnbunching();
			}
			if (most_late > 0) {
				for (Vehicle *u = v->FirstShared(); u != nullptr; u = u->NextShared()) {
					/* A vehicle can't be late if its timetable hasn't started. */
					if (!v->vehicle_flags.Test(VehicleFlag::TimetableStarted)) continue;

					u->lateness_counter -= most_late;
					SetWindowDirty(WC_VEHICLE_TIMETABLE, u->index);
				}
			}
		} else {
			v->lateness_counter = 0;
			/* Unbunching data is no longer valid. */
			v->ResetDepotUnbunching();
			SetWindowDirty(WC_VEHICLE_TIMETABLE, v->index);
		}
	}

	return CommandCost();
}

/**
 * Order vehicles based on their timetable. The vehicles will be sorted in order
 * they would reach the first station.
 *
 * @param a First Vehicle pointer.
 * @param b Second Vehicle pointer.
 * @return Comparison value.
 */
static bool VehicleTimetableSorter(Vehicle * const &a, Vehicle * const &b)
{
	VehicleOrderID a_order = a->cur_real_order_index;
	VehicleOrderID b_order = b->cur_real_order_index;
	int j = (int)b_order - (int)a_order;

	/* Are we currently at an ordered station (un)loading? */
	bool a_load = (a->current_order.IsType(OT_LOADING) && a->current_order.GetNonStopType() != ONSF_STOP_EVERYWHERE) || a->current_order.IsType(OT_LOADING_ADVANCE);
	bool b_load = (b->current_order.IsType(OT_LOADING) && b->current_order.GetNonStopType() != ONSF_STOP_EVERYWHERE) || b->current_order.IsType(OT_LOADING_ADVANCE);

	/* If the current order is not loading at the ordered station, decrease the order index by one since we have
	 * not yet arrived at the station (and thus the timetable entry; still in the travelling of the previous one).
	 * Since the ?_order variables are unsigned the -1 will flow under and place the vehicles going to order #0 at
	 * the begin of the list with vehicles arriving at #0. */
	if (!a_load) a_order--;
	if (!b_load) b_order--;

	/* First check the order index that accounted for loading, then just the raw one. */
	int i = (int)b_order - (int)a_order;
	if (i != 0) return i < 0;
	if (j != 0) return j < 0;

	/* Look at the time we spent in this order; the higher, the closer to its destination. */
	i = b->current_order_time - a->current_order_time;
	if (i != 0) return i < 0;

	/* If all else is equal, use some unique index to sort it the same way. */
	int k = b->unitnumber - a->unitnumber;
	if (k != 0) return k < 0;

	return b->index < a->index;
}

/**
 * Set the start date of the timetable.
 * @param flags Operation to perform.
 * @param veh Vehicle ID.
 * @param timetable_all Set to set timetable start for all vehicles sharing this order
 * @param start_state_tick The state tick when the timetable starts.
 * @return The error or cost of the operation.
 */
CommandCost CmdSetTimetableStart(DoCommandFlags flags, VehicleID veh, bool timetable_all, StateTicks start_state_tick)
{
	Vehicle *v = Vehicle::GetIfValid(veh);
	if (v == nullptr || !v->IsPrimaryVehicle() || v->orders == nullptr) return CMD_ERROR;

	CommandCost ret = CheckOwnership(v->owner);
	if (ret.Failed()) return ret;

	/* Don't let a timetable start more than 15 unscaled years into the future... */
	if (start_state_tick - _state_ticks > 15 * DAY_TICKS * DAYS_IN_LEAP_YEAR) return CMD_ERROR;
	/* ...or 1 unscaled year in the past. */
	if (_state_ticks - start_state_tick > DAY_TICKS * DAYS_IN_LEAP_YEAR) return CMD_ERROR;

	if (timetable_all && !v->orders->IsCompleteTimetable()) return CommandCost(STR_ERROR_TIMETABLE_INCOMPLETE);

	if (flags.Test(DoCommandFlag::Execute)) {
		std::vector<Vehicle *> vehs;

		if (timetable_all) {
			for (Vehicle *w = v->orders->GetFirstSharedVehicle(); w != nullptr; w = w->NextShared()) {
				vehs.push_back(w);
			}
			SetTimetableWindowsDirty(v);
		} else {
			vehs.push_back(v);
			SetWindowDirty(WC_VEHICLE_TIMETABLE, v->index);
		}

		int total_duration = v->orders->GetTimetableTotalDuration();
		int num_vehs = (uint)vehs.size();

		if (num_vehs >= 2) {
			std::sort(vehs.begin(), vehs.end(), &VehicleTimetableSorter);
		}

		int idx = 0;

		for (Vehicle *w : vehs) {
			w->lateness_counter = 0;
			w->vehicle_flags.Reset(VehicleFlag::TimetableStarted);
			/* Do multiplication, then division to reduce rounding errors. */
			w->timetable_start = start_state_tick + ((idx * total_duration) / num_vehs);

			/* Unbunching data is no longer valid. */
			v->ResetDepotUnbunching();

			++idx;
		}

	}

	return CommandCost();
}


/**
 * Start or stop filling the timetable automatically from the time the vehicle
 * actually takes to complete it. When starting to autofill the current times
 * are cleared and the timetable will start again from scratch.
 * @param flags Operation to perform.
 * @param veh Vehicle index.
 * @param autofill Enable or disable autofill
 * @param preserve_wait_time Set to preserve waiting times in non-destructive mode
 * @return the cost of this operation or an error
 */
CommandCost CmdAutofillTimetable(DoCommandFlags flags, VehicleID veh, bool autofill, bool preserve_wait_time)
{
	Vehicle *v = Vehicle::GetIfValid(veh);
	if (v == nullptr || !v->IsPrimaryVehicle() || v->orders == nullptr) return CMD_ERROR;

	CommandCost ret = CheckOwnership(v->owner);
	if (ret.Failed()) return ret;

	if (flags.Test(DoCommandFlag::Execute)) {
		if (autofill) {
			/* Start autofilling the timetable, which clears the
			 * "timetable has started" bit. Times are not cleared anymore, but are
			 * overwritten when the order is reached now. */
			v->vehicle_flags.Set(VehicleFlag::AutofillTimetable);
			v->vehicle_flags.Reset(VehicleFlag::TimetableStarted);

			/* Overwrite waiting times only if they got longer */
			if (preserve_wait_time) v->vehicle_flags.Set(VehicleFlag::AutofillPreserveWaitTime);

			v->timetable_start = StateTicks{0};
			v->lateness_counter = 0;
		} else {
			v->vehicle_flags.Reset(VehicleFlag::AutofillTimetable);
			v->vehicle_flags.Reset(VehicleFlag::AutofillPreserveWaitTime);
		}

		for (Vehicle *v2 = v->FirstShared(); v2 != nullptr; v2 = v2->NextShared()) {
			if (v2 != v) {
				/* Stop autofilling; only one vehicle at a time can perform autofill */
				v2->vehicle_flags.Reset(VehicleFlag::AutofillTimetable);
				v2->vehicle_flags.Reset(VehicleFlag::AutofillPreserveWaitTime);
			}
		}
		SetTimetableWindowsDirty(v);
	}

	return CommandCost();
}

/**
* Start or stop automatic management of timetables.
 * @param flags Operation to perform.
 * @param veh Vehicle index.
 * @param automate Whether to enable/disable automation.
 * @return the cost of this operation or an error
 */
CommandCost CmdAutomateTimetable(DoCommandFlags flags, VehicleID veh, bool automate)
{
	Vehicle *v = Vehicle::GetIfValid(veh);
	if (v == nullptr || !v->IsPrimaryVehicle()) return CMD_ERROR;

	CommandCost ret = CheckOwnership(v->owner);
	if (ret.Failed()) return ret;

	if (flags.Test(DoCommandFlag::Execute)) {
		for (Vehicle *v2 = v->FirstShared(); v2 != nullptr; v2 = v2->NextShared()) {
			if (automate) {
				/* Automated timetable. Set flags and clear current times if also auto-separating. */
				SetBit(v2->vehicle_flags, VF_AUTOMATE_TIMETABLE);
				ClrBit(v2->vehicle_flags, VF_AUTOFILL_TIMETABLE);
				ClrBit(v2->vehicle_flags, VF_AUTOFILL_PRES_WAIT_TIME);
				if (HasBit(v2->vehicle_flags, VF_TIMETABLE_SEPARATION)) {
					ClrBit(v2->vehicle_flags, VF_TIMETABLE_STARTED);
					v2->timetable_start = StateTicks{0};
					v2->lateness_counter = 0;
				}
				v2->ClearSeparation();
			} else {
				/* De-automate timetable. Clear flags. */
				ClrBit(v2->vehicle_flags, VF_AUTOMATE_TIMETABLE);
				ClrBit(v2->vehicle_flags, VF_AUTOFILL_TIMETABLE);
				ClrBit(v2->vehicle_flags, VF_AUTOFILL_PRES_WAIT_TIME);
				v2->ClearSeparation();
			}
		}
		SetTimetableWindowsDirty(v);
	}

	return CommandCost();
}

/**
 * Enable or disable auto timetable separation
 * @param flags Operation to perform.
 * @param veh Vehicle index.
 * @param separation Whether to enable/disable auto separatiom.
 * @return the cost of this operation or an error
 */
CommandCost CmdTimetableSeparation(DoCommandFlags flags, VehicleID veh, bool separation)
{
	Vehicle *v = Vehicle::GetIfValid(veh);
	if (v == nullptr || !v->IsPrimaryVehicle()) return CMD_ERROR;

	CommandCost ret = CheckOwnership(v->owner);
	if (ret.Failed()) return ret;

	if (separation && (HasBit(v->vehicle_flags, VF_SCHEDULED_DISPATCH) || v->HasUnbunchingOrder())) return CommandCost(STR_ERROR_SEPARATION_MUTUALLY_EXCLUSIVE);

	if (flags.Test(DoCommandFlag::Execute)) {
		for (Vehicle *v2 = v->FirstShared(); v2 != nullptr; v2 = v2->NextShared()) {
			if (separation) {
				SetBit(v2->vehicle_flags, VF_TIMETABLE_SEPARATION);
			} else {
				ClrBit(v2->vehicle_flags, VF_TIMETABLE_SEPARATION);
			}
			v2->ClearSeparation();
		}
		SetTimetableWindowsDirty(v, STWDF_SCHEDULED_DISPATCH);
	}

	return CommandCost();
}

static inline bool IsOrderUsableForSeparation(const Order *order)
{
	if (order->HasNoTimetableTimes()) return true;

	if (order->GetWaitTime() == 0 && order->IsType(OT_GOTO_STATION) && !(order->GetNonStopType() & ONSF_NO_STOP_AT_DESTINATION_STATION)) {
		// non-station orders are permitted to have 0 wait times
		return false;
	}

	if (order->GetTravelTime() == 0 && !order->IsTravelTimetabled()) {
		// 0 travel times are permitted, if explicitly timetabled
		return false;
	}

	return true;
}

std::vector<TimetableProgress> PopulateSeparationState(const Vehicle *v_start)
{
	std::vector<TimetableProgress> out;
	if (v_start->GetNumOrders() == 0) return out;
	for (const Vehicle *v = v_start->FirstShared(); v != nullptr; v = v->NextShared()) {
		if (!HasBit(v->vehicle_flags, VF_SEPARATION_ACTIVE)) continue;
		bool separation_valid = true;
		const int n = v->cur_real_order_index;
		int cumulative_ticks = 0;
		bool vehicle_ok = true;
		int order_count = n * 2;
		for (int i = 0; i < n; i++) {
			const Order *order = v->GetOrder(i);
			if (order->IsType(OT_CONDITIONAL)) {
				vehicle_ok = false;
				break;
			}
			if (!IsOrderUsableForSeparation(order)) separation_valid = false;
			cumulative_ticks += order->GetTravelTime() + order->GetWaitTime();
		}
		if (!vehicle_ok) continue;

		const Order *order = v->GetOrder(n);
		if (order->IsType(OT_CONDITIONAL)) continue;
		if (!IsOrderUsableForSeparation(order)) separation_valid = false;
		if (order->IsType(OT_GOTO_DEPOT) && (order->GetDepotOrderType() & ODTFB_SERVICE || order->GetDepotActionType() & ODATFB_HALT)) {
			// Do not try to separate vehicles on depot service or halt orders
			separation_valid = false;
		}
		if (order->IsSlotCounterOrder() || order->IsType(OT_DUMMY) || order->IsType(OT_LABEL)) {
			// Do not try to separate vehicles on slot, change counter, or invalid orders
			separation_valid = false;
		}
		int order_ticks;
		if (order->GetType() == OT_GOTO_STATION && (v->current_order.IsType(OT_LOADING) || v->current_order.IsType(OT_LOADING_ADVANCE)) &&
				v->last_station_visited == order->GetDestination()) {
			order_count++;
			order_ticks = order->GetTravelTime() + v->current_loading_time;
			cumulative_ticks += order->GetTravelTime() + std::min(v->current_loading_time, order->GetWaitTime());
		} else {
			order_ticks = v->current_order_time;
			cumulative_ticks += std::min(v->current_order_time, order->GetTravelTime());
		}

		out.push_back({ v->index, order_count, order_ticks, separation_valid ? cumulative_ticks : -1 });
	}

	std::sort(out.begin(), out.end());

	return out;
}

void UpdateSeparationOrder(Vehicle *v_start)
{
	SetBit(v_start->vehicle_flags, VF_SEPARATION_ACTIVE);

	std::vector<TimetableProgress> progress_array = PopulateSeparationState(v_start);
	if (progress_array.size() < 2) return;

	const uint duration = v_start->orders->GetTotalDuration();
	Vehicle *v = Vehicle::Get(progress_array.back().id);
	Vehicle *v_ahead = Vehicle::Get(progress_array.front().id);
	uint behind_index = (uint)progress_array.size() - 1;
	for (uint i = 0; i < progress_array.size(); i++) {
		const TimetableProgress &info_behind = progress_array[behind_index];
		behind_index = i;
		Vehicle *v_behind = v;

		const TimetableProgress &info = progress_array[i];
		v = v_ahead;

		uint ahead_index = (i + 1 == progress_array.size()) ? 0 : i + 1;
		const TimetableProgress &info_ahead = progress_array[ahead_index];
		v_ahead = Vehicle::Get(info_ahead.id);

		if (HasBit(v->vehicle_flags, VF_TIMETABLE_STARTED) &&
				HasBit(v_ahead->vehicle_flags, VF_TIMETABLE_STARTED) &&
				HasBit(v_behind->vehicle_flags, VF_TIMETABLE_STARTED)) {
			if (info_behind.IsValidForSeparation() && info.IsValidForSeparation() && info_ahead.IsValidForSeparation()) {
				/*
				 * The below is equivalent to:
				 * int separation_ahead = info_ahead.cumulative_ticks - info.cumulative_ticks;
				 * int separation_behind = info.cumulative_ticks - info_behind.cumulative_ticks;
				 * int separation_delta = separation_ahead - separation_behind;
				 */
				int separation_delta = info_ahead.cumulative_ticks + info_behind.cumulative_ticks - (2 * info.cumulative_ticks);

				if (i == 0) {
					separation_delta -= duration;
				} else if (ahead_index == 0) {
					separation_delta += duration;
				}

				Company *owner = Company::GetIfValid(v->owner);
				uint8_t timetable_separation_rate = owner ? owner->settings.auto_timetable_separation_rate : 100;
				int new_lateness = separation_delta / 2;
				v->lateness_counter = (new_lateness * timetable_separation_rate +
						v->lateness_counter * (100 - timetable_separation_rate)) / 100;
			}
		}
	}
}

/**
 * Get next scheduled dispatch time
 * @param ds Dispatch schedule.
 * @param leave_time Leave time.
 * @return Pair of:
 * * Dispatch time, or INVALID_STATE_TICKS
 * * Index of departure slot, or -1
 */
std::pair<StateTicks, int> GetScheduledDispatchTime(const DispatchSchedule &ds, StateTicks leave_time)
{
	const uint32_t dispatch_duration = ds.GetScheduledDispatchDuration();
	const int32_t max_delay          = ds.GetScheduledDispatchDelay();
	const StateTicks minimum         = leave_time - max_delay;
	StateTicks begin_time            = ds.GetScheduledDispatchStartTick();
	if (ds.GetScheduledDispatchReuseSlots()) {
		begin_time -= dispatch_duration;
	}

	int32_t last_dispatched_offset = ds.GetScheduledDispatchLastDispatch();

	if (minimum < begin_time) {
		const uint32_t duration_adjust = (uint32_t)CeilDivT<uint64_t>((begin_time - minimum).base(), dispatch_duration);
		begin_time -= dispatch_duration * duration_adjust;
		last_dispatched_offset += dispatch_duration * duration_adjust;
	}

	if (ds.GetScheduledDispatchLastDispatch() == INVALID_SCHEDULED_DISPATCH_OFFSET || ds.GetScheduledDispatchReuseSlots()) {
		last_dispatched_offset = -1;
	}

	StateTicks first_slot = INVALID_STATE_TICKS;
	int first_slot_index = -1;

	/* Find next available slots */
	int slot_idx = 0;
	for (const DispatchSlot &slot : ds.GetScheduledDispatch()) {
		int this_slot = slot_idx++;

		auto current_offset = slot.offset;
		if (current_offset >= dispatch_duration) continue;

		int32_t threshold = last_dispatched_offset;
		if (HasBit(slot.flags, DispatchSlot::SDSF_REUSE_SLOT)) threshold--;
		if ((int32_t)current_offset <= threshold) {
			current_offset += ((threshold + dispatch_duration - current_offset) / dispatch_duration) * dispatch_duration;
		}

		StateTicks current_departure = begin_time + current_offset;
		if (current_departure < minimum) {
			current_departure += ((minimum + dispatch_duration - current_departure - 1) / dispatch_duration) * dispatch_duration;
		}

		if (first_slot == INVALID_STATE_TICKS || first_slot > current_departure) {
			first_slot = current_departure;
			first_slot_index = this_slot;
		}
	}

	return std::make_pair(first_slot, first_slot_index);
}

LastDispatchRecord MakeLastDispatchRecord(const DispatchSchedule &ds, StateTicks slot, int slot_index)
{
	uint8_t record_flags = 0;
	if (slot_index == 0) SetBit(record_flags, LastDispatchRecord::RF_FIRST_SLOT);
	if (slot_index == (int)(ds.GetScheduledDispatch().size() - 1)) SetBit(record_flags, LastDispatchRecord::RF_LAST_SLOT);
	const DispatchSlot &dispatch_slot = ds.GetScheduledDispatch()[slot_index];
	return {
		slot,
		dispatch_slot.offset,
		dispatch_slot.flags,
		record_flags,
	};
}

/**
 * Update the timetable for the vehicle.
 * @param v The vehicle to update the timetable for.
 * @param travelling Whether we just travelled or waited at a station.
 */
void UpdateVehicleTimetable(Vehicle *v, bool travelling)
{
	if (!travelling) v->current_loading_time++; // +1 because this time is one tick behind
	uint time_taken = v->current_order_time;
	uint time_loading = v->current_loading_time;

	v->current_order_time = 0;
	v->current_loading_time = 0;

	if (v->current_order.IsType(OT_IMPLICIT)) return; // no timetabling of auto orders

	if (v->cur_real_order_index >= v->GetNumOrders()) return;
	Order *real_current_order = v->GetOrder(v->cur_real_order_index);
	Order *real_timetable_order = v->cur_timetable_order_index != INVALID_VEH_ORDER_ID ? v->GetOrder(v->cur_timetable_order_index) : nullptr;

	auto guard = scope_guard([v, travelling]() {
		/* On next call, when updating waiting time, use current order even if travel field of current order isn't being updated */
		if (travelling) v->cur_timetable_order_index = v->cur_real_order_index;
	});

	VehicleOrderID first_manual_order = 0;
	for (Order *o : v->Orders()) {
		if (!o->HasNoTimetableTimes() && !o->IsType(OT_IMPLICIT)) break;
		++first_manual_order;
	}

	bool just_started = false;
	bool set_scheduled_dispatch = false;

	/* Start scheduled dispatch at first opportunity */
	if (HasBit(v->vehicle_flags, VF_SCHEDULED_DISPATCH) && v->cur_implicit_order_index != INVALID_VEH_ORDER_ID) {
		Order *real_implicit_order = v->GetOrder(v->cur_implicit_order_index);
		if (real_implicit_order->IsScheduledDispatchOrder(true) && travelling) {
			DispatchSchedule &ds = v->orders->GetDispatchScheduleByIndex(real_implicit_order->GetDispatchScheduleIndex());

			/* Update scheduled information */
			ds.UpdateScheduledDispatch(v);

			const int wait_offset = real_current_order->GetTimetabledWait();

			StateTicks slot;
			int slot_index;
			std::tie(slot, slot_index) = GetScheduledDispatchTime(ds, _state_ticks + wait_offset);

			if (slot != INVALID_STATE_TICKS) {
				just_started = !HasBit(v->vehicle_flags, VF_TIMETABLE_STARTED);
				SetBit(v->vehicle_flags, VF_TIMETABLE_STARTED);
				v->lateness_counter = (_state_ticks - slot + wait_offset).AsTicks();
				ds.SetScheduledDispatchLastDispatch((slot - ds.GetScheduledDispatchStartTick()).AsTicks());
				SetTimetableWindowsDirty(v, STWDF_SCHEDULED_DISPATCH);
				set_scheduled_dispatch = true;
				v->dispatch_records[static_cast<uint16_t>(real_implicit_order->GetDispatchScheduleIndex())] = MakeLastDispatchRecord(ds, slot, slot_index);
			}
		}
	}

	/* Start automated timetables at first opportunity */
	if (!HasBit(v->vehicle_flags, VF_TIMETABLE_STARTED) && HasBit(v->vehicle_flags, VF_AUTOMATE_TIMETABLE)) {
		v->ClearSeparation();
		SetBit(v->vehicle_flags, VF_TIMETABLE_STARTED);
		/* If the lateness is set by scheduled dispatch above, do not reset */
		if (!HasBit(v->vehicle_flags, VF_SCHEDULED_DISPATCH)) v->lateness_counter = 0;
		if (HasBit(v->vehicle_flags, VF_TIMETABLE_SEPARATION)) UpdateSeparationOrder(v);
		SetTimetableWindowsDirty(v);
		return;
	}

	/* This vehicle is arriving at the first destination in the timetable. */
	if (v->cur_real_order_index == first_manual_order && travelling) {
		/* If the start date hasn't been set, or it was set automatically when
		 * the vehicle last arrived at the first destination, update it to the
		 * current time. Otherwise set the late counter appropriately to when
		 * the vehicle should have arrived. */
<<<<<<< HEAD
		if (!set_scheduled_dispatch) just_started = !HasBit(v->vehicle_flags, VF_TIMETABLE_STARTED);
=======
		just_started = !v->vehicle_flags.Test(VehicleFlag::TimetableStarted);
>>>>>>> a87b8043

		if (v->timetable_start != 0) {
			v->lateness_counter = (_state_ticks - v->timetable_start).AsTicks();
			v->timetable_start = StateTicks{0};
		}

		v->vehicle_flags.Set(VehicleFlag::TimetableStarted);
		SetWindowDirty(WC_VEHICLE_TIMETABLE, v->index);
	}

<<<<<<< HEAD
	if (!HasBit(v->vehicle_flags, VF_TIMETABLE_STARTED)) return;
	if (real_timetable_order == nullptr) return;

	bool autofilling = HasBit(v->vehicle_flags, VF_AUTOFILL_TIMETABLE);
	bool is_conditional = real_timetable_order->IsType(OT_CONDITIONAL);
	bool remeasure_wait_time = !is_conditional && (!real_timetable_order->IsWaitTimetabled() ||
			(autofilling && !HasBit(v->vehicle_flags, VF_AUTOFILL_PRES_WAIT_TIME)));
=======
	if (!v->vehicle_flags.Test(VehicleFlag::TimetableStarted)) return;

	bool autofilling = v->vehicle_flags.Test(VehicleFlag::AutofillTimetable);
	bool remeasure_wait_time = !real_current_order->IsWaitTimetabled() ||
			(autofilling && !v->vehicle_flags.Test(VehicleFlag::AutofillPreserveWaitTime));
>>>>>>> a87b8043

	if (travelling && remeasure_wait_time) {
		/* We just finished travelling and want to remeasure the loading time,
		 * so do not apply any restrictions for the loading to finish. */
		v->current_order.SetWaitTime(0);
	}

	bool travel_field = travelling;
	if (is_conditional) {
		if (travelling) {
			/* conditional orders use the wait field for the jump-taken travel time */
			travel_field = false;
		} else {
			/* doesn't make sense to update wait time for conditional orders */
			return;
		}
	} else {
		assert_msg(real_timetable_order == real_current_order, "{}, {}", v->cur_real_order_index, v->cur_timetable_order_index);
	}

	if (just_started) return;

	/* Before modifying waiting times, check whether we want to preserve bigger ones. */
	if ((travelling || time_taken > real_timetable_order->GetWaitTime() || remeasure_wait_time)) {
		/* Round the time taken up to the nearest timetable rounding factor
		 * (default: day), as this will avoid confusion for people who are
		 * timetabling in days, and can be adjusted later by people who aren't.
		 * For trains/aircraft multiple movement cycles are done in one
		 * tick. This makes it possible to leave the station and process
		 * e.g. a depot order in the same tick, causing it to not fill
		 * the timetable entry like is done for road vehicles/ships.
		 * Thus always make sure at least one tick is used between the
		 * processing of different orders when filling the timetable. */
		Company *owner = Company::GetIfValid(v->owner);
		uint rounding_factor = owner != nullptr ? owner->settings.timetable_autofill_rounding : 0;
		if (rounding_factor == 0) {
			if (_settings_game.game_time.time_in_minutes) {
				rounding_factor = _settings_game.game_time.ticks_per_minute;
			} else if (EconTime::UsingWallclockUnits()) {
				rounding_factor = TICKS_PER_SECOND;
			} else {
				rounding_factor = DAY_TICKS;
			}
		}
		uint time_to_set = CeilDiv(std::max(time_taken, 1U), rounding_factor) * rounding_factor;

		if (travel_field && (autofilling || !real_timetable_order->IsTravelTimetabled())) {
			ChangeTimetable(v, v->cur_timetable_order_index, time_to_set, MTF_TRAVEL_TIME, autofilling);
		} else if (!travel_field && (autofilling || !real_timetable_order->IsWaitTimetabled())) {
			ChangeTimetable(v, v->cur_timetable_order_index, time_to_set, MTF_WAIT_TIME, autofilling);
		}
	}

	if (v->cur_real_order_index == first_manual_order && travelling) {
		/* If we just started we would have returned earlier and have not reached
		 * this code. So obviously, we have completed our round: So turn autofill
		 * off again. */
		v->vehicle_flags.Reset(VehicleFlag::AutofillTimetable);
		v->vehicle_flags.Reset(VehicleFlag::AutofillPreserveWaitTime);
	}

	if (autofilling) return;

	uint timetabled = travel_field ? real_timetable_order->GetTimetabledTravel() :
			real_timetable_order->GetTimetabledWait();

	/* Update the timetable to gradually shift order times towards the actual travel times. */
	if (timetabled != 0 && HasBit(v->vehicle_flags, VF_AUTOMATE_TIMETABLE)) {
		int32_t new_time;
		if (travelling) {
			new_time = time_taken;
			if (new_time > (int32_t)timetabled * 4 && new_time > (int32_t)timetabled + 3000 && !(real_timetable_order->IsType(OT_GOTO_DEPOT) && (real_timetable_order->GetDepotOrderType() & ODTFB_SERVICE))) {
				/* Possible jam, clear time and restart timetable for all vehicles.
				 * Otherwise we risk trains blocking 1-lane stations for long times. */
				ChangeTimetable(v, v->cur_timetable_order_index, 0, travel_field ? MTF_TRAVEL_TIME : MTF_WAIT_TIME, false);
				if (!HasBit(v->vehicle_flags, VF_SCHEDULED_DISPATCH)) {
					for (Vehicle *v2 = v->FirstShared(); v2 != nullptr; v2 = v2->NextShared()) {
						/* Clear VF_TIMETABLE_STARTED but do not call ClearSeparation */
						ClrBit(v2->vehicle_flags, VF_TIMETABLE_STARTED);
						v2->lateness_counter = 0;
					}
				}
				SetTimetableWindowsDirty(v);
				return;
			} else if (new_time >= (int32_t)timetabled / 2) {
				/* Compute running average, with sign conversion to avoid negative overflow.
				 * This is biased to favour negative adjustments */
				if (new_time < (int32_t)timetabled) {
					new_time = ((int32_t)timetabled * 3 + new_time * 2 + 2) / 5;
				} else {
					new_time = ((int32_t)timetabled * 9 + new_time + 5) / 10;
				}
			} else {
				/* new time is less than half the old time, set value directly */
			}
		} else {
			new_time = time_loading;
			/* Compute running average, with sign conversion to avoid negative overflow.
			 * This is biased to favour positive adjustments */
			if (new_time > (int32_t)timetabled) {
				new_time = ((int32_t)timetabled * 3 + new_time * 2 + 2) / 5;
			} else {
				new_time = ((int32_t)timetabled * 9 + new_time + 5) / 10;
			}
		}

		if (new_time < 1) new_time = 1;
		if (new_time != (int32_t)timetabled) {
			ChangeTimetable(v, v->cur_timetable_order_index, new_time, travel_field ? MTF_TRAVEL_TIME : MTF_WAIT_TIME, true);
			timetabled = travel_field ? real_timetable_order->GetTimetabledTravel() : real_timetable_order->GetTimetabledWait();
		}
	} else if (timetabled == 0 && HasBit(v->vehicle_flags, VF_AUTOMATE_TIMETABLE)) {
		/* Add times for orders that are not yet timetabled, even while not autofilling */
		const int32_t new_time = travelling ? time_taken : time_loading;
		if (travel_field) {
			ChangeTimetable(v, v->cur_timetable_order_index, new_time, MTF_TRAVEL_TIME, true);
			timetabled = real_timetable_order->GetTimetabledTravel();
		} else {
			ChangeTimetable(v, v->cur_timetable_order_index, new_time, MTF_WAIT_TIME, true);
			timetabled = real_timetable_order->GetTimetabledWait();
		}
	}

	bool is_timetabled = travel_field ? real_timetable_order->IsTravelTimetabled() :
			real_timetable_order->IsWaitTimetabled();

	/* Vehicles will wait at stations if they arrive early even if they are not
	 * timetabled to wait there, so make sure the lateness counter is updated
	 * when this happens. */
	if (timetabled == 0 && !is_timetabled && (travelling || v->lateness_counter >= 0)) return;

	if (set_scheduled_dispatch) {
		// do nothing
	} else if (HasBit(v->vehicle_flags, VF_TIMETABLE_SEPARATION) && HasBit(v->vehicle_flags, VF_TIMETABLE_STARTED)) {
		v->current_order_time = time_taken;
		v->current_loading_time = time_loading;
		UpdateSeparationOrder(v);
		v->current_order_time = 0;
		v->current_loading_time = 0;
	} else {
		v->lateness_counter -= (timetabled - time_taken);
	}

	/* When we are more late than this timetabled bit takes we (somewhat expensively)
	 * check how many ticks the (fully filled) timetable has. If a timetable cycle is
	 * shorter than the amount of ticks we are late we reduce the lateness by the
	 * length of a full cycle till lateness is less than the length of a timetable
	 * cycle. When the timetable isn't fully filled the cycle will be INVALID_TICKS. */
	if (v->lateness_counter > (int)timetabled) {
		Ticks cycle = v->orders->GetTimetableTotalDuration();
		if (cycle != INVALID_TICKS && v->lateness_counter > cycle) {
			if (cycle == 0) {
				v->lateness_counter = 0;
			} else {
				v->lateness_counter %= cycle;
			}
		}
	}

	SetTimetableWindowsDirty(v);
}

void SetOrderFixedWaitTime(Vehicle *v, VehicleOrderID order_number, uint32_t wait_time, bool wait_timetabled, bool wait_fixed) {
	ChangeTimetable(v, order_number, wait_time, MTF_WAIT_TIME, wait_timetabled, true);
	ChangeTimetable(v, order_number, wait_fixed ? 1 : 0, MTF_SET_WAIT_FIXED, false, true);
}<|MERGE_RESOLUTION|>--- conflicted
+++ resolved
@@ -52,7 +52,7 @@
 			}
 			order->SetWaitTime(val);
 			order->SetWaitTimetabled(timetabled);
-			if (HasBit(v->vehicle_flags, VF_SCHEDULED_DISPATCH) && timetabled && order->IsScheduledDispatchOrder(true)) {
+			if (v->vehicle_flags.Test(VehicleFlag::ScheduledDispatch) && timetabled && order->IsScheduledDispatchOrder(true)) {
 				for (Vehicle *u = v->FirstShared(); u != nullptr; u = u->NextShared()) {
 					if (u->cur_implicit_order_index == order_number && order->IsBaseStationOrder() && u->last_station_visited == order->GetDestination()) {
 						u->lateness_counter += timetable_delta;
@@ -584,20 +584,20 @@
 		for (Vehicle *v2 = v->FirstShared(); v2 != nullptr; v2 = v2->NextShared()) {
 			if (automate) {
 				/* Automated timetable. Set flags and clear current times if also auto-separating. */
-				SetBit(v2->vehicle_flags, VF_AUTOMATE_TIMETABLE);
-				ClrBit(v2->vehicle_flags, VF_AUTOFILL_TIMETABLE);
-				ClrBit(v2->vehicle_flags, VF_AUTOFILL_PRES_WAIT_TIME);
-				if (HasBit(v2->vehicle_flags, VF_TIMETABLE_SEPARATION)) {
-					ClrBit(v2->vehicle_flags, VF_TIMETABLE_STARTED);
+				v2->vehicle_flags.Set(VehicleFlag::AutomateTimetable);
+				v2->vehicle_flags.Reset(VehicleFlag::AutomateTimetable);
+				v2->vehicle_flags.Reset(VehicleFlag::AutofillPreserveWaitTime);
+				if (v2->vehicle_flags.Test(VehicleFlag::TimetableSeparation)) {
+					v2->vehicle_flags.Reset(VehicleFlag::TimetableSeparation);
 					v2->timetable_start = StateTicks{0};
 					v2->lateness_counter = 0;
 				}
 				v2->ClearSeparation();
 			} else {
 				/* De-automate timetable. Clear flags. */
-				ClrBit(v2->vehicle_flags, VF_AUTOMATE_TIMETABLE);
-				ClrBit(v2->vehicle_flags, VF_AUTOFILL_TIMETABLE);
-				ClrBit(v2->vehicle_flags, VF_AUTOFILL_PRES_WAIT_TIME);
+				v2->vehicle_flags.Reset(VehicleFlag::AutomateTimetable);
+				v2->vehicle_flags.Reset(VehicleFlag::AutofillTimetable);
+				v2->vehicle_flags.Reset(VehicleFlag::AutofillPreserveWaitTime);
 				v2->ClearSeparation();
 			}
 		}
@@ -622,14 +622,14 @@
 	CommandCost ret = CheckOwnership(v->owner);
 	if (ret.Failed()) return ret;
 
-	if (separation && (HasBit(v->vehicle_flags, VF_SCHEDULED_DISPATCH) || v->HasUnbunchingOrder())) return CommandCost(STR_ERROR_SEPARATION_MUTUALLY_EXCLUSIVE);
+	if (separation && (v->vehicle_flags.Test(VehicleFlag::ScheduledDispatch) || v->HasUnbunchingOrder())) return CommandCost(STR_ERROR_SEPARATION_MUTUALLY_EXCLUSIVE);
 
 	if (flags.Test(DoCommandFlag::Execute)) {
 		for (Vehicle *v2 = v->FirstShared(); v2 != nullptr; v2 = v2->NextShared()) {
 			if (separation) {
-				SetBit(v2->vehicle_flags, VF_TIMETABLE_SEPARATION);
+				v2->vehicle_flags.Set(VehicleFlag::TimetableSeparation);
 			} else {
-				ClrBit(v2->vehicle_flags, VF_TIMETABLE_SEPARATION);
+				v2->vehicle_flags.Reset(VehicleFlag::TimetableSeparation);
 			}
 			v2->ClearSeparation();
 		}
@@ -661,7 +661,7 @@
 	std::vector<TimetableProgress> out;
 	if (v_start->GetNumOrders() == 0) return out;
 	for (const Vehicle *v = v_start->FirstShared(); v != nullptr; v = v->NextShared()) {
-		if (!HasBit(v->vehicle_flags, VF_SEPARATION_ACTIVE)) continue;
+		if (!v->vehicle_flags.Test(VehicleFlag::SeparationActive)) continue;
 		bool separation_valid = true;
 		const int n = v->cur_real_order_index;
 		int cumulative_ticks = 0;
@@ -710,7 +710,7 @@
 
 void UpdateSeparationOrder(Vehicle *v_start)
 {
-	SetBit(v_start->vehicle_flags, VF_SEPARATION_ACTIVE);
+	v_start->vehicle_flags.Set(VehicleFlag::SeparationActive);
 
 	std::vector<TimetableProgress> progress_array = PopulateSeparationState(v_start);
 	if (progress_array.size() < 2) return;
@@ -731,9 +731,9 @@
 		const TimetableProgress &info_ahead = progress_array[ahead_index];
 		v_ahead = Vehicle::Get(info_ahead.id);
 
-		if (HasBit(v->vehicle_flags, VF_TIMETABLE_STARTED) &&
-				HasBit(v_ahead->vehicle_flags, VF_TIMETABLE_STARTED) &&
-				HasBit(v_behind->vehicle_flags, VF_TIMETABLE_STARTED)) {
+		if (v->vehicle_flags.Test(VehicleFlag::TimetableSeparation) &&
+				v_ahead->vehicle_flags.Test(VehicleFlag::TimetableSeparation) &&
+				v_behind->vehicle_flags.Test(VehicleFlag::TimetableSeparation)) {
 			if (info_behind.IsValidForSeparation() && info.IsValidForSeparation() && info_ahead.IsValidForSeparation()) {
 				/*
 				 * The below is equivalent to:
@@ -869,7 +869,7 @@
 	bool set_scheduled_dispatch = false;
 
 	/* Start scheduled dispatch at first opportunity */
-	if (HasBit(v->vehicle_flags, VF_SCHEDULED_DISPATCH) && v->cur_implicit_order_index != INVALID_VEH_ORDER_ID) {
+	if (v->vehicle_flags.Test(VehicleFlag::ScheduledDispatch) && v->cur_implicit_order_index != INVALID_VEH_ORDER_ID) {
 		Order *real_implicit_order = v->GetOrder(v->cur_implicit_order_index);
 		if (real_implicit_order->IsScheduledDispatchOrder(true) && travelling) {
 			DispatchSchedule &ds = v->orders->GetDispatchScheduleByIndex(real_implicit_order->GetDispatchScheduleIndex());
@@ -884,8 +884,8 @@
 			std::tie(slot, slot_index) = GetScheduledDispatchTime(ds, _state_ticks + wait_offset);
 
 			if (slot != INVALID_STATE_TICKS) {
-				just_started = !HasBit(v->vehicle_flags, VF_TIMETABLE_STARTED);
-				SetBit(v->vehicle_flags, VF_TIMETABLE_STARTED);
+				just_started = !v->vehicle_flags.Test(VehicleFlag::TimetableSeparation);
+				v->vehicle_flags.Set(VehicleFlag::TimetableSeparation);
 				v->lateness_counter = (_state_ticks - slot + wait_offset).AsTicks();
 				ds.SetScheduledDispatchLastDispatch((slot - ds.GetScheduledDispatchStartTick()).AsTicks());
 				SetTimetableWindowsDirty(v, STWDF_SCHEDULED_DISPATCH);
@@ -896,12 +896,12 @@
 	}
 
 	/* Start automated timetables at first opportunity */
-	if (!HasBit(v->vehicle_flags, VF_TIMETABLE_STARTED) && HasBit(v->vehicle_flags, VF_AUTOMATE_TIMETABLE)) {
+	if (!v->vehicle_flags.Test(VehicleFlag::TimetableSeparation) && v->vehicle_flags.Test(VehicleFlag::AutomateTimetable)) {
 		v->ClearSeparation();
-		SetBit(v->vehicle_flags, VF_TIMETABLE_STARTED);
+		v->vehicle_flags.Set(VehicleFlag::TimetableSeparation);
 		/* If the lateness is set by scheduled dispatch above, do not reset */
-		if (!HasBit(v->vehicle_flags, VF_SCHEDULED_DISPATCH)) v->lateness_counter = 0;
-		if (HasBit(v->vehicle_flags, VF_TIMETABLE_SEPARATION)) UpdateSeparationOrder(v);
+		if (!v->vehicle_flags.Test(VehicleFlag::ScheduledDispatch)) v->lateness_counter = 0;
+		if (v->vehicle_flags.Test(VehicleFlag::TimetableSeparation)) UpdateSeparationOrder(v);
 		SetTimetableWindowsDirty(v);
 		return;
 	}
@@ -912,11 +912,7 @@
 		 * the vehicle last arrived at the first destination, update it to the
 		 * current time. Otherwise set the late counter appropriately to when
 		 * the vehicle should have arrived. */
-<<<<<<< HEAD
-		if (!set_scheduled_dispatch) just_started = !HasBit(v->vehicle_flags, VF_TIMETABLE_STARTED);
-=======
-		just_started = !v->vehicle_flags.Test(VehicleFlag::TimetableStarted);
->>>>>>> a87b8043
+		if (!set_scheduled_dispatch) just_started = !v->vehicle_flags.Test(VehicleFlag::TimetableStarted);
 
 		if (v->timetable_start != 0) {
 			v->lateness_counter = (_state_ticks - v->timetable_start).AsTicks();
@@ -927,21 +923,13 @@
 		SetWindowDirty(WC_VEHICLE_TIMETABLE, v->index);
 	}
 
-<<<<<<< HEAD
-	if (!HasBit(v->vehicle_flags, VF_TIMETABLE_STARTED)) return;
+	if (!v->vehicle_flags.Test(VehicleFlag::TimetableStarted)) return;
 	if (real_timetable_order == nullptr) return;
 
-	bool autofilling = HasBit(v->vehicle_flags, VF_AUTOFILL_TIMETABLE);
+	bool autofilling = v->vehicle_flags.Test(VehicleFlag::AutofillTimetable);
 	bool is_conditional = real_timetable_order->IsType(OT_CONDITIONAL);
 	bool remeasure_wait_time = !is_conditional && (!real_timetable_order->IsWaitTimetabled() ||
-			(autofilling && !HasBit(v->vehicle_flags, VF_AUTOFILL_PRES_WAIT_TIME)));
-=======
-	if (!v->vehicle_flags.Test(VehicleFlag::TimetableStarted)) return;
-
-	bool autofilling = v->vehicle_flags.Test(VehicleFlag::AutofillTimetable);
-	bool remeasure_wait_time = !real_current_order->IsWaitTimetabled() ||
-			(autofilling && !v->vehicle_flags.Test(VehicleFlag::AutofillPreserveWaitTime));
->>>>>>> a87b8043
+			(autofilling && !v->vehicle_flags.Test(VehicleFlag::AutofillPreserveWaitTime)));
 
 	if (travelling && remeasure_wait_time) {
 		/* We just finished travelling and want to remeasure the loading time,
@@ -1009,7 +997,7 @@
 			real_timetable_order->GetTimetabledWait();
 
 	/* Update the timetable to gradually shift order times towards the actual travel times. */
-	if (timetabled != 0 && HasBit(v->vehicle_flags, VF_AUTOMATE_TIMETABLE)) {
+	if (timetabled != 0 && v->vehicle_flags.Test(VehicleFlag::AutomateTimetable)) {
 		int32_t new_time;
 		if (travelling) {
 			new_time = time_taken;
@@ -1017,10 +1005,10 @@
 				/* Possible jam, clear time and restart timetable for all vehicles.
 				 * Otherwise we risk trains blocking 1-lane stations for long times. */
 				ChangeTimetable(v, v->cur_timetable_order_index, 0, travel_field ? MTF_TRAVEL_TIME : MTF_WAIT_TIME, false);
-				if (!HasBit(v->vehicle_flags, VF_SCHEDULED_DISPATCH)) {
+				if (!v->vehicle_flags.Test(VehicleFlag::ScheduledDispatch)) {
 					for (Vehicle *v2 = v->FirstShared(); v2 != nullptr; v2 = v2->NextShared()) {
-						/* Clear VF_TIMETABLE_STARTED but do not call ClearSeparation */
-						ClrBit(v2->vehicle_flags, VF_TIMETABLE_STARTED);
+						/* Clear VehicleFlag::TimetableSeparation but do not call ClearSeparation */
+						v2->vehicle_flags.Reset(VehicleFlag::TimetableSeparation);
 						v2->lateness_counter = 0;
 					}
 				}
@@ -1053,7 +1041,7 @@
 			ChangeTimetable(v, v->cur_timetable_order_index, new_time, travel_field ? MTF_TRAVEL_TIME : MTF_WAIT_TIME, true);
 			timetabled = travel_field ? real_timetable_order->GetTimetabledTravel() : real_timetable_order->GetTimetabledWait();
 		}
-	} else if (timetabled == 0 && HasBit(v->vehicle_flags, VF_AUTOMATE_TIMETABLE)) {
+	} else if (timetabled == 0 && v->vehicle_flags.Test(VehicleFlag::AutomateTimetable)) {
 		/* Add times for orders that are not yet timetabled, even while not autofilling */
 		const int32_t new_time = travelling ? time_taken : time_loading;
 		if (travel_field) {
@@ -1075,7 +1063,7 @@
 
 	if (set_scheduled_dispatch) {
 		// do nothing
-	} else if (HasBit(v->vehicle_flags, VF_TIMETABLE_SEPARATION) && HasBit(v->vehicle_flags, VF_TIMETABLE_STARTED)) {
+	} else if (v->vehicle_flags.Test(VehicleFlag::TimetableSeparation) && v->vehicle_flags.Test(VehicleFlag::TimetableSeparation)) {
 		v->current_order_time = time_taken;
 		v->current_loading_time = time_loading;
 		UpdateSeparationOrder(v);
