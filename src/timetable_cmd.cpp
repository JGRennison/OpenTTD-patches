/*
 * This file is part of OpenTTD.
 * OpenTTD is free software; you can redistribute it and/or modify it under the terms of the GNU General Public License as published by the Free Software Foundation, version 2.
 * OpenTTD is distributed in the hope that it will be useful, but WITHOUT ANY WARRANTY; without even the implied warranty of MERCHANTABILITY or FITNESS FOR A PARTICULAR PURPOSE.
 * See the GNU General Public License for more details. You should have received a copy of the GNU General Public License along with OpenTTD. If not, see <http://www.gnu.org/licenses/>.
 */

/** @file timetable_cmd.cpp Commands related to time tabling. */

#include "stdafx.h"
#include "command_func.h"
#include "company_func.h"
#include "date_func.h"
#include "date_type.h"
#include "window_func.h"
#include "vehicle_base.h"
#include "settings_type.h"
#include "cmd_helper.h"
#include "company_base.h"
#include "settings_type.h"
#include "scope.h"

#include "table/strings.h"

#include "safeguards.h"

/**
 * Change/update a particular timetable entry.
 * @param v            The vehicle to change the timetable of.
 * @param order_number The index of the timetable in the order list.
 * @param val          The new data of the timetable entry.
 * @param mtf          Which part of the timetable entry to change.
 * @param timetabled   If the new value is explicitly timetabled.
 * @param ignore_lock  If the change should be applied even if the value is locked.
 */
static void ChangeTimetable(Vehicle *v, VehicleOrderID order_number, uint32 val, ModifyTimetableFlags mtf, bool timetabled, bool ignore_lock = false)
{
	Order *order = v->GetOrder(order_number);
	assert(order != nullptr);
	if (order->HasNoTimetableTimes()) return;

	int total_delta = 0;
	int timetable_delta = 0;

	switch (mtf) {
		case MTF_WAIT_TIME:
			if (!ignore_lock && order->IsWaitFixed()) return;
			if (!order->IsType(OT_CONDITIONAL)) {
				total_delta = val - order->GetWaitTime();
				timetable_delta = (timetabled ? val : 0) - order->GetTimetabledWait();
			}
			order->SetWaitTime(val);
			order->SetWaitTimetabled(timetabled);
			if (HasBit(v->vehicle_flags, VF_SCHEDULED_DISPATCH) && timetabled && order->IsScheduledDispatchOrder(true)) {
				for (Vehicle *u = v->FirstShared(); u != nullptr; u = u->NextShared()) {
					if (u->cur_implicit_order_index == order_number && order->IsBaseStationOrder() && u->last_station_visited == order->GetDestination()) {
						u->lateness_counter += timetable_delta;
					}
				}
			}
			break;

		case MTF_TRAVEL_TIME:
			if (!ignore_lock && order->IsTravelFixed()) return;
			if (!order->IsType(OT_CONDITIONAL)) {
				total_delta = val - order->GetTravelTime();
				timetable_delta = (timetabled ? val : 0) - order->GetTimetabledTravel();
			}
			if (order->IsType(OT_CONDITIONAL)) assert_msg(val == order->GetTravelTime(), "%u == %u", val, order->GetTravelTime());
			order->SetTravelTime(val);
			order->SetTravelTimetabled(timetabled);
			break;

		case MTF_TRAVEL_SPEED:
			order->SetMaxSpeed(val);
			break;

		case MTF_SET_WAIT_FIXED:
			order->SetWaitFixed(val != 0);
			break;

		case MTF_SET_TRAVEL_FIXED:
			order->SetTravelFixed(val != 0);
			break;

		case MTF_SET_LEAVE_TYPE:
			order->SetLeaveType((OrderLeaveType)val);
			break;

		case MTF_ASSIGN_SCHEDULE:
			if ((int)val >= 0) {
				for (int n = 0; n < v->GetNumOrders(); n++) {
					Order *o = v->GetOrder(n);
					if (o->GetDispatchScheduleIndex() == (int)val) {
						o->SetDispatchScheduleIndex(-1);
					}
				}
			}
			order->SetDispatchScheduleIndex((int)val);
			break;

		default:
			NOT_REACHED();
	}
	v->orders->UpdateTotalDuration(total_delta);
	v->orders->UpdateTimetableDuration(timetable_delta);

	SetTimetableWindowsDirty(v, (mtf == MTF_ASSIGN_SCHEDULE) ? STWDF_SCHEDULED_DISPATCH : STWDF_NONE);

	for (v = v->FirstShared(); v != nullptr; v = v->NextShared()) {
		if (v->cur_real_order_index == order_number && v->current_order.Equals(*order)) {
			switch (mtf) {
				case MTF_WAIT_TIME:
					v->current_order.SetWaitTime(val);
					v->current_order.SetWaitTimetabled(timetabled);
					break;

				case MTF_TRAVEL_TIME:
					v->current_order.SetTravelTime(val);
					v->current_order.SetTravelTimetabled(timetabled);
					break;

				case MTF_TRAVEL_SPEED:
					v->current_order.SetMaxSpeed(val);
					break;

				case MTF_SET_WAIT_FIXED:
					v->current_order.SetWaitFixed(val != 0);
					break;

				case MTF_SET_TRAVEL_FIXED:
					v->current_order.SetTravelFixed(val != 0);
					break;

				case MTF_SET_LEAVE_TYPE:
					v->current_order.SetLeaveType((OrderLeaveType)val);
					break;

				case MTF_ASSIGN_SCHEDULE:
					v->current_order.SetDispatchScheduleIndex((int)val);
					break;

				default:
					NOT_REACHED();
			}
		}
	}
}

/**
 * Change timetable data of an order.
 * @param tile Not used.
 * @param flags Operation to perform.
 * @param p1 Various bitstuffed elements
 * - p1 = (bit  0-19) - Vehicle with the orders to change.
 * - p1 = (bit 20-27) - unused
 * - p1 = (bit 28-30) - Timetable data to change (@see ModifyTimetableFlags)
 * - p1 = (bit    31) - 0 to set timetable wait/travel time, 1 to clear it
 * @param p2 The amount of time to wait.
 * - p2 =             - The data to modify as specified by p1 bits 28-30.
 *                      0 to clear times, UINT16_MAX to clear speed limit.
 * @param p3 various bitstuffed elements
 *  - p3 = (bit 0 - 15) - the selected order (if any). If the last order is given,
 *                        the order will be inserted before that one
 * @param text unused
 * @return the cost of this operation or an error
 */
CommandCost CmdChangeTimetable(TileIndex tile, DoCommandFlag flags, uint32 p1, uint32 p2, uint64 p3, const char *text, const CommandAuxiliaryBase *aux_data)
{
	VehicleID veh = GB(p1, 0, 20);

	Vehicle *v = Vehicle::GetIfValid(veh);
	if (v == nullptr || !v->IsPrimaryVehicle()) return CMD_ERROR;

	CommandCost ret = CheckOwnership(v->owner);
	if (ret.Failed()) return ret;

	VehicleOrderID order_number = GB(p3,  0, 16);
	Order *order = v->GetOrder(order_number);
	if (order == nullptr || order->IsType(OT_IMPLICIT) || order->HasNoTimetableTimes()) return CMD_ERROR;

	ModifyTimetableFlags mtf = Extract<ModifyTimetableFlags, 28, 3>(p1);
	if (mtf >= MTF_END) return CMD_ERROR;

	bool clear_field = GB(p1, 31, 1) == 1;

	TimetableTicks wait_time   = order->GetWaitTime();
	TimetableTicks travel_time = order->GetTravelTime();
	int max_speed   = order->GetMaxSpeed();
	bool wait_fixed = order->IsWaitFixed();
	bool travel_fixed = order->IsTravelFixed();
	OrderLeaveType leave_type = order->GetLeaveType();
	int dispatch_index = order->GetDispatchScheduleIndex();
	switch (mtf) {
		case MTF_WAIT_TIME:
			wait_time = p2;
			if (clear_field && wait_time != 0) return CMD_ERROR;
			break;

		case MTF_TRAVEL_TIME:
			travel_time = p2;
			if (clear_field && travel_time != 0) return CMD_ERROR;
			break;

		case MTF_TRAVEL_SPEED:
			max_speed = GB(p2, 0, 16);
			if (max_speed == 0) max_speed = UINT16_MAX; // Disable speed limit.
			break;

		case MTF_SET_WAIT_FIXED:
			wait_fixed = p2 != 0;
			break;

		case MTF_SET_TRAVEL_FIXED:
			travel_fixed = p2 != 0;
			break;

		case MTF_SET_LEAVE_TYPE:
			leave_type = (OrderLeaveType)p2;
			if (leave_type >= OLT_END) return CMD_ERROR;
			break;

		case MTF_ASSIGN_SCHEDULE:
			dispatch_index = (int)p2;
			if (dispatch_index < -1 || dispatch_index >= (int)v->orders->GetScheduledDispatchScheduleCount()) return CMD_ERROR;
			break;

		default:
			NOT_REACHED();
	}

	if (wait_time != order->GetWaitTime() || leave_type != order->GetLeaveType()) {
		switch (order->GetType()) {
			case OT_GOTO_STATION:
				if (order->GetNonStopType() & ONSF_NO_STOP_AT_DESTINATION_STATION) {
					if (mtf == MTF_WAIT_TIME && clear_field) break;
					return_cmd_error(STR_ERROR_TIMETABLE_NOT_STOPPING_HERE);
				}
				break;

			case OT_GOTO_DEPOT:
			case OT_GOTO_WAYPOINT:
				break;

			case OT_CONDITIONAL:
				break;

			default: return_cmd_error(STR_ERROR_TIMETABLE_ONLY_WAIT_AT_STATIONS);
		}
	}

	if (dispatch_index != order->GetDispatchScheduleIndex()) {
		switch (order->GetType()) {
			case OT_GOTO_STATION:
				if (order->GetNonStopType() & ONSF_NO_STOP_AT_DESTINATION_STATION) {
					if (mtf == MTF_ASSIGN_SCHEDULE && dispatch_index == -1) break;
					return_cmd_error(STR_ERROR_TIMETABLE_NOT_STOPPING_HERE);
				}
				break;

			case OT_GOTO_DEPOT:
			case OT_GOTO_WAYPOINT:
				break;

			default: return_cmd_error(STR_ERROR_TIMETABLE_ONLY_WAIT_AT_STATIONS);
		}
	}

	if (travel_time != order->GetTravelTime() && order->IsType(OT_CONDITIONAL)) return CMD_ERROR;
	if (travel_fixed != order->IsTravelFixed() && order->IsType(OT_CONDITIONAL)) return CMD_ERROR;
	if (max_speed != order->GetMaxSpeed() && (order->IsType(OT_CONDITIONAL) || v->type == VEH_AIRCRAFT)) return CMD_ERROR;
	if (leave_type != order->GetLeaveType() && order->IsType(OT_CONDITIONAL)) return CMD_ERROR;

	if (flags & DC_EXEC) {
		switch (mtf) {
			case MTF_WAIT_TIME:
				/* Set time if changing the value or confirming an estimated time as timetabled. */
				if (wait_time != order->GetWaitTime() || (clear_field == order->IsWaitTimetabled())) {
					ChangeTimetable(v, order_number, wait_time, MTF_WAIT_TIME, !clear_field, true);
				}
				break;

			case MTF_TRAVEL_TIME:
				/* Set time if changing the value or confirming an estimated time as timetabled. */
				if (travel_time != order->GetTravelTime() || (clear_field == order->IsTravelTimetabled())) {
					ChangeTimetable(v, order_number, travel_time, MTF_TRAVEL_TIME, !clear_field, true);
				}
				break;

			case MTF_TRAVEL_SPEED:
				if (max_speed != order->GetMaxSpeed()) {
					ChangeTimetable(v, order_number, max_speed, MTF_TRAVEL_SPEED, max_speed != UINT16_MAX, true);
				}
				break;

			case MTF_SET_WAIT_FIXED:
				if (wait_fixed != order->IsWaitFixed()) {
					ChangeTimetable(v, order_number, wait_fixed ? 1 : 0, MTF_SET_WAIT_FIXED, false, true);
				}
				break;

			case MTF_SET_TRAVEL_FIXED:
				if (travel_fixed != order->IsTravelFixed()) {
					ChangeTimetable(v, order_number, travel_fixed ? 1 : 0, MTF_SET_TRAVEL_FIXED, false, true);
				}
				break;

			case MTF_SET_LEAVE_TYPE:
				if (leave_type != order->GetLeaveType()) {
					ChangeTimetable(v, order_number, leave_type, MTF_SET_LEAVE_TYPE, true);
				}
				break;

			case MTF_ASSIGN_SCHEDULE:
				if (dispatch_index != order->GetDispatchScheduleIndex()) {
					ChangeTimetable(v, order_number, dispatch_index, MTF_ASSIGN_SCHEDULE, true);
				}
				break;

			default:
				break;
		}
	}

	return CommandCost();
}

/**
 * Change timetable data of all orders of a vehicle.
 * @param tile Not used.
 * @param flags Operation to perform.
 * @param p1 Various bitstuffed elements
 * - p1 = (bit  0-19) - Vehicle with the orders to change.
 * - p1 = (bit 20-27) - unused
 * - p1 = (bit 28-30) - Timetable data to change (@see ModifyTimetableFlags)
 * - p1 = (bit    31) - 0 to set timetable wait/travel time, 1 to clear it
 * @param p2 The amount of time to wait.
 * - p2 = (bit  0-15) - The data to modify as specified by p1 bits 28-29.
 *                      0 to clear times, UINT16_MAX to clear speed limit.
 * @param text unused
 * @return the cost of this operation or an error
 */
CommandCost CmdBulkChangeTimetable(TileIndex tile, DoCommandFlag flags, uint32 p1, uint32 p2, const char *text)
{
	VehicleID veh = GB(p1, 0, 20);

	Vehicle *v = Vehicle::GetIfValid(veh);
	if (v == nullptr || !v->IsPrimaryVehicle()) return CMD_ERROR;

	CommandCost ret = CheckOwnership(v->owner);
	if (ret.Failed()) return ret;

	ModifyTimetableFlags mtf = Extract<ModifyTimetableFlags, 28, 3>(p1);
	if (mtf >= MTF_END) return CMD_ERROR;

	if (v->GetNumOrders() == 0) return CMD_ERROR;

	if (flags & DC_EXEC) {
		for (VehicleOrderID order_number = 0; order_number < v->GetNumOrders(); order_number++) {
			Order *order = v->GetOrder(order_number);
			if (order == nullptr || order->IsType(OT_IMPLICIT)) continue;

			// Exclude waypoints from set all wait times command
			if (Extract<ModifyTimetableFlags, 28, 3>(p1) == MTF_WAIT_TIME && GB(p1, 31, 1) == 0 && order->IsType(OT_GOTO_WAYPOINT)) continue;

			DoCommandEx(tile, p1, p2, order_number, flags, CMD_CHANGE_TIMETABLE);
		}
	}

	return CommandCost();
}

/**
 * Clear the lateness counter to make the vehicle on time.
 * @param tile Not used.
 * @param flags Operation to perform.
 * @param p1 Various bitstuffed elements
 * - p1 = (bit  0-19) - Vehicle with the orders to change.
 * - p1 = (bit  20)   - Apply to all vehicles in group.
 * @param p2 unused
 * @param text unused
 * @return the cost of this operation or an error
 */
CommandCost CmdSetVehicleOnTime(TileIndex tile, DoCommandFlag flags, uint32 p1, uint32 p2, const char *text)
{
	VehicleID veh = GB(p1, 0, 20);
	bool apply_to_group = HasBit(p1, 20);

	Vehicle *v = Vehicle::GetIfValid(veh);
	if (v == nullptr || !v->IsPrimaryVehicle() || v->orders == nullptr) return CMD_ERROR;

	/* A vehicle can't be late if its timetable hasn't started.
	 * If we're setting all vehicles in the group, we handle that below. */
	if (!apply_to_group && !HasBit(v->vehicle_flags, VF_TIMETABLE_STARTED)) return CommandCost(STR_ERROR_TIMETABLE_NOT_STARTED);

	CommandCost ret = CheckOwnership(v->owner);
	if (ret.Failed()) return ret;

	if (flags & DC_EXEC) {
		if (apply_to_group) {
			int32 most_late = 0;
			for (Vehicle *u = v->FirstShared(); u != nullptr; u = u->NextShared()) {
				/* A vehicle can't be late if its timetable hasn't started. */
				if (!HasBit(v->vehicle_flags, VF_TIMETABLE_STARTED)) continue;

				if (u->lateness_counter > most_late) {
					most_late = u->lateness_counter;
				}
			}
			if (most_late > 0) {
				for (Vehicle *u = v->FirstShared(); u != nullptr; u = u->NextShared()) {
					/* A vehicle can't be late if its timetable hasn't started. */
					if (!HasBit(v->vehicle_flags, VF_TIMETABLE_STARTED)) continue;

					u->lateness_counter -= most_late;
					SetWindowDirty(WC_VEHICLE_TIMETABLE, u->index);
				}
			}
		} else {
			v->lateness_counter = 0;
			SetWindowDirty(WC_VEHICLE_TIMETABLE, v->index);
		}
	}

	return CommandCost();
}

/**
 * Order vehicles based on their timetable. The vehicles will be sorted in order
 * they would reach the first station.
 *
 * @param a First Vehicle pointer.
 * @param b Second Vehicle pointer.
 * @return Comparison value.
 */
static bool VehicleTimetableSorter(Vehicle * const &a, Vehicle * const &b)
{
	VehicleOrderID a_order = a->cur_real_order_index;
	VehicleOrderID b_order = b->cur_real_order_index;
	int j = (int)b_order - (int)a_order;

	/* Are we currently at an ordered station (un)loading? */
	bool a_load = (a->current_order.IsType(OT_LOADING) && a->current_order.GetNonStopType() != ONSF_STOP_EVERYWHERE) || a->current_order.IsType(OT_LOADING_ADVANCE);
	bool b_load = (b->current_order.IsType(OT_LOADING) && b->current_order.GetNonStopType() != ONSF_STOP_EVERYWHERE) || b->current_order.IsType(OT_LOADING_ADVANCE);

	/* If the current order is not loading at the ordered station, decrease the order index by one since we have
	 * not yet arrived at the station (and thus the timetable entry; still in the travelling of the previous one).
	 * Since the ?_order variables are unsigned the -1 will flow under and place the vehicles going to order #0 at
	 * the begin of the list with vehicles arriving at #0. */
	if (!a_load) a_order--;
	if (!b_load) b_order--;

	/* First check the order index that accounted for loading, then just the raw one. */
	int i = (int)b_order - (int)a_order;
	if (i != 0) return i < 0;
	if (j != 0) return j < 0;

	/* Look at the time we spent in this order; the higher, the closer to its destination. */
	i = b->current_order_time - a->current_order_time;
	if (i != 0) return i < 0;

	/* If all else is equal, use some unique index to sort it the same way. */
	int k = b->unitnumber - a->unitnumber;
	if (k != 0) return k < 0;

	return b->index < a->index;
}

/**
 * Set the start date of the timetable.
 * @param tile Not used.
 * @param flags Operation to perform.
 * @param p1 Various bitstuffed elements
 * - p1 = (bit 0-19) - Vehicle ID.
 * - p1 = (bit 20)   - Set to 1 to set timetable start for all vehicles sharing this order
 * - p1 = (bit 21-31)- Timetable start date: sub-ticks
 * @param p2 The timetable start date.
 * @param text Not used.
 * @return The error or cost of the operation.
 */
CommandCost CmdSetTimetableStart(TileIndex tile, DoCommandFlag flags, uint32 p1, uint32 p2, const char *text)
{
	bool timetable_all = HasBit(p1, 20);
	Vehicle *v = Vehicle::GetIfValid(GB(p1, 0, 20));
	uint16 sub_ticks = GB(p1, 21, 11);
	if (v == nullptr || !v->IsPrimaryVehicle() || v->orders == nullptr) return CMD_ERROR;

	CommandCost ret = CheckOwnership(v->owner);
	if (ret.Failed()) return ret;

	if (timetable_all && !v->orders->IsCompleteTimetable()) return CommandCost(STR_ERROR_TIMETABLE_INCOMPLETE);

	const DateTicksScaled now = _scaled_date_ticks;
	DateTicksScaled start_date_scaled = DateTicksToScaledDateTicks(_date * DAY_TICKS + _date_fract + (int32)p2) + sub_ticks;

	if (flags & DC_EXEC) {
		std::vector<Vehicle *> vehs;

		if (timetable_all) {
			for (Vehicle *w = v->orders->GetFirstSharedVehicle(); w != nullptr; w = w->NextShared()) {
				vehs.push_back(w);
			}
			SetTimetableWindowsDirty(v);
		} else {
			vehs.push_back(v);
			SetWindowDirty(WC_VEHICLE_TIMETABLE, v->index);
		}

		int total_duration = v->orders->GetTimetableTotalDuration();
		int num_vehs = (uint)vehs.size();

		if (num_vehs >= 2) {
			std::sort(vehs.begin(), vehs.end(), &VehicleTimetableSorter);
		}

		int idx = 0;

		for (Vehicle *w : vehs) {
			w->lateness_counter = 0;
			ClrBit(w->vehicle_flags, VF_TIMETABLE_STARTED);
			/* Do multiplication, then division to reduce rounding errors. */
			DateTicksScaled tt_start = start_date_scaled + ((idx * total_duration) / num_vehs);
			if (tt_start < now && idx < 0) {
				tt_start += total_duration;
			}
			std::tie(w->timetable_start, w->timetable_start_subticks) = ScaledDateTicksToDateTicksAndSubTicks(tt_start);
			++idx;
		}

	}

	return CommandCost();
}


/**
 * Start or stop filling the timetable automatically from the time the vehicle
 * actually takes to complete it. When starting to autofill the current times
 * are cleared and the timetable will start again from scratch.
 * @param tile Not used.
 * @param flags Operation to perform.
 * @param p1 Vehicle index.
 * @param p2 Various bitstuffed elements
 * - p2 = (bit 0) - Set to 1 to enable, 0 to disable autofill.
 * - p2 = (bit 1) - Set to 1 to preserve waiting times in non-destructive mode
 * @param text unused
 * @return the cost of this operation or an error
 */
CommandCost CmdAutofillTimetable(TileIndex tile, DoCommandFlag flags, uint32 p1, uint32 p2, const char *text)
{
	VehicleID veh = GB(p1, 0, 20);

	Vehicle *v = Vehicle::GetIfValid(veh);
	if (v == nullptr || !v->IsPrimaryVehicle() || v->orders == nullptr) return CMD_ERROR;

	CommandCost ret = CheckOwnership(v->owner);
	if (ret.Failed()) return ret;

	if (flags & DC_EXEC) {
		if (HasBit(p2, 0)) {
			/* Start autofilling the timetable, which clears the
			 * "timetable has started" bit. Times are not cleared anymore, but are
			 * overwritten when the order is reached now. */
			SetBit(v->vehicle_flags, VF_AUTOFILL_TIMETABLE);
			ClrBit(v->vehicle_flags, VF_TIMETABLE_STARTED);

			/* Overwrite waiting times only if they got longer */
			if (HasBit(p2, 1)) SetBit(v->vehicle_flags, VF_AUTOFILL_PRES_WAIT_TIME);

			v->timetable_start = 0;
			v->timetable_start_subticks = 0;
			v->lateness_counter = 0;
		} else {
			ClrBit(v->vehicle_flags, VF_AUTOFILL_TIMETABLE);
			ClrBit(v->vehicle_flags, VF_AUTOFILL_PRES_WAIT_TIME);
		}

		for (Vehicle *v2 = v->FirstShared(); v2 != nullptr; v2 = v2->NextShared()) {
			if (v2 != v) {
				/* Stop autofilling; only one vehicle at a time can perform autofill */
				ClrBit(v2->vehicle_flags, VF_AUTOFILL_TIMETABLE);
				ClrBit(v2->vehicle_flags, VF_AUTOFILL_PRES_WAIT_TIME);
			}
		}
		SetTimetableWindowsDirty(v);
	}

	return CommandCost();
}

/**
* Start or stop automatic management of timetables.
 * @param tile Not used.
 * @param flags Operation to perform.
 * @param p1 Vehicle index.
 * @param p2 Various bitstuffed elements
 * - p2 = (bit 0) - Set to 1 to enable, 0 to disable automation.
 * @param text unused
 * @return the cost of this operation or an error
 */

CommandCost CmdAutomateTimetable(TileIndex index, DoCommandFlag flags, uint32 p1, uint32 p2, const char *text)
{
	VehicleID veh = GB(p1, 0, 20);

	Vehicle *v = Vehicle::GetIfValid(veh);
	if (v == nullptr || !v->IsPrimaryVehicle()) return CMD_ERROR;

	CommandCost ret = CheckOwnership(v->owner);
	if (ret.Failed()) return ret;

	if (flags & DC_EXEC) {
		for (Vehicle *v2 = v->FirstShared(); v2 != nullptr; v2 = v2->NextShared()) {
			if (HasBit(p2, 0)) {
				/* Automated timetable. Set flags and clear current times. */
				SetBit(v2->vehicle_flags, VF_AUTOMATE_TIMETABLE);
				ClrBit(v2->vehicle_flags, VF_AUTOFILL_TIMETABLE);
				ClrBit(v2->vehicle_flags, VF_AUTOFILL_PRES_WAIT_TIME);
				ClrBit(v2->vehicle_flags, VF_TIMETABLE_STARTED);
				v2->timetable_start = 0;
				v2->timetable_start_subticks = 0;
				v2->lateness_counter = 0;
				v2->current_loading_time = 0;
				v2->ClearSeparation();
			} else {
				/* De-automate timetable. Clear flags. */
				ClrBit(v2->vehicle_flags, VF_AUTOMATE_TIMETABLE);
				ClrBit(v2->vehicle_flags, VF_AUTOFILL_TIMETABLE);
				ClrBit(v2->vehicle_flags, VF_AUTOFILL_PRES_WAIT_TIME);
				v2->ClearSeparation();
			}
		}
		SetTimetableWindowsDirty(v);
	}

	return CommandCost();
}

/**
 * Enable or disable auto timetable separation
 * @param tile Not used.
 * @param flags Operation to perform.
 * @param p1 Vehicle index.
 * @param p2 Various bitstuffed elements
 * - p2 = (bit 0) - Set to 1 to enable, 0 to disable auto separatiom.
 * @param text unused
 * @return the cost of this operation or an error
 */
CommandCost CmdTimetableSeparation(TileIndex tile, DoCommandFlag flags, uint32 p1, uint32 p2, const char *text)
{
	VehicleID veh = GB(p1, 0, 20);

	Vehicle *v = Vehicle::GetIfValid(veh);
	if (v == nullptr || !v->IsPrimaryVehicle()) return CMD_ERROR;

	CommandCost ret = CheckOwnership(v->owner);
	if (ret.Failed()) return ret;

	if (flags & DC_EXEC) {
		for (Vehicle *v2 = v->FirstShared(); v2 != nullptr; v2 = v2->NextShared()) {
			if (HasBit(p2, 0)) {
				SetBit(v2->vehicle_flags, VF_TIMETABLE_SEPARATION);
			} else {
				ClrBit(v2->vehicle_flags, VF_TIMETABLE_SEPARATION);
			}
			v2->ClearSeparation();
		}
		SetTimetableWindowsDirty(v, STWDF_SCHEDULED_DISPATCH);
	}

	return CommandCost();
}

static inline bool IsOrderUsableForSeparation(const Order *order)
{
	if (order->HasNoTimetableTimes()) return true;

	if (order->GetWaitTime() == 0 && order->IsType(OT_GOTO_STATION) && !(order->GetNonStopType() & ONSF_NO_STOP_AT_DESTINATION_STATION)) {
		// non-station orders are permitted to have 0 wait times
		return false;
	}

	if (order->GetTravelTime() == 0 && !order->IsTravelTimetabled()) {
		// 0 travel times are permitted, if explicitly timetabled
		return false;
	}

	return true;
}

std::vector<TimetableProgress> PopulateSeparationState(const Vehicle *v_start)
{
	std::vector<TimetableProgress> out;
	if (v_start->GetNumOrders() == 0) return out;
	for (const Vehicle *v = v_start->FirstShared(); v != nullptr; v = v->NextShared()) {
		if (!HasBit(v->vehicle_flags, VF_SEPARATION_ACTIVE)) continue;
		bool separation_valid = true;
		const int n = v->cur_real_order_index;
		int cumulative_ticks = 0;
		bool vehicle_ok = true;
		int order_count = n * 2;
		for (int i = 0; i < n; i++) {
			const Order *order = v->GetOrder(i);
			if (order->IsType(OT_CONDITIONAL)) {
				vehicle_ok = false;
				break;
			}
			if (!IsOrderUsableForSeparation(order)) separation_valid = false;
			cumulative_ticks += order->GetTravelTime() + order->GetWaitTime();
		}
		if (!vehicle_ok) continue;

		const Order *order = v->GetOrder(n);
		if (order->IsType(OT_CONDITIONAL)) continue;
		if (!IsOrderUsableForSeparation(order)) separation_valid = false;
		if (order->IsType(OT_GOTO_DEPOT) && (order->GetDepotOrderType() & ODTFB_SERVICE || order->GetDepotActionType() & ODATFB_HALT)) {
			// Do not try to separate vehicles on depot service or halt orders
			separation_valid = false;
		}
		if (order->IsType(OT_RELEASE_SLOT) || order->IsType(OT_COUNTER) || order->IsType(OT_DUMMY) || order->IsType(OT_LABEL)) {
			// Do not try to separate vehicles on release slot, change counter, or invalid orders
			separation_valid = false;
		}
		int order_ticks;
		if (order->GetType() == OT_GOTO_STATION && (v->current_order.IsType(OT_LOADING) || v->current_order.IsType(OT_LOADING_ADVANCE)) &&
				v->last_station_visited == order->GetDestination()) {
			order_count++;
			order_ticks = order->GetTravelTime() + v->current_loading_time;
			cumulative_ticks += order->GetTravelTime() + std::min(v->current_loading_time, order->GetWaitTime());
		} else {
			order_ticks = v->current_order_time;
			cumulative_ticks += std::min(v->current_order_time, order->GetTravelTime());
		}

		out.push_back({ v->index, order_count, order_ticks, separation_valid ? cumulative_ticks : -1 });
	}

	std::sort(out.begin(), out.end());

	return out;
}

void UpdateSeparationOrder(Vehicle *v_start)
{
	SetBit(v_start->vehicle_flags, VF_SEPARATION_ACTIVE);

	std::vector<TimetableProgress> progress_array = PopulateSeparationState(v_start);
	if (progress_array.size() < 2) return;

	const uint duration = v_start->orders->GetTotalDuration();
	Vehicle *v = Vehicle::Get(progress_array.back().id);
	Vehicle *v_ahead = Vehicle::Get(progress_array.front().id);
	uint behind_index = (uint)progress_array.size() - 1;
	for (uint i = 0; i < progress_array.size(); i++) {
		const TimetableProgress &info_behind = progress_array[behind_index];
		behind_index = i;
		Vehicle *v_behind = v;

		const TimetableProgress &info = progress_array[i];
		v = v_ahead;

		uint ahead_index = (i + 1 == progress_array.size()) ? 0 : i + 1;
		const TimetableProgress &info_ahead = progress_array[ahead_index];
		v_ahead = Vehicle::Get(info_ahead.id);

		if (HasBit(v->vehicle_flags, VF_TIMETABLE_STARTED) &&
				HasBit(v_ahead->vehicle_flags, VF_TIMETABLE_STARTED) &&
				HasBit(v_behind->vehicle_flags, VF_TIMETABLE_STARTED)) {
			if (info_behind.IsValidForSeparation() && info.IsValidForSeparation() && info_ahead.IsValidForSeparation()) {
				/*
				 * The below is equivalent to:
				 * int separation_ahead = info_ahead.cumulative_ticks - info.cumulative_ticks;
				 * int separation_behind = info.cumulative_ticks - info_behind.cumulative_ticks;
				 * int separation_delta = separation_ahead - separation_behind;
				 */
				int separation_delta = info_ahead.cumulative_ticks + info_behind.cumulative_ticks - (2 * info.cumulative_ticks);

				if (i == 0) {
					separation_delta -= duration;
				} else if (ahead_index == 0) {
					separation_delta += duration;
				}

				Company *owner = Company::GetIfValid(v->owner);
				uint8 timetable_separation_rate = owner ? owner->settings.auto_timetable_separation_rate : 100;
				int new_lateness = separation_delta / 2;
				v->lateness_counter = (new_lateness * timetable_separation_rate +
						v->lateness_counter * (100 - timetable_separation_rate)) / 100;
			}
		}
	}
}

DateTicksScaled GetScheduledDispatchTime(const DispatchSchedule &ds, DateTicksScaled leave_time)
{
	DateTicksScaled first_slot          = -1;
	const DateTicksScaled begin_time    = ds.GetScheduledDispatchStartTick();
	const int32 last_dispatched_offset  = ds.GetScheduledDispatchLastDispatch();
	const uint32 dispatch_duration      = ds.GetScheduledDispatchDuration();
	const int32 max_delay               = ds.GetScheduledDispatchDelay();

	/* Find next available slots */
	for (auto current_offset : ds.GetScheduledDispatch()) {
		if (current_offset >= dispatch_duration) continue;
		if (int32(current_offset) <= last_dispatched_offset) {
			current_offset += dispatch_duration * ((last_dispatched_offset + dispatch_duration - current_offset) / dispatch_duration);
		}

		DateTicksScaled current_departure = begin_time + current_offset;
		DateTicksScaled minimum = leave_time - max_delay;
		if (current_departure < minimum) {
			current_departure += dispatch_duration * ((minimum + dispatch_duration - current_departure - 1) / dispatch_duration);
		}

		if (first_slot == -1 || first_slot > current_departure) {
			first_slot = current_departure;
		}
	}

	return first_slot;
}

/**
 * Update the timetable for the vehicle.
 * @param v The vehicle to update the timetable for.
 * @param travelling Whether we just travelled or waited at a station.
 */
void UpdateVehicleTimetable(Vehicle *v, bool travelling)
{
	if (!travelling) v->current_loading_time++; // +1 because this time is one tick behind
	uint time_taken = v->current_order_time;
	uint time_loading = v->current_loading_time;

	v->current_order_time = 0;
	v->current_loading_time = 0;

	if (v->current_order.IsType(OT_IMPLICIT)) return; // no timetabling of auto orders

	if (v->cur_real_order_index >= v->GetNumOrders()) return;
	Order *real_current_order = v->GetOrder(v->cur_real_order_index);
	Order *real_timetable_order = v->cur_timetable_order_index != INVALID_VEH_ORDER_ID ? v->GetOrder(v->cur_timetable_order_index) : nullptr;

	auto guard = scope_guard([v, travelling]() {
		/* On next call, when updating waiting time, use current order even if travel field of current order isn't being updated */
		if (travelling) v->cur_timetable_order_index = v->cur_real_order_index;
	});

	VehicleOrderID first_manual_order = 0;
	for (Order *o = v->GetFirstOrder(); o != nullptr && o->IsType(OT_IMPLICIT); o = o->next) {
		++first_manual_order;
	}

	bool just_started = false;
	bool set_scheduled_dispatch = false;

	/* Start scheduled dispatch at first opportunity */
	if (HasBit(v->vehicle_flags, VF_SCHEDULED_DISPATCH) && v->cur_implicit_order_index != INVALID_VEH_ORDER_ID) {
		Order *real_implicit_order = v->GetOrder(v->cur_implicit_order_index);
		if (real_implicit_order->IsScheduledDispatchOrder(true) && travelling) {
			DispatchSchedule &ds = v->orders->GetDispatchScheduleByIndex(real_implicit_order->GetDispatchScheduleIndex());

			/* Update scheduled information */
			ds.UpdateScheduledDispatch(v);

			const int wait_offset = real_current_order->GetTimetabledWait();
			DateTicksScaled slot = GetScheduledDispatchTime(ds, _scaled_date_ticks + wait_offset);
			if (slot > -1) {
				just_started = !HasBit(v->vehicle_flags, VF_TIMETABLE_STARTED);
				SetBit(v->vehicle_flags, VF_TIMETABLE_STARTED);
				v->lateness_counter = _scaled_date_ticks - slot + wait_offset;
				ds.SetScheduledDispatchLastDispatch(slot - ds.GetScheduledDispatchStartTick());
				set_scheduled_dispatch = true;
			}
		}
	}

	/* Start automated timetables at first opportunity */
	if (!HasBit(v->vehicle_flags, VF_TIMETABLE_STARTED) && HasBit(v->vehicle_flags, VF_AUTOMATE_TIMETABLE)) {
		v->ClearSeparation();
		SetBit(v->vehicle_flags, VF_TIMETABLE_STARTED);
		/* If the lateness is set by scheduled dispatch above, do not reset */
		if (!HasBit(v->vehicle_flags, VF_SCHEDULED_DISPATCH)) v->lateness_counter = 0;
		if (HasBit(v->vehicle_flags, VF_TIMETABLE_SEPARATION)) UpdateSeparationOrder(v);
		SetTimetableWindowsDirty(v);
		return;
	}

	/* This vehicle is arriving at the first destination in the timetable. */
	if (v->cur_real_order_index == first_manual_order && travelling) {
		/* If the start date hasn't been set, or it was set automatically when
		 * the vehicle last arrived at the first destination, update it to the
		 * current time. Otherwise set the late counter appropriately to when
		 * the vehicle should have arrived. */
		if (!set_scheduled_dispatch) just_started = !HasBit(v->vehicle_flags, VF_TIMETABLE_STARTED);

		if (v->timetable_start != 0) {
<<<<<<< HEAD
			v->lateness_counter = _scaled_date_ticks - (DateTicksToScaledDateTicks(v->timetable_start) + v->timetable_start_subticks);
=======
			v->lateness_counter = (TimerGameCalendar::date - v->timetable_start).base() * Ticks::DAY_TICKS + TimerGameCalendar::date_fract;
>>>>>>> ab535c0a
			v->timetable_start = 0;
			v->timetable_start_subticks = 0;
		}

		SetBit(v->vehicle_flags, VF_TIMETABLE_STARTED);
		SetWindowDirty(WC_VEHICLE_TIMETABLE, v->index);
	}

	if (!HasBit(v->vehicle_flags, VF_TIMETABLE_STARTED)) return;
	if (real_timetable_order == nullptr) return;

	bool autofilling = HasBit(v->vehicle_flags, VF_AUTOFILL_TIMETABLE);
	bool is_conditional = real_timetable_order->IsType(OT_CONDITIONAL);
	bool remeasure_wait_time = !is_conditional && (!real_timetable_order->IsWaitTimetabled() ||
			(autofilling && !HasBit(v->vehicle_flags, VF_AUTOFILL_PRES_WAIT_TIME)));

	if (travelling && remeasure_wait_time) {
		/* We just finished travelling and want to remeasure the loading time,
		 * so do not apply any restrictions for the loading to finish. */
		v->current_order.SetWaitTime(0);
	}

	bool travel_field = travelling;
	if (is_conditional) {
		if (travelling) {
			/* conditional orders use the wait field for the jump-taken travel time */
			travel_field = false;
		} else {
			/* doesn't make sense to update wait time for conditional orders */
			return;
		}
	} else {
		assert_msg(real_timetable_order == real_current_order, "%u, %u", v->cur_real_order_index, v->cur_timetable_order_index);
	}

	if (just_started) return;

	/* Before modifying waiting times, check whether we want to preserve bigger ones. */
	if ((travelling || time_taken > real_timetable_order->GetWaitTime() || remeasure_wait_time)) {
		/* Round the time taken up to the nearest timetable rounding factor
		 * (default: day), as this will avoid confusion for people who are
		 * timetabling in days, and can be adjusted later by people who aren't.
		 * For trains/aircraft multiple movement cycles are done in one
		 * tick. This makes it possible to leave the station and process
		 * e.g. a depot order in the same tick, causing it to not fill
		 * the timetable entry like is done for road vehicles/ships.
		 * Thus always make sure at least one tick is used between the
		 * processing of different orders when filling the timetable. */
		Company *owner = Company::GetIfValid(v->owner);
		uint rounding_factor = owner ? owner->settings.timetable_autofill_rounding : 0;
		if (rounding_factor == 0) rounding_factor = _settings_game.game_time.time_in_minutes ? _settings_game.game_time.ticks_per_minute : DAY_TICKS;
		uint time_to_set = CeilDiv(std::max(time_taken, 1U), rounding_factor) * rounding_factor;

		if (travel_field && (autofilling || !real_timetable_order->IsTravelTimetabled())) {
			ChangeTimetable(v, v->cur_timetable_order_index, time_to_set, MTF_TRAVEL_TIME, autofilling);
		} else if (!travel_field && (autofilling || !real_timetable_order->IsWaitTimetabled())) {
			ChangeTimetable(v, v->cur_timetable_order_index, time_to_set, MTF_WAIT_TIME, autofilling);
		}
	}

	if (v->cur_real_order_index == first_manual_order && travelling) {
		/* If we just started we would have returned earlier and have not reached
		 * this code. So obviously, we have completed our round: So turn autofill
		 * off again. */
		ClrBit(v->vehicle_flags, VF_AUTOFILL_TIMETABLE);
		ClrBit(v->vehicle_flags, VF_AUTOFILL_PRES_WAIT_TIME);
	}

	if (autofilling) return;

	uint timetabled = travel_field ? real_timetable_order->GetTimetabledTravel() :
			real_timetable_order->GetTimetabledWait();

	/* Update the timetable to gradually shift order times towards the actual travel times. */
	if (timetabled != 0 && HasBit(v->vehicle_flags, VF_AUTOMATE_TIMETABLE)) {
		int32 new_time;
		if (travelling) {
			new_time = time_taken;
			if (new_time > (int32)timetabled * 4 && new_time > (int32)timetabled + 3000 && !(real_timetable_order->IsType(OT_GOTO_DEPOT) && (real_timetable_order->GetDepotOrderType() & ODTFB_SERVICE))) {
				/* Possible jam, clear time and restart timetable for all vehicles.
				 * Otherwise we risk trains blocking 1-lane stations for long times. */
				ChangeTimetable(v, v->cur_timetable_order_index, 0, travel_field ? MTF_TRAVEL_TIME : MTF_WAIT_TIME, false);
				for (Vehicle *v2 = v->FirstShared(); v2 != nullptr; v2 = v2->NextShared()) {
					/* Clear VF_TIMETABLE_STARTED but do not call ClearSeparation */
					ClrBit(v2->vehicle_flags, VF_TIMETABLE_STARTED);
					v2->lateness_counter = 0;
				}
				SetTimetableWindowsDirty(v);
				return;
			} else if (new_time >= (int32)timetabled / 2) {
				/* Compute running average, with sign conversion to avoid negative overflow.
				 * This is biased to favour negative adjustments */
				if (new_time < (int32)timetabled) {
					new_time = ((int32)timetabled * 3 + new_time * 2 + 2) / 5;
				} else {
					new_time = ((int32)timetabled * 9 + new_time + 5) / 10;
				}
			} else {
				/* new time is less than half the old time, set value directly */
			}
		} else {
			new_time = time_loading;
			/* Compute running average, with sign conversion to avoid negative overflow.
			 * This is biased to favour positive adjustments */
			if (new_time > (int32)timetabled) {
				new_time = ((int32)timetabled * 3 + new_time * 2 + 2) / 5;
			} else {
				new_time = ((int32)timetabled * 9 + new_time + 5) / 10;
			}
		}

		if (new_time < 1) new_time = 1;
		if (new_time != (int32)timetabled) {
			ChangeTimetable(v, v->cur_timetable_order_index, new_time, travel_field ? MTF_TRAVEL_TIME : MTF_WAIT_TIME, true);
		}
	} else if (timetabled == 0 && HasBit(v->vehicle_flags, VF_AUTOMATE_TIMETABLE)) {
		/* Add times for orders that are not yet timetabled, even while not autofilling */
		const int32 new_time = travelling ? time_taken : time_loading;
		if (travel_field) {
			ChangeTimetable(v, v->cur_timetable_order_index, new_time, MTF_TRAVEL_TIME, true);
		} else {
			ChangeTimetable(v, v->cur_timetable_order_index, new_time, MTF_WAIT_TIME, true);
		}
	}

	bool is_timetabled = travel_field ? real_timetable_order->IsTravelTimetabled() :
			real_timetable_order->IsWaitTimetabled();

	/* Vehicles will wait at stations if they arrive early even if they are not
	 * timetabled to wait there, so make sure the lateness counter is updated
	 * when this happens. */
	if (timetabled == 0 && !is_timetabled && (travelling || v->lateness_counter >= 0)) return;

	if (set_scheduled_dispatch) {
		// do nothing
	} else if (HasBit(v->vehicle_flags, VF_TIMETABLE_SEPARATION) && HasBit(v->vehicle_flags, VF_TIMETABLE_STARTED)) {
		v->current_order_time = time_taken;
		v->current_loading_time = time_loading;
		UpdateSeparationOrder(v);
		v->current_order_time = 0;
		v->current_loading_time = 0;
	} else {
		v->lateness_counter -= (timetabled - time_taken);
	}

	/* When we are more late than this timetabled bit takes we (somewhat expensively)
	 * check how many ticks the (fully filled) timetable has. If a timetable cycle is
	 * shorter than the amount of ticks we are late we reduce the lateness by the
	 * length of a full cycle till lateness is less than the length of a timetable
	 * cycle. When the timetable isn't fully filled the cycle will be INVALID_TICKS. */
	if (v->lateness_counter > (int)timetabled) {
		Ticks cycle = v->orders->GetTimetableTotalDuration();
		if (cycle != INVALID_TICKS && v->lateness_counter > cycle) {
			v->lateness_counter %= cycle;
		}
	}

	SetTimetableWindowsDirty(v);
}

void SetOrderFixedWaitTime(Vehicle *v, VehicleOrderID order_number, uint32 wait_time, bool wait_timetabled) {
	ChangeTimetable(v, order_number, wait_time, MTF_WAIT_TIME, wait_timetabled, true);
	ChangeTimetable(v, order_number, 1, MTF_SET_WAIT_FIXED, false, true);
}<|MERGE_RESOLUTION|>--- conflicted
+++ resolved
@@ -894,11 +894,7 @@
 		if (!set_scheduled_dispatch) just_started = !HasBit(v->vehicle_flags, VF_TIMETABLE_STARTED);
 
 		if (v->timetable_start != 0) {
-<<<<<<< HEAD
 			v->lateness_counter = _scaled_date_ticks - (DateTicksToScaledDateTicks(v->timetable_start) + v->timetable_start_subticks);
-=======
-			v->lateness_counter = (TimerGameCalendar::date - v->timetable_start).base() * Ticks::DAY_TICKS + TimerGameCalendar::date_fract;
->>>>>>> ab535c0a
 			v->timetable_start = 0;
 			v->timetable_start_subticks = 0;
 		}
