--- conflicted
+++ resolved
@@ -14,16 +14,11 @@
 #include "date_type.h"
 #include "window_func.h"
 #include "vehicle_base.h"
-<<<<<<< HEAD
 #include "settings_type.h"
 #include "cmd_helper.h"
 #include "company_base.h"
 #include "settings_type.h"
 #include "scope.h"
-=======
-#include "timetable_cmd.h"
-#include "timetable.h"
->>>>>>> 370a8d77
 
 #include "table/strings.h"
 
@@ -483,21 +478,10 @@
 	CommandCost ret = CheckOwnership(v->owner);
 	if (ret.Failed()) return ret;
 
-<<<<<<< HEAD
-	if (timetable_all && !v->orders->IsCompleteTimetable()) return CMD_ERROR;
+	if (timetable_all && !v->orders->IsCompleteTimetable()) return CommandCost(STR_ERROR_TIMETABLE_INCOMPLETE);
 
 	const DateTicksScaled now = _scaled_date_ticks;
 	DateTicksScaled start_date_scaled = DateTicksToScaledDateTicks(_date * DAY_TICKS + _date_fract + (int32)p2) + sub_ticks;
-=======
-	int total_duration = v->orders->GetTimetableTotalDuration();
-
-	/* Don't let a timetable start more than 15 years into the future or 1 year in the past. */
-	if (start_date < 0 || start_date > MAX_DAY) return CMD_ERROR;
-	if (start_date - _date > MAX_TIMETABLE_START_YEARS * DAYS_IN_LEAP_YEAR) return CMD_ERROR;
-	if (_date - start_date > DAYS_IN_LEAP_YEAR) return CMD_ERROR;
-	if (timetable_all && !v->orders->IsCompleteTimetable()) return CommandCost(STR_ERROR_TIMETABLE_INCOMPLETE);
-	if (timetable_all && start_date + total_duration / DAY_TICKS > MAX_DAY) return CMD_ERROR;
->>>>>>> 370a8d77
 
 	if (flags & DC_EXEC) {
 		std::vector<Vehicle *> vehs;
