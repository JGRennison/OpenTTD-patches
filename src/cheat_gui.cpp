--- conflicted
+++ resolved
@@ -317,8 +317,7 @@
 					DrawArrowButtons(button_left, y + button_y_offset, COLOUR_YELLOW, clicked - (i * 2), true, true);
 
 					uint64_t val = (uint64_t)ReadValue(ce->variable, SLE_UINT64);
-					SetDParam(0, val * 1000 >> 16);
-					SetDParam(1, 3);
+					str = GetString(ce->str, val * 1000 >> 16, 3);
 					break;
 				}
 
@@ -338,13 +337,9 @@
 
 					switch (ce->str) {
 						/* Display date for change date cheat */
-<<<<<<< HEAD
-						case STR_CHEAT_CHANGE_DATE: SetDParam(0, CalTime::CurDate()); break;
-=======
 						case STR_CHEAT_CHANGE_DATE:
-							str = GetString(ce->str, TimerGameCalendar::date);
+							str = GetString(ce->str, CalTime::CurDate());
 							break;
->>>>>>> 321debf7
 
 						/* Draw coloured flag for change company cheat */
 						case STR_CHEAT_CHANGE_COMPANY: {
@@ -440,22 +435,12 @@
 					switch (ce.str) {
 						/* Display date for change date cheat */
 						case STR_CHEAT_CHANGE_DATE:
-<<<<<<< HEAD
-							SetDParam(0, CalTime::ConvertYMDToDate(CalTime::MAX_YEAR, 11, 31));
-							width = std::max(width, GetStringBoundingBox(ce.str).width);
-=======
-							width = std::max(width, GetStringBoundingBox(GetString(ce.str, TimerGameCalendar::ConvertYMDToDate(CalendarTime::MAX_YEAR, 11, 31))).width);
->>>>>>> 321debf7
+							width = std::max(width, GetStringBoundingBox(GetString(ce.str, CalTime::ConvertYMDToDate(CalTime::MAX_YEAR, 11, 31))).width);
 							break;
 
 						/* Draw coloured flag for change company cheat */
 						case STR_CHEAT_CHANGE_COMPANY:
-<<<<<<< HEAD
-							SetDParamMaxValue(0, MAX_COMPANIES);
-							width = std::max(width, GetStringBoundingBox(ce.str).width + WidgetDimensions::scaled.hsep_wide * 4);
-=======
-							width = std::max(width, GetStringBoundingBox(GetString(ce.str, MAX_COMPANIES)).width + WidgetDimensions::scaled.hsep_wide);
->>>>>>> 321debf7
+							width = std::max(width, GetStringBoundingBox(GetString(ce.str, MAX_COMPANIES)).width + WidgetDimensions::scaled.hsep_wide * 4);
 							break;
 
 						default:
