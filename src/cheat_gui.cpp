/*
 * This file is part of OpenTTD.
 * OpenTTD is free software; you can redistribute it and/or modify it under the terms of the GNU General Public License as published by the Free Software Foundation, version 2.
 * OpenTTD is distributed in the hope that it will be useful, but WITHOUT ANY WARRANTY; without even the implied warranty of MERCHANTABILITY or FITNESS FOR A PARTICULAR PURPOSE.
 * See the GNU General Public License for more details. You should have received a copy of the GNU General Public License along with OpenTTD. If not, see <http://www.gnu.org/licenses/>.
 */

/** @file cheat_gui.cpp GUI related to cheating. */

#include "stdafx.h"
#include "command_func.h"
#include "cheat_type.h"
#include "company_base.h"
#include "company_func.h"
#include "currency.h"
#include "date_func.h"
#include "sl/saveload.h"
#include "textbuf_gui.h"
#include "window_gui.h"
#include "string_func.h"
#include "strings_func.h"
#include "window_func.h"
#include "rail_gui.h"
#include "settings_cmd.h"
#include "settings_gui.h"
#include "company_gui.h"
#include "linkgraph/linkgraphschedule.h"
#include "map_func.h"
#include "tile_map.h"
#include "newgrf.h"
#include "error.h"
#include "network/network.h"
#include "order_backup.h"
#include "order_base.h"
#include "vehicle_base.h"
#include "currency.h"
#include "core/geometry_func.hpp"
#include "settings_type.h"
#include "settings_internal.h"
#include "misc_cmd.h"

#include "widgets/cheat_widget.h"

#include "table/sprites.h"

#include "safeguards.h"


/**
 * The 'amount' to cheat with.
 * This variable is semantically a constant value, but because the cheat
 * code requires to be able to write to the variable it is not constified.
 */
static int32_t _money_cheat_amount = 10000000;

/**
 * Handle cheating of money.
 * Note that the amount of money of a company must be changed through a command
 * rather than by setting a variable. Since the cheat data structure expects a
 * variable, the amount of given/taken money is used for this purpose.
 * @param new_value not used.
 * @param change_direction is -1 or +1 (down/up)
 * @return Amount of money cheat.
 */
static int32_t ClickMoneyCheat(int32_t new_value, int32_t change_direction)
{
	if (IsNetworkSettingsAdmin()) {
		Command<CMD_MONEY_CHEAT_ADMIN>::Post(Money(_money_cheat_amount) * change_direction);
	} else {
		Command<CMD_MONEY_CHEAT>::Post(Money(_money_cheat_amount) * change_direction);
	}
	return _money_cheat_amount;
}

/**
 * Handle changing of company.
 * @param new_value company to set to
 * @param change_direction is -1 or +1 (down/up)
 * @return The new company.
 */
static int32_t ClickChangeCompanyCheat(int32_t new_value, int32_t change_direction)
{
	while ((uint)new_value < Company::GetPoolSize()) {
		if (Company::IsValidID((CompanyID)new_value)) {
			OrderBackup::Reset();
			SetLocalCompany((CompanyID)new_value);
			return _local_company.base();
		}
		new_value += change_direction;
	}

	return _local_company.base();
}

/**
 * Allow (or disallow) changing production of all industries.
 * @param new_value new value
 * @param change_direction unused
 * @return New value allowing change of industry production.
 */
static int32_t ClickSetProdCheat(int32_t new_value, int32_t change_direction)
{
	_cheats.setup_prod.value = (new_value != 0);
	InvalidateWindowClassesData(WC_INDUSTRY_VIEW);
	return _cheats.setup_prod.value;
}

extern void EnginesMonthlyLoop();

/**
 * Handle changing of the current year.
 * @param new_value The chosen year to change to.
 * @param change_direction +1 (increase) or -1 (decrease).
 * @return New year.
 */
static int32_t ClickChangeDateCheat(int32_t new_value, int32_t change_direction)
{
	/* Don't allow changing to an invalid year, or the current year. */
	const CalTime::Year year = CalTime::DeserialiseYearClamped(new_value);
	if (year == CalTime::CurYear()) return year.base();

	CalTime::Date new_date = CalTime::ConvertYMDToDate(year, CalTime::CurMonth(), CalTime::CurDay());

	/* Change the date. */
	CalTime::Detail::SetDate(new_date, CalTime::CurDateFract());

	if (!EconTime::UsingWallclockUnits()) {
		EconTime::Date new_econ_date{new_date.base()};
		EconTime::DateFract new_econ_date_fract = CalTime::CurDateFract();

		/* Shift cached dates. */
		LinkGraphSchedule::instance.ShiftDates(new_econ_date - EconTime::CurDate());
		ShiftVehicleDates(new_econ_date - EconTime::CurDate());
		EconTime::Detail::period_display_offset -= EconTime::YearDelta{year.base() - EconTime::CurYear().base()};

		EconTime::Detail::SetDate(new_econ_date, new_econ_date_fract);
		UpdateOrderUIOnDateChange();
	}

	EnginesMonthlyLoop();
	InvalidateWindowClassesData(WC_BUILD_STATION, 0);
	InvalidateWindowClassesData(WC_BUS_STATION, 0);
	InvalidateWindowClassesData(WC_BUILD_OBJECT, 0);
	InvalidateWindowClassesData(WC_FINANCES, 0);
	ResetSignalVariant();
	MarkWholeScreenDirty();
	return CalTime::CurYear().base();
}

/**
 * Allow (or disallow) a change of the maximum allowed heightlevel.
 * @param new_value new value
 * @param change_direction unused
 * @return New value (or unchanged old value) of the maximum
 *         allowed heightlevel value.
 */
static int32_t ClickChangeMaxHlCheat(int32_t new_value, int32_t change_direction)
{
	new_value = Clamp(new_value, MIN_MAP_HEIGHT_LIMIT, MAX_MAP_HEIGHT_LIMIT);

	/* Check if at least one mountain on the map is higher than the new value.
	 * If yes, disallow the change. */
	for (TileIndex t(0); t < Map::Size(); t++) {
		if ((int32_t)TileHeight(t) > new_value) {
			ShowErrorMessage(GetEncodedString(STR_CONFIG_SETTING_TOO_HIGH_MOUNTAIN), {}, WL_ERROR);
			/* Return old, unchanged value */
			return _settings_game.construction.map_height_limit;
		}
	}

	/* Execute the change and reload GRF Data */
	_settings_game.construction.map_height_limit = new_value;
	ReloadNewGRFData();

	/* The smallmap uses an index from heightlevels to colours. Trigger rebuilding it. */
	InvalidateWindowClassesData(WC_SMALLMAP, 2);

	return _settings_game.construction.map_height_limit;
}

/**
 * Signature of handler function when user clicks at a cheat.
 * @param new_value The new value.
 * @param change_direction Change direction (+1, +1), \c 0 for boolean settings.
 */
typedef int32_t CheckButtonClick(int32_t new_value, int32_t change_direction);

enum CheatNetworkMode {
	CNM_ALL,
	CNM_LOCAL_ONLY,
	CNM_MONEY,
};

/** Information of a cheat. */
struct CheatEntry {
	CheatNetworkMode mode; ///< network/local mode
	VarType type;          ///< type of selector
	StringID str;          ///< string with descriptive text
	void *variable;        ///< pointer to the variable
	bool *been_used;       ///< has this cheat been used before?
	CheckButtonClick *proc;///< procedure
};

/**
 * The available cheats.
 * Order matches with the values of #CheatNumbers
 */
static const CheatEntry _cheats_ui[] = {
	{CNM_MONEY,      SLE_INT32,       STR_CHEAT_MONEY,            &_money_cheat_amount,                          &_cheats.money.been_used,                  &ClickMoneyCheat           },
	{CNM_LOCAL_ONLY, SLE_UINT8,       STR_CHEAT_CHANGE_COMPANY,   &_local_company,                               &_cheats.switch_company.been_used,         &ClickChangeCompanyCheat   },
	{CNM_ALL,        SLE_BOOL,        STR_CHEAT_EXTRA_DYNAMITE,   &_cheats.magic_bulldozer.value,                &_cheats.magic_bulldozer.been_used,        nullptr                    },
	{CNM_ALL,        SLE_BOOL,        STR_CHEAT_CROSSINGTUNNELS,  &_cheats.crossing_tunnels.value,               &_cheats.crossing_tunnels.been_used,       nullptr                    },
	{CNM_ALL,        SLE_BOOL,        STR_CHEAT_NO_JETCRASH,      &_cheats.no_jetcrash.value,                    &_cheats.no_jetcrash.been_used,            nullptr                    },
	{CNM_LOCAL_ONLY, SLE_BOOL,        STR_CHEAT_SETUP_PROD,       &_cheats.setup_prod.value,                     &_cheats.setup_prod.been_used,             &ClickSetProdCheat         },
	{CNM_LOCAL_ONLY, SLE_UINT8,       STR_CHEAT_EDIT_MAX_HL,      &_settings_game.construction.map_height_limit, &_cheats.edit_max_hl.been_used,            &ClickChangeMaxHlCheat     },
	{CNM_LOCAL_ONLY, SLE_INT32,       STR_CHEAT_CHANGE_DATE,      &CalTime::Detail::now.cal_ymd.year,            &_cheats.change_date.been_used,            &ClickChangeDateCheat      },
	{CNM_ALL,        SLF_ALLOW_CONTROL, STR_CHEAT_INFLATION_COST,   &_economy.inflation_prices,                  &_cheats.inflation_cost.been_used,         nullptr                    },
	{CNM_ALL,        SLF_ALLOW_CONTROL, STR_CHEAT_INFLATION_INCOME, &_economy.inflation_payment,                 &_cheats.inflation_income.been_used,       nullptr                    },
	{CNM_ALL,        SLE_BOOL,        STR_CHEAT_STATION_RATING,   &_cheats.station_rating.value,                 &_cheats.station_rating.been_used,         nullptr                    },
	{CNM_ALL,        SLE_BOOL,        STR_CHEAT_TOWN_RATING,      &_cheats.town_rating.value,                    &_cheats.town_rating.been_used,            nullptr                    },
};

static bool IsCheatAllowed(CheatNetworkMode mode)
{
	switch (mode) {
		case CNM_ALL:
			return !IsNonAdminNetworkClient();

		case CNM_LOCAL_ONLY:
			return !_networking;

		case CNM_MONEY:
			return !IsNonAdminNetworkClient() || _settings_game.difficulty.money_cheat_in_multiplayer;
	}
	return false;
}

static_assert(CHT_NUM_CHEATS == lengthof(_cheats_ui));

/** Widget definitions of the cheat GUI. */
static constexpr NWidgetPart _nested_cheat_widgets[] = {
	NWidget(NWID_HORIZONTAL),
		NWidget(WWT_CLOSEBOX, COLOUR_GREY),
		NWidget(WWT_CAPTION, COLOUR_GREY), SetStringTip(STR_CHEATS, STR_TOOLTIP_WINDOW_TITLE_DRAG_THIS),
		NWidget(WWT_SHADEBOX, COLOUR_GREY),
		NWidget(WWT_STICKYBOX, COLOUR_GREY),
	EndContainer(),
	NWidget(WWT_PANEL, COLOUR_GREY),
		NWidget(NWID_VERTICAL), SetPadding(WidgetDimensions::unscaled.framerect),
			NWidget(WWT_EMPTY, INVALID_COLOUR, WID_C_PANEL),
			NWidget(WWT_EMPTY, INVALID_COLOUR, WID_C_SETTINGS),
		EndContainer(),
	EndContainer(),
};

/** GUI for the cheats. */
struct CheatWindow : Window {
<<<<<<< HEAD
	int clicked;
	CheatNumbers clicked_cheat;
	uint line_height;
	Dimension box;      ///< Dimension of box sprite
	Dimension icon;     ///< Dimension of company icon sprite

	std::vector<const SettingDesc *> sandbox_settings;
	const SettingDesc *clicked_setting;
	const SettingDesc *last_clicked_setting;
	const SettingDesc *valuewindow_entry;
=======
	int clicked = 0;
	int clicked_cheat = 0;
	uint line_height = 0;
	Dimension icon{}; ///< Dimension of company icon sprite

	std::vector<const SettingDesc *> sandbox_settings{};
	const SettingDesc *clicked_setting = nullptr;
	const SettingDesc *last_clicked_setting = nullptr;
	const SettingDesc *valuewindow_entry = nullptr;
>>>>>>> dddad0dc

	CheatWindow(WindowDesc &desc) : Window(desc)
	{
		this->sandbox_settings = GetFilteredSettingCollection([](const SettingDesc &sd) { return sd.flags.Test(SettingFlag::Sandbox); });
		this->InitNested();
	}

	void OnInit() override
	{
		this->box = maxdim(GetSpriteSize(SPR_BOX_EMPTY), GetSpriteSize(SPR_BOX_CHECKED));
		this->icon = GetSpriteSize(SPR_COMPANY_ICON);
	}

	void DrawWidget(const Rect &r, WidgetID widget) const override
	{
		switch (widget) {
			case WID_C_PANEL: DrawCheatWidget(r); break;
			case WID_C_SETTINGS: DrawSettingsWidget(r); break;
		}
	}

	void DrawCheatWidget(const Rect &r) const
	{
		const Rect ir = r;
		int y = ir.top;

		bool rtl = _current_text_dir == TD_RTL;
		uint box_left    = rtl ? ir.right - this->box.width - WidgetDimensions::scaled.hsep_wide : ir.left + WidgetDimensions::scaled.hsep_wide;
		uint button_left = rtl ? ir.right - this->box.width - WidgetDimensions::scaled.hsep_wide * 2 - SETTING_BUTTON_WIDTH : ir.left + this->box.width + WidgetDimensions::scaled.hsep_wide * 2;
		uint text_left   = ir.left + (rtl ? 0 : WidgetDimensions::scaled.hsep_wide * 3 + this->box.width + SETTING_BUTTON_WIDTH);
		uint text_right  = ir.right - (rtl ? WidgetDimensions::scaled.hsep_wide * 3 + this->box.width + SETTING_BUTTON_WIDTH : 0);

		int text_y_offset = (this->line_height - GetCharacterHeight(FS_NORMAL)) / 2;
		int box_y_offset = (this->line_height - this->box.height) / 2;
		int button_y_offset = (this->line_height - SETTING_BUTTON_HEIGHT) / 2;
		int icon_y_offset = (this->line_height - this->icon.height) / 2;

		for (int i = 0; i != lengthof(_cheats_ui); i++) {
			const CheatEntry *ce = &_cheats_ui[i];
			if (!IsCheatAllowed(ce->mode)) continue;

			DrawSprite((*ce->been_used) ? SPR_BOX_CHECKED : SPR_BOX_EMPTY, PAL_NONE, box_left, y + box_y_offset);

			switch (ce->type) {
				case SLF_ALLOW_CONTROL: {
					/* Change inflation factors */

					/* Draw [<][>] boxes for settings of an integer-type */
					DrawArrowButtons(button_left, y + button_y_offset, COLOUR_YELLOW, clicked - (i * 2), true, true);

					uint64_t val = (uint64_t)ReadValue(ce->variable, SLE_UINT64);
					SetDParam(0, val * 1000 >> 16);
					SetDParam(1, 3);
					break;
				}

				case SLE_BOOL: {
					bool on = (*(bool*)ce->variable);

					DrawBoolButton(button_left, y + button_y_offset, on, true);
					SetDParam(0, on ? STR_CONFIG_SETTING_ON : STR_CONFIG_SETTING_OFF);
					break;
				}

				default: {
					int32_t val = static_cast<int32_t>(ReadValue(ce->variable, ce->type));

					/* Draw [<][>] boxes for settings of an integer-type */
					DrawArrowButtons(button_left, y + button_y_offset, COLOUR_YELLOW, clicked - (i * 2), true, true);

					switch (ce->str) {
						/* Display date for change date cheat */
						case STR_CHEAT_CHANGE_DATE: SetDParam(0, CalTime::CurDate()); break;

						/* Draw coloured flag for change company cheat */
						case STR_CHEAT_CHANGE_COMPANY: {
							SetDParam(0, val + 1);
							uint offset = WidgetDimensions::scaled.hsep_indent + GetStringBoundingBox(ce->str).width;
							DrawCompanyIcon(_local_company, rtl ? text_right - offset - WidgetDimensions::scaled.hsep_indent : text_left + offset, y + icon_y_offset);
							break;
						}

						default: SetDParam(0, val);
					}
					break;
				}
			}

			DrawString(text_left, text_right, y + text_y_offset, ce->str);

			y += this->line_height;
		}
	}

	void DrawSettingsWidget(const Rect &r) const
	{
		Rect ir = r.WithHeight(this->line_height);

		for (const auto &desc : this->sandbox_settings) {
			DrawSetting(ir, desc);
			ir = ir.Translate(0, this->line_height);
		}
	}

	void DrawSetting(const Rect outer_rect, const SettingDesc *desc) const
	{
		const IntSettingDesc *sd = desc->AsIntSetting();
		int state = this->clicked_setting == sd ? this->clicked : 0;

		bool rtl = _current_text_dir == TD_RTL;

		const Rect r = outer_rect.Indent(this->box.width + WidgetDimensions::scaled.hsep_wide * 2, rtl);
		Rect buttons = r.WithWidth(SETTING_BUTTON_WIDTH, rtl);
		Rect text = r.Indent(SETTING_BUTTON_WIDTH + WidgetDimensions::scaled.hsep_wide, rtl);
		buttons.top += (r.Height() - SETTING_BUTTON_HEIGHT) / 2;
		text.top += (r.Height() - GetCharacterHeight(FS_NORMAL)) / 2;

		/* We do not allow changes of some items when we are a client in a network game */
		bool editable = sd->IsEditable();

		int32_t value = sd->Read(&GetGameSettings());
		if (sd->IsBoolSetting()) {
			/* Draw checkbox for boolean-value either on/off */
			DrawBoolButton(buttons.left, buttons.top, value != 0, editable);
		} else if (sd->flags.Test(SettingFlag::GuiDropdown)) {
			/* Draw [v] button for settings of an enum-type */
			DrawDropDownButton(buttons.left, buttons.top, COLOUR_YELLOW, state != 0, editable);
		} else {
			/* Draw [<][>] boxes for settings of an integer-type */
			auto [min_val, max_val] = sd->GetRange();
			DrawArrowButtons(buttons.left, buttons.top, COLOUR_YELLOW, state,
					editable && value != (sd->flags.Test(SettingFlag::GuiZeroIsSpecial) ? 0 : min_val), editable && static_cast<uint32_t>(value) != max_val);
		}
		auto [param1, param2] = sd->GetValueParams(value);
		DrawString(text.left, text.right, text.top, GetString(sd->GetTitle(), STR_CONFIG_SETTING_VALUE, param1, param2), TC_LIGHT_BLUE);
	}

	void UpdateWidgetSize(WidgetID widget, Dimension &size, [[maybe_unused]] const Dimension &padding, [[maybe_unused]] Dimension &fill, [[maybe_unused]] Dimension &resize) override
	{
		switch (widget) {
			case WID_C_PANEL: UpdateCheatPanelSize(size); break;
			case WID_C_SETTINGS: UpdateSettingsPanelSize(size); break;
		}
	}

	void UpdateCheatPanelSize(Dimension &size)
	{
		uint width = 0;
		uint lines = 0;
		for (const CheatEntry &ce : _cheats_ui) {
			if (!IsCheatAllowed(ce.mode)) continue;
			lines++;
			switch (ce.type) {
				case SLF_ALLOW_CONTROL:
					/* Change inflation factors */
					break;

				case SLE_BOOL:
					SetDParam(0, STR_CONFIG_SETTING_ON);
					width = std::max(width, GetStringBoundingBox(ce.str).width);
					SetDParam(0, STR_CONFIG_SETTING_OFF);
					width = std::max(width, GetStringBoundingBox(ce.str).width);
					break;

				default:
					switch (ce.str) {
						/* Display date for change date cheat */
						case STR_CHEAT_CHANGE_DATE:
							SetDParam(0, CalTime::ConvertYMDToDate(CalTime::MAX_YEAR, 11, 31));
							width = std::max(width, GetStringBoundingBox(ce.str).width);
							break;

						/* Draw coloured flag for change company cheat */
						case STR_CHEAT_CHANGE_COMPANY:
							SetDParamMaxValue(0, MAX_COMPANIES);
							width = std::max(width, GetStringBoundingBox(ce.str).width + WidgetDimensions::scaled.hsep_wide * 4);
							break;

						default:
							SetDParam(0, INT64_MAX);
							width = std::max(width, GetStringBoundingBox(ce.str).width);
							break;
					}
					break;
			}
		}

		this->line_height = std::max(this->box.height, this->icon.height);
		this->line_height = std::max<uint>(this->line_height, SETTING_BUTTON_HEIGHT);
		this->line_height = std::max<uint>(this->line_height, GetCharacterHeight(FS_NORMAL)) + WidgetDimensions::scaled.framerect.Vertical();

		size.width = width + WidgetDimensions::scaled.hsep_wide * 4 + this->box.width + SETTING_BUTTON_WIDTH /* stuff on the left */ + WidgetDimensions::scaled.hsep_wide * 2 /* extra spacing on right */;
		size.height = this->line_height * lines;
	}

	void UpdateSettingsPanelSize(Dimension &size)
	{
		uint width = 0;
		for (const auto &desc : this->sandbox_settings) {
			const IntSettingDesc *sd = desc->AsIntSetting();

			auto [param1, param2] = sd->GetValueParams(sd->GetDefaultValue());
			width = std::max(width, GetStringBoundingBox(GetString(sd->GetTitle(), STR_CONFIG_SETTING_VALUE, param1, param2)).width);
		}

		size.width = width + WidgetDimensions::scaled.hsep_wide * 2 + SETTING_BUTTON_WIDTH;
		size.height = this->line_height * static_cast<uint>(std::size(this->sandbox_settings));
	}

	void OnClick([[maybe_unused]] Point pt, WidgetID widget, [[maybe_unused]] int click_count) override
	{
		switch (widget) {
			case WID_C_PANEL: CheatPanelClick(pt); break;
			case WID_C_SETTINGS: SettingsPanelClick(pt); break;
		}
	}

	void CheatPanelClick(Point pt)
	{
		Rect r = this->GetWidget<NWidgetBase>(WID_C_PANEL)->GetCurrentRect().Shrink(WidgetDimensions::scaled.framerect);
		uint btn = (pt.y - r.top) / this->line_height;
		uint x = pt.x - r.left;
		bool rtl = _current_text_dir == TD_RTL;
		if (rtl) x = r.Width() - 1 - x;

		for (uint i = 0; i != lengthof(_cheats_ui) && i <= btn; i++) {
			const CheatEntry *ce = &_cheats_ui[i];
			if (!IsCheatAllowed(ce->mode)) btn++;
		}

		if (btn >= lengthof(_cheats_ui)) return;

		CheatNumbers cheat = static_cast<CheatNumbers>(btn);
		const CheatEntry *ce = &_cheats_ui[cheat];
		int value = static_cast<int32_t>(ReadValue(ce->variable, ce->type));
		int oldvalue = value;

		if (cheat == CHT_CHANGE_DATE && x >= WidgetDimensions::scaled.hsep_wide * 2 + this->box.width + SETTING_BUTTON_WIDTH) {
			/* Click at the date text directly. */
			clicked_cheat = CHT_CHANGE_DATE;
			ShowQueryString(GetString(STR_JUST_INT, value), STR_CHEAT_CHANGE_DATE_QUERY_CAPT, 8, this, CS_NUMERAL, QSF_ACCEPT_UNCHANGED);
			return;
		} else if (cheat == CHT_EDIT_MAX_HL && x >= WidgetDimensions::scaled.hsep_wide * 2 + this->box.width + SETTING_BUTTON_WIDTH) {
			clicked_cheat = CHT_EDIT_MAX_HL;
			ShowQueryString(GetString(STR_JUST_INT, value), STR_CHEAT_EDIT_MAX_HL_QUERY_CAPT, 8, this, CS_NUMERAL, QSF_ACCEPT_UNCHANGED);
			return;
		} else if (cheat == CHT_MONEY && x >= 20 + this->box.width + SETTING_BUTTON_WIDTH) {
			clicked_cheat = CHT_MONEY;
			ShowQueryString(GetString(STR_JUST_INT, value), STR_CHEAT_EDIT_MONEY_QUERY_CAPT, 20, this, CS_NUMERAL_SIGNED, QSF_ACCEPT_UNCHANGED);
			return;
		} else if (ce->type == SLF_ALLOW_CONTROL && x >= 20 + this->box.width + SETTING_BUTTON_WIDTH) {
			clicked_cheat = cheat;
			uint64_t val = (uint64_t)ReadValue(ce->variable, SLE_UINT64);
			std::string str = GetString(STR_JUST_DECIMAL, val * 1000 >> 16, 3);
			StringID caption = (cheat == CHT_INFLATION_COST) ? STR_CHEAT_INFLATION_COST_QUERY_CAPT : STR_CHEAT_INFLATION_INCOME_QUERY_CAPT;
			std::string saved = std::move(_settings_game.locale.digit_group_separator);
			_settings_game.locale.digit_group_separator = "";
			ShowQueryString(str, caption, 12, this, CS_NUMERAL_DECIMAL, QSF_ACCEPT_UNCHANGED);
			_settings_game.locale.digit_group_separator = std::move(saved);
			return;
		}

		/* Not clicking a button? */
		if (!IsInsideMM(x, WidgetDimensions::scaled.hsep_wide * 2 + this->box.width, WidgetDimensions::scaled.hsep_wide * 2 + this->box.width + SETTING_BUTTON_WIDTH)) return;

		this->clicked_setting = nullptr;
		if (!_networking) *ce->been_used = true;

		auto get_arrow_button_value = [&]() -> int {
			return (x >= WidgetDimensions::scaled.hsep_wide * 2 + this->box.width + SETTING_BUTTON_WIDTH / 2) ? 1 : -1;
		};

		auto register_arrow_button_clicked = [&]() {
			this->clicked = btn * 2 + 1 + ((x >= WidgetDimensions::scaled.hsep_wide * 2 + this->box.width + SETTING_BUTTON_WIDTH / 2) != rtl ? 1 : 0);
		};

		switch (ce->type) {
			case SLF_ALLOW_CONTROL: {
				/* Change inflation factors */
				uint64_t oldvalue = (uint64_t)ReadValue(ce->variable, SLE_UINT64);
				uint64_t value = oldvalue + (uint64_t)(get_arrow_button_value() << 16);
				value = Clamp<uint64_t>(value, 1 << 16, MAX_INFLATION);
				Command<CMD_CHEAT_SETTING>::Post(cheat, static_cast<uint32_t>(value));
				if (value != oldvalue) register_arrow_button_clicked();
				break;
			}

			case SLE_BOOL:
				value ^= 1;
				if (ce->proc != nullptr && !_networking) ce->proc(value, 0);
				break;

			default:
				/* Take whatever the function returns */
				int offset = get_arrow_button_value();
				value = ce->proc(value + offset, offset);

				/* The first cheat (money), doesn't return a different value. */
				if (value != oldvalue || btn == CHT_MONEY) register_arrow_button_clicked();
				break;
		}

		if (value != oldvalue) {
			if (_networking || cheat == CHT_STATION_RATING || cheat == CHT_TOWN_RATING) {
				if (btn != CHT_MONEY) Command<CMD_CHEAT_SETTING>::Post(cheat, static_cast<uint32_t>(value));
			} else {
				WriteValue(ce->variable, ce->type, static_cast<int64_t>(value));
			}
		}

		this->SetTimeout();

		this->SetDirty();
	}

	void SettingsPanelClick(Point pt)
	{
		int row = this->GetRowFromWidget(pt.y, WID_C_SETTINGS, WidgetDimensions::scaled.framerect.top, this->line_height);
		if (row == INT_MAX) return;

		const SettingDesc *desc = this->sandbox_settings[row];
		const IntSettingDesc *sd = desc->AsIntSetting();

		if (!sd->IsEditable()) return;

		Rect r = this->GetWidget<NWidgetBase>(WID_C_SETTINGS)->GetCurrentRect().Shrink(WidgetDimensions::scaled.framerect);
		int x = pt.x - r.left;
		bool rtl = _current_text_dir == TD_RTL;
		if (rtl) x = r.Width() - 1 - x;

		x -= this->box.width + WidgetDimensions::scaled.hsep_wide * 2;
		if (x < 0) return;

		if (x < SETTING_BUTTON_WIDTH) {
			ChangeSettingValue(sd, x);
		} else {
			/* Only open editbox if clicked for the second time, and only for types where it is sensible for. */
			if (this->last_clicked_setting == sd && !sd->IsBoolSetting() && !sd->flags.Test(SettingFlag::GuiDropdown)) {
				int64_t value64 = sd->Read(&GetGameSettings());

				/* Show the correct currency-translated value */
				if (sd->flags.Test(SettingFlag::GuiCurrency)) value64 *= GetCurrency().rate;

				CharSetFilter charset_filter = CS_NUMERAL; //default, only numeric input allowed
				if (sd->min < 0) charset_filter = CS_NUMERAL_SIGNED; // special case, also allow '-' sign for negative input

				this->valuewindow_entry = sd;

				/* Limit string length to 14 so that MAX_INT32 * max currency rate doesn't exceed MAX_INT64. */
				ShowQueryString(GetString(STR_JUST_INT, value64), STR_CONFIG_SETTING_QUERY_CAPTION, 15, this, charset_filter, QSF_ENABLE_DEFAULT);
			}

			this->clicked_setting = sd;
		}
	}

	void ChangeSettingValue(const IntSettingDesc *sd, int x)
	{
		int32_t value = sd->Read(&GetGameSettings());
		int32_t oldvalue = value;
		if (sd->IsBoolSetting()) {
			value ^= 1;
		} else {
			/* don't allow too fast scrolling */
			if (this->flags.Test(WindowFlag::Timeout) && this->timeout_timer > 1) {
				_left_button_clicked = false;
				return;
			}

			/* Add a dynamic step-size to the scroller. In a maximum of
			 * 50-steps you should be able to get from min to max,
			 * unless specified otherwise in the 'interval' variable
			 * of the current setting. */
			uint32_t step = (sd->interval == 0) ? ((sd->max - sd->min) / 50) : sd->interval;
			if (step == 0) step = 1;

			/* Increase or decrease the value and clamp it to extremes */
			if (x >= SETTING_BUTTON_WIDTH / 2) {
				value += step;
				if (sd->min < 0) {
					assert(static_cast<int32_t>(sd->max) >= 0);
					if (value > static_cast<int32_t>(sd->max)) value = static_cast<int32_t>(sd->max);
				} else {
					if (static_cast<uint32_t>(value) > sd->max) value = static_cast<int32_t>(sd->max);
				}
				if (value < sd->min) value = sd->min; // skip between "disabled" and minimum
			} else {
				value -= step;
				if (value < sd->min) value = sd->flags.Test(SettingFlag::GuiZeroIsSpecial) ? 0 : sd->min;
			}

			/* Set up scroller timeout for numeric values */
			if (value != oldvalue) {
				this->last_clicked_setting = nullptr;
				this->clicked_setting = sd;
				this->clicked =  (x >= SETTING_BUTTON_WIDTH / 2) != (_current_text_dir == TD_RTL) ? 2 : 1;
				this->SetTimeout();
				_left_button_clicked = false;
			}
		}

		if (value != oldvalue) {
			SetSettingValue(sd, value);
			this->SetDirty();
		}
	}

	bool OnTooltip([[maybe_unused]] Point pt, WidgetID widget, TooltipCloseCondition close_cond) override
	{
		if (widget != WID_C_SETTINGS) return false;

		int row = GetRowFromWidget(pt.y, widget, WidgetDimensions::scaled.framerect.top, this->line_height);
		if (row == INT_MAX) return false;

		const SettingDesc *desc = this->sandbox_settings[row];
		const IntSettingDesc *sd = desc->AsIntSetting();
		GuiShowTooltips(this, GetEncodedString(sd->GetHelp()), close_cond);

		return true;
	}

	void OnTimeout() override
	{
		this->clicked_setting = nullptr;
		this->clicked = 0;
		this->SetDirty();
	}

	void OnQueryTextFinished(std::optional<std::string> str) override
	{
		/* Was 'cancel' pressed or nothing entered? */
		if (!str.has_value() || str->empty()) return;

		if (this->valuewindow_entry != nullptr) {
			const IntSettingDesc *sd = this->valuewindow_entry->AsIntSetting();

			int32_t value;
			if (!str->empty()) {
				long long llvalue = atoll(str->c_str());

				/* Save the correct currency-translated value */
				if (sd->flags.Test(SettingFlag::GuiCurrency)) llvalue /= GetCurrency().rate;

				value = ClampTo<int32_t>(llvalue);
			} else {
				value = sd->GetDefaultValue();
			}

			SetSettingValue(sd, value);
			this->valuewindow_entry = nullptr;
			this->SetDirty();
			return;
		}

		const CheatEntry *ce = &_cheats_ui[clicked_cheat];

		if (ce->type == SLF_ALLOW_CONTROL) {
			char tmp_buffer[32];
			strecpy(tmp_buffer, str->c_str(), lastof(tmp_buffer));
			str_replace_wchar(tmp_buffer, lastof(tmp_buffer), GetDecimalSeparatorChar(), '.');
			Command<CMD_CHEAT_SETTING>::Post(clicked_cheat, (uint32_t)Clamp<uint64_t>(atof(tmp_buffer) * 65536.0, 1 << 16, MAX_INFLATION));
			return;
		}
		if (ce->mode == CNM_MONEY) {
			if (!_networking) *ce->been_used = true;
			Money money = std::strtoll(str->c_str(), nullptr, 10) / GetCurrency().rate;
			if (IsNetworkSettingsAdmin()) {
				Command<CMD_MONEY_CHEAT_ADMIN>::Post(money);
			} else {
				Command<CMD_MONEY_CHEAT>::Post(money);
			}
			return;
		}

		if (_networking) return;
		int oldvalue = (int32_t)ReadValue(ce->variable, ce->type);
		int value = atoi(str->c_str());
		*ce->been_used = true;
		value = ce->proc(value, value - oldvalue);

		if (value != oldvalue) WriteValue(ce->variable, ce->type, (int64_t)value);
		this->SetDirty();
	}
};

/** Window description of the cheats GUI. */
static WindowDesc _cheats_desc(__FILE__, __LINE__,
	WDP_AUTO, "cheats", 0, 0,
	WC_CHEATS, WC_NONE,
	{},
	_nested_cheat_widgets
);

bool CheatWindowMayBeShown()
{
	return _game_mode != GM_EDITOR && (!IsNonAdminNetworkClient() || _settings_game.difficulty.money_cheat_in_multiplayer);
}

/** Open cheat window. */
void ShowCheatWindow()
{
	CloseWindowById(WC_CHEATS, 0);
	if (CheatWindowMayBeShown()) {
		new CheatWindow(_cheats_desc);
	}
}<|MERGE_RESOLUTION|>--- conflicted
+++ resolved
@@ -255,28 +255,16 @@
 
 /** GUI for the cheats. */
 struct CheatWindow : Window {
-<<<<<<< HEAD
-	int clicked;
-	CheatNumbers clicked_cheat;
-	uint line_height;
-	Dimension box;      ///< Dimension of box sprite
-	Dimension icon;     ///< Dimension of company icon sprite
-
-	std::vector<const SettingDesc *> sandbox_settings;
-	const SettingDesc *clicked_setting;
-	const SettingDesc *last_clicked_setting;
-	const SettingDesc *valuewindow_entry;
-=======
 	int clicked = 0;
-	int clicked_cheat = 0;
+	CheatNumbers clicked_cheat{};
 	uint line_height = 0;
-	Dimension icon{}; ///< Dimension of company icon sprite
+	Dimension box{};      ///< Dimension of box sprite
+	Dimension icon{};     ///< Dimension of company icon sprite
 
 	std::vector<const SettingDesc *> sandbox_settings{};
 	const SettingDesc *clicked_setting = nullptr;
 	const SettingDesc *last_clicked_setting = nullptr;
 	const SettingDesc *valuewindow_entry = nullptr;
->>>>>>> dddad0dc
 
 	CheatWindow(WindowDesc &desc) : Window(desc)
 	{
