--- conflicted
+++ resolved
@@ -12,14 +12,9 @@
 #include "cheat_type.h"
 #include "company_base.h"
 #include "company_func.h"
-<<<<<<< HEAD
+#include "currency.h"
 #include "date_func.h"
 #include "sl/saveload.h"
-=======
-#include "currency.h"
-#include "saveload/saveload.h"
-#include "vehicle_base.h"
->>>>>>> 60d0d7b8
 #include "textbuf_gui.h"
 #include "window_gui.h"
 #include "string_func.h"
@@ -39,14 +34,8 @@
 #include "vehicle_base.h"
 #include "currency.h"
 #include "core/geometry_func.hpp"
-<<<<<<< HEAD
-=======
 #include "settings_type.h"
 #include "settings_internal.h"
-#include "timer/timer.h"
-#include "timer/timer_game_calendar.h"
-#include "timer/timer_game_economy.h"
->>>>>>> 60d0d7b8
 
 #include "widgets/cheat_widget.h"
 
@@ -299,8 +288,8 @@
 		bool rtl = _current_text_dir == TD_RTL;
 		uint box_left    = rtl ? ir.right - this->box.width - WidgetDimensions::scaled.hsep_wide : ir.left + WidgetDimensions::scaled.hsep_wide;
 		uint button_left = rtl ? ir.right - this->box.width - WidgetDimensions::scaled.hsep_wide * 2 - SETTING_BUTTON_WIDTH : ir.left + this->box.width + WidgetDimensions::scaled.hsep_wide * 2;
-		uint text_left   = ir.left + (rtl ? 0 : WidgetDimensions::scaled.hsep_wide * 4 + this->box.width + SETTING_BUTTON_WIDTH);
-		uint text_right  = ir.right - (rtl ? WidgetDimensions::scaled.hsep_wide * 4 + this->box.width + SETTING_BUTTON_WIDTH : 0);
+		uint text_left   = ir.left + (rtl ? 0 : WidgetDimensions::scaled.hsep_wide * 3 + this->box.width + SETTING_BUTTON_WIDTH);
+		uint text_right  = ir.right - (rtl ? WidgetDimensions::scaled.hsep_wide * 3 + this->box.width + SETTING_BUTTON_WIDTH : 0);
 
 		int text_y_offset = (this->line_height - GetCharacterHeight(FS_NORMAL)) / 2;
 		int box_y_offset = (this->line_height - this->box.height) / 2;
@@ -374,13 +363,14 @@
 		}
 	}
 
-	void DrawSetting(const Rect r, const SettingDesc *desc) const
+	void DrawSetting(const Rect outer_rect, const SettingDesc *desc) const
 	{
 		const IntSettingDesc *sd = desc->AsIntSetting();
 		int state = this->clicked_setting == sd ? this->clicked : 0;
 
 		bool rtl = _current_text_dir == TD_RTL;
 
+		const Rect r = outer_rect.Indent(this->box.width + WidgetDimensions::scaled.hsep_wide * 2, rtl);
 		Rect buttons = r.WithWidth(SETTING_BUTTON_WIDTH, rtl);
 		Rect text = r.Indent(SETTING_BUTTON_WIDTH + WidgetDimensions::scaled.hsep_wide, rtl);
 		buttons.top += (r.Height() - SETTING_BUTTON_HEIGHT) / 2;
@@ -460,12 +450,8 @@
 		this->line_height = std::max<uint>(this->line_height, SETTING_BUTTON_HEIGHT);
 		this->line_height = std::max<uint>(this->line_height, GetCharacterHeight(FS_NORMAL)) + WidgetDimensions::scaled.framerect.Vertical();
 
-<<<<<<< HEAD
 		size.width = width + WidgetDimensions::scaled.hsep_wide * 4 + this->box.width + SETTING_BUTTON_WIDTH /* stuff on the left */ + WidgetDimensions::scaled.hsep_wide * 2 /* extra spacing on right */;
-		size.height = WidgetDimensions::scaled.framerect.Vertical() + this->line_height * lines;
-=======
-		size.width = width + WidgetDimensions::scaled.hsep_wide * 2 + SETTING_BUTTON_WIDTH;
-		size.height = this->line_height * lengthof(_cheats_ui);
+		size.height = this->line_height * lines;
 	}
 
 	void UpdateSettingsPanelSize(Dimension &size)
@@ -481,7 +467,6 @@
 
 		size.width = width + WidgetDimensions::scaled.hsep_wide * 2 + SETTING_BUTTON_WIDTH;
 		size.height = this->line_height * static_cast<uint>(std::size(this->sandbox_settings));
->>>>>>> 60d0d7b8
 	}
 
 	void OnClick([[maybe_unused]] Point pt, WidgetID widget, [[maybe_unused]] int click_count) override
@@ -517,23 +502,18 @@
 			SetDParam(0, value);
 			ShowQueryString(STR_JUST_INT, STR_CHEAT_CHANGE_DATE_QUERY_CAPT, 8, this, CS_NUMERAL, QSF_ACCEPT_UNCHANGED);
 			return;
-<<<<<<< HEAD
 		} else if (btn == CHT_EDIT_MAX_HL && x >= WidgetDimensions::scaled.hsep_wide * 2 + this->box.width + SETTING_BUTTON_WIDTH) {
-			clicked_widget = CHT_EDIT_MAX_HL;
-=======
-		} else if (btn == CHT_EDIT_MAX_HL && x >= SETTING_BUTTON_WIDTH) {
 			clicked_cheat = CHT_EDIT_MAX_HL;
->>>>>>> 60d0d7b8
 			SetDParam(0, value);
 			ShowQueryString(STR_JUST_INT, STR_CHEAT_EDIT_MAX_HL_QUERY_CAPT, 8, this, CS_NUMERAL, QSF_ACCEPT_UNCHANGED);
 			return;
 		} else if (btn == CHT_MONEY && x >= 20 + this->box.width + SETTING_BUTTON_WIDTH) {
-			clicked_widget = CHT_MONEY;
+			clicked_cheat = CHT_MONEY;
 			SetDParam(0, value);
 			ShowQueryString(STR_JUST_INT, STR_CHEAT_EDIT_MONEY_QUERY_CAPT, 20, this, CS_NUMERAL_SIGNED, QSF_ACCEPT_UNCHANGED);
 			return;
 		} else if (ce->type == SLF_ALLOW_CONTROL && x >= 20 + this->box.width + SETTING_BUTTON_WIDTH) {
-			clicked_widget = btn;
+			clicked_cheat = btn;
 			uint64_t val = (uint64_t)ReadValue(ce->variable, SLE_UINT64);
 			SetDParam(0, val * 1000 >> 16);
 			SetDParam(1, 3);
@@ -548,7 +528,7 @@
 		/* Not clicking a button? */
 		if (!IsInsideMM(x, WidgetDimensions::scaled.hsep_wide * 2 + this->box.width, WidgetDimensions::scaled.hsep_wide * 2 + this->box.width + SETTING_BUTTON_WIDTH)) return;
 
-<<<<<<< HEAD
+		this->clicked_setting = nullptr;
 		if (!_networking) *ce->been_used = true;
 
 		auto get_arrow_button_value = [&]() -> int {
@@ -558,10 +538,6 @@
 		auto register_arrow_button_clicked = [&]() {
 			this->clicked = btn * 2 + 1 + ((x >= WidgetDimensions::scaled.hsep_wide * 2 + this->box.width + SETTING_BUTTON_WIDTH / 2) != rtl ? 1 : 0);
 		};
-=======
-		this->clicked_setting = nullptr;
-		*ce->been_used = true;
->>>>>>> 60d0d7b8
 
 		switch (ce->type) {
 			case SLF_ALLOW_CONTROL: {
@@ -589,17 +565,13 @@
 				break;
 		}
 
-<<<<<<< HEAD
 		if (value != oldvalue) {
 			if (_networking || btn == CHT_STATION_RATING || btn == CHT_TOWN_RATING) {
-				if (btn != CHT_MONEY) DoCommandP(0, (uint32_t)btn, (uint32_t)value, CMD_CHEAT_SETTING);
+				if (btn != CHT_MONEY) DoCommandP(0, static_cast<uint32_t>(btn), static_cast<uint32_t>(value), CMD_CHEAT_SETTING);
 			} else {
-				WriteValue(ce->variable, ce->type, (int64_t)value);
-			}
-		}
-=======
-		if (value != oldvalue) WriteValue(ce->variable, ce->type, static_cast<int64_t>(value));
->>>>>>> 60d0d7b8
+				WriteValue(ce->variable, ce->type, static_cast<int64_t>(value));
+			}
+		}
 
 		this->SetTimeout();
 
@@ -722,14 +694,34 @@
 		/* Was 'cancel' pressed or nothing entered? */
 		if (!str.has_value() || str->empty()) return;
 
-<<<<<<< HEAD
-		const CheatEntry *ce = &_cheats_ui[clicked_widget];
+		if (this->valuewindow_entry != nullptr) {
+			const IntSettingDesc *sd = this->valuewindow_entry->AsIntSetting();
+
+			int32_t value;
+			if (!str->empty()) {
+				long long llvalue = atoll(str->c_str());
+
+				/* Save the correct currency-translated value */
+				if (HasFlag(sd->flags, SF_GUI_CURRENCY)) llvalue /= GetCurrency().rate;
+
+				value = ClampTo<int32_t>(llvalue);
+			} else {
+				value = sd->GetDefaultValue();
+			}
+
+			SetSettingValue(sd, value);
+			this->valuewindow_entry = nullptr;
+			this->SetDirty();
+			return;
+		}
+
+		const CheatEntry *ce = &_cheats_ui[clicked_cheat];
 
 		if (ce->type == SLF_ALLOW_CONTROL) {
 			char tmp_buffer[32];
 			strecpy(tmp_buffer, str->c_str(), lastof(tmp_buffer));
 			str_replace_wchar(tmp_buffer, lastof(tmp_buffer), GetDecimalSeparatorChar(), '.');
-			DoCommandP(0, (uint32_t)clicked_widget, (uint32_t)Clamp<uint64_t>(atof(tmp_buffer) * 65536.0, 1 << 16, MAX_INFLATION), CMD_CHEAT_SETTING);
+			DoCommandP(0, (uint32_t)clicked_cheat, (uint32_t)Clamp<uint64_t>(atof(tmp_buffer) * 65536.0, 1 << 16, MAX_INFLATION), CMD_CHEAT_SETTING);
 			return;
 		}
 		if (ce->mode == CNM_MONEY) {
@@ -743,35 +735,8 @@
 		int value = atoi(str->c_str());
 		*ce->been_used = true;
 		value = ce->proc(value, value - oldvalue);
-=======
-		if (this->valuewindow_entry != nullptr) {
-			const IntSettingDesc *sd = this->valuewindow_entry->AsIntSetting();
-
-			int32_t value;
-			if (!str->empty()) {
-				long long llvalue = atoll(str->c_str());
-
-				/* Save the correct currency-translated value */
-				if (HasFlag(sd->flags, SF_GUI_CURRENCY)) llvalue /= GetCurrency().rate;
-
-				value = ClampTo<int32_t>(llvalue);
-			} else {
-				value = sd->GetDefaultValue();
-			}
-
-			SetSettingValue(sd, value);
-		} else {
-			const CheatEntry *ce = &_cheats_ui[clicked_cheat];
-			int oldvalue = static_cast<int32_t>(ReadValue(ce->variable, ce->type));
-			int value = atoi(str->c_str());
-			*ce->been_used = true;
-			value = ce->proc(value, value - oldvalue);
-
-			if (value != oldvalue) WriteValue(ce->variable, ce->type, static_cast<int64_t>(value));
-		}
->>>>>>> 60d0d7b8
-
-		this->valuewindow_entry = nullptr;
+
+		if (value != oldvalue) WriteValue(ce->variable, ce->type, (int64_t)value);
 		this->SetDirty();
 	}
 };
