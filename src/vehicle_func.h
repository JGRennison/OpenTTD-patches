/*
 * This file is part of OpenTTD.
 * OpenTTD is free software; you can redistribute it and/or modify it under the terms of the GNU General Public License as published by the Free Software Foundation, version 2.
 * OpenTTD is distributed in the hope that it will be useful, but WITHOUT ANY WARRANTY; without even the implied warranty of MERCHANTABILITY or FITNESS FOR A PARTICULAR PURPOSE.
 * See the GNU General Public License for more details. You should have received a copy of the GNU General Public License along with OpenTTD. If not, see <http://www.gnu.org/licenses/>.
 */

/** @file vehicle_func.h Functions related to vehicles. */

#ifndef VEHICLE_FUNC_H
#define VEHICLE_FUNC_H

#include "gfx_type.h"
#include "direction_type.h"
#include "command_type.h"
#include "vehicle_type.h"
#include "engine_type.h"
#include "transport_type.h"
#include "newgrf_config.h"
#include "track_type.h"
#include "livery.h"
#include "cargo_type.h"
#include <vector>

#define is_custom_sprite(x) (x >= 0xFD)
#define IS_CUSTOM_FIRSTHEAD_SPRITE(x) (x == 0xFD)
#define IS_CUSTOM_SECONDHEAD_SPRITE(x) (x == 0xFE)

<<<<<<< HEAD
static constexpr DateDelta VEHICLE_PROFIT_MIN_AGE = DAYS_IN_YEAR * 2; ///< Only vehicles older than this have a meaningful profit.
=======
static const TimerGameEconomy::Date VEHICLE_PROFIT_MIN_AGE{CalendarTime::DAYS_IN_YEAR * 2}; ///< Only vehicles older than this have a meaningful profit.
>>>>>>> 666f7bfe
static const Money VEHICLE_PROFIT_THRESHOLD = 10000;        ///< Threshold for a vehicle to be considered making good profit.

struct Viewport;

/**
 * Helper to check whether an image index is valid for a particular vehicle.
 * @tparam T The type of vehicle.
 * @param image_index The image index to check.
 * @return True iff the image index is valid.
 */
template <VehicleType T>
bool IsValidImageIndex(uint8_t image_index);

typedef Vehicle *VehicleFromPosProc(Vehicle *v, void *data);

void VehicleServiceInDepot(Vehicle *v);
uint CountVehiclesInChain(const Vehicle *v);

/**
 * Find a vehicle from a specific location. It will call \a proc for ALL vehicles
 * on the tile and YOU must make SURE that the "best one" is stored in the
 * data value and is ALWAYS the same regardless of the order of the vehicles
 * where proc was called on!
 * When you fail to do this properly you create an almost untraceable DESYNC!
 * @note The return value of \a proc will be ignored.
 * @note Use this function when you have the intention that all vehicles
 *       should be iterated over.
 * @param tile The location on the map
 * @param type The vehicle type
 * @param data Arbitrary data passed to \a proc.
 * @param proc The proc that determines whether a vehicle will be "found".
 */
inline void FindVehicleOnPos(TileIndex tile, VehicleType type, void *data, VehicleFromPosProc *proc)
{
	extern Vehicle *VehicleFromPos(TileIndex tile, VehicleType type, void *data, VehicleFromPosProc *proc, bool find_first);
	VehicleFromPos(tile, type, data, proc, false);
}

/**
 * Checks whether a vehicle is on a specific location. It will call \a proc for
 * vehicles until it returns non-nullptr.
 * @note Use #FindVehicleOnPos when you have the intention that all vehicles
 *       should be iterated over.
 * @param tile The location on the map
 * @param type The vehicle type
 * @param data Arbitrary data passed to \a proc.
 * @param proc The \a proc that determines whether a vehicle will be "found".
 * @return True if proc returned non-nullptr.
 */
inline bool HasVehicleOnPos(TileIndex tile, VehicleType type, void *data, VehicleFromPosProc *proc)
{
	extern Vehicle *VehicleFromPos(TileIndex tile, VehicleType type, void *data, VehicleFromPosProc *proc, bool find_first);
	return VehicleFromPos(tile, type, data, proc, true) != nullptr;
}

Vehicle *GetFirstVehicleOnPos(TileIndex tile, VehicleType type);

/**
 * Find a vehicle from a specific location. It will call proc for ALL vehicles
 * on the tile and YOU must make SURE that the "best one" is stored in the
 * data value and is ALWAYS the same regardless of the order of the vehicles
 * where proc was called on!
 * When you fail to do this properly you create an almost untraceable DESYNC!
 * @note The return value of proc will be ignored.
 * @note Use this when you have the intention that all vehicles
 *       should be iterated over.
 * @param x    The X location on the map
 * @param y    The Y location on the map
 * @param type The vehicle type
 * @param data Arbitrary data passed to proc
 * @param proc The proc that determines whether a vehicle will be "found".
 */
inline void FindVehicleOnPosXY(int x, int y, VehicleType type, void *data, VehicleFromPosProc *proc)
{
	extern Vehicle *VehicleFromPosXY(int x, int y, VehicleType type, void *data, VehicleFromPosProc *proc, bool find_first);
	VehicleFromPosXY(x, y, type, data, proc, false);
}

/**
 * Checks whether a vehicle in on a specific location. It will call proc for
 * vehicles until it returns non-nullptr.
 * @note Use FindVehicleOnPosXY when you have the intention that all vehicles
 *       should be iterated over.
 * @param x    The X location on the map
 * @param y    The Y location on the map
 * @param type The vehicle type
 * @param data Arbitrary data passed to proc
 * @param proc The proc that determines whether a vehicle will be "found".
 * @return True if proc returned non-nullptr.
 */
inline bool HasVehicleOnPosXY(int x, int y, VehicleType type, void *data, VehicleFromPosProc *proc)
{
	extern Vehicle *VehicleFromPosXY(int x, int y, VehicleType type, void *data, VehicleFromPosProc *proc, bool find_first);
	return VehicleFromPosXY(x, y, type, data, proc, true) != nullptr;
}

void CallVehicleTicks();
uint8_t CalcPercentVehicleFilled(const Vehicle *v, StringID *colour);
uint8_t CalcPercentVehicleFilledOfCargo(const Vehicle *v, CargoID cargo);

void VehicleLengthChanged(const Vehicle *u);

void ResetVehicleHash();
void ResetVehicleColourMap();

uint8_t GetBestFittingSubType(const Vehicle *v_from, Vehicle *v_for, CargoID dest_cargo_type);

void ViewportAddVehicles(DrawPixelInfo *dpi, bool update_vehicles);
void ViewportMapDrawVehicles(DrawPixelInfo *dpi, Viewport *vp);

void ShowNewGrfVehicleError(EngineID engine, StringID part1, StringID part2, GRFBugs bug_type, bool critical);

enum TunnelBridgeIsFreeMode {
	TBIFM_ALL,
	TBIFM_ACROSS_ONLY,
	TBIFM_PRIMARY_ONLY,
};
CommandCost TunnelBridgeIsFree(TileIndex tile, TileIndex endtile, const Vehicle *ignore = nullptr, TunnelBridgeIsFreeMode mode = TBIFM_ALL);
Train *GetTrainClosestToTunnelBridgeEnd(TileIndex tile, TileIndex other_tile);
int GetAvailableFreeTilesInSignalledTunnelBridge(TileIndex entrance, TileIndex exit, TileIndex tile);
int GetAvailableFreeTilesInSignalledTunnelBridgeWithStartOffset(TileIndex entrance, TileIndex exit, int offset);

void DecreaseVehicleValue(Vehicle *v);
void CheckVehicleBreakdown(Vehicle *v);
void EconomyAgeVehicle(Vehicle *v);
void AgeVehicle(Vehicle *v);
void VehicleEnteredDepotThisTick(Vehicle *v);

UnitID GetFreeUnitNumber(VehicleType type);

void VehicleEnterDepot(Vehicle *v);

bool CanBuildVehicleInfrastructure(VehicleType type, uint8_t subtype = 0);

/** Position information of a vehicle after it moved */
struct GetNewVehiclePosResult {
	int x, y;  ///< x and y position of the vehicle after moving
	TileIndex old_tile; ///< Current tile of the vehicle
	TileIndex new_tile; ///< Tile of the vehicle after moving
};

GetNewVehiclePosResult GetNewVehiclePos(const Vehicle *v);
Direction GetDirectionTowards(const Vehicle *v, int x, int y);

/**
 * Is the given vehicle type buildable by a company?
 * @param type Vehicle type being queried.
 * @return Vehicle type is buildable by a company.
 */
inline bool IsCompanyBuildableVehicleType(VehicleType type)
{
	return type < VEH_COMPANY_END;
}

/**
 * Is the given vehicle buildable by a company?
 * @param v Vehicle being queried.
 * @return Vehicle is buildable by a company.
 */
inline bool IsCompanyBuildableVehicleType(const BaseVehicle *v)
{
	return IsCompanyBuildableVehicleType(v->type);
}

LiveryScheme GetEngineLiveryScheme(EngineID engine_type, EngineID parent_engine_type, const Vehicle *v);
const struct Livery *GetEngineLivery(EngineID engine_type, CompanyID company, EngineID parent_engine_type, const Vehicle *v, uint8_t livery_setting, bool ignore_group = false);

SpriteID GetEnginePalette(EngineID engine_type, CompanyID company);
SpriteID GetVehiclePalette(const Vehicle *v);
SpriteID GetUncachedTrainPaletteIgnoringGroup(const Train *v);

extern const uint32_t _veh_build_proc_table[];
extern const uint32_t _veh_sell_proc_table[];
extern const uint32_t _veh_refit_proc_table[];
extern const uint32_t _send_to_depot_proc_table[];

/* Functions to find the right command for certain vehicle type */
inline uint32_t GetCmdBuildVeh(VehicleType type)
{
	return _veh_build_proc_table[type];
}

inline uint32_t GetCmdBuildVeh(const BaseVehicle *v)
{
	return GetCmdBuildVeh(v->type);
}

inline uint32_t GetCmdSellVeh(VehicleType type)
{
	return _veh_sell_proc_table[type];
}

inline uint32_t GetCmdSellVeh(const BaseVehicle *v)
{
	return GetCmdSellVeh(v->type);
}

inline uint32_t GetCmdRefitVeh(VehicleType type)
{
	return _veh_refit_proc_table[type];
}

inline uint32_t GetCmdRefitVeh(const BaseVehicle *v)
{
	return GetCmdRefitVeh(v->type);
}

inline uint32_t GetCmdSendToDepot(VehicleType type)
{
	return _send_to_depot_proc_table[type];
}

inline uint32_t GetCmdSendToDepot(const BaseVehicle *v)
{
	return GetCmdSendToDepot(v->type);
}

CommandCost EnsureNoVehicleOnGround(TileIndex tile);
bool IsTrainCollidableRoadVehicleOnGround(TileIndex tile);
CommandCost EnsureNoTrainOnTrackBits(TileIndex tile, TrackBits track_bits);

extern VehicleID _new_vehicle_id;
extern uint _returned_refit_capacity;
extern uint16_t _returned_mail_refit_capacity;
extern CargoArray _returned_vehicle_capacities;

bool CanVehicleUseStation(EngineID engine_type, const struct Station *st);
bool CanVehicleUseStation(const Vehicle *v, const struct Station *st);
StringID GetVehicleCannotUseStationReason(const Vehicle *v, const Station *st);

void ResetDisasterVehicleTargeting();
void ReleaseDisasterVehicleTargetingVehicle(VehicleID vehicle);
bool SetDisasterVehicleTargetingVehicle(VehicleID vehicle, VehicleID disaster_vehicle);

typedef std::vector<VehicleID> VehicleSet;
void GetVehicleSet(VehicleSet &set, Vehicle *v, uint8_t num_vehicles);

void CheckCargoCapacity(Vehicle *v);

bool VehiclesHaveSameEngineList(const Vehicle *v1, const Vehicle *v2);
bool VehiclesHaveSameOrderList(const Vehicle *v1, const Vehicle *v2);

bool IsUniqueVehicleName(const char *name);

void ShowTrainTooHeavyAdviceMessage(const Vehicle *v);

#endif /* VEHICLE_FUNC_H */<|MERGE_RESOLUTION|>--- conflicted
+++ resolved
@@ -26,11 +26,7 @@
 #define IS_CUSTOM_FIRSTHEAD_SPRITE(x) (x == 0xFD)
 #define IS_CUSTOM_SECONDHEAD_SPRITE(x) (x == 0xFE)
 
-<<<<<<< HEAD
-static constexpr DateDelta VEHICLE_PROFIT_MIN_AGE = DAYS_IN_YEAR * 2; ///< Only vehicles older than this have a meaningful profit.
-=======
-static const TimerGameEconomy::Date VEHICLE_PROFIT_MIN_AGE{CalendarTime::DAYS_IN_YEAR * 2}; ///< Only vehicles older than this have a meaningful profit.
->>>>>>> 666f7bfe
+static constexpr DateDelta VEHICLE_PROFIT_MIN_AGE = DateDelta{DAYS_IN_YEAR * 2}; ///< Only vehicles older than this have a meaningful profit.
 static const Money VEHICLE_PROFIT_THRESHOLD = 10000;        ///< Threshold for a vehicle to be considered making good profit.
 
 struct Viewport;
