--- conflicted
+++ resolved
@@ -12,7 +12,6 @@
 
 #include "gfx_type.h"
 #include "direction_type.h"
-#include "timer/timer_game_economy.h"
 #include "command_type.h"
 #include "vehicle_type.h"
 #include "engine_type.h"
@@ -27,11 +26,7 @@
 #define IS_CUSTOM_FIRSTHEAD_SPRITE(x) (x == 0xFD)
 #define IS_CUSTOM_SECONDHEAD_SPRITE(x) (x == 0xFE)
 
-<<<<<<< HEAD
 static constexpr DateDelta VEHICLE_PROFIT_MIN_AGE = DAYS_IN_YEAR * 2; ///< Only vehicles older than this have a meaningful profit.
-=======
-static const TimerGameEconomy::Date VEHICLE_PROFIT_MIN_AGE = CalendarTime::DAYS_IN_YEAR * 2; ///< Only vehicles older than this have a meaningful profit.
->>>>>>> 1addeddc
 static const Money VEHICLE_PROFIT_THRESHOLD = 10000;        ///< Threshold for a vehicle to be considered making good profit.
 
 struct Viewport;
