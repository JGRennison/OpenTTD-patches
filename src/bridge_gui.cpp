/*
 * This file is part of OpenTTD.
 * OpenTTD is free software; you can redistribute it and/or modify it under the terms of the GNU General Public License as published by the Free Software Foundation, version 2.
 * OpenTTD is distributed in the hope that it will be useful, but WITHOUT ANY WARRANTY; without even the implied warranty of MERCHANTABILITY or FITNESS FOR A PARTICULAR PURPOSE.
 * See the GNU General Public License for more details. You should have received a copy of the GNU General Public License along with OpenTTD. If not, see <http://www.gnu.org/licenses/>.
 */

/** @file bridge_gui.cpp Graphical user interface for bridge construction */

#include "stdafx.h"
#include "error.h"
#include "command_func.h"
#include "rail.h"
#include "road.h"
#include "strings_func.h"
#include "window_func.h"
#include "sound_func.h"
#include "gfx_func.h"
#include "tunnelbridge.h"
#include "sortlist_type.h"
#include "dropdown_func.h"
#include "core/geometry_func.hpp"
#include "tunnelbridge_cmd.h"
#include "tunnelbridge_map.h"
#include "road_gui.h"
#include "tilehighlight_func.h"

#include "widgets/bridge_widget.h"

#include "table/strings.h"

#include "safeguards.h"

/** The type of the last built rail bridge */
static BridgeType _last_railbridge_type = 0;
/** The type of the last built road bridge */
static BridgeType _last_roadbridge_type = 0;

/**
 * Carriage for the data we need if we want to build a bridge
 */
struct BuildBridgeData {
	BridgeType index;
	const BridgeSpec *spec;
	Money cost;
};

typedef GUIList<BuildBridgeData> GUIBridgeList; ///< List of bridges, used in #BuildBridgeWindow.


/**
 * Callback executed after a build Bridge CMD has been called
 *
 * @param result Whether the build succeeded
 * @param end_tile End tile of the bridge.
 * @param tile_start start tile
 * @param transport_type transport type.
 */
void CcBuildBridge(const CommandCost &result, TileIndex end_tile, TileIndex tile_start, TransportType transport_type, BridgeType bridge_type, uint8_t road_rail_type, BuildBridgeFlags build_flags)
{
	if (result.Failed()) return;
	if (_settings_client.sound.confirm) SndPlayTileFx(SND_27_CONSTRUCTION_BRIDGE, end_tile);

	if (transport_type == TRANSPORT_ROAD) {
		DiagDirection end_direction = ReverseDiagDir(GetTunnelBridgeDirection(end_tile));
		ConnectRoadToStructure(end_tile, end_direction);

		DiagDirection start_direction = ReverseDiagDir(GetTunnelBridgeDirection(tile_start));
		ConnectRoadToStructure(tile_start, start_direction);
	}

	if (transport_type == TRANSPORT_RAIL) {
		StoreRailPlacementEndpoints(tile_start, end_tile, (TileX(tile_start) == TileX(end_tile)) ? TRACK_Y : TRACK_X, false);
	}
}

/** Window class for handling the bridge-build GUI. */
class BuildBridgeWindow : public Window {
private:
	/* Runtime saved values */
	static Listing last_sorting; ///< Last setting of the sort.

	/* Constants for sorting the bridges */
	static inline const StringID sorter_names[] = {
		STR_SORT_BY_NUMBER,
		STR_SORT_BY_COST,
		STR_SORT_BY_MAX_SPEED,
	};
	static const std::initializer_list<GUIBridgeList::SortFunction * const> sorter_funcs;

	/* Internal variables */
	TileIndex start_tile;
	TileIndex end_tile;
	TransportType transport_type;
	uint8_t road_rail_type;
	GUIBridgeList bridges;
	int icon_width; ///< Scaled width of the the bridge icon sprite.
	Scrollbar *vscroll;

	/** Sort the bridges by their index */
	static bool BridgeIndexSorter(const BuildBridgeData &a, const BuildBridgeData &b)
	{
		return a.index < b.index;
	}

	/** Sort the bridges by their price */
	static bool BridgePriceSorter(const BuildBridgeData &a, const BuildBridgeData &b)
	{
		return a.cost < b.cost;
	}

	/** Sort the bridges by their maximum speed */
	static bool BridgeSpeedSorter(const BuildBridgeData &a, const BuildBridgeData &b)
	{
		return a.spec->speed < b.spec->speed;
	}

	void BuildBridge(BridgeType type)
	{
		switch (this->transport_type) {
			case TRANSPORT_RAIL: _last_railbridge_type = type; break;
			case TRANSPORT_ROAD: _last_roadbridge_type = type; break;
			default: break;
		}
		Command<CMD_BUILD_BRIDGE>::Post(STR_ERROR_CAN_T_BUILD_BRIDGE_HERE, CommandCallback::BuildBridge,
					this->end_tile, this->start_tile, this->transport_type, type, this->road_rail_type, BuildBridgeFlags::None);
	}

	/** Sort the builable bridges */
	void SortBridgeList()
	{
		this->bridges.Sort();

		/* Display the current sort variant */
		this->GetWidget<NWidgetCore>(WID_BBS_DROPDOWN_CRITERIA)->SetString(BuildBridgeWindow::sorter_names[this->bridges.SortType()]);

		/* Set the modified widgets dirty */
		this->SetWidgetDirty(WID_BBS_DROPDOWN_CRITERIA);
		this->SetWidgetDirty(WID_BBS_BRIDGE_LIST);
	}

	/**
	 * Get the StringID to draw in the selection list and set the appropriate DParams.
	 * @param bridge_data the bridge to get the StringID of.
	 * @return the StringID.
	 */
	StringID GetBridgeSelectString(const BuildBridgeData &bridge_data) const
	{
		SetDParam(0, bridge_data.spec->material);
		SetDParam(1, PackVelocity(bridge_data.spec->speed, static_cast<VehicleType>(this->transport_type)));
		SetDParam(2, bridge_data.cost);
		/* If the bridge has no meaningful speed limit, don't display it. */
		if (bridge_data.spec->speed == UINT16_MAX) {
			return _game_mode == GM_EDITOR ? STR_SELECT_BRIDGE_INFO_NAME : STR_SELECT_BRIDGE_INFO_NAME_COST;
		}
		return _game_mode == GM_EDITOR ? STR_SELECT_BRIDGE_INFO_NAME_MAX_SPEED : STR_SELECT_BRIDGE_INFO_NAME_MAX_SPEED_COST;
	}

public:
	BuildBridgeWindow(WindowDesc &desc, TileIndex start, TileIndex end, TransportType transport_type, uint8_t road_rail_type, GUIBridgeList &&bl) : Window(desc),
		start_tile(start),
		end_tile(end),
		transport_type(transport_type),
		road_rail_type(road_rail_type),
		bridges(std::move(bl))
	{
		this->CreateNestedTree();
		this->vscroll = this->GetScrollbar(WID_BBS_SCROLLBAR);
		/* Change the data, or the caption of the gui. Set it to road or rail, accordingly. */
		this->GetWidget<NWidgetCore>(WID_BBS_CAPTION)->SetString((transport_type == TRANSPORT_ROAD) ? STR_SELECT_ROAD_BRIDGE_CAPTION : STR_SELECT_RAIL_BRIDGE_CAPTION);
		this->FinishInitNested(transport_type); // Initializes 'this->icon_width'.

		this->parent = FindWindowById(WC_BUILD_TOOLBAR, transport_type);
		this->bridges.SetListing(BuildBridgeWindow::last_sorting);
		this->bridges.SetSortFuncs(BuildBridgeWindow::sorter_funcs);
		this->bridges.NeedResort();
		this->SortBridgeList();

		this->vscroll->SetCount(this->bridges.size());
	}

	void Close(int data = 0) override
	{
		BuildBridgeWindow::last_sorting = this->bridges.GetListing();
		this->Window::Close();
	}

	void UpdateWidgetSize(WidgetID widget, Dimension &size, [[maybe_unused]] const Dimension &padding, [[maybe_unused]] Dimension &fill, [[maybe_unused]] Dimension &resize) override
	{
		switch (widget) {
			case WID_BBS_DROPDOWN_ORDER: {
				Dimension d = GetStringBoundingBox(this->GetWidget<NWidgetCore>(widget)->GetString());
				d.width += padding.width + Window::SortButtonWidth() * 2; // Doubled since the string is centred and it also looks better.
				d.height += padding.height;
				size = maxdim(size, d);
				break;
			}
			case WID_BBS_DROPDOWN_CRITERIA: {
				Dimension d = GetStringListBoundingBox(BuildBridgeWindow::sorter_names);
				d.width += padding.width;
				d.height += padding.height;
				size = maxdim(size, d);
				break;
			}
			case WID_BBS_BRIDGE_LIST: {
				Dimension sprite_dim = {0, 0}; // Biggest bridge sprite dimension
				Dimension text_dim   = {0, 0}; // Biggest text dimension
				for (const BuildBridgeData &bridge_data : this->bridges) {
					sprite_dim = maxdim(sprite_dim, GetScaledSpriteSize(bridge_data.spec->sprite));
					text_dim = maxdim(text_dim, GetStringBoundingBox(GetBridgeSelectString(bridge_data)));
				}
				resize.height = std::max(sprite_dim.height, text_dim.height) + padding.height; // Max of both sizes + account for matrix edges.

				this->icon_width = sprite_dim.width; // Width of bridge icon.
				size.width = this->icon_width + WidgetDimensions::scaled.hsep_normal + text_dim.width + padding.width;
				size.height = 4 * resize.height; // Smallest bridge gui is 4 entries high in the matrix.
				break;
			}
		}
	}

	Point OnInitialPosition(int16_t sm_width, int16_t sm_height, int window_number) override
	{
		/* Position the window so hopefully the first bridge from the list is under the mouse pointer. */
		NWidgetBase *list = this->GetWidget<NWidgetBase>(WID_BBS_BRIDGE_LIST);
		Point corner; // point of the top left corner of the window.
		corner.y = Clamp(_cursor.pos.y - list->pos_y - 5, GetMainViewTop(), GetMainViewBottom() - sm_height);
		corner.x = Clamp(_cursor.pos.x - list->pos_x - 5, 0, _screen.width - sm_width);
		return corner;
	}

	void DrawWidget(const Rect &r, WidgetID widget) const override
	{
		switch (widget) {
			case WID_BBS_DROPDOWN_ORDER:
				this->DrawSortButtonState(widget, this->bridges.IsDescSortOrder() ? SBS_DOWN : SBS_UP);
				break;

			case WID_BBS_BRIDGE_LIST: {
				Rect tr = r.WithHeight(this->resize.step_height).Shrink(WidgetDimensions::scaled.matrix);
				bool rtl = _current_text_dir == TD_RTL;
				auto [first, last] = this->vscroll->GetVisibleRangeIterators(this->bridges);
				for (auto it = first; it != last; ++it) {
					const BridgeSpec *b = it->spec;
					DrawSpriteIgnorePadding(b->sprite, b->pal, tr.WithWidth(this->icon_width, rtl), SA_HOR_CENTER | SA_BOTTOM);
					DrawStringMultiLine(tr.Indent(this->icon_width + WidgetDimensions::scaled.hsep_normal, rtl), GetBridgeSelectString(*it));
					tr = tr.Translate(0, this->resize.step_height);
				}
				break;
			}
		}
	}

	EventState OnKeyPress(char32_t key, uint16_t keycode) override
	{
		const uint8_t i = keycode - '1';
		if (i < 9 && i < this->bridges.size()) {
			/* Build the requested bridge */
			this->BuildBridge(this->bridges[i].index);
			this->Close();
			return ES_HANDLED;
		}
		return ES_NOT_HANDLED;
	}

	void OnClick([[maybe_unused]] Point pt, WidgetID widget, [[maybe_unused]] int click_count) override
	{
		switch (widget) {
			default: break;
			case WID_BBS_BRIDGE_LIST: {
				auto it = this->vscroll->GetScrolledItemFromWidget(this->bridges, pt.y, this, WID_BBS_BRIDGE_LIST);
				if (it != this->bridges.end()) {
					this->BuildBridge(it->index);
					this->Close();
				}
				break;
			}

			case WID_BBS_DROPDOWN_ORDER:
				this->bridges.ToggleSortOrder();
				this->SetDirty();
				break;

			case WID_BBS_DROPDOWN_CRITERIA:
				ShowDropDownMenu(this, BuildBridgeWindow::sorter_names, this->bridges.SortType(), WID_BBS_DROPDOWN_CRITERIA, 0, 0);
				break;
		}
	}

	void OnDropdownSelect(WidgetID widget, int index) override
	{
		if (widget == WID_BBS_DROPDOWN_CRITERIA && this->bridges.SortType() != index) {
			this->bridges.SetSortType(index);

			this->SortBridgeList();
		}
	}

	void OnResize() override
	{
		this->vscroll->SetCapacityFromWidget(this, WID_BBS_BRIDGE_LIST);
	}
};

/** Set the default sorting for the bridges */
Listing BuildBridgeWindow::last_sorting = {true, 2};

/** Available bridge sorting functions. */
const std::initializer_list<GUIBridgeList::SortFunction * const> BuildBridgeWindow::sorter_funcs = {
	&BridgeIndexSorter,
	&BridgePriceSorter,
	&BridgeSpeedSorter
};

/** Widgets of the bridge gui. */
static constexpr NWidgetPart _nested_build_bridge_widgets[] = {
	/* Header */
	NWidget(NWID_HORIZONTAL),
		NWidget(WWT_CLOSEBOX, COLOUR_DARK_GREEN),
		NWidget(WWT_CAPTION, COLOUR_DARK_GREEN, WID_BBS_CAPTION), SetStringTip(STR_SELECT_RAIL_BRIDGE_CAPTION, STR_TOOLTIP_WINDOW_TITLE_DRAG_THIS),
		NWidget(WWT_DEFSIZEBOX, COLOUR_DARK_GREEN),
	EndContainer(),

	NWidget(NWID_HORIZONTAL),
		NWidget(NWID_VERTICAL),
			/* Sort order + criteria buttons */
			NWidget(NWID_HORIZONTAL),
				NWidget(WWT_TEXTBTN, COLOUR_DARK_GREEN, WID_BBS_DROPDOWN_ORDER), SetFill(1, 0), SetStringTip(STR_BUTTON_SORT_BY, STR_TOOLTIP_SORT_ORDER),
				NWidget(WWT_DROPDOWN, COLOUR_DARK_GREEN, WID_BBS_DROPDOWN_CRITERIA), SetFill(1, 0), SetToolTip(STR_TOOLTIP_SORT_CRITERIA),
			EndContainer(),
			/* Matrix. */
			NWidget(WWT_MATRIX, COLOUR_DARK_GREEN, WID_BBS_BRIDGE_LIST), SetFill(1, 0), SetResize(0, 22), SetMatrixDataTip(1, 0, STR_SELECT_BRIDGE_SELECTION_TOOLTIP), SetScrollbar(WID_BBS_SCROLLBAR),
		EndContainer(),

		/* scrollbar + resize button */
		NWidget(NWID_VERTICAL),
			NWidget(NWID_VSCROLLBAR, COLOUR_DARK_GREEN, WID_BBS_SCROLLBAR),
			NWidget(WWT_RESIZEBOX, COLOUR_DARK_GREEN),
		EndContainer(),
	EndContainer(),
};

/** Window definition for the rail bridge selection window. */
static WindowDesc _build_bridge_desc(__FILE__, __LINE__,
	WDP_AUTO, "build_bridge", 200, 114,
	WC_BUILD_BRIDGE, WC_BUILD_TOOLBAR,
	WindowDefaultFlag::Construction,
	_nested_build_bridge_widgets
);

/**
 * Prepare the data for the build a bridge window.
 *  If we can't build a bridge under the given conditions
 *  show an error message.
 *
 * @param start The start tile of the bridge
 * @param end The end tile of the bridge
 * @param transport_type The transport type
 * @param road_rail_type The road/rail type
 */
void ShowBuildBridgeWindow(TileIndex start, TileIndex end, TransportType transport_type, uint8_t road_rail_type)
{
	CloseWindowByClass(WC_BUILD_BRIDGE);

	/* The bridge length without ramps. */
	const uint bridge_len = GetTunnelBridgeLength(start, end);

	/* If Ctrl is being pressed, check whether the last bridge built is available
	 * If so, return this bridge type. Otherwise continue normally.
	 * We store bridge types for each transport type, so we have to check for
	 * the transport type beforehand.
	 */
	BridgeType last_bridge_type = 0;
	switch (transport_type) {
		case TRANSPORT_ROAD: last_bridge_type = _last_roadbridge_type; break;
		case TRANSPORT_RAIL: last_bridge_type = _last_railbridge_type; break;
		default: break; // water ways and air routes don't have bridge types
	}
	if (_ctrl_pressed && CheckBridgeAvailability(last_bridge_type, bridge_len).Succeeded()) {
		Command<CMD_BUILD_BRIDGE>::Post(STR_ERROR_CAN_T_BUILD_BRIDGE_HERE, CommandCallback::BuildBridge, end, start, transport_type, last_bridge_type, road_rail_type, BuildBridgeFlags::None);
		return;
	}

	/* only query bridge building possibility once, result is the same for all bridges,
	 * unless the result is bridge too low for station or pillars obstruct station, in which case it is bridge-type dependent.
	 * returns CMD_ERROR on failure, and price on success */
	StringID errmsg = INVALID_STRING_ID;
<<<<<<< HEAD
	CommandCost ret = Command<CMD_BUILD_BRIDGE>::Do(CommandFlagsToDCFlags(GetCommandFlags<CMD_BUILD_BRIDGE>()) | DC_QUERY_COST, end, start, transport_type, 0, road_rail_type, BuildBridgeFlags::None);

	const bool query_per_bridge_type = ret.Failed() && (ret.GetErrorMessage() == STR_ERROR_BRIDGE_TOO_LOW_FOR_STATION || ret.GetErrorMessage() == STR_ERROR_BRIDGE_PILLARS_OBSTRUCT_STATION);
=======
	CommandCost ret = Command<CMD_BUILD_BRIDGE>::Do(CommandFlagsToDCFlags(GetCommandFlags<CMD_BUILD_BRIDGE>()) | DoCommandFlag::QueryCost, end, start, transport_type, 0, road_rail_type);
>>>>>>> c3d5e6d2

	GUIBridgeList bl;
	if (ret.Failed()) {
		errmsg = ret.GetErrorMessage();
	}
	if (ret.Succeeded() || query_per_bridge_type) {
		/* check which bridges can be built */
		const uint tot_bridgedata_len = CalcBridgeLenCostFactor(bridge_len + 2);

		Money infra_cost = 0;
		switch (transport_type) {
			case TRANSPORT_ROAD: {
				/* In case we add a new road type as well, we must be aware of those costs. */
				RoadType road_rt = INVALID_ROADTYPE;
				RoadType tram_rt = INVALID_ROADTYPE;
				if (IsBridgeTile(start)) {
					road_rt = GetRoadTypeRoad(start);
					tram_rt = GetRoadTypeTram(start);
				}
				if (RoadTypeIsRoad((RoadType)road_rail_type)) {
					road_rt = (RoadType)road_rail_type;
				} else {
					tram_rt = (RoadType)road_rail_type;
				}

				if (road_rt != INVALID_ROADTYPE) infra_cost += (bridge_len + 2) * 2 * RoadBuildCost(road_rt);
				if (tram_rt != INVALID_ROADTYPE) infra_cost += (bridge_len + 2) * 2 * RoadBuildCost(tram_rt);

				break;
			}
			case TRANSPORT_RAIL: infra_cost = (bridge_len + 2) * RailBuildCost((RailType)road_rail_type); break;
			default: break;
		}

		bool any_available = false;
		StringID type_errmsg = INVALID_STRING_ID;
		/* loop for all bridgetypes */
		for (BridgeType brd_type = 0; brd_type != MAX_BRIDGES; brd_type++) {
			CommandCost type_check = CheckBridgeAvailability(brd_type, bridge_len);
			if (type_check.Succeeded()) {
				/* Re-check bridge building possibility is initial bridge builindg query indicated a bridge type dependent failure */
				if (query_per_bridge_type && Command<CMD_BUILD_BRIDGE>::Do(CommandFlagsToDCFlags(GetCommandFlags<CMD_BUILD_BRIDGE>()) | DC_QUERY_COST, end, start, transport_type, brd_type, road_rail_type, BuildBridgeFlags::None).Failed()) continue;
				/* bridge is accepted, add to list */
				BuildBridgeData &item = bl.emplace_back();
				item.index = brd_type;
				item.spec = GetBridgeSpec(brd_type);
				/* Add to terraforming & bulldozing costs the cost of the
				 * bridge itself (not computed with DoCommandFlag::QueryCost) */
				item.cost = ret.GetCost() + (((int64_t)tot_bridgedata_len * _price[PR_BUILD_BRIDGE] * item.spec->price) >> 8) + infra_cost;
				any_available = true;
			} else if (type_check.GetErrorMessage() != INVALID_STRING_ID && !query_per_bridge_type) {
				type_errmsg = type_check.GetErrorMessage();
			}
		}
		/* give error cause if no bridges available here*/
		if (!any_available && type_errmsg != INVALID_STRING_ID) errmsg = type_errmsg;
	}

	if (!bl.empty()) {
		new BuildBridgeWindow(_build_bridge_desc, start, end, transport_type, road_rail_type, std::move(bl));
	} else {
		ShowErrorMessage(STR_ERROR_CAN_T_BUILD_BRIDGE_HERE, errmsg, WL_INFO, TileX(end) * TILE_SIZE, TileY(end) * TILE_SIZE);
	}
}<|MERGE_RESOLUTION|>--- conflicted
+++ resolved
@@ -385,13 +385,9 @@
 	 * unless the result is bridge too low for station or pillars obstruct station, in which case it is bridge-type dependent.
 	 * returns CMD_ERROR on failure, and price on success */
 	StringID errmsg = INVALID_STRING_ID;
-<<<<<<< HEAD
-	CommandCost ret = Command<CMD_BUILD_BRIDGE>::Do(CommandFlagsToDCFlags(GetCommandFlags<CMD_BUILD_BRIDGE>()) | DC_QUERY_COST, end, start, transport_type, 0, road_rail_type, BuildBridgeFlags::None);
+	CommandCost ret = Command<CMD_BUILD_BRIDGE>::Do(CommandFlagsToDCFlags(GetCommandFlags<CMD_BUILD_BRIDGE>()).Set(DoCommandFlag::QueryCost), end, start, transport_type, 0, road_rail_type, BuildBridgeFlags::None);
 
 	const bool query_per_bridge_type = ret.Failed() && (ret.GetErrorMessage() == STR_ERROR_BRIDGE_TOO_LOW_FOR_STATION || ret.GetErrorMessage() == STR_ERROR_BRIDGE_PILLARS_OBSTRUCT_STATION);
-=======
-	CommandCost ret = Command<CMD_BUILD_BRIDGE>::Do(CommandFlagsToDCFlags(GetCommandFlags<CMD_BUILD_BRIDGE>()) | DoCommandFlag::QueryCost, end, start, transport_type, 0, road_rail_type);
->>>>>>> c3d5e6d2
 
 	GUIBridgeList bl;
 	if (ret.Failed()) {
@@ -433,7 +429,7 @@
 			CommandCost type_check = CheckBridgeAvailability(brd_type, bridge_len);
 			if (type_check.Succeeded()) {
 				/* Re-check bridge building possibility is initial bridge builindg query indicated a bridge type dependent failure */
-				if (query_per_bridge_type && Command<CMD_BUILD_BRIDGE>::Do(CommandFlagsToDCFlags(GetCommandFlags<CMD_BUILD_BRIDGE>()) | DC_QUERY_COST, end, start, transport_type, brd_type, road_rail_type, BuildBridgeFlags::None).Failed()) continue;
+				if (query_per_bridge_type && Command<CMD_BUILD_BRIDGE>::Do(CommandFlagsToDCFlags(GetCommandFlags<CMD_BUILD_BRIDGE>()).Set(DoCommandFlag::QueryCost), end, start, transport_type, brd_type, road_rail_type, BuildBridgeFlags::None).Failed()) continue;
 				/* bridge is accepted, add to list */
 				BuildBridgeData &item = bl.emplace_back();
 				item.index = brd_type;
