/*
 * This file is part of OpenTTD.
 * OpenTTD is free software; you can redistribute it and/or modify it under the terms of the GNU General Public License as published by the Free Software Foundation, version 2.
 * OpenTTD is distributed in the hope that it will be useful, but WITHOUT ANY WARRANTY; without even the implied warranty of MERCHANTABILITY or FITNESS FOR A PARTICULAR PURPOSE.
 * See the GNU General Public License for more details. You should have received a copy of the GNU General Public License along with OpenTTD. If not, see <http://www.gnu.org/licenses/>.
 */

/** @file bridge_gui.cpp Graphical user interface for bridge construction */

#include "stdafx.h"
#include "error.h"
#include "command_func.h"
#include "rail.h"
#include "road.h"
#include "strings_func.h"
#include "window_func.h"
#include "sound_func.h"
#include "gfx_func.h"
#include "tunnelbridge.h"
#include "sortlist_type.h"
#include "dropdown_func.h"
#include "core/geometry_func.hpp"
#include "cmd_helper.h"
#include "tunnelbridge_map.h"
#include "road_gui.h"
#include "tilehighlight_func.h"

#include "widgets/bridge_widget.h"

#include "table/strings.h"

#include "safeguards.h"

/** The type of the last built rail bridge */
static BridgeType _last_railbridge_type = 0;
/** The type of the last built road bridge */
static BridgeType _last_roadbridge_type = 0;

/**
 * Carriage for the data we need if we want to build a bridge
 */
struct BuildBridgeData {
	BridgeType index;
	const BridgeSpec *spec;
	Money cost;
};

typedef GUIList<BuildBridgeData> GUIBridgeList; ///< List of bridges, used in #BuildBridgeWindow.

/**
 * Callback executed after a build Bridge CMD has been called
 *
 * @param result Whether the build succeeded
 * @param end_tile End tile of the bridge.
 * @param p1 packed start tile coords (~ dx)
 * @param p2 various bitstuffed elements
 * - p2 = (bit  0- 7) - bridge type (hi bh)
 * - p2 = (bit  8-13) - rail type or road types.
 * - p2 = (bit 15-16) - transport type.
 * @param cmd unused
 */
void CcBuildBridge(const CommandCost &result, TileIndex end_tile, uint32_t p1, uint32_t p2, uint64_t p3, uint32_t cmd)
{
	if (result.Failed()) return;
	if (_settings_client.sound.confirm) SndPlayTileFx(SND_27_CONSTRUCTION_BRIDGE, end_tile);

	TransportType transport_type = Extract<TransportType, 15, 2>(p2);

	if (transport_type == TRANSPORT_ROAD) {
		DiagDirection end_direction = ReverseDiagDir(GetTunnelBridgeDirection(end_tile));
		ConnectRoadToStructure(end_tile, end_direction);

		DiagDirection start_direction = ReverseDiagDir(GetTunnelBridgeDirection(p1));
		ConnectRoadToStructure(p1, start_direction);
	}

	if (transport_type == TRANSPORT_RAIL) {
		StoreRailPlacementEndpoints(p1, end_tile, (TileX(p1) == TileX(end_tile)) ? TRACK_Y : TRACK_X, false);
	}
}

/** Window class for handling the bridge-build GUI. */
class BuildBridgeWindow : public Window {
private:
	/* Runtime saved values */
	static Listing last_sorting; ///< Last setting of the sort.

	/* Constants for sorting the bridges */
	static inline const StringID sorter_names[] = {
		STR_SORT_BY_NUMBER,
		STR_SORT_BY_COST,
		STR_SORT_BY_MAX_SPEED,
	};
	static const std::initializer_list<GUIBridgeList::SortFunction * const> sorter_funcs;

	/* Internal variables */
	TileIndex start_tile;
	TileIndex end_tile;
	uint32_t type;
	GUIBridgeList bridges;
	int icon_width; ///< Scaled width of the the bridge icon sprite.
	Scrollbar *vscroll;

	/** Sort the bridges by their index */
	static bool BridgeIndexSorter(const BuildBridgeData &a, const BuildBridgeData &b)
	{
		return a.index < b.index;
	}

	/** Sort the bridges by their price */
	static bool BridgePriceSorter(const BuildBridgeData &a, const BuildBridgeData &b)
	{
		return a.cost < b.cost;
	}

	/** Sort the bridges by their maximum speed */
	static bool BridgeSpeedSorter(const BuildBridgeData &a, const BuildBridgeData &b)
	{
		return a.spec->speed < b.spec->speed;
	}

	inline TransportType GetTransportType() const
	{
		return (TransportType)(this->type >> 15);
	}

	void BuildBridge(uint8_t i)
	{
		switch (this->GetTransportType()) {
			case TRANSPORT_RAIL: _last_railbridge_type = this->bridges.at(i).index; break;
			case TRANSPORT_ROAD: _last_roadbridge_type = this->bridges.at(i).index; break;
			default: break;
		}
		DoCommandP(this->end_tile, this->start_tile, this->type | this->bridges.at(i).index,
					CMD_BUILD_BRIDGE | CMD_MSG(STR_ERROR_CAN_T_BUILD_BRIDGE_HERE), CcBuildBridge);
	}

	/** Sort the builable bridges */
	void SortBridgeList()
	{
		this->bridges.Sort();

		/* Display the current sort variant */
		this->GetWidget<NWidgetCore>(WID_BBS_DROPDOWN_CRITERIA)->widget_data = BuildBridgeWindow::sorter_names[this->bridges.SortType()];

		/* Set the modified widgets dirty */
		this->SetWidgetDirty(WID_BBS_DROPDOWN_CRITERIA);
		this->SetWidgetDirty(WID_BBS_BRIDGE_LIST);
	}

	/**
	 * Get the StringID to draw in the selection list and set the appropriate DParams.
	 * @param bridge_data the bridge to get the StringID of.
	 * @return the StringID.
	 */
	StringID GetBridgeSelectString(const BuildBridgeData &bridge_data) const
	{
		SetDParam(0, bridge_data.spec->material);
		SetDParam(1, PackVelocity(bridge_data.spec->speed, static_cast<VehicleType>(this->GetTransportType())));
		SetDParam(2, bridge_data.cost);
		/* If the bridge has no meaningful speed limit, don't display it. */
		if (bridge_data.spec->speed == UINT16_MAX) {
			return _game_mode == GM_EDITOR ? STR_SELECT_BRIDGE_INFO_NAME : STR_SELECT_BRIDGE_INFO_NAME_COST;
		}
		return _game_mode == GM_EDITOR ? STR_SELECT_BRIDGE_INFO_NAME_MAX_SPEED : STR_SELECT_BRIDGE_INFO_NAME_MAX_SPEED_COST;
	}

public:
<<<<<<< HEAD
	BuildBridgeWindow(WindowDesc *desc, TileIndex start, TileIndex end, uint32_t br_type, GUIBridgeList &&bl) : Window(desc),
=======
	BuildBridgeWindow(WindowDesc &desc, TileIndex start, TileIndex end, TransportType transport_type, uint8_t road_rail_type, GUIBridgeList &&bl) : Window(desc),
>>>>>>> 7116f143
		start_tile(start),
		end_tile(end),
		type(br_type),
		bridges(std::move(bl))
	{
		this->CreateNestedTree();
		this->vscroll = this->GetScrollbar(WID_BBS_SCROLLBAR);
		/* Change the data, or the caption of the gui. Set it to road or rail, accordingly. */
		this->GetWidget<NWidgetCore>(WID_BBS_CAPTION)->widget_data = (GB(this->type, 15, 2) == TRANSPORT_ROAD) ? STR_SELECT_ROAD_BRIDGE_CAPTION : STR_SELECT_RAIL_BRIDGE_CAPTION;
		this->FinishInitNested(GB(br_type, 15, 2)); // Initializes 'this->icon_width'.

		this->parent = FindWindowById(WC_BUILD_TOOLBAR, GB(this->type, 15, 2));
		this->bridges.SetListing(BuildBridgeWindow::last_sorting);
		this->bridges.SetSortFuncs(BuildBridgeWindow::sorter_funcs);
		this->bridges.NeedResort();
		this->SortBridgeList();

		this->vscroll->SetCount(this->bridges.size());
	}

	void Close(int data = 0) override
	{
		BuildBridgeWindow::last_sorting = this->bridges.GetListing();
		this->Window::Close();
	}

	void UpdateWidgetSize(WidgetID widget, Dimension &size, [[maybe_unused]] const Dimension &padding, [[maybe_unused]] Dimension &fill, [[maybe_unused]] Dimension &resize) override
	{
		switch (widget) {
			case WID_BBS_DROPDOWN_ORDER: {
				Dimension d = GetStringBoundingBox(this->GetWidget<NWidgetCore>(widget)->widget_data);
				d.width += padding.width + Window::SortButtonWidth() * 2; // Doubled since the string is centred and it also looks better.
				d.height += padding.height;
				size = maxdim(size, d);
				break;
			}
			case WID_BBS_DROPDOWN_CRITERIA: {
				Dimension d = GetStringListBoundingBox(BuildBridgeWindow::sorter_names);
				d.width += padding.width;
				d.height += padding.height;
				size = maxdim(size, d);
				break;
			}
			case WID_BBS_BRIDGE_LIST: {
				Dimension sprite_dim = {0, 0}; // Biggest bridge sprite dimension
				Dimension text_dim   = {0, 0}; // Biggest text dimension
				for (const BuildBridgeData &bridge_data : this->bridges) {
					sprite_dim = maxdim(sprite_dim, GetScaledSpriteSize(bridge_data.spec->sprite));
					text_dim = maxdim(text_dim, GetStringBoundingBox(GetBridgeSelectString(bridge_data)));
				}
				resize.height = std::max(sprite_dim.height, text_dim.height) + padding.height; // Max of both sizes + account for matrix edges.

				this->icon_width = sprite_dim.width; // Width of bridge icon.
				size.width = this->icon_width + WidgetDimensions::scaled.hsep_normal + text_dim.width + padding.width;
				size.height = 4 * resize.height; // Smallest bridge gui is 4 entries high in the matrix.
				break;
			}
		}
	}

	Point OnInitialPosition(int16_t sm_width, int16_t sm_height, int window_number) override
	{
		/* Position the window so hopefully the first bridge from the list is under the mouse pointer. */
		NWidgetBase *list = this->GetWidget<NWidgetBase>(WID_BBS_BRIDGE_LIST);
		Point corner; // point of the top left corner of the window.
		corner.y = Clamp(_cursor.pos.y - list->pos_y - 5, GetMainViewTop(), GetMainViewBottom() - sm_height);
		corner.x = Clamp(_cursor.pos.x - list->pos_x - 5, 0, _screen.width - sm_width);
		return corner;
	}

	void DrawWidget(const Rect &r, WidgetID widget) const override
	{
		switch (widget) {
			case WID_BBS_DROPDOWN_ORDER:
				this->DrawSortButtonState(widget, this->bridges.IsDescSortOrder() ? SBS_DOWN : SBS_UP);
				break;

			case WID_BBS_BRIDGE_LIST: {
				Rect tr = r.WithHeight(this->resize.step_height).Shrink(WidgetDimensions::scaled.matrix);
				bool rtl = _current_text_dir == TD_RTL;
				auto [first, last] = this->vscroll->GetVisibleRangeIterators(this->bridges);
				for (auto it = first; it != last; ++it) {
					const BridgeSpec *b = it->spec;
					DrawSpriteIgnorePadding(b->sprite, b->pal, tr.WithWidth(this->icon_width, rtl), SA_HOR_CENTER | SA_BOTTOM);
					DrawStringMultiLine(tr.Indent(this->icon_width + WidgetDimensions::scaled.hsep_normal, rtl), GetBridgeSelectString(*it));
					tr = tr.Translate(0, this->resize.step_height);
				}
				break;
			}
		}
	}

	EventState OnKeyPress(char32_t key, uint16_t keycode) override
	{
		const uint8_t i = keycode - '1';
		if (i < 9 && i < this->bridges.size()) {
			/* Build the requested bridge */
			this->BuildBridge(i);
			this->Close();
			return ES_HANDLED;
		}
		return ES_NOT_HANDLED;
	}

	void OnClick([[maybe_unused]] Point pt, WidgetID widget, [[maybe_unused]] int click_count) override
	{
		switch (widget) {
			default: break;
			case WID_BBS_BRIDGE_LIST: {
				auto it = this->vscroll->GetScrolledItemFromWidget(this->bridges, pt.y, this, WID_BBS_BRIDGE_LIST);
				if (it != this->bridges.end()) {
					this->BuildBridge(it - this->bridges.begin());
					this->Close();
				}
				break;
			}

			case WID_BBS_DROPDOWN_ORDER:
				this->bridges.ToggleSortOrder();
				this->SetDirty();
				break;

			case WID_BBS_DROPDOWN_CRITERIA:
				ShowDropDownMenu(this, BuildBridgeWindow::sorter_names, this->bridges.SortType(), WID_BBS_DROPDOWN_CRITERIA, 0, 0);
				break;
		}
	}

	void OnDropdownSelect(WidgetID widget, int index) override
	{
		if (widget == WID_BBS_DROPDOWN_CRITERIA && this->bridges.SortType() != index) {
			this->bridges.SetSortType(index);

			this->SortBridgeList();
		}
	}

	void OnResize() override
	{
		this->vscroll->SetCapacityFromWidget(this, WID_BBS_BRIDGE_LIST);
	}
};

/** Set the default sorting for the bridges */
Listing BuildBridgeWindow::last_sorting = {true, 2};

/** Available bridge sorting functions. */
const std::initializer_list<GUIBridgeList::SortFunction * const> BuildBridgeWindow::sorter_funcs = {
	&BridgeIndexSorter,
	&BridgePriceSorter,
	&BridgeSpeedSorter
};

/** Widgets of the bridge gui. */
static constexpr NWidgetPart _nested_build_bridge_widgets[] = {
	/* Header */
	NWidget(NWID_HORIZONTAL),
		NWidget(WWT_CLOSEBOX, COLOUR_DARK_GREEN),
		NWidget(WWT_CAPTION, COLOUR_DARK_GREEN, WID_BBS_CAPTION), SetDataTip(STR_SELECT_RAIL_BRIDGE_CAPTION, STR_TOOLTIP_WINDOW_TITLE_DRAG_THIS),
		NWidget(WWT_DEFSIZEBOX, COLOUR_DARK_GREEN),
	EndContainer(),

	NWidget(NWID_HORIZONTAL),
		NWidget(NWID_VERTICAL),
			/* Sort order + criteria buttons */
			NWidget(NWID_HORIZONTAL),
				NWidget(WWT_TEXTBTN, COLOUR_DARK_GREEN, WID_BBS_DROPDOWN_ORDER), SetFill(1, 0), SetDataTip(STR_BUTTON_SORT_BY, STR_TOOLTIP_SORT_ORDER),
				NWidget(WWT_DROPDOWN, COLOUR_DARK_GREEN, WID_BBS_DROPDOWN_CRITERIA), SetFill(1, 0), SetDataTip(0x0, STR_TOOLTIP_SORT_CRITERIA),
			EndContainer(),
			/* Matrix. */
			NWidget(WWT_MATRIX, COLOUR_DARK_GREEN, WID_BBS_BRIDGE_LIST), SetFill(1, 0), SetResize(0, 22), SetMatrixDataTip(1, 0, STR_SELECT_BRIDGE_SELECTION_TOOLTIP), SetScrollbar(WID_BBS_SCROLLBAR),
		EndContainer(),

		/* scrollbar + resize button */
		NWidget(NWID_VERTICAL),
			NWidget(NWID_VSCROLLBAR, COLOUR_DARK_GREEN, WID_BBS_SCROLLBAR),
			NWidget(WWT_RESIZEBOX, COLOUR_DARK_GREEN),
		EndContainer(),
	EndContainer(),
};

/** Window definition for the rail bridge selection window. */
static WindowDesc _build_bridge_desc(__FILE__, __LINE__,
	WDP_AUTO, "build_bridge", 200, 114,
	WC_BUILD_BRIDGE, WC_BUILD_TOOLBAR,
	WDF_CONSTRUCTION,
	_nested_build_bridge_widgets
);

/**
 * Prepare the data for the build a bridge window.
 *  If we can't build a bridge under the given conditions
 *  show an error message.
 *
 * @param start The start tile of the bridge
 * @param end The end tile of the bridge
 * @param transport_type The transport type
 * @param road_rail_type The road/rail type
 */
void ShowBuildBridgeWindow(TileIndex start, TileIndex end, TransportType transport_type, uint8_t road_rail_type)
{
	CloseWindowByClass(WC_BUILD_BRIDGE);

	/* Data type for the bridge.
	 * Bit 16,15 = transport type,
	 *     14..8 = road/rail types,
	 *      7..0 = type of bridge */
	uint32_t type = (transport_type << 15) | (road_rail_type << 8);

	/* The bridge length without ramps. */
	const uint bridge_len = GetTunnelBridgeLength(start, end);

	/* If Ctrl is being pressed, check whether the last bridge built is available
	 * If so, return this bridge type. Otherwise continue normally.
	 * We store bridge types for each transport type, so we have to check for
	 * the transport type beforehand.
	 */
	BridgeType last_bridge_type = 0;
	switch (transport_type) {
		case TRANSPORT_ROAD: last_bridge_type = _last_roadbridge_type; break;
		case TRANSPORT_RAIL: last_bridge_type = _last_railbridge_type; break;
		default: break; // water ways and air routes don't have bridge types
	}
	if (_ctrl_pressed && CheckBridgeAvailability(last_bridge_type, bridge_len).Succeeded()) {
		DoCommandP(end, start, type | last_bridge_type, CMD_BUILD_BRIDGE | CMD_MSG(STR_ERROR_CAN_T_BUILD_BRIDGE_HERE), CcBuildBridge);
		return;
	}

	/* only query bridge building possibility once, result is the same for all bridges,
	 * unless the result is bridge too low for station or pillars obstruct station, in which case it is bridge-type dependent.
	 * returns CMD_ERROR on failure, and price on success */
	StringID errmsg = INVALID_STRING_ID;
	CommandCost ret = DoCommand(end, start, type, CommandFlagsToDCFlags(GetCommandFlags(CMD_BUILD_BRIDGE)) | DC_QUERY_COST, CMD_BUILD_BRIDGE);

	const bool query_per_bridge_type = ret.Failed() && (ret.GetErrorMessage() == STR_ERROR_BRIDGE_TOO_LOW_FOR_STATION || ret.GetErrorMessage() == STR_ERROR_BRIDGE_PILLARS_OBSTRUCT_STATION);

	GUIBridgeList bl;
	if (ret.Failed()) {
		errmsg = ret.GetErrorMessage();
	}
	if (ret.Succeeded() || query_per_bridge_type) {
		/* check which bridges can be built */
		const uint tot_bridgedata_len = CalcBridgeLenCostFactor(bridge_len + 2);

		Money infra_cost = 0;
		switch (transport_type) {
			case TRANSPORT_ROAD: {
				/* In case we add a new road type as well, we must be aware of those costs. */
				RoadType road_rt = INVALID_ROADTYPE;
				RoadType tram_rt = INVALID_ROADTYPE;
				if (IsBridgeTile(start)) {
					road_rt = GetRoadTypeRoad(start);
					tram_rt = GetRoadTypeTram(start);
				}
				if (RoadTypeIsRoad((RoadType)road_rail_type)) {
					road_rt = (RoadType)road_rail_type;
				} else {
					tram_rt = (RoadType)road_rail_type;
				}

				if (road_rt != INVALID_ROADTYPE) infra_cost += (bridge_len + 2) * 2 * RoadBuildCost(road_rt);
				if (tram_rt != INVALID_ROADTYPE) infra_cost += (bridge_len + 2) * 2 * RoadBuildCost(tram_rt);

				break;
			}
			case TRANSPORT_RAIL: infra_cost = (bridge_len + 2) * RailBuildCost((RailType)road_rail_type); break;
			default: break;
		}

		bool any_available = false;
		StringID type_errmsg = INVALID_STRING_ID;
		/* loop for all bridgetypes */
		for (BridgeType brd_type = 0; brd_type != MAX_BRIDGES; brd_type++) {
			CommandCost type_check = CheckBridgeAvailability(brd_type, bridge_len);
			if (type_check.Succeeded()) {
				/* Re-check bridge building possibility is initial bridge builindg query indicated a bridge type dependent failure */
				if (query_per_bridge_type && DoCommand(end, start, type | brd_type, CommandFlagsToDCFlags(GetCommandFlags(CMD_BUILD_BRIDGE)) | DC_QUERY_COST, CMD_BUILD_BRIDGE).Failed()) continue;
				/* bridge is accepted, add to list */
				BuildBridgeData &item = bl.emplace_back();
				item.index = brd_type;
				item.spec = GetBridgeSpec(brd_type);
				/* Add to terraforming & bulldozing costs the cost of the
				 * bridge itself (not computed with DC_QUERY_COST) */
				item.cost = ret.GetCost() + (((int64_t)tot_bridgedata_len * _price[PR_BUILD_BRIDGE] * item.spec->price) >> 8) + infra_cost;
				any_available = true;
			} else if (type_check.GetErrorMessage() != INVALID_STRING_ID && !query_per_bridge_type) {
				type_errmsg = type_check.GetErrorMessage();
			}
		}
		/* give error cause if no bridges available here*/
		if (!any_available && type_errmsg != INVALID_STRING_ID) errmsg = type_errmsg;
	}

	if (!bl.empty()) {
<<<<<<< HEAD
		new BuildBridgeWindow(&_build_bridge_desc, start, end, type, std::move(bl));
=======
		new BuildBridgeWindow(_build_bridge_desc, start, end, transport_type, road_rail_type, std::move(bl));
>>>>>>> 7116f143
	} else {
		ShowErrorMessage(STR_ERROR_CAN_T_BUILD_BRIDGE_HERE, errmsg, WL_INFO, TileX(end) * TILE_SIZE, TileY(end) * TILE_SIZE);
	}
}<|MERGE_RESOLUTION|>--- conflicted
+++ resolved
@@ -166,11 +166,7 @@
 	}
 
 public:
-<<<<<<< HEAD
-	BuildBridgeWindow(WindowDesc *desc, TileIndex start, TileIndex end, uint32_t br_type, GUIBridgeList &&bl) : Window(desc),
-=======
-	BuildBridgeWindow(WindowDesc &desc, TileIndex start, TileIndex end, TransportType transport_type, uint8_t road_rail_type, GUIBridgeList &&bl) : Window(desc),
->>>>>>> 7116f143
+	BuildBridgeWindow(WindowDesc &desc, TileIndex start, TileIndex end, uint32_t br_type, GUIBridgeList &&bl) : Window(desc),
 		start_tile(start),
 		end_tile(end),
 		type(br_type),
@@ -465,11 +461,7 @@
 	}
 
 	if (!bl.empty()) {
-<<<<<<< HEAD
-		new BuildBridgeWindow(&_build_bridge_desc, start, end, type, std::move(bl));
-=======
-		new BuildBridgeWindow(_build_bridge_desc, start, end, transport_type, road_rail_type, std::move(bl));
->>>>>>> 7116f143
+		new BuildBridgeWindow(_build_bridge_desc, start, end, type, std::move(bl));
 	} else {
 		ShowErrorMessage(STR_ERROR_CAN_T_BUILD_BRIDGE_HERE, errmsg, WL_INFO, TileX(end) * TILE_SIZE, TileY(end) * TILE_SIZE);
 	}
