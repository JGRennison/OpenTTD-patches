--- conflicted
+++ resolved
@@ -24,12 +24,7 @@
  */
 static bool CheckAPIVersion(const std::string &api_version)
 {
-<<<<<<< HEAD
-	static constexpr std::initializer_list<const char*> versions{ "1.2", "1.3", "1.4", "1.5", "1.6", "1.7", "1.8", "1.9", "1.10", "1.11", "12", "13", "14", "15" };
-	return std::find_if(versions.begin(), versions.end(), [&](const char *v) { return api_version == v; }) != versions.end();
-=======
-	return std::ranges::find(GameInfo::ApiVersions, api_version) != GameInfo::ApiVersions.end();
->>>>>>> e972033e
+	return std::ranges::find(GameInfo::ApiVersions, api_version) != std::end(GameInfo::ApiVersions);
 }
 
 #if defined(_WIN32)
