/*
 * This file is part of OpenTTD.
 * OpenTTD is free software; you can redistribute it and/or modify it under the terms of the GNU General Public License as published by the Free Software Foundation, version 2.
 * OpenTTD is distributed in the hope that it will be useful, but WITHOUT ANY WARRANTY; without even the implied warranty of MERCHANTABILITY or FITNESS FOR A PARTICULAR PURPOSE.
 * See the GNU General Public License for more details. You should have received a copy of the GNU General Public License along with OpenTTD. If not, see <http://www.gnu.org/licenses/>.
 */

/** @file game_text.cpp Implementation of handling translated strings. */

#include "../stdafx.h"
#include "../strgen/strgen.h"
#include "../debug.h"
#include "../fileio_func.h"
#include "../tar_type.h"
#include "../script/squirrel_class.hpp"
#include "../strings_func.h"
#include "game_text.hpp"
#include "game.hpp"
#include "game_info.hpp"

#include "table/strings.h"
#include "../table/strgen_tables.h"

#include <memory>

#include "../safeguards.h"

void CDECL StrgenWarningI(const std::string &msg)
{
	Debug(script, 0, "{}:{}: warning: {}", _strgen.file, _strgen.cur_line, msg);
	_strgen.warnings++;
}

void CDECL StrgenErrorI(const std::string &msg)
{
	Debug(script, 0, "{}:{}: error: {}", _strgen.file, _strgen.cur_line, msg);
	_strgen.errors++;
}

void CDECL StrgenFatalI(const std::string &msg)
{
	Debug(script, 0, "{}:{}: FATAL: {}", _strgen.file, _strgen.cur_line, msg);
	throw std::exception();
}

/**
 * Read all the raw language strings from the given file.
 * @param file The file to read from.
 * @return The raw strings, or nullptr upon error.
 */
LanguageStrings ReadRawLanguageStrings(const std::string &file)
{
	size_t to_read;
	auto fh = FioFOpenFile(file, "rb", GAME_DIR, &to_read);
	if (!fh.has_value()) return LanguageStrings();

	auto pos = file.rfind(PATHSEPCHAR);
	if (pos == std::string::npos) return LanguageStrings();
	std::string langname = file.substr(pos + 1);

	/* Check for invalid empty filename */
	if (langname.empty() || langname.front() == '.') return LanguageStrings();

	LanguageStrings ret(langname.substr(0, langname.find('.')));

	char buffer[2048];
	while (to_read != 0 && fgets(buffer, sizeof(buffer), *fh) != nullptr) {
		size_t len = strlen(buffer);

		/* Remove trailing spaces/newlines from the string. */
		size_t i = len;
		while (i > 0 && (buffer[i - 1] == '\r' || buffer[i - 1] == '\n' || buffer[i - 1] == ' ')) i--;
		buffer[i] = '\0';

		ret.lines.emplace_back(buffer, i);

		if (len > to_read) {
			to_read = 0;
		} else {
			to_read -= len;
		}
	}

	return ret;
}


/** A reader that simply reads using fopen. */
struct StringListReader : StringReader {
	StringList::const_iterator p;   ///< The current location of the iteration.
	StringList::const_iterator end; ///< The end of the iteration.

	/**
	 * Create the reader.
	 * @param data        The data to fill during reading.
	 * @param strings     The language strings we are reading.
	 * @param master      Are we reading the master file?
	 * @param translation Are we reading a translation?
	 */
	StringListReader(StringData &data, const LanguageStrings &strings, bool master, bool translation) :
			StringReader(data, strings.language.c_str(), master, translation), p(strings.lines.begin()), end(strings.lines.end())
	{
	}

	char *ReadLine(char *buffer, const char *last) override
	{
		if (this->p == this->end) return nullptr;

		strecpy(buffer, this->p->c_str(), last);
		this->p++;

		return buffer;
	}
};

/** Class for writing an encoded language. */
struct TranslationWriter : LanguageWriter {
	StringList &strings; ///< The encoded strings.

	/**
	 * Writer for the encoded data.
	 * @param strings The string table to add the strings to.
	 */
	TranslationWriter(StringList &strings) : strings(strings)
	{
	}

	void WriteHeader(const LanguagePackHeader *) override
	{
		/* We don't use the header. */
	}

	void Finalise() override
	{
		/* Nothing to do. */
	}

	void WriteLength(size_t) override
	{
		/* We don't write the length. */
	}

	void Write(const char *buffer, size_t length) override
	{
		this->strings.emplace_back(buffer, length);
	}
};

/** Class for writing the string IDs. */
struct StringNameWriter : HeaderWriter {
	StringList &strings; ///< The string names.

	/**
	 * Writer for the string names.
	 * @param strings The string table to add the strings to.
	 */
	StringNameWriter(StringList &strings) : strings(strings)
	{
	}

	void WriteStringID(const std::string &name, uint stringid) override
	{
		if (stringid == this->strings.size()) this->strings.emplace_back(name);
	}

	void Finalise(const StringData &) override
	{
		/* Nothing to do. */
	}
};

/**
 * Scanner to find language files in a GameScript directory.
 */
class LanguageScanner : protected FileScanner {
private:
	std::weak_ptr<GameStrings> gs;
	std::string exclude;

public:
	/** Initialise */
	LanguageScanner(std::weak_ptr<GameStrings> gs, const std::string &exclude) : gs(gs), exclude(exclude) {}

	/**
	 * Scan.
	 */
	void Scan(const std::string &directory)
	{
		this->FileScanner::Scan(".txt", directory, false);
	}

	bool AddFile(const std::string &filename, size_t, const std::string &) override
	{
		if (exclude == filename) return true;

		auto ls = ReadRawLanguageStrings(filename);
		if (!ls.IsValid()) return false;

		if (auto sp = this->gs.lock()) {
			sp->raw_strings.push_back(std::move(ls));
			return true;
		}

		return false;
	}
};

/**
 * Load all translations that we know of.
 * @return Container with all (compiled) translations.
 */
static std::shared_ptr<GameStrings> LoadTranslations()
{
	const GameInfo *info = Game::GetInfo();
	assert(info != nullptr);
	std::string basename(info->GetMainScript());
	auto e = basename.rfind(PATHSEPCHAR);
	if (e == std::string::npos) return nullptr;
	basename.erase(e + 1);

	std::string filename = basename + "lang" PATHSEP "english.txt";
	if (!FioCheckFileExists(filename.c_str() , GAME_DIR)) return nullptr;

	auto ls = ReadRawLanguageStrings(filename);
	if (!ls.IsValid()) return nullptr;

	auto gs = std::make_shared<GameStrings>();
	try {
		gs->raw_strings.push_back(std::move(ls));

		/* Scan for other language files */
		LanguageScanner scanner(gs, filename);
		std::string ldir = basename + "lang" PATHSEP;

		const std::string tar_filename = info->GetTarFile();
		TarList::iterator iter;
		if (!tar_filename.empty() && (iter = _tar_list[GAME_DIR].find(tar_filename)) != _tar_list[GAME_DIR].end()) {
			/* The main script is in a tar file, so find all files that
			 * are in the same tar and add them to the langfile scanner. */
			for (const auto &tar : _tar_filelist[GAME_DIR]) {
				/* Not in the same tar. */
				if (tar.second.tar_filename != iter->first) continue;

				/* Check the path and extension. */
				if (tar.first.size() <= ldir.size() || tar.first.compare(0, ldir.size(), ldir) != 0) continue;
				if (tar.first.compare(tar.first.size() - 4, 4, ".txt") != 0) continue;

				scanner.AddFile(tar.first, 0, tar_filename);
			}
		} else {
			/* Scan filesystem */
			scanner.Scan(ldir);
		}

		gs->Compile();
		return gs;
	} catch (...) {
		return nullptr;
	}
}

static StringParam::ParamType GetParamType(const CmdStruct *cs)
{
	if (cs->value == SCC_RAW_STRING_POINTER) return StringParam::RAW_STRING;
	if (cs->value == SCC_STRING || cs != TranslateCmdForCompare(cs)) return StringParam::STRING;
	return StringParam::OTHER;
}

static void ExtractStringParams(const StringData &data, StringParamsList &params)
{
	for (size_t i = 0; i < data.max_strings; i++) {
		const LangString *ls = data.strings[i];

		if (ls != nullptr) {
			StringParams &param = params.emplace_back();
			ParsedCommandStruct pcs = ExtractCommandString(ls->english.c_str(), false);

			for (auto it = pcs.consuming_commands.begin(); it != pcs.consuming_commands.end(); it++) {
				if (*it == nullptr) {
					/* Skip empty param unless a non empty param exist after it. */
					if (std::all_of(it, pcs.consuming_commands.end(), [](auto cs) { return cs == nullptr; })) break;
					param.emplace_back(StringParam::UNUSED, 1);
					continue;
				}
				const CmdStruct *cs = *it;
				param.emplace_back(GetParamType(cs), cs->consumes, cs->cmd);
			}
		}
	}
}

/** Compile the language. */
void GameStrings::Compile()
{
	StringData data(32);
	StringListReader master_reader(data, this->raw_strings[0], true, false);
	master_reader.ParseFile();
	if (_strgen.errors != 0) throw std::exception();

	this->version = data.Version();

	ExtractStringParams(data, this->string_params);

	StringNameWriter id_writer(this->string_names);
	id_writer.WriteHeader(data);

	for (const auto &p : this->raw_strings) {
		data.FreeTranslation();
		StringListReader translation_reader(data, p, false, p.language != "english");
		translation_reader.ParseFile();
		if (_strgen.errors != 0) throw std::exception();

		auto &strings = this->compiled_strings.emplace_back(p.language);
		TranslationWriter writer(strings.lines);
		writer.WriteLang(data);
	}
}

/** The currently loaded game strings. */
std::shared_ptr<GameStrings> _current_gamestrings_data = nullptr;

/**
 * Get the string pointer of a particular game string.
 * @param id The ID of the game string.
 * @return The encoded string.
 */
std::string_view GetGameStringPtr(StringIndexInTab id)
{
	if (_current_gamestrings_data == nullptr || _current_gamestrings_data->cur_language == nullptr || id.base() >= _current_gamestrings_data->cur_language->lines.size()) return GetStringPtr(STR_UNDEFINED);
	return _current_gamestrings_data->cur_language->lines[id];
}

/**
 * Get the string parameters of a particular game string.
 * @param id The ID of the game string.
 * @return The string parameters.
 */
const StringParams &GetGameStringParams(StringIndexInTab id)
{
	/* An empty result for STR_UNDEFINED. */
	static StringParams empty;

	if (id.base() >= _current_gamestrings_data->string_params.size()) return empty;
	return _current_gamestrings_data->string_params[id];
}

/**
 * Get the name of a particular game string.
 * @param id The ID of the game string.
 * @return The name of the string.
 */
const std::string &GetGameStringName(StringIndexInTab id)
{
	/* The name for STR_UNDEFINED. */
	static const std::string undefined = "STR_UNDEFINED";

	if (id.base() >= _current_gamestrings_data->string_names.size()) return undefined;
	return _current_gamestrings_data->string_names[id];
}

/**
 * Register the current translation to the Squirrel engine.
 * @param engine The engine to update/
 */
void RegisterGameTranslation(Squirrel *engine)
{
	_current_gamestrings_data = LoadTranslations();
	if (_current_gamestrings_data == nullptr) return;

	HSQUIRRELVM vm = engine->GetVM();
	sq_pushroottable(vm);
	sq_pushstring(vm, "GSText", -1);
	if (SQ_FAILED(sq_get(vm, -2))) return;

	int idx = 0;
	for (const auto &p : _current_gamestrings_data->string_names) {
		sq_pushstring(vm, p, -1);
		sq_pushinteger(vm, idx);
		sq_rawset(vm, -3);
		idx++;
	}

	sq_pop(vm, 2);

	ReconsiderGameScriptLanguage();
}

/**
 * Reconsider the game script language, so we use the right one.
 */
void ReconsiderGameScriptLanguage()
{
	if (_current_gamestrings_data == nullptr) return;

<<<<<<< HEAD
	char temp[MAX_PATH];
	strecpy(temp, _current_language->file.c_str(), lastof(temp));

	/* Remove the extension */
	char *l = strrchr(temp, '.');
	assert(l != nullptr);
	*l = '\0';

	/* Skip the path */
	char *language = strrchr(temp, PATHSEPCHAR);
	assert(language != nullptr);
	language++;

	for (auto &p : _current_data->compiled_strings) {
=======
	std::string language = FS2OTTD(_current_language->file.stem());
	for (auto &p : _current_gamestrings_data->compiled_strings) {
>>>>>>> 36998384
		if (p.language == language) {
			_current_gamestrings_data->cur_language = &p;
			return;
		}
	}

	_current_gamestrings_data->cur_language = &_current_gamestrings_data->compiled_strings[0];
}<|MERGE_RESOLUTION|>--- conflicted
+++ resolved
@@ -392,7 +392,6 @@
 {
 	if (_current_gamestrings_data == nullptr) return;
 
-<<<<<<< HEAD
 	char temp[MAX_PATH];
 	strecpy(temp, _current_language->file.c_str(), lastof(temp));
 
@@ -406,11 +405,7 @@
 	assert(language != nullptr);
 	language++;
 
-	for (auto &p : _current_data->compiled_strings) {
-=======
-	std::string language = FS2OTTD(_current_language->file.stem());
 	for (auto &p : _current_gamestrings_data->compiled_strings) {
->>>>>>> 36998384
 		if (p.language == language) {
 			_current_gamestrings_data->cur_language = &p;
 			return;
