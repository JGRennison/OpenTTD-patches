/*
 * This file is part of OpenTTD.
 * OpenTTD is free software; you can redistribute it and/or modify it under the terms of the GNU General Public License as published by the Free Software Foundation, version 2.
 * OpenTTD is distributed in the hope that it will be useful, but WITHOUT ANY WARRANTY; without even the implied warranty of MERCHANTABILITY or FITNESS FOR A PARTICULAR PURPOSE.
 * See the GNU General Public License for more details. You should have received a copy of the GNU General Public License along with OpenTTD. If not, see <http://www.gnu.org/licenses/>.
 */

/** @file game_instance.cpp Implementation of GameInstance. */

#include "../stdafx.h"
#include "../error.h"

#include "../script/squirrel_class.hpp"

#include "../script/script_storage.hpp"
#include "../script/script_gui.h"
#include "game_config.hpp"
#include "game_info.hpp"
#include "game_instance.hpp"
#include "game_text.hpp"
#include "game.hpp"

#include "table/strings.h"

/* Convert all Game related classes to Squirrel data. */
#include "../script/api/game/game_includes.hpp"

#include "../safeguards.h"


GameInstance::GameInstance() :
	ScriptInstance("GS", ScriptType::GS)
{}

void GameInstance::Initialize(GameInfo *info)
{
	this->versionAPI = info->GetAPIVersion();

	/* Register the GameController */
	SQGSController_Register(this->engine);

	ScriptInstance::Initialize(info->GetMainScript(), info->GetInstanceName(), OWNER_DEITY);
}

void GameInstance::RegisterAPI()
{
	ScriptInstance::RegisterAPI();

	/* Register all classes */
	SQGS_RegisterAll(this->engine);

	RegisterGameTranslation(this->engine);

	if (!this->LoadCompatibilityScripts(GAME_DIR, GameInfo::ApiVersions)) this->Died();
}

int GameInstance::GetSetting(const std::string &name)
{
	return GameConfig::GetConfig()->GetSetting(name);
}

ScriptInfo *GameInstance::FindLibrary(const std::string &library, int version)
{
	return (ScriptInfo *)Game::FindLibrary(library, version);
}

void GameInstance::Died()
{
	ScriptInstance::Died();

	/* Don't show errors while loading savegame. They will be shown at end of loading anyway. */
	if (_switch_mode != SM_NONE) return;

	ShowScriptDebugWindow(OWNER_DEITY);

	const GameInfo *info = Game::GetInfo();
	if (info != nullptr) {
		ShowErrorMessage(GetEncodedString(STR_ERROR_AI_PLEASE_REPORT_CRASH), {}, WL_WARNING);

		if (!info->GetURL().empty()) {
			ScriptLog::Info("Please report the error to the following URL:");
			ScriptLog::Info(info->GetURL());
		}
	}
}

/**
 * DoCommand callback function for all commands executed by Game Scripts.
 */
void CcGame(const CommandCost &result, Commands cmd, TileIndex tile, const CommandPayloadBase &payload, CallbackParameter param)
{
<<<<<<< HEAD
	if (Game::GetGameInstance()->DoCommandCallback(result, cmd, tile, payload, param)) {
		Game::GetGameInstance()->Continue();
=======
	if (Game::GetInstance()->DoCommandCallback(result, data, std::move(result_data), cmd)) {
		Game::GetInstance()->Continue();
>>>>>>> 9feaa6b7
	}
}

CommandCallback GameInstance::GetDoCommandCallback()
{
	return CommandCallback::Game;
}<|MERGE_RESOLUTION|>--- conflicted
+++ resolved
@@ -89,13 +89,8 @@
  */
 void CcGame(const CommandCost &result, Commands cmd, TileIndex tile, const CommandPayloadBase &payload, CallbackParameter param)
 {
-<<<<<<< HEAD
-	if (Game::GetGameInstance()->DoCommandCallback(result, cmd, tile, payload, param)) {
-		Game::GetGameInstance()->Continue();
-=======
-	if (Game::GetInstance()->DoCommandCallback(result, data, std::move(result_data), cmd)) {
+	if (Game::GetInstance()->DoCommandCallback(result, cmd, tile, payload, param)) {
 		Game::GetInstance()->Continue();
->>>>>>> 9feaa6b7
 	}
 }
 
