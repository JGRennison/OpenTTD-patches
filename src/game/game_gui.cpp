/*
 * This file is part of OpenTTD.
 * OpenTTD is free software; you can redistribute it and/or modify it under the terms of the GNU General Public License as published by the Free Software Foundation, version 2.
 * OpenTTD is distributed in the hope that it will be useful, but WITHOUT ANY WARRANTY; without even the implied warranty of MERCHANTABILITY or FITNESS FOR A PARTICULAR PURPOSE.
 * See the GNU General Public License for more details. You should have received a copy of the GNU General Public License along with OpenTTD. If not, see <http://www.gnu.org/licenses/>.
 */

/** @file game_gui.cpp %Window for configuring the Game Script */

#include "../stdafx.h"
#include "../error.h"
#include "../settings_gui.h"
#include "../querystring_gui.h"
#include "../window_func.h"
#include "../network/network.h"
#include "../network/network_content.h"
#include "../dropdown_type.h"
#include "../dropdown_func.h"
#include "../settings_type.h"

#include "game.hpp"
#include "game_gui.hpp"
#include "game_config.hpp"
#include "game_info.hpp"
#include "../script/script_gui.h"
#include "../script_config.hpp"
#include "../table/strings.h"

#include "../safeguards.h"


/** Widgets for the configure GS window. */
static constexpr NWidgetPart _nested_gs_config_widgets[] = {
	NWidget(NWID_HORIZONTAL),
		NWidget(WWT_CLOSEBOX, COLOUR_MAUVE),
		NWidget(WWT_CAPTION, COLOUR_MAUVE), SetStringTip(STR_AI_CONFIG_CAPTION_GAMESCRIPT, STR_TOOLTIP_WINDOW_TITLE_DRAG_THIS),
		NWidget(WWT_DEFSIZEBOX, COLOUR_MAUVE),
	EndContainer(),
	NWidget(WWT_PANEL, COLOUR_MAUVE, WID_GSC_BACKGROUND),
		NWidget(NWID_VERTICAL), SetPIP(0, WidgetDimensions::unscaled.vsep_wide, 0), SetPadding(WidgetDimensions::unscaled.sparse_resize),
			NWidget(WWT_FRAME, COLOUR_MAUVE), SetStringTip(STR_AI_CONFIG_GAMESCRIPT), SetFill(1, 0), SetResize(1, 0),
				NWidget(WWT_MATRIX, COLOUR_MAUVE, WID_GSC_GSLIST), SetMinimalSize(288, 14), SetFill(1, 1), SetResize(1, 0), SetMatrixDataTip(1, 1, STR_AI_CONFIG_GAMELIST_TOOLTIP),
			EndContainer(),
			NWidget(WWT_FRAME, COLOUR_MAUVE), SetStringTip(STR_AI_CONFIG_GAMESCRIPT_PARAM), SetFill(1, 1), SetResize(1, 0), SetPIP(0, WidgetDimensions::unscaled.vsep_sparse, 0),
				NWidget(NWID_HORIZONTAL),
					NWidget(WWT_MATRIX, COLOUR_MAUVE, WID_GSC_SETTINGS), SetFill(1, 0), SetResize(1, 1), SetMinimalSize(188, 182), SetMatrixDataTip(1, 0), SetScrollbar(WID_GSC_SCROLLBAR),
					NWidget(NWID_VSCROLLBAR, COLOUR_MAUVE, WID_GSC_SCROLLBAR),
				EndContainer(),
				NWidget(WWT_PUSHTXTBTN, COLOUR_YELLOW, WID_GSC_RESET), SetFill(1, 0), SetResize(1, 0), SetStringTip(STR_AI_SETTINGS_RESET),
			EndContainer(),
			NWidget(NWID_HORIZONTAL), SetPIP(0, WidgetDimensions::unscaled.hsep_wide, 0),
				NWidget(NWID_VERTICAL, NWidContainerFlag::EqualSize),
					NWidget(WWT_PUSHTXTBTN, COLOUR_YELLOW, WID_GSC_CHANGE), SetFill(1, 1), SetResize(1, 0), SetStringTip(STR_AI_CONFIG_CHANGE_GAMESCRIPT, STR_AI_CONFIG_CHANGE_TOOLTIP),
					NWidget(WWT_PUSHTXTBTN, COLOUR_YELLOW, WID_GSC_CONTENT_DOWNLOAD), SetFill(1, 1), SetResize(1, 0), SetStringTip(STR_INTRO_ONLINE_CONTENT, STR_INTRO_TOOLTIP_ONLINE_CONTENT),
				EndContainer(),
				NWidget(NWID_VERTICAL, NWidContainerFlag::EqualSize),
					NWidget(NWID_HORIZONTAL, NWidContainerFlag::EqualSize),
						NWidget(WWT_PUSHTXTBTN, COLOUR_YELLOW, WID_GSC_OPEN_URL), SetResize(1, 0), SetFill(1, 0), SetStringTip(STR_CONTENT_OPEN_URL, STR_CONTENT_OPEN_URL_TOOLTIP),
						NWidget(WWT_PUSHTXTBTN, COLOUR_YELLOW, WID_GSC_TEXTFILE + TFT_README), SetFill(1, 1), SetResize(1, 0), SetMinimalSize(93, 0), SetStringTip(STR_TEXTFILE_VIEW_README, STR_TEXTFILE_VIEW_README_TOOLTIP),
					EndContainer(),
					NWidget(NWID_HORIZONTAL, NWidContainerFlag::EqualSize),
						NWidget(WWT_PUSHTXTBTN, COLOUR_YELLOW, WID_GSC_TEXTFILE + TFT_CHANGELOG), SetFill(1, 1), SetResize(1, 0), SetStringTip(STR_TEXTFILE_VIEW_CHANGELOG, STR_TEXTFILE_VIEW_CHANGELOG_TOOLTIP),
						NWidget(WWT_PUSHTXTBTN, COLOUR_YELLOW, WID_GSC_TEXTFILE + TFT_LICENSE), SetFill(1, 1), SetResize(1, 0), SetStringTip(STR_TEXTFILE_VIEW_LICENCE, STR_TEXTFILE_VIEW_LICENCE_TOOLTIP),
					EndContainer(),
				EndContainer(),
			EndContainer(),
		EndContainer(),
		NWidget(NWID_HORIZONTAL),
			NWidget(NWID_SPACER), SetFill(1, 0), SetResize(1, 0),
			NWidget(WWT_RESIZEBOX, COLOUR_MAUVE), SetResizeWidgetTypeTip(RWV_HIDE_BEVEL, STR_TOOLTIP_RESIZE),
		EndContainer(),
	EndContainer(),
};

/** Window definition for the configure GS window. */
static WindowDesc _gs_config_desc(__FILE__, __LINE__,
	WDP_CENTER, "settings_gs_config", 500, 350,
	WC_GAME_OPTIONS, WC_NONE,
	{},
	_nested_gs_config_widgets
);

bool UserIsAllowedToChangeGameScript()
{
	return _game_mode != GM_NORMAL || _settings_client.gui.ai_developer_tools;
}

/**
 * Window to configure which GSs will start.
 */
struct GSConfigWindow : public Window {
<<<<<<< HEAD
	ScriptConfig *gs_config; ///< The configuration we're modifying.
	int line_height;         ///< Height of a single GS-name line.
	int clicked_button;      ///< The button we clicked.
	bool clicked_increase;   ///< Whether we clicked the increase or decrease button.
	bool clicked_dropdown;   ///< Whether the dropdown is open.
	bool closing_dropdown;   ///< True, if the dropdown list is currently closing.
	GUITimer timeout;        ///< Timeout for unclicking the button.
	int clicked_row;         ///< The clicked row of settings.
	Scrollbar *vscroll;      ///< Cache of the vertical scrollbar.
=======
	ScriptConfig *gs_config = nullptr; ///< The configuration we're modifying.
	int line_height = 0; ///< Height of a single GS-name line.
	int clicked_button = -1; ///< The button we clicked.
	bool clicked_increase = false; ///< Whether we clicked the increase or decrease button.
	bool clicked_dropdown = false; ///< Whether the dropdown is open.
	bool closing_dropdown = false; ///< True, if the dropdown list is currently closing.
	int clicked_row = 0; ///< The clicked row of settings.
	Scrollbar *vscroll = nullptr; ///< Cache of the vertical scrollbar.
>>>>>>> 94783fe2
	typedef std::vector<const ScriptConfigItem *> VisibleSettingsList; ///< typdef for a vector of script settings
	VisibleSettingsList visible_settings{}; ///< List of visible GS settings

<<<<<<< HEAD
	GSConfigWindow() : Window(_gs_config_desc),
		clicked_button(-1),
		clicked_dropdown(false),
		closing_dropdown(false),
		timeout(0)
=======
	GSConfigWindow() : Window(_gs_config_desc)
>>>>>>> 94783fe2
	{
		this->gs_config = GameConfig::GetConfig();

		this->CreateNestedTree(); // Initializes 'this->line_height' as a side effect.
		this->vscroll = this->GetScrollbar(WID_GSC_SCROLLBAR);
		this->FinishInitNested(WN_GAME_OPTIONS_GS);
		this->OnInvalidateData(0);

		this->RebuildVisibleSettings();
	}

	void Close([[maybe_unused]] int data = 0) override
	{
		HideDropDownMenu(this);
		CloseWindowByClass(WC_SCRIPT_LIST);
		this->Window::Close();
	}

	/**
	 * Rebuilds the list of visible settings. GS settings with the flag
	 * GSCONFIG_GS_DEVELOPER set will only be visible if the game setting
	 * gui.ai_developer_tools is enabled.
	 */
	void RebuildVisibleSettings()
	{
		visible_settings.clear();

		for (const auto &item : *this->gs_config->GetConfigList()) {
			bool no_hide = !item.flags.Test(ScriptConfigFlag::Developer);
			if (no_hide || _settings_client.gui.ai_developer_tools) {
				visible_settings.push_back(&item);
			}
		}

		this->vscroll->SetCount(this->visible_settings.size());
	}

	void UpdateWidgetSize(WidgetID widget, Dimension &size, [[maybe_unused]] const Dimension &padding, [[maybe_unused]] Dimension &fill, [[maybe_unused]] Dimension &resize) override
	{
		switch (widget) {
			case WID_GSC_SETTINGS:
				this->line_height = std::max(SETTING_BUTTON_HEIGHT, GetCharacterHeight(FS_NORMAL)) + padding.height;
				resize.width = 1;
				resize.height = this->line_height;
				size.height = 5 * this->line_height;
				break;

			case WID_GSC_GSLIST:
				this->line_height = GetCharacterHeight(FS_NORMAL) + padding.height;
				size.height = 1 * this->line_height;
				break;
		}
	}

	/**
	 * Can the GS config be edited?
	 * @return True if the given GS Config slot can be edited, otherwise false.
	 */
	static bool IsEditable()
	{
		return UserIsAllowedToChangeGameScript() || Game::GetInstance() != nullptr;
	}

	/**
	 * Get text to display for game script name.
	 * @returns Text to display for game script name.
	 */
	std::string GetText() const
	{
		if (const GameInfo *info = GameConfig::GetConfig()->GetInfo(); info != nullptr) return info->GetName();
		return GetString(STR_AI_CONFIG_NONE);
	}

	void DrawWidget(const Rect &r, WidgetID widget) const override
	{
		switch (widget) {
			case WID_GSC_GSLIST: {
				/* There is only one slot, unlike with the GS GUI, so it should never be white */
				DrawString(r.Shrink(WidgetDimensions::scaled.matrix), this->GetText(), (IsEditable() ? TC_ORANGE : TC_SILVER));
				break;
			}
			case WID_GSC_SETTINGS: {
				Rect ir = r.Shrink(WidgetDimensions::scaled.framerect);
				bool rtl = _current_text_dir == TD_RTL;
				Rect br = ir.WithWidth(SETTING_BUTTON_WIDTH, rtl);
				Rect tr = ir.Indent(SETTING_BUTTON_WIDTH + WidgetDimensions::scaled.hsep_wide, rtl);

				int y = r.top;
				int button_y_offset = (this->line_height - SETTING_BUTTON_HEIGHT) / 2;
				int text_y_offset = (this->line_height - GetCharacterHeight(FS_NORMAL)) / 2;

				const auto [first, last] = this->vscroll->GetVisibleRangeIterators(this->visible_settings);
				for (auto it = first; it != last; ++it) {
					const ScriptConfigItem &config_item = **it;
					int current_value = this->gs_config->GetSetting(config_item.name);
					bool editable = this->IsEditableItem(config_item);

					if (config_item.flags.Test(ScriptConfigFlag::Boolean)) {
						DrawBoolButton(br.left, y + button_y_offset, current_value != 0, editable);
					} else {
						int i = static_cast<int>(std::distance(std::begin(this->visible_settings), it));
						if (config_item.complete_labels) {
							DrawDropDownButton(br.left, y + button_y_offset, COLOUR_YELLOW, this->clicked_row == i && clicked_dropdown, editable);
						} else {
							DrawArrowButtons(br.left, y + button_y_offset, COLOUR_YELLOW, (this->clicked_button == i) ? 1 + (this->clicked_increase != rtl) : 0, editable && current_value > config_item.min_value, editable && current_value < config_item.max_value);
						}
					}

					DrawString(tr.left, tr.right, y + text_y_offset, config_item.GetString(current_value), config_item.GetColour());
					y += this->line_height;
				}
				break;
			}
		}
	}

	void OnPaint() override
	{
		if (this->closing_dropdown) {
			this->closing_dropdown = false;
			this->clicked_dropdown = false;
		}
		this->DrawWidgets();
	}

	void OnClick([[maybe_unused]] Point pt, WidgetID widget, [[maybe_unused]] int click_count) override
	{
		if (widget >= WID_GSC_TEXTFILE && widget < WID_GSC_TEXTFILE + TFT_CONTENT_END) {
			if (GameConfig::GetConfig() == nullptr) return;

			ShowScriptTextfileWindow((TextfileType)(widget - WID_GSC_TEXTFILE), (CompanyID)OWNER_DEITY);
			return;
		}

		switch (widget) {
			case WID_GSC_GSLIST: {
				this->InvalidateData();
				if (click_count > 1 && UserIsAllowedToChangeGameScript()) ShowScriptListWindow((CompanyID)OWNER_DEITY, _ctrl_pressed);
				break;
			}

			case WID_GSC_CHANGE:  // choose other Game Script
				ShowScriptListWindow((CompanyID)OWNER_DEITY, _ctrl_pressed);
				break;

			case WID_GSC_CONTENT_DOWNLOAD:
				if (!_network_available) {
					ShowErrorMessage(GetEncodedString(STR_NETWORK_ERROR_NOTAVAILABLE), {}, WL_ERROR);
				} else {
					ShowNetworkContentListWindow(nullptr, CONTENT_TYPE_GAME);
				}
				break;

			case WID_GSC_SETTINGS: {
				auto it = this->vscroll->GetScrolledItemFromWidget(this->visible_settings, pt.y, this, widget);
				if (it == this->visible_settings.end()) break;

				const ScriptConfigItem &config_item = **it;
				if (!this->IsEditableItem(config_item)) return;

				int num = it - this->visible_settings.begin();
				if (this->clicked_row != num) {
					this->CloseChildWindows(WC_QUERY_STRING);
					HideDropDownMenu(this);
					this->clicked_row = num;
					this->clicked_dropdown = false;
				}

				bool bool_item = config_item.flags.Test(ScriptConfigFlag::Boolean);

				Rect r = this->GetWidget<NWidgetBase>(widget)->GetCurrentRect().Shrink(WidgetDimensions::scaled.matrix, RectPadding::zero);
				int x = pt.x - r.left;
				if (_current_text_dir == TD_RTL) x = r.Width() - 1 - x;

				/* One of the arrows is clicked (or green/red rect in case of bool value) */
				int old_val = this->gs_config->GetSetting(config_item.name);
				if (!bool_item && IsInsideMM(x, 0, SETTING_BUTTON_WIDTH) && config_item.complete_labels) {
					if (this->clicked_dropdown) {
						/* unclick the dropdown */
						HideDropDownMenu(this);
						this->clicked_dropdown = false;
						this->closing_dropdown = false;
					} else {
						int rel_y = (pt.y - r.top) % this->line_height;

						Rect wi_rect;
						wi_rect.left = pt.x - (_current_text_dir == TD_RTL ? SETTING_BUTTON_WIDTH - 1 - x : x);
						wi_rect.right = wi_rect.left + SETTING_BUTTON_WIDTH - 1;
						wi_rect.top = pt.y - rel_y + (this->line_height - SETTING_BUTTON_HEIGHT) / 2;
						wi_rect.bottom = wi_rect.top + SETTING_BUTTON_HEIGHT - 1;

						/* If the mouse is still held but dragged outside of the dropdown list, keep the dropdown open */
						if (pt.y >= wi_rect.top && pt.y <= wi_rect.bottom) {
							this->clicked_dropdown = true;
							this->closing_dropdown = false;

							DropDownList list;
							for (int i = config_item.min_value; i <= config_item.max_value; i++) {
								list.push_back(MakeDropDownListStringItem(GetString(STR_JUST_RAW_STRING, config_item.labels.find(i)->second), i));
							}

							ShowDropDownListAt(this, std::move(list), old_val, WID_GSC_SETTING_DROPDOWN, wi_rect, COLOUR_ORANGE);
						}
					}
				} else if (IsInsideMM(x, 0, SETTING_BUTTON_WIDTH)) {
					int new_val = old_val;
					if (bool_item) {
						new_val = !new_val;
					} else if (x >= SETTING_BUTTON_WIDTH / 2) {
						/* Increase button clicked */
						new_val += config_item.step_size;
						if (new_val > config_item.max_value) new_val = config_item.max_value;
						this->clicked_increase = true;
					} else {
						/* Decrease button clicked */
						new_val -= config_item.step_size;
						if (new_val < config_item.min_value) new_val = config_item.min_value;
						this->clicked_increase = false;
					}

					if (new_val != old_val) {
						this->gs_config->SetSetting(config_item.name, new_val);
						this->clicked_button = num;
						this->timeout.SetInterval(150);
					}
				} else if (!bool_item && !config_item.complete_labels) {
					/* Display a query box so users can enter a custom value. */
					ShowQueryString(GetString(STR_JUST_INT, old_val), STR_CONFIG_SETTING_QUERY_CAPTION, INT32_DIGITS_WITH_SIGN_AND_TERMINATION, this, CS_NUMERAL_SIGNED, QSF_NONE);
				}
				this->SetDirty();
				break;
			}

			case WID_GSC_OPEN_URL: {
				const GameConfig *config = GameConfig::GetConfig();
				if (config == nullptr || config->GetInfo() == nullptr) return;
				OpenBrowser(config->GetInfo()->GetURL());
				break;
			}

			case WID_GSC_RESET:
				this->gs_config->ResetEditableSettings(_game_mode == GM_MENU);
				this->SetDirty();
				break;
		}
	}

	void OnQueryTextFinished(std::optional<std::string> str) override
	{
		if (!str.has_value() || str->empty()) return;
		int32_t value = atoi(str->c_str());
		SetValue(value);
	}

	void OnDropdownSelect(WidgetID widget, int index) override
	{
		if (widget != WID_GSC_SETTING_DROPDOWN) return;
		assert(this->clicked_dropdown);
		SetValue(index);
	}

	void OnDropdownClose(Point, WidgetID widget, int, bool) override
	{
		if (widget != WID_GSC_SETTING_DROPDOWN) return;
		/* We cannot raise the dropdown button just yet. OnClick needs some hint, whether
		 * the same dropdown button was clicked again, and then not open the dropdown again.
		 * So, we only remember that it was closed, and process it on the next OnPaint, which is
		 * after OnClick. */
		assert(this->clicked_dropdown);
		this->closing_dropdown = true;
		this->SetDirty();
	}

	void OnResize() override
	{
		this->vscroll->SetCapacityFromWidget(this, WID_GSC_SETTINGS);
	}

	void OnRealtimeTick(uint delta_ms) override
	{
		if (this->timeout.Elapsed(delta_ms)) {
			this->clicked_button = -1;
			this->SetDirty();
		}
	}

	/**
	 * Some data on this window has become invalid.
	 * @param data Information about the changed data.
	 * @param gui_scope Whether the call is done from GUI scope. You may not do everything when not in GUI scope. See #InvalidateWindowData() for details.
	 */
	void OnInvalidateData([[maybe_unused]] int data = 0, [[maybe_unused]] bool gui_scope = true) override
	{
		if (!gui_scope) return;

		this->gs_config = GameConfig::GetConfig();

		this->SetWidgetDisabledState(WID_GSC_CHANGE, !UserIsAllowedToChangeGameScript() || !IsEditable());

		const GameConfig *config = GameConfig::GetConfig();
		this->SetWidgetDisabledState(WID_GSC_OPEN_URL, config->GetInfo() == nullptr || config->GetInfo()->GetURL().empty());
		for (TextfileType tft = TFT_CONTENT_BEGIN; tft < TFT_CONTENT_END; tft++) {
			this->SetWidgetDisabledState(WID_GSC_TEXTFILE + tft, !config->GetTextfile(tft, (CompanyID)OWNER_DEITY).has_value());
		}
		this->RebuildVisibleSettings();
		HideDropDownMenu(this);
		this->CloseChildWindows(WC_QUERY_STRING);
	}
private:
	bool IsEditableItem(const ScriptConfigItem &config_item) const
	{
		return _game_mode == GM_MENU
			|| _game_mode == GM_EDITOR
			|| config_item.flags.Test(ScriptConfigFlag::InGame)
			|| _settings_client.gui.ai_developer_tools;
	}

	void SetValue(int value)
	{
		const ScriptConfigItem &config_item = *this->visible_settings[this->clicked_row];
		if (_game_mode == GM_NORMAL && !config_item.flags.Test(ScriptConfigFlag::InGame)) return;
		this->gs_config->SetSetting(config_item.name, value);
		this->SetDirty();
	}
};

/** Open the GS config window. */
void ShowGSConfigWindow()
{
	CloseWindowByClass(WC_GAME_OPTIONS);
	new GSConfigWindow();
}<|MERGE_RESOLUTION|>--- conflicted
+++ resolved
@@ -89,38 +89,19 @@
  * Window to configure which GSs will start.
  */
 struct GSConfigWindow : public Window {
-<<<<<<< HEAD
-	ScriptConfig *gs_config; ///< The configuration we're modifying.
-	int line_height;         ///< Height of a single GS-name line.
-	int clicked_button;      ///< The button we clicked.
-	bool clicked_increase;   ///< Whether we clicked the increase or decrease button.
-	bool clicked_dropdown;   ///< Whether the dropdown is open.
-	bool closing_dropdown;   ///< True, if the dropdown list is currently closing.
-	GUITimer timeout;        ///< Timeout for unclicking the button.
-	int clicked_row;         ///< The clicked row of settings.
-	Scrollbar *vscroll;      ///< Cache of the vertical scrollbar.
-=======
 	ScriptConfig *gs_config = nullptr; ///< The configuration we're modifying.
-	int line_height = 0; ///< Height of a single GS-name line.
-	int clicked_button = -1; ///< The button we clicked.
-	bool clicked_increase = false; ///< Whether we clicked the increase or decrease button.
-	bool clicked_dropdown = false; ///< Whether the dropdown is open.
-	bool closing_dropdown = false; ///< True, if the dropdown list is currently closing.
-	int clicked_row = 0; ///< The clicked row of settings.
-	Scrollbar *vscroll = nullptr; ///< Cache of the vertical scrollbar.
->>>>>>> 94783fe2
+	int line_height = 0;               ///< Height of a single GS-name line.
+	int clicked_button = -1;           ///< The button we clicked.
+	bool clicked_increase = false;     ///< Whether we clicked the increase or decrease button.
+	bool clicked_dropdown = false;     ///< Whether the dropdown is open.
+	bool closing_dropdown = false;     ///< True, if the dropdown list is currently closing.
+	GUITimer timeout{};                ///< Timeout for unclicking the button.
+	int clicked_row = 0;               ///< The clicked row of settings.
+	Scrollbar *vscroll = nullptr;      ///< Cache of the vertical scrollbar.
 	typedef std::vector<const ScriptConfigItem *> VisibleSettingsList; ///< typdef for a vector of script settings
 	VisibleSettingsList visible_settings{}; ///< List of visible GS settings
 
-<<<<<<< HEAD
-	GSConfigWindow() : Window(_gs_config_desc),
-		clicked_button(-1),
-		clicked_dropdown(false),
-		closing_dropdown(false),
-		timeout(0)
-=======
 	GSConfigWindow() : Window(_gs_config_desc)
->>>>>>> 94783fe2
 	{
 		this->gs_config = GameConfig::GetConfig();
 
