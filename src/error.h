/*
 * This file is part of OpenTTD.
 * OpenTTD is free software; you can redistribute it and/or modify it under the terms of the GNU General Public License as published by the Free Software Foundation, version 2.
 * OpenTTD is distributed in the hope that it will be useful, but WITHOUT ANY WARRANTY; without even the implied warranty of MERCHANTABILITY or FITNESS FOR A PARTICULAR PURPOSE.
 * See the GNU General Public License for more details. You should have received a copy of the GNU General Public License along with OpenTTD. If not, see <http://www.gnu.org/licenses/>.
 */

/** @file error.h Functions related to errors. */

#ifndef ERROR_H
#define ERROR_H

#include "strings_type.h"
#include "company_type.h"
#include "core/geometry_type.hpp"
#include "guitimer_func.h"
#include <list>
#include <vector>

struct GRFFile;

/** Message severity/type */
enum WarningLevel : uint8_t {
	WL_INFO,     ///< Used for DoCommand-like (and some non-fatal AI GUI) errors/information
	WL_WARNING,  ///< Other information
	WL_ERROR,    ///< Errors (eg. saving/loading failed)
	WL_CRITICAL, ///< Critical errors, the MessageBox is shown in all cases
};

/** The data of the error message. */
class ErrorMessageData {
protected:
<<<<<<< HEAD
	GUITimer display_timer;         ///< Timer before closing the message.
	const GRFFile *textref_stack_grffile; ///< NewGRF that filled the #TextRefStack for the error message.
	uint textref_stack_size;        ///< Number of uint32_t values to put on the #TextRefStack for the error message.
	uint32_t textref_stack[16];     ///< Values to put on the #TextRefStack for the error message.
	EncodedString summary_msg;      ///< General error message showed in first line. Must be valid.
	EncodedString detailed_msg;     ///< Detailed error message showed in second line. Can be #INVALID_STRING_ID.
	EncodedString extra_msg;        ///< Extra error message shown in third line. Can be #INVALID_STRING_ID.
=======
	bool is_critical;               ///< Whether the error message is critical.
	EncodedString summary_msg; ///< General error message showed in first line. Must be valid.
	EncodedString detailed_msg; ///< Detailed error message showed in second line. Can be #INVALID_STRING_ID.
	EncodedString extra_msg; ///< Extra error message shown in third line. Can be #INVALID_STRING_ID.
>>>>>>> 23ba18ad
	Point position;                 ///< Position of the error message window.
	CompanyID company;              ///< Company belonging to the face being shown. #CompanyID::Invalid() if no face present.

public:
<<<<<<< HEAD
	ErrorMessageData(const ErrorMessageData &data);
	ErrorMessageData(EncodedString &&summary_msg, EncodedString &&detailed_msg, uint duration = 0, int x = 0, int y = 0, const GRFFile *textref_stack_grffile = nullptr, uint textref_stack_size = 0, const uint32_t *textref_stack = nullptr, EncodedString &&extra_msg = {}, CompanyID company = CompanyID::Invalid());

	/* Remove the copy assignment, as the default implementation will not do the right thing. */
	ErrorMessageData &operator=(ErrorMessageData &rhs) = delete;
=======
	ErrorMessageData(EncodedString &&summary_msg, EncodedString &&detailed_msg, bool is_critical = false, int x = 0, int y = 0, EncodedString &&extra_msg = {}, CompanyID company = CompanyID::Invalid());
>>>>>>> 23ba18ad

	/** Check whether error window shall display a company manager face */
	bool HasFace() const { return company != CompanyID::Invalid(); }
};

/** Define a queue with errors. */
typedef std::list<ErrorMessageData> ErrorList;

void ScheduleErrorMessage(ErrorList &datas);
void ScheduleErrorMessage(const ErrorMessageData &data);

<<<<<<< HEAD
void ShowErrorMessage(EncodedString &&summary_msg, int x, int y, class CommandCost &cc);
void ShowErrorMessage(EncodedString &&summary_msg, EncodedString &&detailed_msg, WarningLevel wl, int x = 0, int y = 0, const GRFFile *textref_stack_grffile = nullptr, uint textref_stack_size = 0, const uint32_t *textref_stack = nullptr, EncodedString &&extra_msg = {}, CompanyID company = CompanyID::Invalid());
=======
void ShowErrorMessage(EncodedString &&summary_msg, int x, int y, const CommandCost &cc);
void ShowErrorMessage(EncodedString &&summary_msg, EncodedString &&detailed_msg, WarningLevel wl, int x = 0, int y = 0, EncodedString &&extra_msg = {}, CompanyID company = CompanyID::Invalid());
>>>>>>> 23ba18ad
bool HideActiveErrorMessage();
void ClearErrorMessages();
void ShowFirstError();
void UnshowCriticalError();

#endif /* ERROR_H */<|MERGE_RESOLUTION|>--- conflicted
+++ resolved
@@ -30,33 +30,15 @@
 /** The data of the error message. */
 class ErrorMessageData {
 protected:
-<<<<<<< HEAD
 	GUITimer display_timer;         ///< Timer before closing the message.
-	const GRFFile *textref_stack_grffile; ///< NewGRF that filled the #TextRefStack for the error message.
-	uint textref_stack_size;        ///< Number of uint32_t values to put on the #TextRefStack for the error message.
-	uint32_t textref_stack[16];     ///< Values to put on the #TextRefStack for the error message.
 	EncodedString summary_msg;      ///< General error message showed in first line. Must be valid.
 	EncodedString detailed_msg;     ///< Detailed error message showed in second line. Can be #INVALID_STRING_ID.
 	EncodedString extra_msg;        ///< Extra error message shown in third line. Can be #INVALID_STRING_ID.
-=======
-	bool is_critical;               ///< Whether the error message is critical.
-	EncodedString summary_msg; ///< General error message showed in first line. Must be valid.
-	EncodedString detailed_msg; ///< Detailed error message showed in second line. Can be #INVALID_STRING_ID.
-	EncodedString extra_msg; ///< Extra error message shown in third line. Can be #INVALID_STRING_ID.
->>>>>>> 23ba18ad
 	Point position;                 ///< Position of the error message window.
 	CompanyID company;              ///< Company belonging to the face being shown. #CompanyID::Invalid() if no face present.
 
 public:
-<<<<<<< HEAD
-	ErrorMessageData(const ErrorMessageData &data);
-	ErrorMessageData(EncodedString &&summary_msg, EncodedString &&detailed_msg, uint duration = 0, int x = 0, int y = 0, const GRFFile *textref_stack_grffile = nullptr, uint textref_stack_size = 0, const uint32_t *textref_stack = nullptr, EncodedString &&extra_msg = {}, CompanyID company = CompanyID::Invalid());
-
-	/* Remove the copy assignment, as the default implementation will not do the right thing. */
-	ErrorMessageData &operator=(ErrorMessageData &rhs) = delete;
-=======
-	ErrorMessageData(EncodedString &&summary_msg, EncodedString &&detailed_msg, bool is_critical = false, int x = 0, int y = 0, EncodedString &&extra_msg = {}, CompanyID company = CompanyID::Invalid());
->>>>>>> 23ba18ad
+	ErrorMessageData(EncodedString &&summary_msg, EncodedString &&detailed_msg, uint duration = 0, int x = 0, int y = 0, EncodedString &&extra_msg = {}, CompanyID company = CompanyID::Invalid());
 
 	/** Check whether error window shall display a company manager face */
 	bool HasFace() const { return company != CompanyID::Invalid(); }
@@ -68,13 +50,8 @@
 void ScheduleErrorMessage(ErrorList &datas);
 void ScheduleErrorMessage(const ErrorMessageData &data);
 
-<<<<<<< HEAD
 void ShowErrorMessage(EncodedString &&summary_msg, int x, int y, class CommandCost &cc);
-void ShowErrorMessage(EncodedString &&summary_msg, EncodedString &&detailed_msg, WarningLevel wl, int x = 0, int y = 0, const GRFFile *textref_stack_grffile = nullptr, uint textref_stack_size = 0, const uint32_t *textref_stack = nullptr, EncodedString &&extra_msg = {}, CompanyID company = CompanyID::Invalid());
-=======
-void ShowErrorMessage(EncodedString &&summary_msg, int x, int y, const CommandCost &cc);
 void ShowErrorMessage(EncodedString &&summary_msg, EncodedString &&detailed_msg, WarningLevel wl, int x = 0, int y = 0, EncodedString &&extra_msg = {}, CompanyID company = CompanyID::Invalid());
->>>>>>> 23ba18ad
 bool HideActiveErrorMessage();
 void ClearErrorMessages();
 void ShowFirstError();
