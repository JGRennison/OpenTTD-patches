/*
 * This file is part of OpenTTD.
 * OpenTTD is free software; you can redistribute it and/or modify it under the terms of the GNU General Public License as published by the Free Software Foundation, version 2.
 * OpenTTD is distributed in the hope that it will be useful, but WITHOUT ANY WARRANTY; without even the implied warranty of MERCHANTABILITY or FITNESS FOR A PARTICULAR PURPOSE.
 * See the GNU General Public License for more details. You should have received a copy of the GNU General Public License along with OpenTTD. If not, see <http://www.gnu.org/licenses/>.
 */

/** @file error.h Functions related to errors. */

#ifndef ERROR_H
#define ERROR_H

#include "strings_type.h"
#include "company_type.h"
#include "core/geometry_type.hpp"
#include "guitimer_func.h"
#include <list>
#include <vector>

struct GRFFile;

/** Message severity/type */
enum WarningLevel : uint8_t {
	WL_INFO,     ///< Used for DoCommand-like (and some non-fatal AI GUI) errors/information
	WL_WARNING,  ///< Other information
	WL_ERROR,    ///< Errors (eg. saving/loading failed)
	WL_CRITICAL, ///< Critical errors, the MessageBox is shown in all cases
};

/** The data of the error message. */
class ErrorMessageData {
protected:
<<<<<<< HEAD
	GUITimer display_timer;         ///< Timer before closing the message.
	std::vector<StringParameterData> params; ///< Backup of parameters of the message strings.
	const GRFFile *textref_stack_grffile; ///< NewGRF that filled the #TextRefStack for the error message.
	uint textref_stack_size;        ///< Number of uint32_t values to put on the #TextRefStack for the error message.
	uint32_t textref_stack[16];     ///< Values to put on the #TextRefStack for the error message.
	StringID summary_msg;           ///< General error message showed in first line. Must be valid.
	StringID detailed_msg;          ///< Detailed error message showed in second line. Can be #INVALID_STRING_ID.
	StringID extra_msg;             ///< Extra error message shown in third line. Can be #INVALID_STRING_ID.
=======
	bool is_critical;               ///< Whether the error message is critical.
	const GRFFile *textref_stack_grffile; ///< NewGRF that filled the #TextRefStack for the error message.
	uint textref_stack_size;        ///< Number of uint32_t values to put on the #TextRefStack for the error message.
	uint32_t textref_stack[16];       ///< Values to put on the #TextRefStack for the error message.
	EncodedString summary_msg; ///< General error message showed in first line. Must be valid.
	EncodedString detailed_msg; ///< Detailed error message showed in second line. Can be #INVALID_STRING_ID.
	EncodedString extra_msg; ///< Extra error message shown in third line. Can be #INVALID_STRING_ID.
>>>>>>> 2d7d085e
	Point position;                 ///< Position of the error message window.
	CompanyID company; ///< Company belonging to the face being shown. #INVALID_COMPANY if no face present.

public:
	ErrorMessageData(const ErrorMessageData &data);
<<<<<<< HEAD
	ErrorMessageData(StringID summary_msg, StringID detailed_msg, uint duration = 0, int x = 0, int y = 0, const GRFFile *textref_stack_grffile = nullptr, uint textref_stack_size = 0, const uint32_t *textref_stack = nullptr, StringID extra_msg = INVALID_STRING_ID);
=======
	ErrorMessageData(EncodedString &&summary_msg, EncodedString &&detailed_msg, bool is_critical = false, int x = 0, int y = 0, const GRFFile *textref_stack_grffile = nullptr, uint textref_stack_size = 0, const uint32_t *textref_stack = nullptr, EncodedString &&extra_msg = {}, CompanyID company = INVALID_COMPANY);
>>>>>>> 2d7d085e

	/* Remove the copy assignment, as the default implementation will not do the right thing. */
	ErrorMessageData &operator=(ErrorMessageData &rhs) = delete;

	/** Check whether error window shall display a company manager face */
	bool HasFace() const { return company != INVALID_COMPANY; }
};

/** Define a queue with errors. */
typedef std::list<ErrorMessageData> ErrorList;

void ScheduleErrorMessage(ErrorList &datas);
void ScheduleErrorMessage(const ErrorMessageData &data);

<<<<<<< HEAD
void ShowErrorMessage(StringID summary_msg, StringID detailed_msg, WarningLevel wl, int x = 0, int y = 0, const GRFFile *textref_stack_grffile = nullptr, uint textref_stack_size = 0, const uint32_t *textref_stack = nullptr, StringID extra_msg = INVALID_STRING_ID);
=======
void ShowErrorMessage(EncodedString &&summary_msg, int x, int y, const CommandCost &cc);
void ShowErrorMessage(EncodedString &&summary_msg, EncodedString &&detailed_msg, WarningLevel wl, int x = 0, int y = 0, const GRFFile *textref_stack_grffile = nullptr, uint textref_stack_size = 0, const uint32_t *textref_stack = nullptr, EncodedString &&extra_msg = {}, CompanyID company = INVALID_COMPANY);
>>>>>>> 2d7d085e
bool HideActiveErrorMessage();
void ClearErrorMessages();
void ShowFirstError();
void UnshowCriticalError();

#endif /* ERROR_H */<|MERGE_RESOLUTION|>--- conflicted
+++ resolved
@@ -30,34 +30,19 @@
 /** The data of the error message. */
 class ErrorMessageData {
 protected:
-<<<<<<< HEAD
 	GUITimer display_timer;         ///< Timer before closing the message.
-	std::vector<StringParameterData> params; ///< Backup of parameters of the message strings.
 	const GRFFile *textref_stack_grffile; ///< NewGRF that filled the #TextRefStack for the error message.
 	uint textref_stack_size;        ///< Number of uint32_t values to put on the #TextRefStack for the error message.
 	uint32_t textref_stack[16];     ///< Values to put on the #TextRefStack for the error message.
-	StringID summary_msg;           ///< General error message showed in first line. Must be valid.
-	StringID detailed_msg;          ///< Detailed error message showed in second line. Can be #INVALID_STRING_ID.
-	StringID extra_msg;             ///< Extra error message shown in third line. Can be #INVALID_STRING_ID.
-=======
-	bool is_critical;               ///< Whether the error message is critical.
-	const GRFFile *textref_stack_grffile; ///< NewGRF that filled the #TextRefStack for the error message.
-	uint textref_stack_size;        ///< Number of uint32_t values to put on the #TextRefStack for the error message.
-	uint32_t textref_stack[16];       ///< Values to put on the #TextRefStack for the error message.
-	EncodedString summary_msg; ///< General error message showed in first line. Must be valid.
-	EncodedString detailed_msg; ///< Detailed error message showed in second line. Can be #INVALID_STRING_ID.
-	EncodedString extra_msg; ///< Extra error message shown in third line. Can be #INVALID_STRING_ID.
->>>>>>> 2d7d085e
+	EncodedString summary_msg;      ///< General error message showed in first line. Must be valid.
+	EncodedString detailed_msg;     ///< Detailed error message showed in second line. Can be #INVALID_STRING_ID.
+	EncodedString extra_msg;        ///< Extra error message shown in third line. Can be #INVALID_STRING_ID.
 	Point position;                 ///< Position of the error message window.
-	CompanyID company; ///< Company belonging to the face being shown. #INVALID_COMPANY if no face present.
+	CompanyID company;              ///< Company belonging to the face being shown. #INVALID_COMPANY if no face present.
 
 public:
 	ErrorMessageData(const ErrorMessageData &data);
-<<<<<<< HEAD
-	ErrorMessageData(StringID summary_msg, StringID detailed_msg, uint duration = 0, int x = 0, int y = 0, const GRFFile *textref_stack_grffile = nullptr, uint textref_stack_size = 0, const uint32_t *textref_stack = nullptr, StringID extra_msg = INVALID_STRING_ID);
-=======
-	ErrorMessageData(EncodedString &&summary_msg, EncodedString &&detailed_msg, bool is_critical = false, int x = 0, int y = 0, const GRFFile *textref_stack_grffile = nullptr, uint textref_stack_size = 0, const uint32_t *textref_stack = nullptr, EncodedString &&extra_msg = {}, CompanyID company = INVALID_COMPANY);
->>>>>>> 2d7d085e
+	ErrorMessageData(EncodedString &&summary_msg, EncodedString &&detailed_msg, uint duration = 0, int x = 0, int y = 0, const GRFFile *textref_stack_grffile = nullptr, uint textref_stack_size = 0, const uint32_t *textref_stack = nullptr, EncodedString &&extra_msg = {}, CompanyID company = INVALID_COMPANY);
 
 	/* Remove the copy assignment, as the default implementation will not do the right thing. */
 	ErrorMessageData &operator=(ErrorMessageData &rhs) = delete;
@@ -72,12 +57,8 @@
 void ScheduleErrorMessage(ErrorList &datas);
 void ScheduleErrorMessage(const ErrorMessageData &data);
 
-<<<<<<< HEAD
-void ShowErrorMessage(StringID summary_msg, StringID detailed_msg, WarningLevel wl, int x = 0, int y = 0, const GRFFile *textref_stack_grffile = nullptr, uint textref_stack_size = 0, const uint32_t *textref_stack = nullptr, StringID extra_msg = INVALID_STRING_ID);
-=======
-void ShowErrorMessage(EncodedString &&summary_msg, int x, int y, const CommandCost &cc);
+void ShowErrorMessage(EncodedString &&summary_msg, int x, int y, class CommandCost &cc);
 void ShowErrorMessage(EncodedString &&summary_msg, EncodedString &&detailed_msg, WarningLevel wl, int x = 0, int y = 0, const GRFFile *textref_stack_grffile = nullptr, uint textref_stack_size = 0, const uint32_t *textref_stack = nullptr, EncodedString &&extra_msg = {}, CompanyID company = INVALID_COMPANY);
->>>>>>> 2d7d085e
 bool HideActiveErrorMessage();
 void ClearErrorMessages();
 void ShowFirstError();
