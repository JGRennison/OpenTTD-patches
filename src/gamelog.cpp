/*
 * This file is part of OpenTTD.
 * OpenTTD is free software; you can redistribute it and/or modify it under the terms of the GNU General Public License as published by the Free Software Foundation, version 2.
 * OpenTTD is distributed in the hope that it will be useful, but WITHOUT ANY WARRANTY; without even the implied warranty of MERCHANTABILITY or FITNESS FOR A PARTICULAR PURPOSE.
 * See the GNU General Public License for more details. You should have received a copy of the GNU General Public License along with OpenTTD. If not, see <http://www.gnu.org/licenses/>.
 */

/** @file gamelog.cpp Definition of functions used for logging of fundamental changes to the game */

#include "stdafx.h"
#include "sl/saveload.h"
#include "string_func.h"
#include "string_func_extra.h"
#include "settings_type.h"
#include "gamelog_internal.h"
#include "console_func.h"
#include "debug.h"
#include "date_func.h"
#include "rev.h"
#include "3rdparty/cpp-btree/btree_map.h"

#include "safeguards.h"

extern const SaveLoadVersion SAVEGAME_VERSION;  ///< current savegame version

extern SavegameType _savegame_type; ///< type of savegame we are loading

extern uint32_t _ttdp_version;        ///< version of TTDP savegame (if applicable)
extern SaveLoadVersion _sl_version;   ///< the major savegame version identifier
extern uint8_t _sl_minor_version;     ///< the minor savegame version, DO NOT USE!


static GamelogActionType _gamelog_action_type = GLAT_NONE; ///< action to record if anything changes

std::vector<LoggedAction> _gamelog_actions;     ///< logged actions
static LoggedAction *_current_action = nullptr; ///< current action we are logging, nullptr when there is no action active


/**
 * Stores information about new action, but doesn't allocate it
 * Action is allocated only when there is at least one change
 * @param at type of action
 */
void GamelogStartAction(GamelogActionType at)
{
	assert(_gamelog_action_type == GLAT_NONE); // do not allow starting new action without stopping the previous first
	_gamelog_action_type = at;
}

/**
 * Stops logging of any changes
 */
void GamelogStopAction()
{
	assert(_gamelog_action_type != GLAT_NONE); // nobody should try to stop if there is no action in progress

	bool print = _current_action != nullptr;

	_current_action = nullptr;
	_gamelog_action_type = GLAT_NONE;

	if (print) GamelogPrintDebug(5);
}

void GamelogStopAnyAction()
{
	if (_gamelog_action_type != GLAT_NONE) GamelogStopAction();
}

/**
 * Frees the memory allocated by a gamelog
 */
void GamelogFree(std::vector<LoggedAction> &gamelog_actions)
{
	for (LoggedAction &la : gamelog_actions) {
		for (LoggedChange &lc : la.changes) {
			if (lc.ct == GLCT_SETTING) free(lc.setting.name);
			if (lc.ct == GLCT_REVISION) free(lc.revision.text);
			lc.ct = GLCT_NONE;
		}
	}

	gamelog_actions.clear();
}

/**
 * Resets and frees all memory allocated - used before loading or starting a new game
 */
void GamelogReset()
{
	assert(_gamelog_action_type == GLAT_NONE);
	GamelogFree(_gamelog_actions);
	_current_action  = nullptr;
}

/**
 * Prints GRF ID, checksum and filename if found
 * @param buffer The output buffer
 * @param grfid GRF ID
 * @param md5sum array of md5sum to print, if known
 * @param gc GrfConfig, if known
 */
static void PrintGrfInfo(format_target &buffer, uint grfid, const MD5Hash *md5sum, const GRFConfig *gc)
{
	if (md5sum != nullptr) {
<<<<<<< HEAD
		buffer.format("GRF ID {:08X}, checksum {}", BSWAP32(grfid), *md5sum);
	} else {
		buffer.format("GRF ID {:08X}", BSWAP32(grfid));
=======
		fmt::format_to(output_iterator, "GRF ID {:08X}, checksum {}", std::byteswap(grfid), FormatArrayAsHex(*md5sum));
	} else {
		fmt::format_to(output_iterator, "GRF ID {:08X}", std::byteswap(grfid));
>>>>>>> 6d1f56ce
	}

	if (gc != nullptr) {
		buffer.format(", filename: {} (md5sum matches)", gc->filename);
	} else {
		gc = FindGRFConfig(grfid, FGCM_ANY);
		if (gc != nullptr) {
			buffer.format(", filename: {} (matches GRFID only)", gc->filename);
		} else {
			buffer.append(", unknown GRF");
		}
	}
}


/** Text messages for various logged actions */
static const char * const la_text[] = {
	"new game started",
	"game loaded",
	"GRF config changed",
	"cheat was used",
	"settings changed",
	"GRF bug triggered",
	"emergency savegame",
};

static_assert(lengthof(la_text) == GLAT_END);

/**
 * Information about the presence of a Grf at a certain point during gamelog history
 * Note about missing Grfs:
 * Changes to missing Grfs are not logged including manual removal of the Grf.
 * So if the gamelog tells a Grf is missing we do not know whether it was readded or completely removed
 * at some later point.
 */
struct GRFPresence{
	const GRFConfig *gc;  ///< GRFConfig, if known
	bool was_missing;     ///< Grf was missing during some gameload in the past

	GRFPresence(const GRFConfig *gc) : gc(gc), was_missing(false) {}
	GRFPresence() = default;
};
typedef btree::btree_map<uint32_t, GRFPresence> GrfIDMapping;

/**
 * Prints active gamelog
 * @param proc the procedure to draw with
 */
void GamelogPrint(format_target &buffer)
{
	GrfIDMapping grf_names;

	buffer.append("---- gamelog start ----\n");

	for (const LoggedAction &la : _gamelog_actions) {
		assert((uint)la.at < GLAT_END);

		buffer.format("Tick {}: {}\n", la.tick, la_text[(uint)la.at]);

		for (const LoggedChange &lchange : la.changes) {
			const LoggedChange *lc = &lchange;

			switch (lc->ct) {
				default: NOT_REACHED();
				case GLCT_MODE:
					/* Changing landscape, or going from scenario editor to game or back. */
					buffer.format("New game mode: {} landscape: {}",
						(uint)lc->mode.mode, (uint)lc->mode.landscape);
					break;

				case GLCT_REVISION:
					/* The game was loaded in a different version than before. */
					buffer.format("Revision text changed to {}, savegame version {}, ",
						lc->revision.text, lc->revision.slver);

					switch (lc->revision.modified) {
						case 0: buffer.append("not "); break;
						case 1: buffer.append("maybe "); break;
						default: break;
					}

					buffer.format("modified, _openttd_newgrf_version = 0x{:08x}", lc->revision.newgrf);
					break;

				case GLCT_OLDVER:
					/* The game was loaded from before 0.7.0-beta1. */
					buffer.append("Conversion from ");
					switch (lc->oldver.type) {
						default: NOT_REACHED();
						case SGT_OTTD:
							buffer.format("OTTD savegame without gamelog: version {}, {}",
								GB(lc->oldver.version, 8, 16), GB(lc->oldver.version, 0, 8));
							break;

						case SGT_TTO:
							buffer.append("TTO savegame");
							break;

						case SGT_TTD:
							buffer.append("TTD savegame");
							break;

						case SGT_TTDP1:
						case SGT_TTDP2:
							buffer.format("TTDP savegame, {} format",
								lc->oldver.type == SGT_TTDP1 ? "old" : "new");
							if (lc->oldver.version != 0) {
								buffer.format(", TTDP version {}.{}.{}.{}",
									GB(lc->oldver.version, 24, 8), GB(lc->oldver.version, 20, 4),
									GB(lc->oldver.version, 16, 4), GB(lc->oldver.version, 0, 16));
							}
							break;
					}
					break;

				case GLCT_SETTING:
					/* A setting with the SF_NO_NETWORK flag got changed; these settings usually affect NewGRFs, such as road side or wagon speed limits. */
					buffer.format("Setting changed: {} : {} -> {}", lc->setting.name, lc->setting.oldval, lc->setting.newval);
					break;

				case GLCT_GRFADD: {
					/* A NewGRF got added to the game, either at the start of the game (never an issue), or later on when it could be an issue. */
					const GRFConfig *gc = FindGRFConfig(lc->grfadd.grfid, FGCM_EXACT, &lc->grfadd.md5sum);
					buffer.append("Added NewGRF: ");
					PrintGrfInfo(buffer, lc->grfadd.grfid, &lc->grfadd.md5sum, gc);
					auto gm = grf_names.find(lc->grfrem.grfid);
					if (gm != grf_names.end() && !gm->second.was_missing) buffer.append(". Gamelog inconsistency: GrfID was already added!");
					grf_names[lc->grfadd.grfid] = gc;
					break;
				}

				case GLCT_GRFREM: {
					/* A NewGRF got removed from the game, either manually or by it missing when loading the game. */
					auto gm = grf_names.find(lc->grfrem.grfid);
					buffer.append(la.at == GLAT_LOAD ? "Missing NewGRF: " : "Removed NewGRF: ");
					PrintGrfInfo(buffer, lc->grfrem.grfid, nullptr, gm != grf_names.end() ? gm->second.gc : nullptr);
					if (gm == grf_names.end()) {
						buffer.append(". Gamelog inconsistency: GrfID was never added!");
					} else {
						if (la.at == GLAT_LOAD) {
							/* Missing grfs on load are not removed from the configuration */
							gm->second.was_missing = true;
						} else {
							grf_names.erase(gm);
						}
					}
					break;
				}

				case GLCT_GRFCOMPAT: {
					/* Another version of the same NewGRF got loaded. */
					const GRFConfig *gc = FindGRFConfig(lc->grfadd.grfid, FGCM_EXACT, &lc->grfadd.md5sum);
					buffer.append("Compatible NewGRF loaded: ");
					PrintGrfInfo(buffer, lc->grfcompat.grfid, &lc->grfcompat.md5sum, gc);
					if (grf_names.find(lc->grfcompat.grfid) == grf_names.end()) buffer.append(". Gamelog inconsistency: GrfID was never added!");
					grf_names[lc->grfcompat.grfid] = gc;
					break;
				}

				case GLCT_GRFPARAM: {
					/* A parameter of a NewGRF got changed after the game was started. */
					auto gm = grf_names.find(lc->grfrem.grfid);
					buffer.append("GRF parameter changed: ");
					PrintGrfInfo(buffer, lc->grfparam.grfid, nullptr, gm != grf_names.end() ? gm->second.gc : nullptr);
					if (gm == grf_names.end()) buffer.append(". Gamelog inconsistency: GrfID was never added!");
					break;
				}

				case GLCT_GRFMOVE: {
					/* The order of NewGRFs got changed, which might cause some other NewGRFs to behave differently. */
					auto gm = grf_names.find(lc->grfrem.grfid);
					buffer.format("GRF order changed: {:08X} moved {} places {}",
						BSWAP32(lc->grfmove.grfid), abs(lc->grfmove.offset), lc->grfmove.offset >= 0 ? "down" : "up" );
					PrintGrfInfo(buffer, lc->grfmove.grfid, nullptr, gm != grf_names.end() ? gm->second.gc : nullptr);
					if (gm == grf_names.end()) buffer.append(". Gamelog inconsistency: GrfID was never added!");
					break;
				}

				case GLCT_GRFBUG: {
					/* A specific bug in a NewGRF, that could cause wide spread problems, has been noted during the execution of the game. */
					auto gm = grf_names.find(lc->grfrem.grfid);
					assert (lc->grfbug.bug == GBUG_VEH_LENGTH);

<<<<<<< HEAD
					buffer.format("Rail vehicle changes length outside a depot: GRF ID {:08X}, internal ID 0x{:X}", BSWAP32(lc->grfbug.grfid), lc->grfbug.data);
					PrintGrfInfo(buffer, lc->grfbug.grfid, nullptr, gm != grf_names.end() ? gm->second.gc : nullptr);
					if (gm == grf_names.end()) buffer.append(". Gamelog inconsistency: GrfID was never added!");
					break;
				}
=======
/* virtual */ void LoggedChangeGRFMoved::FormatTo(std::back_insert_iterator<std::string> &output_iterator, GrfIDMapping &grf_names, GamelogActionType)
{
	/* The order of NewGRFs got changed, which might cause some other NewGRFs to behave differently. */
	auto gm = grf_names.find(this->grfid);
	fmt::format_to(output_iterator, "GRF order changed: {:08X} moved {} places {}",
		std::byteswap(this->grfid), abs(this->offset), this->offset >= 0 ? "down" : "up" );
	AddGrfInfo(output_iterator, this->grfid, nullptr, gm != grf_names.end() ? gm->second.gc : nullptr);
	if (gm == grf_names.end()) fmt::format_to(output_iterator, ". Gamelog inconsistency: GrfID was never added!");
}
>>>>>>> 6d1f56ce

				case GLCT_EMERGENCY:
					/* At one point the savegame was made during the handling of a game crash.
					 * The generic code already mentioned the emergency savegame, and there is no extra information to log. */
					break;
			}

<<<<<<< HEAD
			buffer.push_back('\n');
		}
	}
=======
	fmt::format_to(output_iterator, "Rail vehicle changes length outside a depot: GRF ID {:08X}, internal ID 0x{:X}", std::byteswap(this->grfid), this->data);
	AddGrfInfo(output_iterator, this->grfid, nullptr, gm != grf_names.end() ? gm->second.gc : nullptr);
	if (gm == grf_names.end()) fmt::format_to(output_iterator, ". Gamelog inconsistency: GrfID was never added!");
}
>>>>>>> 6d1f56ce

	buffer.append("---- gamelog end ----\n");
}

/** Print the gamelog data to the console. */
void GamelogPrintConsole()
{
	format_buffer buffer;
	GamelogPrint(buffer);
	ProcessLineByLine(buffer, [&](std::string_view line) {
		IConsolePrint(CC_WARNING, std::string{line});
	});
}

/**
 * Prints gamelog to debug output.
 * @param level debug level we need to print stuff
 */
void GamelogPrintDebug(int level)
{
	if (level != 0 && GetDebugLevel(DebugLevelID::gamelog) < level) return;

	format_buffer buffer;
	GamelogPrint(buffer);
	ProcessLineByLine(buffer, [&](std::string_view line) {
		debug_print(DebugLevelID::gamelog, level, line);
	});
}


/**
 * Allocates new LoggedChange and new LoggedAction if needed.
 * If there is no action active, nullptr is returned.
 * @param ct type of change
 * @return new LoggedChange, or nullptr if there is no action active
 */
static LoggedChange *GamelogChange(GamelogChangeType ct)
{
	if (_current_action == nullptr) {
		if (_gamelog_action_type == GLAT_NONE) return nullptr;

		_current_action  = &_gamelog_actions.emplace_back();

		_current_action->at      = _gamelog_action_type;
		_current_action->tick    = _tick_counter;
	}

	_current_action->changes.push_back({});
	LoggedChange *lc = &_current_action->changes.back();
	lc->ct = ct;

	return lc;
}


/**
 * Logs a emergency savegame
 */
void GamelogEmergency()
{
	/* Terminate any active action */
	if (_gamelog_action_type != GLAT_NONE) GamelogStopAction();
	GamelogStartAction(GLAT_EMERGENCY);
	GamelogChange(GLCT_EMERGENCY);
	GamelogStopAction();
}

/**
 * Finds out if current game is a loaded emergency savegame.
 */
bool GamelogTestEmergency()
{
	for (LoggedAction &la : _gamelog_actions) {
		for (LoggedChange &lc : la.changes) {
			if (lc.ct == GLCT_EMERGENCY) return true;
		}
	}

	return false;
}

/**
 * Logs a change in game revision
 */
void GamelogRevision()
{
	assert(_gamelog_action_type == GLAT_START || _gamelog_action_type == GLAT_LOAD);

	LoggedChange *lc = GamelogChange(GLCT_REVISION);
	if (lc == nullptr) return;

	lc->revision.text = stredup(_openttd_revision);
	lc->revision.slver = SAVEGAME_VERSION;
	lc->revision.modified = _openttd_revision_modified;
	lc->revision.newgrf = _openttd_newgrf_version;
}

/**
 * Logs a change in game mode (scenario editor or game)
 */
void GamelogMode()
{
	assert(_gamelog_action_type == GLAT_START || _gamelog_action_type == GLAT_LOAD || _gamelog_action_type == GLAT_CHEAT);

	LoggedChange *lc = GamelogChange(GLCT_MODE);
	if (lc == nullptr) return;

	lc->mode.mode      = _game_mode;
	lc->mode.landscape = _settings_game.game_creation.landscape;
}

/**
 * Logs loading from savegame without gamelog
 */
void GamelogOldver()
{
	assert(_gamelog_action_type == GLAT_LOAD);

	LoggedChange *lc = GamelogChange(GLCT_OLDVER);
	if (lc == nullptr) return;

	lc->oldver.type = _savegame_type;
	lc->oldver.version = (_savegame_type == SGT_OTTD ? ((uint32_t)_sl_version << 8 | _sl_minor_version) : _ttdp_version);
}

/**
 * Logs change in game settings. Only non-networksafe settings are logged
 * @param name setting name
 * @param oldval old setting value
 * @param newval new setting value
 */
void GamelogSetting(const char *name, int32_t oldval, int32_t newval)
{
	assert(_gamelog_action_type == GLAT_SETTING);

	LoggedChange *lc = GamelogChange(GLCT_SETTING);
	if (lc == nullptr) return;

	lc->setting.name = stredup(name);
	lc->setting.oldval = oldval;
	lc->setting.newval = newval;
}


/**
 * Finds out if current revision is different than last revision stored in the savegame.
 * Appends GLCT_REVISION when the revision string changed
 */
void GamelogTestRevision()
{
	const LoggedChange *rev = nullptr;

	for (LoggedAction &la : _gamelog_actions) {
		for (LoggedChange &lc : la.changes) {
			if (lc.ct == GLCT_REVISION) rev = &lc;
		}
	}

	if (rev == nullptr || strcmp(rev->revision.text, _openttd_revision) != 0 ||
			rev->revision.modified != _openttd_revision_modified ||
			rev->revision.newgrf != _openttd_newgrf_version) {
		GamelogRevision();
	}
}

/**
 * Finds last stored game mode or landscape.
 * Any change is logged
 */
void GamelogTestMode()
{
	const LoggedChange *mode = nullptr;

	for (LoggedAction &la : _gamelog_actions) {
		for (LoggedChange &lc : la.changes) {
			if (lc.ct == GLCT_MODE) mode = &lc;
		}
	}

	if (mode == nullptr || mode->mode.mode != _game_mode || mode->mode.landscape != _settings_game.game_creation.landscape) GamelogMode();
}


/**
 * Logs triggered GRF bug.
 * @param grfid ID of problematic GRF
 * @param bug type of bug, @see enum GRFBugs
 * @param data additional data
 */
static void GamelogGRFBug(uint32_t grfid, uint8_t bug, uint64_t data)
{
	assert(_gamelog_action_type == GLAT_GRFBUG);

	LoggedChange *lc = GamelogChange(GLCT_GRFBUG);
	if (lc == nullptr) return;

	lc->grfbug.data  = data;
	lc->grfbug.grfid = grfid;
	lc->grfbug.bug   = bug;
}

/**
 * Logs GRF bug - rail vehicle has different length after reversing.
 * Ensures this is logged only once for each GRF and engine type
 * This check takes some time, but it is called pretty seldom, so it
 * doesn't matter that much (ideally it shouldn't be called at all).
 * @param grfid the broken NewGRF
 * @param internal_id the internal ID of whatever's broken in the NewGRF
 * @return true iff a unique record was done
 */
bool GamelogGRFBugReverse(uint32_t grfid, uint16_t internal_id)
{
	for (LoggedAction &la : _gamelog_actions) {
		for (LoggedChange &lc : la.changes) {
			if (lc.ct == GLCT_GRFBUG && lc.grfbug.grfid == grfid &&
					lc.grfbug.bug == GBUG_VEH_LENGTH && lc.grfbug.data == internal_id) {
				return false;
			}
		}
	}

	GamelogStartAction(GLAT_GRFBUG);
	GamelogGRFBug(grfid, GBUG_VEH_LENGTH, internal_id);
	GamelogStopAction();

	return true;
}


/**
 * Decides if GRF should be logged
 * @param g grf to determine
 * @return true iff GRF is not static and is loaded
 */
static inline bool IsLoggableGrfConfig(const GRFConfig &g)
{
	return !HasBit(g.flags, GCF_STATIC) && g.status != GCS_NOT_FOUND;
}

/**
 * Logs removal of a GRF
 * @param grfid ID of removed GRF
 */
void GamelogGRFRemove(uint32_t grfid)
{
	assert(_gamelog_action_type == GLAT_LOAD || _gamelog_action_type == GLAT_GRF);

	LoggedChange *lc = GamelogChange(GLCT_GRFREM);
	if (lc == nullptr) return;

	lc->grfrem.grfid = grfid;
}

/**
 * Logs adding of a GRF
 * @param newg added GRF
 */
void GamelogGRFAdd(const GRFConfig &newg)
{
	assert(_gamelog_action_type == GLAT_LOAD || _gamelog_action_type == GLAT_START || _gamelog_action_type == GLAT_GRF);

	if (!IsLoggableGrfConfig(newg)) return;

	LoggedChange *lc = GamelogChange(GLCT_GRFADD);
	if (lc == nullptr) return;

	lc->grfadd = newg.ident;
}

/**
 * Logs loading compatible GRF
 * (the same ID, but different MD5 hash)
 * @param newg new (updated) GRF
 */
void GamelogGRFCompatible(const GRFIdentifier &newg)
{
	assert(_gamelog_action_type == GLAT_LOAD || _gamelog_action_type == GLAT_GRF);

	LoggedChange *lc = GamelogChange(GLCT_GRFCOMPAT);
	if (lc == nullptr) return;

	lc->grfcompat = newg;
}

/**
 * Logs changing GRF order
 * @param grfid GRF that is moved
 * @param offset how far it is moved, positive = moved down
 */
static void GamelogGRFMove(uint32_t grfid, int32_t offset)
{
	assert(_gamelog_action_type == GLAT_GRF);

	LoggedChange *lc = GamelogChange(GLCT_GRFMOVE);
	if (lc == nullptr) return;

	lc->grfmove.grfid  = grfid;
	lc->grfmove.offset = offset;
}

/**
 * Logs change in GRF parameters.
 * Details about parameters changed are not stored
 * @param grfid ID of GRF to store
 */
static void GamelogGRFParameters(uint32_t grfid)
{
	assert(_gamelog_action_type == GLAT_GRF);

	LoggedChange *lc = GamelogChange(GLCT_GRFPARAM);
	if (lc == nullptr) return;

	lc->grfparam.grfid = grfid;
}

/**
 * Logs adding of list of GRFs.
 * Useful when old savegame is loaded or when new game is started
 * @param newg the GRFConfigList.
 */
void GamelogGRFAddList(const GRFConfigList newg)
{
	assert(_gamelog_action_type == GLAT_START || _gamelog_action_type == GLAT_LOAD);

	for (GRFConfig *gc = newg; gc != nullptr; gc = gc->next) {
		GamelogGRFAdd(*gc);
	}
}

/** List of GRFs using array of pointers instead of linked list */
struct GRFList {
	uint n;
	const GRFConfig *grf[];
};

/**
 * Generates GRFList
 * @param grfc the GRFConfigList.
 */
static GRFList *GenerateGRFList(const GRFConfigList grfc)
{
	uint n = 0;
	for (const GRFConfig *g = grfc; g != nullptr; g = g->next) {
		if (IsLoggableGrfConfig(*g)) n++;
	}

	GRFList *list = (GRFList*)MallocT<uint8_t>(sizeof(GRFList) + n * sizeof(GRFConfig*));

	list->n = 0;
	for (const GRFConfig *g = grfc; g != nullptr; g = g->next) {
		if (IsLoggableGrfConfig(*g)) list->grf[list->n++] = g;
	}

	return list;
}

/**
 * Compares two NewGRF lists and logs any change
 * @param oldc original GRF list
 * @param newc new GRF list
 */
void GamelogGRFUpdate(const GRFConfigList oldc, const GRFConfigList newc)
{
	GRFList *ol = GenerateGRFList(oldc);
	GRFList *nl = GenerateGRFList(newc);

	uint o = 0, n = 0;

	while (o < ol->n && n < nl->n) {
		const GRFConfig *og = ol->grf[o];
		const GRFConfig *ng = nl->grf[n];

		if (og->ident.grfid != ng->ident.grfid) {
			uint oi, ni;
			for (oi = 0; oi < ol->n; oi++) {
				if (ol->grf[oi]->ident.grfid == nl->grf[n]->ident.grfid) break;
			}
			if (oi < o) {
				/* GRF was moved, this change has been logged already */
				n++;
				continue;
			}
			if (oi == ol->n) {
				/* GRF couldn't be found in the OLD list, GRF was ADDED */
				GamelogGRFAdd(*nl->grf[n++]);
				continue;
			}
			for (ni = 0; ni < nl->n; ni++) {
				if (nl->grf[ni]->ident.grfid == ol->grf[o]->ident.grfid) break;
			}
			if (ni < n) {
				/* GRF was moved, this change has been logged already */
				o++;
				continue;
			}
			if (ni == nl->n) {
				/* GRF couldn't be found in the NEW list, GRF was REMOVED */
				GamelogGRFRemove(ol->grf[o++]->ident.grfid);
				continue;
			}

			/* o < oi < ol->n
			 * n < ni < nl->n */
			assert(ni > n && ni < nl->n);
			assert(oi > o && oi < ol->n);

			ni -= n; // number of GRFs it was moved downwards
			oi -= o; // number of GRFs it was moved upwards

			if (ni >= oi) { // prefer the one that is moved further
				/* GRF was moved down */
				GamelogGRFMove(ol->grf[o++]->ident.grfid, ni);
			} else {
				GamelogGRFMove(nl->grf[n++]->ident.grfid, -(int)oi);
			}
		} else {
			if (og->ident.md5sum != ng->ident.md5sum) {
				/* md5sum changed, probably loading 'compatible' GRF */
				GamelogGRFCompatible(nl->grf[n]->ident);
			}

			if (og->param != ng->param) {
				GamelogGRFParameters(ol->grf[o]->ident.grfid);
			}

			o++;
			n++;
		}
	}

	while (o < ol->n) GamelogGRFRemove(ol->grf[o++]->ident.grfid); // remaining GRFs were removed ...
	while (n < nl->n) GamelogGRFAdd(*nl->grf[n++]);                // ... or added

	free(ol);
	free(nl);
}

/**
 * Get some basic information from the given gamelog.
 * @param gamelog_action Pointer to the gamelog to extract information from.
 * @param gamelog_actions Number of actions in the given gamelog.
 * @param[out] last_ottd_rev OpenTTD NewGRF version from the binary that saved the savegame last.
 * @param[out] ever_modified Max value of 'modified' from all binaries that ever saved this savegame.
 * @param[out] removed_newgrfs Set to true if any NewGRFs have been removed.
 */
void GamelogInfo(const std::vector<LoggedAction> &gamelog_actions, uint32_t *last_ottd_rev, uint8_t *ever_modified, bool *removed_newgrfs)
{
	for (const LoggedAction &la : gamelog_actions) {
		for (const LoggedChange &lc : la.changes) {
			switch (lc.ct) {
				default: break;

				case GLCT_REVISION:
					*last_ottd_rev = lc.revision.newgrf;
					*ever_modified = std::max(*ever_modified, lc.revision.modified);
					break;

				case GLCT_GRFREM:
					*removed_newgrfs = true;
					break;
			}
		}
	}
}

const char *GamelogGetLastRevision(const std::vector<LoggedAction> &gamelog_actions)
{
	for (size_t i = gamelog_actions.size(); i > 0; i--) {
		const LoggedAction &la = gamelog_actions[i - 1];
		for (const LoggedChange &lc : la.changes) {
			switch (lc.ct) {
				case GLCT_REVISION:
					return lc.revision.text;
					break;

				default:
					break;
			}
		}
	}
	return nullptr;
}<|MERGE_RESOLUTION|>--- conflicted
+++ resolved
@@ -103,15 +103,9 @@
 static void PrintGrfInfo(format_target &buffer, uint grfid, const MD5Hash *md5sum, const GRFConfig *gc)
 {
 	if (md5sum != nullptr) {
-<<<<<<< HEAD
-		buffer.format("GRF ID {:08X}, checksum {}", BSWAP32(grfid), *md5sum);
+		buffer.format("GRF ID {:08X}, checksum {}", std::byteswap(grfid), *md5sum);
 	} else {
-		buffer.format("GRF ID {:08X}", BSWAP32(grfid));
-=======
-		fmt::format_to(output_iterator, "GRF ID {:08X}, checksum {}", std::byteswap(grfid), FormatArrayAsHex(*md5sum));
-	} else {
-		fmt::format_to(output_iterator, "GRF ID {:08X}", std::byteswap(grfid));
->>>>>>> 6d1f56ce
+		buffer.format("GRF ID {:08X}", std::byteswap(grfid));
 	}
 
 	if (gc != nullptr) {
@@ -284,7 +278,7 @@
 					/* The order of NewGRFs got changed, which might cause some other NewGRFs to behave differently. */
 					auto gm = grf_names.find(lc->grfrem.grfid);
 					buffer.format("GRF order changed: {:08X} moved {} places {}",
-						BSWAP32(lc->grfmove.grfid), abs(lc->grfmove.offset), lc->grfmove.offset >= 0 ? "down" : "up" );
+						std::byteswap(lc->grfmove.grfid), abs(lc->grfmove.offset), lc->grfmove.offset >= 0 ? "down" : "up" );
 					PrintGrfInfo(buffer, lc->grfmove.grfid, nullptr, gm != grf_names.end() ? gm->second.gc : nullptr);
 					if (gm == grf_names.end()) buffer.append(". Gamelog inconsistency: GrfID was never added!");
 					break;
@@ -295,23 +289,11 @@
 					auto gm = grf_names.find(lc->grfrem.grfid);
 					assert (lc->grfbug.bug == GBUG_VEH_LENGTH);
 
-<<<<<<< HEAD
-					buffer.format("Rail vehicle changes length outside a depot: GRF ID {:08X}, internal ID 0x{:X}", BSWAP32(lc->grfbug.grfid), lc->grfbug.data);
+					buffer.format("Rail vehicle changes length outside a depot: GRF ID {:08X}, internal ID 0x{:X}", std::byteswap(lc->grfbug.grfid), lc->grfbug.data);
 					PrintGrfInfo(buffer, lc->grfbug.grfid, nullptr, gm != grf_names.end() ? gm->second.gc : nullptr);
 					if (gm == grf_names.end()) buffer.append(". Gamelog inconsistency: GrfID was never added!");
 					break;
 				}
-=======
-/* virtual */ void LoggedChangeGRFMoved::FormatTo(std::back_insert_iterator<std::string> &output_iterator, GrfIDMapping &grf_names, GamelogActionType)
-{
-	/* The order of NewGRFs got changed, which might cause some other NewGRFs to behave differently. */
-	auto gm = grf_names.find(this->grfid);
-	fmt::format_to(output_iterator, "GRF order changed: {:08X} moved {} places {}",
-		std::byteswap(this->grfid), abs(this->offset), this->offset >= 0 ? "down" : "up" );
-	AddGrfInfo(output_iterator, this->grfid, nullptr, gm != grf_names.end() ? gm->second.gc : nullptr);
-	if (gm == grf_names.end()) fmt::format_to(output_iterator, ". Gamelog inconsistency: GrfID was never added!");
-}
->>>>>>> 6d1f56ce
 
 				case GLCT_EMERGENCY:
 					/* At one point the savegame was made during the handling of a game crash.
@@ -319,16 +301,9 @@
 					break;
 			}
 
-<<<<<<< HEAD
 			buffer.push_back('\n');
 		}
 	}
-=======
-	fmt::format_to(output_iterator, "Rail vehicle changes length outside a depot: GRF ID {:08X}, internal ID 0x{:X}", std::byteswap(this->grfid), this->data);
-	AddGrfInfo(output_iterator, this->grfid, nullptr, gm != grf_names.end() ? gm->second.gc : nullptr);
-	if (gm == grf_names.end()) fmt::format_to(output_iterator, ". Gamelog inconsistency: GrfID was never added!");
-}
->>>>>>> 6d1f56ce
 
 	buffer.append("---- gamelog end ----\n");
 }
