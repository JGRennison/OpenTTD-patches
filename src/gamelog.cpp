--- conflicted
+++ resolved
@@ -237,7 +237,6 @@
 					break;
 				}
 
-<<<<<<< HEAD
 				case GLCT_GRFREM: {
 					/* A NewGRF got removed from the game, either manually or by it missing when loading the game. */
 					auto gm = grf_names.find(lc->grfrem.grfid);
@@ -255,13 +254,6 @@
 					}
 					break;
 				}
-=======
-/* virtual */ void LoggedChangeSettingChanged::FormatTo(std::back_insert_iterator<std::string> &output_iterator, GrfIDMapping &, GamelogActionType)
-{
-	/* A setting with the SettingFlag::NoNetwork flag got changed; these settings usually affect NewGRFs, such as road side or wagon speed limits. */
-	fmt::format_to(output_iterator, "Setting changed: {} : {} -> {}", this->name, this->oldval, this->newval);
-}
->>>>>>> 5ffaf6cd
 
 				case GLCT_GRFCOMPAT: {
 					/* Another version of the same NewGRF got loaded. */
@@ -295,7 +287,7 @@
 				case GLCT_GRFBUG: {
 					/* A specific bug in a NewGRF, that could cause wide spread problems, has been noted during the execution of the game. */
 					auto gm = grf_names.find(lc->grfrem.grfid);
-					assert (lc->grfbug.bug == GBUG_VEH_LENGTH);
+					assert (lc->grfbug.bug == GRFBug::VehLength);
 
 					buffer.format("Rail vehicle changes length outside a depot: GRF ID {:08X}, internal ID 0x{:X}", std::byteswap(lc->grfbug.grfid), lc->grfbug.data);
 					PrintGrfInfo(buffer, lc->grfbug.grfid, nullptr, gm != grf_names.end() ? gm->second.gc : nullptr);
@@ -303,19 +295,11 @@
 					break;
 				}
 
-<<<<<<< HEAD
 				case GLCT_EMERGENCY:
 					/* At one point the savegame was made during the handling of a game crash.
 					 * The generic code already mentioned the emergency savegame, and there is no extra information to log. */
 					break;
 			}
-=======
-/* virtual */ void LoggedChangeGRFBug::FormatTo(std::back_insert_iterator<std::string> &output_iterator, GrfIDMapping &grf_names, GamelogActionType)
-{
-	/* A specific bug in a NewGRF, that could cause wide spread problems, has been noted during the execution of the game. */
-	auto gm = grf_names.find(this->grfid);
-	assert(this->bug == GRFBug::VehLength);
->>>>>>> 5ffaf6cd
 
 			buffer.push_back('\n');
 		}
@@ -509,11 +493,7 @@
  * @param bug type of bug, @see enum GRFBugs
  * @param data additional data
  */
-<<<<<<< HEAD
-static void GamelogGRFBug(uint32_t grfid, uint8_t bug, uint64_t data)
-=======
-void Gamelog::GRFBug(uint32_t grfid, ::GRFBug bug, uint64_t data)
->>>>>>> 5ffaf6cd
+static void GamelogGRFBug(uint32_t grfid, GRFBug bug, uint64_t data)
 {
 	assert(_gamelog_action_type == GLAT_GRFBUG);
 
@@ -536,35 +516,18 @@
  */
 bool GamelogGRFBugReverse(uint32_t grfid, uint16_t internal_id)
 {
-<<<<<<< HEAD
 	for (LoggedAction &la : _gamelog_actions) {
 		for (LoggedChange &lc : la.changes) {
 			if (lc.ct == GLCT_GRFBUG && lc.grfbug.grfid == grfid &&
-					lc.grfbug.bug == GBUG_VEH_LENGTH && lc.grfbug.data == internal_id) {
+					lc.grfbug.bug == GRFBug::VehLength && lc.grfbug.data == internal_id) {
 				return false;
 			}
 		}
 	}
 
 	GamelogStartAction(GLAT_GRFBUG);
-	GamelogGRFBug(grfid, GBUG_VEH_LENGTH, internal_id);
+	GamelogGRFBug(grfid, GRFBug::VehLength, internal_id);
 	GamelogStopAction();
-=======
-	for (const LoggedAction &la : this->data->action) {
-		for (const auto &lc : la.change) {
-			if (lc->ct == GLCT_GRFBUG) {
-				LoggedChangeGRFBug *bug = static_cast<LoggedChangeGRFBug *>(lc.get());
-				if (bug->grfid == grfid && bug->bug == GRFBug::VehLength && bug->data == internal_id) {
-					return false;
-				}
-			}
-		}
-	}
-
-	this->StartAction(GLAT_GRFBUG);
-	this->GRFBug(grfid, GRFBug::VehLength, internal_id);
-	this->StopAction();
->>>>>>> 5ffaf6cd
 
 	return true;
 }
