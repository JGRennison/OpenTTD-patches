--- conflicted
+++ resolved
@@ -35,17 +35,10 @@
  * Disasters, like submarines, skyrangers and their shadows, belong to this class.
  */
 struct DisasterVehicle final : public SpecializedVehicle<DisasterVehicle, VEH_DISASTER> {
-<<<<<<< HEAD
-	SpriteID image_override;            ///< Override for the default disaster vehicle sprite.
-	VehicleID big_ufo_destroyer_target; ///< The big UFO that this destroyer is supposed to bomb.
-	uint8_t flags;                      ///< Flags about the state of the vehicle, @see AirVehicleFlags
-	uint16_t state;                     ///< Action stage of the disaster vehicle.
-=======
-	SpriteID image_override{}; ///< Override for the default disaster vehicle sprite.
+	SpriteID image_override{};                                 ///< Override for the default disaster vehicle sprite.
 	VehicleID big_ufo_destroyer_target = VehicleID::Invalid(); ///< The big UFO that this destroyer is supposed to bomb.
-	uint8_t flags = 0; ///< Flags about the state of the vehicle, @see AirVehicleFlags
-	uint16_t state = 0; ///< Action stage of the disaster vehicle.
->>>>>>> 0428f8c6
+	uint8_t flags = 0;                                         ///< Flags about the state of the vehicle, @see AirVehicleFlags
+	uint16_t state = 0;                                        ///< Action stage of the disaster vehicle.
 
 	/** For use by saveload. */
 	DisasterVehicle();
