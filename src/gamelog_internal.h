--- conflicted
+++ resolved
@@ -13,7 +13,6 @@
 #include "gamelog.h"
 #include "landscape_type.h"
 
-<<<<<<< HEAD
 #include <vector>
 
 /** Type of logged change */
@@ -31,82 +30,18 @@
 	GLCT_EMERGENCY,   ///< Emergency savegame
 	GLCT_END,         ///< So we know how many GLCTs are there
 	GLCT_NONE = 0xFF, ///< In savegames, end of list
-=======
-/**
- * Information about the presence of a Grf at a certain point during gamelog history
- * Note about missing Grfs:
- * Changes to missing Grfs are not logged including manual removal of the Grf.
- * So if the gamelog tells a Grf is missing we do not know whether it was readded or completely removed
- * at some later point.
- */
-struct GRFPresence {
-	const GRFConfig *gc;  ///< GRFConfig, if known
-	bool was_missing;     ///< Grf was missing during some gameload in the past
-
-	GRFPresence(const GRFConfig *gc) : gc(gc), was_missing(false) {}
-	GRFPresence() = default;
-};
-using GrfIDMapping = std::map<uint32_t, GRFPresence>;
-
-struct LoggedChange {
-	LoggedChange(GamelogChangeType type = GLCT_NONE) : ct(type) {}
-	virtual ~LoggedChange() = default;
-	virtual void FormatTo(std::back_insert_iterator<std::string> &output_iterator, GrfIDMapping &grf_names, GamelogActionType action_type) = 0;
-
-	GamelogChangeType ct;
-};
-
-struct LoggedChangeMode : LoggedChange {
-	LoggedChangeMode() : LoggedChange(GLCT_MODE) {}
-	LoggedChangeMode(uint8_t mode, LandscapeType landscape) :
-		LoggedChange(GLCT_MODE), mode(mode), landscape(landscape) {}
-	void FormatTo(std::back_insert_iterator<std::string> &output_iterator, GrfIDMapping &grf_names, GamelogActionType action_type) override;
-
-	uint8_t mode;      ///< new game mode - Editor x Game
-	LandscapeType landscape; ///< landscape (temperate, arctic, ...)
-};
-
-struct LoggedChangeRevision : LoggedChange {
-	LoggedChangeRevision() : LoggedChange(GLCT_REVISION) {}
-	LoggedChangeRevision(const std::string &text, uint32_t newgrf, uint16_t slver, uint8_t modified) :
-		LoggedChange(GLCT_REVISION), text(text), newgrf(newgrf), slver(slver), modified(modified) {}
-	void FormatTo(std::back_insert_iterator<std::string> &output_iterator, GrfIDMapping &grf_names, GamelogActionType action_type) override;
-
-	std::string text; ///< revision string, _openttd_revision
-	uint32_t newgrf;  ///< _openttd_newgrf_version
-	uint16_t slver;   ///< _sl_version
-	uint8_t modified;    //< _openttd_revision_modified
-};
-
-struct LoggedChangeOldVersion : LoggedChange {
-	LoggedChangeOldVersion() : LoggedChange(GLCT_OLDVER) {}
-	LoggedChangeOldVersion(uint32_t type, uint32_t version) :
-		LoggedChange(GLCT_OLDVER), type(type), version(version) {}
-	void FormatTo(std::back_insert_iterator<std::string> &output_iterator, GrfIDMapping &grf_names, GamelogActionType action_type) override;
-
-	uint32_t type;    ///< type of savegame, @see SavegameType
-	uint32_t version; ///< major and minor version OR ttdp version
-};
-
-struct LoggedChangeGRFAdd : LoggedChange, GRFIdentifier {
-	LoggedChangeGRFAdd() : LoggedChange(GLCT_GRFADD) {}
-	LoggedChangeGRFAdd(const GRFIdentifier &ident) :
-		LoggedChange(GLCT_GRFADD), GRFIdentifier(ident) {}
-	void FormatTo(std::back_insert_iterator<std::string> &output_iterator, GrfIDMapping &grf_names, GamelogActionType action_type) override;
->>>>>>> 5ffaf6cd
 };
 
 
 static const uint GAMELOG_REVISION_LENGTH = 15;
 
-<<<<<<< HEAD
 /** Contains information about one logged change */
 struct LoggedChange {
 	GamelogChangeType ct; ///< Type of change logged in this struct
 	union {
 		struct {
 			uint8_t mode;        ///< new game mode - Editor x Game
-			uint8_t landscape;   ///< landscape (temperate, arctic, ...)
+			LandscapeType landscape; ///< landscape (temperate, arctic, ...)
 		} mode;
 		struct {
 			char *text;          ///< revision string, _openttd_revision
@@ -138,36 +73,9 @@
 		struct {
 			uint64_t data;       ///< additional data
 			uint32_t grfid;      ///< ID of problematic GRF
-			uint8_t bug;         ///< type of bug, @see enum GRFBugs
+			GRFBug bug;          ///< type of bug, @see enum GRFBugs
 		} grfbug;
 	};
-=======
-struct LoggedChangeSettingChanged : LoggedChange {
-	LoggedChangeSettingChanged() : LoggedChange(GLCT_SETTING) {}
-	LoggedChangeSettingChanged(const std::string &name, int32_t oldval, int32_t newval) :
-		LoggedChange(GLCT_SETTING), name(name), oldval(oldval), newval(newval) {}
-	void FormatTo(std::back_insert_iterator<std::string> &output_iterator, GrfIDMapping &grf_names, GamelogActionType action_type) override;
-
-	std::string name; ///< name of the setting
-	int32_t oldval;   ///< old value
-	int32_t newval;   ///< new value
-};
-
-struct LoggedChangeGRFBug : LoggedChange {
-	LoggedChangeGRFBug() : LoggedChange(GLCT_GRFBUG) {}
-	LoggedChangeGRFBug(uint64_t data, uint32_t grfid, GRFBug bug) :
-		LoggedChange(GLCT_GRFBUG), data(data), grfid(grfid), bug(bug) {}
-	void FormatTo(std::back_insert_iterator<std::string> &output_iterator, GrfIDMapping &grf_names, GamelogActionType action_type) override;
-
-	uint64_t data;  ///< additional data
-	uint32_t grfid; ///< ID of problematic GRF
-	GRFBug bug; ///< type of bug, @see enum GRFBugs
-};
-
-struct LoggedChangeEmergencySave : LoggedChange {
-	LoggedChangeEmergencySave() : LoggedChange(GLCT_EMERGENCY) {}
-	void FormatTo(std::back_insert_iterator<std::string> &output_iterator, GrfIDMapping &grf_names, GamelogActionType action_type) override;
->>>>>>> 5ffaf6cd
 };
 
 
