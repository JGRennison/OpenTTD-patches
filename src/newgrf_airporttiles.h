/*
 * This file is part of OpenTTD.
 * OpenTTD is free software; you can redistribute it and/or modify it under the terms of the GNU General Public License as published by the Free Software Foundation, version 2.
 * OpenTTD is distributed in the hope that it will be useful, but WITHOUT ANY WARRANTY; without even the implied warranty of MERCHANTABILITY or FITNESS FOR A PARTICULAR PURPOSE.
 * See the GNU General Public License for more details. You should have received a copy of the GNU General Public License along with OpenTTD. If not, see <http://www.gnu.org/licenses/>.
 */

/** @file newgrf_airporttiles.h NewGRF handling of airport tiles. */

#ifndef NEWGRF_AIRPORTTILES_H
#define NEWGRF_AIRPORTTILES_H

#include "airport.h"
#include "station_map.h"
#include "newgrf_animation_type.h"
#include "newgrf_commons.h"
#include "newgrf_spritegroup.h"
#include "station_base.h"

/** Scope resolver for handling the tiles of an airport. */
struct AirportTileScopeResolver : public ScopeResolver {
	struct Station *st;  ///< %Station of the airport for which the callback is run, or \c nullptr for build gui.
	uint8_t airport_id;     ///< Type of airport for which the callback is run.
	TileIndex tile;      ///< Tile for the callback, only valid for airporttile callbacks.
	const AirportTileSpec *ats;

	/**
	 * Constructor of the scope resolver specific for airport tiles.
	 * @param ats Specification of the airport tiles.
	 * @param tile %Tile for the callback, only valid for airporttile callbacks.
	 * @param st Station of the airport for which the callback is run, or \c nullptr for build gui.
	 */
	AirportTileScopeResolver(ResolverObject &ro, const AirportTileSpec *ats, TileIndex tile, Station *st)
		: ScopeResolver(ro), st(st), tile(tile), ats(ats)
	{
		assert(st != nullptr);
		this->airport_id = st->airport.type;
	}

	uint32_t GetRandomBits() const override;
<<<<<<< HEAD
	uint32_t GetVariable(uint16_t variable, uint32_t parameter, GetVariableExtra *extra) const override;
=======
	uint32_t GetVariable(uint8_t variable, [[maybe_unused]] uint32_t parameter, bool *available) const override;
>>>>>>> 6c5a8f55
};

/** Resolver for tiles of an airport. */
struct AirportTileResolverObject : public ResolverObject {
	AirportTileScopeResolver tiles_scope; ///< Scope resolver for the tiles.
	AirportScopeResolver airport_scope;   ///< Scope resolver for the airport owning the tile.

	AirportTileResolverObject(const AirportTileSpec *ats, TileIndex tile, Station *st,
			CallbackID callback = CBID_NO_CALLBACK, uint32_t callback_param1 = 0, uint32_t callback_param2 = 0);

<<<<<<< HEAD
	ScopeResolver *GetScope(VarSpriteGroupScope scope = VSG_SCOPE_SELF, VarSpriteGroupScopeOffset relative = 0) override
=======
	ScopeResolver *GetScope(VarSpriteGroupScope scope = VSG_SCOPE_SELF, uint8_t relative = 0) override
>>>>>>> 6c5a8f55
	{
		switch (scope) {
			case VSG_SCOPE_SELF: return &tiles_scope;
			case VSG_SCOPE_PARENT: return &airport_scope;
			default: return ResolverObject::GetScope(scope, relative);
		}
	}

	GrfSpecFeature GetFeature() const override;
	uint32_t GetDebugID() const override;
};

/**
 * Defines the data structure of each individual tile of an airport.
 */
struct AirportTileSpec {
	AnimationInfo animation;              ///< Information about the animation.
	StringID name;                        ///< Tile Subname string, land information on this tile will give you "AirportName (TileSubname)"
	uint8_t callback_mask;                ///< Bitmask telling which grf callback is set
	uint8_t animation_special_flags;      ///< Extra flags to influence the animation
	bool enabled;                         ///< entity still available (by default true). newgrf can disable it, though
	GRFFileProps grf_prop;                ///< properties related the the grf file

	static const AirportTileSpec *Get(StationGfx gfx);
	static const AirportTileSpec *GetByTile(TileIndex tile);

	static void ResetAirportTiles();

private:
	static AirportTileSpec tiles[NUM_AIRPORTTILES];

	friend void AirportTileOverrideManager::SetEntitySpec(const AirportTileSpec *airpts);
};

void AnimateAirportTile(TileIndex tile);
void AirportTileAnimationTrigger(Station *st, TileIndex tile, AirpAnimationTrigger trigger, CargoID cargo_type = INVALID_CARGO);
void AirportAnimationTrigger(Station *st, AirpAnimationTrigger trigger, CargoID cargo_type = INVALID_CARGO);
uint8_t GetAirportTileAnimationSpeed(TileIndex tile);
bool DrawNewAirportTile(TileInfo *ti, Station *st, const AirportTileSpec *airts);

#endif /* NEWGRF_AIRPORTTILES_H */<|MERGE_RESOLUTION|>--- conflicted
+++ resolved
@@ -20,7 +20,7 @@
 /** Scope resolver for handling the tiles of an airport. */
 struct AirportTileScopeResolver : public ScopeResolver {
 	struct Station *st;  ///< %Station of the airport for which the callback is run, or \c nullptr for build gui.
-	uint8_t airport_id;     ///< Type of airport for which the callback is run.
+	uint8_t airport_id;  ///< Type of airport for which the callback is run.
 	TileIndex tile;      ///< Tile for the callback, only valid for airporttile callbacks.
 	const AirportTileSpec *ats;
 
@@ -38,11 +38,7 @@
 	}
 
 	uint32_t GetRandomBits() const override;
-<<<<<<< HEAD
 	uint32_t GetVariable(uint16_t variable, uint32_t parameter, GetVariableExtra *extra) const override;
-=======
-	uint32_t GetVariable(uint8_t variable, [[maybe_unused]] uint32_t parameter, bool *available) const override;
->>>>>>> 6c5a8f55
 };
 
 /** Resolver for tiles of an airport. */
@@ -53,11 +49,7 @@
 	AirportTileResolverObject(const AirportTileSpec *ats, TileIndex tile, Station *st,
 			CallbackID callback = CBID_NO_CALLBACK, uint32_t callback_param1 = 0, uint32_t callback_param2 = 0);
 
-<<<<<<< HEAD
 	ScopeResolver *GetScope(VarSpriteGroupScope scope = VSG_SCOPE_SELF, VarSpriteGroupScopeOffset relative = 0) override
-=======
-	ScopeResolver *GetScope(VarSpriteGroupScope scope = VSG_SCOPE_SELF, uint8_t relative = 0) override
->>>>>>> 6c5a8f55
 	{
 		switch (scope) {
 			case VSG_SCOPE_SELF: return &tiles_scope;
