--- conflicted
+++ resolved
@@ -57,11 +57,6 @@
 
 	this->gcache.cached_air_drag = air_drag + 3 * air_drag * number_of_parts / 20;
 
-<<<<<<< HEAD
-=======
-	max_te *= GROUND_ACCELERATION; // Tractive effort in (tonnes * 1000 * 9.8 =) N.
-	max_te /= 256;  // Tractive effort is a [0-255] coefficient.
->>>>>>> 50efaa23
 	if (this->gcache.cached_power != total_power || this->gcache.cached_max_te != max_te) {
 		/* Stop the vehicle if it has no power. */
 		if (total_power == 0) this->vehstatus |= VS_STOPPED;
@@ -96,7 +91,7 @@
 		if (current_power > 0) max_te += u->GetWeight() * u->GetTractiveEffort();
 	}
 
-	max_te *= 9800; // Tractive effort in (tonnes * 1000 * 9.8 =) N.
+	max_te *= GROUND_ACCELERATION; // Tractive effort in (tonnes * 1000 * 9.8 =) N.
 	max_te /= 256;  // Tractive effort is a [0-255] coefficient.
 }
 
