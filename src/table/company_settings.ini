; $Id$
;
; This file is part of OpenTTD.
; OpenTTD is free software; you can redistribute it and/or modify it under the terms of the GNU General Public License as published by the Free Software Foundation, version 2.
; OpenTTD is distributed in the hope that it will be useful, but WITHOUT ANY WARRANTY; without even the implied warranty of MERCHANTABILITY or FITNESS FOR A PARTICULAR PURPOSE.
; See the GNU General Public License for more details. You should have received a copy of the GNU General Public License along with OpenTTD. If not, see <http://www.gnu.org/licenses/>.
;

[pre-amble]
static bool CheckInterval(int32 p1);
static bool InvalidateDetailsWindow(int32 p1);
static bool UpdateIntervalTrains(int32 p1);
static bool UpdateIntervalRoadVeh(int32 p1);
static bool UpdateIntervalShips(int32 p1);
static bool UpdateIntervalAircraft(int32 p1);

static const SettingDesc _company_settings[] = {
[post-amble]
};
[templates]
<<<<<<< HEAD
SDT_BOOL = SDT_BOOL($base, $var,        $flags, $guiflags, $def,                        $str, $strhelp, $strval, $proc, $from, $to, $cat, $extver, NULL),
SDT_VAR  =  SDT_VAR($base, $var, $type, $flags, $guiflags, $def, $min, $max, $interval, $str, $strhelp, $strval, $proc, $from, $to, $cat, $extver, NULL),
=======
SDT_BOOL = SDT_BOOL($base, $var,        $flags, $guiflags, $def,                        $str, $strhelp, $strval, $proc, $from, $to, $cat, $extver, $patxname),
SDT_VAR  =  SDT_VAR($base, $var, $type, $flags, $guiflags, $def, $min, $max, $interval, $str, $strhelp, $strval, $proc, $from, $to, $cat, $extver, $patxname),
>>>>>>> dbd99707
SDT_END  = SDT_END()

[defaults]
flags    = 0
guiflags = SGF_PER_COMPANY
interval = 0
str      = STR_NULL
strhelp  = STR_CONFIG_SETTING_NO_EXPLANATION_AVAILABLE_HELPTEXT
strval   = STR_NULL
proc     = NULL
load     = NULL
from     = 0
to       = SL_MAX_VERSION
cat      = SC_ADVANCED
<<<<<<< HEAD
extver   = {}
=======
extver   = SlXvFeatureTest()
patxname = NULL
>>>>>>> dbd99707



[SDT_BOOL]
base     = CompanySettings
var      = engine_renew
def      = false
str      = STR_CONFIG_SETTING_AUTORENEW_VEHICLE
strhelp  = STR_CONFIG_SETTING_AUTORENEW_VEHICLE_HELPTEXT

[SDT_VAR]
base     = CompanySettings
var      = engine_renew_months
type     = SLE_INT16
guiflags = SGF_PER_COMPANY | SGF_DISPLAY_ABS
def      = 6
min      = -12
max      = 12
str      = STR_CONFIG_SETTING_AUTORENEW_MONTHS
strhelp  = STR_CONFIG_SETTING_AUTORENEW_MONTHS_HELPTEXT
strval   = STR_CONFIG_SETTING_AUTORENEW_MONTHS_VALUE_BEFORE

[SDT_VAR]
base     = CompanySettings
var      = engine_renew_money
type     = SLE_UINT
guiflags = SGF_PER_COMPANY | SGF_CURRENCY
def      = 100000
min      = 0
max      = 2000000
str      = STR_CONFIG_SETTING_AUTORENEW_MONEY
strhelp  = STR_CONFIG_SETTING_AUTORENEW_MONEY_HELPTEXT
strval   = STR_JUST_CURRENCY_LONG

[SDT_BOOL]
base     = CompanySettings
var      = renew_keep_length
def      = false

[SDT_BOOL]
base     = CompanySettings
var      = vehicle.servint_ispercent
def      = false
str      = STR_CONFIG_SETTING_SERVINT_ISPERCENT
strhelp  = STR_CONFIG_SETTING_SERVINT_ISPERCENT_HELPTEXT
proc     = CheckInterval

[SDT_VAR]
base     = CompanySettings
var      = vehicle.servint_trains
type     = SLE_UINT16
guiflags = SGF_PER_COMPANY | SGF_0ISDISABLED
def      = 150
min      = 5
max      = 800
str      = STR_CONFIG_SETTING_SERVINT_TRAINS
strhelp  = STR_CONFIG_SETTING_SERVINT_TRAINS_HELPTEXT
strval   = STR_CONFIG_SETTING_SERVINT_VALUE
proc     = UpdateIntervalTrains

[SDT_VAR]
base     = CompanySettings
var      = vehicle.servint_roadveh
type     = SLE_UINT16
guiflags = SGF_PER_COMPANY | SGF_0ISDISABLED
def      = 150
min      = 5
max      = 800
str      = STR_CONFIG_SETTING_SERVINT_ROAD_VEHICLES
strhelp  = STR_CONFIG_SETTING_SERVINT_ROAD_VEHICLES_HELPTEXT
strval   = STR_CONFIG_SETTING_SERVINT_VALUE
proc     = UpdateIntervalRoadVeh

[SDT_VAR]
base     = CompanySettings
var      = vehicle.servint_ships
type     = SLE_UINT16
guiflags = SGF_PER_COMPANY | SGF_0ISDISABLED
def      = 360
min      = 5
max      = 800
str      = STR_CONFIG_SETTING_SERVINT_SHIPS
strhelp  = STR_CONFIG_SETTING_SERVINT_SHIPS_HELPTEXT
strval   = STR_CONFIG_SETTING_SERVINT_VALUE
proc     = UpdateIntervalShips

[SDT_VAR]
base     = CompanySettings
var      = vehicle.servint_aircraft
type     = SLE_UINT16
guiflags = SGF_PER_COMPANY | SGF_0ISDISABLED
def      = 100
min      = 5
max      = 800
str      = STR_CONFIG_SETTING_SERVINT_AIRCRAFT
strhelp  = STR_CONFIG_SETTING_SERVINT_AIRCRAFT_HELPTEXT
strval   = STR_CONFIG_SETTING_SERVINT_VALUE
proc     = UpdateIntervalAircraft

[SDT_END]


};<|MERGE_RESOLUTION|>--- conflicted
+++ resolved
@@ -18,13 +18,8 @@
 [post-amble]
 };
 [templates]
-<<<<<<< HEAD
-SDT_BOOL = SDT_BOOL($base, $var,        $flags, $guiflags, $def,                        $str, $strhelp, $strval, $proc, $from, $to, $cat, $extver, NULL),
-SDT_VAR  =  SDT_VAR($base, $var, $type, $flags, $guiflags, $def, $min, $max, $interval, $str, $strhelp, $strval, $proc, $from, $to, $cat, $extver, NULL),
-=======
 SDT_BOOL = SDT_BOOL($base, $var,        $flags, $guiflags, $def,                        $str, $strhelp, $strval, $proc, $from, $to, $cat, $extver, $patxname),
 SDT_VAR  =  SDT_VAR($base, $var, $type, $flags, $guiflags, $def, $min, $max, $interval, $str, $strhelp, $strval, $proc, $from, $to, $cat, $extver, $patxname),
->>>>>>> dbd99707
 SDT_END  = SDT_END()
 
 [defaults]
@@ -39,12 +34,8 @@
 from     = 0
 to       = SL_MAX_VERSION
 cat      = SC_ADVANCED
-<<<<<<< HEAD
-extver   = {}
-=======
 extver   = SlXvFeatureTest()
 patxname = NULL
->>>>>>> dbd99707
 
 
 
