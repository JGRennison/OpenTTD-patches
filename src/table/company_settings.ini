; $Id$
;
; This file is part of OpenTTD.
; OpenTTD is free software; you can redistribute it and/or modify it under the terms of the GNU General Public License as published by the Free Software Foundation, version 2.
; OpenTTD is distributed in the hope that it will be useful, but WITHOUT ANY WARRANTY; without even the implied warranty of MERCHANTABILITY or FITNESS FOR A PARTICULAR PURPOSE.
; See the GNU General Public License for more details. You should have received a copy of the GNU General Public License along with OpenTTD. If not, see <http://www.gnu.org/licenses/>.
;

[pre-amble]
static bool CheckInterval(int32 p1);
static bool InvalidateDetailsWindow(int32 p1);
static bool UpdateIntervalTrains(int32 p1);
static bool UpdateIntervalRoadVeh(int32 p1);
static bool UpdateIntervalShips(int32 p1);
static bool UpdateIntervalAircraft(int32 p1);

static const SettingDesc _company_settings[] = {
[post-amble]
};
[templates]
SDT_BOOL = SDT_BOOL($base, $var,        $flags, $guiflags, $def,                        $str, $strhelp, $strval, $proc, $from, $to, $cat, $extver, $patxname),
SDT_VAR  =  SDT_VAR($base, $var, $type, $flags, $guiflags, $def, $min, $max, $interval, $str, $strhelp, $strval, $proc, $from, $to, $cat, $extver, $patxname),
SDT_NULL =  SDT_NULL($length, $from, $to, $extver),
SDT_END  = SDT_END()

[defaults]
flags    = 0
guiflags = SGF_PER_COMPANY
interval = 0
str      = STR_NULL
strhelp  = STR_CONFIG_SETTING_NO_EXPLANATION_AVAILABLE_HELPTEXT
strval   = STR_NULL
proc     = NULL
load     = NULL
from     = 0
to       = SL_MAX_VERSION
cat      = SC_ADVANCED
extver   = SlXvFeatureTest()
patxname = NULL



[SDT_BOOL]
base     = CompanySettings
var      = engine_renew
def      = false
str      = STR_CONFIG_SETTING_AUTORENEW_VEHICLE
strhelp  = STR_CONFIG_SETTING_AUTORENEW_VEHICLE_HELPTEXT

[SDT_VAR]
base     = CompanySettings
var      = engine_renew_months
type     = SLE_INT16
guiflags = SGF_PER_COMPANY | SGF_DISPLAY_ABS
def      = 6
min      = -12
max      = 12
str      = STR_CONFIG_SETTING_AUTORENEW_MONTHS
strhelp  = STR_CONFIG_SETTING_AUTORENEW_MONTHS_HELPTEXT
strval   = STR_CONFIG_SETTING_AUTORENEW_MONTHS_VALUE_BEFORE

[SDT_VAR]
base     = CompanySettings
var      = engine_renew_money
type     = SLE_UINT
guiflags = SGF_PER_COMPANY | SGF_CURRENCY
def      = 100000
min      = 0
max      = 2000000
str      = STR_CONFIG_SETTING_AUTORENEW_MONEY
strhelp  = STR_CONFIG_SETTING_AUTORENEW_MONEY_HELPTEXT
strval   = STR_JUST_CURRENCY_LONG

[SDT_BOOL]
base     = CompanySettings
var      = renew_keep_length
def      = false

;; allow_autoreplace_to_self
[SDT_NULL]
length   = 1
extver   = SlXvFeatureTest(XSLFTO_AND, XSLFI_SPRINGPP, 2)

[SDT_BOOL]
base     = CompanySettings
var      = vehicle.servint_ispercent
def      = false
str      = STR_CONFIG_SETTING_SERVINT_ISPERCENT
strhelp  = STR_CONFIG_SETTING_SERVINT_ISPERCENT_HELPTEXT
proc     = CheckInterval

[SDT_VAR]
base     = CompanySettings
var      = vehicle.servint_trains
type     = SLE_UINT16
guiflags = SGF_PER_COMPANY | SGF_0ISDISABLED
def      = 150
min      = 5
max      = 800
str      = STR_CONFIG_SETTING_SERVINT_TRAINS
strhelp  = STR_CONFIG_SETTING_SERVINT_TRAINS_HELPTEXT
strval   = STR_CONFIG_SETTING_SERVINT_VALUE
proc     = UpdateIntervalTrains

[SDT_VAR]
base     = CompanySettings
var      = vehicle.servint_roadveh
type     = SLE_UINT16
guiflags = SGF_PER_COMPANY | SGF_0ISDISABLED
def      = 150
min      = 5
max      = 800
str      = STR_CONFIG_SETTING_SERVINT_ROAD_VEHICLES
strhelp  = STR_CONFIG_SETTING_SERVINT_ROAD_VEHICLES_HELPTEXT
strval   = STR_CONFIG_SETTING_SERVINT_VALUE
proc     = UpdateIntervalRoadVeh

[SDT_VAR]
base     = CompanySettings
var      = vehicle.servint_ships
type     = SLE_UINT16
guiflags = SGF_PER_COMPANY | SGF_0ISDISABLED
def      = 360
min      = 5
max      = 800
str      = STR_CONFIG_SETTING_SERVINT_SHIPS
strhelp  = STR_CONFIG_SETTING_SERVINT_SHIPS_HELPTEXT
strval   = STR_CONFIG_SETTING_SERVINT_VALUE
proc     = UpdateIntervalShips

[SDT_VAR]
base     = CompanySettings
var      = vehicle.servint_aircraft
type     = SLE_UINT16
guiflags = SGF_PER_COMPANY | SGF_0ISDISABLED
def      = 100
min      = 5
max      = 800
str      = STR_CONFIG_SETTING_SERVINT_AIRCRAFT
strhelp  = STR_CONFIG_SETTING_SERVINT_AIRCRAFT_HELPTEXT
strval   = STR_CONFIG_SETTING_SERVINT_VALUE
proc     = UpdateIntervalAircraft

[SDT_BOOL]
base     = CompanySettings
<<<<<<< HEAD
var      = vehicle.auto_timetable_by_default
guiflags = SGF_PER_COMPANY
def      = false
str      = STR_CONFIG_SETTING_AUTO_TIMETABLE_BY_DEFAULT
strhelp  = STR_CONFIG_SETTING_AUTO_TIMETABLE_BY_DEFAULT_HELPTEXT
patxname = ""vehicle.auto_timetable_by_default""

[SDT_VAR]
base     = CompanySettings
var      = auto_timetable_separation_rate
type     = SLE_UINT8
guiflags = SGF_PER_COMPANY
def      = 40
min      = 0
max      = 100
interval = 10
str      = STR_CONFIG_SETTING_TIMETABLE_SEPARATION_RATE
strhelp  = STR_CONFIG_SETTING_TIMETABLE_SEPARATION_RATE_HELPTEXT
strval   = STR_CONFIG_SETTING_PERCENTAGE
cat      = SC_EXPERT
patxname = ""auto_timetable_separation_rate""

[SDT_VAR]
base     = CompanySettings
var      = order_occupancy_smoothness
type     = SLE_UINT8
guiflags = SGF_PER_COMPANY
def      = 75
min      = 0
max      = 100
interval = 10
str      = STR_CONFIG_OCCUPANCY_SMOOTHNESS
strhelp  = STR_CONFIG_OCCUPANCY_SMOOTHNESS_HELPTEXT
strval   = STR_CONFIG_SETTING_PERCENTAGE
cat      = SC_EXPERT
patxname = ""order_occupancy_smoothness""
=======
var      = infra_others_buy_in_depot[0]
guiflags = SGF_PER_COMPANY
def      = false
str      = STR_CONFIG_SETTING_INFRA_OTHERS_BUY_IN_DEPOT_RAIL
patxname = ""infra_sharing.infra_others_buy_in_depot.rail""

[SDT_BOOL]
base     = CompanySettings
var      = infra_others_buy_in_depot[1]
guiflags = SGF_PER_COMPANY
def      = false
str      = STR_CONFIG_SETTING_INFRA_OTHERS_BUY_IN_DEPOT_ROAD
patxname = ""infra_sharing.infra_others_buy_in_depot.road""

[SDT_BOOL]
base     = CompanySettings
var      = infra_others_buy_in_depot[2]
guiflags = SGF_PER_COMPANY
def      = false
str      = STR_CONFIG_SETTING_INFRA_OTHERS_BUY_IN_DEPOT_WATER
patxname = ""infra_sharing.infra_others_buy_in_depot.water""

[SDT_BOOL]
base     = CompanySettings
var      = infra_others_buy_in_depot[3]
guiflags = SGF_PER_COMPANY
def      = false
str      = STR_CONFIG_SETTING_INFRA_OTHERS_BUY_IN_DEPOT_AIR
patxname = ""infra_sharing.infra_others_buy_in_depot.air""
>>>>>>> 5bc5d43f

[SDT_END]


};<|MERGE_RESOLUTION|>--- conflicted
+++ resolved
@@ -143,7 +143,6 @@
 
 [SDT_BOOL]
 base     = CompanySettings
-<<<<<<< HEAD
 var      = vehicle.auto_timetable_by_default
 guiflags = SGF_PER_COMPANY
 def      = false
@@ -180,7 +179,9 @@
 strval   = STR_CONFIG_SETTING_PERCENTAGE
 cat      = SC_EXPERT
 patxname = ""order_occupancy_smoothness""
-=======
+
+[SDT_BOOL]
+base     = CompanySettings
 var      = infra_others_buy_in_depot[0]
 guiflags = SGF_PER_COMPANY
 def      = false
@@ -210,7 +211,6 @@
 def      = false
 str      = STR_CONFIG_SETTING_INFRA_OTHERS_BUY_IN_DEPOT_AIR
 patxname = ""infra_sharing.infra_others_buy_in_depot.air""
->>>>>>> 5bc5d43f
 
 [SDT_END]
 
