/*
 * This file is part of OpenTTD.
 * OpenTTD is free software; you can redistribute it and/or modify it under the terms of the GNU General Public License as published by the Free Software Foundation, version 2.
 * OpenTTD is distributed in the hope that it will be useful, but WITHOUT ANY WARRANTY; without even the implied warranty of MERCHANTABILITY or FITNESS FOR A PARTICULAR PURPOSE.
 * See the GNU General Public License for more details. You should have received a copy of the GNU General Public License along with OpenTTD. If not, see <http://www.gnu.org/licenses/>.
 */

/** @file newgrf_debug_data.h Data 'tables' for NewGRF debugging. */

#include "../newgrf_house.h"
#include "../newgrf_engine.h"
#include "../newgrf_roadtype.h"
#include "../newgrf_roadstop.h"
#include "../newgrf_cargo.h"
#include "../newgrf_newsignals.h"
#include "../newgrf_newlandscape.h"
#include "../date_func.h"
#include "../timetable.h"
#include "../ship.h"
#include "../aircraft.h"
#include "../object_map.h"
#include "../waypoint_base.h"
#include "../newgrf_extension.h"
#include "../animated_tile.h"
#include "../clear_map.h"
#include "../tunnelbridge.h"
#include "../train_speed_adaptation.h"
#include "../tracerestrict.h"
#include "../newgrf_dump.h"

/* Helper for filling property tables */
#define NIP(prop, base, variable, type, name) { name, { (ptrdiff_t)cpp_offsetof(base, variable), cpp_sizeof(base, variable) }, prop, type }
#define NIP_END() { nullptr, {}, 0, 0 }

/* Helper for filling callback tables */
#define NIC(cb_id, base, variable, bit) { #cb_id, { (ptrdiff_t)cpp_offsetof(base, variable), cpp_sizeof(base, variable) }, bit, cb_id }
#define NIC_END() { nullptr, {}, 0, 0 }

/* Helper for filling variable tables */
#define NIV(var, name) { name, var, NIVF_NONE }
#define NIVF(var, name, flags) { name, var, flags }
#define NIV_END() { nullptr, 0, NIVF_NONE }


static InspectTargetId GetTownInspectTargetId(const Town *town)
{
	if (town == nullptr) return InspectTargetId::Invalid();
	return InspectTargetId(GSF_FAKE_TOWNS, town->index);
}

struct label_dumper : public NewGRFLabelDumper {
	inline const char *RailTypeLabel(RailType rt)
	{
		return this->Label(GetRailTypeInfo(rt)->label);
	}

	inline const char *RoadTypeLabel(RoadType rt)
	{
		return this->Label(GetRoadTypeInfo(rt)->label);
	}
};

static void DumpRailTypeList(NIExtraInfoOutput &output, const char *prefix, RailTypes rail_types, RailTypes mark = RAILTYPES_NONE)
{
	for (RailType rt = RAILTYPE_BEGIN; rt < RAILTYPE_END; rt++) {
		if (!HasBit(rail_types, rt)) continue;
		const RailTypeInfo *rti = GetRailTypeInfo(rt);
		if (rti->label == 0) continue;

		output.Print("{}{:02} {}{}",
				prefix,
				(uint)rt,
				label_dumper().Label(rti->label),
				HasBit(mark, rt) ? " !!!" : "");
	}
}

static void DumpRoadTypeList(NIExtraInfoOutput &output, const char *prefix, RoadTypes road_types)
{
	for (RoadType rt = ROADTYPE_BEGIN; rt < ROADTYPE_END; rt++) {
		if (!HasBit(road_types, rt)) continue;
		const RoadTypeInfo *rti = GetRoadTypeInfo(rt);
		if (rti->label == 0) continue;

		output.Print("{}{:02} {} {}",
				prefix,
				(uint)rt,
				RoadTypeIsTram(rt) ? "Tram" : "Road",
				label_dumper().Label(rti->label));
	}
}

/*** NewGRF Vehicles ***/

#define NICV(cb_id, bit) NIC(cb_id, Engine, info.callback_mask, bit)
static const NICallback _nic_vehicles[] = {
	NICV(CBID_VEHICLE_VISUAL_EFFECT,         CBM_VEHICLE_VISUAL_EFFECT),
	NICV(CBID_VEHICLE_LENGTH,                CBM_VEHICLE_LENGTH),
	NICV(CBID_VEHICLE_LOAD_AMOUNT,           CBM_VEHICLE_LOAD_AMOUNT),
	NICV(CBID_VEHICLE_REFIT_CAPACITY,        CBM_VEHICLE_REFIT_CAPACITY),
	NICV(CBID_VEHICLE_ARTIC_ENGINE,          CBM_VEHICLE_ARTIC_ENGINE),
	NICV(CBID_VEHICLE_CARGO_SUFFIX,          CBM_VEHICLE_CARGO_SUFFIX),
	NICV(CBID_TRAIN_ALLOW_WAGON_ATTACH,      CBM_NO_BIT),
	NICV(CBID_VEHICLE_ADDITIONAL_TEXT,       CBM_NO_BIT),
	NICV(CBID_VEHICLE_COLOUR_MAPPING,        CBM_VEHICLE_COLOUR_REMAP),
	NICV(CBID_VEHICLE_START_STOP_CHECK,      CBM_NO_BIT),
	NICV(CBID_VEHICLE_32DAY_CALLBACK,        CBM_NO_BIT),
	NICV(CBID_VEHICLE_SOUND_EFFECT,          CBM_VEHICLE_SOUND_EFFECT),
	NICV(CBID_VEHICLE_AUTOREPLACE_SELECTION, CBM_NO_BIT),
	NICV(CBID_VEHICLE_MODIFY_PROPERTY,       CBM_NO_BIT),
	NICV(CBID_VEHICLE_NAME,                  CBM_VEHICLE_NAME),
	NIC_END()
};


static const NIVariable _niv_vehicles[] = {
	NIV(0x40, "position in consist and length"),
	NIV(0x41, "position and length of chain of same vehicles"),
	NIV(0x42, "transported cargo types"),
	NIV(0x43, "player info"),
	NIV(0x44, "aircraft info"),
	NIV(0x45, "curvature info"),
	NIV(0x46, "motion counter"),
	NIV(0x47, "vehicle cargo info"),
	NIV(0x48, "vehicle type info"),
	NIV(0x49, "year of construction"),
	NIV(0x4A, "current rail/road type info"),
	NIV(0x4B, "long date of last service"),
	NIV(0x4C, "current max speed"),
	NIV(0x4D, "position in articulated vehicle"),
	NIV(0x60, "count vehicle id occurrences"),
	// 0x61 not useful, since it requires register 0x10F
	NIV(0x62, "curvature/position difference to other vehicle"),
	NIV(0x63, "tile compatibility wrt. track-type"),
	NIV_END()
};

class NIHVehicle : public NIHelper {
	bool IsInspectable(uint index) const override        { return true; }
	bool ShowExtraInfoOnly(uint index) const override    { return Vehicle::Get(index)->GetGRF() == nullptr; }
	bool ShowSpriteDumpButton(uint index) const override { return true; }
	InspectTargetId GetParent(uint index) const override { const Vehicle *first = Vehicle::Get(index)->First(); return InspectTargetId(GetGrfSpecFeature(first->type), first->index); }
	const void *GetInstance(uint index) const override   { return Vehicle::Get(index); }
	const void *GetSpec(uint index) const override       { return Vehicle::Get(index)->GetEngine(); }
	void SetStringParameters(uint index) const override  { this->SetSimpleStringParameters(STR_VEHICLE_NAME, Vehicle::Get(index)->First()->index); }
	uint32_t GetGRFID(uint index) const override         { return Vehicle::Get(index)->GetGRFID(); }

	uint Resolve(uint index, uint var, uint param, GetVariableExtra &extra) const override
	{
		Vehicle *v = Vehicle::Get(index);
		VehicleResolverObject ro(v->engine_type, v, VehicleResolverObject::WO_CACHED);
		return ro.GetScope(VSG_SCOPE_SELF)->GetVariable(var, param, extra);
	}

	/* virtual */ void ExtraInfo(uint index, NIExtraInfoOutput &output) const override
	{

		Vehicle *v = Vehicle::Get(index);
		output.Print("Debug Info:");
		this->VehicleInfo(v, output, true, 0);
		if (v->type == VEH_AIRCRAFT) {
			output.Print("");
			output.Print("Shadow:");
			this->VehicleInfo(v->Next(), output, false, 8);
			if (v->Next()->Next() != nullptr) {
				output.Print("");
				output.Print("Rotor:");
				this->VehicleInfo(v->Next()->Next(), output, false, 16);
			}
		}
	}

	void VehicleInfo(Vehicle *v, NIExtraInfoOutput &output, bool show_engine, uint flag_shift) const
	{
		output.Print("  Index: {}", v->index);
		output.register_next_line_click_flag_toggle(1 << flag_shift);
		if (output.flags & (1 << flag_shift)) {
			output.Print("  [-] Flags:");

			v->DumpVehicleFlagsMultiline(output.buffer, "    ", "  ");
			output.FinishPrintMultiline();

			output.Print("    Tile hash: {}", (v->hash_tile_current != INVALID_TILE) ? "yes" : "no");
		} else {
			output.buffer.append("  [+] Flags: ");

			v->DumpVehicleFlags(output.buffer, false);
			output.FinishPrint();
		}

		output.buffer.append("  ");
		DumpTileInfo(output.buffer, v->tile);
		if (output.buffer.size() > 2 && output.buffer.data()[2] == 't') output.buffer.data()[2] = 'T';
		output.FinishPrint();

		TileIndex vtile = TileVirtXY(v->x_pos, v->y_pos);
		if (v->tile != vtile) {
			output.Print("  VirtXYTile: {}", vtile);
		}
		output.buffer.format("  Position: {:X}, {:X}, {:X}, Direction: {}", v->x_pos, v->y_pos, v->z_pos, v->direction);
		if (v->type == VEH_TRAIN) output.buffer.format(", tile margin: {}", GetTileMarginInFrontOfTrain(Train::From(v)));
		if (v->type == VEH_SHIP) output.buffer.format(", rotation: {}", Ship::From(v)->rotation);
		output.FinishPrint();

		if (v->IsPrimaryVehicle()) {
			output.Print("  Order indices: real: {}, implicit: {}, tt: {}, current type: {}",
					v->cur_real_order_index, v->cur_implicit_order_index, v->cur_timetable_order_index, GetOrderTypeName(v->current_order.GetType()));
			output.Print("  Current order time: ({}, {} mins), current loading time: ({}, {} mins)",
					v->current_order_time, v->current_order_time / _settings_time.ticks_per_minute,
					v->current_loading_time, v->current_loading_time / _settings_time.ticks_per_minute);
		}
		output.Print("  Speed: {}, sub-speed: {}, progress: {}, acceleration: {}",
				v->cur_speed, v->subspeed, v->progress, v->acceleration);
		output.Print("  Reliability: {}, spd_dec: {}, needs service: {}",
				v->reliability, v->reliability_spd_dec, v->NeedsServicing() ? "yes" : "no");
		output.Print("  Breakdown: ctr: {}, delay: {}, since svc: {}, chance: {}",
				v->breakdown_ctr, v->breakdown_delay, v->breakdowns_since_last_service, v->breakdown_chance);
		output.Print("  V Cache: max speed: {}, cargo age period: {}, vis effect: {}",
				v->vcache.cached_max_speed, v->vcache.cached_cargo_age_period, v->vcache.cached_vis_effect);
		if (v->cargo_type != INVALID_CARGO) {
			output.Print("  V Cargo: type: {}, sub type: {}, cap: {}, transfer: {}, deliver: {}, keep: {}, load: {}",
					v->cargo_type, v->cargo_subtype, v->cargo_cap,
					v->cargo.ActionCount(VehicleCargoList::MTA_TRANSFER), v->cargo.ActionCount(VehicleCargoList::MTA_DELIVER),
					v->cargo.ActionCount(VehicleCargoList::MTA_KEEP), v->cargo.ActionCount(VehicleCargoList::MTA_LOAD));
		}
		if (BaseStation::IsValidID(v->last_station_visited)) {
			output.Print("  V Last station visited: {}, {}", v->last_station_visited, BaseStation::Get(v->last_station_visited)->GetCachedName());
		}
		if (BaseStation::IsValidID(v->last_loading_station)) {
			output.Print("  V Last loading station: {}, {}", v->last_loading_station, BaseStation::Get(v->last_loading_station)->GetCachedName());
			output.Print("  V Last loading tick: {} ({}, {} mins ago)",
					v->last_loading_tick, _state_ticks - v->last_loading_tick, (_state_ticks - v->last_loading_tick).base() / _settings_time.ticks_per_minute);
		}
		if (v->IsGroundVehicle()) {
			const GroundVehicleCache &gvc = *(v->GetGroundVehicleCache());
			output.Print("  GV Cache: weight: {}, slope res: {}, max TE: {}, axle res: {}",
					gvc.cached_weight, gvc.cached_slope_resistance, gvc.cached_max_te, gvc.cached_axle_resistance);
			output.Print("  GV Cache: max track speed: {}, power: {}, air drag: {}",
					gvc.cached_max_track_speed, gvc.cached_power, gvc.cached_air_drag);
			output.Print("  GV Cache: total length: {}, veh length: {}",
					gvc.cached_total_length, gvc.cached_veh_length);
		}
		if (v->type == VEH_TRAIN) {
			const Train *t = Train::From(v);
			output.Print("  T cache: tilt: {}, speed varies by railtype: {}, curve speed mod: {}, engines: {}",
					(t->tcache.cached_tflags & TCF_TILT) ? 1 : 0, (t->tcache.cached_tflags & TCF_SPD_RAILTYPE) ? 1 : 0, t->tcache.cached_curve_speed_mod, t->tcache.cached_num_engines);
			output.Print("  T cache: RL braking: {}, decel: {}, uncapped decel: {}, centre mass: {}, braking length: {}",
					(t->UsingRealisticBraking()) ? 1 : 0, t->tcache.cached_deceleration, t->tcache.cached_uncapped_decel, t->tcache.cached_centre_mass, t->tcache.cached_braking_length);
			output.Print("  T cache: veh weight: {}, user data: {}, curve speed: {}",
					t->tcache.cached_veh_weight, t->tcache.user_def_data, t->tcache.cached_max_curve_speed);
			output.Print("  Wait counter: {}, rev distance: {}, TBSN: {}",
					t->wait_counter, t->reverse_distance, t->tunnel_bridge_signal_num);
			output.Print("  Speed restriction: {}, signal speed restriction (ATC): {}",
					t->speed_restriction, t->signal_speed_restriction);

			output.register_next_line_click_flag_toggle(8 << flag_shift);
			output.Print("  [{}] Railtype: {} ({}), compatible_railtypes: 0x{}, acceleration type: {}",
					(output.flags & (8 << flag_shift)) ? '-' : '+', t->railtype, label_dumper().RailTypeLabel(t->railtype), t->compatible_railtypes, t->GetAccelerationType());

			if (output.flags & (8 << flag_shift)) {
				DumpRailTypeList(output, "    ", t->compatible_railtypes);
			}

			if (t->vehstatus & VS_CRASHED) {
				output.Print("  CRASHED: anim pos: {}", t->crash_anim_pos);
			} else if (t->crash_anim_pos > 0) {
				output.Print("  Brake heating: {}", t->crash_anim_pos);
			}
			if (t->lookahead != nullptr) {
				output.Print("  Look ahead:");
				const TrainReservationLookAhead &l = *t->lookahead;
				TrainDecelerationStats stats(t, l.cached_zpos);

				auto print_braking_speed = [&](int position, int end_speed, int end_z) {
					if (!t->UsingRealisticBraking()) return;
					extern void LimitSpeedFromLookAhead(int &max_speed, const TrainDecelerationStats &stats, int current_position, int position, int end_speed, int z_delta);
					int speed = INT_MAX;
					LimitSpeedFromLookAhead(speed, stats, l.current_position, position, end_speed, end_z - stats.z_pos);
					if (speed != INT_MAX) {
						output.buffer.format(", appr speed: {}", speed);
					}
				};

				output.buffer.format("    Position: current: {}, z: {}, end: {}, remaining: {}", l.current_position, stats.z_pos, l.reservation_end_position, l.reservation_end_position - l.current_position);
				if (l.lookahead_end_position <= l.reservation_end_position) {
					output.buffer.format(", (lookahead: end: {}, remaining: {})", l.lookahead_end_position, l.lookahead_end_position - l.current_position);
				}
				if (l.next_extend_position > l.current_position) {
					output.buffer.format(", next extend position: {} (dist: {})", l.next_extend_position, l.next_extend_position - l.current_position);
				}
				output.FinishPrint();

				const int overall_zpos = t->CalculateOverallZPos();
				output.Print("    Cached zpos: {} (actual: {}, delta: {}), positions to refresh: {}",
						l.cached_zpos, overall_zpos, (l.cached_zpos - overall_zpos), l.zpos_refresh_remaining);

				output.buffer.format("    Reservation ends at {}, trackdir: {:02X}, z: {}",
						l.reservation_end_tile, l.reservation_end_trackdir, l.reservation_end_z);
				if (HasBit(l.flags, TRLF_DEPOT_END)) {
					print_braking_speed(l.reservation_end_position - TILE_SIZE, _settings_game.vehicle.rail_depot_speed_limit, l.reservation_end_z);
				} else {
					print_braking_speed(l.reservation_end_position, 0, l.reservation_end_z);
				}
				output.FinishPrint();

				output.buffer.format("    TB reserved tiles: {}, flags: ", l.tunnel_bridge_reserved_tiles);
				if (HasBit(l.flags, TRLF_TB_EXIT_FREE)) output.buffer.push_back('x');
				if (HasBit(l.flags, TRLF_DEPOT_END)) output.buffer.push_back('d');
				if (HasBit(l.flags, TRLF_APPLY_ADVISORY)) output.buffer.push_back('a');
				if (HasBit(l.flags, TRLF_CHUNNEL)) output.buffer.push_back('c');
				if (HasBit(l.flags, TRLF_TB_CMB_DEFER)) output.buffer.push_back('d');
				output.FinishPrint();

				output.Print("    Items: {}", l.items.size());
				for (const TrainReservationLookAheadItem &item : l.items) {
					output.buffer.format("      Start: {} (dist: {}), end: {} (dist: {}), z: {}, ",
							item.start, item.start - l.current_position, item.end, item.end - l.current_position, item.z_pos);
					switch (item.type) {
						case TRLIT_STATION:
							output.buffer.format("station: {}, {}", item.data_id, BaseStation::IsValidID(item.data_id) ? BaseStation::Get(item.data_id)->GetCachedName() : "[invalid]");
							if (t->current_order.ShouldStopAtStation(t->last_station_visited, item.data_id, Waypoint::GetIfValid(item.data_id) != nullptr)) {
								extern int PredictStationStoppingLocation(const Train *v, const Order *order, int station_length, DestinationID dest);
								int stop_position = PredictStationStoppingLocation(t, &(t->current_order), item.end - item.start, item.data_id);
								output.buffer.format(", stop_position: {}", item.start + stop_position);
								print_braking_speed(item.start + stop_position, 0, item.z_pos);
							} else if (t->current_order.IsType(OT_GOTO_WAYPOINT) && t->current_order.GetDestination() == item.data_id && (t->current_order.GetWaypointFlags() & OWF_REVERSE)) {
								print_braking_speed(item.start + t->gcache.cached_total_length, 0, item.z_pos);
							}
							break;
						case TRLIT_REVERSE:
							output.buffer.format("reverse");
							print_braking_speed(item.start + t->gcache.cached_total_length, 0, item.z_pos);
							break;
						case TRLIT_TRACK_SPEED:
							output.buffer.format("track speed: {}", item.data_id);
							print_braking_speed(item.start, item.data_id, item.z_pos);
							break;
						case TRLIT_SPEED_RESTRICTION:
							output.buffer.format("speed restriction: {}", item.data_id);
							if (item.data_id > 0) print_braking_speed(item.start, item.data_id, item.z_pos);
							break;
						case TRLIT_SIGNAL:
							output.buffer.format("signal: target speed: {}, style: {}, flags:", item.data_id, item.data_aux >> 8);
							if (HasBit(item.data_aux, TRSLAI_NO_ASPECT_INC)) output.buffer.format("n");
							if (HasBit(item.data_aux, TRSLAI_NEXT_ONLY)) output.buffer.format("s");
							if (HasBit(item.data_aux, TRSLAI_COMBINED)) output.buffer.format("c");
							if (HasBit(item.data_aux, TRSLAI_COMBINED_SHUNT)) output.buffer.format("X");
							if (_settings_game.vehicle.realistic_braking_aspect_limited == TRBALM_ON &&
									(l.lookahead_end_position == item.start || l.lookahead_end_position == item.start + 1)) {
								output.buffer.append(", lookahead end");
								print_braking_speed(item.start, 0, item.z_pos);
							}
							break;
						case TRLIT_CURVE_SPEED:
							output.buffer.format("curve speed: {}", item.data_id);
							if (_settings_game.vehicle.train_acceleration_model != AM_ORIGINAL) print_braking_speed(item.start, item.data_id, item.z_pos);

							break;
						case TRLIT_SPEED_ADAPTATION: {
							TileIndex tile(item.data_id);
							uint16_t td = item.data_aux;
							output.buffer.format("speed adaptation: tile: {:X}, trackdir: {:X}", tile, td);
							if (item.end + 1 < l.reservation_end_position) {
								output.buffer.format(" --> {}", GetLowestSpeedTrainAdaptationSpeedAtSignal(tile, td));
							}
							break;
						}
					}
					output.FinishPrint();
				}

				output.Print("    Curves: {}", l.curves.size());
				for (const TrainReservationLookAheadCurve &curve : l.curves) {
					output.Print("      Pos: {} (dist: {}), dir diff: {}", curve.position, curve.position - l.current_position, curve.dir_diff);
				}
			}
		}
		if (v->type == VEH_ROAD) {
			const RoadVehicle *rv = RoadVehicle::From(v);
			output.Print("  Overtaking: {}, overtaking_ctr: {}, overtaking threshold: {}",
					rv->overtaking, rv->overtaking_ctr, rv->GetOvertakingCounterThreshold());
			output.Print("  Speed: {}", rv->cur_speed);

			output.buffer.append("  Path cache: ");
			if (rv->cached_path != nullptr) {
				output.buffer.format("length: {}, layout ctr: {:X} (current: {:X})", rv->cached_path->size(), rv->cached_path->layout_ctr, _road_layout_change_counter);
				output.FinishPrint();
				uint idx = rv->cached_path->start;
				for (uint i = 0; i < rv->cached_path->size(); i++) {
					if (output.buffer.size() == 0) {
						output.buffer.append("    ");
					} else {
						output.buffer.append(", ");
					}
					output.buffer.format("({}x{}, {:X})", TileX(rv->cached_path->tile[idx]), TileY(rv->cached_path->tile[idx]), rv->cached_path->td[idx]);
					if ((i & 3) == 3) output.FinishPrint();
					idx = (idx + 1) & RV_PATH_CACHE_SEGMENT_MASK;
				}
				if (output.buffer.size() > 0) output.FinishPrint();
				output.buffer.clear();
			} else {
				output.buffer.append("none");
				output.FinishPrint();
			}

			output.register_next_line_click_flag_toggle(8 << flag_shift);
			output.Print("  [{}] Roadtype: {} ({}), Compatible: 0x{:X}",
					(output.flags & (8 << flag_shift)) ? '-' : '+', rv->roadtype, label_dumper().RoadTypeLabel(rv->roadtype), rv->compatible_roadtypes);
			if (output.flags & (8 << flag_shift)) {
				DumpRoadTypeList(output, "    ", rv->compatible_roadtypes);
			}
		}
		if (v->type == VEH_SHIP) {
			const Ship *s = Ship::From(v);
			output.Print("  Lost counter: {}",
					s->lost_count);

			output.buffer.format("  Path cache: ");
			if (!s->cached_path.empty()) {
				output.buffer.format("length: {}", s->cached_path.size());
				output.FinishPrint();
				uint i = 0;
				for (Trackdir td : s->cached_path) {
					if ((i & 7) == 0) {
						if (output.buffer.size() > 0) output.FinishPrint();
						output.buffer.format("    {:X}", td);
					} else {
						output.buffer.format(", {:X}", td);
					}
					i++;
				}
				if (output.buffer.size() > 0) output.FinishPrint();
			} else {
				output.buffer.append("none");
				output.FinishPrint();
			}
		}
		if (v->type == VEH_AIRCRAFT) {
			const Aircraft *a = Aircraft::From(v);
			output.buffer.format("  Pos: {}, prev pos: {}, state: {}",
					a->pos, a->previous_pos, a->state);
			if (a->IsPrimaryVehicle()) output.buffer.format(" ({})", AirportMovementStateToString(a->state));
			output.buffer.format(", flags: 0x{:X}", a->flags);
			output.FinishPrint();
			if (BaseStation::IsValidID(a->targetairport)) {
				output.Print("  Target airport: {}, {}", a->targetairport, BaseStation::Get(a->targetairport)->GetCachedName());
			}
		}

		output.Print("  Cached sprite bounds: ({}, {}) to ({}, {}), offs: ({}, {})",
				v->sprite_seq_bounds.left, v->sprite_seq_bounds.top, v->sprite_seq_bounds.right, v->sprite_seq_bounds.bottom, v->x_offs, v->y_offs);

		output.Print("  Current image cacheable: {} ({:X}), spritenum: {:X}",
				v->cur_image_valid_dir != INVALID_DIR ? "yes" : "no", v->cur_image_valid_dir, v->spritenum);

		if (HasBit(v->vehicle_flags, VF_SEPARATION_ACTIVE)) {
			std::vector<TimetableProgress> progress_array = PopulateSeparationState(v);
			if (!progress_array.empty()) {
				output.Print("  Separation state:");
			}
			for (const auto &info : progress_array) {
				output.buffer.format("    {} [{}, {}, {}], {}, ",
						info.id == v->index ? '*' : ' ', info.order_count, info.order_ticks, info.cumulative_ticks, info.id);
				SetDParam(0, info.id);
				output.buffer.append(GetString(STR_VEHICLE_NAME));
				output.buffer.format(", lateness: {}", Vehicle::Get(info.id)->lateness_counter);
				output.FinishPrint();
			}
		}

		if (v->HasUnbunchingOrder()) {
			output.Print("  Unbunching state:");
			for (const Vehicle *u = v->FirstShared(); u != nullptr; u = u->NextShared()) {
				output.buffer.format("  {} {} (unit {}):", u == v ? '*' : ' ', u->index, u->unitnumber);

				if (u->unbunch_state == nullptr) {
					output.buffer.append(" [NO DATA]");
				}
				if (u->vehstatus & (VS_STOPPED | VS_CRASHED)) {
					output.buffer.append(" [STOPPED]");
				}
				output.FinishPrint();

				if (u->unbunch_state != nullptr) {
					auto print_tick = [&](StateTicks tick, const char *label) {
						output.buffer.format("      {}: ", label);
						if (tick != INVALID_STATE_TICKS) {
							if (tick > _state_ticks) {
								output.buffer.format("{} (in {} mins)", tick, (tick - _state_ticks) / _settings_time.ticks_per_minute);
							} else {
								output.buffer.format("{} ({} mins ago)", tick, (_state_ticks - tick) / _settings_time.ticks_per_minute);
							}
						} else {
							output.buffer.append("invalid");
						}
						output.FinishPrint();
					};
					print_tick(u->unbunch_state->depot_unbunching_last_departure, "Last unbunch departure");
					print_tick(u->unbunch_state->depot_unbunching_next_departure, "Next unbunch departure");
					output.Print("      RTT: {} ({} mins)", u->unbunch_state->round_trip_time, u->unbunch_state->round_trip_time / _settings_time.ticks_per_minute);
				}
			}
		}

		if (show_engine) {
			const Engine *e = Engine::GetIfValid(v->engine_type);
			output.buffer.format("  Engine: {}", v->engine_type);
			if (e->grf_prop.grffile != nullptr) {
				output.buffer.format(" (local ID: {})", e->grf_prop.local_id);
			}
			if (e->info.variant_id != INVALID_ENGINE) {
				output.buffer.format(", variant of: {}", e->info.variant_id);
				const Engine *variant_e = Engine::GetIfValid(e->info.variant_id);
				if (variant_e->grf_prop.grffile != nullptr) {
					output.buffer.format(" (local ID: {})", variant_e->grf_prop.local_id);
				}
			}
			output.FinishPrint();

			if (e != nullptr) {
				{
					output.buffer.append("    Callback flags: ");
					bool first = true;
					auto add_cb_flag = [&](SpriteGroupCallbacksUsed flag, const char *name) {
						if ((e->callbacks_used & flag) == 0) return;
						if (!first) output.buffer.append(", ");
						output.buffer.append(name);
						first = false;
					};
					add_cb_flag(SGCU_VEHICLE_32DAY_CALLBACK, "VEHICLE_32DAY_CALLBACK");
					add_cb_flag(SGCU_VEHICLE_REFIT_COST, "VEHICLE_REFIT_COST");
					add_cb_flag(SGCU_RANDOM_TRIGGER, "RANDOM_TRIGGER");
					add_cb_flag(SGCU_CB36_SPEED_RAILTYPE, "CB36_SPEED_RAILTYPE");
					add_cb_flag(SGCU_REFIT_CB_ALL_CARGOES, "REFIT_CB_ALL_CARGOES");
					if (first) output.buffer.append("[NONE]");
					output.FinishPrint();
				}
				output.Print("    CB36 Properties: 0x{:X}", e->cb36_properties_used);
				uint64_t cb36_properties = e->cb36_properties_used;
				if (!e->sprite_group_cb36_properties_used.empty()) {
					const SpriteGroup *root_spritegroup = nullptr;
					if (v->IsGroundVehicle()) root_spritegroup = GetWagonOverrideSpriteSet(v->engine_type, v->cargo_type, v->GetGroundVehicleCache()->first_engine);
					if (root_spritegroup == nullptr) {
						CargoID cargo = v->cargo_type;
						assert(cargo < std::size(e->grf_prop.spritegroup));
						root_spritegroup = e->grf_prop.spritegroup[cargo] != nullptr ? e->grf_prop.spritegroup[cargo] : e->grf_prop.spritegroup[SpriteGroupCargo::SG_DEFAULT];
					}
					auto iter = e->sprite_group_cb36_properties_used.find(root_spritegroup);
					if (iter != e->sprite_group_cb36_properties_used.end()) {
						cb36_properties = iter->second;
						output.Print("    Current sprite group: CB36 Properties: 0x{:X}", iter->second);
					}
				}
				if (cb36_properties != UINT64_MAX) {
					uint64_t props = cb36_properties;
					while (props) {
						PropertyID prop = (PropertyID)FindFirstBit(props);
						props = KillFirstBit(props);
						uint16_t res = GetVehicleProperty(v, prop, CALLBACK_FAILED);
						if (res == CALLBACK_FAILED) {
							output.Print("      CB36: 0x{:X} --> FAILED", prop);
						} else {
							output.Print("      CB36: 0x{:X} --> 0x{:X}", prop, res);
						}
					}
				}
				if (e->refit_capacity_values != nullptr) {
					const EngineRefitCapacityValue *caps = e->refit_capacity_values.get();
					CargoTypes seen = 0;
					while (seen != ALL_CARGOTYPES) {
						output.Print("    Refit capacity cache: cargoes: 0x{:X} --> 0x{:X}", caps->cargoes, caps->capacity);
						seen |= caps->cargoes;
						caps++;
					}
				}
				CalTime::YearMonthDay ymd = CalTime::ConvertDateToYMD(e->intro_date);
				CalTime::YearMonthDay base_ymd = CalTime::ConvertDateToYMD(e->info.base_intro);
				output.Print("    Intro: {:4}-{:02}-{:02} (base: {:4}-{:02}-{:02}), Age: {}, Base life: {}, Durations: {} {} {} (sum: {})",
						ymd.year, ymd.month + 1, ymd.day, base_ymd.year, base_ymd.month + 1, base_ymd.day,
						e->age, e->info.base_life, e->duration_phase_1, e->duration_phase_2, e->duration_phase_3,
						e->duration_phase_1 + e->duration_phase_2 + e->duration_phase_3);
				output.Print("    Reliability: {}, spd_dec: {} ({}), start: {}, max: {}, final: {}",
						e->reliability, e->reliability_spd_dec, e->info.decay_speed, e->reliability_start, e->reliability_max, e->reliability_final);
				output.Print("    Cargo type: {}, refit mask: 0x{:X}, refit cost: {}",
						e->info.cargo_type, e->info.refit_mask, e->info.refit_cost);
				output.Print("    Cargo age period: {}, cargo load speed: {}",
						e->info.cargo_age_period, e->info.load_amount);
				output.Print("    Company availability: {:X}, climates: {:X}",
						e->company_avail, e->info.climates);

				output.register_next_line_click_flag_toggle(2 << flag_shift);
				if (output.flags & (2 << flag_shift)) {
					output.Print("    [-] Engine Misc Flags:\n");
					auto print_bit = [&](int bit, const char *name) {
						if (HasBit(e->info.misc_flags, bit)) {
							output.Print("      {}\n", name);
						}
					};
					print_bit(EF_RAIL_TILTS,                  "EF_RAIL_TILTS");
					print_bit(EF_USES_2CC,                    "EF_USES_2CC");
					print_bit(EF_RAIL_IS_MU,                  "EF_RAIL_IS_MU");
					print_bit(EF_RAIL_FLIPS,                  "EF_RAIL_FLIPS");
					print_bit(EF_AUTO_REFIT,                  "EF_AUTO_REFIT");
					print_bit(EF_NO_DEFAULT_CARGO_MULTIPLIER, "EF_NO_DEFAULT_CARGO_MULTIPLIER");
					print_bit(EF_NO_BREAKDOWN_SMOKE,          "EF_NO_BREAKDOWN_SMOKE");
					print_bit(EF_SPRITE_STACK,                "EF_SPRITE_STACK");
				} else {
					output.Print("    [+] Engine Misc Flags: {}{}{}{}{}{}{}{}",
							HasBit(e->info.misc_flags, EF_RAIL_TILTS)                  ? 't' : '-',
							HasBit(e->info.misc_flags, EF_USES_2CC)                    ? '2' : '-',
							HasBit(e->info.misc_flags, EF_RAIL_IS_MU)                  ? 'm' : '-',
							HasBit(e->info.misc_flags, EF_RAIL_FLIPS)                  ? 'f' : '-',
							HasBit(e->info.misc_flags, EF_AUTO_REFIT)                  ? 'r' : '-',
							HasBit(e->info.misc_flags, EF_NO_DEFAULT_CARGO_MULTIPLIER) ? 'c' : '-',
							HasBit(e->info.misc_flags, EF_NO_BREAKDOWN_SMOKE)          ? 'b' : '-',
							HasBit(e->info.misc_flags, EF_SPRITE_STACK)                ? 's' : '-');
				}

				if (e->type == VEH_TRAIN) {
					const RailTypeInfo *rti = GetRailTypeInfo(e->u.rail.railtype);
					output.Print("    Railtype: {} ({}), Compatible: 0x{:X}, Powered: 0x{:X}, All compatible: 0x{:X}",
							e->u.rail.railtype, label_dumper().RailTypeLabel(e->u.rail.railtype), rti->compatible_railtypes, rti->powered_railtypes, rti->all_compatible_railtypes);
					static const char *engine_types[] = {
						"SINGLEHEAD",
						"MULTIHEAD",
						"WAGON",
					};
					output.Print("    Rail veh type: {}, power: {}", engine_types[e->u.rail.railveh_type], e->u.rail.power);
				}
				if (e->type == VEH_ROAD) {
					output.register_next_line_click_flag_toggle(16 << flag_shift);
					const RoadTypeInfo* rti = GetRoadTypeInfo(e->u.road.roadtype);
					output.Print("    [{}] Roadtype: {} ({}), Powered: 0x{:X}",
							(output.flags & (16 << flag_shift)) ? '-' : '+', e->u.road.roadtype, label_dumper().RoadTypeLabel(e->u.road.roadtype), rti->powered_roadtypes);
					if (output.flags & (16 << flag_shift)) {
						DumpRoadTypeList(output, "      ", rti->powered_roadtypes);
					}
					output.Print("    Capacity: {}, Weight: {}, Power: {}, TE: {}, Air drag: {}, Shorten: {}",
							e->u.road.capacity, e->u.road.weight, e->u.road.power, e->u.road.tractive_effort, e->u.road.air_drag, e->u.road.shorten_factor);
				}
				if (e->type == VEH_SHIP) {
					output.Print("    Capacity: {}, Max speed: {}, Accel: {}, Ocean speed: {}, Canal speed: {}",
							e->u.ship.capacity, e->u.ship.max_speed, e->u.ship.acceleration, e->u.ship.ocean_speed_frac, e->u.ship.canal_speed_frac);
				}

				output.register_next_line_click_flag_toggle(4 << flag_shift);
				if (output.flags & (4 << flag_shift)) {
					output.Print("    [-] Extra Engine Flags:\n");
					auto print_bit = [&](ExtraEngineFlags flag, const char *name) {
						if ((e->info.extra_flags & flag) != ExtraEngineFlags::None) {
							output.Print("      {}\n", name);
						}
					};
					print_bit(ExtraEngineFlags::NoNews,          "NoNews");
					print_bit(ExtraEngineFlags::NoPreview,       "NoPreview");
					print_bit(ExtraEngineFlags::JoinPreview,     "JoinPreview");
					print_bit(ExtraEngineFlags::SyncReliability, "SyncReliability");
				} else {
					output.Print("    [+] Extra Engine Flags: {}{}{}{}",
							(e->info.extra_flags & ExtraEngineFlags::NoNews)          != ExtraEngineFlags::None ? 'n' : '-',
							(e->info.extra_flags & ExtraEngineFlags::NoPreview)       != ExtraEngineFlags::None ? 'p' : '-',
							(e->info.extra_flags & ExtraEngineFlags::JoinPreview)     != ExtraEngineFlags::None ? 'j' : '-',
							(e->info.extra_flags & ExtraEngineFlags::SyncReliability) != ExtraEngineFlags::None ? 's' : '-');
				}
			}
		}
	}

	/* virtual */ void SpriteDump(uint index, SpriteGroupDumper &dumper) const override
	{
		extern void DumpVehicleSpriteGroup(const Vehicle *v, SpriteGroupDumper &dumper);
		DumpVehicleSpriteGroup(Vehicle::Get(index), dumper);
	}
};

static const NIFeature _nif_vehicle = {
	nullptr,
	_nic_vehicles,
	_niv_vehicles,
	new NIHVehicle(),
};


/*** NewGRF station (tiles) ***/

#define NICS(cb_id, bit) NIC(cb_id, StationSpec, callback_mask, bit)
static const NICallback _nic_stations[] = {
	NICS(CBID_STATION_AVAILABILITY,     CBM_STATION_AVAIL),
	NICS(CBID_STATION_DRAW_TILE_LAYOUT, CBM_STATION_DRAW_TILE_LAYOUT),
	NICS(CBID_STATION_BUILD_TILE_LAYOUT,CBM_NO_BIT),
	NICS(CBID_STATION_ANIM_START_STOP,  CBM_NO_BIT),
	NICS(CBID_STATION_ANIM_NEXT_FRAME,  CBM_STATION_ANIMATION_NEXT_FRAME),
	NICS(CBID_STATION_ANIMATION_SPEED,  CBM_STATION_ANIMATION_SPEED),
	NICS(CBID_STATION_LAND_SLOPE_CHECK, CBM_STATION_SLOPE_CHECK),
	NIC_END()
};

static const NIVariable _niv_stations[] = {
	NIV(0x40, "platform info and relative position"),
	NIV(0x41, "platform info and relative position for individually built sections"),
	NIV(0x42, "terrain and track type"),
	NIV(0x43, "player info"),
	NIV(0x44, "path signalling info"),
	NIV(0x45, "rail continuation info"),
	NIV(0x46, "platform info and relative position from middle"),
	NIV(0x47, "platform info and relative position from middle for individually built sections"),
	NIV(0x48, "bitmask of accepted cargoes"),
	NIV(0x49, "platform info and relative position of same-direction section"),
	NIV(0x4A, "current animation frame"),
	NIV(0x60, "amount of cargo waiting"),
	NIV(0x61, "time since last cargo pickup"),
	NIV(0x62, "rating of cargo"),
	NIV(0x63, "time spent on route"),
	NIV(0x64, "information about last vehicle picking cargo up"),
	NIV(0x65, "amount of cargo acceptance"),
	NIV(0x66, "animation frame of nearby tile"),
	NIV(0x67, "land info of nearby tiles"),
	NIV(0x68, "station info of nearby tiles"),
	NIV(0x69, "information about cargo accepted in the past"),
	NIV(0x6A, "GRFID of nearby station tiles"),
	NIV(0x6B, "station ID of nearby tiles"),
	NIVF(A2VRI_STATION_INFO_NEARBY_TILES_V2, "station info of nearby tiles v2", NIVF_SHOW_PARAMS),
	NIV_END()
};

class NIHStation : public NIHelper {
	bool IsInspectable(uint index) const override        { return GetStationSpec(TileIndex{index}) != nullptr; }
	InspectTargetId GetParent(uint index) const override { return GetTownInspectTargetId(BaseStation::GetByTile(TileIndex{index})->town); }
	bool ShowSpriteDumpButton(uint index) const override { return true; }
	const void *GetInstance(uint index)const override    { return nullptr; }
	const void *GetSpec(uint index) const override       { return GetStationSpec(TileIndex{index}); }
	void SetStringParameters(uint index) const override  { this->SetObjectAtStringParameters(STR_STATION_NAME, GetStationIndex(TileIndex{index}), TileIndex{index}); }
	uint32_t GetGRFID(uint index) const override         { return (this->IsInspectable(index)) ? GetStationSpec(TileIndex{index})->grf_prop.grfid : 0; }

	uint Resolve(uint index, uint var, uint param, GetVariableExtra &extra) const override
	{
		TileIndex tile{index};
		StationResolverObject ro(GetStationSpec(tile), BaseStation::GetByTile(tile), tile, INVALID_RAILTYPE);
		return ro.GetScope(VSG_SCOPE_SELF)->GetVariable(var, param, extra);
	}

	/* virtual */ void ExtraInfo(uint index, NIExtraInfoOutput &output) const override
	{
		TileIndex tile{index};
		const StationSpec *statspec = GetStationSpec(tile);
		if (statspec == nullptr) return;

		if (statspec->grf_prop.grffile != nullptr) {
			output.Print("GRF local ID: {}", statspec->grf_prop.local_id);
		}

		const StationClass *cls = StationClass::Get(statspec->class_index);
		output.Print("Class ID: {}", label_dumper().Label(cls->global_id));

		for (size_t i = 0; i < statspec->renderdata.size(); i++) {
			output.Print("Tile Layout {}:", i);
			const NewGRFSpriteLayout &dts = statspec->renderdata[i];

			const TileLayoutRegisters *registers = dts.registers;
			auto print_reg_info = [&](uint i, bool is_parent) {
				if (registers == nullptr) {
					output.FinishPrint();
					return;
				}
				const TileLayoutRegisters *reg = registers + i;
				if (reg->flags == 0) {
					output.FinishPrint();
					return;
				}
				output.buffer.format(", register flags: {:X}", reg->flags);
				output.FinishPrint();
				auto log_reg = [&](TileLayoutFlags flag, const char *name, uint8_t flag_reg) {
					if (reg->flags & flag) {
						output.Print("  {} reg: {:X}", name, flag_reg);
					}
				};
				log_reg(TLF_DODRAW, "TLF_DODRAW", reg->dodraw);
				log_reg(TLF_SPRITE, "TLF_SPRITE", reg->sprite);
				log_reg(TLF_PALETTE, "TLF_PALETTE", reg->palette);
				if (is_parent) {
					log_reg(TLF_BB_XY_OFFSET, "TLF_BB_XY_OFFSET x", reg->delta.parent[0]);
					log_reg(TLF_BB_XY_OFFSET, "TLF_BB_XY_OFFSET y", reg->delta.parent[1]);
					log_reg(TLF_BB_Z_OFFSET, "TLF_BB_Z_OFFSET", reg->delta.parent[2]);
				} else {
					log_reg(TLF_CHILD_X_OFFSET, "TLF_CHILD_X_OFFSET", reg->delta.child[0]);
					log_reg(TLF_CHILD_Y_OFFSET, "TLF_CHILD_Y_OFFSET", reg->delta.child[1]);
				}
				if (reg->flags & TLF_SPRITE_VAR10) {
					output.Print("  TLF_SPRITE_VAR10 value: {:X}", reg->sprite_var10);
				}
				if (reg->flags & TLF_PALETTE_VAR10) {
					output.Print("  TLF_PALETTE_VAR10 value: {:X}", reg->palette_var10);
				}
			};

			output.buffer.format("  ground: ({:X}, {:X})",
					dts.ground.sprite, dts.ground.pal);
			print_reg_info(0, false); // this calls output.FinishPrint() as needed

			uint offset = 0; // offset 0 is the ground sprite
			const DrawTileSeqStruct *element;
			foreach_draw_tile_seq(element, dts.seq) {
				offset++;
				if (element->IsParentSprite()) {
					output.buffer.format("  section: {:X}, image: ({:X}, {:X}), d: ({}, {}, {}), s: ({}, {}, {})",
							offset, element->image.sprite, element->image.pal,
							element->delta_x, element->delta_y, element->delta_z,
							element->size_x, element->size_y, element->size_z);
				} else {
					output.buffer.format("  section: {:X}, image: ({:X}, {:X}), d: ({}, {})",
							offset, element->image.sprite, element->image.pal,
							element->delta_x, element->delta_y);
				}
				print_reg_info(offset, element->IsParentSprite()); // this calls output.FinishPrint() as needed
			}
		}
	}

	/* virtual */ void SpriteDump(uint index, SpriteGroupDumper &dumper) const override
	{
		TileIndex tile{index};
		extern void DumpStationSpriteGroup(const StationSpec *statspec, BaseStation *st, SpriteGroupDumper &dumper);
		DumpStationSpriteGroup(GetStationSpec(tile), BaseStation::GetByTile(tile), dumper);
	}
};

static const NIFeature _nif_station = {
	nullptr,
	_nic_stations,
	_niv_stations,
	new NIHStation(),
};


/*** NewGRF house tiles ***/

#define NICH(cb_id, bit) NIC(cb_id, HouseSpec, callback_mask, bit)
static const NICallback _nic_house[] = {
	NICH(CBID_HOUSE_ALLOW_CONSTRUCTION,        CBM_HOUSE_ALLOW_CONSTRUCTION),
	NICH(CBID_HOUSE_ANIMATION_NEXT_FRAME,      CBM_HOUSE_ANIMATION_NEXT_FRAME),
	NICH(CBID_HOUSE_ANIMATION_START_STOP,      CBM_HOUSE_ANIMATION_START_STOP),
	NICH(CBID_HOUSE_CONSTRUCTION_STATE_CHANGE, CBM_HOUSE_CONSTRUCTION_STATE_CHANGE),
	NICH(CBID_HOUSE_COLOUR,                    CBM_HOUSE_COLOUR),
	NICH(CBID_HOUSE_CARGO_ACCEPTANCE,          CBM_HOUSE_CARGO_ACCEPTANCE),
	NICH(CBID_HOUSE_ANIMATION_SPEED,           CBM_HOUSE_ANIMATION_SPEED),
	NICH(CBID_HOUSE_DESTRUCTION,               CBM_HOUSE_DESTRUCTION),
	NICH(CBID_HOUSE_ACCEPT_CARGO,              CBM_HOUSE_ACCEPT_CARGO),
	NICH(CBID_HOUSE_PRODUCE_CARGO,             CBM_HOUSE_PRODUCE_CARGO),
	NICH(CBID_HOUSE_DENY_DESTRUCTION,          CBM_HOUSE_DENY_DESTRUCTION),
	NICH(CBID_HOUSE_WATCHED_CARGO_ACCEPTED,    CBM_NO_BIT),
	NICH(CBID_HOUSE_CUSTOM_NAME,               CBM_NO_BIT),
	NICH(CBID_HOUSE_DRAW_FOUNDATIONS,          CBM_HOUSE_DRAW_FOUNDATIONS),
	NICH(CBID_HOUSE_AUTOSLOPE,                 CBM_HOUSE_AUTOSLOPE),
	NIC_END()
};

static const NIVariable _niv_house[] = {
	NIV(0x40, "construction state of tile and pseudo-random value"),
	NIV(0x41, "age of building in years"),
	NIV(0x42, "town zone"),
	NIV(0x43, "terrain type"),
	NIV(0x44, "building counts"),
	NIV(0x45, "town expansion bits"),
	NIV(0x46, "current animation frame"),
	NIV(0x47, "xy coordinate of the building"),
	NIV(0x60, "other building counts (old house type)"),
	NIV(0x61, "other building counts (new house type)"),
	NIV(0x62, "land info of nearby tiles"),
	NIV(0x63, "current animation frame of nearby house tile"),
	NIV(0x64, "cargo acceptance history of nearby stations"),
	NIV(0x65, "distance of nearest house matching a given criterion"),
	NIV(0x66, "class and ID of nearby house tile"),
	NIV(0x67, "GRFID of nearby house tile"),
	NIV(A2VRI_HOUSE_SAME_ID_MAP_COUNT, "building count: same ID, map"),
	NIV(A2VRI_HOUSE_SAME_CLASS_MAP_COUNT, "building count: same class, map"),
	NIV(A2VRI_HOUSE_SAME_ID_TOWN_COUNT, "building count: same ID, town"),
	NIV(A2VRI_HOUSE_SAME_CLASS_TOWN_COUNT, "building count: same class, town"),
	NIVF(A2VRI_HOUSE_OTHER_OLD_ID_MAP_COUNT, "building count: other old ID, map", NIVF_SHOW_PARAMS),
	NIVF(A2VRI_HOUSE_OTHER_OLD_ID_TOWN_COUNT, "building count: other old ID, town", NIVF_SHOW_PARAMS),
	NIVF(A2VRI_HOUSE_OTHER_ID_MAP_COUNT, "building count: other ID, map", NIVF_SHOW_PARAMS),
	NIVF(A2VRI_HOUSE_OTHER_CLASS_MAP_COUNT, "building count: other class, map", NIVF_SHOW_PARAMS),
	NIVF(A2VRI_HOUSE_OTHER_ID_TOWN_COUNT, "building count: other ID, town", NIVF_SHOW_PARAMS),
	NIVF(A2VRI_HOUSE_OTHER_CLASS_TOWN_COUNT, "building count: other class, town", NIVF_SHOW_PARAMS),
	NIV_END()
};

class NIHHouse : public NIHelper {
	bool IsInspectable(uint index) const override        { return true; }
	bool ShowExtraInfoOnly(uint index) const override    { return !HouseSpec::Get(GetHouseType(TileIndex{index}))->grf_prop.HasGrfFile(); }
	bool ShowSpriteDumpButton(uint index) const override { return true; }
	InspectTargetId GetParent(uint index) const override { return InspectTargetId(GSF_FAKE_TOWNS, GetTownIndex(TileIndex{index})); }
	const void *GetInstance(uint)const override          { return nullptr; }
	const void *GetSpec(uint index) const override       { return HouseSpec::Get(GetHouseType(TileIndex{index})); }
	void SetStringParameters(uint index) const override  { this->SetObjectAtStringParameters(STR_TOWN_NAME, GetTownIndex(TileIndex{index}), TileIndex{index}); }
	uint32_t GetGRFID(uint index) const override         { return (this->IsInspectable(index)) ? HouseSpec::Get(GetHouseType(TileIndex{index}))->grf_prop.grfid : 0; }

	uint Resolve(uint index, uint var, uint param, GetVariableExtra &extra) const override
	{
		TileIndex tile{index};
		HouseResolverObject ro(GetHouseType(tile), tile, Town::GetByTile(tile));
		return ro.GetScope(VSG_SCOPE_SELF)->GetVariable(var, param, extra);
	}

	void ExtraInfo(uint index, NIExtraInfoOutput &output) const override
	{
		TileIndex tile{index};
		const HouseSpec *hs = HouseSpec::Get(GetHouseType(tile));
		output.Print("Debug Info:");
		output.buffer.format("  House Type: {}", GetHouseType(tile));
		if (hs->grf_prop.grffile != nullptr) {
			output.buffer.format("  (local ID: {})", hs->grf_prop.local_id);
		}
		output.FinishPrint();

		auto zone_flag = [&](HouseZonesBits zone) -> char {
			if (HasBit(hs->building_availability, zone)) return '0' + zone;
			return '-';
		};
		output.Print("  building_flags: 0x{:X}, zones: {}{}{}{}{}", hs->building_flags,
				zone_flag(HZB_TOWN_EDGE), zone_flag(HZB_TOWN_OUTSKIRT), zone_flag(HZB_TOWN_OUTER_SUBURB), zone_flag(HZB_TOWN_INNER_SUBURB), zone_flag(HZB_TOWN_CENTRE));

		output.Print("  extra_flags: 0x{:X}, ctrl_flags: 0x{:X}", hs->extra_flags, hs->ctrl_flags);
		output.Print("  remove_rating_decrease: {}, minimum_life: {}", hs->remove_rating_decrease, hs->minimum_life);
		output.Print("  population: {}, mail_generation: {}", hs->population, hs->mail_generation);
		output.Print("  animation: frames: {}, status: {}, speed: {}, triggers: 0x{:X}", hs->animation.frames, hs->animation.status, hs->animation.speed, hs->animation.triggers);

		{
			output.buffer.format("  min year: {}", hs->min_year);
			if (hs->max_year < CalTime::MAX_YEAR) {
				output.buffer.format(", max year {}", hs->max_year);
			}
			output.FinishPrint();
		}

		if (GetCleanHouseType(tile) != GetHouseType(tile)) {
			hs = HouseSpec::Get(GetCleanHouseType(tile));
			output.buffer.format("  Untranslated House Type: {}", GetCleanHouseType(tile));
			if (hs->grf_prop.grffile != nullptr) {
				output.buffer.format("  (local ID: {})", hs->grf_prop.local_id);
			}
			output.FinishPrint();
			output.Print("    building_flags: 0x{:X}", hs->building_flags);
		}
	}

	/* virtual */ void SpriteDump(uint index, SpriteGroupDumper &dumper) const override
	{
		dumper.DumpSpriteGroup(HouseSpec::Get(GetHouseType(TileIndex{index}))->grf_prop.spritegroup[0], 0);
	}
};

static const NIFeature _nif_house = {
	nullptr,
	_nic_house,
	_niv_house,
	new NIHHouse(),
};


/*** NewGRF industry tiles ***/

#define NICIT(cb_id, bit) NIC(cb_id, IndustryTileSpec, callback_mask, bit)
static const NICallback _nic_industrytiles[] = {
	NICIT(CBID_INDTILE_ANIM_START_STOP,  CBM_NO_BIT),
	NICIT(CBID_INDTILE_ANIM_NEXT_FRAME,  CBM_INDT_ANIM_NEXT_FRAME),
	NICIT(CBID_INDTILE_ANIMATION_SPEED,  CBM_INDT_ANIM_SPEED),
	NICIT(CBID_INDTILE_CARGO_ACCEPTANCE, CBM_INDT_CARGO_ACCEPTANCE),
	NICIT(CBID_INDTILE_ACCEPT_CARGO,     CBM_INDT_ACCEPT_CARGO),
	NICIT(CBID_INDTILE_SHAPE_CHECK,      CBM_INDT_SHAPE_CHECK),
	NICIT(CBID_INDTILE_DRAW_FOUNDATIONS, CBM_INDT_DRAW_FOUNDATIONS),
	NICIT(CBID_INDTILE_AUTOSLOPE,        CBM_INDT_AUTOSLOPE),
	NIC_END()
};

static const NIVariable _niv_industrytiles[] = {
	NIV(0x40, "construction state of tile"),
	NIV(0x41, "ground type"),
	NIV(0x42, "current town zone in nearest town"),
	NIV(0x43, "relative position"),
	NIV(0x44, "animation frame"),
	NIV(0x60, "land info of nearby tiles"),
	NIV(0x61, "animation stage of nearby tiles"),
	NIV(0x62, "get industry or airport tile ID at offset"),
	NIV_END()
};

class NIHIndustryTile : public NIHelper {
	bool IsInspectable(uint index) const override        { return GetIndustryTileSpec(GetIndustryGfx(TileIndex{index}))->grf_prop.HasGrfFile(); }
	bool ShowSpriteDumpButton(uint index) const override { return true; }
	InspectTargetId GetParent(uint index) const override { return InspectTargetId(GSF_INDUSTRIES, GetIndustryIndex(TileIndex{index})); }
	const void *GetInstance(uint)const override          { return nullptr; }
	const void *GetSpec(uint index) const override       { return GetIndustryTileSpec(GetIndustryGfx(TileIndex{index})); }
	void SetStringParameters(uint index) const override  { this->SetObjectAtStringParameters(STR_INDUSTRY_NAME, GetIndustryIndex(TileIndex{index}), TileIndex{index}); }
	uint32_t GetGRFID(uint index) const override         { return (this->IsInspectable(index)) ? GetIndustryTileSpec(GetIndustryGfx(TileIndex{index}))->grf_prop.grfid : 0; }

	uint Resolve(uint index, uint var, uint param, GetVariableExtra &extra) const override
	{
		TileIndex tile{index};
		IndustryTileResolverObject ro(GetIndustryGfx(tile), tile, Industry::GetByTile(tile));
		return ro.GetScope(VSG_SCOPE_SELF)->GetVariable(var, param, extra);
	}

	void ExtraInfo(uint index, NIExtraInfoOutput &output) const override
	{
		TileIndex tile{index};
		output.Print("Debug Info:");
		output.Print("  Gfx Index: {}, animated tile: {}", GetIndustryGfx(tile), _animated_tiles.find(tile) != _animated_tiles.end());
		const IndustryTileSpec *indts = GetIndustryTileSpec(GetIndustryGfx(tile));
		if (indts != nullptr) {
			output.Print("  anim_production: {}, anim_next: {}, anim_state: {}, ", indts->anim_production, indts->anim_next, indts->anim_state);
			output.Print("  animation: frames: {}, status: {}, speed: {}, triggers: 0x{:X}", indts->animation.frames, indts->animation.status, indts->animation.speed, indts->animation.triggers);
			output.Print("  special_flags: 0x{:X}, enabled: {}", indts->special_flags, indts->enabled);
		}
	}

	/* virtual */ void SpriteDump(uint index, SpriteGroupDumper &dumper) const override
	{
		const IndustryTileSpec *indts = GetIndustryTileSpec(GetIndustryGfx(TileIndex{index}));
		if (indts != nullptr) {
			extern void DumpIndustryTileSpriteGroup(const IndustryTileSpec *spec, SpriteGroupDumper &dumper);
			DumpIndustryTileSpriteGroup(indts, dumper);
		}
	}
};

static const NIFeature _nif_industrytile = {
	nullptr,
	_nic_industrytiles,
	_niv_industrytiles,
	new NIHIndustryTile(),
};


/*** NewGRF industries ***/
<<<<<<< HEAD
template <typename BASE> uint NipProducedCargoReader(const void *b, uint8_t slot) { return static_cast<const BASE *>(b)->GetProduced(slot).cargo; }
template <typename BASE> uint NipAcceptedCargoReader(const void *b, uint8_t slot) { return static_cast<const BASE *>(b)->GetAccepted(slot).cargo; }
#define NIP_PRODUCED_CARGO(prop, base, slot, type, name) { name, NIValueReader(NipProducedCargoReader<base>, slot), prop, type }
#define NIP_ACCEPTED_CARGO(prop, base, slot, type, name) { name, NIValueReader(NipAcceptedCargoReader<base>, slot), prop, type }
=======
#define NIP_PRODUCED_CARGO(prop, base, slot, type, name) { name, [] (const void *b) -> const void * { return std::addressof(static_cast<const base *>(b)->GetProduced(slot).cargo); }, sizeof(CargoType), prop, type }
#define NIP_ACCEPTED_CARGO(prop, base, slot, type, name) { name, [] (const void *b) -> const void * { return std::addressof(static_cast<const base *>(b)->GetAccepted(slot).cargo); }, sizeof(CargoType), prop, type }
>>>>>>> d1e001f1

static const NIProperty _nip_industries[] = {
	NIP_PRODUCED_CARGO(0x25, Industry,  0, NIT_CARGO, "produced cargo 0"),
	NIP_PRODUCED_CARGO(0x25, Industry,  1, NIT_CARGO, "produced cargo 1"),
	NIP_PRODUCED_CARGO(0x25, Industry,  2, NIT_CARGO, "produced cargo 2"),
	NIP_PRODUCED_CARGO(0x25, Industry,  3, NIT_CARGO, "produced cargo 3"),
	NIP_PRODUCED_CARGO(0x25, Industry,  4, NIT_CARGO, "produced cargo 4"),
	NIP_PRODUCED_CARGO(0x25, Industry,  5, NIT_CARGO, "produced cargo 5"),
	NIP_PRODUCED_CARGO(0x25, Industry,  6, NIT_CARGO, "produced cargo 6"),
	NIP_PRODUCED_CARGO(0x25, Industry,  7, NIT_CARGO, "produced cargo 7"),
	NIP_PRODUCED_CARGO(0x25, Industry,  8, NIT_CARGO, "produced cargo 8"),
	NIP_PRODUCED_CARGO(0x25, Industry,  9, NIT_CARGO, "produced cargo 9"),
	NIP_PRODUCED_CARGO(0x25, Industry, 10, NIT_CARGO, "produced cargo 10"),
	NIP_PRODUCED_CARGO(0x25, Industry, 11, NIT_CARGO, "produced cargo 11"),
	NIP_PRODUCED_CARGO(0x25, Industry, 12, NIT_CARGO, "produced cargo 12"),
	NIP_PRODUCED_CARGO(0x25, Industry, 13, NIT_CARGO, "produced cargo 13"),
	NIP_PRODUCED_CARGO(0x25, Industry, 14, NIT_CARGO, "produced cargo 14"),
	NIP_PRODUCED_CARGO(0x25, Industry, 15, NIT_CARGO, "produced cargo 15"),
	NIP_ACCEPTED_CARGO(0x26, Industry,  0, NIT_CARGO, "accepted cargo 0"),
	NIP_ACCEPTED_CARGO(0x26, Industry,  1, NIT_CARGO, "accepted cargo 1"),
	NIP_ACCEPTED_CARGO(0x26, Industry,  2, NIT_CARGO, "accepted cargo 2"),
	NIP_ACCEPTED_CARGO(0x26, Industry,  3, NIT_CARGO, "accepted cargo 3"),
	NIP_ACCEPTED_CARGO(0x26, Industry,  4, NIT_CARGO, "accepted cargo 4"),
	NIP_ACCEPTED_CARGO(0x26, Industry,  5, NIT_CARGO, "accepted cargo 5"),
	NIP_ACCEPTED_CARGO(0x26, Industry,  6, NIT_CARGO, "accepted cargo 6"),
	NIP_ACCEPTED_CARGO(0x26, Industry,  7, NIT_CARGO, "accepted cargo 7"),
	NIP_ACCEPTED_CARGO(0x26, Industry,  8, NIT_CARGO, "accepted cargo 8"),
	NIP_ACCEPTED_CARGO(0x26, Industry,  9, NIT_CARGO, "accepted cargo 9"),
	NIP_ACCEPTED_CARGO(0x26, Industry, 10, NIT_CARGO, "accepted cargo 10"),
	NIP_ACCEPTED_CARGO(0x26, Industry, 11, NIT_CARGO, "accepted cargo 11"),
	NIP_ACCEPTED_CARGO(0x26, Industry, 12, NIT_CARGO, "accepted cargo 12"),
	NIP_ACCEPTED_CARGO(0x26, Industry, 13, NIT_CARGO, "accepted cargo 13"),
	NIP_ACCEPTED_CARGO(0x26, Industry, 14, NIT_CARGO, "accepted cargo 14"),
	NIP_ACCEPTED_CARGO(0x26, Industry, 15, NIT_CARGO, "accepted cargo 15"),
	NIP_END()
};

#define NICI(cb_id, bit) NIC(cb_id, IndustrySpec, callback_mask, bit)
static const NICallback _nic_industries[] = {
	NICI(CBID_INDUSTRY_PROBABILITY,          CBM_IND_PROBABILITY),
	NICI(CBID_INDUSTRY_LOCATION,             CBM_IND_LOCATION),
	NICI(CBID_INDUSTRY_PRODUCTION_CHANGE,    CBM_IND_PRODUCTION_CHANGE),
	NICI(CBID_INDUSTRY_MONTHLYPROD_CHANGE,   CBM_IND_MONTHLYPROD_CHANGE),
	NICI(CBID_INDUSTRY_CARGO_SUFFIX,         CBM_IND_CARGO_SUFFIX),
	NICI(CBID_INDUSTRY_FUND_MORE_TEXT,       CBM_IND_FUND_MORE_TEXT),
	NICI(CBID_INDUSTRY_WINDOW_MORE_TEXT,     CBM_IND_WINDOW_MORE_TEXT),
	NICI(CBID_INDUSTRY_SPECIAL_EFFECT,       CBM_IND_SPECIAL_EFFECT),
	NICI(CBID_INDUSTRY_REFUSE_CARGO,         CBM_IND_REFUSE_CARGO),
	NICI(CBID_INDUSTRY_DECIDE_COLOUR,        CBM_IND_DECIDE_COLOUR),
	NICI(CBID_INDUSTRY_INPUT_CARGO_TYPES,    CBM_IND_INPUT_CARGO_TYPES),
	NICI(CBID_INDUSTRY_OUTPUT_CARGO_TYPES,   CBM_IND_OUTPUT_CARGO_TYPES),
	NICI(CBID_INDUSTRY_PROD_CHANGE_BUILD,    CBM_IND_PROD_CHANGE_BUILD),
	NIC_END()
};

static const NIVariable _niv_industries[] = {
	NIV(0x40, "waiting cargo 0"),
	NIV(0x41, "waiting cargo 1"),
	NIV(0x42, "waiting cargo 2"),
	NIV(0x43, "distance to closest dry/land tile"),
	NIV(0x44, "layout number"),
	NIV(0x45, "player info"),
	NIV(0x46, "industry construction date"),
	NIV(0x60, "get industry tile ID at offset"),
	NIV(0x61, "get random tile bits at offset"),
	NIV(0x62, "land info of nearby tiles"),
	NIV(0x63, "animation stage of nearby tiles"),
	NIV(0x64, "distance on nearest industry with given type"),
	NIV(0x65, "get town zone and Manhattan distance of closest town"),
	NIV(0x66, "get square of Euclidean distance of closes town"),
	NIV(0x67, "count of industry and distance of closest instance"),
	NIV(0x68, "count of industry and distance of closest instance with layout filter"),
	NIV(0x69, "produced cargo waiting"),
	NIV(0x6A, "cargo produced this month"),
	NIV(0x6B, "cargo transported this month"),
	NIV(0x6C, "cargo produced last month"),
	NIV(0x6D, "cargo transported last month"),
	NIV(0x6E, "date since cargo was delivered"),
	NIV(0x6F, "waiting input cargo"),
	NIV(0x70, "production rate"),
	NIV(0x71, "percentage of cargo transported last month"),
	NIV_END()
};

class NIHIndustry : public NIHelper {
	bool IsInspectable(uint index) const override        { return true; }
	bool ShowSpriteDumpButton(uint index) const override { return true; }
	InspectTargetId GetParent(uint index) const override { return HasBit(index, 26) ? InspectTargetId::Invalid() : GetTownInspectTargetId(Industry::Get(index)->town); }
	const void *GetInstance(uint index)const override    { return HasBit(index, 26) ? nullptr : Industry::Get(index); }
	uint32_t GetGRFID(uint index) const override         { return (!this->ShowExtraInfoOnly(index)) ? ((const IndustrySpec *)this->GetSpec(index))->grf_prop.grfid : 0; }

	bool ShowExtraInfoOnly(uint index) const override
	{
		const IndustrySpec *spec = (const IndustrySpec *)this->GetSpec(index);
		return spec == nullptr || spec->grf_prop.grffile == nullptr;
	}

	bool ShowExtraInfoIncludingGRFIDOnly(uint index) const override
	{
		return HasBit(index, 26);
	}

	const void *GetSpec(uint index) const override
	{
		if (HasBit(index, 26)) {
			return GetIndustrySpec(GB(index, 0, 16));
		} else {
			Industry *i = Industry::Get(index);
			return i != nullptr ? GetIndustrySpec(i->type) : nullptr;
		}
	}

	void SetStringParameters(uint index) const override
	{
		if (HasBit(index, 26)) {
			SetDParam(0, GetIndustrySpec(GB(index, 0, 16))->name);
		} else {
			this->SetSimpleStringParameters(STR_INDUSTRY_NAME, index);
		}
	}

	uint Resolve(uint index, uint var, uint param, GetVariableExtra &extra) const override
	{
		Industry *i = Industry::Get(index);
		IndustriesResolverObject ro(i->location.tile, i, i->type);
		return ro.GetScope(VSG_SCOPE_SELF)->GetVariable(var, param, extra);
	}

	const std::span<int32_t> GetPSA(uint index, uint32_t) const override
	{
		const Industry *i = (const Industry *)this->GetInstance(index);
		if (i->psa == nullptr) return {};
		return i->psa->storage;
	}

	std::vector<uint32_t> GetPSAGRFIDs(uint index) const override
	{
		return { 0 };
	}

	void ExtraInfo(uint index, NIExtraInfoOutput &output) const override
	{
		output.Print("Debug Info:");

		if (!HasBit(index, 26)) {
			output.Print("  Index: {}", index);
			const Industry *ind = Industry::GetIfValid(index);
			if (ind) {
				output.Print("  Location: {}x{} ({:X}), w: {}, h: {}", TileX(ind->location.tile), TileY(ind->location.tile), ind->location.tile, ind->location.w, ind->location.h);
				if (ind->neutral_station) {
					output.Print("  Neutral station: {}: {}", ind->neutral_station->index, ind->neutral_station->GetCachedName());
				}
				output.Print("  Nearby stations: {}", ind->stations_near.size());
				for (const Station *st : ind->stations_near) {
					output.Print("    {}: {}", st->index, st->GetCachedName());
				}
				output.Print("  Produces:");
				for (const auto &p : ind->Produced()) {
					if (p.cargo != INVALID_CARGO) {
						output.Print("    {}:", GetStringPtr(CargoSpec::Get(p.cargo)->name));
						output.Print("      Waiting: {}, rate: {}",
								p.waiting, p.rate);
						output.Print("      This month: production: {}, transported: {}",
								p.history[THIS_MONTH].production, p.history[THIS_MONTH].transported);
						output.Print("      Last month: production: {}, transported: {}, ({}/255)",
								p.history[LAST_MONTH].production, p.history[LAST_MONTH].transported, p.history[LAST_MONTH].PctTransported());
					}
				}
				output.Print("  Accepts:");
				for (const auto &a : ind->Accepted()) {
					if (a.cargo != INVALID_CARGO) {
						output.Print("    {}: waiting: {}",
								GetStringPtr(CargoSpec::Get(a.cargo)->name), a.waiting);
					}
				}
				output.Print("  Counter: {}", ind->counter);
			}
		}

		const IndustrySpec *indsp = (const IndustrySpec *)this->GetSpec(index);
		if (indsp) {
			output.Print("  CBM_IND_PRODUCTION_CARGO_ARRIVAL: {}", HasBit(indsp->callback_mask, CBM_IND_PRODUCTION_CARGO_ARRIVAL) ? "yes" : "no");
			output.Print("  CBM_IND_PRODUCTION_256_TICKS: {}", HasBit(indsp->callback_mask, CBM_IND_PRODUCTION_256_TICKS) ? "yes" : "no");
			if (_industry_cargo_scaler.HasScaling() && HasBit(indsp->callback_mask, CBM_IND_PRODUCTION_256_TICKS)) {
				output.Print("  Counter production interval: {}", _industry_inverse_cargo_scaler.Scale(INDUSTRY_PRODUCE_TICKS));
			}
			output.Print("  Number of layouts: {}", indsp->layouts.size());
			for (size_t i = 0; i < indsp->layout_anim_masks.size(); i++) {
				output.Print("  Layout anim inhibit mask {}: {:X}", i, indsp->layout_anim_masks[i]);
			}
			if (indsp->grf_prop.grffile != nullptr) {
				output.Print("  GRF local ID: {}", indsp->grf_prop.local_id);
			}
		}
	}

	/* virtual */ void SpriteDump(uint index, SpriteGroupDumper &dumper) const override
	{
		const IndustrySpec *spec = (const IndustrySpec *)this->GetSpec(index);
		if (spec) {
			extern void DumpIndustrySpriteGroup(const IndustrySpec *spec, SpriteGroupDumper &dumper);
			DumpIndustrySpriteGroup(spec, dumper);
		}
	}
};

static const NIFeature _nif_industry = {
	_nip_industries,
	_nic_industries,
	_niv_industries,
	new NIHIndustry(),
};


/*** NewGRF cargos ***/

#define NICC(cb_id, bit) NIC(cb_id, CargoSpec, callback_mask, bit)
static const NICallback _nic_cargo[] = {
	NICC(CBID_CARGO_PROFIT_CALC,               CBM_CARGO_PROFIT_CALC),
	NICC(CBID_CARGO_STATION_RATING_CALC,       CBM_CARGO_STATION_RATING_CALC),
	NIC_END()
};

class NIHCargo : public NIHelper {
	bool IsInspectable(uint index) const override        { return true; }
	bool ShowExtraInfoOnly(uint index) const override    { return CargoSpec::Get(index)->grffile == nullptr; }
	bool ShowSpriteDumpButton(uint index) const override { return true; }
	InspectTargetId GetParent(uint index) const override { return InspectTargetId::Invalid(); }
	const void *GetInstance(uint index)const override    { return nullptr; }
	const void *GetSpec(uint index) const override       { return CargoSpec::Get(index); }
	void SetStringParameters(uint index) const override  { SetDParam(0, CargoSpec::Get(index)->name); }
	uint32_t GetGRFID(uint index) const override         { return (!this->ShowExtraInfoOnly(index)) ? CargoSpec::Get(index)->grffile->grfid : 0; }

	uint Resolve(uint index, uint var, uint param, GetVariableExtra &extra) const override
	{
		return 0;
	}

	void ExtraInfo(uint index, NIExtraInfoOutput &output) const override
	{
		output.Print("Debug Info:");
		output.Print("  Index: {}", index);

		const CargoSpec *spec = CargoSpec::Get(index);
		output.Print("  Bit: {:2}, Label: {}, Callback mask: 0x{:02X}",
				spec->bitnum,
				label_dumper().Label(spec->label.base()),
				spec->callback_mask);
		output.buffer.format("  Cargo class: {}{}{}{}{}{}{}{}{}{}{}",
				(spec->classes & CC_PASSENGERS)   != 0 ? "passenger, " : "",
				(spec->classes & CC_MAIL)         != 0 ? "mail, " : "",
				(spec->classes & CC_EXPRESS)      != 0 ? "express, " : "",
				(spec->classes & CC_ARMOURED)     != 0 ? "armoured, " : "",
				(spec->classes & CC_BULK)         != 0 ? "bulk, " : "",
				(spec->classes & CC_PIECE_GOODS)  != 0 ? "piece goods, " : "",
				(spec->classes & CC_LIQUID)       != 0 ? "liquid, " : "",
				(spec->classes & CC_REFRIGERATED) != 0 ? "refrigerated, " : "",
				(spec->classes & CC_HAZARDOUS)    != 0 ? "hazardous, " : "",
				(spec->classes & CC_COVERED)      != 0 ? "covered/sheltered, " : "",
				(spec->classes & CC_SPECIAL)      != 0 ? "special, " : "");
		std::string_view view = output.buffer;
		if (view.ends_with(", ")) output.buffer.restore_size(output.buffer.size() - 2);
		output.FinishPrint();

		output.Print("  Weight: {}, Capacity multiplier: {}", spec->weight, spec->multiplier);
		output.Print("  Initial payment: {}, Current payment: {}, Transit periods: ({}, {})",
				spec->initial_payment, (int64_t)spec->current_payment, spec->transit_periods[0], spec->transit_periods[1]);
		output.Print("  Freight: {}, Town acceptance effect: {}, Town production effect: {}",
				spec->is_freight ? "yes" : "no", spec->town_acceptance_effect, spec->town_production_effect);
	}

	/* virtual */ void SpriteDump(uint index, SpriteGroupDumper &dumper) const override
	{
		dumper.DumpSpriteGroup(CargoSpec::Get(index)->group, 0);
	}
};

static const NIFeature _nif_cargo = {
	nullptr,
	_nic_cargo,
	nullptr,
	new NIHCargo(),
};


/*** NewGRF signals ***/
void DumpTileSignalsInfo(TileIndex tile, NIExtraInfoOutput &output)
{
	for (Trackdir td = TRACKDIR_BEGIN; td < TRACKDIR_END; td = (Trackdir)(td + 1)) {
		if (!IsValidTrackdir(td)) continue;
		if (HasTrack(tile, TrackdirToTrack(td)) && HasSignalOnTrackdir(tile, td)) {
			const SignalState state = GetSignalStateByTrackdir(tile, td);
			output.buffer.format("  trackdir: {}, state: {}", td, state);
			if (_extra_aspects > 0 && state == SIGNAL_STATE_GREEN) output.buffer.format(", aspect: {}", GetSignalAspect(tile, TrackdirToTrack(td)));
			if (GetSignalAlwaysReserveThrough(tile, TrackdirToTrack(td))) output.buffer.append(", always reserve through");
			if (GetSignalSpecialPropagationFlag(tile, TrackdirToTrack(td))) output.buffer.append(", special propagation flag");
			output.FinishPrint();
		}
	}
}

void DumpTunnelBridgeSignalsInfo(TileIndex tile, NIExtraInfoOutput &output)
{
	if (IsTunnelBridgeSignalSimulationEntrance(tile)) {
		const SignalState state = GetTunnelBridgeEntranceSignalState(tile);
		output.buffer.format("  Entrance: state: {}", state);
		if (_extra_aspects > 0 && state == SIGNAL_STATE_GREEN) output.buffer.format(", aspect: {}", GetTunnelBridgeEntranceSignalAspect(tile));
		output.FinishPrint();
	}
	if (IsTunnelBridgeSignalSimulationExit(tile)) {
		const SignalState state = GetTunnelBridgeExitSignalState(tile);
		output.buffer.format("  Exit: state: {}", state);
		if (_extra_aspects > 0 && state == SIGNAL_STATE_GREEN) output.buffer.format(", aspect: {}", GetTunnelBridgeExitSignalAspect(tile));
		output.FinishPrint();
	}
	if (GetTunnelBridgeSignalSpecialPropagationFlag(tile)) {
		output.Print("  Special propagation flag");
	}
	if (IsTunnelBridgeCombinedNormalShuntSignalStyle(tile)) {
		output.Print("  Combined normal/shunt signal style flag");
	}
	TileIndex end = GetOtherTunnelBridgeEnd(tile);
	extern uint GetTunnelBridgeSignalSimulationSignalCount(TileIndex begin, TileIndex end);
	output.Print("  Spacing: {}, total signals: {}", GetTunnelBridgeSignalSimulationSpacing(tile), GetTunnelBridgeSignalSimulationSignalCount(tile, end));
}

static const NIVariable _niv_signals[] = {
	NIV(0x40, "terrain type"),
	NIV(A2VRI_SIGNALS_SIGNAL_RESTRICTION_INFO, "restriction info"),
	NIV(A2VRI_SIGNALS_SIGNAL_CONTEXT, "context"),
	NIV(A2VRI_SIGNALS_SIGNAL_STYLE, "style"),
	NIV(A2VRI_SIGNALS_SIGNAL_SIDE, "side"),
	NIV(A2VRI_SIGNALS_SIGNAL_VERTICAL_CLEARANCE, "vertical_clearance"),
	NIV_END()
};

class NIHSignals : public NIHelper {
	bool IsInspectable(uint index) const override        { return true; }
	bool ShowExtraInfoOnly(uint index) const override    { return _new_signals_grfs.empty(); }
	bool ShowSpriteDumpButton(uint index) const override { return true; }
	InspectTargetId GetParent(uint index) const override { return InspectTargetId::Invalid(); }
	const void *GetInstance(uint index)const override    { return nullptr; }
	const void *GetSpec(uint index) const override       { return nullptr; }
	void SetStringParameters(uint index) const override  { this->SetObjectAtStringParameters(STR_NEWGRF_INSPECT_CAPTION_OBJECT_AT_SIGNALS, INVALID_STRING_ID, TileIndex{index}); }
	uint32_t GetGRFID(uint index) const override         { return 0; }

	uint Resolve(uint index, uint var, uint param, GetVariableExtra &extra) const override
	{
		TileIndex tile{index};
		extern TraceRestrictProgram *GetFirstTraceRestrictProgramOnTile(TileIndex t);
		CustomSignalSpriteContext ctx = { CSSC_TRACK };
		uint8_t style = 0;
		uint z = 0;
		if (IsTunnelBridgeWithSignalSimulation(tile)) {
			ctx = { IsTunnelBridgeSignalSimulationEntrance(tile) ? CSSC_TUNNEL_BRIDGE_ENTRANCE : CSSC_TUNNEL_BRIDGE_EXIT };
			if (IsTunnel(tile)) ctx.ctx_flags |= CSSCF_TUNNEL;
			style = GetTunnelBridgeSignalStyle(tile);
			z = GetTunnelBridgeSignalZ(tile, !IsTunnelBridgeSignalSimulationEntrance(tile));
		} else if (IsTileType(tile, MP_RAILWAY) && HasSignals(tile)) {
			TrackBits bits = GetTrackBits(tile);
			do {
				Track track = RemoveFirstTrack(&bits);
				if (HasSignalOnTrack(tile, track)) {
					style = GetSignalStyle(tile, track);
					Trackdir td = TrackToTrackdir(track);
					if (!HasSignalOnTrackdir(tile, td)) td = ReverseTrackdir(td);

					uint x, y;
					GetSignalXYZByTrackdir(tile, td, HasBit(_signal_style_masks.signal_opposite_side, style), x, y, z);
					break;
				}
			} while (bits != TRACK_BIT_NONE);
		}
		NewSignalsResolverObject ro(nullptr, tile, TCX_NORMAL, 0, 0, ctx, style, GetFirstTraceRestrictProgramOnTile(tile), z);
		return ro.GetScope(VSG_SCOPE_SELF)->GetVariable(var, param, extra);
	}

	void ExtraInfo(uint index, NIExtraInfoOutput &output) const override
	{
		TileIndex tile{index};
		output.Print("Debug Info:");
		if (IsTileType(tile, MP_RAILWAY) && HasSignals(tile)) {
			output.Print("Signals:");
			DumpTileSignalsInfo(TileIndex{tile}, output);
		}
		if (IsTunnelBridgeWithSignalSimulation(tile)) {
			output.Print("Signals:");
			DumpTunnelBridgeSignalsInfo(TileIndex{tile}, output);
		}
		if (_settings_game.vehicle.train_speed_adaptation) {
			SignalSpeedKey speed_key = { tile, 0, (Trackdir)0 };
			for (auto iter = _signal_speeds.lower_bound(speed_key); iter != _signal_speeds.end() && iter->first.signal_tile == tile; ++iter) {
				const auto &it = *iter;
				output.buffer.format("Speed adaptation: Track: {:X}, last dir: {:X} --> speed: {}",
						it.first.signal_track, it.first.last_passing_train_dir, it.second.train_speed);
				if (it.second.IsOutOfDate()) {
					output.buffer.format(", expired");
				} else {
					output.buffer.format(", expires in {} ticks", (it.second.time_stamp - _state_ticks));
				}
				output.FinishPrint();
			}
		}
	}

	/* virtual */ void SpriteDump(uint index, SpriteGroupDumper &dumper) const override
	{
		extern void DumpNewSignalsSpriteGroups(SpriteGroupDumper &dumper);
		DumpNewSignalsSpriteGroups(dumper);
	}

	/* virtual */ bool ShowOptionsDropDown(uint index) const override
	{
		return true;
	}

	/* virtual */ void FillOptionsDropDown(uint index, DropDownList &list) const override
	{
		list.push_back(MakeDropDownListStringItem(STR_NEWGRF_INSPECT_CAPTION_OBJECT_AT_RAIL_TYPE, 0, !IsTileType(TileIndex{index}, MP_RAILWAY)));
	}

	/* virtual */ void OnOptionsDropdownSelect(uint index, int selected) const override
	{
		switch (selected) {
			case 0:
				ShowNewGRFInspectWindow(GSF_RAILTYPES, index);
				break;
		}
	}
};

static const NIFeature _nif_signals = {
	nullptr,
	nullptr,
	_niv_signals,
	new NIHSignals(),
};

/*** NewGRF objects ***/

#define NICO(cb_id, bit) NIC(cb_id, ObjectSpec, callback_mask, bit)
static const NICallback _nic_objects[] = {
	NICO(CBID_OBJECT_LAND_SLOPE_CHECK,     CBM_OBJ_SLOPE_CHECK),
	NICO(CBID_OBJECT_ANIMATION_NEXT_FRAME, CBM_OBJ_ANIMATION_NEXT_FRAME),
	NICO(CBID_OBJECT_ANIMATION_START_STOP, CBM_NO_BIT),
	NICO(CBID_OBJECT_ANIMATION_SPEED,      CBM_OBJ_ANIMATION_SPEED),
	NICO(CBID_OBJECT_COLOUR,               CBM_OBJ_COLOUR),
	NICO(CBID_OBJECT_FUND_MORE_TEXT,       CBM_OBJ_FUND_MORE_TEXT),
	NICO(CBID_OBJECT_AUTOSLOPE,            CBM_OBJ_AUTOSLOPE),
	NIC_END()
};

static const NIVariable _niv_objects[] = {
	NIV(0x40, "relative position"),
	NIV(0x41, "tile information"),
	NIV(0x42, "construction date"),
	NIV(0x43, "animation counter"),
	NIV(0x44, "object founder"),
	NIV(0x45, "get town zone and Manhattan distance of closest town"),
	NIV(0x46, "get square of Euclidean distance of closes town"),
	NIV(0x47, "colour"),
	NIV(0x48, "view"),
	NIV(0x60, "get object ID at offset"),
	NIV(0x61, "get random tile bits at offset"),
	NIV(0x62, "land info of nearby tiles"),
	NIV(0x63, "animation stage of nearby tiles"),
	NIV(0x64, "distance on nearest object with given type"),
	NIV(A2VRI_OBJECT_FOUNDATION_SLOPE,        "slope after foundation applied"),
	NIV(A2VRI_OBJECT_FOUNDATION_SLOPE_CHANGE, "slope after foundation applied xor non-foundation slope"),
	NIV_END()
};

class NIHObject : public NIHelper {
	bool IsInspectable(uint index) const override        { return true; }
	bool ShowExtraInfoOnly(uint index) const override    { return !ObjectSpec::GetByTile(TileIndex{index})->grf_prop.HasGrfFile(); }
	bool ShowSpriteDumpButton(uint index) const override { return true; }
	InspectTargetId GetParent(uint index) const override { return GetTownInspectTargetId(Object::GetByTile(TileIndex{index})->town); }
	const void *GetInstance(uint index)const override    { return Object::GetByTile(TileIndex{index}); }
	const void *GetSpec(uint index) const override       { return ObjectSpec::GetByTile(TileIndex{index}); }
	void SetStringParameters(uint index) const override  { this->SetObjectAtStringParameters(STR_NEWGRF_INSPECT_CAPTION_OBJECT_AT_OBJECT, INVALID_STRING_ID, TileIndex{index}); }
	uint32_t GetGRFID(uint index) const override         { return (!this->ShowExtraInfoOnly(index)) ? ObjectSpec::GetByTile(TileIndex{index})->grf_prop.grfid : 0; }

	uint Resolve(uint index, uint var, uint param, GetVariableExtra &extra) const override
	{
		TileIndex tile{index};
		ObjectResolverObject ro(ObjectSpec::GetByTile(tile), Object::GetByTile(tile), tile);
		return ro.GetScope(VSG_SCOPE_SELF)->GetVariable(var, param, extra);
	}

	void ExtraInfo(uint index, NIExtraInfoOutput &output) const override
	{
		TileIndex tile{index};
		output.Print("Debug Info:");
		const ObjectSpec *spec = ObjectSpec::GetByTile(tile);
		if (spec != nullptr) {
			ObjectID id = GetObjectIndex(tile);
			const Object *obj = Object::Get(id);
			output.buffer.format("  tile: {}, type ID: {}", id, GetObjectType(tile));
			if (spec->grf_prop.grffile != nullptr) {
				output.buffer.format("  (local ID: {})", spec->grf_prop.local_id);
			}
			if (spec->class_index != INVALID_OBJECT_CLASS) {
				uint class_id = ObjectClass::Get(spec->class_index)->global_id;
				output.buffer.format(", class ID: {}", label_dumper().Label(class_id));
			}
			output.FinishPrint();

			output.Print("  view: {}, colour: {}, effective foundation: {}", obj->view, obj->colour, GetObjectEffectiveFoundationType(tile));
			if (spec->ctrl_flags & OBJECT_CTRL_FLAG_USE_LAND_GROUND) {
				output.Print("  ground type: {}, density: {}, counter: {}, water class: {}", GetObjectGroundType(tile), GetObjectGroundDensity(tile), GetObjectGroundCounter(tile), GetWaterClass(tile));
			}
			output.Print("  animation: frames: {}, status: {}, speed: {}, triggers: 0x{:X}", spec->animation.frames, spec->animation.status, spec->animation.speed, spec->animation.triggers);
			output.Print("  size: {}x{}, height: {}, views: {}", GB(spec->size, 4, 4), GB(spec->size, 0, 4), spec->height, spec->views);

			{
				CalTime::YearMonthDay ymd = CalTime::ConvertDateToYMD(spec->introduction_date);
				output.buffer.format("  intro: {}-{:02}-{:02}",
						ymd.year, ymd.month + 1, ymd.day);
				if (spec->end_of_life_date < CalTime::MAX_DATE) {
					ymd = CalTime::ConvertDateToYMD(spec->end_of_life_date);
					output.buffer.format(", end of life: {}-{:02}-{:02}",
							ymd.year, ymd.month + 1, ymd.day);
				}
				output.FinishPrint();
			}

			output.register_next_line_click_flag_toggle(1);
			output.Print("  [{}] flags: 0x{:X}", output.flags & 1 ? '-' : '+', spec->flags);
			if (output.flags & 1) {
				auto print = [&](const char *name) {
					output.Print("    {}", name);
				};
				auto check_flag = [&](ObjectFlags flag, const char *name) {
					if (spec->flags & flag) print(name);
				};
				auto check_ctrl_flag = [&](ObjectCtrlFlags flag, const char *name) {
					if (spec->ctrl_flags & flag) print(name);
				};
				check_flag(OBJECT_FLAG_ONLY_IN_SCENEDIT,   "OBJECT_FLAG_ONLY_IN_SCENEDIT");
				check_flag(OBJECT_FLAG_CANNOT_REMOVE,      "OBJECT_FLAG_CANNOT_REMOVE");
				check_flag(OBJECT_FLAG_AUTOREMOVE,         "OBJECT_FLAG_AUTOREMOVE");
				check_flag(OBJECT_FLAG_BUILT_ON_WATER,     "OBJECT_FLAG_BUILT_ON_WATER");
				check_flag(OBJECT_FLAG_CLEAR_INCOME,       "OBJECT_FLAG_CLEAR_INCOME");
				check_flag(OBJECT_FLAG_HAS_NO_FOUNDATION,  "OBJECT_FLAG_HAS_NO_FOUNDATION");
				check_flag(OBJECT_FLAG_ANIMATION,          "OBJECT_FLAG_ANIMATION");
				check_flag(OBJECT_FLAG_ONLY_IN_GAME,       "OBJECT_FLAG_ONLY_IN_GAME");
				check_flag(OBJECT_FLAG_2CC_COLOUR,         "OBJECT_FLAG_2CC_COLOUR");
				check_flag(OBJECT_FLAG_NOT_ON_LAND,        "OBJECT_FLAG_NOT_ON_LAND");
				check_flag(OBJECT_FLAG_DRAW_WATER,         "OBJECT_FLAG_DRAW_WATER");
				check_flag(OBJECT_FLAG_ALLOW_UNDER_BRIDGE, "OBJECT_FLAG_ALLOW_UNDER_BRIDGE");
				check_flag(OBJECT_FLAG_ANIM_RANDOM_BITS,   "OBJECT_FLAG_ANIM_RANDOM_BITS");
				check_flag(OBJECT_FLAG_SCALE_BY_WATER,     "OBJECT_FLAG_SCALE_BY_WATER");
				check_ctrl_flag(OBJECT_CTRL_FLAG_USE_LAND_GROUND, "OBJECT_CTRL_FLAG_USE_LAND_GROUND");
				check_ctrl_flag(OBJECT_CTRL_FLAG_EDGE_FOUNDATION, "OBJECT_CTRL_FLAG_EDGE_FOUNDATION");
				check_ctrl_flag(OBJECT_CTRL_FLAG_FLOOD_RESISTANT, "OBJECT_CTRL_FLAG_FLOOD_RESISTANT");
				check_ctrl_flag(OBJECT_CTRL_FLAG_VPORT_MAP_TYPE,  "OBJECT_CTRL_FLAG_VPORT_MAP_TYPE");
			}
		}
	}

	/* virtual */ void SpriteDump(uint index, SpriteGroupDumper &dumper) const override
	{
		extern void DumpObjectSpriteGroup(const ObjectSpec *spec, SpriteGroupDumper &dumper);
		DumpObjectSpriteGroup(ObjectSpec::GetByTile(TileIndex{index}), dumper);
	}
};

static const NIFeature _nif_object = {
	nullptr,
	_nic_objects,
	_niv_objects,
	new NIHObject(),
};


/*** NewGRF rail types ***/

static const NIVariable _niv_railtypes[] = {
	NIV(0x40, "terrain type"),
	NIV(0x41, "enhanced tunnels"),
	NIV(0x42, "level crossing status"),
	NIV(0x43, "construction date"),
	NIV(0x44, "town zone"),
	NIV(A2VRI_RAILTYPE_ADJACENT_CROSSING, "adjacent crossing"),
	NIV_END()
};

static void PrintTypeLabels(NIExtraInfoOutput &output, const char *prefix, uint32_t label, const uint32_t *alternate_labels, size_t alternate_labels_count)
{
	if (alternate_labels_count > 0) {
		output.buffer.format("{}Alternate labels: ", prefix);
		for (size_t i = 0; i < alternate_labels_count; i++) {
			if (i != 0) output.buffer.append(", ");
			uint32_t l = alternate_labels[i];
			output.buffer.append(label_dumper().Label(l));
		}
		output.FinishPrint();
	}
}

class NIHRailType : public NIHelper {
	bool IsInspectable(uint index) const override        { return true; }
	bool ShowSpriteDumpButton(uint index) const override { return true; }
	InspectTargetId GetParent(uint index) const override { return InspectTargetId::Invalid(); }
	const void *GetInstance(uint index)const override    { return nullptr; }
	const void *GetSpec(uint index) const override       { return nullptr; }
	void SetStringParameters(uint index) const override  { this->SetObjectAtStringParameters(STR_NEWGRF_INSPECT_CAPTION_OBJECT_AT_RAIL_TYPE, INVALID_STRING_ID, TileIndex{index}); }
	uint32_t GetGRFID(uint index) const override         { return 0; }

	uint Resolve(uint index, uint var, uint param, GetVariableExtra &extra) const override
	{
		/* There is no unique GRFFile for the tile. Multiple GRFs can define different parts of the railtype.
		 * However, currently the NewGRF Debug GUI does not display variables depending on the GRF (like 0x7F) anyway. */
		RailTypeResolverObject ro(nullptr, TileIndex{index}, TCX_NORMAL, RTSG_END);
		return ro.GetScope(VSG_SCOPE_SELF)->GetVariable(var, param, extra);
	}

	void ExtraInfo(uint index, NIExtraInfoOutput &output) const override
	{
		TileIndex tile{index};
		RailType primary = GetTileRailType(tile);
		RailType secondary = GetTileSecondaryRailTypeIfValid(tile);

		auto writeRailType = [&](RailType type) {
			const RailTypeInfo *info = GetRailTypeInfo(type);
			output.Print("  Type: {} ({})", type, label_dumper().RailTypeLabel(type));
			output.Print("  Flags: {}{}{}{}{}{}",
					HasBit(info->flags, RTF_CATENARY) ? 'c' : '-',
					HasBit(info->flags, RTF_NO_LEVEL_CROSSING) ? 'l' : '-',
					HasBit(info->flags, RTF_HIDDEN) ? 'h' : '-',
					HasBit(info->flags, RTF_NO_SPRITE_COMBINE) ? 's' : '-',
					HasBit(info->flags, RTF_ALLOW_90DEG) ? 'a' : '-',
					HasBit(info->flags, RTF_DISALLOW_90DEG) ? 'd' : '-');
			output.Print("  Ctrl flags: {}{}{}{}",
					HasBit(info->ctrl_flags, RTCF_PROGSIG) ? 'p' : '-',
					HasBit(info->ctrl_flags, RTCF_RESTRICTEDSIG) ? 'r' : '-',
					HasBit(info->ctrl_flags, RTCF_NOREALISTICBRAKING) ? 'b' : '-',
					HasBit(info->ctrl_flags, RTCF_NOENTRYSIG) ? 'n' : '-');

			uint bit = 1;
			auto dump_railtypes = [&](const char *name, RailTypes types, RailTypes mark) {
				output.register_next_line_click_flag_toggle(bit);
				output.Print("  [{}] {}: 0x{:X}", (output.flags & bit) ? '-' : '+', name, types);
				if (output.flags & bit) {
					DumpRailTypeList(output, "    ", types, mark);
				}

				bit <<= 1;
			};
			dump_railtypes("Powered", info->powered_railtypes, RAILTYPES_NONE);
			dump_railtypes("Compatible", info->compatible_railtypes, RAILTYPES_NONE);
			dump_railtypes("All compatible", info->all_compatible_railtypes, ~info->compatible_railtypes);

			PrintTypeLabels(output, "  ", info->label, (const uint32_t*) info->alternate_labels.data(), info->alternate_labels.size());
			output.Print("  Cost multiplier: {}/8, Maintenance multiplier: {}/8", info->cost_multiplier, info->maintenance_multiplier);

			CalTime::YearMonthDay ymd = CalTime::ConvertDateToYMD(info->introduction_date);
			output.Print("  Introduction date: {:4}-{:02}-{:02}", ymd.year, ymd.month + 1, ymd.day);
			output.Print("  Intro required railtypes: 0x{:X}", info->introduction_required_railtypes);
			output.Print("  Intro railtypes: 0x{:X}", info->introduces_railtypes);
		};

		output.Print("Debug Info:");
		writeRailType(primary);
		if (secondary != INVALID_RAILTYPE) {
			writeRailType(secondary);
		}

		if (IsTileType(tile, MP_RAILWAY) && HasSignals(tile)) {
			output.Print("Signals:");
			DumpTileSignalsInfo(tile, output);
		}
		if (IsTileType(tile, MP_RAILWAY) && IsRailDepot(tile)) {
			output.Print("Depot: reserved: {}", HasDepotReservation(tile));
		}
	}

	/* virtual */ void SpriteDump(uint index, SpriteGroupDumper &dumper) const override
	{
		extern void DumpRailTypeSpriteGroup(RailType rt, SpriteGroupDumper &dumper);
		DumpRailTypeSpriteGroup(GetTileRailType(TileIndex{index}), dumper);
	}

	/* virtual */ bool ShowOptionsDropDown(uint index) const override
	{
		return true;
	}

	/* virtual */ void FillOptionsDropDown(uint index, DropDownList &list) const override
	{
		TileIndex tile{index};
		list.push_back(MakeDropDownListStringItem(STR_NEWGRF_INSPECT_CAPTION_OBJECT_AT_ROAD_TYPE, 0, !IsLevelCrossingTile(tile)));
		list.push_back(MakeDropDownListStringItem(STR_NEWGRF_INSPECT_CAPTION_OBJECT_AT_SIGNALS, 1, !(IsTileType(tile, MP_RAILWAY) && HasSignals(tile))));
	}

	/* virtual */ void OnOptionsDropdownSelect(uint index, int selected) const override
	{
		switch (selected) {
			case 0:
				ShowNewGRFInspectWindow(GSF_ROADTYPES, index);
				break;

			case 1:
				ShowNewGRFInspectWindow(GSF_SIGNALS, index);
				break;
		}
	}
};

static const NIFeature _nif_railtype = {
	nullptr,
	nullptr,
	_niv_railtypes,
	new NIHRailType(),
};


/*** NewGRF airport tiles ***/

#define NICAT(cb_id, bit) NIC(cb_id, AirportTileSpec, callback_mask, bit)
static const NICallback _nic_airporttiles[] = {
	NICAT(CBID_AIRPTILE_DRAW_FOUNDATIONS, CBM_AIRT_DRAW_FOUNDATIONS),
	NICAT(CBID_AIRPTILE_ANIM_START_STOP,  CBM_NO_BIT),
	NICAT(CBID_AIRPTILE_ANIM_NEXT_FRAME,  CBM_AIRT_ANIM_NEXT_FRAME),
	NICAT(CBID_AIRPTILE_ANIMATION_SPEED,  CBM_AIRT_ANIM_SPEED),
	NIC_END()
};

static const NIVariable _niv_airporttiles[] = {
	NIV(0x41, "ground type"),
	NIV(0x42, "current town zone in nearest town"),
	NIV(0x43, "relative position"),
	NIV(0x44, "animation frame"),
	NIV(0x60, "land info of nearby tiles"),
	NIV(0x61, "animation stage of nearby tiles"),
	NIV(0x62, "get industry or airport tile ID at offset"),
	NIV(A2VRI_AIRPORTTILES_AIRPORT_LAYOUT, "airport layout"),
	NIV(A2VRI_AIRPORTTILES_AIRPORT_ID, "airport local ID"),
	NIV_END()
};

class NIHAirportTile : public NIHelper {
	bool IsInspectable(uint index) const override        { return AirportTileSpec::Get(GetAirportGfx(TileIndex{index}))->grf_prop.HasGrfFile(); }
	InspectTargetId GetParent(uint index) const override { return InspectTargetId(GSF_AIRPORTS, GetStationIndex(TileIndex{index})); }
	const void *GetInstance(uint)const override          { return nullptr; }
	const void *GetSpec(uint index) const override       { return AirportTileSpec::Get(GetAirportGfx(TileIndex{index})); }
	void SetStringParameters(uint index) const override  { this->SetObjectAtStringParameters(STR_STATION_NAME, GetStationIndex(TileIndex{index}), TileIndex{index}); }
	uint32_t GetGRFID(uint index) const override         { return (this->IsInspectable(index)) ? AirportTileSpec::Get(GetAirportGfx(TileIndex{index}))->grf_prop.grfid : 0; }

	uint Resolve(uint index, uint var, uint param, GetVariableExtra &extra) const override
	{
		TileIndex tile{index};
		AirportTileResolverObject ro(AirportTileSpec::GetByTile(tile), tile, Station::GetByTile(tile));
		return ro.GetScope(VSG_SCOPE_SELF)->GetVariable(var, param, extra);
	}

	void ExtraInfo(uint index, NIExtraInfoOutput &output) const override
	{
		TileIndex tile{index};
		output.Print("Debug Info:");
		output.Print("  Gfx Index: {}", GetAirportGfx(tile));
		const AirportTileSpec *spec = AirportTileSpec::Get(GetAirportGfx(tile));
		if (spec != nullptr) {
			output.Print("  animation: frames: {}, status: {}, speed: {}, triggers: 0x{:X}", spec->animation.frames, spec->animation.status, spec->animation.speed, spec->animation.triggers);
		}
	}
};

static const NIFeature _nif_airporttile = {
	nullptr,
	_nic_airporttiles,
	_niv_airporttiles,
	new NIHAirportTile(),
};


/*** NewGRF airports ***/

static const NIVariable _niv_airports[] = {
	NIV(0x40, "Layout number"),
	NIV(0x48, "bitmask of accepted cargoes"),
	NIV(0x60, "amount of cargo waiting"),
	NIV(0x61, "time since last cargo pickup"),
	NIV(0x62, "rating of cargo"),
	NIV(0x63, "time spent on route"),
	NIV(0x64, "information about last vehicle picking cargo up"),
	NIV(0x65, "amount of cargo acceptance"),
	NIV(0x69, "information about cargo accepted in the past"),
	NIV(0xF1, "type of the airport"),
	NIV(0xF6, "airport block status"),
	NIV(0xFA, "built date"),
	NIV_END()
};

class NIHAirport : public NIHelper {
	bool IsInspectable(uint index) const override        { return AirportSpec::Get(Station::Get(index)->airport.type)->grf_prop.HasGrfFile(); }
	InspectTargetId GetParent(uint index) const override { return InspectTargetId(GSF_FAKE_TOWNS, Station::Get(index)->town->index); }
	const void *GetInstance(uint index)const override    { return Station::Get(index); }
	const void *GetSpec(uint index) const override       { return AirportSpec::Get(Station::Get(index)->airport.type); }
	void SetStringParameters(uint index) const override  { this->SetObjectAtStringParameters(STR_STATION_NAME, index, Station::Get(index)->airport.tile); }
	uint32_t GetGRFID(uint index) const override         { return (this->IsInspectable(index)) ? AirportSpec::Get(Station::Get(index)->airport.type)->grf_prop.grfid : 0; }

	uint Resolve(uint index, uint var, uint param, GetVariableExtra &extra) const override
	{
		Station *st = Station::Get(index);
		AirportResolverObject ro(st->airport.tile, st, AirportSpec::Get(st->airport.type), st->airport.layout);
		return ro.GetScope(VSG_SCOPE_SELF)->GetVariable(var, param, extra);
	}

	const std::span<int32_t> GetPSA(uint index, uint32_t) const override
	{
		const Station *st = (const Station *)this->GetInstance(index);
		if (st->airport.psa == nullptr) return {};
		return st->airport.psa->storage;
	}
};

static const NIFeature _nif_airport = {
	nullptr,
	nullptr,
	_niv_airports,
	new NIHAirport(),
};


/*** NewGRF towns ***/

static const NIVariable _niv_towns[] = {
	NIV(0x40, "larger town effect on this town"),
	NIV(0x41, "town index"),
	NIV(0x82, "population"),
	NIV(0x94, "zone radius 0"),
	NIV(0x96, "zone radius 1"),
	NIV(0x98, "zone radius 2"),
	NIV(0x9A, "zone radius 3"),
	NIV(0x9C, "zone radius 4"),
	NIV(0xB6, "number of buildings"),
	NIV(A2VRI_TOWNS_HOUSE_COUNT, "number of buildings (uncapped)"),
	NIV(A2VRI_TOWNS_POPULATION, "population (uncapped)"),
	NIV(A2VRI_TOWNS_ZONE_0, "zone radius 0 (uncapped)"),
	NIV(A2VRI_TOWNS_ZONE_1, "zone radius 1 (uncapped)"),
	NIV(A2VRI_TOWNS_ZONE_2, "zone radius 2 (uncapped)"),
	NIV(A2VRI_TOWNS_ZONE_3, "zone radius 3 (uncapped)"),
	NIV(A2VRI_TOWNS_ZONE_4, "zone radius 4 (uncapped)"),
	NIV(A2VRI_TOWNS_XY, "town tile xy"),
	NIV_END()
};

class NIHTown : public NIHelper {
	bool IsInspectable(uint index) const override        { return Town::IsValidID(index); }
	bool ShowSpriteDumpButton(uint index) const override { return true; }
	InspectTargetId GetParent(uint index) const override { return InspectTargetId::Invalid(); }
	const void *GetInstance(uint index)const override    { return Town::Get(index); }
	const void *GetSpec(uint) const override             { return nullptr; }
	void SetStringParameters(uint index) const override  { this->SetSimpleStringParameters(STR_TOWN_NAME, index); }
	uint32_t GetGRFID(uint index) const override         { return 0; }
	bool PSAWithParameter() const override               { return true; }

	uint Resolve(uint index, uint var, uint param, GetVariableExtra &extra) const override
	{
		TownResolverObject ro(nullptr, Town::Get(index), true);
		return ro.GetScope(VSG_SCOPE_SELF)->GetVariable(var, param, extra);
	}

	const std::span<int32_t> GetPSA(uint index, uint32_t grfid) const override
	{
		Town *t = Town::Get(index);

		for (const auto &it : t->psa_list) {
			if (it->grfid == grfid) return it->storage;
		}

		return {};
	}

	virtual std::vector<uint32_t> GetPSAGRFIDs(uint index) const override
	{
		Town *t = Town::Get(index);

		std::vector<uint32_t> output;
		for (const auto &iter : t->psa_list) {
			output.push_back(iter->grfid);
		}
		return output;
	}

	void ExtraInfo(uint index, NIExtraInfoOutput &output) const override
	{
		const Town *t = Town::Get(index);

		output.Print("Debug Info:");
		output.Print("  Index: {}", index);
		output.Print("  Churches: {}, Stadiums: {}", t->church_count, t->stadium_count);

		output.Print("  Nearby stations: {}", t->stations_near.size());
		for (const Station *st : t->stations_near) {
			output.Print("    {}: {}", st->index, st->GetCachedName());
		}

		output.Print("  Growth rate: {}, Growth Counter: {}, T to Rebuild: {}, Growing: {}, Custom growth: {}",
				t->growth_rate, t->grow_counter, t->time_until_rebuild, HasBit(t->flags, TOWN_IS_GROWING) ? 1 : 0,HasBit(t->flags, TOWN_CUSTOM_GROWTH) ? 1 : 0);

		output.Print("  Road layout: {}", GetStringPtr(STR_CONFIG_SETTING_TOWN_LAYOUT_DEFAULT + t->layout));

		if (t->have_ratings != 0) {
			output.Print("  Company ratings:");
			for (uint8_t bit : SetBitIterator(t->have_ratings)) {
				output.Print("    {}: {}", bit, t->ratings[bit]);
			}
		}

		for (int tae = TAE_BEGIN; tae != TAE_END; tae++) {
			static constexpr const char *names[] = {
				"NONE",
				"PASSENGERS",
				"MAIL",
				"GOODS",
				"WATER",
				"FOOD",
			};
			static_assert(lengthof(names) == NUM_TAE);

			if (t->goal[tae] == TOWN_GROWTH_WINTER) {
				output.Print("  TAE_{}: TOWN_GROWTH_WINTER", names[tae - TAE_BEGIN]);
			} else if (t->goal[tae] == TOWN_GROWTH_DESERT) {
				output.Print("  TAE_{}: TOWN_GROWTH_DESERT", names[tae - TAE_BEGIN]);
			} else if (t->goal[tae] != 0) {
				output.Print("  TAE_{}: {}", names[tae - TAE_BEGIN], t->goal[tae]);
			}
		}
	}

	/* virtual */ void SpriteDump(uint index, SpriteGroupDumper &dumper) const override
	{
		extern void DumpGenericCallbackSpriteGroups(GrfSpecFeature feature, SpriteGroupDumper &dumper);
		DumpGenericCallbackSpriteGroups(GSF_FAKE_TOWNS, dumper);
	}
};

static const NIFeature _nif_town = {
	nullptr,
	nullptr,
	_niv_towns,
	new NIHTown(),
};

class NIHStationStruct : public NIHelper {
	bool IsInspectable(uint index) const override        { return BaseStation::IsValidID(index); }
	bool ShowExtraInfoOnly(uint index) const override    { return true; }
	InspectTargetId GetParent(uint index) const override { return InspectTargetId::Invalid(); }
	const void *GetInstance(uint index)const override    { return nullptr; }
	const void *GetSpec(uint index) const override       { return nullptr; }

	void SetStringParameters(uint index) const override
	{
		const BaseStation *bst = BaseStation::GetIfValid(index);
		if (bst != nullptr && !Station::IsExpected(bst)) {
			this->SetSimpleStringParameters(STR_WAYPOINT_NAME, index);
		} else {
			this->SetSimpleStringParameters(STR_STATION_NAME, index);
		}
	}

	uint32_t GetGRFID(uint index) const override         { return 0; }

	uint Resolve(uint index, uint var, uint param, GetVariableExtra &extra) const override
	{
		return 0;
	}

	void ExtraInfo(uint index, NIExtraInfoOutput &output) const override
	{
		output.Print("Debug Info:");
		output.Print("  Index: {}", index);
		const BaseStation *bst = BaseStation::GetIfValid(index);
		if (!bst) return;
		output.Print("  Tile: {}", bst->xy);
		if (bst->rect.IsEmpty()) {
			output.Print("  rect: empty");
		} else {
			output.Print("  rect: left: {}, right: {}, top: {}, bottom: {}", bst->rect.left, bst->rect.right, bst->rect.top, bst->rect.bottom);
		}
		const Station *st = Station::GetIfValid(index);
		if (st != nullptr) {
			if (st->industry) {
				output.Print("  Neutral industry: {}: {}", st->industry->index, st->industry->GetCachedName().c_str());
			}
			output.Print("  Nearby industries: {}", st->industries_near.size());
			for (const auto &i : st->industries_near) {
				output.Print("    {}: {}, distance: {}", i.industry->index, i.industry->GetCachedName().c_str(), i.distance);
			}
			output.Print("  Station tiles: {}", st->station_tiles);
			output.Print("  Delete counter: {}", st->delete_ctr);
			output.Print("  Docking tiles: {}", st->docking_station.tile);
			output.Print("  Time since: load: {}, unload: {}", st->time_since_load, st->time_since_unload);

			if (st->airport.tile != INVALID_TILE) {
				output.Print("  Airport: type: {} (local: {}), layout: {}, rotation: {}",
						st->airport.type, st->airport.GetSpec()->grf_prop.local_id, st->airport.layout, st->airport.rotation);
			}

			for (const CargoSpec *cs : CargoSpec::Iterate()) {
				const GoodsEntry *ge = &st->goods[cs->Index()];

				if (ge->data == nullptr && ge->status == 0) {
					/* Nothing of note to show */
					continue;
				}

				const StationCargoPacketMap *pkts = ge->data != nullptr ? ge->data->cargo.Packets() : nullptr;

				output.Print("  Goods entry: {}: {}", cs->Index(), GetStringPtr(cs->name));
				output.buffer.format("    Status: {}{}{}{}{}{}{}",
						HasBit(ge->status, GoodsEntry::GES_ACCEPTANCE)       ? 'a' : '-',
						HasBit(ge->status, GoodsEntry::GES_RATING)           ? 'r' : '-',
						HasBit(ge->status, GoodsEntry::GES_EVER_ACCEPTED)    ? 'e' : '-',
						HasBit(ge->status, GoodsEntry::GES_LAST_MONTH)       ? 'l' : '-',
						HasBit(ge->status, GoodsEntry::GES_CURRENT_MONTH)    ? 'c' : '-',
						HasBit(ge->status, GoodsEntry::GES_ACCEPTED_BIGTICK) ? 'b' : '-',
						HasBit(ge->status, GoodsEntry::GES_NO_CARGO_SUPPLY)  ? 'n' : '-');
				if (ge->data != nullptr && ge->data->MayBeRemoved()) output.buffer.append(", (removable)");
				if (ge->data == nullptr) output.buffer.append(", (no data)");
				output.FinishPrint();

				if (ge->HasRating()) {
					output.Print("    Time since pickup: {}", ge->time_since_pickup);
				}
				if (ge->amount_fract > 0) {
					output.Print("    Amount fract: {}", ge->amount_fract);
				}
				if (pkts != nullptr && (pkts->MapSize() > 0 || ge->CargoTotalCount() > 0)) {
					output.Print("    Cargo packets: {}, cargo packet keys: {}, available: {}, reserved: {}",
							pkts->size(), pkts->MapSize(), ge->CargoAvailableCount(), ge->CargoReservedCount());
				}
				if (ge->link_graph != INVALID_LINK_GRAPH) {
					output.Print("    Link graph: {}, node: {}", ge->link_graph, ge->node);
				}
				if (ge->max_waiting_cargo > 0) {
					output.Print("    Max waiting cargo: {}", ge->max_waiting_cargo);
				}
				if (ge->data != nullptr && ge->data->flows.size() > 0) {
					size_t total_shares = 0;
					for (const FlowStat &fs : ge->data->flows.IterateUnordered()) {
						total_shares += fs.size();
					}
					output.Print("    Flows: {}, total shares: {}", ge->data->flows.size(), total_shares);
				}
			}
		}
		const Waypoint *wp = Waypoint::GetIfValid(index);
		if (wp != nullptr) {
			output.register_next_line_click_flag_toggle(1);
			output.Print("  [{}] flags: 0x{:X}", output.flags & 1 ? '-' : '+', wp->waypoint_flags);
			if (output.flags & 1) {
				auto check_flag = [&](WaypointFlags flag, const char *name) {
					if (HasBit(wp->waypoint_flags, flag)) output.Print("    {}", name);
				};
				check_flag(WPF_HIDE_LABEL,   "WPF_HIDE_LABEL");
				check_flag(WPF_ROAD,         "WPF_ROAD");
			}

			output.Print("  road_waypoint_area: tile: {}, width: {}, height: {}",
					wp->road_waypoint_area.tile, wp->road_waypoint_area.w, wp->road_waypoint_area.h);
		}
	}
};

static const NIFeature _nif_station_struct = {
	nullptr,
	nullptr,
	nullptr,
	new NIHStationStruct(),
};

class NIHTraceRestrict : public NIHelper {
	bool IsInspectable(uint index) const override        { return true; }
	bool ShowExtraInfoOnly(uint index) const override    { return true; }
	InspectTargetId GetParent(uint index) const override { return InspectTargetId::Invalid(); }
	const void *GetInstance(uint index)const override    { return nullptr; }
	const void *GetSpec(uint index) const override       { return nullptr; }

	void SetStringParameters(uint index) const override
	{
		SetDParam(0, STR_NEWGRF_INSPECT_CAPTION_TRACERESTRICT);
		SetDParam(1, GetTraceRestrictRefIdTileIndex(static_cast<TraceRestrictRefId>(index)));
		SetDParam(2, GetTraceRestrictRefIdTrack(static_cast<TraceRestrictRefId>(index)));
	}

	uint32_t GetGRFID(uint index) const override         { return 0; }

	uint Resolve(uint index, uint var, uint param, GetVariableExtra &extra) const override
	{
		return 0;
	}

	void ExtraInfo(uint index, NIExtraInfoOutput &output) const override
	{
		TraceRestrictRefId ref = static_cast<TraceRestrictRefId>(index);
		const TraceRestrictProgram *prog = GetTraceRestrictProgram(ref, false);

		if (prog == nullptr) {
			output.Print("No program");
			return;
		}

		output.Print("Index: {}", prog->index);
		output.Print("");

		output.Print("Actions used: 0x{:X}", prog->actions_used_flags);
		auto check_action = [&](TraceRestrictProgramActionsUsedFlags flag, const char *label) {
			if (prog->actions_used_flags & flag) {
				output.Print("  {}", label);
			}
		};
#define CA(f) check_action(TRPAUF_##f, #f);
		CA(PF)
		CA(RESERVE_THROUGH)
		CA(LONG_RESERVE)
		CA(WAIT_AT_PBS)
		CA(SLOT_ACQUIRE)
		CA(SLOT_RELEASE_BACK)
		CA(SLOT_RELEASE_FRONT)
		CA(PBS_RES_END_WAIT)
		CA(PBS_RES_END_SLOT)
		CA(REVERSE_BEHIND)
		CA(SPEED_RESTRICTION)
		CA(TRAIN_NOT_STUCK)
		CA(CHANGE_COUNTER)
		CA(NO_PBS_BACK_PENALTY)
		CA(SLOT_CONDITIONALS)
		CA(SPEED_ADAPTATION)
		CA(PBS_RES_END_SIMULATE)
		CA(RESERVE_THROUGH_ALWAYS)
		CA(CMB_SIGNAL_MODE_CTRL)
		CA(ORDER_CONDITIONALS)
		CA(REVERSE_AT)
#undef CA
		output.Print("");

		output.Print("Ref count: {}", prog->refcount);
		const TraceRestrictRefId *refs = prog->GetRefIdsPtr();
		for (uint32_t i = 0; i < prog->refcount; i++) {
			TileIndex tile = GetTraceRestrictRefIdTileIndex(refs[i]);
			output.Print("  {:X} x {:X}, track: {:X}", TileX(tile), TileY(tile), GetTraceRestrictRefIdTrack(refs[i]));
		}
		output.Print("");

		output.Print("Program: items: {}, instructions: {}", prog->items.size(), prog->GetInstructionCount());
		for (auto iter : prog->IterateInstructions()) {
			if (iter.Instruction().IsDoubleItem()) {
				output.Print("  {:08X} {:08X}", iter.Instruction(), iter.Secondary());
			} else {
				output.Print("  {:08X}", iter.Instruction());
			}
		}

		if (prog->texts != nullptr && !prog->texts->labels.empty()) {
			output.Print("");
			output.Print("Labels:");
			size_t i = 0;
			for (const auto &str : prog->texts->labels) {
				if (!str.empty()) output.Print("  {:X}: {}", i, str);
				i++;
			}
		}
	}
};

static const NIFeature _nif_tracerestrict = {
	nullptr,
	nullptr,
	nullptr,
	new NIHTraceRestrict(),
};

/*** NewGRF road types ***/

static const NIVariable _niv_roadtypes[] = {
	NIV(0x40, "terrain type"),
	NIV(0x41, "enhanced tunnels"),
	NIV(0x42, "level crossing status"),
	NIV(0x43, "construction date"),
	NIV(0x44, "town zone"),
	NIV_END()
};

class NIHRoadType : public NIHelper {
	bool IsInspectable(uint index) const override        { return true; }
	bool ShowSpriteDumpButton(uint index) const override { return true; }
	InspectTargetId GetParent(uint index) const override { return InspectTargetId::Invalid(); }
	const void *GetInstance(uint index) const override   { return nullptr; }
	const void *GetSpec(uint index) const override       { return nullptr; }
	void SetStringParameters(uint index) const override  { this->SetObjectAtStringParameters(STR_NEWGRF_INSPECT_CAPTION_OBJECT_AT_ROAD_TYPE, INVALID_STRING_ID, TileIndex{index}); }
	uint32_t GetGRFID(uint index) const override         { return 0; }

	uint Resolve(uint index, uint var, uint param, GetVariableExtra &extra) const override
	{
		/* There is no unique GRFFile for the tile. Multiple GRFs can define different parts of the railtype.
		 * However, currently the NewGRF Debug GUI does not display variables depending on the GRF (like 0x7F) anyway. */
		RoadTypeResolverObject ro(nullptr, TileIndex{index}, TCX_NORMAL, ROTSG_END);
		return ro.GetScope(VSG_SCOPE_SELF)->GetVariable(var, param, extra);
	}

	void ExtraInfo(uint index, NIExtraInfoOutput &output) const override
	{
		TileIndex tile{index};
		output.Print("Debug Info:");
		auto writeInfo = [&](RoadTramType rtt) {
			RoadType type = GetRoadType(tile, rtt);
			if (type == INVALID_ROADTYPE) return;

			const RoadTypeInfo* rti = GetRoadTypeInfo(type);
			output.Print("  {} Type: {} ({})", rtt == RTT_TRAM ? "Tram" : "Road", type, label_dumper().RoadTypeLabel(type));
			output.Print("    Flags: {}{}{}{}{}",
					HasBit(rti->flags, ROTF_CATENARY) ? 'c' : '-',
					HasBit(rti->flags, ROTF_NO_LEVEL_CROSSING) ? 'l' : '-',
					HasBit(rti->flags, ROTF_NO_HOUSES) ? 'X' : '-',
					HasBit(rti->flags, ROTF_HIDDEN) ? 'h' : '-',
					HasBit(rti->flags, ROTF_TOWN_BUILD) ? 'T' : '-');
			output.Print("    Extra Flags:{}{}{}{}",
					HasBit(rti->extra_flags, RXTF_NOT_AVAILABLE_AI_GS) ? 's' : '-',
					HasBit(rti->extra_flags, RXTF_NO_TOWN_MODIFICATION) ? 't' : '-',
					HasBit(rti->extra_flags, RXTF_NO_TUNNELS) ? 'T' : '-',
					HasBit(rti->extra_flags, RXTF_NO_TRAIN_COLLISION) ? 'c' : '-');
			output.Print("    Collision mode: {}", rti->collision_mode);

			output.register_next_line_click_flag_toggle((1 << rtt));
			output.Print("    [{}] Powered: 0x{:X}", (output.flags & (1 << rtt)) ? '-' : '+', rti->powered_roadtypes);
			if (output.flags & (1 << rtt)) {
				DumpRoadTypeList(output, "      ", rti->powered_roadtypes);
			}
			PrintTypeLabels(output, "    ", rti->label, (const uint32_t*) rti->alternate_labels.data(), rti->alternate_labels.size());
			output.Print("    Cost multiplier: {}/8, Maintenance multiplier: {}/8", rti->cost_multiplier, rti->maintenance_multiplier);
		};
		writeInfo(RTT_ROAD);
		writeInfo(RTT_TRAM);
	}

	/* virtual */ void SpriteDump(uint index, SpriteGroupDumper &dumper) const override
	{
		TileIndex tile{index};
		for (RoadTramType rtt : { RTT_ROAD, RTT_TRAM }) {
			RoadType rt = GetRoadType(tile, rtt);
			if (rt == INVALID_ROADTYPE) continue;

			extern void DumpRoadTypeSpriteGroup(RoadType rt, SpriteGroupDumper &dumper);
			DumpRoadTypeSpriteGroup(rt, dumper);
		}
	}

	/* virtual */ bool ShowOptionsDropDown(uint index) const override
	{
		return true;
	}

	/* virtual */ void FillOptionsDropDown(uint index, DropDownList &list) const override
	{
		list.push_back(MakeDropDownListStringItem(STR_NEWGRF_INSPECT_CAPTION_OBJECT_AT_RAIL_TYPE, 0, !IsLevelCrossingTile(TileIndex{index})));
	}

	/* virtual */ void OnOptionsDropdownSelect(uint index, int selected) const override
	{
		switch (selected) {
			case 0:
				ShowNewGRFInspectWindow(GSF_RAILTYPES, index);
				break;
		}
	}
};

static const NIFeature _nif_roadtype = {
	nullptr,
	nullptr,
	_niv_roadtypes,
	new NIHRoadType(),
};

#define NICRS(cb_id, bit) NIC(cb_id, RoadStopSpec, callback_mask, bit)
static const NICallback _nic_roadstops[] = {
	NICRS(CBID_STATION_AVAILABILITY,     CBM_ROAD_STOP_AVAIL),
	NICRS(CBID_STATION_ANIM_START_STOP,  CBM_NO_BIT),
	NICRS(CBID_STATION_ANIM_NEXT_FRAME,  CBM_ROAD_STOP_ANIMATION_NEXT_FRAME),
	NICRS(CBID_STATION_ANIMATION_SPEED,  CBM_ROAD_STOP_ANIMATION_SPEED),
	NIC_END()
};

static const NIVariable _nif_roadstops[] = {
	NIV(0x40, "view/rotation"),
	NIV(0x41, "stop type"),
	NIV(0x42, "terrain type"),
	NIV(0x43, "road type"),
	NIV(0x44, "tram type"),
	NIV(0x45, "town zone and Manhattan distance of town"),
	NIV(0x46, "square of Euclidean distance of town"),
	NIV(0x47, "player info"),
	NIV(0x48, "bitmask of accepted cargoes"),
	NIV(0x49, "current animation frame"),
	NIV(0x50, "miscellaneous info"),
	NIV(0x60, "amount of cargo waiting"),
	NIV(0x61, "time since last cargo pickup"),
	NIV(0x62, "rating of cargo"),
	NIV(0x63, "time spent on route"),
	NIV(0x64, "information about last vehicle picking cargo up"),
	NIV(0x65, "amount of cargo acceptance"),
	NIV(0x66, "animation frame of nearby tile"),
	NIV(0x67, "land info of nearby tiles"),
	NIV(0x68, "road stop info of nearby tiles"),
	NIV(0x69, "information about cargo accepted in the past"),
	NIV(0x6A, "GRFID of nearby road stop tiles"),
	NIV(0x6B, "road stop ID of nearby tiles"),
	NIVF(A2VRI_ROADSTOP_INFO_NEARBY_TILES_EXT, "road stop info of nearby tiles ext", NIVF_SHOW_PARAMS),
	NIVF(A2VRI_ROADSTOP_INFO_NEARBY_TILES_V2, "road stop info of nearby tiles v2", NIVF_SHOW_PARAMS),
	NIVF(A2VRI_ROADSTOP_ROAD_INFO_NEARBY_TILES, "Road info of nearby plain road tiles", NIVF_SHOW_PARAMS),
	NIV_END(),
};

class NIHRoadStop : public NIHelper {
	bool IsInspectable(uint index) const override        { return GetRoadStopSpec(TileIndex{index}) != nullptr; }
	bool ShowSpriteDumpButton(uint index) const override { return true; }
	InspectTargetId GetParent(uint index) const override { return GetTownInspectTargetId(BaseStation::GetByTile(TileIndex{index})->town); }
	const void *GetInstance(uint index)const override    { return nullptr; }
	const void *GetSpec(uint index) const override       { return GetRoadStopSpec(TileIndex{index}); }
	void SetStringParameters(uint index) const override  { this->SetObjectAtStringParameters(STR_STATION_NAME, GetStationIndex(TileIndex{index}), TileIndex{index}); }
	uint32_t GetGRFID(uint index) const override         { return (this->IsInspectable(index)) ? GetRoadStopSpec(TileIndex{index})->grf_prop.grfid : 0; }

	uint Resolve(uint index, uint var, uint param, GetVariableExtra &extra) const override
	{
		TileIndex tile{index};
		StationGfx view = GetStationGfx(tile);
		RoadStopResolverObject ro(GetRoadStopSpec(tile), BaseStation::GetByTile(tile), tile, INVALID_ROADTYPE, GetStationType(tile), view);
		return ro.GetScope(VSG_SCOPE_SELF)->GetVariable(var, param, extra);
	}

	void ExtraInfo(uint index, NIExtraInfoOutput &output) const override
	{
		TileIndex tile{index};
		output.Print("Debug Info:");
		const RoadStopSpec *spec = GetRoadStopSpec(tile);
		if (spec != nullptr) {
			uint class_id = RoadStopClass::Get(spec->class_index)->global_id;
			output.buffer.format("  class ID: {}", label_dumper().Label(class_id));
			if (spec->grf_prop.grffile != nullptr) {
				output.buffer.format("  (local ID: {})", spec->grf_prop.local_id);
			}
			output.FinishPrint();

			output.Print("  spec: stop type: {:X}, draw mode: {:X}, cargo triggers: {:X}", spec->stop_type, spec->draw_mode, spec->cargo_triggers);
			output.Print("  spec: callback mask: {:X}, flags: {:X}, intl flags: {:X}", spec->callback_mask, spec->flags, spec->internal_flags);
			output.Print("  spec: build: {}, clear: {}, height: {}", spec->build_cost_multiplier, spec->clear_cost_multiplier, spec->height);
			output.Print("  animation: frames: {}, status: {}, speed: {}, triggers: 0x{:X}", spec->animation.frames, spec->animation.status, spec->animation.speed, spec->animation.triggers);

			const BaseStation *st = BaseStation::GetByTile(tile);
			output.Print("  road stop: random bits: {:02X}, animation frame: {:02X}", st->GetRoadStopRandomBits(tile), st->GetRoadStopAnimationFrame(tile));
		}
	}

	/* virtual */ void SpriteDump(uint index, SpriteGroupDumper &dumper) const override
	{
		TileIndex tile{index};
		extern void DumpRoadStopSpriteGroup(const BaseStation *st, const RoadStopSpec *spec, SpriteGroupDumper &dumper);
		DumpRoadStopSpriteGroup(BaseStation::GetByTile(tile), GetRoadStopSpec(tile), dumper);
	}
};

static const NIFeature _nif_roadstop = {
	nullptr,
	_nic_roadstops,
	_nif_roadstops,
	new NIHRoadStop(),
};

static const NIVariable _niv_newlandscape[] = {
	NIV(0x40, "terrain type"),
	NIV(0x41, "tile slope"),
	NIV(0x42, "tile height"),
	NIV(0x43, "tile hash"),
	NIV(0x44, "landscape type"),
	NIV(0x45, "ground info"),
	NIV(0x60, "land info of nearby tiles"),
	NIV_END(),
};

class NIHNewLandscape : public NIHelper {
	bool IsInspectable(uint index) const override        { return true; }
	bool ShowExtraInfoOnly(uint index) const override    { return _new_landscape_rocks_grfs.empty(); }
	bool ShowSpriteDumpButton(uint index) const override { return true; }
	InspectTargetId GetParent(uint index) const override { return InspectTargetId::Invalid(); }
	const void *GetInstance(uint index)const override    { return nullptr; }
	const void *GetSpec(uint index) const override       { return nullptr; }
	void SetStringParameters(uint index) const override  { this->SetObjectAtStringParameters(STR_LAI_CLEAR_DESCRIPTION_ROCKS, INVALID_STRING_ID, TileIndex{index}); }
	uint32_t GetGRFID(uint index) const override         { return 0; }

	uint Resolve(uint index, uint var, uint param, GetVariableExtra &extra) const override
	{
		TileIndex tile{index};
		if (!IsTileType(tile, MP_CLEAR)) return 0;

		TileInfo ti;
		ti.x = TileX(tile);
		ti.y = TileY(tile);
		std::tie(ti.tileh, ti.z) = GetTilePixelSlope(tile);
		ti.tile = tile;

		NewLandscapeResolverObject ro(nullptr, &ti, NEW_LANDSCAPE_ROCKS);
		return ro.GetScope(VSG_SCOPE_SELF)->GetVariable(var, param, extra);
	}

	void ExtraInfo(uint index, NIExtraInfoOutput &output) const override
	{
		output.Print("New Landscape GRFs:");
		for (const GRFFile *grf : _new_landscape_rocks_grfs) {
			output.Print("  GRF: {:08X}", BSWAP32(grf->grfid));
			output.Print("    Enable rocks recolour: {}, Enable drawing snowy rocks: {}",
					HasBit(grf->new_landscape_ctrl_flags, NLCF_ROCKS_RECOLOUR_ENABLED), HasBit(grf->new_landscape_ctrl_flags, NLCF_ROCKS_DRAW_SNOWY_ENABLED));
		}
	}

	/* virtual */ void SpriteDump(uint index, SpriteGroupDumper &dumper) const override
	{
		extern void DumpNewLandscapeRocksSpriteGroups(SpriteGroupDumper &dumper);
		DumpNewLandscapeRocksSpriteGroups(dumper);
	}
};

static const NIFeature _nif_newlandscape = {
	nullptr,
	nullptr,
	_niv_newlandscape,
	new NIHNewLandscape(),
};

/** Table with all NIFeatures. */
static const NIFeature * const _nifeatures[] = {
	&_nif_vehicle,      // GSF_TRAINS
	&_nif_vehicle,      // GSF_ROADVEHICLES
	&_nif_vehicle,      // GSF_SHIPS
	&_nif_vehicle,      // GSF_AIRCRAFT
	&_nif_station,      // GSF_STATIONS
	nullptr,            // GSF_CANALS (no callbacks/action2 implemented)
	nullptr,            // GSF_BRIDGES (no callbacks/action2)
	&_nif_house,        // GSF_HOUSES
	nullptr,            // GSF_GLOBALVAR (has no "physical" objects)
	&_nif_industrytile, // GSF_INDUSTRYTILES
	&_nif_industry,     // GSF_INDUSTRIES
	&_nif_cargo,        // GSF_CARGOES (has no "physical" objects)
	nullptr,            // GSF_SOUNDFX (has no "physical" objects)
	&_nif_airport,      // GSF_AIRPORTS
	&_nif_signals,      // GSF_SIGNALS
	&_nif_object,       // GSF_OBJECTS
	&_nif_railtype,     // GSF_RAILTYPES
	&_nif_airporttile,  // GSF_AIRPORTTILES
	&_nif_roadtype,     // GSF_ROADTYPES
	&_nif_roadtype,     // GSF_TRAMTYPES
	&_nif_roadstop,     // GSF_ROADSTOPS
	&_nif_newlandscape, // GSF_NEWLANDSCAPE
	&_nif_town,         // GSF_FAKE_TOWNS
	&_nif_station_struct,  // GSF_FAKE_STATION_STRUCT
	&_nif_tracerestrict,   // GSF_FAKE_TRACERESTRICT
};
static_assert(lengthof(_nifeatures) == GSF_FAKE_END);<|MERGE_RESOLUTION|>--- conflicted
+++ resolved
@@ -541,7 +541,7 @@
 					const SpriteGroup *root_spritegroup = nullptr;
 					if (v->IsGroundVehicle()) root_spritegroup = GetWagonOverrideSpriteSet(v->engine_type, v->cargo_type, v->GetGroundVehicleCache()->first_engine);
 					if (root_spritegroup == nullptr) {
-						CargoID cargo = v->cargo_type;
+						CargoType cargo = v->cargo_type;
 						assert(cargo < std::size(e->grf_prop.spritegroup));
 						root_spritegroup = e->grf_prop.spritegroup[cargo] != nullptr ? e->grf_prop.spritegroup[cargo] : e->grf_prop.spritegroup[SpriteGroupCargo::SG_DEFAULT];
 					}
@@ -1032,15 +1032,10 @@
 
 
 /*** NewGRF industries ***/
-<<<<<<< HEAD
 template <typename BASE> uint NipProducedCargoReader(const void *b, uint8_t slot) { return static_cast<const BASE *>(b)->GetProduced(slot).cargo; }
 template <typename BASE> uint NipAcceptedCargoReader(const void *b, uint8_t slot) { return static_cast<const BASE *>(b)->GetAccepted(slot).cargo; }
 #define NIP_PRODUCED_CARGO(prop, base, slot, type, name) { name, NIValueReader(NipProducedCargoReader<base>, slot), prop, type }
 #define NIP_ACCEPTED_CARGO(prop, base, slot, type, name) { name, NIValueReader(NipAcceptedCargoReader<base>, slot), prop, type }
-=======
-#define NIP_PRODUCED_CARGO(prop, base, slot, type, name) { name, [] (const void *b) -> const void * { return std::addressof(static_cast<const base *>(b)->GetProduced(slot).cargo); }, sizeof(CargoType), prop, type }
-#define NIP_ACCEPTED_CARGO(prop, base, slot, type, name) { name, [] (const void *b) -> const void * { return std::addressof(static_cast<const base *>(b)->GetAccepted(slot).cargo); }, sizeof(CargoType), prop, type }
->>>>>>> d1e001f1
 
 static const NIProperty _nip_industries[] = {
 	NIP_PRODUCED_CARGO(0x25, Industry,  0, NIT_CARGO, "produced cargo 0"),
