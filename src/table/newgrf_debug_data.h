--- conflicted
+++ resolved
@@ -137,13 +137,8 @@
 	InspectTargetId GetParent(uint index) const override { const Vehicle *first = Vehicle::Get(index)->First(); return InspectTargetId(GetGrfSpecFeature(first->type), first->index.base()); }
 	const void *GetInstance(uint index) const override   { return Vehicle::Get(index); }
 	const void *GetSpec(uint index) const override       { return Vehicle::Get(index)->GetEngine(); }
-<<<<<<< HEAD
-	void SetStringParameters(uint index) const override  { this->SetSimpleStringParameters(STR_VEHICLE_NAME, Vehicle::Get(index)->First()->index.base()); }
+	std::string GetName(uint index) const override       { return GetString(STR_VEHICLE_NAME, Vehicle::Get(index)->First()->index.base()); }
 	uint32_t GetGRFID(uint index) const override         { return Vehicle::Get(index)->GetGRFID(); }
-=======
-	std::string GetName(uint index) const override       { return GetString(STR_VEHICLE_NAME, index); }
-	uint32_t GetGRFID(uint index) const override                   { return Vehicle::Get(index)->GetGRFID(); }
->>>>>>> e818fcbf
 	std::span<const BadgeID> GetBadges(uint index) const override { return Vehicle::Get(index)->GetEngine()->badges; }
 
 	uint Resolve(uint index, uint var, uint param, GetVariableExtra &extra) const override
@@ -730,13 +725,8 @@
 	bool ShowSpriteDumpButton(uint index) const override { return true; }
 	const void *GetInstance(uint index)const override    { return nullptr; }
 	const void *GetSpec(uint index) const override       { return GetStationSpec(TileIndex{index}); }
-<<<<<<< HEAD
-	void SetStringParameters(uint index) const override  { this->SetObjectAtStringParameters(STR_STATION_NAME, GetStationIndex(TileIndex{index}), TileIndex{index}); }
+	std::string GetName(uint index) const override       { return GetString(STR_NEWGRF_INSPECT_CAPTION_OBJECT_AT, STR_STATION_NAME, GetStationIndex(TileIndex{index}), TileIndex{index}); }
 	uint32_t GetGRFID(uint index) const override         { return (this->IsInspectable(index)) ? GetStationSpec(TileIndex{index})->grf_prop.grfid : 0; }
-=======
-	std::string GetName(uint index) const override       { return GetString(STR_NEWGRF_INSPECT_CAPTION_OBJECT_AT, STR_STATION_NAME, GetStationIndex(index), index); }
-	uint32_t GetGRFID(uint index) const override           { return (this->IsInspectable(index)) ? GetStationSpec(TileIndex{index})->grf_prop.grfid : 0; }
->>>>>>> e818fcbf
 	std::span<const BadgeID> GetBadges(uint index) const override { return this->IsInspectable(index) ? GetStationSpec(TileIndex{index})->badges : std::span<const BadgeID>{}; }
 
 	uint Resolve(uint index, uint var, uint param, GetVariableExtra &extra) const override
@@ -894,17 +884,10 @@
 	bool ShowSpriteDumpButton(uint index) const override { return true; }
 	InspectTargetId GetParent(uint index) const override { return InspectTargetId(GSF_FAKE_TOWNS, GetTownIndex(TileIndex{index}).base()); }
 	const void *GetInstance(uint)const override          { return nullptr; }
-<<<<<<< HEAD
 	const void *GetSpec(uint index) const override       { return HouseSpec::Get(GetHouseType(TileIndex{index})); }
-	void SetStringParameters(uint index) const override  { this->SetObjectAtStringParameters(STR_TOWN_NAME, GetTownIndex(TileIndex{index}), TileIndex{index}); }
+	std::string GetName(uint index) const override       { return GetString(STR_NEWGRF_INSPECT_CAPTION_OBJECT_AT, STR_TOWN_NAME, GetTownIndex(TileIndex{index}), TileIndex{index}); }
 	uint32_t GetGRFID(uint index) const override         { return (this->IsInspectable(index)) ? HouseSpec::Get(GetHouseType(TileIndex{index}))->grf_prop.grfid : 0; }
 	std::span<const BadgeID> GetBadges(uint index) const override { return HouseSpec::Get(GetHouseType(TileIndex{index}))->badges; }
-=======
-	const void *GetSpec(uint index) const override       { return HouseSpec::Get(GetHouseType(index)); }
-	std::string GetName(uint index) const override       { return GetString(STR_NEWGRF_INSPECT_CAPTION_OBJECT_AT, STR_TOWN_NAME, GetTownIndex(index), index); }
-	uint32_t GetGRFID(uint index) const override           { return (this->IsInspectable(index)) ? HouseSpec::Get(GetHouseType(index))->grf_prop.grfid : 0; }
-	std::span<const BadgeID> GetBadges(uint index) const override { return HouseSpec::Get(GetHouseType(index))->badges; }
->>>>>>> e818fcbf
 
 	uint Resolve(uint index, uint var, uint param, GetVariableExtra &extra) const override
 	{
@@ -999,17 +982,10 @@
 	bool ShowSpriteDumpButton(uint index) const override { return true; }
 	InspectTargetId GetParent(uint index) const override { return InspectTargetId(GSF_INDUSTRIES, GetIndustryIndex(TileIndex{index}).base()); }
 	const void *GetInstance(uint)const override          { return nullptr; }
-<<<<<<< HEAD
 	const void *GetSpec(uint index) const override       { return GetIndustryTileSpec(GetIndustryGfx(TileIndex{index})); }
-	void SetStringParameters(uint index) const override  { this->SetObjectAtStringParameters(STR_INDUSTRY_NAME, GetIndustryIndex(TileIndex{index}), TileIndex{index}); }
+	std::string GetName(uint index) const override       { return GetString(STR_NEWGRF_INSPECT_CAPTION_OBJECT_AT, STR_INDUSTRY_NAME, GetIndustryIndex(TileIndex{index}), TileIndex{index}); }
 	uint32_t GetGRFID(uint index) const override         { return (this->IsInspectable(index)) ? GetIndustryTileSpec(GetIndustryGfx(TileIndex{index}))->grf_prop.grfid : 0; }
 	std::span<const BadgeID> GetBadges(uint index) const override { return GetIndustryTileSpec(GetIndustryGfx(TileIndex{index}))->badges; }
-=======
-	const void *GetSpec(uint index) const override       { return GetIndustryTileSpec(GetIndustryGfx(index)); }
-	std::string GetName(uint index) const override       { return GetString(STR_NEWGRF_INSPECT_CAPTION_OBJECT_AT, STR_INDUSTRY_NAME, GetIndustryIndex(index), index); }
-	uint32_t GetGRFID(uint index) const override           { return (this->IsInspectable(index)) ? GetIndustryTileSpec(GetIndustryGfx(index))->grf_prop.grfid : 0; }
-	std::span<const BadgeID> GetBadges(uint index) const override { return GetIndustryTileSpec(GetIndustryGfx(index))->badges; }
->>>>>>> e818fcbf
 
 	uint Resolve(uint index, uint var, uint param, GetVariableExtra &extra) const override
 	{
@@ -1136,20 +1112,11 @@
 };
 
 class NIHIndustry : public NIHelper {
-<<<<<<< HEAD
 	bool IsInspectable(uint index) const override        { return true; }
 	bool ShowSpriteDumpButton(uint index) const override { return true; }
 	InspectTargetId GetParent(uint index) const override { return HasBit(index, 26) ? InspectTargetId::Invalid() : GetTownInspectTargetId(Industry::Get(index)->town); }
 	const void *GetInstance(uint index)const override    { return HasBit(index, 26) ? nullptr : Industry::Get(index); }
 	uint32_t GetGRFID(uint index) const override         { return (!this->ShowExtraInfoOnly(index)) ? ((const IndustrySpec *)this->GetSpec(index))->grf_prop.grfid : 0; }
-=======
-	bool IsInspectable(uint index) const override        { return GetIndustrySpec(Industry::Get(index)->type)->grf_prop.HasGrfFile(); }
-	uint GetParent(uint index) const override            { return GetInspectWindowNumber(GSF_FAKE_TOWNS, Industry::Get(index)->town->index); }
-	const void *GetInstance(uint index)const override    { return Industry::Get(index); }
-	const void *GetSpec(uint index) const override       { return GetIndustrySpec(Industry::Get(index)->type); }
-	std::string GetName(uint index) const override       { return GetString(STR_INDUSTRY_NAME, index); }
-	uint32_t GetGRFID(uint index) const override           { return (this->IsInspectable(index)) ? GetIndustrySpec(Industry::Get(index)->type)->grf_prop.grfid : 0; }
->>>>>>> e818fcbf
 	std::span<const BadgeID> GetBadges(uint index) const override { return GetIndustrySpec(Industry::Get(index)->type)->badges; }
 
 	bool ShowExtraInfoOnly(uint index) const override
@@ -1173,12 +1140,12 @@
 		}
 	}
 
-	void SetStringParameters(uint index) const override
+	std::string GetName(uint index) const override
 	{
 		if (HasBit(index, 26)) {
-			SetDParam(0, GetIndustrySpec(GB(index, 0, 16))->name);
+			return GetString(GetIndustrySpec(GB(index, 0, 16))->name);
 		} else {
-			this->SetSimpleStringParameters(STR_INDUSTRY_NAME, index);
+			return GetString(STR_INDUSTRY_NAME, index);
 		}
 	}
 
@@ -1290,7 +1257,7 @@
 	InspectTargetId GetParent(uint index) const override { return InspectTargetId::Invalid(); }
 	const void *GetInstance(uint index)const override    { return nullptr; }
 	const void *GetSpec(uint index) const override       { return CargoSpec::Get(index); }
-	void SetStringParameters(uint index) const override  { SetDParam(0, CargoSpec::Get(index)->name); }
+	std::string GetName(uint index) const override       { return GetString(CargoSpec::Get(index)->name); }
 	uint32_t GetGRFID(uint index) const override         { return (!this->ShowExtraInfoOnly(index)) ? CargoSpec::Get(index)->grffile->grfid : 0; }
 	std::span<const BadgeID> GetBadges(uint) const override { return {}; }
 
@@ -1419,7 +1386,7 @@
 	InspectTargetId GetParent(uint index) const override { return InspectTargetId::Invalid(); }
 	const void *GetInstance(uint index)const override    { return nullptr; }
 	const void *GetSpec(uint index) const override       { return nullptr; }
-	void SetStringParameters(uint index) const override  { this->SetObjectAtStringParameters(STR_NEWGRF_INSPECT_CAPTION_OBJECT_AT_SIGNALS, INVALID_STRING_ID, TileIndex{index}); }
+	std::string GetName(uint index) const override       { return GetString(STR_NEWGRF_INSPECT_CAPTION_OBJECT_AT, STR_NEWGRF_INSPECT_CAPTION_OBJECT_AT_SIGNALS, INVALID_STRING_ID, TileIndex{index}); }
 	uint32_t GetGRFID(uint index) const override         { return 0; }
 	std::span<const BadgeID> GetBadges(uint) const override { return {}; }
 
@@ -1554,13 +1521,8 @@
 	InspectTargetId GetParent(uint index) const override { return GetTownInspectTargetId(Object::GetByTile(TileIndex{index})->town); }
 	const void *GetInstance(uint index)const override    { return Object::GetByTile(TileIndex{index}); }
 	const void *GetSpec(uint index) const override       { return ObjectSpec::GetByTile(TileIndex{index}); }
-<<<<<<< HEAD
-	void SetStringParameters(uint index) const override  { this->SetObjectAtStringParameters(STR_NEWGRF_INSPECT_CAPTION_OBJECT_AT_OBJECT, INVALID_STRING_ID, TileIndex{index}); }
+	std::string GetName(uint index) const override       { return GetString(STR_NEWGRF_INSPECT_CAPTION_OBJECT_AT, STR_NEWGRF_INSPECT_CAPTION_OBJECT_AT_OBJECT, INVALID_STRING_ID, TileIndex{index}); }
 	uint32_t GetGRFID(uint index) const override         { return (!this->ShowExtraInfoOnly(index)) ? ObjectSpec::GetByTile(TileIndex{index})->grf_prop.grfid : 0; }
-=======
-	std::string GetName(uint index) const override       { return GetString(STR_NEWGRF_INSPECT_CAPTION_OBJECT_AT, STR_NEWGRF_INSPECT_CAPTION_OBJECT_AT_OBJECT, INVALID_STRING_ID, index); }
-	uint32_t GetGRFID(uint index) const override           { return (this->IsInspectable(index)) ? ObjectSpec::GetByTile(TileIndex{index})->grf_prop.grfid : 0; }
->>>>>>> e818fcbf
 	std::span<const BadgeID> GetBadges(uint index) const override { return ObjectSpec::GetByTile(TileIndex{index})->badges; }
 
 	uint Resolve(uint index, uint var, uint param, GetVariableExtra &extra) const override
@@ -1682,22 +1644,13 @@
 }
 
 class NIHRailType : public NIHelper {
-<<<<<<< HEAD
 	bool IsInspectable(uint index) const override        { return true; }
 	bool ShowSpriteDumpButton(uint index) const override { return true; }
 	InspectTargetId GetParent(uint index) const override { return InspectTargetId::Invalid(); }
 	const void *GetInstance(uint index)const override    { return nullptr; }
 	const void *GetSpec(uint index) const override       { return nullptr; }
-	void SetStringParameters(uint index) const override  { this->SetObjectAtStringParameters(STR_NEWGRF_INSPECT_CAPTION_OBJECT_AT_RAIL_TYPE, INVALID_STRING_ID, TileIndex{index}); }
+	std::string GetName(uint index) const override       { return GetString(STR_NEWGRF_INSPECT_CAPTION_OBJECT_AT, STR_NEWGRF_INSPECT_CAPTION_OBJECT_AT_RAIL_TYPE, INVALID_STRING_ID, TileIndex{index}); }
 	uint32_t GetGRFID(uint index) const override         { return 0; }
-=======
-	bool IsInspectable(uint) const override              { return true; }
-	uint GetParent(uint) const override                  { return UINT32_MAX; }
-	const void *GetInstance(uint) const override         { return nullptr; }
-	const void *GetSpec(uint) const override             { return nullptr; }
-	std::string GetName(uint index) const override       { return GetString(STR_NEWGRF_INSPECT_CAPTION_OBJECT_AT, STR_NEWGRF_INSPECT_CAPTION_OBJECT_AT_RAIL_TYPE, INVALID_STRING_ID, index); }
-	uint32_t GetGRFID(uint) const override               { return 0; }
->>>>>>> e818fcbf
 	std::span<const BadgeID> GetBadges(uint index) const override { return GetRailTypeInfo(GetRailType(TileIndex{index}))->badges; }
 
 	uint Resolve(uint index, uint var, uint param, GetVariableExtra &extra) const override
@@ -1835,17 +1788,10 @@
 	bool IsInspectable(uint index) const override        { return AirportTileSpec::Get(GetAirportGfx(TileIndex{index}))->grf_prop.HasGrfFile(); }
 	InspectTargetId GetParent(uint index) const override { return InspectTargetId(GSF_AIRPORTS, GetStationIndex(TileIndex{index}).base()); }
 	const void *GetInstance(uint)const override          { return nullptr; }
-<<<<<<< HEAD
 	const void *GetSpec(uint index) const override       { return AirportTileSpec::Get(GetAirportGfx(TileIndex{index})); }
-	void SetStringParameters(uint index) const override  { this->SetObjectAtStringParameters(STR_STATION_NAME, GetStationIndex(TileIndex{index}), TileIndex{index}); }
+	std::string GetName(uint index) const override       { return GetString(STR_NEWGRF_INSPECT_CAPTION_OBJECT_AT, STR_STATION_NAME, GetStationIndex(TileIndex{index}), TileIndex{index}); }
 	uint32_t GetGRFID(uint index) const override         { return (this->IsInspectable(index)) ? AirportTileSpec::Get(GetAirportGfx(TileIndex{index}))->grf_prop.grfid : 0; }
 	std::span<const BadgeID> GetBadges(uint index) const override { return AirportTileSpec::Get(GetAirportGfx(TileIndex{index}))->badges; }
-=======
-	const void *GetSpec(uint index) const override       { return AirportTileSpec::Get(GetAirportGfx(index)); }
-	std::string GetName(uint index) const override       { return GetString(STR_NEWGRF_INSPECT_CAPTION_OBJECT_AT, STR_STATION_NAME, GetStationIndex(index), index); }
-	uint32_t GetGRFID(uint index) const override           { return (this->IsInspectable(index)) ? AirportTileSpec::Get(GetAirportGfx(index))->grf_prop.grfid : 0; }
-	std::span<const BadgeID> GetBadges(uint index) const override { return AirportTileSpec::Get(GetAirportGfx(index))->badges; }
->>>>>>> e818fcbf
 
 	uint Resolve(uint index, uint var, uint param, GetVariableExtra &extra) const override
 	{
@@ -1951,13 +1897,8 @@
 	InspectTargetId GetParent(uint index) const override { return InspectTargetId::Invalid(); }
 	const void *GetInstance(uint index)const override    { return Town::Get(index); }
 	const void *GetSpec(uint) const override             { return nullptr; }
-<<<<<<< HEAD
-	void SetStringParameters(uint index) const override  { this->SetSimpleStringParameters(STR_TOWN_NAME, index); }
+	std::string GetName(uint index) const override       { return GetString(STR_TOWN_NAME, index); }
 	uint32_t GetGRFID(uint index) const override         { return 0; }
-=======
-	std::string GetName(uint index) const override       { return GetString(STR_TOWN_NAME, index); }
-	uint32_t GetGRFID(uint) const override               { return 0; }
->>>>>>> e818fcbf
 	bool PSAWithParameter() const override               { return true; }
 	std::span<const BadgeID> GetBadges(uint) const override { return {}; }
 
@@ -2057,13 +1998,13 @@
 	const void *GetSpec(uint index) const override       { return nullptr; }
 	std::span<const BadgeID> GetBadges(uint) const override { return {}; }
 
-	void SetStringParameters(uint index) const override
+	std::string GetName(uint index) const override
 	{
 		const BaseStation *bst = BaseStation::GetIfValid(index);
 		if (bst != nullptr && !Station::IsExpected(bst)) {
-			this->SetSimpleStringParameters(STR_WAYPOINT_NAME, index);
+			return GetString(STR_WAYPOINT_NAME, index);
 		} else {
-			this->SetSimpleStringParameters(STR_STATION_NAME, index);
+			return GetString(STR_STATION_NAME, index);
 		}
 	}
 
@@ -2186,11 +2127,11 @@
 	const void *GetSpec(uint index) const override       { return nullptr; }
 	std::span<const BadgeID> GetBadges(uint) const override { return {}; }
 
-	void SetStringParameters(uint index) const override
-	{
-		SetDParam(0, STR_NEWGRF_INSPECT_CAPTION_TRACERESTRICT);
-		SetDParam(1, GetTraceRestrictRefIdTileIndex(static_cast<TraceRestrictRefId>(index)));
-		SetDParam(2, GetTraceRestrictRefIdTrack(static_cast<TraceRestrictRefId>(index)));
+	std::string GetName(uint index) const override
+	{
+		return GetString(STR_NEWGRF_INSPECT_CAPTION_TRACERESTRICT,
+				GetTraceRestrictRefIdTileIndex(static_cast<TraceRestrictRefId>(index)),
+				GetTraceRestrictRefIdTrack(static_cast<TraceRestrictRefId>(index)));
 	}
 
 	uint32_t GetGRFID(uint index) const override         { return 0; }
@@ -2291,7 +2232,6 @@
 };
 
 class NIHRoadType : public NIHelper {
-<<<<<<< HEAD
 	const RoadTramType rtt;
 
 public:
@@ -2303,17 +2243,9 @@
 	InspectTargetId GetParent(uint index) const override { return InspectTargetId::Invalid(); }
 	const void *GetInstance(uint index) const override   { return nullptr; }
 	const void *GetSpec(uint index) const override       { return nullptr; }
-	void SetStringParameters(uint index) const override  { this->SetObjectAtStringParameters(STR_NEWGRF_INSPECT_CAPTION_OBJECT_AT_ROAD_TYPE, INVALID_STRING_ID, TileIndex{index}); }
+	std::string GetName(uint index) const override       { return GetString(STR_NEWGRF_INSPECT_CAPTION_OBJECT_AT, STR_NEWGRF_INSPECT_CAPTION_OBJECT_AT_ROAD_TYPE, INVALID_STRING_ID, TileIndex{index}); }
 	uint32_t GetGRFID(uint index) const override         { return 0; }
 
-=======
-	bool IsInspectable(uint) const override              { return true; }
-	uint GetParent(uint) const override                  { return UINT32_MAX; }
-	const void *GetInstance(uint) const override         { return nullptr; }
-	const void *GetSpec(uint) const override             { return nullptr; }
-	std::string GetName(uint index) const override       { return GetString(STR_NEWGRF_INSPECT_CAPTION_OBJECT_AT, STR_NEWGRF_INSPECT_CAPTION_OBJECT_AT_ROAD_TYPE, INVALID_STRING_ID, index); }
-	uint32_t GetGRFID(uint) const override               { return 0; }
->>>>>>> e818fcbf
 	std::span<const BadgeID> GetBadges(uint index) const override
 	{
 		RoadType rt = GetRoadType(TileIndex{index}, this->rtt);
@@ -2453,13 +2385,8 @@
 	InspectTargetId GetParent(uint index) const override { return GetTownInspectTargetId(BaseStation::GetByTile(TileIndex{index})->town); }
 	const void *GetInstance(uint index)const override    { return nullptr; }
 	const void *GetSpec(uint index) const override       { return GetRoadStopSpec(TileIndex{index}); }
-<<<<<<< HEAD
-	void SetStringParameters(uint index) const override  { this->SetObjectAtStringParameters(STR_STATION_NAME, GetStationIndex(TileIndex{index}), TileIndex{index}); }
+	std::string GetName(uint index) const override       { return GetString(STR_NEWGRF_INSPECT_CAPTION_OBJECT_AT, STR_STATION_NAME, GetStationIndex(TileIndex{index}), TileIndex{index}); }
 	uint32_t GetGRFID(uint index) const override         { return (this->IsInspectable(index)) ? GetRoadStopSpec(TileIndex{index})->grf_prop.grfid : 0; }
-=======
-	std::string GetName(uint index) const override       { return GetString(STR_NEWGRF_INSPECT_CAPTION_OBJECT_AT, STR_STATION_NAME, GetStationIndex(index), index); }
-	uint32_t GetGRFID(uint index) const override           { return (this->IsInspectable(index)) ? GetRoadStopSpec(TileIndex{index})->grf_prop.grfid : 0; }
->>>>>>> e818fcbf
 	std::span<const BadgeID> GetBadges(uint index) const override { return this->IsInspectable(index) ? GetRoadStopSpec(TileIndex{index})->badges : std::span<const BadgeID>{}; }
 
 	uint Resolve(uint index, uint var, uint param, GetVariableExtra &extra) const override
@@ -2525,7 +2452,7 @@
 	InspectTargetId GetParent(uint index) const override { return InspectTargetId::Invalid(); }
 	const void *GetInstance(uint index)const override    { return nullptr; }
 	const void *GetSpec(uint index) const override       { return nullptr; }
-	void SetStringParameters(uint index) const override  { this->SetObjectAtStringParameters(STR_LAI_CLEAR_DESCRIPTION_ROCKS, INVALID_STRING_ID, TileIndex{index}); }
+	std::string GetName(uint index) const override       { return GetString(STR_NEWGRF_INSPECT_CAPTION_OBJECT_AT, STR_LAI_CLEAR_DESCRIPTION_ROCKS, INVALID_STRING_ID, TileIndex{index}); }
 	uint32_t GetGRFID(uint index) const override         { return 0; }
 	std::span<const BadgeID> GetBadges(uint) const override { return {}; }
 
