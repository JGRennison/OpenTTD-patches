/*
 * This file is part of OpenTTD.
 * OpenTTD is free software; you can redistribute it and/or modify it under the terms of the GNU General Public License as published by the Free Software Foundation, version 2.
 * OpenTTD is distributed in the hope that it will be useful, but WITHOUT ANY WARRANTY; without even the implied warranty of MERCHANTABILITY or FITNESS FOR A PARTICULAR PURPOSE.
 * See the GNU General Public License for more details. You should have received a copy of the GNU General Public License along with OpenTTD. If not, see <http://www.gnu.org/licenses/>.
 */

/** @file newgrf_debug_data.h Data 'tables' for NewGRF debugging. */

#include "../newgrf_house.h"
#include "../newgrf_engine.h"
#include "../newgrf_roadtype.h"
#include "../newgrf_roadstop.h"
#include "../newgrf_cargo.h"
#include "../newgrf_newsignals.h"
#include "../newgrf_newlandscape.h"
#include "../date_func.h"
#include "../timetable.h"
#include "../ship.h"
#include "../aircraft.h"
#include "../object_map.h"
#include "../waypoint_base.h"
#include "../newgrf_extension.h"
#include "../animated_tile.h"
#include "../clear_map.h"
#include "../tunnelbridge.h"
#include "../train_speed_adaptation.h"
#include "../tracerestrict.h"
#include "../newgrf_dump.h"

/* Helper for filling property tables */
#define NIP(prop, base, variable, type, name) { name, { (ptrdiff_t)cpp_offsetof(base, variable), cpp_sizeof(base, variable) }, prop, type }

/* Helper for filling callback tables */
#define NIC(cb_id, base, variable, bit) { #cb_id, { (ptrdiff_t)cpp_offsetof(base, variable), cpp_sizeof(base, variable) }, bit, cb_id }

/* Helper for filling variable tables */
#define NIV(var, name) { name, var, NIVF_NONE }
#define NIVF(var, name, flags) { name, var, flags }


static InspectTargetId GetTownInspectTargetId(const Town *town)
{
	if (town == nullptr) return InspectTargetId::Invalid();
	return InspectTargetId(GSF_FAKE_TOWNS, town->index.base());
}

struct label_dumper : public NewGRFLabelDumper {
	inline const char *RailTypeLabel(RailType rt)
	{
		return this->Label(GetRailTypeInfo(rt)->label);
	}

	inline const char *RoadTypeLabel(RoadType rt)
	{
		return this->Label(GetRoadTypeInfo(rt)->label);
	}
};

static void DumpRailTypeList(NIExtraInfoOutput &output, const char *prefix, RailTypes rail_types, RailTypes mark = RAILTYPES_NONE)
{
	for (RailType rt = RAILTYPE_BEGIN; rt < RAILTYPE_END; rt++) {
		if (!HasBit(rail_types, rt)) continue;
		const RailTypeInfo *rti = GetRailTypeInfo(rt);
		if (rti->label == 0) continue;

		output.Print("{}{:02} {}{}",
				prefix,
				(uint)rt,
				label_dumper().Label(rti->label),
				HasBit(mark, rt) ? " !!!" : "");
	}
}

static void DumpRoadTypeList(NIExtraInfoOutput &output, const char *prefix, RoadTypes road_types)
{
	for (RoadType rt = ROADTYPE_BEGIN; rt < ROADTYPE_END; rt++) {
		if (!HasBit(road_types, rt)) continue;
		const RoadTypeInfo *rti = GetRoadTypeInfo(rt);
		if (rti->label == 0) continue;

		output.Print("{}{:02} {} {}",
				prefix,
				(uint)rt,
				RoadTypeIsTram(rt) ? "Tram" : "Road",
				label_dumper().Label(rti->label));
	}
}

/*** NewGRF Vehicles ***/

#define NICV(cb_id, bit) NIC(cb_id, Engine, info.callback_mask, bit)
static const NICallback _nic_vehicles[] = {
	NICV(CBID_VEHICLE_VISUAL_EFFECT,         VehicleCallbackMask::VisualEffect),
	NICV(CBID_VEHICLE_LENGTH,                VehicleCallbackMask::Length),
	NICV(CBID_VEHICLE_LOAD_AMOUNT,           VehicleCallbackMask::LoadAmount),
	NICV(CBID_VEHICLE_REFIT_CAPACITY,        VehicleCallbackMask::RefitCapacity),
	NICV(CBID_VEHICLE_ARTIC_ENGINE,          VehicleCallbackMask::ArticEngine),
	NICV(CBID_VEHICLE_CARGO_SUFFIX,          VehicleCallbackMask::CargoSuffix),
	NICV(CBID_TRAIN_ALLOW_WAGON_ATTACH,      std::monostate{}),
	NICV(CBID_VEHICLE_ADDITIONAL_TEXT,       std::monostate{}),
	NICV(CBID_VEHICLE_COLOUR_MAPPING,        VehicleCallbackMask::ColourRemap),
	NICV(CBID_VEHICLE_START_STOP_CHECK,      std::monostate{}),
	NICV(CBID_VEHICLE_32DAY_CALLBACK,        std::monostate{}),
	NICV(CBID_VEHICLE_SOUND_EFFECT,          VehicleCallbackMask::SoundEffect),
	NICV(CBID_VEHICLE_AUTOREPLACE_SELECTION, std::monostate{}),
	NICV(CBID_VEHICLE_MODIFY_PROPERTY,       std::monostate{}),
	NICV(CBID_VEHICLE_NAME,                  VehicleCallbackMask::Name),
};


static const NIVariable _niv_vehicles[] = {
	NIV(0x40, "position in consist and length"),
	NIV(0x41, "position and length of chain of same vehicles"),
	NIV(0x42, "transported cargo types"),
	NIV(0x43, "player info"),
	NIV(0x44, "aircraft info"),
	NIV(0x45, "curvature info"),
	NIV(0x46, "motion counter"),
	NIV(0x47, "vehicle cargo info"),
	NIV(0x48, "vehicle type info"),
	NIV(0x49, "year of construction"),
	NIV(0x4A, "current rail/road type info"),
	NIV(0x4B, "long date of last service"),
	NIV(0x4C, "current max speed"),
	NIV(0x4D, "position in articulated vehicle"),
	NIV(0x60, "count vehicle id occurrences"),
	// 0x61 not useful, since it requires register 0x10F
	NIV(0x62, "curvature/position difference to other vehicle"),
	NIV(0x63, "tile compatibility wrt. track-type"),
};

class NIHVehicle : public NIHelper {
	bool IsInspectable(uint index) const override        { return true; }
	bool ShowExtraInfoOnly(uint index) const override    { return Vehicle::Get(index)->GetGRF() == nullptr; }
	bool ShowSpriteDumpButton(uint index) const override { return true; }
	InspectTargetId GetParent(uint index) const override { const Vehicle *first = Vehicle::Get(index)->First(); return InspectTargetId(GetGrfSpecFeature(first->type), first->index.base()); }
	const void *GetInstance(uint index) const override   { return Vehicle::Get(index); }
	const void *GetSpec(uint index) const override       { return Vehicle::Get(index)->GetEngine(); }
<<<<<<< HEAD
	void SetStringParameters(uint index) const override  { this->SetSimpleStringParameters(STR_VEHICLE_NAME, Vehicle::Get(index)->First()->index.base()); }
	uint32_t GetGRFID(uint index) const override         { return Vehicle::Get(index)->GetGRFID(); }
=======
	void SetStringParameters(uint index) const override  { this->SetSimpleStringParameters(STR_VEHICLE_NAME, index); }
	uint32_t GetGRFID(uint index) const override                   { return Vehicle::Get(index)->GetGRFID(); }
>>>>>>> 53dd1258
	std::span<const BadgeID> GetBadges(uint index) const override { return Vehicle::Get(index)->GetEngine()->badges; }

	uint Resolve(uint index, uint var, uint param, GetVariableExtra &extra) const override
	{
		Vehicle *v = Vehicle::Get(index);
		VehicleResolverObject ro(v->engine_type, v, VehicleResolverObject::WO_CACHED);
		return ro.GetScope(VSG_SCOPE_SELF)->GetVariable(var, param, extra);
	}

	/* virtual */ void ExtraInfo(uint index, NIExtraInfoOutput &output) const override
	{

		Vehicle *v = Vehicle::Get(index);
		output.Print("Debug Info:");
		this->VehicleInfo(v, output, true, 0);
		if (v->type == VEH_AIRCRAFT) {
			output.Print("");
			output.Print("Shadow:");
			this->VehicleInfo(v->Next(), output, false, 8);
			if (v->Next()->Next() != nullptr) {
				output.Print("");
				output.Print("Rotor:");
				this->VehicleInfo(v->Next()->Next(), output, false, 16);
			}
		}
	}

	void VehicleInfo(Vehicle *v, NIExtraInfoOutput &output, bool show_engine, uint flag_shift) const
	{
		output.Print("  Index: {}", v->index);
		output.register_next_line_click_flag_toggle(1 << flag_shift);
		if (output.flags & (1 << flag_shift)) {
			output.Print("  [-] Flags:");

			v->DumpVehicleFlagsMultiline(output.buffer, "    ", "  ");
			output.FinishPrintMultiline();

			output.Print("    Tile hash: {}", (v->hash_tile_current != INVALID_TILE) ? "yes" : "no");
		} else {
			output.buffer.append("  [+] Flags: ");

			v->DumpVehicleFlags(output.buffer, false);
			output.FinishPrint();
		}

		output.buffer.append("  ");
		DumpTileInfo(output.buffer, v->tile);
		if (output.buffer.size() > 2 && output.buffer.data()[2] == 't') output.buffer.data()[2] = 'T';
		output.FinishPrint();

		TileIndex vtile = TileVirtXY(v->x_pos, v->y_pos);
		if (v->tile != vtile) {
			output.Print("  VirtXYTile: {}", vtile);
		}
		output.buffer.format("  Position: {:X}, {:X}, {:X}, Direction: {}", v->x_pos, v->y_pos, v->z_pos, v->direction);
		if (v->type == VEH_TRAIN) output.buffer.format(", tile margin: {}", GetTileMarginInFrontOfTrain(Train::From(v)));
		if (v->type == VEH_SHIP) output.buffer.format(", rotation: {}", Ship::From(v)->rotation);
		output.FinishPrint();

		if (v->IsPrimaryVehicle()) {
			output.Print("  Order indices: real: {}, implicit: {}, tt: {}, current type: {}",
					v->cur_real_order_index, v->cur_implicit_order_index, v->cur_timetable_order_index, GetOrderTypeName(v->current_order.GetType()));
			output.Print("  Current order time: ({}, {} mins), current loading time: ({}, {} mins)",
					v->current_order_time, v->current_order_time / _settings_time.ticks_per_minute,
					v->current_loading_time, v->current_loading_time / _settings_time.ticks_per_minute);
		}
		output.Print("  Speed: {}, sub-speed: {}, progress: {}, acceleration: {}",
				v->cur_speed, v->subspeed, v->progress, v->acceleration);
		output.Print("  Reliability: {}, spd_dec: {}, needs service: {}",
				v->reliability, v->reliability_spd_dec, v->NeedsServicing() ? "yes" : "no");
		output.Print("  Breakdown: ctr: {}, delay: {}, since svc: {}, chance: {}",
				v->breakdown_ctr, v->breakdown_delay, v->breakdowns_since_last_service, v->breakdown_chance);
		output.Print("  V Cache: max speed: {}, cargo age period: {}, vis effect: {}",
				v->vcache.cached_max_speed, v->vcache.cached_cargo_age_period, v->vcache.cached_vis_effect);
		if (v->cargo_type != INVALID_CARGO) {
			output.Print("  V Cargo: type: {}, sub type: {}, cap: {}, transfer: {}, deliver: {}, keep: {}, load: {}",
					v->cargo_type, v->cargo_subtype, v->cargo_cap,
					v->cargo.ActionCount(VehicleCargoList::MTA_TRANSFER), v->cargo.ActionCount(VehicleCargoList::MTA_DELIVER),
					v->cargo.ActionCount(VehicleCargoList::MTA_KEEP), v->cargo.ActionCount(VehicleCargoList::MTA_LOAD));
		}
		if (BaseStation::IsValidID(v->last_station_visited)) {
			output.Print("  V Last station visited: {}, {}", v->last_station_visited, BaseStation::Get(v->last_station_visited)->GetCachedName());
		}
		if (BaseStation::IsValidID(v->last_loading_station)) {
			output.Print("  V Last loading station: {}, {}", v->last_loading_station, BaseStation::Get(v->last_loading_station)->GetCachedName());
			output.Print("  V Last loading tick: {} ({}, {} mins ago)",
					v->last_loading_tick, _state_ticks - v->last_loading_tick, (_state_ticks - v->last_loading_tick).base() / _settings_time.ticks_per_minute);
		}
		if (v->IsGroundVehicle()) {
			const GroundVehicleCache &gvc = *(v->GetGroundVehicleCache());
			output.Print("  GV Cache: weight: {}, slope res: {}, max TE: {}, axle res: {}",
					gvc.cached_weight, gvc.cached_slope_resistance, gvc.cached_max_te, gvc.cached_axle_resistance);
			output.Print("  GV Cache: max track speed: {}, power: {}, air drag: {}",
					gvc.cached_max_track_speed, gvc.cached_power, gvc.cached_air_drag);
			output.Print("  GV Cache: total length: {}, veh length: {}",
					gvc.cached_total_length, gvc.cached_veh_length);
		}
		if (v->type == VEH_TRAIN) {
			const Train *t = Train::From(v);
			output.Print("  T cache: tilt: {}, speed varies by railtype: {}, curve speed mod: {}, engines: {}",
					(t->tcache.cached_tflags & TCF_TILT) ? 1 : 0, (t->tcache.cached_tflags & TCF_SPD_RAILTYPE) ? 1 : 0, t->tcache.cached_curve_speed_mod, t->tcache.cached_num_engines);
			output.Print("  T cache: RL braking: {}, decel: {}, uncapped decel: {}, centre mass: {}, braking length: {}",
					(t->UsingRealisticBraking()) ? 1 : 0, t->tcache.cached_deceleration, t->tcache.cached_uncapped_decel, t->tcache.cached_centre_mass, t->tcache.cached_braking_length);
			output.Print("  T cache: veh weight: {}, user data: {}, curve speed: {}",
					t->tcache.cached_veh_weight, t->tcache.user_def_data, t->tcache.cached_max_curve_speed);
			output.Print("  Wait counter: {}, rev distance: {}, TBSN: {}",
					t->wait_counter, t->reverse_distance, t->tunnel_bridge_signal_num);
			output.Print("  Speed restriction: {}, signal speed restriction (ATC): {}",
					t->speed_restriction, t->signal_speed_restriction);

			output.register_next_line_click_flag_toggle(8 << flag_shift);
			output.Print("  [{}] Railtype: {} ({}), compatible_railtypes: 0x{}, acceleration type: {}",
					(output.flags & (8 << flag_shift)) ? '-' : '+', t->railtype, label_dumper().RailTypeLabel(t->railtype), t->compatible_railtypes, t->GetAccelerationType());

			if (output.flags & (8 << flag_shift)) {
				DumpRailTypeList(output, "    ", t->compatible_railtypes);
			}

			if (t->vehstatus & VS_CRASHED) {
				output.Print("  CRASHED: anim pos: {}", t->crash_anim_pos);
			} else if (t->crash_anim_pos > 0) {
				output.Print("  Brake heating: {}", t->crash_anim_pos);
			}
			if (t->lookahead != nullptr) {
				output.Print("  Look ahead:");
				const TrainReservationLookAhead &l = *t->lookahead;
				TrainDecelerationStats stats(t, l.cached_zpos);

				auto print_braking_speed = [&](int position, int end_speed, int end_z) {
					if (!t->UsingRealisticBraking()) return;
					extern void LimitSpeedFromLookAhead(int &max_speed, const TrainDecelerationStats &stats, int current_position, int position, int end_speed, int z_delta);
					int speed = INT_MAX;
					LimitSpeedFromLookAhead(speed, stats, l.current_position, position, end_speed, end_z - stats.z_pos);
					if (speed != INT_MAX) {
						output.buffer.format(", appr speed: {}", speed);
					}
				};

				output.buffer.format("    Position: current: {}, z: {}, end: {}, remaining: {}", l.current_position, stats.z_pos, l.reservation_end_position, l.reservation_end_position - l.current_position);
				if (l.lookahead_end_position <= l.reservation_end_position) {
					output.buffer.format(", (lookahead: end: {}, remaining: {})", l.lookahead_end_position, l.lookahead_end_position - l.current_position);
				}
				if (l.next_extend_position > l.current_position) {
					output.buffer.format(", next extend position: {} (dist: {})", l.next_extend_position, l.next_extend_position - l.current_position);
				}
				output.FinishPrint();

				const int overall_zpos = t->CalculateOverallZPos();
				output.Print("    Cached zpos: {} (actual: {}, delta: {}), positions to refresh: {}",
						l.cached_zpos, overall_zpos, (l.cached_zpos - overall_zpos), l.zpos_refresh_remaining);

				output.buffer.format("    Reservation ends at {}, trackdir: {:02X}, z: {}",
						l.reservation_end_tile, l.reservation_end_trackdir, l.reservation_end_z);
				if (l.flags.Test(TrainReservationLookAheadFlag::DepotEnd)) {
					print_braking_speed(l.reservation_end_position - TILE_SIZE, _settings_game.vehicle.rail_depot_speed_limit, l.reservation_end_z);
				} else {
					print_braking_speed(l.reservation_end_position, 0, l.reservation_end_z);
				}
				output.FinishPrint();

				output.buffer.format("    TB reserved tiles: {}, flags: ", l.tunnel_bridge_reserved_tiles);
				if (l.flags.Test(TrainReservationLookAheadFlag::TunnelBridgeExitFree)) output.buffer.push_back('x');
				if (l.flags.Test(TrainReservationLookAheadFlag::DepotEnd)) output.buffer.push_back('d');
				if (l.flags.Test(TrainReservationLookAheadFlag::ApplyAdvisory)) output.buffer.push_back('a');
				if (l.flags.Test(TrainReservationLookAheadFlag::Chunnel)) output.buffer.push_back('c');
				if (l.flags.Test(TrainReservationLookAheadFlag::TunnelBridgeCombinedDefer)) output.buffer.push_back('d');
				output.FinishPrint();

				output.Print("    Items: {}", l.items.size());
				for (const TrainReservationLookAheadItem &item : l.items) {
					output.buffer.format("      Start: {} (dist: {}), end: {} (dist: {}), z: {}, ",
							item.start, item.start - l.current_position, item.end, item.end - l.current_position, item.z_pos);
					switch (item.type) {
						case TRLIT_STATION: {
							const StationID st = static_cast<StationID>(item.data_id);
							output.buffer.format("station: {}, {}", st, BaseStation::IsValidID(st) ? BaseStation::Get(st)->GetCachedName() : "[invalid]");
							if (t->current_order.ShouldStopAtStation(t->last_station_visited, st, Waypoint::GetIfValid(st) != nullptr)) {
								extern int PredictStationStoppingLocation(const Train *v, const Order *order, int station_length, DestinationID dest);
								int stop_position = PredictStationStoppingLocation(t, &(t->current_order), item.end - item.start, st);
								output.buffer.format(", stop_position: {}", item.start + stop_position);
								print_braking_speed(item.start + stop_position, 0, item.z_pos);
							} else if (t->current_order.IsType(OT_GOTO_WAYPOINT) && t->current_order.GetDestination() == st && (t->current_order.GetWaypointFlags() & OWF_REVERSE)) {
								print_braking_speed(item.start + t->gcache.cached_total_length, 0, item.z_pos);
							}
							break;
						}
						case TRLIT_REVERSE:
							output.buffer.format("reverse");
							print_braking_speed(item.start + t->gcache.cached_total_length, 0, item.z_pos);
							break;
						case TRLIT_TRACK_SPEED:
							output.buffer.format("track speed: {}", item.data_id);
							print_braking_speed(item.start, item.data_id, item.z_pos);
							break;
						case TRLIT_SPEED_RESTRICTION:
							output.buffer.format("speed restriction: {}", item.data_id);
							if (item.data_id > 0) print_braking_speed(item.start, item.data_id, item.z_pos);
							break;
						case TRLIT_SIGNAL:
							output.buffer.format("signal: target speed: {}, style: {}, flags:", item.data_id, item.data_aux >> 8);
							if (HasBit(item.data_aux, TRSLAI_NO_ASPECT_INC)) output.buffer.format("n");
							if (HasBit(item.data_aux, TRSLAI_NEXT_ONLY)) output.buffer.format("s");
							if (HasBit(item.data_aux, TRSLAI_COMBINED)) output.buffer.format("c");
							if (HasBit(item.data_aux, TRSLAI_COMBINED_SHUNT)) output.buffer.format("X");
							if (_settings_game.vehicle.realistic_braking_aspect_limited == TRBALM_ON &&
									(l.lookahead_end_position == item.start || l.lookahead_end_position == item.start + 1)) {
								output.buffer.append(", lookahead end");
								print_braking_speed(item.start, 0, item.z_pos);
							}
							break;
						case TRLIT_CURVE_SPEED:
							output.buffer.format("curve speed: {}", item.data_id);
							if (_settings_game.vehicle.train_acceleration_model != AM_ORIGINAL) print_braking_speed(item.start, item.data_id, item.z_pos);

							break;
						case TRLIT_SPEED_ADAPTATION: {
							TileIndex tile(item.data_id);
							uint16_t td = item.data_aux;
							output.buffer.format("speed adaptation: tile: {:X}, trackdir: {:X}", tile, td);
							if (item.end + 1 < l.reservation_end_position) {
								output.buffer.format(" --> {}", GetLowestSpeedTrainAdaptationSpeedAtSignal(tile, td));
							}
							break;
						}
					}
					output.FinishPrint();
				}

				output.Print("    Curves: {}", l.curves.size());
				for (const TrainReservationLookAheadCurve &curve : l.curves) {
					output.Print("      Pos: {} (dist: {}), dir diff: {}", curve.position, curve.position - l.current_position, curve.dir_diff);
				}
			}
		}
		if (v->type == VEH_ROAD) {
			const RoadVehicle *rv = RoadVehicle::From(v);
			output.Print("  Overtaking: {}, overtaking_ctr: {}, overtaking threshold: {}",
					rv->overtaking, rv->overtaking_ctr, rv->GetOvertakingCounterThreshold());
			output.Print("  Speed: {}", rv->cur_speed);

			output.buffer.append("  Path cache: ");
			if (rv->cached_path != nullptr) {
				output.buffer.format("length: {}, layout ctr: {:X} (current: {:X})", rv->cached_path->size(), rv->cached_path->layout_ctr, _road_layout_change_counter);
				output.FinishPrint();
				uint idx = rv->cached_path->start;
				for (uint i = 0; i < rv->cached_path->size(); i++) {
					if (output.buffer.size() == 0) {
						output.buffer.append("    ");
					} else {
						output.buffer.append(", ");
					}
					output.buffer.format("({}x{}, {:X})", TileX(rv->cached_path->tile[idx]), TileY(rv->cached_path->tile[idx]), rv->cached_path->td[idx]);
					if ((i & 3) == 3) output.FinishPrint();
					idx = (idx + 1) & RV_PATH_CACHE_SEGMENT_MASK;
				}
				if (output.buffer.size() > 0) output.FinishPrint();
				output.buffer.clear();
			} else {
				output.buffer.append("none");
				output.FinishPrint();
			}

			output.register_next_line_click_flag_toggle(8 << flag_shift);
			output.Print("  [{}] Roadtype: {} ({}), Compatible: 0x{:X}",
					(output.flags & (8 << flag_shift)) ? '-' : '+', rv->roadtype, label_dumper().RoadTypeLabel(rv->roadtype), rv->compatible_roadtypes);
			if (output.flags & (8 << flag_shift)) {
				DumpRoadTypeList(output, "    ", rv->compatible_roadtypes);
			}
		}
		if (v->type == VEH_SHIP) {
			const Ship *s = Ship::From(v);
			output.Print("  Lost counter: {}",
					s->lost_count);

			output.buffer.format("  Path cache: ");
			if (!s->cached_path.empty()) {
				output.buffer.format("length: {}", s->cached_path.size());
				output.FinishPrint();
				uint i = 0;
				for (Trackdir td : s->cached_path) {
					if ((i & 7) == 0) {
						if (output.buffer.size() > 0) output.FinishPrint();
						output.buffer.format("    {:X}", td);
					} else {
						output.buffer.format(", {:X}", td);
					}
					i++;
				}
				if (output.buffer.size() > 0) output.FinishPrint();
			} else {
				output.buffer.append("none");
				output.FinishPrint();
			}
		}
		if (v->type == VEH_AIRCRAFT) {
			const Aircraft *a = Aircraft::From(v);
			output.buffer.format("  Pos: {}, prev pos: {}, state: {}",
					a->pos, a->previous_pos, a->state);
			if (a->IsPrimaryVehicle()) output.buffer.format(" ({})", AirportMovementStateToString(a->state));
			output.buffer.format(", flags: 0x{:X}", a->flags);
			output.FinishPrint();
			if (BaseStation::IsValidID(a->targetairport)) {
				output.Print("  Target airport: {}, {}", a->targetairport, BaseStation::Get(a->targetairport)->GetCachedName());
			}
		}

		output.Print("  Cached sprite bounds: ({}, {}) to ({}, {}), offs: ({}, {})",
				v->sprite_seq_bounds.left, v->sprite_seq_bounds.top, v->sprite_seq_bounds.right, v->sprite_seq_bounds.bottom, v->x_offs, v->y_offs);

		output.Print("  Current image cacheable: {} ({:X}), spritenum: {:X}",
				v->cur_image_valid_dir != INVALID_DIR ? "yes" : "no", v->cur_image_valid_dir, v->spritenum);

		if (HasBit(v->vehicle_flags, VF_SEPARATION_ACTIVE)) {
			std::vector<TimetableProgress> progress_array = PopulateSeparationState(v);
			if (!progress_array.empty()) {
				output.Print("  Separation state:");
			}
			for (const auto &info : progress_array) {
				output.buffer.format("    {} [{}, {}, {}], {}, ",
						info.id == v->index ? '*' : ' ', info.order_count, info.order_ticks, info.cumulative_ticks, info.id);
				SetDParam(0, info.id);
				output.buffer.append(GetString(STR_VEHICLE_NAME));
				output.buffer.format(", lateness: {}", Vehicle::Get(info.id)->lateness_counter);
				output.FinishPrint();
			}
		}

		if (v->HasUnbunchingOrder()) {
			output.Print("  Unbunching state:");
			for (const Vehicle *u = v->FirstShared(); u != nullptr; u = u->NextShared()) {
				output.buffer.format("  {} {} (unit {}):", u == v ? '*' : ' ', u->index, u->unitnumber);

				if (u->unbunch_state == nullptr) {
					output.buffer.append(" [NO DATA]");
				}
				if (u->vehstatus & (VS_STOPPED | VS_CRASHED)) {
					output.buffer.append(" [STOPPED]");
				}
				output.FinishPrint();

				if (u->unbunch_state != nullptr) {
					auto print_tick = [&](StateTicks tick, const char *label) {
						output.buffer.format("      {}: ", label);
						if (tick != INVALID_STATE_TICKS) {
							if (tick > _state_ticks) {
								output.buffer.format("{} (in {} mins)", tick, (tick - _state_ticks) / _settings_time.ticks_per_minute);
							} else {
								output.buffer.format("{} ({} mins ago)", tick, (_state_ticks - tick) / _settings_time.ticks_per_minute);
							}
						} else {
							output.buffer.append("invalid");
						}
						output.FinishPrint();
					};
					print_tick(u->unbunch_state->depot_unbunching_last_departure, "Last unbunch departure");
					print_tick(u->unbunch_state->depot_unbunching_next_departure, "Next unbunch departure");
					output.Print("      RTT: {} ({} mins)", u->unbunch_state->round_trip_time, u->unbunch_state->round_trip_time / _settings_time.ticks_per_minute);
				}
			}
		}

		if (show_engine) {
			const Engine *e = Engine::GetIfValid(v->engine_type);
			output.buffer.format("  Engine: {}", v->engine_type);
			if (e->grf_prop.grffile != nullptr) {
				output.buffer.format(" (local ID: {})", e->grf_prop.local_id);
			}
			if (e->info.variant_id != INVALID_ENGINE) {
				output.buffer.format(", variant of: {}", e->info.variant_id);
				const Engine *variant_e = Engine::GetIfValid(e->info.variant_id);
				if (variant_e->grf_prop.grffile != nullptr) {
					output.buffer.format(" (local ID: {})", variant_e->grf_prop.local_id);
				}
			}
			output.FinishPrint();

			if (e != nullptr) {
				{
					output.buffer.append("    Callback flags: ");
					bool first = true;
					auto add_cb_flag = [&](SpriteGroupCallbacksUsed flag, const char *name) {
						if ((e->callbacks_used & flag) == 0) return;
						if (!first) output.buffer.append(", ");
						output.buffer.append(name);
						first = false;
					};
					add_cb_flag(SGCU_VEHICLE_32DAY_CALLBACK, "VEHICLE_32DAY_CALLBACK");
					add_cb_flag(SGCU_VEHICLE_REFIT_COST, "VEHICLE_REFIT_COST");
					add_cb_flag(SGCU_RANDOM_TRIGGER, "RANDOM_TRIGGER");
					add_cb_flag(SGCU_CB36_SPEED_RAILTYPE, "CB36_SPEED_RAILTYPE");
					add_cb_flag(SGCU_REFIT_CB_ALL_CARGOES, "REFIT_CB_ALL_CARGOES");
					if (first) output.buffer.append("[NONE]");
					output.FinishPrint();
				}
				output.Print("    CB36 Properties: 0x{:X}", e->cb36_properties_used);
				uint64_t cb36_properties = e->cb36_properties_used;
				if (!e->sprite_group_cb36_properties_used.empty()) {
					const SpriteGroup *root_spritegroup = nullptr;
					if (v->IsGroundVehicle()) root_spritegroup = GetWagonOverrideSpriteSet(v->engine_type, v->cargo_type, v->GetGroundVehicleCache()->first_engine);
					if (root_spritegroup == nullptr) {
						CargoType cargo = v->cargo_type;
						const SpriteGroup *cargo_spritegroup = e->grf_prop.GetSpriteGroup(cargo);
						root_spritegroup = (cargo_spritegroup != nullptr) ? cargo_spritegroup : e->grf_prop.GetSpriteGroup(SpriteGroupCargo::SG_DEFAULT);
					}
					auto iter = e->sprite_group_cb36_properties_used.find(root_spritegroup);
					if (iter != e->sprite_group_cb36_properties_used.end()) {
						cb36_properties = iter->second;
						output.Print("    Current sprite group: CB36 Properties: 0x{:X}", iter->second);
					}
				}
				if (cb36_properties != UINT64_MAX) {
					uint64_t props = cb36_properties;
					while (props) {
						PropertyID prop = (PropertyID)FindFirstBit(props);
						props = KillFirstBit(props);
						uint16_t res = GetVehicleProperty(v, prop, CALLBACK_FAILED);
						if (res == CALLBACK_FAILED) {
							output.Print("      CB36: 0x{:X} --> FAILED", prop);
						} else {
							output.Print("      CB36: 0x{:X} --> 0x{:X}", prop, res);
						}
					}
				}
				if (e->refit_capacity_values != nullptr) {
					const EngineRefitCapacityValue *caps = e->refit_capacity_values.get();
					CargoTypes seen = 0;
					while (seen != ALL_CARGOTYPES) {
						output.Print("    Refit capacity cache: cargoes: 0x{:X} --> 0x{:X}", caps->cargoes, caps->capacity);
						seen |= caps->cargoes;
						caps++;
					}
				}
				CalTime::YearMonthDay ymd = CalTime::ConvertDateToYMD(e->intro_date);
				CalTime::YearMonthDay base_ymd = CalTime::ConvertDateToYMD(e->info.base_intro);
				output.Print("    Intro: {:4}-{:02}-{:02} (base: {:4}-{:02}-{:02}), Age: {}, Base life: {}, Durations: {} {} {} (sum: {})",
						ymd.year, ymd.month + 1, ymd.day, base_ymd.year, base_ymd.month + 1, base_ymd.day,
						e->age, e->info.base_life, e->duration_phase_1, e->duration_phase_2, e->duration_phase_3,
						e->duration_phase_1 + e->duration_phase_2 + e->duration_phase_3);
				output.Print("    Reliability: {}, spd_dec: {} ({}), start: {}, max: {}, final: {}",
						e->reliability, e->reliability_spd_dec, e->info.decay_speed, e->reliability_start, e->reliability_max, e->reliability_final);
				output.Print("    Cargo type: {}, refit mask: 0x{:X}, refit cost: {}",
						e->info.cargo_type, e->info.refit_mask, e->info.refit_cost);
				output.Print("    Cargo age period: {}, cargo load speed: {}",
						e->info.cargo_age_period, e->info.load_amount);
				output.Print("    Company availability: {:X}, climates: {:X}",
						e->company_avail, e->info.climates);

				output.register_next_line_click_flag_toggle(2 << flag_shift);
				if (output.flags & (2 << flag_shift)) {
					output.Print("    [-] Engine Misc Flags:\n");
					auto print_bit = [&](EngineMiscFlag bit, const char *name) {
						if (e->info.misc_flags.Test(bit)) {
							output.Print("      {}\n", name);
						}
					};
					print_bit(EngineMiscFlag::RailTilts,                "RailTilts");
					print_bit(EngineMiscFlag::Uses2CC,                  "Uses2CC");
					print_bit(EngineMiscFlag::RailIsMU,                 "RailIsMU");
					print_bit(EngineMiscFlag::RailFlips,                "RailFlips");
					print_bit(EngineMiscFlag::AutoRefit,                "AutoRefit");
					print_bit(EngineMiscFlag::NoDefaultCargoMultiplier, "NoDefaultCargoMultiplier");
					print_bit(EngineMiscFlag::NoBreakdownSmoke,         "NoBreakdownSmoke");
					print_bit(EngineMiscFlag::SpriteStack,              "SpriteStack");
				} else {
					output.Print("    [+] Engine Misc Flags: {}{}{}{}{}{}{}{}",
							e->info.misc_flags.Test(EngineMiscFlag::RailTilts)                ? 't' : '-',
							e->info.misc_flags.Test(EngineMiscFlag::Uses2CC)                  ? '2' : '-',
							e->info.misc_flags.Test(EngineMiscFlag::RailIsMU)                 ? 'm' : '-',
							e->info.misc_flags.Test(EngineMiscFlag::RailFlips)                ? 'f' : '-',
							e->info.misc_flags.Test(EngineMiscFlag::AutoRefit)                ? 'r' : '-',
							e->info.misc_flags.Test(EngineMiscFlag::NoDefaultCargoMultiplier) ? 'c' : '-',
							e->info.misc_flags.Test(EngineMiscFlag::NoBreakdownSmoke)         ? 'b' : '-',
							e->info.misc_flags.Test(EngineMiscFlag::SpriteStack)              ? 's' : '-');
				}

				if (e->type == VEH_TRAIN) {
					const RailTypeInfo *rti = GetRailTypeInfo(e->u.rail.railtype);
					output.Print("    Railtype: {} ({}), Compatible: 0x{:X}, Powered: 0x{:X}, All compatible: 0x{:X}",
							e->u.rail.railtype, label_dumper().RailTypeLabel(e->u.rail.railtype), rti->compatible_railtypes, rti->powered_railtypes, rti->all_compatible_railtypes);
					static const char *engine_types[] = {
						"SINGLEHEAD",
						"MULTIHEAD",
						"WAGON",
					};
					output.Print("    Rail veh type: {}, power: {}", engine_types[e->u.rail.railveh_type], e->u.rail.power);
				}
				if (e->type == VEH_ROAD) {
					output.register_next_line_click_flag_toggle(16 << flag_shift);
					const RoadTypeInfo* rti = GetRoadTypeInfo(e->u.road.roadtype);
					output.Print("    [{}] Roadtype: {} ({}), Powered: 0x{:X}",
							(output.flags & (16 << flag_shift)) ? '-' : '+', e->u.road.roadtype, label_dumper().RoadTypeLabel(e->u.road.roadtype), rti->powered_roadtypes);
					if (output.flags & (16 << flag_shift)) {
						DumpRoadTypeList(output, "      ", rti->powered_roadtypes);
					}
					output.Print("    Capacity: {}, Weight: {}, Power: {}, TE: {}, Air drag: {}, Shorten: {}",
							e->u.road.capacity, e->u.road.weight, e->u.road.power, e->u.road.tractive_effort, e->u.road.air_drag, e->u.road.shorten_factor);
				}
				if (e->type == VEH_SHIP) {
					output.Print("    Capacity: {}, Max speed: {}, Accel: {}, Ocean speed: {}, Canal speed: {}",
							e->u.ship.capacity, e->u.ship.max_speed, e->u.ship.acceleration, e->u.ship.ocean_speed_frac, e->u.ship.canal_speed_frac);
				}

				output.register_next_line_click_flag_toggle(4 << flag_shift);
				if (output.flags & (4 << flag_shift)) {
					output.Print("    [-] Extra Engine Flags:\n");
					auto print_bit = [&](ExtraEngineFlag flag, const char *name) {
						if (e->info.extra_flags.Test(flag)) {
							output.Print("      {}\n", name);
						}
					};
					print_bit(ExtraEngineFlag::NoNews,          "NoNews");
					print_bit(ExtraEngineFlag::NoPreview,       "NoPreview");
					print_bit(ExtraEngineFlag::JoinPreview,     "JoinPreview");
					print_bit(ExtraEngineFlag::SyncReliability, "SyncReliability");
				} else {
					output.Print("    [+] Extra Engine Flags: {}{}{}{}",
							e->info.extra_flags.Test(ExtraEngineFlag::NoNews)          ? 'n' : '-',
							e->info.extra_flags.Test(ExtraEngineFlag::NoPreview)       ? 'p' : '-',
							e->info.extra_flags.Test(ExtraEngineFlag::JoinPreview)     ? 'j' : '-',
							e->info.extra_flags.Test(ExtraEngineFlag::SyncReliability) ? 's' : '-');
				}
			}
		}
	}

	/* virtual */ void SpriteDump(uint index, SpriteGroupDumper &dumper) const override
	{
		extern void DumpVehicleSpriteGroup(const Vehicle *v, SpriteGroupDumper &dumper);
		DumpVehicleSpriteGroup(Vehicle::Get(index), dumper);
	}
};

static const NIFeature _nif_vehicle = {
	{},
	_nic_vehicles,
	_niv_vehicles,
	std::make_unique<NIHVehicle>(),
};


/*** NewGRF station (tiles) ***/

#define NICS(cb_id, bit) NIC(cb_id, StationSpec, callback_mask, bit)
static const NICallback _nic_stations[] = {
	NICS(CBID_STATION_AVAILABILITY,     StationCallbackMask::Avail),
	NICS(CBID_STATION_DRAW_TILE_LAYOUT, StationCallbackMask::DrawTileLayout),
	NICS(CBID_STATION_BUILD_TILE_LAYOUT,std::monostate{}),
	NICS(CBID_STATION_ANIM_START_STOP,  std::monostate{}),
	NICS(CBID_STATION_ANIM_NEXT_FRAME,  StationCallbackMask::AnimationNextFrame),
	NICS(CBID_STATION_ANIMATION_SPEED,  StationCallbackMask::AnimationSpeed),
	NICS(CBID_STATION_LAND_SLOPE_CHECK, StationCallbackMask::SlopeCheck),
};

static const NIVariable _niv_stations[] = {
	NIV(0x40, "platform info and relative position"),
	NIV(0x41, "platform info and relative position for individually built sections"),
	NIV(0x42, "terrain and track type"),
	NIV(0x43, "player info"),
	NIV(0x44, "path signalling info"),
	NIV(0x45, "rail continuation info"),
	NIV(0x46, "platform info and relative position from middle"),
	NIV(0x47, "platform info and relative position from middle for individually built sections"),
	NIV(0x48, "bitmask of accepted cargoes"),
	NIV(0x49, "platform info and relative position of same-direction section"),
	NIV(0x4A, "current animation frame"),
	NIV(0x60, "amount of cargo waiting"),
	NIV(0x61, "time since last cargo pickup"),
	NIV(0x62, "rating of cargo"),
	NIV(0x63, "time spent on route"),
	NIV(0x64, "information about last vehicle picking cargo up"),
	NIV(0x65, "amount of cargo acceptance"),
	NIV(0x66, "animation frame of nearby tile"),
	NIV(0x67, "land info of nearby tiles"),
	NIV(0x68, "station info of nearby tiles"),
	NIV(0x69, "information about cargo accepted in the past"),
	NIV(0x6A, "GRFID of nearby station tiles"),
	NIV(0x6B, "station ID of nearby tiles"),
	NIVF(A2VRI_STATION_INFO_NEARBY_TILES_V2, "station info of nearby tiles v2", NIVF_SHOW_PARAMS),
};

class NIHStation : public NIHelper {
	bool IsInspectable(uint index) const override        { return GetStationSpec(TileIndex{index}) != nullptr; }
	InspectTargetId GetParent(uint index) const override { return GetTownInspectTargetId(BaseStation::GetByTile(TileIndex{index})->town); }
	bool ShowSpriteDumpButton(uint index) const override { return true; }
	const void *GetInstance(uint index)const override    { return nullptr; }
	const void *GetSpec(uint index) const override       { return GetStationSpec(TileIndex{index}); }
<<<<<<< HEAD
	void SetStringParameters(uint index) const override  { this->SetObjectAtStringParameters(STR_STATION_NAME, GetStationIndex(TileIndex{index}), TileIndex{index}); }
	uint32_t GetGRFID(uint index) const override         { return (this->IsInspectable(index)) ? GetStationSpec(TileIndex{index})->grf_prop.grfid : 0; }
=======
	void SetStringParameters(uint index) const override  { this->SetObjectAtStringParameters(STR_STATION_NAME, GetStationIndex(index), TileIndex{index}); }
	uint32_t GetGRFID(uint index) const override           { return (this->IsInspectable(index)) ? GetStationSpec(TileIndex{index})->grf_prop.grfid : 0; }
>>>>>>> 53dd1258
	std::span<const BadgeID> GetBadges(uint index) const override { return this->IsInspectable(index) ? GetStationSpec(TileIndex{index})->badges : std::span<const BadgeID>{}; }

	uint Resolve(uint index, uint var, uint param, GetVariableExtra &extra) const override
	{
		TileIndex tile{index};
		StationResolverObject ro(GetStationSpec(tile), BaseStation::GetByTile(tile), tile, INVALID_RAILTYPE);
		return ro.GetScope(VSG_SCOPE_SELF)->GetVariable(var, param, extra);
	}

	/* virtual */ void ExtraInfo(uint index, NIExtraInfoOutput &output) const override
	{
		TileIndex tile{index};
		const StationSpec *statspec = GetStationSpec(tile);
		if (statspec == nullptr) return;

		if (statspec->grf_prop.grffile != nullptr) {
			output.Print("GRF local ID: {}", statspec->grf_prop.local_id);
		}

		const StationClass *cls = StationClass::Get(statspec->class_index);
		output.Print("Class ID: {}", label_dumper().Label(cls->global_id));

		for (size_t i = 0; i < statspec->renderdata.size(); i++) {
			output.Print("Tile Layout {}:", i);
			const NewGRFSpriteLayout &dts = statspec->renderdata[i];

			const TileLayoutRegisters *registers = dts.registers.empty() ? nullptr : dts.registers.data();
			auto print_reg_info = [&](uint i, bool is_parent) {
				if (registers == nullptr) {
					output.FinishPrint();
					return;
				}
				const TileLayoutRegisters *reg = registers + i;
				if (reg->flags == 0) {
					output.FinishPrint();
					return;
				}
				output.buffer.format(", register flags: {:X}", reg->flags);
				output.FinishPrint();
				auto log_reg = [&](TileLayoutFlags flag, const char *name, uint8_t flag_reg) {
					if (reg->flags & flag) {
						output.Print("  {} reg: {:X}", name, flag_reg);
					}
				};
				log_reg(TLF_DODRAW, "TLF_DODRAW", reg->dodraw);
				log_reg(TLF_SPRITE, "TLF_SPRITE", reg->sprite);
				log_reg(TLF_PALETTE, "TLF_PALETTE", reg->palette);
				if (is_parent) {
					log_reg(TLF_BB_XY_OFFSET, "TLF_BB_XY_OFFSET x", reg->delta.parent[0]);
					log_reg(TLF_BB_XY_OFFSET, "TLF_BB_XY_OFFSET y", reg->delta.parent[1]);
					log_reg(TLF_BB_Z_OFFSET, "TLF_BB_Z_OFFSET", reg->delta.parent[2]);
				} else {
					log_reg(TLF_CHILD_X_OFFSET, "TLF_CHILD_X_OFFSET", reg->delta.child[0]);
					log_reg(TLF_CHILD_Y_OFFSET, "TLF_CHILD_Y_OFFSET", reg->delta.child[1]);
				}
				if (reg->flags & TLF_SPRITE_VAR10) {
					output.Print("  TLF_SPRITE_VAR10 value: {:X}", reg->sprite_var10);
				}
				if (reg->flags & TLF_PALETTE_VAR10) {
					output.Print("  TLF_PALETTE_VAR10 value: {:X}", reg->palette_var10);
				}
			};

			output.buffer.format("  ground: ({:X}, {:X})",
					dts.ground.sprite, dts.ground.pal);
			print_reg_info(0, false); // this calls output.FinishPrint() as needed

			uint offset = 0; // offset 0 is the ground sprite
			for (const DrawTileSeqStruct &element : dts.seq) {
				offset++;
				if (element.IsParentSprite()) {
					output.buffer.format("  section: {:X}, image: ({:X}, {:X}), d: ({}, {}, {}), s: ({}, {}, {})",
							offset, element.image.sprite, element.image.pal,
							element.delta_x, element.delta_y, element.delta_z,
							element.size_x, element.size_y, element.size_z);
				} else {
					output.buffer.format("  section: {:X}, image: ({:X}, {:X}), d: ({}, {})",
							offset, element.image.sprite, element.image.pal,
							element.delta_x, element.delta_y);
				}
				print_reg_info(offset, element.IsParentSprite()); // this calls output.FinishPrint() as needed
			}
		}
	}

	/* virtual */ void SpriteDump(uint index, SpriteGroupDumper &dumper) const override
	{
		TileIndex tile{index};
		extern void DumpStationSpriteGroup(const StationSpec *statspec, BaseStation *st, SpriteGroupDumper &dumper);
		DumpStationSpriteGroup(GetStationSpec(tile), BaseStation::GetByTile(tile), dumper);
	}
};

static const NIFeature _nif_station = {
	{},
	_nic_stations,
	_niv_stations,
	std::make_unique<NIHStation>(),
};


/*** NewGRF house tiles ***/

#define NICH(cb_id, bit) NIC(cb_id, HouseSpec, callback_mask, bit)
static const NICallback _nic_house[] = {
	NICH(CBID_HOUSE_ALLOW_CONSTRUCTION,        HouseCallbackMask::AllowConstruction),
	NICH(CBID_HOUSE_ANIMATION_NEXT_FRAME,      HouseCallbackMask::AnimationNextFrame),
	NICH(CBID_HOUSE_ANIMATION_START_STOP,      HouseCallbackMask::AnimationStartStop),
	NICH(CBID_HOUSE_CONSTRUCTION_STATE_CHANGE, HouseCallbackMask::ConstructionStateChange),
	NICH(CBID_HOUSE_COLOUR,                    HouseCallbackMask::Colour),
	NICH(CBID_HOUSE_CARGO_ACCEPTANCE,          HouseCallbackMask::CargoAcceptance),
	NICH(CBID_HOUSE_ANIMATION_SPEED,           HouseCallbackMask::AnimationSpeed),
	NICH(CBID_HOUSE_DESTRUCTION,               HouseCallbackMask::Destruction),
	NICH(CBID_HOUSE_ACCEPT_CARGO,              HouseCallbackMask::AcceptCargo),
	NICH(CBID_HOUSE_PRODUCE_CARGO,             HouseCallbackMask::ProduceCargo),
	NICH(CBID_HOUSE_DENY_DESTRUCTION,          HouseCallbackMask::DenyDestruction),
	NICH(CBID_HOUSE_WATCHED_CARGO_ACCEPTED,    std::monostate{}),
	NICH(CBID_HOUSE_CUSTOM_NAME,               std::monostate{}),
	NICH(CBID_HOUSE_DRAW_FOUNDATIONS,          HouseCallbackMask::DrawFoundations),
	NICH(CBID_HOUSE_AUTOSLOPE,                 HouseCallbackMask::Autoslope),
};

static const NIVariable _niv_house[] = {
	NIV(0x40, "construction state of tile and pseudo-random value"),
	NIV(0x41, "age of building in years"),
	NIV(0x42, "town zone"),
	NIV(0x43, "terrain type"),
	NIV(0x44, "building counts"),
	NIV(0x45, "town expansion bits"),
	NIV(0x46, "current animation frame"),
	NIV(0x47, "xy coordinate of the building"),
	NIV(0x60, "other building counts (old house type)"),
	NIV(0x61, "other building counts (new house type)"),
	NIV(0x62, "land info of nearby tiles"),
	NIV(0x63, "current animation frame of nearby house tile"),
	NIV(0x64, "cargo acceptance history of nearby stations"),
	NIV(0x65, "distance of nearest house matching a given criterion"),
	NIV(0x66, "class and ID of nearby house tile"),
	NIV(0x67, "GRFID of nearby house tile"),
	NIV(A2VRI_HOUSE_SAME_ID_MAP_COUNT, "building count: same ID, map"),
	NIV(A2VRI_HOUSE_SAME_CLASS_MAP_COUNT, "building count: same class, map"),
	NIV(A2VRI_HOUSE_SAME_ID_TOWN_COUNT, "building count: same ID, town"),
	NIV(A2VRI_HOUSE_SAME_CLASS_TOWN_COUNT, "building count: same class, town"),
	NIVF(A2VRI_HOUSE_OTHER_OLD_ID_MAP_COUNT, "building count: other old ID, map", NIVF_SHOW_PARAMS),
	NIVF(A2VRI_HOUSE_OTHER_OLD_ID_TOWN_COUNT, "building count: other old ID, town", NIVF_SHOW_PARAMS),
	NIVF(A2VRI_HOUSE_OTHER_ID_MAP_COUNT, "building count: other ID, map", NIVF_SHOW_PARAMS),
	NIVF(A2VRI_HOUSE_OTHER_CLASS_MAP_COUNT, "building count: other class, map", NIVF_SHOW_PARAMS),
	NIVF(A2VRI_HOUSE_OTHER_ID_TOWN_COUNT, "building count: other ID, town", NIVF_SHOW_PARAMS),
	NIVF(A2VRI_HOUSE_OTHER_CLASS_TOWN_COUNT, "building count: other class, town", NIVF_SHOW_PARAMS),
};

class NIHHouse : public NIHelper {
	bool IsInspectable(uint index) const override        { return true; }
	bool ShowExtraInfoOnly(uint index) const override    { return !HouseSpec::Get(GetHouseType(TileIndex{index}))->grf_prop.HasGrfFile(); }
	bool ShowSpriteDumpButton(uint index) const override { return true; }
	InspectTargetId GetParent(uint index) const override { return InspectTargetId(GSF_FAKE_TOWNS, GetTownIndex(TileIndex{index}).base()); }
	const void *GetInstance(uint)const override          { return nullptr; }
<<<<<<< HEAD
	const void *GetSpec(uint index) const override       { return HouseSpec::Get(GetHouseType(TileIndex{index})); }
	void SetStringParameters(uint index) const override  { this->SetObjectAtStringParameters(STR_TOWN_NAME, GetTownIndex(TileIndex{index}), TileIndex{index}); }
	uint32_t GetGRFID(uint index) const override         { return (this->IsInspectable(index)) ? HouseSpec::Get(GetHouseType(TileIndex{index}))->grf_prop.grfid : 0; }
	std::span<const BadgeID> GetBadges(uint index) const override { return HouseSpec::Get(GetHouseType(TileIndex{index}))->badges; }
=======
	const void *GetSpec(uint index) const override       { return HouseSpec::Get(GetHouseType(index)); }
	void SetStringParameters(uint index) const override  { this->SetObjectAtStringParameters(STR_TOWN_NAME, GetTownIndex(index), TileIndex{index}); }
	uint32_t GetGRFID(uint index) const override           { return (this->IsInspectable(index)) ? HouseSpec::Get(GetHouseType(index))->grf_prop.grfid : 0; }
	std::span<const BadgeID> GetBadges(uint index) const override { return HouseSpec::Get(GetHouseType(index))->badges; }
>>>>>>> 53dd1258

	uint Resolve(uint index, uint var, uint param, GetVariableExtra &extra) const override
	{
		TileIndex tile{index};
		HouseResolverObject ro(GetHouseType(tile), tile, Town::GetByTile(tile));
		return ro.GetScope(VSG_SCOPE_SELF)->GetVariable(var, param, extra);
	}

	void ExtraInfo(uint index, NIExtraInfoOutput &output) const override
	{
		TileIndex tile{index};
		const HouseSpec *hs = HouseSpec::Get(GetHouseType(tile));
		output.Print("Debug Info:");
		output.buffer.format("  House Type: {}", GetHouseType(tile));
		if (hs->grf_prop.grffile != nullptr) {
			output.buffer.format("  (local ID: {})", hs->grf_prop.local_id);
		}
		output.FinishPrint();

		auto zone_flag = [&](HouseZonesBits zone) -> char {
			if (HasBit(hs->building_availability, zone)) return '0' + zone;
			return '-';
		};
		output.Print("  building_flags: 0x{:X}, zones: {}{}{}{}{}", hs->building_flags,
				zone_flag(HZB_TOWN_EDGE), zone_flag(HZB_TOWN_OUTSKIRT), zone_flag(HZB_TOWN_OUTER_SUBURB), zone_flag(HZB_TOWN_INNER_SUBURB), zone_flag(HZB_TOWN_CENTRE));

		output.Print("  extra_flags: 0x{:X}, ctrl_flags: 0x{:X}", hs->extra_flags, hs->ctrl_flags);
		output.Print("  remove_rating_decrease: {}, minimum_life: {}", hs->remove_rating_decrease, hs->minimum_life);
		output.Print("  population: {}, mail_generation: {}", hs->population, hs->mail_generation);
		output.Print("  animation: frames: {}, status: {}, speed: {}, triggers: 0x{:X}", hs->animation.frames, hs->animation.status, hs->animation.speed, hs->animation.triggers);

		{
			output.buffer.format("  min year: {}", hs->min_year);
			if (hs->max_year < CalTime::MAX_YEAR) {
				output.buffer.format(", max year {}", hs->max_year);
			}
			output.FinishPrint();
		}

		if (GetCleanHouseType(tile) != GetHouseType(tile)) {
			hs = HouseSpec::Get(GetCleanHouseType(tile));
			output.buffer.format("  Untranslated House Type: {}", GetCleanHouseType(tile));
			if (hs->grf_prop.grffile != nullptr) {
				output.buffer.format("  (local ID: {})", hs->grf_prop.local_id);
			}
			output.FinishPrint();
			output.Print("    building_flags: 0x{:X}", hs->building_flags);
		}
	}

	/* virtual */ void SpriteDump(uint index, SpriteGroupDumper &dumper) const override
	{
		dumper.DumpSpriteGroup(HouseSpec::Get(GetHouseType(TileIndex{index}))->grf_prop.GetSpriteGroup(), 0);
	}
};

static const NIFeature _nif_house = {
	{},
	_nic_house,
	_niv_house,
	std::make_unique<NIHHouse>(),
};


/*** NewGRF industry tiles ***/

#define NICIT(cb_id, bit) NIC(cb_id, IndustryTileSpec, callback_mask, bit)
static const NICallback _nic_industrytiles[] = {
	NICIT(CBID_INDTILE_ANIM_START_STOP,  std::monostate{}),
	NICIT(CBID_INDTILE_ANIM_NEXT_FRAME,  IndustryTileCallbackMask::AnimationNextFrame),
	NICIT(CBID_INDTILE_ANIMATION_SPEED,  IndustryTileCallbackMask::AnimationSpeed),
	NICIT(CBID_INDTILE_CARGO_ACCEPTANCE, IndustryTileCallbackMask::CargoAcceptance),
	NICIT(CBID_INDTILE_ACCEPT_CARGO,     IndustryTileCallbackMask::AcceptCargo),
	NICIT(CBID_INDTILE_SHAPE_CHECK,      IndustryTileCallbackMask::ShapeCheck),
	NICIT(CBID_INDTILE_DRAW_FOUNDATIONS, IndustryTileCallbackMask::DrawFoundations),
	NICIT(CBID_INDTILE_AUTOSLOPE,        IndustryTileCallbackMask::Autoslope),
};

static const NIVariable _niv_industrytiles[] = {
	NIV(0x40, "construction state of tile"),
	NIV(0x41, "ground type"),
	NIV(0x42, "current town zone in nearest town"),
	NIV(0x43, "relative position"),
	NIV(0x44, "animation frame"),
	NIV(0x60, "land info of nearby tiles"),
	NIV(0x61, "animation stage of nearby tiles"),
	NIV(0x62, "get industry or airport tile ID at offset"),
};

class NIHIndustryTile : public NIHelper {
	bool IsInspectable(uint index) const override        { return GetIndustryTileSpec(GetIndustryGfx(TileIndex{index}))->grf_prop.HasGrfFile(); }
	bool ShowSpriteDumpButton(uint index) const override { return true; }
	InspectTargetId GetParent(uint index) const override { return InspectTargetId(GSF_INDUSTRIES, GetIndustryIndex(TileIndex{index}).base()); }
	const void *GetInstance(uint)const override          { return nullptr; }
<<<<<<< HEAD
	const void *GetSpec(uint index) const override       { return GetIndustryTileSpec(GetIndustryGfx(TileIndex{index})); }
	void SetStringParameters(uint index) const override  { this->SetObjectAtStringParameters(STR_INDUSTRY_NAME, GetIndustryIndex(TileIndex{index}), TileIndex{index}); }
	uint32_t GetGRFID(uint index) const override         { return (this->IsInspectable(index)) ? GetIndustryTileSpec(GetIndustryGfx(TileIndex{index}))->grf_prop.grfid : 0; }
	std::span<const BadgeID> GetBadges(uint index) const override { return GetIndustryTileSpec(GetIndustryGfx(TileIndex{index}))->badges; }
=======
	const void *GetSpec(uint index) const override       { return GetIndustryTileSpec(GetIndustryGfx(index)); }
	void SetStringParameters(uint index) const override  { this->SetObjectAtStringParameters(STR_INDUSTRY_NAME, GetIndustryIndex(index), TileIndex{index}); }
	uint32_t GetGRFID(uint index) const override           { return (this->IsInspectable(index)) ? GetIndustryTileSpec(GetIndustryGfx(index))->grf_prop.grfid : 0; }
	std::span<const BadgeID> GetBadges(uint index) const override { return GetIndustryTileSpec(GetIndustryGfx(index))->badges; }
>>>>>>> 53dd1258

	uint Resolve(uint index, uint var, uint param, GetVariableExtra &extra) const override
	{
		TileIndex tile{index};
		IndustryTileResolverObject ro(GetIndustryGfx(tile), tile, Industry::GetByTile(tile));
		return ro.GetScope(VSG_SCOPE_SELF)->GetVariable(var, param, extra);
	}

	void ExtraInfo(uint index, NIExtraInfoOutput &output) const override
	{
		TileIndex tile{index};
		output.Print("Debug Info:");
		output.Print("  Gfx Index: {}, animated tile: {}", GetIndustryGfx(tile), _animated_tiles.find(tile) != _animated_tiles.end());
		const IndustryTileSpec *indts = GetIndustryTileSpec(GetIndustryGfx(tile));
		if (indts != nullptr) {
			output.Print("  anim_production: {}, anim_next: {}, anim_state: {}, ", indts->anim_production, indts->anim_next, indts->anim_state);
			output.Print("  animation: frames: {}, status: {}, speed: {}, triggers: 0x{:X}", indts->animation.frames, indts->animation.status, indts->animation.speed, indts->animation.triggers);
			output.Print("  special_flags: 0x{:X}, enabled: {}", indts->special_flags, indts->enabled);
		}
	}

	/* virtual */ void SpriteDump(uint index, SpriteGroupDumper &dumper) const override
	{
		const IndustryTileSpec *indts = GetIndustryTileSpec(GetIndustryGfx(TileIndex{index}));
		if (indts != nullptr) {
			extern void DumpIndustryTileSpriteGroup(const IndustryTileSpec *spec, SpriteGroupDumper &dumper);
			DumpIndustryTileSpriteGroup(indts, dumper);
		}
	}
};

static const NIFeature _nif_industrytile = {
	{},
	_nic_industrytiles,
	_niv_industrytiles,
	std::make_unique<NIHIndustryTile>(),
};


/*** NewGRF industries ***/
template <typename BASE> uint NipProducedCargoReader(const void *b, uint8_t slot) { return static_cast<const BASE *>(b)->GetProduced(slot).cargo; }
template <typename BASE> uint NipAcceptedCargoReader(const void *b, uint8_t slot) { return static_cast<const BASE *>(b)->GetAccepted(slot).cargo; }
#define NIP_PRODUCED_CARGO(prop, base, slot, type, name) { name, NIValueReader(NipProducedCargoReader<base>, slot), prop, type }
#define NIP_ACCEPTED_CARGO(prop, base, slot, type, name) { name, NIValueReader(NipAcceptedCargoReader<base>, slot), prop, type }

static const NIProperty _nip_industries[] = {
	NIP_PRODUCED_CARGO(0x25, Industry,  0, NIT_CARGO, "produced cargo 0"),
	NIP_PRODUCED_CARGO(0x25, Industry,  1, NIT_CARGO, "produced cargo 1"),
	NIP_PRODUCED_CARGO(0x25, Industry,  2, NIT_CARGO, "produced cargo 2"),
	NIP_PRODUCED_CARGO(0x25, Industry,  3, NIT_CARGO, "produced cargo 3"),
	NIP_PRODUCED_CARGO(0x25, Industry,  4, NIT_CARGO, "produced cargo 4"),
	NIP_PRODUCED_CARGO(0x25, Industry,  5, NIT_CARGO, "produced cargo 5"),
	NIP_PRODUCED_CARGO(0x25, Industry,  6, NIT_CARGO, "produced cargo 6"),
	NIP_PRODUCED_CARGO(0x25, Industry,  7, NIT_CARGO, "produced cargo 7"),
	NIP_PRODUCED_CARGO(0x25, Industry,  8, NIT_CARGO, "produced cargo 8"),
	NIP_PRODUCED_CARGO(0x25, Industry,  9, NIT_CARGO, "produced cargo 9"),
	NIP_PRODUCED_CARGO(0x25, Industry, 10, NIT_CARGO, "produced cargo 10"),
	NIP_PRODUCED_CARGO(0x25, Industry, 11, NIT_CARGO, "produced cargo 11"),
	NIP_PRODUCED_CARGO(0x25, Industry, 12, NIT_CARGO, "produced cargo 12"),
	NIP_PRODUCED_CARGO(0x25, Industry, 13, NIT_CARGO, "produced cargo 13"),
	NIP_PRODUCED_CARGO(0x25, Industry, 14, NIT_CARGO, "produced cargo 14"),
	NIP_PRODUCED_CARGO(0x25, Industry, 15, NIT_CARGO, "produced cargo 15"),
	NIP_ACCEPTED_CARGO(0x26, Industry,  0, NIT_CARGO, "accepted cargo 0"),
	NIP_ACCEPTED_CARGO(0x26, Industry,  1, NIT_CARGO, "accepted cargo 1"),
	NIP_ACCEPTED_CARGO(0x26, Industry,  2, NIT_CARGO, "accepted cargo 2"),
	NIP_ACCEPTED_CARGO(0x26, Industry,  3, NIT_CARGO, "accepted cargo 3"),
	NIP_ACCEPTED_CARGO(0x26, Industry,  4, NIT_CARGO, "accepted cargo 4"),
	NIP_ACCEPTED_CARGO(0x26, Industry,  5, NIT_CARGO, "accepted cargo 5"),
	NIP_ACCEPTED_CARGO(0x26, Industry,  6, NIT_CARGO, "accepted cargo 6"),
	NIP_ACCEPTED_CARGO(0x26, Industry,  7, NIT_CARGO, "accepted cargo 7"),
	NIP_ACCEPTED_CARGO(0x26, Industry,  8, NIT_CARGO, "accepted cargo 8"),
	NIP_ACCEPTED_CARGO(0x26, Industry,  9, NIT_CARGO, "accepted cargo 9"),
	NIP_ACCEPTED_CARGO(0x26, Industry, 10, NIT_CARGO, "accepted cargo 10"),
	NIP_ACCEPTED_CARGO(0x26, Industry, 11, NIT_CARGO, "accepted cargo 11"),
	NIP_ACCEPTED_CARGO(0x26, Industry, 12, NIT_CARGO, "accepted cargo 12"),
	NIP_ACCEPTED_CARGO(0x26, Industry, 13, NIT_CARGO, "accepted cargo 13"),
	NIP_ACCEPTED_CARGO(0x26, Industry, 14, NIT_CARGO, "accepted cargo 14"),
	NIP_ACCEPTED_CARGO(0x26, Industry, 15, NIT_CARGO, "accepted cargo 15"),
};

#define NICI(cb_id, bit) NIC(cb_id, IndustrySpec, callback_mask, bit)
static const NICallback _nic_industries[] = {
	NICI(CBID_INDUSTRY_PROBABILITY,          IndustryCallbackMask::Probability),
	NICI(CBID_INDUSTRY_LOCATION,             IndustryCallbackMask::Location),
	NICI(CBID_INDUSTRY_PRODUCTION_CHANGE,    IndustryCallbackMask::ProductionChange),
	NICI(CBID_INDUSTRY_MONTHLYPROD_CHANGE,   IndustryCallbackMask::MonthlyProdChange),
	NICI(CBID_INDUSTRY_CARGO_SUFFIX,         IndustryCallbackMask::CargoSuffix),
	NICI(CBID_INDUSTRY_FUND_MORE_TEXT,       IndustryCallbackMask::FundMoreText),
	NICI(CBID_INDUSTRY_WINDOW_MORE_TEXT,     IndustryCallbackMask::WindowMoreText),
	NICI(CBID_INDUSTRY_SPECIAL_EFFECT,       IndustryCallbackMask::SpecialEffect),
	NICI(CBID_INDUSTRY_REFUSE_CARGO,         IndustryCallbackMask::RefuseCargo),
	NICI(CBID_INDUSTRY_DECIDE_COLOUR,        IndustryCallbackMask::DecideColour),
	NICI(CBID_INDUSTRY_INPUT_CARGO_TYPES,    IndustryCallbackMask::InputCargoTypes),
	NICI(CBID_INDUSTRY_OUTPUT_CARGO_TYPES,   IndustryCallbackMask::OutputCargoTypes),
	NICI(CBID_INDUSTRY_PROD_CHANGE_BUILD,    IndustryCallbackMask::ProdChangeBuild),
};

static const NIVariable _niv_industries[] = {
	NIV(0x40, "waiting cargo 0"),
	NIV(0x41, "waiting cargo 1"),
	NIV(0x42, "waiting cargo 2"),
	NIV(0x43, "distance to closest dry/land tile"),
	NIV(0x44, "layout number"),
	NIV(0x45, "player info"),
	NIV(0x46, "industry construction date"),
	NIV(0x60, "get industry tile ID at offset"),
	NIV(0x61, "get random tile bits at offset"),
	NIV(0x62, "land info of nearby tiles"),
	NIV(0x63, "animation stage of nearby tiles"),
	NIV(0x64, "distance on nearest industry with given type"),
	NIV(0x65, "get town zone and Manhattan distance of closest town"),
	NIV(0x66, "get square of Euclidean distance of closes town"),
	NIV(0x67, "count of industry and distance of closest instance"),
	NIV(0x68, "count of industry and distance of closest instance with layout filter"),
	NIV(0x69, "produced cargo waiting"),
	NIV(0x6A, "cargo produced this month"),
	NIV(0x6B, "cargo transported this month"),
	NIV(0x6C, "cargo produced last month"),
	NIV(0x6D, "cargo transported last month"),
	NIV(0x6E, "date since cargo was delivered"),
	NIV(0x6F, "waiting input cargo"),
	NIV(0x70, "production rate"),
	NIV(0x71, "percentage of cargo transported last month"),
};

class NIHIndustry : public NIHelper {
<<<<<<< HEAD
	bool IsInspectable(uint index) const override        { return true; }
	bool ShowSpriteDumpButton(uint index) const override { return true; }
	InspectTargetId GetParent(uint index) const override { return HasBit(index, 26) ? InspectTargetId::Invalid() : GetTownInspectTargetId(Industry::Get(index)->town); }
	const void *GetInstance(uint index)const override    { return HasBit(index, 26) ? nullptr : Industry::Get(index); }
	uint32_t GetGRFID(uint index) const override         { return (!this->ShowExtraInfoOnly(index)) ? ((const IndustrySpec *)this->GetSpec(index))->grf_prop.grfid : 0; }
	std::span<const BadgeID> GetBadges(uint index) const override { return GetIndustrySpec(Industry::Get(index)->type)->badges; }

	bool ShowExtraInfoOnly(uint index) const override
	{
		const IndustrySpec *spec = (const IndustrySpec *)this->GetSpec(index);
		return spec == nullptr || spec->grf_prop.grffile == nullptr;
	}

	bool ShowExtraInfoIncludingGRFIDOnly(uint index) const override
	{
		return HasBit(index, 26);
	}

	const void *GetSpec(uint index) const override
	{
		if (HasBit(index, 26)) {
			return GetIndustrySpec(GB(index, 0, 16));
		} else {
			Industry *i = Industry::Get(index);
			return i != nullptr ? GetIndustrySpec(i->type) : nullptr;
		}
	}
=======
	bool IsInspectable(uint index) const override        { return GetIndustrySpec(Industry::Get(index)->type)->grf_prop.HasGrfFile(); }
	uint GetParent(uint index) const override            { return GetInspectWindowNumber(GSF_FAKE_TOWNS, Industry::Get(index)->town->index); }
	const void *GetInstance(uint index)const override    { return Industry::Get(index); }
	const void *GetSpec(uint index) const override       { return GetIndustrySpec(Industry::Get(index)->type); }
	void SetStringParameters(uint index) const override  { this->SetSimpleStringParameters(STR_INDUSTRY_NAME, index); }
	uint32_t GetGRFID(uint index) const override           { return (this->IsInspectable(index)) ? GetIndustrySpec(Industry::Get(index)->type)->grf_prop.grfid : 0; }
	std::span<const BadgeID> GetBadges(uint index) const override { return GetIndustrySpec(Industry::Get(index)->type)->badges; }
>>>>>>> 53dd1258

	void SetStringParameters(uint index) const override
	{
		if (HasBit(index, 26)) {
			SetDParam(0, GetIndustrySpec(GB(index, 0, 16))->name);
		} else {
			this->SetSimpleStringParameters(STR_INDUSTRY_NAME, index);
		}
	}

	uint Resolve(uint index, uint var, uint param, GetVariableExtra &extra) const override
	{
		Industry *i = Industry::Get(index);
		IndustriesResolverObject ro(i->location.tile, i, i->type);
		return ro.GetScope(VSG_SCOPE_SELF)->GetVariable(var, param, extra);
	}

	const std::span<int32_t> GetPSA(uint index, uint32_t) const override
	{
		const Industry *i = (const Industry *)this->GetInstance(index);
		if (i->psa == nullptr) return {};
		return i->psa->storage;
	}

	std::vector<uint32_t> GetPSAGRFIDs(uint index) const override
	{
		return { 0 };
	}

	void ExtraInfo(uint index, NIExtraInfoOutput &output) const override
	{
		output.Print("Debug Info:");

		if (!HasBit(index, 26)) {
			output.Print("  Index: {}", index);
			const Industry *ind = Industry::GetIfValid(index);
			if (ind) {
				output.Print("  Location: {}x{} ({:X}), w: {}, h: {}", TileX(ind->location.tile), TileY(ind->location.tile), ind->location.tile, ind->location.w, ind->location.h);
				if (ind->neutral_station) {
					output.Print("  Neutral station: {}: {}", ind->neutral_station->index, ind->neutral_station->GetCachedName());
				}
				output.Print("  Nearby stations: {}", ind->stations_near.size());
				for (const Station *st : ind->stations_near) {
					output.Print("    {}: {}", st->index, st->GetCachedName());
				}
				output.Print("  Produces:");
				for (const auto &p : ind->Produced()) {
					if (p.cargo != INVALID_CARGO) {
						output.Print("    {}:", GetStringPtr(CargoSpec::Get(p.cargo)->name));
						output.Print("      Waiting: {}, rate: {}",
								p.waiting, p.rate);
						output.Print("      This month: production: {}, transported: {}",
								p.history[THIS_MONTH].production, p.history[THIS_MONTH].transported);
						output.Print("      Last month: production: {}, transported: {}, ({}/255)",
								p.history[LAST_MONTH].production, p.history[LAST_MONTH].transported, p.history[LAST_MONTH].PctTransported());
					}
				}
				output.Print("  Accepts:");
				for (const auto &a : ind->Accepted()) {
					if (a.cargo != INVALID_CARGO) {
						output.Print("    {}: waiting: {}",
								GetStringPtr(CargoSpec::Get(a.cargo)->name), a.waiting);
					}
				}
				output.Print("  Counter: {}", ind->counter);
			}
		}

		const IndustrySpec *indsp = (const IndustrySpec *)this->GetSpec(index);
		if (indsp) {
			output.Print("  CBM_IND_PRODUCTION_CARGO_ARRIVAL: {}", indsp->callback_mask.Test(IndustryCallbackMask::ProductionCargoArrival) ? "yes" : "no");
			output.Print("  CBM_IND_PRODUCTION_256_TICKS: {}", indsp->callback_mask.Test(IndustryCallbackMask::Production256Ticks) ? "yes" : "no");
			if (_industry_cargo_scaler.HasScaling() && indsp->callback_mask.Test(IndustryCallbackMask::Production256Ticks)) {
				output.Print("  Counter production interval: {}", _industry_inverse_cargo_scaler.Scale(INDUSTRY_PRODUCE_TICKS));
			}
			output.Print("  Number of layouts: {}", indsp->layouts.size());
			for (size_t i = 0; i < indsp->layout_anim_masks.size(); i++) {
				output.Print("  Layout anim inhibit mask {}: {:X}", i, indsp->layout_anim_masks[i]);
			}
			if (indsp->grf_prop.grffile != nullptr) {
				output.Print("  GRF local ID: {}", indsp->grf_prop.local_id);
			}
		}
	}

	/* virtual */ void SpriteDump(uint index, SpriteGroupDumper &dumper) const override
	{
		const IndustrySpec *spec = (const IndustrySpec *)this->GetSpec(index);
		if (spec) {
			extern void DumpIndustrySpriteGroup(const IndustrySpec *spec, SpriteGroupDumper &dumper);
			DumpIndustrySpriteGroup(spec, dumper);
		}
	}
};

static const NIFeature _nif_industry = {
	_nip_industries,
	_nic_industries,
	_niv_industries,
	std::make_unique<NIHIndustry>(),
};


/*** NewGRF cargos ***/

#define NICC(cb_id, bit) NIC(cb_id, CargoSpec, callback_mask, bit)
static const NICallback _nic_cargo[] = {
	NICC(CBID_CARGO_PROFIT_CALC,               CargoCallbackMask::ProfitCalc),
	NICC(CBID_CARGO_STATION_RATING_CALC,       CargoCallbackMask::StationRatingCalc),
};

class NIHCargo : public NIHelper {
	bool IsInspectable(uint index) const override        { return true; }
	bool ShowExtraInfoOnly(uint index) const override    { return CargoSpec::Get(index)->grffile == nullptr; }
	bool ShowSpriteDumpButton(uint index) const override { return true; }
	InspectTargetId GetParent(uint index) const override { return InspectTargetId::Invalid(); }
	const void *GetInstance(uint index)const override    { return nullptr; }
	const void *GetSpec(uint index) const override       { return CargoSpec::Get(index); }
	void SetStringParameters(uint index) const override  { SetDParam(0, CargoSpec::Get(index)->name); }
	uint32_t GetGRFID(uint index) const override         { return (!this->ShowExtraInfoOnly(index)) ? CargoSpec::Get(index)->grffile->grfid : 0; }
	std::span<const BadgeID> GetBadges(uint) const override { return {}; }

	uint Resolve(uint index, uint var, uint param, GetVariableExtra &extra) const override
	{
		return 0;
	}

	void ExtraInfo(uint index, NIExtraInfoOutput &output) const override
	{
		output.Print("Debug Info:");
		output.Print("  Index: {}", index);

		const CargoSpec *spec = CargoSpec::Get(index);
		output.Print("  Bit: {:2}, Label: {}, Callback mask: 0x{:02X}",
				spec->bitnum,
				label_dumper().Label(spec->label.base()),
				spec->callback_mask);

		{
			output.buffer.format("  Cargo class: ");
			bool add_sep = false;
			auto output_class = [&](CargoClass cc, std::string_view name) {
				if (spec->classes.Test(cc)) {
					if (add_sep) {
						output.buffer.append(", ");
					} else {
						add_sep = true;
					}
					output.buffer.append(name);
				}
			};
			output_class(CargoClass::Passengers,    "passenger");
			output_class(CargoClass::Mail,          "mail");
			output_class(CargoClass::Express,       "express");
			output_class(CargoClass::Armoured,      "armoured");
			output_class(CargoClass::Bulk,          "bulk");
			output_class(CargoClass::PieceGoods,    "piece goods");
			output_class(CargoClass::Liquid,        "liquid");
			output_class(CargoClass::Refrigerated,  "refrigerated");
			output_class(CargoClass::Hazardous,     "hazardous");
			output_class(CargoClass::Covered,       "covered/sheltered");
			output_class(CargoClass::Oversized,     "oversized");
			output_class(CargoClass::Powderized,    "powderized");
			output_class(CargoClass::NotPourable,   "not pourable");
			output_class(CargoClass::Potable,       "potable");
			output_class(CargoClass::NonPotable,    "non potable");
			output.FinishPrint();
		}

		output.Print("  Weight: {}, Capacity multiplier: {}", spec->weight, spec->multiplier);
		output.Print("  Initial payment: {}, Current payment: {}, Transit periods: ({}, {})",
				spec->initial_payment, (int64_t)spec->current_payment, spec->transit_periods[0], spec->transit_periods[1]);
		output.Print("  Freight: {}, Town acceptance effect: {}, Town production effect: {}",
				spec->is_freight ? "yes" : "no", spec->town_acceptance_effect, spec->town_production_effect);
	}

	/* virtual */ void SpriteDump(uint index, SpriteGroupDumper &dumper) const override
	{
		dumper.DumpSpriteGroup(CargoSpec::Get(index)->group, 0);
	}
};

static const NIFeature _nif_cargo = {
	{},
	_nic_cargo,
	{},
	std::make_unique<NIHCargo>(),
};


/*** NewGRF signals ***/
void DumpTileSignalsInfo(TileIndex tile, NIExtraInfoOutput &output)
{
	for (Trackdir td = TRACKDIR_BEGIN; td < TRACKDIR_END; td = (Trackdir)(td + 1)) {
		if (!IsValidTrackdir(td)) continue;
		if (HasTrack(tile, TrackdirToTrack(td)) && HasSignalOnTrackdir(tile, td)) {
			const SignalState state = GetSignalStateByTrackdir(tile, td);
			output.buffer.format("  trackdir: {}, state: {}", td, state);
			if (_extra_aspects > 0 && state == SIGNAL_STATE_GREEN) output.buffer.format(", aspect: {}", GetSignalAspect(tile, TrackdirToTrack(td)));
			if (GetSignalAlwaysReserveThrough(tile, TrackdirToTrack(td))) output.buffer.append(", always reserve through");
			if (GetSignalSpecialPropagationFlag(tile, TrackdirToTrack(td))) output.buffer.append(", special propagation flag");
			output.FinishPrint();
		}
	}
}

void DumpTunnelBridgeSignalsInfo(TileIndex tile, NIExtraInfoOutput &output)
{
	if (IsTunnelBridgeSignalSimulationEntrance(tile)) {
		const SignalState state = GetTunnelBridgeEntranceSignalState(tile);
		output.buffer.format("  Entrance: state: {}", state);
		if (_extra_aspects > 0 && state == SIGNAL_STATE_GREEN) output.buffer.format(", aspect: {}", GetTunnelBridgeEntranceSignalAspect(tile));
		output.FinishPrint();
	}
	if (IsTunnelBridgeSignalSimulationExit(tile)) {
		const SignalState state = GetTunnelBridgeExitSignalState(tile);
		output.buffer.format("  Exit: state: {}", state);
		if (_extra_aspects > 0 && state == SIGNAL_STATE_GREEN) output.buffer.format(", aspect: {}", GetTunnelBridgeExitSignalAspect(tile));
		output.FinishPrint();
	}
	if (GetTunnelBridgeSignalSpecialPropagationFlag(tile)) {
		output.Print("  Special propagation flag");
	}
	if (IsTunnelBridgeCombinedNormalShuntSignalStyle(tile)) {
		output.Print("  Combined normal/shunt signal style flag");
	}
	TileIndex end = GetOtherTunnelBridgeEnd(tile);
	extern uint GetTunnelBridgeSignalSimulationSignalCount(TileIndex begin, TileIndex end);
	output.Print("  Spacing: {}, total signals: {}", GetTunnelBridgeSignalSimulationSpacing(tile), GetTunnelBridgeSignalSimulationSignalCount(tile, end));
}

static const NIVariable _niv_signals[] = {
	NIV(0x40, "terrain type"),
	NIV(A2VRI_SIGNALS_SIGNAL_RESTRICTION_INFO, "restriction info"),
	NIV(A2VRI_SIGNALS_SIGNAL_CONTEXT, "context"),
	NIV(A2VRI_SIGNALS_SIGNAL_STYLE, "style"),
	NIV(A2VRI_SIGNALS_SIGNAL_SIDE, "side"),
	NIV(A2VRI_SIGNALS_SIGNAL_VERTICAL_CLEARANCE, "vertical_clearance"),
};

class NIHSignals : public NIHelper {
	bool IsInspectable(uint index) const override        { return true; }
	bool ShowExtraInfoOnly(uint index) const override    { return _new_signals_grfs.empty(); }
	bool ShowSpriteDumpButton(uint index) const override { return true; }
	InspectTargetId GetParent(uint index) const override { return InspectTargetId::Invalid(); }
	const void *GetInstance(uint index)const override    { return nullptr; }
	const void *GetSpec(uint index) const override       { return nullptr; }
	void SetStringParameters(uint index) const override  { this->SetObjectAtStringParameters(STR_NEWGRF_INSPECT_CAPTION_OBJECT_AT_SIGNALS, INVALID_STRING_ID, TileIndex{index}); }
	uint32_t GetGRFID(uint index) const override         { return 0; }
	std::span<const BadgeID> GetBadges(uint) const override { return {}; }

	uint Resolve(uint index, uint var, uint param, GetVariableExtra &extra) const override
	{
		TileIndex tile{index};
		extern TraceRestrictProgram *GetFirstTraceRestrictProgramOnTile(TileIndex t);
		CustomSignalSpriteContext ctx = { CSSC_TRACK };
		uint8_t style = 0;
		uint z = 0;
		if (IsTunnelBridgeWithSignalSimulation(tile)) {
			ctx = { IsTunnelBridgeSignalSimulationEntrance(tile) ? CSSC_TUNNEL_BRIDGE_ENTRANCE : CSSC_TUNNEL_BRIDGE_EXIT };
			if (IsTunnel(tile)) ctx.ctx_flags |= CSSCF_TUNNEL;
			style = GetTunnelBridgeSignalStyle(tile);
			z = GetTunnelBridgeSignalZ(tile, !IsTunnelBridgeSignalSimulationEntrance(tile));
		} else if (IsTileType(tile, MP_RAILWAY) && HasSignals(tile)) {
			TrackBits bits = GetTrackBits(tile);
			do {
				Track track = RemoveFirstTrack(&bits);
				if (HasSignalOnTrack(tile, track)) {
					style = GetSignalStyle(tile, track);
					Trackdir td = TrackToTrackdir(track);
					if (!HasSignalOnTrackdir(tile, td)) td = ReverseTrackdir(td);

					uint x, y;
					GetSignalXYZByTrackdir(tile, td, HasBit(_signal_style_masks.signal_opposite_side, style), x, y, z);
					break;
				}
			} while (bits != TRACK_BIT_NONE);
		}
		NewSignalsResolverObject ro(nullptr, tile, TCX_NORMAL, 0, 0, ctx, style, GetFirstTraceRestrictProgramOnTile(tile), z);
		return ro.GetScope(VSG_SCOPE_SELF)->GetVariable(var, param, extra);
	}

	void ExtraInfo(uint index, NIExtraInfoOutput &output) const override
	{
		TileIndex tile{index};
		output.Print("Debug Info:");
		if (IsTileType(tile, MP_RAILWAY) && HasSignals(tile)) {
			output.Print("Signals:");
			DumpTileSignalsInfo(TileIndex{tile}, output);
		}
		if (IsTunnelBridgeWithSignalSimulation(tile)) {
			output.Print("Signals:");
			DumpTunnelBridgeSignalsInfo(TileIndex{tile}, output);
		}
		if (_settings_game.vehicle.train_speed_adaptation) {
			SignalSpeedKey speed_key = { tile, 0, (Trackdir)0 };
			for (auto iter = _signal_speeds.lower_bound(speed_key); iter != _signal_speeds.end() && iter->first.signal_tile == tile; ++iter) {
				const auto &it = *iter;
				output.buffer.format("Speed adaptation: Track: {:X}, last dir: {:X} --> speed: {}",
						it.first.signal_track, it.first.last_passing_train_dir, it.second.train_speed);
				if (it.second.IsOutOfDate()) {
					output.buffer.format(", expired");
				} else {
					output.buffer.format(", expires in {} ticks", (it.second.time_stamp - _state_ticks));
				}
				output.FinishPrint();
			}
		}
	}

	/* virtual */ void SpriteDump(uint index, SpriteGroupDumper &dumper) const override
	{
		extern void DumpNewSignalsSpriteGroups(SpriteGroupDumper &dumper);
		DumpNewSignalsSpriteGroups(dumper);
	}

	/* virtual */ bool ShowOptionsDropDown(uint index) const override
	{
		return true;
	}

	/* virtual */ void FillOptionsDropDown(uint index, DropDownList &list) const override
	{
		list.push_back(MakeDropDownListStringItem(STR_NEWGRF_INSPECT_CAPTION_OBJECT_AT_RAIL_TYPE, 0, !IsTileType(TileIndex{index}, MP_RAILWAY)));
	}

	/* virtual */ void OnOptionsDropdownSelect(uint index, int selected) const override
	{
		switch (selected) {
			case 0:
				ShowNewGRFInspectWindow(GSF_RAILTYPES, index);
				break;
		}
	}
};

static const NIFeature _nif_signals = {
	{},
	{},
	_niv_signals,
	std::make_unique<NIHSignals>(),
};

/*** NewGRF objects ***/

#define NICO(cb_id, bit) NIC(cb_id, ObjectSpec, callback_mask, bit)
static const NICallback _nic_objects[] = {
	NICO(CBID_OBJECT_LAND_SLOPE_CHECK,     ObjectCallbackMask::SlopeCheck),
	NICO(CBID_OBJECT_ANIMATION_NEXT_FRAME, ObjectCallbackMask::AnimationNextFrame),
	NICO(CBID_OBJECT_ANIMATION_START_STOP, std::monostate{}),
	NICO(CBID_OBJECT_ANIMATION_SPEED,      ObjectCallbackMask::AnimationSpeed),
	NICO(CBID_OBJECT_COLOUR,               ObjectCallbackMask::Colour),
	NICO(CBID_OBJECT_FUND_MORE_TEXT,       ObjectCallbackMask::FundMoreText),
	NICO(CBID_OBJECT_AUTOSLOPE,            ObjectCallbackMask::Autoslope),
};

static const NIVariable _niv_objects[] = {
	NIV(0x40, "relative position"),
	NIV(0x41, "tile information"),
	NIV(0x42, "construction date"),
	NIV(0x43, "animation counter"),
	NIV(0x44, "object founder"),
	NIV(0x45, "get town zone and Manhattan distance of closest town"),
	NIV(0x46, "get square of Euclidean distance of closes town"),
	NIV(0x47, "colour"),
	NIV(0x48, "view"),
	NIV(0x60, "get object ID at offset"),
	NIV(0x61, "get random tile bits at offset"),
	NIV(0x62, "land info of nearby tiles"),
	NIV(0x63, "animation stage of nearby tiles"),
	NIV(0x64, "distance on nearest object with given type"),
	NIV(A2VRI_OBJECT_FOUNDATION_SLOPE,        "slope after foundation applied"),
	NIV(A2VRI_OBJECT_FOUNDATION_SLOPE_CHANGE, "slope after foundation applied xor non-foundation slope"),
};

class NIHObject : public NIHelper {
	bool IsInspectable(uint index) const override        { return true; }
	bool ShowExtraInfoOnly(uint index) const override    { return !ObjectSpec::GetByTile(TileIndex{index})->grf_prop.HasGrfFile(); }
	bool ShowSpriteDumpButton(uint index) const override { return true; }
	InspectTargetId GetParent(uint index) const override { return GetTownInspectTargetId(Object::GetByTile(TileIndex{index})->town); }
	const void *GetInstance(uint index)const override    { return Object::GetByTile(TileIndex{index}); }
	const void *GetSpec(uint index) const override       { return ObjectSpec::GetByTile(TileIndex{index}); }
	void SetStringParameters(uint index) const override  { this->SetObjectAtStringParameters(STR_NEWGRF_INSPECT_CAPTION_OBJECT_AT_OBJECT, INVALID_STRING_ID, TileIndex{index}); }
<<<<<<< HEAD
	uint32_t GetGRFID(uint index) const override         { return (!this->ShowExtraInfoOnly(index)) ? ObjectSpec::GetByTile(TileIndex{index})->grf_prop.grfid : 0; }
=======
	uint32_t GetGRFID(uint index) const override           { return (this->IsInspectable(index)) ? ObjectSpec::GetByTile(TileIndex{index})->grf_prop.grfid : 0; }
>>>>>>> 53dd1258
	std::span<const BadgeID> GetBadges(uint index) const override { return ObjectSpec::GetByTile(TileIndex{index})->badges; }

	uint Resolve(uint index, uint var, uint param, GetVariableExtra &extra) const override
	{
		TileIndex tile{index};
		ObjectResolverObject ro(ObjectSpec::GetByTile(tile), Object::GetByTile(tile), tile);
		return ro.GetScope(VSG_SCOPE_SELF)->GetVariable(var, param, extra);
	}

	void ExtraInfo(uint index, NIExtraInfoOutput &output) const override
	{
		TileIndex tile{index};
		output.Print("Debug Info:");
		const ObjectSpec *spec = ObjectSpec::GetByTile(tile);
		if (spec != nullptr) {
			ObjectID id = GetObjectIndex(tile);
			const Object *obj = Object::Get(id);
			output.buffer.format("  tile: {}, type ID: {}", id, GetObjectType(tile));
			if (spec->grf_prop.grffile != nullptr) {
				output.buffer.format("  (local ID: {})", spec->grf_prop.local_id);
			}
			if (spec->class_index != INVALID_OBJECT_CLASS) {
				uint class_id = ObjectClass::Get(spec->class_index)->global_id;
				output.buffer.format(", class ID: {}", label_dumper().Label(class_id));
			}
			output.FinishPrint();

			output.Print("  view: {}, colour: {}, effective foundation: {}", obj->view, obj->colour, GetObjectEffectiveFoundationType(tile));
			if (spec->ctrl_flags.Test(ObjectCtrlFlag::UseLandGround)) {
				output.Print("  ground type: {}, density: {}, counter: {}, water class: {}", GetObjectGroundType(tile), GetObjectGroundDensity(tile), GetObjectGroundCounter(tile), GetWaterClass(tile));
			}
			output.Print("  animation: frames: {}, status: {}, speed: {}, triggers: 0x{:X}", spec->animation.frames, spec->animation.status, spec->animation.speed, spec->animation.triggers);
			output.Print("  size: {}x{}, height: {}, views: {}", GB(spec->size, 4, 4), GB(spec->size, 0, 4), spec->height, spec->views);

			{
				CalTime::YearMonthDay ymd = CalTime::ConvertDateToYMD(spec->introduction_date);
				output.buffer.format("  intro: {}-{:02}-{:02}",
						ymd.year, ymd.month + 1, ymd.day);
				if (spec->end_of_life_date < CalTime::MAX_DATE) {
					ymd = CalTime::ConvertDateToYMD(spec->end_of_life_date);
					output.buffer.format(", end of life: {}-{:02}-{:02}",
							ymd.year, ymd.month + 1, ymd.day);
				}
				output.FinishPrint();
			}

			output.register_next_line_click_flag_toggle(1);
			output.Print("  [{}] flags: 0x{:X}", output.flags & 1 ? '-' : '+', spec->flags);
			if (output.flags & 1) {
				auto print = [&](const char *name) {
					output.Print("    {}", name);
				};
				auto check_flag = [&](ObjectFlag flag, const char *name) {
					if (spec->flags.Test(flag)) print(name);
				};
				auto check_ctrl_flag = [&](ObjectCtrlFlag flag, const char *name) {
					if (spec->ctrl_flags.Test(flag)) print(name);
				};
				check_flag(ObjectFlag::OnlyInScenedit,   "OnlyInScenedit");
				check_flag(ObjectFlag::CannotRemove,     "CannotRemove");
				check_flag(ObjectFlag::Autoremove,       "Autoremove");
				check_flag(ObjectFlag::BuiltOnWater,     "BuiltOnWater");
				check_flag(ObjectFlag::ClearIncome,      "ClearIncome");
				check_flag(ObjectFlag::HasNoFoundation,  "HasNoFoundation");
				check_flag(ObjectFlag::Animation,        "Animation");
				check_flag(ObjectFlag::OnlyInGame,       "OnlyInGame");
				check_flag(ObjectFlag::Uses2CC,          "Uses2CC");
				check_flag(ObjectFlag::NotOnLand,        "NotOnLand");
				check_flag(ObjectFlag::DrawWater,        "DrawWater");
				check_flag(ObjectFlag::AllowUnderBridge, "AllowUnderBridge");
				check_flag(ObjectFlag::AnimRandomBits,   "AnimRandomBits");
				check_flag(ObjectFlag::ScaleByWater,     "ScaleByWater");
				check_ctrl_flag(ObjectCtrlFlag::UseLandGround,      "UseLandGround");
				check_ctrl_flag(ObjectCtrlFlag::EdgeFoundation,     "EdgeFoundation");
				check_ctrl_flag(ObjectCtrlFlag::FloodResistant,     "FloodResistant");
				check_ctrl_flag(ObjectCtrlFlag::ViewportMapTypeSet, "ViewportMapTypeSet");
			}
		}
	}

	/* virtual */ void SpriteDump(uint index, SpriteGroupDumper &dumper) const override
	{
		extern void DumpObjectSpriteGroup(const ObjectSpec *spec, SpriteGroupDumper &dumper);
		DumpObjectSpriteGroup(ObjectSpec::GetByTile(TileIndex{index}), dumper);
	}
};

static const NIFeature _nif_object = {
	{},
	_nic_objects,
	_niv_objects,
	std::make_unique<NIHObject>(),
};


/*** NewGRF rail types ***/

static const NIVariable _niv_railtypes[] = {
	NIV(0x40, "terrain type"),
	NIV(0x41, "enhanced tunnels"),
	NIV(0x42, "level crossing status"),
	NIV(0x43, "construction date"),
	NIV(0x44, "town zone"),
	NIV(0x45, "track types"),
	NIV(A2VRI_RAILTYPE_ADJACENT_CROSSING, "adjacent crossing"),
};

static void PrintTypeLabels(NIExtraInfoOutput &output, const char *prefix, uint32_t label, const uint32_t *alternate_labels, size_t alternate_labels_count)
{
	if (alternate_labels_count > 0) {
		output.buffer.format("{}Alternate labels: ", prefix);
		for (size_t i = 0; i < alternate_labels_count; i++) {
			if (i != 0) output.buffer.append(", ");
			uint32_t l = alternate_labels[i];
			output.buffer.append(label_dumper().Label(l));
		}
		output.FinishPrint();
	}
}

class NIHRailType : public NIHelper {
	bool IsInspectable(uint index) const override        { return true; }
	bool ShowSpriteDumpButton(uint index) const override { return true; }
	InspectTargetId GetParent(uint index) const override { return InspectTargetId::Invalid(); }
	const void *GetInstance(uint index)const override    { return nullptr; }
	const void *GetSpec(uint index) const override       { return nullptr; }
	void SetStringParameters(uint index) const override  { this->SetObjectAtStringParameters(STR_NEWGRF_INSPECT_CAPTION_OBJECT_AT_RAIL_TYPE, INVALID_STRING_ID, TileIndex{index}); }
<<<<<<< HEAD
	uint32_t GetGRFID(uint index) const override         { return 0; }
=======
	uint32_t GetGRFID(uint) const override               { return 0; }
>>>>>>> 53dd1258
	std::span<const BadgeID> GetBadges(uint index) const override { return GetRailTypeInfo(GetRailType(TileIndex{index}))->badges; }

	uint Resolve(uint index, uint var, uint param, GetVariableExtra &extra) const override
	{
		/* There is no unique GRFFile for the tile. Multiple GRFs can define different parts of the railtype.
		 * However, currently the NewGRF Debug GUI does not display variables depending on the GRF (like 0x7F) anyway. */
		RailTypeResolverObject ro(nullptr, TileIndex{index}, TCX_NORMAL, RTSG_END);
		return ro.GetScope(VSG_SCOPE_SELF)->GetVariable(var, param, extra);
	}

	void ExtraInfo(uint index, NIExtraInfoOutput &output) const override
	{
		TileIndex tile{index};
		RailType primary = GetTileRailType(tile);
		RailType secondary = GetTileSecondaryRailTypeIfValid(tile);

		auto writeRailType = [&](RailType type) {
			const RailTypeInfo *info = GetRailTypeInfo(type);
			output.Print("  Type: {} ({})", type, label_dumper().RailTypeLabel(type));
			output.Print("  Flags: {}{}{}{}{}{}",
					info->flags.Test(RailTypeFlag::Catenary)        ? 'c' : '-',
					info->flags.Test(RailTypeFlag::NoLevelCrossing) ? 'l' : '-',
					info->flags.Test(RailTypeFlag::Hidden)          ? 'h' : '-',
					info->flags.Test(RailTypeFlag::NoSpriteCombine) ? 's' : '-',
					info->flags.Test(RailTypeFlag::Allow90Deg)      ? 'a' : '-',
					info->flags.Test(RailTypeFlag::Disallow90Deg)   ? 'd' : '-');
			output.Print("  Ctrl flags: {}{}{}{}{}",
					info->ctrl_flags.Test(RailTypeCtrlFlag::SigSpriteProgSig)         ? 'p' : '-',
					info->ctrl_flags.Test(RailTypeCtrlFlag::SigSpriteRestrictedSig)   ? 'r' : '-',
					info->ctrl_flags.Test(RailTypeCtrlFlag::NoRealisticBraking)       ? 'b' : '-',
					info->ctrl_flags.Test(RailTypeCtrlFlag::SigSpriteRecolourEnabled) ? 'c' : '-',
					info->ctrl_flags.Test(RailTypeCtrlFlag::SigSpriteNoEntry)         ? 'n' : '-');

			uint bit = 1;
			auto dump_railtypes = [&](const char *name, RailTypes types, RailTypes mark) {
				output.register_next_line_click_flag_toggle(bit);
				output.Print("  [{}] {}: 0x{:X}", (output.flags & bit) ? '-' : '+', name, types);
				if (output.flags & bit) {
					DumpRailTypeList(output, "    ", types, mark);
				}

				bit <<= 1;
			};
			dump_railtypes("Powered", info->powered_railtypes, RAILTYPES_NONE);
			dump_railtypes("Compatible", info->compatible_railtypes, RAILTYPES_NONE);
			dump_railtypes("All compatible", info->all_compatible_railtypes, ~info->compatible_railtypes);

			PrintTypeLabels(output, "  ", info->label, (const uint32_t*) info->alternate_labels.data(), info->alternate_labels.size());
			output.Print("  Cost multiplier: {}/8, Maintenance multiplier: {}/8", info->cost_multiplier, info->maintenance_multiplier);

			CalTime::YearMonthDay ymd = CalTime::ConvertDateToYMD(info->introduction_date);
			output.Print("  Introduction date: {:4}-{:02}-{:02}", ymd.year, ymd.month + 1, ymd.day);
			output.Print("  Intro required railtypes: 0x{:X}", info->introduction_required_railtypes);
			output.Print("  Intro railtypes: 0x{:X}", info->introduces_railtypes);
		};

		output.Print("Debug Info:");
		writeRailType(primary);
		if (secondary != INVALID_RAILTYPE) {
			writeRailType(secondary);
		}

		if (IsTileType(tile, MP_RAILWAY) && HasSignals(tile)) {
			output.Print("Signals:");
			DumpTileSignalsInfo(tile, output);
		}
		if (IsTileType(tile, MP_RAILWAY) && IsRailDepot(tile)) {
			output.Print("Depot: reserved: {}", HasDepotReservation(tile));
		}
	}

	/* virtual */ void SpriteDump(uint index, SpriteGroupDumper &dumper) const override
	{
		extern void DumpRailTypeSpriteGroup(RailType rt, SpriteGroupDumper &dumper);
		DumpRailTypeSpriteGroup(GetTileRailType(TileIndex{index}), dumper);
	}

	/* virtual */ bool ShowOptionsDropDown(uint index) const override
	{
		return true;
	}

	/* virtual */ void FillOptionsDropDown(uint index, DropDownList &list) const override
	{
		TileIndex tile{index};
		list.push_back(MakeDropDownListStringItem(STR_NEWGRF_INSPECT_CAPTION_OBJECT_AT_ROAD_TYPE, 0, !IsLevelCrossingTile(tile)));
		list.push_back(MakeDropDownListStringItem(STR_NEWGRF_INSPECT_CAPTION_OBJECT_AT_SIGNALS, 1, !(IsTileType(tile, MP_RAILWAY) && HasSignals(tile))));
	}

	/* virtual */ void OnOptionsDropdownSelect(uint index, int selected) const override
	{
		switch (selected) {
			case 0:
				ShowNewGRFInspectWindow(GSF_ROADTYPES, index);
				break;

			case 1:
				ShowNewGRFInspectWindow(GSF_SIGNALS, index);
				break;
		}
	}
};

static const NIFeature _nif_railtype = {
	{},
	{},
	_niv_railtypes,
	std::make_unique<NIHRailType>(),
};


/*** NewGRF airport tiles ***/

#define NICAT(cb_id, bit) NIC(cb_id, AirportTileSpec, callback_mask, bit)
static const NICallback _nic_airporttiles[] = {
	NICAT(CBID_AIRPTILE_DRAW_FOUNDATIONS, AirportTileCallbackMask::DrawFoundations),
	NICAT(CBID_AIRPTILE_ANIM_START_STOP,  std::monostate{}),
	NICAT(CBID_AIRPTILE_ANIM_NEXT_FRAME,  AirportTileCallbackMask::AnimationNextFrame),
	NICAT(CBID_AIRPTILE_ANIMATION_SPEED,  AirportTileCallbackMask::AnimationSpeed),
};

static const NIVariable _niv_airporttiles[] = {
	NIV(0x41, "ground type"),
	NIV(0x42, "current town zone in nearest town"),
	NIV(0x43, "relative position"),
	NIV(0x44, "animation frame"),
	NIV(0x60, "land info of nearby tiles"),
	NIV(0x61, "animation stage of nearby tiles"),
	NIV(0x62, "get industry or airport tile ID at offset"),
	NIV(A2VRI_AIRPORTTILES_AIRPORT_LAYOUT, "airport layout"),
	NIV(A2VRI_AIRPORTTILES_AIRPORT_ID, "airport local ID"),
};

class NIHAirportTile : public NIHelper {
	bool IsInspectable(uint index) const override        { return AirportTileSpec::Get(GetAirportGfx(TileIndex{index}))->grf_prop.HasGrfFile(); }
	InspectTargetId GetParent(uint index) const override { return InspectTargetId(GSF_AIRPORTS, GetStationIndex(TileIndex{index}).base()); }
	const void *GetInstance(uint)const override          { return nullptr; }
<<<<<<< HEAD
	const void *GetSpec(uint index) const override       { return AirportTileSpec::Get(GetAirportGfx(TileIndex{index})); }
	void SetStringParameters(uint index) const override  { this->SetObjectAtStringParameters(STR_STATION_NAME, GetStationIndex(TileIndex{index}), TileIndex{index}); }
	uint32_t GetGRFID(uint index) const override         { return (this->IsInspectable(index)) ? AirportTileSpec::Get(GetAirportGfx(TileIndex{index}))->grf_prop.grfid : 0; }
	std::span<const BadgeID> GetBadges(uint index) const override { return AirportTileSpec::Get(GetAirportGfx(TileIndex{index}))->badges; }
=======
	const void *GetSpec(uint index) const override       { return AirportTileSpec::Get(GetAirportGfx(index)); }
	void SetStringParameters(uint index) const override  { this->SetObjectAtStringParameters(STR_STATION_NAME, GetStationIndex(index), TileIndex{index}); }
	uint32_t GetGRFID(uint index) const override           { return (this->IsInspectable(index)) ? AirportTileSpec::Get(GetAirportGfx(index))->grf_prop.grfid : 0; }
	std::span<const BadgeID> GetBadges(uint index) const override { return AirportTileSpec::Get(GetAirportGfx(index))->badges; }
>>>>>>> 53dd1258

	uint Resolve(uint index, uint var, uint param, GetVariableExtra &extra) const override
	{
		TileIndex tile{index};
		AirportTileResolverObject ro(AirportTileSpec::GetByTile(tile), tile, Station::GetByTile(tile));
		return ro.GetScope(VSG_SCOPE_SELF)->GetVariable(var, param, extra);
	}

	void ExtraInfo(uint index, NIExtraInfoOutput &output) const override
	{
		TileIndex tile{index};
		output.Print("Debug Info:");
		output.Print("  Gfx Index: {}", GetAirportGfx(tile));
		const AirportTileSpec *spec = AirportTileSpec::Get(GetAirportGfx(tile));
		if (spec != nullptr) {
			output.Print("  animation: frames: {}, status: {}, speed: {}, triggers: 0x{:X}", spec->animation.frames, spec->animation.status, spec->animation.speed, spec->animation.triggers);
		}
	}
};

static const NIFeature _nif_airporttile = {
	{},
	_nic_airporttiles,
	_niv_airporttiles,
	std::make_unique<NIHAirportTile>(),
};


/*** NewGRF airports ***/

static const NIVariable _niv_airports[] = {
	NIV(0x40, "Layout number"),
	NIV(0x48, "bitmask of accepted cargoes"),
	NIV(0x60, "amount of cargo waiting"),
	NIV(0x61, "time since last cargo pickup"),
	NIV(0x62, "rating of cargo"),
	NIV(0x63, "time spent on route"),
	NIV(0x64, "information about last vehicle picking cargo up"),
	NIV(0x65, "amount of cargo acceptance"),
	NIV(0x69, "information about cargo accepted in the past"),
	NIV(0xF1, "type of the airport"),
	NIV(0xF6, "airport block status"),
	NIV(0xFA, "built date"),
};

class NIHAirport : public NIHelper {
	bool IsInspectable(uint index) const override        { return AirportSpec::Get(Station::Get(index)->airport.type)->grf_prop.HasGrfFile(); }
	InspectTargetId GetParent(uint index) const override { return InspectTargetId(GSF_FAKE_TOWNS, Station::Get(index)->town->index.base()); }
	const void *GetInstance(uint index)const override    { return Station::Get(index); }
	const void *GetSpec(uint index) const override       { return AirportSpec::Get(Station::Get(index)->airport.type); }
	void SetStringParameters(uint index) const override  { this->SetObjectAtStringParameters(STR_STATION_NAME, index, Station::Get(index)->airport.tile); }
	uint32_t GetGRFID(uint index) const override         { return (this->IsInspectable(index)) ? AirportSpec::Get(Station::Get(index)->airport.type)->grf_prop.grfid : 0; }
	std::span<const BadgeID> GetBadges(uint index) const override { return AirportSpec::Get(Station::Get(index)->airport.type)->badges; }

	uint Resolve(uint index, uint var, uint param, GetVariableExtra &extra) const override
	{
		Station *st = Station::Get(index);
		AirportResolverObject ro(st->airport.tile, st, AirportSpec::Get(st->airport.type), st->airport.layout);
		return ro.GetScope(VSG_SCOPE_SELF)->GetVariable(var, param, extra);
	}

	const std::span<int32_t> GetPSA(uint index, uint32_t) const override
	{
		const Station *st = (const Station *)this->GetInstance(index);
		if (st->airport.psa == nullptr) return {};
		return st->airport.psa->storage;
	}
};

static const NIFeature _nif_airport = {
	{},
	{},
	_niv_airports,
	std::make_unique<NIHAirport>(),
};


/*** NewGRF towns ***/

static const NIVariable _niv_towns[] = {
	NIV(0x40, "larger town effect on this town"),
	NIV(0x41, "town index"),
	NIV(0x82, "population"),
	NIV(0x94, "zone radius 0"),
	NIV(0x96, "zone radius 1"),
	NIV(0x98, "zone radius 2"),
	NIV(0x9A, "zone radius 3"),
	NIV(0x9C, "zone radius 4"),
	NIV(0xB6, "number of buildings"),
	NIV(A2VRI_TOWNS_HOUSE_COUNT, "number of buildings (uncapped)"),
	NIV(A2VRI_TOWNS_POPULATION, "population (uncapped)"),
	NIV(A2VRI_TOWNS_ZONE_0, "zone radius 0 (uncapped)"),
	NIV(A2VRI_TOWNS_ZONE_1, "zone radius 1 (uncapped)"),
	NIV(A2VRI_TOWNS_ZONE_2, "zone radius 2 (uncapped)"),
	NIV(A2VRI_TOWNS_ZONE_3, "zone radius 3 (uncapped)"),
	NIV(A2VRI_TOWNS_ZONE_4, "zone radius 4 (uncapped)"),
	NIV(A2VRI_TOWNS_XY, "town tile xy"),
};

class NIHTown : public NIHelper {
	bool IsInspectable(uint index) const override        { return Town::IsValidID(index); }
	bool ShowSpriteDumpButton(uint index) const override { return true; }
	InspectTargetId GetParent(uint index) const override { return InspectTargetId::Invalid(); }
	const void *GetInstance(uint index)const override    { return Town::Get(index); }
	const void *GetSpec(uint) const override             { return nullptr; }
	void SetStringParameters(uint index) const override  { this->SetSimpleStringParameters(STR_TOWN_NAME, index); }
	uint32_t GetGRFID(uint index) const override         { return 0; }
	bool PSAWithParameter() const override               { return true; }
	std::span<const BadgeID> GetBadges(uint) const override { return {}; }

	uint Resolve(uint index, uint var, uint param, GetVariableExtra &extra) const override
	{
		TownResolverObject ro(nullptr, Town::Get(index), true);
		return ro.GetScope(VSG_SCOPE_SELF)->GetVariable(var, param, extra);
	}

	const std::span<int32_t> GetPSA(uint index, uint32_t grfid) const override
	{
		Town *t = Town::Get(index);

		for (const auto &it : t->psa_list) {
			if (it->grfid == grfid) return it->storage;
		}

		return {};
	}

	virtual std::vector<uint32_t> GetPSAGRFIDs(uint index) const override
	{
		Town *t = Town::Get(index);

		std::vector<uint32_t> output;
		for (const auto &iter : t->psa_list) {
			output.push_back(iter->grfid);
		}
		return output;
	}

	void ExtraInfo(uint index, NIExtraInfoOutput &output) const override
	{
		const Town *t = Town::Get(index);

		output.Print("Debug Info:");
		output.Print("  Index: {}", index);
		output.Print("  Churches: {}, Stadiums: {}", t->church_count, t->stadium_count);

		output.Print("  Nearby stations: {}", t->stations_near.size());
		for (const Station *st : t->stations_near) {
			output.Print("    {}: {}", st->index, st->GetCachedName());
		}

		output.Print("  Growth rate: {}, Growth Counter: {}, T to Rebuild: {}, Growing: {}, Custom growth: {}",
				t->growth_rate, t->grow_counter, t->time_until_rebuild, HasBit(t->flags, TOWN_IS_GROWING) ? 1 : 0,HasBit(t->flags, TOWN_CUSTOM_GROWTH) ? 1 : 0);

		output.Print("  Road layout: {}", GetStringPtr(STR_CONFIG_SETTING_TOWN_LAYOUT_DEFAULT + t->layout));

		if (t->have_ratings.Any()) {
			output.Print("  Company ratings:");
			for (CompanyID bit : t->have_ratings.IterateSetBits()) {
				output.Print("    {}: {}", bit, t->ratings[bit]);
			}
		}

		for (int tae = TAE_BEGIN; tae != TAE_END; tae++) {
			static constexpr const char *names[] = {
				"NONE",
				"PASSENGERS",
				"MAIL",
				"GOODS",
				"WATER",
				"FOOD",
			};
			static_assert(lengthof(names) == NUM_TAE);

			if (t->goal[tae] == TOWN_GROWTH_WINTER) {
				output.Print("  TAE_{}: TOWN_GROWTH_WINTER", names[tae - TAE_BEGIN]);
			} else if (t->goal[tae] == TOWN_GROWTH_DESERT) {
				output.Print("  TAE_{}: TOWN_GROWTH_DESERT", names[tae - TAE_BEGIN]);
			} else if (t->goal[tae] != 0) {
				output.Print("  TAE_{}: {}", names[tae - TAE_BEGIN], t->goal[tae]);
			}
		}
	}

	/* virtual */ void SpriteDump(uint index, SpriteGroupDumper &dumper) const override
	{
		extern void DumpGenericCallbackSpriteGroups(GrfSpecFeature feature, SpriteGroupDumper &dumper);
		DumpGenericCallbackSpriteGroups(GSF_FAKE_TOWNS, dumper);
	}
};

static const NIFeature _nif_town = {
	{},
	{},
	_niv_towns,
	std::make_unique<NIHTown>(),
};

class NIHStationStruct : public NIHelper {
	bool IsInspectable(uint index) const override        { return BaseStation::IsValidID(index); }
	bool ShowExtraInfoOnly(uint index) const override    { return true; }
	InspectTargetId GetParent(uint index) const override { return InspectTargetId::Invalid(); }
	const void *GetInstance(uint index)const override    { return nullptr; }
	const void *GetSpec(uint index) const override       { return nullptr; }
	std::span<const BadgeID> GetBadges(uint) const override { return {}; }

	void SetStringParameters(uint index) const override
	{
		const BaseStation *bst = BaseStation::GetIfValid(index);
		if (bst != nullptr && !Station::IsExpected(bst)) {
			this->SetSimpleStringParameters(STR_WAYPOINT_NAME, index);
		} else {
			this->SetSimpleStringParameters(STR_STATION_NAME, index);
		}
	}

	uint32_t GetGRFID(uint index) const override         { return 0; }

	uint Resolve(uint index, uint var, uint param, GetVariableExtra &extra) const override
	{
		return 0;
	}

	void ExtraInfo(uint index, NIExtraInfoOutput &output) const override
	{
		output.Print("Debug Info:");
		output.Print("  Index: {}", index);
		const BaseStation *bst = BaseStation::GetIfValid(index);
		if (!bst) return;
		output.Print("  Tile: {}", bst->xy);
		if (bst->rect.IsEmpty()) {
			output.Print("  rect: empty");
		} else {
			output.Print("  rect: left: {}, right: {}, top: {}, bottom: {}", bst->rect.left, bst->rect.right, bst->rect.top, bst->rect.bottom);
		}
		const Station *st = Station::GetIfValid(index);
		if (st != nullptr) {
			if (st->industry) {
				output.Print("  Neutral industry: {}: {}", st->industry->index, st->industry->GetCachedName().c_str());
			}
			output.Print("  Nearby industries: {}", st->industries_near.size());
			for (const auto &i : st->industries_near) {
				output.Print("    {}: {}, distance: {}", i.industry->index, i.industry->GetCachedName().c_str(), i.distance);
			}
			output.Print("  Station tiles: {}", st->station_tiles);
			output.Print("  Delete counter: {}", st->delete_ctr);
			output.Print("  Docking tiles: {}", st->docking_station.tile);
			output.Print("  Time since: load: {}, unload: {}", st->time_since_load, st->time_since_unload);

			if (st->airport.tile != INVALID_TILE) {
				output.Print("  Airport: type: {} (local: {}), layout: {}, rotation: {}",
						st->airport.type, st->airport.GetSpec()->grf_prop.local_id, st->airport.layout, st->airport.rotation);
			}

			for (const CargoSpec *cs : CargoSpec::Iterate()) {
				const GoodsEntry *ge = &st->goods[cs->Index()];

				if (ge->data == nullptr && ge->status == 0) {
					/* Nothing of note to show */
					continue;
				}

				const StationCargoPacketMap *pkts = ge->data != nullptr ? ge->data->cargo.Packets() : nullptr;

				output.Print("  Goods entry: {}: {}", cs->Index(), GetStringPtr(cs->name));
				output.buffer.format("    Status: {}{}{}{}{}{}{}",
						HasBit(ge->status, GoodsEntry::GES_ACCEPTANCE)       ? 'a' : '-',
						HasBit(ge->status, GoodsEntry::GES_RATING)           ? 'r' : '-',
						HasBit(ge->status, GoodsEntry::GES_EVER_ACCEPTED)    ? 'e' : '-',
						HasBit(ge->status, GoodsEntry::GES_LAST_MONTH)       ? 'l' : '-',
						HasBit(ge->status, GoodsEntry::GES_CURRENT_MONTH)    ? 'c' : '-',
						HasBit(ge->status, GoodsEntry::GES_ACCEPTED_BIGTICK) ? 'b' : '-',
						HasBit(ge->status, GoodsEntry::GES_NO_CARGO_SUPPLY)  ? 'n' : '-');
				if (ge->data != nullptr && ge->data->MayBeRemoved()) output.buffer.append(", (removable)");
				if (ge->data == nullptr) output.buffer.append(", (no data)");
				output.FinishPrint();

				if (ge->HasRating()) {
					output.Print("    Time since pickup: {}", ge->time_since_pickup);
				}
				if (ge->amount_fract > 0) {
					output.Print("    Amount fract: {}", ge->amount_fract);
				}
				if (pkts != nullptr && (pkts->MapSize() > 0 || ge->CargoTotalCount() > 0)) {
					output.Print("    Cargo packets: {}, cargo packet keys: {}, available: {}, reserved: {}",
							pkts->size(), pkts->MapSize(), ge->CargoAvailableCount(), ge->CargoReservedCount());
				}
				if (ge->link_graph != INVALID_LINK_GRAPH) {
					output.Print("    Link graph: {}, node: {}", ge->link_graph, ge->node);
				}
				if (ge->max_waiting_cargo > 0) {
					output.Print("    Max waiting cargo: {}", ge->max_waiting_cargo);
				}
				if (ge->data != nullptr && ge->data->flows.size() > 0) {
					size_t total_shares = 0;
					for (const FlowStat &fs : ge->data->flows.IterateUnordered()) {
						total_shares += fs.size();
					}
					output.Print("    Flows: {}, total shares: {}", ge->data->flows.size(), total_shares);
				}
			}
		}
		const Waypoint *wp = Waypoint::GetIfValid(index);
		if (wp != nullptr) {
			output.register_next_line_click_flag_toggle(1);
			output.Print("  [{}] flags: 0x{:X}", output.flags & 1 ? '-' : '+', wp->waypoint_flags);
			if (output.flags & 1) {
				auto check_flag = [&](WaypointFlags flag, const char *name) {
					if (HasBit(wp->waypoint_flags, flag)) output.Print("    {}", name);
				};
				check_flag(WPF_HIDE_LABEL,   "WPF_HIDE_LABEL");
				check_flag(WPF_ROAD,         "WPF_ROAD");
			}

			output.Print("  road_waypoint_area: tile: {}, width: {}, height: {}",
					wp->road_waypoint_area.tile, wp->road_waypoint_area.w, wp->road_waypoint_area.h);
		}
	}
};

static const NIFeature _nif_station_struct = {
	{},
	{},
	{},
	std::make_unique<NIHStationStruct>(),
};

class NIHTraceRestrict : public NIHelper {
	bool IsInspectable(uint index) const override        { return true; }
	bool ShowExtraInfoOnly(uint index) const override    { return true; }
	InspectTargetId GetParent(uint index) const override { return InspectTargetId::Invalid(); }
	const void *GetInstance(uint index)const override    { return nullptr; }
	const void *GetSpec(uint index) const override       { return nullptr; }
	std::span<const BadgeID> GetBadges(uint) const override { return {}; }

	void SetStringParameters(uint index) const override
	{
		SetDParam(0, STR_NEWGRF_INSPECT_CAPTION_TRACERESTRICT);
		SetDParam(1, GetTraceRestrictRefIdTileIndex(static_cast<TraceRestrictRefId>(index)));
		SetDParam(2, GetTraceRestrictRefIdTrack(static_cast<TraceRestrictRefId>(index)));
	}

	uint32_t GetGRFID(uint index) const override         { return 0; }

	uint Resolve(uint index, uint var, uint param, GetVariableExtra &extra) const override
	{
		return 0;
	}

	void ExtraInfo(uint index, NIExtraInfoOutput &output) const override
	{
		TraceRestrictRefId ref = static_cast<TraceRestrictRefId>(index);
		const TraceRestrictProgram *prog = GetTraceRestrictProgram(ref, false);

		if (prog == nullptr) {
			output.Print("No program");
			return;
		}

		output.Print("Index: {}", prog->index);
		output.Print("");

		output.Print("Actions used: 0x{:X}", prog->actions_used_flags);
		auto check_action = [&](TraceRestrictProgramActionsUsedFlags flag, const char *label) {
			if (prog->actions_used_flags & flag) {
				output.Print("  {}", label);
			}
		};
#define CA(f) check_action(TRPAUF_##f, #f);
		CA(PF)
		CA(RESERVE_THROUGH)
		CA(LONG_RESERVE)
		CA(WAIT_AT_PBS)
		CA(SLOT_ACQUIRE)
		CA(SLOT_RELEASE_BACK)
		CA(SLOT_RELEASE_FRONT)
		CA(PBS_RES_END_WAIT)
		CA(PBS_RES_END_SLOT)
		CA(REVERSE_BEHIND)
		CA(SPEED_RESTRICTION)
		CA(TRAIN_NOT_STUCK)
		CA(CHANGE_COUNTER)
		CA(NO_PBS_BACK_PENALTY)
		CA(SLOT_CONDITIONALS)
		CA(SPEED_ADAPTATION)
		CA(PBS_RES_END_SIMULATE)
		CA(RESERVE_THROUGH_ALWAYS)
		CA(CMB_SIGNAL_MODE_CTRL)
		CA(ORDER_CONDITIONALS)
		CA(REVERSE_AT)
#undef CA
		output.Print("");

		output.Print("Ref count: {}", prog->GetReferenceCount());
		for (TraceRestrictRefId ref : prog->GetReferences()) {
			TileIndex tile = GetTraceRestrictRefIdTileIndex(ref);
			output.Print("  {:X} x {:X}, track: {:X}", TileX(tile), TileY(tile), GetTraceRestrictRefIdTrack(ref));
		}
		output.Print("");

		output.Print("Program: items: {}, instructions: {}", prog->items.size(), prog->GetInstructionCount());
		for (auto iter : prog->IterateInstructions()) {
			if (iter.Instruction().IsDoubleItem()) {
				output.Print("  {:08X} {:08X}", iter.Instruction(), iter.Secondary());
			} else {
				output.Print("  {:08X}", iter.Instruction());
			}
		}

		if (prog->texts != nullptr && !prog->texts->labels.empty()) {
			output.Print("");
			output.Print("Labels:");
			size_t i = 0;
			for (const auto &str : prog->texts->labels) {
				if (!str.empty()) output.Print("  {:X}: {}", i, str);
				i++;
			}
		}
	}
};

static const NIFeature _nif_tracerestrict = {
	{},
	{},
	{},
	std::make_unique<NIHTraceRestrict>(),
};

/*** NewGRF road types ***/

static const NIVariable _niv_roadtypes[] = {
	NIV(0x40, "terrain type"),
	NIV(0x41, "enhanced tunnels"),
	NIV(0x42, "level crossing status"),
	NIV(0x43, "construction date"),
	NIV(0x44, "town zone"),
	NIV(0x45, "track types"),
};

template <RoadTramType TRoadTramType>
class NIHRoadType : public NIHelper {
	const RoadTramType rtt;

public:
	NIHRoadType(RoadTramType rtt) : rtt(rtt) {}

private:
	bool IsInspectable(uint index) const override        { return true; }
	bool ShowSpriteDumpButton(uint index) const override { return true; }
	InspectTargetId GetParent(uint index) const override { return InspectTargetId::Invalid(); }
	const void *GetInstance(uint index) const override   { return nullptr; }
	const void *GetSpec(uint index) const override       { return nullptr; }
	void SetStringParameters(uint index) const override  { this->SetObjectAtStringParameters(STR_NEWGRF_INSPECT_CAPTION_OBJECT_AT_ROAD_TYPE, INVALID_STRING_ID, TileIndex{index}); }
<<<<<<< HEAD
	uint32_t GetGRFID(uint index) const override         { return 0; }

	std::span<const BadgeID> GetBadges(uint index) const override
	{
		RoadType rt = GetRoadType(TileIndex{index}, this->rtt);
=======
	uint32_t GetGRFID(uint) const override               { return 0; }
	std::span<const BadgeID> GetBadges(uint index) const override
	{
		RoadType rt = GetRoadType(TileIndex{index}, TRoadTramType);
>>>>>>> 53dd1258
		if (rt == INVALID_ROADTYPE) return {};
		return GetRoadTypeInfo(rt)->badges;
	}

	uint Resolve(uint index, uint var, uint param, GetVariableExtra &extra) const override
	{
		/* There is no unique GRFFile for the tile. Multiple GRFs can define different parts of the railtype.
		 * However, currently the NewGRF Debug GUI does not display variables depending on the GRF (like 0x7F) anyway. */
		RoadTypeResolverObject ro(nullptr, TileIndex{index}, TCX_NORMAL, ROTSG_END);
		return ro.GetScope(VSG_SCOPE_SELF)->GetVariable(var, param, extra);
	}

	void ExtraInfo(uint index, NIExtraInfoOutput &output) const override
	{
		TileIndex tile{index};
		output.Print("Debug Info:");
		auto writeInfo = [&](RoadTramType rtt) {
			RoadType type = GetRoadType(tile, rtt);
			if (type == INVALID_ROADTYPE) return;

			const RoadTypeInfo* rti = GetRoadTypeInfo(type);
			output.Print("  {} Type: {} ({})", rtt == RTT_TRAM ? "Tram" : "Road", type, label_dumper().RoadTypeLabel(type));
			output.Print("    Flags: {}{}{}{}{}",
					rti->flags.Test(RoadTypeFlag::Catenary)        ? 'c' : '-',
					rti->flags.Test(RoadTypeFlag::NoLevelCrossing) ? 'l' : '-',
					rti->flags.Test(RoadTypeFlag::NoHouses)        ? 'X' : '-',
					rti->flags.Test(RoadTypeFlag::Hidden)          ? 'h' : '-',
					rti->flags.Test(RoadTypeFlag::TownBuild)       ? 'T' : '-');
			output.Print("    Extra Flags:{}{}{}{}",
					rti->extra_flags.Test(RoadTypeExtraFlag::NotAvailableAiGs)   ? 's' : '-',
					rti->extra_flags.Test(RoadTypeExtraFlag::NoTownModification) ? 't' : '-',
					rti->extra_flags.Test(RoadTypeExtraFlag::NoTunnels)          ? 'T' : '-',
					rti->extra_flags.Test(RoadTypeExtraFlag::NoTrainCollision)   ? 'c' : '-');
			output.Print("    Collision mode: {}", rti->collision_mode);

			output.register_next_line_click_flag_toggle((1 << rtt));
			output.Print("    [{}] Powered: 0x{:X}", (output.flags & (1 << rtt)) ? '-' : '+', rti->powered_roadtypes);
			if (output.flags & (1 << rtt)) {
				DumpRoadTypeList(output, "      ", rti->powered_roadtypes);
			}
			PrintTypeLabels(output, "    ", rti->label, (const uint32_t*) rti->alternate_labels.data(), rti->alternate_labels.size());
			output.Print("    Cost multiplier: {}/8, Maintenance multiplier: {}/8", rti->cost_multiplier, rti->maintenance_multiplier);
		};
		writeInfo(RTT_ROAD);
		writeInfo(RTT_TRAM);
	}

	/* virtual */ void SpriteDump(uint index, SpriteGroupDumper &dumper) const override
	{
		TileIndex tile{index};
		for (RoadTramType rtt : { RTT_ROAD, RTT_TRAM }) {
			RoadType rt = GetRoadType(tile, rtt);
			if (rt == INVALID_ROADTYPE) continue;

			extern void DumpRoadTypeSpriteGroup(RoadType rt, SpriteGroupDumper &dumper);
			DumpRoadTypeSpriteGroup(rt, dumper);
		}
	}

	/* virtual */ bool ShowOptionsDropDown(uint index) const override
	{
		return true;
	}

	/* virtual */ void FillOptionsDropDown(uint index, DropDownList &list) const override
	{
		list.push_back(MakeDropDownListStringItem(STR_NEWGRF_INSPECT_CAPTION_OBJECT_AT_RAIL_TYPE, 0, !IsLevelCrossingTile(TileIndex{index})));
	}

	/* virtual */ void OnOptionsDropdownSelect(uint index, int selected) const override
	{
		switch (selected) {
			case 0:
				ShowNewGRFInspectWindow(GSF_RAILTYPES, index);
				break;
		}
	}
};

static const NIFeature _nif_roadtype = {
	{},
	{},
	_niv_roadtypes,
<<<<<<< HEAD
	std::make_unique<NIHRoadType>(RTT_ROAD),
=======
	std::make_unique<NIHRoadType<RoadTramType::RTT_ROAD>>(),
>>>>>>> 53dd1258
};

static const NIFeature _nif_tramtype = {
	{},
	{},
	_niv_roadtypes,
<<<<<<< HEAD
	std::make_unique<NIHRoadType>(RTT_TRAM),
=======
	std::make_unique<NIHRoadType<RoadTramType::RTT_TRAM>>(),
>>>>>>> 53dd1258
};

#define NICRS(cb_id, bit) NIC(cb_id, RoadStopSpec, callback_mask, bit)
static const NICallback _nic_roadstops[] = {
	NICRS(CBID_STATION_AVAILABILITY,     RoadStopCallbackMask::Avail),
	NICRS(CBID_STATION_ANIM_START_STOP,  std::monostate{}),
	NICRS(CBID_STATION_ANIM_NEXT_FRAME,  RoadStopCallbackMask::AnimationNextFrame),
	NICRS(CBID_STATION_ANIMATION_SPEED,  RoadStopCallbackMask::AnimationSpeed),
};

static const NIVariable _nif_roadstops[] = {
	NIV(0x40, "view/rotation"),
	NIV(0x41, "stop type"),
	NIV(0x42, "terrain type"),
	NIV(0x43, "road type"),
	NIV(0x44, "tram type"),
	NIV(0x45, "town zone and Manhattan distance of town"),
	NIV(0x46, "square of Euclidean distance of town"),
	NIV(0x47, "player info"),
	NIV(0x48, "bitmask of accepted cargoes"),
	NIV(0x49, "current animation frame"),
	NIV(0x50, "miscellaneous info"),
	NIV(0x60, "amount of cargo waiting"),
	NIV(0x61, "time since last cargo pickup"),
	NIV(0x62, "rating of cargo"),
	NIV(0x63, "time spent on route"),
	NIV(0x64, "information about last vehicle picking cargo up"),
	NIV(0x65, "amount of cargo acceptance"),
	NIV(0x66, "animation frame of nearby tile"),
	NIV(0x67, "land info of nearby tiles"),
	NIV(0x68, "road stop info of nearby tiles"),
	NIV(0x69, "information about cargo accepted in the past"),
	NIV(0x6A, "GRFID of nearby road stop tiles"),
	NIV(0x6B, "road stop ID of nearby tiles"),
	NIVF(A2VRI_ROADSTOP_INFO_NEARBY_TILES_EXT, "road stop info of nearby tiles ext", NIVF_SHOW_PARAMS),
	NIVF(A2VRI_ROADSTOP_INFO_NEARBY_TILES_V2, "road stop info of nearby tiles v2", NIVF_SHOW_PARAMS),
	NIVF(A2VRI_ROADSTOP_ROAD_INFO_NEARBY_TILES, "Road info of nearby plain road tiles", NIVF_SHOW_PARAMS),
};

class NIHRoadStop : public NIHelper {
	bool IsInspectable(uint index) const override        { return GetRoadStopSpec(TileIndex{index}) != nullptr; }
	bool ShowSpriteDumpButton(uint index) const override { return true; }
	InspectTargetId GetParent(uint index) const override { return GetTownInspectTargetId(BaseStation::GetByTile(TileIndex{index})->town); }
	const void *GetInstance(uint index)const override    { return nullptr; }
	const void *GetSpec(uint index) const override       { return GetRoadStopSpec(TileIndex{index}); }
<<<<<<< HEAD
	void SetStringParameters(uint index) const override  { this->SetObjectAtStringParameters(STR_STATION_NAME, GetStationIndex(TileIndex{index}), TileIndex{index}); }
	uint32_t GetGRFID(uint index) const override         { return (this->IsInspectable(index)) ? GetRoadStopSpec(TileIndex{index})->grf_prop.grfid : 0; }
=======
	void SetStringParameters(uint index) const override  { this->SetObjectAtStringParameters(STR_STATION_NAME, GetStationIndex(index), TileIndex{index}); }
	uint32_t GetGRFID(uint index) const override           { return (this->IsInspectable(index)) ? GetRoadStopSpec(TileIndex{index})->grf_prop.grfid : 0; }
>>>>>>> 53dd1258
	std::span<const BadgeID> GetBadges(uint index) const override { return this->IsInspectable(index) ? GetRoadStopSpec(TileIndex{index})->badges : std::span<const BadgeID>{}; }

	uint Resolve(uint index, uint var, uint param, GetVariableExtra &extra) const override
	{
		TileIndex tile{index};
		StationGfx view = GetStationGfx(tile);
		RoadStopResolverObject ro(GetRoadStopSpec(tile), BaseStation::GetByTile(tile), tile, INVALID_ROADTYPE, GetStationType(tile), view);
		return ro.GetScope(VSG_SCOPE_SELF)->GetVariable(var, param, extra);
	}

	void ExtraInfo(uint index, NIExtraInfoOutput &output) const override
	{
		TileIndex tile{index};
		output.Print("Debug Info:");
		const RoadStopSpec *spec = GetRoadStopSpec(tile);
		if (spec != nullptr) {
			uint class_id = RoadStopClass::Get(spec->class_index)->global_id;
			output.buffer.format("  class ID: {}", label_dumper().Label(class_id));
			if (spec->grf_prop.grffile != nullptr) {
				output.buffer.format("  (local ID: {})", spec->grf_prop.local_id);
			}
			output.FinishPrint();

			output.Print("  spec: stop type: {:X}, draw mode: {:X}, cargo triggers: {:X}", spec->stop_type, spec->draw_mode, spec->cargo_triggers);
			output.Print("  spec: callback mask: {:X}, flags: {:X}, intl flags: {:X}", spec->callback_mask, spec->flags, spec->internal_flags);
			output.Print("  spec: build: {}, clear: {}, height: {}", spec->build_cost_multiplier, spec->clear_cost_multiplier, spec->height);
			output.Print("  animation: frames: {}, status: {}, speed: {}, triggers: 0x{:X}", spec->animation.frames, spec->animation.status, spec->animation.speed, spec->animation.triggers);

			const BaseStation *st = BaseStation::GetByTile(tile);
			output.Print("  road stop: random bits: {:02X}, animation frame: {:02X}", st->GetRoadStopRandomBits(tile), st->GetRoadStopAnimationFrame(tile));
		}
	}

	/* virtual */ void SpriteDump(uint index, SpriteGroupDumper &dumper) const override
	{
		TileIndex tile{index};
		extern void DumpRoadStopSpriteGroup(const BaseStation *st, const RoadStopSpec *spec, SpriteGroupDumper &dumper);
		DumpRoadStopSpriteGroup(BaseStation::GetByTile(tile), GetRoadStopSpec(tile), dumper);
	}
};

static const NIFeature _nif_roadstop = {
	{},
	_nic_roadstops,
	_nif_roadstops,
	std::make_unique<NIHRoadStop>(),
};

static const NIVariable _niv_newlandscape[] = {
	NIV(0x40, "terrain type"),
	NIV(0x41, "tile slope"),
	NIV(0x42, "tile height"),
	NIV(0x43, "tile hash"),
	NIV(0x44, "landscape type"),
	NIV(0x45, "ground info"),
	NIV(0x60, "land info of nearby tiles"),
};

class NIHNewLandscape : public NIHelper {
	bool IsInspectable(uint index) const override        { return true; }
	bool ShowExtraInfoOnly(uint index) const override    { return _new_landscape_rocks_grfs.empty(); }
	bool ShowSpriteDumpButton(uint index) const override { return true; }
	InspectTargetId GetParent(uint index) const override { return InspectTargetId::Invalid(); }
	const void *GetInstance(uint index)const override    { return nullptr; }
	const void *GetSpec(uint index) const override       { return nullptr; }
	void SetStringParameters(uint index) const override  { this->SetObjectAtStringParameters(STR_LAI_CLEAR_DESCRIPTION_ROCKS, INVALID_STRING_ID, TileIndex{index}); }
	uint32_t GetGRFID(uint index) const override         { return 0; }
	std::span<const BadgeID> GetBadges(uint) const override { return {}; }

	uint Resolve(uint index, uint var, uint param, GetVariableExtra &extra) const override
	{
		TileIndex tile{index};
		if (!IsTileType(tile, MP_CLEAR)) return 0;

		TileInfo ti;
		ti.x = TileX(tile);
		ti.y = TileY(tile);
		std::tie(ti.tileh, ti.z) = GetTilePixelSlope(tile);
		ti.tile = tile;

		NewLandscapeResolverObject ro(nullptr, &ti, NEW_LANDSCAPE_ROCKS);
		return ro.GetScope(VSG_SCOPE_SELF)->GetVariable(var, param, extra);
	}

	void ExtraInfo(uint index, NIExtraInfoOutput &output) const override
	{
		output.Print("New Landscape GRFs:");
		for (const GRFFile *grf : _new_landscape_rocks_grfs) {
			output.Print("  GRF: {:08X}", std::byteswap(grf->grfid));
			output.Print("    Enable rocks recolour: {}, Enable drawing snowy rocks: {}",
					HasBit(grf->new_landscape_ctrl_flags, NLCF_ROCKS_RECOLOUR_ENABLED), HasBit(grf->new_landscape_ctrl_flags, NLCF_ROCKS_DRAW_SNOWY_ENABLED));
		}
	}

	/* virtual */ void SpriteDump(uint index, SpriteGroupDumper &dumper) const override
	{
		extern void DumpNewLandscapeRocksSpriteGroups(SpriteGroupDumper &dumper);
		DumpNewLandscapeRocksSpriteGroups(dumper);
	}
};

static const NIFeature _nif_newlandscape = {
	{},
	{},
	_niv_newlandscape,
	std::make_unique<NIHNewLandscape>(),
};

/** Table with all NIFeatures. */
static const NIFeature * const _nifeatures[] = {
	&_nif_vehicle,      // GSF_TRAINS
	&_nif_vehicle,      // GSF_ROADVEHICLES
	&_nif_vehicle,      // GSF_SHIPS
	&_nif_vehicle,      // GSF_AIRCRAFT
	&_nif_station,      // GSF_STATIONS
	nullptr,            // GSF_CANALS (no callbacks/action2 implemented)
	nullptr,            // GSF_BRIDGES (no callbacks/action2)
	&_nif_house,        // GSF_HOUSES
	nullptr,            // GSF_GLOBALVAR (has no "physical" objects)
	&_nif_industrytile, // GSF_INDUSTRYTILES
	&_nif_industry,     // GSF_INDUSTRIES
	&_nif_cargo,        // GSF_CARGOES (has no "physical" objects)
	nullptr,            // GSF_SOUNDFX (has no "physical" objects)
	&_nif_airport,      // GSF_AIRPORTS
	&_nif_signals,      // GSF_SIGNALS
	&_nif_object,       // GSF_OBJECTS
	&_nif_railtype,     // GSF_RAILTYPES
	&_nif_airporttile,  // GSF_AIRPORTTILES
	&_nif_roadtype,     // GSF_ROADTYPES
	&_nif_tramtype,     // GSF_TRAMTYPES
	&_nif_roadstop,     // GSF_ROADSTOPS
	nullptr,            // GSF_BADGES
	&_nif_newlandscape, // GSF_NEWLANDSCAPE
	&_nif_town,         // GSF_FAKE_TOWNS
<<<<<<< HEAD
	&_nif_station_struct,  // GSF_FAKE_STATION_STRUCT
	&_nif_tracerestrict,   // GSF_FAKE_TRACERESTRICT
=======
	nullptr,
>>>>>>> 53dd1258
};
static_assert(lengthof(_nifeatures) == GSF_FAKE_END);<|MERGE_RESOLUTION|>--- conflicted
+++ resolved
@@ -137,13 +137,8 @@
 	InspectTargetId GetParent(uint index) const override { const Vehicle *first = Vehicle::Get(index)->First(); return InspectTargetId(GetGrfSpecFeature(first->type), first->index.base()); }
 	const void *GetInstance(uint index) const override   { return Vehicle::Get(index); }
 	const void *GetSpec(uint index) const override       { return Vehicle::Get(index)->GetEngine(); }
-<<<<<<< HEAD
 	void SetStringParameters(uint index) const override  { this->SetSimpleStringParameters(STR_VEHICLE_NAME, Vehicle::Get(index)->First()->index.base()); }
 	uint32_t GetGRFID(uint index) const override         { return Vehicle::Get(index)->GetGRFID(); }
-=======
-	void SetStringParameters(uint index) const override  { this->SetSimpleStringParameters(STR_VEHICLE_NAME, index); }
-	uint32_t GetGRFID(uint index) const override                   { return Vehicle::Get(index)->GetGRFID(); }
->>>>>>> 53dd1258
 	std::span<const BadgeID> GetBadges(uint index) const override { return Vehicle::Get(index)->GetEngine()->badges; }
 
 	uint Resolve(uint index, uint var, uint param, GetVariableExtra &extra) const override
@@ -511,7 +506,7 @@
 			if (e->grf_prop.grffile != nullptr) {
 				output.buffer.format(" (local ID: {})", e->grf_prop.local_id);
 			}
-			if (e->info.variant_id != INVALID_ENGINE) {
+			if (e->info.variant_id != EngineID::Invalid()) {
 				output.buffer.format(", variant of: {}", e->info.variant_id);
 				const Engine *variant_e = Engine::GetIfValid(e->info.variant_id);
 				if (variant_e->grf_prop.grffile != nullptr) {
@@ -730,13 +725,8 @@
 	bool ShowSpriteDumpButton(uint index) const override { return true; }
 	const void *GetInstance(uint index)const override    { return nullptr; }
 	const void *GetSpec(uint index) const override       { return GetStationSpec(TileIndex{index}); }
-<<<<<<< HEAD
 	void SetStringParameters(uint index) const override  { this->SetObjectAtStringParameters(STR_STATION_NAME, GetStationIndex(TileIndex{index}), TileIndex{index}); }
 	uint32_t GetGRFID(uint index) const override         { return (this->IsInspectable(index)) ? GetStationSpec(TileIndex{index})->grf_prop.grfid : 0; }
-=======
-	void SetStringParameters(uint index) const override  { this->SetObjectAtStringParameters(STR_STATION_NAME, GetStationIndex(index), TileIndex{index}); }
-	uint32_t GetGRFID(uint index) const override           { return (this->IsInspectable(index)) ? GetStationSpec(TileIndex{index})->grf_prop.grfid : 0; }
->>>>>>> 53dd1258
 	std::span<const BadgeID> GetBadges(uint index) const override { return this->IsInspectable(index) ? GetStationSpec(TileIndex{index})->badges : std::span<const BadgeID>{}; }
 
 	uint Resolve(uint index, uint var, uint param, GetVariableExtra &extra) const override
@@ -894,17 +884,10 @@
 	bool ShowSpriteDumpButton(uint index) const override { return true; }
 	InspectTargetId GetParent(uint index) const override { return InspectTargetId(GSF_FAKE_TOWNS, GetTownIndex(TileIndex{index}).base()); }
 	const void *GetInstance(uint)const override          { return nullptr; }
-<<<<<<< HEAD
 	const void *GetSpec(uint index) const override       { return HouseSpec::Get(GetHouseType(TileIndex{index})); }
 	void SetStringParameters(uint index) const override  { this->SetObjectAtStringParameters(STR_TOWN_NAME, GetTownIndex(TileIndex{index}), TileIndex{index}); }
 	uint32_t GetGRFID(uint index) const override         { return (this->IsInspectable(index)) ? HouseSpec::Get(GetHouseType(TileIndex{index}))->grf_prop.grfid : 0; }
 	std::span<const BadgeID> GetBadges(uint index) const override { return HouseSpec::Get(GetHouseType(TileIndex{index}))->badges; }
-=======
-	const void *GetSpec(uint index) const override       { return HouseSpec::Get(GetHouseType(index)); }
-	void SetStringParameters(uint index) const override  { this->SetObjectAtStringParameters(STR_TOWN_NAME, GetTownIndex(index), TileIndex{index}); }
-	uint32_t GetGRFID(uint index) const override           { return (this->IsInspectable(index)) ? HouseSpec::Get(GetHouseType(index))->grf_prop.grfid : 0; }
-	std::span<const BadgeID> GetBadges(uint index) const override { return HouseSpec::Get(GetHouseType(index))->badges; }
->>>>>>> 53dd1258
 
 	uint Resolve(uint index, uint var, uint param, GetVariableExtra &extra) const override
 	{
@@ -999,17 +982,10 @@
 	bool ShowSpriteDumpButton(uint index) const override { return true; }
 	InspectTargetId GetParent(uint index) const override { return InspectTargetId(GSF_INDUSTRIES, GetIndustryIndex(TileIndex{index}).base()); }
 	const void *GetInstance(uint)const override          { return nullptr; }
-<<<<<<< HEAD
 	const void *GetSpec(uint index) const override       { return GetIndustryTileSpec(GetIndustryGfx(TileIndex{index})); }
 	void SetStringParameters(uint index) const override  { this->SetObjectAtStringParameters(STR_INDUSTRY_NAME, GetIndustryIndex(TileIndex{index}), TileIndex{index}); }
 	uint32_t GetGRFID(uint index) const override         { return (this->IsInspectable(index)) ? GetIndustryTileSpec(GetIndustryGfx(TileIndex{index}))->grf_prop.grfid : 0; }
 	std::span<const BadgeID> GetBadges(uint index) const override { return GetIndustryTileSpec(GetIndustryGfx(TileIndex{index}))->badges; }
-=======
-	const void *GetSpec(uint index) const override       { return GetIndustryTileSpec(GetIndustryGfx(index)); }
-	void SetStringParameters(uint index) const override  { this->SetObjectAtStringParameters(STR_INDUSTRY_NAME, GetIndustryIndex(index), TileIndex{index}); }
-	uint32_t GetGRFID(uint index) const override           { return (this->IsInspectable(index)) ? GetIndustryTileSpec(GetIndustryGfx(index))->grf_prop.grfid : 0; }
-	std::span<const BadgeID> GetBadges(uint index) const override { return GetIndustryTileSpec(GetIndustryGfx(index))->badges; }
->>>>>>> 53dd1258
 
 	uint Resolve(uint index, uint var, uint param, GetVariableExtra &extra) const override
 	{
@@ -1136,7 +1112,6 @@
 };
 
 class NIHIndustry : public NIHelper {
-<<<<<<< HEAD
 	bool IsInspectable(uint index) const override        { return true; }
 	bool ShowSpriteDumpButton(uint index) const override { return true; }
 	InspectTargetId GetParent(uint index) const override { return HasBit(index, 26) ? InspectTargetId::Invalid() : GetTownInspectTargetId(Industry::Get(index)->town); }
@@ -1164,15 +1139,6 @@
 			return i != nullptr ? GetIndustrySpec(i->type) : nullptr;
 		}
 	}
-=======
-	bool IsInspectable(uint index) const override        { return GetIndustrySpec(Industry::Get(index)->type)->grf_prop.HasGrfFile(); }
-	uint GetParent(uint index) const override            { return GetInspectWindowNumber(GSF_FAKE_TOWNS, Industry::Get(index)->town->index); }
-	const void *GetInstance(uint index)const override    { return Industry::Get(index); }
-	const void *GetSpec(uint index) const override       { return GetIndustrySpec(Industry::Get(index)->type); }
-	void SetStringParameters(uint index) const override  { this->SetSimpleStringParameters(STR_INDUSTRY_NAME, index); }
-	uint32_t GetGRFID(uint index) const override           { return (this->IsInspectable(index)) ? GetIndustrySpec(Industry::Get(index)->type)->grf_prop.grfid : 0; }
-	std::span<const BadgeID> GetBadges(uint index) const override { return GetIndustrySpec(Industry::Get(index)->type)->badges; }
->>>>>>> 53dd1258
 
 	void SetStringParameters(uint index) const override
 	{
@@ -1556,11 +1522,7 @@
 	const void *GetInstance(uint index)const override    { return Object::GetByTile(TileIndex{index}); }
 	const void *GetSpec(uint index) const override       { return ObjectSpec::GetByTile(TileIndex{index}); }
 	void SetStringParameters(uint index) const override  { this->SetObjectAtStringParameters(STR_NEWGRF_INSPECT_CAPTION_OBJECT_AT_OBJECT, INVALID_STRING_ID, TileIndex{index}); }
-<<<<<<< HEAD
 	uint32_t GetGRFID(uint index) const override         { return (!this->ShowExtraInfoOnly(index)) ? ObjectSpec::GetByTile(TileIndex{index})->grf_prop.grfid : 0; }
-=======
-	uint32_t GetGRFID(uint index) const override           { return (this->IsInspectable(index)) ? ObjectSpec::GetByTile(TileIndex{index})->grf_prop.grfid : 0; }
->>>>>>> 53dd1258
 	std::span<const BadgeID> GetBadges(uint index) const override { return ObjectSpec::GetByTile(TileIndex{index})->badges; }
 
 	uint Resolve(uint index, uint var, uint param, GetVariableExtra &extra) const override
@@ -1688,11 +1650,7 @@
 	const void *GetInstance(uint index)const override    { return nullptr; }
 	const void *GetSpec(uint index) const override       { return nullptr; }
 	void SetStringParameters(uint index) const override  { this->SetObjectAtStringParameters(STR_NEWGRF_INSPECT_CAPTION_OBJECT_AT_RAIL_TYPE, INVALID_STRING_ID, TileIndex{index}); }
-<<<<<<< HEAD
 	uint32_t GetGRFID(uint index) const override         { return 0; }
-=======
-	uint32_t GetGRFID(uint) const override               { return 0; }
->>>>>>> 53dd1258
 	std::span<const BadgeID> GetBadges(uint index) const override { return GetRailTypeInfo(GetRailType(TileIndex{index}))->badges; }
 
 	uint Resolve(uint index, uint var, uint param, GetVariableExtra &extra) const override
@@ -1830,17 +1788,10 @@
 	bool IsInspectable(uint index) const override        { return AirportTileSpec::Get(GetAirportGfx(TileIndex{index}))->grf_prop.HasGrfFile(); }
 	InspectTargetId GetParent(uint index) const override { return InspectTargetId(GSF_AIRPORTS, GetStationIndex(TileIndex{index}).base()); }
 	const void *GetInstance(uint)const override          { return nullptr; }
-<<<<<<< HEAD
 	const void *GetSpec(uint index) const override       { return AirportTileSpec::Get(GetAirportGfx(TileIndex{index})); }
 	void SetStringParameters(uint index) const override  { this->SetObjectAtStringParameters(STR_STATION_NAME, GetStationIndex(TileIndex{index}), TileIndex{index}); }
 	uint32_t GetGRFID(uint index) const override         { return (this->IsInspectable(index)) ? AirportTileSpec::Get(GetAirportGfx(TileIndex{index}))->grf_prop.grfid : 0; }
 	std::span<const BadgeID> GetBadges(uint index) const override { return AirportTileSpec::Get(GetAirportGfx(TileIndex{index}))->badges; }
-=======
-	const void *GetSpec(uint index) const override       { return AirportTileSpec::Get(GetAirportGfx(index)); }
-	void SetStringParameters(uint index) const override  { this->SetObjectAtStringParameters(STR_STATION_NAME, GetStationIndex(index), TileIndex{index}); }
-	uint32_t GetGRFID(uint index) const override           { return (this->IsInspectable(index)) ? AirportTileSpec::Get(GetAirportGfx(index))->grf_prop.grfid : 0; }
-	std::span<const BadgeID> GetBadges(uint index) const override { return AirportTileSpec::Get(GetAirportGfx(index))->badges; }
->>>>>>> 53dd1258
 
 	uint Resolve(uint index, uint var, uint param, GetVariableExtra &extra) const override
 	{
@@ -2128,7 +2079,7 @@
 					output.Print("    Cargo packets: {}, cargo packet keys: {}, available: {}, reserved: {}",
 							pkts->size(), pkts->MapSize(), ge->CargoAvailableCount(), ge->CargoReservedCount());
 				}
-				if (ge->link_graph != INVALID_LINK_GRAPH) {
+				if (ge->link_graph != LinkGraphID::Invalid()) {
 					output.Print("    Link graph: {}, node: {}", ge->link_graph, ge->node);
 				}
 				if (ge->max_waiting_cargo > 0) {
@@ -2280,7 +2231,6 @@
 	NIV(0x45, "track types"),
 };
 
-template <RoadTramType TRoadTramType>
 class NIHRoadType : public NIHelper {
 	const RoadTramType rtt;
 
@@ -2294,18 +2244,11 @@
 	const void *GetInstance(uint index) const override   { return nullptr; }
 	const void *GetSpec(uint index) const override       { return nullptr; }
 	void SetStringParameters(uint index) const override  { this->SetObjectAtStringParameters(STR_NEWGRF_INSPECT_CAPTION_OBJECT_AT_ROAD_TYPE, INVALID_STRING_ID, TileIndex{index}); }
-<<<<<<< HEAD
 	uint32_t GetGRFID(uint index) const override         { return 0; }
 
 	std::span<const BadgeID> GetBadges(uint index) const override
 	{
 		RoadType rt = GetRoadType(TileIndex{index}, this->rtt);
-=======
-	uint32_t GetGRFID(uint) const override               { return 0; }
-	std::span<const BadgeID> GetBadges(uint index) const override
-	{
-		RoadType rt = GetRoadType(TileIndex{index}, TRoadTramType);
->>>>>>> 53dd1258
 		if (rt == INVALID_ROADTYPE) return {};
 		return GetRoadTypeInfo(rt)->badges;
 	}
@@ -2389,22 +2332,14 @@
 	{},
 	{},
 	_niv_roadtypes,
-<<<<<<< HEAD
 	std::make_unique<NIHRoadType>(RTT_ROAD),
-=======
-	std::make_unique<NIHRoadType<RoadTramType::RTT_ROAD>>(),
->>>>>>> 53dd1258
 };
 
 static const NIFeature _nif_tramtype = {
 	{},
 	{},
 	_niv_roadtypes,
-<<<<<<< HEAD
 	std::make_unique<NIHRoadType>(RTT_TRAM),
-=======
-	std::make_unique<NIHRoadType<RoadTramType::RTT_TRAM>>(),
->>>>>>> 53dd1258
 };
 
 #define NICRS(cb_id, bit) NIC(cb_id, RoadStopSpec, callback_mask, bit)
@@ -2450,13 +2385,8 @@
 	InspectTargetId GetParent(uint index) const override { return GetTownInspectTargetId(BaseStation::GetByTile(TileIndex{index})->town); }
 	const void *GetInstance(uint index)const override    { return nullptr; }
 	const void *GetSpec(uint index) const override       { return GetRoadStopSpec(TileIndex{index}); }
-<<<<<<< HEAD
 	void SetStringParameters(uint index) const override  { this->SetObjectAtStringParameters(STR_STATION_NAME, GetStationIndex(TileIndex{index}), TileIndex{index}); }
 	uint32_t GetGRFID(uint index) const override         { return (this->IsInspectable(index)) ? GetRoadStopSpec(TileIndex{index})->grf_prop.grfid : 0; }
-=======
-	void SetStringParameters(uint index) const override  { this->SetObjectAtStringParameters(STR_STATION_NAME, GetStationIndex(index), TileIndex{index}); }
-	uint32_t GetGRFID(uint index) const override           { return (this->IsInspectable(index)) ? GetRoadStopSpec(TileIndex{index})->grf_prop.grfid : 0; }
->>>>>>> 53dd1258
 	std::span<const BadgeID> GetBadges(uint index) const override { return this->IsInspectable(index) ? GetRoadStopSpec(TileIndex{index})->badges : std::span<const BadgeID>{}; }
 
 	uint Resolve(uint index, uint var, uint param, GetVariableExtra &extra) const override
@@ -2591,11 +2521,7 @@
 	nullptr,            // GSF_BADGES
 	&_nif_newlandscape, // GSF_NEWLANDSCAPE
 	&_nif_town,         // GSF_FAKE_TOWNS
-<<<<<<< HEAD
 	&_nif_station_struct,  // GSF_FAKE_STATION_STRUCT
 	&_nif_tracerestrict,   // GSF_FAKE_TRACERESTRICT
-=======
-	nullptr,
->>>>>>> 53dd1258
 };
 static_assert(lengthof(_nifeatures) == GSF_FAKE_END);