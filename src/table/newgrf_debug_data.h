/*
 * This file is part of OpenTTD.
 * OpenTTD is free software; you can redistribute it and/or modify it under the terms of the GNU General Public License as published by the Free Software Foundation, version 2.
 * OpenTTD is distributed in the hope that it will be useful, but WITHOUT ANY WARRANTY; without even the implied warranty of MERCHANTABILITY or FITNESS FOR A PARTICULAR PURPOSE.
 * See the GNU General Public License for more details. You should have received a copy of the GNU General Public License along with OpenTTD. If not, see <http://www.gnu.org/licenses/>.
 */

/** @file newgrf_debug_data.h Data 'tables' for NewGRF debugging. */

#include "../newgrf_house.h"
#include "../newgrf_engine.h"
#include "../newgrf_roadtype.h"
#include "../newgrf_roadstop.h"
#include "../newgrf_cargo.h"
#include "../newgrf_newsignals.h"
#include "../newgrf_newlandscape.h"
#include "../date_func.h"
#include "../timetable.h"
#include "../ship.h"
#include "../aircraft.h"
#include "../object_map.h"
#include "../waypoint_base.h"
#include "../newgrf_extension.h"
#include "../animated_tile.h"
#include "../clear_map.h"
#include "../tunnelbridge.h"
#include "../train_speed_adaptation.h"
#include "../tracerestrict.h"
#include "../newgrf_dump.h"

/* Helper for filling property tables */
#define NIP(prop, base, variable, type, name) { name, { (ptrdiff_t)cpp_offsetof(base, variable), cpp_sizeof(base, variable) }, prop, type }
#define NIP_END() { nullptr, {}, 0, 0 }

/* Helper for filling callback tables */
#define NIC(cb_id, base, variable, bit) { #cb_id, { (ptrdiff_t)cpp_offsetof(base, variable), cpp_sizeof(base, variable) }, bit, cb_id }
#define NIC_END() { nullptr, {}, 0, 0 }

/* Helper for filling variable tables */
#define NIV(var, name) { name, var, NIVF_NONE }
#define NIVF(var, name, flags) { name, var, flags }
#define NIV_END() { nullptr, 0, NIVF_NONE }


static InspectTargetId GetTownInspectTargetId(const Town *town)
{
	if (town == nullptr) return InspectTargetId::Invalid();
	return InspectTargetId(GSF_FAKE_TOWNS, town->index);
}

struct label_dumper : public NewGRFLabelDumper {
	inline const char *RailTypeLabel(RailType rt)
	{
		return this->Label(GetRailTypeInfo(rt)->label);
	}

	inline const char *RoadTypeLabel(RoadType rt)
	{
		return this->Label(GetRoadTypeInfo(rt)->label);
	}
};

static void DumpRailTypeList(NIExtraInfoOutput &output, const char *prefix, RailTypes rail_types, RailTypes mark = RAILTYPES_NONE)
{
	for (RailType rt = RAILTYPE_BEGIN; rt < RAILTYPE_END; rt++) {
		if (!HasBit(rail_types, rt)) continue;
		const RailTypeInfo *rti = GetRailTypeInfo(rt);
		if (rti->label == 0) continue;

		output.Print("{}{:02} {}{}",
				prefix,
				(uint)rt,
				label_dumper().Label(rti->label),
				HasBit(mark, rt) ? " !!!" : "");
	}
}

static void DumpRoadTypeList(NIExtraInfoOutput &output, const char *prefix, RoadTypes road_types)
{
	for (RoadType rt = ROADTYPE_BEGIN; rt < ROADTYPE_END; rt++) {
		if (!HasBit(road_types, rt)) continue;
		const RoadTypeInfo *rti = GetRoadTypeInfo(rt);
		if (rti->label == 0) continue;

		output.Print("{}{:02} {} {}",
				prefix,
				(uint)rt,
				RoadTypeIsTram(rt) ? "Tram" : "Road",
				label_dumper().Label(rti->label));
	}
}

/*** NewGRF Vehicles ***/

#define NICV(cb_id, bit) NIC(cb_id, Engine, info.callback_mask, bit)
static const NICallback _nic_vehicles[] = {
	NICV(CBID_VEHICLE_VISUAL_EFFECT,         CBM_VEHICLE_VISUAL_EFFECT),
	NICV(CBID_VEHICLE_LENGTH,                CBM_VEHICLE_LENGTH),
	NICV(CBID_VEHICLE_LOAD_AMOUNT,           CBM_VEHICLE_LOAD_AMOUNT),
	NICV(CBID_VEHICLE_REFIT_CAPACITY,        CBM_VEHICLE_REFIT_CAPACITY),
	NICV(CBID_VEHICLE_ARTIC_ENGINE,          CBM_VEHICLE_ARTIC_ENGINE),
	NICV(CBID_VEHICLE_CARGO_SUFFIX,          CBM_VEHICLE_CARGO_SUFFIX),
	NICV(CBID_TRAIN_ALLOW_WAGON_ATTACH,      CBM_NO_BIT),
	NICV(CBID_VEHICLE_ADDITIONAL_TEXT,       CBM_NO_BIT),
	NICV(CBID_VEHICLE_COLOUR_MAPPING,        CBM_VEHICLE_COLOUR_REMAP),
	NICV(CBID_VEHICLE_START_STOP_CHECK,      CBM_NO_BIT),
	NICV(CBID_VEHICLE_32DAY_CALLBACK,        CBM_NO_BIT),
	NICV(CBID_VEHICLE_SOUND_EFFECT,          CBM_VEHICLE_SOUND_EFFECT),
	NICV(CBID_VEHICLE_AUTOREPLACE_SELECTION, CBM_NO_BIT),
	NICV(CBID_VEHICLE_MODIFY_PROPERTY,       CBM_NO_BIT),
	NICV(CBID_VEHICLE_NAME,                  CBM_VEHICLE_NAME),
	NIC_END()
};


static const NIVariable _niv_vehicles[] = {
	NIV(0x40, "position in consist and length"),
	NIV(0x41, "position and length of chain of same vehicles"),
	NIV(0x42, "transported cargo types"),
	NIV(0x43, "player info"),
	NIV(0x44, "aircraft info"),
	NIV(0x45, "curvature info"),
	NIV(0x46, "motion counter"),
	NIV(0x47, "vehicle cargo info"),
	NIV(0x48, "vehicle type info"),
	NIV(0x49, "year of construction"),
	NIV(0x4A, "current rail/road type info"),
	NIV(0x4B, "long date of last service"),
	NIV(0x4C, "current max speed"),
	NIV(0x4D, "position in articulated vehicle"),
	NIV(0x60, "count vehicle id occurrences"),
	// 0x61 not useful, since it requires register 0x10F
	NIV(0x62, "curvature/position difference to other vehicle"),
	NIV(0x63, "tile compatibility wrt. track-type"),
	NIV_END()
};

class NIHVehicle : public NIHelper {
	bool IsInspectable(uint index) const override        { return true; }
	bool ShowExtraInfoOnly(uint index) const override    { return Vehicle::Get(index)->GetGRF() == nullptr; }
	bool ShowSpriteDumpButton(uint index) const override { return true; }
	InspectTargetId GetParent(uint index) const override { const Vehicle *first = Vehicle::Get(index)->First(); return InspectTargetId(GetGrfSpecFeature(first->type), first->index); }
	const void *GetInstance(uint index) const override   { return Vehicle::Get(index); }
	const void *GetSpec(uint index) const override       { return Vehicle::Get(index)->GetEngine(); }
	void SetStringParameters(uint index) const override  { this->SetSimpleStringParameters(STR_VEHICLE_NAME, Vehicle::Get(index)->First()->index); }
	uint32_t GetGRFID(uint index) const override         { return Vehicle::Get(index)->GetGRFID(); }

	uint Resolve(uint index, uint var, uint param, GetVariableExtra &extra) const override
	{
		Vehicle *v = Vehicle::Get(index);
		VehicleResolverObject ro(v->engine_type, v, VehicleResolverObject::WO_CACHED);
		return ro.GetScope(VSG_SCOPE_SELF)->GetVariable(var, param, extra);
	}

	/* virtual */ void ExtraInfo(uint index, NIExtraInfoOutput &output) const override
	{

		Vehicle *v = Vehicle::Get(index);
		output.Print("Debug Info:");
		this->VehicleInfo(v, output, true, 0);
		if (v->type == VEH_AIRCRAFT) {
			output.Print("");
			output.Print("Shadow:");
			this->VehicleInfo(v->Next(), output, false, 8);
			if (v->Next()->Next() != nullptr) {
				output.Print("");
				output.Print("Rotor:");
				this->VehicleInfo(v->Next()->Next(), output, false, 16);
			}
		}
	}

	void VehicleInfo(Vehicle *v, NIExtraInfoOutput &output, bool show_engine, uint flag_shift) const
	{
		output.Print("  Index: {}", v->index);
		output.register_next_line_click_flag_toggle(1 << flag_shift);
		if (output.flags & (1 << flag_shift)) {
			output.Print("  [-] Flags:");

			v->DumpVehicleFlagsMultiline(output.buffer, "    ", "  ");
			output.FinishPrintMultiline();

			output.Print("    Tile hash: {}", (v->hash_tile_current != INVALID_TILE) ? "yes" : "no");
		} else {
			output.buffer.append("  [+] Flags: ");

			v->DumpVehicleFlags(output.buffer, false);
			output.FinishPrint();
		}

		output.buffer.append("  ");
		DumpTileInfo(output.buffer, v->tile);
		if (output.buffer.size() > 2 && output.buffer.data()[2] == 't') output.buffer.data()[2] = 'T';
		output.FinishPrint();

		TileIndex vtile = TileVirtXY(v->x_pos, v->y_pos);
		if (v->tile != vtile) {
			output.Print("  VirtXYTile: {:X} ({} x {})", vtile, TileX(vtile), TileY(vtile));
		}
		output.buffer.format("  Position: {:X}, {:X}, {:X}, Direction: {}", v->x_pos, v->y_pos, v->z_pos, v->direction);
		if (v->type == VEH_TRAIN) output.buffer.format(", tile margin: {}", GetTileMarginInFrontOfTrain(Train::From(v)));
		if (v->type == VEH_SHIP) output.buffer.format(", rotation: {}", Ship::From(v)->rotation);
		output.FinishPrint();

		if (v->IsPrimaryVehicle()) {
			output.Print("  Order indices: real: {}, implicit: {}, tt: {}, current type: {}",
					v->cur_real_order_index, v->cur_implicit_order_index, v->cur_timetable_order_index, GetOrderTypeName(v->current_order.GetType()));
			output.Print("  Current order time: ({}, {} mins), current loading time: ({}, {} mins)",
					v->current_order_time, v->current_order_time / _settings_time.ticks_per_minute,
					v->current_loading_time, v->current_loading_time / _settings_time.ticks_per_minute);
		}
		output.Print("  Speed: {}, sub-speed: {}, progress: {}, acceleration: {}",
				v->cur_speed, v->subspeed, v->progress, v->acceleration);
		output.Print("  Reliability: {}, spd_dec: {}, needs service: {}",
				v->reliability, v->reliability_spd_dec, v->NeedsServicing() ? "yes" : "no");
		output.Print("  Breakdown: ctr: {}, delay: {}, since svc: {}, chance: {}",
				v->breakdown_ctr, v->breakdown_delay, v->breakdowns_since_last_service, v->breakdown_chance);
		output.Print("  V Cache: max speed: {}, cargo age period: {}, vis effect: {}",
				v->vcache.cached_max_speed, v->vcache.cached_cargo_age_period, v->vcache.cached_vis_effect);
		if (v->cargo_type != INVALID_CARGO) {
			output.Print("  V Cargo: type: {}, sub type: {}, cap: {}, transfer: {}, deliver: {}, keep: {}, load: {}",
					v->cargo_type, v->cargo_subtype, v->cargo_cap,
					v->cargo.ActionCount(VehicleCargoList::MTA_TRANSFER), v->cargo.ActionCount(VehicleCargoList::MTA_DELIVER),
					v->cargo.ActionCount(VehicleCargoList::MTA_KEEP), v->cargo.ActionCount(VehicleCargoList::MTA_LOAD));
		}
		if (BaseStation::IsValidID(v->last_station_visited)) {
			output.Print("  V Last station visited: {}, {}", v->last_station_visited, BaseStation::Get(v->last_station_visited)->GetCachedName());
		}
		if (BaseStation::IsValidID(v->last_loading_station)) {
			output.Print("  V Last loading station: {}, {}", v->last_loading_station, BaseStation::Get(v->last_loading_station)->GetCachedName());
			output.Print("  V Last loading tick: {} ({}, {} mins ago)",
					v->last_loading_tick, _state_ticks - v->last_loading_tick, (_state_ticks - v->last_loading_tick).base() / _settings_time.ticks_per_minute);
		}
		if (v->IsGroundVehicle()) {
			const GroundVehicleCache &gvc = *(v->GetGroundVehicleCache());
			output.Print("  GV Cache: weight: {}, slope res: {}, max TE: {}, axle res: {}",
					gvc.cached_weight, gvc.cached_slope_resistance, gvc.cached_max_te, gvc.cached_axle_resistance);
			output.Print("  GV Cache: max track speed: {}, power: {}, air drag: {}",
					gvc.cached_max_track_speed, gvc.cached_power, gvc.cached_air_drag);
			output.Print("  GV Cache: total length: {}, veh length: {}",
					gvc.cached_total_length, gvc.cached_veh_length);
		}
		if (v->type == VEH_TRAIN) {
			const Train *t = Train::From(v);
			output.Print("  T cache: tilt: {}, speed varies by railtype: {}, curve speed mod: {}, engines: {}",
					(t->tcache.cached_tflags & TCF_TILT) ? 1 : 0, (t->tcache.cached_tflags & TCF_SPD_RAILTYPE) ? 1 : 0, t->tcache.cached_curve_speed_mod, t->tcache.cached_num_engines);
			output.Print("  T cache: RL braking: {}, decel: {}, uncapped decel: {}, centre mass: {}, braking length: {}",
					(t->UsingRealisticBraking()) ? 1 : 0, t->tcache.cached_deceleration, t->tcache.cached_uncapped_decel, t->tcache.cached_centre_mass, t->tcache.cached_braking_length);
			output.Print("  T cache: veh weight: {}, user data: {}, curve speed: {}",
					t->tcache.cached_veh_weight, t->tcache.user_def_data, t->tcache.cached_max_curve_speed);
			output.Print("  Wait counter: {}, rev distance: {}, TBSN: {}",
					t->wait_counter, t->reverse_distance, t->tunnel_bridge_signal_num);
			output.Print("  Speed restriction: {}, signal speed restriction (ATC): {}",
					t->speed_restriction, t->signal_speed_restriction);

			output.register_next_line_click_flag_toggle(8 << flag_shift);
			output.Print("  [{}] Railtype: {} ({}), compatible_railtypes: 0x{}, acceleration type: {}",
					(output.flags & (8 << flag_shift)) ? '-' : '+', t->railtype, label_dumper().RailTypeLabel(t->railtype), t->compatible_railtypes, t->GetAccelerationType());

			if (output.flags & (8 << flag_shift)) {
				DumpRailTypeList(output, "    ", t->compatible_railtypes);
			}

			if (t->vehstatus & VS_CRASHED) {
				output.Print("  CRASHED: anim pos: {}", t->crash_anim_pos);
			} else if (t->crash_anim_pos > 0) {
				output.Print("  Brake heating: {}", t->crash_anim_pos);
			}
			if (t->lookahead != nullptr) {
				output.Print("  Look ahead:");
				const TrainReservationLookAhead &l = *t->lookahead;
				TrainDecelerationStats stats(t, l.cached_zpos);

				auto print_braking_speed = [&](int position, int end_speed, int end_z) {
					if (!t->UsingRealisticBraking()) return;
					extern void LimitSpeedFromLookAhead(int &max_speed, const TrainDecelerationStats &stats, int current_position, int position, int end_speed, int z_delta);
					int speed = INT_MAX;
					LimitSpeedFromLookAhead(speed, stats, l.current_position, position, end_speed, end_z - stats.z_pos);
					if (speed != INT_MAX) {
						output.buffer.format(", appr speed: {}", speed);
					}
				};

				output.buffer.format("    Position: current: {}, z: {}, end: {}, remaining: {}", l.current_position, stats.z_pos, l.reservation_end_position, l.reservation_end_position - l.current_position);
				if (l.lookahead_end_position <= l.reservation_end_position) {
					output.buffer.format(", (lookahead: end: {}, remaining: {})", l.lookahead_end_position, l.lookahead_end_position - l.current_position);
				}
				if (l.next_extend_position > l.current_position) {
					output.buffer.format(", next extend position: {} (dist: {})", l.next_extend_position, l.next_extend_position - l.current_position);
				}
				output.FinishPrint();

				const int overall_zpos = t->CalculateOverallZPos();
				output.Print("    Cached zpos: {} (actual: {}, delta: {}), positions to refresh: {}",
						l.cached_zpos, overall_zpos, (l.cached_zpos - overall_zpos), l.zpos_refresh_remaining);

				output.buffer.format("    Reservation ends at {:X} ({} x {}), trackdir: {:02X}, z: {}",
						l.reservation_end_tile, TileX(l.reservation_end_tile), TileY(l.reservation_end_tile), l.reservation_end_trackdir, l.reservation_end_z);
				if (HasBit(l.flags, TRLF_DEPOT_END)) {
					print_braking_speed(l.reservation_end_position - TILE_SIZE, _settings_game.vehicle.rail_depot_speed_limit, l.reservation_end_z);
				} else {
					print_braking_speed(l.reservation_end_position, 0, l.reservation_end_z);
				}
				output.FinishPrint();

				output.buffer.format("    TB reserved tiles: {}, flags: ", l.tunnel_bridge_reserved_tiles);
				if (HasBit(l.flags, TRLF_TB_EXIT_FREE)) output.buffer.push_back('x');
				if (HasBit(l.flags, TRLF_DEPOT_END)) output.buffer.push_back('d');
				if (HasBit(l.flags, TRLF_APPLY_ADVISORY)) output.buffer.push_back('a');
				if (HasBit(l.flags, TRLF_CHUNNEL)) output.buffer.push_back('c');
				if (HasBit(l.flags, TRLF_TB_CMB_DEFER)) output.buffer.push_back('d');
				output.FinishPrint();

				output.Print("    Items: {}", l.items.size());
				for (const TrainReservationLookAheadItem &item : l.items) {
					output.buffer.format("      Start: {} (dist: {}), end: {} (dist: {}), z: {}, ",
							item.start, item.start - l.current_position, item.end, item.end - l.current_position, item.z_pos);
					switch (item.type) {
						case TRLIT_STATION:
							output.buffer.format("station: {}, {}", item.data_id, BaseStation::IsValidID(item.data_id) ? BaseStation::Get(item.data_id)->GetCachedName() : "[invalid]");
							if (t->current_order.ShouldStopAtStation(t->last_station_visited, item.data_id, Waypoint::GetIfValid(item.data_id) != nullptr)) {
								extern int PredictStationStoppingLocation(const Train *v, const Order *order, int station_length, DestinationID dest);
								int stop_position = PredictStationStoppingLocation(t, &(t->current_order), item.end - item.start, item.data_id);
								output.buffer.format(", stop_position: {}", item.start + stop_position);
								print_braking_speed(item.start + stop_position, 0, item.z_pos);
							} else if (t->current_order.IsType(OT_GOTO_WAYPOINT) && t->current_order.GetDestination() == item.data_id && (t->current_order.GetWaypointFlags() & OWF_REVERSE)) {
								print_braking_speed(item.start + t->gcache.cached_total_length, 0, item.z_pos);
							}
							break;
						case TRLIT_REVERSE:
							output.buffer.format("reverse");
							print_braking_speed(item.start + t->gcache.cached_total_length, 0, item.z_pos);
							break;
						case TRLIT_TRACK_SPEED:
							output.buffer.format("track speed: {}", item.data_id);
							print_braking_speed(item.start, item.data_id, item.z_pos);
							break;
						case TRLIT_SPEED_RESTRICTION:
							output.buffer.format("speed restriction: {}", item.data_id);
							if (item.data_id > 0) print_braking_speed(item.start, item.data_id, item.z_pos);
							break;
						case TRLIT_SIGNAL:
							output.buffer.format("signal: target speed: {}, style: {}, flags:", item.data_id, item.data_aux >> 8);
							if (HasBit(item.data_aux, TRSLAI_NO_ASPECT_INC)) output.buffer.format("n");
							if (HasBit(item.data_aux, TRSLAI_NEXT_ONLY)) output.buffer.format("s");
							if (HasBit(item.data_aux, TRSLAI_COMBINED)) output.buffer.format("c");
							if (HasBit(item.data_aux, TRSLAI_COMBINED_SHUNT)) output.buffer.format("X");
							if (_settings_game.vehicle.realistic_braking_aspect_limited == TRBALM_ON &&
									(l.lookahead_end_position == item.start || l.lookahead_end_position == item.start + 1)) {
								output.buffer.append(", lookahead end");
								print_braking_speed(item.start, 0, item.z_pos);
							}
							break;
						case TRLIT_CURVE_SPEED:
							output.buffer.format("curve speed: {}", item.data_id);
							if (_settings_game.vehicle.train_acceleration_model != AM_ORIGINAL) print_braking_speed(item.start, item.data_id, item.z_pos);

							break;
						case TRLIT_SPEED_ADAPTATION: {
							TileIndex tile = item.data_id;
							uint16_t td = item.data_aux;
							output.buffer.format("speed adaptation: tile: {:X}, trackdir: {:X}", tile, td);
							if (item.end + 1 < l.reservation_end_position) {
								output.buffer.format(" --> {}", GetLowestSpeedTrainAdaptationSpeedAtSignal(tile, td));
							}
							break;
						}
					}
					output.FinishPrint();
				}

				output.Print("    Curves: {}", l.curves.size());
				for (const TrainReservationLookAheadCurve &curve : l.curves) {
					output.Print("      Pos: {} (dist: {}), dir diff: {}", curve.position, curve.position - l.current_position, curve.dir_diff);
				}
			}
		}
		if (v->type == VEH_ROAD) {
			const RoadVehicle *rv = RoadVehicle::From(v);
			output.Print("  Overtaking: {}, overtaking_ctr: {}, overtaking threshold: {}",
					rv->overtaking, rv->overtaking_ctr, rv->GetOvertakingCounterThreshold());
			output.Print("  Speed: {}", rv->cur_speed);

			output.buffer.append("  Path cache: ");
			if (rv->cached_path != nullptr) {
				output.buffer.format("length: {}, layout ctr: {:X} (current: {:X})", rv->cached_path->size(), rv->cached_path->layout_ctr, _road_layout_change_counter);
				output.FinishPrint();
				uint idx = rv->cached_path->start;
				for (uint i = 0; i < rv->cached_path->size(); i++) {
					if (output.buffer.size() == 0) {
						output.buffer.append("    ");
					} else {
						output.buffer.append(", ");
					}
					output.buffer.format("({}x{}, {:X})", TileX(rv->cached_path->tile[idx]), TileY(rv->cached_path->tile[idx]), rv->cached_path->td[idx]);
					if ((i & 3) == 3) output.FinishPrint();
					idx = (idx + 1) & RV_PATH_CACHE_SEGMENT_MASK;
				}
				if (output.buffer.size() > 0) output.FinishPrint();
				output.buffer.clear();
			} else {
				output.buffer.append("none");
				output.FinishPrint();
			}

			output.register_next_line_click_flag_toggle(8 << flag_shift);
			output.Print("  [{}] Roadtype: {} ({}), Compatible: 0x{:X}",
					(output.flags & (8 << flag_shift)) ? '-' : '+', rv->roadtype, label_dumper().RoadTypeLabel(rv->roadtype), rv->compatible_roadtypes);
			if (output.flags & (8 << flag_shift)) {
				DumpRoadTypeList(output, "    ", rv->compatible_roadtypes);
			}
		}
		if (v->type == VEH_SHIP) {
			const Ship *s = Ship::From(v);
			output.Print("  Lost counter: {}",
					s->lost_count);

			output.buffer.format("  Path cache: ");
			if (!s->cached_path.empty()) {
				output.buffer.format("length: {}", s->cached_path.size());
				output.FinishPrint();
				uint i = 0;
				for (Trackdir td : s->cached_path) {
					if ((i & 7) == 0) {
						if (output.buffer.size() > 0) output.FinishPrint();
						output.buffer.format("    {:X}", td);
					} else {
						output.buffer.format(", {:X}", td);
					}
					i++;
				}
				if (output.buffer.size() > 0) output.FinishPrint();
			} else {
				output.buffer.append("none");
				output.FinishPrint();
			}
		}
		if (v->type == VEH_AIRCRAFT) {
			const Aircraft *a = Aircraft::From(v);
			output.buffer.format("  Pos: {}, prev pos: {}, state: {}",
					a->pos, a->previous_pos, a->state);
			if (a->IsPrimaryVehicle()) output.buffer.format(" ({})", AirportMovementStateToString(a->state));
			output.buffer.format(", flags: 0x{:X}", a->flags);
			output.FinishPrint();
			if (BaseStation::IsValidID(a->targetairport)) {
				output.Print("  Target airport: {}, {}", a->targetairport, BaseStation::Get(a->targetairport)->GetCachedName());
			}
		}

		output.Print("  Cached sprite bounds: ({}, {}) to ({}, {}), offs: ({}, {})",
				v->sprite_seq_bounds.left, v->sprite_seq_bounds.top, v->sprite_seq_bounds.right, v->sprite_seq_bounds.bottom, v->x_offs, v->y_offs);

		output.Print("  Current image cacheable: {} ({:X}), spritenum: {:X}",
				v->cur_image_valid_dir != INVALID_DIR ? "yes" : "no", v->cur_image_valid_dir, v->spritenum);

		if (HasBit(v->vehicle_flags, VF_SEPARATION_ACTIVE)) {
			std::vector<TimetableProgress> progress_array = PopulateSeparationState(v);
			if (!progress_array.empty()) {
				output.Print("  Separation state:");
			}
			for (const auto &info : progress_array) {
				output.buffer.format("    {} [{}, {}, {}], {}, ",
						info.id == v->index ? '*' : ' ', info.order_count, info.order_ticks, info.cumulative_ticks, info.id);
				SetDParam(0, info.id);
				output.buffer.append(GetString(STR_VEHICLE_NAME));
				output.buffer.format(", lateness: {}", Vehicle::Get(info.id)->lateness_counter);
				output.FinishPrint();
			}
		}

		if (v->HasUnbunchingOrder()) {
			output.Print("  Unbunching state:");
			for (const Vehicle *u = v->FirstShared(); u != nullptr; u = u->NextShared()) {
				output.buffer.format("  {} {} (unit {}):", u == v ? '*' : ' ', u->index, u->unitnumber);

				if (u->unbunch_state == nullptr) {
					output.buffer.append(" [NO DATA]");
				}
				if (u->vehstatus & (VS_STOPPED | VS_CRASHED)) {
					output.buffer.append(" [STOPPED]");
				}
				output.FinishPrint();

				if (u->unbunch_state != nullptr) {
					auto print_tick = [&](StateTicks tick, const char *label) {
						output.buffer.format("      {}: ", label);
						if (tick != INVALID_STATE_TICKS) {
							if (tick > _state_ticks) {
								output.buffer.format("{} (in {} mins)", tick, (tick - _state_ticks) / _settings_time.ticks_per_minute);
							} else {
								output.buffer.format("{} ({} mins ago)", tick, (_state_ticks - tick) / _settings_time.ticks_per_minute);
							}
						} else {
							output.buffer.append("invalid");
						}
						output.FinishPrint();
					};
					print_tick(u->unbunch_state->depot_unbunching_last_departure, "Last unbunch departure");
					print_tick(u->unbunch_state->depot_unbunching_next_departure, "Next unbunch departure");
					output.Print("      RTT: {} ({} mins)", u->unbunch_state->round_trip_time, u->unbunch_state->round_trip_time / _settings_time.ticks_per_minute);
				}
			}
		}

		if (show_engine) {
			const Engine *e = Engine::GetIfValid(v->engine_type);
			output.buffer.format("  Engine: {}", v->engine_type);
			if (e->grf_prop.grffile != nullptr) {
				output.buffer.format(" (local ID: {})", e->grf_prop.local_id);
			}
			if (e->info.variant_id != INVALID_ENGINE) {
				output.buffer.format(", variant of: {}", e->info.variant_id);
				const Engine *variant_e = Engine::GetIfValid(e->info.variant_id);
				if (variant_e->grf_prop.grffile != nullptr) {
					output.buffer.format(" (local ID: {})", variant_e->grf_prop.local_id);
				}
			}
			output.FinishPrint();

			if (e != nullptr) {
				{
					output.buffer.append("    Callback flags: ");
					bool first = true;
					auto add_cb_flag = [&](SpriteGroupCallbacksUsed flag, const char *name) {
						if ((e->callbacks_used & flag) == 0) return;
						if (!first) output.buffer.append(", ");
						output.buffer.append(name);
						first = false;
					};
					add_cb_flag(SGCU_VEHICLE_32DAY_CALLBACK, "VEHICLE_32DAY_CALLBACK");
					add_cb_flag(SGCU_VEHICLE_REFIT_COST, "VEHICLE_REFIT_COST");
					add_cb_flag(SGCU_RANDOM_TRIGGER, "RANDOM_TRIGGER");
					add_cb_flag(SGCU_CB36_SPEED_RAILTYPE, "CB36_SPEED_RAILTYPE");
					add_cb_flag(SGCU_REFIT_CB_ALL_CARGOES, "REFIT_CB_ALL_CARGOES");
					if (first) output.buffer.append("[NONE]");
					output.FinishPrint();
				}
				output.Print("    CB36 Properties: 0x{:X}", e->cb36_properties_used);
				uint64_t cb36_properties = e->cb36_properties_used;
				if (!e->sprite_group_cb36_properties_used.empty()) {
					const SpriteGroup *root_spritegroup = nullptr;
					if (v->IsGroundVehicle()) root_spritegroup = GetWagonOverrideSpriteSet(v->engine_type, v->cargo_type, v->GetGroundVehicleCache()->first_engine);
					if (root_spritegroup == nullptr) {
						CargoID cargo = v->cargo_type;
						assert(cargo < std::size(e->grf_prop.spritegroup));
						root_spritegroup = e->grf_prop.spritegroup[cargo] != nullptr ? e->grf_prop.spritegroup[cargo] : e->grf_prop.spritegroup[SpriteGroupCargo::SG_DEFAULT];
					}
					auto iter = e->sprite_group_cb36_properties_used.find(root_spritegroup);
					if (iter != e->sprite_group_cb36_properties_used.end()) {
						cb36_properties = iter->second;
						output.Print("    Current sprite group: CB36 Properties: 0x{:X}", iter->second);
					}
				}
				if (cb36_properties != UINT64_MAX) {
					uint64_t props = cb36_properties;
					while (props) {
						PropertyID prop = (PropertyID)FindFirstBit(props);
						props = KillFirstBit(props);
						uint16_t res = GetVehicleProperty(v, prop, CALLBACK_FAILED);
						if (res == CALLBACK_FAILED) {
							output.Print("      CB36: 0x{:X} --> FAILED", prop);
						} else {
							output.Print("      CB36: 0x{:X} --> 0x{:X}", prop, res);
						}
					}
				}
				if (e->refit_capacity_values != nullptr) {
					const EngineRefitCapacityValue *caps = e->refit_capacity_values.get();
					CargoTypes seen = 0;
					while (seen != ALL_CARGOTYPES) {
						output.Print("    Refit capacity cache: cargoes: 0x{:X} --> 0x{:X}", caps->cargoes, caps->capacity);
						seen |= caps->cargoes;
						caps++;
					}
				}
				CalTime::YearMonthDay ymd = CalTime::ConvertDateToYMD(e->intro_date);
				CalTime::YearMonthDay base_ymd = CalTime::ConvertDateToYMD(e->info.base_intro);
				output.Print("    Intro: {:4}-{:02}-{:02} (base: {:4}-{:02}-{:02}), Age: {}, Base life: {}, Durations: {} {} {} (sum: {})",
						ymd.year, ymd.month + 1, ymd.day, base_ymd.year, base_ymd.month + 1, base_ymd.day,
						e->age, e->info.base_life, e->duration_phase_1, e->duration_phase_2, e->duration_phase_3,
						e->duration_phase_1 + e->duration_phase_2 + e->duration_phase_3);
				output.Print("    Reliability: {}, spd_dec: {} ({}), start: {}, max: {}, final: {}",
						e->reliability, e->reliability_spd_dec, e->info.decay_speed, e->reliability_start, e->reliability_max, e->reliability_final);
				output.Print("    Cargo type: {}, refit mask: 0x{:X}, refit cost: {}",
						e->info.cargo_type, e->info.refit_mask, e->info.refit_cost);
				output.Print("    Cargo age period: {}, cargo load speed: {}",
						e->info.cargo_age_period, e->info.load_amount);
				output.Print("    Company availability: {:X}, climates: {:X}",
						e->company_avail, e->info.climates);

				output.register_next_line_click_flag_toggle(2 << flag_shift);
				if (output.flags & (2 << flag_shift)) {
					output.Print("    [-] Engine Misc Flags:\n");
					auto print_bit = [&](int bit, const char *name) {
						if (HasBit(e->info.misc_flags, bit)) {
							output.Print("      {}\n", name);
						}
					};
					print_bit(EF_RAIL_TILTS,                  "EF_RAIL_TILTS");
					print_bit(EF_USES_2CC,                    "EF_USES_2CC");
					print_bit(EF_RAIL_IS_MU,                  "EF_RAIL_IS_MU");
					print_bit(EF_RAIL_FLIPS,                  "EF_RAIL_FLIPS");
					print_bit(EF_AUTO_REFIT,                  "EF_AUTO_REFIT");
					print_bit(EF_NO_DEFAULT_CARGO_MULTIPLIER, "EF_NO_DEFAULT_CARGO_MULTIPLIER");
					print_bit(EF_NO_BREAKDOWN_SMOKE,          "EF_NO_BREAKDOWN_SMOKE");
					print_bit(EF_SPRITE_STACK,                "EF_SPRITE_STACK");
				} else {
					output.Print("    [+] Engine Misc Flags: {}{}{}{}{}{}{}{}",
							HasBit(e->info.misc_flags, EF_RAIL_TILTS)                  ? 't' : '-',
							HasBit(e->info.misc_flags, EF_USES_2CC)                    ? '2' : '-',
							HasBit(e->info.misc_flags, EF_RAIL_IS_MU)                  ? 'm' : '-',
							HasBit(e->info.misc_flags, EF_RAIL_FLIPS)                  ? 'f' : '-',
							HasBit(e->info.misc_flags, EF_AUTO_REFIT)                  ? 'r' : '-',
							HasBit(e->info.misc_flags, EF_NO_DEFAULT_CARGO_MULTIPLIER) ? 'c' : '-',
							HasBit(e->info.misc_flags, EF_NO_BREAKDOWN_SMOKE)          ? 'b' : '-',
							HasBit(e->info.misc_flags, EF_SPRITE_STACK)                ? 's' : '-');
				}

				if (e->type == VEH_TRAIN) {
					const RailTypeInfo *rti = GetRailTypeInfo(e->u.rail.railtype);
					output.Print("    Railtype: {} ({}), Compatible: 0x{:X}, Powered: 0x{:X}, All compatible: 0x{:X}",
							e->u.rail.railtype, label_dumper().RailTypeLabel(e->u.rail.railtype), rti->compatible_railtypes, rti->powered_railtypes, rti->all_compatible_railtypes);
					static const char *engine_types[] = {
						"SINGLEHEAD",
						"MULTIHEAD",
						"WAGON",
					};
					output.Print("    Rail veh type: {}, power: {}", engine_types[e->u.rail.railveh_type], e->u.rail.power);
				}
				if (e->type == VEH_ROAD) {
					output.register_next_line_click_flag_toggle(16 << flag_shift);
					const RoadTypeInfo* rti = GetRoadTypeInfo(e->u.road.roadtype);
					output.Print("    [{}] Roadtype: {} ({}), Powered: 0x{:X}",
							(output.flags & (16 << flag_shift)) ? '-' : '+', e->u.road.roadtype, label_dumper().RoadTypeLabel(e->u.road.roadtype), rti->powered_roadtypes);
					if (output.flags & (16 << flag_shift)) {
						DumpRoadTypeList(output, "      ", rti->powered_roadtypes);
					}
					output.Print("    Capacity: {}, Weight: {}, Power: {}, TE: {}, Air drag: {}, Shorten: {}",
							e->u.road.capacity, e->u.road.weight, e->u.road.power, e->u.road.tractive_effort, e->u.road.air_drag, e->u.road.shorten_factor);
				}
				if (e->type == VEH_SHIP) {
					output.Print("    Capacity: {}, Max speed: {}, Accel: {}, Ocean speed: {}, Canal speed: {}",
							e->u.ship.capacity, e->u.ship.max_speed, e->u.ship.acceleration, e->u.ship.ocean_speed_frac, e->u.ship.canal_speed_frac);
				}

				output.register_next_line_click_flag_toggle(4 << flag_shift);
				if (output.flags & (4 << flag_shift)) {
					output.Print("    [-] Extra Engine Flags:\n");
					auto print_bit = [&](ExtraEngineFlags flag, const char *name) {
						if ((e->info.extra_flags & flag) != ExtraEngineFlags::None) {
							output.Print("      {}\n", name);
						}
					};
					print_bit(ExtraEngineFlags::NoNews,          "NoNews");
					print_bit(ExtraEngineFlags::NoPreview,       "NoPreview");
					print_bit(ExtraEngineFlags::JoinPreview,     "JoinPreview");
					print_bit(ExtraEngineFlags::SyncReliability, "SyncReliability");
				} else {
					output.Print("    [+] Extra Engine Flags: {}{}{}{}",
							(e->info.extra_flags & ExtraEngineFlags::NoNews)          != ExtraEngineFlags::None ? 'n' : '-',
							(e->info.extra_flags & ExtraEngineFlags::NoPreview)       != ExtraEngineFlags::None ? 'p' : '-',
							(e->info.extra_flags & ExtraEngineFlags::JoinPreview)     != ExtraEngineFlags::None ? 'j' : '-',
							(e->info.extra_flags & ExtraEngineFlags::SyncReliability) != ExtraEngineFlags::None ? 's' : '-');
				}
			}
		}
	}

	/* virtual */ void SpriteDump(uint index, SpriteGroupDumper &dumper) const override
	{
		extern void DumpVehicleSpriteGroup(const Vehicle *v, SpriteGroupDumper &dumper);
		DumpVehicleSpriteGroup(Vehicle::Get(index), dumper);
	}
};

static const NIFeature _nif_vehicle = {
	nullptr,
	_nic_vehicles,
	_niv_vehicles,
	new NIHVehicle(),
};


/*** NewGRF station (tiles) ***/

#define NICS(cb_id, bit) NIC(cb_id, StationSpec, callback_mask, bit)
static const NICallback _nic_stations[] = {
	NICS(CBID_STATION_AVAILABILITY,     CBM_STATION_AVAIL),
	NICS(CBID_STATION_DRAW_TILE_LAYOUT, CBM_STATION_DRAW_TILE_LAYOUT),
	NICS(CBID_STATION_BUILD_TILE_LAYOUT,CBM_NO_BIT),
	NICS(CBID_STATION_ANIM_START_STOP,  CBM_NO_BIT),
	NICS(CBID_STATION_ANIM_NEXT_FRAME,  CBM_STATION_ANIMATION_NEXT_FRAME),
	NICS(CBID_STATION_ANIMATION_SPEED,  CBM_STATION_ANIMATION_SPEED),
	NICS(CBID_STATION_LAND_SLOPE_CHECK, CBM_STATION_SLOPE_CHECK),
	NIC_END()
};

static const NIVariable _niv_stations[] = {
	NIV(0x40, "platform info and relative position"),
	NIV(0x41, "platform info and relative position for individually built sections"),
	NIV(0x42, "terrain and track type"),
	NIV(0x43, "player info"),
	NIV(0x44, "path signalling info"),
	NIV(0x45, "rail continuation info"),
	NIV(0x46, "platform info and relative position from middle"),
	NIV(0x47, "platform info and relative position from middle for individually built sections"),
	NIV(0x48, "bitmask of accepted cargoes"),
	NIV(0x49, "platform info and relative position of same-direction section"),
	NIV(0x4A, "current animation frame"),
	NIV(0x60, "amount of cargo waiting"),
	NIV(0x61, "time since last cargo pickup"),
	NIV(0x62, "rating of cargo"),
	NIV(0x63, "time spent on route"),
	NIV(0x64, "information about last vehicle picking cargo up"),
	NIV(0x65, "amount of cargo acceptance"),
	NIV(0x66, "animation frame of nearby tile"),
	NIV(0x67, "land info of nearby tiles"),
	NIV(0x68, "station info of nearby tiles"),
	NIV(0x69, "information about cargo accepted in the past"),
	NIV(0x6A, "GRFID of nearby station tiles"),
	NIV(0x6B, "station ID of nearby tiles"),
	NIVF(A2VRI_STATION_INFO_NEARBY_TILES_V2, "station info of nearby tiles v2", NIVF_SHOW_PARAMS),
	NIV_END()
};

class NIHStation : public NIHelper {
	bool IsInspectable(uint index) const override        { return GetStationSpec(index) != nullptr; }
	InspectTargetId GetParent(uint index) const override { return GetTownInspectTargetId(BaseStation::GetByTile(index)->town); }
	bool ShowSpriteDumpButton(uint index) const override { return true; }
	const void *GetInstance(uint index)const override    { return nullptr; }
	const void *GetSpec(uint index) const override       { return GetStationSpec(index); }
	void SetStringParameters(uint index) const override  { this->SetObjectAtStringParameters(STR_STATION_NAME, GetStationIndex(index), index); }
<<<<<<< HEAD
	uint32_t GetGRFID(uint index) const override         { return (this->IsInspectable(index)) ? GetStationSpec(index)->grf_prop.grffile->grfid : 0; }

	uint Resolve(uint index, uint var, uint param, GetVariableExtra &extra) const override
	{
		StationResolverObject ro(GetStationSpec(index), BaseStation::GetByTile(index), index, INVALID_RAILTYPE);
		return ro.GetScope(VSG_SCOPE_SELF)->GetVariable(var, param, extra);
	}

	/* virtual */ void ExtraInfo(uint index, NIExtraInfoOutput &output) const override
	{
		const StationSpec *statspec = GetStationSpec(index);
		if (statspec == nullptr) return;

		if (statspec->grf_prop.grffile != nullptr) {
			output.Print("GRF local ID: {}", statspec->grf_prop.local_id);
		}
=======
	uint32_t GetGRFID(uint index) const override           { return (this->IsInspectable(index)) ? GetStationSpec(index)->grf_prop.grfid : 0; }
>>>>>>> cba329d9

		const StationClass *cls = StationClass::Get(statspec->class_index);
		output.Print("Class ID: {}", label_dumper().Label(cls->global_id));

		for (size_t i = 0; i < statspec->renderdata.size(); i++) {
			output.Print("Tile Layout {}:", i);
			const NewGRFSpriteLayout &dts = statspec->renderdata[i];

			const TileLayoutRegisters *registers = dts.registers;
			auto print_reg_info = [&](uint i, bool is_parent) {
				if (registers == nullptr) {
					output.FinishPrint();
					return;
				}
				const TileLayoutRegisters *reg = registers + i;
				if (reg->flags == 0) {
					output.FinishPrint();
					return;
				}
				output.buffer.format(", register flags: {:X}", reg->flags);
				output.FinishPrint();
				auto log_reg = [&](TileLayoutFlags flag, const char *name, uint8_t flag_reg) {
					if (reg->flags & flag) {
						output.Print("  {} reg: {:X}", name, flag_reg);
					}
				};
				log_reg(TLF_DODRAW, "TLF_DODRAW", reg->dodraw);
				log_reg(TLF_SPRITE, "TLF_SPRITE", reg->sprite);
				log_reg(TLF_PALETTE, "TLF_PALETTE", reg->palette);
				if (is_parent) {
					log_reg(TLF_BB_XY_OFFSET, "TLF_BB_XY_OFFSET x", reg->delta.parent[0]);
					log_reg(TLF_BB_XY_OFFSET, "TLF_BB_XY_OFFSET y", reg->delta.parent[1]);
					log_reg(TLF_BB_Z_OFFSET, "TLF_BB_Z_OFFSET", reg->delta.parent[2]);
				} else {
					log_reg(TLF_CHILD_X_OFFSET, "TLF_CHILD_X_OFFSET", reg->delta.child[0]);
					log_reg(TLF_CHILD_Y_OFFSET, "TLF_CHILD_Y_OFFSET", reg->delta.child[1]);
				}
				if (reg->flags & TLF_SPRITE_VAR10) {
					output.Print("  TLF_SPRITE_VAR10 value: {:X}", reg->sprite_var10);
				}
				if (reg->flags & TLF_PALETTE_VAR10) {
					output.Print("  TLF_PALETTE_VAR10 value: {:X}", reg->palette_var10);
				}
			};

			output.buffer.format("  ground: ({:X}, {:X})",
					dts.ground.sprite, dts.ground.pal);
			print_reg_info(0, false); // this calls output.FinishPrint() as needed

			uint offset = 0; // offset 0 is the ground sprite
			const DrawTileSeqStruct *element;
			foreach_draw_tile_seq(element, dts.seq) {
				offset++;
				if (element->IsParentSprite()) {
					output.buffer.format("  section: {:X}, image: ({:X}, {:X}), d: ({}, {}, {}), s: ({}, {}, {})",
							offset, element->image.sprite, element->image.pal,
							element->delta_x, element->delta_y, element->delta_z,
							element->size_x, element->size_y, element->size_z);
				} else {
					output.buffer.format("  section: {:X}, image: ({:X}, {:X}), d: ({}, {})",
							offset, element->image.sprite, element->image.pal,
							element->delta_x, element->delta_y);
				}
				print_reg_info(offset, element->IsParentSprite()); // this calls output.FinishPrint() as needed
			}
		}
	}

	/* virtual */ void SpriteDump(uint index, SpriteGroupDumper &dumper) const override
	{
		extern void DumpStationSpriteGroup(const StationSpec *statspec, BaseStation *st, SpriteGroupDumper &dumper);
		DumpStationSpriteGroup(GetStationSpec(index), BaseStation::GetByTile(index), dumper);
	}
};

static const NIFeature _nif_station = {
	nullptr,
	_nic_stations,
	_niv_stations,
	new NIHStation(),
};


/*** NewGRF house tiles ***/

#define NICH(cb_id, bit) NIC(cb_id, HouseSpec, callback_mask, bit)
static const NICallback _nic_house[] = {
	NICH(CBID_HOUSE_ALLOW_CONSTRUCTION,        CBM_HOUSE_ALLOW_CONSTRUCTION),
	NICH(CBID_HOUSE_ANIMATION_NEXT_FRAME,      CBM_HOUSE_ANIMATION_NEXT_FRAME),
	NICH(CBID_HOUSE_ANIMATION_START_STOP,      CBM_HOUSE_ANIMATION_START_STOP),
	NICH(CBID_HOUSE_CONSTRUCTION_STATE_CHANGE, CBM_HOUSE_CONSTRUCTION_STATE_CHANGE),
	NICH(CBID_HOUSE_COLOUR,                    CBM_HOUSE_COLOUR),
	NICH(CBID_HOUSE_CARGO_ACCEPTANCE,          CBM_HOUSE_CARGO_ACCEPTANCE),
	NICH(CBID_HOUSE_ANIMATION_SPEED,           CBM_HOUSE_ANIMATION_SPEED),
	NICH(CBID_HOUSE_DESTRUCTION,               CBM_HOUSE_DESTRUCTION),
	NICH(CBID_HOUSE_ACCEPT_CARGO,              CBM_HOUSE_ACCEPT_CARGO),
	NICH(CBID_HOUSE_PRODUCE_CARGO,             CBM_HOUSE_PRODUCE_CARGO),
	NICH(CBID_HOUSE_DENY_DESTRUCTION,          CBM_HOUSE_DENY_DESTRUCTION),
	NICH(CBID_HOUSE_WATCHED_CARGO_ACCEPTED,    CBM_NO_BIT),
	NICH(CBID_HOUSE_CUSTOM_NAME,               CBM_NO_BIT),
	NICH(CBID_HOUSE_DRAW_FOUNDATIONS,          CBM_HOUSE_DRAW_FOUNDATIONS),
	NICH(CBID_HOUSE_AUTOSLOPE,                 CBM_HOUSE_AUTOSLOPE),
	NIC_END()
};

static const NIVariable _niv_house[] = {
	NIV(0x40, "construction state of tile and pseudo-random value"),
	NIV(0x41, "age of building in years"),
	NIV(0x42, "town zone"),
	NIV(0x43, "terrain type"),
	NIV(0x44, "building counts"),
	NIV(0x45, "town expansion bits"),
	NIV(0x46, "current animation frame"),
	NIV(0x47, "xy coordinate of the building"),
	NIV(0x60, "other building counts (old house type)"),
	NIV(0x61, "other building counts (new house type)"),
	NIV(0x62, "land info of nearby tiles"),
	NIV(0x63, "current animation frame of nearby house tile"),
	NIV(0x64, "cargo acceptance history of nearby stations"),
	NIV(0x65, "distance of nearest house matching a given criterion"),
	NIV(0x66, "class and ID of nearby house tile"),
	NIV(0x67, "GRFID of nearby house tile"),
	NIV(A2VRI_HOUSE_SAME_ID_MAP_COUNT, "building count: same ID, map"),
	NIV(A2VRI_HOUSE_SAME_CLASS_MAP_COUNT, "building count: same class, map"),
	NIV(A2VRI_HOUSE_SAME_ID_TOWN_COUNT, "building count: same ID, town"),
	NIV(A2VRI_HOUSE_SAME_CLASS_TOWN_COUNT, "building count: same class, town"),
	NIVF(A2VRI_HOUSE_OTHER_OLD_ID_MAP_COUNT, "building count: other old ID, map", NIVF_SHOW_PARAMS),
	NIVF(A2VRI_HOUSE_OTHER_OLD_ID_TOWN_COUNT, "building count: other old ID, town", NIVF_SHOW_PARAMS),
	NIVF(A2VRI_HOUSE_OTHER_ID_MAP_COUNT, "building count: other ID, map", NIVF_SHOW_PARAMS),
	NIVF(A2VRI_HOUSE_OTHER_CLASS_MAP_COUNT, "building count: other class, map", NIVF_SHOW_PARAMS),
	NIVF(A2VRI_HOUSE_OTHER_ID_TOWN_COUNT, "building count: other ID, town", NIVF_SHOW_PARAMS),
	NIVF(A2VRI_HOUSE_OTHER_CLASS_TOWN_COUNT, "building count: other class, town", NIVF_SHOW_PARAMS),
	NIV_END()
};

class NIHHouse : public NIHelper {
<<<<<<< HEAD
	bool IsInspectable(uint index) const override        { return true; }
	bool ShowExtraInfoOnly(uint index) const override    { return HouseSpec::Get(GetHouseType(index))->grf_prop.grffile == nullptr; }
	bool ShowSpriteDumpButton(uint index) const override { return true; }
	InspectTargetId GetParent(uint index) const override { return InspectTargetId(GSF_FAKE_TOWNS, GetTownIndex(index)); }
	const void *GetInstance(uint)const override          { return nullptr; }
	const void *GetSpec(uint index) const override       { return HouseSpec::Get(GetHouseType(index)); }
	void SetStringParameters(uint index) const override  { this->SetObjectAtStringParameters(STR_TOWN_NAME, GetTownIndex(index), index); }
	uint32_t GetGRFID(uint index) const override         { return (this->IsInspectable(index)) ? HouseSpec::Get(GetHouseType(index))->grf_prop.grffile->grfid : 0; }
=======
	bool IsInspectable(uint index) const override        { return HouseSpec::Get(GetHouseType(index))->grf_prop.HasGrfFile(); }
	uint GetParent(uint index) const override            { return GetInspectWindowNumber(GSF_FAKE_TOWNS, GetTownIndex(index)); }
	const void *GetInstance(uint)const override          { return nullptr; }
	const void *GetSpec(uint index) const override       { return HouseSpec::Get(GetHouseType(index)); }
	void SetStringParameters(uint index) const override  { this->SetObjectAtStringParameters(STR_TOWN_NAME, GetTownIndex(index), index); }
	uint32_t GetGRFID(uint index) const override           { return (this->IsInspectable(index)) ? HouseSpec::Get(GetHouseType(index))->grf_prop.grfid : 0; }
>>>>>>> cba329d9

	uint Resolve(uint index, uint var, uint param, GetVariableExtra &extra) const override
	{
		HouseResolverObject ro(GetHouseType(index), index, Town::GetByTile(index));
		return ro.GetScope(VSG_SCOPE_SELF)->GetVariable(var, param, extra);
	}

	void ExtraInfo(uint index, NIExtraInfoOutput &output) const override
	{
		const HouseSpec *hs = HouseSpec::Get(GetHouseType(index));
		output.Print("Debug Info:");
		output.buffer.format("  House Type: {}", GetHouseType(index));
		if (hs->grf_prop.grffile != nullptr) {
			output.buffer.format("  (local ID: {})", hs->grf_prop.local_id);
		}
		output.FinishPrint();

		auto zone_flag = [&](HouseZonesBits zone) -> char {
			if (HasBit(hs->building_availability, zone)) return '0' + zone;
			return '-';
		};
		output.Print("  building_flags: 0x{:X}, zones: {}{}{}{}{}", hs->building_flags,
				zone_flag(HZB_TOWN_EDGE), zone_flag(HZB_TOWN_OUTSKIRT), zone_flag(HZB_TOWN_OUTER_SUBURB), zone_flag(HZB_TOWN_INNER_SUBURB), zone_flag(HZB_TOWN_CENTRE));

		output.Print("  extra_flags: 0x{:X}, ctrl_flags: 0x{:X}", hs->extra_flags, hs->ctrl_flags);
		output.Print("  remove_rating_decrease: {}, minimum_life: {}", hs->remove_rating_decrease, hs->minimum_life);
		output.Print("  population: {}, mail_generation: {}", hs->population, hs->mail_generation);
		output.Print("  animation: frames: {}, status: {}, speed: {}, triggers: 0x{:X}", hs->animation.frames, hs->animation.status, hs->animation.speed, hs->animation.triggers);

		{
			output.buffer.format("  min year: {}", hs->min_year);
			if (hs->max_year < CalTime::MAX_YEAR) {
				output.buffer.format(", max year {}", hs->max_year);
			}
			output.FinishPrint();
		}

		if (GetCleanHouseType(index) != GetHouseType(index)) {
			hs = HouseSpec::Get(GetCleanHouseType(index));
			output.buffer.format("  Untranslated House Type: {}", GetCleanHouseType(index));
			if (hs->grf_prop.grffile != nullptr) {
				output.buffer.format("  (local ID: {})", hs->grf_prop.local_id);
			}
			output.FinishPrint();
			output.Print("    building_flags: 0x{:X}", hs->building_flags);
		}
	}

	/* virtual */ void SpriteDump(uint index, SpriteGroupDumper &dumper) const override
	{
		dumper.DumpSpriteGroup(HouseSpec::Get(GetHouseType(index))->grf_prop.spritegroup[0], 0);
	}
};

static const NIFeature _nif_house = {
	nullptr,
	_nic_house,
	_niv_house,
	new NIHHouse(),
};


/*** NewGRF industry tiles ***/

#define NICIT(cb_id, bit) NIC(cb_id, IndustryTileSpec, callback_mask, bit)
static const NICallback _nic_industrytiles[] = {
	NICIT(CBID_INDTILE_ANIM_START_STOP,  CBM_NO_BIT),
	NICIT(CBID_INDTILE_ANIM_NEXT_FRAME,  CBM_INDT_ANIM_NEXT_FRAME),
	NICIT(CBID_INDTILE_ANIMATION_SPEED,  CBM_INDT_ANIM_SPEED),
	NICIT(CBID_INDTILE_CARGO_ACCEPTANCE, CBM_INDT_CARGO_ACCEPTANCE),
	NICIT(CBID_INDTILE_ACCEPT_CARGO,     CBM_INDT_ACCEPT_CARGO),
	NICIT(CBID_INDTILE_SHAPE_CHECK,      CBM_INDT_SHAPE_CHECK),
	NICIT(CBID_INDTILE_DRAW_FOUNDATIONS, CBM_INDT_DRAW_FOUNDATIONS),
	NICIT(CBID_INDTILE_AUTOSLOPE,        CBM_INDT_AUTOSLOPE),
	NIC_END()
};

static const NIVariable _niv_industrytiles[] = {
	NIV(0x40, "construction state of tile"),
	NIV(0x41, "ground type"),
	NIV(0x42, "current town zone in nearest town"),
	NIV(0x43, "relative position"),
	NIV(0x44, "animation frame"),
	NIV(0x60, "land info of nearby tiles"),
	NIV(0x61, "animation stage of nearby tiles"),
	NIV(0x62, "get industry or airport tile ID at offset"),
	NIV_END()
};

class NIHIndustryTile : public NIHelper {
<<<<<<< HEAD
	bool IsInspectable(uint index) const override        { return GetIndustryTileSpec(GetIndustryGfx(index))->grf_prop.grffile != nullptr; }
	bool ShowSpriteDumpButton(uint index) const override { return true; }
	InspectTargetId GetParent(uint index) const override { return InspectTargetId(GSF_INDUSTRIES, GetIndustryIndex(index)); }
	const void *GetInstance(uint)const override          { return nullptr; }
	const void *GetSpec(uint index) const override       { return GetIndustryTileSpec(GetIndustryGfx(index)); }
	void SetStringParameters(uint index) const override  { this->SetObjectAtStringParameters(STR_INDUSTRY_NAME, GetIndustryIndex(index), index); }
	uint32_t GetGRFID(uint index) const override         { return (this->IsInspectable(index)) ? GetIndustryTileSpec(GetIndustryGfx(index))->grf_prop.grffile->grfid : 0; }
=======
	bool IsInspectable(uint index) const override        { return GetIndustryTileSpec(GetIndustryGfx(index))->grf_prop.HasGrfFile(); }
	uint GetParent(uint index) const override            { return GetInspectWindowNumber(GSF_INDUSTRIES, GetIndustryIndex(index)); }
	const void *GetInstance(uint)const override          { return nullptr; }
	const void *GetSpec(uint index) const override       { return GetIndustryTileSpec(GetIndustryGfx(index)); }
	void SetStringParameters(uint index) const override  { this->SetObjectAtStringParameters(STR_INDUSTRY_NAME, GetIndustryIndex(index), index); }
	uint32_t GetGRFID(uint index) const override           { return (this->IsInspectable(index)) ? GetIndustryTileSpec(GetIndustryGfx(index))->grf_prop.grfid : 0; }
>>>>>>> cba329d9

	uint Resolve(uint index, uint var, uint param, GetVariableExtra &extra) const override
	{
		IndustryTileResolverObject ro(GetIndustryGfx(index), index, Industry::GetByTile(index));
		return ro.GetScope(VSG_SCOPE_SELF)->GetVariable(var, param, extra);
	}

	void ExtraInfo(uint index, NIExtraInfoOutput &output) const override
	{
		output.Print("Debug Info:");
		output.Print("  Gfx Index: {}, animated tile: {}", GetIndustryGfx(index), _animated_tiles.find(index) != _animated_tiles.end());
		const IndustryTileSpec *indts = GetIndustryTileSpec(GetIndustryGfx(index));
		if (indts) {
			output.Print("  anim_production: {}, anim_next: {}, anim_state: {}, ", indts->anim_production, indts->anim_next, indts->anim_state);
			output.Print("  animation: frames: {}, status: {}, speed: {}, triggers: 0x{:X}", indts->animation.frames, indts->animation.status, indts->animation.speed, indts->animation.triggers);
			output.Print("  special_flags: 0x{:X}, enabled: {}", indts->special_flags, indts->enabled);
		}
	}

	/* virtual */ void SpriteDump(uint index, SpriteGroupDumper &dumper) const override
	{
		const IndustryTileSpec *indts = GetIndustryTileSpec(GetIndustryGfx(index));
		if (indts) {
			extern void DumpIndustryTileSpriteGroup(const IndustryTileSpec *spec, SpriteGroupDumper &dumper);
			DumpIndustryTileSpriteGroup(indts, dumper);
		}
	}
};

static const NIFeature _nif_industrytile = {
	nullptr,
	_nic_industrytiles,
	_niv_industrytiles,
	new NIHIndustryTile(),
};


/*** NewGRF industries ***/
template <typename BASE> uint NipProducedCargoReader(const void *b, uint8_t slot) { return static_cast<const BASE *>(b)->GetProduced(slot).cargo; }
template <typename BASE> uint NipAcceptedCargoReader(const void *b, uint8_t slot) { return static_cast<const BASE *>(b)->GetAccepted(slot).cargo; }
#define NIP_PRODUCED_CARGO(prop, base, slot, type, name) { name, NIValueReader(NipProducedCargoReader<base>, slot), prop, type }
#define NIP_ACCEPTED_CARGO(prop, base, slot, type, name) { name, NIValueReader(NipAcceptedCargoReader<base>, slot), prop, type }

static const NIProperty _nip_industries[] = {
	NIP_PRODUCED_CARGO(0x25, Industry,  0, NIT_CARGO, "produced cargo 0"),
	NIP_PRODUCED_CARGO(0x25, Industry,  1, NIT_CARGO, "produced cargo 1"),
	NIP_PRODUCED_CARGO(0x25, Industry,  2, NIT_CARGO, "produced cargo 2"),
	NIP_PRODUCED_CARGO(0x25, Industry,  3, NIT_CARGO, "produced cargo 3"),
	NIP_PRODUCED_CARGO(0x25, Industry,  4, NIT_CARGO, "produced cargo 4"),
	NIP_PRODUCED_CARGO(0x25, Industry,  5, NIT_CARGO, "produced cargo 5"),
	NIP_PRODUCED_CARGO(0x25, Industry,  6, NIT_CARGO, "produced cargo 6"),
	NIP_PRODUCED_CARGO(0x25, Industry,  7, NIT_CARGO, "produced cargo 7"),
	NIP_PRODUCED_CARGO(0x25, Industry,  8, NIT_CARGO, "produced cargo 8"),
	NIP_PRODUCED_CARGO(0x25, Industry,  9, NIT_CARGO, "produced cargo 9"),
	NIP_PRODUCED_CARGO(0x25, Industry, 10, NIT_CARGO, "produced cargo 10"),
	NIP_PRODUCED_CARGO(0x25, Industry, 11, NIT_CARGO, "produced cargo 11"),
	NIP_PRODUCED_CARGO(0x25, Industry, 12, NIT_CARGO, "produced cargo 12"),
	NIP_PRODUCED_CARGO(0x25, Industry, 13, NIT_CARGO, "produced cargo 13"),
	NIP_PRODUCED_CARGO(0x25, Industry, 14, NIT_CARGO, "produced cargo 14"),
	NIP_PRODUCED_CARGO(0x25, Industry, 15, NIT_CARGO, "produced cargo 15"),
	NIP_ACCEPTED_CARGO(0x26, Industry,  0, NIT_CARGO, "accepted cargo 0"),
	NIP_ACCEPTED_CARGO(0x26, Industry,  1, NIT_CARGO, "accepted cargo 1"),
	NIP_ACCEPTED_CARGO(0x26, Industry,  2, NIT_CARGO, "accepted cargo 2"),
	NIP_ACCEPTED_CARGO(0x26, Industry,  3, NIT_CARGO, "accepted cargo 3"),
	NIP_ACCEPTED_CARGO(0x26, Industry,  4, NIT_CARGO, "accepted cargo 4"),
	NIP_ACCEPTED_CARGO(0x26, Industry,  5, NIT_CARGO, "accepted cargo 5"),
	NIP_ACCEPTED_CARGO(0x26, Industry,  6, NIT_CARGO, "accepted cargo 6"),
	NIP_ACCEPTED_CARGO(0x26, Industry,  7, NIT_CARGO, "accepted cargo 7"),
	NIP_ACCEPTED_CARGO(0x26, Industry,  8, NIT_CARGO, "accepted cargo 8"),
	NIP_ACCEPTED_CARGO(0x26, Industry,  9, NIT_CARGO, "accepted cargo 9"),
	NIP_ACCEPTED_CARGO(0x26, Industry, 10, NIT_CARGO, "accepted cargo 10"),
	NIP_ACCEPTED_CARGO(0x26, Industry, 11, NIT_CARGO, "accepted cargo 11"),
	NIP_ACCEPTED_CARGO(0x26, Industry, 12, NIT_CARGO, "accepted cargo 12"),
	NIP_ACCEPTED_CARGO(0x26, Industry, 13, NIT_CARGO, "accepted cargo 13"),
	NIP_ACCEPTED_CARGO(0x26, Industry, 14, NIT_CARGO, "accepted cargo 14"),
	NIP_ACCEPTED_CARGO(0x26, Industry, 15, NIT_CARGO, "accepted cargo 15"),
	NIP_END()
};

#define NICI(cb_id, bit) NIC(cb_id, IndustrySpec, callback_mask, bit)
static const NICallback _nic_industries[] = {
	NICI(CBID_INDUSTRY_PROBABILITY,          CBM_IND_PROBABILITY),
	NICI(CBID_INDUSTRY_LOCATION,             CBM_IND_LOCATION),
	NICI(CBID_INDUSTRY_PRODUCTION_CHANGE,    CBM_IND_PRODUCTION_CHANGE),
	NICI(CBID_INDUSTRY_MONTHLYPROD_CHANGE,   CBM_IND_MONTHLYPROD_CHANGE),
	NICI(CBID_INDUSTRY_CARGO_SUFFIX,         CBM_IND_CARGO_SUFFIX),
	NICI(CBID_INDUSTRY_FUND_MORE_TEXT,       CBM_IND_FUND_MORE_TEXT),
	NICI(CBID_INDUSTRY_WINDOW_MORE_TEXT,     CBM_IND_WINDOW_MORE_TEXT),
	NICI(CBID_INDUSTRY_SPECIAL_EFFECT,       CBM_IND_SPECIAL_EFFECT),
	NICI(CBID_INDUSTRY_REFUSE_CARGO,         CBM_IND_REFUSE_CARGO),
	NICI(CBID_INDUSTRY_DECIDE_COLOUR,        CBM_IND_DECIDE_COLOUR),
	NICI(CBID_INDUSTRY_INPUT_CARGO_TYPES,    CBM_IND_INPUT_CARGO_TYPES),
	NICI(CBID_INDUSTRY_OUTPUT_CARGO_TYPES,   CBM_IND_OUTPUT_CARGO_TYPES),
	NICI(CBID_INDUSTRY_PROD_CHANGE_BUILD,    CBM_IND_PROD_CHANGE_BUILD),
	NIC_END()
};

static const NIVariable _niv_industries[] = {
	NIV(0x40, "waiting cargo 0"),
	NIV(0x41, "waiting cargo 1"),
	NIV(0x42, "waiting cargo 2"),
	NIV(0x43, "distance to closest dry/land tile"),
	NIV(0x44, "layout number"),
	NIV(0x45, "player info"),
	NIV(0x46, "industry construction date"),
	NIV(0x60, "get industry tile ID at offset"),
	NIV(0x61, "get random tile bits at offset"),
	NIV(0x62, "land info of nearby tiles"),
	NIV(0x63, "animation stage of nearby tiles"),
	NIV(0x64, "distance on nearest industry with given type"),
	NIV(0x65, "get town zone and Manhattan distance of closest town"),
	NIV(0x66, "get square of Euclidean distance of closes town"),
	NIV(0x67, "count of industry and distance of closest instance"),
	NIV(0x68, "count of industry and distance of closest instance with layout filter"),
	NIV(0x69, "produced cargo waiting"),
	NIV(0x6A, "cargo produced this month"),
	NIV(0x6B, "cargo transported this month"),
	NIV(0x6C, "cargo produced last month"),
	NIV(0x6D, "cargo transported last month"),
	NIV(0x6E, "date since cargo was delivered"),
	NIV(0x6F, "waiting input cargo"),
	NIV(0x70, "production rate"),
	NIV(0x71, "percentage of cargo transported last month"),
	NIV_END()
};

class NIHIndustry : public NIHelper {
<<<<<<< HEAD
	bool IsInspectable(uint index) const override        { return true; }
	bool ShowSpriteDumpButton(uint index) const override { return true; }
	InspectTargetId GetParent(uint index) const override { return HasBit(index, 26) ? InspectTargetId::Invalid() : GetTownInspectTargetId(Industry::Get(index)->town); }
	const void *GetInstance(uint index)const override    { return HasBit(index, 26) ? nullptr : Industry::Get(index); }
	uint32_t GetGRFID(uint index) const override         { return (!this->ShowExtraInfoOnly(index)) ? ((const IndustrySpec *)this->GetSpec(index))->grf_prop.grffile->grfid : 0; }

	bool ShowExtraInfoOnly(uint index) const override
	{
		const IndustrySpec *spec = (const IndustrySpec *)this->GetSpec(index);
		return spec == nullptr || spec->grf_prop.grffile == nullptr;
	}

	bool ShowExtraInfoIncludingGRFIDOnly(uint index) const override
	{
		return HasBit(index, 26);
	}

	const void *GetSpec(uint index) const override
	{
		if (HasBit(index, 26)) {
			return GetIndustrySpec(GB(index, 0, 16));
		} else {
			Industry *i = Industry::Get(index);
			return i != nullptr ? GetIndustrySpec(i->type) : nullptr;
		}
	}
=======
	bool IsInspectable(uint index) const override        { return GetIndustrySpec(Industry::Get(index)->type)->grf_prop.HasGrfFile(); }
	uint GetParent(uint index) const override            { return GetInspectWindowNumber(GSF_FAKE_TOWNS, Industry::Get(index)->town->index); }
	const void *GetInstance(uint index)const override    { return Industry::Get(index); }
	const void *GetSpec(uint index) const override       { return GetIndustrySpec(Industry::Get(index)->type); }
	void SetStringParameters(uint index) const override  { this->SetSimpleStringParameters(STR_INDUSTRY_NAME, index); }
	uint32_t GetGRFID(uint index) const override           { return (this->IsInspectable(index)) ? GetIndustrySpec(Industry::Get(index)->type)->grf_prop.grfid : 0; }
>>>>>>> cba329d9

	void SetStringParameters(uint index) const override
	{
		if (HasBit(index, 26)) {
			SetDParam(0, GetIndustrySpec(GB(index, 0, 16))->name);
		} else {
			this->SetSimpleStringParameters(STR_INDUSTRY_NAME, index);
		}
	}

	uint Resolve(uint index, uint var, uint param, GetVariableExtra &extra) const override
	{
		Industry *i = Industry::Get(index);
		IndustriesResolverObject ro(i->location.tile, i, i->type);
		return ro.GetScope(VSG_SCOPE_SELF)->GetVariable(var, param, extra);
	}

	const std::span<int32_t> GetPSA(uint index, uint32_t) const override
	{
		const Industry *i = (const Industry *)this->GetInstance(index);
		if (i->psa == nullptr) return {};
		return i->psa->storage;
	}

	std::vector<uint32_t> GetPSAGRFIDs(uint index) const override
	{
		return { 0 };
	}

	void ExtraInfo(uint index, NIExtraInfoOutput &output) const override
	{
		output.Print("Debug Info:");

		if (!HasBit(index, 26)) {
			output.Print("  Index: {}", index);
			const Industry *ind = Industry::GetIfValid(index);
			if (ind) {
				output.Print("  Location: {}x{} ({:X}), w: {}, h: {}", TileX(ind->location.tile), TileY(ind->location.tile), ind->location.tile, ind->location.w, ind->location.h);
				if (ind->neutral_station) {
					output.Print("  Neutral station: {}: {}", ind->neutral_station->index, ind->neutral_station->GetCachedName());
				}
				output.Print("  Nearby stations: {}", ind->stations_near.size());
				for (const Station *st : ind->stations_near) {
					output.Print("    {}: {}", st->index, st->GetCachedName());
				}
				output.Print("  Produces:");
				for (const auto &p : ind->Produced()) {
					if (p.cargo != INVALID_CARGO) {
						output.Print("    {}:", GetStringPtr(CargoSpec::Get(p.cargo)->name));
						output.Print("      Waiting: {}, rate: {}",
								p.waiting, p.rate);
						output.Print("      This month: production: {}, transported: {}",
								p.history[THIS_MONTH].production, p.history[THIS_MONTH].transported);
						output.Print("      Last month: production: {}, transported: {}, ({}/255)",
								p.history[LAST_MONTH].production, p.history[LAST_MONTH].transported, p.history[LAST_MONTH].PctTransported());
					}
				}
				output.Print("  Accepts:");
				for (const auto &a : ind->Accepted()) {
					if (a.cargo != INVALID_CARGO) {
						output.Print("    {}: waiting: {}",
								GetStringPtr(CargoSpec::Get(a.cargo)->name), a.waiting);
					}
				}
				output.Print("  Counter: {}", ind->counter);
			}
		}

		const IndustrySpec *indsp = (const IndustrySpec *)this->GetSpec(index);
		if (indsp) {
			output.Print("  CBM_IND_PRODUCTION_CARGO_ARRIVAL: {}", HasBit(indsp->callback_mask, CBM_IND_PRODUCTION_CARGO_ARRIVAL) ? "yes" : "no");
			output.Print("  CBM_IND_PRODUCTION_256_TICKS: {}", HasBit(indsp->callback_mask, CBM_IND_PRODUCTION_256_TICKS) ? "yes" : "no");
			if (_industry_cargo_scaler.HasScaling() && HasBit(indsp->callback_mask, CBM_IND_PRODUCTION_256_TICKS)) {
				output.Print("  Counter production interval: {}", _industry_inverse_cargo_scaler.Scale(INDUSTRY_PRODUCE_TICKS));
			}
			output.Print("  Number of layouts: {}", indsp->layouts.size());
			for (size_t i = 0; i < indsp->layout_anim_masks.size(); i++) {
				output.Print("  Layout anim inhibit mask {}: {:X}", i, indsp->layout_anim_masks[i]);
			}
			if (indsp->grf_prop.grffile != nullptr) {
				output.Print("  GRF local ID: {}", indsp->grf_prop.local_id);
			}
		}
	}

	/* virtual */ void SpriteDump(uint index, SpriteGroupDumper &dumper) const override
	{
		const IndustrySpec *spec = (const IndustrySpec *)this->GetSpec(index);
		if (spec) {
			extern void DumpIndustrySpriteGroup(const IndustrySpec *spec, SpriteGroupDumper &dumper);
			DumpIndustrySpriteGroup(spec, dumper);
		}
	}
};

static const NIFeature _nif_industry = {
	_nip_industries,
	_nic_industries,
	_niv_industries,
	new NIHIndustry(),
};


/*** NewGRF cargos ***/

#define NICC(cb_id, bit) NIC(cb_id, CargoSpec, callback_mask, bit)
static const NICallback _nic_cargo[] = {
	NICC(CBID_CARGO_PROFIT_CALC,               CBM_CARGO_PROFIT_CALC),
	NICC(CBID_CARGO_STATION_RATING_CALC,       CBM_CARGO_STATION_RATING_CALC),
	NIC_END()
};

class NIHCargo : public NIHelper {
	bool IsInspectable(uint index) const override        { return true; }
	bool ShowExtraInfoOnly(uint index) const override    { return CargoSpec::Get(index)->grffile == nullptr; }
	bool ShowSpriteDumpButton(uint index) const override { return true; }
	InspectTargetId GetParent(uint index) const override { return InspectTargetId::Invalid(); }
	const void *GetInstance(uint index)const override    { return nullptr; }
	const void *GetSpec(uint index) const override       { return CargoSpec::Get(index); }
	void SetStringParameters(uint index) const override  { SetDParam(0, CargoSpec::Get(index)->name); }
	uint32_t GetGRFID(uint index) const override         { return (!this->ShowExtraInfoOnly(index)) ? CargoSpec::Get(index)->grffile->grfid : 0; }

	uint Resolve(uint index, uint var, uint param, GetVariableExtra &extra) const override
	{
		return 0;
	}

	void ExtraInfo(uint index, NIExtraInfoOutput &output) const override
	{
		output.Print("Debug Info:");
		output.Print("  Index: {}", index);

		const CargoSpec *spec = CargoSpec::Get(index);
		output.Print("  Bit: {:2}, Label: {}, Callback mask: 0x{:02X}",
				spec->bitnum,
				label_dumper().Label(spec->label.base()),
				spec->callback_mask);
		output.buffer.format("  Cargo class: {}{}{}{}{}{}{}{}{}{}{}",
				(spec->classes & CC_PASSENGERS)   != 0 ? "passenger, " : "",
				(spec->classes & CC_MAIL)         != 0 ? "mail, " : "",
				(spec->classes & CC_EXPRESS)      != 0 ? "express, " : "",
				(spec->classes & CC_ARMOURED)     != 0 ? "armoured, " : "",
				(spec->classes & CC_BULK)         != 0 ? "bulk, " : "",
				(spec->classes & CC_PIECE_GOODS)  != 0 ? "piece goods, " : "",
				(spec->classes & CC_LIQUID)       != 0 ? "liquid, " : "",
				(spec->classes & CC_REFRIGERATED) != 0 ? "refrigerated, " : "",
				(spec->classes & CC_HAZARDOUS)    != 0 ? "hazardous, " : "",
				(spec->classes & CC_COVERED)      != 0 ? "covered/sheltered, " : "",
				(spec->classes & CC_SPECIAL)      != 0 ? "special, " : "");
		std::string_view view = output.buffer;
		if (view.ends_with(", ")) output.buffer.restore_size(output.buffer.size() - 2);
		output.FinishPrint();

		output.Print("  Weight: {}, Capacity multiplier: {}", spec->weight, spec->multiplier);
		output.Print("  Initial payment: {}, Current payment: {}, Transit periods: ({}, {})",
				spec->initial_payment, (int64_t)spec->current_payment, spec->transit_periods[0], spec->transit_periods[1]);
		output.Print("  Freight: {}, Town acceptance effect: {}, Town production effect: {}",
				spec->is_freight ? "yes" : "no", spec->town_acceptance_effect, spec->town_production_effect);
	}

	/* virtual */ void SpriteDump(uint index, SpriteGroupDumper &dumper) const override
	{
		dumper.DumpSpriteGroup(CargoSpec::Get(index)->group, 0);
	}
};

static const NIFeature _nif_cargo = {
	nullptr,
	_nic_cargo,
	nullptr,
	new NIHCargo(),
};


/*** NewGRF signals ***/
void DumpTileSignalsInfo(uint index, NIExtraInfoOutput &output)
{
	for (Trackdir td = TRACKDIR_BEGIN; td < TRACKDIR_END; td = (Trackdir)(td + 1)) {
		if (!IsValidTrackdir(td)) continue;
		if (HasTrack(index, TrackdirToTrack(td)) && HasSignalOnTrackdir(index, td)) {
			const SignalState state = GetSignalStateByTrackdir(index, td);
			output.buffer.format("  trackdir: {}, state: {}", td, state);
			if (_extra_aspects > 0 && state == SIGNAL_STATE_GREEN) output.buffer.format(", aspect: {}", GetSignalAspect(index, TrackdirToTrack(td)));
			if (GetSignalAlwaysReserveThrough(index, TrackdirToTrack(td))) output.buffer.append(", always reserve through");
			if (GetSignalSpecialPropagationFlag(index, TrackdirToTrack(td))) output.buffer.append(", special propagation flag");
			output.FinishPrint();
		}
	}
}

void DumpTunnelBridgeSignalsInfo(uint index, NIExtraInfoOutput &output)
{
	if (IsTunnelBridgeSignalSimulationEntrance(index)) {
		const SignalState state = GetTunnelBridgeEntranceSignalState(index);
		output.buffer.format("  Entrance: state: {}", state);
		if (_extra_aspects > 0 && state == SIGNAL_STATE_GREEN) output.buffer.format(", aspect: {}", GetTunnelBridgeEntranceSignalAspect(index));
		output.FinishPrint();
	}
	if (IsTunnelBridgeSignalSimulationExit(index)) {
		const SignalState state = GetTunnelBridgeExitSignalState(index);
		output.buffer.format("  Exit: state: {}", state);
		if (_extra_aspects > 0 && state == SIGNAL_STATE_GREEN) output.buffer.format(", aspect: {}", GetTunnelBridgeExitSignalAspect(index));
		output.FinishPrint();
	}
	if (GetTunnelBridgeSignalSpecialPropagationFlag(index)) {
		output.Print("  Special propagation flag");
	}
	if (IsTunnelBridgeCombinedNormalShuntSignalStyle(index)) {
		output.Print("  Combined normal/shunt signal style flag");
	}
	TileIndex end = GetOtherTunnelBridgeEnd(index);
	extern uint GetTunnelBridgeSignalSimulationSignalCount(TileIndex begin, TileIndex end);
	output.Print("  Spacing: {}, total signals: {}", GetTunnelBridgeSignalSimulationSpacing(index), GetTunnelBridgeSignalSimulationSignalCount(index, end));
}

static const NIVariable _niv_signals[] = {
	NIV(0x40, "terrain type"),
	NIV(A2VRI_SIGNALS_SIGNAL_RESTRICTION_INFO, "restriction info"),
	NIV(A2VRI_SIGNALS_SIGNAL_CONTEXT, "context"),
	NIV(A2VRI_SIGNALS_SIGNAL_STYLE, "style"),
	NIV(A2VRI_SIGNALS_SIGNAL_SIDE, "side"),
	NIV(A2VRI_SIGNALS_SIGNAL_VERTICAL_CLEARANCE, "vertical_clearance"),
	NIV_END()
};

class NIHSignals : public NIHelper {
	bool IsInspectable(uint index) const override        { return true; }
	bool ShowExtraInfoOnly(uint index) const override    { return _new_signals_grfs.empty(); }
	bool ShowSpriteDumpButton(uint index) const override { return true; }
	InspectTargetId GetParent(uint index) const override { return InspectTargetId::Invalid(); }
	const void *GetInstance(uint index)const override    { return nullptr; }
	const void *GetSpec(uint index) const override       { return nullptr; }
	void SetStringParameters(uint index) const override  { this->SetObjectAtStringParameters(STR_NEWGRF_INSPECT_CAPTION_OBJECT_AT_SIGNALS, INVALID_STRING_ID, index); }
	uint32_t GetGRFID(uint index) const override         { return 0; }

	uint Resolve(uint index, uint var, uint param, GetVariableExtra &extra) const override
	{
		extern TraceRestrictProgram *GetFirstTraceRestrictProgramOnTile(TileIndex t);
		CustomSignalSpriteContext ctx = { CSSC_TRACK };
		uint8_t style = 0;
		uint z = 0;
		if (IsTunnelBridgeWithSignalSimulation(index)) {
			ctx = { IsTunnelBridgeSignalSimulationEntrance(index) ? CSSC_TUNNEL_BRIDGE_ENTRANCE : CSSC_TUNNEL_BRIDGE_EXIT };
			if (IsTunnel(index)) ctx.ctx_flags |= CSSCF_TUNNEL;
			style = GetTunnelBridgeSignalStyle(index);
			z = GetTunnelBridgeSignalZ(index, !IsTunnelBridgeSignalSimulationEntrance(index));
		} else if (IsTileType(index, MP_RAILWAY) && HasSignals(index)) {
			TrackBits bits = GetTrackBits(index);
			do {
				Track track = RemoveFirstTrack(&bits);
				if (HasSignalOnTrack(index, track)) {
					style = GetSignalStyle(index, track);
					Trackdir td = TrackToTrackdir(track);
					if (!HasSignalOnTrackdir(index, td)) td = ReverseTrackdir(td);

					uint x, y;
					GetSignalXYZByTrackdir(index, td, HasBit(_signal_style_masks.signal_opposite_side, style), x, y, z);
					break;
				}
			} while (bits != TRACK_BIT_NONE);
		}
		NewSignalsResolverObject ro(nullptr, index, TCX_NORMAL, 0, 0, ctx, style, GetFirstTraceRestrictProgramOnTile(index), z);
		return ro.GetScope(VSG_SCOPE_SELF)->GetVariable(var, param, extra);
	}

	void ExtraInfo(uint index, NIExtraInfoOutput &output) const override
	{
		output.Print("Debug Info:");
		if (IsTileType(index, MP_RAILWAY) && HasSignals(index)) {
			output.Print("Signals:");
			DumpTileSignalsInfo(index, output);
		}
		if (IsTunnelBridgeWithSignalSimulation(index)) {
			output.Print("Signals:");
			DumpTunnelBridgeSignalsInfo(index, output);
		}
		if (_settings_game.vehicle.train_speed_adaptation) {
			SignalSpeedKey speed_key = { index, 0, (Trackdir)0 };
			for (auto iter = _signal_speeds.lower_bound(speed_key); iter != _signal_speeds.end() && iter->first.signal_tile == index; ++iter) {
				const auto &it = *iter;
				output.buffer.format("Speed adaptation: Track: {:X}, last dir: {:X} --> speed: {}",
						it.first.signal_track, it.first.last_passing_train_dir, it.second.train_speed);
				if (it.second.IsOutOfDate()) {
					output.buffer.format(", expired");
				} else {
					output.buffer.format(", expires in {} ticks", (it.second.time_stamp - _state_ticks));
				}
				output.FinishPrint();
			}
		}
	}

	/* virtual */ void SpriteDump(uint index, SpriteGroupDumper &dumper) const override
	{
		extern void DumpNewSignalsSpriteGroups(SpriteGroupDumper &dumper);
		DumpNewSignalsSpriteGroups(dumper);
	}

	/* virtual */ bool ShowOptionsDropDown(uint index) const override
	{
		return true;
	}

	/* virtual */ void FillOptionsDropDown(uint index, DropDownList &list) const override
	{
		list.push_back(MakeDropDownListStringItem(STR_NEWGRF_INSPECT_CAPTION_OBJECT_AT_RAIL_TYPE, 0, !IsTileType(index, MP_RAILWAY)));
	}

	/* virtual */ void OnOptionsDropdownSelect(uint index, int selected) const override
	{
		switch (selected) {
			case 0:
				ShowNewGRFInspectWindow(GSF_RAILTYPES, index);
				break;
		}
	}
};

static const NIFeature _nif_signals = {
	nullptr,
	nullptr,
	_niv_signals,
	new NIHSignals(),
};

/*** NewGRF objects ***/

#define NICO(cb_id, bit) NIC(cb_id, ObjectSpec, callback_mask, bit)
static const NICallback _nic_objects[] = {
	NICO(CBID_OBJECT_LAND_SLOPE_CHECK,     CBM_OBJ_SLOPE_CHECK),
	NICO(CBID_OBJECT_ANIMATION_NEXT_FRAME, CBM_OBJ_ANIMATION_NEXT_FRAME),
	NICO(CBID_OBJECT_ANIMATION_START_STOP, CBM_NO_BIT),
	NICO(CBID_OBJECT_ANIMATION_SPEED,      CBM_OBJ_ANIMATION_SPEED),
	NICO(CBID_OBJECT_COLOUR,               CBM_OBJ_COLOUR),
	NICO(CBID_OBJECT_FUND_MORE_TEXT,       CBM_OBJ_FUND_MORE_TEXT),
	NICO(CBID_OBJECT_AUTOSLOPE,            CBM_OBJ_AUTOSLOPE),
	NIC_END()
};

static const NIVariable _niv_objects[] = {
	NIV(0x40, "relative position"),
	NIV(0x41, "tile information"),
	NIV(0x42, "construction date"),
	NIV(0x43, "animation counter"),
	NIV(0x44, "object founder"),
	NIV(0x45, "get town zone and Manhattan distance of closest town"),
	NIV(0x46, "get square of Euclidean distance of closes town"),
	NIV(0x47, "colour"),
	NIV(0x48, "view"),
	NIV(0x60, "get object ID at offset"),
	NIV(0x61, "get random tile bits at offset"),
	NIV(0x62, "land info of nearby tiles"),
	NIV(0x63, "animation stage of nearby tiles"),
	NIV(0x64, "distance on nearest object with given type"),
	NIV(A2VRI_OBJECT_FOUNDATION_SLOPE,        "slope after foundation applied"),
	NIV(A2VRI_OBJECT_FOUNDATION_SLOPE_CHANGE, "slope after foundation applied xor non-foundation slope"),
	NIV_END()
};

class NIHObject : public NIHelper {
<<<<<<< HEAD
	bool IsInspectable(uint index) const override        { return true; }
	bool ShowExtraInfoOnly(uint index) const override    { return ObjectSpec::GetByTile(index)->grf_prop.grffile == nullptr; }
	bool ShowSpriteDumpButton(uint index) const override { return true; }
	InspectTargetId GetParent(uint index) const override { return GetTownInspectTargetId(Object::GetByTile(index)->town); }
	const void *GetInstance(uint index)const override    { return Object::GetByTile(index); }
	const void *GetSpec(uint index) const override       { return ObjectSpec::GetByTile(index); }
	void SetStringParameters(uint index) const override  { this->SetObjectAtStringParameters(STR_NEWGRF_INSPECT_CAPTION_OBJECT_AT_OBJECT, INVALID_STRING_ID, index); }
	uint32_t GetGRFID(uint index) const override         { return (!this->ShowExtraInfoOnly(index)) ? ObjectSpec::GetByTile(index)->grf_prop.grffile->grfid : 0; }
=======
	bool IsInspectable(uint index) const override        { return ObjectSpec::GetByTile(index)->grf_prop.HasGrfFile(); }
	uint GetParent(uint index) const override            { return GetInspectWindowNumber(GSF_FAKE_TOWNS, Object::GetByTile(index)->town->index); }
	const void *GetInstance(uint index)const override    { return Object::GetByTile(index); }
	const void *GetSpec(uint index) const override       { return ObjectSpec::GetByTile(index); }
	void SetStringParameters(uint index) const override  { this->SetObjectAtStringParameters(STR_NEWGRF_INSPECT_CAPTION_OBJECT_AT_OBJECT, INVALID_STRING_ID, index); }
	uint32_t GetGRFID(uint index) const override           { return (this->IsInspectable(index)) ? ObjectSpec::GetByTile(index)->grf_prop.grfid : 0; }
>>>>>>> cba329d9

	uint Resolve(uint index, uint var, uint param, GetVariableExtra &extra) const override
	{
		ObjectResolverObject ro(ObjectSpec::GetByTile(index), Object::GetByTile(index), index);
		return ro.GetScope(VSG_SCOPE_SELF)->GetVariable(var, param, extra);
	}

	void ExtraInfo(uint index, NIExtraInfoOutput &output) const override
	{
		output.Print("Debug Info:");
		const ObjectSpec *spec = ObjectSpec::GetByTile(index);
		if (spec != nullptr) {
			ObjectID id = GetObjectIndex(index);
			const Object *obj = Object::Get(id);
			output.buffer.format("  index: {}, type ID: {}", id, GetObjectType(index));
			if (spec->grf_prop.grffile != nullptr) {
				output.buffer.format("  (local ID: {})", spec->grf_prop.local_id);
			}
			if (spec->class_index != INVALID_OBJECT_CLASS) {
				uint class_id = ObjectClass::Get(spec->class_index)->global_id;
				output.buffer.format(", class ID: {}", label_dumper().Label(class_id));
			}
			output.FinishPrint();

			output.Print("  view: {}, colour: {}, effective foundation: {}", obj->view, obj->colour, GetObjectEffectiveFoundationType(index));
			if (spec->ctrl_flags & OBJECT_CTRL_FLAG_USE_LAND_GROUND) {
				output.Print("  ground type: {}, density: {}, counter: {}, water class: {}", GetObjectGroundType(index), GetObjectGroundDensity(index), GetObjectGroundCounter(index), GetWaterClass(index));
			}
			output.Print("  animation: frames: {}, status: {}, speed: {}, triggers: 0x{:X}", spec->animation.frames, spec->animation.status, spec->animation.speed, spec->animation.triggers);
			output.Print("  size: {}x{}, height: {}, views: {}", GB(spec->size, 4, 4), GB(spec->size, 0, 4), spec->height, spec->views);

			{
				CalTime::YearMonthDay ymd = CalTime::ConvertDateToYMD(spec->introduction_date);
				output.buffer.format("  intro: {}-{:02}-{:02}",
						ymd.year, ymd.month + 1, ymd.day);
				if (spec->end_of_life_date < CalTime::MAX_DATE) {
					ymd = CalTime::ConvertDateToYMD(spec->end_of_life_date);
					output.buffer.format(", end of life: {}-{:02}-{:02}",
							ymd.year, ymd.month + 1, ymd.day);
				}
				output.FinishPrint();
			}

			output.register_next_line_click_flag_toggle(1);
			output.Print("  [{}] flags: 0x{:X}", output.flags & 1 ? '-' : '+', spec->flags);
			if (output.flags & 1) {
				auto print = [&](const char *name) {
					output.Print("    {}", name);
				};
				auto check_flag = [&](ObjectFlags flag, const char *name) {
					if (spec->flags & flag) print(name);
				};
				auto check_ctrl_flag = [&](ObjectCtrlFlags flag, const char *name) {
					if (spec->ctrl_flags & flag) print(name);
				};
				check_flag(OBJECT_FLAG_ONLY_IN_SCENEDIT,   "OBJECT_FLAG_ONLY_IN_SCENEDIT");
				check_flag(OBJECT_FLAG_CANNOT_REMOVE,      "OBJECT_FLAG_CANNOT_REMOVE");
				check_flag(OBJECT_FLAG_AUTOREMOVE,         "OBJECT_FLAG_AUTOREMOVE");
				check_flag(OBJECT_FLAG_BUILT_ON_WATER,     "OBJECT_FLAG_BUILT_ON_WATER");
				check_flag(OBJECT_FLAG_CLEAR_INCOME,       "OBJECT_FLAG_CLEAR_INCOME");
				check_flag(OBJECT_FLAG_HAS_NO_FOUNDATION,  "OBJECT_FLAG_HAS_NO_FOUNDATION");
				check_flag(OBJECT_FLAG_ANIMATION,          "OBJECT_FLAG_ANIMATION");
				check_flag(OBJECT_FLAG_ONLY_IN_GAME,       "OBJECT_FLAG_ONLY_IN_GAME");
				check_flag(OBJECT_FLAG_2CC_COLOUR,         "OBJECT_FLAG_2CC_COLOUR");
				check_flag(OBJECT_FLAG_NOT_ON_LAND,        "OBJECT_FLAG_NOT_ON_LAND");
				check_flag(OBJECT_FLAG_DRAW_WATER,         "OBJECT_FLAG_DRAW_WATER");
				check_flag(OBJECT_FLAG_ALLOW_UNDER_BRIDGE, "OBJECT_FLAG_ALLOW_UNDER_BRIDGE");
				check_flag(OBJECT_FLAG_ANIM_RANDOM_BITS,   "OBJECT_FLAG_ANIM_RANDOM_BITS");
				check_flag(OBJECT_FLAG_SCALE_BY_WATER,     "OBJECT_FLAG_SCALE_BY_WATER");
				check_ctrl_flag(OBJECT_CTRL_FLAG_USE_LAND_GROUND, "OBJECT_CTRL_FLAG_USE_LAND_GROUND");
				check_ctrl_flag(OBJECT_CTRL_FLAG_EDGE_FOUNDATION, "OBJECT_CTRL_FLAG_EDGE_FOUNDATION");
				check_ctrl_flag(OBJECT_CTRL_FLAG_FLOOD_RESISTANT, "OBJECT_CTRL_FLAG_FLOOD_RESISTANT");
				check_ctrl_flag(OBJECT_CTRL_FLAG_VPORT_MAP_TYPE,  "OBJECT_CTRL_FLAG_VPORT_MAP_TYPE");
			}
		}
	}

	/* virtual */ void SpriteDump(uint index, SpriteGroupDumper &dumper) const override
	{
		extern void DumpObjectSpriteGroup(const ObjectSpec *spec, SpriteGroupDumper &dumper);
		DumpObjectSpriteGroup(ObjectSpec::GetByTile(index), dumper);
	}
};

static const NIFeature _nif_object = {
	nullptr,
	_nic_objects,
	_niv_objects,
	new NIHObject(),
};


/*** NewGRF rail types ***/

static const NIVariable _niv_railtypes[] = {
	NIV(0x40, "terrain type"),
	NIV(0x41, "enhanced tunnels"),
	NIV(0x42, "level crossing status"),
	NIV(0x43, "construction date"),
	NIV(0x44, "town zone"),
	NIV(A2VRI_RAILTYPE_ADJACENT_CROSSING, "adjacent crossing"),
	NIV_END()
};

static void PrintTypeLabels(NIExtraInfoOutput &output, const char *prefix, uint32_t label, const uint32_t *alternate_labels, size_t alternate_labels_count)
{
	if (alternate_labels_count > 0) {
		output.buffer.format("{}Alternate labels: ", prefix);
		for (size_t i = 0; i < alternate_labels_count; i++) {
			if (i != 0) output.buffer.append(", ");
			uint32_t l = alternate_labels[i];
			output.buffer.append(label_dumper().Label(l));
		}
		output.FinishPrint();
	}
}

class NIHRailType : public NIHelper {
	bool IsInspectable(uint index) const override        { return true; }
	bool ShowSpriteDumpButton(uint index) const override { return true; }
	InspectTargetId GetParent(uint index) const override { return InspectTargetId::Invalid(); }
	const void *GetInstance(uint index)const override    { return nullptr; }
	const void *GetSpec(uint index) const override       { return nullptr; }
	void SetStringParameters(uint index) const override  { this->SetObjectAtStringParameters(STR_NEWGRF_INSPECT_CAPTION_OBJECT_AT_RAIL_TYPE, INVALID_STRING_ID, index); }
	uint32_t GetGRFID(uint index) const override         { return 0; }

	uint Resolve(uint index, uint var, uint param, GetVariableExtra &extra) const override
	{
		/* There is no unique GRFFile for the tile. Multiple GRFs can define different parts of the railtype.
		 * However, currently the NewGRF Debug GUI does not display variables depending on the GRF (like 0x7F) anyway. */
		RailTypeResolverObject ro(nullptr, index, TCX_NORMAL, RTSG_END);
		return ro.GetScope(VSG_SCOPE_SELF)->GetVariable(var, param, extra);
	}

	void ExtraInfo(uint index, NIExtraInfoOutput &output) const override
	{
		RailType primary = GetTileRailType(index);
		RailType secondary = GetTileSecondaryRailTypeIfValid(index);

		auto writeRailType = [&](RailType type) {
			const RailTypeInfo *info = GetRailTypeInfo(type);
			output.Print("  Type: {} ({})", type, label_dumper().RailTypeLabel(type));
			output.Print("  Flags: {}{}{}{}{}{}",
					HasBit(info->flags, RTF_CATENARY) ? 'c' : '-',
					HasBit(info->flags, RTF_NO_LEVEL_CROSSING) ? 'l' : '-',
					HasBit(info->flags, RTF_HIDDEN) ? 'h' : '-',
					HasBit(info->flags, RTF_NO_SPRITE_COMBINE) ? 's' : '-',
					HasBit(info->flags, RTF_ALLOW_90DEG) ? 'a' : '-',
					HasBit(info->flags, RTF_DISALLOW_90DEG) ? 'd' : '-');
			output.Print("  Ctrl flags: {}{}{}{}",
					HasBit(info->ctrl_flags, RTCF_PROGSIG) ? 'p' : '-',
					HasBit(info->ctrl_flags, RTCF_RESTRICTEDSIG) ? 'r' : '-',
					HasBit(info->ctrl_flags, RTCF_NOREALISTICBRAKING) ? 'b' : '-',
					HasBit(info->ctrl_flags, RTCF_NOENTRYSIG) ? 'n' : '-');

			uint bit = 1;
			auto dump_railtypes = [&](const char *name, RailTypes types, RailTypes mark) {
				output.register_next_line_click_flag_toggle(bit);
				output.Print("  [{}] {}: 0x{:X}", (output.flags & bit) ? '-' : '+', name, types);
				if (output.flags & bit) {
					DumpRailTypeList(output, "    ", types, mark);
				}

				bit <<= 1;
			};
			dump_railtypes("Powered", info->powered_railtypes, RAILTYPES_NONE);
			dump_railtypes("Compatible", info->compatible_railtypes, RAILTYPES_NONE);
			dump_railtypes("All compatible", info->all_compatible_railtypes, ~info->compatible_railtypes);

			PrintTypeLabels(output, "  ", info->label, (const uint32_t*) info->alternate_labels.data(), info->alternate_labels.size());
			output.Print("  Cost multiplier: {}/8, Maintenance multiplier: {}/8", info->cost_multiplier, info->maintenance_multiplier);

			CalTime::YearMonthDay ymd = CalTime::ConvertDateToYMD(info->introduction_date);
			output.Print("  Introduction date: {:4}-{:02}-{:02}", ymd.year, ymd.month + 1, ymd.day);
			output.Print("  Intro required railtypes: 0x{:X}", info->introduction_required_railtypes);
			output.Print("  Intro railtypes: 0x{:X}", info->introduces_railtypes);
		};

		output.Print("Debug Info:");
		writeRailType(primary);
		if (secondary != INVALID_RAILTYPE) {
			writeRailType(secondary);
		}

		if (IsTileType(index, MP_RAILWAY) && HasSignals(index)) {
			output.Print("Signals:");
			DumpTileSignalsInfo(index, output);
		}
		if (IsTileType(index, MP_RAILWAY) && IsRailDepot(index)) {
			output.Print("Depot: reserved: {}", HasDepotReservation(index));
		}
	}

	/* virtual */ void SpriteDump(uint index, SpriteGroupDumper &dumper) const override
	{
		extern void DumpRailTypeSpriteGroup(RailType rt, SpriteGroupDumper &dumper);
		DumpRailTypeSpriteGroup(GetTileRailType(index), dumper);
	}

	/* virtual */ bool ShowOptionsDropDown(uint index) const override
	{
		return true;
	}

	/* virtual */ void FillOptionsDropDown(uint index, DropDownList &list) const override
	{
		list.push_back(MakeDropDownListStringItem(STR_NEWGRF_INSPECT_CAPTION_OBJECT_AT_ROAD_TYPE, 0, !IsLevelCrossingTile(index)));
		list.push_back(MakeDropDownListStringItem(STR_NEWGRF_INSPECT_CAPTION_OBJECT_AT_SIGNALS, 1, !(IsTileType(index, MP_RAILWAY) && HasSignals(index))));
	}

	/* virtual */ void OnOptionsDropdownSelect(uint index, int selected) const override
	{
		switch (selected) {
			case 0:
				ShowNewGRFInspectWindow(GSF_ROADTYPES, index);
				break;

			case 1:
				ShowNewGRFInspectWindow(GSF_SIGNALS, index);
				break;
		}
	}
};

static const NIFeature _nif_railtype = {
	nullptr,
	nullptr,
	_niv_railtypes,
	new NIHRailType(),
};


/*** NewGRF airport tiles ***/

#define NICAT(cb_id, bit) NIC(cb_id, AirportTileSpec, callback_mask, bit)
static const NICallback _nic_airporttiles[] = {
	NICAT(CBID_AIRPTILE_DRAW_FOUNDATIONS, CBM_AIRT_DRAW_FOUNDATIONS),
	NICAT(CBID_AIRPTILE_ANIM_START_STOP,  CBM_NO_BIT),
	NICAT(CBID_AIRPTILE_ANIM_NEXT_FRAME,  CBM_AIRT_ANIM_NEXT_FRAME),
	NICAT(CBID_AIRPTILE_ANIMATION_SPEED,  CBM_AIRT_ANIM_SPEED),
	NIC_END()
};

static const NIVariable _niv_airporttiles[] = {
	NIV(0x41, "ground type"),
	NIV(0x42, "current town zone in nearest town"),
	NIV(0x43, "relative position"),
	NIV(0x44, "animation frame"),
	NIV(0x60, "land info of nearby tiles"),
	NIV(0x61, "animation stage of nearby tiles"),
	NIV(0x62, "get industry or airport tile ID at offset"),
	NIV(A2VRI_AIRPORTTILES_AIRPORT_LAYOUT, "airport layout"),
	NIV(A2VRI_AIRPORTTILES_AIRPORT_ID, "airport local ID"),
	NIV_END()
};

class NIHAirportTile : public NIHelper {
<<<<<<< HEAD
	bool IsInspectable(uint index) const override        { return AirportTileSpec::Get(GetAirportGfx(index))->grf_prop.grffile != nullptr; }
	InspectTargetId GetParent(uint index) const override { return InspectTargetId(GSF_AIRPORTS, GetStationIndex(index)); }
	const void *GetInstance(uint)const override          { return nullptr; }
	const void *GetSpec(uint index) const override       { return AirportTileSpec::Get(GetAirportGfx(index)); }
	void SetStringParameters(uint index) const override  { this->SetObjectAtStringParameters(STR_STATION_NAME, GetStationIndex(index), index); }
	uint32_t GetGRFID(uint index) const override         { return (this->IsInspectable(index)) ? AirportTileSpec::Get(GetAirportGfx(index))->grf_prop.grffile->grfid : 0; }
=======
	bool IsInspectable(uint index) const override        { return AirportTileSpec::Get(GetAirportGfx(index))->grf_prop.HasGrfFile(); }
	uint GetParent(uint index) const override            { return GetInspectWindowNumber(GSF_AIRPORTS, GetStationIndex(index)); }
	const void *GetInstance(uint)const override          { return nullptr; }
	const void *GetSpec(uint index) const override       { return AirportTileSpec::Get(GetAirportGfx(index)); }
	void SetStringParameters(uint index) const override  { this->SetObjectAtStringParameters(STR_STATION_NAME, GetStationIndex(index), index); }
	uint32_t GetGRFID(uint index) const override           { return (this->IsInspectable(index)) ? AirportTileSpec::Get(GetAirportGfx(index))->grf_prop.grfid : 0; }
>>>>>>> cba329d9

	uint Resolve(uint index, uint var, uint param, GetVariableExtra &extra) const override
	{
		AirportTileResolverObject ro(AirportTileSpec::GetByTile(index), index, Station::GetByTile(index));
		return ro.GetScope(VSG_SCOPE_SELF)->GetVariable(var, param, extra);
	}

	void ExtraInfo(uint index, NIExtraInfoOutput &output) const override
	{
		output.Print("Debug Info:");
		output.Print("  Gfx Index: {}", GetAirportGfx(index));
		const AirportTileSpec *spec = AirportTileSpec::Get(GetAirportGfx(index));
		if (spec) {
			output.Print("  animation: frames: {}, status: {}, speed: {}, triggers: 0x{:X}", spec->animation.frames, spec->animation.status, spec->animation.speed, spec->animation.triggers);
		}
	}
};

static const NIFeature _nif_airporttile = {
	nullptr,
	_nic_airporttiles,
	_niv_airporttiles,
	new NIHAirportTile(),
};


/*** NewGRF airports ***/

static const NIVariable _niv_airports[] = {
	NIV(0x40, "Layout number"),
	NIV(0x48, "bitmask of accepted cargoes"),
	NIV(0x60, "amount of cargo waiting"),
	NIV(0x61, "time since last cargo pickup"),
	NIV(0x62, "rating of cargo"),
	NIV(0x63, "time spent on route"),
	NIV(0x64, "information about last vehicle picking cargo up"),
	NIV(0x65, "amount of cargo acceptance"),
	NIV(0x69, "information about cargo accepted in the past"),
	NIV(0xF1, "type of the airport"),
	NIV(0xF6, "airport block status"),
	NIV(0xFA, "built date"),
	NIV_END()
};

class NIHAirport : public NIHelper {
<<<<<<< HEAD
	bool IsInspectable(uint index) const override        { return AirportSpec::Get(Station::Get(index)->airport.type)->grf_prop.grffile != nullptr; }
	InspectTargetId GetParent(uint index) const override { return InspectTargetId(GSF_FAKE_TOWNS, Station::Get(index)->town->index); }
=======
	bool IsInspectable(uint index) const override        { return AirportSpec::Get(Station::Get(index)->airport.type)->grf_prop.HasGrfFile(); }
	uint GetParent(uint index) const override            { return GetInspectWindowNumber(GSF_FAKE_TOWNS, Station::Get(index)->town->index); }
>>>>>>> cba329d9
	const void *GetInstance(uint index)const override    { return Station::Get(index); }
	const void *GetSpec(uint index) const override       { return AirportSpec::Get(Station::Get(index)->airport.type); }
	void SetStringParameters(uint index) const override  { this->SetObjectAtStringParameters(STR_STATION_NAME, index, Station::Get(index)->airport.tile); }
	uint32_t GetGRFID(uint index) const override         { return (this->IsInspectable(index)) ? AirportSpec::Get(Station::Get(index)->airport.type)->grf_prop.grfid : 0; }

	uint Resolve(uint index, uint var, uint param, GetVariableExtra &extra) const override
	{
		Station *st = Station::Get(index);
		AirportResolverObject ro(st->airport.tile, st, AirportSpec::Get(st->airport.type), st->airport.layout);
		return ro.GetScope(VSG_SCOPE_SELF)->GetVariable(var, param, extra);
	}

	const std::span<int32_t> GetPSA(uint index, uint32_t) const override
	{
		const Station *st = (const Station *)this->GetInstance(index);
		if (st->airport.psa == nullptr) return {};
		return st->airport.psa->storage;
	}
};

static const NIFeature _nif_airport = {
	nullptr,
	nullptr,
	_niv_airports,
	new NIHAirport(),
};


/*** NewGRF towns ***/

static const NIVariable _niv_towns[] = {
	NIV(0x40, "larger town effect on this town"),
	NIV(0x41, "town index"),
	NIV(0x82, "population"),
	NIV(0x94, "zone radius 0"),
	NIV(0x96, "zone radius 1"),
	NIV(0x98, "zone radius 2"),
	NIV(0x9A, "zone radius 3"),
	NIV(0x9C, "zone radius 4"),
	NIV(0xB6, "number of buildings"),
	NIV(A2VRI_TOWNS_HOUSE_COUNT, "number of buildings (uncapped)"),
	NIV(A2VRI_TOWNS_POPULATION, "population (uncapped)"),
	NIV(A2VRI_TOWNS_ZONE_0, "zone radius 0 (uncapped)"),
	NIV(A2VRI_TOWNS_ZONE_1, "zone radius 1 (uncapped)"),
	NIV(A2VRI_TOWNS_ZONE_2, "zone radius 2 (uncapped)"),
	NIV(A2VRI_TOWNS_ZONE_3, "zone radius 3 (uncapped)"),
	NIV(A2VRI_TOWNS_ZONE_4, "zone radius 4 (uncapped)"),
	NIV(A2VRI_TOWNS_XY, "town tile xy"),
	NIV_END()
};

class NIHTown : public NIHelper {
	bool IsInspectable(uint index) const override        { return Town::IsValidID(index); }
	bool ShowSpriteDumpButton(uint index) const override { return true; }
	InspectTargetId GetParent(uint index) const override { return InspectTargetId::Invalid(); }
	const void *GetInstance(uint index)const override    { return Town::Get(index); }
	const void *GetSpec(uint) const override             { return nullptr; }
	void SetStringParameters(uint index) const override  { this->SetSimpleStringParameters(STR_TOWN_NAME, index); }
	uint32_t GetGRFID(uint index) const override         { return 0; }
	bool PSAWithParameter() const override               { return true; }

	uint Resolve(uint index, uint var, uint param, GetVariableExtra &extra) const override
	{
		TownResolverObject ro(nullptr, Town::Get(index), true);
		return ro.GetScope(VSG_SCOPE_SELF)->GetVariable(var, param, extra);
	}

	const std::span<int32_t> GetPSA(uint index, uint32_t grfid) const override
	{
		Town *t = Town::Get(index);

		for (const auto &it : t->psa_list) {
			if (it->grfid == grfid) return it->storage;
		}

		return {};
	}

	virtual std::vector<uint32_t> GetPSAGRFIDs(uint index) const override
	{
		Town *t = Town::Get(index);

		std::vector<uint32_t> output;
		for (const auto &iter : t->psa_list) {
			output.push_back(iter->grfid);
		}
		return output;
	}

	void ExtraInfo(uint index, NIExtraInfoOutput &output) const override
	{
		const Town *t = Town::Get(index);

		output.Print("Debug Info:");
		output.Print("  Index: {}", index);
		output.Print("  Churches: {}, Stadiums: {}", t->church_count, t->stadium_count);

		output.Print("  Nearby stations: {}", t->stations_near.size());
		for (const Station *st : t->stations_near) {
			output.Print("    {}: {}", st->index, st->GetCachedName());
		}

		output.Print("  Growth rate: {}, Growth Counter: {}, T to Rebuild: {}, Growing: {}, Custom growth: {}",
				t->growth_rate, t->grow_counter, t->time_until_rebuild, HasBit(t->flags, TOWN_IS_GROWING) ? 1 : 0,HasBit(t->flags, TOWN_CUSTOM_GROWTH) ? 1 : 0);

		output.Print("  Road layout: {}", GetStringPtr(STR_CONFIG_SETTING_TOWN_LAYOUT_DEFAULT + t->layout));

		if (t->have_ratings != 0) {
			output.Print("  Company ratings:");
			for (uint8_t bit : SetBitIterator(t->have_ratings)) {
				output.Print("    {}: {}", bit, t->ratings[bit]);
			}
		}

		for (int tae = TAE_BEGIN; tae != TAE_END; tae++) {
			static constexpr const char *names[] = {
				"NONE",
				"PASSENGERS",
				"MAIL",
				"GOODS",
				"WATER",
				"FOOD",
			};
			static_assert(lengthof(names) == NUM_TAE);

			if (t->goal[tae] == TOWN_GROWTH_WINTER) {
				output.Print("  TAE_{}: TOWN_GROWTH_WINTER", names[tae - TAE_BEGIN]);
			} else if (t->goal[tae] == TOWN_GROWTH_DESERT) {
				output.Print("  TAE_{}: TOWN_GROWTH_DESERT", names[tae - TAE_BEGIN]);
			} else if (t->goal[tae] != 0) {
				output.Print("  TAE_{}: {}", names[tae - TAE_BEGIN], t->goal[tae]);
			}
		}
	}

	/* virtual */ void SpriteDump(uint index, SpriteGroupDumper &dumper) const override
	{
		extern void DumpGenericCallbackSpriteGroups(GrfSpecFeature feature, SpriteGroupDumper &dumper);
		DumpGenericCallbackSpriteGroups(GSF_FAKE_TOWNS, dumper);
	}
};

static const NIFeature _nif_town = {
	nullptr,
	nullptr,
	_niv_towns,
	new NIHTown(),
};

class NIHStationStruct : public NIHelper {
	bool IsInspectable(uint index) const override        { return BaseStation::IsValidID(index); }
	bool ShowExtraInfoOnly(uint index) const override    { return true; }
	InspectTargetId GetParent(uint index) const override { return InspectTargetId::Invalid(); }
	const void *GetInstance(uint index)const override    { return nullptr; }
	const void *GetSpec(uint index) const override       { return nullptr; }

	void SetStringParameters(uint index) const override
	{
		const BaseStation *bst = BaseStation::GetIfValid(index);
		if (bst != nullptr && !Station::IsExpected(bst)) {
			this->SetSimpleStringParameters(STR_WAYPOINT_NAME, index);
		} else {
			this->SetSimpleStringParameters(STR_STATION_NAME, index);
		}
	}

	uint32_t GetGRFID(uint index) const override         { return 0; }

	uint Resolve(uint index, uint var, uint param, GetVariableExtra &extra) const override
	{
		return 0;
	}

	void ExtraInfo(uint index, NIExtraInfoOutput &output) const override
	{
		output.Print("Debug Info:");
		output.Print("  Index: {}", index);
		const BaseStation *bst = BaseStation::GetIfValid(index);
		if (!bst) return;
		output.Print("  Tile: {:X} ({} x {})", bst->xy, TileX(bst->xy), TileY(bst->xy));
		if (bst->rect.IsEmpty()) {
			output.Print("  rect: empty");
		} else {
			output.Print("  rect: left: {}, right: {}, top: {}, bottom: {}", bst->rect.left, bst->rect.right, bst->rect.top, bst->rect.bottom);
		}
		const Station *st = Station::GetIfValid(index);
		if (st) {
			if (st->industry) {
				output.Print("  Neutral industry: {}: {}", st->industry->index, st->industry->GetCachedName().c_str());
			}
			output.Print("  Nearby industries: {}", st->industries_near.size());
			for (const auto &i : st->industries_near) {
				output.Print("    {}: {}, distance: {}", i.industry->index, i.industry->GetCachedName().c_str(), i.distance);
			}
			output.Print("  Station tiles: {}", st->station_tiles);
			output.Print("  Delete counter: {}", st->delete_ctr);
			output.Print("  Docking tiles: {:X}, {} x {}", st->docking_station.tile, st->docking_station.w, st->docking_station.h);
			output.Print("  Time since: load: {}, unload: {}", st->time_since_load, st->time_since_unload);

			if (st->airport.tile != INVALID_TILE) {
				output.Print("  Airport: type: {} (local: {}), layout: {}, rotation: {}",
						st->airport.type, st->airport.GetSpec()->grf_prop.local_id, st->airport.layout, st->airport.rotation);
			}

			for (const CargoSpec *cs : CargoSpec::Iterate()) {
				const GoodsEntry *ge = &st->goods[cs->Index()];

				if (ge->data == nullptr && ge->status == 0) {
					/* Nothing of note to show */
					continue;
				}

				const StationCargoPacketMap *pkts = ge->data != nullptr ? ge->data->cargo.Packets() : nullptr;

				output.Print("  Goods entry: {}: {}", cs->Index(), GetStringPtr(cs->name));
				output.buffer.format("    Status: {}{}{}{}{}{}{}",
						HasBit(ge->status, GoodsEntry::GES_ACCEPTANCE)       ? 'a' : '-',
						HasBit(ge->status, GoodsEntry::GES_RATING)           ? 'r' : '-',
						HasBit(ge->status, GoodsEntry::GES_EVER_ACCEPTED)    ? 'e' : '-',
						HasBit(ge->status, GoodsEntry::GES_LAST_MONTH)       ? 'l' : '-',
						HasBit(ge->status, GoodsEntry::GES_CURRENT_MONTH)    ? 'c' : '-',
						HasBit(ge->status, GoodsEntry::GES_ACCEPTED_BIGTICK) ? 'b' : '-',
						HasBit(ge->status, GoodsEntry::GES_NO_CARGO_SUPPLY)  ? 'n' : '-');
				if (ge->data != nullptr && ge->data->MayBeRemoved()) output.buffer.append(", (removable)");
				if (ge->data == nullptr) output.buffer.append(", (no data)");
				output.FinishPrint();

				if (ge->HasRating()) {
					output.Print("    Time since pickup: {}", ge->time_since_pickup);
				}
				if (ge->amount_fract > 0) {
					output.Print("    Amount fract: {}", ge->amount_fract);
				}
				if (pkts != nullptr && (pkts->MapSize() > 0 || ge->CargoTotalCount() > 0)) {
					output.Print("    Cargo packets: {}, cargo packet keys: {}, available: {}, reserved: {}",
							pkts->size(), pkts->MapSize(), ge->CargoAvailableCount(), ge->CargoReservedCount());
				}
				if (ge->link_graph != INVALID_LINK_GRAPH) {
					output.Print("    Link graph: {}, node: {}", ge->link_graph, ge->node);
				}
				if (ge->max_waiting_cargo > 0) {
					output.Print("    Max waiting cargo: {}", ge->max_waiting_cargo);
				}
				if (ge->data != nullptr && ge->data->flows.size() > 0) {
					size_t total_shares = 0;
					for (const FlowStat &fs : ge->data->flows.IterateUnordered()) {
						total_shares += fs.size();
					}
					output.Print("    Flows: {}, total shares: {}", ge->data->flows.size(), total_shares);
				}
			}
		}
		const Waypoint *wp = Waypoint::GetIfValid(index);
		if (wp) {
			output.register_next_line_click_flag_toggle(1);
			output.Print("  [{}] flags: 0x{:X}", output.flags & 1 ? '-' : '+', wp->waypoint_flags);
			if (output.flags & 1) {
				auto check_flag = [&](WaypointFlags flag, const char *name) {
					if (HasBit(wp->waypoint_flags, flag)) output.Print("    {}", name);
				};
				check_flag(WPF_HIDE_LABEL,   "WPF_HIDE_LABEL");
				check_flag(WPF_ROAD,         "WPF_ROAD");
			}

			output.Print("  road_waypoint_area: tile: {:X} ({} x {}), width: {}, height: {}",
					wp->road_waypoint_area.tile, TileX(wp->road_waypoint_area.tile), TileY(wp->road_waypoint_area.tile), wp->road_waypoint_area.w, wp->road_waypoint_area.h);
		}
	}
};

static const NIFeature _nif_station_struct = {
	nullptr,
	nullptr,
	nullptr,
	new NIHStationStruct(),
};

class NIHTraceRestrict : public NIHelper {
	bool IsInspectable(uint index) const override        { return true; }
	bool ShowExtraInfoOnly(uint index) const override    { return true; }
	InspectTargetId GetParent(uint index) const override { return InspectTargetId::Invalid(); }
	const void *GetInstance(uint index)const override    { return nullptr; }
	const void *GetSpec(uint index) const override       { return nullptr; }

	void SetStringParameters(uint index) const override
	{
		SetDParam(0, STR_NEWGRF_INSPECT_CAPTION_TRACERESTRICT);
		SetDParam(1, GetTraceRestrictRefIdTileIndex(static_cast<TraceRestrictRefId>(index)));
		SetDParam(2, GetTraceRestrictRefIdTrack(static_cast<TraceRestrictRefId>(index)));
	}

	uint32_t GetGRFID(uint index) const override         { return 0; }

	uint Resolve(uint index, uint var, uint param, GetVariableExtra &extra) const override
	{
		return 0;
	}

	void ExtraInfo(uint index, NIExtraInfoOutput &output) const override
	{
		TraceRestrictRefId ref = static_cast<TraceRestrictRefId>(index);
		const TraceRestrictProgram *prog = GetTraceRestrictProgram(ref, false);

		if (prog == nullptr) {
			output.Print("No program");
			return;
		}

		output.Print("Index: {}", prog->index);
		output.Print("");

		output.Print("Actions used: 0x{:X}", prog->actions_used_flags);
		auto check_action = [&](TraceRestrictProgramActionsUsedFlags flag, const char *label) {
			if (prog->actions_used_flags & flag) {
				output.Print("  {}", label);
			}
		};
#define CA(f) check_action(TRPAUF_##f, #f);
		CA(PF)
		CA(RESERVE_THROUGH)
		CA(LONG_RESERVE)
		CA(WAIT_AT_PBS)
		CA(SLOT_ACQUIRE)
		CA(SLOT_RELEASE_BACK)
		CA(SLOT_RELEASE_FRONT)
		CA(PBS_RES_END_WAIT)
		CA(PBS_RES_END_SLOT)
		CA(REVERSE_BEHIND)
		CA(SPEED_RESTRICTION)
		CA(TRAIN_NOT_STUCK)
		CA(CHANGE_COUNTER)
		CA(NO_PBS_BACK_PENALTY)
		CA(SLOT_CONDITIONALS)
		CA(SPEED_ADAPTATION)
		CA(PBS_RES_END_SIMULATE)
		CA(RESERVE_THROUGH_ALWAYS)
		CA(CMB_SIGNAL_MODE_CTRL)
		CA(ORDER_CONDITIONALS)
		CA(REVERSE_AT)
#undef CA
		output.Print("");

		output.Print("Ref count: {}", prog->refcount);
		const TraceRestrictRefId *refs = prog->GetRefIdsPtr();
		for (uint32_t i = 0; i < prog->refcount; i++) {
			TileIndex tile = GetTraceRestrictRefIdTileIndex(refs[i]);
			output.Print("  {:X} x {:X}, track: {:X}", TileX(tile), TileY(tile), GetTraceRestrictRefIdTrack(refs[i]));
		}
		output.Print("");

		output.Print("Program: items: {}, instructions: {}", prog->items.size(), prog->GetInstructionCount());
		auto iter = prog->items.begin();
		auto end = prog->items.end();
		while (iter != end) {
			if (IsTraceRestrictDoubleItem(*iter)) {
				output.Print("  {:08X} {:08X}", *iter, *(iter + 1));
				iter += 2;
			} else {
				output.Print("  {:08X}", *iter);
				++iter;
			}
		}
	}
};

static const NIFeature _nif_tracerestrict = {
	nullptr,
	nullptr,
	nullptr,
	new NIHTraceRestrict(),
};

/*** NewGRF road types ***/

static const NIVariable _niv_roadtypes[] = {
	NIV(0x40, "terrain type"),
	NIV(0x41, "enhanced tunnels"),
	NIV(0x42, "level crossing status"),
	NIV(0x43, "construction date"),
	NIV(0x44, "town zone"),
	NIV_END()
};

class NIHRoadType : public NIHelper {
	bool IsInspectable(uint index) const override        { return true; }
	bool ShowSpriteDumpButton(uint index) const override { return true; }
	InspectTargetId GetParent(uint index) const override { return InspectTargetId::Invalid(); }
	const void *GetInstance(uint index) const override   { return nullptr; }
	const void *GetSpec(uint index) const override       { return nullptr; }
	void SetStringParameters(uint index) const override  { this->SetObjectAtStringParameters(STR_NEWGRF_INSPECT_CAPTION_OBJECT_AT_ROAD_TYPE, INVALID_STRING_ID, index); }
	uint32_t GetGRFID(uint index) const override         { return 0; }

	uint Resolve(uint index, uint var, uint param, GetVariableExtra &extra) const override
	{
		/* There is no unique GRFFile for the tile. Multiple GRFs can define different parts of the railtype.
		 * However, currently the NewGRF Debug GUI does not display variables depending on the GRF (like 0x7F) anyway. */
		RoadTypeResolverObject ro(nullptr, index, TCX_NORMAL, ROTSG_END);
		return ro.GetScope(VSG_SCOPE_SELF)->GetVariable(var, param, extra);
	}

	void ExtraInfo(uint index, NIExtraInfoOutput &output) const override
	{
		output.Print("Debug Info:");
		auto writeInfo = [&](RoadTramType rtt) {
			RoadType type = GetRoadType(index, rtt);
			if (type == INVALID_ROADTYPE) return;

			const RoadTypeInfo* rti = GetRoadTypeInfo(type);
			output.Print("  {} Type: {} ({})", rtt == RTT_TRAM ? "Tram" : "Road", type, label_dumper().RoadTypeLabel(type));
			output.Print("    Flags: {}{}{}{}{}",
					HasBit(rti->flags, ROTF_CATENARY) ? 'c' : '-',
					HasBit(rti->flags, ROTF_NO_LEVEL_CROSSING) ? 'l' : '-',
					HasBit(rti->flags, ROTF_NO_HOUSES) ? 'X' : '-',
					HasBit(rti->flags, ROTF_HIDDEN) ? 'h' : '-',
					HasBit(rti->flags, ROTF_TOWN_BUILD) ? 'T' : '-');
			output.Print("    Extra Flags:{}{}{}{}",
					HasBit(rti->extra_flags, RXTF_NOT_AVAILABLE_AI_GS) ? 's' : '-',
					HasBit(rti->extra_flags, RXTF_NO_TOWN_MODIFICATION) ? 't' : '-',
					HasBit(rti->extra_flags, RXTF_NO_TUNNELS) ? 'T' : '-',
					HasBit(rti->extra_flags, RXTF_NO_TRAIN_COLLISION) ? 'c' : '-');
			output.Print("    Collision mode: {}", rti->collision_mode);

			output.register_next_line_click_flag_toggle((1 << rtt));
			output.Print("    [{}] Powered: 0x{:X}", (output.flags & (1 << rtt)) ? '-' : '+', rti->powered_roadtypes);
			if (output.flags & (1 << rtt)) {
				DumpRoadTypeList(output, "      ", rti->powered_roadtypes);
			}
			PrintTypeLabels(output, "    ", rti->label, (const uint32_t*) rti->alternate_labels.data(), rti->alternate_labels.size());
			output.Print("    Cost multiplier: {}/8, Maintenance multiplier: {}/8", rti->cost_multiplier, rti->maintenance_multiplier);
		};
		writeInfo(RTT_ROAD);
		writeInfo(RTT_TRAM);
	}

	/* virtual */ void SpriteDump(uint index, SpriteGroupDumper &dumper) const override
	{
		for (RoadTramType rtt : { RTT_ROAD, RTT_TRAM }) {
			RoadType rt = GetRoadType(index, rtt);
			if (rt == INVALID_ROADTYPE) continue;

			extern void DumpRoadTypeSpriteGroup(RoadType rt, SpriteGroupDumper &dumper);
			DumpRoadTypeSpriteGroup(rt, dumper);
		}
	}

	/* virtual */ bool ShowOptionsDropDown(uint index) const override
	{
		return true;
	}

	/* virtual */ void FillOptionsDropDown(uint index, DropDownList &list) const override
	{
		list.push_back(MakeDropDownListStringItem(STR_NEWGRF_INSPECT_CAPTION_OBJECT_AT_RAIL_TYPE, 0, !IsLevelCrossingTile(index)));
	}

	/* virtual */ void OnOptionsDropdownSelect(uint index, int selected) const override
	{
		switch (selected) {
			case 0:
				ShowNewGRFInspectWindow(GSF_RAILTYPES, index);
				break;
		}
	}
};

static const NIFeature _nif_roadtype = {
	nullptr,
	nullptr,
	_niv_roadtypes,
	new NIHRoadType(),
};

#define NICRS(cb_id, bit) NIC(cb_id, RoadStopSpec, callback_mask, bit)
static const NICallback _nic_roadstops[] = {
	NICRS(CBID_STATION_AVAILABILITY,     CBM_ROAD_STOP_AVAIL),
	NICRS(CBID_STATION_ANIM_START_STOP,  CBM_NO_BIT),
	NICRS(CBID_STATION_ANIM_NEXT_FRAME,  CBM_ROAD_STOP_ANIMATION_NEXT_FRAME),
	NICRS(CBID_STATION_ANIMATION_SPEED,  CBM_ROAD_STOP_ANIMATION_SPEED),
	NIC_END()
};

static const NIVariable _nif_roadstops[] = {
	NIV(0x40, "view/rotation"),
	NIV(0x41, "stop type"),
	NIV(0x42, "terrain type"),
	NIV(0x43, "road type"),
	NIV(0x44, "tram type"),
	NIV(0x45, "town zone and Manhattan distance of town"),
	NIV(0x46, "square of Euclidean distance of town"),
	NIV(0x47, "player info"),
	NIV(0x48, "bitmask of accepted cargoes"),
	NIV(0x49, "current animation frame"),
	NIV(0x50, "miscellaneous info"),
	NIV(0x60, "amount of cargo waiting"),
	NIV(0x61, "time since last cargo pickup"),
	NIV(0x62, "rating of cargo"),
	NIV(0x63, "time spent on route"),
	NIV(0x64, "information about last vehicle picking cargo up"),
	NIV(0x65, "amount of cargo acceptance"),
	NIV(0x66, "animation frame of nearby tile"),
	NIV(0x67, "land info of nearby tiles"),
	NIV(0x68, "road stop info of nearby tiles"),
	NIV(0x69, "information about cargo accepted in the past"),
	NIV(0x6A, "GRFID of nearby road stop tiles"),
	NIV(0x6B, "road stop ID of nearby tiles"),
	NIVF(A2VRI_ROADSTOP_INFO_NEARBY_TILES_EXT, "road stop info of nearby tiles ext", NIVF_SHOW_PARAMS),
	NIVF(A2VRI_ROADSTOP_INFO_NEARBY_TILES_V2, "road stop info of nearby tiles v2", NIVF_SHOW_PARAMS),
	NIVF(A2VRI_ROADSTOP_ROAD_INFO_NEARBY_TILES, "Road info of nearby plain road tiles", NIVF_SHOW_PARAMS),
	NIV_END(),
};

class NIHRoadStop : public NIHelper {
	bool IsInspectable(uint index) const override        { return GetRoadStopSpec(index) != nullptr; }
	bool ShowSpriteDumpButton(uint index) const override { return true; }
	InspectTargetId GetParent(uint index) const override { return GetTownInspectTargetId(BaseStation::GetByTile(index)->town); }
	const void *GetInstance(uint index)const override    { return nullptr; }
	const void *GetSpec(uint index) const override       { return GetRoadStopSpec(index); }
	void SetStringParameters(uint index) const override  { this->SetObjectAtStringParameters(STR_STATION_NAME, GetStationIndex(index), index); }
<<<<<<< HEAD
	uint32_t GetGRFID(uint index) const override         { return (this->IsInspectable(index)) ? GetRoadStopSpec(index)->grf_prop.grffile->grfid : 0; }
=======
	uint32_t GetGRFID(uint index) const override           { return (this->IsInspectable(index)) ? GetRoadStopSpec(index)->grf_prop.grfid : 0; }
>>>>>>> cba329d9

	uint Resolve(uint index, uint var, uint param, GetVariableExtra &extra) const override
	{
		StationGfx view = GetStationGfx(index);
		RoadStopResolverObject ro(GetRoadStopSpec(index), BaseStation::GetByTile(index), index, INVALID_ROADTYPE, GetStationType(index), view);
		return ro.GetScope(VSG_SCOPE_SELF)->GetVariable(var, param, extra);
	}

	void ExtraInfo(uint index, NIExtraInfoOutput &output) const override
	{
		output.Print("Debug Info:");
		const RoadStopSpec *spec = GetRoadStopSpec(index);
		if (spec != nullptr) {
			uint class_id = RoadStopClass::Get(spec->class_index)->global_id;
			output.buffer.format("  class ID: {}", label_dumper().Label(class_id));
			if (spec->grf_prop.grffile != nullptr) {
				output.buffer.format("  (local ID: {})", spec->grf_prop.local_id);
			}
			output.FinishPrint();

			output.Print("  spec: stop type: {:X}, draw mode: {:X}, cargo triggers: {:X}", spec->stop_type, spec->draw_mode, spec->cargo_triggers);
			output.Print("  spec: callback mask: {:X}, flags: {:X}, intl flags: {:X}", spec->callback_mask, spec->flags, spec->internal_flags);
			output.Print("  spec: build: {}, clear: {}, height: {}", spec->build_cost_multiplier, spec->clear_cost_multiplier, spec->height);
			output.Print("  animation: frames: {}, status: {}, speed: {}, triggers: 0x{:X}", spec->animation.frames, spec->animation.status, spec->animation.speed, spec->animation.triggers);

			const BaseStation *st = BaseStation::GetByTile(index);
			output.Print("  road stop: random bits: {:02X}, animation frame: {:02X}", st->GetRoadStopRandomBits(index), st->GetRoadStopAnimationFrame(index));
		}
	}

	/* virtual */ void SpriteDump(uint index, SpriteGroupDumper &dumper) const override
	{
		extern void DumpRoadStopSpriteGroup(const BaseStation *st, const RoadStopSpec *spec, SpriteGroupDumper &dumper);
		DumpRoadStopSpriteGroup(BaseStation::GetByTile(index), GetRoadStopSpec(index), dumper);
	}
};

static const NIFeature _nif_roadstop = {
	nullptr,
	_nic_roadstops,
	_nif_roadstops,
	new NIHRoadStop(),
};

static const NIVariable _niv_newlandscape[] = {
	NIV(0x40, "terrain type"),
	NIV(0x41, "tile slope"),
	NIV(0x42, "tile height"),
	NIV(0x43, "tile hash"),
	NIV(0x44, "landscape type"),
	NIV(0x45, "ground info"),
	NIV(0x60, "land info of nearby tiles"),
	NIV_END(),
};

class NIHNewLandscape : public NIHelper {
	bool IsInspectable(uint index) const override        { return true; }
	bool ShowExtraInfoOnly(uint index) const override    { return _new_landscape_rocks_grfs.empty(); }
	bool ShowSpriteDumpButton(uint index) const override { return true; }
	InspectTargetId GetParent(uint index) const override { return InspectTargetId::Invalid(); }
	const void *GetInstance(uint index)const override    { return nullptr; }
	const void *GetSpec(uint index) const override       { return nullptr; }
	void SetStringParameters(uint index) const override  { this->SetObjectAtStringParameters(STR_LAI_CLEAR_DESCRIPTION_ROCKS, INVALID_STRING_ID, index); }
	uint32_t GetGRFID(uint index) const override         { return 0; }

	uint Resolve(uint index, uint var, uint param, GetVariableExtra &extra) const override
	{
		if (!IsTileType(index, MP_CLEAR)) return 0;

		TileInfo ti;
		ti.x = TileX(index);
		ti.y = TileY(index);
		std::tie(ti.tileh, ti.z) = GetTilePixelSlope(index);
		ti.tile = index;

		NewLandscapeResolverObject ro(nullptr, &ti, NEW_LANDSCAPE_ROCKS);
		return ro.GetScope(VSG_SCOPE_SELF)->GetVariable(var, param, extra);
	}

	void ExtraInfo(uint index, NIExtraInfoOutput &output) const override
	{
		output.Print("New Landscape GRFs:");
		for (const GRFFile *grf : _new_landscape_rocks_grfs) {
			output.Print("  GRF: {:08X}", BSWAP32(grf->grfid));
			output.Print("    Enable rocks recolour: {}, Enable drawing snowy rocks: {}",
					HasBit(grf->new_landscape_ctrl_flags, NLCF_ROCKS_RECOLOUR_ENABLED), HasBit(grf->new_landscape_ctrl_flags, NLCF_ROCKS_DRAW_SNOWY_ENABLED));
		}
	}

	/* virtual */ void SpriteDump(uint index, SpriteGroupDumper &dumper) const override
	{
		extern void DumpNewLandscapeRocksSpriteGroups(SpriteGroupDumper &dumper);
		DumpNewLandscapeRocksSpriteGroups(dumper);
	}
};

static const NIFeature _nif_newlandscape = {
	nullptr,
	nullptr,
	_niv_newlandscape,
	new NIHNewLandscape(),
};

/** Table with all NIFeatures. */
static const NIFeature * const _nifeatures[] = {
	&_nif_vehicle,      // GSF_TRAINS
	&_nif_vehicle,      // GSF_ROADVEHICLES
	&_nif_vehicle,      // GSF_SHIPS
	&_nif_vehicle,      // GSF_AIRCRAFT
	&_nif_station,      // GSF_STATIONS
	nullptr,            // GSF_CANALS (no callbacks/action2 implemented)
	nullptr,            // GSF_BRIDGES (no callbacks/action2)
	&_nif_house,        // GSF_HOUSES
	nullptr,            // GSF_GLOBALVAR (has no "physical" objects)
	&_nif_industrytile, // GSF_INDUSTRYTILES
	&_nif_industry,     // GSF_INDUSTRIES
	&_nif_cargo,        // GSF_CARGOES (has no "physical" objects)
	nullptr,            // GSF_SOUNDFX (has no "physical" objects)
	&_nif_airport,      // GSF_AIRPORTS
	&_nif_signals,      // GSF_SIGNALS
	&_nif_object,       // GSF_OBJECTS
	&_nif_railtype,     // GSF_RAILTYPES
	&_nif_airporttile,  // GSF_AIRPORTTILES
	&_nif_roadtype,     // GSF_ROADTYPES
	&_nif_roadtype,     // GSF_TRAMTYPES
	&_nif_roadstop,     // GSF_ROADSTOPS
	&_nif_newlandscape, // GSF_NEWLANDSCAPE
	&_nif_town,         // GSF_FAKE_TOWNS
	&_nif_station_struct,  // GSF_FAKE_STATION_STRUCT
	&_nif_tracerestrict,   // GSF_FAKE_TRACERESTRICT
};
static_assert(lengthof(_nifeatures) == GSF_FAKE_END);<|MERGE_RESOLUTION|>--- conflicted
+++ resolved
@@ -730,8 +730,7 @@
 	const void *GetInstance(uint index)const override    { return nullptr; }
 	const void *GetSpec(uint index) const override       { return GetStationSpec(index); }
 	void SetStringParameters(uint index) const override  { this->SetObjectAtStringParameters(STR_STATION_NAME, GetStationIndex(index), index); }
-<<<<<<< HEAD
-	uint32_t GetGRFID(uint index) const override         { return (this->IsInspectable(index)) ? GetStationSpec(index)->grf_prop.grffile->grfid : 0; }
+	uint32_t GetGRFID(uint index) const override         { return (this->IsInspectable(index)) ? GetStationSpec(index)->grf_prop.grfid : 0; }
 
 	uint Resolve(uint index, uint var, uint param, GetVariableExtra &extra) const override
 	{
@@ -747,9 +746,6 @@
 		if (statspec->grf_prop.grffile != nullptr) {
 			output.Print("GRF local ID: {}", statspec->grf_prop.local_id);
 		}
-=======
-	uint32_t GetGRFID(uint index) const override           { return (this->IsInspectable(index)) ? GetStationSpec(index)->grf_prop.grfid : 0; }
->>>>>>> cba329d9
 
 		const StationClass *cls = StationClass::Get(statspec->class_index);
 		output.Print("Class ID: {}", label_dumper().Label(cls->global_id));
@@ -886,23 +882,14 @@
 };
 
 class NIHHouse : public NIHelper {
-<<<<<<< HEAD
 	bool IsInspectable(uint index) const override        { return true; }
-	bool ShowExtraInfoOnly(uint index) const override    { return HouseSpec::Get(GetHouseType(index))->grf_prop.grffile == nullptr; }
+	bool ShowExtraInfoOnly(uint index) const override    { return !HouseSpec::Get(GetHouseType(index))->grf_prop.HasGrfFile(); }
 	bool ShowSpriteDumpButton(uint index) const override { return true; }
 	InspectTargetId GetParent(uint index) const override { return InspectTargetId(GSF_FAKE_TOWNS, GetTownIndex(index)); }
 	const void *GetInstance(uint)const override          { return nullptr; }
 	const void *GetSpec(uint index) const override       { return HouseSpec::Get(GetHouseType(index)); }
 	void SetStringParameters(uint index) const override  { this->SetObjectAtStringParameters(STR_TOWN_NAME, GetTownIndex(index), index); }
-	uint32_t GetGRFID(uint index) const override         { return (this->IsInspectable(index)) ? HouseSpec::Get(GetHouseType(index))->grf_prop.grffile->grfid : 0; }
-=======
-	bool IsInspectable(uint index) const override        { return HouseSpec::Get(GetHouseType(index))->grf_prop.HasGrfFile(); }
-	uint GetParent(uint index) const override            { return GetInspectWindowNumber(GSF_FAKE_TOWNS, GetTownIndex(index)); }
-	const void *GetInstance(uint)const override          { return nullptr; }
-	const void *GetSpec(uint index) const override       { return HouseSpec::Get(GetHouseType(index)); }
-	void SetStringParameters(uint index) const override  { this->SetObjectAtStringParameters(STR_TOWN_NAME, GetTownIndex(index), index); }
-	uint32_t GetGRFID(uint index) const override           { return (this->IsInspectable(index)) ? HouseSpec::Get(GetHouseType(index))->grf_prop.grfid : 0; }
->>>>>>> cba329d9
+	uint32_t GetGRFID(uint index) const override         { return (this->IsInspectable(index)) ? HouseSpec::Get(GetHouseType(index))->grf_prop.grfid : 0; }
 
 	uint Resolve(uint index, uint var, uint param, GetVariableExtra &extra) const override
 	{
@@ -993,22 +980,13 @@
 };
 
 class NIHIndustryTile : public NIHelper {
-<<<<<<< HEAD
-	bool IsInspectable(uint index) const override        { return GetIndustryTileSpec(GetIndustryGfx(index))->grf_prop.grffile != nullptr; }
+	bool IsInspectable(uint index) const override        { return GetIndustryTileSpec(GetIndustryGfx(index))->grf_prop.HasGrfFile(); }
 	bool ShowSpriteDumpButton(uint index) const override { return true; }
 	InspectTargetId GetParent(uint index) const override { return InspectTargetId(GSF_INDUSTRIES, GetIndustryIndex(index)); }
 	const void *GetInstance(uint)const override          { return nullptr; }
 	const void *GetSpec(uint index) const override       { return GetIndustryTileSpec(GetIndustryGfx(index)); }
 	void SetStringParameters(uint index) const override  { this->SetObjectAtStringParameters(STR_INDUSTRY_NAME, GetIndustryIndex(index), index); }
-	uint32_t GetGRFID(uint index) const override         { return (this->IsInspectable(index)) ? GetIndustryTileSpec(GetIndustryGfx(index))->grf_prop.grffile->grfid : 0; }
-=======
-	bool IsInspectable(uint index) const override        { return GetIndustryTileSpec(GetIndustryGfx(index))->grf_prop.HasGrfFile(); }
-	uint GetParent(uint index) const override            { return GetInspectWindowNumber(GSF_INDUSTRIES, GetIndustryIndex(index)); }
-	const void *GetInstance(uint)const override          { return nullptr; }
-	const void *GetSpec(uint index) const override       { return GetIndustryTileSpec(GetIndustryGfx(index)); }
-	void SetStringParameters(uint index) const override  { this->SetObjectAtStringParameters(STR_INDUSTRY_NAME, GetIndustryIndex(index), index); }
-	uint32_t GetGRFID(uint index) const override           { return (this->IsInspectable(index)) ? GetIndustryTileSpec(GetIndustryGfx(index))->grf_prop.grfid : 0; }
->>>>>>> cba329d9
+	uint32_t GetGRFID(uint index) const override         { return (this->IsInspectable(index)) ? GetIndustryTileSpec(GetIndustryGfx(index))->grf_prop.grfid : 0; }
 
 	uint Resolve(uint index, uint var, uint param, GetVariableExtra &extra) const override
 	{
@@ -1136,12 +1114,11 @@
 };
 
 class NIHIndustry : public NIHelper {
-<<<<<<< HEAD
 	bool IsInspectable(uint index) const override        { return true; }
 	bool ShowSpriteDumpButton(uint index) const override { return true; }
 	InspectTargetId GetParent(uint index) const override { return HasBit(index, 26) ? InspectTargetId::Invalid() : GetTownInspectTargetId(Industry::Get(index)->town); }
 	const void *GetInstance(uint index)const override    { return HasBit(index, 26) ? nullptr : Industry::Get(index); }
-	uint32_t GetGRFID(uint index) const override         { return (!this->ShowExtraInfoOnly(index)) ? ((const IndustrySpec *)this->GetSpec(index))->grf_prop.grffile->grfid : 0; }
+	uint32_t GetGRFID(uint index) const override         { return (!this->ShowExtraInfoOnly(index)) ? ((const IndustrySpec *)this->GetSpec(index))->grf_prop.grfid : 0; }
 
 	bool ShowExtraInfoOnly(uint index) const override
 	{
@@ -1163,14 +1140,6 @@
 			return i != nullptr ? GetIndustrySpec(i->type) : nullptr;
 		}
 	}
-=======
-	bool IsInspectable(uint index) const override        { return GetIndustrySpec(Industry::Get(index)->type)->grf_prop.HasGrfFile(); }
-	uint GetParent(uint index) const override            { return GetInspectWindowNumber(GSF_FAKE_TOWNS, Industry::Get(index)->town->index); }
-	const void *GetInstance(uint index)const override    { return Industry::Get(index); }
-	const void *GetSpec(uint index) const override       { return GetIndustrySpec(Industry::Get(index)->type); }
-	void SetStringParameters(uint index) const override  { this->SetSimpleStringParameters(STR_INDUSTRY_NAME, index); }
-	uint32_t GetGRFID(uint index) const override           { return (this->IsInspectable(index)) ? GetIndustrySpec(Industry::Get(index)->type)->grf_prop.grfid : 0; }
->>>>>>> cba329d9
 
 	void SetStringParameters(uint index) const override
 	{
@@ -1531,23 +1500,14 @@
 };
 
 class NIHObject : public NIHelper {
-<<<<<<< HEAD
 	bool IsInspectable(uint index) const override        { return true; }
-	bool ShowExtraInfoOnly(uint index) const override    { return ObjectSpec::GetByTile(index)->grf_prop.grffile == nullptr; }
+	bool ShowExtraInfoOnly(uint index) const override    { return !ObjectSpec::GetByTile(index)->grf_prop.HasGrfFile(); }
 	bool ShowSpriteDumpButton(uint index) const override { return true; }
 	InspectTargetId GetParent(uint index) const override { return GetTownInspectTargetId(Object::GetByTile(index)->town); }
 	const void *GetInstance(uint index)const override    { return Object::GetByTile(index); }
 	const void *GetSpec(uint index) const override       { return ObjectSpec::GetByTile(index); }
 	void SetStringParameters(uint index) const override  { this->SetObjectAtStringParameters(STR_NEWGRF_INSPECT_CAPTION_OBJECT_AT_OBJECT, INVALID_STRING_ID, index); }
-	uint32_t GetGRFID(uint index) const override         { return (!this->ShowExtraInfoOnly(index)) ? ObjectSpec::GetByTile(index)->grf_prop.grffile->grfid : 0; }
-=======
-	bool IsInspectable(uint index) const override        { return ObjectSpec::GetByTile(index)->grf_prop.HasGrfFile(); }
-	uint GetParent(uint index) const override            { return GetInspectWindowNumber(GSF_FAKE_TOWNS, Object::GetByTile(index)->town->index); }
-	const void *GetInstance(uint index)const override    { return Object::GetByTile(index); }
-	const void *GetSpec(uint index) const override       { return ObjectSpec::GetByTile(index); }
-	void SetStringParameters(uint index) const override  { this->SetObjectAtStringParameters(STR_NEWGRF_INSPECT_CAPTION_OBJECT_AT_OBJECT, INVALID_STRING_ID, index); }
-	uint32_t GetGRFID(uint index) const override           { return (this->IsInspectable(index)) ? ObjectSpec::GetByTile(index)->grf_prop.grfid : 0; }
->>>>>>> cba329d9
+	uint32_t GetGRFID(uint index) const override         { return (!this->ShowExtraInfoOnly(index)) ? ObjectSpec::GetByTile(index)->grf_prop.grfid : 0; }
 
 	uint Resolve(uint index, uint var, uint param, GetVariableExtra &extra) const override
 	{
@@ -1805,21 +1765,12 @@
 };
 
 class NIHAirportTile : public NIHelper {
-<<<<<<< HEAD
-	bool IsInspectable(uint index) const override        { return AirportTileSpec::Get(GetAirportGfx(index))->grf_prop.grffile != nullptr; }
+	bool IsInspectable(uint index) const override        { return AirportTileSpec::Get(GetAirportGfx(index))->grf_prop.HasGrfFile(); }
 	InspectTargetId GetParent(uint index) const override { return InspectTargetId(GSF_AIRPORTS, GetStationIndex(index)); }
 	const void *GetInstance(uint)const override          { return nullptr; }
 	const void *GetSpec(uint index) const override       { return AirportTileSpec::Get(GetAirportGfx(index)); }
 	void SetStringParameters(uint index) const override  { this->SetObjectAtStringParameters(STR_STATION_NAME, GetStationIndex(index), index); }
-	uint32_t GetGRFID(uint index) const override         { return (this->IsInspectable(index)) ? AirportTileSpec::Get(GetAirportGfx(index))->grf_prop.grffile->grfid : 0; }
-=======
-	bool IsInspectable(uint index) const override        { return AirportTileSpec::Get(GetAirportGfx(index))->grf_prop.HasGrfFile(); }
-	uint GetParent(uint index) const override            { return GetInspectWindowNumber(GSF_AIRPORTS, GetStationIndex(index)); }
-	const void *GetInstance(uint)const override          { return nullptr; }
-	const void *GetSpec(uint index) const override       { return AirportTileSpec::Get(GetAirportGfx(index)); }
-	void SetStringParameters(uint index) const override  { this->SetObjectAtStringParameters(STR_STATION_NAME, GetStationIndex(index), index); }
-	uint32_t GetGRFID(uint index) const override           { return (this->IsInspectable(index)) ? AirportTileSpec::Get(GetAirportGfx(index))->grf_prop.grfid : 0; }
->>>>>>> cba329d9
+	uint32_t GetGRFID(uint index) const override         { return (this->IsInspectable(index)) ? AirportTileSpec::Get(GetAirportGfx(index))->grf_prop.grfid : 0; }
 
 	uint Resolve(uint index, uint var, uint param, GetVariableExtra &extra) const override
 	{
@@ -1865,13 +1816,8 @@
 };
 
 class NIHAirport : public NIHelper {
-<<<<<<< HEAD
-	bool IsInspectable(uint index) const override        { return AirportSpec::Get(Station::Get(index)->airport.type)->grf_prop.grffile != nullptr; }
+	bool IsInspectable(uint index) const override        { return AirportSpec::Get(Station::Get(index)->airport.type)->grf_prop.HasGrfFile(); }
 	InspectTargetId GetParent(uint index) const override { return InspectTargetId(GSF_FAKE_TOWNS, Station::Get(index)->town->index); }
-=======
-	bool IsInspectable(uint index) const override        { return AirportSpec::Get(Station::Get(index)->airport.type)->grf_prop.HasGrfFile(); }
-	uint GetParent(uint index) const override            { return GetInspectWindowNumber(GSF_FAKE_TOWNS, Station::Get(index)->town->index); }
->>>>>>> cba329d9
 	const void *GetInstance(uint index)const override    { return Station::Get(index); }
 	const void *GetSpec(uint index) const override       { return AirportSpec::Get(Station::Get(index)->airport.type); }
 	void SetStringParameters(uint index) const override  { this->SetObjectAtStringParameters(STR_STATION_NAME, index, Station::Get(index)->airport.tile); }
@@ -2390,11 +2336,7 @@
 	const void *GetInstance(uint index)const override    { return nullptr; }
 	const void *GetSpec(uint index) const override       { return GetRoadStopSpec(index); }
 	void SetStringParameters(uint index) const override  { this->SetObjectAtStringParameters(STR_STATION_NAME, GetStationIndex(index), index); }
-<<<<<<< HEAD
-	uint32_t GetGRFID(uint index) const override         { return (this->IsInspectable(index)) ? GetRoadStopSpec(index)->grf_prop.grffile->grfid : 0; }
-=======
-	uint32_t GetGRFID(uint index) const override           { return (this->IsInspectable(index)) ? GetRoadStopSpec(index)->grf_prop.grfid : 0; }
->>>>>>> cba329d9
+	uint32_t GetGRFID(uint index) const override         { return (this->IsInspectable(index)) ? GetRoadStopSpec(index)->grf_prop.grfid : 0; }
 
 	uint Resolve(uint index, uint var, uint param, GetVariableExtra &extra) const override
 	{
