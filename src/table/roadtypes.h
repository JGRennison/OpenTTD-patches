--- conflicted
+++ resolved
@@ -88,11 +88,7 @@
 		0x01,
 
 		/* introduction date */
-<<<<<<< HEAD
-		MIN_YEAR,
-=======
-		CalendarTime::MIN_DATE,
->>>>>>> ab535c0a
+		MIN_DATE,
 
 		/* roadtypes required for this to be introduced */
 		ROADTYPES_NONE,
