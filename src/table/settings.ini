; This file is part of OpenTTD.
; OpenTTD is free software; you can redistribute it and/or modify it under the terms of the GNU General Public License as published by the Free Software Foundation, version 2.
; OpenTTD is distributed in the hope that it will be useful, but WITHOUT ANY WARRANTY; without even the implied warranty of MERCHANTABILITY or FITNESS FOR A PARTICULAR PURPOSE.
; See the GNU General Public License for more details. You should have received a copy of the GNU General Public License along with OpenTTD. If not, see <http://www.gnu.org/licenses/>.
;

[pre-amble]
/* Begin - Callback Functions for the various settings */
static bool v_PositionMainToolbar(int32 p1);
static bool v_PositionStatusbar(int32 p1);
static bool PopulationInLabelActive(int32 p1);
static bool RedrawScreen(int32 p1);
static bool RedrawSmallmap(int32 p1);
static bool StationSpreadChanged(int32 p1);
static bool InvalidateBuildIndustryWindow(int32 p1);
static bool CloseSignalGUI(int32 p1);
static bool InvalidateTownViewWindow(int32 p1);
static bool DeleteSelectStationWindow(int32 p1);
static bool UpdateConsists(int32 p1);
static bool TrainAccelerationModelChanged(int32 p1);
static bool TrainBrakingModelChanged(int32 p1);
static bool RoadVehAccelerationModelChanged(int32 p1);
static bool TrainSlopeSteepnessChanged(int32 p1);
static bool RoadVehSlopeSteepnessChanged(int32 p1);
static bool DragSignalsDensityChanged(int32);
static bool ProgrammableSignalsShownChanged(int32);
static bool VehListCargoFilterShownChanged(int32);
static bool TownFoundingChanged(int32 p1);
static bool DifficultyNoiseChange(int32 i);
static bool DifficultyMoneyCheatMultiplayerChange(int32 i);
static bool DifficultyRenameTownsMultiplayerChange(int32 i);
static bool MaxNoAIsChange(int32 i);
static bool CheckRoadSide(int p1);
static bool ChangeMaxHeightLevel(int32 p1);
static bool CheckFreeformEdges(int32 p1);
static bool ChangeDynamicEngines(int32 p1);
static bool StationCatchmentChanged(int32 p1);
static bool InvalidateVehTimetableWindow(int32 p1);
static bool ChangeTimetableInTicksMode(int32 p1);
static bool UpdateTimeSettings(int32 p1);
static bool ChangeTimeOverrideMode(int32 p1);
static bool InvalidateCompanyLiveryWindow(int32 p1);
static bool DeveloperModeChanged(int32 p1);
static bool InvalidateNewGRFChangeWindows(int32 p1);
static bool InvalidateIndustryViewWindow(int32 p1);
static bool InvalidateAISettingsWindow(int32 p1);
static bool ScriptMaxOpsChange(int32 p1);
static bool ScriptMaxMemoryChange(int32 p1);
static bool RedrawTownAuthority(int32 p1);
static bool InvalidateCompanyInfrastructureWindow(int32 p1);
static bool InvalidateCompanyWindow(int32 p1);
static bool ZoomMinMaxChanged(int32 p1);
static bool SpriteZoomMinChanged(int32 p1);
static bool InvalidateSettingsWindow(int32 p1);
static bool MaxVehiclesChanged(int32 p1);
static bool InvalidateShipPathCache(int32 p1);
static bool ImprovedBreakdownsSettingChanged(int32 p1);
static bool DayLengthChanged(int32 p1);
static bool EnableSingleVehSharedOrderGuiChanged(int32 p1);
static bool CheckYapfRailSignalPenalties(int32 p1);
static bool ViewportMapShowTunnelModeChanged(int32 p1);
static bool ViewportMapLandscapeModeChanged(int32 p1);
static bool UpdateLinkgraphColours(int32 p1);
static bool ClimateThresholdModeChanged(int32 p1);
static bool VelocityUnitsChanged(int32 p1);
static bool ChangeTrackTypeSortMode(int32 p1);
static bool PublicRoadsSettingChange(int32 p1);
static bool TrainSpeedAdaptationChanged(int32 p1);

static bool UpdateClientName(int32 p1);
static bool UpdateServerPassword(int32 p1);
static bool UpdateRconPassword(int32 p1);
static bool UpdateSettingsPassword(int32 p1);
static bool UpdateClientConfigValues(int32 p1);
static bool CheckSharingRail(int32 p1);
static bool CheckSharingRoad(int32 p1);
static bool CheckSharingWater(int32 p1);
static bool CheckSharingAir(int32 p1);

/* End - Callback Functions for the various settings */

/* Begin - GUI order callbacks */

static int OrderTownGrowthRate(uint nth);

/* End - GUI order callbacks */

/* Begin - xref conversion callbacks */

static int64 LinkGraphDistModeXrefChillPP(int64 val);

/* End - xref conversion callbacks */

static const SettingDescEnumEntry _linkgraph_mode_symmetric[] = {
{ DT_MANUAL, STR_CONFIG_SETTING_DISTRIBUTION_MANUAL },
{ DT_SYMMETRIC, STR_CONFIG_SETTING_DISTRIBUTION_SYMMETRIC },
{ DT_ASYMMETRIC, STR_CONFIG_SETTING_DISTRIBUTION_ASYMMETRIC },
{ DT_ASYMMETRIC_EQ, STR_CONFIG_SETTING_DISTRIBUTION_ASYMMETRIC_EQ },
{ DT_ASYMMETRIC_NEAR, STR_CONFIG_SETTING_DISTRIBUTION_ASYMMETRIC_NEAREST },
{ 0, STR_NULL }
};
static const SettingDescEnumEntry _linkgraph_mode_asymmetric[] = {
{ DT_MANUAL, STR_CONFIG_SETTING_DISTRIBUTION_MANUAL },
{ DT_ASYMMETRIC, STR_CONFIG_SETTING_DISTRIBUTION_ASYMMETRIC },
{ DT_ASYMMETRIC_EQ, STR_CONFIG_SETTING_DISTRIBUTION_ASYMMETRIC_EQ },
{ DT_ASYMMETRIC_NEAR, STR_CONFIG_SETTING_DISTRIBUTION_ASYMMETRIC_NEAREST },
{ 0, STR_NULL }
};
static const SettingDescEnumEntry _linkgraph_mode_per_cargo[] = {
{ DT_PER_CARGO_DEFAULT, STR_CONFIG_SETTING_DISTRIBUTION_PER_CARGO_DEFAULT },
{ DT_MANUAL, STR_CONFIG_SETTING_DISTRIBUTION_MANUAL },
{ DT_SYMMETRIC, STR_CONFIG_SETTING_DISTRIBUTION_SYMMETRIC },
{ DT_ASYMMETRIC, STR_CONFIG_SETTING_DISTRIBUTION_ASYMMETRIC },
{ DT_ASYMMETRIC_EQ, STR_CONFIG_SETTING_DISTRIBUTION_ASYMMETRIC_EQ },
{ DT_ASYMMETRIC_NEAR, STR_CONFIG_SETTING_DISTRIBUTION_ASYMMETRIC_NEAREST },
{ 0, STR_NULL }
};
static const SettingDescEnumEntry _town_council_approval[] = {
{ 255, STR_CITY_APPROVAL_INDIFFERENT },
{ 0, STR_CITY_APPROVAL_PERMISSIVE },
{ 1, STR_CITY_APPROVAL_TOLERANT },
{ 2, STR_CITY_APPROVAL_HOSTILE },
{ 0, STR_NULL }
};

static const SettingDescEnumEntry _train_braking_model[] = {
{ TBM_ORIGINAL, STR_CONFIG_SETTING_ORIGINAL },
{ TBM_REALISTIC, STR_CONFIG_SETTING_TRAIN_BRAKING_REALISTIC },
{ 0, STR_NULL }
};

/* Some settings do not need to be synchronised when playing in multiplayer.
 * These include for example the GUI settings and will not be saved with the
 * savegame.
 * It is also a bit tricky since you would think that service_interval
 * for example doesn't need to be synched. Every client assigns the
 * service_interval value to the v->service_interval, meaning that every client
 * assigns its own value. If the setting was company-based, that would mean that
 * vehicles could decide on different moments that they are heading back to a
 * service depot, causing desyncs on a massive scale. */
const SettingDesc _settings[] = {
[post-amble]
};
[templates]
<<<<<<< HEAD
SDTG_BOOL  =  SDTG_BOOL($name,              $flags, $guiflags, $var, $def,                        $str, $strhelp, $strval, $proc, $from, $to,        $cat, $startup, $extver, $patxname),
SDTG_VAR   =   SDTG_VAR($name,       $type, $flags, $guiflags, $var, $def, $min, $max, $interval, $str, $strhelp, $strval, $proc, $from, $to,        $cat, $startup, $extver, $patxname, $orderproc),
SDTG_ENUM   = SDTG_ENUM($name,       $type, $flags, $guiflags, $var, $def,                        $str, $strhelp,          $proc, $from, $to,        $cat, $startup, $extver, $patxname,             $enumlist),
SDTG_OMANY = SDTG_OMANY($name,       $type, $flags, $guiflags, $var, $def,       $max, $full,     $str, $strhelp, $strval, $proc, $from, $to,        $cat, $startup, $extver, $patxname),
SDTC_BOOL  =  SDTC_BOOL(       $var,        $flags, $guiflags, $def,                              $str, $strhelp, $strval, $proc, $from, $to,        $cat, $startup, $extver, $patxname),
SDTC_LIST  =  SDTC_LIST(       $var, $type, $flags, $guiflags, $def,                              $str, $strhelp, $strval, $proc, $from, $to,        $cat, $startup, $extver, $patxname),
SDTC_OMANY = SDTC_OMANY(       $var, $type, $flags, $guiflags, $def,             $max, $full,     $str, $strhelp, $strval, $proc, $from, $to,        $cat, $startup, $extver, $patxname),
SDTC_STR   =   SDTC_STR(       $var, $type, $flags, $guiflags, $def,                              $str, $strhelp, $strval, $proc, $from, $to,        $cat, $startup, $extver, $patxname),
SDTC_VAR   =   SDTC_VAR(       $var, $type, $flags, $guiflags, $def,       $min, $max, $interval, $str, $strhelp, $strval, $proc, $from, $to,        $cat, $startup, $extver, $patxname, $orderproc),
SDT_BOOL   =   SDT_BOOL($base, $var,        $flags, $guiflags, $def,                              $str, $strhelp, $strval, $proc, $from, $to,        $cat, $startup, $extver, $patxname),
SDT_OMANY  =  SDT_OMANY($base, $var, $type, $flags, $guiflags, $def,             $max, $full,     $str, $strhelp, $strval, $proc, $from, $to, $load, $cat, $startup, $extver, $patxname),
SDT_STR    =    SDT_STR($base, $var, $type, $flags, $guiflags, $def,                              $str, $strhelp, $strval, $proc, $from, $to,        $cat, $startup, $extver, $patxname),
SDT_VAR    =    SDT_VAR($base, $var, $type, $flags, $guiflags, $def,       $min, $max, $interval, $str, $strhelp, $strval, $proc, $from, $to,        $cat, $startup, $extver, $patxname, $orderproc),
SDT_ENUM   =   SDT_ENUM($base, $var, $type, $flags, $guiflags, $def,                              $str, $strhelp,          $proc, $from, $to,        $cat, $startup, $extver, $patxname,             $enumlist),
SDT_NULL   =   SDT_NULL($length, $from, $to, $extver),
SDT_XREF     = SDT_XREF(         $from, $to, $extver, $xref, $xrefcvt),
=======
SDTG_BOOL  =  SDTG_BOOL($name,              $flags, $guiflags, $var, $def,                        $str, $strhelp, $strval, $proc, $from, $to,        $cat, $extra, $startup),
SDTG_VAR   =   SDTG_VAR($name,       $type, $flags, $guiflags, $var, $def, $min, $max, $interval, $str, $strhelp, $strval, $proc, $from, $to,        $cat, $extra, $startup),
SDTG_OMANY = SDTG_OMANY($name,       $type, $flags, $guiflags, $var, $def,       $max, $full,     $str, $strhelp, $strval, $proc, $from, $to,        $cat, $extra, $startup),
SDTC_BOOL  =  SDTC_BOOL(       $var,        $flags, $guiflags, $def,                              $str, $strhelp, $strval, $proc, $from, $to,        $cat, $extra, $startup),
SDTC_LIST  =  SDTC_LIST(       $var, $type, $flags, $guiflags, $def,                              $str, $strhelp, $strval, $proc, $from, $to,        $cat, $extra, $startup),
SDTC_OMANY = SDTC_OMANY(       $var, $type, $flags, $guiflags, $def,             $max, $full,     $str, $strhelp, $strval, $proc, $from, $to,        $cat, $extra, $startup),
SDTC_SSTR  =  SDTC_SSTR(       $var, $type, $flags, $guiflags, $def,             $length,         $str, $strhelp, $strval, $proc, $from, $to,        $cat, $extra, $startup),
SDTC_VAR   =   SDTC_VAR(       $var, $type, $flags, $guiflags, $def,       $min, $max, $interval, $str, $strhelp, $strval, $proc, $from, $to,        $cat, $extra, $startup),
SDT_BOOL   =   SDT_BOOL($base, $var,        $flags, $guiflags, $def,                              $str, $strhelp, $strval, $proc, $from, $to,        $cat, $extra, $startup),
SDT_OMANY  =  SDT_OMANY($base, $var, $type, $flags, $guiflags, $def,             $max, $full,     $str, $strhelp, $strval, $proc, $from, $to, $load, $cat, $extra, $startup),
SDT_SSTR   =   SDT_SSTR($base, $var, $type, $flags, $guiflags, $def,                              $str, $strhelp, $strval, $proc, $from, $to,        $cat, $extra, $startup),
SDT_VAR    =    SDT_VAR($base, $var, $type, $flags, $guiflags, $def,       $min, $max, $interval, $str, $strhelp, $strval, $proc, $from, $to,        $cat, $extra, $startup),
SDT_NULL   =   SDT_NULL($length, $from, $to),
>>>>>>> ac99a381
SDT_END    = SDT_END()

SDT_LINKGRAPH_PER_CARGO = SDT_ENUM(GameSettings, linkgraph.distribution_per_cargo[$linkgraph_cargo], SLE_UINT8, $flags | SLF_NOT_IN_CONFIG, $guiflags | SGF_NO_NEWGAME, DT_PER_CARGO_DEFAULT, STR_CONFIG_SETTING_DISTRIBUTION_PER_CARGO, STR_CONFIG_SETTING_DISTRIBUTION_PER_CARGO_HELPTEXT, $proc, $from, $to, SC_EXPERT, false, SlXvFeatureTest(XSLFTO_AND, XSLFI_LINKGRAPH_MODES), nullptr, _linkgraph_mode_per_cargo),

[validation]
SDTG_VAR = static_assert($max <= MAX_$type, "Maximum value for $var exceeds storage size");
SDTG_OMANY = static_assert($max <= MAX_$type, "Maximum value for $var exceeds storage size");
SDTC_OMANY = static_assert($max <= MAX_$type, "Maximum value for $var exceeds storage size");
SDTC_VAR = static_assert($max <= MAX_$type, "Maximum value for $var exceeds storage size");
SDT_OMANY = static_assert($max <= MAX_$type, "Maximum value for $base.$var exceeds storage size");
SDT_VAR = static_assert($max <= MAX_$type, "Maximum value for $base.$var exceeds storage size");

[defaults]
flags    = 0
guiflags = SGF_NONE
interval = 0
str      = STR_NULL
strhelp  = STR_CONFIG_SETTING_NO_EXPLANATION_AVAILABLE_HELPTEXT
strval   = STR_NULL
proc     = nullptr
load     = nullptr
from     = SL_MIN_VERSION
to       = SL_MAX_VERSION
cat      = SC_ADVANCED
startup  = false
extver   = SlXvFeatureTest()
patxname = nullptr
xref     = <this parameter must be set>
xrefcvt  = nullptr
orderproc = nullptr
enumlist = <this parameter must be set>



; Saved settings variables.
; Do not ADD or REMOVE something in this "difficulty.XXX" table or before it. It breaks savegame compatibility.
[SDT_VAR]
base     = GameSettings
var      = difficulty.max_no_competitors
type     = SLE_UINT8
from     = SLV_97
def      = 0
min      = 0
max      = MAX_COMPANIES - 1
interval = 1
proc     = MaxNoAIsChange
cat      = SC_BASIC

[SDT_NULL]
length   = 1
from     = SLV_97
to       = SLV_110

[SDT_VAR]
base     = GameSettings
var      = difficulty.number_towns
type     = SLE_UINT8
from     = SLV_97
guiflags = SGF_NEWGAME_ONLY
def      = 2
min      = 0
max      = 4
interval = 1
strval   = STR_NUM_VERY_LOW
cat      = SC_BASIC

[SDT_VAR]
base     = GameSettings
var      = difficulty.industry_density
type     = SLE_UINT8
from     = SLV_97
guiflags = SGF_MULTISTRING
def      = ID_END - 1
min      = 0
max      = ID_END - 1
interval = 1
str      = STR_CONFIG_SETTING_INDUSTRY_DENSITY
strhelp  = STR_CONFIG_SETTING_INDUSTRY_DENSITY_HELPTEXT
strval   = STR_FUNDING_ONLY
cat      = SC_BASIC

[SDT_VAR]
base     = GameSettings
var      = difficulty.max_loan
type     = SLE_UINT32
from     = SLV_97
guiflags = SGF_NEWGAME_ONLY | SGF_SCENEDIT_TOO | SGF_CURRENCY
def      = 300000
min      = 0
max      = 2000000000
interval = 50000
str      = STR_CONFIG_SETTING_MAXIMUM_INITIAL_LOAN
strhelp  = STR_CONFIG_SETTING_MAXIMUM_INITIAL_LOAN_HELPTEXT
strval   = STR_JUST_CURRENCY_LONG
cat      = SC_BASIC

[SDT_VAR]
base     = GameSettings
var      = difficulty.initial_interest
type     = SLE_UINT8
from     = SLV_97
guiflags = SGF_NEWGAME_ONLY | SGF_SCENEDIT_TOO
def      = 2
min      = 2
max      = 4
interval = 1
str      = STR_CONFIG_SETTING_INTEREST_RATE
strhelp  = STR_CONFIG_SETTING_INTEREST_RATE_HELPTEXT
strval   = STR_CONFIG_SETTING_PERCENTAGE

[SDT_VAR]
base     = GameSettings
var      = difficulty.vehicle_costs
type     = SLE_UINT8
from     = SLV_97
guiflags = SGF_NEWGAME_ONLY | SGF_SCENEDIT_TOO | SGF_MULTISTRING
def      = 0
min      = 0
max      = 2
interval = 1
str      = STR_CONFIG_SETTING_RUNNING_COSTS
strhelp  = STR_CONFIG_SETTING_RUNNING_COSTS_HELPTEXT
strval   = STR_SEA_LEVEL_LOW
cat      = SC_BASIC

[SDT_VAR]
base     = GameSettings
var      = difficulty.competitor_speed
type     = SLE_UINT8
from     = SLV_97
guiflags = SGF_MULTISTRING
def      = 2
min      = 0
max      = 4
interval = 1
str      = STR_CONFIG_SETTING_CONSTRUCTION_SPEED
strhelp  = STR_CONFIG_SETTING_CONSTRUCTION_SPEED_HELPTEXT
strval   = STR_AI_SPEED_VERY_SLOW
cat      = SC_BASIC

[SDT_NULL]
length   = 1
from     = SLV_97
to       = SLV_110

[SDT_VAR]
base     = GameSettings
var      = difficulty.vehicle_breakdowns
type     = SLE_UINT8
from     = SLV_97
guiflags = SGF_MULTISTRING
def      = 1
min      = 0
max      = 2
interval = 1
str      = STR_CONFIG_SETTING_VEHICLE_BREAKDOWNS
strhelp  = STR_CONFIG_SETTING_VEHICLE_BREAKDOWNS_HELPTEXT
strval   = STR_DISASTER_NONE
cat      = SC_BASIC

[SDT_VAR]
base     = GameSettings
var      = difficulty.subsidy_multiplier
type     = SLE_UINT8
from     = SLV_97
guiflags = SGF_MULTISTRING
def      = 2
min      = 0
max      = 3
interval = 1
str      = STR_CONFIG_SETTING_SUBSIDY_MULTIPLIER
strhelp  = STR_CONFIG_SETTING_SUBSIDY_MULTIPLIER_HELPTEXT
strval   = STR_SUBSIDY_X1_5

[SDT_VAR]
base     = GameSettings
var      = difficulty.construction_cost
type     = SLE_UINT8
from     = SLV_97
guiflags = SGF_NEWGAME_ONLY | SGF_SCENEDIT_TOO | SGF_MULTISTRING
def      = 0
min      = 0
max      = 2
interval = 1
str      = STR_CONFIG_SETTING_CONSTRUCTION_COSTS
strhelp  = STR_CONFIG_SETTING_CONSTRUCTION_COSTS_HELPTEXT
strval   = STR_SEA_LEVEL_LOW
cat      = SC_BASIC

[SDT_VAR]
base     = GameSettings
var      = difficulty.terrain_type
type     = SLE_UINT8
from     = SLV_97
guiflags = SGF_MULTISTRING | SGF_NEWGAME_ONLY
def      = 1
min      = 0
max      = 5
interval = 1
str      = STR_CONFIG_SETTING_TERRAIN_TYPE
strhelp  = STR_CONFIG_SETTING_TERRAIN_TYPE_HELPTEXT
strval   = STR_TERRAIN_TYPE_VERY_FLAT
cat      = SC_BASIC

[SDT_VAR]
base     = GameSettings
var      = difficulty.quantity_sea_lakes
type     = SLE_UINT8
from     = SLV_97
guiflags = SGF_NEWGAME_ONLY
def      = 0
min      = 0
max      = 4
interval = 1
strval   = STR_SEA_LEVEL_VERY_LOW
cat      = SC_BASIC

[SDT_BOOL]
base     = GameSettings
var      = difficulty.economy
from     = SLV_97
def      = false
str      = STR_CONFIG_SETTING_RECESSIONS
strhelp  = STR_CONFIG_SETTING_RECESSIONS_HELPTEXT

[SDT_BOOL]
base     = GameSettings
var      = difficulty.line_reverse_mode
from     = SLV_97
def      = false
str      = STR_CONFIG_SETTING_TRAIN_REVERSING
strhelp  = STR_CONFIG_SETTING_TRAIN_REVERSING_HELPTEXT

[SDT_BOOL]
base     = GameSettings
var      = difficulty.disasters
from     = SLV_97
def      = false
str      = STR_CONFIG_SETTING_DISASTERS
strhelp  = STR_CONFIG_SETTING_DISASTERS_HELPTEXT
cat      = SC_BASIC

[SDT_ENUM]
base     = GameSettings
var      = difficulty.town_council_tolerance
type     = SLE_UINT8
from     = SLV_97
def      = 0
enumlist = _town_council_approval
str      = STR_CONFIG_SETTING_CITY_APPROVAL
strhelp  = STR_CONFIG_SETTING_CITY_APPROVAL_HELPTEXT
proc     = DifficultyNoiseChange

[SDT_BOOL]
base     = GameSettings
var      = difficulty.money_cheat_in_multiplayer
def      = false
str      = STR_CONFIG_SETTING_MONEY_CHEAT_MULTIPLAYER
strhelp  = STR_CONFIG_SETTING_MONEY_CHEAT_MULTIPLAYER_HELPTEXT
proc     = DifficultyMoneyCheatMultiplayerChange
cat      = SC_EXPERT
patxname = ""cheat.difficulty.money_cheat_in_multiplayer""

[SDT_BOOL]
base     = GameSettings
var      = difficulty.rename_towns_in_multiplayer
def      = false
str      = STR_CONFIG_SETTING_RENAME_TOWNS_MULTIPLAYER
strhelp  = STR_CONFIG_SETTING_RENAME_TOWNS_MULTIPLAYER_HELPTEXT
proc     = DifficultyRenameTownsMultiplayerChange
cat      = SC_EXPERT
patxname = ""cheat.difficulty.rename_towns_in_multiplayer""

[SDTG_VAR]
name     = ""diff_level""
var      = _old_diff_level
type     = SLE_UINT8
flags    = SLF_NOT_IN_CONFIG
from     = SLV_97
to       = SLV_178
def      = 3
min      = 0
max      = 3
cat      = SC_BASIC

[SDT_NULL]
length   = 1
extver   = SlXvFeatureTest(XSLFTO_AND, XSLFI_SPRINGPP)

[SDT_XREF]
xref     = ""order.old_timetable_separation""
extver   = SlXvFeatureTest(XSLFTO_AND, XSLFI_SPRINGPP)

[SDT_BOOL]
base     = GameSettings
var      = order.old_timetable_separation
def      = true
cat      = SC_EXPERT
extver   = SlXvFeatureTest(XSLFTO_AND, XSLFI_AUTO_TIMETABLE, 1, 3)
patxname = ""auto_timetables.order.timetable_separation""

[SDT_VAR]
base     = GameSettings
var      = order.old_timetable_separation_rate
type     = SLE_UINT8
def      = 100
min      = 0
max      = 100
interval = 10
str      = STR_CONFIG_SETTING_TIMETABLE_SEPARATION_RATE
strhelp  = STR_CONFIG_SETTING_TIMETABLE_SEPARATION_RATE_HELPTEXT
strval   = STR_CONFIG_SETTING_PERCENTAGE
cat      = SC_EXPERT
extver   = SlXvFeatureTest(XSLFTO_AND, XSLFI_AUTO_TIMETABLE, 1, 2)
patxname = ""auto_timetables.order.timetable_separation_rate""

; There are only 21 predefined town_name values (0-20), but you can have more with newgrf action F so allow
; these bigger values (21-255). Invalid values will fallback to english on use and (undefined string) in GUI.
[SDT_OMANY]
base     = GameSettings
var      = game_creation.town_name
type     = SLE_UINT8
from     = SLV_97
guiflags = SGF_NO_NETWORK
def      = 0
max      = 255
full     = _town_names
cat      = SC_BASIC

[SDT_OMANY]
base     = GameSettings
var      = game_creation.landscape
type     = SLE_UINT8
from     = SLV_97
guiflags = SGF_MULTISTRING | SGF_NEWGAME_ONLY
def      = 0
max      = 3
full     = _climates
load     = ConvertLandscape
str      = STR_CONFIG_SETTING_LANDSCAPE
strhelp  = STR_CONFIG_SETTING_LANDSCAPE_HELPTEXT
strval   = STR_CHEAT_SWITCH_CLIMATE_TEMPERATE_LANDSCAPE
cat      = SC_BASIC

; Snow line upper byte
[SDT_NULL]
length   = 1
extver   = SlXvFeatureTest(XSLFTO_AND, XSLFI_CHILLPP)

; Snow line (or snow_line_height * TILE_HEIGHT)
[SDT_NULL]
length   = 1
from     = SLV_97
to       = SLV_164

;;game_creation.desert_amount
[SDT_NULL]
length   = 1
extver   = SlXvFeatureTest(XSLFTO_AND, XSLFI_CHILLPP, SL_CHILLPP_232)

;;game_creation.tree_line
[SDT_NULL]
length   = 2
extver   = SlXvFeatureTest(XSLFTO_AND, XSLFI_CHILLPP)

[SDT_OMANY]
base     = GameSettings
var      = vehicle.road_side
type     = SLE_UINT8
from     = SLV_97
guiflags = SGF_MULTISTRING | SGF_NO_NETWORK
def      = 1
max      = 1
full     = _roadsides
str      = STR_CONFIG_SETTING_ROAD_SIDE
strhelp  = STR_CONFIG_SETTING_ROAD_SIDE_HELPTEXT
strval   = STR_GAME_OPTIONS_ROAD_VEHICLES_DROPDOWN_LEFT
proc     = CheckRoadSide
cat      = SC_BASIC

; Construction

[SDT_VAR]
base     = GameSettings
var      = construction.map_height_limit
type     = SLE_UINT8
from     = SLV_194
guiflags = SGF_NEWGAME_ONLY | SGF_SCENEDIT_TOO | SGF_0ISDISABLED
def      = 0
min      = MIN_MAP_HEIGHT_LIMIT
max      = MAX_MAP_HEIGHT_LIMIT
interval = 1
str      = STR_CONFIG_SETTING_MAP_HEIGHT_LIMIT
strhelp  = STR_CONFIG_SETTING_MAP_HEIGHT_LIMIT_HELPTEXT
strval   = STR_CONFIG_SETTING_MAP_HEIGHT_LIMIT_VALUE
proc     = ChangeMaxHeightLevel
cat      = SC_ADVANCED
extver   = SlXvFeatureTest(XSLFTO_OR, XSLFI_HEIGHT_8_BIT, 1, 1)

;; construction.allow_more_heightlevels
[SDT_NULL]
length   = 1
extver   = SlXvFeatureTest(XSLFTO_AND, XSLFI_CHILLPP)

[SDT_VAR]
base     = GameSettings
var      = game_creation.heightmap_height
type     = SLE_UINT8
from     = SLV_MAPGEN_SETTINGS_REVAMP
guiflags = SGF_NEWGAME_ONLY
def      = MAP_HEIGHT_LIMIT_AUTO_MINIMUM
min      = MIN_HEIGHTMAP_HEIGHT
max      = MAX_MAP_HEIGHT_LIMIT
interval = 1

[SDT_BOOL]
base     = GameSettings
var      = construction.build_on_slopes
guiflags = SGF_NO_NETWORK
def      = true
cat      = SC_EXPERT

[SDT_VAR]
base     = GameSettings
var      = construction.command_pause_level
type     = SLE_UINT8
from     = SLV_154
guiflags = SGF_MULTISTRING
def      = 1
min      = 0
max      = 3
interval = 1
str      = STR_CONFIG_SETTING_COMMAND_PAUSE_LEVEL
strhelp  = STR_CONFIG_SETTING_COMMAND_PAUSE_LEVEL_HELPTEXT
strval   = STR_CONFIG_SETTING_COMMAND_PAUSE_LEVEL_NO_ACTIONS

[SDT_BOOL]
base     = GameSettings
var      = construction.enable_build_river
def      = false
cat      = SC_BASIC
str      = STR_CONFIG_SETTING_ENABLE_BUILD_RIVER
strhelp  = STR_CONFIG_SETTING_ENABLE_BUILD_RIVER_HELPTEXT
patxname = ""enable_build_river.construction.enable_build_river""

[SDT_BOOL]
base     = GameSettings
var      = construction.enable_remove_water
def      = true
cat      = SC_BASIC
str      = STR_CONFIG_SETTING_ENABLE_REMOVE_WATER
strhelp  = STR_CONFIG_SETTING_ENABLE_REMOVE_WATER_HELPTEXT
patxname = ""enable_build_river.construction.enable_remove_water""

[SDT_VAR]
base     = GameSettings
var      = construction.terraform_per_64k_frames
type     = SLE_UINT32
from     = SLV_156
def      = 64 << 16
min      = 0
max      = 1 << 30
interval = 1
cat      = SC_EXPERT

[SDT_VAR]
base     = GameSettings
var      = construction.terraform_frame_burst
type     = SLE_UINT16
from     = SLV_156
def      = 4096
min      = 0
max      = 1 << 15
interval = 1
cat      = SC_EXPERT

[SDT_VAR]
base     = GameSettings
var      = construction.clear_per_64k_frames
type     = SLE_UINT32
from     = SLV_156
def      = 64 << 16
min      = 0
max      = 1 << 30
interval = 1
cat      = SC_EXPERT

[SDT_VAR]
base     = GameSettings
var      = construction.clear_frame_burst
type     = SLE_UINT16
from     = SLV_156
def      = 4096
min      = 0
max      = 1 << 15
interval = 1
cat      = SC_EXPERT

[SDT_VAR]
base     = GameSettings
var      = construction.tree_per_64k_frames
type     = SLE_UINT32
from     = SLV_175
def      = 64 << 16
min      = 0
max      = 1 << 30
interval = 1
cat      = SC_EXPERT

[SDT_VAR]
base     = GameSettings
var      = construction.tree_frame_burst
type     = SLE_UINT16
from     = SLV_175
def      = 4096
min      = 0
max      = 1 << 15
interval = 1
cat      = SC_EXPERT

[SDT_VAR]
base     = GameSettings
var      = construction.purchase_land_per_64k_frames
type     = SLE_UINT32
def      = 16 << 16
min      = 0
max      = 1 << 30
interval = 1
cat      = SC_EXPERT
patxname = ""buy_land_rate_limit.construction.purchase_land_per_64k_frames""

[SDT_VAR]
base     = GameSettings
var      = construction.purchase_land_frame_burst
type     = SLE_UINT16
def      = 1024
min      = 0
max      = 1 << 15
interval = 1
cat      = SC_EXPERT
patxname = ""buy_land_rate_limit.construction.purchase_land_frame_burst""

[SDT_VAR]
base     = GameSettings
var      = construction.build_object_per_64k_frames
type     = SLE_UINT32
def      = 32 << 16
min      = 0
max      = 1 << 30
interval = 1
cat      = SC_EXPERT
patxname = ""build_object_rate_limit.construction.build_object_per_64k_frames""

[SDT_VAR]
base     = GameSettings
var      = construction.build_object_frame_burst
type     = SLE_UINT16
def      = 2048
min      = 0
max      = 1 << 15
interval = 1
cat      = SC_EXPERT
patxname = ""build_object_rate_limit.construction.build_object_frame_burst""

[SDT_BOOL]
base     = GameSettings
var      = construction.autoslope
from     = SLV_75
def      = true
str      = STR_CONFIG_SETTING_AUTOSLOPE
strhelp  = STR_CONFIG_SETTING_AUTOSLOPE_HELPTEXT
cat      = SC_EXPERT

[SDT_BOOL]
base     = GameSettings
var      = construction.extra_dynamite
def      = true
str      = STR_CONFIG_SETTING_EXTRADYNAMITE
strhelp  = STR_CONFIG_SETTING_EXTRADYNAMITE_HELPTEXT

[SDT_VAR]
base     = GameSettings
var      = construction.max_bridge_length
type     = SLE_UINT16
from     = SLV_159
guiflags = SGF_NO_NETWORK
def      = 64
min      = 1
max      = 4096
interval = 1
str      = STR_CONFIG_SETTING_MAX_BRIDGE_LENGTH
strhelp  = STR_CONFIG_SETTING_MAX_BRIDGE_LENGTH_HELPTEXT
strval   = STR_CONFIG_SETTING_TILE_LENGTH

[SDT_XREF]
extver   = SlXvFeatureTest(XSLFTO_AND, XSLFI_SPRINGPP, 2)
xref     = ""construction.old_simulated_wormhole_signals""

[SDT_XREF]
extver   = SlXvFeatureTest(XSLFTO_AND, XSLFI_JOKERPP)
xref     = ""construction.old_simulated_wormhole_signals""

[SDT_VAR]
base     = GameSettings
var      = construction.max_bridge_height
type     = SLE_UINT8
from     = SLV_194
guiflags = SGF_NO_NETWORK
def      = 12
min      = 1
max      = MAX_TILE_HEIGHT
interval = 1
str      = STR_CONFIG_SETTING_MAX_BRIDGE_HEIGHT
strhelp  = STR_CONFIG_SETTING_MAX_BRIDGE_HEIGHT_HELPTEXT
strval   = STR_JUST_COMMA
cat      = SC_EXPERT

[SDT_VAR]
base     = GameSettings
var      = construction.max_tunnel_length
type     = SLE_UINT16
from     = SLV_159
guiflags = SGF_NO_NETWORK
def      = 64
min      = 1
max      = 4096
interval = 1
str      = STR_CONFIG_SETTING_MAX_TUNNEL_LENGTH
strhelp  = STR_CONFIG_SETTING_MAX_TUNNEL_LENGTH_HELPTEXT
strval   = STR_CONFIG_SETTING_TILE_LENGTH

;; construction.max_chunnel_exit_length
[SDT_NULL]
length   = 1
extver   = SlXvFeatureTest(XSLFTO_AND, XSLFI_CHILLPP, SL_CHILLPP_233)

[SDT_BOOL]
base     = GameSettings
var      = construction.chunnel
def      = false
str      = STR_CONFIG_SETTING_CHUNNEL
strhelp  = STR_CONFIG_SETTING_CHUNNEL_HELPTEXT
cat      = SC_BASIC
patxname = ""chunnel.construction.chunnel""

[SDT_VAR]
base     = GameSettings
var      = construction.old_simulated_wormhole_signals
type     = SLE_UINT8
flags    = 0
def      = 2
min      = 1
max      = 16
str      = STR_CONFIG_SETTING_SIMULATE_SIGNALS
strval   = STR_CONFIG_SETTING_SIMULATE_SIGNALS_VALUE
cat      = SC_BASIC
extver   = SlXvFeatureTest(XSLFTO_AND, XSLFI_SIG_TUNNEL_BRIDGE, 1, 7)
patxname = ""signal_tunnel_bridge.construction.simulated_wormhole_signals""

[SDT_XREF]
xref     = ""construction.maximum_signal_evaluations""
extver   = SlXvFeatureTest(XSLFTO_AND, XSLFI_SPRINGPP)

[SDT_XREF]
xref     = ""construction.chunnel""
extver   = SlXvFeatureTest(XSLFTO_AND, XSLFI_JOKERPP)

;; construction.longbridges
[SDT_NULL]
length   = 1
to       = SLV_159

[SDT_VAR]
base     = GameSettings
var      = construction.train_signal_side
type     = SLE_UINT8
guiflags = SGF_MULTISTRING | SGF_NO_NETWORK
def      = 1
min      = 0
max      = 2
str      = STR_CONFIG_SETTING_SIGNALSIDE
strhelp  = STR_CONFIG_SETTING_SIGNALSIDE_HELPTEXT
strval   = STR_CONFIG_SETTING_SIGNALSIDE_LEFT
proc     = RedrawScreen
cat      = SC_BASIC

[SDT_BOOL]
base     = GameSettings
var      = station.never_expire_airports
guiflags = SGF_NO_NETWORK
def      = false
str      = STR_CONFIG_SETTING_NEVER_EXPIRE_AIRPORTS
strhelp  = STR_CONFIG_SETTING_NEVER_EXPIRE_AIRPORTS_HELPTEXT

[SDT_VAR]
base     = GameSettings
var      = economy.town_layout
type     = SLE_UINT8
from     = SLV_59
guiflags = SGF_MULTISTRING
def      = TL_ORIGINAL
min      = TL_BEGIN
max      = NUM_TLS - 1
interval = 1
str      = STR_CONFIG_SETTING_TOWN_LAYOUT
strhelp  = STR_CONFIG_SETTING_TOWN_LAYOUT_HELPTEXT
strval   = STR_CONFIG_SETTING_TOWN_LAYOUT_DEFAULT
proc     = TownFoundingChanged

;; economy.town_construction_cost
[SDT_NULL]
length   = 1
extver   = SlXvFeatureTest(XSLFTO_AND, XSLFI_SPRINGPP)

;; economy.station_rating_type
[SDT_NULL]
length   = 1
extver   = SlXvFeatureTest(XSLFTO_AND, XSLFI_SPRINGPP)

;; economy.scale_industry_production
[SDT_NULL]
length   = 1
extver   = SlXvFeatureTest(XSLFTO_AND, XSLFI_SPRINGPP, 7)

[SDT_BOOL]
base     = GameSettings
var      = economy.allow_town_roads
from     = SLV_113
guiflags = SGF_NO_NETWORK
def      = true
str      = STR_CONFIG_SETTING_ALLOW_TOWN_ROADS
strhelp  = STR_CONFIG_SETTING_ALLOW_TOWN_ROADS_HELPTEXT

[SDT_XREF]
xref     = ""economy.old_town_cargo_factor""
extver   = SlXvFeatureTest(XSLFTO_AND, XSLFI_SPRINGPP)

[SDT_XREF]
xref     = ""economy.day_length_factor""
extver   = SlXvFeatureTest(XSLFTO_AND, XSLFI_CHILLPP)

[SDT_VAR]
base     = GameSettings
var      = economy.found_town
type     = SLE_UINT8
from     = SLV_128
guiflags = SGF_MULTISTRING
def      = TF_FORBIDDEN
min      = TF_BEGIN
max      = TF_END - 1
interval = 1
str      = STR_CONFIG_SETTING_TOWN_FOUNDING
strhelp  = STR_CONFIG_SETTING_TOWN_FOUNDING_HELPTEXT
strval   = STR_CONFIG_SETTING_TOWN_FOUNDING_FORBIDDEN
proc     = TownFoundingChanged
cat      = SC_BASIC

[SDT_BOOL]
base     = GameSettings
var      = economy.allow_town_level_crossings
from     = SLV_143
def      = true
str      = STR_CONFIG_SETTING_ALLOW_TOWN_LEVEL_CROSSINGS
strhelp  = STR_CONFIG_SETTING_ALLOW_TOWN_LEVEL_CROSSINGS_HELPTEXT

[SDT_XREF]
xref     = ""economy.old_town_cargo_factor""
extver   = SlXvFeatureTest(XSLFTO_AND, XSLFI_CHILLPP)

[SDT_VAR]
base     = GameSettings
var      = economy.town_cargogen_mode
type     = SLE_UINT8
from     = SLV_TOWN_CARGOGEN
guiflags = SGF_MULTISTRING
def      = TCGM_BITCOUNT
min      = TCGM_BEGIN
max      = TCGM_END - 1
interval = 1
str      = STR_CONFIG_SETTING_TOWN_CARGOGENMODE
strhelp  = STR_CONFIG_SETTING_TOWN_CARGOGENMODE_HELPTEXT
strval   = STR_CONFIG_SETTING_TOWN_CARGOGENMODE_ORIGINAL
cat      = SC_ADVANCED

[SDT_XREF]
extver   = SlXvFeatureTest(XSLFTO_AND, XSLFI_JOKERPP)
xref     = ""economy.max_town_heightlevel""

[SDT_VAR]
base     = GameSettings
var      = economy.max_town_heightlevel
type     = SLE_UINT8
def      = MAX_MAP_HEIGHT_LIMIT
min      = 2
max      = MAX_MAP_HEIGHT_LIMIT
interval = 1
str      = STR_CONFIG_SETTING_TOWN_ABOVE_HEIGHT
strhelp  = STR_CONFIG_SETTING_TOWN_ABOVE_HEIGHT_HELPTEXT
strval   = STR_JUST_INT
cat      = SC_BASIC
patxname = ""max_town_heightlevel.economy.max_town_heightlevel""

; link graph

[SDT_VAR]
base     = GameSettings
var      = linkgraph.recalc_interval
type     = SLE_UINT16
from     = SLV_183
def      = 4
min      = 2
max      = 32
interval = 2
str      = STR_CONFIG_SETTING_LINKGRAPH_INTERVAL
strval   = STR_JUST_COMMA
strhelp  = STR_CONFIG_SETTING_LINKGRAPH_INTERVAL_HELPTEXT

[SDT_VAR]
base     = GameSettings
var      = linkgraph.recalc_time
type     = SLE_UINT16
from     = SLV_183
def      = 16
min      = 1
max      = 4096
interval = 1
str      = STR_CONFIG_SETTING_LINKGRAPH_TIME
strval   = STR_JUST_COMMA
strhelp  = STR_CONFIG_SETTING_LINKGRAPH_TIME_HELPTEXT

[SDT_BOOL]
base     = GameSettings
var      = linkgraph.recalc_not_scaled_by_daylength
def      = true
str      = STR_CONFIG_SETTING_LINKGRAPH_NOT_DAYLENGTH_SCALED
strhelp  = STR_CONFIG_SETTING_LINKGRAPH_NOT_DAYLENGTH_SCALED_HELPTEXT
extver   = SlXvFeatureTest([](uint16 version, bool version_in_range) -> bool { return version_in_range && SlXvIsFeaturePresent(XSLFI_LINKGRAPH_DAY_SCALE) && !SlXvIsFeaturePresent(XSLFI_JOKERPP); })
patxname = ""linkgraph_day_scale.linkgraph.recalc_not_scaled_by_daylength""

[SDT_ENUM]
base     = GameSettings
var      = linkgraph.distribution_pax
type     = SLE_UINT8
from     = SLV_183
def      = DT_MANUAL
enumlist = _linkgraph_mode_symmetric
str      = STR_CONFIG_SETTING_DISTRIBUTION_PAX
strhelp  = STR_CONFIG_SETTING_DISTRIBUTION_PAX_HELPTEXT

[SDT_ENUM]
base     = GameSettings
var      = linkgraph.distribution_mail
type     = SLE_UINT8
from     = SLV_183
def      = DT_MANUAL
enumlist = _linkgraph_mode_symmetric
str      = STR_CONFIG_SETTING_DISTRIBUTION_MAIL
strhelp  = STR_CONFIG_SETTING_DISTRIBUTION_MAIL_HELPTEXT

[SDT_ENUM]
base     = GameSettings
var      = linkgraph.distribution_armoured
type     = SLE_UINT8
from     = SLV_183
def      = DT_MANUAL
enumlist = _linkgraph_mode_symmetric
str      = STR_CONFIG_SETTING_DISTRIBUTION_ARMOURED
strhelp  = STR_CONFIG_SETTING_DISTRIBUTION_ARMOURED_HELPTEXT

[SDT_ENUM]
base     = GameSettings
var      = linkgraph.distribution_default
type     = SLE_UINT8
from     = SLV_183
def      = DT_MANUAL
enumlist = _linkgraph_mode_asymmetric
str      = STR_CONFIG_SETTING_DISTRIBUTION_DEFAULT
strhelp  = STR_CONFIG_SETTING_DISTRIBUTION_DEFAULT_HELPTEXT

[SDT_LINKGRAPH_PER_CARGO]
linkgraph_cargo = 0
[SDT_LINKGRAPH_PER_CARGO]
linkgraph_cargo = 1
[SDT_LINKGRAPH_PER_CARGO]
linkgraph_cargo = 2
[SDT_LINKGRAPH_PER_CARGO]
linkgraph_cargo = 3
[SDT_LINKGRAPH_PER_CARGO]
linkgraph_cargo = 4
[SDT_LINKGRAPH_PER_CARGO]
linkgraph_cargo = 5
[SDT_LINKGRAPH_PER_CARGO]
linkgraph_cargo = 6
[SDT_LINKGRAPH_PER_CARGO]
linkgraph_cargo = 7
[SDT_LINKGRAPH_PER_CARGO]
linkgraph_cargo = 8
[SDT_LINKGRAPH_PER_CARGO]
linkgraph_cargo = 9
[SDT_LINKGRAPH_PER_CARGO]
linkgraph_cargo = 10
[SDT_LINKGRAPH_PER_CARGO]
linkgraph_cargo = 11
[SDT_LINKGRAPH_PER_CARGO]
linkgraph_cargo = 12
[SDT_LINKGRAPH_PER_CARGO]
linkgraph_cargo = 13
[SDT_LINKGRAPH_PER_CARGO]
linkgraph_cargo = 14
[SDT_LINKGRAPH_PER_CARGO]
linkgraph_cargo = 15
[SDT_LINKGRAPH_PER_CARGO]
linkgraph_cargo = 16
[SDT_LINKGRAPH_PER_CARGO]
linkgraph_cargo = 17
[SDT_LINKGRAPH_PER_CARGO]
linkgraph_cargo = 18
[SDT_LINKGRAPH_PER_CARGO]
linkgraph_cargo = 19
[SDT_LINKGRAPH_PER_CARGO]
linkgraph_cargo = 20
[SDT_LINKGRAPH_PER_CARGO]
linkgraph_cargo = 21
[SDT_LINKGRAPH_PER_CARGO]
linkgraph_cargo = 22
[SDT_LINKGRAPH_PER_CARGO]
linkgraph_cargo = 23
[SDT_LINKGRAPH_PER_CARGO]
linkgraph_cargo = 24
[SDT_LINKGRAPH_PER_CARGO]
linkgraph_cargo = 25
[SDT_LINKGRAPH_PER_CARGO]
linkgraph_cargo = 26
[SDT_LINKGRAPH_PER_CARGO]
linkgraph_cargo = 27
[SDT_LINKGRAPH_PER_CARGO]
linkgraph_cargo = 28
[SDT_LINKGRAPH_PER_CARGO]
linkgraph_cargo = 29
[SDT_LINKGRAPH_PER_CARGO]
linkgraph_cargo = 30
[SDT_LINKGRAPH_PER_CARGO]
linkgraph_cargo = 31
[SDT_LINKGRAPH_PER_CARGO]
linkgraph_cargo = 32
[SDT_LINKGRAPH_PER_CARGO]
linkgraph_cargo = 33
[SDT_LINKGRAPH_PER_CARGO]
linkgraph_cargo = 34
[SDT_LINKGRAPH_PER_CARGO]
linkgraph_cargo = 35
[SDT_LINKGRAPH_PER_CARGO]
linkgraph_cargo = 36
[SDT_LINKGRAPH_PER_CARGO]
linkgraph_cargo = 37
[SDT_LINKGRAPH_PER_CARGO]
linkgraph_cargo = 38
[SDT_LINKGRAPH_PER_CARGO]
linkgraph_cargo = 39
[SDT_LINKGRAPH_PER_CARGO]
linkgraph_cargo = 40
[SDT_LINKGRAPH_PER_CARGO]
linkgraph_cargo = 41
[SDT_LINKGRAPH_PER_CARGO]
linkgraph_cargo = 42
[SDT_LINKGRAPH_PER_CARGO]
linkgraph_cargo = 43
[SDT_LINKGRAPH_PER_CARGO]
linkgraph_cargo = 44
[SDT_LINKGRAPH_PER_CARGO]
linkgraph_cargo = 45
[SDT_LINKGRAPH_PER_CARGO]
linkgraph_cargo = 46
[SDT_LINKGRAPH_PER_CARGO]
linkgraph_cargo = 47
[SDT_LINKGRAPH_PER_CARGO]
linkgraph_cargo = 48
[SDT_LINKGRAPH_PER_CARGO]
linkgraph_cargo = 49
[SDT_LINKGRAPH_PER_CARGO]
linkgraph_cargo = 50
[SDT_LINKGRAPH_PER_CARGO]
linkgraph_cargo = 51
[SDT_LINKGRAPH_PER_CARGO]
linkgraph_cargo = 52
[SDT_LINKGRAPH_PER_CARGO]
linkgraph_cargo = 53
[SDT_LINKGRAPH_PER_CARGO]
linkgraph_cargo = 54
[SDT_LINKGRAPH_PER_CARGO]
linkgraph_cargo = 55
[SDT_LINKGRAPH_PER_CARGO]
linkgraph_cargo = 56
[SDT_LINKGRAPH_PER_CARGO]
linkgraph_cargo = 57
[SDT_LINKGRAPH_PER_CARGO]
linkgraph_cargo = 58
[SDT_LINKGRAPH_PER_CARGO]
linkgraph_cargo = 59
[SDT_LINKGRAPH_PER_CARGO]
linkgraph_cargo = 60
[SDT_LINKGRAPH_PER_CARGO]
linkgraph_cargo = 61
[SDT_LINKGRAPH_PER_CARGO]
linkgraph_cargo = 62
[SDT_LINKGRAPH_PER_CARGO]
linkgraph_cargo = 63

[SDT_VAR]
base     = GameSettings
var      = linkgraph.accuracy
type     = SLE_UINT8
from     = SLV_183
def      = 16
min      = 2
max      = 64
interval = 1
str      = STR_CONFIG_SETTING_LINKGRAPH_ACCURACY
strval   = STR_JUST_COMMA
strhelp  = STR_CONFIG_SETTING_LINKGRAPH_ACCURACY_HELPTEXT

[SDT_VAR]
base     = GameSettings
var      = linkgraph.demand_distance
type     = SLE_UINT8
from     = SLV_183
def      = 100
min      = 0
max      = 255
interval = 5
str      = STR_CONFIG_SETTING_DEMAND_DISTANCE
strval   = STR_CONFIG_SETTING_PERCENTAGE
strhelp  = STR_CONFIG_SETTING_DEMAND_DISTANCE_HELPTEXT

[SDT_VAR]
base     = GameSettings
var      = linkgraph.demand_size
type     = SLE_UINT8
from     = SLV_183
def      = 100
min      = 0
max      = 100
interval = 5
str      = STR_CONFIG_SETTING_DEMAND_SIZE
strval   = STR_CONFIG_SETTING_PERCENTAGE
strhelp  = STR_CONFIG_SETTING_DEMAND_SIZE_HELPTEXT

[SDT_VAR]
base     = GameSettings
var      = linkgraph.short_path_saturation
type     = SLE_UINT8
from     = SLV_183
def      = 80
min      = 0
max      = 250
interval = 5
str      = STR_CONFIG_SETTING_SHORT_PATH_SATURATION
strval   = STR_CONFIG_SETTING_PERCENTAGE
strhelp  = STR_CONFIG_SETTING_SHORT_PATH_SATURATION_HELPTEXT

[SDT_VAR]
base     = GameSettings
var      = economy.old_town_cargo_factor
type     = SLE_INT8
def      = 0
min      = -16
max      = +8
interval = 1
str      = STR_CONFIG_SETTING_TOWN_CARGO_FACTOR
strval   = STR_JUST_INT
extver   = SlXvFeatureTest(XSLFTO_AND, XSLFI_TOWN_CARGO_ADJ, 1, 1)
patxname = ""town_cargo_adj.economy.town_cargo_factor""

[SDT_XREF]
xref     = ""economy.old_town_cargo_factor""
extver   = SlXvFeatureTest(XSLFTO_AND, XSLFI_JOKERPP)

[SDT_VAR]
base     = GameSettings
var      = economy.town_cargo_scale_factor
type     = SLE_INT16
guiflags = SGF_DECIMAL1 | SGF_DEC1SCALE
def      = 0
min      = -160
max      = +80
interval = 1
str      = STR_CONFIG_SETTING_TOWN_CARGO_FACTOR
strval   = STR_DECIMAL1_WITH_SCALE
strhelp  = STR_CONFIG_SETTING_TOWN_CARGO_FACTOR_HELPTEXT
patxname = ""town_cargo_adj.economy.town_cargo_scale_factor""

[SDT_VAR]
base     = GameSettings
var      = economy.industry_cargo_scale_factor
type     = SLE_INT16
guiflags = SGF_DECIMAL1 | SGF_DEC1SCALE
def      = 0
min      = -50
max      = +50
interval = 1
str      = STR_CONFIG_SETTING_INDUSTRY_CARGO_FACTOR
strval   = STR_DECIMAL1_WITH_SCALE
strhelp  = STR_CONFIG_SETTING_INDUSTRY_CARGO_FACTOR_HELPTEXT
patxname = ""industry_cargo_adj.economy.industry_cargo_scale_factor""

; Vehicles

[SDT_VAR]
base     = GameSettings
var      = vehicle.train_acceleration_model
type     = SLE_UINT8
guiflags = SGF_MULTISTRING
def      = 1
min      = 0
max      = 1
interval = 1
str      = STR_CONFIG_SETTING_TRAIN_ACCELERATION_MODEL
strhelp  = STR_CONFIG_SETTING_TRAIN_ACCELERATION_MODEL_HELPTEXT
strval   = STR_CONFIG_SETTING_ORIGINAL
proc     = TrainAccelerationModelChanged

[SDT_ENUM]
base     = GameSettings
var      = vehicle.train_braking_model
type     = SLE_UINT8
def      = TBM_ORIGINAL
enumlist = _train_braking_model
str      = STR_CONFIG_SETTING_TRAIN_BRAKING_MODEL
strhelp  = STR_CONFIG_SETTING_TRAIN_BRAKING_MODEL_HELPTEXT
proc     = TrainBrakingModelChanged
cat      = SC_EXPERT
patxname = ""realistic_braking.vehicle.train_braking_model""

[SDT_VAR]
base     = GameSettings
var      = vehicle.roadveh_acceleration_model
type     = SLE_UINT8
from     = SLV_139
guiflags = SGF_MULTISTRING
def      = 1
min      = 0
max      = 1
interval = 1
str      = STR_CONFIG_SETTING_ROAD_VEHICLE_ACCELERATION_MODEL
strhelp  = STR_CONFIG_SETTING_ROAD_VEHICLE_ACCELERATION_MODEL_HELPTEXT
strval   = STR_CONFIG_SETTING_ORIGINAL
proc     = RoadVehAccelerationModelChanged

[SDT_VAR]
base     = GameSettings
var      = vehicle.train_slope_steepness
type     = SLE_UINT8
from     = SLV_133
def      = 3
min      = 0
max      = 10
interval = 1
str      = STR_CONFIG_SETTING_TRAIN_SLOPE_STEEPNESS
strhelp  = STR_CONFIG_SETTING_TRAIN_SLOPE_STEEPNESS_HELPTEXT
strval   = STR_CONFIG_SETTING_PERCENTAGE
proc     = TrainSlopeSteepnessChanged
cat      = SC_EXPERT

[SDT_VAR]
base     = GameSettings
var      = vehicle.roadveh_slope_steepness
type     = SLE_UINT8
from     = SLV_139
def      = 7
min      = 0
max      = 10
interval = 1
str      = STR_CONFIG_SETTING_ROAD_VEHICLE_SLOPE_STEEPNESS
strhelp  = STR_CONFIG_SETTING_ROAD_VEHICLE_SLOPE_STEEPNESS_HELPTEXT
strval   = STR_CONFIG_SETTING_PERCENTAGE
proc     = RoadVehSlopeSteepnessChanged
cat      = SC_EXPERT

[SDT_BOOL]
base     = GameSettings
var      = pf.forbid_90_deg
def      = false
str      = STR_CONFIG_SETTING_FORBID_90_DEG
strhelp  = STR_CONFIG_SETTING_FORBID_90_DEG_HELPTEXT
proc     = InvalidateShipPathCache
cat      = SC_EXPERT

[SDT_XREF]
extver   = SlXvFeatureTest(XSLFTO_AND, XSLFI_JOKERPP)
xref     = ""pf.back_of_one_way_pbs_waiting_point""

[SDT_XREF]
extver   = SlXvFeatureTest(XSLFTO_AND, XSLFI_CHILLPP, SL_CHILLPP_232)
xref     = ""pf.back_of_one_way_pbs_waiting_point""

[SDT_BOOL]
base     = GameSettings
var      = pf.back_of_one_way_pbs_waiting_point
def      = true
str      = STR_CONFIG_SETTING_BACK_ONE_WAY_PBS_SAFE_WAITING
str      = STR_CONFIG_SETTING_BACK_ONE_WAY_PBS_SAFE_WAITING_HELPTEXT
cat      = SC_EXPERT
patxname = ""pf.back_of_one_way_pbs_waiting_point""

[SDT_VAR]
base     = GameSettings
var      = vehicle.max_train_length
type     = SLE_UINT8
from     = SLV_159
def      = 7
min      = 1
max      = 64
interval = 1
str      = STR_CONFIG_SETTING_TRAIN_LENGTH
strhelp  = STR_CONFIG_SETTING_TRAIN_LENGTH_HELPTEXT
strval   = STR_CONFIG_SETTING_TILE_LENGTH
cat      = SC_BASIC

; vehicle.mammoth_trains
[SDT_NULL]
length   = 1
to       = SLV_159

[SDT_VAR]
base     = GameSettings
var      = vehicle.smoke_amount
type     = SLE_UINT8
from     = SLV_145
guiflags = SGF_MULTISTRING
def      = 1
min      = 0
max      = 2
str      = STR_CONFIG_SETTING_SMOKE_AMOUNT
strhelp  = STR_CONFIG_SETTING_SMOKE_AMOUNT_HELPTEXT
strval   = STR_CONFIG_SETTING_NONE

; order.gotodepot
[SDT_NULL]
length   = 1
to       = SLV_159

;; order.gotodepot
[SDT_NULL]
length   = 1
extver   = SlXvFeatureTest(XSLFTO_AND, XSLFI_CHILLPP, SL_CHILLPP_232)

; path finder

[SDT_BOOL]
base     = GameSettings
var      = pf.roadveh_queue
def      = true
cat      = SC_EXPERT

[SDT_VAR]
base     = GameSettings
var      = pf.reroute_rv_on_layout_change
type     = SLE_UINT8
guiflags = SGF_MULTISTRING
def      = 1
min      = 0
max      = 2
interval = 1
str      = STR_CONFIG_SETTING_REROUTE_RV_ON_LAYOUT_CHANGE
strhelp  = STR_CONFIG_SETTING_REROUTE_RV_ON_LAYOUT_CHANGE_HELPTEXT
strval   = STR_CONFIG_SETTING_REROUTE_RV_ON_LAYOUT_CHANGE_NO
cat      = SC_ADVANCED
patxname = ""pf.reroute_rv_on_layout_change""

[SDT_BOOL]
base     = GameSettings
var      = pf.new_pathfinding_all
to       = SLV_87
def      = false
cat      = SC_EXPERT

[SDT_BOOL]
base     = GameSettings
var      = pf.yapf.ship_use_yapf
from     = SLV_28
to       = SLV_87
def      = false
cat      = SC_EXPERT

[SDT_BOOL]
base     = GameSettings
var      = pf.yapf.road_use_yapf
from     = SLV_28
to       = SLV_87
def      = true
cat      = SC_EXPERT

[SDT_BOOL]
base     = GameSettings
var      = pf.yapf.rail_use_yapf
from     = SLV_28
to       = SLV_87
def      = true
cat      = SC_EXPERT

##
[SDT_VAR]
base     = GameSettings
var      = pf.pathfinder_for_trains
type     = SLE_UINT8
from     = SLV_87
guiflags = SGF_MULTISTRING
def      = 2
min      = 1
max      = 2
interval = 1
str      = STR_CONFIG_SETTING_PATHFINDER_FOR_TRAINS
strhelp  = STR_CONFIG_SETTING_PATHFINDER_FOR_TRAINS_HELPTEXT
strval   = STR_CONFIG_SETTING_PATHFINDER_NPF
cat      = SC_EXPERT

[SDT_VAR]
base     = GameSettings
var      = pf.pathfinder_for_roadvehs
type     = SLE_UINT8
from     = SLV_87
guiflags = SGF_MULTISTRING
def      = 2
min      = 1
max      = 2
interval = 1
str      = STR_CONFIG_SETTING_PATHFINDER_FOR_ROAD_VEHICLES
strhelp  = STR_CONFIG_SETTING_PATHFINDER_FOR_ROAD_VEHICLES_HELPTEXT
strval   = STR_CONFIG_SETTING_PATHFINDER_NPF
cat      = SC_EXPERT

[SDT_VAR]
base     = GameSettings
var      = pf.pathfinder_for_ships
type     = SLE_UINT8
from     = SLV_87
guiflags = SGF_MULTISTRING
def      = 2
min      = 1
max      = 2
interval = 1
str      = STR_CONFIG_SETTING_PATHFINDER_FOR_SHIPS
strhelp  = STR_CONFIG_SETTING_PATHFINDER_FOR_SHIPS_HELPTEXT
strval   = STR_CONFIG_SETTING_PATHFINDER_NPF
proc     = InvalidateShipPathCache
cat      = SC_EXPERT

[SDT_BOOL]
base     = GameSettings
var      = vehicle.never_expire_vehicles
guiflags = SGF_NO_NETWORK
def      = false
str      = STR_CONFIG_SETTING_NEVER_EXPIRE_VEHICLES
strhelp  = STR_CONFIG_SETTING_NEVER_EXPIRE_VEHICLES_HELPTEXT

[SDT_VAR]
base     = GameSettings
var      = vehicle.no_expire_vehicles_after
type     = SLE_INT32
guiflags = SGF_NO_NETWORK | SGF_0ISDISABLED
def      = 0
min      = MIN_YEAR
max      = MAX_YEAR
interval = 1
str      = STR_CONFIG_SETTING_NO_EXPIRE_VEHICLES_AFTER
strhelp  = STR_CONFIG_SETTING_NO_EXPIRE_VEHICLES_AFTER_HELPTEXT
strval   = STR_CONFIG_SETTING_NO_EXPIRE_VEHICLES_AFTER_VALUE
cat      = SC_EXPERT
patxname = ""vehicle.no_expire_vehicles_after""

[SDT_VAR]
base     = GameSettings
var      = vehicle.no_introduce_vehicles_after
type     = SLE_INT32
guiflags = SGF_NO_NETWORK | SGF_0ISDISABLED
def      = 0
min      = MIN_YEAR
max      = MAX_YEAR
interval = 1
str      = STR_CONFIG_SETTING_NO_INTRODUCE_VEHICLES_AFTER
strhelp  = STR_CONFIG_SETTING_NO_INTRODUCE_VEHICLES_AFTER_HELPTEXT
strval   = STR_CONFIG_SETTING_NO_INTRODUCE_VEHICLES_AFTER_VALUE
cat      = SC_EXPERT
patxname = ""vehicle.no_introduce_vehicles_after""

;; vehicle.exact_intro_date
[SDT_NULL]
length   = 1
extver   = SlXvFeatureTest(XSLFTO_AND, XSLFI_SPRINGPP)

[SDT_VAR]
base     = GameSettings
var      = vehicle.max_trains
type     = SLE_UINT16
def      = 500
min      = 0
max      = 10000
str      = STR_CONFIG_SETTING_MAX_TRAINS
strhelp  = STR_CONFIG_SETTING_MAX_TRAINS_HELPTEXT
strval   = STR_JUST_COMMA
proc     = MaxVehiclesChanged
cat      = SC_BASIC

[SDT_VAR]
base     = GameSettings
var      = vehicle.max_roadveh
type     = SLE_UINT16
def      = 500
min      = 0
max      = 10000
str      = STR_CONFIG_SETTING_MAX_ROAD_VEHICLES
strhelp  = STR_CONFIG_SETTING_MAX_ROAD_VEHICLES_HELPTEXT
strval   = STR_JUST_COMMA
proc     = MaxVehiclesChanged
cat      = SC_BASIC

[SDT_VAR]
base     = GameSettings
var      = vehicle.max_aircraft
type     = SLE_UINT16
def      = 200
min      = 0
max      = 10000
str      = STR_CONFIG_SETTING_MAX_AIRCRAFT
strhelp  = STR_CONFIG_SETTING_MAX_AIRCRAFT_HELPTEXT
strval   = STR_JUST_COMMA
proc     = MaxVehiclesChanged
cat      = SC_BASIC

[SDT_VAR]
base     = GameSettings
var      = vehicle.max_ships
type     = SLE_UINT16
def      = 300
min      = 0
max      = 10000
str      = STR_CONFIG_SETTING_MAX_SHIPS
strhelp  = STR_CONFIG_SETTING_MAX_SHIPS_HELPTEXT
strval   = STR_JUST_COMMA
proc     = MaxVehiclesChanged
cat      = SC_BASIC

[SDTG_BOOL]
name     = nullptr
guiflags = SGF_NO_NETWORK
var      = _old_vds.servint_ispercent
def      = false
to       = SLV_120

[SDTG_VAR]
name     = nullptr
type     = SLE_UINT16
guiflags = SGF_0ISDISABLED
var      = _old_vds.servint_trains
def      = 150
min      = 5
max      = 800
to       = SLV_120

[SDTG_VAR]
name     = nullptr
type     = SLE_UINT16
guiflags = SGF_0ISDISABLED
var      = _old_vds.servint_roadveh
def      = 150
min      = 5
max      = 800
to       = SLV_120

[SDTG_VAR]
name     = nullptr
type     = SLE_UINT16
guiflags = SGF_0ISDISABLED
var      = _old_vds.servint_ships
def      = 360
min      = 5
max      = 800
to       = SLV_120

[SDTG_VAR]
name     = nullptr
type     = SLE_UINT16
guiflags = SGF_0ISDISABLED
var      = _old_vds.servint_aircraft
def      = 150
min      = 5
max      = 800
to       = SLV_120

[SDT_BOOL]
base     = GameSettings
var      = order.no_servicing_if_no_breakdowns
def      = true
str      = STR_CONFIG_SETTING_NOSERVICE
strhelp  = STR_CONFIG_SETTING_NOSERVICE_HELPTEXT

[SDT_BOOL]
base     = GameSettings
var      = vehicle.wagon_speed_limits
guiflags = SGF_NO_NETWORK
def      = true
str      = STR_CONFIG_SETTING_WAGONSPEEDLIMITS
strhelp  = STR_CONFIG_SETTING_WAGONSPEEDLIMITS_HELPTEXT
proc     = UpdateConsists

;; vehicle.slow_road_vehicles_in_curves
[SDT_XREF]
extver   = SlXvFeatureTest(XSLFTO_AND, XSLFI_JOKERPP, SL_JOKER_1_25)
xref     = ""vehicle.slow_road_vehicles_in_curves""

[SDT_BOOL]
base     = GameSettings
var      = vehicle.slow_road_vehicles_in_curves
def      = true
str      = STR_CONFIG_SETTING_SLOW_ROAD_VEHICLES_IN_CURVES
strhelp  = STR_CONFIG_SETTING_SLOW_ROAD_VEHICLES_IN_CURVES_HELPTEXT
cat      = SC_BASIC
patxname = ""slow_road_vehicles_in_curves.vehicle.slow_road_vehicles_in_curves""

[SDT_XREF]
extver   = SlXvFeatureTest(XSLFTO_AND, XSLFI_JOKERPP)
xref     = ""vehicle.train_speed_adaptation""

[SDT_BOOL]
base     = GameSettings
var      = vehicle.train_speed_adaptation
def      = false
str      = STR_CONFIG_SETTING_TRAIN_SPEED_ADAPTATION
strhelp  = STR_CONFIG_SETTING_TRAIN_SPEED_ADAPTATION_HELPTEXT
cat      = SC_EXPERT
proc     = TrainSpeedAdaptationChanged
patxname = ""train_speed_adaptation.vehicle.train_speed_adaptation""

[SDT_BOOL]
base     = GameSettings
var      = vehicle.disable_elrails
from     = SLV_38
guiflags = SGF_NO_NETWORK
def      = false
str      = STR_CONFIG_SETTING_DISABLE_ELRAILS
strhelp  = STR_CONFIG_SETTING_DISABLE_ELRAILS_HELPTEXT
proc     = SettingsDisableElrail
cat      = SC_EXPERT

[SDT_VAR]
base     = GameSettings
var      = vehicle.freight_trains
type     = SLE_UINT8
from     = SLV_39
guiflags = SGF_NO_NETWORK
def      = 1
min      = 1
max      = 255
interval = 1
str      = STR_CONFIG_SETTING_FREIGHT_TRAINS
strhelp  = STR_CONFIG_SETTING_FREIGHT_TRAINS_HELPTEXT
strval   = STR_JUST_COMMA
proc     = UpdateConsists

;; vehicle.freight_mult_to_passengers
[SDT_NULL]
length   = 1
extver   = SlXvFeatureTest(XSLFTO_AND, XSLFI_SPRINGPP)

;; ticks_per_minute
[SDT_NULL]
length   = 1
extver   = SlXvFeatureTest(XSLFTO_AND, XSLFI_CHILLPP, SL_CHILLPP_232)

; order.timetabling
[SDT_NULL]
length   = 1
from     = SLV_67
to       = SLV_159
extver   = SlXvFeatureTest(XSLFTO_OR, XSLFI_CHILLPP, SL_CHILLPP_232)

;;  order.timetable_automated
[SDT_NULL]
length   = 1
extver   = SlXvFeatureTest(XSLFTO_AND, XSLFI_CHILLPP)

[SDT_XREF]
xref     = ""order.old_timetable_separation""
extver   = SlXvFeatureTest(XSLFTO_AND, XSLFI_CHILLPP)

[SDT_VAR]
base     = GameSettings
var      = vehicle.plane_speed
type     = SLE_UINT8
from     = SLV_90
guiflags = SGF_NO_NETWORK
def      = 4
min      = 1
max      = 4
str      = STR_CONFIG_SETTING_PLANE_SPEED
strhelp  = STR_CONFIG_SETTING_PLANE_SPEED_HELPTEXT
strval   = STR_CONFIG_SETTING_PLANE_SPEED_VALUE

[SDT_BOOL]
base     = GameSettings
var      = vehicle.dynamic_engines
from     = SLV_95
guiflags = SGF_NO_NETWORK
def      = true
proc     = ChangeDynamicEngines
cat      = SC_EXPERT

[SDT_VAR]
base     = GameSettings
var      = vehicle.plane_crashes
type     = SLE_UINT8
from     = SLV_138
guiflags = SGF_MULTISTRING
def      = 2
min      = 0
max      = 2
interval = 1
str      = STR_CONFIG_SETTING_PLANE_CRASHES
strhelp  = STR_CONFIG_SETTING_PLANE_CRASHES_HELPTEXT
strval   = STR_CONFIG_SETTING_PLANE_CRASHES_NONE
cat      = SC_BASIC

[SDT_XREF]
xref     = ""vehicle.improved_breakdowns""
extver   = SlXvFeatureTest(XSLFTO_AND, XSLFI_SPRINGPP)

[SDT_XREF]
xref     = ""vehicle.improved_breakdowns""
extver   = SlXvFeatureTest(XSLFTO_AND, XSLFI_CHILLPP, SL_CHILLPP_232)

[SDT_BOOL]
base     = GameSettings
var      = vehicle.improved_breakdowns
def      = false
str      = STR_CONFIG_SETTING_IMPROVED_BREAKDOWNS
proc     = ImprovedBreakdownsSettingChanged
patxname = ""improved_breakdowns.vehicle.improved_breakdowns""

[SDT_BOOL]
base     = GameSettings
var      = vehicle.ship_collision_avoidance
def      = true
str      = STR_CONFIG_SETTING_SHIP_COLLISION_AVOIDANCE
strhelp  = STR_CONFIG_SETTING_SHIP_COLLISION_AVOIDANCE_HELPTEXT
patxname = ""ship_collision_avoidance.vehicle.ship_collision_avoidance""
cat      = SC_BASIC

[SDT_BOOL]
base     = GameSettings
var      = vehicle.no_train_crash_other_company
def      = false
str      = STR_CONFIG_SETTING_NO_TRAIN_CRASH_OTHER_COMPANY
strhelp  = STR_CONFIG_SETTING_NO_TRAIN_CRASH_OTHER_COMPANY_HELPTEXT
extver   = SlXvFeatureTest(XSLFTO_AND, XSLFI_INFRA_SHARING)
patxname = ""infra_sharing.vehicle.no_train_crash_other_company""

[SDT_BOOL]
base     = GameSettings
var      = vehicle.flip_direction_all_trains
def      = false
str      = STR_CONFIG_SETTING_FLIP_DIRECTION_ALL_TRAINS
strhelp  = STR_CONFIG_SETTING_FLIP_DIRECTION_ALL_TRAINS_HELPTEXT
patxname = ""flip_direction_all_trains.vehicle.flip_direction_all_trains""
cat      = SC_EXPERT

[SDT_BOOL]
base     = GameSettings
var      = vehicle.roadveh_articulated_overtaking
def      = true
str      = STR_CONFIG_SETTING_ROADVEH_ARTICULATED_OVERTAKING
strhelp  = STR_CONFIG_SETTING_ROADVEH_ARTICULATED_OVERTAKING_HELPTEXT
patxname = ""roadveh_articulated_overtaking.vehicle.roadveh_articulated_overtaking""
cat      = SC_BASIC

[SDT_BOOL]
base     = GameSettings
var      = vehicle.drive_through_train_depot
def      = false
str      = STR_CONFIG_SETTING_DRIVE_THROUGH_TRAIN_DEPOT
strhelp  = STR_CONFIG_SETTING_DRIVE_THROUGH_TRAIN_DEPOT_HELPTEXT
patxname = ""drive_through_train_depot.vehicle.drive_through_train_depot""

; station.join_stations
[SDT_NULL]
length   = 1
to       = SLV_159

[SDTC_BOOL]
var      = gui.sg_full_load_any
from     = SLV_22
to       = SLV_93
def      = true

[SDT_BOOL]
base     = GameSettings
var      = order.improved_load
guiflags = SGF_NO_NETWORK
def      = true
cat      = SC_EXPERT

[SDT_BOOL]
base     = GameSettings
var      = order.selectgoods
def      = true
cat      = SC_EXPERT

;; economy.deliver_goods
;; vehicle.cargo_wait_time
[SDT_NULL]
length   = 2
extver   = SlXvFeatureTest(XSLFTO_AND, XSLFI_SPRINGPP)

;; order.automatic_timetable_separation
[SDT_NULL]
length   = 1
extver   = SlXvFeatureTest(XSLFTO_AND, XSLFI_JOKERPP)

;; order.timetable_auto_travel_buffer
;; order.timetable_auto_load_buffer
;; order.timetable_auto_travel_rounding
;; order.timetable_auto_load_rounding
[SDT_NULL]
length   = 4
extver   = SlXvFeatureTest(XSLFTO_AND, XSLFI_JOKERPP, SL_JOKER_1_24)

[SDTC_BOOL]
var      = gui.sg_new_nonstop
from     = SLV_22
to       = SLV_93
def      = false

; station.nonuniform_stations
[SDT_NULL]
length   = 1
to       = SLV_159

[SDT_VAR]
base     = GameSettings
var      = station.station_spread
type     = SLE_UINT8
def      = 12
min      = 4
max      = 64
str      = STR_CONFIG_SETTING_STATION_SPREAD
strhelp  = STR_CONFIG_SETTING_STATION_SPREAD_HELPTEXT
strval   = STR_CONFIG_SETTING_TILE_LENGTH
proc     = StationSpreadChanged
cat      = SC_BASIC

[SDT_BOOL]
base     = GameSettings
var      = order.serviceathelipad
def      = true
str      = STR_CONFIG_SETTING_SERVICEATHELIPAD
strhelp  = STR_CONFIG_SETTING_SERVICEATHELIPAD_HELPTEXT
cat      = SC_EXPERT

[SDT_BOOL]
base     = GameSettings
var      = order.nonstop_only
def      = false
str      = STR_CONFIG_SETTING_NONSTOP_ORDER_ONLY
strhelp  = STR_CONFIG_SETTING_NONSTOP_ORDER_ONLY_HELPTEXT
cat      = SC_EXPERT
patxname = ""nonstop_only.order.nonstop_only""

[SDT_BOOL]
base     = GameSettings
var      = station.modified_catchment
def      = true
str      = STR_CONFIG_SETTING_CATCHMENT
strhelp  = STR_CONFIG_SETTING_CATCHMENT_HELPTEXT
proc     = StationCatchmentChanged
cat      = SC_EXPERT

[SDT_VAR]
base     = GameSettings
var      = station.catchment_increase
type     = SLE_UINT8
def      = 0
min      = 0
max      = 5
str      = STR_CONFIG_SETTING_CATCHMENT_INCREASE
strhelp  = STR_CONFIG_SETTING_CATCHMENT_INCREASE_HELPTEXT
strval   = STR_JUST_COMMA
proc     = StationCatchmentChanged
extver   = SlXvFeatureTest(XSLFTO_AND, XSLFI_STATION_CATCHMENT_INC)
patxname = ""station_catchment_inc.station.catchment_increase""

[SDT_BOOL]
base     = GameSettings
var      = station.cargo_class_rating_wait_time
def      = false
str      = STR_CONFIG_SETTING_STATION_RATING_CARGO_CLASS_WAIT_TIME
strhelp  = STR_CONFIG_SETTING_STATION_RATING_CARGO_CLASS_WAIT_TIME_HELPTEXT
patxname = ""station_rating.station.cargo_class_rating_wait_time""

[SDT_BOOL]
base     = GameSettings
var      = station.station_size_rating_cargo_amount
def      = false
str      = STR_CONFIG_SETTING_STATION_RATING_SIZE_CARGO_AMOUNT
strhelp  = STR_CONFIG_SETTING_STATION_RATING_SIZE_CARGO_AMOUNT_HELPTEXT
patxname = ""station_rating.station.station_size_rating_cargo_amount""

[SDT_BOOL]
base     = GameSettings
var      = station.serve_neutral_industries
def      = true
from     = SLV_SERVE_NEUTRAL_INDUSTRIES
str      = STR_CONFIG_SETTING_SERVE_NEUTRAL_INDUSTRIES
strhelp  = STR_CONFIG_SETTING_SERVE_NEUTRAL_INDUSTRIES_HELPTEXT
proc     = StationCatchmentChanged

[SDT_BOOL]
base     = GameSettings
var      = order.gradual_loading
from     = SLV_40
guiflags = SGF_NO_NETWORK
def      = true
cat      = SC_EXPERT

[SDT_BOOL]
base     = GameSettings
var      = construction.road_stop_on_town_road
from     = SLV_47
def      = true
str      = STR_CONFIG_SETTING_STOP_ON_TOWN_ROAD
strhelp  = STR_CONFIG_SETTING_STOP_ON_TOWN_ROAD_HELPTEXT
cat      = SC_BASIC

[SDT_BOOL]
base     = GameSettings
var      = construction.road_stop_on_competitor_road
from     = SLV_114
def      = true
str      = STR_CONFIG_SETTING_STOP_ON_COMPETITOR_ROAD
strhelp  = STR_CONFIG_SETTING_STOP_ON_COMPETITOR_ROAD_HELPTEXT
cat      = SC_BASIC

[SDT_BOOL]
base     = GameSettings
var      = construction.road_custom_bridge_heads
def      = true
cat      = SC_BASIC
str      = STR_CONFIG_SETTING_ENABLE_ROAD_CUSTOM_BRIDGE_HEADS
strhelp  = STR_CONFIG_SETTING_ENABLE_ROAD_CUSTOM_BRIDGE_HEADS_HELPTEXT
patxname = ""custom_bridge_heads.construction.road_custom_bridge_heads""

[SDT_XREF]
xref     = ""construction.road_custom_bridge_heads""
extver   = SlXvFeatureTest(XSLFTO_AND, XSLFI_JOKERPP)

[SDT_BOOL]
base     = GameSettings
var      = construction.rail_custom_bridge_heads
def      = true
cat      = SC_BASIC
str      = STR_CONFIG_SETTING_ENABLE_RAIL_CUSTOM_BRIDGE_HEADS
strhelp  = STR_CONFIG_SETTING_ENABLE_RAIL_CUSTOM_BRIDGE_HEADS_HELPTEXT
patxname = ""custom_bridge_heads.construction.rail_custom_bridge_heads""

[SDT_BOOL]
base     = GameSettings
var      = construction.allow_grf_objects_under_bridges
def      = false
cat      = SC_ADVANCED
str      = STR_CONFIG_SETTING_ALLOW_GRF_OBJECTS_UNDER_BRIDGES
strhelp  = STR_CONFIG_SETTING_ALLOW_GRF_OBJECTS_UNDER_BRIDGES_HELPTEXT
patxname = ""allow_grf_objects_under_bridges.construction.allow_grf_objects_under_bridges""

[SDT_BOOL]
base     = GameSettings
var      = construction.allow_stations_under_bridges
def      = false
cat      = SC_ADVANCED
str      = STR_CONFIG_SETTING_ALLOW_GRF_STATIONS_UNDER_BRIDGES
strhelp  = STR_CONFIG_SETTING_ALLOW_GRF_STATIONS_UNDER_BRIDGES_HELPTEXT
patxname = ""allow_stations_under_bridges.construction.allow_stations_under_bridges""

[SDT_BOOL]
base     = GameSettings
var      = construction.allow_road_stops_under_bridges
def      = true
cat      = SC_ADVANCED
str      = STR_CONFIG_SETTING_ALLOW_ROAD_STATIONS_UNDER_BRIDGES
strhelp  = STR_CONFIG_SETTING_ALLOW_ROAD_STATIONS_UNDER_BRIDGES_HELPTEXT
patxname = ""allow_stations_under_bridges.construction.allow_road_stops_under_bridges""

[SDT_BOOL]
base     = GameSettings
var      = construction.allow_docks_under_bridges
def      = false
cat      = SC_ADVANCED
str      = STR_CONFIG_SETTING_ALLOW_DOCKS_UNDER_BRIDGES
strhelp  = STR_CONFIG_SETTING_ALLOW_DOCKS_UNDER_BRIDGES_HELPTEXT
patxname = ""allow_stations_under_bridges.construction.allow_docks_under_bridges""

[SDT_VAR]
base     = GameSettings
var      = construction.purchase_land_permitted
type     = SLE_UINT8
guiflags = SGF_MULTISTRING
def      = 1
min      = 0
max      = 2
interval = 1
str      = STR_CONFIG_SETTING_PURCHASE_LAND_PERMITTED
strhelp  = STR_CONFIG_SETTING_PURCHASE_LAND_PERMITTED_HELPTEXT
strval   = STR_PURCHASE_LAND_PERMITTED_NO
patxname = ""purchase_land_permitted.construction.purchase_land_permitted""

[SDT_BOOL]
base     = GameSettings
var      = construction.build_object_area_permitted
def      = true
str      = STR_CONFIG_SETTING_BUILD_OBJECT_PERMITTED
strhelp  = STR_CONFIG_SETTING_BUILD_OBJECT_PERMITTED_HELPTEXT
patxname = ""build_object_area_permitted.construction.build_object_area_permitted""

[SDT_BOOL]
base     = GameSettings
var      = station.adjacent_stations
from     = SLV_62
def      = true
cat      = SC_EXPERT

[SDT_BOOL]
base     = GameSettings
var      = economy.station_noise_level
from     = SLV_96
guiflags = SGF_NO_NETWORK
def      = false
str      = STR_CONFIG_SETTING_NOISE_LEVEL
strhelp  = STR_CONFIG_SETTING_NOISE_LEVEL_HELPTEXT
proc     = InvalidateTownViewWindow

[SDT_BOOL]
base     = GameSettings
var      = station.distant_join_stations
from     = SLV_106
def      = true
str      = STR_CONFIG_SETTING_DISTANT_JOIN_STATIONS
strhelp  = STR_CONFIG_SETTING_DISTANT_JOIN_STATIONS_HELPTEXT
proc     = DeleteSelectStationWindow

;; construction.traffic_lights
;; construction.towns_build_traffic_lights
;; construction.allow_building_tls_in_towns
;; construction.traffic_lights_green_phase
;; construction.max_tlc_size
;; construction.max_tlc_distance
[SDT_NULL]
length   = 6
extver   = SlXvFeatureTest(XSLFTO_AND, XSLFI_SPRINGPP)

##
[SDT_BOOL]
base     = GameSettings
var      = economy.inflation
guiflags = SGF_NO_NETWORK
def      = false
str      = STR_CONFIG_SETTING_INFLATION
strhelp  = STR_CONFIG_SETTING_INFLATION_HELPTEXT
cat      = SC_BASIC

[SDT_BOOL]
base     = GameSettings
var      = economy.inflation_fixed_dates
def      = true
str      = STR_CONFIG_SETTING_INFLATION_FIXED_DATES
strhelp  = STR_CONFIG_SETTING_INFLATION_FIXED_DATES_HELPTEXT
patxname = ""inflation_fixed_dates.economy.inflation_fixed_dates""

[SDT_VAR]
base     = GameSettings
var      = economy.day_length_factor
type     = SLE_UINT8
def      = 1
min      = 1
max      = 125
str      = STR_CONFIG_SETTING_DAY_LENGTH_FACTOR
strhelp  = STR_CONFIG_SETTING_DAY_LENGTH_FACTOR_HELPTEXT
strval   = STR_JUST_COMMA
proc     = DayLengthChanged
cat      = SC_BASIC
extver   = SlXvFeatureTest(XSLFTO_AND, XSLFI_VARIABLE_DAY_LENGTH)
patxname = ""variable_day_length.economy.day_length_factor""

[SDT_VAR]
base     = GameSettings
var      = construction.raw_industry_construction
type     = SLE_UINT8
guiflags = SGF_MULTISTRING
def      = 0
min      = 0
max      = 2
str      = STR_CONFIG_SETTING_RAW_INDUSTRY_CONSTRUCTION_METHOD
strhelp  = STR_CONFIG_SETTING_RAW_INDUSTRY_CONSTRUCTION_METHOD_HELPTEXT
strval   = STR_CONFIG_SETTING_RAW_INDUSTRY_CONSTRUCTION_METHOD_NONE
proc     = InvalidateBuildIndustryWindow
cat      = SC_BASIC

[SDT_VAR]
base     = GameSettings
var      = construction.industry_platform
type     = SLE_UINT8
from     = SLV_148
def      = 1
min      = 0
max      = 4
str      = STR_CONFIG_SETTING_INDUSTRY_PLATFORM
strhelp  = STR_CONFIG_SETTING_INDUSTRY_PLATFORM_HELPTEXT
strval   = STR_CONFIG_SETTING_TILE_LENGTH
cat      = SC_EXPERT

[SDT_BOOL]
base     = GameSettings
var      = economy.multiple_industry_per_town
def      = false
str      = STR_CONFIG_SETTING_MULTIPINDTOWN
strhelp  = STR_CONFIG_SETTING_MULTIPINDTOWN_HELPTEXT

;; economy.allow_automatic_industries
[SDT_NULL]
length   = 1
extver   = SlXvFeatureTest(XSLFTO_AND, XSLFI_SPRINGPP, 4)

;; construction.extra_industry_placement_logic
[SDT_NULL]
length   = 1
extver   = SlXvFeatureTest(XSLFTO_AND, XSLFI_CHILLPP, SL_CHILLPP_232)

[SDT_NULL]
length   = 1
to       = SLV_141

;; economy.minimum_distance_town
;; economy.minimum_distance_industry
;; economy.minimum_distance_ind_town
[SDT_NULL]
length   = 6
extver   = SlXvFeatureTest(XSLFTO_AND, XSLFI_SPRINGPP)

[SDT_BOOL]
base     = GameSettings
var      = economy.bribe
def      = true
str      = STR_CONFIG_SETTING_BRIBE
strhelp  = STR_CONFIG_SETTING_BRIBE_HELPTEXT
proc     = RedrawTownAuthority
cat      = SC_BASIC

[SDT_BOOL]
base     = GameSettings
var      = economy.exclusive_rights
from     = SLV_79
def      = true
str      = STR_CONFIG_SETTING_ALLOW_EXCLUSIVE
strhelp  = STR_CONFIG_SETTING_ALLOW_EXCLUSIVE_HELPTEXT
proc     = RedrawTownAuthority
cat      = SC_BASIC

[SDT_BOOL]
base     = GameSettings
var      = economy.fund_buildings
from     = SLV_165
def      = true
str      = STR_CONFIG_SETTING_ALLOW_FUND_BUILDINGS
strhelp  = STR_CONFIG_SETTING_ALLOW_FUND_BUILDINGS_HELPTEXT
proc     = RedrawTownAuthority
cat      = SC_BASIC

[SDT_BOOL]
base     = GameSettings
var      = economy.fund_roads
from     = SLV_160
def      = true
str      = STR_CONFIG_SETTING_ALLOW_FUND_ROAD
strhelp  = STR_CONFIG_SETTING_ALLOW_FUND_ROAD_HELPTEXT
proc     = RedrawTownAuthority
cat      = SC_BASIC

[SDT_BOOL]
base     = GameSettings
var      = economy.give_money
from     = SLV_79
def      = true
str      = STR_CONFIG_SETTING_ALLOW_GIVE_MONEY
strhelp  = STR_CONFIG_SETTING_ALLOW_GIVE_MONEY_HELPTEXT
cat      = SC_BASIC

;; game_creation.tree_line_height
[SDT_NULL]
length   = 1
extver   = SlXvFeatureTest(XSLFTO_AND, XSLFI_JOKERPP)

; Snow line upper byte
[SDT_NULL]
length   = 1
extver   = SlXvFeatureTest(XSLFTO_AND, XSLFI_CHILLPP)

[SDT_VAR]
base     = GameSettings
var      = game_creation.snow_line_height
type     = SLE_UINT8
guiflags = SGF_NO_NETWORK
def      = DEF_SNOWLINE_HEIGHT
min      = MIN_SNOWLINE_HEIGHT
max      = MAX_SNOWLINE_HEIGHT
interval = 1
str      = STR_CONFIG_SETTING_SNOWLINE_HEIGHT
strhelp  = STR_CONFIG_SETTING_SNOWLINE_HEIGHT_HELPTEXT
strval   = STR_JUST_COMMA
cat      = SC_BASIC

[SDT_VAR]
base     = GameSettings
var      = game_creation.rainforest_line_height
type     = SLE_UINT8
guiflags = SGF_NEWGAME_ONLY | SGF_SCENEDIT_TOO
def      = DEF_RAINFOREST_HEIGHT
min      = MIN_RAINFOREST_HEIGHT
max      = MAX_RAINFOREST_HEIGHT
interval = 1
str      = STR_CONFIG_SETTING_RAINFORESTLINE_HEIGHT
strhelp  = STR_CONFIG_SETTING_RAINFORESTLINE_HEIGHT_HELPTEXT
strval   = STR_JUST_COMMA
cat      = SC_BASIC
patxname = ""rainforest_line_height.game_creation.rainforest_line_height""

[SDT_VAR]
base     = GameSettings
var      = game_creation.climate_threshold_mode
type     = SLE_UINT8
guiflags = SGF_MULTISTRING | SGF_NEWGAME_ONLY
def      = 0
min      = 0
max      = 1
str      = STR_CONFIG_SETTING_CLIMATE_THRESHOLD_MODE
strhelp  = STR_CONFIG_SETTING_CLIMATE_THRESHOLD_MODE_HELPTEXT
strval   = STR_CONFIG_SETTING_CLIMATE_THRESHOLD_COVERAGE
proc     = ClimateThresholdModeChanged
patxname = ""climate.game_creation.climate_threshold_mode""

;;game_creation.desert_amount
[SDT_NULL]
length   = 1
extver   = SlXvFeatureTest(XSLFTO_AND, XSLFI_CHILLPP, SL_CHILLPP_232)

;;game_creation.tree_line
[SDT_NULL]
length   = 2
extver   = SlXvFeatureTest(XSLFTO_AND, XSLFI_CHILLPP)

;;game_creation.desert_amount
[SDT_NULL]
length   = 1
extver   = SlXvFeatureTest(XSLFTO_AND, XSLFI_JOKERPP)

[SDT_VAR]
base     = GameSettings
var      = game_creation.snow_coverage
type     = SLE_UINT8
from     = SLV_MAPGEN_SETTINGS_REVAMP
guiflags = SGF_NEWGAME_ONLY
def      = DEF_SNOW_COVERAGE
min      = 0
max      = 100
interval = 10
str      = STR_CONFIG_SETTING_SNOW_COVERAGE
strhelp  = STR_CONFIG_SETTING_SNOW_COVERAGE_HELPTEXT
strval   = STR_CONFIG_SETTING_SNOW_COVERAGE_VALUE
cat      = SC_BASIC

[SDT_VAR]
base     = GameSettings
var      = game_creation.desert_coverage
type     = SLE_UINT8
from     = SLV_MAPGEN_SETTINGS_REVAMP
guiflags = SGF_NEWGAME_ONLY
def      = DEF_DESERT_COVERAGE
min      = 0
max      = 100
interval = 10
str      = STR_CONFIG_SETTING_DESERT_COVERAGE
strhelp  = STR_CONFIG_SETTING_DESERT_COVERAGE_HELPTEXT
strval   = STR_CONFIG_SETTING_DESERT_COVERAGE_VALUE
cat      = SC_BASIC

[SDT_NULL]
length   = 4
to       = SLV_144
extver   = SlXvFeatureTest(XSLFTO_AND, XSLFI_CHILLPP, 0, 0)

[SDT_VAR]
base     = GameSettings
var      = game_creation.starting_year
type     = SLE_INT32
def      = DEF_START_YEAR
min      = MIN_YEAR
max      = MAX_YEAR
interval = 1
str      = STR_CONFIG_SETTING_STARTING_YEAR
strval   = STR_JUST_INT
cat      = SC_BASIC

[SDT_NULL]
length   = 4
to       = SLV_105

[SDT_VAR]
base     = GameSettings
var      = game_creation.ending_year
type     = SLE_INT32
from     = SLV_ENDING_YEAR
guiflags = SGF_0ISDISABLED
def      = DEF_END_YEAR
min      = MIN_YEAR
max      = MAX_YEAR - 1
interval = 1
str      = STR_CONFIG_SETTING_ENDING_YEAR
strhelp  = STR_CONFIG_SETTING_ENDING_YEAR_HELPTEXT
strval   = STR_CONFIG_SETTING_ENDING_YEAR_VALUE
cat      = SC_ADVANCED

[SDT_VAR]
base     = GameSettings
var      = economy.type
type     = SLE_UINT8
guiflags = SGF_MULTISTRING
def      = ET_SMOOTH
min      = ET_BEGIN
max      = ET_END - 1
str      = STR_CONFIG_SETTING_ECONOMY_TYPE
strhelp  = STR_CONFIG_SETTING_ECONOMY_TYPE_HELPTEXT
strval   = STR_CONFIG_SETTING_ECONOMY_TYPE_ORIGINAL
proc     = InvalidateIndustryViewWindow
cat      = SC_BASIC

[SDT_BOOL]
base     = GameSettings
var      = economy.allow_shares
def      = false
str      = STR_CONFIG_SETTING_ALLOW_SHARES
strhelp  = STR_CONFIG_SETTING_ALLOW_SHARES_HELPTEXT
proc     = InvalidateCompanyWindow

[SDT_VAR]
base     = GameSettings
var      = economy.min_years_for_shares
type     = SLE_UINT8
from     = SLV_TRADING_AGE
def      = 6
min      = 0
max      = 255
interval = 1
str      = STR_CONFIG_SETTING_MIN_YEARS_FOR_SHARES
strhelp  = STR_CONFIG_SETTING_MIN_YEARS_FOR_SHARES_HELPTEXT
strval   = STR_JUST_INT
cat      = SC_EXPERT

[SDT_VAR]
base     = GameSettings
var      = economy.feeder_payment_share
type     = SLE_UINT8
from     = SLV_134
def      = 75
min      = 0
max      = 100
str      = STR_CONFIG_SETTING_FEEDER_PAYMENT_SHARE
strhelp  = STR_CONFIG_SETTING_FEEDER_PAYMENT_SHARE_HELPTEXT
strval   = STR_CONFIG_SETTING_PERCENTAGE
cat      = SC_EXPERT

[SDT_XREF]
xref     = ""economy.day_length_factor""
extver   = SlXvFeatureTest(XSLFTO_AND, XSLFI_SPRINGPP)

;; economy.price_mult[0-70]
[SDT_NULL]
length   = 71
extver   = SlXvFeatureTest(XSLFTO_AND, XSLFI_SPRINGPP)

;; economy.price_rails[0-15]
[SDT_NULL]
length   = 16
extver   = SlXvFeatureTest(XSLFTO_AND, XSLFI_SPRINGPP)

;; economy.rail_maintenance[0-15]
[SDT_NULL]
length   = 16
extver   = SlXvFeatureTest(XSLFTO_AND, XSLFI_SPRINGPP)

; note that this has changed format in SpringPP 2.1.147
[SDT_XREF]
xref     = ""vehicle.pay_for_repair""
extver   = SlXvFeatureTest(XSLFTO_AND, XSLFI_SPRINGPP)

[SDT_XREF]
xref     = ""vehicle.repair_cost""
extver   = SlXvFeatureTest(XSLFTO_AND, XSLFI_SPRINGPP)

;; economy.town_consumption_rate
[SDT_NULL]
length   = 1
extver   = SlXvFeatureTest(XSLFTO_AND, XSLFI_SPRINGPP)

;; economy.town_pop_*
[SDT_NULL]
length   = 6
extver   = SlXvFeatureTest(XSLFTO_AND, XSLFI_SPRINGPP)

;; economy.town_consumption_rates[0-2][0-2]
[SDT_NULL]
length   = 18
extver   = SlXvFeatureTest(XSLFTO_AND, XSLFI_SPRINGPP)

;; economy.town_effects[0-2]
[SDT_NULL]
length   = 3
extver   = SlXvFeatureTest(XSLFTO_AND, XSLFI_SPRINGPP)

;; economy.grow_if_one_delivered
[SDT_NULL]
length   = 1
extver   = SlXvFeatureTest(XSLFTO_AND, XSLFI_SPRINGPP)

[SDT_VAR]
base     = GameSettings
var      = economy.town_growth_rate
type     = SLE_INT8
from     = SLV_54
guiflags = SGF_MULTISTRING
def      = 2
min      = -2
max      = 4
str      = STR_CONFIG_SETTING_TOWN_GROWTH
strhelp  = STR_CONFIG_SETTING_TOWN_GROWTH_HELPTEXT
strval   = STR_CONFIG_SETTING_TOWN_GROWTH_EXTREME_SLOW
orderproc = OrderTownGrowthRate

[SDT_BOOL]
base     = GameSettings
var      = economy.town_zone_calc_mode
def      = false
str      = STR_CONFIG_SETTING_TOWN_ZONE_CALC_MODE
strhelp  = STR_CONFIG_SETTING_TOWN_ZONE_CALC_MODE_HELPTEXT
proc     = InvalidateSettingsWindow
cat      = SC_EXPERT
patxname = ""town_zone.economy.town_zone_calc_mode""

[SDT_VAR]
base     = GameSettings
var      = economy.town_zone_0_mult
type     = SLE_UINT16
def      = 15
min      = 0
max      = 255
interval = 1
str      = STR_CONFIG_SETTING_TOWN_ZONE_0_MULT
strhelp  = STR_CONFIG_SETTING_TOWN_ZONE_0_MULT_HELPTEXT
strval   = STR_JUST_COMMA
cat      = SC_EXPERT
patxname = ""town_zone.economy.town_zone_0_mult""

[SDT_VAR]
base     = GameSettings
var      = economy.town_zone_1_mult
type     = SLE_UINT16
def      = 9
min      = 0
max      = 255
interval = 1
str      = STR_CONFIG_SETTING_TOWN_ZONE_1_MULT
strhelp  = STR_CONFIG_SETTING_TOWN_ZONE_1_MULT_HELPTEXT
strval   = STR_JUST_COMMA
cat      = SC_EXPERT
patxname = ""town_zone.economy.town_zone_1_mult""

[SDT_VAR]
base     = GameSettings
var      = economy.town_zone_2_mult
type     = SLE_UINT16
def      = 0
min      = 0
max      = 255
interval = 1
str      = STR_CONFIG_SETTING_TOWN_ZONE_2_MULT
strhelp  = STR_CONFIG_SETTING_TOWN_ZONE_2_MULT_HELPTEXT
strval   = STR_JUST_COMMA
cat      = SC_EXPERT
patxname = ""town_zone.economy.town_zone_2_mult""

[SDT_VAR]
base     = GameSettings
var      = economy.town_zone_3_mult
type     = SLE_UINT16
def      = 5
min      = 0
max      = 255
interval = 1
str      = STR_CONFIG_SETTING_TOWN_ZONE_3_MULT
strhelp  = STR_CONFIG_SETTING_TOWN_ZONE_3_MULT_HELPTEXT
strval   = STR_JUST_COMMA
cat      = SC_EXPERT
patxname = ""town_zone.economy.town_zone_3_mult""

[SDT_VAR]
base     = GameSettings
var      = economy.town_zone_4_mult
type     = SLE_UINT16
def      = 3
min      = 0
max      = 255
interval = 1
str      = STR_CONFIG_SETTING_TOWN_ZONE_4_MULT
strhelp  = STR_CONFIG_SETTING_TOWN_ZONE_4_MULT_HELPTEXT
strval   = STR_JUST_COMMA
cat      = SC_EXPERT
patxname = ""town_zone.economy.town_zone_4_mult""

[SDT_VAR]
base     = GameSettings
var      = economy.city_zone_0_mult
type     = SLE_UINT16
def      = 15
min      = 0
max      = 255
interval = 1
str      = STR_CONFIG_SETTING_CITY_ZONE_0_MULT
strhelp  = STR_CONFIG_SETTING_CITY_ZONE_0_MULT_HELPTEXT
strval   = STR_JUST_COMMA
cat      = SC_EXPERT
patxname = ""town_zone.economy.city_zone_0_mult""

[SDT_VAR]
base     = GameSettings
var      = economy.city_zone_1_mult
type     = SLE_UINT16
def      = 9
min      = 0
max      = 255
interval = 1
str      = STR_CONFIG_SETTING_CITY_ZONE_1_MULT
strhelp  = STR_CONFIG_SETTING_CITY_ZONE_1_MULT_HELPTEXT
strval   = STR_JUST_COMMA
cat      = SC_EXPERT
patxname = ""town_zone.economy.city_zone_1_mult""

[SDT_VAR]
base     = GameSettings
var      = economy.city_zone_2_mult
type     = SLE_UINT16
def      = 0
min      = 0
max      = 255
interval = 1
str      = STR_CONFIG_SETTING_CITY_ZONE_2_MULT
strhelp  = STR_CONFIG_SETTING_CITY_ZONE_2_MULT_HELPTEXT
strval   = STR_JUST_COMMA
cat      = SC_EXPERT
patxname = ""town_zone.economy.city_zone_2_mult""

[SDT_VAR]
base     = GameSettings
var      = economy.city_zone_3_mult
type     = SLE_UINT16
def      = 5
min      = 0
max      = 255
interval = 1
str      = STR_CONFIG_SETTING_CITY_ZONE_3_MULT
strhelp  = STR_CONFIG_SETTING_CITY_ZONE_3_MULT_HELPTEXT
strval   = STR_JUST_COMMA
cat      = SC_EXPERT
patxname = ""town_zone.economy.city_zone_3_mult""

[SDT_VAR]
base     = GameSettings
var      = economy.city_zone_4_mult
type     = SLE_UINT16
def      = 3
min      = 0
max      = 255
interval = 1
str      = STR_CONFIG_SETTING_CITY_ZONE_4_MULT
strhelp  = STR_CONFIG_SETTING_CITY_ZONE_4_MULT_HELPTEXT
strval   = STR_JUST_COMMA
cat      = SC_EXPERT
patxname = ""town_zone.economy.city_zone_4_mult""

[SDT_VAR]
base     = GameSettings
var      = economy.town_growth_cargo_transported
type     = SLE_UINT8
def      = 0
min      = 0
max      = 100
interval = 10
str      = STR_CONFIG_SETTING_TOWN_GROWTH_CARGO_TRANSPORTED
strhelp  = STR_CONFIG_SETTING_TOWN_GROWTH_CARGO_TRANSPORTED_HELPTEXT
strval   = STR_CONFIG_SETTING_PERCENTAGE
cat      = SC_EXPERT
patxname = ""town_growth.economy.town_growth_cargo_transported""

[SDT_VAR]
base     = GameSettings
var      = economy.larger_towns
type     = SLE_UINT8
from     = SLV_54
guiflags = SGF_0ISDISABLED
def      = 4
min      = 0
max      = 255
interval = 1
str      = STR_CONFIG_SETTING_LARGER_TOWNS
strhelp  = STR_CONFIG_SETTING_LARGER_TOWNS_HELPTEXT
strval   = STR_CONFIG_SETTING_LARGER_TOWNS_VALUE

[SDT_VAR]
base     = GameSettings
var      = economy.initial_city_size
type     = SLE_UINT8
from     = SLV_56
def      = 2
min      = 1
max      = 10
interval = 1
str      = STR_CONFIG_SETTING_CITY_SIZE_MULTIPLIER
strhelp  = STR_CONFIG_SETTING_CITY_SIZE_MULTIPLIER_HELPTEXT
strval   = STR_JUST_COMMA

;; economy.town_growth_cargo, economy.town_pop_need_goods, economy.larger_town_growth_cargo, economy.larger_town_pop_need_goods
[SDT_NULL]
length   = 10
extver   = SlXvFeatureTest(XSLFTO_AND, XSLFI_CHILLPP, SL_CHILLPP_232)

[SDT_BOOL]
base     = GameSettings
var      = economy.mod_road_rebuild
from     = SLV_77
def      = true
cat      = SC_EXPERT

[SDT_XREF]
xref     = ""construction.maximum_signal_evaluations""
extver   = SlXvFeatureTest(XSLFTO_AND, XSLFI_CHILLPP)

[SDT_VAR]
base     = GameSettings
var      = economy.town_min_distance
type     = SLE_UINT16
def      = 20
min      = 15
max      = 500
interval = 5
str      = STR_CONFIG_SETTING_TOWN_MIN_DISTANCE
strhelp  = STR_CONFIG_SETTING_TOWN_MIN_DISTANCE_HELPTEXT
strval   = STR_JUST_INT
patxname = ""town_min_distance.economy.town_min_distance""

[SDT_XREF]
xref     = ""economy.town_min_distance""
extver   = SlXvFeatureTest(XSLFTO_AND, XSLFI_JOKERPP)

[SDT_XREF]
xref     = ""economy.infrastructure_sharing[0]""
extver   = SlXvFeatureTest(XSLFTO_AND, XSLFI_SPRINGPP)

[SDT_XREF]
xref     = ""economy.infrastructure_sharing[1]""
extver   = SlXvFeatureTest(XSLFTO_AND, XSLFI_SPRINGPP)

[SDT_XREF]
xref     = ""economy.infrastructure_sharing[2]""
extver   = SlXvFeatureTest(XSLFTO_AND, XSLFI_SPRINGPP)

[SDT_XREF]
xref     = ""economy.infrastructure_sharing[3]""
extver   = SlXvFeatureTest(XSLFTO_AND, XSLFI_SPRINGPP)

[SDT_XREF]
xref     = ""economy.sharing_fee[0]""
extver   = SlXvFeatureTest(XSLFTO_AND, XSLFI_SPRINGPP)

[SDT_XREF]
xref     = ""economy.sharing_fee[1]""
extver   = SlXvFeatureTest(XSLFTO_AND, XSLFI_SPRINGPP)

[SDT_XREF]
xref     = ""economy.sharing_fee[2]""
extver   = SlXvFeatureTest(XSLFTO_AND, XSLFI_SPRINGPP)

[SDT_XREF]
xref     = ""economy.sharing_fee[3]""
extver   = SlXvFeatureTest(XSLFTO_AND, XSLFI_SPRINGPP)

[SDT_XREF]
xref     = ""economy.sharing_payment_in_debt""
extver   = SlXvFeatureTest(XSLFTO_AND, XSLFI_SPRINGPP)

[SDT_XREF]
xref     = ""economy.infrastructure_sharing[0]""
extver   = SlXvFeatureTest(XSLFTO_AND, XSLFI_CHILLPP, SL_CHILLPP_232)

[SDT_XREF]
xref     = ""economy.infrastructure_sharing[1]""
extver   = SlXvFeatureTest(XSLFTO_AND, XSLFI_CHILLPP, SL_CHILLPP_232)

[SDT_XREF]
xref     = ""economy.infrastructure_sharing[2]""
extver   = SlXvFeatureTest(XSLFTO_AND, XSLFI_CHILLPP, SL_CHILLPP_232)

[SDT_XREF]
xref     = ""economy.infrastructure_sharing[3]""
extver   = SlXvFeatureTest(XSLFTO_AND, XSLFI_CHILLPP, SL_CHILLPP_232)

[SDT_XREF]
xref     = ""economy.sharing_fee[0]""
extver   = SlXvFeatureTest(XSLFTO_AND, XSLFI_CHILLPP, SL_CHILLPP_232)

[SDT_XREF]
xref     = ""economy.sharing_fee[1]""
extver   = SlXvFeatureTest(XSLFTO_AND, XSLFI_CHILLPP, SL_CHILLPP_232)

[SDT_XREF]
xref     = ""economy.sharing_fee[2]""
extver   = SlXvFeatureTest(XSLFTO_AND, XSLFI_CHILLPP, SL_CHILLPP_232)

[SDT_XREF]
xref     = ""economy.sharing_fee[3]""
extver   = SlXvFeatureTest(XSLFTO_AND, XSLFI_CHILLPP, SL_CHILLPP_232)

[SDT_XREF]
xref     = ""economy.sharing_payment_in_debt""
extver   = SlXvFeatureTest(XSLFTO_AND, XSLFI_CHILLPP, SL_CHILLPP_232)

[SDT_VAR]
base     = GameSettings
var      = construction.maximum_signal_evaluations
type     = SLE_UINT16
def      = 256
min      = 64
max      = 4096
interval = 1
str      = STR_CONFIG_SETTING_MAX_SIGNAL_EVALUATIONS
strhelp  = STR_CONFIG_SETTING_MAX_SIGNAL_EVALUATIONS_HELPTEXT
strval   = STR_JUST_COMMA
cat      = SC_EXPERT
extver   = SlXvFeatureTest(XSLFTO_AND, XSLFI_PROG_SIGS)
patxname = ""programmable_signals.construction.maximum_signal_evaluations""

[SDT_BOOL]
base     = GameSettings
var      = economy.infrastructure_sharing[0]
def      = false
str      = STR_CONFIG_SETTING_SHARING_RAIL
proc     = CheckSharingRail
extver   = SlXvFeatureTest(XSLFTO_AND, XSLFI_INFRA_SHARING)
patxname = ""infra_sharing.economy.infrastructure_sharing.rail""

[SDT_BOOL]
base     = GameSettings
var      = economy.infrastructure_sharing[1]
def      = false
str      = STR_CONFIG_SETTING_SHARING_ROAD
proc     = CheckSharingRoad
extver   = SlXvFeatureTest(XSLFTO_AND, XSLFI_INFRA_SHARING)
patxname = ""infra_sharing.economy.infrastructure_sharing.road""

[SDT_BOOL]
base     = GameSettings
var      = economy.infrastructure_sharing[2]
def      = false
str      = STR_CONFIG_SETTING_SHARING_WATER
proc     = CheckSharingWater
extver   = SlXvFeatureTest(XSLFTO_AND, XSLFI_INFRA_SHARING)
patxname = ""infra_sharing.economy.infrastructure_sharing.water""

[SDT_BOOL]
base     = GameSettings
var      = economy.infrastructure_sharing[3]
def      = false
str      = STR_CONFIG_SETTING_SHARING_AIR
proc     = CheckSharingAir
extver   = SlXvFeatureTest(XSLFTO_AND, XSLFI_INFRA_SHARING)
patxname = ""infra_sharing.economy.infrastructure_sharing.air""

[SDT_VAR]
base     = GameSettings
var      = economy.sharing_fee[0]
type     = SLE_UINT
guiflags = SGF_CURRENCY
def      = 100
min      = 0
max      = 1000000
interval = 10
str      = STR_CONFIG_SETTING_SHARING_FEE_RAIL
strval   = STR_JUST_CURRENCY_LONG
extver   = SlXvFeatureTest(XSLFTO_AND, XSLFI_INFRA_SHARING)
patxname = ""infra_sharing.economy.sharing_fee.rail""

[SDT_VAR]
base     = GameSettings
var      = economy.sharing_fee[1]
type     = SLE_UINT
guiflags = SGF_CURRENCY
def      = 100
min      = 0
max      = 1000000
interval = 10
str      = STR_CONFIG_SETTING_SHARING_FEE_ROAD
strval   = STR_JUST_CURRENCY_LONG
extver   = SlXvFeatureTest(XSLFTO_AND, XSLFI_INFRA_SHARING)
patxname = ""infra_sharing.economy.sharing_fee.road""

[SDT_VAR]
base     = GameSettings
var      = economy.sharing_fee[2]
type     = SLE_UINT
guiflags = SGF_CURRENCY
def      = 100
min      = 0
max      = 1000000
interval = 10
str      = STR_CONFIG_SETTING_SHARING_FEE_WATER
strval   = STR_JUST_CURRENCY_LONG
extver   = SlXvFeatureTest(XSLFTO_AND, XSLFI_INFRA_SHARING)
patxname = ""infra_sharing.economy.sharing_fee.water""

[SDT_VAR]
base     = GameSettings
var      = economy.sharing_fee[3]
type     = SLE_UINT
guiflags = SGF_CURRENCY
def      = 100
min      = 0
max      = 1000000
interval = 10
str      = STR_CONFIG_SETTING_SHARING_FEE_AIR
strval   = STR_JUST_CURRENCY_LONG
extver   = SlXvFeatureTest(XSLFTO_AND, XSLFI_INFRA_SHARING)
patxname = ""infra_sharing.economy.sharing_fee.air""

[SDT_BOOL]
base     = GameSettings
var      = economy.sharing_payment_in_debt
def      = false
str      = STR_CONFIG_SETTING_SHARING_PAYMENT_IN_DEBT
extver   = SlXvFeatureTest(XSLFTO_AND, XSLFI_INFRA_SHARING)
patxname = ""infra_sharing.economy.sharing_payment_in_debt""

[SDT_XREF]
xref     = ""economy.day_length_factor""
extver   = SlXvFeatureTest(XSLFTO_AND, XSLFI_JOKERPP)

; previously ai-new setting.
[SDT_NULL]
length   = 1
to       = SLV_106

[SDT_OMANY]
base     = GameSettings
var      = script.settings_profile
type     = SLE_UINT8
from     = SLV_178
guiflags = SGF_MULTISTRING
def      = SP_EASY
min      = SP_EASY
max      = SP_HARD
full     = _settings_profiles
str      = STR_CONFIG_SETTING_AI_PROFILE
strhelp  = STR_CONFIG_SETTING_AI_PROFILE_HELPTEXT
strval   = STR_CONFIG_SETTING_AI_PROFILE_EASY
cat      = SC_BASIC

[SDT_BOOL]
base     = GameSettings
var      = ai.ai_in_multiplayer
def      = true
str      = STR_CONFIG_SETTING_AI_IN_MULTIPLAYER
strhelp  = STR_CONFIG_SETTING_AI_IN_MULTIPLAYER_HELPTEXT
cat      = SC_BASIC

[SDT_BOOL]
base     = GameSettings
var      = ai.ai_disable_veh_train
def      = false
str      = STR_CONFIG_SETTING_AI_BUILDS_TRAINS
strhelp  = STR_CONFIG_SETTING_AI_BUILDS_TRAINS_HELPTEXT

[SDT_BOOL]
base     = GameSettings
var      = ai.ai_disable_veh_roadveh
def      = false
str      = STR_CONFIG_SETTING_AI_BUILDS_ROAD_VEHICLES
strhelp  = STR_CONFIG_SETTING_AI_BUILDS_ROAD_VEHICLES_HELPTEXT

[SDT_BOOL]
base     = GameSettings
var      = ai.ai_disable_veh_aircraft
def      = false
str      = STR_CONFIG_SETTING_AI_BUILDS_AIRCRAFT
strhelp  = STR_CONFIG_SETTING_AI_BUILDS_AIRCRAFT_HELPTEXT

[SDT_BOOL]
base     = GameSettings
var      = ai.ai_disable_veh_ship
def      = false
str      = STR_CONFIG_SETTING_AI_BUILDS_SHIPS
strhelp  = STR_CONFIG_SETTING_AI_BUILDS_SHIPS_HELPTEXT

[SDT_VAR]
base     = GameSettings
var      = script.script_max_opcode_till_suspend
type     = SLE_UINT32
from     = SLV_107
def      = 10000
min      = 500
max      = 250000
interval = 2500
str      = STR_CONFIG_SETTING_SCRIPT_MAX_OPCODES
strhelp  = STR_CONFIG_SETTING_SCRIPT_MAX_OPCODES_HELPTEXT
strval   = STR_JUST_COMMA
proc     = ScriptMaxOpsChange
cat      = SC_EXPERT

[SDT_VAR]
base     = GameSettings
var      = script.script_max_memory_megabytes
type     = SLE_UINT32
from     = SLV_SCRIPT_MEMLIMIT
def      = 1024
min      = 8
max      = 8192
interval = 8
str      = STR_CONFIG_SETTING_SCRIPT_MAX_MEMORY
strhelp  = STR_CONFIG_SETTING_SCRIPT_MAX_MEMORY_HELPTEXT
strval   = STR_CONFIG_SETTING_SCRIPT_MAX_MEMORY_VALUE
proc     = ScriptMaxMemoryChange
cat      = SC_EXPERT

##
[SDT_VAR]
base     = GameSettings
var      = vehicle.extend_vehicle_life
type     = SLE_UINT8
def      = 0
min      = 0
max      = 100
cat      = SC_EXPERT

[SDT_VAR]
base     = GameSettings
var      = economy.dist_local_authority
type     = SLE_UINT8
def      = 20
min      = 5
max      = 60
cat      = SC_EXPERT

[SDT_BOOL]
base     = GameSettings
var      = pf.reverse_at_signals
from     = SLV_159
def      = false
str      = STR_CONFIG_SETTING_REVERSE_AT_SIGNALS
strhelp  = STR_CONFIG_SETTING_REVERSE_AT_SIGNALS_HELPTEXT

[SDT_VAR]
base     = GameSettings
var      = pf.wait_oneway_signal
type     = SLE_UINT8
def      = 15
min      = 2
max      = 255
cat      = SC_EXPERT

[SDT_VAR]
base     = GameSettings
var      = pf.wait_twoway_signal
type     = SLE_UINT8
def      = 41
min      = 2
max      = 255
cat      = SC_EXPERT

[SDT_VAR]
base     = GameSettings
var      = economy.town_noise_population[0]
type     = SLE_UINT16
from     = SLV_96
def      = 800
min      = 200
max      = 65535
cat      = SC_EXPERT

[SDT_VAR]
base     = GameSettings
var      = economy.town_noise_population[1]
type     = SLE_UINT16
from     = SLV_96
def      = 2000
min      = 400
max      = 65535
cat      = SC_EXPERT

[SDT_VAR]
base     = GameSettings
var      = economy.town_noise_population[2]
type     = SLE_UINT16
from     = SLV_96
def      = 4000
min      = 800
max      = 65535
cat      = SC_EXPERT

[SDT_BOOL]
base     = GameSettings
var      = economy.infrastructure_maintenance
from     = SLV_166
def      = false
str      = STR_CONFIG_SETTING_INFRASTRUCTURE_MAINTENANCE
strhelp  = STR_CONFIG_SETTING_INFRASTRUCTURE_MAINTENANCE_HELPTEXT
proc     = InvalidateCompanyInfrastructureWindow
cat      = SC_BASIC

[SDT_XREF]
xref     = ""economy.infrastructure_maintenance""
extver   = SlXvFeatureTest(XSLFTO_AND, XSLFI_CHILLPP, SL_CHILLPP_232)

;; construction.traffic_lights...
[SDT_NULL]
length   = 6
extver   = SlXvFeatureTest(XSLFTO_AND, XSLFI_CHILLPP, SL_CHILLPP_232)

[SDT_XREF]
xref     = ""linkgraph.recalc_interval""
xrefcvt  = LinkGraphDistModeXrefChillPP
extver   = SlXvFeatureTest(XSLFTO_AND, XSLFI_CHILLPP)

[SDT_XREF]
xref     = ""linkgraph.distribution_pax""
xrefcvt  = LinkGraphDistModeXrefChillPP
extver   = SlXvFeatureTest(XSLFTO_AND, XSLFI_CHILLPP)

[SDT_XREF]
xref     = ""linkgraph.distribution_mail""
xrefcvt  = LinkGraphDistModeXrefChillPP
extver   = SlXvFeatureTest(XSLFTO_AND, XSLFI_CHILLPP)

;; linkgraph.distribution_express
[SDT_NULL]
length   = 1
extver   = SlXvFeatureTest(XSLFTO_AND, XSLFI_CHILLPP)

[SDT_XREF]
xref     = ""linkgraph.distribution_armoured""
xrefcvt  = LinkGraphDistModeXrefChillPP
extver   = SlXvFeatureTest(XSLFTO_AND, XSLFI_CHILLPP)

[SDT_XREF]
xref     = ""linkgraph.distribution_default""
xrefcvt  = LinkGraphDistModeXrefChillPP
extver   = SlXvFeatureTest(XSLFTO_AND, XSLFI_CHILLPP)

[SDT_XREF]
xref     = ""linkgraph.accuracy""
extver   = SlXvFeatureTest(XSLFTO_AND, XSLFI_CHILLPP)

[SDT_XREF]
xref     = ""linkgraph.demand_size""
extver   = SlXvFeatureTest(XSLFTO_AND, XSLFI_CHILLPP)

[SDT_XREF]
xref     = ""linkgraph.demand_distance""
extver   = SlXvFeatureTest(XSLFTO_AND, XSLFI_CHILLPP)

[SDT_XREF]
xref     = ""linkgraph.short_path_saturation""
extver   = SlXvFeatureTest(XSLFTO_AND, XSLFI_CHILLPP)

;; linkgraph.no_overload_links
[SDT_NULL]
length   = 1
extver   = SlXvFeatureTest(XSLFTO_AND, XSLFI_CHILLPP, SL_CHILLPP_232)

[SDT_VAR]
base     = GameSettings
var      = economy.random_road_reconstruction
type     = SLE_UINT16
def      = 0
min      = 0
max      = 1000
str      = STR_CONFIG_SETTING_RANDOM_ROAD_RECONSTRUCTION
strhelp  = STR_CONFIG_SETTING_RANDOM_ROAD_RECONSTRUCTION_HELPTEXT
strval   = STR_JUST_COMMA
cat      = SC_BASIC
patxname = ""economy.random_road_reconstruction""

##
[SDT_VAR]
base     = GameSettings
var      = pf.wait_for_pbs_path
type     = SLE_UINT8
from     = SLV_100
def      = 30
min      = 2
max      = 255
cat      = SC_EXPERT

[SDT_BOOL]
base     = GameSettings
var      = pf.reserve_paths
from     = SLV_100
def      = false
cat      = SC_EXPERT

[SDT_VAR]
base     = GameSettings
var      = pf.path_backoff_interval
type     = SLE_UINT8
from     = SLV_100
def      = 20
min      = 1
max      = 255
cat      = SC_EXPERT

##
; Used to be pf.opf.pf_maxlength & pf.opf.pf_maxdepth
[SDT_NULL]
length   = 3
to       = SLV_REMOVE_OPF

##
[SDT_VAR]
base     = GameSettings
var      = pf.npf.npf_max_search_nodes
type     = SLE_UINT
def      = 10000
min      = 500
max      = 100000
cat      = SC_EXPERT

[SDT_VAR]
base     = GameSettings
var      = pf.npf.npf_rail_firstred_penalty
type     = SLE_UINT
def      = 10 * NPF_TILE_LENGTH
min      = 0
max      = 100000
cat      = SC_EXPERT

[SDT_VAR]
base     = GameSettings
var      = pf.npf.npf_rail_firstred_exit_penalty
type     = SLE_UINT
def      = 100 * NPF_TILE_LENGTH
min      = 0
max      = 100000
cat      = SC_EXPERT

[SDT_VAR]
base     = GameSettings
var      = pf.npf.npf_rail_lastred_penalty
type     = SLE_UINT
def      = 10 * NPF_TILE_LENGTH
min      = 0
max      = 100000
cat      = SC_EXPERT

[SDT_VAR]
base     = GameSettings
var      = pf.npf.npf_rail_station_penalty
type     = SLE_UINT
def      = 1 * NPF_TILE_LENGTH
min      = 0
max      = 100000
cat      = SC_EXPERT

[SDT_VAR]
base     = GameSettings
var      = pf.npf.npf_rail_slope_penalty
type     = SLE_UINT
def      = 1 * NPF_TILE_LENGTH
min      = 0
max      = 100000
cat      = SC_EXPERT

[SDT_VAR]
base     = GameSettings
var      = pf.npf.npf_rail_curve_penalty
type     = SLE_UINT
def      = 1 * NPF_TILE_LENGTH
min      = 0
max      = 100000
cat      = SC_EXPERT

[SDT_VAR]
base     = GameSettings
var      = pf.npf.npf_rail_depot_reverse_penalty
type     = SLE_UINT
def      = 50 * NPF_TILE_LENGTH
min      = 0
max      = 100000
cat      = SC_EXPERT

[SDT_VAR]
base     = GameSettings
var      = pf.npf.npf_rail_pbs_cross_penalty
type     = SLE_UINT
from     = SLV_100
def      = 3 * NPF_TILE_LENGTH
min      = 0
max      = 100000
cat      = SC_EXPERT

[SDT_VAR]
base     = GameSettings
var      = pf.npf.npf_rail_pbs_signal_back_penalty
type     = SLE_UINT
from     = SLV_100
def      = 15 * NPF_TILE_LENGTH
min      = 0
max      = 100000
cat      = SC_EXPERT

[SDT_VAR]
base     = GameSettings
var      = pf.npf.npf_buoy_penalty
type     = SLE_UINT
def      = 2 * NPF_TILE_LENGTH
min      = 0
max      = 100000
cat      = SC_EXPERT

[SDT_VAR]
base     = GameSettings
var      = pf.npf.npf_water_curve_penalty
type     = SLE_UINT
def      = 1 * NPF_TILE_LENGTH
min      = 0
max      = 100000
cat      = SC_EXPERT

[SDT_VAR]
base     = GameSettings
var      = pf.npf.npf_road_curve_penalty
type     = SLE_UINT
def      = 1 * NPF_TILE_LENGTH
min      = 0
max      = 100000
cat      = SC_EXPERT

[SDT_VAR]
base     = GameSettings
var      = pf.npf.npf_crossing_penalty
type     = SLE_UINT
def      = 3 * NPF_TILE_LENGTH
min      = 0
max      = 100000
cat      = SC_EXPERT

[SDT_VAR]
base     = GameSettings
var      = pf.npf.npf_road_drive_through_penalty
type     = SLE_UINT
from     = SLV_47
def      = 8 * NPF_TILE_LENGTH
min      = 0
max      = 100000
cat      = SC_EXPERT

# pf.npf.npf_road_trafficlight_penalty
[SDT_NULL]
length   = 4
extver   = SlXvFeatureTest(XSLFTO_AND, XSLFI_SPRINGPP)

# pf.npf.npf_road_trafficlight_penalty
[SDT_NULL]
length   = 4
extver   = SlXvFeatureTest(XSLFTO_AND, XSLFI_CHILLPP, SL_CHILLPP_232)

[SDT_VAR]
base     = GameSettings
var      = pf.npf.npf_road_dt_occupied_penalty
type     = SLE_UINT
from     = SLV_130
def      = 8 * NPF_TILE_LENGTH
min      = 0
max      = 100000
cat      = SC_EXPERT

[SDT_VAR]
base     = GameSettings
var      = pf.npf.npf_road_bay_occupied_penalty
type     = SLE_UINT
from     = SLV_130
def      = 15 * NPF_TILE_LENGTH
min      = 0
max      = 100000
cat      = SC_EXPERT

[SDT_VAR]
base     = GameSettings
var      = pf.npf.maximum_go_to_depot_penalty
type     = SLE_UINT
from     = SLV_131
def      = 20 * NPF_TILE_LENGTH
min      = 0
max      = 1000000
cat      = SC_EXPERT

##
[SDT_BOOL]
base     = GameSettings
var      = pf.yapf.disable_node_optimization
from     = SLV_28
def      = false
cat      = SC_EXPERT

[SDT_VAR]
base     = GameSettings
var      = pf.yapf.max_search_nodes
type     = SLE_UINT
from     = SLV_28
def      = 10000
min      = 500
max      = 1000000
cat      = SC_EXPERT

[SDT_BOOL]
base     = GameSettings
var      = pf.yapf.rail_firstred_twoway_eol
from     = SLV_28
def      = false
cat      = SC_EXPERT

[SDT_VAR]
base     = GameSettings
var      = pf.yapf.rail_firstred_penalty
type     = SLE_UINT
from     = SLV_28
def      = 10 * YAPF_TILE_LENGTH
min      = 0
max      = 1000000
cat      = SC_EXPERT

[SDT_VAR]
base     = GameSettings
var      = pf.yapf.rail_firstred_exit_penalty
type     = SLE_UINT
from     = SLV_28
def      = 100 * YAPF_TILE_LENGTH
min      = 0
max      = 1000000
cat      = SC_EXPERT

[SDT_VAR]
base     = GameSettings
var      = pf.yapf.rail_lastred_penalty
type     = SLE_UINT
from     = SLV_28
def      = 10 * YAPF_TILE_LENGTH
min      = 0
max      = 1000000
cat      = SC_EXPERT

[SDT_VAR]
base     = GameSettings
var      = pf.yapf.rail_lastred_exit_penalty
type     = SLE_UINT
from     = SLV_28
def      = 100 * YAPF_TILE_LENGTH
min      = 0
max      = 1000000
cat      = SC_EXPERT

[SDT_VAR]
base     = GameSettings
var      = pf.yapf.rail_station_penalty
type     = SLE_UINT
from     = SLV_28
def      = 10 * YAPF_TILE_LENGTH
min      = 0
max      = 1000000
cat      = SC_EXPERT

[SDT_VAR]
base     = GameSettings
var      = pf.yapf.rail_slope_penalty
type     = SLE_UINT
from     = SLV_28
def      = 2 * YAPF_TILE_LENGTH
min      = 0
max      = 1000000
cat      = SC_EXPERT

[SDT_VAR]
base     = GameSettings
var      = pf.yapf.rail_curve45_penalty
type     = SLE_UINT
from     = SLV_28
def      = 1 * YAPF_TILE_LENGTH
min      = 0
max      = 1000000
cat      = SC_EXPERT

[SDT_VAR]
base     = GameSettings
var      = pf.yapf.rail_curve90_penalty
type     = SLE_UINT
from     = SLV_28
def      = 6 * YAPF_TILE_LENGTH
min      = 0
max      = 1000000
cat      = SC_EXPERT

[SDT_VAR]
base     = GameSettings
var      = pf.yapf.rail_depot_reverse_penalty
type     = SLE_UINT
from     = SLV_28
def      = 50 * YAPF_TILE_LENGTH
min      = 0
max      = 1000000
cat      = SC_EXPERT

[SDT_VAR]
base     = GameSettings
var      = pf.yapf.rail_crossing_penalty
type     = SLE_UINT
from     = SLV_28
def      = 3 * YAPF_TILE_LENGTH
min      = 0
max      = 1000000
cat      = SC_EXPERT

[SDT_VAR]
base     = GameSettings
var      = pf.yapf.rail_look_ahead_max_signals
type     = SLE_UINT
from     = SLV_28
def      = 10
min      = 1
max      = 100
cat      = SC_EXPERT
proc     = CheckYapfRailSignalPenalties

[SDT_VAR]
base     = GameSettings
var      = pf.yapf.rail_look_ahead_signal_p0
type     = SLE_INT
from     = SLV_28
def      = 500
min      = -1000000
max      = 1000000
cat      = SC_EXPERT
proc     = CheckYapfRailSignalPenalties

[SDT_VAR]
base     = GameSettings
var      = pf.yapf.rail_look_ahead_signal_p1
type     = SLE_INT
from     = SLV_28
def      = -100
min      = -1000000
max      = 1000000
cat      = SC_EXPERT
proc     = CheckYapfRailSignalPenalties

[SDT_VAR]
base     = GameSettings
var      = pf.yapf.rail_look_ahead_signal_p2
type     = SLE_INT
from     = SLV_28
def      = 5
min      = -1000000
max      = 1000000
cat      = SC_EXPERT
proc     = CheckYapfRailSignalPenalties

[SDT_VAR]
base     = GameSettings
var      = pf.yapf.rail_pbs_cross_penalty
type     = SLE_UINT
from     = SLV_100
def      = 3 * YAPF_TILE_LENGTH
min      = 0
max      = 1000000
cat      = SC_EXPERT

[SDT_VAR]
base     = GameSettings
var      = pf.yapf.rail_pbs_station_penalty
type     = SLE_UINT
from     = SLV_100
def      = 8 * YAPF_TILE_LENGTH
min      = 0
max      = 1000000
cat      = SC_EXPERT

[SDT_VAR]
base     = GameSettings
var      = pf.yapf.rail_pbs_signal_back_penalty
type     = SLE_UINT
from     = SLV_100
def      = 15 * YAPF_TILE_LENGTH
min      = 0
max      = 1000000
cat      = SC_EXPERT

[SDT_VAR]
base     = GameSettings
var      = pf.yapf.rail_doubleslip_penalty
type     = SLE_UINT
from     = SLV_100
def      = 1 * YAPF_TILE_LENGTH
min      = 0
max      = 1000000
cat      = SC_EXPERT

[SDT_VAR]
base     = GameSettings
var      = pf.yapf.rail_longer_platform_penalty
type     = SLE_UINT
from     = SLV_33
def      = 8 * YAPF_TILE_LENGTH
min      = 0
max      = 20000
cat      = SC_EXPERT

[SDT_VAR]
base     = GameSettings
var      = pf.yapf.rail_longer_platform_per_tile_penalty
type     = SLE_UINT
from     = SLV_33
def      = 0 * YAPF_TILE_LENGTH
min      = 0
max      = 20000
cat      = SC_EXPERT

[SDT_VAR]
base     = GameSettings
var      = pf.yapf.rail_shorter_platform_penalty
type     = SLE_UINT
from     = SLV_33
def      = 40 * YAPF_TILE_LENGTH
min      = 0
max      = 20000
cat      = SC_EXPERT

[SDT_VAR]
base     = GameSettings
var      = pf.yapf.rail_shorter_platform_per_tile_penalty
type     = SLE_UINT
from     = SLV_33
def      = 0 * YAPF_TILE_LENGTH
min      = 0
max      = 20000
cat      = SC_EXPERT

[SDT_VAR]
base     = GameSettings
var      = pf.yapf.road_slope_penalty
type     = SLE_UINT
from     = SLV_33
def      = 2 * YAPF_TILE_LENGTH
min      = 0
max      = 1000000
cat      = SC_EXPERT

[SDT_VAR]
base     = GameSettings
var      = pf.yapf.road_curve_penalty
type     = SLE_UINT
from     = SLV_33
def      = 1 * YAPF_TILE_LENGTH
min      = 0
max      = 1000000
cat      = SC_EXPERT

[SDT_VAR]
base     = GameSettings
var      = pf.yapf.road_crossing_penalty
type     = SLE_UINT
from     = SLV_33
def      = 3 * YAPF_TILE_LENGTH
min      = 0
max      = 1000000
cat      = SC_EXPERT

# pf.yapf.road_trafficlight_penalty
[SDT_NULL]
length   = 4
extver   = SlXvFeatureTest(XSLFTO_AND, XSLFI_SPRINGPP)

# pf.yapf.road_trafficlight_penalty
[SDT_NULL]
length   = 4
extver   = SlXvFeatureTest(XSLFTO_AND, XSLFI_CHILLPP, SL_CHILLPP_232)

[SDT_VAR]
base     = GameSettings
var      = pf.yapf.road_stop_penalty
type     = SLE_UINT
from     = SLV_47
def      = 8 * YAPF_TILE_LENGTH
min      = 0
max      = 1000000
cat      = SC_EXPERT

[SDT_VAR]
base     = GameSettings
var      = pf.yapf.road_stop_occupied_penalty
type     = SLE_UINT
from     = SLV_130
def      = 8 * YAPF_TILE_LENGTH
min      = 0
max      = 1000000
cat      = SC_EXPERT

[SDT_VAR]
base     = GameSettings
var      = pf.yapf.road_stop_bay_occupied_penalty
type     = SLE_UINT
from     = SLV_130
def      = 15 * YAPF_TILE_LENGTH
min      = 0
max      = 1000000
cat      = SC_EXPERT

[SDT_VAR]
base     = GameSettings
var      = pf.yapf.maximum_go_to_depot_penalty
type     = SLE_UINT
from     = SLV_131
def      = 20 * YAPF_TILE_LENGTH
min      = 0
max      = 1000000
cat      = SC_EXPERT

[SDT_VAR]
base     = GameSettings
var      = pf.yapf.ship_curve45_penalty
type     = SLE_UINT
from     = SLV_SHIP_CURVE_PENALTY
def      = 1 * YAPF_TILE_LENGTH
min      = 0
max      = 1000000
cat      = SC_EXPERT

[SDT_VAR]
base     = GameSettings
var      = pf.yapf.ship_curve90_penalty
type     = SLE_UINT
from     = SLV_SHIP_CURVE_PENALTY
def      = 6 * YAPF_TILE_LENGTH
min      = 0
max      = 1000000
cat      = SC_EXPERT

[SDT_VAR]
base     = GameSettings
var      = order.old_occupancy_smoothness
type     = SLE_UINT8
def      = 75
min      = 0
max      = 100
interval = 10
str      = STR_CONFIG_OCCUPANCY_SMOOTHNESS
strhelp  = STR_CONFIG_OCCUPANCY_SMOOTHNESS_HELPTEXT
strval   = STR_CONFIG_SETTING_PERCENTAGE
cat      = SC_EXPERT
extver   = SlXvFeatureTest(XSLFTO_AND, XSLFI_ORDER_OCCUPANCY, 1, 1)
patxname = ""order_occupancy.order.occupancy_smoothness""

##
[SDT_VAR]
base     = GameSettings
var      = game_creation.land_generator
type     = SLE_UINT8
from     = SLV_30
guiflags = SGF_MULTISTRING | SGF_NEWGAME_ONLY
def      = 1
min      = 0
max      = 1
str      = STR_CONFIG_SETTING_LAND_GENERATOR
strhelp  = STR_CONFIG_SETTING_LAND_GENERATOR_HELPTEXT
strval   = STR_CONFIG_SETTING_LAND_GENERATOR_ORIGINAL

[SDT_VAR]
base     = GameSettings
var      = game_creation.oil_refinery_limit
type     = SLE_UINT8
from     = SLV_30
def      = 32
min      = 12
max      = 128
str      = STR_CONFIG_SETTING_OIL_REF_EDGE_DISTANCE
strval   = STR_CONFIG_SETTING_TILE_LENGTH
strhelp  = STR_CONFIG_SETTING_OIL_REF_EDGE_DISTANCE_HELPTEXT

[SDT_VAR]
base     = GameSettings
var      = game_creation.tgen_smoothness
type     = SLE_UINT8
from     = SLV_30
guiflags = SGF_MULTISTRING | SGF_NEWGAME_ONLY
def      = 1
min      = TGEN_SMOOTHNESS_BEGIN
max      = TGEN_SMOOTHNESS_END - 1
str      = STR_CONFIG_SETTING_ROUGHNESS_OF_TERRAIN
strhelp  = STR_CONFIG_SETTING_ROUGHNESS_OF_TERRAIN_HELPTEXT
strval   = STR_CONFIG_SETTING_ROUGHNESS_OF_TERRAIN_VERY_SMOOTH
cat      = SC_BASIC

[SDT_VAR]
base     = GameSettings
var      = game_creation.variety
type     = SLE_UINT8
from     = SLV_197
guiflags = SGF_MULTISTRING | SGF_NEWGAME_ONLY
def      = 0
min      = 0
max      = 5
str      = STR_CONFIG_SETTING_VARIETY
strhelp  = STR_CONFIG_SETTING_VARIETY_HELPTEXT
strval   = STR_VARIETY_NONE

[SDT_VAR]
base     = GameSettings
var      = game_creation.generation_seed
type     = SLE_UINT32
from     = SLV_30
def      = GENERATE_NEW_SEED
min      = 0
max      = UINT32_MAX
cat      = SC_EXPERT

[SDT_VAR]
base     = GameSettings
var      = game_creation.generation_unique_id
type     = SLE_UINT32
def      = 0
min      = 0
max      = UINT32_MAX
patxname = ""savegame_unique_id.game_creation.generation_unique_id""

[SDT_VAR]
base     = GameSettings
var      = game_creation.tree_placer
type     = SLE_UINT8
from     = SLV_30
guiflags = SGF_MULTISTRING | SGF_NEWGAME_ONLY | SGF_SCENEDIT_TOO
def      = 3
min      = 0
max      = 3
str      = STR_CONFIG_SETTING_TREE_PLACER
strhelp  = STR_CONFIG_SETTING_TREE_PLACER_HELPTEXT
strval   = STR_CONFIG_SETTING_TREE_PLACER_NONE
cat      = SC_BASIC

[SDT_VAR]
base     = GameSettings
var      = game_creation.heightmap_rotation
type     = SLE_UINT8
flags    = SLF_NOT_IN_SAVE | SLF_NO_NETWORK_SYNC
guiflags = SGF_MULTISTRING
def      = 0
min      = 0
max      = 1
str      = STR_CONFIG_SETTING_HEIGHTMAP_ROTATION
strval   = STR_CONFIG_SETTING_HEIGHTMAP_ROTATION_COUNTER_CLOCKWISE
cat      = SC_BASIC

[SDT_VAR]
base     = GameSettings
var      = game_creation.se_flat_world_height
type     = SLE_UINT8
flags    = SLF_NOT_IN_SAVE | SLF_NO_NETWORK_SYNC
def      = 1
min      = 0
max      = 15
str      = STR_CONFIG_SETTING_SE_FLAT_WORLD_HEIGHT
strval   = STR_JUST_COMMA
cat      = SC_BASIC

##
[SDT_VAR]
base     = GameSettings
var      = game_creation.map_x
type     = SLE_UINT8
flags    = SLF_NOT_IN_SAVE | SLF_NO_NETWORK_SYNC
def      = 8
min      = MIN_MAP_SIZE_BITS
max      = MAX_MAP_SIZE_BITS
cat      = SC_BASIC

[SDT_VAR]
base     = GameSettings
var      = game_creation.map_y
type     = SLE_UINT8
flags    = SLF_NOT_IN_SAVE | SLF_NO_NETWORK_SYNC
def      = 8
min      = MIN_MAP_SIZE_BITS
max      = MAX_MAP_SIZE_BITS
cat      = SC_BASIC

[SDT_BOOL]
base     = GameSettings
var      = construction.freeform_edges
from     = SLV_111
def      = true
proc     = CheckFreeformEdges
cat      = SC_EXPERT

[SDT_VAR]
base     = GameSettings
var      = game_creation.water_borders
type     = SLE_UINT8
from     = SLV_111
def      = 15
min      = 0
max      = 16

[SDT_VAR]
base     = GameSettings
var      = game_creation.custom_town_number
type     = SLE_UINT16
from     = SLV_115
def      = 1
min      = 1
max      = 5000
cat      = SC_BASIC

[SDT_VAR]
base     = GameSettings
var      = construction.extra_tree_placement
type     = SLE_UINT8
from     = SLV_132
guiflags = SGF_MULTISTRING
def      = 2
min      = 0
max      = 3
str      = STR_CONFIG_SETTING_EXTRA_TREE_PLACEMENT
strhelp  = STR_CONFIG_SETTING_EXTRA_TREE_PLACEMENT_HELPTEXT
strval   = STR_CONFIG_SETTING_EXTRA_TREE_PLACEMENT_NO_SPREAD
cat      = SC_BASIC

;; construction.tree_placement_drag_limit, construction.ingame_tree_line_height, construction.tree_growth_rate
[SDT_NULL]
length   = 3
extver   = SlXvFeatureTest(XSLFTO_AND, XSLFI_CHILLPP, SL_CHILLPP_232)

[SDT_BOOL]
base     = GameSettings
var      = construction.trees_around_snow_line_enabled
def      = true
str      = STR_CONFIG_SETTING_TREES_AROUND_SNOWLINE
strhelp  = STR_CONFIG_SETTING_TREES_AROUND_SNOWLINE_HELPTEXT
cat      = SC_BASIC
patxname = ""everest_treeline.construction.trees_around_snow_line_enabled""

[SDT_VAR]
base     = GameSettings
var      = construction.trees_around_snow_line_range
type     = SLE_UINT8
def      = 8
min      = 1
max      = 64
str      = STR_CONFIG_SETTING_TREES_AROUND_SNOWLINE_RANGE
strhelp  = STR_CONFIG_SETTING_TREES_AROUND_SNOWLINE_RANGE_HELPTEXT
strval   = STR_JUST_COMMA
cat      = SC_BASIC
patxname = ""everest_treeline.construction.trees_around_snow_line_range""

[SDT_VAR]
base     = GameSettings
var      = construction.tree_growth_rate
type     = SLE_UINT8
guiflags = SGF_MULTISTRING
def      = 0
min      = 0
max      = 4
str      = STR_CONFIG_SETTING_TREE_GROWTH
strhelp  = STR_CONFIG_SETTING_TREE_GROWTH_HELPTEXT
strval   = STR_CONFIG_SETTING_TREE_GROWTH_NORMAL
cat      = SC_BASIC
patxname = ""reduced_tree_growth.construction.tree_growth_rate""

[SDT_XREF]
xref     = ""construction.tree_growth_rate""
extver   = SlXvFeatureTest(XSLFTO_AND, XSLFI_JOKERPP)

[SDT_XREF]
xref     = ""construction.trees_around_snow_line_range""
extver   = SlXvFeatureTest(XSLFTO_AND, XSLFI_JOKERPP)

[SDT_VAR]
base     = GameSettings
var      = game_creation.custom_terrain_type
type     = SLE_UINT8
from     = SLV_MAPGEN_SETTINGS_REVAMP
guiflags = SGF_NEWGAME_ONLY
def      = MAP_HEIGHT_LIMIT_AUTO_MINIMUM
min      = MIN_CUSTOM_TERRAIN_TYPE
max      = MAX_MAP_HEIGHT_LIMIT
interval = 1

[SDT_VAR]
base     = GameSettings
var      = game_creation.custom_sea_level
type     = SLE_UINT8
from     = SLV_149
def      = CUSTOM_SEA_LEVEL_MIN_PERCENTAGE
min      = CUSTOM_SEA_LEVEL_MIN_PERCENTAGE
max      = CUSTOM_SEA_LEVEL_MAX_PERCENTAGE
cat      = SC_BASIC

[SDT_VAR]
base     = GameSettings
var      = game_creation.min_river_length
type     = SLE_UINT8
guiflags = SGF_NEWGAME_ONLY | SGF_SCENEDIT_TOO
from     = SLV_163
def      = 16
min      = 2
max      = 255
cat      = SC_EXPERT
str      = STR_CONFIG_SETTING_RIVER_MIN_LENGTH
strhelp  = STR_CONFIG_SETTING_RIVER_MIN_LENGTH_HELPTEXT
strval   = STR_JUST_COMMA

[SDT_VAR]
base     = GameSettings
var      = game_creation.river_route_random
type     = SLE_UINT8
guiflags = SGF_NEWGAME_ONLY | SGF_SCENEDIT_TOO
from     = SLV_163
def      = 5
min      = 1
max      = 255
cat      = SC_EXPERT
str      = STR_CONFIG_SETTING_RIVER_ROUTE_RANDOM
strhelp  = STR_CONFIG_SETTING_RIVER_ROUTE_RANDOM_HELPTEXT
strval   = STR_JUST_COMMA

[SDT_BOOL]
base     = GameSettings
var      = game_creation.rivers_top_of_hill
guiflags = SGF_NEWGAME_ONLY | SGF_SCENEDIT_TOO
def      = true
cat      = SC_EXPERT
str      = STR_CONFIG_SETTING_RIVERS_TOP_OF_HILL
strhelp  = STR_CONFIG_SETTING_RIVERS_TOP_OF_HILL_HELPTEXT
patxname = ""rivers.game_creation.rivers_top_of_hill""

[SDT_VAR]
base     = GameSettings
var      = game_creation.river_tropics_width
type     = SLE_UINT8
guiflags = SGF_NEWGAME_ONLY | SGF_SCENEDIT_TOO
def      = 5
min      = 1
max      = 12
interval = 1
str      = STR_CONFIG_SETTING_RIVER_TROPICS_WIDTH
strhelp  = STR_CONFIG_SETTING_RIVER_TROPICS_WIDTH_HELPTEXT
strval   = STR_JUST_COMMA
cat      = SC_BASIC
patxname = ""rivers.game_creation.river_tropics_width""

[SDT_VAR]
base     = GameSettings
var      = game_creation.lake_size
type     = SLE_UINT8
guiflags = SGF_NEWGAME_ONLY | SGF_SCENEDIT_TOO | SGF_0ISDISABLED
def      = 8
min      = 0
max      = 100
cat      = SC_EXPERT
str      = STR_CONFIG_SETTING_LAKE_SIZE
strhelp  = STR_CONFIG_SETTING_LAKE_SIZE_HELPTEXT
strval   = STR_CONFIG_SETTING_LAKE_SIZE_VALUE
patxname = ""rivers.game_creation.lake_size""

[SDT_BOOL]
base     = GameSettings
var      = game_creation.lakes_allowed_in_deserts
guiflags = SGF_NEWGAME_ONLY | SGF_SCENEDIT_TOO
def      = false
cat      = SC_EXPERT
str      = STR_CONFIG_SETTING_LAKES_ALLOWED_IN_DESERTS
strhelp  = STR_CONFIG_SETTING_LAKES_ALLOWED_IN_DESERTS_HELPTEXT
patxname = ""rivers.game_creation.lakes_allowed_in_deserts""

[SDT_VAR]
base     = GameSettings
var      = game_creation.amount_of_rivers
type     = SLE_UINT8
from     = SLV_163
guiflags = SGF_MULTISTRING | SGF_NEWGAME_ONLY
def      = 2
min      = 0
max      = 5
str      = STR_CONFIG_SETTING_RIVER_AMOUNT
strhelp  = STR_CONFIG_SETTING_RIVER_AMOUNT_HELPTEXT
strval   = STR_RIVERS_NONE

[SDT_VAR]
base     = GameSettings
var      = game_creation.amount_of_rocks
type     = SLE_UINT8
guiflags = SGF_NEWGAME_ONLY | SGF_SCENEDIT_TOO
def      = 5
min      = 1
max      = 255
interval = 1
str      = STR_CONFIG_SETTING_ROCKS_AMOUNT
strhelp  = STR_CONFIG_SETTING_ROCKS_AMOUNT_HELPTEXT
strval   = STR_JUST_COMMA
patxname = ""rocks.game_creation.amount_of_rocks""

[SDT_VAR]
base     = GameSettings
var      = game_creation.height_affects_rocks
type     = SLE_UINT8
guiflags = SGF_NEWGAME_ONLY | SGF_SCENEDIT_TOO
def      = 0
min      = 0
max      = 25
interval = 1
str      = STR_CONFIG_SETTING_HEIGHT_ROCKS
strhelp  = STR_CONFIG_SETTING_HEIGHT_ROCKS_HELPTEXT
strval   = STR_JUST_COMMA
patxname = ""rocks.game_creation.height_affects_rocks""

[SDT_XREF]
extver   = SlXvFeatureTest(XSLFTO_AND, XSLFI_JOKERPP)
xref     = ""game_creation.build_public_roads""

[SDT_VAR]
base     = GameSettings
var      = game_creation.build_public_roads
type     = SLE_UINT8
guiflags = SGF_MULTISTRING | SGF_NEWGAME_ONLY | SGF_SCENEDIT_TOO
def      = 0
min      = 0
max      = 2
str      = STR_CONFIG_SETTING_BUILD_PUBLIC_ROADS
strhelp  = STR_CONFIG_SETTING_BUILD_PUBLIC_ROADS_HELPTEXT
strval   = STR_CONFIG_SETTING_BUILD_PUBLIC_ROADS_NONE
proc     = PublicRoadsSettingChange
patxname = ""public_roads.game_creation.build_public_roads""

; locale

[SDT_OMANY]
base     = GameSettings
var      = locale.currency
type     = SLE_UINT8
from     = SLV_97
flags    = SLF_NO_NETWORK_SYNC
def      = 0
max      = CURRENCY_END - 1
full     = _locale_currencies
proc     = RedrawScreen
cat      = SC_BASIC

[SDTG_OMANY]
name     = ""units""
var      = _old_units
type     = SLE_UINT8
from     = SLV_97
to       = SLV_184
flags    = SLF_NOT_IN_CONFIG
def      = 1
max      = 2
full     = _locale_units
proc     = RedrawScreen
cat      = SC_BASIC

[SDT_OMANY]
base     = GameSettings
var      = locale.units_velocity
type     = SLE_UINT8
from     = SLV_184
flags    = SLF_NO_NETWORK_SYNC
guiflags = SGF_MULTISTRING
def      = 1
max      = 3
full     = _locale_units
proc     = VelocityUnitsChanged
cat      = SC_BASIC
str      = STR_CONFIG_SETTING_LOCALISATION_UNITS_VELOCITY
strhelp  = STR_CONFIG_SETTING_LOCALISATION_UNITS_VELOCITY_HELPTEXT
strval   = STR_CONFIG_SETTING_LOCALISATION_UNITS_VELOCITY_IMPERIAL

[SDT_OMANY]
base     = GameSettings
var      = locale.units_power
type     = SLE_UINT8
from     = SLV_184
flags    = SLF_NO_NETWORK_SYNC
guiflags = SGF_MULTISTRING
def      = 1
max      = 2
full     = _locale_units
proc     = RedrawScreen
cat      = SC_BASIC
str      = STR_CONFIG_SETTING_LOCALISATION_UNITS_POWER
strhelp  = STR_CONFIG_SETTING_LOCALISATION_UNITS_POWER_HELPTEXT
strval   = STR_CONFIG_SETTING_LOCALISATION_UNITS_POWER_IMPERIAL

[SDT_OMANY]
base     = GameSettings
var      = locale.units_weight
type     = SLE_UINT8
from     = SLV_184
flags    = SLF_NO_NETWORK_SYNC
guiflags = SGF_MULTISTRING
def      = 1
max      = 2
full     = _locale_units
proc     = RedrawScreen
cat      = SC_BASIC
str      = STR_CONFIG_SETTING_LOCALISATION_UNITS_WEIGHT
strhelp  = STR_CONFIG_SETTING_LOCALISATION_UNITS_WEIGHT_HELPTEXT
strval   = STR_CONFIG_SETTING_LOCALISATION_UNITS_WEIGHT_IMPERIAL

[SDT_OMANY]
base     = GameSettings
var      = locale.units_volume
type     = SLE_UINT8
from     = SLV_184
flags    = SLF_NO_NETWORK_SYNC
guiflags = SGF_MULTISTRING
def      = 1
max      = 2
full     = _locale_units
proc     = RedrawScreen
cat      = SC_BASIC
str      = STR_CONFIG_SETTING_LOCALISATION_UNITS_VOLUME
strhelp  = STR_CONFIG_SETTING_LOCALISATION_UNITS_VOLUME_HELPTEXT
strval   = STR_CONFIG_SETTING_LOCALISATION_UNITS_VOLUME_IMPERIAL

[SDT_OMANY]
base     = GameSettings
var      = locale.units_force
type     = SLE_UINT8
from     = SLV_184
flags    = SLF_NO_NETWORK_SYNC
guiflags = SGF_MULTISTRING
def      = 2
max      = 2
full     = _locale_units
proc     = RedrawScreen
cat      = SC_BASIC
str      = STR_CONFIG_SETTING_LOCALISATION_UNITS_FORCE
strhelp  = STR_CONFIG_SETTING_LOCALISATION_UNITS_FORCE_HELPTEXT
strval   = STR_CONFIG_SETTING_LOCALISATION_UNITS_FORCE_IMPERIAL

[SDT_OMANY]
base     = GameSettings
var      = locale.units_height
type     = SLE_UINT8
from     = SLV_184
flags    = SLF_NO_NETWORK_SYNC
guiflags = SGF_MULTISTRING
def      = 1
max      = 2
full     = _locale_units
proc     = RedrawScreen
cat      = SC_BASIC
str      = STR_CONFIG_SETTING_LOCALISATION_UNITS_HEIGHT
strhelp  = STR_CONFIG_SETTING_LOCALISATION_UNITS_HEIGHT_HELPTEXT
strval   = STR_CONFIG_SETTING_LOCALISATION_UNITS_HEIGHT_IMPERIAL

[SDT_SSTR]
base     = GameSettings
var      = locale.digit_group_separator
type     = SLE_STRQ
from     = SLV_118
flags    = SLF_NO_NETWORK_SYNC
def      = nullptr
proc     = RedrawScreen
cat      = SC_BASIC

[SDT_SSTR]
base     = GameSettings
var      = locale.digit_group_separator_currency
type     = SLE_STRQ
from     = SLV_118
flags    = SLF_NO_NETWORK_SYNC
def      = nullptr
proc     = RedrawScreen
cat      = SC_BASIC

[SDT_SSTR]
base     = GameSettings
var      = locale.digit_decimal_separator
type     = SLE_STRQ
from     = SLV_126
flags    = SLF_NO_NETWORK_SYNC
def      = nullptr
proc     = RedrawScreen
cat      = SC_BASIC

[SDT_BOOL]
base     = GameSettings
var      = vehicle.adjacent_crossings
def      = true
str      = STR_CONFIG_SETTING_ADJACENT_CROSSINGS
strhelp  = STR_CONFIG_SETTING_ADJACENT_CROSSINGS_HELPTEXT
cat      = SC_BASIC
patxname = ""adjacent_crossings.vehicle.adjacent_crossings""

[SDT_BOOL]
base     = GameSettings
var      = vehicle.safer_crossings
def      = false
str      = STR_CONFIG_SETTING_SAFER_CROSSINGS
strhelp  = STR_CONFIG_SETTING_SAFER_CROSSINGS_HELPTEXT
cat      = SC_BASIC
patxname = ""safer_crossings.vehicle.safer_crossings""


;***************************************************************************
; Unsaved setting variables.

[SDTC_OMANY]
var      = gui.autosave
type     = SLE_UINT8
flags    = SLF_NOT_IN_SAVE | SLF_NO_NETWORK_SYNC
guiflags = SGF_MULTISTRING
def      = 1
max      = 4
full     = _autosave_interval
str      = STR_CONFIG_SETTING_AUTOSAVE
strhelp  = STR_CONFIG_SETTING_AUTOSAVE_HELPTEXT
strval   = STR_GAME_OPTIONS_AUTOSAVE_DROPDOWN_OFF
cat      = SC_BASIC

[SDTC_BOOL]
var      = gui.threaded_saves
flags    = SLF_NOT_IN_SAVE | SLF_NO_NETWORK_SYNC
def      = true
cat      = SC_EXPERT

[SDTC_OMANY]
var      = gui.date_format_in_default_names
type     = SLE_UINT8
flags    = SLF_NOT_IN_SAVE | SLF_NO_NETWORK_SYNC
guiflags = SGF_MULTISTRING
def      = 2
max      = 2
full     = _savegame_date
str      = STR_CONFIG_SETTING_DATE_FORMAT_IN_SAVE_NAMES
strhelp  = STR_CONFIG_SETTING_DATE_FORMAT_IN_SAVE_NAMES_HELPTEXT
strval   = STR_CONFIG_SETTING_DATE_FORMAT_IN_SAVE_NAMES_LONG

[SDTC_BOOL]
var      = gui.show_finances
flags    = SLF_NOT_IN_SAVE | SLF_NO_NETWORK_SYNC
def      = true
str      = STR_CONFIG_SETTING_SHOWFINANCES
strhelp  = STR_CONFIG_SETTING_SHOWFINANCES_HELPTEXT
cat      = SC_BASIC

[SDTC_VAR]
var      = gui.auto_scrolling
type     = SLE_UINT8
flags    = SLF_NOT_IN_SAVE | SLF_NO_NETWORK_SYNC
guiflags = SGF_MULTISTRING
def      = 0
min      = 0
max      = 3
str      = STR_CONFIG_SETTING_AUTOSCROLL
strhelp  = STR_CONFIG_SETTING_AUTOSCROLL_HELPTEXT
strval   = STR_CONFIG_SETTING_AUTOSCROLL_DISABLED
cat      = SC_BASIC

[SDTC_VAR]
var      = gui.scroll_mode
type     = SLE_UINT8
flags    = SLF_NOT_IN_SAVE | SLF_NO_NETWORK_SYNC
guiflags = SGF_MULTISTRING
def      = 0
min      = 0
max      = 3
str      = STR_CONFIG_SETTING_SCROLLMODE
strhelp  = STR_CONFIG_SETTING_SCROLLMODE_HELPTEXT
strval   = STR_CONFIG_SETTING_SCROLLMODE_DEFAULT
cat      = SC_BASIC

[SDTC_BOOL]
var      = gui.smooth_scroll
flags    = SLF_NOT_IN_SAVE | SLF_NO_NETWORK_SYNC
def      = false
str      = STR_CONFIG_SETTING_SMOOTH_SCROLLING
strhelp  = STR_CONFIG_SETTING_SMOOTH_SCROLLING_HELPTEXT

[SDTC_BOOL]
var      = gui.right_mouse_wnd_close
flags    = SLF_NOT_IN_SAVE | SLF_NO_NETWORK_SYNC
def      = false
str      = STR_CONFIG_SETTING_RIGHT_MOUSE_WND_CLOSE
strhelp  = STR_CONFIG_SETTING_RIGHT_MOUSE_WND_CLOSE_HELPTEXT
cat      = SC_BASIC

[SDTC_BOOL]
var      = gui.measure_tooltip
flags    = SLF_NOT_IN_SAVE | SLF_NO_NETWORK_SYNC
def      = true
str      = STR_CONFIG_SETTING_MEASURE_TOOLTIP
strhelp  = STR_CONFIG_SETTING_MEASURE_TOOLTIP_HELPTEXT
cat      = SC_BASIC

[SDTC_VAR]
var      = gui.errmsg_duration
type     = SLE_UINT8
flags    = SLF_NOT_IN_SAVE | SLF_NO_NETWORK_SYNC
def      = 5
min      = 0
max      = 20
str      = STR_CONFIG_SETTING_ERRMSG_DURATION
strhelp  = STR_CONFIG_SETTING_ERRMSG_DURATION_HELPTEXT
strval   = STR_CONFIG_SETTING_ERRMSG_DURATION_VALUE

[SDTC_VAR]
var      = gui.hover_delay_ms
type     = SLE_UINT16
flags    = SLF_NOT_IN_SAVE | SLF_NO_NETWORK_SYNC
guiflags = SGF_0ISDISABLED
def      = 250
min      = 50
max      = 6000
interval = 50
str      = STR_CONFIG_SETTING_HOVER_DELAY
strhelp  = STR_CONFIG_SETTING_HOVER_DELAY_HELPTEXT
strval   = STR_CONFIG_SETTING_HOVER_DELAY_VALUE

[SDTC_OMANY]
var      = gui.osk_activation
type     = SLE_UINT8
flags    = SLF_NOT_IN_SAVE | SLF_NO_NETWORK_SYNC
str      = STR_CONFIG_SETTING_OSK_ACTIVATION
strhelp  = STR_CONFIG_SETTING_OSK_ACTIVATION_HELPTEXT
strval   = STR_CONFIG_SETTING_OSK_ACTIVATION_DISABLED
guiflags = SGF_MULTISTRING
full     = _osk_activation
def      = 1
min      = 0
max      = 3
cat      = SC_BASIC

[SDTC_VAR]
var      = gui.toolbar_pos
type     = SLE_UINT8
flags    = SLF_NOT_IN_SAVE | SLF_NO_NETWORK_SYNC
guiflags = SGF_MULTISTRING
def      = 1
min      = 0
max      = 2
str      = STR_CONFIG_SETTING_TOOLBAR_POS
strhelp  = STR_CONFIG_SETTING_TOOLBAR_POS_HELPTEXT
strval   = STR_CONFIG_SETTING_HORIZONTAL_POS_LEFT
proc     = v_PositionMainToolbar
cat      = SC_BASIC

[SDTC_VAR]
var      = gui.statusbar_pos
type     = SLE_UINT8
flags    = SLF_NOT_IN_SAVE | SLF_NO_NETWORK_SYNC
guiflags = SGF_MULTISTRING
def      = 1
min      = 0
max      = 2
str      = STR_CONFIG_SETTING_STATUSBAR_POS
strhelp  = STR_CONFIG_SETTING_STATUSBAR_POS_HELPTEXT
strval   = STR_CONFIG_SETTING_HORIZONTAL_POS_LEFT
proc     = v_PositionStatusbar
cat      = SC_BASIC

[SDTC_VAR]
var      = gui.window_snap_radius
type     = SLE_UINT8
flags    = SLF_NOT_IN_SAVE | SLF_NO_NETWORK_SYNC
guiflags = SGF_0ISDISABLED
def      = 10
min      = 1
max      = 32
str      = STR_CONFIG_SETTING_SNAP_RADIUS
strhelp  = STR_CONFIG_SETTING_SNAP_RADIUS_HELPTEXT
strval   = STR_CONFIG_SETTING_SNAP_RADIUS_VALUE
cat      = SC_EXPERT

[SDTC_VAR]
var      = gui.window_soft_limit
type     = SLE_UINT8
flags    = SLF_NOT_IN_SAVE | SLF_NO_NETWORK_SYNC
guiflags = SGF_0ISDISABLED
def      = 20
min      = 5
max      = 255
interval = 1
str      = STR_CONFIG_SETTING_SOFT_LIMIT
strhelp  = STR_CONFIG_SETTING_SOFT_LIMIT_HELPTEXT
strval   = STR_CONFIG_SETTING_SOFT_LIMIT_VALUE
cat      = SC_EXPERT

[SDTC_VAR]
var      = gui.zoom_min
type     = SLE_UINT8
flags    = SLF_NOT_IN_SAVE | SLF_NO_NETWORK_SYNC
guiflags = SGF_MULTISTRING
def      = ZOOM_LVL_MIN
min      = ZOOM_LVL_MIN
max      = ZOOM_LVL_OUT_4X
str      = STR_CONFIG_SETTING_ZOOM_MIN
strhelp  = STR_CONFIG_SETTING_ZOOM_MIN_HELPTEXT
strval   = STR_CONFIG_SETTING_ZOOM_LVL_MIN
proc     = ZoomMinMaxChanged
startup  = true

[SDTC_VAR]
var      = gui.zoom_max
type     = SLE_UINT8
flags    = SLF_NOT_IN_SAVE | SLF_NO_NETWORK_SYNC
guiflags = SGF_MULTISTRING
def      = ZOOM_LVL_MAX
min      = ZOOM_LVL_OUT_8X
max      = ZOOM_LVL_MAX
str      = STR_CONFIG_SETTING_ZOOM_MAX
strhelp  = STR_CONFIG_SETTING_ZOOM_MAX_HELPTEXT
strval   = STR_CONFIG_SETTING_ZOOM_LVL_OUT_2X
proc     = ZoomMinMaxChanged
startup  = true

[SDTC_VAR]
var      = gui.sprite_zoom_min
type     = SLE_UINT8
flags    = SLF_NOT_IN_SAVE | SLF_NO_NETWORK_SYNC
guiflags = SGF_MULTISTRING
def      = ZOOM_LVL_MIN
min      = ZOOM_LVL_MIN
max      = ZOOM_LVL_OUT_4X
str      = STR_CONFIG_SETTING_SPRITE_ZOOM_MIN
strhelp  = STR_CONFIG_SETTING_SPRITE_ZOOM_MIN_HELPTEXT
strval   = STR_CONFIG_SETTING_SPRITE_ZOOM_LVL_MIN
proc     = SpriteZoomMinChanged

[SDTC_BOOL]
var      = gui.population_in_label
flags    = SLF_NOT_IN_SAVE | SLF_NO_NETWORK_SYNC
def      = true
str      = STR_CONFIG_SETTING_POPULATION_IN_LABEL
strhelp  = STR_CONFIG_SETTING_POPULATION_IN_LABEL_HELPTEXT
proc     = PopulationInLabelActive

[SDTC_BOOL]
var      = gui.link_terraform_toolbar
flags    = SLF_NOT_IN_SAVE | SLF_NO_NETWORK_SYNC
def      = false
str      = STR_CONFIG_SETTING_LINK_TERRAFORM_TOOLBAR
strhelp  = STR_CONFIG_SETTING_LINK_TERRAFORM_TOOLBAR_HELPTEXT

[SDTC_VAR]
var      = gui.smallmap_land_colour
type     = SLE_UINT8
flags    = SLF_NOT_IN_SAVE | SLF_NO_NETWORK_SYNC
guiflags = SGF_MULTISTRING
def      = 0
min      = 0
max      = 2
str      = STR_CONFIG_SETTING_SMALLMAP_LAND_COLOUR
strhelp  = STR_CONFIG_SETTING_SMALLMAP_LAND_COLOUR_HELPTEXT
strval   = STR_CONFIG_SETTING_SMALLMAP_LAND_COLOUR_GREEN
proc     = RedrawSmallmap

[SDTC_VAR]
var      = gui.liveries
type     = SLE_UINT8
flags    = SLF_NOT_IN_SAVE | SLF_NO_NETWORK_SYNC
guiflags = SGF_MULTISTRING
def      = 2
min      = 0
max      = 2
str      = STR_CONFIG_SETTING_LIVERIES
strhelp  = STR_CONFIG_SETTING_LIVERIES_HELPTEXT
strval   = STR_CONFIG_SETTING_LIVERIES_NONE
proc     = InvalidateCompanyLiveryWindow

[SDTC_VAR]
var      = gui.starting_colour
type     = SLE_UINT8
flags    = SLF_NOT_IN_SAVE | SLF_NO_NETWORK_SYNC
guiflags = SGF_MULTISTRING
def      = COLOUR_END
min      = 0
max      = COLOUR_END
str      = STR_CONFIG_SETTING_COMPANY_STARTING_COLOUR
strhelp  = STR_CONFIG_SETTING_COMPANY_STARTING_COLOUR_HELPTEXT
strval   = STR_COLOUR_DARK_BLUE

[SDTC_BOOL]
var      = gui.auto_remove_signals
flags    = SLF_NOT_IN_SAVE | SLF_NO_NETWORK_SYNC
def      = false
str      = STR_CONFIG_SETTING_AUTO_REMOVE_SIGNALS
strhelp  = STR_CONFIG_SETTING_AUTO_REMOVE_SIGNALS_HELPTEXT
cat      = SC_ADVANCED

[SDTC_BOOL]
var      = gui.prefer_teamchat
flags    = SLF_NOT_IN_SAVE | SLF_NO_NETWORK_SYNC
def      = false
str      = STR_CONFIG_SETTING_PREFER_TEAMCHAT
strhelp  = STR_CONFIG_SETTING_PREFER_TEAMCHAT_HELPTEXT
cat      = SC_BASIC

[SDTC_VAR]
var      = gui.scrollwheel_scrolling
type     = SLE_UINT8
flags    = SLF_NOT_IN_SAVE | SLF_NO_NETWORK_SYNC
guiflags = SGF_MULTISTRING
def      = 0
min      = 0
max      = 2
str      = STR_CONFIG_SETTING_SCROLLWHEEL_SCROLLING
strhelp  = STR_CONFIG_SETTING_SCROLLWHEEL_SCROLLING_HELPTEXT
strval   = STR_CONFIG_SETTING_SCROLLWHEEL_ZOOM
cat      = SC_BASIC

[SDTC_VAR]
var      = gui.scrollwheel_multiplier
type     = SLE_UINT8
flags    = SLF_NOT_IN_SAVE | SLF_NO_NETWORK_SYNC
def      = 5
min      = 1
max      = 15
interval = 1
str      = STR_CONFIG_SETTING_SCROLLWHEEL_MULTIPLIER
strhelp  = STR_CONFIG_SETTING_SCROLLWHEEL_MULTIPLIER_HELPTEXT
strval   = STR_JUST_COMMA
cat      = SC_BASIC

[SDTC_BOOL]
var      = gui.viewport_map_scan_surroundings
flags    = SLF_NOT_IN_SAVE | SLF_NO_NETWORK_SYNC
def      = true
str      = STR_CONFIG_SETTING_VIEWPORT_MAP_SCAN_SURROUNDINGS
proc     = ViewportMapLandscapeModeChanged

[SDTC_BOOL]
var      = gui.show_slopes_on_viewport_map
flags    = SLF_NOT_IN_SAVE | SLF_NO_NETWORK_SYNC
def      = true
str      = STR_CONFIG_SETTING_VIEWPORT_MAP_SHOW_SLOPES
proc     = ViewportMapLandscapeModeChanged

[SDTC_BOOL]
var      = gui.show_bridges_on_map
flags    = SLF_NOT_IN_SAVE | SLF_NO_NETWORK_SYNC
def      = true
str      = STR_CONFIG_SETTING_VIEWPORT_MAP_SHOW_BRIDGES
proc     = ViewportMapLandscapeModeChanged

[SDTC_BOOL]
var      = gui.show_tunnels_on_map
flags    = SLF_NOT_IN_SAVE | SLF_NO_NETWORK_SYNC
def      = true
str      = STR_CONFIG_SETTING_VIEWPORT_MAP_SHOW_TUNNELS
proc     = ViewportMapShowTunnelModeChanged

[SDTC_VAR]
var      = gui.show_vehicle_route
type     = SLE_UINT32
flags    = SLF_NOT_IN_SAVE | SLF_NO_NETWORK_SYNC
guiflags = SGF_MULTISTRING
def      = 1
min      = 0
max      = 1
interval = 1
str      = STR_CONFIG_SETTING_VIEWPORT_MAP_SHOW_VEHICLE_ROUTE
strval   = STR_CONFIG_SETTING_VIEWPORT_MAP_SHOW_VEHICLE_ROUTE_NO
proc     = RedrawScreen

[SDTC_VAR]
var      = gui.dash_level_of_route_lines
type     = SLE_UINT32
flags    = SLF_NOT_IN_SAVE | SLF_NO_NETWORK_SYNC
guiflags = SGF_0ISDISABLED
def      = 0
min      = 0
max      = 10
interval = 1
str      = STR_CONFIG_SETTING_VIEWPORT_MAP_DRAW_ROUTE_DASH
strval   = STR_CONFIG_SETTING_VIEWPORT_MAP_DRAW_ROUTE_DASH_VALUE
proc     = RedrawScreen
cat      = SC_EXPERT

[SDTC_BOOL]
var      = gui.use_owner_colour_for_tunnelbridge
flags    = SLF_NOT_IN_SAVE | SLF_NO_NETWORK_SYNC
def      = false
str      = STR_CONFIG_SETTING_VIEWPORT_MAP_USE_OWNER_COLOUR_BRIDGE_TUNNEL
proc     = ViewportMapLandscapeModeChanged

[SDTC_VAR]
var      = gui.show_scrolling_viewport_on_map
type     = SLE_UINT32
flags    = SLF_NOT_IN_SAVE | SLF_NO_NETWORK_SYNC
guiflags = SGF_MULTISTRING
def      = 3
min      = 0
max      = 3
interval = 1
str      = STR_CONFIG_SETTING_VIEWPORT_MAP_SHOW_SCROLLING_VP
strval   = STR_CONFIG_SETTING_VIEWPORT_MAP_SHOW_SCROLLING_VP_NOTHING

[SDTC_VAR]
var      = gui.default_viewport_map_mode
type     = SLE_UINT32
flags    = SLF_NOT_IN_SAVE | SLF_NO_NETWORK_SYNC
guiflags = SGF_MULTISTRING
def      = 0
min      = 0
max      = 2
interval = 1
str      = STR_CONFIG_SETTING_VIEWPORT_MAP_DEFAULT_MODE
strval   = STR_CONFIG_SETTING_VIEWPORT_MAP_DEFAULT_MODE_VEGETATION

[SDTC_VAR]
var      = gui.action_when_viewport_map_is_dblclicked
type     = SLE_UINT32
flags    = SLF_NOT_IN_SAVE | SLF_NO_NETWORK_SYNC
guiflags = SGF_MULTISTRING
def      = 1
min      = 0
max      = 2
interval = 1
str      = STR_CONFIG_SETTING_VIEWPORT_MAP_ACTION_DBLCLICK
strval   = STR_CONFIG_SETTING_VIEWPORT_MAP_ACTION_DBLCLICK_DO_NOTHING

[SDTC_BOOL]
var      = gui.pause_on_newgame
flags    = SLF_NOT_IN_SAVE | SLF_NO_NETWORK_SYNC
def      = false
str      = STR_CONFIG_SETTING_PAUSE_ON_NEW_GAME
strhelp  = STR_CONFIG_SETTING_PAUSE_ON_NEW_GAME_HELPTEXT
cat      = SC_BASIC

[SDTC_VAR]
var      = gui.advanced_vehicle_list
type     = SLE_UINT8
flags    = SLF_NOT_IN_SAVE | SLF_NO_NETWORK_SYNC
guiflags = SGF_MULTISTRING
def      = 1
min      = 0
max      = 2
str      = STR_CONFIG_SETTING_ADVANCED_VEHICLE_LISTS
strhelp  = STR_CONFIG_SETTING_ADVANCED_VEHICLE_LISTS_HELPTEXT
strval   = STR_CONFIG_SETTING_COMPANIES_OFF

[SDTC_BOOL]
var      = gui.timetable_in_ticks
flags    = SLF_NOT_IN_SAVE | SLF_NO_NETWORK_SYNC
def      = false
str      = STR_CONFIG_SETTING_TIMETABLE_IN_TICKS
strhelp  = STR_CONFIG_SETTING_TIMETABLE_IN_TICKS_HELPTEXT
proc     = ChangeTimetableInTicksMode
cat      = SC_EXPERT

;; gui.time_in_minutes
[SDT_NULL]
length   = 1
extver   = SlXvFeatureTest(XSLFTO_AND, XSLFI_SPRINGPP, 7)

[SDTC_BOOL]
var      = gui.timetable_leftover_ticks
flags    = SLF_NOT_IN_SAVE | SLF_NO_NETWORK_SYNC
def      = false
str      = STR_CONFIG_SETTING_TIMETABLE_LEFTOVER_TICKS
strhelp  = STR_CONFIG_SETTING_TIMETABLE_LEFTOVER_TICKS_HELPTEXT
proc     = InvalidateVehTimetableWindow
cat      = SC_EXPERT

[SDTC_BOOL]
var      = gui.override_time_settings
flags    = SLF_NOT_IN_SAVE | SLF_NO_NETWORK_SYNC
def      = false
str      = STR_CONFIG_SETTING_OVERRIDE_TIME_SETTINGS
strhelp  = STR_CONFIG_SETTING_OVERRIDE_TIME_SETTINGS_HELPTEXT
proc     = ChangeTimeOverrideMode

[SDTC_BOOL]
var      = gui.time_in_minutes
flags    = SLF_NOT_IN_SAVE | SLF_NO_NETWORK_SYNC
def      = false
str      = STR_CONFIG_SETTING_TIME_IN_MINUTES
strhelp  = STR_CONFIG_SETTING_TIME_IN_MINUTES_HELPTEXT
proc     = UpdateTimeSettings

[SDTC_VAR]
var      = gui.ticks_per_minute
type     = SLE_UINT16
flags    = SLF_NOT_IN_SAVE | SLF_NO_NETWORK_SYNC
strval   = STR_JUST_INT
def      = 74
min      = 1
max      = 8192
interval = 10
str      = STR_CONFIG_SETTING_TICKS_PER_MINUTE
strhelp  = STR_CONFIG_SETTING_TICKS_PER_MINUTE_HELPTEXT
proc     = UpdateTimeSettings

[SDTC_VAR]
var      = gui.clock_offset
type     = SLE_UINT16
flags    = SLF_NOT_IN_SAVE | SLF_NO_NETWORK_SYNC
strval   = STR_JUST_INT
def      = 0
min      = 0
max      = 1439
interval = 60
str      = STR_CONFIG_SETTING_CLOCK_OFFSET
strhelp  = STR_CONFIG_SETTING_CLOCK_OFFSET_HELPTEXT
proc     = UpdateTimeSettings

[SDT_BOOL]
base     = GameSettings
var      = game_time.time_in_minutes
def      = false
str      = STR_CONFIG_SETTING_TIME_IN_MINUTES
strhelp  = STR_CONFIG_SETTING_TIME_IN_MINUTES_HELPTEXT
proc     = UpdateTimeSettings
patxname = ""game_time.time_in_minutes""

[SDT_VAR]
base     = GameSettings
var      = game_time.ticks_per_minute
type     = SLE_UINT16
strval   = STR_JUST_INT
def      = 74
min      = 1
max      = 8192
interval = 10
str      = STR_CONFIG_SETTING_TICKS_PER_MINUTE
strhelp  = STR_CONFIG_SETTING_TICKS_PER_MINUTE_HELPTEXT
proc     = UpdateTimeSettings
patxname = ""game_time.ticks_per_minute""

[SDT_VAR]
base     = GameSettings
var      = game_time.clock_offset
type     = SLE_UINT16
strval   = STR_JUST_INT
def      = 0
min      = 0
max      = 1439
interval = 60
str      = STR_CONFIG_SETTING_CLOCK_OFFSET
strhelp  = STR_CONFIG_SETTING_CLOCK_OFFSET_HELPTEXT
proc     = UpdateTimeSettings
patxname = ""game_time.clock_offset""

;; gui.ticks_per_minute
[SDT_NULL]
length   = 1
extver   = SlXvFeatureTest(XSLFTO_AND, XSLFI_SPRINGPP, 7)

[SDTC_VAR]
var      = gui.date_with_time
type     = SLE_UINT8
flags    = SLF_NOT_IN_SAVE | SLF_NO_NETWORK_SYNC
guiflags = SGF_MULTISTRING
def      = 0
min      = 0
max      = 3
str      = STR_CONFIG_SETTING_DATE_WITH_TIME
strval   = STR_CONFIG_SETTING_DATE_WITH_TIME_NONE
strhelp  = STR_CONFIG_SETTING_DATE_WITH_TIME_HELPTEXT
proc     = UpdateTimeSettings

[SDTC_BOOL]
var      = gui.timetable_start_text_entry
flags    = SLF_NOT_IN_SAVE | SLF_NO_NETWORK_SYNC
def      = false
str      = STR_CONFIG_SETTING_TIMETABLE_START_TEXT_ENTRY
strhelp  = STR_CONFIG_SETTING_TIMETABLE_START_TEXT_ENTRY_HELPTEXT

[SDTC_BOOL]
var      = gui.timetable_arrival_departure
flags    = SLF_NOT_IN_SAVE | SLF_NO_NETWORK_SYNC
def      = true
str      = STR_CONFIG_SETTING_TIMETABLE_SHOW_ARRIVAL_DEPARTURE
strhelp  = STR_CONFIG_SETTING_TIMETABLE_SHOW_ARRIVAL_DEPARTURE_HELPTEXT
proc     = InvalidateVehTimetableWindow

[SDTC_VAR]
var      = gui.max_departures
type     = SLE_UINT8
flags    = SLF_NOT_IN_SAVE | SLF_NO_NETWORK_SYNC
strval   = STR_JUST_INT
def      = 10
min      = 1
max      = 30
interval = 1
str      = STR_CONFIG_MAX_DEPARTURES
strhelp  = STR_CONFIG_MAX_DEPARTURES_HELPTEXT

[SDTC_VAR]
var      = gui.max_departure_time
type     = SLE_UINT16
flags    = SLF_NOT_IN_SAVE | SLF_NO_NETWORK_SYNC
strval   = STR_JUST_INT
def      = 120
min      = 30
max      = 240
interval = 1
str      = STR_CONFIG_MAX_DEPARTURE_TIME
strhelp  = STR_CONFIG_MAX_DEPARTURE_TIME_HELPTEXT

[SDTC_VAR]
var      = gui.departure_calc_frequency
type     = SLE_UINT16
flags    = SLF_NOT_IN_SAVE | SLF_NO_NETWORK_SYNC
strval   = STR_JUST_INT
def      = 10
min      = 1
max      = 120
interval = 1
str      = STR_CONFIG_DEPARTURE_CALC_FREQUENCY
strhelp  = STR_CONFIG_DEPARTURE_CALC_FREQUENCY_HELPTEXT

[SDTC_BOOL]
var      = gui.departure_show_vehicle
flags    = SLF_NOT_IN_SAVE | SLF_NO_NETWORK_SYNC
def      = false
str      = STR_CONFIG_DEPARTURE_VEHICLE_NAME
strhelp  = STR_CONFIG_DEPARTURE_VEHICLE_NAME_HELPTEXT

[SDTC_BOOL]
var      = gui.departure_show_group
flags    = SLF_NOT_IN_SAVE | SLF_NO_NETWORK_SYNC
def      = false
str      = STR_CONFIG_DEPARTURE_GROUP_NAME
strhelp  = STR_CONFIG_DEPARTURE_GROUP_NAME_HELPTEXT

[SDTC_BOOL]
var      = gui.departure_show_company
flags    = SLF_NOT_IN_SAVE | SLF_NO_NETWORK_SYNC
def      = false
str      = STR_CONFIG_DEPARTURE_COMPANY_NAME
strhelp  = STR_CONFIG_DEPARTURE_COMPANY_NAME_HELPTEXT

[SDTC_BOOL]
var      = gui.departure_show_vehicle_type
flags    = SLF_NOT_IN_SAVE | SLF_NO_NETWORK_SYNC
def      = false
str      = STR_CONFIG_DEPARTURE_VEHICLE_TYPE
strhelp  = STR_CONFIG_DEPARTURE_VEHICLE_TYPE_HELPTEXT

[SDTC_BOOL]
var      = gui.departure_show_vehicle_color
flags    = SLF_NOT_IN_SAVE | SLF_NO_NETWORK_SYNC
def      = false
str      = STR_CONFIG_DEPARTURE_VEHICLE_COLOR
strhelp  = STR_CONFIG_DEPARTURE_VEHICLE_COLOR_HELPTEXT

[SDTC_BOOL]
var      = gui.departure_larger_font
flags    = SLF_NOT_IN_SAVE | SLF_NO_NETWORK_SYNC
def      = false
str      = STR_CONFIG_DEPARTURE_LARGER_FONT
strhelp  = STR_CONFIG_DEPARTURE_LARGER_FONT_HELPTEXT

[SDTC_BOOL]
var      = gui.departure_destination_type
flags    = SLF_NOT_IN_SAVE | SLF_NO_NETWORK_SYNC
def      = false
str      = STR_CONFIG_DEPARTURE_DESTINATION_TYPE
strhelp  = STR_CONFIG_DEPARTURE_DESTINATION_TYPE_HELPTEXT

[SDTC_BOOL]
var      = gui.departure_show_both
flags    = SLF_NOT_IN_SAVE | SLF_NO_NETWORK_SYNC
def      = false
str      = STR_CONFIG_DEPARTURE_SHOW_BOTH
strhelp  = STR_CONFIG_DEPARTURE_SHOW_BOTH_HELPTEXT

[SDTC_BOOL]
var      = gui.departure_only_passengers
flags    = SLF_NOT_IN_SAVE | SLF_NO_NETWORK_SYNC
def      = false
str      = STR_CONFIG_DEPARTURE_ONLY_PASSENGERS
strhelp  = STR_CONFIG_DEPARTURE_ONLY_PASSENGERS_HELPTEXT

[SDTC_BOOL]
var      = gui.departure_smart_terminus
flags    = SLF_NOT_IN_SAVE | SLF_NO_NETWORK_SYNC
def      = false
str      = STR_CONFIG_DEPARTURE_SMART_TERMINUS
strhelp  = STR_CONFIG_DEPARTURE_SMART_TERMINUS_HELPTEXT

[SDTC_BOOL]
var      = gui.departure_show_all_stops
flags    = SLF_NOT_IN_SAVE | SLF_NO_NETWORK_SYNC
def      = false
str      = STR_CONFIG_DEPARTURE_SHOW_ALL_STOPS
strhelp  = STR_CONFIG_DEPARTURE_SHOW_ALL_STOPS_HELPTEXT

[SDTC_BOOL]
var      = gui.departure_merge_identical
flags    = SLF_NOT_IN_SAVE | SLF_NO_NETWORK_SYNC
def      = false
str      = STR_CONFIG_DEPARTURE_MERGE_IDENTICAL
strhelp  = STR_CONFIG_DEPARTURE_MERGE_IDENTICAL_HELPTEXT

[SDTC_VAR]
var      = gui.departure_conditionals
type     = SLE_UINT8
flags    = SLF_NOT_IN_SAVE | SLF_NO_NETWORK_SYNC
guiflags = SGF_MULTISTRING
def      = 0
min      = 0
max      = 2
str      = STR_CONFIG_DEPARTURE_CONDITIONALS
strval   = STR_CONFIG_DEPARTURE_CONDITIONALS_1
strhelp  = STR_CONFIG_DEPARTURE_CONDITIONALS_HELPTEXT
proc     = RedrawScreen

[SDTC_BOOL]
var      = gui.quick_goto
flags    = SLF_NOT_IN_SAVE | SLF_NO_NETWORK_SYNC
def      = true
str      = STR_CONFIG_SETTING_QUICKGOTO
strhelp  = STR_CONFIG_SETTING_QUICKGOTO_HELPTEXT
cat      = SC_BASIC

[SDTC_VAR]
var      = gui.loading_indicators
type     = SLE_UINT8
flags    = SLF_NOT_IN_SAVE | SLF_NO_NETWORK_SYNC
guiflags = SGF_MULTISTRING
def      = 1
min      = 0
max      = 2
str      = STR_CONFIG_SETTING_LOADING_INDICATORS
strhelp  = STR_CONFIG_SETTING_LOADING_INDICATORS_HELPTEXT
strval   = STR_CONFIG_SETTING_COMPANIES_OFF
proc     = RedrawScreen
cat      = SC_BASIC

[SDTC_VAR]
var      = gui.default_rail_type
type     = SLE_UINT8
flags    = SLF_NOT_IN_SAVE | SLF_NO_NETWORK_SYNC
guiflags = SGF_MULTISTRING
def      = 0
min      = 0
max      = 2
str      = STR_CONFIG_SETTING_DEFAULT_RAIL_TYPE
strhelp  = STR_CONFIG_SETTING_DEFAULT_RAIL_TYPE_HELPTEXT
strval   = STR_CONFIG_SETTING_DEFAULT_RAIL_TYPE_FIRST
cat      = SC_BASIC

[SDTC_VAR]
var      = gui.default_road_type
type     = SLE_UINT8
flags    = SLF_NOT_IN_SAVE | SLF_NO_NETWORK_SYNC
guiflags = SGF_MULTISTRING
def      = 0
min      = 0
max      = 3
str      = STR_CONFIG_SETTING_DEFAULT_ROAD_TYPE
strhelp  = STR_CONFIG_SETTING_DEFAULT_ROAD_TYPE_HELPTEXT
strval   = STR_CONFIG_SETTING_DEFAULT_RAIL_TYPE_FIRST
cat      = SC_BASIC

[SDTC_BOOL]
var      = gui.enable_signal_gui
flags    = SLF_NOT_IN_SAVE | SLF_NO_NETWORK_SYNC
def      = true
str      = STR_CONFIG_SETTING_ENABLE_SIGNAL_GUI
strhelp  = STR_CONFIG_SETTING_ENABLE_SIGNAL_GUI_HELPTEXT
proc     = CloseSignalGUI
cat      = SC_EXPERT

[SDTC_VAR]
var      = gui.coloured_news_year
type     = SLE_INT32
flags    = SLF_NOT_IN_SAVE | SLF_NO_NETWORK_SYNC
def      = 2000
min      = MIN_YEAR
max      = MAX_YEAR
interval = 1
str      = STR_CONFIG_SETTING_COLOURED_NEWS_YEAR
strhelp  = STR_CONFIG_SETTING_COLOURED_NEWS_YEAR_HELPTEXT
strval   = STR_JUST_INT
cat      = SC_EXPERT

[SDTC_VAR]
var      = gui.drag_signals_density
type     = SLE_UINT8
flags    = SLF_NOT_IN_SAVE | SLF_NO_NETWORK_SYNC
def      = 4
min      = 1
max      = 20
str      = STR_CONFIG_SETTING_DRAG_SIGNALS_DENSITY
strhelp  = STR_CONFIG_SETTING_DRAG_SIGNALS_DENSITY_HELPTEXT
strval   = STR_CONFIG_SETTING_DRAG_SIGNALS_DENSITY_VALUE
proc     = DragSignalsDensityChanged
cat      = SC_BASIC

[SDTC_BOOL]
var      = gui.drag_signals_fixed_distance
flags    = SLF_NOT_IN_SAVE | SLF_NO_NETWORK_SYNC
def      = false
str      = STR_CONFIG_SETTING_DRAG_SIGNALS_FIXED_DISTANCE
strhelp  = STR_CONFIG_SETTING_DRAG_SIGNALS_FIXED_DISTANCE_HELPTEXT
cat      = SC_EXPERT

[SDTC_VAR]
var      = gui.semaphore_build_before
type     = SLE_INT32
flags    = SLF_NOT_IN_SAVE | SLF_NO_NETWORK_SYNC
def      = 1950
min      = MIN_YEAR
max      = MAX_YEAR
interval = 1
str      = STR_CONFIG_SETTING_SEMAPHORE_BUILD_BEFORE_DATE
strhelp  = STR_CONFIG_SETTING_SEMAPHORE_BUILD_BEFORE_DATE_HELPTEXT
strval   = STR_JUST_INT
proc     = ResetSignalVariant

[SDTC_BOOL]
var      = gui.vehicle_income_warn
flags    = SLF_NOT_IN_SAVE | SLF_NO_NETWORK_SYNC
def      = true
str      = STR_CONFIG_SETTING_WARN_INCOME_LESS
strhelp  = STR_CONFIG_SETTING_WARN_INCOME_LESS_HELPTEXT
cat      = SC_BASIC

[SDTC_VAR]
var      = gui.order_review_system
type     = SLE_UINT8
flags    = SLF_NOT_IN_SAVE | SLF_NO_NETWORK_SYNC
guiflags = SGF_MULTISTRING
def      = 2
min      = 0
max      = 2
str      = STR_CONFIG_SETTING_ORDER_REVIEW
strhelp  = STR_CONFIG_SETTING_ORDER_REVIEW_HELPTEXT
strval   = STR_CONFIG_SETTING_ORDER_REVIEW_OFF
cat      = SC_BASIC

[SDTC_BOOL]
var      = gui.no_depot_order_warn
flags    = SLF_NOT_IN_SAVE | SLF_NO_NETWORK_SYNC
def      = false
str      = STR_CONFIG_SETTING_WARN_NO_DEPOT_ORDER
strhelp  = STR_CONFIG_SETTING_WARN_NO_DEPOT_ORDER_HELPTEXT

[SDTC_BOOL]
var      = gui.lost_vehicle_warn
flags    = SLF_NOT_IN_SAVE | SLF_NO_NETWORK_SYNC
def      = true
str      = STR_CONFIG_SETTING_WARN_LOST_VEHICLE
strhelp  = STR_CONFIG_SETTING_WARN_LOST_VEHICLE_HELPTEXT

[SDTC_BOOL]
var      = gui.restriction_wait_vehicle_warn
flags    = SLF_NOT_IN_SAVE | SLF_NO_NETWORK_SYNC
def      = false
str      = STR_CONFIG_SETTING_WARN_RESTRICTION_WAIT_VEHICLE
strhelp  = STR_CONFIG_SETTING_WARN_RESTRICTION_WAIT_VEHICLE_HELPTEXT

[SDTC_BOOL]
var      = gui.new_nonstop
flags    = SLF_NOT_IN_SAVE | SLF_NO_NETWORK_SYNC
def      = true
str      = STR_CONFIG_SETTING_NONSTOP_BY_DEFAULT
strhelp  = STR_CONFIG_SETTING_NONSTOP_BY_DEFAULT_HELPTEXT
cat      = SC_BASIC

[SDTC_VAR]
var      = gui.stop_location
type     = SLE_UINT8
flags    = SLF_NOT_IN_SAVE | SLF_NO_NETWORK_SYNC
guiflags = SGF_MULTISTRING
def      = 2
min      = 0
max      = 2
interval = 1
str      = STR_CONFIG_SETTING_STOP_LOCATION
strhelp  = STR_CONFIG_SETTING_STOP_LOCATION_HELPTEXT
strval   = STR_CONFIG_SETTING_STOP_LOCATION_NEAR_END
cat      = SC_BASIC

[SDTC_BOOL]
var      = gui.keep_all_autosave
flags    = SLF_NOT_IN_SAVE | SLF_NO_NETWORK_SYNC
def      = false

[SDTC_BOOL]
var      = gui.autosave_on_exit
flags    = SLF_NOT_IN_SAVE | SLF_NO_NETWORK_SYNC
def      = false
cat      = SC_BASIC

[SDTC_BOOL]
var      = gui.autosave_on_network_disconnect
flags    = SLF_NOT_IN_SAVE | SLF_NO_NETWORK_SYNC
def      = true
str      = STR_CONFIG_SETTING_AUTOSAVE_ON_NETWORK_DISCONNECT
strhelp  = STR_CONFIG_SETTING_AUTOSAVE_ON_NETWORK_DISCONNECT_HELPTEXT
cat      = SC_EXPERT

[SDTC_VAR]
var      = gui.max_num_autosaves
type     = SLE_UINT8
flags    = SLF_NOT_IN_SAVE | SLF_NO_NETWORK_SYNC
def      = 16
min      = 0
max      = 255

[SDTC_OMANY]
var      = gui.savegame_overwrite_confirm
type     = SLE_UINT8
flags    = SLF_NOT_IN_SAVE | SLF_NO_NETWORK_SYNC
str      = STR_CONFIG_SETTING_SAVEGAME_OVERWRITE_CONFIRM
strhelp  = STR_CONFIG_SETTING_SAVEGAME_OVERWRITE_CONFIRM_HELPTEXT
strval   = STR_CONFIG_SETTING_SAVEGAME_OVERWRITE_CONFIRM_DISABLED
guiflags = SGF_MULTISTRING
full     = _savegame_overwrite_confirm
def      = 3
min      = 0
max      = 3

[SDTC_BOOL]
var      = gui.auto_euro
flags    = SLF_NOT_IN_SAVE | SLF_NO_NETWORK_SYNC
def      = true

[SDTC_VAR]
var      = gui.news_message_timeout
type     = SLE_UINT8
flags    = SLF_NOT_IN_SAVE | SLF_NO_NETWORK_SYNC
def      = 2
min      = 1
max      = 255

[SDTC_BOOL]
var      = gui.show_track_reservation
flags    = SLF_NOT_IN_SAVE | SLF_NO_NETWORK_SYNC
def      = true
str      = STR_CONFIG_SETTING_SHOW_TRACK_RESERVATION
strhelp  = STR_CONFIG_SETTING_SHOW_TRACK_RESERVATION_HELPTEXT
proc     = RedrawScreen
cat      = SC_BASIC

[SDTC_VAR]
var      = gui.default_signal_type
type     = SLE_UINT8
flags    = SLF_NOT_IN_SAVE | SLF_NO_NETWORK_SYNC
guiflags = SGF_MULTISTRING
def      = 1
min      = 0
max      = 2
interval = 1
str      = STR_CONFIG_SETTING_DEFAULT_SIGNAL_TYPE
strhelp  = STR_CONFIG_SETTING_DEFAULT_SIGNAL_TYPE_HELPTEXT
strval   = STR_CONFIG_SETTING_DEFAULT_SIGNAL_NORMAL
cat      = SC_BASIC

[SDTC_VAR]
var      = gui.cycle_signal_types
type     = SLE_UINT8
flags    = SLF_NOT_IN_SAVE | SLF_NO_NETWORK_SYNC
guiflags = SGF_MULTISTRING
def      = 2
min      = 0
max      = 2
interval = 1
str      = STR_CONFIG_SETTING_CYCLE_SIGNAL_TYPES
strhelp  = STR_CONFIG_SETTING_CYCLE_SIGNAL_TYPES_HELPTEXT
strval   = STR_CONFIG_SETTING_CYCLE_SIGNAL_NORMAL

[SDTC_VAR]
var      = gui.station_numtracks
type     = SLE_UINT8
flags    = SLF_NOT_IN_SAVE | SLF_NO_NETWORK_SYNC
def      = 1
min      = 1
max      = 7

[SDTC_VAR]
var      = gui.station_platlength
type     = SLE_UINT8
flags    = SLF_NOT_IN_SAVE | SLF_NO_NETWORK_SYNC
def      = 5
min      = 1
max      = 7
cat      = SC_BASIC

[SDTC_BOOL]
var      = gui.station_dragdrop
flags    = SLF_NOT_IN_SAVE | SLF_NO_NETWORK_SYNC
def      = true
cat      = SC_BASIC

[SDTC_BOOL]
var      = gui.station_show_coverage
flags    = SLF_NOT_IN_SAVE | SLF_NO_NETWORK_SYNC
def      = false
cat      = SC_BASIC

[SDTC_BOOL]
var      = gui.persistent_buildingtools
flags    = SLF_NOT_IN_SAVE | SLF_NO_NETWORK_SYNC
def      = true
str      = STR_CONFIG_SETTING_PERSISTENT_BUILDINGTOOLS
strhelp  = STR_CONFIG_SETTING_PERSISTENT_BUILDINGTOOLS_HELPTEXT
cat      = SC_BASIC

[SDTC_BOOL]
var      = gui.expenses_layout
flags    = SLF_NOT_IN_SAVE | SLF_NO_NETWORK_SYNC
def      = true
str      = STR_CONFIG_SETTING_EXPENSES_LAYOUT
strhelp  = STR_CONFIG_SETTING_EXPENSES_LAYOUT_HELPTEXT
proc     = RedrawScreen

[SDTC_VAR]
var      = gui.station_gui_group_order
type     = SLE_UINT8
flags    = SLF_NOT_IN_SAVE | SLF_NO_NETWORK_SYNC
def      = 0
min      = 0
max      = 5
interval = 1

[SDTC_VAR]
var      = gui.station_gui_sort_by
type     = SLE_UINT8
flags    = SLF_NOT_IN_SAVE | SLF_NO_NETWORK_SYNC
def      = 0
min      = 0
max      = 3
interval = 1

[SDTC_VAR]
var      = gui.station_gui_sort_order
type     = SLE_UINT8
flags    = SLF_NOT_IN_SAVE | SLF_NO_NETWORK_SYNC
def      = 0
min      = 0
max      = 1
interval = 1

[SDTC_VAR]
var      = gui.missing_strings_threshold
type     = SLE_UINT8
flags    = SLF_NOT_IN_SAVE | SLF_NO_NETWORK_SYNC
def      = 25
min      = 1
max      = UINT8_MAX
cat      = SC_EXPERT

[SDTC_VAR]
var      = gui.graph_line_thickness
type     = SLE_UINT8
flags    = SLF_NOT_IN_SAVE | SLF_NO_NETWORK_SYNC
def      = 3
min      = 1
max      = 5
str      = STR_CONFIG_SETTING_GRAPH_LINE_THICKNESS
strhelp  = STR_CONFIG_SETTING_GRAPH_LINE_THICKNESS_HELPTEXT
strval   = STR_JUST_COMMA
proc     = RedrawScreen

[SDTC_BOOL]
var      = gui.show_vehicle_route_steps
flags    = SLF_NOT_IN_SAVE | SLF_NO_NETWORK_SYNC
def      = true
str      = STR_CONFIG_SETTING_SHOW_VEHICLE_ROUTE_STEPS
proc     = RedrawScreen

[SDTC_BOOL]
var      = gui.show_train_length_in_details
flags    = SLF_NOT_IN_SAVE | SLF_NO_NETWORK_SYNC
def      = true
str      = STR_CONFIG_SETTING_SHOW_TRAIN_LENGTH_IN_DETAILS
strhelp  = STR_CONFIG_SETTING_SHOW_TRAIN_LENGTH_IN_DETAILS_HELPTEXT
proc     = RedrawScreen
cat      = SC_BASIC

[SDTC_BOOL]
var      = gui.show_train_weight_ratios_in_details
flags    = SLF_NOT_IN_SAVE | SLF_NO_NETWORK_SYNC
def      = false
str      = STR_CONFIG_SETTING_SHOW_TRAIN_WEIGHT_RATIOS_IN_DETAILS
strhelp  = STR_CONFIG_SETTING_SHOW_TRAIN_WEIGHT_RATIOS_IN_DETAILS_HELPTEXT
proc     = RedrawScreen
cat      = SC_EXPERT

[SDTC_BOOL]
var      = gui.show_vehicle_group_in_details
flags    = SLF_NOT_IN_SAVE | SLF_NO_NETWORK_SYNC
def      = true
str      = STR_CONFIG_SETTING_SHOW_VEHICLE_GROUP_IN_DETAILS
strhelp  = STR_CONFIG_SETTING_SHOW_VEHICLE_GROUP_IN_DETAILS_HELPTEXT
proc     = RedrawScreen
cat      = SC_BASIC

[SDTC_BOOL]
var      = gui.show_vehicle_list_company_colour
flags    = SLF_NOT_IN_SAVE | SLF_NO_NETWORK_SYNC
def      = true
str      = STR_CONFIG_SETTING_SHOW_VEHICLE_LIST_COMPANY_COLOUR
strhelp  = STR_CONFIG_SETTING_SHOW_VEHICLE_LIST_COMPANY_COLOUR_HELPTEXT
proc     = RedrawScreen
cat      = SC_BASIC

[SDTC_BOOL]
var      = gui.show_restricted_signal_default
flags    = SLF_NOT_IN_SAVE | SLF_NO_NETWORK_SYNC
def      = false
str      = STR_CONFIG_SETTING_SHOW_RESTRICTED_SIG_DEF
strhelp  = STR_CONFIG_SETTING_SHOW_RESTRICTED_SIG_DEF_HELPTEXT
proc     = RedrawScreen

[SDTC_BOOL]
var      = gui.show_adv_tracerestrict_features
flags    = SLF_NOT_IN_SAVE | SLF_NO_NETWORK_SYNC
def      = false
str      = STR_CONFIG_SETTING_SHOW_ADV_TRACE_RESTRICT_FEATURES
strhelp  = STR_CONFIG_SETTING_SHOW_ADV_TRACE_RESTRICT_FEATURES_HELPTEXT
proc     = RedrawScreen
cat      = SC_EXPERT

[SDTC_BOOL]
var      = gui.show_progsig_ui
flags    = SLF_NOT_IN_SAVE | SLF_NO_NETWORK_SYNC
def      = false
str      = STR_CONFIG_SETTING_SHOW_PROGSIG_FEATURES
strhelp  = STR_CONFIG_SETTING_SHOW_PROGSIG_FEATURES_HELPTEXT
proc     = ProgrammableSignalsShownChanged
cat      = SC_ADVANCED

[SDTC_BOOL]
var      = gui.show_noentrysig_ui
flags    = SLF_NOT_IN_SAVE | SLF_NO_NETWORK_SYNC
def      = false
str      = STR_CONFIG_SETTING_SHOW_NOENTRYSIG_FEATURES
strhelp  = STR_CONFIG_SETTING_SHOW_NOENTRYSIG_FEATURES_HELPTEXT
proc     = ProgrammableSignalsShownChanged
cat      = SC_ADVANCED

[SDTC_BOOL]
var      = gui.show_veh_list_cargo_filter
flags    = SLF_NOT_IN_SAVE | SLF_NO_NETWORK_SYNC
def      = true
str      = STR_CONFIG_SETTING_SHOW_VEH_LIST_CARGO_FILTER
strhelp  = STR_CONFIG_SETTING_SHOW_VEH_LIST_CARGO_FILTER_HELPTEXT
proc     = VehListCargoFilterShownChanged

[SDTC_BOOL]
var      = gui.enable_single_veh_shared_order_gui
flags    = SLF_NOT_IN_SAVE | SLF_NO_NETWORK_SYNC
def      = false
str      = STR_CONFIG_SETTING_ENABLE_SINGLE_VEH_SHARED_ORDER_GUI
strhelp  = STR_CONFIG_SETTING_ENABLE_SINGLE_VEH_SHARED_ORDER_GUI_HELPTEXT
proc     = EnableSingleVehSharedOrderGuiChanged
cat      = SC_EXPERT

[SDTC_BOOL]
var      = gui.show_adv_load_mode_features
flags    = SLF_NOT_IN_SAVE | SLF_NO_NETWORK_SYNC
def      = false
str      = STR_CONFIG_SETTING_SHOW_ADV_LOADING_MODE_FEATURES
strhelp  = STR_CONFIG_SETTING_SHOW_ADV_LOADING_MODE_FEATURES_HELPTEXT
cat      = SC_EXPERT

[SDTC_BOOL]
var      = gui.disable_top_veh_list_mass_actions
flags    = SLF_NOT_IN_SAVE | SLF_NO_NETWORK_SYNC
def      = false
str      = STR_CONFIG_SETTING_DISABLE_TOP_VEH_LIST_MASS_ACTIONS
strhelp  = STR_CONFIG_SETTING_DISABLE_TOP_VEH_LIST_MASS_ACTIONS_HELPTEXT
proc     = RedrawScreen
cat      = SC_EXPERT

[SDTC_BOOL]
var      = gui.adv_sig_bridge_tun_modes
flags    = SLF_NOT_IN_SAVE | SLF_NO_NETWORK_SYNC
def      = false
str      = STR_CONFIG_SETTING_ADV_SIG_BRIDGE_TUN_MODES
strhelp  = STR_CONFIG_SETTING_ADV_SIG_BRIDGE_TUN_MODES_HELPTEXT
cat      = SC_EXPERT

[SDTC_BOOL]
var      = gui.sort_track_types_by_speed
flags    = SLF_NOT_IN_SAVE | SLF_NO_NETWORK_SYNC
def      = false
str      = STR_CONFIG_SETTING_SORT_TRACK_TYPES_BY_SPEED
strhelp  = STR_CONFIG_SETTING_SORT_TRACK_TYPES_BY_SPEED_HELPTEXT
proc     = ChangeTrackTypeSortMode
cat      = SC_EXPERT

[SDTC_BOOL]
var      = gui.show_depot_sell_gui
flags    = SLF_NOT_IN_SAVE | SLF_NO_NETWORK_SYNC
def      = false
str      = STR_CONFIG_SETTING_SHOW_DEPOT_SELL_GUI
strhelp  = STR_CONFIG_SETTING_SHOW_DEPOT_SELL_GUI_HELPTEXT
cat      = SC_EXPERT

[SDTC_BOOL]
var      = gui.open_vehicle_gui_clone_share
flags    = SLF_NOT_IN_SAVE | SLF_NO_NETWORK_SYNC
def      = false
str      = STR_CONFIG_SETTING_OPEN_VEHICLE_GUI_CLONE_SHARE
strhelp  = STR_CONFIG_SETTING_OPEN_VEHICLE_GUI_CLONE_SHARE_HELPTEXT
cat      = SC_EXPERT

[SDTC_BOOL]
var      = gui.show_newgrf_name
flags    = SLF_NOT_IN_SAVE | SLF_NO_NETWORK_SYNC
def      = false
str      = STR_CONFIG_SETTING_SHOW_NEWGRF_NAME
strhelp  = STR_CONFIG_SETTING_SHOW_NEWGRF_NAME_HELPTEXT
proc     = RedrawScreen
cat      = SC_ADVANCED

[SDTC_VAR]
var      = gui.linkgraph_colours
type     = SLE_UINT8
flags    = SLF_NOT_IN_SAVE | SLF_NO_NETWORK_SYNC
guiflags = SGF_MULTISTRING
def      = 0
min      = 0
max      = 3
str      = STR_CONFIG_SETTING_LINKGRAPH_COLOURS
strhelp  = STR_CONFIG_SETTING_LINKGRAPH_COLOURS_HELPTEXT
strval   = STR_CONFIG_SETTING_LINKGRAPH_COLOURS_GREEN_TO_RED
proc     = UpdateLinkgraphColours
cat      = SC_BASIC

[SDTC_VAR]
var      = gui.vehicle_names
type     = SLE_UINT8
flags    = SLF_NOT_IN_SAVE | SLF_NO_NETWORK_SYNC
guiflags = SGF_MULTISTRING
def      = 1
min      = 0
max      = 2
str      = STR_CONFIG_SETTING_VEHICLE_NAMES
strhelp  = STR_CONFIG_SETTING_VEHICLE_NAMES_HELPTEXT
strval   = STR_CONFIG_SETTING_VEHICLE_NAMES_TRADITIONAL
proc     = RedrawScreen
cat      = SC_BASIC

[SDTC_BOOL]
var      = gui.shade_trees_on_slopes
flags    = SLF_NOT_IN_SAVE | SLF_NO_NETWORK_SYNC
def      = true
str      = STR_CONFIG_SETTING_SHADED_TREES_ON_SLOPES
strhelp  = STR_CONFIG_SETTING_SHADED_TREES_ON_SLOPES_HELPTEXT
proc     = RedrawScreen
cat      = SC_BASIC

[SDTC_VAR]
var      = gui.station_rating_tooltip_mode
type     = SLE_UINT8
flags    = SLF_NOT_IN_SAVE | SLF_NO_NETWORK_SYNC
guiflags = SGF_MULTISTRING
def      = 1
min      = 0
max      = 2
str      = STR_CONFIG_SETTING_STATION_RATING_TOOLTIP_MODE
strhelp  = STR_CONFIG_SETTING_STATION_RATING_TOOLTIP_MODE_HELPTEXT
strval   = STR_CONFIG_SETTING_STATION_RATING_TOOLTIP_MODE_OFF

[SDTC_VAR]
var      = gui.demolish_confirm_mode
type     = SLE_UINT8
flags    = SLF_NOT_IN_SAVE | SLF_NO_NETWORK_SYNC
guiflags = SGF_MULTISTRING
def      = 2
min      = 0
max      = 2
str      = STR_CONFIG_SETTING_DEMOLISH_CONFIRM_MODE
strhelp  = STR_CONFIG_SETTING_DEMOLISH_CONFIRM_MODE_HELPTEXT
strval   = STR_CONFIG_SETTING_DEMOLISH_CONFIRM_MODE_OFF
cat      = SC_BASIC

[SDTC_BOOL]
var      = gui.dual_pane_train_purchase_window
flags    = SLF_NOT_IN_SAVE | SLF_NO_NETWORK_SYNC
def      = true
str      = STR_CONFIG_SETTING_DUAL_PANE_TRAIN_PURCHASE_WINDOW
strhelp  = STR_CONFIG_SETTING_DUAL_PANE_TRAIN_PURCHASE_WINDOW_HELPTEXT

; For the dedicated build we'll enable dates in logs by default.
[SDTC_BOOL]
ifdef    = DEDICATED
var      = gui.show_date_in_logs
flags    = SLF_NOT_IN_SAVE | SLF_NO_NETWORK_SYNC
def      = true

[SDTC_BOOL]
ifndef   = DEDICATED
var      = gui.show_date_in_logs
flags    = SLF_NOT_IN_SAVE | SLF_NO_NETWORK_SYNC
def      = false

[SDTC_VAR]
var      = gui.settings_restriction_mode
type     = SLE_UINT8
flags    = SLF_NOT_IN_SAVE | SLF_NO_NETWORK_SYNC
def      = 0
min      = 0
max      = 2

[SDTC_VAR]
var      = gui.developer
type     = SLE_UINT8
flags    = SLF_NOT_IN_SAVE | SLF_NO_NETWORK_SYNC
def      = 1
min      = 0
max      = 2
proc     = DeveloperModeChanged
cat      = SC_EXPERT

[SDTC_BOOL]
var      = gui.newgrf_developer_tools
flags    = SLF_NOT_IN_SAVE | SLF_NO_NETWORK_SYNC
def      = false
proc     = InvalidateNewGRFChangeWindows
cat      = SC_EXPERT

[SDTC_BOOL]
var      = gui.ai_developer_tools
flags    = SLF_NOT_IN_SAVE | SLF_NO_NETWORK_SYNC
def      = false
proc     = InvalidateAISettingsWindow
cat      = SC_EXPERT

[SDTC_BOOL]
var      = gui.scenario_developer
flags    = SLF_NOT_IN_SAVE | SLF_NO_NETWORK_SYNC
def      = false
proc     = InvalidateNewGRFChangeWindows

[SDTC_BOOL]
var      = gui.newgrf_show_old_versions
flags    = SLF_NOT_IN_SAVE | SLF_NO_NETWORK_SYNC
def      = false
cat      = SC_EXPERT

[SDTC_VAR]
var      = gui.newgrf_default_palette
type     = SLE_UINT8
flags    = SLF_NOT_IN_SAVE | SLF_NO_NETWORK_SYNC
guiflags = SGF_MULTISTRING
def      = 1
min      = 0
max      = 1
proc     = UpdateNewGRFConfigPalette
cat      = SC_EXPERT

[SDTC_BOOL]
var      = gui.console_show_unlisted
flags    = SLF_NOT_IN_SAVE | SLF_NO_NETWORK_SYNC
def      = false
cat      = SC_EXPERT

[SDTC_VAR]
var      = gui.console_backlog_timeout
type     = SLE_UINT16
flags    = SLF_NOT_IN_SAVE | SLF_NO_NETWORK_SYNC
def      = 100
min      = 10
max      = 65500

[SDTC_VAR]
var      = gui.console_backlog_length
type     = SLE_UINT16
flags    = SLF_NOT_IN_SAVE | SLF_NO_NETWORK_SYNC
def      = 100
min      = 10
max      = 65500

[SDTC_VAR]
var      = gui.refresh_rate
type     = SLE_UINT16
flags    = SLF_NOT_IN_SAVE | SLF_NO_NETWORK_SYNC
def      = 60
min      = 10
max      = 1000
cat      = SC_EXPERT
startup  = true

[SDTC_VAR]
var      = gui.fast_forward_speed_limit
type     = SLE_UINT16
flags    = SLF_NOT_IN_SAVE | SLF_NO_NETWORK_SYNC
guiflags = SGF_0ISDISABLED | SGF_NO_NETWORK
def      = 2500
min      = 0
max      = 50000
interval = 10
str      = STR_CONFIG_SETTING_FAST_FORWARD_SPEED_LIMIT
strhelp  = STR_CONFIG_SETTING_FAST_FORWARD_SPEED_LIMIT_HELPTEXT
strval   = STR_CONFIG_SETTING_FAST_FORWARD_SPEED_LIMIT_VAL
cat      = SC_BASIC

[SDTC_BOOL]
var      = sound.news_ticker
flags    = SLF_NOT_IN_SAVE | SLF_NO_NETWORK_SYNC
def      = true
str      = STR_CONFIG_SETTING_SOUND_TICKER
strhelp  = STR_CONFIG_SETTING_SOUND_TICKER_HELPTEXT

[SDTC_BOOL]
var      = sound.news_full
flags    = SLF_NOT_IN_SAVE | SLF_NO_NETWORK_SYNC
def      = true
str      = STR_CONFIG_SETTING_SOUND_NEWS
strhelp  = STR_CONFIG_SETTING_SOUND_NEWS_HELPTEXT

[SDTC_BOOL]
var      = sound.new_year
flags    = SLF_NOT_IN_SAVE | SLF_NO_NETWORK_SYNC
def      = true
str      = STR_CONFIG_SETTING_SOUND_NEW_YEAR
strhelp  = STR_CONFIG_SETTING_SOUND_NEW_YEAR_HELPTEXT

[SDTC_BOOL]
var      = sound.confirm
flags    = SLF_NOT_IN_SAVE | SLF_NO_NETWORK_SYNC
def      = true
str      = STR_CONFIG_SETTING_SOUND_CONFIRM
strhelp  = STR_CONFIG_SETTING_SOUND_CONFIRM_HELPTEXT

[SDTC_BOOL]
var      = sound.click_beep
flags    = SLF_NOT_IN_SAVE | SLF_NO_NETWORK_SYNC
def      = true
str      = STR_CONFIG_SETTING_SOUND_CLICK
strhelp  = STR_CONFIG_SETTING_SOUND_CLICK_HELPTEXT

[SDTC_BOOL]
var      = sound.disaster
flags    = SLF_NOT_IN_SAVE | SLF_NO_NETWORK_SYNC
def      = true
str      = STR_CONFIG_SETTING_SOUND_DISASTER
strhelp  = STR_CONFIG_SETTING_SOUND_DISASTER_HELPTEXT

[SDTC_BOOL]
var      = sound.vehicle
flags    = SLF_NOT_IN_SAVE | SLF_NO_NETWORK_SYNC
def      = true
str      = STR_CONFIG_SETTING_SOUND_VEHICLE
strhelp  = STR_CONFIG_SETTING_SOUND_VEHICLE_HELPTEXT

[SDTC_BOOL]
var      = sound.ambient
flags    = SLF_NOT_IN_SAVE | SLF_NO_NETWORK_SYNC
def      = true
str      = STR_CONFIG_SETTING_SOUND_AMBIENT
strhelp  = STR_CONFIG_SETTING_SOUND_AMBIENT_HELPTEXT

[SDTC_VAR]
var      = music.playlist
type     = SLE_UINT8
flags    = SLF_NOT_IN_SAVE | SLF_NO_NETWORK_SYNC
def      = 0
min      = 0
max      = 5
interval = 1
cat      = SC_BASIC

[SDTC_VAR]
var      = music.music_vol
type     = SLE_UINT8
flags    = SLF_NOT_IN_SAVE | SLF_NO_NETWORK_SYNC
def      = 50
min      = 0
max      = 127
interval = 1
cat      = SC_BASIC

[SDTC_VAR]
var      = music.effect_vol
type     = SLE_UINT8
flags    = SLF_NOT_IN_SAVE | SLF_NO_NETWORK_SYNC
def      = 100
min      = 0
max      = 127
interval = 1
cat      = SC_BASIC

[SDTC_LIST]
var      = music.custom_1
type     = SLE_UINT8
flags    = SLF_NOT_IN_SAVE | SLF_NO_NETWORK_SYNC
def      = nullptr
cat      = SC_BASIC

[SDTC_LIST]
var      = music.custom_2
type     = SLE_UINT8
flags    = SLF_NOT_IN_SAVE | SLF_NO_NETWORK_SYNC
def      = nullptr
cat      = SC_BASIC

[SDTC_BOOL]
var      = music.playing
flags    = SLF_NOT_IN_SAVE | SLF_NO_NETWORK_SYNC
def      = true
cat      = SC_BASIC

[SDTC_BOOL]
var      = music.shuffle
flags    = SLF_NOT_IN_SAVE | SLF_NO_NETWORK_SYNC
def      = false
cat      = SC_BASIC

[SDTC_OMANY]
var      = news_display.arrival_player
type     = SLE_UINT8
flags    = SLF_NOT_IN_SAVE | SLF_NO_NETWORK_SYNC
guiflags = SGF_MULTISTRING
def      = 2
max      = 2
full     = _news_display
str      = STR_CONFIG_SETTING_NEWS_ARRIVAL_FIRST_VEHICLE_OWN
strhelp  = STR_CONFIG_SETTING_NEWS_ARRIVAL_FIRST_VEHICLE_OWN_HELPTEXT
strval   = STR_CONFIG_SETTING_NEWS_MESSAGES_OFF

[SDTC_OMANY]
var      = news_display.arrival_other
type     = SLE_UINT8
flags    = SLF_NOT_IN_SAVE | SLF_NO_NETWORK_SYNC
guiflags = SGF_MULTISTRING
def      = 1
max      = 2
full     = _news_display
str      = STR_CONFIG_SETTING_NEWS_ARRIVAL_FIRST_VEHICLE_OTHER
strhelp  = STR_CONFIG_SETTING_NEWS_ARRIVAL_FIRST_VEHICLE_OTHER_HELPTEXT
strval   = STR_CONFIG_SETTING_NEWS_MESSAGES_OFF

[SDTC_OMANY]
var      = news_display.accident
type     = SLE_UINT8
flags    = SLF_NOT_IN_SAVE | SLF_NO_NETWORK_SYNC
guiflags = SGF_MULTISTRING
def      = 2
max      = 2
full     = _news_display
str      = STR_CONFIG_SETTING_NEWS_ACCIDENTS_DISASTERS
strhelp  = STR_CONFIG_SETTING_NEWS_ACCIDENTS_DISASTERS_HELPTEXT
strval   = STR_CONFIG_SETTING_NEWS_MESSAGES_OFF

[SDTC_OMANY]
var      = news_display.company_info
type     = SLE_UINT8
flags    = SLF_NOT_IN_SAVE | SLF_NO_NETWORK_SYNC
guiflags = SGF_MULTISTRING
def      = 2
max      = 2
full     = _news_display
str      = STR_CONFIG_SETTING_NEWS_COMPANY_INFORMATION
strhelp  = STR_CONFIG_SETTING_NEWS_COMPANY_INFORMATION_HELPTEXT
strval   = STR_CONFIG_SETTING_NEWS_MESSAGES_OFF

[SDTC_OMANY]
var      = news_display.open
type     = SLE_UINT8
flags    = SLF_NOT_IN_SAVE | SLF_NO_NETWORK_SYNC
guiflags = SGF_MULTISTRING
def      = 1
max      = 2
full     = _news_display
str      = STR_CONFIG_SETTING_NEWS_INDUSTRY_OPEN
strhelp  = STR_CONFIG_SETTING_NEWS_INDUSTRY_OPEN_HELPTEXT
strval   = STR_CONFIG_SETTING_NEWS_MESSAGES_OFF

[SDTC_OMANY]
var      = news_display.close
type     = SLE_UINT8
flags    = SLF_NOT_IN_SAVE | SLF_NO_NETWORK_SYNC
guiflags = SGF_MULTISTRING
def      = 1
max      = 2
full     = _news_display
str      = STR_CONFIG_SETTING_NEWS_INDUSTRY_CLOSE
strhelp  = STR_CONFIG_SETTING_NEWS_INDUSTRY_CLOSE_HELPTEXT
strval   = STR_CONFIG_SETTING_NEWS_MESSAGES_OFF

[SDTC_OMANY]
var      = news_display.economy
type     = SLE_UINT8
flags    = SLF_NOT_IN_SAVE | SLF_NO_NETWORK_SYNC
guiflags = SGF_MULTISTRING
def      = 2
max      = 2
full     = _news_display
str      = STR_CONFIG_SETTING_NEWS_ECONOMY_CHANGES
strhelp  = STR_CONFIG_SETTING_NEWS_ECONOMY_CHANGES_HELPTEXT
strval   = STR_CONFIG_SETTING_NEWS_MESSAGES_OFF

[SDTC_OMANY]
var      = news_display.production_player
type     = SLE_UINT8
flags    = SLF_NOT_IN_SAVE | SLF_NO_NETWORK_SYNC
guiflags = SGF_MULTISTRING
def      = 1
max      = 2
full     = _news_display
str      = STR_CONFIG_SETTING_NEWS_INDUSTRY_CHANGES_COMPANY
strhelp  = STR_CONFIG_SETTING_NEWS_INDUSTRY_CHANGES_COMPANY_HELPTEXT
strval   = STR_CONFIG_SETTING_NEWS_MESSAGES_OFF

[SDTC_OMANY]
var      = news_display.production_other
type     = SLE_UINT8
flags    = SLF_NOT_IN_SAVE | SLF_NO_NETWORK_SYNC
guiflags = SGF_MULTISTRING
def      = 0
max      = 2
full     = _news_display
str      = STR_CONFIG_SETTING_NEWS_INDUSTRY_CHANGES_OTHER
strhelp  = STR_CONFIG_SETTING_NEWS_INDUSTRY_CHANGES_OTHER_HELPTEXT
strval   = STR_CONFIG_SETTING_NEWS_MESSAGES_OFF

[SDTC_OMANY]
var      = news_display.production_nobody
type     = SLE_UINT8
flags    = SLF_NOT_IN_SAVE | SLF_NO_NETWORK_SYNC
guiflags = SGF_MULTISTRING
def      = 0
max      = 2
full     = _news_display
str      = STR_CONFIG_SETTING_NEWS_INDUSTRY_CHANGES_UNSERVED
strhelp  = STR_CONFIG_SETTING_NEWS_INDUSTRY_CHANGES_UNSERVED_HELPTEXT
strval   = STR_CONFIG_SETTING_NEWS_MESSAGES_OFF

[SDTC_OMANY]
var      = news_display.advice
type     = SLE_UINT8
flags    = SLF_NOT_IN_SAVE | SLF_NO_NETWORK_SYNC
guiflags = SGF_MULTISTRING
def      = 2
max      = 2
full     = _news_display
str      = STR_CONFIG_SETTING_NEWS_ADVICE
strhelp  = STR_CONFIG_SETTING_NEWS_ADVICE_HELPTEXT
strval   = STR_CONFIG_SETTING_NEWS_MESSAGES_OFF

[SDTC_OMANY]
var      = news_display.new_vehicles
type     = SLE_UINT8
flags    = SLF_NOT_IN_SAVE | SLF_NO_NETWORK_SYNC
guiflags = SGF_MULTISTRING
def      = 2
max      = 2
full     = _news_display
str      = STR_CONFIG_SETTING_NEWS_NEW_VEHICLES
strhelp  = STR_CONFIG_SETTING_NEWS_NEW_VEHICLES_HELPTEXT
strval   = STR_CONFIG_SETTING_NEWS_MESSAGES_OFF

[SDTC_OMANY]
var      = news_display.acceptance
type     = SLE_UINT8
flags    = SLF_NOT_IN_SAVE | SLF_NO_NETWORK_SYNC
guiflags = SGF_MULTISTRING
def      = 2
max      = 2
full     = _news_display
str      = STR_CONFIG_SETTING_NEWS_CHANGES_ACCEPTANCE
strhelp  = STR_CONFIG_SETTING_NEWS_CHANGES_ACCEPTANCE_HELPTEXT
strval   = STR_CONFIG_SETTING_NEWS_MESSAGES_OFF

[SDTC_OMANY]
var      = news_display.subsidies
type     = SLE_UINT8
flags    = SLF_NOT_IN_SAVE | SLF_NO_NETWORK_SYNC
guiflags = SGF_MULTISTRING
def      = 1
max      = 2
full     = _news_display
str      = STR_CONFIG_SETTING_NEWS_SUBSIDIES
strhelp  = STR_CONFIG_SETTING_NEWS_SUBSIDIES_HELPTEXT
strval   = STR_CONFIG_SETTING_NEWS_MESSAGES_OFF

[SDTC_OMANY]
var      = news_display.general
type     = SLE_UINT8
flags    = SLF_NOT_IN_SAVE | SLF_NO_NETWORK_SYNC
guiflags = SGF_MULTISTRING
def      = 2
max      = 2
full     = _news_display
str      = STR_CONFIG_SETTING_NEWS_GENERAL_INFORMATION
strhelp  = STR_CONFIG_SETTING_NEWS_GENERAL_INFORMATION_HELPTEXT
strval   = STR_CONFIG_SETTING_NEWS_MESSAGES_OFF

[SDTC_BOOL]
var      = scenario.multiple_buildings
flags    = SLF_NOT_IN_SAVE | SLF_NO_NETWORK_SYNC
def      = false
str      = STR_CONFIG_SETTING_SCENARIO_MULTIPLE_BUILDINGS
strhelp  = STR_CONFIG_SETTING_SCENARIO_MULTIPLE_BUILDINGS_HELPTEXT

[SDTC_BOOL]
var      = scenario.house_ignore_dates
flags    = SLF_NOT_IN_SAVE | SLF_NO_NETWORK_SYNC
def      = false
str      = STR_CONFIG_SETTING_SCENARIO_HOUSE_IGNORE_DATES
strhelp  = STR_CONFIG_SETTING_SCENARIO_HOUSE_IGNORE_DATES_HELPTEXT

[SDTC_VAR]
var      = scenario.house_ignore_zones
type     = SLE_UINT8
flags    = SLF_NOT_IN_SAVE | SLF_NO_NETWORK_SYNC
guiflags = SGF_MULTISTRING
def      = 0
min      = 0
max      = 2
interval = 1
str      = STR_CONFIG_SETTING_SCENARIO_HOUSE_IGNORE_ZONES
strhelp  = STR_CONFIG_SETTING_SCENARIO_HOUSE_IGNORE_ZONES_HELPTEXT
strval   = STR_CONFIG_SETTING_SCENARIO_HOUSE_IGNORE_ZONES_OFF

[SDTC_BOOL]
var      = scenario.house_ignore_grf
flags    = SLF_NOT_IN_SAVE | SLF_NO_NETWORK_SYNC
def      = false
str      = STR_CONFIG_SETTING_SCENARIO_HOUSE_IGNORE_GRF
strhelp  = STR_CONFIG_SETTING_SCENARIO_HOUSE_IGNORE_GRF_HELPTEXT

[SDTC_VAR]
var      = gui.network_chat_box_width_pct
type     = SLE_UINT16
flags    = SLF_NOT_IN_SAVE | SLF_NO_NETWORK_SYNC
def      = 40
min      = 10
max      = 100
cat      = SC_EXPERT

[SDTC_VAR]
var      = gui.network_chat_box_height
type     = SLE_UINT8
flags    = SLF_NOT_IN_SAVE | SLF_NO_NETWORK_SYNC
def      = 25
min      = 5
max      = 255
cat      = SC_EXPERT

[SDTC_VAR]
var      = gui.network_chat_timeout
type     = SLE_UINT16
flags    = SLF_NOT_IN_SAVE | SLF_NO_NETWORK_SYNC
def      = 20
min      = 1
max      = 65535
cat      = SC_EXPERT

[SDTC_VAR]
var      = network.sync_freq
type     = SLE_UINT16
flags    = SLF_NOT_IN_SAVE | SLF_NOT_IN_CONFIG | SLF_NO_NETWORK_SYNC
guiflags = SGF_NETWORK_ONLY
def      = 100
min      = 0
max      = 100
cat      = SC_EXPERT

[SDTC_VAR]
var      = network.frame_freq
type     = SLE_UINT8
flags    = SLF_NOT_IN_SAVE | SLF_NOT_IN_CONFIG | SLF_NO_NETWORK_SYNC
guiflags = SGF_NETWORK_ONLY
def      = 0
min      = 0
max      = 100
cat      = SC_EXPERT

[SDTC_VAR]
var      = network.commands_per_frame
type     = SLE_UINT16
flags    = SLF_NOT_IN_SAVE | SLF_NO_NETWORK_SYNC
guiflags = SGF_NETWORK_ONLY
def      = 2
min      = 1
max      = 65535
cat      = SC_EXPERT

[SDTC_VAR]
var      = network.max_commands_in_queue
type     = SLE_UINT16
flags    = SLF_NOT_IN_SAVE | SLF_NO_NETWORK_SYNC
guiflags = SGF_NETWORK_ONLY
def      = 16
min      = 1
max      = 65535
cat      = SC_EXPERT

[SDTC_VAR]
var      = network.bytes_per_frame
type     = SLE_UINT16
flags    = SLF_NOT_IN_SAVE | SLF_NO_NETWORK_SYNC
guiflags = SGF_NETWORK_ONLY
def      = 8
min      = 1
max      = 65535
cat      = SC_EXPERT

[SDTC_VAR]
var      = network.bytes_per_frame_burst
type     = SLE_UINT16
flags    = SLF_NOT_IN_SAVE | SLF_NO_NETWORK_SYNC
guiflags = SGF_NETWORK_ONLY
def      = 256
min      = 1
max      = 65535
cat      = SC_EXPERT

[SDTC_VAR]
var      = network.max_init_time
type     = SLE_UINT16
flags    = SLF_NOT_IN_SAVE | SLF_NO_NETWORK_SYNC
guiflags = SGF_NETWORK_ONLY
def      = 100
min      = 0
max      = 32000
cat      = SC_EXPERT

[SDTC_VAR]
var      = network.max_join_time
type     = SLE_UINT16
flags    = SLF_NOT_IN_SAVE | SLF_NO_NETWORK_SYNC
guiflags = SGF_NETWORK_ONLY
def      = 500
min      = 0
max      = 32000

[SDTC_VAR]
var      = network.max_download_time
type     = SLE_UINT16
flags    = SLF_NOT_IN_SAVE | SLF_NO_NETWORK_SYNC
guiflags = SGF_NETWORK_ONLY
def      = 1000
min      = 0
max      = 32000

[SDTC_VAR]
var      = network.max_password_time
type     = SLE_UINT16
flags    = SLF_NOT_IN_SAVE | SLF_NO_NETWORK_SYNC
guiflags = SGF_NETWORK_ONLY
def      = 2000
min      = 0
max      = 32000

[SDTC_VAR]
var      = network.max_lag_time
type     = SLE_UINT16
flags    = SLF_NOT_IN_SAVE | SLF_NO_NETWORK_SYNC
guiflags = SGF_NETWORK_ONLY
def      = 500
min      = 0
max      = 32000

[SDTC_BOOL]
var      = network.pause_on_join
flags    = SLF_NOT_IN_SAVE | SLF_NO_NETWORK_SYNC
guiflags = SGF_NETWORK_ONLY
def      = true

[SDTC_VAR]
var      = network.server_port
type     = SLE_UINT16
flags    = SLF_NOT_IN_SAVE | SLF_NO_NETWORK_SYNC
guiflags = SGF_NETWORK_ONLY
def      = NETWORK_DEFAULT_PORT
min      = 0
max      = 65535
cat      = SC_EXPERT

[SDTC_VAR]
var      = network.server_admin_port
type     = SLE_UINT16
flags    = SLF_NOT_IN_SAVE | SLF_NO_NETWORK_SYNC
guiflags = SGF_NETWORK_ONLY
def      = NETWORK_ADMIN_PORT
min      = 0
max      = 65535
cat      = SC_EXPERT

[SDTC_BOOL]
var      = network.server_admin_chat
flags    = SLF_NOT_IN_SAVE | SLF_NO_NETWORK_SYNC
guiflags = SGF_NETWORK_ONLY
def      = true
cat      = SC_EXPERT

[SDTC_BOOL]
var      = network.server_advertise
flags    = SLF_NOT_IN_SAVE | SLF_NO_NETWORK_SYNC
guiflags = SGF_NETWORK_ONLY
def      = false

[SDTC_SSTR]
var      = network.client_name
type     = SLE_STR
length   = NETWORK_CLIENT_NAME_LENGTH
flags    = SLF_NOT_IN_SAVE | SLF_NO_NETWORK_SYNC
def      = nullptr
proc     = UpdateClientName
cat      = SC_BASIC

[SDTC_SSTR]
var      = network.server_password
type     = SLE_STR
length   = NETWORK_PASSWORD_LENGTH
flags    = SLF_NOT_IN_SAVE | SLF_NO_NETWORK_SYNC
guiflags = SGF_NETWORK_ONLY
def      = nullptr
proc     = UpdateServerPassword
cat      = SC_BASIC

[SDTC_SSTR]
var      = network.rcon_password
type     = SLE_STR
length   = NETWORK_PASSWORD_LENGTH
flags    = SLF_NOT_IN_SAVE | SLF_NO_NETWORK_SYNC
guiflags = SGF_NETWORK_ONLY
def      = nullptr
proc     = UpdateRconPassword
cat      = SC_BASIC

[SDTC_SSTR]
var      = network.admin_password
type     = SLE_STR
length   = NETWORK_PASSWORD_LENGTH
flags    = SLF_NOT_IN_SAVE | SLF_NO_NETWORK_SYNC
guiflags = SGF_NETWORK_ONLY
def      = nullptr
cat      = SC_BASIC

<<<<<<< HEAD
[SDTC_STR]
var      = network.settings_password
type     = SLE_STRB
flags    = SLF_NOT_IN_SAVE | SLF_NO_NETWORK_SYNC
guiflags = SGF_NETWORK_ONLY
def      = nullptr
proc     = UpdateSettingsPassword
cat      = SC_EXPERT

[SDTC_STR]
=======
[SDTC_SSTR]
>>>>>>> ac99a381
var      = network.default_company_pass
type     = SLE_STR
length   = NETWORK_PASSWORD_LENGTH
flags    = SLF_NOT_IN_SAVE | SLF_NO_NETWORK_SYNC
def      = nullptr

[SDTC_SSTR]
var      = network.server_name
type     = SLE_STR
length   = NETWORK_NAME_LENGTH
flags    = SLF_NOT_IN_SAVE | SLF_NO_NETWORK_SYNC
guiflags = SGF_NETWORK_ONLY
def      = nullptr
proc     = UpdateClientConfigValues
cat      = SC_BASIC

[SDTC_SSTR]
var      = network.connect_to_ip
type     = SLE_STR
length   = 0
flags    = SLF_NOT_IN_SAVE | SLF_NO_NETWORK_SYNC
def      = nullptr

[SDTC_SSTR]
var      = network.network_id
type     = SLE_STR
length   = NETWORK_SERVER_ID_LENGTH
flags    = SLF_NOT_IN_SAVE | SLF_NO_NETWORK_SYNC
guiflags = SGF_NETWORK_ONLY
def      = nullptr

[SDTC_BOOL]
var      = network.autoclean_companies
flags    = SLF_NOT_IN_SAVE | SLF_NO_NETWORK_SYNC
guiflags = SGF_NETWORK_ONLY
def      = false

[SDTC_VAR]
var      = network.autoclean_unprotected
type     = SLE_UINT8
flags    = SLF_NOT_IN_SAVE | SLF_NO_NETWORK_SYNC
guiflags = SGF_0ISDISABLED | SGF_NETWORK_ONLY
def      = 12
min      = 0
max      = 240

[SDTC_VAR]
var      = network.autoclean_protected
type     = SLE_UINT8
flags    = SLF_NOT_IN_SAVE | SLF_NO_NETWORK_SYNC
guiflags = SGF_0ISDISABLED | SGF_NETWORK_ONLY
def      = 36
min      = 0
max      = 240

[SDTC_VAR]
var      = network.autoclean_novehicles
type     = SLE_UINT8
flags    = SLF_NOT_IN_SAVE | SLF_NO_NETWORK_SYNC
guiflags = SGF_0ISDISABLED | SGF_NETWORK_ONLY
def      = 0
min      = 0
max      = 240

[SDTC_VAR]
var      = network.max_companies
type     = SLE_UINT8
flags    = SLF_NOT_IN_SAVE | SLF_NO_NETWORK_SYNC
guiflags = SGF_NETWORK_ONLY
def      = 15
min      = 1
max      = MAX_COMPANIES
proc     = UpdateClientConfigValues
cat      = SC_BASIC

[SDTC_VAR]
var      = network.max_clients
type     = SLE_UINT8
flags    = SLF_NOT_IN_SAVE | SLF_NO_NETWORK_SYNC
guiflags = SGF_NETWORK_ONLY
def      = 25
min      = 2
max      = MAX_CLIENTS
proc     = UpdateClientConfigValues
cat      = SC_BASIC

[SDTC_VAR]
var      = network.max_spectators
type     = SLE_UINT8
flags    = SLF_NOT_IN_SAVE | SLF_NO_NETWORK_SYNC
guiflags = SGF_NETWORK_ONLY
def      = 15
min      = 0
max      = MAX_CLIENTS
proc     = UpdateClientConfigValues
cat      = SC_BASIC

[SDTC_VAR]
var      = network.restart_game_year
type     = SLE_INT32
flags    = SLF_NOT_IN_SAVE | SLF_NO_NETWORK_SYNC
guiflags = SGF_0ISDISABLED | SGF_NETWORK_ONLY
def      = 0
min      = MIN_YEAR
max      = MAX_YEAR
interval = 1

[SDTC_VAR]
var      = network.min_active_clients
type     = SLE_UINT8
flags    = SLF_NOT_IN_SAVE | SLF_NO_NETWORK_SYNC
guiflags = SGF_NETWORK_ONLY
def      = 0
min      = 0
max      = MAX_CLIENTS

[SDTC_BOOL]
var      = network.reload_cfg
flags    = SLF_NOT_IN_SAVE | SLF_NO_NETWORK_SYNC
guiflags = SGF_NETWORK_ONLY
def      = false
cat      = SC_EXPERT

[SDTC_SSTR]
var      = network.last_joined
type     = SLE_STR
length   = 0
flags    = SLF_NOT_IN_SAVE | SLF_NO_NETWORK_SYNC
def      = """"
cat      = SC_EXPERT

[SDTC_BOOL]
var      = network.no_http_content_downloads
flags    = SLF_NOT_IN_SAVE | SLF_NO_NETWORK_SYNC
def      = false
cat      = SC_EXPERT

; Since the network code (CmdChangeSetting and friends) use the index in this array to decide
; which setting the server is talking about all conditional compilation of this array must be at the
; end. This isn't really the best solution, the settings the server can tell the client about should
; either use a separate array or some other form of identifier.

;
; We might need to emulate a right mouse button on mac
[SDTC_VAR]
ifdef    = __APPLE__
var      = gui.right_mouse_btn_emulation
type     = SLE_UINT8
flags    = SLF_NOT_IN_SAVE | SLF_NO_NETWORK_SYNC
guiflags = SGF_MULTISTRING
def      = 0
min      = 0
max      = 2
str      = STR_CONFIG_SETTING_RIGHT_MOUSE_BTN_EMU
strhelp  = STR_CONFIG_SETTING_RIGHT_MOUSE_BTN_EMU_HELPTEXT
strval   = STR_CONFIG_SETTING_RIGHT_MOUSE_BTN_EMU_COMMAND
cat      = SC_BASIC

[SDT_BOOL]
base     = GameSettings
var      = vehicle.pay_for_repair
def      = true
str      = STR_CONFIG_SETTING_PAY_FOR_REPAIR_VEHICLE
strhelp  = STR_CONFIG_SETTING_PAY_FOR_REPAIR_VEHICLE_HELPTEXT
cat      = SC_EXPERT
extver   = SlXvFeatureTest(XSLFTO_AND, XSLFI_VEHICLE_REPAIR_COST)
patxname = ""vehicle_repair_cost.vehicle.pay_for_repair""

[SDT_VAR]
base     = GameSettings
var      = vehicle.repair_cost
type     = SLE_UINT8
def      = 100
min      = 1
max      = 255
interval = 1
str      = STR_CONFIG_SETTING_REPAIR_COST
strhelp  = STR_CONFIG_SETTING_REPAIR_COST_HELPTEXT
strval   = STR_JUST_INT
cat      = SC_EXPERT
extver   = SlXvFeatureTest(XSLFTO_AND, XSLFI_VEHICLE_REPAIR_COST)
patxname = ""vehicle_repair_cost.vehicle.repair_cost""

[SDT_VAR]
base     = GameSettings
var      = debug.chicken_bits
type     = SLE_UINT32
flags    = SLF_NOT_IN_CONFIG
guiflags = SGF_NO_NEWGAME
def      = 0
min      = 0
max      = 0xFFFFFFFF
cat      = SC_EXPERT
patxname = ""debug.chicken_bits""

[SDT_END]
<|MERGE_RESOLUTION|>--- conflicted
+++ resolved
@@ -142,7 +142,6 @@
 [post-amble]
 };
 [templates]
-<<<<<<< HEAD
 SDTG_BOOL  =  SDTG_BOOL($name,              $flags, $guiflags, $var, $def,                        $str, $strhelp, $strval, $proc, $from, $to,        $cat, $startup, $extver, $patxname),
 SDTG_VAR   =   SDTG_VAR($name,       $type, $flags, $guiflags, $var, $def, $min, $max, $interval, $str, $strhelp, $strval, $proc, $from, $to,        $cat, $startup, $extver, $patxname, $orderproc),
 SDTG_ENUM   = SDTG_ENUM($name,       $type, $flags, $guiflags, $var, $def,                        $str, $strhelp,          $proc, $from, $to,        $cat, $startup, $extver, $patxname,             $enumlist),
@@ -150,30 +149,15 @@
 SDTC_BOOL  =  SDTC_BOOL(       $var,        $flags, $guiflags, $def,                              $str, $strhelp, $strval, $proc, $from, $to,        $cat, $startup, $extver, $patxname),
 SDTC_LIST  =  SDTC_LIST(       $var, $type, $flags, $guiflags, $def,                              $str, $strhelp, $strval, $proc, $from, $to,        $cat, $startup, $extver, $patxname),
 SDTC_OMANY = SDTC_OMANY(       $var, $type, $flags, $guiflags, $def,             $max, $full,     $str, $strhelp, $strval, $proc, $from, $to,        $cat, $startup, $extver, $patxname),
-SDTC_STR   =   SDTC_STR(       $var, $type, $flags, $guiflags, $def,                              $str, $strhelp, $strval, $proc, $from, $to,        $cat, $startup, $extver, $patxname),
+SDTC_SSTR  =  SDTC_SSTR(       $var, $type, $flags, $guiflags, $def,             $length,         $str, $strhelp, $strval, $proc, $from, $to,        $cat, $startup, $extver, $patxname),
 SDTC_VAR   =   SDTC_VAR(       $var, $type, $flags, $guiflags, $def,       $min, $max, $interval, $str, $strhelp, $strval, $proc, $from, $to,        $cat, $startup, $extver, $patxname, $orderproc),
 SDT_BOOL   =   SDT_BOOL($base, $var,        $flags, $guiflags, $def,                              $str, $strhelp, $strval, $proc, $from, $to,        $cat, $startup, $extver, $patxname),
 SDT_OMANY  =  SDT_OMANY($base, $var, $type, $flags, $guiflags, $def,             $max, $full,     $str, $strhelp, $strval, $proc, $from, $to, $load, $cat, $startup, $extver, $patxname),
-SDT_STR    =    SDT_STR($base, $var, $type, $flags, $guiflags, $def,                              $str, $strhelp, $strval, $proc, $from, $to,        $cat, $startup, $extver, $patxname),
+SDT_SSTR   =   SDT_SSTR($base, $var, $type, $flags, $guiflags, $def,                              $str, $strhelp, $strval, $proc, $from, $to,        $cat, $startup, $extver, $patxname),
 SDT_VAR    =    SDT_VAR($base, $var, $type, $flags, $guiflags, $def,       $min, $max, $interval, $str, $strhelp, $strval, $proc, $from, $to,        $cat, $startup, $extver, $patxname, $orderproc),
 SDT_ENUM   =   SDT_ENUM($base, $var, $type, $flags, $guiflags, $def,                              $str, $strhelp,          $proc, $from, $to,        $cat, $startup, $extver, $patxname,             $enumlist),
 SDT_NULL   =   SDT_NULL($length, $from, $to, $extver),
 SDT_XREF     = SDT_XREF(         $from, $to, $extver, $xref, $xrefcvt),
-=======
-SDTG_BOOL  =  SDTG_BOOL($name,              $flags, $guiflags, $var, $def,                        $str, $strhelp, $strval, $proc, $from, $to,        $cat, $extra, $startup),
-SDTG_VAR   =   SDTG_VAR($name,       $type, $flags, $guiflags, $var, $def, $min, $max, $interval, $str, $strhelp, $strval, $proc, $from, $to,        $cat, $extra, $startup),
-SDTG_OMANY = SDTG_OMANY($name,       $type, $flags, $guiflags, $var, $def,       $max, $full,     $str, $strhelp, $strval, $proc, $from, $to,        $cat, $extra, $startup),
-SDTC_BOOL  =  SDTC_BOOL(       $var,        $flags, $guiflags, $def,                              $str, $strhelp, $strval, $proc, $from, $to,        $cat, $extra, $startup),
-SDTC_LIST  =  SDTC_LIST(       $var, $type, $flags, $guiflags, $def,                              $str, $strhelp, $strval, $proc, $from, $to,        $cat, $extra, $startup),
-SDTC_OMANY = SDTC_OMANY(       $var, $type, $flags, $guiflags, $def,             $max, $full,     $str, $strhelp, $strval, $proc, $from, $to,        $cat, $extra, $startup),
-SDTC_SSTR  =  SDTC_SSTR(       $var, $type, $flags, $guiflags, $def,             $length,         $str, $strhelp, $strval, $proc, $from, $to,        $cat, $extra, $startup),
-SDTC_VAR   =   SDTC_VAR(       $var, $type, $flags, $guiflags, $def,       $min, $max, $interval, $str, $strhelp, $strval, $proc, $from, $to,        $cat, $extra, $startup),
-SDT_BOOL   =   SDT_BOOL($base, $var,        $flags, $guiflags, $def,                              $str, $strhelp, $strval, $proc, $from, $to,        $cat, $extra, $startup),
-SDT_OMANY  =  SDT_OMANY($base, $var, $type, $flags, $guiflags, $def,             $max, $full,     $str, $strhelp, $strval, $proc, $from, $to, $load, $cat, $extra, $startup),
-SDT_SSTR   =   SDT_SSTR($base, $var, $type, $flags, $guiflags, $def,                              $str, $strhelp, $strval, $proc, $from, $to,        $cat, $extra, $startup),
-SDT_VAR    =    SDT_VAR($base, $var, $type, $flags, $guiflags, $def,       $min, $max, $interval, $str, $strhelp, $strval, $proc, $from, $to,        $cat, $extra, $startup),
-SDT_NULL   =   SDT_NULL($length, $from, $to),
->>>>>>> ac99a381
 SDT_END    = SDT_END()
 
 SDT_LINKGRAPH_PER_CARGO = SDT_ENUM(GameSettings, linkgraph.distribution_per_cargo[$linkgraph_cargo], SLE_UINT8, $flags | SLF_NOT_IN_CONFIG, $guiflags | SGF_NO_NEWGAME, DT_PER_CARGO_DEFAULT, STR_CONFIG_SETTING_DISTRIBUTION_PER_CARGO, STR_CONFIG_SETTING_DISTRIBUTION_PER_CARGO_HELPTEXT, $proc, $from, $to, SC_EXPERT, false, SlXvFeatureTest(XSLFTO_AND, XSLFI_LINKGRAPH_MODES), nullptr, _linkgraph_mode_per_cargo),
@@ -6232,20 +6216,17 @@
 def      = nullptr
 cat      = SC_BASIC
 
-<<<<<<< HEAD
-[SDTC_STR]
+[SDTC_SSTR]
 var      = network.settings_password
-type     = SLE_STRB
+type     = SLE_STR
+length   = NETWORK_PASSWORD_LENGTH
 flags    = SLF_NOT_IN_SAVE | SLF_NO_NETWORK_SYNC
 guiflags = SGF_NETWORK_ONLY
 def      = nullptr
 proc     = UpdateSettingsPassword
 cat      = SC_EXPERT
 
-[SDTC_STR]
-=======
 [SDTC_SSTR]
->>>>>>> ac99a381
 var      = network.default_company_pass
 type     = SLE_STR
 length   = NETWORK_PASSWORD_LENGTH
