--- conflicted
+++ resolved
@@ -61,6 +61,7 @@
 static bool ViewportMapLandscapeModeChanged(int32 p1);
 static bool UpdateLinkgraphColours(int32 p1);
 static bool InvalidateAllVehicleImageCaches(int32 p1);
+static bool ClimateThresholdModeChanged(int32 p1);
 
 static bool UpdateClientName(int32 p1);
 static bool UpdateServerPassword(int32 p1);
@@ -549,16 +550,13 @@
 strhelp  = STR_CONFIG_SETTING_MAP_HEIGHT_LIMIT_HELPTEXT
 strval   = STR_CONFIG_SETTING_MAP_HEIGHT_LIMIT_VALUE
 proc     = ChangeMaxHeightLevel
-<<<<<<< HEAD
-cat      = SC_BASIC
+cat      = SC_ADVANCED
 extver   = SlXvFeatureTest(XSLFTO_OR, XSLFI_HEIGHT_8_BIT, 1, 1)
 
 ;; construction.allow_more_heightlevels
 [SDT_NULL]
 length   = 1
 extver   = SlXvFeatureTest(XSLFTO_AND, XSLFI_CHILLPP)
-=======
-cat      = SC_ADVANCED
 
 [SDT_VAR]
 base     = GameSettings
@@ -570,7 +568,6 @@
 min      = MIN_HEIGHTMAP_HEIGHT
 max      = MAX_MAP_HEIGHT_LIMIT
 interval = 1
->>>>>>> 76e92f67
 
 [SDT_BOOL]
 base     = GameSettings
@@ -2225,7 +2222,7 @@
 base     = GameSettings
 var      = game_creation.snow_line_height
 type     = SLE_UINT8
-guiflags = SGF_SCENEDIT_ONLY
+guiflags = SGF_NO_NETWORK
 def      = DEF_SNOWLINE_HEIGHT
 min      = MIN_SNOWLINE_HEIGHT
 max      = MAX_SNOWLINE_HEIGHT
@@ -2237,7 +2234,6 @@
 
 [SDT_VAR]
 base     = GameSettings
-<<<<<<< HEAD
 var      = game_creation.rainforest_line_height
 type     = SLE_UINT8
 guiflags = SGF_NEWGAME_ONLY | SGF_SCENEDIT_TOO
@@ -2251,6 +2247,20 @@
 cat      = SC_BASIC
 patxname = ""rainforest_line_height.game_creation.rainforest_line_height""
 
+[SDT_VAR]
+base     = GameSettings
+var      = game_creation.climate_threshold_mode
+type     = SLE_UINT8
+guiflags = SGF_MULTISTRING | SGF_NEWGAME_ONLY
+def      = 0
+min      = 0
+max      = 1
+str      = STR_CONFIG_SETTING_CLIMATE_THRESHOLD_MODE
+strhelp  = STR_CONFIG_SETTING_CLIMATE_THRESHOLD_MODE_HELPTEXT
+strval   = STR_CONFIG_SETTING_CLIMATE_THRESHOLD_COVERAGE
+proc     = ClimateThresholdModeChanged
+patxname = ""climate.game_creation.climate_threshold_mode""
+
 ;;game_creation.desert_amount
 [SDT_NULL]
 length   = 1
@@ -2265,7 +2275,9 @@
 [SDT_NULL]
 length   = 1
 extver   = SlXvFeatureTest(XSLFTO_AND, XSLFI_JOKERPP)
-=======
+
+[SDT_VAR]
+base     = GameSettings
 var      = game_creation.snow_coverage
 type     = SLE_UINT8
 from     = SLV_MAPGEN_SETTINGS_REVAMP
@@ -2293,7 +2305,6 @@
 strhelp  = STR_CONFIG_SETTING_DESERT_COVERAGE_HELPTEXT
 strval   = STR_CONFIG_SETTING_DESERT_COVERAGE_VALUE
 cat      = SC_BASIC
->>>>>>> 76e92f67
 
 [SDT_NULL]
 length   = 4
