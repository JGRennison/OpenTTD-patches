; This file is part of OpenTTD.
; OpenTTD is free software; you can redistribute it and/or modify it under the terms of the GNU General Public License as published by the Free Software Foundation, version 2.
; OpenTTD is distributed in the hope that it will be useful, but WITHOUT ANY WARRANTY; without even the implied warranty of MERCHANTABILITY or FITNESS FOR A PARTICULAR PURPOSE.
; See the GNU General Public License for more details. You should have received a copy of the GNU General Public License along with OpenTTD. If not, see <http://www.gnu.org/licenses/>.
;

[pre-amble]
/* Begin - Callback Functions for the various settings */
static bool v_PositionMainToolbar(int32 p1);
static bool v_PositionStatusbar(int32 p1);
static bool PopulationInLabelActive(int32 p1);
static bool RedrawScreen(int32 p1);
static bool RedrawSmallmap(int32 p1);
static bool StationSpreadChanged(int32 p1);
static bool InvalidateBuildIndustryWindow(int32 p1);
static bool CloseSignalGUI(int32 p1);
static bool InvalidateTownViewWindow(int32 p1);
static bool DeleteSelectStationWindow(int32 p1);
static bool UpdateConsists(int32 p1);
static bool TrainAccelerationModelChanged(int32 p1);
static bool TrainBrakingModelChanged(int32 p1);
static bool RoadVehAccelerationModelChanged(int32 p1);
static bool TrainSlopeSteepnessChanged(int32 p1);
static bool RoadVehSlopeSteepnessChanged(int32 p1);
static bool DragSignalsDensityChanged(int32);
static bool ProgrammableSignalsShownChanged(int32);
static bool VehListCargoFilterShownChanged(int32);
static bool TownFoundingChanged(int32 p1);
static bool DifficultyNoiseChange(int32 i);
static bool DifficultyMoneyCheatMultiplayerChange(int32 i);
static bool MaxNoAIsChange(int32 i);
static bool CheckRoadSide(int p1);
static bool ChangeMaxHeightLevel(int32 p1);
static bool CheckFreeformEdges(int32 p1);
static bool ChangeDynamicEngines(int32 p1);
static bool StationCatchmentChanged(int32 p1);
static bool InvalidateVehTimetableWindow(int32 p1);
static bool UpdateTimeSettings(int32 p1);
static bool ChangeTimeOverrideMode(int32 p1);
static bool InvalidateCompanyLiveryWindow(int32 p1);
static bool InvalidateNewGRFChangeWindows(int32 p1);
static bool InvalidateIndustryViewWindow(int32 p1);
static bool InvalidateAISettingsWindow(int32 p1);
static bool ScriptMaxOpsChange(int32 p1);
static bool ScriptMaxMemoryChange(int32 p1);
static bool RedrawTownAuthority(int32 p1);
static bool InvalidateCompanyInfrastructureWindow(int32 p1);
static bool InvalidateCompanyWindow(int32 p1);
static bool ZoomMinMaxChanged(int32 p1);
static bool MaxVehiclesChanged(int32 p1);
static bool InvalidateShipPathCache(int32 p1);
static bool ImprovedBreakdownsSettingChanged(int32 p1);
static bool DayLengthChanged(int32 p1);
static bool EnableSingleVehSharedOrderGuiChanged(int32 p1);
static bool CheckYapfRailSignalPenalties(int32 p1);
static bool ViewportMapShowTunnelModeChanged(int32 p1);
static bool ViewportMapLandscapeModeChanged(int32 p1);
static bool UpdateLinkgraphColours(int32 p1);
static bool InvalidateAllVehicleImageCaches(int32 p1);

static bool UpdateClientName(int32 p1);
static bool UpdateServerPassword(int32 p1);
static bool UpdateRconPassword(int32 p1);
static bool UpdateSettingsPassword(int32 p1);
static bool UpdateClientConfigValues(int32 p1);
static bool CheckSharingRail(int32 p1);
static bool CheckSharingRoad(int32 p1);
static bool CheckSharingWater(int32 p1);
static bool CheckSharingAir(int32 p1);

extern int32 _old_ending_year_slv_105;

/* End - Callback Functions for the various settings */

/* Begin - GUI order callbacks */

static int OrderTownGrowthRate(uint nth);

/* End - GUI order callbacks */

/* Begin - xref conversion callbacks */

static int64 LinkGraphDistModeXrefChillPP(int64 val);

/* End - xref conversion callbacks */

static const SettingDescEnumEntry _linkgraph_mode_symmetric[] = {
{ DT_MANUAL, STR_CONFIG_SETTING_DISTRIBUTION_MANUAL },
{ DT_SYMMETRIC, STR_CONFIG_SETTING_DISTRIBUTION_SYMMETRIC },
{ DT_ASYMMETRIC, STR_CONFIG_SETTING_DISTRIBUTION_ASYMMETRIC },
{ DT_ASYMMETRIC_EQ, STR_CONFIG_SETTING_DISTRIBUTION_ASYMMETRIC_EQ },
{ DT_ASYMMETRIC_NEAR, STR_CONFIG_SETTING_DISTRIBUTION_ASYMMETRIC_NEAREST },
{ 0, STR_NULL }
};
static const SettingDescEnumEntry _linkgraph_mode_asymmetric[] = {
{ DT_MANUAL, STR_CONFIG_SETTING_DISTRIBUTION_MANUAL },
{ DT_ASYMMETRIC, STR_CONFIG_SETTING_DISTRIBUTION_ASYMMETRIC },
{ DT_ASYMMETRIC_EQ, STR_CONFIG_SETTING_DISTRIBUTION_ASYMMETRIC_EQ },
{ DT_ASYMMETRIC_NEAR, STR_CONFIG_SETTING_DISTRIBUTION_ASYMMETRIC_NEAREST },
{ 0, STR_NULL }
};
static const SettingDescEnumEntry _linkgraph_mode_per_cargo[] = {
{ DT_PER_CARGO_DEFAULT, STR_CONFIG_SETTING_DISTRIBUTION_PER_CARGO_DEFAULT },
{ DT_MANUAL, STR_CONFIG_SETTING_DISTRIBUTION_MANUAL },
{ DT_SYMMETRIC, STR_CONFIG_SETTING_DISTRIBUTION_SYMMETRIC },
{ DT_ASYMMETRIC, STR_CONFIG_SETTING_DISTRIBUTION_ASYMMETRIC },
{ DT_ASYMMETRIC_EQ, STR_CONFIG_SETTING_DISTRIBUTION_ASYMMETRIC_EQ },
{ DT_ASYMMETRIC_NEAR, STR_CONFIG_SETTING_DISTRIBUTION_ASYMMETRIC_NEAREST },
{ 0, STR_NULL }
};

static const SettingDescEnumEntry _train_braking_model[] = {
{ TBM_ORIGINAL, STR_CONFIG_SETTING_ORIGINAL },
{ TBM_REALISTIC, STR_CONFIG_SETTING_TRAIN_BRAKING_REALISTIC },
{ 0, STR_NULL }
};

/* Some settings do not need to be synchronised when playing in multiplayer.
 * These include for example the GUI settings and will not be saved with the
 * savegame.
 * It is also a bit tricky since you would think that service_interval
 * for example doesn't need to be synched. Every client assigns the
 * service_interval value to the v->service_interval, meaning that every client
 * assigns his value. If the setting was company-based, that would mean that
 * vehicles could decide on different moments that they are heading back to a
 * service depot, causing desyncs on a massive scale. */
const SettingDesc _settings[] = {
[post-amble]
};
[templates]
SDTG_BOOL  =  SDTG_BOOL($name,              $flags, $guiflags, $var, $def,                        $str, $strhelp, $strval, $proc, $from, $to,        $cat, $extver, $patxname),
SDTG_VAR   =   SDTG_VAR($name,       $type, $flags, $guiflags, $var, $def, $min, $max, $interval, $str, $strhelp, $strval, $proc, $from, $to,        $cat, $extver, $patxname, $orderproc),
SDTG_ENUM   = SDTG_ENUM($name,       $type, $flags, $guiflags, $var, $def,                        $str, $strhelp,          $proc, $from, $to,        $cat, $extver, $patxname,             $enumlist),
SDTG_OMANY = SDTG_OMANY($name,       $type, $flags, $guiflags, $var, $def,       $max, $full,     $str, $strhelp, $strval, $proc, $from, $to,        $cat, $extver, $patxname),
SDTC_BOOL  =  SDTC_BOOL(       $var,        $flags, $guiflags, $def,                              $str, $strhelp, $strval, $proc, $from, $to,        $cat, $extver, $patxname),
SDTC_LIST  =  SDTC_LIST(       $var, $type, $flags, $guiflags, $def,                              $str, $strhelp, $strval, $proc, $from, $to,        $cat, $extver, $patxname),
SDTC_OMANY = SDTC_OMANY(       $var, $type, $flags, $guiflags, $def,             $max, $full,     $str, $strhelp, $strval, $proc, $from, $to,        $cat, $extver, $patxname),
SDTC_STR   =   SDTC_STR(       $var, $type, $flags, $guiflags, $def,                              $str, $strhelp, $strval, $proc, $from, $to,        $cat, $extver, $patxname),
SDTC_VAR   =   SDTC_VAR(       $var, $type, $flags, $guiflags, $def,       $min, $max, $interval, $str, $strhelp, $strval, $proc, $from, $to,        $cat, $extver, $patxname, $orderproc),
SDT_BOOL   =   SDT_BOOL($base, $var,        $flags, $guiflags, $def,                              $str, $strhelp, $strval, $proc, $from, $to,        $cat, $extver, $patxname),
SDT_OMANY  =  SDT_OMANY($base, $var, $type, $flags, $guiflags, $def,             $max, $full,     $str, $strhelp, $strval, $proc, $from, $to, $load, $cat, $extver, $patxname),
SDT_STR    =    SDT_STR($base, $var, $type, $flags, $guiflags, $def,                              $str, $strhelp, $strval, $proc, $from, $to,        $cat, $extver, $patxname),
SDT_VAR    =    SDT_VAR($base, $var, $type, $flags, $guiflags, $def,       $min, $max, $interval, $str, $strhelp, $strval, $proc, $from, $to,        $cat, $extver, $patxname, $orderproc),
SDT_ENUM   =   SDT_ENUM($base, $var, $type, $flags, $guiflags, $def,                              $str, $strhelp,          $proc, $from, $to,        $cat, $extver, $patxname,             $enumlist),
SDT_NULL   =   SDT_NULL($length, $from, $to, $extver),
SDT_XREF     = SDT_XREF(         $from, $to, $extver, $xref, $xrefcvt),
SDT_END    = SDT_END()

SDT_LINKGRAPH_PER_CARGO = SDT_ENUM(GameSettings, linkgraph.distribution_per_cargo[$linkgraph_cargo], SLE_UINT8, $flags | SLF_NOT_IN_CONFIG, $guiflags | SGF_NO_NEWGAME, DT_PER_CARGO_DEFAULT, STR_CONFIG_SETTING_DISTRIBUTION_PER_CARGO, STR_CONFIG_SETTING_DISTRIBUTION_PER_CARGO_HELPTEXT, $proc, $from, $to, SC_EXPERT, SlXvFeatureTest(XSLFTO_AND, XSLFI_LINKGRAPH_MODES), nullptr, _linkgraph_mode_per_cargo),

[defaults]
flags    = 0
guiflags = SGF_NONE
interval = 0
str      = STR_NULL
strhelp  = STR_CONFIG_SETTING_NO_EXPLANATION_AVAILABLE_HELPTEXT
strval   = STR_NULL
proc     = nullptr
load     = nullptr
from     = SL_MIN_VERSION
to       = SL_MAX_VERSION
cat      = SC_ADVANCED
extver   = SlXvFeatureTest()
patxname = nullptr
xref     = <this parameter must be set>
xrefcvt  = nullptr
orderproc = nullptr
enumlist = <this parameter must be set>



; Saved settings variables.
; Do not ADD or REMOVE something in this "difficulty.XXX" table or before it. It breaks savegame compatibility.
[SDT_VAR]
base     = GameSettings
var      = difficulty.max_no_competitors
type     = SLE_UINT8
from     = SLV_97
def      = 0
min      = 0
max      = MAX_COMPANIES - 1
interval = 1
proc     = MaxNoAIsChange
cat      = SC_BASIC

[SDT_NULL]
length   = 1
from     = SLV_97
to       = SLV_110

[SDT_VAR]
base     = GameSettings
var      = difficulty.number_towns
type     = SLE_UINT8
from     = SLV_97
guiflags = SGF_NEWGAME_ONLY
def      = 2
min      = 0
max      = 4
interval = 1
strval   = STR_NUM_VERY_LOW
cat      = SC_BASIC

[SDT_VAR]
base     = GameSettings
var      = difficulty.industry_density
type     = SLE_UINT8
from     = SLV_97
guiflags = SGF_MULTISTRING
def      = ID_END - 1
min      = 0
max      = ID_END - 1
interval = 1
str      = STR_CONFIG_SETTING_INDUSTRY_DENSITY
strhelp  = STR_CONFIG_SETTING_INDUSTRY_DENSITY_HELPTEXT
strval   = STR_FUNDING_ONLY
cat      = SC_BASIC

[SDT_VAR]
base     = GameSettings
var      = difficulty.max_loan
type     = SLE_UINT32
from     = SLV_97
guiflags = SGF_NEWGAME_ONLY | SGF_SCENEDIT_TOO | SGF_CURRENCY
def      = 300000
min      = 0
max      = 2000000000
interval = 50000
str      = STR_CONFIG_SETTING_MAXIMUM_INITIAL_LOAN
strhelp  = STR_CONFIG_SETTING_MAXIMUM_INITIAL_LOAN_HELPTEXT
strval   = STR_JUST_CURRENCY_LONG
cat      = SC_BASIC

[SDT_VAR]
base     = GameSettings
var      = difficulty.initial_interest
type     = SLE_UINT8
from     = SLV_97
guiflags = SGF_NEWGAME_ONLY | SGF_SCENEDIT_TOO
def      = 2
min      = 2
max      = 4
interval = 1
str      = STR_CONFIG_SETTING_INTEREST_RATE
strhelp  = STR_CONFIG_SETTING_INTEREST_RATE_HELPTEXT
strval   = STR_CONFIG_SETTING_PERCENTAGE

[SDT_VAR]
base     = GameSettings
var      = difficulty.vehicle_costs
type     = SLE_UINT8
from     = SLV_97
guiflags = SGF_NEWGAME_ONLY | SGF_SCENEDIT_TOO | SGF_MULTISTRING
def      = 0
min      = 0
max      = 2
interval = 1
str      = STR_CONFIG_SETTING_RUNNING_COSTS
strhelp  = STR_CONFIG_SETTING_RUNNING_COSTS_HELPTEXT
strval   = STR_SEA_LEVEL_LOW
cat      = SC_BASIC

[SDT_VAR]
base     = GameSettings
var      = difficulty.competitor_speed
type     = SLE_UINT8
from     = SLV_97
guiflags = SGF_MULTISTRING
def      = 2
min      = 0
max      = 4
interval = 1
str      = STR_CONFIG_SETTING_CONSTRUCTION_SPEED
strhelp  = STR_CONFIG_SETTING_CONSTRUCTION_SPEED_HELPTEXT
strval   = STR_AI_SPEED_VERY_SLOW
cat      = SC_BASIC

[SDT_NULL]
length   = 1
from     = SLV_97
to       = SLV_110

[SDT_VAR]
base     = GameSettings
var      = difficulty.vehicle_breakdowns
type     = SLE_UINT8
from     = SLV_97
guiflags = SGF_MULTISTRING
def      = 1
min      = 0
max      = 2
interval = 1
str      = STR_CONFIG_SETTING_VEHICLE_BREAKDOWNS
strhelp  = STR_CONFIG_SETTING_VEHICLE_BREAKDOWNS_HELPTEXT
strval   = STR_DISASTER_NONE
cat      = SC_BASIC

[SDT_VAR]
base     = GameSettings
var      = difficulty.subsidy_multiplier
type     = SLE_UINT8
from     = SLV_97
guiflags = SGF_MULTISTRING
def      = 2
min      = 0
max      = 3
interval = 1
str      = STR_CONFIG_SETTING_SUBSIDY_MULTIPLIER
strhelp  = STR_CONFIG_SETTING_SUBSIDY_MULTIPLIER_HELPTEXT
strval   = STR_SUBSIDY_X1_5

[SDT_VAR]
base     = GameSettings
var      = difficulty.construction_cost
type     = SLE_UINT8
from     = SLV_97
guiflags = SGF_NEWGAME_ONLY | SGF_SCENEDIT_TOO | SGF_MULTISTRING
def      = 0
min      = 0
max      = 2
interval = 1
str      = STR_CONFIG_SETTING_CONSTRUCTION_COSTS
strhelp  = STR_CONFIG_SETTING_CONSTRUCTION_COSTS_HELPTEXT
strval   = STR_SEA_LEVEL_LOW
cat      = SC_BASIC

[SDT_VAR]
base     = GameSettings
var      = difficulty.terrain_type
type     = SLE_UINT8
from     = SLV_97
guiflags = SGF_MULTISTRING | SGF_NEWGAME_ONLY
def      = 1
min      = 0
max      = 4
interval = 1
str      = STR_CONFIG_SETTING_TERRAIN_TYPE
strhelp  = STR_CONFIG_SETTING_TERRAIN_TYPE_HELPTEXT
strval   = STR_TERRAIN_TYPE_VERY_FLAT
cat      = SC_BASIC

[SDT_VAR]
base     = GameSettings
var      = difficulty.quantity_sea_lakes
type     = SLE_UINT8
from     = SLV_97
guiflags = SGF_NEWGAME_ONLY
def      = 0
min      = 0
max      = 4
interval = 1
strval   = STR_SEA_LEVEL_VERY_LOW
cat      = SC_BASIC

[SDT_BOOL]
base     = GameSettings
var      = difficulty.economy
from     = SLV_97
def      = false
str      = STR_CONFIG_SETTING_RECESSIONS
strhelp  = STR_CONFIG_SETTING_RECESSIONS_HELPTEXT

[SDT_BOOL]
base     = GameSettings
var      = difficulty.line_reverse_mode
from     = SLV_97
def      = false
str      = STR_CONFIG_SETTING_TRAIN_REVERSING
strhelp  = STR_CONFIG_SETTING_TRAIN_REVERSING_HELPTEXT

[SDT_BOOL]
base     = GameSettings
var      = difficulty.disasters
from     = SLV_97
def      = false
str      = STR_CONFIG_SETTING_DISASTERS
strhelp  = STR_CONFIG_SETTING_DISASTERS_HELPTEXT
cat      = SC_BASIC

[SDT_VAR]
base     = GameSettings
var      = difficulty.town_council_tolerance
type     = SLE_UINT8
from     = SLV_97
guiflags = SGF_MULTISTRING
def      = 0
min      = 0
max      = 2
interval = 1
str      = STR_CONFIG_SETTING_CITY_APPROVAL
strhelp  = STR_CONFIG_SETTING_CITY_APPROVAL_HELPTEXT
strval   = STR_CITY_APPROVAL_PERMISSIVE
proc     = DifficultyNoiseChange

[SDT_BOOL]
base     = GameSettings
var      = difficulty.money_cheat_in_multiplayer
def      = false
str      = STR_CONFIG_SETTING_MONEY_CHEAT_MULTIPLAYER
strhelp  = STR_CONFIG_SETTING_MONEY_CHEAT_MULTIPLAYER_HELPTEXT
proc     = DifficultyMoneyCheatMultiplayerChange
cat      = SC_EXPERT
patxname = ""cheat.difficulty.money_cheat_in_multiplayer""

[SDTG_VAR]
name     = ""diff_level""
var      = _old_diff_level
type     = SLE_UINT8
flags    = SLF_NOT_IN_CONFIG
from     = SLV_97
to       = SLV_178
def      = 3
min      = 0
max      = 3
cat      = SC_BASIC

[SDT_NULL]
length   = 1
extver   = SlXvFeatureTest(XSLFTO_AND, XSLFI_SPRINGPP)

[SDT_XREF]
xref     = ""order.old_timetable_separation""
extver   = SlXvFeatureTest(XSLFTO_AND, XSLFI_SPRINGPP)

[SDT_BOOL]
base     = GameSettings
var      = order.old_timetable_separation
def      = true
cat      = SC_EXPERT
extver   = SlXvFeatureTest(XSLFTO_AND, XSLFI_AUTO_TIMETABLE, 1, 3)
patxname = ""auto_timetables.order.timetable_separation""

[SDT_VAR]
base     = GameSettings
var      = order.old_timetable_separation_rate
type     = SLE_UINT8
def      = 100
min      = 0
max      = 100
interval = 10
str      = STR_CONFIG_SETTING_TIMETABLE_SEPARATION_RATE
strhelp  = STR_CONFIG_SETTING_TIMETABLE_SEPARATION_RATE_HELPTEXT
strval   = STR_CONFIG_SETTING_PERCENTAGE
cat      = SC_EXPERT
extver   = SlXvFeatureTest(XSLFTO_AND, XSLFI_AUTO_TIMETABLE, 1, 2)
patxname = ""auto_timetables.order.timetable_separation_rate""

; There are only 21 predefined town_name values (0-20), but you can have more with newgrf action F so allow
; these bigger values (21-255). Invalid values will fallback to english on use and (undefined string) in GUI.
[SDT_OMANY]
base     = GameSettings
var      = game_creation.town_name
type     = SLE_UINT8
from     = SLV_97
guiflags = SGF_NO_NETWORK
def      = 0
max      = 255
full     = _town_names
cat      = SC_BASIC

[SDT_OMANY]
base     = GameSettings
var      = game_creation.landscape
type     = SLE_UINT8
from     = SLV_97
guiflags = SGF_MULTISTRING | SGF_NEWGAME_ONLY
def      = 0
max      = 3
full     = _climates
load     = ConvertLandscape
str      = STR_CONFIG_SETTING_LANDSCAPE
strhelp  = STR_CONFIG_SETTING_LANDSCAPE_HELPTEXT
strval   = STR_CHEAT_SWITCH_CLIMATE_TEMPERATE_LANDSCAPE
cat      = SC_BASIC

; Snow line upper byte
[SDT_NULL]
length   = 1
extver   = SlXvFeatureTest(XSLFTO_AND, XSLFI_CHILLPP)

; Snow line (or snow_line_height * TILE_HEIGHT)
[SDT_NULL]
length   = 1
from     = SLV_97
to       = SLV_164

;;game_creation.desert_amount
[SDT_NULL]
length   = 1
extver   = SlXvFeatureTest(XSLFTO_AND, XSLFI_CHILLPP, SL_CHILLPP_232)

;;game_creation.tree_line
[SDT_NULL]
length   = 2
extver   = SlXvFeatureTest(XSLFTO_AND, XSLFI_CHILLPP)

[SDT_OMANY]
base     = GameSettings
var      = vehicle.road_side
type     = SLE_UINT8
from     = SLV_97
guiflags = SGF_MULTISTRING | SGF_NO_NETWORK
def      = 1
max      = 1
full     = _roadsides
str      = STR_CONFIG_SETTING_ROAD_SIDE
strhelp  = STR_CONFIG_SETTING_ROAD_SIDE_HELPTEXT
strval   = STR_GAME_OPTIONS_ROAD_VEHICLES_DROPDOWN_LEFT
proc     = CheckRoadSide

; Construction

[SDT_VAR]
base     = GameSettings
var      = construction.max_heightlevel
type     = SLE_UINT8
from     = SLV_194
guiflags = SGF_NEWGAME_ONLY | SGF_SCENEDIT_TOO
def      = DEF_MAX_HEIGHTLEVEL
min      = MIN_MAX_HEIGHTLEVEL
max      = MAX_MAX_HEIGHTLEVEL
interval = 1
str      = STR_CONFIG_SETTING_MAX_HEIGHTLEVEL
strhelp  = STR_CONFIG_SETTING_MAX_HEIGHTLEVEL_HELPTEXT
strval   = STR_JUST_INT
proc     = ChangeMaxHeightLevel
cat      = SC_BASIC
extver   = SlXvFeatureTest(XSLFTO_OR, XSLFI_HEIGHT_8_BIT, 1, 1)

;; construction.allow_more_heightlevels
[SDT_NULL]
length   = 1
extver   = SlXvFeatureTest(XSLFTO_AND, XSLFI_CHILLPP)

[SDT_BOOL]
base     = GameSettings
var      = construction.build_on_slopes
guiflags = SGF_NO_NETWORK
def      = true
cat      = SC_EXPERT

[SDT_VAR]
base     = GameSettings
var      = construction.command_pause_level
type     = SLE_UINT8
from     = SLV_154
guiflags = SGF_MULTISTRING
def      = 1
min      = 0
max      = 3
interval = 1
str      = STR_CONFIG_SETTING_COMMAND_PAUSE_LEVEL
strhelp  = STR_CONFIG_SETTING_COMMAND_PAUSE_LEVEL_HELPTEXT
strval   = STR_CONFIG_SETTING_COMMAND_PAUSE_LEVEL_NO_ACTIONS

[SDT_BOOL]
base     = GameSettings
var      = construction.enable_build_river
def      = false
cat      = SC_BASIC
str      = STR_CONFIG_SETTING_ENABLE_BUILD_RIVER
strhelp  = STR_CONFIG_SETTING_ENABLE_BUILD_RIVER_HELPTEXT
patxname = ""enable_build_river.construction.enable_build_river""

[SDT_BOOL]
base     = GameSettings
var      = construction.enable_remove_water
def      = true
cat      = SC_BASIC
str      = STR_CONFIG_SETTING_ENABLE_REMOVE_WATER
strhelp  = STR_CONFIG_SETTING_ENABLE_REMOVE_WATER_HELPTEXT
patxname = ""enable_build_river.construction.enable_remove_water""

[SDT_VAR]
base     = GameSettings
var      = construction.terraform_per_64k_frames
type     = SLE_UINT32
from     = SLV_156
def      = 64 << 16
min      = 0
max      = 1 << 30
interval = 1
cat      = SC_EXPERT

[SDT_VAR]
base     = GameSettings
var      = construction.terraform_frame_burst
type     = SLE_UINT16
from     = SLV_156
def      = 4096
min      = 0
max      = 1 << 30
interval = 1
cat      = SC_EXPERT

[SDT_VAR]
base     = GameSettings
var      = construction.clear_per_64k_frames
type     = SLE_UINT32
from     = SLV_156
def      = 64 << 16
min      = 0
max      = 1 << 30
interval = 1
cat      = SC_EXPERT

[SDT_VAR]
base     = GameSettings
var      = construction.clear_frame_burst
type     = SLE_UINT16
from     = SLV_156
def      = 4096
min      = 0
max      = 1 << 30
interval = 1
cat      = SC_EXPERT

[SDT_VAR]
base     = GameSettings
var      = construction.tree_per_64k_frames
type     = SLE_UINT32
from     = SLV_175
def      = 64 << 16
min      = 0
max      = 1 << 30
interval = 1
cat      = SC_EXPERT

[SDT_VAR]
base     = GameSettings
var      = construction.tree_frame_burst
type     = SLE_UINT16
from     = SLV_175
def      = 4096
min      = 0
max      = 1 << 30
interval = 1
cat      = SC_EXPERT

[SDT_VAR]
base     = GameSettings
var      = construction.purchase_land_per_64k_frames
type     = SLE_UINT32
def      = 16 << 16
min      = 0
max      = 1 << 30
interval = 1
cat      = SC_EXPERT
patxname = ""buy_land_rate_limit.construction.purchase_land_per_64k_frames""

[SDT_VAR]
base     = GameSettings
var      = construction.purchase_land_frame_burst
type     = SLE_UINT16
def      = 1024
min      = 0
max      = 1 << 30
interval = 1
cat      = SC_EXPERT
patxname = ""buy_land_rate_limit.construction.purchase_land_frame_burst""

[SDT_VAR]
base     = GameSettings
var      = construction.build_object_per_64k_frames
type     = SLE_UINT32
def      = 32 << 16
min      = 0
max      = 1 << 30
interval = 1
cat      = SC_EXPERT
patxname = ""build_object_rate_limit.construction.build_object_per_64k_frames""

[SDT_VAR]
base     = GameSettings
var      = construction.build_object_frame_burst
type     = SLE_UINT16
def      = 2048
min      = 0
max      = 1 << 30
interval = 1
cat      = SC_EXPERT
patxname = ""build_object_rate_limit.construction.build_object_frame_burst""

[SDT_BOOL]
base     = GameSettings
var      = construction.autoslope
from     = SLV_75
def      = true
str      = STR_CONFIG_SETTING_AUTOSLOPE
strhelp  = STR_CONFIG_SETTING_AUTOSLOPE_HELPTEXT
cat      = SC_EXPERT

[SDT_BOOL]
base     = GameSettings
var      = construction.extra_dynamite
def      = true
str      = STR_CONFIG_SETTING_EXTRADYNAMITE
strhelp  = STR_CONFIG_SETTING_EXTRADYNAMITE_HELPTEXT

[SDT_VAR]
base     = GameSettings
var      = construction.max_bridge_length
type     = SLE_UINT16
from     = SLV_159
guiflags = SGF_NO_NETWORK
def      = 64
min      = 1
max      = 4096
interval = 1
str      = STR_CONFIG_SETTING_MAX_BRIDGE_LENGTH
strhelp  = STR_CONFIG_SETTING_MAX_BRIDGE_LENGTH_HELPTEXT
strval   = STR_CONFIG_SETTING_TILE_LENGTH

[SDT_XREF]
extver   = SlXvFeatureTest(XSLFTO_AND, XSLFI_SPRINGPP, 2)
xref     = ""construction.old_simulated_wormhole_signals""

[SDT_XREF]
extver   = SlXvFeatureTest(XSLFTO_AND, XSLFI_JOKERPP)
xref     = ""construction.old_simulated_wormhole_signals""

[SDT_VAR]
base     = GameSettings
var      = construction.max_bridge_height
type     = SLE_UINT8
from     = SLV_194
guiflags = SGF_NO_NETWORK
def      = 12
min      = 1
max      = MAX_TILE_HEIGHT
interval = 1
str      = STR_CONFIG_SETTING_MAX_BRIDGE_HEIGHT
strhelp  = STR_CONFIG_SETTING_MAX_BRIDGE_HEIGHT_HELPTEXT
strval   = STR_JUST_COMMA
cat      = SC_EXPERT

[SDT_VAR]
base     = GameSettings
var      = construction.max_tunnel_length
type     = SLE_UINT16
from     = SLV_159
guiflags = SGF_NO_NETWORK
def      = 64
min      = 1
max      = 4096
interval = 1
str      = STR_CONFIG_SETTING_MAX_TUNNEL_LENGTH
strhelp  = STR_CONFIG_SETTING_MAX_TUNNEL_LENGTH_HELPTEXT
strval   = STR_CONFIG_SETTING_TILE_LENGTH

;; construction.max_chunnel_exit_length
[SDT_NULL]
length   = 1
extver   = SlXvFeatureTest(XSLFTO_AND, XSLFI_CHILLPP, SL_CHILLPP_233)

[SDT_BOOL]
base     = GameSettings
var      = construction.chunnel
def      = false
str      = STR_CONFIG_SETTING_CHUNNEL
strhelp  = STR_CONFIG_SETTING_CHUNNEL_HELPTEXT
cat      = SC_BASIC
patxname = ""chunnel.construction.chunnel""

[SDT_VAR]
base     = GameSettings
var      = construction.old_simulated_wormhole_signals
type     = SLE_UINT8
flags    = 0
def      = 2
min      = 1
max      = 16
str      = STR_CONFIG_SETTING_SIMULATE_SIGNALS
strval   = STR_CONFIG_SETTING_SIMULATE_SIGNALS_VALUE
cat      = SC_BASIC
extver   = SlXvFeatureTest(XSLFTO_AND, XSLFI_SIG_TUNNEL_BRIDGE, 1, 7)
patxname = ""signal_tunnel_bridge.construction.simulated_wormhole_signals""

[SDT_XREF]
xref     = ""construction.maximum_signal_evaluations""
extver   = SlXvFeatureTest(XSLFTO_AND, XSLFI_SPRINGPP)

[SDT_XREF]
xref     = ""construction.chunnel""
extver   = SlXvFeatureTest(XSLFTO_AND, XSLFI_JOKERPP)

;; construction.longbridges
[SDT_NULL]
length   = 1
to       = SLV_159

[SDT_VAR]
base     = GameSettings
var      = construction.train_signal_side
type     = SLE_UINT8
guiflags = SGF_MULTISTRING | SGF_NO_NETWORK
def      = 1
min      = 0
max      = 2
str      = STR_CONFIG_SETTING_SIGNALSIDE
strhelp  = STR_CONFIG_SETTING_SIGNALSIDE_HELPTEXT
strval   = STR_CONFIG_SETTING_SIGNALSIDE_LEFT
proc     = RedrawScreen
cat      = SC_BASIC

[SDT_BOOL]
base     = GameSettings
var      = station.never_expire_airports
guiflags = SGF_NO_NETWORK
def      = false
str      = STR_CONFIG_SETTING_NEVER_EXPIRE_AIRPORTS
strhelp  = STR_CONFIG_SETTING_NEVER_EXPIRE_AIRPORTS_HELPTEXT

[SDT_VAR]
base     = GameSettings
var      = economy.town_layout
type     = SLE_UINT8
from     = SLV_59
guiflags = SGF_MULTISTRING
def      = TL_ORIGINAL
min      = TL_BEGIN
max      = NUM_TLS - 1
interval = 1
str      = STR_CONFIG_SETTING_TOWN_LAYOUT
strhelp  = STR_CONFIG_SETTING_TOWN_LAYOUT_HELPTEXT
strval   = STR_CONFIG_SETTING_TOWN_LAYOUT_DEFAULT
proc     = TownFoundingChanged

;; economy.town_construction_cost
[SDT_NULL]
length   = 1
extver   = SlXvFeatureTest(XSLFTO_AND, XSLFI_SPRINGPP)

;; economy.station_rating_type
[SDT_NULL]
length   = 1
extver   = SlXvFeatureTest(XSLFTO_AND, XSLFI_SPRINGPP)

;; economy.scale_industry_production
[SDT_NULL]
length   = 1
extver   = SlXvFeatureTest(XSLFTO_AND, XSLFI_SPRINGPP, 7)

[SDT_BOOL]
base     = GameSettings
var      = economy.allow_town_roads
from     = SLV_113
guiflags = SGF_NO_NETWORK
def      = true
str      = STR_CONFIG_SETTING_ALLOW_TOWN_ROADS
strhelp  = STR_CONFIG_SETTING_ALLOW_TOWN_ROADS_HELPTEXT

[SDT_XREF]
xref     = ""economy.old_town_cargo_factor""
extver   = SlXvFeatureTest(XSLFTO_AND, XSLFI_SPRINGPP)

[SDT_XREF]
xref     = ""economy.day_length_factor""
extver   = SlXvFeatureTest(XSLFTO_AND, XSLFI_CHILLPP)

[SDT_VAR]
base     = GameSettings
var      = economy.found_town
type     = SLE_UINT8
from     = SLV_128
guiflags = SGF_MULTISTRING
def      = TF_FORBIDDEN
min      = TF_BEGIN
max      = TF_END - 1
interval = 1
str      = STR_CONFIG_SETTING_TOWN_FOUNDING
strhelp  = STR_CONFIG_SETTING_TOWN_FOUNDING_HELPTEXT
strval   = STR_CONFIG_SETTING_TOWN_FOUNDING_FORBIDDEN
proc     = TownFoundingChanged
cat      = SC_BASIC

[SDT_BOOL]
base     = GameSettings
var      = economy.allow_town_level_crossings
from     = SLV_143
def      = true
str      = STR_CONFIG_SETTING_ALLOW_TOWN_LEVEL_CROSSINGS
strhelp  = STR_CONFIG_SETTING_ALLOW_TOWN_LEVEL_CROSSINGS_HELPTEXT

[SDT_XREF]
xref     = ""economy.old_town_cargo_factor""
extver   = SlXvFeatureTest(XSLFTO_AND, XSLFI_CHILLPP)

[SDT_VAR]
base     = GameSettings
var      = economy.town_cargogen_mode
type     = SLE_UINT8
from     = SLV_TOWN_CARGOGEN
guiflags = SGF_MULTISTRING
def      = TCGM_BITCOUNT
min      = TCGM_BEGIN
max      = TCGM_END - 1
interval = 1
str      = STR_CONFIG_SETTING_TOWN_CARGOGENMODE
strhelp  = STR_CONFIG_SETTING_TOWN_CARGOGENMODE_HELPTEXT
strval   = STR_CONFIG_SETTING_TOWN_CARGOGENMODE_ORIGINAL
cat      = SC_ADVANCED

;; economy.max_town_heightlevel
[SDT_NULL]
length   = 1
extver   = SlXvFeatureTest(XSLFTO_AND, XSLFI_JOKERPP)

; link graph

[SDT_VAR]
base     = GameSettings
var      = linkgraph.recalc_interval
type     = SLE_UINT16
from     = SLV_183
def      = 4
min      = 2
max      = 32
interval = 2
str      = STR_CONFIG_SETTING_LINKGRAPH_INTERVAL
strval   = STR_JUST_COMMA
strhelp  = STR_CONFIG_SETTING_LINKGRAPH_INTERVAL_HELPTEXT

[SDT_VAR]
base     = GameSettings
var      = linkgraph.recalc_time
type     = SLE_UINT16
from     = SLV_183
def      = 16
min      = 1
max      = 4096
interval = 1
str      = STR_CONFIG_SETTING_LINKGRAPH_TIME
strval   = STR_JUST_COMMA
strhelp  = STR_CONFIG_SETTING_LINKGRAPH_TIME_HELPTEXT

[SDT_BOOL]
base     = GameSettings
var      = linkgraph.recalc_not_scaled_by_daylength
def      = true
str      = STR_CONFIG_SETTING_LINKGRAPH_NOT_DAYLENGTH_SCALED
strhelp  = STR_CONFIG_SETTING_LINKGRAPH_NOT_DAYLENGTH_SCALED_HELPTEXT
extver   = SlXvFeatureTest([](uint16 version, bool version_in_range) -> bool { return version_in_range && SlXvIsFeaturePresent(XSLFI_LINKGRAPH_DAY_SCALE) && !SlXvIsFeaturePresent(XSLFI_JOKERPP); })
patxname = ""linkgraph_day_scale.linkgraph.recalc_not_scaled_by_daylength""

[SDT_ENUM]
base     = GameSettings
var      = linkgraph.distribution_pax
type     = SLE_UINT8
from     = SLV_183
def      = DT_MANUAL
enumlist = _linkgraph_mode_symmetric
str      = STR_CONFIG_SETTING_DISTRIBUTION_PAX
strhelp  = STR_CONFIG_SETTING_DISTRIBUTION_PAX_HELPTEXT

[SDT_ENUM]
base     = GameSettings
var      = linkgraph.distribution_mail
type     = SLE_UINT8
from     = SLV_183
def      = DT_MANUAL
enumlist = _linkgraph_mode_symmetric
str      = STR_CONFIG_SETTING_DISTRIBUTION_MAIL
strhelp  = STR_CONFIG_SETTING_DISTRIBUTION_MAIL_HELPTEXT

[SDT_ENUM]
base     = GameSettings
var      = linkgraph.distribution_armoured
type     = SLE_UINT8
from     = SLV_183
def      = DT_MANUAL
enumlist = _linkgraph_mode_symmetric
str      = STR_CONFIG_SETTING_DISTRIBUTION_ARMOURED
strhelp  = STR_CONFIG_SETTING_DISTRIBUTION_ARMOURED_HELPTEXT

[SDT_ENUM]
base     = GameSettings
var      = linkgraph.distribution_default
type     = SLE_UINT8
from     = SLV_183
def      = DT_MANUAL
enumlist = _linkgraph_mode_asymmetric
str      = STR_CONFIG_SETTING_DISTRIBUTION_DEFAULT
strhelp  = STR_CONFIG_SETTING_DISTRIBUTION_DEFAULT_HELPTEXT

[SDT_LINKGRAPH_PER_CARGO]
linkgraph_cargo = 0
[SDT_LINKGRAPH_PER_CARGO]
linkgraph_cargo = 1
[SDT_LINKGRAPH_PER_CARGO]
linkgraph_cargo = 2
[SDT_LINKGRAPH_PER_CARGO]
linkgraph_cargo = 3
[SDT_LINKGRAPH_PER_CARGO]
linkgraph_cargo = 4
[SDT_LINKGRAPH_PER_CARGO]
linkgraph_cargo = 5
[SDT_LINKGRAPH_PER_CARGO]
linkgraph_cargo = 6
[SDT_LINKGRAPH_PER_CARGO]
linkgraph_cargo = 7
[SDT_LINKGRAPH_PER_CARGO]
linkgraph_cargo = 8
[SDT_LINKGRAPH_PER_CARGO]
linkgraph_cargo = 9
[SDT_LINKGRAPH_PER_CARGO]
linkgraph_cargo = 10
[SDT_LINKGRAPH_PER_CARGO]
linkgraph_cargo = 11
[SDT_LINKGRAPH_PER_CARGO]
linkgraph_cargo = 12
[SDT_LINKGRAPH_PER_CARGO]
linkgraph_cargo = 13
[SDT_LINKGRAPH_PER_CARGO]
linkgraph_cargo = 14
[SDT_LINKGRAPH_PER_CARGO]
linkgraph_cargo = 15
[SDT_LINKGRAPH_PER_CARGO]
linkgraph_cargo = 16
[SDT_LINKGRAPH_PER_CARGO]
linkgraph_cargo = 17
[SDT_LINKGRAPH_PER_CARGO]
linkgraph_cargo = 18
[SDT_LINKGRAPH_PER_CARGO]
linkgraph_cargo = 19
[SDT_LINKGRAPH_PER_CARGO]
linkgraph_cargo = 20
[SDT_LINKGRAPH_PER_CARGO]
linkgraph_cargo = 21
[SDT_LINKGRAPH_PER_CARGO]
linkgraph_cargo = 22
[SDT_LINKGRAPH_PER_CARGO]
linkgraph_cargo = 23
[SDT_LINKGRAPH_PER_CARGO]
linkgraph_cargo = 24
[SDT_LINKGRAPH_PER_CARGO]
linkgraph_cargo = 25
[SDT_LINKGRAPH_PER_CARGO]
linkgraph_cargo = 26
[SDT_LINKGRAPH_PER_CARGO]
linkgraph_cargo = 27
[SDT_LINKGRAPH_PER_CARGO]
linkgraph_cargo = 28
[SDT_LINKGRAPH_PER_CARGO]
linkgraph_cargo = 29
[SDT_LINKGRAPH_PER_CARGO]
linkgraph_cargo = 30
[SDT_LINKGRAPH_PER_CARGO]
linkgraph_cargo = 31
[SDT_LINKGRAPH_PER_CARGO]
linkgraph_cargo = 32
[SDT_LINKGRAPH_PER_CARGO]
linkgraph_cargo = 33
[SDT_LINKGRAPH_PER_CARGO]
linkgraph_cargo = 34
[SDT_LINKGRAPH_PER_CARGO]
linkgraph_cargo = 35
[SDT_LINKGRAPH_PER_CARGO]
linkgraph_cargo = 36
[SDT_LINKGRAPH_PER_CARGO]
linkgraph_cargo = 37
[SDT_LINKGRAPH_PER_CARGO]
linkgraph_cargo = 38
[SDT_LINKGRAPH_PER_CARGO]
linkgraph_cargo = 39
[SDT_LINKGRAPH_PER_CARGO]
linkgraph_cargo = 40
[SDT_LINKGRAPH_PER_CARGO]
linkgraph_cargo = 41
[SDT_LINKGRAPH_PER_CARGO]
linkgraph_cargo = 42
[SDT_LINKGRAPH_PER_CARGO]
linkgraph_cargo = 43
[SDT_LINKGRAPH_PER_CARGO]
linkgraph_cargo = 44
[SDT_LINKGRAPH_PER_CARGO]
linkgraph_cargo = 45
[SDT_LINKGRAPH_PER_CARGO]
linkgraph_cargo = 46
[SDT_LINKGRAPH_PER_CARGO]
linkgraph_cargo = 47
[SDT_LINKGRAPH_PER_CARGO]
linkgraph_cargo = 48
[SDT_LINKGRAPH_PER_CARGO]
linkgraph_cargo = 49
[SDT_LINKGRAPH_PER_CARGO]
linkgraph_cargo = 50
[SDT_LINKGRAPH_PER_CARGO]
linkgraph_cargo = 51
[SDT_LINKGRAPH_PER_CARGO]
linkgraph_cargo = 52
[SDT_LINKGRAPH_PER_CARGO]
linkgraph_cargo = 53
[SDT_LINKGRAPH_PER_CARGO]
linkgraph_cargo = 54
[SDT_LINKGRAPH_PER_CARGO]
linkgraph_cargo = 55
[SDT_LINKGRAPH_PER_CARGO]
linkgraph_cargo = 56
[SDT_LINKGRAPH_PER_CARGO]
linkgraph_cargo = 57
[SDT_LINKGRAPH_PER_CARGO]
linkgraph_cargo = 58
[SDT_LINKGRAPH_PER_CARGO]
linkgraph_cargo = 59
[SDT_LINKGRAPH_PER_CARGO]
linkgraph_cargo = 60
[SDT_LINKGRAPH_PER_CARGO]
linkgraph_cargo = 61
[SDT_LINKGRAPH_PER_CARGO]
linkgraph_cargo = 62
[SDT_LINKGRAPH_PER_CARGO]
linkgraph_cargo = 63

[SDT_VAR]
base     = GameSettings
var      = linkgraph.accuracy
type     = SLE_UINT8
from     = SLV_183
def      = 16
min      = 2
max      = 64
interval = 1
str      = STR_CONFIG_SETTING_LINKGRAPH_ACCURACY
strval   = STR_JUST_COMMA
strhelp  = STR_CONFIG_SETTING_LINKGRAPH_ACCURACY_HELPTEXT

[SDT_VAR]
base     = GameSettings
var      = linkgraph.demand_distance
type     = SLE_UINT8
from     = SLV_183
def      = 100
min      = 0
max      = 255
interval = 5
str      = STR_CONFIG_SETTING_DEMAND_DISTANCE
strval   = STR_CONFIG_SETTING_PERCENTAGE
strhelp  = STR_CONFIG_SETTING_DEMAND_DISTANCE_HELPTEXT

[SDT_VAR]
base     = GameSettings
var      = linkgraph.demand_size
type     = SLE_UINT8
from     = SLV_183
def      = 100
min      = 0
max      = 100
interval = 5
str      = STR_CONFIG_SETTING_DEMAND_SIZE
strval   = STR_CONFIG_SETTING_PERCENTAGE
strhelp  = STR_CONFIG_SETTING_DEMAND_SIZE_HELPTEXT

[SDT_VAR]
base     = GameSettings
var      = linkgraph.short_path_saturation
type     = SLE_UINT8
from     = SLV_183
def      = 80
min      = 0
max      = 250
interval = 5
str      = STR_CONFIG_SETTING_SHORT_PATH_SATURATION
strval   = STR_CONFIG_SETTING_PERCENTAGE
strhelp  = STR_CONFIG_SETTING_SHORT_PATH_SATURATION_HELPTEXT

[SDT_VAR]
base     = GameSettings
var      = economy.old_town_cargo_factor
type     = SLE_INT8
def      = 0
min      = -16
max      = +8
interval = 1
str      = STR_CONFIG_SETTING_TOWN_CARGO_FACTOR
strval   = STR_JUST_INT
extver   = SlXvFeatureTest(XSLFTO_AND, XSLFI_TOWN_CARGO_ADJ, 1, 1)
patxname = ""town_cargo_adj.economy.town_cargo_factor""

[SDT_XREF]
xref     = ""economy.old_town_cargo_factor""
extver   = SlXvFeatureTest(XSLFTO_AND, XSLFI_JOKERPP)

[SDT_VAR]
base     = GameSettings
var      = economy.town_cargo_scale_factor
type     = SLE_INT16
guiflags = SGF_DECIMAL1
def      = 0
min      = -160
max      = +80
interval = 1
str      = STR_CONFIG_SETTING_TOWN_CARGO_FACTOR
strval   = STR_JUST_DECIMAL1
strhelp  = STR_CONFIG_SETTING_TOWN_CARGO_FACTOR_HELPTEXT
patxname = ""town_cargo_adj.economy.town_cargo_scale_factor""

[SDT_VAR]
base     = GameSettings
var      = economy.industry_cargo_scale_factor
type     = SLE_INT16
guiflags = SGF_DECIMAL1
def      = 0
min      = -50
max      = +50
interval = 1
str      = STR_CONFIG_SETTING_INDUSTRY_CARGO_FACTOR
strval   = STR_JUST_DECIMAL1
strhelp  = STR_CONFIG_SETTING_INDUSTRY_CARGO_FACTOR_HELPTEXT
patxname = ""industry_cargo_adj.economy.industry_cargo_scale_factor""

; Vehicles

[SDT_VAR]
base     = GameSettings
var      = vehicle.train_acceleration_model
type     = SLE_UINT8
guiflags = SGF_MULTISTRING
def      = 1
min      = 0
max      = 1
interval = 1
str      = STR_CONFIG_SETTING_TRAIN_ACCELERATION_MODEL
strhelp  = STR_CONFIG_SETTING_TRAIN_ACCELERATION_MODEL_HELPTEXT
strval   = STR_CONFIG_SETTING_ORIGINAL
proc     = TrainAccelerationModelChanged

[SDT_ENUM]
base     = GameSettings
var      = vehicle.train_braking_model
type     = SLE_UINT8
def      = TBM_ORIGINAL
enumlist = _train_braking_model
str      = STR_CONFIG_SETTING_TRAIN_BRAKING_MODEL
strhelp  = STR_CONFIG_SETTING_TRAIN_BRAKING_MODEL_HELPTEXT
proc     = TrainBrakingModelChanged
cat      = SC_EXPERT
patxname = ""realistic_braking.vehicle.train_braking_model""

[SDT_VAR]
base     = GameSettings
var      = vehicle.roadveh_acceleration_model
type     = SLE_UINT8
from     = SLV_139
guiflags = SGF_MULTISTRING
def      = 1
min      = 0
max      = 1
interval = 1
str      = STR_CONFIG_SETTING_ROAD_VEHICLE_ACCELERATION_MODEL
strhelp  = STR_CONFIG_SETTING_ROAD_VEHICLE_ACCELERATION_MODEL_HELPTEXT
strval   = STR_CONFIG_SETTING_ORIGINAL
proc     = RoadVehAccelerationModelChanged

[SDT_VAR]
base     = GameSettings
var      = vehicle.train_slope_steepness
type     = SLE_UINT8
from     = SLV_133
def      = 3
min      = 0
max      = 10
interval = 1
str      = STR_CONFIG_SETTING_TRAIN_SLOPE_STEEPNESS
strhelp  = STR_CONFIG_SETTING_TRAIN_SLOPE_STEEPNESS_HELPTEXT
strval   = STR_CONFIG_SETTING_PERCENTAGE
proc     = TrainSlopeSteepnessChanged
cat      = SC_EXPERT

[SDT_VAR]
base     = GameSettings
var      = vehicle.roadveh_slope_steepness
type     = SLE_UINT8
from     = SLV_139
def      = 7
min      = 0
max      = 10
interval = 1
str      = STR_CONFIG_SETTING_ROAD_VEHICLE_SLOPE_STEEPNESS
strhelp  = STR_CONFIG_SETTING_ROAD_VEHICLE_SLOPE_STEEPNESS_HELPTEXT
strval   = STR_CONFIG_SETTING_PERCENTAGE
proc     = RoadVehSlopeSteepnessChanged
cat      = SC_EXPERT

[SDT_BOOL]
base     = GameSettings
var      = pf.forbid_90_deg
def      = false
str      = STR_CONFIG_SETTING_FORBID_90_DEG
strhelp  = STR_CONFIG_SETTING_FORBID_90_DEG_HELPTEXT
proc     = InvalidateShipPathCache
cat      = SC_EXPERT

;; pf.back_of_one_way_pbs_waiting_point
[SDT_NULL]
length   = 1
extver   = SlXvFeatureTest(XSLFTO_AND, XSLFI_JOKERPP)

;; pf.back_of_one_way_pbs_waiting_point
[SDT_NULL]
length   = 1
extver   = SlXvFeatureTest(XSLFTO_AND, XSLFI_CHILLPP, SL_CHILLPP_232)

[SDT_VAR]
base     = GameSettings
var      = vehicle.max_train_length
type     = SLE_UINT8
from     = SLV_159
def      = 7
min      = 1
max      = 64
interval = 1
str      = STR_CONFIG_SETTING_TRAIN_LENGTH
strhelp  = STR_CONFIG_SETTING_TRAIN_LENGTH_HELPTEXT
strval   = STR_CONFIG_SETTING_TILE_LENGTH
cat      = SC_BASIC

; vehicle.mammoth_trains
[SDT_NULL]
length   = 1
to       = SLV_159

[SDT_VAR]
base     = GameSettings
var      = vehicle.smoke_amount
type     = SLE_UINT8
from     = SLV_145
guiflags = SGF_MULTISTRING
def      = 1
min      = 0
max      = 2
str      = STR_CONFIG_SETTING_SMOKE_AMOUNT
strhelp  = STR_CONFIG_SETTING_SMOKE_AMOUNT_HELPTEXT
strval   = STR_CONFIG_SETTING_NONE

; order.gotodepot
[SDT_NULL]
length   = 1
to       = SLV_159

;; order.gotodepot
[SDT_NULL]
length   = 1
extver   = SlXvFeatureTest(XSLFTO_AND, XSLFI_CHILLPP, SL_CHILLPP_232)

; path finder

[SDT_BOOL]
base     = GameSettings
var      = pf.roadveh_queue
def      = true
cat      = SC_EXPERT

[SDT_VAR]
base     = GameSettings
var      = pf.reroute_rv_on_layout_change
type     = SLE_UINT8
guiflags = SGF_MULTISTRING
def      = 1
min      = 0
max      = 2
interval = 1
str      = STR_CONFIG_SETTING_REROUTE_RV_ON_LAYOUT_CHANGE
strhelp  = STR_CONFIG_SETTING_REROUTE_RV_ON_LAYOUT_CHANGE_HELPTEXT
strval   = STR_CONFIG_SETTING_REROUTE_RV_ON_LAYOUT_CHANGE_NO
cat      = SC_ADVANCED
patxname = ""pf.reroute_rv_on_layout_change""

[SDT_BOOL]
base     = GameSettings
var      = pf.new_pathfinding_all
to       = SLV_87
def      = false
cat      = SC_EXPERT

[SDT_BOOL]
base     = GameSettings
var      = pf.yapf.ship_use_yapf
from     = SLV_28
to       = SLV_87
def      = false
cat      = SC_EXPERT

[SDT_BOOL]
base     = GameSettings
var      = pf.yapf.road_use_yapf
from     = SLV_28
to       = SLV_87
def      = true
cat      = SC_EXPERT

[SDT_BOOL]
base     = GameSettings
var      = pf.yapf.rail_use_yapf
from     = SLV_28
to       = SLV_87
def      = true
cat      = SC_EXPERT

##
[SDT_VAR]
base     = GameSettings
var      = pf.pathfinder_for_trains
type     = SLE_UINT8
from     = SLV_87
guiflags = SGF_MULTISTRING
def      = 2
min      = 1
max      = 2
interval = 1
str      = STR_CONFIG_SETTING_PATHFINDER_FOR_TRAINS
strhelp  = STR_CONFIG_SETTING_PATHFINDER_FOR_TRAINS_HELPTEXT
strval   = STR_CONFIG_SETTING_PATHFINDER_NPF
cat      = SC_EXPERT

[SDT_VAR]
base     = GameSettings
var      = pf.pathfinder_for_roadvehs
type     = SLE_UINT8
from     = SLV_87
guiflags = SGF_MULTISTRING
def      = 2
min      = 1
max      = 2
interval = 1
str      = STR_CONFIG_SETTING_PATHFINDER_FOR_ROAD_VEHICLES
strhelp  = STR_CONFIG_SETTING_PATHFINDER_FOR_ROAD_VEHICLES_HELPTEXT
strval   = STR_CONFIG_SETTING_PATHFINDER_NPF
cat      = SC_EXPERT

[SDT_VAR]
base     = GameSettings
var      = pf.pathfinder_for_ships
type     = SLE_UINT8
from     = SLV_87
guiflags = SGF_MULTISTRING
def      = 2
min      = 1
max      = 2
interval = 1
str      = STR_CONFIG_SETTING_PATHFINDER_FOR_SHIPS
strhelp  = STR_CONFIG_SETTING_PATHFINDER_FOR_SHIPS_HELPTEXT
strval   = STR_CONFIG_SETTING_PATHFINDER_NPF
proc     = InvalidateShipPathCache
cat      = SC_EXPERT

[SDT_BOOL]
base     = GameSettings
var      = vehicle.never_expire_vehicles
guiflags = SGF_NO_NETWORK
def      = false
str      = STR_CONFIG_SETTING_NEVER_EXPIRE_VEHICLES
strhelp  = STR_CONFIG_SETTING_NEVER_EXPIRE_VEHICLES_HELPTEXT

[SDT_VAR]
base     = GameSettings
var      = vehicle.no_expire_vehicles_after
type     = SLE_INT32
guiflags = SGF_NO_NETWORK | SGF_0ISDISABLED
def      = 0
min      = MIN_YEAR
max      = MAX_YEAR
interval = 1
str      = STR_CONFIG_SETTING_NO_EXPIRE_VEHICLES_AFTER
strhelp  = STR_CONFIG_SETTING_NO_EXPIRE_VEHICLES_AFTER_HELPTEXT
strval   = STR_CONFIG_SETTING_NO_EXPIRE_VEHICLES_AFTER_VALUE
cat      = SC_EXPERT
patxname = ""vehicle.no_expire_vehicles_after""

;; vehicle.exact_intro_date
[SDT_NULL]
length   = 1
extver   = SlXvFeatureTest(XSLFTO_AND, XSLFI_SPRINGPP)

[SDT_VAR]
base     = GameSettings
var      = vehicle.max_trains
type     = SLE_UINT16
def      = 500
min      = 0
max      = 10000
str      = STR_CONFIG_SETTING_MAX_TRAINS
strhelp  = STR_CONFIG_SETTING_MAX_TRAINS_HELPTEXT
strval   = STR_JUST_COMMA
proc     = MaxVehiclesChanged
cat      = SC_BASIC

[SDT_VAR]
base     = GameSettings
var      = vehicle.max_roadveh
type     = SLE_UINT16
def      = 500
min      = 0
max      = 10000
str      = STR_CONFIG_SETTING_MAX_ROAD_VEHICLES
strhelp  = STR_CONFIG_SETTING_MAX_ROAD_VEHICLES_HELPTEXT
strval   = STR_JUST_COMMA
proc     = MaxVehiclesChanged
cat      = SC_BASIC

[SDT_VAR]
base     = GameSettings
var      = vehicle.max_aircraft
type     = SLE_UINT16
def      = 200
min      = 0
max      = 10000
str      = STR_CONFIG_SETTING_MAX_AIRCRAFT
strhelp  = STR_CONFIG_SETTING_MAX_AIRCRAFT_HELPTEXT
strval   = STR_JUST_COMMA
proc     = MaxVehiclesChanged
cat      = SC_BASIC

[SDT_VAR]
base     = GameSettings
var      = vehicle.max_ships
type     = SLE_UINT16
def      = 300
min      = 0
max      = 10000
str      = STR_CONFIG_SETTING_MAX_SHIPS
strhelp  = STR_CONFIG_SETTING_MAX_SHIPS_HELPTEXT
strval   = STR_JUST_COMMA
proc     = MaxVehiclesChanged
cat      = SC_BASIC

[SDTG_BOOL]
name     = nullptr
guiflags = SGF_NO_NETWORK
var      = _old_vds.servint_ispercent
def      = false
to       = SLV_120

[SDTG_VAR]
name     = nullptr
type     = SLE_UINT16
guiflags = SGF_0ISDISABLED
var      = _old_vds.servint_trains
def      = 150
min      = 5
max      = 800
to       = SLV_120

[SDTG_VAR]
name     = nullptr
type     = SLE_UINT16
guiflags = SGF_0ISDISABLED
var      = _old_vds.servint_roadveh
def      = 150
min      = 5
max      = 800
to       = SLV_120

[SDTG_VAR]
name     = nullptr
type     = SLE_UINT16
guiflags = SGF_0ISDISABLED
var      = _old_vds.servint_ships
def      = 360
min      = 5
max      = 800
to       = SLV_120

[SDTG_VAR]
name     = nullptr
type     = SLE_UINT16
guiflags = SGF_0ISDISABLED
var      = _old_vds.servint_aircraft
def      = 150
min      = 5
max      = 800
to       = SLV_120

[SDT_BOOL]
base     = GameSettings
var      = order.no_servicing_if_no_breakdowns
def      = true
str      = STR_CONFIG_SETTING_NOSERVICE
strhelp  = STR_CONFIG_SETTING_NOSERVICE_HELPTEXT

[SDT_BOOL]
base     = GameSettings
var      = vehicle.wagon_speed_limits
guiflags = SGF_NO_NETWORK
def      = true
str      = STR_CONFIG_SETTING_WAGONSPEEDLIMITS
strhelp  = STR_CONFIG_SETTING_WAGONSPEEDLIMITS_HELPTEXT
proc     = UpdateConsists

;; vehicle.slow_road_vehicles_in_curves
[SDT_NULL]
length   = 1
extver   = SlXvFeatureTest(XSLFTO_AND, XSLFI_JOKERPP, SL_JOKER_1_25)

;; vehicle.train_speed_adaption
[SDT_NULL]
length   = 1
extver   = SlXvFeatureTest(XSLFTO_AND, XSLFI_JOKERPP)

[SDT_BOOL]
base     = GameSettings
var      = vehicle.disable_elrails
from     = SLV_38
guiflags = SGF_NO_NETWORK
def      = false
str      = STR_CONFIG_SETTING_DISABLE_ELRAILS
strhelp  = STR_CONFIG_SETTING_DISABLE_ELRAILS_HELPTEXT
proc     = SettingsDisableElrail
cat      = SC_EXPERT

[SDT_VAR]
base     = GameSettings
var      = vehicle.freight_trains
type     = SLE_UINT8
from     = SLV_39
guiflags = SGF_NO_NETWORK
def      = 1
min      = 1
max      = 255
interval = 1
str      = STR_CONFIG_SETTING_FREIGHT_TRAINS
strhelp  = STR_CONFIG_SETTING_FREIGHT_TRAINS_HELPTEXT
strval   = STR_JUST_COMMA
proc     = UpdateConsists

;; vehicle.freight_mult_to_passengers
[SDT_NULL]
length   = 1
extver   = SlXvFeatureTest(XSLFTO_AND, XSLFI_SPRINGPP)

;; ticks_per_minute
[SDT_NULL]
length   = 1
extver   = SlXvFeatureTest(XSLFTO_AND, XSLFI_CHILLPP, SL_CHILLPP_232)

; order.timetabling
[SDT_NULL]
length   = 1
from     = SLV_67
to       = SLV_159
extver   = SlXvFeatureTest(XSLFTO_OR, XSLFI_CHILLPP, SL_CHILLPP_232)

;;  order.timetable_automated
[SDT_NULL]
length   = 1
extver   = SlXvFeatureTest(XSLFTO_AND, XSLFI_CHILLPP)

[SDT_XREF]
xref     = ""order.old_timetable_separation""
extver   = SlXvFeatureTest(XSLFTO_AND, XSLFI_CHILLPP)

[SDT_VAR]
base     = GameSettings
var      = vehicle.plane_speed
type     = SLE_UINT8
from     = SLV_90
guiflags = SGF_NO_NETWORK
def      = 4
min      = 1
max      = 4
str      = STR_CONFIG_SETTING_PLANE_SPEED
strhelp  = STR_CONFIG_SETTING_PLANE_SPEED_HELPTEXT
strval   = STR_CONFIG_SETTING_PLANE_SPEED_VALUE

[SDT_BOOL]
base     = GameSettings
var      = vehicle.dynamic_engines
from     = SLV_95
guiflags = SGF_NO_NETWORK
def      = true
proc     = ChangeDynamicEngines
cat      = SC_EXPERT

[SDT_VAR]
base     = GameSettings
var      = vehicle.plane_crashes
type     = SLE_UINT8
from     = SLV_138
guiflags = SGF_MULTISTRING
def      = 2
min      = 0
max      = 2
interval = 1
str      = STR_CONFIG_SETTING_PLANE_CRASHES
strhelp  = STR_CONFIG_SETTING_PLANE_CRASHES_HELPTEXT
strval   = STR_CONFIG_SETTING_PLANE_CRASHES_NONE
cat      = SC_BASIC

[SDT_XREF]
xref     = ""vehicle.improved_breakdowns""
extver   = SlXvFeatureTest(XSLFTO_AND, XSLFI_SPRINGPP)

[SDT_XREF]
xref     = ""vehicle.improved_breakdowns""
extver   = SlXvFeatureTest(XSLFTO_AND, XSLFI_CHILLPP, SL_CHILLPP_232)

[SDT_BOOL]
base     = GameSettings
var      = vehicle.improved_breakdowns
def      = false
str      = STR_CONFIG_SETTING_IMPROVED_BREAKDOWNS
proc     = ImprovedBreakdownsSettingChanged
patxname = ""improved_breakdowns.vehicle.improved_breakdowns""

[SDT_BOOL]
base     = GameSettings
var      = vehicle.ship_collision_avoidance
def      = true
str      = STR_CONFIG_SETTING_SHIP_COLLISION_AVOIDANCE
strhelp  = STR_CONFIG_SETTING_SHIP_COLLISION_AVOIDANCE_HELPTEXT
patxname = ""ship_collision_avoidance.vehicle.ship_collision_avoidance""
cat      = SC_BASIC

[SDT_BOOL]
base     = GameSettings
var      = vehicle.no_train_crash_other_company
def      = false
str      = STR_CONFIG_SETTING_NO_TRAIN_CRASH_OTHER_COMPANY
strhelp  = STR_CONFIG_SETTING_NO_TRAIN_CRASH_OTHER_COMPANY_HELPTEXT
extver   = SlXvFeatureTest(XSLFTO_AND, XSLFI_INFRA_SHARING)
patxname = ""infra_sharing.vehicle.no_train_crash_other_company""

[SDT_BOOL]
base     = GameSettings
var      = vehicle.flip_direction_all_trains
def      = false
str      = STR_CONFIG_SETTING_FLIP_DIRECTION_ALL_TRAINS
strhelp  = STR_CONFIG_SETTING_FLIP_DIRECTION_ALL_TRAINS_HELPTEXT
patxname = ""flip_direction_all_trains.vehicle.flip_direction_all_trains""
cat      = SC_EXPERT

[SDT_BOOL]
base     = GameSettings
var      = vehicle.roadveh_articulated_overtaking
def      = true
str      = STR_CONFIG_SETTING_ROADVEH_ARTICULATED_OVERTAKING
strhelp  = STR_CONFIG_SETTING_ROADVEH_ARTICULATED_OVERTAKING_HELPTEXT
patxname = ""roadveh_articulated_overtaking.vehicle.roadveh_articulated_overtaking""
cat      = SC_BASIC

[SDT_BOOL]
base     = GameSettings
var      = vehicle.drive_through_train_depot
def      = false
str      = STR_CONFIG_SETTING_DRIVE_THROUGH_TRAIN_DEPOT
strhelp  = STR_CONFIG_SETTING_DRIVE_THROUGH_TRAIN_DEPOT_HELPTEXT
patxname = ""drive_through_train_depot.vehicle.drive_through_train_depot""

; station.join_stations
[SDT_NULL]
length   = 1
to       = SLV_159

[SDTC_BOOL]
var      = gui.sg_full_load_any
from     = SLV_22
to       = SLV_93
def      = true

[SDT_BOOL]
base     = GameSettings
var      = order.improved_load
guiflags = SGF_NO_NETWORK
def      = true
cat      = SC_EXPERT

[SDT_BOOL]
base     = GameSettings
var      = order.selectgoods
def      = true
cat      = SC_EXPERT

<<<<<<< HEAD
;; economy.deliver_goods
;; vehicle.cargo_wait_time
[SDT_NULL]
length   = 2
extver   = SlXvFeatureTest(XSLFTO_AND, XSLFI_SPRINGPP)
=======
[SDTC_BOOL]
var      = gui.sg_new_nonstop
from     = SLV_22
to       = SLV_93
def      = true
>>>>>>> 0f91cb04

;; order.automatic_timetable_separation
[SDT_NULL]
length   = 1
extver   = SlXvFeatureTest(XSLFTO_AND, XSLFI_JOKERPP)

;; order.timetable_auto_travel_buffer
;; order.timetable_auto_load_buffer
;; order.timetable_auto_travel_rounding
;; order.timetable_auto_load_rounding
[SDT_NULL]
length   = 4
extver   = SlXvFeatureTest(XSLFTO_AND, XSLFI_JOKERPP, SL_JOKER_1_24)

[SDTC_BOOL]
var      = gui.sg_new_nonstop
from     = SLV_22
to       = SLV_93
def      = false

; station.nonuniform_stations
[SDT_NULL]
length   = 1
to       = SLV_159

[SDT_VAR]
base     = GameSettings
var      = station.station_spread
type     = SLE_UINT8
def      = 12
min      = 4
max      = 64
str      = STR_CONFIG_SETTING_STATION_SPREAD
strhelp  = STR_CONFIG_SETTING_STATION_SPREAD_HELPTEXT
strval   = STR_CONFIG_SETTING_TILE_LENGTH
proc     = StationSpreadChanged
cat      = SC_BASIC

[SDT_BOOL]
base     = GameSettings
var      = order.serviceathelipad
def      = true
str      = STR_CONFIG_SETTING_SERVICEATHELIPAD
strhelp  = STR_CONFIG_SETTING_SERVICEATHELIPAD_HELPTEXT
cat      = SC_EXPERT

[SDT_BOOL]
base     = GameSettings
var      = order.nonstop_only
def      = false
str      = STR_CONFIG_SETTING_NONSTOP_ORDER_ONLY
strhelp  = STR_CONFIG_SETTING_NONSTOP_ORDER_ONLY_HELPTEXT
cat      = SC_EXPERT
patxname = ""nonstop_only.order.nonstop_only""

[SDT_BOOL]
base     = GameSettings
var      = station.modified_catchment
def      = true
str      = STR_CONFIG_SETTING_CATCHMENT
strhelp  = STR_CONFIG_SETTING_CATCHMENT_HELPTEXT
proc     = StationCatchmentChanged
cat      = SC_EXPERT

[SDT_VAR]
base     = GameSettings
var      = station.catchment_increase
type     = SLE_UINT8
def      = 0
min      = 0
max      = 5
str      = STR_CONFIG_SETTING_CATCHMENT_INCREASE
strhelp  = STR_CONFIG_SETTING_CATCHMENT_INCREASE_HELPTEXT
strval   = STR_JUST_COMMA
proc     = StationCatchmentChanged
extver   = SlXvFeatureTest(XSLFTO_AND, XSLFI_STATION_CATCHMENT_INC)
patxname = ""station_catchment_inc.station.catchment_increase""

[SDT_BOOL]
base     = GameSettings
var      = station.cargo_class_rating_wait_time
def      = false
str      = STR_CONFIG_SETTING_STATION_RATING_CARGO_CLASS_WAIT_TIME
strhelp  = STR_CONFIG_SETTING_STATION_RATING_CARGO_CLASS_WAIT_TIME_HELPTEXT
patxname = ""station_rating.station.cargo_class_rating_wait_time""

[SDT_BOOL]
base     = GameSettings
var      = station.station_size_rating_cargo_amount
def      = false
str      = STR_CONFIG_SETTING_STATION_RATING_SIZE_CARGO_AMOUNT
strhelp  = STR_CONFIG_SETTING_STATION_RATING_SIZE_CARGO_AMOUNT_HELPTEXT
patxname = ""station_rating.station.station_size_rating_cargo_amount""

[SDT_BOOL]
base     = GameSettings
var      = station.serve_neutral_industries
def      = true
from     = SLV_SERVE_NEUTRAL_INDUSTRIES
str      = STR_CONFIG_SETTING_SERVE_NEUTRAL_INDUSTRIES
strhelp  = STR_CONFIG_SETTING_SERVE_NEUTRAL_INDUSTRIES_HELPTEXT
proc     = StationCatchmentChanged

[SDT_BOOL]
base     = GameSettings
var      = order.gradual_loading
from     = SLV_40
guiflags = SGF_NO_NETWORK
def      = true
cat      = SC_EXPERT

[SDT_BOOL]
base     = GameSettings
var      = construction.road_stop_on_town_road
from     = SLV_47
def      = true
str      = STR_CONFIG_SETTING_STOP_ON_TOWN_ROAD
strhelp  = STR_CONFIG_SETTING_STOP_ON_TOWN_ROAD_HELPTEXT
cat      = SC_BASIC

[SDT_BOOL]
base     = GameSettings
var      = construction.road_stop_on_competitor_road
from     = SLV_114
def      = true
str      = STR_CONFIG_SETTING_STOP_ON_COMPETITOR_ROAD
strhelp  = STR_CONFIG_SETTING_STOP_ON_COMPETITOR_ROAD_HELPTEXT
cat      = SC_BASIC

[SDT_BOOL]
base     = GameSettings
var      = construction.road_custom_bridge_heads
def      = true
cat      = SC_BASIC
str      = STR_CONFIG_SETTING_ENABLE_ROAD_CUSTOM_BRIDGE_HEADS
strhelp  = STR_CONFIG_SETTING_ENABLE_ROAD_CUSTOM_BRIDGE_HEADS_HELPTEXT
patxname = ""custom_bridge_heads.construction.road_custom_bridge_heads""

[SDT_XREF]
xref     = ""construction.road_custom_bridge_heads""
extver   = SlXvFeatureTest(XSLFTO_AND, XSLFI_JOKERPP)

[SDT_BOOL]
base     = GameSettings
var      = construction.rail_custom_bridge_heads
def      = true
cat      = SC_BASIC
str      = STR_CONFIG_SETTING_ENABLE_RAIL_CUSTOM_BRIDGE_HEADS
strhelp  = STR_CONFIG_SETTING_ENABLE_RAIL_CUSTOM_BRIDGE_HEADS_HELPTEXT
patxname = ""custom_bridge_heads.construction.rail_custom_bridge_heads""

[SDT_BOOL]
base     = GameSettings
var      = construction.allow_grf_objects_under_bridges
def      = false
cat      = SC_ADVANCED
str      = STR_CONFIG_SETTING_ALLOW_GRF_OBJECTS_UNDER_BRIDGES
strhelp  = STR_CONFIG_SETTING_ALLOW_GRF_OBJECTS_UNDER_BRIDGES_HELPTEXT
patxname = ""allow_grf_objects_under_bridges.construction.allow_grf_objects_under_bridges""

[SDT_BOOL]
base     = GameSettings
var      = construction.allow_stations_under_bridges
def      = false
cat      = SC_ADVANCED
str      = STR_CONFIG_SETTING_ALLOW_GRF_STATIONS_UNDER_BRIDGES
strhelp  = STR_CONFIG_SETTING_ALLOW_GRF_STATIONS_UNDER_BRIDGES_HELPTEXT
patxname = ""allow_stations_under_bridges.construction.allow_stations_under_bridges""

[SDT_BOOL]
base     = GameSettings
var      = construction.allow_road_stops_under_bridges
def      = true
cat      = SC_ADVANCED
str      = STR_CONFIG_SETTING_ALLOW_ROAD_STATIONS_UNDER_BRIDGES
strhelp  = STR_CONFIG_SETTING_ALLOW_ROAD_STATIONS_UNDER_BRIDGES_HELPTEXT
patxname = ""allow_stations_under_bridges.construction.allow_road_stops_under_bridges""

[SDT_BOOL]
base     = GameSettings
var      = construction.allow_docks_under_bridges
def      = false
cat      = SC_ADVANCED
str      = STR_CONFIG_SETTING_ALLOW_DOCKS_UNDER_BRIDGES
strhelp  = STR_CONFIG_SETTING_ALLOW_DOCKS_UNDER_BRIDGES_HELPTEXT
patxname = ""allow_stations_under_bridges.construction.allow_docks_under_bridges""

[SDT_VAR]
base     = GameSettings
var      = construction.purchase_land_permitted
type     = SLE_UINT8
guiflags = SGF_MULTISTRING
def      = 1
min      = 0
max      = 2
interval = 1
str      = STR_CONFIG_SETTING_PURCHASE_LAND_PERMITTED
strhelp  = STR_CONFIG_SETTING_PURCHASE_LAND_PERMITTED_HELPTEXT
strval   = STR_PURCHASE_LAND_PERMITTED_NO
patxname = ""purchase_land_permitted.construction.purchase_land_permitted""

[SDT_BOOL]
base     = GameSettings
var      = construction.build_object_area_permitted
def      = true
str      = STR_CONFIG_SETTING_BUILD_OBJECT_PERMITTED
strhelp  = STR_CONFIG_SETTING_BUILD_OBJECT_PERMITTED_HELPTEXT
patxname = ""build_object_area_permitted.construction.build_object_area_permitted""

[SDT_BOOL]
base     = GameSettings
var      = station.adjacent_stations
from     = SLV_62
def      = true
cat      = SC_EXPERT

[SDT_BOOL]
base     = GameSettings
var      = economy.station_noise_level
from     = SLV_96
guiflags = SGF_NO_NETWORK
def      = false
str      = STR_CONFIG_SETTING_NOISE_LEVEL
strhelp  = STR_CONFIG_SETTING_NOISE_LEVEL_HELPTEXT
proc     = InvalidateTownViewWindow

[SDT_BOOL]
base     = GameSettings
var      = station.distant_join_stations
from     = SLV_106
def      = true
str      = STR_CONFIG_SETTING_DISTANT_JOIN_STATIONS
strhelp  = STR_CONFIG_SETTING_DISTANT_JOIN_STATIONS_HELPTEXT
proc     = DeleteSelectStationWindow

;; construction.traffic_lights
;; construction.towns_build_traffic_lights
;; construction.allow_building_tls_in_towns
;; construction.traffic_lights_green_phase
;; construction.max_tlc_size
;; construction.max_tlc_distance
[SDT_NULL]
length   = 6
extver   = SlXvFeatureTest(XSLFTO_AND, XSLFI_SPRINGPP)

##
[SDT_BOOL]
base     = GameSettings
var      = economy.inflation
guiflags = SGF_NO_NETWORK
def      = false
str      = STR_CONFIG_SETTING_INFLATION
strhelp  = STR_CONFIG_SETTING_INFLATION_HELPTEXT
cat      = SC_BASIC

[SDT_BOOL]
base     = GameSettings
var      = economy.inflation_fixed_dates
def      = true
str      = STR_CONFIG_SETTING_INFLATION_FIXED_DATES
strhelp  = STR_CONFIG_SETTING_INFLATION_FIXED_DATES_HELPTEXT
patxname = ""inflation_fixed_dates.economy.inflation_fixed_dates""

[SDT_VAR]
base     = GameSettings
var      = economy.day_length_factor
type     = SLE_UINT8
def      = 1
min      = 1
max      = 125
str      = STR_CONFIG_SETTING_DAY_LENGTH_FACTOR
strhelp  = STR_CONFIG_SETTING_DAY_LENGTH_FACTOR_HELPTEXT
strval   = STR_JUST_COMMA
proc     = DayLengthChanged
cat      = SC_BASIC
extver   = SlXvFeatureTest(XSLFTO_AND, XSLFI_VARIABLE_DAY_LENGTH)
patxname = ""variable_day_length.economy.day_length_factor""

[SDT_VAR]
base     = GameSettings
var      = construction.raw_industry_construction
type     = SLE_UINT8
guiflags = SGF_MULTISTRING
def      = 0
min      = 0
max      = 2
str      = STR_CONFIG_SETTING_RAW_INDUSTRY_CONSTRUCTION_METHOD
strhelp  = STR_CONFIG_SETTING_RAW_INDUSTRY_CONSTRUCTION_METHOD_HELPTEXT
strval   = STR_CONFIG_SETTING_RAW_INDUSTRY_CONSTRUCTION_METHOD_NONE
proc     = InvalidateBuildIndustryWindow
cat      = SC_BASIC

[SDT_VAR]
base     = GameSettings
var      = construction.industry_platform
type     = SLE_UINT8
from     = SLV_148
def      = 1
min      = 0
max      = 4
str      = STR_CONFIG_SETTING_INDUSTRY_PLATFORM
strhelp  = STR_CONFIG_SETTING_INDUSTRY_PLATFORM_HELPTEXT
strval   = STR_CONFIG_SETTING_TILE_LENGTH
cat      = SC_EXPERT

[SDT_BOOL]
base     = GameSettings
var      = economy.multiple_industry_per_town
def      = false
str      = STR_CONFIG_SETTING_MULTIPINDTOWN
strhelp  = STR_CONFIG_SETTING_MULTIPINDTOWN_HELPTEXT

;; economy.allow_automatic_industries
[SDT_NULL]
length   = 1
extver   = SlXvFeatureTest(XSLFTO_AND, XSLFI_SPRINGPP, 4)

;; construction.extra_industry_placement_logic
[SDT_NULL]
length   = 1
extver   = SlXvFeatureTest(XSLFTO_AND, XSLFI_CHILLPP, SL_CHILLPP_232)

[SDT_NULL]
length   = 1
to       = SLV_141

;; economy.minimum_distance_town
;; economy.minimum_distance_industry
;; economy.minimum_distance_ind_town
[SDT_NULL]
length   = 6
extver   = SlXvFeatureTest(XSLFTO_AND, XSLFI_SPRINGPP)

[SDT_BOOL]
base     = GameSettings
var      = economy.bribe
def      = true
str      = STR_CONFIG_SETTING_BRIBE
strhelp  = STR_CONFIG_SETTING_BRIBE_HELPTEXT
proc     = RedrawTownAuthority
cat      = SC_BASIC

[SDT_BOOL]
base     = GameSettings
var      = economy.exclusive_rights
from     = SLV_79
def      = true
str      = STR_CONFIG_SETTING_ALLOW_EXCLUSIVE
strhelp  = STR_CONFIG_SETTING_ALLOW_EXCLUSIVE_HELPTEXT
proc     = RedrawTownAuthority
cat      = SC_BASIC

[SDT_BOOL]
base     = GameSettings
var      = economy.fund_buildings
from     = SLV_165
def      = true
str      = STR_CONFIG_SETTING_ALLOW_FUND_BUILDINGS
strhelp  = STR_CONFIG_SETTING_ALLOW_FUND_BUILDINGS_HELPTEXT
proc     = RedrawTownAuthority
cat      = SC_BASIC

[SDT_BOOL]
base     = GameSettings
var      = economy.fund_roads
from     = SLV_160
def      = true
str      = STR_CONFIG_SETTING_ALLOW_FUND_ROAD
strhelp  = STR_CONFIG_SETTING_ALLOW_FUND_ROAD_HELPTEXT
proc     = RedrawTownAuthority
cat      = SC_BASIC

[SDT_BOOL]
base     = GameSettings
var      = economy.give_money
from     = SLV_79
def      = true
str      = STR_CONFIG_SETTING_ALLOW_GIVE_MONEY
strhelp  = STR_CONFIG_SETTING_ALLOW_GIVE_MONEY_HELPTEXT
cat      = SC_BASIC

;; game_creation.tree_line_height
[SDT_NULL]
length   = 1
extver   = SlXvFeatureTest(XSLFTO_AND, XSLFI_JOKERPP)

; Snow line upper byte
[SDT_NULL]
length   = 1
extver   = SlXvFeatureTest(XSLFTO_AND, XSLFI_CHILLPP)

[SDT_VAR]
base     = GameSettings
var      = game_creation.snow_line_height
type     = SLE_UINT8
guiflags = SGF_NO_NETWORK
def      = DEF_SNOWLINE_HEIGHT
min      = MIN_SNOWLINE_HEIGHT
max      = MAX_SNOWLINE_HEIGHT
interval = 1
str      = STR_CONFIG_SETTING_SNOWLINE_HEIGHT
strhelp  = STR_CONFIG_SETTING_SNOWLINE_HEIGHT_HELPTEXT
strval   = STR_JUST_COMMA
cat      = SC_BASIC

;;game_creation.desert_amount
[SDT_NULL]
length   = 1
extver   = SlXvFeatureTest(XSLFTO_AND, XSLFI_CHILLPP, SL_CHILLPP_232)

;;game_creation.tree_line
[SDT_NULL]
length   = 2
extver   = SlXvFeatureTest(XSLFTO_AND, XSLFI_CHILLPP)

;;game_creation.desert_amount
[SDT_NULL]
length   = 1
extver   = SlXvFeatureTest(XSLFTO_AND, XSLFI_JOKERPP)

[SDT_NULL]
length   = 4
to       = SLV_144
extver   = SlXvFeatureTest(XSLFTO_AND, XSLFI_CHILLPP, 0, 0)

[SDT_VAR]
base     = GameSettings
var      = game_creation.starting_year
type     = SLE_INT32
def      = DEF_START_YEAR
min      = MIN_YEAR
max      = MAX_YEAR
interval = 1
str      = STR_CONFIG_SETTING_STARTING_YEAR
strval   = STR_JUST_INT
cat      = SC_BASIC

[SDTG_VAR]
name     = ""old_ending_year_slv_105""
var      = _old_ending_year_slv_105
flags    = SLF_NOT_IN_CONFIG
type     = SLE_INT32
to       = SLV_105
def      = DEF_END_YEAR
min      = MIN_YEAR
max      = MAX_YEAR

[SDT_VAR]
base     = GameSettings
var      = game_creation.ending_year
type     = SLE_INT32
from     = SLV_ENDING_YEAR
guiflags = SGF_0ISDISABLED
def      = DEF_END_YEAR
min      = MIN_YEAR
max      = MAX_YEAR
interval = 1
str      = STR_CONFIG_SETTING_ENDING_YEAR
strhelp  = STR_CONFIG_SETTING_ENDING_YEAR_HELPTEXT
strval   = STR_CONFIG_SETTING_ENDING_YEAR_VALUE
cat      = SC_ADVANCED

[SDT_VAR]
base     = GameSettings
var      = economy.type
type     = SLE_UINT8
guiflags = SGF_MULTISTRING
def      = ET_SMOOTH
min      = ET_BEGIN
max      = ET_END - 1
str      = STR_CONFIG_SETTING_ECONOMY_TYPE
strhelp  = STR_CONFIG_SETTING_ECONOMY_TYPE_HELPTEXT
strval   = STR_CONFIG_SETTING_ECONOMY_TYPE_ORIGINAL
proc     = InvalidateIndustryViewWindow
cat      = SC_BASIC

[SDT_BOOL]
base     = GameSettings
var      = economy.allow_shares
def      = false
str      = STR_CONFIG_SETTING_ALLOW_SHARES
strhelp  = STR_CONFIG_SETTING_ALLOW_SHARES_HELPTEXT
proc     = InvalidateCompanyWindow

[SDT_VAR]
base     = GameSettings
var      = economy.min_years_for_shares
type     = SLE_UINT8
from     = SLV_TRADING_AGE
def      = 6
min      = 0
max      = 255
interval = 1
str      = STR_CONFIG_SETTING_MIN_YEARS_FOR_SHARES
strhelp  = STR_CONFIG_SETTING_MIN_YEARS_FOR_SHARES_HELPTEXT
strval   = STR_JUST_INT
cat      = SC_EXPERT

[SDT_VAR]
base     = GameSettings
var      = economy.feeder_payment_share
type     = SLE_UINT8
from     = SLV_134
def      = 75
min      = 0
max      = 100
str      = STR_CONFIG_SETTING_FEEDER_PAYMENT_SHARE
strhelp  = STR_CONFIG_SETTING_FEEDER_PAYMENT_SHARE_HELPTEXT
strval   = STR_CONFIG_SETTING_PERCENTAGE
cat      = SC_EXPERT

[SDT_XREF]
xref     = ""economy.day_length_factor""
extver   = SlXvFeatureTest(XSLFTO_AND, XSLFI_SPRINGPP)

;; economy.price_mult[0-70]
[SDT_NULL]
length   = 71
extver   = SlXvFeatureTest(XSLFTO_AND, XSLFI_SPRINGPP)

;; economy.price_rails[0-15]
[SDT_NULL]
length   = 16
extver   = SlXvFeatureTest(XSLFTO_AND, XSLFI_SPRINGPP)

;; economy.rail_maintenance[0-15]
[SDT_NULL]
length   = 16
extver   = SlXvFeatureTest(XSLFTO_AND, XSLFI_SPRINGPP)

; note that this has changed format in SpringPP 2.1.147
[SDT_XREF]
xref     = ""vehicle.pay_for_repair""
extver   = SlXvFeatureTest(XSLFTO_AND, XSLFI_SPRINGPP)

[SDT_XREF]
xref     = ""vehicle.repair_cost""
extver   = SlXvFeatureTest(XSLFTO_AND, XSLFI_SPRINGPP)

;; economy.town_consumption_rate
[SDT_NULL]
length   = 1
extver   = SlXvFeatureTest(XSLFTO_AND, XSLFI_SPRINGPP)

;; economy.town_pop_*
[SDT_NULL]
length   = 6
extver   = SlXvFeatureTest(XSLFTO_AND, XSLFI_SPRINGPP)

;; economy.town_consumption_rates[0-2][0-2]
[SDT_NULL]
length   = 18
extver   = SlXvFeatureTest(XSLFTO_AND, XSLFI_SPRINGPP)

;; economy.town_effects[0-2]
[SDT_NULL]
length   = 3
extver   = SlXvFeatureTest(XSLFTO_AND, XSLFI_SPRINGPP)

;; economy.grow_if_one_delivered
[SDT_NULL]
length   = 1
extver   = SlXvFeatureTest(XSLFTO_AND, XSLFI_SPRINGPP)

[SDT_VAR]
base     = GameSettings
var      = economy.town_growth_rate
type     = SLE_INT8
from     = SLV_54
guiflags = SGF_MULTISTRING
def      = 2
min      = -2
max      = 4
str      = STR_CONFIG_SETTING_TOWN_GROWTH
strhelp  = STR_CONFIG_SETTING_TOWN_GROWTH_HELPTEXT
strval   = STR_CONFIG_SETTING_TOWN_GROWTH_EXTREME_SLOW
orderproc = OrderTownGrowthRate

[SDT_VAR]
base     = GameSettings
var      = economy.town_growth_cargo_transported
type     = SLE_UINT8
def      = 0
min      = 0
max      = 100
interval = 10
str      = STR_CONFIG_SETTING_TOWN_GROWTH_CARGO_TRANSPORTED
strhelp  = STR_CONFIG_SETTING_TOWN_GROWTH_CARGO_TRANSPORTED_HELPTEXT
strval   = STR_CONFIG_SETTING_PERCENTAGE
cat      = SC_EXPERT
patxname = ""town_growth.economy.town_growth_cargo_transported""

[SDT_VAR]
base     = GameSettings
var      = economy.larger_towns
type     = SLE_UINT8
from     = SLV_54
guiflags = SGF_0ISDISABLED
def      = 4
min      = 0
max      = 255
interval = 1
str      = STR_CONFIG_SETTING_LARGER_TOWNS
strhelp  = STR_CONFIG_SETTING_LARGER_TOWNS_HELPTEXT
strval   = STR_CONFIG_SETTING_LARGER_TOWNS_VALUE

[SDT_VAR]
base     = GameSettings
var      = economy.initial_city_size
type     = SLE_UINT8
from     = SLV_56
def      = 2
min      = 1
max      = 10
interval = 1
str      = STR_CONFIG_SETTING_CITY_SIZE_MULTIPLIER
strhelp  = STR_CONFIG_SETTING_CITY_SIZE_MULTIPLIER_HELPTEXT
strval   = STR_JUST_COMMA

;; economy.town_growth_cargo, economy.town_pop_need_goods, economy.larger_town_growth_cargo, economy.larger_town_pop_need_goods
[SDT_NULL]
length   = 10
extver   = SlXvFeatureTest(XSLFTO_AND, XSLFI_CHILLPP, SL_CHILLPP_232)

[SDT_BOOL]
base     = GameSettings
var      = economy.mod_road_rebuild
from     = SLV_77
def      = true
cat      = SC_EXPERT

[SDT_XREF]
xref     = ""construction.maximum_signal_evaluations""
extver   = SlXvFeatureTest(XSLFTO_AND, XSLFI_CHILLPP)

[SDT_VAR]
base     = GameSettings
var      = economy.town_min_distance
type     = SLE_UINT16
def      = 20
min      = 15
max      = 500
interval = 5
str      = STR_CONFIG_SETTING_TOWN_MIN_DISTANCE
strhelp  = STR_CONFIG_SETTING_TOWN_MIN_DISTANCE_HELPTEXT
strval   = STR_JUST_INT
patxname = ""town_min_distance.economy.town_min_distance""

[SDT_XREF]
xref     = ""economy.town_min_distance""
extver   = SlXvFeatureTest(XSLFTO_AND, XSLFI_JOKERPP)

[SDT_XREF]
xref     = ""economy.infrastructure_sharing[0]""
extver   = SlXvFeatureTest(XSLFTO_AND, XSLFI_SPRINGPP)

[SDT_XREF]
xref     = ""economy.infrastructure_sharing[1]""
extver   = SlXvFeatureTest(XSLFTO_AND, XSLFI_SPRINGPP)

[SDT_XREF]
xref     = ""economy.infrastructure_sharing[2]""
extver   = SlXvFeatureTest(XSLFTO_AND, XSLFI_SPRINGPP)

[SDT_XREF]
xref     = ""economy.infrastructure_sharing[3]""
extver   = SlXvFeatureTest(XSLFTO_AND, XSLFI_SPRINGPP)

[SDT_XREF]
xref     = ""economy.sharing_fee[0]""
extver   = SlXvFeatureTest(XSLFTO_AND, XSLFI_SPRINGPP)

[SDT_XREF]
xref     = ""economy.sharing_fee[1]""
extver   = SlXvFeatureTest(XSLFTO_AND, XSLFI_SPRINGPP)

[SDT_XREF]
xref     = ""economy.sharing_fee[2]""
extver   = SlXvFeatureTest(XSLFTO_AND, XSLFI_SPRINGPP)

[SDT_XREF]
xref     = ""economy.sharing_fee[3]""
extver   = SlXvFeatureTest(XSLFTO_AND, XSLFI_SPRINGPP)

[SDT_XREF]
xref     = ""economy.sharing_payment_in_debt""
extver   = SlXvFeatureTest(XSLFTO_AND, XSLFI_SPRINGPP)

[SDT_XREF]
xref     = ""economy.infrastructure_sharing[0]""
extver   = SlXvFeatureTest(XSLFTO_AND, XSLFI_CHILLPP, SL_CHILLPP_232)

[SDT_XREF]
xref     = ""economy.infrastructure_sharing[1]""
extver   = SlXvFeatureTest(XSLFTO_AND, XSLFI_CHILLPP, SL_CHILLPP_232)

[SDT_XREF]
xref     = ""economy.infrastructure_sharing[2]""
extver   = SlXvFeatureTest(XSLFTO_AND, XSLFI_CHILLPP, SL_CHILLPP_232)

[SDT_XREF]
xref     = ""economy.infrastructure_sharing[3]""
extver   = SlXvFeatureTest(XSLFTO_AND, XSLFI_CHILLPP, SL_CHILLPP_232)

[SDT_XREF]
xref     = ""economy.sharing_fee[0]""
extver   = SlXvFeatureTest(XSLFTO_AND, XSLFI_CHILLPP, SL_CHILLPP_232)

[SDT_XREF]
xref     = ""economy.sharing_fee[1]""
extver   = SlXvFeatureTest(XSLFTO_AND, XSLFI_CHILLPP, SL_CHILLPP_232)

[SDT_XREF]
xref     = ""economy.sharing_fee[2]""
extver   = SlXvFeatureTest(XSLFTO_AND, XSLFI_CHILLPP, SL_CHILLPP_232)

[SDT_XREF]
xref     = ""economy.sharing_fee[3]""
extver   = SlXvFeatureTest(XSLFTO_AND, XSLFI_CHILLPP, SL_CHILLPP_232)

[SDT_XREF]
xref     = ""economy.sharing_payment_in_debt""
extver   = SlXvFeatureTest(XSLFTO_AND, XSLFI_CHILLPP, SL_CHILLPP_232)

[SDT_VAR]
base     = GameSettings
var      = construction.maximum_signal_evaluations
type     = SLE_UINT16
def      = 256
min      = 64
max      = 4096
interval = 1
str      = STR_CONFIG_SETTING_MAX_SIGNAL_EVALUATIONS
strhelp  = STR_CONFIG_SETTING_MAX_SIGNAL_EVALUATIONS_HELPTEXT
strval   = STR_JUST_COMMA
cat      = SC_EXPERT
extver   = SlXvFeatureTest(XSLFTO_AND, XSLFI_PROG_SIGS)
patxname = ""programmable_signals.construction.maximum_signal_evaluations""

[SDT_BOOL]
base     = GameSettings
var      = economy.infrastructure_sharing[0]
def      = false
str      = STR_CONFIG_SETTING_SHARING_RAIL
proc     = CheckSharingRail
extver   = SlXvFeatureTest(XSLFTO_AND, XSLFI_INFRA_SHARING)
patxname = ""infra_sharing.economy.infrastructure_sharing.rail""

[SDT_BOOL]
base     = GameSettings
var      = economy.infrastructure_sharing[1]
def      = false
str      = STR_CONFIG_SETTING_SHARING_ROAD
proc     = CheckSharingRoad
extver   = SlXvFeatureTest(XSLFTO_AND, XSLFI_INFRA_SHARING)
patxname = ""infra_sharing.economy.infrastructure_sharing.road""

[SDT_BOOL]
base     = GameSettings
var      = economy.infrastructure_sharing[2]
def      = false
str      = STR_CONFIG_SETTING_SHARING_WATER
proc     = CheckSharingWater
extver   = SlXvFeatureTest(XSLFTO_AND, XSLFI_INFRA_SHARING)
patxname = ""infra_sharing.economy.infrastructure_sharing.water""

[SDT_BOOL]
base     = GameSettings
var      = economy.infrastructure_sharing[3]
def      = false
str      = STR_CONFIG_SETTING_SHARING_AIR
proc     = CheckSharingAir
extver   = SlXvFeatureTest(XSLFTO_AND, XSLFI_INFRA_SHARING)
patxname = ""infra_sharing.economy.infrastructure_sharing.air""

[SDT_VAR]
base     = GameSettings
var      = economy.sharing_fee[0]
type     = SLE_UINT
guiflags = SGF_CURRENCY
def      = 100
min      = 0
max      = 1000000
interval = 10
str      = STR_CONFIG_SETTING_SHARING_FEE_RAIL
strval   = STR_JUST_CURRENCY_LONG
extver   = SlXvFeatureTest(XSLFTO_AND, XSLFI_INFRA_SHARING)
patxname = ""infra_sharing.economy.sharing_fee.rail""

[SDT_VAR]
base     = GameSettings
var      = economy.sharing_fee[1]
type     = SLE_UINT
guiflags = SGF_CURRENCY
def      = 100
min      = 0
max      = 1000000
interval = 10
str      = STR_CONFIG_SETTING_SHARING_FEE_ROAD
strval   = STR_JUST_CURRENCY_LONG
extver   = SlXvFeatureTest(XSLFTO_AND, XSLFI_INFRA_SHARING)
patxname = ""infra_sharing.economy.sharing_fee.road""

[SDT_VAR]
base     = GameSettings
var      = economy.sharing_fee[2]
type     = SLE_UINT
guiflags = SGF_CURRENCY
def      = 100
min      = 0
max      = 1000000
interval = 10
str      = STR_CONFIG_SETTING_SHARING_FEE_WATER
strval   = STR_JUST_CURRENCY_LONG
extver   = SlXvFeatureTest(XSLFTO_AND, XSLFI_INFRA_SHARING)
patxname = ""infra_sharing.economy.sharing_fee.water""

[SDT_VAR]
base     = GameSettings
var      = economy.sharing_fee[3]
type     = SLE_UINT
guiflags = SGF_CURRENCY
def      = 100
min      = 0
max      = 1000000
interval = 10
str      = STR_CONFIG_SETTING_SHARING_FEE_AIR
strval   = STR_JUST_CURRENCY_LONG
extver   = SlXvFeatureTest(XSLFTO_AND, XSLFI_INFRA_SHARING)
patxname = ""infra_sharing.economy.sharing_fee.air""

[SDT_BOOL]
base     = GameSettings
var      = economy.sharing_payment_in_debt
def      = false
str      = STR_CONFIG_SETTING_SHARING_PAYMENT_IN_DEBT
extver   = SlXvFeatureTest(XSLFTO_AND, XSLFI_INFRA_SHARING)
patxname = ""infra_sharing.economy.sharing_payment_in_debt""

[SDT_XREF]
xref     = ""economy.day_length_factor""
extver   = SlXvFeatureTest(XSLFTO_AND, XSLFI_JOKERPP)

; previously ai-new setting.
[SDT_NULL]
length   = 1
to       = SLV_106

[SDT_OMANY]
base     = GameSettings
var      = script.settings_profile
type     = SLE_UINT8
from     = SLV_178
guiflags = SGF_MULTISTRING
def      = SP_EASY
min      = SP_EASY
max      = SP_HARD
full     = _settings_profiles
str      = STR_CONFIG_SETTING_AI_PROFILE
strhelp  = STR_CONFIG_SETTING_AI_PROFILE_HELPTEXT
strval   = STR_CONFIG_SETTING_AI_PROFILE_EASY
cat      = SC_BASIC

[SDT_BOOL]
base     = GameSettings
var      = ai.ai_in_multiplayer
def      = true
str      = STR_CONFIG_SETTING_AI_IN_MULTIPLAYER
strhelp  = STR_CONFIG_SETTING_AI_IN_MULTIPLAYER_HELPTEXT
cat      = SC_BASIC

[SDT_BOOL]
base     = GameSettings
var      = ai.ai_disable_veh_train
def      = false
str      = STR_CONFIG_SETTING_AI_BUILDS_TRAINS
strhelp  = STR_CONFIG_SETTING_AI_BUILDS_TRAINS_HELPTEXT

[SDT_BOOL]
base     = GameSettings
var      = ai.ai_disable_veh_roadveh
def      = false
str      = STR_CONFIG_SETTING_AI_BUILDS_ROAD_VEHICLES
strhelp  = STR_CONFIG_SETTING_AI_BUILDS_ROAD_VEHICLES_HELPTEXT

[SDT_BOOL]
base     = GameSettings
var      = ai.ai_disable_veh_aircraft
def      = false
str      = STR_CONFIG_SETTING_AI_BUILDS_AIRCRAFT
strhelp  = STR_CONFIG_SETTING_AI_BUILDS_AIRCRAFT_HELPTEXT

[SDT_BOOL]
base     = GameSettings
var      = ai.ai_disable_veh_ship
def      = false
str      = STR_CONFIG_SETTING_AI_BUILDS_SHIPS
strhelp  = STR_CONFIG_SETTING_AI_BUILDS_SHIPS_HELPTEXT

[SDT_VAR]
base     = GameSettings
var      = script.script_max_opcode_till_suspend
type     = SLE_UINT32
from     = SLV_107
def      = 10000
min      = 500
max      = 250000
interval = 2500
str      = STR_CONFIG_SETTING_SCRIPT_MAX_OPCODES
strhelp  = STR_CONFIG_SETTING_SCRIPT_MAX_OPCODES_HELPTEXT
strval   = STR_JUST_COMMA
proc     = ScriptMaxOpsChange
cat      = SC_EXPERT

[SDT_VAR]
base     = GameSettings
var      = script.script_max_memory_megabytes
type     = SLE_UINT32
from     = SLV_SCRIPT_MEMLIMIT
def      = 1024
min      = 8
max      = 8192
interval = 8
str      = STR_CONFIG_SETTING_SCRIPT_MAX_MEMORY
strhelp  = STR_CONFIG_SETTING_SCRIPT_MAX_MEMORY_HELPTEXT
strval   = STR_CONFIG_SETTING_SCRIPT_MAX_MEMORY_VALUE
proc     = ScriptMaxMemoryChange
cat      = SC_EXPERT

##
[SDT_VAR]
base     = GameSettings
var      = vehicle.extend_vehicle_life
type     = SLE_UINT8
def      = 0
min      = 0
max      = 100
cat      = SC_EXPERT

[SDT_VAR]
base     = GameSettings
var      = economy.dist_local_authority
type     = SLE_UINT8
def      = 20
min      = 5
max      = 60
cat      = SC_EXPERT

[SDT_BOOL]
base     = GameSettings
var      = pf.reverse_at_signals
from     = SLV_159
def      = false
str      = STR_CONFIG_SETTING_REVERSE_AT_SIGNALS
strhelp  = STR_CONFIG_SETTING_REVERSE_AT_SIGNALS_HELPTEXT

[SDT_VAR]
base     = GameSettings
var      = pf.wait_oneway_signal
type     = SLE_UINT8
def      = 15
min      = 2
max      = 255
cat      = SC_EXPERT

[SDT_VAR]
base     = GameSettings
var      = pf.wait_twoway_signal
type     = SLE_UINT8
def      = 41
min      = 2
max      = 255
cat      = SC_EXPERT

[SDT_VAR]
base     = GameSettings
var      = economy.town_noise_population[0]
type     = SLE_UINT16
from     = SLV_96
def      = 800
min      = 200
max      = 65535
cat      = SC_EXPERT

[SDT_VAR]
base     = GameSettings
var      = economy.town_noise_population[1]
type     = SLE_UINT16
from     = SLV_96
def      = 2000
min      = 400
max      = 65535
cat      = SC_EXPERT

[SDT_VAR]
base     = GameSettings
var      = economy.town_noise_population[2]
type     = SLE_UINT16
from     = SLV_96
def      = 4000
min      = 800
max      = 65535
cat      = SC_EXPERT

[SDT_BOOL]
base     = GameSettings
var      = economy.infrastructure_maintenance
from     = SLV_166
def      = false
str      = STR_CONFIG_SETTING_INFRASTRUCTURE_MAINTENANCE
strhelp  = STR_CONFIG_SETTING_INFRASTRUCTURE_MAINTENANCE_HELPTEXT
proc     = InvalidateCompanyInfrastructureWindow
cat      = SC_BASIC

[SDT_XREF]
xref     = ""economy.infrastructure_maintenance""
extver   = SlXvFeatureTest(XSLFTO_AND, XSLFI_CHILLPP, SL_CHILLPP_232)

;; construction.traffic_lights...
[SDT_NULL]
length   = 6
extver   = SlXvFeatureTest(XSLFTO_AND, XSLFI_CHILLPP, SL_CHILLPP_232)

[SDT_XREF]
xref     = ""linkgraph.recalc_interval""
xrefcvt  = LinkGraphDistModeXrefChillPP
extver   = SlXvFeatureTest(XSLFTO_AND, XSLFI_CHILLPP)

[SDT_XREF]
xref     = ""linkgraph.distribution_pax""
xrefcvt  = LinkGraphDistModeXrefChillPP
extver   = SlXvFeatureTest(XSLFTO_AND, XSLFI_CHILLPP)

[SDT_XREF]
xref     = ""linkgraph.distribution_mail""
xrefcvt  = LinkGraphDistModeXrefChillPP
extver   = SlXvFeatureTest(XSLFTO_AND, XSLFI_CHILLPP)

;; linkgraph.distribution_express
[SDT_NULL]
length   = 1
extver   = SlXvFeatureTest(XSLFTO_AND, XSLFI_CHILLPP)

[SDT_XREF]
xref     = ""linkgraph.distribution_armoured""
xrefcvt  = LinkGraphDistModeXrefChillPP
extver   = SlXvFeatureTest(XSLFTO_AND, XSLFI_CHILLPP)

[SDT_XREF]
xref     = ""linkgraph.distribution_default""
xrefcvt  = LinkGraphDistModeXrefChillPP
extver   = SlXvFeatureTest(XSLFTO_AND, XSLFI_CHILLPP)

[SDT_XREF]
xref     = ""linkgraph.accuracy""
extver   = SlXvFeatureTest(XSLFTO_AND, XSLFI_CHILLPP)

[SDT_XREF]
xref     = ""linkgraph.demand_size""
extver   = SlXvFeatureTest(XSLFTO_AND, XSLFI_CHILLPP)

[SDT_XREF]
xref     = ""linkgraph.demand_distance""
extver   = SlXvFeatureTest(XSLFTO_AND, XSLFI_CHILLPP)

[SDT_XREF]
xref     = ""linkgraph.short_path_saturation""
extver   = SlXvFeatureTest(XSLFTO_AND, XSLFI_CHILLPP)

;; linkgraph.no_overload_links
[SDT_NULL]
length   = 1
extver   = SlXvFeatureTest(XSLFTO_AND, XSLFI_CHILLPP, SL_CHILLPP_232)

[SDT_VAR]
base     = GameSettings
var      = economy.random_road_reconstruction
type     = SLE_UINT16
def      = 0
min      = 0
max      = 1000
str      = STR_CONFIG_SETTING_RANDOM_ROAD_RECONSTRUCTION
strhelp  = STR_CONFIG_SETTING_RANDOM_ROAD_RECONSTRUCTION_HELPTEXT
strval   = STR_JUST_COMMA
cat      = SC_BASIC
patxname = ""economy.random_road_reconstruction""

##
[SDT_VAR]
base     = GameSettings
var      = pf.wait_for_pbs_path
type     = SLE_UINT8
from     = SLV_100
def      = 30
min      = 2
max      = 255
cat      = SC_EXPERT

[SDT_BOOL]
base     = GameSettings
var      = pf.reserve_paths
from     = SLV_100
def      = false
cat      = SC_EXPERT

[SDT_VAR]
base     = GameSettings
var      = pf.path_backoff_interval
type     = SLE_UINT8
from     = SLV_100
def      = 20
min      = 1
max      = 255
cat      = SC_EXPERT

##
; Used to be pf.opf.pf_maxlength & pf.opf.pf_maxdepth
[SDT_NULL]
length   = 3
to       = SLV_REMOVE_OPF

##
[SDT_VAR]
base     = GameSettings
var      = pf.npf.npf_max_search_nodes
type     = SLE_UINT
def      = 10000
min      = 500
max      = 100000
cat      = SC_EXPERT

[SDT_VAR]
base     = GameSettings
var      = pf.npf.npf_rail_firstred_penalty
type     = SLE_UINT
def      = 10 * NPF_TILE_LENGTH
min      = 0
max      = 100000
cat      = SC_EXPERT

[SDT_VAR]
base     = GameSettings
var      = pf.npf.npf_rail_firstred_exit_penalty
type     = SLE_UINT
def      = 100 * NPF_TILE_LENGTH
min      = 0
max      = 100000
cat      = SC_EXPERT

[SDT_VAR]
base     = GameSettings
var      = pf.npf.npf_rail_lastred_penalty
type     = SLE_UINT
def      = 10 * NPF_TILE_LENGTH
min      = 0
max      = 100000
cat      = SC_EXPERT

[SDT_VAR]
base     = GameSettings
var      = pf.npf.npf_rail_station_penalty
type     = SLE_UINT
def      = 1 * NPF_TILE_LENGTH
min      = 0
max      = 100000
cat      = SC_EXPERT

[SDT_VAR]
base     = GameSettings
var      = pf.npf.npf_rail_slope_penalty
type     = SLE_UINT
def      = 1 * NPF_TILE_LENGTH
min      = 0
max      = 100000
cat      = SC_EXPERT

[SDT_VAR]
base     = GameSettings
var      = pf.npf.npf_rail_curve_penalty
type     = SLE_UINT
def      = 1 * NPF_TILE_LENGTH
min      = 0
max      = 100000
cat      = SC_EXPERT

[SDT_VAR]
base     = GameSettings
var      = pf.npf.npf_rail_depot_reverse_penalty
type     = SLE_UINT
def      = 50 * NPF_TILE_LENGTH
min      = 0
max      = 100000
cat      = SC_EXPERT

[SDT_VAR]
base     = GameSettings
var      = pf.npf.npf_rail_pbs_cross_penalty
type     = SLE_UINT
from     = SLV_100
def      = 3 * NPF_TILE_LENGTH
min      = 0
max      = 100000
cat      = SC_EXPERT

[SDT_VAR]
base     = GameSettings
var      = pf.npf.npf_rail_pbs_signal_back_penalty
type     = SLE_UINT
from     = SLV_100
def      = 15 * NPF_TILE_LENGTH
min      = 0
max      = 100000
cat      = SC_EXPERT

[SDT_VAR]
base     = GameSettings
var      = pf.npf.npf_buoy_penalty
type     = SLE_UINT
def      = 2 * NPF_TILE_LENGTH
min      = 0
max      = 100000
cat      = SC_EXPERT

[SDT_VAR]
base     = GameSettings
var      = pf.npf.npf_water_curve_penalty
type     = SLE_UINT
def      = 1 * NPF_TILE_LENGTH
min      = 0
max      = 100000
cat      = SC_EXPERT

[SDT_VAR]
base     = GameSettings
var      = pf.npf.npf_road_curve_penalty
type     = SLE_UINT
def      = 1 * NPF_TILE_LENGTH
min      = 0
max      = 100000
cat      = SC_EXPERT

[SDT_VAR]
base     = GameSettings
var      = pf.npf.npf_crossing_penalty
type     = SLE_UINT
def      = 3 * NPF_TILE_LENGTH
min      = 0
max      = 100000
cat      = SC_EXPERT

[SDT_VAR]
base     = GameSettings
var      = pf.npf.npf_road_drive_through_penalty
type     = SLE_UINT
from     = SLV_47
def      = 8 * NPF_TILE_LENGTH
min      = 0
max      = 100000
cat      = SC_EXPERT

# pf.npf.npf_road_trafficlight_penalty
[SDT_NULL]
length   = 4
extver   = SlXvFeatureTest(XSLFTO_AND, XSLFI_SPRINGPP)

# pf.npf.npf_road_trafficlight_penalty
[SDT_NULL]
length   = 4
extver   = SlXvFeatureTest(XSLFTO_AND, XSLFI_CHILLPP, SL_CHILLPP_232)

[SDT_VAR]
base     = GameSettings
var      = pf.npf.npf_road_dt_occupied_penalty
type     = SLE_UINT
from     = SLV_130
def      = 8 * NPF_TILE_LENGTH
min      = 0
max      = 100000
cat      = SC_EXPERT

[SDT_VAR]
base     = GameSettings
var      = pf.npf.npf_road_bay_occupied_penalty
type     = SLE_UINT
from     = SLV_130
def      = 15 * NPF_TILE_LENGTH
min      = 0
max      = 100000
cat      = SC_EXPERT

[SDT_VAR]
base     = GameSettings
var      = pf.npf.maximum_go_to_depot_penalty
type     = SLE_UINT
from     = SLV_131
def      = 20 * NPF_TILE_LENGTH
min      = 0
max      = 1000000
cat      = SC_EXPERT

##
[SDT_BOOL]
base     = GameSettings
var      = pf.yapf.disable_node_optimization
from     = SLV_28
def      = false
cat      = SC_EXPERT

[SDT_VAR]
base     = GameSettings
var      = pf.yapf.max_search_nodes
type     = SLE_UINT
from     = SLV_28
def      = 10000
min      = 500
max      = 1000000
cat      = SC_EXPERT

[SDT_BOOL]
base     = GameSettings
var      = pf.yapf.rail_firstred_twoway_eol
from     = SLV_28
def      = false
cat      = SC_EXPERT

[SDT_VAR]
base     = GameSettings
var      = pf.yapf.rail_firstred_penalty
type     = SLE_UINT
from     = SLV_28
def      = 10 * YAPF_TILE_LENGTH
min      = 0
max      = 1000000
cat      = SC_EXPERT

[SDT_VAR]
base     = GameSettings
var      = pf.yapf.rail_firstred_exit_penalty
type     = SLE_UINT
from     = SLV_28
def      = 100 * YAPF_TILE_LENGTH
min      = 0
max      = 1000000
cat      = SC_EXPERT

[SDT_VAR]
base     = GameSettings
var      = pf.yapf.rail_lastred_penalty
type     = SLE_UINT
from     = SLV_28
def      = 10 * YAPF_TILE_LENGTH
min      = 0
max      = 1000000
cat      = SC_EXPERT

[SDT_VAR]
base     = GameSettings
var      = pf.yapf.rail_lastred_exit_penalty
type     = SLE_UINT
from     = SLV_28
def      = 100 * YAPF_TILE_LENGTH
min      = 0
max      = 1000000
cat      = SC_EXPERT

[SDT_VAR]
base     = GameSettings
var      = pf.yapf.rail_station_penalty
type     = SLE_UINT
from     = SLV_28
def      = 10 * YAPF_TILE_LENGTH
min      = 0
max      = 1000000
cat      = SC_EXPERT

[SDT_VAR]
base     = GameSettings
var      = pf.yapf.rail_slope_penalty
type     = SLE_UINT
from     = SLV_28
def      = 2 * YAPF_TILE_LENGTH
min      = 0
max      = 1000000
cat      = SC_EXPERT

[SDT_VAR]
base     = GameSettings
var      = pf.yapf.rail_curve45_penalty
type     = SLE_UINT
from     = SLV_28
def      = 1 * YAPF_TILE_LENGTH
min      = 0
max      = 1000000
cat      = SC_EXPERT

[SDT_VAR]
base     = GameSettings
var      = pf.yapf.rail_curve90_penalty
type     = SLE_UINT
from     = SLV_28
def      = 6 * YAPF_TILE_LENGTH
min      = 0
max      = 1000000
cat      = SC_EXPERT

[SDT_VAR]
base     = GameSettings
var      = pf.yapf.rail_depot_reverse_penalty
type     = SLE_UINT
from     = SLV_28
def      = 50 * YAPF_TILE_LENGTH
min      = 0
max      = 1000000
cat      = SC_EXPERT

[SDT_VAR]
base     = GameSettings
var      = pf.yapf.rail_crossing_penalty
type     = SLE_UINT
from     = SLV_28
def      = 3 * YAPF_TILE_LENGTH
min      = 0
max      = 1000000
cat      = SC_EXPERT

[SDT_VAR]
base     = GameSettings
var      = pf.yapf.rail_look_ahead_max_signals
type     = SLE_UINT
from     = SLV_28
def      = 10
min      = 1
max      = 100
cat      = SC_EXPERT
proc     = CheckYapfRailSignalPenalties

[SDT_VAR]
base     = GameSettings
var      = pf.yapf.rail_look_ahead_signal_p0
type     = SLE_INT
from     = SLV_28
def      = 500
min      = -1000000
max      = 1000000
cat      = SC_EXPERT
proc     = CheckYapfRailSignalPenalties

[SDT_VAR]
base     = GameSettings
var      = pf.yapf.rail_look_ahead_signal_p1
type     = SLE_INT
from     = SLV_28
def      = -100
min      = -1000000
max      = 1000000
cat      = SC_EXPERT
proc     = CheckYapfRailSignalPenalties

[SDT_VAR]
base     = GameSettings
var      = pf.yapf.rail_look_ahead_signal_p2
type     = SLE_INT
from     = SLV_28
def      = 5
min      = -1000000
max      = 1000000
cat      = SC_EXPERT
proc     = CheckYapfRailSignalPenalties

[SDT_VAR]
base     = GameSettings
var      = pf.yapf.rail_pbs_cross_penalty
type     = SLE_UINT
from     = SLV_100
def      = 3 * YAPF_TILE_LENGTH
min      = 0
max      = 1000000
cat      = SC_EXPERT

[SDT_VAR]
base     = GameSettings
var      = pf.yapf.rail_pbs_station_penalty
type     = SLE_UINT
from     = SLV_100
def      = 8 * YAPF_TILE_LENGTH
min      = 0
max      = 1000000
cat      = SC_EXPERT

[SDT_VAR]
base     = GameSettings
var      = pf.yapf.rail_pbs_signal_back_penalty
type     = SLE_UINT
from     = SLV_100
def      = 15 * YAPF_TILE_LENGTH
min      = 0
max      = 1000000
cat      = SC_EXPERT

[SDT_VAR]
base     = GameSettings
var      = pf.yapf.rail_doubleslip_penalty
type     = SLE_UINT
from     = SLV_100
def      = 1 * YAPF_TILE_LENGTH
min      = 0
max      = 1000000
cat      = SC_EXPERT

[SDT_VAR]
base     = GameSettings
var      = pf.yapf.rail_longer_platform_penalty
type     = SLE_UINT
from     = SLV_33
def      = 8 * YAPF_TILE_LENGTH
min      = 0
max      = 20000
cat      = SC_EXPERT

[SDT_VAR]
base     = GameSettings
var      = pf.yapf.rail_longer_platform_per_tile_penalty
type     = SLE_UINT
from     = SLV_33
def      = 0 * YAPF_TILE_LENGTH
min      = 0
max      = 20000
cat      = SC_EXPERT

[SDT_VAR]
base     = GameSettings
var      = pf.yapf.rail_shorter_platform_penalty
type     = SLE_UINT
from     = SLV_33
def      = 40 * YAPF_TILE_LENGTH
min      = 0
max      = 20000
cat      = SC_EXPERT

[SDT_VAR]
base     = GameSettings
var      = pf.yapf.rail_shorter_platform_per_tile_penalty
type     = SLE_UINT
from     = SLV_33
def      = 0 * YAPF_TILE_LENGTH
min      = 0
max      = 20000
cat      = SC_EXPERT

[SDT_VAR]
base     = GameSettings
var      = pf.yapf.road_slope_penalty
type     = SLE_UINT
from     = SLV_33
def      = 2 * YAPF_TILE_LENGTH
min      = 0
max      = 1000000
cat      = SC_EXPERT

[SDT_VAR]
base     = GameSettings
var      = pf.yapf.road_curve_penalty
type     = SLE_UINT
from     = SLV_33
def      = 1 * YAPF_TILE_LENGTH
min      = 0
max      = 1000000
cat      = SC_EXPERT

[SDT_VAR]
base     = GameSettings
var      = pf.yapf.road_crossing_penalty
type     = SLE_UINT
from     = SLV_33
def      = 3 * YAPF_TILE_LENGTH
min      = 0
max      = 1000000
cat      = SC_EXPERT

# pf.yapf.road_trafficlight_penalty
[SDT_NULL]
length   = 4
extver   = SlXvFeatureTest(XSLFTO_AND, XSLFI_SPRINGPP)

# pf.yapf.road_trafficlight_penalty
[SDT_NULL]
length   = 4
extver   = SlXvFeatureTest(XSLFTO_AND, XSLFI_CHILLPP, SL_CHILLPP_232)

[SDT_VAR]
base     = GameSettings
var      = pf.yapf.road_stop_penalty
type     = SLE_UINT
from     = SLV_47
def      = 8 * YAPF_TILE_LENGTH
min      = 0
max      = 1000000
cat      = SC_EXPERT

[SDT_VAR]
base     = GameSettings
var      = pf.yapf.road_stop_occupied_penalty
type     = SLE_UINT
from     = SLV_130
def      = 8 * YAPF_TILE_LENGTH
min      = 0
max      = 1000000
cat      = SC_EXPERT

[SDT_VAR]
base     = GameSettings
var      = pf.yapf.road_stop_bay_occupied_penalty
type     = SLE_UINT
from     = SLV_130
def      = 15 * YAPF_TILE_LENGTH
min      = 0
max      = 1000000
cat      = SC_EXPERT

[SDT_VAR]
base     = GameSettings
var      = pf.yapf.maximum_go_to_depot_penalty
type     = SLE_UINT
from     = SLV_131
def      = 20 * YAPF_TILE_LENGTH
min      = 0
max      = 1000000
cat      = SC_EXPERT

[SDT_VAR]
base     = GameSettings
var      = pf.yapf.ship_curve45_penalty
type     = SLE_UINT
from     = SLV_SHIP_CURVE_PENALTY
def      = 1 * YAPF_TILE_LENGTH
min      = 0
max      = 1000000
cat      = SC_EXPERT

[SDT_VAR]
base     = GameSettings
var      = pf.yapf.ship_curve90_penalty
type     = SLE_UINT
from     = SLV_SHIP_CURVE_PENALTY
def      = 6 * YAPF_TILE_LENGTH
min      = 0
max      = 1000000
cat      = SC_EXPERT

[SDT_VAR]
base     = GameSettings
var      = order.old_occupancy_smoothness
type     = SLE_UINT8
def      = 75
min      = 0
max      = 100
interval = 10
str      = STR_CONFIG_OCCUPANCY_SMOOTHNESS
strhelp  = STR_CONFIG_OCCUPANCY_SMOOTHNESS_HELPTEXT
strval   = STR_CONFIG_SETTING_PERCENTAGE
cat      = SC_EXPERT
extver   = SlXvFeatureTest(XSLFTO_AND, XSLFI_ORDER_OCCUPANCY, 1, 1)
patxname = ""order_occupancy.order.occupancy_smoothness""

##
[SDT_VAR]
base     = GameSettings
var      = game_creation.land_generator
type     = SLE_UINT8
from     = SLV_30
guiflags = SGF_MULTISTRING | SGF_NEWGAME_ONLY
def      = 1
min      = 0
max      = 1
str      = STR_CONFIG_SETTING_LAND_GENERATOR
strhelp  = STR_CONFIG_SETTING_LAND_GENERATOR_HELPTEXT
strval   = STR_CONFIG_SETTING_LAND_GENERATOR_ORIGINAL

[SDT_VAR]
base     = GameSettings
var      = game_creation.oil_refinery_limit
type     = SLE_UINT8
from     = SLV_30
def      = 32
min      = 12
max      = 128
str      = STR_CONFIG_SETTING_OIL_REF_EDGE_DISTANCE
strval   = STR_CONFIG_SETTING_TILE_LENGTH
strhelp  = STR_CONFIG_SETTING_OIL_REF_EDGE_DISTANCE_HELPTEXT

[SDT_VAR]
base     = GameSettings
var      = game_creation.tgen_smoothness
type     = SLE_UINT8
from     = SLV_30
guiflags = SGF_MULTISTRING | SGF_NEWGAME_ONLY
def      = 1
min      = TGEN_SMOOTHNESS_BEGIN
max      = TGEN_SMOOTHNESS_END - 1
str      = STR_CONFIG_SETTING_ROUGHNESS_OF_TERRAIN
strhelp  = STR_CONFIG_SETTING_ROUGHNESS_OF_TERRAIN_HELPTEXT
strval   = STR_CONFIG_SETTING_ROUGHNESS_OF_TERRAIN_VERY_SMOOTH
cat      = SC_BASIC

[SDT_VAR]
base     = GameSettings
var      = game_creation.variety
type     = SLE_UINT8
from     = SLV_197
guiflags = SGF_MULTISTRING | SGF_NEWGAME_ONLY
def      = 0
min      = 0
max      = 5
str      = STR_CONFIG_SETTING_VARIETY
strhelp  = STR_CONFIG_SETTING_VARIETY_HELPTEXT
strval   = STR_VARIETY_NONE

[SDT_VAR]
base     = GameSettings
var      = game_creation.generation_seed
type     = SLE_UINT32
from     = SLV_30
def      = GENERATE_NEW_SEED
min      = 0
max      = UINT32_MAX
cat      = SC_EXPERT

[SDT_VAR]
base     = GameSettings
var      = game_creation.generation_unique_id
type     = SLE_UINT32
def      = 0
min      = 0
max      = UINT32_MAX
patxname = ""savegame_unique_id.game_creation.generation_unique_id""

[SDT_VAR]
base     = GameSettings
var      = game_creation.tree_placer
type     = SLE_UINT8
from     = SLV_30
guiflags = SGF_MULTISTRING | SGF_NEWGAME_ONLY | SGF_SCENEDIT_TOO
def      = 2
min      = 0
max      = 2
str      = STR_CONFIG_SETTING_TREE_PLACER
strhelp  = STR_CONFIG_SETTING_TREE_PLACER_HELPTEXT
strval   = STR_CONFIG_SETTING_TREE_PLACER_NONE

[SDT_VAR]
base     = GameSettings
var      = game_creation.heightmap_rotation
type     = SLE_UINT8
flags    = SLF_NOT_IN_SAVE | SLF_NO_NETWORK_SYNC
guiflags = SGF_MULTISTRING
def      = 0
min      = 0
max      = 1
str      = STR_CONFIG_SETTING_HEIGHTMAP_ROTATION
strval   = STR_CONFIG_SETTING_HEIGHTMAP_ROTATION_COUNTER_CLOCKWISE
cat      = SC_BASIC

[SDT_VAR]
base     = GameSettings
var      = game_creation.se_flat_world_height
type     = SLE_UINT8
flags    = SLF_NOT_IN_SAVE | SLF_NO_NETWORK_SYNC
def      = 1
min      = 0
max      = 15
str      = STR_CONFIG_SETTING_SE_FLAT_WORLD_HEIGHT
strval   = STR_JUST_COMMA
cat      = SC_BASIC

##
[SDT_VAR]
base     = GameSettings
var      = game_creation.map_x
type     = SLE_UINT8
flags    = SLF_NOT_IN_SAVE | SLF_NO_NETWORK_SYNC
def      = 8
min      = MIN_MAP_SIZE_BITS
max      = MAX_MAP_SIZE_BITS
cat      = SC_BASIC

[SDT_VAR]
base     = GameSettings
var      = game_creation.map_y
type     = SLE_UINT8
flags    = SLF_NOT_IN_SAVE | SLF_NO_NETWORK_SYNC
def      = 8
min      = MIN_MAP_SIZE_BITS
max      = MAX_MAP_SIZE_BITS
cat      = SC_BASIC

[SDT_BOOL]
base     = GameSettings
var      = construction.freeform_edges
from     = SLV_111
def      = true
proc     = CheckFreeformEdges
cat      = SC_EXPERT

[SDT_VAR]
base     = GameSettings
var      = game_creation.water_borders
type     = SLE_UINT8
from     = SLV_111
def      = 15
min      = 0
max      = 16

[SDT_VAR]
base     = GameSettings
var      = game_creation.custom_town_number
type     = SLE_UINT16
from     = SLV_115
def      = 1
min      = 1
max      = 5000
cat      = SC_BASIC

[SDT_VAR]
base     = GameSettings
var      = construction.extra_tree_placement
type     = SLE_UINT8
from     = SLV_132
guiflags = SGF_MULTISTRING
def      = 2
min      = 0
max      = 3
str      = STR_CONFIG_SETTING_EXTRA_TREE_PLACEMENT
strhelp  = STR_CONFIG_SETTING_EXTRA_TREE_PLACEMENT_HELPTEXT
strval   = STR_CONFIG_SETTING_EXTRA_TREE_PLACEMENT_NO_SPREAD
cat      = SC_BASIC

;; construction.tree_placement_drag_limit, construction.ingame_tree_line_height, construction.tree_growth_rate
[SDT_NULL]
length   = 3
extver   = SlXvFeatureTest(XSLFTO_AND, XSLFI_CHILLPP, SL_CHILLPP_232)

[SDT_BOOL]
base     = GameSettings
var      = construction.trees_around_snow_line_enabled
def      = true
str      = STR_CONFIG_SETTING_TREES_AROUND_SNOWLINE
strhelp  = STR_CONFIG_SETTING_TREES_AROUND_SNOWLINE_HELPTEXT
cat      = SC_BASIC
patxname = ""everest_treeline.construction.trees_around_snow_line_enabled""

[SDT_VAR]
base     = GameSettings
var      = construction.trees_around_snow_line_range
type     = SLE_UINT8
def      = 8
min      = 1
max      = 20
str      = STR_CONFIG_SETTING_TREES_AROUND_SNOWLINE_RANGE
strhelp  = STR_CONFIG_SETTING_TREES_AROUND_SNOWLINE_RANGE_HELPTEXT
strval   = STR_JUST_COMMA
cat      = SC_BASIC
patxname = ""everest_treeline.construction.trees_around_snow_line_range""

[SDT_VAR]
base     = GameSettings
var      = construction.tree_growth_rate
type     = SLE_UINT8
guiflags = SGF_MULTISTRING
def      = 0
min      = 0
max      = 4
str      = STR_CONFIG_SETTING_TREE_GROWTH
strhelp  = STR_CONFIG_SETTING_TREE_GROWTH_HELPTEXT
strval   = STR_CONFIG_SETTING_TREE_GROWTH_NORMAL
cat      = SC_BASIC
patxname = ""reduced_tree_growth.construction.tree_growth_rate""

[SDT_XREF]
xref     = ""construction.tree_growth_rate""
extver   = SlXvFeatureTest(XSLFTO_AND, XSLFI_JOKERPP)

[SDT_XREF]
xref     = ""construction.trees_around_snow_line_range""
extver   = SlXvFeatureTest(XSLFTO_AND, XSLFI_JOKERPP)

[SDT_VAR]
base     = GameSettings
var      = game_creation.custom_sea_level
type     = SLE_UINT8
from     = SLV_149
def      = CUSTOM_SEA_LEVEL_MIN_PERCENTAGE
min      = CUSTOM_SEA_LEVEL_MIN_PERCENTAGE
max      = CUSTOM_SEA_LEVEL_MAX_PERCENTAGE
cat      = SC_BASIC

[SDT_VAR]
base     = GameSettings
var      = game_creation.min_river_length
type     = SLE_UINT8
from     = SLV_163
def      = 16
min      = 2
max      = 255
cat      = SC_EXPERT

[SDT_VAR]
base     = GameSettings
var      = game_creation.river_route_random
type     = SLE_UINT8
from     = SLV_163
def      = 5
min      = 1
max      = 255
cat      = SC_EXPERT

[SDT_VAR]
base     = GameSettings
var      = game_creation.amount_of_rivers
type     = SLE_UINT8
from     = SLV_163
guiflags = SGF_MULTISTRING | SGF_NEWGAME_ONLY
def      = 2
min      = 0
max      = 3
str      = STR_CONFIG_SETTING_RIVER_AMOUNT
strhelp  = STR_CONFIG_SETTING_RIVER_AMOUNT_HELPTEXT
strval   = STR_RIVERS_NONE

;;game_creation.build_public_roads
[SDT_NULL]
length   = 1
extver   = SlXvFeatureTest(XSLFTO_AND, XSLFI_JOKERPP)

; locale

[SDT_OMANY]
base     = GameSettings
var      = locale.currency
type     = SLE_UINT8
from     = SLV_97
flags    = SLF_NO_NETWORK_SYNC
def      = 0
max      = CURRENCY_END - 1
full     = _locale_currencies
proc     = RedrawScreen
cat      = SC_BASIC

[SDTG_OMANY]
name     = ""units""
var      = _old_units
type     = SLE_UINT8
from     = SLV_97
to       = SLV_184
flags    = SLF_NOT_IN_CONFIG
def      = 1
max      = 2
full     = _locale_units
proc     = RedrawScreen
cat      = SC_BASIC

[SDT_OMANY]
base     = GameSettings
var      = locale.units_velocity
type     = SLE_UINT8
from     = SLV_184
flags    = SLF_NO_NETWORK_SYNC
guiflags = SGF_MULTISTRING
def      = 1
max      = 3
full     = _locale_units
proc     = RedrawScreen
cat      = SC_BASIC
str      = STR_CONFIG_SETTING_LOCALISATION_UNITS_VELOCITY
strhelp  = STR_CONFIG_SETTING_LOCALISATION_UNITS_VELOCITY_HELPTEXT
strval   = STR_CONFIG_SETTING_LOCALISATION_UNITS_VELOCITY_IMPERIAL

[SDT_OMANY]
base     = GameSettings
var      = locale.units_power
type     = SLE_UINT8
from     = SLV_184
flags    = SLF_NO_NETWORK_SYNC
guiflags = SGF_MULTISTRING
def      = 1
max      = 2
full     = _locale_units
proc     = RedrawScreen
cat      = SC_BASIC
str      = STR_CONFIG_SETTING_LOCALISATION_UNITS_POWER
strhelp  = STR_CONFIG_SETTING_LOCALISATION_UNITS_POWER_HELPTEXT
strval   = STR_CONFIG_SETTING_LOCALISATION_UNITS_POWER_IMPERIAL

[SDT_OMANY]
base     = GameSettings
var      = locale.units_weight
type     = SLE_UINT8
from     = SLV_184
flags    = SLF_NO_NETWORK_SYNC
guiflags = SGF_MULTISTRING
def      = 1
max      = 2
full     = _locale_units
proc     = RedrawScreen
cat      = SC_BASIC
str      = STR_CONFIG_SETTING_LOCALISATION_UNITS_WEIGHT
strhelp  = STR_CONFIG_SETTING_LOCALISATION_UNITS_WEIGHT_HELPTEXT
strval   = STR_CONFIG_SETTING_LOCALISATION_UNITS_WEIGHT_IMPERIAL

[SDT_OMANY]
base     = GameSettings
var      = locale.units_volume
type     = SLE_UINT8
from     = SLV_184
flags    = SLF_NO_NETWORK_SYNC
guiflags = SGF_MULTISTRING
def      = 1
max      = 2
full     = _locale_units
proc     = RedrawScreen
cat      = SC_BASIC
str      = STR_CONFIG_SETTING_LOCALISATION_UNITS_VOLUME
strhelp  = STR_CONFIG_SETTING_LOCALISATION_UNITS_VOLUME_HELPTEXT
strval   = STR_CONFIG_SETTING_LOCALISATION_UNITS_VOLUME_IMPERIAL

[SDT_OMANY]
base     = GameSettings
var      = locale.units_force
type     = SLE_UINT8
from     = SLV_184
flags    = SLF_NO_NETWORK_SYNC
guiflags = SGF_MULTISTRING
def      = 2
max      = 2
full     = _locale_units
proc     = RedrawScreen
cat      = SC_BASIC
str      = STR_CONFIG_SETTING_LOCALISATION_UNITS_FORCE
strhelp  = STR_CONFIG_SETTING_LOCALISATION_UNITS_FORCE_HELPTEXT
strval   = STR_CONFIG_SETTING_LOCALISATION_UNITS_FORCE_IMPERIAL

[SDT_OMANY]
base     = GameSettings
var      = locale.units_height
type     = SLE_UINT8
from     = SLV_184
flags    = SLF_NO_NETWORK_SYNC
guiflags = SGF_MULTISTRING
def      = 1
max      = 2
full     = _locale_units
proc     = RedrawScreen
cat      = SC_BASIC
str      = STR_CONFIG_SETTING_LOCALISATION_UNITS_HEIGHT
strhelp  = STR_CONFIG_SETTING_LOCALISATION_UNITS_HEIGHT_HELPTEXT
strval   = STR_CONFIG_SETTING_LOCALISATION_UNITS_HEIGHT_IMPERIAL

[SDT_STR]
base     = GameSettings
var      = locale.digit_group_separator
type     = SLE_STRQ
from     = SLV_118
flags    = SLF_NO_NETWORK_SYNC
def      = nullptr
proc     = RedrawScreen
cat      = SC_BASIC

[SDT_STR]
base     = GameSettings
var      = locale.digit_group_separator_currency
type     = SLE_STRQ
from     = SLV_118
flags    = SLF_NO_NETWORK_SYNC
def      = nullptr
proc     = RedrawScreen
cat      = SC_BASIC

[SDT_STR]
base     = GameSettings
var      = locale.digit_decimal_separator
type     = SLE_STRQ
from     = SLV_126
flags    = SLF_NO_NETWORK_SYNC
def      = nullptr
proc     = RedrawScreen
cat      = SC_BASIC

[SDT_BOOL]
base     = GameSettings
var      = vehicle.adjacent_crossings
def      = true
str      = STR_CONFIG_SETTING_ADJACENT_CROSSINGS
strhelp  = STR_CONFIG_SETTING_ADJACENT_CROSSINGS_HELPTEXT
cat      = SC_BASIC
patxname = ""adjacent_crossings.vehicle.adjacent_crossings""

[SDT_BOOL]
base     = GameSettings
var      = vehicle.safer_crossings
def      = false
str      = STR_CONFIG_SETTING_SAFER_CROSSINGS
strhelp  = STR_CONFIG_SETTING_SAFER_CROSSINGS_HELPTEXT
cat      = SC_BASIC
patxname = ""safer_crossings.vehicle.safer_crossings""


;***************************************************************************
; Unsaved setting variables.

[SDTC_OMANY]
var      = gui.autosave
type     = SLE_UINT8
flags    = SLF_NOT_IN_SAVE | SLF_NO_NETWORK_SYNC
guiflags = SGF_MULTISTRING
def      = 1
max      = 4
full     = _autosave_interval
str      = STR_CONFIG_SETTING_AUTOSAVE
strhelp  = STR_CONFIG_SETTING_AUTOSAVE_HELPTEXT
strval   = STR_GAME_OPTIONS_AUTOSAVE_DROPDOWN_OFF
cat      = SC_BASIC

[SDTC_BOOL]
var      = gui.threaded_saves
flags    = SLF_NOT_IN_SAVE | SLF_NO_NETWORK_SYNC
def      = true
cat      = SC_EXPERT

[SDTC_OMANY]
var      = gui.date_format_in_default_names
type     = SLE_UINT8
flags    = SLF_NOT_IN_SAVE | SLF_NO_NETWORK_SYNC
guiflags = SGF_MULTISTRING
def      = 2
max      = 2
full     = _savegame_date
str      = STR_CONFIG_SETTING_DATE_FORMAT_IN_SAVE_NAMES
strhelp  = STR_CONFIG_SETTING_DATE_FORMAT_IN_SAVE_NAMES_HELPTEXT
strval   = STR_CONFIG_SETTING_DATE_FORMAT_IN_SAVE_NAMES_LONG

[SDTC_BOOL]
var      = gui.show_finances
flags    = SLF_NOT_IN_SAVE | SLF_NO_NETWORK_SYNC
def      = true
str      = STR_CONFIG_SETTING_SHOWFINANCES
strhelp  = STR_CONFIG_SETTING_SHOWFINANCES_HELPTEXT
cat      = SC_BASIC

[SDTC_VAR]
var      = gui.auto_scrolling
type     = SLE_UINT8
flags    = SLF_NOT_IN_SAVE | SLF_NO_NETWORK_SYNC
guiflags = SGF_MULTISTRING
def      = 0
min      = 0
max      = 3
str      = STR_CONFIG_SETTING_AUTOSCROLL
strhelp  = STR_CONFIG_SETTING_AUTOSCROLL_HELPTEXT
strval   = STR_CONFIG_SETTING_AUTOSCROLL_DISABLED
cat      = SC_BASIC

[SDTC_VAR]
var      = gui.scroll_mode
type     = SLE_UINT8
flags    = SLF_NOT_IN_SAVE | SLF_NO_NETWORK_SYNC
guiflags = SGF_MULTISTRING
def      = 0
min      = 0
max      = 3
str      = STR_CONFIG_SETTING_SCROLLMODE
strhelp  = STR_CONFIG_SETTING_SCROLLMODE_HELPTEXT
strval   = STR_CONFIG_SETTING_SCROLLMODE_DEFAULT
cat      = SC_BASIC

[SDTC_BOOL]
var      = gui.smooth_scroll
flags    = SLF_NOT_IN_SAVE | SLF_NO_NETWORK_SYNC
def      = false
str      = STR_CONFIG_SETTING_SMOOTH_SCROLLING
strhelp  = STR_CONFIG_SETTING_SMOOTH_SCROLLING_HELPTEXT

[SDTC_BOOL]
var      = gui.right_mouse_wnd_close
flags    = SLF_NOT_IN_SAVE | SLF_NO_NETWORK_SYNC
def      = false
str      = STR_CONFIG_SETTING_RIGHT_MOUSE_WND_CLOSE
strhelp  = STR_CONFIG_SETTING_RIGHT_MOUSE_WND_CLOSE_HELPTEXT
cat      = SC_BASIC

[SDTC_BOOL]
var      = gui.measure_tooltip
flags    = SLF_NOT_IN_SAVE | SLF_NO_NETWORK_SYNC
def      = true
str      = STR_CONFIG_SETTING_MEASURE_TOOLTIP
strhelp  = STR_CONFIG_SETTING_MEASURE_TOOLTIP_HELPTEXT
cat      = SC_BASIC

[SDTC_VAR]
var      = gui.errmsg_duration
type     = SLE_UINT8
flags    = SLF_NOT_IN_SAVE | SLF_NO_NETWORK_SYNC
def      = 5
min      = 0
max      = 20
str      = STR_CONFIG_SETTING_ERRMSG_DURATION
strhelp  = STR_CONFIG_SETTING_ERRMSG_DURATION_HELPTEXT
strval   = STR_CONFIG_SETTING_ERRMSG_DURATION_VALUE

[SDTC_VAR]
var      = gui.hover_delay_ms
type     = SLE_UINT16
flags    = SLF_NOT_IN_SAVE | SLF_NO_NETWORK_SYNC
guiflags = SGF_0ISDISABLED
def      = 250
min      = 50
max      = 6000
interval = 50
str      = STR_CONFIG_SETTING_HOVER_DELAY
strhelp  = STR_CONFIG_SETTING_HOVER_DELAY_HELPTEXT
strval   = STR_CONFIG_SETTING_HOVER_DELAY_VALUE

[SDTC_OMANY]
var      = gui.osk_activation
type     = SLE_UINT8
flags    = SLF_NOT_IN_SAVE | SLF_NO_NETWORK_SYNC
str      = STR_CONFIG_SETTING_OSK_ACTIVATION
strhelp  = STR_CONFIG_SETTING_OSK_ACTIVATION_HELPTEXT
strval   = STR_CONFIG_SETTING_OSK_ACTIVATION_DISABLED
guiflags = SGF_MULTISTRING
full     = _osk_activation
def      = 1
min      = 0
max      = 3
cat      = SC_BASIC

[SDTC_VAR]
var      = gui.toolbar_pos
type     = SLE_UINT8
flags    = SLF_NOT_IN_SAVE | SLF_NO_NETWORK_SYNC
guiflags = SGF_MULTISTRING
def      = 1
min      = 0
max      = 2
str      = STR_CONFIG_SETTING_TOOLBAR_POS
strhelp  = STR_CONFIG_SETTING_TOOLBAR_POS_HELPTEXT
strval   = STR_CONFIG_SETTING_HORIZONTAL_POS_LEFT
proc     = v_PositionMainToolbar
cat      = SC_BASIC

[SDTC_VAR]
var      = gui.statusbar_pos
type     = SLE_UINT8
flags    = SLF_NOT_IN_SAVE | SLF_NO_NETWORK_SYNC
guiflags = SGF_MULTISTRING
def      = 1
min      = 0
max      = 2
str      = STR_CONFIG_SETTING_STATUSBAR_POS
strhelp  = STR_CONFIG_SETTING_STATUSBAR_POS_HELPTEXT
strval   = STR_CONFIG_SETTING_HORIZONTAL_POS_LEFT
proc     = v_PositionStatusbar
cat      = SC_BASIC

[SDTC_VAR]
var      = gui.window_snap_radius
type     = SLE_UINT8
flags    = SLF_NOT_IN_SAVE | SLF_NO_NETWORK_SYNC
guiflags = SGF_0ISDISABLED
def      = 10
min      = 1
max      = 32
str      = STR_CONFIG_SETTING_SNAP_RADIUS
strhelp  = STR_CONFIG_SETTING_SNAP_RADIUS_HELPTEXT
strval   = STR_CONFIG_SETTING_SNAP_RADIUS_VALUE
cat      = SC_EXPERT

[SDTC_VAR]
var      = gui.window_soft_limit
type     = SLE_UINT8
flags    = SLF_NOT_IN_SAVE | SLF_NO_NETWORK_SYNC
guiflags = SGF_0ISDISABLED
def      = 20
min      = 5
max      = 255
interval = 1
str      = STR_CONFIG_SETTING_SOFT_LIMIT
strhelp  = STR_CONFIG_SETTING_SOFT_LIMIT_HELPTEXT
strval   = STR_CONFIG_SETTING_SOFT_LIMIT_VALUE
cat      = SC_EXPERT

[SDTC_VAR]
var      = gui.zoom_min
type     = SLE_UINT8
flags    = SLF_NOT_IN_SAVE | SLF_NO_NETWORK_SYNC
guiflags = SGF_MULTISTRING
def      = ZOOM_LVL_MIN
min      = ZOOM_LVL_MIN
max      = ZOOM_LVL_OUT_4X
str      = STR_CONFIG_SETTING_ZOOM_MIN
strhelp  = STR_CONFIG_SETTING_ZOOM_MIN_HELPTEXT
strval   = STR_CONFIG_SETTING_ZOOM_LVL_MIN
proc     = ZoomMinMaxChanged

[SDTC_VAR]
var      = gui.zoom_max
type     = SLE_UINT8
flags    = SLF_NOT_IN_SAVE | SLF_NO_NETWORK_SYNC
guiflags = SGF_MULTISTRING
def      = ZOOM_LVL_MAX
min      = ZOOM_LVL_OUT_8X
max      = ZOOM_LVL_MAX
str      = STR_CONFIG_SETTING_ZOOM_MAX
strhelp  = STR_CONFIG_SETTING_ZOOM_MAX_HELPTEXT
strval   = STR_CONFIG_SETTING_ZOOM_LVL_OUT_2X
proc     = ZoomMinMaxChanged

[SDTC_BOOL]
var      = gui.population_in_label
flags    = SLF_NOT_IN_SAVE | SLF_NO_NETWORK_SYNC
def      = true
str      = STR_CONFIG_SETTING_POPULATION_IN_LABEL
strhelp  = STR_CONFIG_SETTING_POPULATION_IN_LABEL_HELPTEXT
proc     = PopulationInLabelActive

[SDTC_BOOL]
var      = gui.link_terraform_toolbar
flags    = SLF_NOT_IN_SAVE | SLF_NO_NETWORK_SYNC
def      = false
str      = STR_CONFIG_SETTING_LINK_TERRAFORM_TOOLBAR
strhelp  = STR_CONFIG_SETTING_LINK_TERRAFORM_TOOLBAR_HELPTEXT

[SDTC_VAR]
var      = gui.smallmap_land_colour
type     = SLE_UINT8
flags    = SLF_NOT_IN_SAVE | SLF_NO_NETWORK_SYNC
guiflags = SGF_MULTISTRING
def      = 0
min      = 0
max      = 2
str      = STR_CONFIG_SETTING_SMALLMAP_LAND_COLOUR
strhelp  = STR_CONFIG_SETTING_SMALLMAP_LAND_COLOUR_HELPTEXT
strval   = STR_CONFIG_SETTING_SMALLMAP_LAND_COLOUR_GREEN
proc     = RedrawSmallmap

[SDTC_VAR]
var      = gui.liveries
type     = SLE_UINT8
flags    = SLF_NOT_IN_SAVE | SLF_NO_NETWORK_SYNC
guiflags = SGF_MULTISTRING
def      = 2
min      = 0
max      = 2
str      = STR_CONFIG_SETTING_LIVERIES
strhelp  = STR_CONFIG_SETTING_LIVERIES_HELPTEXT
strval   = STR_CONFIG_SETTING_LIVERIES_NONE
proc     = InvalidateCompanyLiveryWindow

[SDTC_VAR]
var      = gui.starting_colour
type     = SLE_UINT8
flags    = SLF_NOT_IN_SAVE | SLF_NO_NETWORK_SYNC
guiflags = SGF_MULTISTRING
def      = COLOUR_END
min      = 0
max      = COLOUR_END
str      = STR_CONFIG_SETTING_COMPANY_STARTING_COLOUR
strhelp  = STR_CONFIG_SETTING_COMPANY_STARTING_COLOUR_HELPTEXT
strval   = STR_COLOUR_DARK_BLUE

[SDTC_BOOL]
var      = gui.prefer_teamchat
flags    = SLF_NOT_IN_SAVE | SLF_NO_NETWORK_SYNC
def      = false
str      = STR_CONFIG_SETTING_PREFER_TEAMCHAT
strhelp  = STR_CONFIG_SETTING_PREFER_TEAMCHAT_HELPTEXT
cat      = SC_BASIC

[SDTC_VAR]
var      = gui.scrollwheel_scrolling
type     = SLE_UINT8
flags    = SLF_NOT_IN_SAVE | SLF_NO_NETWORK_SYNC
guiflags = SGF_MULTISTRING
def      = 0
min      = 0
max      = 2
str      = STR_CONFIG_SETTING_SCROLLWHEEL_SCROLLING
strhelp  = STR_CONFIG_SETTING_SCROLLWHEEL_SCROLLING_HELPTEXT
strval   = STR_CONFIG_SETTING_SCROLLWHEEL_ZOOM
cat      = SC_BASIC

[SDTC_VAR]
var      = gui.scrollwheel_multiplier
type     = SLE_UINT8
flags    = SLF_NOT_IN_SAVE | SLF_NO_NETWORK_SYNC
def      = 5
min      = 1
max      = 15
interval = 1
str      = STR_CONFIG_SETTING_SCROLLWHEEL_MULTIPLIER
strhelp  = STR_CONFIG_SETTING_SCROLLWHEEL_MULTIPLIER_HELPTEXT
strval   = STR_JUST_COMMA
cat      = SC_BASIC

[SDTC_BOOL]
var      = gui.viewport_map_scan_surroundings
flags    = SLF_NOT_IN_SAVE | SLF_NO_NETWORK_SYNC
def      = true
str      = STR_CONFIG_SETTING_VIEWPORT_MAP_SCAN_SURROUNDINGS
proc     = ViewportMapLandscapeModeChanged

[SDTC_BOOL]
var      = gui.show_slopes_on_viewport_map
flags    = SLF_NOT_IN_SAVE | SLF_NO_NETWORK_SYNC
def      = true
str      = STR_CONFIG_SETTING_VIEWPORT_MAP_SHOW_SLOPES
proc     = ViewportMapLandscapeModeChanged

[SDTC_BOOL]
var      = gui.show_bridges_on_map
flags    = SLF_NOT_IN_SAVE | SLF_NO_NETWORK_SYNC
def      = true
str      = STR_CONFIG_SETTING_VIEWPORT_MAP_SHOW_BRIDGES
proc     = ViewportMapLandscapeModeChanged

[SDTC_BOOL]
var      = gui.show_tunnels_on_map
flags    = SLF_NOT_IN_SAVE | SLF_NO_NETWORK_SYNC
def      = true
str      = STR_CONFIG_SETTING_VIEWPORT_MAP_SHOW_TUNNELS
proc     = ViewportMapShowTunnelModeChanged

[SDTC_VAR]
var      = gui.show_vehicle_route
type     = SLE_UINT32
flags    = SLF_NOT_IN_SAVE | SLF_NO_NETWORK_SYNC
guiflags = SGF_MULTISTRING
def      = 0
min      = 0
max      = 1
interval = 1
str      = STR_CONFIG_SETTING_VIEWPORT_MAP_SHOW_VEHICLE_ROUTE
strval   = STR_CONFIG_SETTING_VIEWPORT_MAP_SHOW_VEHICLE_ROUTE_NO
proc     = RedrawScreen

[SDTC_VAR]
var      = gui.dash_level_of_route_lines
type     = SLE_UINT32
flags    = SLF_NOT_IN_SAVE | SLF_NO_NETWORK_SYNC
guiflags = SGF_0ISDISABLED
def      = 0
min      = 0
max      = 10
interval = 1
str      = STR_CONFIG_SETTING_VIEWPORT_MAP_DRAW_ROUTE_DASH
strval   = STR_CONFIG_SETTING_VIEWPORT_MAP_DRAW_ROUTE_DASH_VALUE
proc     = RedrawScreen
cat      = SC_EXPERT

[SDTC_BOOL]
var      = gui.use_owner_colour_for_tunnelbridge
flags    = SLF_NOT_IN_SAVE | SLF_NO_NETWORK_SYNC
def      = false
str      = STR_CONFIG_SETTING_VIEWPORT_MAP_USE_OWNER_COLOUR_BRIDGE_TUNNEL
proc     = ViewportMapLandscapeModeChanged

[SDTC_VAR]
var      = gui.show_scrolling_viewport_on_map
type     = SLE_UINT32
flags    = SLF_NOT_IN_SAVE | SLF_NO_NETWORK_SYNC
guiflags = SGF_MULTISTRING
def      = 3
min      = 0
max      = 3
interval = 1
str      = STR_CONFIG_SETTING_VIEWPORT_MAP_SHOW_SCROLLING_VP
strval   = STR_CONFIG_SETTING_VIEWPORT_MAP_SHOW_SCROLLING_VP_NOTHING

[SDTC_VAR]
var      = gui.default_viewport_map_mode
type     = SLE_UINT32
flags    = SLF_NOT_IN_SAVE | SLF_NO_NETWORK_SYNC
guiflags = SGF_MULTISTRING
def      = 0
min      = 0
max      = 2
interval = 1
str      = STR_CONFIG_SETTING_VIEWPORT_MAP_DEFAULT_MODE
strval   = STR_CONFIG_SETTING_VIEWPORT_MAP_DEFAULT_MODE_VEGETATION

[SDTC_VAR]
var      = gui.action_when_viewport_map_is_dblclicked
type     = SLE_UINT32
flags    = SLF_NOT_IN_SAVE | SLF_NO_NETWORK_SYNC
guiflags = SGF_MULTISTRING
def      = 1
min      = 0
max      = 2
interval = 1
str      = STR_CONFIG_SETTING_VIEWPORT_MAP_ACTION_DBLCLICK
strval   = STR_CONFIG_SETTING_VIEWPORT_MAP_ACTION_DBLCLICK_DO_NOTHING

[SDTC_BOOL]
var      = gui.pause_on_newgame
flags    = SLF_NOT_IN_SAVE | SLF_NO_NETWORK_SYNC
def      = false
str      = STR_CONFIG_SETTING_PAUSE_ON_NEW_GAME
strhelp  = STR_CONFIG_SETTING_PAUSE_ON_NEW_GAME_HELPTEXT
cat      = SC_BASIC

[SDTC_VAR]
var      = gui.advanced_vehicle_list
type     = SLE_UINT8
flags    = SLF_NOT_IN_SAVE | SLF_NO_NETWORK_SYNC
guiflags = SGF_MULTISTRING
def      = 1
min      = 0
max      = 2
str      = STR_CONFIG_SETTING_ADVANCED_VEHICLE_LISTS
strhelp  = STR_CONFIG_SETTING_ADVANCED_VEHICLE_LISTS_HELPTEXT
strval   = STR_CONFIG_SETTING_COMPANIES_OFF

[SDTC_BOOL]
var      = gui.timetable_in_ticks
flags    = SLF_NOT_IN_SAVE | SLF_NO_NETWORK_SYNC
def      = false
str      = STR_CONFIG_SETTING_TIMETABLE_IN_TICKS
strhelp  = STR_CONFIG_SETTING_TIMETABLE_IN_TICKS_HELPTEXT
proc     = InvalidateVehTimetableWindow
cat      = SC_EXPERT

;; gui.time_in_minutes
[SDT_NULL]
length   = 1
extver   = SlXvFeatureTest(XSLFTO_AND, XSLFI_SPRINGPP, 7)

[SDTC_BOOL]
var      = gui.timetable_leftover_ticks
flags    = SLF_NOT_IN_SAVE | SLF_NO_NETWORK_SYNC
def      = false
str      = STR_CONFIG_SETTING_TIMETABLE_LEFTOVER_TICKS
strhelp  = STR_CONFIG_SETTING_TIMETABLE_LEFTOVER_TICKS_HELPTEXT
proc     = InvalidateVehTimetableWindow
cat      = SC_EXPERT

[SDTC_BOOL]
var      = gui.override_time_settings
flags    = SLF_NOT_IN_SAVE | SLF_NO_NETWORK_SYNC
def      = false
str      = STR_CONFIG_SETTING_OVERRIDE_TIME_SETTINGS
strhelp  = STR_CONFIG_SETTING_OVERRIDE_TIME_SETTINGS_HELPTEXT
proc     = ChangeTimeOverrideMode

[SDTC_BOOL]
var      = gui.time_in_minutes
flags    = SLF_NOT_IN_SAVE | SLF_NO_NETWORK_SYNC
def      = false
str      = STR_CONFIG_SETTING_TIME_IN_MINUTES
strhelp  = STR_CONFIG_SETTING_TIME_IN_MINUTES_HELPTEXT
proc     = UpdateTimeSettings

[SDTC_VAR]
var      = gui.ticks_per_minute
type     = SLE_UINT16
flags    = SLF_NOT_IN_SAVE | SLF_NO_NETWORK_SYNC
strval   = STR_JUST_INT
def      = 74
min      = 1
max      = 8192
interval = 10
str      = STR_CONFIG_SETTING_TICKS_PER_MINUTE
strhelp  = STR_CONFIG_SETTING_TICKS_PER_MINUTE_HELPTEXT
proc     = UpdateTimeSettings

[SDTC_VAR]
var      = gui.clock_offset
type     = SLE_UINT16
flags    = SLF_NOT_IN_SAVE | SLF_NO_NETWORK_SYNC
strval   = STR_JUST_INT
def      = 0
min      = 0
max      = 1439
interval = 60
str      = STR_CONFIG_SETTING_CLOCK_OFFSET
strhelp  = STR_CONFIG_SETTING_CLOCK_OFFSET_HELPTEXT
proc     = UpdateTimeSettings

[SDT_BOOL]
base     = GameSettings
var      = game_time.time_in_minutes
def      = false
str      = STR_CONFIG_SETTING_TIME_IN_MINUTES
strhelp  = STR_CONFIG_SETTING_TIME_IN_MINUTES_HELPTEXT
proc     = UpdateTimeSettings
patxname = ""game_time.time_in_minutes""

[SDT_VAR]
base     = GameSettings
var      = game_time.ticks_per_minute
type     = SLE_UINT16
strval   = STR_JUST_INT
def      = 74
min      = 1
max      = 8192
interval = 10
str      = STR_CONFIG_SETTING_TICKS_PER_MINUTE
strhelp  = STR_CONFIG_SETTING_TICKS_PER_MINUTE_HELPTEXT
proc     = UpdateTimeSettings
patxname = ""game_time.ticks_per_minute""

[SDT_VAR]
base     = GameSettings
var      = game_time.clock_offset
type     = SLE_UINT16
strval   = STR_JUST_INT
def      = 0
min      = 0
max      = 1439
interval = 60
str      = STR_CONFIG_SETTING_CLOCK_OFFSET
strhelp  = STR_CONFIG_SETTING_CLOCK_OFFSET_HELPTEXT
proc     = UpdateTimeSettings
patxname = ""game_time.clock_offset""

;; gui.ticks_per_minute
[SDT_NULL]
length   = 1
extver   = SlXvFeatureTest(XSLFTO_AND, XSLFI_SPRINGPP, 7)

[SDTC_VAR]
var      = gui.date_with_time
type     = SLE_UINT8
flags    = SLF_NOT_IN_SAVE | SLF_NO_NETWORK_SYNC
guiflags = SGF_MULTISTRING
def      = 0
min      = 0
max      = 3
str      = STR_CONFIG_SETTING_DATE_WITH_TIME
strval   = STR_CONFIG_SETTING_DATE_WITH_TIME_NONE
strhelp  = STR_CONFIG_SETTING_DATE_WITH_TIME_HELPTEXT
proc     = RedrawScreen

[SDTC_BOOL]
var      = gui.timetable_start_text_entry
flags    = SLF_NOT_IN_SAVE | SLF_NO_NETWORK_SYNC
def      = false
str      = STR_CONFIG_SETTING_TIMETABLE_START_TEXT_ENTRY
strhelp  = STR_CONFIG_SETTING_TIMETABLE_START_TEXT_ENTRY_HELPTEXT

[SDTC_BOOL]
var      = gui.timetable_arrival_departure
flags    = SLF_NOT_IN_SAVE | SLF_NO_NETWORK_SYNC
def      = true
str      = STR_CONFIG_SETTING_TIMETABLE_SHOW_ARRIVAL_DEPARTURE
strhelp  = STR_CONFIG_SETTING_TIMETABLE_SHOW_ARRIVAL_DEPARTURE_HELPTEXT
proc     = InvalidateVehTimetableWindow

[SDTC_VAR]
var      = gui.max_departures
type     = SLE_UINT8
flags    = SLF_NOT_IN_SAVE | SLF_NO_NETWORK_SYNC
strval   = STR_JUST_INT
def      = 10
min      = 1
max      = 30
interval = 1
str      = STR_CONFIG_MAX_DEPARTURES
strhelp  = STR_CONFIG_MAX_DEPARTURES_HELPTEXT

[SDTC_VAR]
var      = gui.max_departure_time
type     = SLE_UINT16
flags    = SLF_NOT_IN_SAVE | SLF_NO_NETWORK_SYNC
strval   = STR_JUST_INT
def      = 120
min      = 30
max      = 240
interval = 1
str      = STR_CONFIG_MAX_DEPARTURE_TIME
strhelp  = STR_CONFIG_MAX_DEPARTURE_TIME_HELPTEXT

[SDTC_VAR]
var      = gui.departure_calc_frequency
type     = SLE_UINT16
flags    = SLF_NOT_IN_SAVE | SLF_NO_NETWORK_SYNC
strval   = STR_JUST_INT
def      = 10
min      = 1
max      = 120
interval = 1
str      = STR_CONFIG_DEPARTURE_CALC_FREQUENCY
strhelp  = STR_CONFIG_DEPARTURE_CALC_FREQUENCY_HELPTEXT

[SDTC_BOOL]
var      = gui.departure_show_vehicle
flags    = SLF_NOT_IN_SAVE | SLF_NO_NETWORK_SYNC
def      = false
str      = STR_CONFIG_DEPARTURE_VEHICLE_NAME
strhelp  = STR_CONFIG_DEPARTURE_VEHICLE_NAME_HELPTEXT

[SDTC_BOOL]
var      = gui.departure_show_group
flags    = SLF_NOT_IN_SAVE | SLF_NO_NETWORK_SYNC
def      = false
str      = STR_CONFIG_DEPARTURE_GROUP_NAME
strhelp  = STR_CONFIG_DEPARTURE_GROUP_NAME_HELPTEXT

[SDTC_BOOL]
var      = gui.departure_show_company
flags    = SLF_NOT_IN_SAVE | SLF_NO_NETWORK_SYNC
def      = false
str      = STR_CONFIG_DEPARTURE_COMPANY_NAME
strhelp  = STR_CONFIG_DEPARTURE_COMPANY_NAME_HELPTEXT

[SDTC_BOOL]
var      = gui.departure_show_vehicle_type
flags    = SLF_NOT_IN_SAVE | SLF_NO_NETWORK_SYNC
def      = false
str      = STR_CONFIG_DEPARTURE_VEHICLE_TYPE
strhelp  = STR_CONFIG_DEPARTURE_VEHICLE_TYPE_HELPTEXT

[SDTC_BOOL]
var      = gui.departure_show_vehicle_color
flags    = SLF_NOT_IN_SAVE | SLF_NO_NETWORK_SYNC
def      = false
str      = STR_CONFIG_DEPARTURE_VEHICLE_COLOR
strhelp  = STR_CONFIG_DEPARTURE_VEHICLE_COLOR_HELPTEXT

[SDTC_BOOL]
var      = gui.departure_larger_font
flags    = SLF_NOT_IN_SAVE | SLF_NO_NETWORK_SYNC
def      = false
str      = STR_CONFIG_DEPARTURE_LARGER_FONT
strhelp  = STR_CONFIG_DEPARTURE_LARGER_FONT_HELPTEXT

[SDTC_BOOL]
var      = gui.departure_destination_type
flags    = SLF_NOT_IN_SAVE | SLF_NO_NETWORK_SYNC
def      = false
str      = STR_CONFIG_DEPARTURE_DESTINATION_TYPE
strhelp  = STR_CONFIG_DEPARTURE_DESTINATION_TYPE_HELPTEXT

[SDTC_BOOL]
var      = gui.departure_show_both
flags    = SLF_NOT_IN_SAVE | SLF_NO_NETWORK_SYNC
def      = false
str      = STR_CONFIG_DEPARTURE_SHOW_BOTH
strhelp  = STR_CONFIG_DEPARTURE_SHOW_BOTH_HELPTEXT

[SDTC_BOOL]
var      = gui.departure_only_passengers
flags    = SLF_NOT_IN_SAVE | SLF_NO_NETWORK_SYNC
def      = false
str      = STR_CONFIG_DEPARTURE_ONLY_PASSENGERS
strhelp  = STR_CONFIG_DEPARTURE_ONLY_PASSENGERS_HELPTEXT

[SDTC_BOOL]
var      = gui.departure_smart_terminus
flags    = SLF_NOT_IN_SAVE | SLF_NO_NETWORK_SYNC
def      = false
str      = STR_CONFIG_DEPARTURE_SMART_TERMINUS
strhelp  = STR_CONFIG_DEPARTURE_SMART_TERMINUS_HELPTEXT

[SDTC_BOOL]
var      = gui.departure_show_all_stops
flags    = SLF_NOT_IN_SAVE | SLF_NO_NETWORK_SYNC
def      = false
str      = STR_CONFIG_DEPARTURE_SHOW_ALL_STOPS
strhelp  = STR_CONFIG_DEPARTURE_SHOW_ALL_STOPS_HELPTEXT

[SDTC_BOOL]
var      = gui.departure_merge_identical
flags    = SLF_NOT_IN_SAVE | SLF_NO_NETWORK_SYNC
def      = false
str      = STR_CONFIG_DEPARTURE_MERGE_IDENTICAL
strhelp  = STR_CONFIG_DEPARTURE_MERGE_IDENTICAL_HELPTEXT

[SDTC_VAR]
var      = gui.departure_conditionals
type     = SLE_UINT8
flags    = SLF_NOT_IN_SAVE | SLF_NO_NETWORK_SYNC
guiflags = SGF_MULTISTRING
def      = 0
min      = 0
max      = 2
str      = STR_CONFIG_DEPARTURE_CONDITIONALS
strval   = STR_CONFIG_DEPARTURE_CONDITIONALS_1
strhelp  = STR_CONFIG_DEPARTURE_CONDITIONALS_HELPTEXT
proc     = RedrawScreen

[SDTC_BOOL]
var      = gui.quick_goto
flags    = SLF_NOT_IN_SAVE | SLF_NO_NETWORK_SYNC
def      = true
str      = STR_CONFIG_SETTING_QUICKGOTO
strhelp  = STR_CONFIG_SETTING_QUICKGOTO_HELPTEXT
cat      = SC_BASIC

[SDTC_VAR]
var      = gui.loading_indicators
type     = SLE_UINT8
flags    = SLF_NOT_IN_SAVE | SLF_NO_NETWORK_SYNC
guiflags = SGF_MULTISTRING
def      = 1
min      = 0
max      = 2
str      = STR_CONFIG_SETTING_LOADING_INDICATORS
strhelp  = STR_CONFIG_SETTING_LOADING_INDICATORS_HELPTEXT
strval   = STR_CONFIG_SETTING_COMPANIES_OFF
proc     = RedrawScreen
cat      = SC_BASIC

[SDTC_VAR]
var      = gui.default_rail_type
type     = SLE_UINT8
flags    = SLF_NOT_IN_SAVE | SLF_NO_NETWORK_SYNC
guiflags = SGF_MULTISTRING
def      = 0
min      = 0
max      = 2
str      = STR_CONFIG_SETTING_DEFAULT_RAIL_TYPE
strhelp  = STR_CONFIG_SETTING_DEFAULT_RAIL_TYPE_HELPTEXT
strval   = STR_CONFIG_SETTING_DEFAULT_RAIL_TYPE_FIRST
cat      = SC_BASIC

[SDTC_VAR]
var      = gui.default_road_type
type     = SLE_UINT8
flags    = SLF_NOT_IN_SAVE | SLF_NO_NETWORK_SYNC
guiflags = SGF_MULTISTRING
def      = 0
min      = 0
max      = 3
str      = STR_CONFIG_SETTING_DEFAULT_ROAD_TYPE
strhelp  = STR_CONFIG_SETTING_DEFAULT_ROAD_TYPE_HELPTEXT
strval   = STR_CONFIG_SETTING_DEFAULT_RAIL_TYPE_FIRST
cat      = SC_BASIC

[SDTC_BOOL]
var      = gui.enable_signal_gui
flags    = SLF_NOT_IN_SAVE | SLF_NO_NETWORK_SYNC
def      = true
str      = STR_CONFIG_SETTING_ENABLE_SIGNAL_GUI
strhelp  = STR_CONFIG_SETTING_ENABLE_SIGNAL_GUI_HELPTEXT
proc     = CloseSignalGUI
cat      = SC_EXPERT

[SDTC_VAR]
var      = gui.coloured_news_year
type     = SLE_INT32
flags    = SLF_NOT_IN_SAVE | SLF_NO_NETWORK_SYNC
def      = 2000
min      = MIN_YEAR
max      = MAX_YEAR
interval = 1
str      = STR_CONFIG_SETTING_COLOURED_NEWS_YEAR
strhelp  = STR_CONFIG_SETTING_COLOURED_NEWS_YEAR_HELPTEXT
strval   = STR_JUST_INT
cat      = SC_EXPERT

[SDTC_VAR]
var      = gui.drag_signals_density
type     = SLE_UINT8
flags    = SLF_NOT_IN_SAVE | SLF_NO_NETWORK_SYNC
def      = 4
min      = 1
max      = 20
str      = STR_CONFIG_SETTING_DRAG_SIGNALS_DENSITY
strhelp  = STR_CONFIG_SETTING_DRAG_SIGNALS_DENSITY_HELPTEXT
strval   = STR_CONFIG_SETTING_DRAG_SIGNALS_DENSITY_VALUE
proc     = DragSignalsDensityChanged
cat      = SC_BASIC

[SDTC_BOOL]
var      = gui.drag_signals_fixed_distance
flags    = SLF_NOT_IN_SAVE | SLF_NO_NETWORK_SYNC
def      = false
str      = STR_CONFIG_SETTING_DRAG_SIGNALS_FIXED_DISTANCE
strhelp  = STR_CONFIG_SETTING_DRAG_SIGNALS_FIXED_DISTANCE_HELPTEXT
cat      = SC_EXPERT

[SDTC_VAR]
var      = gui.semaphore_build_before
type     = SLE_INT32
flags    = SLF_NOT_IN_SAVE | SLF_NO_NETWORK_SYNC
def      = 1950
min      = MIN_YEAR
max      = MAX_YEAR
interval = 1
str      = STR_CONFIG_SETTING_SEMAPHORE_BUILD_BEFORE_DATE
strhelp  = STR_CONFIG_SETTING_SEMAPHORE_BUILD_BEFORE_DATE_HELPTEXT
strval   = STR_JUST_INT
proc     = ResetSignalVariant

[SDTC_BOOL]
var      = gui.vehicle_income_warn
flags    = SLF_NOT_IN_SAVE | SLF_NO_NETWORK_SYNC
def      = true
str      = STR_CONFIG_SETTING_WARN_INCOME_LESS
strhelp  = STR_CONFIG_SETTING_WARN_INCOME_LESS_HELPTEXT
cat      = SC_BASIC

[SDTC_VAR]
var      = gui.order_review_system
type     = SLE_UINT8
flags    = SLF_NOT_IN_SAVE | SLF_NO_NETWORK_SYNC
guiflags = SGF_MULTISTRING
def      = 2
min      = 0
max      = 2
str      = STR_CONFIG_SETTING_ORDER_REVIEW
strhelp  = STR_CONFIG_SETTING_ORDER_REVIEW_HELPTEXT
strval   = STR_CONFIG_SETTING_ORDER_REVIEW_OFF
cat      = SC_BASIC

[SDTC_BOOL]
var      = gui.no_depot_order_warn
flags    = SLF_NOT_IN_SAVE | SLF_NO_NETWORK_SYNC
def      = false
str      = STR_CONFIG_SETTING_WARN_NO_DEPOT_ORDER
strhelp  = STR_CONFIG_SETTING_WARN_NO_DEPOT_ORDER_HELPTEXT

[SDTC_BOOL]
var      = gui.lost_vehicle_warn
flags    = SLF_NOT_IN_SAVE | SLF_NO_NETWORK_SYNC
def      = true
str      = STR_CONFIG_SETTING_WARN_LOST_VEHICLE
strhelp  = STR_CONFIG_SETTING_WARN_LOST_VEHICLE_HELPTEXT

[SDTC_BOOL]
var      = gui.restriction_wait_vehicle_warn
flags    = SLF_NOT_IN_SAVE | SLF_NO_NETWORK_SYNC
def      = false
str      = STR_CONFIG_SETTING_WARN_RESTRICTION_WAIT_VEHICLE
strhelp  = STR_CONFIG_SETTING_WARN_RESTRICTION_WAIT_VEHICLE_HELPTEXT

[SDTC_BOOL]
var      = gui.disable_unsuitable_building
flags    = SLF_NOT_IN_SAVE | SLF_NO_NETWORK_SYNC
def      = true
str      = STR_CONFIG_SETTING_DISABLE_UNSUITABLE_BUILDING
strhelp  = STR_CONFIG_SETTING_DISABLE_UNSUITABLE_BUILDING_HELPTEXT
proc     = RedrawScreen
cat      = SC_EXPERT

[SDTC_BOOL]
var      = gui.new_nonstop
flags    = SLF_NOT_IN_SAVE | SLF_NO_NETWORK_SYNC
def      = false
str      = STR_CONFIG_SETTING_NONSTOP_BY_DEFAULT
strhelp  = STR_CONFIG_SETTING_NONSTOP_BY_DEFAULT_HELPTEXT
cat      = SC_BASIC

[SDTC_VAR]
var      = gui.stop_location
type     = SLE_UINT8
flags    = SLF_NOT_IN_SAVE | SLF_NO_NETWORK_SYNC
guiflags = SGF_MULTISTRING
def      = 2
min      = 0
max      = 2
interval = 1
str      = STR_CONFIG_SETTING_STOP_LOCATION
strhelp  = STR_CONFIG_SETTING_STOP_LOCATION_HELPTEXT
strval   = STR_CONFIG_SETTING_STOP_LOCATION_NEAR_END
cat      = SC_BASIC

[SDTC_BOOL]
var      = gui.keep_all_autosave
flags    = SLF_NOT_IN_SAVE | SLF_NO_NETWORK_SYNC
def      = false

[SDTC_BOOL]
var      = gui.autosave_on_exit
flags    = SLF_NOT_IN_SAVE | SLF_NO_NETWORK_SYNC
def      = false
cat      = SC_BASIC

[SDTC_BOOL]
var      = gui.autosave_on_network_disconnect
flags    = SLF_NOT_IN_SAVE | SLF_NO_NETWORK_SYNC
def      = true
str      = STR_CONFIG_SETTING_AUTOSAVE_ON_NETWORK_DISCONNECT
strhelp  = STR_CONFIG_SETTING_AUTOSAVE_ON_NETWORK_DISCONNECT_HELPTEXT
cat      = SC_EXPERT

[SDTC_VAR]
var      = gui.max_num_autosaves
type     = SLE_UINT8
flags    = SLF_NOT_IN_SAVE | SLF_NO_NETWORK_SYNC
def      = 16
min      = 0
max      = 255

[SDTC_OMANY]
var      = gui.savegame_overwrite_confirm
type     = SLE_UINT8
flags    = SLF_NOT_IN_SAVE | SLF_NO_NETWORK_SYNC
str      = STR_CONFIG_SETTING_SAVEGAME_OVERWRITE_CONFIRM
strhelp  = STR_CONFIG_SETTING_SAVEGAME_OVERWRITE_CONFIRM_HELPTEXT
strval   = STR_CONFIG_SETTING_SAVEGAME_OVERWRITE_CONFIRM_DISABLED
guiflags = SGF_MULTISTRING
full     = _savegame_overwrite_confirm
def      = 3
min      = 0
max      = 3

[SDTC_BOOL]
var      = gui.auto_euro
flags    = SLF_NOT_IN_SAVE | SLF_NO_NETWORK_SYNC
def      = true

[SDTC_VAR]
var      = gui.news_message_timeout
type     = SLE_UINT8
flags    = SLF_NOT_IN_SAVE | SLF_NO_NETWORK_SYNC
def      = 2
min      = 1
max      = 255

[SDTC_BOOL]
var      = gui.show_track_reservation
flags    = SLF_NOT_IN_SAVE | SLF_NO_NETWORK_SYNC
def      = true
str      = STR_CONFIG_SETTING_SHOW_TRACK_RESERVATION
strhelp  = STR_CONFIG_SETTING_SHOW_TRACK_RESERVATION_HELPTEXT
proc     = RedrawScreen
cat      = SC_BASIC

[SDTC_VAR]
var      = gui.default_signal_type
type     = SLE_UINT8
flags    = SLF_NOT_IN_SAVE | SLF_NO_NETWORK_SYNC
guiflags = SGF_MULTISTRING
def      = 1
min      = 0
max      = 2
interval = 1
str      = STR_CONFIG_SETTING_DEFAULT_SIGNAL_TYPE
strhelp  = STR_CONFIG_SETTING_DEFAULT_SIGNAL_TYPE_HELPTEXT
strval   = STR_CONFIG_SETTING_DEFAULT_SIGNAL_NORMAL
cat      = SC_BASIC

[SDTC_VAR]
var      = gui.cycle_signal_types
type     = SLE_UINT8
flags    = SLF_NOT_IN_SAVE | SLF_NO_NETWORK_SYNC
guiflags = SGF_MULTISTRING
def      = 2
min      = 0
max      = 2
interval = 1
str      = STR_CONFIG_SETTING_CYCLE_SIGNAL_TYPES
strhelp  = STR_CONFIG_SETTING_CYCLE_SIGNAL_TYPES_HELPTEXT
strval   = STR_CONFIG_SETTING_CYCLE_SIGNAL_NORMAL

[SDTC_VAR]
var      = gui.station_numtracks
type     = SLE_UINT8
flags    = SLF_NOT_IN_SAVE | SLF_NO_NETWORK_SYNC
def      = 1
min      = 1
max      = 7

[SDTC_VAR]
var      = gui.station_platlength
type     = SLE_UINT8
flags    = SLF_NOT_IN_SAVE | SLF_NO_NETWORK_SYNC
def      = 5
min      = 1
max      = 7
cat      = SC_BASIC

[SDTC_BOOL]
var      = gui.station_dragdrop
flags    = SLF_NOT_IN_SAVE | SLF_NO_NETWORK_SYNC
def      = true
cat      = SC_BASIC

[SDTC_BOOL]
var      = gui.station_show_coverage
flags    = SLF_NOT_IN_SAVE | SLF_NO_NETWORK_SYNC
def      = false
cat      = SC_BASIC

[SDTC_BOOL]
var      = gui.persistent_buildingtools
flags    = SLF_NOT_IN_SAVE | SLF_NO_NETWORK_SYNC
def      = true
str      = STR_CONFIG_SETTING_PERSISTENT_BUILDINGTOOLS
strhelp  = STR_CONFIG_SETTING_PERSISTENT_BUILDINGTOOLS_HELPTEXT
cat      = SC_BASIC

[SDTC_BOOL]
var      = gui.expenses_layout
flags    = SLF_NOT_IN_SAVE | SLF_NO_NETWORK_SYNC
def      = true
str      = STR_CONFIG_SETTING_EXPENSES_LAYOUT
strhelp  = STR_CONFIG_SETTING_EXPENSES_LAYOUT_HELPTEXT
proc     = RedrawScreen

[SDTC_VAR]
var      = gui.station_gui_group_order
type     = SLE_UINT8
flags    = SLF_NOT_IN_SAVE | SLF_NO_NETWORK_SYNC
def      = 0
min      = 0
max      = 5
interval = 1

[SDTC_VAR]
var      = gui.station_gui_sort_by
type     = SLE_UINT8
flags    = SLF_NOT_IN_SAVE | SLF_NO_NETWORK_SYNC
def      = 0
min      = 0
max      = 3
interval = 1

[SDTC_VAR]
var      = gui.station_gui_sort_order
type     = SLE_UINT8
flags    = SLF_NOT_IN_SAVE | SLF_NO_NETWORK_SYNC
def      = 0
min      = 0
max      = 1
interval = 1

[SDTC_VAR]
var      = gui.missing_strings_threshold
type     = SLE_UINT8
flags    = SLF_NOT_IN_SAVE | SLF_NO_NETWORK_SYNC
def      = 25
min      = 1
max      = UINT8_MAX
cat      = SC_EXPERT

[SDTC_VAR]
var      = gui.graph_line_thickness
type     = SLE_UINT8
flags    = SLF_NOT_IN_SAVE | SLF_NO_NETWORK_SYNC
def      = 3
min      = 1
max      = 5
str      = STR_CONFIG_SETTING_GRAPH_LINE_THICKNESS
strhelp  = STR_CONFIG_SETTING_GRAPH_LINE_THICKNESS_HELPTEXT
strval   = STR_JUST_COMMA
proc     = RedrawScreen

[SDTC_BOOL]
var      = gui.show_vehicle_route_steps
flags    = SLF_NOT_IN_SAVE | SLF_NO_NETWORK_SYNC
def      = true
str      = STR_CONFIG_SETTING_SHOW_VEHICLE_ROUTE_STEPS
proc     = RedrawScreen

[SDTC_BOOL]
var      = gui.show_train_length_in_details
flags    = SLF_NOT_IN_SAVE | SLF_NO_NETWORK_SYNC
def      = true
str      = STR_CONFIG_SETTING_SHOW_TRAIN_LENGTH_IN_DETAILS
strhelp  = STR_CONFIG_SETTING_SHOW_TRAIN_LENGTH_IN_DETAILS_HELPTEXT
proc     = RedrawScreen
cat      = SC_BASIC

[SDTC_BOOL]
var      = gui.show_train_weight_ratios_in_details
flags    = SLF_NOT_IN_SAVE | SLF_NO_NETWORK_SYNC
def      = false
str      = STR_CONFIG_SETTING_SHOW_TRAIN_WEIGHT_RATIOS_IN_DETAILS
strhelp  = STR_CONFIG_SETTING_SHOW_TRAIN_WEIGHT_RATIOS_IN_DETAILS_HELPTEXT
proc     = RedrawScreen
cat      = SC_EXPERT

[SDTC_BOOL]
var      = gui.show_vehicle_group_in_details
flags    = SLF_NOT_IN_SAVE | SLF_NO_NETWORK_SYNC
def      = true
str      = STR_CONFIG_SETTING_SHOW_VEHICLE_GROUP_IN_DETAILS
strhelp  = STR_CONFIG_SETTING_SHOW_VEHICLE_GROUP_IN_DETAILS_HELPTEXT
proc     = RedrawScreen
cat      = SC_BASIC

[SDTC_BOOL]
var      = gui.show_vehicle_list_company_colour
flags    = SLF_NOT_IN_SAVE | SLF_NO_NETWORK_SYNC
def      = true
str      = STR_CONFIG_SETTING_SHOW_VEHICLE_LIST_COMPANY_COLOUR
strhelp  = STR_CONFIG_SETTING_SHOW_VEHICLE_LIST_COMPANY_COLOUR_HELPTEXT
proc     = RedrawScreen
cat      = SC_BASIC

[SDTC_BOOL]
var      = gui.show_restricted_signal_default
flags    = SLF_NOT_IN_SAVE | SLF_NO_NETWORK_SYNC
def      = false
str      = STR_CONFIG_SETTING_SHOW_RESTRICTED_SIG_DEF
strhelp  = STR_CONFIG_SETTING_SHOW_RESTRICTED_SIG_DEF_HELPTEXT
proc     = RedrawScreen

[SDTC_BOOL]
var      = gui.show_adv_tracerestrict_features
flags    = SLF_NOT_IN_SAVE | SLF_NO_NETWORK_SYNC
def      = false
str      = STR_CONFIG_SETTING_SHOW_ADV_TRACE_RESTRICT_FEATURES
strhelp  = STR_CONFIG_SETTING_SHOW_ADV_TRACE_RESTRICT_FEATURES_HELPTEXT
proc     = RedrawScreen
cat      = SC_EXPERT

[SDTC_BOOL]
var      = gui.show_progsig_ui
flags    = SLF_NOT_IN_SAVE | SLF_NO_NETWORK_SYNC
def      = false
str      = STR_CONFIG_SETTING_SHOW_PROGSIG_FEATURES
strhelp  = STR_CONFIG_SETTING_SHOW_PROGSIG_FEATURES_HELPTEXT
proc     = ProgrammableSignalsShownChanged
cat      = SC_ADVANCED

[SDTC_BOOL]
var      = gui.show_veh_list_cargo_filter
flags    = SLF_NOT_IN_SAVE | SLF_NO_NETWORK_SYNC
def      = true
str      = STR_CONFIG_SETTING_SHOW_VEH_LIST_CARGO_FILTER
strhelp  = STR_CONFIG_SETTING_SHOW_VEH_LIST_CARGO_FILTER_HELPTEXT
proc     = VehListCargoFilterShownChanged

[SDTC_BOOL]
var      = gui.enable_single_veh_shared_order_gui
flags    = SLF_NOT_IN_SAVE | SLF_NO_NETWORK_SYNC
def      = false
str      = STR_CONFIG_SETTING_ENABLE_SINGLE_VEH_SHARED_ORDER_GUI
strhelp  = STR_CONFIG_SETTING_ENABLE_SINGLE_VEH_SHARED_ORDER_GUI_HELPTEXT
proc     = EnableSingleVehSharedOrderGuiChanged
cat      = SC_EXPERT

[SDTC_BOOL]
var      = gui.show_adv_load_mode_features
flags    = SLF_NOT_IN_SAVE | SLF_NO_NETWORK_SYNC
def      = false
str      = STR_CONFIG_SETTING_SHOW_ADV_LOADING_MODE_FEATURES
strhelp  = STR_CONFIG_SETTING_SHOW_ADV_LOADING_MODE_FEATURES_HELPTEXT
cat      = SC_EXPERT

[SDTC_BOOL]
var      = gui.disable_top_veh_list_mass_actions
flags    = SLF_NOT_IN_SAVE | SLF_NO_NETWORK_SYNC
def      = false
str      = STR_CONFIG_SETTING_DISABLE_TOP_VEH_LIST_MASS_ACTIONS
strhelp  = STR_CONFIG_SETTING_DISABLE_TOP_VEH_LIST_MASS_ACTIONS_HELPTEXT
proc     = RedrawScreen
cat      = SC_EXPERT

[SDTC_BOOL]
var      = gui.adv_sig_bridge_tun_modes
flags    = SLF_NOT_IN_SAVE | SLF_NO_NETWORK_SYNC
def      = false
str      = STR_CONFIG_SETTING_ADV_SIG_BRIDGE_TUN_MODES
strhelp  = STR_CONFIG_SETTING_ADV_SIG_BRIDGE_TUN_MODES_HELPTEXT
cat      = SC_EXPERT

[SDTC_BOOL]
var      = gui.show_depot_sell_gui
flags    = SLF_NOT_IN_SAVE | SLF_NO_NETWORK_SYNC
def      = false
str      = STR_CONFIG_SETTING_SHOW_DEPOT_SELL_GUI
strhelp  = STR_CONFIG_SETTING_SHOW_DEPOT_SELL_GUI_HELPTEXT
cat      = SC_EXPERT

[SDTC_BOOL]
var      = gui.open_vehicle_gui_clone_share
flags    = SLF_NOT_IN_SAVE | SLF_NO_NETWORK_SYNC
def      = false
str      = STR_CONFIG_SETTING_OPEN_VEHICLE_GUI_CLONE_SHARE
strhelp  = STR_CONFIG_SETTING_OPEN_VEHICLE_GUI_CLONE_SHARE_HELPTEXT
cat      = SC_EXPERT

[SDTC_BOOL]
var      = gui.show_newgrf_name
flags    = SLF_NOT_IN_SAVE | SLF_NO_NETWORK_SYNC
def      = false
str      = STR_CONFIG_SETTING_SHOW_NEWGRF_NAME
strhelp  = STR_CONFIG_SETTING_SHOW_NEWGRF_NAME_HELPTEXT
proc     = RedrawScreen
cat      = SC_ADVANCED

[SDTC_VAR]
var      = gui.linkgraph_colours
type     = SLE_UINT8
flags    = SLF_NOT_IN_SAVE | SLF_NO_NETWORK_SYNC
guiflags = SGF_MULTISTRING
def      = 0
min      = 0
max      = 3
str      = STR_CONFIG_SETTING_LINKGRAPH_COLOURS
strhelp  = STR_CONFIG_SETTING_LINKGRAPH_COLOURS_HELPTEXT
strval   = STR_CONFIG_SETTING_LINKGRAPH_COLOURS_GREEN_TO_RED
proc     = UpdateLinkgraphColours
cat      = SC_BASIC

[SDTC_BOOL]
var      = gui.disable_vehicle_image_update
flags    = SLF_NOT_IN_SAVE | SLF_NO_NETWORK_SYNC
def      = false
str      = STR_CONFIG_SETTING_DISABLE_VEHICLE_IMAGE_UPDATE
strhelp  = STR_CONFIG_SETTING_DISABLE_VEHICLE_IMAGE_UPDATE_HELPTEXT
proc     = InvalidateAllVehicleImageCaches
cat      = SC_EXPERT

[SDTC_VAR]
var      = gui.vehicle_names
type     = SLE_UINT8
flags    = SLF_NOT_IN_SAVE | SLF_NO_NETWORK_SYNC
guiflags = SGF_MULTISTRING
def      = 1
min      = 0
max      = 2
str      = STR_CONFIG_SETTING_VEHICLE_NAMES
strhelp  = STR_CONFIG_SETTING_VEHICLE_NAMES_HELPTEXT
strval   = STR_CONFIG_SETTING_VEHICLE_NAMES_TRADITIONAL
proc     = RedrawScreen
cat      = SC_BASIC

; For the dedicated build we'll enable dates in logs by default.
[SDTC_BOOL]
ifdef    = DEDICATED
var      = gui.show_date_in_logs
flags    = SLF_NOT_IN_SAVE | SLF_NO_NETWORK_SYNC
def      = true

[SDTC_BOOL]
ifndef   = DEDICATED
var      = gui.show_date_in_logs
flags    = SLF_NOT_IN_SAVE | SLF_NO_NETWORK_SYNC
def      = false

[SDTC_VAR]
var      = gui.settings_restriction_mode
type     = SLE_UINT8
flags    = SLF_NOT_IN_SAVE | SLF_NO_NETWORK_SYNC
def      = 0
min      = 0
max      = 2

[SDTC_VAR]
var      = gui.developer
type     = SLE_UINT8
flags    = SLF_NOT_IN_SAVE | SLF_NO_NETWORK_SYNC
def      = 1
min      = 0
max      = 2
cat      = SC_EXPERT

[SDTC_BOOL]
var      = gui.newgrf_developer_tools
flags    = SLF_NOT_IN_SAVE | SLF_NO_NETWORK_SYNC
def      = false
proc     = InvalidateNewGRFChangeWindows
cat      = SC_EXPERT

[SDTC_BOOL]
var      = gui.ai_developer_tools
flags    = SLF_NOT_IN_SAVE | SLF_NO_NETWORK_SYNC
def      = false
proc     = InvalidateAISettingsWindow
cat      = SC_EXPERT

[SDTC_BOOL]
var      = gui.scenario_developer
flags    = SLF_NOT_IN_SAVE | SLF_NO_NETWORK_SYNC
def      = false
proc     = InvalidateNewGRFChangeWindows

[SDTC_BOOL]
var      = gui.newgrf_show_old_versions
flags    = SLF_NOT_IN_SAVE | SLF_NO_NETWORK_SYNC
def      = false
cat      = SC_EXPERT

[SDTC_VAR]
var      = gui.newgrf_default_palette
type     = SLE_UINT8
flags    = SLF_NOT_IN_SAVE | SLF_NO_NETWORK_SYNC
guiflags = SGF_MULTISTRING
def      = 1
min      = 0
max      = 1
proc     = UpdateNewGRFConfigPalette
cat      = SC_EXPERT

[SDTC_BOOL]
var      = gui.console_show_unlisted
flags    = SLF_NOT_IN_SAVE | SLF_NO_NETWORK_SYNC
def      = false
cat      = SC_EXPERT

[SDTC_VAR]
var      = gui.console_backlog_timeout
type     = SLE_UINT16
flags    = SLF_NOT_IN_SAVE | SLF_NO_NETWORK_SYNC
def      = 100
min      = 10
max      = 65500

[SDTC_VAR]
var      = gui.console_backlog_length
type     = SLE_UINT16
flags    = SLF_NOT_IN_SAVE | SLF_NO_NETWORK_SYNC
def      = 100
min      = 10
max      = 65500

[SDTC_BOOL]
var      = sound.news_ticker
flags    = SLF_NOT_IN_SAVE | SLF_NO_NETWORK_SYNC
def      = true
str      = STR_CONFIG_SETTING_SOUND_TICKER
strhelp  = STR_CONFIG_SETTING_SOUND_TICKER_HELPTEXT

[SDTC_BOOL]
var      = sound.news_full
flags    = SLF_NOT_IN_SAVE | SLF_NO_NETWORK_SYNC
def      = true
str      = STR_CONFIG_SETTING_SOUND_NEWS
strhelp  = STR_CONFIG_SETTING_SOUND_NEWS_HELPTEXT

[SDTC_BOOL]
var      = sound.new_year
flags    = SLF_NOT_IN_SAVE | SLF_NO_NETWORK_SYNC
def      = true
str      = STR_CONFIG_SETTING_SOUND_NEW_YEAR
strhelp  = STR_CONFIG_SETTING_SOUND_NEW_YEAR_HELPTEXT

[SDTC_BOOL]
var      = sound.confirm
flags    = SLF_NOT_IN_SAVE | SLF_NO_NETWORK_SYNC
def      = true
str      = STR_CONFIG_SETTING_SOUND_CONFIRM
strhelp  = STR_CONFIG_SETTING_SOUND_CONFIRM_HELPTEXT

[SDTC_BOOL]
var      = sound.click_beep
flags    = SLF_NOT_IN_SAVE | SLF_NO_NETWORK_SYNC
def      = true
str      = STR_CONFIG_SETTING_SOUND_CLICK
strhelp  = STR_CONFIG_SETTING_SOUND_CLICK_HELPTEXT

[SDTC_BOOL]
var      = sound.disaster
flags    = SLF_NOT_IN_SAVE | SLF_NO_NETWORK_SYNC
def      = true
str      = STR_CONFIG_SETTING_SOUND_DISASTER
strhelp  = STR_CONFIG_SETTING_SOUND_DISASTER_HELPTEXT

[SDTC_BOOL]
var      = sound.vehicle
flags    = SLF_NOT_IN_SAVE | SLF_NO_NETWORK_SYNC
def      = true
str      = STR_CONFIG_SETTING_SOUND_VEHICLE
strhelp  = STR_CONFIG_SETTING_SOUND_VEHICLE_HELPTEXT

[SDTC_BOOL]
var      = sound.ambient
flags    = SLF_NOT_IN_SAVE | SLF_NO_NETWORK_SYNC
def      = true
str      = STR_CONFIG_SETTING_SOUND_AMBIENT
strhelp  = STR_CONFIG_SETTING_SOUND_AMBIENT_HELPTEXT

[SDTC_VAR]
var      = music.playlist
type     = SLE_UINT8
flags    = SLF_NOT_IN_SAVE | SLF_NO_NETWORK_SYNC
def      = 0
min      = 0
max      = 5
interval = 1
cat      = SC_BASIC

[SDTC_VAR]
var      = music.music_vol
type     = SLE_UINT8
flags    = SLF_NOT_IN_SAVE | SLF_NO_NETWORK_SYNC
def      = 127
min      = 0
max      = 127
interval = 1
cat      = SC_BASIC

[SDTC_VAR]
var      = music.effect_vol
type     = SLE_UINT8
flags    = SLF_NOT_IN_SAVE | SLF_NO_NETWORK_SYNC
def      = 127
min      = 0
max      = 127
interval = 1
cat      = SC_BASIC

[SDTC_LIST]
var      = music.custom_1
type     = SLE_UINT8
flags    = SLF_NOT_IN_SAVE | SLF_NO_NETWORK_SYNC
def      = nullptr
cat      = SC_BASIC

[SDTC_LIST]
var      = music.custom_2
type     = SLE_UINT8
flags    = SLF_NOT_IN_SAVE | SLF_NO_NETWORK_SYNC
def      = nullptr
cat      = SC_BASIC

[SDTC_BOOL]
var      = music.playing
flags    = SLF_NOT_IN_SAVE | SLF_NO_NETWORK_SYNC
def      = true
cat      = SC_BASIC

[SDTC_BOOL]
var      = music.shuffle
flags    = SLF_NOT_IN_SAVE | SLF_NO_NETWORK_SYNC
def      = false
cat      = SC_BASIC

[SDTC_OMANY]
var      = news_display.arrival_player
type     = SLE_UINT8
flags    = SLF_NOT_IN_SAVE | SLF_NO_NETWORK_SYNC
guiflags = SGF_MULTISTRING
def      = 2
max      = 2
full     = _news_display
str      = STR_CONFIG_SETTING_NEWS_ARRIVAL_FIRST_VEHICLE_OWN
strhelp  = STR_CONFIG_SETTING_NEWS_ARRIVAL_FIRST_VEHICLE_OWN_HELPTEXT
strval   = STR_CONFIG_SETTING_NEWS_MESSAGES_OFF

[SDTC_OMANY]
var      = news_display.arrival_other
type     = SLE_UINT8
flags    = SLF_NOT_IN_SAVE | SLF_NO_NETWORK_SYNC
guiflags = SGF_MULTISTRING
def      = 1
max      = 2
full     = _news_display
str      = STR_CONFIG_SETTING_NEWS_ARRIVAL_FIRST_VEHICLE_OTHER
strhelp  = STR_CONFIG_SETTING_NEWS_ARRIVAL_FIRST_VEHICLE_OTHER_HELPTEXT
strval   = STR_CONFIG_SETTING_NEWS_MESSAGES_OFF

[SDTC_OMANY]
var      = news_display.accident
type     = SLE_UINT8
flags    = SLF_NOT_IN_SAVE | SLF_NO_NETWORK_SYNC
guiflags = SGF_MULTISTRING
def      = 2
max      = 2
full     = _news_display
str      = STR_CONFIG_SETTING_NEWS_ACCIDENTS_DISASTERS
strhelp  = STR_CONFIG_SETTING_NEWS_ACCIDENTS_DISASTERS_HELPTEXT
strval   = STR_CONFIG_SETTING_NEWS_MESSAGES_OFF

[SDTC_OMANY]
var      = news_display.company_info
type     = SLE_UINT8
flags    = SLF_NOT_IN_SAVE | SLF_NO_NETWORK_SYNC
guiflags = SGF_MULTISTRING
def      = 2
max      = 2
full     = _news_display
str      = STR_CONFIG_SETTING_NEWS_COMPANY_INFORMATION
strhelp  = STR_CONFIG_SETTING_NEWS_COMPANY_INFORMATION_HELPTEXT
strval   = STR_CONFIG_SETTING_NEWS_MESSAGES_OFF

[SDTC_OMANY]
var      = news_display.open
type     = SLE_UINT8
flags    = SLF_NOT_IN_SAVE | SLF_NO_NETWORK_SYNC
guiflags = SGF_MULTISTRING
def      = 1
max      = 2
full     = _news_display
str      = STR_CONFIG_SETTING_NEWS_INDUSTRY_OPEN
strhelp  = STR_CONFIG_SETTING_NEWS_INDUSTRY_OPEN_HELPTEXT
strval   = STR_CONFIG_SETTING_NEWS_MESSAGES_OFF

[SDTC_OMANY]
var      = news_display.close
type     = SLE_UINT8
flags    = SLF_NOT_IN_SAVE | SLF_NO_NETWORK_SYNC
guiflags = SGF_MULTISTRING
def      = 1
max      = 2
full     = _news_display
str      = STR_CONFIG_SETTING_NEWS_INDUSTRY_CLOSE
strhelp  = STR_CONFIG_SETTING_NEWS_INDUSTRY_CLOSE_HELPTEXT
strval   = STR_CONFIG_SETTING_NEWS_MESSAGES_OFF

[SDTC_OMANY]
var      = news_display.economy
type     = SLE_UINT8
flags    = SLF_NOT_IN_SAVE | SLF_NO_NETWORK_SYNC
guiflags = SGF_MULTISTRING
def      = 2
max      = 2
full     = _news_display
str      = STR_CONFIG_SETTING_NEWS_ECONOMY_CHANGES
strhelp  = STR_CONFIG_SETTING_NEWS_ECONOMY_CHANGES_HELPTEXT
strval   = STR_CONFIG_SETTING_NEWS_MESSAGES_OFF

[SDTC_OMANY]
var      = news_display.production_player
type     = SLE_UINT8
flags    = SLF_NOT_IN_SAVE | SLF_NO_NETWORK_SYNC
guiflags = SGF_MULTISTRING
def      = 1
max      = 2
full     = _news_display
str      = STR_CONFIG_SETTING_NEWS_INDUSTRY_CHANGES_COMPANY
strhelp  = STR_CONFIG_SETTING_NEWS_INDUSTRY_CHANGES_COMPANY_HELPTEXT
strval   = STR_CONFIG_SETTING_NEWS_MESSAGES_OFF

[SDTC_OMANY]
var      = news_display.production_other
type     = SLE_UINT8
flags    = SLF_NOT_IN_SAVE | SLF_NO_NETWORK_SYNC
guiflags = SGF_MULTISTRING
def      = 0
max      = 2
full     = _news_display
str      = STR_CONFIG_SETTING_NEWS_INDUSTRY_CHANGES_OTHER
strhelp  = STR_CONFIG_SETTING_NEWS_INDUSTRY_CHANGES_OTHER_HELPTEXT
strval   = STR_CONFIG_SETTING_NEWS_MESSAGES_OFF

[SDTC_OMANY]
var      = news_display.production_nobody
type     = SLE_UINT8
flags    = SLF_NOT_IN_SAVE | SLF_NO_NETWORK_SYNC
guiflags = SGF_MULTISTRING
def      = 0
max      = 2
full     = _news_display
str      = STR_CONFIG_SETTING_NEWS_INDUSTRY_CHANGES_UNSERVED
strhelp  = STR_CONFIG_SETTING_NEWS_INDUSTRY_CHANGES_UNSERVED_HELPTEXT
strval   = STR_CONFIG_SETTING_NEWS_MESSAGES_OFF

[SDTC_OMANY]
var      = news_display.advice
type     = SLE_UINT8
flags    = SLF_NOT_IN_SAVE | SLF_NO_NETWORK_SYNC
guiflags = SGF_MULTISTRING
def      = 2
max      = 2
full     = _news_display
str      = STR_CONFIG_SETTING_NEWS_ADVICE
strhelp  = STR_CONFIG_SETTING_NEWS_ADVICE_HELPTEXT
strval   = STR_CONFIG_SETTING_NEWS_MESSAGES_OFF

[SDTC_OMANY]
var      = news_display.new_vehicles
type     = SLE_UINT8
flags    = SLF_NOT_IN_SAVE | SLF_NO_NETWORK_SYNC
guiflags = SGF_MULTISTRING
def      = 2
max      = 2
full     = _news_display
str      = STR_CONFIG_SETTING_NEWS_NEW_VEHICLES
strhelp  = STR_CONFIG_SETTING_NEWS_NEW_VEHICLES_HELPTEXT
strval   = STR_CONFIG_SETTING_NEWS_MESSAGES_OFF

[SDTC_OMANY]
var      = news_display.acceptance
type     = SLE_UINT8
flags    = SLF_NOT_IN_SAVE | SLF_NO_NETWORK_SYNC
guiflags = SGF_MULTISTRING
def      = 2
max      = 2
full     = _news_display
str      = STR_CONFIG_SETTING_NEWS_CHANGES_ACCEPTANCE
strhelp  = STR_CONFIG_SETTING_NEWS_CHANGES_ACCEPTANCE_HELPTEXT
strval   = STR_CONFIG_SETTING_NEWS_MESSAGES_OFF

[SDTC_OMANY]
var      = news_display.subsidies
type     = SLE_UINT8
flags    = SLF_NOT_IN_SAVE | SLF_NO_NETWORK_SYNC
guiflags = SGF_MULTISTRING
def      = 1
max      = 2
full     = _news_display
str      = STR_CONFIG_SETTING_NEWS_SUBSIDIES
strhelp  = STR_CONFIG_SETTING_NEWS_SUBSIDIES_HELPTEXT
strval   = STR_CONFIG_SETTING_NEWS_MESSAGES_OFF

[SDTC_OMANY]
var      = news_display.general
type     = SLE_UINT8
flags    = SLF_NOT_IN_SAVE | SLF_NO_NETWORK_SYNC
guiflags = SGF_MULTISTRING
def      = 2
max      = 2
full     = _news_display
str      = STR_CONFIG_SETTING_NEWS_GENERAL_INFORMATION
strhelp  = STR_CONFIG_SETTING_NEWS_GENERAL_INFORMATION_HELPTEXT
strval   = STR_CONFIG_SETTING_NEWS_MESSAGES_OFF

[SDTC_BOOL]
var      = scenario.multiple_buildings
flags    = SLF_NOT_IN_SAVE | SLF_NO_NETWORK_SYNC
def      = false
str      = STR_CONFIG_SETTING_SCENARIO_MULTIPLE_BUILDINGS
strhelp  = STR_CONFIG_SETTING_SCENARIO_MULTIPLE_BUILDINGS_HELPTEXT

[SDTC_BOOL]
var      = scenario.house_ignore_dates
flags    = SLF_NOT_IN_SAVE | SLF_NO_NETWORK_SYNC
def      = false
str      = STR_CONFIG_SETTING_SCENARIO_HOUSE_IGNORE_DATES
strhelp  = STR_CONFIG_SETTING_SCENARIO_HOUSE_IGNORE_DATES_HELPTEXT

[SDTC_VAR]
var      = scenario.house_ignore_zones
type     = SLE_UINT8
flags    = SLF_NOT_IN_SAVE | SLF_NO_NETWORK_SYNC
guiflags = SGF_MULTISTRING
def      = 0
min      = 0
max      = 2
interval = 1
str      = STR_CONFIG_SETTING_SCENARIO_HOUSE_IGNORE_ZONES
strhelp  = STR_CONFIG_SETTING_SCENARIO_HOUSE_IGNORE_ZONES_HELPTEXT
strval   = STR_CONFIG_SETTING_SCENARIO_HOUSE_IGNORE_ZONES_OFF

[SDTC_BOOL]
var      = scenario.house_ignore_grf
flags    = SLF_NOT_IN_SAVE | SLF_NO_NETWORK_SYNC
def      = false
str      = STR_CONFIG_SETTING_SCENARIO_HOUSE_IGNORE_GRF
strhelp  = STR_CONFIG_SETTING_SCENARIO_HOUSE_IGNORE_GRF_HELPTEXT

[SDTC_VAR]
var      = gui.network_chat_box_width_pct
type     = SLE_UINT16
flags    = SLF_NOT_IN_SAVE | SLF_NO_NETWORK_SYNC
def      = 40
min      = 10
max      = 100
cat      = SC_EXPERT

[SDTC_VAR]
var      = gui.network_chat_box_height
type     = SLE_UINT8
flags    = SLF_NOT_IN_SAVE | SLF_NO_NETWORK_SYNC
def      = 25
min      = 5
max      = 255
cat      = SC_EXPERT

[SDTC_VAR]
var      = gui.network_chat_timeout
type     = SLE_UINT16
flags    = SLF_NOT_IN_SAVE | SLF_NO_NETWORK_SYNC
def      = 20
min      = 1
max      = 65535
cat      = SC_EXPERT

[SDTC_VAR]
var      = network.sync_freq
type     = SLE_UINT16
flags    = SLF_NOT_IN_SAVE | SLF_NOT_IN_CONFIG | SLF_NO_NETWORK_SYNC
guiflags = SGF_NETWORK_ONLY
def      = 100
min      = 0
max      = 100
cat      = SC_EXPERT

[SDTC_VAR]
var      = network.frame_freq
type     = SLE_UINT8
flags    = SLF_NOT_IN_SAVE | SLF_NOT_IN_CONFIG | SLF_NO_NETWORK_SYNC
guiflags = SGF_NETWORK_ONLY
def      = 0
min      = 0
max      = 100
cat      = SC_EXPERT

[SDTC_VAR]
var      = network.commands_per_frame
type     = SLE_UINT16
flags    = SLF_NOT_IN_SAVE | SLF_NO_NETWORK_SYNC
guiflags = SGF_NETWORK_ONLY
def      = 2
min      = 1
max      = 65535
cat      = SC_EXPERT

[SDTC_VAR]
var      = network.max_commands_in_queue
type     = SLE_UINT16
flags    = SLF_NOT_IN_SAVE | SLF_NO_NETWORK_SYNC
guiflags = SGF_NETWORK_ONLY
def      = 16
min      = 1
max      = 65535
cat      = SC_EXPERT

[SDTC_VAR]
var      = network.bytes_per_frame
type     = SLE_UINT16
flags    = SLF_NOT_IN_SAVE | SLF_NO_NETWORK_SYNC
guiflags = SGF_NETWORK_ONLY
def      = 8
min      = 1
max      = 65535
cat      = SC_EXPERT

[SDTC_VAR]
var      = network.bytes_per_frame_burst
type     = SLE_UINT16
flags    = SLF_NOT_IN_SAVE | SLF_NO_NETWORK_SYNC
guiflags = SGF_NETWORK_ONLY
def      = 256
min      = 1
max      = 65535
cat      = SC_EXPERT

[SDTC_VAR]
var      = network.max_init_time
type     = SLE_UINT16
flags    = SLF_NOT_IN_SAVE | SLF_NO_NETWORK_SYNC
guiflags = SGF_NETWORK_ONLY
def      = 100
min      = 0
max      = 32000
cat      = SC_EXPERT

[SDTC_VAR]
var      = network.max_join_time
type     = SLE_UINT16
flags    = SLF_NOT_IN_SAVE | SLF_NO_NETWORK_SYNC
guiflags = SGF_NETWORK_ONLY
def      = 500
min      = 0
max      = 32000

[SDTC_VAR]
var      = network.max_download_time
type     = SLE_UINT16
flags    = SLF_NOT_IN_SAVE | SLF_NO_NETWORK_SYNC
guiflags = SGF_NETWORK_ONLY
def      = 1000
min      = 0
max      = 32000

[SDTC_VAR]
var      = network.max_password_time
type     = SLE_UINT16
flags    = SLF_NOT_IN_SAVE | SLF_NO_NETWORK_SYNC
guiflags = SGF_NETWORK_ONLY
def      = 2000
min      = 0
max      = 32000

[SDTC_VAR]
var      = network.max_lag_time
type     = SLE_UINT16
flags    = SLF_NOT_IN_SAVE | SLF_NO_NETWORK_SYNC
guiflags = SGF_NETWORK_ONLY
def      = 500
min      = 0
max      = 32000

[SDTC_BOOL]
var      = network.pause_on_join
flags    = SLF_NOT_IN_SAVE | SLF_NO_NETWORK_SYNC
guiflags = SGF_NETWORK_ONLY
def      = true

[SDTC_VAR]
var      = network.server_port
type     = SLE_UINT16
flags    = SLF_NOT_IN_SAVE | SLF_NO_NETWORK_SYNC
guiflags = SGF_NETWORK_ONLY
def      = NETWORK_DEFAULT_PORT
min      = 0
max      = 65535
cat      = SC_EXPERT

[SDTC_VAR]
var      = network.server_admin_port
type     = SLE_UINT16
flags    = SLF_NOT_IN_SAVE | SLF_NO_NETWORK_SYNC
guiflags = SGF_NETWORK_ONLY
def      = NETWORK_ADMIN_PORT
min      = 0
max      = 65535
cat      = SC_EXPERT

[SDTC_BOOL]
var      = network.server_admin_chat
flags    = SLF_NOT_IN_SAVE | SLF_NO_NETWORK_SYNC
guiflags = SGF_NETWORK_ONLY
def      = true
cat      = SC_EXPERT

[SDTC_BOOL]
var      = network.server_advertise
flags    = SLF_NOT_IN_SAVE | SLF_NO_NETWORK_SYNC
guiflags = SGF_NETWORK_ONLY
def      = false

[SDTC_STR]
var      = network.client_name
type     = SLE_STRB
flags    = SLF_NOT_IN_SAVE | SLF_NO_NETWORK_SYNC
def      = nullptr
proc     = UpdateClientName
cat      = SC_BASIC

[SDTC_STR]
var      = network.server_password
type     = SLE_STRB
flags    = SLF_NOT_IN_SAVE | SLF_NO_NETWORK_SYNC
guiflags = SGF_NETWORK_ONLY
def      = nullptr
proc     = UpdateServerPassword
cat      = SC_BASIC

[SDTC_STR]
var      = network.rcon_password
type     = SLE_STRB
flags    = SLF_NOT_IN_SAVE | SLF_NO_NETWORK_SYNC
guiflags = SGF_NETWORK_ONLY
def      = nullptr
proc     = UpdateRconPassword
cat      = SC_BASIC

[SDTC_STR]
var      = network.admin_password
type     = SLE_STRB
flags    = SLF_NOT_IN_SAVE | SLF_NO_NETWORK_SYNC
guiflags = SGF_NETWORK_ONLY
def      = nullptr
cat      = SC_BASIC

[SDTC_STR]
var      = network.settings_password
type     = SLE_STRB
flags    = SLF_NOT_IN_SAVE | SLF_NO_NETWORK_SYNC
guiflags = SGF_NETWORK_ONLY
def      = nullptr
proc     = UpdateSettingsPassword
cat      = SC_EXPERT

[SDTC_STR]
var      = network.default_company_pass
type     = SLE_STRB
flags    = SLF_NOT_IN_SAVE | SLF_NO_NETWORK_SYNC
def      = nullptr

[SDTC_STR]
var      = network.server_name
type     = SLE_STRB
flags    = SLF_NOT_IN_SAVE | SLF_NO_NETWORK_SYNC
guiflags = SGF_NETWORK_ONLY
def      = nullptr
cat      = SC_BASIC

[SDTC_STR]
var      = network.connect_to_ip
type     = SLE_STRB
flags    = SLF_NOT_IN_SAVE | SLF_NO_NETWORK_SYNC
def      = nullptr

[SDTC_STR]
var      = network.network_id
type     = SLE_STRB
flags    = SLF_NOT_IN_SAVE | SLF_NO_NETWORK_SYNC
guiflags = SGF_NETWORK_ONLY
def      = nullptr

[SDTC_BOOL]
var      = network.autoclean_companies
flags    = SLF_NOT_IN_SAVE | SLF_NO_NETWORK_SYNC
guiflags = SGF_NETWORK_ONLY
def      = false

[SDTC_VAR]
var      = network.autoclean_unprotected
type     = SLE_UINT8
flags    = SLF_NOT_IN_SAVE | SLF_NO_NETWORK_SYNC
guiflags = SGF_0ISDISABLED | SGF_NETWORK_ONLY
def      = 12
min      = 0
max      = 240

[SDTC_VAR]
var      = network.autoclean_protected
type     = SLE_UINT8
flags    = SLF_NOT_IN_SAVE | SLF_NO_NETWORK_SYNC
guiflags = SGF_0ISDISABLED | SGF_NETWORK_ONLY
def      = 36
min      = 0
max      = 240

[SDTC_VAR]
var      = network.autoclean_novehicles
type     = SLE_UINT8
flags    = SLF_NOT_IN_SAVE | SLF_NO_NETWORK_SYNC
guiflags = SGF_0ISDISABLED | SGF_NETWORK_ONLY
def      = 0
min      = 0
max      = 240

[SDTC_VAR]
var      = network.max_companies
type     = SLE_UINT8
flags    = SLF_NOT_IN_SAVE | SLF_NO_NETWORK_SYNC
guiflags = SGF_NETWORK_ONLY
def      = 15
min      = 1
max      = MAX_COMPANIES
proc     = UpdateClientConfigValues
cat      = SC_BASIC

[SDTC_VAR]
var      = network.max_clients
type     = SLE_UINT8
flags    = SLF_NOT_IN_SAVE | SLF_NO_NETWORK_SYNC
guiflags = SGF_NETWORK_ONLY
def      = 25
min      = 2
max      = MAX_CLIENTS
cat      = SC_BASIC

[SDTC_VAR]
var      = network.max_spectators
type     = SLE_UINT8
flags    = SLF_NOT_IN_SAVE | SLF_NO_NETWORK_SYNC
guiflags = SGF_NETWORK_ONLY
def      = 15
min      = 0
max      = MAX_CLIENTS
proc     = UpdateClientConfigValues
cat      = SC_BASIC

[SDTC_VAR]
var      = network.restart_game_year
type     = SLE_INT32
flags    = SLF_NOT_IN_SAVE | SLF_NO_NETWORK_SYNC
guiflags = SGF_0ISDISABLED | SGF_NETWORK_ONLY
def      = 0
min      = MIN_YEAR
max      = MAX_YEAR
interval = 1

[SDTC_VAR]
var      = network.min_active_clients
type     = SLE_UINT8
flags    = SLF_NOT_IN_SAVE | SLF_NO_NETWORK_SYNC
guiflags = SGF_NETWORK_ONLY
def      = 0
min      = 0
max      = MAX_CLIENTS

[SDTC_OMANY]
var      = network.server_lang
type     = SLE_UINT8
flags    = SLF_NOT_IN_SAVE | SLF_NO_NETWORK_SYNC
guiflags = SGF_NETWORK_ONLY
def      = 0
max      = 35
full     = _server_langs
cat      = SC_BASIC

[SDTC_BOOL]
var      = network.reload_cfg
flags    = SLF_NOT_IN_SAVE | SLF_NO_NETWORK_SYNC
guiflags = SGF_NETWORK_ONLY
def      = false
cat      = SC_EXPERT

[SDTC_STR]
var      = network.last_host
type     = SLE_STRB
flags    = SLF_NOT_IN_SAVE | SLF_NO_NETWORK_SYNC
def      = """"
cat      = SC_EXPERT

[SDTC_VAR]
var      = network.last_port
type     = SLE_UINT16
flags    = SLF_NOT_IN_SAVE | SLF_NO_NETWORK_SYNC
def      = 0
min      = 0
max      = UINT16_MAX
cat      = SC_EXPERT

[SDTC_BOOL]
var      = network.no_http_content_downloads
flags    = SLF_NOT_IN_SAVE | SLF_NO_NETWORK_SYNC
def      = false
cat      = SC_EXPERT

; Since the network code (CmdChangeSetting and friends) use the index in this array to decide
; which setting the server is talking about all conditional compilation of this array must be at the
; end. This isn't really the best solution, the settings the server can tell the client about should
; either use a separate array or some other form of identifier.

;
; We might need to emulate a right mouse button on mac
[SDTC_VAR]
ifdef    = __APPLE__
var      = gui.right_mouse_btn_emulation
type     = SLE_UINT8
flags    = SLF_NOT_IN_SAVE | SLF_NO_NETWORK_SYNC
guiflags = SGF_MULTISTRING
def      = 0
min      = 0
max      = 2
str      = STR_CONFIG_SETTING_RIGHT_MOUSE_BTN_EMU
strhelp  = STR_CONFIG_SETTING_RIGHT_MOUSE_BTN_EMU_HELPTEXT
strval   = STR_CONFIG_SETTING_RIGHT_MOUSE_BTN_EMU_COMMAND
cat      = SC_BASIC

[SDT_BOOL]
base     = GameSettings
var      = vehicle.pay_for_repair
def      = true
str      = STR_CONFIG_SETTING_PAY_FOR_REPAIR_VEHICLE
strhelp  = STR_CONFIG_SETTING_PAY_FOR_REPAIR_VEHICLE_HELPTEXT
cat      = SC_EXPERT
extver   = SlXvFeatureTest(XSLFTO_AND, XSLFI_VEHICLE_REPAIR_COST)
patxname = ""vehicle_repair_cost.vehicle.pay_for_repair""

[SDT_VAR]
base     = GameSettings
var      = vehicle.repair_cost
type     = SLE_UINT8
def      = 100
min      = 1
max      = 255
interval = 1
str      = STR_CONFIG_SETTING_REPAIR_COST
strhelp  = STR_CONFIG_SETTING_REPAIR_COST_HELPTEXT
strval   = STR_JUST_INT
cat      = SC_EXPERT
extver   = SlXvFeatureTest(XSLFTO_AND, XSLFI_VEHICLE_REPAIR_COST)
patxname = ""vehicle_repair_cost.vehicle.repair_cost""

[SDT_VAR]
base     = GameSettings
var      = debug.chicken_bits
type     = SLE_UINT32
flags    = SLF_NOT_IN_CONFIG
guiflags = SGF_NO_NEWGAME
def      = 0
min      = 0
max      = 0xFFFFFFFF
cat      = SC_EXPERT
patxname = ""debug.chicken_bits""

[SDT_END]
<|MERGE_RESOLUTION|>--- conflicted
+++ resolved
@@ -1770,19 +1770,11 @@
 def      = true
 cat      = SC_EXPERT
 
-<<<<<<< HEAD
 ;; economy.deliver_goods
 ;; vehicle.cargo_wait_time
 [SDT_NULL]
 length   = 2
 extver   = SlXvFeatureTest(XSLFTO_AND, XSLFI_SPRINGPP)
-=======
-[SDTC_BOOL]
-var      = gui.sg_new_nonstop
-from     = SLV_22
-to       = SLV_93
-def      = true
->>>>>>> 0f91cb04
 
 ;; order.automatic_timetable_separation
 [SDT_NULL]
@@ -1801,7 +1793,7 @@
 var      = gui.sg_new_nonstop
 from     = SLV_22
 to       = SLV_93
-def      = false
+def      = true
 
 ; station.nonuniform_stations
 [SDT_NULL]
