--- conflicted
+++ resolved
@@ -64,11 +64,8 @@
 
 /* Begin - GUI order callbacks */
 
-<<<<<<< HEAD
 static int OrderTownGrowthRate(uint nth);
 
-=======
->>>>>>> 46b5b015
 /* End - GUI order callbacks */
 
 /* Some settings do not need to be synchronised when playing in multiplayer.
@@ -561,7 +558,6 @@
 base     = GameSettings
 var      = construction.purchase_land_per_64k_frames
 type     = SLE_UINT32
-from     = 0
 def      = 16 << 16
 min      = 0
 max      = 1 << 30
@@ -573,7 +569,6 @@
 base     = GameSettings
 var      = construction.purchase_land_frame_burst
 type     = SLE_UINT16
-from     = 0
 def      = 1024
 min      = 0
 max      = 1 << 30
@@ -650,7 +645,6 @@
 def      = false
 str      = STR_CONFIG_SETTING_CHUNNEL
 strhelp  = STR_CONFIG_SETTING_CHUNNEL_HELPTEXT
-from     = 0
 cat      = SC_BASIC
 patxname = ""chunnel.construction.chunnel""
 
@@ -665,7 +659,6 @@
 str      = STR_CONFIG_SETTING_SIMULATE_SIGNALS
 strval   = STR_CONFIG_SETTING_SIMULATE_SIGNALS_VALUE
 proc     = SimulatedWormholeSignalsChanged
-from     = 0
 cat      = SC_BASIC
 patxname = ""signal_tunnel_bridge.construction.simulated_wormhole_signals""
 
@@ -1830,13 +1823,8 @@
 [SDT_VAR]
 base     = GameSettings
 var      = economy.town_growth_rate
-<<<<<<< HEAD
 type     = SLE_INT8
-from     = 54
-=======
-type     = SLE_UINT8
 from     = SLV_54
->>>>>>> 46b5b015
 guiflags = SGF_MULTISTRING
 def      = 2
 min      = -2
@@ -1894,7 +1882,6 @@
 def      = true
 cat      = SC_EXPERT
 
-<<<<<<< HEAD
 [SDT_VAR]
 base     = GameSettings
 var      = economy.town_min_distance
@@ -1907,28 +1894,6 @@
 strhelp  = STR_CONFIG_SETTING_TOWN_MIN_DISTANCE_HELPTEXT
 strval   = STR_JUST_INT
 patxname = ""town_min_distance.economy.town_min_distance""
-=======
-; previously ai-new setting.
-[SDT_NULL]
-length   = 1
-to       = SLV_107
-
-[SDT_OMANY]
-base     = GameSettings
-var      = script.settings_profile
-type     = SLE_UINT8
-from     = SLV_178
-guiflags = SGF_MULTISTRING
-def      = SP_EASY
-min      = SP_EASY
-max      = SP_HARD
-full     = _settings_profiles
-str      = STR_CONFIG_SETTING_AI_PROFILE
-strhelp  = STR_CONFIG_SETTING_AI_PROFILE_HELPTEXT
-strval   = STR_CONFIG_SETTING_AI_PROFILE_EASY
-cat      = SC_BASIC
->>>>>>> 46b5b015
-
 
 [SDT_XREF]
 xref     = ""economy.infrastructure_sharing[0]""
@@ -2084,13 +2049,13 @@
 ; previously ai-new setting.
 [SDT_NULL]
 length   = 1
-to       = 106
+to       = SLV_106
 
 [SDT_OMANY]
 base     = GameSettings
 var      = script.settings_profile
 type     = SLE_UINT8
-from     = 178
+from     = SLV_178
 guiflags = SGF_MULTISTRING
 def      = SP_EASY
 min      = SP_EASY
@@ -2882,7 +2847,6 @@
 base     = GameSettings
 var      = game_creation.generation_unique_id
 type     = SLE_UINT32
-from     = 0
 def      = 0
 min      = 0
 max      = UINT32_MAX
