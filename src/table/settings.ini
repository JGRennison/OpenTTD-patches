; This file is part of OpenTTD.
; OpenTTD is free software; you can redistribute it and/or modify it under the terms of the GNU General Public License as published by the Free Software Foundation, version 2.
; OpenTTD is distributed in the hope that it will be useful, but WITHOUT ANY WARRANTY; without even the implied warranty of MERCHANTABILITY or FITNESS FOR A PARTICULAR PURPOSE.
; See the GNU General Public License for more details. You should have received a copy of the GNU General Public License along with OpenTTD. If not, see <http://www.gnu.org/licenses/>.
;

[pre-amble]
/* Begin - Callback Functions for the various settings */
static bool v_PositionMainToolbar(int32 p1);
static bool v_PositionStatusbar(int32 p1);
static bool PopulationInLabelActive(int32 p1);
static bool RedrawScreen(int32 p1);
static bool RedrawSmallmap(int32 p1);
static bool StationSpreadChanged(int32 p1);
static bool InvalidateBuildIndustryWindow(int32 p1);
static bool CloseSignalGUI(int32 p1);
static bool InvalidateTownViewWindow(int32 p1);
static bool DeleteSelectStationWindow(int32 p1);
static bool UpdateConsists(int32 p1);
static bool TrainAccelerationModelChanged(int32 p1);
static bool TrainBrakingModelChanged(int32 p1);
static bool RoadVehAccelerationModelChanged(int32 p1);
static bool TrainSlopeSteepnessChanged(int32 p1);
static bool RoadVehSlopeSteepnessChanged(int32 p1);
static bool DragSignalsDensityChanged(int32);
static bool ProgrammableSignalsShownChanged(int32);
static bool VehListCargoFilterShownChanged(int32);
static bool TownFoundingChanged(int32 p1);
static bool DifficultyNoiseChange(int32 i);
static bool DifficultyMoneyCheatMultiplayerChange(int32 i);
static bool MaxNoAIsChange(int32 i);
static bool CheckRoadSide(int p1);
static bool ChangeMaxHeightLevel(int32 p1);
static bool CheckFreeformEdges(int32 p1);
static bool ChangeDynamicEngines(int32 p1);
static bool StationCatchmentChanged(int32 p1);
static bool InvalidateVehTimetableWindow(int32 p1);
static bool UpdateTimeSettings(int32 p1);
static bool ChangeTimeOverrideMode(int32 p1);
static bool InvalidateCompanyLiveryWindow(int32 p1);
static bool InvalidateNewGRFChangeWindows(int32 p1);
static bool InvalidateIndustryViewWindow(int32 p1);
static bool InvalidateAISettingsWindow(int32 p1);
static bool ScriptMaxOpsChange(int32 p1);
static bool ScriptMaxMemoryChange(int32 p1);
static bool RedrawTownAuthority(int32 p1);
static bool InvalidateCompanyInfrastructureWindow(int32 p1);
static bool InvalidateCompanyWindow(int32 p1);
static bool ZoomMinMaxChanged(int32 p1);
static bool MaxVehiclesChanged(int32 p1);
static bool InvalidateShipPathCache(int32 p1);
static bool ImprovedBreakdownsSettingChanged(int32 p1);
static bool DayLengthChanged(int32 p1);
static bool EnableSingleVehSharedOrderGuiChanged(int32 p1);
static bool CheckYapfRailSignalPenalties(int32 p1);
static bool ViewportMapShowTunnelModeChanged(int32 p1);
static bool ViewportMapLandscapeModeChanged(int32 p1);
static bool UpdateLinkgraphColours(int32 p1);
static bool InvalidateAllVehicleImageCaches(int32 p1);

static bool UpdateClientName(int32 p1);
static bool UpdateServerPassword(int32 p1);
static bool UpdateRconPassword(int32 p1);
static bool UpdateSettingsPassword(int32 p1);
static bool UpdateClientConfigValues(int32 p1);
static bool CheckSharingRail(int32 p1);
static bool CheckSharingRoad(int32 p1);
static bool CheckSharingWater(int32 p1);
static bool CheckSharingAir(int32 p1);

/* End - Callback Functions for the various settings */

/* Begin - GUI order callbacks */

static int OrderTownGrowthRate(uint nth);

/* End - GUI order callbacks */

/* Begin - xref conversion callbacks */

static int64 LinkGraphDistModeXrefChillPP(int64 val);

/* End - xref conversion callbacks */

static const SettingDescEnumEntry _linkgraph_mode_symmetric[] = {
{ DT_MANUAL, STR_CONFIG_SETTING_DISTRIBUTION_MANUAL },
{ DT_SYMMETRIC, STR_CONFIG_SETTING_DISTRIBUTION_SYMMETRIC },
{ DT_ASYMMETRIC, STR_CONFIG_SETTING_DISTRIBUTION_ASYMMETRIC },
{ DT_ASYMMETRIC_EQ, STR_CONFIG_SETTING_DISTRIBUTION_ASYMMETRIC_EQ },
{ DT_ASYMMETRIC_NEAR, STR_CONFIG_SETTING_DISTRIBUTION_ASYMMETRIC_NEAREST },
{ 0, STR_NULL }
};
static const SettingDescEnumEntry _linkgraph_mode_asymmetric[] = {
{ DT_MANUAL, STR_CONFIG_SETTING_DISTRIBUTION_MANUAL },
{ DT_ASYMMETRIC, STR_CONFIG_SETTING_DISTRIBUTION_ASYMMETRIC },
{ DT_ASYMMETRIC_EQ, STR_CONFIG_SETTING_DISTRIBUTION_ASYMMETRIC_EQ },
{ DT_ASYMMETRIC_NEAR, STR_CONFIG_SETTING_DISTRIBUTION_ASYMMETRIC_NEAREST },
{ 0, STR_NULL }
};
static const SettingDescEnumEntry _linkgraph_mode_per_cargo[] = {
{ DT_PER_CARGO_DEFAULT, STR_CONFIG_SETTING_DISTRIBUTION_PER_CARGO_DEFAULT },
{ DT_MANUAL, STR_CONFIG_SETTING_DISTRIBUTION_MANUAL },
{ DT_SYMMETRIC, STR_CONFIG_SETTING_DISTRIBUTION_SYMMETRIC },
{ DT_ASYMMETRIC, STR_CONFIG_SETTING_DISTRIBUTION_ASYMMETRIC },
{ DT_ASYMMETRIC_EQ, STR_CONFIG_SETTING_DISTRIBUTION_ASYMMETRIC_EQ },
{ DT_ASYMMETRIC_NEAR, STR_CONFIG_SETTING_DISTRIBUTION_ASYMMETRIC_NEAREST },
{ 0, STR_NULL }
};
static const SettingDescEnumEntry _town_council_approval[] = {
{ 255, STR_CITY_APPROVAL_INDIFFERENT },
{ 0, STR_CITY_APPROVAL_PERMISSIVE },
{ 1, STR_CITY_APPROVAL_TOLERANT },
{ 2, STR_CITY_APPROVAL_HOSTILE },
{ 0, STR_NULL }
};

static const SettingDescEnumEntry _train_braking_model[] = {
{ TBM_ORIGINAL, STR_CONFIG_SETTING_ORIGINAL },
{ TBM_REALISTIC, STR_CONFIG_SETTING_TRAIN_BRAKING_REALISTIC },
{ 0, STR_NULL }
};

/* Some settings do not need to be synchronised when playing in multiplayer.
 * These include for example the GUI settings and will not be saved with the
 * savegame.
 * It is also a bit tricky since you would think that service_interval
 * for example doesn't need to be synched. Every client assigns the
 * service_interval value to the v->service_interval, meaning that every client
 * assigns his value. If the setting was company-based, that would mean that
 * vehicles could decide on different moments that they are heading back to a
 * service depot, causing desyncs on a massive scale. */
const SettingDesc _settings[] = {
[post-amble]
};
[templates]
<<<<<<< HEAD
SDTG_BOOL  =  SDTG_BOOL($name,              $flags, $guiflags, $var, $def,                        $str, $strhelp, $strval, $proc, $from, $to,        $cat, $extver, $patxname),
SDTG_VAR   =   SDTG_VAR($name,       $type, $flags, $guiflags, $var, $def, $min, $max, $interval, $str, $strhelp, $strval, $proc, $from, $to,        $cat, $extver, $patxname, $orderproc),
SDTG_ENUM   = SDTG_ENUM($name,       $type, $flags, $guiflags, $var, $def,                        $str, $strhelp,          $proc, $from, $to,        $cat, $extver, $patxname,             $enumlist),
SDTG_OMANY = SDTG_OMANY($name,       $type, $flags, $guiflags, $var, $def,       $max, $full,     $str, $strhelp, $strval, $proc, $from, $to,        $cat, $extver, $patxname),
SDTC_BOOL  =  SDTC_BOOL(       $var,        $flags, $guiflags, $def,                              $str, $strhelp, $strval, $proc, $from, $to,        $cat, $extver, $patxname),
SDTC_LIST  =  SDTC_LIST(       $var, $type, $flags, $guiflags, $def,                              $str, $strhelp, $strval, $proc, $from, $to,        $cat, $extver, $patxname),
SDTC_OMANY = SDTC_OMANY(       $var, $type, $flags, $guiflags, $def,             $max, $full,     $str, $strhelp, $strval, $proc, $from, $to,        $cat, $extver, $patxname),
SDTC_STR   =   SDTC_STR(       $var, $type, $flags, $guiflags, $def,                              $str, $strhelp, $strval, $proc, $from, $to,        $cat, $extver, $patxname),
SDTC_VAR   =   SDTC_VAR(       $var, $type, $flags, $guiflags, $def,       $min, $max, $interval, $str, $strhelp, $strval, $proc, $from, $to,        $cat, $extver, $patxname, $orderproc),
SDT_BOOL   =   SDT_BOOL($base, $var,        $flags, $guiflags, $def,                              $str, $strhelp, $strval, $proc, $from, $to,        $cat, $extver, $patxname),
SDT_OMANY  =  SDT_OMANY($base, $var, $type, $flags, $guiflags, $def,             $max, $full,     $str, $strhelp, $strval, $proc, $from, $to, $load, $cat, $extver, $patxname),
SDT_STR    =    SDT_STR($base, $var, $type, $flags, $guiflags, $def,                              $str, $strhelp, $strval, $proc, $from, $to,        $cat, $extver, $patxname),
SDT_VAR    =    SDT_VAR($base, $var, $type, $flags, $guiflags, $def,       $min, $max, $interval, $str, $strhelp, $strval, $proc, $from, $to,        $cat, $extver, $patxname, $orderproc),
SDT_ENUM   =   SDT_ENUM($base, $var, $type, $flags, $guiflags, $def,                              $str, $strhelp,          $proc, $from, $to,        $cat, $extver, $patxname,             $enumlist),
SDT_NULL   =   SDT_NULL($length, $from, $to, $extver),
SDT_XREF     = SDT_XREF(         $from, $to, $extver, $xref, $xrefcvt),
=======
SDTG_BOOL  =  SDTG_BOOL($name,              $flags, $guiflags, $var, $def,                        $str, $strhelp, $strval, $proc, $from, $to,        $cat, $extra, $startup),
SDTG_VAR   =   SDTG_VAR($name,       $type, $flags, $guiflags, $var, $def, $min, $max, $interval, $str, $strhelp, $strval, $proc, $from, $to,        $cat, $extra, $startup),
SDTG_OMANY = SDTG_OMANY($name,       $type, $flags, $guiflags, $var, $def,       $max, $full,     $str, $strhelp, $strval, $proc, $from, $to,        $cat, $extra, $startup),
SDTC_BOOL  =  SDTC_BOOL(       $var,        $flags, $guiflags, $def,                              $str, $strhelp, $strval, $proc, $from, $to,        $cat, $extra, $startup),
SDTC_LIST  =  SDTC_LIST(       $var, $type, $flags, $guiflags, $def,                              $str, $strhelp, $strval, $proc, $from, $to,        $cat, $extra, $startup),
SDTC_OMANY = SDTC_OMANY(       $var, $type, $flags, $guiflags, $def,             $max, $full,     $str, $strhelp, $strval, $proc, $from, $to,        $cat, $extra, $startup),
SDTC_STR   =   SDTC_STR(       $var, $type, $flags, $guiflags, $def,                              $str, $strhelp, $strval, $proc, $from, $to,        $cat, $extra, $startup),
SDTC_VAR   =   SDTC_VAR(       $var, $type, $flags, $guiflags, $def,       $min, $max, $interval, $str, $strhelp, $strval, $proc, $from, $to,        $cat, $extra, $startup),
SDT_BOOL   =   SDT_BOOL($base, $var,        $flags, $guiflags, $def,                              $str, $strhelp, $strval, $proc, $from, $to,        $cat, $extra, $startup),
SDT_OMANY  =  SDT_OMANY($base, $var, $type, $flags, $guiflags, $def,             $max, $full,     $str, $strhelp, $strval, $proc, $from, $to, $load, $cat, $extra, $startup),
SDT_STR    =    SDT_STR($base, $var, $type, $flags, $guiflags, $def,                              $str, $strhelp, $strval, $proc, $from, $to,        $cat, $extra, $startup),
SDT_VAR    =    SDT_VAR($base, $var, $type, $flags, $guiflags, $def,       $min, $max, $interval, $str, $strhelp, $strval, $proc, $from, $to,        $cat, $extra, $startup),
SDT_NULL   =   SDT_NULL($length, $from, $to),
>>>>>>> cb8e1706
SDT_END    = SDT_END()

SDT_LINKGRAPH_PER_CARGO = SDT_ENUM(GameSettings, linkgraph.distribution_per_cargo[$linkgraph_cargo], SLE_UINT8, $flags | SLF_NOT_IN_CONFIG, $guiflags | SGF_NO_NEWGAME, DT_PER_CARGO_DEFAULT, STR_CONFIG_SETTING_DISTRIBUTION_PER_CARGO, STR_CONFIG_SETTING_DISTRIBUTION_PER_CARGO_HELPTEXT, $proc, $from, $to, SC_EXPERT, SlXvFeatureTest(XSLFTO_AND, XSLFI_LINKGRAPH_MODES), nullptr, _linkgraph_mode_per_cargo),

[defaults]
flags    = 0
guiflags = SGF_NONE
interval = 0
str      = STR_NULL
strhelp  = STR_CONFIG_SETTING_NO_EXPLANATION_AVAILABLE_HELPTEXT
strval   = STR_NULL
proc     = nullptr
load     = nullptr
from     = SL_MIN_VERSION
to       = SL_MAX_VERSION
cat      = SC_ADVANCED
<<<<<<< HEAD
extver   = SlXvFeatureTest()
patxname = nullptr
xref     = <this parameter must be set>
xrefcvt  = nullptr
orderproc = nullptr
enumlist = <this parameter must be set>
=======
extra    = 0
startup  = false
>>>>>>> cb8e1706



; Saved settings variables.
; Do not ADD or REMOVE something in this "difficulty.XXX" table or before it. It breaks savegame compatibility.
[SDT_VAR]
base     = GameSettings
var      = difficulty.max_no_competitors
type     = SLE_UINT8
from     = SLV_97
def      = 0
min      = 0
max      = MAX_COMPANIES - 1
interval = 1
proc     = MaxNoAIsChange
cat      = SC_BASIC

[SDT_NULL]
length   = 1
from     = SLV_97
to       = SLV_110

[SDT_VAR]
base     = GameSettings
var      = difficulty.number_towns
type     = SLE_UINT8
from     = SLV_97
guiflags = SGF_NEWGAME_ONLY
def      = 2
min      = 0
max      = 4
interval = 1
strval   = STR_NUM_VERY_LOW
cat      = SC_BASIC

[SDT_VAR]
base     = GameSettings
var      = difficulty.industry_density
type     = SLE_UINT8
from     = SLV_97
guiflags = SGF_MULTISTRING
def      = ID_END - 1
min      = 0
max      = ID_END - 1
interval = 1
str      = STR_CONFIG_SETTING_INDUSTRY_DENSITY
strhelp  = STR_CONFIG_SETTING_INDUSTRY_DENSITY_HELPTEXT
strval   = STR_FUNDING_ONLY
cat      = SC_BASIC

[SDT_VAR]
base     = GameSettings
var      = difficulty.max_loan
type     = SLE_UINT32
from     = SLV_97
guiflags = SGF_NEWGAME_ONLY | SGF_SCENEDIT_TOO | SGF_CURRENCY
def      = 300000
min      = 0
max      = 2000000000
interval = 50000
str      = STR_CONFIG_SETTING_MAXIMUM_INITIAL_LOAN
strhelp  = STR_CONFIG_SETTING_MAXIMUM_INITIAL_LOAN_HELPTEXT
strval   = STR_JUST_CURRENCY_LONG
cat      = SC_BASIC

[SDT_VAR]
base     = GameSettings
var      = difficulty.initial_interest
type     = SLE_UINT8
from     = SLV_97
guiflags = SGF_NEWGAME_ONLY | SGF_SCENEDIT_TOO
def      = 2
min      = 2
max      = 4
interval = 1
str      = STR_CONFIG_SETTING_INTEREST_RATE
strhelp  = STR_CONFIG_SETTING_INTEREST_RATE_HELPTEXT
strval   = STR_CONFIG_SETTING_PERCENTAGE

[SDT_VAR]
base     = GameSettings
var      = difficulty.vehicle_costs
type     = SLE_UINT8
from     = SLV_97
guiflags = SGF_NEWGAME_ONLY | SGF_SCENEDIT_TOO | SGF_MULTISTRING
def      = 0
min      = 0
max      = 2
interval = 1
str      = STR_CONFIG_SETTING_RUNNING_COSTS
strhelp  = STR_CONFIG_SETTING_RUNNING_COSTS_HELPTEXT
strval   = STR_SEA_LEVEL_LOW
cat      = SC_BASIC

[SDT_VAR]
base     = GameSettings
var      = difficulty.competitor_speed
type     = SLE_UINT8
from     = SLV_97
guiflags = SGF_MULTISTRING
def      = 2
min      = 0
max      = 4
interval = 1
str      = STR_CONFIG_SETTING_CONSTRUCTION_SPEED
strhelp  = STR_CONFIG_SETTING_CONSTRUCTION_SPEED_HELPTEXT
strval   = STR_AI_SPEED_VERY_SLOW
cat      = SC_BASIC

[SDT_NULL]
length   = 1
from     = SLV_97
to       = SLV_110

[SDT_VAR]
base     = GameSettings
var      = difficulty.vehicle_breakdowns
type     = SLE_UINT8
from     = SLV_97
guiflags = SGF_MULTISTRING
def      = 1
min      = 0
max      = 2
interval = 1
str      = STR_CONFIG_SETTING_VEHICLE_BREAKDOWNS
strhelp  = STR_CONFIG_SETTING_VEHICLE_BREAKDOWNS_HELPTEXT
strval   = STR_DISASTER_NONE
cat      = SC_BASIC

[SDT_VAR]
base     = GameSettings
var      = difficulty.subsidy_multiplier
type     = SLE_UINT8
from     = SLV_97
guiflags = SGF_MULTISTRING
def      = 2
min      = 0
max      = 3
interval = 1
str      = STR_CONFIG_SETTING_SUBSIDY_MULTIPLIER
strhelp  = STR_CONFIG_SETTING_SUBSIDY_MULTIPLIER_HELPTEXT
strval   = STR_SUBSIDY_X1_5

[SDT_VAR]
base     = GameSettings
var      = difficulty.construction_cost
type     = SLE_UINT8
from     = SLV_97
guiflags = SGF_NEWGAME_ONLY | SGF_SCENEDIT_TOO | SGF_MULTISTRING
def      = 0
min      = 0
max      = 2
interval = 1
str      = STR_CONFIG_SETTING_CONSTRUCTION_COSTS
strhelp  = STR_CONFIG_SETTING_CONSTRUCTION_COSTS_HELPTEXT
strval   = STR_SEA_LEVEL_LOW
cat      = SC_BASIC

[SDT_VAR]
base     = GameSettings
var      = difficulty.terrain_type
type     = SLE_UINT8
from     = SLV_97
guiflags = SGF_MULTISTRING | SGF_NEWGAME_ONLY
def      = 1
min      = 0
max      = 4
interval = 1
str      = STR_CONFIG_SETTING_TERRAIN_TYPE
strhelp  = STR_CONFIG_SETTING_TERRAIN_TYPE_HELPTEXT
strval   = STR_TERRAIN_TYPE_VERY_FLAT
cat      = SC_BASIC

[SDT_VAR]
base     = GameSettings
var      = difficulty.quantity_sea_lakes
type     = SLE_UINT8
from     = SLV_97
guiflags = SGF_NEWGAME_ONLY
def      = 0
min      = 0
max      = 4
interval = 1
strval   = STR_SEA_LEVEL_VERY_LOW
cat      = SC_BASIC

[SDT_BOOL]
base     = GameSettings
var      = difficulty.economy
from     = SLV_97
def      = false
str      = STR_CONFIG_SETTING_RECESSIONS
strhelp  = STR_CONFIG_SETTING_RECESSIONS_HELPTEXT

[SDT_BOOL]
base     = GameSettings
var      = difficulty.line_reverse_mode
from     = SLV_97
def      = false
str      = STR_CONFIG_SETTING_TRAIN_REVERSING
strhelp  = STR_CONFIG_SETTING_TRAIN_REVERSING_HELPTEXT

[SDT_BOOL]
base     = GameSettings
var      = difficulty.disasters
from     = SLV_97
def      = false
str      = STR_CONFIG_SETTING_DISASTERS
strhelp  = STR_CONFIG_SETTING_DISASTERS_HELPTEXT
cat      = SC_BASIC

[SDT_ENUM]
base     = GameSettings
var      = difficulty.town_council_tolerance
type     = SLE_UINT8
from     = SLV_97
def      = 0
enumlist = _town_council_approval
str      = STR_CONFIG_SETTING_CITY_APPROVAL
strhelp  = STR_CONFIG_SETTING_CITY_APPROVAL_HELPTEXT
proc     = DifficultyNoiseChange

[SDT_BOOL]
base     = GameSettings
var      = difficulty.money_cheat_in_multiplayer
def      = false
str      = STR_CONFIG_SETTING_MONEY_CHEAT_MULTIPLAYER
strhelp  = STR_CONFIG_SETTING_MONEY_CHEAT_MULTIPLAYER_HELPTEXT
proc     = DifficultyMoneyCheatMultiplayerChange
cat      = SC_EXPERT
patxname = ""cheat.difficulty.money_cheat_in_multiplayer""

[SDTG_VAR]
name     = ""diff_level""
var      = _old_diff_level
type     = SLE_UINT8
flags    = SLF_NOT_IN_CONFIG
from     = SLV_97
to       = SLV_178
def      = 3
min      = 0
max      = 3
cat      = SC_BASIC

[SDT_NULL]
length   = 1
extver   = SlXvFeatureTest(XSLFTO_AND, XSLFI_SPRINGPP)

[SDT_XREF]
xref     = ""order.old_timetable_separation""
extver   = SlXvFeatureTest(XSLFTO_AND, XSLFI_SPRINGPP)

[SDT_BOOL]
base     = GameSettings
var      = order.old_timetable_separation
def      = true
cat      = SC_EXPERT
extver   = SlXvFeatureTest(XSLFTO_AND, XSLFI_AUTO_TIMETABLE, 1, 3)
patxname = ""auto_timetables.order.timetable_separation""

[SDT_VAR]
base     = GameSettings
var      = order.old_timetable_separation_rate
type     = SLE_UINT8
def      = 100
min      = 0
max      = 100
interval = 10
str      = STR_CONFIG_SETTING_TIMETABLE_SEPARATION_RATE
strhelp  = STR_CONFIG_SETTING_TIMETABLE_SEPARATION_RATE_HELPTEXT
strval   = STR_CONFIG_SETTING_PERCENTAGE
cat      = SC_EXPERT
extver   = SlXvFeatureTest(XSLFTO_AND, XSLFI_AUTO_TIMETABLE, 1, 2)
patxname = ""auto_timetables.order.timetable_separation_rate""

; There are only 21 predefined town_name values (0-20), but you can have more with newgrf action F so allow
; these bigger values (21-255). Invalid values will fallback to english on use and (undefined string) in GUI.
[SDT_OMANY]
base     = GameSettings
var      = game_creation.town_name
type     = SLE_UINT8
from     = SLV_97
guiflags = SGF_NO_NETWORK
def      = 0
max      = 255
full     = _town_names
cat      = SC_BASIC

[SDT_OMANY]
base     = GameSettings
var      = game_creation.landscape
type     = SLE_UINT8
from     = SLV_97
guiflags = SGF_MULTISTRING | SGF_NEWGAME_ONLY
def      = 0
max      = 3
full     = _climates
load     = ConvertLandscape
str      = STR_CONFIG_SETTING_LANDSCAPE
strhelp  = STR_CONFIG_SETTING_LANDSCAPE_HELPTEXT
strval   = STR_CHEAT_SWITCH_CLIMATE_TEMPERATE_LANDSCAPE
cat      = SC_BASIC

; Snow line upper byte
[SDT_NULL]
length   = 1
extver   = SlXvFeatureTest(XSLFTO_AND, XSLFI_CHILLPP)

; Snow line (or snow_line_height * TILE_HEIGHT)
[SDT_NULL]
length   = 1
from     = SLV_97
to       = SLV_164

;;game_creation.desert_amount
[SDT_NULL]
length   = 1
extver   = SlXvFeatureTest(XSLFTO_AND, XSLFI_CHILLPP, SL_CHILLPP_232)

;;game_creation.tree_line
[SDT_NULL]
length   = 2
extver   = SlXvFeatureTest(XSLFTO_AND, XSLFI_CHILLPP)

[SDT_OMANY]
base     = GameSettings
var      = vehicle.road_side
type     = SLE_UINT8
from     = SLV_97
guiflags = SGF_MULTISTRING | SGF_NO_NETWORK
def      = 1
max      = 1
full     = _roadsides
str      = STR_CONFIG_SETTING_ROAD_SIDE
strhelp  = STR_CONFIG_SETTING_ROAD_SIDE_HELPTEXT
strval   = STR_GAME_OPTIONS_ROAD_VEHICLES_DROPDOWN_LEFT
proc     = CheckRoadSide
cat      = SC_BASIC

; Construction

[SDT_VAR]
base     = GameSettings
var      = construction.max_heightlevel
type     = SLE_UINT8
from     = SLV_194
guiflags = SGF_NEWGAME_ONLY | SGF_SCENEDIT_TOO
def      = DEF_MAX_HEIGHTLEVEL
min      = MIN_MAX_HEIGHTLEVEL
max      = MAX_MAX_HEIGHTLEVEL
interval = 1
str      = STR_CONFIG_SETTING_MAX_HEIGHTLEVEL
strhelp  = STR_CONFIG_SETTING_MAX_HEIGHTLEVEL_HELPTEXT
strval   = STR_JUST_INT
proc     = ChangeMaxHeightLevel
cat      = SC_BASIC
extver   = SlXvFeatureTest(XSLFTO_OR, XSLFI_HEIGHT_8_BIT, 1, 1)

;; construction.allow_more_heightlevels
[SDT_NULL]
length   = 1
extver   = SlXvFeatureTest(XSLFTO_AND, XSLFI_CHILLPP)

[SDT_BOOL]
base     = GameSettings
var      = construction.build_on_slopes
guiflags = SGF_NO_NETWORK
def      = true
cat      = SC_EXPERT

[SDT_VAR]
base     = GameSettings
var      = construction.command_pause_level
type     = SLE_UINT8
from     = SLV_154
guiflags = SGF_MULTISTRING
def      = 1
min      = 0
max      = 3
interval = 1
str      = STR_CONFIG_SETTING_COMMAND_PAUSE_LEVEL
strhelp  = STR_CONFIG_SETTING_COMMAND_PAUSE_LEVEL_HELPTEXT
strval   = STR_CONFIG_SETTING_COMMAND_PAUSE_LEVEL_NO_ACTIONS

[SDT_BOOL]
base     = GameSettings
var      = construction.enable_build_river
def      = false
cat      = SC_BASIC
str      = STR_CONFIG_SETTING_ENABLE_BUILD_RIVER
strhelp  = STR_CONFIG_SETTING_ENABLE_BUILD_RIVER_HELPTEXT
patxname = ""enable_build_river.construction.enable_build_river""

[SDT_BOOL]
base     = GameSettings
var      = construction.enable_remove_water
def      = true
cat      = SC_BASIC
str      = STR_CONFIG_SETTING_ENABLE_REMOVE_WATER
strhelp  = STR_CONFIG_SETTING_ENABLE_REMOVE_WATER_HELPTEXT
patxname = ""enable_build_river.construction.enable_remove_water""

[SDT_VAR]
base     = GameSettings
var      = construction.terraform_per_64k_frames
type     = SLE_UINT32
from     = SLV_156
def      = 64 << 16
min      = 0
max      = 1 << 30
interval = 1
cat      = SC_EXPERT

[SDT_VAR]
base     = GameSettings
var      = construction.terraform_frame_burst
type     = SLE_UINT16
from     = SLV_156
def      = 4096
min      = 0
max      = 1 << 30
interval = 1
cat      = SC_EXPERT

[SDT_VAR]
base     = GameSettings
var      = construction.clear_per_64k_frames
type     = SLE_UINT32
from     = SLV_156
def      = 64 << 16
min      = 0
max      = 1 << 30
interval = 1
cat      = SC_EXPERT

[SDT_VAR]
base     = GameSettings
var      = construction.clear_frame_burst
type     = SLE_UINT16
from     = SLV_156
def      = 4096
min      = 0
max      = 1 << 30
interval = 1
cat      = SC_EXPERT

[SDT_VAR]
base     = GameSettings
var      = construction.tree_per_64k_frames
type     = SLE_UINT32
from     = SLV_175
def      = 64 << 16
min      = 0
max      = 1 << 30
interval = 1
cat      = SC_EXPERT

[SDT_VAR]
base     = GameSettings
var      = construction.tree_frame_burst
type     = SLE_UINT16
from     = SLV_175
def      = 4096
min      = 0
max      = 1 << 30
interval = 1
cat      = SC_EXPERT

[SDT_VAR]
base     = GameSettings
var      = construction.purchase_land_per_64k_frames
type     = SLE_UINT32
def      = 16 << 16
min      = 0
max      = 1 << 30
interval = 1
cat      = SC_EXPERT
patxname = ""buy_land_rate_limit.construction.purchase_land_per_64k_frames""

[SDT_VAR]
base     = GameSettings
var      = construction.purchase_land_frame_burst
type     = SLE_UINT16
def      = 1024
min      = 0
max      = 1 << 30
interval = 1
cat      = SC_EXPERT
patxname = ""buy_land_rate_limit.construction.purchase_land_frame_burst""

[SDT_VAR]
base     = GameSettings
var      = construction.build_object_per_64k_frames
type     = SLE_UINT32
def      = 32 << 16
min      = 0
max      = 1 << 30
interval = 1
cat      = SC_EXPERT
patxname = ""build_object_rate_limit.construction.build_object_per_64k_frames""

[SDT_VAR]
base     = GameSettings
var      = construction.build_object_frame_burst
type     = SLE_UINT16
def      = 2048
min      = 0
max      = 1 << 30
interval = 1
cat      = SC_EXPERT
patxname = ""build_object_rate_limit.construction.build_object_frame_burst""

[SDT_BOOL]
base     = GameSettings
var      = construction.autoslope
from     = SLV_75
def      = true
str      = STR_CONFIG_SETTING_AUTOSLOPE
strhelp  = STR_CONFIG_SETTING_AUTOSLOPE_HELPTEXT
cat      = SC_EXPERT

[SDT_BOOL]
base     = GameSettings
var      = construction.extra_dynamite
def      = true
str      = STR_CONFIG_SETTING_EXTRADYNAMITE
strhelp  = STR_CONFIG_SETTING_EXTRADYNAMITE_HELPTEXT

[SDT_VAR]
base     = GameSettings
var      = construction.max_bridge_length
type     = SLE_UINT16
from     = SLV_159
guiflags = SGF_NO_NETWORK
def      = 64
min      = 1
max      = 4096
interval = 1
str      = STR_CONFIG_SETTING_MAX_BRIDGE_LENGTH
strhelp  = STR_CONFIG_SETTING_MAX_BRIDGE_LENGTH_HELPTEXT
strval   = STR_CONFIG_SETTING_TILE_LENGTH

[SDT_XREF]
extver   = SlXvFeatureTest(XSLFTO_AND, XSLFI_SPRINGPP, 2)
xref     = ""construction.old_simulated_wormhole_signals""

[SDT_XREF]
extver   = SlXvFeatureTest(XSLFTO_AND, XSLFI_JOKERPP)
xref     = ""construction.old_simulated_wormhole_signals""

[SDT_VAR]
base     = GameSettings
var      = construction.max_bridge_height
type     = SLE_UINT8
from     = SLV_194
guiflags = SGF_NO_NETWORK
def      = 12
min      = 1
max      = MAX_TILE_HEIGHT
interval = 1
str      = STR_CONFIG_SETTING_MAX_BRIDGE_HEIGHT
strhelp  = STR_CONFIG_SETTING_MAX_BRIDGE_HEIGHT_HELPTEXT
strval   = STR_JUST_COMMA
cat      = SC_EXPERT

[SDT_VAR]
base     = GameSettings
var      = construction.max_tunnel_length
type     = SLE_UINT16
from     = SLV_159
guiflags = SGF_NO_NETWORK
def      = 64
min      = 1
max      = 4096
interval = 1
str      = STR_CONFIG_SETTING_MAX_TUNNEL_LENGTH
strhelp  = STR_CONFIG_SETTING_MAX_TUNNEL_LENGTH_HELPTEXT
strval   = STR_CONFIG_SETTING_TILE_LENGTH

;; construction.max_chunnel_exit_length
[SDT_NULL]
length   = 1
extver   = SlXvFeatureTest(XSLFTO_AND, XSLFI_CHILLPP, SL_CHILLPP_233)

[SDT_BOOL]
base     = GameSettings
var      = construction.chunnel
def      = false
str      = STR_CONFIG_SETTING_CHUNNEL
strhelp  = STR_CONFIG_SETTING_CHUNNEL_HELPTEXT
cat      = SC_BASIC
patxname = ""chunnel.construction.chunnel""

[SDT_VAR]
base     = GameSettings
var      = construction.old_simulated_wormhole_signals
type     = SLE_UINT8
flags    = 0
def      = 2
min      = 1
max      = 16
str      = STR_CONFIG_SETTING_SIMULATE_SIGNALS
strval   = STR_CONFIG_SETTING_SIMULATE_SIGNALS_VALUE
cat      = SC_BASIC
extver   = SlXvFeatureTest(XSLFTO_AND, XSLFI_SIG_TUNNEL_BRIDGE, 1, 7)
patxname = ""signal_tunnel_bridge.construction.simulated_wormhole_signals""

[SDT_XREF]
xref     = ""construction.maximum_signal_evaluations""
extver   = SlXvFeatureTest(XSLFTO_AND, XSLFI_SPRINGPP)

[SDT_XREF]
xref     = ""construction.chunnel""
extver   = SlXvFeatureTest(XSLFTO_AND, XSLFI_JOKERPP)

;; construction.longbridges
[SDT_NULL]
length   = 1
to       = SLV_159

[SDT_VAR]
base     = GameSettings
var      = construction.train_signal_side
type     = SLE_UINT8
guiflags = SGF_MULTISTRING | SGF_NO_NETWORK
def      = 1
min      = 0
max      = 2
str      = STR_CONFIG_SETTING_SIGNALSIDE
strhelp  = STR_CONFIG_SETTING_SIGNALSIDE_HELPTEXT
strval   = STR_CONFIG_SETTING_SIGNALSIDE_LEFT
proc     = RedrawScreen
cat      = SC_BASIC

[SDT_BOOL]
base     = GameSettings
var      = station.never_expire_airports
guiflags = SGF_NO_NETWORK
def      = false
str      = STR_CONFIG_SETTING_NEVER_EXPIRE_AIRPORTS
strhelp  = STR_CONFIG_SETTING_NEVER_EXPIRE_AIRPORTS_HELPTEXT

[SDT_VAR]
base     = GameSettings
var      = economy.town_layout
type     = SLE_UINT8
from     = SLV_59
guiflags = SGF_MULTISTRING
def      = TL_ORIGINAL
min      = TL_BEGIN
max      = NUM_TLS - 1
interval = 1
str      = STR_CONFIG_SETTING_TOWN_LAYOUT
strhelp  = STR_CONFIG_SETTING_TOWN_LAYOUT_HELPTEXT
strval   = STR_CONFIG_SETTING_TOWN_LAYOUT_DEFAULT
proc     = TownFoundingChanged

;; economy.town_construction_cost
[SDT_NULL]
length   = 1
extver   = SlXvFeatureTest(XSLFTO_AND, XSLFI_SPRINGPP)

;; economy.station_rating_type
[SDT_NULL]
length   = 1
extver   = SlXvFeatureTest(XSLFTO_AND, XSLFI_SPRINGPP)

;; economy.scale_industry_production
[SDT_NULL]
length   = 1
extver   = SlXvFeatureTest(XSLFTO_AND, XSLFI_SPRINGPP, 7)

[SDT_BOOL]
base     = GameSettings
var      = economy.allow_town_roads
from     = SLV_113
guiflags = SGF_NO_NETWORK
def      = true
str      = STR_CONFIG_SETTING_ALLOW_TOWN_ROADS
strhelp  = STR_CONFIG_SETTING_ALLOW_TOWN_ROADS_HELPTEXT

[SDT_XREF]
xref     = ""economy.old_town_cargo_factor""
extver   = SlXvFeatureTest(XSLFTO_AND, XSLFI_SPRINGPP)

[SDT_XREF]
xref     = ""economy.day_length_factor""
extver   = SlXvFeatureTest(XSLFTO_AND, XSLFI_CHILLPP)

[SDT_VAR]
base     = GameSettings
var      = economy.found_town
type     = SLE_UINT8
from     = SLV_128
guiflags = SGF_MULTISTRING
def      = TF_FORBIDDEN
min      = TF_BEGIN
max      = TF_END - 1
interval = 1
str      = STR_CONFIG_SETTING_TOWN_FOUNDING
strhelp  = STR_CONFIG_SETTING_TOWN_FOUNDING_HELPTEXT
strval   = STR_CONFIG_SETTING_TOWN_FOUNDING_FORBIDDEN
proc     = TownFoundingChanged
cat      = SC_BASIC

[SDT_BOOL]
base     = GameSettings
var      = economy.allow_town_level_crossings
from     = SLV_143
def      = true
str      = STR_CONFIG_SETTING_ALLOW_TOWN_LEVEL_CROSSINGS
strhelp  = STR_CONFIG_SETTING_ALLOW_TOWN_LEVEL_CROSSINGS_HELPTEXT

[SDT_XREF]
xref     = ""economy.old_town_cargo_factor""
extver   = SlXvFeatureTest(XSLFTO_AND, XSLFI_CHILLPP)

[SDT_VAR]
base     = GameSettings
var      = economy.town_cargogen_mode
type     = SLE_UINT8
from     = SLV_TOWN_CARGOGEN
guiflags = SGF_MULTISTRING
def      = TCGM_BITCOUNT
min      = TCGM_BEGIN
max      = TCGM_END - 1
interval = 1
str      = STR_CONFIG_SETTING_TOWN_CARGOGENMODE
strhelp  = STR_CONFIG_SETTING_TOWN_CARGOGENMODE_HELPTEXT
strval   = STR_CONFIG_SETTING_TOWN_CARGOGENMODE_ORIGINAL
cat      = SC_ADVANCED

;; economy.max_town_heightlevel
[SDT_NULL]
length   = 1
extver   = SlXvFeatureTest(XSLFTO_AND, XSLFI_JOKERPP)

; link graph

[SDT_VAR]
base     = GameSettings
var      = linkgraph.recalc_interval
type     = SLE_UINT16
from     = SLV_183
def      = 4
min      = 2
max      = 32
interval = 2
str      = STR_CONFIG_SETTING_LINKGRAPH_INTERVAL
strval   = STR_JUST_COMMA
strhelp  = STR_CONFIG_SETTING_LINKGRAPH_INTERVAL_HELPTEXT
extra    = offsetof(LinkGraphSettings, recalc_interval)

[SDT_VAR]
base     = GameSettings
var      = linkgraph.recalc_time
type     = SLE_UINT16
from     = SLV_183
def      = 16
min      = 1
max      = 4096
interval = 1
str      = STR_CONFIG_SETTING_LINKGRAPH_TIME
strval   = STR_JUST_COMMA
strhelp  = STR_CONFIG_SETTING_LINKGRAPH_TIME_HELPTEXT
extra    = offsetof(LinkGraphSettings, recalc_time)


[SDT_BOOL]
base     = GameSettings
var      = linkgraph.recalc_not_scaled_by_daylength
def      = true
str      = STR_CONFIG_SETTING_LINKGRAPH_NOT_DAYLENGTH_SCALED
strhelp  = STR_CONFIG_SETTING_LINKGRAPH_NOT_DAYLENGTH_SCALED_HELPTEXT
extver   = SlXvFeatureTest([](uint16 version, bool version_in_range) -> bool { return version_in_range && SlXvIsFeaturePresent(XSLFI_LINKGRAPH_DAY_SCALE) && !SlXvIsFeaturePresent(XSLFI_JOKERPP); })
patxname = ""linkgraph_day_scale.linkgraph.recalc_not_scaled_by_daylength""

[SDT_ENUM]
base     = GameSettings
var      = linkgraph.distribution_pax
type     = SLE_UINT8
from     = SLV_183
def      = DT_MANUAL
enumlist = _linkgraph_mode_symmetric
str      = STR_CONFIG_SETTING_DISTRIBUTION_PAX
strhelp  = STR_CONFIG_SETTING_DISTRIBUTION_PAX_HELPTEXT
extra    = offsetof(LinkGraphSettings, distribution_pax)


[SDT_ENUM]
base     = GameSettings
var      = linkgraph.distribution_mail
type     = SLE_UINT8
from     = SLV_183
def      = DT_MANUAL
enumlist = _linkgraph_mode_symmetric
str      = STR_CONFIG_SETTING_DISTRIBUTION_MAIL
strhelp  = STR_CONFIG_SETTING_DISTRIBUTION_MAIL_HELPTEXT
extra    = offsetof(LinkGraphSettings, distribution_mail)


[SDT_ENUM]
base     = GameSettings
var      = linkgraph.distribution_armoured
type     = SLE_UINT8
from     = SLV_183
def      = DT_MANUAL
enumlist = _linkgraph_mode_symmetric
str      = STR_CONFIG_SETTING_DISTRIBUTION_ARMOURED
strhelp  = STR_CONFIG_SETTING_DISTRIBUTION_ARMOURED_HELPTEXT
extra    = offsetof(LinkGraphSettings, distribution_armoured)


[SDT_ENUM]
base     = GameSettings
var      = linkgraph.distribution_default
type     = SLE_UINT8
from     = SLV_183
def      = DT_MANUAL
enumlist = _linkgraph_mode_asymmetric
str      = STR_CONFIG_SETTING_DISTRIBUTION_DEFAULT
strhelp  = STR_CONFIG_SETTING_DISTRIBUTION_DEFAULT_HELPTEXT
extra    = offsetof(LinkGraphSettings, distribution_default)


[SDT_LINKGRAPH_PER_CARGO]
linkgraph_cargo = 0
[SDT_LINKGRAPH_PER_CARGO]
linkgraph_cargo = 1
[SDT_LINKGRAPH_PER_CARGO]
linkgraph_cargo = 2
[SDT_LINKGRAPH_PER_CARGO]
linkgraph_cargo = 3
[SDT_LINKGRAPH_PER_CARGO]
linkgraph_cargo = 4
[SDT_LINKGRAPH_PER_CARGO]
linkgraph_cargo = 5
[SDT_LINKGRAPH_PER_CARGO]
linkgraph_cargo = 6
[SDT_LINKGRAPH_PER_CARGO]
linkgraph_cargo = 7
[SDT_LINKGRAPH_PER_CARGO]
linkgraph_cargo = 8
[SDT_LINKGRAPH_PER_CARGO]
linkgraph_cargo = 9
[SDT_LINKGRAPH_PER_CARGO]
linkgraph_cargo = 10
[SDT_LINKGRAPH_PER_CARGO]
linkgraph_cargo = 11
[SDT_LINKGRAPH_PER_CARGO]
linkgraph_cargo = 12
[SDT_LINKGRAPH_PER_CARGO]
linkgraph_cargo = 13
[SDT_LINKGRAPH_PER_CARGO]
linkgraph_cargo = 14
[SDT_LINKGRAPH_PER_CARGO]
linkgraph_cargo = 15
[SDT_LINKGRAPH_PER_CARGO]
linkgraph_cargo = 16
[SDT_LINKGRAPH_PER_CARGO]
linkgraph_cargo = 17
[SDT_LINKGRAPH_PER_CARGO]
linkgraph_cargo = 18
[SDT_LINKGRAPH_PER_CARGO]
linkgraph_cargo = 19
[SDT_LINKGRAPH_PER_CARGO]
linkgraph_cargo = 20
[SDT_LINKGRAPH_PER_CARGO]
linkgraph_cargo = 21
[SDT_LINKGRAPH_PER_CARGO]
linkgraph_cargo = 22
[SDT_LINKGRAPH_PER_CARGO]
linkgraph_cargo = 23
[SDT_LINKGRAPH_PER_CARGO]
linkgraph_cargo = 24
[SDT_LINKGRAPH_PER_CARGO]
linkgraph_cargo = 25
[SDT_LINKGRAPH_PER_CARGO]
linkgraph_cargo = 26
[SDT_LINKGRAPH_PER_CARGO]
linkgraph_cargo = 27
[SDT_LINKGRAPH_PER_CARGO]
linkgraph_cargo = 28
[SDT_LINKGRAPH_PER_CARGO]
linkgraph_cargo = 29
[SDT_LINKGRAPH_PER_CARGO]
linkgraph_cargo = 30
[SDT_LINKGRAPH_PER_CARGO]
linkgraph_cargo = 31
[SDT_LINKGRAPH_PER_CARGO]
linkgraph_cargo = 32
[SDT_LINKGRAPH_PER_CARGO]
linkgraph_cargo = 33
[SDT_LINKGRAPH_PER_CARGO]
linkgraph_cargo = 34
[SDT_LINKGRAPH_PER_CARGO]
linkgraph_cargo = 35
[SDT_LINKGRAPH_PER_CARGO]
linkgraph_cargo = 36
[SDT_LINKGRAPH_PER_CARGO]
linkgraph_cargo = 37
[SDT_LINKGRAPH_PER_CARGO]
linkgraph_cargo = 38
[SDT_LINKGRAPH_PER_CARGO]
linkgraph_cargo = 39
[SDT_LINKGRAPH_PER_CARGO]
linkgraph_cargo = 40
[SDT_LINKGRAPH_PER_CARGO]
linkgraph_cargo = 41
[SDT_LINKGRAPH_PER_CARGO]
linkgraph_cargo = 42
[SDT_LINKGRAPH_PER_CARGO]
linkgraph_cargo = 43
[SDT_LINKGRAPH_PER_CARGO]
linkgraph_cargo = 44
[SDT_LINKGRAPH_PER_CARGO]
linkgraph_cargo = 45
[SDT_LINKGRAPH_PER_CARGO]
linkgraph_cargo = 46
[SDT_LINKGRAPH_PER_CARGO]
linkgraph_cargo = 47
[SDT_LINKGRAPH_PER_CARGO]
linkgraph_cargo = 48
[SDT_LINKGRAPH_PER_CARGO]
linkgraph_cargo = 49
[SDT_LINKGRAPH_PER_CARGO]
linkgraph_cargo = 50
[SDT_LINKGRAPH_PER_CARGO]
linkgraph_cargo = 51
[SDT_LINKGRAPH_PER_CARGO]
linkgraph_cargo = 52
[SDT_LINKGRAPH_PER_CARGO]
linkgraph_cargo = 53
[SDT_LINKGRAPH_PER_CARGO]
linkgraph_cargo = 54
[SDT_LINKGRAPH_PER_CARGO]
linkgraph_cargo = 55
[SDT_LINKGRAPH_PER_CARGO]
linkgraph_cargo = 56
[SDT_LINKGRAPH_PER_CARGO]
linkgraph_cargo = 57
[SDT_LINKGRAPH_PER_CARGO]
linkgraph_cargo = 58
[SDT_LINKGRAPH_PER_CARGO]
linkgraph_cargo = 59
[SDT_LINKGRAPH_PER_CARGO]
linkgraph_cargo = 60
[SDT_LINKGRAPH_PER_CARGO]
linkgraph_cargo = 61
[SDT_LINKGRAPH_PER_CARGO]
linkgraph_cargo = 62
[SDT_LINKGRAPH_PER_CARGO]
linkgraph_cargo = 63

[SDT_VAR]
base     = GameSettings
var      = linkgraph.accuracy
type     = SLE_UINT8
from     = SLV_183
def      = 16
min      = 2
max      = 64
interval = 1
str      = STR_CONFIG_SETTING_LINKGRAPH_ACCURACY
strval   = STR_JUST_COMMA
strhelp  = STR_CONFIG_SETTING_LINKGRAPH_ACCURACY_HELPTEXT
extra    = offsetof(LinkGraphSettings, accuracy)


[SDT_VAR]
base     = GameSettings
var      = linkgraph.demand_distance
type     = SLE_UINT8
from     = SLV_183
def      = 100
min      = 0
max      = 255
interval = 5
str      = STR_CONFIG_SETTING_DEMAND_DISTANCE
strval   = STR_CONFIG_SETTING_PERCENTAGE
strhelp  = STR_CONFIG_SETTING_DEMAND_DISTANCE_HELPTEXT
extra    = offsetof(LinkGraphSettings, demand_distance)


[SDT_VAR]
base     = GameSettings
var      = linkgraph.demand_size
type     = SLE_UINT8
from     = SLV_183
def      = 100
min      = 0
max      = 100
interval = 5
str      = STR_CONFIG_SETTING_DEMAND_SIZE
strval   = STR_CONFIG_SETTING_PERCENTAGE
strhelp  = STR_CONFIG_SETTING_DEMAND_SIZE_HELPTEXT
extra    = offsetof(LinkGraphSettings, demand_size)


[SDT_VAR]
base     = GameSettings
var      = linkgraph.short_path_saturation
type     = SLE_UINT8
from     = SLV_183
def      = 80
min      = 0
max      = 250
interval = 5
str      = STR_CONFIG_SETTING_SHORT_PATH_SATURATION
strval   = STR_CONFIG_SETTING_PERCENTAGE
strhelp  = STR_CONFIG_SETTING_SHORT_PATH_SATURATION_HELPTEXT
extra    = offsetof(LinkGraphSettings, short_path_saturation)


[SDT_VAR]
base     = GameSettings
var      = economy.old_town_cargo_factor
type     = SLE_INT8
def      = 0
min      = -16
max      = +8
interval = 1
str      = STR_CONFIG_SETTING_TOWN_CARGO_FACTOR
strval   = STR_JUST_INT
extver   = SlXvFeatureTest(XSLFTO_AND, XSLFI_TOWN_CARGO_ADJ, 1, 1)
patxname = ""town_cargo_adj.economy.town_cargo_factor""

[SDT_XREF]
xref     = ""economy.old_town_cargo_factor""
extver   = SlXvFeatureTest(XSLFTO_AND, XSLFI_JOKERPP)

[SDT_VAR]
base     = GameSettings
var      = economy.town_cargo_scale_factor
type     = SLE_INT16
guiflags = SGF_DECIMAL1
def      = 0
min      = -160
max      = +80
interval = 1
str      = STR_CONFIG_SETTING_TOWN_CARGO_FACTOR
strval   = STR_JUST_DECIMAL1
strhelp  = STR_CONFIG_SETTING_TOWN_CARGO_FACTOR_HELPTEXT
patxname = ""town_cargo_adj.economy.town_cargo_scale_factor""

[SDT_VAR]
base     = GameSettings
var      = economy.industry_cargo_scale_factor
type     = SLE_INT16
guiflags = SGF_DECIMAL1
def      = 0
min      = -50
max      = +50
interval = 1
str      = STR_CONFIG_SETTING_INDUSTRY_CARGO_FACTOR
strval   = STR_JUST_DECIMAL1
strhelp  = STR_CONFIG_SETTING_INDUSTRY_CARGO_FACTOR_HELPTEXT
patxname = ""industry_cargo_adj.economy.industry_cargo_scale_factor""

; Vehicles

[SDT_VAR]
base     = GameSettings
var      = vehicle.train_acceleration_model
type     = SLE_UINT8
guiflags = SGF_MULTISTRING
def      = 1
min      = 0
max      = 1
interval = 1
str      = STR_CONFIG_SETTING_TRAIN_ACCELERATION_MODEL
strhelp  = STR_CONFIG_SETTING_TRAIN_ACCELERATION_MODEL_HELPTEXT
strval   = STR_CONFIG_SETTING_ORIGINAL
proc     = TrainAccelerationModelChanged

[SDT_ENUM]
base     = GameSettings
var      = vehicle.train_braking_model
type     = SLE_UINT8
def      = TBM_ORIGINAL
enumlist = _train_braking_model
str      = STR_CONFIG_SETTING_TRAIN_BRAKING_MODEL
strhelp  = STR_CONFIG_SETTING_TRAIN_BRAKING_MODEL_HELPTEXT
proc     = TrainBrakingModelChanged
cat      = SC_EXPERT
patxname = ""realistic_braking.vehicle.train_braking_model""

[SDT_VAR]
base     = GameSettings
var      = vehicle.roadveh_acceleration_model
type     = SLE_UINT8
from     = SLV_139
guiflags = SGF_MULTISTRING
def      = 1
min      = 0
max      = 1
interval = 1
str      = STR_CONFIG_SETTING_ROAD_VEHICLE_ACCELERATION_MODEL
strhelp  = STR_CONFIG_SETTING_ROAD_VEHICLE_ACCELERATION_MODEL_HELPTEXT
strval   = STR_CONFIG_SETTING_ORIGINAL
proc     = RoadVehAccelerationModelChanged

[SDT_VAR]
base     = GameSettings
var      = vehicle.train_slope_steepness
type     = SLE_UINT8
from     = SLV_133
def      = 3
min      = 0
max      = 10
interval = 1
str      = STR_CONFIG_SETTING_TRAIN_SLOPE_STEEPNESS
strhelp  = STR_CONFIG_SETTING_TRAIN_SLOPE_STEEPNESS_HELPTEXT
strval   = STR_CONFIG_SETTING_PERCENTAGE
proc     = TrainSlopeSteepnessChanged
cat      = SC_EXPERT

[SDT_VAR]
base     = GameSettings
var      = vehicle.roadveh_slope_steepness
type     = SLE_UINT8
from     = SLV_139
def      = 7
min      = 0
max      = 10
interval = 1
str      = STR_CONFIG_SETTING_ROAD_VEHICLE_SLOPE_STEEPNESS
strhelp  = STR_CONFIG_SETTING_ROAD_VEHICLE_SLOPE_STEEPNESS_HELPTEXT
strval   = STR_CONFIG_SETTING_PERCENTAGE
proc     = RoadVehSlopeSteepnessChanged
cat      = SC_EXPERT

[SDT_BOOL]
base     = GameSettings
var      = pf.forbid_90_deg
def      = false
str      = STR_CONFIG_SETTING_FORBID_90_DEG
strhelp  = STR_CONFIG_SETTING_FORBID_90_DEG_HELPTEXT
proc     = InvalidateShipPathCache
cat      = SC_EXPERT

;; pf.back_of_one_way_pbs_waiting_point
[SDT_NULL]
length   = 1
extver   = SlXvFeatureTest(XSLFTO_AND, XSLFI_JOKERPP)

;; pf.back_of_one_way_pbs_waiting_point
[SDT_NULL]
length   = 1
extver   = SlXvFeatureTest(XSLFTO_AND, XSLFI_CHILLPP, SL_CHILLPP_232)

[SDT_VAR]
base     = GameSettings
var      = vehicle.max_train_length
type     = SLE_UINT8
from     = SLV_159
def      = 7
min      = 1
max      = 64
interval = 1
str      = STR_CONFIG_SETTING_TRAIN_LENGTH
strhelp  = STR_CONFIG_SETTING_TRAIN_LENGTH_HELPTEXT
strval   = STR_CONFIG_SETTING_TILE_LENGTH
cat      = SC_BASIC

; vehicle.mammoth_trains
[SDT_NULL]
length   = 1
to       = SLV_159

[SDT_VAR]
base     = GameSettings
var      = vehicle.smoke_amount
type     = SLE_UINT8
from     = SLV_145
guiflags = SGF_MULTISTRING
def      = 1
min      = 0
max      = 2
str      = STR_CONFIG_SETTING_SMOKE_AMOUNT
strhelp  = STR_CONFIG_SETTING_SMOKE_AMOUNT_HELPTEXT
strval   = STR_CONFIG_SETTING_NONE

; order.gotodepot
[SDT_NULL]
length   = 1
to       = SLV_159

;; order.gotodepot
[SDT_NULL]
length   = 1
extver   = SlXvFeatureTest(XSLFTO_AND, XSLFI_CHILLPP, SL_CHILLPP_232)

; path finder

[SDT_BOOL]
base     = GameSettings
var      = pf.roadveh_queue
def      = true
cat      = SC_EXPERT

[SDT_VAR]
base     = GameSettings
var      = pf.reroute_rv_on_layout_change
type     = SLE_UINT8
guiflags = SGF_MULTISTRING
def      = 1
min      = 0
max      = 2
interval = 1
str      = STR_CONFIG_SETTING_REROUTE_RV_ON_LAYOUT_CHANGE
strhelp  = STR_CONFIG_SETTING_REROUTE_RV_ON_LAYOUT_CHANGE_HELPTEXT
strval   = STR_CONFIG_SETTING_REROUTE_RV_ON_LAYOUT_CHANGE_NO
cat      = SC_ADVANCED
patxname = ""pf.reroute_rv_on_layout_change""

[SDT_BOOL]
base     = GameSettings
var      = pf.new_pathfinding_all
to       = SLV_87
def      = false
cat      = SC_EXPERT

[SDT_BOOL]
base     = GameSettings
var      = pf.yapf.ship_use_yapf
from     = SLV_28
to       = SLV_87
def      = false
cat      = SC_EXPERT

[SDT_BOOL]
base     = GameSettings
var      = pf.yapf.road_use_yapf
from     = SLV_28
to       = SLV_87
def      = true
cat      = SC_EXPERT

[SDT_BOOL]
base     = GameSettings
var      = pf.yapf.rail_use_yapf
from     = SLV_28
to       = SLV_87
def      = true
cat      = SC_EXPERT

##
[SDT_VAR]
base     = GameSettings
var      = pf.pathfinder_for_trains
type     = SLE_UINT8
from     = SLV_87
guiflags = SGF_MULTISTRING
def      = 2
min      = 1
max      = 2
interval = 1
str      = STR_CONFIG_SETTING_PATHFINDER_FOR_TRAINS
strhelp  = STR_CONFIG_SETTING_PATHFINDER_FOR_TRAINS_HELPTEXT
strval   = STR_CONFIG_SETTING_PATHFINDER_NPF
cat      = SC_EXPERT

[SDT_VAR]
base     = GameSettings
var      = pf.pathfinder_for_roadvehs
type     = SLE_UINT8
from     = SLV_87
guiflags = SGF_MULTISTRING
def      = 2
min      = 1
max      = 2
interval = 1
str      = STR_CONFIG_SETTING_PATHFINDER_FOR_ROAD_VEHICLES
strhelp  = STR_CONFIG_SETTING_PATHFINDER_FOR_ROAD_VEHICLES_HELPTEXT
strval   = STR_CONFIG_SETTING_PATHFINDER_NPF
cat      = SC_EXPERT

[SDT_VAR]
base     = GameSettings
var      = pf.pathfinder_for_ships
type     = SLE_UINT8
from     = SLV_87
guiflags = SGF_MULTISTRING
def      = 2
min      = 1
max      = 2
interval = 1
str      = STR_CONFIG_SETTING_PATHFINDER_FOR_SHIPS
strhelp  = STR_CONFIG_SETTING_PATHFINDER_FOR_SHIPS_HELPTEXT
strval   = STR_CONFIG_SETTING_PATHFINDER_NPF
proc     = InvalidateShipPathCache
cat      = SC_EXPERT

[SDT_BOOL]
base     = GameSettings
var      = vehicle.never_expire_vehicles
guiflags = SGF_NO_NETWORK
def      = false
str      = STR_CONFIG_SETTING_NEVER_EXPIRE_VEHICLES
strhelp  = STR_CONFIG_SETTING_NEVER_EXPIRE_VEHICLES_HELPTEXT

[SDT_VAR]
base     = GameSettings
var      = vehicle.no_expire_vehicles_after
type     = SLE_INT32
guiflags = SGF_NO_NETWORK | SGF_0ISDISABLED
def      = 0
min      = MIN_YEAR
max      = MAX_YEAR
interval = 1
str      = STR_CONFIG_SETTING_NO_EXPIRE_VEHICLES_AFTER
strhelp  = STR_CONFIG_SETTING_NO_EXPIRE_VEHICLES_AFTER_HELPTEXT
strval   = STR_CONFIG_SETTING_NO_EXPIRE_VEHICLES_AFTER_VALUE
cat      = SC_EXPERT
patxname = ""vehicle.no_expire_vehicles_after""

;; vehicle.exact_intro_date
[SDT_NULL]
length   = 1
extver   = SlXvFeatureTest(XSLFTO_AND, XSLFI_SPRINGPP)

[SDT_VAR]
base     = GameSettings
var      = vehicle.max_trains
type     = SLE_UINT16
def      = 500
min      = 0
max      = 10000
str      = STR_CONFIG_SETTING_MAX_TRAINS
strhelp  = STR_CONFIG_SETTING_MAX_TRAINS_HELPTEXT
strval   = STR_JUST_COMMA
proc     = MaxVehiclesChanged
cat      = SC_BASIC

[SDT_VAR]
base     = GameSettings
var      = vehicle.max_roadveh
type     = SLE_UINT16
def      = 500
min      = 0
max      = 10000
str      = STR_CONFIG_SETTING_MAX_ROAD_VEHICLES
strhelp  = STR_CONFIG_SETTING_MAX_ROAD_VEHICLES_HELPTEXT
strval   = STR_JUST_COMMA
proc     = MaxVehiclesChanged
cat      = SC_BASIC

[SDT_VAR]
base     = GameSettings
var      = vehicle.max_aircraft
type     = SLE_UINT16
def      = 200
min      = 0
max      = 10000
str      = STR_CONFIG_SETTING_MAX_AIRCRAFT
strhelp  = STR_CONFIG_SETTING_MAX_AIRCRAFT_HELPTEXT
strval   = STR_JUST_COMMA
proc     = MaxVehiclesChanged
cat      = SC_BASIC

[SDT_VAR]
base     = GameSettings
var      = vehicle.max_ships
type     = SLE_UINT16
def      = 300
min      = 0
max      = 10000
str      = STR_CONFIG_SETTING_MAX_SHIPS
strhelp  = STR_CONFIG_SETTING_MAX_SHIPS_HELPTEXT
strval   = STR_JUST_COMMA
proc     = MaxVehiclesChanged
cat      = SC_BASIC

[SDTG_BOOL]
name     = nullptr
guiflags = SGF_NO_NETWORK
var      = _old_vds.servint_ispercent
def      = false
to       = SLV_120

[SDTG_VAR]
name     = nullptr
type     = SLE_UINT16
guiflags = SGF_0ISDISABLED
var      = _old_vds.servint_trains
def      = 150
min      = 5
max      = 800
to       = SLV_120

[SDTG_VAR]
name     = nullptr
type     = SLE_UINT16
guiflags = SGF_0ISDISABLED
var      = _old_vds.servint_roadveh
def      = 150
min      = 5
max      = 800
to       = SLV_120

[SDTG_VAR]
name     = nullptr
type     = SLE_UINT16
guiflags = SGF_0ISDISABLED
var      = _old_vds.servint_ships
def      = 360
min      = 5
max      = 800
to       = SLV_120

[SDTG_VAR]
name     = nullptr
type     = SLE_UINT16
guiflags = SGF_0ISDISABLED
var      = _old_vds.servint_aircraft
def      = 150
min      = 5
max      = 800
to       = SLV_120

[SDT_BOOL]
base     = GameSettings
var      = order.no_servicing_if_no_breakdowns
def      = true
str      = STR_CONFIG_SETTING_NOSERVICE
strhelp  = STR_CONFIG_SETTING_NOSERVICE_HELPTEXT

[SDT_BOOL]
base     = GameSettings
var      = vehicle.wagon_speed_limits
guiflags = SGF_NO_NETWORK
def      = true
str      = STR_CONFIG_SETTING_WAGONSPEEDLIMITS
strhelp  = STR_CONFIG_SETTING_WAGONSPEEDLIMITS_HELPTEXT
proc     = UpdateConsists

;; vehicle.slow_road_vehicles_in_curves
[SDT_NULL]
length   = 1
extver   = SlXvFeatureTest(XSLFTO_AND, XSLFI_JOKERPP, SL_JOKER_1_25)

;; vehicle.train_speed_adaption
[SDT_NULL]
length   = 1
extver   = SlXvFeatureTest(XSLFTO_AND, XSLFI_JOKERPP)

[SDT_BOOL]
base     = GameSettings
var      = vehicle.disable_elrails
from     = SLV_38
guiflags = SGF_NO_NETWORK
def      = false
str      = STR_CONFIG_SETTING_DISABLE_ELRAILS
strhelp  = STR_CONFIG_SETTING_DISABLE_ELRAILS_HELPTEXT
proc     = SettingsDisableElrail
cat      = SC_EXPERT

[SDT_VAR]
base     = GameSettings
var      = vehicle.freight_trains
type     = SLE_UINT8
from     = SLV_39
guiflags = SGF_NO_NETWORK
def      = 1
min      = 1
max      = 255
interval = 1
str      = STR_CONFIG_SETTING_FREIGHT_TRAINS
strhelp  = STR_CONFIG_SETTING_FREIGHT_TRAINS_HELPTEXT
strval   = STR_JUST_COMMA
proc     = UpdateConsists

;; vehicle.freight_mult_to_passengers
[SDT_NULL]
length   = 1
extver   = SlXvFeatureTest(XSLFTO_AND, XSLFI_SPRINGPP)

;; ticks_per_minute
[SDT_NULL]
length   = 1
extver   = SlXvFeatureTest(XSLFTO_AND, XSLFI_CHILLPP, SL_CHILLPP_232)

; order.timetabling
[SDT_NULL]
length   = 1
from     = SLV_67
to       = SLV_159
extver   = SlXvFeatureTest(XSLFTO_OR, XSLFI_CHILLPP, SL_CHILLPP_232)

;;  order.timetable_automated
[SDT_NULL]
length   = 1
extver   = SlXvFeatureTest(XSLFTO_AND, XSLFI_CHILLPP)

[SDT_XREF]
xref     = ""order.old_timetable_separation""
extver   = SlXvFeatureTest(XSLFTO_AND, XSLFI_CHILLPP)

[SDT_VAR]
base     = GameSettings
var      = vehicle.plane_speed
type     = SLE_UINT8
from     = SLV_90
guiflags = SGF_NO_NETWORK
def      = 4
min      = 1
max      = 4
str      = STR_CONFIG_SETTING_PLANE_SPEED
strhelp  = STR_CONFIG_SETTING_PLANE_SPEED_HELPTEXT
strval   = STR_CONFIG_SETTING_PLANE_SPEED_VALUE

[SDT_BOOL]
base     = GameSettings
var      = vehicle.dynamic_engines
from     = SLV_95
guiflags = SGF_NO_NETWORK
def      = true
proc     = ChangeDynamicEngines
cat      = SC_EXPERT

[SDT_VAR]
base     = GameSettings
var      = vehicle.plane_crashes
type     = SLE_UINT8
from     = SLV_138
guiflags = SGF_MULTISTRING
def      = 2
min      = 0
max      = 2
interval = 1
str      = STR_CONFIG_SETTING_PLANE_CRASHES
strhelp  = STR_CONFIG_SETTING_PLANE_CRASHES_HELPTEXT
strval   = STR_CONFIG_SETTING_PLANE_CRASHES_NONE
cat      = SC_BASIC

[SDT_XREF]
xref     = ""vehicle.improved_breakdowns""
extver   = SlXvFeatureTest(XSLFTO_AND, XSLFI_SPRINGPP)

[SDT_XREF]
xref     = ""vehicle.improved_breakdowns""
extver   = SlXvFeatureTest(XSLFTO_AND, XSLFI_CHILLPP, SL_CHILLPP_232)

[SDT_BOOL]
base     = GameSettings
var      = vehicle.improved_breakdowns
def      = false
str      = STR_CONFIG_SETTING_IMPROVED_BREAKDOWNS
proc     = ImprovedBreakdownsSettingChanged
patxname = ""improved_breakdowns.vehicle.improved_breakdowns""

[SDT_BOOL]
base     = GameSettings
var      = vehicle.ship_collision_avoidance
def      = true
str      = STR_CONFIG_SETTING_SHIP_COLLISION_AVOIDANCE
strhelp  = STR_CONFIG_SETTING_SHIP_COLLISION_AVOIDANCE_HELPTEXT
patxname = ""ship_collision_avoidance.vehicle.ship_collision_avoidance""
cat      = SC_BASIC

[SDT_BOOL]
base     = GameSettings
var      = vehicle.no_train_crash_other_company
def      = false
str      = STR_CONFIG_SETTING_NO_TRAIN_CRASH_OTHER_COMPANY
strhelp  = STR_CONFIG_SETTING_NO_TRAIN_CRASH_OTHER_COMPANY_HELPTEXT
extver   = SlXvFeatureTest(XSLFTO_AND, XSLFI_INFRA_SHARING)
patxname = ""infra_sharing.vehicle.no_train_crash_other_company""

[SDT_BOOL]
base     = GameSettings
var      = vehicle.flip_direction_all_trains
def      = false
str      = STR_CONFIG_SETTING_FLIP_DIRECTION_ALL_TRAINS
strhelp  = STR_CONFIG_SETTING_FLIP_DIRECTION_ALL_TRAINS_HELPTEXT
patxname = ""flip_direction_all_trains.vehicle.flip_direction_all_trains""
cat      = SC_EXPERT

[SDT_BOOL]
base     = GameSettings
var      = vehicle.roadveh_articulated_overtaking
def      = true
str      = STR_CONFIG_SETTING_ROADVEH_ARTICULATED_OVERTAKING
strhelp  = STR_CONFIG_SETTING_ROADVEH_ARTICULATED_OVERTAKING_HELPTEXT
patxname = ""roadveh_articulated_overtaking.vehicle.roadveh_articulated_overtaking""
cat      = SC_BASIC

[SDT_BOOL]
base     = GameSettings
var      = vehicle.drive_through_train_depot
def      = false
str      = STR_CONFIG_SETTING_DRIVE_THROUGH_TRAIN_DEPOT
strhelp  = STR_CONFIG_SETTING_DRIVE_THROUGH_TRAIN_DEPOT_HELPTEXT
patxname = ""drive_through_train_depot.vehicle.drive_through_train_depot""

; station.join_stations
[SDT_NULL]
length   = 1
to       = SLV_159

[SDTC_BOOL]
var      = gui.sg_full_load_any
from     = SLV_22
to       = SLV_93
def      = true

[SDT_BOOL]
base     = GameSettings
var      = order.improved_load
guiflags = SGF_NO_NETWORK
def      = true
cat      = SC_EXPERT

[SDT_BOOL]
base     = GameSettings
var      = order.selectgoods
def      = true
cat      = SC_EXPERT

;; economy.deliver_goods
;; vehicle.cargo_wait_time
[SDT_NULL]
length   = 2
extver   = SlXvFeatureTest(XSLFTO_AND, XSLFI_SPRINGPP)

;; order.automatic_timetable_separation
[SDT_NULL]
length   = 1
extver   = SlXvFeatureTest(XSLFTO_AND, XSLFI_JOKERPP)

;; order.timetable_auto_travel_buffer
;; order.timetable_auto_load_buffer
;; order.timetable_auto_travel_rounding
;; order.timetable_auto_load_rounding
[SDT_NULL]
length   = 4
extver   = SlXvFeatureTest(XSLFTO_AND, XSLFI_JOKERPP, SL_JOKER_1_24)

[SDTC_BOOL]
var      = gui.sg_new_nonstop
from     = SLV_22
to       = SLV_93
def      = false

; station.nonuniform_stations
[SDT_NULL]
length   = 1
to       = SLV_159

[SDT_VAR]
base     = GameSettings
var      = station.station_spread
type     = SLE_UINT8
def      = 12
min      = 4
max      = 64
str      = STR_CONFIG_SETTING_STATION_SPREAD
strhelp  = STR_CONFIG_SETTING_STATION_SPREAD_HELPTEXT
strval   = STR_CONFIG_SETTING_TILE_LENGTH
proc     = StationSpreadChanged
cat      = SC_BASIC

[SDT_BOOL]
base     = GameSettings
var      = order.serviceathelipad
def      = true
str      = STR_CONFIG_SETTING_SERVICEATHELIPAD
strhelp  = STR_CONFIG_SETTING_SERVICEATHELIPAD_HELPTEXT
cat      = SC_EXPERT

[SDT_BOOL]
base     = GameSettings
var      = order.nonstop_only
def      = false
str      = STR_CONFIG_SETTING_NONSTOP_ORDER_ONLY
strhelp  = STR_CONFIG_SETTING_NONSTOP_ORDER_ONLY_HELPTEXT
cat      = SC_EXPERT
patxname = ""nonstop_only.order.nonstop_only""

[SDT_BOOL]
base     = GameSettings
var      = station.modified_catchment
def      = true
str      = STR_CONFIG_SETTING_CATCHMENT
strhelp  = STR_CONFIG_SETTING_CATCHMENT_HELPTEXT
proc     = StationCatchmentChanged
cat      = SC_EXPERT

[SDT_VAR]
base     = GameSettings
var      = station.catchment_increase
type     = SLE_UINT8
def      = 0
min      = 0
max      = 5
str      = STR_CONFIG_SETTING_CATCHMENT_INCREASE
strhelp  = STR_CONFIG_SETTING_CATCHMENT_INCREASE_HELPTEXT
strval   = STR_JUST_COMMA
proc     = StationCatchmentChanged
extver   = SlXvFeatureTest(XSLFTO_AND, XSLFI_STATION_CATCHMENT_INC)
patxname = ""station_catchment_inc.station.catchment_increase""

[SDT_BOOL]
base     = GameSettings
var      = station.cargo_class_rating_wait_time
def      = false
str      = STR_CONFIG_SETTING_STATION_RATING_CARGO_CLASS_WAIT_TIME
strhelp  = STR_CONFIG_SETTING_STATION_RATING_CARGO_CLASS_WAIT_TIME_HELPTEXT
patxname = ""station_rating.station.cargo_class_rating_wait_time""

[SDT_BOOL]
base     = GameSettings
var      = station.station_size_rating_cargo_amount
def      = false
str      = STR_CONFIG_SETTING_STATION_RATING_SIZE_CARGO_AMOUNT
strhelp  = STR_CONFIG_SETTING_STATION_RATING_SIZE_CARGO_AMOUNT_HELPTEXT
patxname = ""station_rating.station.station_size_rating_cargo_amount""

[SDT_BOOL]
base     = GameSettings
var      = station.serve_neutral_industries
def      = true
from     = SLV_SERVE_NEUTRAL_INDUSTRIES
str      = STR_CONFIG_SETTING_SERVE_NEUTRAL_INDUSTRIES
strhelp  = STR_CONFIG_SETTING_SERVE_NEUTRAL_INDUSTRIES_HELPTEXT
proc     = StationCatchmentChanged

[SDT_BOOL]
base     = GameSettings
var      = order.gradual_loading
from     = SLV_40
guiflags = SGF_NO_NETWORK
def      = true
cat      = SC_EXPERT

[SDT_BOOL]
base     = GameSettings
var      = construction.road_stop_on_town_road
from     = SLV_47
def      = true
str      = STR_CONFIG_SETTING_STOP_ON_TOWN_ROAD
strhelp  = STR_CONFIG_SETTING_STOP_ON_TOWN_ROAD_HELPTEXT
cat      = SC_BASIC

[SDT_BOOL]
base     = GameSettings
var      = construction.road_stop_on_competitor_road
from     = SLV_114
def      = true
str      = STR_CONFIG_SETTING_STOP_ON_COMPETITOR_ROAD
strhelp  = STR_CONFIG_SETTING_STOP_ON_COMPETITOR_ROAD_HELPTEXT
cat      = SC_BASIC

[SDT_BOOL]
base     = GameSettings
var      = construction.road_custom_bridge_heads
def      = true
cat      = SC_BASIC
str      = STR_CONFIG_SETTING_ENABLE_ROAD_CUSTOM_BRIDGE_HEADS
strhelp  = STR_CONFIG_SETTING_ENABLE_ROAD_CUSTOM_BRIDGE_HEADS_HELPTEXT
patxname = ""custom_bridge_heads.construction.road_custom_bridge_heads""

[SDT_XREF]
xref     = ""construction.road_custom_bridge_heads""
extver   = SlXvFeatureTest(XSLFTO_AND, XSLFI_JOKERPP)

[SDT_BOOL]
base     = GameSettings
var      = construction.rail_custom_bridge_heads
def      = true
cat      = SC_BASIC
str      = STR_CONFIG_SETTING_ENABLE_RAIL_CUSTOM_BRIDGE_HEADS
strhelp  = STR_CONFIG_SETTING_ENABLE_RAIL_CUSTOM_BRIDGE_HEADS_HELPTEXT
patxname = ""custom_bridge_heads.construction.rail_custom_bridge_heads""

[SDT_BOOL]
base     = GameSettings
var      = construction.allow_grf_objects_under_bridges
def      = false
cat      = SC_ADVANCED
str      = STR_CONFIG_SETTING_ALLOW_GRF_OBJECTS_UNDER_BRIDGES
strhelp  = STR_CONFIG_SETTING_ALLOW_GRF_OBJECTS_UNDER_BRIDGES_HELPTEXT
patxname = ""allow_grf_objects_under_bridges.construction.allow_grf_objects_under_bridges""

[SDT_BOOL]
base     = GameSettings
var      = construction.allow_stations_under_bridges
def      = false
cat      = SC_ADVANCED
str      = STR_CONFIG_SETTING_ALLOW_GRF_STATIONS_UNDER_BRIDGES
strhelp  = STR_CONFIG_SETTING_ALLOW_GRF_STATIONS_UNDER_BRIDGES_HELPTEXT
patxname = ""allow_stations_under_bridges.construction.allow_stations_under_bridges""

[SDT_BOOL]
base     = GameSettings
var      = construction.allow_road_stops_under_bridges
def      = true
cat      = SC_ADVANCED
str      = STR_CONFIG_SETTING_ALLOW_ROAD_STATIONS_UNDER_BRIDGES
strhelp  = STR_CONFIG_SETTING_ALLOW_ROAD_STATIONS_UNDER_BRIDGES_HELPTEXT
patxname = ""allow_stations_under_bridges.construction.allow_road_stops_under_bridges""

[SDT_BOOL]
base     = GameSettings
var      = construction.allow_docks_under_bridges
def      = false
cat      = SC_ADVANCED
str      = STR_CONFIG_SETTING_ALLOW_DOCKS_UNDER_BRIDGES
strhelp  = STR_CONFIG_SETTING_ALLOW_DOCKS_UNDER_BRIDGES_HELPTEXT
patxname = ""allow_stations_under_bridges.construction.allow_docks_under_bridges""

[SDT_VAR]
base     = GameSettings
var      = construction.purchase_land_permitted
type     = SLE_UINT8
guiflags = SGF_MULTISTRING
def      = 1
min      = 0
max      = 2
interval = 1
str      = STR_CONFIG_SETTING_PURCHASE_LAND_PERMITTED
strhelp  = STR_CONFIG_SETTING_PURCHASE_LAND_PERMITTED_HELPTEXT
strval   = STR_PURCHASE_LAND_PERMITTED_NO
patxname = ""purchase_land_permitted.construction.purchase_land_permitted""

[SDT_BOOL]
base     = GameSettings
var      = construction.build_object_area_permitted
def      = true
str      = STR_CONFIG_SETTING_BUILD_OBJECT_PERMITTED
strhelp  = STR_CONFIG_SETTING_BUILD_OBJECT_PERMITTED_HELPTEXT
patxname = ""build_object_area_permitted.construction.build_object_area_permitted""

[SDT_BOOL]
base     = GameSettings
var      = station.adjacent_stations
from     = SLV_62
def      = true
cat      = SC_EXPERT

[SDT_BOOL]
base     = GameSettings
var      = economy.station_noise_level
from     = SLV_96
guiflags = SGF_NO_NETWORK
def      = false
str      = STR_CONFIG_SETTING_NOISE_LEVEL
strhelp  = STR_CONFIG_SETTING_NOISE_LEVEL_HELPTEXT
proc     = InvalidateTownViewWindow

[SDT_BOOL]
base     = GameSettings
var      = station.distant_join_stations
from     = SLV_106
def      = true
str      = STR_CONFIG_SETTING_DISTANT_JOIN_STATIONS
strhelp  = STR_CONFIG_SETTING_DISTANT_JOIN_STATIONS_HELPTEXT
proc     = DeleteSelectStationWindow

;; construction.traffic_lights
;; construction.towns_build_traffic_lights
;; construction.allow_building_tls_in_towns
;; construction.traffic_lights_green_phase
;; construction.max_tlc_size
;; construction.max_tlc_distance
[SDT_NULL]
length   = 6
extver   = SlXvFeatureTest(XSLFTO_AND, XSLFI_SPRINGPP)

##
[SDT_BOOL]
base     = GameSettings
var      = economy.inflation
guiflags = SGF_NO_NETWORK
def      = false
str      = STR_CONFIG_SETTING_INFLATION
strhelp  = STR_CONFIG_SETTING_INFLATION_HELPTEXT
cat      = SC_BASIC

[SDT_BOOL]
base     = GameSettings
var      = economy.inflation_fixed_dates
def      = true
str      = STR_CONFIG_SETTING_INFLATION_FIXED_DATES
strhelp  = STR_CONFIG_SETTING_INFLATION_FIXED_DATES_HELPTEXT
patxname = ""inflation_fixed_dates.economy.inflation_fixed_dates""

[SDT_VAR]
base     = GameSettings
var      = economy.day_length_factor
type     = SLE_UINT8
def      = 1
min      = 1
max      = 125
str      = STR_CONFIG_SETTING_DAY_LENGTH_FACTOR
strhelp  = STR_CONFIG_SETTING_DAY_LENGTH_FACTOR_HELPTEXT
strval   = STR_JUST_COMMA
proc     = DayLengthChanged
cat      = SC_BASIC
extver   = SlXvFeatureTest(XSLFTO_AND, XSLFI_VARIABLE_DAY_LENGTH)
patxname = ""variable_day_length.economy.day_length_factor""

[SDT_VAR]
base     = GameSettings
var      = construction.raw_industry_construction
type     = SLE_UINT8
guiflags = SGF_MULTISTRING
def      = 0
min      = 0
max      = 2
str      = STR_CONFIG_SETTING_RAW_INDUSTRY_CONSTRUCTION_METHOD
strhelp  = STR_CONFIG_SETTING_RAW_INDUSTRY_CONSTRUCTION_METHOD_HELPTEXT
strval   = STR_CONFIG_SETTING_RAW_INDUSTRY_CONSTRUCTION_METHOD_NONE
proc     = InvalidateBuildIndustryWindow
cat      = SC_BASIC

[SDT_VAR]
base     = GameSettings
var      = construction.industry_platform
type     = SLE_UINT8
from     = SLV_148
def      = 1
min      = 0
max      = 4
str      = STR_CONFIG_SETTING_INDUSTRY_PLATFORM
strhelp  = STR_CONFIG_SETTING_INDUSTRY_PLATFORM_HELPTEXT
strval   = STR_CONFIG_SETTING_TILE_LENGTH
cat      = SC_EXPERT

[SDT_BOOL]
base     = GameSettings
var      = economy.multiple_industry_per_town
def      = false
str      = STR_CONFIG_SETTING_MULTIPINDTOWN
strhelp  = STR_CONFIG_SETTING_MULTIPINDTOWN_HELPTEXT

;; economy.allow_automatic_industries
[SDT_NULL]
length   = 1
extver   = SlXvFeatureTest(XSLFTO_AND, XSLFI_SPRINGPP, 4)

;; construction.extra_industry_placement_logic
[SDT_NULL]
length   = 1
extver   = SlXvFeatureTest(XSLFTO_AND, XSLFI_CHILLPP, SL_CHILLPP_232)

[SDT_NULL]
length   = 1
to       = SLV_141

;; economy.minimum_distance_town
;; economy.minimum_distance_industry
;; economy.minimum_distance_ind_town
[SDT_NULL]
length   = 6
extver   = SlXvFeatureTest(XSLFTO_AND, XSLFI_SPRINGPP)

[SDT_BOOL]
base     = GameSettings
var      = economy.bribe
def      = true
str      = STR_CONFIG_SETTING_BRIBE
strhelp  = STR_CONFIG_SETTING_BRIBE_HELPTEXT
proc     = RedrawTownAuthority
cat      = SC_BASIC

[SDT_BOOL]
base     = GameSettings
var      = economy.exclusive_rights
from     = SLV_79
def      = true
str      = STR_CONFIG_SETTING_ALLOW_EXCLUSIVE
strhelp  = STR_CONFIG_SETTING_ALLOW_EXCLUSIVE_HELPTEXT
proc     = RedrawTownAuthority
cat      = SC_BASIC

[SDT_BOOL]
base     = GameSettings
var      = economy.fund_buildings
from     = SLV_165
def      = true
str      = STR_CONFIG_SETTING_ALLOW_FUND_BUILDINGS
strhelp  = STR_CONFIG_SETTING_ALLOW_FUND_BUILDINGS_HELPTEXT
proc     = RedrawTownAuthority
cat      = SC_BASIC

[SDT_BOOL]
base     = GameSettings
var      = economy.fund_roads
from     = SLV_160
def      = true
str      = STR_CONFIG_SETTING_ALLOW_FUND_ROAD
strhelp  = STR_CONFIG_SETTING_ALLOW_FUND_ROAD_HELPTEXT
proc     = RedrawTownAuthority
cat      = SC_BASIC

[SDT_BOOL]
base     = GameSettings
var      = economy.give_money
from     = SLV_79
def      = true
str      = STR_CONFIG_SETTING_ALLOW_GIVE_MONEY
strhelp  = STR_CONFIG_SETTING_ALLOW_GIVE_MONEY_HELPTEXT
cat      = SC_BASIC

;; game_creation.tree_line_height
[SDT_NULL]
length   = 1
extver   = SlXvFeatureTest(XSLFTO_AND, XSLFI_JOKERPP)

; Snow line upper byte
[SDT_NULL]
length   = 1
extver   = SlXvFeatureTest(XSLFTO_AND, XSLFI_CHILLPP)

[SDT_VAR]
base     = GameSettings
var      = game_creation.snow_line_height
type     = SLE_UINT8
guiflags = SGF_NO_NETWORK
def      = DEF_SNOWLINE_HEIGHT
min      = MIN_SNOWLINE_HEIGHT
max      = MAX_SNOWLINE_HEIGHT
interval = 1
str      = STR_CONFIG_SETTING_SNOWLINE_HEIGHT
strhelp  = STR_CONFIG_SETTING_SNOWLINE_HEIGHT_HELPTEXT
strval   = STR_JUST_COMMA
cat      = SC_BASIC

;;game_creation.desert_amount
[SDT_NULL]
length   = 1
extver   = SlXvFeatureTest(XSLFTO_AND, XSLFI_CHILLPP, SL_CHILLPP_232)

;;game_creation.tree_line
[SDT_NULL]
length   = 2
extver   = SlXvFeatureTest(XSLFTO_AND, XSLFI_CHILLPP)

;;game_creation.desert_amount
[SDT_NULL]
length   = 1
extver   = SlXvFeatureTest(XSLFTO_AND, XSLFI_JOKERPP)

[SDT_NULL]
length   = 4
to       = SLV_144
extver   = SlXvFeatureTest(XSLFTO_AND, XSLFI_CHILLPP, 0, 0)

[SDT_VAR]
base     = GameSettings
var      = game_creation.starting_year
type     = SLE_INT32
def      = DEF_START_YEAR
min      = MIN_YEAR
max      = MAX_YEAR
interval = 1
str      = STR_CONFIG_SETTING_STARTING_YEAR
strval   = STR_JUST_INT
cat      = SC_BASIC

[SDT_NULL]
length   = 4
to       = SLV_105

[SDT_VAR]
base     = GameSettings
var      = game_creation.ending_year
type     = SLE_INT32
from     = SLV_ENDING_YEAR
guiflags = SGF_0ISDISABLED
def      = DEF_END_YEAR
min      = MIN_YEAR
max      = MAX_YEAR - 1
interval = 1
str      = STR_CONFIG_SETTING_ENDING_YEAR
strhelp  = STR_CONFIG_SETTING_ENDING_YEAR_HELPTEXT
strval   = STR_CONFIG_SETTING_ENDING_YEAR_VALUE
cat      = SC_ADVANCED

[SDT_VAR]
base     = GameSettings
var      = economy.type
type     = SLE_UINT8
guiflags = SGF_MULTISTRING
def      = ET_SMOOTH
min      = ET_BEGIN
max      = ET_END - 1
str      = STR_CONFIG_SETTING_ECONOMY_TYPE
strhelp  = STR_CONFIG_SETTING_ECONOMY_TYPE_HELPTEXT
strval   = STR_CONFIG_SETTING_ECONOMY_TYPE_ORIGINAL
proc     = InvalidateIndustryViewWindow
cat      = SC_BASIC

[SDT_BOOL]
base     = GameSettings
var      = economy.allow_shares
def      = false
str      = STR_CONFIG_SETTING_ALLOW_SHARES
strhelp  = STR_CONFIG_SETTING_ALLOW_SHARES_HELPTEXT
proc     = InvalidateCompanyWindow

[SDT_VAR]
base     = GameSettings
var      = economy.min_years_for_shares
type     = SLE_UINT8
from     = SLV_TRADING_AGE
def      = 6
min      = 0
max      = 255
interval = 1
str      = STR_CONFIG_SETTING_MIN_YEARS_FOR_SHARES
strhelp  = STR_CONFIG_SETTING_MIN_YEARS_FOR_SHARES_HELPTEXT
strval   = STR_JUST_INT
cat      = SC_EXPERT

[SDT_VAR]
base     = GameSettings
var      = economy.feeder_payment_share
type     = SLE_UINT8
from     = SLV_134
def      = 75
min      = 0
max      = 100
str      = STR_CONFIG_SETTING_FEEDER_PAYMENT_SHARE
strhelp  = STR_CONFIG_SETTING_FEEDER_PAYMENT_SHARE_HELPTEXT
strval   = STR_CONFIG_SETTING_PERCENTAGE
cat      = SC_EXPERT

[SDT_XREF]
xref     = ""economy.day_length_factor""
extver   = SlXvFeatureTest(XSLFTO_AND, XSLFI_SPRINGPP)

;; economy.price_mult[0-70]
[SDT_NULL]
length   = 71
extver   = SlXvFeatureTest(XSLFTO_AND, XSLFI_SPRINGPP)

;; economy.price_rails[0-15]
[SDT_NULL]
length   = 16
extver   = SlXvFeatureTest(XSLFTO_AND, XSLFI_SPRINGPP)

;; economy.rail_maintenance[0-15]
[SDT_NULL]
length   = 16
extver   = SlXvFeatureTest(XSLFTO_AND, XSLFI_SPRINGPP)

; note that this has changed format in SpringPP 2.1.147
[SDT_XREF]
xref     = ""vehicle.pay_for_repair""
extver   = SlXvFeatureTest(XSLFTO_AND, XSLFI_SPRINGPP)

[SDT_XREF]
xref     = ""vehicle.repair_cost""
extver   = SlXvFeatureTest(XSLFTO_AND, XSLFI_SPRINGPP)

;; economy.town_consumption_rate
[SDT_NULL]
length   = 1
extver   = SlXvFeatureTest(XSLFTO_AND, XSLFI_SPRINGPP)

;; economy.town_pop_*
[SDT_NULL]
length   = 6
extver   = SlXvFeatureTest(XSLFTO_AND, XSLFI_SPRINGPP)

;; economy.town_consumption_rates[0-2][0-2]
[SDT_NULL]
length   = 18
extver   = SlXvFeatureTest(XSLFTO_AND, XSLFI_SPRINGPP)

;; economy.town_effects[0-2]
[SDT_NULL]
length   = 3
extver   = SlXvFeatureTest(XSLFTO_AND, XSLFI_SPRINGPP)

;; economy.grow_if_one_delivered
[SDT_NULL]
length   = 1
extver   = SlXvFeatureTest(XSLFTO_AND, XSLFI_SPRINGPP)

[SDT_VAR]
base     = GameSettings
var      = economy.town_growth_rate
type     = SLE_INT8
from     = SLV_54
guiflags = SGF_MULTISTRING
def      = 2
min      = -2
max      = 4
str      = STR_CONFIG_SETTING_TOWN_GROWTH
strhelp  = STR_CONFIG_SETTING_TOWN_GROWTH_HELPTEXT
strval   = STR_CONFIG_SETTING_TOWN_GROWTH_EXTREME_SLOW
orderproc = OrderTownGrowthRate

[SDT_VAR]
base     = GameSettings
var      = economy.town_growth_cargo_transported
type     = SLE_UINT8
def      = 0
min      = 0
max      = 100
interval = 10
str      = STR_CONFIG_SETTING_TOWN_GROWTH_CARGO_TRANSPORTED
strhelp  = STR_CONFIG_SETTING_TOWN_GROWTH_CARGO_TRANSPORTED_HELPTEXT
strval   = STR_CONFIG_SETTING_PERCENTAGE
cat      = SC_EXPERT
patxname = ""town_growth.economy.town_growth_cargo_transported""

[SDT_VAR]
base     = GameSettings
var      = economy.larger_towns
type     = SLE_UINT8
from     = SLV_54
guiflags = SGF_0ISDISABLED
def      = 4
min      = 0
max      = 255
interval = 1
str      = STR_CONFIG_SETTING_LARGER_TOWNS
strhelp  = STR_CONFIG_SETTING_LARGER_TOWNS_HELPTEXT
strval   = STR_CONFIG_SETTING_LARGER_TOWNS_VALUE

[SDT_VAR]
base     = GameSettings
var      = economy.initial_city_size
type     = SLE_UINT8
from     = SLV_56
def      = 2
min      = 1
max      = 10
interval = 1
str      = STR_CONFIG_SETTING_CITY_SIZE_MULTIPLIER
strhelp  = STR_CONFIG_SETTING_CITY_SIZE_MULTIPLIER_HELPTEXT
strval   = STR_JUST_COMMA

;; economy.town_growth_cargo, economy.town_pop_need_goods, economy.larger_town_growth_cargo, economy.larger_town_pop_need_goods
[SDT_NULL]
length   = 10
extver   = SlXvFeatureTest(XSLFTO_AND, XSLFI_CHILLPP, SL_CHILLPP_232)

[SDT_BOOL]
base     = GameSettings
var      = economy.mod_road_rebuild
from     = SLV_77
def      = true
cat      = SC_EXPERT

[SDT_XREF]
xref     = ""construction.maximum_signal_evaluations""
extver   = SlXvFeatureTest(XSLFTO_AND, XSLFI_CHILLPP)

[SDT_VAR]
base     = GameSettings
var      = economy.town_min_distance
type     = SLE_UINT16
def      = 20
min      = 15
max      = 500
interval = 5
str      = STR_CONFIG_SETTING_TOWN_MIN_DISTANCE
strhelp  = STR_CONFIG_SETTING_TOWN_MIN_DISTANCE_HELPTEXT
strval   = STR_JUST_INT
patxname = ""town_min_distance.economy.town_min_distance""

[SDT_XREF]
xref     = ""economy.town_min_distance""
extver   = SlXvFeatureTest(XSLFTO_AND, XSLFI_JOKERPP)

[SDT_XREF]
xref     = ""economy.infrastructure_sharing[0]""
extver   = SlXvFeatureTest(XSLFTO_AND, XSLFI_SPRINGPP)

[SDT_XREF]
xref     = ""economy.infrastructure_sharing[1]""
extver   = SlXvFeatureTest(XSLFTO_AND, XSLFI_SPRINGPP)

[SDT_XREF]
xref     = ""economy.infrastructure_sharing[2]""
extver   = SlXvFeatureTest(XSLFTO_AND, XSLFI_SPRINGPP)

[SDT_XREF]
xref     = ""economy.infrastructure_sharing[3]""
extver   = SlXvFeatureTest(XSLFTO_AND, XSLFI_SPRINGPP)

[SDT_XREF]
xref     = ""economy.sharing_fee[0]""
extver   = SlXvFeatureTest(XSLFTO_AND, XSLFI_SPRINGPP)

[SDT_XREF]
xref     = ""economy.sharing_fee[1]""
extver   = SlXvFeatureTest(XSLFTO_AND, XSLFI_SPRINGPP)

[SDT_XREF]
xref     = ""economy.sharing_fee[2]""
extver   = SlXvFeatureTest(XSLFTO_AND, XSLFI_SPRINGPP)

[SDT_XREF]
xref     = ""economy.sharing_fee[3]""
extver   = SlXvFeatureTest(XSLFTO_AND, XSLFI_SPRINGPP)

[SDT_XREF]
xref     = ""economy.sharing_payment_in_debt""
extver   = SlXvFeatureTest(XSLFTO_AND, XSLFI_SPRINGPP)

[SDT_XREF]
xref     = ""economy.infrastructure_sharing[0]""
extver   = SlXvFeatureTest(XSLFTO_AND, XSLFI_CHILLPP, SL_CHILLPP_232)

[SDT_XREF]
xref     = ""economy.infrastructure_sharing[1]""
extver   = SlXvFeatureTest(XSLFTO_AND, XSLFI_CHILLPP, SL_CHILLPP_232)

[SDT_XREF]
xref     = ""economy.infrastructure_sharing[2]""
extver   = SlXvFeatureTest(XSLFTO_AND, XSLFI_CHILLPP, SL_CHILLPP_232)

[SDT_XREF]
xref     = ""economy.infrastructure_sharing[3]""
extver   = SlXvFeatureTest(XSLFTO_AND, XSLFI_CHILLPP, SL_CHILLPP_232)

[SDT_XREF]
xref     = ""economy.sharing_fee[0]""
extver   = SlXvFeatureTest(XSLFTO_AND, XSLFI_CHILLPP, SL_CHILLPP_232)

[SDT_XREF]
xref     = ""economy.sharing_fee[1]""
extver   = SlXvFeatureTest(XSLFTO_AND, XSLFI_CHILLPP, SL_CHILLPP_232)

[SDT_XREF]
xref     = ""economy.sharing_fee[2]""
extver   = SlXvFeatureTest(XSLFTO_AND, XSLFI_CHILLPP, SL_CHILLPP_232)

[SDT_XREF]
xref     = ""economy.sharing_fee[3]""
extver   = SlXvFeatureTest(XSLFTO_AND, XSLFI_CHILLPP, SL_CHILLPP_232)

[SDT_XREF]
xref     = ""economy.sharing_payment_in_debt""
extver   = SlXvFeatureTest(XSLFTO_AND, XSLFI_CHILLPP, SL_CHILLPP_232)

[SDT_VAR]
base     = GameSettings
var      = construction.maximum_signal_evaluations
type     = SLE_UINT16
def      = 256
min      = 64
max      = 4096
interval = 1
str      = STR_CONFIG_SETTING_MAX_SIGNAL_EVALUATIONS
strhelp  = STR_CONFIG_SETTING_MAX_SIGNAL_EVALUATIONS_HELPTEXT
strval   = STR_JUST_COMMA
cat      = SC_EXPERT
extver   = SlXvFeatureTest(XSLFTO_AND, XSLFI_PROG_SIGS)
patxname = ""programmable_signals.construction.maximum_signal_evaluations""

[SDT_BOOL]
base     = GameSettings
var      = economy.infrastructure_sharing[0]
def      = false
str      = STR_CONFIG_SETTING_SHARING_RAIL
proc     = CheckSharingRail
extver   = SlXvFeatureTest(XSLFTO_AND, XSLFI_INFRA_SHARING)
patxname = ""infra_sharing.economy.infrastructure_sharing.rail""

[SDT_BOOL]
base     = GameSettings
var      = economy.infrastructure_sharing[1]
def      = false
str      = STR_CONFIG_SETTING_SHARING_ROAD
proc     = CheckSharingRoad
extver   = SlXvFeatureTest(XSLFTO_AND, XSLFI_INFRA_SHARING)
patxname = ""infra_sharing.economy.infrastructure_sharing.road""

[SDT_BOOL]
base     = GameSettings
var      = economy.infrastructure_sharing[2]
def      = false
str      = STR_CONFIG_SETTING_SHARING_WATER
proc     = CheckSharingWater
extver   = SlXvFeatureTest(XSLFTO_AND, XSLFI_INFRA_SHARING)
patxname = ""infra_sharing.economy.infrastructure_sharing.water""

[SDT_BOOL]
base     = GameSettings
var      = economy.infrastructure_sharing[3]
def      = false
str      = STR_CONFIG_SETTING_SHARING_AIR
proc     = CheckSharingAir
extver   = SlXvFeatureTest(XSLFTO_AND, XSLFI_INFRA_SHARING)
patxname = ""infra_sharing.economy.infrastructure_sharing.air""

[SDT_VAR]
base     = GameSettings
var      = economy.sharing_fee[0]
type     = SLE_UINT
guiflags = SGF_CURRENCY
def      = 100
min      = 0
max      = 1000000
interval = 10
str      = STR_CONFIG_SETTING_SHARING_FEE_RAIL
strval   = STR_JUST_CURRENCY_LONG
extver   = SlXvFeatureTest(XSLFTO_AND, XSLFI_INFRA_SHARING)
patxname = ""infra_sharing.economy.sharing_fee.rail""

[SDT_VAR]
base     = GameSettings
var      = economy.sharing_fee[1]
type     = SLE_UINT
guiflags = SGF_CURRENCY
def      = 100
min      = 0
max      = 1000000
interval = 10
str      = STR_CONFIG_SETTING_SHARING_FEE_ROAD
strval   = STR_JUST_CURRENCY_LONG
extver   = SlXvFeatureTest(XSLFTO_AND, XSLFI_INFRA_SHARING)
patxname = ""infra_sharing.economy.sharing_fee.road""

[SDT_VAR]
base     = GameSettings
var      = economy.sharing_fee[2]
type     = SLE_UINT
guiflags = SGF_CURRENCY
def      = 100
min      = 0
max      = 1000000
interval = 10
str      = STR_CONFIG_SETTING_SHARING_FEE_WATER
strval   = STR_JUST_CURRENCY_LONG
extver   = SlXvFeatureTest(XSLFTO_AND, XSLFI_INFRA_SHARING)
patxname = ""infra_sharing.economy.sharing_fee.water""

[SDT_VAR]
base     = GameSettings
var      = economy.sharing_fee[3]
type     = SLE_UINT
guiflags = SGF_CURRENCY
def      = 100
min      = 0
max      = 1000000
interval = 10
str      = STR_CONFIG_SETTING_SHARING_FEE_AIR
strval   = STR_JUST_CURRENCY_LONG
extver   = SlXvFeatureTest(XSLFTO_AND, XSLFI_INFRA_SHARING)
patxname = ""infra_sharing.economy.sharing_fee.air""

[SDT_BOOL]
base     = GameSettings
var      = economy.sharing_payment_in_debt
def      = false
str      = STR_CONFIG_SETTING_SHARING_PAYMENT_IN_DEBT
extver   = SlXvFeatureTest(XSLFTO_AND, XSLFI_INFRA_SHARING)
patxname = ""infra_sharing.economy.sharing_payment_in_debt""

[SDT_XREF]
xref     = ""economy.day_length_factor""
extver   = SlXvFeatureTest(XSLFTO_AND, XSLFI_JOKERPP)

; previously ai-new setting.
[SDT_NULL]
length   = 1
to       = SLV_106

[SDT_OMANY]
base     = GameSettings
var      = script.settings_profile
type     = SLE_UINT8
from     = SLV_178
guiflags = SGF_MULTISTRING
def      = SP_EASY
min      = SP_EASY
max      = SP_HARD
full     = _settings_profiles
str      = STR_CONFIG_SETTING_AI_PROFILE
strhelp  = STR_CONFIG_SETTING_AI_PROFILE_HELPTEXT
strval   = STR_CONFIG_SETTING_AI_PROFILE_EASY
cat      = SC_BASIC

[SDT_BOOL]
base     = GameSettings
var      = ai.ai_in_multiplayer
def      = true
str      = STR_CONFIG_SETTING_AI_IN_MULTIPLAYER
strhelp  = STR_CONFIG_SETTING_AI_IN_MULTIPLAYER_HELPTEXT
cat      = SC_BASIC

[SDT_BOOL]
base     = GameSettings
var      = ai.ai_disable_veh_train
def      = false
str      = STR_CONFIG_SETTING_AI_BUILDS_TRAINS
strhelp  = STR_CONFIG_SETTING_AI_BUILDS_TRAINS_HELPTEXT

[SDT_BOOL]
base     = GameSettings
var      = ai.ai_disable_veh_roadveh
def      = false
str      = STR_CONFIG_SETTING_AI_BUILDS_ROAD_VEHICLES
strhelp  = STR_CONFIG_SETTING_AI_BUILDS_ROAD_VEHICLES_HELPTEXT

[SDT_BOOL]
base     = GameSettings
var      = ai.ai_disable_veh_aircraft
def      = false
str      = STR_CONFIG_SETTING_AI_BUILDS_AIRCRAFT
strhelp  = STR_CONFIG_SETTING_AI_BUILDS_AIRCRAFT_HELPTEXT

[SDT_BOOL]
base     = GameSettings
var      = ai.ai_disable_veh_ship
def      = false
str      = STR_CONFIG_SETTING_AI_BUILDS_SHIPS
strhelp  = STR_CONFIG_SETTING_AI_BUILDS_SHIPS_HELPTEXT

[SDT_VAR]
base     = GameSettings
var      = script.script_max_opcode_till_suspend
type     = SLE_UINT32
from     = SLV_107
def      = 10000
min      = 500
max      = 250000
interval = 2500
str      = STR_CONFIG_SETTING_SCRIPT_MAX_OPCODES
strhelp  = STR_CONFIG_SETTING_SCRIPT_MAX_OPCODES_HELPTEXT
strval   = STR_JUST_COMMA
proc     = ScriptMaxOpsChange
cat      = SC_EXPERT

[SDT_VAR]
base     = GameSettings
var      = script.script_max_memory_megabytes
type     = SLE_UINT32
from     = SLV_SCRIPT_MEMLIMIT
def      = 1024
min      = 8
max      = 8192
interval = 8
str      = STR_CONFIG_SETTING_SCRIPT_MAX_MEMORY
strhelp  = STR_CONFIG_SETTING_SCRIPT_MAX_MEMORY_HELPTEXT
strval   = STR_CONFIG_SETTING_SCRIPT_MAX_MEMORY_VALUE
proc     = ScriptMaxMemoryChange
cat      = SC_EXPERT

##
[SDT_VAR]
base     = GameSettings
var      = vehicle.extend_vehicle_life
type     = SLE_UINT8
def      = 0
min      = 0
max      = 100
cat      = SC_EXPERT

[SDT_VAR]
base     = GameSettings
var      = economy.dist_local_authority
type     = SLE_UINT8
def      = 20
min      = 5
max      = 60
cat      = SC_EXPERT

[SDT_BOOL]
base     = GameSettings
var      = pf.reverse_at_signals
from     = SLV_159
def      = false
str      = STR_CONFIG_SETTING_REVERSE_AT_SIGNALS
strhelp  = STR_CONFIG_SETTING_REVERSE_AT_SIGNALS_HELPTEXT

[SDT_VAR]
base     = GameSettings
var      = pf.wait_oneway_signal
type     = SLE_UINT8
def      = 15
min      = 2
max      = 255
cat      = SC_EXPERT

[SDT_VAR]
base     = GameSettings
var      = pf.wait_twoway_signal
type     = SLE_UINT8
def      = 41
min      = 2
max      = 255
cat      = SC_EXPERT

[SDT_VAR]
base     = GameSettings
var      = economy.town_noise_population[0]
type     = SLE_UINT16
from     = SLV_96
def      = 800
min      = 200
max      = 65535
cat      = SC_EXPERT

[SDT_VAR]
base     = GameSettings
var      = economy.town_noise_population[1]
type     = SLE_UINT16
from     = SLV_96
def      = 2000
min      = 400
max      = 65535
cat      = SC_EXPERT

[SDT_VAR]
base     = GameSettings
var      = economy.town_noise_population[2]
type     = SLE_UINT16
from     = SLV_96
def      = 4000
min      = 800
max      = 65535
cat      = SC_EXPERT

[SDT_BOOL]
base     = GameSettings
var      = economy.infrastructure_maintenance
from     = SLV_166
def      = false
str      = STR_CONFIG_SETTING_INFRASTRUCTURE_MAINTENANCE
strhelp  = STR_CONFIG_SETTING_INFRASTRUCTURE_MAINTENANCE_HELPTEXT
proc     = InvalidateCompanyInfrastructureWindow
cat      = SC_BASIC

[SDT_XREF]
xref     = ""economy.infrastructure_maintenance""
extver   = SlXvFeatureTest(XSLFTO_AND, XSLFI_CHILLPP, SL_CHILLPP_232)

;; construction.traffic_lights...
[SDT_NULL]
length   = 6
extver   = SlXvFeatureTest(XSLFTO_AND, XSLFI_CHILLPP, SL_CHILLPP_232)

[SDT_XREF]
xref     = ""linkgraph.recalc_interval""
xrefcvt  = LinkGraphDistModeXrefChillPP
extver   = SlXvFeatureTest(XSLFTO_AND, XSLFI_CHILLPP)

[SDT_XREF]
xref     = ""linkgraph.distribution_pax""
xrefcvt  = LinkGraphDistModeXrefChillPP
extver   = SlXvFeatureTest(XSLFTO_AND, XSLFI_CHILLPP)

[SDT_XREF]
xref     = ""linkgraph.distribution_mail""
xrefcvt  = LinkGraphDistModeXrefChillPP
extver   = SlXvFeatureTest(XSLFTO_AND, XSLFI_CHILLPP)

;; linkgraph.distribution_express
[SDT_NULL]
length   = 1
extver   = SlXvFeatureTest(XSLFTO_AND, XSLFI_CHILLPP)

[SDT_XREF]
xref     = ""linkgraph.distribution_armoured""
xrefcvt  = LinkGraphDistModeXrefChillPP
extver   = SlXvFeatureTest(XSLFTO_AND, XSLFI_CHILLPP)

[SDT_XREF]
xref     = ""linkgraph.distribution_default""
xrefcvt  = LinkGraphDistModeXrefChillPP
extver   = SlXvFeatureTest(XSLFTO_AND, XSLFI_CHILLPP)

[SDT_XREF]
xref     = ""linkgraph.accuracy""
extver   = SlXvFeatureTest(XSLFTO_AND, XSLFI_CHILLPP)

[SDT_XREF]
xref     = ""linkgraph.demand_size""
extver   = SlXvFeatureTest(XSLFTO_AND, XSLFI_CHILLPP)

[SDT_XREF]
xref     = ""linkgraph.demand_distance""
extver   = SlXvFeatureTest(XSLFTO_AND, XSLFI_CHILLPP)

[SDT_XREF]
xref     = ""linkgraph.short_path_saturation""
extver   = SlXvFeatureTest(XSLFTO_AND, XSLFI_CHILLPP)

;; linkgraph.no_overload_links
[SDT_NULL]
length   = 1
extver   = SlXvFeatureTest(XSLFTO_AND, XSLFI_CHILLPP, SL_CHILLPP_232)

[SDT_VAR]
base     = GameSettings
var      = economy.random_road_reconstruction
type     = SLE_UINT16
def      = 0
min      = 0
max      = 1000
str      = STR_CONFIG_SETTING_RANDOM_ROAD_RECONSTRUCTION
strhelp  = STR_CONFIG_SETTING_RANDOM_ROAD_RECONSTRUCTION_HELPTEXT
strval   = STR_JUST_COMMA
cat      = SC_BASIC
patxname = ""economy.random_road_reconstruction""

##
[SDT_VAR]
base     = GameSettings
var      = pf.wait_for_pbs_path
type     = SLE_UINT8
from     = SLV_100
def      = 30
min      = 2
max      = 255
cat      = SC_EXPERT

[SDT_BOOL]
base     = GameSettings
var      = pf.reserve_paths
from     = SLV_100
def      = false
cat      = SC_EXPERT

[SDT_VAR]
base     = GameSettings
var      = pf.path_backoff_interval
type     = SLE_UINT8
from     = SLV_100
def      = 20
min      = 1
max      = 255
cat      = SC_EXPERT

##
; Used to be pf.opf.pf_maxlength & pf.opf.pf_maxdepth
[SDT_NULL]
length   = 3
to       = SLV_REMOVE_OPF

##
[SDT_VAR]
base     = GameSettings
var      = pf.npf.npf_max_search_nodes
type     = SLE_UINT
def      = 10000
min      = 500
max      = 100000
cat      = SC_EXPERT

[SDT_VAR]
base     = GameSettings
var      = pf.npf.npf_rail_firstred_penalty
type     = SLE_UINT
def      = 10 * NPF_TILE_LENGTH
min      = 0
max      = 100000
cat      = SC_EXPERT

[SDT_VAR]
base     = GameSettings
var      = pf.npf.npf_rail_firstred_exit_penalty
type     = SLE_UINT
def      = 100 * NPF_TILE_LENGTH
min      = 0
max      = 100000
cat      = SC_EXPERT

[SDT_VAR]
base     = GameSettings
var      = pf.npf.npf_rail_lastred_penalty
type     = SLE_UINT
def      = 10 * NPF_TILE_LENGTH
min      = 0
max      = 100000
cat      = SC_EXPERT

[SDT_VAR]
base     = GameSettings
var      = pf.npf.npf_rail_station_penalty
type     = SLE_UINT
def      = 1 * NPF_TILE_LENGTH
min      = 0
max      = 100000
cat      = SC_EXPERT

[SDT_VAR]
base     = GameSettings
var      = pf.npf.npf_rail_slope_penalty
type     = SLE_UINT
def      = 1 * NPF_TILE_LENGTH
min      = 0
max      = 100000
cat      = SC_EXPERT

[SDT_VAR]
base     = GameSettings
var      = pf.npf.npf_rail_curve_penalty
type     = SLE_UINT
def      = 1 * NPF_TILE_LENGTH
min      = 0
max      = 100000
cat      = SC_EXPERT

[SDT_VAR]
base     = GameSettings
var      = pf.npf.npf_rail_depot_reverse_penalty
type     = SLE_UINT
def      = 50 * NPF_TILE_LENGTH
min      = 0
max      = 100000
cat      = SC_EXPERT

[SDT_VAR]
base     = GameSettings
var      = pf.npf.npf_rail_pbs_cross_penalty
type     = SLE_UINT
from     = SLV_100
def      = 3 * NPF_TILE_LENGTH
min      = 0
max      = 100000
cat      = SC_EXPERT

[SDT_VAR]
base     = GameSettings
var      = pf.npf.npf_rail_pbs_signal_back_penalty
type     = SLE_UINT
from     = SLV_100
def      = 15 * NPF_TILE_LENGTH
min      = 0
max      = 100000
cat      = SC_EXPERT

[SDT_VAR]
base     = GameSettings
var      = pf.npf.npf_buoy_penalty
type     = SLE_UINT
def      = 2 * NPF_TILE_LENGTH
min      = 0
max      = 100000
cat      = SC_EXPERT

[SDT_VAR]
base     = GameSettings
var      = pf.npf.npf_water_curve_penalty
type     = SLE_UINT
def      = 1 * NPF_TILE_LENGTH
min      = 0
max      = 100000
cat      = SC_EXPERT

[SDT_VAR]
base     = GameSettings
var      = pf.npf.npf_road_curve_penalty
type     = SLE_UINT
def      = 1 * NPF_TILE_LENGTH
min      = 0
max      = 100000
cat      = SC_EXPERT

[SDT_VAR]
base     = GameSettings
var      = pf.npf.npf_crossing_penalty
type     = SLE_UINT
def      = 3 * NPF_TILE_LENGTH
min      = 0
max      = 100000
cat      = SC_EXPERT

[SDT_VAR]
base     = GameSettings
var      = pf.npf.npf_road_drive_through_penalty
type     = SLE_UINT
from     = SLV_47
def      = 8 * NPF_TILE_LENGTH
min      = 0
max      = 100000
cat      = SC_EXPERT

# pf.npf.npf_road_trafficlight_penalty
[SDT_NULL]
length   = 4
extver   = SlXvFeatureTest(XSLFTO_AND, XSLFI_SPRINGPP)

# pf.npf.npf_road_trafficlight_penalty
[SDT_NULL]
length   = 4
extver   = SlXvFeatureTest(XSLFTO_AND, XSLFI_CHILLPP, SL_CHILLPP_232)

[SDT_VAR]
base     = GameSettings
var      = pf.npf.npf_road_dt_occupied_penalty
type     = SLE_UINT
from     = SLV_130
def      = 8 * NPF_TILE_LENGTH
min      = 0
max      = 100000
cat      = SC_EXPERT

[SDT_VAR]
base     = GameSettings
var      = pf.npf.npf_road_bay_occupied_penalty
type     = SLE_UINT
from     = SLV_130
def      = 15 * NPF_TILE_LENGTH
min      = 0
max      = 100000
cat      = SC_EXPERT

[SDT_VAR]
base     = GameSettings
var      = pf.npf.maximum_go_to_depot_penalty
type     = SLE_UINT
from     = SLV_131
def      = 20 * NPF_TILE_LENGTH
min      = 0
max      = 1000000
cat      = SC_EXPERT

##
[SDT_BOOL]
base     = GameSettings
var      = pf.yapf.disable_node_optimization
from     = SLV_28
def      = false
cat      = SC_EXPERT

[SDT_VAR]
base     = GameSettings
var      = pf.yapf.max_search_nodes
type     = SLE_UINT
from     = SLV_28
def      = 10000
min      = 500
max      = 1000000
cat      = SC_EXPERT

[SDT_BOOL]
base     = GameSettings
var      = pf.yapf.rail_firstred_twoway_eol
from     = SLV_28
def      = false
cat      = SC_EXPERT

[SDT_VAR]
base     = GameSettings
var      = pf.yapf.rail_firstred_penalty
type     = SLE_UINT
from     = SLV_28
def      = 10 * YAPF_TILE_LENGTH
min      = 0
max      = 1000000
cat      = SC_EXPERT

[SDT_VAR]
base     = GameSettings
var      = pf.yapf.rail_firstred_exit_penalty
type     = SLE_UINT
from     = SLV_28
def      = 100 * YAPF_TILE_LENGTH
min      = 0
max      = 1000000
cat      = SC_EXPERT

[SDT_VAR]
base     = GameSettings
var      = pf.yapf.rail_lastred_penalty
type     = SLE_UINT
from     = SLV_28
def      = 10 * YAPF_TILE_LENGTH
min      = 0
max      = 1000000
cat      = SC_EXPERT

[SDT_VAR]
base     = GameSettings
var      = pf.yapf.rail_lastred_exit_penalty
type     = SLE_UINT
from     = SLV_28
def      = 100 * YAPF_TILE_LENGTH
min      = 0
max      = 1000000
cat      = SC_EXPERT

[SDT_VAR]
base     = GameSettings
var      = pf.yapf.rail_station_penalty
type     = SLE_UINT
from     = SLV_28
def      = 10 * YAPF_TILE_LENGTH
min      = 0
max      = 1000000
cat      = SC_EXPERT

[SDT_VAR]
base     = GameSettings
var      = pf.yapf.rail_slope_penalty
type     = SLE_UINT
from     = SLV_28
def      = 2 * YAPF_TILE_LENGTH
min      = 0
max      = 1000000
cat      = SC_EXPERT

[SDT_VAR]
base     = GameSettings
var      = pf.yapf.rail_curve45_penalty
type     = SLE_UINT
from     = SLV_28
def      = 1 * YAPF_TILE_LENGTH
min      = 0
max      = 1000000
cat      = SC_EXPERT

[SDT_VAR]
base     = GameSettings
var      = pf.yapf.rail_curve90_penalty
type     = SLE_UINT
from     = SLV_28
def      = 6 * YAPF_TILE_LENGTH
min      = 0
max      = 1000000
cat      = SC_EXPERT

[SDT_VAR]
base     = GameSettings
var      = pf.yapf.rail_depot_reverse_penalty
type     = SLE_UINT
from     = SLV_28
def      = 50 * YAPF_TILE_LENGTH
min      = 0
max      = 1000000
cat      = SC_EXPERT

[SDT_VAR]
base     = GameSettings
var      = pf.yapf.rail_crossing_penalty
type     = SLE_UINT
from     = SLV_28
def      = 3 * YAPF_TILE_LENGTH
min      = 0
max      = 1000000
cat      = SC_EXPERT

[SDT_VAR]
base     = GameSettings
var      = pf.yapf.rail_look_ahead_max_signals
type     = SLE_UINT
from     = SLV_28
def      = 10
min      = 1
max      = 100
cat      = SC_EXPERT
proc     = CheckYapfRailSignalPenalties

[SDT_VAR]
base     = GameSettings
var      = pf.yapf.rail_look_ahead_signal_p0
type     = SLE_INT
from     = SLV_28
def      = 500
min      = -1000000
max      = 1000000
cat      = SC_EXPERT
proc     = CheckYapfRailSignalPenalties

[SDT_VAR]
base     = GameSettings
var      = pf.yapf.rail_look_ahead_signal_p1
type     = SLE_INT
from     = SLV_28
def      = -100
min      = -1000000
max      = 1000000
cat      = SC_EXPERT
proc     = CheckYapfRailSignalPenalties

[SDT_VAR]
base     = GameSettings
var      = pf.yapf.rail_look_ahead_signal_p2
type     = SLE_INT
from     = SLV_28
def      = 5
min      = -1000000
max      = 1000000
cat      = SC_EXPERT
proc     = CheckYapfRailSignalPenalties

[SDT_VAR]
base     = GameSettings
var      = pf.yapf.rail_pbs_cross_penalty
type     = SLE_UINT
from     = SLV_100
def      = 3 * YAPF_TILE_LENGTH
min      = 0
max      = 1000000
cat      = SC_EXPERT

[SDT_VAR]
base     = GameSettings
var      = pf.yapf.rail_pbs_station_penalty
type     = SLE_UINT
from     = SLV_100
def      = 8 * YAPF_TILE_LENGTH
min      = 0
max      = 1000000
cat      = SC_EXPERT

[SDT_VAR]
base     = GameSettings
var      = pf.yapf.rail_pbs_signal_back_penalty
type     = SLE_UINT
from     = SLV_100
def      = 15 * YAPF_TILE_LENGTH
min      = 0
max      = 1000000
cat      = SC_EXPERT

[SDT_VAR]
base     = GameSettings
var      = pf.yapf.rail_doubleslip_penalty
type     = SLE_UINT
from     = SLV_100
def      = 1 * YAPF_TILE_LENGTH
min      = 0
max      = 1000000
cat      = SC_EXPERT

[SDT_VAR]
base     = GameSettings
var      = pf.yapf.rail_longer_platform_penalty
type     = SLE_UINT
from     = SLV_33
def      = 8 * YAPF_TILE_LENGTH
min      = 0
max      = 20000
cat      = SC_EXPERT

[SDT_VAR]
base     = GameSettings
var      = pf.yapf.rail_longer_platform_per_tile_penalty
type     = SLE_UINT
from     = SLV_33
def      = 0 * YAPF_TILE_LENGTH
min      = 0
max      = 20000
cat      = SC_EXPERT

[SDT_VAR]
base     = GameSettings
var      = pf.yapf.rail_shorter_platform_penalty
type     = SLE_UINT
from     = SLV_33
def      = 40 * YAPF_TILE_LENGTH
min      = 0
max      = 20000
cat      = SC_EXPERT

[SDT_VAR]
base     = GameSettings
var      = pf.yapf.rail_shorter_platform_per_tile_penalty
type     = SLE_UINT
from     = SLV_33
def      = 0 * YAPF_TILE_LENGTH
min      = 0
max      = 20000
cat      = SC_EXPERT

[SDT_VAR]
base     = GameSettings
var      = pf.yapf.road_slope_penalty
type     = SLE_UINT
from     = SLV_33
def      = 2 * YAPF_TILE_LENGTH
min      = 0
max      = 1000000
cat      = SC_EXPERT

[SDT_VAR]
base     = GameSettings
var      = pf.yapf.road_curve_penalty
type     = SLE_UINT
from     = SLV_33
def      = 1 * YAPF_TILE_LENGTH
min      = 0
max      = 1000000
cat      = SC_EXPERT

[SDT_VAR]
base     = GameSettings
var      = pf.yapf.road_crossing_penalty
type     = SLE_UINT
from     = SLV_33
def      = 3 * YAPF_TILE_LENGTH
min      = 0
max      = 1000000
cat      = SC_EXPERT

# pf.yapf.road_trafficlight_penalty
[SDT_NULL]
length   = 4
extver   = SlXvFeatureTest(XSLFTO_AND, XSLFI_SPRINGPP)

# pf.yapf.road_trafficlight_penalty
[SDT_NULL]
length   = 4
extver   = SlXvFeatureTest(XSLFTO_AND, XSLFI_CHILLPP, SL_CHILLPP_232)

[SDT_VAR]
base     = GameSettings
var      = pf.yapf.road_stop_penalty
type     = SLE_UINT
from     = SLV_47
def      = 8 * YAPF_TILE_LENGTH
min      = 0
max      = 1000000
cat      = SC_EXPERT

[SDT_VAR]
base     = GameSettings
var      = pf.yapf.road_stop_occupied_penalty
type     = SLE_UINT
from     = SLV_130
def      = 8 * YAPF_TILE_LENGTH
min      = 0
max      = 1000000
cat      = SC_EXPERT

[SDT_VAR]
base     = GameSettings
var      = pf.yapf.road_stop_bay_occupied_penalty
type     = SLE_UINT
from     = SLV_130
def      = 15 * YAPF_TILE_LENGTH
min      = 0
max      = 1000000
cat      = SC_EXPERT

[SDT_VAR]
base     = GameSettings
var      = pf.yapf.maximum_go_to_depot_penalty
type     = SLE_UINT
from     = SLV_131
def      = 20 * YAPF_TILE_LENGTH
min      = 0
max      = 1000000
cat      = SC_EXPERT

[SDT_VAR]
base     = GameSettings
var      = pf.yapf.ship_curve45_penalty
type     = SLE_UINT
from     = SLV_SHIP_CURVE_PENALTY
def      = 1 * YAPF_TILE_LENGTH
min      = 0
max      = 1000000
cat      = SC_EXPERT

[SDT_VAR]
base     = GameSettings
var      = pf.yapf.ship_curve90_penalty
type     = SLE_UINT
from     = SLV_SHIP_CURVE_PENALTY
def      = 6 * YAPF_TILE_LENGTH
min      = 0
max      = 1000000
cat      = SC_EXPERT

[SDT_VAR]
base     = GameSettings
var      = order.old_occupancy_smoothness
type     = SLE_UINT8
def      = 75
min      = 0
max      = 100
interval = 10
str      = STR_CONFIG_OCCUPANCY_SMOOTHNESS
strhelp  = STR_CONFIG_OCCUPANCY_SMOOTHNESS_HELPTEXT
strval   = STR_CONFIG_SETTING_PERCENTAGE
cat      = SC_EXPERT
extver   = SlXvFeatureTest(XSLFTO_AND, XSLFI_ORDER_OCCUPANCY, 1, 1)
patxname = ""order_occupancy.order.occupancy_smoothness""

##
[SDT_VAR]
base     = GameSettings
var      = game_creation.land_generator
type     = SLE_UINT8
from     = SLV_30
guiflags = SGF_MULTISTRING | SGF_NEWGAME_ONLY
def      = 1
min      = 0
max      = 1
str      = STR_CONFIG_SETTING_LAND_GENERATOR
strhelp  = STR_CONFIG_SETTING_LAND_GENERATOR_HELPTEXT
strval   = STR_CONFIG_SETTING_LAND_GENERATOR_ORIGINAL

[SDT_VAR]
base     = GameSettings
var      = game_creation.oil_refinery_limit
type     = SLE_UINT8
from     = SLV_30
def      = 32
min      = 12
max      = 128
str      = STR_CONFIG_SETTING_OIL_REF_EDGE_DISTANCE
strval   = STR_CONFIG_SETTING_TILE_LENGTH
strhelp  = STR_CONFIG_SETTING_OIL_REF_EDGE_DISTANCE_HELPTEXT

[SDT_VAR]
base     = GameSettings
var      = game_creation.tgen_smoothness
type     = SLE_UINT8
from     = SLV_30
guiflags = SGF_MULTISTRING | SGF_NEWGAME_ONLY
def      = 1
min      = TGEN_SMOOTHNESS_BEGIN
max      = TGEN_SMOOTHNESS_END - 1
str      = STR_CONFIG_SETTING_ROUGHNESS_OF_TERRAIN
strhelp  = STR_CONFIG_SETTING_ROUGHNESS_OF_TERRAIN_HELPTEXT
strval   = STR_CONFIG_SETTING_ROUGHNESS_OF_TERRAIN_VERY_SMOOTH
cat      = SC_BASIC

[SDT_VAR]
base     = GameSettings
var      = game_creation.variety
type     = SLE_UINT8
from     = SLV_197
guiflags = SGF_MULTISTRING | SGF_NEWGAME_ONLY
def      = 0
min      = 0
max      = 5
str      = STR_CONFIG_SETTING_VARIETY
strhelp  = STR_CONFIG_SETTING_VARIETY_HELPTEXT
strval   = STR_VARIETY_NONE

[SDT_VAR]
base     = GameSettings
var      = game_creation.generation_seed
type     = SLE_UINT32
from     = SLV_30
def      = GENERATE_NEW_SEED
min      = 0
max      = UINT32_MAX
cat      = SC_EXPERT

[SDT_VAR]
base     = GameSettings
var      = game_creation.generation_unique_id
type     = SLE_UINT32
def      = 0
min      = 0
max      = UINT32_MAX
patxname = ""savegame_unique_id.game_creation.generation_unique_id""

[SDT_VAR]
base     = GameSettings
var      = game_creation.tree_placer
type     = SLE_UINT8
from     = SLV_30
guiflags = SGF_MULTISTRING | SGF_NEWGAME_ONLY | SGF_SCENEDIT_TOO
def      = 2
min      = 0
max      = 2
str      = STR_CONFIG_SETTING_TREE_PLACER
strhelp  = STR_CONFIG_SETTING_TREE_PLACER_HELPTEXT
strval   = STR_CONFIG_SETTING_TREE_PLACER_NONE
cat      = SC_BASIC

[SDT_VAR]
base     = GameSettings
var      = game_creation.heightmap_rotation
type     = SLE_UINT8
flags    = SLF_NOT_IN_SAVE | SLF_NO_NETWORK_SYNC
guiflags = SGF_MULTISTRING
def      = 0
min      = 0
max      = 1
str      = STR_CONFIG_SETTING_HEIGHTMAP_ROTATION
strval   = STR_CONFIG_SETTING_HEIGHTMAP_ROTATION_COUNTER_CLOCKWISE
cat      = SC_BASIC

[SDT_VAR]
base     = GameSettings
var      = game_creation.se_flat_world_height
type     = SLE_UINT8
flags    = SLF_NOT_IN_SAVE | SLF_NO_NETWORK_SYNC
def      = 1
min      = 0
max      = 15
str      = STR_CONFIG_SETTING_SE_FLAT_WORLD_HEIGHT
strval   = STR_JUST_COMMA
cat      = SC_BASIC

##
[SDT_VAR]
base     = GameSettings
var      = game_creation.map_x
type     = SLE_UINT8
flags    = SLF_NOT_IN_SAVE | SLF_NO_NETWORK_SYNC
def      = 8
min      = MIN_MAP_SIZE_BITS
max      = MAX_MAP_SIZE_BITS
cat      = SC_BASIC

[SDT_VAR]
base     = GameSettings
var      = game_creation.map_y
type     = SLE_UINT8
flags    = SLF_NOT_IN_SAVE | SLF_NO_NETWORK_SYNC
def      = 8
min      = MIN_MAP_SIZE_BITS
max      = MAX_MAP_SIZE_BITS
cat      = SC_BASIC

[SDT_BOOL]
base     = GameSettings
var      = construction.freeform_edges
from     = SLV_111
def      = true
proc     = CheckFreeformEdges
cat      = SC_EXPERT

[SDT_VAR]
base     = GameSettings
var      = game_creation.water_borders
type     = SLE_UINT8
from     = SLV_111
def      = 15
min      = 0
max      = 16

[SDT_VAR]
base     = GameSettings
var      = game_creation.custom_town_number
type     = SLE_UINT16
from     = SLV_115
def      = 1
min      = 1
max      = 5000
cat      = SC_BASIC

[SDT_VAR]
base     = GameSettings
var      = construction.extra_tree_placement
type     = SLE_UINT8
from     = SLV_132
guiflags = SGF_MULTISTRING
def      = 2
min      = 0
max      = 3
str      = STR_CONFIG_SETTING_EXTRA_TREE_PLACEMENT
strhelp  = STR_CONFIG_SETTING_EXTRA_TREE_PLACEMENT_HELPTEXT
strval   = STR_CONFIG_SETTING_EXTRA_TREE_PLACEMENT_NO_SPREAD
cat      = SC_BASIC

;; construction.tree_placement_drag_limit, construction.ingame_tree_line_height, construction.tree_growth_rate
[SDT_NULL]
length   = 3
extver   = SlXvFeatureTest(XSLFTO_AND, XSLFI_CHILLPP, SL_CHILLPP_232)

[SDT_BOOL]
base     = GameSettings
var      = construction.trees_around_snow_line_enabled
def      = true
str      = STR_CONFIG_SETTING_TREES_AROUND_SNOWLINE
strhelp  = STR_CONFIG_SETTING_TREES_AROUND_SNOWLINE_HELPTEXT
cat      = SC_BASIC
patxname = ""everest_treeline.construction.trees_around_snow_line_enabled""

[SDT_VAR]
base     = GameSettings
var      = construction.trees_around_snow_line_range
type     = SLE_UINT8
def      = 8
min      = 1
max      = 20
str      = STR_CONFIG_SETTING_TREES_AROUND_SNOWLINE_RANGE
strhelp  = STR_CONFIG_SETTING_TREES_AROUND_SNOWLINE_RANGE_HELPTEXT
strval   = STR_JUST_COMMA
cat      = SC_BASIC
patxname = ""everest_treeline.construction.trees_around_snow_line_range""

[SDT_VAR]
base     = GameSettings
var      = construction.tree_growth_rate
type     = SLE_UINT8
guiflags = SGF_MULTISTRING
def      = 0
min      = 0
max      = 4
str      = STR_CONFIG_SETTING_TREE_GROWTH
strhelp  = STR_CONFIG_SETTING_TREE_GROWTH_HELPTEXT
strval   = STR_CONFIG_SETTING_TREE_GROWTH_NORMAL
cat      = SC_BASIC
patxname = ""reduced_tree_growth.construction.tree_growth_rate""

[SDT_XREF]
xref     = ""construction.tree_growth_rate""
extver   = SlXvFeatureTest(XSLFTO_AND, XSLFI_JOKERPP)

[SDT_XREF]
xref     = ""construction.trees_around_snow_line_range""
extver   = SlXvFeatureTest(XSLFTO_AND, XSLFI_JOKERPP)

[SDT_VAR]
base     = GameSettings
var      = game_creation.custom_sea_level
type     = SLE_UINT8
from     = SLV_149
def      = CUSTOM_SEA_LEVEL_MIN_PERCENTAGE
min      = CUSTOM_SEA_LEVEL_MIN_PERCENTAGE
max      = CUSTOM_SEA_LEVEL_MAX_PERCENTAGE
cat      = SC_BASIC

[SDT_VAR]
base     = GameSettings
var      = game_creation.min_river_length
type     = SLE_UINT8
from     = SLV_163
def      = 16
min      = 2
max      = 255
cat      = SC_EXPERT

[SDT_VAR]
base     = GameSettings
var      = game_creation.river_route_random
type     = SLE_UINT8
from     = SLV_163
def      = 5
min      = 1
max      = 255
cat      = SC_EXPERT

[SDT_VAR]
base     = GameSettings
var      = game_creation.amount_of_rivers
type     = SLE_UINT8
from     = SLV_163
guiflags = SGF_MULTISTRING | SGF_NEWGAME_ONLY
def      = 2
min      = 0
max      = 3
str      = STR_CONFIG_SETTING_RIVER_AMOUNT
strhelp  = STR_CONFIG_SETTING_RIVER_AMOUNT_HELPTEXT
strval   = STR_RIVERS_NONE

;;game_creation.build_public_roads
[SDT_NULL]
length   = 1
extver   = SlXvFeatureTest(XSLFTO_AND, XSLFI_JOKERPP)

; locale

[SDT_OMANY]
base     = GameSettings
var      = locale.currency
type     = SLE_UINT8
from     = SLV_97
flags    = SLF_NO_NETWORK_SYNC
def      = 0
max      = CURRENCY_END - 1
full     = _locale_currencies
proc     = RedrawScreen
cat      = SC_BASIC

[SDTG_OMANY]
name     = ""units""
var      = _old_units
type     = SLE_UINT8
from     = SLV_97
to       = SLV_184
flags    = SLF_NOT_IN_CONFIG
def      = 1
max      = 2
full     = _locale_units
proc     = RedrawScreen
cat      = SC_BASIC

[SDT_OMANY]
base     = GameSettings
var      = locale.units_velocity
type     = SLE_UINT8
from     = SLV_184
flags    = SLF_NO_NETWORK_SYNC
guiflags = SGF_MULTISTRING
def      = 1
max      = 3
full     = _locale_units
proc     = RedrawScreen
cat      = SC_BASIC
str      = STR_CONFIG_SETTING_LOCALISATION_UNITS_VELOCITY
strhelp  = STR_CONFIG_SETTING_LOCALISATION_UNITS_VELOCITY_HELPTEXT
strval   = STR_CONFIG_SETTING_LOCALISATION_UNITS_VELOCITY_IMPERIAL

[SDT_OMANY]
base     = GameSettings
var      = locale.units_power
type     = SLE_UINT8
from     = SLV_184
flags    = SLF_NO_NETWORK_SYNC
guiflags = SGF_MULTISTRING
def      = 1
max      = 2
full     = _locale_units
proc     = RedrawScreen
cat      = SC_BASIC
str      = STR_CONFIG_SETTING_LOCALISATION_UNITS_POWER
strhelp  = STR_CONFIG_SETTING_LOCALISATION_UNITS_POWER_HELPTEXT
strval   = STR_CONFIG_SETTING_LOCALISATION_UNITS_POWER_IMPERIAL

[SDT_OMANY]
base     = GameSettings
var      = locale.units_weight
type     = SLE_UINT8
from     = SLV_184
flags    = SLF_NO_NETWORK_SYNC
guiflags = SGF_MULTISTRING
def      = 1
max      = 2
full     = _locale_units
proc     = RedrawScreen
cat      = SC_BASIC
str      = STR_CONFIG_SETTING_LOCALISATION_UNITS_WEIGHT
strhelp  = STR_CONFIG_SETTING_LOCALISATION_UNITS_WEIGHT_HELPTEXT
strval   = STR_CONFIG_SETTING_LOCALISATION_UNITS_WEIGHT_IMPERIAL

[SDT_OMANY]
base     = GameSettings
var      = locale.units_volume
type     = SLE_UINT8
from     = SLV_184
flags    = SLF_NO_NETWORK_SYNC
guiflags = SGF_MULTISTRING
def      = 1
max      = 2
full     = _locale_units
proc     = RedrawScreen
cat      = SC_BASIC
str      = STR_CONFIG_SETTING_LOCALISATION_UNITS_VOLUME
strhelp  = STR_CONFIG_SETTING_LOCALISATION_UNITS_VOLUME_HELPTEXT
strval   = STR_CONFIG_SETTING_LOCALISATION_UNITS_VOLUME_IMPERIAL

[SDT_OMANY]
base     = GameSettings
var      = locale.units_force
type     = SLE_UINT8
from     = SLV_184
flags    = SLF_NO_NETWORK_SYNC
guiflags = SGF_MULTISTRING
def      = 2
max      = 2
full     = _locale_units
proc     = RedrawScreen
cat      = SC_BASIC
str      = STR_CONFIG_SETTING_LOCALISATION_UNITS_FORCE
strhelp  = STR_CONFIG_SETTING_LOCALISATION_UNITS_FORCE_HELPTEXT
strval   = STR_CONFIG_SETTING_LOCALISATION_UNITS_FORCE_IMPERIAL

[SDT_OMANY]
base     = GameSettings
var      = locale.units_height
type     = SLE_UINT8
from     = SLV_184
flags    = SLF_NO_NETWORK_SYNC
guiflags = SGF_MULTISTRING
def      = 1
max      = 2
full     = _locale_units
proc     = RedrawScreen
cat      = SC_BASIC
str      = STR_CONFIG_SETTING_LOCALISATION_UNITS_HEIGHT
strhelp  = STR_CONFIG_SETTING_LOCALISATION_UNITS_HEIGHT_HELPTEXT
strval   = STR_CONFIG_SETTING_LOCALISATION_UNITS_HEIGHT_IMPERIAL

[SDT_STR]
base     = GameSettings
var      = locale.digit_group_separator
type     = SLE_STRQ
from     = SLV_118
flags    = SLF_NO_NETWORK_SYNC
def      = nullptr
proc     = RedrawScreen
cat      = SC_BASIC

[SDT_STR]
base     = GameSettings
var      = locale.digit_group_separator_currency
type     = SLE_STRQ
from     = SLV_118
flags    = SLF_NO_NETWORK_SYNC
def      = nullptr
proc     = RedrawScreen
cat      = SC_BASIC

[SDT_STR]
base     = GameSettings
var      = locale.digit_decimal_separator
type     = SLE_STRQ
from     = SLV_126
flags    = SLF_NO_NETWORK_SYNC
def      = nullptr
proc     = RedrawScreen
cat      = SC_BASIC

[SDT_BOOL]
base     = GameSettings
var      = vehicle.adjacent_crossings
def      = true
str      = STR_CONFIG_SETTING_ADJACENT_CROSSINGS
strhelp  = STR_CONFIG_SETTING_ADJACENT_CROSSINGS_HELPTEXT
cat      = SC_BASIC
patxname = ""adjacent_crossings.vehicle.adjacent_crossings""

[SDT_BOOL]
base     = GameSettings
var      = vehicle.safer_crossings
def      = false
str      = STR_CONFIG_SETTING_SAFER_CROSSINGS
strhelp  = STR_CONFIG_SETTING_SAFER_CROSSINGS_HELPTEXT
cat      = SC_BASIC
patxname = ""safer_crossings.vehicle.safer_crossings""


;***************************************************************************
; Unsaved setting variables.

[SDTC_OMANY]
var      = gui.autosave
type     = SLE_UINT8
flags    = SLF_NOT_IN_SAVE | SLF_NO_NETWORK_SYNC
guiflags = SGF_MULTISTRING
def      = 1
max      = 4
full     = _autosave_interval
str      = STR_CONFIG_SETTING_AUTOSAVE
strhelp  = STR_CONFIG_SETTING_AUTOSAVE_HELPTEXT
strval   = STR_GAME_OPTIONS_AUTOSAVE_DROPDOWN_OFF
cat      = SC_BASIC

[SDTC_BOOL]
var      = gui.threaded_saves
flags    = SLF_NOT_IN_SAVE | SLF_NO_NETWORK_SYNC
def      = true
cat      = SC_EXPERT

[SDTC_OMANY]
var      = gui.date_format_in_default_names
type     = SLE_UINT8
flags    = SLF_NOT_IN_SAVE | SLF_NO_NETWORK_SYNC
guiflags = SGF_MULTISTRING
def      = 2
max      = 2
full     = _savegame_date
str      = STR_CONFIG_SETTING_DATE_FORMAT_IN_SAVE_NAMES
strhelp  = STR_CONFIG_SETTING_DATE_FORMAT_IN_SAVE_NAMES_HELPTEXT
strval   = STR_CONFIG_SETTING_DATE_FORMAT_IN_SAVE_NAMES_LONG

[SDTC_BOOL]
var      = gui.show_finances
flags    = SLF_NOT_IN_SAVE | SLF_NO_NETWORK_SYNC
def      = true
str      = STR_CONFIG_SETTING_SHOWFINANCES
strhelp  = STR_CONFIG_SETTING_SHOWFINANCES_HELPTEXT
cat      = SC_BASIC

[SDTC_VAR]
var      = gui.auto_scrolling
type     = SLE_UINT8
flags    = SLF_NOT_IN_SAVE | SLF_NO_NETWORK_SYNC
guiflags = SGF_MULTISTRING
def      = 0
min      = 0
max      = 3
str      = STR_CONFIG_SETTING_AUTOSCROLL
strhelp  = STR_CONFIG_SETTING_AUTOSCROLL_HELPTEXT
strval   = STR_CONFIG_SETTING_AUTOSCROLL_DISABLED
cat      = SC_BASIC

[SDTC_VAR]
var      = gui.scroll_mode
type     = SLE_UINT8
flags    = SLF_NOT_IN_SAVE | SLF_NO_NETWORK_SYNC
guiflags = SGF_MULTISTRING
def      = 0
min      = 0
max      = 3
str      = STR_CONFIG_SETTING_SCROLLMODE
strhelp  = STR_CONFIG_SETTING_SCROLLMODE_HELPTEXT
strval   = STR_CONFIG_SETTING_SCROLLMODE_DEFAULT
cat      = SC_BASIC

[SDTC_BOOL]
var      = gui.smooth_scroll
flags    = SLF_NOT_IN_SAVE | SLF_NO_NETWORK_SYNC
def      = false
str      = STR_CONFIG_SETTING_SMOOTH_SCROLLING
strhelp  = STR_CONFIG_SETTING_SMOOTH_SCROLLING_HELPTEXT

[SDTC_BOOL]
var      = gui.right_mouse_wnd_close
flags    = SLF_NOT_IN_SAVE | SLF_NO_NETWORK_SYNC
def      = false
str      = STR_CONFIG_SETTING_RIGHT_MOUSE_WND_CLOSE
strhelp  = STR_CONFIG_SETTING_RIGHT_MOUSE_WND_CLOSE_HELPTEXT
cat      = SC_BASIC

[SDTC_BOOL]
var      = gui.measure_tooltip
flags    = SLF_NOT_IN_SAVE | SLF_NO_NETWORK_SYNC
def      = true
str      = STR_CONFIG_SETTING_MEASURE_TOOLTIP
strhelp  = STR_CONFIG_SETTING_MEASURE_TOOLTIP_HELPTEXT
cat      = SC_BASIC

[SDTC_VAR]
var      = gui.errmsg_duration
type     = SLE_UINT8
flags    = SLF_NOT_IN_SAVE | SLF_NO_NETWORK_SYNC
def      = 5
min      = 0
max      = 20
str      = STR_CONFIG_SETTING_ERRMSG_DURATION
strhelp  = STR_CONFIG_SETTING_ERRMSG_DURATION_HELPTEXT
strval   = STR_CONFIG_SETTING_ERRMSG_DURATION_VALUE

[SDTC_VAR]
var      = gui.hover_delay_ms
type     = SLE_UINT16
flags    = SLF_NOT_IN_SAVE | SLF_NO_NETWORK_SYNC
guiflags = SGF_0ISDISABLED
def      = 250
min      = 50
max      = 6000
interval = 50
str      = STR_CONFIG_SETTING_HOVER_DELAY
strhelp  = STR_CONFIG_SETTING_HOVER_DELAY_HELPTEXT
strval   = STR_CONFIG_SETTING_HOVER_DELAY_VALUE

[SDTC_OMANY]
var      = gui.osk_activation
type     = SLE_UINT8
flags    = SLF_NOT_IN_SAVE | SLF_NO_NETWORK_SYNC
str      = STR_CONFIG_SETTING_OSK_ACTIVATION
strhelp  = STR_CONFIG_SETTING_OSK_ACTIVATION_HELPTEXT
strval   = STR_CONFIG_SETTING_OSK_ACTIVATION_DISABLED
guiflags = SGF_MULTISTRING
full     = _osk_activation
def      = 1
min      = 0
max      = 3
cat      = SC_BASIC

[SDTC_VAR]
var      = gui.toolbar_pos
type     = SLE_UINT8
flags    = SLF_NOT_IN_SAVE | SLF_NO_NETWORK_SYNC
guiflags = SGF_MULTISTRING
def      = 1
min      = 0
max      = 2
str      = STR_CONFIG_SETTING_TOOLBAR_POS
strhelp  = STR_CONFIG_SETTING_TOOLBAR_POS_HELPTEXT
strval   = STR_CONFIG_SETTING_HORIZONTAL_POS_LEFT
proc     = v_PositionMainToolbar
cat      = SC_BASIC

[SDTC_VAR]
var      = gui.statusbar_pos
type     = SLE_UINT8
flags    = SLF_NOT_IN_SAVE | SLF_NO_NETWORK_SYNC
guiflags = SGF_MULTISTRING
def      = 1
min      = 0
max      = 2
str      = STR_CONFIG_SETTING_STATUSBAR_POS
strhelp  = STR_CONFIG_SETTING_STATUSBAR_POS_HELPTEXT
strval   = STR_CONFIG_SETTING_HORIZONTAL_POS_LEFT
proc     = v_PositionStatusbar
cat      = SC_BASIC

[SDTC_VAR]
var      = gui.window_snap_radius
type     = SLE_UINT8
flags    = SLF_NOT_IN_SAVE | SLF_NO_NETWORK_SYNC
guiflags = SGF_0ISDISABLED
def      = 10
min      = 1
max      = 32
str      = STR_CONFIG_SETTING_SNAP_RADIUS
strhelp  = STR_CONFIG_SETTING_SNAP_RADIUS_HELPTEXT
strval   = STR_CONFIG_SETTING_SNAP_RADIUS_VALUE
cat      = SC_EXPERT

[SDTC_VAR]
var      = gui.window_soft_limit
type     = SLE_UINT8
flags    = SLF_NOT_IN_SAVE | SLF_NO_NETWORK_SYNC
guiflags = SGF_0ISDISABLED
def      = 20
min      = 5
max      = 255
interval = 1
str      = STR_CONFIG_SETTING_SOFT_LIMIT
strhelp  = STR_CONFIG_SETTING_SOFT_LIMIT_HELPTEXT
strval   = STR_CONFIG_SETTING_SOFT_LIMIT_VALUE
cat      = SC_EXPERT

[SDTC_VAR]
var      = gui.zoom_min
type     = SLE_UINT8
flags    = SLF_NOT_IN_SAVE | SLF_NO_NETWORK_SYNC
guiflags = SGF_MULTISTRING
def      = ZOOM_LVL_MIN
min      = ZOOM_LVL_MIN
max      = ZOOM_LVL_OUT_4X
str      = STR_CONFIG_SETTING_ZOOM_MIN
strhelp  = STR_CONFIG_SETTING_ZOOM_MIN_HELPTEXT
strval   = STR_CONFIG_SETTING_ZOOM_LVL_MIN
proc     = ZoomMinMaxChanged
startup  = true

[SDTC_VAR]
var      = gui.zoom_max
type     = SLE_UINT8
flags    = SLF_NOT_IN_SAVE | SLF_NO_NETWORK_SYNC
guiflags = SGF_MULTISTRING
def      = ZOOM_LVL_MAX
min      = ZOOM_LVL_OUT_8X
max      = ZOOM_LVL_MAX
str      = STR_CONFIG_SETTING_ZOOM_MAX
strhelp  = STR_CONFIG_SETTING_ZOOM_MAX_HELPTEXT
strval   = STR_CONFIG_SETTING_ZOOM_LVL_OUT_2X
proc     = ZoomMinMaxChanged
startup  = true

[SDTC_BOOL]
var      = gui.population_in_label
flags    = SLF_NOT_IN_SAVE | SLF_NO_NETWORK_SYNC
def      = true
str      = STR_CONFIG_SETTING_POPULATION_IN_LABEL
strhelp  = STR_CONFIG_SETTING_POPULATION_IN_LABEL_HELPTEXT
proc     = PopulationInLabelActive

[SDTC_BOOL]
var      = gui.link_terraform_toolbar
flags    = SLF_NOT_IN_SAVE | SLF_NO_NETWORK_SYNC
def      = false
str      = STR_CONFIG_SETTING_LINK_TERRAFORM_TOOLBAR
strhelp  = STR_CONFIG_SETTING_LINK_TERRAFORM_TOOLBAR_HELPTEXT

[SDTC_VAR]
var      = gui.smallmap_land_colour
type     = SLE_UINT8
flags    = SLF_NOT_IN_SAVE | SLF_NO_NETWORK_SYNC
guiflags = SGF_MULTISTRING
def      = 0
min      = 0
max      = 2
str      = STR_CONFIG_SETTING_SMALLMAP_LAND_COLOUR
strhelp  = STR_CONFIG_SETTING_SMALLMAP_LAND_COLOUR_HELPTEXT
strval   = STR_CONFIG_SETTING_SMALLMAP_LAND_COLOUR_GREEN
proc     = RedrawSmallmap

[SDTC_VAR]
var      = gui.liveries
type     = SLE_UINT8
flags    = SLF_NOT_IN_SAVE | SLF_NO_NETWORK_SYNC
guiflags = SGF_MULTISTRING
def      = 2
min      = 0
max      = 2
str      = STR_CONFIG_SETTING_LIVERIES
strhelp  = STR_CONFIG_SETTING_LIVERIES_HELPTEXT
strval   = STR_CONFIG_SETTING_LIVERIES_NONE
proc     = InvalidateCompanyLiveryWindow

[SDTC_VAR]
var      = gui.starting_colour
type     = SLE_UINT8
flags    = SLF_NOT_IN_SAVE | SLF_NO_NETWORK_SYNC
guiflags = SGF_MULTISTRING
def      = COLOUR_END
min      = 0
max      = COLOUR_END
str      = STR_CONFIG_SETTING_COMPANY_STARTING_COLOUR
strhelp  = STR_CONFIG_SETTING_COMPANY_STARTING_COLOUR_HELPTEXT
strval   = STR_COLOUR_DARK_BLUE

[SDTC_BOOL]
var      = gui.auto_remove_signals
flags    = SLF_NOT_IN_SAVE | SLF_NO_NETWORK_SYNC
def      = false
str      = STR_CONFIG_SETTING_AUTO_REMOVE_SIGNALS
strhelp  = STR_CONFIG_SETTING_AUTO_REMOVE_SIGNALS_HELPTEXT
cat      = SC_ADVANCED

[SDTC_BOOL]
var      = gui.prefer_teamchat
flags    = SLF_NOT_IN_SAVE | SLF_NO_NETWORK_SYNC
def      = false
str      = STR_CONFIG_SETTING_PREFER_TEAMCHAT
strhelp  = STR_CONFIG_SETTING_PREFER_TEAMCHAT_HELPTEXT
cat      = SC_BASIC

[SDTC_VAR]
var      = gui.scrollwheel_scrolling
type     = SLE_UINT8
flags    = SLF_NOT_IN_SAVE | SLF_NO_NETWORK_SYNC
guiflags = SGF_MULTISTRING
def      = 0
min      = 0
max      = 2
str      = STR_CONFIG_SETTING_SCROLLWHEEL_SCROLLING
strhelp  = STR_CONFIG_SETTING_SCROLLWHEEL_SCROLLING_HELPTEXT
strval   = STR_CONFIG_SETTING_SCROLLWHEEL_ZOOM
cat      = SC_BASIC

[SDTC_VAR]
var      = gui.scrollwheel_multiplier
type     = SLE_UINT8
flags    = SLF_NOT_IN_SAVE | SLF_NO_NETWORK_SYNC
def      = 5
min      = 1
max      = 15
interval = 1
str      = STR_CONFIG_SETTING_SCROLLWHEEL_MULTIPLIER
strhelp  = STR_CONFIG_SETTING_SCROLLWHEEL_MULTIPLIER_HELPTEXT
strval   = STR_JUST_COMMA
cat      = SC_BASIC

[SDTC_BOOL]
var      = gui.viewport_map_scan_surroundings
flags    = SLF_NOT_IN_SAVE | SLF_NO_NETWORK_SYNC
def      = true
str      = STR_CONFIG_SETTING_VIEWPORT_MAP_SCAN_SURROUNDINGS
proc     = ViewportMapLandscapeModeChanged

[SDTC_BOOL]
var      = gui.show_slopes_on_viewport_map
flags    = SLF_NOT_IN_SAVE | SLF_NO_NETWORK_SYNC
def      = true
str      = STR_CONFIG_SETTING_VIEWPORT_MAP_SHOW_SLOPES
proc     = ViewportMapLandscapeModeChanged

[SDTC_BOOL]
var      = gui.show_bridges_on_map
flags    = SLF_NOT_IN_SAVE | SLF_NO_NETWORK_SYNC
def      = true
str      = STR_CONFIG_SETTING_VIEWPORT_MAP_SHOW_BRIDGES
proc     = ViewportMapLandscapeModeChanged

[SDTC_BOOL]
var      = gui.show_tunnels_on_map
flags    = SLF_NOT_IN_SAVE | SLF_NO_NETWORK_SYNC
def      = true
str      = STR_CONFIG_SETTING_VIEWPORT_MAP_SHOW_TUNNELS
proc     = ViewportMapShowTunnelModeChanged

[SDTC_VAR]
var      = gui.show_vehicle_route
type     = SLE_UINT32
flags    = SLF_NOT_IN_SAVE | SLF_NO_NETWORK_SYNC
guiflags = SGF_MULTISTRING
def      = 0
min      = 0
max      = 1
interval = 1
str      = STR_CONFIG_SETTING_VIEWPORT_MAP_SHOW_VEHICLE_ROUTE
strval   = STR_CONFIG_SETTING_VIEWPORT_MAP_SHOW_VEHICLE_ROUTE_NO
proc     = RedrawScreen

[SDTC_VAR]
var      = gui.dash_level_of_route_lines
type     = SLE_UINT32
flags    = SLF_NOT_IN_SAVE | SLF_NO_NETWORK_SYNC
guiflags = SGF_0ISDISABLED
def      = 0
min      = 0
max      = 10
interval = 1
str      = STR_CONFIG_SETTING_VIEWPORT_MAP_DRAW_ROUTE_DASH
strval   = STR_CONFIG_SETTING_VIEWPORT_MAP_DRAW_ROUTE_DASH_VALUE
proc     = RedrawScreen
cat      = SC_EXPERT

[SDTC_BOOL]
var      = gui.use_owner_colour_for_tunnelbridge
flags    = SLF_NOT_IN_SAVE | SLF_NO_NETWORK_SYNC
def      = false
str      = STR_CONFIG_SETTING_VIEWPORT_MAP_USE_OWNER_COLOUR_BRIDGE_TUNNEL
proc     = ViewportMapLandscapeModeChanged

[SDTC_VAR]
var      = gui.show_scrolling_viewport_on_map
type     = SLE_UINT32
flags    = SLF_NOT_IN_SAVE | SLF_NO_NETWORK_SYNC
guiflags = SGF_MULTISTRING
def      = 3
min      = 0
max      = 3
interval = 1
str      = STR_CONFIG_SETTING_VIEWPORT_MAP_SHOW_SCROLLING_VP
strval   = STR_CONFIG_SETTING_VIEWPORT_MAP_SHOW_SCROLLING_VP_NOTHING

[SDTC_VAR]
var      = gui.default_viewport_map_mode
type     = SLE_UINT32
flags    = SLF_NOT_IN_SAVE | SLF_NO_NETWORK_SYNC
guiflags = SGF_MULTISTRING
def      = 0
min      = 0
max      = 2
interval = 1
str      = STR_CONFIG_SETTING_VIEWPORT_MAP_DEFAULT_MODE
strval   = STR_CONFIG_SETTING_VIEWPORT_MAP_DEFAULT_MODE_VEGETATION

[SDTC_VAR]
var      = gui.action_when_viewport_map_is_dblclicked
type     = SLE_UINT32
flags    = SLF_NOT_IN_SAVE | SLF_NO_NETWORK_SYNC
guiflags = SGF_MULTISTRING
def      = 1
min      = 0
max      = 2
interval = 1
str      = STR_CONFIG_SETTING_VIEWPORT_MAP_ACTION_DBLCLICK
strval   = STR_CONFIG_SETTING_VIEWPORT_MAP_ACTION_DBLCLICK_DO_NOTHING

[SDTC_BOOL]
var      = gui.pause_on_newgame
flags    = SLF_NOT_IN_SAVE | SLF_NO_NETWORK_SYNC
def      = false
str      = STR_CONFIG_SETTING_PAUSE_ON_NEW_GAME
strhelp  = STR_CONFIG_SETTING_PAUSE_ON_NEW_GAME_HELPTEXT
cat      = SC_BASIC

[SDTC_VAR]
var      = gui.advanced_vehicle_list
type     = SLE_UINT8
flags    = SLF_NOT_IN_SAVE | SLF_NO_NETWORK_SYNC
guiflags = SGF_MULTISTRING
def      = 1
min      = 0
max      = 2
str      = STR_CONFIG_SETTING_ADVANCED_VEHICLE_LISTS
strhelp  = STR_CONFIG_SETTING_ADVANCED_VEHICLE_LISTS_HELPTEXT
strval   = STR_CONFIG_SETTING_COMPANIES_OFF

[SDTC_BOOL]
var      = gui.timetable_in_ticks
flags    = SLF_NOT_IN_SAVE | SLF_NO_NETWORK_SYNC
def      = false
str      = STR_CONFIG_SETTING_TIMETABLE_IN_TICKS
strhelp  = STR_CONFIG_SETTING_TIMETABLE_IN_TICKS_HELPTEXT
proc     = InvalidateVehTimetableWindow
cat      = SC_EXPERT

;; gui.time_in_minutes
[SDT_NULL]
length   = 1
extver   = SlXvFeatureTest(XSLFTO_AND, XSLFI_SPRINGPP, 7)

[SDTC_BOOL]
var      = gui.timetable_leftover_ticks
flags    = SLF_NOT_IN_SAVE | SLF_NO_NETWORK_SYNC
def      = false
str      = STR_CONFIG_SETTING_TIMETABLE_LEFTOVER_TICKS
strhelp  = STR_CONFIG_SETTING_TIMETABLE_LEFTOVER_TICKS_HELPTEXT
proc     = InvalidateVehTimetableWindow
cat      = SC_EXPERT

[SDTC_BOOL]
var      = gui.override_time_settings
flags    = SLF_NOT_IN_SAVE | SLF_NO_NETWORK_SYNC
def      = false
str      = STR_CONFIG_SETTING_OVERRIDE_TIME_SETTINGS
strhelp  = STR_CONFIG_SETTING_OVERRIDE_TIME_SETTINGS_HELPTEXT
proc     = ChangeTimeOverrideMode

[SDTC_BOOL]
var      = gui.time_in_minutes
flags    = SLF_NOT_IN_SAVE | SLF_NO_NETWORK_SYNC
def      = false
str      = STR_CONFIG_SETTING_TIME_IN_MINUTES
strhelp  = STR_CONFIG_SETTING_TIME_IN_MINUTES_HELPTEXT
proc     = UpdateTimeSettings

[SDTC_VAR]
var      = gui.ticks_per_minute
type     = SLE_UINT16
flags    = SLF_NOT_IN_SAVE | SLF_NO_NETWORK_SYNC
strval   = STR_JUST_INT
def      = 74
min      = 1
max      = 8192
interval = 10
str      = STR_CONFIG_SETTING_TICKS_PER_MINUTE
strhelp  = STR_CONFIG_SETTING_TICKS_PER_MINUTE_HELPTEXT
proc     = UpdateTimeSettings

[SDTC_VAR]
var      = gui.clock_offset
type     = SLE_UINT16
flags    = SLF_NOT_IN_SAVE | SLF_NO_NETWORK_SYNC
strval   = STR_JUST_INT
def      = 0
min      = 0
max      = 1439
interval = 60
str      = STR_CONFIG_SETTING_CLOCK_OFFSET
strhelp  = STR_CONFIG_SETTING_CLOCK_OFFSET_HELPTEXT
proc     = UpdateTimeSettings

[SDT_BOOL]
base     = GameSettings
var      = game_time.time_in_minutes
def      = false
str      = STR_CONFIG_SETTING_TIME_IN_MINUTES
strhelp  = STR_CONFIG_SETTING_TIME_IN_MINUTES_HELPTEXT
proc     = UpdateTimeSettings
patxname = ""game_time.time_in_minutes""

[SDT_VAR]
base     = GameSettings
var      = game_time.ticks_per_minute
type     = SLE_UINT16
strval   = STR_JUST_INT
def      = 74
min      = 1
max      = 8192
interval = 10
str      = STR_CONFIG_SETTING_TICKS_PER_MINUTE
strhelp  = STR_CONFIG_SETTING_TICKS_PER_MINUTE_HELPTEXT
proc     = UpdateTimeSettings
patxname = ""game_time.ticks_per_minute""

[SDT_VAR]
base     = GameSettings
var      = game_time.clock_offset
type     = SLE_UINT16
strval   = STR_JUST_INT
def      = 0
min      = 0
max      = 1439
interval = 60
str      = STR_CONFIG_SETTING_CLOCK_OFFSET
strhelp  = STR_CONFIG_SETTING_CLOCK_OFFSET_HELPTEXT
proc     = UpdateTimeSettings
patxname = ""game_time.clock_offset""

;; gui.ticks_per_minute
[SDT_NULL]
length   = 1
extver   = SlXvFeatureTest(XSLFTO_AND, XSLFI_SPRINGPP, 7)

[SDTC_VAR]
var      = gui.date_with_time
type     = SLE_UINT8
flags    = SLF_NOT_IN_SAVE | SLF_NO_NETWORK_SYNC
guiflags = SGF_MULTISTRING
def      = 0
min      = 0
max      = 3
str      = STR_CONFIG_SETTING_DATE_WITH_TIME
strval   = STR_CONFIG_SETTING_DATE_WITH_TIME_NONE
strhelp  = STR_CONFIG_SETTING_DATE_WITH_TIME_HELPTEXT
proc     = RedrawScreen

[SDTC_BOOL]
var      = gui.timetable_start_text_entry
flags    = SLF_NOT_IN_SAVE | SLF_NO_NETWORK_SYNC
def      = false
str      = STR_CONFIG_SETTING_TIMETABLE_START_TEXT_ENTRY
strhelp  = STR_CONFIG_SETTING_TIMETABLE_START_TEXT_ENTRY_HELPTEXT

[SDTC_BOOL]
var      = gui.timetable_arrival_departure
flags    = SLF_NOT_IN_SAVE | SLF_NO_NETWORK_SYNC
def      = true
str      = STR_CONFIG_SETTING_TIMETABLE_SHOW_ARRIVAL_DEPARTURE
strhelp  = STR_CONFIG_SETTING_TIMETABLE_SHOW_ARRIVAL_DEPARTURE_HELPTEXT
proc     = InvalidateVehTimetableWindow

[SDTC_VAR]
var      = gui.max_departures
type     = SLE_UINT8
flags    = SLF_NOT_IN_SAVE | SLF_NO_NETWORK_SYNC
strval   = STR_JUST_INT
def      = 10
min      = 1
max      = 30
interval = 1
str      = STR_CONFIG_MAX_DEPARTURES
strhelp  = STR_CONFIG_MAX_DEPARTURES_HELPTEXT

[SDTC_VAR]
var      = gui.max_departure_time
type     = SLE_UINT16
flags    = SLF_NOT_IN_SAVE | SLF_NO_NETWORK_SYNC
strval   = STR_JUST_INT
def      = 120
min      = 30
max      = 240
interval = 1
str      = STR_CONFIG_MAX_DEPARTURE_TIME
strhelp  = STR_CONFIG_MAX_DEPARTURE_TIME_HELPTEXT

[SDTC_VAR]
var      = gui.departure_calc_frequency
type     = SLE_UINT16
flags    = SLF_NOT_IN_SAVE | SLF_NO_NETWORK_SYNC
strval   = STR_JUST_INT
def      = 10
min      = 1
max      = 120
interval = 1
str      = STR_CONFIG_DEPARTURE_CALC_FREQUENCY
strhelp  = STR_CONFIG_DEPARTURE_CALC_FREQUENCY_HELPTEXT

[SDTC_BOOL]
var      = gui.departure_show_vehicle
flags    = SLF_NOT_IN_SAVE | SLF_NO_NETWORK_SYNC
def      = false
str      = STR_CONFIG_DEPARTURE_VEHICLE_NAME
strhelp  = STR_CONFIG_DEPARTURE_VEHICLE_NAME_HELPTEXT

[SDTC_BOOL]
var      = gui.departure_show_group
flags    = SLF_NOT_IN_SAVE | SLF_NO_NETWORK_SYNC
def      = false
str      = STR_CONFIG_DEPARTURE_GROUP_NAME
strhelp  = STR_CONFIG_DEPARTURE_GROUP_NAME_HELPTEXT

[SDTC_BOOL]
var      = gui.departure_show_company
flags    = SLF_NOT_IN_SAVE | SLF_NO_NETWORK_SYNC
def      = false
str      = STR_CONFIG_DEPARTURE_COMPANY_NAME
strhelp  = STR_CONFIG_DEPARTURE_COMPANY_NAME_HELPTEXT

[SDTC_BOOL]
var      = gui.departure_show_vehicle_type
flags    = SLF_NOT_IN_SAVE | SLF_NO_NETWORK_SYNC
def      = false
str      = STR_CONFIG_DEPARTURE_VEHICLE_TYPE
strhelp  = STR_CONFIG_DEPARTURE_VEHICLE_TYPE_HELPTEXT

[SDTC_BOOL]
var      = gui.departure_show_vehicle_color
flags    = SLF_NOT_IN_SAVE | SLF_NO_NETWORK_SYNC
def      = false
str      = STR_CONFIG_DEPARTURE_VEHICLE_COLOR
strhelp  = STR_CONFIG_DEPARTURE_VEHICLE_COLOR_HELPTEXT

[SDTC_BOOL]
var      = gui.departure_larger_font
flags    = SLF_NOT_IN_SAVE | SLF_NO_NETWORK_SYNC
def      = false
str      = STR_CONFIG_DEPARTURE_LARGER_FONT
strhelp  = STR_CONFIG_DEPARTURE_LARGER_FONT_HELPTEXT

[SDTC_BOOL]
var      = gui.departure_destination_type
flags    = SLF_NOT_IN_SAVE | SLF_NO_NETWORK_SYNC
def      = false
str      = STR_CONFIG_DEPARTURE_DESTINATION_TYPE
strhelp  = STR_CONFIG_DEPARTURE_DESTINATION_TYPE_HELPTEXT

[SDTC_BOOL]
var      = gui.departure_show_both
flags    = SLF_NOT_IN_SAVE | SLF_NO_NETWORK_SYNC
def      = false
str      = STR_CONFIG_DEPARTURE_SHOW_BOTH
strhelp  = STR_CONFIG_DEPARTURE_SHOW_BOTH_HELPTEXT

[SDTC_BOOL]
var      = gui.departure_only_passengers
flags    = SLF_NOT_IN_SAVE | SLF_NO_NETWORK_SYNC
def      = false
str      = STR_CONFIG_DEPARTURE_ONLY_PASSENGERS
strhelp  = STR_CONFIG_DEPARTURE_ONLY_PASSENGERS_HELPTEXT

[SDTC_BOOL]
var      = gui.departure_smart_terminus
flags    = SLF_NOT_IN_SAVE | SLF_NO_NETWORK_SYNC
def      = false
str      = STR_CONFIG_DEPARTURE_SMART_TERMINUS
strhelp  = STR_CONFIG_DEPARTURE_SMART_TERMINUS_HELPTEXT

[SDTC_BOOL]
var      = gui.departure_show_all_stops
flags    = SLF_NOT_IN_SAVE | SLF_NO_NETWORK_SYNC
def      = false
str      = STR_CONFIG_DEPARTURE_SHOW_ALL_STOPS
strhelp  = STR_CONFIG_DEPARTURE_SHOW_ALL_STOPS_HELPTEXT

[SDTC_BOOL]
var      = gui.departure_merge_identical
flags    = SLF_NOT_IN_SAVE | SLF_NO_NETWORK_SYNC
def      = false
str      = STR_CONFIG_DEPARTURE_MERGE_IDENTICAL
strhelp  = STR_CONFIG_DEPARTURE_MERGE_IDENTICAL_HELPTEXT

[SDTC_VAR]
var      = gui.departure_conditionals
type     = SLE_UINT8
flags    = SLF_NOT_IN_SAVE | SLF_NO_NETWORK_SYNC
guiflags = SGF_MULTISTRING
def      = 0
min      = 0
max      = 2
str      = STR_CONFIG_DEPARTURE_CONDITIONALS
strval   = STR_CONFIG_DEPARTURE_CONDITIONALS_1
strhelp  = STR_CONFIG_DEPARTURE_CONDITIONALS_HELPTEXT
proc     = RedrawScreen

[SDTC_BOOL]
var      = gui.quick_goto
flags    = SLF_NOT_IN_SAVE | SLF_NO_NETWORK_SYNC
def      = true
str      = STR_CONFIG_SETTING_QUICKGOTO
strhelp  = STR_CONFIG_SETTING_QUICKGOTO_HELPTEXT
cat      = SC_BASIC

[SDTC_VAR]
var      = gui.loading_indicators
type     = SLE_UINT8
flags    = SLF_NOT_IN_SAVE | SLF_NO_NETWORK_SYNC
guiflags = SGF_MULTISTRING
def      = 1
min      = 0
max      = 2
str      = STR_CONFIG_SETTING_LOADING_INDICATORS
strhelp  = STR_CONFIG_SETTING_LOADING_INDICATORS_HELPTEXT
strval   = STR_CONFIG_SETTING_COMPANIES_OFF
proc     = RedrawScreen
cat      = SC_BASIC

[SDTC_VAR]
var      = gui.default_rail_type
type     = SLE_UINT8
flags    = SLF_NOT_IN_SAVE | SLF_NO_NETWORK_SYNC
guiflags = SGF_MULTISTRING
def      = 0
min      = 0
max      = 2
str      = STR_CONFIG_SETTING_DEFAULT_RAIL_TYPE
strhelp  = STR_CONFIG_SETTING_DEFAULT_RAIL_TYPE_HELPTEXT
strval   = STR_CONFIG_SETTING_DEFAULT_RAIL_TYPE_FIRST
cat      = SC_BASIC

[SDTC_VAR]
var      = gui.default_road_type
type     = SLE_UINT8
flags    = SLF_NOT_IN_SAVE | SLF_NO_NETWORK_SYNC
guiflags = SGF_MULTISTRING
def      = 0
min      = 0
max      = 3
str      = STR_CONFIG_SETTING_DEFAULT_ROAD_TYPE
strhelp  = STR_CONFIG_SETTING_DEFAULT_ROAD_TYPE_HELPTEXT
strval   = STR_CONFIG_SETTING_DEFAULT_RAIL_TYPE_FIRST
cat      = SC_BASIC

[SDTC_BOOL]
var      = gui.enable_signal_gui
flags    = SLF_NOT_IN_SAVE | SLF_NO_NETWORK_SYNC
def      = true
str      = STR_CONFIG_SETTING_ENABLE_SIGNAL_GUI
strhelp  = STR_CONFIG_SETTING_ENABLE_SIGNAL_GUI_HELPTEXT
proc     = CloseSignalGUI
cat      = SC_EXPERT

[SDTC_VAR]
var      = gui.coloured_news_year
type     = SLE_INT32
flags    = SLF_NOT_IN_SAVE | SLF_NO_NETWORK_SYNC
def      = 2000
min      = MIN_YEAR
max      = MAX_YEAR
interval = 1
str      = STR_CONFIG_SETTING_COLOURED_NEWS_YEAR
strhelp  = STR_CONFIG_SETTING_COLOURED_NEWS_YEAR_HELPTEXT
strval   = STR_JUST_INT
cat      = SC_EXPERT

[SDTC_VAR]
var      = gui.drag_signals_density
type     = SLE_UINT8
flags    = SLF_NOT_IN_SAVE | SLF_NO_NETWORK_SYNC
def      = 4
min      = 1
max      = 20
str      = STR_CONFIG_SETTING_DRAG_SIGNALS_DENSITY
strhelp  = STR_CONFIG_SETTING_DRAG_SIGNALS_DENSITY_HELPTEXT
strval   = STR_CONFIG_SETTING_DRAG_SIGNALS_DENSITY_VALUE
proc     = DragSignalsDensityChanged
cat      = SC_BASIC

[SDTC_BOOL]
var      = gui.drag_signals_fixed_distance
flags    = SLF_NOT_IN_SAVE | SLF_NO_NETWORK_SYNC
def      = false
str      = STR_CONFIG_SETTING_DRAG_SIGNALS_FIXED_DISTANCE
strhelp  = STR_CONFIG_SETTING_DRAG_SIGNALS_FIXED_DISTANCE_HELPTEXT
cat      = SC_EXPERT

[SDTC_VAR]
var      = gui.semaphore_build_before
type     = SLE_INT32
flags    = SLF_NOT_IN_SAVE | SLF_NO_NETWORK_SYNC
def      = 1950
min      = MIN_YEAR
max      = MAX_YEAR
interval = 1
str      = STR_CONFIG_SETTING_SEMAPHORE_BUILD_BEFORE_DATE
strhelp  = STR_CONFIG_SETTING_SEMAPHORE_BUILD_BEFORE_DATE_HELPTEXT
strval   = STR_JUST_INT
proc     = ResetSignalVariant

[SDTC_BOOL]
var      = gui.vehicle_income_warn
flags    = SLF_NOT_IN_SAVE | SLF_NO_NETWORK_SYNC
def      = true
str      = STR_CONFIG_SETTING_WARN_INCOME_LESS
strhelp  = STR_CONFIG_SETTING_WARN_INCOME_LESS_HELPTEXT
cat      = SC_BASIC

[SDTC_VAR]
var      = gui.order_review_system
type     = SLE_UINT8
flags    = SLF_NOT_IN_SAVE | SLF_NO_NETWORK_SYNC
guiflags = SGF_MULTISTRING
def      = 2
min      = 0
max      = 2
str      = STR_CONFIG_SETTING_ORDER_REVIEW
strhelp  = STR_CONFIG_SETTING_ORDER_REVIEW_HELPTEXT
strval   = STR_CONFIG_SETTING_ORDER_REVIEW_OFF
cat      = SC_BASIC

[SDTC_BOOL]
var      = gui.no_depot_order_warn
flags    = SLF_NOT_IN_SAVE | SLF_NO_NETWORK_SYNC
def      = false
str      = STR_CONFIG_SETTING_WARN_NO_DEPOT_ORDER
strhelp  = STR_CONFIG_SETTING_WARN_NO_DEPOT_ORDER_HELPTEXT

[SDTC_BOOL]
var      = gui.lost_vehicle_warn
flags    = SLF_NOT_IN_SAVE | SLF_NO_NETWORK_SYNC
def      = true
str      = STR_CONFIG_SETTING_WARN_LOST_VEHICLE
strhelp  = STR_CONFIG_SETTING_WARN_LOST_VEHICLE_HELPTEXT

[SDTC_BOOL]
var      = gui.restriction_wait_vehicle_warn
flags    = SLF_NOT_IN_SAVE | SLF_NO_NETWORK_SYNC
def      = false
str      = STR_CONFIG_SETTING_WARN_RESTRICTION_WAIT_VEHICLE
strhelp  = STR_CONFIG_SETTING_WARN_RESTRICTION_WAIT_VEHICLE_HELPTEXT

[SDTC_BOOL]
var      = gui.new_nonstop
flags    = SLF_NOT_IN_SAVE | SLF_NO_NETWORK_SYNC
def      = true
str      = STR_CONFIG_SETTING_NONSTOP_BY_DEFAULT
strhelp  = STR_CONFIG_SETTING_NONSTOP_BY_DEFAULT_HELPTEXT
cat      = SC_BASIC

[SDTC_VAR]
var      = gui.stop_location
type     = SLE_UINT8
flags    = SLF_NOT_IN_SAVE | SLF_NO_NETWORK_SYNC
guiflags = SGF_MULTISTRING
def      = 2
min      = 0
max      = 2
interval = 1
str      = STR_CONFIG_SETTING_STOP_LOCATION
strhelp  = STR_CONFIG_SETTING_STOP_LOCATION_HELPTEXT
strval   = STR_CONFIG_SETTING_STOP_LOCATION_NEAR_END
cat      = SC_BASIC

[SDTC_BOOL]
var      = gui.keep_all_autosave
flags    = SLF_NOT_IN_SAVE | SLF_NO_NETWORK_SYNC
def      = false

[SDTC_BOOL]
var      = gui.autosave_on_exit
flags    = SLF_NOT_IN_SAVE | SLF_NO_NETWORK_SYNC
def      = false
cat      = SC_BASIC

[SDTC_BOOL]
var      = gui.autosave_on_network_disconnect
flags    = SLF_NOT_IN_SAVE | SLF_NO_NETWORK_SYNC
def      = true
str      = STR_CONFIG_SETTING_AUTOSAVE_ON_NETWORK_DISCONNECT
strhelp  = STR_CONFIG_SETTING_AUTOSAVE_ON_NETWORK_DISCONNECT_HELPTEXT
cat      = SC_EXPERT

[SDTC_VAR]
var      = gui.max_num_autosaves
type     = SLE_UINT8
flags    = SLF_NOT_IN_SAVE | SLF_NO_NETWORK_SYNC
def      = 16
min      = 0
max      = 255

[SDTC_OMANY]
var      = gui.savegame_overwrite_confirm
type     = SLE_UINT8
flags    = SLF_NOT_IN_SAVE | SLF_NO_NETWORK_SYNC
str      = STR_CONFIG_SETTING_SAVEGAME_OVERWRITE_CONFIRM
strhelp  = STR_CONFIG_SETTING_SAVEGAME_OVERWRITE_CONFIRM_HELPTEXT
strval   = STR_CONFIG_SETTING_SAVEGAME_OVERWRITE_CONFIRM_DISABLED
guiflags = SGF_MULTISTRING
full     = _savegame_overwrite_confirm
def      = 3
min      = 0
max      = 3

[SDTC_BOOL]
var      = gui.auto_euro
flags    = SLF_NOT_IN_SAVE | SLF_NO_NETWORK_SYNC
def      = true

[SDTC_VAR]
var      = gui.news_message_timeout
type     = SLE_UINT8
flags    = SLF_NOT_IN_SAVE | SLF_NO_NETWORK_SYNC
def      = 2
min      = 1
max      = 255

[SDTC_BOOL]
var      = gui.show_track_reservation
flags    = SLF_NOT_IN_SAVE | SLF_NO_NETWORK_SYNC
def      = true
str      = STR_CONFIG_SETTING_SHOW_TRACK_RESERVATION
strhelp  = STR_CONFIG_SETTING_SHOW_TRACK_RESERVATION_HELPTEXT
proc     = RedrawScreen
cat      = SC_BASIC

[SDTC_VAR]
var      = gui.default_signal_type
type     = SLE_UINT8
flags    = SLF_NOT_IN_SAVE | SLF_NO_NETWORK_SYNC
guiflags = SGF_MULTISTRING
def      = 1
min      = 0
max      = 2
interval = 1
str      = STR_CONFIG_SETTING_DEFAULT_SIGNAL_TYPE
strhelp  = STR_CONFIG_SETTING_DEFAULT_SIGNAL_TYPE_HELPTEXT
strval   = STR_CONFIG_SETTING_DEFAULT_SIGNAL_NORMAL
cat      = SC_BASIC

[SDTC_VAR]
var      = gui.cycle_signal_types
type     = SLE_UINT8
flags    = SLF_NOT_IN_SAVE | SLF_NO_NETWORK_SYNC
guiflags = SGF_MULTISTRING
def      = 2
min      = 0
max      = 2
interval = 1
str      = STR_CONFIG_SETTING_CYCLE_SIGNAL_TYPES
strhelp  = STR_CONFIG_SETTING_CYCLE_SIGNAL_TYPES_HELPTEXT
strval   = STR_CONFIG_SETTING_CYCLE_SIGNAL_NORMAL

[SDTC_VAR]
var      = gui.station_numtracks
type     = SLE_UINT8
flags    = SLF_NOT_IN_SAVE | SLF_NO_NETWORK_SYNC
def      = 1
min      = 1
max      = 7

[SDTC_VAR]
var      = gui.station_platlength
type     = SLE_UINT8
flags    = SLF_NOT_IN_SAVE | SLF_NO_NETWORK_SYNC
def      = 5
min      = 1
max      = 7
cat      = SC_BASIC

[SDTC_BOOL]
var      = gui.station_dragdrop
flags    = SLF_NOT_IN_SAVE | SLF_NO_NETWORK_SYNC
def      = true
cat      = SC_BASIC

[SDTC_BOOL]
var      = gui.station_show_coverage
flags    = SLF_NOT_IN_SAVE | SLF_NO_NETWORK_SYNC
def      = false
cat      = SC_BASIC

[SDTC_BOOL]
var      = gui.persistent_buildingtools
flags    = SLF_NOT_IN_SAVE | SLF_NO_NETWORK_SYNC
def      = true
str      = STR_CONFIG_SETTING_PERSISTENT_BUILDINGTOOLS
strhelp  = STR_CONFIG_SETTING_PERSISTENT_BUILDINGTOOLS_HELPTEXT
cat      = SC_BASIC

[SDTC_BOOL]
var      = gui.expenses_layout
flags    = SLF_NOT_IN_SAVE | SLF_NO_NETWORK_SYNC
def      = true
str      = STR_CONFIG_SETTING_EXPENSES_LAYOUT
strhelp  = STR_CONFIG_SETTING_EXPENSES_LAYOUT_HELPTEXT
proc     = RedrawScreen

[SDTC_VAR]
var      = gui.station_gui_group_order
type     = SLE_UINT8
flags    = SLF_NOT_IN_SAVE | SLF_NO_NETWORK_SYNC
def      = 0
min      = 0
max      = 5
interval = 1

[SDTC_VAR]
var      = gui.station_gui_sort_by
type     = SLE_UINT8
flags    = SLF_NOT_IN_SAVE | SLF_NO_NETWORK_SYNC
def      = 0
min      = 0
max      = 3
interval = 1

[SDTC_VAR]
var      = gui.station_gui_sort_order
type     = SLE_UINT8
flags    = SLF_NOT_IN_SAVE | SLF_NO_NETWORK_SYNC
def      = 0
min      = 0
max      = 1
interval = 1

[SDTC_VAR]
var      = gui.missing_strings_threshold
type     = SLE_UINT8
flags    = SLF_NOT_IN_SAVE | SLF_NO_NETWORK_SYNC
def      = 25
min      = 1
max      = UINT8_MAX
cat      = SC_EXPERT

[SDTC_VAR]
var      = gui.graph_line_thickness
type     = SLE_UINT8
flags    = SLF_NOT_IN_SAVE | SLF_NO_NETWORK_SYNC
def      = 3
min      = 1
max      = 5
str      = STR_CONFIG_SETTING_GRAPH_LINE_THICKNESS
strhelp  = STR_CONFIG_SETTING_GRAPH_LINE_THICKNESS_HELPTEXT
strval   = STR_JUST_COMMA
proc     = RedrawScreen

[SDTC_BOOL]
var      = gui.show_vehicle_route_steps
flags    = SLF_NOT_IN_SAVE | SLF_NO_NETWORK_SYNC
def      = true
str      = STR_CONFIG_SETTING_SHOW_VEHICLE_ROUTE_STEPS
proc     = RedrawScreen

[SDTC_BOOL]
var      = gui.show_train_length_in_details
flags    = SLF_NOT_IN_SAVE | SLF_NO_NETWORK_SYNC
def      = true
str      = STR_CONFIG_SETTING_SHOW_TRAIN_LENGTH_IN_DETAILS
strhelp  = STR_CONFIG_SETTING_SHOW_TRAIN_LENGTH_IN_DETAILS_HELPTEXT
proc     = RedrawScreen
cat      = SC_BASIC

[SDTC_BOOL]
var      = gui.show_train_weight_ratios_in_details
flags    = SLF_NOT_IN_SAVE | SLF_NO_NETWORK_SYNC
def      = false
str      = STR_CONFIG_SETTING_SHOW_TRAIN_WEIGHT_RATIOS_IN_DETAILS
strhelp  = STR_CONFIG_SETTING_SHOW_TRAIN_WEIGHT_RATIOS_IN_DETAILS_HELPTEXT
proc     = RedrawScreen
cat      = SC_EXPERT

[SDTC_BOOL]
var      = gui.show_vehicle_group_in_details
flags    = SLF_NOT_IN_SAVE | SLF_NO_NETWORK_SYNC
def      = true
str      = STR_CONFIG_SETTING_SHOW_VEHICLE_GROUP_IN_DETAILS
strhelp  = STR_CONFIG_SETTING_SHOW_VEHICLE_GROUP_IN_DETAILS_HELPTEXT
proc     = RedrawScreen
cat      = SC_BASIC

[SDTC_BOOL]
var      = gui.show_vehicle_list_company_colour
flags    = SLF_NOT_IN_SAVE | SLF_NO_NETWORK_SYNC
def      = true
str      = STR_CONFIG_SETTING_SHOW_VEHICLE_LIST_COMPANY_COLOUR
strhelp  = STR_CONFIG_SETTING_SHOW_VEHICLE_LIST_COMPANY_COLOUR_HELPTEXT
proc     = RedrawScreen
cat      = SC_BASIC

[SDTC_BOOL]
var      = gui.show_restricted_signal_default
flags    = SLF_NOT_IN_SAVE | SLF_NO_NETWORK_SYNC
def      = false
str      = STR_CONFIG_SETTING_SHOW_RESTRICTED_SIG_DEF
strhelp  = STR_CONFIG_SETTING_SHOW_RESTRICTED_SIG_DEF_HELPTEXT
proc     = RedrawScreen

[SDTC_BOOL]
var      = gui.show_adv_tracerestrict_features
flags    = SLF_NOT_IN_SAVE | SLF_NO_NETWORK_SYNC
def      = false
str      = STR_CONFIG_SETTING_SHOW_ADV_TRACE_RESTRICT_FEATURES
strhelp  = STR_CONFIG_SETTING_SHOW_ADV_TRACE_RESTRICT_FEATURES_HELPTEXT
proc     = RedrawScreen
cat      = SC_EXPERT

[SDTC_BOOL]
var      = gui.show_progsig_ui
flags    = SLF_NOT_IN_SAVE | SLF_NO_NETWORK_SYNC
def      = false
str      = STR_CONFIG_SETTING_SHOW_PROGSIG_FEATURES
strhelp  = STR_CONFIG_SETTING_SHOW_PROGSIG_FEATURES_HELPTEXT
proc     = ProgrammableSignalsShownChanged
cat      = SC_ADVANCED

[SDTC_BOOL]
var      = gui.show_veh_list_cargo_filter
flags    = SLF_NOT_IN_SAVE | SLF_NO_NETWORK_SYNC
def      = true
str      = STR_CONFIG_SETTING_SHOW_VEH_LIST_CARGO_FILTER
strhelp  = STR_CONFIG_SETTING_SHOW_VEH_LIST_CARGO_FILTER_HELPTEXT
proc     = VehListCargoFilterShownChanged

[SDTC_BOOL]
var      = gui.enable_single_veh_shared_order_gui
flags    = SLF_NOT_IN_SAVE | SLF_NO_NETWORK_SYNC
def      = false
str      = STR_CONFIG_SETTING_ENABLE_SINGLE_VEH_SHARED_ORDER_GUI
strhelp  = STR_CONFIG_SETTING_ENABLE_SINGLE_VEH_SHARED_ORDER_GUI_HELPTEXT
proc     = EnableSingleVehSharedOrderGuiChanged
cat      = SC_EXPERT

[SDTC_BOOL]
var      = gui.show_adv_load_mode_features
flags    = SLF_NOT_IN_SAVE | SLF_NO_NETWORK_SYNC
def      = false
str      = STR_CONFIG_SETTING_SHOW_ADV_LOADING_MODE_FEATURES
strhelp  = STR_CONFIG_SETTING_SHOW_ADV_LOADING_MODE_FEATURES_HELPTEXT
cat      = SC_EXPERT

[SDTC_BOOL]
var      = gui.disable_top_veh_list_mass_actions
flags    = SLF_NOT_IN_SAVE | SLF_NO_NETWORK_SYNC
def      = false
str      = STR_CONFIG_SETTING_DISABLE_TOP_VEH_LIST_MASS_ACTIONS
strhelp  = STR_CONFIG_SETTING_DISABLE_TOP_VEH_LIST_MASS_ACTIONS_HELPTEXT
proc     = RedrawScreen
cat      = SC_EXPERT

[SDTC_BOOL]
var      = gui.adv_sig_bridge_tun_modes
flags    = SLF_NOT_IN_SAVE | SLF_NO_NETWORK_SYNC
def      = false
str      = STR_CONFIG_SETTING_ADV_SIG_BRIDGE_TUN_MODES
strhelp  = STR_CONFIG_SETTING_ADV_SIG_BRIDGE_TUN_MODES_HELPTEXT
cat      = SC_EXPERT

[SDTC_BOOL]
var      = gui.show_depot_sell_gui
flags    = SLF_NOT_IN_SAVE | SLF_NO_NETWORK_SYNC
def      = false
str      = STR_CONFIG_SETTING_SHOW_DEPOT_SELL_GUI
strhelp  = STR_CONFIG_SETTING_SHOW_DEPOT_SELL_GUI_HELPTEXT
cat      = SC_EXPERT

[SDTC_BOOL]
var      = gui.open_vehicle_gui_clone_share
flags    = SLF_NOT_IN_SAVE | SLF_NO_NETWORK_SYNC
def      = false
str      = STR_CONFIG_SETTING_OPEN_VEHICLE_GUI_CLONE_SHARE
strhelp  = STR_CONFIG_SETTING_OPEN_VEHICLE_GUI_CLONE_SHARE_HELPTEXT
cat      = SC_EXPERT

[SDTC_BOOL]
var      = gui.show_newgrf_name
flags    = SLF_NOT_IN_SAVE | SLF_NO_NETWORK_SYNC
def      = false
str      = STR_CONFIG_SETTING_SHOW_NEWGRF_NAME
strhelp  = STR_CONFIG_SETTING_SHOW_NEWGRF_NAME_HELPTEXT
proc     = RedrawScreen
cat      = SC_ADVANCED

[SDTC_VAR]
var      = gui.linkgraph_colours
type     = SLE_UINT8
flags    = SLF_NOT_IN_SAVE | SLF_NO_NETWORK_SYNC
guiflags = SGF_MULTISTRING
def      = 0
min      = 0
max      = 3
str      = STR_CONFIG_SETTING_LINKGRAPH_COLOURS
strhelp  = STR_CONFIG_SETTING_LINKGRAPH_COLOURS_HELPTEXT
strval   = STR_CONFIG_SETTING_LINKGRAPH_COLOURS_GREEN_TO_RED
proc     = UpdateLinkgraphColours
cat      = SC_BASIC

[SDTC_BOOL]
var      = gui.disable_vehicle_image_update
flags    = SLF_NOT_IN_SAVE | SLF_NO_NETWORK_SYNC
def      = false
str      = STR_CONFIG_SETTING_DISABLE_VEHICLE_IMAGE_UPDATE
strhelp  = STR_CONFIG_SETTING_DISABLE_VEHICLE_IMAGE_UPDATE_HELPTEXT
proc     = InvalidateAllVehicleImageCaches
cat      = SC_EXPERT

[SDTC_VAR]
var      = gui.vehicle_names
type     = SLE_UINT8
flags    = SLF_NOT_IN_SAVE | SLF_NO_NETWORK_SYNC
guiflags = SGF_MULTISTRING
def      = 1
min      = 0
max      = 2
str      = STR_CONFIG_SETTING_VEHICLE_NAMES
strhelp  = STR_CONFIG_SETTING_VEHICLE_NAMES_HELPTEXT
strval   = STR_CONFIG_SETTING_VEHICLE_NAMES_TRADITIONAL
proc     = RedrawScreen
cat      = SC_BASIC

; For the dedicated build we'll enable dates in logs by default.
[SDTC_BOOL]
ifdef    = DEDICATED
var      = gui.show_date_in_logs
flags    = SLF_NOT_IN_SAVE | SLF_NO_NETWORK_SYNC
def      = true

[SDTC_BOOL]
ifndef   = DEDICATED
var      = gui.show_date_in_logs
flags    = SLF_NOT_IN_SAVE | SLF_NO_NETWORK_SYNC
def      = false

[SDTC_VAR]
var      = gui.settings_restriction_mode
type     = SLE_UINT8
flags    = SLF_NOT_IN_SAVE | SLF_NO_NETWORK_SYNC
def      = 0
min      = 0
max      = 2

[SDTC_VAR]
var      = gui.developer
type     = SLE_UINT8
flags    = SLF_NOT_IN_SAVE | SLF_NO_NETWORK_SYNC
def      = 1
min      = 0
max      = 2
cat      = SC_EXPERT

[SDTC_BOOL]
var      = gui.newgrf_developer_tools
flags    = SLF_NOT_IN_SAVE | SLF_NO_NETWORK_SYNC
def      = false
proc     = InvalidateNewGRFChangeWindows
cat      = SC_EXPERT

[SDTC_BOOL]
var      = gui.ai_developer_tools
flags    = SLF_NOT_IN_SAVE | SLF_NO_NETWORK_SYNC
def      = false
proc     = InvalidateAISettingsWindow
cat      = SC_EXPERT

[SDTC_BOOL]
var      = gui.scenario_developer
flags    = SLF_NOT_IN_SAVE | SLF_NO_NETWORK_SYNC
def      = false
proc     = InvalidateNewGRFChangeWindows

[SDTC_BOOL]
var      = gui.newgrf_show_old_versions
flags    = SLF_NOT_IN_SAVE | SLF_NO_NETWORK_SYNC
def      = false
cat      = SC_EXPERT

[SDTC_VAR]
var      = gui.newgrf_default_palette
type     = SLE_UINT8
flags    = SLF_NOT_IN_SAVE | SLF_NO_NETWORK_SYNC
guiflags = SGF_MULTISTRING
def      = 1
min      = 0
max      = 1
proc     = UpdateNewGRFConfigPalette
cat      = SC_EXPERT

[SDTC_BOOL]
var      = gui.console_show_unlisted
flags    = SLF_NOT_IN_SAVE | SLF_NO_NETWORK_SYNC
def      = false
cat      = SC_EXPERT

[SDTC_VAR]
var      = gui.console_backlog_timeout
type     = SLE_UINT16
flags    = SLF_NOT_IN_SAVE | SLF_NO_NETWORK_SYNC
def      = 100
min      = 10
max      = 65500

[SDTC_VAR]
var      = gui.console_backlog_length
type     = SLE_UINT16
flags    = SLF_NOT_IN_SAVE | SLF_NO_NETWORK_SYNC
def      = 100
min      = 10
max      = 65500

[SDTC_VAR]
var      = gui.refresh_rate
type     = SLE_UINT16
flags    = SLF_NOT_IN_SAVE | SLF_NO_NETWORK_SYNC
def      = 60
min      = 10
max      = 1000
cat      = SC_EXPERT
startup  = true

[SDTC_BOOL]
var      = sound.news_ticker
flags    = SLF_NOT_IN_SAVE | SLF_NO_NETWORK_SYNC
def      = true
str      = STR_CONFIG_SETTING_SOUND_TICKER
strhelp  = STR_CONFIG_SETTING_SOUND_TICKER_HELPTEXT

[SDTC_BOOL]
var      = sound.news_full
flags    = SLF_NOT_IN_SAVE | SLF_NO_NETWORK_SYNC
def      = true
str      = STR_CONFIG_SETTING_SOUND_NEWS
strhelp  = STR_CONFIG_SETTING_SOUND_NEWS_HELPTEXT

[SDTC_BOOL]
var      = sound.new_year
flags    = SLF_NOT_IN_SAVE | SLF_NO_NETWORK_SYNC
def      = true
str      = STR_CONFIG_SETTING_SOUND_NEW_YEAR
strhelp  = STR_CONFIG_SETTING_SOUND_NEW_YEAR_HELPTEXT

[SDTC_BOOL]
var      = sound.confirm
flags    = SLF_NOT_IN_SAVE | SLF_NO_NETWORK_SYNC
def      = true
str      = STR_CONFIG_SETTING_SOUND_CONFIRM
strhelp  = STR_CONFIG_SETTING_SOUND_CONFIRM_HELPTEXT

[SDTC_BOOL]
var      = sound.click_beep
flags    = SLF_NOT_IN_SAVE | SLF_NO_NETWORK_SYNC
def      = true
str      = STR_CONFIG_SETTING_SOUND_CLICK
strhelp  = STR_CONFIG_SETTING_SOUND_CLICK_HELPTEXT

[SDTC_BOOL]
var      = sound.disaster
flags    = SLF_NOT_IN_SAVE | SLF_NO_NETWORK_SYNC
def      = true
str      = STR_CONFIG_SETTING_SOUND_DISASTER
strhelp  = STR_CONFIG_SETTING_SOUND_DISASTER_HELPTEXT

[SDTC_BOOL]
var      = sound.vehicle
flags    = SLF_NOT_IN_SAVE | SLF_NO_NETWORK_SYNC
def      = true
str      = STR_CONFIG_SETTING_SOUND_VEHICLE
strhelp  = STR_CONFIG_SETTING_SOUND_VEHICLE_HELPTEXT

[SDTC_BOOL]
var      = sound.ambient
flags    = SLF_NOT_IN_SAVE | SLF_NO_NETWORK_SYNC
def      = true
str      = STR_CONFIG_SETTING_SOUND_AMBIENT
strhelp  = STR_CONFIG_SETTING_SOUND_AMBIENT_HELPTEXT

[SDTC_VAR]
var      = music.playlist
type     = SLE_UINT8
flags    = SLF_NOT_IN_SAVE | SLF_NO_NETWORK_SYNC
def      = 0
min      = 0
max      = 5
interval = 1
cat      = SC_BASIC

[SDTC_VAR]
var      = music.music_vol
type     = SLE_UINT8
flags    = SLF_NOT_IN_SAVE | SLF_NO_NETWORK_SYNC
def      = 127
min      = 0
max      = 127
interval = 1
cat      = SC_BASIC

[SDTC_VAR]
var      = music.effect_vol
type     = SLE_UINT8
flags    = SLF_NOT_IN_SAVE | SLF_NO_NETWORK_SYNC
def      = 127
min      = 0
max      = 127
interval = 1
cat      = SC_BASIC

[SDTC_LIST]
var      = music.custom_1
type     = SLE_UINT8
flags    = SLF_NOT_IN_SAVE | SLF_NO_NETWORK_SYNC
def      = nullptr
cat      = SC_BASIC

[SDTC_LIST]
var      = music.custom_2
type     = SLE_UINT8
flags    = SLF_NOT_IN_SAVE | SLF_NO_NETWORK_SYNC
def      = nullptr
cat      = SC_BASIC

[SDTC_BOOL]
var      = music.playing
flags    = SLF_NOT_IN_SAVE | SLF_NO_NETWORK_SYNC
def      = true
cat      = SC_BASIC

[SDTC_BOOL]
var      = music.shuffle
flags    = SLF_NOT_IN_SAVE | SLF_NO_NETWORK_SYNC
def      = false
cat      = SC_BASIC

[SDTC_OMANY]
var      = news_display.arrival_player
type     = SLE_UINT8
flags    = SLF_NOT_IN_SAVE | SLF_NO_NETWORK_SYNC
guiflags = SGF_MULTISTRING
def      = 2
max      = 2
full     = _news_display
str      = STR_CONFIG_SETTING_NEWS_ARRIVAL_FIRST_VEHICLE_OWN
strhelp  = STR_CONFIG_SETTING_NEWS_ARRIVAL_FIRST_VEHICLE_OWN_HELPTEXT
strval   = STR_CONFIG_SETTING_NEWS_MESSAGES_OFF

[SDTC_OMANY]
var      = news_display.arrival_other
type     = SLE_UINT8
flags    = SLF_NOT_IN_SAVE | SLF_NO_NETWORK_SYNC
guiflags = SGF_MULTISTRING
def      = 1
max      = 2
full     = _news_display
str      = STR_CONFIG_SETTING_NEWS_ARRIVAL_FIRST_VEHICLE_OTHER
strhelp  = STR_CONFIG_SETTING_NEWS_ARRIVAL_FIRST_VEHICLE_OTHER_HELPTEXT
strval   = STR_CONFIG_SETTING_NEWS_MESSAGES_OFF

[SDTC_OMANY]
var      = news_display.accident
type     = SLE_UINT8
flags    = SLF_NOT_IN_SAVE | SLF_NO_NETWORK_SYNC
guiflags = SGF_MULTISTRING
def      = 2
max      = 2
full     = _news_display
str      = STR_CONFIG_SETTING_NEWS_ACCIDENTS_DISASTERS
strhelp  = STR_CONFIG_SETTING_NEWS_ACCIDENTS_DISASTERS_HELPTEXT
strval   = STR_CONFIG_SETTING_NEWS_MESSAGES_OFF

[SDTC_OMANY]
var      = news_display.company_info
type     = SLE_UINT8
flags    = SLF_NOT_IN_SAVE | SLF_NO_NETWORK_SYNC
guiflags = SGF_MULTISTRING
def      = 2
max      = 2
full     = _news_display
str      = STR_CONFIG_SETTING_NEWS_COMPANY_INFORMATION
strhelp  = STR_CONFIG_SETTING_NEWS_COMPANY_INFORMATION_HELPTEXT
strval   = STR_CONFIG_SETTING_NEWS_MESSAGES_OFF

[SDTC_OMANY]
var      = news_display.open
type     = SLE_UINT8
flags    = SLF_NOT_IN_SAVE | SLF_NO_NETWORK_SYNC
guiflags = SGF_MULTISTRING
def      = 1
max      = 2
full     = _news_display
str      = STR_CONFIG_SETTING_NEWS_INDUSTRY_OPEN
strhelp  = STR_CONFIG_SETTING_NEWS_INDUSTRY_OPEN_HELPTEXT
strval   = STR_CONFIG_SETTING_NEWS_MESSAGES_OFF

[SDTC_OMANY]
var      = news_display.close
type     = SLE_UINT8
flags    = SLF_NOT_IN_SAVE | SLF_NO_NETWORK_SYNC
guiflags = SGF_MULTISTRING
def      = 1
max      = 2
full     = _news_display
str      = STR_CONFIG_SETTING_NEWS_INDUSTRY_CLOSE
strhelp  = STR_CONFIG_SETTING_NEWS_INDUSTRY_CLOSE_HELPTEXT
strval   = STR_CONFIG_SETTING_NEWS_MESSAGES_OFF

[SDTC_OMANY]
var      = news_display.economy
type     = SLE_UINT8
flags    = SLF_NOT_IN_SAVE | SLF_NO_NETWORK_SYNC
guiflags = SGF_MULTISTRING
def      = 2
max      = 2
full     = _news_display
str      = STR_CONFIG_SETTING_NEWS_ECONOMY_CHANGES
strhelp  = STR_CONFIG_SETTING_NEWS_ECONOMY_CHANGES_HELPTEXT
strval   = STR_CONFIG_SETTING_NEWS_MESSAGES_OFF

[SDTC_OMANY]
var      = news_display.production_player
type     = SLE_UINT8
flags    = SLF_NOT_IN_SAVE | SLF_NO_NETWORK_SYNC
guiflags = SGF_MULTISTRING
def      = 1
max      = 2
full     = _news_display
str      = STR_CONFIG_SETTING_NEWS_INDUSTRY_CHANGES_COMPANY
strhelp  = STR_CONFIG_SETTING_NEWS_INDUSTRY_CHANGES_COMPANY_HELPTEXT
strval   = STR_CONFIG_SETTING_NEWS_MESSAGES_OFF

[SDTC_OMANY]
var      = news_display.production_other
type     = SLE_UINT8
flags    = SLF_NOT_IN_SAVE | SLF_NO_NETWORK_SYNC
guiflags = SGF_MULTISTRING
def      = 0
max      = 2
full     = _news_display
str      = STR_CONFIG_SETTING_NEWS_INDUSTRY_CHANGES_OTHER
strhelp  = STR_CONFIG_SETTING_NEWS_INDUSTRY_CHANGES_OTHER_HELPTEXT
strval   = STR_CONFIG_SETTING_NEWS_MESSAGES_OFF

[SDTC_OMANY]
var      = news_display.production_nobody
type     = SLE_UINT8
flags    = SLF_NOT_IN_SAVE | SLF_NO_NETWORK_SYNC
guiflags = SGF_MULTISTRING
def      = 0
max      = 2
full     = _news_display
str      = STR_CONFIG_SETTING_NEWS_INDUSTRY_CHANGES_UNSERVED
strhelp  = STR_CONFIG_SETTING_NEWS_INDUSTRY_CHANGES_UNSERVED_HELPTEXT
strval   = STR_CONFIG_SETTING_NEWS_MESSAGES_OFF

[SDTC_OMANY]
var      = news_display.advice
type     = SLE_UINT8
flags    = SLF_NOT_IN_SAVE | SLF_NO_NETWORK_SYNC
guiflags = SGF_MULTISTRING
def      = 2
max      = 2
full     = _news_display
str      = STR_CONFIG_SETTING_NEWS_ADVICE
strhelp  = STR_CONFIG_SETTING_NEWS_ADVICE_HELPTEXT
strval   = STR_CONFIG_SETTING_NEWS_MESSAGES_OFF

[SDTC_OMANY]
var      = news_display.new_vehicles
type     = SLE_UINT8
flags    = SLF_NOT_IN_SAVE | SLF_NO_NETWORK_SYNC
guiflags = SGF_MULTISTRING
def      = 2
max      = 2
full     = _news_display
str      = STR_CONFIG_SETTING_NEWS_NEW_VEHICLES
strhelp  = STR_CONFIG_SETTING_NEWS_NEW_VEHICLES_HELPTEXT
strval   = STR_CONFIG_SETTING_NEWS_MESSAGES_OFF

[SDTC_OMANY]
var      = news_display.acceptance
type     = SLE_UINT8
flags    = SLF_NOT_IN_SAVE | SLF_NO_NETWORK_SYNC
guiflags = SGF_MULTISTRING
def      = 2
max      = 2
full     = _news_display
str      = STR_CONFIG_SETTING_NEWS_CHANGES_ACCEPTANCE
strhelp  = STR_CONFIG_SETTING_NEWS_CHANGES_ACCEPTANCE_HELPTEXT
strval   = STR_CONFIG_SETTING_NEWS_MESSAGES_OFF

[SDTC_OMANY]
var      = news_display.subsidies
type     = SLE_UINT8
flags    = SLF_NOT_IN_SAVE | SLF_NO_NETWORK_SYNC
guiflags = SGF_MULTISTRING
def      = 1
max      = 2
full     = _news_display
str      = STR_CONFIG_SETTING_NEWS_SUBSIDIES
strhelp  = STR_CONFIG_SETTING_NEWS_SUBSIDIES_HELPTEXT
strval   = STR_CONFIG_SETTING_NEWS_MESSAGES_OFF

[SDTC_OMANY]
var      = news_display.general
type     = SLE_UINT8
flags    = SLF_NOT_IN_SAVE | SLF_NO_NETWORK_SYNC
guiflags = SGF_MULTISTRING
def      = 2
max      = 2
full     = _news_display
str      = STR_CONFIG_SETTING_NEWS_GENERAL_INFORMATION
strhelp  = STR_CONFIG_SETTING_NEWS_GENERAL_INFORMATION_HELPTEXT
strval   = STR_CONFIG_SETTING_NEWS_MESSAGES_OFF

[SDTC_BOOL]
var      = scenario.multiple_buildings
flags    = SLF_NOT_IN_SAVE | SLF_NO_NETWORK_SYNC
def      = false
str      = STR_CONFIG_SETTING_SCENARIO_MULTIPLE_BUILDINGS
strhelp  = STR_CONFIG_SETTING_SCENARIO_MULTIPLE_BUILDINGS_HELPTEXT

[SDTC_BOOL]
var      = scenario.house_ignore_dates
flags    = SLF_NOT_IN_SAVE | SLF_NO_NETWORK_SYNC
def      = false
str      = STR_CONFIG_SETTING_SCENARIO_HOUSE_IGNORE_DATES
strhelp  = STR_CONFIG_SETTING_SCENARIO_HOUSE_IGNORE_DATES_HELPTEXT

[SDTC_VAR]
var      = scenario.house_ignore_zones
type     = SLE_UINT8
flags    = SLF_NOT_IN_SAVE | SLF_NO_NETWORK_SYNC
guiflags = SGF_MULTISTRING
def      = 0
min      = 0
max      = 2
interval = 1
str      = STR_CONFIG_SETTING_SCENARIO_HOUSE_IGNORE_ZONES
strhelp  = STR_CONFIG_SETTING_SCENARIO_HOUSE_IGNORE_ZONES_HELPTEXT
strval   = STR_CONFIG_SETTING_SCENARIO_HOUSE_IGNORE_ZONES_OFF

[SDTC_BOOL]
var      = scenario.house_ignore_grf
flags    = SLF_NOT_IN_SAVE | SLF_NO_NETWORK_SYNC
def      = false
str      = STR_CONFIG_SETTING_SCENARIO_HOUSE_IGNORE_GRF
strhelp  = STR_CONFIG_SETTING_SCENARIO_HOUSE_IGNORE_GRF_HELPTEXT

[SDTC_VAR]
var      = gui.network_chat_box_width_pct
type     = SLE_UINT16
flags    = SLF_NOT_IN_SAVE | SLF_NO_NETWORK_SYNC
def      = 40
min      = 10
max      = 100
cat      = SC_EXPERT

[SDTC_VAR]
var      = gui.network_chat_box_height
type     = SLE_UINT8
flags    = SLF_NOT_IN_SAVE | SLF_NO_NETWORK_SYNC
def      = 25
min      = 5
max      = 255
cat      = SC_EXPERT

[SDTC_VAR]
var      = gui.network_chat_timeout
type     = SLE_UINT16
flags    = SLF_NOT_IN_SAVE | SLF_NO_NETWORK_SYNC
def      = 20
min      = 1
max      = 65535
cat      = SC_EXPERT

[SDTC_VAR]
var      = network.sync_freq
type     = SLE_UINT16
flags    = SLF_NOT_IN_SAVE | SLF_NOT_IN_CONFIG | SLF_NO_NETWORK_SYNC
guiflags = SGF_NETWORK_ONLY
def      = 100
min      = 0
max      = 100
cat      = SC_EXPERT

[SDTC_VAR]
var      = network.frame_freq
type     = SLE_UINT8
flags    = SLF_NOT_IN_SAVE | SLF_NOT_IN_CONFIG | SLF_NO_NETWORK_SYNC
guiflags = SGF_NETWORK_ONLY
def      = 0
min      = 0
max      = 100
cat      = SC_EXPERT

[SDTC_VAR]
var      = network.commands_per_frame
type     = SLE_UINT16
flags    = SLF_NOT_IN_SAVE | SLF_NO_NETWORK_SYNC
guiflags = SGF_NETWORK_ONLY
def      = 2
min      = 1
max      = 65535
cat      = SC_EXPERT

[SDTC_VAR]
var      = network.max_commands_in_queue
type     = SLE_UINT16
flags    = SLF_NOT_IN_SAVE | SLF_NO_NETWORK_SYNC
guiflags = SGF_NETWORK_ONLY
def      = 16
min      = 1
max      = 65535
cat      = SC_EXPERT

[SDTC_VAR]
var      = network.bytes_per_frame
type     = SLE_UINT16
flags    = SLF_NOT_IN_SAVE | SLF_NO_NETWORK_SYNC
guiflags = SGF_NETWORK_ONLY
def      = 8
min      = 1
max      = 65535
cat      = SC_EXPERT

[SDTC_VAR]
var      = network.bytes_per_frame_burst
type     = SLE_UINT16
flags    = SLF_NOT_IN_SAVE | SLF_NO_NETWORK_SYNC
guiflags = SGF_NETWORK_ONLY
def      = 256
min      = 1
max      = 65535
cat      = SC_EXPERT

[SDTC_VAR]
var      = network.max_init_time
type     = SLE_UINT16
flags    = SLF_NOT_IN_SAVE | SLF_NO_NETWORK_SYNC
guiflags = SGF_NETWORK_ONLY
def      = 100
min      = 0
max      = 32000
cat      = SC_EXPERT

[SDTC_VAR]
var      = network.max_join_time
type     = SLE_UINT16
flags    = SLF_NOT_IN_SAVE | SLF_NO_NETWORK_SYNC
guiflags = SGF_NETWORK_ONLY
def      = 500
min      = 0
max      = 32000

[SDTC_VAR]
var      = network.max_download_time
type     = SLE_UINT16
flags    = SLF_NOT_IN_SAVE | SLF_NO_NETWORK_SYNC
guiflags = SGF_NETWORK_ONLY
def      = 1000
min      = 0
max      = 32000

[SDTC_VAR]
var      = network.max_password_time
type     = SLE_UINT16
flags    = SLF_NOT_IN_SAVE | SLF_NO_NETWORK_SYNC
guiflags = SGF_NETWORK_ONLY
def      = 2000
min      = 0
max      = 32000

[SDTC_VAR]
var      = network.max_lag_time
type     = SLE_UINT16
flags    = SLF_NOT_IN_SAVE | SLF_NO_NETWORK_SYNC
guiflags = SGF_NETWORK_ONLY
def      = 500
min      = 0
max      = 32000

[SDTC_BOOL]
var      = network.pause_on_join
flags    = SLF_NOT_IN_SAVE | SLF_NO_NETWORK_SYNC
guiflags = SGF_NETWORK_ONLY
def      = true

[SDTC_VAR]
var      = network.server_port
type     = SLE_UINT16
flags    = SLF_NOT_IN_SAVE | SLF_NO_NETWORK_SYNC
guiflags = SGF_NETWORK_ONLY
def      = NETWORK_DEFAULT_PORT
min      = 0
max      = 65535
cat      = SC_EXPERT

[SDTC_VAR]
var      = network.server_admin_port
type     = SLE_UINT16
flags    = SLF_NOT_IN_SAVE | SLF_NO_NETWORK_SYNC
guiflags = SGF_NETWORK_ONLY
def      = NETWORK_ADMIN_PORT
min      = 0
max      = 65535
cat      = SC_EXPERT

[SDTC_BOOL]
var      = network.server_admin_chat
flags    = SLF_NOT_IN_SAVE | SLF_NO_NETWORK_SYNC
guiflags = SGF_NETWORK_ONLY
def      = true
cat      = SC_EXPERT

[SDTC_BOOL]
var      = network.server_advertise
flags    = SLF_NOT_IN_SAVE | SLF_NO_NETWORK_SYNC
guiflags = SGF_NETWORK_ONLY
def      = false

[SDTC_STR]
var      = network.client_name
type     = SLE_STRB
flags    = SLF_NOT_IN_SAVE | SLF_NO_NETWORK_SYNC
def      = nullptr
proc     = UpdateClientName
cat      = SC_BASIC

[SDTC_STR]
var      = network.server_password
type     = SLE_STRB
flags    = SLF_NOT_IN_SAVE | SLF_NO_NETWORK_SYNC
guiflags = SGF_NETWORK_ONLY
def      = nullptr
proc     = UpdateServerPassword
cat      = SC_BASIC

[SDTC_STR]
var      = network.rcon_password
type     = SLE_STRB
flags    = SLF_NOT_IN_SAVE | SLF_NO_NETWORK_SYNC
guiflags = SGF_NETWORK_ONLY
def      = nullptr
proc     = UpdateRconPassword
cat      = SC_BASIC

[SDTC_STR]
var      = network.admin_password
type     = SLE_STRB
flags    = SLF_NOT_IN_SAVE | SLF_NO_NETWORK_SYNC
guiflags = SGF_NETWORK_ONLY
def      = nullptr
cat      = SC_BASIC

[SDTC_STR]
var      = network.settings_password
type     = SLE_STRB
flags    = SLF_NOT_IN_SAVE | SLF_NO_NETWORK_SYNC
guiflags = SGF_NETWORK_ONLY
def      = nullptr
proc     = UpdateSettingsPassword
cat      = SC_EXPERT

[SDTC_STR]
var      = network.default_company_pass
type     = SLE_STRB
flags    = SLF_NOT_IN_SAVE | SLF_NO_NETWORK_SYNC
def      = nullptr

[SDTC_STR]
var      = network.server_name
type     = SLE_STRB
flags    = SLF_NOT_IN_SAVE | SLF_NO_NETWORK_SYNC
guiflags = SGF_NETWORK_ONLY
def      = nullptr
cat      = SC_BASIC

[SDTC_STR]
var      = network.connect_to_ip
type     = SLE_STRB
flags    = SLF_NOT_IN_SAVE | SLF_NO_NETWORK_SYNC
def      = nullptr

[SDTC_STR]
var      = network.network_id
type     = SLE_STRB
flags    = SLF_NOT_IN_SAVE | SLF_NO_NETWORK_SYNC
guiflags = SGF_NETWORK_ONLY
def      = nullptr

[SDTC_BOOL]
var      = network.autoclean_companies
flags    = SLF_NOT_IN_SAVE | SLF_NO_NETWORK_SYNC
guiflags = SGF_NETWORK_ONLY
def      = false

[SDTC_VAR]
var      = network.autoclean_unprotected
type     = SLE_UINT8
flags    = SLF_NOT_IN_SAVE | SLF_NO_NETWORK_SYNC
guiflags = SGF_0ISDISABLED | SGF_NETWORK_ONLY
def      = 12
min      = 0
max      = 240

[SDTC_VAR]
var      = network.autoclean_protected
type     = SLE_UINT8
flags    = SLF_NOT_IN_SAVE | SLF_NO_NETWORK_SYNC
guiflags = SGF_0ISDISABLED | SGF_NETWORK_ONLY
def      = 36
min      = 0
max      = 240

[SDTC_VAR]
var      = network.autoclean_novehicles
type     = SLE_UINT8
flags    = SLF_NOT_IN_SAVE | SLF_NO_NETWORK_SYNC
guiflags = SGF_0ISDISABLED | SGF_NETWORK_ONLY
def      = 0
min      = 0
max      = 240

[SDTC_VAR]
var      = network.max_companies
type     = SLE_UINT8
flags    = SLF_NOT_IN_SAVE | SLF_NO_NETWORK_SYNC
guiflags = SGF_NETWORK_ONLY
def      = 15
min      = 1
max      = MAX_COMPANIES
proc     = UpdateClientConfigValues
cat      = SC_BASIC

[SDTC_VAR]
var      = network.max_clients
type     = SLE_UINT8
flags    = SLF_NOT_IN_SAVE | SLF_NO_NETWORK_SYNC
guiflags = SGF_NETWORK_ONLY
def      = 25
min      = 2
max      = MAX_CLIENTS
cat      = SC_BASIC

[SDTC_VAR]
var      = network.max_spectators
type     = SLE_UINT8
flags    = SLF_NOT_IN_SAVE | SLF_NO_NETWORK_SYNC
guiflags = SGF_NETWORK_ONLY
def      = 15
min      = 0
max      = MAX_CLIENTS
proc     = UpdateClientConfigValues
cat      = SC_BASIC

[SDTC_VAR]
var      = network.restart_game_year
type     = SLE_INT32
flags    = SLF_NOT_IN_SAVE | SLF_NO_NETWORK_SYNC
guiflags = SGF_0ISDISABLED | SGF_NETWORK_ONLY
def      = 0
min      = MIN_YEAR
max      = MAX_YEAR
interval = 1

[SDTC_VAR]
var      = network.min_active_clients
type     = SLE_UINT8
flags    = SLF_NOT_IN_SAVE | SLF_NO_NETWORK_SYNC
guiflags = SGF_NETWORK_ONLY
def      = 0
min      = 0
max      = MAX_CLIENTS

[SDTC_OMANY]
var      = network.server_lang
type     = SLE_UINT8
flags    = SLF_NOT_IN_SAVE | SLF_NO_NETWORK_SYNC
guiflags = SGF_NETWORK_ONLY
def      = 0
max      = 35
full     = _server_langs
cat      = SC_BASIC

[SDTC_BOOL]
var      = network.reload_cfg
flags    = SLF_NOT_IN_SAVE | SLF_NO_NETWORK_SYNC
guiflags = SGF_NETWORK_ONLY
def      = false
cat      = SC_EXPERT

[SDTC_STR]
var      = network.last_host
type     = SLE_STRB
flags    = SLF_NOT_IN_SAVE | SLF_NO_NETWORK_SYNC
def      = """"
cat      = SC_EXPERT

[SDTC_VAR]
var      = network.last_port
type     = SLE_UINT16
flags    = SLF_NOT_IN_SAVE | SLF_NO_NETWORK_SYNC
def      = 0
min      = 0
max      = UINT16_MAX
cat      = SC_EXPERT

[SDTC_BOOL]
var      = network.no_http_content_downloads
flags    = SLF_NOT_IN_SAVE | SLF_NO_NETWORK_SYNC
def      = false
cat      = SC_EXPERT

; Since the network code (CmdChangeSetting and friends) use the index in this array to decide
; which setting the server is talking about all conditional compilation of this array must be at the
; end. This isn't really the best solution, the settings the server can tell the client about should
; either use a separate array or some other form of identifier.

;
; We might need to emulate a right mouse button on mac
[SDTC_VAR]
ifdef    = __APPLE__
var      = gui.right_mouse_btn_emulation
type     = SLE_UINT8
flags    = SLF_NOT_IN_SAVE | SLF_NO_NETWORK_SYNC
guiflags = SGF_MULTISTRING
def      = 0
min      = 0
max      = 2
str      = STR_CONFIG_SETTING_RIGHT_MOUSE_BTN_EMU
strhelp  = STR_CONFIG_SETTING_RIGHT_MOUSE_BTN_EMU_HELPTEXT
strval   = STR_CONFIG_SETTING_RIGHT_MOUSE_BTN_EMU_COMMAND
cat      = SC_BASIC

[SDT_BOOL]
base     = GameSettings
var      = vehicle.pay_for_repair
def      = true
str      = STR_CONFIG_SETTING_PAY_FOR_REPAIR_VEHICLE
strhelp  = STR_CONFIG_SETTING_PAY_FOR_REPAIR_VEHICLE_HELPTEXT
cat      = SC_EXPERT
extver   = SlXvFeatureTest(XSLFTO_AND, XSLFI_VEHICLE_REPAIR_COST)
patxname = ""vehicle_repair_cost.vehicle.pay_for_repair""

[SDT_VAR]
base     = GameSettings
var      = vehicle.repair_cost
type     = SLE_UINT8
def      = 100
min      = 1
max      = 255
interval = 1
str      = STR_CONFIG_SETTING_REPAIR_COST
strhelp  = STR_CONFIG_SETTING_REPAIR_COST_HELPTEXT
strval   = STR_JUST_INT
cat      = SC_EXPERT
extver   = SlXvFeatureTest(XSLFTO_AND, XSLFI_VEHICLE_REPAIR_COST)
patxname = ""vehicle_repair_cost.vehicle.repair_cost""

[SDT_VAR]
base     = GameSettings
var      = debug.chicken_bits
type     = SLE_UINT32
flags    = SLF_NOT_IN_CONFIG
guiflags = SGF_NO_NEWGAME
def      = 0
min      = 0
max      = 0xFFFFFFFF
cat      = SC_EXPERT
patxname = ""debug.chicken_bits""

[SDT_END]
<|MERGE_RESOLUTION|>--- conflicted
+++ resolved
@@ -133,41 +133,25 @@
 [post-amble]
 };
 [templates]
-<<<<<<< HEAD
-SDTG_BOOL  =  SDTG_BOOL($name,              $flags, $guiflags, $var, $def,                        $str, $strhelp, $strval, $proc, $from, $to,        $cat, $extver, $patxname),
-SDTG_VAR   =   SDTG_VAR($name,       $type, $flags, $guiflags, $var, $def, $min, $max, $interval, $str, $strhelp, $strval, $proc, $from, $to,        $cat, $extver, $patxname, $orderproc),
-SDTG_ENUM   = SDTG_ENUM($name,       $type, $flags, $guiflags, $var, $def,                        $str, $strhelp,          $proc, $from, $to,        $cat, $extver, $patxname,             $enumlist),
-SDTG_OMANY = SDTG_OMANY($name,       $type, $flags, $guiflags, $var, $def,       $max, $full,     $str, $strhelp, $strval, $proc, $from, $to,        $cat, $extver, $patxname),
-SDTC_BOOL  =  SDTC_BOOL(       $var,        $flags, $guiflags, $def,                              $str, $strhelp, $strval, $proc, $from, $to,        $cat, $extver, $patxname),
-SDTC_LIST  =  SDTC_LIST(       $var, $type, $flags, $guiflags, $def,                              $str, $strhelp, $strval, $proc, $from, $to,        $cat, $extver, $patxname),
-SDTC_OMANY = SDTC_OMANY(       $var, $type, $flags, $guiflags, $def,             $max, $full,     $str, $strhelp, $strval, $proc, $from, $to,        $cat, $extver, $patxname),
-SDTC_STR   =   SDTC_STR(       $var, $type, $flags, $guiflags, $def,                              $str, $strhelp, $strval, $proc, $from, $to,        $cat, $extver, $patxname),
-SDTC_VAR   =   SDTC_VAR(       $var, $type, $flags, $guiflags, $def,       $min, $max, $interval, $str, $strhelp, $strval, $proc, $from, $to,        $cat, $extver, $patxname, $orderproc),
-SDT_BOOL   =   SDT_BOOL($base, $var,        $flags, $guiflags, $def,                              $str, $strhelp, $strval, $proc, $from, $to,        $cat, $extver, $patxname),
-SDT_OMANY  =  SDT_OMANY($base, $var, $type, $flags, $guiflags, $def,             $max, $full,     $str, $strhelp, $strval, $proc, $from, $to, $load, $cat, $extver, $patxname),
-SDT_STR    =    SDT_STR($base, $var, $type, $flags, $guiflags, $def,                              $str, $strhelp, $strval, $proc, $from, $to,        $cat, $extver, $patxname),
-SDT_VAR    =    SDT_VAR($base, $var, $type, $flags, $guiflags, $def,       $min, $max, $interval, $str, $strhelp, $strval, $proc, $from, $to,        $cat, $extver, $patxname, $orderproc),
-SDT_ENUM   =   SDT_ENUM($base, $var, $type, $flags, $guiflags, $def,                              $str, $strhelp,          $proc, $from, $to,        $cat, $extver, $patxname,             $enumlist),
+SDTG_BOOL  =  SDTG_BOOL($name,              $flags, $guiflags, $var, $def,                        $str, $strhelp, $strval, $proc, $from, $to,        $cat, $startup, $extver, $patxname),
+SDTG_VAR   =   SDTG_VAR($name,       $type, $flags, $guiflags, $var, $def, $min, $max, $interval, $str, $strhelp, $strval, $proc, $from, $to,        $cat, $startup, $extver, $patxname, $orderproc),
+SDTG_ENUM   = SDTG_ENUM($name,       $type, $flags, $guiflags, $var, $def,                        $str, $strhelp,          $proc, $from, $to,        $cat, $startup, $extver, $patxname,             $enumlist),
+SDTG_OMANY = SDTG_OMANY($name,       $type, $flags, $guiflags, $var, $def,       $max, $full,     $str, $strhelp, $strval, $proc, $from, $to,        $cat, $startup, $extver, $patxname),
+SDTC_BOOL  =  SDTC_BOOL(       $var,        $flags, $guiflags, $def,                              $str, $strhelp, $strval, $proc, $from, $to,        $cat, $startup, $extver, $patxname),
+SDTC_LIST  =  SDTC_LIST(       $var, $type, $flags, $guiflags, $def,                              $str, $strhelp, $strval, $proc, $from, $to,        $cat, $startup, $extver, $patxname),
+SDTC_OMANY = SDTC_OMANY(       $var, $type, $flags, $guiflags, $def,             $max, $full,     $str, $strhelp, $strval, $proc, $from, $to,        $cat, $startup, $extver, $patxname),
+SDTC_STR   =   SDTC_STR(       $var, $type, $flags, $guiflags, $def,                              $str, $strhelp, $strval, $proc, $from, $to,        $cat, $startup, $extver, $patxname),
+SDTC_VAR   =   SDTC_VAR(       $var, $type, $flags, $guiflags, $def,       $min, $max, $interval, $str, $strhelp, $strval, $proc, $from, $to,        $cat, $startup, $extver, $patxname, $orderproc),
+SDT_BOOL   =   SDT_BOOL($base, $var,        $flags, $guiflags, $def,                              $str, $strhelp, $strval, $proc, $from, $to,        $cat, $startup, $extver, $patxname),
+SDT_OMANY  =  SDT_OMANY($base, $var, $type, $flags, $guiflags, $def,             $max, $full,     $str, $strhelp, $strval, $proc, $from, $to, $load, $cat, $startup, $extver, $patxname),
+SDT_STR    =    SDT_STR($base, $var, $type, $flags, $guiflags, $def,                              $str, $strhelp, $strval, $proc, $from, $to,        $cat, $startup, $extver, $patxname),
+SDT_VAR    =    SDT_VAR($base, $var, $type, $flags, $guiflags, $def,       $min, $max, $interval, $str, $strhelp, $strval, $proc, $from, $to,        $cat, $startup, $extver, $patxname, $orderproc),
+SDT_ENUM   =   SDT_ENUM($base, $var, $type, $flags, $guiflags, $def,                              $str, $strhelp,          $proc, $from, $to,        $cat, $startup, $extver, $patxname,             $enumlist),
 SDT_NULL   =   SDT_NULL($length, $from, $to, $extver),
 SDT_XREF     = SDT_XREF(         $from, $to, $extver, $xref, $xrefcvt),
-=======
-SDTG_BOOL  =  SDTG_BOOL($name,              $flags, $guiflags, $var, $def,                        $str, $strhelp, $strval, $proc, $from, $to,        $cat, $extra, $startup),
-SDTG_VAR   =   SDTG_VAR($name,       $type, $flags, $guiflags, $var, $def, $min, $max, $interval, $str, $strhelp, $strval, $proc, $from, $to,        $cat, $extra, $startup),
-SDTG_OMANY = SDTG_OMANY($name,       $type, $flags, $guiflags, $var, $def,       $max, $full,     $str, $strhelp, $strval, $proc, $from, $to,        $cat, $extra, $startup),
-SDTC_BOOL  =  SDTC_BOOL(       $var,        $flags, $guiflags, $def,                              $str, $strhelp, $strval, $proc, $from, $to,        $cat, $extra, $startup),
-SDTC_LIST  =  SDTC_LIST(       $var, $type, $flags, $guiflags, $def,                              $str, $strhelp, $strval, $proc, $from, $to,        $cat, $extra, $startup),
-SDTC_OMANY = SDTC_OMANY(       $var, $type, $flags, $guiflags, $def,             $max, $full,     $str, $strhelp, $strval, $proc, $from, $to,        $cat, $extra, $startup),
-SDTC_STR   =   SDTC_STR(       $var, $type, $flags, $guiflags, $def,                              $str, $strhelp, $strval, $proc, $from, $to,        $cat, $extra, $startup),
-SDTC_VAR   =   SDTC_VAR(       $var, $type, $flags, $guiflags, $def,       $min, $max, $interval, $str, $strhelp, $strval, $proc, $from, $to,        $cat, $extra, $startup),
-SDT_BOOL   =   SDT_BOOL($base, $var,        $flags, $guiflags, $def,                              $str, $strhelp, $strval, $proc, $from, $to,        $cat, $extra, $startup),
-SDT_OMANY  =  SDT_OMANY($base, $var, $type, $flags, $guiflags, $def,             $max, $full,     $str, $strhelp, $strval, $proc, $from, $to, $load, $cat, $extra, $startup),
-SDT_STR    =    SDT_STR($base, $var, $type, $flags, $guiflags, $def,                              $str, $strhelp, $strval, $proc, $from, $to,        $cat, $extra, $startup),
-SDT_VAR    =    SDT_VAR($base, $var, $type, $flags, $guiflags, $def,       $min, $max, $interval, $str, $strhelp, $strval, $proc, $from, $to,        $cat, $extra, $startup),
-SDT_NULL   =   SDT_NULL($length, $from, $to),
->>>>>>> cb8e1706
 SDT_END    = SDT_END()
 
-SDT_LINKGRAPH_PER_CARGO = SDT_ENUM(GameSettings, linkgraph.distribution_per_cargo[$linkgraph_cargo], SLE_UINT8, $flags | SLF_NOT_IN_CONFIG, $guiflags | SGF_NO_NEWGAME, DT_PER_CARGO_DEFAULT, STR_CONFIG_SETTING_DISTRIBUTION_PER_CARGO, STR_CONFIG_SETTING_DISTRIBUTION_PER_CARGO_HELPTEXT, $proc, $from, $to, SC_EXPERT, SlXvFeatureTest(XSLFTO_AND, XSLFI_LINKGRAPH_MODES), nullptr, _linkgraph_mode_per_cargo),
+SDT_LINKGRAPH_PER_CARGO = SDT_ENUM(GameSettings, linkgraph.distribution_per_cargo[$linkgraph_cargo], SLE_UINT8, $flags | SLF_NOT_IN_CONFIG, $guiflags | SGF_NO_NEWGAME, DT_PER_CARGO_DEFAULT, STR_CONFIG_SETTING_DISTRIBUTION_PER_CARGO, STR_CONFIG_SETTING_DISTRIBUTION_PER_CARGO_HELPTEXT, $proc, $from, $to, SC_EXPERT, false, SlXvFeatureTest(XSLFTO_AND, XSLFI_LINKGRAPH_MODES), nullptr, _linkgraph_mode_per_cargo),
 
 [defaults]
 flags    = 0
@@ -181,17 +165,13 @@
 from     = SL_MIN_VERSION
 to       = SL_MAX_VERSION
 cat      = SC_ADVANCED
-<<<<<<< HEAD
+startup  = false
 extver   = SlXvFeatureTest()
 patxname = nullptr
 xref     = <this parameter must be set>
 xrefcvt  = nullptr
 orderproc = nullptr
 enumlist = <this parameter must be set>
-=======
-extra    = 0
-startup  = false
->>>>>>> cb8e1706
 
 
 
@@ -943,7 +923,6 @@
 str      = STR_CONFIG_SETTING_LINKGRAPH_INTERVAL
 strval   = STR_JUST_COMMA
 strhelp  = STR_CONFIG_SETTING_LINKGRAPH_INTERVAL_HELPTEXT
-extra    = offsetof(LinkGraphSettings, recalc_interval)
 
 [SDT_VAR]
 base     = GameSettings
@@ -957,8 +936,6 @@
 str      = STR_CONFIG_SETTING_LINKGRAPH_TIME
 strval   = STR_JUST_COMMA
 strhelp  = STR_CONFIG_SETTING_LINKGRAPH_TIME_HELPTEXT
-extra    = offsetof(LinkGraphSettings, recalc_time)
-
 
 [SDT_BOOL]
 base     = GameSettings
@@ -978,8 +955,6 @@
 enumlist = _linkgraph_mode_symmetric
 str      = STR_CONFIG_SETTING_DISTRIBUTION_PAX
 strhelp  = STR_CONFIG_SETTING_DISTRIBUTION_PAX_HELPTEXT
-extra    = offsetof(LinkGraphSettings, distribution_pax)
-
 
 [SDT_ENUM]
 base     = GameSettings
@@ -990,8 +965,6 @@
 enumlist = _linkgraph_mode_symmetric
 str      = STR_CONFIG_SETTING_DISTRIBUTION_MAIL
 strhelp  = STR_CONFIG_SETTING_DISTRIBUTION_MAIL_HELPTEXT
-extra    = offsetof(LinkGraphSettings, distribution_mail)
-
 
 [SDT_ENUM]
 base     = GameSettings
@@ -1002,8 +975,6 @@
 enumlist = _linkgraph_mode_symmetric
 str      = STR_CONFIG_SETTING_DISTRIBUTION_ARMOURED
 strhelp  = STR_CONFIG_SETTING_DISTRIBUTION_ARMOURED_HELPTEXT
-extra    = offsetof(LinkGraphSettings, distribution_armoured)
-
 
 [SDT_ENUM]
 base     = GameSettings
@@ -1014,8 +985,6 @@
 enumlist = _linkgraph_mode_asymmetric
 str      = STR_CONFIG_SETTING_DISTRIBUTION_DEFAULT
 strhelp  = STR_CONFIG_SETTING_DISTRIBUTION_DEFAULT_HELPTEXT
-extra    = offsetof(LinkGraphSettings, distribution_default)
-
 
 [SDT_LINKGRAPH_PER_CARGO]
 linkgraph_cargo = 0
@@ -1158,8 +1127,6 @@
 str      = STR_CONFIG_SETTING_LINKGRAPH_ACCURACY
 strval   = STR_JUST_COMMA
 strhelp  = STR_CONFIG_SETTING_LINKGRAPH_ACCURACY_HELPTEXT
-extra    = offsetof(LinkGraphSettings, accuracy)
-
 
 [SDT_VAR]
 base     = GameSettings
@@ -1173,8 +1140,6 @@
 str      = STR_CONFIG_SETTING_DEMAND_DISTANCE
 strval   = STR_CONFIG_SETTING_PERCENTAGE
 strhelp  = STR_CONFIG_SETTING_DEMAND_DISTANCE_HELPTEXT
-extra    = offsetof(LinkGraphSettings, demand_distance)
-
 
 [SDT_VAR]
 base     = GameSettings
@@ -1188,8 +1153,6 @@
 str      = STR_CONFIG_SETTING_DEMAND_SIZE
 strval   = STR_CONFIG_SETTING_PERCENTAGE
 strhelp  = STR_CONFIG_SETTING_DEMAND_SIZE_HELPTEXT
-extra    = offsetof(LinkGraphSettings, demand_size)
-
 
 [SDT_VAR]
 base     = GameSettings
@@ -1203,8 +1166,6 @@
 str      = STR_CONFIG_SETTING_SHORT_PATH_SATURATION
 strval   = STR_CONFIG_SETTING_PERCENTAGE
 strhelp  = STR_CONFIG_SETTING_SHORT_PATH_SATURATION_HELPTEXT
-extra    = offsetof(LinkGraphSettings, short_path_saturation)
-
 
 [SDT_VAR]
 base     = GameSettings
