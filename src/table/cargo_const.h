/*
 * This file is part of OpenTTD.
 * OpenTTD is free software; you can redistribute it and/or modify it under the terms of the GNU General Public License as published by the Free Software Foundation, version 2.
 * OpenTTD is distributed in the hope that it will be useful, but WITHOUT ANY WARRANTY; without even the implied warranty of MERCHANTABILITY or FITNESS FOR A PARTICULAR PURPOSE.
 * See the GNU General Public License for more details. You should have received a copy of the GNU General Public License along with OpenTTD. If not, see <http://www.gnu.org/licenses/>.
 */

/** @file cargo_const.h Table of all default cargo types */

<<<<<<< HEAD
#include <variant>
=======
#include "../table/sprites.h"
#ifndef CHECK_UNUSED_STRINGS
#include "table/strings.h"
#endif
>>>>>>> 7d03cee5

/** Construction macros for the #CargoSpec StringID entries. */
#define MK_STR_CARGO_PLURAL(label_plural) STR_CARGO_PLURAL_ ## label_plural
#define MK_STR_CARGO_SINGULAR(label_singular) STR_CARGO_SINGULAR_ ## label_singular
#define MK_STR_QUANTITY(label_plural) STR_QUANTITY_ ## label_plural
#define MK_STR_ABBREV(label_plural) STR_ABBREV_ ## label_plural
/** Construction macros for the #CargoSpec SpriteID entry. */
#define MK_SPRITE(label_plural) SPR_CARGO_ ## label_plural

/**
 * Construction macro for a #CargoSpec structure.
 * The order of arguments matches the order in which they are defined in #CargoSpec.
 * Some macros are used to automatically expand to the correct StringID consts, this
 * means that adding/changing a cargo spec requires updating of the following strings:
 * - STR_CARGO_PLURAL_<str_plural>
 * - STR_CARGO_SINGULAR_<str_singular>
 * - STR_QUANTITY_<str_plural>
 * - STR_ABBREV_<str_plural>
 * And the following sprite:
 * - SPR_CARGO_<str_plural>
 *
 * @param bt           Cargo bit number, is #INVALID_CARGO_BITNUM for a non-used spec.
 * @param label        Unique label of the cargo type.
 * @param colour       CargoSpec->legend_colour and CargoSpec->rating_colour.
 * @param weight       Weight of a single unit of this cargo type in 1/16 ton (62.5 kg).
 * @param mult         Capacity multiplier for vehicles. (8 fractional bits).
 * @param ip           CargoSpec->initial_payment.
 * @param td1          CargoSpec->transit_periods[0].
 * @param td2          CargoSpec->transit_periods[1].
 * @param freight      Cargo type is considered to be freight (affects train freight multiplier).
 * @param tae          The effect that delivering this cargo type has on towns.
 * @param str_plural   The name suffix used to populate CargoSpec->name, CargoSpec->quantifier,
 *                     CargoSpec->abbrev and CargoSpec->sprite. See above for more detailed information.
 * @param str_singular The name suffix used to populate CargoSpec->name_single. See above for more information.
 * @param str_volume   Name of a single unit of cargo of this type.
 * @param classes      Classes of this cargo type. @see CargoClass
 */
#define MK(bt, label, colour, weight, mult, ip, td1, td2, freight, tae, str_plural, str_singular, str_volume, classes) \
		{label, bt, colour, colour, weight, mult, classes, ip, {td1, td2}, freight, tae, INVALID_TPE, TOWN_PRODUCTION_DIVISOR, CargoCallbackMasks{}, \
		MK_STR_CARGO_PLURAL(str_plural), MK_STR_CARGO_SINGULAR(str_singular), str_volume, MK_STR_QUANTITY(str_plural), MK_STR_ABBREV(str_plural), \
		MK_SPRITE(str_plural), nullptr, nullptr, 0}

/** Cargo types available by default. */
static const CargoSpec _default_cargo[] = {
	MK(   0, CT_PASSENGERS,   152,  1, 0x400, 3185,  0,  24, false, TAE_PASSENGERS,   PASSENGERS,    PASSENGER, STR_PASSENGERS, CargoClasses({CargoClass::Passengers})),
	MK(   1, CT_COAL,           6, 16, 0x100, 5916,  7, 255,  true,       TAE_NONE,         COAL,         COAL,       STR_TONS, CargoClasses({CargoClass::Bulk, CargoClass::NonPotable})),
	MK(   2, CT_MAIL,          15,  4, 0x200, 4550, 20,  90, false,       TAE_MAIL,         MAIL,         MAIL,       STR_BAGS, CargoClasses({CargoClass::Mail})),
	/* Oil in temperate and arctic */
	MK(   3, CT_OIL,          174, 16, 0x100, 4437, 25, 255,  true,       TAE_NONE,          OIL,          OIL,     STR_LITERS, CargoClasses({CargoClass::Liquid, CargoClass::NonPotable})),
	/* Oil in subtropic */
	MK(   3, CT_OIL,          174, 16, 0x100, 4892, 25, 255,  true,       TAE_NONE,          OIL,          OIL,     STR_LITERS, CargoClasses({CargoClass::Liquid, CargoClass::NonPotable})),
	MK(   4, CT_LIVESTOCK,    208,  3, 0x100, 4322,  4,  18,  true,       TAE_NONE,    LIVESTOCK,    LIVESTOCK,      STR_ITEMS, CargoClasses({CargoClass::PieceGoods, CargoClass::NonPotable})),
	MK(   5, CT_GOODS,        194,  8, 0x200, 6144,  5,  28,  true,      TAE_GOODS,        GOODS,        GOODS,     STR_CRATES, CargoClasses({CargoClass::Express})),
	MK(   6, CT_GRAIN,        191, 16, 0x100, 4778,  4,  40,  true,       TAE_NONE,        GRAIN,        GRAIN,       STR_TONS, CargoClasses({CargoClass::Bulk, CargoClass::Potable})),
	MK(   6, CT_WHEAT,        191, 16, 0x100, 4778,  4,  40,  true,       TAE_NONE,        WHEAT,        WHEAT,       STR_TONS, CargoClasses({CargoClass::Bulk, CargoClass::Potable})),
	MK(   6, CT_MAIZE,        191, 16, 0x100, 4322,  4,  40,  true,       TAE_NONE,        MAIZE,        MAIZE,       STR_TONS, CargoClasses({CargoClass::Bulk, CargoClass::Potable})),
	/* Wood in temperate and arctic */
	MK(   7, CT_WOOD,          84, 16, 0x100, 5005, 15, 255,  true,       TAE_NONE,         WOOD,         WOOD,       STR_TONS, CargoClasses({CargoClass::PieceGoods})),
	/* Wood in subtropic */
	MK(   7, CT_WOOD,          84, 16, 0x100, 7964, 15, 255,  true,       TAE_NONE,         WOOD,         WOOD,       STR_TONS, CargoClasses({CargoClass::PieceGoods})),
	MK(   8, CT_IRON_ORE,     184, 16, 0x100, 5120,  9, 255,  true,       TAE_NONE,     IRON_ORE,     IRON_ORE,       STR_TONS, CargoClasses({CargoClass::Bulk, CargoClass::NonPotable})),
	MK(   9, CT_STEEL,         10, 16, 0x100, 5688,  7, 255,  true,       TAE_NONE,        STEEL,        STEEL,       STR_TONS, CargoClasses({CargoClass::PieceGoods})),
	MK(  10, CT_VALUABLES,    202,  2, 0x100, 7509,  1,  32,  true,       TAE_NONE,    VALUABLES,    VALUABLES,       STR_BAGS, CargoClasses({CargoClass::Armoured})),
	MK(  10, CT_GOLD,         202,  8, 0x100, 5802, 10,  40,  true,       TAE_NONE,         GOLD,         GOLD,       STR_BAGS, CargoClasses({CargoClass::Armoured})),
	MK(  10, CT_DIAMONDS,     202,  2, 0x100, 5802, 10, 255,  true,       TAE_NONE,     DIAMONDS,      DIAMOND,       STR_BAGS, CargoClasses({CargoClass::Armoured})),
	MK(  11, CT_PAPER,         10, 16, 0x100, 5461,  7,  60,  true,       TAE_NONE,        PAPER,        PAPER,       STR_TONS, CargoClasses({CargoClass::PieceGoods})),
	MK(  12, CT_FOOD,          48, 16, 0x100, 5688,  0,  30,  true,       TAE_FOOD,         FOOD,         FOOD,       STR_TONS, CargoClasses({CargoClass::Express, CargoClass::Refrigerated, CargoClass::Potable})),
	MK(  13, CT_FRUIT,        208, 16, 0x100, 4209,  0,  15,  true,       TAE_NONE,        FRUIT,        FRUIT,       STR_TONS, CargoClasses({CargoClass::Bulk, CargoClass::Refrigerated, CargoClass::Potable})),
	MK(  14, CT_COPPER_ORE,   184, 16, 0x100, 4892, 12, 255,  true,       TAE_NONE,   COPPER_ORE,   COPPER_ORE,       STR_TONS, CargoClasses({CargoClass::Bulk, CargoClass::NonPotable})),
	MK(  15, CT_WATER,         10, 16, 0x100, 4664, 20,  80,  true,      TAE_WATER,        WATER,        WATER,     STR_LITERS, CargoClasses({CargoClass::Liquid, CargoClass::Potable})),
	MK(  16, CT_RUBBER,         6, 16, 0x100, 4437,  2,  20,  true,       TAE_NONE,       RUBBER,       RUBBER,     STR_LITERS, CargoClasses({CargoClass::Liquid, CargoClass::NonPotable})),
	MK(  17, CT_SUGAR,          6, 16, 0x100, 4437, 20, 255,  true,       TAE_NONE,        SUGAR,        SUGAR,       STR_TONS, CargoClasses({CargoClass::Bulk, CargoClass::Potable})),
	MK(  18, CT_TOYS,         174,  2, 0x100, 5574, 25, 255,  true,       TAE_NONE,         TOYS,          TOY,      STR_ITEMS, CargoClasses({CargoClass::PieceGoods})),
	MK(  19, CT_BATTERIES,    208,  4, 0x100, 4322,  2,  30,  true,       TAE_NONE,    BATTERIES,      BATTERY,      STR_ITEMS, CargoClasses({CargoClass::PieceGoods})),
	MK(  20, CT_CANDY,        194,  5, 0x200, 6144,  8,  40,  true,      TAE_GOODS,       SWEETS,       SWEETS,       STR_BAGS, CargoClasses({CargoClass::Express})),
	MK(  21, CT_TOFFEE,       191, 16, 0x100, 4778, 14,  60,  true,       TAE_NONE,       TOFFEE,       TOFFEE,       STR_TONS, CargoClasses({CargoClass::Bulk})),
	MK(  22, CT_COLA,          84, 16, 0x100, 4892,  5,  75,  true,       TAE_NONE,         COLA,         COLA,     STR_LITERS, CargoClasses({CargoClass::Liquid})),
	MK(  23, CT_COTTON_CANDY, 184, 16, 0x100, 5005, 10,  25,  true,       TAE_NONE,   CANDYFLOSS,   CANDYFLOSS,       STR_TONS, CargoClasses({CargoClass::Bulk})),
	MK(  24, CT_BUBBLES,       10,  1, 0x100, 5077, 20,  80,  true,       TAE_NONE,      BUBBLES,       BUBBLE,      STR_ITEMS, CargoClasses({CargoClass::PieceGoods})),
	MK(  25, CT_PLASTIC,      202, 16, 0x100, 4664, 30, 255,  true,       TAE_NONE,      PLASTIC,      PLASTIC,     STR_LITERS, CargoClasses({CargoClass::Liquid})),
	MK(  26, CT_FIZZY_DRINKS,  48,  2, 0x100, 6250, 30,  50,  true,       TAE_FOOD, FIZZY_DRINKS,  FIZZY_DRINK,      STR_ITEMS, CargoClasses({CargoClass::PieceGoods})),

	/* Void slot in temperate */
	MK(0xFF, CT_INVALID,        1,  0, 0x100, 5688,  0,  30,  true,       TAE_NONE,      NOTHING,      NOTHING,       STR_TONS, CargoClasses({})),
	/* Void slot in arctic */
	MK(0xFF, CT_INVALID,      184,  0, 0x100, 5120,  9, 255,  true,       TAE_NONE,      NOTHING,      NOTHING,       STR_TONS, CargoClasses({})),
};


/** Table of cargo types available in each climate, by default */
static const std::variant<CargoLabel, int> _default_climate_cargo[NUM_LANDSCAPE][NUM_ORIGINAL_CARGO] = {
	{ CT_PASSENGERS, CT_COAL,   CT_MAIL, CT_OIL,  CT_LIVESTOCK, CT_GOODS, CT_GRAIN,  CT_WOOD, CT_IRON_ORE,     CT_STEEL,   CT_VALUABLES, 33, },
	{ CT_PASSENGERS, CT_COAL,   CT_MAIL, CT_OIL,  CT_LIVESTOCK, CT_GOODS, CT_WHEAT,  CT_WOOD, 34,              CT_PAPER,   CT_GOLD,      CT_FOOD, },
	{ CT_PASSENGERS, CT_RUBBER, CT_MAIL, 4,       CT_FRUIT,     CT_GOODS, CT_MAIZE,  11,      CT_COPPER_ORE,   CT_WATER,   CT_DIAMONDS,  CT_FOOD, },
	{ CT_PASSENGERS, CT_SUGAR,  CT_MAIL, CT_TOYS, CT_BATTERIES, CT_CANDY, CT_TOFFEE, CT_COLA, CT_COTTON_CANDY, CT_BUBBLES, CT_PLASTIC,   CT_FIZZY_DRINKS, },
};
<|MERGE_RESOLUTION|>--- conflicted
+++ resolved
@@ -7,14 +7,12 @@
 
 /** @file cargo_const.h Table of all default cargo types */
 
-<<<<<<< HEAD
-#include <variant>
-=======
 #include "../table/sprites.h"
 #ifndef CHECK_UNUSED_STRINGS
 #include "table/strings.h"
 #endif
->>>>>>> 7d03cee5
+
+#include <variant>
 
 /** Construction macros for the #CargoSpec StringID entries. */
 #define MK_STR_CARGO_PLURAL(label_plural) STR_CARGO_PLURAL_ ## label_plural
