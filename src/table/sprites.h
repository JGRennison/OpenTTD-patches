/*
 * This file is part of OpenTTD.
 * OpenTTD is free software; you can redistribute it and/or modify it under the terms of the GNU General Public License as published by the Free Software Foundation, version 2.
 * OpenTTD is distributed in the hope that it will be useful, but WITHOUT ANY WARRANTY; without even the implied warranty of MERCHANTABILITY or FITNESS FOR A PARTICULAR PURPOSE.
 * See the GNU General Public License for more details. You should have received a copy of the GNU General Public License along with OpenTTD. If not, see <http://www.gnu.org/licenses/>.
 */

/**
 * @file sprites.h
 * This file contains all sprite-related enums and defines. These consist mainly of
 * the sprite numbers and a bunch of masks and macros to handle sprites and to get
 * rid of all the magic numbers in the code.
 *
 * @note
 * ALL SPRITE NUMBERS BELOW 5126 are in the main files
 *
 * All elements which consist of two elements should
 * have the same name and then suffixes
 *   _GROUND and _BUILD for building-type sprites
 *   _REAR and _FRONT for transport-type sprites (tiles where vehicles are on)
 * These sprites are split because of the Z order of the elements
 *  (like some parts of a bridge are behind the vehicle, while others are before)
 *
 *
 * All sprites which are described here are referenced only one to a handful of times
 * throughout the code. When introducing new sprite enums, use meaningful names.
 * Don't be lazy and typing, and only use abbreviations when their meaning is clear or
 * the length of the enum would get out of hand. In that case EXPLAIN THE ABBREVIATION
 * IN THIS FILE, and perhaps add some comments in the code where it is used.
 * Now, don't whine about this being too much typing work if the enums are like
 * 30 characters in length. If your editor doesn't help you simplifying your work,
 * get a proper editor. If your Operating Systems don't have any decent editors,
 * get a proper Operating System.
 *
 * @todo Split the "Sprites" enum into smaller chunks and document them
 */

#ifndef SPRITES_H
#define SPRITES_H

#include "../gfx_type.h"

static const SpriteID SPR_SELECT_TILE  = 752;
static const SpriteID SPR_DOT          = 774; // corner marker for lower/raise land
static const SpriteID SPR_EMPTY        = 4078; // empty (transparent blue) sprite
static const SpriteID SPR_WHITE_POINT  = 4079;

/* ASCII */
static const SpriteID SPR_ASCII_SPACE       = 2;
static const SpriteID SPR_ASCII_SPACE_SMALL = 226;
static const SpriteID SPR_ASCII_SPACE_BIG   = 450;

static const SpriteID SPR_LARGE_SMALL_WINDOW = 682;

/** Extra graphic spritenumbers */
static const SpriteID SPR_OPENTTD_BASE   = 4896;
static const uint16_t OPENTTD_SPRITE_COUNT = 191;

/* Halftile-selection sprites */
static const SpriteID SPR_HALFTILE_SELECTION_FLAT = SPR_OPENTTD_BASE;
static const SpriteID SPR_HALFTILE_SELECTION_DOWN = SPR_OPENTTD_BASE + 4;
static const SpriteID SPR_HALFTILE_SELECTION_UP   = SPR_OPENTTD_BASE + 8;

static const SpriteID SPR_SQUARE             = SPR_OPENTTD_BASE + 38;  // coloured square (used for newgrf compatibility)
static const SpriteID SPR_BLOT               = SPR_OPENTTD_BASE + 39;  // coloured circle (used for server compatibility and installed content)
static const SpriteID SPR_LOCK               = SPR_OPENTTD_BASE + 40;  // lock icon (for password protected servers)
static const SpriteID SPR_BOX_EMPTY          = SPR_OPENTTD_BASE + 41;
static const SpriteID SPR_BOX_CHECKED        = SPR_OPENTTD_BASE + 42;
static const SpriteID SPR_WARNING_SIGN       = SPR_OPENTTD_BASE + 43;  // warning sign (shown if there are any newgrf errors)
static const SpriteID SPR_WINDOW_RESIZE_RIGHT= SPR_OPENTTD_BASE + 44;  // resize icon to the right
static const SpriteID SPR_WINDOW_RESIZE_LEFT = SPR_OPENTTD_BASE + 149; // resize icon to the left
static const SpriteID SPR_WINDOW_SHADE       = SPR_OPENTTD_BASE + 151; // shade the window icon
static const SpriteID SPR_WINDOW_UNSHADE     = SPR_OPENTTD_BASE + 152; // unshade the window icon
static const SpriteID SPR_WINDOW_DEBUG       = SPR_OPENTTD_BASE + 153; // NewGRF debug window icon
static const SpriteID SPR_IMG_PLAY_MUSIC_RTL = SPR_OPENTTD_BASE + 150; // play music button, but then for RTL users
/* Arrow icons pointing in all 4 directions */
static const SpriteID SPR_ARROW_DOWN         = SPR_OPENTTD_BASE + 45;
static const SpriteID SPR_ARROW_UP           = SPR_OPENTTD_BASE + 46;
static const SpriteID SPR_ARROW_LEFT         = SPR_OPENTTD_BASE + 47;
static const SpriteID SPR_ARROW_RIGHT        = SPR_OPENTTD_BASE + 48;
static const SpriteID SPR_HOUSE_ICON         = SPR_OPENTTD_BASE + 49;
static const SpriteID SPR_SHARED_ORDERS_ICON = SPR_OPENTTD_BASE + 50;
static const SpriteID SPR_PIN_UP             = SPR_OPENTTD_BASE + 51;  // pin icon
static const SpriteID SPR_PIN_DOWN           = SPR_OPENTTD_BASE + 52;

static const SpriteID SPR_CLOSEBOX           = 143;

static const SpriteID SPR_CIRCLE_FOLDED      = SPR_OPENTTD_BASE + 147; // (+) icon
static const SpriteID SPR_CIRCLE_UNFOLDED    = SPR_OPENTTD_BASE + 148; // (-) icon

/* on screen keyboard icons */
static const SpriteID SPR_OSK_LEFT           = SPR_OPENTTD_BASE + 138;
static const SpriteID SPR_OSK_RIGHT          = SPR_OPENTTD_BASE + 139;
static const SpriteID SPR_OSK_CAPS           = SPR_OPENTTD_BASE + 140;
static const SpriteID SPR_OSK_SHIFT          = SPR_OPENTTD_BASE + 141;
static const SpriteID SPR_OSK_BACKSPACE      = SPR_OPENTTD_BASE + 142;
static const SpriteID SPR_OSK_SPECIAL        = SPR_OPENTTD_BASE + 143;

/** Clone vehicles stuff */
static const SpriteID SPR_CLONE_TRAIN    = SPR_OPENTTD_BASE + 106;
static const SpriteID SPR_CLONE_ROADVEH  = SPR_OPENTTD_BASE + 107;
static const SpriteID SPR_CLONE_SHIP     = SPR_OPENTTD_BASE + 108;
static const SpriteID SPR_CLONE_AIRCRAFT = SPR_OPENTTD_BASE + 109;

static const SpriteID SPR_SELL_TRAIN        = SPR_OPENTTD_BASE +  93;
static const SpriteID SPR_SELL_ROADVEH      = SPR_OPENTTD_BASE +  94;
static const SpriteID SPR_SELL_SHIP         = SPR_OPENTTD_BASE +  95;
static const SpriteID SPR_SELL_AIRCRAFT     = SPR_OPENTTD_BASE +  96;
static const SpriteID SPR_SELL_ALL_TRAIN    = SPR_OPENTTD_BASE +  97;
static const SpriteID SPR_SELL_ALL_ROADVEH  = SPR_OPENTTD_BASE +  98;
static const SpriteID SPR_SELL_ALL_SHIP     = SPR_OPENTTD_BASE +  99;
static const SpriteID SPR_SELL_ALL_AIRCRAFT = SPR_OPENTTD_BASE + 100;
static const SpriteID SPR_REPLACE_TRAIN     = SPR_OPENTTD_BASE + 101;
static const SpriteID SPR_REPLACE_ROADVEH   = SPR_OPENTTD_BASE + 102;
static const SpriteID SPR_REPLACE_SHIP      = SPR_OPENTTD_BASE + 103;
static const SpriteID SPR_REPLACE_AIRCRAFT  = SPR_OPENTTD_BASE + 104;
static const SpriteID SPR_SELL_CHAIN_TRAIN  = SPR_OPENTTD_BASE + 105;

static const SpriteID SPR_PROFIT_NA         = SPR_OPENTTD_BASE + 154;
static const SpriteID SPR_PROFIT_NEGATIVE   = SPR_OPENTTD_BASE + 155;
static const SpriteID SPR_PROFIT_SOME       = SPR_OPENTTD_BASE + 156;
static const SpriteID SPR_PROFIT_LOT        = SPR_OPENTTD_BASE + 157;

static const SpriteID SPR_UNREAD_NEWS                = SPR_OPENTTD_BASE + 158;
static const SpriteID SPR_EXCLUSIVE_TRANSPORT        = SPR_OPENTTD_BASE + 159;
static const SpriteID SPR_GROUP_REPLACE_PROTECT      = SPR_OPENTTD_BASE + 160;
static const SpriteID SPR_GROUP_REPLACE_ACTIVE       = SPR_OPENTTD_BASE + 161;

static const SpriteID SPR_GROUP_CREATE_TRAIN         = SPR_OPENTTD_BASE + 114;
static const SpriteID SPR_GROUP_CREATE_ROADVEH       = SPR_OPENTTD_BASE + 115;
static const SpriteID SPR_GROUP_CREATE_SHIP          = SPR_OPENTTD_BASE + 116;
static const SpriteID SPR_GROUP_CREATE_AIRCRAFT      = SPR_OPENTTD_BASE + 117;
static const SpriteID SPR_GROUP_DELETE_TRAIN         = SPR_OPENTTD_BASE + 118;
static const SpriteID SPR_GROUP_DELETE_ROADVEH       = SPR_OPENTTD_BASE + 119;
static const SpriteID SPR_GROUP_DELETE_SHIP          = SPR_OPENTTD_BASE + 120;
static const SpriteID SPR_GROUP_DELETE_AIRCRAFT      = SPR_OPENTTD_BASE + 121;
static const SpriteID SPR_GROUP_RENAME_TRAIN         = SPR_OPENTTD_BASE + 122;
static const SpriteID SPR_GROUP_RENAME_ROADVEH       = SPR_OPENTTD_BASE + 123;
static const SpriteID SPR_GROUP_RENAME_SHIP          = SPR_OPENTTD_BASE + 124;
static const SpriteID SPR_GROUP_RENAME_AIRCRAFT      = SPR_OPENTTD_BASE + 125;
static const SpriteID SPR_GROUP_REPLACE_ON_TRAIN     = SPR_OPENTTD_BASE + 126;
static const SpriteID SPR_GROUP_REPLACE_ON_ROADVEH   = SPR_OPENTTD_BASE + 127;
static const SpriteID SPR_GROUP_REPLACE_ON_SHIP      = SPR_OPENTTD_BASE + 128;
static const SpriteID SPR_GROUP_REPLACE_ON_AIRCRAFT  = SPR_OPENTTD_BASE + 129;
static const SpriteID SPR_GROUP_REPLACE_OFF_TRAIN    = SPR_OPENTTD_BASE + 130;
static const SpriteID SPR_GROUP_REPLACE_OFF_ROADVEH  = SPR_OPENTTD_BASE + 131;
static const SpriteID SPR_GROUP_REPLACE_OFF_SHIP     = SPR_OPENTTD_BASE + 132;
static const SpriteID SPR_GROUP_REPLACE_OFF_AIRCRAFT = SPR_OPENTTD_BASE + 133;

static const SpriteID SPR_GROUP_LIVERY_TRAIN         = SPR_OPENTTD_BASE + 175;
static const SpriteID SPR_GROUP_LIVERY_ROADVEH       = SPR_OPENTTD_BASE + 176;
static const SpriteID SPR_GROUP_LIVERY_SHIP          = SPR_OPENTTD_BASE + 177;
static const SpriteID SPR_GROUP_LIVERY_AIRCRAFT      = SPR_OPENTTD_BASE + 178;

static const SpriteID SPR_TOWN_RATING_NA             = SPR_OPENTTD_BASE + 162;
static const SpriteID SPR_TOWN_RATING_APALLING       = SPR_OPENTTD_BASE + 163;
static const SpriteID SPR_TOWN_RATING_MEDIOCRE       = SPR_OPENTTD_BASE + 164;
static const SpriteID SPR_TOWN_RATING_GOOD           = SPR_OPENTTD_BASE + 165;

static const SpriteID SPR_IMG_SWITCH_TOOLBAR = SPR_OPENTTD_BASE + 144;

static const SpriteID SPR_IMG_DELETE_LEFT            = SPR_OPENTTD_BASE + 166;
static const SpriteID SPR_IMG_DELETE_RIGHT           = SPR_OPENTTD_BASE + 167;

static const SpriteID SPR_WINDOW_DEFSIZE             = SPR_OPENTTD_BASE + 168;
static const SpriteID SPR_RENAME                     = SPR_OPENTTD_BASE + 184;
static const SpriteID SPR_GOTO_LOCATION              = SPR_OPENTTD_BASE + 185;

static const SpriteID SPR_CHAT                       = SPR_OPENTTD_BASE + 186;
static const SpriteID SPR_ADMIN                      = SPR_OPENTTD_BASE + 187;
static const SpriteID SPR_JOIN                       = SPR_OPENTTD_BASE + 188;
static const SpriteID SPR_PLAYER_SELF                = SPR_OPENTTD_BASE + 189;
static const SpriteID SPR_PLAYER_HOST                = SPR_OPENTTD_BASE + 190;

static const SpriteID SPR_IMG_CARGOFLOW              = SPR_OPENTTD_BASE + 174;

static const SpriteID SPR_SIGNALS_BASE  = SPR_OPENTTD_BASE + OPENTTD_SPRITE_COUNT;
static const uint16_t PRESIGNAL_SPRITE_COUNT                   =  48;
static const uint16_t PRESIGNAL_AND_SEMAPHORE_SPRITE_COUNT     = 112;
static const uint16_t PRESIGNAL_SEMAPHORE_AND_PBS_SPRITE_COUNT = 240;

static const SpriteID SPR_CANALS_BASE   = SPR_SIGNALS_BASE + PRESIGNAL_SEMAPHORE_AND_PBS_SPRITE_COUNT;
static const uint16_t CANALS_SPRITE_COUNT = 65;

/** Sprites for the Aqueduct. */
static const SpriteID SPR_AQUEDUCT_BASE     = SPR_CANALS_BASE + CANALS_SPRITE_COUNT;
static const SpriteID SPR_AQUEDUCT_RAMP_SW  = SPR_AQUEDUCT_BASE + 0;
static const SpriteID SPR_AQUEDUCT_RAMP_SE  = SPR_AQUEDUCT_BASE + 1;
static const SpriteID SPR_AQUEDUCT_RAMP_NE  = SPR_AQUEDUCT_BASE + 2;
static const SpriteID SPR_AQUEDUCT_RAMP_NW  = SPR_AQUEDUCT_BASE + 3;
static const SpriteID SPR_AQUEDUCT_MIDDLE_X = SPR_AQUEDUCT_BASE + 4;
static const SpriteID SPR_AQUEDUCT_MIDDLE_Y = SPR_AQUEDUCT_BASE + 5;
static const SpriteID SPR_AQUEDUCT_PILLAR_X = SPR_AQUEDUCT_BASE + 6;
static const SpriteID SPR_AQUEDUCT_PILLAR_Y = SPR_AQUEDUCT_BASE + 7;
static const uint16_t AQUEDUCT_SPRITE_COUNT = 8;

/** Sprites for 'highlighting' tracks on sloped land. */
static const SpriteID SPR_TRACKS_FOR_SLOPES_BASE        = SPR_AQUEDUCT_BASE + AQUEDUCT_SPRITE_COUNT;
static const SpriteID SPR_TRACKS_FOR_SLOPES_RAIL_BASE   = SPR_TRACKS_FOR_SLOPES_BASE + 0;
static const SpriteID SPR_TRACKS_FOR_SLOPES_MONO_BASE   = SPR_TRACKS_FOR_SLOPES_BASE + 4;
static const SpriteID SPR_TRACKS_FOR_SLOPES_MAGLEV_BASE = SPR_TRACKS_FOR_SLOPES_BASE + 8;
static const uint16_t TRACKS_FOR_SLOPES_SPRITE_COUNT = 12;

static const SpriteID SPR_SLOPES_BASE              = SPR_TRACKS_FOR_SLOPES_BASE + TRACKS_FOR_SLOPES_SPRITE_COUNT;
static const SpriteID SPR_SLOPES_INCLINED_OFFSET   = 15;
static const SpriteID SPR_SLOPES_VIRTUAL_BASE      = SPR_SLOPES_BASE - SPR_SLOPES_INCLINED_OFFSET; // The original foundations (see SPR_FOUNDATION_BASE below) are mapped before the additional foundations.
static const SpriteID SPR_TRKFOUND_BLOCK_SIZE      = 22; // The normal track foundation sprites are organized in blocks of 22.
static const uint16_t NORMAL_FOUNDATION_SPRITE_COUNT = 74;
/** Halftile foundations */
static const SpriteID SPR_HALFTILE_FOUNDATION_BASE = SPR_SLOPES_BASE + NORMAL_FOUNDATION_SPRITE_COUNT;
static const SpriteID SPR_HALFTILE_BLOCK_SIZE      = 4;  // The half tile foundation sprites are organized in blocks of 4.
static const uint16_t NORMAL_AND_HALFTILE_FOUNDATION_SPRITE_COUNT = 90;

static const SpriteID SPR_AUTORAIL_BASE = SPR_HALFTILE_FOUNDATION_BASE + NORMAL_AND_HALFTILE_FOUNDATION_SPRITE_COUNT;
static const uint16_t AUTORAIL_SPRITE_COUNT = 55;

static const SpriteID SPR_ELRAIL_BASE   = SPR_AUTORAIL_BASE + AUTORAIL_SPRITE_COUNT;
static const uint16_t ELRAIL_SPRITE_COUNT = 48;

static const SpriteID SPR_2CCMAP_BASE   = SPR_ELRAIL_BASE + ELRAIL_SPRITE_COUNT;
static const uint16_t TWOCCMAP_SPRITE_COUNT = 256;

/** shore tiles - action 05-0D */
static const SpriteID SPR_SHORE_BASE                  = SPR_2CCMAP_BASE + TWOCCMAP_SPRITE_COUNT;
static const SpriteID SPR_SHORE_SPRITE_COUNT          = 18;
static const SpriteID SPR_ORIGINALSHORE_START         = 4062;
static const SpriteID SPR_ORIGINALSHORE_END           = 4069;

static const SpriteID SPR_AIRPORTX_BASE     = SPR_SHORE_BASE + SPR_SHORE_SPRITE_COUNT; // The sprites used for other airport angles
static const SpriteID SPR_NEWAIRPORT_TARMAC = SPR_AIRPORTX_BASE;
static const SpriteID SPR_NSRUNWAY1         = SPR_AIRPORTX_BASE + 1;
static const SpriteID SPR_NSRUNWAY2         = SPR_AIRPORTX_BASE + 2;
static const SpriteID SPR_NSRUNWAY3         = SPR_AIRPORTX_BASE + 3;
static const SpriteID SPR_NSRUNWAY4         = SPR_AIRPORTX_BASE + 4;
static const SpriteID SPR_NSRUNWAY_END      = SPR_AIRPORTX_BASE + 5;
static const SpriteID SPR_NEWHANGAR_S       = SPR_AIRPORTX_BASE + 6;
static const SpriteID SPR_NEWHANGAR_S_WALL  = SPR_AIRPORTX_BASE + 7;
static const SpriteID SPR_NEWHANGAR_W       = SPR_AIRPORTX_BASE + 8;
static const SpriteID SPR_NEWHANGAR_W_WALL  = SPR_AIRPORTX_BASE + 9;
static const SpriteID SPR_NEWHANGAR_N       = SPR_AIRPORTX_BASE + 10;
static const SpriteID SPR_NEWHANGAR_E       = SPR_AIRPORTX_BASE + 11;
static const SpriteID SPR_NEWHELIPAD        = SPR_AIRPORTX_BASE + 12;
static const SpriteID SPR_GRASS_RIGHT       = SPR_AIRPORTX_BASE + 13;
static const SpriteID SPR_GRASS_LEFT        = SPR_AIRPORTX_BASE + 14;
static const uint16_t AIRPORTX_SPRITE_COUNT = 15;

/** Airport preview sprites */
static const SpriteID SPR_AIRPORT_PREVIEW_BASE             = SPR_AIRPORTX_BASE + AIRPORTX_SPRITE_COUNT;
static const SpriteID SPR_AIRPORT_PREVIEW_SMALL            = SPR_AIRPORT_PREVIEW_BASE;
static const SpriteID SPR_AIRPORT_PREVIEW_LARGE            = SPR_AIRPORT_PREVIEW_BASE + 1;
static const SpriteID SPR_AIRPORT_PREVIEW_HELIPORT         = SPR_AIRPORT_PREVIEW_BASE + 2;
static const SpriteID SPR_AIRPORT_PREVIEW_METROPOLITAN     = SPR_AIRPORT_PREVIEW_BASE + 3;
static const SpriteID SPR_AIRPORT_PREVIEW_INTERNATIONAL    = SPR_AIRPORT_PREVIEW_BASE + 4;
static const SpriteID SPR_AIRPORT_PREVIEW_COMMUTER         = SPR_AIRPORT_PREVIEW_BASE + 5;
static const SpriteID SPR_AIRPORT_PREVIEW_HELIDEPOT        = SPR_AIRPORT_PREVIEW_BASE + 6;
static const SpriteID SPR_AIRPORT_PREVIEW_INTERCONTINENTAL = SPR_AIRPORT_PREVIEW_BASE + 7;
static const SpriteID SPR_AIRPORT_PREVIEW_HELISTATION      = SPR_AIRPORT_PREVIEW_BASE + 8;
static const SpriteID SPR_AIRPORT_PREVIEW_COUNT            = 9;

static const SpriteID SPR_ROADSTOP_BASE     = SPR_AIRPORT_PREVIEW_BASE + SPR_AIRPORT_PREVIEW_COUNT; // The sprites used for drive-through road stops
static const SpriteID SPR_BUS_STOP_DT_Y_W   = SPR_ROADSTOP_BASE;
static const SpriteID SPR_BUS_STOP_DT_Y_E   = SPR_ROADSTOP_BASE + 1;
static const SpriteID SPR_BUS_STOP_DT_X_W   = SPR_ROADSTOP_BASE + 2;
static const SpriteID SPR_BUS_STOP_DT_X_E   = SPR_ROADSTOP_BASE + 3;
static const SpriteID SPR_TRUCK_STOP_DT_Y_W = SPR_ROADSTOP_BASE + 4;
static const SpriteID SPR_TRUCK_STOP_DT_Y_E = SPR_ROADSTOP_BASE + 5;
static const SpriteID SPR_TRUCK_STOP_DT_X_W = SPR_ROADSTOP_BASE + 6;
static const SpriteID SPR_TRUCK_STOP_DT_X_E = SPR_ROADSTOP_BASE + 7;
static const uint16_t ROADSTOP_SPRITE_COUNT = 8;

/** Tramway sprites */
static const SpriteID SPR_TRAMWAY_BASE                 = SPR_ROADSTOP_BASE + ROADSTOP_SPRITE_COUNT;
static const SpriteID SPR_TRAMWAY_OVERLAY              = SPR_TRAMWAY_BASE + 4;
static const SpriteID SPR_TRAMWAY_TRAM                 = SPR_TRAMWAY_BASE + 27;
static const SpriteID SPR_TRAMWAY_SLOPED_OFFSET        = 11;
static const SpriteID SPR_TRAMWAY_BUS_STOP_DT_Y_W      = SPR_TRAMWAY_BASE + 25;
static const SpriteID SPR_TRAMWAY_BUS_STOP_DT_Y_E      = SPR_TRAMWAY_BASE + 23;
static const SpriteID SPR_TRAMWAY_BUS_STOP_DT_X_W      = SPR_TRAMWAY_BASE + 24;
static const SpriteID SPR_TRAMWAY_BUS_STOP_DT_X_E      = SPR_TRAMWAY_BASE + 26;
static const SpriteID SPR_TRAMWAY_PAVED_STRAIGHT_Y     = SPR_TRAMWAY_BASE + 46;
static const SpriteID SPR_TRAMWAY_PAVED_STRAIGHT_X     = SPR_TRAMWAY_BASE + 47;
static const SpriteID SPR_TRAMWAY_DEPOT_WITH_TRACK     = SPR_TRAMWAY_BASE + 49;
static const SpriteID SPR_TRAMWAY_BACK_WIRES_STRAIGHT  = SPR_TRAMWAY_BASE + 55;
static const SpriteID SPR_TRAMWAY_FRONT_WIRES_STRAIGHT = SPR_TRAMWAY_BASE + 56;
static const SpriteID SPR_TRAMWAY_BACK_WIRES_SLOPED    = SPR_TRAMWAY_BASE + 68;
static const SpriteID SPR_TRAMWAY_FRONT_WIRES_SLOPED   = SPR_TRAMWAY_BASE + 72;
static const SpriteID SPR_TRAMWAY_TUNNEL_WIRES         = SPR_TRAMWAY_BASE + 80;
static const SpriteID SPR_TRAMWAY_BRIDGE               = SPR_TRAMWAY_BASE + 107;
static const SpriteID SPR_TRAMWAY_DEPOT_NO_TRACK       = SPR_TRAMWAY_BASE + 113;
static const uint16_t TRAMWAY_SPRITE_COUNT = 119;

/** One way road sprites */
static const SpriteID SPR_ONEWAY_BASE           = SPR_TRAMWAY_BASE + TRAMWAY_SPRITE_COUNT;
static const SpriteID SPR_ONEWAY_SLOPE_N_OFFSET = 6;
static const SpriteID SPR_ONEWAY_SLOPE_S_OFFSET = 12;
static const uint16_t ONEWAY_SPRITE_COUNT = 18;

/** Tunnel sprites with grass only for custom railtype tunnel. */
static const SpriteID SPR_RAILTYPE_TUNNEL_BASE = SPR_ONEWAY_BASE + ONEWAY_SPRITE_COUNT;
static const uint16_t RAILTYPE_TUNNEL_BASE_COUNT = 16;

/* Not really a sprite, but an empty bounding box. Used to construct bounding boxes that help sorting the sprites, but do not have a sprite associated. */
static const SpriteID SPR_EMPTY_BOUNDING_BOX = SPR_RAILTYPE_TUNNEL_BASE + RAILTYPE_TUNNEL_BASE_COUNT;
static const uint16_t EMPTY_BOUNDING_BOX_SPRITE_COUNT = 1;

/* Black palette sprite, needed for painting (fictive) tiles outside map */
static const SpriteID SPR_PALETTE_BASE = SPR_EMPTY_BOUNDING_BOX + EMPTY_BOUNDING_BOX_SPRITE_COUNT;
static const uint16_t PALETTE_SPRITE_COUNT = 1;

/** Road waypoint sprites. */
static const SpriteID SPR_ROAD_WAYPOINTS_BASE = SPR_PALETTE_BASE + PALETTE_SPRITE_COUNT;
static const SpriteID SPR_ROAD_WAYPOINT_Y_W   = SPR_ROAD_WAYPOINTS_BASE;
static const SpriteID SPR_ROAD_WAYPOINT_Y_E   = SPR_ROAD_WAYPOINTS_BASE + 1;
static const SpriteID SPR_ROAD_WAYPOINT_X_W   = SPR_ROAD_WAYPOINTS_BASE + 2;
static const SpriteID SPR_ROAD_WAYPOINT_X_E   = SPR_ROAD_WAYPOINTS_BASE + 3;
static const uint16_t ROAD_WAYPOINTS_SPRITE_COUNT = 4;

/* Programmable pre-signal sprites */
static const SpriteID SPR_PROGSIGNAL_BASE = SPR_ROAD_WAYPOINTS_BASE + ROAD_WAYPOINTS_SPRITE_COUNT;
static const uint16_t PROGSIGNAL_SPRITE_COUNT = 32;
static const SpriteID SPR_DUP_PROGSIGNAL_BASE = SPR_PROGSIGNAL_BASE + PROGSIGNAL_SPRITE_COUNT;

/* Extra signal sprites */
static const SpriteID SPR_EXTRASIGNAL_BASE = SPR_DUP_PROGSIGNAL_BASE + PROGSIGNAL_SPRITE_COUNT;
static const uint16_t EXTRASIGNAL_SPRITE_COUNT = 16;
static const SpriteID SPR_DUP_EXTRASIGNAL_BASE = SPR_EXTRASIGNAL_BASE + EXTRASIGNAL_SPRITE_COUNT;

/* Zoning sprites */
static const SpriteID SPR_ZONING_INNER_HIGHLIGHT_BASE       = SPR_DUP_EXTRASIGNAL_BASE + EXTRASIGNAL_SPRITE_COUNT;
static const uint16_t ZONING_INNER_HIGHLIGHT_SPRITE_COUNT = 32;
static const SpriteID SPR_ZONING_INNER_HIGHLIGHT_RED        = SPR_ZONING_INNER_HIGHLIGHT_BASE + 19;
static const SpriteID SPR_ZONING_INNER_HIGHLIGHT_GREEN      = SPR_ZONING_INNER_HIGHLIGHT_BASE + 20;
static const SpriteID SPR_ZONING_INNER_HIGHLIGHT_BLACK      = SPR_ZONING_INNER_HIGHLIGHT_BASE + 21;
static const SpriteID SPR_ZONING_INNER_HIGHLIGHT_LIGHT_BLUE = SPR_ZONING_INNER_HIGHLIGHT_BASE + 22;
static const SpriteID SPR_ZONING_INNER_HIGHLIGHT_ORANGE     = SPR_ZONING_INNER_HIGHLIGHT_BASE + 23;
static const SpriteID SPR_ZONING_INNER_HIGHLIGHT_WHITE      = SPR_ZONING_INNER_HIGHLIGHT_BASE + 24;
static const SpriteID SPR_ZONING_INNER_HIGHLIGHT_PURPLE     = SPR_ZONING_INNER_HIGHLIGHT_BASE + 25;
static const SpriteID SPR_ZONING_INNER_HIGHLIGHT_BROWN      = SPR_ZONING_INNER_HIGHLIGHT_BASE + 26;
static const SpriteID SPR_ZONING_INNER_HIGHLIGHT_YELLOW     = SPR_ZONING_INNER_HIGHLIGHT_BASE + 27;

/* Sprites for the route step marker. */
static const SpriteID SPR_ROUTE_STEP_BASE          = SPR_ZONING_INNER_HIGHLIGHT_BASE + ZONING_INNER_HIGHLIGHT_SPRITE_COUNT;
static const SpriteID SPR_ROUTE_STEP_TOP           = SPR_ROUTE_STEP_BASE + 0;
static const SpriteID SPR_ROUTE_STEP_MIDDLE        = SPR_ROUTE_STEP_BASE + 1;
static const SpriteID SPR_ROUTE_STEP_BOTTOM        = SPR_ROUTE_STEP_BASE + 2;
static const SpriteID SPR_ROUTE_STEP_BOTTOM_SHADOW = SPR_ROUTE_STEP_BASE + 3;
static const SpriteID ROUTE_STEP_SPRITE_COUNT = 4;

/* Tracerestrict sprites */
static const SpriteID SPR_TRACERESTRICT_BASE = SPR_ROUTE_STEP_BASE + ROUTE_STEP_SPRITE_COUNT;
static const uint16_t TRACERESTRICT_SPRITE_COUNT = 3;

/* Misc GUI sprites */
static const SpriteID SPR_MISC_GUI_BASE = SPR_TRACERESTRICT_BASE + TRACERESTRICT_SPRITE_COUNT;
static const uint16_t MISC_GUI_SPRITE_COUNT = 1;

/* Duplicated signal sprites */
static const SpriteID SPR_DUP_ORIGINAL_SIGNALS_BASE = SPR_MISC_GUI_BASE + MISC_GUI_SPRITE_COUNT;
static const uint16_t DUP_ORIGINAL_SIGNALS_SPRITE_COUNT = 16;
static const SpriteID SPR_DUP_SIGNALS_BASE = SPR_DUP_ORIGINAL_SIGNALS_BASE + DUP_ORIGINAL_SIGNALS_SPRITE_COUNT;
static const uint16_t DUP_SIGNALS_SPRITE_COUNT = PRESIGNAL_SEMAPHORE_AND_PBS_SPRITE_COUNT;

/* From where can we start putting NewGRFs? */
static const SpriteID SPR_NEWGRFS_BASE = SPR_DUP_SIGNALS_BASE + DUP_SIGNALS_SPRITE_COUNT;

/* Manager face sprites */
static const SpriteID SPR_GRADIENT = 874; // background gradient behind manager face

/* Icon showing company colour. */
static const SpriteID SPR_COMPANY_ICON = 747;

/* is itself no foundation sprite, because tileh 0 has no foundation */
static const SpriteID SPR_FOUNDATION_BASE = 989;

/* Shadow cell */
static const SpriteID SPR_SHADOW_CELL = 1004;

/* Objects spritenumbers */
static const SpriteID SPR_TRANSMITTER             = 2601;
static const SpriteID SPR_LIGHTHOUSE              = 2602;
static const SpriteID SPR_TINYHQ_NORTH            = 2603;
static const SpriteID SPR_TINYHQ_EAST             = 2604;
static const SpriteID SPR_TINYHQ_WEST             = 2605;
static const SpriteID SPR_TINYHQ_SOUTH            = 2606;
static const SpriteID SPR_SMALLHQ_NORTH           = 2607;
static const SpriteID SPR_SMALLHQ_EAST            = 2608;
static const SpriteID SPR_SMALLHQ_WEST            = 2609;
static const SpriteID SPR_SMALLHQ_SOUTH           = 2610;
static const SpriteID SPR_MEDIUMHQ_NORTH          = 2611;
static const SpriteID SPR_MEDIUMHQ_NORTH_WALL     = 2612;
static const SpriteID SPR_MEDIUMHQ_EAST           = 2613;
static const SpriteID SPR_MEDIUMHQ_EAST_WALL      = 2614;
static const SpriteID SPR_MEDIUMHQ_WEST           = 2615;
static const SpriteID SPR_MEDIUMHQ_WEST_WALL      = 2616; // very tiny piece of wall
static const SpriteID SPR_MEDIUMHQ_SOUTH          = 2617;
static const SpriteID SPR_LARGEHQ_NORTH_GROUND    = 2618;
static const SpriteID SPR_LARGEHQ_NORTH_BUILD     = 2619;
static const SpriteID SPR_LARGEHQ_EAST_GROUND     = 2620;
static const SpriteID SPR_LARGEHQ_EAST_BUILD      = 2621;
static const SpriteID SPR_LARGEHQ_WEST_GROUND     = 2622;
static const SpriteID SPR_LARGEHQ_WEST_BUILD      = 2623;
static const SpriteID SPR_LARGEHQ_SOUTH           = 2624;
static const SpriteID SPR_HUGEHQ_NORTH_GROUND     = 2625;
static const SpriteID SPR_HUGEHQ_NORTH_BUILD      = 2626;
static const SpriteID SPR_HUGEHQ_EAST_GROUND      = 2627;
static const SpriteID SPR_HUGEHQ_EAST_BUILD       = 2628;
static const SpriteID SPR_HUGEHQ_WEST_GROUND      = 2629;
static const SpriteID SPR_HUGEHQ_WEST_BUILD       = 2630;
static const SpriteID SPR_HUGEHQ_SOUTH            = 2631;
static const SpriteID SPR_CONCRETE_GROUND         = 1420;
static const SpriteID SPR_STATUE_COMPANY          = 2632;
static const SpriteID SPR_BOUGHT_LAND             = 4790;

/* sprites for rail and rail stations*/
static const SpriteID SPR_RAIL_SNOW_OFFSET        = 26;
static const SpriteID SPR_MONO_SNOW_OFFSET        = 26;
static const SpriteID SPR_MGLV_SNOW_OFFSET        = 26;

static const SpriteID SPR_ORIGINAL_SIGNALS_BASE   = 1275;

static const SpriteID SPR_RAIL_SINGLE_X           = 1005;
static const SpriteID SPR_RAIL_SINGLE_Y           = 1006;
static const SpriteID SPR_RAIL_SINGLE_NORTH       = 1007;
static const SpriteID SPR_RAIL_SINGLE_SOUTH       = 1008;
static const SpriteID SPR_RAIL_SINGLE_EAST        = 1009;
static const SpriteID SPR_RAIL_SINGLE_WEST        = 1010;
static const SpriteID SPR_RAIL_TRACK_Y            = 1011;
static const SpriteID SPR_RAIL_TRACK_X            = 1012;
static const SpriteID SPR_RAIL_TRACK_BASE         = 1018;
static const SpriteID SPR_RAIL_TRACK_N_S          = 1035;
static const SpriteID SPR_RAIL_TRACK_Y_SNOW       = 1037;
static const SpriteID SPR_RAIL_TRACK_X_SNOW       = 1038;
static const SpriteID SPR_RAIL_DEPOT_SE_1         = 1063;
static const SpriteID SPR_RAIL_DEPOT_SE_2         = 1064;
static const SpriteID SPR_RAIL_DEPOT_SW_1         = 1065;
static const SpriteID SPR_RAIL_DEPOT_SW_2         = 1066;
static const SpriteID SPR_RAIL_DEPOT_NE           = 1067;
static const SpriteID SPR_RAIL_DEPOT_NW           = 1068;
static const SpriteID SPR_RAIL_PLATFORM_Y_FRONT         = 1069;
static const SpriteID SPR_RAIL_PLATFORM_X_REAR          = 1070;
static const SpriteID SPR_RAIL_PLATFORM_Y_REAR          = 1071;
static const SpriteID SPR_RAIL_PLATFORM_X_FRONT         = 1072;
static const SpriteID SPR_RAIL_PLATFORM_BUILDING_X      = 1073;
static const SpriteID SPR_RAIL_PLATFORM_BUILDING_Y      = 1074;
static const SpriteID SPR_RAIL_PLATFORM_PILLARS_Y_FRONT = 1075;
static const SpriteID SPR_RAIL_PLATFORM_PILLARS_X_REAR  = 1076;
static const SpriteID SPR_RAIL_PLATFORM_PILLARS_Y_REAR  = 1077;
static const SpriteID SPR_RAIL_PLATFORM_PILLARS_X_FRONT = 1078;
static const SpriteID SPR_RAIL_ROOF_STRUCTURE_X_TILE_A  = 1079; // First half of the roof structure
static const SpriteID SPR_RAIL_ROOF_STRUCTURE_Y_TILE_A  = 1080;
static const SpriteID SPR_RAIL_ROOF_STRUCTURE_X_TILE_B  = 1081; // Second half of the roof structure
static const SpriteID SPR_RAIL_ROOF_STRUCTURE_Y_TILE_B  = 1082;
static const SpriteID SPR_RAIL_ROOF_GLASS_X_TILE_A      = 1083; // First half of the roof glass
static const SpriteID SPR_RAIL_ROOF_GLASS_Y_TILE_A      = 1084;
static const SpriteID SPR_RAIL_ROOF_GLASS_X_TILE_B      = 1085; // second half of the roof glass
static const SpriteID SPR_RAIL_ROOF_GLASS_Y_TILE_B      = 1086;
static const SpriteID SPR_MONO_SINGLE_X                 = 1087;
static const SpriteID SPR_MONO_SINGLE_Y                 = 1088;
static const SpriteID SPR_MONO_SINGLE_NORTH             = 1089;
static const SpriteID SPR_MONO_SINGLE_SOUTH             = 1090;
static const SpriteID SPR_MONO_SINGLE_EAST              = 1091;
static const SpriteID SPR_MONO_SINGLE_WEST              = 1092;
static const SpriteID SPR_MONO_TRACK_Y                  = 1093;
static const SpriteID SPR_MONO_TRACK_X                  = 1094;
static const SpriteID SPR_MONO_TRACK_BASE               = 1100;
static const SpriteID SPR_MONO_TRACK_N_S                = 1117;
static const SpriteID SPR_MONO_TRACK_Y_SNOW             = 1119;
static const SpriteID SPR_MONO_TRACK_X_SNOW             = 1120;
static const SpriteID SPR_MGLV_SINGLE_X                 = 1169;
static const SpriteID SPR_MGLV_SINGLE_Y                 = 1170;
static const SpriteID SPR_MGLV_SINGLE_NORTH             = 1171;
static const SpriteID SPR_MGLV_SINGLE_SOUTH             = 1172;
static const SpriteID SPR_MGLV_SINGLE_EAST              = 1173;
static const SpriteID SPR_MGLV_SINGLE_WEST              = 1174;
static const SpriteID SPR_MGLV_TRACK_Y                  = 1175;
static const SpriteID SPR_MGLV_TRACK_X                  = 1176;
static const SpriteID SPR_MGLV_TRACK_BASE               = 1182;
static const SpriteID SPR_MGLV_TRACK_Y_SNOW             = 1184;
static const SpriteID SPR_MGLV_TRACK_X_SNOW             = 1185;
static const SpriteID SPR_MGLV_TRACK_N_S                = 1199;
static const SpriteID SPR_WAYPOINT_X_1            = SPR_OPENTTD_BASE + 78;
static const SpriteID SPR_WAYPOINT_X_2            = SPR_OPENTTD_BASE + 79;
static const SpriteID SPR_WAYPOINT_Y_1            = SPR_OPENTTD_BASE + 80;
static const SpriteID SPR_WAYPOINT_Y_2            = SPR_OPENTTD_BASE + 81;
/* see _track_sloped_sprites in rail_cmd.cpp for slope offsets */

/* Track fences */
static const SpriteID SPR_TRACK_FENCE_FLAT_X    = 1301;
static const SpriteID SPR_TRACK_FENCE_FLAT_Y    = 1302;
static const SpriteID SPR_TRACK_FENCE_FLAT_VERT = 1303;
static const SpriteID SPR_TRACK_FENCE_FLAT_HORZ = 1304;
static const SpriteID SPR_TRACK_FENCE_SLOPE_SW  = 1305;
static const SpriteID SPR_TRACK_FENCE_SLOPE_SE  = 1306;
static const SpriteID SPR_TRACK_FENCE_SLOPE_NE  = 1307;
static const SpriteID SPR_TRACK_FENCE_SLOPE_NW  = 1308;

/* Base sprites for elrail.
 * Offsets via an enum are used so a complete list of absolute
 * sprite numbers is unnecessary.
 */
static const SpriteID SPR_WIRE_BASE         = SPR_ELRAIL_BASE +  0;
static const SpriteID SPR_PYLON_BASE        = SPR_ELRAIL_BASE + 28;

/* sprites for roads */
static const SpriteID SPR_ROAD_PAVED_STRAIGHT_Y       = 1313;
static const SpriteID SPR_ROAD_PAVED_STRAIGHT_X       = 1314;

/* sprites for airports and airfields*/
/* Small airports are AIRFIELD, everything else is AIRPORT */
static const SpriteID SPR_HELIPORT                    = 2633;
static const SpriteID SPR_AIRPORT_APRON               = 2634;
static const SpriteID SPR_AIRPORT_AIRCRAFT_STAND      = 2635;
static const SpriteID SPR_AIRPORT_TAXIWAY_NS_WEST     = 2636;
static const SpriteID SPR_AIRPORT_TAXIWAY_EW_SOUTH    = 2637;
static const SpriteID SPR_AIRPORT_TAXIWAY_XING_SOUTH  = 2638;
static const SpriteID SPR_AIRPORT_TAXIWAY_XING_WEST   = 2639;
static const SpriteID SPR_AIRPORT_TAXIWAY_NS_CTR      = 2640;
static const SpriteID SPR_AIRPORT_TAXIWAY_XING_EAST   = 2641;
static const SpriteID SPR_AIRPORT_TAXIWAY_NS_EAST     = 2642;
static const SpriteID SPR_AIRPORT_TAXIWAY_EW_NORTH    = 2643;
static const SpriteID SPR_AIRPORT_TAXIWAY_EW_CTR      = 2644;
static const SpriteID SPR_AIRPORT_RUNWAY_EXIT_A       = 2645;
static const SpriteID SPR_AIRPORT_RUNWAY_EXIT_B       = 2646;
static const SpriteID SPR_AIRPORT_RUNWAY_EXIT_C       = 2647;
static const SpriteID SPR_AIRPORT_RUNWAY_EXIT_D       = 2648;
static const SpriteID SPR_AIRPORT_RUNWAY_END          = 2649; // We should have different ends
static const SpriteID SPR_AIRPORT_TERMINAL_A          = 2650;
static const SpriteID SPR_AIRPORT_TOWER               = 2651;
static const SpriteID SPR_AIRPORT_CONCOURSE           = 2652;
static const SpriteID SPR_AIRPORT_TERMINAL_B          = 2653;
static const SpriteID SPR_AIRPORT_TERMINAL_C          = 2654;
static const SpriteID SPR_AIRPORT_HANGAR_FRONT        = 2655;
static const SpriteID SPR_AIRPORT_HANGAR_REAR         = 2656;
static const SpriteID SPR_AIRFIELD_HANGAR_FRONT       = 2657;
static const SpriteID SPR_AIRFIELD_HANGAR_REAR        = 2658;
static const SpriteID SPR_AIRPORT_JETWAY_1            = 2659;
static const SpriteID SPR_AIRPORT_JETWAY_2            = 2660;
static const SpriteID SPR_AIRPORT_JETWAY_3            = 2661;
static const SpriteID SPR_AIRPORT_PASSENGER_TUNNEL    = 2662;
static const SpriteID SPR_AIRPORT_FENCE_Y             = 2663;
static const SpriteID SPR_AIRPORT_FENCE_X             = 2664;
static const SpriteID SPR_AIRFIELD_TERM_A             = 2665;
static const SpriteID SPR_AIRFIELD_TERM_B             = 2666;
static const SpriteID SPR_AIRFIELD_TERM_C_GROUND      = 2667;
static const SpriteID SPR_AIRFIELD_TERM_C_BUILD       = 2668;
static const SpriteID SPR_AIRFIELD_APRON_A            = 2669;
static const SpriteID SPR_AIRFIELD_APRON_B            = 2670;
static const SpriteID SPR_AIRFIELD_APRON_C            = 2671;
static const SpriteID SPR_AIRFIELD_APRON_D            = 2672;
static const SpriteID SPR_AIRFIELD_RUNWAY_NEAR_END    = 2673;
static const SpriteID SPR_AIRFIELD_RUNWAY_MIDDLE      = 2674;
static const SpriteID SPR_AIRFIELD_RUNWAY_FAR_END     = 2675;
static const SpriteID SPR_AIRFIELD_WIND_1             = 2676;
static const SpriteID SPR_AIRFIELD_WIND_2             = 2677;
static const SpriteID SPR_AIRFIELD_WIND_3             = 2678;
static const SpriteID SPR_AIRFIELD_WIND_4             = 2679;
static const SpriteID SPR_AIRPORT_RADAR_1             = 2680;
static const SpriteID SPR_AIRPORT_RADAR_2             = 2681;
static const SpriteID SPR_AIRPORT_RADAR_3             = 2682;
static const SpriteID SPR_AIRPORT_RADAR_4             = 2683;
static const SpriteID SPR_AIRPORT_RADAR_5             = 2684;
static const SpriteID SPR_AIRPORT_RADAR_6             = 2685;
static const SpriteID SPR_AIRPORT_RADAR_7             = 2686;
static const SpriteID SPR_AIRPORT_RADAR_8             = 2687;
static const SpriteID SPR_AIRPORT_RADAR_9             = 2688;
static const SpriteID SPR_AIRPORT_RADAR_A             = 2689;
static const SpriteID SPR_AIRPORT_RADAR_B             = 2690;
static const SpriteID SPR_AIRPORT_RADAR_C             = 2691;
static const SpriteID SPR_AIRPORT_HELIPAD             = SPR_OPENTTD_BASE + 86;
static const SpriteID SPR_AIRPORT_HELIDEPOT_OFFICE    = 2095;

/* Road Stops
 * Road stops have a ground tile and 3 buildings, one on each side
 * (except the side where the entry is). These are marked _A _B and _C */
static const SpriteID SPR_BUS_STOP_NE_GROUND          = 2692;
static const SpriteID SPR_BUS_STOP_SE_GROUND          = 2693;
static const SpriteID SPR_BUS_STOP_SW_GROUND          = 2694;
static const SpriteID SPR_BUS_STOP_NW_GROUND          = 2695;
static const SpriteID SPR_BUS_STOP_NE_BUILD_A         = 2696;
static const SpriteID SPR_BUS_STOP_SE_BUILD_A         = 2697;
static const SpriteID SPR_BUS_STOP_SW_BUILD_A         = 2698;
static const SpriteID SPR_BUS_STOP_NW_BUILD_A         = 2699;
static const SpriteID SPR_BUS_STOP_NE_BUILD_B         = 2700;
static const SpriteID SPR_BUS_STOP_SE_BUILD_B         = 2701;
static const SpriteID SPR_BUS_STOP_SW_BUILD_B         = 2702;
static const SpriteID SPR_BUS_STOP_NW_BUILD_B         = 2703;
static const SpriteID SPR_BUS_STOP_NE_BUILD_C         = 2704;
static const SpriteID SPR_BUS_STOP_SE_BUILD_C         = 2705;
static const SpriteID SPR_BUS_STOP_SW_BUILD_C         = 2706;
static const SpriteID SPR_BUS_STOP_NW_BUILD_C         = 2707;
static const SpriteID SPR_TRUCK_STOP_NE_GROUND        = 2708;
static const SpriteID SPR_TRUCK_STOP_SE_GROUND        = 2709;
static const SpriteID SPR_TRUCK_STOP_SW_GROUND        = 2710;
static const SpriteID SPR_TRUCK_STOP_NW_GROUND        = 2711;
static const SpriteID SPR_TRUCK_STOP_NE_BUILD_A       = 2712;
static const SpriteID SPR_TRUCK_STOP_SE_BUILD_A       = 2713;
static const SpriteID SPR_TRUCK_STOP_SW_BUILD_A       = 2714;
static const SpriteID SPR_TRUCK_STOP_NW_BUILD_A       = 2715;
static const SpriteID SPR_TRUCK_STOP_NE_BUILD_B       = 2716;
static const SpriteID SPR_TRUCK_STOP_SE_BUILD_B       = 2717;
static const SpriteID SPR_TRUCK_STOP_SW_BUILD_B       = 2718;
static const SpriteID SPR_TRUCK_STOP_NW_BUILD_B       = 2719;
static const SpriteID SPR_TRUCK_STOP_NE_BUILD_C       = 2720;
static const SpriteID SPR_TRUCK_STOP_SE_BUILD_C       = 2721;
static const SpriteID SPR_TRUCK_STOP_SW_BUILD_C       = 2722;
static const SpriteID SPR_TRUCK_STOP_NW_BUILD_C       = 2723;

/* Sprites for docks
 * Docks consist of two tiles, the sloped one and the flat one */
static const SpriteID SPR_DOCK_SLOPE_NE               = 2727;
static const SpriteID SPR_DOCK_SLOPE_SE               = 2728;
static const SpriteID SPR_DOCK_SLOPE_SW               = 2729;
static const SpriteID SPR_DOCK_SLOPE_NW               = 2730;
static const SpriteID SPR_DOCK_FLAT_X                 = 2731; // for NE and SW
static const SpriteID SPR_DOCK_FLAT_Y                 = 2732; // for NW and SE
static const SpriteID SPR_BUOY                        = 4076; // XXX this sucks, because it displays wrong stuff on canals

/* Sprites for road */
static const SpriteID SPR_ROAD_Y                  = 1332;
static const SpriteID SPR_ROAD_X                  = 1333;
static const SpriteID SPR_ROAD_SLOPE_START        = 1343;
static const SpriteID SPR_ROAD_Y_SNOW             = 1351;
static const SpriteID SPR_ROAD_X_SNOW             = 1352;
/* see _road_sloped_sprites_offset in road_cmd.cpp for offsets for sloped road tiles */
static const SpriteID SPR_ROAD_DEPOT              = 1408;

static const SpriteID SPR_EXCAVATION_X = 1414;
static const SpriteID SPR_EXCAVATION_Y = 1415;

/* Landscape sprites */
static const SpriteID SPR_FLAT_BARE_LAND                = 3924;
static const SpriteID SPR_FLAT_1_THIRD_GRASS_TILE       = 3943;
static const SpriteID SPR_FLAT_2_THIRD_GRASS_TILE       = 3962;
static const SpriteID SPR_FLAT_GRASS_TILE               = 3981;
static const SpriteID SPR_FLAT_ROUGH_LAND               = 4000;
static const SpriteID SPR_FLAT_ROUGH_LAND_1             = 4019;
static const SpriteID SPR_FLAT_ROUGH_LAND_2             = 4020;
static const SpriteID SPR_FLAT_ROUGH_LAND_3             = 4021;
static const SpriteID SPR_FLAT_ROUGH_LAND_4             = 4022;
static const SpriteID SPR_FLAT_ROCKY_LAND_1             = 4023;
static const SpriteID SPR_FLAT_ROCKY_LAND_2             = 4042;
static const SpriteID SPR_FLAT_WATER_TILE               = 4061;
static const SpriteID SPR_FLAT_1_QUART_SNOW_DESERT_TILE = 4493;
static const SpriteID SPR_FLAT_2_QUART_SNOW_DESERT_TILE = 4512;
static const SpriteID SPR_FLAT_3_QUART_SNOW_DESERT_TILE = 4531;
static const SpriteID SPR_FLAT_SNOW_DESERT_TILE         = 4550;

/* Hedge, Farmland-fence sprites */
static const SpriteID SPR_HEDGE_BUSHES            = 4090;
static const SpriteID SPR_HEDGE_BUSHES_WITH_GATE  = 4096;
static const SpriteID SPR_HEDGE_FENCE             = 4102;
static const SpriteID SPR_HEDGE_BLOOMBUSH_YELLOW  = 4108;
static const SpriteID SPR_HEDGE_BLOOMBUSH_RED     = 4114;
static const SpriteID SPR_HEDGE_STONE             = 4120;

/* Farmland sprites, only flat tiles listed, various stages */
static const SpriteID SPR_FARMLAND_BARE           = 4126;
static const SpriteID SPR_FARMLAND_STATE_1        = 4145;
static const SpriteID SPR_FARMLAND_STATE_2        = 4164;
static const SpriteID SPR_FARMLAND_STATE_3        = 4183;
static const SpriteID SPR_FARMLAND_STATE_4        = 4202;
static const SpriteID SPR_FARMLAND_STATE_5        = 4221;
static const SpriteID SPR_FARMLAND_STATE_6        = 4240;
static const SpriteID SPR_FARMLAND_STATE_7        = 4259;
static const SpriteID SPR_FARMLAND_HAYPACKS       = 4278;

/* Water-related sprites */
static const SpriteID SPR_SHIP_DEPOT_SE_FRONT     = 4070;
static const SpriteID SPR_SHIP_DEPOT_SW_FRONT     = 4071;
static const SpriteID SPR_SHIP_DEPOT_NW           = 4072;
static const SpriteID SPR_SHIP_DEPOT_NE           = 4073;
static const SpriteID SPR_SHIP_DEPOT_SE_REAR      = 4074;
static const SpriteID SPR_SHIP_DEPOT_SW_REAR      = 4075;
/* here come sloped water sprites */
static const SpriteID SPR_WATER_SLOPE_Y_UP        = SPR_CANALS_BASE + 0; // Water flowing negative Y direction
static const SpriteID SPR_WATER_SLOPE_X_DOWN      = SPR_CANALS_BASE + 1; // positive X
static const SpriteID SPR_WATER_SLOPE_X_UP        = SPR_CANALS_BASE + 2; // negative X
static const SpriteID SPR_WATER_SLOPE_Y_DOWN      = SPR_CANALS_BASE + 3; // positive Y
/* sprites for the locks
 * there are 4 kinds of locks, each of them is 3 tiles long.
 * the four kinds are running in the X and Y direction and
 * are "lowering" either in the "+" or the "-" direction.
 * the three tiles are the center tile (where the slope is)
 * and a bottom and a top tile */
static const SpriteID SPR_LOCK_BASE                 = SPR_CANALS_BASE +  4;
static const SpriteID SPR_LOCK_Y_UP_CENTER_REAR     = SPR_CANALS_BASE +  4;
static const SpriteID SPR_LOCK_X_DOWN_CENTER_REAR   = SPR_CANALS_BASE +  5;
static const SpriteID SPR_LOCK_X_UP_CENTER_REAR     = SPR_CANALS_BASE +  6;
static const SpriteID SPR_LOCK_Y_DOWN_CENTER_REAR   = SPR_CANALS_BASE +  7;
static const SpriteID SPR_LOCK_Y_UP_CENTER_FRONT    = SPR_CANALS_BASE +  8;
static const SpriteID SPR_LOCK_X_DOWN_CENTER_FRONT  = SPR_CANALS_BASE +  9;
static const SpriteID SPR_LOCK_X_UP_CENTER_FRONT    = SPR_CANALS_BASE + 10;
static const SpriteID SPR_LOCK_Y_DOWN_CENTER_FRONT  = SPR_CANALS_BASE + 11;
static const SpriteID SPR_LOCK_Y_UP_BOTTOM_REAR     = SPR_CANALS_BASE + 12;
static const SpriteID SPR_LOCK_X_DOWN_BOTTOM_REAR   = SPR_CANALS_BASE + 13;
static const SpriteID SPR_LOCK_X_UP_BOTTOM_REAR     = SPR_CANALS_BASE + 14;
static const SpriteID SPR_LOCK_Y_DOWN_BOTTOM_REAR   = SPR_CANALS_BASE + 15;
static const SpriteID SPR_LOCK_Y_UP_BOTTOM_FRONT    = SPR_CANALS_BASE + 16;
static const SpriteID SPR_LOCK_X_DOWN_BOTTOM_FRONT  = SPR_CANALS_BASE + 17;
static const SpriteID SPR_LOCK_X_UP_BOTTOM_FRONT    = SPR_CANALS_BASE + 18;
static const SpriteID SPR_LOCK_Y_DOWN_BOTTOM_FRONT  = SPR_CANALS_BASE + 19;
static const SpriteID SPR_LOCK_Y_UP_TOP_REAR        = SPR_CANALS_BASE + 20;
static const SpriteID SPR_LOCK_X_DOWN_TOP_REAR      = SPR_CANALS_BASE + 21;
static const SpriteID SPR_LOCK_X_UP_TOP_REAR        = SPR_CANALS_BASE + 22;
static const SpriteID SPR_LOCK_Y_DOWN_TOP_REAR      = SPR_CANALS_BASE + 23;
static const SpriteID SPR_LOCK_Y_UP_TOP_FRONT       = SPR_CANALS_BASE + 24;
static const SpriteID SPR_LOCK_X_DOWN_TOP_FRONT     = SPR_CANALS_BASE + 25;
static const SpriteID SPR_LOCK_X_UP_TOP_FRONT       = SPR_CANALS_BASE + 26;
static const SpriteID SPR_LOCK_Y_DOWN_TOP_FRONT     = SPR_CANALS_BASE + 27;
static const SpriteID SPR_CANAL_DIKES_BASE          = SPR_CANALS_BASE + 52;

/* Sprites for tunnels and bridges */
static const SpriteID SPR_TUNNEL_ENTRY_REAR_RAIL   = 2365;
static const SpriteID SPR_TUNNEL_ENTRY_REAR_MONO   = 2373;
static const SpriteID SPR_TUNNEL_ENTRY_REAR_MAGLEV = 2381;
static const SpriteID SPR_TUNNEL_ENTRY_REAR_ROAD   = 2389;

/* Level crossings */
static const SpriteID SPR_CROSSING_OFF_X_RAIL   = 1370;
static const SpriteID SPR_CROSSING_OFF_X_MONO   = 1382;
static const SpriteID SPR_CROSSING_OFF_X_MAGLEV = 1394;

/* bridge type sprites */
static const SpriteID SPR_PILLARS_BASE = SPR_OPENTTD_BASE + 14;

/* Wooden bridge (type 0) */
static const SpriteID SPR_BTWDN_RAIL_Y_REAR       = 2545;
static const SpriteID SPR_BTWDN_RAIL_X_REAR       = 2546;
static const SpriteID SPR_BTWDN_ROAD_Y_REAR       = 2547;
static const SpriteID SPR_BTWDN_ROAD_X_REAR       = 2548;
static const SpriteID SPR_BTWDN_Y_FRONT           = 2549;
static const SpriteID SPR_BTWDN_X_FRONT           = 2550;
static const SpriteID SPR_BTWDN_Y_PILLAR          = 2551;
static const SpriteID SPR_BTWDN_X_PILLAR          = 2552;
static const SpriteID SPR_BTWDN_MONO_Y_REAR       = 4360;
static const SpriteID SPR_BTWDN_MONO_X_REAR       = 4361;
static const SpriteID SPR_BTWDN_MGLV_Y_REAR       = 4400;
static const SpriteID SPR_BTWDN_MGLV_X_REAR       = 4401;
/* ramps */
static const SpriteID SPR_BTWDN_ROAD_RAMP_Y_DOWN  = 2529;
static const SpriteID SPR_BTWDN_ROAD_RAMP_X_DOWN  = 2530;
static const SpriteID SPR_BTWDN_ROAD_RAMP_X_UP    = 2531; // for some weird reason the order is swapped
static const SpriteID SPR_BTWDN_ROAD_RAMP_Y_UP    = 2532; // between X and Y.
static const SpriteID SPR_BTWDN_ROAD_Y_SLOPE_UP   = 2533;
static const SpriteID SPR_BTWDN_ROAD_X_SLOPE_UP   = 2534;
static const SpriteID SPR_BTWDN_ROAD_Y_SLOPE_DOWN = 2535;
static const SpriteID SPR_BTWDN_ROAD_X_SLOPE_DOWN = 2536;
static const SpriteID SPR_BTWDN_RAIL_RAMP_Y_DOWN  = 2537;
static const SpriteID SPR_BTWDN_RAIL_RAMP_X_DOWN  = 2538;
static const SpriteID SPR_BTWDN_RAIL_RAMP_X_UP    = 2539; // for some weird reason the order is swapped
static const SpriteID SPR_BTWDN_RAIL_RAMP_Y_UP    = 2540; // between X and Y.
static const SpriteID SPR_BTWDN_RAIL_Y_SLOPE_UP   = 2541;
static const SpriteID SPR_BTWDN_RAIL_X_SLOPE_UP   = 2542;
static const SpriteID SPR_BTWDN_RAIL_Y_SLOPE_DOWN = 2543;
static const SpriteID SPR_BTWDN_RAIL_X_SLOPE_DOWN = 2544;
static const SpriteID SPR_BTWDN_MONO_RAMP_Y_DOWN  = 4352;
static const SpriteID SPR_BTWDN_MONO_RAMP_X_DOWN  = 4353;
static const SpriteID SPR_BTWDN_MONO_RAMP_X_UP    = 4354; // for some weird reason the order is swapped
static const SpriteID SPR_BTWDN_MONO_RAMP_Y_UP    = 4355; // between X and Y.
static const SpriteID SPR_BTWDN_MONO_Y_SLOPE_UP   = 4356;
static const SpriteID SPR_BTWDN_MONO_X_SLOPE_UP   = 4357;
static const SpriteID SPR_BTWDN_MONO_Y_SLOPE_DOWN = 4358;
static const SpriteID SPR_BTWDN_MONO_X_SLOPE_DOWN = 4359;
static const SpriteID SPR_BTWDN_MGLV_RAMP_Y_DOWN  = 4392;
static const SpriteID SPR_BTWDN_MGLV_RAMP_X_DOWN  = 4393;
static const SpriteID SPR_BTWDN_MGLV_RAMP_X_UP    = 4394; // for some weird reason the order is swapped
static const SpriteID SPR_BTWDN_MGLV_RAMP_Y_UP    = 4395; // between X and Y.
static const SpriteID SPR_BTWDN_MGLV_Y_SLOPE_UP   = 4396;
static const SpriteID SPR_BTWDN_MGLV_X_SLOPE_UP   = 4397;
static const SpriteID SPR_BTWDN_MGLV_Y_SLOPE_DOWN = 4398;
static const SpriteID SPR_BTWDN_MGLV_X_SLOPE_DOWN = 4399;

/* Steel Girder with arches
 * BTSGA == Bridge Type Steel Girder Arched
 * This is bridge type number 2 */
static const SpriteID SPR_BTSGA_RAIL_X_REAR       = 2499;
static const SpriteID SPR_BTSGA_RAIL_Y_REAR       = 2500;
static const SpriteID SPR_BTSGA_ROAD_X_REAR       = 2501;
static const SpriteID SPR_BTSGA_ROAD_Y_REAR       = 2502;
static const SpriteID SPR_BTSGA_X_FRONT           = 2503;
static const SpriteID SPR_BTSGA_Y_FRONT           = 2504;
static const SpriteID SPR_BTSGA_X_PILLAR          = 2505;
static const SpriteID SPR_BTSGA_Y_PILLAR          = 2506;
static const SpriteID SPR_BTSGA_MONO_X_REAR       = 4324;
static const SpriteID SPR_BTSGA_MONO_Y_REAR       = 4325;
static const SpriteID SPR_BTSGA_MGLV_X_REAR       = 4364;
static const SpriteID SPR_BTSGA_MGLV_Y_REAR       = 4365;

/* BTSUS == Suspension bridge
 * TILE_* denotes the different tiles a suspension bridge
 * can have
 * TILE_A and TILE_B are the "beginnings" and "ends" of the
 *   suspension system. They have small rectangular endcaps
 * TILE_C and TILE_D look almost identical to TILE_A and
 *   TILE_B, but they do not have the "endcaps". They form the
 *   middle part
 * TILE_E is a condensed configuration of two pillars. while they
 *   are usually 2 pillars apart, they only have 1 pillar separation
 *   here
 * TILE_F is an extended configuration of pillars. They are
 *   plugged in when pillars should be 3 tiles apart
 */
static const SpriteID SPR_BTSUS_ROAD_Y_REAR_TILE_A  = 2453;
static const SpriteID SPR_BTSUS_ROAD_Y_REAR_TILE_B  = 2454;
static const SpriteID SPR_BTSUS_Y_FRONT_TILE_A      = 2455;
static const SpriteID SPR_BTSUS_Y_FRONT_TILE_B      = 2456;
static const SpriteID SPR_BTSUS_ROAD_Y_REAR_TILE_D  = 2457;
static const SpriteID SPR_BTSUS_ROAD_Y_REAR_TILE_C  = 2458;
static const SpriteID SPR_BTSUS_Y_FRONT_TILE_D      = 2459;
static const SpriteID SPR_BTSUS_Y_FRONT_TILE_C      = 2460;
static const SpriteID SPR_BTSUS_ROAD_X_REAR_TILE_A  = 2461;
static const SpriteID SPR_BTSUS_ROAD_X_REAR_TILE_B  = 2462;
static const SpriteID SPR_BTSUS_X_FRONT_TILE_A      = 2463;
static const SpriteID SPR_BTSUS_X_FRONT_TILE_B      = 2464;
static const SpriteID SPR_BTSUS_ROAD_X_REAR_TILE_D  = 2465;
static const SpriteID SPR_BTSUS_ROAD_X_REAR_TILE_C  = 2466;
static const SpriteID SPR_BTSUS_X_FRONT_TILE_D      = 2467;
static const SpriteID SPR_BTSUS_X_FRONT_TILE_C      = 2468;
static const SpriteID SPR_BTSUS_RAIL_Y_REAR_TILE_A  = 2469;
static const SpriteID SPR_BTSUS_RAIL_Y_REAR_TILE_B  = 2470;
static const SpriteID SPR_BTSUS_RAIL_Y_REAR_TILE_D  = 2471;
static const SpriteID SPR_BTSUS_RAIL_Y_REAR_TILE_C  = 2472;
static const SpriteID SPR_BTSUS_RAIL_X_REAR_TILE_A  = 2473;
static const SpriteID SPR_BTSUS_RAIL_X_REAR_TILE_B  = 2474;
static const SpriteID SPR_BTSUS_RAIL_X_REAR_TILE_D  = 2475;
static const SpriteID SPR_BTSUS_RAIL_X_REAR_TILE_C  = 2476;
static const SpriteID SPR_BTSUS_Y_PILLAR_TILE_A     = 2477;
static const SpriteID SPR_BTSUS_Y_PILLAR_TILE_B     = 2478;
static const SpriteID SPR_BTSUS_Y_PILLAR_TILE_D     = 2479;
static const SpriteID SPR_BTSUS_Y_PILLAR_TILE_C     = 2480;
static const SpriteID SPR_BTSUS_X_PILLAR_TILE_A     = 2481;
static const SpriteID SPR_BTSUS_X_PILLAR_TILE_B     = 2482;
static const SpriteID SPR_BTSUS_X_PILLAR_TILE_D     = 2483;
static const SpriteID SPR_BTSUS_X_PILLAR_TILE_C     = 2484;
static const SpriteID SPR_BTSUS_RAIL_Y_REAR_TILE_E  = 2485;
static const SpriteID SPR_BTSUS_RAIL_X_REAR_TILE_E  = 2486;
static const SpriteID SPR_BTSUS_ROAD_Y_REAR_TILE_E  = 2487;
static const SpriteID SPR_BTSUS_ROAD_X_REAR_TILE_E  = 2488;
static const SpriteID SPR_BTSUS_Y_FRONT_TILE_E      = 2489;
static const SpriteID SPR_BTSUS_X_FRONT_TILE_E      = 2490;
static const SpriteID SPR_BTSUS_Y_PILLAR_TILE_E     = 2491;
static const SpriteID SPR_BTSUS_X_PILLAR_TILE_E     = 2492;
static const SpriteID SPR_BTSUS_RAIL_X_REAR_TILE_F  = 2493;
static const SpriteID SPR_BTSUS_RAIL_Y_REAR_TILE_F  = 2494;
static const SpriteID SPR_BTSUS_ROAD_X_REAR_TILE_F  = 2495;
static const SpriteID SPR_BTSUS_ROAD_Y_REAR_TILE_F  = 2496;
static const SpriteID SPR_BTSUS_X_FRONT             = 2497;
static const SpriteID SPR_BTSUS_Y_FRONT             = 2498;
static const SpriteID SPR_BTSUS_MONO_Y_REAR_TILE_A  = 4334;
static const SpriteID SPR_BTSUS_MONO_Y_REAR_TILE_B  = 4335;
static const SpriteID SPR_BTSUS_MONO_Y_REAR_TILE_D  = 4336;
static const SpriteID SPR_BTSUS_MONO_Y_REAR_TILE_C  = 4337;
static const SpriteID SPR_BTSUS_MONO_X_REAR_TILE_A  = 4338;
static const SpriteID SPR_BTSUS_MONO_X_REAR_TILE_B  = 4339;
static const SpriteID SPR_BTSUS_MONO_X_REAR_TILE_D  = 4340;
static const SpriteID SPR_BTSUS_MONO_X_REAR_TILE_C  = 4341;
static const SpriteID SPR_BTSUS_MONO_Y_REAR_TILE_E  = 4342;
static const SpriteID SPR_BTSUS_MONO_X_REAR_TILE_E  = 4343;
static const SpriteID SPR_BTSUS_MONO_X_REAR_TILE_F  = 4344;
static const SpriteID SPR_BTSUS_MONO_Y_REAR_TILE_F  = 4345;
static const SpriteID SPR_BTSUS_MGLV_Y_REAR_TILE_A  = 4374;
static const SpriteID SPR_BTSUS_MGLV_Y_REAR_TILE_B  = 4375;
static const SpriteID SPR_BTSUS_MGLV_Y_REAR_TILE_D  = 4376;
static const SpriteID SPR_BTSUS_MGLV_Y_REAR_TILE_C  = 4377;
static const SpriteID SPR_BTSUS_MGLV_X_REAR_TILE_A  = 4378;
static const SpriteID SPR_BTSUS_MGLV_X_REAR_TILE_B  = 4379;
static const SpriteID SPR_BTSUS_MGLV_X_REAR_TILE_D  = 4380;
static const SpriteID SPR_BTSUS_MGLV_X_REAR_TILE_C  = 4381;
static const SpriteID SPR_BTSUS_MGLV_Y_REAR_TILE_E  = 4382;
static const SpriteID SPR_BTSUS_MGLV_X_REAR_TILE_E  = 4383;
static const SpriteID SPR_BTSUS_MGLV_X_REAR_TILE_F  = 4384;
static const SpriteID SPR_BTSUS_MGLV_Y_REAR_TILE_F  = 4385;

/* cantilever bridges
 * They have three different kinds of tiles:
 * END(ing), MID(dle), BEG(ginning) */
static const SpriteID SPR_BTCAN_RAIL_X_BEG          = 2507;
static const SpriteID SPR_BTCAN_RAIL_X_MID          = 2508;
static const SpriteID SPR_BTCAN_RAIL_X_END          = 2509;
static const SpriteID SPR_BTCAN_RAIL_Y_END          = 2510;
static const SpriteID SPR_BTCAN_RAIL_Y_MID          = 2511;
static const SpriteID SPR_BTCAN_RAIL_Y_BEG          = 2512;
static const SpriteID SPR_BTCAN_ROAD_X_BEG          = 2513;
static const SpriteID SPR_BTCAN_ROAD_X_MID          = 2514;
static const SpriteID SPR_BTCAN_ROAD_X_END          = 2515;
static const SpriteID SPR_BTCAN_ROAD_Y_END          = 2516;
static const SpriteID SPR_BTCAN_ROAD_Y_MID          = 2517;
static const SpriteID SPR_BTCAN_ROAD_Y_BEG          = 2518;
static const SpriteID SPR_BTCAN_X_FRONT_BEG         = 2519;
static const SpriteID SPR_BTCAN_X_FRONT_MID         = 2520;
static const SpriteID SPR_BTCAN_X_FRONT_END         = 2521;
static const SpriteID SPR_BTCAN_Y_FRONT_END         = 2522;
static const SpriteID SPR_BTCAN_Y_FRONT_MID         = 2523;
static const SpriteID SPR_BTCAN_Y_FRONT_BEG         = 2524;
static const SpriteID SPR_BTCAN_X_PILLAR_BEG        = 2525;
static const SpriteID SPR_BTCAN_X_PILLAR_MID        = 2526;
static const SpriteID SPR_BTCAN_Y_PILLAR_MID        = 2527;
static const SpriteID SPR_BTCAN_Y_PILLAR_BEG        = 2528;
static const SpriteID SPR_BTCAN_MONO_X_BEG          = 4346;
static const SpriteID SPR_BTCAN_MONO_X_MID          = 4347;
static const SpriteID SPR_BTCAN_MONO_X_END          = 4348;
static const SpriteID SPR_BTCAN_MONO_Y_END          = 4349;
static const SpriteID SPR_BTCAN_MONO_Y_MID          = 4350;
static const SpriteID SPR_BTCAN_MONO_Y_BEG          = 4351;
static const SpriteID SPR_BTCAN_MGLV_X_BEG          = 4386;
static const SpriteID SPR_BTCAN_MGLV_X_MID          = 4387;
static const SpriteID SPR_BTCAN_MGLV_X_END          = 4388;
static const SpriteID SPR_BTCAN_MGLV_Y_END          = 4389;
static const SpriteID SPR_BTCAN_MGLV_Y_MID          = 4390;
static const SpriteID SPR_BTCAN_MGLV_Y_BEG          = 4391;

/* little concrete bridge */
static const SpriteID SPR_BTCON_RAIL_X        = 2493;
static const SpriteID SPR_BTCON_RAIL_Y        = 2494;
static const SpriteID SPR_BTCON_ROAD_X        = 2495;
static const SpriteID SPR_BTCON_ROAD_Y        = 2496;
static const SpriteID SPR_BTCON_X_FRONT       = 2497;
static const SpriteID SPR_BTCON_Y_FRONT       = 2498;
static const SpriteID SPR_BTCON_X_PILLAR      = 2505;
static const SpriteID SPR_BTCON_Y_PILLAR      = 2506;
static const SpriteID SPR_BTCON_MONO_X        = 4344;
static const SpriteID SPR_BTCON_MONO_Y        = 4345;
static const SpriteID SPR_BTCON_MGLV_X        = 4384;
static const SpriteID SPR_BTCON_MGLV_Y        = 4385;

/* little steel girder bridge */
static const SpriteID SPR_BTGIR_RAIL_X        = 2553;
static const SpriteID SPR_BTGIR_RAIL_Y        = 2554;
static const SpriteID SPR_BTGIR_ROAD_X        = 2555;
static const SpriteID SPR_BTGIR_ROAD_Y        = 2556;
static const SpriteID SPR_BTGIR_X_FRONT       = 2557;
static const SpriteID SPR_BTGIR_Y_FRONT       = 2558;
static const SpriteID SPR_BTGIR_X_PILLAR      = 2505;
static const SpriteID SPR_BTGIR_Y_PILLAR      = 2506;
static const SpriteID SPR_BTGIR_MONO_X        = 4362;
static const SpriteID SPR_BTGIR_MONO_Y        = 4363;
static const SpriteID SPR_BTGIR_MGLV_X        = 4402;
static const SpriteID SPR_BTGIR_MGLV_Y        = 4403;

/* tubular bridges
 * tubular bridges have 3 kinds of tiles:
 *  a start tile (with only half a tube on the far side, marked _BEG
 *  a middle tile (full tunnel), marked _MID
 *  and an end tile (half a tube on the near side, marked _END
 */
static const SpriteID SPR_BTTUB_X_FRONT_BEG       = 2559;
static const SpriteID SPR_BTTUB_X_FRONT_MID       = 2560;
static const SpriteID SPR_BTTUB_X_FRONT_END       = 2561;
static const SpriteID SPR_BTTUB_Y_FRONT_END       = 2562;
static const SpriteID SPR_BTTUB_Y_FRONT_MID       = 2563;
static const SpriteID SPR_BTTUB_Y_FRONT_BEG       = 2564;
static const SpriteID SPR_BTTUB_X_PILLAR_BEG      = 2565;
static const SpriteID SPR_BTTUB_X_PILLAR_MID      = 2566;
static const SpriteID SPR_BTTUB_Y_PILLAR_MID      = 2567;
static const SpriteID SPR_BTTUB_Y_PILLAR_BEG      = 2568;
static const SpriteID SPR_BTTUB_X_RAIL_REAR_BEG   = 2569;
static const SpriteID SPR_BTTUB_X_RAIL_REAR_MID   = 2570;
static const SpriteID SPR_BTTUB_X_RAIL_REAR_END   = 2571;
static const SpriteID SPR_BTTUB_Y_RAIL_REAR_BEG   = 2572;
static const SpriteID SPR_BTTUB_Y_RAIL_REAR_MID   = 2573;
static const SpriteID SPR_BTTUB_Y_RAIL_REAR_END   = 2574;
static const SpriteID SPR_BTTUB_X_ROAD_REAR_BEG   = 2575;
static const SpriteID SPR_BTTUB_X_ROAD_REAR_MID   = 2576;
static const SpriteID SPR_BTTUB_X_ROAD_REAR_END   = 2577;
static const SpriteID SPR_BTTUB_Y_ROAD_REAR_BEG   = 2578;
static const SpriteID SPR_BTTUB_Y_ROAD_REAR_MID   = 2579;
static const SpriteID SPR_BTTUB_Y_ROAD_REAR_END   = 2580;
static const SpriteID SPR_BTTUB_X_MONO_REAR_BEG   = 2581;
static const SpriteID SPR_BTTUB_X_MONO_REAR_MID   = 2582;
static const SpriteID SPR_BTTUB_X_MONO_REAR_END   = 2583;
static const SpriteID SPR_BTTUB_Y_MONO_REAR_BEG   = 2584;
static const SpriteID SPR_BTTUB_Y_MONO_REAR_MID   = 2585;
static const SpriteID SPR_BTTUB_Y_MONO_REAR_END   = 2586;
static const SpriteID SPR_BTTUB_X_MGLV_REAR_BEG   = 2587;
static const SpriteID SPR_BTTUB_X_MGLV_REAR_MID   = 2588;
static const SpriteID SPR_BTTUB_X_MGLV_REAR_END   = 2589;
static const SpriteID SPR_BTTUB_Y_MGLV_REAR_BEG   = 2590;
static const SpriteID SPR_BTTUB_Y_MGLV_REAR_MID   = 2591;
static const SpriteID SPR_BTTUB_Y_MGLV_REAR_END   = 2592;


/* ramps (for all bridges except wood and tubular?)*/
static const SpriteID SPR_BTGEN_RAIL_X_SLOPE_DOWN = 2437;
static const SpriteID SPR_BTGEN_RAIL_X_SLOPE_UP   = 2438;
static const SpriteID SPR_BTGEN_RAIL_Y_SLOPE_DOWN = 2439;
static const SpriteID SPR_BTGEN_RAIL_Y_SLOPE_UP   = 2440;
static const SpriteID SPR_BTGEN_RAIL_RAMP_X_UP    = 2441;
static const SpriteID SPR_BTGEN_RAIL_RAMP_X_DOWN  = 2442;
static const SpriteID SPR_BTGEN_RAIL_RAMP_Y_UP    = 2443;
static const SpriteID SPR_BTGEN_RAIL_RAMP_Y_DOWN  = 2444;
static const SpriteID SPR_BTGEN_ROAD_X_SLOPE_DOWN = 2445;
static const SpriteID SPR_BTGEN_ROAD_X_SLOPE_UP   = 2446;
static const SpriteID SPR_BTGEN_ROAD_Y_SLOPE_DOWN = 2447;
static const SpriteID SPR_BTGEN_ROAD_Y_SLOPE_UP   = 2448;
static const SpriteID SPR_BTGEN_ROAD_RAMP_X_UP    = 2449;
static const SpriteID SPR_BTGEN_ROAD_RAMP_X_DOWN  = 2450;
static const SpriteID SPR_BTGEN_ROAD_RAMP_Y_UP    = 2451;
static const SpriteID SPR_BTGEN_ROAD_RAMP_Y_DOWN  = 2452;
static const SpriteID SPR_BTGEN_MONO_X_SLOPE_DOWN = 4326;
static const SpriteID SPR_BTGEN_MONO_X_SLOPE_UP   = 4327;
static const SpriteID SPR_BTGEN_MONO_Y_SLOPE_DOWN = 4328;
static const SpriteID SPR_BTGEN_MONO_Y_SLOPE_UP   = 4329;
static const SpriteID SPR_BTGEN_MONO_RAMP_X_UP    = 4330;
static const SpriteID SPR_BTGEN_MONO_RAMP_X_DOWN  = 4331;
static const SpriteID SPR_BTGEN_MONO_RAMP_Y_UP    = 4332;
static const SpriteID SPR_BTGEN_MONO_RAMP_Y_DOWN  = 4333;
static const SpriteID SPR_BTGEN_MGLV_X_SLOPE_DOWN = 4366;
static const SpriteID SPR_BTGEN_MGLV_X_SLOPE_UP   = 4367;
static const SpriteID SPR_BTGEN_MGLV_Y_SLOPE_DOWN = 4368;
static const SpriteID SPR_BTGEN_MGLV_Y_SLOPE_UP   = 4369;
static const SpriteID SPR_BTGEN_MGLV_RAMP_X_UP    = 4370;
static const SpriteID SPR_BTGEN_MGLV_RAMP_X_DOWN  = 4371;
static const SpriteID SPR_BTGEN_MGLV_RAMP_Y_UP    = 4372;
static const SpriteID SPR_BTGEN_MGLV_RAMP_Y_DOWN  = 4373;

/* Vehicle view sprites */
static const SpriteID SPR_CENTRE_VIEW_VEHICLE   = 683;
static const SpriteID SPR_SEND_TRAIN_TODEPOT    = 685;
static const SpriteID SPR_SEND_ROADVEH_TODEPOT  = 686;
static const SpriteID SPR_SEND_AIRCRAFT_TODEPOT = 687;
static const SpriteID SPR_SEND_SHIP_TODEPOT     = 688;

static const SpriteID SPR_IGNORE_SIGNALS        = 689;
static const SpriteID SPR_SHOW_ORDERS           = 690;
static const SpriteID SPR_SHOW_VEHICLE_DETAILS  = 691;
static const SpriteID SPR_REFIT_VEHICLE         = 692;
static const SpriteID SPR_FORCE_VEHICLE_TURN    = 715;

/* Vehicle sprite-flags (red/green) */
static const SpriteID SPR_FLAG_VEH_STOPPED  = 3090;
static const SpriteID SPR_FLAG_VEH_RUNNING  = 3091;

static const SpriteID SPR_VEH_BUS_SW_VIEW   = 3097;
static const SpriteID SPR_VEH_BUS_SIDE_VIEW = 3098;

/* Rotor sprite numbers */
static const SpriteID SPR_ROTOR_STOPPED   = 3901;
static const SpriteID SPR_ROTOR_MOVING_1  = 3902;
static const SpriteID SPR_ROTOR_MOVING_3  = 3904;

/* Town/house sprites */
static const SpriteID SPR_LIFT = 1443;

/* used in town_land.h
 * CNST1..3 = Those are the different stages of construction
 * The last 2 hexas correspond to the type of building it represent, if any */
static const SpriteID SPR_CNST1_TALLOFFICE_00                 = 1421;
static const SpriteID SPR_CNST2_TALLOFFICE_00                 = 1422;
static const SpriteID SPR_CNST3_TALLOFFICE_00                 = 1423;
static const SpriteID SPR_GROUND_TALLOFFICE_00                = 1424;
static const SpriteID SPR_BUILD_TALLOFFICE_00                 = 1425; // temperate
static const SpriteID SPR_CNST1_OFFICE_01                     = 1426;
static const SpriteID SPR_CNST2_OFFICE_01                     = 1427;
static const SpriteID SPR_BUILD_OFFICE_01                     = 1428; // temperate
static const SpriteID SPR_GROUND_OFFICE_01                    = 1429;
static const SpriteID SPR_CNST1_SMLBLCKFLATS_02               = 1430; // Small Block of Flats
static const SpriteID SPR_CNST2_SMLBLCKFLATS_02               = 1431;
static const SpriteID SPR_BUILD_SMLBLCKFLATS_02               = 1432; // temperate
static const SpriteID SPR_GROUND_SMLBLCKFLATS_02              = 1433;
static const SpriteID SPR_CNST1_TEMPCHURCH                    = 1434;
static const SpriteID SPR_CNST2_TEMPCHURCH                    = 1435;
static const SpriteID SPR_BUILD_TEMPCHURCH                    = 1436;
static const SpriteID SPR_GROUND_TEMPCHURCH                   = 1437;
static const SpriteID SPR_CNST1_LARGEOFFICE_04                = 1440;
static const SpriteID SPR_CNST2_LARGEOFFICE_04                = 1441;
static const SpriteID SPR_BUILD_LARGEOFFICE_04                = 1442; // temperate, sub-arctic, subtropical
static const SpriteID SPR_BUILD_LARGEOFFICE_04_SNOW           = 4569; // same, with snow
/* These are in fact two houses for the same houseID.  so V1 and V2 */
static const SpriteID SPR_CNST1_TOWNHOUSE_06_V1               = 1444;
static const SpriteID SPR_CNST2_TOWNHOUSE_06_V1               = 1445;
static const SpriteID SPR_BUILD_TOWNHOUSE_06_V1               = 1446; // 1st variation
static const SpriteID SPR_GRND_TOWNHOUSE_06_V1                = 1447;
static const SpriteID SPR_GRND_STADIUM_N                      = 1479; // stadium ground at north
static const SpriteID SPR_GRND_STADIUM_E                      = 1480; // stadium ground at east
static const SpriteID SPR_GRND_STADIUM_W                      = 1481; // stadium ground at west
static const SpriteID SPR_GRND_STADIUM_S                      = 1482; // stadium ground at south
static const SpriteID SPR_CNST1_TOWNHOUSE_06_V2               = 1501; // used as ground, but is stage1
static const SpriteID SPR_CNST1_TOWNHOUSE_06_V2_P             = 1502; // pipes extensions for previous
static const SpriteID SPR_CNST2_TOWNHOUSE_06_V2_G             = 1503; // Ground of cnst stage 2
static const SpriteID SPR_CNST2_TOWNHOUSE_06_V2               = 1504; // real cnst stage 2
static const SpriteID SPR_GRND_TOWNHOUSE_06_V2                = 1505;
static const SpriteID SPR_BUILD_TOWNHOUSE_06_V2               = 1506; // 2nd variation
static const SpriteID SPR_CNST1_HOTEL_07_NW                   = 1448;
static const SpriteID SPR_CNST2_HOTEL_07_NW                   = 1449;
static const SpriteID SPR_BUILD_HOTEL_07_NW                   = 1450;
static const SpriteID SPR_CNST1_HOTEL_07_SE                   = 1451;
static const SpriteID SPR_CNST2_HOTEL_07_SE                   = 1452;
static const SpriteID SPR_BUILD_HOTEL_07_SE                   = 1453;
static const SpriteID SPR_STATUE_HORSERIDER_09                = 1454;
static const SpriteID SPR_FOUNTAIN_0A                         = 1455;
static const SpriteID SPR_PARKSTATUE_0B                       = 1456;
static const SpriteID SPR_PARKALLEY_0C                        = 1457;
static const SpriteID SPR_CNST1_OFFICE_0D                     = 1458;
static const SpriteID SPR_CNST2_OFFICE_0D                     = 1459;
static const SpriteID SPR_BUILD_OFFICE_0D                     = 1460;
static const SpriteID SPR_CNST1_SHOPOFFICE_0E                 = 1461;
static const SpriteID SPR_CNST2_SHOPOFFICE_0E                 = 1462;
static const SpriteID SPR_BUILD_SHOPOFFICE_0E                 = 1463;
static const SpriteID SPR_CNST1_SHOPOFFICE_0F                 = 1464;
static const SpriteID SPR_CNST2_SHOPOFFICE_0F                 = 1465;
static const SpriteID SPR_BUILD_SHOPOFFICE_0F                 = 1466;
static const SpriteID SPR_GRND_HOUSE_TOY1                     = 4675;
static const SpriteID SPR_GRND_HOUSE_TOY2                     = 4676;

/* Easter egg/disaster sprites */
static const SpriteID SPR_BLIMP                  = 3905; // Zeppelin
static const SpriteID SPR_BLIMP_CRASHING         = 3906;
static const SpriteID SPR_BLIMP_CRASHED          = 3907;
static const SpriteID SPR_UFO_SMALL_SCOUT        = 3908; // XCOM - UFO Defense
static const SpriteID SPR_UFO_SMALL_SCOUT_DARKER = 3909;
static const SpriteID SPR_SUB_SMALL_NE           = 3910; // Silent Service
static const SpriteID SPR_SUB_SMALL_SE           = 3911;
static const SpriteID SPR_SUB_SMALL_SW           = 3912;
static const SpriteID SPR_SUB_SMALL_NW           = 3913;
static const SpriteID SPR_SUB_LARGE_NE           = 3914;
static const SpriteID SPR_SUB_LARGE_SE           = 3915;
static const SpriteID SPR_SUB_LARGE_SW           = 3916;
static const SpriteID SPR_SUB_LARGE_NW           = 3917;
static const SpriteID SPR_F_15                   = 3918; // F-15 Strike Eagle
static const SpriteID SPR_F_15_FIRING            = 3919;
static const SpriteID SPR_UFO_HARVESTER          = 3920; // XCOM - UFO Defense
static const SpriteID SPR_XCOM_SKYRANGER         = 3921;
static const SpriteID SPR_AH_64A                 = 3922; // Gunship
static const SpriteID SPR_AH_64A_FIRING          = 3923;

/* main_gui.cpp */
static const SpriteID SPR_IMG_TERRAFORM_UP    = 694;
static const SpriteID SPR_IMG_TERRAFORM_DOWN  = 695;
static const SpriteID SPR_IMG_DYNAMITE        = 703;
static const SpriteID SPR_IMG_ROCKS           = 4084;
static const SpriteID SPR_IMG_DESERT          = 4085;
static const SpriteID SPR_IMG_TRANSMITTER     = 4086;
static const SpriteID SPR_IMG_LEVEL_LAND      = SPR_OPENTTD_BASE + 91;
static const SpriteID SPR_IMG_BUILD_CANAL     = SPR_OPENTTD_BASE + 88;
static const SpriteID SPR_IMG_BUILD_RIVER     = SPR_OPENTTD_BASE + 136;
static const SpriteID SPR_IMG_BUILD_LOCK      = SPR_CANALS_BASE + 64;
static const SpriteID SPR_IMG_PAUSE           = 726;
static const SpriteID SPR_IMG_FASTFORWARD     = SPR_OPENTTD_BASE + 90;
static const SpriteID SPR_IMG_SETTINGS        = 751;
static const SpriteID SPR_IMG_SAVE            = 724;
static const SpriteID SPR_IMG_SMALLMAP        = 708;
static const SpriteID SPR_IMG_TOWN            = 4077;
static const SpriteID SPR_IMG_SUBSIDIES       = 679;
static const SpriteID SPR_IMG_COMPANY_LIST    = 1299;
static const SpriteID SPR_IMG_COMPANY_FINANCE = 737;
static const SpriteID SPR_IMG_COMPANY_GENERAL = 743;
static const SpriteID SPR_IMG_GRAPHS          = 745;
static const SpriteID SPR_IMG_COMPANY_LEAGUE  = 684;
static const SpriteID SPR_IMG_SHOW_COUNTOURS  = 738;
static const SpriteID SPR_IMG_SHOW_VEHICLES   = 739;
static const SpriteID SPR_IMG_SHOW_ROUTES     = 740;
static const SpriteID SPR_IMG_INDUSTRY        = 741;
static const SpriteID SPR_IMG_PLANTTREES      = 742;
static const SpriteID SPR_IMG_TRAINLIST       = 731;
static const SpriteID SPR_IMG_TRUCKLIST       = 732;
static const SpriteID SPR_IMG_SHIPLIST        = 733;
static const SpriteID SPR_IMG_AIRPLANESLIST   = 734;
static const SpriteID SPR_IMG_ZOOMIN          = 735;
static const SpriteID SPR_IMG_ZOOMOUT         = 736;
static const SpriteID SPR_IMG_BUILDRAIL       = 727;
static const SpriteID SPR_IMG_BUILDROAD       = 728;
static const SpriteID SPR_IMG_BUILDTRAMS      = SPR_OPENTTD_BASE + 179;
static const SpriteID SPR_IMG_BUILDWATER      = 729;
static const SpriteID SPR_IMG_BUILDAIR        = 730;
static const SpriteID SPR_IMG_LANDSCAPING     = 4083;
static const SpriteID SPR_IMG_MUSIC           = 713;
static const SpriteID SPR_IMG_MESSAGES        = 680;
static const SpriteID SPR_IMG_QUERY           = 723;
static const SpriteID SPR_IMG_SIGN            = 4082;
static const SpriteID SPR_IMG_BUY_LAND        = 4791;
static const SpriteID SPR_IMG_STORY_BOOK      = SPR_OPENTTD_BASE + 169;

/* OpenTTD in gamescreen */
static const SpriteID SPR_OTTD_O                = 4842;
static const SpriteID SPR_OTTD_P                = 4841;
static const SpriteID SPR_OTTD_E                = SPR_OPENTTD_BASE + 12;
static const SpriteID SPR_OTTD_D                = SPR_OPENTTD_BASE + 13;
static const SpriteID SPR_OTTD_N                = 4839;
static const SpriteID SPR_OTTD_T                = 4836;
/* Letters not used: R,A,S,Y,C (4837, 4838, 4840, 4843, 4844) */

/* Range of "special" sprites that are used by the old map generation algorithm. */
static const SpriteID SPR_MAPGEN_BEGIN = 4845;
static const SpriteID SPR_MAPGEN_END   = 4882;

static const SpriteID SPR_HIGHSCORE_CHART_BEGIN = 4804;
static const SpriteID SPR_TYCOON_IMG1_BEGIN     = 4814;
static const SpriteID SPR_TYCOON_IMG2_BEGIN     = 4824;

/* Industry sprites */
static const SpriteID SPR_IT_SUGAR_MINE_SIEVE         = 4775;
static const SpriteID SPR_IT_SUGAR_MINE_CLOUDS        = 4784;
static const SpriteID SPR_IT_SUGAR_MINE_PILE          = 4780;
static const SpriteID SPR_IT_TOFFEE_QUARRY_TOFFEE     = 4766;
static const SpriteID SPR_IT_TOFFEE_QUARRY_SHOVEL     = 4767;
static const SpriteID SPR_IT_BUBBLE_GENERATOR_SPRING  = 4746;
static const SpriteID SPR_IT_BUBBLE_GENERATOR_BUBBLE  = 4747;
static const SpriteID SPR_IT_TOY_FACTORY_STAMP_HOLDER = 4717;
static const SpriteID SPR_IT_TOY_FACTORY_STAMP        = 4718;
static const SpriteID SPR_IT_TOY_FACTORY_CLAY         = 4719;
static const SpriteID SPR_IT_TOY_FACTORY_ROBOT        = 4720;
static const SpriteID SPR_IT_POWER_PLANT_TRANSFORMERS = 2054;

/* small icons of cargo available in station waiting*/
static const SpriteID SPR_CARGO_PASSENGERS            = 4297;
static const SpriteID SPR_CARGO_COAL                  = 4298;
static const SpriteID SPR_CARGO_MAIL                  = 4299;
static const SpriteID SPR_CARGO_OIL                   = 4300;
static const SpriteID SPR_CARGO_LIVESTOCK             = 4301;
static const SpriteID SPR_CARGO_GOODS                 = 4302;
static const SpriteID SPR_CARGO_GRAIN                 = 4303;  // shared sprite with SPR_CARGO_WHEAT, SPR_CARGO_MAIZE
static const SpriteID SPR_CARGO_WHEAT                 = 4303;  // shared sprite with SPR_CARGO_GRAIN, SPR_CARGO_MAIZE
static const SpriteID SPR_CARGO_MAIZE                 = 4303;  // shared sprite with SPR_CARGO_GRAIN, SPR_CARGO_WHEAT
static const SpriteID SPR_CARGO_WOOD                  = 4304;
static const SpriteID SPR_CARGO_IRON_ORE              = 4305;
static const SpriteID SPR_CARGO_STEEL                 = 4306;
static const SpriteID SPR_CARGO_VALUABLES             = 4307;  // shared between temperate and arctic ( SPR_CARGO_GOLD )
static const SpriteID SPR_CARGO_GOLD                  = 4307;  // shared between temperate and arctic ( SPR_CARGO_VALUABLES )
static const SpriteID SPR_CARGO_FRUIT                 = 4308;
static const SpriteID SPR_CARGO_COPPER_ORE            = 4309;
static const SpriteID SPR_CARGO_WATER                 = 4310;  // shared between desert and toyland ( SPR_CARGO_COLA )
static const SpriteID SPR_CARGO_COLA                  = 4310;  // shared between desert and toyland ( SPR_CARGO_WATER )
static const SpriteID SPR_CARGO_DIAMONDS              = 4311;
static const SpriteID SPR_CARGO_FOOD                  = 4312;
static const SpriteID SPR_CARGO_PAPER                 = 4313;
static const SpriteID SPR_CARGO_RUBBER                = 4314;
static const SpriteID SPR_CARGO_SWEETS                = 4315;
static const SpriteID SPR_CARGO_SUGAR                 = 4316;
static const SpriteID SPR_CARGO_TOYS                  = 4317;
static const SpriteID SPR_CARGO_CANDYFLOSS            = 4318;
static const SpriteID SPR_CARGO_FIZZY_DRINKS          = 4319;
static const SpriteID SPR_CARGO_TOFFEE                = 4320;
static const SpriteID SPR_CARGO_BUBBLES               = 4321;
static const SpriteID SPR_CARGO_PLASTIC               = 4322;
static const SpriteID SPR_CARGO_BATTERIES             = 4323;
static const SpriteID SPR_CARGO_NOTHING               = SPR_ASCII_SPACE; // Placeholder for void cargo slots.

/* Effect vehicles */
static const SpriteID SPR_BULLDOZER_NE = 1416;
static const SpriteID SPR_BULLDOZER_SE = 1417;
static const SpriteID SPR_BULLDOZER_SW = 1418;
static const SpriteID SPR_BULLDOZER_NW = 1419;

static const SpriteID SPR_SMOKE_0 = 2040;
static const SpriteID SPR_SMOKE_1 = 2041;
static const SpriteID SPR_SMOKE_2 = 2042;
static const SpriteID SPR_SMOKE_3 = 2043;
static const SpriteID SPR_SMOKE_4 = 2044;

static const SpriteID SPR_DIESEL_SMOKE_0 = 3073;
static const SpriteID SPR_DIESEL_SMOKE_1 = 3074;
static const SpriteID SPR_DIESEL_SMOKE_2 = 3075;
static const SpriteID SPR_DIESEL_SMOKE_3 = 3076;
static const SpriteID SPR_DIESEL_SMOKE_4 = 3077;
static const SpriteID SPR_DIESEL_SMOKE_5 = 3078;

static const SpriteID SPR_STEAM_SMOKE_0 = 3079;
static const SpriteID SPR_STEAM_SMOKE_1 = 3080;
static const SpriteID SPR_STEAM_SMOKE_2 = 3081;
static const SpriteID SPR_STEAM_SMOKE_3 = 3082;
static const SpriteID SPR_STEAM_SMOKE_4 = 3083;

static const SpriteID SPR_ELECTRIC_SPARK_0 = 3084;
static const SpriteID SPR_ELECTRIC_SPARK_1 = 3085;
static const SpriteID SPR_ELECTRIC_SPARK_2 = 3086;
static const SpriteID SPR_ELECTRIC_SPARK_3 = 3087;
static const SpriteID SPR_ELECTRIC_SPARK_4 = 3088;
static const SpriteID SPR_ELECTRIC_SPARK_5 = 3089;

static const SpriteID SPR_CHIMNEY_SMOKE_0 = 3701;
static const SpriteID SPR_CHIMNEY_SMOKE_1 = 3702;
static const SpriteID SPR_CHIMNEY_SMOKE_2 = 3703;
static const SpriteID SPR_CHIMNEY_SMOKE_3 = 3704;
static const SpriteID SPR_CHIMNEY_SMOKE_4 = 3705;
static const SpriteID SPR_CHIMNEY_SMOKE_5 = 3706;
static const SpriteID SPR_CHIMNEY_SMOKE_6 = 3707;
static const SpriteID SPR_CHIMNEY_SMOKE_7 = 3708;

static const SpriteID SPR_EXPLOSION_LARGE_0 = 3709;
static const SpriteID SPR_EXPLOSION_LARGE_1 = 3710;
static const SpriteID SPR_EXPLOSION_LARGE_2 = 3711;
static const SpriteID SPR_EXPLOSION_LARGE_3 = 3712;
static const SpriteID SPR_EXPLOSION_LARGE_4 = 3713;
static const SpriteID SPR_EXPLOSION_LARGE_5 = 3714;
static const SpriteID SPR_EXPLOSION_LARGE_6 = 3715;
static const SpriteID SPR_EXPLOSION_LARGE_7 = 3716;
static const SpriteID SPR_EXPLOSION_LARGE_8 = 3717;
static const SpriteID SPR_EXPLOSION_LARGE_9 = 3718;
static const SpriteID SPR_EXPLOSION_LARGE_A = 3719;
static const SpriteID SPR_EXPLOSION_LARGE_B = 3720;
static const SpriteID SPR_EXPLOSION_LARGE_C = 3721;
static const SpriteID SPR_EXPLOSION_LARGE_D = 3722;
static const SpriteID SPR_EXPLOSION_LARGE_E = 3723;
static const SpriteID SPR_EXPLOSION_LARGE_F = 3724;

static const SpriteID SPR_EXPLOSION_SMALL_0 = 3725;
static const SpriteID SPR_EXPLOSION_SMALL_1 = 3726;
static const SpriteID SPR_EXPLOSION_SMALL_2 = 3727;
static const SpriteID SPR_EXPLOSION_SMALL_3 = 3728;
static const SpriteID SPR_EXPLOSION_SMALL_4 = 3729;
static const SpriteID SPR_EXPLOSION_SMALL_5 = 3730;
static const SpriteID SPR_EXPLOSION_SMALL_6 = 3731;
static const SpriteID SPR_EXPLOSION_SMALL_7 = 3732;
static const SpriteID SPR_EXPLOSION_SMALL_8 = 3733;
static const SpriteID SPR_EXPLOSION_SMALL_9 = 3734;
static const SpriteID SPR_EXPLOSION_SMALL_A = 3735;
static const SpriteID SPR_EXPLOSION_SMALL_B = 3736;

static const SpriteID SPR_BREAKDOWN_SMOKE_0 = 3737;
static const SpriteID SPR_BREAKDOWN_SMOKE_1 = 3738;
static const SpriteID SPR_BREAKDOWN_SMOKE_2 = 3739;
static const SpriteID SPR_BREAKDOWN_SMOKE_3 = 3740;

static const SpriteID SPR_BUBBLE_0 = 4748;
static const SpriteID SPR_BUBBLE_1 = 4749;
static const SpriteID SPR_BUBBLE_2 = 4750;
static const SpriteID SPR_BUBBLE_GENERATE_0 = 4751;
static const SpriteID SPR_BUBBLE_GENERATE_1 = 4752;
static const SpriteID SPR_BUBBLE_GENERATE_2 = 4753;
static const SpriteID SPR_BUBBLE_GENERATE_3 = 4754;
static const SpriteID SPR_BUBBLE_BURST_0 = 4755;
static const SpriteID SPR_BUBBLE_BURST_1 = 4756;
static const SpriteID SPR_BUBBLE_BURST_2 = 4757;
static const SpriteID SPR_BUBBLE_ABSORB_0 = 4758;
static const SpriteID SPR_BUBBLE_ABSORB_1 = 4759;
static const SpriteID SPR_BUBBLE_ABSORB_2 = 4760;
static const SpriteID SPR_BUBBLE_ABSORB_3 = 4761;
static const SpriteID SPR_BUBBLE_ABSORB_4 = 4762;

/* Electrified rail build menu */
static const SpriteID SPR_BUILD_NS_ELRAIL = SPR_ELRAIL_BASE + 36;
static const SpriteID SPR_BUILD_X_ELRAIL  = SPR_ELRAIL_BASE + 37;
static const SpriteID SPR_BUILD_EW_ELRAIL = SPR_ELRAIL_BASE + 38;
static const SpriteID SPR_BUILD_Y_ELRAIL  = SPR_ELRAIL_BASE + 39;
static const SpriteID SPR_BUILD_TUNNEL_ELRAIL = SPR_ELRAIL_BASE + 44;

/* airport_gui.cpp */
static const SpriteID SPR_IMG_AIRPORT       = 744;

/* dock_gui.cpp */
static const SpriteID SPR_IMG_SHIP_DEPOT    = 748;
static const SpriteID SPR_IMG_SHIP_DOCK     = 746;
static const SpriteID SPR_IMG_BUOY          = 693;
static const SpriteID SPR_IMG_AQUEDUCT      = SPR_OPENTTD_BASE + 145;

/* music_gui.cpp */
static const SpriteID SPR_IMG_SKIP_TO_PREV  = 709;
static const SpriteID SPR_IMG_SKIP_TO_NEXT  = 710;
static const SpriteID SPR_IMG_STOP_MUSIC    = 711;
static const SpriteID SPR_IMG_PLAY_MUSIC    = 712;

/* road_gui.cpp */
static const SpriteID SPR_IMG_ROAD_Y_DIR    = 1309;
static const SpriteID SPR_IMG_ROAD_X_DIR    = 1310;
static const SpriteID SPR_IMG_AUTOROAD      = SPR_OPENTTD_BASE + 82;
static const SpriteID SPR_IMG_ROAD_DEPOT    = 1295;
static const SpriteID SPR_IMG_BUS_STATION   = 749;
static const SpriteID SPR_IMG_TRUCK_BAY     = 750;
static const SpriteID SPR_IMG_BRIDGE        = 2594;
static const SpriteID SPR_IMG_ROAD_TUNNEL   = 2429;
static const SpriteID SPR_IMG_REMOVE        = 714;
static const SpriteID SPR_IMG_ROAD_ONE_WAY  = SPR_OPENTTD_BASE + 134;
static const SpriteID SPR_IMG_TRAMWAY_Y_DIR = SPR_TRAMWAY_BASE + 0;
static const SpriteID SPR_IMG_TRAMWAY_X_DIR = SPR_TRAMWAY_BASE + 1;
static const SpriteID SPR_IMG_AUTOTRAM      = SPR_OPENTTD_BASE + 84;

/* rail_gui.cpp */
static const SpriteID SPR_IMG_RAIL_NS    = 1251;
static const SpriteID SPR_IMG_RAIL_NE    = 1252;
static const SpriteID SPR_IMG_RAIL_EW    = 1253;
static const SpriteID SPR_IMG_RAIL_NW    = 1254;
static const SpriteID SPR_IMG_AUTORAIL   = SPR_OPENTTD_BASE + 53;
static const SpriteID SPR_IMG_AUTOELRAIL = SPR_OPENTTD_BASE + 57;
static const SpriteID SPR_IMG_AUTOMONO   = SPR_OPENTTD_BASE + 63;
static const SpriteID SPR_IMG_AUTOMAGLEV = SPR_OPENTTD_BASE + 69;

static const SpriteID SPR_IMG_WAYPOINT = SPR_OPENTTD_BASE + 76;

static const SpriteID SPR_IMG_DEPOT_RAIL   = 1294;
static const SpriteID SPR_IMG_DEPOT_ELRAIL = SPR_OPENTTD_BASE + 61;
static const SpriteID SPR_IMG_DEPOT_MONO   = SPR_OPENTTD_BASE + 67;
static const SpriteID SPR_IMG_DEPOT_MAGLEV = SPR_OPENTTD_BASE + 73;

static const SpriteID SPR_IMG_RAIL_STATION = 1298;
static const SpriteID SPR_IMG_RAIL_SIGNALS = 1291;

static const SpriteID SPR_IMG_SIGNAL_ELECTRIC_NORM     = 1287;
static const SpriteID SPR_IMG_SIGNAL_ELECTRIC_ENTRY    = SPR_SIGNALS_BASE +  12;
static const SpriteID SPR_IMG_SIGNAL_ELECTRIC_EXIT     = SPR_SIGNALS_BASE +  28;
static const SpriteID SPR_IMG_SIGNAL_ELECTRIC_COMBO    = SPR_SIGNALS_BASE +  44;
static const SpriteID SPR_IMG_SIGNAL_ELECTRIC_PBS      = SPR_SIGNALS_BASE + 124;
static const SpriteID SPR_IMG_SIGNAL_ELECTRIC_PBS_OWAY = SPR_SIGNALS_BASE + 140;
static const SpriteID SPR_IMG_SIGNAL_ELECTRIC_PROG     = SPR_PROGSIGNAL_BASE + 28;
static const SpriteID SPR_IMG_SIGNAL_ELECTRIC_NO_ENTRY = SPR_EXTRASIGNAL_BASE + 14;
static const SpriteID SPR_IMG_SIGNAL_SEMAPHORE_NORM    = SPR_SIGNALS_BASE +  60;
static const SpriteID SPR_IMG_SIGNAL_SEMAPHORE_ENTRY   = SPR_SIGNALS_BASE +  76;
static const SpriteID SPR_IMG_SIGNAL_SEMAPHORE_EXIT    = SPR_SIGNALS_BASE +  92;
static const SpriteID SPR_IMG_SIGNAL_SEMAPHORE_COMBO   = SPR_SIGNALS_BASE + 108;
static const SpriteID SPR_IMG_SIGNAL_SEMAPHORE_PBS     = SPR_SIGNALS_BASE + 188;
static const SpriteID SPR_IMG_SIGNAL_SEMAPHORE_PBS_OWAY= SPR_SIGNALS_BASE + 204;
static const SpriteID SPR_IMG_SIGNAL_SEMAPHORE_PROG    = SPR_PROGSIGNAL_BASE + 12;
static const SpriteID SPR_IMG_SIGNAL_SEMAPHORE_NO_ENTRY= SPR_EXTRASIGNAL_BASE + 6;
static const SpriteID SPR_IMG_SIGNAL_CONVERT           = SPR_OPENTTD_BASE + 135;

static const SpriteID SPR_IMG_TUNNEL_RAIL   = 2430;
static const SpriteID SPR_IMG_TUNNEL_MONO   = 2431;
static const SpriteID SPR_IMG_TUNNEL_MAGLEV = 2432;

static const SpriteID SPR_IMG_CONVERT_RAIL   = SPR_OPENTTD_BASE + 55;
static const SpriteID SPR_IMG_CONVERT_ELRAIL = SPR_OPENTTD_BASE + 59;
static const SpriteID SPR_IMG_CONVERT_MONO   = SPR_OPENTTD_BASE + 65;
static const SpriteID SPR_IMG_CONVERT_MAGLEV = SPR_OPENTTD_BASE + 71;

/* story_gui.cpp */
static const SpriteID SPR_IMG_VIEW_LOCATION  = SPR_OPENTTD_BASE + 170;
static const SpriteID SPR_IMG_GOAL           = SPR_OPENTTD_BASE + 171;
static const SpriteID SPR_IMG_GOAL_COMPLETED = SPR_OPENTTD_BASE + 172;
static const SpriteID SPR_IMG_GOAL_BROKEN_REF= SPR_OPENTTD_BASE + 173;

static const SpriteID SPR_IMG_CONVERT_ROAD           = SPR_OPENTTD_BASE + 180;
static const CursorID SPR_CURSOR_CONVERT_ROAD        = SPR_OPENTTD_BASE + 181;
static const SpriteID SPR_IMG_CONVERT_TRAM           = SPR_OPENTTD_BASE + 182;
static const CursorID SPR_CURSOR_CONVERT_TRAM        = SPR_OPENTTD_BASE + 183;

/* intro_gui.cpp, genworld_gui.cpp */
static const SpriteID SPR_SELECT_TEMPERATE           = 4882;
static const SpriteID SPR_SELECT_TEMPERATE_PUSHED    = 4883;
static const SpriteID SPR_SELECT_SUB_ARCTIC          = 4884;
static const SpriteID SPR_SELECT_SUB_ARCTIC_PUSHED   = 4885;
static const SpriteID SPR_SELECT_SUB_TROPICAL        = 4886;
static const SpriteID SPR_SELECT_SUB_TROPICAL_PUSHED = 4887;
static const SpriteID SPR_SELECT_TOYLAND             = 4888;
static const SpriteID SPR_SELECT_TOYLAND_PUSHED      = 4889;

/** Cursor sprite numbers */

/* Terraform
 * Cursors */
static const CursorID SPR_CURSOR_MOUSE          = 0;
static const CursorID SPR_CURSOR_ZZZ            = 1;
static const CursorID SPR_CURSOR_BUOY           = 702;
static const CursorID SPR_CURSOR_QUERY          = 719;
static const CursorID SPR_CURSOR_HQ             = 720;
static const CursorID SPR_CURSOR_SHIP_DEPOT     = 721;
static const CursorID SPR_CURSOR_SIGN           = 722;

static const CursorID SPR_CURSOR_TREE           = 2010;
static const CursorID SPR_CURSOR_BUY_LAND       = 4792;
static const CursorID SPR_CURSOR_LEVEL_LAND     = SPR_OPENTTD_BASE + 92;

static const CursorID SPR_CURSOR_TOWN           = 4080;
static const CursorID SPR_CURSOR_INDUSTRY       = 4081;
static const CursorID SPR_CURSOR_ROCKY_AREA     = 4087;
static const CursorID SPR_CURSOR_DESERT         = 4088;
static const CursorID SPR_CURSOR_TRANSMITTER    = 4089;

/* airport cursors */
static const CursorID SPR_CURSOR_AIRPORT        = 2724;

/* dock cursors */
static const CursorID SPR_CURSOR_DOCK           = 3668;
static const CursorID SPR_CURSOR_CANAL          = SPR_OPENTTD_BASE + 89;
static const CursorID SPR_CURSOR_LOCK           = SPR_OPENTTD_BASE + 87;
static const CursorID SPR_CURSOR_RIVER          = SPR_OPENTTD_BASE + 137;
static const CursorID SPR_CURSOR_AQUEDUCT       = SPR_OPENTTD_BASE + 146;

/* shared road & rail cursors */
static const CursorID SPR_CURSOR_BRIDGE         = 2593;

/* rail cursors */
static const CursorID SPR_CURSOR_NS_TRACK       = 1263;
static const CursorID SPR_CURSOR_SWNE_TRACK     = 1264;
static const CursorID SPR_CURSOR_EW_TRACK       = 1265;
static const CursorID SPR_CURSOR_NWSE_TRACK     = 1266;

static const CursorID SPR_CURSOR_NS_MONO        = 1267;
static const CursorID SPR_CURSOR_SWNE_MONO      = 1268;
static const CursorID SPR_CURSOR_EW_MONO        = 1269;
static const CursorID SPR_CURSOR_NWSE_MONO      = 1270;

static const CursorID SPR_CURSOR_NS_MAGLEV      = 1271;
static const CursorID SPR_CURSOR_SWNE_MAGLEV    = 1272;
static const CursorID SPR_CURSOR_EW_MAGLEV      = 1273;
static const CursorID SPR_CURSOR_NWSE_MAGLEV    = 1274;

static const CursorID SPR_CURSOR_NS_ELRAIL      = SPR_ELRAIL_BASE + 40;
static const CursorID SPR_CURSOR_SWNE_ELRAIL    = SPR_ELRAIL_BASE + 41;
static const CursorID SPR_CURSOR_EW_ELRAIL      = SPR_ELRAIL_BASE + 42;
static const CursorID SPR_CURSOR_NWSE_ELRAIL    = SPR_ELRAIL_BASE + 43;

static const CursorID SPR_CURSOR_RAIL_STATION   = 1300;

static const CursorID SPR_CURSOR_TUNNEL_RAIL    = 2434;
static const CursorID SPR_CURSOR_TUNNEL_ELRAIL  = SPR_ELRAIL_BASE + 45;
static const CursorID SPR_CURSOR_TUNNEL_MONO    = 2435;
static const CursorID SPR_CURSOR_TUNNEL_MAGLEV  = 2436;

static const CursorID SPR_CURSOR_AUTORAIL       = SPR_OPENTTD_BASE + 54;
static const CursorID SPR_CURSOR_AUTOELRAIL     = SPR_OPENTTD_BASE + 58;
static const CursorID SPR_CURSOR_AUTOMONO       = SPR_OPENTTD_BASE + 64;
static const CursorID SPR_CURSOR_AUTOMAGLEV     = SPR_OPENTTD_BASE + 70;

static const CursorID SPR_CURSOR_WAYPOINT       = SPR_OPENTTD_BASE + 77;

static const CursorID SPR_CURSOR_RAIL_DEPOT     = 1296;
static const CursorID SPR_CURSOR_ELRAIL_DEPOT   = SPR_OPENTTD_BASE + 62;
static const CursorID SPR_CURSOR_MONO_DEPOT     = SPR_OPENTTD_BASE + 68;
static const CursorID SPR_CURSOR_MAGLEV_DEPOT   = SPR_OPENTTD_BASE + 74;

static const CursorID SPR_CURSOR_CONVERT_RAIL   = SPR_OPENTTD_BASE + 56;
static const CursorID SPR_CURSOR_CONVERT_ELRAIL = SPR_OPENTTD_BASE + 60;
static const CursorID SPR_CURSOR_CONVERT_MONO   = SPR_OPENTTD_BASE + 66;
static const CursorID SPR_CURSOR_CONVERT_MAGLEV = SPR_OPENTTD_BASE + 72;

/* road cursors */
static const CursorID SPR_CURSOR_ROAD_NESW      = 1311;
static const CursorID SPR_CURSOR_ROAD_NWSE      = 1312;
static const CursorID SPR_CURSOR_AUTOROAD       = SPR_OPENTTD_BASE + 83;
static const CursorID SPR_CURSOR_TRAMWAY_NESW   = SPR_TRAMWAY_BASE + 2;
static const CursorID SPR_CURSOR_TRAMWAY_NWSE   = SPR_TRAMWAY_BASE + 3;
static const CursorID SPR_CURSOR_AUTOTRAM       = SPR_OPENTTD_BASE + 85;

static const CursorID SPR_CURSOR_ROAD_DEPOT     = 1297;
static const CursorID SPR_CURSOR_BUS_STATION    = 2725;
static const CursorID SPR_CURSOR_TRUCK_STATION  = 2726;
static const CursorID SPR_CURSOR_ROAD_TUNNEL    = 2433;

static const CursorID SPR_CURSOR_CLONE_TRAIN    = SPR_OPENTTD_BASE + 110;
static const CursorID SPR_CURSOR_CLONE_ROADVEH  = SPR_OPENTTD_BASE + 111;
static const CursorID SPR_CURSOR_CLONE_SHIP     = SPR_OPENTTD_BASE + 112;
static const CursorID SPR_CURSOR_CLONE_AIRPLANE = SPR_OPENTTD_BASE + 113;

/** Animation macro in table/animcursors.h (_animcursors[]) */

static const CursorID SPR_CURSOR_DEMOLISH_FIRST = 704;
static const CursorID SPR_CURSOR_DEMOLISH_1     = 705;
static const CursorID SPR_CURSOR_DEMOLISH_2     = 706;
static const CursorID SPR_CURSOR_DEMOLISH_LAST  = 707;

static const CursorID SPR_CURSOR_LOWERLAND_FIRST = 699;
static const CursorID SPR_CURSOR_LOWERLAND_1     = 700;
static const CursorID SPR_CURSOR_LOWERLAND_LAST  = 701;

static const CursorID SPR_CURSOR_RAISELAND_FIRST = 696;
static const CursorID SPR_CURSOR_RAISELAND_1     = 697;
static const CursorID SPR_CURSOR_RAISELAND_LAST  = 698;

static const CursorID SPR_CURSOR_PICKSTATION_FIRST = 716;
static const CursorID SPR_CURSOR_PICKSTATION_1     = 717;
static const CursorID SPR_CURSOR_PICKSTATION_LAST  = 718;

static const CursorID SPR_CURSOR_BUILDSIGNALS_FIRST = 1292;
static const CursorID SPR_CURSOR_BUILDSIGNALS_LAST  = 1293;

/** Flag for saying a cursor sprite is an animated cursor. */
static const CursorID ANIMCURSOR_FLAG         = 1U << 31;
static const CursorID ANIMCURSOR_DEMOLISH     = ANIMCURSOR_FLAG | 0; ///<  704 -  707 - demolish dynamite
static const CursorID ANIMCURSOR_LOWERLAND    = ANIMCURSOR_FLAG | 1; ///<  699 -  701 - lower land tool
static const CursorID ANIMCURSOR_RAISELAND    = ANIMCURSOR_FLAG | 2; ///<  696 -  698 - raise land tool
static const CursorID ANIMCURSOR_PICKSTATION  = ANIMCURSOR_FLAG | 3; ///<  716 -  718 - goto-order icon
static const CursorID ANIMCURSOR_BUILDSIGNALS = ANIMCURSOR_FLAG | 4; ///< 1292 - 1293 - build signal

/**
 * Bitmask setup. For the graphics system, 32 bits are used to define
 * the sprite to be displayed. This variable contains various information:<p>
 * <ul><li> SPRITE_WIDTH is the number of bits used for the actual sprite to be displayed.
 * This always starts at bit 0.</li>
 * <li> TRANSPARENT_BIT is the bit number which toggles sprite transparency</li>
 * <li> RECOLOUR_BIT toggles the recolouring system</li>
 * <li> PALETTE_SPRITE_WIDTH and PALETTE_SPRITE_START determine the position and number of
 * bits used for the recolouring process. For transparency, it must be 0x322.</li></ul>
 */

<<<<<<< HEAD
	/* This bit is applied to palette ID */
	PALETTE_TEXT_RECOLOUR = 31, ///< Set if palette is actually a magic text recolour
	PALETTE_BRIGHTNESS_MODIFY = 30, ///< Set if palette has a brightness adjustment
	PALETTE_BRIGHTNESS_OFFSET = 24, ///< Palette brightness adjustment bit offset
	PALETTE_BRIGHTNESS_WIDTH = 5,   ///< Palette brightness adjustment width
=======
/* These bits are applied to sprite ID */
static constexpr uint8_t TRANSPARENT_BIT = 31; ///< toggles transparency in the sprite
static constexpr uint8_t RECOLOUR_BIT = 30; ///< toggles recolouring in the sprite
static constexpr uint8_t CUSTOM_BIT = 29;
static constexpr uint8_t OPAQUE_BIT = 28;
>>>>>>> 9dae6262

/* This bit is applied to palette ID */
static constexpr uint8_t PALETTE_TEXT_RECOLOUR = 31; ///< Set if palette is actually a magic text recolour

static constexpr uint8_t PALETTE_WIDTH = 24; ///< number of bits of the sprite containing the recolour palette
static constexpr uint8_t SPRITE_WIDTH = 24; ///< number of bits for the sprite number

/**
 * these masks change the colours of the palette for a sprite.
 * Apart from this bit, a sprite number is needed to define
 * the palette used for recolouring. This palette is stored
 * in the bits marked by PALETTE_SPRITE_MASK.
 * @note Do not modify this enum. Alter SpriteSetup instead
 * @see SpriteSetup
 */
static constexpr uint8_t SPRITE_MODIFIER_CUSTOM_SPRITE = CUSTOM_BIT;      ///< Set when a sprite originates from an Action 1
static constexpr uint8_t SPRITE_MODIFIER_OPAQUE        = OPAQUE_BIT;      ///< Set when a sprite must not ever be displayed transparently
static constexpr uint8_t PALETTE_MODIFIER_TRANSPARENT  = TRANSPARENT_BIT; ///< when a sprite is to be displayed transparently, this bit needs to be set.
static constexpr uint8_t PALETTE_MODIFIER_COLOUR       = RECOLOUR_BIT;    ///< this bit is set when a recolouring process is in action

/**
 * Masks needed for sprite operations.
 * @note Do not modify this enum. Alter SpriteSetup instead
 * @see SpriteSetup
 */
static constexpr uint32_t MAX_SPRITES = 1U << SPRITE_WIDTH; ///< Maximum number of sprites that can be loaded at a given time
static constexpr uint32_t SPRITE_MASK = MAX_SPRITES - 1; ///< The mask to for the main sprite

static constexpr uint32_t MAX_PALETTES = 1U << PALETTE_WIDTH;
static constexpr uint32_t PALETTE_MASK = MAX_PALETTES - 1; ///< The mask for the auxiliary sprite (the one that takes care of recolouring)

static_assert( (1U << TRANSPARENT_BIT & SPRITE_MASK) == 0 );
static_assert( (1U << RECOLOUR_BIT & SPRITE_MASK) == 0 );
static_assert( TRANSPARENT_BIT != RECOLOUR_BIT );
static_assert( (1U << TRANSPARENT_BIT & PALETTE_MASK) == 0 );
static_assert( (1U << RECOLOUR_BIT & PALETTE_MASK) == 0 );


static const PaletteID PAL_NONE                    = 0;
static const PaletteID PALETTE_TILE_RED_PULSATING  = 771;  ///< pulsating red tile drawn if you try to build a wrong tunnel or raise/lower land where it is not possible
static const PaletteID PALETTE_SEL_TILE_RED        = 772;  ///< makes a square red. is used when removing rails or other stuff
static const PaletteID PALETTE_SEL_TILE_BLUE       = 773;  ///< This draws a blueish square (catchment areas for example)

/* Company re-colour sprites */
static const PaletteID PALETTE_RECOLOUR_START      = 775;  ///< First recolour sprite for company colours
static const PaletteID PALETTE_TO_DARK_BLUE        = 775;
static const PaletteID PALETTE_TO_PALE_GREEN       = 776;
static const PaletteID PALETTE_TO_PINK             = 777;
static const PaletteID PALETTE_TO_YELLOW           = 778;
static const PaletteID PALETTE_TO_RED              = 779;
static const PaletteID PALETTE_TO_LIGHT_BLUE       = 780;
static const PaletteID PALETTE_TO_GREEN            = 781;
static const PaletteID PALETTE_TO_DARK_GREEN       = 782;
static const PaletteID PALETTE_TO_BLUE             = 783;
static const PaletteID PALETTE_TO_CREAM            = 784;
/* maybe don't use as company colour because it doesn't display in the graphs? */
static const PaletteID PALETTE_TO_MAUVE            = 785;
static const PaletteID PALETTE_TO_PURPLE           = 786;
static const PaletteID PALETTE_TO_ORANGE           = 787;
static const PaletteID PALETTE_TO_BROWN            = 788;
static const PaletteID PALETTE_TO_GREY             = 789;
static const PaletteID PALETTE_TO_WHITE            = 790;

static const PaletteID PALETTE_TO_BARE_LAND        = 791;  ///< sets colour to bare land stuff for rail, road and crossings
/* recolour sprites 792-794 are not used */
static const PaletteID PALETTE_TO_STRUCT_BLUE      = 795;  ///< sets bridge or structure to blue (e.g. some town houses)
static const PaletteID PALETTE_TO_STRUCT_BROWN     = 796;  ///< sets bridge or structure to brown (e.g. cantilever bridge)
static const PaletteID PALETTE_TO_STRUCT_WHITE     = 797;  ///< sets bridge or structure to white (e.g. some town houses)
static const PaletteID PALETTE_TO_STRUCT_RED       = 798;  ///< sets bridge or structure to red (e.g. concrete and cantilever bridge)
static const PaletteID PALETTE_TO_STRUCT_GREEN     = 799;  ///< sets bridge or structure to green (e.g. bridge)
static const PaletteID PALETTE_TO_STRUCT_CONCRETE  = 800;  ///< Sets the suspension bridge to concrete, also other structures use it
static const PaletteID PALETTE_TO_STRUCT_YELLOW    = 801;  ///< Sets the bridge colour to yellow (suspension and tubular)
static const PaletteID PALETTE_TO_TRANSPARENT      = 802;  ///< This sets the sprite to transparent

static const PaletteID PALETTE_NEWSPAPER           = 803;  ///< Recolour sprite for newspaper-greying.
static const PaletteID PALETTE_CRASH               = 804;  ///< Recolour sprite greying of crashed vehicles.

/* Two recolourings only used by the church */
static const PaletteID PALETTE_CHURCH_RED          = 1438; ///< Recolour sprite for reddish churches
static const PaletteID PALETTE_CHURCH_CREAM        = 1439; ///< Recolour sprite for white churches

static const PaletteID PALETTE_ALL_BLACK           = SPR_PALETTE_BASE; ///< Exchange any color by black, needed for painting fictive tiles outside map

#endif /* SPRITES_H */<|MERGE_RESOLUTION|>--- conflicted
+++ resolved
@@ -1571,22 +1571,17 @@
  * bits used for the recolouring process. For transparency, it must be 0x322.</li></ul>
  */
 
-<<<<<<< HEAD
-	/* This bit is applied to palette ID */
-	PALETTE_TEXT_RECOLOUR = 31, ///< Set if palette is actually a magic text recolour
-	PALETTE_BRIGHTNESS_MODIFY = 30, ///< Set if palette has a brightness adjustment
-	PALETTE_BRIGHTNESS_OFFSET = 24, ///< Palette brightness adjustment bit offset
-	PALETTE_BRIGHTNESS_WIDTH = 5,   ///< Palette brightness adjustment width
-=======
 /* These bits are applied to sprite ID */
 static constexpr uint8_t TRANSPARENT_BIT = 31; ///< toggles transparency in the sprite
 static constexpr uint8_t RECOLOUR_BIT = 30; ///< toggles recolouring in the sprite
 static constexpr uint8_t CUSTOM_BIT = 29;
 static constexpr uint8_t OPAQUE_BIT = 28;
->>>>>>> 9dae6262
 
 /* This bit is applied to palette ID */
 static constexpr uint8_t PALETTE_TEXT_RECOLOUR = 31; ///< Set if palette is actually a magic text recolour
+static constexpr uint8_t PALETTE_BRIGHTNESS_MODIFY = 30; ///< Set if palette has a brightness adjustment
+static constexpr uint8_t PALETTE_BRIGHTNESS_OFFSET = 24; ///< Palette brightness adjustment bit offset
+static constexpr uint8_t PALETTE_BRIGHTNESS_WIDTH = 5;   ///< Palette brightness adjustment width
 
 static constexpr uint8_t PALETTE_WIDTH = 24; ///< number of bits of the sprite containing the recolour palette
 static constexpr uint8_t SPRITE_WIDTH = 24; ///< number of bits for the sprite number
@@ -1611,6 +1606,8 @@
  */
 static constexpr uint32_t MAX_SPRITES = 1U << SPRITE_WIDTH; ///< Maximum number of sprites that can be loaded at a given time
 static constexpr uint32_t SPRITE_MASK = MAX_SPRITES - 1; ///< The mask to for the main sprite
+
+static constexpr uint32_t INVALID_SPRITE_ID = UINT32_MAX;
 
 static constexpr uint32_t MAX_PALETTES = 1U << PALETTE_WIDTH;
 static constexpr uint32_t PALETTE_MASK = MAX_PALETTES - 1; ///< The mask for the auxiliary sprite (the one that takes care of recolouring)
