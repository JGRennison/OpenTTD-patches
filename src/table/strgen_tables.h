--- conflicted
+++ resolved
@@ -40,130 +40,6 @@
 	{"MONO_FONT",         EmitSingleChar, SCC_MONOFONT,           0, -1, {}},
 
 	/* Colours */
-<<<<<<< HEAD
-	{"BLUE",              EmitSingleChar, SCC_BLUE,               0, -1, C_DONTCOUNT},
-	{"SILVER",            EmitSingleChar, SCC_SILVER,             0, -1, C_DONTCOUNT},
-	{"GOLD",              EmitSingleChar, SCC_GOLD,               0, -1, C_DONTCOUNT},
-	{"RED",               EmitSingleChar, SCC_RED,                0, -1, C_DONTCOUNT},
-	{"PURPLE",            EmitSingleChar, SCC_PURPLE,             0, -1, C_DONTCOUNT},
-	{"LTBROWN",           EmitSingleChar, SCC_LTBROWN,            0, -1, C_DONTCOUNT},
-	{"ORANGE",            EmitSingleChar, SCC_ORANGE,             0, -1, C_DONTCOUNT},
-	{"GREEN",             EmitSingleChar, SCC_GREEN,              0, -1, C_DONTCOUNT},
-	{"YELLOW",            EmitSingleChar, SCC_YELLOW,             0, -1, C_DONTCOUNT},
-	{"DKGREEN",           EmitSingleChar, SCC_DKGREEN,            0, -1, C_DONTCOUNT},
-	{"CREAM",             EmitSingleChar, SCC_CREAM,              0, -1, C_DONTCOUNT},
-	{"BROWN",             EmitSingleChar, SCC_BROWN,              0, -1, C_DONTCOUNT},
-	{"WHITE",             EmitSingleChar, SCC_WHITE,              0, -1, C_DONTCOUNT},
-	{"LTBLUE",            EmitSingleChar, SCC_LTBLUE,             0, -1, C_DONTCOUNT},
-	{"GRAY",              EmitSingleChar, SCC_GRAY,               0, -1, C_DONTCOUNT},
-	{"DKBLUE",            EmitSingleChar, SCC_DKBLUE,             0, -1, C_DONTCOUNT},
-	{"BLACK",             EmitSingleChar, SCC_BLACK,              0, -1, C_DONTCOUNT},
-	{"COLOUR",            EmitSingleChar, SCC_COLOUR,             1, -1, C_NONE},
-	{"PUSH_COLOUR",       EmitSingleChar, SCC_PUSH_COLOUR,        0, -1, C_DONTCOUNT},
-	{"POP_COLOUR",        EmitSingleChar, SCC_POP_COLOUR,         0, -1, C_DONTCOUNT},
-
-	{"REV",               EmitSingleChar, SCC_REVISION,           0, -1, C_NONE}, // openttd revision string
-
-	{"STRING1",           EmitSingleChar, SCC_STRING1,            2, -1, C_CASE | C_GENDER}, // included string that consumes the string id and ONE argument
-	{"STRING2",           EmitSingleChar, SCC_STRING2,            3, -1, C_CASE | C_GENDER}, // included string that consumes the string id and TWO arguments
-	{"STRING3",           EmitSingleChar, SCC_STRING3,            4, -1, C_CASE | C_GENDER}, // included string that consumes the string id and THREE arguments
-	{"STRING4",           EmitSingleChar, SCC_STRING4,            5, -1, C_CASE | C_GENDER}, // included string that consumes the string id and FOUR arguments
-	{"STRING5",           EmitSingleChar, SCC_STRING5,            6, -1, C_CASE | C_GENDER}, // included string that consumes the string id and FIVE arguments
-	{"STRING6",           EmitSingleChar, SCC_STRING6,            7, -1, C_CASE | C_GENDER}, // included string that consumes the string id and SIX arguments
-	{"STRING7",           EmitSingleChar, SCC_STRING7,            8, -1, C_CASE | C_GENDER}, // included string that consumes the string id and SEVEN arguments
-	{"STRING8",           EmitSingleChar, SCC_STRING8,            9, -1, C_CASE | C_GENDER}, // included string that consumes the string id and EIGHT arguments
-
-	{"STATION_FEATURES",  EmitSingleChar, SCC_STATION_FEATURES,   1, -1, C_NONE}, // station features string, icons of the features
-	{"INDUSTRY",          EmitSingleChar, SCC_INDUSTRY_NAME,      1, -1, C_CASE | C_GENDER}, // industry, takes an industry #, can have cases
-	{"CARGO_LONG",        EmitSingleChar, SCC_CARGO_LONG,         2,  1, C_NONE | C_GENDER},
-	{"CARGO_SHORT",       EmitSingleChar, SCC_CARGO_SHORT,        2,  1, C_NONE | C_GENDER}, // short cargo description, only ### tons, or ### litres
-	{"CARGO_TINY",        EmitSingleChar, SCC_CARGO_TINY,         2,  1, C_NONE}, // tiny cargo description with only the amount, not a specifier for the amount or the actual cargo name
-	{"CARGO_LIST",        EmitSingleChar, SCC_CARGO_LIST,         1, -1, C_CASE},
-	{"POWER",             EmitSingleChar, SCC_POWER,              1,  0, C_NONE},
-	{"POWER_TO_WEIGHT",   EmitSingleChar, SCC_POWER_TO_WEIGHT,    1,  0, C_NONE},
-	{"VOLUME_LONG",       EmitSingleChar, SCC_VOLUME_LONG,        1,  0, C_NONE},
-	{"VOLUME_SHORT",      EmitSingleChar, SCC_VOLUME_SHORT,       1,  0, C_NONE},
-	{"WEIGHT_LONG",       EmitSingleChar, SCC_WEIGHT_LONG,        1,  0, C_NONE},
-	{"WEIGHT_SHORT",      EmitSingleChar, SCC_WEIGHT_SHORT,       1,  0, C_NONE},
-	{"FORCE",             EmitSingleChar, SCC_FORCE,              1,  0, C_NONE},
-	{"VELOCITY",          EmitSingleChar, SCC_VELOCITY,           1,  0, C_NONE},
-	{"HEIGHT",            EmitSingleChar, SCC_HEIGHT,             1,  0, C_NONE},
-	{"POWER_WEIGHT_RATIO",EmitSingleChar, SCC_POWER_WEIGHT_RATIO, 1,  0, C_NONE},
-	{"FORCE_WEIGHT_RATIO",EmitSingleChar, SCC_FORCE_WEIGHT_RATIO, 1,  0, C_NONE},
-
-	{"UNITS_DAYS_OR_SECONDS",   EmitSingleChar, SCC_UNITS_DAYS_OR_SECONDS,   1,  0, C_GENDER},
-	{"UNITS_MONTHS_OR_MINUTES", EmitSingleChar, SCC_UNITS_MONTHS_OR_MINUTES, 1,  0, C_GENDER},
-	{"UNITS_YEARS_OR_PERIODS",  EmitSingleChar, SCC_UNITS_YEARS_OR_PERIODS,  1,  0, C_GENDER},
-	{"UNITS_YEARS_OR_MINUTES",  EmitSingleChar, SCC_UNITS_YEARS_OR_MINUTES,  1,  0, C_GENDER},
-
-	{"P",                 EmitPlural,     0,                      0, -1, C_DONTCOUNT}, // plural specifier
-	{"G",                 EmitGender,     0,                      0, -1, C_DONTCOUNT}, // gender specifier
-
-	{"DATE_TINY",         EmitSingleChar, SCC_DATE_TINY,          1, -1, C_NONE},
-	{"DATE_SHORT",        EmitSingleChar, SCC_DATE_SHORT,         1, -1, C_CASE},
-	{"DATE_LONG",         EmitSingleChar, SCC_DATE_LONG,          1, -1, C_CASE},
-	{"DATE_ISO",          EmitSingleChar, SCC_DATE_ISO,           1, -1, C_NONE},
-
-	{"TIME_HHMM",         EmitSingleChar, SCC_TIME_HHMM,          1, -1, C_NONE},
-	{"TT_TICKS",          EmitSingleChar, SCC_TT_TICKS,           1, -1, C_NONE},
-	{"TT_TICKS_LONG",     EmitSingleChar, SCC_TT_TICKS_LONG,      1, -1, C_NONE},
-	{"TT_TIME",           EmitSingleChar, SCC_TT_TIME,            1, -1, C_NONE},
-	{"TT_TIME_ABS",       EmitSingleChar, SCC_TT_TIME_ABS,        1, -1, C_NONE},
-
-	{"STRING",            EmitSingleChar, SCC_STRING,             1, -1, C_CASE | C_GENDER},
-	{"RAW_STRING",        EmitSingleChar, SCC_RAW_STRING_POINTER, 1, -1, C_NONE | C_GENDER},
-
-	/* Numbers */
-	{"COMMA",             EmitSingleChar, SCC_COMMA,              1,  0, C_NONE}, // Number with comma
-	{"DECIMAL",           EmitSingleChar, SCC_DECIMAL,            2,  0, C_NONE}, // Number with comma and fractional part. Second parameter is number of fractional digits, first parameter is number times 10**(second parameter).
-	{"DECIMAL1",          EmitSingleChar, SCC_DECIMAL1,           1,  0, C_NONE}, // Decimal with fixed second parameter of 1
-	{"NUM",               EmitSingleChar, SCC_NUM,                1,  0, C_NONE}, // Signed number
-	{"PLUS_NUM",          EmitSingleChar, SCC_PLUS_NUM,           1,  0, C_NONE}, // Signed number, with sign (+ or -) shown for both positive and negative numbers
-	{"ZEROFILL_NUM",      EmitSingleChar, SCC_ZEROFILL_NUM,       2,  0, C_NONE}, // Unsigned number with zero fill, e.g. "02". First parameter is number, second minimum length
-	{"BYTES",             EmitSingleChar, SCC_BYTES,              1,  0, C_NONE}, // Unsigned number with "bytes", i.e. "1.02 MiB or 123 KiB"
-	{"HEX",               EmitSingleChar, SCC_HEX,                1,  0, C_NONE}, // Hexadecimally printed number
-
-	{"CURRENCY_LONG",     EmitSingleChar, SCC_CURRENCY_LONG,      1,  0, C_NONE},
-	{"CURRENCY_SHORT",    EmitSingleChar, SCC_CURRENCY_SHORT,     1,  0, C_NONE}, // compact currency
-
-	{"WAYPOINT",          EmitSingleChar, SCC_WAYPOINT_NAME,      1, -1, C_NONE | C_GENDER}, // waypoint name
-	{"STATION",           EmitSingleChar, SCC_STATION_NAME,       1, -1, C_NONE | C_GENDER},
-	{"DEPOT",             EmitSingleChar, SCC_DEPOT_NAME,         2, -1, C_NONE | C_GENDER},
-	{"TOWN",              EmitSingleChar, SCC_TOWN_NAME,          1, -1, C_NONE | C_GENDER},
-	{"GROUP",             EmitSingleChar, SCC_GROUP_NAME,         1, -1, C_NONE | C_GENDER},
-	{"SIGN",              EmitSingleChar, SCC_SIGN_NAME,          1, -1, C_NONE | C_GENDER},
-	{"ENGINE",            EmitSingleChar, SCC_ENGINE_NAME,        1, -1, C_NONE | C_GENDER},
-	{"VEHICLE",           EmitSingleChar, SCC_VEHICLE_NAME,       1, -1, C_NONE | C_GENDER},
-	{"COMPANY",           EmitSingleChar, SCC_COMPANY_NAME,       1, -1, C_NONE | C_GENDER},
-	{"COMPANY_NUM",       EmitSingleChar, SCC_COMPANY_NUM,        1, -1, C_NONE},
-	{"PRESIDENT_NAME",    EmitSingleChar, SCC_PRESIDENT_NAME,     1, -1, C_NONE | C_GENDER},
-	{"TRSLOT",            EmitSingleChar, SCC_TR_SLOT_NAME,       1, -1, C_NONE | C_GENDER},
-	{"TRSLOTGROUP",       EmitSingleChar, SCC_TR_SLOT_GROUP_NAME, 1, -1, C_NONE | C_GENDER},
-	{"TRCOUNTER",         EmitSingleChar, SCC_TR_COUNTER_NAME,    1, -1, C_NONE | C_GENDER},
-
-	{"VP_TOWN_LABEL1",    EmitSingleChar, SCC_VIEWPORT_TOWN_LABEL1, 2, -1, C_NONE},
-	{"VP_TOWN_LABEL2",    EmitSingleChar, SCC_VIEWPORT_TOWN_LABEL2, 2, -1, C_NONE},
-
-	{"SPACE",             EmitSingleChar, ' ',                    0, -1, C_DONTCOUNT},
-	{"",                  EmitSingleChar, '\n',                   0, -1, C_DONTCOUNT},
-	{"{",                 EmitSingleChar, '{',                    0, -1, C_DONTCOUNT},
-	{"UP_ARROW",          EmitSingleChar, SCC_UP_ARROW,           0, -1, C_DONTCOUNT},
-	{"SMALL_UP_ARROW",    EmitSingleChar, SCC_SMALL_UP_ARROW,     0, -1, C_DONTCOUNT},
-	{"SMALL_DOWN_ARROW",  EmitSingleChar, SCC_SMALL_DOWN_ARROW,   0, -1, C_DONTCOUNT},
-	{"TRAIN",             EmitSingleChar, SCC_TRAIN,              0, -1, C_DONTCOUNT},
-	{"LORRY",             EmitSingleChar, SCC_LORRY,              0, -1, C_DONTCOUNT},
-	{"BUS",               EmitSingleChar, SCC_BUS,                0, -1, C_DONTCOUNT},
-	{"PLANE",             EmitSingleChar, SCC_PLANE,              0, -1, C_DONTCOUNT},
-	{"SHIP",              EmitSingleChar, SCC_SHIP,               0, -1, C_DONTCOUNT},
-	{"NBSP",              EmitSingleChar, 0xA0,                   0, -1, C_DONTCOUNT},
-	{"COPYRIGHT",         EmitSingleChar, 0xA9,                   0, -1, C_DONTCOUNT},
-	{"DOWN_ARROW",        EmitSingleChar, SCC_DOWN_ARROW,         0, -1, C_DONTCOUNT},
-	{"CHECKMARK",         EmitSingleChar, SCC_CHECKMARK,          0, -1, C_DONTCOUNT},
-	{"CROSS",             EmitSingleChar, SCC_CROSS,              0, -1, C_DONTCOUNT},
-	{"RIGHT_ARROW",       EmitSingleChar, SCC_RIGHT_ARROW,        0, -1, C_DONTCOUNT},
-	{"SMALL_LEFT_ARROW",  EmitSingleChar, SCC_LESS_THAN,          0, -1, C_DONTCOUNT},
-	{"SMALL_RIGHT_ARROW", EmitSingleChar, SCC_GREATER_THAN,       0, -1, C_DONTCOUNT},
-=======
 	{"BLUE",              EmitSingleChar, SCC_BLUE,               0, -1, {CmdFlag::DontCount}},
 	{"SILVER",            EmitSingleChar, SCC_SILVER,             0, -1, {CmdFlag::DontCount}},
 	{"GOLD",              EmitSingleChar, SCC_GOLD,               0, -1, {CmdFlag::DontCount}},
@@ -194,6 +70,7 @@
 	{"STRING5",           EmitSingleChar, SCC_STRING5,            6, -1, {CmdFlag::Case, CmdFlag::Gender}}, // included string that consumes the string id and FIVE arguments
 	{"STRING6",           EmitSingleChar, SCC_STRING6,            7, -1, {CmdFlag::Case, CmdFlag::Gender}}, // included string that consumes the string id and SIX arguments
 	{"STRING7",           EmitSingleChar, SCC_STRING7,            8, -1, {CmdFlag::Case, CmdFlag::Gender}}, // included string that consumes the string id and SEVEN arguments
+	{"STRING8",           EmitSingleChar, SCC_STRING7,            9, -1, {CmdFlag::Case, CmdFlag::Gender}}, // included string that consumes the string id and EIGHT arguments
 
 	{"STATION_FEATURES",  EmitSingleChar, SCC_STATION_FEATURES,   1, -1, {}}, // station features string, icons of the features
 	{"INDUSTRY",          EmitSingleChar, SCC_INDUSTRY_NAME,      1, -1, {CmdFlag::Case, CmdFlag::Gender}}, // industry, takes an industry #, can have cases
@@ -210,6 +87,8 @@
 	{"FORCE",             EmitSingleChar, SCC_FORCE,              1,  0, {}},
 	{"VELOCITY",          EmitSingleChar, SCC_VELOCITY,           1,  0, {}},
 	{"HEIGHT",            EmitSingleChar, SCC_HEIGHT,             1,  0, {}},
+	{"POWER_WEIGHT_RATIO",EmitSingleChar, SCC_POWER_WEIGHT_RATIO, 1,  0, {}},
+	{"FORCE_WEIGHT_RATIO",EmitSingleChar, SCC_FORCE_WEIGHT_RATIO, 1,  0, {}},
 
 	{"UNITS_DAYS_OR_SECONDS",   EmitSingleChar, SCC_UNITS_DAYS_OR_SECONDS,   1,  0, {CmdFlag::Gender}},
 	{"UNITS_MONTHS_OR_MINUTES", EmitSingleChar, SCC_UNITS_MONTHS_OR_MINUTES, 1,  0, {CmdFlag::Gender}},
@@ -224,13 +103,21 @@
 	{"DATE_LONG",         EmitSingleChar, SCC_DATE_LONG,          1, -1, {CmdFlag::Case}},
 	{"DATE_ISO",          EmitSingleChar, SCC_DATE_ISO,           1, -1, {}},
 
+	{"TIME_HHMM",         EmitSingleChar, SCC_TIME_HHMM,          1, -1, {}},
+	{"TT_TICKS",          EmitSingleChar, SCC_TT_TICKS,           1, -1, {}},
+	{"TT_TICKS_LONG",     EmitSingleChar, SCC_TT_TICKS_LONG,      1, -1, {}},
+	{"TT_TIME",           EmitSingleChar, SCC_TT_TIME,            1, -1, {}},
+	{"TT_TIME_ABS",       EmitSingleChar, SCC_TT_TIME_ABS,        1, -1, {}},
+
 	{"STRING",            EmitSingleChar, SCC_STRING,             1, -1, {CmdFlag::Case, CmdFlag::Gender}},
 	{"RAW_STRING",        EmitSingleChar, SCC_RAW_STRING_POINTER, 1, -1, {CmdFlag::Gender}},
 
 	/* Numbers */
 	{"COMMA",             EmitSingleChar, SCC_COMMA,              1,  0, {}}, // Number with comma
 	{"DECIMAL",           EmitSingleChar, SCC_DECIMAL,            2,  0, {}}, // Number with comma and fractional part. Second parameter is number of fractional digits, first parameter is number times 10**(second parameter).
+	{"DECIMAL1",          EmitSingleChar, SCC_DECIMAL1,           1,  0, {}}, // Decimal with fixed second parameter of 1
 	{"NUM",               EmitSingleChar, SCC_NUM,                1,  0, {}}, // Signed number
+	{"PLUS_NUM",          EmitSingleChar, SCC_PLUS_NUM,           1,  0, {}}, // Signed number, with sign (+ or -) shown for both positive and negative numbers
 	{"ZEROFILL_NUM",      EmitSingleChar, SCC_ZEROFILL_NUM,       2,  0, {}}, // Unsigned number with zero fill, e.g. "02". First parameter is number, second minimum length
 	{"BYTES",             EmitSingleChar, SCC_BYTES,              1,  0, {}}, // Unsigned number with "bytes", i.e. "1.02 MiB or 123 KiB"
 	{"HEX",               EmitSingleChar, SCC_HEX,                1,  0, {}}, // Hexadecimally printed number
@@ -249,6 +136,12 @@
 	{"COMPANY",           EmitSingleChar, SCC_COMPANY_NAME,       1, -1, {CmdFlag::Gender}},
 	{"COMPANY_NUM",       EmitSingleChar, SCC_COMPANY_NUM,        1, -1, {}},
 	{"PRESIDENT_NAME",    EmitSingleChar, SCC_PRESIDENT_NAME,     1, -1, {CmdFlag::Gender}},
+	{"TRSLOT",            EmitSingleChar, SCC_TR_SLOT_NAME,       1, -1, {CmdFlag::Gender}},
+	{"TRSLOTGROUP",       EmitSingleChar, SCC_TR_SLOT_GROUP_NAME, 1, -1, {CmdFlag::Gender}},
+	{"TRCOUNTER",         EmitSingleChar, SCC_TR_COUNTER_NAME,    1, -1, {CmdFlag::Gender}},
+
+	{"VP_TOWN_LABEL1",    EmitSingleChar, SCC_VIEWPORT_TOWN_LABEL1, 2, -1, {}},
+	{"VP_TOWN_LABEL2",    EmitSingleChar, SCC_VIEWPORT_TOWN_LABEL2, 2, -1, {}},
 
 	{"SPACE",             EmitSingleChar, ' ',                    0, -1, {CmdFlag::DontCount}},
 	{"",                  EmitSingleChar, '\n',                   0, -1, {CmdFlag::DontCount}},
@@ -269,9 +162,8 @@
 	{"RIGHT_ARROW",       EmitSingleChar, SCC_RIGHT_ARROW,        0, -1, {CmdFlag::DontCount}},
 	{"SMALL_LEFT_ARROW",  EmitSingleChar, SCC_LESS_THAN,          0, -1, {CmdFlag::DontCount}},
 	{"SMALL_RIGHT_ARROW", EmitSingleChar, SCC_GREATER_THAN,       0, -1, {CmdFlag::DontCount}},
->>>>>>> 5ffaf6cd
-
-	{"CONSUME_ARG",       EmitSingleChar, SCC_CONSUME_ARG,        1,  0, C_NONE},
+
+	{"CONSUME_ARG",       EmitSingleChar, SCC_CONSUME_ARG,        1,  0, {}},
 
 	/* The following are directional formatting codes used to get the RTL strings right:
 	 * http://www.unicode.org/unicode/reports/tr9/#Directional_Formatting_Codes */
