; This file is part of OpenTTD.
; OpenTTD is free software; you can redistribute it and/or modify it under the terms of the GNU General Public License as published by the Free Software Foundation, version 2.
; OpenTTD is distributed in the hope that it will be useful, but WITHOUT ANY WARRANTY; without even the implied warranty of MERCHANTABILITY or FITNESS FOR A PARTICULAR PURPOSE.
; See the GNU General Public License for more details. You should have received a copy of the GNU General Public License along with OpenTTD. If not, see <http://www.gnu.org/licenses/>.
;

; Network settings as stored in the private configuration file ("private.cfg").

[pre-amble]
static constexpr std::initializer_list<const char*> _use_relay_service{"never", "ask", "allow"};
static constexpr std::initializer_list<const char*> _participate_survey{"ask", "no", "yes"};

static const SettingTable _network_private_settings = {
[post-amble]
};
[templates]
<<<<<<< HEAD
SDTC_BOOL  =  SDTC_BOOL(              $var,        $flags | SF_PRIVATE, $def,                              $str, $strhelp, $strval, $pre_cb, $post_cb, $str_cb, $help_cb, $val_cb, $def_cb, $from, $to, $extver,        $cat, $guiproc, $startup, nullptr),
SDTC_OMANY = SDTC_OMANY(              $var, $type, $flags | SF_PRIVATE, $def,             $max, $full,     $str, $strhelp, $strval, $pre_cb, $post_cb, $str_cb, $help_cb, $val_cb, $def_cb, $from, $to, $extver,        $cat, $guiproc, $startup, nullptr),
SDTC_SSTR  =  SDTC_SSTR(              $var, $type, $flags | SF_PRIVATE, $def,             $length,                                  $pre_cb, $post_cb,                                      $from, $to, $extver,        $cat, $guiproc, $startup, nullptr),
=======
SDTC_BOOL  =  SDTC_BOOL(              $var,        SettingFlags({$flags}), $def,                              $str, $strhelp, $strval, $pre_cb, $post_cb, $str_cb, $help_cb, $val_cb, $def_cb, $from, $to,        $cat, $extra, $startup),
SDTC_OMANY = SDTC_OMANY(              $var, $type, SettingFlags({$flags}), $def,             $max, $full,     $str, $strhelp, $strval, $pre_cb, $post_cb, $str_cb, $help_cb, $val_cb, $def_cb, $from, $to,        $cat, $extra, $startup),
SDTC_SSTR  =  SDTC_SSTR(              $var, $type, SettingFlags({$flags}), $def,             $length,                                  $pre_cb, $post_cb, $from, $to,        $cat, $extra, $startup),
>>>>>>> 5ffaf6cd

[validation]
SDTC_OMANY = static_assert($max <= MAX_$type, "Maximum value for $var exceeds storage size");

[defaults]
flags    =
interval = 0
str      = STR_NULL
strhelp  = STR_CONFIG_SETTING_NO_EXPLANATION_AVAILABLE_HELPTEXT
strval   = STR_NULL
pre_cb   = nullptr
post_cb  = nullptr
str_cb   = nullptr
help_cb  = nullptr
val_cb   = nullptr
def_cb   = nullptr
guiproc  = nullptr
load     = nullptr
from     = SL_MIN_VERSION
to       = SL_MAX_VERSION
cat      = SC_ADVANCED
extra    = 0
startup  = false
extver   = SlXvFeatureTest()


[SDTC_SSTR]
var      = network.client_name
type     = SLE_STR
length   = NETWORK_CLIENT_NAME_LENGTH
flags    = SettingFlag::NotInSave, SettingFlag::NoNetworkSync
def      = nullptr
pre_cb   = NetworkValidateClientName
post_cb  = NetworkUpdateClientName
cat      = SC_BASIC

[SDTC_SSTR]
var      = network.server_name
type     = SLE_STR
length   = NETWORK_NAME_LENGTH
flags    = SettingFlag::NotInSave, SettingFlag::NoNetworkSync, SettingFlag::NetworkOnly
def      = nullptr
pre_cb   = NetworkValidateServerName
post_cb  = [](auto) { UpdateClientConfigValues(); }
cat      = SC_BASIC

[SDTC_SSTR]
var      = network.connect_to_ip
type     = SLE_STR
length   = 0
flags    = SettingFlag::NotInSave, SettingFlag::NoNetworkSync
def      = nullptr

[SDTC_SSTR]
var      = network.last_joined
type     = SLE_STR
length   = 0
flags    = SettingFlag::NotInSave, SettingFlag::NoNetworkSync
def      = """"
cat      = SC_EXPERT

[SDTC_OMANY]
var      = network.use_relay_service
type     = SLE_UINT8
flags    = SettingFlag::GuiDropdown, SettingFlag::NotInSave, SettingFlag::NoNetworkSync
def      = URS_ASK
min      = URS_NO
max      = URS_ALLOW
full     = _use_relay_service
str      = STR_CONFIG_SETTING_USE_RELAY_SERVICE
strhelp  = STR_CONFIG_SETTING_USE_RELAY_SERVICE_HELPTEXT
strval   = STR_CONFIG_SETTING_USE_RELAY_SERVICE_NEVER
cat      = SC_BASIC

[SDTC_OMANY]
var      = network.participate_survey
type     = SLE_UINT8
flags    = SettingFlag::NotInSave, SettingFlag::NoNetworkSync
def      = PS_ASK
min      = PS_ASK
max      = PS_YES
full     = _participate_survey<|MERGE_RESOLUTION|>--- conflicted
+++ resolved
@@ -14,15 +14,9 @@
 [post-amble]
 };
 [templates]
-<<<<<<< HEAD
-SDTC_BOOL  =  SDTC_BOOL(              $var,        $flags | SF_PRIVATE, $def,                              $str, $strhelp, $strval, $pre_cb, $post_cb, $str_cb, $help_cb, $val_cb, $def_cb, $from, $to, $extver,        $cat, $guiproc, $startup, nullptr),
-SDTC_OMANY = SDTC_OMANY(              $var, $type, $flags | SF_PRIVATE, $def,             $max, $full,     $str, $strhelp, $strval, $pre_cb, $post_cb, $str_cb, $help_cb, $val_cb, $def_cb, $from, $to, $extver,        $cat, $guiproc, $startup, nullptr),
-SDTC_SSTR  =  SDTC_SSTR(              $var, $type, $flags | SF_PRIVATE, $def,             $length,                                  $pre_cb, $post_cb,                                      $from, $to, $extver,        $cat, $guiproc, $startup, nullptr),
-=======
-SDTC_BOOL  =  SDTC_BOOL(              $var,        SettingFlags({$flags}), $def,                              $str, $strhelp, $strval, $pre_cb, $post_cb, $str_cb, $help_cb, $val_cb, $def_cb, $from, $to,        $cat, $extra, $startup),
-SDTC_OMANY = SDTC_OMANY(              $var, $type, SettingFlags({$flags}), $def,             $max, $full,     $str, $strhelp, $strval, $pre_cb, $post_cb, $str_cb, $help_cb, $val_cb, $def_cb, $from, $to,        $cat, $extra, $startup),
-SDTC_SSTR  =  SDTC_SSTR(              $var, $type, SettingFlags({$flags}), $def,             $length,                                  $pre_cb, $post_cb, $from, $to,        $cat, $extra, $startup),
->>>>>>> 5ffaf6cd
+SDTC_BOOL  =  SDTC_BOOL(              $var,        SettingFlags({$flags}).Set(SettingFlag::Private), $def,                              $str, $strhelp, $strval, $pre_cb, $post_cb, $str_cb, $help_cb, $val_cb, $def_cb, $from, $to, $extver,        $cat, $guiproc, $startup, nullptr),
+SDTC_OMANY = SDTC_OMANY(              $var, $type, SettingFlags({$flags}).Set(SettingFlag::Private), $def,             $max, $full,     $str, $strhelp, $strval, $pre_cb, $post_cb, $str_cb, $help_cb, $val_cb, $def_cb, $from, $to, $extver,        $cat, $guiproc, $startup, nullptr),
+SDTC_SSTR  =  SDTC_SSTR(              $var, $type, SettingFlags({$flags}).Set(SettingFlag::Private), $def,             $length,                                  $pre_cb, $post_cb,                                      $from, $to, $extver,        $cat, $guiproc, $startup, nullptr),
 
 [validation]
 SDTC_OMANY = static_assert($max <= MAX_$type, "Maximum value for $var exceeds storage size");
