--- conflicted
+++ resolved
@@ -1156,19 +1156,18 @@
 strhelp  = STR_CONFIG_SETTING_WARN_LOST_VEHICLE_HELPTEXT
 
 [SDTC_BOOL]
-<<<<<<< HEAD
+var      = gui.old_vehicle_warn
+flags    = SF_NOT_IN_SAVE | SF_NO_NETWORK_SYNC
+def      = true
+str      = STR_CONFIG_SETTING_WARN_OLD_VEHICLE
+strhelp  = STR_CONFIG_SETTING_WARN_OLD_VEHICLE_HELPTEXT
+
+[SDTC_BOOL]
 var      = gui.restriction_wait_vehicle_warn
 flags    = SF_NOT_IN_SAVE | SF_NO_NETWORK_SYNC | SF_PATCH
 def      = false
 str      = STR_CONFIG_SETTING_WARN_RESTRICTION_WAIT_VEHICLE
 strhelp  = STR_CONFIG_SETTING_WARN_RESTRICTION_WAIT_VEHICLE_HELPTEXT
-=======
-var      = gui.old_vehicle_warn
-flags    = SF_NOT_IN_SAVE | SF_NO_NETWORK_SYNC
-def      = true
-str      = STR_CONFIG_SETTING_WARN_OLD_VEHICLE
-strhelp  = STR_CONFIG_SETTING_WARN_OLD_VEHICLE_HELPTEXT
->>>>>>> 7116f143
 
 [SDTC_BOOL]
 var      = gui.new_nonstop
