--- conflicted
+++ resolved
@@ -79,18 +79,12 @@
 [post-amble]
 };
 [templates]
-<<<<<<< HEAD
-SDTC_BOOL  =  SDTC_BOOL(              $var,        $flags, $def,                              $str, $strhelp, $strval, $pre_cb, $post_cb, $str_cb, $help_cb, $val_cb, $from, $to, $extver,        $cat, $guiproc, $startup, $patxname),
-SDTC_LIST  =  SDTC_LIST(              $var, $type, $flags, $def,                                                                                                      $from, $to, $extver,        $cat, $guiproc, $startup, $patxname),
-SDTC_OMANY = SDTC_OMANY(              $var, $type, $flags, $def,             $max, $full,     $str, $strhelp, $strval, $pre_cb, $post_cb, $str_cb, $help_cb, $val_cb, $from, $to, $extver,        $cat, $guiproc, $startup, $patxname),
-SDTC_SSTR  =  SDTC_SSTR(              $var, $type, $flags, $def,             $length,                                  $pre_cb, $post_cb, $str_cb, $help_cb, $val_cb, $from, $to, $extver,        $cat, $guiproc, $startup, $patxname),
-SDTC_VAR   =   SDTC_VAR(              $var, $type, $flags, $def,       $min, $max, $interval, $str, $strhelp, $strval, $pre_cb, $post_cb, $str_cb, $help_cb, $val_cb, $from, $to, $extver,        $cat, $guiproc, $startup, $patxname),
-SDTC_ENUM   = SDTC_ENUM(              $var, $type, $flags, $def,                              $str, $strhelp,          $pre_cb, $post_cb, $str_cb, $help_cb, $val_cb, $from, $to, $extver,        $cat, $guiproc, $startup, $patxname, $enumlist),
-=======
-SDTC_BOOL  =  SDTC_BOOL(              $var,        $flags, $def,                              $str, $strhelp, $strval, $pre_cb, $post_cb, $str_cb, $help_cb, $val_cb, $def_cb, $from, $to,        $cat, $extra, $startup),
-SDTC_OMANY = SDTC_OMANY(              $var, $type, $flags, $def,             $max, $full,     $str, $strhelp, $strval, $pre_cb, $post_cb, $str_cb, $help_cb, $val_cb, $def_cb, $from, $to,        $cat, $extra, $startup),
-SDTC_VAR   =   SDTC_VAR(              $var, $type, $flags, $def,       $min, $max, $interval, $str, $strhelp, $strval, $pre_cb, $post_cb, $str_cb, $help_cb, $val_cb, $def_cb, $from, $to,        $cat, $extra, $startup),
->>>>>>> ef55cc79
+SDTC_BOOL  =  SDTC_BOOL(              $var,        $flags, $def,                              $str, $strhelp, $strval, $pre_cb, $post_cb, $str_cb, $help_cb, $val_cb, $def_cb, $from, $to, $extver,        $cat, $guiproc, $startup, $patxname),
+SDTC_LIST  =  SDTC_LIST(              $var, $type, $flags, $def,                                                                                                               $from, $to, $extver,        $cat, $guiproc, $startup, $patxname),
+SDTC_OMANY = SDTC_OMANY(              $var, $type, $flags, $def,             $max, $full,     $str, $strhelp, $strval, $pre_cb, $post_cb, $str_cb, $help_cb, $val_cb, $def_cb, $from, $to, $extver,        $cat, $guiproc, $startup, $patxname),
+SDTC_SSTR  =  SDTC_SSTR(              $var, $type, $flags, $def,             $length,                                  $pre_cb, $post_cb, $str_cb, $help_cb, $val_cb, $def_cb, $from, $to, $extver,        $cat, $guiproc, $startup, $patxname),
+SDTC_VAR   =   SDTC_VAR(              $var, $type, $flags, $def,       $min, $max, $interval, $str, $strhelp, $strval, $pre_cb, $post_cb, $str_cb, $help_cb, $val_cb, $def_cb, $from, $to, $extver,        $cat, $guiproc, $startup, $patxname),
+SDTC_ENUM   = SDTC_ENUM(              $var, $type, $flags, $def,                              $str, $strhelp,          $pre_cb, $post_cb, $str_cb, $help_cb, $val_cb, $def_cb, $from, $to, $extver,        $cat, $guiproc, $startup, $patxname, $enumlist),
 
 [validation]
 SDTC_OMANY = static_assert($max <= MAX_$type, "Maximum value for $var exceeds storage size");
@@ -107,11 +101,8 @@
 str_cb   = nullptr
 help_cb  = nullptr
 val_cb   = nullptr
-<<<<<<< HEAD
+def_cb   = nullptr
 guiproc  = nullptr
-=======
-def_cb   = nullptr
->>>>>>> ef55cc79
 load     = nullptr
 from     = SL_MIN_VERSION
 to       = SL_MAX_VERSION
