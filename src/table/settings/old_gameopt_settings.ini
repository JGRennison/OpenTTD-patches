--- conflicted
+++ resolved
@@ -32,23 +32,13 @@
 [post-amble]
 };
 [templates]
-<<<<<<< HEAD
-SDTG_LIST    =  SDTG_LIST($name,              $type, $flags, $var, $def, $length,                                                                                        $from, $to, $extver,        $cat, $guiproc, $startup, nullptr),
-SDTG_VAR     =   SDTG_VAR($name,              $type, $flags, $var, $def, $min, $max, $interval,  $str, $strhelp, $strval, $pre_cb, $post_cb, $str_cb, $help_cb, $val_cb, $from, $to, $extver,        $cat, $guiproc, $startup, nullptr),
-SDT_NULL     =   SDT_NULL(                                               $length,                                                                                        $from, $to, $extver),
-SDTC_OMANY   = SDTC_OMANY(              $var, $type, $flags, $def,       $max, $full,            $str, $strhelp, $strval, $pre_cb, $post_cb, $str_cb, $help_cb, $val_cb, $from, $to, $extver,        $cat, $guiproc, $startup, nullptr),
-SDTG_OMANY   = SDTG_OMANY($name,              $type, $flags, $var, $def, $max, $full,            $str, $strhelp, $strval, $pre_cb, $post_cb, $str_cb, $help_cb, $val_cb, $from, $to, $extver,        $cat, $guiproc, $startup, nullptr),
-SDT_OMANY    =  SDT_OMANY(GameSettings, $var, $type, $flags, $def,       $max, $full,            $str, $strhelp, $strval, $pre_cb, $post_cb, $str_cb, $help_cb, $val_cb, $from, $to, $extver, $load, $cat, $guiproc, $startup, nullptr),
-SDT_VAR      =    SDT_VAR(GameSettings, $var, $type, $flags, $def, $min, $max,        $interval, $str, $strhelp, $strval, $pre_cb, $post_cb, $str_cb, $help_cb, $val_cb, $from, $to, $extver,        $cat, $guiproc, $startup, nullptr),
-=======
-SDTG_LIST    =  SDTG_LIST($name,              $type, $flags, $var, $def, $length, $from, $to, $cat, $extra, $startup),
-SDTG_VAR     =   SDTG_VAR($name,              $type, $flags, $var, $def, $min, $max, $interval,  $str, $strhelp, $strval, $pre_cb, $post_cb, $str_cb, $help_cb, $val_cb, $def_cb, $from, $to, $cat, $extra, $startup),
-SDT_NULL     =   SDT_NULL(                                                          $length,                                                                                      $from, $to),
-SDTC_OMANY   = SDTC_OMANY(              $var, $type, $flags, $def,       $max, $full,            $str, $strhelp, $strval, $pre_cb, $post_cb, $str_cb, $help_cb, $val_cb, $def_cb, $from, $to,        $cat, $extra, $startup),
-SDTG_OMANY   = SDTG_OMANY($name,              $type, $flags, $var, $def, $max, $full,            $str, $strhelp, $strval, $pre_cb, $post_cb, $str_cb, $help_cb, $val_cb, $def_cb, $from, $to,        $cat, $extra, $startup),
-SDT_OMANY    =  SDT_OMANY(GameSettings, $var, $type, $flags, $def,       $max, $full,            $str, $strhelp, $strval, $pre_cb, $post_cb, $str_cb, $help_cb, $val_cb, $def_cb, $from, $to, $load, $cat, $extra, $startup),
-SDT_VAR      =    SDT_VAR(GameSettings, $var, $type, $flags, $def, $min, $max,        $interval, $str, $strhelp, $strval, $pre_cb, $post_cb, $str_cb, $help_cb, $val_cb, $def_cb, $from, $to,        $cat, $extra, $startup),
->>>>>>> ef55cc79
+SDTG_LIST    =  SDTG_LIST($name,              $type, $flags, $var, $def, $length,                                                                                                 $from, $to, $extver,        $cat, $guiproc, $startup, nullptr),
+SDTG_VAR     =   SDTG_VAR($name,              $type, $flags, $var, $def, $min, $max, $interval,  $str, $strhelp, $strval, $pre_cb, $post_cb, $str_cb, $help_cb, $val_cb, $def_cb, $from, $to, $extver,        $cat, $guiproc, $startup, nullptr),
+SDT_NULL     =   SDT_NULL(                                               $length,                                                                                                 $from, $to, $extver),
+SDTC_OMANY   = SDTC_OMANY(              $var, $type, $flags, $def,       $max, $full,            $str, $strhelp, $strval, $pre_cb, $post_cb, $str_cb, $help_cb, $val_cb, $def_cb, $from, $to, $extver,        $cat, $guiproc, $startup, nullptr),
+SDTG_OMANY   = SDTG_OMANY($name,              $type, $flags, $var, $def, $max, $full,            $str, $strhelp, $strval, $pre_cb, $post_cb, $str_cb, $help_cb, $val_cb, $def_cb, $from, $to, $extver,        $cat, $guiproc, $startup, nullptr),
+SDT_OMANY    =  SDT_OMANY(GameSettings, $var, $type, $flags, $def,       $max, $full,            $str, $strhelp, $strval, $pre_cb, $post_cb, $str_cb, $help_cb, $val_cb, $def_cb, $from, $to, $extver, $load, $cat, $guiproc, $startup, nullptr),
+SDT_VAR      =    SDT_VAR(GameSettings, $var, $type, $flags, $def, $min, $max,        $interval, $str, $strhelp, $strval, $pre_cb, $post_cb, $str_cb, $help_cb, $val_cb, $def_cb, $from, $to, $extver,        $cat, $guiproc, $startup, nullptr),
 
 [validation]
 SDTG_VAR = static_assert($max <= MAX_$type, "Maximum value for $var exceeds storage size");
@@ -68,11 +58,8 @@
 str_cb   = nullptr
 help_cb  = nullptr
 val_cb   = nullptr
-<<<<<<< HEAD
+def_cb   = nullptr
 guiproc  = nullptr
-=======
-def_cb   = nullptr
->>>>>>> ef55cc79
 load     = nullptr
 from     = SL_MIN_VERSION
 to       = SL_MAX_VERSION
