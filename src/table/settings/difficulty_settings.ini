; This file is part of OpenTTD.
; OpenTTD is free software; you can redistribute it and/or modify it under the terms of the GNU General Public License as published by the Free Software Foundation, version 2.
; OpenTTD is distributed in the hope that it will be useful, but WITHOUT ANY WARRANTY; without even the implied warranty of MERCHANTABILITY or FITNESS FOR A PARTICULAR PURPOSE.
; See the GNU General Public License for more details. You should have received a copy of the GNU General Public License along with OpenTTD. If not, see <http://www.gnu.org/licenses/>.
;

; Difficulty settings as stored in the main configuration file ("openttd.cfg")
; and in the savegame PATS chunk.

[pre-amble]
static const uint GAME_DIFFICULTY_NUM = 18;
static const std::array<std::string, GAME_DIFFICULTY_NUM> _old_diff_settings{"max_no_competitors", "competitor_start_time", "number_towns", "industry_density", "max_loan", "initial_interest", "vehicle_costs", "competitor_speed", "competitor_intelligence", "vehicle_breakdowns", "subsidy_multiplier", "construction_cost", "terrain_type", "quantity_sea_lakes", "economy", "line_reverse_mode", "disasters", "town_council_tolerance"};
static uint16_t _old_diff_custom[GAME_DIFFICULTY_NUM];
uint8_t _old_diff_level;                                 ///< Old difficulty level from old savegames

static void DifficultyNoiseChange(int32_t new_value);
static void MaxNoAIsChange(int32_t new_value);
static bool TownCouncilToleranceAdjust(int32_t &new_value);
static void DifficultyMoneyCheatMultiplayerChange(int32_t new_value);
static void DifficultyRenameTownsMultiplayerChange(int32_t new_value);
static void DifficultyOverrideTownSettingsMultiplayerChange(int32_t new_value);

static const SettingDescEnumEntry _town_council_approval[] = {
{ 0, STR_CITY_APPROVAL_LENIENT },
{ 1, STR_CITY_APPROVAL_TOLERANT },
{ 2, STR_CITY_APPROVAL_HOSTILE },
{ 3, STR_CITY_APPROVAL_PERMISSIVE },
{ 0, STR_NULL }
};

static const SettingDescEnumEntry _vehicle_breakdown_modes[] = {
{  0, STR_DISASTER_NONE },
{ 64, STR_VERY_REDUCED },
{  1, STR_DISASTER_REDUCED },
{  2, STR_DISASTER_NORMAL },
{  0, STR_NULL }
};

static const SettingTable _difficulty_settings{
[post-amble]
};
[templates]
<<<<<<< HEAD
SDTG_VAR   =   SDTG_VAR($name,              $type, $flags, $var, $def, $min, $max, $interval, $str, $strhelp, $strval, $pre_cb, $post_cb, $str_cb, $help_cb, $val_cb, $def_cb, $range_cb, $from, $to, $extver,        $cat, $guiproc, $startup, $patxname),
SDT_BOOL   =   SDT_BOOL(GameSettings, $var,        $flags, $def,                              $str, $strhelp, $strval, $pre_cb, $post_cb, $str_cb, $help_cb, $val_cb, $def_cb,            $from, $to, $extver,        $cat, $guiproc, $startup, $patxname),
SDT_VAR    =    SDT_VAR(GameSettings, $var, $type, $flags, $def,       $min, $max, $interval, $str, $strhelp, $strval, $pre_cb, $post_cb, $str_cb, $help_cb, $val_cb, $def_cb, $range_cb, $from, $to, $extver,        $cat, $guiproc, $startup, $patxname),
SDT_ENUM   =   SDT_ENUM(GameSettings, $var, $type, $flags, $def,                              $str, $strhelp,          $pre_cb, $post_cb, $str_cb, $help_cb, $val_cb, $def_cb,            $from, $to, $extver,        $cat, $guiproc, $startup, $patxname, $enumlist),
=======
SDTG_VAR   =   SDTG_VAR($name,              $type, SettingFlags({$flags}), $var, $def, $min, $max, $interval, $str, $strhelp, $strval, $pre_cb, $post_cb, $str_cb, $help_cb, $val_cb, $def_cb, $range_cb, $from, $to,        $cat, $extra, $startup),
SDT_BOOL   =   SDT_BOOL(GameSettings, $var,        SettingFlags({$flags}), $def,                              $str, $strhelp, $strval, $pre_cb, $post_cb, $str_cb, $help_cb, $val_cb, $def_cb, $from, $to,        $cat, $extra, $startup),
SDT_VAR    =   SDT_VAR (GameSettings, $var, $type, SettingFlags({$flags}), $def,       $min, $max, $interval, $str, $strhelp, $strval, $pre_cb, $post_cb, $str_cb, $help_cb, $val_cb, $def_cb, $range_cb, $from, $to,        $cat, $extra, $startup),
>>>>>>> 5ffaf6cd

[validation]
SDTG_VAR = static_assert($max <= MAX_$type, "Maximum value for $var exceeds storage size");
SDT_VAR = static_assert($max <= MAX_$type, "Maximum value for GameSettings.$var exceeds storage size");

[defaults]
flags    =
interval = 0
str      = STR_NULL
strhelp  = STR_CONFIG_SETTING_NO_EXPLANATION_AVAILABLE_HELPTEXT
strval   = STR_NULL
pre_cb   = nullptr
post_cb  = nullptr
str_cb   = nullptr
help_cb  = nullptr
val_cb   = nullptr
def_cb   = nullptr
range_cb = nullptr
guiproc  = nullptr
load     = nullptr
from     = SL_MIN_VERSION
to       = SL_MAX_VERSION
cat      = SC_ADVANCED
startup  = false
extver   = SlXvFeatureTest()
patxname = nullptr
enumlist = <this parameter must be set>


; Saved settings variables.
; The next 18 entries are important for savegame compatibility. Do NOT remove those. See HandleOldDiffCustom() for more details.
[SDT_VAR]
var      = difficulty.max_no_competitors
type     = SLE_UINT8
from     = SLV_97
def      = 0
min      = 0
max      = MAX_COMPANIES - 1
interval = 1
post_cb  = MaxNoAIsChange
cat      = SC_BASIC

[SDT_VAR]
var      = difficulty.competitors_interval
type     = SLE_UINT16
def      = 10
min      = MIN_COMPETITORS_INTERVAL
max      = MAX_COMPETITORS_INTERVAL
interval = 1
patxname = ""difficulty.competitors_interval""

[SDT_VAR]
var      = difficulty.competitor_start_time
type     = SLE_UINT8
from     = SLV_97
to       = SLV_110
def      = 2
min      = 0
max      = 3

[SDT_VAR]
var      = difficulty.number_towns
type     = SLE_UINT8
from     = SLV_97
flags    = SettingFlag::NewgameOnly
def      = 2
min      = 0
max      = 4
interval = 1
strval   = STR_NUM_VERY_LOW
cat      = SC_BASIC

[SDT_VAR]
var      = difficulty.industry_density
type     = SLE_UINT8
from     = SLV_97
flags    = SettingFlag::GuiDropdown
def      = ID_NORMAL
min      = 0
max      = ID_END - 1
interval = 1
str      = STR_CONFIG_SETTING_INDUSTRY_DENSITY
strhelp  = STR_CONFIG_SETTING_INDUSTRY_DENSITY_HELPTEXT
strval   = STR_FUNDING_ONLY
cat      = SC_BASIC

[SDT_VAR]
var      = difficulty.max_loan
type     = SLE_UINT32
from     = SLV_97
flags    = SettingFlag::NewgameOnly, SettingFlag::SceneditToo, SettingFlag::GuiCurrency, SettingFlag::GuiZeroIsSpecial
def      = 300000
min      = LOAN_INTERVAL
max      = MAX_LOAN_LIMIT
pre_cb   = [](auto &new_value) { new_value = (new_value + LOAN_INTERVAL / 2) / LOAN_INTERVAL * LOAN_INTERVAL; return true; }
interval = LOAN_INTERVAL
str      = STR_CONFIG_SETTING_MAXIMUM_INITIAL_LOAN
strhelp  = STR_CONFIG_SETTING_MAXIMUM_INITIAL_LOAN_HELPTEXT
strval   = STR_CONFIG_SETTING_MAXIMUM_INITIAL_LOAN_VALUE
cat      = SC_BASIC

[SDT_VAR]
var      = difficulty.initial_interest
type     = SLE_UINT8
from     = SLV_97
flags    = SettingFlag::NewgameOnly, SettingFlag::SceneditToo
def      = 2
min      = 2
max      = 4
interval = 1
str      = STR_CONFIG_SETTING_INTEREST_RATE
strhelp  = STR_CONFIG_SETTING_INTEREST_RATE_HELPTEXT
strval   = STR_CONFIG_SETTING_PERCENTAGE

[SDT_VAR]
var      = difficulty.vehicle_costs
type     = SLE_UINT8
from     = SLV_97
flags    = SettingFlag::NewgameOnly, SettingFlag::SceneditToo, SettingFlag::GuiDropdown
def      = 0
min      = 0
max      = 2
interval = 1
str      = STR_CONFIG_SETTING_RUNNING_COSTS
strhelp  = STR_CONFIG_SETTING_RUNNING_COSTS_HELPTEXT
strval   = STR_SEA_LEVEL_LOW
cat      = SC_BASIC

[SDT_VAR]
var      = difficulty.vehicle_costs_in_depot
type     = SLE_UINT8
flags    = SF_PATCH
def      = 1
min      = 1
max      = 8
str      = STR_CONFIG_SETTING_RUNNING_COSTS_IN_DEPOT
strhelp  = STR_CONFIG_SETTING_RUNNING_COSTS_IN_DEPOT_HELPTEXT
strval   = STR_CONFIG_SETTING_RUNNING_COSTS_IN_DEPOT_VALUE
patxname = ""difficulty.vehicle_costs_in_depot""

[SDT_VAR]
var      = difficulty.vehicle_costs_when_stopped
type     = SLE_UINT8
flags    = SF_PATCH
def      = 1
min      = 1
max      = 8
str      = STR_CONFIG_SETTING_RUNNING_COSTS_WHEN_STOPPED
strhelp  = STR_CONFIG_SETTING_RUNNING_COSTS_WHEN_STOPPED_HELPTEXT
strval   = STR_CONFIG_SETTING_RUNNING_COSTS_WHEN_STOPPED_VALUE
strval   = STR_CONFIG_SETTING_RUNNING_COSTS_IN_DEPOT_VALUE
patxname = ""difficulty.vehicle_costs_when_stopped""

[SDT_VAR]
var      = difficulty.competitor_speed
type     = SLE_UINT8
from     = SLV_97
flags    = SettingFlag::GuiDropdown
def      = 2
min      = 0
max      = 4
interval = 1
str      = STR_CONFIG_SETTING_CONSTRUCTION_SPEED
strhelp  = STR_CONFIG_SETTING_CONSTRUCTION_SPEED_HELPTEXT
strval   = STR_AI_SPEED_VERY_SLOW
cat      = SC_BASIC

[SDT_VAR]
var      = difficulty.competitor_intelligence
type     = SLE_UINT8
from     = SLV_97
to       = SLV_110
def      = 0
min      = 0
max      = 2

[SDT_ENUM]
var      = difficulty.vehicle_breakdowns
type     = SLE_UINT8
from     = SLV_97
<<<<<<< HEAD
=======
flags    = SettingFlag::GuiDropdown
>>>>>>> 5ffaf6cd
def      = 1
enumlist = _vehicle_breakdown_modes
str      = STR_CONFIG_SETTING_VEHICLE_BREAKDOWNS
strhelp  = STR_CONFIG_SETTING_VEHICLE_BREAKDOWNS_HELPTEXT
cat      = SC_BASIC

[SDT_VAR]
var      = difficulty.subsidy_multiplier
type     = SLE_UINT8
from     = SLV_97
flags    = SettingFlag::GuiDropdown
def      = 2
min      = 0
max      = 3
interval = 1
str      = STR_CONFIG_SETTING_SUBSIDY_MULTIPLIER
strhelp  = STR_CONFIG_SETTING_SUBSIDY_MULTIPLIER_HELPTEXT
strval   = STR_SUBSIDY_X1_5

[SDT_VAR]
var      = difficulty.subsidy_duration
type     = SLE_UINT16
from     = SLV_CUSTOM_SUBSIDY_DURATION
flags    = SettingFlag::GuiZeroIsSpecial
def      = 1
min      = 0
max      = 5000
interval = 1
str      = STR_CONFIG_SETTING_SUBSIDY_DURATION
strhelp  = STR_CONFIG_SETTING_SUBSIDY_DURATION_HELPTEXT
help_cb  = SettingHelpWallclock
strval   = STR_CONFIG_SETTING_SUBSIDY_DURATION_VALUE

[SDT_VAR]
var      = difficulty.construction_cost
type     = SLE_UINT8
from     = SLV_97
flags    = SettingFlag::NewgameOnly, SettingFlag::SceneditToo, SettingFlag::GuiDropdown
def      = 0
min      = 0
max      = 2
interval = 1
str      = STR_CONFIG_SETTING_CONSTRUCTION_COSTS
strhelp  = STR_CONFIG_SETTING_CONSTRUCTION_COSTS_HELPTEXT
strval   = STR_SEA_LEVEL_LOW
cat      = SC_BASIC

[SDT_VAR]
var      = difficulty.terrain_type
type     = SLE_UINT8
from     = SLV_97
flags    = SettingFlag::GuiDropdown, SettingFlag::NewgameOnly
def      = 1
min      = 0
max      = 5
interval = 1
str      = STR_CONFIG_SETTING_TERRAIN_TYPE
strhelp  = STR_CONFIG_SETTING_TERRAIN_TYPE_HELPTEXT
strval   = STR_TERRAIN_TYPE_VERY_FLAT
cat      = SC_BASIC

[SDT_VAR]
var      = difficulty.quantity_sea_lakes
type     = SLE_UINT8
from     = SLV_97
flags    = SettingFlag::NewgameOnly
def      = 0
min      = 0
max      = 4
interval = 1
strval   = STR_SEA_LEVEL_VERY_LOW
cat      = SC_BASIC

[SDT_BOOL]
var      = difficulty.economy
from     = SLV_97
def      = false
str      = STR_CONFIG_SETTING_RECESSIONS
strhelp  = STR_CONFIG_SETTING_RECESSIONS_HELPTEXT

[SDT_BOOL]
var      = difficulty.line_reverse_mode
from     = SLV_97
def      = false
str      = STR_CONFIG_SETTING_TRAIN_REVERSING
strhelp  = STR_CONFIG_SETTING_TRAIN_REVERSING_HELPTEXT

[SDT_BOOL]
var      = difficulty.disasters
from     = SLV_97
def      = false
str      = STR_CONFIG_SETTING_DISASTERS
strhelp  = STR_CONFIG_SETTING_DISASTERS_HELPTEXT
cat      = SC_BASIC

[SDT_ENUM]
var      = difficulty.town_council_tolerance
type     = SLE_UINT8
from     = SLV_97
<<<<<<< HEAD
flags    = SF_ENUM_PRE_CB_VALIDATE
=======
flags    = SettingFlag::GuiDropdown
>>>>>>> 5ffaf6cd
def      = 0
enumlist = _town_council_approval
str      = STR_CONFIG_SETTING_CITY_APPROVAL
strhelp  = STR_CONFIG_SETTING_CITY_APPROVAL_HELPTEXT
pre_cb   = TownCouncilToleranceAdjust
post_cb  = DifficultyNoiseChange

[SDT_BOOL]
var      = difficulty.money_cheat_in_multiplayer
flags    = SF_PATCH
def      = false
str      = STR_CONFIG_SETTING_MONEY_CHEAT_MULTIPLAYER
strhelp  = STR_CONFIG_SETTING_MONEY_CHEAT_MULTIPLAYER_HELPTEXT
post_cb  = DifficultyMoneyCheatMultiplayerChange
cat      = SC_EXPERT
patxname = ""cheat.difficulty.money_cheat_in_multiplayer""

[SDT_BOOL]
var      = difficulty.rename_towns_in_multiplayer
flags    = SF_PATCH
def      = false
str      = STR_CONFIG_SETTING_RENAME_TOWNS_MULTIPLAYER
strhelp  = STR_CONFIG_SETTING_RENAME_TOWNS_MULTIPLAYER_HELPTEXT
post_cb  = DifficultyRenameTownsMultiplayerChange
cat      = SC_EXPERT
patxname = ""cheat.difficulty.rename_towns_in_multiplayer""

[SDT_BOOL]
var      = difficulty.override_town_settings_in_multiplayer
flags    = SF_PATCH
def      = false
str      = STR_CONFIG_SETTING_OVERRIDE_TOWN_SETTINGS_MULTIPLAYER
strhelp  = STR_CONFIG_SETTING_OVERRIDE_TOWN_SETTINGS_MULTIPLAYER_HELPTEXT
post_cb  = DifficultyOverrideTownSettingsMultiplayerChange
cat      = SC_EXPERT
patxname = ""cheat.difficulty.override_town_settings_in_multiplayer""

[SDTG_VAR]
name     = ""diff_level""
var      = _old_diff_level
type     = SLE_UINT8
flags    = SettingFlag::NotInConfig
from     = SLV_97
to       = SLV_178
def      = 3
min      = 0
max      = 3
cat      = SC_BASIC

[SDT_BOOL]
var      = difficulty.infinite_money
flags    = SettingFlag::Sandbox
def      = false
str      = STR_CONFIG_SETTING_INFINITE_MONEY
strhelp  = STR_CONFIG_SETTING_INFINITE_MONEY_HELPTEXT
cat      = SC_BASIC
post_cb  = [](auto) { SetWindowDirty(WC_STATUS_BAR, 0); }
<|MERGE_RESOLUTION|>--- conflicted
+++ resolved
@@ -40,16 +40,10 @@
 [post-amble]
 };
 [templates]
-<<<<<<< HEAD
-SDTG_VAR   =   SDTG_VAR($name,              $type, $flags, $var, $def, $min, $max, $interval, $str, $strhelp, $strval, $pre_cb, $post_cb, $str_cb, $help_cb, $val_cb, $def_cb, $range_cb, $from, $to, $extver,        $cat, $guiproc, $startup, $patxname),
-SDT_BOOL   =   SDT_BOOL(GameSettings, $var,        $flags, $def,                              $str, $strhelp, $strval, $pre_cb, $post_cb, $str_cb, $help_cb, $val_cb, $def_cb,            $from, $to, $extver,        $cat, $guiproc, $startup, $patxname),
-SDT_VAR    =    SDT_VAR(GameSettings, $var, $type, $flags, $def,       $min, $max, $interval, $str, $strhelp, $strval, $pre_cb, $post_cb, $str_cb, $help_cb, $val_cb, $def_cb, $range_cb, $from, $to, $extver,        $cat, $guiproc, $startup, $patxname),
-SDT_ENUM   =   SDT_ENUM(GameSettings, $var, $type, $flags, $def,                              $str, $strhelp,          $pre_cb, $post_cb, $str_cb, $help_cb, $val_cb, $def_cb,            $from, $to, $extver,        $cat, $guiproc, $startup, $patxname, $enumlist),
-=======
-SDTG_VAR   =   SDTG_VAR($name,              $type, SettingFlags({$flags}), $var, $def, $min, $max, $interval, $str, $strhelp, $strval, $pre_cb, $post_cb, $str_cb, $help_cb, $val_cb, $def_cb, $range_cb, $from, $to,        $cat, $extra, $startup),
-SDT_BOOL   =   SDT_BOOL(GameSettings, $var,        SettingFlags({$flags}), $def,                              $str, $strhelp, $strval, $pre_cb, $post_cb, $str_cb, $help_cb, $val_cb, $def_cb, $from, $to,        $cat, $extra, $startup),
-SDT_VAR    =   SDT_VAR (GameSettings, $var, $type, SettingFlags({$flags}), $def,       $min, $max, $interval, $str, $strhelp, $strval, $pre_cb, $post_cb, $str_cb, $help_cb, $val_cb, $def_cb, $range_cb, $from, $to,        $cat, $extra, $startup),
->>>>>>> 5ffaf6cd
+SDTG_VAR   =   SDTG_VAR($name,              $type, SettingFlags({$flags}), $var, $def, $min, $max, $interval, $str, $strhelp, $strval, $pre_cb, $post_cb, $str_cb, $help_cb, $val_cb, $def_cb, $range_cb, $from, $to, $extver,        $cat, $guiproc, $startup, $patxname),
+SDT_BOOL   =   SDT_BOOL(GameSettings, $var,        SettingFlags({$flags}), $def,                              $str, $strhelp, $strval, $pre_cb, $post_cb, $str_cb, $help_cb, $val_cb, $def_cb,            $from, $to, $extver,        $cat, $guiproc, $startup, $patxname),
+SDT_VAR    =    SDT_VAR(GameSettings, $var, $type, SettingFlags({$flags}), $def,       $min, $max, $interval, $str, $strhelp, $strval, $pre_cb, $post_cb, $str_cb, $help_cb, $val_cb, $def_cb, $range_cb, $from, $to, $extver,        $cat, $guiproc, $startup, $patxname),
+SDT_ENUM   =   SDT_ENUM(GameSettings, $var, $type, SettingFlags({$flags}), $def,                              $str, $strhelp,          $pre_cb, $post_cb, $str_cb, $help_cb, $val_cb, $def_cb,            $from, $to, $extver,        $cat, $guiproc, $startup, $patxname, $enumlist),
 
 [validation]
 SDTG_VAR = static_assert($max <= MAX_$type, "Maximum value for $var exceeds storage size");
@@ -181,7 +175,7 @@
 [SDT_VAR]
 var      = difficulty.vehicle_costs_in_depot
 type     = SLE_UINT8
-flags    = SF_PATCH
+flags    = SettingFlag::Patch
 def      = 1
 min      = 1
 max      = 8
@@ -193,7 +187,7 @@
 [SDT_VAR]
 var      = difficulty.vehicle_costs_when_stopped
 type     = SLE_UINT8
-flags    = SF_PATCH
+flags    = SettingFlag::Patch
 def      = 1
 min      = 1
 max      = 8
@@ -230,10 +224,6 @@
 var      = difficulty.vehicle_breakdowns
 type     = SLE_UINT8
 from     = SLV_97
-<<<<<<< HEAD
-=======
-flags    = SettingFlag::GuiDropdown
->>>>>>> 5ffaf6cd
 def      = 1
 enumlist = _vehicle_breakdown_modes
 str      = STR_CONFIG_SETTING_VEHICLE_BREAKDOWNS
@@ -333,11 +323,7 @@
 var      = difficulty.town_council_tolerance
 type     = SLE_UINT8
 from     = SLV_97
-<<<<<<< HEAD
-flags    = SF_ENUM_PRE_CB_VALIDATE
-=======
-flags    = SettingFlag::GuiDropdown
->>>>>>> 5ffaf6cd
+flags    = SettingFlag::EnumPreCallbackValidate
 def      = 0
 enumlist = _town_council_approval
 str      = STR_CONFIG_SETTING_CITY_APPROVAL
@@ -347,7 +333,7 @@
 
 [SDT_BOOL]
 var      = difficulty.money_cheat_in_multiplayer
-flags    = SF_PATCH
+flags    = SettingFlag::Patch
 def      = false
 str      = STR_CONFIG_SETTING_MONEY_CHEAT_MULTIPLAYER
 strhelp  = STR_CONFIG_SETTING_MONEY_CHEAT_MULTIPLAYER_HELPTEXT
@@ -357,7 +343,7 @@
 
 [SDT_BOOL]
 var      = difficulty.rename_towns_in_multiplayer
-flags    = SF_PATCH
+flags    = SettingFlag::Patch
 def      = false
 str      = STR_CONFIG_SETTING_RENAME_TOWNS_MULTIPLAYER
 strhelp  = STR_CONFIG_SETTING_RENAME_TOWNS_MULTIPLAYER_HELPTEXT
@@ -367,7 +353,7 @@
 
 [SDT_BOOL]
 var      = difficulty.override_town_settings_in_multiplayer
-flags    = SF_PATCH
+flags    = SettingFlag::Patch
 def      = false
 str      = STR_CONFIG_SETTING_OVERRIDE_TOWN_SETTINGS_MULTIPLAYER
 strhelp  = STR_CONFIG_SETTING_OVERRIDE_TOWN_SETTINGS_MULTIPLAYER_HELPTEXT
