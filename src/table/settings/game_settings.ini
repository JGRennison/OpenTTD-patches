; This file is part of OpenTTD.
; OpenTTD is free software; you can redistribute it and/or modify it under the terms of the GNU General Public License as published by the Free Software Foundation, version 2.
; OpenTTD is distributed in the hope that it will be useful, but WITHOUT ANY WARRANTY; without even the implied warranty of MERCHANTABILITY or FITNESS FOR A PARTICULAR PURPOSE.
; See the GNU General Public License for more details. You should have received a copy of the GNU General Public License along with OpenTTD. If not, see <http://www.gnu.org/licenses/>.
;

; Game settings as stored in the main configuration file ("openttd.cfg")
; and in the savegame PATS chunk.
; Game settings are everything related to vehicles, stations, orders, etc.

[pre-amble]
static constexpr std::initializer_list<const char*> _roadsides{"left", "right"};

static void StationSpreadChanged(int32_t new_value);
static void UpdateConsists(int32_t new_value);
static void TrainAccelerationModelChanged(int32_t new_value);
static bool CheckTrainBrakingModelChange(int32 &new_value);
static void TrainBrakingModelChanged(int32 new_value);
static void RoadVehAccelerationModelChanged(int32_t new_value);
static void TrainSlopeSteepnessChanged(int32_t new_value);
static void RoadVehSlopeSteepnessChanged(int32_t new_value);
static bool CheckRoadSide(int32_t &new_value);
static void RoadSideChanged(int32 new_value);
static bool CheckDynamicEngines(int32_t &new_value);
static void StationCatchmentChanged(int32_t new_value);
static void MaxVehiclesChanged(int32_t new_value);
static void ImprovedBreakdownsSettingChanged(int32 new_value);
static void TrainSpeedAdaptationChanged(int32 new_value);

static const SettingDescEnumEntry _train_braking_model[] = {
{ TBM_ORIGINAL, STR_CONFIG_SETTING_ORIGINAL },
{ TBM_REALISTIC, STR_CONFIG_SETTING_TRAIN_BRAKING_REALISTIC },
{ 0, STR_NULL }
};

static const SettingDescEnumEntry _realistic_braking_aspect_limited[] = {
{ TRBALM_OFF, STR_CONFIG_SETTING_OFF },
{ TRBALM_ON, STR_CONFIG_SETTING_TRAIN_BRAKING_ASPECT_LIMITED_ON },
{ 0, STR_NULL }
};

static const SettingDescEnumEntry _station_delivery_mode[] = {
{ SD_NEAREST_FIRST, STR_CONFIG_SETTING_ORIGINAL},
{ SD_BALANCED, STR_CONFIG_SETTING_DELIVERY_BALANCED},
{ 0, STR_NULL }
};

static const SettingTable _game_settings{
[post-amble]
};
[templates]
SDTG_BOOL  =  SDTG_BOOL($name,                     $flags, $var, $def,                        $str, $strhelp, $strval, $pre_cb, $post_cb, $from, $to, $extver,        $cat, $guiproc, $startup, $patxname),
SDTG_VAR   =   SDTG_VAR($name,              $type, $flags, $var, $def, $min, $max, $interval, $str, $strhelp, $strval, $pre_cb, $post_cb, $from, $to, $extver,        $cat, $guiproc, $startup, $patxname),
SDTC_BOOL  =  SDTC_BOOL(              $var,        $flags, $def,                              $str, $strhelp, $strval, $pre_cb, $post_cb, $from, $to, $extver,        $cat, $guiproc, $startup, $patxname),
SDT_BOOL   =   SDT_BOOL(GameSettings, $var,        $flags, $def,                              $str, $strhelp, $strval, $pre_cb, $post_cb, $from, $to, $extver,        $cat, $guiproc, $startup, $patxname),
SDT_OMANY  =  SDT_OMANY(GameSettings, $var, $type, $flags, $def,             $max, $full,     $str, $strhelp, $strval, $pre_cb, $post_cb, $from, $to, $extver, $load, $cat, $guiproc, $startup, $patxname),
SDT_VAR    =    SDT_VAR(GameSettings, $var, $type, $flags, $def,       $min, $max, $interval, $str, $strhelp, $strval, $pre_cb, $post_cb, $from, $to, $extver,        $cat, $guiproc, $startup, $patxname),
SDT_ENUM   =   SDT_ENUM(GameSettings, $var, $type, $flags, $def,                              $str, $strhelp,          $pre_cb, $post_cb, $from, $to, $extver,        $cat, $guiproc, $startup, $patxname, $enumlist),

[validation]
SDTG_VAR = static_assert($max <= MAX_$type, "Maximum value for $var exceeds storage size");
SDT_OMANY = static_assert($max <= MAX_$type, "Maximum value for GameSettings.$var exceeds storage size");
SDT_VAR = static_assert($max <= MAX_$type, "Maximum value for GameSettings.$var exceeds storage size");

[defaults]
flags    = SF_NONE
interval = 0
str      = STR_NULL
strhelp  = STR_CONFIG_SETTING_NO_EXPLANATION_AVAILABLE_HELPTEXT
strval   = STR_NULL
pre_cb   = nullptr
post_cb  = nullptr
guiproc  = nullptr
load     = nullptr
from     = SL_MIN_VERSION
to       = SL_MAX_VERSION
cat      = SC_ADVANCED
startup  = false
extver   = SlXvFeatureTest()
patxname = nullptr
enumlist = <this parameter must be set>


[SDT_BOOL]
var      = order.old_timetable_separation
flags    = SF_PATCH
def      = true
cat      = SC_EXPERT
extver   = SlXvFeatureTest(XSLFTO_AND, XSLFI_AUTO_TIMETABLE, 1, 3)
patxname = ""auto_timetables.order.timetable_separation""

[SDT_VAR]
var      = order.old_timetable_separation_rate
flags    = SF_PATCH
type     = SLE_UINT8
def      = 100
min      = 0
max      = 100
interval = 10
str      = STR_CONFIG_SETTING_TIMETABLE_SEPARATION_RATE
strhelp  = STR_CONFIG_SETTING_TIMETABLE_SEPARATION_RATE_HELPTEXT
strval   = STR_CONFIG_SETTING_PERCENTAGE
cat      = SC_EXPERT
extver   = SlXvFeatureTest(XSLFTO_AND, XSLFI_AUTO_TIMETABLE, 1, 2)
patxname = ""auto_timetables.order.timetable_separation_rate""

[SDT_BOOL]
var      = order.no_servicing_if_no_breakdowns
def      = true
str      = STR_CONFIG_SETTING_NOSERVICE
strhelp  = STR_CONFIG_SETTING_NOSERVICE_HELPTEXT

[SDT_BOOL]
var      = order.improved_load
flags    = SF_NO_NETWORK
def      = true
cat      = SC_EXPERT

[SDT_BOOL]
var      = order.selectgoods
def      = true
cat      = SC_EXPERT

[SDT_BOOL]
var      = order.serviceathelipad
def      = true
str      = STR_CONFIG_SETTING_SERVICEATHELIPAD
strhelp  = STR_CONFIG_SETTING_SERVICEATHELIPAD_HELPTEXT
cat      = SC_EXPERT

[SDT_BOOL]
<<<<<<< HEAD
var      = order.nonstop_only
flags    = SF_PATCH
def      = false
str      = STR_CONFIG_SETTING_NONSTOP_ORDER_ONLY
strhelp  = STR_CONFIG_SETTING_NONSTOP_ORDER_ONLY_HELPTEXT
cat      = SC_EXPERT
patxname = ""nonstop_only.order.nonstop_only""
=======
var      = order.station_length_loading_penalty
def      = true
str      = STR_CONFIG_SETTING_STATION_LENGTH_LOADING_PENALTY
strhelp  = STR_CONFIG_SETTING_STATION_LENGTH_LOADING_PENALTY_HELPTEXT
cat      = SC_EXPERT
>>>>>>> 623df6b9

[SDT_BOOL]
var      = order.gradual_loading
from     = SLV_40
flags    = SF_NO_NETWORK
def      = true
cat      = SC_EXPERT

[SDT_VAR]
var      = order.old_occupancy_smoothness
type     = SLE_UINT8
flags    = SF_PATCH
def      = 75
min      = 0
max      = 100
interval = 10
str      = STR_CONFIG_OCCUPANCY_SMOOTHNESS
strhelp  = STR_CONFIG_OCCUPANCY_SMOOTHNESS_HELPTEXT
strval   = STR_CONFIG_SETTING_PERCENTAGE
cat      = SC_EXPERT
extver   = SlXvFeatureTest(XSLFTO_AND, XSLFI_ORDER_OCCUPANCY, 1, 1)
patxname = ""order_occupancy.order.occupancy_smoothness""

[SDT_BOOL]
var      = station.never_expire_airports
def      = false
str      = STR_CONFIG_SETTING_NEVER_EXPIRE_AIRPORTS
strhelp  = STR_CONFIG_SETTING_NEVER_EXPIRE_AIRPORTS_HELPTEXT
pre_cb   = [](int32 &new_value) -> bool { return CheckTTDPatchSettingFlag(0x0C); }

[SDT_VAR]
var      = station.station_spread
type     = SLE_UINT8
def      = 12
min      = 4
max      = 64
str      = STR_CONFIG_SETTING_STATION_SPREAD
strhelp  = STR_CONFIG_SETTING_STATION_SPREAD_HELPTEXT
strval   = STR_CONFIG_SETTING_TILE_LENGTH
post_cb  = StationSpreadChanged
cat      = SC_BASIC

[SDT_BOOL]
var      = station.modified_catchment
def      = true
str      = STR_CONFIG_SETTING_CATCHMENT
strhelp  = STR_CONFIG_SETTING_CATCHMENT_HELPTEXT
post_cb  = StationCatchmentChanged
cat      = SC_EXPERT

[SDT_VAR]
var      = station.catchment_increase
type     = SLE_UINT8
flags    = SF_PATCH
def      = 0
min      = 0
max      = 5
str      = STR_CONFIG_SETTING_CATCHMENT_INCREASE
strhelp  = STR_CONFIG_SETTING_CATCHMENT_INCREASE_HELPTEXT
strval   = STR_JUST_COMMA
post_cb  = StationCatchmentChanged
extver   = SlXvFeatureTest(XSLFTO_AND, XSLFI_STATION_CATCHMENT_INC)
patxname = ""station_catchment_inc.station.catchment_increase""

[SDT_BOOL]
var      = station.cargo_class_rating_wait_time
flags    = SF_PATCH
def      = false
str      = STR_CONFIG_SETTING_STATION_RATING_CARGO_CLASS_WAIT_TIME
strhelp  = STR_CONFIG_SETTING_STATION_RATING_CARGO_CLASS_WAIT_TIME_HELPTEXT
patxname = ""station_rating.station.cargo_class_rating_wait_time""

[SDT_BOOL]
var      = station.station_size_rating_cargo_amount
flags    = SF_PATCH
def      = false
str      = STR_CONFIG_SETTING_STATION_RATING_SIZE_CARGO_AMOUNT
strhelp  = STR_CONFIG_SETTING_STATION_RATING_SIZE_CARGO_AMOUNT_HELPTEXT
patxname = ""station_rating.station.station_size_rating_cargo_amount""

[SDT_BOOL]
var      = station.serve_neutral_industries
def      = true
from     = SLV_SERVE_NEUTRAL_INDUSTRIES
str      = STR_CONFIG_SETTING_SERVE_NEUTRAL_INDUSTRIES
strhelp  = STR_CONFIG_SETTING_SERVE_NEUTRAL_INDUSTRIES_HELPTEXT
post_cb  = StationCatchmentChanged

[SDT_ENUM]
var      = station.station_delivery_mode
type     = SLE_UINT8
flags    = SF_PATCH
def      = SD_NEAREST_FIRST
enumlist = _station_delivery_mode
str      = STR_CONFIG_SETTING_CARGO_DELIVERY_MODE
strhelp  = STR_CONFIG_SETTING_CARGO_DELIVERY_MODE_HELPTEXT
patxname = ""station.station_delivery_mode""

[SDT_BOOL]
var      = station.adjacent_stations
from     = SLV_62
def      = true
cat      = SC_EXPERT

[SDT_BOOL]
var      = station.distant_join_stations
from     = SLV_106
def      = true
str      = STR_CONFIG_SETTING_DISTANT_JOIN_STATIONS
strhelp  = STR_CONFIG_SETTING_DISTANT_JOIN_STATIONS_HELPTEXT
post_cb  = [](auto) { CloseWindowById(WC_SELECT_STATION, 0); }

[SDT_OMANY]
var      = vehicle.road_side
type     = SLE_UINT8
from     = SLV_97
flags    = SF_GUI_DROPDOWN | SF_NO_NETWORK
def      = 1
max      = 1
full     = _roadsides
str      = STR_CONFIG_SETTING_ROAD_SIDE
strhelp  = STR_CONFIG_SETTING_ROAD_SIDE_HELPTEXT
strval   = STR_CONFIG_SETTING_ROAD_SIDE_LEFT
pre_cb   = CheckRoadSide
post_cb  = RoadSideChanged
cat      = SC_BASIC

[SDT_VAR]
var      = vehicle.train_acceleration_model
type     = SLE_UINT8
flags    = SF_GUI_DROPDOWN
def      = 1
min      = 0
max      = 1
interval = 1
str      = STR_CONFIG_SETTING_TRAIN_ACCELERATION_MODEL
strhelp  = STR_CONFIG_SETTING_TRAIN_ACCELERATION_MODEL_HELPTEXT
strval   = STR_CONFIG_SETTING_ORIGINAL
post_cb  = TrainAccelerationModelChanged

[SDT_ENUM]
var      = vehicle.train_braking_model
type     = SLE_UINT8
flags    = SF_PATCH
def      = TBM_ORIGINAL
enumlist = _train_braking_model
str      = STR_CONFIG_SETTING_TRAIN_BRAKING_MODEL
strhelp  = STR_CONFIG_SETTING_TRAIN_BRAKING_MODEL_HELPTEXT
pre_cb   = CheckTrainBrakingModelChange
post_cb  = TrainBrakingModelChanged
cat      = SC_EXPERT
patxname = ""realistic_braking.vehicle.train_braking_model""

[SDT_ENUM]
var      = vehicle.realistic_braking_aspect_limited
type     = SLE_UINT8
flags    = SF_PATCH
def      = TRBALM_OFF
enumlist = _realistic_braking_aspect_limited
str      = STR_CONFIG_SETTING_REALISTIC_BRAKING_ASPECT_LIMITED
strhelp  = STR_CONFIG_SETTING_REALISTIC_BRAKING_ASPECT_LIMITED_HELPTEXT
cat      = SC_EXPERT
patxname = ""realistic_braking.vehicle.realistic_braking_aspect_limited""

[SDT_BOOL]
var      = vehicle.limit_train_acceleration
flags    = SF_PATCH
def      = false
str      = STR_CONFIG_SETTING_LIMIT_TRAIN_ACCELERATION
strhelp  = STR_CONFIG_SETTING_LIMIT_TRAIN_ACCELERATION_HELPTEXT
cat      = SC_EXPERT
patxname = ""realistic_braking.vehicle.limit_train_acceleration""

[SDT_VAR]
var      = vehicle.roadveh_acceleration_model
type     = SLE_UINT8
from     = SLV_139
flags    = SF_GUI_DROPDOWN
def      = 1
min      = 0
max      = 1
interval = 1
str      = STR_CONFIG_SETTING_ROAD_VEHICLE_ACCELERATION_MODEL
strhelp  = STR_CONFIG_SETTING_ROAD_VEHICLE_ACCELERATION_MODEL_HELPTEXT
strval   = STR_CONFIG_SETTING_ORIGINAL
post_cb  = RoadVehAccelerationModelChanged

[SDT_VAR]
var      = vehicle.train_slope_steepness
type     = SLE_UINT8
from     = SLV_133
def      = 3
min      = 0
max      = 10
interval = 1
str      = STR_CONFIG_SETTING_TRAIN_SLOPE_STEEPNESS
strhelp  = STR_CONFIG_SETTING_TRAIN_SLOPE_STEEPNESS_HELPTEXT
strval   = STR_CONFIG_SETTING_PERCENTAGE
post_cb  = TrainSlopeSteepnessChanged
cat      = SC_EXPERT

[SDT_VAR]
var      = vehicle.roadveh_slope_steepness
type     = SLE_UINT8
from     = SLV_139
def      = 7
min      = 0
max      = 10
interval = 1
str      = STR_CONFIG_SETTING_ROAD_VEHICLE_SLOPE_STEEPNESS
strhelp  = STR_CONFIG_SETTING_ROAD_VEHICLE_SLOPE_STEEPNESS_HELPTEXT
strval   = STR_CONFIG_SETTING_PERCENTAGE
post_cb  = RoadVehSlopeSteepnessChanged
cat      = SC_EXPERT

[SDT_VAR]
var      = vehicle.through_load_speed_limit
type     = SLE_UINT16
flags    = SF_GUI_VELOCITY | SF_PATCH
def      = 15
min      = 5
max      = 500
interval = 5
str      = STR_CONFIG_SETTING_THROUGH_LOAD_SPEED_LIMIT
strhelp  = STR_CONFIG_SETTING_THROUGH_LOAD_SPEED_LIMIT_HELPTEXT
strval   = STR_JUST_VELOCITY
cat      = SC_EXPERT
patxname = ""vehicle.through_load_speed_limit""

[SDT_VAR]
var      = vehicle.rail_depot_speed_limit
type     = SLE_UINT16
flags    = SF_GUI_VELOCITY | SF_PATCH
def      = 61
min      = 5
max      = 100
interval = 5
str      = STR_CONFIG_SETTING_RAIL_DEPOT_SPEED_LIMIT
strhelp  = STR_CONFIG_SETTING_RAIL_DEPOT_SPEED_LIMIT_HELPTEXT
strval   = STR_JUST_VELOCITY
cat      = SC_EXPERT
patxname = ""vehicle.rail_depot_speed_limit""

[SDT_BOOL]
var      = vehicle.non_leading_engines_keep_name
flags    = SF_PATCH
def      = false
str      = STR_CONFIG_SETTING_NON_LEADING_ENGINES_KEEP_NAME
strhelp  = STR_CONFIG_SETTING_NON_LEADING_ENGINES_KEEP_NAME_HELPTEXT
cat      = SC_ADVANCED
patxname = ""vehicle.non_leading_engines_keep_name""

[SDT_VAR]
var      = vehicle.max_train_length
type     = SLE_UINT8
from     = SLV_159
def      = 7
min      = 1
max      = 64
interval = 1
str      = STR_CONFIG_SETTING_TRAIN_LENGTH
strhelp  = STR_CONFIG_SETTING_TRAIN_LENGTH_HELPTEXT
strval   = STR_CONFIG_SETTING_TILE_LENGTH
cat      = SC_BASIC

[SDT_VAR]
var      = vehicle.smoke_amount
type     = SLE_UINT8
from     = SLV_145
flags    = SF_GUI_DROPDOWN
def      = 1
min      = 0
max      = 2
str      = STR_CONFIG_SETTING_SMOKE_AMOUNT
strhelp  = STR_CONFIG_SETTING_SMOKE_AMOUNT_HELPTEXT
strval   = STR_CONFIG_SETTING_NONE

[SDT_BOOL]
var      = vehicle.never_expire_vehicles
flags    = SF_NO_NETWORK
def      = false
str      = STR_CONFIG_SETTING_NEVER_EXPIRE_VEHICLES
strhelp  = STR_CONFIG_SETTING_NEVER_EXPIRE_VEHICLES_HELPTEXT

[SDT_VAR]
var      = vehicle.no_expire_vehicles_after
type     = SLE_INT32
flags    = SF_NO_NETWORK | SF_GUI_0_IS_SPECIAL | SF_PATCH
def      = 0
min      = MIN_YEAR
max      = MAX_YEAR
interval = 1
str      = STR_CONFIG_SETTING_NO_EXPIRE_VEHICLES_AFTER
strhelp  = STR_CONFIG_SETTING_NO_EXPIRE_VEHICLES_AFTER_HELPTEXT
strval   = STR_CONFIG_SETTING_NO_EXPIRE_VEHICLES_AFTER_VALUE
cat      = SC_EXPERT
patxname = ""vehicle.no_expire_vehicles_after""

[SDT_VAR]
var      = vehicle.no_introduce_vehicles_after
type     = SLE_INT32
flags    = SF_NO_NETWORK | SF_GUI_0_IS_SPECIAL | SF_PATCH
def      = 0
min      = MIN_YEAR
max      = MAX_YEAR
interval = 1
str      = STR_CONFIG_SETTING_NO_INTRODUCE_VEHICLES_AFTER
strhelp  = STR_CONFIG_SETTING_NO_INTRODUCE_VEHICLES_AFTER_HELPTEXT
strval   = STR_CONFIG_SETTING_NO_INTRODUCE_VEHICLES_AFTER_VALUE
cat      = SC_EXPERT
patxname = ""vehicle.no_introduce_vehicles_after""

[SDT_VAR]
var      = vehicle.max_trains
type     = SLE_UINT16
def      = 500
min      = 0
max      = 10000
str      = STR_CONFIG_SETTING_MAX_TRAINS
strhelp  = STR_CONFIG_SETTING_MAX_TRAINS_HELPTEXT
strval   = STR_JUST_COMMA
post_cb  = MaxVehiclesChanged
cat      = SC_BASIC

[SDT_VAR]
var      = vehicle.max_roadveh
type     = SLE_UINT16
def      = 500
min      = 0
max      = 10000
str      = STR_CONFIG_SETTING_MAX_ROAD_VEHICLES
strhelp  = STR_CONFIG_SETTING_MAX_ROAD_VEHICLES_HELPTEXT
strval   = STR_JUST_COMMA
post_cb  = MaxVehiclesChanged
cat      = SC_BASIC

[SDT_VAR]
var      = vehicle.max_aircraft
type     = SLE_UINT16
def      = 200
min      = 0
max      = 10000
str      = STR_CONFIG_SETTING_MAX_AIRCRAFT
strhelp  = STR_CONFIG_SETTING_MAX_AIRCRAFT_HELPTEXT
strval   = STR_JUST_COMMA
post_cb  = MaxVehiclesChanged
cat      = SC_BASIC

[SDT_VAR]
var      = vehicle.max_ships
type     = SLE_UINT16
def      = 300
min      = 0
max      = 10000
str      = STR_CONFIG_SETTING_MAX_SHIPS
strhelp  = STR_CONFIG_SETTING_MAX_SHIPS_HELPTEXT
strval   = STR_JUST_COMMA
post_cb  = MaxVehiclesChanged
cat      = SC_BASIC

[SDT_BOOL]
var      = vehicle.wagon_speed_limits
def      = true
str      = STR_CONFIG_SETTING_WAGONSPEEDLIMITS
strhelp  = STR_CONFIG_SETTING_WAGONSPEEDLIMITS_HELPTEXT
pre_cb   = [](int32 &new_value) -> bool { return CheckTTDPatchSettingFlag(0x5D); }
post_cb  = UpdateConsists

[SDT_BOOL]
var      = vehicle.slow_road_vehicles_in_curves
flags    = SF_PATCH
def      = true
str      = STR_CONFIG_SETTING_SLOW_ROAD_VEHICLES_IN_CURVES
strhelp  = STR_CONFIG_SETTING_SLOW_ROAD_VEHICLES_IN_CURVES_HELPTEXT
cat      = SC_BASIC
patxname = ""slow_road_vehicles_in_curves.vehicle.slow_road_vehicles_in_curves""

[SDT_BOOL]
var      = vehicle.train_speed_adaptation
flags    = SF_PATCH
def      = false
str      = STR_CONFIG_SETTING_TRAIN_SPEED_ADAPTATION
strhelp  = STR_CONFIG_SETTING_TRAIN_SPEED_ADAPTATION_HELPTEXT
cat      = SC_EXPERT
post_cb  = TrainSpeedAdaptationChanged
patxname = ""train_speed_adaptation.vehicle.train_speed_adaptation""

[SDT_BOOL]
var      = vehicle.disable_elrails
from     = SLV_38
flags    = SF_NO_NETWORK
def      = false
str      = STR_CONFIG_SETTING_DISABLE_ELRAILS
strhelp  = STR_CONFIG_SETTING_DISABLE_ELRAILS_HELPTEXT
post_cb  = SettingsDisableElrail
cat      = SC_EXPERT

[SDT_VAR]
var      = vehicle.freight_trains
type     = SLE_UINT8
from     = SLV_39
def      = 1
min      = 1
max      = 255
interval = 1
str      = STR_CONFIG_SETTING_FREIGHT_TRAINS
strhelp  = STR_CONFIG_SETTING_FREIGHT_TRAINS_HELPTEXT
strval   = STR_JUST_COMMA
pre_cb   = [](int32 &new_value) -> bool { return CheckTTDPatchSettingFlag(0x58); }
post_cb  = UpdateConsists

[SDT_VAR]
var      = vehicle.plane_speed
type     = SLE_UINT8
from     = SLV_90
flags    = SF_NO_NETWORK
def      = 4
min      = 1
max      = 4
str      = STR_CONFIG_SETTING_PLANE_SPEED
strhelp  = STR_CONFIG_SETTING_PLANE_SPEED_HELPTEXT
strval   = STR_CONFIG_SETTING_PLANE_SPEED_VALUE

[SDT_BOOL]
var      = vehicle.dynamic_engines
from     = SLV_95
flags    = SF_NO_NETWORK
def      = true
pre_cb   = CheckDynamicEngines
cat      = SC_EXPERT

[SDT_VAR]
var      = vehicle.plane_crashes
type     = SLE_UINT8
from     = SLV_138
flags    = SF_GUI_DROPDOWN
def      = 2
min      = 0
max      = 2
interval = 1
str      = STR_CONFIG_SETTING_PLANE_CRASHES
strhelp  = STR_CONFIG_SETTING_PLANE_CRASHES_HELPTEXT
strval   = STR_CONFIG_SETTING_PLANE_CRASHES_NONE
cat      = SC_BASIC

[SDT_BOOL]
var      = vehicle.improved_breakdowns
flags    = SF_PATCH
def      = false
str      = STR_CONFIG_SETTING_IMPROVED_BREAKDOWNS
post_cb  = ImprovedBreakdownsSettingChanged
patxname = ""improved_breakdowns.vehicle.improved_breakdowns""

[SDT_BOOL]
var      = vehicle.ship_collision_avoidance
flags    = SF_PATCH
def      = true
str      = STR_CONFIG_SETTING_SHIP_COLLISION_AVOIDANCE
strhelp  = STR_CONFIG_SETTING_SHIP_COLLISION_AVOIDANCE_HELPTEXT
patxname = ""ship_collision_avoidance.vehicle.ship_collision_avoidance""
cat      = SC_BASIC

[SDT_BOOL]
var      = vehicle.no_train_crash_other_company
flags    = SF_PATCH
def      = false
str      = STR_CONFIG_SETTING_NO_TRAIN_CRASH_OTHER_COMPANY
strhelp  = STR_CONFIG_SETTING_NO_TRAIN_CRASH_OTHER_COMPANY_HELPTEXT
extver   = SlXvFeatureTest(XSLFTO_AND, XSLFI_INFRA_SHARING)
patxname = ""infra_sharing.vehicle.no_train_crash_other_company""

[SDT_BOOL]
var      = vehicle.roadveh_articulated_overtaking
flags    = SF_PATCH
def      = true
str      = STR_CONFIG_SETTING_ROADVEH_ARTICULATED_OVERTAKING
strhelp  = STR_CONFIG_SETTING_ROADVEH_ARTICULATED_OVERTAKING_HELPTEXT
patxname = ""roadveh_articulated_overtaking.vehicle.roadveh_articulated_overtaking""
cat      = SC_BASIC

[SDT_BOOL]
var      = vehicle.roadveh_cant_quantum_tunnel
flags    = SF_PATCH
def      = false
str      = STR_CONFIG_SETTING_ROADVEH_CANT_QUANTUM_TUNNEL
strhelp  = STR_CONFIG_SETTING_ROADVEH_CANT_QUANTUM_TUNNEL_HELPTEXT
patxname = ""roadveh_cant_quantum_tunnel.vehicle.roadveh_cant_quantum_tunnel""
cat      = SC_BASIC

[SDT_BOOL]
var      = vehicle.drive_through_train_depot
flags    = SF_PATCH
def      = false
str      = STR_CONFIG_SETTING_DRIVE_THROUGH_TRAIN_DEPOT
strhelp  = STR_CONFIG_SETTING_DRIVE_THROUGH_TRAIN_DEPOT_HELPTEXT
patxname = ""drive_through_train_depot.vehicle.drive_through_train_depot""

[SDT_VAR]
var      = vehicle.extend_vehicle_life
type     = SLE_UINT8
def      = 0
min      = 0
max      = 100
cat      = SC_EXPERT

[SDT_BOOL]
var      = vehicle.adjacent_crossings
flags    = SF_PATCH
def      = true
str      = STR_CONFIG_SETTING_ADJACENT_CROSSINGS
strhelp  = STR_CONFIG_SETTING_ADJACENT_CROSSINGS_HELPTEXT
cat      = SC_BASIC
patxname = ""adjacent_crossings.vehicle.adjacent_crossings""

[SDT_BOOL]
var      = vehicle.safer_crossings
flags    = SF_PATCH
def      = false
str      = STR_CONFIG_SETTING_SAFER_CROSSINGS
strhelp  = STR_CONFIG_SETTING_SAFER_CROSSINGS_HELPTEXT
cat      = SC_BASIC
patxname = ""safer_crossings.vehicle.safer_crossings""

[SDT_BOOL]
var      = vehicle.pay_for_repair
def      = true
flags    = SF_PATCH
str      = STR_CONFIG_SETTING_PAY_FOR_REPAIR_VEHICLE
strhelp  = STR_CONFIG_SETTING_PAY_FOR_REPAIR_VEHICLE_HELPTEXT
cat      = SC_EXPERT
extver   = SlXvFeatureTest(XSLFTO_AND, XSLFI_VEHICLE_REPAIR_COST)
patxname = ""vehicle_repair_cost.vehicle.pay_for_repair""

[SDT_VAR]
var      = vehicle.repair_cost
type     = SLE_UINT8
flags    = SF_PATCH
def      = 100
min      = 1
max      = 255
interval = 1
str      = STR_CONFIG_SETTING_REPAIR_COST
strhelp  = STR_CONFIG_SETTING_REPAIR_COST_HELPTEXT
strval   = STR_JUST_INT
cat      = SC_EXPERT
extver   = SlXvFeatureTest(XSLFTO_AND, XSLFI_VEHICLE_REPAIR_COST)
patxname = ""vehicle_repair_cost.vehicle.repair_cost""

## Old vehicle settings.

[SDTG_BOOL]
name     = ""vehicle.servint_ispercent""
flags    = SF_NO_NETWORK
var      = _old_vds.servint_ispercent
def      = false
to       = SLV_120

[SDTG_VAR]
name     = ""vehicle.servint_trains""
type     = SLE_UINT16
flags    = SF_GUI_0_IS_SPECIAL
var      = _old_vds.servint_trains
def      = 150
min      = 5
max      = 800
to       = SLV_120

[SDTG_VAR]
name     = ""vehicle.servint_roadveh""
type     = SLE_UINT16
flags    = SF_GUI_0_IS_SPECIAL
var      = _old_vds.servint_roadveh
def      = 150
min      = 5
max      = 800
to       = SLV_120

[SDTG_VAR]
name     = ""vehicle.servint_ships""
type     = SLE_UINT16
flags    = SF_GUI_0_IS_SPECIAL
var      = _old_vds.servint_ships
def      = 360
min      = 5
max      = 800
to       = SLV_120

[SDTG_VAR]
name     = ""vehicle.servint_aircraft""
type     = SLE_UINT16
flags    = SF_GUI_0_IS_SPECIAL
var      = _old_vds.servint_aircraft
def      = 150
min      = 5
max      = 800
to       = SLV_120

## These were once in the "gui" section, but they really are related to orders.

[SDTC_BOOL]
var      = gui.sg_full_load_any
from     = SLV_22
to       = SLV_93
def      = true

[SDTC_BOOL]
var      = gui.sg_new_nonstop
from     = SLV_22
to       = SLV_93
def      = false<|MERGE_RESOLUTION|>--- conflicted
+++ resolved
@@ -129,7 +129,13 @@
 cat      = SC_EXPERT
 
 [SDT_BOOL]
-<<<<<<< HEAD
+var      = order.station_length_loading_penalty
+def      = true
+str      = STR_CONFIG_SETTING_STATION_LENGTH_LOADING_PENALTY
+strhelp  = STR_CONFIG_SETTING_STATION_LENGTH_LOADING_PENALTY_HELPTEXT
+cat      = SC_EXPERT
+
+[SDT_BOOL]
 var      = order.nonstop_only
 flags    = SF_PATCH
 def      = false
@@ -137,13 +143,6 @@
 strhelp  = STR_CONFIG_SETTING_NONSTOP_ORDER_ONLY_HELPTEXT
 cat      = SC_EXPERT
 patxname = ""nonstop_only.order.nonstop_only""
-=======
-var      = order.station_length_loading_penalty
-def      = true
-str      = STR_CONFIG_SETTING_STATION_LENGTH_LOADING_PENALTY
-strhelp  = STR_CONFIG_SETTING_STATION_LENGTH_LOADING_PENALTY_HELPTEXT
-cat      = SC_EXPERT
->>>>>>> 623df6b9
 
 [SDT_BOOL]
 var      = order.gradual_loading
