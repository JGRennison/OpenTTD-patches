; This file is part of OpenTTD.
; OpenTTD is free software; you can redistribute it and/or modify it under the terms of the GNU General Public License as published by the Free Software Foundation, version 2.
; OpenTTD is distributed in the hope that it will be useful, but WITHOUT ANY WARRANTY; without even the implied warranty of MERCHANTABILITY or FITNESS FOR A PARTICULAR PURPOSE.
; See the GNU General Public License for more details. You should have received a copy of the GNU General Public License along with OpenTTD. If not, see <http://www.gnu.org/licenses/>.
;

; These are settings that are company-wide. Meaning that if 1 player in a
; company changes them, it changes for all players.

[pre-amble]
static void UpdateAllServiceInterval(int32_t new_value);
static bool CanUpdateServiceInterval(VehicleType type, int32_t &new_value);
static void UpdateServiceInterval(VehicleType type, int32_t new_value);
static void SettingsValueAbsolute(const IntSettingDesc &sd, uint first_param, int32_t value);
static void ServiceIntervalSettingsValueText(const IntSettingDesc &sd, uint first_param, int32_t value);
static int32_t GetDefaultServiceInterval(const IntSettingDesc &sd, VehicleType type);
static std::tuple<int32_t, uint32_t> GetServiceIntervalRange(const IntSettingDesc &sd);

static const SettingTable _company_settings{
[post-amble]
};
[templates]
<<<<<<< HEAD
SDT_BOOL = SDT_BOOL(CompanySettings, $var,        $flags, $def,                        $str, $strhelp, $strval, $pre_cb, $post_cb, $str_cb, $help_cb, $val_cb, $def_cb,            $from, $to, $extver, $cat, $guiproc, $startup, $patxname),
SDT_VAR  =  SDT_VAR(CompanySettings, $var, $type, $flags, $def, $min, $max, $interval, $str, $strhelp, $strval, $pre_cb, $post_cb, $str_cb, $help_cb, $val_cb, $def_cb, $range_cb, $from, $to, $extver, $cat, $guiproc, $startup, $patxname),
SDT_NULL =  SDT_NULL($length, $from, $to, $extver),
=======
SDT_BOOL = SDT_BOOL(CompanySettings, $var,        SettingFlags({$flags}), $def,                        $str, $strhelp, $strval, $pre_cb, $post_cb, $str_cb, $help_cb, $val_cb, $def_cb, $from, $to, $cat, $extra, $startup),
SDT_VAR  =  SDT_VAR(CompanySettings, $var, $type, SettingFlags({$flags}), $def, $min, $max, $interval, $str, $strhelp, $strval, $pre_cb, $post_cb, $str_cb, $help_cb, $val_cb, $def_cb, $range_cb, $from, $to, $cat, $extra, $startup),
>>>>>>> 5ffaf6cd

[validation]
SDT_VAR = static_assert($max <= MAX_$type, "Maximum value for CompanySettings.$var exceeds storage size");

[defaults]
flags    = SettingFlag::PerCompany
interval = 0
str      = STR_NULL
strhelp  = STR_CONFIG_SETTING_NO_EXPLANATION_AVAILABLE_HELPTEXT
strval   = STR_NULL
pre_cb   = nullptr
post_cb  = nullptr
str_cb   = nullptr
help_cb  = nullptr
val_cb   = nullptr
def_cb   = nullptr
range_cb = nullptr
guiproc  = nullptr
load     = nullptr
from     = SL_MIN_VERSION
to       = SL_MAX_VERSION
cat      = SC_ADVANCED
startup  = false
extver   = SlXvFeatureTest()
patxname = nullptr



[SDT_BOOL]
var      = engine_renew
def      = true
str      = STR_CONFIG_SETTING_AUTORENEW_VEHICLE
strhelp  = STR_CONFIG_SETTING_AUTORENEW_VEHICLE_HELPTEXT
cat      = SC_BASIC

[SDT_VAR]
var      = engine_renew_months
type     = SLE_INT16
flags    = SettingFlag::PerCompany
def      = 6
min      = -12
max      = 12
str      = STR_CONFIG_SETTING_AUTORENEW_MONTHS
strhelp  = STR_CONFIG_SETTING_AUTORENEW_MONTHS_HELPTEXT
strval   = STR_CONFIG_SETTING_AUTORENEW_MONTHS_VALUE_BEFORE
val_cb   = SettingsValueAbsolute

[SDT_VAR]
var      = engine_renew_money
type     = SLE_UINT
flags    = SettingFlag::PerCompany, SettingFlag::GuiCurrency
def      = 100000
min      = 0
max      = 2000000
str      = STR_CONFIG_SETTING_AUTORENEW_MONEY
strhelp  = STR_CONFIG_SETTING_AUTORENEW_MONEY_HELPTEXT
strval   = STR_JUST_CURRENCY_LONG

[SDT_BOOL]
var      = renew_keep_length
def      = false

;; allow_autoreplace_to_self
[SDT_NULL]
length   = 1
extver   = SlXvFeatureTest(XSLFTO_AND, XSLFI_SPRINGPP, 2)

[SDT_BOOL]
var      = vehicle.servint_ispercent
def      = false
str      = STR_CONFIG_SETTING_SERVINT_ISPERCENT
strhelp  = STR_CONFIG_SETTING_SERVINT_ISPERCENT_HELPTEXT
post_cb  = UpdateAllServiceInterval

[SDT_VAR]
var      = vehicle.servint_trains
type     = SLE_UINT16
flags    = SettingFlag::PerCompany, SettingFlag::GuiZeroIsSpecial
def      = DEF_SERVINT_DAYS_TRAINS
min      = MIN_SERVINT_PERCENT
max      = MAX_SERVINT_DAYS
interval = 1
str      = STR_CONFIG_SETTING_SERVINT_TRAINS
strhelp  = STR_CONFIG_SETTING_SERVINT_TRAINS_HELPTEXT
strval   = STR_CONFIG_SETTING_SERVINT_VALUE_DAYS
pre_cb   = [](auto &new_value) { return CanUpdateServiceInterval(VEH_TRAIN, new_value); }
post_cb  = [](auto new_value) { UpdateServiceInterval(VEH_TRAIN, new_value); }
def_cb   = [](auto &sd) { return GetDefaultServiceInterval(sd, VEH_TRAIN); }
val_cb   = ServiceIntervalSettingsValueText
range_cb = GetServiceIntervalRange

[SDT_VAR]
var      = vehicle.servint_roadveh
type     = SLE_UINT16
flags    = SettingFlag::PerCompany, SettingFlag::GuiZeroIsSpecial
def      = DEF_SERVINT_DAYS_ROADVEH
min      = MIN_SERVINT_PERCENT
max      = MAX_SERVINT_DAYS
interval = 1
str      = STR_CONFIG_SETTING_SERVINT_ROAD_VEHICLES
strhelp  = STR_CONFIG_SETTING_SERVINT_ROAD_VEHICLES_HELPTEXT
strval   = STR_CONFIG_SETTING_SERVINT_VALUE_DAYS
pre_cb   = [](auto &new_value) { return CanUpdateServiceInterval(VEH_ROAD, new_value); }
post_cb  = [](auto new_value) { UpdateServiceInterval(VEH_ROAD, new_value); }
def_cb   = [](auto &sd) { return GetDefaultServiceInterval(sd, VEH_ROAD); }
val_cb   = ServiceIntervalSettingsValueText
range_cb = GetServiceIntervalRange

[SDT_VAR]
var      = vehicle.servint_ships
type     = SLE_UINT16
flags    = SettingFlag::PerCompany, SettingFlag::GuiZeroIsSpecial
def      = DEF_SERVINT_DAYS_SHIPS
min      = MIN_SERVINT_PERCENT
max      = MAX_SERVINT_DAYS
interval = 1
str      = STR_CONFIG_SETTING_SERVINT_SHIPS
strhelp  = STR_CONFIG_SETTING_SERVINT_SHIPS_HELPTEXT
strval   = STR_CONFIG_SETTING_SERVINT_VALUE_DAYS
pre_cb   = [](auto &new_value) { return CanUpdateServiceInterval(VEH_SHIP, new_value); }
post_cb  = [](auto new_value) { UpdateServiceInterval(VEH_SHIP, new_value); }
def_cb   = [](auto &sd) { return GetDefaultServiceInterval(sd, VEH_SHIP); }
val_cb   = ServiceIntervalSettingsValueText
range_cb = GetServiceIntervalRange

[SDT_VAR]
var      = vehicle.servint_aircraft
type     = SLE_UINT16
flags    = SettingFlag::PerCompany, SettingFlag::GuiZeroIsSpecial
def      = DEF_SERVINT_DAYS_AIRCRAFT
min      = MIN_SERVINT_PERCENT
max      = MAX_SERVINT_DAYS
interval = 1
str      = STR_CONFIG_SETTING_SERVINT_AIRCRAFT
strhelp  = STR_CONFIG_SETTING_SERVINT_AIRCRAFT_HELPTEXT
strval   = STR_CONFIG_SETTING_SERVINT_VALUE_DAYS
pre_cb   = [](auto &new_value) { return CanUpdateServiceInterval(VEH_AIRCRAFT, new_value); }
post_cb  = [](auto new_value) { UpdateServiceInterval(VEH_AIRCRAFT, new_value); }
def_cb   = [](auto &sd) { return GetDefaultServiceInterval(sd, VEH_AIRCRAFT); }
val_cb   = ServiceIntervalSettingsValueText
range_cb = GetServiceIntervalRange

[SDT_BOOL]
base     = CompanySettings
var      = vehicle.auto_timetable_by_default
flags    = SF_PER_COMPANY | SF_PATCH
def      = false
str      = STR_CONFIG_SETTING_AUTO_TIMETABLE_BY_DEFAULT
strhelp  = STR_CONFIG_SETTING_AUTO_TIMETABLE_BY_DEFAULT_HELPTEXT
patxname = ""vehicle.auto_timetable_by_default""

[SDT_BOOL]
base     = CompanySettings
var      = vehicle.auto_separation_by_default
flags    = SF_PER_COMPANY | SF_PATCH
def      = true
str      = STR_CONFIG_SETTING_TIMETABLE_SEPARATION_BY_DEFAULT
strhelp  = STR_CONFIG_SETTING_TIMETABLE_SEPARATION_BY_DEFAULT_HELPTEXT
patxname = ""vehicle.auto_separation_by_default""

[SDT_VAR]
base     = CompanySettings
var      = auto_timetable_separation_rate
type     = SLE_UINT8
flags    = SF_PER_COMPANY | SF_PATCH
def      = 40
min      = 5
max      = 100
interval = 10
str      = STR_CONFIG_SETTING_TIMETABLE_SEPARATION_RATE
strhelp  = STR_CONFIG_SETTING_TIMETABLE_SEPARATION_RATE_HELPTEXT
strval   = STR_CONFIG_SETTING_PERCENTAGE
cat      = SC_EXPERT
patxname = ""auto_timetable_separation_rate""

[SDT_VAR]
base     = CompanySettings
var      = timetable_autofill_rounding
type     = SLE_UINT16
flags    = SF_PER_COMPANY | SF_GUI_0_IS_SPECIAL | SF_PATCH
def      = 0
min      = 0
max      = 1000
interval = 10
str      = STR_CONFIG_SETTING_TIMETABLE_AUTOFILL_ROUNDING_TICKS
strhelp  = STR_CONFIG_SETTING_TIMETABLE_AUTOFILL_ROUNDING_TICKS_HELPTEXT
strval   = STR_CONFIG_SETTING_TIMETABLE_AUTOFILL_ROUNDING_TICKS_VALUE
cat      = SC_EXPERT
patxname = ""timetable_autofill_rounding""

[SDT_VAR]
base     = CompanySettings
var      = order_occupancy_smoothness
type     = SLE_UINT8
flags    = SF_PER_COMPANY | SF_PATCH
def      = 75
min      = 0
max      = 100
interval = 10
str      = STR_CONFIG_OCCUPANCY_SMOOTHNESS
strhelp  = STR_CONFIG_OCCUPANCY_SMOOTHNESS_HELPTEXT
strval   = STR_CONFIG_SETTING_PERCENTAGE
cat      = SC_EXPERT
patxname = ""order_occupancy_smoothness""

[SDT_BOOL]
base     = CompanySettings
var      = infra_others_buy_in_depot[0]
flags    = SF_PER_COMPANY | SF_PATCH
def      = false
str      = STR_CONFIG_SETTING_INFRA_OTHERS_BUY_IN_DEPOT_RAIL
patxname = ""infra_sharing.infra_others_buy_in_depot.rail""

[SDT_BOOL]
base     = CompanySettings
var      = infra_others_buy_in_depot[1]
flags    = SF_PER_COMPANY | SF_PATCH
def      = false
str      = STR_CONFIG_SETTING_INFRA_OTHERS_BUY_IN_DEPOT_ROAD
patxname = ""infra_sharing.infra_others_buy_in_depot.road""

[SDT_BOOL]
base     = CompanySettings
var      = infra_others_buy_in_depot[2]
flags    = SF_PER_COMPANY | SF_PATCH
def      = false
str      = STR_CONFIG_SETTING_INFRA_OTHERS_BUY_IN_DEPOT_WATER
patxname = ""infra_sharing.infra_others_buy_in_depot.water""

[SDT_BOOL]
base     = CompanySettings
var      = infra_others_buy_in_depot[3]
flags    = SF_PER_COMPANY | SF_PATCH
def      = false
str      = STR_CONFIG_SETTING_INFRA_OTHERS_BUY_IN_DEPOT_AIR
patxname = ""infra_sharing.infra_others_buy_in_depot.air""


[SDT_BOOL]
base     = CompanySettings
var      = advance_order_on_clone
flags    = SF_PER_COMPANY | SF_PATCH
def      = false
str      = STR_CONFIG_SETTING_ADVANCE_ORDER_ON_CLONE
strhelp  = STR_CONFIG_SETTING_ADVANCE_ORDER_ON_CLONE_HELPTEXT
patxname = ""advance_order_on_clone""

[SDT_BOOL]
base     = CompanySettings
var      = copy_clone_add_to_group
flags    = SF_PER_COMPANY | SF_PATCH
def      = true
str      = STR_CONFIG_SETTING_COPY_CLONE_ADD_TO_GROUP
strhelp  = STR_CONFIG_SETTING_COPY_CLONE_ADD_TO_GROUP_HELPTEXT
patxname = ""copy_clone_add_to_group""

[SDT_BOOL]
base     = CompanySettings
var      = remain_if_next_order_same_station
flags    = SF_PER_COMPANY | SF_PATCH
def      = true
str      = STR_CONFIG_SETTING_REMAIN_IF_NEXT_ORDER_SAME_STATION
strhelp  = STR_CONFIG_SETTING_REMAIN_IF_NEXT_ORDER_SAME_STATION_HELPTEXT
patxname = ""remain_if_next_order_same_station""

[SDT_VAR]
base     = CompanySettings
var      = default_sched_dispatch_duration
type     = SLE_UINT16
flags    = SF_PER_COMPANY | SF_GUI_0_IS_SPECIAL | SF_PATCH
def      = 0
min      = 0
max      = 10080
interval = 30
str      = STR_CONFIG_SETTING_SCHEDULED_DISPATCH_DEFAULT_DURATION
strhelp  = STR_CONFIG_SETTING_SCHEDULED_DISPATCH_DEFAULT_DURATION_HELPTEXT
strval   = STR_CONFIG_SETTING_SCHEDULED_DISPATCH_DEFAULT_DURATION_VALUE
cat      = SC_ADVANCED
patxname = ""default_sched_dispatch_duration""

[SDT_VAR]
base     = CompanySettings
var      = old_simulated_wormhole_signals
type     = SLE_UINT8
flags    = SF_PER_COMPANY
def      = 4
min      = 1
max      = 16
str      = STR_CONFIG_SETTING_SIMULATE_SIGNALS
strhelp  = STR_CONFIG_SETTING_SIMULATE_SIGNALS_HELPTEXT
strval   = STR_CONFIG_SETTING_SIMULATE_SIGNALS_VALUE
cat      = SC_ADVANCED
extver   = SlXvFeatureTest(XSLFTO_AND, XSLFI_SIG_TUNNEL_BRIDGE, 1, 9)
patxname = ""simulated_wormhole_signals""<|MERGE_RESOLUTION|>--- conflicted
+++ resolved
@@ -20,14 +20,9 @@
 [post-amble]
 };
 [templates]
-<<<<<<< HEAD
-SDT_BOOL = SDT_BOOL(CompanySettings, $var,        $flags, $def,                        $str, $strhelp, $strval, $pre_cb, $post_cb, $str_cb, $help_cb, $val_cb, $def_cb,            $from, $to, $extver, $cat, $guiproc, $startup, $patxname),
-SDT_VAR  =  SDT_VAR(CompanySettings, $var, $type, $flags, $def, $min, $max, $interval, $str, $strhelp, $strval, $pre_cb, $post_cb, $str_cb, $help_cb, $val_cb, $def_cb, $range_cb, $from, $to, $extver, $cat, $guiproc, $startup, $patxname),
+SDT_BOOL = SDT_BOOL(CompanySettings, $var,        SettingFlags({$flags}), $def,                        $str, $strhelp, $strval, $pre_cb, $post_cb, $str_cb, $help_cb, $val_cb, $def_cb,            $from, $to, $extver, $cat, $guiproc, $startup, $patxname),
+SDT_VAR  =  SDT_VAR(CompanySettings, $var, $type, SettingFlags({$flags}), $def, $min, $max, $interval, $str, $strhelp, $strval, $pre_cb, $post_cb, $str_cb, $help_cb, $val_cb, $def_cb, $range_cb, $from, $to, $extver, $cat, $guiproc, $startup, $patxname),
 SDT_NULL =  SDT_NULL($length, $from, $to, $extver),
-=======
-SDT_BOOL = SDT_BOOL(CompanySettings, $var,        SettingFlags({$flags}), $def,                        $str, $strhelp, $strval, $pre_cb, $post_cb, $str_cb, $help_cb, $val_cb, $def_cb, $from, $to, $cat, $extra, $startup),
-SDT_VAR  =  SDT_VAR(CompanySettings, $var, $type, SettingFlags({$flags}), $def, $min, $max, $interval, $str, $strhelp, $strval, $pre_cb, $post_cb, $str_cb, $help_cb, $val_cb, $def_cb, $range_cb, $from, $to, $cat, $extra, $startup),
->>>>>>> 5ffaf6cd
 
 [validation]
 SDT_VAR = static_assert($max <= MAX_$type, "Maximum value for CompanySettings.$var exceeds storage size");
@@ -173,7 +168,7 @@
 [SDT_BOOL]
 base     = CompanySettings
 var      = vehicle.auto_timetable_by_default
-flags    = SF_PER_COMPANY | SF_PATCH
+flags    = SettingFlag::PerCompany, SettingFlag::Patch
 def      = false
 str      = STR_CONFIG_SETTING_AUTO_TIMETABLE_BY_DEFAULT
 strhelp  = STR_CONFIG_SETTING_AUTO_TIMETABLE_BY_DEFAULT_HELPTEXT
@@ -182,7 +177,7 @@
 [SDT_BOOL]
 base     = CompanySettings
 var      = vehicle.auto_separation_by_default
-flags    = SF_PER_COMPANY | SF_PATCH
+flags    = SettingFlag::PerCompany, SettingFlag::Patch
 def      = true
 str      = STR_CONFIG_SETTING_TIMETABLE_SEPARATION_BY_DEFAULT
 strhelp  = STR_CONFIG_SETTING_TIMETABLE_SEPARATION_BY_DEFAULT_HELPTEXT
@@ -192,7 +187,7 @@
 base     = CompanySettings
 var      = auto_timetable_separation_rate
 type     = SLE_UINT8
-flags    = SF_PER_COMPANY | SF_PATCH
+flags    = SettingFlag::PerCompany, SettingFlag::Patch
 def      = 40
 min      = 5
 max      = 100
@@ -207,7 +202,7 @@
 base     = CompanySettings
 var      = timetable_autofill_rounding
 type     = SLE_UINT16
-flags    = SF_PER_COMPANY | SF_GUI_0_IS_SPECIAL | SF_PATCH
+flags    = SettingFlag::PerCompany, SettingFlag::GuiZeroIsSpecial, SettingFlag::Patch
 def      = 0
 min      = 0
 max      = 1000
@@ -222,7 +217,7 @@
 base     = CompanySettings
 var      = order_occupancy_smoothness
 type     = SLE_UINT8
-flags    = SF_PER_COMPANY | SF_PATCH
+flags    = SettingFlag::PerCompany, SettingFlag::Patch
 def      = 75
 min      = 0
 max      = 100
@@ -236,7 +231,7 @@
 [SDT_BOOL]
 base     = CompanySettings
 var      = infra_others_buy_in_depot[0]
-flags    = SF_PER_COMPANY | SF_PATCH
+flags    = SettingFlag::PerCompany, SettingFlag::Patch
 def      = false
 str      = STR_CONFIG_SETTING_INFRA_OTHERS_BUY_IN_DEPOT_RAIL
 patxname = ""infra_sharing.infra_others_buy_in_depot.rail""
@@ -244,7 +239,7 @@
 [SDT_BOOL]
 base     = CompanySettings
 var      = infra_others_buy_in_depot[1]
-flags    = SF_PER_COMPANY | SF_PATCH
+flags    = SettingFlag::PerCompany, SettingFlag::Patch
 def      = false
 str      = STR_CONFIG_SETTING_INFRA_OTHERS_BUY_IN_DEPOT_ROAD
 patxname = ""infra_sharing.infra_others_buy_in_depot.road""
@@ -252,7 +247,7 @@
 [SDT_BOOL]
 base     = CompanySettings
 var      = infra_others_buy_in_depot[2]
-flags    = SF_PER_COMPANY | SF_PATCH
+flags    = SettingFlag::PerCompany, SettingFlag::Patch
 def      = false
 str      = STR_CONFIG_SETTING_INFRA_OTHERS_BUY_IN_DEPOT_WATER
 patxname = ""infra_sharing.infra_others_buy_in_depot.water""
@@ -260,7 +255,7 @@
 [SDT_BOOL]
 base     = CompanySettings
 var      = infra_others_buy_in_depot[3]
-flags    = SF_PER_COMPANY | SF_PATCH
+flags    = SettingFlag::PerCompany, SettingFlag::Patch
 def      = false
 str      = STR_CONFIG_SETTING_INFRA_OTHERS_BUY_IN_DEPOT_AIR
 patxname = ""infra_sharing.infra_others_buy_in_depot.air""
@@ -269,7 +264,7 @@
 [SDT_BOOL]
 base     = CompanySettings
 var      = advance_order_on_clone
-flags    = SF_PER_COMPANY | SF_PATCH
+flags    = SettingFlag::PerCompany, SettingFlag::Patch
 def      = false
 str      = STR_CONFIG_SETTING_ADVANCE_ORDER_ON_CLONE
 strhelp  = STR_CONFIG_SETTING_ADVANCE_ORDER_ON_CLONE_HELPTEXT
@@ -278,7 +273,7 @@
 [SDT_BOOL]
 base     = CompanySettings
 var      = copy_clone_add_to_group
-flags    = SF_PER_COMPANY | SF_PATCH
+flags    = SettingFlag::PerCompany, SettingFlag::Patch
 def      = true
 str      = STR_CONFIG_SETTING_COPY_CLONE_ADD_TO_GROUP
 strhelp  = STR_CONFIG_SETTING_COPY_CLONE_ADD_TO_GROUP_HELPTEXT
@@ -287,7 +282,7 @@
 [SDT_BOOL]
 base     = CompanySettings
 var      = remain_if_next_order_same_station
-flags    = SF_PER_COMPANY | SF_PATCH
+flags    = SettingFlag::PerCompany, SettingFlag::Patch
 def      = true
 str      = STR_CONFIG_SETTING_REMAIN_IF_NEXT_ORDER_SAME_STATION
 strhelp  = STR_CONFIG_SETTING_REMAIN_IF_NEXT_ORDER_SAME_STATION_HELPTEXT
@@ -297,7 +292,7 @@
 base     = CompanySettings
 var      = default_sched_dispatch_duration
 type     = SLE_UINT16
-flags    = SF_PER_COMPANY | SF_GUI_0_IS_SPECIAL | SF_PATCH
+flags    = SettingFlag::PerCompany, SettingFlag::GuiZeroIsSpecial, SettingFlag::Patch
 def      = 0
 min      = 0
 max      = 10080
@@ -312,7 +307,7 @@
 base     = CompanySettings
 var      = old_simulated_wormhole_signals
 type     = SLE_UINT8
-flags    = SF_PER_COMPANY
+flags    = SettingFlag::PerCompany
 def      = 4
 min      = 1
 max      = 16
