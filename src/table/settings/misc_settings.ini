--- conflicted
+++ resolved
@@ -26,21 +26,12 @@
 [post-amble]
 };
 [templates]
-<<<<<<< HEAD
-SDTG_LIST  =  SDTG_LIST($name, $type, $flags, $var, $def,       $length,                                                                                                            $from, $to, $extver, $cat, $guiproc, $startup, nullptr),
-SDTG_MMANY = SDTG_MMANY($name, $type, $flags, $var, $def,                        $full, $str, $strhelp, $strval, $pre_cb, $post_cb, $str_cb, $help_cb, $val_cb, $def_cb,            $from, $to, $extver, $cat, $guiproc, $startup, nullptr),
-SDTG_OMANY = SDTG_OMANY($name, $type, $flags, $var, $def,       $max,            $full, $str, $strhelp, $strval, $pre_cb, $post_cb, $str_cb, $help_cb, $val_cb, $def_cb,            $from, $to, $extver, $cat, $guiproc, $startup, nullptr),
-SDTG_SSTR  =  SDTG_SSTR($name, $type, $flags, $var, $def,       0,                                               $pre_cb, $post_cb,                                                 $from, $to, $extver, $cat, $guiproc, $startup, nullptr),
-SDTG_BOOL  =  SDTG_BOOL($name,        $flags, $var, $def,                               $str, $strhelp, $strval, $pre_cb, $post_cb, $str_cb, $help_cb, $val_cb, $def_cb,            $from, $to, $extver, $cat, $guiproc, $startup, nullptr),
-SDTG_VAR   =   SDTG_VAR($name, $type, $flags, $var, $def, $min, $max, $interval,        $str, $strhelp, $strval, $pre_cb, $post_cb, $str_cb, $help_cb, $val_cb, $def_cb, $range_cb, $from, $to, $extver, $cat, $guiproc, $startup, nullptr),
-=======
-SDTG_LIST  =  SDTG_LIST($name, $type, SettingFlags({$flags}), $var, $def,       $length,                                                            $from, $to, $cat, $extra, $startup),
-SDTG_MMANY = SDTG_MMANY($name, $type, SettingFlags({$flags}), $var, $def,                        $full, $str, $strhelp, $strval, $pre_cb, $post_cb, $str_cb, $help_cb, $val_cb, $def_cb, $from, $to, $cat, $extra, $startup),
-SDTG_OMANY = SDTG_OMANY($name, $type, SettingFlags({$flags}), $var, $def,       $max,            $full, $str, $strhelp, $strval, $pre_cb, $post_cb, $str_cb, $help_cb, $val_cb, $def_cb, $from, $to, $cat, $extra, $startup),
-SDTG_SSTR  =  SDTG_SSTR($name, $type, SettingFlags({$flags}), $var, $def,       0,                                               $pre_cb, $post_cb, $from, $to, $cat, $extra, $startup),
-SDTG_BOOL  =  SDTG_BOOL($name,        SettingFlags({$flags}), $var, $def,                               $str, $strhelp, $strval, $pre_cb, $post_cb, $str_cb, $help_cb, $val_cb, $def_cb, $from, $to, $cat, $extra, $startup),
-SDTG_VAR   =   SDTG_VAR($name, $type, SettingFlags({$flags}), $var, $def, $min, $max, $interval,        $str, $strhelp, $strval, $pre_cb, $post_cb, $str_cb, $help_cb, $val_cb, $def_cb, $range_cb, $from, $to, $cat, $extra, $startup),
->>>>>>> 5ffaf6cd
+SDTG_LIST  =  SDTG_LIST($name, $type, SettingFlags({$flags}), $var, $def,       $length,                                                                                                            $from, $to, $extver, $cat, $guiproc, $startup, nullptr),
+SDTG_MMANY = SDTG_MMANY($name, $type, SettingFlags({$flags}), $var, $def,                        $full, $str, $strhelp, $strval, $pre_cb, $post_cb, $str_cb, $help_cb, $val_cb, $def_cb,            $from, $to, $extver, $cat, $guiproc, $startup, nullptr),
+SDTG_OMANY = SDTG_OMANY($name, $type, SettingFlags({$flags}), $var, $def,       $max,            $full, $str, $strhelp, $strval, $pre_cb, $post_cb, $str_cb, $help_cb, $val_cb, $def_cb,            $from, $to, $extver, $cat, $guiproc, $startup, nullptr),
+SDTG_SSTR  =  SDTG_SSTR($name, $type, SettingFlags({$flags}), $var, $def,       0,                                               $pre_cb, $post_cb,                                                 $from, $to, $extver, $cat, $guiproc, $startup, nullptr),
+SDTG_BOOL  =  SDTG_BOOL($name,        SettingFlags({$flags}), $var, $def,                               $str, $strhelp, $strval, $pre_cb, $post_cb, $str_cb, $help_cb, $val_cb, $def_cb,            $from, $to, $extver, $cat, $guiproc, $startup, nullptr),
+SDTG_VAR   =   SDTG_VAR($name, $type, SettingFlags({$flags}), $var, $def, $min, $max, $interval,        $str, $strhelp, $strval, $pre_cb, $post_cb, $str_cb, $help_cb, $val_cb, $def_cb, $range_cb, $from, $to, $extver, $cat, $guiproc, $startup, nullptr),
 
 [validation]
 SDTG_VAR = static_assert($max <= MAX_$type, "Maximum value for $var exceeds storage size");
@@ -79,7 +70,7 @@
 [SDTG_MMANY]
 name     = ""extra_display_opt""
 type     = SLE_UINT8
-flags    = SF_NOT_IN_SAVE | SF_NO_NETWORK_SYNC | SF_PATCH
+flags    = SettingFlag::NotInSave, SettingFlag::NoNetworkSync, SettingFlag::Patch
 var      = _extra_display_opt
 def      = (1 << XDO_SHOW_MONEY_TEXT_EFFECTS)
 full     = _extra_display_opt_modes
@@ -308,7 +299,7 @@
 [SDTG_VAR]
 name     = ""extra_transparency_options""
 type     = SLE_UINT
-flags    = SF_NOT_IN_SAVE | SF_NO_NETWORK_SYNC | SF_PATCH
+flags    = SettingFlag::NotInSave, SettingFlag::NoNetworkSync, SettingFlag::Patch
 var      = _transparency_opt_extra
 def      = 0
 min      = 0
@@ -318,7 +309,7 @@
 [SDTG_VAR]
 name     = ""transparency_locks""
 type     = SLE_UINT
-flags    = SF_NOT_IN_SAVE | SF_NO_NETWORK_SYNC | SF_PATCH
+flags    = SettingFlag::NotInSave, SettingFlag::NoNetworkSync, SettingFlag::Patch
 var      = _transparency_lock_base
 def      = 0
 min      = 0
@@ -384,7 +375,7 @@
 [SDTG_VAR]
 name     = ""zoning_overlay_inner""
 type     = SLE_UINT8
-flags    = SF_NOT_IN_SAVE | SF_NO_NETWORK_SYNC | SF_PATCH
+flags    = SettingFlag::NotInSave, SettingFlag::NoNetworkSync, SettingFlag::Patch
 var      = _zoning.inner
 def      = 0
 min      = 0
@@ -394,7 +385,7 @@
 [SDTG_VAR]
 name     = ""zoning_overlay_outer""
 type     = SLE_UINT8
-flags    = SF_NOT_IN_SAVE | SF_NO_NETWORK_SYNC | SF_PATCH
+flags    = SettingFlag::NotInSave, SettingFlag::NoNetworkSync, SettingFlag::Patch
 var      = _zoning.outer
 def      = 0
 min      = 0
@@ -404,7 +395,7 @@
 [SDTG_VAR]
 name     = ""cargo_payment_x_mode""
 type     = SLE_UINT8
-flags    = SF_NOT_IN_SAVE | SF_NO_NETWORK_SYNC | SF_PATCH
+flags    = SettingFlag::NotInSave, SettingFlag::NoNetworkSync, SettingFlag::Patch
 var      = _cargo_payment_x_mode
 def      = 0
 min      = 0
