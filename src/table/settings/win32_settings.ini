--- conflicted
+++ resolved
@@ -17,13 +17,8 @@
 };
 #endif /* _WIN32 */
 [templates]
-<<<<<<< HEAD
-SDTG_BOOL = SDTG_BOOL($name,        $flags, $guiflags, $var, $def,                        $str, $strhelp, $strval, $pre_cb, $post_cb, $from, $to, $cat, $guiproc, $startup, $extver, nullptr),
-SDTG_VAR  =  SDTG_VAR($name, $type, $flags, $guiflags, $var, $def, $min, $max, $interval, $str, $strhelp, $strval, $pre_cb, $post_cb, $from, $to, $cat, $guiproc, $startup, $extver, nullptr),
-=======
-SDTG_BOOL = SDTG_BOOL($name,        $flags, $var, $def,                        $str, $strhelp, $strval, $pre_cb, $post_cb, $from, $to, $cat, $extra, $startup),
-SDTG_VAR  =  SDTG_VAR($name, $type, $flags, $var, $def, $min, $max, $interval, $str, $strhelp, $strval, $pre_cb, $post_cb, $from, $to, $cat, $extra, $startup),
->>>>>>> ed3946e2
+SDTG_BOOL = SDTG_BOOL($name,        $flags, $var, $def,                        $str, $strhelp, $strval, $pre_cb, $post_cb, $from, $to, $cat, $guiproc, $startup, $extver, nullptr),
+SDTG_VAR  =  SDTG_VAR($name, $type, $flags, $var, $def, $min, $max, $interval, $str, $strhelp, $strval, $pre_cb, $post_cb, $from, $to, $cat, $guiproc, $startup, $extver, nullptr),
 
 [validation]
 SDTG_VAR = static_assert($max <= MAX_$type, "Maximum value for $var exceeds storage size");
