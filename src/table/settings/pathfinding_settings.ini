; This file is part of OpenTTD.
; OpenTTD is free software; you can redistribute it and/or modify it under the terms of the GNU General Public License as published by the Free Software Foundation, version 2.
; OpenTTD is distributed in the hope that it will be useful, but WITHOUT ANY WARRANTY; without even the implied warranty of MERCHANTABILITY or FITNESS FOR A PARTICULAR PURPOSE.
; See the GNU General Public License for more details. You should have received a copy of the GNU General Public License along with OpenTTD. If not, see <http://www.gnu.org/licenses/>.
;

; Pathfinding settings as stored in the main configuration file ("openttd.cfg")
; and in the savegame PATS chunk.

[pre-amble]
static void CheckYapfRailSignalPenalties(int32_t new_value);

static const SettingTable _pathfinding_settings{
[post-amble]
};
[templates]
<<<<<<< HEAD
SDT_BOOL   =   SDT_BOOL(GameSettings, $var,        $flags, $def,                              $str, $strhelp, $strval, $pre_cb, $post_cb, $str_cb, $help_cb, $val_cb, $def_cb,            $from, $to, $extver,        $cat, $guiproc, $startup, $patxname),
SDT_VAR    =    SDT_VAR(GameSettings, $var, $type, $flags, $def,       $min, $max, $interval, $str, $strhelp, $strval, $pre_cb, $post_cb, $str_cb, $help_cb, $val_cb, $def_cb, $range_cb, $from, $to, $extver,        $cat, $guiproc, $startup, $patxname),
=======
SDT_BOOL   =   SDT_BOOL(GameSettings, $var,        SettingFlags({$flags}), $def,                              $str, $strhelp, $strval, $pre_cb, $post_cb, $str_cb, $help_cb, $val_cb, $def_cb, $from, $to,        $cat, $extra, $startup),
SDT_VAR    =    SDT_VAR(GameSettings, $var, $type, SettingFlags({$flags}), $def,       $min, $max, $interval, $str, $strhelp, $strval, $pre_cb, $post_cb, $str_cb, $help_cb, $val_cb, $def_cb, $range_cb, $from, $to,        $cat, $extra, $startup),
>>>>>>> 5ffaf6cd

[validation]
SDT_VAR = static_assert($max <= MAX_$type, "Maximum value for GameSettings.$var exceeds storage size");

[defaults]
flags    =
interval = 0
str      = STR_NULL
strhelp  = STR_CONFIG_SETTING_NO_EXPLANATION_AVAILABLE_HELPTEXT
strval   = STR_NULL
pre_cb   = nullptr
post_cb  = nullptr
str_cb   = nullptr
help_cb  = nullptr
val_cb   = nullptr
def_cb   = nullptr
range_cb = nullptr
guiproc  = nullptr
load     = nullptr
from     = SL_MIN_VERSION
to       = SL_MAX_VERSION
cat      = SC_ADVANCED
startup  = false
extver   = SlXvFeatureTest()
patxname = nullptr
enumlist = <this parameter must be set>


[SDT_BOOL]
var      = pf.forbid_90_deg
def      = true
str      = STR_CONFIG_SETTING_FORBID_90_DEG
strhelp  = STR_CONFIG_SETTING_FORBID_90_DEG_HELPTEXT
cat      = SC_EXPERT

[SDT_BOOL]
var      = pf.back_of_one_way_pbs_waiting_point
flags    = SF_PATCH
def      = true
str      = STR_CONFIG_SETTING_BACK_ONE_WAY_PBS_SAFE_WAITING
str      = STR_CONFIG_SETTING_BACK_ONE_WAY_PBS_SAFE_WAITING_HELPTEXT
cat      = SC_EXPERT
patxname = ""pf.back_of_one_way_pbs_waiting_point""

[SDT_BOOL]
var      = pf.roadveh_queue
def      = true
cat      = SC_EXPERT

[SDT_VAR]
var      = pf.reroute_rv_on_layout_change
type     = SLE_UINT8
flags    = SF_GUI_DROPDOWN | SF_PATCH
def      = 1
min      = 0
max      = 2
interval = 1
str      = STR_CONFIG_SETTING_REROUTE_RV_ON_LAYOUT_CHANGE
strhelp  = STR_CONFIG_SETTING_REROUTE_RV_ON_LAYOUT_CHANGE_HELPTEXT
strval   = STR_CONFIG_SETTING_REROUTE_RV_ON_LAYOUT_CHANGE_NO
cat      = SC_ADVANCED
patxname = ""pf.reroute_rv_on_layout_change""

[SDT_BOOL]
var      = pf.reverse_at_signals
from     = SLV_159
def      = false
str      = STR_CONFIG_SETTING_REVERSE_AT_SIGNALS
strhelp  = STR_CONFIG_SETTING_REVERSE_AT_SIGNALS_HELPTEXT

[SDT_VAR]
var      = pf.wait_oneway_signal
type     = SLE_UINT8
def      = 15
min      = 2
max      = 255
cat      = SC_EXPERT

[SDT_VAR]
var      = pf.wait_twoway_signal
type     = SLE_UINT8
def      = 41
min      = 2
max      = 255
cat      = SC_EXPERT

[SDT_VAR]
var      = pf.wait_for_pbs_path
type     = SLE_UINT8
from     = SLV_100
def      = 30
min      = 2
max      = 255
cat      = SC_EXPERT

[SDT_BOOL]
var      = pf.reserve_paths
from     = SLV_100
def      = false
cat      = SC_EXPERT

[SDT_VAR]
var      = pf.path_backoff_interval
type     = SLE_UINT8
from     = SLV_100
def      = 20
min      = 1
max      = 255
cat      = SC_EXPERT

[SDT_BOOL]
var      = pf.yapf.disable_node_optimization
from     = SLV_28
def      = false
cat      = SC_EXPERT

[SDT_VAR]
var      = pf.yapf.max_search_nodes
type     = SLE_UINT
from     = SLV_28
def      = AYSTAR_DEF_MAX_SEARCH_NODES
min      = 500
max      = 1000000
cat      = SC_EXPERT

[SDT_BOOL]
var      = pf.yapf.rail_firstred_twoway_eol
from     = SLV_28
def      = true
cat      = SC_EXPERT

[SDT_VAR]
var      = pf.yapf.rail_firstred_penalty
type     = SLE_UINT
from     = SLV_28
def      = 10 * YAPF_TILE_LENGTH
min      = 0
max      = 1000000
cat      = SC_EXPERT

[SDT_VAR]
var      = pf.yapf.rail_firstred_exit_penalty
type     = SLE_UINT
from     = SLV_28
def      = 100 * YAPF_TILE_LENGTH
min      = 0
max      = 1000000
cat      = SC_EXPERT

[SDT_VAR]
var      = pf.yapf.rail_lastred_penalty
type     = SLE_UINT
from     = SLV_28
def      = 10 * YAPF_TILE_LENGTH
min      = 0
max      = 1000000
cat      = SC_EXPERT

[SDT_VAR]
var      = pf.yapf.rail_lastred_exit_penalty
type     = SLE_UINT
from     = SLV_28
def      = 100 * YAPF_TILE_LENGTH
min      = 0
max      = 1000000
cat      = SC_EXPERT

[SDT_VAR]
var      = pf.yapf.rail_station_penalty
type     = SLE_UINT
from     = SLV_28
def      = 10 * YAPF_TILE_LENGTH
min      = 0
max      = 1000000
cat      = SC_EXPERT

[SDT_VAR]
var      = pf.yapf.rail_slope_penalty
type     = SLE_UINT
from     = SLV_28
def      = 2 * YAPF_TILE_LENGTH
min      = 0
max      = 1000000
cat      = SC_EXPERT

[SDT_VAR]
var      = pf.yapf.rail_curve45_penalty
type     = SLE_UINT
from     = SLV_28
def      = 1 * YAPF_TILE_LENGTH
min      = 0
max      = 1000000
cat      = SC_EXPERT

[SDT_VAR]
var      = pf.yapf.rail_curve90_penalty
type     = SLE_UINT
from     = SLV_28
def      = 6 * YAPF_TILE_LENGTH
min      = 0
max      = 1000000
cat      = SC_EXPERT

[SDT_VAR]
var      = pf.yapf.rail_depot_reverse_penalty
type     = SLE_UINT
from     = SLV_28
def      = 50 * YAPF_TILE_LENGTH
min      = 0
max      = 1000000
cat      = SC_EXPERT

[SDT_VAR]
var      = pf.yapf.rail_crossing_penalty
type     = SLE_UINT
from     = SLV_28
def      = 3 * YAPF_TILE_LENGTH
min      = 0
max      = 1000000
cat      = SC_EXPERT

[SDT_VAR]
var      = pf.yapf.rail_look_ahead_max_signals
type     = SLE_UINT
from     = SLV_28
def      = 10
min      = 1
max      = 100
cat      = SC_EXPERT
post_cb  = CheckYapfRailSignalPenalties

[SDT_VAR]
var      = pf.yapf.rail_look_ahead_signal_p0
type     = SLE_INT
from     = SLV_28
def      = 500
min      = -1000000
max      = 1000000
cat      = SC_EXPERT
post_cb  = CheckYapfRailSignalPenalties

[SDT_VAR]
var      = pf.yapf.rail_look_ahead_signal_p1
type     = SLE_INT
from     = SLV_28
def      = -100
min      = -1000000
max      = 1000000
cat      = SC_EXPERT
post_cb  = CheckYapfRailSignalPenalties

[SDT_VAR]
var      = pf.yapf.rail_look_ahead_signal_p2
type     = SLE_INT
from     = SLV_28
def      = 5
min      = -1000000
max      = 1000000
cat      = SC_EXPERT
post_cb  = CheckYapfRailSignalPenalties

[SDT_VAR]
var      = pf.yapf.rail_pbs_cross_penalty
type     = SLE_UINT
from     = SLV_100
def      = 3 * YAPF_TILE_LENGTH
min      = 0
max      = 1000000
cat      = SC_EXPERT

[SDT_VAR]
var      = pf.yapf.rail_pbs_station_penalty
type     = SLE_UINT
from     = SLV_100
def      = 8 * YAPF_TILE_LENGTH
min      = 0
max      = 1000000
cat      = SC_EXPERT

[SDT_VAR]
var      = pf.yapf.rail_pbs_signal_back_penalty
type     = SLE_UINT
from     = SLV_100
def      = 15 * YAPF_TILE_LENGTH
min      = 0
max      = 1000000
cat      = SC_EXPERT

[SDT_VAR]
var      = pf.yapf.rail_doubleslip_penalty
type     = SLE_UINT
from     = SLV_100
def      = 1 * YAPF_TILE_LENGTH
min      = 0
max      = 1000000
cat      = SC_EXPERT

[SDT_VAR]
var      = pf.yapf.rail_longer_platform_penalty
type     = SLE_UINT
from     = SLV_33
def      = 8 * YAPF_TILE_LENGTH
min      = 0
max      = 20000
cat      = SC_EXPERT

[SDT_VAR]
var      = pf.yapf.rail_longer_platform_per_tile_penalty
type     = SLE_UINT
from     = SLV_33
def      = 0 * YAPF_TILE_LENGTH
min      = 0
max      = 20000
cat      = SC_EXPERT

[SDT_VAR]
var      = pf.yapf.rail_shorter_platform_penalty
type     = SLE_UINT
from     = SLV_33
def      = 40 * YAPF_TILE_LENGTH
min      = 0
max      = 20000
cat      = SC_EXPERT

[SDT_VAR]
var      = pf.yapf.rail_shorter_platform_per_tile_penalty
type     = SLE_UINT
from     = SLV_33
def      = 0 * YAPF_TILE_LENGTH
min      = 0
max      = 20000
cat      = SC_EXPERT

[SDT_VAR]
var      = pf.yapf.road_slope_penalty
type     = SLE_UINT
from     = SLV_33
def      = 2 * YAPF_TILE_LENGTH
min      = 0
max      = 1000000
cat      = SC_EXPERT

[SDT_VAR]
var      = pf.yapf.road_curve_penalty
type     = SLE_UINT
from     = SLV_33
def      = 1 * YAPF_TILE_LENGTH
min      = 0
max      = 1000000
cat      = SC_EXPERT

[SDT_VAR]
var      = pf.yapf.road_crossing_penalty
type     = SLE_UINT
from     = SLV_33
def      = 3 * YAPF_TILE_LENGTH
min      = 0
max      = 1000000
cat      = SC_EXPERT

[SDT_VAR]
var      = pf.yapf.road_stop_penalty
type     = SLE_UINT
from     = SLV_47
def      = 8 * YAPF_TILE_LENGTH
min      = 0
max      = 1000000
cat      = SC_EXPERT

[SDT_VAR]
var      = pf.yapf.road_stop_occupied_penalty
type     = SLE_UINT
from     = SLV_130
def      = 8 * YAPF_TILE_LENGTH
min      = 0
max      = 1000000
cat      = SC_EXPERT

[SDT_VAR]
var      = pf.yapf.road_stop_bay_occupied_penalty
type     = SLE_UINT
from     = SLV_130
def      = 15 * YAPF_TILE_LENGTH
min      = 0
max      = 1000000
cat      = SC_EXPERT

[SDT_VAR]
var      = pf.yapf.maximum_go_to_depot_penalty
type     = SLE_UINT
from     = SLV_131
def      = 20 * YAPF_TILE_LENGTH
min      = 0
max      = 1000000
cat      = SC_EXPERT

[SDT_VAR]
var      = pf.yapf.ship_curve45_penalty
type     = SLE_UINT
from     = SLV_SHIP_CURVE_PENALTY
def      = 1 * YAPF_TILE_LENGTH
min      = 0
max      = 1000000
cat      = SC_EXPERT

[SDT_VAR]
var      = pf.yapf.ship_curve90_penalty
type     = SLE_UINT
from     = SLV_SHIP_CURVE_PENALTY
def      = 6 * YAPF_TILE_LENGTH
min      = 0
max      = 1000000
cat      = SC_EXPERT<|MERGE_RESOLUTION|>--- conflicted
+++ resolved
@@ -14,13 +14,8 @@
 [post-amble]
 };
 [templates]
-<<<<<<< HEAD
-SDT_BOOL   =   SDT_BOOL(GameSettings, $var,        $flags, $def,                              $str, $strhelp, $strval, $pre_cb, $post_cb, $str_cb, $help_cb, $val_cb, $def_cb,            $from, $to, $extver,        $cat, $guiproc, $startup, $patxname),
-SDT_VAR    =    SDT_VAR(GameSettings, $var, $type, $flags, $def,       $min, $max, $interval, $str, $strhelp, $strval, $pre_cb, $post_cb, $str_cb, $help_cb, $val_cb, $def_cb, $range_cb, $from, $to, $extver,        $cat, $guiproc, $startup, $patxname),
-=======
-SDT_BOOL   =   SDT_BOOL(GameSettings, $var,        SettingFlags({$flags}), $def,                              $str, $strhelp, $strval, $pre_cb, $post_cb, $str_cb, $help_cb, $val_cb, $def_cb, $from, $to,        $cat, $extra, $startup),
-SDT_VAR    =    SDT_VAR(GameSettings, $var, $type, SettingFlags({$flags}), $def,       $min, $max, $interval, $str, $strhelp, $strval, $pre_cb, $post_cb, $str_cb, $help_cb, $val_cb, $def_cb, $range_cb, $from, $to,        $cat, $extra, $startup),
->>>>>>> 5ffaf6cd
+SDT_BOOL   =   SDT_BOOL(GameSettings, $var,        SettingFlags({$flags}), $def,                              $str, $strhelp, $strval, $pre_cb, $post_cb, $str_cb, $help_cb, $val_cb, $def_cb,            $from, $to, $extver,        $cat, $guiproc, $startup, $patxname),
+SDT_VAR    =    SDT_VAR(GameSettings, $var, $type, SettingFlags({$flags}), $def,       $min, $max, $interval, $str, $strhelp, $strval, $pre_cb, $post_cb, $str_cb, $help_cb, $val_cb, $def_cb, $range_cb, $from, $to, $extver,        $cat, $guiproc, $startup, $patxname),
 
 [validation]
 SDT_VAR = static_assert($max <= MAX_$type, "Maximum value for GameSettings.$var exceeds storage size");
@@ -58,7 +53,7 @@
 
 [SDT_BOOL]
 var      = pf.back_of_one_way_pbs_waiting_point
-flags    = SF_PATCH
+flags    = SettingFlag::Patch
 def      = true
 str      = STR_CONFIG_SETTING_BACK_ONE_WAY_PBS_SAFE_WAITING
 str      = STR_CONFIG_SETTING_BACK_ONE_WAY_PBS_SAFE_WAITING_HELPTEXT
@@ -73,7 +68,7 @@
 [SDT_VAR]
 var      = pf.reroute_rv_on_layout_change
 type     = SLE_UINT8
-flags    = SF_GUI_DROPDOWN | SF_PATCH
+flags    = SettingFlag::GuiDropdown, SettingFlag::Patch
 def      = 1
 min      = 0
 max      = 2
