; This file is part of OpenTTD.
; OpenTTD is free software; you can redistribute it and/or modify it under the terms of the GNU General Public License as published by the Free Software Foundation, version 2.
; OpenTTD is distributed in the hope that it will be useful, but WITHOUT ANY WARRANTY; without even the implied warranty of MERCHANTABILITY or FITNESS FOR A PARTICULAR PURPOSE.
; See the GNU General Public License for more details. You should have received a copy of the GNU General Public License along with OpenTTD. If not, see <http://www.gnu.org/licenses/>.
;

; Pathfinding settings as stored in the main configuration file ("openttd.cfg")
; and in the savegame PATS chunk.

[pre-amble]
<<<<<<< HEAD
static void InvalidateShipPathCache(int32_t new_value);
static void CheckYapfRailSignalPenalties(int32_t new_value);

static bool TrainPathfinderSettingGUI(SettingOnGuiCtrlData &data);

static const SettingTable _pathfinding_settings{
=======
static const SettingVariant _pathfinding_settings_table[] = {
>>>>>>> 733284cc
[post-amble]
};
[templates]
SDT_BOOL   =   SDT_BOOL(GameSettings, $var,        $flags, $def,                              $str, $strhelp, $strval, $pre_cb, $post_cb, $str_cb, $help_cb, $val_cb, $def_cb, $from, $to, $extver,        $cat, $guiproc, $startup, $patxname),
SDT_VAR    =    SDT_VAR(GameSettings, $var, $type, $flags, $def,       $min, $max, $interval, $str, $strhelp, $strval, $pre_cb, $post_cb, $str_cb, $help_cb, $val_cb, $def_cb, $from, $to, $extver,        $cat, $guiproc, $startup, $patxname),

[validation]
SDT_VAR = static_assert($max <= MAX_$type, "Maximum value for GameSettings.$var exceeds storage size");

[defaults]
flags    = SF_NONE
interval = 0
str      = STR_NULL
strhelp  = STR_CONFIG_SETTING_NO_EXPLANATION_AVAILABLE_HELPTEXT
strval   = STR_NULL
pre_cb   = nullptr
post_cb  = nullptr
str_cb   = nullptr
help_cb  = nullptr
val_cb   = nullptr
def_cb   = nullptr
guiproc  = nullptr
load     = nullptr
from     = SL_MIN_VERSION
to       = SL_MAX_VERSION
cat      = SC_ADVANCED
startup  = false
extver   = SlXvFeatureTest()
patxname = nullptr
enumlist = <this parameter must be set>


[SDT_BOOL]
var      = pf.forbid_90_deg
def      = true
str      = STR_CONFIG_SETTING_FORBID_90_DEG
strhelp  = STR_CONFIG_SETTING_FORBID_90_DEG_HELPTEXT
cat      = SC_EXPERT

[SDT_BOOL]
var      = pf.back_of_one_way_pbs_waiting_point
flags    = SF_PATCH
def      = true
str      = STR_CONFIG_SETTING_BACK_ONE_WAY_PBS_SAFE_WAITING
str      = STR_CONFIG_SETTING_BACK_ONE_WAY_PBS_SAFE_WAITING_HELPTEXT
cat      = SC_EXPERT
patxname = ""pf.back_of_one_way_pbs_waiting_point""

[SDT_BOOL]
var      = pf.roadveh_queue
def      = true
cat      = SC_EXPERT

[SDT_VAR]
var      = pf.reroute_rv_on_layout_change
type     = SLE_UINT8
flags    = SF_GUI_DROPDOWN | SF_PATCH
def      = 1
min      = 0
max      = 2
interval = 1
str      = STR_CONFIG_SETTING_REROUTE_RV_ON_LAYOUT_CHANGE
strhelp  = STR_CONFIG_SETTING_REROUTE_RV_ON_LAYOUT_CHANGE_HELPTEXT
strval   = STR_CONFIG_SETTING_REROUTE_RV_ON_LAYOUT_CHANGE_NO
cat      = SC_ADVANCED
patxname = ""pf.reroute_rv_on_layout_change""

[SDT_BOOL]
<<<<<<< HEAD
var      = pf.new_pathfinding_all
to       = SLV_87
def      = false
cat      = SC_EXPERT

[SDT_BOOL]
var      = pf.yapf.ship_use_yapf
from     = SLV_28
to       = SLV_87
def      = false
cat      = SC_EXPERT

[SDT_BOOL]
var      = pf.yapf.road_use_yapf
from     = SLV_28
to       = SLV_87
def      = true
cat      = SC_EXPERT

[SDT_BOOL]
var      = pf.yapf.rail_use_yapf
from     = SLV_28
to       = SLV_87
def      = true
cat      = SC_EXPERT

[SDT_VAR]
var      = pf.pathfinder_for_trains
type     = SLE_UINT8
from     = SLV_87
flags    = SF_GUI_DROPDOWN
def      = 2
min      = 1
max      = 2
interval = 1
str      = STR_CONFIG_SETTING_PATHFINDER_FOR_TRAINS
strhelp  = STR_CONFIG_SETTING_PATHFINDER_FOR_TRAINS_HELPTEXT
strval   = STR_CONFIG_SETTING_PATHFINDER_NPF
cat      = SC_EXPERT
guiproc  = TrainPathfinderSettingGUI

[SDT_VAR]
var      = pf.pathfinder_for_roadvehs
type     = SLE_UINT8
from     = SLV_87
flags    = SF_GUI_DROPDOWN
def      = 2
min      = 1
max      = 2
interval = 1
str      = STR_CONFIG_SETTING_PATHFINDER_FOR_ROAD_VEHICLES
strhelp  = STR_CONFIG_SETTING_PATHFINDER_FOR_ROAD_VEHICLES_HELPTEXT
strval   = STR_CONFIG_SETTING_PATHFINDER_NPF
cat      = SC_EXPERT

[SDT_VAR]
var      = pf.pathfinder_for_ships
type     = SLE_UINT8
from     = SLV_87
flags    = SF_GUI_DROPDOWN
def      = 2
min      = 1
max      = 2
interval = 1
str      = STR_CONFIG_SETTING_PATHFINDER_FOR_SHIPS
strhelp  = STR_CONFIG_SETTING_PATHFINDER_FOR_SHIPS_HELPTEXT
strval   = STR_CONFIG_SETTING_PATHFINDER_NPF
post_cb  = InvalidateShipPathCache
cat      = SC_EXPERT

[SDT_BOOL]
=======
>>>>>>> 733284cc
var      = pf.reverse_at_signals
from     = SLV_159
def      = false
str      = STR_CONFIG_SETTING_REVERSE_AT_SIGNALS
strhelp  = STR_CONFIG_SETTING_REVERSE_AT_SIGNALS_HELPTEXT

[SDT_VAR]
var      = pf.wait_oneway_signal
type     = SLE_UINT8
def      = 15
min      = 2
max      = 255
cat      = SC_EXPERT

[SDT_VAR]
var      = pf.wait_twoway_signal
type     = SLE_UINT8
def      = 41
min      = 2
max      = 255
cat      = SC_EXPERT

[SDT_VAR]
var      = pf.wait_for_pbs_path
type     = SLE_UINT8
from     = SLV_100
def      = 30
min      = 2
max      = 255
cat      = SC_EXPERT

[SDT_BOOL]
var      = pf.reserve_paths
from     = SLV_100
def      = false
cat      = SC_EXPERT

[SDT_VAR]
var      = pf.path_backoff_interval
type     = SLE_UINT8
from     = SLV_100
def      = 20
min      = 1
max      = 255
cat      = SC_EXPERT

[SDT_BOOL]
var      = pf.yapf.disable_node_optimization
from     = SLV_28
def      = false
cat      = SC_EXPERT

[SDT_VAR]
var      = pf.yapf.max_search_nodes
type     = SLE_UINT
from     = SLV_28
def      = AYSTAR_DEF_MAX_SEARCH_NODES
min      = 500
max      = 1000000
cat      = SC_EXPERT

[SDT_BOOL]
var      = pf.yapf.rail_firstred_twoway_eol
from     = SLV_28
def      = true
cat      = SC_EXPERT

[SDT_VAR]
var      = pf.yapf.rail_firstred_penalty
type     = SLE_UINT
from     = SLV_28
def      = 10 * YAPF_TILE_LENGTH
min      = 0
max      = 1000000
cat      = SC_EXPERT

[SDT_VAR]
var      = pf.yapf.rail_firstred_exit_penalty
type     = SLE_UINT
from     = SLV_28
def      = 100 * YAPF_TILE_LENGTH
min      = 0
max      = 1000000
cat      = SC_EXPERT

[SDT_VAR]
var      = pf.yapf.rail_lastred_penalty
type     = SLE_UINT
from     = SLV_28
def      = 10 * YAPF_TILE_LENGTH
min      = 0
max      = 1000000
cat      = SC_EXPERT

[SDT_VAR]
var      = pf.yapf.rail_lastred_exit_penalty
type     = SLE_UINT
from     = SLV_28
def      = 100 * YAPF_TILE_LENGTH
min      = 0
max      = 1000000
cat      = SC_EXPERT

[SDT_VAR]
var      = pf.yapf.rail_station_penalty
type     = SLE_UINT
from     = SLV_28
def      = 10 * YAPF_TILE_LENGTH
min      = 0
max      = 1000000
cat      = SC_EXPERT

[SDT_VAR]
var      = pf.yapf.rail_slope_penalty
type     = SLE_UINT
from     = SLV_28
def      = 2 * YAPF_TILE_LENGTH
min      = 0
max      = 1000000
cat      = SC_EXPERT

[SDT_VAR]
var      = pf.yapf.rail_curve45_penalty
type     = SLE_UINT
from     = SLV_28
def      = 1 * YAPF_TILE_LENGTH
min      = 0
max      = 1000000
cat      = SC_EXPERT

[SDT_VAR]
var      = pf.yapf.rail_curve90_penalty
type     = SLE_UINT
from     = SLV_28
def      = 6 * YAPF_TILE_LENGTH
min      = 0
max      = 1000000
cat      = SC_EXPERT

[SDT_VAR]
var      = pf.yapf.rail_depot_reverse_penalty
type     = SLE_UINT
from     = SLV_28
def      = 50 * YAPF_TILE_LENGTH
min      = 0
max      = 1000000
cat      = SC_EXPERT

[SDT_VAR]
var      = pf.yapf.rail_crossing_penalty
type     = SLE_UINT
from     = SLV_28
def      = 3 * YAPF_TILE_LENGTH
min      = 0
max      = 1000000
cat      = SC_EXPERT

[SDT_VAR]
var      = pf.yapf.rail_look_ahead_max_signals
type     = SLE_UINT
from     = SLV_28
def      = 10
min      = 1
max      = 100
cat      = SC_EXPERT
post_cb  = CheckYapfRailSignalPenalties

[SDT_VAR]
var      = pf.yapf.rail_look_ahead_signal_p0
type     = SLE_INT
from     = SLV_28
def      = 500
min      = -1000000
max      = 1000000
cat      = SC_EXPERT
post_cb  = CheckYapfRailSignalPenalties

[SDT_VAR]
var      = pf.yapf.rail_look_ahead_signal_p1
type     = SLE_INT
from     = SLV_28
def      = -100
min      = -1000000
max      = 1000000
cat      = SC_EXPERT
post_cb  = CheckYapfRailSignalPenalties

[SDT_VAR]
var      = pf.yapf.rail_look_ahead_signal_p2
type     = SLE_INT
from     = SLV_28
def      = 5
min      = -1000000
max      = 1000000
cat      = SC_EXPERT
post_cb  = CheckYapfRailSignalPenalties

[SDT_VAR]
var      = pf.yapf.rail_pbs_cross_penalty
type     = SLE_UINT
from     = SLV_100
def      = 3 * YAPF_TILE_LENGTH
min      = 0
max      = 1000000
cat      = SC_EXPERT

[SDT_VAR]
var      = pf.yapf.rail_pbs_station_penalty
type     = SLE_UINT
from     = SLV_100
def      = 8 * YAPF_TILE_LENGTH
min      = 0
max      = 1000000
cat      = SC_EXPERT

[SDT_VAR]
var      = pf.yapf.rail_pbs_signal_back_penalty
type     = SLE_UINT
from     = SLV_100
def      = 15 * YAPF_TILE_LENGTH
min      = 0
max      = 1000000
cat      = SC_EXPERT

[SDT_VAR]
var      = pf.yapf.rail_doubleslip_penalty
type     = SLE_UINT
from     = SLV_100
def      = 1 * YAPF_TILE_LENGTH
min      = 0
max      = 1000000
cat      = SC_EXPERT

[SDT_VAR]
var      = pf.yapf.rail_longer_platform_penalty
type     = SLE_UINT
from     = SLV_33
def      = 8 * YAPF_TILE_LENGTH
min      = 0
max      = 20000
cat      = SC_EXPERT

[SDT_VAR]
var      = pf.yapf.rail_longer_platform_per_tile_penalty
type     = SLE_UINT
from     = SLV_33
def      = 0 * YAPF_TILE_LENGTH
min      = 0
max      = 20000
cat      = SC_EXPERT

[SDT_VAR]
var      = pf.yapf.rail_shorter_platform_penalty
type     = SLE_UINT
from     = SLV_33
def      = 40 * YAPF_TILE_LENGTH
min      = 0
max      = 20000
cat      = SC_EXPERT

[SDT_VAR]
var      = pf.yapf.rail_shorter_platform_per_tile_penalty
type     = SLE_UINT
from     = SLV_33
def      = 0 * YAPF_TILE_LENGTH
min      = 0
max      = 20000
cat      = SC_EXPERT

[SDT_VAR]
var      = pf.yapf.road_slope_penalty
type     = SLE_UINT
from     = SLV_33
def      = 2 * YAPF_TILE_LENGTH
min      = 0
max      = 1000000
cat      = SC_EXPERT

[SDT_VAR]
var      = pf.yapf.road_curve_penalty
type     = SLE_UINT
from     = SLV_33
def      = 1 * YAPF_TILE_LENGTH
min      = 0
max      = 1000000
cat      = SC_EXPERT

[SDT_VAR]
var      = pf.yapf.road_crossing_penalty
type     = SLE_UINT
from     = SLV_33
def      = 3 * YAPF_TILE_LENGTH
min      = 0
max      = 1000000
cat      = SC_EXPERT

[SDT_VAR]
var      = pf.yapf.road_stop_penalty
type     = SLE_UINT
from     = SLV_47
def      = 8 * YAPF_TILE_LENGTH
min      = 0
max      = 1000000
cat      = SC_EXPERT

[SDT_VAR]
var      = pf.yapf.road_stop_occupied_penalty
type     = SLE_UINT
from     = SLV_130
def      = 8 * YAPF_TILE_LENGTH
min      = 0
max      = 1000000
cat      = SC_EXPERT

[SDT_VAR]
var      = pf.yapf.road_stop_bay_occupied_penalty
type     = SLE_UINT
from     = SLV_130
def      = 15 * YAPF_TILE_LENGTH
min      = 0
max      = 1000000
cat      = SC_EXPERT

[SDT_VAR]
var      = pf.yapf.maximum_go_to_depot_penalty
type     = SLE_UINT
from     = SLV_131
def      = 20 * YAPF_TILE_LENGTH
min      = 0
max      = 1000000
cat      = SC_EXPERT

[SDT_VAR]
var      = pf.yapf.ship_curve45_penalty
type     = SLE_UINT
from     = SLV_SHIP_CURVE_PENALTY
def      = 1 * YAPF_TILE_LENGTH
min      = 0
max      = 1000000
cat      = SC_EXPERT

[SDT_VAR]
var      = pf.yapf.ship_curve90_penalty
type     = SLE_UINT
from     = SLV_SHIP_CURVE_PENALTY
def      = 6 * YAPF_TILE_LENGTH
min      = 0
max      = 1000000
cat      = SC_EXPERT<|MERGE_RESOLUTION|>--- conflicted
+++ resolved
@@ -8,16 +8,9 @@
 ; and in the savegame PATS chunk.
 
 [pre-amble]
-<<<<<<< HEAD
-static void InvalidateShipPathCache(int32_t new_value);
 static void CheckYapfRailSignalPenalties(int32_t new_value);
 
-static bool TrainPathfinderSettingGUI(SettingOnGuiCtrlData &data);
-
 static const SettingTable _pathfinding_settings{
-=======
-static const SettingVariant _pathfinding_settings_table[] = {
->>>>>>> 733284cc
 [post-amble]
 };
 [templates]
@@ -86,80 +79,6 @@
 patxname = ""pf.reroute_rv_on_layout_change""
 
 [SDT_BOOL]
-<<<<<<< HEAD
-var      = pf.new_pathfinding_all
-to       = SLV_87
-def      = false
-cat      = SC_EXPERT
-
-[SDT_BOOL]
-var      = pf.yapf.ship_use_yapf
-from     = SLV_28
-to       = SLV_87
-def      = false
-cat      = SC_EXPERT
-
-[SDT_BOOL]
-var      = pf.yapf.road_use_yapf
-from     = SLV_28
-to       = SLV_87
-def      = true
-cat      = SC_EXPERT
-
-[SDT_BOOL]
-var      = pf.yapf.rail_use_yapf
-from     = SLV_28
-to       = SLV_87
-def      = true
-cat      = SC_EXPERT
-
-[SDT_VAR]
-var      = pf.pathfinder_for_trains
-type     = SLE_UINT8
-from     = SLV_87
-flags    = SF_GUI_DROPDOWN
-def      = 2
-min      = 1
-max      = 2
-interval = 1
-str      = STR_CONFIG_SETTING_PATHFINDER_FOR_TRAINS
-strhelp  = STR_CONFIG_SETTING_PATHFINDER_FOR_TRAINS_HELPTEXT
-strval   = STR_CONFIG_SETTING_PATHFINDER_NPF
-cat      = SC_EXPERT
-guiproc  = TrainPathfinderSettingGUI
-
-[SDT_VAR]
-var      = pf.pathfinder_for_roadvehs
-type     = SLE_UINT8
-from     = SLV_87
-flags    = SF_GUI_DROPDOWN
-def      = 2
-min      = 1
-max      = 2
-interval = 1
-str      = STR_CONFIG_SETTING_PATHFINDER_FOR_ROAD_VEHICLES
-strhelp  = STR_CONFIG_SETTING_PATHFINDER_FOR_ROAD_VEHICLES_HELPTEXT
-strval   = STR_CONFIG_SETTING_PATHFINDER_NPF
-cat      = SC_EXPERT
-
-[SDT_VAR]
-var      = pf.pathfinder_for_ships
-type     = SLE_UINT8
-from     = SLV_87
-flags    = SF_GUI_DROPDOWN
-def      = 2
-min      = 1
-max      = 2
-interval = 1
-str      = STR_CONFIG_SETTING_PATHFINDER_FOR_SHIPS
-strhelp  = STR_CONFIG_SETTING_PATHFINDER_FOR_SHIPS_HELPTEXT
-strval   = STR_CONFIG_SETTING_PATHFINDER_NPF
-post_cb  = InvalidateShipPathCache
-cat      = SC_EXPERT
-
-[SDT_BOOL]
-=======
->>>>>>> 733284cc
 var      = pf.reverse_at_signals
 from     = SLV_159
 def      = false
