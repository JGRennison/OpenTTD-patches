; This file is part of OpenTTD.
; OpenTTD is free software; you can redistribute it and/or modify it under the terms of the GNU General Public License as published by the Free Software Foundation, version 2.
; OpenTTD is distributed in the hope that it will be useful, but WITHOUT ANY WARRANTY; without even the implied warranty of MERCHANTABILITY or FITNESS FOR A PARTICULAR PURPOSE.
; See the GNU General Public License for more details. You should have received a copy of the GNU General Public License along with OpenTTD. If not, see <http://www.gnu.org/licenses/>.
;

; Locale settings as stored in the main configuration file ("openttd.cfg") and
; in the savegame PATS chunk. These settings are not sync'd over the network.

[pre-amble]
static void SettingsValueVelocityUnit(const IntSettingDesc &sd, uint first_param, int32_t value);

uint8_t _old_units;                                      ///< Old units from old savegames

static constexpr std::initializer_list<const char*> _locale_currencies{"GBP", "USD", "EUR", "JPY", "ATS", "BEF", "CHF", "CZK", "DEM", "DKK", "ESP", "FIM", "FRF", "GRD", "HUF", "ISK", "ITL", "NLG", "NOK", "PLN", "RON", "RUR", "SIT", "SEK", "TRY", "SKK", "BRL", "EEK", "LTL", "KRW", "ZAR", "custom", "GEL", "IRR", "RUB", "MXN", "NTD", "CNY", "HKD", "INR", "IDR", "MYR", "LVL", "PTE", "UAH"};
static constexpr std::initializer_list<const char*> _locale_units{"imperial", "metric", "si", "gameunits", "knots"};

static_assert(_locale_currencies.size() == CURRENCY_END);

static void VelocityUnitsChanged(int32_t new_value);

static const SettingTable _locale_settings{
[post-amble]
};
[templates]
<<<<<<< HEAD
SDTC_BOOL  =  SDTC_BOOL(              $var,        $flags, $def,                              $str, $strhelp, $strval, $pre_cb, $post_cb, $str_cb, $help_cb, $val_cb, $def_cb, $from, $to, $extver,        $cat, $guiproc, $startup, $patxname),
SDTG_OMANY = SDTG_OMANY($name,              $type, $flags, $var, $def,       $max, $full,     $str, $strhelp, $strval, $pre_cb, $post_cb, $str_cb, $help_cb, $val_cb, $def_cb, $from, $to, $extver,        $cat, $guiproc, $startup, $patxname),
SDT_OMANY  =  SDT_OMANY(GameSettings, $var, $type, $flags, $def,             $max, $full,     $str, $strhelp, $strval, $pre_cb, $post_cb, $str_cb, $help_cb, $val_cb, $def_cb, $from, $to, $extver, $load, $cat, $guiproc, $startup, $patxname),
SDT_SSTR   =   SDT_SSTR(GameSettings, $var, $type, $flags, $def,                                                       $pre_cb, $post_cb,                                      $from, $to, $extver,        $cat, $guiproc, $startup, $patxname),
=======
SDTG_OMANY = SDTG_OMANY($name,              $type, SettingFlags({$flags}), $var, $def,       $max, $full,     $str, $strhelp, $strval, $pre_cb, $post_cb, $str_cb, $help_cb, $val_cb, $def_cb, $from, $to,        $cat, $extra, $startup),
SDT_OMANY  =  SDT_OMANY(GameSettings, $var, $type, SettingFlags({$flags}), $def,             $max, $full,     $str, $strhelp, $strval, $pre_cb, $post_cb, $str_cb, $help_cb, $val_cb, $def_cb, $from, $to, $load, $cat, $extra, $startup),
SDT_SSTR   =   SDT_SSTR(GameSettings, $var, $type, SettingFlags({$flags}), $def,                                                       $pre_cb, $post_cb, $from, $to,        $cat, $extra, $startup),
>>>>>>> 5ffaf6cd

[validation]
SDTG_OMANY = static_assert($max <= MAX_$type, "Maximum value for $var exceeds storage size");
SDT_OMANY = static_assert($max <= MAX_$type, "Maximum value for GameSettings.$var exceeds storage size");

[defaults]
flags    =
interval = 0
str      = STR_NULL
strhelp  = STR_CONFIG_SETTING_NO_EXPLANATION_AVAILABLE_HELPTEXT
strval   = STR_NULL
pre_cb   = nullptr
post_cb  = nullptr
str_cb   = nullptr
help_cb  = nullptr
val_cb   = nullptr
def_cb   = nullptr
guiproc  = nullptr
load     = nullptr
from     = SL_MIN_VERSION
to       = SL_MAX_VERSION
cat      = SC_ADVANCED
startup  = false
extver   = SlXvFeatureTest()
patxname = nullptr
enumlist = <this parameter must be set>


[SDT_OMANY]
var      = locale.currency
type     = SLE_UINT8
from     = SLV_97
flags    = SettingFlag::NoNetworkSync
def      = 0
max      = CURRENCY_END - 1
full     = _locale_currencies
post_cb  = [](auto) { MarkWholeScreenDirty(); }
cat      = SC_BASIC

[SDTG_OMANY]
name     = ""units""
var      = _old_units
type     = SLE_UINT8
from     = SLV_97
to       = SLV_184
flags    = SettingFlag::NotInConfig
def      = 1
max      = 2
full     = _locale_units
post_cb  = [](auto) { MarkWholeScreenDirty(); }
cat      = SC_BASIC

[SDT_OMANY]
var      = locale.units_velocity
type     = SLE_UINT8
from     = SLV_184
flags    = SettingFlag::NoNetworkSync, SettingFlag::GuiDropdown
def      = 1
max      = 4
full     = _locale_units
post_cb  = VelocityUnitsChanged
cat      = SC_BASIC
str      = STR_CONFIG_SETTING_LOCALISATION_UNITS_VELOCITY
strhelp  = STR_CONFIG_SETTING_LOCALISATION_UNITS_VELOCITY_HELPTEXT
val_cb   = SettingsValueVelocityUnit

[SDT_OMANY]
var      = locale.units_velocity_nautical
type     = SLE_UINT8
from     = SLV_VELOCITY_NAUTICAL
flags    = SettingFlag::NoNetworkSync, SettingFlag::GuiDropdown
def      = 1
max      = 4
full     = _locale_units
post_cb  = VelocityUnitsChanged
cat      = SC_BASIC
str      = STR_CONFIG_SETTING_LOCALISATION_UNITS_VELOCITY_NAUTICAL
strhelp  = STR_CONFIG_SETTING_LOCALISATION_UNITS_VELOCITY_HELPTEXT
val_cb   = SettingsValueVelocityUnit
extver   = SlXvFeatureTest(XSLFTO_OR, XSLFI_VELOCITY_NAUTICAL)
patxname = ""locale.units_velocity_nautical""

[SDT_OMANY]
var      = locale.units_power
type     = SLE_UINT8
from     = SLV_184
flags    = SettingFlag::NoNetworkSync, SettingFlag::GuiDropdown
def      = 1
max      = 2
full     = _locale_units
post_cb  = [](auto) { MarkWholeScreenDirty(); }
cat      = SC_BASIC
str      = STR_CONFIG_SETTING_LOCALISATION_UNITS_POWER
strhelp  = STR_CONFIG_SETTING_LOCALISATION_UNITS_POWER_HELPTEXT
strval   = STR_CONFIG_SETTING_LOCALISATION_UNITS_POWER_IMPERIAL

[SDT_OMANY]
var      = locale.units_weight
type     = SLE_UINT8
from     = SLV_184
flags    = SettingFlag::NoNetworkSync, SettingFlag::GuiDropdown
def      = 1
max      = 2
full     = _locale_units
post_cb  = [](auto) { MarkWholeScreenDirty(); }
cat      = SC_BASIC
str      = STR_CONFIG_SETTING_LOCALISATION_UNITS_WEIGHT
strhelp  = STR_CONFIG_SETTING_LOCALISATION_UNITS_WEIGHT_HELPTEXT
strval   = STR_CONFIG_SETTING_LOCALISATION_UNITS_WEIGHT_IMPERIAL

[SDT_OMANY]
var      = locale.units_volume
type     = SLE_UINT8
from     = SLV_184
flags    = SettingFlag::NoNetworkSync, SettingFlag::GuiDropdown
def      = 1
max      = 2
full     = _locale_units
post_cb  = [](auto) { MarkWholeScreenDirty(); }
cat      = SC_BASIC
str      = STR_CONFIG_SETTING_LOCALISATION_UNITS_VOLUME
strhelp  = STR_CONFIG_SETTING_LOCALISATION_UNITS_VOLUME_HELPTEXT
strval   = STR_CONFIG_SETTING_LOCALISATION_UNITS_VOLUME_IMPERIAL

[SDT_OMANY]
var      = locale.units_force
type     = SLE_UINT8
from     = SLV_184
flags    = SettingFlag::NoNetworkSync, SettingFlag::GuiDropdown
def      = 2
max      = 2
full     = _locale_units
post_cb  = [](auto) { MarkWholeScreenDirty(); }
cat      = SC_BASIC
str      = STR_CONFIG_SETTING_LOCALISATION_UNITS_FORCE
strhelp  = STR_CONFIG_SETTING_LOCALISATION_UNITS_FORCE_HELPTEXT
strval   = STR_CONFIG_SETTING_LOCALISATION_UNITS_FORCE_IMPERIAL

[SDT_OMANY]
var      = locale.units_height
type     = SLE_UINT8
from     = SLV_184
flags    = SettingFlag::NoNetworkSync, SettingFlag::GuiDropdown
def      = 1
max      = 2
full     = _locale_units
post_cb  = [](auto) { MarkWholeScreenDirty(); }
cat      = SC_BASIC
str      = STR_CONFIG_SETTING_LOCALISATION_UNITS_HEIGHT
strhelp  = STR_CONFIG_SETTING_LOCALISATION_UNITS_HEIGHT_HELPTEXT
strval   = STR_CONFIG_SETTING_LOCALISATION_UNITS_HEIGHT_IMPERIAL

[SDT_SSTR]
var      = locale.digit_group_separator
type     = SLE_STRQ
from     = SLV_118
flags    = SettingFlag::NoNetworkSync
def      = nullptr
post_cb  = [](auto) { MarkWholeScreenDirty(); }
cat      = SC_BASIC

[SDT_SSTR]
var      = locale.digit_group_separator_currency
type     = SLE_STRQ
from     = SLV_118
flags    = SettingFlag::NoNetworkSync
def      = nullptr
post_cb  = [](auto) { MarkWholeScreenDirty(); }
cat      = SC_BASIC

[SDT_SSTR]
var      = locale.digit_decimal_separator
type     = SLE_STRQ
from     = SLV_126
flags    = SettingFlag::NoNetworkSync
def      = nullptr
post_cb  = [](auto) { MarkWholeScreenDirty(); }
cat      = SC_BASIC

[SDTC_BOOL]
var      = client_locale.sync_locale_network_server
flags    = SF_NOT_IN_SAVE | SF_NO_NETWORK_SYNC | SF_PATCH
def      = false
str      = STR_CONFIG_SETTING_SYNC_LOCALE_SETTINGS_NETWORK_SERVER
strhelp  = STR_CONFIG_SETTING_SYNC_LOCALE_SETTINGS_NETWORK_SERVER_HELPTEXT
cat      = SC_BASIC<|MERGE_RESOLUTION|>--- conflicted
+++ resolved
@@ -23,16 +23,10 @@
 [post-amble]
 };
 [templates]
-<<<<<<< HEAD
-SDTC_BOOL  =  SDTC_BOOL(              $var,        $flags, $def,                              $str, $strhelp, $strval, $pre_cb, $post_cb, $str_cb, $help_cb, $val_cb, $def_cb, $from, $to, $extver,        $cat, $guiproc, $startup, $patxname),
-SDTG_OMANY = SDTG_OMANY($name,              $type, $flags, $var, $def,       $max, $full,     $str, $strhelp, $strval, $pre_cb, $post_cb, $str_cb, $help_cb, $val_cb, $def_cb, $from, $to, $extver,        $cat, $guiproc, $startup, $patxname),
-SDT_OMANY  =  SDT_OMANY(GameSettings, $var, $type, $flags, $def,             $max, $full,     $str, $strhelp, $strval, $pre_cb, $post_cb, $str_cb, $help_cb, $val_cb, $def_cb, $from, $to, $extver, $load, $cat, $guiproc, $startup, $patxname),
-SDT_SSTR   =   SDT_SSTR(GameSettings, $var, $type, $flags, $def,                                                       $pre_cb, $post_cb,                                      $from, $to, $extver,        $cat, $guiproc, $startup, $patxname),
-=======
-SDTG_OMANY = SDTG_OMANY($name,              $type, SettingFlags({$flags}), $var, $def,       $max, $full,     $str, $strhelp, $strval, $pre_cb, $post_cb, $str_cb, $help_cb, $val_cb, $def_cb, $from, $to,        $cat, $extra, $startup),
-SDT_OMANY  =  SDT_OMANY(GameSettings, $var, $type, SettingFlags({$flags}), $def,             $max, $full,     $str, $strhelp, $strval, $pre_cb, $post_cb, $str_cb, $help_cb, $val_cb, $def_cb, $from, $to, $load, $cat, $extra, $startup),
-SDT_SSTR   =   SDT_SSTR(GameSettings, $var, $type, SettingFlags({$flags}), $def,                                                       $pre_cb, $post_cb, $from, $to,        $cat, $extra, $startup),
->>>>>>> 5ffaf6cd
+SDTC_BOOL  =  SDTC_BOOL(              $var,        SettingFlags({$flags}), $def,                              $str, $strhelp, $strval, $pre_cb, $post_cb, $str_cb, $help_cb, $val_cb, $def_cb, $from, $to, $extver,        $cat, $guiproc, $startup, $patxname),
+SDTG_OMANY = SDTG_OMANY($name,              $type, SettingFlags({$flags}), $var, $def,       $max, $full,     $str, $strhelp, $strval, $pre_cb, $post_cb, $str_cb, $help_cb, $val_cb, $def_cb, $from, $to, $extver,        $cat, $guiproc, $startup, $patxname),
+SDT_OMANY  =  SDT_OMANY(GameSettings, $var, $type, SettingFlags({$flags}), $def,             $max, $full,     $str, $strhelp, $strval, $pre_cb, $post_cb, $str_cb, $help_cb, $val_cb, $def_cb, $from, $to, $extver, $load, $cat, $guiproc, $startup, $patxname),
+SDT_SSTR   =   SDT_SSTR(GameSettings, $var, $type, SettingFlags({$flags}), $def,                                                       $pre_cb, $post_cb,                                      $from, $to, $extver,        $cat, $guiproc, $startup, $patxname),
 
 [validation]
 SDTG_OMANY = static_assert($max <= MAX_$type, "Maximum value for $var exceeds storage size");
@@ -214,7 +208,7 @@
 
 [SDTC_BOOL]
 var      = client_locale.sync_locale_network_server
-flags    = SF_NOT_IN_SAVE | SF_NO_NETWORK_SYNC | SF_PATCH
+flags    = SettingFlag::NotInSave, SettingFlag::NoNetworkSync, SettingFlag::Patch
 def      = false
 str      = STR_CONFIG_SETTING_SYNC_LOCALE_SETTINGS_NETWORK_SERVER
 strhelp  = STR_CONFIG_SETTING_SYNC_LOCALE_SETTINGS_NETWORK_SERVER_HELPTEXT
